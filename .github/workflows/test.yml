--- conflicted
+++ resolved
@@ -44,11 +44,7 @@
         PYTHONPATH=. DEBUG=2 EMULATE_AMD=1 FORWARD_ONLY=1 PYTHON=1 N=16 HALF=1 ACC_HALF=1 python3 ./extra/gemm/simple_matmul.py
         PYTHONPATH=. DEBUG=2 EMULATE_AMD=1 FORWARD_ONLY=1 PYTHON=1 N=64 HALF=1 ACC_HALF=1 python3 ./extra/gemm/simple_matmul.py
     - name: Test emulated CUDA tensor cores
-<<<<<<< HEAD
-      run: DEBUG=2 EMULATE_CUDA=1 FORWARD_ONLY=1 PYTHON=1 python3 test/test_ops.py TestOps.test_gemm
-=======
       run: DEBUG=2 EMULATE_CUDA=1 FORWARD_ONLY=1 PYTHON=1 python3 test/test_ops.py TestOps.test_gemm_fp16
->>>>>>> 94a986fb
     - name: Test emulated INTEL OpenCL tensor cores
       run: DEBUG=2 EMULATE_INTEL=1 FORWARD_ONLY=1 PYTHON=1 N=64 HALF=1 python3 ./extra/gemm/simple_matmul.py
     - name: Full test tensor cores
@@ -57,14 +53,11 @@
         PYTHONPATH=. DEBUG=2 EMULATE_AMD=1 FORWARD_ONLY=1 PYTHON=1 python3 ./test/test_linearizer.py TestLinearizer.test_tensor_cores
         PYTHONPATH=. DEBUG=2 EMULATE_CUDA=1 FORWARD_ONLY=1 PYTHON=1 python3 ./test/test_linearizer.py TestLinearizer.test_tensor_cores
         PYTHONPATH=. DEBUG=2 EMULATE_INTEL=1 FORWARD_ONLY=1 PYTHON=1 python3 ./test/test_linearizer.py TestLinearizer.test_tensor_cores
-<<<<<<< HEAD
-=======
     - name: Test tensor cores (TC=3)
       run: |
         TC=3 DEBUG=3 EMULATE_METAL=1 FORWARD_ONLY=1 PYTHON=1 python3 test/test_ops.py TestOps.test_gemm
         TC=3 PYTHONPATH=. DEBUG=3 EMULATE_AMD=1 FORWARD_ONLY=1 PYTHON=1 N=16 HALF=1 ACC_HALF=0 python3 ./extra/gemm/simple_matmul.py
         TC=3 DEBUG=3 EMULATE_CUDA=1 FORWARD_ONLY=1 PYTHON=1 python3 test/test_ops.py TestOps.test_gemm_fp16
->>>>>>> 94a986fb
     - name: Test dtype with Python emulator
       run: DEBUG=1 PYTHONPATH=. PYTHON=1 python3 -m pytest -n=auto test/test_dtype.py test/test_dtype_alu.py
     - name: Test ops with Python emulator
