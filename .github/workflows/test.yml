name: Unit Tests
env:
  # increment this when downloads substantially change to avoid the internet
  DOWNLOAD_CACHE_VERSION: '10'
  PYTHON_CACHE_VERSION: '2'
  CAPTURE_PROCESS_REPLAY: 1
  GH_TOKEN: ${{ secrets.GITHUB_TOKEN }}

on:
  push:
    branches:
      - master
  pull_request:
  workflow_dispatch:

jobs:
  llvmspeed:
    name: LLVM Speed
    runs-on: ubuntu-24.04
    timeout-minutes: 20
    steps:
    - name: Checkout Code
      uses: actions/checkout@v4
    - name: Setup Environment
      uses: ./.github/actions/setup-tinygrad
      with:
        key: llvm-speed
        deps: testing_minimal
        llvm: 'true'
    - name: External Benchmark Schedule
      run: PYTHONPATH="." python3 test/external/external_benchmark_schedule.py
    - name: Speed Test
      run: LLVM=1 python3 test/test_speed_v_torch.py
    - name: Speed Test (BEAM=2)
      run: BEAM=2 LLVM=1 python3 test/test_speed_v_torch.py

  docs:
    name: Docs
    runs-on: ubuntu-22.04
    timeout-minutes: 10
    steps:
    - name: Checkout Code
      uses: actions/checkout@v4
    - name: Setup Environment
      uses: ./.github/actions/setup-tinygrad
      with:
        deps: docs
        pydeps: "capstone"
    - name: Use as an external package
      run: |
        mkdir $HOME/test_external_dir
        cd $HOME/test_external_dir
        python -m venv venv
        source venv/bin/activate
        pip install $GITHUB_WORKSPACE
        python -c "from tinygrad.tensor import Tensor; print(Tensor([1,2,3,4,5]))"
        pip install mypy
        mypy -c "from tinygrad.tensor import Tensor; print(Tensor([1,2,3,4,5]))"
    - name: Run beautiful_mnist with tinygrad only
      run: |
        mkdir $GITHUB_WORKSPACE/test_dir
        cd $GITHUB_WORKSPACE/test_dir
        python -m venv venv
        source venv/bin/activate
        pip install $GITHUB_WORKSPACE
        cp $GITHUB_WORKSPACE/examples/beautiful_mnist.py .
        PYTHONPATH=$GITHUB_WORKSPACE BS=2 STEPS=10 python beautiful_mnist.py
    - name: Test Docs Build
      run: python -m mkdocs build --strict
    - name: Test Docs
      run: |
        python docs/abstractions2.py
        python docs/abstractions3.py
    - name: Test Quickstart
      run: awk '/```python/{flag=1;next}/```/{flag=0}flag' docs/quickstart.md > quickstart.py &&  PYTHONPATH=. python quickstart.py
    - name: Test DEBUG
      run: DEBUG=100 python3 -c "from tinygrad import Tensor; N = 1024; a, b = Tensor.rand(N, N), Tensor.rand(N, N); c = (a.reshape(N, 1, N) * b.T.reshape(1, N, N)).sum(axis=2); print((c.numpy() - (a.numpy() @ b.numpy())).mean())"
    - name: Compile EfficientNet to C and test it
      run: |
        CPU=1 PYTHONPATH="." python examples/compile_efficientnet.py > recognize.c
        clang -O2 recognize.c -lm -o recognize
        cat test/models/efficientnet/Chicken.jpg | ./recognize | grep cock

  autogen:
    name: Autogen
    runs-on: ubuntu-24.04
    timeout-minutes: 15
    steps:
    - name: Checkout Code
      uses: actions/checkout@v4
    - name: Setup Environment
      uses: ./.github/actions/setup-tinygrad
      with:
        opencl: 'true'
        amd: 'true'
        cuda: 'true'
        webgpu: 'true'
        llvm: 'true'
    - name: Install autogen support packages
      run: sudo apt-get install -y --no-install-recommends llvm-14-dev libclang-14-dev
    - name: Verify OpenCL autogen
      run: |
        cp tinygrad/runtime/autogen/opencl.py /tmp/opencl.py.bak
        ./autogen_stubs.sh opencl
        diff /tmp/opencl.py.bak tinygrad/runtime/autogen/opencl.py
    - name: Verify CUDA autogen
      run: |
        cp tinygrad/runtime/autogen/cuda.py /tmp/cuda.py.bak
        cp tinygrad/runtime/autogen/nv_gpu.py /tmp/nv_gpu.py.bak
        ./autogen_stubs.sh cuda
        ./autogen_stubs.sh nv
        diff /tmp/cuda.py.bak tinygrad/runtime/autogen/cuda.py
        diff /tmp/nv_gpu.py.bak tinygrad/runtime/autogen/nv_gpu.py
    - name: Verify AMD autogen
      run: |
        cp tinygrad/runtime/autogen/hsa.py /tmp/hsa.py.bak
        cp tinygrad/runtime/autogen/kfd.py /tmp/kfd.py.bak
        cp tinygrad/runtime/autogen/comgr.py /tmp/comgr.py.bak
        cp tinygrad/runtime/autogen/amd_gpu.py /tmp/amd_gpu.py.bak
        cp tinygrad/runtime/autogen/sqtt.py /tmp/sqtt.py.bak
        ./autogen_stubs.sh hsa
        ./autogen_stubs.sh kfd
        ./autogen_stubs.sh comgr
        ./autogen_stubs.sh amd
        ./autogen_stubs.sh sqtt
        diff /tmp/hsa.py.bak tinygrad/runtime/autogen/hsa.py
        diff /tmp/kfd.py.bak tinygrad/runtime/autogen/kfd.py
        diff /tmp/comgr.py.bak tinygrad/runtime/autogen/comgr.py
        diff /tmp/amd_gpu.py.bak tinygrad/runtime/autogen/amd_gpu.py
        diff /tmp/sqtt.py.bak tinygrad/runtime/autogen/sqtt.py
    - name: Verify Linux autogen
      run: |
        cp tinygrad/runtime/autogen/libc.py /tmp/libc.py.bak
        cp tinygrad/runtime/autogen/io_uring.py /tmp/io_uring.py.bak
        ./autogen_stubs.sh libc
        ./autogen_stubs.sh io_uring
        diff /tmp/libc.py.bak tinygrad/runtime/autogen/libc.py
        diff /tmp/io_uring.py.bak tinygrad/runtime/autogen/io_uring.py
    - name: Verify WebGPU autogen
      run: |
        cp tinygrad/runtime/autogen/webgpu.py /tmp/webgpu.py.bak
        ./autogen_stubs.sh webgpu
        diff /tmp/webgpu.py.bak tinygrad/runtime/autogen/webgpu.py
    - name: Verify LLVM autogen
      run: |
        cp tinygrad/runtime/autogen/llvm.py /tmp/llvm.py.bak
        ./autogen_stubs.sh llvm
        diff /tmp/llvm.py.bak tinygrad/runtime/autogen/llvm.py

  torchbackend:
    name: Torch Backend Tests
    runs-on: ubuntu-latest
    timeout-minutes: 15
    env:
      IGNORE_OOB: 0
    steps:
    - name: Checkout Code
      uses: actions/checkout@v4
    - name: Setup Environment
      uses: ./.github/actions/setup-tinygrad
      with:
        key: torch-backend-pillow-torchvision-et-pt
        deps: testing_minimal
        pydeps: "pillow torchvision expecttest"
        llvm: 'true'
    - name: Install ninja
      run: |
        sudo apt update || true
        sudo apt install -y --no-install-recommends ninja-build
    - name: Lint with ruff
      run: |
        pip3 install --upgrade --force-reinstall ruff==0.11.0
        python3 -m ruff check extra/torch_backend/backend.py
    - name: Test one op
      run: PYTHONPATH=. FORWARD_ONLY=1 TINY_BACKEND=1 python3 test/test_ops.py TestOps.test_add
    - name: Test ResNet-18
      run: PYTHONPATH=. DEBUG=2 python3 extra/torch_backend/example.py
    - name: My (custom) tests
      run: PYTHONPATH=. python3 extra/torch_backend/test.py
    - name: Test one op in torch tests
      run: PYTHONPATH=. DEBUG=2 python3 extra/torch_backend/torch_tests.py TestTinyBackendPRIVATEUSE1.test_unary_log_tiny_float32
    - name: Test Ops with TINY_BACKEND
      run: PYTHONPATH=. LLVM=1 LLVMOPT=0 TINY_BACKEND=1 python3 -m pytest -n auto test/test_ops.py --durations=20
    - name: Test in-place operations on views
      run: PYTHONPATH=. TORCH_DEBUG=1 python3 extra/torch_backend/test_inplace.py
    - name: Test multi-gpu
      run: PYTHONPATH=. LLVM=1 GPUS=4 TORCH_DEBUG=1 python3 extra/torch_backend/test_multigpu.py

  torchbackendmore:
    name: Torch Backend Tests More
    runs-on: ubuntu-latest
    timeout-minutes: 15
    env:
      IGNORE_OOB: 0
    steps:
    - name: Checkout Code
      uses: actions/checkout@v4
    - name: Setup Environment
      uses: ./.github/actions/setup-tinygrad
      with:
        key: torch-backend-pillow-torchvision-et-pt
        deps: testing_minimal
        llvm: 'true'
    - name: Install ninja
      run: |
        sudo apt update || true
        sudo apt install -y --no-install-recommends ninja-build
    - name: Test beautiful_mnist in torch with TINY_BACKEND
      run: SPLIT_REDUCEOP=0 FUSE_ARANGE=1 PYTHONPATH=. LLVM=1 TARGET_EVAL_ACC_PCT=96.0 TINY_BACKEND=1 python3 examples/other_mnist/beautiful_mnist_torch.py
    - name: Test some torch tests (expect failure)
      run: PYTHONPATH=. python3 -m pytest extra/torch_backend/torch_tests.py -v --tb=no || true

  tc:
    name: Tensor Core tests
    runs-on: ubuntu-latest
    timeout-minutes: 10
    env:
      IGNORE_OOB: 0
    steps:
    - name: Checkout Code
      uses: actions/checkout@v4
    - name: Setup Environment
      uses: ./.github/actions/setup-tinygrad
      with:
        key: uops-minimal
        deps: testing_minimal
    - name: Test IMAGE=2 support
      run: |
        IMAGE=2 PYTHON=1 python3 test/test_ops.py TestOps.test_gemm
        IMAGE=2 PYTHON=1 python3 test/test_ops.py TestOps.test_simple_conv2d
    - name: Test emulated METAL tensor cores
      run: |
        DEBUG=2 EMULATE_METAL=1 FORWARD_ONLY=1 PYTHON=1 python3 test/test_ops.py TestOps.test_big_gemm
        PYTHONPATH=. DEBUG=2 EMULATE_METAL=1 FORWARD_ONLY=1 PYTHON=1 python3 test/test_linearizer.py TestLinearizer.test_tensor_cores
        PYTHONPATH=. DEBUG=2 EMULATE_METAL=1 FORWARD_ONLY=1 PYTHON=1 python3 test/test_linearizer.py TestLinearizer.test_tensor_cores_padded TestLinearizer.test_tensor_cores_padded_uops
    - name: Test emulated AMX tensor cores
      run: PYTHONPATH=. DEBUG=2 AMX=1 EMULATE_AMX=1 FORWARD_ONLY=1 PYTHON=1 python3 test/test_ops.py TestOps.test_gemm
    - name: Test emulated AMD tensor cores
      run: |
        PYTHONPATH=. DEBUG=2 EMULATE_AMD=1 FORWARD_ONLY=1 PYTHON=1 N=16 HALF=1 ACC_HALF=0 python3 ./extra/gemm/simple_matmul.py
        PYTHONPATH=. DEBUG=2 EMULATE_AMD=1 FORWARD_ONLY=1 PYTHON=1 N=64 HALF=1 ACC_HALF=0 python3 ./extra/gemm/simple_matmul.py
        PYTHONPATH=. DEBUG=2 EMULATE_AMD=1 FORWARD_ONLY=1 PYTHON=1 N=16 HALF=1 ACC_HALF=1 python3 ./extra/gemm/simple_matmul.py
        PYTHONPATH=. DEBUG=2 EMULATE_AMD=1 FORWARD_ONLY=1 PYTHON=1 N=64 HALF=1 ACC_HALF=1 python3 ./extra/gemm/simple_matmul.py
        PYTHONPATH=. DEBUG=2 EMULATE_AMD=1 FORWARD_ONLY=1 PYTHON=1 python3 test/test_linearizer.py TestLinearizer.test_tensor_cores
        PYTHONPATH=. DEBUG=2 EMULATE_AMD=1 FORWARD_ONLY=1 PYTHON=1 python3 test/test_linearizer.py TestLinearizer.test_tensor_cores_padded_amd TestLinearizer.test_tensor_cores_padded_uops
    - name: Test emulated AMD MFMA tensor cores
      run: |
        PYTHONPATH=. DEBUG=2 EMULATE_AMD_MFMA=1 FORWARD_ONLY=1 PYTHON=1 N=64 HALF=1 ACC_HALF=0 python3 ./extra/gemm/simple_matmul.py
        PYTHONPATH=. DEBUG=2 EMULATE_AMD_MFMA=1 FORWARD_ONLY=1 PYTHON=1 python3 test/test_linearizer.py TestLinearizer.test_tensor_cores
        PYTHONPATH=. DEBUG=2 EMULATE_AMD_MFMA=1 FORWARD_ONLY=1 PYTHON=1 python3 test/test_linearizer.py TestLinearizer.test_tensor_cores_padded TestLinearizer.test_tensor_cores_padded_uops
    - name: Test emulated AMD RDNA4 tensor cores
      run: |
        PYTHONPATH=. DEBUG=2 EMULATE_AMD_RDNA4=1 FORWARD_ONLY=1 PYTHON=1 N=16 HALF=1 ACC_HALF=0 python3 ./extra/gemm/simple_matmul.py
        PYTHONPATH=. DEBUG=2 EMULATE_AMD_RDNA4=1 FORWARD_ONLY=1 PYTHON=1 N=64 HALF=1 ACC_HALF=0 python3 ./extra/gemm/simple_matmul.py
        PYTHONPATH=. DEBUG=2 EMULATE_AMD_RDNA4=1 FORWARD_ONLY=1 PYTHON=1 N=16 HALF=1 ACC_HALF=1 python3 ./extra/gemm/simple_matmul.py
        PYTHONPATH=. DEBUG=2 EMULATE_AMD_RDNA4=1 FORWARD_ONLY=1 PYTHON=1 N=64 HALF=1 ACC_HALF=1 python3 ./extra/gemm/simple_matmul.py
        PYTHONPATH=. DEBUG=2 EMULATE_AMD_RDNA4=1 FORWARD_ONLY=1 PYTHON=1 python3 test/test_linearizer.py TestLinearizer.test_tensor_cores
        PYTHONPATH=. DEBUG=2 EMULATE_AMD_RDNA4=1 FORWARD_ONLY=1 PYTHON=1 python3 test/test_linearizer.py TestLinearizer.test_tensor_cores_padded TestLinearizer.test_tensor_cores_padded_uops
    - name: Test emulated CUDA tensor cores
      run: |
        DEBUG=2 EMULATE_CUDA=1 FORWARD_ONLY=1 PYTHON=1 python3 test/test_ops.py TestOps.test_gemm_fp16
        DEBUG=2 EMULATE_CUDA=1 ALLOW_TF32=1 FORWARD_ONLY=1 PYTHON=1 python3 test/test_ops.py TestOps.test_gemm
        DEBUG=2 EMULATE_CUDA_SM75=1 FORWARD_ONLY=1 PYTHON=1 python3 test/test_ops.py TestOps.test_gemm_fp16
        PYTHONPATH="." DEBUG=2 EMULATE_CUDA=1 ALLOW_TF32=1 FORWARD_ONLY=1 PYTHON=1 python3 test/test_linearizer.py TestLinearizer.test_tensor_cores
        PYTHONPATH="." DEBUG=2 EMULATE_CUDA=1 ALLOW_TF32=1 FORWARD_ONLY=1 PYTHON=1 python3 test/test_linearizer.py TestLinearizer.test_tensor_cores_padded TestLinearizer.test_tensor_cores_padded_uops
    - name: Test emulated INTEL OpenCL tensor cores
      run: DEBUG=2 EMULATE_INTEL=1 FORWARD_ONLY=1 PYTHON=1 HALF=1 N=64 python3 ./extra/gemm/simple_matmul.py
    - name: Full test tensor cores
      run: |
        PYTHONPATH=. DEBUG=2 EMULATE_METAL=1 FORWARD_ONLY=1 PYTHON=1 python3 ./test/test_linearizer.py TestLinearizer.test_tensor_cores
        PYTHONPATH=. DEBUG=2 EMULATE_AMD=1 FORWARD_ONLY=1 PYTHON=1 python3 ./test/test_linearizer.py TestLinearizer.test_tensor_cores
        PYTHONPATH=. DEBUG=2 EMULATE_CUDA=1 ALLOW_TF32=1 FORWARD_ONLY=1 PYTHON=1 python3 ./test/test_linearizer.py TestLinearizer.test_tensor_cores
        PYTHONPATH=. DEBUG=2 EMULATE_INTEL=1 FORWARD_ONLY=1 PYTHON=1 python3 ./test/test_linearizer.py TestLinearizer.test_tensor_cores
        PYTHONPATH=. DEBUG=2 AMX=1 EMULATE_AMX=1 FORWARD_ONLY=1 PYTHON=1 python3 ./test/test_linearizer.py TestLinearizer.test_tensor_cores
    - name: Test device flop counts
      run: |
        PYTHONPATH=. DEBUG=2 EMULATE_METAL=1 PYTHON=1 python3 ./test/test_uops_stats.py TestUOpsStatsMatmulHalf
        PYTHONPATH=. DEBUG=2 EMULATE_AMD=1 PYTHON=1 python3 ./test/test_uops_stats.py TestUOpsStatsMatmulHalf
        PYTHONPATH=. DEBUG=2 EMULATE_CUDA=1 PYTHON=1 python3 ./test/test_uops_stats.py TestUOpsStatsMatmulHalf
        PYTHONPATH=. DEBUG=2 EMULATE_INTEL=1 PYTHON=1 python3 ./test/test_uops_stats.py TestUOpsStatsMatmulHalf
        PYTHONPATH=. DEBUG=2 AMX=1 EMULATE_AMX=1 PYTHON=1 python3 ./test/test_uops_stats.py TestUOpsStats.test_simple_matmul

  bepython:
    name: Python Backend
    runs-on: ubuntu-latest
    timeout-minutes: 10
    env:
      IGNORE_OOB: 0
    steps:
    - name: Checkout Code
      uses: actions/checkout@v4
    - name: Setup Environment
      uses: ./.github/actions/setup-tinygrad
      with:
        key: be-minimal
        deps: testing_minimal
    - name: Test dtype with Python emulator
      run: DEBUG=1 PYTHONPATH=. PYTHON=1 python3 -m pytest -n=auto test/test_dtype.py test/test_dtype_alu.py
    - name: Test ops with Python emulator
      run: DEBUG=2 PYTHON=1 python3 -m pytest -n=auto test/test_ops.py -k "not (test_split or test_simple_cumsum or test_cumsum or test_einsum or test_dot or test_dot_1d or test_big_gemm or test_broadcastdot or test_multidot or test_var_axis or test_std_axis or test_broadcast_full or test_broadcast_partial or test_simple_conv3d or test_dilated_conv_transpose2d or test_simple_conv_transpose3d or test_large_input_conv2d or test_max_pool2d or test_max_pool2d_simple or test_max_pool2d_bigger_stride or test_avg_pool2d or test_cat or test_scaled_product_attention or test_scaled_product_attention_causal or test_slice_fancy_indexing_dim_inject_none or test_slice_fancy_indexing_list_indices or test_slice_fancy_indexing_no_dim_collapse or test_slice_fancy_indexing_tuple_indices or test_slice_fancy_indexing_list_with_tensors or test_slice_fancy_indexing_dim_collapse_int or test_interpolate_bilinear or test_interpolate_bilinear_corners_aligned or test_scaled_dot_product_attention or test_cummax or test_simple_cummax or test_logcumsumexp or test_sort or test_cumprod)" --durations=20
    - name: Test uops with Python emulator
      run: PYTHON=1 python3 -m pytest test/test_uops.py --durations=20
    - name: Test symbolic with Python emulator
      run: PYTHONPATH=. PYTHON=1 python3 test/test_symbolic_ops.py
    - name: test_renderer_failures with Python emulator
      run: PYTHONPATH=. PYTHON=1 python3 -m pytest -rA test/test_renderer_failures.py::TestRendererFailures

  linter:
    name: Linters
    runs-on: ubuntu-latest
    timeout-minutes: 10

    # TODO: run the pre-commit hook to replace a lot of this
    steps:
    - name: Checkout Code
      uses: actions/checkout@v4
    - name: Setup Environment
      uses: ./.github/actions/setup-tinygrad
      with:
        key: linting-only
        python-version: '3.10'
        deps: linting
    - name: Lint bad-indentation and trailing-whitespace with pylint
      run: python -m pylint --disable=all -e W0311 -e C0303 --jobs=0 --indent-string='  ' --recursive=y .
    - name: Lint with ruff
      run: |
        pip3 install --upgrade --force-reinstall ruff==0.11.0
        python3 -m ruff check .
        python3 -m ruff check examples/mlperf/ --ignore E501
    - name: Lint tinygrad with pylint
      run: python -m pylint tinygrad/
    - name: Run mypy
      run: python -m mypy --strict-equality --lineprecision-report . && cat lineprecision.txt

  unittest:
    name: Unit Tests
    runs-on: ubuntu-latest
    timeout-minutes: 10

    steps:
    - name: Checkout Code
      uses: actions/checkout@v4
    - name: Setup Environment
      uses: ./.github/actions/setup-tinygrad
      with:
        key: unittest-12
        pydeps: "pillow"
        deps: testing_unit
    - name: Test README
      run: awk '/```python/{flag=1;next}/```/{flag=0}flag' README.md > README.py &&  PYTHONPATH=. python README.py
    - name: Run unit tests
      run: PYTHONPATH="." python -m pytest -n=auto test/unit/ --durations=20
    - name: Run targetted tests on NULL backend
      run: PYTHONPATH="." NULL=1 python3 test/test_multitensor.py TestMultiTensor.test_data_parallel_resnet_train_step
    - name: Run SDXL on NULL backend
      run: MAX_BUFFER_SIZE=0 PYTHONPATH="." NULL=1 DEBUG=1 python3 examples/sdxl.py --seed 0 --noshow --timing --fakeweights
    # TODO: support fake weights
    #- name: Run LLaMA 7B on 4 fake devices
    #  run: NULL=1 python3 examples/llama.py --gen 1 --size 7B --shard 4 --prompt "Hello." --count 3 --temperature 0 --timing
    - name: Run GC tests
      run: PYTHONPATH="." python test/external/external_uop_gc.py
    - name: Run process replay tests
      uses: ./.github/actions/process-replay
    - name: Regen dataset on test_tiny
      run: |
        test/external/process_replay/reset.py
        CAPTURE_PROCESS_REPLAY=1 python test/test_tiny.py TestTiny.test_plus
        PYTHONPATH=. python extra/optimization/extract_dataset.py
        gzip -c /tmp/sops > extra/datasets/sops.gz
        DEBUG=1 MIN_ASTS=1 PYTHONPATH=. python extra/optimization/get_action_space.py
    - name: Repo line count < 14600 lines
      run: MAX_LINE_COUNT=14600 python sz.py

  fuzzing:
    name: Fuzzing
    runs-on: ubuntu-latest
    timeout-minutes: 10
    steps:
    - name: Checkout Code
      uses: actions/checkout@v4
    - name: Setup Environment
      uses: ./.github/actions/setup-tinygrad
      with:
        key: fuzzing-unit
        deps: testing_unit
    - name: Fuzz Test symbolic
      run: python test/external/fuzz_symbolic.py
    - name: Fuzz Test fast idiv
      run: python test/external/fuzz_fast_idiv.py
    - name: Fuzz Test shapetracker
      run: |
        PYTHONPATH="." python test/external/fuzz_shapetracker.py
        PYTHONPATH="." python test/external/fuzz_shapetracker_math.py
    - name: Fuzz Test shape ops
      run: python test/external/fuzz_shape_ops.py

  testgpuimage:
    name: 'GPU IMAGE Tests'
    runs-on: ubuntu-22.04
    timeout-minutes: 10
    env:
      IGNORE_OOB: 0
    steps:
      - name: Checkout Code
        uses: actions/checkout@v4
      - name: Setup Environment
        uses: ./.github/actions/setup-tinygrad
        with:
          key: gpu-image
          deps: testing_minimal
          opencl: 'true'
      - name: Run Kernel Count Test
        run: PYTHONPATH="." GPU=1 python -m pytest -n=auto test/external/external_test_opt.py
      - name: Test WINO=1
        run: GPU=1 DEBUG=2 WINO=1 python3 test/test_ops.py TestOps.test_simple_conv2d
      - name: Test GPU IMAGE=2 ops + training
        run: |
          PYTHONPATH="." GPU=1 IMAGE=2 python -m pytest -n=auto test/test_ops.py --durations=20
          PYTHONPATH="." GPU=1 IMAGE=2 python3 test/models/test_end2end.py TestEnd2End.test_linear_mnist
      - name: Run fused optimizer tests
        run: PYTHONPATH="." GPU=1 FUSE_OPTIM=1 python -m pytest -n=auto test/models/test_mnist.py
      - name: Run process replay tests
        uses: ./.github/actions/process-replay

  testgendataset:
    name: 'GPU Generate Kernel Dataset'
    runs-on: ubuntu-22.04
    timeout-minutes: 10
    env:
      IGNORE_OOB: 0
    steps:
      - name: Checkout Code
        uses: actions/checkout@v4
      - name: Setup Environment
        uses: ./.github/actions/setup-tinygrad
        with:
          key: gen-dataset
          deps: testing_minimal
          opencl: 'true'
      - name: Generate Dataset
        run: PYTHONPATH="." extra/optimization/generate_dataset.sh
      - name: Upload artifact
        uses: actions/upload-artifact@v4
        with:
          name: sops.gz
          path: /tmp/sops.gz

  testopenpilot:
    name: 'openpilot Compile Tests'
    runs-on: ubuntu-22.04
    timeout-minutes: 10
    env:
      IGNORE_OOB: 0
    steps:
      - name: Checkout Code
        uses: actions/checkout@v4
      - name: Setup Environment
        uses: ./.github/actions/setup-tinygrad
        with:
          key: openpilot-compile
          deps: testing
          opencl: 'true'
          llvm: 'true'
      - name: Test openpilot model kernel count and gate usage
        run: |
          PYTHONPATH="." ALLOWED_KERNEL_COUNT=209 ALLOWED_READ_IMAGE=2137 ALLOWED_GATED_READ_IMAGE=29 FLOAT16=0 GPU=1 IMAGE=2 python examples/openpilot/compile3.py https://github.com/commaai/openpilot/raw/v0.9.4/selfdrive/modeld/models/supercombo.onnx
      - name: Test openpilot alt model correctness (float32)
        run: PYTHONPATH="." FLOAT16=0 DEBUGCL=1 GPU=1 IMAGE=2 python examples/openpilot/compile3.py https://github.com/commaai/openpilot/raw/3799fe46b3a629e491d4b8498b8ae83e4c88c304/selfdrive/modeld/models/supercombo.onnx
      - name: Test openpilot fastvits model correctness (float32)
        run: PYTHONPATH="." FLOAT16=0 DEBUGCL=1 GPU=1 IMAGE=2 python examples/openpilot/compile3.py https://github.com/commaai/openpilot/raw/9118973ed03c1ae1d40cf69a29507ec2cc78efd7/selfdrive/modeld/models/supercombo.onnx
      - name: Test openpilot LLVM compile
        run: PYTHONPATH="." LLVM=1 LLVMOPT=1 JIT=2 BEAM=0 IMAGE=0 python examples/openpilot/compile3.py https://github.com/commaai/openpilot/raw/9118973ed03c1ae1d40cf69a29507ec2cc78efd7/selfdrive/modeld/models/supercombo.onnx
      - name: Test openpilot compile4
        run: PYTHONPATH="." NOLOCALS=1 GPU=1 IMAGE=2 FLOAT16=1 DEBUG=2 python3 examples/openpilot/compile4.py
      - name: Run process replay tests
        uses: ./.github/actions/process-replay

  testonnxcpu:
    name: 'ONNX (CPU) Tests'
    runs-on: ubuntu-22.04
    timeout-minutes: 20
    env:
      IGNORE_OOB: 0

    steps:
      - name: Checkout Code
        uses: actions/checkout@v4
      - name: Setup Environment
        uses: ./.github/actions/setup-tinygrad
        with:
          key: onnxoptc
          deps: testing
          python-version: '3.11'
          llvm: 'true'
      - name: Test ONNX (CPU)
        run: CPU=1 python -m pytest -n=auto test/external/external_test_onnx_backend.py --durations=20
      - name: Test ONNX (LLVM)
        run: LLVM=1 python -m pytest -n=auto test/external/external_test_onnx_backend.py --durations=20
      - name: Test ONNX Runner (CPU)
        run: CPU=1 PYTHONPATH=. python3 test/external/external_test_onnx_runner.py
      - name: Test ONNX Runner (WEBGPU)
        run: WEBGPU=1 PYTHONPATH=. python3 test/external/external_test_onnx_runner.py
      - name: Test Additional ONNX Ops (CPU)
        run: CPU=1 PYTHONPATH=. python3 test/external/external_test_onnx_ops.py
      - name: Test Quantize ONNX
        run: CPU=1 PYTHONPATH=. python3 test/test_quantize_onnx.py
      - name: Run REMOTE=1 Test
        run: |
          REMOTEDEV=CPU REMOTE=1 python3 -m pytest test/test_tiny.py test/test_jit.py test/test_multitensor.py
      - name: Run process replay tests
        uses: ./.github/actions/process-replay

  testopencl:
    name: 'ONNX (GPU)+Optimization Tests'
    runs-on: ubuntu-22.04
    timeout-minutes: 20
    env:
      IGNORE_OOB: 0

    steps:
      - name: Checkout Code
        uses: actions/checkout@v4
      - name: Setup Environment
        uses: ./.github/actions/setup-tinygrad
        with:
          key: onnxoptl
          deps: testing
          pydeps: "tensorflow==2.15.1 tensorflow_addons"
          python-version: '3.11'
          opencl: 'true'
      - name: Test ONNX (GPU)
        run: GPU=1 python -m pytest -n=auto test/external/external_test_onnx_backend.py --durations=20
      - name: Run REMOTE=1 Test
        run: |
          REMOTEDEV=GPU REMOTE=1 python3 -m pytest test/test_tiny.py test/test_image_dtype.py test/test_jit.py
          REMOTEDEV=GPU IMAGE=2 REMOTE=1 python3 -m pytest test/test_tiny.py test/test_image_dtype.py
      - name: Test Optimization Helpers
        run: PYTHONPATH="." DEBUG=1 python3 extra/optimization/test_helpers.py
      #- name: Test Action Space
      #  run: PYTHONPATH="." DEBUG=1 GPU=1 python3 extra/optimization/get_action_space.py
      - name: Test Beam Search
        run: PYTHONPATH="." GPU=1 IGNORE_BEAM_CACHE=1 python3 -m pytest extra/optimization/test_beam_search.py
      - name: Test MLPerf stuff
        run: GPU=1 python -m pytest -n=auto test/external/external_test_optim.py test/external/external_test_losses.py test/external/external_test_metrics.py test/external/external_test_datasets.py --durations=20
      - name: Run handcode_opt
        run: PYTHONPATH=. MODEL=resnet GPU=1 DEBUG=1 BS=4 HALF=0 python3 examples/handcode_opt.py
      - name: Run process replay tests
        uses: ./.github/actions/process-replay

  testmodels:
    name: Models (llvm+cpu+gpu)
    runs-on: ubuntu-22.04
    timeout-minutes: 15
    env:
      IGNORE_OOB: 0
    steps:
      - name: Checkout Code
        uses: actions/checkout@v4
      - name: Setup Environment
        uses: ./.github/actions/setup-tinygrad
        with:
          key: models
          deps: testing
          opencl: 'true'
          llvm: 'true'
      - name: Test models (llvm)
        run: LLVM=1 python -m pytest -n=auto test/models --durations=20
      - name: Test models (gpu)
        run: GPU=1 python -m pytest -n=auto test/models --durations=20
      - name: Test models (cpu)
        run: CPU=1 python -m pytest -n=auto test/models --durations=20
      - name: Run process replay tests
        uses: ./.github/actions/process-replay

  testdsp:
    name: Linux (DSP)
    runs-on: ubuntu-24.04
    timeout-minutes: 15
    env:
      IGNORE_OOB: 0
    steps:
    - name: Checkout Code
      uses: actions/checkout@v4
    - name: Setup Environment
      uses: ./.github/actions/setup-tinygrad
      with:
        key: dsp-minimal
        deps: testing_minimal
        pydeps: "onnx==1.17.0 onnxruntime pillow"
        llvm: "true"
    - name: Set up Docker Buildx
      uses: docker/setup-buildx-action@v3
    - name: Build QEMU Docker with cache
      uses: docker/build-push-action@v4
      with:
        file: extra/dsp/Dockerfile
        push: false
        load: true
        tags: qemu-hexagon:latest
        cache-from: type=gha
        cache-to: type=gha,mode=min
    - name: Set MOCKDSP env
      run: printf "MOCKDSP=1" >> $GITHUB_ENV
    - name: Run test_tiny on DSP
      run: DEBUG=2 DSP=1 python test/test_tiny.py
    - name: Test transcendentals
      run: CC=clang-20 PYTHONPATH="." DEBUG=2 DSP=1 python test/test_transcendental.py TestTranscendentalVectorized
    - name: Test quantize onnx
      run: PYTHONPATH="." DEBUG=2 DSP=1 python3 test/test_quantize_onnx.py
    - name: Test LLVM=1 DEVECTORIZE=0
      run: LLVM=1 DEVECTORIZE=0 python3 -m pytest -n auto test/test_tiny.py test/test_ops.py -k "not test_avg_pool3d_failure"
    - name: Test LLVM=1 DEVECTORIZE=0 for model
      run: PYTHONPATH="." LLVM=1 DEVECTORIZE=0 python3 test/models/test_efficientnet.py
    - name: Test CPU=1 DEVECTORIZE=0
      run: CPU=1 DEVECTORIZE=0 python3 -m pytest -n auto test/test_tiny.py test/test_ops.py -k "not test_avg_pool3d_failure"

  testwebgpu:
    name: Linux (WebGPU)
    runs-on: ubuntu-22.04
    timeout-minutes: 20
    steps:
    - name: Checkout Code
      uses: actions/checkout@v4
    - name: Setup Environment
      uses: ./.github/actions/setup-tinygrad
      with:
        key: webgpu-minimal
        deps: testing_minimal
        python-version: '3.11'
        webgpu: 'true'
    - name: Check Device.DEFAULT (WEBGPU) and print some source
      run: |
        WEBGPU=1 python -c "from tinygrad import Device; assert Device.DEFAULT == 'WEBGPU', Device.DEFAULT"
        WEBGPU=1 DEBUG=4 FORWARD_ONLY=1 python3 test/test_ops.py TestOps.test_add
    - name: Run selected webgpu tests
      run: |
          WEBGPU=1 WEBGPU_BACKEND="WGPUBackendType_Vulkan" python3 -m pytest -n=auto test/ --ignore=test/models --ignore=test/unit \
          --ignore=test/test_copy_speed.py --ignore=test/test_rearrange_einops.py \
          --ignore=test/test_fuzz_shape_ops.py --durations=20
    - name: Run process replay tests
      uses: ./.github/actions/process-replay

  testamd:
    strategy:
      fail-fast: false
      matrix:
        backend: [amd, amdllvm]

    name: Linux (${{ matrix.backend }})
    runs-on: ubuntu-22.04
    timeout-minutes: 20
    env:
      IGNORE_OOB: 0
      AMD: 1
      MOCKGPU: 1
      FORWARD_ONLY: 1
      AMD_LLVM: ${{ matrix.backend == 'amdllvm' && '1' || matrix.backend != 'amdllvm' && '0' }}
      PYTHONPATH: ${{ github.workspace }}
    steps:
      - name: Checkout Code
        uses: actions/checkout@v4
      - name: Setup Environment
        uses: ./.github/actions/setup-tinygrad
        with:
          key: ${{ matrix.backend }}-minimal
          deps: testing_minimal
          amd: 'true'
          llvm: ${{ matrix.backend == 'amdllvm' && 'true' }}
      - name: Check Device.DEFAULT and print some source
        run: |
          python3 -c "from tinygrad import Device; assert Device.DEFAULT in ['AMD'], Device.DEFAULT"
          DEBUG=5 FORWARD_ONLY=1 python3 test/test_ops.py TestOps.test_add
      - name: Run LLVM test
        if: matrix.backend=='amdllvm'
        run: python test/test_amd_llvm.py
      - name: Run pytest (amd)
        run: python -m pytest -n=auto test/test_ops.py test/test_dtype.py test/test_dtype_alu.py test/test_linearizer.py test/test_randomness.py test/test_jit.py test/test_graph.py test/test_multitensor.py test/test_hcq.py test/external/external_test_am.py --durations=20
      - name: Run TRANSCENDENTAL math
        run: TRANSCENDENTAL=2 python -m pytest -n=auto test/test_ops.py::TestOps::test_sin test/test_ops.py::TestOps::test_cos test/test_ops.py::TestOps::test_tan test/test_ops.py::TestOps::test_exp test/test_ops.py::TestOps::test_log --durations=20
      - name: Run TestOps.test_add with SQTT
        run: |
          PROFILE=1 SQTT=1 DEBUG=5 python3 test/test_ops.py TestOps.test_add
          extra/sqtt/rgptool.py create "/tmp/profile.pkl.$USER" -o /tmp/gpu0.rgp
      - name: Run process replay tests
        uses: ./.github/actions/process-replay

  testnvidia:
    strategy:
      fail-fast: false
      matrix:
        backend: [ptx, nv]

    name: Linux (${{ matrix.backend }})
    runs-on: ubuntu-22.04
    timeout-minutes: 20

    steps:
      - name: Checkout Code
        uses: actions/checkout@v4
      - name: Setup Environment
        uses: ./.github/actions/setup-tinygrad
        with:
          key: ${{ matrix.backend }}-minimal
          deps: testing_minimal
          cuda: 'true'
          ocelot: 'true'
      - name: Set env
        run: printf "${{ matrix.backend == 'PTX' && 'FORWARD_ONLY=1\nJIT=1\nOPT=2\nCUDA=1\nPTX=1\nMOCKGPU=1' || matrix.backend == 'nv' && 'NV=1\nMOCKGPU=1\nFORWARD_ONLY=1' }}" >> $GITHUB_ENV
      - name: Check Device.DEFAULT and print some source
        run: |
          PYTHONPATH=${{ github.workspace }} python3 -c "from tinygrad import Device; assert Device.DEFAULT in ['CUDA','NV'], Device.DEFAULT"
          DEBUG=5 PYTHONPATH=${{ github.workspace }} FORWARD_ONLY=1 python3 test/test_ops.py TestOps.test_add
      - name: Run pytest (cuda)
        # skip multitensor because it's slow
        run: python -m pytest -n=auto test/ --ignore=test/models --ignore=test/unit --ignore test/test_gc.py --ignore test/test_multitensor.py --durations=20
      - name: Run process replay tests
        uses: ./.github/actions/process-replay

  tests:
    strategy:
      fail-fast: false
      matrix:
        backend: [llvm, cpu, x86, gpu]

    name: Linux (${{ matrix.backend }})
    runs-on: ubuntu-22.04
    timeout-minutes: 20
    env:
      IGNORE_OOB: 0

    steps:
      - name: Checkout Code
        uses: actions/checkout@v4
      - name: Setup Environment
        uses: ./.github/actions/setup-tinygrad
        with:
          key: ${{ matrix.backend }}-minimal
          deps: testing_minimal
          opencl: ${{ matrix.backend == 'gpu' && 'true' }}
          llvm: ${{ matrix.backend == 'llvm' && 'true' }}
      - name: Set env
        run: printf "${{ matrix.backend == 'llvm' && 'LLVM=1' || matrix.backend == 'cpu' && 'CPU=1' || matrix.backend == 'x86' && 'X86=1' || matrix.backend == 'gpu' && 'GPU=1' }}" >> $GITHUB_ENV
      - name: Check Device.DEFAULT and print some source
        run: |
          PYTHONPATH=${{ github.workspace }} python3 -c "from tinygrad import Device; assert Device.DEFAULT in ['LLVM','CPU','X86','GPU'], Device.DEFAULT"
          DEBUG=5 PYTHONPATH=${{ github.workspace }} FORWARD_ONLY=1 python3 test/test_ops.py TestOps.test_add
      - name: Run pytest (not cuda)
        run: python -m pytest -n=auto test/ --ignore=test/models --ignore=test/unit --durations=20
      - name: Run TRANSCENDENTAL math
        run: TRANSCENDENTAL=2 python -m pytest -n=auto test/test_ops.py::TestOps::test_sin test/test_ops.py::TestOps::test_cos test/test_ops.py::TestOps::test_tan test/test_ops.py::TestOps::test_exp test/test_ops.py::TestOps::test_log --durations=20
      - name: Run process replay tests
        uses: ./.github/actions/process-replay

# ****** OSX Tests ******

  testmetal2:
    name: MacOS (unit)
    runs-on: macos-14
    timeout-minutes: 20
    env:
      IGNORE_OOB: 0

    steps:
    - name: Checkout Code
      uses: actions/checkout@v4
    - name: Setup Environment
      uses: ./.github/actions/setup-tinygrad
      with:
        key: metal2
        deps: testing
        python-version: '3.11'
        amd: 'true'
        cuda: 'true'
        ocelot: 'true'
        llvm: 'true'
    - name: Run real world test
      run: METAL=1 python -m pytest -n=auto test/models/test_real_world.py --durations=20
    - name: Test models (Metal)
      run: METAL=1 python -m pytest -n=auto test/models -v --durations=20
    - name: Run ONNX
      run: METAL=1 python -m pytest -n=auto test/external/external_test_onnx_backend.py --durations=20
    - name: Test tensor core ops (fake)
      run: TC=2 METAL=1 DEBUG=3 python test/test_ops.py TestOps.test_gemm
    - name: Test tensor core ops (real)
      run: METAL=1 DEBUG=3 python test/test_ops.py TestOps.test_big_gemm
    - name: Test LLaMA compile speed
      run: PYTHONPATH="." METAL=1 python test/external/external_test_speed_llama.py
    - name: Test Beam Search
      run: PYTHONPATH="." METAL=1 IGNORE_BEAM_CACHE=1 python3 -m pytest extra/optimization/test_beam_search.py
    #- name: Fuzz Test linearizer
    #  run: PYTHONPATH="." METAL=1 DEPTH=4 FUZZ_N=50 FUZZ_MAX_SIZE=1000000 python test/external/fuzz_linearizer.py
    - name: Run TRANSCENDENTAL math
      run: TRANSCENDENTAL=2 python -m pytest -n=auto test/test_ops.py::TestOps::test_sin test/test_ops.py::TestOps::test_cos test/test_ops.py::TestOps::test_tan test/test_ops.py::TestOps::test_exp test/test_ops.py::TestOps::test_log --durations=20
    - name: Run pytest (amd)
      env:
        MOCKGPU: 1
        AMD: 1
        FORWARD_ONLY: 1
      run: |
        python3 -m pytest -n=auto test/test_hcq.py test/test_tiny.py --durations=20
    - name: Run pytest (amd with llvm backend)
      env:
        MOCKGPU: 1
        AMD: 1
        FORWARD_ONLY: 1
      run: |
        python -m pytest -n=auto test/test_hcq.py test/test_tiny.py test/test_amd_llvm.py --durations=20
    - name: Run pytest (ptx)
      env:
        MOCKGPU: 1
        PTX: 1
        NV: 1
        FORWARD_ONLY: 1
      run: |
        python3 -m pytest -n=auto test/test_hcq.py test/test_tiny.py --durations=20
    - name: Run process replay tests
      uses: ./.github/actions/process-replay

  osxwebgpu:
    name: MacOS (WebGPU)
    runs-on: macos-14
    timeout-minutes: 10
    steps:
    - name: Checkout Code
      uses: actions/checkout@v4
    - name: Setup Environment
      uses: ./.github/actions/setup-tinygrad
      with:
        key: osx-webgpu
        deps: testing_minimal
        webgpu: 'true'
    - name: Test infinity math in WGSL
      run: WEBGPU=1 python -m pytest -n=auto test/test_renderer_failures.py::TestWGSLFailures::test_multiply_infinity --durations=20
    - name: Build WEBGPU Efficientnet
      run: WEBGPU=1 WEBGPU_BACKEND="WGPUBackendType_Metal" python3 -m examples.compile_efficientnet
    - name: Clean npm cache
      run: npm cache clean --force
    - name: Install Puppeteer
      run: npm install puppeteer
    # this is also flaky
    #- name: Run WEBGPU Efficientnet
    #  run: node test/web/test_webgpu.js
    # this is flaky
    #- name: Run VIZ tests as external package
    #  run: |
    #    mkdir $GITHUB_WORKSPACE/test_dir
    #    cd $GITHUB_WORKSPACE/test_dir
    #    python -m venv venv
    #    source venv/bin/activate
    #    pip install $GITHUB_WORKSPACE
    #    cp $GITHUB_WORKSPACE/test/web/test_viz.js .
    #    node test_viz.js

  osxremote:
    name: MacOS (remote metal)
    runs-on: macos-15
    timeout-minutes: 10
    env:
      REMOTE: 1
      REMOTEDEV: METAL
    steps:
      - name: Checkout Code
        uses: actions/checkout@v4
      - name: Setup Environment
        uses: ./.github/actions/setup-tinygrad
        with:
          key: macos-remote
          deps: testing_minimal
      - name: Check Device.DEFAULT and print some source
        run: |
          python -c "from tinygrad import Device; assert Device.DEFAULT == 'REMOTE', Device.DEFAULT"
          python -c "from tinygrad import Device; assert Device.default.properties.real_device == 'METAL', Device.default.properties.real_device"
          DEBUG=4 python3 test/test_tiny.py TestTiny.test_plus
      - name: Run REMOTE=1 Test
        run: |
          python3 -m pytest test/test_tiny.py test/test_jit.py test/test_subbuffer.py test/test_graph.py test/test_multitensor.py test/test_tensor_variable.py

  amdremote:
    name: Linux (remote amd)
    runs-on: ubuntu-22.04
    timeout-minutes: 20
    env:
      REMOTE: 1
      HOST: 127.0.0.1:6667*6,127.0.0.1:6668*6
      PYTHONPATH: ${{ github.workspace }}
    steps:
      - name: Checkout Code
        uses: actions/checkout@v4
      - name: Setup Environment
        uses: ./.github/actions/setup-tinygrad
        with:
          key: linux-remote-amd
          deps: testing_minimal
          amd: 'true'
          llvm: 'true'
      - name: Start remote server
        run: |
          start_server() {
            systemd-run --user \
              --unit="$1" \
              --setenv=REMOTEDEV=AMD \
              --setenv=MOCKGPU=1 \
              --setenv=PYTHONPATH=. \
              --setenv=PORT="$2" \
              --working-directory="$(pwd)" \
              python tinygrad/runtime/ops_remote.py
          }

          start_server "remote-server-1" 6667
          start_server "remote-server-2" 6668
      - name: Check Device.DEFAULT and print some source
        run: |
          python -c "from tinygrad import Device; assert Device.DEFAULT == 'REMOTE', Device.DEFAULT"
          python -c "from tinygrad import Device; assert Device.default.properties.real_device == 'AMD', Device.default.properties.real_device"
          DEBUG=4 python3 test/test_tiny.py TestTiny.test_plus
      - name: Run REMOTE=1 Test
        run: |
          python3 -m pytest test/test_tiny.py test/test_jit.py test/test_subbuffer.py test/test_graph.py test/test_multitensor.py test/test_remote.py test/test_tensor_variable.py
      - name: Show remote server logs
        if: always()
        run: |
          journalctl --user -u remote-server-1 --no-pager
          journalctl --user -u remote-server-2 --no-pager

  osxtests:
    strategy:
      fail-fast: false
      matrix:
        backend: [metal, llvm, cpu, arm64]
    name: MacOS (${{ matrix.backend }})
    runs-on: macos-15
    timeout-minutes: 20
    env:
      IGNORE_OOB: 0
    steps:
      - name: Checkout Code
        uses: actions/checkout@v4
      - name: Setup Environment
        uses: ./.github/actions/setup-tinygrad
        with:
          key: macos-${{ matrix.backend }}-minimal
          deps: testing_minimal
          llvm: ${{ matrix.backend == 'llvm' && 'true' }}
      - name: Set env
        run: printf "${{ matrix.backend == 'llvm' && 'LLVM=1' || matrix.backend == 'cpu' && 'CPU=1' || matrix.backend == 'arm64' && 'ARM64=1' || matrix.backend == 'metal' && 'METAL=1'}}" >> $GITHUB_ENV
      - name: Check Device.DEFAULT and print some source
        run: |
          python -c "from tinygrad import Device; assert Device.DEFAULT == '${{ matrix.backend }}'.upper(), Device.DEFAULT"
          DEBUG=4 python3 test/test_tiny.py TestTiny.test_plus
      - name: Run pytest (${{ matrix.backend }})
        run: python3 -m pytest -n=auto test/ --ignore=test/models --ignore=test/unit --durations=20
      - name: Run process replay tests
        uses: ./.github/actions/process-replay
      - name: Run macOS-specific unit test
        if: matrix.backend == 'cpu'
        run: python3 -m pytest test/unit/test_disk_tensor.py::TestDiskTensor::test_copy_to_cpu_not_truncated

# ****** Windows Tests ******

  wintests:
    strategy:
      fail-fast: false
      matrix:
<<<<<<< HEAD
        backend: [llvm, cpu, x86]
=======
        backend: [llvm, cpu, webgpu]
>>>>>>> 41aa54eb

    name: Windows (${{ matrix.backend }})
    runs-on: windows-latest
    timeout-minutes: 15
    env:
      IGNORE_OOB: 0
    steps:
      - name: Checkout Code
        uses: actions/checkout@v4
      - name: Setup Environment
        uses: ./.github/actions/setup-tinygrad
        with:
          key: windows-${{ matrix.backend }}-minimal
          deps: testing_unit
          pydeps: ${{ matrix.backend == 'webgpu' && 'dawn-python' || '' }}
      - name: Set env
        shell: bash
<<<<<<< HEAD
        run:  printf "${{ matrix.backend == 'llvm' && 'LLVM=1' || matrix.backend == 'cpu' && 'CPU=1' || matrix.backend == 'x86' && 'X86=1' }}" >> $GITHUB_ENV
=======
        run:  printf "${{ matrix.backend == 'llvm' && 'LLVM=1' || matrix.backend == 'cpu' && 'CPU=1' || matrix.backend == 'webgpu' && 'WEBGPU=1'}}" >> $GITHUB_ENV
>>>>>>> 41aa54eb
      - name: Run unit tests
        if: matrix.backend=='llvm'
        run: python -m pytest -n=auto test/unit/ --ignore=test/unit/test_disk_tensor.py --ignore=test/unit/test_elf.py --ignore=test/unit/test_tar.py
      - name: Run pytest (${{ matrix.backend }})
        shell: bash
        run: |
          python -c "from tinygrad import Device; assert Device.DEFAULT == '${{ matrix.backend }}'.upper(), Device.DEFAULT"
          python -m pytest -n=auto test/test_tiny.py test/test_ops.py --durations=20<|MERGE_RESOLUTION|>--- conflicted
+++ resolved
@@ -961,11 +961,7 @@
     strategy:
       fail-fast: false
       matrix:
-<<<<<<< HEAD
-        backend: [llvm, cpu, x86]
-=======
-        backend: [llvm, cpu, webgpu]
->>>>>>> 41aa54eb
+        backend: [llvm, cpu, webgpu, x86]
 
     name: Windows (${{ matrix.backend }})
     runs-on: windows-latest
@@ -983,11 +979,7 @@
           pydeps: ${{ matrix.backend == 'webgpu' && 'dawn-python' || '' }}
       - name: Set env
         shell: bash
-<<<<<<< HEAD
-        run:  printf "${{ matrix.backend == 'llvm' && 'LLVM=1' || matrix.backend == 'cpu' && 'CPU=1' || matrix.backend == 'x86' && 'X86=1' }}" >> $GITHUB_ENV
-=======
-        run:  printf "${{ matrix.backend == 'llvm' && 'LLVM=1' || matrix.backend == 'cpu' && 'CPU=1' || matrix.backend == 'webgpu' && 'WEBGPU=1'}}" >> $GITHUB_ENV
->>>>>>> 41aa54eb
+        run:  printf "${{ matrix.backend == 'llvm' && 'LLVM=1' || matrix.backend == 'cpu' && 'CPU=1' || matrix.backend == 'webgpu' && 'WEBGPU=1' || matrix.backend == 'x86' && 'X86=1' }}" >> $GITHUB_ENV
       - name: Run unit tests
         if: matrix.backend=='llvm'
         run: python -m pytest -n=auto test/unit/ --ignore=test/unit/test_disk_tensor.py --ignore=test/unit/test_elf.py --ignore=test/unit/test_tar.py
