name: Unit Tests

on:
  push:
  pull_request:
  workflow_dispatch:

jobs:
  linter:
    name: Linters
    runs-on: ubuntu-latest
    timeout-minutes: 20

    steps:
    - name: Checkout Code
      uses: actions/checkout@v3
    - name: Set up Python 3.11
      uses: actions/setup-python@v4
      with:
<<<<<<< HEAD
        python-version: 3.8
    - name: Cache installed packages
=======
        python-version: 3.11
    - name: Cache pip
>>>>>>> 012ee7d1
      uses: actions/cache@v3
      with:
        path: ${{ env.Python3_ROOT_DIR }}/lib/python3.8/site-packages
        key: linting-packages-${{ hashFiles('*/setup.py') }}
    - name: Install dependencies
      run: pip install -e '.[linting,testing]' --extra-index-url https://download.pytorch.org/whl/cpu
    - name: Repo line count
      run: python sz.py
    - name: Lint with pylint
      run: python -m pylint --disable=all -e W0311 -e C0303 --jobs=0 --indent-string='  ' **/*.py
    - name: Lint with flake8
      run: python -m flake8 . --statistics -j4
    - name: Lint tinygrad with pylint
      run: python -m pylint tinygrad/
    - name: Run mypy
      run: python -m mypy tinygrad/ --ignore-missing-imports --check-untyped-defs --explicit-package-bases --warn-unreachable
    - name: Install SLOCCount
      run: sudo apt install sloccount
    - name: Check <5000 lines
      run: sloccount tinygrad test examples extra; if [ $(sloccount tinygrad | sed -n 's/.*Total Physical Source Lines of Code (SLOC)[ ]*= \([^ ]*\).*/\1/p' | tr -d ',') -gt 5000 ]; then exit 1; fi

  testcpuimagenet:
    name: CPU and ImageNet to C Tests
    runs-on: ubuntu-latest
    timeout-minutes: 20

    steps:
    - name: Checkout Code
      uses: actions/checkout@v3
    - name: Set up Python 3.11
      uses: actions/setup-python@v4
      with:
<<<<<<< HEAD
        python-version: 3.8
    - name: Cache installed packages
=======
        python-version: 3.11
    - name: Cache pip
>>>>>>> 012ee7d1
      uses: actions/cache@v3
      with:
        path: ${{ env.Python3_ROOT_DIR }}/lib/python3.8/site-packages
        key: testing-packages-${{ hashFiles('*/setup.py') }}
    - name: Install Dependencies
      run: pip install -e '.[testing]' --extra-index-url https://download.pytorch.org/whl/cpu
    - name: Test Docs
      run: python docs/abstractions.py
    - name: Test Quickstart
      run: awk '/```python/{flag=1;next}/```/{flag=0}flag' docs/quickstart.md > quickstart.py &&  PYTHONPATH=. python quickstart.py
    - name: Run Pytest
      run: python -m pytest -n=auto test/ -k "not (test_efficientnet and models/test_train.py)"
    - name: Fuzz Test symbolic
      run: python test/external/fuzz_symbolic.py
    - name: Fuzz Test shapetracker
      run: PYTHONPATH="." python test/external/fuzz_shapetracker.py
    - name: Compile EfficientNet to C
      run: PYTHONPATH="." CLANG=1 python examples/compile_efficientnet.py > recognize.c
    - name: Compile C to native
      run: clang -O2 recognize.c -lm -o recognize
    - name: Test EfficientNet
      run: curl https://media.istockphoto.com/photos/hen-picture-id831791190 | ./recognize | grep hen

  testtorch:
    name: Torch Tests
    runs-on: ubuntu-latest
    timeout-minutes: 20

    steps:
    - name: Checkout Code
      uses: actions/checkout@v3
    - name: Set up Python 3.11
      uses: actions/setup-python@v4
      with:
<<<<<<< HEAD
        python-version: 3.8
    - name: Cache installed packages
=======
        python-version: 3.11
    - name: Cache pip
>>>>>>> 012ee7d1
      uses: actions/cache@v3
      with:
        path: ${{ env.Python3_ROOT_DIR }}/lib/python3.8/site-packages
        key: testing-packages-${{ hashFiles('*/setup.py') }}
    - name: Install Dependencies
      run: pip install -e '.[testing]' --extra-index-url https://download.pytorch.org/whl/cpu
    - name: Run Pytest
      run: TORCH=1 python -m pytest -n=auto test/
    - name: Run ONNX
      run: TORCH=1 python -m pytest -n=auto test/external/external_test_onnx_backend.py --tb=no --disable-warnings || true

  testopencl:
    strategy:
      fail-fast: false
      matrix:
        task: [optimage, openpilot, multigpu]
    name: ${{ matrix.task=='optimage'&&'GPU OPT and IMAGE Tests'|| matrix.task=='openpilot'&&'openpilot (OpenCL) Tests'|| matrix.task=='multigpu'&&'MultiGPU Tests'}}
    runs-on: ubuntu-20.04
    timeout-minutes: 20

    steps:
      - name: Checkout Code
        uses: actions/checkout@v3
      # - name: Find faster apt mirror
      #   uses: vegardit/fast-apt-mirror.sh@v1
      - name: Install OpenCL
        #run: sudo apt install -y pocl-opencl-icd
        run: |
          wget -O- https://apt.repos.intel.com/intel-gpg-keys/GPG-PUB-KEY-INTEL-SW-PRODUCTS.PUB | gpg --dearmor | sudo tee /usr/share/keyrings/oneapi-archive-keyring.gpg > /dev/null
          echo "deb [signed-by=/usr/share/keyrings/oneapi-archive-keyring.gpg] https://apt.repos.intel.com/oneapi all main" | sudo tee /etc/apt/sources.list.d/oneAPI.list
          sudo apt update
          sudo apt install -y --no-install-recommends intel-oneapi-runtime-compilers intel-oneapi-runtime-opencl
      - name: Set up Python 3.11
        uses: actions/setup-python@v4
        with:
<<<<<<< HEAD
          python-version: 3.8
      - name: Cache installed packages
=======
          python-version: 3.11
      - name: Cache pip
>>>>>>> 012ee7d1
        uses: actions/cache@v3
        with:
          path: ${{ env.Python3_ROOT_DIR }}/lib/python3.8/site-packages
          key: testing-packages-${{ hashFiles('*/setup.py') }}
      - name: Install Dependencies
        run: pip install -e '.[testing]' --extra-index-url https://download.pytorch.org/whl/cpu
      - if: ${{ matrix.task == 'optimage' }}
        name: Run Optimizer Test (OPT 2 and 3)
        run: |
          PYTHONPATH="." OPT=2 GPU=1 python -m pytest -n=auto test/external/external_test_opt.py
          PYTHONPATH="." OPT=3 GPU=1 python -m pytest -n=auto test/external/external_test_opt.py
      - if: ${{ matrix.task == 'optimage'}}
        name: Test GPU IMAGE ops
        run: |
          GPU=1 IMAGE=1 python -m pytest -n=auto test/test_ops.py
          FORWARD_ONLY=1 GPU=1 IMAGE=2 python -m pytest -n=auto test/test_ops.py
      - if: ${{ matrix.task == 'openpilot' }}
        name: Test openpilot model compile and size
        run: |
          DEBUG=2 ALLOWED_KERNEL_COUNT=199 FLOAT16=1 DEBUGCL=1 GPU=1 IMAGE=2 python openpilot/compile.py
          python -c 'import os; assert os.path.getsize("/tmp/output.thneed") < 100_000_000'
      - if: ${{ matrix.task == 'openpilot' }}
        name: Test openpilot model correctness (float32)
        run: DEBUGCL=1 GPU=1 IMAGE=2 python openpilot/compile.py
      - if: ${{ matrix.task == 'openpilot' }}
        name: Test tensor core ops
        run: GPU=1 TC=2 python -m pytest -n=auto test/test_ops.py
      - if: ${{ matrix.task == 'multigpu' }}
        name: Test multigpu
        run: |
          PYTHONPATH="." python test/external/dist/test_world.py
          PYTHONPATH="." python test/external/dist/test_collectives.py

  testmetalwebgpu:
    name: Metal and WebGPU Tests
    runs-on: macos-13
    timeout-minutes: 20

    steps:
    - name: Checkout Code
      uses: actions/checkout@v3
    - name: Set up Python 3.11
      uses: actions/setup-python@v4
      with:
        python-version: 3.11
    - name: Cache installed packages
      uses: actions/cache@v3
      with:
        path: ${{ env.Python3_ROOT_DIR }}/lib/python3.11/site-packages
        key: metal-webgpu-testing-packages-${{ hashFiles('*/setup.py') }}
    - name: Install Dependencies
      run: pip install -e '.[metal,webgpu,testing]' --extra-index-url https://download.pytorch.org/whl/cpu
    - name: Test LLaMA compile speed
      run: PYTHONPATH="." METAL=1 python test/external/external_test_speed_llama.py
    # dtype test has issues on test_half_to_int8
    #- name: Run dtype test
    #  run: DEBUG=4 METAL=1 python -m pytest -n=auto test/test_dtype.py
    - name: Run metal ops test
      run: DEBUG=2 METAL=1 python -m pytest -n=auto test/test_ops.py
    - name: Run JIT test
      run: DEBUG=2 METAL=1 python -m pytest -n=auto test/test_jit.py
    - name: Run symbolic shapetracker test
      run: METAL=1 python -m pytest -n=auto test/test_symbolic_shapetracker.py test/test_symbolic_ops.py test/test_symbolic_jit.py
    - name: Check Device.DEFAULT
      run: WEBGPU=1 python -c "from tinygrad.lazy import Device; assert Device.DEFAULT == 'WEBGPU', Device.DEFAULT"
    #- name: Run webgpu pytest
    #  run: WEBGPU=1 WGPU_BACKEND_TYPE=Metal python -m pytest -n=auto --ignore test/models/ --ignore test/unit/test_example.py --ignore test/extra/test_lr_scheduler.py --ignore test/test_linearizer.py test/
    #- name: Build WEBGPU Efficientnet
    #  run: WEBGPU=1 WGPU_BACKEND_TYPE=Metal python -m examples.compile_efficientnet

  tests:
    strategy:
      fail-fast: false
      matrix:
        backend: [llvm, clang, gpu, cuda, ptx]

    name: Tests on (${{ matrix.backend }})
    runs-on: ${{ matrix.backend == 'gpu'  && 'ubuntu-20.04' || 'ubuntu-latest' }}
    timeout-minutes: 20

    steps:
      - name: Checkout Code
        uses: actions/checkout@v3
      - name: Set up Python 3.11
        uses: actions/setup-python@v4
        with:
<<<<<<< HEAD
          python-version: 3.8
      - name: Cache installed packages
=======
          python-version: 3.11
      - name: Cache pip
>>>>>>> 012ee7d1
        uses: actions/cache@v3
        with:
          path: ${{ env.Python3_ROOT_DIR }}/lib/python3.8/site-packages
          key: ${{ matrix.backend }}-packages-${{ hashFiles('*/setup.py') }}
      - name: Set env
        run: printf "${{ matrix.backend == 'llvm' && 'ENABLE_METHOD_CACHE=1\nLLVM=1' || matrix.backend == 'clang' && 'CLANG=1\nENABLED_METHOD_CACHE=1' || matrix.backend == 'gpu' && 'GPU=1' || matrix.backend == 'cuda' && 'FORWARD_ONLY=1\nJIT=1\nOPT=2\nCUDA=1\nCUDACPU=1\n' || matrix.backend == 'PTX' && 'FORWARD_ONLY=1\nJIT=1\nOPT=2\nCUDA=1\nCUDACPU=1\nPTX=1' }}" >> $GITHUB_ENV
      - name: Find faster apt mirror
      #   uses: vegardit/fast-apt-mirror.sh@v1
      # - name: Install packages (gpu)
        if: matrix.backend == 'gpu'
        run: |
          wget -O- https://apt.repos.intel.com/intel-gpg-keys/GPG-PUB-KEY-INTEL-SW-PRODUCTS.PUB | gpg --dearmor | sudo tee /usr/share/keyrings/oneapi-archive-keyring.gpg > /dev/null
          echo "deb [signed-by=/usr/share/keyrings/oneapi-archive-keyring.gpg] https://apt.repos.intel.com/oneapi all main" | sudo tee /etc/apt/sources.list.d/oneAPI.list
          sudo apt update -y
          sudo apt install -y --no-install-recommends intel-oneapi-runtime-compilers intel-oneapi-runtime-opencl
      - name: Install packages (cuda)
        if: matrix.backend == 'cuda' || matrix.backend == 'ptx'
        run: |
          sudo apt update -y
          sudo apt install -y --no-install-recommends git g++ cmake ninja-build llvm-15-dev zlib1g-dev libglew-dev flex bison libfl-dev libboost-thread-dev libboost-filesystem-dev nvidia-cuda-toolkit-gcc
      - name: Cache gpuocelot
        if: matrix.backend == 'cuda' || matrix.backend == 'ptx'
        id: cache-build
        uses: actions/cache@v3
        env:
          cache-name: cache-gpuocelot-build
        with:
          path: ${{ github.workspace }}/gpuocelot/ocelot
          key: ubuntu22.04-gpuocelot-19626fc00b6ee321638c3111074269c69050e091
      - name: Clone/compile gpuocelot
        if: (matrix.backend == 'cuda' || matrix.backend == 'ptx') && steps.cache-build.outputs.cache-hit != 'true'
        run: |
          git clone --recurse-submodules https://github.com/gpuocelot/gpuocelot.git ${{ github.workspace }}/gpuocelot
          cd ${{ github.workspace }}/gpuocelot/ocelot
          git checkout 19626fc00b6ee321638c3111074269c69050e091
          mkdir build
          cd build
          cmake .. -Wno-dev -G Ninja -DOCELOT_BUILD_TOOLS=OFF
          ninja
      - name: Install gpuocelot
        if: matrix.backend == 'cuda' || matrix.backend == 'ptx'
        run: |
          cd ${{ github.workspace }}/gpuocelot/ocelot/build
          sudo ninja install
      - name: Install dependencies
        run: pip install -e '.[testing${{matrix.backend=='llvm'&&',llvm'||matrix.backend=='cuda'&&',cuda'||matrix.backend=='ptx'&&',cuda'||''}}]' --extra-index-url https://download.pytorch.org/whl/cpu
      - name: Check Device.DEFAULT
        run: python -c "from tinygrad.lazy import Device; assert Device.DEFAULT in ['LLVM','CLANG','CUDA','GPU'], Device.DEFAULT"
      - name: Run pytest (not cuda)
        if: matrix.backend!='cuda' && matrix.backend!='ptx'
        run: python -m pytest -n=auto test/ -k '${{matrix.backend=='llvm'&&'not (test_nn.py and test_conv_transpose2d)'||'test'}}' -m 'not exclude_${{matrix.backend}}'
      - name: Run pytest (cuda)
        if: matrix.backend=='cuda'
        run: python -m pytest -n=auto test/ -k 'not (half or test_efficientnet_safetensors) and not (test_conv2d and test_tensor.py)' -m 'not exclude_cuda' --ignore=test/external --ignore=test/models
      - name: Run pytest (ptx)
        if: matrix.backend=='ptx'
        run: python -m pytest -n=auto test/ -k 'not (half or test_efficientnet_safetensors) and not (test_conv2d and test_tensor.py)' -m 'not exclude_cuda' --ignore=test/external --ignore=test/models

  testunicorn:
    name: ARM64 unicorn Test
    runs-on: ubuntu-latest
    timeout-minutes: 20
    steps:
      - name: Checkout Code
        uses: actions/checkout@v3
      - name: Set up Python 3.11
        uses: actions/setup-python@v4
        with:
<<<<<<< HEAD
          python-version: 3.8
      - name: Cache installed packages
=======
          python-version: 3.11
      - name: Cache pip
>>>>>>> 012ee7d1
        uses: actions/cache@v3
        with:
          path: ${{ env.Python3_ROOT_DIR }}/lib/python3.8/site-packages
          key: testing-arm-packages-${{ hashFiles('*/setup.py') }}
      - name: Install cross-assembler
        run: |
          sudo apt update -y
          sudo apt install -y --no-install-recommends gcc-aarch64-linux-gnu
      - name: Install dependencies
        run: pip install -e '.[testing,arm]' --extra-index-url https://download.pytorch.org/whl/cpu
      - name: Test arm
        run: CI=1 ARM64=1 CLANG=1 python -m pytest -n=auto test/ -k 'not (test_nn.py and (test_conv_transpose2d or test_conv2d))' --ignore=test/models --ignore=test/test_speed_v_torch.py --ignore=test/test_net_speed.py --ignore=test/test_specific_conv.py  --ignore=test/unit/test_disk_tensor.py<|MERGE_RESOLUTION|>--- conflicted
+++ resolved
@@ -17,16 +17,11 @@
     - name: Set up Python 3.11
       uses: actions/setup-python@v4
       with:
-<<<<<<< HEAD
-        python-version: 3.8
-    - name: Cache installed packages
-=======
-        python-version: 3.11
-    - name: Cache pip
->>>>>>> 012ee7d1
-      uses: actions/cache@v3
-      with:
-        path: ${{ env.Python3_ROOT_DIR }}/lib/python3.8/site-packages
+        python-version: 3.11
+    - name: Cache python packages
+      uses: actions/cache@v3
+      with:
+        path: ${{ env.Python3_ROOT_DIR }}/lib/python3.11/site-packages
         key: linting-packages-${{ hashFiles('*/setup.py') }}
     - name: Install dependencies
       run: pip install -e '.[linting,testing]' --extra-index-url https://download.pytorch.org/whl/cpu
@@ -56,16 +51,11 @@
     - name: Set up Python 3.11
       uses: actions/setup-python@v4
       with:
-<<<<<<< HEAD
-        python-version: 3.8
-    - name: Cache installed packages
-=======
-        python-version: 3.11
-    - name: Cache pip
->>>>>>> 012ee7d1
-      uses: actions/cache@v3
-      with:
-        path: ${{ env.Python3_ROOT_DIR }}/lib/python3.8/site-packages
+        python-version: 3.11
+    - name: Cache python packages
+      uses: actions/cache@v3
+      with:
+        path: ${{ env.Python3_ROOT_DIR }}/lib/python3.11/site-packages
         key: testing-packages-${{ hashFiles('*/setup.py') }}
     - name: Install Dependencies
       run: pip install -e '.[testing]' --extra-index-url https://download.pytorch.org/whl/cpu
@@ -97,16 +87,11 @@
     - name: Set up Python 3.11
       uses: actions/setup-python@v4
       with:
-<<<<<<< HEAD
-        python-version: 3.8
-    - name: Cache installed packages
-=======
-        python-version: 3.11
-    - name: Cache pip
->>>>>>> 012ee7d1
-      uses: actions/cache@v3
-      with:
-        path: ${{ env.Python3_ROOT_DIR }}/lib/python3.8/site-packages
+        python-version: 3.11
+    - name: Cache python packages
+      uses: actions/cache@v3
+      with:
+        path: ${{ env.Python3_ROOT_DIR }}/lib/python3.11/site-packages
         key: testing-packages-${{ hashFiles('*/setup.py') }}
     - name: Install Dependencies
       run: pip install -e '.[testing]' --extra-index-url https://download.pytorch.org/whl/cpu
@@ -139,16 +124,11 @@
       - name: Set up Python 3.11
         uses: actions/setup-python@v4
         with:
-<<<<<<< HEAD
-          python-version: 3.8
-      - name: Cache installed packages
-=======
           python-version: 3.11
-      - name: Cache pip
->>>>>>> 012ee7d1
-        uses: actions/cache@v3
-        with:
-          path: ${{ env.Python3_ROOT_DIR }}/lib/python3.8/site-packages
+      - name: Cache python packages
+        uses: actions/cache@v3
+        with:
+          path: ${{ env.Python3_ROOT_DIR }}/lib/python3.11/site-packages
           key: testing-packages-${{ hashFiles('*/setup.py') }}
       - name: Install Dependencies
         run: pip install -e '.[testing]' --extra-index-url https://download.pytorch.org/whl/cpu
@@ -191,7 +171,7 @@
       uses: actions/setup-python@v4
       with:
         python-version: 3.11
-    - name: Cache installed packages
+    - name: Cache python packages
       uses: actions/cache@v3
       with:
         path: ${{ env.Python3_ROOT_DIR }}/lib/python3.11/site-packages
@@ -200,9 +180,9 @@
       run: pip install -e '.[metal,webgpu,testing]' --extra-index-url https://download.pytorch.org/whl/cpu
     - name: Test LLaMA compile speed
       run: PYTHONPATH="." METAL=1 python test/external/external_test_speed_llama.py
-    # dtype test has issues on test_half_to_int8
     #- name: Run dtype test
     #  run: DEBUG=4 METAL=1 python -m pytest -n=auto test/test_dtype.py
+    # dtype test has issues on test_half_to_int8
     - name: Run metal ops test
       run: DEBUG=2 METAL=1 python -m pytest -n=auto test/test_ops.py
     - name: Run JIT test
@@ -232,16 +212,11 @@
       - name: Set up Python 3.11
         uses: actions/setup-python@v4
         with:
-<<<<<<< HEAD
-          python-version: 3.8
-      - name: Cache installed packages
-=======
           python-version: 3.11
-      - name: Cache pip
->>>>>>> 012ee7d1
-        uses: actions/cache@v3
-        with:
-          path: ${{ env.Python3_ROOT_DIR }}/lib/python3.8/site-packages
+      - name: Cache python packages
+        uses: actions/cache@v3
+        with:
+          path: ${{ env.Python3_ROOT_DIR }}/lib/python3.11/site-packages
           key: ${{ matrix.backend }}-packages-${{ hashFiles('*/setup.py') }}
       - name: Set env
         run: printf "${{ matrix.backend == 'llvm' && 'ENABLE_METHOD_CACHE=1\nLLVM=1' || matrix.backend == 'clang' && 'CLANG=1\nENABLED_METHOD_CACHE=1' || matrix.backend == 'gpu' && 'GPU=1' || matrix.backend == 'cuda' && 'FORWARD_ONLY=1\nJIT=1\nOPT=2\nCUDA=1\nCUDACPU=1\n' || matrix.backend == 'PTX' && 'FORWARD_ONLY=1\nJIT=1\nOPT=2\nCUDA=1\nCUDACPU=1\nPTX=1' }}" >> $GITHUB_ENV
@@ -307,16 +282,11 @@
       - name: Set up Python 3.11
         uses: actions/setup-python@v4
         with:
-<<<<<<< HEAD
-          python-version: 3.8
-      - name: Cache installed packages
-=======
           python-version: 3.11
-      - name: Cache pip
->>>>>>> 012ee7d1
-        uses: actions/cache@v3
-        with:
-          path: ${{ env.Python3_ROOT_DIR }}/lib/python3.8/site-packages
+      - name: Cache python packages
+        uses: actions/cache@v3
+        with:
+          path: ${{ env.Python3_ROOT_DIR }}/lib/python3.11/site-packages
           key: testing-arm-packages-${{ hashFiles('*/setup.py') }}
       - name: Install cross-assembler
         run: |
