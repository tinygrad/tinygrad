name: Unit Tests
env:
  # increment this when downloads substantially change to avoid the internet
  DOWNLOAD_CACHE_VERSION: '12'
  PYTHON_CACHE_VERSION: '3'
  APT_CACHE_VERSION: '1'
  BUILD_CACHE_VERSION: '1'
  CAPTURE_PROCESS_REPLAY: 1
  GH_TOKEN: ${{ secrets.GITHUB_TOKEN }}
  PYTHONPATH: ${{ github.workspace }}

on:
  push:
    branches:
      - master
  pull_request:
  workflow_dispatch:

jobs:
  llvmspeed:
    name: LLVM Speed
    runs-on: ubuntu-24.04
    timeout-minutes: 20
    steps:
    - name: Checkout Code
      uses: actions/checkout@v4
    - name: Setup Environment
      uses: ./.github/actions/setup-tinygrad
      with:
        key: llvm-speed
        deps: testing_minimal
        llvm: 'true'
    - name: External Benchmark Schedule
      run: python3 test/external/external_benchmark_schedule.py
    - name: Speed Test
      run: CPU=1 CPU_LLVM=1 python3 test/speed/external_test_speed_v_torch.py
    - name: Speed Test (BEAM=2)
      run: BEAM=2 CPU=1 CPU_LLVM=1 python3 test/speed/external_test_speed_v_torch.py

  docs:
    name: Docs
    runs-on: ubuntu-22.04
    timeout-minutes: 10
    steps:
    - name: Checkout Code
      uses: actions/checkout@v4
    - name: Setup Environment
      uses: ./.github/actions/setup-tinygrad
      with:
        deps: docs
        pydeps: "capstone"
    - name: Build wheel and show size
      run: |
        pip install build
        python -m build --wheel --outdir dist
        ls -lh dist/*.whl
    - name: Use as an external package
      run: |
        mkdir $HOME/test_external_dir
        cd $HOME/test_external_dir
        python -m venv venv
        source venv/bin/activate
        pip install $GITHUB_WORKSPACE
        python -c "from tinygrad.tensor import Tensor; print(Tensor([1,2,3,4,5]))"
        pip install mypy
        mypy -c "from tinygrad.tensor import Tensor; print(Tensor([1,2,3,4,5]))"
    - name: Run beautiful_mnist with tinygrad only
      run: |
        mkdir $GITHUB_WORKSPACE/test_dir
        cd $GITHUB_WORKSPACE/test_dir
        python -m venv venv
        source venv/bin/activate
        pip install $GITHUB_WORKSPACE
        cp $GITHUB_WORKSPACE/examples/beautiful_mnist.py .
        BS=2 STEPS=10 python beautiful_mnist.py
    - name: Test Docs Build
      run: python -m mkdocs build --strict
    - name: Test Docs
      run: |
        python docs/abstractions2.py
        python docs/abstractions3.py
    - name: Test Quickstart
      run: awk '/```python/{flag=1;next}/```/{flag=0}flag' docs/quickstart.md > quickstart.py &&  python quickstart.py
    - name: Test DEBUG
      run: DEBUG=100 python3 -c "from tinygrad import Tensor; N = 1024; a, b = Tensor.rand(N, N), Tensor.rand(N, N); c = (a.reshape(N, 1, N) * b.T.reshape(1, N, N)).sum(axis=2); print((c.numpy() - (a.numpy() @ b.numpy())).mean())"
    - name: Compile EfficientNet to C and test it
      run: |
        CPU=1 CPU_LLVM=0 python examples/compile_efficientnet.py > recognize.c
        clang -O2 recognize.c -lm -o recognize
        cat test/models/efficientnet/Chicken.jpg | ./recognize | grep cock

  torchbackend:
    name: Torch Backend Tests
    runs-on: ubuntu-latest
    timeout-minutes: 15
    env:
      IGNORE_OOB: 0
    steps:
    - name: Checkout Code
      uses: actions/checkout@v4
    - name: Setup Environment
      uses: ./.github/actions/setup-tinygrad
      with:
        key: torch-backend-pillow-torchvision-et-pt
        deps: testing_minimal
        pydeps: "pillow torchvision expecttest"
        llvm: 'true'
    - name: Install ninja
      run: |
        sudo apt update || true
        sudo apt install -y --no-install-recommends ninja-build
    - name: Lint with ruff
      run: |
        pip3 install --upgrade --force-reinstall ruff==0.11.0
        python3 -m ruff check extra/torch_backend/backend.py
    - name: Test one op
      run: FORWARD_ONLY=1 TINY_BACKEND=1 python3 test/test_ops.py TestOps.test_add
    - name: Test ResNet-18
      run: DEBUG=2 python3 extra/torch_backend/example.py
    - name: My (custom) tests
      run: python3 extra/torch_backend/test.py
    - name: Test one op in torch tests
      run: DEBUG=2 python3 extra/torch_backend/torch_tests.py TestTinyBackendPRIVATEUSE1.test_unary_log_tiny_float32
    - name: Test Ops with TINY_BACKEND
      run: CPU=1 CPU_LLVM=1 LLVMOPT=0 TINY_BACKEND=1 python3 -m pytest -n auto test/test_ops.py --durations=20
    - name: Test in-place operations on views
      run: TORCH_DEBUG=1 python3 extra/torch_backend/test_inplace.py
    - name: Test multi-gpu
      run: CPU=1 CPU_LLVM=1 GPUS=4 TORCH_DEBUG=1 python3 extra/torch_backend/test_multigpu.py

  torchbackendmore:
    name: Torch Backend Tests More
    runs-on: ubuntu-latest
    timeout-minutes: 15
    env:
      IGNORE_OOB: 0
    steps:
    - name: Checkout Code
      uses: actions/checkout@v4
    - name: Setup Environment
      uses: ./.github/actions/setup-tinygrad
      with:
        key: torch-backend-pillow-torchvision-et-pt
        deps: testing_minimal
        llvm: 'true'
    - name: Install ninja
      run: |
        sudo apt update || true
        sudo apt install -y --no-install-recommends ninja-build
    - name: Test beautiful_mnist in torch with TINY_BACKEND
      run: SPLIT_REDUCEOP=0 FUSE_ARANGE=1 CPU=1 CPU_LLVM=1 TARGET_EVAL_ACC_PCT=96.0 TINY_BACKEND=1 python3 examples/other_mnist/beautiful_mnist_torch.py
    - name: Test some torch tests (expect failure)
      run: python3 -m pytest extra/torch_backend/torch_tests.py -v --tb=no || true

  tc:
    name: Tensor Core tests
    runs-on: ubuntu-latest
    timeout-minutes: 10
    env:
      IGNORE_OOB: 0
    steps:
    - name: Checkout Code
      uses: actions/checkout@v4
    - name: Setup Environment
      uses: ./.github/actions/setup-tinygrad
      with:
        key: uops-minimal
        deps: testing_minimal
    - name: Test IMAGE=2 support
      run: |
        IMAGE=2 PYTHON=1 python3 test/test_ops.py TestOps.test_gemm
        IMAGE=2 PYTHON=1 python3 test/test_ops.py TestOps.test_simple_conv2d
    - name: Test emulated METAL tensor cores
      run: |
        DEBUG=2 EMULATE=METAL FORWARD_ONLY=1 PYTHON=1 python3 test/test_ops.py TestOps.test_big_gemm
        DEBUG=2 EMULATE=METAL FORWARD_ONLY=1 PYTHON=1 python3 test/opt/test_tensor_cores.py
    - name: Test emulated AMX tensor cores
      run: DEBUG=2 AMX=1 EMULATE=AMX FORWARD_ONLY=1 PYTHON=1 python3 test/test_ops.py TestOps.test_gemm
    - name: Test emulated AMD tensor cores
      run: |
        DEBUG=2 EMULATE=AMD FORWARD_ONLY=1 PYTHON=1 N=16 HALF=1 ACC_HALF=0 python3 ./extra/gemm/simple_matmul.py
        DEBUG=2 EMULATE=AMD FORWARD_ONLY=1 PYTHON=1 N=64 HALF=1 ACC_HALF=0 python3 ./extra/gemm/simple_matmul.py
        DEBUG=2 EMULATE=AMD FORWARD_ONLY=1 PYTHON=1 N=16 HALF=1 ACC_HALF=1 ATOL=1e-3 python3 ./extra/gemm/simple_matmul.py
        DEBUG=2 EMULATE=AMD FORWARD_ONLY=1 PYTHON=1 N=64 HALF=1 ACC_HALF=1 ATOL=1e-3 python3 ./extra/gemm/simple_matmul.py
        DEBUG=2 EMULATE=AMD FORWARD_ONLY=1 PYTHON=1 python3 test/opt/test_tensor_cores.py
    - name: Test emulated AMD MFMA tensor cores
      run: |
        DEBUG=2 EMULATE=AMD_MFMA FORWARD_ONLY=1 PYTHON=1 N=64 HALF=1 ACC_HALF=0 python3 ./extra/gemm/simple_matmul.py
        DEBUG=2 EMULATE=AMD_MFMA FORWARD_ONLY=1 PYTHON=1 python3 test/opt/test_tensor_cores.py
    - name: Test emulated AMD RDNA4 tensor cores
      run: |
        DEBUG=2 EMULATE=AMD_RDNA4 FORWARD_ONLY=1 PYTHON=1 N=16 HALF=1 ACC_HALF=0 python3 ./extra/gemm/simple_matmul.py
        DEBUG=2 EMULATE=AMD_RDNA4 FORWARD_ONLY=1 PYTHON=1 N=64 HALF=1 ACC_HALF=0 python3 ./extra/gemm/simple_matmul.py
        DEBUG=2 EMULATE=AMD_RDNA4 FORWARD_ONLY=1 PYTHON=1 N=16 HALF=1 ACC_HALF=1 ATOL=1e-3 python3 ./extra/gemm/simple_matmul.py
        DEBUG=2 EMULATE=AMD_RDNA4 FORWARD_ONLY=1 PYTHON=1 N=64 HALF=1 ACC_HALF=1 ATOL=1e-3 python3 ./extra/gemm/simple_matmul.py
        DEBUG=2 EMULATE=AMD_RDNA4 FORWARD_ONLY=1 PYTHON=1 python3 test/opt/test_tensor_cores.py
    - name: Test emulated CUDA tensor cores
      run: |
        DEBUG=2 EMULATE=CUDA FORWARD_ONLY=1 PYTHON=1 python3 test/test_ops.py TestOps.test_gemm_fp16
        DEBUG=2 EMULATE=CUDA ALLOW_TF32=1 FORWARD_ONLY=1 PYTHON=1 python3 test/test_ops.py TestOps.test_gemm
        DEBUG=2 EMULATE=CUDA_SM75 FORWARD_ONLY=1 PYTHON=1 python3 test/test_ops.py TestOps.test_gemm_fp16
        DEBUG=2 EMULATE=CUDA ALLOW_TF32=1 FORWARD_ONLY=1 PYTHON=1 python3 test/opt/test_tensor_cores.py
    - name: Test emulated INTEL OpenCL tensor cores
      run: DEBUG=2 EMULATE=INTEL FORWARD_ONLY=1 PYTHON=1 HALF=1 N=64 python3 ./extra/gemm/simple_matmul.py
    - name: Test emulated AMX tensor cores
      run: DEBUG=2 AMX=1 EMULATE=AMX FORWARD_ONLY=1 PYTHON=1 python3 test/opt/test_tensor_cores.py
    - name: Test device flop counts
      run: |
        DEBUG=2 EMULATE=METAL PYTHON=1 python3 ./test/test_uops_stats.py TestUOpsStatsMatmulHalf
        DEBUG=2 EMULATE=AMD PYTHON=1 python3 ./test/test_uops_stats.py TestUOpsStatsMatmulHalf
        DEBUG=2 EMULATE=CUDA PYTHON=1 python3 ./test/test_uops_stats.py TestUOpsStatsMatmulHalf
        DEBUG=2 EMULATE=INTEL PYTHON=1 python3 ./test/test_uops_stats.py TestUOpsStatsMatmulHalf
        DEBUG=2 AMX=1 EMULATE=AMX PYTHON=1 python3 ./test/test_uops_stats.py TestUOpsStats.test_simple_matmul

  bepython:
    name: Python Backend
    runs-on: ubuntu-latest
    timeout-minutes: 10
    env:
      IGNORE_OOB: 0
    steps:
    - name: Checkout Code
      uses: actions/checkout@v4
    - name: Setup Environment
      uses: ./.github/actions/setup-tinygrad
      with:
        key: be-minimal
        deps: testing_minimal
    - name: Test dtype with Python emulator
      run: DEBUG=1 PYTHON=1 python3 -m pytest -n=auto test/test_dtype.py test/test_dtype_alu.py
    - name: Test ops with Python emulator
      run: DEBUG=2 SKIP_SLOW_TEST=1 PYTHON=1 python3 -m pytest -n=auto test/test_ops.py --durations=20
    - name: Test uops with Python emulator
      run: PYTHON=1 python3 -m pytest test/test_uops.py --durations=20
    - name: Test symbolic with Python emulator
      run: PYTHON=1 python3 test/test_symbolic_ops.py
    - name: test_renderer_failures with Python emulator
      run: PYTHON=1 python3 -m pytest -rA test/test_renderer_failures.py::TestRendererFailures

  linter:
    name: Linters
    runs-on: ubuntu-latest
    timeout-minutes: 10

    # TODO: run the pre-commit hook to replace a lot of this
    steps:
    - name: Checkout Code
      uses: actions/checkout@v4
    - name: Setup Environment
      uses: ./.github/actions/setup-tinygrad
      with:
        key: linting-only
        python-version: '3.10'
        deps: linting
    - name: Lint bad-indentation and trailing-whitespace with pylint
      run: python -m pylint --disable=all -e W0311 -e C0303 --jobs=0 --indent-string='  ' --recursive=y .
    - name: Lint with ruff
      run: |
        pip3 install --upgrade --force-reinstall ruff==0.11.0
        python3 -m ruff check .
        python3 -m ruff check examples/mlperf/ --ignore E501
    - name: Lint tinygrad with pylint
      run: python -m pylint tinygrad/
    - name: Run mypy
      run: |
        python -m mypy --strict-equality --lineprecision-report .
        cat lineprecision.txt
    - name: Run TYPED=1
      run: TYPED=1 python -c "import tinygrad"

  unittest:
    name: Unit Tests
    runs-on: ubuntu-latest
    timeout-minutes: 15

    steps:
    - name: Checkout Code
      uses: actions/checkout@v4
    - name: Setup Environment
      uses: ./.github/actions/setup-tinygrad
      with:
        key: unittest-12
        pydeps: "pillow"
        deps: testing_unit
    - name: Test README
      run: awk '/```python/{flag=1;next}/```/{flag=0}flag' README.md > README.py &&  python README.py
    - name: Run unit tests
      run: python -m pytest -n=auto test/unit/ --durations=20
    - name: Run targetted tests on NULL backend
      run: NULL=1 python3 test/test_multitensor.py TestMultiTensor.test_data_parallel_resnet_train_step
    - name: Run SDXL on NULL backend
      run: MAX_BUFFER_SIZE=0 NULL=1 DEBUG=1 python3 examples/sdxl.py --seed 0 --noshow --timing --fakeweights
    # TODO: support fake weights
    #- name: Run LLaMA 7B on 4 fake devices
    #  run: NULL=1 python3 examples/llama.py --gen 1 --size 7B --shard 4 --prompt "Hello." --count 3 --temperature 0 --timing
    - name: Run GC tests
      run: python test/external/external_uop_gc.py
    - name: Run process replay tests
      uses: ./.github/actions/process-replay
    - name: Regen dataset on test_tiny
      run: |
        test/external/process_replay/reset.py
        CAPTURE_PROCESS_REPLAY=1 python test/test_tiny.py TestTiny.test_plus
        python extra/optimization/extract_dataset.py
        gzip -c /tmp/sops > extra/datasets/sops.gz
        #DEBUG=1 MIN_ASTS=1 python extra/optimization/get_action_space.py
    - name: Repo line count < 19000 lines
      run: MAX_LINE_COUNT=19000 python sz.py

  fuzzing:
    name: Fuzzing
    runs-on: ubuntu-latest
    timeout-minutes: 10
    steps:
    - name: Checkout Code
      uses: actions/checkout@v4
    - name: Setup Environment
      uses: ./.github/actions/setup-tinygrad
      with:
        key: fuzzing-unit
        deps: testing_unit
    - name: Fuzz Test symbolic
      run: python test/external/fuzz_symbolic.py
    - name: Fuzz Test fast idiv
      run: python test/external/fuzz_fast_idiv.py
    - name: Fuzz Test shapetracker
      run: |
        python test/external/fuzz_shapetracker.py
        python test/external/fuzz_shapetracker_math.py
    - name: Fuzz Test shape ops
      run: python test/external/fuzz_shape_ops.py

  testgpuimage:
    name: 'GPU IMAGE Tests'
    runs-on: ubuntu-22.04
    timeout-minutes: 10
    env:
      IGNORE_OOB: 0
    steps:
      - name: Checkout Code
        uses: actions/checkout@v4
      - name: Setup Environment
        uses: ./.github/actions/setup-tinygrad
        with:
          key: gpu-image
          deps: testing_minimal
          opencl: 'true'
      - name: Test GPU IMAGE=2 ops + training
        run: |
          GPU=1 IMAGE=2 python -m pytest -n=auto test/test_ops.py --durations=20
          GPU=1 IMAGE=2 python test/models/test_end2end.py TestEnd2End.test_linear_mnist
      - name: Run process replay tests
        uses: ./.github/actions/process-replay

  testgpumisc:
    name: 'GPU Misc tests'
    runs-on: ubuntu-22.04
    timeout-minutes: 10
    env:
      IGNORE_OOB: 0
    steps:
      - name: Checkout Code
        uses: actions/checkout@v4
      - name: Setup Environment
        uses: ./.github/actions/setup-tinygrad
        with:
          key: gen-dataset
          deps: testing_minimal
          opencl: 'true'
      - name: Generate Dataset
        run: GPU=1 extra/optimization/generate_dataset.sh
      - name: Run Kernel Count Test
        run: GPU=1 python -m pytest -n=auto test/external/external_test_opt.py
      - name: Run fused optimizer tests
        run: GPU=1 FUSE_OPTIM=1 python -m pytest -n=auto test/models/test_mnist.py
      - name: Upload artifact
        uses: actions/upload-artifact@v4
        with:
          name: sops.gz
          path: /tmp/sops.gz

  testopenpilot:
    name: 'openpilot Compile Tests'
    runs-on: ubuntu-22.04
    timeout-minutes: 15
    env:
      IGNORE_OOB: 0
    steps:
      - name: Checkout Code
        uses: actions/checkout@v4
      - name: Setup Environment
        uses: ./.github/actions/setup-tinygrad
        with:
          key: openpilot-compile
          deps: testing
          opencl: 'true'
          llvm: 'true'
      - name: Test openpilot model kernel count and gate usage
        run: |
          ALLOWED_KERNEL_COUNT=208 ALLOWED_READ_IMAGE=2175 ALLOWED_GATED_READ_IMAGE=16 FLOAT16=0 GPU=1 IMAGE=2 python examples/openpilot/compile3.py https://github.com/commaai/openpilot/raw/v0.9.4/selfdrive/modeld/models/supercombo.onnx
      - name: Test openpilot alt model correctness (float32)
        run: FLOAT16=0 DEBUGCL=1 GPU=1 IMAGE=2 python examples/openpilot/compile3.py https://github.com/commaai/openpilot/raw/3799fe46b3a629e491d4b8498b8ae83e4c88c304/selfdrive/modeld/models/supercombo.onnx
      - name: Test openpilot fastvits model correctness (float32)
        run: FLOAT16=0 DEBUGCL=1 GPU=1 IMAGE=2 python examples/openpilot/compile3.py https://github.com/commaai/openpilot/raw/9118973ed03c1ae1d40cf69a29507ec2cc78efd7/selfdrive/modeld/models/supercombo.onnx
      # - name: Test openpilot simple_plan vision model correctness (float32)
      #   run: FLOAT16=0 DEBUGCL=1 GPU=1 IMAGE=2 python examples/openpilot/compile3.py https://gitlab.com/commaai/openpilot-lfs.git/gitlab-lfs/objects/35ff4f4577002f2685e50c8346addae33fe8da27a41dd4d6a0f14d1f4b1af81b
      - name: Test openpilot LLVM compile
        run: CPU=1 CPU_LLVM=1 LLVMOPT=1 JIT=2 BEAM=0 IMAGE=0 python examples/openpilot/compile3.py https://github.com/commaai/openpilot/raw/9118973ed03c1ae1d40cf69a29507ec2cc78efd7/selfdrive/modeld/models/supercombo.onnx
      - name: Test openpilot compile4
        run: NOLOCALS=1 GPU=1 IMAGE=2 FLOAT16=1 DEBUG=2 python3 examples/openpilot/compile4.py
      - name: Run process replay tests
        uses: ./.github/actions/process-replay

  testonnxcpu:
    name: 'ONNX (CPU) Tests'
    runs-on: ubuntu-22.04
    timeout-minutes: 20
    env:
      IGNORE_OOB: 0

    steps:
      - name: Checkout Code
        uses: actions/checkout@v4
      - name: Setup Environment
        uses: ./.github/actions/setup-tinygrad
        with:
          key: onnxoptc
          deps: testing
          python-version: '3.11'
          llvm: 'true'
      - name: Test ONNX (CPU)
        run: CPU=1 CPU_LLVM=0 python -m pytest -n=auto test/external/external_test_onnx_backend.py --durations=20
      - name: Test ONNX (LLVM)
        run: CPU=1 CPU_LLVM=1 python -m pytest -n=auto test/external/external_test_onnx_backend.py --durations=20
      - name: Test ONNX Runner (CPU)
        run: CPU=1 CPU_LLVM=0 python3 test/external/external_test_onnx_runner.py
      - name: Test Additional ONNX Ops (CPU)
        run: CPU=1 CPU_LLVM=0 python3 test/external/external_test_onnx_ops.py
      - name: Test Quantize ONNX
        run: CPU=1 CPU_LLVM=0 python3 test/test_quantize_onnx.py
      - name: Run process replay tests
        uses: ./.github/actions/process-replay

  testopencl:
    name: 'ONNX (GPU)+Optimization Tests'
    runs-on: ubuntu-22.04
    timeout-minutes: 20
    env:
      IGNORE_OOB: 0

    steps:
      - name: Checkout Code
        uses: actions/checkout@v4
      - name: Setup Environment
        uses: ./.github/actions/setup-tinygrad
        with:
          key: onnxoptl
          deps: testing
          pydeps: "tensorflow==2.15.1 tensorflow_addons"
          python-version: '3.11'
          opencl: 'true'
      - name: Test ONNX (GPU)
        run: GPU=1 python -m pytest -n=auto test/external/external_test_onnx_backend.py --durations=20
      #- name: Test Optimization Helpers
      #  run: DEBUG=1 python3 extra/optimization/test_helpers.py
      #- name: Test Action Space
      #  run: DEBUG=1 GPU=1 python3 extra/optimization/get_action_space.py
      - name: Test Beam Search
        run: GPU=1 IGNORE_BEAM_CACHE=1 python3 -m pytest extra/optimization/test_beam_search.py
      - name: Test MLPerf stuff
        run: GPU=1 python -m pytest -n=auto test/external/external_test_optim.py test/external/external_test_losses.py test/external/external_test_metrics.py test/external/external_test_datasets.py --durations=20
      - name: Test llama 3 training
        run: MAX_BUFFER_SIZE=0 DEV=NULL SAMPLES=300 BS=8 SEQLEN=512 GRADIENT_ACC_STEPS=8 FAKEDATA=1 DEFAULT_FLOAT=bfloat16 OPTIM_DTYPE=bfloat16 LLAMA3_SIZE=1B MODEL=llama3 python3 examples/mlperf/model_train.py
      - name: Run process replay tests
        uses: ./.github/actions/process-replay

  testllm:
    name: Test LLM
    runs-on: ubuntu-24.04
    timeout-minutes: 15
    steps:
      - name: Checkout Code
        uses: actions/checkout@v4
      - name: Setup Environment
        uses: ./.github/actions/setup-tinygrad
        with:
          key: apps_llm
      - name: Test 1B LLM
        run: echo "What's a male chicken called? Answer with only one word." | MAX_BUFFER_SIZE=0 python3 -m tinygrad.apps.llm | grep -i rooster

  testmodels:
    name: Models (llvm+cpu+gpu)
    runs-on: ubuntu-22.04
    timeout-minutes: 15
    env:
      IGNORE_OOB: 0
    steps:
      - name: Checkout Code
        uses: actions/checkout@v4
      - name: Setup Environment
        uses: ./.github/actions/setup-tinygrad
        with:
          key: models
          deps: testing
          opencl: 'true'
          llvm: 'true'
      - name: Test models (llvm)
        run: CPU=1 CPU_LLVM=1 python -m pytest -n=auto test/models --durations=20
      - name: Test models (gpu)
        run: GPU=1 python -m pytest -n=auto test/models --durations=20
      - name: Test models (cpu)
        run: CPU=1 CPU_LLVM=0 python -m pytest -n=auto test/models --durations=20
      - name: Run process replay tests
        uses: ./.github/actions/process-replay

  testrangeify:
    name: Linux (rangeify)
    runs-on: ubuntu-24.04
    timeout-minutes: 15
    steps:
    - name: Checkout Code
      uses: actions/checkout@v4
    - name: Setup Environment
      uses: ./.github/actions/setup-tinygrad
      with:
        key: rangeify-minimal-llvm
        deps: testing_minimal
        llvm: "true"
    - name: Test CPU=1 RANGEIFY=1
      # TODO: add more passing tests here
      # test_symbolic_arange_sym_step is passing now
      # test_threefry_doesnt_use_long is because there's a contig after the long now
      run: |
        CPU=1 CPU_LLVM=0 RANGEIFY=1 python3 -m pytest -n auto --durations 20 \
          -k "not test_symbolic_arange_sym_step and not test_threefry_doesnt_use_long" \
          test/test_tiny.py test/test_rangeify.py test/test_ops.py test/test_tensor_variable.py \
          test/test_outerworld_range.py test/test_sample.py test/test_randomness.py
    - name: Test CPU=1 RANGEIFY=2
      run: CPU=1 CPU_LLVM=0 RANGEIFY=2 python3 -m pytest -n auto test/test_tiny.py test/test_rangeify.py test/test_ops.py --durations 20
    # slow (and still wrong on beautiful_mnist)
    #- name: Test LLVM=1 RANGEIFY=1 (slow tests)
    #  run: CPU=1 CPU_LLVM=1 RANGEIFY=1 python3 -m pytest -n auto test/models/test_mnist.py --durations 20

  testdevectorize:
    name: Linux (devectorize)
    runs-on: ubuntu-24.04
    timeout-minutes: 15
    env:
      IGNORE_OOB: 0
    steps:
    - name: Checkout Code
      uses: actions/checkout@v4
    - name: Setup Environment
      uses: ./.github/actions/setup-tinygrad
      with:
        key: devectorize-minimal
        deps: testing_minimal
        pydeps: "pillow"
        llvm: "true"
    - name: Test LLVM=1 DEVECTORIZE=0
      run: CPU=1 CPU_LLVM=1 DEVECTORIZE=0 python3 -m pytest -n auto test/test_tiny.py test/test_ops.py -k "not test_avg_pool3d_failure"
    - name: Test LLVM=1 DEVECTORIZE=0 for model
      run: CPU=1 CPU_LLVM=1 DEVECTORIZE=0 python3 test/models/test_efficientnet.py
    - name: Test CPU=1 DEVECTORIZE=0
<<<<<<< HEAD
      run: CPU=1 DEVECTORIZE=0 FUSE_ARANGE=0 python3 -m pytest -n auto test/test_tiny.py test/test_ops.py -k "not test_avg_pool3d_failure"
    - name: Test X86=1 DEVECTORIZE=0
      run: X86=1 DEVECTORIZE=0 python3 -m pytest -n auto test/test_tiny.py test/test_ops.py -k "not test_avg_pool3d_failure"
=======
      run: CPU=1 CPU_LLVM=0 DEVECTORIZE=0 FUSE_ARANGE=0 python3 -m pytest -n auto test/test_tiny.py test/test_ops.py -k "not test_avg_pool3d_failure"
>>>>>>> 71fcb23d

  testdsp:
    name: Linux (DSP)
    runs-on: ubuntu-24.04
    timeout-minutes: 15
    env:
      IGNORE_OOB: 0
    steps:
    - name: Checkout Code
      uses: actions/checkout@v4
    - name: Setup Environment
      uses: ./.github/actions/setup-tinygrad
      with:
        key: dsp-minimal
        deps: testing_minimal
        pydeps: "onnx==1.18.0 onnxruntime pillow"
        llvm: "true"
    - name: Set up Docker Buildx
      uses: docker/setup-buildx-action@v3
    - name: Build QEMU Docker with cache
      uses: docker/build-push-action@v4
      with:
        file: extra/dsp/Dockerfile
        push: false
        load: true
        tags: qemu-hexagon:latest
        cache-from: type=gha
        cache-to: type=gha,mode=min
    - name: Set MOCKDSP env
      run: printf "MOCKDSP=1" >> $GITHUB_ENV
    - name: Run test_tiny on DSP
      run: DEBUG=2 DSP=1 python test/test_tiny.py
    - name: Test transcendentals
      run: CC=clang-20 DEBUG=2 DSP=1 python test/test_transcendental.py TestTranscendentalVectorized
    - name: Test quantize onnx
      run: DEBUG=2 DSP=1 python3 test/test_quantize_onnx.py

  testwebgpu:
    name: Linux (WebGPU)
    runs-on: ubuntu-22.04
    timeout-minutes: 20
    steps:
    - name: Checkout Code
      uses: actions/checkout@v4
    - name: Setup Environment
      uses: ./.github/actions/setup-tinygrad
      with:
        key: webgpu-minimal
        deps: testing_minimal
        python-version: '3.11'
        webgpu: 'true'
    - name: Check Device.DEFAULT (WEBGPU) and print some source
      run: |
        WEBGPU=1 python -c "from tinygrad import Device; assert Device.DEFAULT == 'WEBGPU', Device.DEFAULT"
        WEBGPU=1 DEBUG=4 FORWARD_ONLY=1 python3 test/test_ops.py TestOps.test_add
    - name: Run selected webgpu tests
      run: |
          WEBGPU=1 WEBGPU_BACKEND="WGPUBackendType_Vulkan" python3 -m pytest -n=auto test/ --ignore=test/models --ignore=test/unit \
          --ignore=test/test_copy_speed.py --ignore=test/test_rearrange_einops.py \
          --ignore=test/test_fuzz_shape_ops.py --durations=20
    - name: Run process replay tests
      uses: ./.github/actions/process-replay

  testamd:
    strategy:
      fail-fast: false
      matrix:
        backend: [amd, amdllvm]

    name: Linux (${{ matrix.backend }})
    runs-on: ubuntu-22.04
    timeout-minutes: 20
    env:
      IGNORE_OOB: 0
      AMD: 1
      MOCKGPU: 1
      FORWARD_ONLY: 1
      AMD_LLVM: ${{ matrix.backend == 'amdllvm' && '1' || matrix.backend != 'amdllvm' && '0' }}
    steps:
      - name: Checkout Code
        uses: actions/checkout@v4
      - name: Setup Environment
        uses: ./.github/actions/setup-tinygrad
        with:
          key: ${{ matrix.backend }}-minimal
          deps: testing_minimal
          amd: 'true'
          llvm: ${{ matrix.backend == 'amdllvm' && 'true' }}
      - name: Check Device.DEFAULT and print some source
        run: |
          python3 -c "from tinygrad import Device; assert Device.DEFAULT in ['AMD'], Device.DEFAULT"
          DEBUG=5 FORWARD_ONLY=1 python3 test/test_ops.py TestOps.test_add
      - name: Run LLVM test
        if: matrix.backend=='amdllvm'
        run: python test/device/test_amd_llvm.py
      - name: Run pytest (amd)
        run: python -m pytest -n=auto test/test_ops.py test/test_dtype.py test/test_dtype_alu.py test/test_linearizer.py test/test_randomness.py test/test_jit.py test/test_graph.py test/test_multitensor.py test/device/test_hcq.py --durations=20
      - name: Run pytest (amd)
        run: python -m pytest test/external/external_test_am.py --durations=20
      - name: Run TRANSCENDENTAL math
        run: TRANSCENDENTAL=2 python -m pytest -n=auto test/test_ops.py::TestOps::test_sin test/test_ops.py::TestOps::test_cos test/test_ops.py::TestOps::test_tan test/test_ops.py::TestOps::test_exp test/test_ops.py::TestOps::test_log --durations=20
      - name: Run TestOps.test_add with SQTT
        run: |
          PROFILE=1 SQTT=1 DEBUG=5 python3 test/test_ops.py TestOps.test_add
          extra/sqtt/rgptool.py create "/tmp/profile.pkl.$USER" -o /tmp/gpu0.rgp
      - name: Run process replay tests
        uses: ./.github/actions/process-replay

  testnvidia:
    strategy:
      fail-fast: false
      matrix:
        backend: [ptx, nv]

    name: Linux (${{ matrix.backend }})
    runs-on: ubuntu-22.04
    timeout-minutes: 20
    env:
      MOCKGPU: 1
      FORWARD_ONLY: 1
    steps:
      - name: Checkout Code
        uses: actions/checkout@v4
      - name: Setup Environment
        uses: ./.github/actions/setup-tinygrad
        with:
          key: ${{ matrix.backend }}-minimal
          deps: testing_minimal
          cuda: 'true'
          ocelot: 'true'
      - name: Set env
        run: printf "${{ matrix.backend == 'PTX' && 'CUDA=1\nPTX=1' || matrix.backend == 'nv' && 'NV=1\nSKIP_SLOW_TEST=1' }}" >> $GITHUB_ENV
      - name: Check Device.DEFAULT and print some source
        run: |
          python3 -c "from tinygrad import Device; assert Device.DEFAULT in ['CUDA','NV'], Device.DEFAULT"
          DEBUG=5 FORWARD_ONLY=1 python3 test/test_ops.py TestOps.test_add
      - name: Run pytest (cuda)
        # skip multitensor because it's slow
        run: python -m pytest -n=auto test/ --ignore=test/models --ignore=test/unit --ignore test/test_gc.py --ignore test/test_multitensor.py --durations=20
      - name: Run process replay tests
        uses: ./.github/actions/process-replay

  tests:
    strategy:
      fail-fast: false
      matrix:
        backend: [llvm, cpu, x86, gpu]

    name: Linux (${{ matrix.backend }})
    runs-on: ubuntu-22.04
    timeout-minutes: 20
    env:
      IGNORE_OOB: 0

    steps:
      - name: Checkout Code
        uses: actions/checkout@v4
      - name: Setup Environment
        uses: ./.github/actions/setup-tinygrad
        with:
          key: ${{ matrix.backend }}-minimal
          deps: testing_minimal
          opencl: ${{ matrix.backend == 'gpu' && 'true' }}
          llvm: ${{ matrix.backend == 'llvm' && 'true' }}
      - name: Set env
<<<<<<< HEAD
        run: printf "${{ matrix.backend == 'llvm' && 'LLVM=1' || matrix.backend == 'cpu' && 'CPU=1\nCPU_COUNT=2' || matrix.backend == 'x86' && 'X86=1' || matrix.backend == 'gpu' && 'GPU=1' }}" >> $GITHUB_ENV
      - name: Check Device.DEFAULT and print some source
        run: |
          python3 -c "from tinygrad import Device; assert Device.DEFAULT in ['LLVM','CPU','X86','GPU'], Device.DEFAULT"
=======
        run: printf "${{ matrix.backend == 'llvm' && 'CPU=1\nCPU_LLVM=1' || matrix.backend == 'cpu' && 'CPU=1\nCPU_LLVM=0\nCPU_COUNT=2' || matrix.backend == 'gpu' && 'GPU=1' }}" >> $GITHUB_ENV
      - name: Check Device.DEFAULT and print some source
        run: |
          python3 -c "from tinygrad import Device; assert Device.DEFAULT in ['CPU','GPU'], Device.DEFAULT"
>>>>>>> 71fcb23d
          DEBUG=5 FORWARD_ONLY=1 python3 test/test_ops.py TestOps.test_add
      - name: Run pytest (${{ matrix.backend }})
        run: python -m pytest -n=auto test/ --ignore=test/models --ignore=test/unit --durations=20
      - name: Run TRANSCENDENTAL math
        run: TRANSCENDENTAL=2 python -m pytest -n=auto test/test_ops.py::TestOps::test_sin test/test_ops.py::TestOps::test_cos test/test_ops.py::TestOps::test_tan test/test_ops.py::TestOps::test_exp test/test_ops.py::TestOps::test_log --durations=20
      - name: Run process replay tests
        uses: ./.github/actions/process-replay

  amdremote:
    name: Linux (remote)
    runs-on: ubuntu-22.04
    timeout-minutes: 20
    env:
      REMOTE: 1
    steps:
      - name: Checkout Code
        uses: actions/checkout@v4
      - name: Setup Environment
        uses: ./.github/actions/setup-tinygrad
        with:
          key: linux-remote
          deps: testing_minimal
          amd: 'true'
          llvm: 'true'
          opencl: 'true'
      - name: Start remote server
        run: |
          start_server() {
            systemd-run --user \
              --unit="$1" \
              --setenv=REMOTEDEV="$2" \
              --setenv=MOCKGPU=1 \
              --setenv=PYTHONPATH=. \
              --setenv=PORT="$3" \
              --working-directory="$(pwd)" \
              python tinygrad/runtime/ops_remote.py
          }

          start_server "remote-server-amd-1" "AMD" 6667
          start_server "remote-server-amd-2" "AMD" 6668
          start_server "remote-server-gpu" "GPU" 7667
          start_server "remote-server-cpu" "CPU" 8667
      - name: Check Device.DEFAULT and print some source
        env:
          HOST: 127.0.0.1:6667*6,127.0.0.1:6668*6
        run: |
          python -c "from tinygrad import Device; assert Device.DEFAULT == 'REMOTE', Device.DEFAULT"
          python -c "from tinygrad import Device; assert Device.default.properties.real_device == 'AMD', Device.default.properties.real_device"
          DEBUG=4 python3 test/test_tiny.py TestTiny.test_plus
      - name: Run REMOTE=1 Test (AMD)
        env:
          HOST: 127.0.0.1:6667*6,127.0.0.1:6668*6
        run: |
          python3 -m pytest test/test_tiny.py test/test_jit.py test/test_subbuffer.py test/test_graph.py test/test_multitensor.py test/test_remote.py test/test_tensor_variable.py --durations 20
      - name: Run REMOTE=1 Test (GPU)
        env:
          HOST: 127.0.0.1:7667*6
        run: |
          python3 -m pytest test/test_tiny.py test/test_image_dtype.py test/test_jit.py --durations 20
          IMAGE=2 python3 -m pytest test/test_tiny.py test/test_image_dtype.py
      - name: Run REMOTE=1 Test (CPU)
        env:
          HOST: 127.0.0.1:8667*6
        run: |
          python3 -m pytest test/test_tiny.py test/test_jit.py test/test_multitensor.py --durations 20
      - name: Show remote server logs
        if: always()
        run: |
          journalctl --user -u remote-server-amd-1 --no-pager
          journalctl --user -u remote-server-amd-2 --no-pager
          journalctl --user -u remote-server-gpu --no-pager
          journalctl --user -u remote-server-cpu --no-pager

# ****** OSX Tests ******

  testmetal2:
    name: MacOS (unit)
    runs-on: macos-14
    timeout-minutes: 20
    env:
      IGNORE_OOB: 0

    steps:
    - name: Checkout Code
      uses: actions/checkout@v4
    - name: Setup Environment
      uses: ./.github/actions/setup-tinygrad
      with:
        key: metal2
        deps: testing
        python-version: '3.11'
        amd: 'true'
        cuda: 'true'
        ocelot: 'true'
        llvm: 'true'
    - name: Run real world test
      run: METAL=1 python -m pytest -n=auto test/models/test_real_world.py --durations=20
    - name: Test models (Metal)
      run: METAL=1 python -m pytest -n=auto test/models -v --durations=20
    - name: Run ONNX
      run: METAL=1 python -m pytest -n=auto test/external/external_test_onnx_backend.py --durations=20
    - name: Test tensor core ops (fake)
      run: TC=2 METAL=1 DEBUG=3 python test/test_ops.py TestOps.test_gemm
    - name: Test tensor core ops (real)
      run: METAL=1 DEBUG=3 python test/test_ops.py TestOps.test_big_gemm
    - name: Test LLaMA compile speed
      run: METAL=1 python test/external/external_test_speed_llama.py
    - name: Test Beam Search
      run: METAL=1 IGNORE_BEAM_CACHE=1 python3 -m pytest extra/optimization/test_beam_search.py
    #- name: Fuzz Test linearizer
    #  run: METAL=1 DEPTH=4 FUZZ_N=50 FUZZ_MAX_SIZE=1000000 python test/external/fuzz_linearizer.py
    - name: Run TRANSCENDENTAL math
      run: TRANSCENDENTAL=2 python -m pytest -n=auto test/test_ops.py::TestOps::test_sin test/test_ops.py::TestOps::test_cos test/test_ops.py::TestOps::test_tan test/test_ops.py::TestOps::test_exp test/test_ops.py::TestOps::test_log --durations=20
    - name: Run pytest (amd)
      env:
        MOCKGPU: 1
        AMD: 1
        FORWARD_ONLY: 1
      run: |
        python3 -m pytest -n=auto test/device/test_hcq.py test/test_tiny.py --durations=20
    - name: Run pytest (amd with llvm backend)
      env:
        MOCKGPU: 1
        AMD: 1
        FORWARD_ONLY: 1
      run: |
        python -m pytest -n=auto test/device/test_hcq.py test/test_tiny.py test/device/test_amd_llvm.py --durations=20
    - name: Run pytest (ptx)
      env:
        MOCKGPU: 1
        PTX: 1
        NV: 1
        FORWARD_ONLY: 1
      run: |
        python3 -m pytest -n=auto test/device/test_hcq.py test/test_tiny.py --durations=20
    - name: Run process replay tests
      uses: ./.github/actions/process-replay

  osxwebgpu:
    name: MacOS (WebGPU)
    runs-on: macos-14
    timeout-minutes: 10
    steps:
    - name: Checkout Code
      uses: actions/checkout@v4
    - name: Setup Environment
      uses: ./.github/actions/setup-tinygrad
      with:
        key: osx-webgpu
        deps: testing
        webgpu: 'true'
    - name: Test infinity math in WGSL
      run: WEBGPU=1 python -m pytest -n=auto test/test_renderer_failures.py::TestWGSLFailures::test_multiply_infinity --durations=20
    - name: Build WEBGPU Efficientnet
      run: WEBGPU=1 WEBGPU_BACKEND="WGPUBackendType_Metal" python3 -m examples.compile_efficientnet
    - name: Clean npm cache
      run: npm cache clean --force
    - name: Install Puppeteer
      run: npm install puppeteer
    # this is also flaky
    #- name: Run WEBGPU Efficientnet
    #  run: node test/web/test_webgpu.js
    # this is flaky
    #- name: Run VIZ tests as external package
    #  run: |
    #    mkdir $GITHUB_WORKSPACE/test_dir
    #    cd $GITHUB_WORKSPACE/test_dir
    #    python -m venv venv
    #    source venv/bin/activate
    #    pip install $GITHUB_WORKSPACE
    #    cp $GITHUB_WORKSPACE/test/web/test_viz.js .
    #    node test_viz.js
    - name: Test ONNX Runner (WEBGPU)
      run: WEBGPU=1 python3 test/external/external_test_onnx_runner.py

  osxremote:
   name: MacOS (remote metal)
   runs-on: macos-15
   timeout-minutes: 10
   env:
     REMOTE: 1
     REMOTEDEV: METAL
   steps:
     - name: Checkout Code
       uses: actions/checkout@v4
     - name: Setup Environment
       uses: ./.github/actions/setup-tinygrad
       with:
         key: macos-remote
         deps: testing_minimal
     - name: Check Device.DEFAULT and print some source
       run: |
         python -c "from tinygrad import Device; assert Device.DEFAULT == 'REMOTE', Device.DEFAULT"
         python -c "from tinygrad import Device; assert Device.default.properties.real_device == 'METAL', Device.default.properties.real_device"
         DEBUG=4 python3 test/test_tiny.py TestTiny.test_plus
     - name: Run REMOTE=1 Test
       run: |
         python3 -m pytest test/test_tiny.py test/test_jit.py test/test_subbuffer.py test/test_graph.py test/test_multitensor.py test/test_tensor_variable.py

  osxtests:
    strategy:
      fail-fast: false
      matrix:
        backend: [metal, llvm, cpu]
    name: MacOS (${{ matrix.backend }})
    runs-on: macos-15
    timeout-minutes: 20
    env:
      IGNORE_OOB: 0
    steps:
      - name: Checkout Code
        uses: actions/checkout@v4
      - name: Setup Environment
        uses: ./.github/actions/setup-tinygrad
        with:
          key: macos-${{ matrix.backend }}-minimal
          deps: testing_minimal
          pydeps: "capstone"
          llvm: ${{ matrix.backend == 'llvm' && 'true' }}
      - name: Set env
        run: printf "${{ matrix.backend == 'llvm' && 'CPU=1\nCPU_LLVM=1' || matrix.backend == 'cpu' && 'CPU=1\nCPU_LLVM=0\nCPU_COUNT=2' || matrix.backend == 'metal' && 'METAL=1'}}" >> $GITHUB_ENV
      - name: Check Device.DEFAULT and print some source
        run: |
          python -c "from tinygrad import Device; assert Device.DEFAULT == {'LLVM':'CPU'}.get(x:='${{ matrix.backend }}'.upper(), x), Device.DEFAULT"
          DEBUG=4 python3 test/test_tiny.py TestTiny.test_plus
      - name: Run pytest (${{ matrix.backend }})
        run: python3 -m pytest -n=auto test/ --ignore=test/models --ignore=test/unit --durations=20
      - name: Run process replay tests
        uses: ./.github/actions/process-replay
      - name: Run macOS-specific unit test
        if: matrix.backend == 'cpu'
        run: python3 -m pytest test/unit/test_disk_tensor.py::TestDiskTensor::test_copy_to_cpu_not_truncated

# ****** Windows Tests ******

  wintests:
    strategy:
      fail-fast: false
      matrix:
        backend: [llvm, cpu, x86, webgpu]

    name: Windows (${{ matrix.backend }})
    runs-on: windows-latest
    timeout-minutes: 15
    env:
      IGNORE_OOB: 0
    steps:
      - name: Checkout Code
        uses: actions/checkout@v4
      - name: Setup Environment
        uses: ./.github/actions/setup-tinygrad
        with:
          key: windows-${{ matrix.backend }}-minimal
          deps: testing_unit
          pydeps: ${{ matrix.backend == 'webgpu' && 'dawn-python' || '' }}
      - name: Set env
        shell: bash
<<<<<<< HEAD
        run:  printf "${{ matrix.backend == 'llvm' && 'LLVM=1' || matrix.backend == 'cpu' && 'CPU=1\nCPU_COUNT=2' || matrix.backend == 'x86' && 'X86=1' || matrix.backend == 'webgpu' && 'WEBGPU=1'}}" >> $GITHUB_ENV
=======
        run:  printf "${{ matrix.backend == 'llvm' && 'CPU=1\nCPU_LLVM=1' || matrix.backend == 'cpu' && 'CPU=1\nCPU_LLVM=0\nCPU_COUNT=2' || matrix.backend == 'webgpu' && 'WEBGPU=1'}}" >> $GITHUB_ENV
>>>>>>> 71fcb23d
      - name: Run unit tests
        if: matrix.backend=='llvm'
        # test_newton_schulz hits RecursionError
        run: python -m pytest -n=auto test/unit/ --ignore=test/unit/test_disk_tensor.py --ignore=test/unit/test_elf.py --ignore=test/unit/test_tar.py --ignore=test/unit/test_linalg.py --durations=20
      - name: Run pytest (${{ matrix.backend }})
        shell: bash
        run: |
          python -c "from tinygrad import Device; assert Device.DEFAULT == {'LLVM':'CPU'}.get(x:='${{ matrix.backend }}'.upper(), x), Device.DEFAULT"
          python -m pytest -n=auto test/test_tiny.py test/test_ops.py --durations=20<|MERGE_RESOLUTION|>--- conflicted
+++ resolved
@@ -562,13 +562,7 @@
     - name: Test LLVM=1 DEVECTORIZE=0 for model
       run: CPU=1 CPU_LLVM=1 DEVECTORIZE=0 python3 test/models/test_efficientnet.py
     - name: Test CPU=1 DEVECTORIZE=0
-<<<<<<< HEAD
-      run: CPU=1 DEVECTORIZE=0 FUSE_ARANGE=0 python3 -m pytest -n auto test/test_tiny.py test/test_ops.py -k "not test_avg_pool3d_failure"
-    - name: Test X86=1 DEVECTORIZE=0
-      run: X86=1 DEVECTORIZE=0 python3 -m pytest -n auto test/test_tiny.py test/test_ops.py -k "not test_avg_pool3d_failure"
-=======
       run: CPU=1 CPU_LLVM=0 DEVECTORIZE=0 FUSE_ARANGE=0 python3 -m pytest -n auto test/test_tiny.py test/test_ops.py -k "not test_avg_pool3d_failure"
->>>>>>> 71fcb23d
 
   testdsp:
     name: Linux (DSP)
@@ -734,17 +728,10 @@
           opencl: ${{ matrix.backend == 'gpu' && 'true' }}
           llvm: ${{ matrix.backend == 'llvm' && 'true' }}
       - name: Set env
-<<<<<<< HEAD
-        run: printf "${{ matrix.backend == 'llvm' && 'LLVM=1' || matrix.backend == 'cpu' && 'CPU=1\nCPU_COUNT=2' || matrix.backend == 'x86' && 'X86=1' || matrix.backend == 'gpu' && 'GPU=1' }}" >> $GITHUB_ENV
-      - name: Check Device.DEFAULT and print some source
-        run: |
-          python3 -c "from tinygrad import Device; assert Device.DEFAULT in ['LLVM','CPU','X86','GPU'], Device.DEFAULT"
-=======
         run: printf "${{ matrix.backend == 'llvm' && 'CPU=1\nCPU_LLVM=1' || matrix.backend == 'cpu' && 'CPU=1\nCPU_LLVM=0\nCPU_COUNT=2' || matrix.backend == 'gpu' && 'GPU=1' }}" >> $GITHUB_ENV
       - name: Check Device.DEFAULT and print some source
         run: |
           python3 -c "from tinygrad import Device; assert Device.DEFAULT in ['CPU','GPU'], Device.DEFAULT"
->>>>>>> 71fcb23d
           DEBUG=5 FORWARD_ONLY=1 python3 test/test_ops.py TestOps.test_add
       - name: Run pytest (${{ matrix.backend }})
         run: python -m pytest -n=auto test/ --ignore=test/models --ignore=test/unit --durations=20
@@ -1002,11 +989,7 @@
           pydeps: ${{ matrix.backend == 'webgpu' && 'dawn-python' || '' }}
       - name: Set env
         shell: bash
-<<<<<<< HEAD
-        run:  printf "${{ matrix.backend == 'llvm' && 'LLVM=1' || matrix.backend == 'cpu' && 'CPU=1\nCPU_COUNT=2' || matrix.backend == 'x86' && 'X86=1' || matrix.backend == 'webgpu' && 'WEBGPU=1'}}" >> $GITHUB_ENV
-=======
         run:  printf "${{ matrix.backend == 'llvm' && 'CPU=1\nCPU_LLVM=1' || matrix.backend == 'cpu' && 'CPU=1\nCPU_LLVM=0\nCPU_COUNT=2' || matrix.backend == 'webgpu' && 'WEBGPU=1'}}" >> $GITHUB_ENV
->>>>>>> 71fcb23d
       - name: Run unit tests
         if: matrix.backend=='llvm'
         # test_newton_schulz hits RecursionError
