name: Unit Tests
env:
  # increment this when downloads substantially change to avoid the internet
  DOWNLOAD_CACHE_VERSION: '9'
  CAPTURE_PROCESS_REPLAY: 1
  GH_TOKEN: ${{ secrets.GITHUB_TOKEN }}

on:
  push:
    branches:
      - master
  pull_request:
  workflow_dispatch:

jobs:
  llvmspeed:
    name: LLVM Speed
    runs-on: ubuntu-24.04
    timeout-minutes: 20
    steps:
    - name: Checkout Code
      uses: actions/checkout@v4
    - name: Setup Environment
      uses: ./.github/actions/setup-tinygrad
      with:
        key: llvm-speed
        deps: testing_minimal
        llvm: 'true'
    - name: Speed Test
      run: LLVM=1 LLVMOPT=1 python3 test/test_speed_v_torch.py
    - name: Speed Test (BEAM=2)
      run: BEAM=2 LLVM=1 LLVMOPT=1 python3 test/test_speed_v_torch.py

  docs:
    name: Docs
    runs-on: ubuntu-22.04
    timeout-minutes: 10
    steps:
    - name: Checkout Code
      uses: actions/checkout@v4
    - name: Setup Environment
      uses: ./.github/actions/setup-tinygrad
      with:
        deps: docs
    - name: Install capstone for CLANG disassembly
      run: pip install capstone
    - name: Use as an external package
      run: |
        mkdir $HOME/test_external_dir
        cd $HOME/test_external_dir
        python -m venv venv
        source venv/bin/activate
        pip install $GITHUB_WORKSPACE
        python -c "from tinygrad.tensor import Tensor; print(Tensor([1,2,3,4,5]))"
        pip install mypy
        mypy -c "from tinygrad.tensor import Tensor; print(Tensor([1,2,3,4,5]))"
    - name: Run beautiful_mnist with tinygrad only
      run: |
        mkdir $GITHUB_WORKSPACE/test_dir
        cd $GITHUB_WORKSPACE/test_dir
        python -m venv venv
        source venv/bin/activate
        pip install $GITHUB_WORKSPACE
        cp $GITHUB_WORKSPACE/examples/beautiful_mnist.py .
        PYTHONPATH=$GITHUB_WORKSPACE BS=2 STEPS=10 python beautiful_mnist.py
    - name: Test Docs Build
      run: python -m mkdocs build --strict
    - name: Test Docs
      run: |
        python docs/abstractions2.py
        python docs/abstractions3.py
    - name: Test Quickstart
      run: awk '/```python/{flag=1;next}/```/{flag=0}flag' docs/quickstart.md > quickstart.py &&  PYTHONPATH=. python quickstart.py
    - name: Test DEBUG
      run: DEBUG=100 python3 -c "from tinygrad import Tensor; N = 1024; a, b = Tensor.rand(N, N), Tensor.rand(N, N); c = (a.reshape(N, 1, N) * b.T.reshape(1, N, N)).sum(axis=2); print((c.numpy() - (a.numpy() @ b.numpy())).mean())"
    - name: Compile EfficientNet to C and test it
      run: |
        CLANG=1 PYTHONPATH="." python examples/compile_efficientnet.py > recognize.c
        clang -O2 recognize.c -lm -o recognize
        cat test/models/efficientnet/Chicken.jpg | ./recognize | grep cock

  autogen:
    name: Autogen
    runs-on: ubuntu-22.04
    timeout-minutes: 10
    steps:
    - name: Checkout Code
      uses: actions/checkout@v4
    - name: Setup Environment
      uses: ./.github/actions/setup-tinygrad
      with:
        opencl: 'true'
        amd: 'true'
        cuda: 'true'
        webgpu: 'true'
        llvm: 'true'
    - name: Verify OpenCL autogen
      run: |
        cp tinygrad/runtime/autogen/opencl.py /tmp/opencl.py.bak
        ./autogen_stubs.sh opencl
        diff /tmp/opencl.py.bak tinygrad/runtime/autogen/opencl.py
    - name: Verify CUDA autogen
      run: |
        cp tinygrad/runtime/autogen/cuda.py /tmp/cuda.py.bak
        cp tinygrad/runtime/autogen/nv_gpu.py /tmp/nv_gpu.py.bak
        ./autogen_stubs.sh cuda
        ./autogen_stubs.sh nv
        diff /tmp/cuda.py.bak tinygrad/runtime/autogen/cuda.py
        diff /tmp/nv_gpu.py.bak tinygrad/runtime/autogen/nv_gpu.py
    - name: Verify AMD autogen
      run: |
        cp tinygrad/runtime/autogen/hsa.py /tmp/hsa.py.bak
        cp tinygrad/runtime/autogen/comgr.py /tmp/comgr.py.bak
        cp tinygrad/runtime/autogen/amd_gpu.py /tmp/amd_gpu.py.bak
        ./autogen_stubs.sh hsa
        ./autogen_stubs.sh comgr
        ./autogen_stubs.sh amd
        diff /tmp/hsa.py.bak tinygrad/runtime/autogen/hsa.py
        diff /tmp/comgr.py.bak tinygrad/runtime/autogen/comgr.py
        diff /tmp/amd_gpu.py.bak tinygrad/runtime/autogen/amd_gpu.py
    - name: Verify Linux autogen
      run: |
        cp tinygrad/runtime/autogen/libc.py /tmp/libc.py.bak
        cp tinygrad/runtime/autogen/io_uring.py /tmp/io_uring.py.bak
        ./autogen_stubs.sh libc
        ./autogen_stubs.sh io_uring
        diff /tmp/libc.py.bak tinygrad/runtime/autogen/libc.py
        diff /tmp/io_uring.py.bak tinygrad/runtime/autogen/io_uring.py
    - name: Verify WebGPU autogen
      run: |
        cp tinygrad/runtime/autogen/webgpu.py /tmp/webgpu.py.bak
        ./autogen_stubs.sh webgpu
        diff /tmp/webgpu.py.bak tinygrad/runtime/autogen/webgpu.py
    - name: Verify LLVM autogen
      run: |
        cp tinygrad/runtime/autogen/llvm.py /tmp/llvm.py.bak
        ./autogen_stubs.sh llvm
        diff /tmp/llvm.py.bak tinygrad/runtime/autogen/llvm.py

  tc:
    name: Tensor Core tests
    runs-on: ubuntu-latest
    timeout-minutes: 10
    steps:
    - name: Checkout Code
      uses: actions/checkout@v4
    - name: Setup Environment
      uses: ./.github/actions/setup-tinygrad
      with:
        key: uops-minimal
        deps: testing_minimal
    - name: Test IMAGE=2 support
      run: |
        IMAGE=2 PYTHON=1 python3 test/test_ops.py TestOps.test_gemm
        IMAGE=2 PYTHON=1 python3 test/test_ops.py TestOps.test_simple_conv2d
    - name: Test emulated METAL tensor cores
      run: |
        DEBUG=2 EMULATE_METAL=1 FORWARD_ONLY=1 PYTHON=1 python3 test/test_ops.py TestOps.test_big_gemm
        PYTHONPATH=. DEBUG=2 EMULATE_METAL=1 FORWARD_ONLY=1 PYTHON=1 python3 test/test_linearizer.py TestLinearizer.test_tensor_cores TestLinearizer.test_tensor_cores_padded
    - name: Test emulated AMX tensor cores
      run: PYTHONPATH=. DEBUG=2 AMX=1 EMULATE_AMX=1 FORWARD_ONLY=1 PYTHON=1 python3 test/test_ops.py TestOps.test_gemm
    - name: Test emulated AMD tensor cores
      run: |
        PYTHONPATH=. DEBUG=2 EMULATE_AMD=1 FORWARD_ONLY=1 PYTHON=1 N=16 HALF=1 ACC_HALF=0 python3 ./extra/gemm/simple_matmul.py
        PYTHONPATH=. DEBUG=2 EMULATE_AMD=1 FORWARD_ONLY=1 PYTHON=1 N=64 HALF=1 ACC_HALF=0 python3 ./extra/gemm/simple_matmul.py
        PYTHONPATH=. DEBUG=2 EMULATE_AMD=1 FORWARD_ONLY=1 PYTHON=1 N=16 HALF=1 ACC_HALF=1 python3 ./extra/gemm/simple_matmul.py
        PYTHONPATH=. DEBUG=2 EMULATE_AMD=1 FORWARD_ONLY=1 PYTHON=1 N=64 HALF=1 ACC_HALF=1 python3 ./extra/gemm/simple_matmul.py
        PYTHONPATH=. DEBUG=2 EMULATE_AMD=1 FORWARD_ONLY=1 PYTHON=1 python3 test/test_linearizer.py TestLinearizer.test_tensor_cores TestLinearizer.test_tensor_cores_padded
    - name: Test emulated CUDA tensor cores
      run: |
        DEBUG=2 EMULATE_CUDA=1 FORWARD_ONLY=1 PYTHON=1 python3 test/test_ops.py TestOps.test_gemm_fp16
        DEBUG=2 EMULATE_CUDA=1 ALLOW_TF32=1 FORWARD_ONLY=1 PYTHON=1 python3 test/test_ops.py TestOps.test_gemm
        DEBUG=2 EMULATE_CUDA_SM75=1 FORWARD_ONLY=1 PYTHON=1 python3 test/test_ops.py TestOps.test_gemm_fp16
        PYTHONPATH="." DEBUG=2 EMULATE_CUDA=1 ALLOW_TF32=1 FORWARD_ONLY=1 PYTHON=1 python3 test/test_linearizer.py TestLinearizer.test_tensor_cores TestLinearizer.test_tensor_cores_padded
    - name: Test emulated INTEL OpenCL tensor cores
      run: DEBUG=2 EMULATE_INTEL=1 FORWARD_ONLY=1 PYTHON=1 HALF=1 N=64 python3 ./extra/gemm/simple_matmul.py
    - name: Full test tensor cores
      run: |
        PYTHONPATH=. DEBUG=2 EMULATE_METAL=1 FORWARD_ONLY=1 PYTHON=1 python3 ./test/test_linearizer.py TestLinearizer.test_tensor_cores
        PYTHONPATH=. DEBUG=2 EMULATE_AMD=1 FORWARD_ONLY=1 PYTHON=1 python3 ./test/test_linearizer.py TestLinearizer.test_tensor_cores
        PYTHONPATH=. DEBUG=2 EMULATE_CUDA=1 ALLOW_TF32=1 FORWARD_ONLY=1 PYTHON=1 python3 ./test/test_linearizer.py TestLinearizer.test_tensor_cores
        PYTHONPATH=. DEBUG=2 EMULATE_INTEL=1 FORWARD_ONLY=1 PYTHON=1 python3 ./test/test_linearizer.py TestLinearizer.test_tensor_cores
        PYTHONPATH=. DEBUG=2 AMX=1 EMULATE_AMX=1 FORWARD_ONLY=1 PYTHON=1 python3 ./test/test_linearizer.py TestLinearizer.test_tensor_cores
    - name: Test tensor cores (TC=3)
      run: |
        TC=3 DEBUG=3 EMULATE_METAL=1 FORWARD_ONLY=1 PYTHON=1 python3 test/test_ops.py TestOps.test_gemm
        TC=3 PYTHONPATH=. DEBUG=3 EMULATE_AMD=1 PYTHON=1 N=16 HALF=1 ACC_HALF=0 python3 ./extra/gemm/simple_matmul.py
        TC=3 DEBUG=3 EMULATE_CUDA=1 FORWARD_ONLY=1 PYTHON=1 python3 test/test_ops.py TestOps.test_gemm_fp16
        TC=3 PYTHONPATH=. DEBUG=3 EMULATE_INTEL=1 PYTHON=1 N=16 HALF=1 python3 ./extra/gemm/simple_matmul.py
        TC=3 PYTHONPATH=. DEBUG=3 AMX=1 EMULATE_AMX=1 FORWARD_ONLY=1 PYTHON=1 python3 test/test_ops.py TestOps.test_gemm
    - name: Test device flop counts
      run: |
        PYTHONPATH=. DEBUG=2 EMULATE_METAL=1 PYTHON=1 python3 ./test/test_uops_stats.py TestUOpsStatsMatmulHalf
        PYTHONPATH=. DEBUG=2 EMULATE_AMD=1 PYTHON=1 python3 ./test/test_uops_stats.py TestUOpsStatsMatmulHalf
        PYTHONPATH=. DEBUG=2 EMULATE_CUDA=1 PYTHON=1 python3 ./test/test_uops_stats.py TestUOpsStatsMatmulHalf
        PYTHONPATH=. DEBUG=2 EMULATE_INTEL=1 PYTHON=1 python3 ./test/test_uops_stats.py TestUOpsStatsMatmulHalf
        PYTHONPATH=. DEBUG=2 AMX=1 EMULATE_AMX=1 PYTHON=1 python3 ./test/test_uops_stats.py TestUOpsStats.test_simple_matmul

  bepython:
    name: Python Backend
    runs-on: ubuntu-latest
    timeout-minutes: 10
    steps:
    - name: Checkout Code
      uses: actions/checkout@v4
    - name: Setup Environment
      uses: ./.github/actions/setup-tinygrad
      with:
        key: be-minimal
        deps: testing_minimal
    - name: Test dtype with Python emulator
      run: DEBUG=1 PYTHONPATH=. PYTHON=1 python3 -m pytest -n=auto test/test_dtype.py test/test_dtype_alu.py
    - name: Test ops with Python emulator
      run: DEBUG=2 PYTHON=1 python3 -m pytest -n=auto test/test_ops.py -k "not (test_split or test_simple_cumsum or test_cumsum or test_einsum or test_dot or test_dot_1d or test_big_gemm or test_broadcastdot or test_multidot or test_var_axis or test_std_axis or test_broadcast_full or test_broadcast_partial or test_simple_conv3d or test_dilated_conv_transpose2d or test_simple_conv_transpose3d or test_large_input_conv2d or test_max_pool2d or test_max_pool2d_simple or test_max_pool2d_bigger_stride or test_avg_pool2d or test_cat or test_scaled_product_attention or test_scaled_product_attention_causal or test_slice_fancy_indexing_dim_inject_none or test_slice_fancy_indexing_list_indices or test_slice_fancy_indexing_no_dim_collapse or test_slice_fancy_indexing_tuple_indices or test_slice_fancy_indexing_list_with_tensors or test_slice_fancy_indexing_dim_collapse_int or test_interpolate_bilinear or test_interpolate_bilinear_corners_aligned or test_scaled_dot_product_attention or test_cummax)" --durations=20
    - name: Test uops with Python emulator
      run: PYTHON=1 python3 -m pytest test/test_uops.py --durations=20
    - name: Test symbolic with Python emulator
      run: PYTHONPATH=. PYTHON=1 python3 test/test_symbolic_ops.py
    - name: test_linearizer_failures with Python emulator
      run: PYTHONPATH=. PYTHON=1 python3 -m pytest -rA test/test_linearizer_failures.py::TestLinearizerFailures::test_failure_1

  linter:
    name: Linters
    runs-on: ubuntu-latest
    timeout-minutes: 10

    # TODO: run the pre-commit hook to replace a lot of this
    steps:
    - name: Checkout Code
      uses: actions/checkout@v4
    - name: Setup Environment
      uses: ./.github/actions/setup-tinygrad
      with:
        key: linting-only
        python-version: '3.10'
        deps: linting
    - name: Lint bad-indentation and trailing-whitespace with pylint
      run: python -m pylint --disable=all -e W0311 -e C0303 --jobs=0 --indent-string='  ' --recursive=y .
    - name: Lint with ruff
      run: |
        pip3 install --upgrade --force-reinstall ruff
        python3 -m ruff check .
    - name: Lint tinygrad with pylint
      run: python -m pylint tinygrad/
    - name: Run mypy
      run: python -m mypy --strict-equality --lineprecision-report . && cat lineprecision.txt

  unittest:
    name: Unit Tests
    runs-on: ubuntu-latest
    timeout-minutes: 10

    steps:
    - name: Checkout Code
      uses: actions/checkout@v4
    - name: Setup Environment
      uses: ./.github/actions/setup-tinygrad
      with:
        key: unittest-12
        deps: testing
    - name: Test README
      run: awk '/```python/{flag=1;next}/```/{flag=0}flag' README.md > README.py &&  PYTHONPATH=. python README.py
    - name: Run unit tests
      run: PYTHONPATH="." python -m pytest -n=auto test/unit/
    - name: Repo line count < 11200 lines
      run: MAX_LINE_COUNT=11200 python sz.py

  fuzzing:
    name: Fuzzing
    runs-on: ubuntu-latest
    timeout-minutes: 10
    steps:
    - name: Checkout Code
      uses: actions/checkout@v4
    - name: Setup Environment
      uses: ./.github/actions/setup-tinygrad
      with:
        key: fuzzing-minimal
        deps: testing_minimal
    - name: Fuzz Test symbolic
      run: python test/external/fuzz_symbolic.py
    - name: Fuzz Test shapetracker
      run: |
        PYTHONPATH="." python test/external/fuzz_shapetracker.py
        PYTHONPATH="." python test/external/fuzz_shapetracker_math.py

  testgpuimage:
    name: 'GPU IMAGE Tests'
    runs-on: ubuntu-20.04
    timeout-minutes: 10
    steps:
      - name: Checkout Code
        uses: actions/checkout@v4
      - name: Setup Environment
        uses: ./.github/actions/setup-tinygrad
        with:
          key: gpu-image
          deps: testing_minimal
          opencl: 'true'
      - name: Run Kernel Count Test
        run: PYTHONPATH="." GPU=1 python -m pytest -n=auto test/external/external_test_opt.py
      - name: Test WINO=1
        run: GPU=1 DEBUG=2 WINO=1 python3 test/test_ops.py TestOps.test_simple_conv2d
      - name: Test GPU IMAGE=2 ops + training
        run: |
          PYTHONPATH="." GPU=1 IMAGE=2 python -m pytest -n=auto test/test_ops.py --durations=20
          PYTHONPATH="." GPU=1 IMAGE=2 python3 test/models/test_end2end.py TestEnd2End.test_linear_mnist
      - name: Run process replay tests
        uses: ./.github/actions/process-replay

  testopenpilot:
    name: 'openpilot Compile Tests'
    runs-on: ubuntu-20.04
    timeout-minutes: 10
    steps:
      - name: Checkout Code
        uses: actions/checkout@v4
      - name: Setup Environment
        uses: ./.github/actions/setup-tinygrad
        with:
          key: openpilot-compile
          deps: testing
          opencl: 'true'
      - name: Test openpilot model kernel count and gate usage
        run: |
          PYTHONPATH="." ALLOWED_KERNEL_COUNT=209 ALLOWED_READ_IMAGE=2105 ALLOWED_GATED_READ_IMAGE=29 FLOAT16=0 GPU=1 IMAGE=2 python examples/openpilot/compile3.py https://github.com/commaai/openpilot/raw/v0.9.4/selfdrive/modeld/models/supercombo.onnx
      - name: Test openpilot alt model correctness (float32)
        run: PYTHONPATH="." FLOAT16=0 DEBUGCL=1 GPU=1 IMAGE=2 python examples/openpilot/compile3.py https://github.com/commaai/openpilot/raw/3799fe46b3a629e491d4b8498b8ae83e4c88c304/selfdrive/modeld/models/supercombo.onnx
      - name: Test openpilot fastvits model correctness (float32)
        run: PYTHONPATH="." FLOAT16=0 DEBUGCL=1 GPU=1 IMAGE=2 python examples/openpilot/compile3.py https://github.com/commaai/openpilot/raw/9118973ed03c1ae1d40cf69a29507ec2cc78efd7/selfdrive/modeld/models/supercombo.onnx
      - name: Run process replay tests
        uses: ./.github/actions/process-replay

  testopencl:
    name: 'ONNX+Optimization Tests'
    runs-on: ubuntu-22.04
    timeout-minutes: 20

    steps:
      - name: Checkout Code
        uses: actions/checkout@v4
      - name: Setup Environment
        uses: ./.github/actions/setup-tinygrad
        with:
          key: onnxoptl
          deps: testing,testing_tf
          python-version: '3.11'
          opencl: 'true'
          llvm: 'true'
      - name: Test ONNX (GPU)
        run: GPU=1 python -m pytest -n=auto test/external/external_test_onnx_backend.py --durations=20
      - name: Test ONNX (CLANG)
        run: CLANG=1 python -m pytest -n=auto test/external/external_test_onnx_backend.py --durations=20
      - name: Test ONNX (LLVM)
        run: LLVM=1 python -m pytest -n=auto test/external/external_test_onnx_backend.py --durations=20
      - name: Run CLOUD=1 Test
        run: |
          CLOUDDEV=CLANG CLOUD=1 python3 test/test_tiny.py
          CLOUDDEV=GPU CLOUD=1 python3 test/test_tiny.py
          CLOUDDEV=GPU IMAGE=2 CLOUD=1 python3 test/test_tiny.py
      - name: Test Optimization Helpers
        run: PYTHONPATH="." DEBUG=1 python3 extra/optimization/test_helpers.py
      - name: Test Action Space
        run: PYTHONPATH="." DEBUG=1 GPU=1 python3 extra/optimization/get_action_space.py
      - name: Test Beam Search
        run: PYTHONPATH="." GPU=1 IGNORE_BEAM_CACHE=1 python3 -m pytest extra/optimization/test_beam_search.py
      - name: Test MLPerf stuff
        run: GPU=1 python -m pytest -n=auto test/external/external_test_optim.py test/external/external_test_losses.py test/external/external_test_metrics.py test/external/external_test_datasets.py --durations=20
      - name: Run handcode_opt
        run: PYTHONPATH=. MODEL=resnet GPU=1 DEBUG=1 BS=4 HALF=0 python3 examples/handcode_opt.py
      - name: Run process replay tests
        uses: ./.github/actions/process-replay

  testmodels:
    name: Models (llvm+clang+gpu)
    runs-on: ubuntu-22.04
    timeout-minutes: 10
    steps:
      - name: Checkout Code
        uses: actions/checkout@v4
      - name: Setup Environment
        uses: ./.github/actions/setup-tinygrad
        with:
          key: models
          deps: testing
          opencl: 'true'
          llvm: 'true'
      - name: Test models (llvm)
        run: LLVM=1 python -m pytest -n=auto test/models --durations=20
      - name: Test models (gpu)
        run: GPU=1 python -m pytest -n=auto test/models --durations=20
      - name: Test models (clang)
        run: CLANG=1 python -m pytest -n=auto test/models --durations=20
      - name: Run process replay tests
        uses: ./.github/actions/process-replay

  testdsp:
    name: Linux (DSP)
    runs-on: ubuntu-24.04
    timeout-minutes: 10
    steps:
    - name: Checkout Code
      uses: actions/checkout@v4
    - name: Setup Environment
      uses: ./.github/actions/setup-tinygrad
    - name: Set up Docker Buildx
      uses: docker/setup-buildx-action@v3
    - name: Build QEMU Docker with cache
      uses: docker/build-push-action@v4
      with:
        file: extra/dsp/Dockerfile
        push: false
        load: true
        tags: qemu-hexagon:latest
        cache-from: type=gha
        cache-to: type=gha,mode=min
    - name: Run test_tiny on DSP
      run: DEBUG=2 DSP=1 python test/test_tiny.py

  testwebgpu:
    name: Linux (WebGPU)
    runs-on: ubuntu-22.04
    timeout-minutes: 20
    steps:
    - name: Checkout Code
      uses: actions/checkout@v4
    - name: Setup Environment
      uses: ./.github/actions/setup-tinygrad
      with:
        key: webgpu-minimal
        deps: testing_minimal
        python-version: '3.11'
        webgpu: 'true'
    - name: Check Device.DEFAULT (WEBGPU) and print some source
      run: |
        WEBGPU=1 python -c "from tinygrad import Device; assert Device.DEFAULT == 'WEBGPU', Device.DEFAULT"
        WEBGPU=1 DEBUG=4 FORWARD_ONLY=1 python3 test/test_ops.py TestOps.test_add
    - name: Run selected webgpu tests
      run: |
          WEBGPU=1 python3 -m pytest -n=auto test/ --ignore=test/models --ignore=test/unit \
          --ignore=test/test_copy_speed.py --ignore=test/test_rearrange_einops.py --ignore=test/test_speed_v_torch.py --ignore=test/test_transcendental.py \
          --ignore=test/test_fuzz_shape_ops.py --ignore=test/test_linearizer_failures.py --durations=20
    - name: Run process replay tests
      uses: ./.github/actions/process-replay

  tests:
    strategy:
      fail-fast: false
      matrix:
        backend: [llvm, clang, gpu, ptx, amd, nv] #, triton]

    name: Linux (${{ matrix.backend }})
    runs-on: ubuntu-22.04
    timeout-minutes: 20

    steps:
      - name: Checkout Code
        uses: actions/checkout@v4
      - name: Setup Environment
        uses: ./.github/actions/setup-tinygrad
        with:
          key: ${{ matrix.backend }}-minimal
          deps: testing_minimal${{matrix.backend=='ptx'&&',cuda'||matrix.backend=='triton'&&',triton'||''}}
          opencl: ${{ matrix.backend == 'gpu' && 'true' }}
          amd: ${{ matrix.backend == 'amd' && 'true' }}
          cuda: ${{ (matrix.backend == 'ptx' || matrix.backend == 'triton' || matrix.backend == 'nv') && 'true' }}
      - name: Set env
        run: printf "${{ matrix.backend == 'llvm' && 'LLVM=1' || matrix.backend == 'clang' && 'CLANG=1' || matrix.backend == 'gpu' && 'GPU=1' || matrix.backend == 'PTX' && 'FORWARD_ONLY=1\nJIT=1\nOPT=2\nCUDA=1\nPTX=1\nMOCKGPU=1' || matrix.backend == 'triton' && 'FORWARD_ONLY=1\nJIT=1\nOPT=2\nNV=1\nMOCKGPU=1\nTRITON=1\nTRITON_PTXAS_PATH=/usr/bin/ptxas' || matrix.backend == 'amd' && 'AMD=1\nMOCKGPU=1\nFORWARD_ONLY=1' || matrix.backend == 'nv' && 'NV=1\nMOCKGPU=1\nFORWARD_ONLY=1' }}" >> $GITHUB_ENV
      - name: Check Device.DEFAULT and print some source
        run: |
          PYTHONPATH=${{ github.workspace }} python3 -c "from tinygrad import Device; assert Device.DEFAULT in ['LLVM','CLANG','CUDA','GPU','AMD','NV'], Device.DEFAULT"
          DEBUG=5 PYTHONPATH=${{ github.workspace }} FORWARD_ONLY=1 python3 test/test_ops.py TestOps.test_add
      - name: Run pytest (not cuda or amd)
        if: matrix.backend!='ptx' && matrix.backend!='triton' && matrix.backend != 'amd' && matrix.backend != 'nv'
        run: python -m pytest -n=auto test/ --ignore=test/models --ignore=test/unit --durations=20
      - name: Run pytest (cuda)
        if: matrix.backend=='ptx'||matrix.backend=='triton'||matrix.backend=='nv'
        run: python -m pytest -n=auto test/ -k 'not (half or test_efficientnet_safetensors)' --ignore=test/models --ignore=test/unit --ignore test/test_gc.py --durations=20
      - name: Run pytest (amd)
        if: matrix.backend=='amd'
        run: python -m pytest -n=auto test/test_ops.py test/test_dtype.py test/test_dtype_alu.py test/test_linearizer.py test/test_randomness.py test/imported/test_indexing.py test/test_hcq.py test/external/external_test_am.py --durations=20
      - name: Run TRANSCENDENTAL math
        run: TRANSCENDENTAL=2 python -m pytest -n=auto test/test_ops.py::TestOps::test_sin test/test_ops.py::TestOps::test_cos test/test_ops.py::TestOps::test_tan test/test_ops.py::TestOps::test_exp test/test_ops.py::TestOps::test_log --durations=20
      - name: Run process replay tests
        uses: ./.github/actions/process-replay

# ****** OSX Tests ******

  testmetal2:
    name: MacOS (unit)
    runs-on: macos-14
    timeout-minutes: 10

    steps:
    - name: Checkout Code
      uses: actions/checkout@v4
    - name: Setup Environment
      uses: ./.github/actions/setup-tinygrad
      with:
        key: metal2
        deps: testing
        python-version: '3.11'
        amd: 'true'
    - name: Run real world test
      run: JIT=2 METAL=1 python -m pytest -n=auto test/models/test_real_world.py --durations=20
    - name: Test models (Metal)
      run: JIT=2 METAL=1 python -m pytest -n=auto test/models --durations=20
    - name: Run ONNX
      run: JIT=2 METAL=1 python -m pytest -n=auto test/external/external_test_onnx_backend.py --durations=20
    - name: Test tensor core ops (fake)
      run: TC=2 METAL=1 DEBUG=3 python test/test_ops.py TestOps.test_gemm
    - name: Test tensor core ops (real)
      run: METAL=1 DEBUG=3 python test/test_ops.py TestOps.test_big_gemm
    - name: Test LLaMA compile speed
      run: PYTHONPATH="." METAL=1 python test/external/external_test_speed_llama.py
    - name: Test Beam Search
      run: PYTHONPATH="." METAL=1 IGNORE_BEAM_CACHE=1 python3 -m pytest extra/optimization/test_beam_search.py
    - name: Fuzz Test linearizer
      run: PYTHONPATH="." METAL=1 DEPTH=4 FUZZ_N=50 FUZZ_MAX_SIZE=1000000 python test/external/fuzz_linearizer.py
    # - name: Fuzz Test models schedule
    # run: FUZZ_SCHEDULE=1 FUZZ_SCHEDULE_MAX_PATHS=5 python -m pytest test/models/test_train.py test/models/test_end2end.py
    - name: Run TRANSCENDENTAL math
      run: TRANSCENDENTAL=2 python -m pytest -n=auto test/test_ops.py::TestOps::test_sin test/test_ops.py::TestOps::test_cos test/test_ops.py::TestOps::test_tan test/test_ops.py::TestOps::test_exp test/test_ops.py::TestOps::test_log --durations=20
    - name: Run pytest (amd)
      env:
        MOCKGPU: 1
        AMD: 1
        FORWARD_ONLY: 1
      run: |
        python3 -m pytest -n=auto test/test_hcq.py test/test_tiny.py --durations=20
    - name: Run process replay tests
      uses: ./.github/actions/process-replay

  osxwebgpu:
    name: MacOS (WebGPU)
    runs-on: macos-14
    timeout-minutes: 10
    steps:
    - name: Checkout Code
      uses: actions/checkout@v4
    - name: Setup Environment
      uses: ./.github/actions/setup-tinygrad
      with:
        key: osx-webgpu
        webgpu: 'true'
    - name: Build WEBGPU Efficientnet
      run: WEBGPU=1 python3 -m examples.compile_efficientnet
    - name: Clean npm cache
      run: npm cache clean --force
    - name: Install Puppeteer
      run: npm install puppeteer
    - name: Run WEBGPU Efficientnet
      run: node test/web/test_webgpu.js

  osxtests:
    strategy:
      fail-fast: false
      matrix:
        backend: [metal, llvm, clang]
    name: MacOS (${{ matrix.backend }})
    runs-on: macos-15
    timeout-minutes: 10
    steps:
      - name: Checkout Code
        uses: actions/checkout@v4
      - name: Setup Environment
        uses: ./.github/actions/setup-tinygrad
        with:
          key: macos-${{ matrix.backend }}-minimal
          deps: testing_minimal
          llvm: ${{ matrix.backend == 'llvm' && 'true' }}
      - name: Set env
        run: printf "${{ matrix.backend == 'llvm' && 'LLVM=1' || matrix.backend == 'clang' && 'CLANG=1' || matrix.backend == 'metal' && 'METAL=1\nJIT=2'}}" >> $GITHUB_ENV
      - name: Check Device.DEFAULT and print some source
        run: |
          python -c "from tinygrad import Device; assert Device.DEFAULT == '${{ matrix.backend }}'.upper(), Device.DEFAULT"
          DEBUG=4 python3 test/test_tiny.py TestTiny.test_plus
      - name: Run pytest (${{ matrix.backend }})
        run: python3 -m pytest -n=auto test/ --ignore=test/models --ignore=test/unit --durations=20
      - name: Run process replay tests
        uses: ./.github/actions/process-replay

<<<<<<< HEAD
  osxtests:
    strategy:
      fail-fast: false

    name: Tests on MacOS
    runs-on: macos-15
    timeout-minutes: 45
    steps:
      - name: Checkout Code
        uses: actions/checkout@v4
        with:
          fetch-depth: 2 # NOTE: this fetches the HEAD commit of the PR
      - name: Set up Python 3.12
        uses: actions/setup-python@v5
        with:
          python-version: 3.12
      - name: Cache python packages
        uses: actions/cache@v4
        with:
          path: /Users/runner/Library/Python/3.12/lib/python/site-packages
          key: mockgpu-osx-${{ matrix.backend }}-packages-${{ hashFiles('**/setup.py') }}
      - name: Install llvm
        run: |
          brew install llvm
      - name: Install comgr
        run: |
          sudo mkdir -p /usr/local/lib
          curl -s -H "Authorization: token $GH_TOKEN" curl -s https://api.github.com/repos/nimlgen/amdcomgr_dylib/releases/latest | \
            jq -r '.assets[] | select(.name == "libamd_comgr.dylib").browser_download_url' | \
            sudo xargs curl -L -o /usr/local/lib/libamd_comgr.dylib
      - name: Install remu
        run: |
          curl -s -H "Authorization: token $GH_TOKEN" curl -s https://api.github.com/repos/Qazalin/remu/releases/latest | \
            jq -r '.assets[] | select(.name == "libremu.dylib").browser_download_url' | \
            sudo xargs curl -L -o /usr/local/lib/libremu.dylib
      - name: Install gpuocelot dependencies (ptx)
        run: |
          brew update
          brew install cmake ninja llvm@15 zlib glew flex bison boost zstd ncurses
      - name: Cache gpuocelot
        id: cache-build
        uses: actions/cache@v4
        env:
          cache-name: cache-gpuocelot-osx-build
        with:
          path: ${{ github.workspace }}/gpuocelot/ocelot
          key: macos-15-gpuocelot-183586142fde84eeb62572eb8acfb2a028932ebe-rebuild-9
      - name: Clone/compile gpuocelot
        if: steps.cache-build.outputs.cache-hit != 'true'
        run: |
          git clone --recurse-submodules https://github.com/JakobSpahn/gpuocelot.git ${{ github.workspace }}/gpuocelot
          cd ${{ github.workspace }}/gpuocelot
          git checkout 183586142fde84eeb62572eb8acfb2a028932ebe && git submodule update --recursive --init
          cd ocelot && mkdir build && cd build
          cmake .. -Wno-dev -G Ninja -DBUILD_TOOLS=OFF -DCMAKE_BUILD_ALWAYS=0 -DBUILD_TESTS_CUDA=OFF
          ninja
      - name: Install gpuocelot
        run: |
          cd ${{ github.workspace }}/gpuocelot/ocelot/build
          sudo ninja install -d explain
      - name: Install dependencies
        run: pip install --user -e '.[testing]' --extra-index-url https://download.pytorch.org/whl/cpu
      - name: Check Device.DEFAULT and print some source (AMD)
        env:
          PYTHONPATH: ${{ github.workspace }}
          MOCKGPU: 1
          AMD: 1
          FORWARD_ONLY: 1
        run: |
          python3 -c "from tinygrad import Device; assert Device.DEFAULT == 'AMD', Device.DEFAULT"
          DEBUG=5 python3 test/test_ops.py TestOps.test_add
      - name: Check Device.DEFAULT and print some source (PTX)
        env:
          PYTHONPATH: ${{ github.workspace }}
          MOCKGPU: 1
          PTX: 1
          NV: 1
          FORWARD_ONLY: 1
        run: |
          python3 -c "from tinygrad import Device; assert Device.DEFAULT == 'NV', Device.DEFAULT"
          DEBUG=5 python3 test/test_ops.py TestOps.test_add
      - name: Check Device.DEFAULT and print some source (LLVM)
        env:
          LLVM: 1
        run: |
          python3 -c "from tinygrad import Device; assert Device.DEFAULT == 'LLVM', Device.DEFAULT"
          DEBUG=5 python3 test/test_ops.py TestOps.test_add
      - name: Check Device.DEFAULT and print some source (CLANG)
        env:
          CLANG: 1
        run: |
          python3 -c "from tinygrad import Device; assert Device.DEFAULT == 'CLANG', Device.DEFAULT"
          DEBUG=5 python3 test/test_ops.py TestOps.test_add
      - name: Run pytest (amd)
        env:
          MOCKGPU: 1
          AMD: 1
          FORWARD_ONLY: 1
        run: |
          python3 -m pytest -n=auto test/test_hcq.py test/test_tiny.py --durations=20
      - name: Run pytest (ptx)
        env:
          MOCKGPU: 1
          PTX: 1
          NV: 1
          FORWARD_ONLY: 1
        run: |
          python -m pytest -n=1 test/test_hcq.py test/test_tiny.py --durations=20
      - name: Run pytest (llvm)
        env:
          LLVM: 1
        run: |
          python3 -m pytest -n=auto test/ --ignore=test/unit --durations=20
          ! (DEBUG=7 python3 test/test_zero_copy.py 2>&1 || true) | grep -E '^0x.*[^0](x18|w18).*$'
      - name: Run pytest (clang)
        env:
          CLANG: 1
        run: |
          python3 -m pytest -n=auto test/ --ignore=test/unit --durations=20
          ! (DEBUG=7 python3 test/test_zero_copy.py 2>&1 || true) | grep -E '^0x.*[^0](x18|w18).*$'
=======
# ****** Windows Tests ******
>>>>>>> 0b26cee2

  wintests:
    strategy:
      fail-fast: false
      matrix:
        backend: [llvm, clang]

    name: Windows (${{ matrix.backend }})
    runs-on: windows-latest
    timeout-minutes: 10
    steps:
      - name: Checkout Code
        uses: actions/checkout@v4
      - name: Setup Environment
        uses: ./.github/actions/setup-tinygrad
        with:
          key: windows-minimal
          deps: testing_minimal
      - name: Set env
        run: printf "${{ matrix.backend == 'llvm' && 'LLVM=1' || matrix.backend == 'clang' && 'CLANG=1'}}"
      - name: Run pytest (${{ matrix.backend }})
        shell: bash
        run: python -m pytest -n=auto test/test_tiny.py test/test_ops.py --durations=20<|MERGE_RESOLUTION|>--- conflicted
+++ resolved
@@ -501,6 +501,7 @@
         deps: testing
         python-version: '3.11'
         amd: 'true'
+        cuda: 'true'
     - name: Run real world test
       run: JIT=2 METAL=1 python -m pytest -n=auto test/models/test_real_world.py --durations=20
     - name: Test models (Metal)
@@ -528,6 +529,14 @@
         FORWARD_ONLY: 1
       run: |
         python3 -m pytest -n=auto test/test_hcq.py test/test_tiny.py --durations=20
+    - name: Run pytest (ptx)
+      env:
+        MOCKGPU: 1
+        PTX: 1
+        NV: 1
+        FORWARD_ONLY: 1
+      run: |
+        python3 -m pytest -n=1 test/test_hcq.py test/test_tiny.py --durations=20
     - name: Run process replay tests
       uses: ./.github/actions/process-replay
 
@@ -580,130 +589,7 @@
       - name: Run process replay tests
         uses: ./.github/actions/process-replay
 
-<<<<<<< HEAD
-  osxtests:
-    strategy:
-      fail-fast: false
-
-    name: Tests on MacOS
-    runs-on: macos-15
-    timeout-minutes: 45
-    steps:
-      - name: Checkout Code
-        uses: actions/checkout@v4
-        with:
-          fetch-depth: 2 # NOTE: this fetches the HEAD commit of the PR
-      - name: Set up Python 3.12
-        uses: actions/setup-python@v5
-        with:
-          python-version: 3.12
-      - name: Cache python packages
-        uses: actions/cache@v4
-        with:
-          path: /Users/runner/Library/Python/3.12/lib/python/site-packages
-          key: mockgpu-osx-${{ matrix.backend }}-packages-${{ hashFiles('**/setup.py') }}
-      - name: Install llvm
-        run: |
-          brew install llvm
-      - name: Install comgr
-        run: |
-          sudo mkdir -p /usr/local/lib
-          curl -s -H "Authorization: token $GH_TOKEN" curl -s https://api.github.com/repos/nimlgen/amdcomgr_dylib/releases/latest | \
-            jq -r '.assets[] | select(.name == "libamd_comgr.dylib").browser_download_url' | \
-            sudo xargs curl -L -o /usr/local/lib/libamd_comgr.dylib
-      - name: Install remu
-        run: |
-          curl -s -H "Authorization: token $GH_TOKEN" curl -s https://api.github.com/repos/Qazalin/remu/releases/latest | \
-            jq -r '.assets[] | select(.name == "libremu.dylib").browser_download_url' | \
-            sudo xargs curl -L -o /usr/local/lib/libremu.dylib
-      - name: Install gpuocelot dependencies (ptx)
-        run: |
-          brew update
-          brew install cmake ninja llvm@15 zlib glew flex bison boost zstd ncurses
-      - name: Cache gpuocelot
-        id: cache-build
-        uses: actions/cache@v4
-        env:
-          cache-name: cache-gpuocelot-osx-build
-        with:
-          path: ${{ github.workspace }}/gpuocelot/ocelot
-          key: macos-15-gpuocelot-183586142fde84eeb62572eb8acfb2a028932ebe-rebuild-9
-      - name: Clone/compile gpuocelot
-        if: steps.cache-build.outputs.cache-hit != 'true'
-        run: |
-          git clone --recurse-submodules https://github.com/JakobSpahn/gpuocelot.git ${{ github.workspace }}/gpuocelot
-          cd ${{ github.workspace }}/gpuocelot
-          git checkout 183586142fde84eeb62572eb8acfb2a028932ebe && git submodule update --recursive --init
-          cd ocelot && mkdir build && cd build
-          cmake .. -Wno-dev -G Ninja -DBUILD_TOOLS=OFF -DCMAKE_BUILD_ALWAYS=0 -DBUILD_TESTS_CUDA=OFF
-          ninja
-      - name: Install gpuocelot
-        run: |
-          cd ${{ github.workspace }}/gpuocelot/ocelot/build
-          sudo ninja install -d explain
-      - name: Install dependencies
-        run: pip install --user -e '.[testing]' --extra-index-url https://download.pytorch.org/whl/cpu
-      - name: Check Device.DEFAULT and print some source (AMD)
-        env:
-          PYTHONPATH: ${{ github.workspace }}
-          MOCKGPU: 1
-          AMD: 1
-          FORWARD_ONLY: 1
-        run: |
-          python3 -c "from tinygrad import Device; assert Device.DEFAULT == 'AMD', Device.DEFAULT"
-          DEBUG=5 python3 test/test_ops.py TestOps.test_add
-      - name: Check Device.DEFAULT and print some source (PTX)
-        env:
-          PYTHONPATH: ${{ github.workspace }}
-          MOCKGPU: 1
-          PTX: 1
-          NV: 1
-          FORWARD_ONLY: 1
-        run: |
-          python3 -c "from tinygrad import Device; assert Device.DEFAULT == 'NV', Device.DEFAULT"
-          DEBUG=5 python3 test/test_ops.py TestOps.test_add
-      - name: Check Device.DEFAULT and print some source (LLVM)
-        env:
-          LLVM: 1
-        run: |
-          python3 -c "from tinygrad import Device; assert Device.DEFAULT == 'LLVM', Device.DEFAULT"
-          DEBUG=5 python3 test/test_ops.py TestOps.test_add
-      - name: Check Device.DEFAULT and print some source (CLANG)
-        env:
-          CLANG: 1
-        run: |
-          python3 -c "from tinygrad import Device; assert Device.DEFAULT == 'CLANG', Device.DEFAULT"
-          DEBUG=5 python3 test/test_ops.py TestOps.test_add
-      - name: Run pytest (amd)
-        env:
-          MOCKGPU: 1
-          AMD: 1
-          FORWARD_ONLY: 1
-        run: |
-          python3 -m pytest -n=auto test/test_hcq.py test/test_tiny.py --durations=20
-      - name: Run pytest (ptx)
-        env:
-          MOCKGPU: 1
-          PTX: 1
-          NV: 1
-          FORWARD_ONLY: 1
-        run: |
-          python -m pytest -n=1 test/test_hcq.py test/test_tiny.py --durations=20
-      - name: Run pytest (llvm)
-        env:
-          LLVM: 1
-        run: |
-          python3 -m pytest -n=auto test/ --ignore=test/unit --durations=20
-          ! (DEBUG=7 python3 test/test_zero_copy.py 2>&1 || true) | grep -E '^0x.*[^0](x18|w18).*$'
-      - name: Run pytest (clang)
-        env:
-          CLANG: 1
-        run: |
-          python3 -m pytest -n=auto test/ --ignore=test/unit --durations=20
-          ! (DEBUG=7 python3 test/test_zero_copy.py 2>&1 || true) | grep -E '^0x.*[^0](x18|w18).*$'
-=======
 # ****** Windows Tests ******
->>>>>>> 0b26cee2
 
   wintests:
     strategy:
