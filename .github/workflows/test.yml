--- conflicted
+++ resolved
@@ -295,18 +295,7 @@
       - if: ${{ matrix.task == 'optimage' }}
         name: Test openpilot model kernel count and gate usage
         run: |
-<<<<<<< HEAD
-          PYTHONPATH="." DEBUG=2 ALLOWED_KERNEL_COUNT=256 ALLOWED_GATED_READ_IMAGE=47 FLOAT16=1 DEBUGCL=1 GPU=1 IMAGE=2 python examples/openpilot/compile2.py
-          python -c 'import os; assert os.path.getsize("/tmp/output.thneed") < 100_000_000'
-      - if: ${{ matrix.task == 'optimage' }}
-        name: Test openpilot model correctness (float32)
-        run: PYTHONPATH="." FLOAT16=0 DEBUGCL=1 GPU=1 IMAGE=2 python examples/openpilot/compile2.py
-      - if: ${{ matrix.task == 'optimage' }}
-        name: Test openpilot compile3
-        run: PYTHONPATH="." FLOAT16=0 DEBUGCL=1 GPU=1 IMAGE=2 python examples/openpilot/compile3.py
-=======
-          PYTHONPATH="." ALLOWED_KERNEL_COUNT=208 ALLOWED_GATED_READ_IMAGE=13 FLOAT16=0 GPU=1 IMAGE=2 python examples/openpilot/compile3.py https://github.com/commaai/openpilot/raw/v0.9.4/selfdrive/modeld/models/supercombo.onnx
->>>>>>> f83d715f
+          PYTHONPATH="." ALLOWED_KERNEL_COUNT=256 ALLOWED_GATED_READ_IMAGE=47 FLOAT16=0 GPU=1 IMAGE=2 python examples/openpilot/compile3.py https://github.com/commaai/openpilot/raw/v0.9.4/selfdrive/modeld/models/supercombo.onnx
       - if: ${{ matrix.task == 'optimage' }}
         name: Test openpilot alt model correctness (float32)
         run: PYTHONPATH="." FLOAT16=0 DEBUGCL=1 GPU=1 IMAGE=2 python examples/openpilot/compile3.py https://github.com/commaai/openpilot/raw/3799fe46b3a629e491d4b8498b8ae83e4c88c304/selfdrive/modeld/models/supercombo.onnx
