name: Unit Tests
env:
  # increment this when downloads substantially change to avoid the internet
  DOWNLOAD_CACHE_VERSION: '4'

on:
  push:
    branches:
      - master
  pull_request:
  workflow_dispatch:

jobs:
  linter:
    name: Linters
    runs-on: ubuntu-latest
    timeout-minutes: 20

    # TODO: run the pre-commit hook to replace a lot of this
    steps:
    - name: Checkout Code
      uses: actions/checkout@v4
    - name: Set up Python 3.8
      uses: actions/setup-python@v5
      with:
        python-version: 3.8
    - name: Cache python packages
      uses: actions/cache@v3
      with:
        path: ${{ env.Python3_ROOT_DIR }}/lib/python3.8/site-packages
        key: linting-packages-${{ hashFiles('**/setup.py') }}-3.8
    - name: Install dependencies
      run: pip install -e '.[linting,testing]' --extra-index-url https://download.pytorch.org/whl/cpu
    - name: Lint with pylint
      run: python -m pylint --disable=all -e W0311 -e C0303 --jobs=0 --indent-string='  ' **/*.py
    - name: Lint with ruff
      run: |
        pip3 install --upgrade --force-reinstall ruff
        python3 -m ruff . --preview
    - name: Lint tinygrad with pylint
      run: python -m pylint tinygrad/
    - name: Run mypy
      run: python -m mypy
    - name: Test Docs
      run: |
        python docs/abstractions.py
        python docs/abstractions2.py
    - name: Test Quickstart
      run: awk '/```python/{flag=1;next}/```/{flag=0}flag' docs/quickstart.md > quickstart.py &&  PYTHONPATH=. python quickstart.py
    - name: Fuzz Test symbolic
      run: python test/external/fuzz_symbolic.py
    - name: Fuzz Test shapetracker
      run: |
        PYTHONPATH="." python test/external/fuzz_shapetracker.py
        PYTHONPATH="." python test/external/fuzz_shapetracker_math.py
    - name: Test shapetracker to_movement_ops
      run: PYTHONPATH="." python extra/to_movement_ops.py
    - name: Use as an external package
      run: |
        mkdir $HOME/test_external_dir
        cd $HOME/test_external_dir
        python -m venv venv
        source venv/bin/activate
        pip install $GITHUB_WORKSPACE
        python -c "from tinygrad.tensor import Tensor; print(Tensor([1,2,3,4,5]))"
    - name: Repo line count <6000 lines
      run: MAX_LINE_COUNT=6000 python sz.py

  testcpuimagenet:
    name: CPU and ImageNet to C Tests
    runs-on: ubuntu-latest
    timeout-minutes: 20

    steps:
    - name: Checkout Code
      uses: actions/checkout@v4
    - name: Set up Python 3.8
      uses: actions/setup-python@v5
      with:
        python-version: 3.8
    - name: Cache python packages
      uses: actions/cache@v3
      with:
        path: ${{ env.Python3_ROOT_DIR }}/lib/python3.8/site-packages
        key: testing-packages-${{ hashFiles('**/setup.py') }}
    - name: Cache downloads
      uses: actions/cache@v3
      with:
        path: ~/.cache/tinygrad/downloads/
        key: downloads-cache-cpu-${{ env.DOWNLOAD_CACHE_VERSION }}
    - name: Install Dependencies
      run: pip install -e '.[testing]' --extra-index-url https://download.pytorch.org/whl/cpu
    - name: Run Pytest
      run: python -m pytest -n=auto test/ -k "not (test_efficientnet and models/test_train.py)" --durations=20
    - name: Compile EfficientNet to C
      run: PYTHONPATH="." CLANG=1 python examples/compile_efficientnet.py > recognize.c
    - name: Compile C to native
      run: clang -O2 recognize.c -lm -o recognize
    - name: Test EfficientNet
      run: cat test/models/efficientnet/Chicken.jpg | ./recognize | grep cock

  testtorch:
    name: Torch Tests
    runs-on: ubuntu-latest
    timeout-minutes: 20

    steps:
    - name: Checkout Code
      uses: actions/checkout@v4
    - name: Set up Python 3.11
      uses: actions/setup-python@v5
      with:
        python-version: 3.11
    - name: Cache python packages
      uses: actions/cache@v3
      with:
        path: ${{ env.Python3_ROOT_DIR }}/lib/python3.11/site-packages
        key: testing-packages-${{ hashFiles('**/setup.py') }}
    - name: Cache downloads
      uses: actions/cache@v3
      with:
        path: ~/.cache/tinygrad/downloads/
        key: downloads-cache-torch-${{ env.DOWNLOAD_CACHE_VERSION }}
    - name: Install Dependencies
      run: pip install -e '.[testing]' --extra-index-url https://download.pytorch.org/whl/cpu
    - name: Run Pytest
      run: TORCH=1 python -m pytest -n=auto test/ --durations=20
    - name: Run ONNX
      run: TORCH=1 python -m pytest -n=auto test/external/external_test_onnx_backend.py --durations=20

  testopencl:
    strategy:
      fail-fast: false
      matrix:
        task: [optimage, openpilot, onnx]
    name: ${{ matrix.task=='optimage'&&'GPU OPT and IMAGE Tests' || matrix.task=='openpilot'&&'openpilot (OpenCL) Tests' || matrix.task=='onnx'&&'ONNX+Optimization Tests' }}
    runs-on: ubuntu-20.04
    timeout-minutes: 20

    steps:
      - name: Checkout Code
        uses: actions/checkout@v4
      - name: Install OpenCL
        run: |
          echo 'Acquire::http::Pipeline-Depth "5";' | sudo tee -a /etc/apt/apt.conf.d/99parallel
          echo "deb [ allow-insecure=yes ] https://apt.repos.intel.com/oneapi all main" | sudo tee /etc/apt/sources.list.d/oneAPI.list
          sudo apt update
          sudo apt install --allow-unauthenticated -y --no-install-recommends \
            intel-oneapi-runtime-openmp=2023.2.1-16 intel-oneapi-runtime-compilers-common=2023.2.1-16 intel-oneapi-runtime-compilers=2023.2.1-16 \
            intel-oneapi-runtime-dpcpp-sycl-opencl-cpu=2023.2.1-16 intel-oneapi-runtime-tbb-common=2021.10.0-49541 \
            intel-oneapi-runtime-tbb=2021.10.0-49541 intel-oneapi-runtime-opencl=2023.2.1-16
      - name: Set up Python 3.11
        uses: actions/setup-python@v5
        with:
          python-version: 3.11
      - name: Cache python packages
        uses: actions/cache@v3
        with:
          path: ${{ env.Python3_ROOT_DIR }}/lib/python3.11/site-packages
          key: testing-packages-${{ hashFiles('**/setup.py') }}
      - name: Cache downloads
        uses: actions/cache@v3
        with:
          path: ~/.cache/tinygrad/downloads/
          key: downloads-cache-${{ matrix.task }}-${{ env.DOWNLOAD_CACHE_VERSION }}
      - name: Install Dependencies
        run: pip install -e '.[testing]' --extra-index-url https://download.pytorch.org/whl/cpu
      - if: ${{ matrix.task == 'optimage' }}
        name: Run Optimizer Test (OPT 2 and 3)
        run: |
          PYTHONPATH="." OPT=2 GPU=1 python -m pytest -n=auto test/external/external_test_opt.py
          PYTHONPATH="." OPT=3 GPU=1 python -m pytest -n=auto test/external/external_test_opt.py
      - if: ${{ matrix.task == 'optimage'}}
        name: Test WINO=1
        run: GPU=1 DEBUG=2 WINO=1 python3 test/test_ops.py TestOps.test_simple_conv2d
      - if: ${{ matrix.task == 'optimage'}}
        name: Test GPU IMAGE=1 ops
        run: GPU=1 IMAGE=1 python -m pytest -n=auto test/test_ops.py
      - if: ${{ matrix.task == 'optimage'}}
        name: Test GPU IMAGE=2 ops
        run: GPU=1 IMAGE=2 python -m pytest -n=auto test/test_ops.py
      - if: ${{ matrix.task == 'openpilot' }}
        name: Test openpilot model compile and size
        run: |
          DEBUG=2 ALLOWED_KERNEL_COUNT=208 FLOAT16=1 DEBUGCL=1 GPU=1 IMAGE=2 python openpilot/compile2.py
          #python -c 'import os; assert os.path.getsize("/tmp/output.thneed") < 100_000_000'
      - if: ${{ matrix.task == 'openpilot' }}
        name: Test openpilot model correctness (float32)
        run: FLOAT16=0 DEBUGCL=1 GPU=1 IMAGE=2 python openpilot/compile2.py
      - if: ${{ matrix.task == 'openpilot' }}
        name: Test openpilot alt model correctness (float32)
        run: FLOAT16=0 DEBUGCL=1 GPU=1 IMAGE=2 python openpilot/compile2.py https://github.com/commaai/openpilot/raw/3799fe46b3a629e491d4b8498b8ae83e4c88c304/selfdrive/modeld/models/supercombo.onnx
      - if: ${{ matrix.task == 'openpilot' }}
        name: Test openpilot fastvits model correctness (float32)
        run: FLOAT16=0 DEBUGCL=1 GPU=1 IMAGE=2 python openpilot/compile2.py https://github.com/commaai/openpilot/raw/9118973ed03c1ae1d40cf69a29507ec2cc78efd7/selfdrive/modeld/models/supercombo.onnx
      #- if: ${{ matrix.task == 'openpilot' }}
      #  name: Test multigpu
      #  run: |
      #    PYTHONPATH="." python test/external/dist/test_world.py
      #    PYTHONPATH="." python test/external/dist/test_collectives.py
      - if: ${{ matrix.task == 'onnx' }}
        name: Test ONNX (CPU)
        run: CPU=1 python -m pytest -n=auto test/external/external_test_onnx_backend.py --durations=20
      - if: ${{ matrix.task == 'onnx' }}
        name: Test ONNX (GPU)
        run: GPU=1 python -m pytest -n=auto test/external/external_test_onnx_backend.py --durations=20
      - if: ${{ matrix.task == 'onnx' }}
        name: Test ONNX (CLANG)
        run: CLANG=1 python -m pytest -n=auto test/external/external_test_onnx_backend.py --durations=20
      - if: ${{ matrix.task == 'onnx' }}
        name: Test Action Space
        run: PYTHONPATH="." GPU=1 python3 extra/optimization/get_action_space.py
      - if: ${{ matrix.task == 'onnx' }}
        name: Test Beam Search
        run: PYTHONPATH="." GPU=1 IGNORE_BEAM_CACHE=1 python3 -m pytest extra/optimization/test_beam_search.py

  #testwebgpu:
  #  name: WebGPU Tests
  #  runs-on: macos-13
  #  timeout-minutes: 20
  #  steps:
  #  - name: Checkout Code
  #    uses: actions/checkout@v4
  #  - name: Set up Python 3.11
  #    uses: actions/setup-python@v5
  #    with:
  #      python-version: 3.11
  #  - name: Cache python packages
  #    uses: actions/cache@v3
  #    with:
  #      path: /Users/runner/Library/Python/3.11/lib/python/site-packages
  #      key: webgpu-testing-user3-packages-${{ hashFiles('**/setup.py') }}
  #  - name: Install Dependencies
  #    run: pip install --user -e '.[webgpu,testing]' --extra-index-url https://download.pytorch.org/whl/cpu
  #  - name: Cache downloads
  #    uses: actions/cache@v3
  #    with:
  #      path: ~/Library/Caches/tinygrad/downloads/
  #      key: downloads-cache-webgpu-${{ env.DOWNLOAD_CACHE_VERSION }}
  #  - name: Check Device.DEFAULT (WEBGPU) and print some source
  #    run: |
  #      WEBGPU=1 python -c "from tinygrad import Device; assert Device.DEFAULT == 'WEBGPU', Device.DEFAULT"
  #      WEBGPU=1 DEBUG=4 FORWARD_ONLY=1 python3 test/test_ops.py TestOps.test_add
    #- name: Run webgpu pytest
    #  run: WEBGPU=1 WGPU_BACKEND_TYPE=Metal python -m pytest -n=auto
  #  - name: Run selected webgpu tests
  #    run: |
  #      WEBGPU=1 WGPU_BACKEND_TYPE=Metal python -m pytest -n=auto test/test_ops.py test/test_dtype.py \
  #      test/test_jit.py test/test_symbolic_ops.py test/test_symbolic_jit.py test/test_linearizer.py \
  #      test/test_linearizer_failures.py test/test_nn.py
  #  - name: Build WEBGPU Efficientnet
  #    run: WEBGPU=1 WGPU_BACKEND_TYPE=Metal python -m examples.compile_efficientnet
  #  - name: Install Puppeteer
  #    run: npm install puppeteer
  #  - name: Run WEBGPU Efficientnet
  #    run: node test/web/test_webgpu.js

  testmetal:
    name: Metal Tests
    runs-on: macos-13
    timeout-minutes: 20

    steps:
    - name: Checkout Code
      uses: actions/checkout@v4
    - name: Set up Python 3.11
      uses: actions/setup-python@v5
      with:
        python-version: 3.11
    - name: Cache python packages
      uses: actions/cache@v3
      with:
        path: /Users/runner/Library/Python/3.11/lib/python/site-packages
        key: metal-testing-user3-packages-${{ hashFiles('**/setup.py') }}
    - name: Install Dependencies
      run: pip install --user -e '.[testing]' --extra-index-url https://download.pytorch.org/whl/cpu
    - name: Cache downloads
      uses: actions/cache@v3
      with:
        path: ~/Library/Caches/tinygrad/downloads/
        key: downloads-cache-metal-only-${{ env.DOWNLOAD_CACHE_VERSION }}
    - name: Check Device.DEFAULT (METAL) and print some source
      run: |
        METAL=1 python -c "from tinygrad import Device; assert Device.DEFAULT == 'METAL', Device.DEFAULT"
        METAL=1 DEBUG=4 FORWARD_ONLY=1 python3 test/test_ops.py TestOps.test_add
    - name: Run metal test
      run: METAL=1 python -m pytest -n=auto test/ --ignore=test/external --ignore=test/models --durations=20
    - name: Run ONNX
      run: METAL=1 python -m pytest -n=auto test/external/external_test_onnx_backend.py --durations=20
    - name: Test tensor core ops
      run: METAL=1 TC=2 DEBUG=3 python test/test_ops.py TestOps.test_big_gemm
    - name: Test LLaMA compile speed
      run: PYTHONPATH="." METAL=1 python test/external/external_test_speed_llama.py

  testhipcompilation:
    name: HIP Tests
    runs-on: ubuntu-latest
    timeout-minutes: 20

    steps:
    - name: Checkout Code
      uses: actions/checkout@v4
    - name: Set up Python 3.11
      uses: actions/setup-python@v5
      with:
        python-version: 3.11
    - name: Cache python packages
      uses: actions/cache@v3
      with:
        path: ${{ env.Python3_ROOT_DIR }}/lib/python3.11/site-packages
        key: testing-packages-${{ hashFiles('**/setup.py') }}
    - name: Cache downloads
      uses: actions/cache@v3
      with:
        path: ~/.cache/tinygrad/downloads/
        key: downloads-cache-hipcompilation-${{ env.DOWNLOAD_CACHE_VERSION }}
    - name: Install HIP tools
      run: |
        echo 'Acquire::http::Pipeline-Depth "5";' | sudo tee -a /etc/apt/apt.conf.d/99parallel
        wget https://repo.radeon.com/rocm/rocm.gpg.key -O - | gpg --dearmor | sudo tee /etc/apt/keyrings/rocm.gpg > /dev/null
        # ROCm repository for jammy
        sudo tee /etc/apt/sources.list.d/rocm.list <<'EOF'
        deb [arch=amd64 signed-by=/etc/apt/keyrings/rocm.gpg] https://repo.radeon.com/rocm/apt/debian jammy main
        EOF
        # Prefer packages from the rocm repository over system packages
        echo -e 'Package: *\nPin: release o=repo.radeon.com\nPin-Priority: 600' | sudo tee /etc/apt/preferences.d/rocm-pin-600
        sudo apt update
        sudo apt install --no-install-recommends --allow-unauthenticated -y rocm-hip-libraries hip-dev
    - name: Install RDNA3 emulator
      run: sudo curl -L https://github.com/Qazalin/remu/releases/download/0.0.3-alpha/libremu.so -o /usr/local/lib/libremu.so
    - name: Install Python Dependencies
      run: pip install -e '.[testing]' --extra-index-url https://download.pytorch.org/whl/cpu
<<<<<<< HEAD
    - name: Test HIP on RDNA3 [gfx1100]
=======
    - name: Verify HIP autogen
      run: |
        cp tinygrad/runtime/autogen/hip.py /tmp/hip.py.bak
        cp tinygrad/runtime/autogen/comgr.py /tmp/comgr.py.bak
        ./autogen_stubs.sh hip
        diff /tmp/hip.py.bak tinygrad/runtime/autogen/hip.py
        diff /tmp/comgr.py.bak tinygrad/runtime/autogen/comgr.py
    - name: Test HIP compilation on RDNA3 [gfx1100]
      # test/test_symbolic_ops.py can't run here, it was comparing empty memory
>>>>>>> 085dc87b
      run: |
        export LD_LIBRARY_PATH=$LD_LIBRARY_PATH:/opt/rocm/hip/lib
        HIPCPU=1 HIP=1 FORWARD_ONLY=1 python -m pytest test/test_ops.py::TestOps

#  testwebgl:
#    name: WebGL Tests
#    runs-on: ubuntu-latest
#    timeout-minutes: 20
#
#    steps:
#    - name: Checkout Code
#      uses: actions/checkout@v3
#    - name: Set up Python 3.11
#      uses: actions/setup-python@v4
#      with:
#        python-version: 3.11
#    - name: Cache python packages
#      uses: actions/cache@v3
#      with:
#        path: ${{ env.Python3_ROOT_DIR }}/lib/python3.11/site-packages
#        key: webgl-testing-packages-${{ hashFiles('**/setup.py') }}
#    - name: Install Dependencies
#      run: pip install -e '.[webgl,testing]' --extra-index-url https://download.pytorch.org/whl/cpu
#    - name: Cache downloads
#      uses: actions/cache@v3
#      with:
#        path: ~/Library/Caches/tinygrad/downloads/
#        key: downloads-cache-webgl-${{ env.DOWNLOAD_CACHE_VERSION }}
#    - name: Prepare
#      run: |
#        sudo apt-get -y install xvfb
#        sudo /usr/bin/Xvfb :0 -screen 0 4096x4096x24+32 &
#    - name: Run selected webgl tests
#      run: WEBGL=1 python -m pytest -n=auto test/test_ops.py test/test_dtype.py test/test_jit.py
#    - name: Build WebGL Efficientnet
#      run: WEBGL=1 python -m examples.compile_efficientnet

  tests:
    strategy:
      fail-fast: false
      matrix:
        backend: [llvm, clang, gpu, cuda] #, triton] #, ptx]

    name: Tests on (${{ matrix.backend }})
    runs-on: ubuntu-latest
    timeout-minutes: 20

    steps:
      - name: Checkout Code
        uses: actions/checkout@v4
      - name: Set up Python 3.11
        uses: actions/setup-python@v5
        with:
          python-version: 3.11
      - name: Cache python packages
        uses: actions/cache@v3
        with:
          path: ${{ env.Python3_ROOT_DIR }}/lib/python3.11/site-packages
          key: ${{ matrix.backend }}-packages-${{ hashFiles('**/setup.py') }}
      - name: Cache downloads
        uses: actions/cache@v3
        with:
          path: ~/.cache/tinygrad/downloads/
          key: downloads-cache-${{ matrix.backend }}-${{ env.DOWNLOAD_CACHE_VERSION }}
      - name: Set env
        run: printf "${{ matrix.backend == 'llvm' && 'LLVM=1' || matrix.backend == 'clang' && 'CLANG=1' || matrix.backend == 'gpu' && 'GPU=1' || matrix.backend == 'cuda' && 'FORWARD_ONLY=1\nJIT=1\nOPT=2\nCUDA=1\nCUDACPU=1\n' || matrix.backend == 'PTX' && 'FORWARD_ONLY=1\nJIT=1\nOPT=2\nCUDA=1\nCUDACPU=1\nPTX=1' || matrix.backend == 'triton' && 'FORWARD_ONLY=1\nJIT=1\nOPT=2\nCUDA=1\nCUDACPU=1\nTRITON=1\nTRITON_PTXAS_PATH=/usr/bin/ptxas'}}" >> $GITHUB_ENV
      - name: Install OpenCL
        if: matrix.backend == 'gpu'
        run: |
          echo 'Acquire::http::Pipeline-Depth "5";' | sudo tee -a /etc/apt/apt.conf.d/99parallel
          echo "deb [ allow-insecure=yes ] https://apt.repos.intel.com/oneapi all main" | sudo tee /etc/apt/sources.list.d/oneAPI.list
          sudo apt update
          sudo apt install --allow-unauthenticated -y --no-install-recommends opencl-headers \
            intel-oneapi-runtime-openmp=2023.2.1-16 intel-oneapi-runtime-compilers-common=2023.2.1-16 intel-oneapi-runtime-compilers=2023.2.1-16 \
            intel-oneapi-runtime-dpcpp-sycl-opencl-cpu=2023.2.1-16 intel-oneapi-runtime-tbb-common=2021.10.0-49541 \
            intel-oneapi-runtime-tbb=2021.10.0-49541 intel-oneapi-runtime-opencl=2023.2.1-16
      - name: Install packages (cuda)
        if: matrix.backend == 'cuda' || matrix.backend == 'ptx' || matrix.backend == 'triton'
        run: |
          echo 'Acquire::http::Pipeline-Depth "5";' | sudo tee -a /etc/apt/apt.conf.d/99parallel
          sudo apt update -y
          sudo apt install -y --no-install-recommends git g++ cmake ninja-build llvm-15-dev zlib1g-dev libglew-dev \
            flex bison libfl-dev libboost-thread-dev libboost-filesystem-dev nvidia-cuda-toolkit-gcc libzstd-dev
      - name: Cache gpuocelot
        if: matrix.backend == 'cuda' || matrix.backend == 'ptx' || matrix.backend == 'triton'
        id: cache-build
        uses: actions/cache@v3
        env:
          cache-name: cache-gpuocelot-build
        with:
          path: ${{ github.workspace }}/gpuocelot/ocelot
          key: ubuntu22.04-gpuocelot-18401f4245b27ca4b3af433196583cc81ef84480-rebuild-3
      - name: Clone/compile gpuocelot
        if: (matrix.backend == 'cuda' || matrix.backend == 'ptx' || matrix.backend == 'triton') && steps.cache-build.outputs.cache-hit != 'true'
        run: |
          git clone --recurse-submodules https://github.com/gpuocelot/gpuocelot.git ${{ github.workspace }}/gpuocelot
          cd ${{ github.workspace }}/gpuocelot/ocelot
          git checkout 18401f4245b27ca4b3af433196583cc81ef84480
          mkdir build
          cd build
          cmake .. -Wno-dev -G Ninja -DOCELOT_BUILD_TOOLS=OFF -DCMAKE_BUILD_ALWAYS=0 -DBUILD_TESTS_CUDA=OFF
          ninja
      - name: Install gpuocelot
        if: matrix.backend == 'cuda' || matrix.backend == 'ptx' || matrix.backend == 'triton'
        run: |
          cd ${{ github.workspace }}/gpuocelot/ocelot/build
          sudo ninja install -d explain
      - name: Install dependencies
        run: pip install -e '.[testing${{matrix.backend=='llvm'&&',llvm'||matrix.backend=='cuda'&&',cuda'||matrix.backend=='ptx'&&',cuda'||matrix.backend=='triton'&&',triton'||''}}]' --extra-index-url https://download.pytorch.org/whl/cpu --extra-index-url https://aiinfra.pkgs.visualstudio.com/PublicPackages/_packaging/Triton-Nightly/pypi/simple/
      - name: Check Device.DEFAULT and print some source
        run: |
          python -c "from tinygrad import Device; assert Device.DEFAULT in ['LLVM','CLANG','CUDA','GPU'], Device.DEFAULT"
          DEBUG=5 PYTHONPATH=${{ github.workspace }} FORWARD_ONLY=1 python3 test/test_ops.py TestOps.test_add
      - name: Verify OpenCL autogen
        if: matrix.backend == 'gpu'
        run: |
          cp tinygrad/runtime/autogen/opencl.py /tmp/opencl.py.bak
          ./autogen_stubs.sh opencl
          diff /tmp/opencl.py.bak tinygrad/runtime/autogen/opencl.py
      - name: Verify CUDA autogen
        if: matrix.backend == 'cuda'
        run: |
          cp tinygrad/runtime/autogen/cuda.py /tmp/cuda.py.bak
          ./autogen_stubs.sh cuda
          diff /tmp/cuda.py.bak tinygrad/runtime/autogen/cuda.py
      - name: Run pytest (not cuda)
        if: matrix.backend!='cuda' && matrix.backend!='ptx' && matrix.backend!='triton'
        run: python -m pytest -n=auto test/ --durations=20
      - name: Run ONNX (only LLVM)
        if: matrix.backend == 'llvm'
        run: python -m pytest -n=auto test/external/external_test_onnx_backend.py --durations=20
      - name: Run pytest (cuda)
        if: matrix.backend=='cuda'||matrix.backend=='ptx'||matrix.backend=='triton'
        run: python -m pytest -n=auto test/ -k 'not (half or test_efficientnet_safetensors)' --ignore=test/external --ignore=test/models --durations=20

  #testunicorn:
  #  name: ARM64 unicorn Test
  #  runs-on: ubuntu-latest
  #  timeout-minutes: 20
  #  steps:
  #    - name: Checkout Code
  #      uses: actions/checkout@v4
  #    - name: Set up Python 3.11
  #      uses: actions/setup-python@v5
  #      with:
  #        python-version: 3.11
  #    - name: Cache python packages
  #      uses: actions/cache@v3
  #      with:
  #        path: ${{ env.Python3_ROOT_DIR }}/lib/python3.11/site-packages
  #        key: testing-arm-packages-${{ hashFiles('**/setup.py') }}
  #    - name: Install cross-assembler
  #      run: |
  #        sudo apt update -y
  #        sudo apt install -y --no-install-recommends gcc-aarch64-linux-gnu
  #    - name: Install dependencies
  #      run: pip install -e '.[testing,arm]' --extra-index-url https://download.pytorch.org/whl/cpu
  #    - name: Test arm
  #      run: CI=1 ARM64=1 CLANG=1 python -m pytest -n=auto test/ -k 'not (test_nn.py and (test_conv_transpose2d or test_conv2d))' --ignore=test/models --ignore=test/test_speed_v_torch.py --ignore=test/test_net_speed.py --ignore=test/test_specific_conv.py  --ignore=test/unit/test_disk_tensor.py<|MERGE_RESOLUTION|>--- conflicted
+++ resolved
@@ -293,7 +293,7 @@
       run: PYTHONPATH="." METAL=1 python test/external/external_test_speed_llama.py
 
   testhipcompilation:
-    name: HIP Tests
+    name: HIP Compilation Tests
     runs-on: ubuntu-latest
     timeout-minutes: 20
 
@@ -326,13 +326,8 @@
         echo -e 'Package: *\nPin: release o=repo.radeon.com\nPin-Priority: 600' | sudo tee /etc/apt/preferences.d/rocm-pin-600
         sudo apt update
         sudo apt install --no-install-recommends --allow-unauthenticated -y rocm-hip-libraries hip-dev
-    - name: Install RDNA3 emulator
-      run: sudo curl -L https://github.com/Qazalin/remu/releases/download/0.0.3-alpha/libremu.so -o /usr/local/lib/libremu.so
     - name: Install Python Dependencies
       run: pip install -e '.[testing]' --extra-index-url https://download.pytorch.org/whl/cpu
-<<<<<<< HEAD
-    - name: Test HIP on RDNA3 [gfx1100]
-=======
     - name: Verify HIP autogen
       run: |
         cp tinygrad/runtime/autogen/hip.py /tmp/hip.py.bak
@@ -342,10 +337,9 @@
         diff /tmp/comgr.py.bak tinygrad/runtime/autogen/comgr.py
     - name: Test HIP compilation on RDNA3 [gfx1100]
       # test/test_symbolic_ops.py can't run here, it was comparing empty memory
->>>>>>> 085dc87b
       run: |
         export LD_LIBRARY_PATH=$LD_LIBRARY_PATH:/opt/rocm/hip/lib
-        HIPCPU=1 HIP=1 FORWARD_ONLY=1 python -m pytest test/test_ops.py::TestOps
+        MOCKHIP=1 HIP=1 python -m pytest -s test/test_hip_rdna3.py
 
 #  testwebgl:
 #    name: WebGL Tests
