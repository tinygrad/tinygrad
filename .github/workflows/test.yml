--- conflicted
+++ resolved
@@ -242,16 +242,13 @@
     - name: Test emulated AMD MFMA tensor cores
       run: |
         PYTHONPATH=. DEBUG=2 EMULATE_AMD_MFMA=1 FORWARD_ONLY=1 PYTHON=1 N=64 HALF=1 ACC_HALF=0 python3 ./extra/gemm/simple_matmul.py
-<<<<<<< HEAD
-        PYTHONPATH=. DEBUG=2 EMULATE_AMD_MFMA=1 FORWARD_ONLY=1 PYTHON=1 python3 test/test_linearizer.py TestLinearizer.test_tensor_cores TestLinearizer.test_tensor_cores_padded
-    - name: Test emulated AMD RDNA4 tensor cores
-      run: |
-        PYTHONPATH=. DEBUG=2 EMULATE_AMD_RDNA4=1 FORWARD_ONLY=1 PYTHON=1 N=64 HALF=1 ACC_HALF=0 python3 ./extra/gemm/simple_matmul.py
-        PYTHONPATH=. DEBUG=2 EMULATE_AMD_RDNA4=1 FORWARD_ONLY=1 PYTHON=1 python3 test/test_linearizer.py TestLinearizer.test_tensor_cores TestLinearizer.test_tensor_cores_padded
-=======
         PYTHONPATH=. DEBUG=2 EMULATE_AMD_MFMA=1 FORWARD_ONLY=1 PYTHON=1 python3 test/test_linearizer.py TestLinearizer.test_tensor_cores
         PYTHONPATH=. DEBUG=2 EMULATE_AMD_MFMA=1 FORWARD_ONLY=1 PYTHON=1 python3 test/test_linearizer.py TestLinearizer.test_tensor_cores_padded TestLinearizer.test_tensor_cores_padded_uops
->>>>>>> 6c30948d
+    - name: Test emulated AMD RDNA4 tensor cores
+      run: |
+        PYTHONPATH=. DEBUG=2 EMULATE_AMD_RDNA4=1 FORWARD_ONLY=1 PYTHON=1 N=64 HALF=1 ACC_HALF=0 python3 ./extra/gemm/simple_matmul.py
+        PYTHONPATH=. DEBUG=2 EMULATE_AMD_RDNA4=1 FORWARD_ONLY=1 PYTHON=1 python3 test/test_linearizer.py TestLinearizer.test_tensor_cores
+        PYTHONPATH=. DEBUG=2 EMULATE_AMD_RDNA4=1 FORWARD_ONLY=1 PYTHON=1 python3 test/test_linearizer.py TestLinearizer.test_tensor_cores_padded TestLinearizer.test_tensor_cores_padded_uops
     - name: Test emulated CUDA tensor cores
       run: |
         DEBUG=2 EMULATE_CUDA=1 FORWARD_ONLY=1 PYTHON=1 python3 test/test_ops.py TestOps.test_gemm_fp16
