--- conflicted
+++ resolved
@@ -427,13 +427,8 @@
       run: PYTHONPATH="." DEBUG=2 DSP=1 python3 test/test_quantize_onnx.py
     - name: Test LLVM=1 DEVECTORIZE=0
       run: LLVM=1 DEVECTORIZE=0 python3 -m pytest -n auto test/test_tiny.py test/test_ops.py -k "not test_avg_pool3d_failure"
-<<<<<<< HEAD
-    #- name: Test CLANG=1 DEVECTORIZE=0
-    #  run: CLANG=1 DEVECTORIZE=0 python3 -m pytest -n auto test/test_tiny.py test/test_ops.py -k "not test_avg_pool3d_failure"
-=======
     - name: Test CLANG=1 DEVECTORIZE=0
       run: CLANG=1 DEVECTORIZE=0 python3 -m pytest -n auto test/test_tiny.py test/test_ops.py -k "not test_avg_pool3d_failure"
->>>>>>> 7e09057a
 
   testwebgpu:
     name: Linux (WebGPU)
@@ -497,12 +492,9 @@
       - name: Run pytest (amd)
         if: matrix.backend=='amd'
         run: python -m pytest -n=auto test/test_ops.py test/test_dtype.py test/test_dtype_alu.py test/test_linearizer.py test/test_randomness.py test/imported/test_indexing.py test/test_hcq.py test/external/external_test_am.py --durations=20
-<<<<<<< HEAD
       - name: Run pytest (amd llvm backend)
         if: matrix.backend=='amd'
         run: AMD_LLVM=1 python -m pytest -n=auto test/test_ops.py test/test_dtype.py test/test_dtype_alu.py test/test_linearizer.py test/test_randomness.py test/imported/test_indexing.py test/test_hcq.py test/external/external_test_am.py --durations=20
-=======
->>>>>>> 7e09057a
       - name: Run TRANSCENDENTAL math
         run: TRANSCENDENTAL=2 python -m pytest -n=auto test/test_ops.py::TestOps::test_sin test/test_ops.py::TestOps::test_cos test/test_ops.py::TestOps::test_tan test/test_ops.py::TestOps::test_exp test/test_ops.py::TestOps::test_log --durations=20
       - name: Run process replay tests
@@ -552,7 +544,6 @@
         AMD: 1
         FORWARD_ONLY: 1
       run: |
-<<<<<<< HEAD
         brew --prefix lld
         python3 -m pytest -n=auto test/test_hcq.py test/test_tiny.py --durations=20
     - name: Run pytest (amd llvm)
@@ -562,10 +553,7 @@
         AMD_LLVM: 1
         FORWARD_ONLY: 1
       run: |
-        python3 -m pytest -n=auto test/test_hcq.py test/test_tiny.py --durations=20        
-=======
         python3 -m pytest -n=auto test/test_hcq.py test/test_tiny.py --durations=20
->>>>>>> 7e09057a
     - name: Run pytest (ptx)
       env:
         MOCKGPU: 1
