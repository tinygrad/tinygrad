name: Unit Tests
env:
  # increment this when downloads substantially change to avoid the internet
  DOWNLOAD_CACHE_VERSION: '9'
  CAPTURE_PROCESS_REPLAY: 1
  GH_TOKEN: ${{ secrets.GITHUB_TOKEN }}

on:
  push:
    branches:
      - master
  pull_request:
  workflow_dispatch:

jobs:
  llvmspeed:
    name: LLVM Speed
    runs-on: ubuntu-24.04
    timeout-minutes: 20
    steps:
    - name: Checkout Code
      uses: actions/checkout@v4
    - name: Setup Environment
      uses: ./.github/actions/setup-tinygrad
      with:
        key: llvm-speed
        deps: testing_minimal
        llvm: 'true'
    - name: External Benchmark Schedule
      run: PYTHONPATH="." python3 test/external/external_benchmark_schedule.py
    - name: Speed Test
      run: LLVM=1 LLVMOPT=1 python3 test/test_speed_v_torch.py
    - name: Speed Test (BEAM=2)
      run: BEAM=2 LLVM=1 LLVMOPT=1 python3 test/test_speed_v_torch.py

  docs:
    name: Docs
    runs-on: ubuntu-22.04
    timeout-minutes: 10
    steps:
    - name: Checkout Code
      uses: actions/checkout@v4
    - name: Setup Environment
      uses: ./.github/actions/setup-tinygrad
      with:
        deps: docs
        pydeps: "capstone"
    - name: Use as an external package
      run: |
        mkdir $HOME/test_external_dir
        cd $HOME/test_external_dir
        python -m venv venv
        source venv/bin/activate
        pip install $GITHUB_WORKSPACE
        python -c "from tinygrad.tensor import Tensor; print(Tensor([1,2,3,4,5]))"
        # Test using VIZ=1 after package installation
        VIZ=1 python -c "from tinygrad.tensor import Tensor; Tensor([1,2,3,4,5]).realize()" & VIZ_PID=$!
        echo "started VIZ server at: $(ps -p "$VIZ_PID" -o pid=)"
        i=0; while ((i++ < 10)); do curl -sSf localhost:8000 > /dev/null && break || { echo "VIZ verification attempt $i/10"; sleep 1; }; done; ((i > 10)) && echo "Could not verify VIZ server" && exit 1
        kill $VIZ_PID
        pip install mypy
        mypy -c "from tinygrad.tensor import Tensor; print(Tensor([1,2,3,4,5]))"
    - name: Run beautiful_mnist with tinygrad only
      run: |
        mkdir $GITHUB_WORKSPACE/test_dir
        cd $GITHUB_WORKSPACE/test_dir
        python -m venv venv
        source venv/bin/activate
        pip install $GITHUB_WORKSPACE
        cp $GITHUB_WORKSPACE/examples/beautiful_mnist.py .
        PYTHONPATH=$GITHUB_WORKSPACE BS=2 STEPS=10 python beautiful_mnist.py
    - name: Test Docs Build
      run: python -m mkdocs build --strict
    - name: Test Docs
      run: |
        python docs/abstractions2.py
        python docs/abstractions3.py
    - name: Test Quickstart
      run: awk '/```python/{flag=1;next}/```/{flag=0}flag' docs/quickstart.md > quickstart.py &&  PYTHONPATH=. python quickstart.py
    - name: Test DEBUG
      run: DEBUG=100 python3 -c "from tinygrad import Tensor; N = 1024; a, b = Tensor.rand(N, N), Tensor.rand(N, N); c = (a.reshape(N, 1, N) * b.T.reshape(1, N, N)).sum(axis=2); print((c.numpy() - (a.numpy() @ b.numpy())).mean())"
    - name: Compile EfficientNet to C and test it
      run: |
        CPU=1 PYTHONPATH="." python examples/compile_efficientnet.py > recognize.c
        clang -O2 recognize.c -lm -o recognize
        cat test/models/efficientnet/Chicken.jpg | ./recognize | grep cock

  autogen:
    name: Autogen
    runs-on: ubuntu-22.04
    timeout-minutes: 15
    steps:
    - name: Checkout Code
      uses: actions/checkout@v4
    - name: Setup Environment
      uses: ./.github/actions/setup-tinygrad
      with:
        opencl: 'true'
        amd: 'true'
        cuda: 'true'
        webgpu: 'true'
        llvm: 'true'
    - name: Verify OpenCL autogen
      run: |
        cp tinygrad/runtime/autogen/opencl.py /tmp/opencl.py.bak
        ./autogen_stubs.sh opencl
        diff /tmp/opencl.py.bak tinygrad/runtime/autogen/opencl.py
    - name: Verify CUDA autogen
      run: |
        cp tinygrad/runtime/autogen/cuda.py /tmp/cuda.py.bak
        cp tinygrad/runtime/autogen/nv_gpu.py /tmp/nv_gpu.py.bak
        ./autogen_stubs.sh cuda
        ./autogen_stubs.sh nv
        diff /tmp/cuda.py.bak tinygrad/runtime/autogen/cuda.py
        diff /tmp/nv_gpu.py.bak tinygrad/runtime/autogen/nv_gpu.py
    - name: Verify AMD autogen
      run: |
        cp tinygrad/runtime/autogen/hsa.py /tmp/hsa.py.bak
        cp tinygrad/runtime/autogen/kfd.py /tmp/kfd.py.bak
        cp tinygrad/runtime/autogen/comgr.py /tmp/comgr.py.bak
        cp tinygrad/runtime/autogen/amd_gpu.py /tmp/amd_gpu.py.bak
        cp tinygrad/runtime/autogen/sqtt.py /tmp/sqtt.py.bak
        ./autogen_stubs.sh hsa
        ./autogen_stubs.sh kfd
        ./autogen_stubs.sh comgr
        ./autogen_stubs.sh amd
        ./autogen_stubs.sh sqtt
        diff /tmp/hsa.py.bak tinygrad/runtime/autogen/hsa.py
        diff /tmp/kfd.py.bak tinygrad/runtime/autogen/kfd.py
        diff /tmp/comgr.py.bak tinygrad/runtime/autogen/comgr.py
        diff /tmp/amd_gpu.py.bak tinygrad/runtime/autogen/amd_gpu.py
        diff /tmp/sqtt.py.bak tinygrad/runtime/autogen/sqtt.py
    - name: Verify Linux autogen
      run: |
        cp tinygrad/runtime/autogen/libc.py /tmp/libc.py.bak
        cp tinygrad/runtime/autogen/io_uring.py /tmp/io_uring.py.bak
        ./autogen_stubs.sh libc
        ./autogen_stubs.sh io_uring
        diff /tmp/libc.py.bak tinygrad/runtime/autogen/libc.py
        diff /tmp/io_uring.py.bak tinygrad/runtime/autogen/io_uring.py
    - name: Verify WebGPU autogen
      run: |
        cp tinygrad/runtime/autogen/webgpu.py /tmp/webgpu.py.bak
        ./autogen_stubs.sh webgpu
        diff /tmp/webgpu.py.bak tinygrad/runtime/autogen/webgpu.py
    - name: Verify LLVM autogen
      run: |
        cp tinygrad/runtime/autogen/llvm.py /tmp/llvm.py.bak
        ./autogen_stubs.sh llvm
        diff /tmp/llvm.py.bak tinygrad/runtime/autogen/llvm.py

  torchbackend:
    name: Torch Backend Tests
    runs-on: ubuntu-latest
    timeout-minutes: 15
    env:
      IGNORE_OOB: 0
    steps:
    - name: Checkout Code
      uses: actions/checkout@v4
    - name: Setup Environment
      uses: ./.github/actions/setup-tinygrad
      with:
        key: torch-backend-pillow-torchvision-et-pt
        deps: testing_minimal
        pydeps: "pillow torchvision expecttest"
        llvm: 'true'
    - name: Install ninja
      run: |
        sudo apt update || true
        sudo apt install -y --no-install-recommends ninja-build
    - name: Lint with ruff
      run: |
        pip3 install --upgrade --force-reinstall ruff==0.11.0
        python3 -m ruff check extra/torch_backend/backend.py
    - name: Test one op
      run: PYTHONPATH=. FORWARD_ONLY=1 TINY_BACKEND=1 python3 test/test_ops.py TestOps.test_add
    - name: Test ResNet-18
      run: PYTHONPATH=. DEBUG=2 python3 extra/torch_backend/example.py
    - name: My (custom) tests
      run: PYTHONPATH=. python3 extra/torch_backend/test.py
    - name: Test one op in torch tests
      run: PYTHONPATH=. DEBUG=2 python3 extra/torch_backend/torch_tests.py TestTinyBackendPRIVATEUSE1.test_unary_log_tiny_float32
    - name: Test Ops with TINY_BACKEND
      run: PYTHONPATH=. LLVM=1 LLVMOPT=0 TINY_BACKEND=1 python3 -m pytest -n auto test/test_ops.py --durations=20
    - name: Test in-place operations on views
      run: PYTHONPATH=. TORCH_DEBUG=1 python3 extra/torch_backend/test_inplace.py
    - name: Test multi-gpu
      run: PYTHONPATH=. LLVM=1 GPUS=4 TORCH_DEBUG=1 python3 extra/torch_backend/test_multigpu.py

  torchbackendmore:
    name: Torch Backend Tests More
    runs-on: ubuntu-latest
    timeout-minutes: 15
    env:
      IGNORE_OOB: 0
    steps:
    - name: Checkout Code
      uses: actions/checkout@v4
    - name: Setup Environment
      uses: ./.github/actions/setup-tinygrad
      with:
        key: torch-backend-pillow-torchvision-et-pt
        deps: testing_minimal
        llvm: 'true'
    - name: Install ninja
      run: |
        sudo apt update || true
        sudo apt install -y --no-install-recommends ninja-build
    - name: Test beautiful_mnist in torch with TINY_BACKEND
      run: SPLIT_REDUCEOP=0 FUSE_ARANGE=1 PYTHONPATH=. LLVM=1 TARGET_EVAL_ACC_PCT=96.0 TINY_BACKEND=1 python3 examples/other_mnist/beautiful_mnist_torch.py
    - name: Test some torch tests (expect failure)
      run: PYTHONPATH=. python3 -m pytest extra/torch_backend/torch_tests.py -v --tb=no || true

  tc:
    name: Tensor Core tests
    runs-on: ubuntu-latest
    timeout-minutes: 10
    env:
      IGNORE_OOB: 0
    steps:
    - name: Checkout Code
      uses: actions/checkout@v4
    - name: Setup Environment
      uses: ./.github/actions/setup-tinygrad
      with:
        key: uops-minimal
        deps: testing_minimal
    - name: Test IMAGE=2 support
      run: |
        IMAGE=2 PYTHON=1 python3 test/test_ops.py TestOps.test_gemm
        IMAGE=2 PYTHON=1 python3 test/test_ops.py TestOps.test_simple_conv2d
    - name: Test emulated METAL tensor cores
      run: |
        DEBUG=2 EMULATE_METAL=1 FORWARD_ONLY=1 PYTHON=1 python3 test/test_ops.py TestOps.test_big_gemm
        PYTHONPATH=. DEBUG=2 EMULATE_METAL=1 FORWARD_ONLY=1 PYTHON=1 python3 test/test_linearizer.py TestLinearizer.test_tensor_cores
        PYTHONPATH=. DEBUG=2 EMULATE_METAL=1 FORWARD_ONLY=1 PYTHON=1 python3 test/test_linearizer.py TestLinearizer.test_tensor_cores_padded TestLinearizer.test_tensor_cores_padded_uops
    - name: Test emulated AMX tensor cores
      run: PYTHONPATH=. DEBUG=2 AMX=1 EMULATE_AMX=1 FORWARD_ONLY=1 PYTHON=1 python3 test/test_ops.py TestOps.test_gemm
    - name: Test emulated AMD tensor cores
      run: |
        PYTHONPATH=. DEBUG=2 EMULATE_AMD=1 FORWARD_ONLY=1 PYTHON=1 N=16 HALF=1 ACC_HALF=0 python3 ./extra/gemm/simple_matmul.py
        PYTHONPATH=. DEBUG=2 EMULATE_AMD=1 FORWARD_ONLY=1 PYTHON=1 N=64 HALF=1 ACC_HALF=0 python3 ./extra/gemm/simple_matmul.py
        PYTHONPATH=. DEBUG=2 EMULATE_AMD=1 FORWARD_ONLY=1 PYTHON=1 N=16 HALF=1 ACC_HALF=1 python3 ./extra/gemm/simple_matmul.py
        PYTHONPATH=. DEBUG=2 EMULATE_AMD=1 FORWARD_ONLY=1 PYTHON=1 N=64 HALF=1 ACC_HALF=1 python3 ./extra/gemm/simple_matmul.py
        PYTHONPATH=. DEBUG=2 EMULATE_AMD=1 FORWARD_ONLY=1 PYTHON=1 python3 test/test_linearizer.py TestLinearizer.test_tensor_cores
        PYTHONPATH=. DEBUG=2 EMULATE_AMD=1 FORWARD_ONLY=1 PYTHON=1 python3 test/test_linearizer.py TestLinearizer.test_tensor_cores_padded_amd TestLinearizer.test_tensor_cores_padded_uops
    - name: Test emulated AMD MFMA tensor cores
      run: |
        PYTHONPATH=. DEBUG=2 EMULATE_AMD_MFMA=1 FORWARD_ONLY=1 PYTHON=1 N=64 HALF=1 ACC_HALF=0 python3 ./extra/gemm/simple_matmul.py
        PYTHONPATH=. DEBUG=2 EMULATE_AMD_MFMA=1 FORWARD_ONLY=1 PYTHON=1 python3 test/test_linearizer.py TestLinearizer.test_tensor_cores
        PYTHONPATH=. DEBUG=2 EMULATE_AMD_MFMA=1 FORWARD_ONLY=1 PYTHON=1 python3 test/test_linearizer.py TestLinearizer.test_tensor_cores_padded TestLinearizer.test_tensor_cores_padded_uops
    - name: Test emulated AMD RDNA4 tensor cores
      run: |
        PYTHONPATH=. DEBUG=2 EMULATE_AMD_RDNA4=1 FORWARD_ONLY=1 PYTHON=1 N=16 HALF=1 ACC_HALF=0 python3 ./extra/gemm/simple_matmul.py
        PYTHONPATH=. DEBUG=2 EMULATE_AMD_RDNA4=1 FORWARD_ONLY=1 PYTHON=1 N=64 HALF=1 ACC_HALF=0 python3 ./extra/gemm/simple_matmul.py
        PYTHONPATH=. DEBUG=2 EMULATE_AMD_RDNA4=1 FORWARD_ONLY=1 PYTHON=1 N=16 HALF=1 ACC_HALF=1 python3 ./extra/gemm/simple_matmul.py
        PYTHONPATH=. DEBUG=2 EMULATE_AMD_RDNA4=1 FORWARD_ONLY=1 PYTHON=1 N=64 HALF=1 ACC_HALF=1 python3 ./extra/gemm/simple_matmul.py
        PYTHONPATH=. DEBUG=2 EMULATE_AMD_RDNA4=1 FORWARD_ONLY=1 PYTHON=1 python3 test/test_linearizer.py TestLinearizer.test_tensor_cores
        PYTHONPATH=. DEBUG=2 EMULATE_AMD_RDNA4=1 FORWARD_ONLY=1 PYTHON=1 python3 test/test_linearizer.py TestLinearizer.test_tensor_cores_padded TestLinearizer.test_tensor_cores_padded_uops
    - name: Test emulated CUDA tensor cores
      run: |
        DEBUG=2 EMULATE_CUDA=1 FORWARD_ONLY=1 PYTHON=1 python3 test/test_ops.py TestOps.test_gemm_fp16
        DEBUG=2 EMULATE_CUDA=1 ALLOW_TF32=1 FORWARD_ONLY=1 PYTHON=1 python3 test/test_ops.py TestOps.test_gemm
        DEBUG=2 EMULATE_CUDA_SM75=1 FORWARD_ONLY=1 PYTHON=1 python3 test/test_ops.py TestOps.test_gemm_fp16
        PYTHONPATH="." DEBUG=2 EMULATE_CUDA=1 ALLOW_TF32=1 FORWARD_ONLY=1 PYTHON=1 python3 test/test_linearizer.py TestLinearizer.test_tensor_cores
        PYTHONPATH="." DEBUG=2 EMULATE_CUDA=1 ALLOW_TF32=1 FORWARD_ONLY=1 PYTHON=1 python3 test/test_linearizer.py TestLinearizer.test_tensor_cores_padded TestLinearizer.test_tensor_cores_padded_uops
    - name: Test emulated INTEL OpenCL tensor cores
      run: DEBUG=2 EMULATE_INTEL=1 FORWARD_ONLY=1 PYTHON=1 HALF=1 N=64 python3 ./extra/gemm/simple_matmul.py
    - name: Full test tensor cores
      run: |
        PYTHONPATH=. DEBUG=2 EMULATE_METAL=1 FORWARD_ONLY=1 PYTHON=1 python3 ./test/test_linearizer.py TestLinearizer.test_tensor_cores
        PYTHONPATH=. DEBUG=2 EMULATE_AMD=1 FORWARD_ONLY=1 PYTHON=1 python3 ./test/test_linearizer.py TestLinearizer.test_tensor_cores
        PYTHONPATH=. DEBUG=2 EMULATE_CUDA=1 ALLOW_TF32=1 FORWARD_ONLY=1 PYTHON=1 python3 ./test/test_linearizer.py TestLinearizer.test_tensor_cores
        PYTHONPATH=. DEBUG=2 EMULATE_INTEL=1 FORWARD_ONLY=1 PYTHON=1 python3 ./test/test_linearizer.py TestLinearizer.test_tensor_cores
        PYTHONPATH=. DEBUG=2 AMX=1 EMULATE_AMX=1 FORWARD_ONLY=1 PYTHON=1 python3 ./test/test_linearizer.py TestLinearizer.test_tensor_cores
    - name: Test tensor cores (TC=3)
      run: |
        PYTHONPATH=. DEBUG=2 PYTHON=1 EMULATE_METAL=1 python3 ./test/test_linearizer.py TestLinearizer.test_tensor_cores_emulation
        PYTHONPATH=. DEBUG=2 PYTHON=1 EMULATE_AMD=1 python3 ./test/test_linearizer.py TestLinearizer.test_tensor_cores_emulation
        PYTHONPATH=. DEBUG=2 PYTHON=1 EMULATE_AMD_MFMA=1 python3 ./test/test_linearizer.py TestLinearizer.test_tensor_cores_emulation
        PYTHONPATH=. DEBUG=2 PYTHON=1 EMULATE_CUDA=1 python3 ./test/test_linearizer.py TestLinearizer.test_tensor_cores_emulation
        PYTHONPATH=. DEBUG=2 PYTHON=1 EMULATE_INTEL=1 python3 ./test/test_linearizer.py TestLinearizer.test_tensor_cores_emulation
        PYTHONPATH=. DEBUG=2 PYTHON=1 EMULATE_AMX=1 AMX=1 python3 ./test/test_linearizer.py TestLinearizer.test_tensor_cores_emulation
    - name: Test device flop counts
      run: |
        PYTHONPATH=. DEBUG=2 EMULATE_METAL=1 PYTHON=1 python3 ./test/test_uops_stats.py TestUOpsStatsMatmulHalf
        PYTHONPATH=. DEBUG=2 EMULATE_AMD=1 PYTHON=1 python3 ./test/test_uops_stats.py TestUOpsStatsMatmulHalf
        PYTHONPATH=. DEBUG=2 EMULATE_CUDA=1 PYTHON=1 python3 ./test/test_uops_stats.py TestUOpsStatsMatmulHalf
        PYTHONPATH=. DEBUG=2 EMULATE_INTEL=1 PYTHON=1 python3 ./test/test_uops_stats.py TestUOpsStatsMatmulHalf
        PYTHONPATH=. DEBUG=2 AMX=1 EMULATE_AMX=1 PYTHON=1 python3 ./test/test_uops_stats.py TestUOpsStats.test_simple_matmul

  bepython:
    name: Python Backend
    runs-on: ubuntu-latest
    timeout-minutes: 10
    env:
      IGNORE_OOB: 0
    steps:
    - name: Checkout Code
      uses: actions/checkout@v4
    - name: Setup Environment
      uses: ./.github/actions/setup-tinygrad
      with:
        key: be-minimal
        deps: testing_minimal
    - name: Test dtype with Python emulator
      run: DEBUG=1 PYTHONPATH=. PYTHON=1 python3 -m pytest -n=auto test/test_dtype.py test/test_dtype_alu.py
    - name: Test ops with Python emulator
      run: DEBUG=2 PYTHON=1 python3 -m pytest -n=auto test/test_ops.py -k "not (test_split or test_simple_cumsum or test_cumsum or test_einsum or test_dot or test_dot_1d or test_big_gemm or test_broadcastdot or test_multidot or test_var_axis or test_std_axis or test_broadcast_full or test_broadcast_partial or test_simple_conv3d or test_dilated_conv_transpose2d or test_simple_conv_transpose3d or test_large_input_conv2d or test_max_pool2d or test_max_pool2d_simple or test_max_pool2d_bigger_stride or test_avg_pool2d or test_cat or test_scaled_product_attention or test_scaled_product_attention_causal or test_slice_fancy_indexing_dim_inject_none or test_slice_fancy_indexing_list_indices or test_slice_fancy_indexing_no_dim_collapse or test_slice_fancy_indexing_tuple_indices or test_slice_fancy_indexing_list_with_tensors or test_slice_fancy_indexing_dim_collapse_int or test_interpolate_bilinear or test_interpolate_bilinear_corners_aligned or test_scaled_dot_product_attention or test_cummax or test_simple_cummax or test_logcumsumexp or test_sort or test_cumprod)" --durations=20
    - name: Test uops with Python emulator
      run: PYTHON=1 python3 -m pytest test/test_uops.py --durations=20
    - name: Test symbolic with Python emulator
      run: PYTHONPATH=. PYTHON=1 python3 test/test_symbolic_ops.py
    - name: test_linearizer_failures with Python emulator
      run: PYTHONPATH=. PYTHON=1 python3 -m pytest -rA test/test_linearizer_failures.py::TestLinearizerFailures::test_failure_1
    - name: test_renderer_failures with Python emulator
      run: PYTHONPATH=. PYTHON=1 python3 -m pytest -rA test/test_renderer_failures.py::TestRendererFailures

  linter:
    name: Linters
    runs-on: ubuntu-latest
    timeout-minutes: 10

    # TODO: run the pre-commit hook to replace a lot of this
    steps:
    - name: Checkout Code
      uses: actions/checkout@v4
    - name: Setup Environment
      uses: ./.github/actions/setup-tinygrad
      with:
        key: linting-only
        python-version: '3.10'
        deps: linting
    - name: Lint bad-indentation and trailing-whitespace with pylint
      run: python -m pylint --disable=all -e W0311 -e C0303 --jobs=0 --indent-string='  ' --recursive=y .
    - name: Lint with ruff
      run: |
        pip3 install --upgrade --force-reinstall ruff==0.11.0
        python3 -m ruff check .
        python3 -m ruff check examples/mlperf/model_train.py --ignore E501
    - name: Lint tinygrad with pylint
      run: python -m pylint tinygrad/
    - name: Run mypy
      run: python -m mypy --strict-equality --lineprecision-report . && cat lineprecision.txt

  unittest:
    name: Unit Tests
    runs-on: ubuntu-latest
    timeout-minutes: 10

    steps:
    - name: Checkout Code
      uses: actions/checkout@v4
    - name: Setup Environment
      uses: ./.github/actions/setup-tinygrad
      with:
        key: unittest-12
        deps: testing_unit
    - name: Test README
      run: awk '/```python/{flag=1;next}/```/{flag=0}flag' README.md > README.py &&  PYTHONPATH=. python README.py
    - name: Run unit tests
      run: PYTHONPATH="." python -m pytest -n=auto test/unit/
    - name: Run targetted tests on NULL backend
      run: PYTHONPATH="." NULL=1 python3 test/test_multitensor.py TestMultiTensor.test_data_parallel_resnet_train_step
    # TODO: support fake weights
    #- name: Run LLaMA 7B on 4 fake devices
    #  run: NULL=1 python3 examples/llama.py --gen 1 --size 7B --shard 4 --prompt "Hello." --count 3 --temperature 0 --timing
    - name: Run GC tests
      run: PYTHONPATH="." python test/external/external_uop_gc.py
    - name: Repo line count < 12800 lines
      run: MAX_LINE_COUNT=12800 python sz.py

  fuzzing:
    name: Fuzzing
    runs-on: ubuntu-latest
    timeout-minutes: 10
    steps:
    - name: Checkout Code
      uses: actions/checkout@v4
    - name: Setup Environment
      uses: ./.github/actions/setup-tinygrad
      with:
        key: fuzzing-minimal
        deps: testing_minimal
    - name: Fuzz Test symbolic
      run: python test/external/fuzz_symbolic.py
    - name: Fuzz Test fast idiv
      run: python test/external/fuzz_fast_idiv.py
    - name: Fuzz Test shapetracker
      run: |
        PYTHONPATH="." python test/external/fuzz_shapetracker.py
        PYTHONPATH="." python test/external/fuzz_shapetracker_math.py

  testgpuimage:
    name: 'GPU IMAGE Tests'
    runs-on: ubuntu-22.04
    timeout-minutes: 10
    env:
      IGNORE_OOB: 0
    steps:
      - name: Checkout Code
        uses: actions/checkout@v4
      - name: Setup Environment
        uses: ./.github/actions/setup-tinygrad
        with:
          key: gpu-image
          deps: testing_minimal
          opencl: 'true'
      - name: Run Kernel Count Test
        run: PYTHONPATH="." GPU=1 python -m pytest -n=auto test/external/external_test_opt.py
      - name: Test WINO=1
        run: GPU=1 DEBUG=2 WINO=1 python3 test/test_ops.py TestOps.test_simple_conv2d
      - name: Test GPU IMAGE=2 ops + training
        run: |
          PYTHONPATH="." GPU=1 IMAGE=2 python -m pytest -n=auto test/test_ops.py --durations=20
          PYTHONPATH="." GPU=1 IMAGE=2 python3 test/models/test_end2end.py TestEnd2End.test_linear_mnist
      - name: Run process replay tests
        uses: ./.github/actions/process-replay

  testopenpilot:
    name: 'openpilot Compile Tests'
    runs-on: ubuntu-22.04
    timeout-minutes: 10
    env:
      IGNORE_OOB: 0
    steps:
      - name: Checkout Code
        uses: actions/checkout@v4
      - name: Setup Environment
        uses: ./.github/actions/setup-tinygrad
        with:
          key: openpilot-compile
          deps: testing
          opencl: 'true'
      - name: Test openpilot model kernel count and gate usage
        run: |
          PYTHONPATH="." ALLOWED_KERNEL_COUNT=209 ALLOWED_READ_IMAGE=2138 ALLOWED_GATED_READ_IMAGE=29 FLOAT16=0 GPU=1 IMAGE=2 python examples/openpilot/compile3.py https://github.com/commaai/openpilot/raw/v0.9.4/selfdrive/modeld/models/supercombo.onnx
      - name: Test openpilot alt model correctness (float32)
        run: PYTHONPATH="." FLOAT16=0 DEBUGCL=1 GPU=1 IMAGE=2 python examples/openpilot/compile3.py https://github.com/commaai/openpilot/raw/3799fe46b3a629e491d4b8498b8ae83e4c88c304/selfdrive/modeld/models/supercombo.onnx
      - name: Test openpilot fastvits model correctness (float32)
        run: PYTHONPATH="." FLOAT16=0 DEBUGCL=1 GPU=1 IMAGE=2 python examples/openpilot/compile3.py https://github.com/commaai/openpilot/raw/9118973ed03c1ae1d40cf69a29507ec2cc78efd7/selfdrive/modeld/models/supercombo.onnx
      - name: Run process replay tests
        uses: ./.github/actions/process-replay

  testopencl:
    name: 'ONNX+Optimization Tests'
    runs-on: ubuntu-22.04
    timeout-minutes: 20
    env:
      IGNORE_OOB: 0

    steps:
      - name: Checkout Code
        uses: actions/checkout@v4
      - name: Setup Environment
        uses: ./.github/actions/setup-tinygrad
        with:
          key: onnxoptl
          deps: testing,testing_tf
          python-version: '3.11'
          opencl: 'true'
          llvm: 'true'
      - name: Test ONNX (GPU)
        run: GPU=1 python -m pytest -n=auto test/external/external_test_onnx_backend.py --durations=20
      - name: Test ONNX (CPU)
        run: CPU=1 python -m pytest -n=auto test/external/external_test_onnx_backend.py --durations=20
      - name: Test ONNX (LLVM)
        run: LLVM=1 python -m pytest -n=auto test/external/external_test_onnx_backend.py --durations=20
      - name: Test Additional ONNX Ops (CPU)
        run: CPU=1 PYTHONPATH=. python3 test/external/external_test_onnx_ops.py
      - name: Test Quantize ONNX
        run: CPU=1 PYTHONPATH=. python3 test/test_quantize_onnx.py
      - name: Run CLOUD=1 Test
        run: |
          CLOUDDEV=CPU CLOUD=1 python3 -m pytest test/test_tiny.py test/test_jit.py
          CLOUDDEV=GPU CLOUD=1 python3 -m pytest test/test_tiny.py test/test_image_dtype.py test/test_jit.py
          CLOUDDEV=GPU IMAGE=2 CLOUD=1 python3 -m pytest test/test_tiny.py test/test_image_dtype.py
      - name: Test Optimization Helpers
        run: PYTHONPATH="." DEBUG=1 python3 extra/optimization/test_helpers.py
      - name: Test Action Space
        run: PYTHONPATH="." DEBUG=1 GPU=1 python3 extra/optimization/get_action_space.py
      - name: Test Beam Search
        run: PYTHONPATH="." GPU=1 IGNORE_BEAM_CACHE=1 python3 -m pytest extra/optimization/test_beam_search.py
      - name: Test MLPerf stuff
        run: GPU=1 python -m pytest -n=auto test/external/external_test_optim.py test/external/external_test_losses.py test/external/external_test_metrics.py test/external/external_test_datasets.py --durations=20
      - name: Run handcode_opt
        run: PYTHONPATH=. MODEL=resnet GPU=1 DEBUG=1 BS=4 HALF=0 python3 examples/handcode_opt.py
      - name: Run process replay tests
        uses: ./.github/actions/process-replay

  testmodels:
    name: Models (llvm+cpu+gpu)
    runs-on: ubuntu-22.04
    timeout-minutes: 10
    env:
      IGNORE_OOB: 0
    steps:
      - name: Checkout Code
        uses: actions/checkout@v4
      - name: Setup Environment
        uses: ./.github/actions/setup-tinygrad
        with:
          key: models
          deps: testing
          opencl: 'true'
          llvm: 'true'
      - name: Test models (llvm)
        run: LLVM=1 python -m pytest -n=auto test/models --durations=20
      - name: Test models (gpu)
        run: GPU=1 python -m pytest -n=auto test/models --durations=20
      - name: Test models (cpu)
        run: CPU=1 python -m pytest -n=auto test/models --durations=20
      - name: Run process replay tests
        uses: ./.github/actions/process-replay

  testdsp:
    name: Linux (DSP)
    runs-on: ubuntu-24.04
    timeout-minutes: 15
    env:
      IGNORE_OOB: 0
    steps:
    - name: Checkout Code
      uses: actions/checkout@v4
    - name: Setup Environment
      uses: ./.github/actions/setup-tinygrad
      with:
        key: dsp-minimal
        deps: testing_minimal
        pydeps: "onnx==1.17.0 onnxruntime pillow"
        llvm: "true"
    - name: Set up Docker Buildx
      uses: docker/setup-buildx-action@v3
    - name: Build QEMU Docker with cache
      uses: docker/build-push-action@v4
      with:
        file: extra/dsp/Dockerfile
        push: false
        load: true
        tags: qemu-hexagon:latest
        cache-from: type=gha
        cache-to: type=gha,mode=min
    - name: Run test_tiny on DSP
      run: DEBUG=2 DSP=1 python test/test_tiny.py
    - name: Test transcendentals
      run: CC=clang-19 PYTHONPATH="." DEBUG=2 DSP=1 python test/test_transcendental.py TestTranscendentalVectorized
    - name: Test quantize onnx
      run: PYTHONPATH="." DEBUG=2 DSP=1 python3 test/test_quantize_onnx.py
    - name: Test LLVM=1 DEVECTORIZE=0
      run: LLVM=1 DEVECTORIZE=0 python3 -m pytest -n auto test/test_tiny.py test/test_ops.py -k "not test_avg_pool3d_failure"
    - name: Test LLVM=1 DEVECTORIZE=0 for model
      run: PYTHONPATH="." LLVM=1 DEVECTORIZE=0 python3 test/models/test_efficientnet.py
    - name: Test CPU=1 DEVECTORIZE=0
      run: CPU=1 DEVECTORIZE=0 python3 -m pytest -n auto test/test_tiny.py test/test_ops.py -k "not test_avg_pool3d_failure"

  testwebgpu:
    name: Linux (WebGPU)
    runs-on: ubuntu-22.04
    timeout-minutes: 20
    steps:
    - name: Checkout Code
      uses: actions/checkout@v4
    - name: Setup Environment
      uses: ./.github/actions/setup-tinygrad
      with:
        key: webgpu-minimal
        deps: testing_minimal
        python-version: '3.11'
        webgpu: 'true'
    - name: Check Device.DEFAULT (WEBGPU) and print some source
      run: |
        WEBGPU=1 python -c "from tinygrad import Device; assert Device.DEFAULT == 'WEBGPU', Device.DEFAULT"
        WEBGPU=1 DEBUG=4 FORWARD_ONLY=1 python3 test/test_ops.py TestOps.test_add
    - name: Run selected webgpu tests
      run: |
          WEBGPU=1 WEBGPU_BACKEND="WGPUBackendType_Vulkan" python3 -m pytest -n=auto test/ --ignore=test/models --ignore=test/unit \
          --ignore=test/test_copy_speed.py --ignore=test/test_rearrange_einops.py \
          --ignore=test/test_fuzz_shape_ops.py --ignore=test/test_linearizer_failures.py --durations=20
    - name: Run process replay tests
      uses: ./.github/actions/process-replay

  testamd:
    strategy:
      fail-fast: false
      matrix:
        backend: [amd, amdllvm]

    name: Linux (${{ matrix.backend }})
    runs-on: ubuntu-22.04
    timeout-minutes: 20
    env:
      IGNORE_OOB: 0
      AMD: 1
      MOCKGPU: 1
      FORWARD_ONLY: 1
      AMD_LLVM: ${{ matrix.backend == 'amdllvm' && '1' || matrix.backend != 'amdllvm' && '0' }}
    steps:
      - name: Checkout Code
        uses: actions/checkout@v4
      - name: Setup Environment
        uses: ./.github/actions/setup-tinygrad
        with:
          key: ${{ matrix.backend }}-minimal
          deps: testing_minimal
          amd: 'true'
          llvm: ${{ matrix.backend == 'amdllvm' && 'true' }}
      - name: Check Device.DEFAULT and print some source
        run: |
          PYTHONPATH=${{ github.workspace }} python3 -c "from tinygrad import Device; assert Device.DEFAULT in ['AMD'], Device.DEFAULT"
          DEBUG=5 PYTHONPATH=${{ github.workspace }} FORWARD_ONLY=1 python3 test/test_ops.py TestOps.test_add
      - name: Run LLVM test
        if: matrix.backend=='amdllvm'
        run: PYTHONPATH="." python test/test_amd_llvm.py
      - name: Run pytest (amd)
        run: python -m pytest -n=auto test/test_ops.py test/test_dtype.py test/test_dtype_alu.py test/test_linearizer.py test/test_randomness.py test/imported/test_indexing.py test/test_hcq.py test/external/external_test_am.py --durations=20
      - name: Run TRANSCENDENTAL math
        run: TRANSCENDENTAL=2 python -m pytest -n=auto test/test_ops.py::TestOps::test_sin test/test_ops.py::TestOps::test_cos test/test_ops.py::TestOps::test_tan test/test_ops.py::TestOps::test_exp test/test_ops.py::TestOps::test_log --durations=20
      - name: Run process replay tests
        uses: ./.github/actions/process-replay

  testnvidia:
    strategy:
      fail-fast: false
      matrix:
        backend: [ptx, nv]

    name: Linux (${{ matrix.backend }})
    runs-on: ubuntu-22.04
    timeout-minutes: 20

    steps:
      - name: Checkout Code
        uses: actions/checkout@v4
      - name: Setup Environment
        uses: ./.github/actions/setup-tinygrad
        with:
          key: ${{ matrix.backend }}-minimal
          deps: testing_minimal
          cuda: 'true'
      - name: Set env
        run: printf "${{ matrix.backend == 'PTX' && 'FORWARD_ONLY=1\nJIT=1\nOPT=2\nCUDA=1\nPTX=1\nMOCKGPU=1' || matrix.backend == 'nv' && 'NV=1\nMOCKGPU=1\nFORWARD_ONLY=1' }}" >> $GITHUB_ENV
      - name: Check Device.DEFAULT and print some source
        run: |
          PYTHONPATH=${{ github.workspace }} python3 -c "from tinygrad import Device; assert Device.DEFAULT in ['CUDA','NV'], Device.DEFAULT"
          DEBUG=5 PYTHONPATH=${{ github.workspace }} FORWARD_ONLY=1 python3 test/test_ops.py TestOps.test_add
      - name: Run pytest (cuda)
        run: python -m pytest -n=auto test/ --ignore=test/models --ignore=test/unit --ignore test/test_gc.py --durations=20
      - name: Run process replay tests
        uses: ./.github/actions/process-replay

  tests:
    strategy:
      fail-fast: false
      matrix:
<<<<<<< HEAD
        backend: [llvm, x86, cpu, gpu, ptx, amd, nv] #, triton]
=======
        backend: [llvm, cpu, gpu]
>>>>>>> 848c7783

    name: Linux (${{ matrix.backend }})
    runs-on: ubuntu-22.04
    timeout-minutes: 20
    env:
      IGNORE_OOB: 0

    steps:
      - name: Checkout Code
        uses: actions/checkout@v4
      - name: Setup Environment
        uses: ./.github/actions/setup-tinygrad
        with:
          key: ${{ matrix.backend }}-minimal
          deps: testing_minimal
          opencl: ${{ matrix.backend == 'gpu' && 'true' }}
          llvm: ${{ matrix.backend == 'llvm' && 'true' }}
      - name: Set env
<<<<<<< HEAD
        run: printf "${{ matrix.backend == 'llvm' && 'LLVM=1' || matrix.backend == 'x86' && 'X86=1' || matrix.backend == 'cpu' && 'CPU=1' || matrix.backend == 'gpu' && 'GPU=1' || matrix.backend == 'PTX' && 'FORWARD_ONLY=1\nJIT=1\nOPT=2\nCUDA=1\nPTX=1\nMOCKGPU=1' || matrix.backend == 'triton' && 'FORWARD_ONLY=1\nJIT=1\nOPT=2\nNV=1\nMOCKGPU=1\nTRITON=1\nTRITON_PTXAS_PATH=/usr/bin/ptxas' || matrix.backend == 'amd' && 'AMD=1\nMOCKGPU=1\nFORWARD_ONLY=1' || matrix.backend == 'nv' && 'NV=1\nMOCKGPU=1\nFORWARD_ONLY=1' }}" >> $GITHUB_ENV
      - name: Check Device.DEFAULT and print some source
        run: |
          PYTHONPATH=${{ github.workspace }} python3 -c "from tinygrad import Device; assert Device.DEFAULT in ['LLVM', 'X86', 'CPU','CUDA','GPU','AMD','NV'], Device.DEFAULT"
=======
        run: printf "${{ matrix.backend == 'llvm' && 'LLVM=1' || matrix.backend == 'cpu' && 'CPU=1' || matrix.backend == 'gpu' && 'GPU=1' }}" >> $GITHUB_ENV
      - name: Check Device.DEFAULT and print some source
        run: |
          PYTHONPATH=${{ github.workspace }} python3 -c "from tinygrad import Device; assert Device.DEFAULT in ['LLVM','CPU','GPU'], Device.DEFAULT"
>>>>>>> 848c7783
          DEBUG=5 PYTHONPATH=${{ github.workspace }} FORWARD_ONLY=1 python3 test/test_ops.py TestOps.test_add
      - name: Run pytest (not cuda)
        run: python -m pytest -n=auto test/ --ignore=test/models --ignore=test/unit --durations=20
      - name: Run TRANSCENDENTAL math
        run: TRANSCENDENTAL=2 python -m pytest -n=auto test/test_ops.py::TestOps::test_sin test/test_ops.py::TestOps::test_cos test/test_ops.py::TestOps::test_tan test/test_ops.py::TestOps::test_exp test/test_ops.py::TestOps::test_log --durations=20
      - name: Run process replay tests
        uses: ./.github/actions/process-replay

# ****** OSX Tests ******

  testmetal2:
    name: MacOS (unit)
    runs-on: macos-14
    timeout-minutes: 20
    env:
      IGNORE_OOB: 0

    steps:
    - name: Checkout Code
      uses: actions/checkout@v4
    - name: Setup Environment
      uses: ./.github/actions/setup-tinygrad
      with:
        key: metal2
        deps: testing
        python-version: '3.11'
        amd: 'true'
        cuda: 'true'
        llvm: 'true'
    - name: Run real world test
      run: JIT=2 METAL=1 python -m pytest -n=auto test/models/test_real_world.py --durations=20
    - name: Test models (Metal)
      run: JIT=2 METAL=1 python -m pytest -n=auto test/models --durations=20
    - name: Run ONNX
      run: JIT=2 METAL=1 python -m pytest -n=auto test/external/external_test_onnx_backend.py --durations=20
    - name: Test tensor core ops (fake)
      run: TC=2 METAL=1 DEBUG=3 python test/test_ops.py TestOps.test_gemm
    - name: Test tensor core ops (real)
      run: METAL=1 DEBUG=3 python test/test_ops.py TestOps.test_big_gemm
    - name: Test LLaMA compile speed
      run: PYTHONPATH="." METAL=1 python test/external/external_test_speed_llama.py
    - name: Test Beam Search
      run: PYTHONPATH="." METAL=1 IGNORE_BEAM_CACHE=1 python3 -m pytest extra/optimization/test_beam_search.py
    - name: Fuzz Test linearizer
      run: PYTHONPATH="." METAL=1 DEPTH=4 FUZZ_N=50 FUZZ_MAX_SIZE=1000000 python test/external/fuzz_linearizer.py
    - name: Run TRANSCENDENTAL math
      run: TRANSCENDENTAL=2 python -m pytest -n=auto test/test_ops.py::TestOps::test_sin test/test_ops.py::TestOps::test_cos test/test_ops.py::TestOps::test_tan test/test_ops.py::TestOps::test_exp test/test_ops.py::TestOps::test_log --durations=20
    - name: Run pytest (amd)
      env:
        MOCKGPU: 1
        AMD: 1
        FORWARD_ONLY: 1
      run: |
        python3 -m pytest -n=auto test/test_hcq.py test/test_tiny.py --durations=20
    - name: Run pytest (amd with llvm backend)
      env:
        MOCKGPU: 1
        AMD: 1
        AMD_LLVM: 1
        FORWARD_ONLY: 1
      run: |
        python -m pytest -n=auto test/test_hcq.py test/test_tiny.py test/test_amd_llvm.py --durations=20
    - name: Run pytest (ptx)
      env:
        MOCKGPU: 1
        PTX: 1
        NV: 1
        FORWARD_ONLY: 1
      run: |
        python3 -m pytest -n=auto test/test_hcq.py test/test_tiny.py --durations=20
    - name: Run process replay tests
      uses: ./.github/actions/process-replay

  osxwebgpu:
    name: MacOS (WebGPU)
    runs-on: macos-14
    timeout-minutes: 10
    steps:
    - name: Checkout Code
      uses: actions/checkout@v4
    - name: Setup Environment
      uses: ./.github/actions/setup-tinygrad
      with:
        key: osx-webgpu
        webgpu: 'true'
    - name: Build WEBGPU Efficientnet
      run: WEBGPU=1 WEBGPU_BACKEND="WGPUBackendType_Metal" python3 -m examples.compile_efficientnet
    - name: Clean npm cache
      run: npm cache clean --force
    - name: Install Puppeteer
      run: npm install puppeteer
    - name: Run WEBGPU Efficientnet
      run: node test/web/test_webgpu.js

  osxcloud:
    name: MacOS (cloud)
    runs-on: macos-15
    timeout-minutes: 10
    env:
      CLOUD: 1
      CLOUDDEV: METAL
    steps:
      - name: Checkout Code
        uses: actions/checkout@v4
      - name: Setup Environment
        uses: ./.github/actions/setup-tinygrad
        with:
          key: macos-cloud
          deps: testing_minimal
      - name: Check Device.DEFAULT and print some source
        run: |
          python -c "from tinygrad import Device; assert Device.DEFAULT == 'CLOUD', Device.DEFAULT"
          python -c "from tinygrad import Device; assert Device.default.properties['clouddev'] == 'METAL', Device.default.properties['clouddev']"
          DEBUG=4 python3 test/test_tiny.py TestTiny.test_plus
      - name: Run CLOUD=1 Test
        run: |
          python3 -m pytest test/test_tiny.py test/test_jit.py

  osxtests:
    strategy:
      fail-fast: false
      matrix:
        backend: [metal, llvm, cpu]
    name: MacOS (${{ matrix.backend }})
    runs-on: macos-15
    timeout-minutes: 20
    env:
      IGNORE_OOB: 0
    steps:
      - name: Checkout Code
        uses: actions/checkout@v4
      - name: Setup Environment
        uses: ./.github/actions/setup-tinygrad
        with:
          key: macos-${{ matrix.backend }}-minimal
          deps: testing_minimal
          llvm: ${{ matrix.backend == 'llvm' && 'true' }}
      - name: Set env
        run: printf "${{ matrix.backend == 'llvm' && 'LLVM=1' || matrix.backend == 'cpu' && 'CPU=1' || matrix.backend == 'metal' && 'METAL=1\nJIT=2'}}" >> $GITHUB_ENV
      - name: Check Device.DEFAULT and print some source
        run: |
          python -c "from tinygrad import Device; assert Device.DEFAULT == '${{ matrix.backend }}'.upper(), Device.DEFAULT"
          DEBUG=4 python3 test/test_tiny.py TestTiny.test_plus
      - name: Run pytest (${{ matrix.backend }})
        run: python3 -m pytest -n=auto test/ --ignore=test/models --ignore=test/unit --durations=20
      - name: Run process replay tests
        uses: ./.github/actions/process-replay
      - name: Run macOS-specific unit test
        if: matrix.backend == 'cpu'
        run: python3 -m pytest test/unit/test_disk_tensor.py::TestDiskTensor::test_copy_to_cpu_not_truncated

# ****** Windows Tests ******

  wintests:
    strategy:
      fail-fast: false
      matrix:
        backend: [llvm, cpu]

    name: Windows (${{ matrix.backend }})
    runs-on: windows-latest
    timeout-minutes: 15
    env:
      IGNORE_OOB: 0
    steps:
      - name: Checkout Code
        uses: actions/checkout@v4
      - name: Setup Environment
        uses: ./.github/actions/setup-tinygrad
        with:
          key: windows-minimal
          deps: testing_unit
      - name: Set env
        shell: bash
        run:  printf "${{ matrix.backend == 'llvm' && 'LLVM=1' || matrix.backend == 'cpu' && 'CPU=1'}}" >> $GITHUB_ENV
      - name: Run unit tests
        if: matrix.backend=='llvm'
        run: python -m pytest -n=auto test/unit/ --ignore=test/unit/test_disk_tensor.py --ignore=test/unit/test_elf.py --ignore=test/unit/test_tar.py
      - name: Run pytest (${{ matrix.backend }})
        shell: bash
        run: |
          python -c "from tinygrad import Device; assert Device.DEFAULT == '${{ matrix.backend }}'.upper(), Device.DEFAULT"
          python -m pytest -n=auto test/test_tiny.py test/test_ops.py --durations=20<|MERGE_RESOLUTION|>--- conflicted
+++ resolved
@@ -653,11 +653,7 @@
     strategy:
       fail-fast: false
       matrix:
-<<<<<<< HEAD
-        backend: [llvm, x86, cpu, gpu, ptx, amd, nv] #, triton]
-=======
         backend: [llvm, cpu, gpu]
->>>>>>> 848c7783
 
     name: Linux (${{ matrix.backend }})
     runs-on: ubuntu-22.04
@@ -676,17 +672,10 @@
           opencl: ${{ matrix.backend == 'gpu' && 'true' }}
           llvm: ${{ matrix.backend == 'llvm' && 'true' }}
       - name: Set env
-<<<<<<< HEAD
-        run: printf "${{ matrix.backend == 'llvm' && 'LLVM=1' || matrix.backend == 'x86' && 'X86=1' || matrix.backend == 'cpu' && 'CPU=1' || matrix.backend == 'gpu' && 'GPU=1' || matrix.backend == 'PTX' && 'FORWARD_ONLY=1\nJIT=1\nOPT=2\nCUDA=1\nPTX=1\nMOCKGPU=1' || matrix.backend == 'triton' && 'FORWARD_ONLY=1\nJIT=1\nOPT=2\nNV=1\nMOCKGPU=1\nTRITON=1\nTRITON_PTXAS_PATH=/usr/bin/ptxas' || matrix.backend == 'amd' && 'AMD=1\nMOCKGPU=1\nFORWARD_ONLY=1' || matrix.backend == 'nv' && 'NV=1\nMOCKGPU=1\nFORWARD_ONLY=1' }}" >> $GITHUB_ENV
-      - name: Check Device.DEFAULT and print some source
-        run: |
-          PYTHONPATH=${{ github.workspace }} python3 -c "from tinygrad import Device; assert Device.DEFAULT in ['LLVM', 'X86', 'CPU','CUDA','GPU','AMD','NV'], Device.DEFAULT"
-=======
         run: printf "${{ matrix.backend == 'llvm' && 'LLVM=1' || matrix.backend == 'cpu' && 'CPU=1' || matrix.backend == 'gpu' && 'GPU=1' }}" >> $GITHUB_ENV
       - name: Check Device.DEFAULT and print some source
         run: |
           PYTHONPATH=${{ github.workspace }} python3 -c "from tinygrad import Device; assert Device.DEFAULT in ['LLVM','CPU','GPU'], Device.DEFAULT"
->>>>>>> 848c7783
           DEBUG=5 PYTHONPATH=${{ github.workspace }} FORWARD_ONLY=1 python3 test/test_ops.py TestOps.test_add
       - name: Run pytest (not cuda)
         run: python -m pytest -n=auto test/ --ignore=test/models --ignore=test/unit --durations=20
