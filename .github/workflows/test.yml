name: Unit Tests
env:
  # increment this when downloads substantially change to avoid the internet
  DOWNLOAD_CACHE_VERSION: '4'

on:
  push:
    branches:
      - master
  pull_request:
  workflow_dispatch:

jobs:
  linter:
    name: Linters
    runs-on: ubuntu-latest
    timeout-minutes: 20

    # TODO: run the pre-commit hook to replace a lot of this
    steps:
    - name: Checkout Code
      uses: actions/checkout@v4
    - name: Set up Python 3.8
      uses: actions/setup-python@v5
      with:
        python-version: 3.8
    - name: Cache python packages
      uses: actions/cache@v3
      with:
        path: ${{ env.Python3_ROOT_DIR }}/lib/python3.8/site-packages
        key: linting-packages-${{ hashFiles('**/setup.py') }}-3.8
    - name: Install dependencies
      run: pip install -e '.[linting,testing]' --extra-index-url https://download.pytorch.org/whl/cpu
    - name: Lint with pylint
      run: python -m pylint --disable=all -e W0311 -e C0303 --jobs=0 --indent-string='  ' **/*.py
    - name: Lint with ruff
      run: |
        pip3 install --upgrade --force-reinstall ruff
        python3 -m ruff . --preview
    - name: Lint tinygrad with pylint
      run: python -m pylint tinygrad/
    - name: Run mypy
      run: python -m mypy
    - name: Test Docs
      run: |
        python docs/abstractions.py
        python docs/abstractions2.py
    - name: Test Quickstart
      run: awk '/```python/{flag=1;next}/```/{flag=0}flag' docs/quickstart.md > quickstart.py &&  PYTHONPATH=. python quickstart.py
    - name: Fuzz Test symbolic
      run: python test/external/fuzz_symbolic.py
    - name: Fuzz Test shapetracker
      run: |
        PYTHONPATH="." python test/external/fuzz_shapetracker.py
        PYTHONPATH="." python test/external/fuzz_shapetracker_math.py
    - name: Test shapetracker to_movement_ops
      run: PYTHONPATH="." python extra/to_movement_ops.py
    - name: Use as an external package
      run: |
        mkdir $HOME/test_external_dir
        cd $HOME/test_external_dir
        python -m venv venv
        source venv/bin/activate
        pip install $GITHUB_WORKSPACE
        python -c "from tinygrad.tensor import Tensor; print(Tensor([1,2,3,4,5]))"
    - name: Repo line count <5000 lines
      run: MAX_LINE_COUNT=5000 python sz.py

  testcpuimagenet:
    name: CPU and ImageNet to C Tests
    runs-on: ubuntu-latest
    timeout-minutes: 20

    steps:
    - name: Checkout Code
      uses: actions/checkout@v4
    - name: Set up Python 3.8
      uses: actions/setup-python@v5
      with:
        python-version: 3.8
    - name: Cache python packages
      uses: actions/cache@v3
      with:
        path: ${{ env.Python3_ROOT_DIR }}/lib/python3.8/site-packages
        key: testing-packages-${{ hashFiles('**/setup.py') }}
    - name: Cache downloads
      uses: actions/cache@v3
      with:
        path: ~/.cache/tinygrad/downloads/
        key: downloads-cache-cpu-${{ env.DOWNLOAD_CACHE_VERSION }}
    - name: Install Dependencies
      run: pip install -e '.[testing]' --extra-index-url https://download.pytorch.org/whl/cpu
    - name: Run Pytest
      run: python -m pytest -n=auto test/ -k "not (test_efficientnet and models/test_train.py)" --durations=20
    - name: Compile EfficientNet to C
      run: PYTHONPATH="." CLANG=1 python examples/compile_efficientnet.py > recognize.c
    - name: Compile C to native
      run: clang -O2 recognize.c -lm -o recognize
    - name: Test EfficientNet
      run: cat test/models/efficientnet/Chicken.jpg | ./recognize | grep cock

  testtorch:
    name: Torch Tests
    runs-on: ubuntu-latest
    timeout-minutes: 20

    steps:
    - name: Checkout Code
      uses: actions/checkout@v4
    - name: Set up Python 3.11
      uses: actions/setup-python@v5
      with:
        python-version: 3.11
    - name: Cache python packages
      uses: actions/cache@v3
      with:
        path: ${{ env.Python3_ROOT_DIR }}/lib/python3.11/site-packages
        key: testing-packages-${{ hashFiles('**/setup.py') }}
    - name: Cache downloads
      uses: actions/cache@v3
      with:
        path: ~/.cache/tinygrad/downloads/
        key: downloads-cache-torch-${{ env.DOWNLOAD_CACHE_VERSION }}
    - name: Install Dependencies
      run: pip install -e '.[testing]' --extra-index-url https://download.pytorch.org/whl/cpu
    - name: Run Pytest
      run: TORCH=1 python -m pytest -n=auto test/ --durations=20
    - name: Run ONNX
      run: TORCH=1 python -m pytest -n=auto test/external/external_test_onnx_backend.py

  testopencl:
    strategy:
      fail-fast: false
      matrix:
        task: [optimage, openpilot, onnx]
    name: ${{ matrix.task=='optimage'&&'GPU OPT and IMAGE Tests' || matrix.task=='openpilot'&&'openpilot (OpenCL) Tests' || matrix.task=='onnx'&&'ONNX+Optimization Tests' }}
    runs-on: ubuntu-20.04
    timeout-minutes: 20

    steps:
      - name: Checkout Code
        uses: actions/checkout@v4
      - name: Install OpenCL
        run: |
          echo 'Acquire::http::Pipeline-Depth "5";' | sudo tee -a /etc/apt/apt.conf.d/99parallel
          echo "deb [ allow-insecure=yes ] https://apt.repos.intel.com/oneapi all main" | sudo tee /etc/apt/sources.list.d/oneAPI.list
          sudo apt update
          sudo apt install --allow-unauthenticated -y --no-install-recommends \
            intel-oneapi-runtime-openmp=2023.2.1-16 intel-oneapi-runtime-compilers-common=2023.2.1-16 intel-oneapi-runtime-compilers=2023.2.1-16 \
            intel-oneapi-runtime-dpcpp-sycl-opencl-cpu=2023.2.1-16 intel-oneapi-runtime-tbb-common=2021.10.0-49541 \
            intel-oneapi-runtime-tbb=2021.10.0-49541 intel-oneapi-runtime-opencl=2023.2.1-16
      - name: Set up Python 3.11
        uses: actions/setup-python@v5
        with:
          python-version: 3.11
      - name: Cache python packages
        uses: actions/cache@v3
        with:
          path: ${{ env.Python3_ROOT_DIR }}/lib/python3.11/site-packages
          key: testing-packages-${{ hashFiles('**/setup.py') }}
      - name: Cache downloads
        uses: actions/cache@v3
        with:
          path: ~/.cache/tinygrad/downloads/
          key: downloads-cache-${{ matrix.task }}-${{ env.DOWNLOAD_CACHE_VERSION }}
      - name: Install Dependencies
        run: pip install -e '.[testing]' --extra-index-url https://download.pytorch.org/whl/cpu
      - if: ${{ matrix.task == 'optimage' }}
        name: Run Optimizer Test (OPT 2 and 3)
        run: |
          PYTHONPATH="." OPT=2 GPU=1 python -m pytest -n=auto test/external/external_test_opt.py
          PYTHONPATH="." OPT=3 GPU=1 python -m pytest -n=auto test/external/external_test_opt.py
      - if: ${{ matrix.task == 'optimage'}}
        name: Test WINO=1
        run: GPU=1 DEBUG=2 WINO=1 python3 test/test_ops.py TestOps.test_simple_conv2d
      - if: ${{ matrix.task == 'optimage'}}
        name: Test GPU IMAGE=1 ops
        run: GPU=1 IMAGE=1 python -m pytest -n=auto test/test_ops.py
      - if: ${{ matrix.task == 'optimage'}}
        name: Test GPU IMAGE=2 ops
        run: GPU=1 IMAGE=2 python -m pytest -n=auto test/test_ops.py
      - if: ${{ matrix.task == 'openpilot' }}
        name: Test openpilot model compile and size
        run: |
          DEBUG=2 ALLOWED_KERNEL_COUNT=208 FLOAT16=1 DEBUGCL=1 GPU=1 IMAGE=2 python openpilot/compile2.py
          #python -c 'import os; assert os.path.getsize("/tmp/output.thneed") < 100_000_000'
      - if: ${{ matrix.task == 'openpilot' }}
        name: Test openpilot model correctness (float32)
        run: FLOAT16=0 DEBUGCL=1 GPU=1 IMAGE=2 python openpilot/compile2.py
      - if: ${{ matrix.task == 'openpilot' }}
        name: Test openpilot alt model correctness (float32)
        run: FLOAT16=0 DEBUGCL=1 GPU=1 IMAGE=2 python openpilot/compile2.py https://github.com/commaai/openpilot/raw/3799fe46b3a629e491d4b8498b8ae83e4c88c304/selfdrive/modeld/models/supercombo.onnx
      - if: ${{ matrix.task == 'openpilot' }}
        name: Test openpilot fastvits model correctness (float32)
        run: FLOAT16=0 DEBUGCL=1 GPU=1 IMAGE=2 python openpilot/compile2.py https://github.com/commaai/openpilot/raw/9118973ed03c1ae1d40cf69a29507ec2cc78efd7/selfdrive/modeld/models/supercombo.onnx
      #- if: ${{ matrix.task == 'openpilot' }}
      #  name: Test multigpu
      #  run: |
      #    PYTHONPATH="." python test/external/dist/test_world.py
      #    PYTHONPATH="." python test/external/dist/test_collectives.py
      - if: ${{ matrix.task == 'onnx' }}
        name: Test ONNX (CPU)
        run: CPU=1 python -m pytest -n=auto test/external/external_test_onnx_backend.py --durations=20
      - if: ${{ matrix.task == 'onnx' }}
        name: Test ONNX (GPU)
        run: GPU=1 python -m pytest -n=auto test/external/external_test_onnx_backend.py --durations=20
      - if: ${{ matrix.task == 'onnx' }}
        name: Test ONNX (CLANG)
        run: CLANG=1 python -m pytest -n=auto test/external/external_test_onnx_backend.py --durations=20
      - if: ${{ matrix.task == 'onnx' }}
        name: Test Action Space
        run: PYTHONPATH="." GPU=1 python3 extra/optimization/get_action_space.py
      - if: ${{ matrix.task == 'onnx' }}
        name: Test Beam Search
        run: PYTHONPATH="." GPU=1 IGNORE_BEAM_CACHE=1 python3 -m pytest extra/optimization/test_beam_search.py

<<<<<<< HEAD
  testwebgpu:
    name: WebGPU Tests
    runs-on: macos-13
    timeout-minutes: 20
    steps:
    - name: Checkout Code
      uses: actions/checkout@v4
    - name: Set up Python 3.11
      uses: actions/setup-python@v5
      with:
        python-version: 3.11
    - name: Cache python packages
      uses: actions/cache@v3
      with:
        path: /Users/runner/Library/Python/3.11/lib/python/site-packages
        key: webgpu-testing-user3-packages-${{ hashFiles('**/setup.py') }}
    - name: Install Dependencies
      run: pip install --user -e '.[webgpu,testing]' --extra-index-url https://download.pytorch.org/whl/cpu
    - name: Cache downloads
      uses: actions/cache@v3
      with:
        path: ~/Library/Caches/tinygrad/downloads/
        key: downloads-cache-webgpu-${{ env.DOWNLOAD_CACHE_VERSION }}
    - name: Check Device.DEFAULT (WEBGPU) and print some source
      run: |
        WEBGPU=1 python -c "from tinygrad import Device; assert Device.DEFAULT == 'WEBGPU', Device.DEFAULT"
        WEBGPU=1 DEBUG=4 FORWARD_ONLY=1 python3 test/test_ops.py TestOps.test_add
=======
  #testwebgpu:
  #  name: WebGPU Tests
  #  runs-on: macos-13
  #  timeout-minutes: 20
  #  steps:
  #  - name: Checkout Code
  #    uses: actions/checkout@v3
  #  - name: Set up Python 3.11
  #    uses: actions/setup-python@v4
  #    with:
  #      python-version: 3.11
  #  - name: Cache python packages
  #    uses: actions/cache@v3
  #    with:
  #      path: /Users/runner/Library/Python/3.11/lib/python/site-packages
  #      key: webgpu-testing-user3-packages-${{ hashFiles('**/setup.py') }}
  #  - name: Install Dependencies
  #    run: pip install --user -e '.[webgpu,testing]' --extra-index-url https://download.pytorch.org/whl/cpu
  #  - name: Cache downloads
  #    uses: actions/cache@v3
  #    with:
  #      path: ~/Library/Caches/tinygrad/downloads/
  #      key: downloads-cache-webgpu-${{ env.DOWNLOAD_CACHE_VERSION }}
  #  - name: Check Device.DEFAULT (WEBGPU) and print some source
  #    run: |
  #      WEBGPU=1 python -c "from tinygrad import Device; assert Device.DEFAULT == 'WEBGPU', Device.DEFAULT"
  #      WEBGPU=1 DEBUG=4 FORWARD_ONLY=1 python3 test/test_ops.py TestOps.test_add
>>>>>>> 39b91131
    #- name: Run webgpu pytest
    #  run: WEBGPU=1 WGPU_BACKEND_TYPE=Metal python -m pytest -n=auto
  #  - name: Run selected webgpu tests
  #    run: |
  #      WEBGPU=1 WGPU_BACKEND_TYPE=Metal python -m pytest -n=auto test/test_ops.py test/test_dtype.py \
  #      test/test_jit.py test/test_symbolic_ops.py test/test_symbolic_jit.py test/test_linearizer.py \
  #      test/test_linearizer_failures.py test/test_nn.py
  #  - name: Build WEBGPU Efficientnet
  #    run: WEBGPU=1 WGPU_BACKEND_TYPE=Metal python -m examples.compile_efficientnet
  #  - name: Install Puppeteer
  #    run: npm install puppeteer
  #  - name: Run WEBGPU Efficientnet
  #    run: node test/web/test_webgpu.js

  testmetal:
    name: Metal Tests
    runs-on: macos-13
    timeout-minutes: 20

    steps:
    - name: Checkout Code
      uses: actions/checkout@v4
    - name: Set up Python 3.11
      uses: actions/setup-python@v5
      with:
        python-version: 3.11
    - name: Cache python packages
      uses: actions/cache@v3
      with:
        path: /Users/runner/Library/Python/3.11/lib/python/site-packages
        key: metal-testing-user3-packages-${{ hashFiles('**/setup.py') }}
    - name: Install Dependencies
      run: pip install --user -e '.[testing]' --extra-index-url https://download.pytorch.org/whl/cpu
    - name: Cache downloads
      uses: actions/cache@v3
      with:
        path: ~/Library/Caches/tinygrad/downloads/
        key: downloads-cache-metal-only-${{ env.DOWNLOAD_CACHE_VERSION }}
    - name: Check Device.DEFAULT (METAL) and print some source
      run: |
        METAL=1 python -c "from tinygrad import Device; assert Device.DEFAULT == 'METAL', Device.DEFAULT"
        METAL=1 DEBUG=4 FORWARD_ONLY=1 python3 test/test_ops.py TestOps.test_add
    - name: Run metal test
      run: METAL=1 python -m pytest -n=auto test/ --ignore=test/external --ignore=test/models --durations=20
    - name: Run ONNX
      run: METAL=1 python -m pytest -n=auto test/external/external_test_onnx_backend.py
    - name: Test tensor core ops
      run: METAL=1 TC=2 DEBUG=3 python test/test_ops.py TestOps.test_big_gemm
    - name: Test LLaMA compile speed
      run: PYTHONPATH="." METAL=1 python test/external/external_test_speed_llama.py

  testhipcompilation:
    name: HIP Compilation Tests
    runs-on: ubuntu-latest
    timeout-minutes: 20

    steps:
    - name: Checkout Code
      uses: actions/checkout@v4
    - name: Set up Python 3.11
      uses: actions/setup-python@v5
      with:
        python-version: 3.11
    - name: Cache python packages
      uses: actions/cache@v3
      with:
        path: ${{ env.Python3_ROOT_DIR }}/lib/python3.11/site-packages
        key: testing-packages-${{ hashFiles('**/setup.py') }}
    - name: Cache downloads
      uses: actions/cache@v3
      with:
        path: ~/.cache/tinygrad/downloads/
        key: downloads-cache-hipcompilation-${{ env.DOWNLOAD_CACHE_VERSION }}
    - name: Install HIP tools
      run: |
        echo 'Acquire::http::Pipeline-Depth "5";' | sudo tee -a /etc/apt/apt.conf.d/99parallel
        wget https://repo.radeon.com/rocm/rocm.gpg.key -O - | gpg --dearmor | sudo tee /etc/apt/keyrings/rocm.gpg > /dev/null
        # ROCm repository for jammy
        sudo tee /etc/apt/sources.list.d/rocm.list <<'EOF'
        deb [arch=amd64 signed-by=/etc/apt/keyrings/rocm.gpg] https://repo.radeon.com/rocm/apt/debian jammy main
        EOF
        # Prefer packages from the rocm repository over system packages
        echo -e 'Package: *\nPin: release o=repo.radeon.com\nPin-Priority: 600' | sudo tee /etc/apt/preferences.d/rocm-pin-600
        sudo apt update
        sudo apt install --no-install-recommends --allow-unauthenticated -y rocm-hip-libraries hip-dev
    - name: Install Python Dependencies
      run: pip install -e '.[testing]' --extra-index-url https://download.pytorch.org/whl/cpu
    - name: Test HIP compilation on RDNA3 [gfx1100]
      # test/test_symbolic_ops.py can't run here, it was comparing empty memory
      run: |
        export LD_LIBRARY_PATH=$LD_LIBRARY_PATH:/opt/rocm/hip/lib
        MOCKHIP=1 HIP=1 python -m pytest -s test/test_hip_rdna3.py

#  testwebgl:
#    name: WebGL Tests
#    runs-on: ubuntu-latest
#    timeout-minutes: 20
#
#    steps:
#    - name: Checkout Code
#      uses: actions/checkout@v3
#    - name: Set up Python 3.11
#      uses: actions/setup-python@v4
#      with:
#        python-version: 3.11
#    - name: Cache python packages
#      uses: actions/cache@v3
#      with:
#        path: ${{ env.Python3_ROOT_DIR }}/lib/python3.11/site-packages
#        key: webgl-testing-packages-${{ hashFiles('**/setup.py') }}
#    - name: Install Dependencies
#      run: pip install -e '.[webgl,testing]' --extra-index-url https://download.pytorch.org/whl/cpu
#    - name: Cache downloads
#      uses: actions/cache@v3
#      with:
#        path: ~/Library/Caches/tinygrad/downloads/
#        key: downloads-cache-webgl-${{ env.DOWNLOAD_CACHE_VERSION }}
#    - name: Prepare
#      run: |
#        sudo apt-get -y install xvfb
#        sudo /usr/bin/Xvfb :0 -screen 0 4096x4096x24+32 &
#    - name: Run selected webgl tests
#      run: WEBGL=1 python -m pytest -n=auto test/test_ops.py test/test_dtype.py test/test_jit.py
#    - name: Build WebGL Efficientnet
#      run: WEBGL=1 python -m examples.compile_efficientnet

  tests:
    strategy:
      fail-fast: false
      matrix:
        backend: [llvm, clang, gpu, cuda] #, triton] #, ptx]

    name: Tests on (${{ matrix.backend }})
    runs-on: ${{ matrix.backend == 'gpu'  && 'ubuntu-20.04' || 'ubuntu-latest' }}
    timeout-minutes: 20

    steps:
      - name: Checkout Code
        uses: actions/checkout@v4
      - name: Set up Python 3.11
        uses: actions/setup-python@v5
        with:
          python-version: 3.11
      - name: Cache python packages
        uses: actions/cache@v3
        with:
          path: ${{ env.Python3_ROOT_DIR }}/lib/python3.11/site-packages
          key: ${{ matrix.backend }}-packages-${{ hashFiles('**/setup.py') }}
      - name: Cache downloads
        uses: actions/cache@v3
        with:
          path: ~/.cache/tinygrad/downloads/
          key: downloads-cache-${{ matrix.backend }}-${{ env.DOWNLOAD_CACHE_VERSION }}
      - name: Set env
        run: printf "${{ matrix.backend == 'llvm' && 'LLVM=1' || matrix.backend == 'clang' && 'CLANG=1' || matrix.backend == 'gpu' && 'GPU=1' || matrix.backend == 'cuda' && 'FORWARD_ONLY=1\nJIT=1\nOPT=2\nCUDA=1\nCUDACPU=1\n' || matrix.backend == 'PTX' && 'FORWARD_ONLY=1\nJIT=1\nOPT=2\nCUDA=1\nCUDACPU=1\nPTX=1' || matrix.backend == 'triton' && 'FORWARD_ONLY=1\nJIT=1\nOPT=2\nCUDA=1\nCUDACPU=1\nTRITON=1\nTRITON_PTXAS_PATH=/usr/bin/ptxas'}}" >> $GITHUB_ENV
      - name: Install OpenCL
        if: matrix.backend == 'gpu'
        run: |
          echo 'Acquire::http::Pipeline-Depth "5";' | sudo tee -a /etc/apt/apt.conf.d/99parallel
          echo "deb [ allow-insecure=yes ] https://apt.repos.intel.com/oneapi all main" | sudo tee /etc/apt/sources.list.d/oneAPI.list
          sudo apt update
          sudo apt install --allow-unauthenticated -y --no-install-recommends \
            intel-oneapi-runtime-openmp=2023.2.1-16 intel-oneapi-runtime-compilers-common=2023.2.1-16 intel-oneapi-runtime-compilers=2023.2.1-16 \
            intel-oneapi-runtime-dpcpp-sycl-opencl-cpu=2023.2.1-16 intel-oneapi-runtime-tbb-common=2021.10.0-49541 \
            intel-oneapi-runtime-tbb=2021.10.0-49541 intel-oneapi-runtime-opencl=2023.2.1-16
      - name: Install packages (cuda)
        if: matrix.backend == 'cuda' || matrix.backend == 'ptx' || matrix.backend == 'triton'
        run: |
          echo 'Acquire::http::Pipeline-Depth "5";' | sudo tee -a /etc/apt/apt.conf.d/99parallel
          sudo apt update -y
          sudo apt install -y --no-install-recommends git g++ cmake ninja-build llvm-15-dev zlib1g-dev libglew-dev \
            flex bison libfl-dev libboost-thread-dev libboost-filesystem-dev nvidia-cuda-toolkit-gcc libzstd-dev
      - name: Cache gpuocelot
        if: matrix.backend == 'cuda' || matrix.backend == 'ptx' || matrix.backend == 'triton'
        id: cache-build
        uses: actions/cache@v3
        env:
          cache-name: cache-gpuocelot-build
        with:
          path: ${{ github.workspace }}/gpuocelot/ocelot
          key: ubuntu22.04-gpuocelot-18401f4245b27ca4b3af433196583cc81ef84480-rebuild-2
      - name: Clone/compile gpuocelot
        if: (matrix.backend == 'cuda' || matrix.backend == 'ptx' || matrix.backend == 'triton') && steps.cache-build.outputs.cache-hit != 'true'
        run: |
          git clone --recurse-submodules https://github.com/gpuocelot/gpuocelot.git ${{ github.workspace }}/gpuocelot
          cd ${{ github.workspace }}/gpuocelot/ocelot
          git checkout 18401f4245b27ca4b3af433196583cc81ef84480
          mkdir build
          cd build
          cmake .. -Wno-dev -G Ninja -DOCELOT_BUILD_TOOLS=OFF -DCMAKE_BUILD_ALWAYS=0 -DBUILD_TESTS_CUDA=OFF
          ninja
      - name: Install gpuocelot
        if: matrix.backend == 'cuda' || matrix.backend == 'ptx' || matrix.backend == 'triton'
        run: |
          cd ${{ github.workspace }}/gpuocelot/ocelot/build
          sudo ninja install -d explain
      - name: Install dependencies
        run: pip install -e '.[testing${{matrix.backend=='llvm'&&',llvm'||matrix.backend=='cuda'&&',cuda'||matrix.backend=='ptx'&&',cuda'||matrix.backend=='triton'&&',triton'||''}}]' --extra-index-url https://download.pytorch.org/whl/cpu --extra-index-url https://aiinfra.pkgs.visualstudio.com/PublicPackages/_packaging/Triton-Nightly/pypi/simple/
      - name: Check Device.DEFAULT and print some source
        run: |
          python -c "from tinygrad import Device; assert Device.DEFAULT in ['LLVM','CLANG','CUDA','GPU'], Device.DEFAULT"
          DEBUG=5 PYTHONPATH=${{ github.workspace }} FORWARD_ONLY=1 python3 test/test_ops.py TestOps.test_add
      - name: Run pytest (not cuda)
        if: matrix.backend!='cuda' && matrix.backend!='ptx' && matrix.backend!='triton'
        run: python -m pytest -n=auto test/ --durations=20
      - name: Run ONNX (only LLVM)
        if: matrix.backend == 'llvm'
        run: python -m pytest -n=auto test/external/external_test_onnx_backend.py --durations=20
      - name: Run pytest (cuda)
        if: matrix.backend=='cuda'||matrix.backend=='ptx'||matrix.backend=='triton'
        run: python -m pytest -n=auto test/ -k 'not (half or test_efficientnet_safetensors)' --ignore=test/external --ignore=test/models --durations=20

  #testunicorn:
  #  name: ARM64 unicorn Test
  #  runs-on: ubuntu-latest
  #  timeout-minutes: 20
  #  steps:
  #    - name: Checkout Code
  #      uses: actions/checkout@v4
  #    - name: Set up Python 3.11
  #      uses: actions/setup-python@v5
  #      with:
  #        python-version: 3.11
  #    - name: Cache python packages
  #      uses: actions/cache@v3
  #      with:
  #        path: ${{ env.Python3_ROOT_DIR }}/lib/python3.11/site-packages
  #        key: testing-arm-packages-${{ hashFiles('**/setup.py') }}
  #    - name: Install cross-assembler
  #      run: |
  #        sudo apt update -y
  #        sudo apt install -y --no-install-recommends gcc-aarch64-linux-gnu
  #    - name: Install dependencies
  #      run: pip install -e '.[testing,arm]' --extra-index-url https://download.pytorch.org/whl/cpu
  #    - name: Test arm
  #      run: CI=1 ARM64=1 CLANG=1 python -m pytest -n=auto test/ -k 'not (test_nn.py and (test_conv_transpose2d or test_conv2d))' --ignore=test/models --ignore=test/test_speed_v_torch.py --ignore=test/test_net_speed.py --ignore=test/test_specific_conv.py  --ignore=test/unit/test_disk_tensor.py<|MERGE_RESOLUTION|>--- conflicted
+++ resolved
@@ -214,44 +214,15 @@
         name: Test Beam Search
         run: PYTHONPATH="." GPU=1 IGNORE_BEAM_CACHE=1 python3 -m pytest extra/optimization/test_beam_search.py
 
-<<<<<<< HEAD
-  testwebgpu:
-    name: WebGPU Tests
-    runs-on: macos-13
-    timeout-minutes: 20
-    steps:
-    - name: Checkout Code
-      uses: actions/checkout@v4
-    - name: Set up Python 3.11
-      uses: actions/setup-python@v5
-      with:
-        python-version: 3.11
-    - name: Cache python packages
-      uses: actions/cache@v3
-      with:
-        path: /Users/runner/Library/Python/3.11/lib/python/site-packages
-        key: webgpu-testing-user3-packages-${{ hashFiles('**/setup.py') }}
-    - name: Install Dependencies
-      run: pip install --user -e '.[webgpu,testing]' --extra-index-url https://download.pytorch.org/whl/cpu
-    - name: Cache downloads
-      uses: actions/cache@v3
-      with:
-        path: ~/Library/Caches/tinygrad/downloads/
-        key: downloads-cache-webgpu-${{ env.DOWNLOAD_CACHE_VERSION }}
-    - name: Check Device.DEFAULT (WEBGPU) and print some source
-      run: |
-        WEBGPU=1 python -c "from tinygrad import Device; assert Device.DEFAULT == 'WEBGPU', Device.DEFAULT"
-        WEBGPU=1 DEBUG=4 FORWARD_ONLY=1 python3 test/test_ops.py TestOps.test_add
-=======
   #testwebgpu:
   #  name: WebGPU Tests
   #  runs-on: macos-13
   #  timeout-minutes: 20
   #  steps:
   #  - name: Checkout Code
-  #    uses: actions/checkout@v3
+  #    uses: actions/checkout@v4
   #  - name: Set up Python 3.11
-  #    uses: actions/setup-python@v4
+  #    uses: actions/setup-python@v5
   #    with:
   #      python-version: 3.11
   #  - name: Cache python packages
@@ -270,7 +241,6 @@
   #    run: |
   #      WEBGPU=1 python -c "from tinygrad import Device; assert Device.DEFAULT == 'WEBGPU', Device.DEFAULT"
   #      WEBGPU=1 DEBUG=4 FORWARD_ONLY=1 python3 test/test_ops.py TestOps.test_add
->>>>>>> 39b91131
     #- name: Run webgpu pytest
     #  run: WEBGPU=1 WGPU_BACKEND_TYPE=Metal python -m pytest -n=auto
   #  - name: Run selected webgpu tests
