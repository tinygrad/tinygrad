name: Unit Tests
env:
  # increment this when downloads substantially change to avoid the internet
  DOWNLOAD_CACHE_VERSION: '12'
  PYTHON_CACHE_VERSION: '3'
  APT_CACHE_VERSION: '1'
  BUILD_CACHE_VERSION: '1'
  CAPTURE_PROCESS_REPLAY: 1
  GH_TOKEN: ${{ secrets.GITHUB_TOKEN }}
  PYTHONPATH: ${{ github.workspace }}

on:
  push:
    branches:
      - master
  pull_request:
  workflow_dispatch:

jobs:
  llvmspeed:
    name: LLVM Speed
    runs-on: ubuntu-24.04
    timeout-minutes: 20
    steps:
    - name: Checkout Code
      uses: actions/checkout@v4
    - name: Setup Environment
      uses: ./.github/actions/setup-tinygrad
      with:
        key: llvm-speed
        deps: testing_minimal
        llvm: 'true'
    - name: External Benchmark Schedule
      run: python3 test/external/external_benchmark_schedule.py
    - name: Speed Test
      run: CPU=1 CPU_LLVM=1 python3 test/speed/external_test_speed_v_torch.py
    - name: Speed Test (BEAM=2)
      run: BEAM=2 CPU=1 CPU_LLVM=1 python3 test/speed/external_test_speed_v_torch.py

  docs:
    name: Docs
    runs-on: ubuntu-22.04
    timeout-minutes: 10
    steps:
    - name: Checkout Code
      uses: actions/checkout@v4
    - name: Setup Environment
      uses: ./.github/actions/setup-tinygrad
      with:
        deps: docs
        pydeps: "capstone"
    - name: Build wheel and show size
      run: |
        pip install build
        python -m build --wheel --outdir dist
        ls -lh dist/*.whl
    - name: Use as an external package
      run: |
        mkdir $HOME/test_external_dir
        cd $HOME/test_external_dir
        python -m venv venv
        source venv/bin/activate
        pip install $GITHUB_WORKSPACE
        python -c "from tinygrad.tensor import Tensor; print(Tensor([1,2,3,4,5]))"
        pip install mypy
        mypy -c "from tinygrad.tensor import Tensor; print(Tensor([1,2,3,4,5]))"
    - name: Run beautiful_mnist with tinygrad only
      run: |
        mkdir $GITHUB_WORKSPACE/test_dir
        cd $GITHUB_WORKSPACE/test_dir
        python -m venv venv
        source venv/bin/activate
        pip install $GITHUB_WORKSPACE
        cp $GITHUB_WORKSPACE/examples/beautiful_mnist.py .
        BS=2 STEPS=10 python beautiful_mnist.py
    - name: Test Docs Build
      run: python -m mkdocs build --strict
    - name: Test Docs
      run: |
        python docs/abstractions2.py
        python docs/abstractions3.py
    - name: Test Quickstart
      run: awk '/```python/{flag=1;next}/```/{flag=0}flag' docs/quickstart.md > quickstart.py &&  python quickstart.py
    - name: Test DEBUG
      run: DEBUG=100 python3 -c "from tinygrad import Tensor; N = 1024; a, b = Tensor.rand(N, N), Tensor.rand(N, N); c = (a.reshape(N, 1, N) * b.T.reshape(1, N, N)).sum(axis=2); print((c.numpy() - (a.numpy() @ b.numpy())).mean())"
    - name: Compile EfficientNet to C and test it
      run: |
        CPU=1 CPU_LLVM=0 python examples/compile_efficientnet.py > recognize.c
        clang -O2 recognize.c -lm -o recognize
        cat test/models/efficientnet/Chicken.jpg | ./recognize | grep cock

  torchbackend:
    name: Torch Backend Tests
    runs-on: ubuntu-latest
    timeout-minutes: 15
    env:
      IGNORE_OOB: 0
    steps:
    - name: Checkout Code
      uses: actions/checkout@v4
    - name: Setup Environment
      uses: ./.github/actions/setup-tinygrad
      with:
        key: torch-backend-pillow-torchvision-et-pt
        deps: testing_minimal
        pydeps: "pillow torchvision expecttest"
        llvm: 'true'
    - name: Install ninja
      run: |
        sudo apt update || true
        sudo apt install -y --no-install-recommends ninja-build
    - name: Lint with ruff
      run: |
        pip3 install --upgrade --force-reinstall ruff==0.11.0
        python3 -m ruff check extra/torch_backend/backend.py
    - name: Test one op
      run: FORWARD_ONLY=1 TINY_BACKEND=1 python3 test/test_ops.py TestOps.test_add
    - name: Test ResNet-18
      run: DEBUG=2 python3 extra/torch_backend/example.py
    - name: My (custom) tests
      run: python3 extra/torch_backend/test.py
    - name: Test one op in torch tests
      run: DEBUG=2 python3 extra/torch_backend/torch_tests.py TestTinyBackendPRIVATEUSE1.test_unary_log_tiny_float32
    - name: Test Ops with TINY_BACKEND
      run: CPU=1 CPU_LLVM=1 LLVMOPT=0 TINY_BACKEND=1 python3 -m pytest -n auto test/test_ops.py --durations=20
    - name: Test in-place operations on views
      run: TORCH_DEBUG=1 python3 extra/torch_backend/test_inplace.py
    - name: Test multi-gpu
      run: CPU=1 CPU_LLVM=1 GPUS=4 TORCH_DEBUG=1 python3 extra/torch_backend/test_multigpu.py

  torchbackendmore:
    name: Torch Backend Tests More
    runs-on: ubuntu-latest
    timeout-minutes: 15
    env:
      IGNORE_OOB: 0
    steps:
    - name: Checkout Code
      uses: actions/checkout@v4
    - name: Setup Environment
      uses: ./.github/actions/setup-tinygrad
      with:
        key: torch-backend-pillow-torchvision-et-pt
        deps: testing_minimal
        llvm: 'true'
    - name: Install ninja
      run: |
        sudo apt update || true
        sudo apt install -y --no-install-recommends ninja-build
    - name: Test beautiful_mnist in torch with TINY_BACKEND
      run: SPLIT_REDUCEOP=0 FUSE_ARANGE=1 CPU=1 CPU_LLVM=1 TARGET_EVAL_ACC_PCT=96.0 TINY_BACKEND=1 python3 examples/other_mnist/beautiful_mnist_torch.py
    - name: Test some torch tests (expect failure)
      run: python3 -m pytest extra/torch_backend/torch_tests.py -v --tb=no || true

  tc:
    name: Tensor Core tests
    runs-on: ubuntu-latest
    timeout-minutes: 10
    env:
      IGNORE_OOB: 0
    steps:
    - name: Checkout Code
      uses: actions/checkout@v4
    - name: Setup Environment
      uses: ./.github/actions/setup-tinygrad
      with:
        key: uops-minimal
        deps: testing_minimal
    - name: Test IMAGE=2 support
      run: |
        IMAGE=2 PYTHON=1 python3 test/test_ops.py TestOps.test_gemm
        IMAGE=2 PYTHON=1 python3 test/test_ops.py TestOps.test_simple_conv2d
    - name: Test emulated METAL tensor cores
      run: |
        DEBUG=2 EMULATE=METAL FORWARD_ONLY=1 PYTHON=1 python3 test/test_ops.py TestOps.test_big_gemm
        DEBUG=2 EMULATE=METAL FORWARD_ONLY=1 PYTHON=1 python3 test/opt/test_tensor_cores.py
    - name: Test emulated AMX tensor cores
      run: DEBUG=2 AMX=1 EMULATE=AMX FORWARD_ONLY=1 PYTHON=1 python3 test/test_ops.py TestOps.test_gemm
    - name: Test emulated AMD tensor cores
      run: |
        DEBUG=2 EMULATE=AMD FORWARD_ONLY=1 PYTHON=1 N=16 HALF=1 ACC_HALF=0 python3 ./extra/gemm/simple_matmul.py
        DEBUG=2 EMULATE=AMD FORWARD_ONLY=1 PYTHON=1 N=64 HALF=1 ACC_HALF=0 python3 ./extra/gemm/simple_matmul.py
        DEBUG=2 EMULATE=AMD FORWARD_ONLY=1 PYTHON=1 N=16 HALF=1 ACC_HALF=1 ATOL=1e-3 python3 ./extra/gemm/simple_matmul.py
        DEBUG=2 EMULATE=AMD FORWARD_ONLY=1 PYTHON=1 N=64 HALF=1 ACC_HALF=1 ATOL=1e-3 python3 ./extra/gemm/simple_matmul.py
        DEBUG=2 EMULATE=AMD FORWARD_ONLY=1 PYTHON=1 python3 test/opt/test_tensor_cores.py
    - name: Test emulated AMD MFMA tensor cores
      run: |
        DEBUG=2 EMULATE=AMD_MFMA FORWARD_ONLY=1 PYTHON=1 N=64 HALF=1 ACC_HALF=0 python3 ./extra/gemm/simple_matmul.py
        DEBUG=2 EMULATE=AMD_MFMA FORWARD_ONLY=1 PYTHON=1 python3 test/opt/test_tensor_cores.py
    - name: Test emulated AMD RDNA4 tensor cores
      run: |
        DEBUG=2 EMULATE=AMD_RDNA4 FORWARD_ONLY=1 PYTHON=1 N=16 HALF=1 ACC_HALF=0 python3 ./extra/gemm/simple_matmul.py
        DEBUG=2 EMULATE=AMD_RDNA4 FORWARD_ONLY=1 PYTHON=1 N=64 HALF=1 ACC_HALF=0 python3 ./extra/gemm/simple_matmul.py
        DEBUG=2 EMULATE=AMD_RDNA4 FORWARD_ONLY=1 PYTHON=1 N=16 HALF=1 ACC_HALF=1 ATOL=1e-3 python3 ./extra/gemm/simple_matmul.py
        DEBUG=2 EMULATE=AMD_RDNA4 FORWARD_ONLY=1 PYTHON=1 N=64 HALF=1 ACC_HALF=1 ATOL=1e-3 python3 ./extra/gemm/simple_matmul.py
        DEBUG=2 EMULATE=AMD_RDNA4 FORWARD_ONLY=1 PYTHON=1 python3 test/opt/test_tensor_cores.py
    - name: Test emulated CUDA tensor cores
      run: |
        DEBUG=2 EMULATE=CUDA FORWARD_ONLY=1 PYTHON=1 python3 test/test_ops.py TestOps.test_gemm_fp16
        DEBUG=2 EMULATE=CUDA ALLOW_TF32=1 FORWARD_ONLY=1 PYTHON=1 python3 test/test_ops.py TestOps.test_gemm
        DEBUG=2 EMULATE=CUDA_SM75 FORWARD_ONLY=1 PYTHON=1 python3 test/test_ops.py TestOps.test_gemm_fp16
        DEBUG=2 EMULATE=CUDA ALLOW_TF32=1 FORWARD_ONLY=1 PYTHON=1 python3 test/opt/test_tensor_cores.py
    - name: Test emulated INTEL OpenCL tensor cores
      run: DEBUG=2 EMULATE=INTEL FORWARD_ONLY=1 PYTHON=1 HALF=1 N=64 python3 ./extra/gemm/simple_matmul.py
    - name: Test emulated AMX tensor cores
      run: DEBUG=2 AMX=1 EMULATE=AMX FORWARD_ONLY=1 PYTHON=1 python3 test/opt/test_tensor_cores.py
    - name: Test device flop counts
      run: |
        DEBUG=2 EMULATE=METAL PYTHON=1 python3 ./test/test_uops_stats.py TestUOpsStatsMatmulHalf
        DEBUG=2 EMULATE=AMD PYTHON=1 python3 ./test/test_uops_stats.py TestUOpsStatsMatmulHalf
        DEBUG=2 EMULATE=CUDA PYTHON=1 python3 ./test/test_uops_stats.py TestUOpsStatsMatmulHalf
        DEBUG=2 EMULATE=INTEL PYTHON=1 python3 ./test/test_uops_stats.py TestUOpsStatsMatmulHalf
        DEBUG=2 AMX=1 EMULATE=AMX PYTHON=1 python3 ./test/test_uops_stats.py TestUOpsStats.test_simple_matmul

  bepython:
    name: Python Backend
    runs-on: ubuntu-latest
    timeout-minutes: 10
    env:
      IGNORE_OOB: 0
    steps:
    - name: Checkout Code
      uses: actions/checkout@v4
    - name: Setup Environment
      uses: ./.github/actions/setup-tinygrad
      with:
        key: be-minimal
        deps: testing_minimal
    - name: Test dtype with Python emulator
      run: DEBUG=1 PYTHON=1 python3 -m pytest -n=auto test/test_dtype.py test/test_dtype_alu.py
    - name: Test ops with Python emulator
      run: DEBUG=2 SKIP_SLOW_TEST=1 PYTHON=1 python3 -m pytest -n=auto test/test_ops.py --durations=20
    - name: Test uops with Python emulator
      run: PYTHON=1 python3 -m pytest test/test_uops.py --durations=20
    - name: Test symbolic with Python emulator
      run: PYTHON=1 python3 test/test_symbolic_ops.py
    - name: test_renderer_failures with Python emulator
      run: PYTHON=1 python3 -m pytest -rA test/test_renderer_failures.py::TestRendererFailures

  linter:
    name: Linters
    runs-on: ubuntu-latest
    timeout-minutes: 10

    # TODO: run the pre-commit hook to replace a lot of this
    steps:
    - name: Checkout Code
      uses: actions/checkout@v4
    - name: Setup Environment
      uses: ./.github/actions/setup-tinygrad
      with:
        key: linting-only
        python-version: '3.10'
        deps: linting
    - name: Lint bad-indentation and trailing-whitespace with pylint
      run: python -m pylint --disable=all -e W0311 -e C0303 --jobs=0 --indent-string='  ' --recursive=y .
    - name: Lint with ruff
      run: |
        pip3 install --upgrade --force-reinstall ruff==0.11.0
        python3 -m ruff check .
        python3 -m ruff check examples/mlperf/ --ignore E501
    - name: Lint tinygrad with pylint
      run: python -m pylint tinygrad/
    - name: Run mypy
      run: |
        python -m mypy --strict-equality --lineprecision-report .
        cat lineprecision.txt
    - name: Run TYPED=1
      run: TYPED=1 python -c "import tinygrad"

  unittest:
    name: Unit Tests
    runs-on: ubuntu-latest
    timeout-minutes: 15

    steps:
    - name: Checkout Code
      uses: actions/checkout@v4
    - name: Setup Environment
      uses: ./.github/actions/setup-tinygrad
      with:
        key: unittest-12
        pydeps: "pillow"
        deps: testing_unit
    - name: Test README
      run: awk '/```python/{flag=1;next}/```/{flag=0}flag' README.md > README.py &&  python README.py
    - name: Run unit tests
      run: python -m pytest -n=auto test/unit/ --durations=20
    - name: Run targetted tests on NULL backend
      run: NULL=1 python3 test/test_multitensor.py TestMultiTensor.test_data_parallel_resnet_train_step
    - name: Run SDXL on NULL backend
      run: MAX_BUFFER_SIZE=0 NULL=1 DEBUG=1 python3 examples/sdxl.py --seed 0 --noshow --timing --fakeweights
    # TODO: support fake weights
    #- name: Run LLaMA 7B on 4 fake devices
    #  run: NULL=1 python3 examples/llama.py --gen 1 --size 7B --shard 4 --prompt "Hello." --count 3 --temperature 0 --timing
    - name: Run GC tests
      run: python test/external/external_uop_gc.py
    - name: Run process replay tests
      uses: ./.github/actions/process-replay
    - name: Regen dataset on test_tiny
      run: |
        test/external/process_replay/reset.py
        CAPTURE_PROCESS_REPLAY=1 python test/test_tiny.py TestTiny.test_plus
        python extra/optimization/extract_dataset.py
        gzip -c /tmp/sops > extra/datasets/sops.gz
        #DEBUG=1 MIN_ASTS=1 python extra/optimization/get_action_space.py
    - name: Repo line count < 19000 lines
      run: MAX_LINE_COUNT=19000 python sz.py

  fuzzing:
    name: Fuzzing
    runs-on: ubuntu-latest
    timeout-minutes: 10
    steps:
    - name: Checkout Code
      uses: actions/checkout@v4
    - name: Setup Environment
      uses: ./.github/actions/setup-tinygrad
      with:
        key: fuzzing-unit
        deps: testing_unit
    - name: Fuzz Test symbolic
      run: python test/external/fuzz_symbolic.py
    - name: Fuzz Test fast idiv
      run: python test/external/fuzz_fast_idiv.py
    - name: Fuzz Test shapetracker
      run: |
        python test/external/fuzz_shapetracker.py
        python test/external/fuzz_shapetracker_math.py
    - name: Fuzz Test shape ops
      run: python test/external/fuzz_shape_ops.py

  testopenclimage:
    name: 'CL IMAGE Tests'
    runs-on: ubuntu-22.04
    timeout-minutes: 10
    env:
      IGNORE_OOB: 0
    steps:
      - name: Checkout Code
        uses: actions/checkout@v4
      - name: Setup Environment
        uses: ./.github/actions/setup-tinygrad
        with:
          key: gpu-image
          deps: testing_minimal
          opencl: 'true'
      - name: Test CL IMAGE=2 ops + training
        run: |
          CL=1 IMAGE=2 python -m pytest -n=auto test/test_ops.py --durations=20
          CL=1 IMAGE=2 python test/models/test_end2end.py TestEnd2End.test_linear_mnist
      - name: Run process replay tests
        uses: ./.github/actions/process-replay

  testgpumisc:
    name: 'CL Misc tests'
    runs-on: ubuntu-22.04
    timeout-minutes: 10
    env:
      IGNORE_OOB: 0
    steps:
      - name: Checkout Code
        uses: actions/checkout@v4
      - name: Setup Environment
        uses: ./.github/actions/setup-tinygrad
        with:
          key: gen-dataset
          deps: testing_minimal
          opencl: 'true'
      - name: Generate Dataset
        run: CL=1 extra/optimization/generate_dataset.sh
      - name: Run Kernel Count Test
        run: CL=1 python -m pytest -n=auto test/external/external_test_opt.py
      - name: Run fused optimizer tests
        run: CL=1 FUSE_OPTIM=1 python -m pytest -n=auto test/models/test_mnist.py
      - name: Upload artifact
        uses: actions/upload-artifact@v4
        with:
          name: sops.gz
          path: /tmp/sops.gz

  testopenpilot:
    name: 'openpilot Compile Tests'
    runs-on: ubuntu-22.04
    timeout-minutes: 15
    env:
      IGNORE_OOB: 0
    steps:
      - name: Checkout Code
        uses: actions/checkout@v4
      - name: Setup Environment
        uses: ./.github/actions/setup-tinygrad
        with:
          key: openpilot-compile
          deps: testing
          opencl: 'true'
          llvm: 'true'
      - name: Test openpilot model kernel count and gate usage
        run: |
          ALLOWED_KERNEL_COUNT=208 ALLOWED_READ_IMAGE=2175 ALLOWED_GATED_READ_IMAGE=16 FLOAT16=0 CL=1 IMAGE=2 python examples/openpilot/compile3.py https://github.com/commaai/openpilot/raw/v0.9.4/selfdrive/modeld/models/supercombo.onnx
      - name: Test openpilot alt model correctness (float32)
        run: FLOAT16=0 DEBUGCL=1 CL=1 IMAGE=2 python examples/openpilot/compile3.py https://github.com/commaai/openpilot/raw/3799fe46b3a629e491d4b8498b8ae83e4c88c304/selfdrive/modeld/models/supercombo.onnx
      - name: Test openpilot fastvits model correctness (float32)
        run: FLOAT16=0 DEBUGCL=1 CL=1 IMAGE=2 python examples/openpilot/compile3.py https://github.com/commaai/openpilot/raw/9118973ed03c1ae1d40cf69a29507ec2cc78efd7/selfdrive/modeld/models/supercombo.onnx
      # - name: Test openpilot simple_plan vision model correctness (float32)
      #   run: FLOAT16=0 DEBUGCL=1 CL=1 IMAGE=2 python examples/openpilot/compile3.py https://gitlab.com/commaai/openpilot-lfs.git/gitlab-lfs/objects/35ff4f4577002f2685e50c8346addae33fe8da27a41dd4d6a0f14d1f4b1af81b
      - name: Test openpilot LLVM compile
        run: CPU=1 CPU_LLVM=1 LLVMOPT=1 JIT=2 BEAM=0 IMAGE=0 python examples/openpilot/compile3.py https://github.com/commaai/openpilot/raw/9118973ed03c1ae1d40cf69a29507ec2cc78efd7/selfdrive/modeld/models/supercombo.onnx
      - name: Test openpilot compile4
        run: NOLOCALS=1 CL=1 IMAGE=2 FLOAT16=1 DEBUG=2 python3 examples/openpilot/compile4.py
      - name: Run process replay tests
        uses: ./.github/actions/process-replay

  testonnxcpu:
    name: 'ONNX (CPU) Tests'
    runs-on: ubuntu-22.04
    timeout-minutes: 20
    env:
      IGNORE_OOB: 0

    steps:
      - name: Checkout Code
        uses: actions/checkout@v4
      - name: Setup Environment
        uses: ./.github/actions/setup-tinygrad
        with:
          key: onnxoptc
          deps: testing
          python-version: '3.11'
          llvm: 'true'
      - name: Test ONNX (CPU)
        run: CPU=1 CPU_LLVM=0 python -m pytest -n=auto test/external/external_test_onnx_backend.py --durations=20
      - name: Test ONNX (LLVM)
        run: CPU=1 CPU_LLVM=1 python -m pytest -n=auto test/external/external_test_onnx_backend.py --durations=20
      - name: Test ONNX Runner (CPU)
        run: CPU=1 CPU_LLVM=0 python3 test/external/external_test_onnx_runner.py
      - name: Test Additional ONNX Ops (CPU)
        run: CPU=1 CPU_LLVM=0 python3 test/external/external_test_onnx_ops.py
      - name: Test Quantize ONNX
        run: CPU=1 CPU_LLVM=0 python3 test/test_quantize_onnx.py
      - name: Run process replay tests
        uses: ./.github/actions/process-replay

  testopencl:
    name: 'ONNX (GPU)+Optimization Tests'
    runs-on: ubuntu-22.04
    timeout-minutes: 20
    env:
      IGNORE_OOB: 0

    steps:
      - name: Checkout Code
        uses: actions/checkout@v4
      - name: Setup Environment
        uses: ./.github/actions/setup-tinygrad
        with:
          key: onnxoptl
          deps: testing
          pydeps: "tensorflow==2.15.1 tensorflow_addons"
          python-version: '3.11'
          opencl: 'true'
      - name: Test ONNX (CL)
        run: CL=1 python -m pytest -n=auto test/external/external_test_onnx_backend.py --durations=20
      #- name: Test Optimization Helpers
      #  run: DEBUG=1 python3 extra/optimization/test_helpers.py
      #- name: Test Action Space
      #  run: DEBUG=1 CL=1 python3 extra/optimization/get_action_space.py
      - name: Test Beam Search
        run: CL=1 IGNORE_BEAM_CACHE=1 python3 -m pytest extra/optimization/test_beam_search.py
      - name: Test MLPerf stuff
        run: CL=1 python -m pytest -n=auto test/external/external_test_optim.py test/external/external_test_losses.py test/external/external_test_metrics.py test/external/external_test_datasets.py --durations=20
      - name: Test llama 3 training
        run: MAX_BUFFER_SIZE=0 DEV=NULL SAMPLES=300 BS=8 SEQLEN=512 GRADIENT_ACC_STEPS=8 FAKEDATA=1 DEFAULT_FLOAT=bfloat16 OPTIM_DTYPE=bfloat16 LLAMA3_SIZE=1B MODEL=llama3 python3 examples/mlperf/model_train.py
      - name: Run process replay tests
        uses: ./.github/actions/process-replay

  testllm:
    name: Test LLM
    runs-on: ubuntu-24.04
    timeout-minutes: 15
    steps:
      - name: Checkout Code
        uses: actions/checkout@v4
      - name: Setup Environment
        uses: ./.github/actions/setup-tinygrad
        with:
          key: apps_llm
      - name: Test 1B LLM
        run: echo "What's a male chicken called? Answer with only one word." | MAX_BUFFER_SIZE=0 python3 -m tinygrad.apps.llm | grep -i rooster

  testmodels:
    name: Models (llvm+cpu+gpu)
    runs-on: ubuntu-22.04
    timeout-minutes: 15
    env:
      IGNORE_OOB: 0
    steps:
      - name: Checkout Code
        uses: actions/checkout@v4
      - name: Setup Environment
        uses: ./.github/actions/setup-tinygrad
        with:
          key: models
          deps: testing
          opencl: 'true'
          llvm: 'true'
      - name: Test models (llvm)
        run: CPU=1 CPU_LLVM=1 python -m pytest -n=auto test/models --durations=20
      - name: Test models (opencl)
        run: CL=1 python -m pytest -n=auto test/models --durations=20
      - name: Test models (cpu)
        run: CPU=1 CPU_LLVM=0 python -m pytest -n=auto test/models --durations=20
      - name: Run process replay tests
        uses: ./.github/actions/process-replay

  testrangeify:
    name: Linux (rangeify)
    runs-on: ubuntu-24.04
    timeout-minutes: 15
    steps:
    - name: Checkout Code
      uses: actions/checkout@v4
    - name: Setup Environment
      uses: ./.github/actions/setup-tinygrad
      with:
        key: rangeify-minimal-llvm
        deps: testing_minimal
        llvm: "true"
    - name: Test CPU=1 RANGEIFY=1
      # TODO: add more passing tests here
      # test_symbolic_arange_sym_step is passing now
      # test_threefry_doesnt_use_long is because there's a contig after the long now
      run: |
        CPU=1 CPU_LLVM=0 RANGEIFY=1 python3 -m pytest -n auto --durations 20 \
          -k "not test_symbolic_arange_sym_step and not test_threefry_doesnt_use_long" \
          test/test_tiny.py test/test_rangeify.py test/test_ops.py test/test_tensor_variable.py \
          test/test_outerworld_range.py test/test_sample.py test/test_randomness.py
    - name: Test CPU=1 RANGEIFY=2
      run: CPU=1 CPU_LLVM=0 RANGEIFY=2 python3 -m pytest -n auto test/test_tiny.py test/test_rangeify.py test/test_ops.py --durations 20
    # slow (and still wrong on beautiful_mnist)
    #- name: Test LLVM=1 RANGEIFY=1 (slow tests)
    #  run: CPU=1 CPU_LLVM=1 RANGEIFY=1 python3 -m pytest -n auto test/models/test_mnist.py --durations 20

  testdevectorize:
    name: Linux (devectorize)
    runs-on: ubuntu-24.04
    timeout-minutes: 15
    env:
      IGNORE_OOB: 0
    steps:
    - name: Checkout Code
      uses: actions/checkout@v4
    - name: Setup Environment
      uses: ./.github/actions/setup-tinygrad
      with:
        key: devectorize-minimal
        deps: testing_minimal
        pydeps: "pillow"
        llvm: "true"
    - name: Test LLVM=1 DEVECTORIZE=0
      run: CPU=1 CPU_LLVM=1 DEVECTORIZE=0 python3 -m pytest -n auto test/test_tiny.py test/test_ops.py -k "not test_avg_pool3d_failure"
    - name: Test LLVM=1 DEVECTORIZE=0 for model
      run: CPU=1 CPU_LLVM=1 DEVECTORIZE=0 python3 test/models/test_efficientnet.py
    - name: Test CPU=1 DEVECTORIZE=0
      run: CPU=1 CPU_LLVM=0 DEVECTORIZE=0 FUSE_ARANGE=0 python3 -m pytest -n auto test/test_tiny.py test/test_ops.py -k "not test_avg_pool3d_failure"
    - name: Test X86=1 DEVECTORIZE=0
      run: CPU=1 CPU_X86=1 DEVECTORIZE=0 python3 -m pytest -n auto test/test_tiny.py test/test_ops.py -k "not test_avg_pool3d_failure"

  testdsp:
    name: Linux (DSP)
    runs-on: ubuntu-24.04
    timeout-minutes: 15
    env:
      IGNORE_OOB: 0
    steps:
    - name: Checkout Code
      uses: actions/checkout@v4
    - name: Setup Environment
      uses: ./.github/actions/setup-tinygrad
      with:
        key: dsp-minimal
        deps: testing_minimal
        pydeps: "onnx==1.18.0 onnxruntime pillow"
        llvm: "true"
    - name: Set up Docker Buildx
      uses: docker/setup-buildx-action@v3
    - name: Build QEMU Docker with cache
      uses: docker/build-push-action@v4
      with:
        file: extra/dsp/Dockerfile
        push: false
        load: true
        tags: qemu-hexagon:latest
        cache-from: type=gha
        cache-to: type=gha,mode=min
    - name: Set MOCKDSP env
      run: printf "MOCKDSP=1" >> $GITHUB_ENV
    - name: Run test_tiny on DSP
      run: DEBUG=2 DSP=1 python test/test_tiny.py
    - name: Test transcendentals
      run: CC=clang-20 DEBUG=2 DSP=1 python test/test_transcendental.py TestTranscendentalVectorized
    - name: Test quantize onnx
      run: DEBUG=2 DSP=1 python3 test/test_quantize_onnx.py

  testwebgpu:
    name: Linux (WebGPU)
    runs-on: ubuntu-22.04
    timeout-minutes: 20
    steps:
    - name: Checkout Code
      uses: actions/checkout@v4
    - name: Setup Environment
      uses: ./.github/actions/setup-tinygrad
      with:
        key: webgpu-minimal
        deps: testing_minimal
        python-version: '3.11'
        webgpu: 'true'
    - name: Check Device.DEFAULT (WEBGPU) and print some source
      run: |
        WEBGPU=1 python -c "from tinygrad import Device; assert Device.DEFAULT == 'WEBGPU', Device.DEFAULT"
        WEBGPU=1 DEBUG=4 FORWARD_ONLY=1 python3 test/test_ops.py TestOps.test_add
    - name: Run selected webgpu tests
      run: |
          WEBGPU=1 WEBGPU_BACKEND="WGPUBackendType_Vulkan" python3 -m pytest -n=auto test/ --ignore=test/models --ignore=test/unit \
          --ignore=test/test_copy_speed.py --ignore=test/test_rearrange_einops.py \
          --ignore=test/test_fuzz_shape_ops.py --durations=20
    - name: Run process replay tests
      uses: ./.github/actions/process-replay

  testamd:
    strategy:
      fail-fast: false
      matrix:
        backend: [amd, amdllvm]

    name: Linux (${{ matrix.backend }})
    runs-on: ubuntu-22.04
    timeout-minutes: 20
    env:
      IGNORE_OOB: 0
      AMD: 1
      MOCKGPU: 1
      FORWARD_ONLY: 1
      AMD_LLVM: ${{ matrix.backend == 'amdllvm' && '1' || matrix.backend != 'amdllvm' && '0' }}
    steps:
      - name: Checkout Code
        uses: actions/checkout@v4
      - name: Setup Environment
        uses: ./.github/actions/setup-tinygrad
        with:
          key: ${{ matrix.backend }}-minimal
          deps: testing_minimal
          amd: 'true'
          llvm: ${{ matrix.backend == 'amdllvm' && 'true' }}
      - name: Check Device.DEFAULT and print some source
        run: |
          python3 -c "from tinygrad import Device; assert Device.DEFAULT in ['AMD'], Device.DEFAULT"
          DEBUG=5 FORWARD_ONLY=1 python3 test/test_ops.py TestOps.test_add
      - name: Run LLVM test
        if: matrix.backend=='amdllvm'
        run: python test/device/test_amd_llvm.py
      - name: Run pytest (amd)
        run: python -m pytest -n=auto test/test_ops.py test/test_dtype.py test/test_dtype_alu.py test/test_linearizer.py test/test_randomness.py test/test_jit.py test/test_graph.py test/test_multitensor.py test/device/test_hcq.py --durations=20
      - name: Run pytest (amd)
        run: python -m pytest test/external/external_test_am.py --durations=20
      - name: Run TRANSCENDENTAL math
        run: TRANSCENDENTAL=2 python -m pytest -n=auto test/test_ops.py::TestOps::test_sin test/test_ops.py::TestOps::test_cos test/test_ops.py::TestOps::test_tan test/test_ops.py::TestOps::test_exp test/test_ops.py::TestOps::test_log --durations=20
      - name: Run TestOps.test_add with SQTT
        run: |
          PROFILE=1 SQTT=1 DEBUG=5 python3 test/test_ops.py TestOps.test_add
          extra/sqtt/rgptool.py create "/tmp/profile.pkl.$USER" -o /tmp/gpu0.rgp
      - name: Run process replay tests
        uses: ./.github/actions/process-replay

  testnvidia:
    strategy:
      fail-fast: false
      matrix:
        backend: [ptx, nv]

    name: Linux (${{ matrix.backend }})
    runs-on: ubuntu-22.04
    timeout-minutes: 20
    env:
      MOCKGPU: 1
      FORWARD_ONLY: 1
    steps:
      - name: Checkout Code
        uses: actions/checkout@v4
      - name: Setup Environment
        uses: ./.github/actions/setup-tinygrad
        with:
          key: ${{ matrix.backend }}-minimal
          deps: testing_minimal
          cuda: 'true'
          ocelot: 'true'
      - name: Set env
        run: printf "${{ matrix.backend == 'PTX' && 'CUDA=1\nCUDA_PTX=1' || matrix.backend == 'nv' && 'NV=1\nSKIP_SLOW_TEST=1' }}" >> $GITHUB_ENV
      - name: Check Device.DEFAULT and print some source
        run: |
          python3 -c "from tinygrad import Device; assert Device.DEFAULT in ['CUDA','NV'], Device.DEFAULT"
          DEBUG=5 FORWARD_ONLY=1 python3 test/test_ops.py TestOps.test_add
      - name: Run pytest (cuda)
        # skip multitensor because it's slow
        run: python -m pytest -n=auto test/ --ignore=test/models --ignore=test/unit --ignore test/test_gc.py --ignore test/test_multitensor.py --durations=20
      - name: Run process replay tests
        uses: ./.github/actions/process-replay

  tests:
    strategy:
      fail-fast: false
      matrix:
<<<<<<< HEAD
        backend: [llvm, cpu, x86, gpu]
=======
        backend: [llvm, cpu, opencl]
>>>>>>> 0e266f37

    name: Linux (${{ matrix.backend }})
    runs-on: ubuntu-22.04
    timeout-minutes: 20
    env:
      IGNORE_OOB: 0

    steps:
      - name: Checkout Code
        uses: actions/checkout@v4
      - name: Setup Environment
        uses: ./.github/actions/setup-tinygrad
        with:
          key: ${{ matrix.backend }}-minimal
          deps: testing_minimal
          opencl: ${{ matrix.backend == 'opencl' && 'true' }}
          llvm: ${{ matrix.backend == 'llvm' && 'true' }}
      - name: Set env
<<<<<<< HEAD
        run: printf "${{ matrix.backend == 'llvm' && 'CPU=1\nCPU_LLVM=1' || matrix.backend == 'cpu' && 'CPU=1\nCPU_LLVM=0\nCPU_COUNT=2' || matrix.backend == 'x86' && 'CPU=1\nCPU_X86=1' || matrix.backend == 'gpu' && 'GPU=1' }}" >> $GITHUB_ENV
=======
        run: printf "${{ matrix.backend == 'llvm' && 'CPU=1\nCPU_LLVM=1' || matrix.backend == 'cpu' && 'CPU=1\nCPU_LLVM=0\nCPU_COUNT=2' || matrix.backend == 'opencl' && 'CL=1' }}" >> $GITHUB_ENV
>>>>>>> 0e266f37
      - name: Check Device.DEFAULT and print some source
        run: |
          python3 -c "from tinygrad import Device; assert Device.DEFAULT in ['CPU','CL'], Device.DEFAULT"
          DEBUG=5 FORWARD_ONLY=1 python3 test/test_ops.py TestOps.test_add
      - name: What
        run: DEBUG=2 python3 test/test_tensor.py TestTinygrad.test_tensor_mixed_list_tuple
      - name: Run pytest (${{ matrix.backend }})
        run: python -m pytest -n=auto test/ --ignore=test/models --ignore=test/unit --durations=20
      - name: Run TRANSCENDENTAL math
        run: TRANSCENDENTAL=2 python -m pytest -n=auto test/test_ops.py::TestOps::test_sin test/test_ops.py::TestOps::test_cos test/test_ops.py::TestOps::test_tan test/test_ops.py::TestOps::test_exp test/test_ops.py::TestOps::test_log --durations=20
      - name: Run process replay tests
        uses: ./.github/actions/process-replay

  amdremote:
    name: Linux (remote)
    runs-on: ubuntu-22.04
    timeout-minutes: 20
    env:
      REMOTE: 1
    steps:
      - name: Checkout Code
        uses: actions/checkout@v4
      - name: Setup Environment
        uses: ./.github/actions/setup-tinygrad
        with:
          key: linux-remote
          deps: testing_minimal
          amd: 'true'
          llvm: 'true'
          opencl: 'true'
      - name: Start remote server
        run: |
          start_server() {
            systemd-run --user \
              --unit="$1" \
              --setenv=REMOTEDEV="$2" \
              --setenv=MOCKGPU=1 \
              --setenv=PYTHONPATH=. \
              --setenv=PORT="$3" \
              --working-directory="$(pwd)" \
              python tinygrad/runtime/ops_remote.py
          }

          start_server "remote-server-amd-1" "AMD" 6667
          start_server "remote-server-amd-2" "AMD" 6668
          start_server "remote-server-gpu" "CL" 7667
          start_server "remote-server-cpu" "CPU" 8667
      - name: Check Device.DEFAULT and print some source
        env:
          HOST: 127.0.0.1:6667*6,127.0.0.1:6668*6
        run: |
          python -c "from tinygrad import Device; assert Device.DEFAULT == 'REMOTE', Device.DEFAULT"
          python -c "from tinygrad import Device; assert Device.default.properties.real_device == 'AMD', Device.default.properties.real_device"
          DEBUG=4 python3 test/test_tiny.py TestTiny.test_plus
      - name: Run REMOTE=1 Test (AMD)
        env:
          HOST: 127.0.0.1:6667*6,127.0.0.1:6668*6
        run: |
          python3 -m pytest test/test_tiny.py test/test_jit.py test/test_subbuffer.py test/test_graph.py test/test_multitensor.py test/test_remote.py test/test_tensor_variable.py --durations 20
      - name: Run REMOTE=1 Test (CL)
        env:
          HOST: 127.0.0.1:7667*6
        run: |
          python3 -m pytest test/test_tiny.py test/test_image_dtype.py test/test_jit.py --durations 20
          IMAGE=2 python3 -m pytest test/test_tiny.py test/test_image_dtype.py
      - name: Run REMOTE=1 Test (CPU)
        env:
          HOST: 127.0.0.1:8667*6
        run: |
          python3 -m pytest test/test_tiny.py test/test_jit.py test/test_multitensor.py --durations 20
      - name: Show remote server logs
        if: always()
        run: |
          journalctl --user -u remote-server-amd-1 --no-pager
          journalctl --user -u remote-server-amd-2 --no-pager
          journalctl --user -u remote-server-gpu --no-pager
          journalctl --user -u remote-server-cpu --no-pager

# ****** OSX Tests ******

  testmetal2:
    name: MacOS (unit)
    runs-on: macos-14
    timeout-minutes: 20
    env:
      IGNORE_OOB: 0

    steps:
    - name: Checkout Code
      uses: actions/checkout@v4
    - name: Setup Environment
      uses: ./.github/actions/setup-tinygrad
      with:
        key: metal2
        deps: testing
        python-version: '3.11'
        amd: 'true'
        cuda: 'true'
        ocelot: 'true'
        llvm: 'true'
    - name: Run real world test
      run: METAL=1 python -m pytest -n=auto test/models/test_real_world.py --durations=20
    - name: Test models (Metal)
      run: METAL=1 python -m pytest -n=auto test/models -v --durations=20
    - name: Run ONNX
      run: METAL=1 python -m pytest -n=auto test/external/external_test_onnx_backend.py --durations=20
    - name: Test tensor core ops (fake)
      run: TC=2 METAL=1 DEBUG=3 python test/test_ops.py TestOps.test_gemm
    - name: Test tensor core ops (real)
      run: METAL=1 DEBUG=3 python test/test_ops.py TestOps.test_big_gemm
    - name: Test LLaMA compile speed
      run: METAL=1 python test/external/external_test_speed_llama.py
    - name: Test Beam Search
      run: METAL=1 IGNORE_BEAM_CACHE=1 python3 -m pytest extra/optimization/test_beam_search.py
    #- name: Fuzz Test linearizer
    #  run: METAL=1 DEPTH=4 FUZZ_N=50 FUZZ_MAX_SIZE=1000000 python test/external/fuzz_linearizer.py
    - name: Run TRANSCENDENTAL math
      run: TRANSCENDENTAL=2 python -m pytest -n=auto test/test_ops.py::TestOps::test_sin test/test_ops.py::TestOps::test_cos test/test_ops.py::TestOps::test_tan test/test_ops.py::TestOps::test_exp test/test_ops.py::TestOps::test_log --durations=20
    - name: Run pytest (amd)
      env:
        MOCKGPU: 1
        AMD: 1
        FORWARD_ONLY: 1
      run: |
        python3 -m pytest -n=auto test/device/test_hcq.py test/test_tiny.py --durations=20
    - name: Run pytest (amd with llvm backend)
      env:
        MOCKGPU: 1
        AMD: 1
        FORWARD_ONLY: 1
      run: |
        python -m pytest -n=auto test/device/test_hcq.py test/test_tiny.py test/device/test_amd_llvm.py --durations=20
    - name: Run pytest (ptx)
      env:
        MOCKGPU: 1
        PTX: 1
        NV: 1
        FORWARD_ONLY: 1
      run: |
        python3 -m pytest -n=auto test/device/test_hcq.py test/test_tiny.py --durations=20
    - name: Run process replay tests
      uses: ./.github/actions/process-replay

  osxwebgpu:
    name: MacOS (WebGPU)
    runs-on: macos-14
    timeout-minutes: 10
    steps:
    - name: Checkout Code
      uses: actions/checkout@v4
    - name: Setup Environment
      uses: ./.github/actions/setup-tinygrad
      with:
        key: osx-webgpu
        deps: testing
        webgpu: 'true'
    - name: Test infinity math in WGSL
      run: WEBGPU=1 python -m pytest -n=auto test/test_renderer_failures.py::TestWGSLFailures::test_multiply_infinity --durations=20
    - name: Build WEBGPU Efficientnet
      run: WEBGPU=1 WEBGPU_BACKEND="WGPUBackendType_Metal" python3 -m examples.compile_efficientnet
    - name: Clean npm cache
      run: npm cache clean --force
    - name: Install Puppeteer
      run: npm install puppeteer
    # this is also flaky
    #- name: Run WEBGPU Efficientnet
    #  run: node test/web/test_webgpu.js
    # this is flaky
    #- name: Run VIZ tests as external package
    #  run: |
    #    mkdir $GITHUB_WORKSPACE/test_dir
    #    cd $GITHUB_WORKSPACE/test_dir
    #    python -m venv venv
    #    source venv/bin/activate
    #    pip install $GITHUB_WORKSPACE
    #    cp $GITHUB_WORKSPACE/test/web/test_viz.js .
    #    node test_viz.js
    - name: Test ONNX Runner (WEBGPU)
      run: WEBGPU=1 python3 test/external/external_test_onnx_runner.py

  osxremote:
   name: MacOS (remote metal)
   runs-on: macos-15
   timeout-minutes: 10
   env:
     REMOTE: 1
     REMOTEDEV: METAL
   steps:
     - name: Checkout Code
       uses: actions/checkout@v4
     - name: Setup Environment
       uses: ./.github/actions/setup-tinygrad
       with:
         key: macos-remote
         deps: testing_minimal
     - name: Check Device.DEFAULT and print some source
       run: |
         python -c "from tinygrad import Device; assert Device.DEFAULT == 'REMOTE', Device.DEFAULT"
         python -c "from tinygrad import Device; assert Device.default.properties.real_device == 'METAL', Device.default.properties.real_device"
         DEBUG=4 python3 test/test_tiny.py TestTiny.test_plus
     - name: Run REMOTE=1 Test
       run: |
         python3 -m pytest test/test_tiny.py test/test_jit.py test/test_subbuffer.py test/test_graph.py test/test_multitensor.py test/test_tensor_variable.py

  osxtests:
    strategy:
      fail-fast: false
      matrix:
        backend: [metal, llvm, cpu]
    name: MacOS (${{ matrix.backend }})
    runs-on: macos-15
    timeout-minutes: 20
    env:
      IGNORE_OOB: 0
    steps:
      - name: Checkout Code
        uses: actions/checkout@v4
      - name: Setup Environment
        uses: ./.github/actions/setup-tinygrad
        with:
          key: macos-${{ matrix.backend }}-minimal
          deps: testing_minimal
          pydeps: "capstone"
          llvm: ${{ matrix.backend == 'llvm' && 'true' }}
      - name: Set env
        run: printf "${{ matrix.backend == 'llvm' && 'CPU=1\nCPU_LLVM=1' || matrix.backend == 'cpu' && 'CPU=1\nCPU_LLVM=0\nCPU_COUNT=2' || matrix.backend == 'metal' && 'METAL=1'}}" >> $GITHUB_ENV
      - name: Check Device.DEFAULT and print some source
        run: |
          python -c "from tinygrad import Device; assert Device.DEFAULT == {'LLVM':'CPU'}.get(x:='${{ matrix.backend }}'.upper(), x), Device.DEFAULT"
          DEBUG=4 python3 test/test_tiny.py TestTiny.test_plus
      - name: Run pytest (${{ matrix.backend }})
        run: python3 -m pytest -n=auto test/ --ignore=test/models --ignore=test/unit --durations=20
      - name: Run process replay tests
        uses: ./.github/actions/process-replay
      - name: Run macOS-specific unit test
        if: matrix.backend == 'cpu'
        run: python3 -m pytest test/unit/test_disk_tensor.py::TestDiskTensor::test_copy_to_cpu_not_truncated

# ****** Windows Tests ******

  wintests:
    strategy:
      fail-fast: false
      matrix:
        backend: [llvm, cpu, x86, webgpu]

    name: Windows (${{ matrix.backend }})
    runs-on: windows-latest
    timeout-minutes: 15
    env:
      IGNORE_OOB: 0
    steps:
      - name: Checkout Code
        uses: actions/checkout@v4
      - name: Setup Environment
        uses: ./.github/actions/setup-tinygrad
        with:
          key: windows-${{ matrix.backend }}-minimal
          deps: testing_unit
          pydeps: ${{ matrix.backend == 'webgpu' && 'dawn-python' || '' }}
      - name: Set env
        shell: bash
        run:  printf "${{ matrix.backend == 'llvm' && 'CPU=1\nCPU_LLVM=1' || matrix.backend == 'cpu' && 'CPU=1\nCPU_LLVM=0\nCPU_COUNT=2' || matrix.backend == 'x86' && 'CPU=1\nCPU_X86=1' || matrix.backend == 'webgpu' && 'WEBGPU=1'}}" >> $GITHUB_ENV
      - name: Run unit tests
        if: matrix.backend=='llvm'
        # test_newton_schulz hits RecursionError
        run: python -m pytest -n=auto test/unit/ --ignore=test/unit/test_disk_tensor.py --ignore=test/unit/test_elf.py --ignore=test/unit/test_tar.py --ignore=test/unit/test_linalg.py --durations=20
      - name: Run pytest (${{ matrix.backend }})
        shell: bash
        run: |
          python -c "from tinygrad import Device; assert Device.DEFAULT == {'LLVM':'CPU', 'X86':'CPU'}.get(x:='${{ matrix.backend }}'.upper(), x), Device.DEFAULT"
          python -m pytest -n=auto test/test_tiny.py test/test_ops.py --durations=20<|MERGE_RESOLUTION|>--- conflicted
+++ resolved
@@ -711,11 +711,7 @@
     strategy:
       fail-fast: false
       matrix:
-<<<<<<< HEAD
-        backend: [llvm, cpu, x86, gpu]
-=======
-        backend: [llvm, cpu, opencl]
->>>>>>> 0e266f37
+        backend: [llvm, cpu, x86, opencl]
 
     name: Linux (${{ matrix.backend }})
     runs-on: ubuntu-22.04
@@ -734,11 +730,7 @@
           opencl: ${{ matrix.backend == 'opencl' && 'true' }}
           llvm: ${{ matrix.backend == 'llvm' && 'true' }}
       - name: Set env
-<<<<<<< HEAD
-        run: printf "${{ matrix.backend == 'llvm' && 'CPU=1\nCPU_LLVM=1' || matrix.backend == 'cpu' && 'CPU=1\nCPU_LLVM=0\nCPU_COUNT=2' || matrix.backend == 'x86' && 'CPU=1\nCPU_X86=1' || matrix.backend == 'gpu' && 'GPU=1' }}" >> $GITHUB_ENV
-=======
-        run: printf "${{ matrix.backend == 'llvm' && 'CPU=1\nCPU_LLVM=1' || matrix.backend == 'cpu' && 'CPU=1\nCPU_LLVM=0\nCPU_COUNT=2' || matrix.backend == 'opencl' && 'CL=1' }}" >> $GITHUB_ENV
->>>>>>> 0e266f37
+        run: printf "${{ matrix.backend == 'llvm' && 'CPU=1\nCPU_LLVM=1' || matrix.backend == 'cpu' && 'CPU=1\nCPU_LLVM=0\nCPU_COUNT=2' || matrix.backend == 'x86' && 'CPU=1\nCPU_X86=1' || matrix.backend == 'opencl' && 'CL=1' }}" >> $GITHUB_ENV
       - name: Check Device.DEFAULT and print some source
         run: |
           python3 -c "from tinygrad import Device; assert Device.DEFAULT in ['CPU','CL'], Device.DEFAULT"
