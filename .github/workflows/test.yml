name: Unit Tests

on:
  push:
  pull_request:
  workflow_dispatch:

jobs:
  linter:
    name: Linters
    runs-on: ubuntu-latest
    timeout-minutes: 20

    steps:
    - name: Checkout Code
      uses: actions/checkout@v3
    - name: Set up Python 3.8
      uses: actions/setup-python@v4
      with:
        python-version: 3.8
    - name: Cache python packages
      uses: actions/cache@v3
      with:
        path: ${{ env.Python3_ROOT_DIR }}/lib/python3.8/site-packages
        key: linting-packages-${{ hashFiles('*/setup.py') }}-3.8
    - name: Install dependencies
      run: pip install -e '.[linting,testing]' --extra-index-url https://download.pytorch.org/whl/cpu
    - name: Repo line count
      run: python sz.py
    - name: Lint with pylint
      run: python -m pylint --disable=all -e W0311 -e C0303 --jobs=0 --indent-string='  ' **/*.py
    - name: Lint with flake8
      run: python -m flake8 . --statistics -j4
    - name: Lint with ruff
      run: ruff .
    - name: Lint tinygrad with pylint
      run: python -m pylint tinygrad/
    - name: Run mypy
      run: python -m mypy
    - name: Install SLOCCount
      run: sudo apt install sloccount
    - name: Check <5000 lines
      run: sloccount tinygrad test examples extra; if [ $(sloccount tinygrad | sed -n 's/.*Total Physical Source Lines of Code (SLOC)[ ]*= \([^ ]*\).*/\1/p' | tr -d ',') -gt 5000 ]; then exit 1; fi

  testcpuimagenet:
    name: CPU and ImageNet to C Tests
    runs-on: ubuntu-latest
    timeout-minutes: 20

    steps:
    - name: Checkout Code
      uses: actions/checkout@v3
    - name: Set up Python 3.8
      uses: actions/setup-python@v4
      with:
        python-version: 3.8
    - name: Cache python packages
      uses: actions/cache@v3
      with:
        path: ${{ env.Python3_ROOT_DIR }}/lib/python3.8/site-packages
        key: testing-packages-${{ hashFiles('*/setup.py') }}
    - name: Install Dependencies
      run: pip install -e '.[testing]' --extra-index-url https://download.pytorch.org/whl/cpu
    - name: Test Docs
      run: python docs/abstractions.py
    - name: Test Quickstart
      run: awk '/```python/{flag=1;next}/```/{flag=0}flag' docs/quickstart.md > quickstart.py &&  PYTHONPATH=. python quickstart.py
    - name: Run Pytest
      run: python -m pytest -n=auto test/ -k "not (test_efficientnet and models/test_train.py)"
    - name: Fuzz Test symbolic
      run: python test/external/fuzz_symbolic.py
    - name: Fuzz Test shapetracker
      run: PYTHONPATH="." python test/external/fuzz_shapetracker.py
    - name: Compile EfficientNet to C
      run: PYTHONPATH="." CLANG=1 python examples/compile_efficientnet.py > recognize.c
    - name: Compile C to native
      run: clang -O2 recognize.c -lm -o recognize
    - name: Test EfficientNet
      run: curl https://media.istockphoto.com/photos/hen-picture-id831791190 | ./recognize | grep hen

  testtorch:
    name: Torch Tests
    runs-on: ubuntu-latest
    timeout-minutes: 20

    steps:
    - name: Checkout Code
      uses: actions/checkout@v3
    - name: Set up Python 3.11
      uses: actions/setup-python@v4
      with:
        python-version: 3.11
    - name: Cache python packages
      uses: actions/cache@v3
      with:
        path: ${{ env.Python3_ROOT_DIR }}/lib/python3.11/site-packages
        key: testing-packages-${{ hashFiles('*/setup.py') }}
    - name: Install Dependencies
      run: pip install -e '.[testing]' --extra-index-url https://download.pytorch.org/whl/cpu
    - name: Run Pytest
      run: TORCH=1 python -m pytest -n=auto test/
    - name: Run ONNX
      run: TORCH=1 python -m pytest -n=auto test/external/external_test_onnx_backend.py --tb=no --disable-warnings || true

  testopencl:
    strategy:
      fail-fast: false
      matrix:
        task: [optimage, openpilot, multigpu, realworld]
    name: ${{ matrix.task=='optimage'&&'GPU OPT and IMAGE Tests'|| matrix.task=='openpilot'&&'openpilot (OpenCL) Tests'|| matrix.task=='multigpu'&&'MultiGPU Tests' || matrix.task=='realworld'&&'Real World Tests'}}
    runs-on: ubuntu-20.04
    timeout-minutes: 20

    steps:
      - name: Checkout Code
        uses: actions/checkout@v3
      - name: Install OpenCL
        run: |
          echo "deb [ allow-insecure=yes ] https://apt.repos.intel.com/oneapi all main" | sudo tee /etc/apt/sources.list.d/oneAPI.list
          sudo apt update
          sudo apt install --allow-unauthenticated -y --no-install-recommends intel-oneapi-runtime-compilers intel-oneapi-runtime-opencl
      - name: Set up Python 3.11
        uses: actions/setup-python@v4
        with:
          python-version: 3.11
      - name: Cache python packages
        uses: actions/cache@v3
        with:
          path: ${{ env.Python3_ROOT_DIR }}/lib/python3.11/site-packages
          key: testing-packages-${{ hashFiles('*/setup.py') }}
      - name: Install Dependencies
        run: pip install -e '.[testing]' --extra-index-url https://download.pytorch.org/whl/cpu
      - if: ${{ matrix.task == 'optimage' }}
        name: Run Optimizer Test (OPT 2 and 3)
        run: |
          PYTHONPATH="." OPT=2 GPU=1 python -m pytest -n=auto test/external/external_test_opt.py
          PYTHONPATH="." OPT=3 GPU=1 python -m pytest -n=auto test/external/external_test_opt.py
      - if: ${{ matrix.task == 'optimage'}}
        name: Test WINO=1
        run: GPU=1 DEBUG=2 WINO=1 python3 test/test_ops.py TestOps.test_simple_conv2d
      - if: ${{ matrix.task == 'optimage'}}
        name: Test GPU IMAGE ops
        run: |
          GPU=1 IMAGE=1 python -m pytest -n=auto test/test_ops.py
          FORWARD_ONLY=1 GPU=1 IMAGE=2 python -m pytest -n=auto test/test_ops.py
      - if: ${{ matrix.task == 'openpilot' }}
        name: Test openpilot model compile and size
        run: |
          DEBUG=2 ALLOWED_KERNEL_COUNT=209 VALIDTEST=1 FLOAT16=1 DEBUGCL=1 GPU=1 IMAGE=2 python openpilot/compile.py
          python -c 'import os; assert os.path.getsize("/tmp/output.thneed") < 100_000_000'
      - if: ${{ matrix.task == 'openpilot' }}
        name: Test openpilot model correctness (float32)
        run: DEBUGCL=1 GPU=1 IMAGE=2 python openpilot/compile.py
      - if: ${{ matrix.task == 'openpilot' }}
        name: Test openpilot alt model correctness (float32)
        run: DEBUGCL=1 GPU=1 IMAGE=2 python openpilot/compile.py https://github.com/commaai/openpilot/raw/3799fe46b3a629e491d4b8498b8ae83e4c88c304/selfdrive/modeld/models/supercombo.onnx
      - if: ${{ matrix.task == 'openpilot' }}
        name: Test tensor core ops
        run: GPU=1 TC=2 python -m pytest -n=auto test/test_ops.py
      - if: ${{ matrix.task == 'multigpu' }}
        name: Test multigpu
        run: |
          PYTHONPATH="." python test/external/dist/test_world.py
          PYTHONPATH="." python test/external/dist/test_collectives.py
      - if: ${{ matrix.task == 'realworld' }}
        name: Test KOPT
        run: PYTHONPATH="." KOPT=1 BUDGET=20 GPU=1 DEBUG=1 python -m pytest -rA -n=auto test/models/test_real_world.py
      - if: ${{ matrix.task == 'realworld' }}
        name: Run GPT2
        run: |
          PYTHONPATH="." JIT=0 python examples/gpt2.py --model_size=gpt2 --prompt "Hello." --count 10 --temperature 0 --timing
          PYTHONPATH="." JIT=1 python examples/gpt2.py --model_size=gpt2 --prompt "Hello." --count 10 --temperature 0 --timing

  testmetalwebgpu:
    name: Metal and WebGPU Tests
    runs-on: macos-13
    timeout-minutes: 20

    steps:
    - name: Checkout Code
      uses: actions/checkout@v3
    - name: Set up Python 3.11
      uses: actions/setup-python@v4
      with:
        python-version: 3.11
    - name: Cache python packages
      uses: actions/cache@v3
      with:
        path: ${{ env.Python3_ROOT_DIR }}/lib/python3.11/site-packages
        key: metal-webgpu-testing-packages-${{ hashFiles('*/setup.py') }}
    - name: Install Dependencies
      run: pip install -e '.[metal,webgpu,testing]' --extra-index-url https://download.pytorch.org/whl/cpu
    - name: Test LLaMA compile speed
      run: PYTHONPATH="." METAL=1 python test/external/external_test_speed_llama.py
    #- name: Run dtype test
    #  run: DEBUG=4 METAL=1 python -m pytest -n=auto test/test_dtype.py
    # dtype test has issues on test_half_to_int8
    - name: Run metal ops test
      run: DEBUG=2 METAL=1 python -m pytest -n=auto test/test_ops.py
    - name: Run JIT test
      run: DEBUG=2 METAL=1 python -m pytest -n=auto test/test_jit.py
    - name: Run symbolic shapetracker test
      run: METAL=1 python -m pytest -n=auto test/test_symbolic_shapetracker.py test/test_symbolic_ops.py test/test_symbolic_jit.py
    - name: Check Device.DEFAULT
      run: WEBGPU=1 python -c "from tinygrad.ops import Device; assert Device.DEFAULT == 'WEBGPU', Device.DEFAULT"
    - name: Run linearizer and tensor core test
      run: METAL=1 python -m pytest -n=auto test/test_linearizer.py
    #- name: Run webgpu pytest
    #  run: WEBGPU=1 WGPU_BACKEND_TYPE=Metal python -m pytest -n=auto
    - name: Run webgpu dtype tests
      run: WEBGPU=1 WGPU_BACKEND_TYPE=Metal python -m pytest -n=auto test/test_dtype.py
    - name: Build WEBGPU Efficientnet
      run: WEBGPU=1 WGPU_BACKEND_TYPE=Metal python -m examples.compile_efficientnet

  tests:
    strategy:
      fail-fast: false
      matrix:
        backend: [llvm, clang, gpu, cuda] #, triton] #, ptx]

    name: Tests on (${{ matrix.backend }})
    runs-on: ${{ matrix.backend == 'gpu'  && 'ubuntu-20.04' || 'ubuntu-latest' }}
    timeout-minutes: 20

    steps:
      - name: Checkout Code
        uses: actions/checkout@v3
      - name: Set up Python 3.11
        uses: actions/setup-python@v4
        with:
          python-version: 3.11
      - name: Cache python packages
        uses: actions/cache@v3
        with:
          path: ${{ env.Python3_ROOT_DIR }}/lib/python3.11/site-packages
          key: ${{ matrix.backend }}-packages-${{ hashFiles('*/setup.py') }}
      - name: Set env
        run: printf "${{ matrix.backend == 'llvm' && 'ENABLE_METHOD_CACHE=1\nLLVM=1' || matrix.backend == 'clang' && 'CLANG=1\nENABLED_METHOD_CACHE=1' || matrix.backend == 'gpu' && 'GPU=1' || matrix.backend == 'cuda' && 'FORWARD_ONLY=1\nJIT=1\nOPT=2\nCUDA=1\nCUDACPU=1\n' || matrix.backend == 'PTX' && 'FORWARD_ONLY=1\nJIT=1\nOPT=2\nCUDA=1\nCUDACPU=1\nPTX=1' || matrix.backend == 'triton' && 'FORWARD_ONLY=1\nJIT=1\nOPT=2\nCUDA=1\nCUDACPU=1\nTRITON=1\nTRITON_PTXAS_PATH=/usr/bin/ptxas'}}" >> $GITHUB_ENV
      - name: Install OpenCL
        if: matrix.backend == 'gpu'
        run: |
          echo "deb [ allow-insecure=yes ] https://apt.repos.intel.com/oneapi all main" | sudo tee /etc/apt/sources.list.d/oneAPI.list
          sudo apt update
          sudo apt install --allow-unauthenticated -y --no-install-recommends intel-oneapi-runtime-compilers intel-oneapi-runtime-opencl
      - name: Install packages (cuda)
        if: matrix.backend == 'cuda' || matrix.backend == 'ptx' || matrix.backend == 'triton'
        run: |
          sudo apt update -y
          sudo apt install -y --no-install-recommends git g++ cmake ninja-build llvm-15-dev zlib1g-dev libglew-dev flex bison libfl-dev libboost-thread-dev libboost-filesystem-dev nvidia-cuda-toolkit-gcc
      - name: Cache gpuocelot
        if: matrix.backend == 'cuda' || matrix.backend == 'ptx'|| matrix.backend == 'triton'
        id: cache-build
        uses: actions/cache@v3
        env:
          cache-name: cache-gpuocelot-build
        with:
          path: ${{ github.workspace }}/gpuocelot/ocelot
          key: ubuntu22.04-gpuocelot-szymonozog-tinygrad
      - name: Clone/compile gpuocelot
        if: (matrix.backend == 'cuda' || matrix.backend == 'ptx' || matrix.backend == 'triton') && steps.cache-build.outputs.cache-hit != 'true'
        run: |
          git clone --recurse-submodules --single-branch --branch tinygrad https://github.com/SzymonOzog/gpuocelot.git ${{ github.workspace }}/gpuocelot
          cd ${{ github.workspace }}/gpuocelot/ocelot
          mkdir build
          cd build
          cmake .. -Wno-dev -G Ninja -DOCELOT_BUILD_TOOLS=OFF
          ninja
      - name: Install gpuocelot
        if: matrix.backend == 'cuda' || matrix.backend == 'ptx' || matrix.backend == 'triton'
        run: |
          cd ${{ github.workspace }}/gpuocelot/ocelot/build
          sudo ninja install
      - name: Install dependencies
        run: pip install -e '.[testing${{matrix.backend=='llvm'&&',llvm'||matrix.backend=='cuda'&&',cuda'||matrix.backend=='ptx'&&',cuda'||matrix.backend=='triton'&&',triton'||''}}]' --extra-index-url https://download.pytorch.org/whl/cpu --extra-index-url https://aiinfra.pkgs.visualstudio.com/PublicPackages/_packaging/Triton-Nightly/pypi/simple/
      - name: Check Device.DEFAULT
        run: python -c "from tinygrad.ops import Device; assert Device.DEFAULT in ['LLVM','CLANG','CUDA','GPU'], Device.DEFAULT"
      - name: Run pytest (not cuda)
<<<<<<< HEAD
        if: matrix.backend!='cuda' && matrix.backend!='ptx'
        run: python -m pytest -n=auto test/ -k '${{matrix.backend=='llvm'&&'not (test_nn.py and test_conv_transpose2d)'||'test and not (half)'}}' -m 'not exclude_${{matrix.backend}}'
=======
        if: matrix.backend!='cuda' && matrix.backend!='ptx' && matrix.backend!='triton'
        run: python -m pytest -n=auto test/ -k '${{matrix.backend=='llvm'&&'not (test_nn.py and test_conv_transpose2d)'||'test'}}' -m 'not exclude_${{matrix.backend}}'
>>>>>>> c4e8ea73
      - name: Run pytest (cuda)
        if: matrix.backend=='cuda'
        run: python -m pytest -n=auto test/ -k 'not (half or test_efficientnet_safetensors) and not (test_conv2d and test_tensor.py)' -m 'not exclude_cuda' --ignore=test/external --ignore=test/models
      - name: Run pytest (ptx)
        if: matrix.backend=='ptx'
        run: python -m pytest -n=auto test/ -k 'not (half or test_efficientnet_safetensors) and not (test_conv2d and test_tensor.py)' -m 'not exclude_cuda' --ignore=test/external --ignore=test/models
      - name: Run pytest (triton)
        if: matrix.backend=='triton'
        run: python -m pytest -n=auto test/ -k 'not (half or test_efficientnet_safetensors) and not (test_conv2d and test_tensor.py)' -m 'not exclude_cuda' --ignore=test/external --ignore=test/models

  testunicorn:
    name: ARM64 unicorn Test
    runs-on: ubuntu-latest
    if: ${{false}}
    timeout-minutes: 20
    steps:
      - name: Checkout Code
        uses: actions/checkout@v3
      - name: Set up Python 3.11
        uses: actions/setup-python@v4
        with:
          python-version: 3.11
      - name: Cache python packages
        uses: actions/cache@v3
        with:
          path: ${{ env.Python3_ROOT_DIR }}/lib/python3.11/site-packages
          key: testing-arm-packages-${{ hashFiles('*/setup.py') }}
      - name: Install cross-assembler
        run: |
          sudo apt update -y
          sudo apt install -y --no-install-recommends gcc-aarch64-linux-gnu
      - name: Install dependencies
        run: pip install -e '.[testing,arm]' --extra-index-url https://download.pytorch.org/whl/cpu
      - name: Test arm
        run: CI=1 ARM64=1 CLANG=1 python -m pytest -n=auto test/ -k 'not (test_nn.py and (test_conv_transpose2d or test_conv2d))' --ignore=test/models --ignore=test/test_speed_v_torch.py --ignore=test/test_net_speed.py --ignore=test/test_specific_conv.py  --ignore=test/unit/test_disk_tensor.py<|MERGE_RESOLUTION|>--- conflicted
+++ resolved
@@ -275,13 +275,8 @@
       - name: Check Device.DEFAULT
         run: python -c "from tinygrad.ops import Device; assert Device.DEFAULT in ['LLVM','CLANG','CUDA','GPU'], Device.DEFAULT"
       - name: Run pytest (not cuda)
-<<<<<<< HEAD
-        if: matrix.backend!='cuda' && matrix.backend!='ptx'
-        run: python -m pytest -n=auto test/ -k '${{matrix.backend=='llvm'&&'not (test_nn.py and test_conv_transpose2d)'||'test and not (half)'}}' -m 'not exclude_${{matrix.backend}}'
-=======
         if: matrix.backend!='cuda' && matrix.backend!='ptx' && matrix.backend!='triton'
         run: python -m pytest -n=auto test/ -k '${{matrix.backend=='llvm'&&'not (test_nn.py and test_conv_transpose2d)'||'test'}}' -m 'not exclude_${{matrix.backend}}'
->>>>>>> c4e8ea73
       - name: Run pytest (cuda)
         if: matrix.backend=='cuda'
         run: python -m pytest -n=auto test/ -k 'not (half or test_efficientnet_safetensors) and not (test_conv2d and test_tensor.py)' -m 'not exclude_cuda' --ignore=test/external --ignore=test/models
