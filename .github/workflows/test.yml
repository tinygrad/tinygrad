--- conflicted
+++ resolved
@@ -576,13 +576,9 @@
         key: metal
         deps: testing
     - name: Test METAL=1 RANGEIFY=1
-<<<<<<< HEAD
       run: METAL=1 RANGEIFY=1 python -m pytest -n=auto test/test_ops.py test/test_multitensor.py --durations=20
-=======
-      run: METAL=1 RANGEIFY=1 python -m pytest -n=auto test/test_ops.py --durations=20
     - name: Run process replay tests
       uses: ./.github/actions/process-replay
->>>>>>> 680ce54d
 
   testdevectorize:
     name: Linux (devectorize)
