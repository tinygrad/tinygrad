--- conflicted
+++ resolved
@@ -538,19 +538,10 @@
       run: CPU=1 RANGEIFY=1 python3 -m pytest -n auto --durations 20 test/test_const_folding.py -k "not test_cast_padded and not TestReduceOpsConstFolding and not TestMultiConstFolding"
     - name: Test multitensor
       run: |
-<<<<<<< HEAD
-        CPU=1 RANGEIFY=1 python3 test/test_multitensor.py TestMultiTensor.test_matmul_shard_1_1 TestMultiTensor.test_simple_add_W TestMultiTensor.test_simple_reduce \
-        TestMultiTensor.test_elementwise_dtype TestMultiTensor.test_shard_no_recompile TestHandleData.test_copied_to_device TestMultiRamUsage
-        CPU=1 RANGEIFY=1 python3 -m pytest test/test_multitensor.py::TestMultiAssign
-        CPU=1 RANGEIFY=1 python3 -m pytest -n=auto test/test_multitensor.py::TestMultiTensor test/test_multitensor.py::TestBatchNorm test/unit/test_allreduce.py -k 'not const_folding'
+        CPU=1 RANGEIFY=1 python3 -m pytest -n=auto test/test_multitensor.py::TestMultiTensor -k 'not const_folding'
     # RANGEIFY=2 isn't supported
     #- name: Test CPU=1 RANGEIFY=2
     #  run: CPU=1 CPU_LLVM=0 RANGEIFY=2 python3 -m pytest -n auto test/test_tiny.py test/test_rangeify.py test/test_ops.py --durations 20
-=======
-        CPU=1 RANGEIFY=1 python3 -m pytest -n=auto test/test_multitensor.py::TestMultiTensor -k 'not const_folding'
-    - name: Test CPU=1 RANGEIFY=2
-      run: CPU=1 CPU_LLVM=0 RANGEIFY=2 python3 -m pytest -n auto test/test_tiny.py test/test_rangeify.py test/test_ops.py --durations 20
->>>>>>> 2a7310ab
     # slow (and still wrong on beautiful_mnist)
     #- name: Test LLVM RANGEIFY=1 (slow tests)
     #  run: CPU=1 CPU_LLVM=1 RANGEIFY=1 python3 -m pytest -n auto test/models/test_mnist.py --durations 20
