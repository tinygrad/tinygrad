--- conflicted
+++ resolved
@@ -364,21 +364,11 @@
       uses: ./.github/actions/setup-tinygrad
       with:
         key: webgpu
-        deps: webgpu,testing
+        deps: testing
         python-version: 3.11
-<<<<<<< HEAD
-=======
-    - name: Cache python packages
-      uses: actions/cache@v4
-      with:
-        path: ~/.local/lib/python3.11/site-packages
-        key: webgpu-testing-user3-packages-${{ hashFiles('**/setup.py') }}
-    - name: Install Dependencies
-      run: pip install --user -e '.[testing]' --extra-index-url https://download.pytorch.org/whl/cpu
     - name: Install dawn (WebGPU)
       run: |
         sudo curl -L https://github.com/wpmed92/pydawn/releases/download/v0.1.6/libwebgpu_dawn.so -o /usr/lib/libwebgpu_dawn.so
->>>>>>> 133cacad
     - name: Install dependencies for software-based vulkan
       run: |
         sudo apt update -y || true
@@ -410,27 +400,12 @@
       uses: ./.github/actions/setup-tinygrad
       with:
         key: metal
-        deps: webgpu,testing
+        deps: testing
         python-version: 3.11
-<<<<<<< HEAD
-=======
-    - name: Cache python packages
-      uses: actions/cache@v4
-      with:
-        path: /Users/runner/Library/Python/3.11/lib/python/site-packages
-        key: metal-m1-testing-user3-packages-${{ hashFiles('**/setup.py') }}
-    - name: Install Dependencies
-      run: pip install --user -e '.[webgpu,testing]' --extra-index-url https://download.pytorch.org/whl/cpu
     - name: Install dawn (WebGPU)
       run: |
         sudo mkdir -p /usr/local/lib
         sudo curl -L https://github.com/wpmed92/pydawn/releases/download/v0.1.6/libwebgpu_dawn.dylib -o /usr/local/lib/libwebgpu_dawn.dylib
-    - name: Cache downloads
-      uses: actions/cache@v4
-      with:
-        path: ~/Library/Caches/tinygrad/downloads/
-        key: downloads-cache-metal-only-${{ env.DOWNLOAD_CACHE_VERSION }}
->>>>>>> 133cacad
     - name: Check Device.DEFAULT (METAL) and print some source
       run: |
         METAL=1 python -c "from tinygrad import Device; assert Device.DEFAULT == 'METAL', Device.DEFAULT"
