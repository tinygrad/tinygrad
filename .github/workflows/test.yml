--- conflicted
+++ resolved
@@ -85,11 +85,7 @@
       run: DEBUG=100 python3 -c "from tinygrad import Tensor; N = 1024; a, b = Tensor.rand(N, N), Tensor.rand(N, N); c = (a.reshape(N, 1, N) * b.T.reshape(1, N, N)).sum(axis=2); print((c.numpy() - (a.numpy() @ b.numpy())).mean())"
     - name: Compile EfficientNet to C and test it
       run: |
-<<<<<<< HEAD
-        CPU=1 CPU_LLVM=0 PYTHONPATH="." python examples/compile_efficientnet.py > recognize.c
-=======
-        CPU=1 python examples/compile_efficientnet.py > recognize.c
->>>>>>> 50cc7175
+        CPU=1 CPU_LLVM=0 python examples/compile_efficientnet.py > recognize.c
         clang -O2 recognize.c -lm -o recognize
         cat test/models/efficientnet/Chicken.jpg | ./recognize | grep cock
 
@@ -126,19 +122,11 @@
     - name: Test one op in torch tests
       run: DEBUG=2 python3 extra/torch_backend/torch_tests.py TestTinyBackendPRIVATEUSE1.test_unary_log_tiny_float32
     - name: Test Ops with TINY_BACKEND
-<<<<<<< HEAD
-      run: PYTHONPATH=. CPU=1 CPU_LLVM=1 LLVMOPT=0 TINY_BACKEND=1 python3 -m pytest -n auto test/test_ops.py --durations=20
-=======
-      run: LLVM=1 LLVMOPT=0 TINY_BACKEND=1 python3 -m pytest -n auto test/test_ops.py --durations=20
->>>>>>> 50cc7175
+      run: CPU=1 CPU_LLVM=1 LLVMOPT=0 TINY_BACKEND=1 python3 -m pytest -n auto test/test_ops.py --durations=20
     - name: Test in-place operations on views
       run: TORCH_DEBUG=1 python3 extra/torch_backend/test_inplace.py
     - name: Test multi-gpu
-<<<<<<< HEAD
-      run: PYTHONPATH=. CPU=1 CPU_LLVM=1 GPUS=4 TORCH_DEBUG=1 python3 extra/torch_backend/test_multigpu.py
-=======
-      run: LLVM=1 GPUS=4 TORCH_DEBUG=1 python3 extra/torch_backend/test_multigpu.py
->>>>>>> 50cc7175
+      run: CPU=1 CPU_LLVM=1 GPUS=4 TORCH_DEBUG=1 python3 extra/torch_backend/test_multigpu.py
 
   torchbackendmore:
     name: Torch Backend Tests More
@@ -160,11 +148,7 @@
         sudo apt update || true
         sudo apt install -y --no-install-recommends ninja-build
     - name: Test beautiful_mnist in torch with TINY_BACKEND
-<<<<<<< HEAD
-      run: SPLIT_REDUCEOP=0 FUSE_ARANGE=1 PYTHONPATH=. CPU=1 CPU_LLVM=1 TARGET_EVAL_ACC_PCT=96.0 TINY_BACKEND=1 python3 examples/other_mnist/beautiful_mnist_torch.py
-=======
-      run: SPLIT_REDUCEOP=0 FUSE_ARANGE=1 LLVM=1 TARGET_EVAL_ACC_PCT=96.0 TINY_BACKEND=1 python3 examples/other_mnist/beautiful_mnist_torch.py
->>>>>>> 50cc7175
+      run: SPLIT_REDUCEOP=0 FUSE_ARANGE=1 CPU=1 CPU_LLVM=1 TARGET_EVAL_ACC_PCT=96.0 TINY_BACKEND=1 python3 examples/other_mnist/beautiful_mnist_torch.py
     - name: Test some torch tests (expect failure)
       run: python3 -m pytest extra/torch_backend/torch_tests.py -v --tb=no || true
 
@@ -421,11 +405,7 @@
       # - name: Test openpilot simple_plan vision model correctness (float32)
       #   run: FLOAT16=0 DEBUGCL=1 GPU=1 IMAGE=2 python examples/openpilot/compile3.py https://gitlab.com/commaai/openpilot-lfs.git/gitlab-lfs/objects/35ff4f4577002f2685e50c8346addae33fe8da27a41dd4d6a0f14d1f4b1af81b
       - name: Test openpilot LLVM compile
-<<<<<<< HEAD
-        run: PYTHONPATH="." CPU=1 CPU_LLVM=1 LLVMOPT=1 JIT=2 BEAM=0 IMAGE=0 python examples/openpilot/compile3.py https://github.com/commaai/openpilot/raw/9118973ed03c1ae1d40cf69a29507ec2cc78efd7/selfdrive/modeld/models/supercombo.onnx
-=======
-        run: LLVM=1 LLVMOPT=1 JIT=2 BEAM=0 IMAGE=0 python examples/openpilot/compile3.py https://github.com/commaai/openpilot/raw/9118973ed03c1ae1d40cf69a29507ec2cc78efd7/selfdrive/modeld/models/supercombo.onnx
->>>>>>> 50cc7175
+        run: CPU=1 CPU_LLVM=1 LLVMOPT=1 JIT=2 BEAM=0 IMAGE=0 python examples/openpilot/compile3.py https://github.com/commaai/openpilot/raw/9118973ed03c1ae1d40cf69a29507ec2cc78efd7/selfdrive/modeld/models/supercombo.onnx
       - name: Test openpilot compile4
         run: NOLOCALS=1 GPU=1 IMAGE=2 FLOAT16=1 DEBUG=2 python3 examples/openpilot/compile4.py
       - name: Run process replay tests
@@ -453,19 +433,11 @@
       - name: Test ONNX (LLVM)
         run: CPU=1 CPU_LLVM=1 python -m pytest -n=auto test/external/external_test_onnx_backend.py --durations=20
       - name: Test ONNX Runner (CPU)
-<<<<<<< HEAD
-        run: CPU=1 CPU_LLVM=0 PYTHONPATH=. python3 test/external/external_test_onnx_runner.py
+        run: CPU=1 CPU_LLVM=0 python3 test/external/external_test_onnx_runner.py
       - name: Test Additional ONNX Ops (CPU)
-        run: CPU=1 CPU_LLVM=0 PYTHONPATH=. python3 test/external/external_test_onnx_ops.py
+        run: CPU=1 CPU_LLVM=0 python3 test/external/external_test_onnx_ops.py
       - name: Test Quantize ONNX
-        run: CPU=1 CPU_LLVM=0 PYTHONPATH=. python3 test/test_quantize_onnx.py
-=======
-        run: CPU=1 python3 test/external/external_test_onnx_runner.py
-      - name: Test Additional ONNX Ops (CPU)
-        run: CPU=1 python3 test/external/external_test_onnx_ops.py
-      - name: Test Quantize ONNX
-        run: CPU=1 python3 test/test_quantize_onnx.py
->>>>>>> 50cc7175
+        run: CPU=1 CPU_LLVM=0 python3 test/test_quantize_onnx.py
       - name: Run process replay tests
         uses: ./.github/actions/process-replay
 
@@ -564,16 +536,10 @@
           test/test_tiny.py test/test_rangeify.py test/test_ops.py test/test_tensor_variable.py \
           test/test_outerworld_range.py test/test_sample.py test/test_randomness.py
     - name: Test CPU=1 RANGEIFY=2
-<<<<<<< HEAD
       run: CPU=1 CPU_LLVM=0 RANGEIFY=2 python3 -m pytest -n auto test/test_tiny.py test/test_rangeify.py test/test_ops.py --durations 20
-    - name: Test LLVM=1 RANGEIFY=1 (slow tests)
-      run: CPU=1 CPU_LLVM=1 RANGEIFY=1 python3 -m pytest -n auto test/models/test_mnist.py --durations 20
-=======
-      run: CPU=1 RANGEIFY=2 python3 -m pytest -n auto test/test_tiny.py test/test_rangeify.py test/test_ops.py --durations 20
     # slow (and still wrong on beautiful_mnist)
     #- name: Test LLVM=1 RANGEIFY=1 (slow tests)
     #  run: LLVM=1 RANGEIFY=1 python3 -m pytest -n auto test/models/test_mnist.py --durations 20
->>>>>>> 50cc7175
 
   testdevectorize:
     name: Linux (devectorize)
@@ -594,11 +560,7 @@
     - name: Test LLVM=1 DEVECTORIZE=0
       run: CPU=1 CPU_LLVM=1 DEVECTORIZE=0 python3 -m pytest -n auto test/test_tiny.py test/test_ops.py -k "not test_avg_pool3d_failure"
     - name: Test LLVM=1 DEVECTORIZE=0 for model
-<<<<<<< HEAD
-      run: PYTHONPATH="." CPU=1 CPU_LLVM=1 DEVECTORIZE=0 python3 test/models/test_efficientnet.py
-=======
-      run: LLVM=1 DEVECTORIZE=0 python3 test/models/test_efficientnet.py
->>>>>>> 50cc7175
+      run: CPU=1 CPU_LLVM=1 DEVECTORIZE=0 python3 test/models/test_efficientnet.py
     - name: Test CPU=1 DEVECTORIZE=0
       run: CPU=1 CPU_LLVM=0 DEVECTORIZE=0 FUSE_ARANGE=0 python3 -m pytest -n auto test/test_tiny.py test/test_ops.py -k "not test_avg_pool3d_failure"
 
@@ -766,11 +728,7 @@
           opencl: ${{ matrix.backend == 'gpu' && 'true' }}
           llvm: ${{ matrix.backend == 'llvm' && 'true' }}
       - name: Set env
-<<<<<<< HEAD
-        run: printf "${{ matrix.backend == 'llvm' && 'CPU=1\nCPU_LLVM=1' || matrix.backend == 'cpu' && 'CPU=1\nCPU_LLVM=0' || matrix.backend == 'gpu' && 'GPU=1' }}" >> $GITHUB_ENV
-=======
-        run: printf "${{ matrix.backend == 'llvm' && 'LLVM=1' || matrix.backend == 'cpu' && 'CPU=1\nCPU_COUNT=2' || matrix.backend == 'gpu' && 'GPU=1' }}" >> $GITHUB_ENV
->>>>>>> 50cc7175
+        run: printf "${{ matrix.backend == 'llvm' && 'CPU=1\nCPU_LLVM=1' || matrix.backend == 'cpu' && 'CPU=1\nCPU_LLVM=0\nCPU_COUNT=2' || matrix.backend == 'gpu' && 'GPU=1' }}" >> $GITHUB_ENV
       - name: Check Device.DEFAULT and print some source
         run: |
           python3 -c "from tinygrad import Device; assert Device.DEFAULT in ['LLVM','CPU','GPU'], Device.DEFAULT"
@@ -994,11 +952,7 @@
           pydeps: "capstone"
           llvm: ${{ matrix.backend == 'llvm' && 'true' }}
       - name: Set env
-<<<<<<< HEAD
-        run: printf "${{ matrix.backend == 'llvm' && 'CPU=1\nCPU_LLVM=1' || matrix.backend == 'cpu' && 'CPU=1\nCPU_LLVM=0' || matrix.backend == 'metal' && 'METAL=1'}}" >> $GITHUB_ENV
-=======
-        run: printf "${{ matrix.backend == 'llvm' && 'LLVM=1' || matrix.backend == 'cpu' && 'CPU=1\nCPU_COUNT=2' || matrix.backend == 'metal' && 'METAL=1'}}" >> $GITHUB_ENV
->>>>>>> 50cc7175
+        run: printf "${{ matrix.backend == 'llvm' && 'CPU=1\nCPU_LLVM=1' || matrix.backend == 'cpu' && 'CPU=1\nCPU_LLVM=0\nCPU_COUNT=2' || matrix.backend == 'metal' && 'METAL=1'}}" >> $GITHUB_ENV
       - name: Check Device.DEFAULT and print some source
         run: |
           python -c "from tinygrad import Device; assert Device.DEFAULT == '${{ matrix.backend }}'.upper(), Device.DEFAULT"
@@ -1035,11 +989,7 @@
           pydeps: ${{ matrix.backend == 'webgpu' && 'dawn-python' || '' }}
       - name: Set env
         shell: bash
-<<<<<<< HEAD
-        run:  printf "${{ matrix.backend == 'llvm' && 'CPU=1\nCPU_LLVM=1' || matrix.backend == 'cpu' && 'CPU=1\nCPU_LLVM=0' || matrix.backend == 'webgpu' && 'WEBGPU=1'}}" >> $GITHUB_ENV
-=======
-        run:  printf "${{ matrix.backend == 'llvm' && 'LLVM=1' || matrix.backend == 'cpu' && 'CPU=1\nCPU_COUNT=2' || matrix.backend == 'webgpu' && 'WEBGPU=1'}}" >> $GITHUB_ENV
->>>>>>> 50cc7175
+        run:  printf "${{ matrix.backend == 'llvm' && 'CPU=1\nCPU_LLVM=1' || matrix.backend == 'cpu' && 'CPU=1\nCPU_LLVM=0\nCPU_COUNT=2' || matrix.backend == 'webgpu' && 'WEBGPU=1'}}" >> $GITHUB_ENV
       - name: Run unit tests
         if: matrix.backend=='llvm'
         # test_newton_schulz hits RecursionError
