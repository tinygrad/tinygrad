--- conflicted
+++ resolved
@@ -813,13 +813,8 @@
         run: printf "${{ matrix.backend == 'llvm' && 'LLVM=1' || matrix.backend == 'cpu' && 'CPU=1' || matrix.backend == 'x86' && 'X86=1' || matrix.backend == 'gpu' && 'GPU=1' }}" >> $GITHUB_ENV
       - name: Check Device.DEFAULT and print some source
         run: |
-<<<<<<< HEAD
-          PYTHONPATH=${{ github.workspace }} python3 -c "from tinygrad import Device; assert Device.DEFAULT in ['LLVM','CPU','X86','GPU'], Device.DEFAULT"
-          DEBUG=5 PYTHONPATH=${{ github.workspace }} FORWARD_ONLY=1 python3 test/test_ops.py TestOps.test_add
-=======
-          python3 -c "from tinygrad import Device; assert Device.DEFAULT in ['LLVM','CPU','GPU'], Device.DEFAULT"
+          python3 -c "from tinygrad import Device; assert Device.DEFAULT in ['LLVM','CPU','X86','GPU'], Device.DEFAULT"
           DEBUG=5 FORWARD_ONLY=1 python3 test/test_ops.py TestOps.test_add
->>>>>>> fb71d1e5
       - name: Run pytest (not cuda)
         run: python -m pytest -n=auto test/ --ignore=test/models --ignore=test/unit --durations=20
       - name: Run TRANSCENDENTAL math
