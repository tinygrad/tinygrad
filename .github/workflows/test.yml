--- conflicted
+++ resolved
@@ -1,12 +1,8 @@
 name: Unit Tests
 env:
   # increment this when downloads substantially change to avoid the internet
-<<<<<<< HEAD
-  DOWNLOAD_CACHE_VERSION: '4'
+  DOWNLOAD_CACHE_VERSION: '5'
   RUN_PROCESS_REPLAY: 1
-=======
-  DOWNLOAD_CACHE_VERSION: '5'
->>>>>>> b8c92981
 
 on:
   push:
@@ -127,14 +123,7 @@
     strategy:
       fail-fast: false
       matrix:
-<<<<<<< HEAD
         task: [optimage, openpilot, onnx]
-=======
-        task: [optimage, onnx]
-    needs: check_process_replay
-    #env:
-      #RUN_PROCESS_REPLAY: ${{ needs.check_process_replay.outputs.run_process_replay }}
->>>>>>> b8c92981
 
     name: ${{ matrix.task=='optimage'&&'GPU IMAGE+compile Tests' || matrix.task=='onnx'&&'ONNX+Optimization Tests' }}
     runs-on: ubuntu-20.04
