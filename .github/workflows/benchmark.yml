name: Benchmarks
env:
  # TODO: this rescheduling makes gpt2, mixtral and llama unjitted slower
  # TODO: very slow for llama 70B and resnet training 6 GPU
  CAPTURE_PROCESS_REPLAY: "1"
  ASSERT_PROCESS_REPLAY: "0"
  PYTHONPATH: .
  GH_TOKEN: ${{ secrets.GITHUB_TOKEN }}

on:
  push:
    branches:
      - master
      - update_benchmark
      - update_benchmark_staging
  workflow_dispatch:
    inputs:
      run_process_replay:
        description: "Run process replay tests"
        required: false
        default: false
        type: boolean

jobs:
  testmacbenchmark:
    name: Mac Benchmark
    env:
      # since sudo is required for usbgpu on macos, move the cache to a new location, as some of the files are owned by root
      PYTHONPYCACHEPREFIX: /tmp/tiny_python_pycache
    runs-on: [self-hosted, macOS]
    timeout-minutes: 20
    defaults:
      run:
        shell: bash -e -o pipefail {0}
    if: github.repository_owner == 'tinygrad'
    steps:
    - name: Checkout Code
      uses: actions/checkout@v4
    - name: Symlink models and datasets
      run: |
        mkdir -p weights
        ln -s ~/tinygrad/extra/disassemblers/applegpu extra/disassemblers/applegpu
        ln -s ~/tinygrad/weights/sd-v1-4.ckpt weights/sd-v1-4.ckpt
        ln -s ~/tinygrad/weights/bpe_simple_vocab_16e6.txt.gz weights/bpe_simple_vocab_16e6.txt.gz
        ln -s ~/tinygrad/weights/LLaMA weights/LLaMA
        ln -s ~/tinygrad/extra/datasets/cifar-10-python.tar.gz extra/datasets/cifar-10-python.tar.gz
    - name: setup staging db
      if: github.ref == 'refs/heads/update_benchmark_staging'
      run: |
        echo "CACHEDB=/tmp/staging.db" >> $GITHUB_ENV
        rm -f /tmp/staging.db /tmp/staging.db-shm /tmp/staging.db-wal
    - name: reset process replay
      run: python3.11 test/external/process_replay/reset.py
    - name: Run Stable Diffusion
      run: BENCHMARK_LOG=stable_diffusion JIT=1 python3.11 examples/stable_diffusion.py --fp16 --seed 0 --noshow --timing | tee sd.txt
    - name: Run Stable Diffusion without fp16
      run: BENCHMARK_LOG=stable_diffusion_fp32 JIT=1 python3.11 examples/stable_diffusion.py --seed 0 --noshow --timing | tee sd_no_fp16.txt
    - name: Run Stable Diffusion v2
      run: BENCHMARK_LOG=stable_diffusion_v2 JIT=1 python3.11 examples/sdv2.py --fp16 --seed 0 --noshow --timing | tee sdv2.txt
    # process replay can't capture this, the graph is too large
    - name: Run SDXL
      run: BENCHMARK_LOG=stable_diffusion_xl CAPTURE_PROCESS_REPLAY=0 JIT=1 python3.11 examples/sdxl.py --seed 0 --noshow --timing | tee sdxl.txt
    - name: Run model inference benchmark
      run: METAL=1 python3.11 test/external/external_model_benchmark.py
    - name: Test speed vs torch
      run: BIG=2 MPS=1 python3.11 test/test_speed_v_torch.py | tee torch_speed.txt
    - name: Test tensor cores
      run: METAL=1 python3.11 test/test_linearizer.py TestLinearizer.test_tensor_cores TestLinearizer.test_tensor_cores_emulation TestLinearizer.test_tensor_cores_padded TestLinearizer.test_tensor_cores_padded_uops
    - name: Test AMX tensor cores
      run: |
        DEBUG=2 CPU=1 AMX=1 python3.11 test/test_linearizer.py TestLinearizer.test_tensor_cores TestLinearizer.test_tensor_cores_emulation TestLinearizer.test_tensor_cores_padded TestLinearizer.test_tensor_cores_padded_uops
        DEBUG=2 LLVM=1 AMX=1 python3.11 test/test_linearizer.py TestLinearizer.test_tensor_cores TestLinearizer.test_tensor_cores_emulation TestLinearizer.test_tensor_cores_padded TestLinearizer.test_tensor_cores_padded_uops
    - name: Run Tensor Core GEMM (float)
      run: DEBUG=2 SHOULD_USE_TC=1 python3.11 extra/gemm/simple_matmul.py | tee matmul.txt
    - name: Run Tensor Core GEMM (half)
      run: DEBUG=2 SHOULD_USE_TC=1 HALF=1 python3.11 extra/gemm/simple_matmul.py | tee matmul_half.txt
    - name: Run Tensor Core GEMM (bfloat16)
      run: DEBUG=2 SHOULD_USE_TC=1 BFLOAT16=1 python3.11 extra/gemm/simple_matmul.py | tee matmul_bfloat16.txt
    - name: Fuzz Padded Tensor Core GEMM
      run: METAL=1 M_START=6 M_STOP=10 M_STEP=1 N_START=6 N_STOP=10 N_STEP=1 K_START=6 K_STOP=24 K_STEP=1 TC_OPT=2 DEBUG=2 python3.11 ./extra/gemm/fuzz_matmul.py
    - name: Run LLaMA
      run: |
        BENCHMARK_LOG=llama_nojit JIT=0 python3.11 examples/llama.py --gen 1 --prompt "Hello." --count 10 --temperature 0 --timing | tee llama_unjitted.txt
        BENCHMARK_LOG=llama JIT=1 python3.11 examples/llama.py --gen 1 --prompt "Hello." --count 10 --temperature 0 --timing | tee llama_jitted.txt
    - name: Run LLaMA with BEAM
      run: BENCHMARK_LOG=llama_beam JITBEAM=2 IGNORE_BEAM_CACHE=1 python3.11 examples/llama.py --gen 1 --prompt "Hello." --count 10 --temperature 0 --timing | tee llama_beam.txt
    - name: Run quantized LLaMA
      run: |
        BENCHMARK_LOG=llama_int8 python3.11 examples/llama.py --gen 1 --prompt "Hello." --count 10 --temperature 0 --timing --quantize int8 | tee llama_int8.txt
        BENCHMARK_LOG=llama_nf4 python3.11 examples/llama.py --gen 1 --prompt "Hello." --count 10 --temperature 0 --timing --quantize nf4 | tee llama_nf4.txt
    - name: Run quantized LLaMA3
      run: |
        BENCHMARK_LOG=llama3_int8 python3.11 examples/llama3.py --size 8B --temperature 0 --benchmark --quantize int8 | tee llama3_int8.txt
        BENCHMARK_LOG=llama3_nf4 python3.11 examples/llama3.py --size 8B --temperature 0 --benchmark --quantize nf4 | tee llama3_nf4.txt
    #- name: Run LLaMA 7B on 4 (virtual) GPUs
    #  run: python3.11 examples/llama.py --gen 1 --size 7B --shard 4 --prompt "Hello." --count 10 --temperature 0  --timing | tee llama_four_gpu.txt
    - name: Run GPT2
      run: |
        BENCHMARK_LOG=gpt2_nojit JIT=0 python3.11 examples/gpt2.py --prompt "Hello." --count 10 --temperature 0 --timing | tee gpt2_unjitted.txt
        BENCHMARK_LOG=gpt2 JIT=1 python3.11 examples/gpt2.py --prompt "Hello." --count 10 --temperature 0 --timing | tee gpt2_jitted.txt
    - name: Run GPT2 w HALF
      run: BENCHMARK_LOG=gpt2_half HALF=1 python3.11 examples/gpt2.py --count 10 --temperature 0 --timing | tee gpt2_half.txt
    - name: Run GPT2 w HALF/BEAM
      run: BENCHMARK_LOG=gpt2_half_beam HALF=1 JITBEAM=2 IGNORE_BEAM_CACHE=1 python3.11 examples/gpt2.py --count 10 --temperature 0 --timing | tee gpt2_half_beam.txt
    - name: Run OLMoE
      run: BENCHMARK_LOG=olmoe python3.11 examples/olmoe.py
    - name: Train MNIST
      run: time PYTHONPATH=. TARGET_EVAL_ACC_PCT=96.0 python3.11 examples/beautiful_mnist.py | tee beautiful_mnist.txt
    - name: Run 10 CIFAR training steps
      run: BENCHMARK_LOG=cifar_10steps JIT=1 STEPS=10 python3.11 examples/hlb_cifar10.py | tee train_cifar.txt
    - name: Run 10 CIFAR training steps w HALF
      run: BENCHMARK_LOG=cifar_10steps_half JIT=2 STEPS=10 DEFAULT_FLOAT=HALF python3.11 examples/hlb_cifar10.py | tee train_cifar_half.txt
    #- name: Run 10 CIFAR training steps w BF16
    #  run: STEPS=10 DEFAULT_FLOAT=BFLOAT16 python3.11 examples/hlb_cifar10.py | tee train_cifar_bf16.txt
    - name: Run 10 CIFAR training steps w winograd
      run: BENCHMARK_LOG=cifar_10steps_wino JIT=1 WINO=1 STEPS=10 python3.11 examples/hlb_cifar10.py | tee train_cifar_wino.txt
    - name: UsbGPU boot time
      run: sudo -E PYTHONPATH=. DEBUG=2 AM_RESET=1 AMD=1 AMD_IFACE=USB time python3.11 test/test_tiny.py TestTiny.test_plus
    - name: UsbGPU tiny tests
      run: sudo -E PYTHONPATH=. AMD=1 AMD_IFACE=USB python3.11 test/test_tiny.py
    - name: UsbGPU copy speeds
      run: sudo -E PYTHONPATH=. AMD=1 AMD_IFACE=USB python3.11 test/external/external_test_usb_asm24.py TestDevCopySpeeds
    - name: UsbGPU openpilot test
      run: sudo -E PYTHONPATH=. AMD=1 AMD_IFACE=USB AMD_LLVM=1 NOLOCALS=0 IMAGE=0 GRAPH_ONE_KERNEL=1 python3.11 examples/openpilot/compile3.py https://github.com/commaai/openpilot/raw/9118973ed03c1ae1d40cf69a29507ec2cc78efd7/selfdrive/modeld/models/supercombo.onnx
    - uses: actions/upload-artifact@v4
      with:
        name: Speed (Mac)
        path: |
          onnx_inference_speed.csv
          torch_speed.txt
          llama_unjitted.txt
          llama_jitted.txt
          llama_beam.txt
          llama_int8.txt
          llama_nf4.txt
          llama3_int8.txt
          llama3_nf4.txt
          llama_four_gpu.txt
          gpt2_unjitted.txt
          gpt2_jitted.txt
          gpt2_half.txt
          gpt2_half_beam.txt
          matmul.txt
          matmul_half.txt
          matmul_bfloat16.txt
          sd.txt
          sd_no_fp16.txt
          sdv2.txt
          sdxl.txt
          beautiful_mnist.txt
          train_cifar.txt
          train_cifar_half.txt
          train_cifar_bf16.txt
          train_cifar_wino.txt
    - name: Run process replay tests
      run: cp test/external/process_replay/process_replay.py ./process_replay.py && git fetch origin master && git -c advice.detachedHead=false checkout origin/master && PYTHONPATH=. python3.11 process_replay.py

  testnvidiabenchmark:
    name: tinybox green Benchmark
    runs-on: [self-hosted, Linux, tinyboxgreen]
    timeout-minutes: 30
    defaults:
      run:
        shell: bash -e -o pipefail {0}
    if: github.repository_owner == 'tinygrad'
    steps:
    - name: Checkout Code
      uses: actions/checkout@v4
    - name: Print nvidia-smi
      run: nvidia-smi
    - name: Symlink models and datasets
      run: |
        mkdir -p weights
        ln -s ~/tinygrad/weights/LLaMA weights/LLaMA
        ln -s /raid/weights/mixtral-8x7b-32kseqlen weights/mixtral-8x7b-32kseqlen
        ln -s /raid/weights/LLaMA-2 weights/LLaMA-2
        ln -s /raid/weights/LLaMA-3 weights/LLaMA-3
        mkdir -p extra/datasets
        ln -s /raid/datasets/imagenet extra/datasets/imagenet
    - name: setup staging db
      if: github.ref == 'refs/heads/update_benchmark_staging'
      run: |
        echo "CACHEDB=/tmp/staging.db" >> $GITHUB_ENV
        rm -f /tmp/staging.db /tmp/staging.db-shm /tmp/staging.db-wal
    - name: reset process replay
      run: test/external/process_replay/reset.py
    - name: Run model inference benchmark
      run: NV=1 CAPTURE_PROCESS_REPLAY=0 NOCLANG=1 python3 test/external/external_model_benchmark.py
    - name: Test speed vs torch
      run: NV=1 CAPTURE_PROCESS_REPLAY=0 HALF=1 BIG=2 TORCHCUDA=1 python3 test/test_speed_v_torch.py | tee torch_speed.txt
    - name: Test speed vs theoretical
      run: NV=1 IGNORE_BEAM_CACHE=1 BEAM_DEBUG=1 DEBUG=1 python -m pytest -rA test/external/speed_v_theoretical.py --durations=20
    - name: Test benchmark allreduce
      run: NV=1 python test/external/external_benchmark_multitensor_allreduce.py
    - name: Test tensor cores
      run: |
        NV=1 ALLOW_TF32=1 python3 test/test_linearizer.py TestLinearizer.test_tensor_cores TestLinearizer.test_tensor_cores_emulation TestLinearizer.test_tensor_cores_padded TestLinearizer.test_tensor_cores_padded_uops
        PTX=1 ALLOW_TF32=1 NV=1 python3 test/test_linearizer.py TestLinearizer.test_tensor_cores TestLinearizer.test_tensor_cores_emulation TestLinearizer.test_tensor_cores_padded TestLinearizer.test_tensor_cores_padded_uops
    - name: Run Tensor Core GEMM (CUDA)
      run: |
        CUDA=1 SHOULD_USE_TC=1 HALF=1 DEBUG=2 python3 extra/gemm/simple_matmul.py | tee matmul.txt
        CUDA=1 SHOULD_USE_TC=1 BFLOAT16=1 DEBUG=2 python3 extra/gemm/simple_matmul.py | tee matmul_bfloat16.txt
        CUDA=1 SHOULD_USE_TC=1 ALLOW_TF32=1 DEBUG=2 ATOL=2e-2 python3 extra/gemm/simple_matmul.py | tee matmul_tf32.txt
    - name: Run Tensor Core GEMM (PTX)
      run: NV=1 PTX=1 SHOULD_USE_TC=1 HALF=1 DEBUG=2 python3 extra/gemm/simple_matmul.py | tee matmul_ptx.txt
    - name: Run Tensor Core GEMM (NV)
      run: NV=1 SHOULD_USE_TC=1 HALF=1 DEBUG=2 python3 extra/gemm/simple_matmul.py | tee matmul_nv.txt
    - name: Test NV=1
      run: DEBUG=2 NV=1 python -m pytest -rA test/test_tiny.py
    - name: Test CUDA=1
      run: DEBUG=2 CUDA=1 python -m pytest -rA test/test_tiny.py
    - name: Run Stable Diffusion
      run: BENCHMARK_LOG=stable_diffusion NV=1 python3 examples/stable_diffusion.py --fp16 --seed 0 --noshow --timing | tee sd.txt
    - name: Run SDXL
      run: BENCHMARK_LOG=stable_diffusion_xl CAPTURE_PROCESS_REPLAY=0 NV=1 CAPTURE_PROCESS_REPLAY=0 python3 examples/sdxl.py --seed 0 --noshow --timing | tee sdxl.txt
    - name: Run LLaMA
      run: |
        BENCHMARK_LOG=llama_nojit NV=1 JIT=0 python3 examples/llama.py --gen 1 --prompt "Hello." --count 10 --temperature 0 --timing | tee llama_unjitted.txt
        BENCHMARK_LOG=llama NV=1 JIT=1 python3 examples/llama.py --gen 1 --prompt "Hello." --count 10 --temperature 0 --timing | tee llama_jitted.txt
    - name: Run LLaMA with BEAM
      run: BENCHMARK_LOG=llama_beam NV=1 JITBEAM=2 IGNORE_BEAM_CACHE=1 python3 examples/llama.py --gen 1 --prompt "Hello." --count 10 --temperature 0 --timing | tee llama_beam.txt
    # - name: Run LLaMA 7B on 4 GPUs
    #   run: NV=1 CAPTURE_PROCESS_REPLAY=0 python3 examples/llama.py --gen 1 --size 7B --shard 4 --prompt "Hello." --count 10 --temperature 0  --timing | tee llama_four_gpu.txt
    # - name: Run LLaMA 7B on 6 GPUs
    #   run: NV=1 CAPTURE_PROCESS_REPLAY=0 python3 examples/llama.py --gen 1 --size 7B --shard 6 --prompt "Hello." --count 10 --temperature 0  --timing | tee llama_six_gpu.txt
    - name: Run LLaMA-3 8B BEAM
      run: BENCHMARK_LOG=llama3_beam NV=1 JITBEAM=2 IGNORE_BEAM_CACHE=1 python3 examples/llama3.py --size 8B --model weights/LLaMA-3/8B-SF-DPO/ --benchmark --temperature 0 | tee llama3_beam.txt
    - name: Run LLaMA-3 8B on 4 GPUs with BEAM
      run: BENCHMARK_LOG=llama3_beam_4gpu NV=1 JITBEAM=2 IGNORE_BEAM_CACHE=1 CAPTURE_PROCESS_REPLAY=0 python3 examples/llama3.py --size 8B --shard 4 --model weights/LLaMA-3/8B-SF-DPO/ --benchmark --temperature 0 | tee llama3_four_gpu.txt
    # - name: Run LLaMA-3 8B on 6 GPUs
    #   run: NV=1 CAPTURE_PROCESS_REPLAY=0 python3 examples/llama3.py --size 8B --shard 6 --model weights/LLaMA-3/8B-SF-DPO/ --benchmark --temperature 0 | tee llama3_six_gpu.txt
    # - name: Run LLaMA-2 70B
    #   run: NV=1 CAPTURE_PROCESS_REPLAY=0 MAX_CONTEXT=256 python3 examples/llama.py --gen 2 --size 70B --shard 6 --prompt "Hello." --count 10 --temperature 0  --timing | tee llama_2_70B.txt
    - name: Run Mixtral 8x7B
      run: time BENCHMARK_LOG=mixtral NV=1 CAPTURE_PROCESS_REPLAY=0 python3 examples/mixtral.py --temperature 0 --count 10 --timing | tee mixtral.txt
    - name: Run GPT2
      run: |
        BENCHMARK_LOG=gpt2_nojit NV=1 JIT=0 python3 examples/gpt2.py --prompt "Hello." --count 10 --temperature 0 --timing | tee gpt2_unjitted.txt
        BENCHMARK_LOG=gpt2 NV=1 JIT=1 python3 examples/gpt2.py --prompt "Hello." --count 10 --temperature 0 --timing | tee gpt2_jitted.txt
    - name: Run GPT2 w HALF
      run: BENCHMARK_LOG=gpt2_half NV=1 HALF=1 python3 examples/gpt2.py --count 10 --temperature 0 --timing | tee gpt2_half.txt
    - name: Run GPT2 w HALF/BEAM
      run: BENCHMARK_LOG=gpt2_half_beam NV=1 HALF=1 JITBEAM=2 IGNORE_BEAM_CACHE=1 python3 examples/gpt2.py --count 10 --temperature 0 --timing | tee gpt2_half_beam.txt
    - uses: actions/upload-artifact@v4
      with:
        name: Speed (NVIDIA)
        path: |
          onnx_inference_speed.csv
          torch_speed.txt
          matmul.txt
          matmul_bfloat16.txt
          matmul_tf32.txt
          matmul_ptx.txt
          matmul_nv.txt
          sd.txt
          sdxl.txt
          llama_unjitted.txt
          llama_jitted.txt
          llama_beam.txt
          llama3_beam.txt
          llama3_four_gpu.txt
          llama3_six_gpu.txt
          llama_2_70B.txt
          mixtral.txt
          gpt2_unjitted.txt
          gpt2_jitted.txt
          gpt2_half.txt
          gpt2_half_beam.txt
    - name: Run process replay tests
      run: cp test/external/process_replay/process_replay.py ./process_replay.py && git fetch origin master && git -c advice.detachedHead=false checkout origin/master && PYTHONPATH=. python3 process_replay.py

  testmorenvidiabenchmark:
    name: tinybox green Training Benchmark
    runs-on: [self-hosted, Linux, tinyboxgreen]
    timeout-minutes: 20
    defaults:
      run:
        shell: bash -e -o pipefail {0}
    if: github.repository_owner == 'tinygrad'
    steps:
    - name: Checkout Code
      uses: actions/checkout@v4
    - name: Symlink models and datasets
      run: |
        mkdir -p weights
        ln -s ~/tinygrad/weights/bpe_simple_vocab_16e6.txt.gz weights/bpe_simple_vocab_16e6.txt.gz
        ln -s ~/tinygrad/weights/LLaMA weights/LLaMA
        ln -s ~/tinygrad/extra/datasets/cifar-10-python.tar.gz extra/datasets/cifar-10-python.tar.gz
        ln -s /raid/weights/mixtral-8x7b-32kseqlen weights/mixtral-8x7b-32kseqlen
        ln -s /raid/weights/LLaMA-2 weights/LLaMA-2
        mkdir -p extra/datasets
        ln -s /raid/datasets/imagenet extra/datasets/imagenet
    - name: setup staging db
      if: github.ref == 'refs/heads/update_benchmark_staging'
      run: |
        echo "CACHEDB=/tmp/staging.db" >> $GITHUB_ENV
        rm -f /tmp/staging.db /tmp/staging.db-shm /tmp/staging.db-wal
    - name: reset process replay
      run: test/external/process_replay/reset.py
    - name: Fuzz Padded Tensor Core GEMM (NV)
      run: NV=1 M_START=12 M_STOP=20 M_STEP=1 N_START=6 N_STOP=10 N_STEP=1 K_START=28 K_STOP=36 K_STEP=1 HALF=1 TC_OPT=2 python3 ./extra/gemm/fuzz_matmul.py
    - name: Fuzz Padded Tensor Core GEMM (PTX)
      run: NV=1 PTX=1 M_START=12 M_STOP=20 M_STEP=1 N_START=6 N_STOP=10 N_STEP=1 K_START=28 K_STOP=36 K_STEP=1 HALF=1 TC_OPT=2 python3 ./extra/gemm/fuzz_matmul.py
    - name: Train MNIST
      run: time PYTHONPATH=. NV=1 TARGET_EVAL_ACC_PCT=96.0 python3 examples/beautiful_mnist.py | tee beautiful_mnist.txt
    - name: Run 10 CIFAR training steps
      run: BENCHMARK_LOG=cifar_10steps NV=1 STEPS=10 python3 examples/hlb_cifar10.py | tee train_cifar.txt
    - name: Run 10 CIFAR training steps w HALF
      run: BENCHMARK_LOG=cifar_10steps_half NV=1 STEPS=10 DEFAULT_FLOAT=HALF python3 examples/hlb_cifar10.py | tee train_cifar_half.txt
    - name: Run 10 CIFAR training steps w BF16
      run: BENCHMARK_LOG=cifar_10steps_bf16 NV=1 STEPS=10 DEFAULT_FLOAT=BFLOAT16 python3 examples/hlb_cifar10.py | tee train_cifar_bf16.txt
    - name: Run 10 CIFAR training steps w winograd
      run: BENCHMARK_LOG=cifar_10steps_half_wino NV=1 CAPTURE_PROCESS_REPLAY=0 WINO=1 STEPS=10 DEFAULT_FLOAT=HALF python3 examples/hlb_cifar10.py | tee train_cifar_wino.txt
    - name: Run full CIFAR training w 1 GPU
      run: time BENCHMARK_LOG=cifar NV=1 DEFAULT_FLOAT=HALF LATEWINO=1 STEPS=1000 TARGET_EVAL_ACC_PCT=93.2 python3 examples/hlb_cifar10.py | tee train_cifar_one_gpu.txt
    - name: Run full CIFAR training steps w 6 GPUS
      run: time BENCHMARK_LOG=cifar_6gpu CAPTURE_PROCESS_REPLAY=0 NV=1 DEFAULT_FLOAT=HALF STEPS=350 BS=1536 GPUS=6 TARGET_EVAL_ACC_PCT=93.2 python3 examples/hlb_cifar10.py | tee train_cifar_six_gpu.txt
    - name: Run MLPerf resnet eval on training data
      run: time BENCHMARK_LOG=resnet_eval NV=1 MODEL=resnet python3 examples/mlperf/model_eval.py
    - name: Run 10 MLPerf ResNet50 training steps (1 gpu)
      run: BENCHMARK_LOG=resnet_10steps NV=1 DEFAULT_FLOAT=HALF BENCHMARK=10 BS=256 GPUS=1 MODEL=resnet python3 examples/mlperf/model_train.py | tee train_resnet_one_gpu.txt
    - name: Run 10 MLPerf ResNet50 training steps (6 gpu)
      run: BENCHMARK_LOG=resnet_10steps_6gpu NV=1 CAPTURE_PROCESS_REPLAY=0 DEFAULT_FLOAT=HALF BENCHMARK=10 BS=1536 GPUS=6 MODEL=resnet python3 examples/mlperf/model_train.py | tee train_resnet.txt
    - name: Run 10 MLPerf Bert training steps (6 gpu)
      # TODO: remove BERT_LAYERS once scheduler is fast
      run: BENCHMARK_LOG=bert_10steps_6gpu NV=1 CAPTURE_PROCESS_REPLAY=0 DEFAULT_FLOAT=HALF BENCHMARK=10 BS=66 GPUS=6 BERT_LAYERS=2 FUSE_ARANGE=1 FUSE_ARANGE_UINT=0 MODEL=bert python3 examples/mlperf/model_train.py | tee train_bert.txt
    - uses: actions/upload-artifact@v4
      with:
        name: Speed (NVIDIA Training)
        path: |
          beautiful_mnist.txt
          train_cifar.txt
          train_cifar_half.txt
          train_cifar_bf16.txt
          train_cifar_wino.txt
          train_cifar_one_gpu.txt
          train_cifar_six_gpu.txt
          train_resnet.txt
          train_resnet_one_gpu.txt
          train_bert.txt
    - name: Run process replay tests
      run: cp test/external/process_replay/process_replay.py ./process_replay.py && git fetch origin master && git -c advice.detachedHead=false checkout origin/master && PYTHONPATH=. python3 process_replay.py

  testamdbenchmark:
    name: tinybox red Benchmark
    runs-on: [self-hosted, Linux, tinybox]
    timeout-minutes: 20
    defaults:
      run:
        shell: bash -e -o pipefail {0}
    if: github.repository_owner == 'tinygrad'
    steps:
    - name: Checkout Code
      uses: actions/checkout@v4
    - name: Insert amdgpu
      run: sudo modprobe amdgpu
    - name: Symlink models and datasets
      run: |
        mkdir -p weights
        ln -s ~/tinygrad/weights/bpe_simple_vocab_16e6.txt.gz weights/bpe_simple_vocab_16e6.txt.gz
        ln -s ~/tinygrad/weights/LLaMA weights/LLaMA
        ln -s ~/tinygrad/extra/datasets/cifar-10-python.tar.gz extra/datasets/cifar-10-python.tar.gz
        ln -s /raid/weights/mixtral-8x7b-32kseqlen weights/mixtral-8x7b-32kseqlen
        ln -s /raid/weights/LLaMA-2 weights/LLaMA-2
        ln -s /raid/weights/LLaMA-3 weights/LLaMA-3
        mkdir -p extra/datasets
        ln -s /raid/datasets/imagenet extra/datasets/imagenet
    - name: setup staging db
      if: github.ref == 'refs/heads/update_benchmark_staging'
      run: |
        echo "CACHEDB=/tmp/staging.db" >> $GITHUB_ENV
        rm -f /tmp/staging.db /tmp/staging.db-shm /tmp/staging.db-wal
    - name: reset process replay
      run: test/external/process_replay/reset.py
    - name: setup perflevel
      run: |
        examples/mlperf/training_submission_v4.1/tinycorp/benchmarks/bert/implementations/tinybox_red/setup.sh
        rocm-smi
    - name: Show off tinybox
      run: /opt/rocm/bin/rocm-bandwidth-test
    # TODO: unstable on AMD
    #- name: Run model inference benchmark
    #  run: LD_PRELOAD="/opt/rocm/lib/libhsa-runtime64.so" HSA=1 NOCLANG=1 python3 test/external/external_model_benchmark.py
    # TODO: unstable on AMD
    #- name: Test speed vs torch
    #  run: |
    #    python3 -c "import torch; print(torch.__version__)"
    #    LD_PRELOAD="/opt/rocm/lib/libhsa-runtime64.so" HSA=1 BIG=2 TORCHCUDA=1 python3 test/test_speed_v_torch.py | tee torch_speed.txt
    - name: Test speed vs theoretical
      run: AMD=1 IGNORE_BEAM_CACHE=1 BEAM_DEBUG=1 DEBUG=1 python -m pytest -rA test/external/speed_v_theoretical.py --durations=20
    - name: Test tensor cores
      run: |
        AMD=1 python3 test/test_linearizer.py TestLinearizer.test_tensor_cores TestLinearizer.test_tensor_cores_emulation TestLinearizer.test_tensor_cores_padded_amd TestLinearizer.test_tensor_cores_padded_uops
        AMD=1 AMD_LLVM=1 python3 test/test_linearizer.py TestLinearizer.test_tensor_cores TestLinearizer.test_tensor_cores_emulation TestLinearizer.test_tensor_cores_padded_amd TestLinearizer.test_tensor_cores_padded_uops
        AMD=1 SHOULD_USE_TC=1 BFLOAT16=1 DEBUG=2 python3 extra/gemm/simple_matmul.py
    - name: Run Tensor Core GEMM (AMD)
      run: AMD=1 SHOULD_USE_TC=1 HALF=1 DEBUG=2 ATOL=2e-2 python3 extra/gemm/simple_matmul.py | tee matmul_amd.txt
    - name: Test AMD=1
      run: DEBUG=2 AMD=1 python -m pytest -rA test/test_tiny.py
    - name: Test HIP=1
      run: DEBUG=2 HIP=1 python -m pytest -rA test/test_tiny.py
    # TODO: AMD compiler bug causes this to fail
    #- name: Fuzz Padded Tensor Core GEMM
    #  run: HSA=1 M_START=12 M_STOP=20 M_STEP=1 N_START=12 N_STOP=20 N_STEP=1 K_START=28 K_STOP=36 K_STEP=1 HALF=1 TC_OPT=2 DEBUG=2 python3 ./extra/gemm/fuzz_matmul.py
    - name: Remove amdgpu
      run: sleep 10 && sudo rmmod amdgpu # sleep a bit to let the driver unload the prev pid.
    - name: Test AM cold start time
      run: time AMD=1 AM_RESET=1 python3 test/test_tiny.py TestTiny.test_plus
    - name: Test AM warm start time
      run: time AMD=1 python3 test/test_tiny.py TestTiny.test_plus
    - name: Run Stable Diffusion
      run: BENCHMARK_LOG=stable_diffusion AMD=1 python3 examples/stable_diffusion.py --fp16 --seed 0 --noshow --timing | tee sd.txt
    - name: Run SDXL
      run: BENCHMARK_LOG=stable_diffusion_xl CAPTURE_PROCESS_REPLAY=0 AMD=1 python3 examples/sdxl.py --seed 0 --noshow --timing | tee sdxl.txt
    - name: Run LLaMA 7B
      run: |
        BENCHMARK_LOG=llama_nojit AMD=1 JIT=0 python3 examples/llama.py --gen 1 --prompt "Hello." --count 10 --temperature 0 --timing | tee llama_unjitted.txt
        BENCHMARK_LOG=llama AMD=1 JIT=1 python3 examples/llama.py --gen 1 --prompt "Hello." --count 10 --temperature 0 --timing | tee llama_jitted.txt
    - name: Run LLaMA 7B with BEAM
      run: BENCHMARK_LOG=llama_beam AMD=1 JITBEAM=2 IGNORE_BEAM_CACHE=1 python3 examples/llama.py --gen 1 --prompt "Hello." --count 10 --temperature 0 --timing | tee llama_beam.txt
    # - name: Run LLaMA 7B on 4 GPUs
    #   run: AMD=1 CAPTURE_PROCESS_REPLAY=0 python3 examples/llama.py --gen 1 --size 7B --shard 4 --prompt "Hello." --count 10 --temperature 0  --timing | tee llama_four_gpu.txt
    # - name: Run LLaMA 7B on 6 GPUs
    #   run: AMD=1 CAPTURE_PROCESS_REPLAY=0 python3 examples/llama.py --gen 1 --size 7B --shard 6 --prompt "Hello." --count 10 --temperature 0  --timing | tee llama_six_gpu.txt
    - name: Run LLaMA-3 8B BEAM
      run: BENCHMARK_LOG=llama3_beam AMD=1 JITBEAM=2 IGNORE_BEAM_CACHE=1 python3 examples/llama3.py --size 8B --model weights/LLaMA-3/8B-SF-DPO/ --benchmark --temperature 0 | tee llama3_beam.txt
    - name: Run LLaMA-3 8B on 4 GPUs with BEAM
      run: BENCHMARK_LOG=llama3_beam_4gpu AMD=1 JITBEAM=2 IGNORE_BEAM_CACHE=1 CAPTURE_PROCESS_REPLAY=0 python3 examples/llama3.py --size 8B --shard 4 --model weights/LLaMA-3/8B-SF-DPO/ --benchmark --temperature 0 | tee llama3_four_gpu.txt
    # - name: Run LLaMA-3 8B on 6 GPUs
    #   run: AMD=1 CAPTURE_PROCESS_REPLAY=0 python3 examples/llama3.py --size 8B --shard 6 --model weights/LLaMA-3/8B-SF-DPO/ --benchmark --temperature 0 | tee llama3_six_gpu.txt
    - name: Restore amdgpu
      run: sudo modprobe amdgpu
    # - name: Run LLaMA-2 70B
    #   run: AMD=1 CAPTURE_PROCESS_REPLAY=0 python3 examples/llama.py --gen 2 --size 70B --shard 6 --prompt "Hello." --count 10 --temperature 0  --timing | tee llama_2_70B.txt
    - name: Run Mixtral 8x7B
      run: time BENCHMARK_LOG=mixtral AMD=1 python3 examples/mixtral.py --temperature 0 --count 10 --timing | tee mixtral.txt
    - name: Run GPT2
      run: |
        BENCHMARK_LOG=gpt2_nojit AMD=1 JIT=0 python3 examples/gpt2.py --prompt "Hello." --count 10 --temperature 0 --timing | tee gpt2_unjitted.txt
        BENCHMARK_LOG=gpt2 AMD=1 JIT=1 python3 examples/gpt2.py --prompt "Hello." --count 10 --temperature 0 --timing | tee gpt2_jitted.txt
    - name: Run GPT2 w HALF
      run: BENCHMARK_LOG=gpt2_half AMD=1 HALF=1 python3 examples/gpt2.py --count 10 --temperature 0 --timing | tee gpt2_half.txt
    - name: Run GPT2 w HALF/BEAM
      run: BENCHMARK_LOG=gpt2_half_beam AMD=1 HALF=1 JITBEAM=2 IGNORE_BEAM_CACHE=1 python3 examples/gpt2.py --count 10 --temperature 0 --timing | tee gpt2_half_beam.txt
    - uses: actions/upload-artifact@v4
      with:
        name: Speed (AMD)
        path: |
          onnx_inference_speed.csv
          torch_speed.txt
          llama_unjitted.txt
          llama_jitted.txt
          llama_beam.txt
          llama3_beam.txt
          llama3_four_gpu.txt
          llama3_six_gpu.txt
          llama_2_70B.txt
          gpt2_unjitted.txt
          gpt2_jitted.txt
          gpt2_half.txt
          gpt2_half_beam.txt
          matmul.txt
          matmul_amd.txt
          sd.txt
          sdxl.txt
          mixtral.txt
    - name: Run process replay tests
      run: cp test/external/process_replay/process_replay.py ./process_replay.py && git fetch origin master && git -c advice.detachedHead=false checkout origin/master && PYTHONPATH=. python3 process_replay.py

  testmoreamdbenchmark:
    name: tinybox red Training Benchmark
    runs-on: [self-hosted, Linux, tinybox]
    timeout-minutes: 30
    defaults:
      run:
        shell: bash -e -o pipefail {0}
    if: github.repository_owner == 'tinygrad'
    steps:
    - name: Checkout Code
      uses: actions/checkout@v4
    - name: Remove amdgpu
      run: sudo rmmod amdgpu || true
    - name: Symlink models and datasets
      run: |
        mkdir -p weights
        ln -s ~/tinygrad/weights/bpe_simple_vocab_16e6.txt.gz weights/bpe_simple_vocab_16e6.txt.gz
        ln -s ~/tinygrad/weights/LLaMA weights/LLaMA
        ln -s ~/tinygrad/extra/datasets/cifar-10-python.tar.gz extra/datasets/cifar-10-python.tar.gz
        ln -s /raid/weights/mixtral-8x7b-32kseqlen weights/mixtral-8x7b-32kseqlen
        ln -s /raid/weights/LLaMA-2 weights/LLaMA-2
        mkdir -p extra/datasets
        ln -s /raid/datasets/imagenet extra/datasets/imagenet
    - name: setup staging db
      if: github.ref == 'refs/heads/update_benchmark_staging'
      run: |
        echo "CACHEDB=/tmp/staging.db" >> $GITHUB_ENV
        rm -f /tmp/staging.db /tmp/staging.db-shm /tmp/staging.db-wal
    - name: reset process replay
      run: test/external/process_replay/reset.py
    - name: Train MNIST
      run: time PYTHONPATH=. AMD=1 TARGET_EVAL_ACC_PCT=96.0 python3 examples/beautiful_mnist.py | tee beautiful_mnist.txt
    - name: Run 10 CIFAR training steps
      run: BENCHMARK_LOG=cifar_10steps AMD=1 STEPS=10 python3 examples/hlb_cifar10.py | tee train_cifar.txt
    - name: Run 10 CIFAR training steps w HALF
      run: BENCHMARK_LOG=cifar_10steps_half AMD=1 STEPS=10 DEFAULT_FLOAT=HALF python3 examples/hlb_cifar10.py | tee train_cifar_half.txt
    - name: Run 10 CIFAR training steps w BF16
      run: BENCHMARK_LOG=cifar_10steps_bf16 AMD=1 STEPS=10 DEFAULT_FLOAT=BFLOAT16 python3 examples/hlb_cifar10.py | tee train_cifar_bf16.txt
    - name: Run 10 CIFAR training steps w winograd
      run: BENCHMARK_LOG=cifar_10steps_half_wino AMD=1 WINO=1 STEPS=10 DEFAULT_FLOAT=HALF python3 examples/hlb_cifar10.py | tee train_cifar_wino.txt
    - name: Run full CIFAR training w 1 GPU
      run: time BENCHMARK_LOG=cifar AMD=1 DEFAULT_FLOAT=HALF LATEWINO=1 STEPS=1000 TARGET_EVAL_ACC_PCT=93.2 python3 examples/hlb_cifar10.py | tee train_cifar_one_gpu.txt
    - name: Run full CIFAR training steps w 6 GPUS
<<<<<<< HEAD
      run: time AMD=1 DEFAULT_FLOAT=HALF STEPS=350 BS=1536 GPUS=6 TARGET_EVAL_ACC_PCT=93.2 python3 examples/hlb_cifar10.py | tee train_cifar_six_gpu.txt
    - name: Run full CIFAR training steps w 6 GPUS (REMOTE)
      run: time REMOTE=1 REMOTEDEV=AMD DEFAULT_FLOAT=HALF STEPS=350 BS=1536 GPUS=6 TARGET_EVAL_ACC_PCT=93.2 python3 examples/hlb_cifar10.py | tee train_cifar_six_gpu_remote.txt
=======
      run: time BENCHMARK_LOG=cifar_6gpu AMD=1 DEFAULT_FLOAT=HALF STEPS=350 BS=1536 GPUS=6 TARGET_EVAL_ACC_PCT=93.2 python3 examples/hlb_cifar10.py | tee train_cifar_six_gpu.txt
>>>>>>> 2453d990
    - name: Run MLPerf resnet eval
      run: time BENCHMARK_LOG=resnet_eval AMD=1 MODEL=resnet python3 examples/mlperf/model_eval.py
    - name: Run 10 MLPerf ResNet50 training steps (1 gpu)
      run: BENCHMARK_LOG=resnet_10steps AMD=1 DEFAULT_FLOAT=HALF BENCHMARK=10 BS=256 GPUS=1 MODEL=resnet python3 examples/mlperf/model_train.py | tee train_resnet_one_gpu.txt
    - name: Run 10 MLPerf ResNet50 training steps (6 gpu)
      run: BENCHMARK_LOG=resnet_10steps_6gpu AMD=1 CAPTURE_PROCESS_REPLAY=0 DEFAULT_FLOAT=HALF BENCHMARK=10 BS=1536 GPUS=6 MODEL=resnet python3 examples/mlperf/model_train.py | tee train_resnet.txt
    - name: Run 10 MLPerf Bert training steps (6 gpu)
      # TODO: remove BERT_LAYERS once scheduler is fast
      run: BENCHMARK_LOG=bert_10steps_6gpu AMD=1 CAPTURE_PROCESS_REPLAY=0 DEFAULT_FLOAT=HALF BENCHMARK=10 BS=66 GPUS=6 BERT_LAYERS=2 FUSE_ARANGE=1 FUSE_ARANGE_UINT=0 MODEL=bert python3 examples/mlperf/model_train.py | tee train_bert.txt
    - uses: actions/upload-artifact@v4
      with:
        name: Speed (AMD Training)
        path: |
          beautiful_mnist.txt
          train_cifar.txt
          train_cifar_half.txt
          train_cifar_bf16.txt
          train_cifar_wino.txt
          train_cifar_one_gpu.txt
          train_cifar_six_gpu.txt
          train_resnet.txt
          train_resnet_one_gpu.txt
          train_bert.txt
    - name: Run process replay tests
      run: cp test/external/process_replay/process_replay.py ./process_replay.py && git fetch origin master && git -c advice.detachedHead=false checkout origin/master && PYTHONPATH=. python3 process_replay.py

  testqualcommbenchmark:
    name: comma Benchmark
    runs-on: [self-hosted, Linux, comma]
    timeout-minutes: 20
    defaults:
      run:
        shell: bash -e -o pipefail {0}
    if: github.repository_owner == 'tinygrad'
    steps:
    - name: Checkout Code
      uses: actions/checkout@v4
    - name: setup staging db
      if: github.ref == 'refs/heads/update_benchmark_staging'
      run: |
        echo "CACHEDB=/tmp/staging.db" >> $GITHUB_ENV
        rm -f /tmp/staging.db /tmp/staging.db-shm /tmp/staging.db-wal
    - name: reset process replay
      run: test/external/process_replay/reset.py
    - name: validate openpilot 0.9.7
      run: PYTHONPATH=. FLOAT16=0 IMAGE=2 QCOM=1 taskset -c 4-7 python3 test/external/external_benchmark_openpilot.py https://github.com/commaai/openpilot/raw/v0.9.7/selfdrive/modeld/models/supercombo.onnx | tee openpilot_image_0_9_7.txt
    - name: benchmark openpilot 0.9.4
      run: BENCHMARK_LOG=openpilot_0_9_4 PYTHONPATH=. QCOM=1 taskset -c 4-7 python3 test/external/external_benchmark_openpilot.py https://github.com/commaai/openpilot/raw/v0.9.4/selfdrive/modeld/models/supercombo.onnx | tee openpilot_0_9_4.txt
    - name: benchmark openpilot 0.9.7
      run: BENCHMARK_LOG=openpilot_0_9_7 PYTHONPATH=. QCOM=1 taskset -c 4-7 python3 test/external/external_benchmark_openpilot.py https://github.com/commaai/openpilot/raw/v0.9.7/selfdrive/modeld/models/supercombo.onnx | tee openpilot_0_9_7.txt
    - name: benchmark openpilot w IMAGE=2 0.9.4
      run: BENCHMARK_LOG=openpilot_0_9_4_image PYTHONPATH=. NOLOCALS=1 FLOAT16=1 IMAGE=2 QCOM=1 taskset -c 4-7 python3 test/external/external_benchmark_openpilot.py https://github.com/commaai/openpilot/raw/v0.9.4/selfdrive/modeld/models/supercombo.onnx | tee openpilot_image_0_9_4.txt
    - name: benchmark openpilot w IMAGE=2 0.9.7
      run: BENCHMARK_LOG=openpilot_0_9_7_image PYTHONPATH=. NOLOCALS=1 FLOAT16=1 IMAGE=2 QCOM=1 taskset -c 4-7 python3 test/external/external_benchmark_openpilot.py https://github.com/commaai/openpilot/raw/v0.9.7/selfdrive/modeld/models/supercombo.onnx | tee openpilot_image_0_9_7.txt
    - name: openpilot compile3 0.9.7
      run: PYTHONPATH="." QCOM=1 taskset -c 4-7 python3 examples/openpilot/compile3.py https://github.com/commaai/openpilot/raw/v0.9.7/selfdrive/modeld/models/supercombo.onnx
    - name: openpilot compile3 0.9.7+ tomb raider
      run: PYTHONPATH="." QCOM=1 taskset -c 4-7 python3 examples/openpilot/compile3.py https://github.com/commaai/openpilot/raw/e8bea2c78ffa92685ece511e9b554122aaf1a79d/selfdrive/modeld/models/supercombo.onnx
    - name: openpilot dmonitoring compile3 0.9.7
      run: PYTHONPATH="." QCOM=1 taskset -c 4-7 python3 examples/openpilot/compile3.py https://github.com/commaai/openpilot/raw/v0.9.7/selfdrive/modeld/models/dmonitoring_model.onnx
    - name: Run process replay tests
      run: cp test/external/process_replay/process_replay.py ./process_replay.py && git fetch origin master && git -c advice.detachedHead=false checkout origin/master && PYTHONPATH=. python3 process_replay.py
    - uses: actions/upload-artifact@v4
      with:
        name: Speed (comma)
        path: |
          openpilot_compile_0_9_4.txt
          openpilot_compile_0_9_7.txt
          openpilot_0_9_4.txt
          openpilot_0_9_7.txt
          openpilot_image_0_9_4.txt
          openpilot_image_0_9_7.txt<|MERGE_RESOLUTION|>--- conflicted
+++ resolved
@@ -510,13 +510,9 @@
     - name: Run full CIFAR training w 1 GPU
       run: time BENCHMARK_LOG=cifar AMD=1 DEFAULT_FLOAT=HALF LATEWINO=1 STEPS=1000 TARGET_EVAL_ACC_PCT=93.2 python3 examples/hlb_cifar10.py | tee train_cifar_one_gpu.txt
     - name: Run full CIFAR training steps w 6 GPUS
-<<<<<<< HEAD
-      run: time AMD=1 DEFAULT_FLOAT=HALF STEPS=350 BS=1536 GPUS=6 TARGET_EVAL_ACC_PCT=93.2 python3 examples/hlb_cifar10.py | tee train_cifar_six_gpu.txt
+      run: time BENCHMARK_LOG=cifar_6gpu AMD=1 DEFAULT_FLOAT=HALF STEPS=350 BS=1536 GPUS=6 TARGET_EVAL_ACC_PCT=93.2 python3 examples/hlb_cifar10.py | tee train_cifar_six_gpu.txt
     - name: Run full CIFAR training steps w 6 GPUS (REMOTE)
-      run: time REMOTE=1 REMOTEDEV=AMD DEFAULT_FLOAT=HALF STEPS=350 BS=1536 GPUS=6 TARGET_EVAL_ACC_PCT=93.2 python3 examples/hlb_cifar10.py | tee train_cifar_six_gpu_remote.txt
-=======
-      run: time BENCHMARK_LOG=cifar_6gpu AMD=1 DEFAULT_FLOAT=HALF STEPS=350 BS=1536 GPUS=6 TARGET_EVAL_ACC_PCT=93.2 python3 examples/hlb_cifar10.py | tee train_cifar_six_gpu.txt
->>>>>>> 2453d990
+      run: time BENCHMARK_LOG=cifar_6gpu_remote REMOTE=1 REMOTEDEV=AMD DEFAULT_FLOAT=HALF STEPS=350 BS=1536 GPUS=6 TARGET_EVAL_ACC_PCT=93.2 python3 examples/hlb_cifar10.py | tee train_cifar_six_gpu_remote.txt
     - name: Run MLPerf resnet eval
       run: time BENCHMARK_LOG=resnet_eval AMD=1 MODEL=resnet python3 examples/mlperf/model_eval.py
     - name: Run 10 MLPerf ResNet50 training steps (1 gpu)
@@ -537,6 +533,7 @@
           train_cifar_wino.txt
           train_cifar_one_gpu.txt
           train_cifar_six_gpu.txt
+          train_cifar_six_gpu_remote.txt
           train_resnet.txt
           train_resnet_one_gpu.txt
           train_bert.txt
