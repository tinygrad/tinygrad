--- conflicted
+++ resolved
@@ -175,15 +175,12 @@
       run: time HSA=1 HALF=1 LATEWINO=1 STEPS=1000 TARGET_EVAL_ACC_PCT=93 python3 examples/hlb_cifar10.py | tee train_cifar_one_gpu.txt
     - name: Run full CIFAR training steps w 6 GPUS
       run: time HSA=1 HALF=1 STEPS=350 BS=1536 GPUS=6 TARGET_EVAL_ACC_PCT=93 python3 examples/hlb_cifar10.py | tee train_cifar_six_gpu.txt
-<<<<<<< HEAD
+    - name: Run MLPerf resnet eval on training data
+      run: time HSA=1 MODEL=resnet python3 examples/mlperf/model_eval.py
     - name: Run 10 MLPerf ResNet50 training steps (1 gpu)
       run: HSA=1 BENCHMARK=10 BS=104 GPUS=1 MODEL=resnet python3 examples/mlperf/model_train.py | tee train_resnet_one_gpu.txt
     - name: Run 10 MLPerf ResNet50 training steps (6 gpu)
       run: HSA=1 BENCHMARK=10 BS=624 GPUS=6 MODEL=resnet python3 examples/mlperf/model_train.py | tee train_resnet.txt
-=======
-    - name: Run MLPerf resnet eval on training data
-      run: time HSA=1 MODEL=resnet python3 examples/mlperf/model_eval.py
->>>>>>> f30fb192
     - uses: actions/upload-artifact@v4
       with:
         name: Speed (AMD)
