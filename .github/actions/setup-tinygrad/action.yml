--- conflicted
+++ resolved
@@ -165,11 +165,7 @@
         cache-name: cache-gpuocelot-build
       with:
         path: ${{ github.workspace }}/gpuocelot/ocelot
-<<<<<<< HEAD
-        key: ${{ runner.os }}-gpuocelot-b16039dc940dc6bc4ea0a98380495769ff35ed99-rebuild-9
-=======
-        key: ubuntu22.04-gpuocelot-b16039dc940dc6bc4ea0a98380495769ff35ed99-rebuild-0
->>>>>>> fb698920
+        key: ${{ runner.os }}-gpuocelot-b16039dc940dc6bc4ea0a98380495769ff35ed99-rebuild-0
     - name: Clone/compile gpuocelot
       if: inputs.cuda == 'true' && steps.cache-build.outputs.cache-hit != 'true'
       shell: bash
