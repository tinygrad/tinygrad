--- conflicted
+++ resolved
@@ -215,14 +215,10 @@
         wget -qO- https://apt.llvm.org/llvm-snapshot.gpg.key | sudo tee /etc/apt/trusted.gpg.d/apt.llvm.org.asc
         echo "deb http://apt.llvm.org/$(lsb_release -cs)/ llvm-toolchain-$(lsb_release -cs)-19 main" | sudo tee /etc/apt/sources.list.d/llvm.list
         sudo apt update -y || true
-<<<<<<< HEAD
-        sudo apt install -y --no-install-recommends libllvm19
-=======
         sudo apt install -y --no-install-recommends libllvm19 clang-19 lld-19
->>>>>>> 76782102
 
     - name: Install LLVM (macOS)
-      if: (inputs.llvm == 'true' || inputs.amd == 'true') && runner.os == 'macOS'
+      if: inputs.llvm == 'true' && runner.os == 'macOS'
       shell: bash
       run: |
         brew install llvm