indent-width = 2
preview = true
target-version = "py38"

lint.select = [
  "F",  # Pyflakes
  "W6",
  "E71",
  "E72",
  "E112",   # no-indented-block
  "E113",   # unexpected-indentation
  # "E124",
  "E203",   # whitespace-before-punctuation
  "E272",   # multiple-spaces-before-keyword
  "E303",   # too-many-blank-lines
  "E304",   # blank-line-after-decorator
  "E501",   # line-too-long
  # "E502",
  "E702",   # multiple-statements-on-one-line-semicolon
  "E703",   # useless-semicolon
  "E731",   # lambda-assignment
  "W191",   # tab-indentation
  "W291",   # trailing-whitespace
  "W293",   # blank-line-with-whitespace
  "UP039",  # unnecessary-class-parentheses
<<<<<<< HEAD
  "A",   # builtin-variable-shadowing, builtin-argument-shadowing, builtin-attribute-shadowing
=======
  "C416",   # unnecessary-comprehension
  "RET506", # superfluous-else-raise
  "RET507", # superfluous-else-continue
>>>>>>> 26e254c4
]

line-length = 150

exclude = [
  "docs/",
  "examples/",
  "extra/",
  "tinygrad/runtime/autogen",
  "test/external/mlperf_resnet",
  "test/external/mlperf_unet3d",
]<|MERGE_RESOLUTION|>--- conflicted
+++ resolved
@@ -23,13 +23,10 @@
   "W291",   # trailing-whitespace
   "W293",   # blank-line-with-whitespace
   "UP039",  # unnecessary-class-parentheses
-<<<<<<< HEAD
-  "A",   # builtin-variable-shadowing, builtin-argument-shadowing, builtin-attribute-shadowing
-=======
   "C416",   # unnecessary-comprehension
   "RET506", # superfluous-else-raise
   "RET507", # superfluous-else-continue
->>>>>>> 26e254c4
+  "A",      # builtin-variable-shadowing, builtin-argument-shadowing, builtin-attribute-shadowing
 ]
 
 line-length = 150
