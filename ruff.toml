--- conflicted
+++ resolved
@@ -23,12 +23,9 @@
   "W291",   # trailing-whitespace
   "W293",   # blank-line-with-whitespace
   "UP039",  # unnecessary-class-parentheses
-<<<<<<< HEAD
+  "C416",   # unnecessary-comprehension
   "RET506", # superfluous-else-raise
   "RET507", # superfluous-else-continue
-=======
-  "C416",   # unnecessary-comprehension
->>>>>>> f88f71d7
 ]
 
 line-length = 150
