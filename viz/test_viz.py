import unittest
import os, itertools
os.environ["TRACK_MATCH_STATS"] = "2"
from extra.models.resnet import ResNet50
from tinygrad import Tensor
from tinygrad.engine.realize import lower_schedule
from tinygrad.ops import UOp, UOps, graph_rewrite, PatternMatcher, UPat, contexts, KernelInfo, BinaryOps
from tinygrad.dtype import dtypes, PtrDType
from tinygrad.helpers import CI, Context, all_same, DEBUG, colored, getenv
from tinygrad.codegen.uopgraph import constant_folder, devectorize, float4_folding
from test.external.process_replay.helpers import print_diff
from viz.serve import KernelRet, UOpRet, load_kernels, uop_to_json

def group_rewrites(kernels:KernelRet): return {k:list(v) for k,v in itertools.groupby(kernels.ctxs.values(), lambda x:x.loc)}

class TestViz(unittest.TestCase):
  def tearDown(self) -> None:
    from tinygrad.ops import contexts
    if not getenv("VIZ"): contexts.clear()

  def assert_valid_ctx(self, contexts):
    assert len(contexts) != 0
    for i,ctx in enumerate(contexts):
      try: ret = UOpRet.from_ctx(ctx)
      except Exception as e:
        print(colored(f"failed to create graph for ctx {i}", "red"))
        raise e
      for j,(x,y) in enumerate(zip(ret.graphs, ret.graphs[1:])):
        if x.key == y.key:
          raise AssertionError(f"failed to generate the correct diff at rewrite {j} ctx {i}")

  def assert_valid_graph(self, t):
    contexts.clear()
    s = t.schedule()
    list(lower_schedule(s))
    self.assert_valid_ctx(contexts)

  def test_ctx_diff(self):
    a = Tensor.ones(4, 1).contiguous().realize()
    out = a + a.reshape(1, 4)
    self.assert_valid_graph(out)

  def test_ctx_groups(self):
    contexts.clear()
    schedule1 = Tensor.randn(4, 1).contiguous().schedule()
    schedule2 = Tensor.randn(4, 4).contiguous().schedule()
    list(lower_schedule(schedule1))
    list(lower_schedule(schedule2))
    ret = load_kernels(contexts)
    assert len(ret) == 10
    assert all(len([x for x in y.ctxs.values() if "schedule" in x.loc]) != 0 for y in ret)
    assert all(len([x for x in y.ctxs.values() if "uopgraph" in x.loc]) != 0 for y in ret)

  def test_gemm_diff(self):
    x = Tensor.empty(64, 64).realize()
    y = Tensor.empty(64, 64).realize()
    out = x.matmul(y)
    self.assert_valid_graph(out)

  def test_removed_node(self):
    vec = UOp(UOps.VECTORIZE, dtypes.int.vec(4), tuple((UOp.const(dtypes.int, 1),)*4))
    gep = UOp(UOps.GEP, dtypes.int, (vec,), (0,))
    sink = UOp(UOps.STORE, dtypes.void, (UOp(UOps.DEFINE_GLOBAL, PtrDType(dtypes.int), (), 0), UOp.const(dtypes.int, 0), gep)).sink()
    pm = PatternMatcher([
      (UPat(UOps.VECTORIZE, name="root", src=(UPat(UOps.CONST, name="const"),), allow_any_len=True, location="test"),
       lambda root,const: UOp.const_like(root, const.arg) if all_same(root.src) else None),
      (UPat(UOps.GEP, name="root", src=(UPat(UOps.CONST, name="x"),), location="test"), lambda root,x: root.const_like(x.arg))
    ])
    ret = graph_rewrite(sink, pm)
    if DEBUG >= 4: print_diff(sink, ret)
    g = UOpRet.from_ctx(contexts[0])
    assert g.graphs[-1].key == ret.key
    self.assert_valid_ctx(contexts)

  def test_devectorize_viz(self):
    sink = UOp(UOps.SINK, dtypes.void, arg=KernelInfo(local_dims=1, upcasted=1, dont_use_locals=False), src=(
      UOp(UOps.STORE, dtypes.void, arg=None, src=(
        UOp(UOps.DEFINE_GLOBAL, PtrDType(dtypes.float), arg=0, src=()),
        UOp(UOps.ALU, dtypes.int.vec(4), arg=BinaryOps.ADD, src=(
          UOp(UOps.VECTORIZE, dtypes.int.vec(4), arg=None, src=(
            x4:=UOp(UOps.ALU, dtypes.int, arg=BinaryOps.MUL, src=(
              x5:=UOp(UOps.SPECIAL, dtypes.int, arg=('lidx0', 4), src=()),
              UOp(UOps.CONST, dtypes.int, arg=4, src=()),)),
             x4,
             x4,
             x4,)),
          x7:=UOp(UOps.VCONST, dtypes.int.vec(4), arg=(0, 1, 2, 3), src=()),)),
        UOp(UOps.ALU, dtypes.float.vec(4), arg=BinaryOps.ADD, src=(
          UOp(UOps.VECTORIZE, dtypes.float.vec(4), arg=None, src=(
            x10:=UOp(UOps.LOAD, dtypes.float, arg=None, src=(
              x11:=UOp(UOps.DEFINE_GLOBAL, PtrDType(dtypes.float), arg=1, src=()),
               x5,)),
             x10,
             x10,
             x10,)),
          UOp(UOps.LOAD, dtypes.float.vec(4), arg=None, src=(
             x11,
             x7,)),)),)),))
    pm = constant_folder+(devectorize+float4_folding)
    new_sink = graph_rewrite(sink, pm)
    if DEBUG >= 4: print_diff(sink, new_sink, unified=0)
    self.assert_valid_ctx(contexts)
    assert all(ctx.loc.split("/")[-1].split(":")[0] == __file__.split("/")[-1] for ctx in contexts)

  @unittest.skipIf(CI, "slow, it's generating diffs for 36202 rules")
  def test_fuzz_resnet(self):
    mdl = ResNet50()
    img = Tensor.empty(64, 3, 224, 224)
    out = mdl(img)
    sched = out.schedule()
    list(lower_schedule(sched))
    self.assert_valid_ctx(contexts)

  def test_no_ctx(self):
    simple_pm = PatternMatcher([(UPat(UOps.CONST), lambda:True)])
    simple_pm.rewrite(UOp.const(dtypes.int, 2))
    self.assertEqual(len(contexts), 0)

  def test_dedup_ast(self):
    contexts.clear()
    a = Tensor.randn(4, 4)+2
    b = Tensor.randn(4, 4)+2
    Tensor.schedule(a, b)
    kernels = load_kernels(contexts)
<<<<<<< HEAD
    self.assertEqual(len(kernels), 7)
    schedule_ctxs = [x for x in kernels[0].ctxs.values() if x.loc.split("/")[-1].split(":")[0] == "schedule.py"]
    self.assertEqual(len(schedule_ctxs), 1)
=======
    self.assertEqual(len(kernels), 1)
    assert all(len(v) == 1 for k,v in group_rewrites(kernels[0]).items() if "schedule.py" in k)
>>>>>>> 1c03fb69

  def test_no_dedup_different_opts(self):
    contexts.clear()
    a = Tensor.empty(4, 4)+Tensor.empty(4, 4)
    s = a.schedule()
    with Context(NOOPT=1): list(lower_schedule(s.copy()))
    with Context(NOOPT=0): list(lower_schedule(s.copy()))
    kernels = load_kernels(contexts)
    self.assertEqual(len(kernels), 2)
    assert all(len(v) == 1 for _,v in group_rewrites(kernels[0]).items())
    assert all(len(v) == 0 for k,v in group_rewrites(kernels[1]).items() if "schedule.py" in k)

  def test_fold_const_nodes(self):
    a = Tensor.empty(4, 4)+2
    contexts.clear()
    sink = a.schedule()[-1].ast
    ret = uop_to_json(sink)
    for v in ret.values(): print(v)
    assert not any(v[0].startswith("CONST") for v in ret.values())
    assert len([x for x in ret.values() if "CONST" in x[0]]) == 1

  def test_no_fold_single_const(self):
    node = UOp(UOps.CONST, dtypes.float, (), 1.0)
    ret = uop_to_json(node)
    assert len(ret) == 1

if __name__ == "__main__":
  unittest.main()<|MERGE_RESOLUTION|>--- conflicted
+++ resolved
@@ -122,14 +122,8 @@
     b = Tensor.randn(4, 4)+2
     Tensor.schedule(a, b)
     kernels = load_kernels(contexts)
-<<<<<<< HEAD
     self.assertEqual(len(kernels), 7)
-    schedule_ctxs = [x for x in kernels[0].ctxs.values() if x.loc.split("/")[-1].split(":")[0] == "schedule.py"]
-    self.assertEqual(len(schedule_ctxs), 1)
-=======
-    self.assertEqual(len(kernels), 1)
     assert all(len(v) == 1 for k,v in group_rewrites(kernels[0]).items() if "schedule.py" in k)
->>>>>>> 1c03fb69
 
   def test_no_dedup_different_opts(self):
     contexts.clear()
