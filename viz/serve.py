--- conflicted
+++ resolved
@@ -34,7 +34,6 @@
   diffs: List[Tuple[str, List[str]]] # the diffs for each rewrite
   extra: List[List[str]]             # these become code blocks in the UI
 
-<<<<<<< HEAD
 def replace_uop(base:UOp, prev:UOp, new:UOp, cache:Dict[bytes, UOp]) -> UOp:
   if (found:=cache.get(base.key)): return found
   if base.key == prev.key: ret = new
@@ -42,12 +41,6 @@
     new_srcs = tuple(replace_uop(x, prev, new, cache) for x in base.src)
     ret = UOp(base.op, base.dtype, new_srcs, base.arg) if new_srcs != base.src else base
   cache[base.key] = ret
-=======
-def replace_uop(base:UOp, first:UOp, new:UOp, cache:Dict[UOp, UOp]) -> UOp:
-  if (u:=cache.get(base)): return u
-  if base.key == first.key: return new
-  ret = cache[base] = UOp(base.op, base.dtype, tuple(replace_uop(x, first, new, cache) for x in base.src), base.arg)
->>>>>>> 455a27dd
   return ret
 
 def create_graph(ctx:TrackedRewriteContext) -> UOpRet:
