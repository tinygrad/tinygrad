--- conflicted
+++ resolved
@@ -45,11 +45,7 @@
 DEFAULT_FLOAT       | [HALF, ...]| specify the default float dtype (FLOAT32, HALF, BFLOAT16, FLOAT64, ...), default to FLOAT32
 IMAGE               | [1-2]      | enable 2d specific optimizations
 FLOAT16             | [1]        | use float16 for images instead of float32
-<<<<<<< HEAD
-DISALLOW_ASSIGN     | [1]        | disallow assignment of tensors
 DISALLOW_MULTIOUT   | [1]        | disallow multioutput kernels when using Tensor.corealize
-=======
->>>>>>> 7c5729a3
 PTX                 | [1]        | enable the specialized [PTX](https://docs.nvidia.com/cuda/parallel-thread-execution/) assembler for Nvidia GPUs. If not set, defaults to generic CUDA codegen backend.
 
 ## File Specific Variables
