import numpy as np
import unittest
from dataclasses import replace
from tinygrad import Tensor, Context, Device, dtypes
from tinygrad.codegen.kernel import Kernel, Opt, OptOps
from tinygrad.engine.realize import CompiledRunner, ExecItem

N = 512

def create_gemm_model(model_path:str, batch_size=N, in_size=N, out_size=N, bias=False):
  import onnx
  from onnx import helper, numpy_helper, TensorProto
  # Define input and output
  input_tensor = helper.make_tensor_value_info("input", TensorProto.FLOAT, [batch_size, in_size])
  output_tensor = helper.make_tensor_value_info("output", TensorProto.FLOAT, [batch_size, out_size])

  # Create random weights and bias
  W_data = np.random.randn(in_size, out_size).astype(np.float32)
  W_init = numpy_helper.from_array(W_data, name="W")

  if bias:
    B_data = np.random.randn(out_size).astype(np.float32)
    B_init = numpy_helper.from_array(B_data, name="B")
    gemm_node = helper.make_node("Gemm", inputs=["input", "W", "B"], outputs=["output"], alpha=1.0, beta=1.0, transB=0)
    graph_def = helper.make_graph([gemm_node], "SingleGemmGraph", [input_tensor], [output_tensor], initializer=[W_init, B_init])
  else:
    gemm_node = helper.make_node("Gemm", inputs=["input", "W"], outputs=["output"], alpha=1.0, beta=1.0, transB=0)
    graph_def = helper.make_graph([gemm_node], "SingleGemmGraph", [input_tensor], [output_tensor], initializer=[W_init])

  # Create and save the model
  model_def = helper.make_model(graph_def, producer_name="single_gemm_example")
  onnx.save_model(model_def, model_path)
  return model_path

def sexec(out:Tensor, opts:list[Opt], replace_src=None, run_count=3):
  si = out.schedule()[-1]
  k = Kernel(si.ast, opts=Device[Device.DEFAULT].renderer)
  #opts = [Opt(op=OptOps.UPCAST, axis=0, arg=128)] #, Opt(op=OptOps.UNROLL, axis=0, arg=4)]
  for opt in opts: k.apply_opt(opt)
  prg = k.to_program()
<<<<<<< HEAD
  if replace_src is not None: prg = replace(prg, src=replace_src + "/* DSP boilerplate */" + prg.src.split("/* DSP boilerplate */")[1])
=======
  if replace_src is not None:
    old_name = prg.src.split("inscount();\n")[1].split("(")[0]
    prg = replace(prg, src=replace_src + "/* DSP boilerplate */" + prg.src.split("/* DSP boilerplate */")[1].replace(old_name, "fxn"))
>>>>>>> 4672d9af
  ei = ExecItem(CompiledRunner(prg), [x.ensure_allocated() for x in si.bufs], si.metadata)
  for _ in range(run_count): ei.run(wait=True)

@unittest.skipIf(Device.DEFAULT != "DSP", "only tests for DSP")
class TestQuantizeOnnx(unittest.TestCase):
  def test_quant_128(self): self.test_quant(128)
  def test_quant(self, sz=512):
    from onnxruntime.quantization import quantize_static, QuantFormat, QuantType, CalibrationDataReader
    from examples.benchmark_onnx import load_onnx_model
    class FakeDataReader(CalibrationDataReader):
      def __init__(self): self.cnt = 0
      def get_next(self) -> dict:
        self.cnt += 1
        if self.cnt == 100: return None
        return {"input": np.random.uniform(size=(sz, sz)).astype(np.float32)}
    out_file = "/tmp/test_out.onnx"
    # divide is ~1500-2000 without reduce_range, 750-900 with it
    quantize_static(create_gemm_model("/tmp/test_in.onnx", sz, sz, sz), out_file,
                    FakeDataReader(), quant_format=QuantFormat.QDQ, per_channel=False, reduce_range=False,
                    activation_type=QuantType.QInt8, weight_type=QuantType.QInt8,
                    extra_options={"ActivationSymmetric": True})
    run_onnx_jit, _ = load_onnx_model(out_file)
    with Context(DONT_REALIZE_EXPAND=1):
      run_onnx_jit(input=Tensor(np.random.uniform(size=(sz, sz)).astype(np.float32)))

  def test_prequant_conv2d_1x1(self):
    X = Tensor(np.random.uniform(0, 255, size=(1, 32, 128, 128)).astype(np.uint8))
    W = Tensor(np.random.uniform(0, 255, size=(64, 32, 1, 1)).astype(np.uint8))
    out = X.conv2d(W, acc_dtype=X.dtype)
    opts = [Opt(op=OptOps.UPCAST, axis=1, arg=128), Opt(op=OptOps.UNROLL, axis=0, arg=4)]
    sexec(out, opts)

  def test_prequant_gemm(self):
    N = 512
    X = Tensor(np.random.uniform(0, 255, size=(N,N)).astype(np.uint8))
    W = Tensor(np.random.uniform(0, 255, size=(N,N)).astype(np.uint8))
    out = X.matmul(W, acc_dtype=X.dtype)
    opts = [Opt(op=OptOps.UPCAST, axis=1, arg=128), Opt(op=OptOps.UNROLL, axis=0, arg=4)]
    sexec(out, opts)

  # TODO: this has to work
  def test_prequant_gemm_intacc_early(self, xi=np.int8, wi=np.int8):
    N = 512
    X = Tensor(np.random.uniform(0, 255, size=(N,N)).astype(xi))
    W = Tensor(np.random.uniform(0, 255, size=(N,N)).astype(wi))
    with Context(DONT_REALIZE_EXPAND=1):
      # this divide is interesting and forces the accumulator to actually be an int
      out = (X.cast("int").matmul(W.cast("int"))//1000).cast("int8")
      opts = [Opt(op=OptOps.UPCAST, axis=1, arg=128), Opt(op=OptOps.UNROLL, axis=0, arg=4)]
      sexec(out, opts)

  def test_prequant_gemm_handcode(self):
    src = """typedef int int128 __attribute__((aligned(512),vector_size(512)));
    typedef int int32 __attribute__((aligned(128),vector_size(128)));
    typedef int int64 __attribute__((aligned(256),vector_size(256)));
    typedef unsigned char unsigned_char4 __attribute__((aligned(4),vector_size(4)));
    typedef signed char signed_char128 __attribute__((aligned(128),vector_size(128)));
    typedef unsigned char unsigned_char128 __attribute__((aligned(128),vector_size(128)));
    typedef unsigned char unsigned_char256 __attribute__((aligned(256),vector_size(256)));
    union V256 {
      unsigned_char256 vec256;
      struct {
        unsigned_char128 lo128;
        unsigned_char128 hi128;
      };
    };
<<<<<<< HEAD
    __attribute__((noinline)) void r_512_4_128_128_4(unsigned char* restrict __attribute__((align_value(128))) data0,
                                                     unsigned char* restrict __attribute__((align_value(128))) data1,
                                                     signed char* restrict __attribute__((align_value(128))) data2) {
=======
    __attribute__((noinline)) void fxn(unsigned char* restrict __attribute__((align_value(128))) data0,
                                       unsigned char* restrict __attribute__((align_value(128))) data1,
                                       signed char* restrict __attribute__((align_value(128))) data2) {
>>>>>>> 4672d9af
      for (int ridx0 = 0; ridx0 < 512; ridx0++) {
        int alu0 = (ridx0<<9);
        for (int ridx1 = 0; ridx1 < 4; ridx1++) {
          int alu1 = (ridx1<<7);
          int32 acc0 = __builtin_HEXAGON_V6_vd0_128B();
          int32 acc1 = __builtin_HEXAGON_V6_vd0_128B();
          int32 acc2 = __builtin_HEXAGON_V6_vd0_128B();
          int32 acc3 = __builtin_HEXAGON_V6_vd0_128B();

          for (int ridx2 = 0; ridx2 < 128; ridx2++) {
            unsigned_char4 val0 = *((unsigned_char4*)((data1+(alu0+(ridx2<<2)))));
            int alu2 = (alu1+(ridx2<<11));
            signed_char128 x0 = *((signed_char128*)((data2+alu2)));
            signed_char128 x1 = *((signed_char128*)((data2+(alu2+512))));
            signed_char128 x2 = *((signed_char128*)((data2+(alu2+1024))));
            signed_char128 x3 = *((signed_char128*)((data2+(alu2+1536))));

            union V256 ss01;
            // ss01.lo128 = (x0[0], x1[0], x0[2], x1[2], x0[4], x1[4], ...)
            // ss01.hi128 = (x0[1], x1[1], x0[3], x1[3], x0[5], x1[5], ...)
            ss01.vec256 = __builtin_HEXAGON_V6_vshufoeb_128B(x1, x0);

            union V256 ss23;
            // ss23.lo128 = (x2[0], x3[0], x2[2], x3[2], x2[4], x3[4], ...)
            // ss23.hi128 = (x2[1], x3[1], x2[3], x3[3], x2[5], x3[5], ...)
            ss23.vec256 = __builtin_HEXAGON_V6_vshufoeb_128B(x3, x2);

            union V256 sslo;
            // sslo.lo128 = (x0[0], x1[0], x2[0], x3[0], x0[4], x1[4], ...)
            // sslo.hi128 = (x0[2], x1[2], x2[2], x3[2], x0[6], x1[6], ...)
            sslo.vec256 = __builtin_HEXAGON_V6_vdealvdd_128B(ss23.lo128, ss01.lo128, 2);

            union V256 sshi;
            // sshi.lo128 = (x0[1], x1[1], x2[1], x3[1], x0[5], x1[5], ...)
            // sshi.hi128 = (x0[3], x1[3], x2[3], x3[3], x0[7], x1[7], ...)
            sshi.vec256 = __builtin_HEXAGON_V6_vdealvdd_128B(ss23.hi128, ss01.hi128, 2);

            //unsigned_char128 w0 = (unsigned_char128){val0[0],val0[1],val0[2],val0[3],val0[0],val0[1],val0[2],val0[3],...
            unsigned_char128 w0 = __builtin_HEXAGON_V6_lvsplatw_128B(*((unsigned int*)&val0));

            acc0 = __builtin_HEXAGON_V6_vrmpybusv_acc_128B(acc0, w0, sslo.lo128);
            acc1 = __builtin_HEXAGON_V6_vrmpybusv_acc_128B(acc1, w0, sshi.lo128);
            acc2 = __builtin_HEXAGON_V6_vrmpybusv_acc_128B(acc2, w0, sslo.hi128);
            acc3 = __builtin_HEXAGON_V6_vrmpybusv_acc_128B(acc3, w0, sshi.hi128);
          }
          acc0 /= 1000;
          acc1 /= 1000;
          acc2 /= 1000;
          acc3 /= 1000;
          // ','.join([f"acc{j}[{i}]" for i in range(32) for j in range(4)])
          // acc0[0], acc0[1], acc0[2], ..... acc3[30], acc3[31]
          unsigned_char128 packed = __builtin_HEXAGON_V6_vpackhub_sat_128B(__builtin_HEXAGON_V6_vpackwh_sat_128B(acc3, acc2),
                                                                           __builtin_HEXAGON_V6_vpackwh_sat_128B(acc1, acc0));
          packed = __builtin_HEXAGON_V6_vshuffb_128B(packed);
          packed = __builtin_HEXAGON_V6_vshuffb_128B(packed);
          // acc0[0], acc1[0], acc2[0], ..... acc2[31], acc3[31]
          *((unsigned_char128*)((data0+(alu0+alu1)))) = packed;
        }
      }
    }"""
    self.test_prequant_gemm_intacc(np.uint8, np.int8, src)

  def test_prequant_gemm_intacc_128(self): self.test_prequant_gemm_intacc(np.uint8, np.int8, N=128)
  def test_prequant_gemm_intacc_256(self): self.test_prequant_gemm_intacc(np.uint8, np.int8, N=256)
  def test_prequant_gemm_intacc(self, xi=np.uint8, wi=np.uint8, replace_src=None, N=512, clip=True):
    X = Tensor(m1:=(np.random.uniform(0, 255, size=(N,N)).astype(xi))).realize()
    W = Tensor(m2:=(np.random.uniform(0, 255, size=(N,N)).astype(wi))).realize()
    # ugh, it's so broken with those casts. need DONT_REALIZE_EXPAND=1 python3 test/test_quantize_onnx.py TestQuantizeOnnx.test_prequant
    tg_dtype = dtypes.int8 if xi == np.int8 else dtypes.uint8
    with Context(DONT_REALIZE_EXPAND=1):
      out = (X.int().matmul(W.int())//1000)
      if clip: out = out.clip(dtypes.min(tg_dtype),dtypes.max(tg_dtype))
      out = out.cast(tg_dtype)
      opts = [Opt(op=OptOps.UPCAST, axis=1, arg=128), Opt(op=OptOps.UNROLL, axis=0, arg=4)]
      sexec(out, opts, replace_src, run_count=1)
    tout = out.numpy()
    mout = ((m1.astype(np.int32) @ m2.astype(np.int32)) / 1000)
    if clip: mout = mout.clip(dtypes.min(tg_dtype),dtypes.max(tg_dtype))
    mout = mout.astype(xi)
    print(tout)
    print(mout)
    np.testing.assert_equal(tout, mout)

  def test_prequant_gemm_intacc_wi(self): self.test_prequant_gemm_intacc(wi=np.int8)
  def test_prequant_gemm_intacc_xiwi(self): self.test_prequant_gemm_intacc(xi=np.int8, wi=np.int8)
  def test_prequant_gemm_intacc_xiwi_noclip(self): self.test_prequant_gemm_intacc(xi=np.int8, wi=np.int8, clip=False)

  def test_prequant_gemv(self):
    N = 2048
    # ugh, it's so broken with those casts. need DONT_REALIZE_EXPAND=1 python3 test/test_quantize_onnx.py TestQuantizeOnnx.test_prequant
    X = Tensor(np.random.uniform(0, 255, size=(1,N)).astype(np.uint8)).realize()
    W = Tensor(np.random.uniform(0, 255, size=(N,N)).astype(np.uint8)).realize()
    #out = X.cast(dtypes.int) @ W.cast(dtypes.int)
    #out = X @ W
    out = X.matmul(W, acc_dtype=X.dtype)
    opts = [Opt(op=OptOps.UPCAST, axis=0, arg=128), Opt(op=OptOps.UNROLL, axis=0, arg=4)]
    sexec(out, opts)

if __name__ == "__main__":
  unittest.main()<|MERGE_RESOLUTION|>--- conflicted
+++ resolved
@@ -38,13 +38,9 @@
   #opts = [Opt(op=OptOps.UPCAST, axis=0, arg=128)] #, Opt(op=OptOps.UNROLL, axis=0, arg=4)]
   for opt in opts: k.apply_opt(opt)
   prg = k.to_program()
-<<<<<<< HEAD
-  if replace_src is not None: prg = replace(prg, src=replace_src + "/* DSP boilerplate */" + prg.src.split("/* DSP boilerplate */")[1])
-=======
   if replace_src is not None:
     old_name = prg.src.split("inscount();\n")[1].split("(")[0]
     prg = replace(prg, src=replace_src + "/* DSP boilerplate */" + prg.src.split("/* DSP boilerplate */")[1].replace(old_name, "fxn"))
->>>>>>> 4672d9af
   ei = ExecItem(CompiledRunner(prg), [x.ensure_allocated() for x in si.bufs], si.metadata)
   for _ in range(run_count): ei.run(wait=True)
 
@@ -111,15 +107,9 @@
         unsigned_char128 hi128;
       };
     };
-<<<<<<< HEAD
-    __attribute__((noinline)) void r_512_4_128_128_4(unsigned char* restrict __attribute__((align_value(128))) data0,
-                                                     unsigned char* restrict __attribute__((align_value(128))) data1,
-                                                     signed char* restrict __attribute__((align_value(128))) data2) {
-=======
     __attribute__((noinline)) void fxn(unsigned char* restrict __attribute__((align_value(128))) data0,
                                        unsigned char* restrict __attribute__((align_value(128))) data1,
                                        signed char* restrict __attribute__((align_value(128))) data2) {
->>>>>>> 4672d9af
       for (int ridx0 = 0; ridx0 < 512; ridx0++) {
         int alu0 = (ridx0<<9);
         for (int ridx1 = 0; ridx1 < 4; ridx1++) {
