--- conflicted
+++ resolved
@@ -3,7 +3,7 @@
 import unittest
 from tinygrad import Tensor, Device, dtypes
 from tinygrad.engine.realize import run_schedule
-from tinygrad.ops import Ops, forced_realize
+from tinygrad.ops import Ops
 from tinygrad.engine.lazy import LazyBuffer
 from tinygrad.engine.schedule import create_schedule
 
@@ -73,12 +73,7 @@
   def test_forced_realized_alu(self):
     a = Tensor.randn(2, 2).realize()
     b = Tensor.randn(2, 2).realize()
-<<<<<<< HEAD
-    add = a + b
-    forced_realize.add(add.lazydata)
-=======
     add = (a+b).contiguous()
->>>>>>> b894657a
     out = add+2
     sched = create_schedule([out.lazydata])
     self.assertEqual(len(sched), 2)
@@ -86,12 +81,7 @@
     np.testing.assert_allclose(out.numpy(), a.numpy()+b.numpy()+2)
 
   def test_forced_realized_metaop(self):
-<<<<<<< HEAD
-    empty = Tensor.empty(1)
-    forced_realize.add(empty.lazydata)
-=======
     empty = Tensor.empty(1).contiguous()
->>>>>>> b894657a
     sched = create_schedule([empty.lazydata])
     self.assertEqual(len(sched), 1)
     self.assertIs(sched[0].ast.op, Ops.EMPTY)
