--- conflicted
+++ resolved
@@ -119,16 +119,6 @@
     new = a + old_a
     np.testing.assert_allclose(new.numpy(), 4)
 
-<<<<<<< HEAD
-  @unittest.skipIf(not RANGEIFY, "only correct in rangeify")
-  def test_assign_changes_alt(self):
-    a = Tensor.full((2, 2), 1.).contiguous().realize()
-    b = a.contiguous() # b is a new Tensor
-    b.assign(Tensor.full((2, 2), 2.))
-    b.realize()
-    self.assertListEqual(a.tolist(), [[1., 1.], [1., 1.]])
-    self.assertListEqual(b.tolist(), [[2., 2.], [2., 2.]])
-=======
   def test_assign_changes_alt(self, realize=False):
     a = Tensor(1).contiguous()
     if realize: a.realize()
@@ -139,7 +129,6 @@
   # on a realized Tensor contiguous child changes the source
   @unittest.expectedFailure
   def test_assign_changes_realized_alt(self): return self.test_assign_changes_alt(realize=True)
->>>>>>> b5f31d75
 
   def test_assign_diamond_cycle(self):
     # NOTE: should *not* raise AssertionError from numpy
