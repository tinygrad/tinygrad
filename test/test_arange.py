--- conflicted
+++ resolved
@@ -15,15 +15,7 @@
     tt = Tensor.arange(N)
     sched = tt.schedule()
     self.assertEqual(len(sched), 1)
-<<<<<<< HEAD
-
-    ast = sched[-1].ast
-    if opts is not None:
-      ast = ast.replace(arg=KernelInfo(opts_to_apply=tuple(opts)))
-    p = get_program(ast, Device[tt.device].renderer)
-=======
     p = get_program(sched[-1].ast, opts=opts)
->>>>>>> 80d9cced
     print(p.name)
     #print(p.src)
     ExecItem(CompiledRunner(p), [tt.uop.buffer]).run()
