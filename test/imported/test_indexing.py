--- conflicted
+++ resolved
@@ -1062,16 +1062,9 @@
     numpy_testing_assert_equal_helper(a[0, one], a[zero, 1])
 
     # indexing by a scalar should slice (not copy)
-<<<<<<< HEAD
-    with self.assertRaises(AssertionError, msg="indexing folding no longer supported"):
-      self.assertEqual(data_ptr(a[0, 1]), data_ptr(a[zero, one]))
-      self.assertEqual(data_ptr(a[1]), data_ptr(a[one.cast(dtypes.int32)]))
-      self.assertEqual(data_ptr(a[1]), data_ptr(a[one.cast(dtypes.int16)]))
-=======
     numpy_testing_assert_equal_helper(a[0, 1], a[zero, one])
     numpy_testing_assert_equal_helper(a[1], a[one.cast(dtypes.int32)])
     numpy_testing_assert_equal_helper(a[1], a[one.cast(dtypes.int16)])
->>>>>>> 3a2658ef
 
     # scalar indexed with scalar
     r = Tensor.randn()
@@ -1112,6 +1105,7 @@
     np.testing.assert_allclose(9.9, r, rtol=1e-7)
   '''
 
+  @unittest.skip("elementwise ops folding not yet supported")
   def test_getitem_casted_scalars_folding(self):
     Tensor.manual_seed(0)
     # cast of const is just another const, don't need extra kernels for this
