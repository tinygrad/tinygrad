--- conflicted
+++ resolved
@@ -113,7 +113,6 @@
     assert it.lazydata.base.realized._buf != b1
 
   # issue caused by: don't realize image to image casts. this is part of a larger problem
-  @unittest.expectedFailure
   def test_lil_model(self):
     with Context(IMAGE=2):
       x = Tensor.zeros(1, 1)
@@ -122,12 +121,9 @@
       loss = x.image_dot(w1).image_dot(w2).float().max()
       loss.backward()
       sched = unwrap(w1.grad).schedule()
-<<<<<<< HEAD
-=======
       # NOTE: the w1 grad must realize to a seperate kernel
       assert w1.grad.lazydata.is_realized, f"never realized {w1.grad}"
       self.assertEqual(w1.grad.lazydata.base.buffer.dtype, dtypes.float32)
->>>>>>> 02ad450e
       self.assertEqual(len(sched), 10)
       for s,ei in zip(sched, lower_schedule(sched[:])):
         ei.run()
