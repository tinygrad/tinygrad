import unittest
import pathlib
from examples.webgpu.whisper.audio_helpers import hann_window, stft_full
from examples.whisper import init_whisper, load_file_waveform, transcribe_file, transcribe_waveform
import examples.mlperf.metrics as metrics
from tinygrad.helpers import CI, fetch, CPU_LLVM
from tinygrad import Tensor, Device, dtypes
from tinygrad.device import is_dtype_supported
import torch
import numpy as np
import librosa

# Audio generated with the command on MacOS:
# say "Could you please let me out of the box?" --file-format=WAVE  --data-format=LEUI8@16000 -o test
# We use the WAVE type because it's easier to decode in CI test environments
TEST_FILE_1 = str(pathlib.Path(__file__).parent / "whisper/test.wav")
TRANSCRIPTION_1 = "Could you please let me out of the box?"
TEST_FILE_2 = str(pathlib.Path(__file__).parent / "whisper/test2.wav")
TRANSCRIPTION_2 = "a slightly longer audio file so that we can test batch transcriptions of varying length."
# TODO this file will possibly not survive long. find another 1-2 minute sound file online to transcribe
TEST_FILE_3_URL = 'https://homepage.ntu.edu.tw/~karchung/miniconversations/mc45.mp3'
TRANSCRIPTION_3 = """Just lie back and relax.
Is the level of pressure about right?
Yes, it's fine. And I'd like conditioner, please.
Sure. I'm going to start the second lathering now.
Would you like some Q-tips?
How'd you like it cut?
I'd like my bangs and the back trimmed,
and I'd like the rest thinned out a bit and layered.
Where would you like the part?
On the left, right about here.
Here, have a look. What do you think?
It's fine. Here's thousand NT dollars.
It's 30 NT extra for the rinse. Here's your change and receipt.
Thank you, and please come again!
So, how do you like it?
It could have been worse. But you'll notice that I didn't ask her for her card.
Hmm, yeah.
Mm, maybe you can try that place over there next time."""

TRANSCRIPTION_3_ALT = "Just lie back and relax. Is the level of pressure about right? Yes, it's fine. And I'd like conditioner please. Sure. I'm going to start the second lathering now. Would you like some Q-tips? How'd you like it cut? I'd like my bangs on the back trimmed, and I'd like the rest to stand out a bit and layered. Where would you like the part? On the left, right about here. Here. Have a look. What do you think? It's fine. Here's a thousand and eighty dollars. It's thirty and t extra for the rants. Here's your change and receipt. Thank you, and please come again. So how do you like it? It could have been worse, but you'll notice that I didn't ask her for her card. Hmm, yeah. Maybe you can try that place over there next time." #noqa: E501
# NOTE: same as TRANSCRIPTION_3 but with minor changes that should only amount to ~0.079 WER difference (see test_wer_same)
# 'and'     --> 'on'
# 'thinned' --> 'to stand'
# 'nt'      --> 'and eighty'
# '30 nt'   --> 'thirty and t'
# 'rinse'   --> 'rants'
# 'mm'      --> ''

def wer_helper(result: str, reference: str)->float:
  result = metrics.normalize_string(result)
  reference = metrics.normalize_string(reference)
  wer, _, _ = metrics.word_error_rate([result], [reference])
  return wer

@unittest.skipIf(Device.DEFAULT in ["CPU"], "slow")
@unittest.skipUnless(is_dtype_supported(dtypes.float16), "need float16 support")
class TestWhisper(unittest.TestCase):
  @classmethod
  def setUpClass(cls):
    model, enc = init_whisper("tiny.en", batch_size=2)
    cls.model = model
    cls.enc = enc

  @classmethod
  def tearDownClass(cls):
    del cls.model
    del cls.enc

  def assertWER(self, actual: str, expected: str, threshold: float):
    __tracebackhide__ = True  # Hide traceback for py.test
    wer = wer_helper(actual, expected)
    if wer > threshold:
      err = f"WER={wer:.3f} > {threshold}"
      raise AssertionError(
        err
      )

  def test_transcribe_file1(self):
    self.assertEqual(transcribe_file(self.model, self.enc, TEST_FILE_1),  TRANSCRIPTION_1)

  @unittest.skipIf(CI or (Device.DEFAULT == "CPU" and CPU_LLVM), "too many tests for CI")
  def test_transcribe_file2(self):
    self.assertEqual(transcribe_file(self.model, self.enc, TEST_FILE_2),  TRANSCRIPTION_2)

  @unittest.skipIf(CI or (Device.DEFAULT == "CPU" and CPU_LLVM), "too many tests for CI")
  def test_transcribe_batch12(self):
    waveforms = [load_file_waveform(TEST_FILE_1), load_file_waveform(TEST_FILE_2)]
    transcriptions = transcribe_waveform(self.model, self.enc, waveforms)
    self.assertEqual(2, len(transcriptions))
    self.assertEqual(TRANSCRIPTION_1,  transcriptions[0])
    self.assertEqual(TRANSCRIPTION_2,  transcriptions[1])

  def test_transcribe_batch21(self):
    waveforms = [load_file_waveform(TEST_FILE_2), load_file_waveform(TEST_FILE_1)]
    transcriptions = transcribe_waveform(self.model, self.enc, waveforms)
    self.assertEqual(2, len(transcriptions))
    self.assertEqual(TRANSCRIPTION_2,  transcriptions[0])
    self.assertEqual(TRANSCRIPTION_1,  transcriptions[1])

  @unittest.skipIf(CI or (Device.DEFAULT == "CPU" and CPU_LLVM), "too long for CI")
  def test_transcribe_long(self):
    waveform = [load_file_waveform(fetch(TEST_FILE_3_URL))]
    transcription = transcribe_waveform(self.model, self.enc, waveform)
    self.assertWER(transcription, TRANSCRIPTION_3, 0.085)

  @unittest.skipIf(CI or (Device.DEFAULT == "CPU" and CPU_LLVM), "too long for CI")
  def test_transcribe_long_no_batch(self):
    waveforms = [load_file_waveform(fetch(TEST_FILE_3_URL)), load_file_waveform(TEST_FILE_1)]

    trancriptions = transcribe_waveform(self.model, self.enc, waveforms)
    self.assertEqual(2, len(trancriptions))
    self.assertWER(trancriptions[0], TRANSCRIPTION_3, 0.085)
    self.assertEqual(TRANSCRIPTION_1, trancriptions[1])

<<<<<<< HEAD
class TestSample(unittest.TestCase):
  def test_hann(self):
    ref = torch.hann_window(256, False)
    result = hann_window(256, False)
    np.testing.assert_allclose(result.numpy(), ref.numpy(), atol=1e-6, rtol=1e-5)

  def test_hann_periodic(self):
    ref = torch.hann_window(256)
    result = hann_window(256)
    np.testing.assert_allclose(result.numpy(), ref.numpy(), atol=1e-6, rtol=1e-5)

  def test_stft(self):
    N_FFT = 400
    HOP_LENGTH = 160
    BS = 16

    Tensor.manual_seed(42)
    X = Tensor.rand(BS, 2400).realize()
    reference = torch.stft(torch.Tensor(X.numpy()), N_FFT, HOP_LENGTH, center=False, return_complex=True, window=torch.hann_window(N_FFT))
    reference = reference.abs()
    result = stft_full(X, N_FFT, HOP_LENGTH, (0, 0), "hann")
    np.testing.assert_allclose(result.numpy(), reference.numpy(), atol=1e-4, rtol=1e-2)

  # @unittest.skipUnless(importlib.util.find_spec("librosa") is not None, "test needs librosa")
  def test_stft_librosa(self):
    # import librosa
    N_FFT = 400
    HOP_LENGTH = 160
    BS = 16

    Tensor.manual_seed(42)
    X = Tensor.rand(BS, 2400).realize()
    reference = librosa.stft(X.numpy(), n_fft=N_FFT, hop_length=HOP_LENGTH, center=False, window="hann", dtype=np.csingle)
    reference = np.abs(reference)
    result = stft_full(X, N_FFT, HOP_LENGTH, (0, 0), "hann")
    # NOTE(irwin): why do we pass at atol=1e-7 here? it's much lower with librosa than torch.stft
    np.testing.assert_allclose(result.numpy(), reference, atol=1e-7, rtol=1e-2)
=======
  def test_wer_same(self):
    reference = TRANSCRIPTION_3
    self.assertWER(TRANSCRIPTION_3_ALT, reference, 0.079)

  def test_wer_different(self):
    reference = TRANSCRIPTION_3
    self.assertWER("[no speech]", reference, 1.0)

  def test_wer_different_2(self):
    reference = TRANSCRIPTION_3
    self.assertWER("", reference, 1.0)

  def test_wer_different_3(self):
    reference = TRANSCRIPTION_3
    self.assertWER(reference[:len(reference)//2], reference, 0.524)
>>>>>>> 25344b22

if __name__ == '__main__':
  unittest.main()<|MERGE_RESOLUTION|>--- conflicted
+++ resolved
@@ -113,7 +113,22 @@
     self.assertWER(trancriptions[0], TRANSCRIPTION_3, 0.085)
     self.assertEqual(TRANSCRIPTION_1, trancriptions[1])
 
-<<<<<<< HEAD
+  def test_wer_same(self):
+    reference = TRANSCRIPTION_3
+    self.assertWER(TRANSCRIPTION_3_ALT, reference, 0.079)
+
+  def test_wer_different(self):
+    reference = TRANSCRIPTION_3
+    self.assertWER("[no speech]", reference, 1.0)
+
+  def test_wer_different_2(self):
+    reference = TRANSCRIPTION_3
+    self.assertWER("", reference, 1.0)
+
+  def test_wer_different_3(self):
+    reference = TRANSCRIPTION_3
+    self.assertWER(reference[:len(reference)//2], reference, 0.524)
+
 class TestSample(unittest.TestCase):
   def test_hann(self):
     ref = torch.hann_window(256, False)
@@ -151,23 +166,6 @@
     result = stft_full(X, N_FFT, HOP_LENGTH, (0, 0), "hann")
     # NOTE(irwin): why do we pass at atol=1e-7 here? it's much lower with librosa than torch.stft
     np.testing.assert_allclose(result.numpy(), reference, atol=1e-7, rtol=1e-2)
-=======
-  def test_wer_same(self):
-    reference = TRANSCRIPTION_3
-    self.assertWER(TRANSCRIPTION_3_ALT, reference, 0.079)
-
-  def test_wer_different(self):
-    reference = TRANSCRIPTION_3
-    self.assertWER("[no speech]", reference, 1.0)
-
-  def test_wer_different_2(self):
-    reference = TRANSCRIPTION_3
-    self.assertWER("", reference, 1.0)
-
-  def test_wer_different_3(self):
-    reference = TRANSCRIPTION_3
-    self.assertWER(reference[:len(reference)//2], reference, 0.524)
->>>>>>> 25344b22
 
 if __name__ == '__main__':
   unittest.main()