--- conflicted
+++ resolved
@@ -1,20 +1,11 @@
 import unittest
 import pathlib
-from examples.webgpu.whisper.audio_helpers import hann_window, stft_full
 from examples.whisper import init_whisper, load_file_waveform, transcribe_file, transcribe_waveform
 import examples.mlperf.metrics as metrics
-<<<<<<< HEAD
-from tinygrad.helpers import CI, fetch, CPU_LLVM
-from tinygrad import Tensor, Device, dtypes
-=======
 from tinygrad.helpers import fetch
 from test.helpers import slow
 from tinygrad import Device, dtypes
->>>>>>> 7fcd3cf9
 from tinygrad.device import is_dtype_supported
-import torch
-import numpy as np
-import librosa
 
 # Audio generated with the command on MacOS:
 # say "Could you please let me out of the box?" --file-format=WAVE  --data-format=LEUI8@16000 -o test
@@ -104,23 +95,15 @@
     self.assertEqual(TRANSCRIPTION_2,  transcriptions[0])
     self.assertEqual(TRANSCRIPTION_1,  transcriptions[1])
 
-<<<<<<< HEAD
-  @unittest.skipIf(CI or (Device.DEFAULT == "CPU" and CPU_LLVM), "too long for CI")
-=======
   @unittest.skip("file 3 url is broken")
   @slow
->>>>>>> 7fcd3cf9
   def test_transcribe_long(self):
     waveform = [load_file_waveform(fetch(TEST_FILE_3_URL))]
     transcription = transcribe_waveform(self.model, self.enc, waveform)
     self.assertWER(transcription, TRANSCRIPTION_3, 0.085)
 
-<<<<<<< HEAD
-  @unittest.skipIf(CI or (Device.DEFAULT == "CPU" and CPU_LLVM), "too long for CI")
-=======
   @unittest.skip("file 3 url is broken")
   @slow
->>>>>>> 7fcd3cf9
   def test_transcribe_long_no_batch(self):
     waveforms = [load_file_waveform(fetch(TEST_FILE_3_URL)), load_file_waveform(TEST_FILE_1)]
 
@@ -145,43 +128,5 @@
     reference = TRANSCRIPTION_3
     self.assertWER(reference[:len(reference)//2], reference, 0.524)
 
-class TestSample(unittest.TestCase):
-  def test_hann(self):
-    ref = torch.hann_window(256, False)
-    result = hann_window(256, False)
-    np.testing.assert_allclose(result.numpy(), ref.numpy(), atol=1e-6, rtol=1e-5)
-
-  def test_hann_periodic(self):
-    ref = torch.hann_window(256)
-    result = hann_window(256)
-    np.testing.assert_allclose(result.numpy(), ref.numpy(), atol=1e-6, rtol=1e-5)
-
-  def test_stft(self):
-    N_FFT = 400
-    HOP_LENGTH = 160
-    BS = 16
-
-    Tensor.manual_seed(42)
-    X = Tensor.rand(BS, 2400).realize()
-    reference = torch.stft(torch.Tensor(X.numpy()), N_FFT, HOP_LENGTH, center=False, return_complex=True, window=torch.hann_window(N_FFT))
-    reference = reference.abs()
-    result = stft_full(X, N_FFT, HOP_LENGTH, (0, 0), "hann")
-    np.testing.assert_allclose(result.numpy(), reference.numpy(), atol=1e-4, rtol=1e-2)
-
-  # @unittest.skipUnless(importlib.util.find_spec("librosa") is not None, "test needs librosa")
-  def test_stft_librosa(self):
-    # import librosa
-    N_FFT = 400
-    HOP_LENGTH = 160
-    BS = 16
-
-    Tensor.manual_seed(42)
-    X = Tensor.rand(BS, 2400).realize()
-    reference = librosa.stft(X.numpy(), n_fft=N_FFT, hop_length=HOP_LENGTH, center=False, window="hann", dtype=np.csingle)
-    reference = np.abs(reference)
-    result = stft_full(X, N_FFT, HOP_LENGTH, (0, 0), "hann")
-    # NOTE(irwin): why do we pass at atol=1e-7 here? it's much lower with librosa than torch.stft
-    np.testing.assert_allclose(result.numpy(), reference, atol=1e-7, rtol=1e-2)
-
 if __name__ == '__main__':
   unittest.main()