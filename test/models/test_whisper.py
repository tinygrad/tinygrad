--- conflicted
+++ resolved
@@ -3,14 +3,9 @@
 from examples.webgpu.whisper.audio_helpers import stft_full
 from examples.whisper import init_whisper, load_file_waveform, transcribe_file, transcribe_waveform
 import examples.mlperf.metrics as metrics
-<<<<<<< HEAD
-from tinygrad.helpers import CI, fetch, CPU_LLVM
-from tinygrad import Tensor, Device, dtypes
-=======
 from tinygrad.helpers import fetch
 from test.helpers import slow
-from tinygrad import Device, dtypes
->>>>>>> 7fcd3cf9
+from tinygrad import Tensor, Device, dtypes
 from tinygrad.device import is_dtype_supported
 import numpy as np
 
