--- conflicted
+++ resolved
@@ -57,21 +57,13 @@
 
   @unittest.skipIf(Device.DEFAULT in ["CPU", "TORCH"], "tons of ram with interpreted")
   def test_mini_stable_diffusion(self):
-<<<<<<< HEAD
-    model = [ResBlock(320, 1280, 320) for _ in range(4)]
-=======
     model = [ResBlock(16, 24, 16) for _ in range(4)]
->>>>>>> 877c78b4
     derandomize_model(model)
     @TinyJit
     def test(t, t2):
       for l in model: t = l(t, t2)
       return t.realize()
-<<<<<<< HEAD
-    helper_test("test_mini_sd", lambda: (Tensor.empty(4, 320, 64, 64), Tensor.empty(1, 1280)), test, 0.17, 56)
-=======
     helper_test("test_mini_sd", lambda: (Tensor.empty(4, 16, 8, 8), Tensor.empty(1, 24)), test, 0.01, 43)
->>>>>>> 877c78b4
 
   @unittest.skipIf(Device.DEFAULT == "LLVM", "LLVM segmentation fault")
   @unittest.skipIf(Device.DEFAULT in ["LLVM", "GPU"] and CI, "too long on CI LLVM, GPU requires cl_khr_fp1")
