--- conflicted
+++ resolved
@@ -57,11 +57,7 @@
     Tensor.default_type = dtypes.float16
 
     args_tiny = {"dim": 1024, "multiple_of": 256, "n_heads": 8, "n_layers": 8, "norm_eps": 1e-05, "vocab_size": 1000}
-<<<<<<< HEAD
-    model = Transformer(**(args_tiny if CI else MODEL_PARAMS["1"]["7B"]["args"]))
-=======
     model = LLaMaTransformer(**(args_tiny if CI else LLAMA_MODEL_PARAMS[1]["7B"]["args"]))
->>>>>>> a2745819
     derandomize_model(model)
     @TinyJit
     def test(t): return model(t, 0).realize()
