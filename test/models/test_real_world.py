--- conflicted
+++ resolved
@@ -128,10 +128,7 @@
         loss.backward()
         optimizer.step()
 
-<<<<<<< HEAD
-=======
       # TODO: this increased after basing children
->>>>>>> 8e575949
       helper_test("train_cifar", lambda: (Tensor.randn(BS, 3, 32, 32),), train, (1.0/48)*BS, 129)
 
   @unittest.skipUnless(is_dtype_supported(dtypes.float16), "need dtypes.float16")
