import unittest, time
from tinygrad.tensor import Tensor
from tinygrad.nn import optim
from tinygrad.state import get_parameters
from tinygrad.jit import TinyJit, JIT_SUPPORTED_DEVICE
from tinygrad.ops import GlobalCounters, LazyOp, LoadOps
from tinygrad.lazy import Device
from tinygrad.helpers import CI, dtypes

from examples.hlb_cifar10 import SpeedyResNet
from examples.llama import Transformer, MODEL_PARAMS
from examples.stable_diffusion import UNetModel

def helper_test(nm, gen, train, max_memory_allowed, max_kernels_allowed):
  tms = []
  for _ in range(4):
    GlobalCounters.reset()
    Device[Device.DEFAULT].synchronize()
    st = time.perf_counter_ns()
    train(*gen())
    Device[Device.DEFAULT].synchronize()
    tms.append(time.perf_counter_ns() - st)

  kernels_used = len(train.jit_cache) if hasattr(train, "jit_cache") else None
  print(f"{nm}: used {GlobalCounters.mem_used/1e9:.2f} GB and {kernels_used} kernels in {min(tms)/1e6:.2f} ms")
  assert GlobalCounters.mem_used/1e9 < max_memory_allowed, f"{nm} used more than {max_memory_allowed:.2f} GB"
  assert not kernels_used or kernels_used <= max_kernels_allowed, f"{nm} used more than {max_kernels_allowed} kernels"

# for speed
def derandomize(x):
  if isinstance(x, LazyOp):
    if x.op == LoadOps.RAND: x.op = LoadOps.EMPTY
    x.src = [derandomize(s) for s in x.src]
  else:
    x.op = derandomize(x.op)
  return x

def derandomize_model(model):
  for p in get_parameters(model):
    p.lazydata = derandomize(p.lazydata)
    p.realize()

class TestRealWorld(unittest.TestCase):
  @unittest.skipUnless(not CI, "too big for CI")
  def test_stable_diffusion(self):
    model = UNetModel()
    derandomize_model(model)
    @TinyJit
    def test(t, t2): return model(t, 801, t2).realize()
    helper_test("test_sd", lambda: (Tensor.randn(1, 4, 64, 64),Tensor.randn(1, 77, 768)), test, 14.5, 967)

  @unittest.skipUnless(Device.DEFAULT in JIT_SUPPORTED_DEVICE, "needs JIT")
  def test_llama(self):
    old_type = Tensor.default_type
    Tensor.default_type = dtypes.float16

    args_tiny = {"dim": 1024, "multiple_of": 256, "n_heads": 8, "n_layers": 8, "norm_eps": 1e-05, "vocab_size": 1000}
    model = Transformer(**(args_tiny if CI else MODEL_PARAMS[1]["7B"]["args"]))
    derandomize_model(model)
    @TinyJit
    def test(t): return model(t, 0).realize()
    helper_test("test_llama", lambda: (Tensor([[1,]]),), test, 0.22 if CI else 13.5, 126 if CI else 486)

    Tensor.default_type = old_type

  @unittest.skipUnless(Device.DEFAULT in JIT_SUPPORTED_DEVICE, "needs JIT")
  def test_train_cifar(self):
    # TODO: with default device
    #old_default = Device.DEFAULT
    #Device.DEFAULT = "FAKE"
    #Device['fake'].codegen = Device[old_default].codegen

    # TODO: with train
    old_training = Tensor.training
    Tensor.training = True
    model = SpeedyResNet(Tensor.ones((12,3,2,2)))
    optimizer = optim.SGD(get_parameters(model), lr=0.01, momentum=0.8, nesterov=True, weight_decay=0.15)

    BS = 32 if CI else 512

    @TinyJit
    def train(X):
      out = model(X)
      loss = out.mean()
      optimizer.zero_grad()
      loss.backward()
      optimizer.step()

<<<<<<< HEAD
    helper_test("train_cifar", lambda: (Tensor.randn(BS, 3, 32, 32),), train, (1.0/32)*BS, 241)
=======
    helper_test("train_cifar", lambda: (Tensor.randn(BS, 3, 32, 32),), train, (1.0/32)*BS, 267)
>>>>>>> 5fdd2486

    # reset device
    Tensor.training = old_training
    #Device.DEFAULT = old_default

if __name__ == '__main__':
  unittest.main()<|MERGE_RESOLUTION|>--- conflicted
+++ resolved
@@ -86,11 +86,7 @@
       loss.backward()
       optimizer.step()
 
-<<<<<<< HEAD
     helper_test("train_cifar", lambda: (Tensor.randn(BS, 3, 32, 32),), train, (1.0/32)*BS, 241)
-=======
-    helper_test("train_cifar", lambda: (Tensor.randn(BS, 3, 32, 32),), train, (1.0/32)*BS, 267)
->>>>>>> 5fdd2486
 
     # reset device
     Tensor.training = old_training
