--- conflicted
+++ resolved
@@ -93,11 +93,7 @@
     et = time.monotonic()
     print(f"ran openpilot model in {(et-st)*1000.0:.2f} ms, waited {(mt2-mt)*1000.0:.2f} ms for realize, {(et-mt2)*1000.0:.2f} ms for GPU queue")
 
-<<<<<<< HEAD
-    Tensor.no_grad = True
     onnx_model = onnx.load(fetch(OPENPILOT_MODEL))
-=======
->>>>>>> c07f13c4
     torch_out = run_onnx_torch(onnx_model, inputs).numpy()
     print(tinygrad_out, torch_out)
     np.testing.assert_allclose(tinygrad_out, torch_out, atol=1e-4, rtol=1e-2)
