import numpy as np
import torch
import unittest
from tinygrad.tensor import Tensor
from tinygrad.nn.optim import Adam, SGD, AdamW
import pytest

pytestmark = pytest.mark.exclude_cuda

np.random.seed(1337)
x_init = np.random.randn(1,4).astype(np.float32)
W_init = np.random.randn(4,4).astype(np.float32)
m_init = np.random.randn(1,4).astype(np.float32)

class TinyNet():
  def __init__(self, tensor):
    self.x = tensor(x_init.copy(), requires_grad=True)
    self.W = tensor(W_init.copy(), requires_grad=True)
    self.m = tensor(m_init.copy())

  def forward(self):
    out = self.x.matmul(self.W).relu()
    # print(out.detach().numpy())
    out = out.log_softmax(1)
    out = out.mul(self.m).add(self.m).sum()
    return out

def step(tensor, optim, steps=1, kwargs={}):
  net = TinyNet(tensor)
  optim = optim([net.x, net.W], **kwargs)
  for _ in range(steps):
    out = net.forward()
    optim.zero_grad()
    out.backward()
    optim.step()
  return net.x.detach().numpy(), net.W.detach().numpy()

class TestOptim(unittest.TestCase):

  def _test_optim(self, tinygrad_optim, torch_optim, steps, opts, atol, rtol):
    for x,y in zip(step(Tensor, tinygrad_optim, steps, kwargs=opts),
                   step(torch.tensor, torch_optim, steps, kwargs=opts)):
      np.testing.assert_allclose(x, y, atol=atol, rtol=rtol)

  def _test_sgd(self, steps, opts, atol, rtol): self._test_optim(SGD, torch.optim.SGD, steps, opts, atol, rtol)
  def _test_adam(self, steps, opts, atol, rtol): self._test_optim(Adam, torch.optim.Adam, steps, opts, atol, rtol)
  def _test_adamw(self, steps, opts, atol, rtol): self._test_optim(AdamW, torch.optim.AdamW, steps, opts, atol, rtol)

  def test_sgd(self): self._test_sgd(1, {'lr': 0.001}, 1e-6, 0)
  def test_sgd_high_lr(self): self._test_sgd(1, {'lr': 10}, 1e-6, 1e-5)
  def test_sgd_wd(self): self._test_sgd(1, {'lr': 0.001, 'weight_decay': 0.1}, 1e-6, 0)
  def test_sgd_high_lr_wd(self): self._test_sgd(1, {'lr': 10, 'weight_decay': 0.1}, 1e-6, 1e-5)

  def test_multistep_sgd(self): self._test_sgd(10, {'lr': 0.001}, 1e-6, 0)
  def test_multistep_sgd_high_lr(self): self._test_sgd(10, {'lr': 10}, 1e-6, 3e-4)
  def test_multistep_sgd_wd(self): self._test_sgd(10, {'lr': 0.001, 'weight_decay': 0.1}, 1e-6, 0)
  def test_multistep_sgd_high_lr_wd(self): self._test_sgd(10, {'lr': 9, 'weight_decay': 0.1}, 1e-6, 3e-4)

  def test_multistep_sgd_momentum(self): self._test_sgd(10, {'lr': 0.001, 'momentum': 0.9}, 1e-6, 0)
  def test_multistep_sgd_high_lr_momentum(self): self._test_sgd(10, {'lr': 10, 'momentum': 0.9}, 1e-5, 3e-4)
  def test_multistep_sgd_momentum_wd(self): self._test_sgd(10, {'lr': 0.001, 'momentum': 0.9, 'weight_decay': 0.1}, 1e-6, 0)
  def test_multistep_sgd_high_lr_momentum_wd(self): self._test_sgd(10, {'lr': 10, 'momentum': 0.9, 'weight_decay': 0.1}, 1e-5, 3e-4)

  def test_multistep_sgd_nesterov_momentum(self): self._test_sgd(10, {'lr': 0.001, 'momentum': 0.9, 'nesterov': True}, 1e-5, 0)
  def test_multistep_sgd_high_lr_nesterov_momentum(self): self._test_sgd(10, {'lr': 10, 'momentum': 0.9, 'nesterov': True}, 1e-5, 3e-4)
  def test_multistep_sgd_nesterov_momentum_wd(self): self._test_sgd(10, {'lr': 0.001, 'momentum': 0.9, 'nesterov': True, 'weight_decay': 0.1}, 1e-5, 0)
  def test_multistep_sgd_high_lr_nesterov_momentum_wd(self): self._test_sgd(10, {'lr': 9, 'momentum': 0.9, 'nesterov': True, 'weight_decay': 0.1}, 1e-5, 3e-4)

  def test_adam(self): self._test_adam(1, {'lr': 0.001}, 1e-5, 0)
<<<<<<< HEAD
  def test_adam_high_lr(self): self._test_adam(1, {'lr': 10}, 1e-3, 1e-5)
  def test_adamw(self): self._test_adamw(1, {'lr': 0.001}, 1e-5, 0)
  def test_adamw_high_lr(self): self._test_adamw(1, {'lr': 10}, 1e-3, 1e-5)
=======
  def test_adam_high_lr(self): self._test_adam(1, {'lr': 10}, 1e-4, 1e-4)
  def test_adamw(self): self._test_adamw(1, {'lr': 0.001}, 1e-5, 0)
  def test_adamw_high_lr(self): self._test_adamw(1, {'lr': 10}, 1e-4, 1e-4)
>>>>>>> 24933ab5

  def test_multistep_adam(self): self._test_adam(10, {'lr': 0.001}, 1e-5, 0)
  def test_multistep_adam_high_lr(self): self._test_adam(10, {'lr': 10}, 2e-4, 5e-4)

  def test_multistep_adamw(self): self._test_adamw(10, {'lr': 0.001}, 1e-5, 0)
  def test_multistep_adamw_high_lr(self): self._test_adamw(10, {'lr': 10}, 5e-4, 2e-3)

  def test_duped_weights(self):
    for Opt in [Adam, AdamW, SGD]:
      losses = []
      for i in range(2):
        w = Tensor(x_init.copy())
        opt = Opt([w], lr=0.1) if i == 0 else Opt([w, w], lr=0.1)

        loss = None
        for _ in range(3):
          loss = w.sum()
          opt.zero_grad()
          loss.backward()
          opt.step()
        losses.append(loss.numpy())

      np.testing.assert_allclose(losses[0], losses[1], atol=1e-4, rtol=0)

if __name__ == '__main__':
  unittest.main()<|MERGE_RESOLUTION|>--- conflicted
+++ resolved
@@ -67,15 +67,9 @@
   def test_multistep_sgd_high_lr_nesterov_momentum_wd(self): self._test_sgd(10, {'lr': 9, 'momentum': 0.9, 'nesterov': True, 'weight_decay': 0.1}, 1e-5, 3e-4)
 
   def test_adam(self): self._test_adam(1, {'lr': 0.001}, 1e-5, 0)
-<<<<<<< HEAD
-  def test_adam_high_lr(self): self._test_adam(1, {'lr': 10}, 1e-3, 1e-5)
-  def test_adamw(self): self._test_adamw(1, {'lr': 0.001}, 1e-5, 0)
-  def test_adamw_high_lr(self): self._test_adamw(1, {'lr': 10}, 1e-3, 1e-5)
-=======
   def test_adam_high_lr(self): self._test_adam(1, {'lr': 10}, 1e-4, 1e-4)
   def test_adamw(self): self._test_adamw(1, {'lr': 0.001}, 1e-5, 0)
   def test_adamw_high_lr(self): self._test_adamw(1, {'lr': 10}, 1e-4, 1e-4)
->>>>>>> 24933ab5
 
   def test_multistep_adam(self): self._test_adam(10, {'lr': 0.001}, 1e-5, 0)
   def test_multistep_adam_high_lr(self): self._test_adam(10, {'lr': 10}, 2e-4, 5e-4)
