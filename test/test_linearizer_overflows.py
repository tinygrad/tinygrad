--- conflicted
+++ resolved
@@ -161,36 +161,5 @@
     opts = [Opt(op=OptOps.UPCAST, axis=3, arg=4), Opt(op=OptOps.LOCAL, axis=3, arg=16), Opt(op=OptOps.UPCAST, axis=1, arg=4), Opt(op=OptOps.LOCAL, axis=2, arg=8), Opt(op=OptOps.UPCAST, axis=1, arg=2), Opt(op=OptOps.UPCAST, axis=2, arg=4)]
     _test_overflow(ast, opts)
 
-<<<<<<< HEAD
-@unittest.skipIf(Device.DEFAULT not in {"GPU", "HSA", "CUDA", "METAL"}, "only backends with locals")
-@unittest.skipIf(CI, "slow")
-class TestLinearizerOverflowAlt(unittest.TestCase):
-  def test_overflow_1(self):
-    BS = 2
-    g0, g1, g2 = [UOp(Ops.DEFINE_GLOBAL, dtypes.float.ptr(), arg=i) for i in range(3)]
-    in_st_1 = ShapeTracker(views=(View(shape=(1, BS, 1, 3, 8, 230, 8, 230), strides=(0, 150528, 0, 50176, 0, 224, 0, 1), offset=-675, mask=((0, 1), (0, BS), (0, 1), (0, 3), (0, 8), (3, 227), (0, 8), (3, 227)), contiguous=False),
-                                  View(shape=(BS, 1, 64, 112, 112, 3, 7, 7), strides=(10156800, 0, 0, 3680, 2, 3385600, 425040, 231), offset=0, mask=None, contiguous=False))).to_uop()
-    in_st_2 = ShapeTracker(views=(View(shape=(BS, 1, 64, 112, 112, 3, 7, 7), strides=(0, 0, 147, 0, 0, 49, 7, 1), offset=0, mask=None, contiguous=False),)).to_uop()
-    ot_st = ShapeTracker(views=(View(shape=(BS, 1, 64, 112, 112), strides=(802816, 0, 12544, 112, 1), offset=0, mask=None, contiguous=True),)).to_uop()
-    prod = UOp(Ops.LOAD, dtypes.float, (g1.view(in_st_1.arg),)) * UOp(Ops.LOAD, dtypes.float, (g2.view(in_st_2.arg),))
-    store = UOp(Ops.STORE, src=(g0.view(ot_st.arg), UOp(Ops.REDUCE_AXIS, dtypes.float, (prod,), (Ops.ADD, (7, 6, 5)))))
-    ast = UOp(Ops.SINK, src=(store,))
-    opts = [Opt(op=OptOps.LOCAL, axis=3, arg=16), Opt(op=OptOps.LOCAL, axis=2, arg=2), Opt(op=OptOps.UPCAST, axis=0, arg=2)]
-    _test_overflow(ast, opts)
-  def test_overflow_2(self):
-    BS = 2
-    g0, g1, g2 = [UOp(Ops.DEFINE_GLOBAL, dtypes.float.ptr(), arg=i) for i in range(3)]
-    in_st_1 = ShapeTracker(views=(View(shape=(1, BS, 1, 3, 8, 230, 8, 230), strides=(0, 150528, 0, 50176, 0, 224, 0, 1), offset=-675, mask=((0, 1), (0, BS), (0, 1), (0, 3), (0, 8), (3, 227), (0, 8), (3, 227)), contiguous=False),
-                                  View(shape=(BS, 1, 64, 112, 112, 3, 7, 7), strides=(10156800, 0, 0, 3680, 2, 3385600, 425040, 231), offset=0, mask=None, contiguous=False))).to_uop()
-    in_st_2 = ShapeTracker(views=(View(shape=(BS, 1, 64, 112, 112, 3, 7, 7), strides=(0, 0, 147, 0, 0, 49, 7, 1), offset=0, mask=None, contiguous=False),)).to_uop()
-    ot_st = ShapeTracker(views=(View(shape=(BS, 1, 64, 112, 112), strides=(802816, 0, 12544, 112, 1), offset=0, mask=None, contiguous=True),)).to_uop()
-    prod = UOp(Ops.LOAD, dtypes.float, (g1.view(in_st_1.arg),)) * UOp(Ops.LOAD, dtypes.float, (g2.view(in_st_2.arg),))
-    store = UOp(Ops.STORE, src=(g0.view(ot_st.arg), UOp(Ops.REDUCE_AXIS, dtypes.float, (prod,), (Ops.ADD, (7, 6, 5)))))
-    ast = UOp(Ops.SINK, src=(store,))
-    opts = [Opt(op=OptOps.LOCAL, axis=3, arg=16), Opt(op=OptOps.UPCAST, axis=1, arg=4), Opt(op=OptOps.LOCAL, axis=2, arg=16), Opt(op=OptOps.UPCAST, axis=4, arg=4), Opt(op=OptOps.UPCAST, axis=1, arg=2), Opt(op=OptOps.UPCAST, axis=5, arg=2)]
-    _test_overflow(ast, opts)
-
-=======
->>>>>>> 4877aa96
 if __name__ == '__main__':
   unittest.main()