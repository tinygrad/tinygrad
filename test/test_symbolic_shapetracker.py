import unittest
from tinygrad.shape.shapetracker import ShapeTracker, View
from tinygrad.shape.symbolic import Variable, NumNode
from tinygrad.tensor import Tensor

class TestSymbolic(unittest.TestCase):
  def test_symbolic_st(self):
    x = Variable("x", 1, 100)
    st = ShapeTracker.from_shape((x, 3))
    assert st.shape == (x, 3)
    assert st.real_strides() == (3, 1)

  def test_expr_idxs(self):
    x = Variable("x", 1, 100)
    st = ShapeTracker.from_shape((x, 3))
    idxs = [Variable("x", 0, 100), Variable("y", 0, 100)]
    e1, e2 = st.expr_idxs(idxs)
    assert e1.render() == "((x*3)+y)"
    assert e2.render() == "1"
    st = st.permute((1, 0))
    e1, e2 = st.expr_idxs(idxs)
    assert e1.render() == "((y*3)+x)"
    assert e2.render() == "1"

  def test_cat_dim0_strides(self):
    i = Variable("i", 1, 5).bind(3)
    j = Variable("j", 1, 5).bind(3)
    k = Variable("k", 1, 5).bind(3)
    t = Tensor.rand(3, 4).reshape(i, 4).cat(Tensor.rand(3, 4).reshape(j, 4), dim=0).cat(Tensor.rand(3, 4).reshape(k, 4), dim=0)
    st = t.lazydata.st
    assert st.shape == (i+j+k, 4)
    assert st.real_strides() == (4, 1)
    t = Tensor.rand(3, 3).reshape(i, 3).cat(Tensor.rand(3, 3).reshape(i, 3), dim=0).cat(Tensor.rand(3, 3), dim=0)
    st = t.lazydata.st
    assert st.shape == (2*i+3, 3)
    assert st.real_strides() == (3, 1)

  def test_cat_dim1_strides(self):
    i = Variable("i", 1, 5).bind(4)
    j = Variable("j", 1, 5).bind(4)
    k = Variable("k", 1, 5).bind(4)
    t = Tensor.rand(3, 4).reshape(3, i).cat(Tensor.rand(3, 4).reshape(3, j), dim=1).cat(Tensor.rand(3, 4).reshape(3, k), dim=1)
    st = t.lazydata.st
    assert st.shape == (3, i+j+k)
    assert st.real_strides() == (i+j+k, 1)

class TestSymbolicVarVals(unittest.TestCase):
  def test_var_vals_empty(self):
    assert ShapeTracker.from_shape((3, 4, 5)).var_vals == {}

  def test_var_vals_shape(self):
    x = Variable("x", 1, 100).bind(3)
    assert ShapeTracker.from_shape((x, 3)).var_vals == {Variable("x", 1, 100): 3}

  def test_var_vals_offset(self):
    x = Variable("x", 1, 100).bind(3)
    st = ShapeTracker.from_shape((4, 3)).shrink(((x, x+1), (0, 3)))
    assert st.views[-1].offset == x * 3
    assert st.var_vals == {Variable("x", 1, 100): 3}

  def test_var_vals_mask(self):
    x = Variable("x", 1, 100).bind(3)
    view = View.create(shape=(3,4), strides=(4,1), offset=0, mask=((0, x), (0, 4)))
    st = ShapeTracker(views=(view,))
    assert st.var_vals == {Variable("x", 1, 100): 3}

  def test_var_vals_complex(self):
    x = Variable("x", 1, 100).bind(3)
    y = Variable("y", 1, 100).bind(4)
    z = Variable("z", 1, 100).bind(5)
    st = ShapeTracker.from_shape((x, 5, y)).shrink(((0, x), (z, z+1), (0, 3)))
    assert st.views[-1].offset == y * z
    assert st.var_vals == {Variable("x", 1, 100): 3, Variable("y", 1, 100):4, Variable("z", 1, 100): 5}

  def test_shrink_reshape(self):
    x = Variable("x", 1, 100).bind(3)
    st = ShapeTracker.from_shape((10, 10, 10)).shrink(((x, x+3), (3, 7), (2, 5)))
    st = st.reshape((3*4*3,))
    assert st.var_vals == {Variable("x", 1, 100): 3}

class TestShapeTrackerUnbind(unittest.TestCase):
  def test_view_unbind(self):
    v = Variable("v", 1, 100)
    bv = Variable("v", 1, 100).bind(3)
    assert View.create(shape=(bv, 4)).unbind() == View.create(shape=(v, 4))

  def test_reshape_unbind(self):
    v = Variable("v", 1, 100)
    bv = Variable("v", 1, 100).bind(3)
    t = Tensor.rand(3, 4).reshape(bv, 4)
    assert t.lazydata.st.unbind() == ShapeTracker((View.create(shape=(v, 4)),))

  def test_shrink_unbind(self):
    v = Variable("v", 1, 100)
    bv = Variable("v", 1, 100).bind(2)
    t = Tensor.rand(3, 4).shrink(((bv, bv+1), (0, 4)))
    assert t.lazydata.st.unbind() == ShapeTracker((View.create(shape=(1, 4), offset=4*v),))

class TestSymbolicReshape(unittest.TestCase):
  def test_reshape_into_symbols_simple(self):
    for i in range(1, 6):
      vi = Variable("i", 1, 5).bind(i)
      t = Tensor.rand(i, 4).reshape(vi, 4)
      assert t.shape == (vi, 4)
      t = Tensor.rand(i, 6).reshape(vi, 2, 3)
      assert t.shape == (vi, 2, 3)

  def test_reshape_symbols_reshape_ints(self):
    for i in range(1, 6):
      vi = Variable("i", 1, 5).bind(i)
      t = Tensor.rand(i, 4).reshape(vi, 4)
      assert t.shape == (vi, 4)
      t = t.reshape(i, 4)
      assert t.shape == (i, 4)

  def test_reshape_into_symbols_bad_shape(self):
    vi = Variable("i", 1, 10).bind(4)
<<<<<<< HEAD
    # TODO: this never actually worked
=======
    # TODO: this never actually worked, it relied on lazy
>>>>>>> c6eb6180
    #with self.assertRaises(ValueError):
    #  Tensor.rand(4, 6).reshape(vi, 6).reshape(1, 77) # reshape to a different size new shape through symbolic shape
    with self.assertRaises(AssertionError):
      Tensor.rand(3, 4).reshape(3, (vi+1)) # reshape into non-Variable Node

  def test_two_symbol_reshape(self):
    for i in range(1, 6):
      for j in range(1, 6):
        vi = Variable("i", 1, 5).bind(i)
        vj = Variable("j", 1, 5).bind(j)
        t = Tensor.rand(i, j).reshape(vi, vj)
        assert t.shape == (vi, vj)
        # NOTE: this is currently not allowed
        # t = t.reshape(1, vi*vj)
        # assert t.shape == (1, vi*vj)
        t = t.reshape(vj, vi)
        assert t.shape == (vj, vi)

  def test_symbolic_mask(self):
    # taken from gpt2 single kvcache
    # these two caused problems in gpt2 if reshape merged views
    view = View(shape=(1, (NumNode(1)+Variable('start_pos', 1, 128).bind(2)), 16, 64), strides=(0, 0, 64, 1), offset=NumNode(1024), mask=((0, 1), (Variable('start_pos', 1, 128).bind(2), (NumNode(1)+Variable('start_pos', 1, 128).bind(2))), (0, 16), (0, 64)), contiguous=False)   # noqa: E501
    new_shape = (1, 1, (NumNode(1)+Variable('start_pos', 1, 128).bind(2)), 16, 64)
    assert view.reshape(new_shape) is None

    view = View(shape=(2, 1, (NumNode(1)+Variable('start_pos', 1, 128)), 16, 64), strides=(0, 0, 1024, 64, 1), offset=131072, mask=((1, 2), (0, 1), (0, (NumNode(1)+Variable('start_pos', 1, 128))), (0, 16), (0, 64)), contiguous=False)   # noqa: E501
    new_shape = (2, (NumNode(1)+Variable('start_pos', 1, 128)), 16, 64)
    assert view.reshape(new_shape) is None

class TestSymbolicExpand(unittest.TestCase):
  def test_expand_into_symbols(self):
    vi = Variable("i", 1, 5).bind(3)
    vj = Variable("j", 1, 5).bind(3)
    a = Tensor([[1], [2], [3]]).expand((3, vi))
    assert a.shape == (3, vi)
    a = a.reshape(3, vi, 1).expand((3, vi, vj))
    assert a.shape == (3, vi, vj)

  def test_plus_expands_constant(self):
    for i in range(1, 6):
      vi = Variable("i", 1, 5).bind(i)
      a = Tensor.rand(3, i).reshape(3, vi)
      a = a + 1
      assert a.shape == (3, vi)

class TestSymbolicShrink(unittest.TestCase):
  def test_shrink_symbols(self):
    vi = Variable("i", 1, 5)
    t = Tensor.rand(3, 5).shrink(((0, 2), (vi, vi+1)))
    assert t.shape == (2, 1)

class TestSymbolicShapeExpr(unittest.TestCase):
  def test_symbolic_expr_idxs(self):
    # taken from symbolic shape llama
    i = Variable("i", 1, 120)
    gidx0 = Variable("gidx0", 0, i)
    lidx1 = Variable("lidx1", 0, 7)
    idx = (gidx0, lidx1, NumNode(1))
    shape = (i+1, 8, 4)
    strides = (1, (i*4)+4, i+1)
    st = ShapeTracker((View.create(shape, strides), ))
    idx, _valid = st.expr_idxs(idx)
    assert idx.render() == "((lidx1*((i*4)+4))+1+gidx0+i)"

if __name__ == '__main__':
  unittest.main()<|MERGE_RESOLUTION|>--- conflicted
+++ resolved
@@ -115,11 +115,7 @@
 
   def test_reshape_into_symbols_bad_shape(self):
     vi = Variable("i", 1, 10).bind(4)
-<<<<<<< HEAD
-    # TODO: this never actually worked
-=======
     # TODO: this never actually worked, it relied on lazy
->>>>>>> c6eb6180
     #with self.assertRaises(ValueError):
     #  Tensor.rand(4, 6).reshape(vi, 6).reshape(1, 77) # reshape to a different size new shape through symbolic shape
     with self.assertRaises(AssertionError):
