--- conflicted
+++ resolved
@@ -75,19 +75,6 @@
     assert nx[nx == 0].size > 0
     equal_distribution(lambda *x: Tensor.rand(*x, dtype=dtypes.float16), torch.rand, lambda x: np.random.rand(*x), shape=(2, N, N))
 
-<<<<<<< HEAD
-  # def test_threefly_against_reference(self):
-  #   # need to undo the device specific hash in rand to make this deterministic
-  #   device = "CLANG" if getenv("MOCKGPU") and Device.DEFAULT.startswith("NV") else Device.DEFAULT
-  #   Tensor.manual_seed(1337 ^ (int.from_bytes(hashlib.sha256(device.encode()).digest(), "big") & 0xffffffff))
-  #   # generated using
-  #   # (jax.extend.random.threefry_2x32((np.uint32(1337), np.uint32(0x0)), np.arange(20, dtype=np.uint32)) >> 8).astype(float) / np.float32(2**24)
-  #   jr = np.array([0.30984968, 0.42723763, 0.92448753, 0.27268296, 0.48820806, 0.29587173, 0.3213513, 0.05805135, 0.4954177, 0.23303074,
-  #                  0.62478125, 0.51861334, 0.24712527, 0.12718695, 0.5236074, 0.50704265, 0.9166272, 0.6918763, 0.6530086, 0.34640658])
-  #   r = Tensor.rand(20).numpy()
-  #   np.testing.assert_allclose(jr, r, atol=1e-5, rtol=1e-5)
-=======
-  @unittest.skipIf(not THREEFRY.value, "not using threefry")
   def test_threefly_against_reference(self):
     Tensor.manual_seed(1337)
 
@@ -109,7 +96,6 @@
     np.testing.assert_allclose(jr, r)
 
   @unittest.skipUnless(Device.DEFAULT == "GPU", "reference is on GPU")
-  @unittest.skipIf(not THREEFRY.value, "not using threefry")
   def test_threefly_against_reference_full(self):
     Tensor.manual_seed(1337)
 
@@ -128,7 +114,6 @@
     r = Tensor.rand(20).numpy()
 
     np.testing.assert_allclose(jr, r, atol=1e-5, rtol=1e-5)
->>>>>>> 2be0b26a
 
   @unittest.skipIf(CI and Device.DEFAULT in ("GPU", "CUDA", "METAL"), "no GPU CI")
   def test_threefly_tensors_cnt(self):
@@ -244,19 +229,11 @@
                                                               lambda x: np.random.uniform(-1, 1, size=x) * math.sqrt(6 / (x[0] + math.prod(x[1:])))))
 
   def test_kaiming_uniform(self):
-<<<<<<< HEAD
-    for shape in [(256, 128, 3, 3), (80, 44), (3, 55, 25)]:
-      self.assertTrue(equal_distribution(Tensor.kaiming_uniform, lambda x: torch.nn.init.kaiming_uniform_(torch.empty(x)), shape=shape))
-
-  def test_kaiming_normal(self):
-    for shape in [(256, 128, 3, 3), (80, 44), (3, 55, 25)]:
-=======
     for shape in [(256, 128, 3, 3), (80, 44), (3, 55, 35)]:
       self.assertTrue(equal_distribution(Tensor.kaiming_uniform, lambda x: torch.nn.init.kaiming_uniform_(torch.empty(x)), shape=shape))
 
   def test_kaiming_normal(self):
     for shape in [(256, 128, 3, 3), (80, 44), (3, 55, 35)]:
->>>>>>> 2be0b26a
       self.assertTrue(equal_distribution(Tensor.kaiming_normal, lambda x: torch.nn.init.kaiming_normal_(torch.empty(x)), shape=shape))
 
   def test_multinomial(self):
