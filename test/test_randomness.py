--- conflicted
+++ resolved
@@ -101,12 +101,8 @@
 
     np.testing.assert_allclose(jr, r)
 
-<<<<<<< HEAD
-  @unittest.skipIf(isinstance(Device[Device.DEFAULT].renderer, PTXRenderer), "fails with PTX")
   @unittest.skipIf(Device.DEFAULT == "CPU" and X86, "indexing uses long in x86")
-=======
   @unittest.skipIf(isinstance(Device[Device.DEFAULT].renderer, (NIRRenderer, PTXRenderer)), "PTX and NIR use pointer arithmetic")
->>>>>>> 6df34a58
   def test_threefry_doesnt_use_long(self):
     for (_,ei) in lower_schedule(Tensor.rand(20).schedule()):
       if isinstance(ei.prg, CompiledRunner):
