--- conflicted
+++ resolved
@@ -59,7 +59,15 @@
     self.assertFalse(normal_test(Tensor.rand))
     self.assertTrue(equal_distribution(Tensor.rand, torch.rand, lambda x: np.random.rand(*x)))
 
-<<<<<<< HEAD
+  def test_rand_half(self):
+    N = 128
+    x = Tensor.rand((2, N, N), dtype=dtypes.half).realize().numpy()
+    ones = np.take(x, np.where(x == 1))
+    zeros = np.take(x, np.where(x == 0))
+    self.assertTrue(ones.size == 0)
+    self.assertTrue(zeros.size > 0)
+    equal_distribution(lambda *x: Tensor.rand(*x, dtype=dtypes.float16), torch.rand, lambda x: np.random.rand(*x), shape=(2, N, N))
+
   @unittest.skipIf(not THREEFRY.value, "not using threefry")
   def test_threefly_against_reference(self):
     Tensor.manual_seed(1337)
@@ -69,16 +77,6 @@
                    0.62478125, 0.51861334, 0.24712527, 0.12718695, 0.5236074, 0.50704265, 0.9166272, 0.6918763, 0.6530086, 0.34640658])
     r = Tensor.rand(20).numpy()
     np.testing.assert_allclose(jr, r, atol=1e-5, rtol=1e-5)
-=======
-  def test_rand_half(self):
-    N = 128
-    x = Tensor.rand((2, N, N), dtype=dtypes.half).realize().numpy()
-    ones = np.take(x, np.where(x == 1))
-    zeros = np.take(x, np.where(x == 0))
-    self.assertTrue(ones.size == 0)
-    self.assertTrue(zeros.size > 0)
-    equal_distribution(lambda *x: Tensor.rand(*x, dtype=dtypes.float16), torch.rand, lambda x: np.random.rand(*x), shape=(2, N, N))
->>>>>>> 9f13960f
 
   def test_randn(self):
     self.assertTrue(normal_test(Tensor.randn))
