--- conflicted
+++ resolved
@@ -626,34 +626,18 @@
     np.testing.assert_allclose(a[:, 2:0:-1, 3:1:-2], t[:, 2:0:-1, 3:1:-2].numpy())
     np.testing.assert_allclose(a[4:0:-3, 2:0:-1, -1:-5:-2], t[4:0:-3, 2:0:-1, -1:-5:-2].numpy())
 
-<<<<<<< HEAD
-  @unittest.skip("No support for tensors with 0s in shape")
-=======
->>>>>>> b8d460d2
   def test_slice_both_endpoints_out_of_bounds(self):
     helper_test_op([(3,3,3)], lambda x: x[5:10], lambda x: x[5:10], forward_only=True)
     helper_test_op([(3,3,3)], lambda x: x[-15:-7], lambda x: x[-15:-7], forward_only=True)
 
-<<<<<<< HEAD
-  @unittest.skip("No support for tensors with 0s in shape")
-=======
->>>>>>> b8d460d2
   def test_slice_start_gt_end(self):
     helper_test_op([(3,3,3)], lambda x: x[-2:2], lambda x: x[-2:2], forward_only=True)
     # TODO: bug in getitem?
     # helper_test_op([(3,3,3)], lambda x: x[-2:-5], lambda x: x[-2:-5], forward_only=True)
 
-<<<<<<< HEAD
-  @unittest.skip("No support for tensors with 0s in shape")
   def test_slice_empty(self):
     helper_test_op([(10,10)], lambda x: x[1:1], lambda x: x[1:1], forward_only=True)
 
-  @unittest.skip("No support for tensors with 0s in shape")
-=======
-  def test_slice_empty(self):
-    helper_test_op([(10,10)], lambda x: x[1:1], lambda x: x[1:1], forward_only=True)
-
->>>>>>> b8d460d2
   def test_slice_zero_in_shape(self):
     helper_test_op([(10,10)], lambda x: x[1:1], lambda x: x[1:1], forward_only=True)  # x.shape = (0, 10)
     # TODO: bug in getitem?
