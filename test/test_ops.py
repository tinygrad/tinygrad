import time, math, unittest, functools
import numpy as np
from typing import List, Callable
import torch
from tinygrad.helpers import getenv, IMAGE, DEBUG, CI, Context, TRANSCENDENTAL
from tinygrad import Tensor, Device, dtypes
from tinygrad.tensor import _to_np_dtype
from tinygrad.device import is_dtype_supported

if CI:
  import warnings
  warnings.filterwarnings("ignore", message="Non-empty compiler output encountered")

FORWARD_ONLY = getenv("FORWARD_ONLY", 0)
PRINT_TENSORS = getenv("PRINT_TENSORS", 0)

def helper_test_op(shps, torch_fxn, tinygrad_fxn=None, atol=1e-6, rtol=1e-3, grad_atol=1e-4, grad_rtol=1e-3,
                   forward_only=False, vals=None, low=-2, high=2):
  if tinygrad_fxn is None: tinygrad_fxn = torch_fxn
  ts, tst = prepare_test_op(low, high, shps, vals, forward_only)

  st = time.monotonic()
  out = torch_fxn(*ts)
  torch_fp = time.monotonic() - st

  # move inputs to a different device, test the device of intermediate tensors are correct
  if mt:=getenv("MOVE_TENSOR", ""):
    for t in tst: t.to_(mt)

  st = time.monotonic()
  ret = tinygrad_fxn(*tst).realize()
  tinygrad_fp = time.monotonic() - st

  def compare(s, tinygrad_output, torch_output, atol, rtol):
    if PRINT_TENSORS: print(s, tinygrad_output, torch_output)
    try:
      assert tinygrad_output.shape == torch_output.shape, f"shape mismatch: tinygrad={tinygrad_output.shape} | torch={torch_output.shape}"
      assert tinygrad_output.dtype == torch_output.dtype, f"dtype mismatch: tinygrad={tinygrad_output.dtype} | torch={torch_output.dtype}"
      if np.issubdtype(tinygrad_output.dtype, np.floating):
        np.testing.assert_allclose(tinygrad_output, torch_output, atol=atol, rtol=rtol)
      else:
        np.testing.assert_equal(tinygrad_output, torch_output)
    except Exception as e:
      raise Exception(f"{s} failed shape {tinygrad_output.shape}: {e}")

  if DEBUG >= 6:
    np.set_printoptions(linewidth=200, suppress=True)
    print(ret.numpy())
    print(out.detach().numpy())
  compare("forward pass", ret.numpy(), out.detach().numpy(), atol=atol, rtol=rtol)

  torch_fbp, tinygrad_fbp = np.nan, np.nan
  if not forward_only and not FORWARD_ONLY:
    st = time.monotonic()
    (out+1).square().mean().backward()
    torch_fbp = time.monotonic() - st

    st = time.monotonic()
    # NOTE: we now have to recompute the forward pass since we realized it
    ret = tinygrad_fxn(*tst)
    loss:Tensor = (ret+1).square().mean()
    # test_ops uses new style gradient
    tst_grads = loss.gradient(*tst)
    if len(tst_grads): Tensor.realize(*tst_grads)
    tinygrad_fbp = time.monotonic() - st

    for i, (t, tt_grad) in enumerate(zip(ts, tst_grads)):
      compare(f"backward pass tensor {i}", tt_grad.numpy(), t.grad.detach().numpy(), atol=grad_atol, rtol=grad_rtol)

    """
    (ret+1).square().mean().backward()
    for tt in tst: tt.grad.realize()
    tinygrad_fbp = time.monotonic() - st

    for i, (t, tt) in enumerate(zip(ts, tst)):
      compare(f"backward pass tensor {i}", tt.grad.numpy(), t.grad.detach().numpy(), atol=grad_atol, rtol=grad_rtol)
    """

  if not CI:
    print("\ntesting %40r   torch/tinygrad fp: %.2f / %.2f ms  bp: %.2f / %.2f ms " % \
          (shps, torch_fp*1000, tinygrad_fp*1000, torch_fbp*1000, tinygrad_fbp*1000), end="")

def prepare_test_op(low, high, shps, vals, forward_only=False):
  if shps is None:
    ts = [torch.tensor(x, requires_grad=(not forward_only)) for x in vals]
  else:
    np.random.seed(0)
    np_data = [np.random.uniform(low=low, high=high, size=size).astype(_to_np_dtype(dtypes.default_float)) for size in shps]
    ts = [torch.tensor(data, requires_grad=(not forward_only)) for data in np_data]
  for i in range(len(ts)):
    # NOTE: torch default int64 for python ints input
    if ts[i].dtype == torch.int64: ts[i] = ts[i].type(torch.int32)
  tst = [Tensor(x.detach().numpy(), requires_grad=(not forward_only and not FORWARD_ONLY)) for x in ts]
  return ts, tst

class TestOps(unittest.TestCase):

  def helper_test_exception(self, shps, torch_fxn, tinygrad_fxn, expected, exact=False, vals=None, low=-1.5, high=1.5):
    if getenv("MOCKGPU") and Device.DEFAULT == "NV": self.skipTest('helper_test_exception fails in CI CUDA')
    ts, tst = prepare_test_op(low, high, shps, vals)
    with self.assertRaises(expected) as torch_cm:
      torch_fxn(*ts)
    with self.assertRaises(expected) as tinygrad_cm:
      tinygrad_fxn(*tst)
    if exact: self.assertEqual(str(torch_cm.exception), str(tinygrad_cm.exception))
    if not CI: print("\ntesting %40r   torch/tinygrad exception: %s / %s" % (shps, torch_cm.exception, tinygrad_cm.exception), end="")

  def test_full_like(self):
    a = Tensor([[1,2,3],[4,5,6]], dtype=dtypes.float32)
    b = torch.tensor([[1,2,3],[4,5,6]], dtype=torch.float32)
    helper_test_op([], lambda: torch.full_like(b, 4), lambda: Tensor.full_like(a, 4), forward_only=True)

    a = Tensor([[1,2,3],[4,5,6]], dtype=dtypes.int32)
    b = torch.tensor([[1,2,3],[4,5,6]], dtype=torch.int32)
    helper_test_op([], lambda: torch.full_like(b, 4), lambda: Tensor.full_like(a, 4), forward_only=True)

  def test_full(self):
    helper_test_op([], lambda: torch.full((45,65), 4, dtype=torch.int32), lambda: Tensor.full((45,65), 4), forward_only=True)

  def test_negative_dims(self):
    creation_methods: List[Callable[..., Tensor]] = [
      Tensor.empty,
      Tensor.rand,
      Tensor.zeros,
      Tensor.ones,
      Tensor.randn,
      Tensor.randint,
      Tensor.normal,
      Tensor.uniform,
      Tensor.scaled_uniform,
      Tensor.glorot_uniform
    ]

    for method in creation_methods:
      with self.assertRaises(ValueError): method(-3, 2)
      with self.assertRaises(ValueError): method((2, -3))
      with self.assertRaises(ValueError): method((2, -3, 0))

  def test_negative_dims_full(self):
    with self.assertRaises(ValueError): Tensor.full((-3,), 2)
    with self.assertRaises(ValueError): Tensor.full((2, -3), 4)
    with self.assertRaises(ValueError): Tensor.full((2, -3, 0), 4)

  def test_negative_dims_eye(self):
    with self.assertRaises(ValueError): Tensor.eye(-3, 3)
    with self.assertRaises(ValueError): Tensor.eye(3, -3)
    with self.assertRaises(ValueError): Tensor.eye(-3, -3)

  def test_negative_dims_kaiming(self):
    creation_methods = [Tensor.kaiming_uniform, Tensor.kaiming_normal]
    for method in creation_methods:
      with self.assertRaises(ValueError): method(-3, 3)
      with self.assertRaises(ValueError): method((-3, 3), 3)
      with self.assertRaises(ValueError): method((-3, -3), 3)

  def test_zeros(self):
    helper_test_op([], lambda: torch.zeros(45,65), lambda: Tensor.zeros(45,65), forward_only=True)
    helper_test_op([], lambda: torch.zeros([45,65]), lambda: Tensor.zeros([45,65]), forward_only=True)
    helper_test_op([], lambda: torch.zeros([]), lambda: Tensor.zeros([]), forward_only=True)

  def test_zeros_like(self):
    a = Tensor([[1,2,3],[4,5,6]], dtype=dtypes.float32)
    b = torch.tensor([[1,2,3],[4,5,6]], dtype=torch.float32)
    helper_test_op([], lambda: torch.zeros_like(b), lambda: Tensor.zeros_like(a), forward_only=True)

    a = Tensor([[1,2,3],[4,5,6]], dtype=dtypes.int32)
    b = torch.tensor([[1,2,3],[4,5,6]], dtype=torch.int32)
    helper_test_op([], lambda: torch.zeros_like(b), lambda: Tensor.zeros_like(a), forward_only=True)

  def test_empty_0(self):
    helper_test_op([], lambda: torch.empty(45,65)*0/0, lambda: Tensor.empty(45,65)*0/0, forward_only=True)

  def test_ones(self):
    helper_test_op([], lambda: torch.ones(45,65), lambda: Tensor.ones(45,65), forward_only=True)
    helper_test_op([], lambda: torch.ones([45,65]), lambda: Tensor.ones([45,65]), forward_only=True)
    helper_test_op([], lambda: torch.ones([]), lambda: Tensor.ones([]), forward_only=True)

  def test_ones_like(self):
    a = Tensor([[1,2,3],[4,5,6]], dtype=dtypes.float32)
    b = torch.tensor([[1,2,3],[4,5,6]], dtype=torch.float32)
    helper_test_op([], lambda: torch.ones_like(b), lambda: Tensor.ones_like(a), forward_only=True)

    a = Tensor([[1,2,3],[4,5,6]], dtype=dtypes.int32)
    b = torch.tensor([[1,2,3],[4,5,6]], dtype=torch.int32)
    helper_test_op([], lambda: torch.ones_like(b), lambda: Tensor.ones_like(a), forward_only=True)

  def test_eye(self):
    helper_test_op([], lambda: torch.eye(10), lambda: Tensor.eye(10), forward_only=True)
    helper_test_op([], lambda: torch.eye(3, 5), lambda: Tensor.eye(3, 5), forward_only=True)
    helper_test_op([], lambda: torch.eye(5, 3), lambda: Tensor.eye(5, 3), forward_only=True)
    helper_test_op([], lambda: torch.eye(1), lambda: Tensor.eye(1), forward_only=True)
    helper_test_op([], lambda: torch.eye(0), lambda: Tensor.eye(0), forward_only=True)

  def test_split(self):
    def tensor(s): return torch.arange(math.prod(s), dtype=torch.int32).reshape(s), Tensor.arange(math.prod(s)).reshape(s)
    test_cases = [
      (tensor((10,)),       5, {}),
      (tensor((10,)), [1,4,5], {}),
      (tensor((10,)),       3, {}),
      (tensor((3,4,)),      1, {}),
      (tensor((3,4,)),      1, {'dim':1}),
      (tensor((4,4,)),  [2,2], {}),
      (tensor((4,4,)),  [2,2], {'dim':1}),
      (tensor((10000,)), 2500, {}),
    ]

    for (tor, ten), sizes, args in test_cases:
      tor_splits, ten_splits = tor.split(sizes, **args), ten.split(sizes, **args)
      assert len(tor_splits) == len(ten_splits)
      for tor_chunk, ten_chunk in zip(tor_splits, ten_splits):
        helper_test_op([], lambda: tor_chunk, lambda: ten_chunk, forward_only=True)

  def test_chunk(self):
    tor = torch.arange(13, dtype=torch.int32).repeat(8, 1).chunk(6, 1)
    ten = Tensor.arange(13).repeat((8, 1)).chunk(6, 1)
    assert len(tor) == len(ten)
    for i in range(len(tor)):
      helper_test_op([], lambda: tor[i], lambda: ten[i], forward_only=True)

    tor = torch.arange(13, dtype=torch.int32).repeat(8, 1).chunk(6, 0)
    ten = Tensor.arange(13).repeat((8, 1)).chunk(6, 0)
    assert len(tor) == len(ten)
    for i in range(len(tor)):
      helper_test_op([], lambda: tor[i], lambda: ten[i], forward_only=True)

    tor = torch.arange(13, dtype=torch.int32).repeat(8, 1).chunk(3, -1)
    ten = Tensor.arange(13).repeat((8, 1)).chunk(3, -1)
    assert len(tor) == len(ten)
    for i in range(len(tor)):
      helper_test_op([], lambda: tor[i], lambda: ten[i], forward_only=True)

    tor = torch.arange(13, dtype=torch.int32).repeat(8, 3, 3).chunk(3, -2)
    ten = Tensor.arange(13).repeat((8, 3, 3)).chunk(3, -2)
    assert len(tor) == len(ten)
    for i in range(len(tor)):
      helper_test_op([], lambda: tor[i], lambda: ten[i], forward_only=True)

  def test_meshgrid(self):
    x, xt = torch.tensor([0.,1.,2.], requires_grad=True), Tensor([0.,1.,2.], requires_grad=True)
    y, yt = torch.tensor([3.,4.,5.,6.], requires_grad=True), Tensor([3.,4.,5.,6.], requires_grad=True)
    z, zt = torch.tensor([7.,8.,9.], requires_grad=True), Tensor([7.,8.,9.], requires_grad=True)
    for indexing in ("ij", "xy"):
      tor = torch.meshgrid(x, indexing=indexing)
      ten = xt.meshgrid(indexing=indexing)
      self.assertEqual(len(tor), len(ten))
      for tor_i, ten_i in zip(tor, ten):
        helper_test_op([], lambda: tor_i, lambda: ten_i)
      tor = torch.meshgrid(x, y, indexing=indexing)
      ten = xt.meshgrid(yt, indexing=indexing)
      self.assertEqual(len(tor), len(ten))
      for tor_i, ten_i in zip(tor, ten):
        helper_test_op([], lambda: tor_i, lambda: ten_i)
      tor = torch.meshgrid(x, torch.tensor(10., requires_grad=True), y, z, indexing=indexing)
      ten = xt.meshgrid(Tensor(10., requires_grad=True), yt, zt, indexing=indexing)
      self.assertEqual(len(tor), len(ten))
      for tor_i, ten_i in zip(tor, ten):
        helper_test_op([], lambda: tor_i, lambda: ten_i)

    self.helper_test_exception([], lambda: torch.meshgrid(x, indexing="bad"), lambda: xt.meshgrid(indexing="bad"), expected=RuntimeError)

  def test_arange(self):
    helper_test_op([], lambda: torch.arange(10, dtype=torch.int32), lambda: Tensor.arange(10), forward_only=True)
    helper_test_op([], lambda: torch.arange(36, dtype=torch.int32), lambda: Tensor.arange(36), forward_only=True)
    helper_test_op([], lambda: torch.arange(5, 10, 3, dtype=torch.int32), lambda: Tensor.arange(5, 10, 3), forward_only=True)
    helper_test_op([], lambda: torch.arange(10, 5, -3, dtype=torch.int32), lambda: Tensor.arange(10, 5, -3), forward_only=True)
    helper_test_op([], lambda: torch.arange(11, 5, -3, dtype=torch.int32), lambda: Tensor.arange(11, 5, -3), forward_only=True)
    helper_test_op([], lambda: torch.arange(1, 78, 2, dtype=torch.int32), lambda: Tensor.arange(1, 78, 2), forward_only=True)
    helper_test_op([], lambda: torch.arange(5.5, 175.5, 2.5), lambda: Tensor.arange(5.5, 175.5, 2.5), forward_only=True)
    helper_test_op([], lambda: torch.arange(-30.2, -0.3, 0.75), lambda: Tensor.arange(-30.2, -0.3, 0.75), forward_only=True)
    helper_test_op([], lambda: torch.arange(-50.3, -380.2, -2.25), lambda: Tensor.arange(-50.3, -380.2, -2.25), forward_only=True)

  def test_arange_big(self):
    helper_test_op([], lambda: torch.arange(256, dtype=torch.int32), lambda: Tensor.arange(256), forward_only=True)

  def test_arange_4096(self):
    helper_test_op([], lambda: torch.arange(4096, dtype=torch.int32), lambda: Tensor.arange(4096), forward_only=True)

  def test_linspace(self):
    helper_test_op([], lambda: torch.linspace(5, 10, 3), lambda: Tensor.linspace(5, 10, 3), forward_only=True)
    helper_test_op([], lambda: torch.linspace(5, 10, 1), lambda: Tensor.linspace(5, 10, 1), forward_only=True)
    helper_test_op([], lambda: torch.linspace(5, 10, 0), lambda: Tensor.linspace(5, 10, 0), forward_only=True)
    helper_test_op([], lambda: torch.linspace(5, 10, 30), lambda: Tensor.linspace(5, 10, 30), forward_only=True)
    helper_test_op([], lambda: torch.linspace(-5.5, 5.5, 10), lambda: Tensor.linspace(-5.5, 5.5, 10), forward_only=True)
    helper_test_op([], lambda: torch.linspace(5.5, -5.5, 10), lambda: Tensor.linspace(5.5, -5.5, 10), forward_only=True)
    helper_test_op([], lambda: torch.linspace(5, 10, 3, dtype=torch.int32), lambda: Tensor.linspace(5, 10, 3, dtype="int32"), forward_only=True)
    helper_test_op([], lambda: torch.linspace(5, 10, 20, dtype=torch.int32), lambda: Tensor.linspace(5, 10, 20, dtype="int32"), forward_only=True)
    helper_test_op([], lambda: torch.linspace(5, -5, 20, dtype=torch.int32), lambda: Tensor.linspace(5, -5, 20, dtype="int32"), forward_only=True)
    self.helper_test_exception([], lambda: torch.linspace(5, 10, 3, dtype=torch.bool), lambda: Tensor.linspace(5, 10, 3, dtype="bool"),
                               expected=(RuntimeError, ValueError))
    self.helper_test_exception([], lambda: torch.linspace(1, 2, -1), lambda: Tensor.linspace(1, 2, -1), expected=(RuntimeError, ValueError))

  def test_sum_fake(self):
    helper_test_op([(256, 1)], lambda x: x.sum(axis=1))

  def test_sum_collapse(self):
    helper_test_op([], lambda: torch.ones(256,256).sum(axis=1), lambda: Tensor.ones(256,256).sum(axis=1), forward_only=True)

  def test_sum_collapse_neg(self):
    helper_test_op([], lambda: (-torch.ones(3,3)).sum(axis=1), lambda: (-Tensor.ones(3,3)).sum(axis=1), forward_only=True)

  def test_sum_pad_collapse(self):
    helper_test_op([], lambda: torch.nn.functional.pad(torch.ones(256,256), pad=(0,64,0,0)).sum(axis=1),
                       lambda: Tensor.ones(256,256).pad(((0,0), (0,64))).sum(axis=1), forward_only=True)

  # this is more complex and won't fold for a while
  def test_sum_cat_collapse(self):
    helper_test_op([], lambda: torch.cat([torch.ones(256,256), torch.zeros(256,64)], dim=1).sum(axis=1),
                       lambda: Tensor.cat(Tensor.ones(256,256), Tensor.zeros(256,64), dim=1).sum(axis=1), forward_only=True)

  def test_max_dont_collapse(self):
    helper_test_op([], lambda: torch.ones(256,256).max(1)[0], lambda: Tensor.ones(256,256).max(1), forward_only=True)

  def test_where(self):
    helper_test_op(
      [(100,)],
      lambda x: torch.where(x > 0.5, 4, 2).type(torch.int32),
      lambda x: (x > 0.5).where(4, 2), forward_only=True)

    for shps in [[(8,),(1,),(1,)], [(10,10),(10,),(10,)], [(100,)]*3, [(10,10)]*3]:
      helper_test_op(
        shps,
        lambda x, a, b: torch.where(x > 0.5, a, b),
        lambda x, a, b: (x > 0.5).where(a, b), forward_only=True)

  def test_where_permute(self):
    helper_test_op(
      [(5, 5)],
      lambda x: torch.where(x > 0.5, 4, 2).type(torch.int32).permute((1, 0)),
      lambda x: (x > 0.5).where(4, 2).permute((1, 0)), forward_only=True)

  def _test_cmp(self, fxn, reverse=True):
    # test different dtypes
    helper_test_op(None, fxn, fxn, forward_only=True, vals=[[0.,1,2], [2.,1,0]])
    helper_test_op(None, fxn, fxn, forward_only=True, vals=[[0,1,2], [2,1,0]])
    helper_test_op(None, fxn, fxn, forward_only=True, vals=[[True, True, False], [False,True,False]])
    # test broadcasting
    for shps in [[(3, 4, 5), (3, 4, 5)], [(3, 4, 5), (5,)], [(5,), (3, 4, 5)]]:
      helper_test_op(shps, fxn, fxn, forward_only=True)
    # test cmp with const
    helper_test_op(None, lambda x,y: fxn(x,2), lambda x,y: fxn(x,2), forward_only=True, vals=[[0.,1,2], [2.,1,0]])
    if reverse: helper_test_op(None, lambda x,y: fxn(2,y), lambda x,y: fxn(2,y), forward_only=True, vals=[[0.,1,2], [2.,1,0]])
    # test special floats  # TODO: fix nan
    specials = [0.0, 1.0, -1.0, math.inf, -math.inf]#, math.nan]
    for s0 in specials:
      for s1 in specials:
        helper_test_op(None, fxn, fxn, forward_only=True, vals=[[s0], [s1]])

  def test_cmp_eq(self): self._test_cmp(lambda x,y: x==y, reverse=False)
  def test_cmp_gt(self): self._test_cmp(lambda x,y: x>y)
  def test_cmp_ge(self): self._test_cmp(lambda x,y: x>=y)
  def test_cmp_lt(self): self._test_cmp(lambda x,y: x<y)
  def test_cmp_le(self): self._test_cmp(lambda x,y: x<=y)

  def test_cmp_ne_backwards(self):
    # new grad zeroes these out
    """
    t1 = torch.ones(4, requires_grad=True)
    t2 = torch.ones(4, requires_grad=True)
    self.assertRaises(RuntimeError, (t1 != t2).sum().backward)
    tt1 = Tensor.ones(4, requires_grad=True)
    tt2 = Tensor.ones(4, requires_grad=True)
    self.assertRaises(RuntimeError, (tt1 != tt2).sum().backward)
    """
    tt = Tensor.randn(4, requires_grad=True)
    (tt*(tt != 0)).sum().backward()
    t = torch.tensor(tt.numpy(), requires_grad=True)
    (t*(t != 0)).sum().backward()
    np.testing.assert_allclose(t.grad.numpy(), tt.grad.numpy(), rtol=1e-5)

  def test_cmp_lt_backwards(self):
    # new grad zeroes these out
    """
    t1 = torch.ones(4, requires_grad=True)
    t2 = torch.ones(4, requires_grad=True)
    self.assertRaises(RuntimeError, (t1 < t2).sum().backward)
    tt1 = Tensor.ones(4, requires_grad=True)
    tt2 = Tensor.ones(4, requires_grad=True)
    self.assertRaises(RuntimeError, (tt1 < tt2).sum().backward)
    """
    tt = Tensor.randn(4, requires_grad=True)
    (tt*(tt < 0)).sum().backward()
    t = torch.tensor(tt.numpy(), requires_grad=True)
    (t*(t < 0)).sum().backward()
    np.testing.assert_allclose(t.grad.numpy(), tt.grad.numpy(), rtol=1e-5)

  # TODO: fix backward of these functions
  def test_trunc(self):
    helper_test_op([()], lambda x: x.trunc(), forward_only=True)
    helper_test_op([(45,35)], lambda x: x.trunc(), forward_only=True)
    helper_test_op(None, lambda x: x.trunc(), vals=[[1.499, 1.5, 1.501, 1.0, 2.1, 0.0, -5.0, -2.499, -2.5, -2.501]], forward_only=True)
  def test_floor(self):
    helper_test_op([()], lambda x: x.floor(), forward_only=True)
    helper_test_op([(45,35)], lambda x: x.floor(), forward_only=True)
    helper_test_op(None, lambda x: x.floor(), vals=[[1.499, 1.5, 1.501, 1.0, 2.1, 0.0, -5.0, -2.499, -2.5, -2.501]], forward_only=True)
  def test_ceil(self):
    helper_test_op([()], lambda x: x.ceil(), forward_only=True)
    helper_test_op([(45,35)], lambda x: x.ceil(), forward_only=True)
    helper_test_op(None, lambda x: x.ceil(), vals=[[1.499, 1.5, 1.501, 1.0, 2.1, 0.0, -5.0, -2.499, -2.5, -2.501]], forward_only=True)
  def test_round(self):
    helper_test_op([()], lambda x: x.round(), forward_only=True)
    helper_test_op([(45,35)], lambda x: x.round(), forward_only=True)
    helper_test_op(None, lambda x: x.round(), vals=[[1.499, 1.5, 1.501, 1.0, 2.1, 0.0, -5.0, -2.499, -2.5, -2.501]], forward_only=True)
    helper_test_op(None, lambda x: x.round(), vals=[[2.5, -1.5]], forward_only=True)

  @unittest.skipIf(Device.DEFAULT == "WEBGPU" and CI, "isinf check of 'nan' fails on CI software-based vulkan")
  def test_isinf(self):
    val = [float('-inf'), 0., float('inf'), float('nan'), 1.1]
    helper_test_op(None, torch.isinf, Tensor.isinf, vals=[val], forward_only=True)
    np.testing.assert_equal(Tensor(val).isinf(detect_positive=True, detect_negative=False).numpy(), [False, False, True, False, False])
    np.testing.assert_equal(Tensor(val).isinf(detect_positive=False, detect_negative=True).numpy(), [True, False, False, False, False])

  def test_isnan(self):
    helper_test_op(None, torch.isnan, Tensor.isnan, vals=[[float('-inf'), 0., float('inf'), float('nan'), 1.1]], forward_only=True)

  def test_lerp(self):
    helper_test_op([(45,35), (45,35), (45,35)], lambda x,y,z: x.lerp(y,z))
    helper_test_op(None, lambda x,y,z: x.lerp(y,z), vals=[[1.,2.,3.], [4.,5.,6.], 0.5])

  @unittest.skipIf(Device.DEFAULT == "QCOM", "OpenCL fails to compile this (both on GPU(qcom)/QCOM backends)")
  def test_tril(self):
    helper_test_op([(3,3)], lambda x: x.tril())
    helper_test_op([(3,3)], lambda x: x.tril(1))
    helper_test_op([(3,3)], lambda x: x.tril(2))
    helper_test_op([(3,3)], lambda x: x.tril(-1))
    helper_test_op([(3,3)], lambda x: x.tril(-2))
    helper_test_op([(4,5)], lambda x: x.tril(4))
    helper_test_op([(4,5)], lambda x: x.tril(5))
    helper_test_op([(4,5)], lambda x: x.tril(6))
    helper_test_op([(4,5)], lambda x: x.tril(-4))
    helper_test_op([(4,5)], lambda x: x.tril(-5))
    helper_test_op([(4,5)], lambda x: x.tril(-6))
    helper_test_op([(5,3,3)], lambda x: x.tril())
    helper_test_op([(5,0,3)], lambda x: x.tril())
    helper_test_op([(5,3,3)], lambda x: x.tril(1))
    helper_test_op(None, lambda x: x.tril(), vals=[[[True] * 3] * 3], forward_only=True)

  @unittest.skipIf(Device.DEFAULT == "QCOM", "OpenCL fails to compile this (both on GPU(qcom)/QCOM backends)")
  def test_triu(self):
    helper_test_op([(3,3)], lambda x: x.triu())
    helper_test_op([(3,3)], lambda x: x.triu(1))
    helper_test_op([(3,3)], lambda x: x.triu(2))
    helper_test_op([(3,3)], lambda x: x.triu(-1))
    helper_test_op([(3,3)], lambda x: x.triu(-2))
    helper_test_op([(4,5)], lambda x: x.triu(4))
    helper_test_op([(4,5)], lambda x: x.triu(5))
    helper_test_op([(4,5)], lambda x: x.triu(6))
    helper_test_op([(4,5)], lambda x: x.triu(-4))
    helper_test_op([(4,5)], lambda x: x.triu(-5))
    helper_test_op([(4,5)], lambda x: x.triu(-6))
    helper_test_op([(5,3,3)], lambda x: x.triu())
    helper_test_op([(5,0,3)], lambda x: x.triu())
    helper_test_op([(5,3,3)], lambda x: x.triu(1))
    helper_test_op(None, lambda x: x.triu(), vals=[[[True] * 3] * 3], forward_only=True)

  def test_maximum(self):
    helper_test_op([(45,65), (45,65)], torch.maximum, Tensor.maximum)
    helper_test_op([(), ()], torch.maximum, Tensor.maximum)
    helper_test_op(None, torch.maximum, Tensor.maximum, vals=[[1., 0., 3., -4.], 3.])
    helper_test_op(None, torch.maximum, Tensor.maximum, vals=[[1., 0., 3., -4.], [-1., -2., 3., 0.]])
    helper_test_op(None, torch.maximum, Tensor.maximum,
                   vals=[[-1234, 0, 1234, dtypes.max(dtypes.int), dtypes.min(dtypes.int)], dtypes.max(dtypes.int)], forward_only=True)
    helper_test_op(None, torch.maximum, Tensor.maximum,
                   vals=[[-1234, 0, 1234, dtypes.max(dtypes.int), dtypes.min(dtypes.int)], dtypes.min(dtypes.int)], forward_only=True)
    helper_test_op(None, torch.maximum, Tensor.maximum, vals=[[True, False, False], True], forward_only=True)
    helper_test_op(None, torch.maximum, Tensor.maximum, vals=[[True, False, False], [True, True, False]], forward_only=True)

    # test applying to different dtype
    helper_test_op(None, torch.maximum, Tensor.maximum, vals=[[1, 2, 3], 1.2], forward_only=True)
    helper_test_op(None, torch.maximum, Tensor.maximum, vals=[[True, False, False], 1.2], forward_only=True)
    helper_test_op(None, torch.maximum, Tensor.maximum, vals=[[True, False, False], 3], forward_only=True)

  def test_minimum(self):
    helper_test_op([(45,65), (45,65)], torch.minimum, Tensor.minimum)
    helper_test_op([(), ()], torch.minimum, Tensor.minimum)
    helper_test_op(None, torch.minimum, Tensor.minimum, vals=[[1., 0., 3., -4.], 3.])
    helper_test_op(None, torch.minimum, Tensor.minimum, vals=[[1., 0., 3., -4.], [-1., -2., 3., 0.]])
    helper_test_op(None, torch.minimum, Tensor.minimum,
                   vals=[[-1234, 0, 1234, dtypes.max(dtypes.int), dtypes.min(dtypes.int)], dtypes.max(dtypes.int)], forward_only=True)
    helper_test_op(None, torch.minimum, Tensor.minimum,
                   vals=[[-1234, 0, 1234, dtypes.max(dtypes.int), dtypes.min(dtypes.int)], dtypes.min(dtypes.int)], forward_only=True)
    helper_test_op(None, torch.minimum, Tensor.minimum, vals=[[True, False, False], True], forward_only=True)
    helper_test_op(None, torch.minimum, Tensor.minimum, vals=[[True, False, False], [True, True, False]], forward_only=True)

    # test applying to different dtype
    helper_test_op(None, torch.minimum, Tensor.minimum, vals=[[1, 2, 3], 1.2], forward_only=True)
    helper_test_op(None, torch.minimum, Tensor.minimum, vals=[[True, False, False], 1.2], forward_only=True)
    helper_test_op(None, torch.minimum, Tensor.minimum, vals=[[True, False, False], 3], forward_only=True)

  def test_tiny_add(self):
    helper_test_op([(3), (3)], lambda x,y: x+y, Tensor.add, forward_only=True)
  def test_tiny_mul(self):
    helper_test_op([(64), (64)], lambda x,y: x*y, Tensor.mul, forward_only=True)

  def test_add(self):
    helper_test_op([(45,68), (45,68)], lambda x,y: x+y, Tensor.add)
    helper_test_op([(45,68), (45,68)], lambda x,y: x+y)
    helper_test_op([(), ()], lambda x,y: x+y)
  def test_add3(self):
    helper_test_op([(45,65), (45,65), (45,65)], lambda x,y,z: x+y+z)
  def test_broadcasted_add(self):
    helper_test_op([(45,65), (45,1)], lambda x,y: x+y)
    helper_test_op([(45,65), ()], lambda x,y: x+y)
  def test_broadcasted_add_2(self):
    helper_test_op([(45,65), (65,)], lambda x,y: x+y)

  def test_sub(self):
    helper_test_op([(45,65), (45,65)], lambda x,y: x-y, Tensor.sub)
    helper_test_op([(45,65), (45,65)], lambda x,y: x-y)
    helper_test_op([(), ()], lambda x,y: x-y)
  def test_scalar_sub(self):
    helper_test_op([(45,65)], lambda x: x-2)
    helper_test_op([()], lambda x: x-2)
  def test_scalar_rsub(self):
    helper_test_op([(45,65)], lambda x: 2-x)
    helper_test_op([()], lambda x: 2-x)

  def test_neg(self):
    helper_test_op([(45,65)], lambda x: -x)
    helper_test_op([(45,65)], lambda x: x.neg())
    helper_test_op([()], lambda x: x.neg())
  def test_logical_not(self):
    helper_test_op(None, torch.logical_not, Tensor.logical_not, vals=[[True, False, True]], forward_only=True)
    helper_test_op(None, torch.logical_not, Tensor.logical_not, vals=[[1.,2.,0.,0.5]], forward_only=True)

  def test_mul(self):
    helper_test_op([(64,64), (64,64)], lambda x,y: x*y, Tensor.mul)
    helper_test_op([(64,64), (64,64)], lambda x,y: x*y)
    helper_test_op([(), ()], lambda x,y: x*y)
  def test_scalar_mul(self):
    helper_test_op([(45,65)], lambda x: x*2)
    helper_test_op([(45,65)], lambda x: x*-1)
    helper_test_op([(45,65)], lambda x: 255*x)
    helper_test_op([(45,65)], lambda x: 2*x)
    helper_test_op([()], lambda x: x*2)
    helper_test_op([()], lambda x: 2*x)

  def test_div(self):
    helper_test_op([(45,65), (45,65)], lambda x,y: x/y, Tensor.div)
    helper_test_op([(45,65), (45,65)], lambda x,y: x/y)
    helper_test_op([(), ()], lambda x,y: x/y)
  def test_div_int(self):
    helper_test_op(None, lambda x,y: x/y, Tensor.div, forward_only=True, vals=[[5, 6, 7],[1, 2, 3]])
    helper_test_op(None, lambda x,y: x//y, forward_only=True, vals=[[5, 6, 7],[1, 2, 3]])
    helper_test_op(None, lambda x: x/2, forward_only=True, vals=[[3, 4, 5]])
    helper_test_op(None, lambda x: x//2, forward_only=True, vals=[[3, 4, 5]])
    helper_test_op(None, functools.partial(torch.div, rounding_mode="trunc"), Tensor.idiv, forward_only=True,
                   vals=[[-4, 7, 5, 4, -7, 8], [2, -3, 8, -2, 3, 5]])
    if is_dtype_supported(dtypes.uint64):
      x = Tensor(2**64 - 1, dtype=dtypes.uint64).idiv(1)
      np.testing.assert_equal(x.numpy(), 2**64 - 1)
    # 1 // 0 is device dependent, but it should not raise
    Tensor([1]).idiv(1).realize()
    if not (CI and (Device.DEFAULT=="LLVM" or getenv("PTX"))):  # TODO: crashed in CI
      # ... because if might be in a where branch that the output is well defined
      t = Tensor([-1, 0, 1, 2])
      np.testing.assert_equal((t > 0).where(1//t, t).numpy(), [-1, 0, 1, 0])

  def test_scalar_div(self):
    helper_test_op([(45,65)], lambda x: x/255)
    helper_test_op([(45,65)], lambda x: x/1)
    helper_test_op([(45,65)], lambda x: 1/x)
    helper_test_op([(45,65)], lambda x: x/2)
    helper_test_op([(45,65)], lambda x: 2/x)
    helper_test_op([()], lambda x: x/2)
    helper_test_op([()], lambda x: 2/x)

  def test_mod(self):
    helper_test_op(None, lambda x,y: x%y, Tensor.mod, forward_only=True, vals=[[-4, 7, 5, 4, -7, 8], [2, -3, 8, -2, 3, 5]])
    helper_test_op(None, lambda x,y: x%y, forward_only=True, vals=[[-4, 7, 5, 4, -7, 8], [2, -3, 8, -2, 3, 5]])
    helper_test_op(None, lambda x: x%2, forward_only=True, vals=[[-4, 7, 5, 4, -7, 8]])
    helper_test_op(None, lambda x: x%3, forward_only=True, vals=[[-4, 7, 5, 4, -7, 8]])
    helper_test_op(None, lambda x: 100%x, forward_only=True, vals=[[-4, 7, 5, 4, -7, 8]])

  def test_mul_naninf(self):
    helper_test_op([(45,65)], lambda x: x*math.inf)
    helper_test_op([(45,65)], lambda x: x*-math.inf)
    helper_test_op([(45,65)], lambda x: x*math.nan)
  def test_div_naninf(self):
    helper_test_op([(45,65)], lambda x: x/math.inf)
    helper_test_op([(45,65)], lambda x: x/-math.inf)
    helper_test_op([(45,65)], lambda x: x/math.nan)
    helper_test_op([(45,65)], lambda x: math.inf/x)
    helper_test_op([(45,65)], lambda x: (-math.inf)/x)
    helper_test_op([(45,65)], lambda x: math.nan/x)

  def test_pow_full(self):
    helper_test_op([(45,65), (45,65)], lambda x,y: x**y)
    helper_test_op([(45,65), (45,65)], lambda x,y: x.pow(y))

  def test_pow(self):
    helper_test_op([(45,65)], lambda x: x**0)
    helper_test_op([(45,65)], lambda x: x**1)
    helper_test_op([(45,65)], lambda x: x**2)
    helper_test_op([(45,65)], lambda x: x**3)
    helper_test_op([(45,65)], lambda x: x**-2)
    helper_test_op([()], lambda x: x**2)
    helper_test_op([()], lambda x: x**-2)
    # Regression tests for https://github.com/tinygrad/tinygrad/issues/1151
    helper_test_op([(45,65)], lambda x: x**3, low=-30, high=-27)
    helper_test_op([()], lambda x: x**3, low=-30, high=-27)
    # Regression tests for https://github.com/tinygrad/tinygrad/issues/1251
    helper_test_op([(45,65)], lambda x: x**0.2, low=-30, high=-27)
    helper_test_op([(45,65)], lambda x: x**1.2, low=-30, high=-27)
    helper_test_op([()], lambda x: x**0.2, low=-30, high=-27)
    helper_test_op([()], lambda x: x**1.2, low=-30, high=-27)
    a, b = Tensor([0.0], requires_grad=True), torch.tensor([0.0], requires_grad=True)
    helper_test_op([], lambda: b**1.1, lambda: a**1.1)

  def test_pow_const(self):
    helper_test_op([(45,65)], lambda x: x**1.0)
    helper_test_op([(45,65)], lambda x: x**-1.0)
    helper_test_op([(45,65)], lambda x: 1.0**x)
    helper_test_op([(45,65)], lambda x: x**2.0)
    helper_test_op([(45,65)], lambda x: 2.0**x)
    helper_test_op([()], lambda x: x**2.0)
    helper_test_op([()], lambda x: 2.0**x)
    # TODO: fix backward
    helper_test_op(None, lambda x: 0**x, vals=[[-2.,-1,0,1,2,3]], forward_only=True)
    # TODO: fix backward, should be nan
    helper_test_op(None, lambda x: (-2)**x, vals=[[-2.,-1,0,1,2,3]], forward_only=True)

  def test_pow_int(self):
    def _test(base, exponent): helper_test_op(None, lambda x,y: x**y, vals=[base, exponent], forward_only=True)

    for base in ([1, 2, 3], [-1, -2, -3]):
      for exponent in ([2, 3, 4], [-2, -3, -4]):
        _test(base, exponent)
    # NOTE: torch 0 ** -1 is 0
    _test([0, 0, 0], [0, 1, 2])

    np.testing.assert_equal((Tensor(11) ** Tensor(7)).item(), 11 ** 7)
    np.testing.assert_equal((Tensor([11]) ** Tensor(7)).item(), 11 ** 7)
    # TODO: fix non-precise int pow
    with self.assertRaises(AssertionError): np.testing.assert_equal((Tensor(11) ** Tensor([7])).item(), 11 ** 7)
    with self.assertRaises(AssertionError): np.testing.assert_equal((Tensor([11]) ** Tensor([7])).item(), 11 ** 7)

    # pow to a const int
    helper_test_op([], lambda: torch.tensor([2], dtype=torch.int) ** torch.tensor(-2, dtype=torch.int),
                       lambda: Tensor([2]) ** Tensor(-2), forward_only=True)

  def test_sqrt(self):
    helper_test_op([(45,65)], lambda x: x.sqrt())
    helper_test_op([()], lambda x: x.sqrt())
  def test_rsqrt(self):
    helper_test_op([(45,65)], lambda x: x.rsqrt())
    helper_test_op([()], lambda x: x.rsqrt())

  def test_xor(self):
    data = [[1,-8,1],[32,1,6]]
    tor = torch.tensor(data, dtype=torch.int)
    ten = Tensor(data, dtype=dtypes.int32)
    helper_test_op([], lambda: tor^tor, lambda: ten^ten, forward_only=True)
    helper_test_op([], lambda: tor^0x1337, lambda: ten^0x1337, forward_only=True)
    helper_test_op([], lambda: 0x1337^tor, lambda: 0x1337^ten, forward_only=True)

    self.helper_test_exception([(4), (4)], torch.bitwise_xor, Tensor.xor, expected=RuntimeError)

  def test_and(self):
    data = [[1,-8,1],[32,1,6]]
    tor = torch.tensor(data, dtype=torch.int)
    ten = Tensor(data, dtype=dtypes.int32)
    helper_test_op([], lambda: tor&tor, lambda: ten&ten, forward_only=True)
    helper_test_op([], lambda: tor&0x1337, lambda: ten&0x1337, forward_only=True)
    helper_test_op([], lambda: 0x1337&tor, lambda: 0x1337&ten, forward_only=True)

    data = [[True, True, False, False], [True, False, True, False]]
    tor0, tor1 = torch.tensor(data[0], dtype=torch.bool),  torch.tensor(data[1], dtype=torch.bool)
    ten0, ten1 = Tensor(data[0], dtype=dtypes.bool), Tensor(data[1], dtype=dtypes.bool)
    helper_test_op([], lambda: tor0&tor1, lambda: ten0&ten1, forward_only=True)

    helper_test_op(None, lambda x: (1 < x) & (x < 2), forward_only=True, vals=[[1.2, 1.2, 1.2, 3.2]])

    self.helper_test_exception([(4), (4)], torch.bitwise_and, Tensor.bitwise_and, expected=RuntimeError)

  def test_or(self):
    data = [[1,-8,1],[32,1,6]]
    tor = torch.tensor(data, dtype=torch.int)
    ten = Tensor(data, dtype=dtypes.int32)
    helper_test_op([], lambda: tor|tor, lambda: ten|ten, forward_only=True)
    helper_test_op([], lambda: tor|0x1337, lambda: ten|0x1337, forward_only=True)
    helper_test_op([], lambda: 0x1337|tor, lambda: 0x1337|ten, forward_only=True)

    data = [[True, True, False, False], [True, False, True, False]]
    tor0, tor1 = torch.tensor(data[0], dtype=torch.bool),  torch.tensor(data[1], dtype=torch.bool)
    ten0, ten1 = Tensor(data[0], dtype=dtypes.bool), Tensor(data[1], dtype=dtypes.bool)
    helper_test_op([], lambda: tor0|tor1, lambda: ten0|ten1, forward_only=True)

    self.helper_test_exception([(4), (4)], torch.bitwise_or, Tensor.bitwise_or, expected=RuntimeError)

  def test_bitwise_not(self):
    data = [[1,-8,1],[32,1,6]]
    tor = torch.tensor(data, dtype=torch.int)
    ten = Tensor(data, dtype=dtypes.int32)
    helper_test_op([], lambda: tor.bitwise_not(), lambda: ten.bitwise_not(), forward_only=True)
    helper_test_op([], lambda: ~tor, lambda: ~ten, forward_only=True)

    data = [[True, False]]
    tor = torch.tensor(data, dtype=torch.bool)
    ten = Tensor(data, dtype=dtypes.bool)
    helper_test_op([], lambda: tor.bitwise_not(), lambda: ten.bitwise_not(), forward_only=True)
    helper_test_op([], lambda: ~tor, lambda: ~ten, forward_only=True)

    self.helper_test_exception([(4)], torch.bitwise_not, Tensor.bitwise_not, expected=RuntimeError)

  def test_lshift(self):
    data = [[0,1,2],[1<<8,1<<16,1<<31-1]]
    tor = torch.tensor(data, dtype=torch.int)
    ten = Tensor(data, dtype=dtypes.uint32)
    # cast to int32 because torch does not support uint32
    helper_test_op([], lambda: tor << 0, lambda: (ten << 0).cast(dtypes.int32), forward_only=True)
    helper_test_op([], lambda: tor << 2, lambda: (ten << 2).cast(dtypes.int32), forward_only=True)
    helper_test_op([], lambda: tor << 31, lambda: (ten << 31).cast(dtypes.int32), forward_only=True)
    helper_test_op([], lambda: tor.__lshift__(2), lambda: ten.__lshift__(2).cast(dtypes.int32), forward_only=True)
    helper_test_op([], lambda: tor.bitwise_left_shift(2), lambda: ten.lshift(2).cast(dtypes.int32), forward_only=True)

  def test_rshift(self):
    data = [[0,1,2],[1<<8,1<<16,1<<31-1]]
    tor = torch.tensor(data, dtype=torch.int)
    ten = Tensor(data, dtype=dtypes.uint32)
    # cast to int32 because torch does not support uint32
    helper_test_op([], lambda: tor >> 0, lambda: (ten >> 0).cast(dtypes.int32), forward_only=True)
    helper_test_op([], lambda: tor >> 2, lambda: (ten >> 2).cast(dtypes.int32), forward_only=True)
    helper_test_op([], lambda: tor >> 31, lambda: (ten >> 31).cast(dtypes.int32), forward_only=True)
    helper_test_op([], lambda: tor.__rshift__(2), lambda: ten.__rshift__(2).cast(dtypes.int32), forward_only=True)
    helper_test_op([], lambda: tor.bitwise_right_shift(2), lambda: ten.rshift(2).cast(dtypes.int32), forward_only=True)

  def test_sin(self):
    helper_test_op([(45,65)], lambda x: x.sin())
    helper_test_op([()], lambda x: x.sin())
    # works on real CUDA but not CI
    if not ((getenv("MOCKGPU") and Device.DEFAULT == "NV") or Device.DEFAULT == "WEBGPU"):
      helper_test_op(None, lambda x: x.sin(), vals=[[math.nan, math.inf, -math.inf, 0.0]])
      helper_test_op(None, lambda x: x.sin(), vals=[[1e1, 1e2, 1e3, 1e4, 1e5, 1e6, -1e1, -1e2, -1e3, -1e4, -1e5, -1e6]],
                    atol=3e-3, rtol=3e-3, grad_atol=3e-3, grad_rtol=3e-3)
  def test_cos(self):
    helper_test_op([(45,65)], lambda x: x.cos())
    helper_test_op([()], lambda x: x.cos())
    if not ((getenv("MOCKGPU") and Device.DEFAULT == "NV") or Device.DEFAULT == "WEBGPU"):
      helper_test_op(None, lambda x: x.sin(), vals=[[math.nan, math.inf, -math.inf, 0.0]])
      helper_test_op(None, lambda x: x.cos(), vals=[[1e1, 1e2, 1e3, 1e4, 1e5, 1e6, -1e1, -1e2, -1e3, -1e4, -1e5, -1e6]],
                    atol=3e-3, rtol=3e-3, grad_atol=3e-3, grad_rtol=3e-3)
  def test_tan(self):
    # NOTE: backward has much higher diff with input close to pi/2 and -pi/2
    helper_test_op([(45,65)], lambda x: x.tan(), low=-1.5, high=1.5)
    helper_test_op([(45,65)], lambda x: x.tan(), low=-5, high=5, forward_only=True)
    helper_test_op([()], lambda x: x.tan())
    if not ((getenv("MOCKGPU") and Device.DEFAULT == "NV") or Device.DEFAULT == "WEBGPU"):
      helper_test_op(None, lambda x: x.sin(), vals=[[math.nan, math.inf, -math.inf, 0.0]])
      helper_test_op(None, lambda x: x.cos(), vals=[[1e1, 1e2, 1e3, 1e4, 1e5, 1e6, -1e1, -1e2, -1e3, -1e4, -1e5, -1e6]],
                    atol=3e-3, rtol=3e-3, grad_atol=3e-3, grad_rtol=3e-3)

  def test_asin(self):
    helper_test_op([(45,65)], lambda x: x.asin(), low=-1, high=1)
    helper_test_op([(45,65)], lambda x: x.asin(), low=-300, high=-297)
    helper_test_op([(45,65)], lambda x: x.asin(), low=300, high=303)
  def test_acos(self):
    # high grad atol
    helper_test_op([(45,65)], lambda x: x.acos(), low=-1, high=1)
    helper_test_op([(45,65)], lambda x: x.acos(), low=-300, high=-297)
    helper_test_op([(45,65)], lambda x: x.acos(), low=300, high=303)
  def test_atan(self):
    helper_test_op([(45,65)], lambda x: x.atan())
    helper_test_op([(45,65)], lambda x: x.atan(), low=-300, high=-297)
    helper_test_op([(45,65)], lambda x: x.atan(), low=300, high=303)

  def test_relu(self):
    helper_test_op([(64,64)], lambda x: x.relu())
    helper_test_op([()], lambda x: x.relu())
  def test_relu_exact(self):
    helper_test_op(None, lambda x: x.relu(), vals=[[-1.,0,1]])
  def test_relu_maximum_exact(self):
    helper_test_op(None, lambda x: torch.maximum(x, torch.zeros_like(x, requires_grad=False)), lambda x: Tensor.maximum(x, 0), vals=[[-1.,0,1]])
  def test_leakyrelu(self):
    helper_test_op([(45,65)], lambda x: torch.nn.functional.leaky_relu(x,0.01), Tensor.leakyrelu)
    helper_test_op([()], lambda x: torch.nn.functional.leaky_relu(x,0.01), Tensor.leakyrelu)
  def test_celu(self):
    for val in range(1, 5):
      helper_test_op([(45,65)], lambda x: torch.nn.functional.celu(x,val), lambda x: x.celu(val))
      helper_test_op([()], lambda x: torch.nn.functional.celu(x,val), lambda x: x.celu(val))
  def test_selu(self):
    helper_test_op([(45,65)], torch.nn.functional.selu, Tensor.selu)
    helper_test_op([()], torch.nn.functional.selu, Tensor.selu)
  def test_silu(self):
    helper_test_op([(45,65)], torch.nn.functional.silu, Tensor.silu)
    helper_test_op([()], torch.nn.functional.silu, Tensor.silu)
  def test_swish(self):
    helper_test_op([(45,65)], torch.nn.functional.silu, Tensor.swish)
    helper_test_op([()], torch.nn.functional.silu, Tensor.swish)

  def test_abs(self):
    helper_test_op([(45,65)], torch.abs, Tensor.abs)
    helper_test_op([()], torch.abs, Tensor.abs)
  def test_abs_exact(self):
    helper_test_op(None, torch.abs, Tensor.abs, vals=[[-1.,0,1]])

  @unittest.skipIf(TRANSCENDENTAL and Device.DEFAULT=="AMD", "TODO: remu crashes")
  def test_log(self):
    helper_test_op([(45,65)], torch.log, Tensor.log)
    helper_test_op(None, torch.log, Tensor.log, vals=[[math.inf, -math.inf, math.nan]])
    helper_test_op([()], torch.log, Tensor.log)
  def test_log2(self):
    helper_test_op([(45,65)], torch.log2, Tensor.log2)
    helper_test_op(None, torch.log2, Tensor.log2, vals=[[math.inf, -math.inf, math.nan]])
    helper_test_op([()], torch.log2, Tensor.log2)

  @unittest.skipIf(TRANSCENDENTAL and Device.DEFAULT=="AMD", "TODO: remu crashes")
  def test_exp(self):
    helper_test_op([(45,65)], torch.exp, Tensor.exp)
    helper_test_op(None, torch.exp, Tensor.exp, vals=[[math.inf, -math.inf, math.nan]])
    helper_test_op([()], torch.exp, Tensor.exp)
  def test_exp2(self):
    helper_test_op([(45,65)], torch.exp2, Tensor.exp2)
    helper_test_op(None, torch.exp2, Tensor.exp2, vals=[[math.inf, -math.inf, math.nan]])
    helper_test_op([()], torch.exp2, Tensor.exp2)

  def test_sign(self):
    helper_test_op([(45,65)], torch.sign, Tensor.sign)
    helper_test_op([()], torch.sign, Tensor.sign)
  def test_sign_exact(self):
    helper_test_op(None, torch.sign, Tensor.sign, vals=[[-1.,0,1]])

  def test_softsign(self):
    helper_test_op([(45,65)], torch.nn.functional.softsign, Tensor.softsign)
    helper_test_op([()], torch.nn.functional.softsign, Tensor.softsign)
  def test_softsign_exact(self):
    helper_test_op(None, torch.nn.functional.softsign, Tensor.softsign, vals=[[-1.,0,1]])

  def test_sigmoid(self):
    helper_test_op([(45,65)], torch.sigmoid, Tensor.sigmoid)
    helper_test_op([()], torch.sigmoid, Tensor.sigmoid)
  def test_sigmoid_extreme(self):
    helper_test_op([(45,65)], torch.sigmoid, Tensor.sigmoid, low=300, high=400)
    helper_test_op([(45,65)], torch.sigmoid, Tensor.sigmoid, low=-400, high=-300)
    x = Tensor([300.0])
    self.assertAlmostEqual(x.sigmoid()[0].gradient(x)[0].item(), 0.0)
    x = Tensor([-300.0])
    self.assertAlmostEqual(x.sigmoid()[0].gradient(x)[0].item(), 0.0)
<<<<<<< HEAD
  def test_sigmoid_in_chain_extreme(self):
    a = Tensor([1.0]).exp()
    b = Tensor([1.0]).exp()
    c = Tensor([1.0]).exp()
    x = Tensor([300.0])
    self.assertAlmostEqual((b*x.sigmoid()*c*a).sum().gradient(x)[0].numpy(), 0.0)
    x = Tensor([-300.0])
    self.assertAlmostEqual(x.sigmoid()[0].gradient(x)[0].item(), 0.0)
  @unittest.skip("fix sigmoid stability")
=======
>>>>>>> 9df8e341
  def test_sigmoid_alt_extreme(self):
    def sigmoid(x:Tensor): return x.exp() / (1 + x.exp())
    x = Tensor([300.0])
    self.assertAlmostEqual(sigmoid(x)[0].gradient(x)[0].item(), 0.0)
    x = Tensor([-300.0])
    self.assertAlmostEqual(sigmoid(x)[0].gradient(x)[0].item(), 0.0)
  def test_hardsigmoid(self):
    helper_test_op([(45,65)], torch.nn.functional.hardsigmoid, Tensor.hardsigmoid)
    helper_test_op([()], torch.nn.functional.hardsigmoid, Tensor.hardsigmoid)
  def test_hardsigmoid_extreme(self):
    helper_test_op([(45,65)], torch.sigmoid, Tensor.sigmoid, low=300, high=400)
    helper_test_op([(45,65)], torch.sigmoid, Tensor.sigmoid, low=-400, high=-300)
  def test_softplus(self):
    helper_test_op([(45,65)], torch.nn.functional.softplus, Tensor.softplus, grad_atol=1e-6)
    helper_test_op([(45,65)], lambda t: torch.nn.functional.softplus(t, beta=3), lambda t: Tensor.softplus(t, beta=3), grad_atol=1e-6)
    helper_test_op([(45,65)], lambda t: torch.nn.functional.softplus(t, beta=1/3), lambda t: Tensor.softplus(t, beta=1/3), grad_atol=1e-6)
    # # TODO: support threshold and enable this
    # helper_test_op([(45,65)], torch.nn.functional.softplus, Tensor.softplus, grad_atol=1e-6, low=300, high=400)
    helper_test_op([(45,65)], torch.nn.functional.softplus, Tensor.softplus, grad_atol=1e-6, low=-400, high=-300)
    helper_test_op([()], torch.nn.functional.softplus, Tensor.softplus, grad_atol=1e-6)

  def test_erf(self):
    helper_test_op([(45,65)], torch.erf, Tensor.erf)
    helper_test_op([(45,65)], torch.erf, Tensor.erf, low=300, high=400)
    helper_test_op([(45,65)], torch.erf, Tensor.erf, low=-400, high=-300)
    helper_test_op([()], torch.erf, Tensor.erf)

  def test_gelu(self):
    helper_test_op([(45,65)], lambda x: torch.nn.functional.gelu(x, approximate="tanh"), Tensor.gelu)
  def test_gelu_extreme(self):
    helper_test_op([(45,65)], lambda x: torch.nn.functional.gelu(x, approximate="tanh"), Tensor.gelu, low=300, high=400)
    helper_test_op([(45,65)], lambda x: torch.nn.functional.gelu(x, approximate="tanh"), Tensor.gelu, low=-400, high=-300)
  def test_quick_gelu(self):
    helper_test_op([(45,65)], lambda x: x * torch.sigmoid(1.702 * x), Tensor.quick_gelu)
    helper_test_op([()], lambda x: x * torch.sigmoid(1.702 * x), Tensor.quick_gelu)
  def test_quick_gelu_extreme(self):
    helper_test_op([(45,65)], lambda x: x * torch.sigmoid(1.702 * x), Tensor.quick_gelu, low=300, high=400)
    helper_test_op([(45,65)], lambda x: x * torch.sigmoid(1.702 * x), Tensor.quick_gelu, low=-400, high=-300)

  def test_elu(self):
    helper_test_op([(45,65)], torch.nn.functional.elu, Tensor.elu)
    helper_test_op([(45,65)], lambda x: torch.nn.functional.elu(x, alpha=0.1), lambda x: Tensor.elu(x, alpha=0.1))
    helper_test_op([()], torch.nn.functional.elu, Tensor.elu)
  def test_relu6(self):
    helper_test_op([(45,65)], torch.nn.functional.relu6, Tensor.relu6)
    helper_test_op([()], torch.nn.functional.relu6, Tensor.relu6)
  def test_hardswish(self):
    helper_test_op([(45,65)], torch.nn.functional.hardswish, Tensor.hardswish, grad_atol=1e-6)
    helper_test_op([()], torch.nn.functional.hardswish, Tensor.hardswish, grad_atol=1e-6)
  def test_mish(self):
    helper_test_op([(45,65)], torch.nn.functional.mish, Tensor.mish)
    helper_test_op([()], torch.nn.functional.mish, Tensor.mish)

  def test_small_cumsum(self):
    helper_test_op([(10)], lambda x: torch.cumsum(x, dim=0), lambda x: Tensor.cumsum(x, axis=0))
  def test_simple_cumsum(self):
    helper_test_op([(512)], lambda x: torch.cumsum(x, dim=0), lambda x: Tensor.cumsum(x, axis=0))
    helper_test_op([(1022)], lambda x: torch.cumsum(x, dim=0), lambda x: Tensor.cumsum(x, axis=0))
  def test_cumsum(self):
    helper_test_op([()], lambda x: torch.cumsum(x, dim=0), lambda x: Tensor.cumsum(x, axis=0))
    self.helper_test_exception([()], lambda x: torch.cumsum(x, dim=1), lambda x: Tensor.cumsum(x, axis=1), expected=IndexError)
    helper_test_op([(20,)], lambda x: torch.cumsum(x, dim=0), lambda x: Tensor.cumsum(x, axis=0))
    self.helper_test_exception([(20,)], lambda x: torch.cumsum(x, dim=1), lambda x: Tensor.cumsum(x, axis=1), expected=IndexError)
    self.helper_test_exception([(20,)], lambda x: torch.cumsum(x, dim=-2), lambda x: Tensor.cumsum(x, axis=-2), expected=IndexError)
    helper_test_op([(20,30)], lambda x: torch.cumsum(x, dim=0), lambda x: Tensor.cumsum(x, axis=0))
    helper_test_op([(20,30)], lambda x: torch.cumsum(x, dim=1), lambda x: Tensor.cumsum(x, axis=1))
    helper_test_op([(20,30,40)], lambda x: torch.cumsum(x, dim=2), lambda x: Tensor.cumsum(x, axis=2))
    helper_test_op([(20,30,40)], lambda x: torch.cumsum(x, dim=-1), lambda x: Tensor.cumsum(x, axis=-1))
  def test_cumsum_zero_axis(self):
    helper_test_op([(2,0,4)], lambda x: torch.cumsum(x, dim=1), lambda x: Tensor.cumsum(x, axis=1))
    helper_test_op([(0,3)], lambda x: torch.cumsum(x, dim=0), lambda x: Tensor.cumsum(x, axis=0))
    helper_test_op([(2,3,0)], lambda x: torch.cumsum(x, dim=2), lambda x: Tensor.cumsum(x, axis=2))

  def test_small_cummax(self):
    helper_test_op([(10)], lambda x: torch.cummax(x, dim=0).values, lambda x: Tensor.cummax(x, axis=0))
  def test_simple_cummax(self):
    helper_test_op([(512)], lambda x: torch.cummax(x, dim=0).values, lambda x: Tensor.cummax(x, axis=0))
    helper_test_op([(1022)], lambda x: torch.cummax(x, dim=0).values, lambda x: Tensor.cummax(x, axis=0))
  def test_cummax(self):
    helper_test_op([()], lambda x: torch.cummax(x, dim=0).values, lambda x: Tensor.cummax(x, axis=0))
    # TODO: torch allows this?
    # self.helper_test_exception([()], lambda x: torch.cummax(x, dim=1).values, lambda x: Tensor.cummax(x, axis=1), expected=IndexError)
    helper_test_op([(20,)], lambda x: torch.cummax(x, dim=0).values, lambda x: Tensor.cummax(x, axis=0))
    self.helper_test_exception([(20,)], lambda x: torch.cummax(x, dim=1).values, lambda x: Tensor.cummax(x, axis=1), expected=IndexError)
    self.helper_test_exception([(20,)], lambda x: torch.cummax(x, dim=-2).values, lambda x: Tensor.cummax(x, axis=-2), expected=IndexError)
    helper_test_op([(20,30)], lambda x: torch.cummax(x, dim=0).values, lambda x: Tensor.cummax(x, axis=0))
    helper_test_op([(20,30)], lambda x: torch.cummax(x, dim=1).values, lambda x: Tensor.cummax(x, axis=1))
    helper_test_op([(20,30,40)], lambda x: torch.cummax(x, dim=2).values, lambda x: Tensor.cummax(x, axis=2))
    helper_test_op([(20,30,40)], lambda x: torch.cummax(x, dim=-1).values, lambda x: Tensor.cummax(x, axis=-1))
  def test_cummax_zero_axis(self):
    helper_test_op([(2,0,4)], lambda x: torch.cummax(x, dim=1).values, lambda x: Tensor.cummax(x, axis=1))
    helper_test_op([(0,3)], lambda x: torch.cummax(x, dim=0).values, lambda x: Tensor.cummax(x, axis=0))
    helper_test_op([(2,3,0)], lambda x: torch.cummax(x, dim=2).values, lambda x: Tensor.cummax(x, axis=2))

  def test_argmax(self):
    # check if it returns the first index for multiple occurences
    helper_test_op(None, lambda x: x.argmax().type(torch.int32), lambda x: x.argmax(), forward_only=True, vals=[[2, 2]])
    helper_test_op(None, lambda x: x.argmax().type(torch.int32), lambda x: x.argmax(), forward_only=True, vals=[[1, 2, 2]])
    np.testing.assert_equal(Tensor([2,2]).argmax().numpy(), 0)
    np.testing.assert_equal(Tensor([1,2,2]).argmax().numpy(), 1)
    helper_test_op([(10,20)], lambda x: x.argmax().type(torch.int32), lambda x: x.argmax(), forward_only=True)
    helper_test_op([(10,20)], lambda x: x.argmax(0, False).type(torch.int32), lambda x: x.argmax(0, False), forward_only=True)
    helper_test_op([(10,20)], lambda x: x.argmax(1, False).type(torch.int32), lambda x: x.argmax(1, False), forward_only=True)
    helper_test_op([(10,20)], lambda x: x.argmax(1, True).type(torch.int32), lambda x: x.argmax(1, True), forward_only=True)
    # regression test for bitwise_not then argmax
    helper_test_op(None, lambda x: (~x).argmax().type(torch.int32), lambda x: (~x).argmax(), forward_only=True, vals=[[2, 2]])

    helper_test_op(None, lambda x: x.argmax().type(torch.int32), lambda x: x.argmax(), forward_only=True, vals=[[0, -2**31]])
    helper_test_op(None, lambda x: x.argmax().type(torch.int32), lambda x: x.argmax(), forward_only=True, vals=[[-2**31, 0]])
    # NOTE: torch does not support this on bool
    helper_test_op(None, lambda x: x.type(torch.int32).argmax().type(torch.int32), lambda x: x.argmax(), forward_only=True, vals=[[False, True]])
    helper_test_op(None, lambda x: x.type(torch.int32).argmax().type(torch.int32), lambda x: x.argmax(), forward_only=True, vals=[[True, False]])

  def test_argmin(self):
    # check if it returns the first index for multiple occurences
    helper_test_op(None, lambda x: x.argmin().type(torch.int32), lambda x: x.argmin(), forward_only=True, vals=[[2, 2]])
    helper_test_op(None, lambda x: x.argmin().type(torch.int32), lambda x: x.argmin(), forward_only=True, vals=[[3, 2, 2]])
    np.testing.assert_equal(Tensor([2,2]).argmin().numpy(), 0)
    np.testing.assert_equal(Tensor([3,2,2]).argmin().numpy(), 1)
    helper_test_op([(10,20)], lambda x: x.argmin().type(torch.int32), lambda x: x.argmin(), forward_only=True)
    helper_test_op([(10,20)], lambda x: x.argmin(0, False).type(torch.int32), lambda x: x.argmin(0, False), forward_only=True)
    helper_test_op([(10,20)], lambda x: x.argmin(1, False).type(torch.int32), lambda x: x.argmin(1, False), forward_only=True)
    helper_test_op([(10,20)], lambda x: x.argmin(1, True).type(torch.int32), lambda x: x.argmin(1, True), forward_only=True)

    helper_test_op(None, lambda x: x.argmin().type(torch.int32), lambda x: x.argmin(), forward_only=True, vals=[[0, -2**31]])
    helper_test_op(None, lambda x: x.argmin().type(torch.int32), lambda x: x.argmin(), forward_only=True, vals=[[-2**31, 0]])
    # NOTE: torch does not support this on bool
    helper_test_op(None, lambda x: x.type(torch.int32).argmin().type(torch.int32), lambda x: x.argmin(), forward_only=True, vals=[[False, True]])
    helper_test_op(None, lambda x: x.type(torch.int32).argmin().type(torch.int32), lambda x: x.argmin(), forward_only=True, vals=[[True, False]])

  def test_einsum(self):
    # matrix transpose
    helper_test_op([(150,150)], lambda a: torch.einsum('ij->ji', a), lambda a: Tensor.einsum('ij->ji', a))
    helper_test_op([(150,150)], lambda a: torch.einsum('ij -> ji', a), lambda a: Tensor.einsum('ij -> ji', a))
    helper_test_op([(150,150)], lambda a: torch.einsum('ji', a), lambda a: Tensor.einsum('ji', a))
    helper_test_op([(20,30,40)], lambda a: torch.einsum('jki', a), lambda a: Tensor.einsum('jki', a))
    helper_test_op([(20,30,40)], lambda a: torch.einsum('dog', a), lambda a: Tensor.einsum('dog', a))
    # no -> and empty rhs
    helper_test_op([(20,30),(30,40)], lambda a, b: torch.einsum('ij,jk', a, b), lambda a, b: Tensor.einsum('ij,jk', a, b))
    # sum all elements
    helper_test_op([(20,30,40)], lambda a: torch.einsum('ijk->', a), lambda a: Tensor.einsum('ijk->', a))
    # column sum
    helper_test_op([(50,50)], lambda a: torch.einsum('ij->j', a), lambda a: Tensor.einsum('ij->j', a))
    # row sum
    helper_test_op([(15,15)], lambda a: torch.einsum('ij->i', a), lambda a: Tensor.einsum('ij->i', a))
    # matrix-vector multiplication
    helper_test_op([(15,20), (20,)], lambda a,b: torch.einsum('ik,k->i', a,b), lambda a,b: Tensor.einsum('ik,k->i', a, b))
    # matrix-matrix multiplication
    helper_test_op([(15,20), (20,30)], lambda a,b: torch.einsum('ik,kj->ij', a,b), lambda a,b: Tensor.einsum('ik,kj->ij', a, b))
    # matrix-matrix multiplication, different letter order
    helper_test_op([(15,20), (20,30)], lambda a,b: torch.einsum('jk,ki->ji', a,b), lambda a,b: Tensor.einsum('jk,ki->ji', a, b))
    # dot product
    helper_test_op([(30),(30)], lambda a,b: torch.einsum('i,i->i', [a,b]), lambda a,b: Tensor.einsum('i,i->i', [a,b]))
    # hadamard product
    helper_test_op([(30,40),(30,40)], lambda a,b: torch.einsum('ij,ij->ij', a,b), lambda a,b: Tensor.einsum('ij,ij->ij', a,b))
    # outer product
    helper_test_op([(15,), (15,)], lambda a,b: torch.einsum('i,j->ij', a,b), lambda a,b: Tensor.einsum('i,j->ij',a,b))
    # batch matrix multiplication
    helper_test_op([(10,20,30),(10,30,40)], lambda a,b: torch.einsum('ijk,ikl->ijl', [a, b]), lambda a,b: Tensor.einsum('ijk,ikl->ijl', [a, b]))
    # batch matrix multiplication, result permuted
    helper_test_op([(10,20,25),(10,25,32)], lambda a,b: torch.einsum('ijk,ikl->jil', [a, b]), lambda a,b: Tensor.einsum('ijk,ikl->jil', [a, b]))
    # batch matrix multiplication, result & input permuted
    helper_test_op([(20,10,25),(10,25,32)], lambda a,b: torch.einsum('jik,ikl->jil', [a, b]), lambda a,b: Tensor.einsum('jik,ikl->jil', [a, b]))
    # batch matrix multiplication, result with different letters
    helper_test_op([(10,20,30),(10,30,40)], lambda a,b: torch.einsum('ijk,ika->ija', [a, b]), lambda a,b: Tensor.einsum('ijk,ika->ija', [a, b]))
    # tensor contraction
    helper_test_op([(3,5,8,10),(11,13,5,16,8)], lambda a,b: torch.einsum('pqrs,tuqvr->pstuv', a,b),
                                                lambda a,b: Tensor.einsum('pqrs,tuqvr->pstuv', a,b), atol=1e-5)
    # tensor contraction, input permuted
    helper_test_op([(3,8,10,5),(11,5,13,16,8)], lambda a,b: torch.einsum('prsq,tquvr->pstuv', a,b),
                                                lambda a,b: Tensor.einsum('prsq,tquvr->pstuv', a,b), atol=1e-5)
    # tensor contraction, result with different letters
    helper_test_op([(3,5,8,10),(11,13,5,16,8)], lambda a,b: torch.einsum('zqrs,tuqvr->zstuv', a,b),
                                                lambda a,b: Tensor.einsum('zqrs,tuqvr->zstuv', a,b), atol=1e-5)
    # bilinear transformation
    helper_test_op([(2,3),(5,3,7),(2,7)], lambda a,b,c: torch.einsum('ik,jkl,il->ij', [a,b,c]), lambda a,b,c: Tensor.einsum('ik,jkl,il->ij', [a,b,c]))

  def test_einsum_ellipsis(self):
    """The expected behavior for einsum is described in the PyTorch docs: https://pytorch.org/docs/stable/generated/torch.einsum.html"""
    # test ellipsis
    helper_test_op([(3, 8, 9), (3, 8, 9)], lambda a, b: torch.einsum('...id, ...jd -> ...ij', [a, b]),
               lambda a, b: Tensor.einsum('...id, ...jd -> ...ij', [a, b]))
    # ellipsis will come first in the output before the subscript labels, if rhs is not specified
    helper_test_op([(3, 8, 9), (3, 8, 9)], lambda a, b: torch.einsum('...id, ...jd', [a, b]),
               lambda a, b: Tensor.einsum('...id, ...jd', [a, b]))
    # multiple ellipsis in different operands with different shapes are allowed
    helper_test_op([(2, 3, 4, 5), (5, 2, 4)], lambda a, b: torch.einsum('i...j,ji...->...', [a, b]),
               lambda a, b: Tensor.einsum('i...j,ji...->...', [a, b]))
    # match torch ellipsis handling
    helper_test_op([(32, 7, 24, 24, 24), (32, 7, 24, 24, 24)], lambda a, b: torch.einsum('ij...,ij...->ij', [a, b]),
               lambda a, b: Tensor.einsum('ij...,ij...->ij', [a, b]))
    # multiple ellipsis in one operand are not allowed. This test shall raise an exception.
    with self.assertRaises(RuntimeError):
      helper_test_op([(2, 3, 4), (2, 3, 4)], lambda a, b: torch.einsum('...ik..., ...jk ->', [a, b]),
                       lambda a, b: Tensor.einsum('...ik..., ...jk ->', [a, b]))
    # multiple ellipsis must broadcast together. This test shall raise an exception.
    with self.assertRaises(RuntimeError):
      helper_test_op([(2, 3, 4, 5), (5, 2, 7)], lambda a, b: torch.einsum('i...j,ji...->...', [a, b]),
                       lambda a, b: Tensor.einsum('i...j,ji...->...', [a, b]))

  def test_einsum_shape_check(self):
    a = Tensor.zeros(3,8,10,5)
    b = Tensor.zeros(11,5,13,16,8)
    with self.assertRaises(AssertionError):
      Tensor.einsum('pqrs,tuqvr->pstuv',a,b)

  def test_einsum_arity_check1(self):
    a = Tensor.zeros(10,15)
    b = Tensor.zeros(15,20)
    c = Tensor.zeros(20,10)
    with self.assertRaises(AssertionError):
      Tensor.einsum('ij,jk->ij', a,b,c)

  def test_einsum_arity_check2(self):
    a = Tensor.zeros(10,10)
    with self.assertRaises(AssertionError):
      Tensor.einsum('ij,jk->ij', a)

  @unittest.skipIf(IMAGE>0, "no 1d dot for images")
  def test_dot_1d(self):
    helper_test_op([(65), (65)], lambda x,y: x.matmul(y), Tensor.dot)
    helper_test_op([(65), (65,45)], lambda x,y: x.matmul(y), Tensor.dot)
    helper_test_op([(45,65), (65)], lambda x,y: x.matmul(y), Tensor.dot)
    helper_test_op([(8,45,65), (65)], lambda x,y: x.matmul(y), Tensor.dot)
    helper_test_op([(65), (8,65,45)], lambda x,y: x.matmul(y), Tensor.dot)
    self.helper_test_exception([(4), (1,2)], lambda x, y: x.matmul(y), Tensor.dot, expected=RuntimeError)
    self.helper_test_exception([(2,1), (4)], lambda x, y: x.matmul(y), Tensor.dot, expected=RuntimeError)
    self.helper_test_exception([(1), (4)], lambda x, y: x.matmul(y), Tensor.dot, expected=RuntimeError)
  def test_dot(self):
    helper_test_op([(45,65), (65,100)], lambda x,y: x.matmul(y), Tensor.dot, atol=1e-5)
    helper_test_op([(8,45,65), (8,65,100)], lambda x,y: x.matmul(y), Tensor.dot, atol=1e-5)
    self.helper_test_exception([(2, 4), (1, 3)], lambda x, y: x.matmul(y), Tensor.dot, expected=RuntimeError)
    self.helper_test_exception([(2, 1), (4, 3)], lambda x, y: x.matmul(y), Tensor.dot, expected=RuntimeError)
    with self.assertRaises(RuntimeError):
      a = Tensor(3.14)
      a.matmul(a)
  def test_mulacc_with_zero_strides(self):
    helper_test_op(
      [],
      lambda: torch.tensor(1.0).reshape((1,1,1)).expand(2,4,3).mul(torch.tensor(1.0).reshape((1,1,1)).expand(2,4,3)).sum(-1),
      lambda: Tensor(1.0).reshape((1,1,1)).expand(2,4,3).mul(Tensor(1.0).reshape((1,1,1)).expand(2,4,3)).sum(-1),
      forward_only=True
    )
    a = [[1.,1.,1.,1.], [1.,1.,1.,1.]]
    b = [1.,1.,1.,1.]
    helper_test_op(
      [],
      lambda: torch.tensor(a).reshape((2,4,1)).expand(2,4,3).mul(torch.tensor(b).reshape((1,4,1)).expand(2,4,3)).sum([0,2]),
      lambda: Tensor(a).reshape((2,4,1)).expand(2,4,3).mul(Tensor(b).reshape((1,4,1)).expand(2,4,3)).sum([0,2]),
      forward_only=True
    )
    helper_test_op(
      [],
      lambda: torch.ones((1,2)).matmul(torch.ones((2,3))), lambda: Tensor.ones((1,2)).dot(Tensor.ones((2,3))),
      forward_only=True
    )

  def test_matmul_simple(self):
    helper_test_op([(4), (4,4)], lambda x,y: x.matmul(y), Tensor.dot)
  def test_matmul(self):
    helper_test_op([(64), (64,99)], lambda x,y: x.matmul(y), Tensor.dot)

  @unittest.skipIf(IMAGE>0, "no batched matmul on images")
  def test_matmul_batched(self):
    helper_test_op([(3), (1,3,3,5)], lambda x,y: x.matmul(y), Tensor.dot)

  @unittest.skipIf(IMAGE>0, "no batched matmul on images")
  def test_matmul_batched_vector(self):
    helper_test_op([(4,3), (1,3,3,5)], lambda x,y: x.matmul(y), Tensor.dot)
  def test_small_gemm(self):
    helper_test_op([(8,8), (8,8)], lambda x,y: x.matmul(y), lambda x,y: x@y)
  def test_9_gemm(self):
    helper_test_op([(9,9), (9,9)], lambda x,y: x.matmul(y), lambda x,y: x@y)
  def test_small_gemm_padded(self):
    helper_test_op([(9,9), (9,9)],
                   lambda x,y: torch.nn.functional.pad(x, (0,7,0,7)).matmul(torch.nn.functional.pad(y, (0,7,0,7))),
                   lambda x,y: x.pad(((0,7),(0,7)))@y.pad(((0,7),(0,7))))
  def test_small_gemm_range(self):
    helper_test_op(None, lambda x,y: x.matmul(y), lambda x,y: x@y, vals=[np.arange(0,64,dtype=np.float32).reshape(8,8),
                                                                         np.arange(64,128,dtype=np.float32).reshape(8,8)])
  def test_small_gemm_eye(self):
    helper_test_op(None, lambda x,y: x.matmul(y), lambda x,y: x@y, vals=[np.eye(8).astype(np.float32), np.eye(8).astype(np.float32)])
  @unittest.skipIf(CI and Device.DEFAULT in ["NV", "LLVM", "GPU", "CUDA"] or IMAGE \
    or Device.DEFAULT == "WEBGPU", "not supported on these in CI/IMAGE")
  def test_gemm_fp16(self):
    helper_test_op([(64,64), (64,64)], lambda x,y: x.half().matmul(y.half()), atol=5e-3, rtol=5e-3)
  def test_gemm(self):
    helper_test_op([(64,64), (64,64)], lambda x,y: x.matmul(y))
  def test_big_gemm(self):
    helper_test_op([(256,256), (256,256)], lambda x,y: x.matmul(y), atol=1e-4)
  @unittest.skipIf(IMAGE>0, "no 0 in shape matmul on images")
  def test_gemm_with_zeros_shape(self):
    helper_test_op([(8,8), (8,0)], lambda x,y: x.matmul(y), Tensor.dot, atol=1e-7)
    helper_test_op([(0,8), (8,8)], lambda x,y: x.matmul(y), Tensor.dot, atol=1e-7)
    helper_test_op([(0,8), (8,0)], lambda x,y: x.matmul(y), Tensor.dot, atol=1e-7)
    helper_test_op([(8,0), (0,8)], lambda x,y: x.matmul(y), Tensor.dot, atol=1e-7)
    helper_test_op([(0,0), (0,0)], lambda x,y: x.matmul(y), Tensor.dot, atol=1e-7)
    helper_test_op([(0), (0,8)], lambda x,y: x.matmul(y), Tensor.dot, atol=1e-7)
    helper_test_op([(0), (0)], lambda x,y: x.matmul(y), Tensor.dot, atol=1e-7)
  def test_broadcastdot(self):
    helper_test_op([(10,45,65), (65,45)], lambda x,y: x @ y, Tensor.dot, atol=1e-4)
    with self.assertRaises(RuntimeError):
      a = Tensor(3.14)
      b = Tensor.ones(3,3)
      a @ b
  def test_multidot(self):
    helper_test_op([(10,45,65), (10,65,45)], lambda x,y: x @ y, Tensor.dot, atol=1e-4)
    helper_test_op([(3,3,45,65), (3,3,65,45)], lambda x,y: x @ y, Tensor.dot, atol=1e-4)

  def test_sum_simple(self):
    helper_test_op(None, lambda x: x.sum(), vals=[[1.,1.]])
  # NOTE: simple test for locals
  # FORWARD_ONLY=1 DEBUG=4 python3 test/test_ops.py TestOps.test_sum_full
  def test_sum_full(self):
    helper_test_op([(16384)], lambda x: x.sum())
  def test_sum_relu(self):
    helper_test_op([(3,4,5)], lambda x: x.relu().sum().relu())
  def test_sum_tiny(self):
    helper_test_op([(4,2,2)], lambda x: x.sum(axis=(0,2)))
  def test_sum(self):
    helper_test_op([(45,3)], lambda x: x.sum())
    helper_test_op([(3,4,5,6)], lambda x: x.sum(axis=3))
    helper_test_op([(3,4,5,6)], lambda x: x.sum(axis=(1,3)))
    helper_test_op([(3,4,5,6)], lambda x: x.sum(axis=(0,2)))
    helper_test_op([(3,4,5,6)], lambda x: x.sum(axis=(1,2)))
    helper_test_op([(3,4,5,6)], lambda x: x.sum(axis=1))
    helper_test_op([(3,4,5,6)], lambda x: x.sum(axis=1, keepdim=True))
    helper_test_op([()], lambda x: x.sum())
    helper_test_op([()], lambda x: x.sum(0))
    helper_test_op([()], lambda x: x.sum(-1))
    helper_test_op([()], lambda x: x.sum(()))
    self.helper_test_exception([(3,4,5,6)], lambda x: x.sum(5), lambda x: x.sum(5), expected=IndexError)
    self.helper_test_exception([()], lambda x: x.sum(1), lambda x: x.sum(1), expected=IndexError)
    self.helper_test_exception([()], lambda x: x.sum((1,)), lambda x: x.sum((1,)), expected=IndexError)

  def test_sum_acc_dtype(self):
    helper_test_op([(45,3)], lambda x: x.sum(), lambda x: x.sum(acc_dtype=dtypes.float32))
    if is_dtype_supported(dtypes.float64): helper_test_op([(45,3)], lambda x: x.sum(dtype=torch.float64), lambda x: x.sum(acc_dtype=dtypes.float64))

    with self.assertRaises(AttributeError): Tensor([1.0, 2.0]).sum(acc_dtype="")

  def test_sum_with_zeros_shape(self):
    helper_test_op([(4, 0)], lambda x: x.sum(axis=(0,)))
    helper_test_op([(4, 0)], lambda x: x.sum(axis=(1,)))
    helper_test_op([(4, 0)], lambda x: x.sum(axis=(0,1)))

  def test_prod(self):
    helper_test_op(None, lambda x: x.prod(), vals=[[1.0, 2.0, 3.0]])
    with Context(NOOPT=1): helper_test_op(None, lambda x: x.prod(), vals=[[1.0, 2.0, 3.0]])
    helper_test_op([(3,4,5,6)], lambda x: x.prod(dim=3), lambda x: x.prod(axis=3))
    helper_test_op([(3,4,5,6)], lambda x: x.prod(dim=1), lambda x: x.prod(axis=1))
    helper_test_op([(3,4,5,6)], lambda x: x.prod(dim=1, keepdim=True), lambda x: x.prod(axis=1, keepdim=True))
    helper_test_op([()], lambda x: x.prod())
    helper_test_op([()], lambda x: x.prod(0))
    helper_test_op([()], lambda x: x.prod(-1))

  def test_prod_acc_dtype(self):
    with self.assertRaises(AttributeError): Tensor([1.0, 2.0]).prod(acc_dtype="")

  def test_min(self):
    helper_test_op([(3,3)], lambda x: x.min())
    helper_test_op([(45,3)], lambda x: x.min())
    helper_test_op([(45,3)], lambda x: x.min().mul(0.5))
    helper_test_op([()], lambda x: x.min())

    helper_test_op(None, lambda x: x.min(), forward_only=True, vals=[[0, -2**31]])
    helper_test_op(None, lambda x: x.min(), forward_only=True, vals=[[-2**31, 0]])
    helper_test_op(None, lambda x: x.min(), forward_only=True, vals=[[False, True]])
    helper_test_op(None, lambda x: x.min(), forward_only=True, vals=[[True, False]])

  def test_max(self):
    helper_test_op([(45,3)], lambda x: x.max())
    helper_test_op([(45,3)], lambda x: x.max().mul(0.5))
    helper_test_op(None, lambda x: x.max().mul(0.5), vals=[[[1.0,1.0,0.0,1.0]],])
    helper_test_op([(3,4,5,6)], lambda x: x.max(axis=1)[0], lambda x: x.max(axis=1))
    helper_test_op([()], lambda x: x.max())

    helper_test_op(None, lambda x: x.max(), forward_only=True, vals=[[0, -2**31]])
    helper_test_op(None, lambda x: x.max(), forward_only=True, vals=[[-2**31, 0]])
    helper_test_op(None, lambda x: x.max(), forward_only=True, vals=[[False, True]])
    helper_test_op(None, lambda x: x.max(), forward_only=True, vals=[[True, False]])

  @unittest.skipIf(Device.DEFAULT == "QCOM", "OpenCL fails to compile this (both on GPU(qcom)/QCOM backends)")
  def test_any(self):
    helper_test_op([(3,4,5,6)], lambda x: x.any(), forward_only=True)
    helper_test_op(None, lambda x: x.any(), vals=[[True, True]], forward_only=True)
    helper_test_op(None, lambda x: x.any(), vals=[[True, False]], forward_only=True)
    helper_test_op(None, lambda x: x.any(), vals=[[False, False]], forward_only=True)
    helper_test_op([()], lambda x: x.any(), forward_only=True)
  def test_any_axis(self):
    helper_test_op([(3,4,5,6)], lambda x: x.any(axis=(1,2)), forward_only=True)
  def test_any_zero_axis(self):
    helper_test_op([(1,0,3,0,5)], lambda x: x.any(axis=(1,3)), forward_only=True)

  @unittest.skipIf(Device.DEFAULT == "QCOM", "OpenCL fails to compile this (both on GPU(qcom)/QCOM backends)")
  def test_all(self):
    helper_test_op([(3,4,5,6)], lambda x: x.all(), forward_only=True)
    helper_test_op(None, lambda x: x.all(), vals=[[True, True]], forward_only=True)
    helper_test_op(None, lambda x: x.all(), vals=[[True, False]], forward_only=True)
    helper_test_op(None, lambda x: x.all(), vals=[[False, False]], forward_only=True)
    helper_test_op([()], lambda x: x.all(), forward_only=True)
  def test_all_axis(self):
    helper_test_op([(3,4,5,6)], lambda x: x.all(axis=(1,2)), forward_only=True)
  def test_all_zero_axis(self):
    helper_test_op([(1,0,3,0,5)], lambda x: x.all(axis=(1,3)), forward_only=True)

  def test_mean(self):
    helper_test_op([(3,4,5,6)], lambda x: x.mean())
    helper_test_op([()], lambda x: x.mean())
  def test_mean_axis(self):
    helper_test_op([(3,4,5,6)], lambda x: x.mean(axis=(1,2)))
  def test_mean_zero_axis(self):
    helper_test_op([(1,0,3,0,5)], lambda x: x.mean(axis=(1,3)))

  def test_var(self):
    helper_test_op([(15, 25, 35)], lambda x: x.var())
    helper_test_op([(15, 25, 35)], lambda x: x.var(correction=0))
    helper_test_op([(15, 25, 35)], lambda x: x.var(correction=5))
    # TODO: fix this
    # helper_test_op([(10, 2)], lambda x: x.var(correction=50))
  def test_var_axis(self):
    helper_test_op([(15, 25, 35)], lambda x: x.var(0))
    helper_test_op([(15, 25, 35)], lambda x: x.var(2))
    helper_test_op([(15, 25, 35)], lambda x: x.var([1, 2]))
    helper_test_op([(15, 25, 35)], lambda x: x.var(0, correction=0))
    helper_test_op([(15, 25, 35)], lambda x: x.var(2, correction=0))
    helper_test_op([(15, 25, 35)], lambda x: x.var([1, 2], correction=0))
  def test_var_zero_in_axis(self):
    helper_test_op([(1,0,3,0,5)], lambda x: x.var(axis=(1,3)))
    helper_test_op([(1,0,3,0,5)], lambda x: x.var(axis=(1,3), correction=0))
    helper_test_op([(1,0,3,0,5)], lambda x: x.var(axis=(1,3), correction=5))
  # TODO: fix backward when correction >= n
  def test_var_one_in_axis(self):
    helper_test_op([(1,2,3,1,5)], lambda x: x.var(axis=(0,3)), forward_only=True)
    helper_test_op([(1,2,3,1,5)], lambda x: x.var(axis=(0,3), correction=0))
    helper_test_op([(1,2,3,1,5)], lambda x: x.var(axis=(0,3), correction=5), forward_only=True)
    helper_test_op([(1,2,3,1,5)], lambda x: x.var(axis=(0,4)))
    helper_test_op([(1,2,3,1,5)], lambda x: x.var(axis=(0,4), correction=0))
    helper_test_op([(1,2,3,1,5)], lambda x: x.var(axis=(0,4), correction=5), forward_only=True)
  def test_var_keepdim(self):
    helper_test_op([(15, 25, 35)], lambda x: x.var(keepdim=True))
    helper_test_op([(15, 25, 35)], lambda x: x.var(0, keepdim=True, correction=0))

  def test_std(self):
    helper_test_op([(15, 25, 35)], lambda x: x.std())
    helper_test_op([(15, 25, 35)], lambda x: x.std(correction=0))
    helper_test_op([(15, 25, 35)], lambda x: x.std(correction=5))
  def test_std_axis(self):
    helper_test_op([(15, 25, 35)], lambda x: x.std(0))
    helper_test_op([(15, 25, 35)], lambda x: x.std(2))
    helper_test_op([(15, 25, 35)], lambda x: x.std([1, 2]))
    helper_test_op([(15, 25, 35)], lambda x: x.std(0, correction=0))
    helper_test_op([(15, 25, 35)], lambda x: x.std(2, correction=0))
    helper_test_op([(15, 25, 35)], lambda x: x.std([1, 2], correction=0))
  def test_std_zero_in_axis(self):
    helper_test_op([(1,0,3,0,5)], lambda x: x.std(axis=(1,3)))
    helper_test_op([(1,0,3,0,5)], lambda x: x.std(axis=(1,3), correction=0))
    helper_test_op([(1,0,3,0,5)], lambda x: x.std(axis=(1,3), correction=5))
  # TODO: fix backward when correction >= n
  def test_std_one_in_axis(self):
    helper_test_op([(1,2,3,1,5)], lambda x: x.std(axis=(0,3)), forward_only=True)
    # TODO: this one broke too with correction=0 in new gradient
    helper_test_op([(1,2,3,1,5)], lambda x: x.std(axis=(0,3), correction=0), forward_only=True)
    helper_test_op([(1,2,3,1,5)], lambda x: x.std(axis=(0,3), correction=5), forward_only=True)
    helper_test_op([(1,2,3,1,5)], lambda x: x.std(axis=(0,4)))
    helper_test_op([(1,2,3,1,5)], lambda x: x.std(axis=(0,4), correction=0))
    helper_test_op([(1,2,3,1,5)], lambda x: x.std(axis=(0,4), correction=5))
  def test_std_keepdim(self):
    helper_test_op([(15, 25, 35)], lambda x: x.std(keepdim=True))
    helper_test_op([(15, 25, 35)], lambda x: x.std(0, keepdim=True, correction=0))
  def test_std_mean(self):
    helper_test_op([(15,25,35)], lambda x: torch.stack(torch.std_mean(x)),
                                 lambda x: Tensor.stack(*x.std_mean()))
    helper_test_op([(15,25,35)], lambda x: torch.stack(torch.std_mean(x, correction=5)),
                                 lambda x: Tensor.stack(*x.std_mean(correction=5)))
    helper_test_op([(15,25,35)], lambda x: torch.stack(torch.std_mean(x, keepdim=True, correction=0)),
                                 lambda x: Tensor.stack(*x.std_mean(keepdim=True, correction=0)))
    helper_test_op([(3,4,5,6)], lambda x: torch.stack(torch.std_mean(x, axis=(1,2))),
                                lambda x: Tensor.stack(*x.std_mean(axis=(1,2))))

  @unittest.skip("TODO: this fails because of loaded nan in mul folding")
  def test_std_mean_loaded_nan(self):
    helper_test_op([(1,0,3,0,5)], lambda x: torch.stack(torch.std_mean(x, axis=(1,3))),
                                  lambda x: Tensor.stack(*x.std_mean(axis=(1,3))))
  def test_softmax(self):
    helper_test_op([(45,65)], torch.nn.Softmax(dim=1), Tensor.softmax, atol=1e-7, grad_atol=1e-7)
    helper_test_op([(45)], torch.nn.Softmax(dim=0), Tensor.softmax, atol=1e-7, grad_atol=1e-7)
    helper_test_op([()], torch.nn.Softmax(dim=0), Tensor.softmax, atol=1e-7, grad_atol=1e-7)
    helper_test_op([()], torch.nn.Softmax(dim=-1), Tensor.softmax, atol=1e-7, grad_atol=1e-7)
  def test_softmax_other_axis(self):
    helper_test_op([(10,10,10)], lambda x: x.softmax(0), atol=1e-7, grad_atol=1e-7)
    helper_test_op([(10,10,10)], lambda x: x.softmax(1), atol=1e-7, grad_atol=1e-7)
    helper_test_op([(10,10,10)], lambda x: x.softmax(2), atol=1e-7, grad_atol=1e-7)
  def test_softmax_argmax(self):
    helper_test_op([(45,65)], lambda x: x.softmax(0).argmax().type(torch.int32),
                              lambda x: x.softmax(0).argmax(), forward_only=True, atol=1e-7, grad_atol=1e-7)
    helper_test_op([(45,65)], lambda x: x.softmax(1).argmax().type(torch.int32),
                              lambda x: x.softmax(1).argmax(), forward_only=True, atol=1e-7, grad_atol=1e-7)
  def test_log_softmax(self):
    helper_test_op([(45,65)], torch.nn.LogSoftmax(dim=1), Tensor.log_softmax, atol=1e-7, grad_atol=1e-7)
    helper_test_op([(45)], torch.nn.LogSoftmax(dim=0), Tensor.log_softmax, atol=1e-7, grad_atol=1e-7)
    helper_test_op([()], torch.nn.LogSoftmax(dim=0), Tensor.log_softmax, atol=1e-7, grad_atol=1e-7)
    helper_test_op([()], torch.nn.LogSoftmax(dim=-1), Tensor.log_softmax, atol=1e-7, grad_atol=1e-7)
  def test_log_softmax_other_axis(self):
    helper_test_op([(10,10,10)], lambda x: x.log_softmax(0), atol=1e-7, grad_atol=1e-7)
    helper_test_op([(10,10,10)], lambda x: x.log_softmax(1), atol=1e-7, grad_atol=1e-7)
    helper_test_op([(10,10,10)], lambda x: x.log_softmax(2), atol=1e-7, grad_atol=1e-7)

  def test_logsumexp(self):
    helper_test_op([(45,65)], lambda x: torch.logsumexp(x, dim=0), lambda x: x.logsumexp(0), atol=1e-7, grad_atol=1e-7)
    helper_test_op([(45,65)], lambda x: torch.logsumexp(x, dim=0, keepdim=True), lambda x: x.logsumexp(0, True), atol=1e-7, grad_atol=1e-7)
    helper_test_op([(45,65)], lambda x: torch.logsumexp(x, dim=1), lambda x: x.logsumexp(1), atol=1e-7, grad_atol=1e-7)
    helper_test_op([(45)], lambda x: torch.logsumexp(x, dim=0), lambda x: x.logsumexp(0), atol=1e-7, grad_atol=1e-7)
    helper_test_op([()], lambda x: torch.logsumexp(x, dim=0), lambda x: x.logsumexp(0), atol=1e-7, grad_atol=1e-7)
    helper_test_op([()], lambda x: torch.logsumexp(x, dim=-1), lambda x: x.logsumexp(-1), atol=1e-7, grad_atol=1e-7)

  def test_logcumsumexp(self):
    helper_test_op([(45,65)], lambda x: torch.logcumsumexp(x, dim=0), lambda x: x.logcumsumexp(0), atol=1e-7, grad_atol=1e-7)
    helper_test_op([(45,65)], lambda x: torch.logcumsumexp(x, dim=1), lambda x: x.logcumsumexp(1), atol=1e-7, grad_atol=1e-7)
    helper_test_op([(45)], lambda x: torch.logcumsumexp(x, dim=0), lambda x: x.logcumsumexp(0), atol=1e-7, grad_atol=1e-7)
    helper_test_op([()], lambda x: torch.logcumsumexp(x, dim=0), lambda x: x.logcumsumexp(0), atol=1e-7, grad_atol=1e-7)
    helper_test_op([()], lambda x: torch.logcumsumexp(x, dim=0), lambda x: x.logcumsumexp(), atol=1e-7, grad_atol=1e-7)
    helper_test_op([()], lambda x: torch.logcumsumexp(x, dim=-1), lambda x: x.logcumsumexp(-1), atol=1e-7, grad_atol=1e-7)

  @unittest.expectedFailure  # TODO: fix numerical instability
  def test_logcumsumexp_numerical(self):
    helper_test_op(None, lambda x: torch.logcumsumexp(x, dim=0), lambda x: x.logcumsumexp(), atol=1e-7, grad_atol=1e-7, vals=[[0.0, 100.0]])

  def test_sinh(self):
    helper_test_op([(45,65)], lambda x: x.sinh(), grad_atol=1e-6)
    # TODO: backward nan instead of inf
    helper_test_op([(45,65)], lambda x: x.sinh(), grad_atol=1e-6, low=-300, high=-297, forward_only=True)
    helper_test_op([(45,65)], lambda x: x.sinh(), grad_atol=1e-6, low=300, high=303, forward_only=True)
  def test_cosh(self):
    helper_test_op([(45,65)], lambda x: x.cosh(), grad_atol=1e-6)
    # TODO: backward nan instead of inf
    helper_test_op([(45,65)], lambda x: x.cosh(), grad_atol=1e-6, low=-300, high=-297, forward_only=True)
    helper_test_op([(45,65)], lambda x: x.cosh(), grad_atol=1e-6, low=300, high=303, forward_only=True)
  def test_tanh(self):
    helper_test_op([(45,65)], lambda x: x.tanh(), grad_atol=1e-6)
  def test_tanh_extreme(self):
    helper_test_op([(45,65)], lambda x: x.tanh(), grad_atol=1e-6, low=-300, high=-297)
    helper_test_op([(45,65)], lambda x: x.tanh(), grad_atol=1e-6, low=300, high=303)
  def test_hardtanh(self):
    for val in range(10, 30, 5):
      helper_test_op([(45,65)], lambda x: torch.nn.functional.hardtanh(x, -val, val), lambda x: x.hardtanh(-val, val), grad_atol=1e-6)
      helper_test_op([()], lambda x: torch.nn.functional.hardtanh(x, -val, val), lambda x: x.hardtanh(-val, val), grad_atol=1e-6)
  def test_asinh(self):
    helper_test_op([(45,65)], lambda x: x.asinh(), grad_atol=1e-6)
    # NOTE: this one has larger atol
    helper_test_op([(45,65)], lambda x: x.asinh(), atol=1e-2, grad_atol=1e-6, low=-300, high=-297)
    helper_test_op([(45,65)], lambda x: x.asinh(), grad_atol=1e-6, low=300, high=303)
  def test_acosh(self):
    helper_test_op([(45,65)], lambda x: x.acosh(), grad_atol=1e-6)
    helper_test_op([(45,65)], lambda x: x.acosh(), grad_atol=1e-6, low=-300, high=-297)
    helper_test_op([(45,65)], lambda x: x.acosh(), grad_atol=1e-6, low=300, high=303)
  def test_atanh(self):
    helper_test_op([(45,65)], lambda x: x.atanh(), grad_atol=1e-6)
    helper_test_op([(45,65)], lambda x: x.atanh(), grad_atol=1e-6, low=-300, high=-297)
    helper_test_op([(45,65)], lambda x: x.atanh(), grad_atol=1e-6, low=300, high=303)

  def test_topo_sort(self):
    helper_test_op([(45,65)], lambda x: (x+x)*x, grad_atol=1e-6)
    helper_test_op([()], lambda x: (x+x)*x, grad_atol=1e-6)

  def test_flip_eye_crash(self):
    helper_test_op([], lambda: (torch.eye(10)@torch.eye(10).flip(0)),
                       lambda: (Tensor.eye(10)@Tensor.eye(10).flip(0)), forward_only=True)

  def test_broadcast_full(self):
    for torch_op, tinygrad_op in [(torch.add, Tensor.add), (torch.sub, Tensor.sub), (torch.mul, Tensor.mul),
                                  (torch.div, Tensor.div), (torch.pow, Tensor.pow)]:
      for shapes in [((5,13,24,16), (5,1,24,1)), ((1,3,1,7,1), (2,1,5,1,8))]:
        with self.subTest(op=torch_op.__name__, shapes=shapes):
          if tinygrad_op != Tensor.pow:
            helper_test_op(shapes, torch_op, tinygrad_op)
          else:
            helper_test_op(shapes, torch_op, tinygrad_op, low=0, high=3)

  def test_broadcast_simple(self):
    helper_test_op([(45,65), (45,1)], lambda x,y: x/y)
    helper_test_op([(45,65), ()], lambda x,y: x/y)

  def test_broadcast_partial(self):
    for torch_op, tinygrad_op in [(torch.add, Tensor.add), (torch.sub, Tensor.sub), (torch.mul, Tensor.mul),
                                  (torch.div, Tensor.div), (torch.pow, Tensor.pow)]:
      for shapes in [((1,32,32,32), (1,32,1,1)), ((5,13,24,16,2), (1,13,24,1,1)),
                     ((4,1), (4,5)), ((1,4), (5,4))]:
        with self.subTest(op=torch_op.__name__, shapes=shapes):
          # NOTE: ANE backwards?
          if tinygrad_op != Tensor.pow:
            helper_test_op(shapes, torch_op, tinygrad_op)
          else:
            helper_test_op(shapes, torch_op, tinygrad_op, low=0, high=3)

  def test_slice_in_bounds_1dim(self):
    helper_test_op([(3)], lambda x: x[1:3])
    helper_test_op([(3)], lambda x: x[0:2])
    helper_test_op([(3)], lambda x: x[-2:2])

  def test_slice_on_0dim_tensor(self):
    helper_test_op([()], lambda x: x[None])

    with self.assertRaises(IndexError):
      a = Tensor(3.14)
      a[0]

  def test_slice_int_indexing(self):
    helper_test_op([(3)], lambda x: x[0])
    helper_test_op([(3)], lambda x: x[2])
    helper_test_op([(3)], lambda x: x[-1])
    helper_test_op([(3)], lambda x: x[-3])
    helper_test_op([(10,10)], lambda x: x[1])
    helper_test_op([(3,3,3)], lambda x: x[1,1,1])

  def test_slice_in_bounds_multidim(self):
    helper_test_op([(3,3,3)], lambda x: x[1:2])
    helper_test_op([(3,3,3)], lambda x: x[1:2, 2])
    helper_test_op([(3,3,3)], lambda x: x[1:2, 1:2])
    helper_test_op([(3,3,3)], lambda x: x[1:2, 1:2, 0:-1])

  def test_slice_with_none(self):
    helper_test_op([(3,3,3)], lambda x: x[None])
    helper_test_op([(3,3,3)], lambda x: x[1:2, None])
    helper_test_op([(3,3,3)], lambda x: x[1:2, None, 1:2])
    helper_test_op([(3,3,3)], lambda x: x[1:2, 1:2, None, -1])
    helper_test_op([(3,3,3)], lambda x: x[None, None, 1, None, 2, 0:2])

  def test_slice_with_const_tensor(self):
    t = Tensor.zeros(1, dtype=dtypes.int)
    helper_test_op([(3,3,3)], lambda x: x[:, [0], :], lambda x: x[:, t, :])
    helper_test_op([(3,3,3)], lambda x: x[:, [0], :], lambda x: x[:, t.contiguous(), :])

  def test_slice_one_endpoint_out_of_bounds(self):
    helper_test_op([(3,3,3)], lambda x: x[0:4])
    helper_test_op([(3,3,3)], lambda x: x[-6:4])
    helper_test_op([(3,3,3)], lambda x: x[1:50])
    helper_test_op([(3,3,3)], lambda x: x[1:50, 1:2, -1])

  def test_slice_stride_gt_one(self):
    helper_test_op([(7,5,10)], lambda x: x[::2, ::3, ::4])
    helper_test_op([(7,5,10)], lambda x: x[1:5:2, ::3, ::4])
    helper_test_op([(7,5,10)], lambda x: x[1:5:2, 3, ::4])
    helper_test_op([(7,5,10)], lambda x: x[1:5:2, None, None, 3, None, ::4])

  def test_slice_negative_strides(self):
    # Torch doesn't support slicing with negative steps
    a = np.random.randn(10, 10, 10).astype(np.float32)
    t = Tensor(a)
    np.testing.assert_allclose(a[::-1], t[::-1].numpy())
    np.testing.assert_allclose(a[::-2], t[::-2].numpy())
    np.testing.assert_allclose(a[:, 2:0:-1], t[:, 2:0:-1].numpy())
    np.testing.assert_allclose(a[:, 2:0:-1, 3:1:-2], t[:, 2:0:-1, 3:1:-2].numpy())
    np.testing.assert_allclose(a[4:0:-3, 2:0:-1, -1:-5:-2], t[4:0:-3, 2:0:-1, -1:-5:-2].numpy())
    np.testing.assert_allclose(a[2:5:-1, :, :], t[2:5:-1, :, :].numpy())  # shape = (0, 10, 10)
    np.testing.assert_allclose(a[:, 2:5:-1, :], t[:, 2:5:-1, :].numpy())  # shape = (0, 10, 10)
    np.testing.assert_allclose(a[:, :, 2:5:-1], t[:, :, 2:5:-1].numpy())  # shape = (0, 10, 10)

  def test_slice_both_endpoints_out_of_bounds(self):
    helper_test_op([(3,3,3)], lambda x: x[5:10])
    helper_test_op([(3,3,3)], lambda x: x[-15:-7])

  def test_slice_start_gt_end(self):
    helper_test_op([(3,3,3)], lambda x: x[-2:2])
    helper_test_op([(3,3,3)], lambda x: x[-2:-5])

  def test_slice_empty(self):
    helper_test_op([(10,10)], lambda x: x[1:1])

  def test_slice_zero_in_shape(self):
    helper_test_op([(10,10)], lambda x: x[1:1])  # x.shape = (0, 10)
    helper_test_op([(3,3,3)], lambda x: x[-2:-5])  # x.shape = (0, 3, 3)

  def test_slice_errors(self):
    a = Tensor.ones(4, 3)
    b = Tensor(2)
    with self.assertRaisesRegex(IndexError, "too many"): a[1, 77, 77, 77] # IndexError: (finds too many indices before the out of bounds)
    with self.assertRaisesRegex(IndexError, "out of bounds"): a[1, 3] # IndexError: (out of bounds).
    with self.assertRaisesRegex(IndexError, "out of bounds"): a[1, -4]
    with self.assertRaisesRegex(IndexError, "single ellipsis"): a[..., ...] # IndexError: only single ellipsis
    with self.assertRaises(ValueError): a[::0, 1] # no 0 strides
    with self.assertRaises(TypeError): a[:Tensor([3]), 1] # Tensor can't be used as a slice parameter
    with self.assertRaises(IndexError): b[:] # slice cannot be applied to a 0-dim tensor

  def test_slice_ellipsis(self):
    helper_test_op([(3,3,3,3)], lambda x: x[..., 0])
    helper_test_op([(3,3,3,3)], lambda x: x[0, ...])
    helper_test_op([(3,3,3,3)], lambda x: x[0, ..., 0])
    helper_test_op([(3,3,3,3)], lambda x: x[0:3, ..., 2:3])
    helper_test_op([(3,3,3,3)], lambda x: x[None, 0:3, ..., 0, None])

  # this was the failure in llama early realizing freqs_cis
  def test_double_slice(self):
    helper_test_op([(4,4)], lambda x: x[:, 1:2][1:2])
    helper_test_op([(4,4)], lambda x: x[1:3][1:2])
    helper_test_op([(4,4)], lambda x: x[:, 1:2][0:1])
    helper_test_op([(4,4)], lambda x: x[:, 1:2][:, 0:1])

  def test_pad(self):
    helper_test_op([(3,3,3,3)], lambda x: torch.nn.functional.pad(x, (1,2,3,4)), lambda x: x.pad(padding=(1,2,3,4)))
    helper_test_op([(3,3,3,3)], lambda x: torch.nn.functional.pad(x, (-1,2,-3,4)), lambda x: x.pad(padding=(-1,2,-3,4)))
    helper_test_op([(3,3,3,3)], lambda x: torch.nn.functional.pad(x, (1,2,3,4), value=5), lambda x: x.pad(padding=(1,2,3,4),value=5))
    helper_test_op([(3,3,3,3)], lambda x: torch.nn.functional.pad(x, (-1,2,-3,4), value=5), lambda x: x.pad(padding=(-1,2,-3,4),value=5))
    helper_test_op([(3,3,3,3)], lambda x: torch.nn.functional.pad(x, (1,2,3,4), value=math.inf), lambda x: x.pad(padding=(1,2,3,4),value=math.inf))
    helper_test_op([(3,3,3,3)], lambda x: torch.nn.functional.pad(x, (-1,2,-3,4), value=-math.inf),
                                lambda x: x.pad(padding=(-1,2,-3,4),value=-math.inf))
    helper_test_op([(3,3)], lambda x: torch.nn.functional.pad(x, (1,2,3,4)),lambda x: x.pad(((3,4),(1,2))))
    helper_test_op([(3,3)], lambda x: torch.nn.functional.pad(x, (-1,2,-3,4)), lambda x: x.pad(((-3,4), (-1,2))))
    helper_test_op([(3,3)], lambda x: torch.nn.functional.pad(x, (1,2,3,4), value=5), lambda x: x.pad(((3,4), (1,2)), value=5))
    helper_test_op([(3,3)], lambda x: torch.nn.functional.pad(x, (0,0,3,4), value=1), lambda x: x.pad(((3,4), None), value=1))
    helper_test_op([(3,3)], lambda x: torch.nn.functional.pad(x, (0,0,0,0), value=1), lambda x: x.pad((None, None), value=1))
    # raise error for uneven pads
    self.helper_test_exception([(3,3)], lambda x: torch.nn.functional.pad(x, (2,0,2)), lambda x: x.pad((2,0,2)),
                               expected=(RuntimeError, ValueError))
    # raise error for too many or too little pads
    self.helper_test_exception([(3,3)], lambda x: torch.nn.functional.pad(x, (0,0,0,0,1,0,3,0)), lambda x: x.pad((0,0,0,0,1,0,3,0)),
                               expected=(RuntimeError, ValueError))
    # raise error for mode string typo
    self.helper_test_exception([(3,3,3)], lambda x: torch.nn.functional.pad(x, (3,0), mode="typo"), lambda x: x.pad((3,0), mode="typo"),
                               expected=NotImplementedError)
    x = Tensor.ones(3,3)
    with self.assertRaises(ValueError): x.pad((None,(0,1),(3,0)))
    with self.assertRaises(ValueError): x.pad(((0,1),))

  def test_pad_reflect_mode(self):
    helper_test_op([(1,1,5,5)], lambda x: torch.nn.functional.pad(x, (0,2,3,2), mode="reflect"), lambda x: x.pad((0,2,3,2), mode="reflect"))
    helper_test_op([(5,5,5)], lambda x: torch.nn.functional.pad(x, (0,2), mode="reflect"), lambda x: x.pad((0,2), mode="reflect"))
    helper_test_op([(1,1,5,5,5)], lambda x: torch.nn.functional.pad(x, (1,2,3,4,1,2), mode="reflect"),
                                  lambda x: x.pad((1,2,3,4,1,2), mode="reflect"))
    helper_test_op([(3,3,3,3)], lambda x: torch.nn.functional.pad(x, (-1,2,2,-1), mode="reflect"), lambda x: x.pad((-1,2,2,-1), mode="reflect"))
    helper_test_op([(1,1,5,5)], lambda x: torch.nn.functional.pad(x, (3,-3,0,-3), mode="reflect"), lambda x: x.pad((3,-3,0,-3), mode="reflect"))
    helper_test_op([(1,1,5,5)], lambda x: torch.nn.functional.pad(x, (3,-5,1,-5), mode="reflect"), lambda x: x.pad((3,-5,1,-5), mode="reflect"))
    helper_test_op([(1,1,5,5)], lambda x: torch.nn.functional.pad(x, (0,0,0,-5), mode="reflect"), lambda x: x.pad((0,0,0,-5), mode="reflect"))

    # max pad size for reflect is exactly once: pad < input size
    helper_test_op([(1,1,5,5)], lambda x: torch.nn.functional.pad(x, (4,4,0,4), mode="reflect"), lambda x:x.pad((4,4,0,4),mode="reflect"))
    # raise error for relfection padding when: pad >= input size
    self.helper_test_exception([(1,1,5,5)],
                                lambda x: torch.nn.functional.pad(x, (3,5,0,0),mode="reflect"), lambda x: x.pad((3,5,0,0),mode="reflect"),
                                expected=(RuntimeError, ValueError))

  def test_pad_replicate_mode(self):
    helper_test_op([(1,1,5,5)], lambda x: torch.nn.functional.pad(x, (0,2,3,2), mode="replicate"), lambda x: x.pad((0,2,3,2), mode="replicate"))
    helper_test_op([(5,5,5)], lambda x: torch.nn.functional.pad(x, (0,2), mode="replicate"), lambda x: x.pad((0,2), mode="replicate"))
    helper_test_op([(1,1,5,5,5)], lambda x: torch.nn.functional.pad(x, (1,2,3,4,1,2),mode="replicate"),lambda x:x.pad((1,2,3,4,1,2),mode="replicate"))
    helper_test_op([(3,3,3,3)], lambda x: torch.nn.functional.pad(x, (-1,2,2,-1), mode="replicate"), lambda x: x.pad((-1,2,2,-1), mode="replicate"))
    helper_test_op([(1,1,5,5)], lambda x: torch.nn.functional.pad(x, (3,-3,0,-3), mode="replicate"), lambda x: x.pad((3,-3,0,-3), mode="replicate"))
    helper_test_op([(1,1,5,5)], lambda x: torch.nn.functional.pad(x, (3,-5,1,-5), mode="replicate"), lambda x: x.pad((3,-5,1,-5), mode="replicate"))
    helper_test_op([(1,1,5,5)], lambda x: torch.nn.functional.pad(x, (0,0,0,-5), mode="replicate"), lambda x: x.pad((0,0,0,-5), mode="replicate"))

    # no max pad sizes for replicate
    helper_test_op([(1,1,5,5)], lambda x: torch.nn.functional.pad(x, (3,11,0,30), mode="replicate"), lambda x: x.pad((3,11,0,30), mode="replicate"))

  def test_pad_circular_mode(self):
    helper_test_op([(1,1,5,5)], lambda x: torch.nn.functional.pad(x, (0,2,3,2), mode="circular"), lambda x: x.pad((0,2,3,2), mode="circular"))
    helper_test_op([(5,5,5)], lambda x: torch.nn.functional.pad(x, (0,2), mode="circular"), lambda x: x.pad((0,2), mode="circular"))
    helper_test_op([(1,1,5,5,5)], lambda x: torch.nn.functional.pad(x, (1,2,3,5,1,2),mode="circular"),lambda x:x.pad((1,2,3,5,1,2),mode="circular"))
    # circular pad cannot wrap around more than once
    self.helper_test_exception([(1,1,5,5)],
                                lambda x: torch.nn.functional.pad(x, (3,6,0,0), mode="circular"), lambda x: x.pad((3,6,0,0), mode="circular"),
                                expected=(RuntimeError, ValueError))
    with self.assertRaises(NotImplementedError):
      # negative pads with circular pads is not supported
      Tensor.randn(1,1,5,5).pad((3,-5,1,-5), mode="circular")

  def test_pad_reshape(self):
    helper_test_op([(1, 2)],
                   lambda x: torch.nn.functional.pad(x, (0, 1, 1, 0)).reshape((3, 2)),
                   lambda x: x.pad((0, 1, 1, 0)).reshape((3, 2)))
    helper_test_op([(1, 2)],
                   lambda x: torch.nn.functional.pad(x, (0, 2, 1, 1)).reshape((4, 3)),
                   lambda x: x.pad((0, 2, 1, 1)).reshape((4, 3)))
    helper_test_op([(1, 1, 1, 2)],
                   lambda x: torch.nn.functional.pad(x, (0, 4, 2, 2, 1, 2, 0, 2)).reshape((4, 3, 6, 5)),
                   lambda x: x.pad(((0, 2), (1, 2), (2, 2), (0, 4))).reshape((4, 3, 6, 5)))

  def test_pad_slice(self):
    for value in 0., 3.456:
      helper_test_op([(1)], lambda x: torch.nn.functional.pad(x,(1,0), value=value)[0], lambda x: x.pad(((1,0),), value=value)[0])
      helper_test_op([(4)], lambda x: torch.nn.functional.pad(x,(1,0), value=value)[0], lambda x: x.pad(((1,0),), value=value)[0])
      helper_test_op([(4)], lambda x: torch.nn.functional.pad(x,(3,0), value=value)[0:1], lambda x: x.pad(((3,0),), value=value)[0:1])
      helper_test_op([(4)], lambda x: torch.nn.functional.pad(x,(0,3), value=value)[6], lambda x: x.pad(((0,3),), value=value)[6])
      helper_test_op([(4)], lambda x: torch.nn.functional.pad(x,(0,3), value=value)[4:6], lambda x: x.pad(((0,3),), value=value)[4:6])
      helper_test_op([(5,5)], lambda x: torch.nn.functional.pad(x,(0,0,1,0), value=value)[0], lambda x: x.pad(((1,0),(0,0)), value=value)[0])
      helper_test_op([(2,2)], lambda x: torch.nn.functional.pad(x,(0,1,0,0), value=value)[0,2], lambda x: x.pad(((0,0),(0,1)), value=value)[0,2])
      helper_test_op([(4,4)], lambda x: torch.nn.functional.pad(x,(0,0,1,0), value=value)[0,2], lambda x: x.pad(((1,0),(0,0)), value=value)[0,2])
      helper_test_op([(4,4)], lambda x: torch.nn.functional.pad(x,(0,0,0,2), value=value)[5], lambda x: x.pad(((0,2),(0,0)), value=value)[5])
      helper_test_op([(4,4)], lambda x: torch.nn.functional.pad(x,(0,0,0,2), value=value)[3:5], lambda x: x.pad(((0,2),(0,0)), value=value)[3:5])
      helper_test_op([(4,4)], lambda x: torch.nn.functional.pad(x,(3,0,0,0), value=value)[1,0], lambda x: x.pad(((0,0),(3,0)), value=value)[1,0])
      helper_test_op([(4,4)], lambda x: torch.nn.functional.pad(x,(3,0,0,0), value=value)[1,0:4], lambda x: x.pad(((0,0),(3,0)), value=value)[1,0:4])
      helper_test_op([(4,4)], lambda x: torch.nn.functional.pad(x,(3,4,1,2), value=value)[0], lambda x: x.pad(((1,2),(3,4)), value=value)[0])
      helper_test_op([(4,4)], lambda x: torch.nn.functional.pad(x,(3,4,1,2), value=value)[:,1], lambda x: x.pad(((1,2),(3,4)), value=value)[:,1])
      helper_test_op([(4,4)], lambda x: torch.nn.functional.pad(x,(3,4,1,2), value=value)[:,4], lambda x: x.pad(((1,2),(3,4)), value=value)[:,4])
      helper_test_op([(3,3)], lambda x: torch.nn.functional.pad(x,(0,3,0,0), value=value)[:,4:6], lambda x: x.pad(((0,0),(0,3)), value=value)[:,4:6])
      helper_test_op([(3,3)], lambda x: torch.nn.functional.pad(x,(0,1,3,2), value=value)[0:2,:], lambda x: x.pad(((3,2),(0,1)), value=value)[0:2,:])
      helper_test_op([(3,3,3)], lambda x: torch.nn.functional.pad(x,(1,1,0,1,3,2), value=value)[0:2,:,:],
                                lambda x: x.pad(((3,2),(0,1),(1,1)), value=value)[0:2,:,:])
      helper_test_op([(3,3,3)], lambda x: torch.nn.functional.pad(x,(1,1,0,1,3,2), value=value)[2:4,:,:],
                                lambda x: x.pad(((3,2),(0,1),(1,1)), value=value)[2:4,:,:])

  def test_stack_slice(self):
    helper_test_op([(4)], lambda x: torch.stack([x for i in range(3)])[0,:], lambda x: Tensor.stack(*[x for i in range(3)])[0,:])
    helper_test_op([(5)], lambda x: torch.stack([x for i in range(3)])[0,0], lambda x: Tensor.stack(*[x for i in range(3)])[0,0])
    helper_test_op([(4,4)], lambda x: torch.stack([x for i in range(4)])[3], lambda x: Tensor.stack(*[x for i in range(4)])[3])

  def test_transpose(self):
    helper_test_op([(3,3)], lambda x: x.T)
    helper_test_op([(3,3,3)], lambda x: x.transpose(1,2))
    helper_test_op([(3,3,3)], lambda x: x.transpose(0,2))

  def test_permute(self):
    helper_test_op([(1,2,3,4)], lambda x: x.permute((3,0,2,1)))
    helper_test_op([(3,4,5,6)], lambda x: x.permute((3,2,1,0)))
    helper_test_op([(3,4,5,6)], lambda x: x.permute((-2,-1,1,0)))
    helper_test_op([()], lambda x: x.permute(()))
    self.helper_test_exception([(3,4,5,6)], lambda x: x.permute((0,2)), lambda x: x.permute((0,2)), expected=RuntimeError)
    self.helper_test_exception([(3,4,5,6)], lambda x: x.permute((0,1,2,3,3,3)), lambda x: x.permute((0,1,2,3,3,3)), expected=RuntimeError)
    self.helper_test_exception([(3,4,5,6)], lambda x: x.permute((0,0,1,2,3)), lambda x: x.permute((0,0,1,2,3)), expected=RuntimeError)

  def test_reshape(self):
    helper_test_op([(4,3,6,6)], lambda x: x.reshape((12,6,6)))
    helper_test_op([(4,3,6,6)], lambda x: x.reshape((-1,3,6,6)))
    helper_test_op([(4,3,6,6)], lambda x: x.reshape((-1,1,6,6)))
    helper_test_op([(4,3,6,6)], lambda x: x.reshape((4,3,6,6)), lambda x: x.reshape((None,None,6,6)))
    helper_test_op([()], lambda x: x.reshape(()))
    helper_test_op([(1,)], lambda x: x.reshape(()))
    helper_test_op([()], lambda x: x.reshape((1,)))
    helper_test_op([()], lambda x: x.reshape((1,1,1)))
    self.helper_test_exception([(3,4)], lambda x: x.reshape((-1,-1,2)), lambda x: x.reshape((-1,-1,2)), expected=RuntimeError)
    self.helper_test_exception([(3,4)], lambda x: x.reshape((-1,-1,-1,2)), lambda x: x.reshape((-1,-1,-1,2)), expected=RuntimeError)

    with self.assertRaises(ValueError):
      x = Tensor.ones((4,3,6,6))
      x.reshape([])

  def test_flip(self):
    helper_test_op([(4,3,6,6)], lambda x: x.flip((0,)))
    helper_test_op([(4,3,6,6)], lambda x: x.flip((0,1)))
    helper_test_op([(4,3,6,6)], lambda x: x.flip((0,1,3)))
    helper_test_op([(4,3,6,6)], lambda x: x.flip((3,)))
    helper_test_op([(4,3,6,6)], lambda x: x.flip((0,1,3)).flip(0))
    helper_test_op([(4,3,6,6)], lambda x: x.flip((-1,)))
    helper_test_op([()], lambda x: x.flip(()))
    helper_test_op([(1,)], lambda x: x.flip(()))
    helper_test_op([(4,3,6,6)], lambda x: x.flip(()))
    self.helper_test_exception([(3,4)], lambda x: x.flip((0,0)), lambda x: x.flip((0,0)), expected=RuntimeError)
    self.helper_test_exception([(3,4)], lambda x: x.flip((1,1)), lambda x: x.flip((1,1)), expected=RuntimeError)
    self.helper_test_exception([(3,4)], lambda x: x.flip((1,-1)), lambda x: x.flip((1,-1)), expected=RuntimeError)

  def test_squeeze(self):
    helper_test_op([(1,3,6,6)], lambda x: x.squeeze(0))
    helper_test_op([(4,3,1,6)], lambda x: x.squeeze(1))
    helper_test_op([(4,3,6,6)], lambda x: x.squeeze(3))
    self.helper_test_exception([(4,3,6,6)], lambda x: torch.squeeze(x, 50), lambda x: x.squeeze(dim=50), expected=IndexError)
    self.helper_test_exception([(4,3,6,6)], lambda x: torch.squeeze(x, -50), lambda x: x.squeeze(dim=-50), expected=IndexError)
    helper_test_op([(4,3,6,1)], lambda x: x.squeeze(-1))
    helper_test_op([(4,3,6,6)], lambda x: x.squeeze())
    helper_test_op([(1,3,6,6)], lambda x: x.squeeze())
    helper_test_op([(2,3,1)], lambda x: x.squeeze())
    helper_test_op([()], lambda x: x.squeeze(-1))
    helper_test_op([()], lambda x: x.squeeze(0))
    helper_test_op([()], lambda x: x.squeeze())
    self.helper_test_exception([()], lambda x: torch.squeeze(x, 10), lambda x: x.squeeze(dim=10), expected=IndexError)
    self.helper_test_exception([()], lambda x: torch.squeeze(x, 1), lambda x: x.squeeze(dim=1), expected=IndexError)
    self.helper_test_exception([()], lambda x: torch.squeeze(x, -2), lambda x: x.squeeze(dim=-2), expected=IndexError)

  def test_unsqueeze(self):
    helper_test_op([(4,3,6,6)], lambda x: x.unsqueeze(0))
    helper_test_op([(4,3,6,6)], lambda x: x.unsqueeze(4))
    helper_test_op([(4,3,6,6)], lambda x: x.unsqueeze(-1))
    helper_test_op([(4,3,6,6)], lambda x: x.unsqueeze(-3))
    helper_test_op([()], lambda x: x.unsqueeze(0))

  def test_flatten(self):
    for axis in range(3):
      helper_test_op([(4,3,6,6)], lambda x: x.flatten(start_dim=axis))
    for axis in range(3):
      helper_test_op([(4,3,6,6)], lambda x: x.flatten(end_dim=axis))
    helper_test_op([(4,3,6,6)], lambda x: x.flatten(start_dim=1, end_dim=3))
    helper_test_op([()], lambda x: x.flatten())
    helper_test_op([(1,)], lambda x: x.flatten())

  def test_unflatten(self):
    helper_test_op([(4,3,6,6)], lambda x: x.unflatten(0, (2, 2)))
    helper_test_op([(4,3,6,6)], lambda x: x.unflatten(3, (3, 2)))
    helper_test_op([(4,3,6,6)], lambda x: x.unflatten(-1, (3, 2, 1)))

  def test_roll(self):
    helper_test_op([(2, 4)], lambda x: torch.roll(x, 1, 0), lambda x: x.roll(1, 0))
    helper_test_op([(2, 4)], lambda x: torch.roll(x, -1, 0), lambda x: x.roll(-1, 0))
    helper_test_op([(2, 4)], lambda x: torch.roll(x, shifts=(2, 1), dims=(0, 1)), lambda x: x.roll(shifts=(2, 1), dims=(0, 1)))
    helper_test_op([(2, 4, 6)], lambda x: torch.roll(x, 1, 0), lambda x: x.roll(1, 0))
    helper_test_op([(2, 4)], lambda x: torch.roll(x, 1, -1), lambda x: x.roll(1, -1))
    helper_test_op([(2, 4)], lambda x: torch.roll(x, -1, -1), lambda x: x.roll(-1, -1))
    helper_test_op([(2, 4)], lambda x: torch.roll(x, 5, 0), lambda x: x.roll(5, 0))
    helper_test_op([(2, 4)], lambda x: torch.roll(x, -5, 0), lambda x: x.roll(-5, 0))
    helper_test_op([(2, 4, 6)], lambda x: torch.roll(x, shifts=(2, -3), dims=(0, 2)), lambda x: x.roll(shifts=(2, -3), dims=(0, 2)))
    helper_test_op([(2, 4, 6)], lambda x: torch.roll(x, shifts=(1, 2, -1), dims=(0, 1, 2)), lambda x: x.roll(shifts=(1, 2, -1), dims=(0, 1, 2)))
    helper_test_op([(2, 4)], lambda x: torch.roll(x, 0, 0), lambda x: x.roll(0, 0))
    helper_test_op([(2, 4, 6)], lambda x: torch.roll(x, shifts=(0, 0), dims=(0, 1)), lambda x: x.roll(shifts=(0, 0), dims=(0, 1)))
    helper_test_op([(2, 4, 6)], lambda x: torch.roll(x, shifts=(0, 2), dims=(0, 1)), lambda x: x.roll(shifts=(0, 2), dims=(0, 1)))

  def test_detach(self):
    helper_test_op([(4,3,6,6)], lambda x: x.detach(), forward_only=True)
    helper_test_op([()], lambda x: x.detach(), forward_only=True)

  def test_expand(self):
    helper_test_op([(4,3,1,6)], lambda x: x.expand((4,3,2,6)))
    helper_test_op([(1,1,1,1)], lambda x: x.expand((4,3,2,6)))
    helper_test_op([(4,3,1,6)], lambda x: x.expand((6,1,4,3,2,6)))
    helper_test_op([(4,3,1,6)], lambda x: x.expand((0,1,4,3,2,6)))
    helper_test_op([(4,3,1,6)], lambda x: x.expand((4,3,0,6)))
    helper_test_op([()], lambda x: x.expand((4,3,2,6)))
    helper_test_op([()], lambda x: x.expand([]))

    with self.assertRaises((ValueError, RuntimeError)): Tensor.ones(4,3,1,6).expand(4,1,1,6)
    with self.assertRaises((ValueError, RuntimeError)): Tensor.ones(4,3,1,6).expand(4,6,1,6)
    with self.assertRaises((ValueError, RuntimeError)): Tensor.ones(4,3,1,6).expand(3,1,6)
    with self.assertRaises((ValueError, RuntimeError)): Tensor.ones(4,3,2,6).expand(4,3,0,6)

  @unittest.skip("very slow")
  def test_sd_big_conv(self):
    # internal shape (1, 1, 512, 62, 62, 512, 3, 3) overflows a int
    helper_test_op([(1,256,64,64), (512,256,3,3)],
                    lambda x,w: torch.nn.functional.conv2d(x, w),
                    lambda x,w: x.conv2d(w), atol=1e-3)

  @unittest.skip("slow")
  def test_large_bs_conv(self):
    # large batch size can cause OpenCL image to exceed max image height on macOS
    # (or cause the conv kernel to overflow short sampling coords)
    helper_test_op([(4096,3,3,3), (1,3,3,3)],
                    lambda x,w: torch.nn.functional.conv2d(x, w),
                    lambda x,w: x.conv2d(w), atol=1e-3)

  @unittest.skip("slow")
  def test_large_ic_conv(self):
    # large input channel count can cause OpenCL image to exceed max image width on macOS
    helper_test_op([(1,2048,3,3), (1,2048,3,3)],
                    lambda x,w: torch.nn.functional.conv2d(x, w),
                    lambda x,w: x.conv2d(w))

  def test_biased_conv2d(self):
    C = 8
    helper_test_op([(1,C,5,5), (C,C,1,1), (C,)],
      lambda x,w,b: torch.nn.functional.conv2d(torch.nn.functional.conv2d(x,w,b).relu(),w,b),
      lambda x,w,b: Tensor.conv2d(x,w,b).relu().conv2d(w,b))

  def test_simple_conv2d(self):
    helper_test_op([(1,4,9,9), (4,4,3,3)],
      lambda x,w: torch.nn.functional.conv2d(x,w).relu(),
      lambda x,w: Tensor.conv2d(x,w).relu(), grad_rtol=1e-5)

  def test_simple_conv2d_bias(self):
    helper_test_op([(1,4,9,9), (4,4,3,3), (4,)],
      lambda x,w,b: torch.nn.functional.conv2d(x,w,b).relu(),
      lambda x,w,b: Tensor.conv2d(x,w,b).relu(), grad_rtol=1e-5)

  @unittest.skipIf(IMAGE>0, "no conv3d on images")
  def test_simple_conv3d(self):
    helper_test_op([(1,4,9,9,9), (4,4,3,3,3)],
      lambda x,w: torch.nn.functional.conv3d(x,w).relu(),
      lambda x,w: Tensor.conv2d(x,w).relu(), grad_rtol=1e-5)

  @unittest.skipIf(IMAGE>0, "no conv3d on images")
  def test_padded_conv3d(self):
    helper_test_op([(1,4,5,5,5), (4,4,3,3,3)],
      lambda x,w: torch.nn.functional.conv3d(x,w,padding=1).relu(),
      lambda x,w: Tensor.conv2d(x,w,padding=[1,1,1,1,1,1]).relu(), grad_rtol=1e-5)

  def test_simple_conv2d_m4(self):
    helper_test_op([(1,16,18,18), (16,16,3,3)],
      lambda x,w: torch.nn.functional.conv2d(x,w).relu(),
      lambda x,w: Tensor.conv2d(x,w).relu(), grad_rtol=1e-5)

  def test_simple_conv2d_1x1(self):
    helper_test_op([(1,4,9,9), (4,4,1,1)],
      lambda x,w: torch.nn.functional.conv2d(x,w).relu(),
      lambda x,w: Tensor.conv2d(x,w).relu(), grad_rtol=1e-5)

  def test_simple_conv2d_1x1_m4(self):
    helper_test_op([(1,16,32,32), (16,16,1,1)],
      lambda x,w: torch.nn.functional.conv2d(x,w).relu(),
      lambda x,w: Tensor.conv2d(x,w).relu(), grad_rtol=1e-5)

  def test_nested_conv2d(self):
    helper_test_op([(1,32,9,9), (32,32,3,3), (32,32,3,3)],
      lambda x,w1,w2: torch.nn.functional.conv2d(torch.nn.functional.conv2d(x,w1).relu(), w2).relu(),
      lambda x,w1,w2: x.conv2d(w1).relu().conv2d(w2).relu())

  # expect reduce nodes == 3
  def test_simple_conv2d_nhwc(self):
    # weights (from tf): filter_height x filter_width x in_channels x out_channels
    helper_test_op([(2,9,9,10), (3,3,10,20)],
      lambda x,w: torch.nn.functional.conv2d(x.permute(0,3,1,2),w.permute(3,2,0,1)).relu(),
      lambda x,w: Tensor.conv2d(x.permute(0,3,1,2),w.permute(3,2,0,1)).relu(), atol=1e-5, grad_rtol=1e-5)

  def test_simple_conv2d_batched(self):
    helper_test_op([(2,4,9,9), (4,4,3,3)],
      lambda x,w: torch.nn.functional.conv2d(x,w).relu(),
      lambda x,w: Tensor.conv2d(x,w).relu(), grad_rtol=1e-5)

  # conv transpose

  def test_simple_conv_transpose2d(self):
    helper_test_op([(2,4,9,9), (4,4,3,3)],
      lambda x,w: torch.nn.functional.conv_transpose2d(x,w).relu(),
      lambda x,w: Tensor.conv_transpose2d(x,w).relu(), grad_rtol=1e-5)

  def test_bias_conv_transpose2d(self):
    helper_test_op([(2,4,9,9), (4,4,3,3), (4,)],
      lambda x,w,b: torch.nn.functional.conv_transpose2d(x,w,b).relu(),
      lambda x,w,b: Tensor.conv_transpose2d(x,w,b).relu(), grad_rtol=1e-5)

  def test_grouped_conv_transpose2d(self):
    helper_test_op([(2,4,9,9), (4,4,3,3)],
      lambda x,w: torch.nn.functional.conv_transpose2d(x,w,groups=2).relu(),
      lambda x,w: Tensor.conv_transpose2d(x,w,groups=2).relu(), grad_rtol=1e-5)

  def test_padded_conv_transpose2d(self):
    for padding in [(1,2), (2,1), 2, 1, 0]:
      helper_test_op([(2,4,9,9), (4,4,3,3)],
        lambda x,w: torch.nn.functional.conv_transpose2d(x,w,padding=padding).relu(),
        lambda x,w: Tensor.conv_transpose2d(x,w,padding=padding).relu(), grad_rtol=1e-5)
    self.helper_test_exception([(2,16,2,2), (32,16,3,3)], lambda x,w: torch.nn.functional.conv_transpose2d(x,w,padding=(1,1,1)),
                   lambda x,w: Tensor.conv_transpose2d(x,w,padding=(1,1,1)), expected=(RuntimeError, ValueError))

  def test_dilated_conv_transpose2d(self):
    for dilation in [(1,2), (2,1), 2, 1]:
      helper_test_op([(2,4,9,9), (4,4,3,3)],
        lambda x,w: torch.nn.functional.conv_transpose2d(x,w,dilation=dilation).relu(),
        lambda x,w: Tensor.conv_transpose2d(x,w,dilation=dilation).relu(), grad_rtol=1e-5)

  def test_strided_conv_transpose2d(self):
    for stride in [(2,1), (1,2), 1]:
      helper_test_op([(2,4,4,5), (4,4,3,3)],
        lambda x,w: torch.nn.functional.conv_transpose2d(x,w, stride=stride).relu(),
        lambda x,w: Tensor.conv_transpose2d(x,w,stride=stride).relu(), atol=1e-5, grad_rtol=1e-5)

  def test_output_padded_conv_transpose2d(self):
    for output_padding, stride in [((1,1), (2,3)), ((2,1), (3,2))]:
      helper_test_op([(2,4,6,5), (4,4,3,3),(4,)],
        lambda x,w,b: torch.nn.functional.conv_transpose2d(x,w,b,output_padding=output_padding,stride=stride).relu(),
        lambda x,w,b: Tensor.conv_transpose2d(x,w,b,output_padding=output_padding,stride=stride).relu(), grad_rtol=1e-5)

  @unittest.skipIf(IMAGE>0, "no conv3d on images")
  def test_simple_conv_transpose3d(self):
    helper_test_op([(2,4,9,9,9), (4,4,3,3,3)],
      lambda x,w: torch.nn.functional.conv_transpose3d(x,w).relu(),
      lambda x,w: Tensor.conv_transpose2d(x,w).relu(), grad_rtol=1e-5)

  @unittest.skipIf((IMAGE>0), "no conv1d on images")
  def test_conv1d(self):
    for bs in [1,8]:
      for cin in [1,3]:
        for H in [1,2,5]:
          for groups in [1,3] if cin == 3 and H == 5 else [1]:
            with self.subTest(batch_size=bs, channels=cin, groups=groups, height=H):
              helper_test_op([(bs,cin,11), (6,cin//groups,H)],
                lambda x,w: torch.nn.functional.conv1d(x,w,groups=groups).relu(),
                lambda x,w: Tensor.conv2d(x,w,groups=groups).relu(), grad_rtol=1e-5)

  @unittest.skipIf(IMAGE>0, "no conv1d on images")
  def test_simple_padding_conv1d(self):
    bs = 6
    cin = 2
    groups = 1
    H = 5
    p = (1,1)
    helper_test_op([(bs,cin,11), (6,cin//groups,H)],
      lambda x,w: torch.nn.functional.conv1d(torch.nn.functional.pad(x, p),w).relu(),
      lambda x,w: Tensor.conv2d(x,w,padding=p).relu())

  @unittest.skipIf(IMAGE>0, "no conv1d on images")
  def test_strided_conv1d_simple(self):
    bs, H = 2, 3
    helper_test_op([(bs,1,5), (1,1,H)],
      lambda x,w: torch.nn.functional.conv1d(x,w,stride=2).relu(),
      lambda x,w: Tensor.conv2d(x,w,stride=2).relu())

  @unittest.skipIf(IMAGE>0, "no conv1d on images")
  def test_asymmetric_padding_conv1d(self):
    for p in [(0,1), (2,1), (2,0)]:
      with self.subTest(p):
        for n in [3,4]:
          for k in [2]:
            helper_test_op([(1,1,n), (1,1,k)],
              lambda x,w: torch.nn.functional.conv1d(torch.nn.functional.pad(x, p),w).relu(),
              lambda x,w: Tensor.conv2d(x,w,padding=p).relu())

  def _test_conv2d(self, bs=1, cin=1, cout=6):
    for H in [1,2,3]:
      for W in [1,2,3,5]:
        for groups in [1,3] if cin == 3 and cout == 6 and H == 3 and W == 3 else [1]:
          with self.subTest(batch_size=bs, channels=cin, groups=groups, height=H, width=W):
            helper_test_op([(bs,cin,5,7), (cout,cin//groups,H,W)],
              lambda x,w: torch.nn.functional.conv2d(x,w,groups=groups).relu(),
              lambda x,w: Tensor.conv2d(x,w,groups=groups).relu(), grad_rtol=1e-5)
  def test_conv2d(self): self._test_conv2d(bs=1, cin=3)
  def test_conv2d_bs_4_cin_3(self): self._test_conv2d(bs=4, cin=3, cout=2)
  def test_conv2d_bs_1_cin_1(self): self._test_conv2d(bs=1, cin=1)
  def test_conv2d_bs_4_cin_1(self): self._test_conv2d(bs=4, cin=1)

  def test_conv2d_errors(self):
    # kernel size cannot be larger than input size
    self.helper_test_exception([(1,1,6,7), (6,1,3,3)],
                               lambda x,w:torch.nn.functional.conv2d(x,w,dilation=3),
                               lambda x,w: Tensor.conv2d(x,w,dilation=3), expected=(RuntimeError, AssertionError))
    # regression test for https://github.com/tinygrad/tinygrad/pull/7549/
    self.helper_test_exception([(2,16,2,2), (32,16,3,3)], lambda x,w:torch.nn.functional.conv2d(x,w), lambda x,w: Tensor.conv2d(x,w),
                               expected=(RuntimeError, AssertionError))
    self.helper_test_exception([(2,16,2,2), (32,16,3,3)], lambda x,w:torch.nn.functional.conv2d(x,w,padding=(1,1,1)),
                               lambda x,w: Tensor.conv2d(x,w,padding=(1,1,1)), expected=(RuntimeError, ValueError))

  def test_large_input_conv2d(self):
    bs = 4
    cin = 16
    groups = 1
    H = 5
    W = 2
    helper_test_op([(bs,cin,64,64), (6,cin//groups,H,W)],
      lambda x,w: torch.nn.functional.conv2d(x,w,groups=groups).relu(),
      # needed to relax tolerance on NVIDIA
      lambda x,w: Tensor.conv2d(x,w,groups=groups).relu(), atol=1e-4, grad_rtol=1e-5)

  def test_simple_grouped_conv2d(self):
    bs = 1
    groups = 2
    rcout = 1
    cin = 2
    helper_test_op([(bs,groups*cin,1,1), (groups*rcout,cin,1,1)],
      lambda x,w: torch.nn.functional.conv2d(x,w,groups=groups).relu(),
      lambda x,w: Tensor.conv2d(x,w,groups=groups).relu(), grad_rtol=1e-5)

  def test_medium_grouped_conv2d(self):
    bs = 1
    groups = 2
    rcout = 2
    cin = 2
    helper_test_op([(bs,groups*cin,1,1), (groups*rcout,cin,1,1)],
      lambda x,w: torch.nn.functional.conv2d(x,w,groups=groups).relu(),
      lambda x,w: Tensor.conv2d(x,w,groups=groups).relu(), grad_rtol=1e-5)

  def test_depthwise_conv2d(self):
    bs = 1
    groups = 32
    rcout = 1
    cin = 1
    helper_test_op([(bs,groups*cin,32,32), (groups*rcout,cin,1,1)],
      lambda x,w: torch.nn.functional.conv2d(x,w,groups=groups).relu(),
      lambda x,w: Tensor.conv2d(x,w,groups=groups).relu(), grad_rtol=1e-5)

  def test_grouped_conv2d(self):
    bs = 4
    groups = 5
    rcout = 7
    cin = 3
    helper_test_op([(bs,groups*cin,5,5), (groups*rcout,cin,3,3)],
      lambda x,w: torch.nn.functional.conv2d(x,w,groups=groups).relu(),
      lambda x,w: Tensor.conv2d(x,w,groups=groups).relu(), grad_rtol=1e-5)

  def test_fancy_conv2d(self):
    bs = 2
    cin = 3
    cout = 1
    groups = 3
    H,W = 3,3
    helper_test_op([(bs,cin,11,28), (groups*cout,cin//groups,H,W)],
      lambda x,w: torch.nn.functional.conv2d(x,w,groups=groups).relu(),
      lambda x,w: Tensor.conv2d(x,w,groups=groups).relu(), grad_rtol=1e-5)

  def test_strided_conv2d_simple(self):
    bs,H,W = 2,3,1
    helper_test_op([(bs,1,5,1), (1,1,H,W)],
      lambda x,w: torch.nn.functional.conv2d(x,w,stride=2).relu(),
      lambda x,w: Tensor.conv2d(x,w,stride=2).relu())

  def test_strided_conv2d(self):
    bs = 4
    cin = 3
    H,W = 3,3
    with self.subTest(stride := 2):
      helper_test_op([(bs,cin,11,28), (4,cin,H,W)],
        lambda x,w: torch.nn.functional.conv2d(x,w,stride=2).relu(),
        lambda x,w: Tensor.conv2d(x,w,stride=stride).relu())
    with self.subTest(stride := (2,1)):
      helper_test_op([(bs,cin,11,28), (4,cin,H,W)],
        lambda x,w: torch.nn.functional.conv2d(x,w,stride=stride).relu(),
        lambda x,w: Tensor.conv2d(x,w,stride=(2,1)).relu())

  def test_negative_padding_conv2d(self):
    n,k = 10, 3
    helper_test_op([(1,1,n,n), (1,1,k,k)],
      lambda x,w: torch.nn.functional.conv2d(x[:, :, 1:-1, 1:-1],w).relu(),
      lambda x,w: Tensor.conv2d(x,w,padding=-1).relu())
    helper_test_op([(1,1,n,n), (1,1,k,k)],
      lambda x,w: torch.nn.functional.conv2d(x[:, :, 1:, 1:],w).relu(),
      lambda x,w: Tensor.conv2d(x,w,padding=(-1,0,-1,0)).relu())

  def test_simple_padding_conv2d(self):
    p = (1,1,1,1)
    helper_test_op(None,
      lambda x,w: torch.nn.functional.conv2d(torch.nn.functional.pad(x, p),w).relu(),
      lambda x,w: Tensor.conv2d(x,w,padding=p).relu(), vals=[[[[[2.,3.]]]], [[[[1.]]]]])

  def test_asymmetric_padding_conv2d(self):
    for p in [(0,1,0,1), (2,1,2,1), (2,0,2,1)]:
      with self.subTest(p):
        for n in [3,4]:
          for k in [2]:
            helper_test_op([(1,1,n,n), (1,1,k,k)],
              lambda x,w: torch.nn.functional.conv2d(torch.nn.functional.pad(x, p),w).relu(),
              lambda x,w: Tensor.conv2d(x,w,padding=p).relu())
            helper_test_op([(1,1,n,n), (1,1,k,k)],
              lambda x,w: torch.nn.functional.conv2d(torch.nn.functional.pad(x, p),w).relu(),
              lambda x,w: Tensor.conv2d(x,w,padding=p).relu())

  def test_padded_conv2d_p21(self):
    bs,cin,H,W,padding = 4, 3, 3, 3, (2,1)
    helper_test_op([(bs,cin,11,28), (4,cin,H,W)],
      lambda x,w: torch.nn.functional.conv2d(x,w,padding=padding).relu(),
      lambda x,w: Tensor.conv2d(x,w,padding=padding).relu())

  def test_padded_conv2d_p22(self):
    bs,cin,H,W,padding = 4, 3, 3, 3, (2,2)
    helper_test_op([(bs,cin,11,28), (4,cin,H,W)],
      lambda x,w: torch.nn.functional.conv2d(x,w,padding=padding).relu(),
      lambda x,w: Tensor.conv2d(x,w,padding=padding).relu())

  def test_padded_conv2d_1x1(self):
    bs,cin,H,W,padding = 4, 3, 1, 1, 2
    helper_test_op([(bs,cin,11,28), (4,cin,H,W)],
      lambda x,w: torch.nn.functional.conv2d(x,w,padding=padding).relu(),
      lambda x,w: Tensor.conv2d(x,w,padding=padding).relu())

  def test_padded_conv2d_bs1(self):
    bs,cin,H,W,padding = 1, 3, 3, 3, 1
    helper_test_op([(bs,cin,11,28), (4,cin,H,W)],
      lambda x,w: torch.nn.functional.conv2d(x,w,padding=padding).relu(),
      lambda x,w: Tensor.conv2d(x,w,padding=padding).relu())

  def test_padding_add(self):
    helper_test_op([(64,64), (60,60)],
      lambda x,w: x+torch.nn.functional.pad(w, (2,2,2,2)),
      lambda x,w: x+w.pad((2,2,2,2)))

  def test_dilated_conv2d(self):
    bs = 4
    cin = 3
    H,W = 3,3
    for d in [2, (2,1)]:
      with self.subTest(dilation := d):
        helper_test_op([(bs,cin,11,28), (4,cin,H,W)],
          lambda x,w: torch.nn.functional.conv2d(x,w,dilation=dilation).relu(),
          lambda x,w: Tensor.conv2d(x,w,dilation=dilation).relu())

  def test_max_pool2d_simple(self):
    ksz = (2,2)
    helper_test_op([(1,1,2,3)],
      lambda x: torch.nn.functional.max_pool2d(x, kernel_size=ksz),
      lambda x: Tensor.max_pool2d(x, kernel_size=ksz))

  def test_max_pool2d(self):
    for ksz in [(2,2), (3,3), 2, 3, (3,2), (5,5), (5,1)]:
      with self.subTest(kernel_size=ksz):
        helper_test_op([(32,2,110,28)],
          lambda x: torch.nn.functional.max_pool2d(x, kernel_size=ksz),
          lambda x: Tensor.max_pool2d(x, kernel_size=ksz))

  def test_max_pool2d_padding(self):
    for ksz in [(2,2), (3,3), 2, 3, (3,2)]:
      for p in [1, (1,0), (0,1)]:
        with self.subTest(kernel_size=ksz, padding=p):
          helper_test_op([(32,2,110,28)],
            lambda x: torch.nn.functional.max_pool2d(x, kernel_size=ksz, padding=p),
            lambda x: Tensor.max_pool2d(x, kernel_size=ksz, padding=p))
    self.helper_test_exception([(32,2,110,28)], lambda x: torch.nn.functional.max_pool2d(x, kernel_size=(2,2), padding=(1,1,1)),
                   lambda x: Tensor.max_pool2d(x, kernel_size=(2,2), padding=(1,1,1)), expected=(RuntimeError, ValueError))

  def test_max_pool2d_asymmetric_padding(self):
    shape = (32,2,111,28)
    for p in [(0,1,0,1), (2,1,2,1), (2,0,2,1)]:
      with self.subTest(padding=p):
        helper_test_op([shape],
          lambda x: torch.nn.functional.max_pool2d(torch.nn.functional.pad(x, p, value=float("-inf")), kernel_size=(5,5)),
          lambda x: Tensor.max_pool2d(x, kernel_size=(5,5), padding=p))

  def test_max_pool2d_padding_int(self):
    ksz = (2,2)
    helper_test_op([(32,2,110,28)],
      lambda x: torch.nn.functional.max_pool2d(x.int(), kernel_size=ksz, padding=1),
      lambda x: Tensor.max_pool2d(x.int(), kernel_size=ksz, padding=1), forward_only=True)

  def test_max_pool2d_bigger_stride(self):
    for stride in [(2,3), (3,2), 2, 3]:
      with self.subTest(stride=stride):
        helper_test_op([(32,2,110,28)],
          lambda x: torch.nn.functional.max_pool2d(x, kernel_size=(2,2), stride=stride),
          lambda x: Tensor.max_pool2d(x, kernel_size=(2,2), stride=stride))

  def test_max_pool2d_bigger_stride_dilation(self):
    for stride, dilation in zip([(2,3), (3,2), 2, 3, 4], [(3,2), (2,3), 2, 3, 6]):
      with self.subTest(stride=stride):
        helper_test_op([(32,2,110,28)],
          lambda x: torch.nn.functional.max_pool2d(x, kernel_size=(2,2), stride=stride, dilation=dilation),
          lambda x: Tensor.max_pool2d(x, kernel_size=(2,2), stride=stride, dilation=dilation))

  @unittest.skipIf( Device.DEFAULT in {"CUDA", "NV"}, "CUDA fails on this")
  def test_max_pool2d_unit_stride(self):
    helper_test_op([(8, 2, 17, 14)],
      lambda x: torch.nn.functional.max_pool2d(x, kernel_size=(5,5), stride=1),
      lambda x: Tensor.max_pool2d(x, kernel_size=(5,5), stride=1))

  def test_max_pool2d_smaller_stride(self):
    for stride in [(2,3), (3,2), 2, 3]:
      with self.subTest(stride=stride):
        helper_test_op([(8, 2, 17, 14)],
          lambda x: torch.nn.functional.max_pool2d(x, kernel_size=(5,5), stride=stride),
          lambda x: Tensor.max_pool2d(x, kernel_size=(5,5), stride=stride))

  def test_max_pool2d_dilation(self):
    for dilation in [(2, 3), (3, 2), 2, 3]:
      helper_test_op([(8, 2, 17, 14)],
        lambda x: torch.nn.functional.max_pool2d(x, kernel_size=(5,5), dilation=dilation),
        lambda x: Tensor.max_pool2d(x, kernel_size=(5,5), dilation=dilation))

  def test_max_pool2d_ceil_mode(self):
    shape = (1,1,6,6)
    for ksz in [(3,3), 3, (3,2), 4]:
      with self.subTest(kernel_size=ksz):
        helper_test_op([shape],
          lambda x: torch.nn.functional.max_pool2d(x, kernel_size=ksz, padding=1, stride=3, ceil_mode=True),
          lambda x: Tensor.max_pool2d(x, kernel_size=ksz, padding=1, stride=3, ceil_mode=True))

  def test_max_pool2d_ceil_mode_output_size_reduce_by_one(self):
    # sliding window ignored from end region
    helper_test_op([(1,1,5,5)],
      lambda x: torch.nn.functional.max_pool2d(x, kernel_size=(3,3), stride=3, padding=1, ceil_mode=True),
      lambda x: Tensor.max_pool2d(x, kernel_size=(3,3), stride=3, padding=1, ceil_mode=True))

  def test_avg_pool2d(self):
    shape = (32,2,111,28)
    for ksz in [(2,2), (3,3), (3,2), (5,5), (5,1)]:
      with self.subTest(kernel_size=ksz):
        helper_test_op([shape],
          lambda x: torch.nn.functional.avg_pool2d(x, kernel_size=ksz),
          lambda x: Tensor.avg_pool2d(x, kernel_size=ksz), rtol=1e-5)

    # regression test for https://github.com/tinygrad/tinygrad/pull/7581
    helper_test_op([(1,1,8,8)],
      lambda x: torch.nn.functional.avg_pool2d(x, kernel_size=(1,2), padding=(0,1), stride=(5,1)),
      lambda x: Tensor.avg_pool2d(x, kernel_size=(1,2), padding=(0,1), stride=(5,1)), rtol=1e-5)

  def test_avg_pool2d_padding(self):
    shape = (32,2,111,28)
    for ksz in [(2,2), (3,3), 2, 3, (3,2)]:
      for p in [1, (1,0), (0,1)]:
        with self.subTest(kernel_size=ksz, padding=p):
          helper_test_op([shape],
            lambda x: torch.nn.functional.avg_pool2d(x, kernel_size=ksz, padding=p),
            lambda x: Tensor.avg_pool2d(x, kernel_size=ksz, padding=p), rtol=1e-5)
    with self.assertRaises(ValueError):
      Tensor.avg_pool2d(Tensor.randn((32,2,111,28)), kernel_size=(2,2), padding=(1,1,1))

  def test_avg_pool2d_asymmetric_padding(self):
    shape = (32,2,111,28)
    for p in [(0,1,0,1), (2,1,2,1), (2,0,2,1)]:
      with self.subTest(padding=p):
        helper_test_op([shape],
          lambda x: torch.nn.functional.avg_pool2d(x, kernel_size=(5,5), padding=1),
          lambda x: Tensor.avg_pool2d(x, kernel_size=(5,5), padding=1), rtol=1e-5)
    self.helper_test_exception([shape], lambda x: torch.nn.functional.avg_pool2d(x, kernel_size=(2,2), padding=(1,1,1)),
                               lambda x: Tensor.avg_pool2d(x, kernel_size=(2,2), padding=(1,1,1)), expected=(RuntimeError, ValueError))

  def test_avg_pool2d_padding_not_counted(self):
    shape = (32,2,111,28)
    for ksz in [(2,2), (3,3), 2, 3, (3,2)]:
      with self.subTest(kernel_size=ksz):
        helper_test_op([shape],
          lambda x: torch.nn.functional.avg_pool2d(x, kernel_size=ksz, padding=1, count_include_pad=False),
          lambda x: Tensor.avg_pool2d(x, kernel_size=ksz, padding=1, count_include_pad=False), rtol=1e-5)

  def test_avg_pool2d_ceil_mode(self):
    shape = (1,1,6,6)
    for ksz in [(3,3), 3, (3,2), 4]:
      with self.subTest(kernel_size=ksz):
        helper_test_op([shape],
          lambda x: torch.nn.functional.avg_pool2d(x, kernel_size=ksz, padding=1, stride=3, ceil_mode=True),
          lambda x: Tensor.avg_pool2d(x, kernel_size=ksz, padding=1, stride=3, ceil_mode=True), rtol=1e-5)

  def test_avg_pool2d_ceil_mode_padding_not_counted(self):
    shape = (1,1,6,6)
    for ksz in [(3,3), 3, (3,2), 4]:
      with self.subTest(kernel_size=ksz):
        helper_test_op([shape],
          lambda x: torch.nn.functional.avg_pool2d(x, kernel_size=ksz, padding=1, stride=3, ceil_mode=True, count_include_pad=False),
          lambda x: Tensor.avg_pool2d(x, kernel_size=ksz, padding=1, stride=3, ceil_mode=True, count_include_pad=False), rtol=1e-5)

  def test_avg_pool2d_ceil_mode_output_size_reduce_by_one(self):
    # sliding window ignored from end region
    helper_test_op([(1,1,5,5)],
      lambda x: torch.nn.functional.avg_pool2d(x, kernel_size=(3,3), stride=3, padding=1, ceil_mode=True),
      lambda x: Tensor.avg_pool2d(x, kernel_size=(3,3), stride=3, padding=1, ceil_mode=True))

  def test_avg_pool2d_ceil_mode_include_pad_output_size_reduce_by_one(self):
    # sliding window ignored from end region
    helper_test_op([(1,1,5,5)],
      lambda x: torch.nn.functional.avg_pool2d(x, kernel_size=(3,3), stride=3, padding=1, ceil_mode=True, count_include_pad=True),
      lambda x: Tensor.avg_pool2d(x, kernel_size=(3,3), stride=3, padding=1, ceil_mode=True, count_include_pad=True))

  def test_global_avg_pool2d(self):
    helper_test_op([(32,2,111,28)],
      lambda x: torch.nn.functional.avg_pool2d(x, kernel_size=(111,28)),
      lambda x: Tensor.avg_pool2d(x, kernel_size=(111,28)), rtol=1e-5)

  # TODO: linearizer block error
  @unittest.expectedFailure
  def test_avg_pool3d_failure(self):
    with Context(NOOPT=0):
      helper_test_op([(1,1,16,16,16)],
        lambda x: torch.nn.functional.avg_pool3d(x, kernel_size=(8,8,8), stride=5, padding=1, count_include_pad=False),
        lambda x: Tensor.avg_pool2d(x, kernel_size=(8,8,8), stride=5, padding=1, count_include_pad=False), rtol=1e-5, forward_only=True)

  def test_avg_pool3d_noopt(self):
    with Context(NOOPT=1):
      helper_test_op([(1,1,16,16,16)],
        lambda x: torch.nn.functional.avg_pool3d(x, kernel_size=(8,8,8), stride=5, padding=1, count_include_pad=False),
        lambda x: Tensor.avg_pool2d(x, kernel_size=(8,8,8), stride=5, padding=1, count_include_pad=False), rtol=1e-5, forward_only=True)

  def test_interpolate_linear(self):
    for in_sz, out_sz in [((52,),(29,)), ((29,),(52,))]:
      helper_test_op([(2,3)+in_sz],
        lambda x: torch.nn.functional.interpolate(x, size=out_sz, mode="linear"),
        lambda x: Tensor.interpolate(x, size=out_sz, mode="linear"))

  def test_interpolate_linear_corners_aligned(self):
    for in_sz, out_sz in [((52,),(29,)), ((29,),(52,))]:
      helper_test_op([(2,3)+in_sz],
        lambda x: torch.nn.functional.interpolate(x, size=out_sz, mode="linear", align_corners=True),
        lambda x: Tensor.interpolate(x, size=out_sz, mode="linear", align_corners=True))

  def test_interpolate_nearest(self, mode="nearest"):
    for in_sz, out_sz in [((13,),(9,)), ((9,),(13,))]:
      helper_test_op([(2,3)+in_sz],
        lambda x: torch.nn.functional.interpolate(x, size=out_sz, mode=mode),
        lambda x: Tensor.interpolate(x, size=out_sz, mode=mode))
    for in_sz, out_sz in [((13,10),(9,11)), ((13,9),(11,10)), ((9,11),(10,13))]:
      helper_test_op([(2,3)+in_sz],
        lambda x: torch.nn.functional.interpolate(x, size=out_sz, mode=mode),
        lambda x: Tensor.interpolate(x, size=out_sz, mode=mode))
    for in_sz, out_sz in [((5,2,8),(3,6,4))]:
      helper_test_op([(2,3)+in_sz],
        lambda x: torch.nn.functional.interpolate(x, size=out_sz, mode=mode),
        lambda x: Tensor.interpolate(x, size=out_sz, mode=mode))

  def test_interpolate_nearest_exact(self): self.test_interpolate_nearest("nearest-exact")

  def test_interpolate_bilinear(self):
    for in_sz, out_sz in [((52,40),(29,31)), ((52,29),(31,40)), ((29,31),(40,52))]:
      helper_test_op([(2,3)+in_sz],
        lambda x: torch.nn.functional.interpolate(x, size=out_sz, mode="bilinear"),
        lambda x: Tensor.interpolate(x, size=out_sz, mode="linear"), atol=1e-4)

  def test_interpolate_bilinear_corners_aligned(self):
    for in_sz, out_sz in [((52,40),(29,31)), ((52,29),(31,40)), ((29,31),(40,52))]:
      helper_test_op([(2,3)+in_sz],
        lambda x: torch.nn.functional.interpolate(x, size=out_sz, mode="bilinear", align_corners=True),
        lambda x: Tensor.interpolate(x, size=out_sz, mode="linear", align_corners=True), atol=1e-4)

  def test_interpolate_trilinear(self):
    for in_sz, out_sz in [((5,2,8),(3,6,4))]:
      helper_test_op([(2,3)+in_sz],
        lambda x: torch.nn.functional.interpolate(x, size=out_sz, mode="trilinear"),
        lambda x: Tensor.interpolate(x, size=out_sz, mode="linear"), atol=1e-4)

  def test_interpolate_trilinear_corners_aligned(self):
    for in_sz, out_sz in [((5,2,8),(3,6,4))]:
      helper_test_op([(2,3)+in_sz],
        lambda x: torch.nn.functional.interpolate(x, size=out_sz, mode="trilinear", align_corners=True),
        lambda x: Tensor.interpolate(x, size=out_sz, mode="linear", align_corners=True), atol=1e-4)

  def test_cat(self):
    for dim in range(-2, 3):
      helper_test_op([(45,65,9), (45,65,9), (45,65,9)], lambda x,y,z: torch.cat((x,y,z), dim), lambda x,y,z: x.cat(y, z, dim=dim))

    # zero in non-cat axis
    helper_test_op([(45,0,9), (45,0,9), (45,0,9)], lambda x,y,z: torch.cat((x,y,z), 0), lambda x,y,z: x.cat(y, z, dim=0))

    # zero in cat axis
    helper_test_op([(45,0,9), (45,1,9), (45,2,9)], lambda x,y,z: torch.cat((x,y,z), 1), lambda x,y,z: x.cat(y, z, dim=1))
    helper_test_op([(45,0,9), (45,0,9), (45,0,9)], lambda x,y,z: torch.cat((x,y,z), 1), lambda x,y,z: x.cat(y, z, dim=1))

    with self.assertRaises(IndexError):
      a = Tensor(3.14)
      a.cat(a)

  def test_multicat(self):
    for dim in range(-1, 2):
      helper_test_op([(45,65), (45,65), (45,65)], lambda x,y,z: torch.cat((x,y,z), dim), lambda x,y,z: x.cat(y, z, dim=dim))

  def test_stack(self):
    for dim in range(-1, 3):
      helper_test_op([(45,65,3), (45,65,3), (45,65,3)], lambda x, y, z: torch.stack((x, y, z), dim), lambda x, y, z: Tensor.stack(x, y, z, dim=dim))

    with self.assertRaises(IndexError):
      Tensor.stack(Tensor.randn(45, 65, 3), dim=77)

    a = Tensor(3.14)
    np.testing.assert_allclose(Tensor.stack(a, a).numpy(), Tensor([3.14, 3.14]).numpy())

  def test_repeat(self):
    x = Tensor.randn(4, 6, 3)
    base_repeats = [2, 4, 3]

    for reps in [[], [4], [2, 1], [3, 2, 2]]:
      repeats = base_repeats + reps
      helper_test_op([(4, 6, 3)], lambda x: x.repeat(*repeats), lambda x: x.repeat(repeats))
      helper_test_op([()], lambda x: x.repeat(*repeats), lambda x: x.repeat(repeats))

    with self.assertRaises(ValueError):
      x.repeat((2, 4))

    np.testing.assert_allclose(x.repeat((2, 0, 4)).numpy(), Tensor.zeros(8, 0, 12).numpy())

  def test_repeat_interleave(self):
    helper_test_op([(3, 3)], lambda x: x.repeat_interleave(6))
    helper_test_op([(3, 3)], lambda x: x.repeat_interleave(2, 1))
    helper_test_op([(3, 3)], lambda x: x.repeat_interleave(2, 0))
    helper_test_op([(3, 3)], lambda x: x.repeat_interleave(2, -1))
    helper_test_op([(3, 3)], lambda x: x.repeat_interleave(2, -2))

  def test_simple_repeat(self):
    repeats = [3, 3, 4]
    helper_test_op([(3, 3)], lambda x: x.repeat(*repeats), lambda x: x.repeat(repeats))

  def test_clip(self):
    helper_test_op([(45,65)], lambda x: x.clip(-2.3, 1.2))
    helper_test_op([(45,65)], lambda x: x.clip(0, 0))
    helper_test_op([(45,65)], lambda x: x.clip(10, 100))
    helper_test_op([(45,65)], lambda x: x.clip(0, 0.1))
    helper_test_op([(45,65)], lambda x: x.clip(-0.3, -0.2))
    helper_test_op([(45,65)], lambda x: x.clip(3, 0))  # min > max
    helper_test_op([(45,65)], lambda x: x.clip(None, 0))
    helper_test_op([(45,65)], lambda x: x.clip(0, None))
    self.helper_test_exception([(45,65)], lambda x: x.clip(None, None), lambda x: x.clip(None, None), RuntimeError)

  def test_matvecmat(self):
    helper_test_op([(1,128), (128,128), (128,128)], lambda x,y,z: (x@y).relu()@z)

  def test_matvec(self):
    helper_test_op([(1,128), (128,128)], lambda x,y: (x@y).relu())

  @unittest.skip("this test is broken #862")
  def test_max_nan(self):
    n = Tensor([1, float("nan")]).max().numpy()
    assert math.isnan(n.item()), f"{n.item()} is not nan"

  def test_inf_where(self):
    x = Tensor.full((3, 3), float("inf"))
    n = (x < 0).where(x, 1).numpy()
    assert np.all(n == 1.)

  def _get_index_randoms(self):
    # indices cannot have gradient
    a = torch.randint(low=-1, high=1, size=(2,1,1,1,1,1), dtype=torch.int64, requires_grad=False)
    b = torch.randint(high=1, size=(1,3,1,1,1,1), dtype=torch.int64, requires_grad=False)
    c = torch.randint(low=-5, high=5, size=(1,1,4,1,1,1), dtype=torch.int64, requires_grad=False)
    d = torch.randint(high=4, size=(2,1,1,5,1,1), dtype=torch.int64, requires_grad=False)
    e = torch.randint(high=1, size=(1,1,1,1,6,1), dtype=torch.int64, requires_grad=False)
    i, j, k, o, p = [Tensor(tor.detach().numpy().astype(np.int32), requires_grad=False) for tor in [a,b,c,d,e]]
    return a,b,c,d,e,i,j,k,o,p

  def test_slice_fancy_indexing_no_dim_collapse(self):
    a,b,c,d,e,i,j,k,o,p = self._get_index_randoms()
    # no dim collapse from int or dim injection from None
    helper_test_op([(2,5,6,5,3,4)], lambda x: x[a,b,c,d,e], lambda x: x[i,j,k,o,p])
    helper_test_op([(2,5,6,5,3,4)], lambda x: x[:,b,c,d,:], lambda x: x[:,j,k,o,:])
    helper_test_op([(2,5,6,5,3,4)], lambda x: x[a,b,...], lambda x: x[i,j,...])
    helper_test_op([(2,5,6,5,3,4)], lambda x: x[a,...,e], lambda x: x[i,...,p])
    helper_test_op([(2,5,6,5,3,4)], lambda x: x[...,c,:,e], lambda x: x[...,k,:,p])

  def test_slice_fancy_indexing_dim_collapse_int(self):
    a,b,c,d,e,i,j,k,o,p = self._get_index_randoms()
    # dim collapse from int
    helper_test_op([(2,5,6,5,3,4)], lambda x: x[1,b,c,d,e], lambda x: x[1,j,k,o,p])
    helper_test_op([(2,5,6,5,3,4)], lambda x: x[a,b,3,d,e], lambda x: x[i,j,3,o,p])
    helper_test_op([(2,5,6,5,3,4)], lambda x: x[1,b,2,d,2], lambda x: x[1,j,2,o,2])
    helper_test_op([(2,5,6,5,3,4)], lambda x: x[a,2,2,2,e], lambda x: x[i,2,2,2,p])
    helper_test_op([(2,5,6,5,3,4)], lambda x: x[1,:,3:11:2,d,0:2], lambda x: x[1,:,3:11:2,o,0:2])

  def test_slice_fancy_indexing_dim_inject_none(self):
    a,b,c,d,e,i,j,k,o,p = self._get_index_randoms()
    # dim injection from None
    helper_test_op([(2,5,6,5,3,4)], lambda x: x[None,b,c,d,e], lambda x: x[None,j,k,o,p])
    helper_test_op([(2,5,6,5,3,4)], lambda x: x[a,b,c,d,None], lambda x: x[i,j,k,o,None])
    helper_test_op([(2,5,6,5,3,4)], lambda x: x[a,b,None,d,e], lambda x: x[i,j,None,o,p])
    helper_test_op([(2,5,6,5,3,4)], lambda x: x[None,b,c,d,None], lambda x: x[None,j,k,o,None])
    helper_test_op([(2,5,6,5,3,4)], lambda x: x[a,:,None,d,e], lambda x: x[i,:,None,o,p])
    helper_test_op([(2,5,6,5,3,4)], lambda x: x[None,None,None,None,None], lambda x: x[None,None,None,None,None])
    helper_test_op([(2,5,6,5,3,4)], lambda x: x[None,None,b,c,d,e], lambda x: x[None,None,j,k,o,p])
    helper_test_op([(2,5,6,5,3,4)], lambda x: x[None,None,b,c,None,None], lambda x: x[None,None,j,k,None,None])
    helper_test_op([(2,5,6,5,3,4)], lambda x: x[a,None,None,c,d,e], lambda x: x[i,None,None,k,o,p])
    helper_test_op([(2,5,6,5,3,4)], lambda x: x[a,None,None,c,None,None], lambda x: x[i,None,None,k,None,None])
    helper_test_op([(2,5,6,5,3,4)], lambda x: x[None,None,b,None,d,e], lambda x: x[None,None,j,None,o,p])

  def test_slice_fancy_indexing_dim_inject_and_collapse(self):
    a,b,c,d,e,i,j,k,o,p = self._get_index_randoms()  # noqa
    # dim injection and collapse
    helper_test_op([(2,5,6,5,3,4)], lambda x: x[1,b,None,d,1], lambda x: x[1,j,None,o,1])
    helper_test_op([(2,5,6,5,3,4)], lambda x: x[None,b,2,d,None], lambda x: x[None,j,2,o,None])
    helper_test_op([(2,5,6,5,3,4)], lambda x: x[...,1,d,None], lambda x: x[...,1,o,None])

  def test_slice_fancy_indexing_with_tensors(self):
    # indexing using idx with different dim
    helper_test_op([(2,3)], lambda x: x[torch.tensor([[0,0,0],[0,0,0]]), torch.tensor(1)],
                            lambda x: x[Tensor([[0,0,0],[0,0,0]]), Tensor(1)])
    helper_test_op([(2,3)], lambda x: x[torch.tensor([1]), torch.tensor([[0,0,0],[0,0,0]])],
                            lambda x: x[Tensor([1]), Tensor([[0,0,0],[0,0,0]])])
    helper_test_op([(2,3)], lambda x: x[torch.tensor([[0,0,0],[0,0,0]]), torch.tensor([2,1,1])],
                            lambda x: x[Tensor([[0,0,0],[0,0,0]]), Tensor([2,1,1])])
    helper_test_op([(2,3)], lambda x: x[torch.tensor([[0,1,-1],[-1,-2,0]]), torch.tensor([2,1,-1])],
                            lambda x: x[Tensor([[0,1,-1],[-1,-2,0]]), Tensor([2,1,-1])])

  def test_slice_fancy_indexing_list_indices(self):
    a,b,c,d,e,i,j,k,o,p = self._get_index_randoms()
    helper_test_op([(2,5,6,5,3,4)], lambda x: x[[[0]]], lambda x: x[[[0]]])
    helper_test_op([(2,5,6,5,3,4)], lambda x: x[[0],b,c,d,:], lambda x: x[[0],j,k,o,:])
    helper_test_op([(2,5,6,5,3,4)], lambda x: x[[[[0]]],b,c,d,[[1]]], lambda x: x[[[[0]]],j,k,o,[[1]]])
    helper_test_op([(2,5,6,5,3,4)], lambda x: x[[1,0],b,c,d,:], lambda x: x[[1,0],j,k,o,:])
    helper_test_op([(2,5,6,5,3,4)], lambda x: x[a,b,c,[1,2,3],...], lambda x: x[i,j,k,[1,2,3],...])
    helper_test_op([(2,5,6,5,3,4)], lambda x: x[a,b,c,[[1],[2],[3]],...], lambda x: x[i,j,k,[[1],[2],[3]],...])
    helper_test_op([(2,5,6,5,3,4)], lambda x: x[a,[2,1,0],c,[2,1,0],e], lambda x: x[i,[2,1,0],k,[2,1,0],p])

  def test_slice_fancy_indexing_tuple_indices(self):
    a,b,c,d,e,i,j,k,o,p = self._get_index_randoms()
    helper_test_op([(2,5,6,5,3,4)], lambda x: x[(((0,),),)], lambda x: x[(((0,),),)])
    helper_test_op([(2,5,6,5,3,4)], lambda x: x[(0,),b,c,d,:], lambda x: x[(0,),j,k,o,:])
    helper_test_op([(2,5,6,5,3,4)], lambda x: x[(1,0),b,c,d,:], lambda x: x[(1,0),j,k,o,:])
    helper_test_op([(2,5,6,5,3,4)], lambda x: x[a,b,c,(1,2,3),...], lambda x: x[i,j,k,(1,2,3),...])
    helper_test_op([(2,5,6,5,3,4)], lambda x: x[a,((2,),(1,),(0,)),c,(2,1,0)], lambda x: x[i,((2,),(1,),(0,)),k,(2,1,0)])
    helper_test_op([(2,5,6,5,3,4)], lambda x: x[1,(2,1,0),None,c,(2,1,0),e], lambda x: x[1,(2,1,0),None,k,(2,1,0),p])

  def test_slice_fancy_indexing_list_with_tensors(self):
    a,b,c,d,e,i,j,k,o,p = self._get_index_randoms()
    helper_test_op([(2,5,6,5,3,4)], lambda x: x[[a]], lambda x: x[[i]])
    helper_test_op([(2,5,6,5,3,4)], lambda x: x[[a,1]], lambda x: x[[i,1]])
    helper_test_op([(2,5,6,5,3,4)], lambda x: x[[a,[1,1]]], lambda x: x[[i,[1,1]]])
    helper_test_op([(2,5,6,5,3,4)], lambda x: x[[a,(1,1)]], lambda x: x[[i,(1,1)]])
    helper_test_op([(2,5,6,5,3,4)], lambda x: x[[a,b,c,d,e]], lambda x: x[[i,j,k,o,p]])

  def test_slice_fancy_indexing_errors(self):
    a = Tensor.ones(10,11,12)
    # tensors used as indices must be int tensors
    with self.assertRaises(IndexError): a[Tensor(1.1)]
    with self.assertRaises(IndexError): a[Tensor([True, True])]
    # shape mismatch, cannot broadcast. either exception is okay
    with self.assertRaises((IndexError, ValueError)): a[Tensor.randint(3,1,1,1), Tensor.randint(1,4,1,1), Tensor.randint(2,4,4,1)]
    with self.assertRaises((IndexError, ValueError)): a[Tensor.randint(3,1,1,1), Tensor.randint(1,4,1,1,1)]

  def test_gather(self):
    # indices cannot have gradient
    # indices cannot be negative (torch gather)
    b = torch.randint(3, size=[3,4,5], dtype=torch.int64, requires_grad=False)
    a = Tensor(b.detach().numpy().astype(np.int32), dtype=dtypes.int32, requires_grad=False)
    helper_test_op([(4,5,6)], lambda x: x.gather(dim=0, index=b), lambda x: x.gather(dim=0, index=a))
    helper_test_op([(4,5,6)], lambda x: x.gather(dim=1, index=b), lambda x: x.gather(dim=1, index=a))
    helper_test_op([(4,5,6)], lambda x: x.gather(dim=2, index=b), lambda x: x.gather(dim=2, index=a))
    helper_test_op([(3,4,5)], lambda x: x.gather(dim=0, index=b), lambda x: x.gather(dim=0, index=a))
    helper_test_op([(4,5,6)], lambda x: x.gather(dim=-1, index=b), lambda x: x.gather(dim=-1, index=a))
    helper_test_op([(4,5,6)], lambda x: x.gather(dim=-2, index=b), lambda x: x.gather(dim=-2, index=a))
    helper_test_op([(4,5,6)], lambda x: x.gather(dim=-3, index=b), lambda x: x.gather(dim=-3, index=a))
    self.helper_test_exception([(4,5,6)], lambda x: x.gather(dim=0, index=torch.tensor([1], dtype=torch.int64)),
                                          lambda x: x.gather(dim=0, index=Tensor([1], dtype=dtypes.int32)), expected=(RuntimeError, AssertionError))
    self.helper_test_exception([(2,1,1)], lambda x: x.gather(dim=0, index=b),
                                          lambda x: x.gather(dim=0, index=a), expected=(RuntimeError, AssertionError))
    helper_test_op(None, lambda x: x.gather(dim=0, index=torch.tensor([2, 1, 0, 1, 2], requires_grad=False)),
                         lambda x: x.gather(dim=0, index=Tensor([2, 1, 0, 1, 2])),
                         vals=[[1., 2., 3.]])

  def test_scatter(self):
    b = torch.randint(3, size=[3,4,5], dtype=torch.int64, requires_grad=False)
    a = Tensor(b.detach().numpy().astype(np.int32), dtype=dtypes.int32, requires_grad=False)
    for dim in (0,1,2,-1,-2,-3):
      helper_test_op([(4,5,6), (4,5,6)], lambda x,src: x.scatter(dim=dim, index=b, src=src),
                                         lambda x,src: x.scatter(dim=dim, index=a, src=src), forward_only=True)

    helper_test_op([(3,4,5), (3,4,5)], lambda x,src: x.scatter(dim=1, index=b, src=src),
                                       lambda x,src: x.scatter(dim=1, index=a, src=src), forward_only=True)
    helper_test_op([(10,3,10), (10,10,10)], lambda x,src: x.scatter(dim=1, index=b, src=src),
                                            lambda x,src: x.scatter(dim=1, index=a, src=src), forward_only=True)
    self.helper_test_exception([(2,3,10), (10,10,10)], lambda x,src: x.scatter(dim=1, index=b, src=src),
                                                       lambda x,src: x.scatter(dim=1, index=a, src=src), expected=(RuntimeError, AssertionError))
    self.helper_test_exception([(10,3,10), (10,3,10)], lambda x,src: x.scatter(dim=1, index=b, src=src),
                                                       lambda x,src: x.scatter(dim=1, index=a, src=src), expected=(RuntimeError, AssertionError))
    self.helper_test_exception([(3,4,5), (3,4,5)], lambda x,src: x.scatter(dim=1, index=b, src=src, mode="typo"),
                                       lambda x,src: x.scatter(dim=1, index=a, src=src, mode="typo"), expected=TypeError)
    helper_test_op([(4,5,6)], lambda x: x.scatter(dim=1, index=b, value=3), lambda x: x.scatter(dim=1, index=a, src=3), forward_only=True)
    helper_test_op([(4,5,6)], lambda x: x.scatter(dim=1, index=b, value=float("inf")),
      lambda x: x.scatter(dim=1, index=a, src=float("inf")), forward_only=True)

    # overlapping indices with 0s
    b = torch.tensor([0,0], requires_grad=False)
    a = Tensor(b.detach().numpy().astype(np.int32), dtype=dtypes.int32, requires_grad=False)
    helper_test_op(None,
      lambda x,src: x.scatter(0, b, src),
      lambda x,src: x.scatter(0, a, src), forward_only=True,
      vals=[[1.,2.,3.,4.], [1.,0.]])

  def test_scatter_add(self):
    b = torch.randint(3, size=[3,4,5], dtype=torch.int64, requires_grad=False)
    a = Tensor(b.detach().numpy().astype(np.int32), dtype=dtypes.int32, requires_grad=False)
    for dim in (0,1,2,-1,-2,-3):
      helper_test_op([(4,5,6), (4,5,6)], lambda x,src: x.scatter(dim=dim, index=b, src=src, reduce="add"),
      lambda x,src: x.scatter(dim=dim, index=a, src=src, reduce="add"), forward_only=True)

    b = torch.randint(3, size=[3,4,5], dtype=torch.int64, requires_grad=False)
    a = Tensor(b.detach().numpy().astype(np.int32), dtype=dtypes.int32, requires_grad=False)
    helper_test_op([(4,5,6)], lambda x: x.scatter(dim=1, index=b, value=float("inf"), reduce="add"),
      lambda x: x.scatter(dim=1, index=a, src=float("inf"), reduce="add"), forward_only=True)

    # TODO: fails for webgpu
    if Device.DEFAULT != "WEBGPU":
      helper_test_op([(4,5,6)],
        lambda x: x.scatter(1, b, float("nan"), reduce="add"),
        lambda x: x.scatter(1, a, float("nan"), reduce="add"), forward_only=True,)

  def test_scatter_mul(self):
    b = torch.randint(3, size=[3,4,5], dtype=torch.int64, requires_grad=False)
    a = Tensor(b.detach().numpy().astype(np.int32), dtype=dtypes.int32, requires_grad=False)
    for dim in (0,1,2,-1,-2,-3):
      helper_test_op([(4,5,6), (4,5,6)], lambda x,src: x.scatter(dim=dim, index=b, src=src, reduce="multiply"),
      lambda x,src: x.scatter(dim=dim, index=a, src=src, reduce="multiply"), forward_only=True)

    helper_test_op([(4,5,6)], lambda x: x.scatter(dim=1, index=b, value=float("inf"), reduce="multiply"),
      lambda x: x.scatter(dim=1, index=a, src=float("inf"), reduce="multiply"), forward_only=True)

    # TODO: fails for webgpu
    if Device.DEFAULT != "WEBGPU":
      helper_test_op([(4,5,6)],
        lambda x: x.scatter(1, b, float("nan"), reduce="multiply"),
        lambda x: x.scatter(1, a, float("nan"), reduce="multiply"), forward_only=True,)

    x = Tensor.zeros([4,5,6]).float()
    y = torch.zeros([4,5,6]).float()
    helper_test_op([(4,5,6)], lambda src: y.scatter(dim=1, index=b, src=src, reduce="multiply"),
      lambda src: x.scatter(dim=1, index=a, src=src, reduce="multiply"), forward_only=True)

  def test_scaled_dot_product_attention(self):
    helper_test_op([(32,8,16,64), (32,8,16,64), (32,8,16,64)], torch.nn.functional.scaled_dot_product_attention, Tensor.scaled_dot_product_attention)
    helper_test_op([(32,8,16,64), (32,8,16,64), (32,8,16,64), (32,8,16,16)],
                   lambda x,y,z,m: torch.nn.functional.scaled_dot_product_attention(x,y,z,attn_mask=m),
                   lambda x,y,z,m: Tensor.scaled_dot_product_attention(x,y,z,attn_mask=m))

  def test_scaled_dot_product_attention_mismatch_ls(self):
    helper_test_op([(32,8,4,64), (32,8,16,64), (32,8,16,64)], torch.nn.functional.scaled_dot_product_attention, Tensor.scaled_dot_product_attention)

  def test_scaled_dot_product_attention_causal(self):
    helper_test_op([(32,8,16,64), (32,8,16,64), (32,8,16,64)],
                   lambda x,y,z: torch.nn.functional.scaled_dot_product_attention(x,y,z,is_causal=True),
                   lambda x,y,z: Tensor.scaled_dot_product_attention(x,y,z,is_causal=True))

    self.helper_test_exception([(32,8,16,64), (32,8,16,64), (32,8,16,64), (32,8,16,16)],
      lambda x,y,z,m: torch.nn.functional.scaled_dot_product_attention(x,y,z,is_causal=True,attn_mask=m),
      lambda x,y,z,m: Tensor.scaled_dot_product_attention(x,y,z,is_causal=True,attn_mask=m),
      expected=RuntimeError)

  def test_binary_crossentropy(self):
    helper_test_op([(32,10), (32,10)], lambda x,y: torch.nn.functional.binary_cross_entropy(x.sigmoid(),torch.clip(y,0,1)),
                                       lambda x,y: x.sigmoid().binary_crossentropy(y.clip(0,1)))
    helper_test_op([(32,10), (32,10)], lambda x,y: torch.nn.functional.binary_cross_entropy_with_logits(x,torch.clip(y,0,1)),
                                       lambda x,y: x.binary_crossentropy_logits(y.clip(0,1)))
    helper_test_op([(32,10), (32,10)], lambda x,y: torch.nn.functional.binary_cross_entropy_with_logits(x,torch.clip(y,0,1)),
                                       lambda x,y: x.sigmoid().binary_crossentropy(y.clip(0,1)))
    helper_test_op([(32,10), (32,10)], lambda x,y: torch.nn.functional.binary_cross_entropy(x.sigmoid(),torch.clip(y,0,1)),
                                       lambda x,y: x.binary_crossentropy_logits(y.clip(0,1)))
  def test_binary_crossentropy_reductions(self):
    for r in ("mean", "sum", "none"):
      helper_test_op([(32,10), (32,10)], lambda x,y: torch.nn.functional.binary_cross_entropy(x.sigmoid(), torch.clip(y,0,1), reduction=r),
                                         lambda x,y: x.sigmoid().binary_crossentropy(y.clip(0,1), reduction=r))
      helper_test_op([(32,10), (32,10)], lambda x,y: torch.nn.functional.binary_cross_entropy_with_logits(x, torch.clip(y,0,1), reduction=r),
                                         lambda x,y: x.binary_crossentropy_logits(y.clip(0,1), reduction=r))
  def test_cross_entropy(self):
    helper_test_op([(32,10), (32,10)], lambda x,y: torch.nn.functional.cross_entropy(x, y),
                                       lambda x,y: x.cross_entropy(y))
    helper_test_op([(32,10), (32,10)], lambda x,y: torch.nn.functional.cross_entropy(x, torch.argmax(y, dim=1)),
                                       lambda x,y: x.cross_entropy(y.argmax(axis=1)), forward_only=True)
  def test_cross_entropy_reductions(self):
    for r in ("mean", "sum", "none"):
      helper_test_op([(32,10), (32,10)], lambda x,y: torch.nn.functional.cross_entropy(x, y, reduction=r),
                                         lambda x,y: x.cross_entropy(y, reduction=r))
    self.helper_test_exception([(32,10), (32,10)], lambda x,y: torch.nn.functional.cross_entropy(x, y, reduction="typo"),
                                                   lambda x,y: x.cross_entropy(y, reduction="typo"), expected=ValueError)

  def test_cross_entropy_smoothing(self):
    for ls in (0., 0.3, 0.7, 1.):
      helper_test_op([(32,10), (32,10)], lambda x,y: torch.nn.functional.cross_entropy(x, y, label_smoothing=ls),
                                         lambda x,y: x.cross_entropy(y, label_smoothing=ls))

  def test_nll_loss(self):
    helper_test_op([(32,10), (32)],
                   lambda x,y: torch.nn.functional.nll_loss(torch.nn.functional.log_softmax(x, dim=1), torch.clip(y,0).type(torch.long)),
                   lambda x,y: x.log_softmax(axis=1).nll_loss(y.clip(0).cast(dtypes.int32)), forward_only=True)

  def test_nll_loss_3d(self):
    helper_test_op([(32,10,3,3,3), (32,3,3,3)],
                   lambda x,y: torch.nn.functional.nll_loss(torch.nn.functional.log_softmax(x, dim=1), torch.clip(y,0).type(torch.long)),
                   lambda x,y: x.log_softmax(axis=1).nll_loss(y.clip(0).cast(dtypes.int32)), forward_only=True)

  def test_nll_loss_reductions(self):
    for r in ("mean", "sum", "none"):
      helper_test_op([(32,10), (32)],
        lambda x,y: torch.nn.functional.nll_loss(torch.nn.functional.log_softmax(x, dim=1), torch.clip(y,0).type(torch.long), reduction=r),
        lambda x,y: x.log_softmax(axis=1).nll_loss(y.clip(0).cast(dtypes.int32), reduction=r), forward_only=True)
    self.helper_test_exception([(32,10), (32)],
      lambda x,y: torch.nn.functional.nll_loss(x, torch.clip(y,0).type(torch.long), reduction="typo"),
      lambda x,y: x.nll_loss(y.clip(0).cast(dtypes.int32), reduction="typo"), expected=ValueError)

  def test_nll_loss_weight(self):
    for r in ("mean", "sum", "none"):
      helper_test_op([(32,10), (32), (10)],
        lambda x,y,z: torch.nn.functional.nll_loss(torch.nn.functional.log_softmax(x, dim=1), torch.clip(y,0).type(torch.long),
                                                   weight=z, reduction=r),
        lambda x,y,z: x.log_softmax(axis=1).nll_loss(y.clip(0).cast(dtypes.int32), weight=z, reduction=r), forward_only=True)

  def test_nll_loss_3d_weight(self):
    for r in ("mean", "sum", "none"):
      helper_test_op([(32,10,3,3,3), (32,3,3,3), (10)],
          lambda x,y,z: torch.nn.functional.nll_loss(torch.nn.functional.log_softmax(x, dim=1), torch.clip(y,0).type(torch.long),
                                                    weight=z, reduction=r),
          lambda x,y,z: x.log_softmax(axis=1).nll_loss(y.clip(0).cast(dtypes.int32), weight=z, reduction=r), forward_only=True)

  def test_nll_loss_ignore_index(self):
    logits = [[2.0, 0.5, -1.0],
              [1.5, 2.5, -0.5],
              [0.0, -2.0, 1.0]]
    targets = [0, 1, 2]
    helper_test_op(None, lambda x,y: torch.nn.functional.nll_loss(torch.nn.functional.log_softmax(x, dim=1),
                                                                  torch.clip(y,0).type(torch.long), ignore_index=1),
                         lambda x,y: x.log_softmax().nll_loss(y.clip(0), ignore_index=1),
                         forward_only=True, vals=[logits, targets])

  def test_one_hot(self):
    data = [1, 2, 4]
    helper_test_op([], lambda: torch.nn.functional.one_hot(torch.tensor(data), 6).type(torch.int32),
                       lambda: Tensor(data).one_hot(6), forward_only=True)
    helper_test_op([], lambda: torch.nn.functional.one_hot(torch.tensor(data)).type(torch.int32),
                       lambda: Tensor(data).one_hot(), forward_only=True)
    data = [[[1, 2, 3], [0, 3, 5]], [[1, 2, 3], [0, 3, 5]]]
    helper_test_op([], lambda: torch.nn.functional.one_hot(torch.tensor(data), 8).type(torch.int32),
                       lambda: Tensor(data).one_hot(8), forward_only=True)
    helper_test_op([], lambda: torch.nn.functional.one_hot(torch.tensor(data)).type(torch.int32),
                       lambda: Tensor(data).one_hot(), forward_only=True)

  def test_masked_fill(self):
    helper_test_op([(32,10)], lambda x: x.masked_fill((x>0.1).detach(), -math.inf))
    helper_test_op([(32,10)], lambda x: x.masked_fill((x<0.1).detach(), -math.inf))

  @unittest.skipIf(Device.DEFAULT == "QCOM", "OpenCL fails to compile this (both on GPU(qcom)/QCOM backends)")
  def test_cast(self):
    helper_test_op([(3, 3)], lambda x: x.float())
    helper_test_op(None, lambda x: x.float(), vals=[[0, 1, 2, 3]], forward_only=True)
    helper_test_op(None, lambda x: x.float(), vals=[[True, False]], forward_only=True)
    helper_test_op([(3, 3)], lambda x: x.int(), forward_only=True)
    helper_test_op([(3, 3)], lambda x: x.bool(), forward_only=True)

  def test_bitcast(self):
    helper_test_op([(3, 3)], lambda x: x.view(torch.int32), lambda x: x.bitcast(dtypes.int32), forward_only=True)

@unittest.skipUnless(is_dtype_supported(dtypes.uchar), f"no uint8 on {Device.DEFAULT}")
class TestOpsUint8(unittest.TestCase):
  def test_cast(self):
    helper_test_op([(2,3,64,64)], lambda x: x.type(torch.uint8), lambda x: x.cast('uint8'), forward_only=True)

  def test_cast_relu(self):
    helper_test_op([(2,3,64,64)], lambda x: x.relu().type(torch.uint8), lambda x: x.relu().cast('uint8'), forward_only=True)

  def test_interpolate_bilinear(self):
    out_sz = (10, 10)
    helper_test_op([(2,3,64,64)],
      lambda x: torch.nn.functional.interpolate((10*x).relu().type(torch.uint8), size=out_sz, mode="bilinear"),
      lambda x: Tensor.interpolate((10*x).relu().cast('uint8'), size=out_sz, mode="linear"), forward_only=True)

  def test_interpolate_nearest(self):
    out_sz = (10, 10)
    helper_test_op([(2,3,64,64)],
      lambda x: torch.nn.functional.interpolate((10*x).relu().type(torch.uint8), size=out_sz, mode="nearest"),
      lambda x: Tensor.interpolate((10*x).relu().cast('uint8'), size=out_sz, mode="nearest"), forward_only=True)

  def test_interpolate_nearest_exact(self):
    out_sz = (10, 10)
    helper_test_op([(2,3,64,64)],
      lambda x: torch.nn.functional.interpolate((10*x).relu().type(torch.uint8), size=out_sz, mode="nearest-exact"),
      lambda x: Tensor.interpolate((10*x).relu().cast('uint8'), size=out_sz, mode="nearest-exact"), forward_only=True)

  def test_min(self):
    helper_test_op(None,
      lambda x: x.type(torch.uint8).min(),
      lambda x: x.cast(dtypes.uint8).min(), forward_only=True, vals=[[[0, 1, 2], [3, 4, 5]]])
    helper_test_op(None,
      lambda x: x.type(torch.uint8).min(),
      lambda x: x.cast(dtypes.uint8).min(), forward_only=True, vals=[[0, 128, 255, 64, 32, 16]])

if __name__ == '__main__':
  np.random.seed(1337)
  unittest.main(verbosity=2)<|MERGE_RESOLUTION|>--- conflicted
+++ resolved
@@ -835,7 +835,6 @@
     self.assertAlmostEqual(x.sigmoid()[0].gradient(x)[0].item(), 0.0)
     x = Tensor([-300.0])
     self.assertAlmostEqual(x.sigmoid()[0].gradient(x)[0].item(), 0.0)
-<<<<<<< HEAD
   def test_sigmoid_in_chain_extreme(self):
     a = Tensor([1.0]).exp()
     b = Tensor([1.0]).exp()
@@ -844,9 +843,6 @@
     self.assertAlmostEqual((b*x.sigmoid()*c*a).sum().gradient(x)[0].numpy(), 0.0)
     x = Tensor([-300.0])
     self.assertAlmostEqual(x.sigmoid()[0].gradient(x)[0].item(), 0.0)
-  @unittest.skip("fix sigmoid stability")
-=======
->>>>>>> 9df8e341
   def test_sigmoid_alt_extreme(self):
     def sigmoid(x:Tensor): return x.exp() / (1 + x.exp())
     x = Tensor([300.0])
