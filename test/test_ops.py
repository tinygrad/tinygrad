import time, math, unittest, functools
import numpy as np
from typing import List, Callable
import torch
from tinygrad.helpers import getenv, IMAGE, DEBUG, CI, Context, TRANSCENDENTAL
from tinygrad import Tensor, Device, dtypes
from tinygrad.tensor import _to_np_dtype
from tinygrad.device import is_dtype_supported

if CI:
  import warnings
  warnings.filterwarnings("ignore", message="Non-empty compiler output encountered")

FORWARD_ONLY = getenv("FORWARD_ONLY", 0)
PRINT_TENSORS = getenv("PRINT_TENSORS", 0)

def helper_test_op(shps, torch_fxn, tinygrad_fxn=None, atol=1e-6, rtol=1e-3, grad_atol=1e-4, grad_rtol=1e-3,
                   forward_only=False, vals=None, low=-2, high=2):
  if tinygrad_fxn is None: tinygrad_fxn = torch_fxn
  ts, tst = prepare_test_op(low, high, shps, vals, forward_only)

  st = time.monotonic()
  out = torch_fxn(*ts)
  torch_fp = time.monotonic() - st

  # move inputs to a different device, test the device of intermediate tensors are correct
  if mt:=getenv("MOVE_TENSOR", ""):
    for t in tst: t.to_(mt)

  st = time.monotonic()
  ret = tinygrad_fxn(*tst).realize()
  tinygrad_fp = time.monotonic() - st

  def compare(s, tinygrad_output, torch_output, atol, rtol):
    if PRINT_TENSORS: print(s, tinygrad_output, torch_output)
    try:
      assert tinygrad_output.shape == torch_output.shape, f"shape mismatch: tinygrad={tinygrad_output.shape} | torch={torch_output.shape}"
      assert tinygrad_output.dtype == torch_output.dtype, f"dtype mismatch: tinygrad={tinygrad_output.dtype} | torch={torch_output.dtype}"
      np.testing.assert_allclose(tinygrad_output, torch_output, atol=atol, rtol=rtol)
    except Exception as e:
      raise Exception(f"{s} failed shape {tinygrad_output.shape}: {e}")

  if DEBUG >= 6:
    np.set_printoptions(linewidth=200, suppress=True)
    print(ret.numpy())
    print(out.detach().numpy())
  compare("forward pass", ret.numpy(), out.detach().numpy(), atol=atol, rtol=rtol)

  torch_fbp, tinygrad_fbp = np.nan, np.nan
  if not forward_only and not FORWARD_ONLY:
    st = time.monotonic()
    (out+1).square().mean().backward()
    torch_fbp = time.monotonic() - st

    st = time.monotonic()
    (ret+1).square().mean().backward()
    for tt in tst: tt.grad.realize()
    tinygrad_fbp = time.monotonic() - st

    for i, (t, tt) in enumerate(zip(ts, tst)):
      compare(f"backward pass tensor {i}", tt.grad.numpy(), t.grad.detach().numpy(), atol=grad_atol, rtol=grad_rtol)

  if not CI:
    print("\ntesting %40r   torch/tinygrad fp: %.2f / %.2f ms  bp: %.2f / %.2f ms " % \
          (shps, torch_fp*1000, tinygrad_fp*1000, torch_fbp*1000, tinygrad_fbp*1000), end="")

def prepare_test_op(low, high, shps, vals, forward_only=False):
  if shps is None:
    ts = [torch.tensor(x, requires_grad=(not forward_only)) for x in vals]
  else:
    np.random.seed(0)
    np_data = [np.random.uniform(low=low, high=high, size=size).astype(_to_np_dtype(dtypes.default_float)) for size in shps]
    ts = [torch.tensor(data, requires_grad=(not forward_only)) for data in np_data]
  tst = [Tensor(x.detach().numpy(), requires_grad=(not forward_only and not FORWARD_ONLY)) for x in ts]
  return ts, tst

class TestOps(unittest.TestCase):

  def helper_test_exception(self, shps, torch_fxn, tinygrad_fxn, expected, exact=False, vals=None, low=-1.5, high=1.5):
    if getenv("MOCKGPU") and Device.DEFAULT == "NV": self.skipTest('helper_test_exception fails in CI CUDA')
    ts, tst = prepare_test_op(low, high, shps, vals)
    with self.assertRaises(expected) as torch_cm:
      torch_fxn(*ts)
    with self.assertRaises(expected) as tinygrad_cm:
      tinygrad_fxn(*tst)
    if exact: self.assertEqual(str(torch_cm.exception), str(tinygrad_cm.exception))
    if not CI: print("\ntesting %40r   torch/tinygrad exception: %s / %s" % (shps, torch_cm.exception, tinygrad_cm.exception), end="")

  def test_full_like(self):
    a = Tensor([[1,2,3],[4,5,6]], dtype=dtypes.float32)
    b = torch.tensor([[1,2,3],[4,5,6]], dtype=torch.float32)
    helper_test_op([], lambda: torch.full_like(b, 4), lambda: Tensor.full_like(a, 4), forward_only=True)

    a = Tensor([[1,2,3],[4,5,6]], dtype=dtypes.int32)
    b = torch.tensor([[1,2,3],[4,5,6]], dtype=torch.int32)
    helper_test_op([], lambda: torch.full_like(b, 4), lambda: Tensor.full_like(a, 4), forward_only=True)

  def test_full(self):
    helper_test_op([], lambda: torch.full((45,65), 4, dtype=torch.int32), lambda: Tensor.full((45,65), 4), forward_only=True)

  def test_negative_dims(self):
    creation_methods: List[Callable[..., Tensor]] = [
      Tensor.empty,
      Tensor.rand,
      Tensor.zeros,
      Tensor.ones,
      Tensor.randn,
      Tensor.randint,
      Tensor.normal,
      Tensor.uniform,
      Tensor.scaled_uniform,
      Tensor.glorot_uniform
    ]

    for method in creation_methods:
      with self.assertRaises(ValueError): method(-3, 2)
      with self.assertRaises(ValueError): method((2, -3))
      with self.assertRaises(ValueError): method((2, -3, 0))

  def test_negative_dims_full(self):
    with self.assertRaises(ValueError): Tensor.full((-3,), 2)
    with self.assertRaises(ValueError): Tensor.full((2, -3), 4)
    with self.assertRaises(ValueError): Tensor.full((2, -3, 0), 4)

  def test_negative_dims_eye(self):
    with self.assertRaises(ValueError): Tensor.eye(-3, 3)
    with self.assertRaises(ValueError): Tensor.eye(3, -3)
    with self.assertRaises(ValueError): Tensor.eye(-3, -3)

  def test_negative_dims_kaiming(self):
    creation_methods = [Tensor.kaiming_uniform, Tensor.kaiming_normal]
    for method in creation_methods:
      with self.assertRaises(ValueError): method(-3, 3)
      with self.assertRaises(ValueError): method((-3, 3), 3)
      with self.assertRaises(ValueError): method((-3, -3), 3)

  def test_zeros(self):
    helper_test_op([], lambda: torch.zeros(45,65), lambda: Tensor.zeros(45,65), forward_only=True)
    helper_test_op([], lambda: torch.zeros([45,65]), lambda: Tensor.zeros([45,65]), forward_only=True)
    helper_test_op([], lambda: torch.zeros([]), lambda: Tensor.zeros([]), forward_only=True)

  def test_zeros_like(self):
    a = Tensor([[1,2,3],[4,5,6]], dtype=dtypes.float32)
    b = torch.tensor([[1,2,3],[4,5,6]], dtype=torch.float32)
    helper_test_op([], lambda: torch.zeros_like(b), lambda: Tensor.zeros_like(a), forward_only=True)

    a = Tensor([[1,2,3],[4,5,6]], dtype=dtypes.int32)
    b = torch.tensor([[1,2,3],[4,5,6]], dtype=torch.int32)
    helper_test_op([], lambda: torch.zeros_like(b), lambda: Tensor.zeros_like(a), forward_only=True)

  def test_empty_0(self):
    helper_test_op([], lambda: torch.empty(45,65)*0/0, lambda: Tensor.empty(45,65)*0/0, forward_only=True)

  def test_ones(self):
    helper_test_op([], lambda: torch.ones(45,65), lambda: Tensor.ones(45,65), forward_only=True)
    helper_test_op([], lambda: torch.ones([45,65]), lambda: Tensor.ones([45,65]), forward_only=True)
    helper_test_op([], lambda: torch.ones([]), lambda: Tensor.ones([]), forward_only=True)

  def test_ones_like(self):
    a = Tensor([[1,2,3],[4,5,6]], dtype=dtypes.float32)
    b = torch.tensor([[1,2,3],[4,5,6]], dtype=torch.float32)
    helper_test_op([], lambda: torch.ones_like(b), lambda: Tensor.ones_like(a), forward_only=True)

    a = Tensor([[1,2,3],[4,5,6]], dtype=dtypes.int32)
    b = torch.tensor([[1,2,3],[4,5,6]], dtype=torch.int32)
    helper_test_op([], lambda: torch.ones_like(b), lambda: Tensor.ones_like(a), forward_only=True)

  def test_eye(self):
    helper_test_op([], lambda: torch.eye(10), lambda: Tensor.eye(10), forward_only=True)
    helper_test_op([], lambda: torch.eye(3, 5), lambda: Tensor.eye(3, 5), forward_only=True)
    helper_test_op([], lambda: torch.eye(5, 3), lambda: Tensor.eye(5, 3), forward_only=True)
    helper_test_op([], lambda: torch.eye(1), lambda: Tensor.eye(1), forward_only=True)
    helper_test_op([], lambda: torch.eye(0), lambda: Tensor.eye(0), forward_only=True)

  def test_split(self):
    def tensor(s): return torch.arange(math.prod(s), dtype=torch.int32).reshape(s), Tensor.arange(math.prod(s)).reshape(s)
    test_cases = [
      (tensor((10,)),       5, {}),
      (tensor((10,)), [1,4,5], {}),
      (tensor((10,)),       3, {}),
      (tensor((3,4,)),      1, {}),
      (tensor((3,4,)),      1, {'dim':1}),
      (tensor((4,4,)),  [2,2], {}),
      (tensor((4,4,)),  [2,2], {'dim':1}),
      (tensor((10000,)), 2500, {}),
    ]

    for (tor, ten), sizes, args in test_cases:
      tor_splits, ten_splits = tor.split(sizes, **args), ten.split(sizes, **args)
      assert len(tor_splits) == len(ten_splits)
      for tor_chunk, ten_chunk in zip(tor_splits, ten_splits):
        helper_test_op([], lambda: tor_chunk, lambda: ten_chunk, forward_only=True)

  def test_chunk(self):
    tor = torch.arange(13, dtype=torch.int32).repeat(8, 1).chunk(6, 1)
    ten = Tensor.arange(13).repeat((8, 1)).chunk(6, 1)
    assert len(tor) == len(ten)
    for i in range(len(tor)):
      helper_test_op([], lambda: tor[i], lambda: ten[i], forward_only=True)

    tor = torch.arange(13, dtype=torch.int32).repeat(8, 1).chunk(6, 0)
    ten = Tensor.arange(13).repeat((8, 1)).chunk(6, 0)
    assert len(tor) == len(ten)
    for i in range(len(tor)):
      helper_test_op([], lambda: tor[i], lambda: ten[i], forward_only=True)

    tor = torch.arange(13, dtype=torch.int32).repeat(8, 1).chunk(3, -1)
    ten = Tensor.arange(13).repeat((8, 1)).chunk(3, -1)
    assert len(tor) == len(ten)
    for i in range(len(tor)):
      helper_test_op([], lambda: tor[i], lambda: ten[i], forward_only=True)

    tor = torch.arange(13, dtype=torch.int32).repeat(8, 3, 3).chunk(3, -2)
    ten = Tensor.arange(13).repeat((8, 3, 3)).chunk(3, -2)
    assert len(tor) == len(ten)
    for i in range(len(tor)):
      helper_test_op([], lambda: tor[i], lambda: ten[i], forward_only=True)

  def test_arange(self):
    helper_test_op([], lambda: torch.arange(10, dtype=torch.int32), lambda: Tensor.arange(10), forward_only=True)
    helper_test_op([], lambda: torch.arange(36, dtype=torch.int32), lambda: Tensor.arange(36), forward_only=True)
    helper_test_op([], lambda: torch.arange(5, 10, 3, dtype=torch.int32), lambda: Tensor.arange(5, 10, 3), forward_only=True)
    helper_test_op([], lambda: torch.arange(10, 5, -3, dtype=torch.int32), lambda: Tensor.arange(10, 5, -3), forward_only=True)
    helper_test_op([], lambda: torch.arange(11, 5, -3, dtype=torch.int32), lambda: Tensor.arange(11, 5, -3), forward_only=True)
    helper_test_op([], lambda: torch.arange(1, 78, 2, dtype=torch.int32), lambda: Tensor.arange(1, 78, 2), forward_only=True)
    helper_test_op([], lambda: torch.arange(5.5, 175.5, 2.5), lambda: Tensor.arange(5.5, 175.5, 2.5), forward_only=True)
    helper_test_op([], lambda: torch.arange(-30.2, -0.3, 0.75), lambda: Tensor.arange(-30.2, -0.3, 0.75), forward_only=True)
    helper_test_op([], lambda: torch.arange(-50.3, -380.2, -2.25), lambda: Tensor.arange(-50.3, -380.2, -2.25), forward_only=True)

  def test_arange_big(self):
    helper_test_op([], lambda: torch.arange(256, dtype=torch.int32), lambda: Tensor.arange(256), forward_only=True)

  def test_arange_4096(self):
    helper_test_op([], lambda: torch.arange(4096, dtype=torch.int32), lambda: Tensor.arange(4096), forward_only=True)

  def test_linspace(self):
    helper_test_op([], lambda: torch.linspace(5, 10, 3), lambda: Tensor.linspace(5, 10, 3), forward_only=True)
    helper_test_op([], lambda: torch.linspace(5, 10, 1), lambda: Tensor.linspace(5, 10, 1), forward_only=True)
    helper_test_op([], lambda: torch.linspace(5, 10, 0), lambda: Tensor.linspace(5, 10, 0), forward_only=True)
    helper_test_op([], lambda: torch.linspace(5, 10, 30), lambda: Tensor.linspace(5, 10, 30), forward_only=True)
    helper_test_op([], lambda: torch.linspace(-5.5, 5.5, 10), lambda: Tensor.linspace(-5.5, 5.5, 10), forward_only=True)
    helper_test_op([], lambda: torch.linspace(5.5, -5.5, 10), lambda: Tensor.linspace(5.5, -5.5, 10), forward_only=True)
    helper_test_op([], lambda: torch.linspace(5, 10, 3, dtype=torch.int32), lambda: Tensor.linspace(5, 10, 3, dtype="int32"), forward_only=True)
    helper_test_op([], lambda: torch.linspace(5, 10, 20, dtype=torch.int32), lambda: Tensor.linspace(5, 10, 20, dtype="int32"), forward_only=True)
    helper_test_op([], lambda: torch.linspace(5, -5, 20, dtype=torch.int32), lambda: Tensor.linspace(5, -5, 20, dtype="int32"), forward_only=True)
    self.helper_test_exception([], lambda: torch.linspace(5, 10, 3, dtype=torch.bool), lambda: Tensor.linspace(5, 10, 3, dtype="bool"),
                               expected=(RuntimeError, ValueError))
    self.helper_test_exception([], lambda: torch.linspace(1, 2, -1), lambda: Tensor.linspace(1, 2, -1), expected=(RuntimeError, ValueError))

  def test_sum_fake(self):
    helper_test_op([(256, 1)], lambda x: x.sum(axis=1))

  def test_sum_collapse(self):
    helper_test_op([], lambda: torch.ones(256,256).sum(axis=1), lambda: Tensor.ones(256,256).sum(axis=1), forward_only=True)

  def test_sum_collapse_neg(self):
    helper_test_op([], lambda: (-torch.ones(3,3)).sum(axis=1), lambda: (-Tensor.ones(3,3)).sum(axis=1), forward_only=True)

  def test_sum_pad_collapse(self):
    helper_test_op([], lambda: torch.nn.functional.pad(torch.ones(256,256), pad=(0,64,0,0)).sum(axis=1),
                       lambda: Tensor.ones(256,256).pad(((0,0), (0,64))).sum(axis=1), forward_only=True)

  # this is more complex and won't fold for a while
  def test_sum_cat_collapse(self):
    helper_test_op([], lambda: torch.cat([torch.ones(256,256), torch.zeros(256,64)], dim=1).sum(axis=1),
                       lambda: Tensor.cat(Tensor.ones(256,256), Tensor.zeros(256,64), dim=1).sum(axis=1), forward_only=True)

  def test_max_dont_collapse(self):
    helper_test_op([], lambda: torch.ones(256,256).max(1)[0], lambda: Tensor.ones(256,256).max(1), forward_only=True)

  def test_where(self):
    helper_test_op(
      [(100,)],
      lambda x: torch.where(x > 0.5, 4, 2).type(torch.int32),
      lambda x: (x > 0.5).where(4, 2), forward_only=True)

    for shps in [[(8,),(1,),(1,)], [(10,10),(10,),(10,)], [(100,)]*3, [(10,10)]*3]:
      helper_test_op(
        shps,
        lambda x, a, b: torch.where(x > 0.5, a, b),
        lambda x, a, b: (x > 0.5).where(a, b), forward_only=True)

  def test_where_permute(self):
    helper_test_op(
      [(5, 5)],
      lambda x: torch.where(x > 0.5, 4, 2).type(torch.int32).permute((1, 0)),
      lambda x: (x > 0.5).where(4, 2).permute((1, 0)), forward_only=True)

  def _test_cmp(self, fxn, reverse=True):
    # test different dtypes
    helper_test_op(None, fxn, fxn, forward_only=True, vals=[[0.,1,2], [2.,1,0]])
    helper_test_op(None, fxn, fxn, forward_only=True, vals=[[0,1,2], [2,1,0]])
    helper_test_op(None, fxn, fxn, forward_only=True, vals=[[True, True, False], [False,True,False]])
    # test broadcasting
    for shps in [[(3, 4, 5), (3, 4, 5)], [(3, 4, 5), (5,)], [(5,), (3, 4, 5)]]:
      helper_test_op(shps, fxn, fxn, forward_only=True)
    # test cmp with const
    helper_test_op(None, lambda x,y: fxn(x,2), lambda x,y: fxn(x,2), forward_only=True, vals=[[0.,1,2], [2.,1,0]])
    if reverse: helper_test_op(None, lambda x,y: fxn(2,y), lambda x,y: fxn(2,y), forward_only=True, vals=[[0.,1,2], [2.,1,0]])
    # test special floats  # TODO: fix nan
    specials = [0.0, 1.0, -1.0, math.inf, -math.inf]#, math.nan]
    for s0 in specials:
      for s1 in specials:
        helper_test_op(None, fxn, fxn, forward_only=True, vals=[[s0], [s1]])

  def test_cmp_eq(self): self._test_cmp(lambda x,y: x==y, reverse=False)
  def test_cmp_gt(self): self._test_cmp(lambda x,y: x>y)
  def test_cmp_ge(self): self._test_cmp(lambda x,y: x>=y)
  def test_cmp_lt(self): self._test_cmp(lambda x,y: x<y)
  def test_cmp_le(self): self._test_cmp(lambda x,y: x<=y)

  def test_cmp_ne_backwards(self):
    t1 = torch.ones(4, requires_grad=True)
    t2 = torch.ones(4, requires_grad=True)
    self.assertRaises(RuntimeError, (t1 != t2).sum().backward)
    tt1 = Tensor.ones(4, requires_grad=True)
    tt2 = Tensor.ones(4, requires_grad=True)
    self.assertRaises(RuntimeError, (tt1 != tt2).sum().backward)
    tt = Tensor.randn(4, requires_grad=True)
    (tt*(tt != 0)).sum().backward()
    t = torch.tensor(tt.numpy(), requires_grad=True)
    (t*(t != 0)).sum().backward()
    np.testing.assert_allclose(t.grad.numpy(), tt.grad.numpy(), rtol=1e-5)

  def test_cmp_lt_backwards(self):
    t1 = torch.ones(4, requires_grad=True)
    t2 = torch.ones(4, requires_grad=True)
    self.assertRaises(RuntimeError, (t1 < t2).sum().backward)
    tt1 = Tensor.ones(4, requires_grad=True)
    tt2 = Tensor.ones(4, requires_grad=True)
    self.assertRaises(RuntimeError, (tt1 < tt2).sum().backward)
    tt = Tensor.randn(4, requires_grad=True)
    (tt*(tt < 0)).sum().backward()
    t = torch.tensor(tt.numpy(), requires_grad=True)
    (t*(t < 0)).sum().backward()
    np.testing.assert_allclose(t.grad.numpy(), tt.grad.numpy(), rtol=1e-5)

  # TODO: fix backward of these functions
  def test_trunc(self):
    helper_test_op([()], lambda x: x.trunc(), forward_only=True)
    helper_test_op([(45,35)], lambda x: x.trunc(), forward_only=True)
    helper_test_op(None, lambda x: x.trunc(), vals=[[1.499, 1.5, 1.501, 1.0, 2.1, 0.0, -5.0, -2.499, -2.5, -2.501]], forward_only=True)
  def test_floor(self):
    helper_test_op([()], lambda x: x.floor(), forward_only=True)
    helper_test_op([(45,35)], lambda x: x.floor(), forward_only=True)
    helper_test_op(None, lambda x: x.floor(), vals=[[1.499, 1.5, 1.501, 1.0, 2.1, 0.0, -5.0, -2.499, -2.5, -2.501]], forward_only=True)
  def test_ceil(self):
    helper_test_op([()], lambda x: x.ceil(), forward_only=True)
    helper_test_op([(45,35)], lambda x: x.ceil(), forward_only=True)
    helper_test_op(None, lambda x: x.ceil(), vals=[[1.499, 1.5, 1.501, 1.0, 2.1, 0.0, -5.0, -2.499, -2.5, -2.501]], forward_only=True)
  def test_round(self):
    helper_test_op([()], lambda x: x.round(), forward_only=True)
    helper_test_op([(45,35)], lambda x: x.round(), forward_only=True)
    helper_test_op(None, lambda x: x.round(), vals=[[1.499, 1.5, 1.501, 1.0, 2.1, 0.0, -5.0, -2.499, -2.5, -2.501]], forward_only=True)
    helper_test_op(None, lambda x: x.round(), vals=[[2.5, -1.5]], forward_only=True)

  def test_isinf(self):
    val = [float('-inf'), 0., float('inf'), float('nan'), 1.1]
    helper_test_op(None, torch.isinf, Tensor.isinf, vals=[val], forward_only=True)
    np.testing.assert_equal(Tensor(val).isinf(detect_positive=True, detect_negative=False).numpy(), [False, False, True, False, False])
    np.testing.assert_equal(Tensor(val).isinf(detect_positive=False, detect_negative=True).numpy(), [True, False, False, False, False])
  def test_isnan(self):
    helper_test_op(None, torch.isnan, Tensor.isnan, vals=[[float('-inf'), 0., float('inf'), float('nan'), 1.1]], forward_only=True)

  def test_lerp(self):
    helper_test_op([(45,35), (45,35), (45,35)], lambda x,y,z: x.lerp(y,z))
    helper_test_op(None, lambda x,y,z: x.lerp(y,z), vals=[[1.,2.,3.], [4.,5.,6.], 0.5])

  @unittest.skipIf(Device.DEFAULT == "QCOM", "OpenCL fails to compile this (both on GPU(qcom)/QCOM backends)")
  def test_tril(self):
    helper_test_op([(3,3)], lambda x: x.tril())
    helper_test_op([(3,3)], lambda x: x.tril(1))
    helper_test_op([(3,3)], lambda x: x.tril(2))
    helper_test_op([(3,3)], lambda x: x.tril(-1))
    helper_test_op([(3,3)], lambda x: x.tril(-2))
    helper_test_op([(4,5)], lambda x: x.tril(4))
    helper_test_op([(4,5)], lambda x: x.tril(5))
    helper_test_op([(4,5)], lambda x: x.tril(6))
    helper_test_op([(4,5)], lambda x: x.tril(-4))
    helper_test_op([(4,5)], lambda x: x.tril(-5))
    helper_test_op([(4,5)], lambda x: x.tril(-6))
    helper_test_op([(5,3,3)], lambda x: x.tril())
    helper_test_op([(5,0,3)], lambda x: x.tril())
    helper_test_op([(5,3,3)], lambda x: x.tril(1))
    helper_test_op(None, lambda x: x.tril(), vals=[[[True] * 3] * 3], forward_only=True)

  @unittest.skipIf(Device.DEFAULT == "QCOM", "OpenCL fails to compile this (both on GPU(qcom)/QCOM backends)")
  def test_triu(self):
    helper_test_op([(3,3)], lambda x: x.triu())
    helper_test_op([(3,3)], lambda x: x.triu(1))
    helper_test_op([(3,3)], lambda x: x.triu(2))
    helper_test_op([(3,3)], lambda x: x.triu(-1))
    helper_test_op([(3,3)], lambda x: x.triu(-2))
    helper_test_op([(4,5)], lambda x: x.triu(4))
    helper_test_op([(4,5)], lambda x: x.triu(5))
    helper_test_op([(4,5)], lambda x: x.triu(6))
    helper_test_op([(4,5)], lambda x: x.triu(-4))
    helper_test_op([(4,5)], lambda x: x.triu(-5))
    helper_test_op([(4,5)], lambda x: x.triu(-6))
    helper_test_op([(5,3,3)], lambda x: x.triu())
    helper_test_op([(5,0,3)], lambda x: x.triu())
    helper_test_op([(5,3,3)], lambda x: x.triu(1))
    helper_test_op(None, lambda x: x.triu(), vals=[[[True] * 3] * 3], forward_only=True)

  def test_maximum(self):
    helper_test_op([(45,65), (45,65)], torch.maximum, Tensor.maximum)
    helper_test_op([(), ()], torch.maximum, Tensor.maximum)
    helper_test_op(None, torch.maximum, Tensor.maximum, vals=[[1., 0., 3., -4.], 3.])
    helper_test_op(None, torch.maximum, Tensor.maximum, vals=[[1., 0., 3., -4.], [-1., -2., 3., 0.]])
    helper_test_op(None, torch.maximum, Tensor.maximum, vals=[[True, False, False], True], forward_only=True)
    helper_test_op(None, torch.maximum, Tensor.maximum, vals=[[True, False, False], [True, True, False]], forward_only=True)
  def test_minimum(self):
    helper_test_op([(45,65), (45,65)], torch.minimum, Tensor.minimum)
    helper_test_op([(), ()], torch.minimum, Tensor.minimum)
    helper_test_op(None, torch.minimum, Tensor.minimum, vals=[[1., 0., 3., -4.], 3.])
    helper_test_op(None, torch.minimum, Tensor.minimum, vals=[[1., 0., 3., -4.], [-1., -2., 3., 0.]])
    helper_test_op(None, torch.minimum, Tensor.minimum, vals=[[True, False, False], True], forward_only=True)
    helper_test_op(None, torch.minimum, Tensor.minimum, vals=[[True, False, False], [True, True, False]], forward_only=True)

  def test_tiny_add(self):
    helper_test_op([(3), (3)], lambda x,y: x+y, Tensor.add, forward_only=True)
  def test_tiny_mul(self):
    helper_test_op([(64), (64)], lambda x,y: x*y, Tensor.mul, forward_only=True)

  def test_add(self):
    helper_test_op([(45,68), (45,68)], lambda x,y: x+y, Tensor.add)
    helper_test_op([(45,68), (45,68)], lambda x,y: x+y)
    helper_test_op([(), ()], lambda x,y: x+y)
  def test_add3(self):
    helper_test_op([(45,65), (45,65), (45,65)], lambda x,y,z: x+y+z)
  def test_broadcasted_add(self):
    helper_test_op([(45,65), (45,1)], lambda x,y: x+y)
    helper_test_op([(45,65), ()], lambda x,y: x+y)
  def test_broadcasted_add_2(self):
    helper_test_op([(45,65), (65,)], lambda x,y: x+y)

  def test_sub(self):
    helper_test_op([(45,65), (45,65)], lambda x,y: x-y, Tensor.sub)
    helper_test_op([(45,65), (45,65)], lambda x,y: x-y)
    helper_test_op([(), ()], lambda x,y: x-y)
  def test_scalar_sub(self):
    helper_test_op([(45,65)], lambda x: x-2)
    helper_test_op([()], lambda x: x-2)
  def test_scalar_rsub(self):
    helper_test_op([(45,65)], lambda x: 2-x)
    helper_test_op([()], lambda x: 2-x)

  def test_neg(self):
    helper_test_op([(45,65)], lambda x: -x)
    helper_test_op([(45,65)], lambda x: x.neg())
    helper_test_op([()], lambda x: x.neg())
  def test_logical_not(self):
    helper_test_op(None, torch.logical_not, Tensor.logical_not, vals=[[True, False, True]], forward_only=True)
    helper_test_op(None, torch.logical_not, Tensor.logical_not, vals=[[1.,2.,0.,0.5]], forward_only=True)

  def test_mul(self):
    helper_test_op([(64,64), (64,64)], lambda x,y: x*y, Tensor.mul)
    helper_test_op([(64,64), (64,64)], lambda x,y: x*y)
    helper_test_op([(), ()], lambda x,y: x*y)
  def test_scalar_mul(self):
    helper_test_op([(45,65)], lambda x: x*2)
    helper_test_op([(45,65)], lambda x: x*-1)
    helper_test_op([(45,65)], lambda x: 255*x)
    helper_test_op([(45,65)], lambda x: 2*x)
    helper_test_op([()], lambda x: x*2)
    helper_test_op([()], lambda x: 2*x)

  def test_div(self):
    helper_test_op([(45,65), (45,65)], lambda x,y: x/y, Tensor.div)
    helper_test_op([(45,65), (45,65)], lambda x,y: x/y)
    helper_test_op([(), ()], lambda x,y: x/y)
  def test_div_int(self):
    helper_test_op(None, lambda x,y: x/y, Tensor.div, forward_only=True, vals=np.array([[5, 6, 7],[1, 2, 3]], dtype=np.int32))
    helper_test_op(None, lambda x,y: x//y, forward_only=True, vals=np.array([[5, 6, 7],[1, 2, 3]], dtype=np.int32))
    helper_test_op(None, lambda x: x/2, forward_only=True, vals=np.array([[3, 4, 5]], dtype=np.int32))
    helper_test_op(None, lambda x: x//2, forward_only=True, vals=np.array([[3, 4, 5]], dtype=np.int32))
    torch_idiv, tiny_idiv = functools.partial(torch.div, rounding_mode="trunc"), Tensor.idiv
    helper_test_op(None, torch_idiv, tiny_idiv, forward_only=True, vals=np.array([[5, -6, 7],[1, 2, 3]], dtype=np.int32))
    x = Tensor(2**64 - 1, dtype=dtypes.uint64).idiv(1)
    np.testing.assert_equal(x.numpy(), 2**64 - 1)
  def test_scalar_div(self):
    helper_test_op([(45,65)], lambda x: x/255)
    helper_test_op([(45,65)], lambda x: x/1)
    helper_test_op([(45,65)], lambda x: 1/x)
    helper_test_op([(45,65)], lambda x: x/2)
    helper_test_op([(45,65)], lambda x: 2/x)
    helper_test_op([()], lambda x: x/2)
    helper_test_op([()], lambda x: 2/x)

  def test_mul_naninf(self):
    helper_test_op([(45,65)], lambda x: x*math.inf)
    helper_test_op([(45,65)], lambda x: x*-math.inf)
    helper_test_op([(45,65)], lambda x: x*math.nan)
  def test_div_naninf(self):
    helper_test_op([(45,65)], lambda x: x/math.inf)
    helper_test_op([(45,65)], lambda x: x/-math.inf)
    helper_test_op([(45,65)], lambda x: x/math.nan)
    helper_test_op([(45,65)], lambda x: math.inf/x)
    helper_test_op([(45,65)], lambda x: (-math.inf)/x)
    helper_test_op([(45,65)], lambda x: math.nan/x)

  def test_pow_full(self):
    helper_test_op([(45,65), (45,65)], lambda x,y: x**y)
    helper_test_op([(45,65), (45,65)], lambda x,y: x.pow(y))
  def test_pow(self):
    helper_test_op([(45,65)], lambda x: x**0)
    helper_test_op([(45,65)], lambda x: x**1)
    helper_test_op([(45,65)], lambda x: x**2)
    helper_test_op([(45,65)], lambda x: x**3)
    helper_test_op([(45,65)], lambda x: x**-2)
    helper_test_op([()], lambda x: x**2)
    helper_test_op([()], lambda x: x**-2)
    # Regression tests for https://github.com/tinygrad/tinygrad/issues/1151
    helper_test_op([(45,65)], lambda x: x**3, low=-30, high=-27)
    helper_test_op([()], lambda x: x**3, low=-30, high=-27)
    # Regression tests for https://github.com/tinygrad/tinygrad/issues/1251
    helper_test_op([(45,65)], lambda x: x**0.2, low=-30, high=-27)
    helper_test_op([(45,65)], lambda x: x**1.2, low=-30, high=-27)
    helper_test_op([()], lambda x: x**0.2, low=-30, high=-27)
    helper_test_op([()], lambda x: x**1.2, low=-30, high=-27)
    a, b = Tensor([0.0], requires_grad=True), torch.tensor([0.0], requires_grad=True)
    helper_test_op([], lambda: b**1.1, lambda: a**1.1)
  def test_pow_const(self):
    helper_test_op([(45,65)], lambda x: x**1.0)
    helper_test_op([(45,65)], lambda x: x**-1.0)
    helper_test_op([(45,65)], lambda x: 1.0**x)
    helper_test_op([(45,65)], lambda x: x**2.0)
    helper_test_op([(45,65)], lambda x: 2.0**x)
    helper_test_op([()], lambda x: x**2.0)
    helper_test_op([()], lambda x: 2.0**x)
    # TODO: fix backward
    helper_test_op(None, lambda x: 0**x, vals=[[-2.,-1,0,1,2,3]], forward_only=True)
    # TODO: fix backward, should be nan
    helper_test_op(None, lambda x: (-2)**x, vals=[[-2.,-1,0,1,2,3]], forward_only=True)

  def test_sqrt(self):
    helper_test_op([(45,65)], lambda x: x.sqrt())
    helper_test_op([()], lambda x: x.sqrt())
  def test_rsqrt(self):
    helper_test_op([(45,65)], lambda x: x.rsqrt())
    helper_test_op([()], lambda x: x.rsqrt())

  def test_xor(self):
    data = [[1,-8,1],[32,1,6]]
    tor = torch.tensor(data, dtype=torch.int)
    ten = Tensor(data, dtype=dtypes.int32)
    helper_test_op([], lambda: tor^tor, lambda: ten^ten, forward_only=True)
    helper_test_op([], lambda: tor^0x1337, lambda: ten^0x1337, forward_only=True)
    helper_test_op([], lambda: 0x1337^tor, lambda: 0x1337^ten, forward_only=True)

    self.helper_test_exception([(4), (4)], torch.bitwise_xor, Tensor.xor, expected=RuntimeError)

  def test_and(self):
    data = [[1,-8,1],[32,1,6]]
    tor = torch.tensor(data, dtype=torch.int)
    ten = Tensor(data, dtype=dtypes.int32)
    helper_test_op([], lambda: tor&tor, lambda: ten&ten, forward_only=True)
    helper_test_op([], lambda: tor&0x1337, lambda: ten&0x1337, forward_only=True)
    helper_test_op([], lambda: 0x1337&tor, lambda: 0x1337&ten, forward_only=True)

    data = [[True, True, False, False], [True, False, True, False]]
    tor0, tor1 = torch.tensor(data[0], dtype=torch.bool),  torch.tensor(data[1], dtype=torch.bool)
    ten0, ten1 = Tensor(data[0], dtype=dtypes.bool), Tensor(data[1], dtype=dtypes.bool)
    helper_test_op([], lambda: tor0&tor1, lambda: ten0&ten1, forward_only=True)

    self.helper_test_exception([(4), (4)], torch.bitwise_and, Tensor.bitwise_and, expected=RuntimeError)

  def test_or(self):
    data = [[1,-8,1],[32,1,6]]
    tor = torch.tensor(data, dtype=torch.int)
    ten = Tensor(data, dtype=dtypes.int32)
    helper_test_op([], lambda: tor|tor, lambda: ten|ten, forward_only=True)
    helper_test_op([], lambda: tor|0x1337, lambda: ten|0x1337, forward_only=True)
    helper_test_op([], lambda: 0x1337|tor, lambda: 0x1337|ten, forward_only=True)

    data = [[True, True, False, False], [True, False, True, False]]
    tor0, tor1 = torch.tensor(data[0], dtype=torch.bool),  torch.tensor(data[1], dtype=torch.bool)
    ten0, ten1 = Tensor(data[0], dtype=dtypes.bool), Tensor(data[1], dtype=dtypes.bool)
    helper_test_op([], lambda: tor0|tor1, lambda: ten0|ten1, forward_only=True)

    self.helper_test_exception([(4), (4)], torch.bitwise_or, Tensor.bitwise_or, expected=RuntimeError)

  def test_bitwise_not(self):
    data = [[1,-8,1],[32,1,6]]
    tor = torch.tensor(data, dtype=torch.int)
    ten = Tensor(data, dtype=dtypes.int32)
    helper_test_op([], lambda: tor.bitwise_not(), lambda: ten.bitwise_not(), forward_only=True)
    helper_test_op([], lambda: ~tor, lambda: ~ten, forward_only=True)

    data = [[True, False]]
    tor = torch.tensor(data, dtype=torch.bool)
    ten = Tensor(data, dtype=dtypes.bool)
    helper_test_op([], lambda: tor.bitwise_not(), lambda: ten.bitwise_not(), forward_only=True)
    helper_test_op([], lambda: ~tor, lambda: ~ten, forward_only=True)

    self.helper_test_exception([(4)], torch.bitwise_not, Tensor.bitwise_not, expected=RuntimeError)

  def test_lshift(self):
    data = [[0,1,2],[1<<8,1<<16,1<<31-1]]
    tor = torch.tensor(data, dtype=torch.int)
    ten = Tensor(data, dtype=dtypes.uint32)
    # cast to int32 because torch does not support uint32
    helper_test_op([], lambda: tor << 0, lambda: (ten << 0).cast(dtypes.int32), forward_only=True)
    helper_test_op([], lambda: tor << 2, lambda: (ten << 2).cast(dtypes.int32), forward_only=True)
    helper_test_op([], lambda: tor << 31, lambda: (ten << 31).cast(dtypes.int32), forward_only=True)
    helper_test_op([], lambda: tor.__lshift__(2), lambda: ten.__lshift__(2).cast(dtypes.int32), forward_only=True)
    helper_test_op([], lambda: tor.bitwise_left_shift(2), lambda: ten.lshift(2).cast(dtypes.int32), forward_only=True)

  def test_rshift(self):
    data = [[0,1,2],[1<<8,1<<16,1<<31-1]]
    tor = torch.tensor(data, dtype=torch.int)
    ten = Tensor(data, dtype=dtypes.uint32)
    # cast to int32 because torch does not support uint32
    helper_test_op([], lambda: tor >> 0, lambda: (ten >> 0).cast(dtypes.int32), forward_only=True)
    helper_test_op([], lambda: tor >> 2, lambda: (ten >> 2).cast(dtypes.int32), forward_only=True)
    helper_test_op([], lambda: tor >> 31, lambda: (ten >> 31).cast(dtypes.int32), forward_only=True)
    helper_test_op([], lambda: tor.__rshift__(2), lambda: ten.__rshift__(2).cast(dtypes.int32), forward_only=True)
    helper_test_op([], lambda: tor.bitwise_right_shift(2), lambda: ten.rshift(2).cast(dtypes.int32), forward_only=True)

  def test_sin(self):
    helper_test_op([(45,65)], lambda x: x.sin())
    helper_test_op([()], lambda x: x.sin())
    # works on real CUDA but not CI
    if not (getenv("MOCKGPU") and Device.DEFAULT == "NV"):
      helper_test_op(None, lambda x: x.sin(), vals=[[math.nan, math.inf, -math.inf, 0.0]])
      helper_test_op(None, lambda x: x.sin(), vals=[[1e1, 1e2, 1e3, 1e4, 1e5, 1e6, -1e1, -1e2, -1e3, -1e4, -1e5, -1e6]],
                    atol=3e-3, rtol=3e-3, grad_atol=3e-3, grad_rtol=3e-3)
  def test_cos(self):
    helper_test_op([(45,65)], lambda x: x.cos())
    helper_test_op([()], lambda x: x.cos())
    if not (getenv("MOCKGPU") and Device.DEFAULT == "NV"):
      helper_test_op(None, lambda x: x.sin(), vals=[[math.nan, math.inf, -math.inf, 0.0]])
      helper_test_op(None, lambda x: x.cos(), vals=[[1e1, 1e2, 1e3, 1e4, 1e5, 1e6, -1e1, -1e2, -1e3, -1e4, -1e5, -1e6]],
                    atol=3e-3, rtol=3e-3, grad_atol=3e-3, grad_rtol=3e-3)
  def test_tan(self):
    # NOTE: backward has much higher diff with input close to pi/2 and -pi/2
    helper_test_op([(45,65)], lambda x: x.tan(), low=-1.5, high=1.5)
    helper_test_op([(45,65)], lambda x: x.tan(), low=-5, high=5, forward_only=True)
    helper_test_op([()], lambda x: x.tan())
    if not (getenv("MOCKGPU") and Device.DEFAULT == "NV"):
      helper_test_op(None, lambda x: x.sin(), vals=[[math.nan, math.inf, -math.inf, 0.0]])
      helper_test_op(None, lambda x: x.cos(), vals=[[1e1, 1e2, 1e3, 1e4, 1e5, 1e6, -1e1, -1e2, -1e3, -1e4, -1e5, -1e6]],
                    atol=3e-3, rtol=3e-3, grad_atol=3e-3, grad_rtol=3e-3)

  def test_relu(self):
    helper_test_op([(64,64)], lambda x: x.relu())
    helper_test_op([()], lambda x: x.relu())
  def test_relu_exact(self):
    helper_test_op(None, lambda x: x.relu(), vals=[[-1.,0,1]])
  def test_relu_maximum_exact(self):
    helper_test_op(None, lambda x: torch.maximum(x, torch.zeros_like(x, requires_grad=False)), lambda x: Tensor.maximum(x, 0), vals=[[-1.,0,1]])
  def test_leakyrelu(self):
    helper_test_op([(45,65)], lambda x: torch.nn.functional.leaky_relu(x,0.01), Tensor.leakyrelu)
    helper_test_op([()], lambda x: torch.nn.functional.leaky_relu(x,0.01), Tensor.leakyrelu)
  def test_celu(self):
    for val in range(1, 5):
      helper_test_op([(45,65)], lambda x: torch.nn.functional.celu(x,val), lambda x: x.celu(val))
      helper_test_op([()], lambda x: torch.nn.functional.celu(x,val), lambda x: x.celu(val))

  def test_abs(self):
    helper_test_op([(45,65)], torch.abs, Tensor.abs)
    helper_test_op([()], torch.abs, Tensor.abs)
  def test_abs_exact(self):
    helper_test_op(None, torch.abs, Tensor.abs, vals=[[-1.,0,1]])

  @unittest.skipIf(TRANSCENDENTAL and Device.DEFAULT=="AMD", "TODO: remu crashes")
  def test_log(self):
    helper_test_op([(45,65)], torch.log, Tensor.log)
    helper_test_op(None, torch.log, Tensor.log, vals=[[math.inf, -math.inf, math.nan]])
    helper_test_op([()], torch.log, Tensor.log)
  def test_log2(self):
    helper_test_op([(45,65)], torch.log2, Tensor.log2)
    helper_test_op(None, torch.log2, Tensor.log2, vals=[[math.inf, -math.inf, math.nan]])
    helper_test_op([()], torch.log2, Tensor.log2)

  @unittest.skipIf(TRANSCENDENTAL and Device.DEFAULT=="AMD", "TODO: remu crashes")
  def test_exp(self):
    helper_test_op([(45,65)], torch.exp, Tensor.exp)
    helper_test_op(None, torch.exp, Tensor.exp, vals=[[math.inf, -math.inf, math.nan]])
    helper_test_op([()], torch.exp, Tensor.exp)
  def test_exp2(self):
    helper_test_op([(45,65)], torch.exp2, Tensor.exp2)
    helper_test_op(None, torch.exp2, Tensor.exp2, vals=[[math.inf, -math.inf, math.nan]])
    helper_test_op([()], torch.exp2, Tensor.exp2)

  def test_sign(self):
    helper_test_op([(45,65)], torch.sign, Tensor.sign)
    helper_test_op([()], torch.sign, Tensor.sign)
  def test_sign_exact(self):
    helper_test_op(None, torch.sign, Tensor.sign, vals=[[-1.,0,1]])

  def test_softsign(self):
    helper_test_op([(45,65)], torch.nn.functional.softsign, Tensor.softsign)
    helper_test_op([()], torch.nn.functional.softsign, Tensor.softsign)
  def test_softsign_exact(self):
    helper_test_op(None, torch.nn.functional.softsign, Tensor.softsign, vals=[[-1.,0,1]])

  def test_sigmoid(self):
    helper_test_op([(45,65)], torch.sigmoid, Tensor.sigmoid)
    helper_test_op([(45,65)], torch.sigmoid, Tensor.sigmoid, low=300, high=400)
    helper_test_op([(45,65)], torch.sigmoid, Tensor.sigmoid, low=-400, high=-300)
    helper_test_op([()], torch.sigmoid, Tensor.sigmoid)
  def test_hardsigmoid(self):
    helper_test_op([(45,65)], torch.nn.functional.hardsigmoid, Tensor.hardsigmoid)
    helper_test_op([(45,65)], torch.sigmoid, Tensor.sigmoid, low=300, high=400)
    helper_test_op([(45,65)], torch.sigmoid, Tensor.sigmoid, low=-400, high=-300)
    helper_test_op([()], torch.nn.functional.hardsigmoid, Tensor.hardsigmoid)
  def test_softplus(self):
    helper_test_op([(45,65)], torch.nn.functional.softplus, Tensor.softplus, grad_atol=1e-6)
    helper_test_op([()], torch.nn.functional.softplus, Tensor.softplus, grad_atol=1e-6)

  def test_erf(self):
    helper_test_op([(45,65)], torch.erf, Tensor.erf)
    helper_test_op([(45,65)], torch.erf, Tensor.erf, low=300, high=400)
    helper_test_op([(45,65)], torch.erf, Tensor.erf, low=-400, high=-300)
    helper_test_op([()], torch.erf, Tensor.erf)

  def test_gelu(self):
    helper_test_op([(45,65)], lambda x: torch.nn.functional.gelu(x, approximate="tanh"), Tensor.gelu)
    helper_test_op([(45,65)], lambda x: torch.nn.functional.gelu(x, approximate="tanh"), Tensor.gelu, low=300, high=400)
    helper_test_op([(45,65)], lambda x: torch.nn.functional.gelu(x, approximate="tanh"), Tensor.gelu, low=-400, high=-300)
  def test_quick_gelu(self):
    helper_test_op([(45,65)], lambda x: x * torch.sigmoid(1.702 * x), Tensor.quick_gelu)
    helper_test_op([(45,65)], lambda x: x * torch.sigmoid(1.702 * x), Tensor.quick_gelu, low=300, high=400)
    helper_test_op([(45,65)], lambda x: x * torch.sigmoid(1.702 * x), Tensor.quick_gelu, low=-400, high=-300)
    helper_test_op([()], lambda x: x * torch.sigmoid(1.702 * x), Tensor.quick_gelu)

  def test_elu(self):
    helper_test_op([(45,65)], torch.nn.functional.elu, Tensor.elu)
    helper_test_op([(45,65)], lambda x: torch.nn.functional.elu(x, alpha=0.1), lambda x: Tensor.elu(x, alpha=0.1))
    helper_test_op([()], torch.nn.functional.elu, Tensor.elu)
  def test_relu6(self):
    helper_test_op([(45,65)], torch.nn.functional.relu6, Tensor.relu6)
    helper_test_op([()], torch.nn.functional.relu6, Tensor.relu6)
  def test_hardswish(self):
    helper_test_op([(45,65)], torch.nn.functional.hardswish, Tensor.hardswish, grad_atol=1e-6)
    helper_test_op([()], torch.nn.functional.hardswish, Tensor.hardswish, grad_atol=1e-6)
  def test_mish(self):
    helper_test_op([(45,65)], torch.nn.functional.mish, Tensor.mish)
    helper_test_op([()], torch.nn.functional.mish, Tensor.mish)

  def test_multinomial(self):
    # NOTE: this is random, so it has a very large atol
    helper_test_op([(1000,)], lambda x: torch.multinomial(x.clip(0,1), num_samples=1).type(torch.int32),
                              lambda x: Tensor.multinomial(x.clip(0,1)), forward_only=True, atol=1000.)

  def test_small_cumsum(self):
    helper_test_op([(10)], lambda x: torch.cumsum(x, dim=0), lambda x: Tensor.cumsum(x, axis=0))
  def test_simple_cumsum(self):
    helper_test_op([(512)], lambda x: torch.cumsum(x, dim=0), lambda x: Tensor.cumsum(x, axis=0))
    helper_test_op([(1022)], lambda x: torch.cumsum(x, dim=0), lambda x: Tensor.cumsum(x, axis=0))
  def test_cumsum(self):
    helper_test_op([()], lambda x: torch.cumsum(x, dim=0), lambda x: Tensor.cumsum(x, axis=0))
    self.helper_test_exception([()], lambda x: torch.cumsum(x, dim=1), lambda x: Tensor.cumsum(x, axis=1), expected=IndexError)
    helper_test_op([(20,)], lambda x: torch.cumsum(x, dim=0), lambda x: Tensor.cumsum(x, axis=0))
    self.helper_test_exception([(20,)], lambda x: torch.cumsum(x, dim=1), lambda x: Tensor.cumsum(x, axis=1), expected=IndexError)
    self.helper_test_exception([(20,)], lambda x: torch.cumsum(x, dim=-2), lambda x: Tensor.cumsum(x, axis=-2), expected=IndexError)
    helper_test_op([(20,30)], lambda x: torch.cumsum(x, dim=0), lambda x: Tensor.cumsum(x, axis=0))
    helper_test_op([(20,30)], lambda x: torch.cumsum(x, dim=1), lambda x: Tensor.cumsum(x, axis=1))
    helper_test_op([(20,30,40)], lambda x: torch.cumsum(x, dim=2), lambda x: Tensor.cumsum(x, axis=2))
    helper_test_op([(20,30,40)], lambda x: torch.cumsum(x, dim=-1), lambda x: Tensor.cumsum(x, axis=-1))
  def test_cumsum_zero_axis(self):
    helper_test_op([(2,0,4)], lambda x: torch.cumsum(x, dim=1), lambda x: Tensor.cumsum(x, axis=1))
    helper_test_op([(0,3)], lambda x: torch.cumsum(x, dim=0), lambda x: Tensor.cumsum(x, axis=0))
    helper_test_op([(2,3,0)], lambda x: torch.cumsum(x, dim=2), lambda x: Tensor.cumsum(x, axis=2))

  def test_argmax(self):
    # check if it returns the first index for multiple occurences
    self.assertEqual(torch.tensor([2,2]).argmax().numpy(), Tensor([2,2]).argmax().numpy())
    np.testing.assert_equal(Tensor([2,2]).argmax().numpy(), np.array(0))
    np.testing.assert_equal(Tensor([1,2,2]).argmax().numpy(), np.array(1))
    helper_test_op([(10,20)], lambda x: x.argmax().type(torch.int32), lambda x: x.argmax(), forward_only=True)
    helper_test_op([(10,20)], lambda x: x.argmax(0, False).type(torch.int32), lambda x: x.argmax(0, False), forward_only=True)
    helper_test_op([(10,20)], lambda x: x.argmax(1, False).type(torch.int32), lambda x: x.argmax(1, False), forward_only=True)
    helper_test_op([(10,20)], lambda x: x.argmax(1, True).type(torch.int32), lambda x: x.argmax(1, True), forward_only=True)

  def test_argmin(self):
    # check if it returns the first index for multiple occurences
    self.assertEqual(torch.tensor([2, 2]).argmin().numpy(), Tensor([2, 2]).argmin().numpy())
    np.testing.assert_equal(Tensor([2,2]).argmin().numpy(), np.array(0))
    np.testing.assert_equal(Tensor([3,2,2]).argmin().numpy(), np.array(1))
    helper_test_op([(10,20)], lambda x: x.argmin().type(torch.int32), lambda x: x.argmin(), forward_only=True)
    helper_test_op([(10,20)], lambda x: x.argmin(0, False).type(torch.int32), lambda x: x.argmin(0, False), forward_only=True)
    helper_test_op([(10,20)], lambda x: x.argmin(1, False).type(torch.int32), lambda x: x.argmin(1, False), forward_only=True)
    helper_test_op([(10,20)], lambda x: x.argmin(1, True).type(torch.int32), lambda x: x.argmin(1, True), forward_only=True)

  def test_einsum(self):
    # matrix transpose
    helper_test_op([(150,150)], lambda a: torch.einsum('ij->ji', a), lambda a: Tensor.einsum('ij->ji', a))
    helper_test_op([(150,150)], lambda a: torch.einsum('ij -> ji', a), lambda a: Tensor.einsum('ij -> ji', a))
    helper_test_op([(150,150)], lambda a: torch.einsum('ji', a), lambda a: Tensor.einsum('ji', a))
    helper_test_op([(20,30,40)], lambda a: torch.einsum('jki', a), lambda a: Tensor.einsum('jki', a))
    helper_test_op([(20,30,40)], lambda a: torch.einsum('dog', a), lambda a: Tensor.einsum('dog', a))
    # no -> and empty rhs
    helper_test_op([(20,30),(30,40)], lambda a, b: torch.einsum('ij,jk', a, b), lambda a, b: Tensor.einsum('ij,jk', a, b))
    # sum all elements
    helper_test_op([(20,30,40)], lambda a: torch.einsum('ijk->', a), lambda a: Tensor.einsum('ijk->', a))
    # column sum
    helper_test_op([(50,50)], lambda a: torch.einsum('ij->j', a), lambda a: Tensor.einsum('ij->j', a))
    # row sum
    helper_test_op([(15,15)], lambda a: torch.einsum('ij->i', a), lambda a: Tensor.einsum('ij->i', a))
    # matrix-vector multiplication
    helper_test_op([(15,20), (20,)], lambda a,b: torch.einsum('ik,k->i', a,b), lambda a,b: Tensor.einsum('ik,k->i', a, b))
    # matrix-matrix multiplication
    helper_test_op([(15,20), (20,30)], lambda a,b: torch.einsum('ik,kj->ij', a,b), lambda a,b: Tensor.einsum('ik,kj->ij', a, b))
    # matrix-matrix multiplication, different letter order
    helper_test_op([(15,20), (20,30)], lambda a,b: torch.einsum('jk,ki->ji', a,b), lambda a,b: Tensor.einsum('jk,ki->ji', a, b))
    # dot product
    helper_test_op([(30),(30)], lambda a,b: torch.einsum('i,i->i', [a,b]), lambda a,b: Tensor.einsum('i,i->i', [a,b]))
    # hadamard product
    helper_test_op([(30,40),(30,40)], lambda a,b: torch.einsum('ij,ij->ij', a,b), lambda a,b: Tensor.einsum('ij,ij->ij', a,b))
    # outer product
    helper_test_op([(15,), (15,)], lambda a,b: torch.einsum('i,j->ij', a,b), lambda a,b: Tensor.einsum('i,j->ij',a,b))
    # batch matrix multiplication
    helper_test_op([(10,20,30),(10,30,40)], lambda a,b: torch.einsum('ijk,ikl->ijl', [a, b]), lambda a,b: Tensor.einsum('ijk,ikl->ijl', [a, b]))
    # batch matrix multiplication, result permuted
    helper_test_op([(10,20,25),(10,25,32)], lambda a,b: torch.einsum('ijk,ikl->jil', [a, b]), lambda a,b: Tensor.einsum('ijk,ikl->jil', [a, b]))
    # batch matrix multiplication, result & input permuted
    helper_test_op([(20,10,25),(10,25,32)], lambda a,b: torch.einsum('jik,ikl->jil', [a, b]), lambda a,b: Tensor.einsum('jik,ikl->jil', [a, b]))
    # batch matrix multiplication, result with different letters
    helper_test_op([(10,20,30),(10,30,40)], lambda a,b: torch.einsum('ijk,ika->ija', [a, b]), lambda a,b: Tensor.einsum('ijk,ika->ija', [a, b]))
    # tensor contraction
    helper_test_op([(3,5,8,10),(11,13,5,16,8)], lambda a,b: torch.einsum('pqrs,tuqvr->pstuv', a,b),
                                                lambda a,b: Tensor.einsum('pqrs,tuqvr->pstuv', a,b), atol=1e-5)
    # tensor contraction, input permuted
    helper_test_op([(3,8,10,5),(11,5,13,16,8)], lambda a,b: torch.einsum('prsq,tquvr->pstuv', a,b),
                                                lambda a,b: Tensor.einsum('prsq,tquvr->pstuv', a,b), atol=1e-5)
    # tensor contraction, result with different letters
    helper_test_op([(3,5,8,10),(11,13,5,16,8)], lambda a,b: torch.einsum('zqrs,tuqvr->zstuv', a,b),
                                                lambda a,b: Tensor.einsum('zqrs,tuqvr->zstuv', a,b), atol=1e-5)
    # bilinear transformation
    helper_test_op([(2,3),(5,3,7),(2,7)], lambda a,b,c: torch.einsum('ik,jkl,il->ij', [a,b,c]), lambda a,b,c: Tensor.einsum('ik,jkl,il->ij', [a,b,c]))

  def test_einsum_ellipsis(self):
    """The expected behavior for einsum is described in the PyTorch docs: https://pytorch.org/docs/stable/generated/torch.einsum.html"""
    # test ellipsis
    helper_test_op([(3, 8, 9), (3, 8, 9)], lambda a, b: torch.einsum('...id, ...jd -> ...ij', [a, b]),
               lambda a, b: Tensor.einsum('...id, ...jd -> ...ij', [a, b]))
    # ellipsis will come first in the output before the subscript labels, if rhs is not specified
    helper_test_op([(3, 8, 9), (3, 8, 9)], lambda a, b: torch.einsum('...id, ...jd', [a, b]),
               lambda a, b: Tensor.einsum('...id, ...jd', [a, b]))
    # multiple ellipsis in different operands with different shapes are allowed
    helper_test_op([(2, 3, 4, 5), (5, 2, 4)], lambda a, b: torch.einsum('i...j,ji...->...', [a, b]),
               lambda a, b: Tensor.einsum('i...j,ji...->...', [a, b]))
    # match torch ellipsis handling
    helper_test_op([(32, 7, 24, 24, 24), (32, 7, 24, 24, 24)], lambda a, b: torch.einsum('ij...,ij...->ij', [a, b]),
               lambda a, b: Tensor.einsum('ij...,ij...->ij', [a, b]))
    # multiple ellipsis in one operand are not allowed. This test shall raise an exception.
    with self.assertRaises(RuntimeError):
      helper_test_op([(2, 3, 4), (2, 3, 4)], lambda a, b: torch.einsum('...ik..., ...jk ->', [a, b]),
                       lambda a, b: Tensor.einsum('...ik..., ...jk ->', [a, b]))
    # multiple ellipsis must broadcast together. This test shall raise an exception.
    with self.assertRaises(RuntimeError):
      helper_test_op([(2, 3, 4, 5), (5, 2, 7)], lambda a, b: torch.einsum('i...j,ji...->...', [a, b]),
                       lambda a, b: Tensor.einsum('i...j,ji...->...', [a, b]))

  def test_einsum_shape_check(self):
    a = Tensor.zeros(3,8,10,5)
    b = Tensor.zeros(11,5,13,16,8)
    with self.assertRaises(AssertionError):
      Tensor.einsum('pqrs,tuqvr->pstuv',a,b)

  def test_einsum_arity_check1(self):
    a = Tensor.zeros(10,15)
    b = Tensor.zeros(15,20)
    c = Tensor.zeros(20,10)
    with self.assertRaises(AssertionError):
      Tensor.einsum('ij,jk->ij', a,b,c)

  def test_einsum_arity_check2(self):
    a = Tensor.zeros(10,10)
    with self.assertRaises(AssertionError):
      Tensor.einsum('ij,jk->ij', a)

  @unittest.skipIf(IMAGE>0, "no 1d dot for images")
  def test_dot_1d(self):
    helper_test_op([(65), (65)], lambda x,y: x.matmul(y), Tensor.dot)
    helper_test_op([(65), (65,45)], lambda x,y: x.matmul(y), Tensor.dot)
    helper_test_op([(45,65), (65)], lambda x,y: x.matmul(y), Tensor.dot)
    helper_test_op([(8,45,65), (65)], lambda x,y: x.matmul(y), Tensor.dot)
    helper_test_op([(65), (8,65,45)], lambda x,y: x.matmul(y), Tensor.dot)
    self.helper_test_exception([(4), (1,2)], lambda x, y: x.matmul(y), Tensor.dot, expected=(RuntimeError, AssertionError))
    self.helper_test_exception([(2,1), (4)], lambda x, y: x.matmul(y), Tensor.dot, expected=(RuntimeError, AssertionError))
    self.helper_test_exception([(1), (4)], lambda x, y: x.matmul(y), Tensor.dot, expected=(RuntimeError, AssertionError))
  def test_dot(self):
    helper_test_op([(45,65), (65,100)], lambda x,y: x.matmul(y), Tensor.dot, atol=1e-5)
    helper_test_op([(8,45,65), (8,65,100)], lambda x,y: x.matmul(y), Tensor.dot, atol=1e-5)
    self.helper_test_exception([(2, 4), (1, 3)], lambda x, y: x.matmul(y), Tensor.dot, expected=(RuntimeError, AssertionError))
    self.helper_test_exception([(2, 1), (4, 3)], lambda x, y: x.matmul(y), Tensor.dot, expected=(RuntimeError, AssertionError))
    with self.assertRaises(AssertionError):
      a = Tensor(3.14)
      a.matmul(a)
  def test_mulacc_with_zero_strides(self):
    helper_test_op(
      [],
      lambda: torch.tensor(1.0).reshape((1,1,1)).expand(2,4,3).mul(torch.tensor(1.0).reshape((1,1,1)).expand(2,4,3)).sum(-1),
      lambda: Tensor(1.0).reshape((1,1,1)).expand(2,4,3).mul(Tensor(1.0).reshape((1,1,1)).expand(2,4,3)).sum(-1),
      forward_only=True
    )
    a = [[1.,1.,1.,1.], [1.,1.,1.,1.]]
    b = [1.,1.,1.,1.]
    helper_test_op(
      [],
      lambda: torch.tensor(a).reshape((2,4,1)).expand(2,4,3).mul(torch.tensor(b).reshape((1,4,1)).expand(2,4,3)).sum([0,2]),
      lambda: Tensor(a).reshape((2,4,1)).expand(2,4,3).mul(Tensor(b).reshape((1,4,1)).expand(2,4,3)).sum([0,2]),
      forward_only=True
    )
    helper_test_op(
      [],
      lambda: torch.ones((1,2)).matmul(torch.ones((2,3))), lambda: Tensor.ones((1,2)).dot(Tensor.ones((2,3))),
      forward_only=True
    )

  def test_matmul_simple(self):
    helper_test_op([(4), (4,4)], lambda x,y: x.matmul(y), Tensor.dot)
  def test_matmul(self):
    helper_test_op([(64), (64,99)], lambda x,y: x.matmul(y), Tensor.dot)

  @unittest.skipIf(IMAGE>0, "no batched matmul on images")
  def test_matmul_batched(self):
    helper_test_op([(3), (1,3,3,5)], lambda x,y: x.matmul(y), Tensor.dot)

  @unittest.skipIf(IMAGE>0, "no batched matmul on images")
  def test_matmul_batched_vector(self):
    helper_test_op([(4,3), (1,3,3,5)], lambda x,y: x.matmul(y), Tensor.dot)
  def test_small_gemm(self):
    helper_test_op([(8,8), (8,8)], lambda x,y: x.matmul(y), lambda x,y: x@y)
  def test_9_gemm(self):
    helper_test_op([(9,9), (9,9)], lambda x,y: x.matmul(y), lambda x,y: x@y)
  def test_small_gemm_padded(self):
    helper_test_op([(9,9), (9,9)],
                   lambda x,y: torch.nn.functional.pad(x, (0,7,0,7)).matmul(torch.nn.functional.pad(y, (0,7,0,7))),
                   lambda x,y: x.pad(((0,7),(0,7)))@y.pad(((0,7),(0,7))))
  def test_small_gemm_range(self):
    helper_test_op(None, lambda x,y: x.matmul(y), lambda x,y: x@y, vals=[np.arange(0,64,dtype=np.float32).reshape(8,8),
                                                                         np.arange(64,128,dtype=np.float32).reshape(8,8)])
  def test_small_gemm_eye(self):
    helper_test_op(None, lambda x,y: x.matmul(y), lambda x,y: x@y, vals=[np.eye(8).astype(np.float32), np.eye(8).astype(np.float32)])
  @unittest.skipIf(CI and Device.DEFAULT in ["NV", "LLVM", "GPU", "CUDA"] or IMAGE, "not supported on these in CI/IMAGE")
  def test_gemm_fp16(self):
    helper_test_op([(64,64), (64,64)], lambda x,y: x.half().matmul(y.half()), atol=5e-3, rtol=5e-3)
  def test_gemm(self):
    helper_test_op([(64,64), (64,64)], lambda x,y: x.matmul(y))
  def test_big_gemm(self):
    helper_test_op([(256,256), (256,256)], lambda x,y: x.matmul(y), atol=1e-4)
  @unittest.skipIf(IMAGE>0, "no 0 in shape matmul on images")
  def test_gemm_with_zeros_shape(self):
    helper_test_op([(8,8), (8,0)], lambda x,y: x.matmul(y), Tensor.dot, atol=1e-7)
    helper_test_op([(0,8), (8,8)], lambda x,y: x.matmul(y), Tensor.dot, atol=1e-7)
    helper_test_op([(0,8), (8,0)], lambda x,y: x.matmul(y), Tensor.dot, atol=1e-7)
    helper_test_op([(8,0), (0,8)], lambda x,y: x.matmul(y), Tensor.dot, atol=1e-7)
    helper_test_op([(0,0), (0,0)], lambda x,y: x.matmul(y), Tensor.dot, atol=1e-7)
    helper_test_op([(0), (0,8)], lambda x,y: x.matmul(y), Tensor.dot, atol=1e-7)
    helper_test_op([(0), (0)], lambda x,y: x.matmul(y), Tensor.dot, atol=1e-7)
  def test_broadcastdot(self):
    helper_test_op([(10,45,65), (65,45)], lambda x,y: x @ y, Tensor.dot, atol=1e-4)
    with self.assertRaises(AssertionError):
      a = Tensor(3.14)
      b = Tensor.ones(3,3)
      a @ b
  def test_multidot(self):
    helper_test_op([(10,45,65), (10,65,45)], lambda x,y: x @ y, Tensor.dot, atol=1e-4)
    helper_test_op([(3,3,45,65), (3,3,65,45)], lambda x,y: x @ y, Tensor.dot, atol=1e-4)

  def test_sum_simple(self):
    helper_test_op(None, lambda x: x.sum(), vals=[[1.,1.]])
  # NOTE: simple test for locals
  # FORWARD_ONLY=1 DEBUG=4 python3 test/test_ops.py TestOps.test_sum_full
  def test_sum_full(self):
    helper_test_op([(16384)], lambda x: x.sum())
  def test_sum_relu(self):
    helper_test_op([(3,4,5)], lambda x: x.relu().sum().relu())
  def test_sum_tiny(self):
    helper_test_op([(4,2,2)], lambda x: x.sum(axis=(0,2)))
  def test_sum(self):
    helper_test_op([(45,3)], lambda x: x.sum())
    helper_test_op([(3,4,5,6)], lambda x: x.sum(axis=3))
    helper_test_op([(3,4,5,6)], lambda x: x.sum(axis=(1,3)))
    helper_test_op([(3,4,5,6)], lambda x: x.sum(axis=(0,2)))
    helper_test_op([(3,4,5,6)], lambda x: x.sum(axis=(1,2)))
    helper_test_op([(3,4,5,6)], lambda x: x.sum(axis=1))
    helper_test_op([(3,4,5,6)], lambda x: x.sum(axis=1, keepdim=True))
    helper_test_op([()], lambda x: x.sum())
    helper_test_op([()], lambda x: x.sum(0))
    helper_test_op([()], lambda x: x.sum(-1))
    helper_test_op([()], lambda x: x.sum(()))
    self.helper_test_exception([(3,4,5,6)], lambda x: x.sum(5), lambda x: x.sum(5), expected=IndexError)
    self.helper_test_exception([()], lambda x: x.sum(1), lambda x: x.sum(1), expected=IndexError)
    self.helper_test_exception([()], lambda x: x.sum((1,)), lambda x: x.sum((1,)), expected=IndexError)

  def test_sum_with_zeros_shape(self):
    helper_test_op([(4, 0)], lambda x: x.sum(axis=(0,)))
    helper_test_op([(4, 0)], lambda x: x.sum(axis=(1,)))
    helper_test_op([(4, 0)], lambda x: x.sum(axis=(0,1)))

  def test_prod(self):
    helper_test_op(None, lambda x: x.prod(), vals=[[1.0, 2.0, 3.0]])
    with Context(NOOPT=1): helper_test_op(None, lambda x: x.prod(), vals=[[1.0, 2.0, 3.0]])
    helper_test_op([(3,4,5,6)], lambda x: x.prod(dim=3), lambda x: x.prod(axis=3))
    helper_test_op([(3,4,5,6)], lambda x: x.prod(dim=1), lambda x: x.prod(axis=1))
    helper_test_op([(3,4,5,6)], lambda x: x.prod(dim=1, keepdim=True), lambda x: x.prod(axis=1, keepdim=True))
    helper_test_op([()], lambda x: x.prod())
    helper_test_op([()], lambda x: x.prod(0))
    helper_test_op([()], lambda x: x.prod(-1))

  def test_min(self):
    helper_test_op([(3,3)], lambda x: x.min())
    helper_test_op([(45,3)], lambda x: x.min())
    helper_test_op([(45,3)], lambda x: x.min().mul(0.5))
    helper_test_op([()], lambda x: x.min())

    helper_test_op(None, lambda x: x.type(torch.int32).min(), lambda x: x.cast(dtypes.int32).min(), forward_only=True, vals=[[0, -2**31]])
    helper_test_op(None, lambda x: x.type(torch.int32).min(), lambda x: x.cast(dtypes.int32).min(), forward_only=True, vals=[[-2**31, 0]])
    helper_test_op(None, lambda x: x.type(torch.bool).min(), lambda x: x.cast(dtypes.bool).min(), forward_only=True, vals=[[False, True]])
    helper_test_op(None, lambda x: x.type(torch.bool).min(), lambda x: x.cast(dtypes.bool).min(), forward_only=True, vals=[[True, False]])

  def test_max(self):
    helper_test_op([(45,3)], lambda x: x.max())
    helper_test_op([(45,3)], lambda x: x.max().mul(0.5))
    helper_test_op(None, lambda x: x.max().mul(0.5), vals=[[[1.0,1.0,0.0,1.0]],])
    helper_test_op([(3,4,5,6)], lambda x: x.max(axis=1)[0], lambda x: x.max(axis=1))
    helper_test_op([()], lambda x: x.max())

    helper_test_op(None, lambda x: x.type(torch.int32).max(), lambda x: x.cast(dtypes.int32).max(), forward_only=True, vals=[[0, -2**31]])
    helper_test_op(None, lambda x: x.type(torch.int32).max(), lambda x: x.cast(dtypes.int32).max(), forward_only=True, vals=[[-2**31, 0]])
    helper_test_op(None, lambda x: x.type(torch.bool).max(), lambda x: x.cast(dtypes.bool).max(), forward_only=True, vals=[[False, True]])
    helper_test_op(None, lambda x: x.type(torch.bool).max(), lambda x: x.cast(dtypes.bool).max(), forward_only=True, vals=[[True, False]])

  @unittest.skipIf(Device.DEFAULT == "QCOM", "OpenCL fails to compile this (both on GPU(qcom)/QCOM backends)")
  def test_any(self):
    helper_test_op([(3,4,5,6)], lambda x: x.any(), forward_only=True)
    helper_test_op(None, lambda x: x.any(), vals=[[True, True]], forward_only=True)
    helper_test_op(None, lambda x: x.any(), vals=[[True, False]], forward_only=True)
    helper_test_op(None, lambda x: x.any(), vals=[[False, False]], forward_only=True)
    helper_test_op([()], lambda x: x.any(), forward_only=True)
  def test_any_axis(self):
    helper_test_op([(3,4,5,6)], lambda x: x.any(axis=(1,2)), forward_only=True)
  def test_any_zero_axis(self):
    helper_test_op([(1,0,3,0,5)], lambda x: x.any(axis=(1,3)), forward_only=True)

  @unittest.skipIf(Device.DEFAULT == "QCOM", "OpenCL fails to compile this (both on GPU(qcom)/QCOM backends)")
  def test_all(self):
    helper_test_op([(3,4,5,6)], lambda x: x.all(), forward_only=True)
    helper_test_op(None, lambda x: x.all(), vals=[[True, True]], forward_only=True)
    helper_test_op(None, lambda x: x.all(), vals=[[True, False]], forward_only=True)
    helper_test_op(None, lambda x: x.all(), vals=[[False, False]], forward_only=True)
    helper_test_op([()], lambda x: x.all(), forward_only=True)
  def test_all_axis(self):
    helper_test_op([(3,4,5,6)], lambda x: x.all(axis=(1,2)), forward_only=True)
  def test_all_zero_axis(self):
    helper_test_op([(1,0,3,0,5)], lambda x: x.all(axis=(1,3)), forward_only=True)

  def test_mean(self):
    helper_test_op([(3,4,5,6)], lambda x: x.mean())
    helper_test_op([()], lambda x: x.mean())
  def test_mean_axis(self):
    helper_test_op([(3,4,5,6)], lambda x: x.mean(axis=(1,2)))
  def test_mean_zero_axis(self):
    helper_test_op([(1,0,3,0,5)], lambda x: x.mean(axis=(1,3)))

  def test_var(self):
    helper_test_op([(15, 25, 35)], lambda x: x.var())
    helper_test_op([(15, 25, 35)], lambda x: x.var(correction=0))
    helper_test_op([(15, 25, 35)], lambda x: x.var(correction=5))
    # TODO: fix this
    # helper_test_op([(10, 2)], lambda x: x.var(correction=50))
  def test_var_axis(self):
    helper_test_op([(15, 25, 35)], lambda x: x.var(0))
    helper_test_op([(15, 25, 35)], lambda x: x.var(2))
    helper_test_op([(15, 25, 35)], lambda x: x.var([1, 2]))
    helper_test_op([(15, 25, 35)], lambda x: x.var(0, correction=0))
    helper_test_op([(15, 25, 35)], lambda x: x.var(2, correction=0))
    helper_test_op([(15, 25, 35)], lambda x: x.var([1, 2], correction=0))
  def test_var_zero_in_axis(self):
    helper_test_op([(1,0,3,0,5)], lambda x: x.var(axis=(1,3)))
    helper_test_op([(1,0,3,0,5)], lambda x: x.var(axis=(1,3), correction=0))
    helper_test_op([(1,0,3,0,5)], lambda x: x.var(axis=(1,3), correction=5))
  # TODO: fix backward when correction >= n
  def test_var_one_in_axis(self):
    helper_test_op([(1,2,3,1,5)], lambda x: x.var(axis=(0,3)), forward_only=True)
    helper_test_op([(1,2,3,1,5)], lambda x: x.var(axis=(0,3), correction=0))
    helper_test_op([(1,2,3,1,5)], lambda x: x.var(axis=(0,3), correction=5), forward_only=True)
    helper_test_op([(1,2,3,1,5)], lambda x: x.var(axis=(0,4)))
    helper_test_op([(1,2,3,1,5)], lambda x: x.var(axis=(0,4), correction=0))
    helper_test_op([(1,2,3,1,5)], lambda x: x.var(axis=(0,4), correction=5), forward_only=True)
  def test_var_keepdim(self):
    helper_test_op([(15, 25, 35)], lambda x: x.var(keepdim=True))
    helper_test_op([(15, 25, 35)], lambda x: x.var(0, keepdim=True, correction=0))

  def test_std(self):
    helper_test_op([(15, 25, 35)], lambda x: x.std())
    helper_test_op([(15, 25, 35)], lambda x: x.std(correction=0))
    helper_test_op([(15, 25, 35)], lambda x: x.std(correction=5))
  def test_std_axis(self):
    helper_test_op([(15, 25, 35)], lambda x: x.std(0))
    helper_test_op([(15, 25, 35)], lambda x: x.std(2))
    helper_test_op([(15, 25, 35)], lambda x: x.std([1, 2]))
    helper_test_op([(15, 25, 35)], lambda x: x.std(0, correction=0))
    helper_test_op([(15, 25, 35)], lambda x: x.std(2, correction=0))
    helper_test_op([(15, 25, 35)], lambda x: x.std([1, 2], correction=0))
  def test_std_zero_in_axis(self):
    helper_test_op([(1,0,3,0,5)], lambda x: x.std(axis=(1,3)))
    helper_test_op([(1,0,3,0,5)], lambda x: x.std(axis=(1,3), correction=0))
    helper_test_op([(1,0,3,0,5)], lambda x: x.std(axis=(1,3), correction=5))
  # TODO: fix backward when correction >= n
  def test_std_one_in_axis(self):
    helper_test_op([(1,2,3,1,5)], lambda x: x.std(axis=(0,3)), forward_only=True)
    helper_test_op([(1,2,3,1,5)], lambda x: x.std(axis=(0,3), correction=0))
    helper_test_op([(1,2,3,1,5)], lambda x: x.std(axis=(0,3), correction=5), forward_only=True)
    helper_test_op([(1,2,3,1,5)], lambda x: x.std(axis=(0,4)))
    helper_test_op([(1,2,3,1,5)], lambda x: x.std(axis=(0,4), correction=0))
    helper_test_op([(1,2,3,1,5)], lambda x: x.std(axis=(0,4), correction=5))
  def test_std_keepdim(self):
    helper_test_op([(15, 25, 35)], lambda x: x.std(keepdim=True))
    helper_test_op([(15, 25, 35)], lambda x: x.std(0, keepdim=True, correction=0))
  def test_std_mean(self):
    helper_test_op([(15,25,35)], lambda x: torch.stack(torch.std_mean(x)),
                                 lambda x: Tensor.stack(*x.std_mean()))
    helper_test_op([(15,25,35)], lambda x: torch.stack(torch.std_mean(x, correction=5)),
                                 lambda x: Tensor.stack(*x.std_mean(correction=5)))
    helper_test_op([(15,25,35)], lambda x: torch.stack(torch.std_mean(x, keepdim=True, correction=0)),
                                 lambda x: Tensor.stack(*x.std_mean(keepdim=True, correction=0)))
    helper_test_op([(1,0,3,0,5)], lambda x: torch.stack(torch.std_mean(x, axis=(1,3))),
                                  lambda x: Tensor.stack(*x.std_mean(axis=(1,3))))
    helper_test_op([(3,4,5,6)], lambda x: torch.stack(torch.std_mean(x, axis=(1,2))),
                                lambda x: Tensor.stack(*x.std_mean(axis=(1,2))))
  def test_softmax(self):
    # exceed per kernel buffer limit with backward
    forward_only = (Device.DEFAULT == "WEBGPU")
    helper_test_op([(45,65)], torch.nn.Softmax(dim=1), Tensor.softmax, atol=1e-7, grad_atol=1e-7, forward_only=forward_only)
    helper_test_op([(45)], torch.nn.Softmax(dim=0), Tensor.softmax, atol=1e-7, grad_atol=1e-7, forward_only=forward_only)
    helper_test_op([()], torch.nn.Softmax(dim=0), Tensor.softmax, atol=1e-7, grad_atol=1e-7, forward_only=forward_only)
    helper_test_op([()], torch.nn.Softmax(dim=-1), Tensor.softmax, atol=1e-7, grad_atol=1e-7, forward_only=forward_only)
  def test_softmax_other_axis(self):
    helper_test_op([(10,10,10)], lambda x: x.softmax(0), atol=1e-7, grad_atol=1e-7)
    helper_test_op([(10,10,10)], lambda x: x.softmax(1), atol=1e-7, grad_atol=1e-7)
    helper_test_op([(10,10,10)], lambda x: x.softmax(2), atol=1e-7, grad_atol=1e-7)
  def test_softmax_argmax(self):
    helper_test_op([(45,65)], lambda x: x.softmax(0).argmax().type(torch.int32),
                              lambda x: x.softmax(0).argmax(), forward_only=True, atol=1e-7, grad_atol=1e-7)
    helper_test_op([(45,65)], lambda x: x.softmax(1).argmax().type(torch.int32),
                              lambda x: x.softmax(1).argmax(), forward_only=True, atol=1e-7, grad_atol=1e-7)
  def test_log_softmax(self):
    helper_test_op([(45,65)], torch.nn.LogSoftmax(dim=1), Tensor.log_softmax, atol=1e-7, grad_atol=1e-7)
    helper_test_op([(45)], torch.nn.LogSoftmax(dim=0), Tensor.log_softmax, atol=1e-7, grad_atol=1e-7)
    helper_test_op([()], torch.nn.LogSoftmax(dim=0), Tensor.log_softmax, atol=1e-7, grad_atol=1e-7)
    helper_test_op([()], torch.nn.LogSoftmax(dim=-1), Tensor.log_softmax, atol=1e-7, grad_atol=1e-7)
  def test_log_softmax_other_axis(self):
    helper_test_op([(10,10,10)], lambda x: x.log_softmax(0), atol=1e-7, grad_atol=1e-7)
    helper_test_op([(10,10,10)], lambda x: x.log_softmax(1), atol=1e-7, grad_atol=1e-7)
    helper_test_op([(10,10,10)], lambda x: x.log_softmax(2), atol=1e-7, grad_atol=1e-7)

  def test_logsumexp(self):
    helper_test_op([(45,65)], lambda x: torch.logsumexp(x, dim=0), lambda x: x.logsumexp(0), atol=1e-7, grad_atol=1e-7)
    helper_test_op([(45,65)], lambda x: torch.logsumexp(x, dim=0, keepdim=True), lambda x: x.logsumexp(0, True), atol=1e-7, grad_atol=1e-7)
    helper_test_op([(45,65)], lambda x: torch.logsumexp(x, dim=1), lambda x: x.logsumexp(1), atol=1e-7, grad_atol=1e-7)
    helper_test_op([(45)], lambda x: torch.logsumexp(x, dim=0), lambda x: x.logsumexp(0), atol=1e-7, grad_atol=1e-7)
    helper_test_op([()], lambda x: torch.logsumexp(x, dim=0), lambda x: x.logsumexp(0), atol=1e-7, grad_atol=1e-7)
    helper_test_op([()], lambda x: torch.logsumexp(x, dim=-1), lambda x: x.logsumexp(-1), atol=1e-7, grad_atol=1e-7)

  def test_logcumsumexp(self):
    helper_test_op([(45,65)], lambda x: torch.logcumsumexp(x, dim=0), lambda x: x.logcumsumexp(0), atol=1e-7, grad_atol=1e-7)
    helper_test_op([(45,65)], lambda x: torch.logcumsumexp(x, dim=1), lambda x: x.logcumsumexp(1), atol=1e-7, grad_atol=1e-7)
    helper_test_op([(45)], lambda x: torch.logcumsumexp(x, dim=0), lambda x: x.logcumsumexp(0), atol=1e-7, grad_atol=1e-7)
    helper_test_op([()], lambda x: torch.logcumsumexp(x, dim=0), lambda x: x.logcumsumexp(0), atol=1e-7, grad_atol=1e-7)
    helper_test_op([()], lambda x: torch.logcumsumexp(x, dim=0), lambda x: x.logcumsumexp(), atol=1e-7, grad_atol=1e-7)
    helper_test_op([()], lambda x: torch.logcumsumexp(x, dim=-1), lambda x: x.logcumsumexp(-1), atol=1e-7, grad_atol=1e-7)

  @unittest.expectedFailure  # TODO: fix numerical instability
  def test_logcumsumexp_numerical(self):
    helper_test_op(None, lambda x: torch.logcumsumexp(x, dim=0), lambda x: x.logcumsumexp(), atol=1e-7, grad_atol=1e-7, vals=[[0.0, 100.0]])

  def test_sinh(self):
    helper_test_op([(45,65)], lambda x: x.sinh(), grad_atol=1e-6)
    # TODO: backward nan instead of inf
    helper_test_op([(45,65)], lambda x: x.sinh(), grad_atol=1e-6, low=-300, high=-297, forward_only=True)
    helper_test_op([(45,65)], lambda x: x.sinh(), grad_atol=1e-6, low=300, high=303, forward_only=True)
  def test_cosh(self):
    helper_test_op([(45,65)], lambda x: x.cosh(), grad_atol=1e-6)
    # TODO: backward nan instead of inf
    helper_test_op([(45,65)], lambda x: x.cosh(), grad_atol=1e-6, low=-300, high=-297, forward_only=True)
    helper_test_op([(45,65)], lambda x: x.cosh(), grad_atol=1e-6, low=300, high=303, forward_only=True)
  def test_tanh(self):
    helper_test_op([(45,65)], lambda x: x.tanh(), grad_atol=1e-6)
    helper_test_op([(45,65)], lambda x: x.tanh(), grad_atol=1e-6, low=-300, high=-297)
    helper_test_op([(45,65)], lambda x: x.tanh(), grad_atol=1e-6, low=300, high=303)
  def test_hardtanh(self):
    for val in range(10, 30, 5):
      helper_test_op([(45,65)], lambda x: torch.nn.functional.hardtanh(x, -val, val), lambda x: x.hardtanh(-val, val), grad_atol=1e-6)
      helper_test_op([()], lambda x: torch.nn.functional.hardtanh(x, -val, val), lambda x: x.hardtanh(-val, val), grad_atol=1e-6)
  def test_asinh(self):
    helper_test_op([(45,65)], lambda x: x.asinh(), grad_atol=1e-6)
    # NOTE: this one has larger atol
    helper_test_op([(45,65)], lambda x: x.asinh(), atol=1e-2, grad_atol=1e-6, low=-300, high=-297)
    helper_test_op([(45,65)], lambda x: x.asinh(), grad_atol=1e-6, low=300, high=303)
  def test_acosh(self):
    helper_test_op([(45,65)], lambda x: x.acosh(), grad_atol=1e-6)
    helper_test_op([(45,65)], lambda x: x.acosh(), grad_atol=1e-6, low=-300, high=-297)
    helper_test_op([(45,65)], lambda x: x.acosh(), grad_atol=1e-6, low=300, high=303)
  def test_atanh(self):
    helper_test_op([(45,65)], lambda x: x.atanh(), grad_atol=1e-6)
    helper_test_op([(45,65)], lambda x: x.atanh(), grad_atol=1e-6, low=-300, high=-297)
    helper_test_op([(45,65)], lambda x: x.atanh(), grad_atol=1e-6, low=300, high=303)

  def test_topo_sort(self):
    helper_test_op([(45,65)], lambda x: (x+x)*x, grad_atol=1e-6)
    helper_test_op([()], lambda x: (x+x)*x, grad_atol=1e-6)

  def test_flip_eye_crash(self):
    helper_test_op([], lambda: (torch.eye(10)@torch.eye(10).flip(0)),
                       lambda: (Tensor.eye(10)@Tensor.eye(10).flip(0)), forward_only=True)

  def test_broadcast_full(self):
    for torch_op, tinygrad_op in [(torch.add, Tensor.add), (torch.sub, Tensor.sub), (torch.mul, Tensor.mul),
                                  (torch.div, Tensor.div), (torch.pow, Tensor.pow)]:
      for shapes in [((5,13,24,16), (5,1,24,1)), ((1,3,1,7,1), (2,1,5,1,8))]:
        with self.subTest(op=torch_op.__name__, shapes=shapes):
          if tinygrad_op != Tensor.pow:
            helper_test_op(shapes, torch_op, tinygrad_op)
          else:
            helper_test_op(shapes, torch_op, tinygrad_op, low=0, high=3)

  def test_broadcast_simple(self):
    helper_test_op([(45,65), (45,1)], lambda x,y: x/y)
    helper_test_op([(45,65), ()], lambda x,y: x/y)

  def test_broadcast_partial(self):
    for torch_op, tinygrad_op in [(torch.add, Tensor.add), (torch.sub, Tensor.sub), (torch.mul, Tensor.mul),
                                  (torch.div, Tensor.div), (torch.pow, Tensor.pow)]:
      for shapes in [((1,32,32,32), (1,32,1,1)), ((5,13,24,16,2), (1,13,24,1,1)),
                     ((4,1), (4,5)), ((1,4), (5,4))]:
        with self.subTest(op=torch_op.__name__, shapes=shapes):
          # NOTE: ANE backwards?
          if tinygrad_op != Tensor.pow:
            helper_test_op(shapes, torch_op, tinygrad_op)
          else:
            helper_test_op(shapes, torch_op, tinygrad_op, low=0, high=3)

  def test_slice_in_bounds_1dim(self):
    helper_test_op([(3)], lambda x: x[1:3])
    helper_test_op([(3)], lambda x: x[0:2])
    helper_test_op([(3)], lambda x: x[-2:2])

  def test_slice_on_0dim_tensor(self):
    helper_test_op([()], lambda x: x[None])

    with self.assertRaises(IndexError):
      a = Tensor(3.14)
      a[0]

  def test_slice_int_indexing(self):
    helper_test_op([(3)], lambda x: x[0])
    helper_test_op([(3)], lambda x: x[2])
    helper_test_op([(3)], lambda x: x[-1])
    helper_test_op([(3)], lambda x: x[-3])
    helper_test_op([(10,10)], lambda x: x[1])
    helper_test_op([(3,3,3)], lambda x: x[1,1,1])

  def test_slice_in_bounds_multidim(self):
    helper_test_op([(3,3,3)], lambda x: x[1:2])
    helper_test_op([(3,3,3)], lambda x: x[1:2, 2])
    helper_test_op([(3,3,3)], lambda x: x[1:2, 1:2])
    helper_test_op([(3,3,3)], lambda x: x[1:2, 1:2, 0:-1])

  def test_slice_with_none(self):
    helper_test_op([(3,3,3)], lambda x: x[None])
    helper_test_op([(3,3,3)], lambda x: x[1:2, None])
    helper_test_op([(3,3,3)], lambda x: x[1:2, None, 1:2])
    helper_test_op([(3,3,3)], lambda x: x[1:2, 1:2, None, -1])
    helper_test_op([(3,3,3)], lambda x: x[None, None, 1, None, 2, 0:2])

  def test_slice_with_const_tensor(self):
    t = Tensor.zeros(1, dtype=dtypes.int)
    helper_test_op([(3,3,3)], lambda x: x[:, [0], :], lambda x: x[:, t, :])
    helper_test_op([(3,3,3)], lambda x: x[:, [0], :], lambda x: x[:, t.contiguous(), :])

  def test_slice_one_endpoint_out_of_bounds(self):
    helper_test_op([(3,3,3)], lambda x: x[0:4])
    helper_test_op([(3,3,3)], lambda x: x[-6:4])
    helper_test_op([(3,3,3)], lambda x: x[1:50])
    helper_test_op([(3,3,3)], lambda x: x[1:50, 1:2, -1])

  def test_slice_stride_gt_one(self):
    helper_test_op([(7,5,10)], lambda x: x[::2, ::3, ::4])
    helper_test_op([(7,5,10)], lambda x: x[1:5:2, ::3, ::4])
    helper_test_op([(7,5,10)], lambda x: x[1:5:2, 3, ::4])
    helper_test_op([(7,5,10)], lambda x: x[1:5:2, None, None, 3, None, ::4])

  def test_slice_negative_strides(self):
    # Torch doesn't support slicing with negative steps
    a = np.random.randn(10, 10, 10).astype(np.float32)
    t = Tensor(a)
    np.testing.assert_allclose(a[::-1], t[::-1].numpy())
    np.testing.assert_allclose(a[::-2], t[::-2].numpy())
    np.testing.assert_allclose(a[:, 2:0:-1], t[:, 2:0:-1].numpy())
    np.testing.assert_allclose(a[:, 2:0:-1, 3:1:-2], t[:, 2:0:-1, 3:1:-2].numpy())
    np.testing.assert_allclose(a[4:0:-3, 2:0:-1, -1:-5:-2], t[4:0:-3, 2:0:-1, -1:-5:-2].numpy())
    np.testing.assert_allclose(a[2:5:-1, :, :], t[2:5:-1, :, :].numpy())  # shape = (0, 10, 10)
    np.testing.assert_allclose(a[:, 2:5:-1, :], t[:, 2:5:-1, :].numpy())  # shape = (0, 10, 10)
    np.testing.assert_allclose(a[:, :, 2:5:-1], t[:, :, 2:5:-1].numpy())  # shape = (0, 10, 10)

  def test_slice_both_endpoints_out_of_bounds(self):
    helper_test_op([(3,3,3)], lambda x: x[5:10])
    helper_test_op([(3,3,3)], lambda x: x[-15:-7])

  def test_slice_start_gt_end(self):
    helper_test_op([(3,3,3)], lambda x: x[-2:2])
    helper_test_op([(3,3,3)], lambda x: x[-2:-5])

  def test_slice_empty(self):
    helper_test_op([(10,10)], lambda x: x[1:1])

  def test_slice_zero_in_shape(self):
    helper_test_op([(10,10)], lambda x: x[1:1])  # x.shape = (0, 10)
    helper_test_op([(3,3,3)], lambda x: x[-2:-5])  # x.shape = (0, 3, 3)

  def test_slice_errors(self):
    a = Tensor.ones(4, 3)
    b = Tensor(2)
    with self.assertRaisesRegex(IndexError, "too many"): a[1, 77, 77, 77] # IndexError: (finds too many indices before the out of bounds)
    with self.assertRaisesRegex(IndexError, "out of bounds"): a[1, 3] # IndexError: (out of bounds).
    with self.assertRaisesRegex(IndexError, "out of bounds"): a[1, -4]
    with self.assertRaisesRegex(IndexError, "single ellipsis"): a[..., ...] # IndexError: only single ellipsis
    with self.assertRaises(ValueError): a[::0, 1] # no 0 strides
    with self.assertRaises(TypeError): a[:Tensor([3]), 1] # Tensor can't be used as a slice parameter
    with self.assertRaises(IndexError): b[:] # slice cannot be applied to a 0-dim tensor

  def test_slice_ellipsis(self):
    helper_test_op([(3,3,3,3)], lambda x: x[..., 0])
    helper_test_op([(3,3,3,3)], lambda x: x[0, ...])
    helper_test_op([(3,3,3,3)], lambda x: x[0, ..., 0])
    helper_test_op([(3,3,3,3)], lambda x: x[0:3, ..., 2:3])
    helper_test_op([(3,3,3,3)], lambda x: x[None, 0:3, ..., 0, None])

  # this was the failure in llama early realizing freqs_cis
  def test_double_slice(self):
    helper_test_op([(4,4)], lambda x: x[:, 1:2][1:2])
    helper_test_op([(4,4)], lambda x: x[1:3][1:2])
    helper_test_op([(4,4)], lambda x: x[:, 1:2][0:1])
    helper_test_op([(4,4)], lambda x: x[:, 1:2][:, 0:1])

<<<<<<< HEAD
  def test_pad2d(self):
    helper_test_op([(3,3,3,3)], lambda x: torch.nn.functional.pad(x, (1,2,3,4)), lambda x: x.pad2d(padding=(1,2,3,4)))
    helper_test_op([(3,3,3,3)], lambda x: torch.nn.functional.pad(x, (-1,2,-3,4)), lambda x: x.pad2d(padding=(-1,2,-3,4)))
    helper_test_op([(3,3,3,3)], lambda x: torch.nn.functional.pad(x, (1,2,3,4), value=5), lambda x: x.pad2d(padding=(1,2,3,4),value=5))
    helper_test_op([(3,3,3,3)], lambda x: torch.nn.functional.pad(x, (-1,2,-3,4), value=5), lambda x: x.pad2d(padding=(-1,2,-3,4),value=5))
    self.helper_test_exception([(3,3,3)], lambda x: torch.nn.functional.pad(x, (3,0), mode="typo"), lambda x: x.pad2d((3,0), mode="typo"),
                               expected=(NotImplementedError, NotImplementedError))

  def test_pad2d_reflect_mode(self):
    helper_test_op([(1,1,5,5)], lambda x: torch.nn.functional.pad(x, (0,2,3,2), mode="reflect"), lambda x: x.pad2d((0,2,3,2), mode="reflect"))
    helper_test_op([(5,5,5)], lambda x: torch.nn.functional.pad(x, (0,2), mode="reflect"), lambda x: x.pad2d((0,2), mode="reflect"))
    helper_test_op([(1,1,5,5,5)], lambda x: torch.nn.functional.pad(x, (1,2,3,4,1,2), mode="reflect"),
                                  lambda x: x.pad2d((1,2,3,4,1,2), mode="reflect"))
    helper_test_op([(3,3,3,3)], lambda x: torch.nn.functional.pad(x, (-1,2,2,-1), mode="reflect"), lambda x: x.pad2d((-1,2,2,-1), mode="reflect"))
    helper_test_op([(1,1,5,5)], lambda x: torch.nn.functional.pad(x, (3,-3,0,-3), mode="reflect"), lambda x: x.pad2d((3,-3,0,-3), mode="reflect"))
    helper_test_op([(1,1,5,5)], lambda x: torch.nn.functional.pad(x, (3,-5,1,-5), mode="reflect"), lambda x: x.pad2d((3,-5,1,-5), mode="reflect"))
    helper_test_op([(1,1,5,5)], lambda x: torch.nn.functional.pad(x, (0,0,0,-5), mode="reflect"), lambda x: x.pad2d((0,0,0,-5), mode="reflect"))

    # max pad size for reflect is exactly once: pad < input size
    helper_test_op([(1,1,5,5)], lambda x: torch.nn.functional.pad(x, (4,4,0,4), mode="reflect"), lambda x:x.pad2d((4,4,0,4),mode="reflect"))
    # raise error for relfection padding when: pad >= input size
    self.helper_test_exception([(1,1,5,5)],
                                lambda x: torch.nn.functional.pad(x, (3,5,0,0),mode="reflect"), lambda x: x.pad2d((3,5,0,0),mode="reflect"),
                                expected=(RuntimeError, ValueError))

=======
>>>>>>> c37d142c
  def test_pad(self):
    helper_test_op([(3,3,3,3)], lambda x: torch.nn.functional.pad(x, (1,2,3,4)), lambda x: x.pad(padding=(1,2,3,4)))
    helper_test_op([(3,3,3,3)], lambda x: torch.nn.functional.pad(x, (-1,2,-3,4)), lambda x: x.pad(padding=(-1,2,-3,4)))
    helper_test_op([(3,3,3,3)], lambda x: torch.nn.functional.pad(x, (1,2,3,4), value=5), lambda x: x.pad(padding=(1,2,3,4),value=5))
    helper_test_op([(3,3,3,3)], lambda x: torch.nn.functional.pad(x, (-1,2,-3,4), value=5), lambda x: x.pad(padding=(-1,2,-3,4),value=5))
    helper_test_op([(3,3,3,3)], lambda x: torch.nn.functional.pad(x, (1,2,3,4), value=math.inf), lambda x: x.pad(padding=(1,2,3,4),value=math.inf))
    helper_test_op([(3,3,3,3)], lambda x: torch.nn.functional.pad(x, (-1,2,-3,4), value=-math.inf),
                                lambda x: x.pad(padding=(-1,2,-3,4),value=-math.inf))
    helper_test_op([(3,3)], lambda x: torch.nn.functional.pad(x, (1,2,3,4)),lambda x: x.pad(((3,4),(1,2))))
    helper_test_op([(3,3)], lambda x: torch.nn.functional.pad(x, (-1,2,-3,4)), lambda x: x.pad(((-3,4), (-1,2))))
    helper_test_op([(3,3)], lambda x: torch.nn.functional.pad(x, (1,2,3,4), value=5), lambda x: x.pad(((3,4), (1,2)), value=5))
    helper_test_op([(3,3)], lambda x: torch.nn.functional.pad(x, (0,0,3,4), value=1), lambda x: x.pad(((3,4), None), value=1))
    helper_test_op([(3,3)], lambda x: torch.nn.functional.pad(x, (0,0,0,0), value=1), lambda x: x.pad((None, None), value=1))
    # raise error for uneven pads
    self.helper_test_exception([(3,3)], lambda x: torch.nn.functional.pad(x, (2,0,2)), lambda x: x.pad((2,0,2)),
                               expected=(RuntimeError, ValueError))
    # raise error for too many or too little pads
    self.helper_test_exception([(3,3)], lambda x: torch.nn.functional.pad(x, (0,0,0,0,1,0,3,0)), lambda x: x.pad((0,0,0,0,1,0,3,0)),
                               expected=(RuntimeError, ValueError))
    x = Tensor.ones(3,3)
    with self.assertRaises(ValueError): x.pad((None,(0,1),(3,0)))
    with self.assertRaises(ValueError): x.pad(((0,1),))

  def test_pad_reshape(self):
    helper_test_op([(1, 2)],
                   lambda x: torch.nn.functional.pad(x, (0, 1, 1, 0)).reshape((3, 2)),
                   lambda x: x.pad((0, 1, 1, 0)).reshape((3, 2)), forward_only=True)
    helper_test_op([(1, 2)],
                   lambda x: torch.nn.functional.pad(x, (0, 2, 1, 1)).reshape((4, 3)),
                   lambda x: x.pad((0, 2, 1, 1)).reshape((4, 3)), forward_only=True)
    helper_test_op([(1, 1, 1, 2)],
                   lambda x: torch.nn.functional.pad(x, (0, 4, 2, 2, 1, 2, 0, 2)).reshape((4, 3, 6, 5)),
                   lambda x: x.pad(((0, 2), (1, 2), (2, 2), (0, 4))).reshape((4, 3, 6, 5)), forward_only=True)

  @unittest.skipIf(Device.DEFAULT == "WEBGL", "incorrect result")
  def test_pad_slice(self):
    for value in 0., 3.456:
      helper_test_op([(1)], lambda x: torch.nn.functional.pad(x,(1,0), value=value)[0], lambda x: x.pad(((1,0),), value=value)[0])
      helper_test_op([(4)], lambda x: torch.nn.functional.pad(x,(1,0), value=value)[0], lambda x: x.pad(((1,0),), value=value)[0])
      helper_test_op([(4)], lambda x: torch.nn.functional.pad(x,(3,0), value=value)[0:1], lambda x: x.pad(((3,0),), value=value)[0:1])
      helper_test_op([(4)], lambda x: torch.nn.functional.pad(x,(0,3), value=value)[6], lambda x: x.pad(((0,3),), value=value)[6])
      helper_test_op([(4)], lambda x: torch.nn.functional.pad(x,(0,3), value=value)[4:6], lambda x: x.pad(((0,3),), value=value)[4:6])
      helper_test_op([(5,5)], lambda x: torch.nn.functional.pad(x,(0,0,1,0), value=value)[0], lambda x: x.pad(((1,0),(0,0)), value=value)[0])
      helper_test_op([(2,2)], lambda x: torch.nn.functional.pad(x,(0,1,0,0), value=value)[0,2], lambda x: x.pad(((0,0),(0,1)), value=value)[0,2])
      helper_test_op([(4,4)], lambda x: torch.nn.functional.pad(x,(0,0,1,0), value=value)[0,2], lambda x: x.pad(((1,0),(0,0)), value=value)[0,2])
      helper_test_op([(4,4)], lambda x: torch.nn.functional.pad(x,(0,0,0,2), value=value)[5], lambda x: x.pad(((0,2),(0,0)), value=value)[5])
      helper_test_op([(4,4)], lambda x: torch.nn.functional.pad(x,(0,0,0,2), value=value)[3:5], lambda x: x.pad(((0,2),(0,0)), value=value)[3:5])
      helper_test_op([(4,4)], lambda x: torch.nn.functional.pad(x,(3,0,0,0), value=value)[1,0], lambda x: x.pad(((0,0),(3,0)), value=value)[1,0])
      helper_test_op([(4,4)], lambda x: torch.nn.functional.pad(x,(3,0,0,0), value=value)[1,0:4], lambda x: x.pad(((0,0),(3,0)), value=value)[1,0:4])
      helper_test_op([(4,4)], lambda x: torch.nn.functional.pad(x,(3,4,1,2), value=value)[0], lambda x: x.pad(((1,2),(3,4)), value=value)[0])
      helper_test_op([(4,4)], lambda x: torch.nn.functional.pad(x,(3,4,1,2), value=value)[:,1], lambda x: x.pad(((1,2),(3,4)), value=value)[:,1])
      helper_test_op([(4,4)], lambda x: torch.nn.functional.pad(x,(3,4,1,2), value=value)[:,4], lambda x: x.pad(((1,2),(3,4)), value=value)[:,4])
      helper_test_op([(3,3)], lambda x: torch.nn.functional.pad(x,(0,3,0,0), value=value)[:,4:6], lambda x: x.pad(((0,0),(0,3)), value=value)[:,4:6])
      helper_test_op([(3,3)], lambda x: torch.nn.functional.pad(x,(0,1,3,2), value=value)[0:2,:], lambda x: x.pad(((3,2),(0,1)), value=value)[0:2,:])
      helper_test_op([(3,3,3)], lambda x: torch.nn.functional.pad(x,(1,1,0,1,3,2), value=value)[0:2,:,:],
                                lambda x: x.pad(((3,2),(0,1),(1,1)), value=value)[0:2,:,:])
      helper_test_op([(3,3,3)], lambda x: torch.nn.functional.pad(x,(1,1,0,1,3,2), value=value)[2:4,:,:],
                                lambda x: x.pad(((3,2),(0,1),(1,1)), value=value)[2:4,:,:])

  def test_stack_slice(self):
    helper_test_op([(4)], lambda x: torch.stack([x for i in range(3)])[0,:], lambda x: Tensor.stack(*[x for i in range(3)])[0,:])
    helper_test_op([(5)], lambda x: torch.stack([x for i in range(3)])[0,0], lambda x: Tensor.stack(*[x for i in range(3)])[0,0])
    helper_test_op([(4,4)], lambda x: torch.stack([x for i in range(4)])[3], lambda x: Tensor.stack(*[x for i in range(4)])[3])

  def test_transpose(self):
    helper_test_op([(3,3)], lambda x: x.T)
    helper_test_op([(3,3,3)], lambda x: x.transpose(1,2))
    helper_test_op([(3,3,3)], lambda x: x.transpose(0,2))

  def test_permute(self):
    helper_test_op([(1,2,3,4)], lambda x: x.permute((3,0,2,1)))
    helper_test_op([(3,4,5,6)], lambda x: x.permute((3,2,1,0)))
    helper_test_op([(3,4,5,6)], lambda x: x.permute((-2,-1,1,0)))
    helper_test_op([()], lambda x: x.permute(()))
    self.helper_test_exception([(3,4,5,6)], lambda x: x.permute((0,2)), lambda x: x.permute((0,2)), expected=RuntimeError)
    self.helper_test_exception([(3,4,5,6)], lambda x: x.permute((0,1,2,3,3,3)), lambda x: x.permute((0,1,2,3,3,3)), expected=RuntimeError)
    self.helper_test_exception([(3,4,5,6)], lambda x: x.permute((0,0,1,2,3)), lambda x: x.permute((0,0,1,2,3)), expected=RuntimeError)

  def test_reshape(self):
    helper_test_op([(4,3,6,6)], lambda x: x.reshape((12,6,6)))
    helper_test_op([(4,3,6,6)], lambda x: x.reshape((-1,3,6,6)))
    helper_test_op([(4,3,6,6)], lambda x: x.reshape((-1,1,6,6)))
    helper_test_op([(4,3,6,6)], lambda x: x.reshape((4,3,6,6)), lambda x: x.reshape((None,None,6,6)))
    helper_test_op([()], lambda x: x.reshape(()))
    helper_test_op([(1,)], lambda x: x.reshape(()))
    helper_test_op([()], lambda x: x.reshape((1,)))
    helper_test_op([()], lambda x: x.reshape((1,1,1)))
    self.helper_test_exception([(3,4)], lambda x: x.reshape((-1,-1,2)), lambda x: x.reshape((-1,-1,2)), expected=RuntimeError)
    self.helper_test_exception([(3,4)], lambda x: x.reshape((-1,-1,-1,2)), lambda x: x.reshape((-1,-1,-1,2)), expected=RuntimeError)

    with self.assertRaises(ValueError):
      x = Tensor.ones((4,3,6,6))
      x.reshape([])

  def test_flip(self):
    helper_test_op([(4,3,6,6)], lambda x: x.flip((0,)))
    helper_test_op([(4,3,6,6)], lambda x: x.flip((0,1)))
    helper_test_op([(4,3,6,6)], lambda x: x.flip((0,1,3)))
    helper_test_op([(4,3,6,6)], lambda x: x.flip((3,)))
    helper_test_op([(4,3,6,6)], lambda x: x.flip((0,1,3)).flip(0))
    helper_test_op([(4,3,6,6)], lambda x: x.flip((-1,)))
    helper_test_op([()], lambda x: x.flip(()))
    helper_test_op([(1,)], lambda x: x.flip(()))
    helper_test_op([(4,3,6,6)], lambda x: x.flip(()))
    self.helper_test_exception([(3,4)], lambda x: x.flip((0,0)), lambda x: x.flip((0,0)), expected=RuntimeError)
    self.helper_test_exception([(3,4)], lambda x: x.flip((1,1)), lambda x: x.flip((1,1)), expected=RuntimeError)
    self.helper_test_exception([(3,4)], lambda x: x.flip((1,-1)), lambda x: x.flip((1,-1)), expected=RuntimeError)

  def test_squeeze(self):
    helper_test_op([(1,3,6,6)], lambda x: x.squeeze(0))
    helper_test_op([(4,3,1,6)], lambda x: x.squeeze(1))
    helper_test_op([(4,3,6,6)], lambda x: x.squeeze(3))
    self.helper_test_exception([(4,3,6,6)], lambda x: torch.squeeze(x, 50), lambda x: x.squeeze(dim=50), expected=IndexError)
    self.helper_test_exception([(4,3,6,6)], lambda x: torch.squeeze(x, -50), lambda x: x.squeeze(dim=-50), expected=IndexError)
    helper_test_op([(4,3,6,1)], lambda x: x.squeeze(-1))
    helper_test_op([(4,3,6,6)], lambda x: x.squeeze())
    helper_test_op([(1,3,6,6)], lambda x: x.squeeze())
    helper_test_op([(2,3,1)], lambda x: x.squeeze())
    helper_test_op([()], lambda x: x.squeeze(-1))
    helper_test_op([()], lambda x: x.squeeze(0))
    helper_test_op([()], lambda x: x.squeeze())
    self.helper_test_exception([()], lambda x: torch.squeeze(x, 10), lambda x: x.squeeze(dim=10), expected=IndexError)
    self.helper_test_exception([()], lambda x: torch.squeeze(x, 1), lambda x: x.squeeze(dim=1), expected=IndexError)
    self.helper_test_exception([()], lambda x: torch.squeeze(x, -2), lambda x: x.squeeze(dim=-2), expected=IndexError)

  def test_unsqueeze(self):
    helper_test_op([(4,3,6,6)], lambda x: x.unsqueeze(0))
    helper_test_op([(4,3,6,6)], lambda x: x.unsqueeze(4))
    helper_test_op([(4,3,6,6)], lambda x: x.unsqueeze(-1))
    helper_test_op([(4,3,6,6)], lambda x: x.unsqueeze(-3))
    helper_test_op([()], lambda x: x.unsqueeze(0))

  def test_flatten(self):
    for axis in range(3):
      helper_test_op([(4,3,6,6)], lambda x: x.flatten(start_dim=axis))
    for axis in range(3):
      helper_test_op([(4,3,6,6)], lambda x: x.flatten(end_dim=axis))
    helper_test_op([(4,3,6,6)], lambda x: x.flatten(start_dim=1, end_dim=3))
    helper_test_op([()], lambda x: x.flatten())
    helper_test_op([(1,)], lambda x: x.flatten())

  def test_unflatten(self):
    helper_test_op([(4,3,6,6)], lambda x: x.unflatten(0, (2, 2)))
    helper_test_op([(4,3,6,6)], lambda x: x.unflatten(3, (3, 2)))
    helper_test_op([(4,3,6,6)], lambda x: x.unflatten(-1, (3, 2, 1)))

  def test_roll(self):
    helper_test_op([(2, 4)], lambda x: torch.roll(x, 1, 0), lambda x: x.roll(1, 0))
    helper_test_op([(2, 4)], lambda x: torch.roll(x, -1, 0), lambda x: x.roll(-1, 0))
    helper_test_op([(2, 4)], lambda x: torch.roll(x, shifts=(2, 1), dims=(0, 1)), lambda x: x.roll(shifts=(2, 1), dims=(0, 1)))
    helper_test_op([(2, 4, 6)], lambda x: torch.roll(x, 1, 0), lambda x: x.roll(1, 0))
    helper_test_op([(2, 4)], lambda x: torch.roll(x, 1, -1), lambda x: x.roll(1, -1))
    helper_test_op([(2, 4)], lambda x: torch.roll(x, -1, -1), lambda x: x.roll(-1, -1))
    helper_test_op([(2, 4)], lambda x: torch.roll(x, 5, 0), lambda x: x.roll(5, 0))
    helper_test_op([(2, 4)], lambda x: torch.roll(x, -5, 0), lambda x: x.roll(-5, 0))
    helper_test_op([(2, 4, 6)], lambda x: torch.roll(x, shifts=(2, -3), dims=(0, 2)), lambda x: x.roll(shifts=(2, -3), dims=(0, 2)))
    helper_test_op([(2, 4, 6)], lambda x: torch.roll(x, shifts=(1, 2, -1), dims=(0, 1, 2)), lambda x: x.roll(shifts=(1, 2, -1), dims=(0, 1, 2)))
    helper_test_op([(2, 4)], lambda x: torch.roll(x, 0, 0), lambda x: x.roll(0, 0))
    helper_test_op([(2, 4, 6)], lambda x: torch.roll(x, shifts=(0, 0), dims=(0, 1)), lambda x: x.roll(shifts=(0, 0), dims=(0, 1)))
    helper_test_op([(2, 4, 6)], lambda x: torch.roll(x, shifts=(0, 2), dims=(0, 1)), lambda x: x.roll(shifts=(0, 2), dims=(0, 1)))

  def test_detach(self):
    helper_test_op([(4,3,6,6)], lambda x: x.detach(), forward_only=True)
    helper_test_op([()], lambda x: x.detach(), forward_only=True)

  def test_expand(self):
    helper_test_op([(4,3,1,6)], lambda x: x.expand((4,3,2,6)))
    helper_test_op([(1,1,1,1)], lambda x: x.expand((4,3,2,6)))
    helper_test_op([(4,3,1,6)], lambda x: x.expand((6,1,4,3,2,6)))
    helper_test_op([(4,3,1,6)], lambda x: x.expand((0,1,4,3,2,6)))
    helper_test_op([(4,3,1,6)], lambda x: x.expand((4,3,0,6)))
    helper_test_op([()], lambda x: x.expand((4,3,2,6)))
    helper_test_op([()], lambda x: x.expand([]))

    with self.assertRaises((ValueError, RuntimeError)): Tensor.ones(4,3,1,6).expand(4,1,1,6)
    with self.assertRaises((ValueError, RuntimeError)): Tensor.ones(4,3,1,6).expand(4,6,1,6)
    with self.assertRaises((ValueError, RuntimeError)): Tensor.ones(4,3,1,6).expand(3,1,6)
    with self.assertRaises((ValueError, RuntimeError)): Tensor.ones(4,3,2,6).expand(4,3,0,6)

  @unittest.skip("very slow")
  def test_sd_big_conv(self):
    # internal shape (1, 1, 512, 62, 62, 512, 3, 3) overflows a int
    helper_test_op([(1,256,64,64), (512,256,3,3)],
                    lambda x,w: torch.nn.functional.conv2d(x, w),
                    lambda x,w: x.conv2d(w), atol=1e-3)

  @unittest.skip("slow")
  def test_large_bs_conv(self):
    # large batch size can cause OpenCL image to exceed max image height on macOS
    # (or cause the conv kernel to overflow short sampling coords)
    helper_test_op([(4096,3,3,3), (1,3,3,3)],
                    lambda x,w: torch.nn.functional.conv2d(x, w),
                    lambda x,w: x.conv2d(w), atol=1e-3)

  @unittest.skip("slow")
  def test_large_ic_conv(self):
    # large input channel count can cause OpenCL image to exceed max image width on macOS
    helper_test_op([(1,2048,3,3), (1,2048,3,3)],
                    lambda x,w: torch.nn.functional.conv2d(x, w),
                    lambda x,w: x.conv2d(w))

  def test_biased_conv2d(self):
    C = 8
    helper_test_op([(1,C,5,5), (C,C,1,1), (C,)],
      lambda x,w,b: torch.nn.functional.conv2d(torch.nn.functional.conv2d(x,w,b).relu(),w,b),
      lambda x,w,b: Tensor.conv2d(x,w,b).relu().conv2d(w,b))

  def test_simple_conv2d(self):
    helper_test_op([(1,4,9,9), (4,4,3,3)],
      lambda x,w: torch.nn.functional.conv2d(x,w).relu(),
      lambda x,w: Tensor.conv2d(x,w).relu(), grad_rtol=1e-5)

  def test_simple_conv2d_bias(self):
    helper_test_op([(1,4,9,9), (4,4,3,3), (4,)],
      lambda x,w,b: torch.nn.functional.conv2d(x,w,b).relu(),
      lambda x,w,b: Tensor.conv2d(x,w,b).relu(), grad_rtol=1e-5)

  @unittest.skipIf(IMAGE>0, "no conv3d on images")
  def test_simple_conv3d(self):
    helper_test_op([(1,4,9,9,9), (4,4,3,3,3)],
      lambda x,w: torch.nn.functional.conv3d(x,w).relu(),
      lambda x,w: Tensor.conv2d(x,w).relu(), grad_rtol=1e-5)

  @unittest.skipIf(IMAGE>0, "no conv3d on images")
  def test_padded_conv3d(self):
    helper_test_op([(1,4,5,5,5), (4,4,3,3,3)],
      lambda x,w: torch.nn.functional.conv3d(x,w,padding=1).relu(),
      lambda x,w: Tensor.conv2d(x,w,padding=[1,1,1,1,1,1]).relu(), grad_rtol=1e-5)

  def test_simple_conv2d_m4(self):
    helper_test_op([(1,16,18,18), (16,16,3,3)],
      lambda x,w: torch.nn.functional.conv2d(x,w).relu(),
      lambda x,w: Tensor.conv2d(x,w).relu(), grad_rtol=1e-5)

  def test_simple_conv2d_1x1(self):
    helper_test_op([(1,4,9,9), (4,4,1,1)],
      lambda x,w: torch.nn.functional.conv2d(x,w).relu(),
      lambda x,w: Tensor.conv2d(x,w).relu(), grad_rtol=1e-5)

  def test_simple_conv2d_1x1_m4(self):
    helper_test_op([(1,16,32,32), (16,16,1,1)],
      lambda x,w: torch.nn.functional.conv2d(x,w).relu(),
      lambda x,w: Tensor.conv2d(x,w).relu(), grad_rtol=1e-5)

  def test_nested_conv2d(self):
    helper_test_op([(1,32,9,9), (32,32,3,3), (32,32,3,3)],
      lambda x,w1,w2: torch.nn.functional.conv2d(torch.nn.functional.conv2d(x,w1).relu(), w2).relu(),
      lambda x,w1,w2: x.conv2d(w1).relu().conv2d(w2).relu())

  # expect reduce nodes == 3
  def test_simple_conv2d_nhwc(self):
    # weights (from tf): filter_height x filter_width x in_channels x out_channels
    helper_test_op([(2,9,9,10), (3,3,10,20)],
      lambda x,w: torch.nn.functional.conv2d(x.permute(0,3,1,2),w.permute(3,2,0,1)).relu(),
      lambda x,w: Tensor.conv2d(x.permute(0,3,1,2),w.permute(3,2,0,1)).relu(), atol=1e-5, grad_rtol=1e-5)

  def test_simple_conv2d_batched(self):
    helper_test_op([(2,4,9,9), (4,4,3,3)],
      lambda x,w: torch.nn.functional.conv2d(x,w).relu(),
      lambda x,w: Tensor.conv2d(x,w).relu(), grad_rtol=1e-5)

  # conv transpose

  def test_simple_conv_transpose2d(self):
    helper_test_op([(2,4,9,9), (4,4,3,3)],
      lambda x,w: torch.nn.functional.conv_transpose2d(x,w).relu(),
      lambda x,w: Tensor.conv_transpose2d(x,w).relu(), grad_rtol=1e-5)

  def test_bias_conv_transpose2d(self):
    helper_test_op([(2,4,9,9), (4,4,3,3), (4,)],
      lambda x,w,b: torch.nn.functional.conv_transpose2d(x,w,b).relu(),
      lambda x,w,b: Tensor.conv_transpose2d(x,w,b).relu(), grad_rtol=1e-5)

  def test_grouped_conv_transpose2d(self):
    helper_test_op([(2,4,9,9), (4,4,3,3)],
      lambda x,w: torch.nn.functional.conv_transpose2d(x,w,groups=2).relu(),
      lambda x,w: Tensor.conv_transpose2d(x,w,groups=2).relu(), grad_rtol=1e-5)

  def test_padded_conv_transpose2d(self):
    for padding in [(1,2), (2,1), 2, 1, 0]:
      helper_test_op([(2,4,9,9), (4,4,3,3)],
        lambda x,w: torch.nn.functional.conv_transpose2d(x,w,padding=padding).relu(),
        lambda x,w: Tensor.conv_transpose2d(x,w,padding=padding).relu(), grad_rtol=1e-5)

  def test_dilated_conv_transpose2d(self):
    for dilation in [(1,2), (2,1), 2, 1]:
      helper_test_op([(2,4,9,9), (4,4,3,3)],
        lambda x,w: torch.nn.functional.conv_transpose2d(x,w,dilation=dilation).relu(),
        lambda x,w: Tensor.conv_transpose2d(x,w,dilation=dilation).relu(), grad_rtol=1e-5)

  def test_strided_conv_transpose2d(self):
    for stride in [(2,1), (1,2), 1]:
      helper_test_op([(2,4,4,5), (4,4,3,3)],
        lambda x,w: torch.nn.functional.conv_transpose2d(x,w, stride=stride).relu(),
        lambda x,w: Tensor.conv_transpose2d(x,w,stride=stride).relu(), atol=1e-5, grad_rtol=1e-5)

  def test_output_padded_conv_transpose2d(self):
    for output_padding, stride in [((1,1), (2,3)), ((2,1), (3,2))]:
      helper_test_op([(2,4,6,5), (4,4,3,3),(4,)],
        lambda x,w,b: torch.nn.functional.conv_transpose2d(x,w,b,output_padding=output_padding,stride=stride).relu(),
        lambda x,w,b: Tensor.conv_transpose2d(x,w,b,output_padding=output_padding,stride=stride).relu(), grad_rtol=1e-5)

  @unittest.skipIf(IMAGE>0, "no conv3d on images")
  def test_simple_conv_transpose3d(self):
    helper_test_op([(2,4,9,9,9), (4,4,3,3,3)],
      lambda x,w: torch.nn.functional.conv_transpose3d(x,w).relu(),
      lambda x,w: Tensor.conv_transpose2d(x,w).relu(), grad_rtol=1e-5)

  @unittest.skipIf((IMAGE>0), "no conv1d on images")
  def test_conv1d(self):
    for bs in [1,8]:
      for cin in [1,3]:
        for H in [1,2,5]:
          for groups in [1,3] if cin == 3 and H == 5 else [1]:
            with self.subTest(batch_size=bs, channels=cin, groups=groups, height=H):
              helper_test_op([(bs,cin,11), (6,cin//groups,H)],
                lambda x,w: torch.nn.functional.conv1d(x,w,groups=groups).relu(),
                lambda x,w: Tensor.conv2d(x,w,groups=groups).relu(), grad_rtol=1e-5)

  @unittest.skipIf(IMAGE>0, "no conv1d on images")
  def test_simple_padding_conv1d(self):
    bs = 6
    cin = 2
    groups = 1
    H = 5
    p = (1,1)
    helper_test_op([(bs,cin,11), (6,cin//groups,H)],
      lambda x,w: torch.nn.functional.conv1d(torch.nn.functional.pad(x, p),w).relu(),
      lambda x,w: Tensor.conv2d(x,w,padding=p).relu())

  @unittest.skipIf(IMAGE>0, "no conv1d on images")
  def test_strided_conv1d_simple(self):
    bs, H = 2, 3
    helper_test_op([(bs,1,5), (1,1,H)],
      lambda x,w: torch.nn.functional.conv1d(x,w,stride=2).relu(),
      lambda x,w: Tensor.conv2d(x,w,stride=2).relu())

  @unittest.skipIf(IMAGE>0, "no conv1d on images")
  def test_asymmetric_padding_conv1d(self):
    for p in [(0,1), (2,1), (2,0)]:
      with self.subTest(p):
        for n in [3,4]:
          for k in [2]:
            helper_test_op([(1,1,n), (1,1,k)],
              lambda x,w: torch.nn.functional.conv1d(torch.nn.functional.pad(x, p),w).relu(),
              lambda x,w: Tensor.conv2d(x,w,padding=p).relu())
            helper_test_op([(1,1,n), (1,1,k)],
              lambda x,w: torch.nn.functional.conv1d(torch.nn.functional.pad(x, p),w).relu(),
              lambda x,w: Tensor.conv2d(x,w,padding=p).relu())

  def _test_conv2d(self, bs=1, cin=1, cout=6):
    for H in [1,2,3]:
      for W in [1,2,3,5]:
        for groups in [1,3] if cin == 3 and cout == 6 and H == 3 and W == 3 else [1]:
          with self.subTest(batch_size=bs, channels=cin, groups=groups, height=H, width=W):
            helper_test_op([(bs,cin,5,7), (cout,cin//groups,H,W)],
              lambda x,w: torch.nn.functional.conv2d(x,w,groups=groups).relu(),
              lambda x,w: Tensor.conv2d(x,w,groups=groups).relu(), grad_rtol=1e-5)
  def test_conv2d(self): self._test_conv2d(bs=1, cin=3)
  def test_conv2d_bs_4_cin_3(self): self._test_conv2d(bs=4, cin=3, cout=2)
  def test_conv2d_bs_1_cin_1(self): self._test_conv2d(bs=1, cin=1)
  def test_conv2d_bs_4_cin_1(self): self._test_conv2d(bs=4, cin=1)

  def test_conv2d_errors(self):
    # kernel size cannot be larger than input size
    self.helper_test_exception([(1,1,6,7), (6,1,3,3)],
                               lambda x,w:torch.nn.functional.conv2d(x,w,dilation=3),
                               lambda x,w: Tensor.conv2d(x,w,dilation=3), expected=(RuntimeError, AssertionError))
    # regression test for https://github.com/tinygrad/tinygrad/pull/7549/
    self.helper_test_exception([(2,16,2,2), (32,16,3,3)], lambda x,w:torch.nn.functional.conv2d(x,w), lambda x,w: Tensor.conv2d(x,w),
                               expected=(RuntimeError, AssertionError))

  def test_large_input_conv2d(self):
    bs = 4
    cin = 16
    groups = 1
    H = 5
    W = 2
    helper_test_op([(bs,cin,64,64), (6,cin//groups,H,W)],
      lambda x,w: torch.nn.functional.conv2d(x,w,groups=groups).relu(),
      # needed to relax tolerance on NVIDIA
      lambda x,w: Tensor.conv2d(x,w,groups=groups).relu(), atol=1e-4, grad_rtol=1e-5)

  def test_simple_grouped_conv2d(self):
    bs = 1
    groups = 2
    rcout = 1
    cin = 2
    helper_test_op([(bs,groups*cin,1,1), (groups*rcout,cin,1,1)],
      lambda x,w: torch.nn.functional.conv2d(x,w,groups=groups).relu(),
      lambda x,w: Tensor.conv2d(x,w,groups=groups).relu(), grad_rtol=1e-5)

  def test_medium_grouped_conv2d(self):
    bs = 1
    groups = 2
    rcout = 2
    cin = 2
    helper_test_op([(bs,groups*cin,1,1), (groups*rcout,cin,1,1)],
      lambda x,w: torch.nn.functional.conv2d(x,w,groups=groups).relu(),
      lambda x,w: Tensor.conv2d(x,w,groups=groups).relu(), grad_rtol=1e-5)

  def test_depthwise_conv2d(self):
    bs = 1
    groups = 32
    rcout = 1
    cin = 1
    helper_test_op([(bs,groups*cin,32,32), (groups*rcout,cin,1,1)],
      lambda x,w: torch.nn.functional.conv2d(x,w,groups=groups).relu(),
      lambda x,w: Tensor.conv2d(x,w,groups=groups).relu(), grad_rtol=1e-5)

  def test_grouped_conv2d(self):
    bs = 4
    groups = 5
    rcout = 7
    cin = 3
    helper_test_op([(bs,groups*cin,5,5), (groups*rcout,cin,3,3)],
      lambda x,w: torch.nn.functional.conv2d(x,w,groups=groups).relu(),
      lambda x,w: Tensor.conv2d(x,w,groups=groups).relu(), grad_rtol=1e-5)

  def test_fancy_conv2d(self):
    bs = 2
    cin = 3
    cout = 1
    groups = 3
    H,W = 3,3
    helper_test_op([(bs,cin,11,28), (groups*cout,cin//groups,H,W)],
      lambda x,w: torch.nn.functional.conv2d(x,w,groups=groups).relu(),
      lambda x,w: Tensor.conv2d(x,w,groups=groups).relu(), grad_rtol=1e-5)

  def test_strided_conv2d_simple(self):
    bs,H,W = 2,3,1
    helper_test_op([(bs,1,5,1), (1,1,H,W)],
      lambda x,w: torch.nn.functional.conv2d(x,w,stride=2).relu(),
      lambda x,w: Tensor.conv2d(x,w,stride=2).relu())

  def test_strided_conv2d(self):
    bs = 4
    cin = 3
    H,W = 3,3
    with self.subTest(stride := 2):
      helper_test_op([(bs,cin,11,28), (4,cin,H,W)],
        lambda x,w: torch.nn.functional.conv2d(x,w,stride=2).relu(),
        lambda x,w: Tensor.conv2d(x,w,stride=stride).relu())
    with self.subTest(stride := (2,1)):
      helper_test_op([(bs,cin,11,28), (4,cin,H,W)],
        lambda x,w: torch.nn.functional.conv2d(x,w,stride=stride).relu(),
        lambda x,w: Tensor.conv2d(x,w,stride=(2,1)).relu())

  def test_negative_padding_conv2d(self):
    n,k = 10, 3
    helper_test_op([(1,1,n,n), (1,1,k,k)],
      lambda x,w: torch.nn.functional.conv2d(x[:, :, 1:-1, 1:-1],w).relu(),
      lambda x,w: Tensor.conv2d(x,w,padding=-1).relu())
    helper_test_op([(1,1,n,n), (1,1,k,k)],
      lambda x,w: torch.nn.functional.conv2d(x[:, :, 1:, 1:],w).relu(),
      lambda x,w: Tensor.conv2d(x,w,padding=(-1,0,-1,0)).relu())

  def test_simple_padding_conv2d(self):
    p = (1,1,1,1)
    helper_test_op(None,
      lambda x,w: torch.nn.functional.conv2d(torch.nn.functional.pad(x, p),w).relu(),
      lambda x,w: Tensor.conv2d(x,w,padding=p).relu(), vals=[[[[[2.,3.]]]], [[[[1.]]]]])

  def test_asymmetric_padding_conv2d(self):
    for p in [(0,1,0,1), (2,1,2,1), (2,0,2,1)]:
      with self.subTest(p):
        for n in [3,4]:
          for k in [2]:
            helper_test_op([(1,1,n,n), (1,1,k,k)],
              lambda x,w: torch.nn.functional.conv2d(torch.nn.functional.pad(x, p),w).relu(),
              lambda x,w: Tensor.conv2d(x,w,padding=p).relu())
            helper_test_op([(1,1,n,n), (1,1,k,k)],
              lambda x,w: torch.nn.functional.conv2d(torch.nn.functional.pad(x, p),w).relu(),
              lambda x,w: Tensor.conv2d(x,w,padding=p).relu())

  def test_padded_conv2d_p21(self):
    bs,cin,H,W,padding = 4, 3, 3, 3, (2,1)
    helper_test_op([(bs,cin,11,28), (4,cin,H,W)],
      lambda x,w: torch.nn.functional.conv2d(x,w,padding=padding).relu(),
      lambda x,w: Tensor.conv2d(x,w,padding=padding).relu())

  def test_padded_conv2d_p22(self):
    bs,cin,H,W,padding = 4, 3, 3, 3, (2,2)
    helper_test_op([(bs,cin,11,28), (4,cin,H,W)],
      lambda x,w: torch.nn.functional.conv2d(x,w,padding=padding).relu(),
      lambda x,w: Tensor.conv2d(x,w,padding=padding).relu())

  def test_padded_conv2d_1x1(self):
    bs,cin,H,W,padding = 4, 3, 1, 1, 2
    helper_test_op([(bs,cin,11,28), (4,cin,H,W)],
      lambda x,w: torch.nn.functional.conv2d(x,w,padding=padding).relu(),
      lambda x,w: Tensor.conv2d(x,w,padding=padding).relu())

  def test_padded_conv2d_bs1(self):
    bs,cin,H,W,padding = 1, 3, 3, 3, 1
    helper_test_op([(bs,cin,11,28), (4,cin,H,W)],
      lambda x,w: torch.nn.functional.conv2d(x,w,padding=padding).relu(),
      lambda x,w: Tensor.conv2d(x,w,padding=padding).relu())

  def test_padding_add(self):
    helper_test_op([(64,64), (60,60)],
      lambda x,w: x+torch.nn.functional.pad(w, (2,2,2,2)),
      lambda x,w: x+w.pad((2,2,2,2)))

  def test_dilated_conv2d(self):
    bs = 4
    cin = 3
    H,W = 3,3
    for d in [2, (2,1)]:
      with self.subTest(dilation := d):
        helper_test_op([(bs,cin,11,28), (4,cin,H,W)],
          lambda x,w: torch.nn.functional.conv2d(x,w,dilation=dilation).relu(),
          lambda x,w: Tensor.conv2d(x,w,dilation=dilation).relu())

  def test_max_pool2d_simple(self):
    ksz = (2,2)
    helper_test_op([(1,1,2,3)],
      lambda x: torch.nn.functional.max_pool2d(x, kernel_size=ksz),
      lambda x: Tensor.max_pool2d(x, kernel_size=ksz))

  def test_max_pool2d(self):
    for ksz in [(2,2), (3,3), 2, 3, (3,2), (5,5), (5,1)]:
      with self.subTest(kernel_size=ksz):
        helper_test_op([(32,2,110,28)],
          lambda x: torch.nn.functional.max_pool2d(x, kernel_size=ksz),
          lambda x: Tensor.max_pool2d(x, kernel_size=ksz))

  def test_max_pool2d_padding(self):
    for ksz in [(2,2), (3,3), 2, 3, (3,2)]:
      with self.subTest(kernel_size=ksz):
        helper_test_op([(32,2,110,28)],
          lambda x: torch.nn.functional.max_pool2d(x, kernel_size=ksz, padding=1),
          lambda x: Tensor.max_pool2d(x, kernel_size=ksz, padding=1))

  def test_max_pool2d_bigger_stride(self):
    for stride in [(2,3), (3,2), 2, 3]:
      with self.subTest(stride=stride):
        helper_test_op([(32,2,110,28)],
          lambda x: torch.nn.functional.max_pool2d(x, kernel_size=(2,2), stride=stride),
          lambda x: Tensor.max_pool2d(x, kernel_size=(2,2), stride=stride))

  def test_max_pool2d_bigger_stride_dilation(self):
    for stride, dilation in zip([(2,3), (3,2), 2, 3, 4], [(3,2), (2,3), 2, 3, 6]):
      with self.subTest(stride=stride):
        helper_test_op([(32,2,110,28)],
          lambda x: torch.nn.functional.max_pool2d(x, kernel_size=(2,2), stride=stride, dilation=dilation),
          lambda x: Tensor.max_pool2d(x, kernel_size=(2,2), stride=stride, dilation=dilation))

  @unittest.skipIf( Device.DEFAULT in {"CUDA", "NV"}, "CUDA fails on this")
  def test_max_pool2d_unit_stride(self):
    helper_test_op([(8, 2, 17, 14)],
      lambda x: torch.nn.functional.max_pool2d(x, kernel_size=(5,5), stride=1),
      lambda x: Tensor.max_pool2d(x, kernel_size=(5,5), stride=1))

  def test_max_pool2d_smaller_stride(self):
    for stride in [(2,3), (3,2), 2, 3]:
      with self.subTest(stride=stride):
        helper_test_op([(8, 2, 17, 14)],
          lambda x: torch.nn.functional.max_pool2d(x, kernel_size=(5,5), stride=stride),
          lambda x: Tensor.max_pool2d(x, kernel_size=(5,5), stride=stride))

  def test_max_pool2d_dilation(self):
    for dilation in [(2, 3), (3, 2), 2, 3]:
      helper_test_op([(8, 2, 17, 14)],
        lambda x: torch.nn.functional.max_pool2d(x, kernel_size=(5,5), dilation=dilation),
        lambda x: Tensor.max_pool2d(x, kernel_size=(5,5), dilation=dilation))

  def test_avg_pool2d(self):
    shape = (32,2,111,28)
    for ksz in [(2,2), (3,3), (3,2), (5,5), (5,1)]:
      with self.subTest(kernel_size=ksz):
        helper_test_op([shape],
          lambda x: torch.nn.functional.avg_pool2d(x, kernel_size=ksz),
          lambda x: Tensor.avg_pool2d(x, kernel_size=ksz), rtol=1e-5)

  # TODO fix edge case
  @unittest.expectedFailure
  def test_avg_pool2d_failure(self):
    helper_test_op([(1,1,8,8)],
      lambda x: torch.nn.functional.avg_pool2d(x, kernel_size=(1,2), padding=(0,1), stride=(5,1)),
      lambda x: Tensor.avg_pool2d(x, kernel_size=(1,2), padding=(0,1), stride=(5,1)), rtol=1e-5)

  def test_avg_pool2d_padding(self):
    shape = (32,2,111,28)
    for ksz in [(2,2), (3,3), 2, 3, (3,2)]:
      with self.subTest(kernel_size=ksz):
        helper_test_op([shape],
          lambda x: torch.nn.functional.avg_pool2d(x, kernel_size=ksz, padding=1),
          lambda x: Tensor.avg_pool2d(x, kernel_size=ksz, padding=1), rtol=1e-5)

  def test_avg_pool2d_padding_not_counted(self):
    shape = (32,2,111,28)
    for ksz in [(2,2), (3,3), 2, 3, (3,2)]:
      with self.subTest(kernel_size=ksz):
        helper_test_op([shape],
          lambda x: torch.nn.functional.avg_pool2d(x, kernel_size=ksz, padding=1, count_include_pad=False),
          lambda x: Tensor.avg_pool2d(x, kernel_size=ksz, padding=1, count_include_pad=False), rtol=1e-5)

  def test_global_avg_pool2d(self):
    helper_test_op([(32,2,111,28)],
      lambda x: torch.nn.functional.avg_pool2d(x, kernel_size=(111,28)),
      lambda x: Tensor.avg_pool2d(x, kernel_size=(111,28)), rtol=1e-5)

  def test_interpolate_linear(self):
    for in_sz, out_sz in [((52,),(29,)), ((29,),(52,))]:
      helper_test_op([(2,3)+in_sz],
        lambda x: torch.nn.functional.interpolate(x, size=out_sz, mode="linear"),
        lambda x: Tensor.interpolate(x, size=out_sz, mode="linear"))

  def test_interpolate_linear_corners_aligned(self):
    for in_sz, out_sz in [((52,),(29,)), ((29,),(52,))]:
      helper_test_op([(2,3)+in_sz],
        lambda x: torch.nn.functional.interpolate(x, size=out_sz, mode="linear", align_corners=True),
        lambda x: Tensor.interpolate(x, size=out_sz, mode="linear", align_corners=True))

  def test_interpolate_nearest(self, mode="nearest"):
    for in_sz, out_sz in [((13,),(9,)), ((9,),(13,))]:
      helper_test_op([(2,3)+in_sz],
        lambda x: torch.nn.functional.interpolate(x, size=out_sz, mode=mode),
        lambda x: Tensor.interpolate(x, size=out_sz, mode=mode))
    for in_sz, out_sz in [((13,10),(9,11)), ((13,9),(11,10)), ((9,11),(10,13))]:
      helper_test_op([(2,3)+in_sz],
        lambda x: torch.nn.functional.interpolate(x, size=out_sz, mode=mode),
        lambda x: Tensor.interpolate(x, size=out_sz, mode=mode))
    for in_sz, out_sz in [((5,2,8),(3,6,4))]:
      helper_test_op([(2,3)+in_sz],
        lambda x: torch.nn.functional.interpolate(x, size=out_sz, mode=mode),
        lambda x: Tensor.interpolate(x, size=out_sz, mode=mode))

  def test_interpolate_nearest_exact(self): self.test_interpolate_nearest("nearest-exact")

  def test_interpolate_bilinear(self):
    for in_sz, out_sz in [((52,40),(29,31)), ((52,29),(31,40)), ((29,31),(40,52))]:
      helper_test_op([(2,3)+in_sz],
        lambda x: torch.nn.functional.interpolate(x, size=out_sz, mode="bilinear"),
        lambda x: Tensor.interpolate(x, size=out_sz, mode="linear"), atol=1e-4)

  def test_interpolate_bilinear_corners_aligned(self):
    for in_sz, out_sz in [((52,40),(29,31)), ((52,29),(31,40)), ((29,31),(40,52))]:
      helper_test_op([(2,3)+in_sz],
        lambda x: torch.nn.functional.interpolate(x, size=out_sz, mode="bilinear", align_corners=True),
        lambda x: Tensor.interpolate(x, size=out_sz, mode="linear", align_corners=True), atol=1e-4)

  def test_interpolate_trilinear(self):
    for in_sz, out_sz in [((5,2,8),(3,6,4))]:
      helper_test_op([(2,3)+in_sz],
        lambda x: torch.nn.functional.interpolate(x, size=out_sz, mode="trilinear"),
        lambda x: Tensor.interpolate(x, size=out_sz, mode="linear"), atol=1e-4)

  def test_interpolate_trilinear_corners_aligned(self):
    for in_sz, out_sz in [((5,2,8),(3,6,4))]:
      helper_test_op([(2,3)+in_sz],
        lambda x: torch.nn.functional.interpolate(x, size=out_sz, mode="trilinear", align_corners=True),
        lambda x: Tensor.interpolate(x, size=out_sz, mode="linear", align_corners=True), atol=1e-4)

  def test_cat(self):
    for dim in range(-2, 3):
      helper_test_op([(45,65,9), (45,65,9), (45,65,9)], lambda x,y,z: torch.cat((x,y,z), dim), lambda x,y,z: x.cat(y, z, dim=dim))

    # zero in non-cat axis
    helper_test_op([(45,0,9), (45,0,9), (45,0,9)], lambda x,y,z: torch.cat((x,y,z), 0), lambda x,y,z: x.cat(y, z, dim=0))

    # zero in cat axis
    helper_test_op([(45,0,9), (45,1,9), (45,2,9)], lambda x,y,z: torch.cat((x,y,z), 1), lambda x,y,z: x.cat(y, z, dim=1))
    helper_test_op([(45,0,9), (45,0,9), (45,0,9)], lambda x,y,z: torch.cat((x,y,z), 1), lambda x,y,z: x.cat(y, z, dim=1))

    with self.assertRaises(IndexError):
      a = Tensor(3.14)
      a.cat(a)

  def test_multicat(self):
    for dim in range(-1, 2):
      helper_test_op([(45,65), (45,65), (45,65)], lambda x,y,z: torch.cat((x,y,z), dim), lambda x,y,z: x.cat(y, z, dim=dim))

  def test_stack(self):
    for dim in range(-1, 3):
      helper_test_op([(45,65,3), (45,65,3), (45,65,3)], lambda x, y, z: torch.stack((x, y, z), dim), lambda x, y, z: Tensor.stack(x, y, z, dim=dim))

    with self.assertRaises(IndexError):
      Tensor.stack(Tensor.randn(45, 65, 3), dim=77)

    a = Tensor(3.14)
    np.testing.assert_allclose(Tensor.stack(a, a).numpy(), Tensor([3.14, 3.14]).numpy())

  def test_repeat(self):
    x = Tensor.randn(4, 6, 3)
    base_repeats = [2, 4, 3]

    for reps in [[], [4], [2, 1], [3, 2, 2]]:
      repeats = base_repeats + reps
      helper_test_op([(4, 6, 3)], lambda x: x.repeat(*repeats), lambda x: x.repeat(repeats))
      helper_test_op([()], lambda x: x.repeat(*repeats), lambda x: x.repeat(repeats))

    with self.assertRaises(ValueError):
      x.repeat((2, 4))

    np.testing.assert_allclose(x.repeat((2, 0, 4)).numpy(), Tensor.zeros(8, 0, 12).numpy())

  def test_repeat_interleave(self):
    helper_test_op([(3, 3)], lambda x: x.repeat_interleave(6))
    helper_test_op([(3, 3)], lambda x: x.repeat_interleave(2, 1))
    helper_test_op([(3, 3)], lambda x: x.repeat_interleave(2, 0))

  def test_simple_repeat(self):
    repeats = [3, 3, 4]
    helper_test_op([(3, 3)], lambda x: x.repeat(*repeats), lambda x: x.repeat(repeats))

  def test_clip(self):
    helper_test_op([(45,65)], lambda x: x.clip(-2.3, 1.2))
    helper_test_op([(45,65)], lambda x: x.clip(0, 0))
    helper_test_op([(45,65)], lambda x: x.clip(10, 100))
    helper_test_op([(45,65)], lambda x: x.clip(0, 0.1))
    helper_test_op([(45,65)], lambda x: x.clip(-0.3, -0.2))
    helper_test_op([(45,65)], lambda x: x.clip(3, 0))  # min > max
    helper_test_op([(45,65)], lambda x: x.clip(None, 0))
    helper_test_op([(45,65)], lambda x: x.clip(0, None))
    self.helper_test_exception([(45,65)], lambda x: x.clip(None, None), lambda x: x.clip(None, None), RuntimeError)

  def test_matvecmat(self):
    helper_test_op([(1,128), (128,128), (128,128)], lambda x,y,z: (x@y).relu()@z)

  def test_matvec(self):
    helper_test_op([(1,128), (128,128)], lambda x,y: (x@y).relu())

  @unittest.skip("this test is broken #862")
  def test_max_inf(self):
    n = Tensor([1, float("nan")]).max().numpy()
    assert math.isnan(n.item()), f"{n.item()} is not nan"

  def test_inf_where(self):
    x = Tensor.full((3, 3), float("inf"))
    n = (x < 0).where(x, 1).numpy()
    assert np.all(n == 1.)

  def _get_index_randoms(self):
    # indices cannot have gradient
    a = torch.randint(low=-1, high=1, size=(2,1,1,1,1,1), dtype=torch.int64, requires_grad=False)
    b = torch.randint(high=1, size=(1,3,1,1,1,1), dtype=torch.int64, requires_grad=False)
    c = torch.randint(low=-5, high=5, size=(1,1,4,1,1,1), dtype=torch.int64, requires_grad=False)
    d = torch.randint(high=4, size=(2,1,1,5,1,1), dtype=torch.int64, requires_grad=False)
    e = torch.randint(high=1, size=(1,1,1,1,6,1), dtype=torch.int64, requires_grad=False)
    i, j, k, o, p = [Tensor(tor.detach().numpy().astype(np.int32), requires_grad=False) for tor in [a,b,c,d,e]]
    return a,b,c,d,e,i,j,k,o,p

  def test_slice_fancy_indexing_no_dim_collapse(self):
    a,b,c,d,e,i,j,k,o,p = self._get_index_randoms()
    # no dim collapse from int or dim injection from None
    helper_test_op([(2,5,6,5,3,4)], lambda x: x[a,b,c,d,e], lambda x: x[i,j,k,o,p])
    helper_test_op([(2,5,6,5,3,4)], lambda x: x[:,b,c,d,:], lambda x: x[:,j,k,o,:])
    helper_test_op([(2,5,6,5,3,4)], lambda x: x[a,b,...], lambda x: x[i,j,...])
    helper_test_op([(2,5,6,5,3,4)], lambda x: x[a,...,e], lambda x: x[i,...,p])
    helper_test_op([(2,5,6,5,3,4)], lambda x: x[...,c,:,e], lambda x: x[...,k,:,p])

  def test_slice_fancy_indexing_dim_collapse_int(self):
    a,b,c,d,e,i,j,k,o,p = self._get_index_randoms()
    # dim collapse from int
    helper_test_op([(2,5,6,5,3,4)], lambda x: x[1,b,c,d,e], lambda x: x[1,j,k,o,p])
    helper_test_op([(2,5,6,5,3,4)], lambda x: x[a,b,3,d,e], lambda x: x[i,j,3,o,p])
    helper_test_op([(2,5,6,5,3,4)], lambda x: x[1,b,2,d,2], lambda x: x[1,j,2,o,2])
    helper_test_op([(2,5,6,5,3,4)], lambda x: x[a,2,2,2,e], lambda x: x[i,2,2,2,p])
    helper_test_op([(2,5,6,5,3,4)], lambda x: x[1,:,3:11:2,d,0:2], lambda x: x[1,:,3:11:2,o,0:2])

  def test_slice_fancy_indexing_dim_inject_none(self):
    a,b,c,d,e,i,j,k,o,p = self._get_index_randoms()
    # dim injection from None
    helper_test_op([(2,5,6,5,3,4)], lambda x: x[None,b,c,d,e], lambda x: x[None,j,k,o,p])
    helper_test_op([(2,5,6,5,3,4)], lambda x: x[a,b,c,d,None], lambda x: x[i,j,k,o,None])
    helper_test_op([(2,5,6,5,3,4)], lambda x: x[a,b,None,d,e], lambda x: x[i,j,None,o,p])
    helper_test_op([(2,5,6,5,3,4)], lambda x: x[None,b,c,d,None], lambda x: x[None,j,k,o,None])
    helper_test_op([(2,5,6,5,3,4)], lambda x: x[a,:,None,d,e], lambda x: x[i,:,None,o,p])
    helper_test_op([(2,5,6,5,3,4)], lambda x: x[None,None,None,None,None], lambda x: x[None,None,None,None,None])
    helper_test_op([(2,5,6,5,3,4)], lambda x: x[None,None,b,c,d,e], lambda x: x[None,None,j,k,o,p])
    helper_test_op([(2,5,6,5,3,4)], lambda x: x[None,None,b,c,None,None], lambda x: x[None,None,j,k,None,None])
    helper_test_op([(2,5,6,5,3,4)], lambda x: x[a,None,None,c,d,e], lambda x: x[i,None,None,k,o,p])
    helper_test_op([(2,5,6,5,3,4)], lambda x: x[a,None,None,c,None,None], lambda x: x[i,None,None,k,None,None])
    helper_test_op([(2,5,6,5,3,4)], lambda x: x[None,None,b,None,d,e], lambda x: x[None,None,j,None,o,p])

  def test_slice_fancy_indexing_dim_inject_and_collapse(self):
    a,b,c,d,e,i,j,k,o,p = self._get_index_randoms()  # noqa
    # dim injection and collapse
    helper_test_op([(2,5,6,5,3,4)], lambda x: x[1,b,None,d,1], lambda x: x[1,j,None,o,1])
    helper_test_op([(2,5,6,5,3,4)], lambda x: x[None,b,2,d,None], lambda x: x[None,j,2,o,None])
    helper_test_op([(2,5,6,5,3,4)], lambda x: x[...,1,d,None], lambda x: x[...,1,o,None])

  def test_slice_fancy_indexing_with_tensors(self):
    # indexing using idx with different dim
    helper_test_op([(2,3)], lambda x: x[torch.tensor([[0,0,0],[0,0,0]]), torch.tensor(1)],
                            lambda x: x[Tensor([[0,0,0],[0,0,0]]), Tensor(1)])
    helper_test_op([(2,3)], lambda x: x[torch.tensor([1]), torch.tensor([[0,0,0],[0,0,0]])],
                            lambda x: x[Tensor([1]), Tensor([[0,0,0],[0,0,0]])])
    helper_test_op([(2,3)], lambda x: x[torch.tensor([[0,0,0],[0,0,0]]), torch.tensor([2,1,1])],
                            lambda x: x[Tensor([[0,0,0],[0,0,0]]), Tensor([2,1,1])])
    helper_test_op([(2,3)], lambda x: x[torch.tensor([[0,1,-1],[-1,-2,0]]), torch.tensor([2,1,-1])],
                            lambda x: x[Tensor([[0,1,-1],[-1,-2,0]]), Tensor([2,1,-1])])

  def test_slice_fancy_indexing_list_indices(self):
    a,b,c,d,e,i,j,k,o,p = self._get_index_randoms()
    helper_test_op([(2,5,6,5,3,4)], lambda x: x[[[0]]], lambda x: x[[[0]]])
    helper_test_op([(2,5,6,5,3,4)], lambda x: x[[0],b,c,d,:], lambda x: x[[0],j,k,o,:])
    helper_test_op([(2,5,6,5,3,4)], lambda x: x[[[[0]]],b,c,d,[[1]]], lambda x: x[[[[0]]],j,k,o,[[1]]])
    helper_test_op([(2,5,6,5,3,4)], lambda x: x[[1,0],b,c,d,:], lambda x: x[[1,0],j,k,o,:])
    helper_test_op([(2,5,6,5,3,4)], lambda x: x[a,b,c,[1,2,3],...], lambda x: x[i,j,k,[1,2,3],...])
    helper_test_op([(2,5,6,5,3,4)], lambda x: x[a,b,c,[[1],[2],[3]],...], lambda x: x[i,j,k,[[1],[2],[3]],...])
    helper_test_op([(2,5,6,5,3,4)], lambda x: x[a,[2,1,0],c,[2,1,0],e], lambda x: x[i,[2,1,0],k,[2,1,0],p])

  def test_slice_fancy_indexing_tuple_indices(self):
    a,b,c,d,e,i,j,k,o,p = self._get_index_randoms()
    helper_test_op([(2,5,6,5,3,4)], lambda x: x[(((0,),),)], lambda x: x[(((0,),),)])
    helper_test_op([(2,5,6,5,3,4)], lambda x: x[(0,),b,c,d,:], lambda x: x[(0,),j,k,o,:])
    helper_test_op([(2,5,6,5,3,4)], lambda x: x[(1,0),b,c,d,:], lambda x: x[(1,0),j,k,o,:])
    helper_test_op([(2,5,6,5,3,4)], lambda x: x[a,b,c,(1,2,3),...], lambda x: x[i,j,k,(1,2,3),...])
    helper_test_op([(2,5,6,5,3,4)], lambda x: x[a,((2,),(1,),(0,)),c,(2,1,0)], lambda x: x[i,((2,),(1,),(0,)),k,(2,1,0)])
    helper_test_op([(2,5,6,5,3,4)], lambda x: x[1,(2,1,0),None,c,(2,1,0),e], lambda x: x[1,(2,1,0),None,k,(2,1,0),p])

  def test_slice_fancy_indexing_list_with_tensors(self):
    a,b,c,d,e,i,j,k,o,p = self._get_index_randoms()
    helper_test_op([(2,5,6,5,3,4)], lambda x: x[[a]], lambda x: x[[i]])
    helper_test_op([(2,5,6,5,3,4)], lambda x: x[[a,1]], lambda x: x[[i,1]])
    helper_test_op([(2,5,6,5,3,4)], lambda x: x[[a,[1,1]]], lambda x: x[[i,[1,1]]])
    helper_test_op([(2,5,6,5,3,4)], lambda x: x[[a,(1,1)]], lambda x: x[[i,(1,1)]])
    helper_test_op([(2,5,6,5,3,4)], lambda x: x[[a,b,c,d,e]], lambda x: x[[i,j,k,o,p]])

  def test_slice_fancy_indexing_errors(self):
    a = Tensor.ones(10,11,12)
    # tensors used as indices must be int tensors
    with self.assertRaises(IndexError): a[Tensor(1.1)]
    with self.assertRaises(IndexError): a[Tensor([True, True])]
    # shape mismatch, cannot broadcast. either exception is okay
    with self.assertRaises((IndexError, ValueError)): a[Tensor.randint(3,1,1,1), Tensor.randint(1,4,1,1), Tensor.randint(2,4,4,1)]
    with self.assertRaises((IndexError, ValueError)): a[Tensor.randint(3,1,1,1), Tensor.randint(1,4,1,1,1)]

  def test_gather(self):
    # indices cannot have gradient
    # indices cannot be negative (torch gather)
    b = torch.randint(3, size=[3,4,5], dtype=torch.int64, requires_grad=False)
    a = Tensor(b.detach().numpy().astype(np.int32), dtype=dtypes.int32, requires_grad=False)
    helper_test_op([(4,5,6)], lambda x: x.gather(dim=0, index=b), lambda x: x.gather(dim=0, index=a))
    helper_test_op([(4,5,6)], lambda x: x.gather(dim=1, index=b), lambda x: x.gather(dim=1, index=a))
    helper_test_op([(4,5,6)], lambda x: x.gather(dim=2, index=b), lambda x: x.gather(dim=2, index=a))
    helper_test_op([(3,4,5)], lambda x: x.gather(dim=0, index=b), lambda x: x.gather(dim=0, index=a))
    helper_test_op([(4,5,6)], lambda x: x.gather(dim=-1, index=b), lambda x: x.gather(dim=-1, index=a))
    helper_test_op([(4,5,6)], lambda x: x.gather(dim=-2, index=b), lambda x: x.gather(dim=-2, index=a))
    helper_test_op([(4,5,6)], lambda x: x.gather(dim=-3, index=b), lambda x: x.gather(dim=-3, index=a))
    self.helper_test_exception([(4,5,6)], lambda x: x.gather(dim=0, index=torch.tensor([1], dtype=torch.int64)),
                                          lambda x: x.gather(dim=0, index=Tensor([1], dtype=dtypes.int32)), expected=(RuntimeError, AssertionError))
    self.helper_test_exception([(2,1,1)], lambda x: x.gather(dim=0, index=b),
                                          lambda x: x.gather(dim=0, index=a), expected=(RuntimeError, AssertionError))
    helper_test_op(None, lambda x: x.gather(dim=0, index=torch.tensor([2, 1, 0, 1, 2], requires_grad=False)),
                         lambda x: x.gather(dim=0, index=Tensor([2, 1, 0, 1, 2])),
                         vals=[[1., 2., 3.]])

  def test_scaled_product_attention(self):
    helper_test_op([(32,8,16,64), (32,8,16,64), (32,8,16,64)], torch.nn.functional.scaled_dot_product_attention, Tensor.scaled_dot_product_attention)
    helper_test_op([(32,8,16,64), (32,8,16,64), (32,8,16,64), (32,8,16,16)],
                   lambda x,y,z,m: torch.nn.functional.scaled_dot_product_attention(x,y,z,attn_mask=m),
                   lambda x,y,z,m: Tensor.scaled_dot_product_attention(x,y,z,attn_mask=m))

  def test_scaled_product_attention_mismatch_ls(self):
    helper_test_op([(32,8,4,64), (32,8,16,64), (32,8,16,64)], torch.nn.functional.scaled_dot_product_attention, Tensor.scaled_dot_product_attention)

  def test_scaled_product_attention_causal(self):
    helper_test_op([(32,8,16,64), (32,8,16,64), (32,8,16,64)],
                   lambda x,y,z: torch.nn.functional.scaled_dot_product_attention(x,y,z,is_causal=True),
                   lambda x,y,z: Tensor.scaled_dot_product_attention(x,y,z,is_causal=True))

  def test_binary_crossentropy(self):
    helper_test_op([(32,10), (32,10)], lambda x,y: torch.nn.functional.binary_cross_entropy(x.sigmoid(),torch.clip(y,0,1)),
                                       lambda x,y: x.sigmoid().binary_crossentropy(y.clip(0,1)))
    helper_test_op([(32,10), (32,10)], lambda x,y: torch.nn.functional.binary_cross_entropy_with_logits(x,torch.clip(y,0,1)),
                                       lambda x,y: x.binary_crossentropy_logits(y.clip(0,1)))
    helper_test_op([(32,10), (32,10)], lambda x,y: torch.nn.functional.binary_cross_entropy_with_logits(x,torch.clip(y,0,1)),
                                       lambda x,y: x.sigmoid().binary_crossentropy(y.clip(0,1)))
    helper_test_op([(32,10), (32,10)], lambda x,y: torch.nn.functional.binary_cross_entropy(x.sigmoid(),torch.clip(y,0,1)),
                                       lambda x,y: x.binary_crossentropy_logits(y.clip(0,1)))
  def test_binary_crossentropy_reductions(self):
    for r in ("mean", "sum", "none"):
      helper_test_op([(32,10), (32,10)], lambda x,y: torch.nn.functional.binary_cross_entropy(x.sigmoid(), torch.clip(y,0,1), reduction=r),
                                         lambda x,y: x.sigmoid().binary_crossentropy(y.clip(0,1), reduction=r))
      helper_test_op([(32,10), (32,10)], lambda x,y: torch.nn.functional.binary_cross_entropy_with_logits(x, torch.clip(y,0,1), reduction=r),
                                         lambda x,y: x.binary_crossentropy_logits(y.clip(0,1), reduction=r))
  def test_cross_entropy(self):
    helper_test_op([(32,10), (32,10)], lambda x,y: torch.nn.functional.cross_entropy(x, y),
                                       lambda x,y: x.cross_entropy(y))
    helper_test_op([(32,10), (32,10)], lambda x,y: torch.nn.functional.cross_entropy(x, torch.argmax(y, dim=1)),
                                       lambda x,y: x.cross_entropy(y.argmax(axis=1)), forward_only=True)
  def test_cross_entropy_reductions(self):
    for r in ("mean", "sum", "none"):
      helper_test_op([(32,10), (32,10)], lambda x,y: torch.nn.functional.cross_entropy(x, y, reduction=r),
                                         lambda x,y: x.cross_entropy(y, reduction=r))
    self.helper_test_exception([(32,10), (32,10)], lambda x,y: torch.nn.functional.cross_entropy(x, y, reduction="typo"),
                                                   lambda x,y: x.cross_entropy(y, reduction="typo"), expected=ValueError)

  def test_cross_entropy_smoothing(self):
    for ls in (0., 0.3, 0.7, 1.):
      helper_test_op([(32,10), (32,10)], lambda x,y: torch.nn.functional.cross_entropy(x, y, label_smoothing=ls),
                                         lambda x,y: x.cross_entropy(y, label_smoothing=ls))

  def test_nll_loss(self):
    helper_test_op([(32,10), (32)],
                   lambda x,y: torch.nn.functional.nll_loss(torch.nn.functional.log_softmax(x, dim=1), torch.clip(y,0).type(torch.long)),
                   lambda x,y: x.log_softmax(axis=1).nll_loss(y.clip(0).cast(dtypes.long)), forward_only=True)

  def test_nll_loss_3d(self):
    helper_test_op([(32,10,3,3,3), (32,3,3,3)],
                   lambda x,y: torch.nn.functional.nll_loss(torch.nn.functional.log_softmax(x, dim=1), torch.clip(y,0).type(torch.long)),
                   lambda x,y: x.log_softmax(axis=1).nll_loss(y.clip(0).cast(dtypes.long)), forward_only=True)

  def test_nll_loss_reductions(self):
    for r in ("mean", "sum", "none"):
      helper_test_op([(32,10), (32)],
        lambda x,y: torch.nn.functional.nll_loss(torch.nn.functional.log_softmax(x, dim=1), torch.clip(y,0).type(torch.long), reduction=r),
        lambda x,y: x.log_softmax(axis=1).nll_loss(y.clip(0).cast(dtypes.long), reduction=r), forward_only=True)
    self.helper_test_exception([(32,10), (32)],
      lambda x,y: torch.nn.functional.nll_loss(x, torch.clip(y,0).type(torch.long), reduction="typo"),
      lambda x,y: x.nll_loss(y.clip(0).cast(dtypes.long), reduction="typo"), expected=ValueError)

  def test_nll_loss_weight(self):
    for r in ("mean", "sum", "none"):
      helper_test_op([(32,10), (32), (10)],
        lambda x,y,z: torch.nn.functional.nll_loss(torch.nn.functional.log_softmax(x, dim=1), torch.clip(y,0).type(torch.long),
                                                   weight=z, reduction=r),
        lambda x,y,z: x.log_softmax(axis=1).nll_loss(y.clip(0).cast(dtypes.long), weight=z, reduction=r), forward_only=True)

  def test_nll_loss_3d_weight(self):
    for r in ("mean", "sum", "none"):
      helper_test_op([(32,10,3,3,3), (32,3,3,3), (10)],
          lambda x,y,z: torch.nn.functional.nll_loss(torch.nn.functional.log_softmax(x, dim=1), torch.clip(y,0).type(torch.long),
                                                    weight=z, reduction=r),
          lambda x,y,z: x.log_softmax(axis=1).nll_loss(y.clip(0).cast(dtypes.long), weight=z, reduction=r), forward_only=True)

  def test_nll_loss_ignore_index(self):
    logits = [[2.0, 0.5, -1.0],
              [1.5, 2.5, -0.5],
              [0.0, -2.0, 1.0]]
    targets = [0, 1, 2]
    helper_test_op(None, lambda x,y: torch.nn.functional.nll_loss(torch.nn.functional.log_softmax(x, dim=1),
                                                                  torch.clip(y,0).type(torch.long), ignore_index=1),
                         lambda x,y: x.log_softmax().nll_loss(y.clip(0).cast(dtypes.long), ignore_index=1),
                         forward_only=True, vals=[logits, targets])

  def test_one_hot(self):
    data = [1, 2, 4]
    helper_test_op([], lambda: torch.nn.functional.one_hot(torch.tensor(data), 6).type(torch.int32),
                       lambda: Tensor(data).one_hot(6), forward_only=True)
    helper_test_op([], lambda: torch.nn.functional.one_hot(torch.tensor(data)).type(torch.int32),
                       lambda: Tensor(data).one_hot(), forward_only=True)
    data = [[[1, 2, 3], [0, 3, 5]], [[1, 2, 3], [0, 3, 5]]]
    helper_test_op([], lambda: torch.nn.functional.one_hot(torch.tensor(data), 8).type(torch.int32),
                       lambda: Tensor(data).one_hot(8), forward_only=True)
    helper_test_op([], lambda: torch.nn.functional.one_hot(torch.tensor(data)).type(torch.int32),
                       lambda: Tensor(data).one_hot(), forward_only=True)

  def test_masked_fill(self):
    helper_test_op([(32,10)], lambda x: x.masked_fill((x>0.1).detach(), -math.inf))
    helper_test_op([(32,10)], lambda x: x.masked_fill((x<0.1).detach(), -math.inf))

  @unittest.skipIf(Device.DEFAULT == "QCOM", "OpenCL fails to compile this (both on GPU(qcom)/QCOM backends)")
  def test_cast(self):
    helper_test_op([(3, 3)], lambda x: x.float())
    helper_test_op(None, lambda x: x.float(), vals=[[0, 1, 2, 3]], forward_only=True)
    helper_test_op(None, lambda x: x.float(), vals=[[True, False]], forward_only=True)
    helper_test_op([(3, 3)], lambda x: x.int(), forward_only=True)
    helper_test_op([(3, 3)], lambda x: x.bool(), forward_only=True)

  def test_bitcast(self):
    helper_test_op([(3, 3)], lambda x: x.view(torch.int32), lambda x: x.bitcast(dtypes.int32), forward_only=True)

@unittest.skipUnless(is_dtype_supported(dtypes.uchar), f"no uint8 on {Device.DEFAULT}")
class TestOpsUint8(unittest.TestCase):
  @unittest.skip('this is broken for negative numbers')
  def test_cast(self):
    helper_test_op([(2,3,64,64)], lambda x: x.type(torch.uint8), lambda x: x.cast('uint8'), forward_only=True)

  def test_cast_relu(self):
    helper_test_op([(2,3,64,64)], lambda x: x.relu().type(torch.uint8), lambda x: x.relu().cast('uint8'), forward_only=True)

  def test_interpolate_bilinear(self):
    out_sz = (10, 10)
    helper_test_op([(2,3,64,64)],
      lambda x: torch.nn.functional.interpolate((10*x).relu().type(torch.uint8), size=out_sz, mode="bilinear"),
      lambda x: Tensor.interpolate((10*x).relu().cast('uint8'), size=out_sz, mode="linear"), forward_only=True)

  def test_interpolate_nearest(self):
    out_sz = (10, 10)
    helper_test_op([(2,3,64,64)],
      lambda x: torch.nn.functional.interpolate((10*x).relu().type(torch.uint8), size=out_sz, mode="nearest"),
      lambda x: Tensor.interpolate((10*x).relu().cast('uint8'), size=out_sz, mode="nearest"), forward_only=True)

  def test_interpolate_nearest_exact(self):
    out_sz = (10, 10)
    helper_test_op([(2,3,64,64)],
      lambda x: torch.nn.functional.interpolate((10*x).relu().type(torch.uint8), size=out_sz, mode="nearest-exact"),
      lambda x: Tensor.interpolate((10*x).relu().cast('uint8'), size=out_sz, mode="nearest-exact"), forward_only=True)

  def test_min(self):
    helper_test_op(None,
      lambda x: x.type(torch.uint8).min(),
      lambda x: x.cast(dtypes.uint8).min(), forward_only=True, vals=[[[0, 1, 2], [3, 4, 5]]])
    helper_test_op(None,
      lambda x: x.type(torch.uint8).min(),
      lambda x: x.cast(dtypes.uint8).min(), forward_only=True, vals=[[0, 128, 255, 64, 32, 16]])

if __name__ == '__main__':
  np.random.seed(1337)
  unittest.main(verbosity=2)<|MERGE_RESOLUTION|>--- conflicted
+++ resolved
@@ -1339,34 +1339,6 @@
     helper_test_op([(4,4)], lambda x: x[:, 1:2][0:1])
     helper_test_op([(4,4)], lambda x: x[:, 1:2][:, 0:1])
 
-<<<<<<< HEAD
-  def test_pad2d(self):
-    helper_test_op([(3,3,3,3)], lambda x: torch.nn.functional.pad(x, (1,2,3,4)), lambda x: x.pad2d(padding=(1,2,3,4)))
-    helper_test_op([(3,3,3,3)], lambda x: torch.nn.functional.pad(x, (-1,2,-3,4)), lambda x: x.pad2d(padding=(-1,2,-3,4)))
-    helper_test_op([(3,3,3,3)], lambda x: torch.nn.functional.pad(x, (1,2,3,4), value=5), lambda x: x.pad2d(padding=(1,2,3,4),value=5))
-    helper_test_op([(3,3,3,3)], lambda x: torch.nn.functional.pad(x, (-1,2,-3,4), value=5), lambda x: x.pad2d(padding=(-1,2,-3,4),value=5))
-    self.helper_test_exception([(3,3,3)], lambda x: torch.nn.functional.pad(x, (3,0), mode="typo"), lambda x: x.pad2d((3,0), mode="typo"),
-                               expected=(NotImplementedError, NotImplementedError))
-
-  def test_pad2d_reflect_mode(self):
-    helper_test_op([(1,1,5,5)], lambda x: torch.nn.functional.pad(x, (0,2,3,2), mode="reflect"), lambda x: x.pad2d((0,2,3,2), mode="reflect"))
-    helper_test_op([(5,5,5)], lambda x: torch.nn.functional.pad(x, (0,2), mode="reflect"), lambda x: x.pad2d((0,2), mode="reflect"))
-    helper_test_op([(1,1,5,5,5)], lambda x: torch.nn.functional.pad(x, (1,2,3,4,1,2), mode="reflect"),
-                                  lambda x: x.pad2d((1,2,3,4,1,2), mode="reflect"))
-    helper_test_op([(3,3,3,3)], lambda x: torch.nn.functional.pad(x, (-1,2,2,-1), mode="reflect"), lambda x: x.pad2d((-1,2,2,-1), mode="reflect"))
-    helper_test_op([(1,1,5,5)], lambda x: torch.nn.functional.pad(x, (3,-3,0,-3), mode="reflect"), lambda x: x.pad2d((3,-3,0,-3), mode="reflect"))
-    helper_test_op([(1,1,5,5)], lambda x: torch.nn.functional.pad(x, (3,-5,1,-5), mode="reflect"), lambda x: x.pad2d((3,-5,1,-5), mode="reflect"))
-    helper_test_op([(1,1,5,5)], lambda x: torch.nn.functional.pad(x, (0,0,0,-5), mode="reflect"), lambda x: x.pad2d((0,0,0,-5), mode="reflect"))
-
-    # max pad size for reflect is exactly once: pad < input size
-    helper_test_op([(1,1,5,5)], lambda x: torch.nn.functional.pad(x, (4,4,0,4), mode="reflect"), lambda x:x.pad2d((4,4,0,4),mode="reflect"))
-    # raise error for relfection padding when: pad >= input size
-    self.helper_test_exception([(1,1,5,5)],
-                                lambda x: torch.nn.functional.pad(x, (3,5,0,0),mode="reflect"), lambda x: x.pad2d((3,5,0,0),mode="reflect"),
-                                expected=(RuntimeError, ValueError))
-
-=======
->>>>>>> c37d142c
   def test_pad(self):
     helper_test_op([(3,3,3,3)], lambda x: torch.nn.functional.pad(x, (1,2,3,4)), lambda x: x.pad(padding=(1,2,3,4)))
     helper_test_op([(3,3,3,3)], lambda x: torch.nn.functional.pad(x, (-1,2,-3,4)), lambda x: x.pad(padding=(-1,2,-3,4)))
@@ -1389,6 +1361,23 @@
     x = Tensor.ones(3,3)
     with self.assertRaises(ValueError): x.pad((None,(0,1),(3,0)))
     with self.assertRaises(ValueError): x.pad(((0,1),))
+
+  def test_pad_reflect_mode(self):
+    helper_test_op([(1,1,5,5)], lambda x: torch.nn.functional.pad(x, (0,2,3,2), mode="reflect"), lambda x: x.pad((0,2,3,2), mode="reflect"))
+    helper_test_op([(5,5,5)], lambda x: torch.nn.functional.pad(x, (0,2), mode="reflect"), lambda x: x.pad((0,2), mode="reflect"))
+    helper_test_op([(1,1,5,5,5)], lambda x: torch.nn.functional.pad(x, (1,2,3,4,1,2), mode="reflect"),
+                                  lambda x: x.pad((1,2,3,4,1,2), mode="reflect"))
+    helper_test_op([(3,3,3,3)], lambda x: torch.nn.functional.pad(x, (-1,2,2,-1), mode="reflect"), lambda x: x.pad((-1,2,2,-1), mode="reflect"))
+    helper_test_op([(1,1,5,5)], lambda x: torch.nn.functional.pad(x, (3,-3,0,-3), mode="reflect"), lambda x: x.pad((3,-3,0,-3), mode="reflect"))
+    helper_test_op([(1,1,5,5)], lambda x: torch.nn.functional.pad(x, (3,-5,1,-5), mode="reflect"), lambda x: x.pad((3,-5,1,-5), mode="reflect"))
+    helper_test_op([(1,1,5,5)], lambda x: torch.nn.functional.pad(x, (0,0,0,-5), mode="reflect"), lambda x: x.pad((0,0,0,-5), mode="reflect"))
+
+    # max pad size for reflect is exactly once: pad < input size
+    helper_test_op([(1,1,5,5)], lambda x: torch.nn.functional.pad(x, (4,4,0,4), mode="reflect"), lambda x:x.pad((4,4,0,4),mode="reflect"))
+    # raise error for relfection padding when: pad >= input size
+    self.helper_test_exception([(1,1,5,5)],
+                                lambda x: torch.nn.functional.pad(x, (3,5,0,0),mode="reflect"), lambda x: x.pad((3,5,0,0),mode="reflect"),
+                                expected=(RuntimeError, ValueError))
 
   def test_pad_reshape(self):
     helper_test_op([(1, 2)],
