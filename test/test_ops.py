import time, math, unittest, functools
import numpy as np
from typing import List, Callable
import torch
import warnings
import ml_dtypes
from tinygrad.helpers import getenv, IMAGE, DEBUG, CI, Context, TRANSCENDENTAL, DEVECTORIZE, OSX
from tinygrad import Tensor, Device, dtypes
from tinygrad.tensor import _to_np_dtype
from tinygrad.device import is_dtype_supported

if getenv("TINY_BACKEND"):
  import tinygrad.frontend.torch # noqa: F401 # pylint: disable=unused-import
  torch.set_default_device("tiny")

if CI:
  warnings.filterwarnings("ignore", message="Non-empty compiler output encountered")

FORWARD_ONLY = getenv("FORWARD_ONLY", 0)
PRINT_TENSORS = getenv("PRINT_TENSORS", 0)

def helper_test_op(shps, torch_fxn, tinygrad_fxn=None, atol=1e-6, rtol=1e-3, grad_atol=1e-4, grad_rtol=1e-3,
                   forward_only=False, vals=None, low=-2, high=2):
  if tinygrad_fxn is None: tinygrad_fxn = torch_fxn
  ts, tst = prepare_test_op(low, high, shps, vals, forward_only)

  st = time.monotonic()
  out = torch_fxn(*ts)
  torch_fp = time.monotonic() - st

  # move inputs to a different device, test the device of intermediate tensors are correct
  if mt:=getenv("MOVE_TENSOR", ""):
    for t in tst: t.to_(mt)

  st = time.monotonic()
  ret = tinygrad_fxn(*tst).realize()
  tinygrad_fp = time.monotonic() - st

  def compare(s, tinygrad_output, torch_output, atol, rtol):
    if PRINT_TENSORS: print(s, tinygrad_output, torch_output)
    try:
      assert tinygrad_output.shape == torch_output.shape, f"shape mismatch: tinygrad={tinygrad_output.shape} | torch={torch_output.shape}"
      assert tinygrad_output.dtype == torch_output.dtype, f"dtype mismatch: tinygrad={tinygrad_output.dtype} | torch={torch_output.dtype}"
      if np.issubdtype(tinygrad_output.dtype, np.floating):
        np.testing.assert_allclose(tinygrad_output, torch_output, atol=atol, rtol=rtol)
      else:
        np.testing.assert_equal(tinygrad_output, torch_output)
    except Exception as e:
      raise Exception(f"{s} failed shape {tinygrad_output.shape}: {e}")

  if DEBUG >= 6:
    np.set_printoptions(linewidth=200, suppress=True)
    print(ret.numpy())
    print(out.detach().cpu().numpy())
  compare("forward pass", ret.numpy(), out.detach().cpu().numpy(), atol=atol, rtol=rtol)

  torch_fbp, tinygrad_fbp = np.nan, np.nan
  if not forward_only and not FORWARD_ONLY and ts and tst:
    st = time.monotonic()
    torch_grads = torch.autograd.grad(torch_fxn(*ts).sum(), ts)
    torch_fbp = time.monotonic() - st

    st = time.monotonic()
    # NOTE: we now have to recompute the forward pass since we realized it
    tiny_grads = tinygrad_fxn(*tst).sum().gradient(*tst)
    Tensor.realize(*tiny_grads)
    tinygrad_fbp = time.monotonic() - st

    for i, (t, torch_grad) in enumerate(zip(tiny_grads, torch_grads)):
      compare(f"backward pass tensor {i}", t.numpy(), torch_grad.detach().cpu().numpy(), atol=grad_atol, rtol=grad_rtol)

  if not CI:
    print("\ntesting %40r   torch/tinygrad fp: %.2f / %.2f ms  bp: %.2f / %.2f ms " % \
          (shps, torch_fp*1000, tinygrad_fp*1000, torch_fbp*1000, tinygrad_fbp*1000), end="")

def prepare_test_op(low, high, shps, vals, forward_only=False):
  if shps is None:
    ts = [torch.tensor(x, requires_grad=(not forward_only)) for x in vals]
  else:
    np.random.seed(0)
    np_data = [np.random.uniform(low=low, high=high, size=size).astype(_to_np_dtype(dtypes.default_float)) for size in shps]
    ts = [torch.tensor(data, requires_grad=(not forward_only)) for data in np_data]
  for i in range(len(ts)):
    # NOTE: torch default int64 for python ints input
    if ts[i].dtype == torch.int64: ts[i] = ts[i].type(torch.int32)
  tst = [Tensor(x.detach().cpu().numpy(), requires_grad=(not forward_only and not FORWARD_ONLY)) for x in ts]
  return ts, tst

class TestOps(unittest.TestCase):

  def helper_test_exception(self, shps, torch_fxn, tinygrad_fxn, expected, forward_only=False, exact=False, vals=None, low=-1.5, high=1.5):
    if getenv("MOCKGPU") and Device.DEFAULT == "NV": self.skipTest('helper_test_exception fails in CI CUDA')
    ts, tst = prepare_test_op(low, high, shps, vals, forward_only)
    with self.assertRaises(expected) as torch_cm:
      torch_fxn(*ts)
    with self.assertRaises(expected) as tinygrad_cm:
      tinygrad_fxn(*tst)
    if exact: self.assertEqual(str(torch_cm.exception), str(tinygrad_cm.exception))
    if not CI: print("\ntesting %40r   torch/tinygrad exception: %s / %s" % (shps, torch_cm.exception, tinygrad_cm.exception), end="")

  def test_full_like(self):
    a = Tensor([[1,2,3],[4,5,6]], dtype=dtypes.float32)
    b = torch.tensor([[1,2,3],[4,5,6]], dtype=torch.float32)
    helper_test_op([], lambda: torch.full_like(b, 4), lambda: Tensor.full_like(a, 4), forward_only=True)

    a = Tensor([[1,2,3],[4,5,6]], dtype=dtypes.int32)
    b = torch.tensor([[1,2,3],[4,5,6]], dtype=torch.int32)
    helper_test_op([], lambda: torch.full_like(b, 4), lambda: Tensor.full_like(a, 4), forward_only=True)

  def test_full(self):
    helper_test_op([], lambda: torch.full((45,65), 4, dtype=torch.int32), lambda: Tensor.full((45,65), 4), forward_only=True)

  def test_negative_dims(self):
    creation_methods: List[Callable[..., Tensor]] = [
      Tensor.empty,
      Tensor.rand,
      Tensor.zeros,
      Tensor.ones,
      Tensor.randn,
      Tensor.randint,
      Tensor.normal,
      Tensor.uniform,
      Tensor.scaled_uniform,
      Tensor.glorot_uniform
    ]

    for method in creation_methods:
      with self.assertRaises(ValueError): method(-3, 2)
      with self.assertRaises(ValueError): method((2, -3))
      with self.assertRaises(ValueError): method((2, -3, 0))

  def test_negative_dims_full(self):
    with self.assertRaises(ValueError): Tensor.full((-3,), 2)
    with self.assertRaises(ValueError): Tensor.full((2, -3), 4)
    with self.assertRaises(ValueError): Tensor.full((2, -3, 0), 4)

  def test_negative_dims_eye(self):
    with self.assertRaises(ValueError): Tensor.eye(-3, 3)
    with self.assertRaises(ValueError): Tensor.eye(3, -3)
    with self.assertRaises(ValueError): Tensor.eye(-3, -3)

  def test_negative_dims_kaiming(self):
    creation_methods = [Tensor.kaiming_uniform, Tensor.kaiming_normal]
    for method in creation_methods:
      with self.assertRaises(ValueError): method(-3, 3)
      with self.assertRaises(ValueError): method((-3, 3), 3)
      with self.assertRaises(ValueError): method((-3, -3), 3)

  def test_zeros(self):
    helper_test_op([], lambda: torch.zeros(45,65), lambda: Tensor.zeros(45,65), forward_only=True)
    helper_test_op([], lambda: torch.zeros([45,65]), lambda: Tensor.zeros([45,65]), forward_only=True)
    helper_test_op([], lambda: torch.zeros([]), lambda: Tensor.zeros([]), forward_only=True)

  def test_zeros_like(self):
    a = Tensor([[1,2,3],[4,5,6]], dtype=dtypes.float32)
    b = torch.tensor([[1,2,3],[4,5,6]], dtype=torch.float32)
    helper_test_op([], lambda: torch.zeros_like(b), lambda: Tensor.zeros_like(a), forward_only=True)

    a = Tensor([[1,2,3],[4,5,6]], dtype=dtypes.int32)
    b = torch.tensor([[1,2,3],[4,5,6]], dtype=torch.int32)
    helper_test_op([], lambda: torch.zeros_like(b), lambda: Tensor.zeros_like(a), forward_only=True)

  def test_empty_0(self):
    helper_test_op([], lambda: torch.empty(45,65)*0/0, lambda: Tensor.empty(45,65)*0/0, forward_only=True)

  def test_ones(self):
    helper_test_op([], lambda: torch.ones(45,65), lambda: Tensor.ones(45,65), forward_only=True)
    helper_test_op([], lambda: torch.ones([45,65]), lambda: Tensor.ones([45,65]), forward_only=True)
    helper_test_op([], lambda: torch.ones([]), lambda: Tensor.ones([]), forward_only=True)

  def test_ones_like(self):
    a = Tensor([[1,2,3],[4,5,6]], dtype=dtypes.float32)
    b = torch.tensor([[1,2,3],[4,5,6]], dtype=torch.float32)
    helper_test_op([], lambda: torch.ones_like(b), lambda: Tensor.ones_like(a), forward_only=True)

    a = Tensor([[1,2,3],[4,5,6]], dtype=dtypes.int32)
    b = torch.tensor([[1,2,3],[4,5,6]], dtype=torch.int32)
    helper_test_op([], lambda: torch.ones_like(b), lambda: Tensor.ones_like(a), forward_only=True)

  def test_eye(self):
    helper_test_op([], lambda: torch.eye(10), lambda: Tensor.eye(10), forward_only=True)
    helper_test_op([], lambda: torch.eye(3, 5), lambda: Tensor.eye(3, 5), forward_only=True)
    helper_test_op([], lambda: torch.eye(5, 3), lambda: Tensor.eye(5, 3), forward_only=True)
    helper_test_op([], lambda: torch.eye(1), lambda: Tensor.eye(1), forward_only=True)
    helper_test_op([], lambda: torch.eye(0), lambda: Tensor.eye(0), forward_only=True)

  def test_split(self):
    def tensor(s): return torch.arange(math.prod(s), dtype=torch.int32).reshape(s), Tensor.arange(math.prod(s)).reshape(s)
    test_cases = [
      (tensor((10,)),       5, {}),
      (tensor((10,)), [1,4,5], {}),
      (tensor((10,)),       3, {}),
      (tensor((3,4,)),      1, {}),
      (tensor((3,4,)),      1, {'dim':1}),
      (tensor((4,4,)),  [2,2], {}),
      (tensor((4,4,)),  [2,2], {'dim':1}),
      (tensor((10000,)), 2500, {}),
    ]

    for (tor, ten), sizes, args in test_cases:
      tor_splits, ten_splits = tor.split(sizes, **args), ten.split(sizes, **args)
      assert len(tor_splits) == len(ten_splits)
      for tor_chunk, ten_chunk in zip(tor_splits, ten_splits):
        helper_test_op([], lambda: tor_chunk, lambda: ten_chunk, forward_only=True)

  def test_chunk(self):
    tor = torch.arange(13, dtype=torch.int32).repeat(8, 1).chunk(6, 1)
    ten = Tensor.arange(13).repeat((8, 1)).chunk(6, 1)
    assert len(tor) == len(ten)
    for i in range(len(tor)):
      helper_test_op([], lambda: tor[i], lambda: ten[i], forward_only=True)

    tor = torch.arange(13, dtype=torch.int32).repeat(8, 1).chunk(6, 0)
    ten = Tensor.arange(13).repeat((8, 1)).chunk(6, 0)
    assert len(tor) == len(ten)
    for i in range(len(tor)):
      helper_test_op([], lambda: tor[i], lambda: ten[i], forward_only=True)

    tor = torch.arange(13, dtype=torch.int32).repeat(8, 1).chunk(3, -1)
    ten = Tensor.arange(13).repeat((8, 1)).chunk(3, -1)
    assert len(tor) == len(ten)
    for i in range(len(tor)):
      helper_test_op([], lambda: tor[i], lambda: ten[i], forward_only=True)

    tor = torch.arange(13, dtype=torch.int32).repeat(8, 3, 3).chunk(3, -2)
    ten = Tensor.arange(13).repeat((8, 3, 3)).chunk(3, -2)
    assert len(tor) == len(ten)
    for i in range(len(tor)):
      helper_test_op([], lambda: tor[i], lambda: ten[i], forward_only=True)

  def test_meshgrid(self):
    x, xt = torch.tensor([0.,1.,2.], requires_grad=True), Tensor([0.,1.,2.], requires_grad=True)
    y, yt = torch.tensor([3.,4.,5.,6.], requires_grad=True), Tensor([3.,4.,5.,6.], requires_grad=True)
    z, zt = torch.tensor([7.,8.,9.], requires_grad=True), Tensor([7.,8.,9.], requires_grad=True)
    for indexing in ("ij", "xy"):
      tor = torch.meshgrid(x, indexing=indexing)
      ten = xt.meshgrid(indexing=indexing)
      self.assertEqual(len(tor), len(ten))
      for tor_i, ten_i in zip(tor, ten):
        helper_test_op([], lambda: tor_i, lambda: ten_i)
      tor = torch.meshgrid(x, y, indexing=indexing)
      ten = xt.meshgrid(yt, indexing=indexing)
      self.assertEqual(len(tor), len(ten))
      for tor_i, ten_i in zip(tor, ten):
        helper_test_op([], lambda: tor_i, lambda: ten_i)
      tor = torch.meshgrid(x, torch.tensor(10., requires_grad=True), y, z, indexing=indexing)
      ten = xt.meshgrid(Tensor(10., requires_grad=True), yt, zt, indexing=indexing)
      self.assertEqual(len(tor), len(ten))
      for tor_i, ten_i in zip(tor, ten):
        helper_test_op([], lambda: tor_i, lambda: ten_i)

    self.helper_test_exception([], lambda: torch.meshgrid(x, indexing="bad"), lambda: xt.meshgrid(indexing="bad"), expected=RuntimeError)

  def test_arange(self):
    helper_test_op([], lambda: torch.arange(10, dtype=torch.int32), lambda: Tensor.arange(10), forward_only=True)
    helper_test_op([], lambda: torch.arange(36, dtype=torch.int32), lambda: Tensor.arange(36), forward_only=True)
    helper_test_op([], lambda: torch.arange(5, 10, 3, dtype=torch.int32), lambda: Tensor.arange(5, 10, 3), forward_only=True)
    helper_test_op([], lambda: torch.arange(10, 5, -3, dtype=torch.int32), lambda: Tensor.arange(10, 5, -3), forward_only=True)
    helper_test_op([], lambda: torch.arange(11, 5, -3, dtype=torch.int32), lambda: Tensor.arange(11, 5, -3), forward_only=True)
    helper_test_op([], lambda: torch.arange(1, 78, 2, dtype=torch.int32), lambda: Tensor.arange(1, 78, 2), forward_only=True)
    helper_test_op([], lambda: torch.arange(5.5, 175.5, 2.5), lambda: Tensor.arange(5.5, 175.5, 2.5), forward_only=True)
    helper_test_op([], lambda: torch.arange(-30.2, -0.3, 0.75), lambda: Tensor.arange(-30.2, -0.3, 0.75), forward_only=True)
    helper_test_op([], lambda: torch.arange(-50.3, -380.2, -2.25), lambda: Tensor.arange(-50.3, -380.2, -2.25), forward_only=True)

  def test_arange_big(self):
    helper_test_op([], lambda: torch.arange(256, dtype=torch.int32), lambda: Tensor.arange(256), forward_only=True)

  def test_arange_4096(self):
    helper_test_op([], lambda: torch.arange(4096, dtype=torch.int32), lambda: Tensor.arange(4096), forward_only=True)

  def test_linspace(self):
    helper_test_op([], lambda: torch.linspace(5, 10, 3), lambda: Tensor.linspace(5, 10, 3), forward_only=True)
    helper_test_op([], lambda: torch.linspace(5, 10, 1), lambda: Tensor.linspace(5, 10, 1), forward_only=True)
    helper_test_op([], lambda: torch.linspace(5, 10, 0), lambda: Tensor.linspace(5, 10, 0), forward_only=True)
    helper_test_op([], lambda: torch.linspace(5, 10, 30), lambda: Tensor.linspace(5, 10, 30), forward_only=True)
    helper_test_op([], lambda: torch.linspace(-5.5, 5.5, 10), lambda: Tensor.linspace(-5.5, 5.5, 10), forward_only=True)
    helper_test_op([], lambda: torch.linspace(5.5, -5.5, 10), lambda: Tensor.linspace(5.5, -5.5, 10), forward_only=True)
    helper_test_op([], lambda: torch.linspace(5, 10, 3, dtype=torch.int32), lambda: Tensor.linspace(5, 10, 3, dtype="int32"), forward_only=True)
    helper_test_op([], lambda: torch.linspace(5, 10, 20, dtype=torch.int32), lambda: Tensor.linspace(5, 10, 20, dtype="int32"), forward_only=True)
    helper_test_op([], lambda: torch.linspace(5, -5, 20, dtype=torch.int32), lambda: Tensor.linspace(5, -5, 20, dtype="int32"), forward_only=True)
    self.helper_test_exception([], lambda: torch.linspace(5, 10, 3, dtype=torch.bool), lambda: Tensor.linspace(5, 10, 3, dtype="bool"),
                               expected=(RuntimeError, ValueError))
    self.helper_test_exception([], lambda: torch.linspace(1, 2, -1), lambda: Tensor.linspace(1, 2, -1), expected=(RuntimeError, ValueError))

  def test_sum_fake(self):
    helper_test_op([(256, 1)], lambda x: x.sum(axis=1))

  def test_sum_collapse(self):
    helper_test_op([], lambda: torch.ones(256,256).sum(axis=1), lambda: Tensor.ones(256,256).sum(axis=1), forward_only=True)

  def test_sum_collapse_neg(self):
    helper_test_op([], lambda: (-torch.ones(3,3)).sum(axis=1), lambda: (-Tensor.ones(3,3)).sum(axis=1), forward_only=True)

  def test_sum_pad_collapse(self):
    helper_test_op([], lambda: torch.nn.functional.pad(torch.ones(256,256), pad=(0,64,0,0)).sum(axis=1),
                       lambda: Tensor.ones(256,256).pad(((0,0), (0,64))).sum(axis=1), forward_only=True)

  # this is more complex and won't fold for a while
  def test_sum_cat_collapse(self):
    helper_test_op([], lambda: torch.cat([torch.ones(256,256), torch.zeros(256,64)], dim=1).sum(axis=1),
                       lambda: Tensor.cat(Tensor.ones(256,256), Tensor.zeros(256,64), dim=1).sum(axis=1), forward_only=True)

  def test_max_dont_collapse(self):
    helper_test_op([], lambda: torch.ones(256,256).max(1)[0], lambda: Tensor.ones(256,256).max(1), forward_only=True)

  def test_where(self):
    helper_test_op(
      [(100,)],
      lambda x: torch.where(x > 0.5, 4, 2).type(torch.int32),
      lambda x: (x > 0.5).where(4, 2), forward_only=True)

    for shps in [[(8,),(1,),(1,)], [(10,10),(10,),(10,)], [(100,)]*3, [(10,10)]*3]:
      helper_test_op(
        shps,
        lambda x, a, b: torch.where(x > 0.5, a, b),
        lambda x, a, b: (x > 0.5).where(a, b), forward_only=True)

  def test_where_permute(self):
    helper_test_op(
      [(5, 5)],
      lambda x: torch.where(x > 0.5, 4, 2).type(torch.int32).permute((1, 0)),
      lambda x: (x > 0.5).where(4, 2).permute((1, 0)), forward_only=True)

  def _test_cmp(self, fxn, reverse=True):
    # test different dtypes
    helper_test_op(None, fxn, fxn, forward_only=True, vals=[[0.,1,2], [2.,1,0]])
    helper_test_op(None, fxn, fxn, forward_only=True, vals=[[0,1,2], [2,1,0]])
    helper_test_op(None, fxn, fxn, forward_only=True, vals=[[True, True, False], [False,True,False]])
    # test broadcasting
    for shps in [[(3, 4, 5), (3, 4, 5)], [(3, 4, 5), (5,)], [(5,), (3, 4, 5)]]:
      helper_test_op(shps, fxn, fxn, forward_only=True)
    # test cmp with const
    helper_test_op(None, lambda x,y: fxn(x,2), lambda x,y: fxn(x,2), forward_only=True, vals=[[0.,1,2], [2.,1,0]])
    if reverse: helper_test_op(None, lambda x,y: fxn(2,y), lambda x,y: fxn(2,y), forward_only=True, vals=[[0.,1,2], [2.,1,0]])
    # test special floats  # TODO: fix nan
    specials = [0.0, 1.0, -1.0, math.inf, -math.inf]#, math.nan]
    for s0 in specials:
      for s1 in specials:
        helper_test_op(None, fxn, fxn, forward_only=True, vals=[[s0], [s1]])

  def test_cmp_eq(self): self._test_cmp(lambda x,y: x==y, reverse=False)
  def test_cmp_gt(self): self._test_cmp(lambda x,y: x>y)
  def test_cmp_ge(self): self._test_cmp(lambda x,y: x>=y)
  def test_cmp_lt(self): self._test_cmp(lambda x,y: x<y)
  def test_cmp_le(self): self._test_cmp(lambda x,y: x<=y)

  def test_cmp_ne_backwards(self):
    # new grad zeroes these out
    """
    t1 = torch.ones(4, requires_grad=True)
    t2 = torch.ones(4, requires_grad=True)
    self.assertRaises(RuntimeError, (t1 != t2).sum().backward)
    tt1 = Tensor.ones(4, requires_grad=True)
    tt2 = Tensor.ones(4, requires_grad=True)
    self.assertRaises(RuntimeError, (tt1 != tt2).sum().backward)
    """
    tt = Tensor.randn(4, requires_grad=True)
    (tt*(tt != 0)).sum().backward()
    t = torch.tensor(tt.numpy(), requires_grad=True)
    (t*(t != 0)).sum().backward()
    np.testing.assert_allclose(t.grad.cpu().numpy(), tt.grad.numpy(), rtol=1e-5)

  def test_cmp_lt_backwards(self):
    # new grad zeroes these out
    """
    t1 = torch.ones(4, requires_grad=True)
    t2 = torch.ones(4, requires_grad=True)
    self.assertRaises(RuntimeError, (t1 < t2).sum().backward)
    tt1 = Tensor.ones(4, requires_grad=True)
    tt2 = Tensor.ones(4, requires_grad=True)
    self.assertRaises(RuntimeError, (tt1 < tt2).sum().backward)
    """
    tt = Tensor.randn(4, requires_grad=True)
    (tt*(tt < 0)).sum().backward()
    t = torch.tensor(tt.numpy(), requires_grad=True)
    (t*(t < 0)).sum().backward()
    np.testing.assert_allclose(t.grad.cpu().numpy(), tt.grad.numpy(), rtol=1e-5)

  # TODO: fix backward of these functions
  def test_trunc(self):
    helper_test_op([()], lambda x: x.trunc(), forward_only=True)
    helper_test_op([(45,35)], lambda x: x.trunc(), forward_only=True)
    helper_test_op(None, lambda x: x.trunc(), vals=[[1.499, 1.5, 1.501, 1.0, 2.1, 0.0, -5.0, -2.499, -2.5, -2.501]], forward_only=True)
  def test_floor(self):
    helper_test_op([()], lambda x: x.floor(), forward_only=True)
    helper_test_op([(45,35)], lambda x: x.floor(), forward_only=True)
    helper_test_op(None, lambda x: x.floor(), vals=[[1.499, 1.5, 1.501, 1.0, 2.1, 0.0, -5.0, -2.499, -2.5, -2.501]], forward_only=True)
  def test_ceil(self):
    helper_test_op([()], lambda x: x.ceil(), forward_only=True)
    helper_test_op([(45,35)], lambda x: x.ceil(), forward_only=True)
    helper_test_op(None, lambda x: x.ceil(), vals=[[1.499, 1.5, 1.501, 1.0, 2.1, 0.0, -5.0, -2.499, -2.5, -2.501]], forward_only=True)
  def test_round(self):
    helper_test_op([()], lambda x: x.round(), forward_only=True)
    helper_test_op([(45,35)], lambda x: x.round(), forward_only=True)
    helper_test_op(None, lambda x: x.round(), vals=[[1.499, 1.5, 1.501, 1.0, 2.1, 0.0, -5.0, -2.499, -2.5, -2.501]], forward_only=True)
    helper_test_op(None, lambda x: x.round(), vals=[[2.5, -1.5]], forward_only=True)

  @unittest.skipIf(Device.DEFAULT == "WEBGPU" and CI, "isinf check of 'nan' fails on CI software-based vulkan")
  def test_isinf(self):
    val = [float('-inf'), 0., float('inf'), float('nan'), 1.1]
    helper_test_op(None, torch.isinf, Tensor.isinf, vals=[val], forward_only=True)
    np.testing.assert_equal(Tensor(val).isinf(detect_positive=True, detect_negative=False).numpy(), [False, False, True, False, False])
    np.testing.assert_equal(Tensor(val).isinf(detect_positive=False, detect_negative=True).numpy(), [True, False, False, False, False])

  def test_isnan(self):
    helper_test_op(None, torch.isnan, Tensor.isnan, vals=[[float('-inf'), 0., float('inf'), float('nan'), 1.1]], forward_only=True)

  def test_isfinite(self):
    helper_test_op(None, torch.isfinite, Tensor.isfinite, vals=[[float('-inf'), 0., float('inf'), float('nan'), 1.1]], forward_only=True)

  def test_lerp(self):
    helper_test_op([(45,35), (45,35), (45,35)], lambda x,y,z: x.lerp(y,z))
    helper_test_op(None, lambda x,y,z: x.lerp(y,z), vals=[[1.,2.,3.], [4.,5.,6.], 0.5])

  @unittest.skipIf(Device.DEFAULT == "QCOM", "OpenCL fails to compile this (both on GPU(qcom)/QCOM backends)")
  def test_tril(self):
    helper_test_op([(3,3)], lambda x: x.tril())
    helper_test_op([(3,3)], lambda x: x.tril(1))
    helper_test_op([(3,3)], lambda x: x.tril(2))
    helper_test_op([(3,3)], lambda x: x.tril(-1))
    helper_test_op([(3,3)], lambda x: x.tril(-2))
    helper_test_op([(4,5)], lambda x: x.tril(4))
    helper_test_op([(4,5)], lambda x: x.tril(5))
    helper_test_op([(4,5)], lambda x: x.tril(6))
    helper_test_op([(4,5)], lambda x: x.tril(-4))
    helper_test_op([(4,5)], lambda x: x.tril(-5))
    helper_test_op([(4,5)], lambda x: x.tril(-6))
    helper_test_op([(5,3,3)], lambda x: x.tril())
    helper_test_op([(5,0,3)], lambda x: x.tril())
    helper_test_op([(5,3,3)], lambda x: x.tril(1))
    helper_test_op(None, lambda x: x.tril(), vals=[[[True] * 3] * 3], forward_only=True)

  @unittest.skipIf(Device.DEFAULT == "QCOM", "OpenCL fails to compile this (both on GPU(qcom)/QCOM backends)")
  def test_triu(self):
    helper_test_op([(3,3)], lambda x: x.triu())
    helper_test_op([(3,3)], lambda x: x.triu(1))
    helper_test_op([(3,3)], lambda x: x.triu(2))
    helper_test_op([(3,3)], lambda x: x.triu(-1))
    helper_test_op([(3,3)], lambda x: x.triu(-2))
    helper_test_op([(4,5)], lambda x: x.triu(4))
    helper_test_op([(4,5)], lambda x: x.triu(5))
    helper_test_op([(4,5)], lambda x: x.triu(6))
    helper_test_op([(4,5)], lambda x: x.triu(-4))
    helper_test_op([(4,5)], lambda x: x.triu(-5))
    helper_test_op([(4,5)], lambda x: x.triu(-6))
    helper_test_op([(5,3,3)], lambda x: x.triu())
    helper_test_op([(5,0,3)], lambda x: x.triu())
    helper_test_op([(5,3,3)], lambda x: x.triu(1))
    helper_test_op(None, lambda x: x.triu(), vals=[[[True] * 3] * 3], forward_only=True)

  def test_maximum(self):
    helper_test_op([(45,65), (45,65)], torch.maximum, Tensor.maximum)
    helper_test_op([(), ()], torch.maximum, Tensor.maximum)
    helper_test_op(None, torch.maximum, Tensor.maximum, vals=[[1., 0., 3., -4.], 3.])
    helper_test_op(None, torch.maximum, Tensor.maximum, vals=[[1., 0., 3., -4.], [-1., -2., 3., 0.]])
    helper_test_op(None, torch.maximum, Tensor.maximum,
                   vals=[[-1234, 0, 1234, dtypes.max(dtypes.int), dtypes.min(dtypes.int)], dtypes.max(dtypes.int)], forward_only=True)
    helper_test_op(None, torch.maximum, Tensor.maximum,
                   vals=[[-1234, 0, 1234, dtypes.max(dtypes.int), dtypes.min(dtypes.int)], dtypes.min(dtypes.int)], forward_only=True)
    helper_test_op(None, torch.maximum, Tensor.maximum, vals=[[True, False, False], True], forward_only=True)
    helper_test_op(None, torch.maximum, Tensor.maximum, vals=[[True, False, False], [True, True, False]], forward_only=True)

    # test applying to different dtype
    helper_test_op(None, torch.maximum, Tensor.maximum, vals=[[1, 2, 3], 1.2], forward_only=True)
    helper_test_op(None, torch.maximum, Tensor.maximum, vals=[[True, False, False], 1.2], forward_only=True)
    helper_test_op(None, torch.maximum, Tensor.maximum, vals=[[True, False, False], 3], forward_only=True)

  def test_minimum(self):
    helper_test_op([(45,65), (45,65)], torch.minimum, Tensor.minimum)
    helper_test_op([(), ()], torch.minimum, Tensor.minimum)
    helper_test_op(None, torch.minimum, Tensor.minimum, vals=[[1., 0., 3., -4.], 3.])
    helper_test_op(None, torch.minimum, Tensor.minimum, vals=[[1., 0., 3., -4.], [-1., -2., 3., 0.]])
    helper_test_op(None, torch.minimum, Tensor.minimum,
                   vals=[[-1234, 0, 1234, dtypes.max(dtypes.int), dtypes.min(dtypes.int)], dtypes.max(dtypes.int)], forward_only=True)
    helper_test_op(None, torch.minimum, Tensor.minimum,
                   vals=[[-1234, 0, 1234, dtypes.max(dtypes.int), dtypes.min(dtypes.int)], dtypes.min(dtypes.int)], forward_only=True)
    helper_test_op(None, torch.minimum, Tensor.minimum, vals=[[True, False, False], True], forward_only=True)
    helper_test_op(None, torch.minimum, Tensor.minimum, vals=[[True, False, False], [True, True, False]], forward_only=True)

    # test applying to different dtype
    helper_test_op(None, torch.minimum, Tensor.minimum, vals=[[1, 2, 3], 1.2], forward_only=True)
    helper_test_op(None, torch.minimum, Tensor.minimum, vals=[[True, False, False], 1.2], forward_only=True)
    helper_test_op(None, torch.minimum, Tensor.minimum, vals=[[True, False, False], 3], forward_only=True)

  def test_tiny_add(self):
    helper_test_op([(3), (3)], lambda x,y: x+y, Tensor.add, forward_only=True)
  def test_tiny_mul(self):
    helper_test_op([(64), (64)], lambda x,y: x*y, Tensor.mul, forward_only=True)

  def test_add(self):
    helper_test_op([(45,68), (45,68)], lambda x,y: x+y, Tensor.add)
    helper_test_op([(45,68), (45,68)], lambda x,y: x+y)
    helper_test_op([(), ()], lambda x,y: x+y)
  def test_add3(self):
    helper_test_op([(45,65), (45,65), (45,65)], lambda x,y,z: x+y+z)
  def test_broadcasted_add(self):
    helper_test_op([(45,65), (45,1)], lambda x,y: x+y)
    helper_test_op([(45,65), ()], lambda x,y: x+y)
  def test_broadcasted_add_2(self):
    helper_test_op([(45,65), (65,)], lambda x,y: x+y)

  def test_sub(self):
    helper_test_op([(45,65), (45,65)], lambda x,y: x-y, Tensor.sub)
    helper_test_op([(45,65), (45,65)], lambda x,y: x-y)
    helper_test_op([(), ()], lambda x,y: x-y)
  def test_scalar_sub(self):
    helper_test_op([(45,65)], lambda x: x-2)
    helper_test_op([()], lambda x: x-2)
  def test_scalar_rsub(self):
    helper_test_op([(45,65)], lambda x: 2-x)
    helper_test_op([()], lambda x: 2-x)

  def test_neg(self):
    helper_test_op([(45,65)], lambda x: -x)
    helper_test_op([(45,65)], lambda x: x.neg())
    helper_test_op([()], lambda x: x.neg())
  def test_logical_not(self):
    helper_test_op(None, torch.logical_not, Tensor.logical_not, vals=[[True, False, True]], forward_only=True)
    helper_test_op(None, torch.logical_not, Tensor.logical_not, vals=[[1.,2.,0.,0.5]], forward_only=True)

  def test_mul(self):
    helper_test_op([(64,64), (64,64)], lambda x,y: x*y, Tensor.mul)
    helper_test_op([(64,64), (64,64)], lambda x,y: x*y)
    helper_test_op([(), ()], lambda x,y: x*y)
  def test_scalar_mul(self):
    helper_test_op([(45,65)], lambda x: x*2)
    helper_test_op([(45,65)], lambda x: x*-1)
    helper_test_op([(45,65)], lambda x: 255*x)
    helper_test_op([(45,65)], lambda x: 2*x)
    helper_test_op([()], lambda x: x*2)
    helper_test_op([()], lambda x: 2*x)

  def test_div(self):
    helper_test_op([(45,65), (45,65)], lambda x,y: x/y, Tensor.div)
    helper_test_op([(45,65), (45,65)], lambda x,y: x/y)
    helper_test_op([(), ()], lambda x,y: x/y)

  @unittest.skipIf(getenv("AMD_LLVM", 0), "AMD with LLVM backend generate rcp in FP division causes trunc/floor errors")
  def test_div_rounding_mode(self):
    for denominator in [-10, -5, -3, -2, -1, 1, 2, 3, 5, 10]:
      # int numerator
      helper_test_op(None, lambda x,y: x.div(y, rounding_mode=None), forward_only=True, vals=[[5, 6, 7, 0, -5, -6, -7], [denominator]])
      helper_test_op(None, lambda x,y: x.div(y, rounding_mode="trunc"), forward_only=True, vals=[[5, 6, 7, 0, -5, -6, -7], [denominator]])
      helper_test_op(None, lambda x,y: x.div(y, rounding_mode="floor"), forward_only=True, vals=[[5, 6, 7, 0, -5, -6, -7], [denominator]])
      # float numerator
      helper_test_op(None, lambda x,y: x.div(y, rounding_mode=None), forward_only=True, vals=[[5.0, 6, 7, 0, -5, -6, -7], [denominator]])
      helper_test_op(None, lambda x,y: x.div(y, rounding_mode="trunc"), forward_only=True, vals=[[5.0, 6, 7, 0, -5, -6, -7], [denominator]])
      helper_test_op(None, lambda x,y: x.div(y, rounding_mode="floor"), forward_only=True, vals=[[5.0, 6, 7, 0, -5, -6, -7], [denominator]])

    for denominator in [-10.0, -5.0, -3.0, -2.0, -1.0, 1.0, 2.0, 3.0, 5.0, 10.0]:
      # int numerator
      helper_test_op(None, lambda x,y: x.div(y, rounding_mode=None), forward_only=True, vals=[[5, 6, 7, 0, -5, -6, -7], [denominator]])
      helper_test_op(None, lambda x,y: x.div(y, rounding_mode="trunc"), forward_only=True, vals=[[5, 6, 7, 0, -5, -6, -7], [denominator]])
      helper_test_op(None, lambda x,y: x.div(y, rounding_mode="floor"), forward_only=True, vals=[[5, 6, 7, 0, -5, -6, -7], [denominator]])
      # float numerator
      helper_test_op(None, lambda x,y: x.div(y, rounding_mode=None), forward_only=True, vals=[[5.0, 6, 7, 0, -5, -6, -7], [denominator]])
      helper_test_op(None, lambda x,y: x.div(y, rounding_mode="trunc"), forward_only=True, vals=[[5.0, 6, 7, 0, -5, -6, -7], [denominator]])
      helper_test_op(None, lambda x,y: x.div(y, rounding_mode="floor"), forward_only=True, vals=[[5.0, 6, 7, 0, -5, -6, -7], [denominator]])

    self.helper_test_exception(None, lambda x,y: x.div(y, rounding_mode="typo"), lambda x,y: x.div(y, rounding_mode="typo"), forward_only=True,
                               vals=[[5], [0]], expected=RuntimeError)

  def test_div_int(self):
    helper_test_op(None, lambda x,y: x/y, Tensor.div, forward_only=True, vals=[[5, 6, 7],[1, 2, 3]])
    helper_test_op(None, lambda x,y: x//y, forward_only=True, vals=[[5, 6, 7],[1, 2, 3]])
    helper_test_op(None, lambda x: x/2, forward_only=True, vals=[[3, 4, 5]])
    helper_test_op(None, lambda x: x//2, forward_only=True, vals=[[3, 4, 5]])
    helper_test_op(None, functools.partial(torch.div, rounding_mode="trunc"), Tensor.idiv, forward_only=True,
                   vals=[[-4, 7, 5, 4, -7, 8], [2, -3, 8, -2, 3, 5]])
    if is_dtype_supported(dtypes.uint64):
      x = Tensor(2**64 - 1, dtype=dtypes.uint64).idiv(1)
      np.testing.assert_equal(x.numpy(), 2**64 - 1)
    # 1 // 0 is device dependent, but it should not raise
    Tensor([1]).idiv(1).realize()
    if not (CI and getenv("PTX")):  # TODO: crashed in PTX CI
      # ... because if might be in a where branch that the output is well defined
      t = Tensor([-1, 0, 1, 2])
      np.testing.assert_equal((t > 0).where(1//t, t).numpy(), [-1, 0, 1, 0])

  def test_scalar_div(self):
    helper_test_op([(45,65)], lambda x: x/255)
    helper_test_op([(45,65)], lambda x: x/1)
    helper_test_op([(45,65)], lambda x: 1/x)
    helper_test_op([(45,65)], lambda x: x/2)
    helper_test_op([(45,65)], lambda x: 2/x)
    helper_test_op([()], lambda x: x/2)
    helper_test_op([()], lambda x: 2/x)

  def test_mod(self):
    a = [-4, 7, 5, 4, -7, 8, -9]
    b = [2, -3, 8, -2, 3, 5, -5]
    for float_a in [True, False]:
      for float_b in [True, False]:
        va = [float(ai) for ai in a] if float_a else a
        vb = [float(bi) for bi in b] if float_b else b
        helper_test_op(None, lambda x,y: x%y, Tensor.mod, forward_only=True, vals=[va, vb])
        helper_test_op(None, lambda x,y: x%y, forward_only=True, vals=[va, vb])
        helper_test_op(None, lambda x: x%2, forward_only=True, vals=[va])
        helper_test_op(None, lambda x: x%3, forward_only=True, vals=[va])
        helper_test_op(None, lambda x: x%3.5, forward_only=True, vals=[va])
        helper_test_op(None, lambda x: 100%x, forward_only=True, vals=[va])
        helper_test_op(None, lambda x: 100.5%x, forward_only=True, vals=[va])

  def test_mul_naninf(self):
    helper_test_op([(45,65)], lambda x: x*math.inf)
    helper_test_op([(45,65)], lambda x: x*-math.inf)
    helper_test_op([(45,65)], lambda x: x*math.nan)
  def test_div_naninf(self):
    helper_test_op([(45,65)], lambda x: x/math.inf)
    helper_test_op([(45,65)], lambda x: x/-math.inf)
    helper_test_op([(45,65)], lambda x: x/math.nan)
    helper_test_op([(45,65)], lambda x: math.inf/x)
    helper_test_op([(45,65)], lambda x: (-math.inf)/x)
    helper_test_op([(45,65)], lambda x: math.nan/x)

  def test_pow_full(self):
    helper_test_op([(45,65), (45,65)], lambda x,y: x**y)
    helper_test_op([(45,65), (45,65)], lambda x,y: x.pow(y))

  def test_pow(self):
    helper_test_op([(45,65)], lambda x: x**0)
    helper_test_op([(45,65)], lambda x: x**1)
    helper_test_op([(45,65)], lambda x: x**2)
    helper_test_op([(45,65)], lambda x: x**3)
    helper_test_op([(45,65)], lambda x: x**-2)
    helper_test_op([()], lambda x: x**2)
    helper_test_op([()], lambda x: x**-2)
    # Regression tests for https://github.com/tinygrad/tinygrad/issues/1151
    helper_test_op([(45,65)], lambda x: x**3, low=-30, high=-27)
    helper_test_op([()], lambda x: x**3, low=-30, high=-27)
    # Regression tests for https://github.com/tinygrad/tinygrad/issues/1251
    helper_test_op([(45,65)], lambda x: x**0.2, low=-30, high=-27)
    helper_test_op([(45,65)], lambda x: x**1.2, low=-30, high=-27)
    helper_test_op([()], lambda x: x**0.2, low=-30, high=-27)
    helper_test_op([()], lambda x: x**1.2, low=-30, high=-27)
    a, b = Tensor([0.0], requires_grad=True), torch.tensor([0.0], requires_grad=True)
    helper_test_op([], lambda: b**1.1, lambda: a**1.1)

  def test_pow_const(self):
    helper_test_op([(45,65)], lambda x: x**0.0)
    helper_test_op([(45,65)], lambda x: x**1.0)
    helper_test_op([(45,65)], lambda x: x**-1.0)
    helper_test_op([(45,65)], lambda x: x**8.0)
    helper_test_op([(45,65)], lambda x: x**5.5)
    helper_test_op([(45,65)], lambda x: x**-5.5)
    # helper_test_op([(45,65)], lambda x: x**-8.0)  # TODO: fix this
    helper_test_op([(45,65)], lambda x: 1.0**x)
    helper_test_op([(45,65)], lambda x: 5.5**x)
    helper_test_op([(45,65)], lambda x: (-5.5)**x)
    helper_test_op([(45,65)], lambda x: 8.0**x)
    helper_test_op([(45,65)], lambda x: x**2.0)
    helper_test_op([(45,65)], lambda x: 2.0**x)
    helper_test_op([()], lambda x: x**2.0)
    helper_test_op([()], lambda x: 2.0**x)
    helper_test_op(None, lambda x: 0**x, vals=[[-2.,-1,0,1,2,3]])
    helper_test_op(None, lambda x: (-2)**x, vals=[[-2.,-1,0,1,2,3]])

  def test_pow_const_direct(self):
    # x ** c
    def get_tiny_gradient(x, c):
      t = Tensor([x], dtype=dtypes.float)
      return (t ** c)[0].gradient(t)[0].item()
    def get_torch_gradient(x, c):
      t = torch.tensor([x], dtype=torch.float, requires_grad=True)
      return torch.autograd.grad(t ** c, t)[0].item()
    for x in [-math.inf, 0, 1, math.inf]:
      for c in [-1, 0, 0.3, 1, 2]:
        tiny_out = get_tiny_gradient(x, c)
        torch_out = get_torch_gradient(x, c)
        if math.isnan(tiny_out):
          assert math.isnan(torch_out)
        else:
          self.assertAlmostEqual(tiny_out, torch_out, msg=f"{x}, {c}")

  def test_pow_zero_tensor(self):
    helper_test_op(None, lambda x,y: x**y, vals=[[0.0], [0.0]])
    # TODO: fix WEBGPU
    if Device.DEFAULT != "WEBGPU":
      helper_test_op(None, lambda x,y: x**y, vals=[[0.0], [0.3]])
      helper_test_op(None, lambda x,y: x**y, vals=[[0.0], [-0.3]])
  def test_pow_zero_const(self):
    helper_test_op(None, lambda x: x**0.3, vals=[[0.0]])
    helper_test_op(None, lambda x: x**0.0, vals=[[0.0]])
    helper_test_op(None, lambda x: x**-0.3, vals=[[0.0]])
    helper_test_op(None, lambda x: x**-1.0, vals=[[-1.0, 0.0, 1.0]])

  @unittest.skip("not supported")
  def test_pow_int(self):
    def _test(base, exponent): helper_test_op(None, lambda x,y: x**y, vals=[base, exponent], forward_only=True)

    for base in ([1, 2, 3], [-1, -2, -3]):
      for exponent in ([2, 3, 4], [-2, -3, -4]):
        _test(base, exponent)
    # NOTE: torch 0 ** -1 is 0
    _test([0, 0, 0], [0, 1, 2])

    np.testing.assert_equal((Tensor(11) ** Tensor(7)).item(), 11 ** 7)
    np.testing.assert_equal((Tensor([11]) ** Tensor(7)).item(), 11 ** 7)
    # TODO: fix non-precise int pow
    with self.assertRaises(AssertionError): np.testing.assert_equal((Tensor(11) ** Tensor([7])).item(), 11 ** 7)
    with self.assertRaises(AssertionError): np.testing.assert_equal((Tensor([11]) ** Tensor([7])).item(), 11 ** 7)

    # pow to a const int
    helper_test_op([], lambda: torch.tensor([2], dtype=torch.int) ** torch.tensor(-2, dtype=torch.int),
                       lambda: Tensor([2]) ** Tensor(-2), forward_only=True)

  def test_sqrt(self):
    helper_test_op([(45,65)], lambda x: x.sqrt())
    helper_test_op(None, lambda x: x.sqrt(), vals=[[0.0]])
    helper_test_op([()], lambda x: x.sqrt())
  def test_rsqrt(self):
    helper_test_op([(45,65)], lambda x: x.rsqrt())
    helper_test_op(None, lambda x: x.rsqrt(), vals=[[0.0]])
    helper_test_op([()], lambda x: x.rsqrt())

  def test_xor(self):
    data = [[1,-8,1],[32,1,6]]
    tor = torch.tensor(data, dtype=torch.int)
    ten = Tensor(data, dtype=dtypes.int32)
    helper_test_op([], lambda: tor^tor, lambda: ten^ten, forward_only=True)
    helper_test_op([], lambda: tor^0x1337, lambda: ten^0x1337, forward_only=True)
    helper_test_op([], lambda: 0x1337^tor, lambda: 0x1337^ten, forward_only=True)

    self.helper_test_exception([(4), (4)], torch.bitwise_xor, Tensor.bitwise_xor, expected=RuntimeError)

  def test_and(self):
    data = [[1,-8,1],[32,1,6]]
    tor = torch.tensor(data, dtype=torch.int)
    ten = Tensor(data, dtype=dtypes.int32)
    helper_test_op([], lambda: tor&tor, lambda: ten&ten, forward_only=True)
    helper_test_op([], lambda: tor&0x1337, lambda: ten&0x1337, forward_only=True)
    helper_test_op([], lambda: 0x1337&tor, lambda: 0x1337&ten, forward_only=True)

    data = [[True, True, False, False], [True, False, True, False]]
    tor0, tor1 = torch.tensor(data[0], dtype=torch.bool),  torch.tensor(data[1], dtype=torch.bool)
    ten0, ten1 = Tensor(data[0], dtype=dtypes.bool), Tensor(data[1], dtype=dtypes.bool)
    helper_test_op([], lambda: tor0&tor1, lambda: ten0&ten1, forward_only=True)

    helper_test_op(None, lambda x: (1 < x) & (x < 2), forward_only=True, vals=[[1.2, 1.2, 1.2, 3.2]])

    self.helper_test_exception([(4), (4)], torch.bitwise_and, Tensor.bitwise_and, expected=RuntimeError)

  def test_or(self):
    data = [[1,-8,1],[32,1,6]]
    tor = torch.tensor(data, dtype=torch.int)
    ten = Tensor(data, dtype=dtypes.int32)
    helper_test_op([], lambda: tor|tor, lambda: ten|ten, forward_only=True)
    helper_test_op([], lambda: tor|0x1337, lambda: ten|0x1337, forward_only=True)
    helper_test_op([], lambda: 0x1337|tor, lambda: 0x1337|ten, forward_only=True)

    data = [[True, True, False, False], [True, False, True, False]]
    tor0, tor1 = torch.tensor(data[0], dtype=torch.bool),  torch.tensor(data[1], dtype=torch.bool)
    ten0, ten1 = Tensor(data[0], dtype=dtypes.bool), Tensor(data[1], dtype=dtypes.bool)
    helper_test_op([], lambda: tor0|tor1, lambda: ten0|ten1, forward_only=True)

    self.helper_test_exception([(4), (4)], torch.bitwise_or, Tensor.bitwise_or, expected=RuntimeError)

  def test_bitwise_not(self):
    data = [[1,-8,1],[32,1,6]]
    tor = torch.tensor(data, dtype=torch.int)
    ten = Tensor(data, dtype=dtypes.int32)
    helper_test_op([], lambda: tor.bitwise_not(), lambda: ten.bitwise_not(), forward_only=True)
    helper_test_op([], lambda: ~tor, lambda: ~ten, forward_only=True)

    data = [[True, False]]
    tor = torch.tensor(data, dtype=torch.bool)
    ten = Tensor(data, dtype=dtypes.bool)
    helper_test_op([], lambda: tor.bitwise_not(), lambda: ten.bitwise_not(), forward_only=True)
    helper_test_op([], lambda: ~tor, lambda: ~ten, forward_only=True)

    self.helper_test_exception([(4)], torch.bitwise_not, Tensor.bitwise_not, expected=RuntimeError)

  def test_lshift(self):
    data = [[0,1,2],[1<<8,1<<16,1<<31-1]]
    tor = torch.tensor(data, dtype=torch.int)
    ten = Tensor(data, dtype=dtypes.uint32)
    # cast to int32 because torch does not support uint32
    helper_test_op([], lambda: tor << 0, lambda: (ten << 0).cast(dtypes.int32), forward_only=True)
    helper_test_op([], lambda: tor << 2, lambda: (ten << 2).cast(dtypes.int32), forward_only=True)
    helper_test_op([], lambda: tor << 31, lambda: (ten << 31).cast(dtypes.int32), forward_only=True)
    helper_test_op([], lambda: tor.__lshift__(2), lambda: ten.__lshift__(2).cast(dtypes.int32), forward_only=True)
    helper_test_op([], lambda: tor.bitwise_left_shift(2), lambda: ten.lshift(2).cast(dtypes.int32), forward_only=True)

  def test_rshift(self):
    data = [[0,1,2],[1<<8,1<<16,1<<31-1]]
    tor = torch.tensor(data, dtype=torch.int)
    ten = Tensor(data, dtype=dtypes.uint32)
    # cast to int32 because torch does not support uint32
    helper_test_op([], lambda: tor >> 0, lambda: (ten >> 0).cast(dtypes.int32), forward_only=True)
    helper_test_op([], lambda: tor >> 2, lambda: (ten >> 2).cast(dtypes.int32), forward_only=True)
    helper_test_op([], lambda: tor >> 31, lambda: (ten >> 31).cast(dtypes.int32), forward_only=True)
    helper_test_op([], lambda: tor.__rshift__(2), lambda: ten.__rshift__(2).cast(dtypes.int32), forward_only=True)
    helper_test_op([], lambda: tor.bitwise_right_shift(2), lambda: ten.rshift(2).cast(dtypes.int32), forward_only=True)

  def test_idiv_shift_rewrite_negative(self):
    a = Tensor(-5).idiv(2).item()
    b = Tensor(-5).contiguous().idiv(2).item()
    self.assertEqual(a, b)
    self.assertEqual(Tensor(-1).contiguous().idiv(4).item(), 0)  # NOTE this is trunc-div behaviour

  def test_sin(self):
    helper_test_op([(45,65)], lambda x: x.sin())
    helper_test_op([()], lambda x: x.sin())
    # works on real CUDA but not CI
    if not ((getenv("MOCKGPU") and Device.DEFAULT == "NV") or Device.DEFAULT == "WEBGPU"):
      helper_test_op(None, lambda x: x.sin(), vals=[[math.nan, math.inf, -math.inf, 0.0]])
      helper_test_op(None, lambda x: x.sin(), vals=[[1e1, 1e2, 1e3, 1e4, 1e5, 1e6, -1e1, -1e2, -1e3, -1e4, -1e5, -1e6]],
                    atol=3e-3, rtol=3e-3, grad_atol=3e-3, grad_rtol=3e-3)
  def test_cos(self):
    helper_test_op([(45,65)], lambda x: x.cos())
    helper_test_op([()], lambda x: x.cos())
    if not ((getenv("MOCKGPU") and Device.DEFAULT == "NV") or Device.DEFAULT == "WEBGPU"):
      helper_test_op(None, lambda x: x.sin(), vals=[[math.nan, math.inf, -math.inf, 0.0]])
      helper_test_op(None, lambda x: x.cos(), vals=[[1e1, 1e2, 1e3, 1e4, 1e5, 1e6, -1e1, -1e2, -1e3, -1e4, -1e5, -1e6]],
                    atol=3e-3, rtol=3e-3, grad_atol=3e-3, grad_rtol=3e-3)
  def test_tan(self):
    # NOTE: backward has much higher diff with input close to pi/2 and -pi/2
    helper_test_op([(45,65)], lambda x: x.tan(), low=-1.5, high=1.5)
    helper_test_op([(45,65)], lambda x: x.tan(), low=-5, high=5)
    helper_test_op([()], lambda x: x.tan())
    if not ((getenv("MOCKGPU") and Device.DEFAULT == "NV") or Device.DEFAULT == "WEBGPU"):
      helper_test_op(None, lambda x: x.sin(), vals=[[math.nan, math.inf, -math.inf, 0.0]])
      helper_test_op(None, lambda x: x.cos(), vals=[[1e1, 1e2, 1e3, 1e4, 1e5, 1e6, -1e1, -1e2, -1e3, -1e4, -1e5, -1e6]],
                    atol=3e-3, rtol=3e-3, grad_atol=3e-3, grad_rtol=3e-3)

  def test_asin(self):
    helper_test_op([(45,65)], lambda x: x.asin(), low=-1, high=1)
    helper_test_op([(45,65)], lambda x: x.asin(), low=-300, high=-297)
    helper_test_op([(45,65)], lambda x: x.asin(), low=300, high=303)
  def test_acos(self):
    # high grad atol
    helper_test_op([(45,65)], lambda x: x.acos(), low=-1, high=1)
    helper_test_op([(45,65)], lambda x: x.acos(), low=-300, high=-297)
    helper_test_op([(45,65)], lambda x: x.acos(), low=300, high=303)
  def test_atan(self):
    helper_test_op([(45,65)], lambda x: x.atan())
    helper_test_op([(45,65)], lambda x: x.atan(), low=-300, high=-297)
    helper_test_op([(45,65)], lambda x: x.atan(), low=300, high=303)

  def test_relu(self):
    helper_test_op([(64,64)], lambda x: x.relu())
    helper_test_op([()], lambda x: x.relu())
  def test_relu_exact(self):
    helper_test_op(None, lambda x: x.relu(), vals=[[-1.,0,1]])
  def test_relu_maximum_exact(self):
    helper_test_op(None, lambda x: torch.maximum(x, torch.zeros_like(x, requires_grad=False)), lambda x: Tensor.maximum(x, 0), vals=[[-1.,0,1]])
  def test_leaky_relu(self):
    helper_test_op([(45,65)], lambda x: torch.nn.functional.leaky_relu(x,0.01), Tensor.leaky_relu)
    helper_test_op([()], lambda x: torch.nn.functional.leaky_relu(x,0.01), Tensor.leaky_relu)
  def test_celu(self):
    for val in range(1, 5):
      helper_test_op([(45,65)], lambda x: torch.nn.functional.celu(x,val), lambda x: x.celu(val))
      helper_test_op([()], lambda x: torch.nn.functional.celu(x,val), lambda x: x.celu(val))
  def test_selu(self):
    helper_test_op([(45,65)], torch.nn.functional.selu, Tensor.selu)
    helper_test_op([()], torch.nn.functional.selu, Tensor.selu)
  def test_silu(self):
    helper_test_op([(45,65)], torch.nn.functional.silu, Tensor.silu)
    helper_test_op([()], torch.nn.functional.silu, Tensor.silu)
  def test_swish(self):
    helper_test_op([(45,65)], torch.nn.functional.silu, Tensor.swish)
    helper_test_op([()], torch.nn.functional.silu, Tensor.swish)

  def test_abs(self):
    helper_test_op([(45,65)], torch.abs, Tensor.abs)
    helper_test_op([()], torch.abs, Tensor.abs)
  def test_abs_exact(self):
    helper_test_op(None, torch.abs, Tensor.abs, vals=[[-1.,0,1]])

  @unittest.skipIf(TRANSCENDENTAL and Device.DEFAULT=="AMD", "TODO: remu crashes")
  def test_log(self):
    helper_test_op([(45,65)], torch.log, Tensor.log)
    helper_test_op(None, torch.log, Tensor.log, vals=[[math.inf, -math.inf, math.nan]])
    helper_test_op([()], torch.log, Tensor.log)
  def test_log2(self):
    helper_test_op([(45,65)], torch.log2, Tensor.log2)
    helper_test_op(None, torch.log2, Tensor.log2, vals=[[math.inf, -math.inf, math.nan]])
    helper_test_op([()], torch.log2, Tensor.log2)

  @unittest.skipIf(TRANSCENDENTAL and Device.DEFAULT=="AMD", "TODO: remu crashes")
  def test_exp(self):
    helper_test_op([(45,65)], torch.exp, Tensor.exp)
    helper_test_op(None, torch.exp, Tensor.exp, vals=[[math.inf, -math.inf, math.nan]])
    helper_test_op([()], torch.exp, Tensor.exp)
  def test_exp2(self):
    helper_test_op([(45,65)], torch.exp2, Tensor.exp2)
    helper_test_op(None, torch.exp2, Tensor.exp2, vals=[[math.inf, -math.inf, math.nan]])
    helper_test_op([()], torch.exp2, Tensor.exp2)

  def test_sign(self):
    helper_test_op([(45,65)], torch.sign, Tensor.sign)
    helper_test_op([()], torch.sign, Tensor.sign)
  def test_sign_exact(self):
    helper_test_op(None, torch.sign, Tensor.sign, vals=[[-1.,0,1]])

  def test_copysign(self):
    helper_test_op([(45,65), (45,65)], torch.copysign, Tensor.copysign)
    helper_test_op([(45,65), (45,1)], torch.copysign, Tensor.copysign)
    helper_test_op([(45,1), (1,65)], torch.copysign, Tensor.copysign)
    helper_test_op([(), ()], torch.copysign, Tensor.copysign)
  def test_copysign_exact(self):
    for i in [-1.,0.,1.]:
      for j in [-1., 0., 1.]:
        helper_test_op(None, torch.copysign, Tensor.copysign, vals=[[i], [j]])

  def test_softsign(self):
    helper_test_op([(45,65)], torch.nn.functional.softsign, Tensor.softsign)
    helper_test_op([()], torch.nn.functional.softsign, Tensor.softsign)
  def test_softsign_exact(self):
    helper_test_op(None, torch.nn.functional.softsign, Tensor.softsign, vals=[[-1.,0,1]])

  def test_sigmoid(self):
    helper_test_op([(45,65)], torch.sigmoid, Tensor.sigmoid)
    helper_test_op([()], torch.sigmoid, Tensor.sigmoid)
  def test_sigmoid_extreme(self):
    helper_test_op([(45,65)], torch.sigmoid, Tensor.sigmoid, low=300, high=400)
    helper_test_op([(45,65)], torch.sigmoid, Tensor.sigmoid, low=-400, high=-300)
    x = Tensor([300.0])
    self.assertAlmostEqual(x.sigmoid()[0].gradient(x)[0].item(), 0.0)
    x = Tensor([-300.0])
    self.assertAlmostEqual(x.sigmoid()[0].gradient(x)[0].item(), 0.0)
  def test_sigmoid_alt_extreme(self):
    def sigmoid(x:Tensor): return x.exp() / (1 + x.exp())
    x = Tensor([300.0])
    self.assertAlmostEqual(sigmoid(x)[0].gradient(x)[0].item(), 0.0)
    x = Tensor([-300.0])
    self.assertAlmostEqual(sigmoid(x)[0].gradient(x)[0].item(), 0.0)
  def test_hardsigmoid(self):
    helper_test_op([(45,65)], torch.nn.functional.hardsigmoid, Tensor.hardsigmoid)
    helper_test_op([()], torch.nn.functional.hardsigmoid, Tensor.hardsigmoid)
  def test_hardsigmoid_extreme(self):
    helper_test_op([(45,65)], torch.sigmoid, Tensor.sigmoid, low=300, high=400)
    helper_test_op([(45,65)], torch.sigmoid, Tensor.sigmoid, low=-400, high=-300)
  def test_softplus(self):
    helper_test_op([(45,65)], torch.nn.functional.softplus, Tensor.softplus, grad_atol=1e-6)
    helper_test_op([(45,65)], lambda t: torch.nn.functional.softplus(t, beta=3), lambda t: Tensor.softplus(t, beta=3), grad_atol=1e-6)
    helper_test_op([(45,65)], lambda t: torch.nn.functional.softplus(t, beta=1/3), lambda t: Tensor.softplus(t, beta=1/3), grad_atol=1e-6)
    # # TODO: support threshold and enable this
    # helper_test_op([(45,65)], torch.nn.functional.softplus, Tensor.softplus, grad_atol=1e-6, low=300, high=400)
    helper_test_op([(45,65)], torch.nn.functional.softplus, Tensor.softplus, grad_atol=1e-6, low=-400, high=-300)
    helper_test_op([()], torch.nn.functional.softplus, Tensor.softplus, grad_atol=1e-6)

  def test_erf(self):
    helper_test_op([(45,65)], torch.erf, Tensor.erf)
    helper_test_op([(45,65)], torch.erf, Tensor.erf, low=300, high=400)
    helper_test_op([(45,65)], torch.erf, Tensor.erf, low=-400, high=-300)
    helper_test_op([()], torch.erf, Tensor.erf)

  def test_gelu(self):
    helper_test_op([(45,65)], lambda x: torch.nn.functional.gelu(x, approximate="tanh"), Tensor.gelu)
  def test_gelu_extreme(self):
    helper_test_op([(45,65)], lambda x: torch.nn.functional.gelu(x, approximate="tanh"), Tensor.gelu, low=300, high=400)
    helper_test_op([(45,65)], lambda x: torch.nn.functional.gelu(x, approximate="tanh"), Tensor.gelu, low=-400, high=-300)
  def test_quick_gelu(self):
    helper_test_op([(45,65)], lambda x: x * torch.sigmoid(1.702 * x), Tensor.quick_gelu)
    helper_test_op([()], lambda x: x * torch.sigmoid(1.702 * x), Tensor.quick_gelu)
  def test_quick_gelu_extreme(self):
    helper_test_op([(45,65)], lambda x: x * torch.sigmoid(1.702 * x), Tensor.quick_gelu, low=300, high=400)
    helper_test_op([(45,65)], lambda x: x * torch.sigmoid(1.702 * x), Tensor.quick_gelu, low=-400, high=-300)

  def test_elu(self):
    helper_test_op([(45,65)], torch.nn.functional.elu, Tensor.elu)
    helper_test_op([(45,65)], lambda x: torch.nn.functional.elu(x, alpha=0.1), lambda x: Tensor.elu(x, alpha=0.1))
    helper_test_op([()], torch.nn.functional.elu, Tensor.elu)
  def test_relu6(self):
    helper_test_op([(45,65)], torch.nn.functional.relu6, Tensor.relu6)
    helper_test_op([()], torch.nn.functional.relu6, Tensor.relu6)
  def test_hardswish(self):
    helper_test_op([(45,65)], torch.nn.functional.hardswish, Tensor.hardswish, grad_atol=1e-6)
    helper_test_op([()], torch.nn.functional.hardswish, Tensor.hardswish, grad_atol=1e-6)
  def test_mish(self):
    helper_test_op([(45,65)], torch.nn.functional.mish, Tensor.mish)
    helper_test_op([()], torch.nn.functional.mish, Tensor.mish)

  def test_small_cumsum(self):
    helper_test_op([(10)], lambda x: torch.cumsum(x, dim=0), lambda x: Tensor.cumsum(x, axis=0))
  def test_simple_cumsum(self):
    helper_test_op([(512)], lambda x: torch.cumsum(x, dim=0), lambda x: Tensor.cumsum(x, axis=0))
    helper_test_op([(1022)], lambda x: torch.cumsum(x, dim=0), lambda x: Tensor.cumsum(x, axis=0))
  def test_cumsum(self):
    helper_test_op([()], lambda x: torch.cumsum(x, dim=0), lambda x: Tensor.cumsum(x, axis=0))
    self.helper_test_exception([()], lambda x: torch.cumsum(x, dim=1), lambda x: Tensor.cumsum(x, axis=1), expected=IndexError)
    helper_test_op([(20,)], lambda x: torch.cumsum(x, dim=0), lambda x: Tensor.cumsum(x, axis=0))
    self.helper_test_exception([(20,)], lambda x: torch.cumsum(x, dim=1), lambda x: Tensor.cumsum(x, axis=1), expected=IndexError)
    self.helper_test_exception([(20,)], lambda x: torch.cumsum(x, dim=-2), lambda x: Tensor.cumsum(x, axis=-2), expected=IndexError)
    helper_test_op([(20,30)], lambda x: torch.cumsum(x, dim=0), lambda x: Tensor.cumsum(x, axis=0))
    helper_test_op([(20,30)], lambda x: torch.cumsum(x, dim=1), lambda x: Tensor.cumsum(x, axis=1))
    helper_test_op([(20,30,40)], lambda x: torch.cumsum(x, dim=2), lambda x: Tensor.cumsum(x, axis=2))
    helper_test_op([(20,30,40)], lambda x: torch.cumsum(x, dim=-1), lambda x: Tensor.cumsum(x, axis=-1))
  def test_cumsum_zero_axis(self):
    helper_test_op([(2,0,4)], lambda x: torch.cumsum(x, dim=1), lambda x: Tensor.cumsum(x, axis=1))
    helper_test_op([(0,3)], lambda x: torch.cumsum(x, dim=0), lambda x: Tensor.cumsum(x, axis=0))
    helper_test_op([(2,3,0)], lambda x: torch.cumsum(x, dim=2), lambda x: Tensor.cumsum(x, axis=2))

  def test_small_cumprod(self):
    helper_test_op([(10)],lambda x: torch.cumprod(x, dim=0),lambda x: Tensor.cumprod(x, axis=0))
  def test_simple_cumprod(self):
    helper_test_op([(512)],lambda x: torch.cumprod(x, dim=0),lambda x: Tensor.cumprod(x, axis=0))
    helper_test_op([(1022)],lambda x: torch.cumprod(x, dim=0),lambda x: Tensor.cumprod(x, axis=0))
  def test_cumprod(self):
    helper_test_op([()],lambda x: torch.cumprod(x, dim=0),lambda x: Tensor.cumprod(x, axis=0))
    self.helper_test_exception([()],lambda x: torch.cumprod(x, dim=1),lambda x: Tensor.cumprod(x, axis=1),expected=IndexError)
    helper_test_op([(20,)],lambda x: torch.cumprod(x, dim=0),lambda x: Tensor.cumprod(x, axis=0))
    self.helper_test_exception([(20,)],lambda x: torch.cumprod(x, dim=1),lambda x: Tensor.cumprod(x, axis=1),expected=IndexError)
    self.helper_test_exception([(20,)],lambda x: torch.cumprod(x, dim=-2),lambda x: Tensor.cumprod(x, axis=-2),expected=IndexError)
    helper_test_op([(20, 30)],lambda x: torch.cumprod(x, dim=0),lambda x: Tensor.cumprod(x, axis=0))
    helper_test_op([(20, 30)],lambda x: torch.cumprod(x, dim=1),lambda x: Tensor.cumprod(x, axis=1))
    helper_test_op([(20, 30, 40)],lambda x: torch.cumprod(x, dim=2),lambda x: Tensor.cumprod(x, axis=2))
    helper_test_op([(20, 30, 40)],lambda x: torch.cumprod(x, dim=-1),lambda x: Tensor.cumprod(x, axis=-1))
  def test_cumprod_zero_axis(self):
    helper_test_op([(2, 0, 4)],lambda x: torch.cumprod(x, dim=1),lambda x: Tensor.cumprod(x, axis=1))
    helper_test_op([(0, 3)],lambda x: torch.cumprod(x, dim=0),lambda x: Tensor.cumprod(x, axis=0))
    helper_test_op([(2, 3, 0)],lambda x: torch.cumprod(x, dim=2),lambda x: Tensor.cumprod(x, axis=2))

  def test_small_cummax(self):
    helper_test_op([(10)], lambda x: torch.cummax(x, dim=0).values, lambda x: Tensor.cummax(x, axis=0))
  def test_simple_cummax(self):
    helper_test_op([(512)], lambda x: torch.cummax(x, dim=0).values, lambda x: Tensor.cummax(x, axis=0))
    helper_test_op([(1022)], lambda x: torch.cummax(x, dim=0).values, lambda x: Tensor.cummax(x, axis=0))
  def test_cummax(self):
    helper_test_op([()], lambda x: torch.cummax(x, dim=0).values, lambda x: Tensor.cummax(x, axis=0))
    # TODO: torch allows this?
    # self.helper_test_exception([()], lambda x: torch.cummax(x, dim=1).values, lambda x: Tensor.cummax(x, axis=1), expected=IndexError)
    helper_test_op([(20,)], lambda x: torch.cummax(x, dim=0).values, lambda x: Tensor.cummax(x, axis=0))
    self.helper_test_exception([(20,)], lambda x: torch.cummax(x, dim=1).values, lambda x: Tensor.cummax(x, axis=1), expected=IndexError)
    self.helper_test_exception([(20,)], lambda x: torch.cummax(x, dim=-2).values, lambda x: Tensor.cummax(x, axis=-2), expected=IndexError)
    helper_test_op([(20,30)], lambda x: torch.cummax(x, dim=0).values, lambda x: Tensor.cummax(x, axis=0))
    helper_test_op([(20,30)], lambda x: torch.cummax(x, dim=1).values, lambda x: Tensor.cummax(x, axis=1))
    helper_test_op([(20,30,40)], lambda x: torch.cummax(x, dim=2).values, lambda x: Tensor.cummax(x, axis=2))
    helper_test_op([(20,30,40)], lambda x: torch.cummax(x, dim=-1).values, lambda x: Tensor.cummax(x, axis=-1))
  def test_cummax_zero_axis(self):
    helper_test_op([(2,0,4)], lambda x: torch.cummax(x, dim=1).values, lambda x: Tensor.cummax(x, axis=1))
    helper_test_op([(0,3)], lambda x: torch.cummax(x, dim=0).values, lambda x: Tensor.cummax(x, axis=0))
    helper_test_op([(2,3,0)], lambda x: torch.cummax(x, dim=2).values, lambda x: Tensor.cummax(x, axis=2))

  def test_argmax(self):
    # check if it returns the first index for multiple occurences
    helper_test_op(None, lambda x: x.argmax().type(torch.int32), lambda x: x.argmax(), forward_only=True, vals=[[2, 2]])
    helper_test_op(None, lambda x: x.argmax().type(torch.int32), lambda x: x.argmax(), forward_only=True, vals=[[1, 2, 2]])
    np.testing.assert_equal(Tensor([2,2]).argmax().numpy(), 0)
    np.testing.assert_equal(Tensor([1,2,2]).argmax().numpy(), 1)
    helper_test_op([(10,20)], lambda x: x.argmax().type(torch.int32), lambda x: x.argmax(), forward_only=True)
    helper_test_op([(10,20)], lambda x: x.argmax(0, False).type(torch.int32), lambda x: x.argmax(0, False), forward_only=True)
    helper_test_op([(10,20)], lambda x: x.argmax(1, False).type(torch.int32), lambda x: x.argmax(1, False), forward_only=True)
    helper_test_op([(10,20)], lambda x: x.argmax(1, True).type(torch.int32), lambda x: x.argmax(1, True), forward_only=True)
    # regression test for bitwise_not then argmax
    helper_test_op(None, lambda x: (~x).argmax().type(torch.int32), lambda x: (~x).argmax(), forward_only=True, vals=[[2, 2]])

    helper_test_op(None, lambda x: x.argmax().type(torch.int32), lambda x: x.argmax(), forward_only=True, vals=[[0, -2**31]])
    helper_test_op(None, lambda x: x.argmax().type(torch.int32), lambda x: x.argmax(), forward_only=True, vals=[[-2**31, 0]])
    # NOTE: torch does not support this on bool
    helper_test_op(None, lambda x: x.type(torch.int32).argmax().type(torch.int32), lambda x: x.argmax(), forward_only=True, vals=[[False, True]])
    helper_test_op(None, lambda x: x.type(torch.int32).argmax().type(torch.int32), lambda x: x.argmax(), forward_only=True, vals=[[True, False]])

  def test_argmin(self):
    # check if it returns the first index for multiple occurences
    helper_test_op(None, lambda x: x.argmin().type(torch.int32), lambda x: x.argmin(), forward_only=True, vals=[[2, 2]])
    helper_test_op(None, lambda x: x.argmin().type(torch.int32), lambda x: x.argmin(), forward_only=True, vals=[[3, 2, 2]])
    np.testing.assert_equal(Tensor([2,2]).argmin().numpy(), 0)
    np.testing.assert_equal(Tensor([3,2,2]).argmin().numpy(), 1)
    helper_test_op([(10,20)], lambda x: x.argmin().type(torch.int32), lambda x: x.argmin(), forward_only=True)
    helper_test_op([(10,20)], lambda x: x.argmin(0, False).type(torch.int32), lambda x: x.argmin(0, False), forward_only=True)
    helper_test_op([(10,20)], lambda x: x.argmin(1, False).type(torch.int32), lambda x: x.argmin(1, False), forward_only=True)
    helper_test_op([(10,20)], lambda x: x.argmin(1, True).type(torch.int32), lambda x: x.argmin(1, True), forward_only=True)

    helper_test_op(None, lambda x: x.argmin().type(torch.int32), lambda x: x.argmin(), forward_only=True, vals=[[0, -2**31]])
    helper_test_op(None, lambda x: x.argmin().type(torch.int32), lambda x: x.argmin(), forward_only=True, vals=[[-2**31, 0]])
    # NOTE: torch does not support this on bool
    helper_test_op(None, lambda x: x.type(torch.int32).argmin().type(torch.int32), lambda x: x.argmin(), forward_only=True, vals=[[False, True]])
    helper_test_op(None, lambda x: x.type(torch.int32).argmin().type(torch.int32), lambda x: x.argmin(), forward_only=True, vals=[[True, False]])

  def test_sort(self):
    for dim in [-1, 0, 1]:
      for descending in [True, False]:
        helper_test_op([(8,45,65)], lambda x: x.sort(dim, descending).values, lambda x: x.sort(dim, descending)[0], forward_only=True)
        helper_test_op([(8,45,65)], lambda x: x.sort(dim, descending).indices.type(torch.int32), lambda x: x.sort(dim, descending)[1],
                       forward_only=True)
    # repeated values
    helper_test_op(None, lambda x: x.sort(stable=True).values, lambda x: x.sort()[0], forward_only=True, vals=[[0, 1] * 9])
    helper_test_op(None, lambda x: x.sort(stable=True).indices.type(torch.int32), lambda x: x.sort()[1], forward_only=True, vals=[[0, 1] * 9])
    helper_test_op(None, lambda x: x.sort(stable=True, descending=True).values,
                   lambda x: x.sort(descending=True)[0], forward_only=True, vals=[[0, 1] * 9])
    helper_test_op(None, lambda x: x.sort(stable=True, descending=True).indices.type(torch.int32),
                   lambda x: x.sort(descending=True)[1], forward_only=True, vals=[[0, 1] * 9])

  def test_topk(self):
    helper_test_op([(10)], lambda x: x.topk(3).values, lambda x: x.topk(3)[0], forward_only=True)
    helper_test_op([(10)], lambda x: x.topk(3).indices.type(torch.int32), lambda x: x.topk(3)[1], forward_only=True)
    for dim in [0, 1, -1]:
      for largest in [True, False]:
        for sorted_ in [True]: # TODO support False
          helper_test_op([(10,20,30)],
                          lambda x: x.topk(5, dim, largest, sorted_).values,
                          lambda x: x.topk(5, dim, largest, sorted_)[0], forward_only=True)
          helper_test_op([(10,20,30)],
                          lambda x: x.topk(5, dim, largest, sorted_).indices.type(torch.int32),
                          lambda x: x.topk(5, dim, largest, sorted_)[1], forward_only=True)
    # repeated values
    value, indices = Tensor([1, 1, 0, 1, 0, 1, 0, 0, 1, 0, 0, 0, 1, 0]).topk(3)
    np.testing.assert_equal(value.numpy(), [1, 1, 1])
    np.testing.assert_equal(indices.numpy(), [0, 1, 3])
    value, indices = Tensor([1, 1, 0, 1, 0, 1, 0, 0, 1, 0, 0, 0, 1, 0]).topk(3, largest=False)
    np.testing.assert_equal(value.numpy(), [0, 0, 0])
    np.testing.assert_equal(indices.numpy(), [2, 4, 6])
    self.helper_test_exception([(4)], lambda x: x.topk(5), lambda x: x.topk(5), expected=(RuntimeError, ValueError))

  def test_einsum(self):
    # matrix transpose
    helper_test_op([(150,150)], lambda a: torch.einsum('ij->ji', a), lambda a: Tensor.einsum('ij->ji', a))
    helper_test_op([(150,150)], lambda a: torch.einsum('ij -> ji', a), lambda a: Tensor.einsum('ij -> ji', a))
    helper_test_op([(150,150)], lambda a: torch.einsum('ji', a), lambda a: Tensor.einsum('ji', a))
    helper_test_op([(20,30,40)], lambda a: torch.einsum('jki', a), lambda a: Tensor.einsum('jki', a))
    helper_test_op([(20,30,40)], lambda a: torch.einsum('dog', a), lambda a: Tensor.einsum('dog', a))
    # no -> and empty rhs
    helper_test_op([(20,30),(30,40)], lambda a, b: torch.einsum('ij,jk', a, b), lambda a, b: Tensor.einsum('ij,jk', a, b))
    # sum all elements
    helper_test_op([(20,30,40)], lambda a: torch.einsum('ijk->', a), lambda a: Tensor.einsum('ijk->', a))
    # column sum
    helper_test_op([(50,50)], lambda a: torch.einsum('ij->j', a), lambda a: Tensor.einsum('ij->j', a))
    # row sum
    helper_test_op([(15,15)], lambda a: torch.einsum('ij->i', a), lambda a: Tensor.einsum('ij->i', a))
    # matrix-vector multiplication
    helper_test_op([(15,20), (20,)], lambda a,b: torch.einsum('ik,k->i', a,b), lambda a,b: Tensor.einsum('ik,k->i', a, b))
    # matrix-matrix multiplication
    helper_test_op([(15,20), (20,30)], lambda a,b: torch.einsum('ik,kj->ij', a,b), lambda a,b: Tensor.einsum('ik,kj->ij', a, b))
    # matrix-matrix multiplication, different letter order
    helper_test_op([(15,20), (20,30)], lambda a,b: torch.einsum('jk,ki->ji', a,b), lambda a,b: Tensor.einsum('jk,ki->ji', a, b))
    # dot product
    helper_test_op([(30),(30)], lambda a,b: torch.einsum('i,i->i', [a,b]), lambda a,b: Tensor.einsum('i,i->i', [a,b]))
    # hadamard product
    helper_test_op([(30,40),(30,40)], lambda a,b: torch.einsum('ij,ij->ij', a,b), lambda a,b: Tensor.einsum('ij,ij->ij', a,b))
    # outer product
    helper_test_op([(15,), (15,)], lambda a,b: torch.einsum('i,j->ij', a,b), lambda a,b: Tensor.einsum('i,j->ij',a,b))
    # batch matrix multiplication
    helper_test_op([(10,20,30),(10,30,40)], lambda a,b: torch.einsum('ijk,ikl->ijl', [a, b]), lambda a,b: Tensor.einsum('ijk,ikl->ijl', [a, b]))
    # batch matrix multiplication, result permuted
    helper_test_op([(10,20,25),(10,25,32)], lambda a,b: torch.einsum('ijk,ikl->jil', [a, b]), lambda a,b: Tensor.einsum('ijk,ikl->jil', [a, b]))
    # batch matrix multiplication, result & input permuted
    helper_test_op([(20,10,25),(10,25,32)], lambda a,b: torch.einsum('jik,ikl->jil', [a, b]), lambda a,b: Tensor.einsum('jik,ikl->jil', [a, b]))
    # batch matrix multiplication, result with different letters
    helper_test_op([(10,20,30),(10,30,40)], lambda a,b: torch.einsum('ijk,ika->ija', [a, b]), lambda a,b: Tensor.einsum('ijk,ika->ija', [a, b]))
    # tensor contraction
    helper_test_op([(3,5,8,10),(11,13,5,16,8)], lambda a,b: torch.einsum('pqrs,tuqvr->pstuv', a,b),
                                                lambda a,b: Tensor.einsum('pqrs,tuqvr->pstuv', a,b), atol=1e-5)
    # tensor contraction, input permuted
    helper_test_op([(3,8,10,5),(11,5,13,16,8)], lambda a,b: torch.einsum('prsq,tquvr->pstuv', a,b),
                                                lambda a,b: Tensor.einsum('prsq,tquvr->pstuv', a,b), atol=1e-5)
    # tensor contraction, result with different letters
    helper_test_op([(3,5,8,10),(11,13,5,16,8)], lambda a,b: torch.einsum('zqrs,tuqvr->zstuv', a,b),
                                                lambda a,b: Tensor.einsum('zqrs,tuqvr->zstuv', a,b), atol=1e-5)
    # bilinear transformation
    helper_test_op([(2,3),(5,3,7),(2,7)], lambda a,b,c: torch.einsum('ik,jkl,il->ij', [a,b,c]), lambda a,b,c: Tensor.einsum('ik,jkl,il->ij', [a,b,c]))

  def test_einsum_ellipsis(self):
    """The expected behavior for einsum is described in the PyTorch docs: https://pytorch.org/docs/stable/generated/torch.einsum.html"""
    # test ellipsis
    helper_test_op([(3, 8, 9), (3, 8, 9)], lambda a, b: torch.einsum('...id, ...jd -> ...ij', [a, b]),
               lambda a, b: Tensor.einsum('...id, ...jd -> ...ij', [a, b]))
    # ellipsis will come first in the output before the subscript labels, if rhs is not specified
    helper_test_op([(3, 8, 9), (3, 8, 9)], lambda a, b: torch.einsum('...id, ...jd', [a, b]),
               lambda a, b: Tensor.einsum('...id, ...jd', [a, b]))
    # multiple ellipsis in different operands with different shapes are allowed
    helper_test_op([(2, 3, 4, 5), (5, 2, 4)], lambda a, b: torch.einsum('i...j,ji...->...', [a, b]),
               lambda a, b: Tensor.einsum('i...j,ji...->...', [a, b]))
    # match torch ellipsis handling
    helper_test_op([(32, 7, 24, 24, 24), (32, 7, 24, 24, 24)], lambda a, b: torch.einsum('ij...,ij...->ij', [a, b]),
               lambda a, b: Tensor.einsum('ij...,ij...->ij', [a, b]))
    # multiple ellipsis in one operand are not allowed. This test shall raise an exception.
    with self.assertRaises(RuntimeError):
      helper_test_op([(2, 3, 4), (2, 3, 4)], lambda a, b: torch.einsum('...ik..., ...jk ->', [a, b]),
                       lambda a, b: Tensor.einsum('...ik..., ...jk ->', [a, b]))
    # multiple ellipsis must broadcast together. This test shall raise an exception.
    with self.assertRaises(RuntimeError):
      helper_test_op([(2, 3, 4, 5), (5, 2, 7)], lambda a, b: torch.einsum('i...j,ji...->...', [a, b]),
                       lambda a, b: Tensor.einsum('i...j,ji...->...', [a, b]))

  def test_einsum_shape_check(self):
    a = Tensor.zeros(3,8,10,5)
    b = Tensor.zeros(11,5,13,16,8)
    with self.assertRaises(AssertionError):
      Tensor.einsum('pqrs,tuqvr->pstuv',a,b)

  def test_einsum_arity_check1(self):
    a = Tensor.zeros(10,15)
    b = Tensor.zeros(15,20)
    c = Tensor.zeros(20,10)
    with self.assertRaises(AssertionError):
      Tensor.einsum('ij,jk->ij', a,b,c)

  def test_einsum_arity_check2(self):
    a = Tensor.zeros(10,10)
    with self.assertRaises(AssertionError):
      Tensor.einsum('ij,jk->ij', a)

  @unittest.skipIf(IMAGE>0, "no 1d dot for images")
  def test_dot_1d(self):
    helper_test_op([(65), (65)], lambda x,y: x.matmul(y), Tensor.dot)
    helper_test_op([(65), (65,45)], lambda x,y: x.matmul(y), Tensor.dot)
    helper_test_op([(45,65), (65)], lambda x,y: x.matmul(y), Tensor.dot)
    helper_test_op([(8,45,65), (65)], lambda x,y: x.matmul(y), Tensor.dot)
    helper_test_op([(65), (8,65,45)], lambda x,y: x.matmul(y), Tensor.dot)
    self.helper_test_exception([(4), (1,2)], lambda x, y: x.matmul(y), Tensor.dot, expected=RuntimeError)
    self.helper_test_exception([(2,1), (4)], lambda x, y: x.matmul(y), Tensor.dot, expected=RuntimeError)
    self.helper_test_exception([(1), (4)], lambda x, y: x.matmul(y), Tensor.dot, expected=RuntimeError)
  def test_dot(self):
    helper_test_op([(45,65), (65,100)], lambda x,y: x.matmul(y), Tensor.dot, atol=1e-5)
    helper_test_op([(8,45,65), (8,65,100)], lambda x,y: x.matmul(y), Tensor.dot, atol=1e-5)
    self.helper_test_exception([(2, 4), (1, 3)], lambda x, y: x.matmul(y), Tensor.dot, expected=RuntimeError)
    self.helper_test_exception([(2, 1), (4, 3)], lambda x, y: x.matmul(y), Tensor.dot, expected=RuntimeError)
    with self.assertRaises(RuntimeError):
      a = Tensor(3.14)
      a.matmul(a)
  def test_mulacc_with_zero_strides(self):
    helper_test_op(
      [],
      lambda: torch.tensor(1.0).reshape((1,1,1)).expand(2,4,3).mul(torch.tensor(1.0).reshape((1,1,1)).expand(2,4,3)).sum(-1),
      lambda: Tensor(1.0).reshape((1,1,1)).expand(2,4,3).mul(Tensor(1.0).reshape((1,1,1)).expand(2,4,3)).sum(-1),
      forward_only=True
    )
    a = [[1.,1.,1.,1.], [1.,1.,1.,1.]]
    b = [1.,1.,1.,1.]
    helper_test_op(
      [],
      lambda: torch.tensor(a).reshape((2,4,1)).expand(2,4,3).mul(torch.tensor(b).reshape((1,4,1)).expand(2,4,3)).sum([0,2]),
      lambda: Tensor(a).reshape((2,4,1)).expand(2,4,3).mul(Tensor(b).reshape((1,4,1)).expand(2,4,3)).sum([0,2]),
      forward_only=True
    )
    helper_test_op(
      [],
      lambda: torch.ones((1,2)).matmul(torch.ones((2,3))), lambda: Tensor.ones((1,2)).dot(Tensor.ones((2,3))),
      forward_only=True
    )

  def test_matmul_simple(self):
    helper_test_op([(4), (4,4)], lambda x,y: x.matmul(y), Tensor.dot)
  def test_matmul(self):
    helper_test_op([(64), (64,99)], lambda x,y: x.matmul(y), Tensor.dot)

  @unittest.skipIf(IMAGE>0, "no batched matmul on images")
  def test_matmul_batched(self):
    helper_test_op([(3), (1,3,3,5)], lambda x,y: x.matmul(y), Tensor.dot)

  @unittest.skipIf(IMAGE>0, "no batched matmul on images")
  def test_matmul_batched_vector(self):
    helper_test_op([(4,3), (1,3,3,5)], lambda x,y: x.matmul(y), Tensor.dot)
  def test_small_gemm(self):
    helper_test_op([(8,8), (8,8)], lambda x,y: x.matmul(y), lambda x,y: x@y)
  def test_9_gemm(self):
    helper_test_op([(9,9), (9,9)], lambda x,y: x.matmul(y), lambda x,y: x@y)
  def test_small_gemm_padded(self):
    helper_test_op([(9,9), (9,9)],
                   lambda x,y: torch.nn.functional.pad(x, (0,7,0,7)).matmul(torch.nn.functional.pad(y, (0,7,0,7))),
                   lambda x,y: x.pad(((0,7),(0,7)))@y.pad(((0,7),(0,7))))
  def test_small_gemm_range(self):
    helper_test_op(None, lambda x,y: x.matmul(y), lambda x,y: x@y, vals=[np.arange(0,64,dtype=np.float32).reshape(8,8),
                                                                         np.arange(64,128,dtype=np.float32).reshape(8,8)])
  def test_small_gemm_eye(self):
    helper_test_op(None, lambda x,y: x.matmul(y), lambda x,y: x@y, vals=[np.eye(8).astype(np.float32), np.eye(8).astype(np.float32)])
  @unittest.skipIf(CI and Device.DEFAULT in ["NV", "LLVM", "GPU", "CUDA"] or IMAGE, "not supported on these in CI/IMAGE")
  def test_gemm_fp16(self):
    helper_test_op([(64,64), (64,64)], lambda x,y: x.half().matmul(y.half()), atol=5e-3, rtol=5e-3)
  def test_gemm(self):
    helper_test_op([(64,64), (64,64)], lambda x,y: x.matmul(y))
  def test_big_gemm(self):
    helper_test_op([(256,256), (256,256)], lambda x,y: x.matmul(y), atol=1e-4)
  @unittest.skipIf(IMAGE>0, "no 0 in shape matmul on images")
  def test_gemm_with_zeros_shape(self):
    helper_test_op([(8,8), (8,0)], lambda x,y: x.matmul(y), Tensor.dot, atol=1e-7)
    helper_test_op([(0,8), (8,8)], lambda x,y: x.matmul(y), Tensor.dot, atol=1e-7)
    helper_test_op([(0,8), (8,0)], lambda x,y: x.matmul(y), Tensor.dot, atol=1e-7)
    helper_test_op([(8,0), (0,8)], lambda x,y: x.matmul(y), Tensor.dot, atol=1e-7)
    helper_test_op([(0,0), (0,0)], lambda x,y: x.matmul(y), Tensor.dot, atol=1e-7)
    helper_test_op([(0), (0,8)], lambda x,y: x.matmul(y), Tensor.dot, atol=1e-7)
    helper_test_op([(0), (0)], lambda x,y: x.matmul(y), Tensor.dot, atol=1e-7)
  def test_broadcastdot(self):
    helper_test_op([(10,45,65), (65,45)], lambda x,y: x @ y, Tensor.dot, atol=1e-4)
    with self.assertRaises(RuntimeError):
      a = Tensor(3.14)
      b = Tensor.ones(3,3)
      a @ b
  def test_multidot(self):
    helper_test_op([(10,45,65), (10,65,45)], lambda x,y: x @ y, Tensor.dot, atol=1e-4)
    helper_test_op([(3,3,45,65), (3,3,65,45)], lambda x,y: x @ y, Tensor.dot, atol=1e-4)

  def test_sum_simple(self):
    helper_test_op(None, lambda x: x.sum(), vals=[[1.,1.]])
  # NOTE: simple test for locals
  # FORWARD_ONLY=1 DEBUG=4 python3 test/test_ops.py TestOps.test_sum_full
  def test_sum_full(self):
    helper_test_op([(16384)], lambda x: x.sum())
  def test_sum_relu(self):
    helper_test_op([(3,4,5)], lambda x: x.relu().sum().relu())
  def test_sum_tiny(self):
    helper_test_op([(4,2,2)], lambda x: x.sum(axis=(0,2)))
  def test_sum(self):
    helper_test_op([(45,3)], lambda x: x.sum())
    helper_test_op([(3,4,5,6)], lambda x: x.sum(axis=3))
    helper_test_op([(3,4,5,6)], lambda x: x.sum(axis=(1,3)))
    helper_test_op([(3,4,5,6)], lambda x: x.sum(axis=(0,2)))
    helper_test_op([(3,4,5,6)], lambda x: x.sum(axis=(1,2)))
    helper_test_op([(3,4,5,6)], lambda x: x.sum(axis=1))
    helper_test_op([(3,4,5,6)], lambda x: x.sum(axis=1, keepdim=True))
    helper_test_op([()], lambda x: x.sum())
    helper_test_op([()], lambda x: x.sum(0))
    helper_test_op([()], lambda x: x.sum(-1))
    helper_test_op([()], lambda x: x.sum(()))
    self.helper_test_exception([(3,4,5,6)], lambda x: x.sum(5), lambda x: x.sum(5), expected=IndexError)
    self.helper_test_exception([()], lambda x: x.sum(1), lambda x: x.sum(1), expected=IndexError)
    self.helper_test_exception([()], lambda x: x.sum((1,)), lambda x: x.sum((1,)), expected=IndexError)

  def test_sum_dtype_arg(self):
    helper_test_op([(45,3)], lambda x: x.sum(), lambda x: x.sum(dtype=dtypes.float32))
    if is_dtype_supported(dtypes.float64): helper_test_op([(45,3)], lambda x: x.sum(dtype=torch.float64), lambda x: x.sum(dtype=dtypes.float64))

    with self.assertRaises(AttributeError): Tensor([1.0, 2.0]).sum(dtype="")

  def test_sum_with_zeros_shape(self):
    helper_test_op([(4, 0)], lambda x: x.sum(axis=(0,)))
    helper_test_op([(4, 0)], lambda x: x.sum(axis=(1,)))
    helper_test_op([(4, 0)], lambda x: x.sum(axis=(0,1)))

  def test_prod(self):
    helper_test_op(None, lambda x: x.prod(), vals=[[1.0, 2.0, 3.0]])
    with Context(NOOPT=1): helper_test_op(None, lambda x: x.prod(), vals=[[1.0, 2.0, 3.0]])
    helper_test_op([(3,4,5,6)], lambda x: x.prod(dim=3), lambda x: x.prod(axis=3))
    helper_test_op([(3,4,5,6)], lambda x: x.prod(dim=1), lambda x: x.prod(axis=1))
    helper_test_op([(3,4,5,6)], lambda x: x.prod(dim=1, keepdim=True), lambda x: x.prod(axis=1, keepdim=True))
    helper_test_op([()], lambda x: x.prod())
    helper_test_op([()], lambda x: x.prod(0))
    helper_test_op([()], lambda x: x.prod(-1))

  def test_prod_dtype_arg(self):
    with self.assertRaises(AttributeError): Tensor([1.0, 2.0]).prod(dtype="")

  def test_min(self):
    helper_test_op([(3,3)], lambda x: x.min())
    helper_test_op([(45,3)], lambda x: x.min())
    helper_test_op([(45,3)], lambda x: x.min().mul(0.5))
    helper_test_op([()], lambda x: x.min())

    helper_test_op(None, lambda x: x.min(), forward_only=True, vals=[[0, -2**31]])
    helper_test_op(None, lambda x: x.min(), forward_only=True, vals=[[-2**31, 0]])
    helper_test_op(None, lambda x: x.min(), forward_only=True, vals=[[False, True]])
    helper_test_op(None, lambda x: x.min(), forward_only=True, vals=[[True, False]])

  def test_max(self):
    helper_test_op([(45,3)], lambda x: x.max())
    helper_test_op([(45,3)], lambda x: x.max().mul(0.5))
    helper_test_op(None, lambda x: x.max().mul(0.5), vals=[[[1.0,1.0,0.0,1.0]],])
    helper_test_op([(3,4,5,6)], lambda x: x.max(axis=1)[0], lambda x: x.max(axis=1))
    helper_test_op([()], lambda x: x.max())

    helper_test_op(None, lambda x: x.max(), forward_only=True, vals=[[0, -2**31]])
    helper_test_op(None, lambda x: x.max(), forward_only=True, vals=[[-2**31, 0]])
    helper_test_op(None, lambda x: x.max(), forward_only=True, vals=[[False, True]])
    helper_test_op(None, lambda x: x.max(), forward_only=True, vals=[[True, False]])

  @unittest.skipIf(Device.DEFAULT == "QCOM", "OpenCL fails to compile this (both on GPU(qcom)/QCOM backends)")
  def test_any(self):
    helper_test_op([(3,4,5,6)], lambda x: x.any(), forward_only=True)
    helper_test_op(None, lambda x: x.any(), vals=[[True, True]], forward_only=True)
    helper_test_op(None, lambda x: x.any(), vals=[[True, False]], forward_only=True)
    helper_test_op(None, lambda x: x.any(), vals=[[False, False]], forward_only=True)
    helper_test_op([()], lambda x: x.any(), forward_only=True)
  def test_any_axis(self):
    helper_test_op([(3,4,5,6)], lambda x: x.any(axis=(1,2)), forward_only=True)
  def test_any_zero_axis(self):
    helper_test_op([(1,0,3,0,5)], lambda x: x.any(axis=(1,3)), forward_only=True)

  @unittest.skipIf(Device.DEFAULT == "QCOM", "OpenCL fails to compile this (both on GPU(qcom)/QCOM backends)")
  def test_all(self):
    helper_test_op([(3,4,5,6)], lambda x: x.all(), forward_only=True)
    helper_test_op(None, lambda x: x.all(), vals=[[True, True]], forward_only=True)
    helper_test_op(None, lambda x: x.all(), vals=[[True, False]], forward_only=True)
    helper_test_op(None, lambda x: x.all(), vals=[[False, False]], forward_only=True)
    helper_test_op([()], lambda x: x.all(), forward_only=True)
  def test_all_axis(self):
    helper_test_op([(3,4,5,6)], lambda x: x.all(axis=(1,2)), forward_only=True)
  def test_all_zero_axis(self):
    helper_test_op([(1,0,3,0,5)], lambda x: x.all(axis=(1,3)), forward_only=True)

  def test_isclose(self):
    helper_test_op([(3, 4, 5, 6)], lambda x: x.isclose(x), forward_only=True)
    helper_test_op([(3, 4, 5, 6), (3, 4, 5, 6)], lambda x,y: x.isclose(y), forward_only=True)
    helper_test_op([(3, 4, 5, 6)], lambda x: x.isclose(x, equal_nan=True), forward_only=True)
    helper_test_op([(3, 4, 5, 6)], lambda x: x.isclose(x + 1e-6), forward_only=True)
    helper_test_op([(3, 4, 5, 6)], lambda x: x.isclose(x + 1e-9), forward_only=True)
    helper_test_op([(3, 4, 5, 6)], lambda x: x.isclose(x + 1e-6, atol=0.0), forward_only=True)
    helper_test_op([(3, 4, 5, 6)], lambda x: x.isclose(x + 1e-9, atol=0.0), forward_only=True)
    helper_test_op([(3, 4, 5, 6)], lambda x: x.isclose(x + 1e-6, rtol=0.01), forward_only=True)
    helper_test_op([(3, 4, 5, 6)], lambda x: x.isclose(x + 1e-9, rtol=0.01), forward_only=True)
    helper_test_op(None, lambda x,y: x.isclose(y), vals=[[1e-7, 1e-8, 1e-9], [0.0, 0.0, 0.0]], forward_only=True)

  @unittest.skipIf(Device.DEFAULT == "WEBGPU" and CI, "isinf check of 'nan' fails on CI software-based vulkan")
  def test_isclose_edge_cases(self):
    for a in [math.inf, -math.inf, math.nan, 0.0]:
      for b in [math.inf, -math.inf, math.nan, 0.0]:
        helper_test_op(None, lambda x,y: x.isclose(y), vals=[[a], [b]], forward_only=True)
        helper_test_op(None, lambda x,y: x.isclose(y, equal_nan=True), vals=[[a], [b]], forward_only=True)

  def test_mean(self):
    helper_test_op([(3,4,5,6)], lambda x: x.mean())
    helper_test_op([()], lambda x: x.mean())
  def test_mean_axis(self):
    helper_test_op([(3,4,5,6)], lambda x: x.mean(axis=(1,2)))
  def test_mean_zero_axis(self):
    helper_test_op([(1,0,3,0,5)], lambda x: x.mean(axis=(1,3)))

  def test_var(self):
    helper_test_op([(15, 25, 35)], lambda x: x.var())
    helper_test_op([(15, 25, 35)], lambda x: x.var(correction=0))
    helper_test_op([(15, 25, 35)], lambda x: x.var(correction=5))
    # TODO: fix this
    # helper_test_op([(10, 2)], lambda x: x.var(correction=50))
  def test_var_axis(self):
    helper_test_op([(15, 25, 35)], lambda x: x.var(0))
    helper_test_op([(15, 25, 35)], lambda x: x.var(2))
    helper_test_op([(15, 25, 35)], lambda x: x.var([1, 2]))
    helper_test_op([(15, 25, 35)], lambda x: x.var(0, correction=0))
    helper_test_op([(15, 25, 35)], lambda x: x.var(2, correction=0))
    helper_test_op([(15, 25, 35)], lambda x: x.var([1, 2], correction=0))
  def test_var_zero_in_axis(self):
    with warnings.catch_warnings():
      warnings.filterwarnings("ignore", message="var\\(\\): degrees of freedom is <= 0")
      helper_test_op([(1,0,3,0,5)], lambda x: x.var(axis=(1,3)))
      helper_test_op([(1,0,3,0,5)], lambda x: x.var(axis=(1,3), correction=0))
      helper_test_op([(1,0,3,0,5)], lambda x: x.var(axis=(1,3), correction=5))
  def test_var_one_in_axis(self):
    with warnings.catch_warnings():
      warnings.filterwarnings("ignore", message="var\\(\\): degrees of freedom is <= 0")
      helper_test_op([(1,2,3,1,5)], lambda x: x.var(axis=(0,3)))
      # TODO: fix backward
      helper_test_op([(1,2,3,1,5)], lambda x: x.var(axis=(0,3), correction=5), forward_only=True)
      helper_test_op([(1,2,3,1,5)], lambda x: x.var(axis=(0,4), correction=5), forward_only=True)
    helper_test_op([(1,)], lambda x: x.var(axis=(0,), correction=0))
    helper_test_op([(1,2,3,1,5)], lambda x: x.var(axis=(0,3), correction=0))
    helper_test_op([(1,2,3,1,5)], lambda x: x.var(axis=(0,4)))
    helper_test_op([(1,2,3,1,5)], lambda x: x.var(axis=(0,4), correction=0))
  def test_var_keepdim(self):
    helper_test_op([(15, 25, 35)], lambda x: x.var(keepdim=True))
    helper_test_op([(15, 25, 35)], lambda x: x.var(0, keepdim=True, correction=0))

  def test_std(self):
    helper_test_op([(15, 25, 35)], lambda x: x.std())
    helper_test_op([(15, 25, 35)], lambda x: x.std(correction=0))
    helper_test_op([(15, 25, 35)], lambda x: x.std(correction=5))
  def test_std_axis(self):
    helper_test_op([(15, 25, 35)], lambda x: x.std(0))
    helper_test_op([(15, 25, 35)], lambda x: x.std(2))
    helper_test_op([(15, 25, 35)], lambda x: x.std([1, 2]))
    helper_test_op([(15, 25, 35)], lambda x: x.std(0, correction=0))
    helper_test_op([(15, 25, 35)], lambda x: x.std(2, correction=0))
    helper_test_op([(15, 25, 35)], lambda x: x.std([1, 2], correction=0))
  def test_std_zero_in_axis(self):
    with warnings.catch_warnings():
      warnings.filterwarnings("ignore", message="std\\(\\): degrees of freedom is <= 0")
      helper_test_op([(1,0,3,0,5)], lambda x: x.std(axis=(1,3)))
      helper_test_op([(1,0,3,0,5)], lambda x: x.std(axis=(1,3), correction=0))
      helper_test_op([(1,0,3,0,5)], lambda x: x.std(axis=(1,3), correction=5))
  def test_std_one_in_axis(self):
    with warnings.catch_warnings():
      warnings.filterwarnings("ignore", message="std\\(\\): degrees of freedom is <= 0")
      helper_test_op([(1,2,3,1,5)], lambda x: x.std(axis=(0,3)))
      helper_test_op([(1,2,3,1,5)], lambda x: x.std(axis=(0,3), correction=5))
      helper_test_op([(1,2,3,1,5)], lambda x: x.std(axis=(0,4), correction=5))
    # TODO: fix backward
    helper_test_op([(1,)], lambda x: x.std(axis=(0,), correction=0), forward_only=True)
    helper_test_op([(1,2,3,1,5)], lambda x: x.std(axis=(0,3), correction=0), forward_only=True)
    helper_test_op([(1,2,3,1,5)], lambda x: x.std(axis=(0,4)))
    helper_test_op([(1,2,3,1,5)], lambda x: x.std(axis=(0,4), correction=0))
  def test_std_keepdim(self):
    helper_test_op([(15, 25, 35)], lambda x: x.std(keepdim=True))
    helper_test_op([(15, 25, 35)], lambda x: x.std(0, keepdim=True, correction=0))
  def test_std_mean(self):
    helper_test_op([(15,25,35)], lambda x: torch.stack(torch.std_mean(x)),
                                 lambda x: Tensor.stack(*x.std_mean()))
    helper_test_op([(15,25,35)], lambda x: torch.stack(torch.std_mean(x, correction=5)),
                                 lambda x: Tensor.stack(*x.std_mean(correction=5)))
    helper_test_op([(15,25,35)], lambda x: torch.stack(torch.std_mean(x, keepdim=True, correction=0)),
                                 lambda x: Tensor.stack(*x.std_mean(keepdim=True, correction=0)))
    helper_test_op([(3,4,5,6)], lambda x: torch.stack(torch.std_mean(x, axis=(1,2))),
                                lambda x: Tensor.stack(*x.std_mean(axis=(1,2))))

  @unittest.skip("TODO: this fails because of loaded nan in mul folding")
  def test_std_mean_loaded_nan(self):
    helper_test_op([(1,0,3,0,5)], lambda x: torch.stack(torch.std_mean(x, axis=(1,3))),
                                  lambda x: Tensor.stack(*x.std_mean(axis=(1,3))))
  def test_softmax(self):
    helper_test_op([(45,65)], torch.nn.Softmax(dim=1), Tensor.softmax, atol=1e-7, grad_atol=1e-7)
    helper_test_op([(45)], torch.nn.Softmax(dim=0), Tensor.softmax, atol=1e-7, grad_atol=1e-7)
    helper_test_op([()], torch.nn.Softmax(dim=0), Tensor.softmax, atol=1e-7, grad_atol=1e-7)
    helper_test_op([()], torch.nn.Softmax(dim=-1), Tensor.softmax, atol=1e-7, grad_atol=1e-7)
  def test_softmax_other_axis(self):
    helper_test_op([(10,10,10)], lambda x: x.softmax(0), atol=1e-7, grad_atol=2e-7)
    helper_test_op([(10,10,10)], lambda x: x.softmax(1), atol=1e-7, grad_atol=2e-7)
    helper_test_op([(10,10,10)], lambda x: x.softmax(2), atol=1e-7, grad_atol=2e-7)
  def test_softmax_argmax(self):
    helper_test_op([(45,65)], lambda x: x.softmax(0).argmax().type(torch.int32),
                              lambda x: x.softmax(0).argmax(), forward_only=True, atol=1e-7, grad_atol=1e-7)
    helper_test_op([(45,65)], lambda x: x.softmax(1).argmax().type(torch.int32),
                              lambda x: x.softmax(1).argmax(), forward_only=True, atol=1e-7, grad_atol=1e-7)
  def test_log_softmax(self):
    helper_test_op([(45,65)], torch.nn.LogSoftmax(dim=1), Tensor.log_softmax, atol=1e-7, grad_atol=1e-7)
    helper_test_op([(45)], torch.nn.LogSoftmax(dim=0), Tensor.log_softmax, atol=1e-7, grad_atol=1e-7)
    helper_test_op([()], torch.nn.LogSoftmax(dim=0), Tensor.log_softmax, atol=1e-7, grad_atol=1e-7)
    helper_test_op([()], torch.nn.LogSoftmax(dim=-1), Tensor.log_softmax, atol=1e-7, grad_atol=1e-7)
  def test_log_softmax_other_axis(self):
    helper_test_op([(10,10,10)], lambda x: x.log_softmax(0), atol=1e-7, grad_atol=1e-7)
    helper_test_op([(10,10,10)], lambda x: x.log_softmax(1), atol=1e-7, grad_atol=1e-7)
    helper_test_op([(10,10,10)], lambda x: x.log_softmax(2), atol=1e-7, grad_atol=1e-7)

  def test_logsumexp(self):
    helper_test_op([(45,65)], lambda x: torch.logsumexp(x, dim=0), lambda x: x.logsumexp(0), atol=1e-7, grad_atol=1e-7)
    helper_test_op([(45,65)], lambda x: torch.logsumexp(x, dim=0, keepdim=True), lambda x: x.logsumexp(0, True), atol=1e-7, grad_atol=1e-7)
    helper_test_op([(45,65)], lambda x: torch.logsumexp(x, dim=1), lambda x: x.logsumexp(1), atol=1e-7, grad_atol=1e-7)
    helper_test_op([(45)], lambda x: torch.logsumexp(x, dim=0), lambda x: x.logsumexp(0), atol=1e-7, grad_atol=1e-7)
    helper_test_op([()], lambda x: torch.logsumexp(x, dim=0), lambda x: x.logsumexp(0), atol=1e-7, grad_atol=1e-7)
    helper_test_op([()], lambda x: torch.logsumexp(x, dim=-1), lambda x: x.logsumexp(-1), atol=1e-7, grad_atol=1e-7)

  def test_logcumsumexp(self):
    helper_test_op([(45,65)], lambda x: torch.logcumsumexp(x, dim=0), lambda x: x.logcumsumexp(0), atol=1e-7, grad_atol=1e-7)
    helper_test_op([(45,65)], lambda x: torch.logcumsumexp(x, dim=1), lambda x: x.logcumsumexp(1), atol=1e-7, grad_atol=1e-7)
    helper_test_op([(45)], lambda x: torch.logcumsumexp(x, dim=0), lambda x: x.logcumsumexp(0), atol=1e-7, grad_atol=1e-7)
    helper_test_op([()], lambda x: torch.logcumsumexp(x, dim=0), lambda x: x.logcumsumexp(0), atol=1e-7, grad_atol=1e-7)
    helper_test_op([()], lambda x: torch.logcumsumexp(x, dim=0), lambda x: x.logcumsumexp(), atol=1e-7, grad_atol=1e-7)
    helper_test_op([()], lambda x: torch.logcumsumexp(x, dim=-1), lambda x: x.logcumsumexp(-1), atol=1e-7, grad_atol=1e-7)

  @unittest.skipIf(not DEVECTORIZE, "broken without DEVECTORIZE. TODO: fix this")
  def test_logcumsumexp_numerical(self):
    helper_test_op(None, lambda x: torch.logcumsumexp(x, dim=0), lambda x: x.logcumsumexp(), atol=1e-7, grad_atol=1e-7, vals=[[0.0, 100.0]])

  def test_sinh(self):
    helper_test_op([(45,65)], lambda x: x.sinh(), grad_atol=1e-6)
    # TODO: backward nan instead of inf
    helper_test_op([(45,65)], lambda x: x.sinh(), grad_atol=1e-6, low=-300, high=-297, forward_only=True)
    helper_test_op([(45,65)], lambda x: x.sinh(), grad_atol=1e-6, low=300, high=303, forward_only=True)
  def test_cosh(self):
    helper_test_op([(45,65)], lambda x: x.cosh(), grad_atol=1e-6)
    # TODO: backward nan instead of inf
    helper_test_op([(45,65)], lambda x: x.cosh(), grad_atol=1e-6, low=-300, high=-297, forward_only=True)
    helper_test_op([(45,65)], lambda x: x.cosh(), grad_atol=1e-6, low=300, high=303, forward_only=True)
  def test_tanh(self):
    helper_test_op([(45,65)], lambda x: x.tanh(), grad_atol=1e-6)
  def test_tanh_extreme(self):
    helper_test_op([(45,65)], lambda x: x.tanh(), grad_atol=1e-6, low=-300, high=-297)
    helper_test_op([(45,65)], lambda x: x.tanh(), grad_atol=1e-6, low=300, high=303)
  def test_hardtanh(self):
    for val in range(10, 30, 5):
      helper_test_op([(45,65)], lambda x: torch.nn.functional.hardtanh(x, -val, val), lambda x: x.hardtanh(-val, val), grad_atol=1e-6)
      helper_test_op([()], lambda x: torch.nn.functional.hardtanh(x, -val, val), lambda x: x.hardtanh(-val, val), grad_atol=1e-6)
  def test_asinh(self):
    helper_test_op([(45,65)], lambda x: x.asinh(), grad_atol=1e-6)
    # TODO: this one has larger tol?
    helper_test_op([(45,65)], lambda x: x.asinh(), atol=1e-2, rtol=2e-2, grad_rtol=2e-2, low=-300, high=-297)
    helper_test_op([(45,65)], lambda x: x.asinh(), grad_atol=1e-6, low=300, high=303)
  def test_acosh(self):
    helper_test_op([(45,65)], lambda x: x.acosh(), grad_atol=1e-6)
    helper_test_op([(45,65)], lambda x: x.acosh(), grad_atol=1e-3, grad_rtol=1e-2, low=-300, high=-297)
    helper_test_op([(45,65)], lambda x: x.acosh(), grad_atol=1e-6, low=300, high=303)
  def test_atanh(self):
    helper_test_op([(45,65)], lambda x: x.atanh(), grad_atol=1e-6)
    helper_test_op([(45,65)], lambda x: x.atanh(), grad_atol=1e-6, low=-300, high=-297)
    helper_test_op([(45,65)], lambda x: x.atanh(), grad_atol=1e-6, low=300, high=303)

  def test_topo_sort(self):
    helper_test_op([(45,65)], lambda x: (x+x)*x, grad_atol=1e-6)
    helper_test_op([()], lambda x: (x+x)*x, grad_atol=1e-6)

  def test_flip_eye_crash(self):
    helper_test_op([], lambda: (torch.eye(10)@torch.eye(10).flip(0)),
                       lambda: (Tensor.eye(10)@Tensor.eye(10).flip(0)), forward_only=True)

  def test_broadcast_full(self):
    for torch_op, tinygrad_op in [(torch.add, Tensor.add), (torch.sub, Tensor.sub), (torch.mul, Tensor.mul),
                                  (torch.div, Tensor.div), (torch.pow, Tensor.pow)]:
      for shapes in [((5,13,24,16), (5,1,24,1)), ((1,3,1,7,1), (2,1,5,1,8))]:
        with self.subTest(op=torch_op.__name__, shapes=shapes):
          if tinygrad_op != Tensor.pow:
            helper_test_op(shapes, torch_op, tinygrad_op)
          else:
            helper_test_op(shapes, torch_op, tinygrad_op, low=0, high=3)

  def test_broadcast_simple(self):
    helper_test_op([(45,65), (45,1)], lambda x,y: x/y)
    helper_test_op([(45,65), ()], lambda x,y: x/y)

  def test_broadcast_partial(self):
    for torch_op, tinygrad_op in [(torch.add, Tensor.add), (torch.sub, Tensor.sub), (torch.mul, Tensor.mul),
                                  (torch.div, Tensor.div), (torch.pow, Tensor.pow)]:
      for shapes in [((1,32,32,32), (1,32,1,1)), ((5,13,24,16,2), (1,13,24,1,1)),
                     ((4,1), (4,5)), ((1,4), (5,4))]:
        with self.subTest(op=torch_op.__name__, shapes=shapes):
          # NOTE: ANE backwards?
          if tinygrad_op != Tensor.pow:
            helper_test_op(shapes, torch_op, tinygrad_op)
          else:
            helper_test_op(shapes, torch_op, tinygrad_op, low=0, high=3)

  def test_slice_in_bounds_1dim(self):
    helper_test_op([(3)], lambda x: x[1:3])
    helper_test_op([(3)], lambda x: x[0:2])
    helper_test_op([(3)], lambda x: x[-2:2])

  def test_slice_on_0dim_tensor(self):
    helper_test_op([()], lambda x: x[None])

    with self.assertRaises(IndexError):
      a = Tensor(3.14)
      a[0]

  def test_slice_int_indexing(self):
    helper_test_op([(3)], lambda x: x[0])
    helper_test_op([(3)], lambda x: x[2])
    helper_test_op([(3)], lambda x: x[-1])
    helper_test_op([(3)], lambda x: x[-3])
    helper_test_op([(10,10)], lambda x: x[1])
    helper_test_op([(3,3,3)], lambda x: x[1,1,1])

  def test_slice_in_bounds_multidim(self):
    helper_test_op([(3,3,3)], lambda x: x[1:2])
    helper_test_op([(3,3,3)], lambda x: x[1:2, 2])
    helper_test_op([(3,3,3)], lambda x: x[1:2, 1:2])
    helper_test_op([(3,3,3)], lambda x: x[1:2, 1:2, 0:-1])

  def test_slice_with_none(self):
    helper_test_op([(3,3,3)], lambda x: x[None])
    helper_test_op([(3,3,3)], lambda x: x[1:2, None])
    helper_test_op([(3,3,3)], lambda x: x[1:2, None, 1:2])
    helper_test_op([(3,3,3)], lambda x: x[1:2, 1:2, None, -1])
    helper_test_op([(3,3,3)], lambda x: x[None, None, 1, None, 2, 0:2])

  def test_slice_with_const_tensor(self):
    t = Tensor.zeros(1, dtype=dtypes.int)
    helper_test_op([(3,3,3)], lambda x: x[:, [0], :], lambda x: x[:, t, :])
    helper_test_op([(3,3,3)], lambda x: x[:, [0], :], lambda x: x[:, t.contiguous(), :])

  def test_slice_one_endpoint_out_of_bounds(self):
    helper_test_op([(3,3,3)], lambda x: x[0:4])
    helper_test_op([(3,3,3)], lambda x: x[-6:4])
    helper_test_op([(3,3,3)], lambda x: x[1:50])
    helper_test_op([(3,3,3)], lambda x: x[1:50, 1:2, -1])

  def test_slice_stride_gt_one(self):
    helper_test_op([(7,5,10)], lambda x: x[::2, ::3, ::4])
    helper_test_op([(7,5,10)], lambda x: x[1:5:2, ::3, ::4])
    helper_test_op([(7,5,10)], lambda x: x[1:5:2, 3, ::4])
    helper_test_op([(7,5,10)], lambda x: x[1:5:2, None, None, 3, None, ::4])

  def test_slice_negative_strides(self):
    # Torch doesn't support slicing with negative steps
    a = np.random.randn(10, 10, 10).astype(np.float32)
    t = Tensor(a)
    np.testing.assert_allclose(a[::-1], t[::-1].numpy())
    np.testing.assert_allclose(a[::-2], t[::-2].numpy())
    np.testing.assert_allclose(a[:, 2:0:-1], t[:, 2:0:-1].numpy())
    np.testing.assert_allclose(a[:, 2:0:-1, 3:1:-2], t[:, 2:0:-1, 3:1:-2].numpy())
    np.testing.assert_allclose(a[4:0:-3, 2:0:-1, -1:-5:-2], t[4:0:-3, 2:0:-1, -1:-5:-2].numpy())
    np.testing.assert_allclose(a[2:5:-1, :, :], t[2:5:-1, :, :].numpy())  # shape = (0, 10, 10)
    np.testing.assert_allclose(a[:, 2:5:-1, :], t[:, 2:5:-1, :].numpy())  # shape = (0, 10, 10)
    np.testing.assert_allclose(a[:, :, 2:5:-1], t[:, :, 2:5:-1].numpy())  # shape = (0, 10, 10)

  def test_slice_both_endpoints_out_of_bounds(self):
    helper_test_op([(3,3,3)], lambda x: x[5:10])
    helper_test_op([(3,3,3)], lambda x: x[-15:-7])

  def test_slice_start_gt_end(self):
    helper_test_op([(3,3,3)], lambda x: x[-2:2])
    helper_test_op([(3,3,3)], lambda x: x[-2:-5])

  def test_slice_empty(self):
    helper_test_op([(10,10)], lambda x: x[1:1])

  def test_slice_zero_in_shape(self):
    helper_test_op([(10,10)], lambda x: x[1:1])  # x.shape = (0, 10)
    helper_test_op([(3,3,3)], lambda x: x[-2:-5])  # x.shape = (0, 3, 3)

  def test_slice_errors(self):
    a = Tensor.ones(4, 3)
    b = Tensor(2)
    with self.assertRaisesRegex(IndexError, "too many"): a[1, 77, 77, 77] # IndexError: (finds too many indices before the out of bounds)
    with self.assertRaisesRegex(IndexError, "out of bounds"): a[1, 3] # IndexError: (out of bounds).
    with self.assertRaisesRegex(IndexError, "out of bounds"): a[1, -4]
    with self.assertRaisesRegex(IndexError, "single ellipsis"): a[..., ...] # IndexError: only single ellipsis
    with self.assertRaises(ValueError): a[::0, 1] # no 0 strides
    with self.assertRaises(TypeError): a[:Tensor([3]), 1] # Tensor can't be used as a slice parameter
    with self.assertRaises(IndexError): b[:] # slice cannot be applied to a 0-dim tensor

  def test_slice_ellipsis(self):
    helper_test_op([(3,3,3,3)], lambda x: x[..., 0])
    helper_test_op([(3,3,3,3)], lambda x: x[0, ...])
    helper_test_op([(3,3,3,3)], lambda x: x[0, ..., 0])
    helper_test_op([(3,3,3,3)], lambda x: x[0:3, ..., 2:3])
    helper_test_op([(3,3,3,3)], lambda x: x[None, 0:3, ..., 0, None])

  # this was the failure in llama early realizing freqs_cis
  def test_double_slice(self):
    helper_test_op([(4,4)], lambda x: x[:, 1:2][1:2])
    helper_test_op([(4,4)], lambda x: x[1:3][1:2])
    helper_test_op([(4,4)], lambda x: x[:, 1:2][0:1])
    helper_test_op([(4,4)], lambda x: x[:, 1:2][:, 0:1])

  def test_pad(self):
    helper_test_op([(3,3,3,3)], lambda x: torch.nn.functional.pad(x, (1,2,3,4)), lambda x: x.pad(padding=(1,2,3,4)))
    helper_test_op([(3,3,3,3)], lambda x: torch.nn.functional.pad(x, (-1,2,-3,4)), lambda x: x.pad(padding=(-1,2,-3,4)))
    helper_test_op([(3,3,3,3)], lambda x: torch.nn.functional.pad(x, (1,2,3,4), value=5), lambda x: x.pad(padding=(1,2,3,4),value=5))
    helper_test_op([(3,3,3,3)], lambda x: torch.nn.functional.pad(x, (-1,2,-3,4), value=5), lambda x: x.pad(padding=(-1,2,-3,4),value=5))
    helper_test_op([(3,3,3,3)], lambda x: torch.nn.functional.pad(x, (1,2,3,4), value=math.inf), lambda x: x.pad(padding=(1,2,3,4),value=math.inf))
    helper_test_op([(3,3,3,3)], lambda x: torch.nn.functional.pad(x, (-1,2,-3,4), value=-math.inf),
                                lambda x: x.pad(padding=(-1,2,-3,4),value=-math.inf))
    helper_test_op([(3,3)], lambda x: torch.nn.functional.pad(x, (1,2,3,4)),lambda x: x.pad(((3,4),(1,2))))
    helper_test_op([(3,3)], lambda x: torch.nn.functional.pad(x, (-1,2,-3,4)), lambda x: x.pad(((-3,4), (-1,2))))
    helper_test_op([(3,3)], lambda x: torch.nn.functional.pad(x, (1,2,3,4), value=5), lambda x: x.pad(((3,4), (1,2)), value=5))
    helper_test_op([(3,3)], lambda x: torch.nn.functional.pad(x, (0,0,3,4), value=1), lambda x: x.pad(((3,4), None), value=1))
    helper_test_op([(3,3)], lambda x: torch.nn.functional.pad(x, (0,0,0,0), value=1), lambda x: x.pad((None, None), value=1))
    # raise error for uneven pads
    self.helper_test_exception([(3,3)], lambda x: torch.nn.functional.pad(x, (2,0,2)), lambda x: x.pad((2,0,2)),
                               expected=(RuntimeError, ValueError))
    # raise error for too many or too little pads
    self.helper_test_exception([(3,3)], lambda x: torch.nn.functional.pad(x, (0,0,0,0,1,0,3,0)), lambda x: x.pad((0,0,0,0,1,0,3,0)),
                               expected=(RuntimeError, ValueError))
    # raise error for mode string typo
    self.helper_test_exception([(3,3,3)], lambda x: torch.nn.functional.pad(x, (3,0), mode="typo"), lambda x: x.pad((3,0), mode="typo"),
                               expected=NotImplementedError)
    x = Tensor.ones(3,3)
    with self.assertRaises(ValueError): x.pad((None,(0,1),(3,0)))
    with self.assertRaises(ValueError): x.pad(((0,1),))

  def test_pad_reflect_mode(self):
    helper_test_op([(1,1,5,5)], lambda x: torch.nn.functional.pad(x, (0,2,3,2), mode="reflect"), lambda x: x.pad((0,2,3,2), mode="reflect"))
    helper_test_op([(5,5,5)], lambda x: torch.nn.functional.pad(x, (0,2), mode="reflect"), lambda x: x.pad((0,2), mode="reflect"))
    helper_test_op([(1,1,5,5,5)], lambda x: torch.nn.functional.pad(x, (1,2,3,4,1,2), mode="reflect"),
                                  lambda x: x.pad((1,2,3,4,1,2), mode="reflect"))
    helper_test_op([(3,3,3,3)], lambda x: torch.nn.functional.pad(x, (-1,2,2,-1), mode="reflect"), lambda x: x.pad((-1,2,2,-1), mode="reflect"))
    helper_test_op([(1,1,5,5)], lambda x: torch.nn.functional.pad(x, (3,-3,0,-3), mode="reflect"), lambda x: x.pad((3,-3,0,-3), mode="reflect"))
    helper_test_op([(1,1,5,5)], lambda x: torch.nn.functional.pad(x, (3,-5,1,-5), mode="reflect"), lambda x: x.pad((3,-5,1,-5), mode="reflect"))
    helper_test_op([(1,1,5,5)], lambda x: torch.nn.functional.pad(x, (0,0,0,-5), mode="reflect"), lambda x: x.pad((0,0,0,-5), mode="reflect"))

    # max pad size for reflect is exactly once: pad < input size
    helper_test_op([(1,1,5,5)], lambda x: torch.nn.functional.pad(x, (4,4,0,4), mode="reflect"), lambda x:x.pad((4,4,0,4),mode="reflect"))
    # raise error for relfection padding when: pad >= input size
    self.helper_test_exception([(1,1,5,5)],
                                lambda x: torch.nn.functional.pad(x, (3,5,0,0),mode="reflect"), lambda x: x.pad((3,5,0,0),mode="reflect"),
                                expected=(RuntimeError, ValueError))

  def test_pad_replicate_mode(self):
    helper_test_op([(1,1,5,5)], lambda x: torch.nn.functional.pad(x, (0,2,3,2), mode="replicate"), lambda x: x.pad((0,2,3,2), mode="replicate"))
    helper_test_op([(5,5,5)], lambda x: torch.nn.functional.pad(x, (0,2), mode="replicate"), lambda x: x.pad((0,2), mode="replicate"))
    helper_test_op([(1,1,5,5,5)], lambda x: torch.nn.functional.pad(x, (1,2,3,4,1,2),mode="replicate"),lambda x:x.pad((1,2,3,4,1,2),mode="replicate"))
    helper_test_op([(3,3,3,3)], lambda x: torch.nn.functional.pad(x, (-1,2,2,-1), mode="replicate"), lambda x: x.pad((-1,2,2,-1), mode="replicate"))
    helper_test_op([(1,1,5,5)], lambda x: torch.nn.functional.pad(x, (3,-3,0,-3), mode="replicate"), lambda x: x.pad((3,-3,0,-3), mode="replicate"))
    helper_test_op([(1,1,5,5)], lambda x: torch.nn.functional.pad(x, (3,-5,1,-5), mode="replicate"), lambda x: x.pad((3,-5,1,-5), mode="replicate"))
    helper_test_op([(1,1,5,5)], lambda x: torch.nn.functional.pad(x, (0,0,0,-5), mode="replicate"), lambda x: x.pad((0,0,0,-5), mode="replicate"))

    # no max pad sizes for replicate
    helper_test_op([(1,1,5,5)], lambda x: torch.nn.functional.pad(x, (3,11,0,30), mode="replicate"), lambda x: x.pad((3,11,0,30), mode="replicate"))

  def test_pad_circular_mode(self):
    helper_test_op([(1,1,5,5)], lambda x: torch.nn.functional.pad(x, (0,2,3,2), mode="circular"), lambda x: x.pad((0,2,3,2), mode="circular"))
    helper_test_op([(5,5,5)], lambda x: torch.nn.functional.pad(x, (0,2), mode="circular"), lambda x: x.pad((0,2), mode="circular"))
    helper_test_op([(1,1,5,5,5)], lambda x: torch.nn.functional.pad(x, (1,2,3,5,1,2),mode="circular"),lambda x:x.pad((1,2,3,5,1,2),mode="circular"))
    # circular pad cannot wrap around more than once
    self.helper_test_exception([(1,1,5,5)],
                                lambda x: torch.nn.functional.pad(x, (3,6,0,0), mode="circular"), lambda x: x.pad((3,6,0,0), mode="circular"),
                                expected=(RuntimeError, ValueError))
    with self.assertRaises(NotImplementedError):
      # negative pads with circular pads is not supported
      Tensor.randn(1,1,5,5).pad((3,-5,1,-5), mode="circular")

  def test_pad_reshape(self):
    helper_test_op([(1, 2)],
                   lambda x: torch.nn.functional.pad(x, (0, 1, 1, 0)).reshape((3, 2)),
                   lambda x: x.pad((0, 1, 1, 0)).reshape((3, 2)))
    helper_test_op([(1, 2)],
                   lambda x: torch.nn.functional.pad(x, (0, 2, 1, 1)).reshape((4, 3)),
                   lambda x: x.pad((0, 2, 1, 1)).reshape((4, 3)))
    helper_test_op([(1, 1, 1, 2)],
                   lambda x: torch.nn.functional.pad(x, (0, 4, 2, 2, 1, 2, 0, 2)).reshape((4, 3, 6, 5)),
                   lambda x: x.pad(((0, 2), (1, 2), (2, 2), (0, 4))).reshape((4, 3, 6, 5)))

  def test_pad_slice(self):
    for value in 0., 3.456:
      helper_test_op([(1)], lambda x: torch.nn.functional.pad(x,(1,0), value=value)[0], lambda x: x.pad(((1,0),), value=value)[0])
      helper_test_op([(4)], lambda x: torch.nn.functional.pad(x,(1,0), value=value)[0], lambda x: x.pad(((1,0),), value=value)[0])
      helper_test_op([(4)], lambda x: torch.nn.functional.pad(x,(3,0), value=value)[0:1], lambda x: x.pad(((3,0),), value=value)[0:1])
      helper_test_op([(4)], lambda x: torch.nn.functional.pad(x,(0,3), value=value)[6], lambda x: x.pad(((0,3),), value=value)[6])
      helper_test_op([(4)], lambda x: torch.nn.functional.pad(x,(0,3), value=value)[4:6], lambda x: x.pad(((0,3),), value=value)[4:6])
      helper_test_op([(5,5)], lambda x: torch.nn.functional.pad(x,(0,0,1,0), value=value)[0], lambda x: x.pad(((1,0),(0,0)), value=value)[0])
      helper_test_op([(2,2)], lambda x: torch.nn.functional.pad(x,(0,1,0,0), value=value)[0,2], lambda x: x.pad(((0,0),(0,1)), value=value)[0,2])
      helper_test_op([(4,4)], lambda x: torch.nn.functional.pad(x,(0,0,1,0), value=value)[0,2], lambda x: x.pad(((1,0),(0,0)), value=value)[0,2])
      helper_test_op([(4,4)], lambda x: torch.nn.functional.pad(x,(0,0,0,2), value=value)[5], lambda x: x.pad(((0,2),(0,0)), value=value)[5])
      helper_test_op([(4,4)], lambda x: torch.nn.functional.pad(x,(0,0,0,2), value=value)[3:5], lambda x: x.pad(((0,2),(0,0)), value=value)[3:5])
      helper_test_op([(4,4)], lambda x: torch.nn.functional.pad(x,(3,0,0,0), value=value)[1,0], lambda x: x.pad(((0,0),(3,0)), value=value)[1,0])
      helper_test_op([(4,4)], lambda x: torch.nn.functional.pad(x,(3,0,0,0), value=value)[1,0:4], lambda x: x.pad(((0,0),(3,0)), value=value)[1,0:4])
      helper_test_op([(4,4)], lambda x: torch.nn.functional.pad(x,(3,4,1,2), value=value)[0], lambda x: x.pad(((1,2),(3,4)), value=value)[0])
      helper_test_op([(4,4)], lambda x: torch.nn.functional.pad(x,(3,4,1,2), value=value)[:,1], lambda x: x.pad(((1,2),(3,4)), value=value)[:,1])
      helper_test_op([(4,4)], lambda x: torch.nn.functional.pad(x,(3,4,1,2), value=value)[:,4], lambda x: x.pad(((1,2),(3,4)), value=value)[:,4])
      helper_test_op([(3,3)], lambda x: torch.nn.functional.pad(x,(0,3,0,0), value=value)[:,4:6], lambda x: x.pad(((0,0),(0,3)), value=value)[:,4:6])
      helper_test_op([(3,3)], lambda x: torch.nn.functional.pad(x,(0,1,3,2), value=value)[0:2,:], lambda x: x.pad(((3,2),(0,1)), value=value)[0:2,:])
      helper_test_op([(3,3,3)], lambda x: torch.nn.functional.pad(x,(1,1,0,1,3,2), value=value)[0:2,:,:],
                                lambda x: x.pad(((3,2),(0,1),(1,1)), value=value)[0:2,:,:])
      helper_test_op([(3,3,3)], lambda x: torch.nn.functional.pad(x,(1,1,0,1,3,2), value=value)[2:4,:,:],
                                lambda x: x.pad(((3,2),(0,1),(1,1)), value=value)[2:4,:,:])

  def test_stack_slice(self):
    helper_test_op([(4)], lambda x: torch.stack([x for i in range(3)])[0,:], lambda x: Tensor.stack(*[x for i in range(3)])[0,:])
    helper_test_op([(5)], lambda x: torch.stack([x for i in range(3)])[0,0], lambda x: Tensor.stack(*[x for i in range(3)])[0,0])
    helper_test_op([(4,4)], lambda x: torch.stack([x for i in range(4)])[3], lambda x: Tensor.stack(*[x for i in range(4)])[3])

  def test_transpose(self):
    helper_test_op([(3,3)], lambda x: x.T)
    helper_test_op([(3,3,3)], lambda x: x.transpose(1,2))
    helper_test_op([(3,3,3)], lambda x: x.transpose(0,2))

  def test_permute(self):
    helper_test_op([(1,2,3,4)], lambda x: x.permute((3,0,2,1)))
    helper_test_op([(3,4,5,6)], lambda x: x.permute((3,2,1,0)))
    helper_test_op([(3,4,5,6)], lambda x: x.permute((-2,-1,1,0)))
    helper_test_op([()], lambda x: x.permute(()))
    self.helper_test_exception([(3,4,5,6)], lambda x: x.permute((0,2)), lambda x: x.permute((0,2)), expected=RuntimeError)
    self.helper_test_exception([(3,4,5,6)], lambda x: x.permute((0,1,2,3,3,3)), lambda x: x.permute((0,1,2,3,3,3)), expected=RuntimeError)
    self.helper_test_exception([(3,4,5,6)], lambda x: x.permute((0,0,1,2,3)), lambda x: x.permute((0,0,1,2,3)), expected=RuntimeError)

  def test_reshape(self):
    helper_test_op([(4,3,6,6)], lambda x: x.reshape((12,6,6)))
    helper_test_op([(4,3,6,6)], lambda x: x.reshape((-1,3,6,6)))
    helper_test_op([(4,3,6,6)], lambda x: x.reshape((-1,1,6,6)))
    helper_test_op([(4,3,6,6)], lambda x: x.reshape((4,3,6,6)), lambda x: x.reshape((None,None,6,6)))
    helper_test_op([()], lambda x: x.reshape(()))
    helper_test_op([(1,)], lambda x: x.reshape(()))
    helper_test_op([()], lambda x: x.reshape((1,)))
    helper_test_op([()], lambda x: x.reshape((1,1,1)))
    self.helper_test_exception([(3,4)], lambda x: x.reshape((-1,-1,2)), lambda x: x.reshape((-1,-1,2)), expected=RuntimeError)
    self.helper_test_exception([(3,4)], lambda x: x.reshape((-1,-1,-1,2)), lambda x: x.reshape((-1,-1,-1,2)), expected=RuntimeError)

    with self.assertRaises(ValueError):
      x = Tensor.ones((4,3,6,6))
      x.reshape([])

  def test_view(self):
    helper_test_op([(4,3,6,6)], lambda x: x.view((12,6,6)))
    helper_test_op([(4,3,6,6)], lambda x: x.view((-1,3,6,6)))

  def test_flip(self):
    helper_test_op([(4,3,6,6)], lambda x: x.flip((0,)))
    helper_test_op([(4,3,6,6)], lambda x: x.flip((0,1)))
    helper_test_op([(4,3,6,6)], lambda x: x.flip((0,1,3)))
    helper_test_op([(4,3,6,6)], lambda x: x.flip((3,)))
    helper_test_op([(4,3,6,6)], lambda x: x.flip((0,1,3)).flip(0))
    helper_test_op([(4,3,6,6)], lambda x: x.flip((-1,)))
    helper_test_op([()], lambda x: x.flip(()))
    helper_test_op([(1,)], lambda x: x.flip(()))
    helper_test_op([(4,3,6,6)], lambda x: x.flip(()))
    self.helper_test_exception([(3,4)], lambda x: x.flip((0,0)), lambda x: x.flip((0,0)), expected=RuntimeError)
    self.helper_test_exception([(3,4)], lambda x: x.flip((1,1)), lambda x: x.flip((1,1)), expected=RuntimeError)
    self.helper_test_exception([(3,4)], lambda x: x.flip((1,-1)), lambda x: x.flip((1,-1)), expected=RuntimeError)

  def test_squeeze(self):
    helper_test_op([(1,3,6,6)], lambda x: x.squeeze(0))
    helper_test_op([(4,3,1,6)], lambda x: x.squeeze(1))
    helper_test_op([(4,3,6,6)], lambda x: x.squeeze(3))
    self.helper_test_exception([(4,3,6,6)], lambda x: torch.squeeze(x, 50), lambda x: x.squeeze(dim=50), expected=IndexError)
    self.helper_test_exception([(4,3,6,6)], lambda x: torch.squeeze(x, -50), lambda x: x.squeeze(dim=-50), expected=IndexError)
    helper_test_op([(4,3,6,1)], lambda x: x.squeeze(-1))
    helper_test_op([(4,3,6,6)], lambda x: x.squeeze())
    helper_test_op([(1,3,6,6)], lambda x: x.squeeze())
    helper_test_op([(2,3,1)], lambda x: x.squeeze())
    helper_test_op([()], lambda x: x.squeeze(-1))
    helper_test_op([()], lambda x: x.squeeze(0))
    helper_test_op([()], lambda x: x.squeeze())
    self.helper_test_exception([()], lambda x: torch.squeeze(x, 10), lambda x: x.squeeze(dim=10), expected=IndexError)
    self.helper_test_exception([()], lambda x: torch.squeeze(x, 1), lambda x: x.squeeze(dim=1), expected=IndexError)
    self.helper_test_exception([()], lambda x: torch.squeeze(x, -2), lambda x: x.squeeze(dim=-2), expected=IndexError)

  def test_unsqueeze(self):
    helper_test_op([(4,3,6,6)], lambda x: x.unsqueeze(0))
    helper_test_op([(4,3,6,6)], lambda x: x.unsqueeze(4))
    helper_test_op([(4,3,6,6)], lambda x: x.unsqueeze(-1))
    helper_test_op([(4,3,6,6)], lambda x: x.unsqueeze(-3))
    helper_test_op([()], lambda x: x.unsqueeze(0))

  def test_flatten(self):
    for axis in range(3):
      helper_test_op([(4,3,6,6)], lambda x: x.flatten(start_dim=axis))
    for axis in range(3):
      helper_test_op([(4,3,6,6)], lambda x: x.flatten(end_dim=axis))
    helper_test_op([(4,3,6,6)], lambda x: x.flatten(start_dim=1, end_dim=3))
    helper_test_op([()], lambda x: x.flatten())
    helper_test_op([(1,)], lambda x: x.flatten())

  def test_unflatten(self):
    helper_test_op([(4,3,6,6)], lambda x: x.unflatten(0, (2, 2)))
    helper_test_op([(4,3,6,6)], lambda x: x.unflatten(3, (3, 2)))
    helper_test_op([(4,3,6,6)], lambda x: x.unflatten(-1, (3, 2, 1)))

  def test_roll(self):
    helper_test_op([(2, 4)], lambda x: torch.roll(x, 1, 0), lambda x: x.roll(1, 0))
    helper_test_op([(2, 4)], lambda x: torch.roll(x, -1, 0), lambda x: x.roll(-1, 0))
    helper_test_op([(2, 4)], lambda x: torch.roll(x, shifts=(2, 1), dims=(0, 1)), lambda x: x.roll(shifts=(2, 1), dims=(0, 1)))
    helper_test_op([(2, 4, 6)], lambda x: torch.roll(x, 1, 0), lambda x: x.roll(1, 0))
    helper_test_op([(2, 4)], lambda x: torch.roll(x, 1, -1), lambda x: x.roll(1, -1))
    helper_test_op([(2, 4)], lambda x: torch.roll(x, -1, -1), lambda x: x.roll(-1, -1))
    helper_test_op([(2, 4)], lambda x: torch.roll(x, 5, 0), lambda x: x.roll(5, 0))
    helper_test_op([(2, 4)], lambda x: torch.roll(x, -5, 0), lambda x: x.roll(-5, 0))
    helper_test_op([(2, 4, 6)], lambda x: torch.roll(x, shifts=(2, -3), dims=(0, 2)), lambda x: x.roll(shifts=(2, -3), dims=(0, 2)))
    helper_test_op([(2, 4, 6)], lambda x: torch.roll(x, shifts=(1, 2, -1), dims=(0, 1, 2)), lambda x: x.roll(shifts=(1, 2, -1), dims=(0, 1, 2)))
    helper_test_op([(2, 4)], lambda x: torch.roll(x, 0, 0), lambda x: x.roll(0, 0))
    helper_test_op([(2, 4, 6)], lambda x: torch.roll(x, shifts=(0, 0), dims=(0, 1)), lambda x: x.roll(shifts=(0, 0), dims=(0, 1)))
    helper_test_op([(2, 4, 6)], lambda x: torch.roll(x, shifts=(0, 2), dims=(0, 1)), lambda x: x.roll(shifts=(0, 2), dims=(0, 1)))

  def test_detach(self):
    helper_test_op([(4,3,6,6)], lambda x: x.detach(), forward_only=True)
    helper_test_op([()], lambda x: x.detach(), forward_only=True)

  def test_expand(self):
    helper_test_op([(4,3,1,6)], lambda x: x.expand((4,3,2,6)))
    helper_test_op([(1,1,1,1)], lambda x: x.expand((4,3,2,6)))
    helper_test_op([(4,3,1,6)], lambda x: x.expand((6,1,4,3,2,6)))
    helper_test_op([(4,3,1,6)], lambda x: x.expand((0,1,4,3,2,6)))
    helper_test_op([(4,3,1,6)], lambda x: x.expand((4,3,0,6)))
    helper_test_op([()], lambda x: x.expand((4,3,2,6)))
    helper_test_op([()], lambda x: x.expand([]))

    with self.assertRaises((ValueError, RuntimeError)): Tensor.ones(4,3,1,6).expand(4,1,1,6)
    with self.assertRaises((ValueError, RuntimeError)): Tensor.ones(4,3,1,6).expand(4,6,1,6)
    with self.assertRaises((ValueError, RuntimeError)): Tensor.ones(4,3,1,6).expand(3,1,6)
    with self.assertRaises((ValueError, RuntimeError)): Tensor.ones(4,3,2,6).expand(4,3,0,6)

  @unittest.skip("very slow")
  def test_sd_big_conv(self):
    # internal shape (1, 1, 512, 62, 62, 512, 3, 3) overflows a int
    helper_test_op([(1,256,64,64), (512,256,3,3)],
                    lambda x,w: torch.nn.functional.conv2d(x, w),
                    lambda x,w: x.conv2d(w), atol=1e-3)

  @unittest.skip("slow")
  def test_large_bs_conv(self):
    # large batch size can cause OpenCL image to exceed max image height on macOS
    # (or cause the conv kernel to overflow short sampling coords)
    helper_test_op([(4096,3,3,3), (1,3,3,3)],
                    lambda x,w: torch.nn.functional.conv2d(x, w),
                    lambda x,w: x.conv2d(w), atol=1e-3)

  @unittest.skip("slow")
  def test_large_ic_conv(self):
    # large input channel count can cause OpenCL image to exceed max image width on macOS
    helper_test_op([(1,2048,3,3), (1,2048,3,3)],
                    lambda x,w: torch.nn.functional.conv2d(x, w),
                    lambda x,w: x.conv2d(w))

  def test_biased_conv2d(self):
    C = 8
    helper_test_op([(1,C,5,5), (C,C,1,1), (C,)],
      lambda x,w,b: torch.nn.functional.conv2d(torch.nn.functional.conv2d(x,w,b).relu(),w,b),
      lambda x,w,b: Tensor.conv2d(x,w,b).relu().conv2d(w,b))

  def test_simple_conv2d(self):
    helper_test_op([(1,4,9,9), (4,4,3,3)],
      lambda x,w: torch.nn.functional.conv2d(x,w).relu(),
      lambda x,w: Tensor.conv2d(x,w).relu(), grad_rtol=1e-5)

  def test_simple_conv2d_bias(self):
    helper_test_op([(1,4,9,9), (4,4,3,3), (4,)],
      lambda x,w,b: torch.nn.functional.conv2d(x,w,b).relu(),
      lambda x,w,b: Tensor.conv2d(x,w,b).relu(), grad_rtol=1e-5)

  @unittest.skipIf(IMAGE>0, "no conv3d on images")
  def test_simple_conv3d(self):
    helper_test_op([(1,4,9,9,9), (4,4,3,3,3)],
      lambda x,w: torch.nn.functional.conv3d(x,w).relu(),
      lambda x,w: Tensor.conv2d(x,w).relu(), grad_rtol=1e-5)

  @unittest.skipIf(IMAGE>0, "no conv3d on images")
  def test_padded_conv3d(self):
    helper_test_op([(1,4,5,5,5), (4,4,3,3,3)],
      lambda x,w: torch.nn.functional.conv3d(x,w,padding=1).relu(),
      lambda x,w: Tensor.conv2d(x,w,padding=[1,1,1,1,1,1]).relu(), grad_rtol=1e-5)

  def test_simple_conv2d_m4(self):
    helper_test_op([(1,16,18,18), (16,16,3,3)],
      lambda x,w: torch.nn.functional.conv2d(x,w).relu(),
      lambda x,w: Tensor.conv2d(x,w).relu(), grad_rtol=1e-5)

  def test_simple_conv2d_1x1(self):
    helper_test_op([(1,4,9,9), (4,4,1,1)],
      lambda x,w: torch.nn.functional.conv2d(x,w).relu(),
      lambda x,w: Tensor.conv2d(x,w).relu(), grad_rtol=1e-5)

  def test_simple_conv2d_1x1_m4(self):
    helper_test_op([(1,16,32,32), (16,16,1,1)],
      lambda x,w: torch.nn.functional.conv2d(x,w).relu(),
      lambda x,w: Tensor.conv2d(x,w).relu(), grad_rtol=1e-5)

  def test_nested_conv2d(self):
    helper_test_op([(1,32,9,9), (32,32,3,3), (32,32,3,3)],
      lambda x,w1,w2: torch.nn.functional.conv2d(torch.nn.functional.conv2d(x,w1).relu(), w2).relu(),
      lambda x,w1,w2: x.conv2d(w1).relu().conv2d(w2).relu())

  # expect reduce nodes == 3
  def test_simple_conv2d_nhwc(self):
    # weights (from tf): filter_height x filter_width x in_channels x out_channels
    helper_test_op([(2,9,9,10), (3,3,10,20)],
      lambda x,w: torch.nn.functional.conv2d(x.permute(0,3,1,2),w.permute(3,2,0,1)).relu(),
      lambda x,w: Tensor.conv2d(x.permute(0,3,1,2),w.permute(3,2,0,1)).relu(), atol=1e-5, grad_rtol=1e-5)

  def test_simple_conv2d_batched(self):
    helper_test_op([(2,4,9,9), (4,4,3,3)],
      lambda x,w: torch.nn.functional.conv2d(x,w).relu(),
      lambda x,w: Tensor.conv2d(x,w).relu(), grad_rtol=1e-5)

  # conv transpose

  def test_simple_conv_transpose2d(self):
    helper_test_op([(2,4,9,9), (4,4,3,3)],
      lambda x,w: torch.nn.functional.conv_transpose2d(x,w).relu(),
      lambda x,w: Tensor.conv_transpose2d(x,w).relu(), grad_rtol=1e-5)

  def test_bias_conv_transpose2d(self):
    helper_test_op([(2,4,9,9), (4,4,3,3), (4,)],
      lambda x,w,b: torch.nn.functional.conv_transpose2d(x,w,b).relu(),
      lambda x,w,b: Tensor.conv_transpose2d(x,w,b).relu(), grad_rtol=1e-5)

  def test_grouped_conv_transpose2d(self):
    helper_test_op([(2,4,9,9), (4,4,3,3)],
      lambda x,w: torch.nn.functional.conv_transpose2d(x,w,groups=2).relu(),
      lambda x,w: Tensor.conv_transpose2d(x,w,groups=2).relu(), grad_rtol=1e-5)

  def test_padded_conv_transpose2d(self):
    for padding in [(1,2), (2,1), 2, 1, 0]:
      helper_test_op([(2,4,9,9), (4,4,3,3)],
        lambda x,w: torch.nn.functional.conv_transpose2d(x,w,padding=padding).relu(),
        lambda x,w: Tensor.conv_transpose2d(x,w,padding=padding).relu(), grad_rtol=1e-5)
    self.helper_test_exception([(2,16,2,2), (32,16,3,3)], lambda x,w: torch.nn.functional.conv_transpose2d(x,w,padding=(1,1,1)),
                   lambda x,w: Tensor.conv_transpose2d(x,w,padding=(1,1,1)), expected=(RuntimeError, ValueError))

  def test_dilated_conv_transpose2d(self):
    for dilation in [(1,2), (2,1), 2, 1]:
      helper_test_op([(2,4,9,9), (4,4,3,3)],
        lambda x,w: torch.nn.functional.conv_transpose2d(x,w,dilation=dilation).relu(),
        lambda x,w: Tensor.conv_transpose2d(x,w,dilation=dilation).relu(), grad_rtol=1e-5)

  def test_strided_conv_transpose2d(self):
    for stride in [(2,1), (1,2), 1]:
      helper_test_op([(2,4,4,5), (4,4,3,3)],
        lambda x,w: torch.nn.functional.conv_transpose2d(x,w, stride=stride).relu(),
        lambda x,w: Tensor.conv_transpose2d(x,w,stride=stride).relu(), atol=1e-5, grad_rtol=1e-5)

  def test_output_padded_conv_transpose2d(self):
    for output_padding, stride in [((1,1), (2,3)), ((2,1), (3,2))]:
      helper_test_op([(2,4,6,5), (4,4,3,3),(4,)],
        lambda x,w,b: torch.nn.functional.conv_transpose2d(x,w,b,output_padding=output_padding,stride=stride).relu(),
        lambda x,w,b: Tensor.conv_transpose2d(x,w,b,output_padding=output_padding,stride=stride).relu(), grad_rtol=1e-5)

  @unittest.skipIf(IMAGE>0, "no conv3d on images")
  def test_simple_conv_transpose3d(self):
    helper_test_op([(2,4,9,9,9), (4,4,3,3,3)],
      lambda x,w: torch.nn.functional.conv_transpose3d(x,w).relu(),
      lambda x,w: Tensor.conv_transpose2d(x,w).relu(), grad_rtol=1e-5)

  @unittest.skipIf((IMAGE>0), "no conv1d on images")
  def test_conv1d(self):
    for bs in [1,8]:
      for cin in [1,3]:
        for H in [1,2,5]:
          for groups in [1,3] if cin == 3 and H == 5 else [1]:
            with self.subTest(batch_size=bs, channels=cin, groups=groups, height=H):
              helper_test_op([(bs,cin,11), (6,cin//groups,H)],
                lambda x,w: torch.nn.functional.conv1d(x,w,groups=groups).relu(),
                lambda x,w: Tensor.conv2d(x,w,groups=groups).relu(), grad_rtol=1e-5)

  @unittest.skipIf(IMAGE>0, "no conv1d on images")
  def test_simple_padding_conv1d(self):
    bs = 6
    cin = 2
    groups = 1
    H = 5
    p = (1,1)
    helper_test_op([(bs,cin,11), (6,cin//groups,H)],
      lambda x,w: torch.nn.functional.conv1d(torch.nn.functional.pad(x, p),w).relu(),
      lambda x,w: Tensor.conv2d(x,w,padding=p).relu())

  @unittest.skipIf(IMAGE>0, "no conv1d on images")
  def test_strided_conv1d_simple(self):
    bs, H = 2, 3
    helper_test_op([(bs,1,5), (1,1,H)],
      lambda x,w: torch.nn.functional.conv1d(x,w,stride=2).relu(),
      lambda x,w: Tensor.conv2d(x,w,stride=2).relu())

  @unittest.skipIf(IMAGE>0, "no conv1d on images")
  def test_asymmetric_padding_conv1d(self):
    for p in [(0,1), (2,1), (2,0)]:
      with self.subTest(p):
        for n in [3,4]:
          for k in [2]:
            helper_test_op([(1,1,n), (1,1,k)],
              lambda x,w: torch.nn.functional.conv1d(torch.nn.functional.pad(x, p),w).relu(),
              lambda x,w: Tensor.conv2d(x,w,padding=p).relu())

  def _test_conv2d(self, bs=1, cin=1, cout=6):
    for H in [1,2,3]:
      for W in [1,2,3,5]:
        for groups in [1,3] if cin == 3 and cout == 6 and H == 3 and W == 3 else [1]:
          with self.subTest(batch_size=bs, channels=cin, groups=groups, height=H, width=W):
            helper_test_op([(bs,cin,5,7), (cout,cin//groups,H,W)],
              lambda x,w: torch.nn.functional.conv2d(x,w,groups=groups).relu(),
              lambda x,w: Tensor.conv2d(x,w,groups=groups).relu(), grad_rtol=1e-5)
  def test_conv2d(self): self._test_conv2d(bs=1, cin=3)
  def test_conv2d_bs_4_cin_3(self): self._test_conv2d(bs=4, cin=3, cout=2)
  def test_conv2d_bs_1_cin_1(self): self._test_conv2d(bs=1, cin=1)
  def test_conv2d_bs_4_cin_1(self): self._test_conv2d(bs=4, cin=1)

  def test_conv2d_errors(self):
    # kernel size cannot be larger than input size
    self.helper_test_exception([(1,1,6,7), (6,1,3,3)],
                               lambda x,w:torch.nn.functional.conv2d(x,w,dilation=3),
                               lambda x,w: Tensor.conv2d(x,w,dilation=3), expected=(RuntimeError, AssertionError))
    # regression test for https://github.com/tinygrad/tinygrad/pull/7549/
    self.helper_test_exception([(2,16,2,2), (32,16,3,3)], lambda x,w:torch.nn.functional.conv2d(x,w), lambda x,w: Tensor.conv2d(x,w),
                               expected=(RuntimeError, AssertionError))
    self.helper_test_exception([(2,16,2,2), (32,16,3,3)], lambda x,w:torch.nn.functional.conv2d(x,w,padding=(1,1,1)),
                               lambda x,w: Tensor.conv2d(x,w,padding=(1,1,1)), expected=(RuntimeError, ValueError))

  def test_large_input_conv2d(self):
    bs = 4
    cin = 16
    groups = 1
    H = 5
    W = 2
    helper_test_op([(bs,cin,64,64), (6,cin//groups,H,W)],
      lambda x,w: torch.nn.functional.conv2d(x,w,groups=groups).relu(),
      # needed to relax tolerance on NVIDIA
      lambda x,w: Tensor.conv2d(x,w,groups=groups).relu(), atol=1e-4, grad_atol=1e-4, grad_rtol=1e-4)

  def test_simple_grouped_conv2d(self):
    bs = 1
    groups = 2
    rcout = 1
    cin = 2
    helper_test_op([(bs,groups*cin,1,1), (groups*rcout,cin,1,1)],
      lambda x,w: torch.nn.functional.conv2d(x,w,groups=groups).relu(),
      lambda x,w: Tensor.conv2d(x,w,groups=groups).relu(), grad_rtol=1e-5)

  def test_medium_grouped_conv2d(self):
    bs = 1
    groups = 2
    rcout = 2
    cin = 2
    helper_test_op([(bs,groups*cin,1,1), (groups*rcout,cin,1,1)],
      lambda x,w: torch.nn.functional.conv2d(x,w,groups=groups).relu(),
      lambda x,w: Tensor.conv2d(x,w,groups=groups).relu(), grad_rtol=1e-5)

  def test_depthwise_conv2d(self):
    bs = 1
    groups = 32
    rcout = 1
    cin = 1
    helper_test_op([(bs,groups*cin,32,32), (groups*rcout,cin,1,1)],
      lambda x,w: torch.nn.functional.conv2d(x,w,groups=groups).relu(),
      lambda x,w: Tensor.conv2d(x,w,groups=groups).relu(), grad_rtol=1e-5)

  def test_grouped_conv2d(self):
    bs = 4
    groups = 5
    rcout = 7
    cin = 3
    helper_test_op([(bs,groups*cin,5,5), (groups*rcout,cin,3,3)],
      lambda x,w: torch.nn.functional.conv2d(x,w,groups=groups).relu(),
      lambda x,w: Tensor.conv2d(x,w,groups=groups).relu(), grad_rtol=1e-5)

  def test_fancy_conv2d(self):
    bs = 2
    cin = 3
    cout = 1
    groups = 3
    H,W = 3,3
    helper_test_op([(bs,cin,11,28), (groups*cout,cin//groups,H,W)],
      lambda x,w: torch.nn.functional.conv2d(x,w,groups=groups).relu(),
      lambda x,w: Tensor.conv2d(x,w,groups=groups).relu(), grad_rtol=1e-5)

  def test_strided_conv2d_simple(self):
    bs,H,W = 2,3,1
    helper_test_op([(bs,1,5,1), (1,1,H,W)],
      lambda x,w: torch.nn.functional.conv2d(x,w,stride=2).relu(),
      lambda x,w: Tensor.conv2d(x,w,stride=2).relu())

  @unittest.skipIf(Device.DEFAULT != "LLVM", "DEVECTORIZE=0 only for LLVM")
  def test_strided_conv2d_simple_vec(self):
    with Context(DEVECTORIZE=0): self.test_strided_conv2d_simple()

  def test_strided_conv2d(self):
    bs = 4
    cin = 3
    H,W = 3,3
    with self.subTest(stride := 2):
      helper_test_op([(bs,cin,11,28), (4,cin,H,W)],
        lambda x,w: torch.nn.functional.conv2d(x,w,stride=2).relu(),
        lambda x,w: Tensor.conv2d(x,w,stride=stride).relu())
    with self.subTest(stride := (2,1)):
      helper_test_op([(bs,cin,11,28), (4,cin,H,W)],
        lambda x,w: torch.nn.functional.conv2d(x,w,stride=stride).relu(),
        lambda x,w: Tensor.conv2d(x,w,stride=(2,1)).relu())

  def test_negative_padding_conv2d(self):
    n,k = 10, 3
    helper_test_op([(1,1,n,n), (1,1,k,k)],
      lambda x,w: torch.nn.functional.conv2d(x[:, :, 1:-1, 1:-1],w).relu(),
      lambda x,w: Tensor.conv2d(x,w,padding=-1).relu())
    helper_test_op([(1,1,n,n), (1,1,k,k)],
      lambda x,w: torch.nn.functional.conv2d(x[:, :, 1:, 1:],w).relu(),
      lambda x,w: Tensor.conv2d(x,w,padding=(-1,0,-1,0)).relu())

  def test_simple_padding_conv2d(self):
    p = (1,1,1,1)
    helper_test_op(None,
      lambda x,w: torch.nn.functional.conv2d(torch.nn.functional.pad(x, p),w).relu(),
      lambda x,w: Tensor.conv2d(x,w,padding=p).relu(), vals=[[[[[2.,3.]]]], [[[[1.]]]]])

  def test_asymmetric_padding_conv2d(self):
    for p in [(0,1,0,1), (2,1,2,1), (2,0,2,1)]:
      with self.subTest(p):
        for n in [3,4]:
          for k in [2]:
            helper_test_op([(1,1,n,n), (1,1,k,k)],
              lambda x,w: torch.nn.functional.conv2d(torch.nn.functional.pad(x, p),w).relu(),
              lambda x,w: Tensor.conv2d(x,w,padding=p).relu())
            helper_test_op([(1,1,n,n), (1,1,k,k)],
              lambda x,w: torch.nn.functional.conv2d(torch.nn.functional.pad(x, p),w).relu(),
              lambda x,w: Tensor.conv2d(x,w,padding=p).relu())

  def test_padded_conv2d_p21(self):
    bs,cin,H,W,padding = 4, 3, 3, 3, (2,1)
    helper_test_op([(bs,cin,11,28), (4,cin,H,W)],
      lambda x,w: torch.nn.functional.conv2d(x,w,padding=padding).relu(),
      lambda x,w: Tensor.conv2d(x,w,padding=padding).relu())

  def test_padded_conv2d_p22(self):
    bs,cin,H,W,padding = 4, 3, 3, 3, (2,2)
    helper_test_op([(bs,cin,11,28), (4,cin,H,W)],
      lambda x,w: torch.nn.functional.conv2d(x,w,padding=padding).relu(),
      lambda x,w: Tensor.conv2d(x,w,padding=padding).relu())

  def test_padded_conv2d_1x1(self):
    bs,cin,H,W,padding = 4, 3, 1, 1, 2
    helper_test_op([(bs,cin,11,28), (4,cin,H,W)],
      lambda x,w: torch.nn.functional.conv2d(x,w,padding=padding).relu(),
      lambda x,w: Tensor.conv2d(x,w,padding=padding).relu())

  def test_padded_conv2d_bs1(self):
    bs,cin,H,W,padding = 1, 3, 3, 3, 1
    helper_test_op([(bs,cin,11,28), (4,cin,H,W)],
      lambda x,w: torch.nn.functional.conv2d(x,w,padding=padding).relu(),
      lambda x,w: Tensor.conv2d(x,w,padding=padding).relu())

  def test_padding_add(self):
    helper_test_op([(64,64), (60,60)],
      lambda x,w: x+torch.nn.functional.pad(w, (2,2,2,2)),
      lambda x,w: x+w.pad((2,2,2,2)))

  def test_dilated_conv2d(self):
    bs = 4
    cin = 3
    H,W = 3,3
    for d in [2, (2,1)]:
      with self.subTest(dilation := d):
        helper_test_op([(bs,cin,11,28), (4,cin,H,W)],
          lambda x,w: torch.nn.functional.conv2d(x,w,dilation=dilation).relu(),
          lambda x,w: Tensor.conv2d(x,w,dilation=dilation).relu())

  def test_max_pool2d_simple(self):
    ksz = (2,2)
    helper_test_op([(1,1,2,3)],
      lambda x: torch.nn.functional.max_pool2d(x, kernel_size=ksz),
      lambda x: Tensor.max_pool2d(x, kernel_size=ksz))

  def test_max_pool2d(self):
    for ksz in [(2,2), (3,3), 2, 3, (3,2), (5,5), (5,1)]:
      with self.subTest(kernel_size=ksz):
        helper_test_op([(32,2,110,28)],
          lambda x: torch.nn.functional.max_pool2d(x, kernel_size=ksz),
          lambda x: Tensor.max_pool2d(x, kernel_size=ksz))

  def test_max_pool2d_padding(self):
    for ksz in [(2,2), (3,3), 2, 3, (3,2)]:
      for p in [1, (1,0), (0,1)]:
        with self.subTest(kernel_size=ksz, padding=p):
          helper_test_op([(32,2,110,28)],
            lambda x: torch.nn.functional.max_pool2d(x, kernel_size=ksz, padding=p),
            lambda x: Tensor.max_pool2d(x, kernel_size=ksz, padding=p))
    self.helper_test_exception([(32,2,110,28)], lambda x: torch.nn.functional.max_pool2d(x, kernel_size=(2,2), padding=(1,1,1)),
                   lambda x: Tensor.max_pool2d(x, kernel_size=(2,2), padding=(1,1,1)), expected=(RuntimeError, ValueError))

  def test_max_pool2d_asymmetric_padding(self):
    shape = (32,2,111,28)
    for p in [(0,1,0,1), (2,1,2,1), (2,0,2,1)]:
      with self.subTest(padding=p):
        helper_test_op([shape],
          lambda x: torch.nn.functional.max_pool2d(torch.nn.functional.pad(x, p, value=float("-inf")), kernel_size=(5,5)),
          lambda x: Tensor.max_pool2d(x, kernel_size=(5,5), padding=p))

  def test_max_pool2d_padding_int(self):
    ksz = (2,2)
    helper_test_op([(32,2,110,28)],
      lambda x: torch.nn.functional.max_pool2d(x.int(), kernel_size=ksz, padding=1),
      lambda x: Tensor.max_pool2d(x.int(), kernel_size=ksz, padding=1), forward_only=True)

  def test_max_pool2d_bigger_stride(self):
    for stride in [(2,3), (3,2), 2, 3]:
      with self.subTest(stride=stride):
        helper_test_op([(32,2,110,28)],
          lambda x: torch.nn.functional.max_pool2d(x, kernel_size=(2,2), stride=stride),
          lambda x: Tensor.max_pool2d(x, kernel_size=(2,2), stride=stride))

  def test_max_pool2d_bigger_stride_dilation(self):
    for stride, dilation in zip([(2,3), (3,2), 2, 3, 4], [(3,2), (2,3), 2, 3, 6]):
      with self.subTest(stride=stride):
        helper_test_op([(32,2,110,28)],
          lambda x: torch.nn.functional.max_pool2d(x, kernel_size=(2,2), stride=stride, dilation=dilation),
          lambda x: Tensor.max_pool2d(x, kernel_size=(2,2), stride=stride, dilation=dilation))

  @unittest.skipIf( Device.DEFAULT in {"CUDA", "NV"}, "CUDA fails on this")
  def test_max_pool2d_unit_stride(self):
    helper_test_op([(8, 2, 17, 14)],
      lambda x: torch.nn.functional.max_pool2d(x, kernel_size=(5,5), stride=1),
      lambda x: Tensor.max_pool2d(x, kernel_size=(5,5), stride=1))

  def test_max_pool2d_smaller_stride(self):
    for stride in [(2,3), (3,2), 2, 3]:
      with self.subTest(stride=stride):
        helper_test_op([(8, 2, 17, 14)],
          lambda x: torch.nn.functional.max_pool2d(x, kernel_size=(5,5), stride=stride),
          lambda x: Tensor.max_pool2d(x, kernel_size=(5,5), stride=stride))

  def test_max_pool2d_dilation(self):
    for dilation in [(2, 3), (3, 2), 2, 3]:
      helper_test_op([(8, 2, 17, 14)],
        lambda x: torch.nn.functional.max_pool2d(x, kernel_size=(5,5), dilation=dilation),
        lambda x: Tensor.max_pool2d(x, kernel_size=(5,5), dilation=dilation))

  def test_max_pool2d_ceil_mode(self):
    shape = (1,1,6,6)
    for ksz in [(3,3), 3, (3,2), 4]:
      with self.subTest(kernel_size=ksz):
        helper_test_op([shape],
          lambda x: torch.nn.functional.max_pool2d(x, kernel_size=ksz, padding=1, stride=3, ceil_mode=True),
          lambda x: Tensor.max_pool2d(x, kernel_size=ksz, padding=1, stride=3, ceil_mode=True))

  def test_max_pool2d_ceil_mode_output_size_reduce_by_one(self):
    # sliding window ignored from end region
    helper_test_op([(1,1,5,5)],
      lambda x: torch.nn.functional.max_pool2d(x, kernel_size=(3,3), stride=3, padding=1, ceil_mode=True),
      lambda x: Tensor.max_pool2d(x, kernel_size=(3,3), stride=3, padding=1, ceil_mode=True))

  def test_max_pool2d_return_indices(self):
    # batch and multi-channel
    helper_test_op([(2,3,6,6)],
      lambda x: torch.nn.functional.max_pool2d(x, kernel_size=(2,2), return_indices=True)[1].type(torch.int32),
      lambda x: Tensor.max_pool2d(x, kernel_size=(2,2), return_indices=True)[1], forward_only=True)
    # dilation
    helper_test_op([(1,1,10,10)],
      lambda x: torch.nn.functional.max_pool2d(x, kernel_size=(3,2), dilation=(2,3), return_indices=True)[1].type(torch.int32),
      lambda x: Tensor.max_pool2d(x, kernel_size=(3,2), dilation=(2,3), return_indices=True)[1], forward_only=True)
    # padding
    helper_test_op([(1,1,5,5)],
      lambda x: torch.nn.functional.max_pool2d(x, kernel_size=(3,3), padding=1, return_indices=True)[1].type(torch.int32),
      lambda x: Tensor.max_pool2d(x, kernel_size=(3,3), padding=1, return_indices=True)[1], forward_only=True)
    # ceil mode padding
    helper_test_op([(1, 1, 7, 7)],
      lambda x: torch.nn.functional.max_pool2d(x, kernel_size=(2, 2), stride=(2, 2), ceil_mode=True, return_indices=True)[1].type(torch.int32),
      lambda x: Tensor.max_pool2d(x, kernel_size=(2, 2), stride=(2, 2), ceil_mode=True, return_indices=True)[1],
      forward_only=True)
    # global maxpool
    helper_test_op([(1,1,12,13)],
      lambda x: torch.nn.functional.max_pool2d(x, kernel_size=(12, 13), return_indices=True)[1].type(torch.int32),
      lambda x: Tensor.max_pool2d(x, kernel_size=(12, 13), return_indices=True)[1],
      forward_only=True)
    # multiple identical values in same window and overlapping windows
    helper_test_op(None,
      lambda x: torch.nn.functional.max_pool2d(x, kernel_size=(3,3), stride=1, return_indices=True)[1].type(torch.int32),
      lambda x: Tensor.max_pool2d(x, kernel_size=(3,3), stride=1, return_indices=True)[1],
      vals=[[[[[1]*6]*6]]], forward_only=True)  # Tensor.ones(1,1,6,6)
    # overlapping max indices
    helper_test_op(None,
      lambda x: torch.nn.functional.max_pool2d(x, kernel_size=(2,2), stride=1, return_indices=True)[1].type(torch.int32),
      lambda x: Tensor.max_pool2d(x, kernel_size=(2,2), stride=1, return_indices=True)[1],
      vals=[[[[[1,2]*3]*6]]], forward_only=True)  # Tensor([1,2,1,2,1,2]).expand(1,1,6,6)

  def test_max_unpool2d(self):
    args = {"kernel_size":(5,5), "stride":(6,5)}
    helper_test_op([(8,3,50,50)],
      lambda x: torch.nn.functional.max_unpool2d(*torch.nn.functional.max_pool2d(x, return_indices=True, **args), **args),
      lambda x: Tensor.max_unpool2d(*Tensor.max_pool2d(x, return_indices=True, **args), **args), forward_only=True)
    args = {"kernel_size":(3,3), "stride":(6,7), "padding":1}
    helper_test_op([(8,3,30,30)],
      lambda x: torch.nn.functional.max_unpool2d(*torch.nn.functional.max_pool2d(x, return_indices=True, **args), **args, output_size=(30,30)),
      lambda x: Tensor.max_unpool2d(*Tensor.max_pool2d(x, return_indices=True, **args), **args, output_size=(30,30)), forward_only=True)
    # batch_size and channel_size of output_size are ignored
    helper_test_op([(1,3,7,6)],
      lambda x: torch.nn.functional.max_unpool2d(*torch.nn.functional.max_pool2d(x, kernel_size=(2,2), return_indices=True),
                                                 kernel_size=(2,2), output_size=(99,99,7,6)),
      lambda x: Tensor.max_unpool2d(*Tensor.max_pool2d(x, kernel_size=(2,2), return_indices=True),
                                    kernel_size=(2,2), output_size=(99,99,7,6)), forward_only=True)

  def test_avg_pool2d(self):
    shape = (32,2,111,28)
    for ksz in [(2,2), (3,3), (3,2), (5,5), (5,1)]:
      with self.subTest(kernel_size=ksz):
        helper_test_op([shape],
          lambda x: torch.nn.functional.avg_pool2d(x, kernel_size=ksz),
          lambda x: Tensor.avg_pool2d(x, kernel_size=ksz), rtol=1e-5)

    # regression test for https://github.com/tinygrad/tinygrad/pull/7581
    helper_test_op([(1,1,8,8)],
      lambda x: torch.nn.functional.avg_pool2d(x, kernel_size=(1,2), padding=(0,1), stride=(5,1)),
      lambda x: Tensor.avg_pool2d(x, kernel_size=(1,2), padding=(0,1), stride=(5,1)), rtol=1e-5)

  def test_avg_pool2d_padding(self):
    shape = (32,2,111,28)
    for ksz in [(2,2), (3,3), 2, 3, (3,2)]:
      for p in [1, (1,0), (0,1)]:
        with self.subTest(kernel_size=ksz, padding=p):
          helper_test_op([shape],
            lambda x: torch.nn.functional.avg_pool2d(x, kernel_size=ksz, padding=p),
            lambda x: Tensor.avg_pool2d(x, kernel_size=ksz, padding=p), rtol=1e-5)
    with self.assertRaises(ValueError):
      Tensor.avg_pool2d(Tensor.randn((32,2,111,28)), kernel_size=(2,2), padding=(1,1,1))

  def test_avg_pool2d_asymmetric_padding(self):
    shape = (32,2,111,28)
    for p in [(0,1,0,1), (2,1,2,1), (2,0,2,1)]:
      with self.subTest(padding=p):
        helper_test_op([shape],
          lambda x: torch.nn.functional.avg_pool2d(x, kernel_size=(5,5), padding=1),
          lambda x: Tensor.avg_pool2d(x, kernel_size=(5,5), padding=1), rtol=1e-5)
    self.helper_test_exception([shape], lambda x: torch.nn.functional.avg_pool2d(x, kernel_size=(2,2), padding=(1,1,1)),
                               lambda x: Tensor.avg_pool2d(x, kernel_size=(2,2), padding=(1,1,1)), expected=(RuntimeError, ValueError))

  def test_avg_pool2d_padding_not_counted(self):
    shape = (32,2,111,28)
    for ksz in [(2,2), (3,3), 2, 3, (3,2)]:
      with self.subTest(kernel_size=ksz):
        helper_test_op([shape],
          lambda x: torch.nn.functional.avg_pool2d(x, kernel_size=ksz, padding=1, count_include_pad=False),
          lambda x: Tensor.avg_pool2d(x, kernel_size=ksz, padding=1, count_include_pad=False), rtol=1e-5)

  def test_avg_pool2d_ceil_mode(self):
    shape = (1,1,6,6)
    for ksz in [(3,3), 3, (3,2), 4]:
      with self.subTest(kernel_size=ksz):
        helper_test_op([shape],
          lambda x: torch.nn.functional.avg_pool2d(x, kernel_size=ksz, padding=1, stride=3, ceil_mode=True),
          lambda x: Tensor.avg_pool2d(x, kernel_size=ksz, padding=1, stride=3, ceil_mode=True), rtol=1e-5)

  def test_avg_pool2d_ceil_mode_padding_not_counted(self):
    shape = (1,1,6,6)
    for ksz in [(3,3), 3, (3,2), 4]:
      with self.subTest(kernel_size=ksz):
        helper_test_op([shape],
          lambda x: torch.nn.functional.avg_pool2d(x, kernel_size=ksz, padding=1, stride=3, ceil_mode=True, count_include_pad=False),
          lambda x: Tensor.avg_pool2d(x, kernel_size=ksz, padding=1, stride=3, ceil_mode=True, count_include_pad=False), rtol=1e-5)

  def test_avg_pool2d_ceil_mode_output_size_reduce_by_one(self):
    # sliding window ignored from end region
    helper_test_op([(1,1,5,5)],
      lambda x: torch.nn.functional.avg_pool2d(x, kernel_size=(3,3), stride=3, padding=1, ceil_mode=True),
      lambda x: Tensor.avg_pool2d(x, kernel_size=(3,3), stride=3, padding=1, ceil_mode=True))

  def test_avg_pool2d_ceil_mode_include_pad_output_size_reduce_by_one(self):
    # sliding window ignored from end region
    helper_test_op([(1,1,5,5)],
      lambda x: torch.nn.functional.avg_pool2d(x, kernel_size=(3,3), stride=3, padding=1, ceil_mode=True, count_include_pad=True),
      lambda x: Tensor.avg_pool2d(x, kernel_size=(3,3), stride=3, padding=1, ceil_mode=True, count_include_pad=True))

  def test_global_avg_pool2d(self):
    helper_test_op([(32,2,111,28)],
      lambda x: torch.nn.functional.avg_pool2d(x, kernel_size=(111,28)),
      lambda x: Tensor.avg_pool2d(x, kernel_size=(111,28)), rtol=1e-5)

  def test_avg_pool3d_failure(self):
    with Context(NOOPT=0):
      helper_test_op([(1,1,16,16,16)],
        lambda x: torch.nn.functional.avg_pool3d(x, kernel_size=(8,8,8), stride=5, padding=1, count_include_pad=False),
        lambda x: Tensor.avg_pool2d(x, kernel_size=(8,8,8), stride=5, padding=1, count_include_pad=False), rtol=1e-5, forward_only=True)

  def test_avg_pool3d_noopt(self):
    with Context(NOOPT=1):
      helper_test_op([(1,1,16,16,16)],
        lambda x: torch.nn.functional.avg_pool3d(x, kernel_size=(8,8,8), stride=5, padding=1, count_include_pad=False),
        lambda x: Tensor.avg_pool2d(x, kernel_size=(8,8,8), stride=5, padding=1, count_include_pad=False), rtol=1e-5, forward_only=True)

  def test_interpolate_linear(self):
    for in_sz, out_sz in [((52,),(29,)), ((29,),(52,))]:
      helper_test_op([(2,3)+in_sz],
        lambda x: torch.nn.functional.interpolate(x, size=out_sz, mode="linear"),
        lambda x: Tensor.interpolate(x, size=out_sz, mode="linear"))

  def test_interpolate_linear_corners_aligned(self):
    for in_sz, out_sz in [((52,),(29,)), ((29,),(52,))]:
      helper_test_op([(2,3)+in_sz],
        lambda x: torch.nn.functional.interpolate(x, size=out_sz, mode="linear", align_corners=True),
        lambda x: Tensor.interpolate(x, size=out_sz, mode="linear", align_corners=True))

  def test_interpolate_nearest(self, mode="nearest"):
    for in_sz, out_sz in [((13,),(9,)), ((9,),(13,))]:
      helper_test_op([(2,3)+in_sz],
        lambda x: torch.nn.functional.interpolate(x, size=out_sz, mode=mode),
        lambda x: Tensor.interpolate(x, size=out_sz, mode=mode))
    for in_sz, out_sz in [((13,10),(9,11)), ((13,9),(11,10)), ((9,11),(10,13))]:
      helper_test_op([(2,3)+in_sz],
        lambda x: torch.nn.functional.interpolate(x, size=out_sz, mode=mode),
        lambda x: Tensor.interpolate(x, size=out_sz, mode=mode))
    for in_sz, out_sz in [((5,2,8),(3,6,4))]:
      helper_test_op([(2,3)+in_sz],
        lambda x: torch.nn.functional.interpolate(x, size=out_sz, mode=mode),
        lambda x: Tensor.interpolate(x, size=out_sz, mode=mode))

  def test_interpolate_nearest_exact(self): self.test_interpolate_nearest("nearest-exact")

  def test_interpolate_bilinear(self):
    for in_sz, out_sz in [((52,40),(29,31)), ((52,29),(31,40)), ((29,31),(40,52))]:
      helper_test_op([(2,3)+in_sz],
        lambda x: torch.nn.functional.interpolate(x, size=out_sz, mode="bilinear"),
        lambda x: Tensor.interpolate(x, size=out_sz, mode="linear"), atol=1e-4)

  def test_interpolate_bilinear_corners_aligned(self):
    for in_sz, out_sz in [((52,40),(29,31)), ((52,29),(31,40)), ((29,31),(40,52))]:
      helper_test_op([(2,3)+in_sz],
        lambda x: torch.nn.functional.interpolate(x, size=out_sz, mode="bilinear", align_corners=True),
        lambda x: Tensor.interpolate(x, size=out_sz, mode="linear", align_corners=True), atol=1e-4)

  def test_interpolate_trilinear(self):
    for in_sz, out_sz in [((5,2,8),(3,6,4))]:
      helper_test_op([(2,3)+in_sz],
        lambda x: torch.nn.functional.interpolate(x, size=out_sz, mode="trilinear"),
        lambda x: Tensor.interpolate(x, size=out_sz, mode="linear"), atol=1e-4)

  def test_interpolate_trilinear_corners_aligned(self):
    for in_sz, out_sz in [((5,2,8),(3,6,4))]:
      helper_test_op([(2,3)+in_sz],
        lambda x: torch.nn.functional.interpolate(x, size=out_sz, mode="trilinear", align_corners=True),
        lambda x: Tensor.interpolate(x, size=out_sz, mode="linear", align_corners=True), atol=1e-4)

  def test_cat(self):
    for dim in range(-2, 3):
      helper_test_op([(45,65,9), (45,65,9), (45,65,9)], lambda x,y,z: torch.cat((x,y,z), dim), lambda x,y,z: x.cat(y, z, dim=dim))

    # zero in non-cat axis
    helper_test_op([(45,0,9), (45,0,9), (45,0,9)], lambda x,y,z: torch.cat((x,y,z), 0), lambda x,y,z: x.cat(y, z, dim=0))

    # zero in cat axis
    helper_test_op([(45,0,9), (45,1,9), (45,2,9)], lambda x,y,z: torch.cat((x,y,z), 1), lambda x,y,z: x.cat(y, z, dim=1))
    helper_test_op([(45,0,9), (45,0,9), (45,0,9)], lambda x,y,z: torch.cat((x,y,z), 1), lambda x,y,z: x.cat(y, z, dim=1))

    with self.assertRaises(IndexError):
      a = Tensor(3.14)
      a.cat(a)

  def test_multicat(self):
    for dim in range(-1, 2):
      helper_test_op([(45,65), (45,65), (45,65)], lambda x,y,z: torch.cat((x,y,z), dim), lambda x,y,z: x.cat(y, z, dim=dim))

  def test_stack(self):
    for dim in range(-1, 3):
      helper_test_op([(45,65,3), (45,65,3), (45,65,3)], lambda x, y, z: torch.stack((x, y, z), dim), lambda x, y, z: Tensor.stack(x, y, z, dim=dim))

    with self.assertRaises(IndexError):
      Tensor.stack(Tensor.randn(45, 65, 3), dim=77)

    a = Tensor(3.14)
    np.testing.assert_allclose(Tensor.stack(a, a).numpy(), Tensor([3.14, 3.14]).numpy())

  def test_repeat(self):
    x = Tensor.randn(4, 6, 3)
    base_repeats = [2, 4, 3]

    for reps in [[], [4], [2, 1], [3, 2, 2]]:
      repeats = base_repeats + reps
      helper_test_op([(4, 6, 3)], lambda x: x.repeat(*repeats), lambda x: x.repeat(repeats))
      helper_test_op([()], lambda x: x.repeat(*repeats), lambda x: x.repeat(repeats))

    with self.assertRaises(ValueError):
      x.repeat((2, 4))

    np.testing.assert_allclose(x.repeat((2, 0, 4)).numpy(), Tensor.zeros(8, 0, 12).numpy())

  def test_repeat_interleave(self):
    helper_test_op([(3, 3)], lambda x: x.repeat_interleave(6))
    helper_test_op([(3, 3)], lambda x: x.repeat_interleave(2, 1))
    helper_test_op([(3, 3)], lambda x: x.repeat_interleave(2, 0))
    helper_test_op([(3, 3)], lambda x: x.repeat_interleave(2, -1))
    helper_test_op([(3, 3)], lambda x: x.repeat_interleave(2, -2))

  def test_simple_repeat(self):
    repeats = [3, 3, 4]
    helper_test_op([(3, 3)], lambda x: x.repeat(*repeats), lambda x: x.repeat(repeats))

  def test_clip(self):
    helper_test_op([(45,65)], lambda x: x.clip(-2.3, 1.2))
    helper_test_op([(45,65)], lambda x: x.clip(0, 0))
    helper_test_op([(45,65)], lambda x: x.clip(10, 100))
    helper_test_op([(45,65)], lambda x: x.clip(0, 0.1))
    helper_test_op([(45,65)], lambda x: x.clip(-0.3, -0.2))
    helper_test_op([(45,65)], lambda x: x.clip(3, 0))  # min > max
    helper_test_op([(45,65)], lambda x: x.clip(None, 0))
    helper_test_op([(45,65)], lambda x: x.clip(0, None))
    self.helper_test_exception([(45,65)], lambda x: x.clip(None, None), lambda x: x.clip(None, None), RuntimeError)

  def test_matvecmat(self):
    helper_test_op([(1,128), (128,128), (128,128)], lambda x,y,z: (x@y).relu()@z)

  def test_matvec(self):
    helper_test_op([(1,128), (128,128)], lambda x,y: (x@y).relu())

  @unittest.skip("this test is broken #862")
  def test_max_nan(self):
    n = Tensor([1, float("nan")]).max().numpy()
    assert math.isnan(n.item()), f"{n.item()} is not nan"

  def test_inf_where(self):
    x = Tensor.full((3, 3), float("inf"))
    n = (x < 0).where(x, 1).numpy()
    assert np.all(n == 1.)

  def _get_index_randoms(self):
    # indices cannot have gradient
    a = torch.randint(low=-1, high=1, size=(2,1,1,1,1,1), dtype=torch.int64, requires_grad=False)
    b = torch.randint(high=1, size=(1,3,1,1,1,1), dtype=torch.int64, requires_grad=False)
    c = torch.randint(low=-5, high=5, size=(1,1,4,1,1,1), dtype=torch.int64, requires_grad=False)
    d = torch.randint(high=4, size=(2,1,1,5,1,1), dtype=torch.int64, requires_grad=False)
    e = torch.randint(high=1, size=(1,1,1,1,6,1), dtype=torch.int64, requires_grad=False)
    i, j, k, o, p = [Tensor(tor.detach().cpu().numpy().astype(np.int32), requires_grad=False) for tor in [a,b,c,d,e]]
    return a,b,c,d,e,i,j,k,o,p

  @unittest.skipIf(Device.DEFAULT == "WEBGPU", "WEBGPU can only run kernels with up to 10 buffers")
  def test_slice_fancy_indexing_no_dim_collapse(self):
    a,b,c,d,e,i,j,k,o,p = self._get_index_randoms()
    # no dim collapse from int or dim injection from None
    helper_test_op([(2,5,6,5,3,4)], lambda x: x[a,b,c,d,e], lambda x: x[i,j,k,o,p])
    helper_test_op([(2,5,6,5,3,4)], lambda x: x[:,b,c,d,:], lambda x: x[:,j,k,o,:])
    helper_test_op([(2,5,6,5,3,4)], lambda x: x[a,b,...], lambda x: x[i,j,...])
    helper_test_op([(2,5,6,5,3,4)], lambda x: x[a,...,e], lambda x: x[i,...,p])
    helper_test_op([(2,5,6,5,3,4)], lambda x: x[...,c,:,e], lambda x: x[...,k,:,p])

  def test_slice_fancy_indexing_dim_collapse_int(self):
    a,b,c,d,e,i,j,k,o,p = self._get_index_randoms()
    # dim collapse from int
    helper_test_op([(2,5,6,5,3,4)], lambda x: x[1,b,c,d,e], lambda x: x[1,j,k,o,p])
    helper_test_op([(2,5,6,5,3,4)], lambda x: x[a,b,3,d,e], lambda x: x[i,j,3,o,p])
    helper_test_op([(2,5,6,5,3,4)], lambda x: x[1,b,2,d,2], lambda x: x[1,j,2,o,2])
    helper_test_op([(2,5,6,5,3,4)], lambda x: x[a,2,2,2,e], lambda x: x[i,2,2,2,p])
    helper_test_op([(2,5,6,5,3,4)], lambda x: x[1,:,3:11:2,d,0:2], lambda x: x[1,:,3:11:2,o,0:2])

  def test_slice_fancy_indexing_dim_inject_none(self):
    a,b,c,d,e,i,j,k,o,p = self._get_index_randoms()
    # dim injection from None
    helper_test_op([(2,5,6,5,3,4)], lambda x: x[None,b,c,d,e], lambda x: x[None,j,k,o,p])
    helper_test_op([(2,5,6,5,3,4)], lambda x: x[a,b,c,d,None], lambda x: x[i,j,k,o,None])
    helper_test_op([(2,5,6,5,3,4)], lambda x: x[a,b,None,d,e], lambda x: x[i,j,None,o,p])
    helper_test_op([(2,5,6,5,3,4)], lambda x: x[None,b,c,d,None], lambda x: x[None,j,k,o,None])
    helper_test_op([(2,5,6,5,3,4)], lambda x: x[a,:,None,d,e], lambda x: x[i,:,None,o,p])
    helper_test_op([(2,5,6,5,3,4)], lambda x: x[None,None,None,None,None], lambda x: x[None,None,None,None,None])
    helper_test_op([(2,5,6,5,3,4)], lambda x: x[None,None,b,c,d,e], lambda x: x[None,None,j,k,o,p])
    helper_test_op([(2,5,6,5,3,4)], lambda x: x[None,None,b,c,None,None], lambda x: x[None,None,j,k,None,None])
    helper_test_op([(2,5,6,5,3,4)], lambda x: x[a,None,None,c,d,e], lambda x: x[i,None,None,k,o,p])
    helper_test_op([(2,5,6,5,3,4)], lambda x: x[a,None,None,c,None,None], lambda x: x[i,None,None,k,None,None])
    helper_test_op([(2,5,6,5,3,4)], lambda x: x[None,None,b,None,d,e], lambda x: x[None,None,j,None,o,p])

  def test_slice_fancy_indexing_dim_inject_and_collapse(self):
    a,b,c,d,e,i,j,k,o,p = self._get_index_randoms()  # noqa
    # dim injection and collapse
    helper_test_op([(2,5,6,5,3,4)], lambda x: x[1,b,None,d,1], lambda x: x[1,j,None,o,1])
    helper_test_op([(2,5,6,5,3,4)], lambda x: x[None,b,2,d,None], lambda x: x[None,j,2,o,None])
    helper_test_op([(2,5,6,5,3,4)], lambda x: x[...,1,d,None], lambda x: x[...,1,o,None])

  def test_slice_fancy_indexing_with_tensors(self):
    # indexing using idx with different dim
    helper_test_op([(2,3)], lambda x: x[torch.tensor([[0,0,0],[0,0,0]]), torch.tensor(1)],
                            lambda x: x[Tensor([[0,0,0],[0,0,0]]), Tensor(1)])
    helper_test_op([(2,3)], lambda x: x[torch.tensor([1]), torch.tensor([[0,0,0],[0,0,0]])],
                            lambda x: x[Tensor([1]), Tensor([[0,0,0],[0,0,0]])])
    helper_test_op([(2,3)], lambda x: x[torch.tensor([[0,0,0],[0,0,0]]), torch.tensor([2,1,1])],
                            lambda x: x[Tensor([[0,0,0],[0,0,0]]), Tensor([2,1,1])])
    helper_test_op([(2,3)], lambda x: x[torch.tensor([[0,1,-1],[-1,-2,0]]), torch.tensor([2,1,-1])],
                            lambda x: x[Tensor([[0,1,-1],[-1,-2,0]]), Tensor([2,1,-1])])

  @unittest.skipIf(Device.DEFAULT == "WEBGPU", "WEBGPU can only run kernels with up to 10 buffers")
  def test_slice_fancy_indexing_list_indices(self):
    a,b,c,d,e,i,j,k,o,p = self._get_index_randoms()
    helper_test_op([(2,5,6,5,3,4)], lambda x: x[[[0]]], lambda x: x[[[0]]])
    helper_test_op([(2,5,6,5,3,4)], lambda x: x[[0],b,c,d,:], lambda x: x[[0],j,k,o,:])
    helper_test_op([(2,5,6,5,3,4)], lambda x: x[[[[0]]],b,c,d,[[1]]], lambda x: x[[[[0]]],j,k,o,[[1]]])
    helper_test_op([(2,5,6,5,3,4)], lambda x: x[[1,0],b,c,d,:], lambda x: x[[1,0],j,k,o,:])
    helper_test_op([(2,5,6,5,3,4)], lambda x: x[a,b,c,[1,2,3],...], lambda x: x[i,j,k,[1,2,3],...])
    helper_test_op([(2,5,6,5,3,4)], lambda x: x[a,b,c,[[1],[2],[3]],...], lambda x: x[i,j,k,[[1],[2],[3]],...])
    helper_test_op([(2,5,6,5,3,4)], lambda x: x[a,[2,1,0],c,[2,1,0],e], lambda x: x[i,[2,1,0],k,[2,1,0],p])

  def test_slice_fancy_indexing_tuple_indices(self):
    a,b,c,d,e,i,j,k,o,p = self._get_index_randoms()
    helper_test_op([(2,5,6,5,3,4)], lambda x: x[(((0,),),)], lambda x: x[(((0,),),)])
    helper_test_op([(2,5,6,5,3,4)], lambda x: x[(0,),b,c,d,:], lambda x: x[(0,),j,k,o,:])
    helper_test_op([(2,5,6,5,3,4)], lambda x: x[(1,0),b,c,d,:], lambda x: x[(1,0),j,k,o,:])
    helper_test_op([(2,5,6,5,3,4)], lambda x: x[a,b,c,(1,2,3),...], lambda x: x[i,j,k,(1,2,3),...])
    helper_test_op([(2,5,6,5,3,4)], lambda x: x[a,((2,),(1,),(0,)),c,(2,1,0)], lambda x: x[i,((2,),(1,),(0,)),k,(2,1,0)])
    helper_test_op([(2,5,6,5,3,4)], lambda x: x[1,(2,1,0),None,c,(2,1,0),e], lambda x: x[1,(2,1,0),None,k,(2,1,0),p])

  @unittest.skipIf(Device.DEFAULT == "WEBGPU" and not OSX, "WEBGPU Vulkan can only run kernels with up to 10 buffers")
  def test_slice_fancy_indexing_list_with_tensors(self):
    a,b,c,d,e,i,j,k,o,p = self._get_index_randoms()
    helper_test_op([(2,5,6,5,3,4)], lambda x: x[[a]], lambda x: x[[i]])
    helper_test_op([(2,5,6,5,3,4)], lambda x: x[[a,1]], lambda x: x[[i,1]])
    helper_test_op([(2,5,6,5,3,4)], lambda x: x[[a,[1,1]]], lambda x: x[[i,[1,1]]])
    helper_test_op([(2,5,6,5,3,4)], lambda x: x[[a,(1,1)]], lambda x: x[[i,(1,1)]])
    helper_test_op([(2,5,6,5,3,4)], lambda x: x[[a,b,c,d,e]], lambda x: x[[i,j,k,o,p]])

  def test_slice_fancy_indexing_errors(self):
    a = Tensor.ones(10,11,12)
    # tensors used as indices must be int tensors
    with self.assertRaises(IndexError): a[Tensor(1.1)]
    with self.assertRaises(IndexError): a[Tensor([True, True])]
    # shape mismatch, cannot broadcast. either exception is okay
    with self.assertRaises((IndexError, ValueError)): a[Tensor.randint(3,1,1,1), Tensor.randint(1,4,1,1), Tensor.randint(2,4,4,1)]
    with self.assertRaises((IndexError, ValueError)): a[Tensor.randint(3,1,1,1), Tensor.randint(1,4,1,1,1)]

  def test_gather(self):
    # indices cannot have gradient
    # indices cannot be negative (torch gather)
    b = torch.randint(3, size=[3,4,5], dtype=torch.int64, requires_grad=False)
    a = Tensor(b.detach().cpu().numpy().astype(np.int32), dtype=dtypes.int32, requires_grad=False)
    helper_test_op([(4,5,6)], lambda x: x.gather(dim=0, index=b), lambda x: x.gather(dim=0, index=a))
    helper_test_op([(4,5,6)], lambda x: x.gather(dim=1, index=b), lambda x: x.gather(dim=1, index=a))
    helper_test_op([(4,5,6)], lambda x: x.gather(dim=2, index=b), lambda x: x.gather(dim=2, index=a))
    helper_test_op([(3,4,5)], lambda x: x.gather(dim=0, index=b), lambda x: x.gather(dim=0, index=a))
    helper_test_op([(4,5,6)], lambda x: x.gather(dim=-1, index=b), lambda x: x.gather(dim=-1, index=a))
    helper_test_op([(4,5,6)], lambda x: x.gather(dim=-2, index=b), lambda x: x.gather(dim=-2, index=a))
    helper_test_op([(4,5,6)], lambda x: x.gather(dim=-3, index=b), lambda x: x.gather(dim=-3, index=a))
    self.helper_test_exception([(4,5,6)], lambda x: x.gather(dim=0, index=torch.tensor([1], dtype=torch.int64)),
                                          lambda x: x.gather(dim=0, index=Tensor([1], dtype=dtypes.int32)), expected=(RuntimeError, AssertionError))
    self.helper_test_exception([(2,1,1)], lambda x: x.gather(dim=0, index=b),
                                          lambda x: x.gather(dim=0, index=a), expected=(RuntimeError, AssertionError))
    helper_test_op(None, lambda x: x.gather(dim=0, index=torch.tensor([2, 1, 0, 1, 2], requires_grad=False)),
                         lambda x: x.gather(dim=0, index=Tensor([2, 1, 0, 1, 2])),
                         vals=[[1., 2., 3.]])

  @unittest.expectedFailure
  @unittest.skipIf(torch._C._get_privateuse1_backend_name() == "tiny", 'results in a success instead of a failure')
  def test_gather_failure(self):
    # gather with inf values do not work, other values results in nan
    helper_test_op(None, lambda x: x.gather(dim=0, index=torch.tensor([2, 1, 0, 1, 2], requires_grad=False)),
                         lambda x: x.gather(dim=0, index=Tensor([2, 1, 0, 1, 2])),
                         vals=[[-float("inf"), 2., 3.]])

  def test_scatter(self):
    b = torch.randint(3, size=[3,4,5], dtype=torch.int64, requires_grad=False)
    a = Tensor(b.detach().cpu().numpy().astype(np.int32), dtype=dtypes.int32, requires_grad=False)
    for dim in (0,1,2,-1,-2,-3):
      helper_test_op([(4,5,6), (4,5,6)], lambda x,src: x.scatter(dim=dim, index=b, src=src),
                                         lambda x,src: x.scatter(dim=dim, index=a, src=src), forward_only=True)

    helper_test_op([(3,4,5), (3,4,5)], lambda x,src: x.scatter(dim=1, index=b, src=src),
                                       lambda x,src: x.scatter(dim=1, index=a, src=src), forward_only=True)
    helper_test_op([(10,3,10), (10,10,10)], lambda x,src: x.scatter(dim=1, index=b, src=src),
                                            lambda x,src: x.scatter(dim=1, index=a, src=src), forward_only=True)

    self.helper_test_exception([(2,3,10), (10,10,10)], lambda x,src: x.scatter(dim=1, index=b, src=src),
                                                       lambda x,src: x.scatter(dim=1, index=a, src=src), expected=(RuntimeError, AssertionError))
    self.helper_test_exception([(10,3,10), (10,3,10)], lambda x,src: x.scatter(dim=1, index=b, src=src),
                                                       lambda x,src: x.scatter(dim=1, index=a, src=src), expected=(RuntimeError, AssertionError))
    self.helper_test_exception([(3,4,5), (3,4,5)], lambda x,src: x.scatter(dim=1, index=b, src=src, mode="typo"),
                                                   lambda x,src: x.scatter(dim=1, index=a, src=src, mode="typo"), expected=TypeError)
    self.helper_test_exception([(3,4,5), (3,4,5)], lambda x,src: x.half().scatter(dim=1, index=b, src=src),
                                                   lambda x,src: x.half().scatter(dim=1, index=a, src=src), expected=RuntimeError)

    helper_test_op([(4,5,6)], lambda x: x.scatter(dim=1, index=b, value=3), lambda x: x.scatter(dim=1, index=a, src=3), forward_only=True)
    helper_test_op([(4,5,6)], lambda x: x.scatter(dim=1, index=b, value=float("inf")),
      lambda x: x.scatter(dim=1, index=a, src=float("inf")), forward_only=True)

    # overlapping indices with 0s
    b = torch.tensor([0,0], requires_grad=False)
    a = Tensor(b.detach().cpu().numpy().astype(np.int32), dtype=dtypes.int32, requires_grad=False)
    helper_test_op(None,
      lambda x,src: x.scatter(0, b, src),
      lambda x,src: x.scatter(0, a, src), forward_only=True,
      vals=[[1.,2.,3.,4.], [1.,0.]])

  def test_scatter_add(self):
    b = torch.randint(3, size=[3,4,5], dtype=torch.int64, requires_grad=False)
    a = Tensor(b.detach().cpu().numpy().astype(np.int32), dtype=dtypes.int32, requires_grad=False)
    helper_test_op([(4,5,6)], lambda x: x.scatter(dim=1, index=b, value=float("inf"), reduce="add"),
      lambda x: x.scatter(dim=1, index=a, src=float("inf"), reduce="add"), forward_only=True)

    # TODO: fails for webgpu
    if Device.DEFAULT != "WEBGPU":
      helper_test_op([(4,5,6)],
        lambda x: x.scatter(1, b, float("nan"), reduce="add"),
        lambda x: x.scatter(1, a, float("nan"), reduce="add"), forward_only=True)

  def test_scatter_mul(self):
    b = torch.randint(3, size=[3,4,5], dtype=torch.int64, requires_grad=False)
    a = Tensor(b.detach().cpu().numpy().astype(np.int32), dtype=dtypes.int32, requires_grad=False)
    helper_test_op([(4,5,6)], lambda x: x.scatter(dim=1, index=b, value=float("inf"), reduce="multiply"),
      lambda x: x.scatter(dim=1, index=a, src=float("inf"), reduce="multiply"), forward_only=True)

    # TODO: fails for webgpu
    if Device.DEFAULT != "WEBGPU":
      helper_test_op([(4,5,6)],
        lambda x: x.scatter(1, b, float("nan"), reduce="multiply"),
        lambda x: x.scatter(1, a, float("nan"), reduce="multiply"), forward_only=True)

  def test_scatter_no_reduce_tensor_src(self):
    with self.assertRaises(TypeError):
      Tensor.ones(4).scatter(dim=1, index=Tensor([0]), src=Tensor.ones(4), reduce="add")

  def test_scatter_reduce(self):
    b = torch.randint(3, size=[3,4,5], dtype=torch.int64, requires_grad=False)
    a = Tensor(b.detach().cpu().numpy().astype(np.int32), dtype=dtypes.int32, requires_grad=False)
    for reduce in ("sum", "prod", "mean", "amin", "amax"):
      for dim in (0,1,2,-1,-2,-3):
        helper_test_op([(4,5,6), (4,5,6)],
          lambda x,src: x.scatter_reduce(dim=dim, index=b, src=src, reduce=reduce),
          lambda x,src: x.scatter_reduce(dim=dim, index=a, src=src, reduce=reduce), forward_only=True)
        helper_test_op([(4,5,6), (4,5,6)],
          lambda x,src: x.scatter_reduce(dim=dim, index=b, src=src, reduce=reduce, include_self=False),
          lambda x,src: x.scatter_reduce(dim=dim, index=a, src=src, reduce=reduce, include_self=False), forward_only=True)

  def test_scatter_reduce_prod_zeros(self):
    b = torch.randint(3, size=[3,4,5], dtype=torch.int64, requires_grad=False)
    a = Tensor(b.detach().cpu().numpy().astype(np.int32), dtype=dtypes.int32, requires_grad=False)
    x = Tensor.zeros([4,5,6]).float()
    y = torch.zeros([4,5,6]).float()
    helper_test_op([(4,5,6)],
      lambda src: y.scatter_reduce(dim=1, index=b, src=src, reduce="prod"),
      lambda src: x.scatter_reduce(dim=1, index=a, src=src, reduce="prod"), forward_only=True)

  def test_scatter_reduce_errors(self):
    b = torch.randint(3, size=[3,4,5], dtype=torch.int64, requires_grad=False)
    a = Tensor(b.detach().cpu().numpy().astype(np.int32), dtype=dtypes.int32, requires_grad=False)
    # invalid reduce arg
    self.helper_test_exception([(4,5,6), (4,5,6)],
      lambda x,src: x.scatter_reduce(dim=0, index=b, src=src, reduce="INVALID"),
      lambda x,src: x.scatter_reduce(dim=0, index=a, src=src, reduce="INVALID"),
      RuntimeError)
    # dtype mismatch
    self.helper_test_exception([(4,5,6), (4,5,6)],
      lambda x,src: x.half().scatter_reduce(dim=0, index=b, src=src, reduce="sum"),
      lambda x,src: x.half().scatter_reduce(dim=0, index=a, src=src, reduce="sum"),
      RuntimeError)

  def test_scaled_dot_product_attention(self):
    helper_test_op([(32,8,16,64), (32,8,16,64), (32,8,16,64)], torch.nn.functional.scaled_dot_product_attention, Tensor.scaled_dot_product_attention)
    helper_test_op([(32,8,16,64), (32,8,16,64), (32,8,16,64), (32,8,16,16)],
                   lambda x,y,z,m: torch.nn.functional.scaled_dot_product_attention(x,y,z,attn_mask=m),
                   lambda x,y,z,m: Tensor.scaled_dot_product_attention(x,y,z,attn_mask=m))

  def test_scaled_dot_product_attention_mismatch_ls(self):
    helper_test_op([(32,8,4,64), (32,8,16,64), (32,8,16,64)], torch.nn.functional.scaled_dot_product_attention, Tensor.scaled_dot_product_attention)

  def test_scaled_dot_product_attention_causal(self):
    helper_test_op([(32,8,16,64), (32,8,16,64), (32,8,16,64)],
                   lambda x,y,z: torch.nn.functional.scaled_dot_product_attention(x,y,z,is_causal=True),
                   lambda x,y,z: Tensor.scaled_dot_product_attention(x,y,z,is_causal=True))

    self.helper_test_exception([(32,8,16,64), (32,8,16,64), (32,8,16,64), (32,8,16,16)],
      lambda x,y,z,m: torch.nn.functional.scaled_dot_product_attention(x,y,z,is_causal=True,attn_mask=m),
      lambda x,y,z,m: Tensor.scaled_dot_product_attention(x,y,z,is_causal=True,attn_mask=m),
      expected=RuntimeError)

  def test_binary_crossentropy(self):
    helper_test_op([(32,10), (32,10)], lambda x,y: torch.nn.functional.binary_cross_entropy(x.sigmoid(),torch.clip(y,0,1)),
                                       lambda x,y: x.sigmoid().binary_crossentropy(y.clip(0,1)))
    helper_test_op([(32,10), (32,10)], lambda x,y: torch.nn.functional.binary_cross_entropy_with_logits(x,torch.clip(y,0,1)),
                                       lambda x,y: x.binary_crossentropy_logits(y.clip(0,1)))
    helper_test_op([(32,10), (32,10)], lambda x,y: torch.nn.functional.binary_cross_entropy_with_logits(x,torch.clip(y,0,1)),
                                       lambda x,y: x.sigmoid().binary_crossentropy(y.clip(0,1)))
    helper_test_op([(32,10), (32,10)], lambda x,y: torch.nn.functional.binary_cross_entropy(x.sigmoid(),torch.clip(y,0,1)),
                                       lambda x,y: x.binary_crossentropy_logits(y.clip(0,1)))
  def test_binary_crossentropy_reductions(self):
    for r in ("mean", "sum", "none"):
      helper_test_op([(32,10), (32,10)], lambda x,y: torch.nn.functional.binary_cross_entropy(x.sigmoid(), torch.clip(y,0,1), reduction=r),
                                         lambda x,y: x.sigmoid().binary_crossentropy(y.clip(0,1), reduction=r))
      helper_test_op([(32,10), (32,10)], lambda x,y: torch.nn.functional.binary_cross_entropy_with_logits(x, torch.clip(y,0,1), reduction=r),
                                         lambda x,y: x.binary_crossentropy_logits(y.clip(0,1), reduction=r))
  def test_cross_entropy(self):
    helper_test_op([(32,10), (32,10)], lambda x,y: torch.nn.functional.cross_entropy(x, y),
                                       lambda x,y: x.cross_entropy(y))
    helper_test_op([(32,10), (32,10)], lambda x,y: torch.nn.functional.cross_entropy(x, torch.argmax(y, dim=1)),
                                       lambda x,y: x.cross_entropy(y.argmax(axis=1)), forward_only=True)
  def test_cross_entropy_reductions(self):
    for r in ("mean", "sum", "none"):
      helper_test_op([(32,10), (32,10)], lambda x,y: torch.nn.functional.cross_entropy(x, y, reduction=r),
                                         lambda x,y: x.cross_entropy(y, reduction=r))
    self.helper_test_exception([(32,10), (32,10)], lambda x,y: torch.nn.functional.cross_entropy(x, y, reduction="typo"),
                                                   lambda x,y: x.cross_entropy(y, reduction="typo"), expected=ValueError)

  def test_cross_entropy_smoothing(self):
    for ls in (0., 0.3, 0.7, 1.):
      helper_test_op([(32,10), (32,10)], lambda x,y: torch.nn.functional.cross_entropy(x, y, label_smoothing=ls),
                                         lambda x,y: x.cross_entropy(y, label_smoothing=ls))

  def test_nll_loss(self):
    helper_test_op([(32,10), (32)],
                   lambda x,y: torch.nn.functional.nll_loss(torch.nn.functional.log_softmax(x, dim=1), torch.clip(y,0).type(torch.long)),
                   lambda x,y: x.log_softmax(axis=1).nll_loss(y.clip(0).cast(dtypes.int32)), forward_only=True)

  def test_nll_loss_3d(self):
    helper_test_op([(32,10,3,3,3), (32,3,3,3)],
                   lambda x,y: torch.nn.functional.nll_loss(torch.nn.functional.log_softmax(x, dim=1), torch.clip(y,0).type(torch.long)),
                   lambda x,y: x.log_softmax(axis=1).nll_loss(y.clip(0).cast(dtypes.int32)), forward_only=True)

  def test_nll_loss_reductions(self):
    for r in ("mean", "sum", "none"):
      helper_test_op([(32,10), (32)],
        lambda x,y: torch.nn.functional.nll_loss(torch.nn.functional.log_softmax(x, dim=1), torch.clip(y,0).type(torch.long), reduction=r),
        lambda x,y: x.log_softmax(axis=1).nll_loss(y.clip(0).cast(dtypes.int32), reduction=r), forward_only=True)
    self.helper_test_exception([(32,10), (32)],
      lambda x,y: torch.nn.functional.nll_loss(x, torch.clip(y,0).type(torch.long), reduction="typo"),
      lambda x,y: x.nll_loss(y.clip(0).cast(dtypes.int32), reduction="typo"), expected=ValueError)

  def test_nll_loss_weight(self):
    for r in ("mean", "sum", "none"):
      helper_test_op([(32,10), (32), (10)],
        lambda x,y,z: torch.nn.functional.nll_loss(torch.nn.functional.log_softmax(x, dim=1), torch.clip(y,0).type(torch.long),
                                                   weight=z, reduction=r),
        lambda x,y,z: x.log_softmax(axis=1).nll_loss(y.clip(0).cast(dtypes.int32), weight=z, reduction=r), forward_only=True)

  def test_nll_loss_3d_weight(self):
    for r in ("mean", "sum", "none"):
      helper_test_op([(32,10,3,3,3), (32,3,3,3), (10)],
          lambda x,y,z: torch.nn.functional.nll_loss(torch.nn.functional.log_softmax(x, dim=1), torch.clip(y,0).type(torch.long),
                                                    weight=z, reduction=r),
          lambda x,y,z: x.log_softmax(axis=1).nll_loss(y.clip(0).cast(dtypes.int32), weight=z, reduction=r), forward_only=True)

  def test_nll_loss_ignore_index(self):
    logits = [[2.0, 0.5, -1.0],
              [1.5, 2.5, -0.5],
              [0.0, -2.0, 1.0]]
    targets = [0, 1, 2]
    helper_test_op(None, lambda x,y: torch.nn.functional.nll_loss(torch.nn.functional.log_softmax(x, dim=1),
                                                                  torch.clip(y,0).type(torch.long), ignore_index=1),
                         lambda x,y: x.log_softmax().nll_loss(y.clip(0), ignore_index=1),
                         forward_only=True, vals=[logits, targets])

  def test_one_hot(self):
    data = [1, 2, 4]
    helper_test_op([], lambda: torch.nn.functional.one_hot(torch.tensor(data), 6).type(torch.int32),
                       lambda: Tensor(data).one_hot(6), forward_only=True)
    helper_test_op([], lambda: torch.nn.functional.one_hot(torch.tensor(data)).type(torch.int32),
                       lambda: Tensor(data).one_hot(), forward_only=True)
    data = [[[1, 2, 3], [0, 3, 5]], [[1, 2, 3], [0, 3, 5]]]
    helper_test_op([], lambda: torch.nn.functional.one_hot(torch.tensor(data), 8).type(torch.int32),
                       lambda: Tensor(data).one_hot(8), forward_only=True)
    helper_test_op([], lambda: torch.nn.functional.one_hot(torch.tensor(data)).type(torch.int32),
                       lambda: Tensor(data).one_hot(), forward_only=True)

  def test_masked_fill(self):
    helper_test_op([(32,10)], lambda x: x.masked_fill((x>0.1).detach(), -math.inf))
    helper_test_op([(32,10)], lambda x: x.masked_fill((x<0.1).detach(), -math.inf))

  def test_masked_select(self):
    helper_test_op([(32, 10)], lambda x: x.masked_select(x>0.5), lambda x: x.masked_select(x>0.5), forward_only=True)
    helper_test_op([(32, 10)], lambda x: x.masked_select(torch.tensor(True)), lambda x: x.masked_select(Tensor(True)), forward_only=True)

  @unittest.skipIf(Device.DEFAULT == "QCOM", "OpenCL fails to compile this (both on GPU(qcom)/QCOM backends)")
  def test_cast(self):
    helper_test_op([(3, 3)], lambda x: x.float())
    helper_test_op(None, lambda x: x.float(), vals=[[0, 1, 2, 3]], forward_only=True)
    helper_test_op(None, lambda x: x.float(), vals=[[True, False]], forward_only=True)
    helper_test_op([(3, 3)], lambda x: x.int(), forward_only=True)
    helper_test_op([(3, 3)], lambda x: x.bool(), forward_only=True)

  def test_bitcast(self):
    helper_test_op([(3, 3)], lambda x: x.view(torch.int32), lambda x: x.bitcast(dtypes.int32), forward_only=True)

@unittest.skipUnless(is_dtype_supported(dtypes.uchar), f"no uint8 on {Device.DEFAULT}")
class TestOpsUint8(unittest.TestCase):
  def test_cast(self):
    helper_test_op([(2,3,64,64)], lambda x: x.type(torch.uint8), lambda x: x.cast('uint8'), forward_only=True)

  def test_cast_relu(self):
    helper_test_op([(2,3,64,64)], lambda x: x.relu().type(torch.uint8), lambda x: x.relu().cast('uint8'), forward_only=True)

  def test_interpolate_bilinear(self):
    out_sz = (10, 10)
    helper_test_op([(2,3,64,64)],
      lambda x: torch.nn.functional.interpolate((10*x).relu().type(torch.uint8), size=out_sz, mode="bilinear"),
      lambda x: Tensor.interpolate((10*x).relu().cast('uint8'), size=out_sz, mode="linear"), forward_only=True)

  def test_interpolate_nearest(self):
    out_sz = (10, 10)
    helper_test_op([(2,3,64,64)],
      lambda x: torch.nn.functional.interpolate((10*x).relu().type(torch.uint8), size=out_sz, mode="nearest"),
      lambda x: Tensor.interpolate((10*x).relu().cast('uint8'), size=out_sz, mode="nearest"), forward_only=True)

  def test_interpolate_nearest_exact(self):
    out_sz = (10, 10)
    helper_test_op([(2,3,64,64)],
      lambda x: torch.nn.functional.interpolate((10*x).relu().type(torch.uint8), size=out_sz, mode="nearest-exact"),
      lambda x: Tensor.interpolate((10*x).relu().cast('uint8'), size=out_sz, mode="nearest-exact"), forward_only=True)

  def test_min(self):
    helper_test_op(None,
      lambda x: x.type(torch.uint8).min(),
      lambda x: x.cast(dtypes.uint8).min(), forward_only=True, vals=[[[0, 1, 2], [3, 4, 5]]])
    helper_test_op(None,
      lambda x: x.type(torch.uint8).min(),
      lambda x: x.cast(dtypes.uint8).min(), forward_only=True, vals=[[0, 128, 255, 64, 32, 16]])

<<<<<<< HEAD
class TestOpsFp8s(unittest.TestCase):
  # fp8s use float16 for acc in matmul
  def _fp8_tc_numpy_matmul(self, A, B, dtype):
    M, K = A.shape
    K2, N = B.shape
    assert K == K2, "Shape mismatch"

    C = np.zeros((M, N), dtype=dtype)
    for i in range(M):
        for j in range(N):
            acc = np.float16(0.0)
            for k in range(K):
                acc += A[i, k] * B[k, j]
            C[i, j] = acc
    return C

  def _compare_to_numpy_gemm(self, shp_a, shp_b, dtype, np_dtype):
    rng = np.random.default_rng(0)
    a = Tensor.rand(shp_a, dtype=dtype)
    b = Tensor.rand(shp_b, dtype=dtype)
    np_a = a.numpy().astype(np_dtype)
    np_b = b.numpy().astype(np_dtype)
    np.testing.assert_equal(self._fp8_tc_numpy_matmul(np_a, np_b, np_dtype), a.matmul(b).numpy())

  @unittest.skipUnless(is_dtype_supported(dtypes.fp8e4m3, Device.DEFAULT), f"no fp8e4m3 on {Device.DEFAULT}")
  def test_gemm_fp8e4m3(self): self._compare_to_numpy_gemm((64, 64), (64, 64), dtypes.fp8e4m3, ml_dtypes.float8_e4m3fn)
  @unittest.skipUnless(is_dtype_supported(dtypes.fp8e5m2, Device.DEFAULT), f"no fp8e5m2 on {Device.DEFAULT}")
  def test_gemm_fp8e5m2(self): self._compare_to_numpy_gemm((64, 64), (64, 64), dtypes.fp8e5m2, ml_dtypes.float8_e5m2)
=======
@unittest.skipUnless(is_dtype_supported(dtypes.bfloat16), f"no bfloat16 on {Device.DEFAULT}")
class TestOpsBFloat16(unittest.TestCase):
  def test_cast(self):
    # TODO: helper_test_op breaks in unrelated part
    # TODO: wrong output with GPU=1 / PYTHON=1 on mac
    data = [60000.0, 70000.0, 80000.0]
    np.testing.assert_allclose(Tensor(data).cast("bfloat16").numpy(), torch.tensor(data).type(torch.bfloat16).float().numpy())
>>>>>>> 30bd6a61

if __name__ == '__main__':
  np.random.seed(1337)
  unittest.main(verbosity=2)<|MERGE_RESOLUTION|>--- conflicted
+++ resolved
@@ -3002,7 +3002,6 @@
       lambda x: x.type(torch.uint8).min(),
       lambda x: x.cast(dtypes.uint8).min(), forward_only=True, vals=[[0, 128, 255, 64, 32, 16]])
 
-<<<<<<< HEAD
 class TestOpsFp8s(unittest.TestCase):
   # fp8s use float16 for acc in matmul
   def _fp8_tc_numpy_matmul(self, A, B, dtype):
@@ -3031,7 +3030,6 @@
   def test_gemm_fp8e4m3(self): self._compare_to_numpy_gemm((64, 64), (64, 64), dtypes.fp8e4m3, ml_dtypes.float8_e4m3fn)
   @unittest.skipUnless(is_dtype_supported(dtypes.fp8e5m2, Device.DEFAULT), f"no fp8e5m2 on {Device.DEFAULT}")
   def test_gemm_fp8e5m2(self): self._compare_to_numpy_gemm((64, 64), (64, 64), dtypes.fp8e5m2, ml_dtypes.float8_e5m2)
-=======
 @unittest.skipUnless(is_dtype_supported(dtypes.bfloat16), f"no bfloat16 on {Device.DEFAULT}")
 class TestOpsBFloat16(unittest.TestCase):
   def test_cast(self):
@@ -3039,7 +3037,6 @@
     # TODO: wrong output with GPU=1 / PYTHON=1 on mac
     data = [60000.0, 70000.0, 80000.0]
     np.testing.assert_allclose(Tensor(data).cast("bfloat16").numpy(), torch.tensor(data).type(torch.bfloat16).float().numpy())
->>>>>>> 30bd6a61
 
 if __name__ == '__main__':
   np.random.seed(1337)
