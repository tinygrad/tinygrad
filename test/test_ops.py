<<<<<<< HEAD
import time, math, unittest, functools, platform
=======
import time, math, unittest, functools, warnings
>>>>>>> 710d734c
import numpy as np
from typing import List, Callable
import torch
from tinygrad.helpers import getenv, IMAGE, DEBUG, CI, Context, TRANSCENDENTAL, OSX, AMD_LLVM
from tinygrad import Tensor, Device, dtypes
from tinygrad.tensor import _to_np_dtype
from tinygrad.device import is_dtype_supported

if getenv("TINY_BACKEND"):
  import tinygrad.frontend.torch # noqa: F401 # pylint: disable=unused-import
  torch.set_default_device("tiny")

if CI:
  warnings.filterwarnings("ignore", message="Non-empty compiler output encountered")

FORWARD_ONLY = getenv("FORWARD_ONLY", 0)
PRINT_TENSORS = getenv("PRINT_TENSORS", 0)

def helper_test_op(shps, torch_fxn, tinygrad_fxn=None, atol=1e-6, rtol=1e-3, grad_atol=1e-4, grad_rtol=1e-3,
                   forward_only=False, vals=None, low=-2, high=2):
  if tinygrad_fxn is None: tinygrad_fxn = torch_fxn
  ts, tst = prepare_test_op(low, high, shps, vals, forward_only)

  st = time.monotonic()
  out = torch_fxn(*ts)
  torch_fp = time.monotonic() - st

  # move inputs to a different device, test the device of intermediate tensors are correct
  if mt:=getenv("MOVE_TENSOR", ""):
    for t in tst: t.to_(mt)

  st = time.monotonic()
  ret = tinygrad_fxn(*tst).realize()
  tinygrad_fp = time.monotonic() - st

  def compare(s, tinygrad_output, torch_output, atol, rtol):
    if PRINT_TENSORS: print(s, tinygrad_output, torch_output)
    try:
      assert tinygrad_output.shape == torch_output.shape, f"shape mismatch: tinygrad={tinygrad_output.shape} | torch={torch_output.shape}"
      assert tinygrad_output.dtype == torch_output.dtype, f"dtype mismatch: tinygrad={tinygrad_output.dtype} | torch={torch_output.dtype}"
      if np.issubdtype(tinygrad_output.dtype, np.floating):
        np.testing.assert_allclose(tinygrad_output, torch_output, atol=atol, rtol=rtol)
      else:
        np.testing.assert_equal(tinygrad_output, torch_output)
    except Exception as e:
      raise Exception(f"{s} failed shape {tinygrad_output.shape}: {e}")

  if DEBUG >= 6:
    np.set_printoptions(linewidth=200, suppress=True)
    print(ret.numpy())
    print(out.detach().cpu().numpy())
  compare("forward pass", ret.numpy(), out.detach().cpu().numpy(), atol=atol, rtol=rtol)

  torch_fbp, tinygrad_fbp = np.nan, np.nan
  if not forward_only and not FORWARD_ONLY and ts and tst:
    st = time.monotonic()
    torch_grads = torch.autograd.grad(torch_fxn(*ts).sum(), ts)
    torch_fbp = time.monotonic() - st

    st = time.monotonic()
    # NOTE: we now have to recompute the forward pass since we realized it
    tiny_grads = tinygrad_fxn(*tst).sum().gradient(*tst)
    Tensor.realize(*tiny_grads)
    tinygrad_fbp = time.monotonic() - st

    for i, (t, torch_grad) in enumerate(zip(tiny_grads, torch_grads)):
      compare(f"backward pass tensor {i}", t.numpy(), torch_grad.detach().cpu().numpy(), atol=grad_atol, rtol=grad_rtol)

  if not CI:
    print("\ntesting %40r   torch/tinygrad fp: %.2f / %.2f ms  bp: %.2f / %.2f ms " % \
          (shps, torch_fp*1000, tinygrad_fp*1000, torch_fbp*1000, tinygrad_fbp*1000), end="")

def prepare_test_op(low, high, shps, vals, forward_only=False):
  if shps is None:
    ts = [torch.tensor(x, requires_grad=(not forward_only)) for x in vals]
  else:
    np.random.seed(0)
    np_data = [np.random.uniform(low=low, high=high, size=size).astype(_to_np_dtype(dtypes.default_float)) for size in shps]
    ts = [torch.tensor(data, requires_grad=(not forward_only)) for data in np_data]
  for i in range(len(ts)):
    # NOTE: torch default int64 for python ints input
    if ts[i].dtype == torch.int64: ts[i] = ts[i].type(torch.int32)
  tst = [Tensor(x.detach().cpu().numpy(), requires_grad=(not forward_only and not FORWARD_ONLY)) for x in ts]
  return ts, tst

class TestOps(unittest.TestCase):

  def helper_test_exception(self, shps, torch_fxn, tinygrad_fxn, expected, forward_only=False, exact=False, vals=None, low=-1.5, high=1.5):
    if getenv("MOCKGPU") and Device.DEFAULT == "NV": self.skipTest('helper_test_exception fails in CI CUDA')
    ts, tst = prepare_test_op(low, high, shps, vals, forward_only)
    with self.assertRaises(expected) as torch_cm:
      torch_fxn(*ts)
    with self.assertRaises(expected) as tinygrad_cm:
      tinygrad_fxn(*tst)
    if exact: self.assertEqual(str(torch_cm.exception), str(tinygrad_cm.exception))
    if not CI: print("\ntesting %40r   torch/tinygrad exception: %s / %s" % (shps, torch_cm.exception, tinygrad_cm.exception), end="")

  def test_full_like(self):
    a = Tensor([[1,2,3],[4,5,6]], dtype=dtypes.float32)
    b = torch.tensor([[1,2,3],[4,5,6]], dtype=torch.float32)
    helper_test_op([], lambda: torch.full_like(b, 4), lambda: Tensor.full_like(a, 4), forward_only=True)

    a = Tensor([[1,2,3],[4,5,6]], dtype=dtypes.int32)
    b = torch.tensor([[1,2,3],[4,5,6]], dtype=torch.int32)
    helper_test_op([], lambda: torch.full_like(b, 4), lambda: Tensor.full_like(a, 4), forward_only=True)

  def test_full(self):
    helper_test_op([], lambda: torch.full((45,65), 4, dtype=torch.int32), lambda: Tensor.full((45,65), 4), forward_only=True)

  def test_negative_dims(self):
    creation_methods: List[Callable[..., Tensor]] = [
      Tensor.empty,
      Tensor.rand,
      Tensor.zeros,
      Tensor.ones,
      Tensor.randn,
      Tensor.randint,
      Tensor.normal,
      Tensor.uniform,
      Tensor.scaled_uniform,
      Tensor.glorot_uniform
    ]

    for method in creation_methods:
      with self.assertRaises(ValueError): method(-3, 2)
      with self.assertRaises(ValueError): method((2, -3))
      with self.assertRaises(ValueError): method((2, -3, 0))

  def test_negative_dims_full(self):
    with self.assertRaises(ValueError): Tensor.full((-3,), 2)
    with self.assertRaises(ValueError): Tensor.full((2, -3), 4)
    with self.assertRaises(ValueError): Tensor.full((2, -3, 0), 4)

  def test_negative_dims_eye(self):
    with self.assertRaises(ValueError): Tensor.eye(-3, 3)
    with self.assertRaises(ValueError): Tensor.eye(3, -3)
    with self.assertRaises(ValueError): Tensor.eye(-3, -3)

  def test_negative_dims_kaiming(self):
    creation_methods = [Tensor.kaiming_uniform, Tensor.kaiming_normal]
    for method in creation_methods:
      with self.assertRaises(ValueError): method(-3, 3)
      with self.assertRaises(ValueError): method((-3, 3), 3)
      with self.assertRaises(ValueError): method((-3, -3), 3)

  def test_zeros(self):
    helper_test_op([], lambda: torch.zeros(45,65), lambda: Tensor.zeros(45,65), forward_only=True)
    helper_test_op([], lambda: torch.zeros([45,65]), lambda: Tensor.zeros([45,65]), forward_only=True)
    helper_test_op([], lambda: torch.zeros([]), lambda: Tensor.zeros([]), forward_only=True)

  def test_zeros_like(self):
    a = Tensor([[1,2,3],[4,5,6]], dtype=dtypes.float32)
    b = torch.tensor([[1,2,3],[4,5,6]], dtype=torch.float32)
    helper_test_op([], lambda: torch.zeros_like(b), lambda: Tensor.zeros_like(a), forward_only=True)

    a = Tensor([[1,2,3],[4,5,6]], dtype=dtypes.int32)
    b = torch.tensor([[1,2,3],[4,5,6]], dtype=torch.int32)
    helper_test_op([], lambda: torch.zeros_like(b), lambda: Tensor.zeros_like(a), forward_only=True)

  def test_empty_0(self):
    helper_test_op([], lambda: torch.empty(45,65)*0/0, lambda: Tensor.empty(45,65)*0/0, forward_only=True)

  def test_ones(self):
    helper_test_op([], lambda: torch.ones(45,65), lambda: Tensor.ones(45,65), forward_only=True)
    helper_test_op([], lambda: torch.ones([45,65]), lambda: Tensor.ones([45,65]), forward_only=True)
    helper_test_op([], lambda: torch.ones([]), lambda: Tensor.ones([]), forward_only=True)

  def test_ones_like(self):
    a = Tensor([[1,2,3],[4,5,6]], dtype=dtypes.float32)
    b = torch.tensor([[1,2,3],[4,5,6]], dtype=torch.float32)
    helper_test_op([], lambda: torch.ones_like(b), lambda: Tensor.ones_like(a), forward_only=True)

    a = Tensor([[1,2,3],[4,5,6]], dtype=dtypes.int32)
    b = torch.tensor([[1,2,3],[4,5,6]], dtype=torch.int32)
    helper_test_op([], lambda: torch.ones_like(b), lambda: Tensor.ones_like(a), forward_only=True)

  def test_eye(self):
    helper_test_op([], lambda: torch.eye(10), lambda: Tensor.eye(10), forward_only=True)
    helper_test_op([], lambda: torch.eye(3, 5), lambda: Tensor.eye(3, 5), forward_only=True)
    helper_test_op([], lambda: torch.eye(5, 3), lambda: Tensor.eye(5, 3), forward_only=True)
    helper_test_op([], lambda: torch.eye(1), lambda: Tensor.eye(1), forward_only=True)
    helper_test_op([], lambda: torch.eye(0), lambda: Tensor.eye(0), forward_only=True)

  def test_split(self):
    def tensor(s): return torch.arange(math.prod(s), dtype=torch.int32).reshape(s), Tensor.arange(math.prod(s)).reshape(s)
    test_cases = [
      (tensor((10,)),       5, {}),
      (tensor((10,)), [1,4,5], {}),
      (tensor((10,)),       3, {}),
      (tensor((3,4,)),      1, {}),
      (tensor((3,4,)),      1, {'dim':1}),
      (tensor((4,4,)),  [2,2], {}),
      (tensor((4,4,)),  [2,2], {'dim':1}),
      (tensor((10000,)), 2500, {}),
    ]

    for (tor, ten), sizes, args in test_cases:
      tor_splits, ten_splits = tor.split(sizes, **args), ten.split(sizes, **args)
      assert len(tor_splits) == len(ten_splits)
      for tor_chunk, ten_chunk in zip(tor_splits, ten_splits):
        helper_test_op([], lambda: tor_chunk, lambda: ten_chunk, forward_only=True)

  def test_chunk(self):
    tor = torch.arange(13, dtype=torch.int32).repeat(8, 1).chunk(6, 1)
    ten = Tensor.arange(13).repeat((8, 1)).chunk(6, 1)
    assert len(tor) == len(ten)
    for i in range(len(tor)):
      helper_test_op([], lambda: tor[i], lambda: ten[i], forward_only=True)

    tor = torch.arange(13, dtype=torch.int32).repeat(8, 1).chunk(6, 0)
    ten = Tensor.arange(13).repeat((8, 1)).chunk(6, 0)
    assert len(tor) == len(ten)
    for i in range(len(tor)):
      helper_test_op([], lambda: tor[i], lambda: ten[i], forward_only=True)

    tor = torch.arange(13, dtype=torch.int32).repeat(8, 1).chunk(3, -1)
    ten = Tensor.arange(13).repeat((8, 1)).chunk(3, -1)
    assert len(tor) == len(ten)
    for i in range(len(tor)):
      helper_test_op([], lambda: tor[i], lambda: ten[i], forward_only=True)

    tor = torch.arange(13, dtype=torch.int32).repeat(8, 3, 3).chunk(3, -2)
    ten = Tensor.arange(13).repeat((8, 3, 3)).chunk(3, -2)
    assert len(tor) == len(ten)
    for i in range(len(tor)):
      helper_test_op([], lambda: tor[i], lambda: ten[i], forward_only=True)

  def test_unfold(self):
    helper_test_op([(8,)], lambda x: x.unfold(0, 2, 1))
    helper_test_op([(8,)], lambda x: x.unfold(0, 2, 2))
    helper_test_op([(8,)], lambda x: x.unfold(0, 7, 3))
    helper_test_op([(3,3,3)], lambda x: x.unfold(2, 2, 8))
    helper_test_op([(3,3,3)], lambda x: x.unfold(1, 0, 8))
    helper_test_op([(3,3,3,3,3)], lambda x: x.unfold(-1, 2, 2))

    self.helper_test_exception([(8,)], lambda x: x.unfold(0, 9, 3), lambda x: x.unfold(0, 9, 3), expected=RuntimeError)
    self.helper_test_exception([(8,)], lambda x: x.unfold(1, 8, 3), lambda x: x.unfold(1, 8, 3), expected=IndexError)
    self.helper_test_exception([(8,)], lambda x: x.unfold(0, -1, 3), lambda x: x.unfold(0, 9, 3), expected=RuntimeError)
    self.helper_test_exception([(8,)], lambda x: x.unfold(0, 1, -1), lambda x: x.unfold(0, 9, 3), expected=RuntimeError)

  def test_meshgrid(self):
    x, xt = torch.tensor([0.,1.,2.], requires_grad=True), Tensor([0.,1.,2.], requires_grad=True)
    y, yt = torch.tensor([3.,4.,5.,6.], requires_grad=True), Tensor([3.,4.,5.,6.], requires_grad=True)
    z, zt = torch.tensor([7.,8.,9.], requires_grad=True), Tensor([7.,8.,9.], requires_grad=True)
    for indexing in ("ij", "xy"):
      tor = torch.meshgrid(x, indexing=indexing)
      ten = xt.meshgrid(indexing=indexing)
      self.assertEqual(len(tor), len(ten))
      for tor_i, ten_i in zip(tor, ten):
        helper_test_op([], lambda: tor_i, lambda: ten_i)
      tor = torch.meshgrid(x, y, indexing=indexing)
      ten = xt.meshgrid(yt, indexing=indexing)
      self.assertEqual(len(tor), len(ten))
      for tor_i, ten_i in zip(tor, ten):
        helper_test_op([], lambda: tor_i, lambda: ten_i)
      tor = torch.meshgrid(x, torch.tensor(10., requires_grad=True), y, z, indexing=indexing)
      ten = xt.meshgrid(Tensor(10., requires_grad=True), yt, zt, indexing=indexing)
      self.assertEqual(len(tor), len(ten))
      for tor_i, ten_i in zip(tor, ten):
        helper_test_op([], lambda: tor_i, lambda: ten_i)

    self.helper_test_exception([], lambda: torch.meshgrid(x, indexing="bad"), lambda: xt.meshgrid(indexing="bad"), expected=RuntimeError)

  def test_arange(self):
    helper_test_op([], lambda: torch.arange(10, dtype=torch.int32), lambda: Tensor.arange(10), forward_only=True)
    helper_test_op([], lambda: torch.arange(36, dtype=torch.int32), lambda: Tensor.arange(36), forward_only=True)
    helper_test_op([], lambda: torch.arange(5, 10, 3, dtype=torch.int32), lambda: Tensor.arange(5, 10, 3), forward_only=True)
    helper_test_op([], lambda: torch.arange(10, 5, -3, dtype=torch.int32), lambda: Tensor.arange(10, 5, -3), forward_only=True)
    helper_test_op([], lambda: torch.arange(11, 5, -3, dtype=torch.int32), lambda: Tensor.arange(11, 5, -3), forward_only=True)
    helper_test_op([], lambda: torch.arange(1, 78, 2, dtype=torch.int32), lambda: Tensor.arange(1, 78, 2), forward_only=True)
    helper_test_op([], lambda: torch.arange(5.5, 175.5, 2.5), lambda: Tensor.arange(5.5, 175.5, 2.5), forward_only=True)
    helper_test_op([], lambda: torch.arange(-30.2, -0.3, 0.75), lambda: Tensor.arange(-30.2, -0.3, 0.75), forward_only=True)
    helper_test_op([], lambda: torch.arange(-50.3, -380.2, -2.25), lambda: Tensor.arange(-50.3, -380.2, -2.25), forward_only=True)

  def test_arange_big(self):
    helper_test_op([], lambda: torch.arange(256, dtype=torch.int32), lambda: Tensor.arange(256), forward_only=True)

  def test_arange_4096(self):
    helper_test_op([], lambda: torch.arange(4096, dtype=torch.int32), lambda: Tensor.arange(4096), forward_only=True)

  def test_linspace(self):
    helper_test_op([], lambda: torch.linspace(5, 10, 3), lambda: Tensor.linspace(5, 10, 3), forward_only=True)
    helper_test_op([], lambda: torch.linspace(5, 10, 1), lambda: Tensor.linspace(5, 10, 1), forward_only=True)
    helper_test_op([], lambda: torch.linspace(5, 10, 0), lambda: Tensor.linspace(5, 10, 0), forward_only=True)
    helper_test_op([], lambda: torch.linspace(5, 10, 30), lambda: Tensor.linspace(5, 10, 30), forward_only=True)
    helper_test_op([], lambda: torch.linspace(-5.5, 5.5, 10), lambda: Tensor.linspace(-5.5, 5.5, 10), forward_only=True)
    helper_test_op([], lambda: torch.linspace(5.5, -5.5, 10), lambda: Tensor.linspace(5.5, -5.5, 10), forward_only=True)
    helper_test_op([], lambda: torch.linspace(5, 10, 3, dtype=torch.int32), lambda: Tensor.linspace(5, 10, 3, dtype="int32"), forward_only=True)
    helper_test_op([], lambda: torch.linspace(5, 10, 20, dtype=torch.int32), lambda: Tensor.linspace(5, 10, 20, dtype="int32"), forward_only=True)
    helper_test_op([], lambda: torch.linspace(5, -5, 20, dtype=torch.int32), lambda: Tensor.linspace(5, -5, 20, dtype="int32"), forward_only=True)
    self.helper_test_exception([], lambda: torch.linspace(5, 10, 3, dtype=torch.bool), lambda: Tensor.linspace(5, 10, 3, dtype="bool"),
                               expected=(RuntimeError, ValueError))
    self.helper_test_exception([], lambda: torch.linspace(1, 2, -1), lambda: Tensor.linspace(1, 2, -1), expected=(RuntimeError, ValueError))

  def test_sum_fake(self):
    helper_test_op([(256, 1)], lambda x: x.sum(axis=1))

  def test_sum_collapse(self):
    helper_test_op([], lambda: torch.ones(256,256).sum(axis=1), lambda: Tensor.ones(256,256).sum(axis=1), forward_only=True)

  def test_sum_collapse_neg(self):
    helper_test_op([], lambda: (-torch.ones(3,3)).sum(axis=1), lambda: (-Tensor.ones(3,3)).sum(axis=1), forward_only=True)

  def test_sum_pad_collapse(self):
    helper_test_op([], lambda: torch.nn.functional.pad(torch.ones(256,256), pad=(0,64,0,0)).sum(axis=1),
                       lambda: Tensor.ones(256,256).pad(((0,0), (0,64))).sum(axis=1), forward_only=True)

  # this is more complex and won't fold for a while
  def test_sum_cat_collapse(self):
    helper_test_op([], lambda: torch.cat([torch.ones(256,256), torch.zeros(256,64)], dim=1).sum(axis=1),
                       lambda: Tensor.cat(Tensor.ones(256,256), Tensor.zeros(256,64), dim=1).sum(axis=1), forward_only=True)

  def test_max_dont_collapse(self):
    helper_test_op([], lambda: torch.ones(256,256).max(1)[0], lambda: Tensor.ones(256,256).max(1), forward_only=True)

  def test_where(self):
    helper_test_op(
      [(100,)],
      lambda x: torch.where(x > 0.5, 4, 2).type(torch.int32),
      lambda x: (x > 0.5).where(4, 2), forward_only=True)

    for shps in [[(8,),(1,),(1,)], [(10,10),(10,),(10,)], [(100,)]*3, [(10,10)]*3]:
      helper_test_op(
        shps,
        lambda x, a, b: torch.where(x > 0.5, a, b),
        lambda x, a, b: (x > 0.5).where(a, b), forward_only=True)

  def test_where_permute(self):
    helper_test_op(
      [(5, 5)],
      lambda x: torch.where(x > 0.5, 4, 2).type(torch.int32).permute((1, 0)),
      lambda x: (x > 0.5).where(4, 2).permute((1, 0)), forward_only=True)

  def _test_cmp(self, fxn, reverse=True):
    # test different dtypes
    helper_test_op(None, fxn, fxn, forward_only=True, vals=[[0.,1,2], [2.,1,0]])
    helper_test_op(None, fxn, fxn, forward_only=True, vals=[[0,1,2], [2,1,0]])
    helper_test_op(None, fxn, fxn, forward_only=True, vals=[[True, True, False], [False,True,False]])
    # test broadcasting
    for shps in [[(3, 4, 5), (3, 4, 5)], [(3, 4, 5), (5,)], [(5,), (3, 4, 5)]]:
      helper_test_op(shps, fxn, fxn, forward_only=True)
    # test cmp with const
    helper_test_op(None, lambda x,y: fxn(x,2), lambda x,y: fxn(x,2), forward_only=True, vals=[[0.,1,2], [2.,1,0]])
    if reverse: helper_test_op(None, lambda x,y: fxn(2,y), lambda x,y: fxn(2,y), forward_only=True, vals=[[0.,1,2], [2.,1,0]])
    # test special floats  # TODO: fix nan
    specials = [0.0, 1.0, -1.0, math.inf, -math.inf]#, math.nan]
    for s0 in specials:
      for s1 in specials:
        helper_test_op(None, fxn, fxn, forward_only=True, vals=[[s0], [s1]])

  def test_cmp_eq(self): self._test_cmp(lambda x,y: x==y, reverse=False)
  def test_cmp_gt(self): self._test_cmp(lambda x,y: x>y)
  def test_cmp_ge(self): self._test_cmp(lambda x,y: x>=y)
  def test_cmp_lt(self): self._test_cmp(lambda x,y: x<y)
  def test_cmp_le(self): self._test_cmp(lambda x,y: x<=y)

  def test_cmp_ne_backwards(self):
    # new grad zeroes these out
    """
    t1 = torch.ones(4, requires_grad=True)
    t2 = torch.ones(4, requires_grad=True)
    self.assertRaises(RuntimeError, (t1 != t2).sum().backward)
    tt1 = Tensor.ones(4, requires_grad=True)
    tt2 = Tensor.ones(4, requires_grad=True)
    self.assertRaises(RuntimeError, (tt1 != tt2).sum().backward)
    """
    tt = Tensor.randn(4, requires_grad=True)
    (tt*(tt != 0)).sum().backward()
    t = torch.tensor(tt.numpy(), requires_grad=True)
    (t*(t != 0)).sum().backward()
    np.testing.assert_allclose(t.grad.cpu().numpy(), tt.grad.numpy(), rtol=1e-5)

  def test_cmp_lt_backwards(self):
    # new grad zeroes these out
    """
    t1 = torch.ones(4, requires_grad=True)
    t2 = torch.ones(4, requires_grad=True)
    self.assertRaises(RuntimeError, (t1 < t2).sum().backward)
    tt1 = Tensor.ones(4, requires_grad=True)
    tt2 = Tensor.ones(4, requires_grad=True)
    self.assertRaises(RuntimeError, (tt1 < tt2).sum().backward)
    """
    tt = Tensor.randn(4, requires_grad=True)
    (tt*(tt < 0)).sum().backward()
    t = torch.tensor(tt.numpy(), requires_grad=True)
    (t*(t < 0)).sum().backward()
    np.testing.assert_allclose(t.grad.cpu().numpy(), tt.grad.numpy(), rtol=1e-5)

  # TODO: fix backward of these functions
  def test_trunc(self):
    helper_test_op([()], lambda x: x.trunc(), forward_only=True)
    helper_test_op([(45,35)], lambda x: x.trunc(), forward_only=True)
    helper_test_op(None, lambda x: x.trunc(), vals=[[1.499, 1.5, 1.501, 1.0, 2.1, 0.0, -5.0, -2.499, -2.5, -2.501]], forward_only=True)
  def test_floor(self):
    helper_test_op([()], lambda x: x.floor(), forward_only=True)
    helper_test_op([(45,35)], lambda x: x.floor(), forward_only=True)
    helper_test_op(None, lambda x: x.floor(), vals=[[1.499, 1.5, 1.501, 1.0, 2.1, 0.0, -5.0, -2.499, -2.5, -2.501]], forward_only=True)
  def test_ceil(self):
    helper_test_op([()], lambda x: x.ceil(), forward_only=True)
    helper_test_op([(45,35)], lambda x: x.ceil(), forward_only=True)
    helper_test_op(None, lambda x: x.ceil(), vals=[[1.499, 1.5, 1.501, 1.0, 2.1, 0.0, -5.0, -2.499, -2.5, -2.501]], forward_only=True)
  def test_round(self):
    helper_test_op([()], lambda x: x.round(), forward_only=True)
    helper_test_op([(45,35)], lambda x: x.round(), forward_only=True)
    helper_test_op(None, lambda x: x.round(), vals=[[1.499, 1.5, 1.501, 1.0, 2.1, 0.0, -5.0, -2.499, -2.5, -2.501]], forward_only=True)
    helper_test_op(None, lambda x: x.round(), vals=[[2.5, -1.5]], forward_only=True)

  @unittest.skipIf(Device.DEFAULT == "WEBGPU" and CI, "isinf check of 'nan' fails on CI software-based vulkan")
  def test_isinf(self):
    val = [float('-inf'), 0., float('inf'), float('nan'), 1.1]
    helper_test_op(None, torch.isinf, Tensor.isinf, vals=[val], forward_only=True)
    np.testing.assert_equal(Tensor(val).isinf(detect_positive=True, detect_negative=False).numpy(), [False, False, True, False, False])
    np.testing.assert_equal(Tensor(val).isinf(detect_positive=False, detect_negative=True).numpy(), [True, False, False, False, False])

  def test_isnan(self):
    helper_test_op(None, torch.isnan, Tensor.isnan, vals=[[float('-inf'), 0., float('inf'), float('nan'), 1.1]], forward_only=True)

  def test_isfinite(self):
    helper_test_op(None, torch.isfinite, Tensor.isfinite, vals=[[float('-inf'), 0., float('inf'), float('nan'), 1.1]], forward_only=True)

  def test_lerp(self):
    helper_test_op([(45,35), (45,35), (45,35)], lambda x,y,z: x.lerp(y,z))
    helper_test_op(None, lambda x,y,z: x.lerp(y,z), vals=[[1.,2.,3.], [4.,5.,6.], 0.5])

  @unittest.skipIf(Device.DEFAULT == "QCOM", "OpenCL fails to compile this (both on GPU(qcom)/QCOM backends)")
  def test_tril(self):
    helper_test_op([(3,3)], lambda x: x.tril())
    helper_test_op([(3,3)], lambda x: x.tril(1))
    helper_test_op([(3,3)], lambda x: x.tril(2))
    helper_test_op([(3,3)], lambda x: x.tril(-1))
    helper_test_op([(3,3)], lambda x: x.tril(-2))
    helper_test_op([(4,5)], lambda x: x.tril(4))
    helper_test_op([(4,5)], lambda x: x.tril(5))
    helper_test_op([(4,5)], lambda x: x.tril(6))
    helper_test_op([(4,5)], lambda x: x.tril(-4))
    helper_test_op([(4,5)], lambda x: x.tril(-5))
    helper_test_op([(4,5)], lambda x: x.tril(-6))
    helper_test_op([(5,3,3)], lambda x: x.tril())
    helper_test_op([(5,0,3)], lambda x: x.tril())
    helper_test_op([(5,3,3)], lambda x: x.tril(1))
    helper_test_op(None, lambda x: x.tril(), vals=[[[True] * 3] * 3], forward_only=True)

  @unittest.skipIf(Device.DEFAULT == "QCOM", "OpenCL fails to compile this (both on GPU(qcom)/QCOM backends)")
  def test_triu(self):
    helper_test_op([(3,3)], lambda x: x.triu())
    helper_test_op([(3,3)], lambda x: x.triu(1))
    helper_test_op([(3,3)], lambda x: x.triu(2))
    helper_test_op([(3,3)], lambda x: x.triu(-1))
    helper_test_op([(3,3)], lambda x: x.triu(-2))
    helper_test_op([(4,5)], lambda x: x.triu(4))
    helper_test_op([(4,5)], lambda x: x.triu(5))
    helper_test_op([(4,5)], lambda x: x.triu(6))
    helper_test_op([(4,5)], lambda x: x.triu(-4))
    helper_test_op([(4,5)], lambda x: x.triu(-5))
    helper_test_op([(4,5)], lambda x: x.triu(-6))
    helper_test_op([(5,3,3)], lambda x: x.triu())
    helper_test_op([(5,0,3)], lambda x: x.triu())
    helper_test_op([(5,3,3)], lambda x: x.triu(1))
    helper_test_op(None, lambda x: x.triu(), vals=[[[True] * 3] * 3], forward_only=True)

  def test_maximum(self):
    helper_test_op([(45,65), (45,65)], torch.maximum, Tensor.maximum)
    helper_test_op([(), ()], torch.maximum, Tensor.maximum)
    helper_test_op(None, torch.maximum, Tensor.maximum, vals=[[1., 0., 3., -4.], 3.])
    helper_test_op(None, torch.maximum, Tensor.maximum, vals=[[1., 0., 3., -4.], [-1., -2., 3., 0.]])
    helper_test_op(None, torch.maximum, Tensor.maximum,
                   vals=[[-1234, 0, 1234, dtypes.max(dtypes.int), dtypes.min(dtypes.int)], dtypes.max(dtypes.int)], forward_only=True)
    helper_test_op(None, torch.maximum, Tensor.maximum,
                   vals=[[-1234, 0, 1234, dtypes.max(dtypes.int), dtypes.min(dtypes.int)], dtypes.min(dtypes.int)], forward_only=True)
    helper_test_op(None, torch.maximum, Tensor.maximum, vals=[[True, False, False], True], forward_only=True)
    helper_test_op(None, torch.maximum, Tensor.maximum, vals=[[True, False, False], [True, True, False]], forward_only=True)

    # test applying to different dtype
    helper_test_op(None, torch.maximum, Tensor.maximum, vals=[[1, 2, 3], 1.2], forward_only=True)
    helper_test_op(None, torch.maximum, Tensor.maximum, vals=[[True, False, False], 1.2], forward_only=True)
    helper_test_op(None, torch.maximum, Tensor.maximum, vals=[[True, False, False], 3], forward_only=True)

  def test_minimum(self):
    helper_test_op([(45,65), (45,65)], torch.minimum, Tensor.minimum)
    helper_test_op([(), ()], torch.minimum, Tensor.minimum)
    helper_test_op(None, torch.minimum, Tensor.minimum, vals=[[1., 0., 3., -4.], 3.])
    helper_test_op(None, torch.minimum, Tensor.minimum, vals=[[1., 0., 3., -4.], [-1., -2., 3., 0.]])
    helper_test_op(None, torch.minimum, Tensor.minimum,
                   vals=[[-1234, 0, 1234, dtypes.max(dtypes.int), dtypes.min(dtypes.int)], dtypes.max(dtypes.int)], forward_only=True)
    helper_test_op(None, torch.minimum, Tensor.minimum,
                   vals=[[-1234, 0, 1234, dtypes.max(dtypes.int), dtypes.min(dtypes.int)], dtypes.min(dtypes.int)], forward_only=True)
    helper_test_op(None, torch.minimum, Tensor.minimum, vals=[[True, False, False], True], forward_only=True)
    helper_test_op(None, torch.minimum, Tensor.minimum, vals=[[True, False, False], [True, True, False]], forward_only=True)

    # test applying to different dtype
    helper_test_op(None, torch.minimum, Tensor.minimum, vals=[[1, 2, 3], 1.2], forward_only=True)
    helper_test_op(None, torch.minimum, Tensor.minimum, vals=[[True, False, False], 1.2], forward_only=True)
    helper_test_op(None, torch.minimum, Tensor.minimum, vals=[[True, False, False], 3], forward_only=True)

  def test_tiny_add(self):
    helper_test_op([(3), (3)], lambda x,y: x+y, Tensor.add, forward_only=True)
  def test_tiny_mul(self):
    helper_test_op([(64), (64)], lambda x,y: x*y, Tensor.mul, forward_only=True)

  def test_add(self):
    helper_test_op([(45,68), (45,68)], lambda x,y: x+y, Tensor.add)
    helper_test_op([(45,68), (45,68)], lambda x,y: x+y)
    helper_test_op([(), ()], lambda x,y: x+y)
  def test_add3(self):
    helper_test_op([(45,65), (45,65), (45,65)], lambda x,y,z: x+y+z)
  def test_broadcasted_add(self):
    helper_test_op([(45,65), (45,1)], lambda x,y: x+y)
    helper_test_op([(45,65), ()], lambda x,y: x+y)
  def test_broadcasted_add_2(self):
    helper_test_op([(45,65), (65,)], lambda x,y: x+y)

  def test_sub(self):
    helper_test_op([(45,65), (45,65)], lambda x,y: x-y, Tensor.sub)
    helper_test_op([(45,65), (45,65)], lambda x,y: x-y)
    helper_test_op([(), ()], lambda x,y: x-y)
  def test_scalar_sub(self):
    helper_test_op([(45,65)], lambda x: x-2)
    helper_test_op([()], lambda x: x-2)
  def test_scalar_rsub(self):
    helper_test_op([(45,65)], lambda x: 2-x)
    helper_test_op([()], lambda x: 2-x)

  def test_neg(self):
    helper_test_op([(45,65)], lambda x: -x)
    helper_test_op([(45,65)], lambda x: x.neg())
    helper_test_op([()], lambda x: x.neg())
  def test_logical_not(self):
    helper_test_op(None, torch.logical_not, Tensor.logical_not, vals=[[True, False, True]], forward_only=True)
    helper_test_op(None, torch.logical_not, Tensor.logical_not, vals=[[1.,2.,0.,0.5]], forward_only=True)

  def test_mul(self):
    helper_test_op([(64,64), (64,64)], lambda x,y: x*y, Tensor.mul)
    helper_test_op([(64,64), (64,64)], lambda x,y: x*y)
    helper_test_op([(), ()], lambda x,y: x*y)
  def test_scalar_mul(self):
    helper_test_op([(45,65)], lambda x: x*2)
    helper_test_op([(45,65)], lambda x: x*-1)
    helper_test_op([(45,65)], lambda x: 255*x)
    helper_test_op([(45,65)], lambda x: 2*x)
    helper_test_op([()], lambda x: x*2)
    helper_test_op([()], lambda x: 2*x)

  def test_div(self):
    helper_test_op([(45,65), (45,65)], lambda x,y: x/y, Tensor.div)
    helper_test_op([(45,65), (45,65)], lambda x,y: x/y)
    helper_test_op([(), ()], lambda x,y: x/y)

  @unittest.skipIf(AMD_LLVM, "AMD with LLVM backend generate rcp in FP division causes trunc/floor errors")
  def test_div_rounding_mode(self):
    for denominator in [-10, -5, -3, -2, -1, 1, 2, 3, 5, 10]:
      # int numerator
      helper_test_op(None, lambda x,y: x.div(y, rounding_mode=None), forward_only=True, vals=[[5, 6, 7, 0, -5, -6, -7], [denominator]])
      helper_test_op(None, lambda x,y: x.div(y, rounding_mode="trunc"), forward_only=True, vals=[[5, 6, 7, 0, -5, -6, -7], [denominator]])
      helper_test_op(None, lambda x,y: x.div(y, rounding_mode="floor"), forward_only=True, vals=[[5, 6, 7, 0, -5, -6, -7], [denominator]])
      # float numerator
      helper_test_op(None, lambda x,y: x.div(y, rounding_mode=None), forward_only=True, vals=[[5.0, 6, 7, 0, -5, -6, -7], [denominator]])
      helper_test_op(None, lambda x,y: x.div(y, rounding_mode="trunc"), forward_only=True, vals=[[5.0, 6, 7, 0, -5, -6, -7], [denominator]])
      helper_test_op(None, lambda x,y: x.div(y, rounding_mode="floor"), forward_only=True, vals=[[5.0, 6, 7, 0, -5, -6, -7], [denominator]])

    for denominator in [-10.0, -5.0, -3.0, -2.0, -1.0, 1.0, 2.0, 3.0, 5.0, 10.0]:
      # int numerator
      helper_test_op(None, lambda x,y: x.div(y, rounding_mode=None), forward_only=True, vals=[[5, 6, 7, 0, -5, -6, -7], [denominator]])
      helper_test_op(None, lambda x,y: x.div(y, rounding_mode="trunc"), forward_only=True, vals=[[5, 6, 7, 0, -5, -6, -7], [denominator]])
      helper_test_op(None, lambda x,y: x.div(y, rounding_mode="floor"), forward_only=True, vals=[[5, 6, 7, 0, -5, -6, -7], [denominator]])
      # float numerator
      helper_test_op(None, lambda x,y: x.div(y, rounding_mode=None), forward_only=True, vals=[[5.0, 6, 7, 0, -5, -6, -7], [denominator]])
      helper_test_op(None, lambda x,y: x.div(y, rounding_mode="trunc"), forward_only=True, vals=[[5.0, 6, 7, 0, -5, -6, -7], [denominator]])
      helper_test_op(None, lambda x,y: x.div(y, rounding_mode="floor"), forward_only=True, vals=[[5.0, 6, 7, 0, -5, -6, -7], [denominator]])

    for numerator in [110, 111, -110, -111]:
      for denominator in [55, -55]:
        helper_test_op(None, lambda x,y: x.div(y, rounding_mode=None), forward_only=True, vals=[[numerator], [denominator]])
        helper_test_op(None, lambda x,y: x.div(y, rounding_mode="trunc"), forward_only=True, vals=[[numerator], [denominator]])
        helper_test_op(None, lambda x,y: x.div(y, rounding_mode="floor"), forward_only=True, vals=[[numerator], [denominator]])

    self.helper_test_exception(None, lambda x,y: x.div(y, rounding_mode="typo"), lambda x,y: x.div(y, rounding_mode="typo"), forward_only=True,
                               vals=[[5], [0]], expected=RuntimeError)

  def test_div_int(self):
    helper_test_op(None, lambda x,y: x/y, Tensor.div, forward_only=True, vals=[[5, 6, 7],[1, 2, 3]])
    helper_test_op(None, lambda x,y: x//y, forward_only=True, vals=[[5, 6, 7],[1, 2, 3]])
    helper_test_op(None, lambda x: x/2, forward_only=True, vals=[[3, 4, 5]])
    helper_test_op(None, lambda x: x//2, forward_only=True, vals=[[3, 4, 5]])
    helper_test_op(None, functools.partial(torch.div, rounding_mode="trunc"), Tensor.idiv, forward_only=True,
                   vals=[[-4, 7, 5, 4, -7, 8], [2, -3, 8, -2, 3, 5]])
    if is_dtype_supported(dtypes.uint64):
      x = Tensor(2**64 - 1, dtype=dtypes.uint64).idiv(1)
      np.testing.assert_equal(x.numpy(), 2**64 - 1)
    # 1 // 0 is device dependent, but it should not raise
    Tensor([1]).idiv(1).realize()
    if not CI:  # TODO: crashed in CI on some devices
      # ... because if might be in a where branch that the output is well defined
      t = Tensor([-1, 0, 1, 2])
      np.testing.assert_equal((t > 0).where(1//t, t).numpy(), [-1, 0, 1, 0])

  def test_scalar_div(self):
    helper_test_op([(45,65)], lambda x: x/255)
    helper_test_op([(45,65)], lambda x: x/1)
    helper_test_op([(45,65)], lambda x: 1/x)
    helper_test_op([(45,65)], lambda x: x/2)
    helper_test_op([(45,65)], lambda x: 2/x)
    helper_test_op([()], lambda x: x/2)
    helper_test_op([()], lambda x: 2/x)

  def test_mod(self):
    a = [-4, 7, 5, 4, -7, 8, -9]
    b = [2, -3, 8, -2, 3, 5, -5]
    for float_a in [True, False]:
      for float_b in [True, False]:
        va = [float(ai) for ai in a] if float_a else a
        vb = [float(bi) for bi in b] if float_b else b
        helper_test_op(None, lambda x,y: x%y, Tensor.mod, forward_only=True, vals=[va, vb])
        helper_test_op(None, lambda x,y: x%y, forward_only=True, vals=[va, vb])
        helper_test_op(None, lambda x: x%2, forward_only=True, vals=[va])
        helper_test_op(None, lambda x: x%3, forward_only=True, vals=[va])
        helper_test_op(None, lambda x: x%3.5, forward_only=True, vals=[va])
        helper_test_op(None, lambda x: 100%x, forward_only=True, vals=[va])
        helper_test_op(None, lambda x: 100.5%x, forward_only=True, vals=[va])

  def test_mul_naninf(self):
    helper_test_op([(45,65)], lambda x: x*math.inf)
    helper_test_op([(45,65)], lambda x: x*-math.inf)
    helper_test_op([(45,65)], lambda x: x*math.nan)
  def test_div_naninf(self):
    helper_test_op([(45,65)], lambda x: x/math.inf)
    helper_test_op([(45,65)], lambda x: x/-math.inf)
    helper_test_op([(45,65)], lambda x: x/math.nan)
    helper_test_op([(45,65)], lambda x: math.inf/x)
    helper_test_op([(45,65)], lambda x: (-math.inf)/x)
    helper_test_op([(45,65)], lambda x: math.nan/x)

  def test_pow_full(self):
    helper_test_op([(45,65), (45,65)], lambda x,y: x**y)
    helper_test_op([(45,65), (45,65)], lambda x,y: x.pow(y))

  def test_pow(self):
    helper_test_op([(45,65)], lambda x: x**0)
    helper_test_op([(45,65)], lambda x: x**1)
    helper_test_op([(45,65)], lambda x: x**2)
    helper_test_op([(45,65)], lambda x: x**3)
    helper_test_op([(45,65)], lambda x: x**-2)
    helper_test_op([()], lambda x: x**2)
    helper_test_op([()], lambda x: x**-2)
    # Regression tests for https://github.com/tinygrad/tinygrad/issues/1151
    helper_test_op([(45,65)], lambda x: x**3, low=-30, high=-27)
    helper_test_op([()], lambda x: x**3, low=-30, high=-27)
    # Regression tests for https://github.com/tinygrad/tinygrad/issues/1251
    helper_test_op([(45,65)], lambda x: x**0.2, low=-30, high=-27)
    helper_test_op([(45,65)], lambda x: x**1.2, low=-30, high=-27)
    helper_test_op([()], lambda x: x**0.2, low=-30, high=-27)
    helper_test_op([()], lambda x: x**1.2, low=-30, high=-27)
    a, b = Tensor([0.0], requires_grad=True), torch.tensor([0.0], requires_grad=True)
    helper_test_op([], lambda: b**1.1, lambda: a**1.1)

  def test_pow_const(self):
    helper_test_op([(45,65)], lambda x: x**0.0)
    helper_test_op([(45,65)], lambda x: x**1.0)
    helper_test_op([(45,65)], lambda x: x**-1.0)
    helper_test_op([(45,65)], lambda x: x**8.0)
    helper_test_op([(45,65)], lambda x: x**5.5)
    helper_test_op([(45,65)], lambda x: x**-5.5)
    # helper_test_op([(45,65)], lambda x: x**-8.0)  # TODO: fix this
    helper_test_op([(45,65)], lambda x: 1.0**x)
    helper_test_op([(45,65)], lambda x: 5.5**x)
    helper_test_op([(45,65)], lambda x: (-5.5)**x)
    helper_test_op([(45,65)], lambda x: 8.0**x)
    helper_test_op([(45,65)], lambda x: x**2.0)
    helper_test_op([(45,65)], lambda x: 2.0**x)
    helper_test_op([()], lambda x: x**2.0)
    helper_test_op([()], lambda x: 2.0**x)
    helper_test_op(None, lambda x: 0**x, vals=[[-2.,-1,0,1,2,3]])
    helper_test_op(None, lambda x: 0.7**x, vals=[[-2.,-1,0,1,2,3]])
    helper_test_op(None, lambda x: (-2)**x, vals=[[-2.,-1,0,1,2,3]])
    # float to power of int
    helper_test_op(None, lambda x: 0.7**x, vals=[[-2,-1,0,1,2,3]], forward_only=True)

  def test_pow_const_direct(self):
    # x ** c
    def get_tiny_gradient(x, c):
      t = Tensor([x], dtype=dtypes.float)
      return (t ** c)[0].gradient(t)[0].item()
    def get_torch_gradient(x, c):
      t = torch.tensor([x], dtype=torch.float, requires_grad=True)
      return torch.autograd.grad(t ** c, t)[0].item()
    for x in [-math.inf, 0, 1, math.inf]:
      for c in [-1, 0, 0.3, 1, 2]:
        tiny_out = get_tiny_gradient(x, c)
        torch_out = get_torch_gradient(x, c)
        if math.isnan(tiny_out):
          assert math.isnan(torch_out)
        else:
          self.assertAlmostEqual(tiny_out, torch_out, msg=f"{x}, {c}")

  def test_pow_zero_tensor(self):
    helper_test_op(None, lambda x,y: x**y, vals=[[0.0], [0.0]])
    # TODO: fix WEBGPU
    if Device.DEFAULT != "WEBGPU":
      helper_test_op(None, lambda x,y: x**y, vals=[[0.0], [0.3]])
      helper_test_op(None, lambda x,y: x**y, vals=[[0.0], [-0.3]])
  def test_pow_zero_const(self):
    helper_test_op(None, lambda x: x**0.3, vals=[[0.0]])
    helper_test_op(None, lambda x: x**0.0, vals=[[0.0]])
    helper_test_op(None, lambda x: x**-0.3, vals=[[0.0]])
    helper_test_op(None, lambda x: x**-1.0, vals=[[-1.0, 0.0, 1.0]])

  @unittest.skip("not supported")
  def test_pow_int(self):
    def _test(base, exponent): helper_test_op(None, lambda x,y: x**y, vals=[base, exponent], forward_only=True)

    for base in ([1, 2, 3], [-1, -2, -3]):
      for exponent in ([2, 3, 4], [-2, -3, -4]):
        _test(base, exponent)
    # NOTE: torch 0 ** -1 is 0
    _test([0, 0, 0], [0, 1, 2])

    np.testing.assert_equal((Tensor(11) ** Tensor(7)).item(), 11 ** 7)
    np.testing.assert_equal((Tensor([11]) ** Tensor(7)).item(), 11 ** 7)
    # TODO: fix non-precise int pow
    with self.assertRaises(AssertionError): np.testing.assert_equal((Tensor(11) ** Tensor([7])).item(), 11 ** 7)
    with self.assertRaises(AssertionError): np.testing.assert_equal((Tensor([11]) ** Tensor([7])).item(), 11 ** 7)

    # pow to a const int
    helper_test_op([], lambda: torch.tensor([2], dtype=torch.int) ** torch.tensor(-2, dtype=torch.int),
                       lambda: Tensor([2]) ** Tensor(-2), forward_only=True)

  def test_sqrt(self):
    helper_test_op([(45,65)], lambda x: x.sqrt())
    helper_test_op(None, lambda x: x.sqrt(), vals=[[0.0]])
    helper_test_op([()], lambda x: x.sqrt())
  def test_rsqrt(self):
    helper_test_op([(45,65)], lambda x: x.rsqrt())
    helper_test_op(None, lambda x: x.rsqrt(), vals=[[0.0]])
    helper_test_op([()], lambda x: x.rsqrt())

  def test_xor(self):
    data = [[1,-8,1],[32,1,6]]
    tor = torch.tensor(data, dtype=torch.int)
    ten = Tensor(data, dtype=dtypes.int32)
    helper_test_op([], lambda: tor^tor, lambda: ten^ten, forward_only=True)
    helper_test_op([], lambda: tor^0x1337, lambda: ten^0x1337, forward_only=True)
    helper_test_op([], lambda: 0x1337^tor, lambda: 0x1337^ten, forward_only=True)

    self.helper_test_exception([(4), (4)], torch.bitwise_xor, Tensor.bitwise_xor, expected=RuntimeError)

  def test_and(self):
    data = [[1,-8,1],[32,1,6]]
    tor = torch.tensor(data, dtype=torch.int)
    ten = Tensor(data, dtype=dtypes.int32)
    helper_test_op([], lambda: tor&tor, lambda: ten&ten, forward_only=True)
    helper_test_op([], lambda: tor&0x1337, lambda: ten&0x1337, forward_only=True)
    helper_test_op([], lambda: 0x1337&tor, lambda: 0x1337&ten, forward_only=True)

    data = [[True, True, False, False], [True, False, True, False]]
    tor0, tor1 = torch.tensor(data[0], dtype=torch.bool),  torch.tensor(data[1], dtype=torch.bool)
    ten0, ten1 = Tensor(data[0], dtype=dtypes.bool), Tensor(data[1], dtype=dtypes.bool)
    helper_test_op([], lambda: tor0&tor1, lambda: ten0&ten1, forward_only=True)

    helper_test_op(None, lambda x: (1 < x) & (x < 2), forward_only=True, vals=[[1.2, 1.2, 1.2, 3.2]])

    self.helper_test_exception([(4), (4)], torch.bitwise_and, Tensor.bitwise_and, expected=RuntimeError)

  def test_or(self):
    data = [[1,-8,1],[32,1,6]]
    tor = torch.tensor(data, dtype=torch.int)
    ten = Tensor(data, dtype=dtypes.int32)
    helper_test_op([], lambda: tor|tor, lambda: ten|ten, forward_only=True)
    helper_test_op([], lambda: tor|0x1337, lambda: ten|0x1337, forward_only=True)
    helper_test_op([], lambda: 0x1337|tor, lambda: 0x1337|ten, forward_only=True)

    data = [[True, True, False, False], [True, False, True, False]]
    tor0, tor1 = torch.tensor(data[0], dtype=torch.bool),  torch.tensor(data[1], dtype=torch.bool)
    ten0, ten1 = Tensor(data[0], dtype=dtypes.bool), Tensor(data[1], dtype=dtypes.bool)
    helper_test_op([], lambda: tor0|tor1, lambda: ten0|ten1, forward_only=True)

    self.helper_test_exception([(4), (4)], torch.bitwise_or, Tensor.bitwise_or, expected=RuntimeError)

  def test_bitwise_not(self):
    data = [[1,-8,1],[32,1,6]]
    tor = torch.tensor(data, dtype=torch.int)
    ten = Tensor(data, dtype=dtypes.int32)
    helper_test_op([], lambda: tor.bitwise_not(), lambda: ten.bitwise_not(), forward_only=True)
    helper_test_op([], lambda: ~tor, lambda: ~ten, forward_only=True)

    data = [[True, False]]
    tor = torch.tensor(data, dtype=torch.bool)
    ten = Tensor(data, dtype=dtypes.bool)
    helper_test_op([], lambda: tor.bitwise_not(), lambda: ten.bitwise_not(), forward_only=True)
    helper_test_op([], lambda: ~tor, lambda: ~ten, forward_only=True)

    self.helper_test_exception([(4)], torch.bitwise_not, Tensor.bitwise_not, expected=RuntimeError)

  def test_lshift(self):
    data = [[0,1,2],[1<<8,1<<16,1<<31-1]]
    tor = torch.tensor(data, dtype=torch.int)
    ten = Tensor(data, dtype=dtypes.uint32)
    # cast to int32 because torch does not support uint32
    helper_test_op([], lambda: tor << 0, lambda: (ten << 0).cast(dtypes.int32), forward_only=True)
    helper_test_op([], lambda: tor << 2, lambda: (ten << 2).cast(dtypes.int32), forward_only=True)
    helper_test_op([], lambda: tor << 31, lambda: (ten << 31).cast(dtypes.int32), forward_only=True)
    helper_test_op([], lambda: tor.__lshift__(2), lambda: ten.__lshift__(2).cast(dtypes.int32), forward_only=True)
    helper_test_op([], lambda: tor.bitwise_left_shift(2), lambda: ten.lshift(2).cast(dtypes.int32), forward_only=True)

  def test_rshift(self):
    data = [[0,1,2],[1<<8,1<<16,1<<31-1]]
    tor = torch.tensor(data, dtype=torch.int)
    ten = Tensor(data, dtype=dtypes.uint32)
    # cast to int32 because torch does not support uint32
    helper_test_op([], lambda: tor >> 0, lambda: (ten >> 0).cast(dtypes.int32), forward_only=True)
    helper_test_op([], lambda: tor >> 2, lambda: (ten >> 2).cast(dtypes.int32), forward_only=True)
    helper_test_op([], lambda: tor >> 31, lambda: (ten >> 31).cast(dtypes.int32), forward_only=True)
    helper_test_op([], lambda: tor.__rshift__(2), lambda: ten.__rshift__(2).cast(dtypes.int32), forward_only=True)
    helper_test_op([], lambda: tor.bitwise_right_shift(2), lambda: ten.rshift(2).cast(dtypes.int32), forward_only=True)

  def test_idiv_shift_rewrite_negative(self):
    a = Tensor(-5).idiv(2).item()
    b = Tensor(-5).contiguous().idiv(2).item()
    self.assertEqual(a, b)
    self.assertEqual(Tensor(-1).contiguous().idiv(4).item(), 0)  # NOTE this is trunc-div behaviour

  def test_sin(self):
    helper_test_op([(45,65)], lambda x: x.sin())
    helper_test_op([()], lambda x: x.sin())
    # works on real CUDA but not CI
    if not ((getenv("MOCKGPU") and Device.DEFAULT == "NV") or Device.DEFAULT == "WEBGPU"):
      helper_test_op(None, lambda x: x.sin(), vals=[[math.nan, math.inf, -math.inf, 0.0]])
      helper_test_op(None, lambda x: x.sin(), vals=[[1e1, 1e2, 1e3, 1e4, 1e5, 1e6, -1e1, -1e2, -1e3, -1e4, -1e5, -1e6]],
                    atol=3e-3, rtol=3e-3, grad_atol=3e-3, grad_rtol=3e-3)
  @unittest.skipIf(Device.DEFAULT == "WEBGPU" and platform.system() == "Windows", "Not accurate enough with DirectX backend")
  def test_cos(self):
    helper_test_op([(45,65)], lambda x: x.cos())
    helper_test_op([()], lambda x: x.cos())
    if not ((getenv("MOCKGPU") and Device.DEFAULT == "NV") or Device.DEFAULT == "WEBGPU"):
      helper_test_op(None, lambda x: x.sin(), vals=[[math.nan, math.inf, -math.inf, 0.0]])
      helper_test_op(None, lambda x: x.cos(), vals=[[1e1, 1e2, 1e3, 1e4, 1e5, 1e6, -1e1, -1e2, -1e3, -1e4, -1e5, -1e6]],
                    atol=3e-3, rtol=3e-3, grad_atol=3e-3, grad_rtol=3e-3)
  @unittest.skipIf(Device.DEFAULT == "WEBGPU" and platform.system() == "Windows", "Not accurate enough with DirectX backend")
  def test_tan(self):
    # NOTE: backward has much higher diff with input close to pi/2 and -pi/2
    helper_test_op([(45,65)], lambda x: x.tan(), low=-1.5, high=1.5)
    helper_test_op([(45,65)], lambda x: x.tan(), low=-5, high=5)
    helper_test_op([()], lambda x: x.tan())
    if not ((getenv("MOCKGPU") and Device.DEFAULT == "NV") or Device.DEFAULT == "WEBGPU"):
      helper_test_op(None, lambda x: x.sin(), vals=[[math.nan, math.inf, -math.inf, 0.0]])
      helper_test_op(None, lambda x: x.cos(), vals=[[1e1, 1e2, 1e3, 1e4, 1e5, 1e6, -1e1, -1e2, -1e3, -1e4, -1e5, -1e6]],
                    atol=3e-3, rtol=3e-3, grad_atol=3e-3, grad_rtol=3e-3)

  def test_asin(self):
    helper_test_op([(45,65)], lambda x: x.asin(), low=-1, high=1)
    helper_test_op([(45,65)], lambda x: x.asin(), low=-300, high=-297)
    helper_test_op([(45,65)], lambda x: x.asin(), low=300, high=303)
  def test_acos(self):
    # high grad atol
    helper_test_op([(45,65)], lambda x: x.acos(), low=-1, high=1)
    helper_test_op([(45,65)], lambda x: x.acos(), low=-300, high=-297)
    helper_test_op([(45,65)], lambda x: x.acos(), low=300, high=303)
  def test_atan(self):
    helper_test_op([(45,65)], lambda x: x.atan())
    helper_test_op([(45,65)], lambda x: x.atan(), low=-300, high=-297)
    helper_test_op([(45,65)], lambda x: x.atan(), low=300, high=303)

  def test_relu(self):
    helper_test_op([(64,64)], lambda x: x.relu())
    helper_test_op([()], lambda x: x.relu())
  def test_relu_exact(self):
    helper_test_op(None, lambda x: x.relu(), vals=[[-1.,0,1]])
  def test_relu_maximum_exact(self):
    helper_test_op(None, lambda x: torch.maximum(x, torch.zeros_like(x, requires_grad=False)), lambda x: Tensor.maximum(x, 0), vals=[[-1.,0,1]])
  def test_leaky_relu(self):
    helper_test_op([(45,65)], lambda x: torch.nn.functional.leaky_relu(x,0.01), Tensor.leaky_relu)
    helper_test_op([()], lambda x: torch.nn.functional.leaky_relu(x,0.01), Tensor.leaky_relu)
  def test_celu(self):
    for val in range(1, 5):
      helper_test_op([(45,65)], lambda x: torch.nn.functional.celu(x,val), lambda x: x.celu(val))
      helper_test_op([()], lambda x: torch.nn.functional.celu(x,val), lambda x: x.celu(val))
  def test_selu(self):
    helper_test_op([(45,65)], torch.nn.functional.selu, Tensor.selu)
    helper_test_op([()], torch.nn.functional.selu, Tensor.selu)
  def test_silu(self):
    helper_test_op([(45,65)], torch.nn.functional.silu, Tensor.silu)
    helper_test_op([()], torch.nn.functional.silu, Tensor.silu)
  def test_swish(self):
    helper_test_op([(45,65)], torch.nn.functional.silu, Tensor.swish)
    helper_test_op([()], torch.nn.functional.silu, Tensor.swish)

  def test_abs(self):
    helper_test_op([(45,65)], torch.abs, Tensor.abs)
    helper_test_op([()], torch.abs, Tensor.abs)
  def test_abs_exact(self):
    helper_test_op(None, torch.abs, Tensor.abs, vals=[[-1.,0,1]])

  @unittest.skipIf(TRANSCENDENTAL and Device.DEFAULT=="AMD", "TODO: remu crashes")
  def test_log(self):
    helper_test_op([(45,65)], torch.log, Tensor.log)
    helper_test_op(None, torch.log, Tensor.log, vals=[[math.inf, -math.inf, math.nan]])
    helper_test_op([()], torch.log, Tensor.log)
  def test_log2(self):
    helper_test_op([(45,65)], torch.log2, Tensor.log2)
    helper_test_op(None, torch.log2, Tensor.log2, vals=[[math.inf, -math.inf, math.nan]])
    helper_test_op([()], torch.log2, Tensor.log2)

  @unittest.skipIf(TRANSCENDENTAL and Device.DEFAULT=="AMD", "TODO: remu crashes")
  def test_exp(self):
    helper_test_op([(45,65)], torch.exp, Tensor.exp)
    helper_test_op(None, torch.exp, Tensor.exp, vals=[[math.inf, -math.inf, math.nan]])
    helper_test_op([()], torch.exp, Tensor.exp)
  def test_exp2(self):
    helper_test_op([(45,65)], torch.exp2, Tensor.exp2)
    helper_test_op(None, torch.exp2, Tensor.exp2, vals=[[math.inf, -math.inf, math.nan]])
    helper_test_op([()], torch.exp2, Tensor.exp2)

  def test_sign(self):
    helper_test_op([(45,65)], torch.sign, Tensor.sign)
    helper_test_op([()], torch.sign, Tensor.sign)
  def test_sign_exact(self):
    helper_test_op(None, torch.sign, Tensor.sign, vals=[[-1.,0,1]])

  def test_copysign(self):
    helper_test_op([(45,65), (45,65)], torch.copysign, Tensor.copysign)
    helper_test_op([(45,65), (45,1)], torch.copysign, Tensor.copysign)
    helper_test_op([(45,1), (1,65)], torch.copysign, Tensor.copysign)
    helper_test_op([(), ()], torch.copysign, Tensor.copysign)
  def test_copysign_exact(self):
    for i in [-1.,0.,1.]:
      for j in [-1., 0., 1.]:
        helper_test_op(None, torch.copysign, Tensor.copysign, vals=[[i], [j]])

  def test_softsign(self):
    helper_test_op([(45,65)], torch.nn.functional.softsign, Tensor.softsign)
    helper_test_op([()], torch.nn.functional.softsign, Tensor.softsign)
  def test_softsign_exact(self):
    helper_test_op(None, torch.nn.functional.softsign, Tensor.softsign, vals=[[-1.,0,1]])

  def test_sigmoid(self):
    helper_test_op([(45,65)], torch.sigmoid, Tensor.sigmoid)
    helper_test_op([()], torch.sigmoid, Tensor.sigmoid)
  def test_sigmoid_extreme(self):
    helper_test_op([(45,65)], torch.sigmoid, Tensor.sigmoid, low=300, high=400)
    helper_test_op([(45,65)], torch.sigmoid, Tensor.sigmoid, low=-400, high=-300)
    x = Tensor([300.0])
    self.assertAlmostEqual(x.sigmoid()[0].gradient(x)[0].item(), 0.0)
    x = Tensor([-300.0])
    self.assertAlmostEqual(x.sigmoid()[0].gradient(x)[0].item(), 0.0)
  def test_sigmoid_alt_extreme(self):
    def sigmoid(x:Tensor): return x.exp() / (1 + x.exp())
    x = Tensor([300.0])
    self.assertAlmostEqual(sigmoid(x)[0].gradient(x)[0].item(), 0.0)
    x = Tensor([-300.0])
    self.assertAlmostEqual(sigmoid(x)[0].gradient(x)[0].item(), 0.0)

  def test_logsigmoid(self):
    helper_test_op([(45,65)], torch.nn.functional.logsigmoid, Tensor.logsigmoid)
    helper_test_op([()], torch.nn.functional.logsigmoid, Tensor.logsigmoid)

  def test_hardsigmoid(self):
    helper_test_op([(45,65)], torch.nn.functional.hardsigmoid, Tensor.hardsigmoid)
    helper_test_op([()], torch.nn.functional.hardsigmoid, Tensor.hardsigmoid)
  def test_hardsigmoid_extreme(self):
    helper_test_op([(45,65)], torch.sigmoid, Tensor.sigmoid, low=300, high=400)
    helper_test_op([(45,65)], torch.sigmoid, Tensor.sigmoid, low=-400, high=-300)
  def test_softplus(self):
    helper_test_op([(45,65)], torch.nn.functional.softplus, Tensor.softplus, grad_atol=1e-6)
    helper_test_op([(45,65)], lambda t: torch.nn.functional.softplus(t, beta=3), lambda t: Tensor.softplus(t, beta=3), grad_atol=1e-6)
    helper_test_op([(45,65)], lambda t: torch.nn.functional.softplus(t, beta=1/3), lambda t: Tensor.softplus(t, beta=1/3), grad_atol=1e-6)
    # # TODO: support threshold and enable this
    # helper_test_op([(45,65)], torch.nn.functional.softplus, Tensor.softplus, grad_atol=1e-6, low=300, high=400)
    helper_test_op([(45,65)], torch.nn.functional.softplus, Tensor.softplus, grad_atol=1e-6, low=-400, high=-300)
    helper_test_op([()], torch.nn.functional.softplus, Tensor.softplus, grad_atol=1e-6)

  def test_erf(self):
    helper_test_op([(45,65)], torch.erf, Tensor.erf)
    helper_test_op([(45,65)], torch.erf, Tensor.erf, low=300, high=400)
    helper_test_op([(45,65)], torch.erf, Tensor.erf, low=-400, high=-300)
    helper_test_op([()], torch.erf, Tensor.erf)

  def test_gelu(self):
    helper_test_op([(45,65)], lambda x: torch.nn.functional.gelu(x, approximate="tanh"), Tensor.gelu)
  def test_gelu_extreme(self):
    helper_test_op([(45,65)], lambda x: torch.nn.functional.gelu(x, approximate="tanh"), Tensor.gelu, low=300, high=400)
    helper_test_op([(45,65)], lambda x: torch.nn.functional.gelu(x, approximate="tanh"), Tensor.gelu, low=-400, high=-300)
  def test_quick_gelu(self):
    helper_test_op([(45,65)], lambda x: x * torch.sigmoid(1.702 * x), Tensor.quick_gelu)
    helper_test_op([()], lambda x: x * torch.sigmoid(1.702 * x), Tensor.quick_gelu)
  def test_quick_gelu_extreme(self):
    helper_test_op([(45,65)], lambda x: x * torch.sigmoid(1.702 * x), Tensor.quick_gelu, low=300, high=400)
    helper_test_op([(45,65)], lambda x: x * torch.sigmoid(1.702 * x), Tensor.quick_gelu, low=-400, high=-300)

  def test_elu(self):
    helper_test_op([(45,65)], torch.nn.functional.elu, Tensor.elu)
    helper_test_op([(45,65)], lambda x: torch.nn.functional.elu(x, alpha=0.1), lambda x: Tensor.elu(x, alpha=0.1))
    helper_test_op([()], torch.nn.functional.elu, Tensor.elu)
  def test_relu6(self):
    helper_test_op([(45,65)], torch.nn.functional.relu6, Tensor.relu6)
    helper_test_op([()], torch.nn.functional.relu6, Tensor.relu6)
  def test_hardswish(self):
    helper_test_op([(45,65)], torch.nn.functional.hardswish, Tensor.hardswish, grad_atol=1e-6)
    helper_test_op([()], torch.nn.functional.hardswish, Tensor.hardswish, grad_atol=1e-6)
  def test_mish(self):
    helper_test_op([(45,65)], torch.nn.functional.mish, Tensor.mish)
    helper_test_op([()], torch.nn.functional.mish, Tensor.mish)

  def test_small_cumsum(self):
    helper_test_op([(10)], lambda x: torch.cumsum(x, dim=0), lambda x: Tensor.cumsum(x, axis=0))
  def test_simple_cumsum(self):
    helper_test_op([(512)], lambda x: torch.cumsum(x, dim=0), lambda x: Tensor.cumsum(x, axis=0))
    helper_test_op([(1022)], lambda x: torch.cumsum(x, dim=0), lambda x: Tensor.cumsum(x, axis=0))
  def test_cumsum(self):
    helper_test_op([()], lambda x: torch.cumsum(x, dim=0), lambda x: Tensor.cumsum(x, axis=0))
    self.helper_test_exception([()], lambda x: torch.cumsum(x, dim=1), lambda x: Tensor.cumsum(x, axis=1), expected=IndexError)
    helper_test_op([(20,)], lambda x: torch.cumsum(x, dim=0), lambda x: Tensor.cumsum(x, axis=0))
    self.helper_test_exception([(20,)], lambda x: torch.cumsum(x, dim=1), lambda x: Tensor.cumsum(x, axis=1), expected=IndexError)
    self.helper_test_exception([(20,)], lambda x: torch.cumsum(x, dim=-2), lambda x: Tensor.cumsum(x, axis=-2), expected=IndexError)
    helper_test_op([(20,30)], lambda x: torch.cumsum(x, dim=0), lambda x: Tensor.cumsum(x, axis=0))
    helper_test_op([(20,30)], lambda x: torch.cumsum(x, dim=1), lambda x: Tensor.cumsum(x, axis=1))
    helper_test_op([(20,30,40)], lambda x: torch.cumsum(x, dim=2), lambda x: Tensor.cumsum(x, axis=2))
    helper_test_op([(20,30,40)], lambda x: torch.cumsum(x, dim=-1), lambda x: Tensor.cumsum(x, axis=-1))
  def test_cumsum_zero_axis(self):
    helper_test_op([(2,0,4)], lambda x: torch.cumsum(x, dim=1), lambda x: Tensor.cumsum(x, axis=1))
    helper_test_op([(0,3)], lambda x: torch.cumsum(x, dim=0), lambda x: Tensor.cumsum(x, axis=0))
    helper_test_op([(2,3,0)], lambda x: torch.cumsum(x, dim=2), lambda x: Tensor.cumsum(x, axis=2))

  def test_small_cumprod(self):
    helper_test_op([(10)],lambda x: torch.cumprod(x, dim=0),lambda x: Tensor.cumprod(x, axis=0))
  def test_simple_cumprod(self):
    helper_test_op([(512)],lambda x: torch.cumprod(x, dim=0),lambda x: Tensor.cumprod(x, axis=0))
    helper_test_op([(1022)],lambda x: torch.cumprod(x, dim=0),lambda x: Tensor.cumprod(x, axis=0))
  def test_cumprod(self):
    helper_test_op([()],lambda x: torch.cumprod(x, dim=0),lambda x: Tensor.cumprod(x, axis=0))
    self.helper_test_exception([()],lambda x: torch.cumprod(x, dim=1),lambda x: Tensor.cumprod(x, axis=1),expected=IndexError)
    helper_test_op([(20,)],lambda x: torch.cumprod(x, dim=0),lambda x: Tensor.cumprod(x, axis=0))
    self.helper_test_exception([(20,)],lambda x: torch.cumprod(x, dim=1),lambda x: Tensor.cumprod(x, axis=1),expected=IndexError)
    self.helper_test_exception([(20,)],lambda x: torch.cumprod(x, dim=-2),lambda x: Tensor.cumprod(x, axis=-2),expected=IndexError)
    helper_test_op([(20, 30)],lambda x: torch.cumprod(x, dim=0),lambda x: Tensor.cumprod(x, axis=0))
    helper_test_op([(20, 30)],lambda x: torch.cumprod(x, dim=1),lambda x: Tensor.cumprod(x, axis=1))
    helper_test_op([(20, 30, 40)],lambda x: torch.cumprod(x, dim=2),lambda x: Tensor.cumprod(x, axis=2))
    helper_test_op([(20, 30, 40)],lambda x: torch.cumprod(x, dim=-1),lambda x: Tensor.cumprod(x, axis=-1))
  def test_cumprod_zero_axis(self):
    helper_test_op([(2, 0, 4)],lambda x: torch.cumprod(x, dim=1),lambda x: Tensor.cumprod(x, axis=1))
    helper_test_op([(0, 3)],lambda x: torch.cumprod(x, dim=0),lambda x: Tensor.cumprod(x, axis=0))
    helper_test_op([(2, 3, 0)],lambda x: torch.cumprod(x, dim=2),lambda x: Tensor.cumprod(x, axis=2))

  def test_small_cummax(self):
    helper_test_op([(10)], lambda x: torch.cummax(x, dim=0).values, lambda x: Tensor.cummax(x, axis=0))
  def test_simple_cummax(self):
    helper_test_op([(512)], lambda x: torch.cummax(x, dim=0).values, lambda x: Tensor.cummax(x, axis=0))
    helper_test_op([(1022)], lambda x: torch.cummax(x, dim=0).values, lambda x: Tensor.cummax(x, axis=0))
  def test_cummax(self):
    helper_test_op([()], lambda x: torch.cummax(x, dim=0).values, lambda x: Tensor.cummax(x, axis=0))
    # TODO: torch allows this?
    # self.helper_test_exception([()], lambda x: torch.cummax(x, dim=1).values, lambda x: Tensor.cummax(x, axis=1), expected=IndexError)
    helper_test_op([(20,)], lambda x: torch.cummax(x, dim=0).values, lambda x: Tensor.cummax(x, axis=0))
    self.helper_test_exception([(20,)], lambda x: torch.cummax(x, dim=1).values, lambda x: Tensor.cummax(x, axis=1), expected=IndexError)
    self.helper_test_exception([(20,)], lambda x: torch.cummax(x, dim=-2).values, lambda x: Tensor.cummax(x, axis=-2), expected=IndexError)
    helper_test_op([(20,30)], lambda x: torch.cummax(x, dim=0).values, lambda x: Tensor.cummax(x, axis=0))
    helper_test_op([(20,30)], lambda x: torch.cummax(x, dim=1).values, lambda x: Tensor.cummax(x, axis=1))
    helper_test_op([(20,30,40)], lambda x: torch.cummax(x, dim=2).values, lambda x: Tensor.cummax(x, axis=2))
    helper_test_op([(20,30,40)], lambda x: torch.cummax(x, dim=-1).values, lambda x: Tensor.cummax(x, axis=-1))
  def test_cummax_zero_axis(self):
    helper_test_op([(2,0,4)], lambda x: torch.cummax(x, dim=1).values, lambda x: Tensor.cummax(x, axis=1))
    helper_test_op([(0,3)], lambda x: torch.cummax(x, dim=0).values, lambda x: Tensor.cummax(x, axis=0))
    helper_test_op([(2,3,0)], lambda x: torch.cummax(x, dim=2).values, lambda x: Tensor.cummax(x, axis=2))

  def test_argmax(self):
    # check if it returns the first index for multiple occurences
    helper_test_op(None, lambda x: x.argmax().type(torch.int32), lambda x: x.argmax(), forward_only=True, vals=[[2, 2]])
    helper_test_op(None, lambda x: x.argmax().type(torch.int32), lambda x: x.argmax(), forward_only=True, vals=[[1, 2, 2]])
    np.testing.assert_equal(Tensor([2,2]).argmax().numpy(), 0)
    np.testing.assert_equal(Tensor([1,2,2]).argmax().numpy(), 1)
    helper_test_op([(10,20)], lambda x: x.argmax().type(torch.int32), lambda x: x.argmax(), forward_only=True)
    helper_test_op([(10,20)], lambda x: x.argmax(0, False).type(torch.int32), lambda x: x.argmax(0, False), forward_only=True)
    helper_test_op([(10,20)], lambda x: x.argmax(1, False).type(torch.int32), lambda x: x.argmax(1, False), forward_only=True)
    helper_test_op([(10,20)], lambda x: x.argmax(1, True).type(torch.int32), lambda x: x.argmax(1, True), forward_only=True)
    # regression test for bitwise_not then argmax
    helper_test_op(None, lambda x: (~x).argmax().type(torch.int32), lambda x: (~x).argmax(), forward_only=True, vals=[[2, 2]])

    helper_test_op(None, lambda x: x.argmax().type(torch.int32), lambda x: x.argmax(), forward_only=True, vals=[[0, -2**31]])
    helper_test_op(None, lambda x: x.argmax().type(torch.int32), lambda x: x.argmax(), forward_only=True, vals=[[-2**31, 0]])
    # NOTE: torch does not support this on bool
    helper_test_op(None, lambda x: x.type(torch.int32).argmax().type(torch.int32), lambda x: x.argmax(), forward_only=True, vals=[[False, True]])
    helper_test_op(None, lambda x: x.type(torch.int32).argmax().type(torch.int32), lambda x: x.argmax(), forward_only=True, vals=[[True, False]])

  def test_argmin(self):
    # check if it returns the first index for multiple occurences
    helper_test_op(None, lambda x: x.argmin().type(torch.int32), lambda x: x.argmin(), forward_only=True, vals=[[2, 2]])
    helper_test_op(None, lambda x: x.argmin().type(torch.int32), lambda x: x.argmin(), forward_only=True, vals=[[3, 2, 2]])
    np.testing.assert_equal(Tensor([2,2]).argmin().numpy(), 0)
    np.testing.assert_equal(Tensor([3,2,2]).argmin().numpy(), 1)
    helper_test_op([(10,20)], lambda x: x.argmin().type(torch.int32), lambda x: x.argmin(), forward_only=True)
    helper_test_op([(10,20)], lambda x: x.argmin(0, False).type(torch.int32), lambda x: x.argmin(0, False), forward_only=True)
    helper_test_op([(10,20)], lambda x: x.argmin(1, False).type(torch.int32), lambda x: x.argmin(1, False), forward_only=True)
    helper_test_op([(10,20)], lambda x: x.argmin(1, True).type(torch.int32), lambda x: x.argmin(1, True), forward_only=True)

    helper_test_op(None, lambda x: x.argmin().type(torch.int32), lambda x: x.argmin(), forward_only=True, vals=[[0, -2**31]])
    helper_test_op(None, lambda x: x.argmin().type(torch.int32), lambda x: x.argmin(), forward_only=True, vals=[[-2**31, 0]])
    # NOTE: torch does not support this on bool
    helper_test_op(None, lambda x: x.type(torch.int32).argmin().type(torch.int32), lambda x: x.argmin(), forward_only=True, vals=[[False, True]])
    helper_test_op(None, lambda x: x.type(torch.int32).argmin().type(torch.int32), lambda x: x.argmin(), forward_only=True, vals=[[True, False]])

  def test_sort(self):
    for dim in [-1, 0, 1]:
      for descending in [True, False]:
        helper_test_op([(8,8,6)], lambda x: x.sort(dim, descending).values, lambda x: x.sort(dim, descending)[0], forward_only=True)
        helper_test_op([(8,8,6)], lambda x: x.sort(dim, descending).indices.type(torch.int32), lambda x: x.sort(dim, descending)[1],
                       forward_only=True)
    # repeated values
    helper_test_op(None, lambda x: x.sort(stable=True).values, lambda x: x.sort()[0], forward_only=True, vals=[[0, 1] * 9])
    helper_test_op(None, lambda x: x.sort(stable=True).indices.type(torch.int32), lambda x: x.sort()[1], forward_only=True, vals=[[0, 1] * 9])
    helper_test_op(None, lambda x: x.sort(stable=True, descending=True).values,
                   lambda x: x.sort(descending=True)[0], forward_only=True, vals=[[0, 1] * 9])
    helper_test_op(None, lambda x: x.sort(stable=True, descending=True).indices.type(torch.int32),
                   lambda x: x.sort(descending=True)[1], forward_only=True, vals=[[0, 1] * 9])

  def test_topk(self):
    helper_test_op([(10)], lambda x: x.topk(3).values, lambda x: x.topk(3)[0], forward_only=True)
    helper_test_op([(10)], lambda x: x.topk(3).indices.type(torch.int32), lambda x: x.topk(3)[1], forward_only=True)
    for dim in [0, 1, -1]:
      for largest in [True, False]:
        for sorted_ in [True]: # TODO support False
          helper_test_op([(6,5,4)],
                          lambda x: x.topk(4, dim, largest, sorted_).values,
                          lambda x: x.topk(4, dim, largest, sorted_)[0], forward_only=True)
          helper_test_op([(5,5,4)],
                          lambda x: x.topk(4, dim, largest, sorted_).indices.type(torch.int32),
                          lambda x: x.topk(4, dim, largest, sorted_)[1], forward_only=True)
    # repeated values
    value, indices = Tensor([1, 1, 0, 1, 0, 1, 0, 0, 1, 0, 0, 0, 1, 0]).topk(3)
    np.testing.assert_equal(value.numpy(), [1, 1, 1])
    np.testing.assert_equal(indices.numpy(), [0, 1, 3])
    value, indices = Tensor([1, 1, 0, 1, 0, 1, 0, 0, 1, 0, 0, 0, 1, 0]).topk(3, largest=False)
    np.testing.assert_equal(value.numpy(), [0, 0, 0])
    np.testing.assert_equal(indices.numpy(), [2, 4, 6])
    self.helper_test_exception([(4)], lambda x: x.topk(5), lambda x: x.topk(5), expected=(RuntimeError, ValueError))

  def test_einsum(self):
    # matrix transpose
    helper_test_op([(150,150)], lambda a: torch.einsum('ij->ji', a), lambda a: Tensor.einsum('ij->ji', a))
    helper_test_op([(150,150)], lambda a: torch.einsum('ij -> ji', a), lambda a: Tensor.einsum('ij -> ji', a))
    helper_test_op([(150,150)], lambda a: torch.einsum('ji', a), lambda a: Tensor.einsum('ji', a))
    helper_test_op([(20,30,40)], lambda a: torch.einsum('jki', a), lambda a: Tensor.einsum('jki', a))
    helper_test_op([(20,30,40)], lambda a: torch.einsum('dog', a), lambda a: Tensor.einsum('dog', a))
    # no -> and empty rhs
    helper_test_op([(20,30),(30,40)], lambda a, b: torch.einsum('ij,jk', a, b), lambda a, b: Tensor.einsum('ij,jk', a, b))
    # sum all elements
    helper_test_op([(20,30,40)], lambda a: torch.einsum('ijk->', a), lambda a: Tensor.einsum('ijk->', a))
    # column sum
    helper_test_op([(50,50)], lambda a: torch.einsum('ij->j', a), lambda a: Tensor.einsum('ij->j', a))
    # row sum
    helper_test_op([(15,15)], lambda a: torch.einsum('ij->i', a), lambda a: Tensor.einsum('ij->i', a))
    # matrix-vector multiplication
    helper_test_op([(15,20), (20,)], lambda a,b: torch.einsum('ik,k->i', a,b), lambda a,b: Tensor.einsum('ik,k->i', a, b))
    # matrix-matrix multiplication
    helper_test_op([(15,20), (20,30)], lambda a,b: torch.einsum('ik,kj->ij', a,b), lambda a,b: Tensor.einsum('ik,kj->ij', a, b))
    # matrix-matrix multiplication, different letter order
    helper_test_op([(15,20), (20,30)], lambda a,b: torch.einsum('jk,ki->ji', a,b), lambda a,b: Tensor.einsum('jk,ki->ji', a, b))
    # dot product
    helper_test_op([(30),(30)], lambda a,b: torch.einsum('i,i->i', [a,b]), lambda a,b: Tensor.einsum('i,i->i', [a,b]))
    # hadamard product
    helper_test_op([(30,40),(30,40)], lambda a,b: torch.einsum('ij,ij->ij', a,b), lambda a,b: Tensor.einsum('ij,ij->ij', a,b))
    # outer product
    helper_test_op([(15,), (15,)], lambda a,b: torch.einsum('i,j->ij', a,b), lambda a,b: Tensor.einsum('i,j->ij',a,b))
    # batch matrix multiplication
    helper_test_op([(10,20,30),(10,30,40)], lambda a,b: torch.einsum('ijk,ikl->ijl', [a, b]), lambda a,b: Tensor.einsum('ijk,ikl->ijl', [a, b]))
    # batch matrix multiplication, result permuted
    helper_test_op([(10,20,25),(10,25,32)], lambda a,b: torch.einsum('ijk,ikl->jil', [a, b]), lambda a,b: Tensor.einsum('ijk,ikl->jil', [a, b]))
    # batch matrix multiplication, result & input permuted
    helper_test_op([(20,10,25),(10,25,32)], lambda a,b: torch.einsum('jik,ikl->jil', [a, b]), lambda a,b: Tensor.einsum('jik,ikl->jil', [a, b]))
    # batch matrix multiplication, result with different letters
    helper_test_op([(10,20,30),(10,30,40)], lambda a,b: torch.einsum('ijk,ika->ija', [a, b]), lambda a,b: Tensor.einsum('ijk,ika->ija', [a, b]))
    # tensor contraction
    helper_test_op([(3,5,8,10),(11,13,5,16,8)], lambda a,b: torch.einsum('pqrs,tuqvr->pstuv', a,b),
                                                lambda a,b: Tensor.einsum('pqrs,tuqvr->pstuv', a,b), atol=1e-5)
    # tensor contraction, input permuted
    helper_test_op([(3,8,10,5),(11,5,13,16,8)], lambda a,b: torch.einsum('prsq,tquvr->pstuv', a,b),
                                                lambda a,b: Tensor.einsum('prsq,tquvr->pstuv', a,b), atol=1e-5)
    # tensor contraction, result with different letters
    helper_test_op([(3,5,8,10),(11,13,5,16,8)], lambda a,b: torch.einsum('zqrs,tuqvr->zstuv', a,b),
                                                lambda a,b: Tensor.einsum('zqrs,tuqvr->zstuv', a,b), atol=1e-5)
    # bilinear transformation
    helper_test_op([(2,3),(5,3,7),(2,7)], lambda a,b,c: torch.einsum('ik,jkl,il->ij', [a,b,c]), lambda a,b,c: Tensor.einsum('ik,jkl,il->ij', [a,b,c]))

  def test_einsum_ellipsis(self):
    """The expected behavior for einsum is described in the PyTorch docs: https://pytorch.org/docs/stable/generated/torch.einsum.html"""
    # test ellipsis
    helper_test_op([(3, 8, 9), (3, 8, 9)], lambda a, b: torch.einsum('...id, ...jd -> ...ij', [a, b]),
               lambda a, b: Tensor.einsum('...id, ...jd -> ...ij', [a, b]))
    # ellipsis will come first in the output before the subscript labels, if rhs is not specified
    helper_test_op([(3, 8, 9), (3, 8, 9)], lambda a, b: torch.einsum('...id, ...jd', [a, b]),
               lambda a, b: Tensor.einsum('...id, ...jd', [a, b]))
    # multiple ellipsis in different operands with different shapes are allowed
    helper_test_op([(2, 3, 4, 5), (5, 2, 4)], lambda a, b: torch.einsum('i...j,ji...->...', [a, b]),
               lambda a, b: Tensor.einsum('i...j,ji...->...', [a, b]))
    # match torch ellipsis handling
    helper_test_op([(32, 7, 24, 24, 24), (32, 7, 24, 24, 24)], lambda a, b: torch.einsum('ij...,ij...->ij', [a, b]),
               lambda a, b: Tensor.einsum('ij...,ij...->ij', [a, b]))
    # multiple ellipsis in one operand are not allowed. This test shall raise an exception.
    with self.assertRaises(RuntimeError):
      helper_test_op([(2, 3, 4), (2, 3, 4)], lambda a, b: torch.einsum('...ik..., ...jk ->', [a, b]),
                       lambda a, b: Tensor.einsum('...ik..., ...jk ->', [a, b]))
    # multiple ellipsis must broadcast together. This test shall raise an exception.
    with self.assertRaises(RuntimeError):
      helper_test_op([(2, 3, 4, 5), (5, 2, 7)], lambda a, b: torch.einsum('i...j,ji...->...', [a, b]),
                       lambda a, b: Tensor.einsum('i...j,ji...->...', [a, b]))

  def test_einsum_shape_check(self):
    a = Tensor.zeros(3,8,10,5)
    b = Tensor.zeros(11,5,13,16,8)
    with self.assertRaises(AssertionError):
      Tensor.einsum('pqrs,tuqvr->pstuv',a,b)

  def test_einsum_arity_check1(self):
    a = Tensor.zeros(10,15)
    b = Tensor.zeros(15,20)
    c = Tensor.zeros(20,10)
    with self.assertRaises(AssertionError):
      Tensor.einsum('ij,jk->ij', a,b,c)

  def test_einsum_arity_check2(self):
    a = Tensor.zeros(10,10)
    with self.assertRaises(AssertionError):
      Tensor.einsum('ij,jk->ij', a)

  @unittest.skipIf(IMAGE>0, "no 1d dot for images")
  def test_dot_1d(self):
    helper_test_op([(65), (65)], lambda x,y: x.matmul(y), Tensor.dot)
    helper_test_op([(65), (65,45)], lambda x,y: x.matmul(y), Tensor.dot)
    helper_test_op([(45,65), (65)], lambda x,y: x.matmul(y), Tensor.dot)
    helper_test_op([(8,45,65), (65)], lambda x,y: x.matmul(y), Tensor.dot)
    helper_test_op([(65), (8,65,45)], lambda x,y: x.matmul(y), Tensor.dot)
    self.helper_test_exception([(4), (1,2)], lambda x, y: x.matmul(y), Tensor.dot, expected=RuntimeError)
    self.helper_test_exception([(2,1), (4)], lambda x, y: x.matmul(y), Tensor.dot, expected=RuntimeError)
    self.helper_test_exception([(1), (4)], lambda x, y: x.matmul(y), Tensor.dot, expected=RuntimeError)
  def test_dot(self):
    helper_test_op([(45,65), (65,100)], lambda x,y: x.matmul(y), Tensor.dot, atol=1e-5)
    helper_test_op([(8,45,65), (8,65,100)], lambda x,y: x.matmul(y), Tensor.dot, atol=1e-5)
    self.helper_test_exception([(2, 4), (1, 3)], lambda x, y: x.matmul(y), Tensor.dot, expected=RuntimeError)
    self.helper_test_exception([(2, 1), (4, 3)], lambda x, y: x.matmul(y), Tensor.dot, expected=RuntimeError)
    with self.assertRaises(RuntimeError):
      a = Tensor(3.14)
      a.matmul(a)
  def test_mulacc_with_zero_strides(self):
    helper_test_op(
      [],
      lambda: torch.tensor(1.0).reshape((1,1,1)).expand(2,4,3).mul(torch.tensor(1.0).reshape((1,1,1)).expand(2,4,3)).sum(-1),
      lambda: Tensor(1.0).reshape((1,1,1)).expand(2,4,3).mul(Tensor(1.0).reshape((1,1,1)).expand(2,4,3)).sum(-1),
      forward_only=True
    )
    a = [[1.,1.,1.,1.], [1.,1.,1.,1.]]
    b = [1.,1.,1.,1.]
    helper_test_op(
      [],
      lambda: torch.tensor(a).reshape((2,4,1)).expand(2,4,3).mul(torch.tensor(b).reshape((1,4,1)).expand(2,4,3)).sum([0,2]),
      lambda: Tensor(a).reshape((2,4,1)).expand(2,4,3).mul(Tensor(b).reshape((1,4,1)).expand(2,4,3)).sum([0,2]),
      forward_only=True
    )
    helper_test_op(
      [],
      lambda: torch.ones((1,2)).matmul(torch.ones((2,3))), lambda: Tensor.ones((1,2)).dot(Tensor.ones((2,3))),
      forward_only=True
    )

  def test_matmul_simple(self):
    helper_test_op([(4), (4,4)], lambda x,y: x.matmul(y), Tensor.dot)
  def test_matmul(self):
    helper_test_op([(64), (64,99)], lambda x,y: x.matmul(y), Tensor.dot)

  @unittest.skipIf(IMAGE>0, "no batched matmul on images")
  def test_matmul_batched(self):
    helper_test_op([(3), (1,3,3,5)], lambda x,y: x.matmul(y), Tensor.dot)

  @unittest.skipIf(IMAGE>0, "no batched matmul on images")
  def test_matmul_batched_vector(self):
    helper_test_op([(4,3), (1,3,3,5)], lambda x,y: x.matmul(y), Tensor.dot)
  def test_small_gemm(self):
    helper_test_op([(8,8), (8,8)], lambda x,y: x.matmul(y), lambda x,y: x@y)
  def test_9_gemm(self):
    helper_test_op([(9,9), (9,9)], lambda x,y: x.matmul(y), lambda x,y: x@y)
  def test_small_gemm_padded(self):
    helper_test_op([(9,9), (9,9)],
                   lambda x,y: torch.nn.functional.pad(x, (0,7,0,7)).matmul(torch.nn.functional.pad(y, (0,7,0,7))),
                   lambda x,y: x.pad(((0,7),(0,7)))@y.pad(((0,7),(0,7))))
  def test_small_gemm_range(self):
    helper_test_op(None, lambda x,y: x.matmul(y), lambda x,y: x@y, vals=[np.arange(0,64,dtype=np.float32).reshape(8,8),
                                                                         np.arange(64,128,dtype=np.float32).reshape(8,8)])
  def test_small_gemm_eye(self):
    helper_test_op(None, lambda x,y: x.matmul(y), lambda x,y: x@y, vals=[np.eye(8).astype(np.float32), np.eye(8).astype(np.float32)])
  @unittest.skipIf(CI and Device.DEFAULT in ["NV", "LLVM", "GPU", "CUDA"] or IMAGE
  or (Device.DEFAULT == "WEBGPU" and platform.system() == "Windows"), "not supported on these in CI/IMAGE")
  def test_gemm_fp16(self):
    helper_test_op([(64,64), (64,64)], lambda x,y: x.half().matmul(y.half()), atol=5e-3, rtol=5e-3)
  def test_gemm(self):
    helper_test_op([(64,64), (64,64)], lambda x,y: x.matmul(y))
  def test_big_gemm(self):
    helper_test_op([(256,256), (256,256)], lambda x,y: x.matmul(y), atol=1e-4)
  @unittest.skipIf(IMAGE>0, "no 0 in shape matmul on images")
  def test_gemm_with_zeros_shape(self):
    helper_test_op([(8,8), (8,0)], lambda x,y: x.matmul(y), Tensor.dot, atol=1e-7)
    helper_test_op([(0,8), (8,8)], lambda x,y: x.matmul(y), Tensor.dot, atol=1e-7)
    helper_test_op([(0,8), (8,0)], lambda x,y: x.matmul(y), Tensor.dot, atol=1e-7)
    helper_test_op([(8,0), (0,8)], lambda x,y: x.matmul(y), Tensor.dot, atol=1e-7)
    helper_test_op([(0,0), (0,0)], lambda x,y: x.matmul(y), Tensor.dot, atol=1e-7)
    helper_test_op([(0), (0,8)], lambda x,y: x.matmul(y), Tensor.dot, atol=1e-7)
    helper_test_op([(0), (0)], lambda x,y: x.matmul(y), Tensor.dot, atol=1e-7)
  def test_broadcastdot(self):
    helper_test_op([(10,45,65), (65,45)], lambda x,y: x @ y, Tensor.dot, atol=1e-4)
    with self.assertRaises(RuntimeError):
      a = Tensor(3.14)
      b = Tensor.ones(3,3)
      a @ b
  def test_multidot(self):
    helper_test_op([(10,45,65), (10,65,45)], lambda x,y: x @ y, Tensor.dot, atol=1e-4)
    helper_test_op([(3,3,45,65), (3,3,65,45)], lambda x,y: x @ y, Tensor.dot, atol=1e-4)

  def test_sum_simple(self):
    helper_test_op(None, lambda x: x.sum(), vals=[[1.,1.]])
  # NOTE: simple test for locals
  # FORWARD_ONLY=1 DEBUG=4 python3 test/test_ops.py TestOps.test_sum_full
  def test_sum_full(self):
    helper_test_op([(16384)], lambda x: x.sum())
  def test_sum_relu(self):
    helper_test_op([(3,4,5)], lambda x: x.relu().sum().relu())
  def test_sum_tiny(self):
    helper_test_op([(4,2,2)], lambda x: x.sum(axis=(0,2)))
  def test_sum(self):
    helper_test_op([(45,3)], lambda x: x.sum())
    helper_test_op([(3,4,5,6)], lambda x: x.sum(axis=3))
    helper_test_op([(3,4,5,6)], lambda x: x.sum(axis=(1,3)))
    helper_test_op([(3,4,5,6)], lambda x: x.sum(axis=(0,2)))
    helper_test_op([(3,4,5,6)], lambda x: x.sum(axis=(1,2)))
    helper_test_op([(3,4,5,6)], lambda x: x.sum(axis=1))
    helper_test_op([(3,4,5,6)], lambda x: x.sum(axis=1, keepdim=True))
    helper_test_op([()], lambda x: x.sum())
    helper_test_op([()], lambda x: x.sum(0))
    helper_test_op([()], lambda x: x.sum(-1))
    helper_test_op([()], lambda x: x.sum(()))
    self.helper_test_exception([(3,4,5,6)], lambda x: x.sum(5), lambda x: x.sum(5), expected=IndexError)
    self.helper_test_exception([()], lambda x: x.sum(1), lambda x: x.sum(1), expected=IndexError)
    self.helper_test_exception([()], lambda x: x.sum((1,)), lambda x: x.sum((1,)), expected=IndexError)

  def test_sum_dtype_arg(self):
    helper_test_op([(45,3)], lambda x: x.sum(), lambda x: x.sum(dtype=dtypes.float32))
    if is_dtype_supported(dtypes.float64): helper_test_op([(45,3)], lambda x: x.sum(dtype=torch.float64), lambda x: x.sum(dtype=dtypes.float64))

    with self.assertRaises(AttributeError): Tensor([1.0, 2.0]).sum(dtype="")

  def test_sum_with_zeros_shape(self):
    helper_test_op([(4, 0)], lambda x: x.sum(axis=(0,)))
    helper_test_op([(4, 0)], lambda x: x.sum(axis=(1,)))
    helper_test_op([(4, 0)], lambda x: x.sum(axis=(0,1)))

  def test_prod(self):
    helper_test_op(None, lambda x: x.prod(), vals=[[1.0, 2.0, 3.0]])
    with Context(NOOPT=1): helper_test_op(None, lambda x: x.prod(), vals=[[1.0, 2.0, 3.0]])
    helper_test_op([(3,4,5,6)], lambda x: x.prod(dim=3), lambda x: x.prod(axis=3))
    helper_test_op([(3,4,5,6)], lambda x: x.prod(dim=1), lambda x: x.prod(axis=1))
    helper_test_op([(3,4,5,6)], lambda x: x.prod(dim=1, keepdim=True), lambda x: x.prod(axis=1, keepdim=True))
    helper_test_op([()], lambda x: x.prod())
    helper_test_op([()], lambda x: x.prod(0))
    helper_test_op([()], lambda x: x.prod(-1))

  def test_prod_dtype_arg(self):
    with self.assertRaises(AttributeError): Tensor([1.0, 2.0]).prod(dtype="")

  def test_min(self):
    helper_test_op([(3,3)], lambda x: x.min())
    helper_test_op([(45,3)], lambda x: x.min())
    helper_test_op([(45,3)], lambda x: x.min().mul(0.5))
    helper_test_op([()], lambda x: x.min())

    helper_test_op(None, lambda x: x.min(), forward_only=True, vals=[[0, -2**31]])
    helper_test_op(None, lambda x: x.min(), forward_only=True, vals=[[-2**31, 0]])
    helper_test_op(None, lambda x: x.min(), forward_only=True, vals=[[False, True]])
    helper_test_op(None, lambda x: x.min(), forward_only=True, vals=[[True, False]])

  def test_max(self):
    helper_test_op([(45,3)], lambda x: x.max())
    helper_test_op([(45,3)], lambda x: x.max().mul(0.5))
    helper_test_op(None, lambda x: x.max().mul(0.5), vals=[[[1.0,1.0,0.0,1.0]],])
    helper_test_op([(3,4,5,6)], lambda x: x.max(axis=1)[0], lambda x: x.max(axis=1))
    helper_test_op([()], lambda x: x.max())

    helper_test_op(None, lambda x: x.max(), forward_only=True, vals=[[0, -2**31]])
    helper_test_op(None, lambda x: x.max(), forward_only=True, vals=[[-2**31, 0]])
    helper_test_op(None, lambda x: x.max(), forward_only=True, vals=[[False, True]])
    helper_test_op(None, lambda x: x.max(), forward_only=True, vals=[[True, False]])

  @unittest.skipIf(Device.DEFAULT == "QCOM", "OpenCL fails to compile this (both on GPU(qcom)/QCOM backends)")
  def test_any(self):
    helper_test_op([(3,4,5,6)], lambda x: x.any(), forward_only=True)
    helper_test_op(None, lambda x: x.any(), vals=[[True, True]], forward_only=True)
    helper_test_op(None, lambda x: x.any(), vals=[[True, False]], forward_only=True)
    helper_test_op(None, lambda x: x.any(), vals=[[False, False]], forward_only=True)
    helper_test_op([()], lambda x: x.any(), forward_only=True)
  def test_any_axis(self):
    helper_test_op([(3,4,5,6)], lambda x: x.any(axis=(1,2)), forward_only=True)
  def test_any_zero_axis(self):
    helper_test_op([(1,0,3,0,5)], lambda x: x.any(axis=(1,3)), forward_only=True)

  @unittest.skipIf(Device.DEFAULT == "QCOM", "OpenCL fails to compile this (both on GPU(qcom)/QCOM backends)")
  def test_all(self):
    helper_test_op([(3,4,5,6)], lambda x: x.all(), forward_only=True)
    helper_test_op(None, lambda x: x.all(), vals=[[True, True]], forward_only=True)
    helper_test_op(None, lambda x: x.all(), vals=[[True, False]], forward_only=True)
    helper_test_op(None, lambda x: x.all(), vals=[[False, False]], forward_only=True)
    helper_test_op([()], lambda x: x.all(), forward_only=True)
  def test_all_axis(self):
    helper_test_op([(3,4,5,6)], lambda x: x.all(axis=(1,2)), forward_only=True)
  def test_all_zero_axis(self):
    helper_test_op([(1,0,3,0,5)], lambda x: x.all(axis=(1,3)), forward_only=True)

  def test_isclose(self):
    helper_test_op([(3, 4, 5, 6)], lambda x: x.isclose(x), forward_only=True)
    helper_test_op([(3, 4, 5, 6), (3, 4, 5, 6)], lambda x,y: x.isclose(y), forward_only=True)
    helper_test_op([(3, 4, 5, 6)], lambda x: x.isclose(x, equal_nan=True), forward_only=True)
    helper_test_op([(3, 4, 5, 6)], lambda x: x.isclose(x + 1e-6), forward_only=True)
    helper_test_op([(3, 4, 5, 6)], lambda x: x.isclose(x + 1e-9), forward_only=True)
    helper_test_op([(3, 4, 5, 6)], lambda x: x.isclose(x + 1e-6, atol=0.0), forward_only=True)
    helper_test_op([(3, 4, 5, 6)], lambda x: x.isclose(x + 1e-9, atol=0.0), forward_only=True)
    helper_test_op([(3, 4, 5, 6)], lambda x: x.isclose(x + 1e-6, rtol=0.01), forward_only=True)
    helper_test_op([(3, 4, 5, 6)], lambda x: x.isclose(x + 1e-9, rtol=0.01), forward_only=True)
    helper_test_op(None, lambda x,y: x.isclose(y), vals=[[1e-7, 1e-8, 1e-9], [0.0, 0.0, 0.0]], forward_only=True)

  @unittest.skipIf(Device.DEFAULT == "WEBGPU" and CI, "isinf check of 'nan' fails on CI software-based vulkan")
  def test_isclose_edge_cases(self):
    for a in [math.inf, -math.inf, math.nan, 0.0]:
      for b in [math.inf, -math.inf, math.nan, 0.0]:
        helper_test_op(None, lambda x,y: x.isclose(y), vals=[[a], [b]], forward_only=True)
        helper_test_op(None, lambda x,y: x.isclose(y, equal_nan=True), vals=[[a], [b]], forward_only=True)

  def test_mean(self):
    helper_test_op([(3,4,5,6)], lambda x: x.mean())
    helper_test_op([()], lambda x: x.mean())
  def test_mean_axis(self):
    helper_test_op([(3,4,5,6)], lambda x: x.mean(axis=(1,2)))
  def test_mean_zero_axis(self):
    helper_test_op([(1,0,3,0,5)], lambda x: x.mean(axis=(1,3)))

  def test_var(self):
    helper_test_op([(15, 25, 35)], lambda x: x.var())
    helper_test_op([(15, 25, 35)], lambda x: x.var(correction=0))
    helper_test_op([(15, 25, 35)], lambda x: x.var(correction=5))
    # TODO: fix this
    # helper_test_op([(10, 2)], lambda x: x.var(correction=50))
  def test_var_axis(self):
    helper_test_op([(15, 25, 35)], lambda x: x.var(0))
    helper_test_op([(15, 25, 35)], lambda x: x.var(2))
    helper_test_op([(15, 25, 35)], lambda x: x.var([1, 2]))
    helper_test_op([(15, 25, 35)], lambda x: x.var(0, correction=0))
    helper_test_op([(15, 25, 35)], lambda x: x.var(2, correction=0))
    helper_test_op([(15, 25, 35)], lambda x: x.var([1, 2], correction=0))
  def test_var_zero_in_axis(self):
    with warnings.catch_warnings():
      warnings.filterwarnings("ignore", message="var\\(\\): degrees of freedom is <= 0")
      helper_test_op([(1,0,3,0,5)], lambda x: x.var(axis=(1,3)))
      helper_test_op([(1,0,3,0,5)], lambda x: x.var(axis=(1,3), correction=0))
      helper_test_op([(1,0,3,0,5)], lambda x: x.var(axis=(1,3), correction=5))
  def test_var_one_in_axis(self):
    with warnings.catch_warnings():
      warnings.filterwarnings("ignore", message="var\\(\\): degrees of freedom is <= 0")
      helper_test_op([(1,2,3,1,5)], lambda x: x.var(axis=(0,3)))
      # TODO: fix backward
      helper_test_op([(1,2,3,1,5)], lambda x: x.var(axis=(0,3), correction=5), forward_only=True)
      helper_test_op([(1,2,3,1,5)], lambda x: x.var(axis=(0,4), correction=5), forward_only=True)
    helper_test_op([(1,)], lambda x: x.var(axis=(0,), correction=0))
    helper_test_op([(1,2,3,1,5)], lambda x: x.var(axis=(0,3), correction=0))
    helper_test_op([(1,2,3,1,5)], lambda x: x.var(axis=(0,4)))
    helper_test_op([(1,2,3,1,5)], lambda x: x.var(axis=(0,4), correction=0))
  def test_var_keepdim(self):
    helper_test_op([(15, 25, 35)], lambda x: x.var(keepdim=True))
    helper_test_op([(15, 25, 35)], lambda x: x.var(0, keepdim=True, correction=0))

  def test_std(self):
    helper_test_op([(15, 25, 35)], lambda x: x.std())
    helper_test_op([(15, 25, 35)], lambda x: x.std(correction=0))
    helper_test_op([(15, 25, 35)], lambda x: x.std(correction=5))
  def test_std_axis(self):
    helper_test_op([(15, 25, 35)], lambda x: x.std(0))
    helper_test_op([(15, 25, 35)], lambda x: x.std(2))
    helper_test_op([(15, 25, 35)], lambda x: x.std([1, 2]))
    helper_test_op([(15, 25, 35)], lambda x: x.std(0, correction=0))
    helper_test_op([(15, 25, 35)], lambda x: x.std(2, correction=0))
    helper_test_op([(15, 25, 35)], lambda x: x.std([1, 2], correction=0))
  def test_std_zero_in_axis(self):
    with warnings.catch_warnings():
      warnings.filterwarnings("ignore", message="std\\(\\): degrees of freedom is <= 0")
      helper_test_op([(1,0,3,0,5)], lambda x: x.std(axis=(1,3)))
      helper_test_op([(1,0,3,0,5)], lambda x: x.std(axis=(1,3), correction=0))
      helper_test_op([(1,0,3,0,5)], lambda x: x.std(axis=(1,3), correction=5))
  def test_std_one_in_axis(self):
    with warnings.catch_warnings():
      warnings.filterwarnings("ignore", message="std\\(\\): degrees of freedom is <= 0")
      helper_test_op([(1,2,3,1,5)], lambda x: x.std(axis=(0,3)))
      helper_test_op([(1,2,3,1,5)], lambda x: x.std(axis=(0,3), correction=5))
      helper_test_op([(1,2,3,1,5)], lambda x: x.std(axis=(0,4), correction=5))
    # TODO: fix backward
    helper_test_op([(1,)], lambda x: x.std(axis=(0,), correction=0), forward_only=True)
    helper_test_op([(1,2,3,1,5)], lambda x: x.std(axis=(0,3), correction=0), forward_only=True)
    helper_test_op([(1,2,3,1,5)], lambda x: x.std(axis=(0,4)))
    helper_test_op([(1,2,3,1,5)], lambda x: x.std(axis=(0,4), correction=0))
  def test_std_keepdim(self):
    helper_test_op([(15, 25, 35)], lambda x: x.std(keepdim=True))
    helper_test_op([(15, 25, 35)], lambda x: x.std(0, keepdim=True, correction=0))
  def test_std_mean(self):
    helper_test_op([(15,25,35)], lambda x: torch.stack(torch.std_mean(x)),
                                 lambda x: Tensor.stack(*x.std_mean()))
    helper_test_op([(15,25,35)], lambda x: torch.stack(torch.std_mean(x, correction=5)),
                                 lambda x: Tensor.stack(*x.std_mean(correction=5)))
    helper_test_op([(15,25,35)], lambda x: torch.stack(torch.std_mean(x, keepdim=True, correction=0)),
                                 lambda x: Tensor.stack(*x.std_mean(keepdim=True, correction=0)))
    helper_test_op([(3,4,5,6)], lambda x: torch.stack(torch.std_mean(x, axis=(1,2))),
                                lambda x: Tensor.stack(*x.std_mean(axis=(1,2))))

  @unittest.skip("TODO: this fails because of loaded nan in mul folding")
  def test_std_mean_loaded_nan(self):
    helper_test_op([(1,0,3,0,5)], lambda x: torch.stack(torch.std_mean(x, axis=(1,3))),
                                  lambda x: Tensor.stack(*x.std_mean(axis=(1,3))))
  def test_softmax(self):
    helper_test_op([(45,65)], torch.nn.Softmax(dim=1), Tensor.softmax, atol=1e-7, grad_atol=1e-7)
    helper_test_op([(45)], torch.nn.Softmax(dim=0), Tensor.softmax, atol=1e-7, grad_atol=1e-7)
    helper_test_op([()], torch.nn.Softmax(dim=0), Tensor.softmax, atol=1e-7, grad_atol=1e-7)
    helper_test_op([()], torch.nn.Softmax(dim=-1), Tensor.softmax, atol=1e-7, grad_atol=1e-7)
  def test_softmax_other_axis(self):
    helper_test_op([(10,10,10)], lambda x: x.softmax(0), atol=1e-7, grad_atol=2e-7)
    helper_test_op([(10,10,10)], lambda x: x.softmax(1), atol=1e-7, grad_atol=2e-7)
    helper_test_op([(10,10,10)], lambda x: x.softmax(2), atol=1e-7, grad_atol=2e-7)
  def test_softmax_argmax(self):
    helper_test_op([(45,65)], lambda x: x.softmax(0).argmax().type(torch.int32),
                              lambda x: x.softmax(0).argmax(), forward_only=True, atol=1e-7, grad_atol=1e-7)
    helper_test_op([(45,65)], lambda x: x.softmax(1).argmax().type(torch.int32),
                              lambda x: x.softmax(1).argmax(), forward_only=True, atol=1e-7, grad_atol=1e-7)
  def test_log_softmax(self):
    helper_test_op([(45,65)], torch.nn.LogSoftmax(dim=1), Tensor.log_softmax, atol=1e-7, grad_atol=1e-7)
    helper_test_op([(45)], torch.nn.LogSoftmax(dim=0), Tensor.log_softmax, atol=1e-7, grad_atol=1e-7)
    helper_test_op([()], torch.nn.LogSoftmax(dim=0), Tensor.log_softmax, atol=1e-7, grad_atol=1e-7)
    helper_test_op([()], torch.nn.LogSoftmax(dim=-1), Tensor.log_softmax, atol=1e-7, grad_atol=1e-7)
  def test_log_softmax_other_axis(self):
    helper_test_op([(10,10,10)], lambda x: x.log_softmax(0), atol=1e-7, grad_atol=1e-7)
    helper_test_op([(10,10,10)], lambda x: x.log_softmax(1), atol=1e-7, grad_atol=1e-7)
    helper_test_op([(10,10,10)], lambda x: x.log_softmax(2), atol=1e-7, grad_atol=1e-7)

  def test_logsumexp(self):
    helper_test_op([(45,65)], lambda x: torch.logsumexp(x, dim=0), lambda x: x.logsumexp(0), atol=1e-7, grad_atol=1e-7)
    helper_test_op([(45,65)], lambda x: torch.logsumexp(x, dim=0, keepdim=True), lambda x: x.logsumexp(0, True), atol=1e-7, grad_atol=1e-7)
    helper_test_op([(45,65)], lambda x: torch.logsumexp(x, dim=1), lambda x: x.logsumexp(1), atol=1e-7, grad_atol=1e-7)
    helper_test_op([(6,6,6)], lambda x: torch.logsumexp(x, dim=2), lambda x: x.logsumexp(2), atol=1e-7, grad_atol=1e-7)
    helper_test_op([(6,6,6,6)], lambda x: torch.logsumexp(x, dim=2), lambda x: x.logsumexp(2), atol=1e-7, grad_atol=1e-7)
    helper_test_op([(6,6,6,6)], lambda x: torch.logsumexp(x, dim=3), lambda x: x.logsumexp(3), atol=1e-7, grad_atol=1e-7)
    helper_test_op([(45)], lambda x: torch.logsumexp(x, dim=0), lambda x: x.logsumexp(0), atol=1e-7, grad_atol=1e-7)
    helper_test_op([()], lambda x: torch.logsumexp(x, dim=0), lambda x: x.logsumexp(0), atol=1e-7, grad_atol=1e-7)
    helper_test_op([()], lambda x: torch.logsumexp(x, dim=-1), lambda x: x.logsumexp(-1), atol=1e-7, grad_atol=1e-7)

  def test_logcumsumexp(self):
    helper_test_op([(45,65)], lambda x: torch.logcumsumexp(x, dim=0), lambda x: x.logcumsumexp(0), atol=1e-7, grad_atol=1e-7)
    helper_test_op([(45,65)], lambda x: torch.logcumsumexp(x, dim=1), lambda x: x.logcumsumexp(1), atol=1e-7, grad_atol=1e-7)
    helper_test_op([(6,6,6)], lambda x: torch.logcumsumexp(x, dim=2), lambda x: x.logcumsumexp(2), atol=1e-7, grad_atol=1e-7)
    helper_test_op([(6,6,6,6)], lambda x: torch.logcumsumexp(x, dim=2), lambda x: x.logcumsumexp(2), atol=1e-7, grad_atol=1e-7)
    helper_test_op([(6,6,6,6)], lambda x: torch.logcumsumexp(x, dim=3), lambda x: x.logcumsumexp(3), atol=1e-7, grad_atol=1e-7)
    helper_test_op([(45)], lambda x: torch.logcumsumexp(x, dim=0), lambda x: x.logcumsumexp(0), atol=1e-7, grad_atol=1e-7)
    helper_test_op([()], lambda x: torch.logcumsumexp(x, dim=0), lambda x: x.logcumsumexp(0), atol=1e-7, grad_atol=1e-7)
    helper_test_op([()], lambda x: torch.logcumsumexp(x, dim=0), lambda x: x.logcumsumexp(), atol=1e-7, grad_atol=1e-7)
    helper_test_op([()], lambda x: torch.logcumsumexp(x, dim=-1), lambda x: x.logcumsumexp(-1), atol=1e-7, grad_atol=1e-7)

  def test_logcumsumexp_numerical(self):
    helper_test_op(None, lambda x: torch.logcumsumexp(x, dim=0), lambda x: x.logcumsumexp(), atol=1e-7, grad_atol=1e-7, vals=[[0.0, 100.0]])

  def test_sinh(self):
    helper_test_op([(45,65)], lambda x: x.sinh(), grad_atol=1e-6)
    # TODO: backward nan instead of inf
    helper_test_op([(45,65)], lambda x: x.sinh(), grad_atol=1e-6, low=-300, high=-297, forward_only=True)
    helper_test_op([(45,65)], lambda x: x.sinh(), grad_atol=1e-6, low=300, high=303, forward_only=True)
  def test_cosh(self):
    helper_test_op([(45,65)], lambda x: x.cosh(), grad_atol=1e-6)
    # TODO: backward nan instead of inf
    helper_test_op([(45,65)], lambda x: x.cosh(), grad_atol=1e-6, low=-300, high=-297, forward_only=True)
    helper_test_op([(45,65)], lambda x: x.cosh(), grad_atol=1e-6, low=300, high=303, forward_only=True)
  def test_tanh(self):
    helper_test_op([(45,65)], lambda x: x.tanh(), grad_atol=1e-6)
  def test_tanh_extreme(self):
    helper_test_op([(45,65)], lambda x: x.tanh(), grad_atol=1e-6, low=-300, high=-297)
    helper_test_op([(45,65)], lambda x: x.tanh(), grad_atol=1e-6, low=300, high=303)
  def test_hardtanh(self):
    for val in range(10, 30, 5):
      helper_test_op([(45,65)], lambda x: torch.nn.functional.hardtanh(x, -val, val), lambda x: x.hardtanh(-val, val), grad_atol=1e-6)
      helper_test_op([()], lambda x: torch.nn.functional.hardtanh(x, -val, val), lambda x: x.hardtanh(-val, val), grad_atol=1e-6)
  def test_asinh(self):
    helper_test_op([(45,65)], lambda x: x.asinh(), grad_atol=1e-6)
    # TODO: this one has larger tol?
    helper_test_op([(45,65)], lambda x: x.asinh(), atol=1e-2, rtol=2e-2, grad_rtol=2e-2, low=-300, high=-297)
    helper_test_op([(45,65)], lambda x: x.asinh(), grad_atol=1e-6, low=300, high=303)
  def test_acosh(self):
    helper_test_op([(45,65)], lambda x: x.acosh(), grad_atol=1e-6)
    helper_test_op([(45,65)], lambda x: x.acosh(), grad_atol=1e-3, grad_rtol=1e-2, low=-300, high=-297)
    helper_test_op([(45,65)], lambda x: x.acosh(), grad_atol=1e-6, low=300, high=303)
  def test_atanh(self):
    helper_test_op([(45,65)], lambda x: x.atanh(), grad_atol=1e-6)
    helper_test_op([(45,65)], lambda x: x.atanh(), grad_atol=1e-6, low=-300, high=-297)
    helper_test_op([(45,65)], lambda x: x.atanh(), grad_atol=1e-6, low=300, high=303)

  def test_topo_sort(self):
    helper_test_op([(45,65)], lambda x: (x+x)*x, grad_atol=1e-6)
    helper_test_op([()], lambda x: (x+x)*x, grad_atol=1e-6)

  def test_flip_eye_crash(self):
    helper_test_op([], lambda: (torch.eye(10)@torch.eye(10).flip(0)),
                       lambda: (Tensor.eye(10)@Tensor.eye(10).flip(0)), forward_only=True)

  def test_broadcast_full(self):
    for torch_op, tinygrad_op in [(torch.add, Tensor.add), (torch.sub, Tensor.sub), (torch.mul, Tensor.mul),
                                  (torch.div, Tensor.div), (torch.pow, Tensor.pow)]:
      for shapes in [((5,13,24,16), (5,1,24,1)), ((1,3,1,7,1), (2,1,5,1,8))]:
        with self.subTest(op=torch_op.__name__, shapes=shapes):
          if tinygrad_op != Tensor.pow:
            helper_test_op(shapes, torch_op, tinygrad_op)
          else:
            helper_test_op(shapes, torch_op, tinygrad_op, low=0, high=3)

  def test_broadcast_simple(self):
    helper_test_op([(45,65), (45,1)], lambda x,y: x/y)
    helper_test_op([(45,65), ()], lambda x,y: x/y)

  def test_broadcast_partial(self):
    for torch_op, tinygrad_op in [(torch.add, Tensor.add), (torch.sub, Tensor.sub), (torch.mul, Tensor.mul),
                                  (torch.div, Tensor.div), (torch.pow, Tensor.pow)]:
      for shapes in [((1,32,32,32), (1,32,1,1)), ((5,13,24,16,2), (1,13,24,1,1)),
                     ((4,1), (4,5)), ((1,4), (5,4))]:
        with self.subTest(op=torch_op.__name__, shapes=shapes):
          # NOTE: ANE backwards?
          if tinygrad_op != Tensor.pow:
            helper_test_op(shapes, torch_op, tinygrad_op)
          else:
            helper_test_op(shapes, torch_op, tinygrad_op, low=0, high=3)

  def test_slice_in_bounds_1dim(self):
    helper_test_op([(3)], lambda x: x[1:3])
    helper_test_op([(3)], lambda x: x[0:2])
    helper_test_op([(3)], lambda x: x[-2:2])

  def test_slice_on_0dim_tensor(self):
    helper_test_op([()], lambda x: x[None])

    with self.assertRaises(IndexError):
      a = Tensor(3.14)
      a[0]

  def test_slice_int_indexing(self):
    helper_test_op([(3)], lambda x: x[0])
    helper_test_op([(3)], lambda x: x[2])
    helper_test_op([(3)], lambda x: x[-1])
    helper_test_op([(3)], lambda x: x[-3])
    helper_test_op([(10,10)], lambda x: x[1])
    helper_test_op([(3,3,3)], lambda x: x[1,1,1])

  def test_slice_in_bounds_multidim(self):
    helper_test_op([(3,3,3)], lambda x: x[1:2])
    helper_test_op([(3,3,3)], lambda x: x[1:2, 2])
    helper_test_op([(3,3,3)], lambda x: x[1:2, 1:2])
    helper_test_op([(3,3,3)], lambda x: x[1:2, 1:2, 0:-1])

  def test_slice_with_none(self):
    helper_test_op([(3,3,3)], lambda x: x[None])
    helper_test_op([(3,3,3)], lambda x: x[1:2, None])
    helper_test_op([(3,3,3)], lambda x: x[1:2, None, 1:2])
    helper_test_op([(3,3,3)], lambda x: x[1:2, 1:2, None, -1])
    helper_test_op([(3,3,3)], lambda x: x[None, None, 1, None, 2, 0:2])

  def test_slice_with_const_tensor(self):
    t = Tensor.zeros(1, dtype=dtypes.int)
    helper_test_op([(3,3,3)], lambda x: x[:, [0], :], lambda x: x[:, t, :])
    helper_test_op([(3,3,3)], lambda x: x[:, [0], :], lambda x: x[:, t.contiguous(), :])

  def test_slice_one_endpoint_out_of_bounds(self):
    helper_test_op([(3,3,3)], lambda x: x[0:4])
    helper_test_op([(3,3,3)], lambda x: x[-6:4])
    helper_test_op([(3,3,3)], lambda x: x[1:50])
    helper_test_op([(3,3,3)], lambda x: x[1:50, 1:2, -1])

  def test_slice_stride_gt_one(self):
    helper_test_op([(7,5,10)], lambda x: x[::2, ::3, ::4])
    helper_test_op([(7,5,10)], lambda x: x[1:5:2, ::3, ::4])
    helper_test_op([(7,5,10)], lambda x: x[1:5:2, 3, ::4])
    helper_test_op([(7,5,10)], lambda x: x[1:5:2, None, None, 3, None, ::4])

  def test_slice_negative_strides(self):
    # Torch doesn't support slicing with negative steps
    a = np.random.randn(10, 10, 10).astype(np.float32)
    t = Tensor(a)
    np.testing.assert_allclose(a[::-1], t[::-1].numpy())
    np.testing.assert_allclose(a[::-2], t[::-2].numpy())
    np.testing.assert_allclose(a[:, 2:0:-1], t[:, 2:0:-1].numpy())
    np.testing.assert_allclose(a[:, 2:0:-1, 3:1:-2], t[:, 2:0:-1, 3:1:-2].numpy())
    np.testing.assert_allclose(a[4:0:-3, 2:0:-1, -1:-5:-2], t[4:0:-3, 2:0:-1, -1:-5:-2].numpy())
    np.testing.assert_allclose(a[2:5:-1, :, :], t[2:5:-1, :, :].numpy())  # shape = (0, 10, 10)
    np.testing.assert_allclose(a[:, 2:5:-1, :], t[:, 2:5:-1, :].numpy())  # shape = (0, 10, 10)
    np.testing.assert_allclose(a[:, :, 2:5:-1], t[:, :, 2:5:-1].numpy())  # shape = (0, 10, 10)

  def test_slice_both_endpoints_out_of_bounds(self):
    helper_test_op([(3,3,3)], lambda x: x[5:10])
    helper_test_op([(3,3,3)], lambda x: x[-15:-7])

  def test_slice_start_gt_end(self):
    helper_test_op([(3,3,3)], lambda x: x[-2:2])
    helper_test_op([(3,3,3)], lambda x: x[-2:-5])

  def test_slice_empty(self):
    helper_test_op([(10,10)], lambda x: x[1:1])

  def test_slice_zero_in_shape(self):
    helper_test_op([(10,10)], lambda x: x[1:1])  # x.shape = (0, 10)
    helper_test_op([(3,3,3)], lambda x: x[-2:-5])  # x.shape = (0, 3, 3)

  def test_slice_errors(self):
    a = Tensor.ones(4, 3)
    b = Tensor(2)
    with self.assertRaisesRegex(IndexError, "too many"): a[1, 77, 77, 77] # IndexError: (finds too many indices before the out of bounds)
    with self.assertRaisesRegex(IndexError, "out of bounds"): a[1, 3] # IndexError: (out of bounds).
    with self.assertRaisesRegex(IndexError, "out of bounds"): a[1, -4]
    with self.assertRaisesRegex(IndexError, "single ellipsis"): a[..., ...] # IndexError: only single ellipsis
    with self.assertRaises(ValueError): a[::0, 1] # no 0 strides
    with self.assertRaises(TypeError): a[:Tensor([3]), 1] # Tensor can't be used as a slice parameter
    with self.assertRaises(IndexError): b[:] # slice cannot be applied to a 0-dim tensor

  def test_slice_ellipsis(self):
    helper_test_op([(3,3,3,3)], lambda x: x[..., 0])
    helper_test_op([(3,3,3,3)], lambda x: x[0, ...])
    helper_test_op([(3,3,3,3)], lambda x: x[0, ..., 0])
    helper_test_op([(3,3,3,3)], lambda x: x[0:3, ..., 2:3])
    helper_test_op([(3,3,3,3)], lambda x: x[None, 0:3, ..., 0, None])

  # this was the failure in llama early realizing freqs_cis
  def test_double_slice(self):
    helper_test_op([(4,4)], lambda x: x[:, 1:2][1:2])
    helper_test_op([(4,4)], lambda x: x[1:3][1:2])
    helper_test_op([(4,4)], lambda x: x[:, 1:2][0:1])
    helper_test_op([(4,4)], lambda x: x[:, 1:2][:, 0:1])

  def test_pad(self):
    helper_test_op([(3,3,3,3)], lambda x: torch.nn.functional.pad(x, (1,2,3,4)), lambda x: x.pad(padding=(1,2,3,4)))
    helper_test_op([(3,3,3,3)], lambda x: torch.nn.functional.pad(x, (-1,2,-3,4)), lambda x: x.pad(padding=(-1,2,-3,4)))
    helper_test_op([(3,3,3,3)], lambda x: torch.nn.functional.pad(x, (1,2,3,4), value=5), lambda x: x.pad(padding=(1,2,3,4),value=5))
    helper_test_op([(3,3,3,3)], lambda x: torch.nn.functional.pad(x, (-1,2,-3,4), value=5), lambda x: x.pad(padding=(-1,2,-3,4),value=5))
    helper_test_op([(3,3,3,3)], lambda x: torch.nn.functional.pad(x, (1,2,3,4), value=math.inf), lambda x: x.pad(padding=(1,2,3,4),value=math.inf))
    helper_test_op([(3,3,3,3)], lambda x: torch.nn.functional.pad(x, (-1,2,-3,4), value=-math.inf),
                                lambda x: x.pad(padding=(-1,2,-3,4),value=-math.inf))
    helper_test_op([(3,3)], lambda x: torch.nn.functional.pad(x, (1,2,3,4)),lambda x: x.pad(((3,4),(1,2))))
    helper_test_op([(3,3)], lambda x: torch.nn.functional.pad(x, (-1,2,-3,4)), lambda x: x.pad(((-3,4), (-1,2))))
    helper_test_op([(3,3)], lambda x: torch.nn.functional.pad(x, (1,2,3,4), value=5), lambda x: x.pad(((3,4), (1,2)), value=5))
    helper_test_op([(3,3)], lambda x: torch.nn.functional.pad(x, (0,0,3,4), value=1), lambda x: x.pad(((3,4), None), value=1))
    helper_test_op([(3,3)], lambda x: torch.nn.functional.pad(x, (0,0,0,0), value=1), lambda x: x.pad((None, None), value=1))
    # raise error for uneven pads
    self.helper_test_exception([(3,3)], lambda x: torch.nn.functional.pad(x, (2,0,2)), lambda x: x.pad((2,0,2)),
                               expected=(RuntimeError, ValueError))
    # raise error for too many or too little pads
    self.helper_test_exception([(3,3)], lambda x: torch.nn.functional.pad(x, (0,0,0,0,1,0,3,0)), lambda x: x.pad((0,0,0,0,1,0,3,0)),
                               expected=(RuntimeError, ValueError))
    # raise error for mode string typo
    self.helper_test_exception([(3,3,3)], lambda x: torch.nn.functional.pad(x, (3,0), mode="typo"), lambda x: x.pad((3,0), mode="typo"),
                               expected=NotImplementedError)
    x = Tensor.ones(3,3)
    with self.assertRaises(ValueError): x.pad((None,(0,1),(3,0)))
    with self.assertRaises(ValueError): x.pad(((0,1),))

  def test_pad_reflect_mode(self):
    helper_test_op([(1,1,5,5)], lambda x: torch.nn.functional.pad(x, (0,2,3,2), mode="reflect"), lambda x: x.pad((0,2,3,2), mode="reflect"))
    helper_test_op([(5,5,5)], lambda x: torch.nn.functional.pad(x, (0,2), mode="reflect"), lambda x: x.pad((0,2), mode="reflect"))
    helper_test_op([(1,1,5,5,5)], lambda x: torch.nn.functional.pad(x, (1,2,3,4,1,2), mode="reflect"),
                                  lambda x: x.pad((1,2,3,4,1,2), mode="reflect"))
    helper_test_op([(3,3,3,3)], lambda x: torch.nn.functional.pad(x, (-1,2,2,-1), mode="reflect"), lambda x: x.pad((-1,2,2,-1), mode="reflect"))
    helper_test_op([(1,1,5,5)], lambda x: torch.nn.functional.pad(x, (3,-3,0,-3), mode="reflect"), lambda x: x.pad((3,-3,0,-3), mode="reflect"))
    helper_test_op([(1,1,5,5)], lambda x: torch.nn.functional.pad(x, (3,-5,1,-5), mode="reflect"), lambda x: x.pad((3,-5,1,-5), mode="reflect"))
    helper_test_op([(1,1,5,5)], lambda x: torch.nn.functional.pad(x, (0,0,0,-5), mode="reflect"), lambda x: x.pad((0,0,0,-5), mode="reflect"))

    # max pad size for reflect is exactly once: pad < input size
    helper_test_op([(1,1,5,5)], lambda x: torch.nn.functional.pad(x, (4,4,0,4), mode="reflect"), lambda x:x.pad((4,4,0,4),mode="reflect"))
    # raise error for relfection padding when: pad >= input size
    self.helper_test_exception([(1,1,5,5)],
                                lambda x: torch.nn.functional.pad(x, (3,5,0,0),mode="reflect"), lambda x: x.pad((3,5,0,0),mode="reflect"),
                                expected=(RuntimeError, ValueError))

  def test_pad_replicate_mode(self):
    helper_test_op([(1,1,5,5)], lambda x: torch.nn.functional.pad(x, (0,2,3,2), mode="replicate"), lambda x: x.pad((0,2,3,2), mode="replicate"))
    helper_test_op([(5,5,5)], lambda x: torch.nn.functional.pad(x, (0,2), mode="replicate"), lambda x: x.pad((0,2), mode="replicate"))
    helper_test_op([(1,1,5,5,5)], lambda x: torch.nn.functional.pad(x, (1,2,3,4,1,2),mode="replicate"),lambda x:x.pad((1,2,3,4,1,2),mode="replicate"))
    helper_test_op([(3,3,3,3)], lambda x: torch.nn.functional.pad(x, (-1,2,2,-1), mode="replicate"), lambda x: x.pad((-1,2,2,-1), mode="replicate"))
    helper_test_op([(1,1,5,5)], lambda x: torch.nn.functional.pad(x, (3,-3,0,-3), mode="replicate"), lambda x: x.pad((3,-3,0,-3), mode="replicate"))
    helper_test_op([(1,1,5,5)], lambda x: torch.nn.functional.pad(x, (3,-5,1,-5), mode="replicate"), lambda x: x.pad((3,-5,1,-5), mode="replicate"))
    helper_test_op([(1,1,5,5)], lambda x: torch.nn.functional.pad(x, (0,0,0,-5), mode="replicate"), lambda x: x.pad((0,0,0,-5), mode="replicate"))

    # no max pad sizes for replicate
    helper_test_op([(1,1,5,5)], lambda x: torch.nn.functional.pad(x, (3,11,0,30), mode="replicate"), lambda x: x.pad((3,11,0,30), mode="replicate"))

  def test_pad_circular_mode(self):
    helper_test_op([(1,1,5,5)], lambda x: torch.nn.functional.pad(x, (0,2,3,2), mode="circular"), lambda x: x.pad((0,2,3,2), mode="circular"))
    helper_test_op([(5,5,5)], lambda x: torch.nn.functional.pad(x, (0,2), mode="circular"), lambda x: x.pad((0,2), mode="circular"))
    helper_test_op([(1,1,5,5,5)], lambda x: torch.nn.functional.pad(x, (1,2,3,5,1,2),mode="circular"),lambda x:x.pad((1,2,3,5,1,2),mode="circular"))
    # circular pad cannot wrap around more than once
    self.helper_test_exception([(1,1,5,5)],
                                lambda x: torch.nn.functional.pad(x, (3,6,0,0), mode="circular"), lambda x: x.pad((3,6,0,0), mode="circular"),
                                expected=(RuntimeError, ValueError))
    with self.assertRaises(NotImplementedError):
      # negative pads with circular pads is not supported
      Tensor.randn(1,1,5,5).pad((3,-5,1,-5), mode="circular")

  def test_pad_reshape(self):
    helper_test_op([(1, 2)],
                   lambda x: torch.nn.functional.pad(x, (0, 1, 1, 0)).reshape((3, 2)),
                   lambda x: x.pad((0, 1, 1, 0)).reshape((3, 2)))
    helper_test_op([(1, 2)],
                   lambda x: torch.nn.functional.pad(x, (0, 2, 1, 1)).reshape((4, 3)),
                   lambda x: x.pad((0, 2, 1, 1)).reshape((4, 3)))
    helper_test_op([(1, 1, 1, 2)],
                   lambda x: torch.nn.functional.pad(x, (0, 4, 2, 2, 1, 2, 0, 2)).reshape((4, 3, 6, 5)),
                   lambda x: x.pad(((0, 2), (1, 2), (2, 2), (0, 4))).reshape((4, 3, 6, 5)))

  def test_pad_slice(self):
    for value in 0., 3.456:
      helper_test_op([(1)], lambda x: torch.nn.functional.pad(x,(1,0), value=value)[0], lambda x: x.pad(((1,0),), value=value)[0])
      helper_test_op([(4)], lambda x: torch.nn.functional.pad(x,(1,0), value=value)[0], lambda x: x.pad(((1,0),), value=value)[0])
      helper_test_op([(4)], lambda x: torch.nn.functional.pad(x,(3,0), value=value)[0:1], lambda x: x.pad(((3,0),), value=value)[0:1])
      helper_test_op([(4)], lambda x: torch.nn.functional.pad(x,(0,3), value=value)[6], lambda x: x.pad(((0,3),), value=value)[6])
      helper_test_op([(4)], lambda x: torch.nn.functional.pad(x,(0,3), value=value)[4:6], lambda x: x.pad(((0,3),), value=value)[4:6])
      helper_test_op([(5,5)], lambda x: torch.nn.functional.pad(x,(0,0,1,0), value=value)[0], lambda x: x.pad(((1,0),(0,0)), value=value)[0])
      helper_test_op([(2,2)], lambda x: torch.nn.functional.pad(x,(0,1,0,0), value=value)[0,2], lambda x: x.pad(((0,0),(0,1)), value=value)[0,2])
      helper_test_op([(4,4)], lambda x: torch.nn.functional.pad(x,(0,0,1,0), value=value)[0,2], lambda x: x.pad(((1,0),(0,0)), value=value)[0,2])
      helper_test_op([(4,4)], lambda x: torch.nn.functional.pad(x,(0,0,0,2), value=value)[5], lambda x: x.pad(((0,2),(0,0)), value=value)[5])
      helper_test_op([(4,4)], lambda x: torch.nn.functional.pad(x,(0,0,0,2), value=value)[3:5], lambda x: x.pad(((0,2),(0,0)), value=value)[3:5])
      helper_test_op([(4,4)], lambda x: torch.nn.functional.pad(x,(3,0,0,0), value=value)[1,0], lambda x: x.pad(((0,0),(3,0)), value=value)[1,0])
      helper_test_op([(4,4)], lambda x: torch.nn.functional.pad(x,(3,0,0,0), value=value)[1,0:4], lambda x: x.pad(((0,0),(3,0)), value=value)[1,0:4])
      helper_test_op([(4,4)], lambda x: torch.nn.functional.pad(x,(3,4,1,2), value=value)[0], lambda x: x.pad(((1,2),(3,4)), value=value)[0])
      helper_test_op([(4,4)], lambda x: torch.nn.functional.pad(x,(3,4,1,2), value=value)[:,1], lambda x: x.pad(((1,2),(3,4)), value=value)[:,1])
      helper_test_op([(4,4)], lambda x: torch.nn.functional.pad(x,(3,4,1,2), value=value)[:,4], lambda x: x.pad(((1,2),(3,4)), value=value)[:,4])
      helper_test_op([(3,3)], lambda x: torch.nn.functional.pad(x,(0,3,0,0), value=value)[:,4:6], lambda x: x.pad(((0,0),(0,3)), value=value)[:,4:6])
      helper_test_op([(3,3)], lambda x: torch.nn.functional.pad(x,(0,1,3,2), value=value)[0:2,:], lambda x: x.pad(((3,2),(0,1)), value=value)[0:2,:])
      helper_test_op([(3,3,3)], lambda x: torch.nn.functional.pad(x,(1,1,0,1,3,2), value=value)[0:2,:,:],
                                lambda x: x.pad(((3,2),(0,1),(1,1)), value=value)[0:2,:,:])
      helper_test_op([(3,3,3)], lambda x: torch.nn.functional.pad(x,(1,1,0,1,3,2), value=value)[2:4,:,:],
                                lambda x: x.pad(((3,2),(0,1),(1,1)), value=value)[2:4,:,:])

  def test_stack_slice(self):
    helper_test_op([(4)], lambda x: torch.stack([x for i in range(3)])[0,:], lambda x: Tensor.stack(*[x for i in range(3)])[0,:])
    helper_test_op([(5)], lambda x: torch.stack([x for i in range(3)])[0,0], lambda x: Tensor.stack(*[x for i in range(3)])[0,0])
    helper_test_op([(4,4)], lambda x: torch.stack([x for i in range(4)])[3], lambda x: Tensor.stack(*[x for i in range(4)])[3])

  def test_transpose(self):
    helper_test_op([(3,3)], lambda x: x.T)
    helper_test_op([(3,3,3)], lambda x: x.transpose(1,2))
    helper_test_op([(3,3,3)], lambda x: x.transpose(0,2))

  def test_permute(self):
    helper_test_op([(1,2,3,4)], lambda x: x.permute((3,0,2,1)))
    helper_test_op([(3,4,5,6)], lambda x: x.permute((3,2,1,0)))
    helper_test_op([(3,4,5,6)], lambda x: x.permute((-2,-1,1,0)))
    helper_test_op([()], lambda x: x.permute(()))
    self.helper_test_exception([(3,4,5,6)], lambda x: x.permute((0,2)), lambda x: x.permute((0,2)), expected=RuntimeError)
    self.helper_test_exception([(3,4,5,6)], lambda x: x.permute((0,1,2,3,3,3)), lambda x: x.permute((0,1,2,3,3,3)), expected=RuntimeError)
    self.helper_test_exception([(3,4,5,6)], lambda x: x.permute((0,0,1,2,3)), lambda x: x.permute((0,0,1,2,3)), expected=RuntimeError)

  def test_reshape(self):
    helper_test_op([(4,3,6,6)], lambda x: x.reshape((12,6,6)))
    helper_test_op([(4,3,6,6)], lambda x: x.reshape((-1,3,6,6)))
    helper_test_op([(4,3,6,6)], lambda x: x.reshape((-1,1,6,6)))
    helper_test_op([(4,3,6,6)], lambda x: x.reshape((4,3,6,6)), lambda x: x.reshape((None,None,6,6)))
    helper_test_op([()], lambda x: x.reshape(()))
    helper_test_op([(1,)], lambda x: x.reshape(()))
    helper_test_op([()], lambda x: x.reshape((1,)))
    helper_test_op([()], lambda x: x.reshape((1,1,1)))
    self.helper_test_exception([(3,4)], lambda x: x.reshape((-1,-1,2)), lambda x: x.reshape((-1,-1,2)), expected=RuntimeError)
    self.helper_test_exception([(3,4)], lambda x: x.reshape((-1,-1,-1,2)), lambda x: x.reshape((-1,-1,-1,2)), expected=RuntimeError)

    with self.assertRaises(ValueError):
      x = Tensor.ones((4,3,6,6))
      x.reshape([])

  def test_view(self):
    helper_test_op([(4,3,6,6)], lambda x: x.view((12,6,6)))
    helper_test_op([(4,3,6,6)], lambda x: x.view((-1,3,6,6)))
    helper_test_op([(6,)], lambda x: x.view(2, 3))
    helper_test_op([(6,1)], lambda x: x.view([2, 3]))
    helper_test_op([(1,6)], lambda x: x.view((3, 2)))
    helper_test_op([(3,2)], lambda x: x.view((2, 3)))
    helper_test_op([(3,2)], lambda x: x.view(6))

  def test_flip(self):
    helper_test_op([(4,3,6,6)], lambda x: x.flip((0,)))
    helper_test_op([(4,3,6,6)], lambda x: x.flip((0,1)))
    helper_test_op([(4,3,6,6)], lambda x: x.flip((0,1,3)))
    helper_test_op([(4,3,6,6)], lambda x: x.flip((3,)))
    helper_test_op([(4,3,6,6)], lambda x: x.flip((0,1,3)).flip(0))
    helper_test_op([(4,3,6,6)], lambda x: x.flip((-1,)))
    helper_test_op([()], lambda x: x.flip(()))
    helper_test_op([(1,)], lambda x: x.flip(()))
    helper_test_op([(4,3,6,6)], lambda x: x.flip(()))
    self.helper_test_exception([(3,4)], lambda x: x.flip((0,0)), lambda x: x.flip((0,0)), expected=RuntimeError)
    self.helper_test_exception([(3,4)], lambda x: x.flip((1,1)), lambda x: x.flip((1,1)), expected=RuntimeError)
    self.helper_test_exception([(3,4)], lambda x: x.flip((1,-1)), lambda x: x.flip((1,-1)), expected=RuntimeError)

  def test_squeeze(self):
    helper_test_op([(1,3,6,6)], lambda x: x.squeeze(0))
    helper_test_op([(4,3,1,6)], lambda x: x.squeeze(1))
    helper_test_op([(4,3,6,6)], lambda x: x.squeeze(3))
    self.helper_test_exception([(4,3,6,6)], lambda x: torch.squeeze(x, 50), lambda x: x.squeeze(dim=50), expected=IndexError)
    self.helper_test_exception([(4,3,6,6)], lambda x: torch.squeeze(x, -50), lambda x: x.squeeze(dim=-50), expected=IndexError)
    helper_test_op([(4,3,6,1)], lambda x: x.squeeze(-1))
    helper_test_op([(4,3,6,6)], lambda x: x.squeeze())
    helper_test_op([(1,3,6,6)], lambda x: x.squeeze())
    helper_test_op([(2,3,1)], lambda x: x.squeeze())
    helper_test_op([()], lambda x: x.squeeze(-1))
    helper_test_op([()], lambda x: x.squeeze(0))
    helper_test_op([()], lambda x: x.squeeze())
    self.helper_test_exception([()], lambda x: torch.squeeze(x, 10), lambda x: x.squeeze(dim=10), expected=IndexError)
    self.helper_test_exception([()], lambda x: torch.squeeze(x, 1), lambda x: x.squeeze(dim=1), expected=IndexError)
    self.helper_test_exception([()], lambda x: torch.squeeze(x, -2), lambda x: x.squeeze(dim=-2), expected=IndexError)

  def test_unsqueeze(self):
    helper_test_op([(4,3,6,6)], lambda x: x.unsqueeze(0))
    helper_test_op([(4,3,6,6)], lambda x: x.unsqueeze(4))
    helper_test_op([(4,3,6,6)], lambda x: x.unsqueeze(-1))
    helper_test_op([(4,3,6,6)], lambda x: x.unsqueeze(-3))
    helper_test_op([()], lambda x: x.unsqueeze(0))

  def test_flatten(self):
    for axis in range(3):
      helper_test_op([(4,3,6,6)], lambda x: x.flatten(start_dim=axis))
    for axis in range(3):
      helper_test_op([(4,3,6,6)], lambda x: x.flatten(end_dim=axis))
    helper_test_op([(4,3,6,6)], lambda x: x.flatten(start_dim=1, end_dim=3))
    helper_test_op([()], lambda x: x.flatten())
    helper_test_op([(1,)], lambda x: x.flatten())

  def test_unflatten(self):
    helper_test_op([(4,3,6,6)], lambda x: x.unflatten(0, (2, 2)))
    helper_test_op([(4,3,6,6)], lambda x: x.unflatten(3, (3, 2)))
    helper_test_op([(4,3,6,6)], lambda x: x.unflatten(-1, (3, 2, 1)))

  def test_roll(self):
    helper_test_op([(2, 4)], lambda x: torch.roll(x, 1, 0), lambda x: x.roll(1, 0))
    helper_test_op([(2, 4)], lambda x: torch.roll(x, -1, 0), lambda x: x.roll(-1, 0))
    helper_test_op([(2, 4)], lambda x: torch.roll(x, shifts=(2, 1), dims=(0, 1)), lambda x: x.roll(shifts=(2, 1), dims=(0, 1)))
    helper_test_op([(2, 4, 6)], lambda x: torch.roll(x, 1, 0), lambda x: x.roll(1, 0))
    helper_test_op([(2, 4)], lambda x: torch.roll(x, 1, -1), lambda x: x.roll(1, -1))
    helper_test_op([(2, 4)], lambda x: torch.roll(x, -1, -1), lambda x: x.roll(-1, -1))
    helper_test_op([(2, 4)], lambda x: torch.roll(x, 5, 0), lambda x: x.roll(5, 0))
    helper_test_op([(2, 4)], lambda x: torch.roll(x, -5, 0), lambda x: x.roll(-5, 0))
    helper_test_op([(2, 4, 6)], lambda x: torch.roll(x, shifts=(2, -3), dims=(0, 2)), lambda x: x.roll(shifts=(2, -3), dims=(0, 2)))
    helper_test_op([(2, 4, 6)], lambda x: torch.roll(x, shifts=(1, 2, -1), dims=(0, 1, 2)), lambda x: x.roll(shifts=(1, 2, -1), dims=(0, 1, 2)))
    helper_test_op([(2, 4)], lambda x: torch.roll(x, 0, 0), lambda x: x.roll(0, 0))
    helper_test_op([(2, 4, 6)], lambda x: torch.roll(x, shifts=(0, 0), dims=(0, 1)), lambda x: x.roll(shifts=(0, 0), dims=(0, 1)))
    helper_test_op([(2, 4, 6)], lambda x: torch.roll(x, shifts=(0, 2), dims=(0, 1)), lambda x: x.roll(shifts=(0, 2), dims=(0, 1)))

  def test_detach(self):
    helper_test_op([(4,3,6,6)], lambda x: x.detach(), forward_only=True)
    helper_test_op([()], lambda x: x.detach(), forward_only=True)

  def test_expand(self):
    helper_test_op([(4,3,1,6)], lambda x: x.expand((4,3,2,6)))
    helper_test_op([(1,1,1,1)], lambda x: x.expand((4,3,2,6)))
    helper_test_op([(4,3,1,6)], lambda x: x.expand((6,1,4,3,2,6)))
    helper_test_op([(4,3,1,6)], lambda x: x.expand((0,1,4,3,2,6)))
    helper_test_op([(4,3,1,6)], lambda x: x.expand((4,3,0,6)))
    helper_test_op([()], lambda x: x.expand((4,3,2,6)))
    helper_test_op([()], lambda x: x.expand([]))

    with self.assertRaises((ValueError, RuntimeError)): Tensor.ones(4,3,1,6).expand(4,1,1,6)
    with self.assertRaises((ValueError, RuntimeError)): Tensor.ones(4,3,1,6).expand(4,6,1,6)
    with self.assertRaises((ValueError, RuntimeError)): Tensor.ones(4,3,1,6).expand(3,1,6)
    with self.assertRaises((ValueError, RuntimeError)): Tensor.ones(4,3,2,6).expand(4,3,0,6)

  @unittest.skip("very slow")
  def test_sd_big_conv(self):
    # internal shape (1, 1, 512, 62, 62, 512, 3, 3) overflows a int
    helper_test_op([(1,256,64,64), (512,256,3,3)],
                    lambda x,w: torch.nn.functional.conv2d(x, w),
                    lambda x,w: x.conv2d(w), atol=1e-3)

  @unittest.skip("slow")
  def test_large_bs_conv(self):
    # large batch size can cause OpenCL image to exceed max image height on macOS
    # (or cause the conv kernel to overflow short sampling coords)
    helper_test_op([(4096,3,3,3), (1,3,3,3)],
                    lambda x,w: torch.nn.functional.conv2d(x, w),
                    lambda x,w: x.conv2d(w), atol=1e-3)

  @unittest.skip("slow")
  def test_large_ic_conv(self):
    # large input channel count can cause OpenCL image to exceed max image width on macOS
    helper_test_op([(1,2048,3,3), (1,2048,3,3)],
                    lambda x,w: torch.nn.functional.conv2d(x, w),
                    lambda x,w: x.conv2d(w))

  def test_biased_conv2d(self):
    C = 8
    helper_test_op([(1,C,5,5), (C,C,1,1), (C,)],
      lambda x,w,b: torch.nn.functional.conv2d(torch.nn.functional.conv2d(x,w,b).relu(),w,b),
      lambda x,w,b: Tensor.conv2d(x,w,b).relu().conv2d(w,b))

  def test_simple_conv2d(self):
    helper_test_op([(1,4,9,9), (4,4,3,3)],
      lambda x,w: torch.nn.functional.conv2d(x,w),
      lambda x,w: Tensor.conv2d(x,w), grad_rtol=1e-5)

  def test_simple_conv2d_bias(self):
    helper_test_op([(1,4,9,9), (4,4,3,3), (4,)],
      lambda x,w,b: torch.nn.functional.conv2d(x,w,b),
      lambda x,w,b: Tensor.conv2d(x,w,b), grad_rtol=1e-5)

  @unittest.skipIf(IMAGE>0, "no conv3d on images")
  def test_simple_conv3d(self):
    helper_test_op([(1,4,9,9,9), (4,4,3,3,3)],
      lambda x,w: torch.nn.functional.conv3d(x,w),
      lambda x,w: Tensor.conv2d(x,w), grad_rtol=1e-5)

  @unittest.skipIf(IMAGE>0, "no conv3d on images")
  def test_padded_conv3d(self):
    helper_test_op([(1,4,5,5,5), (4,4,3,3,3)],
      lambda x,w: torch.nn.functional.conv3d(x,w,padding=1),
      lambda x,w: Tensor.conv2d(x,w,padding=[1,1,1,1,1,1]), grad_rtol=1e-5)

  def test_simple_conv2d_m4(self):
    helper_test_op([(1,16,18,18), (16,16,3,3)],
      lambda x,w: torch.nn.functional.conv2d(x,w),
      lambda x,w: Tensor.conv2d(x,w), atol=1e-05, grad_rtol=1e-5)

  def test_simple_conv2d_1x1(self):
    helper_test_op([(1,4,9,9), (4,4,1,1)],
      lambda x,w: torch.nn.functional.conv2d(x,w),
      lambda x,w: Tensor.conv2d(x,w), grad_rtol=1e-5)

  def test_simple_conv2d_1x1_m4(self):
    helper_test_op([(1,16,32,32), (16,16,1,1)],
      lambda x,w: torch.nn.functional.conv2d(x,w),
      lambda x,w: Tensor.conv2d(x,w), grad_rtol=1e-5)

  def test_nested_conv2d(self):
    helper_test_op([(1,32,9,9), (32,32,3,3), (32,32,3,3)],
      lambda x,w1,w2: torch.nn.functional.conv2d(torch.nn.functional.conv2d(x,w1).relu(), w2),
      lambda x,w1,w2: x.conv2d(w1).relu().conv2d(w2))

  # expect reduce nodes == 3
  def test_simple_conv2d_nhwc(self):
    # weights (from tf): filter_height x filter_width x in_channels x out_channels
    helper_test_op([(2,9,9,10), (3,3,10,20)],
      lambda x,w: torch.nn.functional.conv2d(x.permute(0,3,1,2),w.permute(3,2,0,1)),
      lambda x,w: Tensor.conv2d(x.permute(0,3,1,2),w.permute(3,2,0,1)), atol=1e-5, grad_rtol=1e-5)

  def test_simple_conv2d_batched(self):
    helper_test_op([(2,4,9,9), (4,4,3,3)],
      lambda x,w: torch.nn.functional.conv2d(x,w),
      lambda x,w: Tensor.conv2d(x,w), grad_rtol=1e-5)

  # conv transpose

  def test_simple_conv_transpose2d(self):
    helper_test_op([(2,4,9,9), (4,4,3,3)],
      lambda x,w: torch.nn.functional.conv_transpose2d(x,w),
      lambda x,w: Tensor.conv_transpose2d(x,w), grad_rtol=1e-5)

  def test_bias_conv_transpose2d(self):
    helper_test_op([(2,4,9,9), (4,4,3,3), (4,)],
      lambda x,w,b: torch.nn.functional.conv_transpose2d(x,w,b),
      lambda x,w,b: Tensor.conv_transpose2d(x,w,b), grad_rtol=1e-5)

  def test_grouped_conv_transpose2d(self):
    helper_test_op([(2,4,9,9), (4,4,3,3)],
      lambda x,w: torch.nn.functional.conv_transpose2d(x,w,groups=2),
      lambda x,w: Tensor.conv_transpose2d(x,w,groups=2), grad_rtol=1e-5)

  def test_padded_conv_transpose2d(self):
    for padding in [(1,2), (2,1), 2, 1, 0]:
      helper_test_op([(2,4,9,9), (4,4,3,3)],
        lambda x,w: torch.nn.functional.conv_transpose2d(x,w,padding=padding),
        lambda x,w: Tensor.conv_transpose2d(x,w,padding=padding), grad_rtol=1e-5)
    self.helper_test_exception([(2,16,2,2), (32,16,3,3)], lambda x,w: torch.nn.functional.conv_transpose2d(x,w,padding=(1,1,1)),
                   lambda x,w: Tensor.conv_transpose2d(x,w,padding=(1,1,1)), expected=(RuntimeError, ValueError))

  def test_dilated_conv_transpose2d(self):
    for dilation in [(1,2), (2,1), 2, 1]:
      helper_test_op([(2,4,9,9), (4,4,3,3)],
        lambda x,w: torch.nn.functional.conv_transpose2d(x,w,dilation=dilation),
        lambda x,w: Tensor.conv_transpose2d(x,w,dilation=dilation), grad_rtol=1e-5)

  def test_strided_conv_transpose2d(self):
    for stride in [(2,1), (1,2), 1]:
      helper_test_op([(2,4,4,5), (4,4,3,3)],
        lambda x,w: torch.nn.functional.conv_transpose2d(x,w, stride=stride),
        lambda x,w: Tensor.conv_transpose2d(x,w,stride=stride), atol=1e-5, grad_rtol=1e-5)

  def test_output_padded_conv_transpose2d(self):
    for output_padding, stride in [((1,1), (2,3)), ((2,1), (3,2))]:
      helper_test_op([(2,4,6,5), (4,4,3,3),(4,)],
        lambda x,w,b: torch.nn.functional.conv_transpose2d(x,w,b,output_padding=output_padding,stride=stride),
        lambda x,w,b: Tensor.conv_transpose2d(x,w,b,output_padding=output_padding,stride=stride), grad_rtol=1e-5)

  @unittest.skipIf(IMAGE>0, "no conv3d on images")
  def test_simple_conv_transpose3d(self):
    helper_test_op([(2,4,9,9,9), (4,4,3,3,3)],
      lambda x,w: torch.nn.functional.conv_transpose3d(x,w),
      lambda x,w: Tensor.conv_transpose2d(x,w), grad_rtol=1e-5)

  @unittest.skipIf((IMAGE>0), "no conv1d on images")
  def test_conv1d(self):
    for bs in [1,8]:
      for cin in [1,3]:
        for H in [1,2,5]:
          for groups in [1,3] if cin == 3 and H == 5 else [1]:
            with self.subTest(batch_size=bs, channels=cin, groups=groups, height=H):
              helper_test_op([(bs,cin,11), (6,cin//groups,H)],
                lambda x,w: torch.nn.functional.conv1d(x,w,groups=groups),
                lambda x,w: Tensor.conv2d(x,w,groups=groups), grad_rtol=1e-5)

  @unittest.skipIf(IMAGE>0, "no conv1d on images")
  def test_simple_padding_conv1d(self):
    bs = 6
    cin = 2
    groups = 1
    H = 5
    p = (1,1)
    helper_test_op([(bs,cin,11), (6,cin//groups,H)],
      lambda x,w: torch.nn.functional.conv1d(torch.nn.functional.pad(x, p),w),
      lambda x,w: Tensor.conv2d(x,w,padding=p))

  @unittest.skipIf(IMAGE>0, "no conv1d on images")
  def test_strided_conv1d_simple(self):
    bs, H = 2, 3
    helper_test_op([(bs,1,5), (1,1,H)],
      lambda x,w: torch.nn.functional.conv1d(x,w,stride=2),
      lambda x,w: Tensor.conv2d(x,w,stride=2))

  @unittest.skipIf(IMAGE>0, "no conv1d on images")
  def test_asymmetric_padding_conv1d(self):
    for p in [(0,1), (2,1), (2,0)]:
      with self.subTest(p):
        for n in [3,4]:
          for k in [2]:
            helper_test_op([(1,1,n), (1,1,k)],
              lambda x,w: torch.nn.functional.conv1d(torch.nn.functional.pad(x, p),w),
              lambda x,w: Tensor.conv2d(x,w,padding=p))

  def _test_conv2d(self, bs=1, cin=1, cout=6):
    for H in [2,3]:
      for W in [1,3,5]:
        for groups in [1,3] if cin == 3 and cout == 6 and H == 3 and W == 3 else [1]:
          with self.subTest(batch_size=bs, channels=cin, groups=groups, height=H, width=W):
            helper_test_op([(bs,cin,5,7), (cout,cin//groups,H,W)],
              lambda x,w: torch.nn.functional.conv2d(x,w,groups=groups),
              lambda x,w: Tensor.conv2d(x,w,groups=groups), grad_rtol=1e-5)
  def test_conv2d(self): self._test_conv2d(bs=1, cin=3)
  def test_conv2d_bs_4_cin_3(self): self._test_conv2d(bs=4, cin=3, cout=2)
  def test_conv2d_bs_1_cin_1(self): self._test_conv2d(bs=1, cin=1)
  def test_conv2d_bs_4_cin_1(self): self._test_conv2d(bs=4, cin=1)

  def test_conv2d_errors(self):
    # kernel size cannot be larger than input size
    self.helper_test_exception([(1,1,6,7), (6,1,3,3)],
                               lambda x,w:torch.nn.functional.conv2d(x,w,dilation=3),
                               lambda x,w: Tensor.conv2d(x,w,dilation=3), expected=(RuntimeError, AssertionError))
    # regression test for https://github.com/tinygrad/tinygrad/pull/7549/
    self.helper_test_exception([(2,16,2,2), (32,16,3,3)], lambda x,w:torch.nn.functional.conv2d(x,w), lambda x,w: Tensor.conv2d(x,w),
                               expected=(RuntimeError, AssertionError))
    self.helper_test_exception([(2,16,2,2), (32,16,3,3)], lambda x,w:torch.nn.functional.conv2d(x,w,padding=(1,1,1)),
                               lambda x,w: Tensor.conv2d(x,w,padding=(1,1,1)), expected=(RuntimeError, ValueError))

  def test_large_input_conv2d(self):
    bs = 4
    cin = 16
    groups = 1
    H = 5
    W = 2
    helper_test_op([(bs,cin,64,64), (6,cin//groups,H,W)],
      lambda x,w: torch.nn.functional.conv2d(x,w,groups=groups),
      # needed to relax tolerance for larger input
      lambda x,w: Tensor.conv2d(x,w,groups=groups), atol=1e-4, grad_atol=3e-4, grad_rtol=1e-4)

  def test_simple_grouped_conv2d(self):
    bs = 1
    groups = 2
    rcout = 1
    cin = 2
    helper_test_op([(bs,groups*cin,1,1), (groups*rcout,cin,1,1)],
      lambda x,w: torch.nn.functional.conv2d(x,w,groups=groups),
      lambda x,w: Tensor.conv2d(x,w,groups=groups), grad_rtol=1e-5)

  def test_medium_grouped_conv2d(self):
    bs = 1
    groups = 2
    rcout = 2
    cin = 2
    helper_test_op([(bs,groups*cin,1,1), (groups*rcout,cin,1,1)],
      lambda x,w: torch.nn.functional.conv2d(x,w,groups=groups),
      lambda x,w: Tensor.conv2d(x,w,groups=groups), grad_rtol=1e-5)

  def test_depthwise_conv2d(self):
    bs = 1
    groups = 32
    rcout = 1
    cin = 1
    helper_test_op([(bs,groups*cin,32,32), (groups*rcout,cin,1,1)],
      lambda x,w: torch.nn.functional.conv2d(x,w,groups=groups),
      lambda x,w: Tensor.conv2d(x,w,groups=groups), grad_rtol=1e-5)

  def test_grouped_conv2d(self):
    bs = 4
    groups = 5
    rcout = 7
    cin = 3
    helper_test_op([(bs,groups*cin,5,5), (groups*rcout,cin,3,3)],
      lambda x,w: torch.nn.functional.conv2d(x,w,groups=groups),
      lambda x,w: Tensor.conv2d(x,w,groups=groups), grad_rtol=1e-5)

  def test_fancy_conv2d(self):
    bs = 2
    cin = 3
    cout = 1
    groups = 3
    H,W = 3,3
    helper_test_op([(bs,cin,11,28), (groups*cout,cin//groups,H,W)],
      lambda x,w: torch.nn.functional.conv2d(x,w,groups=groups),
      lambda x,w: Tensor.conv2d(x,w,groups=groups), grad_rtol=1e-5)

  def test_strided_conv2d_simple(self):
    bs,H,W = 2,3,1
    helper_test_op([(bs,1,5,1), (1,1,H,W)],
      lambda x,w: torch.nn.functional.conv2d(x,w,stride=2),
      lambda x,w: Tensor.conv2d(x,w,stride=2))

  @unittest.skipIf(Device.DEFAULT != "LLVM", "DEVECTORIZE=0 only for LLVM")
  def test_strided_conv2d_simple_vec(self):
    with Context(DEVECTORIZE=0): self.test_strided_conv2d_simple()

  def test_strided_conv2d(self):
    bs = 4
    cin = 3
    H,W = 3,3
    with self.subTest(stride := 2):
      helper_test_op([(bs,cin,11,28), (4,cin,H,W)],
        lambda x,w: torch.nn.functional.conv2d(x,w,stride=2),
        lambda x,w: Tensor.conv2d(x,w,stride=stride))
    with self.subTest(stride := (2,1)):
      helper_test_op([(bs,cin,11,28), (4,cin,H,W)],
        lambda x,w: torch.nn.functional.conv2d(x,w,stride=stride),
        lambda x,w: Tensor.conv2d(x,w,stride=(2,1)))

  def test_negative_padding_conv2d(self):
    n,k = 10, 3
    helper_test_op([(1,1,n,n), (1,1,k,k)],
      lambda x,w: torch.nn.functional.conv2d(x[:, :, 1:-1, 1:-1],w),
      lambda x,w: Tensor.conv2d(x,w,padding=-1))
    helper_test_op([(1,1,n,n), (1,1,k,k)],
      lambda x,w: torch.nn.functional.conv2d(x[:, :, 1:, 1:],w),
      lambda x,w: Tensor.conv2d(x,w,padding=(-1,0,-1,0)))

  def test_simple_padding_conv2d(self):
    p = (1,1,1,1)
    helper_test_op(None,
      lambda x,w: torch.nn.functional.conv2d(torch.nn.functional.pad(x, p),w),
      lambda x,w: Tensor.conv2d(x,w,padding=p), vals=[[[[[2.,3.]]]], [[[[1.]]]]])

  def test_asymmetric_padding_conv2d(self):
    for p in [(0,1,0,1), (2,1,2,1), (2,0,2,1)]:
      with self.subTest(p):
        for n in [3,4]:
          for k in [2]:
            helper_test_op([(1,1,n,n), (1,1,k,k)],
              lambda x,w: torch.nn.functional.conv2d(torch.nn.functional.pad(x, p),w),
              lambda x,w: Tensor.conv2d(x,w,padding=p))
            helper_test_op([(1,1,n,n), (1,1,k,k)],
              lambda x,w: torch.nn.functional.conv2d(torch.nn.functional.pad(x, p),w),
              lambda x,w: Tensor.conv2d(x,w,padding=p))

  def test_padded_conv2d_p21(self):
    bs,cin,H,W,padding = 4, 3, 3, 3, (2,1)
    helper_test_op([(bs,cin,11,28), (4,cin,H,W)],
      lambda x,w: torch.nn.functional.conv2d(x,w,padding=padding),
      lambda x,w: Tensor.conv2d(x,w,padding=padding))

  def test_padded_conv2d_p22(self):
    bs,cin,H,W,padding = 4, 3, 3, 3, (2,2)
    helper_test_op([(bs,cin,11,28), (4,cin,H,W)],
      lambda x,w: torch.nn.functional.conv2d(x,w,padding=padding),
      lambda x,w: Tensor.conv2d(x,w,padding=padding))

  def test_padded_conv2d_1x1(self):
    bs,cin,H,W,padding = 4, 3, 1, 1, 2
    helper_test_op([(bs,cin,11,28), (4,cin,H,W)],
      lambda x,w: torch.nn.functional.conv2d(x,w,padding=padding),
      lambda x,w: Tensor.conv2d(x,w,padding=padding))

  def test_padded_conv2d_bs1(self):
    bs,cin,H,W,padding = 1, 3, 3, 3, 1
    helper_test_op([(bs,cin,11,28), (4,cin,H,W)],
      lambda x,w: torch.nn.functional.conv2d(x,w,padding=padding),
      lambda x,w: Tensor.conv2d(x,w,padding=padding))

  def test_padding_add(self):
    helper_test_op([(64,64), (60,60)],
      lambda x,w: x+torch.nn.functional.pad(w, (2,2,2,2)),
      lambda x,w: x+w.pad((2,2,2,2)))

  def test_dilated_conv2d(self):
    bs = 4
    cin = 3
    H,W = 3,3
    for d in [2, (2,1)]:
      with self.subTest(dilation := d):
        helper_test_op([(bs,cin,11,28), (4,cin,H,W)],
          lambda x,w: torch.nn.functional.conv2d(x,w,dilation=dilation),
          lambda x,w: Tensor.conv2d(x,w,dilation=dilation))

  def test_max_pool2d_simple(self):
    ksz = (2,2)
    helper_test_op([(1,1,2,3)],
      lambda x: torch.nn.functional.max_pool2d(x, kernel_size=ksz),
      lambda x: Tensor.max_pool2d(x, kernel_size=ksz))

  def test_max_pool2d(self):
    for ksz in [(2,2), (3,3), 2, 3, (3,2), (5,5), (5,1)]:
      with self.subTest(kernel_size=ksz):
        helper_test_op([(32,2,11,28)],
          lambda x: torch.nn.functional.max_pool2d(x, kernel_size=ksz),
          lambda x: Tensor.max_pool2d(x, kernel_size=ksz))

  def test_max_pool2d_padding(self):
    for ksz in [(2,2), (3,3), 2, 3, (3,2)]:
      for p in [1, (1,0), (0,1)]:
        with self.subTest(kernel_size=ksz, padding=p):
          helper_test_op([(32,2,11,28)],
            lambda x: torch.nn.functional.max_pool2d(x, kernel_size=ksz, padding=p),
            lambda x: Tensor.max_pool2d(x, kernel_size=ksz, padding=p))
    self.helper_test_exception([(32,2,110,28)], lambda x: torch.nn.functional.max_pool2d(x, kernel_size=(2,2), padding=(1,1,1)),
                   lambda x: Tensor.max_pool2d(x, kernel_size=(2,2), padding=(1,1,1)), expected=(RuntimeError, ValueError))

  def test_max_pool2d_asymmetric_padding(self):
    shape = (32,2,111,28)
    for p in [(0,1,0,1), (2,1,2,1), (2,0,2,1)]:
      with self.subTest(padding=p):
        helper_test_op([shape],
          lambda x: torch.nn.functional.max_pool2d(torch.nn.functional.pad(x, p, value=float("-inf")), kernel_size=(5,5)),
          lambda x: Tensor.max_pool2d(x, kernel_size=(5,5), padding=p))

  def test_max_pool2d_padding_int(self):
    ksz = (2,2)
    helper_test_op([(32,2,11,28)],
      lambda x: torch.nn.functional.max_pool2d(x.int(), kernel_size=ksz, padding=1),
      lambda x: Tensor.max_pool2d(x.int(), kernel_size=ksz, padding=1), forward_only=True)

  def test_max_pool2d_bigger_stride(self):
    for stride in [(2,3), (3,2), 2, 3]:
      with self.subTest(stride=stride):
        helper_test_op([(32,2,11,28)],
          lambda x: torch.nn.functional.max_pool2d(x, kernel_size=(2,2), stride=stride),
          lambda x: Tensor.max_pool2d(x, kernel_size=(2,2), stride=stride))

  def test_max_pool2d_bigger_stride_dilation(self):
    for stride, dilation in zip([(2,3), (3,2), 2, 3, 4], [(3,2), (2,3), 2, 3, 6]):
      with self.subTest(stride=stride):
        helper_test_op([(32,2,11,28)],
          lambda x: torch.nn.functional.max_pool2d(x, kernel_size=(2,2), stride=stride, dilation=dilation),
          lambda x: Tensor.max_pool2d(x, kernel_size=(2,2), stride=stride, dilation=dilation))

  @unittest.skipIf( Device.DEFAULT in {"CUDA", "NV"}, "CUDA fails on this")
  def test_max_pool2d_unit_stride(self):
    helper_test_op([(3, 2, 17, 14)],
      lambda x: torch.nn.functional.max_pool2d(x, kernel_size=(5,5), stride=1),
      lambda x: Tensor.max_pool2d(x, kernel_size=(5,5), stride=1))

  def test_max_pool2d_smaller_stride(self):
    for stride in [(2,3), (3,2), 2, 3]:
      with self.subTest(stride=stride):
        helper_test_op([(3, 2, 17, 14)],
          lambda x: torch.nn.functional.max_pool2d(x, kernel_size=(5,5), stride=stride),
          lambda x: Tensor.max_pool2d(x, kernel_size=(5,5), stride=stride))

  def test_max_pool2d_dilation(self):
    for dilation in [(2, 3), (3, 2), 2, 3]:
      helper_test_op([(3, 2, 17, 14)],
        lambda x: torch.nn.functional.max_pool2d(x, kernel_size=(5,5), dilation=dilation),
        lambda x: Tensor.max_pool2d(x, kernel_size=(5,5), dilation=dilation))

  def test_max_pool2d_ceil_mode(self):
    shape = (1,1,6,6)
    for ksz in [(3,3), 3, (3,2), 4]:
      with self.subTest(kernel_size=ksz):
        helper_test_op([shape],
          lambda x: torch.nn.functional.max_pool2d(x, kernel_size=ksz, padding=1, stride=3, ceil_mode=True),
          lambda x: Tensor.max_pool2d(x, kernel_size=ksz, padding=1, stride=3, ceil_mode=True))

  def test_max_pool2d_ceil_mode_output_size_reduce_by_one(self):
    # sliding window ignored from end region
    helper_test_op([(1,1,5,5)],
      lambda x: torch.nn.functional.max_pool2d(x, kernel_size=(3,3), stride=3, padding=1, ceil_mode=True),
      lambda x: Tensor.max_pool2d(x, kernel_size=(3,3), stride=3, padding=1, ceil_mode=True))

  def test_max_pool2d_return_indices(self):
    # batch and multi-channel
    helper_test_op([(2,3,6,6)],
      lambda x: torch.nn.functional.max_pool2d(x, kernel_size=(2,2), return_indices=True)[1].type(torch.int32),
      lambda x: Tensor.max_pool2d(x, kernel_size=(2,2), return_indices=True)[1], forward_only=True)
    # dilation
    helper_test_op([(1,1,10,10)],
      lambda x: torch.nn.functional.max_pool2d(x, kernel_size=(3,2), dilation=(2,3), return_indices=True)[1].type(torch.int32),
      lambda x: Tensor.max_pool2d(x, kernel_size=(3,2), dilation=(2,3), return_indices=True)[1], forward_only=True)
    # padding
    helper_test_op([(1,1,5,5)],
      lambda x: torch.nn.functional.max_pool2d(x, kernel_size=(3,3), padding=1, return_indices=True)[1].type(torch.int32),
      lambda x: Tensor.max_pool2d(x, kernel_size=(3,3), padding=1, return_indices=True)[1], forward_only=True)
    # ceil mode padding
    helper_test_op([(1, 1, 7, 7)],
      lambda x: torch.nn.functional.max_pool2d(x, kernel_size=(2, 2), stride=(2, 2), ceil_mode=True, return_indices=True)[1].type(torch.int32),
      lambda x: Tensor.max_pool2d(x, kernel_size=(2, 2), stride=(2, 2), ceil_mode=True, return_indices=True)[1],
      forward_only=True)
    # global maxpool
    helper_test_op([(1,1,12,13)],
      lambda x: torch.nn.functional.max_pool2d(x, kernel_size=(12, 13), return_indices=True)[1].type(torch.int32),
      lambda x: Tensor.max_pool2d(x, kernel_size=(12, 13), return_indices=True)[1],
      forward_only=True)
    # multiple identical values in same window and overlapping windows
    helper_test_op(None,
      lambda x: torch.nn.functional.max_pool2d(x, kernel_size=(3,3), stride=1, return_indices=True)[1].type(torch.int32),
      lambda x: Tensor.max_pool2d(x, kernel_size=(3,3), stride=1, return_indices=True)[1],
      vals=[[[[[1]*6]*6]]], forward_only=True)  # Tensor.ones(1,1,6,6)
    # overlapping max indices
    helper_test_op(None,
      lambda x: torch.nn.functional.max_pool2d(x, kernel_size=(2,2), stride=1, return_indices=True)[1].type(torch.int32),
      lambda x: Tensor.max_pool2d(x, kernel_size=(2,2), stride=1, return_indices=True)[1],
      vals=[[[[[1,2]*3]*6]]], forward_only=True)  # Tensor([1,2,1,2,1,2]).expand(1,1,6,6)

  def test_max_unpool2d(self):
    args = {"kernel_size":(5,5), "stride":(6,5)}
    helper_test_op([(8,3,50,50)],
      lambda x: torch.nn.functional.max_unpool2d(*torch.nn.functional.max_pool2d(x, return_indices=True, **args), **args),
      lambda x: Tensor.max_unpool2d(*Tensor.max_pool2d(x, return_indices=True, **args), **args), forward_only=True)
    args = {"kernel_size":(3,3), "stride":(6,7), "padding":1}
    helper_test_op([(8,3,30,30)],
      lambda x: torch.nn.functional.max_unpool2d(*torch.nn.functional.max_pool2d(x, return_indices=True, **args), **args, output_size=(30,30)),
      lambda x: Tensor.max_unpool2d(*Tensor.max_pool2d(x, return_indices=True, **args), **args, output_size=(30,30)), forward_only=True)
    # batch_size and channel_size of output_size are ignored
    helper_test_op([(1,3,7,6)],
      lambda x: torch.nn.functional.max_unpool2d(*torch.nn.functional.max_pool2d(x, kernel_size=(2,2), return_indices=True),
                                                 kernel_size=(2,2), output_size=(99,99,7,6)),
      lambda x: Tensor.max_unpool2d(*Tensor.max_pool2d(x, kernel_size=(2,2), return_indices=True),
                                    kernel_size=(2,2), output_size=(99,99,7,6)), forward_only=True)

  def test_avg_pool2d(self):
    shape = (32,2,111,28)
    for ksz in [(2,2), (3,3), (3,2), (5,5), (5,1)]:
      with self.subTest(kernel_size=ksz):
        helper_test_op([shape],
          lambda x: torch.nn.functional.avg_pool2d(x, kernel_size=ksz),
          lambda x: Tensor.avg_pool2d(x, kernel_size=ksz), rtol=1e-5)

    # regression test for https://github.com/tinygrad/tinygrad/pull/7581
    helper_test_op([(1,1,8,8)],
      lambda x: torch.nn.functional.avg_pool2d(x, kernel_size=(1,2), padding=(0,1), stride=(5,1)),
      lambda x: Tensor.avg_pool2d(x, kernel_size=(1,2), padding=(0,1), stride=(5,1)), rtol=1e-5)

  def test_avg_pool2d_padding(self):
    shape = (32,2,111,28)
    for ksz in [(2,2), (3,3), 2, 3, (3,2)]:
      for p in [1, (1,0), (0,1)]:
        with self.subTest(kernel_size=ksz, padding=p):
          helper_test_op([shape],
            lambda x: torch.nn.functional.avg_pool2d(x, kernel_size=ksz, padding=p),
            lambda x: Tensor.avg_pool2d(x, kernel_size=ksz, padding=p), rtol=1e-5)
    with self.assertRaises(ValueError):
      Tensor.avg_pool2d(Tensor.randn((32,2,111,28)), kernel_size=(2,2), padding=(1,1,1))

  def test_avg_pool2d_asymmetric_padding(self):
    shape = (32,2,111,28)
    for p in [(0,1,0,1), (2,1,2,1), (2,0,2,1)]:
      with self.subTest(padding=p):
        helper_test_op([shape],
          lambda x: torch.nn.functional.avg_pool2d(x, kernel_size=(5,5), padding=1),
          lambda x: Tensor.avg_pool2d(x, kernel_size=(5,5), padding=1), rtol=1e-5)
    self.helper_test_exception([shape], lambda x: torch.nn.functional.avg_pool2d(x, kernel_size=(2,2), padding=(1,1,1)),
                               lambda x: Tensor.avg_pool2d(x, kernel_size=(2,2), padding=(1,1,1)), expected=(RuntimeError, ValueError))

  def test_avg_pool2d_padding_not_counted(self):
    shape = (32,2,111,28)
    for ksz in [(2,2), (3,3), 2, 3, (3,2)]:
      with self.subTest(kernel_size=ksz):
        helper_test_op([shape],
          lambda x: torch.nn.functional.avg_pool2d(x, kernel_size=ksz, padding=1, count_include_pad=False),
          lambda x: Tensor.avg_pool2d(x, kernel_size=ksz, padding=1, count_include_pad=False), rtol=1e-5)

  def test_avg_pool2d_ceil_mode(self):
    shape = (1,1,6,6)
    for ksz in [(3,3), 3, (3,2), 4]:
      with self.subTest(kernel_size=ksz):
        helper_test_op([shape],
          lambda x: torch.nn.functional.avg_pool2d(x, kernel_size=ksz, padding=1, stride=3, ceil_mode=True),
          lambda x: Tensor.avg_pool2d(x, kernel_size=ksz, padding=1, stride=3, ceil_mode=True), rtol=1e-5)

  def test_avg_pool2d_ceil_mode_padding_not_counted(self):
    shape = (1,1,6,6)
    for ksz in [(3,3), 3, (3,2), 4]:
      with self.subTest(kernel_size=ksz):
        helper_test_op([shape],
          lambda x: torch.nn.functional.avg_pool2d(x, kernel_size=ksz, padding=1, stride=3, ceil_mode=True, count_include_pad=False),
          lambda x: Tensor.avg_pool2d(x, kernel_size=ksz, padding=1, stride=3, ceil_mode=True, count_include_pad=False), rtol=1e-5)

  def test_avg_pool2d_ceil_mode_output_size_reduce_by_one(self):
    # sliding window ignored from end region
    helper_test_op([(1,1,5,5)],
      lambda x: torch.nn.functional.avg_pool2d(x, kernel_size=(3,3), stride=3, padding=1, ceil_mode=True),
      lambda x: Tensor.avg_pool2d(x, kernel_size=(3,3), stride=3, padding=1, ceil_mode=True))

  def test_avg_pool2d_ceil_mode_include_pad_output_size_reduce_by_one(self):
    # sliding window ignored from end region
    helper_test_op([(1,1,5,5)],
      lambda x: torch.nn.functional.avg_pool2d(x, kernel_size=(3,3), stride=3, padding=1, ceil_mode=True, count_include_pad=True),
      lambda x: Tensor.avg_pool2d(x, kernel_size=(3,3), stride=3, padding=1, ceil_mode=True, count_include_pad=True))

  def test_global_avg_pool2d(self):
    helper_test_op([(32,2,111,28)],
      lambda x: torch.nn.functional.avg_pool2d(x, kernel_size=(111,28)),
      lambda x: Tensor.avg_pool2d(x, kernel_size=(111,28)), rtol=1e-5)

  def test_avg_pool3d_failure(self):
    with Context(NOOPT=0):
      helper_test_op([(1,1,16,16,16)],
        lambda x: torch.nn.functional.avg_pool3d(x, kernel_size=(8,8,8), stride=5, padding=1, count_include_pad=False),
        lambda x: Tensor.avg_pool2d(x, kernel_size=(8,8,8), stride=5, padding=1, count_include_pad=False), rtol=1e-5, forward_only=True)

  def test_avg_pool3d_noopt(self):
    with Context(NOOPT=1):
      helper_test_op([(1,1,16,16,16)],
        lambda x: torch.nn.functional.avg_pool3d(x, kernel_size=(8,8,8), stride=5, padding=1, count_include_pad=False),
        lambda x: Tensor.avg_pool2d(x, kernel_size=(8,8,8), stride=5, padding=1, count_include_pad=False), rtol=1e-5, forward_only=True)

  def test_interpolate_linear(self):
    for in_sz, out_sz in [((52,),(29,)), ((29,),(52,))]:
      helper_test_op([(2,3)+in_sz],
        lambda x: torch.nn.functional.interpolate(x, size=out_sz, mode="linear"),
        lambda x: Tensor.interpolate(x, size=out_sz, mode="linear"))

  def test_interpolate_linear_corners_aligned(self):
    for in_sz, out_sz in [((52,),(29,)), ((29,),(52,))]:
      helper_test_op([(2,3)+in_sz],
        lambda x: torch.nn.functional.interpolate(x, size=out_sz, mode="linear", align_corners=True),
        lambda x: Tensor.interpolate(x, size=out_sz, mode="linear", align_corners=True))

  def test_interpolate_nearest(self, mode="nearest"):
    for in_sz, out_sz in [((13,),(9,)), ((9,),(13,))]:
      helper_test_op([(2,3)+in_sz],
        lambda x: torch.nn.functional.interpolate(x, size=out_sz, mode=mode),
        lambda x: Tensor.interpolate(x, size=out_sz, mode=mode))
    for in_sz, out_sz in [((13,10),(9,11)), ((13,9),(11,10)), ((9,11),(10,13))]:
      helper_test_op([(2,3)+in_sz],
        lambda x: torch.nn.functional.interpolate(x, size=out_sz, mode=mode),
        lambda x: Tensor.interpolate(x, size=out_sz, mode=mode))
    for in_sz, out_sz in [((5,2,8),(3,6,4))]:
      helper_test_op([(2,3)+in_sz],
        lambda x: torch.nn.functional.interpolate(x, size=out_sz, mode=mode),
        lambda x: Tensor.interpolate(x, size=out_sz, mode=mode))

  def test_interpolate_nearest_exact(self): self.test_interpolate_nearest("nearest-exact")

  def test_interpolate_bilinear(self):
    for in_sz, out_sz in [((12,20),(9,31)), ((12,9),(31,20)), ((9,31),(20,12))]:
      helper_test_op([(2,3)+in_sz],
        lambda x: torch.nn.functional.interpolate(x, size=out_sz, mode="bilinear"),
        lambda x: Tensor.interpolate(x, size=out_sz, mode="linear"), atol=1e-4)

  def test_interpolate_bilinear_corners_aligned(self):
    for in_sz, out_sz in [((12,20),(9,31)), ((12,9),(31,20)), ((9,31),(20,12))]:
      helper_test_op([(2,3)+in_sz],
        lambda x: torch.nn.functional.interpolate(x, size=out_sz, mode="bilinear", align_corners=True),
        lambda x: Tensor.interpolate(x, size=out_sz, mode="linear", align_corners=True), atol=1e-4)

  def test_interpolate_trilinear(self):
    for in_sz, out_sz in [((5,2,8),(3,6,4))]:
      helper_test_op([(2,3)+in_sz],
        lambda x: torch.nn.functional.interpolate(x, size=out_sz, mode="trilinear"),
        lambda x: Tensor.interpolate(x, size=out_sz, mode="linear"), atol=1e-4)

  def test_interpolate_trilinear_corners_aligned(self):
    for in_sz, out_sz in [((5,2,8),(3,6,4))]:
      helper_test_op([(2,3)+in_sz],
        lambda x: torch.nn.functional.interpolate(x, size=out_sz, mode="trilinear", align_corners=True),
        lambda x: Tensor.interpolate(x, size=out_sz, mode="linear", align_corners=True), atol=1e-4)

  def test_cat(self):
    for dim in range(-2, 3):
      helper_test_op([(45,65,9), (45,65,9), (45,65,9)], lambda x,y,z: torch.cat((x,y,z), dim), lambda x,y,z: x.cat(y, z, dim=dim))

    # zero in non-cat axis
    helper_test_op([(45,0,9), (45,0,9), (45,0,9)], lambda x,y,z: torch.cat((x,y,z), 0), lambda x,y,z: x.cat(y, z, dim=0))

    # zero in cat axis
    helper_test_op([(45,0,9), (45,1,9), (45,2,9)], lambda x,y,z: torch.cat((x,y,z), 1), lambda x,y,z: x.cat(y, z, dim=1))
    helper_test_op([(45,0,9), (45,0,9), (45,0,9)], lambda x,y,z: torch.cat((x,y,z), 1), lambda x,y,z: x.cat(y, z, dim=1))

    with self.assertRaises(IndexError):
      a = Tensor(3.14)
      a.cat(a)

  def test_multicat(self):
    for dim in range(-1, 2):
      helper_test_op([(45,65), (45,65), (45,65)], lambda x,y,z: torch.cat((x,y,z), dim), lambda x,y,z: x.cat(y, z, dim=dim))

  def test_stack(self):
    for dim in range(-1, 3):
      helper_test_op([(45,65,3), (45,65,3), (45,65,3)], lambda x, y, z: torch.stack((x, y, z), dim), lambda x, y, z: Tensor.stack(x, y, z, dim=dim))

    with self.assertRaises(IndexError):
      Tensor.stack(Tensor.randn(45, 65, 3), dim=77)

    a = Tensor(3.14)
    np.testing.assert_allclose(Tensor.stack(a, a).numpy(), Tensor([3.14, 3.14]).numpy())

  def test_repeat(self):
    x = Tensor.randn(4, 6, 3)
    base_repeats = [2, 4, 3]

    for reps in [[], [4], [2, 1], [3, 2, 2]]:
      repeats = base_repeats + reps
      helper_test_op([(4, 6, 3)], lambda x: x.repeat(*repeats), lambda x: x.repeat(repeats))
      helper_test_op([()], lambda x: x.repeat(*repeats), lambda x: x.repeat(repeats))

    with self.assertRaises(ValueError):
      x.repeat((2, 4))

    np.testing.assert_allclose(x.repeat((2, 0, 4)).numpy(), Tensor.zeros(8, 0, 12).numpy())

  def test_repeat_interleave(self):
    helper_test_op([(3, 3)], lambda x: x.repeat_interleave(6))
    helper_test_op([(3, 3)], lambda x: x.repeat_interleave(2, 1))
    helper_test_op([(3, 3)], lambda x: x.repeat_interleave(2, 0))
    helper_test_op([(3, 3)], lambda x: x.repeat_interleave(2, -1))
    helper_test_op([(3, 3)], lambda x: x.repeat_interleave(2, -2))

  def test_simple_repeat(self):
    repeats = [3, 3, 4]
    helper_test_op([(3, 3)], lambda x: x.repeat(*repeats), lambda x: x.repeat(repeats))

  def test_clip(self):
    helper_test_op([(45,65)], lambda x: x.clip(-2.3, 1.2))
    helper_test_op([(45,65)], lambda x: x.clip(0, 0))
    helper_test_op([(45,65)], lambda x: x.clip(10, 100))
    helper_test_op([(45,65)], lambda x: x.clip(0, 0.1))
    helper_test_op([(45,65)], lambda x: x.clip(-0.3, -0.2))
    helper_test_op([(45,65)], lambda x: x.clip(3, 0))  # min > max
    helper_test_op([(45,65)], lambda x: x.clip(None, 0))
    helper_test_op([(45,65)], lambda x: x.clip(0, None))
    self.helper_test_exception([(45,65)], lambda x: x.clip(None, None), lambda x: x.clip(None, None), RuntimeError)

  def test_matvecmat(self):
    helper_test_op([(1,128), (128,128), (128,128)], lambda x,y,z: (x@y).relu()@z)

  def test_matvec(self):
    helper_test_op([(1,128), (128,128)], lambda x,y: (x@y).relu())

  @unittest.skip("this test is broken #862")
  def test_max_nan(self):
    n = Tensor([1, float("nan")]).max().numpy()
    assert math.isnan(n.item()), f"{n.item()} is not nan"

  def test_inf_where(self):
    x = Tensor.full((3, 3), float("inf"))
    n = (x < 0).where(x, 1).numpy()
    assert np.all(n == 1.)

  def _get_index_randoms(self):
    # indices cannot have gradient
    a = torch.randint(low=-1, high=1, size=(2,1,1,1,1,1), dtype=torch.int64, requires_grad=False)
    b = torch.randint(high=1, size=(1,3,1,1,1,1), dtype=torch.int64, requires_grad=False)
    c = torch.randint(low=-5, high=5, size=(1,1,4,1,1,1), dtype=torch.int64, requires_grad=False)
    d = torch.randint(high=4, size=(2,1,1,5,1,1), dtype=torch.int64, requires_grad=False)
    e = torch.randint(high=1, size=(1,1,1,1,6,1), dtype=torch.int64, requires_grad=False)
    i, j, k, o, p = [Tensor(tor.detach().cpu().numpy().astype(np.int32), requires_grad=False) for tor in [a,b,c,d,e]]
    return a,b,c,d,e,i,j,k,o,p

  @unittest.skipIf(Device.DEFAULT == "WEBGPU", "WEBGPU can only run kernels with up to 10 buffers")
  def test_slice_fancy_indexing_no_dim_collapse(self):
    a,b,c,d,e,i,j,k,o,p = self._get_index_randoms()
    # no dim collapse from int or dim injection from None
    helper_test_op([(2,5,6,5,3,4)], lambda x: x[a,b,c,d,e], lambda x: x[i,j,k,o,p])
    helper_test_op([(2,5,6,5,3,4)], lambda x: x[:,b,c,d,:], lambda x: x[:,j,k,o,:])
    helper_test_op([(2,5,6,5,3,4)], lambda x: x[a,b,...], lambda x: x[i,j,...])
    helper_test_op([(2,5,6,5,3,4)], lambda x: x[a,...,e], lambda x: x[i,...,p])
    helper_test_op([(2,5,6,5,3,4)], lambda x: x[...,c,:,e], lambda x: x[...,k,:,p])

  def test_slice_fancy_indexing_dim_collapse_int(self):
    a,b,c,d,e,i,j,k,o,p = self._get_index_randoms()
    # dim collapse from int
    helper_test_op([(2,5,6,5,3,4)], lambda x: x[1,b,c,d,e], lambda x: x[1,j,k,o,p])
    helper_test_op([(2,5,6,5,3,4)], lambda x: x[a,b,3,d,e], lambda x: x[i,j,3,o,p])
    helper_test_op([(2,5,6,5,3,4)], lambda x: x[1,b,2,d,2], lambda x: x[1,j,2,o,2])
    helper_test_op([(2,5,6,5,3,4)], lambda x: x[a,2,2,2,e], lambda x: x[i,2,2,2,p])
    helper_test_op([(2,5,6,5,3,4)], lambda x: x[1,:,3:11:2,d,0:2], lambda x: x[1,:,3:11:2,o,0:2])

  def test_slice_fancy_indexing_dim_inject_none(self):
    a,b,c,d,e,i,j,k,o,p = self._get_index_randoms()
    # dim injection from None
    helper_test_op([(2,5,6,5,3,4)], lambda x: x[None,b,c,d,e], lambda x: x[None,j,k,o,p])
    helper_test_op([(2,5,6,5,3,4)], lambda x: x[a,b,c,d,None], lambda x: x[i,j,k,o,None])
    helper_test_op([(2,5,6,5,3,4)], lambda x: x[a,b,None,d,e], lambda x: x[i,j,None,o,p])
    helper_test_op([(2,5,6,5,3,4)], lambda x: x[None,b,c,d,None], lambda x: x[None,j,k,o,None])
    helper_test_op([(2,5,6,5,3,4)], lambda x: x[a,:,None,d,e], lambda x: x[i,:,None,o,p])
    helper_test_op([(2,5,6,5,3,4)], lambda x: x[None,None,None,None,None], lambda x: x[None,None,None,None,None])
    helper_test_op([(2,5,6,5,3,4)], lambda x: x[None,None,b,c,d,e], lambda x: x[None,None,j,k,o,p])
    helper_test_op([(2,5,6,5,3,4)], lambda x: x[None,None,b,c,None,None], lambda x: x[None,None,j,k,None,None])
    helper_test_op([(2,5,6,5,3,4)], lambda x: x[a,None,None,c,d,e], lambda x: x[i,None,None,k,o,p])
    helper_test_op([(2,5,6,5,3,4)], lambda x: x[a,None,None,c,None,None], lambda x: x[i,None,None,k,None,None])
    helper_test_op([(2,5,6,5,3,4)], lambda x: x[None,None,b,None,d,e], lambda x: x[None,None,j,None,o,p])

  def test_slice_fancy_indexing_dim_inject_and_collapse(self):
    a,b,c,d,e,i,j,k,o,p = self._get_index_randoms()  # noqa
    # dim injection and collapse
    helper_test_op([(2,5,6,5,3,4)], lambda x: x[1,b,None,d,1], lambda x: x[1,j,None,o,1])
    helper_test_op([(2,5,6,5,3,4)], lambda x: x[None,b,2,d,None], lambda x: x[None,j,2,o,None])
    helper_test_op([(2,5,6,5,3,4)], lambda x: x[...,1,d,None], lambda x: x[...,1,o,None])

  def test_slice_fancy_indexing_with_tensors(self):
    # indexing using idx with different dim
    helper_test_op([(2,3)], lambda x: x[torch.tensor([[0,0,0],[0,0,0]]), torch.tensor(1)],
                            lambda x: x[Tensor([[0,0,0],[0,0,0]]), Tensor(1)])
    helper_test_op([(2,3)], lambda x: x[torch.tensor([1]), torch.tensor([[0,0,0],[0,0,0]])],
                            lambda x: x[Tensor([1]), Tensor([[0,0,0],[0,0,0]])])
    helper_test_op([(2,3)], lambda x: x[torch.tensor([[0,0,0],[0,0,0]]), torch.tensor([2,1,1])],
                            lambda x: x[Tensor([[0,0,0],[0,0,0]]), Tensor([2,1,1])])
    helper_test_op([(2,3)], lambda x: x[torch.tensor([[0,1,-1],[-1,-2,0]]), torch.tensor([2,1,-1])],
                            lambda x: x[Tensor([[0,1,-1],[-1,-2,0]]), Tensor([2,1,-1])])

  @unittest.skipIf(Device.DEFAULT == "WEBGPU", "WEBGPU can only run kernels with up to 10 buffers")
  def test_slice_fancy_indexing_list_indices(self):
    a,b,c,d,e,i,j,k,o,p = self._get_index_randoms()
    helper_test_op([(2,5,6,5,3,4)], lambda x: x[[[0]]], lambda x: x[[[0]]])
    helper_test_op([(2,5,6,5,3,4)], lambda x: x[[0],b,c,d,:], lambda x: x[[0],j,k,o,:])
    helper_test_op([(2,5,6,5,3,4)], lambda x: x[[[[0]]],b,c,d,[[1]]], lambda x: x[[[[0]]],j,k,o,[[1]]])
    helper_test_op([(2,5,6,5,3,4)], lambda x: x[[1,0],b,c,d,:], lambda x: x[[1,0],j,k,o,:])
    helper_test_op([(2,5,6,5,3,4)], lambda x: x[a,b,c,[1,2,3],...], lambda x: x[i,j,k,[1,2,3],...])
    helper_test_op([(2,5,6,5,3,4)], lambda x: x[a,b,c,[[1],[2],[3]],...], lambda x: x[i,j,k,[[1],[2],[3]],...])
    helper_test_op([(2,5,6,5,3,4)], lambda x: x[a,[2,1,0],c,[2,1,0],e], lambda x: x[i,[2,1,0],k,[2,1,0],p])

  def test_slice_fancy_indexing_tuple_indices(self):
    a,b,c,d,e,i,j,k,o,p = self._get_index_randoms()
    helper_test_op([(2,5,6,5,3,4)], lambda x: x[(((0,),),)], lambda x: x[(((0,),),)])
    helper_test_op([(2,5,6,5,3,4)], lambda x: x[(0,),b,c,d,:], lambda x: x[(0,),j,k,o,:])
    helper_test_op([(2,5,6,5,3,4)], lambda x: x[(1,0),b,c,d,:], lambda x: x[(1,0),j,k,o,:])
    helper_test_op([(2,5,6,5,3,4)], lambda x: x[a,b,c,(1,2,3),...], lambda x: x[i,j,k,(1,2,3),...])
    helper_test_op([(2,5,6,5,3,4)], lambda x: x[a,((2,),(1,),(0,)),c,(2,1,0)], lambda x: x[i,((2,),(1,),(0,)),k,(2,1,0)])
    helper_test_op([(2,5,6,5,3,4)], lambda x: x[1,(2,1,0),None,c,(2,1,0),e], lambda x: x[1,(2,1,0),None,k,(2,1,0),p])

  @unittest.skipIf(Device.DEFAULT == "WEBGPU" and not OSX, "WEBGPU Vulkan can only run kernels with up to 10 buffers")
  def test_slice_fancy_indexing_list_with_tensors(self):
    a,b,c,d,e,i,j,k,o,p = self._get_index_randoms()
    helper_test_op([(2,5,6,5,3,4)], lambda x: x[[a]], lambda x: x[[i]])
    helper_test_op([(2,5,6,5,3,4)], lambda x: x[[a,1]], lambda x: x[[i,1]])
    helper_test_op([(2,5,6,5,3,4)], lambda x: x[[a,[1,1]]], lambda x: x[[i,[1,1]]])
    helper_test_op([(2,5,6,5,3,4)], lambda x: x[[a,(1,1)]], lambda x: x[[i,(1,1)]])
    helper_test_op([(2,5,6,5,3,4)], lambda x: x[[a,b,c,d,e]], lambda x: x[[i,j,k,o,p]])

  def test_slice_fancy_indexing_errors(self):
    a = Tensor.ones(10,11,12)
    # tensors used as indices must be int tensors
    with self.assertRaises(IndexError): a[Tensor(1.1)]
    with self.assertRaises(IndexError): a[Tensor([True, True])]
    # shape mismatch, cannot broadcast. either exception is okay
    with self.assertRaises((IndexError, ValueError)): a[Tensor.randint(3,1,1,1), Tensor.randint(1,4,1,1), Tensor.randint(2,4,4,1)]
    with self.assertRaises((IndexError, ValueError)): a[Tensor.randint(3,1,1,1), Tensor.randint(1,4,1,1,1)]

  def test_gather(self):
    # indices cannot have gradient
    # indices cannot be negative (torch gather)
    b = torch.randint(3, size=[3,4,5], dtype=torch.int64, requires_grad=False)
    a = Tensor(b.detach().cpu().numpy().astype(np.int32), dtype=dtypes.int32, requires_grad=False)
    helper_test_op([(4,5,6)], lambda x: x.gather(dim=0, index=b), lambda x: x.gather(dim=0, index=a))
    helper_test_op([(4,5,6)], lambda x: x.gather(dim=1, index=b), lambda x: x.gather(dim=1, index=a))
    helper_test_op([(4,5,6)], lambda x: x.gather(dim=2, index=b), lambda x: x.gather(dim=2, index=a))
    helper_test_op([(3,4,5)], lambda x: x.gather(dim=0, index=b), lambda x: x.gather(dim=0, index=a))
    helper_test_op([(4,5,6)], lambda x: x.gather(dim=-1, index=b), lambda x: x.gather(dim=-1, index=a))
    helper_test_op([(4,5,6)], lambda x: x.gather(dim=-2, index=b), lambda x: x.gather(dim=-2, index=a))
    helper_test_op([(4,5,6)], lambda x: x.gather(dim=-3, index=b), lambda x: x.gather(dim=-3, index=a))
    self.helper_test_exception([(4,5,6)], lambda x: x.gather(dim=0, index=torch.tensor([1], dtype=torch.int64)),
                                          lambda x: x.gather(dim=0, index=Tensor([1], dtype=dtypes.int32)), expected=(RuntimeError, AssertionError))
    self.helper_test_exception([(2,1,1)], lambda x: x.gather(dim=0, index=b),
                                          lambda x: x.gather(dim=0, index=a), expected=(RuntimeError, AssertionError))
    helper_test_op(None, lambda x: x.gather(dim=0, index=torch.tensor([2, 1, 0, 1, 2], requires_grad=False)),
                         lambda x: x.gather(dim=0, index=Tensor([2, 1, 0, 1, 2])),
                         vals=[[1., 2., 3.]])

  @unittest.expectedFailure
  @unittest.skipIf(torch._C._get_privateuse1_backend_name() == "tiny", 'results in a success instead of a failure')
  def test_gather_failure(self):
    # gather with inf values do not work, other values results in nan
    helper_test_op(None, lambda x: x.gather(dim=0, index=torch.tensor([2, 1, 0, 1, 2], requires_grad=False)),
                         lambda x: x.gather(dim=0, index=Tensor([2, 1, 0, 1, 2])),
                         vals=[[-float("inf"), 2., 3.]])

  def test_scatter(self):
    b = torch.randint(3, size=[3,4,5], dtype=torch.int64, requires_grad=False)
    a = Tensor(b.detach().cpu().numpy().astype(np.int32), dtype=dtypes.int32, requires_grad=False)
    for dim in (0,1,2,-1,-2,-3):
      helper_test_op([(4,5,6), (4,5,6)], lambda x,src: x.scatter(dim=dim, index=b, src=src),
                                         lambda x,src: x.scatter(dim=dim, index=a, src=src), forward_only=True)

    helper_test_op([(3,4,5), (3,4,5)], lambda x,src: x.scatter(dim=1, index=b, src=src),
                                       lambda x,src: x.scatter(dim=1, index=a, src=src), forward_only=True)
    helper_test_op([(10,3,10), (10,10,10)], lambda x,src: x.scatter(dim=1, index=b, src=src),
                                            lambda x,src: x.scatter(dim=1, index=a, src=src), forward_only=True)

    self.helper_test_exception([(2,3,10), (10,10,10)], lambda x,src: x.scatter(dim=1, index=b, src=src),
                                                       lambda x,src: x.scatter(dim=1, index=a, src=src), expected=(RuntimeError, AssertionError))
    self.helper_test_exception([(10,3,10), (10,3,10)], lambda x,src: x.scatter(dim=1, index=b, src=src),
                                                       lambda x,src: x.scatter(dim=1, index=a, src=src), expected=(RuntimeError, AssertionError))
    self.helper_test_exception([(3,4,5), (3,4,5)], lambda x,src: x.scatter(dim=1, index=b, src=src, mode="typo"),
                                                   lambda x,src: x.scatter(dim=1, index=a, src=src, mode="typo"), expected=TypeError)
    self.helper_test_exception([(3,4,5), (3,4,5)], lambda x,src: x.half().scatter(dim=1, index=b, src=src),
                                                   lambda x,src: x.half().scatter(dim=1, index=a, src=src), expected=RuntimeError)

    helper_test_op([(4,5,6)], lambda x: x.scatter(dim=1, index=b, value=3), lambda x: x.scatter(dim=1, index=a, src=3), forward_only=True)
    helper_test_op([(4,5,6)], lambda x: x.scatter(dim=1, index=b, value=float("inf")),
      lambda x: x.scatter(dim=1, index=a, src=float("inf")), forward_only=True)

    # overlapping indices with 0s
    b = torch.tensor([0,0], requires_grad=False)
    a = Tensor(b.detach().cpu().numpy().astype(np.int32), dtype=dtypes.int32, requires_grad=False)
    helper_test_op(None,
      lambda x,src: x.scatter(0, b, src),
      lambda x,src: x.scatter(0, a, src), forward_only=True,
      vals=[[1.,2.,3.,4.], [1.,0.]])

  def test_scatter_add(self):
    b = torch.randint(3, size=[3,4,5], dtype=torch.int64, requires_grad=False)
    a = Tensor(b.detach().cpu().numpy().astype(np.int32), dtype=dtypes.int32, requires_grad=False)
    helper_test_op([(4,5,6)], lambda x: x.scatter(dim=1, index=b, value=float("inf"), reduce="add"),
      lambda x: x.scatter(dim=1, index=a, src=float("inf"), reduce="add"), forward_only=True)

    # TODO: fails for webgpu
    if Device.DEFAULT != "WEBGPU":
      helper_test_op([(4,5,6)],
        lambda x: x.scatter(1, b, float("nan"), reduce="add"),
        lambda x: x.scatter(1, a, float("nan"), reduce="add"), forward_only=True)

  def test_scatter_mul(self):
    b = torch.randint(3, size=[3,4,5], dtype=torch.int64, requires_grad=False)
    a = Tensor(b.detach().cpu().numpy().astype(np.int32), dtype=dtypes.int32, requires_grad=False)
    helper_test_op([(4,5,6)], lambda x: x.scatter(dim=1, index=b, value=float("inf"), reduce="multiply"),
      lambda x: x.scatter(dim=1, index=a, src=float("inf"), reduce="multiply"), forward_only=True)

    # TODO: fails for webgpu
    if Device.DEFAULT != "WEBGPU":
      helper_test_op([(4,5,6)],
        lambda x: x.scatter(1, b, float("nan"), reduce="multiply"),
        lambda x: x.scatter(1, a, float("nan"), reduce="multiply"), forward_only=True)

  def test_scatter_no_reduce_tensor_src(self):
    with self.assertRaises(TypeError):
      Tensor.ones(4).scatter(dim=1, index=Tensor([0]), src=Tensor.ones(4), reduce="add")

  def test_scatter_reduce(self):
    b = torch.randint(3, size=[3,4,5], dtype=torch.int64, requires_grad=False)
    a = Tensor(b.detach().cpu().numpy().astype(np.int32), dtype=dtypes.int32, requires_grad=False)
    for reduce in ("sum", "prod", "mean", "amin", "amax"):
      for dim in (-1,1,-3):
        helper_test_op([(4,5,6), (4,5,6)],
          lambda x,src: x.scatter_reduce(dim=dim, index=b, src=src, reduce=reduce),
          lambda x,src: x.scatter_reduce(dim=dim, index=a, src=src, reduce=reduce), forward_only=True)
        helper_test_op([(4,5,6), (4,5,6)],
          lambda x,src: x.scatter_reduce(dim=dim, index=b, src=src, reduce=reduce, include_self=False),
          lambda x,src: x.scatter_reduce(dim=dim, index=a, src=src, reduce=reduce, include_self=False), forward_only=True)

  def test_scatter_reduce_prod_zeros(self):
    b = torch.randint(3, size=[3,4,5], dtype=torch.int64, requires_grad=False)
    a = Tensor(b.detach().cpu().numpy().astype(np.int32), dtype=dtypes.int32, requires_grad=False)
    x = Tensor.zeros([4,5,6]).float()
    y = torch.zeros([4,5,6]).float()
    helper_test_op([(4,5,6)],
      lambda src: y.scatter_reduce(dim=1, index=b, src=src, reduce="prod"),
      lambda src: x.scatter_reduce(dim=1, index=a, src=src, reduce="prod"), forward_only=True)

  def test_scatter_reduce_errors(self):
    b = torch.randint(3, size=[3,4,5], dtype=torch.int64, requires_grad=False)
    a = Tensor(b.detach().cpu().numpy().astype(np.int32), dtype=dtypes.int32, requires_grad=False)
    # invalid reduce arg
    self.helper_test_exception([(4,5,6), (4,5,6)],
      lambda x,src: x.scatter_reduce(dim=0, index=b, src=src, reduce="INVALID"),
      lambda x,src: x.scatter_reduce(dim=0, index=a, src=src, reduce="INVALID"),
      RuntimeError)
    # dtype mismatch
    self.helper_test_exception([(4,5,6), (4,5,6)],
      lambda x,src: x.half().scatter_reduce(dim=0, index=b, src=src, reduce="sum"),
      lambda x,src: x.half().scatter_reduce(dim=0, index=a, src=src, reduce="sum"),
      RuntimeError)

  def test_scaled_dot_product_attention(self):
    helper_test_op([(32,8,16,64), (32,8,16,64), (32,8,16,64)], torch.nn.functional.scaled_dot_product_attention, Tensor.scaled_dot_product_attention)
    helper_test_op([(32,8,16,64), (32,8,16,64), (32,8,16,64), (32,8,16,16)],
                   lambda x,y,z,m: torch.nn.functional.scaled_dot_product_attention(x,y,z,attn_mask=m),
                   lambda x,y,z,m: Tensor.scaled_dot_product_attention(x,y,z,attn_mask=m))

  def test_scaled_dot_product_attention_mismatch_ls(self):
    helper_test_op([(32,8,4,64), (32,8,16,64), (32,8,16,64)], torch.nn.functional.scaled_dot_product_attention, Tensor.scaled_dot_product_attention)

  def test_scaled_dot_product_attention_causal(self):
    helper_test_op([(32,8,16,64), (32,8,16,64), (32,8,16,64)],
                   lambda x,y,z: torch.nn.functional.scaled_dot_product_attention(x,y,z,is_causal=True),
                   lambda x,y,z: Tensor.scaled_dot_product_attention(x,y,z,is_causal=True))

    self.helper_test_exception([(32,8,16,64), (32,8,16,64), (32,8,16,64), (32,8,16,16)],
      lambda x,y,z,m: torch.nn.functional.scaled_dot_product_attention(x,y,z,is_causal=True,attn_mask=m),
      lambda x,y,z,m: Tensor.scaled_dot_product_attention(x,y,z,is_causal=True,attn_mask=m),
      expected=RuntimeError)

  def test_binary_crossentropy(self):
    helper_test_op([(32,10), (32,10)], lambda x,y: torch.nn.functional.binary_cross_entropy(x.sigmoid(),y.clip(0,1)),
                                       lambda x,y: x.sigmoid().binary_crossentropy(y.clip(0,1)))
    helper_test_op([(32,10), (32,10)], lambda x,y: torch.nn.functional.binary_cross_entropy_with_logits(x,y.clip(0,1)),
                                       lambda x,y: x.binary_crossentropy_logits(y.clip(0,1)))
    helper_test_op([(32,10), (32,10)], lambda x,y: torch.nn.functional.binary_cross_entropy_with_logits(x,y.clip(0,1)),
                                       lambda x,y: x.sigmoid().binary_crossentropy(y.clip(0,1)))
    helper_test_op([(32,10), (32,10)], lambda x,y: torch.nn.functional.binary_cross_entropy(x.sigmoid(),y.clip(0,1)),
                                       lambda x,y: x.binary_crossentropy_logits(y.clip(0,1)))
  def test_binary_crossentropy_reductions(self):
    for r in ("mean", "sum", "none"):
      helper_test_op([(32,10), (32,10)], lambda x,y: torch.nn.functional.binary_cross_entropy(x.sigmoid(), y.clip(0,1), reduction=r),
                                         lambda x,y: x.sigmoid().binary_crossentropy(y.clip(0,1), reduction=r))
      helper_test_op([(32,10), (32,10)], lambda x,y: torch.nn.functional.binary_cross_entropy_with_logits(x, y.clip(0,1), reduction=r),
                                         lambda x,y: x.binary_crossentropy_logits(y.clip(0,1), reduction=r))
  def test_binary_crossentropy_logits_pos_weights(self):
    pos_weight = [0.25, 0.5, 0.75, 1.0, 2.0, 3.0, 4.0, 5.0, 6.0, 7.0]
    helper_test_op([(32,10), (32,10)], lambda x,y: torch.nn.functional.binary_cross_entropy_with_logits(x,y.clip(0,1),
                                                                                                        pos_weight=torch.tensor(pos_weight)),
                                       lambda x,y: x.binary_crossentropy_logits(y.clip(0,1),pos_weight=Tensor(pos_weight)))
  def test_cross_entropy_class_probabilities(self):
    helper_test_op([(32,), (32,)], lambda x,y: torch.nn.functional.cross_entropy(x, y), lambda x,y: x.cross_entropy(y))
    helper_test_op([(32,10), (32,10)], lambda x,y: torch.nn.functional.cross_entropy(x, y), lambda x,y: x.cross_entropy(y))
    helper_test_op([(32,4,4,4), (32,4,4,4)], lambda x,y: torch.nn.functional.cross_entropy(x, y), lambda x,y: x.cross_entropy(y))

  def test_cross_entropy_class_indices(self):
    classes = np.random.randint(0, 10, (32,), dtype=np.int32).tolist()
    helper_test_op([(32,10)], lambda x: torch.nn.functional.cross_entropy(x, torch.tensor(classes)),
                              lambda x: x.cross_entropy(Tensor(classes)))
    self.helper_test_exception([(32,10), (32,1)], lambda x,y: torch.nn.functional.cross_entropy(x, y),
                                                  lambda x,y: x.cross_entropy(y), expected=(AssertionError, RuntimeError))

  def test_cross_entropy_reductions(self):
    for r in ("mean", "sum", "none"):
      helper_test_op([(32,10), (32,10)], lambda x,y: torch.nn.functional.cross_entropy(x, y, reduction=r),
                                         lambda x,y: x.cross_entropy(y, reduction=r))
    self.helper_test_exception([(32,10), (32,10)], lambda x,y: torch.nn.functional.cross_entropy(x, y, reduction="typo"),
                                                   lambda x,y: x.cross_entropy(y, reduction="typo"), expected=ValueError)

  def test_cross_entropy_smoothing(self):
    for ls in (0., 0.3, 0.7, 1.):
      helper_test_op([(32,10), (32,10)], lambda x,y: torch.nn.functional.cross_entropy(x, y, label_smoothing=ls),
                                         lambda x,y: x.cross_entropy(y, label_smoothing=ls))
      classes = np.random.randint(0, 10, (32,), dtype=np.int32).tolist()
      helper_test_op([(32,10)], lambda x: torch.nn.functional.cross_entropy(x, torch.tensor(classes), label_smoothing=ls),
                                lambda x: x.cross_entropy(Tensor(classes), label_smoothing=ls))

  def test_nll_loss(self):
    target = np.random.randint(0, 10, (32,), dtype=np.int32).tolist()
    helper_test_op([(32,10)],
                   lambda x: torch.nn.functional.nll_loss(torch.nn.functional.log_softmax(x, dim=1), torch.tensor(target)),
                   lambda x: x.log_softmax(axis=1).nll_loss(Tensor(target)))

  def test_nll_loss_3d(self):
    target = np.random.randint(0, 10, (32,3,3,3), dtype=np.int32).tolist()
    helper_test_op([(32,10,3,3,3)],
                   lambda x: torch.nn.functional.nll_loss(torch.nn.functional.log_softmax(x, dim=1), torch.tensor(target)),
                   lambda x: x.log_softmax(axis=1).nll_loss(Tensor(target)))

  def test_nll_loss_reductions(self):
    target = np.random.randint(0, 10, (32,), dtype=np.int32).tolist()
    for r in ("mean", "sum", "none"):
      helper_test_op([(32,10)],
        lambda x: torch.nn.functional.nll_loss(torch.nn.functional.log_softmax(x, dim=1), torch.tensor(target), reduction=r),
        lambda x: x.log_softmax(axis=1).nll_loss(Tensor(target), reduction=r))
    self.helper_test_exception([(32,10)],
      lambda x: torch.nn.functional.nll_loss(x, torch.tensor(target), reduction="typo"),
      lambda x: x.nll_loss(Tensor(target), reduction="typo"), expected=ValueError)

  def test_nll_loss_weight(self):
    target = np.random.randint(0, 10, (32,), dtype=np.int32).tolist()
    weight = np.random.normal(0, 1, (10,)).astype(np.float32).tolist()
    for r in ("mean", "sum", "none"):
      helper_test_op([(32,10)],
        lambda x: torch.nn.functional.nll_loss(torch.nn.functional.log_softmax(x, dim=1), torch.tensor(target), torch.tensor(weight), reduction=r),
        lambda x: x.log_softmax(axis=1).nll_loss(Tensor(target), Tensor(weight), reduction=r))

  def test_nll_loss_3d_weight(self):
    target = np.random.randint(0, 10, (32,3,3,3), dtype=np.int32).tolist()
    weight = np.random.normal(0, 1, (10,)).astype(np.float32).tolist()
    for r in ("mean", "sum", "none"):
      helper_test_op([(32,10,3,3,3)],
          lambda x: torch.nn.functional.nll_loss(torch.nn.functional.log_softmax(x, dim=1), torch.tensor(target), torch.tensor(weight), reduction=r),
          lambda x: x.log_softmax(axis=1).nll_loss(Tensor(target), Tensor(weight), reduction=r))

  def test_nll_loss_ignore_index(self):
    logits = [[2.0, 0.5, -1.0],
              [1.5, 2.5, -0.5],
              [0.0, -2.0, 1.0]]
    target = [0, 1, 2]
    helper_test_op(None, lambda x: torch.nn.functional.nll_loss(torch.nn.functional.log_softmax(x, dim=1), torch.tensor(target), ignore_index=1),
                         lambda x: x.log_softmax().nll_loss(Tensor(target), ignore_index=1),
                         vals=[logits])

  def test_one_hot(self):
    data = [1, 2, 4]
    helper_test_op([], lambda: torch.nn.functional.one_hot(torch.tensor(data), 6).type(torch.int32),
                       lambda: Tensor(data).one_hot(6), forward_only=True)
    helper_test_op([], lambda: torch.nn.functional.one_hot(torch.tensor(data)).type(torch.int32),
                       lambda: Tensor(data).one_hot(), forward_only=True)
    data = [[[1, 2, 3], [0, 3, 5]], [[1, 2, 3], [0, 3, 5]]]
    helper_test_op([], lambda: torch.nn.functional.one_hot(torch.tensor(data), 8).type(torch.int32),
                       lambda: Tensor(data).one_hot(8), forward_only=True)
    helper_test_op([], lambda: torch.nn.functional.one_hot(torch.tensor(data)).type(torch.int32),
                       lambda: Tensor(data).one_hot(), forward_only=True)

  def test_masked_fill(self):
    helper_test_op([(32,10)], lambda x: x.masked_fill((x>0.1).detach(), -math.inf))
    helper_test_op([(32,10)], lambda x: x.masked_fill((x<0.1).detach(), -math.inf))

  def test_masked_select(self):
    helper_test_op([(32, 10)], lambda x: x.masked_select(x>0.5), lambda x: x.masked_select(x>0.5), forward_only=True)
    helper_test_op([(32, 10)], lambda x: x.masked_select(torch.tensor(True)), lambda x: x.masked_select(Tensor(True)), forward_only=True)

  @unittest.skipIf(Device.DEFAULT == "QCOM", "OpenCL fails to compile this (both on GPU(qcom)/QCOM backends)")
  def test_cast(self):
    helper_test_op([(3, 3)], lambda x: x.float())
    helper_test_op(None, lambda x: x.float(), vals=[[0, 1, 2, 3]], forward_only=True)
    helper_test_op(None, lambda x: x.float(), vals=[[True, False]], forward_only=True)
    helper_test_op([(3, 3)], lambda x: x.int(), forward_only=True)
    helper_test_op([(3, 3)], lambda x: x.bool(), forward_only=True)

  def test_bitcast(self):
    helper_test_op([(3, 3)], lambda x: x.view(torch.int32), lambda x: x.bitcast(dtypes.int32), forward_only=True)

@unittest.skipUnless(is_dtype_supported(dtypes.uchar), f"no uint8 on {Device.DEFAULT}")
class TestOpsUint8(unittest.TestCase):
  def test_cast(self):
    helper_test_op([(2,3,64,64)], lambda x: x.type(torch.uint8), lambda x: x.cast('uint8'), forward_only=True)

  def test_cast_relu(self):
    helper_test_op([(2,3,64,64)], lambda x: x.relu().type(torch.uint8), lambda x: x.relu().cast('uint8'), forward_only=True)

  def test_interpolate_bilinear(self):
    out_sz = (10, 10)
    helper_test_op([(2,3,64,64)],
      lambda x: torch.nn.functional.interpolate((10*x).relu().type(torch.uint8), size=out_sz, mode="bilinear"),
      lambda x: Tensor.interpolate((10*x).relu().cast('uint8'), size=out_sz, mode="linear"), forward_only=True)

  def test_interpolate_nearest(self):
    out_sz = (10, 10)
    helper_test_op([(2,3,64,64)],
      lambda x: torch.nn.functional.interpolate((10*x).relu().type(torch.uint8), size=out_sz, mode="nearest"),
      lambda x: Tensor.interpolate((10*x).relu().cast('uint8'), size=out_sz, mode="nearest"), forward_only=True)

  def test_interpolate_nearest_exact(self):
    out_sz = (10, 10)
    helper_test_op([(2,3,64,64)],
      lambda x: torch.nn.functional.interpolate((10*x).relu().type(torch.uint8), size=out_sz, mode="nearest-exact"),
      lambda x: Tensor.interpolate((10*x).relu().cast('uint8'), size=out_sz, mode="nearest-exact"), forward_only=True)

  def test_min(self):
    helper_test_op(None,
      lambda x: x.type(torch.uint8).min(),
      lambda x: x.cast(dtypes.uint8).min(), forward_only=True, vals=[[[0, 1, 2], [3, 4, 5]]])
    helper_test_op(None,
      lambda x: x.type(torch.uint8).min(),
      lambda x: x.cast(dtypes.uint8).min(), forward_only=True, vals=[[0, 128, 255, 64, 32, 16]])

if __name__ == '__main__':
  np.random.seed(1337)
  unittest.main(verbosity=2)<|MERGE_RESOLUTION|>--- conflicted
+++ resolved
@@ -1,8 +1,4 @@
-<<<<<<< HEAD
-import time, math, unittest, functools, platform
-=======
-import time, math, unittest, functools, warnings
->>>>>>> 710d734c
+import time, math, unittest, functools, platform, warnings
 import numpy as np
 from typing import List, Callable
 import torch
