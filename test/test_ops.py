--- conflicted
+++ resolved
@@ -3164,13 +3164,8 @@
     helper_test_op([(32,10)], lambda x: x.masked_fill((x>0.1).detach(), -math.inf))
     helper_test_op([(32,10)], lambda x: x.masked_fill((x<0.1).detach(), -math.inf))
 
-<<<<<<< HEAD
   @unittest.skipIf(RANGEIFY and (getenv("MOCKGPU") or Device.DEFAULT == "PYTHON"), "very slow on MOCKGPU because reduce does not fold")
-=======
-  @unittest.skipIf(RANGEIFY and ((getenv("MOCKGPU") and Device.DEFAULT == "AMD") or Device.DEFAULT == "PYTHON"),
-                   "very slow on MOCKGPU because reduce does not fold")
   @unittest.skipIf(RANGEIFY and Device.DEFAULT == "WEBGPU", "webgpu runtime issue")
->>>>>>> a6dd5a22
   def test_masked_select(self):
     helper_test_op([(32, 10)], lambda x: x.masked_select(x>0.5), lambda x: x.masked_select(x>0.5), forward_only=True)
     helper_test_op([(32, 10)], lambda x: x.masked_select(torch.tensor(True)), lambda x: x.masked_select(Tensor(True)), forward_only=True)
