--- conflicted
+++ resolved
@@ -4,11 +4,7 @@
 import numpy as np
 import unittest
 from tinygrad.tensor import Tensor
-<<<<<<< HEAD
-from tinygrad.helpers import getenv, IMAGE, DEBUG, dtypes
-=======
-from tinygrad.helpers import getenv, IMAGE, DEBUG, CI
->>>>>>> 7b8d06c9
+from tinygrad.helpers import getenv, IMAGE, DEBUG, CI, dtypes
 from tinygrad.lazy import Device
 
 if CI:
