--- conflicted
+++ resolved
@@ -1964,7 +1964,6 @@
         lambda x: torch.nn.functional.max_pool2d(x, kernel_size=(5,5), dilation=dilation),
         lambda x: Tensor.max_pool2d(x, kernel_size=(5,5), dilation=dilation))
 
-<<<<<<< HEAD
   def test_maxpool2d_ceil_mode(self):
     shape = (1,1,6,6)
     for ksz in [(3,3), 2, 3, (3,2)]:
@@ -1974,9 +1973,6 @@
           lambda x: Tensor.max_pool2d(x, kernel_size=ksz, padding=1, stride=3, ceil_mode=True))
 
   def test_avgpool2d(self):
-=======
-  def test_avg_pool2d(self):
->>>>>>> 9adeb104
     shape = (32,2,111,28)
     for ksz in [(2,2), (3,3), (3,2), (5,5), (5,1)]:
       with self.subTest(kernel_size=ksz):
@@ -1984,19 +1980,12 @@
           lambda x: torch.nn.functional.avg_pool2d(x, kernel_size=ksz),
           lambda x: Tensor.avg_pool2d(x, kernel_size=ksz), rtol=1e-5)
 
-<<<<<<< HEAD
   # regression test for TODO
   def test_avgpool2d_failure1(self):
-=======
-  # TODO fix edge case
-  @unittest.expectedFailure
-  def test_avg_pool2d_failure(self):
->>>>>>> 9adeb104
     helper_test_op([(1,1,8,8)],
       lambda x: torch.nn.functional.avg_pool2d(x, kernel_size=(1,2), padding=(0,1), stride=(5,1)),
       lambda x: Tensor.avg_pool2d(x, kernel_size=(1,2), padding=(0,1), stride=(5,1)), rtol=1e-5)
 
-<<<<<<< HEAD
   # Mismatched elements: 1 / 35 (2.86%) -0.32827917 (torch) != -0.49710596 (tiny) on METAL
   @unittest.skipIf(Device.DEFAULT == "METAL", "rare large numerical inaccuracy on METAL")
   def test_avgpool2d_failure2(self):
@@ -2005,9 +1994,6 @@
       lambda x: Tensor.avg_pool2d(x, kernel_size=(2,6), padding=(1,3), stride=(8,5), ceil_mode=False, count_include_pad=False), rtol=1e-5)
 
   def test_avgpool2d_padding(self):
-=======
-  def test_avg_pool2d_padding(self):
->>>>>>> 9adeb104
     shape = (32,2,111,28)
     for ksz in [(2,2), (3,3), 2, 3, (3,2)]:
       with self.subTest(kernel_size=ksz):
@@ -2023,7 +2009,6 @@
           lambda x: torch.nn.functional.avg_pool2d(x, kernel_size=ksz, padding=1, count_include_pad=False),
           lambda x: Tensor.avg_pool2d(x, kernel_size=ksz, padding=1, count_include_pad=False), rtol=1e-5)
 
-<<<<<<< HEAD
   def test_avgpool2d_ceil_mode(self):
     shape = (1,1,6,6)
     for ksz in [(3,3), 2, 3, (3,2)]:
@@ -2041,9 +2026,6 @@
           lambda x: Tensor.avg_pool2d(x, kernel_size=ksz, padding=1, stride=3, ceil_mode=True, count_include_pad=True), rtol=1e-5)
 
   def test_global_avgpool2d(self):
-=======
-  def test_global_avg_pool2d(self):
->>>>>>> 9adeb104
     helper_test_op([(32,2,111,28)],
       lambda x: torch.nn.functional.avg_pool2d(x, kernel_size=(111,28)),
       lambda x: Tensor.avg_pool2d(x, kernel_size=(111,28)), rtol=1e-5)
