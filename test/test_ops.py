import torch
import time
import math
import numpy as np
import unittest
from tinygrad.tensor import Tensor
from tinygrad.helpers import getenv, IMAGE, DEBUG, CI, dtypes
from tinygrad import Device

if CI:
  import warnings
  warnings.filterwarnings("ignore", message="Non-empty compiler output encountered")

FORWARD_ONLY = getenv("FORWARD_ONLY", 0)
PRINT_TENSORS = getenv("PRINT_TENSORS", 0)
def helper_test_op(shps, torch_fxn, tinygrad_fxn=None, atol=1e-6, rtol=1e-3, grad_atol=1e-4, grad_rtol=1e-3, forward_only=False, vals=None, a=-0.5, b=3):
  if tinygrad_fxn is None: tinygrad_fxn = torch_fxn
  ts, tst = prepare_test_op(a, b, shps, vals, forward_only)

  st = time.monotonic()
  out = torch_fxn(*ts)
  torch_fp = time.monotonic() - st

  st = time.monotonic()
  ret = tinygrad_fxn(*tst).realize()
  tinygrad_fp = time.monotonic() - st

  def compare(s, x,y,atol,rtol):
    if PRINT_TENSORS: print(s, x, y)
    assert x.shape == y.shape, f"shape mismatch: tinygrad={x.shape} | torch={y.shape}"
    try:
      np.testing.assert_allclose(x,y, atol=atol, rtol=rtol)
    except Exception:
      raise Exception(f"{s} failed shape {x.shape}")

  if DEBUG >= 6:
    np.set_printoptions(linewidth=200, suppress=True)
    print(ret.numpy())
    print(out.detach().numpy())
  compare("forward pass", ret.numpy(), out.detach().numpy(), atol=atol, rtol=rtol)

  torch_fbp, tinygrad_fbp = np.nan, np.nan
  if not forward_only and not FORWARD_ONLY:
    st = time.monotonic()
    (out+1).square().mean().backward()
    torch_fbp = time.monotonic() - st

    st = time.monotonic()
    (ret+1).square().mean().backward()
    for tt in tst: tt.grad.realize()
    tinygrad_fbp = time.monotonic() - st

    for i, (t, tt) in enumerate(zip(ts, tst)):
      compare(f"backward pass tensor {i}", tt.grad.numpy(), t.grad.detach().numpy(), atol=grad_atol, rtol=grad_rtol)

  if not CI: print("\ntesting %40r   torch/tinygrad fp: %.2f / %.2f ms  bp: %.2f / %.2f ms " % (shps, torch_fp*1000, tinygrad_fp*1000, torch_fbp*1000, tinygrad_fbp*1000), end="")

def prepare_test_op(a, b, shps, vals, forward_only=False):
  torch.manual_seed(0)
  np.random.seed(0)
  if shps is None: ts = [torch.tensor(x, requires_grad=(not forward_only)) for x in vals]
  else: ts = [torch.tensor((np.random.random(size=x) + a) * b, requires_grad=(not forward_only), dtype=torch.float32) for x in shps]
  tst = [Tensor(x.detach().numpy(), requires_grad=(not forward_only and not FORWARD_ONLY)) for x in ts]
  return ts, tst

class TestOps(unittest.TestCase):

  def helper_test_exception(self, shps, torch_fxn, tinygrad_fxn, expected, exact=False, vals=None, a=-0.5, b=3):
    if getenv("CUDACPU"): self.skipTest('helper_test_exception fails in CUDACPU')
    ts, tst = prepare_test_op(a, b, shps, vals)
    with self.assertRaises(expected) as torch_cm:
      torch_fxn(*ts)
    with self.assertRaises(expected) as tinygrad_cm:
      tinygrad_fxn(*tst)
    if exact: self.assertEqual(str(torch_cm.exception), str(tinygrad_cm.exception))
    if not CI: print("\ntesting %40r   torch/tinygrad exception: %s / %s" % (shps, torch_cm.exception, tinygrad_cm.exception), end="")

  def test_full_like(self):
    a = Tensor([[1,2,3],[4,5,6]])
    b = torch.tensor([[1,2,3],[4,5,6]])
    helper_test_op([], lambda: torch.full_like(b, 4), lambda: Tensor.full_like(a, 4), forward_only=True)
  def test_full(self):
    helper_test_op([], lambda: torch.full((45,65), 4), lambda: Tensor.full((45,65), 4), forward_only=True)
  def test_zeros(self):
    helper_test_op([], lambda: torch.zeros(45,65), lambda: Tensor.zeros(45,65), forward_only=True)
    helper_test_op([], lambda: torch.zeros([45,65]), lambda: Tensor.zeros([45,65]), forward_only=True)
    helper_test_op([], lambda: torch.zeros([]), lambda: Tensor.zeros([]), forward_only=True)
  def test_zeros_like(self):
    a = Tensor([[1,2,3],[4,5,6]])
    b = torch.tensor([[1,2,3],[4,5,6]])
    helper_test_op([], lambda: torch.zeros_like(b), lambda: Tensor.zeros_like(a), forward_only=True)
  def test_empty_0(self):
    helper_test_op([], lambda: torch.empty(45,65)*0/0, lambda: Tensor.empty(45,65)*0/0, forward_only=True)
  def test_ones(self):
    helper_test_op([], lambda: torch.ones(45,65), lambda: Tensor.ones(45,65), forward_only=True)
    helper_test_op([], lambda: torch.ones([45,65]), lambda: Tensor.ones([45,65]), forward_only=True)
    helper_test_op([], lambda: torch.ones([]), lambda: Tensor.ones([]), forward_only=True)
  def test_ones_like(self):
    a = Tensor([[1,2,3],[4,5,6]])
    b = torch.tensor([[1,2,3],[4,5,6]])
    helper_test_op([], lambda: torch.ones_like(b), lambda: Tensor.ones_like(a), forward_only=True)
  def test_eye(self):
    helper_test_op([], lambda: torch.eye(10), lambda: Tensor.eye(10), forward_only=True)
    helper_test_op([], lambda: torch.eye(1), lambda: Tensor.eye(1), forward_only=True)

  def test_chunk(self):
    tor = torch.arange(13).repeat(8, 1).chunk(6, 1)
    ten = Tensor.arange(13).repeat((8, 1)).chunk(6, 1)
    assert len(tor) == len(ten)
    for i in range(len(tor)):
      helper_test_op([], lambda: tor[i], lambda: ten[i], forward_only=True)

    tor = torch.arange(13).repeat(8, 1).chunk(6, 0)
    ten = Tensor.arange(13).repeat((8, 1)).chunk(6, 0)
    assert len(tor) == len(ten)
    for i in range(len(tor)):
      helper_test_op([], lambda: tor[i], lambda: ten[i], forward_only=True)

    tor = torch.arange(13).repeat(8, 1).chunk(3, -1)
    ten = Tensor.arange(13).repeat((8, 1)).chunk(3, -1)
    assert len(tor) == len(ten)
    for i in range(len(tor)):
      helper_test_op([], lambda: tor[i], lambda: ten[i], forward_only=True)

    tor = torch.arange(13).repeat(8, 3, 3).chunk(3, -2)
    ten = Tensor.arange(13).repeat((8, 3, 3)).chunk(3, -2)
    assert len(tor) == len(ten)
    for i in range(len(tor)):
      helper_test_op([], lambda: tor[i], lambda: ten[i], forward_only=True)

  def test_arange(self):
    helper_test_op([], lambda: torch.arange(10), lambda: Tensor.arange(10), forward_only=True)
    helper_test_op([], lambda: torch.arange(5, 10, 3), lambda: Tensor.arange(5, 10, 3), forward_only=True)
    helper_test_op([], lambda: torch.arange(10, 5, -3), lambda: Tensor.arange(10, 5, -3), forward_only=True)
    helper_test_op([], lambda: torch.arange(11, 5, -3), lambda: Tensor.arange(11, 5, -3), forward_only=True)
  def test_arange_simple(self):
    helper_test_op([], lambda: torch.arange(10), lambda: Tensor.arange(10), forward_only=True)
  def test_arange_big(self):
    helper_test_op([], lambda: torch.arange(256), lambda: Tensor.arange(256), forward_only=True)

  def test_sum_fake(self):
    helper_test_op([(256, 1)], lambda x: x.sum(axis=1))

  def test_sum_collapse(self):
    helper_test_op([], lambda: torch.ones(256,256).sum(axis=1), lambda: Tensor.ones(256,256).sum(axis=1), forward_only=True)

  def test_sum_collapse_neg(self):
    helper_test_op([], lambda: (-torch.ones(3,3)).sum(axis=1), lambda: (-Tensor.ones(3,3)).sum(axis=1), forward_only=True)

  def test_sum_pad_collapse(self):
    helper_test_op([], lambda: torch.nn.functional.pad(torch.ones(256,256), pad=(0,64,0,0)).sum(axis=1), lambda: Tensor.ones(256,256).pad(((0,0), (0,64))).sum(axis=1), forward_only=True)

  # this is more complex and won't fold for a while
  def test_sum_cat_collapse(self):
    helper_test_op([], lambda: torch.cat([torch.ones(256,256), torch.zeros(256,64)], dim=1).sum(axis=1), lambda: Tensor.cat(Tensor.ones(256,256), Tensor.zeros(256,64), dim=1).sum(axis=1), forward_only=True)

  def test_max_dont_collapse(self):
    helper_test_op([], lambda: torch.ones(256,256).max(1)[0], lambda: Tensor.ones(256,256).max(1), forward_only=True)

  def test_where(self):
    helper_test_op(
      [(100,)],
      lambda x: torch.where(x > 0.5, 4, 2),
      lambda x: (x > 0.5).where(4, 2), forward_only=True)

    for shps in [[(8,),(1,),(1,)], [(10,10),(10,),(10,)], [(100,)]*3, [(10,10)]*3]:
      helper_test_op(
        shps,
        lambda x, a, b: torch.where(x > 0.5, a, b),
        lambda x, a, b: (x > 0.5).where(a, b), forward_only=True)

  def test_where_permute(self):
    helper_test_op(
      [(5, 5)],
      lambda x: torch.where(x > 0.5, 4, 2).permute((1, 0)),
      lambda x: (x > 0.5).where(4, 2).permute((1, 0)), forward_only=True)

  def _test_cmp(self, fxn, reverse=True):
    for shps in [[(3, 4, 5), (3, 4, 5)], [(3, 4, 5), (5,)], [(5,), (3, 4, 5)]]:
      helper_test_op(shps, fxn, fxn, forward_only=True)
    helper_test_op(None, fxn, fxn, forward_only=True, vals=[[0.,1,2], [2.,1,0]])
    helper_test_op(None, lambda x,y: fxn(x,2), lambda x,y: fxn(x,2), forward_only=True, vals=[[0.,1,2], [2.,1,0]])
    if Device.DEFAULT != "WEBGPU": # bool is not HOST_SHARABLE, so it cannot be used as a storage buffer type
      helper_test_op(None, fxn, fxn, forward_only=True, vals=[[True, True, False], [False,True,False]])
    if reverse: helper_test_op(None, lambda x,y: fxn(2,y), lambda x,y: fxn(2,y), forward_only=True, vals=[[0.,1,2], [2.,1,0]])

  def test_cmp_eq(self): self._test_cmp(lambda x,y: x==y, reverse=False)
  def test_cmp_gt(self): self._test_cmp(lambda x,y: x>y)
  def test_cmp_ge(self): self._test_cmp(lambda x,y: x>=y)
  def test_cmp_lt(self): self._test_cmp(lambda x,y: x<y)
  def test_cmp_le(self): self._test_cmp(lambda x,y: x<=y)

  def test_cmp_eq_backwards(self):
    t1 = torch.ones(4, requires_grad=True)
    t2 = torch.ones(4, requires_grad=True)
    self.assertRaises(RuntimeError, (t1 == t2).sum().backward)
    tt1 = Tensor.ones(4, requires_grad=True)
    tt2 = Tensor.ones(4, requires_grad=True)
    self.assertRaises(RuntimeError, (tt1 == tt2).sum().backward)

  def test_cmp_lt_backwards(self):
    t1 = torch.ones(4, requires_grad=True)
    t2 = torch.ones(4, requires_grad=True)
    self.assertRaises(RuntimeError, (t1 < t2).sum().backward)
    tt1 = Tensor.ones(4, requires_grad=True)
    tt2 = Tensor.ones(4, requires_grad=True)
    self.assertRaises(RuntimeError, (tt1 < tt2).sum().backward)

  #@unittest.skip("this is broken with contiguous")
  def test_trunc(self):
    helper_test_op([(45,65)], lambda x: torch.trunc(x), lambda x: x.trunc(), forward_only=True)
    a, b = Tensor([1.0, 2.1, 0.0, -5.0, -2.5]), torch.tensor([1.0, 2.1, 0.0, -5.0, -2.5])
    helper_test_op([], lambda: torch.trunc(b), lambda: Tensor.trunc(a), forward_only=True)
  #@unittest.skip("this is broken with contiguous")
  def test_floor(self):
    helper_test_op([(45,65)], lambda x: torch.floor(x), lambda x: x.floor(), forward_only=True)
    a, b = Tensor([1.0, 2.1, 0.0, -5.0, -2.5]), torch.tensor([1.0, 2.1, 0.0, -5.0, -2.5])
    helper_test_op([], lambda: torch.floor(b), lambda: Tensor.floor(a), forward_only=True)
  #@unittest.skip("this is broken with contiguous")
  def test_ceil(self):
    helper_test_op([(45,65)], lambda x: torch.ceil(x), lambda x: x.ceil(), forward_only=True)
    a, b = Tensor([1.0, 2.1, 0.0, -5.0, -2.5]), torch.tensor([1.0, 2.1, 0.0, -5.0, -2.5])
    helper_test_op([], lambda: torch.ceil(b), lambda: Tensor.ceil(a), forward_only=True)
  def test_tril(self):
    helper_test_op([(3,3)], lambda x: x.tril(), lambda x: x.tril())
    helper_test_op([(3,3)], lambda x: x.tril(1), lambda x: x.tril(1))
    helper_test_op([(3,3)], lambda x: x.tril(-1), lambda x: x.tril(-1))
    helper_test_op([(5,3,3)], lambda x: x.tril(), lambda x: x.tril())
    helper_test_op([(5,3,3)], lambda x: x.tril(1), lambda x: x.tril(1))
  def test_triu(self):
    helper_test_op([(3,3)], lambda x: x.triu(), lambda x: x.triu())
    helper_test_op([(3,3)], lambda x: x.triu(1), lambda x: x.triu(1))
    helper_test_op([(3,3)], lambda x: x.triu(-1), lambda x: x.triu(-1))
    helper_test_op([(5,3,3)], lambda x: x.triu(), lambda x: x.triu())
    helper_test_op([(5,3,3)], lambda x: x.triu(1), lambda x: x.triu(1))
  def test_maximum(self):
    helper_test_op([(45,65), (45,65)], torch.maximum, Tensor.maximum)
    helper_test_op([(), ()], torch.maximum, Tensor.maximum)
    helper_test_op(None, torch.maximum, Tensor.maximum, vals=[[1., 0., 3., 4.], [1., 2., 3., 0.]])
<<<<<<< HEAD
    helper_test_op(None, torch.maximum, Tensor.maximum, vals=[np.array([1, 0, 3, 4]).astype(np.int32), np.array([1, 2, 3, 0]).astype(np.int32)], forward_only=True)
=======
    helper_test_op(None, torch.maximum, Tensor.maximum, vals=np.array([[1, 0, 3, 4], [1, 2, 3, 0]], dtype=np.int32), forward_only=True)
>>>>>>> fd21eced
  def test_minimum(self):
    helper_test_op([(45,65), (45,65)], torch.minimum, Tensor.minimum)
    helper_test_op([(), ()], torch.minimum, Tensor.minimum)
  def test_add(self):
    helper_test_op([(45,68), (45,68)], lambda x,y: x+y, Tensor.add)
  def test_add_number(self):
    helper_test_op([(), ()], lambda x,y: x+y, Tensor.add)
  def test_add3(self):
    helper_test_op([(45,65), (45,65), (45,65)], lambda x,y,z: x+y+z)
  def test_add_simple(self):
    helper_test_op([(256), (256)], lambda x,y: x+y, Tensor.add, forward_only=True)
  def test_broadcasted_add(self):
    helper_test_op([(45,65), (45,1)], lambda x,y: x+y, lambda x,y: x+y)
    helper_test_op([(45,65), ()], lambda x,y: x+y, lambda x,y: x+y)
  def test_broadcasted_add_2(self):
    helper_test_op([(45,65), (65,)], lambda x,y: x+y, lambda x,y: x+y)
  def test_sub(self):
    helper_test_op([(45,65), (45,65)], lambda x,y: x-y, Tensor.sub)
    helper_test_op([(), ()], lambda x,y: x-y, Tensor.sub)
  def test_neg(self):
    helper_test_op([(45,65)], lambda x: -x)
    helper_test_op([()], lambda x: -x)
  def test_mul(self):
    helper_test_op([(64,64), (64,64)], lambda x,y: x*y, Tensor.mul)
  def test_mul_number(self):
    helper_test_op([(), ()], lambda x,y: x*y, Tensor.mul)
  def test_mul_const(self):
    helper_test_op([(45,65)], lambda x: x*2, lambda x: x*2)
    helper_test_op([(45,65)], lambda x: x*-1, lambda x: x*-1)
    helper_test_op([(45,65)], lambda x: 255*x, lambda x: 255*x)
  def test_div(self):
    helper_test_op([(45,65), (45,65)], lambda x,y: x/y, Tensor.div)
    helper_test_op([(), ()], lambda x,y: x/y, Tensor.div)
<<<<<<< HEAD
    helper_test_op(None, lambda x,y: x/y, Tensor.div, forward_only=True, vals=[np.array([5]).astype(np.int32),np.array([1]).astype(np.int32)])
    helper_test_op(None, lambda x: (x/2).to(torch.int), lambda x: x/2, forward_only=True, vals=[np.array(3).astype(np.int32)])
=======
    helper_test_op(None, lambda x,y: x/y, Tensor.div, forward_only=True, vals=np.array([[5],[1]], dtype=np.int32))
  def test_div_int(self):
    helper_test_op(None, lambda x: (x/2).to(torch.int), lambda x: x/2, forward_only=True, vals=np.array([[3]], dtype=np.int32))
>>>>>>> fd21eced
  def test_div_const(self):
    helper_test_op([(45,65)], lambda x: x/255, lambda x: x/255)
    helper_test_op([(45,65)], lambda x: x/1, lambda x: x/1)
    helper_test_op([(45,65)], lambda x: 1/x, lambda x: 1/x)
    helper_test_op([(45,65)], lambda x: x/2, lambda x: x/2)
    helper_test_op([(45,65)], lambda x: 2/x, lambda x: 2/x)
    helper_test_op([()], lambda x: x/2, lambda x: x/2)
    helper_test_op([()], lambda x: 2/x, lambda x: 2/x)
  @unittest.skipIf(Device.DEFAULT == "METAL", "METAL has issues with -inf")
  def test_mul_const_naninf(self):
    helper_test_op([(45,65)], lambda x: x*float("inf"), lambda x: x*float("inf"))
    helper_test_op([(45,65)], lambda x: x*-float("inf"), lambda x: x*-float("inf"))
    helper_test_op([(45,65)], lambda x: x*float("nan"), lambda x: x*float("nan"))
  @unittest.skipIf(Device.DEFAULT == "METAL", "METAL has issues with -inf")
  def test_div_const_naninf(self):
    helper_test_op([(45,65)], lambda x: x/float("inf"), lambda x: x/float("inf"))
    helper_test_op([(45,65)], lambda x: x/-float("inf"), lambda x: x/-float("inf"))
    helper_test_op([(45,65)], lambda x: x/float("nan"), lambda x: x/float("nan"))
    helper_test_op([(45,65)], lambda x: float("inf")/x, lambda x: float("inf")/x)
    helper_test_op([(45,65)], lambda x: (-float("inf"))/x, lambda x: (-float("inf"))/x)
    helper_test_op([(45,65)], lambda x: float("nan")/x, lambda x: float("nan")/x)
  def test_pow_full(self):
    helper_test_op([(45,65), (45,65)], lambda x,y: x**y, Tensor.pow, a=0)
  def test_pow(self):
    # TODO: why is a=0 for these tests?
    helper_test_op([(45,65)], lambda x: x**2, lambda x: Tensor.pow(x,2), a=0)
    helper_test_op([(45,65)], lambda x: x**3, lambda x: Tensor.pow(x,3), a=0)
    helper_test_op([(45,65)], lambda x: x**-2, lambda x: Tensor.pow(x,-2), a=0)
    helper_test_op([()], lambda x: x**2, lambda x: Tensor.pow(x,2), a=0)
    helper_test_op([()], lambda x: x**-2, lambda x: Tensor.pow(x,-2), a=0)
    # Regression tests for https://github.com/tinygrad/tinygrad/issues/1151
    helper_test_op([(45,65)], lambda x: x**3, lambda x: Tensor.pow(x,3), a=-10)
    helper_test_op([()], lambda x: x**3, lambda x: Tensor.pow(x,3), a=-10)
    # Regression tests for https://github.com/tinygrad/tinygrad/issues/1251
    helper_test_op([(45,65)], lambda x: x**0.2, lambda x: Tensor.pow(x,0.2), a=-10)
    helper_test_op([(45,65)], lambda x: x**1.2, lambda x: Tensor.pow(x,1.2), a=-10)
    helper_test_op([()], lambda x: x**0.2, lambda x: Tensor.pow(x,0.2), a=-10)
    helper_test_op([()], lambda x: x**1.2, lambda x: Tensor.pow(x,1.2), a=-10)
    a, b = Tensor([0.0], requires_grad=True), torch.tensor([0.0], requires_grad=True)
    helper_test_op([], lambda: b**1.1, lambda: a**1.1, )
  def test_pow_const(self):
    helper_test_op([(45,65)], lambda x: x**1.0, lambda x: x**1.0)
    helper_test_op([(45,65)], lambda x: x**-1.0, lambda x: x**-1.0)
    helper_test_op([(45,65)], lambda x: 1.0**x, lambda x: 1.0**x)
    helper_test_op([(45,65)], lambda x: x**2.0, lambda x: x**2.0)
    helper_test_op([(45,65)], lambda x: 2.0**x, lambda x: 2.0**x)
    helper_test_op([()], lambda x: x**2.0, lambda x: x**2.0)
    helper_test_op([()], lambda x: 2.0**x, lambda x: 2.0**x)
  def test_sqrt(self):
    helper_test_op([(45,65)], lambda x: x.sqrt(), Tensor.sqrt, a=0)
    helper_test_op([()], lambda x: x.sqrt(), Tensor.sqrt, a=0)
  def test_rsqrt(self):
    helper_test_op([(45,65)], lambda x: torch.rsqrt(x), Tensor.rsqrt, a=0)
    helper_test_op([()], lambda x: torch.rsqrt(x), Tensor.rsqrt, a=0)
  def test_xor(self):
    tor = torch.tensor([[1,-8,1],[32,1,6]], dtype=torch.int)
    ten = Tensor([[1,-8,1],[32,1,6]], dtype=dtypes.int32)
    helper_test_op([], lambda: tor^tor, lambda: ten^ten, forward_only=True)
    helper_test_op([], lambda: tor^0x1337, lambda: ten^0x1337, forward_only=True)
    helper_test_op([], lambda: 0x1337^tor, lambda: 0x1337^ten, forward_only=True)

  def test_sin(self):
    helper_test_op([(45,65)], lambda x: x.sin(), Tensor.sin, a=0)
  def test_cos(self):
    helper_test_op([(45,65)], lambda x: x.cos(), Tensor.cos, a=0)
  def test_tan(self):
    helper_test_op([(45,65)], lambda x: x.tan(), Tensor.tan, a=0)

  def test_relu(self):
    helper_test_op([(64,64)], lambda x: x.relu(), Tensor.relu)
    helper_test_op([()], lambda x: x.relu(), Tensor.relu)
  def test_relu_exact(self):
    helper_test_op(None, lambda x: x.relu(), Tensor.relu, vals=[[-1.,0,1]])
  def test_relu_maximum_exact(self):
    helper_test_op(None, lambda x: torch.maximum(x, torch.zeros_like(x, requires_grad=False)), lambda x: Tensor.maximum(x, 0), vals=[[-1.,0,1]])
  def test_leakyrelu(self):
    helper_test_op([(45,65)], lambda x: torch.nn.functional.leaky_relu(x,0.01), Tensor.leakyrelu)
    helper_test_op([()], lambda x: torch.nn.functional.leaky_relu(x,0.01), Tensor.leakyrelu)
  def test_celu(self):
    for val in range(1, 5):
      helper_test_op([(45,65)], lambda x: torch.nn.functional.celu(x,val), lambda x: x.celu(val))
      helper_test_op([()], lambda x: torch.nn.functional.celu(x,val), lambda x: x.celu(val))
  def test_abs(self):
    helper_test_op([(45,65)], lambda x: torch.abs(x), Tensor.abs)
    helper_test_op([()], lambda x: torch.abs(x), Tensor.abs)
  def test_log(self):
    helper_test_op([(45,65)], lambda x: torch.log(x), Tensor.log)
    helper_test_op([()], lambda x: torch.log(x), Tensor.log)
  def test_log2(self):
    helper_test_op([(45,65)], lambda x: torch.log2(x), Tensor.log2)
    helper_test_op([()], lambda x: torch.log2(x), Tensor.log2)
  def test_exp(self):
    helper_test_op([(45,65)], lambda x: torch.exp(x), Tensor.exp)
    helper_test_op([()], lambda x: torch.exp(x), Tensor.exp)
  def test_exp2(self):
    helper_test_op([(45,65)], lambda x: torch.exp2(x), Tensor.exp2)
    helper_test_op([()], lambda x: torch.exp2(x), Tensor.exp2)
  def test_sign(self):
    helper_test_op([(45,65)], lambda x: torch.sign(x), Tensor.sign)
    helper_test_op([()], lambda x: torch.sign(x), Tensor.sign)
  def test_softsign(self):
    helper_test_op([(45,65)], lambda x: torch.nn.functional.softsign(x), Tensor.softsign)
    helper_test_op([()], lambda x: torch.nn.functional.softsign(x), Tensor.softsign)
  def test_sigmoid(self):
    helper_test_op([(45,65)], lambda x: x.sigmoid(), Tensor.sigmoid)
    helper_test_op([(45,65)], lambda x: x.sigmoid(), Tensor.sigmoid, a=100)
    helper_test_op([(45,65)], lambda x: x.sigmoid(), Tensor.sigmoid, a=-100)
    helper_test_op([()], lambda x: x.sigmoid(), Tensor.sigmoid, forward_only=True)
  def test_softplus(self):
    helper_test_op([(45,65)], lambda x: torch.nn.functional.softplus(x), Tensor.softplus, atol=1e-6, grad_atol=1e-6)
    helper_test_op([()], lambda x: torch.nn.functional.softplus(x), Tensor.softplus, atol=1e-6, grad_atol=1e-6)
  def test_gelu(self):
    helper_test_op([(45,65)], lambda x: torch.nn.functional.gelu(x, approximate="tanh"), Tensor.gelu)
    #helper_test_op([(45,65)], lambda x: torch.nn.functional.gelu(x, approximate="tanh"), Tensor.gelu, a=100)
    helper_test_op([(45,65)], lambda x: torch.nn.functional.gelu(x, approximate="tanh"), Tensor.gelu, a=-100)
  def test_quick_gelu(self):
    helper_test_op([(45,65)], lambda x: x * torch.sigmoid(1.702 * x), Tensor.quick_gelu)
    helper_test_op([(45,65)], lambda x: x * torch.sigmoid(1.702 * x), Tensor.quick_gelu, a=100)
    helper_test_op([(45,65)], lambda x: x * torch.sigmoid(1.702 * x), Tensor.quick_gelu, a=-100)
    helper_test_op([()], lambda x: x * torch.sigmoid(1.702 * x), Tensor.quick_gelu)
  def test_elu(self):
    helper_test_op([(45,65)], lambda x: torch.nn.functional.elu(x), Tensor.elu)
    helper_test_op([(45,65)], lambda x: torch.nn.functional.elu(x, alpha=0.1), lambda x: Tensor.elu(x, alpha=0.1))
    helper_test_op([()], lambda x: torch.nn.functional.elu(x), Tensor.elu)
  def test_relu6(self):
    helper_test_op([(45,65)], lambda x: torch.nn.functional.relu6(x), Tensor.relu6)
    helper_test_op([()], lambda x: torch.nn.functional.relu6(x), Tensor.relu6)
  def test_hardswish(self):
    helper_test_op([(45,65)], lambda x: torch.nn.functional.hardswish(x), Tensor.hardswish, atol=1e-6, grad_atol=1e-6)
    helper_test_op([()], lambda x: torch.nn.functional.hardswish(x), Tensor.hardswish, atol=1e-6, grad_atol=1e-6)
  def test_mish(self):
    def _mish_pytorch(x):
      return x*torch.tanh(torch.nn.functional.softplus(x))
    helper_test_op([(45,65)], _mish_pytorch, Tensor.mish, atol=1e-4)
    helper_test_op([()], _mish_pytorch, Tensor.mish, atol=1e-4)
  @unittest.skipIf(IMAGE>0, "no 1d dot for images")
  def test_dot_1d(self):
    helper_test_op([(65), (65)], lambda x,y: x.matmul(y), Tensor.dot, atol=1e-4)
    helper_test_op([(65), (65,45)], lambda x,y: x.matmul(y), Tensor.dot, atol=1e-4)
    helper_test_op([(45,65), (65)], lambda x,y: x.matmul(y), Tensor.dot, atol=1e-4)
    helper_test_op([(8,45,65), (65)], lambda x,y: x.matmul(y), Tensor.dot, atol=1e-4)
    helper_test_op([(65), (8,65,45)], lambda x,y: x.matmul(y), Tensor.dot, atol=1e-4)
    self.helper_test_exception([(4), (1,2)], lambda x, y: x.matmul(y), Tensor.dot, expected=(RuntimeError, AssertionError))
    self.helper_test_exception([(2,1), (4)], lambda x, y: x.matmul(y), Tensor.dot, expected=(RuntimeError, AssertionError))
    self.helper_test_exception([(1), (4)], lambda x, y: x.matmul(y), Tensor.dot, expected=(RuntimeError, AssertionError))
  def test_dot(self):
    helper_test_op([(45,65), (65,100)], lambda x,y: x.matmul(y), Tensor.dot, atol=1e-4)
    helper_test_op([(8,45,65), (8,65,100)], lambda x,y: x.matmul(y), Tensor.dot, atol=1e-4)
    self.helper_test_exception([(2, 4), (1, 3)], lambda x, y: x.matmul(y), Tensor.dot, expected=(RuntimeError, AssertionError))
    self.helper_test_exception([(2, 1), (4, 3)], lambda x, y: x.matmul(y), Tensor.dot, expected=(RuntimeError, AssertionError))
    with self.assertRaises(AssertionError):
      a = Tensor(3.14)
      a.matmul(a)

  def test_multinomial(self):
    # NOTE: this is random, so it has a very large atol
    helper_test_op([(1000,)], lambda x: torch.multinomial(x.clip(0,1), num_samples=1), lambda x: Tensor.multinomial(x.clip(0,1)), forward_only=True, atol=1000.)

  def test_small_cumsum(self):
    helper_test_op([(10)], lambda x: torch.cumsum(x, dim=0), lambda x: Tensor.cumsum(x, axis=0), atol=1e-6)
  def test_simple_cumsum(self):
    helper_test_op([(1022)], lambda x: torch.cumsum(x, dim=0), lambda x: Tensor.cumsum(x, axis=0), atol=1e-6)
  def test_cumsum(self):
    helper_test_op([(20)], lambda x: torch.cumsum(x, dim=0), lambda x: Tensor.cumsum(x, axis=0), atol=1e-6)
    helper_test_op([(20,30)], lambda x: torch.cumsum(x, dim=0), lambda x: Tensor.cumsum(x, axis=0), atol=1e-6)
    helper_test_op([(20,30)], lambda x: torch.cumsum(x, dim=1), lambda x: Tensor.cumsum(x, axis=1), atol=1e-6)
    helper_test_op([(20,30,40)], lambda x: torch.cumsum(x, dim=2), lambda x: Tensor.cumsum(x, axis=2), atol=1e-6)
    helper_test_op([(20,30,40)], lambda x: torch.cumsum(x, dim=-1), lambda x: Tensor.cumsum(x, axis=-1), atol=1e-6)

  def test_argmax(self):
    self.assertEqual(torch.Tensor([2,2]).argmax().numpy(), Tensor([2,2]).argmax().numpy()) # check if returns first index for same max
    helper_test_op([(10,20)], lambda x: x.argmax(), lambda x: x.argmax(), forward_only=True)
    helper_test_op([(10,20)], lambda x: x.argmax(0, False), lambda x: x.argmax(0, False), forward_only=True)
    helper_test_op([(10,20)], lambda x: x.argmax(1, False), lambda x: x.argmax(1, False), forward_only=True)
    helper_test_op([(10,20)], lambda x: x.argmax(1, True), lambda x: x.argmax(1, True), forward_only=True)
  def test_argmin(self):
    self.assertEqual(torch.Tensor([2, 2]).argmin().numpy(), Tensor([2, 2]).argmin().numpy())
    helper_test_op([(10,20)], lambda x: x.argmin(), lambda x: x.argmin(), forward_only=True)
    helper_test_op([(10,20)], lambda x: x.argmin(0, False), lambda x: x.argmin(0, False), forward_only=True)
    helper_test_op([(10,20)], lambda x: x.argmin(1, False), lambda x: x.argmin(1, False), forward_only=True)
    helper_test_op([(10,20)], lambda x: x.argmin(1, True), lambda x: x.argmin(1, True), forward_only=True)

  def test_matmul_simple(self):
    helper_test_op([(4), (4,4)], lambda x,y: x.matmul(y), Tensor.dot, atol=1e-4)
  def test_matmul(self):
    helper_test_op([(64), (64,99)], lambda x,y: x.matmul(y), Tensor.dot, atol=1e-4)

  @unittest.skipIf(IMAGE>0, "no batched matmul on images")
  def test_matmul_batched(self):
    helper_test_op([(3), (1,3,3,5)], lambda x,y: x.matmul(y), Tensor.dot, atol=1e-4)

  @unittest.skipIf(IMAGE>0, "no batched matmul on images")
  def test_matmul_batched_vector(self):
    helper_test_op([(4,3), (1,3,3,5)], lambda x,y: x.matmul(y), Tensor.dot, atol=1e-4)
  def test_small_gemm(self):
    helper_test_op([(8,8), (8,8)], lambda x,y: x.matmul(y), lambda x,y: x@y, atol=1e-3)
  def test_small_gemm_eye(self):
    helper_test_op(None, lambda x,y: x.matmul(y), lambda x,y: x@y, atol=1e-3, vals=[np.eye(8).astype(np.float32), np.eye(8).astype(np.float32)])
  def test_gemm(self):
    helper_test_op([(64,64), (64,64)], lambda x,y: x.matmul(y), Tensor.dot, atol=1e-3)
  def test_big_gemm(self):
    helper_test_op([(256,256), (256,256)], lambda x,y: x.matmul(y), Tensor.dot, atol=1e-3)
  def test_broadcastdot(self):
    helper_test_op([(10,45,65), (65,45)], lambda x,y: x @ y, Tensor.dot, atol=1e-4)
    with self.assertRaises(AssertionError):
      a = Tensor(3.14)
      b = Tensor.ones(3,3)
      a @ b
  def test_multidot(self):
    helper_test_op([(10,45,65), (10,65,45)], lambda x,y: x @ y, Tensor.dot, atol=1e-4)
    helper_test_op([(3,3,45,65), (3,3,65,45)], lambda x,y: x @ y, Tensor.dot, atol=1e-4)
  def test_sum_simple(self):
    helper_test_op(None, lambda x: x.sum(), Tensor.sum, vals=[[1.,1.]])
  def test_sum_full(self):
    helper_test_op([(16384)], lambda x: x.sum(), lambda x: x.sum())
  def test_sum_small_full(self):
    helper_test_op([(45,5)], lambda x: x.sum(), Tensor.sum)
  def test_sum_relu(self):
    helper_test_op([(3,4,5)], lambda x: x.relu().sum().relu(), lambda x: x.relu().sum().relu())
  def test_sum(self):
    helper_test_op([(45,3)], lambda x: x.sum(), Tensor.sum)
    helper_test_op([(3,4,5,6)], lambda x: x.sum(axis=3), lambda x: Tensor.sum(x, axis=3))
    helper_test_op([(3,4,5,6)], lambda x: x.sum(axis=(1,3)), lambda x: Tensor.sum(x, axis=(1,3)))
    helper_test_op([(3,4,5,6)], lambda x: x.sum(axis=(0,2)), lambda x: Tensor.sum(x, axis=(0,2)))
    helper_test_op([(3,4,5,6)], lambda x: x.sum(axis=(1,2)), lambda x: Tensor.sum(x, axis=(1,2)))
    helper_test_op([(3,4,5,6)], lambda x: x.sum(axis=1), lambda x: Tensor.sum(x, axis=1))
    helper_test_op([()], lambda x: x.sum(), Tensor.sum)
  def test_min(self):
    helper_test_op([(3,3)], lambda x: x.min(), Tensor.min)
    helper_test_op([(45,3)], lambda x: x.min(), Tensor.min)
    helper_test_op([(45,3)], lambda x: x.min().mul(0.5), lambda x: Tensor.min(x).mul(0.5))
    helper_test_op([()], lambda x: x.min(), Tensor.min)
  def test_max(self):
    helper_test_op([(45,3)], lambda x: x.max(), Tensor.max)
    helper_test_op([(45,3)], lambda x: x.max().mul(0.5), lambda x: Tensor.max(x).mul(0.5))
    helper_test_op(None, lambda x: x.max().mul(0.5), lambda x: Tensor.max(x).mul(0.5),
            vals=[
                [[1.0,1.0,0.0,1.0]],
                ])
    helper_test_op([(3,4,5,6)], lambda x: x.max(axis=1)[0], lambda x: Tensor.max(x, axis=1))
    helper_test_op([()], lambda x: x.max(), Tensor.max)
  def test_mean(self):
    helper_test_op([(3,4,5,6)], lambda x: x.mean())
    helper_test_op([()], lambda x: x.mean())
  def test_mean_axis(self):
    helper_test_op([(3,4,5,6)], lambda x: x.mean(axis=(1,2)), lambda x: Tensor.mean(x, axis=(1,2)))
  @unittest.skipIf(Device.DEFAULT == "WEBGL" and CI, "Only broken on CI")
  def test_std(self):
    helper_test_op([(45, 65, 85)], lambda x: torch.std(x), lambda x: Tensor.std(x))
    helper_test_op([(45, 65, 85)], lambda x: torch.std(x, dim=None, correction=0), lambda x: Tensor.std(x, correction=0))
    helper_test_op([(45, 65, 85)], lambda x: torch.std(x, dim=None, correction=5), lambda x: Tensor.std(x, correction=5))
  @unittest.skipIf(Device.DEFAULT == "WEBGL" and CI, "Only broken on CI")
  def test_std_axis(self):
    helper_test_op([(45, 65, 85)], lambda x: torch.std(x, dim=0), lambda x: Tensor.std(x, axis=0))
    helper_test_op([(45, 65, 85)], lambda x: torch.std(x, dim=2), lambda x: Tensor.std(x, axis=2))
    helper_test_op([(45, 65, 85)], lambda x: torch.std(x, dim=[1, 2]), lambda x: Tensor.std(x, axis=[1, 2]))
    helper_test_op([(45, 65, 85)], lambda x: torch.std(x, dim=None), lambda x: Tensor.std(x, axis=None))
    helper_test_op([(45, 65, 85)], lambda x: torch.std(x, correction=0, dim=0), lambda x: Tensor.std(x, axis=0, correction=0))
    helper_test_op([(45, 65, 85)], lambda x: torch.std(x, correction=0, dim=2), lambda x: Tensor.std(x, axis=2, correction=0))
    helper_test_op([(45, 65, 85)], lambda x: torch.std(x, correction=0, dim=[1, 2]), lambda x: Tensor.std(x, axis=[1, 2], correction=0))
    helper_test_op([(45, 65, 85)], lambda x: torch.std(x, correction=0, dim=None), lambda x: Tensor.std(x, axis=None, correction=0))
  @unittest.skipIf(Device.DEFAULT == "WEBGL" and CI, "Only broken on CI")
  def test_std_keepdim(self):
    helper_test_op([(45, 65, 85)], lambda x: torch.std(x, dim=None, keepdim=True), lambda x: Tensor.std(x, keepdim=True))
    helper_test_op([(45, 65, 85)], lambda x: torch.std(x, dim=0, keepdim=True, correction=0), lambda x: Tensor.std(x, keepdim=True, correction=0, axis=0))
  def test_log_softmax(self):
    helper_test_op([(45,65)], lambda x: torch.nn.LogSoftmax(dim=1)(x), Tensor.log_softmax, atol=1e-7, grad_atol=1e-7)
    helper_test_op([()], lambda x: torch.nn.LogSoftmax(dim=0)(x), Tensor.log_softmax, atol=1e-7, grad_atol=1e-7)
  def test_log_softmax_other_axis(self):
    helper_test_op([(10,10,10)], lambda x: x.log_softmax(0), lambda x: x.log_softmax(0), atol=1e-7, grad_atol=1e-7)
    helper_test_op([(10,10,10)], lambda x: x.log_softmax(1), lambda x: x.log_softmax(1), atol=1e-7, grad_atol=1e-7)
    helper_test_op([(10,10,10)], lambda x: x.log_softmax(2), lambda x: x.log_softmax(2), atol=1e-7, grad_atol=1e-7)
  def test_tanh(self):
    helper_test_op([(45,65)], lambda x: x.tanh(), Tensor.tanh, atol=1e-6, grad_atol=1e-6)
    helper_test_op([(45,65)], lambda x: x.tanh(), Tensor.tanh, atol=1e-6, grad_atol=1e-6, a=-100)
    helper_test_op([()], lambda x: x.tanh(), Tensor.tanh, atol=1e-6, grad_atol=1e-6)
  def test_hardtanh(self):
    for val in range(10, 30, 5):
      helper_test_op([(45,65)], lambda x: torch.nn.functional.hardtanh(x,-val, val), lambda x: x.hardtanh(-val, val), atol=1e-6, grad_atol=1e-6)
      helper_test_op([()], lambda x: torch.nn.functional.hardtanh(x,-val, val), lambda x: x.hardtanh(-val, val), atol=1e-6, grad_atol=1e-6)
  def test_topo_sort(self):
    helper_test_op([(45,65)], lambda x: (x+x)*x, lambda x: x.add(x).mul(x), atol=1e-6, grad_atol=1e-6)
    helper_test_op([()], lambda x: (x+x)*x, lambda x: x.add(x).mul(x), atol=1e-6, grad_atol=1e-6)

  def test_scalar_mul(self):
    helper_test_op([(45,65)], lambda x: x*2, lambda x: x*2)
    helper_test_op([()], lambda x: x*2, lambda x: x*2)
  def test_scalar_rmul(self):
    helper_test_op([(45,65)], lambda x: 2*x, lambda x: 2*x)
    helper_test_op([()], lambda x: 2*x, lambda x: 2*x)
  def test_scalar_sub(self):
    helper_test_op([(45,65)], lambda x: x-2, lambda x: x-2)
    helper_test_op([()], lambda x: x-2, lambda x: x-2)
  def test_scalar_rsub(self):
    helper_test_op([(45,65)], lambda x: 2-x, lambda x: 2-x)
    helper_test_op([()], lambda x: 2-x, lambda x: 2-x)
  def test_flip_eye_crash(self):
    helper_test_op([], lambda: (torch.eye(10)@torch.eye(10).flip(0)),
                       lambda: (Tensor.eye(10)@Tensor.eye(10).flip(0)), forward_only=True)

  def test_broadcast_full(self):
    for torch_op, tinygrad_op in [(torch.add, Tensor.add), (torch.sub, Tensor.sub), (torch.mul, Tensor.mul),
                                  (torch.div, Tensor.div)]: #, (torch.pow, Tensor.pow)]:
      for shapes in [((5,13,24,16), (5,1,24,1)), ((1,3,1,7,1), (2,1,5,1,8))]:
        with self.subTest(op=torch_op.__name__, shapes=shapes):
          helper_test_op(shapes, torch_op, tinygrad_op, a=-0.5 if tinygrad_op != Tensor.pow else 0.0)

  def test_broadcast_simple(self):
    helper_test_op([(45,65), (45,1)], lambda x,y: x/y, lambda x,y: x/y)
    helper_test_op([(45,65), ()], lambda x,y: x/y, lambda x,y: x/y)

  def test_broadcast_partial(self):
    for torch_op, tinygrad_op in [(torch.add, Tensor.add), (torch.sub, Tensor.sub), (torch.mul, Tensor.mul),
                                  (torch.div, Tensor.div)]: #, (torch.pow, Tensor.pow)]:
      for shapes in [((1,32,32,32), (1,32,1,1)), ((5,13,24,16,2), (1,13,24,1,1)),
                     ((4,1), (4,5)), ((1,4), (5,4))]:
        with self.subTest(op=torch_op.__name__, shapes=shapes):
          # NOTE: ANE backwards?
          helper_test_op(shapes, torch_op, tinygrad_op, a=-0.5 if tinygrad_op != Tensor.pow else 0.0)

  def test_slice_in_bounds_1dim(self):
    helper_test_op([(3)], lambda x: x[1:3], lambda x: x[1:3])
    helper_test_op([(3)], lambda x: x[0:2], lambda x: x[0:2])
    helper_test_op([(3)], lambda x: x[-2:2], lambda x: x[-2:2])

  def test_slice_on_0dim_tensor(self):
    helper_test_op([()], lambda x: x[None], lambda x: x[None])

    with self.assertRaises(IndexError):
      a = Tensor(3.14)
      a[0]

  def test_slice_int_indexing(self):
    helper_test_op([(3)], lambda x: x[1], lambda x: x[1])
    helper_test_op([(3)], lambda x: x[-2], lambda x: x[-2])
    helper_test_op([(10,10)], lambda x: x[1], lambda x: x[1])
    helper_test_op([(3,3,3)], lambda x: x[1,1,1], lambda x: x[1,1,1])

  def test_slice_in_bounds_multidim(self):
    helper_test_op([(3,3,3)], lambda x: x[1:2], lambda x: x[1:2])
    helper_test_op([(3,3,3)], lambda x: x[1:2, 2], lambda x: x[1:2, 2])
    helper_test_op([(3,3,3)], lambda x: x[1:2, 1:2], lambda x: x[1:2, 1:2])
    helper_test_op([(3,3,3)], lambda x: x[1:2, 1:2, 0:-1], lambda x: x[1:2, 1:2, 0:-1])

  def test_slice_with_none(self):
    helper_test_op([(3,3,3)], lambda x: x[None], lambda x: x[None])
    helper_test_op([(3,3,3)], lambda x: x[1:2, None], lambda x: x[1:2, None])
    helper_test_op([(3,3,3)], lambda x: x[1:2, None, 1:2], lambda x: x[1:2, None, 1:2])
    helper_test_op([(3,3,3)], lambda x: x[1:2, 1:2, None, -1], lambda x: x[1:2, 1:2, None, -1])
    helper_test_op([(3,3,3)], lambda x: x[None, None, 1, None, 2, 0:2], lambda x: x[None, None, 1, None, 2, 0:2])

  def test_slice_one_endpoint_out_of_bounds(self):
    helper_test_op([(3,3,3)], lambda x: x[0:4], lambda x: x[0:4])
    helper_test_op([(3,3,3)], lambda x: x[-6:4], lambda x: x[-6:4])
    helper_test_op([(3,3,3)], lambda x: x[1:50], lambda x: x[1:50])
    helper_test_op([(3,3,3)], lambda x: x[1:50, 1:2, -1], lambda x: x[1:50, 1:2, -1])

  def test_slice_stride_gt_one(self):
    helper_test_op([(7,5,10)], lambda x: x[::2, ::3, ::4], lambda x: x[::2, ::3, ::4])
    helper_test_op([(7,5,10)], lambda x: x[1:5:2, ::3, ::4], lambda x: x[1:5:2, ::3, ::4])
    helper_test_op([(7,5,10)], lambda x: x[1:5:2, 3, ::4], lambda x: x[1:5:2, 3, ::4])
    helper_test_op([(7,5,10)], lambda x: x[1:5:2, None, None, 3, None, ::4], lambda x: x[1:5:2, None, None, 3, None, ::4])

  def test_slice_negative_strides(self):
    # Torch doesn't support slicing with negative steps
    a = np.random.randn(10, 10, 10).astype(np.float32)
    t = Tensor(a)
    np.testing.assert_allclose(a[::-1], t[::-1].numpy())
    np.testing.assert_allclose(a[::-2], t[::-2].numpy())
    np.testing.assert_allclose(a[:, 2:0:-1], t[:, 2:0:-1].numpy())
    np.testing.assert_allclose(a[:, 2:0:-1, 3:1:-2], t[:, 2:0:-1, 3:1:-2].numpy())
    np.testing.assert_allclose(a[4:0:-3, 2:0:-1, -1:-5:-2], t[4:0:-3, 2:0:-1, -1:-5:-2].numpy())
    if Device.DEFAULT not in ["CPU"]:
      # broken
      np.testing.assert_allclose(a[2:5:-1, :, :], t[2:5:-1, :, :].numpy())  # shape = (0, 10, 10)
      np.testing.assert_allclose(a[:, 2:5:-1, :], t[:, 2:5:-1, :].numpy())  # shape = (0, 10, 10)
      np.testing.assert_allclose(a[:, :, 2:5:-1], t[:, :, 2:5:-1].numpy())  # shape = (0, 10, 10)

  def test_slice_both_endpoints_out_of_bounds(self):
    helper_test_op([(3,3,3)], lambda x: x[5:10], lambda x: x[5:10], forward_only=True)
    helper_test_op([(3,3,3)], lambda x: x[-15:-7], lambda x: x[-15:-7], forward_only=True)

  def test_slice_start_gt_end(self):
    helper_test_op([(3,3,3)], lambda x: x[-2:2], lambda x: x[-2:2], forward_only=True)
    helper_test_op([(3,3,3)], lambda x: x[-2:-5], lambda x: x[-2:-5], forward_only=True)

  def test_slice_empty(self):
    helper_test_op([(10,10)], lambda x: x[1:1], lambda x: x[1:1], forward_only=True)

  def test_slice_zero_in_shape(self):
    helper_test_op([(10,10)], lambda x: x[1:1], lambda x: x[1:1], forward_only=True)  # x.shape = (0, 10)
    helper_test_op([(3,3,3)], lambda x: x[-2:-5], lambda x: x[-2:-5], forward_only=True)  # x.shape = (0, 3, 3)

  def test_slice_errors(self):
    a = Tensor.ones(4, 3)
    with self.assertRaises(IndexError): a[1, 77, 77, 77] # IndexError: (finds too many indices before the out of bounds)
    with self.assertRaises(IndexError): a[1, 77] # IndexError: (out of bounds).
    with self.assertRaises(IndexError): a[1, -77]
    with self.assertRaises(IndexError): a[..., ...] # IndexError: only single ellipsis
    with self.assertRaises(ValueError): a[::0, 1] # no 0 strides

  def test_slice_ellipsis(self):
    helper_test_op([(3,3,3,3)], lambda x: x[..., 0], lambda x: x[..., 0])
    helper_test_op([(3,3,3,3)], lambda x: x[0, ...], lambda x: x[0, ...])
    helper_test_op([(3,3,3,3)], lambda x: x[0, ..., 0], lambda x: x[0, ..., 0])
    helper_test_op([(3,3,3,3)], lambda x: x[0:3, ..., 2:3], lambda x: x[0:3, ..., 2:3])
    helper_test_op([(3,3,3,3)], lambda x: x[None, 0:3, ..., 0, None], lambda x: x[None, 0:3, ..., 0, None])

  def test_pad2d(self):
    helper_test_op([(3,3,3,3)], lambda x: torch.nn.functional.pad(x, (1,2,3,4)), lambda x: x.pad2d(padding=(1,2,3,4)))
    helper_test_op([(3,3,3,3)], lambda x: torch.nn.functional.pad(x, (-1,2,-3,4)), lambda x: x.pad2d(padding=(-1,2,-3,4)))
    helper_test_op([(3,3,3,3)], lambda x: torch.nn.functional.pad(x, (1,2,3,4), value=5), lambda x: x.pad2d(padding=(1,2,3,4),value=5))
    helper_test_op([(3,3,3,3)], lambda x: torch.nn.functional.pad(x, (-1,2,-3,4), value=5), lambda x: x.pad2d(padding=(-1,2,-3,4),value=5))

  def test_pad(self):
    helper_test_op([(3,3)], lambda x: torch.nn.functional.pad(x, (1,2,3,4)),lambda x: x.pad(((3,4),(1,2))))
    helper_test_op([(3,3)], lambda x: torch.nn.functional.pad(x, (1,2,3,4), value=5), lambda x: x.pad(((3,4), (1,2)), value=5))
    helper_test_op([(3,3)], lambda x: torch.nn.functional.pad(x, (1,2,3,4), value=float("inf")), lambda x: x.pad(((3,4), (1,2)), value=float("inf")))
    helper_test_op([(3,3)], lambda x: torch.nn.functional.pad(x, (1,2,3,4), value=float("-inf")), lambda x: x.pad(((3,4), (1,2)), value=float("-inf")))
    helper_test_op([(3,3)], lambda x: torch.nn.functional.pad(x, (0,0,3,4), value=1), lambda x: x.pad(((3,4), None), value=1))
    helper_test_op([(3,3)], lambda x: torch.nn.functional.pad(x, (0,0,0,0), value=1), lambda x: x.pad((None, None), value=1))

  @unittest.skipIf(Device.DEFAULT == "WEBGL", "incorrect result")
  def test_pad_slice(self):
    for value in 0., 3.456:
      helper_test_op([(1)], lambda x: torch.nn.functional.pad(x,(1,0), value=value)[0], lambda x: x.pad(((1,0),), value=value)[0])
      helper_test_op([(4)], lambda x: torch.nn.functional.pad(x,(1,0), value=value)[0], lambda x: x.pad(((1,0),), value=value)[0])
      helper_test_op([(4)], lambda x: torch.nn.functional.pad(x,(3,0), value=value)[0:1], lambda x: x.pad(((3,0),), value=value)[0:1])
      helper_test_op([(4)], lambda x: torch.nn.functional.pad(x,(0,3), value=value)[6], lambda x: x.pad(((0,3),), value=value)[6])
      helper_test_op([(4)], lambda x: torch.nn.functional.pad(x,(0,3), value=value)[4:6], lambda x: x.pad(((0,3),), value=value)[4:6])
      helper_test_op([(5,5)], lambda x: torch.nn.functional.pad(x,(0,0,1,0), value=value)[0], lambda x: x.pad(((1,0),(0,0)), value=value)[0])
      helper_test_op([(2,2)], lambda x: torch.nn.functional.pad(x,(0,1,0,0), value=value)[0,2], lambda x: x.pad(((0,0),(0,1)), value=value)[0,2])
      helper_test_op([(4,4)], lambda x: torch.nn.functional.pad(x,(0,0,1,0), value=value)[0,2], lambda x: x.pad(((1,0),(0,0)), value=value)[0,2])
      helper_test_op([(4,4)], lambda x: torch.nn.functional.pad(x,(0,0,0,2), value=value)[5], lambda x: x.pad(((0,2),(0,0)), value=value)[5])
      helper_test_op([(4,4)], lambda x: torch.nn.functional.pad(x,(0,0,0,2), value=value)[3:5], lambda x: x.pad(((0,2),(0,0)), value=value)[3:5])
      helper_test_op([(4,4)], lambda x: torch.nn.functional.pad(x,(3,0,0,0), value=value)[1,0], lambda x: x.pad(((0,0),(3,0)), value=value)[1,0])
      helper_test_op([(4,4)], lambda x: torch.nn.functional.pad(x,(3,0,0,0), value=value)[1,0:4], lambda x: x.pad(((0,0),(3,0)), value=value)[1,0:4])
      helper_test_op([(4,4)], lambda x: torch.nn.functional.pad(x,(3,4,1,2), value=value)[0], lambda x: x.pad(((1,2),(3,4)), value=value)[0])
      helper_test_op([(4,4)], lambda x: torch.nn.functional.pad(x,(3,4,1,2), value=value)[:,1], lambda x: x.pad(((1,2),(3,4)), value=value)[:,1])
      helper_test_op([(4,4)], lambda x: torch.nn.functional.pad(x,(3,4,1,2), value=value)[:,4], lambda x: x.pad(((1,2),(3,4)), value=value)[:,4])
      helper_test_op([(3,3)], lambda x: torch.nn.functional.pad(x,(0,3,0,0), value=value)[:,4:6], lambda x: x.pad(((0,0),(0,3)), value=value)[:,4:6])
      helper_test_op([(3,3)], lambda x: torch.nn.functional.pad(x,(0,1,3,2), value=value)[0:2,:], lambda x: x.pad(((3,2),(0,1)), value=value)[0:2,:])
      helper_test_op([(3,3,3)], lambda x: torch.nn.functional.pad(x,(1,1,0,1,3,2), value=value)[0:2,:,:], lambda x: x.pad(((3,2),(0,1),(1,1)), value=value)[0:2,:,:])
      helper_test_op([(3,3,3)], lambda x: torch.nn.functional.pad(x,(1,1,0,1,3,2), value=value)[2:4,:,:], lambda x: x.pad(((3,2),(0,1),(1,1)), value=value)[2:4,:,:])

  def test_stack_slice(self):
    helper_test_op([(4)], lambda x: torch.stack([x for i in range(3)])[0,:], lambda x: Tensor.stack([x for i in range(3)])[0,:])
    helper_test_op([(5)], lambda x: torch.stack([x for i in range(3)])[0,0], lambda x: Tensor.stack([x for i in range(3)])[0,0])
    helper_test_op([(4,4)], lambda x: torch.stack([x for i in range(4)])[3], lambda x: Tensor.stack([x for i in range(4)])[3])

  def test_transpose(self):
    helper_test_op([(3,3,3)], lambda x: x.transpose(1,2), lambda x: x.transpose(1,2))
    helper_test_op([(3,3,3)], lambda x: x.transpose(0,2), lambda x: x.transpose(0,2))
    helper_test_op([(1,2,3,4)], lambda x: x.movedim((3,0,2,1),(0,1,2,3)), lambda x: x.permute(order=(3,0,2,1)))
    helper_test_op([(3,4,5,6)], lambda x: x.movedim((3,2,1,0),(0,1,2,3)), lambda x: x.permute(order=(3,2,1,0)))
    helper_test_op([()], lambda x: x.permute(()), lambda x: x.permute(()))

  def test_reshape(self):
    helper_test_op([(4,3,6,6)], lambda x: torch.reshape(x, (-1,3,6,6)), lambda x: x.reshape(shape=(-1,3,6,6)))
    helper_test_op([(4,3,6,6)], lambda x: torch.reshape(x, (-1,1,6,6)), lambda x: x.reshape(shape=(-1,1,6,6)))
    helper_test_op([()], lambda x: torch.reshape(x, []), lambda x: x.reshape([]))
    helper_test_op([(1,)], lambda x: torch.reshape(x, []), lambda x: x.reshape([]))
    helper_test_op([()], lambda x: torch.reshape(x, [1]), lambda x: x.reshape([1]))

    with self.assertRaises(ValueError):
      x = Tensor.ones((4,3,6,6))
      x.reshape([])

  def test_flip(self):
    helper_test_op([(4,3,6,6)], lambda x: torch.flip(x, (0,)), lambda x: x.flip(axis=(0,)))
    helper_test_op([(4,3,6,6)], lambda x: torch.flip(x, (0,1)), lambda x: x.flip(axis=(0,1)))
    helper_test_op([(4,3,6,6)], lambda x: torch.flip(x, (0,1,3)), lambda x: x.flip(axis=(0,1,3)))
    helper_test_op([(4,3,6,6)], lambda x: torch.flip(x, (3,)), lambda x: x.flip(axis=(3,)))
    helper_test_op([(4,3,6,6)], lambda x: torch.flip(x, (0,1,3)).flip((0,)), lambda x: x.flip(axis=(0,1,3)).flip(0))
    helper_test_op([(4,3,6,6)], lambda x: torch.flip(x, (3,)), lambda x: x.flip(axis=(-1,)))
    helper_test_op([()], lambda x: torch.flip(x, ()), lambda x: x.flip(axis=()))
    helper_test_op([(1,)], lambda x: torch.flip(x, ()), lambda x: x.flip(axis=()))
    helper_test_op([(4, 3, 6, 6)], lambda x: torch.flip(x, ()), lambda x: x.flip(axis=()))

  def test_squeeze(self):
    helper_test_op([(1,3,6,6)], lambda x: torch.squeeze(x, 0), lambda x: x.squeeze(dim=0))
    helper_test_op([(4,3,1,6)], lambda x: torch.squeeze(x, 1), lambda x: x.squeeze(dim=1))
    helper_test_op([(4,3,6,6)], lambda x: torch.squeeze(x, 3), lambda x: x.squeeze(dim=3))
    self.helper_test_exception([(4,3,6,6)], lambda x: torch.squeeze(x, 50), lambda x: x.squeeze(dim=50), expected=IndexError, exact=True)
    self.helper_test_exception([(4,3,6,6)], lambda x: torch.squeeze(x, -50), lambda x: x.squeeze(dim=-50), expected=IndexError, exact=True)
    helper_test_op([(4,3,6,1)], lambda x: torch.squeeze(x, -1), lambda x: x.squeeze(dim=-1))
    helper_test_op([(4,3,6,6)], lambda x: torch.squeeze(x), lambda x: x.squeeze())
    helper_test_op([(1,3,6,6)], lambda x: torch.squeeze(x), lambda x: x.squeeze())
    helper_test_op([(2,3,1)], lambda x: torch.squeeze(x), lambda x: x.squeeze())
    helper_test_op([()], lambda x: torch.squeeze(x, -1), lambda x: x.squeeze(dim=-1))
    helper_test_op([()], lambda x: torch.squeeze(x, 0), lambda x: x.squeeze(dim=0))
    self.helper_test_exception([()], lambda x: torch.squeeze(x, 10), lambda x: x.squeeze(dim=10), expected=IndexError, exact=True)
    helper_test_op([()], lambda x: torch.squeeze(x), lambda x: x.squeeze())

  def test_unsqueeze(self):
    helper_test_op([(4,3,6,6)], lambda x: torch.unsqueeze(x, 0), lambda x: x.unsqueeze(dim=0))
    helper_test_op([(4,3,6,6)], lambda x: torch.unsqueeze(x, 4), lambda x: x.unsqueeze(dim=4))
    helper_test_op([(4,3,6,6)], lambda x: torch.unsqueeze(x, -1), lambda x: x.unsqueeze(dim=-1))
    helper_test_op([(4,3,6,6)], lambda x: torch.unsqueeze(x, -3), lambda x: x.unsqueeze(dim=-3))
    helper_test_op([()], lambda x: torch.unsqueeze(x, 0), lambda x: x.unsqueeze(dim=0))

  def test_flatten(self):
    for axis in range(3):
      helper_test_op([(4,3,6,6)], lambda x: torch.flatten(x, start_dim=axis), lambda x: x.flatten(axis))
    helper_test_op([()], lambda x: x.flatten(), lambda x: x.flatten())
    helper_test_op([(1,)], lambda x: x.flatten(), lambda x: x.flatten())

  def test_detach(self):
    helper_test_op([(4,3,6,6)], lambda x: x.detach(), lambda x: x.detach(), forward_only=True)
    helper_test_op([()], lambda x: x.detach(), lambda x: x.detach(), forward_only=True)

  def test_expand(self):
    arg = (4,3,2,6)
    helper_test_op([(4,3,1,6)], lambda x: x.expand(arg), lambda x: x.expand(shape=arg))
    helper_test_op([()], lambda x: x.expand([]), lambda x: x.expand(shape=[]))

  @unittest.skip("very slow")
  def test_sd_big_conv(self):
    # internal shape (1, 1, 512, 62, 62, 512, 3, 3) overflows a int
    helper_test_op([(1,256,64,64), (512,256,3,3)],
                    lambda x,w: torch.nn.functional.conv2d(x, w),
                    lambda x,w: x.conv2d(w), atol=1e-2)

  @unittest.skip("slow")
  def test_large_bs_conv(self):
    # large batch size can cause OpenCL image to exceed max image height on macOS
    # (or cause the conv kernel to overflow short sampling coords)
    helper_test_op([(4096,3,3,3), (1,3,3,3)],
                    lambda x,w: torch.nn.functional.conv2d(x, w),
                    lambda x,w: x.conv2d(w), atol=1e-4, rtol=1e-2)

  @unittest.skip("slow")
  def test_large_ic_conv(self):
    # large input channel count can cause OpenCL image to exceed max image width on macOS
    helper_test_op([(1,2048,3,3), (1,2048,3,3)],
                    lambda x,w: torch.nn.functional.conv2d(x, w),
                    lambda x,w: x.conv2d(w), atol=1e-4)

  def test_biased_conv2d(self):
    C = 8
    helper_test_op([(1,C,5,5), (C,C,1,1), (C,)],
      lambda x,w,b: torch.nn.functional.conv2d(torch.nn.functional.conv2d(x,w,b).relu(),w,b),
      lambda x,w,b: Tensor.conv2d(x,w,b).relu().conv2d(w,b), atol=1e-4)

  def test_simple_conv2d(self):
    helper_test_op([(1,4,9,9), (4,4,3,3)],
      lambda x,w: torch.nn.functional.conv2d(x,w).relu(),
      lambda x,w: Tensor.conv2d(x,w).relu(), atol=1e-4, grad_rtol=1e-5)

  @unittest.skipIf(IMAGE>0, "no conv3d on images")
  def test_simple_conv3d(self):
    helper_test_op([(1,4,9,9,9), (4,4,3,3,3)],
      lambda x,w: torch.nn.functional.conv3d(x,w).relu(),
      lambda x,w: Tensor.conv2d(x,w).relu(), atol=1e-4, grad_rtol=1e-5)

  @unittest.skipIf(IMAGE>0, "no conv3d on images")
  def test_padded_conv3d(self):
    helper_test_op([(1,4,9,9,9), (4,4,3,3,3)],
      lambda x,w: torch.nn.functional.conv3d(x,w,padding=1).relu(),
      lambda x,w: Tensor.conv2d(x,w,padding=[1,1,1,1,1,1]).relu(), atol=1e-4, grad_rtol=1e-5)

  def test_simple_conv2d_m4(self):
    helper_test_op([(1,16,18,18), (16,16,3,3)],
      lambda x,w: torch.nn.functional.conv2d(x,w).relu(),
      lambda x,w: Tensor.conv2d(x,w).relu(), atol=1e-4, grad_rtol=1e-5)

  def test_simple_conv2d_1x1(self):
    helper_test_op([(1,4,9,9), (4,4,1,1)],
      lambda x,w: torch.nn.functional.conv2d(x,w).relu(),
      lambda x,w: Tensor.conv2d(x,w).relu(), atol=1e-4, grad_rtol=1e-5)

  def test_simple_conv2d_1x1_m4(self):
    helper_test_op([(1,16,32,32), (16,16,1,1)],
      lambda x,w: torch.nn.functional.conv2d(x,w).relu(),
      lambda x,w: Tensor.conv2d(x,w).relu(), atol=1e-4, grad_rtol=1e-5)

  def test_nested_conv2d(self):
    helper_test_op([(1,32,9,9), (32,32,3,3), (32,32,3,3)],
      lambda x,w1,w2: torch.nn.functional.conv2d(torch.nn.functional.conv2d(x,w1).relu(), w2).relu(),
      lambda x,w1,w2: x.conv2d(w1).relu().conv2d(w2).relu(), atol=1e-4, grad_rtol=1e-5)

  # expect reduce nodes == 3
  def test_simple_conv2d_nhwc(self):
    # weights (from tf): filter_height x filter_width x in_channels x out_channels
    helper_test_op([(2,9,9,10), (3,3,10,20)],
      lambda x,w: torch.nn.functional.conv2d(x.permute(0,3,1,2),w.permute(3,2,0,1)).relu(),
      lambda x,w: Tensor.conv2d(x.permute(0,3,1,2),w.permute(3,2,0,1)).relu(), atol=1e-4, grad_rtol=1e-5)

  def test_simple_conv2d_batched(self):
    helper_test_op([(2,4,9,9), (4,4,3,3)],
      lambda x,w: torch.nn.functional.conv2d(x,w).relu(),
      lambda x,w: Tensor.conv2d(x,w).relu(), atol=1e-4, grad_rtol=1e-5)

  # conv transpose

  def test_simple_conv_transpose2d(self):
    helper_test_op([(2,4,9,9), (4,4,3,3)],
      lambda x,w: torch.nn.functional.conv_transpose2d(x,w).relu(),
      lambda x,w: Tensor.conv_transpose2d(x,w).relu(), atol=1e-4, grad_rtol=1e-5)

  def test_bias_conv_transpose2d(self):
    helper_test_op([(2,4,9,9), (4,4,3,3), (4,)],
      lambda x,w,b: torch.nn.functional.conv_transpose2d(x,w,b).relu(),
      lambda x,w,b: Tensor.conv_transpose2d(x,w,b).relu(), atol=1e-4, grad_rtol=1e-5)

  def test_grouped_conv_transpose2d(self):
    helper_test_op([(2,4,9,9), (4,4,3,3)],
      lambda x,w: torch.nn.functional.conv_transpose2d(x,w,groups=2).relu(),
      lambda x,w: Tensor.conv_transpose2d(x,w,groups=2).relu(), atol=1e-4, grad_rtol=1e-5)

  def test_padded_conv_transpose2d(self):
    for padding in [(1,2), (2,1), 2, 1, 0]:
      helper_test_op([(2,4,9,9), (4,4,3,3)],
        lambda x,w: torch.nn.functional.conv_transpose2d(x,w,padding=padding).relu(),
        lambda x,w: Tensor.conv_transpose2d(x,w,padding=padding).relu(), atol=1e-4, grad_rtol=1e-5)

  def test_dilated_conv_transpose2d(self):
    for dilation in [(1,2), (2,1), 2, 1]:
      helper_test_op([(2,4,9,9), (4,4,3,3)],
        lambda x,w: torch.nn.functional.conv_transpose2d(x,w,dilation=dilation).relu(),
        lambda x,w: Tensor.conv_transpose2d(x,w,dilation=dilation).relu(), atol=1e-4, grad_rtol=1e-5)

  def test_strided_conv_transpose2d(self):
    for stride in [(2,1), (1,2), 1]:
      helper_test_op([(2,4,4,5), (4,4,3,3)],
        lambda x,w: torch.nn.functional.conv_transpose2d(x,w, stride=stride).relu(),
        lambda x,w: Tensor.conv_transpose2d(x,w,stride=stride).relu(), atol=1e-4, grad_rtol=1e-5)

  def test_output_padded_conv_transpose2d(self):
    for output_padding, stride in [((1,1), (2,3)), ((2,1), (3,2))]:
      helper_test_op([(2,4,6,5), (4,4,3,3),(4,)],
        lambda x,w,b: torch.nn.functional.conv_transpose2d(x,w,b,output_padding=output_padding,stride=stride).relu(),
        lambda x,w,b: Tensor.conv_transpose2d(x,w,b,output_padding=output_padding,stride=stride).relu(), atol=1e-4, grad_rtol=1e-5)

  @unittest.skipIf(IMAGE>0, "no conv3d on images")
  def test_simple_conv_transpose3d(self):
    helper_test_op([(2,4,9,9,9), (4,4,3,3,3)],
      lambda x,w: torch.nn.functional.conv_transpose3d(x,w).relu(),
      lambda x,w: Tensor.conv_transpose2d(x,w).relu(), atol=1e-4, grad_rtol=1e-5)

  @unittest.skipIf((IMAGE>0), "no conv1d on images")
  def test_conv1d(self):
    for bs in [1,8]:
      for cin in [1,3]:
        for H in [1,2,5]:
          for groups in [1,3] if cin == 3 and H == 5 else [1]:
            with self.subTest(batch_size=bs, channels=cin, groups=groups, height=H):
              helper_test_op([(bs,cin,11), (6,cin//groups,H)],
                lambda x,w: torch.nn.functional.conv1d(x,w,groups=groups).relu(),
                lambda x,w: Tensor.conv2d(x,w,groups=groups).relu(), atol=1e-4, grad_rtol=1e-5)

  @unittest.skipIf(IMAGE>0, "no conv1d on images")
  def test_simple_padding_conv1d(self):
    bs = 6
    cin = 2
    groups = 1
    H = 5
    p = (1,1)
    helper_test_op([(bs,cin,11), (6,cin//groups,H)],
      lambda x,w: torch.nn.functional.conv1d(torch.nn.functional.pad(x, p),w).relu(),
      lambda x,w: Tensor.conv2d(x,w,padding=p).relu(), atol=1e-4)

  @unittest.skipIf(IMAGE>0, "no conv1d on images")
  def test_strided_conv1d_simple(self):
    bs, H = 2, 3
    helper_test_op([(bs,1,5), (1,1,H)],
      lambda x,w: torch.nn.functional.conv1d(x,w,stride=2).relu(),
      lambda x,w: Tensor.conv2d(x,w,stride=2).relu(), atol=1e-4)

  @unittest.skipIf(IMAGE>0, "no conv1d on images")
  def test_asymmetric_padding_conv1d(self):
    for p in [(0,1), (2,1), (2,0)]:
      with self.subTest(p):
        for n in [3,4]:
          for k in [2]:
            helper_test_op([(1,1,n), (1,1,k)],
              lambda x,w: torch.nn.functional.conv1d(torch.nn.functional.pad(x, p),w).relu(),
              lambda x,w: Tensor.conv2d(x,w,padding=p).relu(), atol=1e-4)
            helper_test_op([(1,1,n), (1,1,k)],
              lambda x,w: torch.nn.functional.conv1d(torch.nn.functional.pad(x, p),w).relu(),
              lambda x,w: Tensor.conv2d(x,w,padding=p).relu(), atol=1e-4)

  def _test_conv2d(self, bs=1, cin=1):
    for H in [1,2,3]:
      for W in [1,2,3,5]:
        for groups in [1,3] if cin == 3 and H == 3 and W == 3 else [1]:
          with self.subTest(batch_size=bs, channels=cin, groups=groups, height=H, width=W):
            helper_test_op([(bs,cin,11,7), (6,cin//groups,H,W)],
              lambda x,w: torch.nn.functional.conv2d(x,w,groups=groups).relu(),
              lambda x,w: Tensor.conv2d(x,w,groups=groups).relu(), atol=1e-4, grad_rtol=1e-5)
  def test_conv2d(self): self._test_conv2d(bs=1, cin=3)
  def test_conv2d_bs_4_cin_3(self): self._test_conv2d(bs=4, cin=3)
  def test_conv2d_bs_1_cin_1(self): self._test_conv2d(bs=1, cin=1)
  def test_conv2d_bs_4_cin_1(self): self._test_conv2d(bs=4, cin=1)

  def test_large_input_conv2d(self):
    bs = 4
    cin = 16
    groups = 1
    H = 5
    W = 2
    helper_test_op([(bs,cin,64,64), (6,cin//groups,H,W)],
      lambda x,w: torch.nn.functional.conv2d(x,w,groups=groups).relu(),
      # needed to relax tolerance on NVIDIA
      lambda x,w: Tensor.conv2d(x,w,groups=groups).relu(), atol=1e-3, grad_rtol=1e-5)

  def test_simple_grouped_conv2d(self):
    bs = 1
    groups = 2
    rcout = 1
    cin = 2
    helper_test_op([(bs,groups*cin,1,1), (groups*rcout,cin,1,1)],
      lambda x,w: torch.nn.functional.conv2d(x,w,groups=groups).relu(),
      lambda x,w: Tensor.conv2d(x,w,groups=groups).relu(), atol=1e-4, grad_rtol=1e-5)

  def test_medium_grouped_conv2d(self):
    bs = 1
    groups = 2
    rcout = 2
    cin = 2
    helper_test_op([(bs,groups*cin,1,1), (groups*rcout,cin,1,1)],
      lambda x,w: torch.nn.functional.conv2d(x,w,groups=groups).relu(),
      lambda x,w: Tensor.conv2d(x,w,groups=groups).relu(), atol=1e-4, grad_rtol=1e-5)

  def test_depthwise_conv2d(self):
    bs = 1
    groups = 32
    rcout = 1
    cin = 1
    helper_test_op([(bs,groups*cin,32,32), (groups*rcout,cin,1,1)],
      lambda x,w: torch.nn.functional.conv2d(x,w,groups=groups).relu(),
      lambda x,w: Tensor.conv2d(x,w,groups=groups).relu(), atol=1e-4, grad_rtol=1e-5)

  def test_grouped_conv2d(self):
    bs = 4
    groups = 5
    rcout = 7
    cin = 3
    helper_test_op([(bs,groups*cin,5,5), (groups*rcout,cin,3,3)],
      lambda x,w: torch.nn.functional.conv2d(x,w,groups=groups).relu(),
      lambda x,w: Tensor.conv2d(x,w,groups=groups).relu(), atol=1e-4, grad_rtol=1e-5)

  def test_fancy_conv2d(self):
    bs = 2
    cin = 3
    cout = 1
    groups = 3
    H,W = 3,3
    helper_test_op([(bs,cin,11,28), (groups*cout,cin//groups,H,W)],
      lambda x,w: torch.nn.functional.conv2d(x,w,groups=groups).relu(),
      lambda x,w: Tensor.conv2d(x,w,groups=groups).relu(), atol=1e-4, grad_rtol=1e-5)

  def test_strided_conv2d_simple(self):
    bs,H,W = 2,3,1
    helper_test_op([(bs,1,5,1), (1,1,H,W)],
      lambda x,w: torch.nn.functional.conv2d(x,w,stride=2).relu(),
      lambda x,w: Tensor.conv2d(x,w,stride=2).relu(), atol=1e-4)

  def test_strided_conv2d(self):
    bs = 4
    cin = 3
    H,W = 3,3
    with self.subTest(stride := 2):
      helper_test_op([(bs,cin,11,28), (4,cin,H,W)],
        lambda x,w: torch.nn.functional.conv2d(x,w,stride=2).relu(),
        lambda x,w: Tensor.conv2d(x,w,stride=stride).relu(), atol=1e-4)
    with self.subTest(stride := (2,1)):
      helper_test_op([(bs,cin,11,28), (4,cin,H,W)],
        lambda x,w: torch.nn.functional.conv2d(x,w,stride=stride).relu(),
        lambda x,w: Tensor.conv2d(x,w,stride=(2,1)).relu(), atol=1e-4)

  def test_negative_padding_conv2d(self):
    n,k = 10, 3
    helper_test_op([(1,1,n,n), (1,1,k,k)],
      lambda x,w: torch.nn.functional.conv2d(x[:, :, 1:-1, 1:-1],w).relu(),
      lambda x,w: Tensor.conv2d(x,w,padding=-1).relu(), atol=1e-4)
    helper_test_op([(1,1,n,n), (1,1,k,k)],
      lambda x,w: torch.nn.functional.conv2d(x[:, :, 1:, 1:],w).relu(),
      lambda x,w: Tensor.conv2d(x,w,padding=(-1,0,-1,0)).relu(), atol=1e-4)

  def test_simple_padding_conv2d(self):
    p = (1,1,1,1)
    helper_test_op(None,
      lambda x,w: torch.nn.functional.conv2d(torch.nn.functional.pad(x, p),w).relu(),
      lambda x,w: Tensor.conv2d(x,w,padding=p).relu(), atol=1e-4, vals=[[[[[2.,3.]]]], [[[[1.]]]]])

  def test_asymmetric_padding_conv2d(self):
    for p in [(0,1,0,1), (2,1,2,1), (2,0,2,1)]:
      with self.subTest(p):
        for n in [3,4]:
          for k in [2]:
            helper_test_op([(1,1,n,n), (1,1,k,k)],
              lambda x,w: torch.nn.functional.conv2d(torch.nn.functional.pad(x, p),w).relu(),
              lambda x,w: Tensor.conv2d(x,w,padding=p).relu(), atol=1e-4)
            helper_test_op([(1,1,n,n), (1,1,k,k)],
              lambda x,w: torch.nn.functional.conv2d(torch.nn.functional.pad(x, p),w).relu(),
              lambda x,w: Tensor.conv2d(x,w,padding=p).relu(), atol=1e-4)

  def test_padded_conv2d_p21(self):
    bs,cin,H,W,padding = 4, 3, 3, 3, (2,1)
    helper_test_op([(bs,cin,11,28), (4,cin,H,W)],
      lambda x,w: torch.nn.functional.conv2d(x,w,padding=padding).relu(),
      lambda x,w: Tensor.conv2d(x,w,padding=padding).relu(), atol=1e-4)

  def test_padded_conv2d_p22(self):
    bs,cin,H,W,padding = 4, 3, 3, 3, (2,2)
    helper_test_op([(bs,cin,11,28), (4,cin,H,W)],
      lambda x,w: torch.nn.functional.conv2d(x,w,padding=padding).relu(),
      lambda x,w: Tensor.conv2d(x,w,padding=padding).relu(), atol=1e-4)

  def test_padded_conv2d_1x1(self):
    bs,cin,H,W,padding = 4, 3, 1, 1, 2
    helper_test_op([(bs,cin,11,28), (4,cin,H,W)],
      lambda x,w: torch.nn.functional.conv2d(x,w,padding=padding).relu(),
      lambda x,w: Tensor.conv2d(x,w,padding=padding).relu(), atol=1e-4)

  def test_padded_conv2d_bs1(self):
    bs,cin,H,W,padding = 1, 3, 3, 3, 1
    helper_test_op([(bs,cin,11,28), (4,cin,H,W)],
      lambda x,w: torch.nn.functional.conv2d(x,w,padding=padding).relu(),
      lambda x,w: Tensor.conv2d(x,w,padding=padding).relu(), atol=1e-4)

  def test_padding_add(self):
    helper_test_op([(64,64), (60,60)],
      lambda x,w: x+torch.nn.functional.pad(w, (2,2,2,2)),
      lambda x,w: x+w.pad2d((2,2,2,2)))

  def test_dilated_conv2d(self):
    bs = 4
    cin = 3
    H,W = 3,3
    for d in [2, (2,1)]:
      with self.subTest(dilation := d):
        helper_test_op([(bs,cin,11,28), (4,cin,H,W)],
          lambda x,w: torch.nn.functional.conv2d(x,w,dilation=dilation).relu(),
          lambda x,w: Tensor.conv2d(x,w,dilation=dilation).relu(), atol=1e-4)

  def test_maxpool2d_simple(self):
    ksz = (2,2)
    helper_test_op([(1,1,2,3)],
      lambda x: torch.nn.functional.max_pool2d(x, kernel_size=ksz),
      lambda x: Tensor.max_pool2d(x, kernel_size=ksz))

  def test_maxpool2d(self):
    for ksz in [(2,2), (3,3), 2, 3, (3,2), (5,5), (5,1)]:
      with self.subTest(kernel_size=ksz):
        helper_test_op([(32,2,110,28)],
          lambda x: torch.nn.functional.max_pool2d(x, kernel_size=ksz),
          lambda x: Tensor.max_pool2d(x, kernel_size=ksz))

  def test_maxpool2d_bigger_stride(self):
    for stride in [(2,3), (3,2), 2, 3]:
      with self.subTest(stride=stride):
        helper_test_op([(32,2,110,28)],
          lambda x: torch.nn.functional.max_pool2d(x, kernel_size=(2,2), stride=stride),
          lambda x: Tensor.max_pool2d(x, kernel_size=(2,2), stride=stride))

  @unittest.skipIf(Device.DEFAULT == "CUDA", "CUDA fails on this")
  def test_maxpool2d_unit_stride(self):
    helper_test_op([(32,2,110,28)],
      lambda x: torch.nn.functional.max_pool2d(x, kernel_size=(5,5), stride=1),
      lambda x: Tensor.max_pool2d(x, kernel_size=(5,5), stride=1))

  def test_maxpool2d_smaller_stride(self):
    for stride in [(2,3), (3,2), 2, 3]:
      with self.subTest(stride=stride):
        helper_test_op([(32,2,110,28)],
          lambda x: torch.nn.functional.max_pool2d(x, kernel_size=(5,5), stride=stride),
          lambda x: Tensor.max_pool2d(x, kernel_size=(5,5), stride=stride))

  def test_maxpool2d_dilation(self):
    for dilation in [(2, 3), (3, 2), 2, 3]:
      helper_test_op([(32,2,110,28)],
        lambda x: torch.nn.functional.max_pool2d(x, kernel_size=(5,5), dilation=dilation),
        lambda x: Tensor.max_pool2d(x, kernel_size=(5,5), dilation=dilation))

  def test_avgpool2d(self):
    shape = (32,2,111,28)
    for ksz in [(2,2), (3,3), (3,2), (5,5), (5,1)]:
      with self.subTest(kernel_size=ksz):
        helper_test_op([shape],
          lambda x: torch.nn.functional.avg_pool2d(x, kernel_size=ksz),
          lambda x: Tensor.avg_pool2d(x, kernel_size=ksz), rtol=1e-5)

  def test_global_avgpool2d(self):
    helper_test_op([(32,2,111,28)],
      lambda x: torch.nn.functional.avg_pool2d(x, kernel_size=(111,28)),
      lambda x: Tensor.avg_pool2d(x, kernel_size=(111,28)), rtol=1e-5)

  def test_cat(self):
    for dim in range(-2, 3):
      helper_test_op([(45,65,9), (45,65,9), (45,65,9)], lambda x,y,z: torch.cat((x,y,z), dim), lambda x,y,z: x.cat(y, z, dim=dim))

    with self.assertRaises(AssertionError):
      a = Tensor(3.14)
      a.cat(a)

  def test_multicat(self):
    for dim in range(-1, 2):
      helper_test_op([(45,65), (45,65), (45,65)], lambda x,y,z: torch.cat((x,y,z), dim), lambda x,y,z: x.cat(y, z, dim=dim))

  def test_stack(self):
    x = Tensor.randn(45, 65, 3)

    for dim in range(-1, 3):
      helper_test_op([(45, 65, 3), (45, 65, 3), (45, 65, 3)], lambda x, y, z: torch.stack((x, y, z), dim=dim), lambda x, y, z: Tensor.stack([x, y, z], dim=dim))

    with self.assertRaises(IndexError):
      Tensor.stack([x], dim=77)

    a = Tensor(3.14)
    np.testing.assert_allclose(Tensor.stack([a, a]).numpy(), Tensor([3.14, 3.14]).numpy())

  def test_repeat(self):
    x = Tensor.randn(4, 6, 3)
    base_repeats = [2, 4, 3]

    for reps in [[], [4], [2, 1], [3, 2, 2]]:
      repeats = base_repeats + reps
      helper_test_op([(4, 6, 3)], lambda x: x.repeat(*repeats), lambda x: x.repeat(repeats))
      helper_test_op([()], lambda x: x.repeat(*repeats), lambda x: x.repeat(repeats))

    with self.assertRaises(ValueError):
      x.repeat((2, 4))

    np.testing.assert_allclose(x.repeat((2, 0, 4)).numpy(), Tensor.zeros(8, 0, 12).numpy())

  def test_clip(self):
    helper_test_op([(45,65)], lambda x: x.clip(-2.3, 1.2), lambda x: x.clip(-2.3, 1.2))

  def test_matvecmat(self):
    helper_test_op([(1,128), (128,128), (128,128)], lambda x,y,z: (x@y).relu()@z, atol=1e-4)

  def test_matvec(self):
    helper_test_op([(1,128), (128,128)], lambda x,y: (x@y).relu(), atol=1e-4)

  # this was the failure in llama early realizing freqs_cis
  def test_double_slice(self):
    helper_test_op([(4,4)], lambda x: x[:, 1:2][1:2])
    helper_test_op([(4,4)], lambda x: x[1:3][1:2])
    helper_test_op([(4,4)], lambda x: x[:, 1:2][0:1])
    helper_test_op([(4,4)], lambda x: x[:, 1:2][:, 0:1])

  @unittest.skip("this test is broken #862")
  def test_max_inf(self):
    n = Tensor([1, float("nan")]).max().numpy()
    assert math.isnan(n.item()), f"{n.item()} is not nan"

  def test_inf_where(self):
    x = Tensor.full((3, 3), float("inf"))
    n = (x < 0).where(x, 1).numpy()
    assert np.all(n == 1.)

  def _get_index_randoms(self):
    # indices cannot have gradient
    a = torch.randint(low=-1, high=1, size=(2,1,1,1,1,1), dtype=torch.int64, requires_grad=False)
    b = torch.randint(high=1, size=(1,3,1,1,1,1), dtype=torch.int64, requires_grad=False)
    c = torch.randint(low=-5, high=5, size=(1,1,4,1,1,1), dtype=torch.int64, requires_grad=False)
    d = torch.randint(high=4, size=(2,1,1,5,1,1), dtype=torch.int64, requires_grad=False)
    e = torch.randint(high=1, size=(1,1,1,1,6,1), dtype=torch.int64, requires_grad=False)
    i, j, k, o, p = [Tensor(tor.detach().numpy().astype(np.int32), dtype=dtypes.int32, requires_grad=False) for tor in [a,b,c,d,e]]
    return a,b,c,d,e,i,j,k,o,p

  def test_slice_fancy_indexing_no_dim_collapse(self):
    a,b,c,d,e,i,j,k,o,p = self._get_index_randoms()
    # no dim collapse from int or dim injection from None
    helper_test_op([(2,5,6,5,3,4)], lambda x: x[a,b,c,d,e], lambda x: x[i,j,k,o,p])
    helper_test_op([(2,5,6,5,3,4)], lambda x: x[:,b,c,d,:], lambda x: x[:,j,k,o,:])
    helper_test_op([(2,5,6,5,3,4)], lambda x: x[a,b,...], lambda x: x[i,j,...])
    helper_test_op([(2,5,6,5,3,4)], lambda x: x[a,...,e], lambda x: x[i,...,p])
    helper_test_op([(2,5,6,5,3,4)], lambda x: x[...,c,:,e], lambda x: x[...,k,:,p])

  def test_slice_fancy_indexing_dim_collapse_int(self):
    a,b,c,d,e,i,j,k,o,p = self._get_index_randoms()
    # dim collapse from int
    helper_test_op([(2,5,6,5,3,4)], lambda x: x[1,b,c,d,e], lambda x: x[1,j,k,o,p])
    helper_test_op([(2,5,6,5,3,4)], lambda x: x[a,b,3,d,e], lambda x: x[i,j,3,o,p])
    helper_test_op([(2,5,6,5,3,4)], lambda x: x[1,b,2,d,2], lambda x: x[1,j,2,o,2])
    helper_test_op([(2,5,6,5,3,4)], lambda x: x[a,2,2,2,e], lambda x: x[i,2,2,2,p])
    helper_test_op([(2,5,6,5,3,4)], lambda x: x[1,:,3:11:2,d,0:2], lambda x: x[1,:,3:11:2,o,0:2])

  def test_slice_fancy_indexing_dim_inject_none(self):
    a,b,c,d,e,i,j,k,o,p = self._get_index_randoms()
    # dim injection from None
    helper_test_op([(2,5,6,5,3,4)], lambda x: x[None,b,c,d,e], lambda x: x[None,j,k,o,p])
    helper_test_op([(2,5,6,5,3,4)], lambda x: x[a,b,c,d,None], lambda x: x[i,j,k,o,None])
    helper_test_op([(2,5,6,5,3,4)], lambda x: x[a,b,None,d,e], lambda x: x[i,j,None,o,p])
    helper_test_op([(2,5,6,5,3,4)], lambda x: x[None,b,c,d,None], lambda x: x[None,j,k,o,None])
    helper_test_op([(2,5,6,5,3,4)], lambda x: x[a,:,None,d,e], lambda x: x[i,:,None,o,p])

  def test_slice_fancy_indexing_dim_inject_and_collapse(self):
    a,b,c,d,e,i,j,k,o,p = self._get_index_randoms()  # noqa
    # dim injection and collapse
    helper_test_op([(2,5,6,5,3,4)], lambda x: x[1,b,None,d,1], lambda x: x[1,j,None,o,1])
    helper_test_op([(2,5,6,5,3,4)], lambda x: x[None,b,2,d,None], lambda x: x[None,j,2,o,None])
    helper_test_op([(2,5,6,5,3,4)], lambda x: x[...,1,d,None], lambda x: x[...,1,o,None])

  def test_slice_fancy_indexing_with_idx(self):
    # indexing using idx with different dim
    helper_test_op([(2,3)], lambda x: x[torch.tensor([[0,0,0],[0,0,0]]), torch.tensor(1)], lambda x: x[Tensor([[0,0,0],[0,0,0]]), Tensor(1)])
    helper_test_op([(2,3)], lambda x: x[torch.tensor([1]), torch.tensor([[0,0,0],[0,0,0]])], lambda x: x[Tensor([1]), Tensor([[0,0,0],[0,0,0]])])

  def test_slice_fancy_indexing_list_indices(self):
    a,b,c,d,e,i,j,k,o,p = self._get_index_randoms()
    helper_test_op([(2,5,6,5,3,4)], lambda x: x[[0],b,c,d,:], lambda x: x[[0],j,k,o,:])
    helper_test_op([(2,5,6,5,3,4)], lambda x: x[[1],b,c,d,:], lambda x: x[[1],j,k,o,:])
    helper_test_op([(2,5,6,5,3,4)], lambda x: x[[1,0],b,c,d,:], lambda x: x[[1,0],j,k,o,:])
    helper_test_op([(2,5,6,5,3,4)], lambda x: x[a,b,c,[1,2,3],...], lambda x: x[i,j,k,[1,2,3],...])
    helper_test_op([(2,5,6,5,3,4)], lambda x: x[a,[2,1,0],c,[2,1,0],e], lambda x: x[i,[2,1,0],k,[2,1,0],p])

  def test_slice_fancy_indexing_tuple_indices(self):
    a,b,c,d,e,i,j,k,o,p = self._get_index_randoms()
    helper_test_op([(2,5,6,5,3,4)], lambda x: x[(0),b,c,d,:], lambda x: x[(0),j,k,o,:])
    helper_test_op([(2,5,6,5,3,4)], lambda x: x[(1),b,c,d,:], lambda x: x[(1),j,k,o,:])
    helper_test_op([(2,5,6,5,3,4)], lambda x: x[(1,0),b,c,d,:], lambda x: x[(1,0),j,k,o,:])
    helper_test_op([(2,5,6,5,3,4)], lambda x: x[a,b,c,(1,2,3),...], lambda x: x[i,j,k,(1,2,3),...])
    helper_test_op([(2,5,6,5,3,4)], lambda x: x[a,(2,1,0),c,(2,1,0),e], lambda x: x[i,(2,1,0),k,(2,1,0),p])
    helper_test_op([(2,5,6,5,3,4)], lambda x: x[1,(2,1,0),None,c,(2,1,0),e], lambda x: x[1,(2,1,0),None,k,(2,1,0),p])

  def test_slice_fancy_indexing_list_with_tensors(self):
    a,b,c,d,e,i,j,k,o,p = self._get_index_randoms()
    helper_test_op([(2,5,6,5,3,4)], lambda x: x[[a]], lambda x: x[[i]])
    helper_test_op([(2,5,6,5,3,4)], lambda x: x[[a,1]], lambda x: x[[i,1]])
    helper_test_op([(2,5,6,5,3,4)], lambda x: x[[a,[1,1]]], lambda x: x[[i,[1,1]]])
    helper_test_op([(2,5,6,5,3,4)], lambda x: x[[a,(1,1)]], lambda x: x[[i,(1,1)]])
    helper_test_op([(2,5,6,5,3,4)], lambda x: x[[a,b,c,d,e]], lambda x: x[[i,j,k,o,p]])

  def test_slice_fancy_indexing_tuple_with_tensors(self):
    a,b,c,d,e,i,j,k,o,p = self._get_index_randoms()
    # helper_test_op([(2,5,6,5,3,4)], lambda x: x[(a,),], lambda x: x[(i,),]) TypeError: only integer tensors of a single element can be converted to an index
    # helper_test_op([(2,5,6,5,3,4)], lambda x: x[(a,1),], lambda x: x[(i,1),]) TypeError: only integer tensors of a single element can be converted to an index
    helper_test_op([(2,5,6,5,3,4)], lambda x: x[(a,[1,1])], lambda x: x[(i,[1,1])])
    helper_test_op([(2,5,6,5,3,4)], lambda x: x[(a,(1,1))], lambda x: x[(i,(1,1))])
    helper_test_op([(2,5,6,5,3,4)], lambda x: x[(a,b,c,d,e)], lambda x: x[(i,j,k,o,p)])

  def test_slice_fancy_indexing_errors(self): ...
    # TODO: currently we not support IndexError for out of bounds idx values
    # any out of bounds in fancy indexing returns 0
    # ex: Tensor([1,2])[Tensor([1,2,55])].numpy() -> array([2., 0., 0.], dtype=float32)
    # TODO: currently we do not support tensor indexing for list of list tensor
    # ex: torch.tensor([1,2])[[[[torch.tensor(1)]]]] -> tensor([[2]])
    # currently we return ValueError: setting an array element with a sequence.
    # E   TypeError: only integer tensors of a single element can be converted to an index


  def test_gather(self):
    # indices cannot have gradient
    # indices cannot be negative (torch gather)
    b = torch.randint(3, size=[3,4,5], dtype=torch.int64, requires_grad=False)
    a = Tensor(b.detach().numpy().astype(np.int32), dtype=dtypes.int32, requires_grad=False)
    helper_test_op([(4,5,6)], lambda x: x.gather(index=b, dim=0), lambda x: x.gather(idx=a, dim=0))
    helper_test_op([(4,5,6)], lambda x: x.gather(index=b, dim=1), lambda x: x.gather(idx=a, dim=1))
    helper_test_op([(4,5,6)], lambda x: x.gather(index=b, dim=2), lambda x: x.gather(idx=a, dim=2))
    helper_test_op([(3,4,5)], lambda x: x.gather(index=b, dim=0), lambda x: x.gather(idx=a, dim=0))
    self.helper_test_exception([(4,5,6)], lambda x: x.gather(index=torch.tensor([1], dtype=torch.int64), dim=0), lambda x: x.gather(idx=Tensor([1], dtype=dtypes.int32), dim=0), expected=(RuntimeError, AssertionError))
    self.helper_test_exception([(2,1,1)], lambda x: x.gather(index=b, dim=0), lambda x: x.gather(idx=a, dim=0), expected=(RuntimeError, AssertionError))

  def test_scaled_product_attention(self):
    helper_test_op([(32,8,16,64), (32,8,16,64), (32,8,16,64)], lambda x,y,z: torch.nn.functional.scaled_dot_product_attention(x,y,z), lambda x,y,z: Tensor.scaled_dot_product_attention(x,y,z))
    helper_test_op([(32,8,16,64), (32,8,16,64), (32,8,16,64), (32,8,16,16)], lambda x,y,z,m: torch.nn.functional.scaled_dot_product_attention(x,y,z,attn_mask=m), lambda x,y,z,m: Tensor.scaled_dot_product_attention(x,y,z,attn_mask=m))
    helper_test_op([(32,8,16,64), (32,8,16,64), (32,8,16,64)], lambda x,y,z: torch.nn.functional.scaled_dot_product_attention(x,y,z,is_causal=True), lambda x,y,z: Tensor.scaled_dot_product_attention(x,y,z,is_causal=True))

  def test_binary_crossentropy(self):
    helper_test_op([(32,10), (32,10)], lambda x,y: torch.nn.functional.binary_cross_entropy(x.sigmoid(),torch.clip(y,0,1)), lambda x,y: x.sigmoid().binary_crossentropy(y.clip(0,1)))
    helper_test_op([(32,10), (32,10)], lambda x,y: torch.nn.functional.binary_cross_entropy_with_logits(x,torch.clip(y,0,1)), lambda x,y: x.binary_crossentropy_logits(y.clip(0,1)))
    helper_test_op([(32,10), (32,10)], lambda x,y: torch.nn.functional.binary_cross_entropy_with_logits(x,torch.clip(y,0,1)), lambda x,y: x.sigmoid().binary_crossentropy(y.clip(0,1)))
    helper_test_op([(32,10), (32,10)], lambda x,y: torch.nn.functional.binary_cross_entropy(x.sigmoid(),torch.clip(y,0,1)), lambda x,y: x.binary_crossentropy_logits(y.clip(0,1)))

if __name__ == '__main__':
  np.random.seed(1337)
  unittest.main(verbosity=2)<|MERGE_RESOLUTION|>--- conflicted
+++ resolved
@@ -237,11 +237,7 @@
     helper_test_op([(45,65), (45,65)], torch.maximum, Tensor.maximum)
     helper_test_op([(), ()], torch.maximum, Tensor.maximum)
     helper_test_op(None, torch.maximum, Tensor.maximum, vals=[[1., 0., 3., 4.], [1., 2., 3., 0.]])
-<<<<<<< HEAD
-    helper_test_op(None, torch.maximum, Tensor.maximum, vals=[np.array([1, 0, 3, 4]).astype(np.int32), np.array([1, 2, 3, 0]).astype(np.int32)], forward_only=True)
-=======
     helper_test_op(None, torch.maximum, Tensor.maximum, vals=np.array([[1, 0, 3, 4], [1, 2, 3, 0]], dtype=np.int32), forward_only=True)
->>>>>>> fd21eced
   def test_minimum(self):
     helper_test_op([(45,65), (45,65)], torch.minimum, Tensor.minimum)
     helper_test_op([(), ()], torch.minimum, Tensor.minimum)
@@ -275,14 +271,9 @@
   def test_div(self):
     helper_test_op([(45,65), (45,65)], lambda x,y: x/y, Tensor.div)
     helper_test_op([(), ()], lambda x,y: x/y, Tensor.div)
-<<<<<<< HEAD
-    helper_test_op(None, lambda x,y: x/y, Tensor.div, forward_only=True, vals=[np.array([5]).astype(np.int32),np.array([1]).astype(np.int32)])
-    helper_test_op(None, lambda x: (x/2).to(torch.int), lambda x: x/2, forward_only=True, vals=[np.array(3).astype(np.int32)])
-=======
     helper_test_op(None, lambda x,y: x/y, Tensor.div, forward_only=True, vals=np.array([[5],[1]], dtype=np.int32))
   def test_div_int(self):
     helper_test_op(None, lambda x: (x/2).to(torch.int), lambda x: x/2, forward_only=True, vals=np.array([[3]], dtype=np.int32))
->>>>>>> fd21eced
   def test_div_const(self):
     helper_test_op([(45,65)], lambda x: x/255, lambda x: x/255)
     helper_test_op([(45,65)], lambda x: x/1, lambda x: x/1)
