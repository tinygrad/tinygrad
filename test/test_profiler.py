import unittest, struct, contextlib, statistics, time, gc
from tinygrad import Device, Tensor, dtypes, TinyJit
from tinygrad.helpers import CI, getenv, Context, ProfileRangeEvent, cpu_profile, cpu_events, ProfilePointEvent, dedup
from tinygrad.device import Buffer, BufferSpec, Compiled, ProfileDeviceEvent, ProfileGraphEvent
from tinygrad.runtime.support.hcq import HCQCompiled
from tinygrad.engine.realize import get_runner

MOCKGPU = getenv("MOCKGPU")

@contextlib.contextmanager
def helper_collect_profile(*devs):
  for dev in devs: dev.synchronize()
  saved = [x for x in Compiled.profile_events if isinstance(x, ProfileDeviceEvent) and x.device.startswith("METAL")]
  Compiled.profile_events.clear()
  for x in saved: Compiled.profile_events.append(x)

  cpu_events.clear()

  profile_list = []
  with Context(PROFILE=1):
    yield profile_list
    for dev in devs: dev.synchronize()
    for dev in devs: dev._at_profile_finalize()
    for x in Compiled.profile_events: profile_list.append(x)
    profile_list.extend(cpu_events)

def helper_profile_filter_device(profile, device:str):
  assert any(getattr(x, "device", None) == device and isinstance(x, ProfileDeviceEvent) for x in profile), f"device {device} is not registred"
  dev_events = [x for x in profile if getattr(x, "device", None) == device and isinstance(x, ProfileDeviceEvent)]
  assert len(dev_events) == 1, "only one device registration event is expected"
  return [x for x in profile if getattr(x, "device", None) == device], dev_events[0]

# TODO: support in HCQCompiled
<<<<<<< HEAD
is_cpu_hcq = Device.DEFAULT in {"CPU", "LLVM", "X86"}
=======
is_cpu_hcq = Device.DEFAULT in {"CPU"}
>>>>>>> 71fcb23d

@unittest.skipUnless((issubclass(type(Device[Device.DEFAULT]), HCQCompiled) and not is_cpu_hcq) or Device.DEFAULT in {"METAL"}, "Dev not supported")
class TestProfiler(unittest.TestCase):
  @classmethod
  def setUpClass(self):
    TestProfiler.d0 = Device[Device.DEFAULT]

    TestProfiler.a = Tensor([0.,1.], device=Device.DEFAULT).realize()
    TestProfiler.b = self.a + 1
    si = self.b.schedule()[-1]

    TestProfiler.runner = get_runner(TestProfiler.d0.device, si.ast)
    TestProfiler.b.uop.buffer.allocate()

  def test_profile_kernel_run(self):
    runner_name = TestProfiler.runner._prg.name
    with helper_collect_profile(TestProfiler.d0) as profile:
      TestProfiler.runner([TestProfiler.b.uop.buffer, TestProfiler.a.uop.buffer], var_vals={})

    profile, _ = helper_profile_filter_device(profile, TestProfiler.d0.device)
    kernel_runs = [x for x in profile if isinstance(x, ProfileRangeEvent)]
    assert len(kernel_runs) == 1, "one kernel run is expected"
    assert kernel_runs[0].name == runner_name, "kernel name is not correct"
    assert not kernel_runs[0].is_copy, "kernel should not be copy"

  def test_profile_copyin(self):
    buf1 = Buffer(Device.DEFAULT, 2, dtypes.float, options=BufferSpec(nolru=True)).ensure_allocated()

    with helper_collect_profile(TestProfiler.d0) as profile:
      buf1.copyin(memoryview(bytearray(struct.pack("ff", 0, 1))))

    profile, _ = helper_profile_filter_device(profile, TestProfiler.d0.device)
    kernel_runs = [x for x in profile if isinstance(x, ProfileRangeEvent)]
    assert len(kernel_runs) == 1, "one kernel run is expected"
    assert kernel_runs[0].is_copy, "kernel should be copy"

  def test_profile_multiops(self):
    runner_name = TestProfiler.runner._prg.name
    buf1 = Buffer(Device.DEFAULT, 2, dtypes.float, options=BufferSpec(nolru=True)).ensure_allocated()

    with helper_collect_profile(TestProfiler.d0) as profile:
      buf1.copyin(memoryview(bytearray(struct.pack("ff", 0, 1))))
      TestProfiler.runner([buf1, TestProfiler.a.uop.buffer], var_vals={})
      buf1.copyout(memoryview(bytearray(buf1.nbytes)))

    profile, _ = helper_profile_filter_device(profile, TestProfiler.d0.device)
    evs = [x for x in profile if isinstance(x, ProfileRangeEvent)]

    assert len(evs) == 3, "3 kernel runs are expected"
    # NOTE: order of events does not matter, the tool is responsible for sorting them
    copy_events = [e for e in evs if e.is_copy]
    self.assertEqual(len(copy_events), 2)

    prg_events = [e for e in evs if not e.is_copy]
    assert prg_events[0].name == runner_name, "kernel name is not correct"

    #for i in range(1, 3):
    #  assert evs[i].st > evs[i-1].en, "timestamp not aranged"

  def test_profile_multidev(self):
    d1 = Device[f"{Device.DEFAULT}:1"]
    buf1 = Buffer(Device.DEFAULT, 2, dtypes.float, options=BufferSpec(nolru=True)).ensure_allocated()
    buf2 = Buffer(f"{Device.DEFAULT}:1", 2, dtypes.float, options=BufferSpec(nolru=True)).ensure_allocated()

    with helper_collect_profile(TestProfiler.d0, d1) as profile:
      buf1.copyin(memoryview(bytearray(struct.pack("ff", 0, 1))))
      buf2.copyin(memoryview(bytearray(struct.pack("ff", 0, 1))))

    profile0, _ = helper_profile_filter_device(profile, TestProfiler.d0.device)
    profile1, _ = helper_profile_filter_device(profile, d1.device)

    for p in [profile0, profile1]:
      evs = [x for x in p if isinstance(x, ProfileRangeEvent)]
      assert len(evs) == 1, "one kernel runs are expected"
      assert evs[0].is_copy, "kernel should be copy"

  def test_profile_multidev_transfer(self):
    d1 = Device[f"{Device.DEFAULT}:1"]

    buf1 = Tensor.randn(10, 10, device=f"{Device.DEFAULT}:0").realize()
    with helper_collect_profile(TestProfiler.d0, d1) as profile:
      buf1.to(f"{Device.DEFAULT}:1").realize()

    profile0, _ = helper_profile_filter_device(profile, TestProfiler.d0.device)
    kernel_runs = [x for x in profile0 if isinstance(x, ProfileRangeEvent)]
    assert len(kernel_runs) == 1, "one kernel run is expected"
    assert kernel_runs[0].is_copy, "kernel should be copy"

  @unittest.skipIf(Device.DEFAULT in "METAL" or (MOCKGPU and Device.DEFAULT == "AMD"), "AMD mockgpu does not support queue wait interrupts")
  def test_profile_graph(self):
    d1 = Device[f"{Device.DEFAULT}:1"]

    def f(a):
      x = (a + 1).realize()
      return x, x.to(d1.device).realize()

    a = Tensor.randn(10, 10, device=TestProfiler.d0.device).realize()
    with helper_collect_profile(TestProfiler.d0, d1) as profile:
      jf = TinyJit(f)
      for _ in range(3): jf(a)
      del jf

    graph_evs = [x for x in profile if isinstance(x, ProfileGraphEvent)]

    _, _ = helper_profile_filter_device(profile, TestProfiler.d0.device)
    _, _ = helper_profile_filter_device(profile, d1.device)

    assert len(graph_evs) == 1, "one graph event is expected"
    assert len(graph_evs[0].ents) == 2, "two entities are expected"

  @unittest.skipIf(CI or not issubclass(type(Device[Device.DEFAULT]), HCQCompiled), "skip CI")
  def test_dev_jitter_matrix(self):
    dev_cnt = 6
    devs = [Device[f"{Device.DEFAULT}:{i}"] for i in range(dev_cnt)]
    for dev in devs: dev.synchronize()
    for dev in devs: dev._at_profile_finalize()

    def _sync_d2d(d1:HCQCompiled, d2:HCQCompiled):
      d1.hw_compute_queue_t().signal(d1.timeline_signal, d1.timeline_value).wait(d2.timeline_signal, d2.timeline_value) \
                             .timestamp(d1.timeline_signal).signal(d1.timeline_signal, d1.timeline_value+1).submit(d1)
      d2.hw_compute_queue_t().signal(d2.timeline_signal, d2.timeline_value).wait(d1.timeline_signal, d1.timeline_value) \
                             .timestamp(d2.timeline_signal).signal(d2.timeline_signal, d2.timeline_value+1).submit(d2)
      d1.timeline_value += 2
      d2.timeline_value += 2
      d1.timeline_signal.wait(d1.timeline_value - 1)
      d2.timeline_signal.wait(d2.timeline_value - 1)
      return d2.timeline_signal.timestamp - d1.timeline_signal.timestamp

    # then test it by timing the GPU to GPU times
    jitter_matrix = [[float('nan')] * len(devs) for _ in range(len(devs))]
    pairs = [(p1, p2) for p1 in enumerate(devs) for p2 in enumerate(devs) if p1 != p2]
    for (i1, d1), (i2, d2) in pairs:
      cpu_diff = d1.gpu2cpu_compute_time_diff - d2.gpu2cpu_compute_time_diff
      jitter_matrix[i1][i2] = statistics.median(_sync_d2d(d1, d2) - _sync_d2d(d2, d1) for _ in range(20)) / 2 - cpu_diff
      assert abs(jitter_matrix[i1][i2]) < 0.5, "jitter should be less than 0.5ms"
    print("pairwise clock jitter matrix (us):\n" + '\n'.join([''.join([f'{float(item):8.3f}' for item in row]) for row in jitter_matrix]))

  def test_cpu_profile(self):
    def test_fxn(err=False):
      time.sleep(0.1)
      if err: raise Exception()
      time.sleep(0.1)

    with helper_collect_profile(dev:=TestProfiler.d0) as profile:
      with cpu_profile("test_1", dev.device):
        test_fxn(err=False)
      with self.assertRaises(Exception):
        with cpu_profile("test_2", dev.device):
          test_fxn(err=True)

    range_events = [p for p in profile if isinstance(p, ProfileRangeEvent)]
    self.assertEqual(len(range_events), 2)
    # record start/end time up to exit (error or success)
    for e in range_events:
      self.assertGreater(e.en, e.st)
    e1, e2 = range_events
    self.assertEqual([e1.name, e2.name], ["test_1", "test_2"])
    # TODO: this is flaky
    #self.assertLess(e1.st, e2.st)
    #self.assertGreater(e1.en-e1.st, e2.en-e2.st)

  @unittest.skipUnless(Device[Device.DEFAULT].graph is not None, "graph support required")
  def test_graph(self):
    from test.test_graph import helper_alloc_rawbuffer, helper_exec_op, helper_test_graphs
    device = TestProfiler.d0.device
    bufs = [helper_alloc_rawbuffer(device, fill=True) for _ in range(5)]
    graphs = [[helper_exec_op(device, bufs[0], [bufs[1], bufs[2]]), helper_exec_op(device, bufs[0], [bufs[3], bufs[4]]),]]
    with helper_collect_profile(dev:=TestProfiler.d0) as profile:
      helper_test_graphs(dev.graph, graphs, runs:=2)
      # NOTE: explicitly trigger deletion of all graphs
      graphs.clear()
      gc.collect()
    graphs = [e for e in profile if isinstance(e, ProfileGraphEvent)]
    self.assertEqual(len(graphs), runs)
    for ge in graphs:
      self.assertEqual(len(ge.ents), len(graphs))

  def test_trace_metadata(self):
    with Context(TRACEMETA=1):
      a = Tensor.empty(1)+2
      b = Tensor.empty(1)+2
      with helper_collect_profile(TestProfiler.d0) as profile:
        Tensor.realize(a, b)
    profile, _ = helper_profile_filter_device(profile, TestProfiler.d0.device)
    exec_points = [e for e in profile if isinstance(e, ProfilePointEvent) and e.name == "exec"]
    range_events = [e for e in profile if isinstance(e, ProfileRangeEvent)]
    self.assertEqual(len(exec_points), len(range_events), 2)
    self.assertEqual(len(dedup(e.key for e in exec_points)), 1)
    self.assertEqual(len(dedup(e.arg['metadata'] for e in exec_points)), 1)

if __name__ == "__main__":
  unittest.main()<|MERGE_RESOLUTION|>--- conflicted
+++ resolved
@@ -31,11 +31,7 @@
   return [x for x in profile if getattr(x, "device", None) == device], dev_events[0]
 
 # TODO: support in HCQCompiled
-<<<<<<< HEAD
-is_cpu_hcq = Device.DEFAULT in {"CPU", "LLVM", "X86"}
-=======
 is_cpu_hcq = Device.DEFAULT in {"CPU"}
->>>>>>> 71fcb23d
 
 @unittest.skipUnless((issubclass(type(Device[Device.DEFAULT]), HCQCompiled) and not is_cpu_hcq) or Device.DEFAULT in {"METAL"}, "Dev not supported")
 class TestProfiler(unittest.TestCase):
