--- conflicted
+++ resolved
@@ -675,7 +675,35 @@
 
     np.testing.assert_allclose(out.numpy(), ref.numpy(), atol=2e-2, rtol=2e-2)
 
-<<<<<<< HEAD
+  def test_fast_fa(self):
+    from extra.thunder.tiny.fa import flash_attention
+
+    B, N, H, H_KV, D = 2, 8192, 32, 8, 128
+
+    with Context(DEBUG=0):
+      q = Tensor.randn(B, N, H, D, dtype=dtypes.bfloat16).contiguous()
+      k = Tensor.randn(B, N, H_KV, D, dtype=dtypes.bfloat16).contiguous()
+      v = Tensor.randn(B, N, H_KV, D, dtype=dtypes.bfloat16).contiguous()
+      Tensor.realize(q, k, v)
+
+    q, k, v = q.transpose(1, 2), k.transpose(1, 2), v.transpose(1, 2)
+
+    fa_jitted = TinyJit(flash_attention)
+
+    for _ in range(10):
+      st = time.perf_counter()
+      out = fa_jitted(q, k, v, is_causal=True)
+      et = time.perf_counter() - st
+      attn_flops = 2 * B * H * N * N * D + \
+                   4 * B * H * N * N + \
+                   2 * B * H * N * N * D
+      print(f"{attn_flops/(et*1e9):2f} GFLOPS")
+    out = out.float().transpose(1, 2)
+
+    ref = q.scaled_dot_product_attention(k, v, is_causal=True, enable_gqa=True).float().transpose(1, 2)
+
+    np.testing.assert_allclose(out.numpy(), ref.numpy(), atol=2e-2, rtol=2e-2)
+
   def test_fast_fa_bwd(self):
     from extra.thunder.tiny.fa import flash_attention
 
@@ -764,7 +792,5 @@
   print(result)
   print("-" * 40)
 
-=======
->>>>>>> 93f1baca
 if __name__ == "__main__":
   unittest.main()