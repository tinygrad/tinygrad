--- conflicted
+++ resolved
@@ -25,12 +25,8 @@
       initial_value=np.zeros(sz, dtype=_to_np_dtype(dtype)).data) for u in uops if u.op is Ops.STORE]
   inbufs = [cast(UOp,x.uop).base.buffer for x in inputs]
   src = Device[Device.DEFAULT].renderer.render(uops)
-<<<<<<< HEAD
-  ei = CompiledRunner(ProgramSpec(uops[-1].arg.name, src, Device.DEFAULT, uops[-1], uops=uops, local_size=local_size))
-=======
   ei = CompiledRunner(ProgramSpec(uops[-1].arg.name if uops[-1].arg is not None else "test",
                                   src, Device.DEFAULT, uops[-1], uops=uops, local_size=local_size))
->>>>>>> b9b438c5
   ei.exec(outbufs+inbufs)
   return [np.frombuffer(x.as_buffer(), _to_np_dtype(x.dtype)) for x in outbufs]
 
