import unittest

from tinygrad import Tensor, dtypes, Device
import operator
import numpy as np
from hypothesis import given, strategies as st, settings
from tinygrad.helpers import CI, getenv, DType, OSX
from tinygrad.ops import UnaryOps, get_lazyop_info

settings.register_profile("my_profile", max_examples=200, deadline=None)
settings.load_profile("my_profile")
print(settings.default)

dtypes_float = (dtypes.float32, dtypes.float16)
dtypes_int = (dtypes.int8, dtypes.int16, dtypes.int32, dtypes.int64, dtypes.uint8, dtypes.uint16, dtypes.uint32, dtypes.uint64)
dtypes_bool = (dtypes.bool,)
binary_operations = [operator.add, operator.sub, operator.mul]
integer_binary_operations = binary_operations + [(Tensor.xor, np.bitwise_xor)]
unary_operations = [(Tensor.exp, np.exp), (Tensor.log, np.log), operator.neg, (Tensor.sin, np.sin),
                    (Tensor.sqrt, np.sqrt), (Tensor.reciprocal, np.reciprocal)]

# TODO: enable this (this is a dtype issue)
#binary_operations.append(operator.truediv)

# TODO: enable mod on Tensor
#binary_operations.append(operator.mod)

# TODO: lt and eq should cast in tensor before we can test them, this is a separate project
#binary_operations += [operator.lt, operator.eq]

# TODO: (a+b)/2 in tensor.py's maximum can overflow. This requires a new implementation of maximum that can be backpropagated
#binary_operations += [(Tensor.maximum, np.maximum)]

# TODO: CUDACPU segfaults on sin
if getenv("CUDACPU"): unary_operations.remove((Tensor.sin, np.sin))

class ht:
  float64 = st.floats(width=64, allow_subnormal=False)
  float32 = st.floats(width=32, allow_subnormal=False)
  float16 = st.floats(width=16, allow_subnormal=False)
  uint8 = st.integers(0, 255)
  uint16 = st.integers(0, 65535)
  uint32 = st.integers(0, 2**32-1)
  uint64 = st.integers(0, 2**64-1)
  int8 = st.integers(-128, 127)
  int16 = st.integers(-32768, 32767)
  int32 = st.integers(-2147483648, 2147483647)
  int64 = st.integers(-9223372036854775808, 9223372036854775807)
  bool = st.booleans()

def universal_test(a, b, dtype, op):
  if not isinstance(op, tuple): op = (op, op)
  tensor_value = (op[0](Tensor([a], dtype=dtype), Tensor([b], dtype=dtype))).numpy()
  numpy_value = op[1](np.array([a]).astype(dtype.np), np.array([b]).astype(dtype.np))
  if dtype in dtypes_float: np.testing.assert_allclose(tensor_value, numpy_value, atol=1e-10)
  else: np.testing.assert_equal(tensor_value, numpy_value)

def universal_test_unary(a, dtype, op):
  if not isinstance(op, tuple): op = (op, op)
  out: Tensor = op[0](Tensor([a], dtype=dtype))
  ast = out.lazydata.schedule()[-1].ast
  tensor_value = out.numpy()
  numpy_value = op[1](np.array([a]).astype(dtype.np))
<<<<<<< HEAD
  if dtype in dtypes_float: np.testing.assert_allclose(tensor_value, numpy_value, atol=5 if (Device.DEFAULT == "METAL" or getenv("PTX")) and op[0] == Tensor.sin else 1e-3, rtol=2 if Device.DEFAULT == "METAL" and op[0] == Tensor.sin else 1e-4 if dtype == dtypes.float32 else 1e-2)  # exp and log and sin are approximations (in METAL, the default fast-math versions are less precise)  # noqa: E501
=======
  if dtype in dtypes_float:
    atol = 2 if Device.DEFAULT == "METAL" and op[0] == Tensor.sin else 1e-3
    rtol = 2 if Device.DEFAULT == "METAL" and op[0] == Tensor.sin else 1e-4 if dtype == dtypes.float32 else 1e-2
    # exp and log and sin are approximations (in METAL, the default fast-math versions are less precise)
    np.testing.assert_allclose(tensor_value, numpy_value, atol=atol, rtol=rtol)
>>>>>>> 81b0cd1c
  else: np.testing.assert_equal(tensor_value, numpy_value)
  if op[0] != Tensor.reciprocal: # reciprocal is not supported in most backends
    op = [x for x in ast.lazyops if x.op in UnaryOps][0]
    assert get_lazyop_info(op).dtype == dtype

def universal_test_cast(a, in_dtype, dtype):
  tensor_value = Tensor([a], dtype=in_dtype).cast(dtype)
  numpy_value = np.array([a]).astype(dtype.np)
  np.testing.assert_equal(tensor_value, numpy_value)

def universal_test_midcast(a, b, c, op1, op2, d1:DType, d2:DType):
  if not isinstance(op1, tuple): op1 = (op1, op1)
  if not isinstance(op2, tuple): op2 = (op2, op2)
  at, bt, ct = Tensor([a], dtype=d1), Tensor([b], dtype=d1), Tensor([c], dtype=d2)
  an, bn, cn = np.array([a]).astype(d1.np), np.array([b]).astype(d1.np), np.array([c]).astype(d2.np)
  tensor_value = op2[0](op1[0](at, bt).cast(d2), ct).numpy()
  numpy_value = op2[1](op1[1](an, bn).astype(d2.np), cn)
  np.testing.assert_allclose(tensor_value, numpy_value, rtol=1e-6 if getenv("PTX") else 1e-7)

class TestDTypeALU(unittest.TestCase):
  @unittest.skipIf(OSX and Device.DEFAULT in {"GPU", "METAL"}, "no float64 on OSX GPU")
  @given(ht.float64, ht.float64, st.sampled_from(binary_operations))
  def test_float64(self, a, b, op): universal_test(a, b, dtypes.float64, op)

  @given(ht.float32, ht.float32, st.sampled_from(binary_operations))
  def test_float32(self, a, b, op): universal_test(a, b, dtypes.float32, op)

  # GPU requires cl_khr_fp16
  # for LLVM, it segfaults because it can't link to the casting function
  # CUDACPU architecture is sm_35 but we need at least sm_70 to run fp16 ALUs
  @unittest.skipIf((Device.DEFAULT in ["GPU", "LLVM"] and CI) or getenv("CUDACPU"), "")
  @given(ht.float16, ht.float16, st.sampled_from(binary_operations))
  def test_float16(self, a, b, op): universal_test(a, b, dtypes.float16, op)

  @given(ht.float32, st.sampled_from(unary_operations))
  def test_float32_unary(self, a, op): universal_test_unary(a, dtypes.float32, op)

  @unittest.skipIf((Device.DEFAULT in ["GPU", "LLVM"] and CI) or getenv("CUDACPU"), "")
  @given(ht.float16, st.sampled_from(unary_operations))
  def test_float16_unary(self, a, op): universal_test_unary(a, dtypes.float16, op)

  @given(ht.uint8, ht.uint8, st.sampled_from(integer_binary_operations))
  def test_uint8(self, a, b, op): universal_test(a, b, dtypes.uint8, op)

  @unittest.skipIf(Device.DEFAULT == "TORCH", "no uint16 in torch")
  @given(ht.uint16, ht.uint16, st.sampled_from(integer_binary_operations))
  def test_uint16(self, a, b, op): universal_test(a, b, dtypes.uint16, op)

  @unittest.skipIf(Device.DEFAULT == "TORCH", "no uint32 in torch")
  @given(ht.uint32, ht.uint32, st.sampled_from(integer_binary_operations))
  def test_uint32(self, a, b, op): universal_test(a, b, dtypes.uint32, op)

  @unittest.skipIf(Device.DEFAULT == "TORCH", "no uint64 in torch")
  @given(ht.uint64, ht.uint64, st.sampled_from(integer_binary_operations))
  def test_uint64(self, a, b, op): universal_test(a, b, dtypes.uint64, op)

  @given(ht.int8, ht.int8, st.sampled_from(integer_binary_operations))
  def test_int8(self, a, b, op): universal_test(a, b, dtypes.int8, op)

  @given(ht.int16, ht.int16, st.sampled_from(integer_binary_operations))
  def test_int16(self, a, b, op): universal_test(a, b, dtypes.int16, op)

  @given(ht.int32, ht.int32, st.sampled_from(integer_binary_operations))
  def test_int32(self, a, b, op): universal_test(a, b, dtypes.int32, op)

  @given(ht.int64, ht.int64, st.sampled_from(integer_binary_operations))
  def test_int64(self, a, b, op): universal_test(a, b, dtypes.int64, op)

  @given(ht.bool, ht.bool, st.sampled_from(((operator.add, operator.add), (operator.mul, operator.mul))))
  def test_bool(self, a, b, op): universal_test(a, b, dtypes.bool, op)

  @given(ht.int32, ht.int32, ht.float32, st.sampled_from(integer_binary_operations), st.sampled_from(binary_operations))
  def test_int32_midcast_float(self, a, b, c, op1, op2): universal_test_midcast(a, b, c, op1, op2, dtypes.int32, dtypes.float32)

  # Metal and CUDACPU behave differently than numpy in CI for overflows
  @given(st.floats(width=32, min_value=0, max_value=10.0) if CI and (Device.DEFAULT == "METAL" or getenv("CUDACPU")) else ht.float32,
         st.floats(width=32, min_value=0, max_value=10.0) if CI and (Device.DEFAULT == "METAL" or getenv("CUDACPU")) else ht.float32,
         ht.int32, st.sampled_from(binary_operations), st.sampled_from(integer_binary_operations))
  def test_float_midcast_int32(self, a, b, c, op1, op2): universal_test_midcast(a, b, c, op1, op2, dtypes.float32, dtypes.int32)

  @given(ht.float32, st.sampled_from(dtypes_float+dtypes_int+dtypes_bool))
  def test_float_cast(self, a, dtype): universal_test_cast(a, dtypes.float32, dtype)

  @given(ht.int32, st.sampled_from(dtypes_float+dtypes_int+dtypes_bool))
  def test_int32_cast(self, a, dtype): universal_test_cast(a, dtypes.int32, dtype)

if __name__ == '__main__':
  unittest.main()<|MERGE_RESOLUTION|>--- conflicted
+++ resolved
@@ -61,15 +61,11 @@
   ast = out.lazydata.schedule()[-1].ast
   tensor_value = out.numpy()
   numpy_value = op[1](np.array([a]).astype(dtype.np))
-<<<<<<< HEAD
-  if dtype in dtypes_float: np.testing.assert_allclose(tensor_value, numpy_value, atol=5 if (Device.DEFAULT == "METAL" or getenv("PTX")) and op[0] == Tensor.sin else 1e-3, rtol=2 if Device.DEFAULT == "METAL" and op[0] == Tensor.sin else 1e-4 if dtype == dtypes.float32 else 1e-2)  # exp and log and sin are approximations (in METAL, the default fast-math versions are less precise)  # noqa: E501
-=======
   if dtype in dtypes_float:
-    atol = 2 if Device.DEFAULT == "METAL" and op[0] == Tensor.sin else 1e-3
+    atol = 2 if (Device.DEFAULT == "METAL" or getenv("PTX")) and op[0] == Tensor.sin else 1e-3
     rtol = 2 if Device.DEFAULT == "METAL" and op[0] == Tensor.sin else 1e-4 if dtype == dtypes.float32 else 1e-2
     # exp and log and sin are approximations (in METAL, the default fast-math versions are less precise)
     np.testing.assert_allclose(tensor_value, numpy_value, atol=atol, rtol=rtol)
->>>>>>> 81b0cd1c
   else: np.testing.assert_equal(tensor_value, numpy_value)
   if op[0] != Tensor.reciprocal: # reciprocal is not supported in most backends
     op = [x for x in ast.lazyops if x.op in UnaryOps][0]
