--- conflicted
+++ resolved
@@ -44,25 +44,14 @@
 
   def _test_uop_fxn(self, bop, fxn, dt=dtypes.float32):
     for f in [_test_single_value, _test_single_value_const]:
-<<<<<<< HEAD
-      for a in [-2.0, 0.0, 1.0, 2.0]:
+      for a in [-2.0, 0.0, 1.0]:
         self._equal(f([a], bop, dt), fxn(a), places=3 if dt==dtypes.half else 5)
-
-  def _test_bop_fxn(self, bop, fxn, dt=dtypes.float32, no_b_zero=False):
-    for f in [_test_single_value, _test_single_value_const]:
-      for a in [-2.0, 0.0, 1.0, 2.0]:
-        for b in [-3.0, 1.0, 3.0] + ([] if no_b_zero else [0.0]):
-          self._equal(f([a,b], bop, dt), fxn(a,b), places=3 if dt==dtypes.half else 5)
-=======
-      for a in [-2.0, 0.0, 1.0]:
-        self._equal(f([a], bop, dt), fxn(a))
 
   def _test_bop_fxn(self, bop, fxn, dt=dtypes.float32, no_b_zero=False):
     for f in [_test_single_value, _test_single_value_const]:
       for a in [-2.0, 0.0, 1.0]:
         for b in [-3.0, 1.0] + ([] if no_b_zero else [0.0]):
-          self._equal(f([a,b], bop, dt), fxn(a,b))
->>>>>>> 7268b3c6
+          self._equal(f([a,b], bop, dt), fxn(a,b), places=3 if dt==dtypes.half else 5)
 
   def _test_top_fxn(self, bop, fxn, dt=dtypes.float32):
     for f in [_test_single_value, _test_single_value_const]:
