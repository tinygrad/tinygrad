--- conflicted
+++ resolved
@@ -22,11 +22,7 @@
   uops = full_rewrite(ast:=UOp.sink(*uops_list), opts=Device[Device.DEFAULT].renderer)
   src = Device[Device.DEFAULT].renderer.render(uops)
   has_local = Device[Device.DEFAULT].renderer.has_local
-<<<<<<< HEAD
-  return CompiledRunner(ProgramSpec(uops[-1].arg.name, src, Device.DEFAULT, ast, uops=uops,
-=======
   return CompiledRunner(ProgramSpec(uops[-1].arg.name if uops[-1].arg is not None else "test", src, Device.DEFAULT, ast, uops=uops,
->>>>>>> b9b438c5
                                 global_size=[1,1,1] if has_local else None, local_size=[1,1,1] if has_local else None))
 
 def uop(uops:list[UOp], uop:Ops, dtype:Optional[DType], src:tuple[UOp, ...], arg:Any=None) -> UOp:
