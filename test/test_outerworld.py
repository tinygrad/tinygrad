--- conflicted
+++ resolved
@@ -1,7 +1,6 @@
 import unittest
-<<<<<<< HEAD
 from tinygrad import Tensor, UOp, Variable
-from tinygrad.uop.ops import Ops, AxisType
+from tinygrad.uop.ops import AxisType, Ops
 
 #@unittest.skip("TODO: understand assign")
 class TestOuterworldAssign(unittest.TestCase):
@@ -36,10 +35,6 @@
     t = Tensor(UOp(Ops.ASSIGN, dtype=out.uop.dtype, src=(x.uop, out.uop, a)))
     #t = Tensor(UOp(Ops.REDUCE, dtype=out.uop.dtype, src=(out.uop, x.uop, a), arg=Ops.NOOP))
     t.realize()
-=======
-from tinygrad import Tensor, UOp
-from tinygrad.uop.ops import AxisType, Ops
->>>>>>> 7596c1b8
 
 class TestOuterworldReduce(unittest.TestCase):
   def test_reduce(self):
