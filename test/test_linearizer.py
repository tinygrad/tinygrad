import numpy as np
import unittest, os

from tinygrad.codegen.kernel import Opt, OptOps, tensor_cores
<<<<<<< HEAD
from tinygrad.codegen.linearizer import Linearizer, UOps
from tinygrad.device import Compiled, Device
from tinygrad.ops import LoadOps
=======
from tinygrad.codegen.linearizer import Linearizer, UOp, UOps
from tinygrad.ops import BufferOps, Compiled, ConstBuffer, Device, LazyOp, LoadOps, TernaryOps
from tinygrad.shape.shapetracker import ShapeTracker
from tinygrad.shape.view import View
>>>>>>> 262cd26d
from tinygrad.tensor import Tensor
from tinygrad.jit import CacheCollector
from tinygrad.realize import run_schedule
from tinygrad.helpers import dtypes, prod

class TestLinearizer(unittest.TestCase):
  def test_arg_dedup(self):
    if not isinstance(Device[Device.DEFAULT], Compiled):
      self.skipTest("Only Compiled supports cache")
    a, b = Tensor.randn(4), Tensor.randn(4)
    np_a, np_b = a.numpy(), b.numpy()
    CacheCollector.start()
    c = ((a.shrink(((0, 2),)) - a.shrink(((2, 4),))) - (b.shrink(((0, 2),)) - b.shrink(((2, 4),)))).realize()
    rawbufs = CacheCollector.finish()[0].rawbufs
    assert len(rawbufs) == 3 and set(rawbufs[1:]) == {a.lazydata.realized, b.lazydata.realized}
    np_c = (np_a[:2] - np_a[2:]) - (np_b[:2] - np_b[2:])
    np.testing.assert_allclose(np_c, c.numpy(), atol=1e-4, rtol=1e-4)

  def test_load_dedup(self):
    # for different leaves in the AST, the same loads may occur.

    if not isinstance(Device[Device.DEFAULT], Compiled):
      self.skipTest("Only Compiled uses linearizer")

    a = Tensor.randn(4).realize()
    # these are of size 3 to avoid float4 coalesce
    r = a[:-1] + a[1:]

    k = Linearizer(r.lazydata.schedule()[-1].ast)
    k.upcast()
    k.linearize()
    num_loads = len([uop for uop in k.uops if uop.uop == UOps.LOAD])
    assert num_loads <= 4, "more load uops than needed"
    assert num_loads >= 4, "unexpected number of uops, maybe this test needs updating?"

  def test_upcast_cse(self):
    # when upcasting, within a subtree, there may be common expressions.

    if not isinstance(Device[Device.DEFAULT], Compiled):
      self.skipTest("Only Compiled uses linearizer")

    a, b = Tensor.randn(1).realize(), Tensor.randn(1).realize()
    r = a.expand([2]) + b.expand([2])

    k = Linearizer(r.lazydata.schedule()[-1].ast)
    k.upcast()
    k.linearize()
    num_ops = len([uop for uop in k.uops if uop.uop == UOps.ALU])
    assert num_ops <= 1, "more alu uops than needed"

  def test_zero_fold(self):
    if not isinstance(Device[Device.DEFAULT], Compiled):
      self.skipTest("Only Compiled uses linearizer")

    a, b = Tensor.randn(1).realize(), Tensor.randn(1).realize()
    r = Tensor.stack([a, b])

    k = Linearizer(r.lazydata.schedule()[-1].ast)
    k.upcast()
    k.linearize()
    num_ops = len([uop for uop in k.uops if uop.uop == UOps.ALU])
    assert num_ops == 0, "more alu uops than needed"

  @unittest.skip("constant folding not supported yet")
  def test_constant_fold(self):
    if not isinstance(Device[Device.DEFAULT], Compiled):
      self.skipTest("Only Compiled uses linearizer")

    a, b = Tensor(2), Tensor(3)
    r = a * b

    k = Linearizer(r.lazydata.schedule()[-1][0])
    k.linearize()
    num_ops = len([uop for uop in k.uops if uop.uop in [UOps.LOAD, UOps.ALU]])
    assert num_ops <= 0, "more load or alu uops than needed"

  def test_tensor_cores(self):
    if not isinstance(Device[Device.DEFAULT], Compiled):
      self.skipTest("Only Compiled uses linearizer")
    if Device.DEFAULT not in tensor_cores:
      self.skipTest("No tensor cores for device")

    for tc in tensor_cores[Device.DEFAULT]:
      if tc.arch is not None and tc.arch != os.uname().machine: continue
      a, b = Tensor.rand(tc.dims[0], tc.dims[2], dtype=tc.dtype_in), Tensor.rand(tc.dims[2], tc.dims[1], dtype=tc.dtype_in)
      np_a, np_b = a.numpy(), b.numpy()
      if tc.dtype_out != tc.dtype_in:
        r = (a.reshape(tc.dims[0], 1, tc.dims[2]) * b.permute(1,0).reshape(1, tc.dims[1], tc.dims[2])).cast(tc.dtype_out).sum(axis=2)
      else:
        r = a @ b
      realized_ast, _ = helper_realized_ast(r)
      k = Linearizer(realized_ast)
      k.apply_tensor_cores(1)
      k.linearize()
      assert len([uop for uop in k.uops if uop.uop == UOps.WMMA]) == 1, "tensor core not triggered"
      np_c = np_a @ np_b
      np.testing.assert_allclose(np_c, r.numpy(), atol=5e-3, rtol=1e-4)

  def test_limit_dims_to_max_5d_global(self):
    t = Tensor.rand(3, 4, 5, 6, 7).pad(((1, 1), (1, 1), (1, 1), (1, 1), (1, 1))) + 1
    sched = [si for si in t.lazydata.schedule() if si.ast.op not in LoadOps]
    assert len(sched) == 1
    lin = Linearizer(sched[0].ast)
    assert lin.full_shape[:lin.global_dims] == (5, 6, 7, 8, 9)
    lin.limit_dims_to_max(global_max=[16, 16, 16], local_max=[16, 16, 16])

  def test_sum_collapse(self):
    t = Tensor.ones(256,256).sum()
    sched = [si for si in t.lazydata.schedule() if si.ast.op not in LoadOps]
    assert len(sched) == 1
    lin = Linearizer(sched[0].ast)
    assert not any(u.uop == UOps.LOOP for u in lin.linearize().uops), "found loop in sum collapse"

  def test_simplify_uop(self):
    def helper_test_simplify(uop, dtype, vin, arg=None):
      lin = Linearizer(ast=LazyOp(op=BufferOps.CONST, src=(), arg=ConstBuffer(val=42, dtype=dtypes.float, st=ShapeTracker(views=(View(shape=(), strides=(), offset=0, mask=None, contiguous=True),))))) # this is a dummy ast
      lin.uops = []
      return lin.uop(uop, dtype, vin, arg, cachable=False)

    c0 = UOp(UOps.CONST, dtypes.float, vin=(), arg=0.0)
    assert helper_test_simplify(UOps.ALU, dtypes.bool, vin=(UOp(UOps.CONST, dtypes.bool, vin=(), arg=True), c0, c0), arg=TernaryOps.WHERE) == c0

    c0 = UOp(UOps.CONST, dtypes.float, vin=(), arg=0.0)
    c1 = UOp(UOps.CONST, dtypes.float, vin=(), arg=1.0)
    assert helper_test_simplify(UOps.ALU, dtypes.bool, vin=(UOp(UOps.CONST, dtypes.bool, vin=(), arg=True), c0, c1), arg=TernaryOps.WHERE).uop == UOps.ALU

def helper_realized_ast(r:Tensor):
  s = r.lazydata.schedule()
  run_schedule(s[:-1])  # run all kernels except the last one
  # now all input LazyBuffers buffers in s[-1] should be realized
  output_buffer = Device[s[-1].out.device].buffer(prod((s if isinstance(s, int) else s.max for s in s[-1].out.shape)), s[-1].out.dtype, **s[-1].out._device_extra_args())  # allocate an output buffer
  return s[-1].ast, [output_buffer] + [l.realized for l in s[-1].inputs]

class TestFloat4(unittest.TestCase):
  def setUp(self):
    if not isinstance(Device[Device.DEFAULT], Compiled) or not Device[Device.DEFAULT].linearizer_opts.supports_float4:
      self.skipTest("Device does not support float4")

  @staticmethod
  def count_float4(k):
    return (len([uop for uop in k.uops if uop.uop == UOps.LOAD and uop.dtype == dtypes.float.vec(4)]),
            len([uop for uop in k.uops if uop.uop == UOps.STORE and len(uop.vin) == 3 and uop.vin[2].dtype == dtypes.float.vec(4)]))

  # TODO: express opts below as auto opts

  def test_float4_basic(self):
    a = Tensor.rand(2, 8).realize()
    b = Tensor.rand(2, 8).realize()
    c = a + b

    s = c.lazydata.schedule()[0]
    k = Linearizer(s.ast)
    k.hand_coded_optimizations()
    k.linearize()

    assert TestFloat4.count_float4(k) == (2, 1)

  def test_float4_multidim(self):
    a = Tensor.rand(2, 8).realize()
    b = Tensor.rand(2, 8).realize()
    c = a + b

    s = c.lazydata.schedule()[0]
    k = Linearizer(s.ast)
    k.shift_to(0, 4)  # float4 dimension
    k.shift_to(0, 2, insert_before=k.shape_len-1)
    k.upcast()
    k.upcast()
    k.local_dims += 1
    k.linearize()

    assert TestFloat4.count_float4(k) == (4, 2)

  def test_float4_unaligned_load(self):
    a = Tensor.rand(9).realize().shrink(((1, 9),))
    b = Tensor.rand(9).realize().shrink(((1, 9),))
    c = a + b

    s = c.lazydata.schedule()[0]
    k = Linearizer(s.ast)
    k.hand_coded_optimizations()  # implicit trigger float4 dim
    k.linearize()

    assert TestFloat4.count_float4(k) == (0, 1)

  def test_float4_multidim_unaligned_load(self):
    a = Tensor.rand(2, 9).realize().shrink(((0, 2), (1, 9),))
    b = Tensor.rand(2, 9).realize().shrink(((0, 2), (1, 9),))
    c = a + b

    s = c.lazydata.schedule()[0]
    k = Linearizer(s.ast)
    k.shift_to(len(k.full_unupcasted_shape)-1, 4)  # manual trigger float4 dim
    k.upcast()
    k.shift_to(len(k.full_unupcasted_shape)-1, 2, insert_before=k.shape_len-1)
    k.upcast()
    k.local_dims += 1
    k.linearize()

    assert TestFloat4.count_float4(k) == (0, 2)

  def test_float4_sometimes_unaligned(self):
    a = Tensor.rand(1, 1, 8).realize()
    b = Tensor.rand(1, 1, 5).realize().shrink(((0, 1), (0, 1), (1, 5)))
    c = a.conv2d(b)
    # only the first and last conv dot products are aligned in a, and b is never aligned, so no
    # float4 should be emitted (the reduce axis of size 4 is the float4 axis here)

    s = c.lazydata.schedule()[0]
    k = Linearizer(s.ast)
    k.upcast()
    k.linearize()

    assert TestFloat4.count_float4(k) == (0, 0)

  def test_float4_multidim_sometimes_unaligned(self):
    a = Tensor.rand(1, 1, 7).realize()
    b = Tensor.rand(1, 1, 5).realize().shrink(((0, 1), (0, 1), (1, 5)))
    c = a.conv2d(b)
    # the first conv dot product is aligned in a. If we upcast the output and reduce
    # dimension, then we could do float4 for only that one set of loads, but we currently
    # don't.

    s = c.lazydata.schedule()[0]
    k = Linearizer(s.ast)
    k.upcast()
    k.upcast()
    k.linearize()

    assert TestFloat4.count_float4(k) == (0, 1)

  def test_float4_noncontiguous(self):
    a = Tensor.rand(4, 2).realize()
    b = Tensor.rand(4, 2).realize()
    c = a + b

    # we will upcast the top axis of sz 4. they should not be coalesced into float4,
    # since the top axis is not contiguous.

    s = c.lazydata.schedule()[0]
    k = Linearizer(s.ast)
    k.shift_to(0, 4, top=True)  # top axes are float4 axes
    k.upcast()
    k.linearize()

    assert TestFloat4.count_float4(k) == (0, 0)

  def test_float4_expand(self):
    a = Tensor.rand(9).realize().shrink(((1, 9),))
    b = Tensor.rand(2).realize().reshape((2, 1)).expand((2,4)).reshape((8,))
    c = a + b

    # we will upcast the top axis of sz 4. they should not be coalesced into float4,
    # since the top axis is not contiguous.

    s = c.lazydata.schedule()[0]
    k = Linearizer(s.ast)
    k.shift_to(0, 4)  # float4 axis
    k.upcast()
    k.linearize()

    assert TestFloat4.count_float4(k) == (0, 1)

  def test_float4_heterogeneous(self):
    a = Tensor.rand(8).realize()
    b = Tensor.rand(9).realize().shrink(((1, 9),))
    c = a + b

    # should float4 b but not a

    s = c.lazydata.schedule()[0]
    k = Linearizer(s.ast)
    k.shift_to(0, 4)  # float4 axis
    k.upcast()
    k.linearize()

    assert TestFloat4.count_float4(k) == (1, 1)

class TestHandCodedOpts(unittest.TestCase):
  def setUp(self):
    if not isinstance(Device[Device.DEFAULT], Compiled):
      self.skipTest("Device does not use linearizer")

  def test_masked_upcast(self):
    layer_1 = Tensor.cat(*[Tensor.rand(5) for _ in range(4)])
    layer_2 = Tensor.cat(layer_1.unsqueeze(0), Tensor.rand(6, 20))

    s = layer_2.lazydata.schedule()[-1]
    k = Linearizer(s.ast)
    k.hand_coded_optimizations()
    assert len(k.bufs) == 6  # make sure all ops are done in one kernel
    # masked upcast should upcast masked axis of size 7
    # masked upcast should not upcast large (20) last axis
    # float4/other hcopt shouldn't upcast last axis, since we already have 7 upcast, and the last axis is not very contiguous
    assert k.upcasted == 1 and k.full_shape[-1] == 7

  def test_masked_upcast_wino(self):
    monster = Tensor.stack([Tensor.stack([Tensor.rand(16) for _ in range(6)]) for _ in range(6)])

    s = monster.lazydata.schedule()[-1]
    k = Linearizer(s.ast)
    k.hand_coded_optimizations()
    assert len(k.bufs) == 37  # make sure all ops are done in one kernel
    # should upcast the two Tensor.stacks
    assert k.upcasted >= 2 and k.full_shape[k.shape_len-k.upcasted:k.shape_len].count(6) == 2

  def test_masked_upcast_wino_full(self):
    old_wino = Tensor.wino
    Tensor.wino = True
    x,w = Tensor.rand(1,4,9,9, requires_grad=True).realize(), Tensor.rand(4,4,3,3, requires_grad=True).realize()
    out = Tensor.conv2d(x,w, padding=1)
    upcasts = []
    # collect upcasts of tile transform kernels
    for i, si in enumerate(out.lazydata.schedule()):
      k = Linearizer(si.ast)
      k.hand_coded_optimizations()
      if k.reduceop is not None: continue  # not a tile transform kernel (there is a gemm reduce kernel)
      if len(k.bufs) < 100: continue  # not a tile transform kernel (there's a permute kernel at the end)
      upcasts.append(tuple(k.full_shape[k.shape_len - k.upcasted:k.shape_len]))
    assert len(upcasts) == 3  # 3 transformation matrices
    assert upcasts.count((6, 6)) == 2 and upcasts.count((4, 4)) == 1

    out.mean().backward()
    for si in x.grad.lazydata.schedule() + w.grad.lazydata.schedule():
      k = Linearizer(si.ast)
      k.hand_coded_optimizations()
      k.linearize()
      if len(k.bufs) < 20: continue  # not a tile transform kernel
      # heuristic number to make sure that at least some upcasts but not too many upcasts are being done
      assert 6 <= prod(k.full_shape[k.shape_len - k.upcasted:k.shape_len]) <= 49

    Tensor.wino = old_wino

  def test_masked_upcast_many(self):
    layer_1 = Tensor.cat(Tensor.rand(3, 4), Tensor.rand(4, 4))
    layer_2 = Tensor.cat(layer_1.unsqueeze(0), Tensor.rand(6, 7, 4))
    layer_3 = Tensor.cat(layer_2.unsqueeze(0), Tensor.rand(6, 7, 7, 4))

    s = layer_3.lazydata.schedule()[-1]
    k = Linearizer(s.ast)
    k.hand_coded_optimizations()
    assert len(k.bufs) == 5  # make sure all ops are done in one kernel
    # check that we don't do too many upcasts
    assert prod(k.full_shape[k.shape_len-k.upcasted:k.shape_len]) <= 49

def helper_linearizer_opt(r:Tensor, opts=[], apply_tc=False):
  wanna_output = None
  realized_ast, real_bufs = helper_realized_ast(r)

  def check_opt(opts, create_k, to_prg):
    k = create_k()
    if apply_tc:
      k.apply_tensor_cores(1, opts)
    else:
      for opt in opts:
        k.apply_opt(opt)
    prg = to_prg(k)
    real_bufs[0] = real_bufs[0].fromCPU(np.zeros((real_bufs[0].size, ), dtype=real_bufs[0].dtype.np)) # Zero to check that all values are filled
    prg.exec(real_bufs)
    np.testing.assert_allclose(wanna_output, real_bufs[0].toCPU(), atol=1e-4, rtol=1e-4)

  # Get baseline, which is not optimized at all.
  k = Linearizer(realized_ast)
  prg = Device[Device.DEFAULT].to_program(k)
  prg.exec(real_bufs)
  wanna_output = real_bufs[0].toCPU().copy()

  # Check correctness of handcoded optimiztions.
  k = Linearizer(realized_ast)
  k.hand_coded_optimizations()
  prg = Device[Device.DEFAULT].to_program(k)
  real_bufs[0] = real_bufs[0].fromCPU(np.zeros((real_bufs[0].size, ), dtype=real_bufs[0].dtype.np)) # Zero to check that all values are filled
  prg.exec(real_bufs)
  np.testing.assert_allclose(wanna_output, real_bufs[0].toCPU(), atol=1e-4, rtol=1e-4)
  for x in opts: # Check custom transformations if any.
    check_opt(x, lambda: Linearizer(realized_ast), Device[Device.DEFAULT].to_program)

class TestLinearizerOpts(unittest.TestCase):
  def test_local_and_grouped_reduce(self):
    if not isinstance(Device[Device.DEFAULT], Compiled) or not Device[Device.DEFAULT].linearizer_opts.has_local or not Device[Device.DEFAULT].linearizer_opts.has_shared:
      self.skipTest("Only Compiled uses linearizer with locals and shared")

    N = 128
    Tensor.manual_seed(1882)
    a = Tensor.rand(4, 4, N, N)
    b = Tensor.rand(4, 4, N)
    r = (b.sqrt() + ((a+1).sum(axis=3).exp()))
    helper_linearizer_opt(r, [
      [Opt(OptOps.LOCAL, 0, 2)],
      [Opt(OptOps.LOCAL, 0, 8)],
      [Opt(OptOps.LOCAL, 0, 16)], # Checking how it works with locals
      [Opt(OptOps.GROUPTOP, 0, 2)],
      [Opt(OptOps.GROUPTOP, 0, 32)],
      [Opt(OptOps.GROUPTOP, 0, 64)], # Checking how it works with grouped reduce
      [Opt(OptOps.LOCAL, 0, 2), Opt(OptOps.GROUPTOP, 0, 2)],
      [Opt(OptOps.LOCAL, 0, 16), Opt(OptOps.GROUPTOP, 0, 16)],
      [Opt(OptOps.LOCAL, 0, 32), Opt(OptOps.GROUPTOP, 0, 2)],
      [Opt(OptOps.LOCAL, 0, 2), Opt(OptOps.GROUPTOP, 0, 64)], # Checking how it works with locals + grouped reduce
      [Opt(OptOps.LOCAL, 0, 2), Opt(OptOps.GROUPTOP, 0, 2), Opt(OptOps.UPCAST, 0, 8), Opt(OptOps.UNROLL, 1, 4)], # Checking how it works with locals + grouped reduce + upcasts
    ])

  def test_upcasts(self):
    if not isinstance(Device[Device.DEFAULT], Compiled):
      self.skipTest("Only Compiled uses linearizer")

    N = 16
    Tensor.manual_seed(1772)
    a = Tensor.rand(N, N)
    b = Tensor.rand(N, N)
    r = (a+b).sqrt() * ((a+1).exp())
    helper_linearizer_opt(r, [
      [Opt(OptOps.UPCAST, 0, 2)],
      [Opt(OptOps.UPCAST, 0, 4)],
      [Opt(OptOps.UPCAST, 0, 8)], # Checking how it works with upcasts
    ])

  def test_full_upcast(self):
    if not isinstance(Device[Device.DEFAULT], Compiled):
      self.skipTest("Only Compiled uses linearizer")

    Tensor.manual_seed(1772)
    a = Tensor.rand(4)
    b = Tensor.rand(4)
    r = (a+b).sqrt() * ((a+1).exp())
    helper_linearizer_opt(r, [
      [Opt(OptOps.UPCAST, 0, 4)], # Checking how it works with upcasts
    ])

  def test_matmul(self):
    if not isinstance(Device[Device.DEFAULT], Compiled) or not Device[Device.DEFAULT].linearizer_opts.has_local or not Device[Device.DEFAULT].linearizer_opts.has_shared:
      self.skipTest("Only Compiled uses linearizer with locals and shared")

    N = 128
    Tensor.manual_seed(1552)
    a = Tensor.rand(N, N)
    b = Tensor.rand(N, N)
    r = a@b
    helper_linearizer_opt(r, [
      [Opt(OptOps.UPCAST, 0, 2)],
      [Opt(OptOps.UPCAST, 0, 4), Opt(OptOps.UPCAST, 1, 4)], # Checking how it works with upcasts
      [Opt(OptOps.LOCAL, 0, 2)],
      [Opt(OptOps.LOCAL, 1, 32)],
      [Opt(OptOps.LOCAL, 0, 4), Opt(OptOps.LOCAL, 1, 4)],
      [Opt(OptOps.LOCAL, 0, 4), Opt(OptOps.LOCAL, 1, 32)],
      [Opt(OptOps.LOCAL, 0, 16), Opt(OptOps.LOCAL, 1, 8)], # Checking how it works with locals
      [Opt(OptOps.GROUPTOP, 0, 2)],
      [Opt(OptOps.GROUPTOP, 0, 32)],
      [Opt(OptOps.GROUPTOP, 0, 32), Opt(OptOps.UNROLL, 0, 4)], # Checking how it works with grouped_reduce
      [Opt(OptOps.LOCAL, 0, 2), Opt(OptOps.LOCAL, 1, 2), Opt(OptOps.GROUPTOP, 0, 32)],
      [Opt(OptOps.LOCAL, 0, 8), Opt(OptOps.GROUPTOP, 0, 32)],
      [Opt(OptOps.LOCAL, 0, 4), Opt(OptOps.LOCAL, 0, 8), Opt(OptOps.GROUPTOP, 0, 4)], # Checking how it works with local+grouped_reduce
      [Opt(OptOps.LOCAL, 0, 4), Opt(OptOps.LOCAL, 0, 4), Opt(OptOps.GROUPTOP, 0, 8), Opt(OptOps.UNROLL, 0, 4), Opt(OptOps.UPCAST, 0, 4), Opt(OptOps.UPCAST, 1, 2)], # Checking all together
      [Opt(OptOps.LOCAL, 0, 4), Opt(OptOps.LOCAL, 0, 4), Opt(OptOps.GROUPTOP, 0, 8), Opt(OptOps.UNROLL, 0, 4), Opt(OptOps.UPCAST, 0, 8)], # Full global upcast + local
    ])

  def test_double_reduce(self):
    if not isinstance(Device[Device.DEFAULT], Compiled) or not Device[Device.DEFAULT].linearizer_opts.has_local or not Device[Device.DEFAULT].linearizer_opts.has_shared:
      self.skipTest("Only Compiled uses linearizer with locals and shared")

    N = 128
    Tensor.manual_seed(1552)
    a = Tensor.rand(8, N, 8, N)
    r = a.sum(axis=(1,3))
    helper_linearizer_opt(r, [
      # openCL / GPU=1 is 256 max threads
      [Opt(OptOps.GROUPTOP, 0, 2)], [Opt(OptOps.GROUPTOP, 0, 32)],
      [Opt(OptOps.GROUPTOP, 1, 2)], [Opt(OptOps.GROUPTOP, 1, 32)], # Checking how it works with 1 grouped_reduce.
      [Opt(OptOps.GROUPTOP, 0, 2), Opt(OptOps.GROUPTOP, 1, 2)],
      [Opt(OptOps.GROUPTOP, 0, 16), Opt(OptOps.GROUPTOP, 1, 2)],
      [Opt(OptOps.GROUPTOP, 0, 4), Opt(OptOps.GROUPTOP, 1, 64)], # Checking how it works with 2 grouped_reduces.
      [Opt(OptOps.GROUPTOP, 0, 16), Opt(OptOps.GROUPTOP, 1, 2), Opt(OptOps.UNROLL, 0, 4)],
      [Opt(OptOps.GROUPTOP, 0, 2), Opt(OptOps.GROUPTOP, 1, 32), Opt(OptOps.UNROLL, 2, 4)], # Checking how it works with 2 grouped_reduces + upcasts.
      [Opt(OptOps.LOCAL, 0, 4), Opt(OptOps.LOCAL, 1, 4), Opt(OptOps.GROUPTOP, 0, 4), Opt(OptOps.GROUPTOP, 1, 4)],
      [Opt(OptOps.LOCAL, 0, 4), Opt(OptOps.LOCAL, 1, 4), Opt(OptOps.GROUPTOP, 0, 2), Opt(OptOps.GROUPTOP, 1, 32), Opt(OptOps.UNROLL, 1, 4)], # Checking how it works with 2 grouped_reduces + upcasts + locals.
      [Opt(OptOps.LOCAL, 0, 2), Opt(OptOps.LOCAL, 1, 2), Opt(OptOps.GROUPTOP, 0, 8), Opt(OptOps.GROUPTOP, 1, 4), Opt(OptOps.UPCAST, 0, 2)],
      [Opt(OptOps.LOCAL, 0, 2), Opt(OptOps.LOCAL, 1, 2), Opt(OptOps.GROUPTOP, 0, 8), Opt(OptOps.GROUPTOP, 1, 4), Opt(OptOps.UPCAST, 0, 2), Opt(OptOps.UNROLL, 0, 4), Opt(OptOps.UNROLL, 1, 4)], # Checking how it works with 2 grouped_reduces + upcasts + locals.
      [Opt(OptOps.LOCAL, 0, 4), Opt(OptOps.LOCAL, 1, 4), Opt(OptOps.GROUPTOP, 0, 4), Opt(OptOps.GROUPTOP, 1, 4), Opt(OptOps.UPCAST, 0, 2), Opt(OptOps.UPCAST, 0, 2)], # No globals
    ])

  def test_tensor_core_opts(self):
    if not isinstance(Device[Device.DEFAULT], Compiled) or not Device[Device.DEFAULT].linearizer_opts.has_local:
      self.skipTest("Only Compiled uses linearizer with locals")
    if Device.DEFAULT not in tensor_cores:
      self.skipTest("No tensor cores for device")

    N = 128
    Tensor.manual_seed(1552)
    a = Tensor.rand(N, N)
    b = Tensor.rand(N, N)
    r = a@b
    helper_linearizer_opt(r, [
      [Opt(OptOps.UPCAST, 0, 4)],
      [Opt(OptOps.UPCAST, 1, 4)],
      [Opt(OptOps.UPCAST, 0, 4), Opt(OptOps.UPCAST, 1, 4)], # check upcasts
      [Opt(OptOps.UNROLL, 0, 2)], # check last unroll
      [Opt(OptOps.LASTLOCAL, 0, 4)], # check last local
      [Opt(OptOps.UPCAST, 0, 4), Opt(OptOps.UNROLL, 0, 2)], # check combo of last unroll and last local
      [Opt(OptOps.UPCAST, 0, 4), Opt(OptOps.UPCAST, 1, 4), Opt(OptOps.UNROLL, 0, 2)],
      [Opt(OptOps.UPCAST, 0, 4), Opt(OptOps.UPCAST, 1, 4), Opt(OptOps.UNROLL, 0, 4)],
      [Opt(OptOps.UPCAST, 0, 4), Opt(OptOps.UPCAST, 1, 4), Opt(OptOps.UNROLL, 0, 4), Opt(OptOps.LASTLOCAL, 0, 2)],
      # [Opt(OptOps.GROUP, 0, 2)] # doesn't work because group_for_reduce dims become early locals (conflicting with TC)
    ], apply_tc=True)

  def test_padto_matmul(self):
    if not isinstance(Device[Device.DEFAULT], Compiled): self.skipTest("Only Compiled uses linearizer")
    if Device.DEFAULT == "CUDA": self.skipTest("super slow on CUDA")
    N = 17 * 17
    Tensor.manual_seed(289)
    a = Tensor.rand(N, N)
    b = Tensor.rand(N, N)
    helper_linearizer_opt(a@b, [
      [Opt(OptOps.PADTO, 0, 32)],
      [Opt(OptOps.PADTO, 1, 32)],
      [Opt(OptOps.PADTO, 2, 32)],
      [Opt(OptOps.PADTO, 0, 32), Opt(OptOps.PADTO, 1, 32), Opt(OptOps.PADTO, 2, 32)],
      # can optimize further post PADTO
      [Opt(OptOps.PADTO, 0, 32), Opt(OptOps.PADTO, 1, 32), Opt(OptOps.PADTO, 2, 32), Opt(OptOps.UPCAST, 0, 2), Opt(OptOps.UNROLL, 0, 4)],
    ])

  def test_padto_max(self):
    # pad uses invalid value 0, so max is not allowed
    if not isinstance(Device[Device.DEFAULT], Compiled): self.skipTest("Only Compiled uses linearizer")
    N = 17 * 17
    a = -Tensor.ones(N, N)
    with self.assertRaises(AssertionError):
      helper_linearizer_opt(a.max(), [[Opt(OptOps.PADTO, 0, 32)],])

  def test_padto_where(self):
    # pad uses invalid value 0, so kernel with max is not allowed
    if not isinstance(Device[Device.DEFAULT], Compiled): self.skipTest("Only Compiled uses linearizer")
    N = 17 * 17
    a = (Tensor.rand(N, N).max(axis=0) > 1).where(1, 0)
    with self.assertRaises(AssertionError):
      helper_linearizer_opt(a.max(), [[Opt(OptOps.PADTO, 0, 32)],])

if __name__ == '__main__':
  unittest.main()<|MERGE_RESOLUTION|>--- conflicted
+++ resolved
@@ -2,16 +2,11 @@
 import unittest, os
 
 from tinygrad.codegen.kernel import Opt, OptOps, tensor_cores
-<<<<<<< HEAD
-from tinygrad.codegen.linearizer import Linearizer, UOps
+from tinygrad.codegen.linearizer import Linearizer, UOp, UOps
 from tinygrad.device import Compiled, Device
-from tinygrad.ops import LoadOps
-=======
-from tinygrad.codegen.linearizer import Linearizer, UOp, UOps
-from tinygrad.ops import BufferOps, Compiled, ConstBuffer, Device, LazyOp, LoadOps, TernaryOps
+from tinygrad.ops import BufferOps, ConstBuffer, LazyOp, LoadOps, TernaryOps
 from tinygrad.shape.shapetracker import ShapeTracker
 from tinygrad.shape.view import View
->>>>>>> 262cd26d
 from tinygrad.tensor import Tensor
 from tinygrad.jit import CacheCollector
 from tinygrad.realize import run_schedule
