--- conflicted
+++ resolved
@@ -36,27 +36,6 @@
     np.testing.assert_equal(a.numpy(), ta)
     np.testing.assert_equal(b.numpy(), tb)
 
-<<<<<<< HEAD
-  def test_multioutput(self):
-    dtype, st = dtypes.int, ShapeTracker.from_shape((8,))
-    g0, g1, g2, g3 = [UOp(Ops.DEFINE_GLOBAL, dtype.ptr(), arg=i) for i in range(4)]
-    a = UOp(Ops.LOAD, dtype, src=(g2.view(st),))
-    b = UOp(Ops.LOAD, dtype, src=(g3.view(st),))
-    out0 = UOp(Ops.STORE, dtypes.void, src=(g0.view(st), a + b))
-    out1 = UOp(Ops.STORE, dtypes.void, src=(g1.view(st), a * b))
-    sink = UOp(Ops.SINK, src=(out0, out1))
-
-    a_t = Tensor.full(st.shape, 2).contiguous().realize()
-    b_t = Tensor.full(st.shape, 3).contiguous().realize()
-    helper_linearizer_ast(sink, [a_t, b_t], wanna_output=[a_t.numpy()+b_t.numpy(), a_t.numpy()*b_t.numpy()])
-    uops = get_program(sink, opts=[]).uops
-    stores = [u for u in uops if u.op is Ops.STORE]
-    mutable_bufs = dedup(flatten([[x for x in u.src[0].toposort(gate=lambda g: g.op != Ops.ENDRANGE) if x.op is Ops.DEFINE_GLOBAL] for u in stores]))
-    assert len(mutable_bufs) == len(stores) == 2
-    self.assertSetEqual(set([u.arg for u in mutable_bufs]), set([0,1]))
-
-=======
->>>>>>> b86ad605
   def _test_no_nested_ranges(self, lins, skip=None):
     for l in lins:
       range_in_acc = flatten([[x for x in u.src if x.op is Ops.RANGE] for u in l.uops if u.op is Ops.DEFINE_REG])
