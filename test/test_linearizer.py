--- conflicted
+++ resolved
@@ -156,11 +156,7 @@
   @unittest.skipUnless(Device[Device.DEFAULT].renderer.has_local, "test requires locals")
   @unittest.skipUnless(Device[Device.DEFAULT].renderer.has_shared, "test requires shared")
   @unittest.skipUnless(Device[Device.DEFAULT].renderer.supports_float4, "test requires float4")
-<<<<<<< HEAD
-  @unittest.skipIf(getenv("PTX") or getenv("NIR"), "broken on ptx/nir because of indexing patterns")
-=======
   @unittest.skipIf(isinstance(Device[Device.DEFAULT].renderer, PTXRenderer), "broken on ptx for some reason")
->>>>>>> 17cec8d6
   def test_upcast_with_locals(self):
     x, y = Tensor.rand(1,128), Tensor.rand(128, 128)
     r = (x@y).relu()
@@ -371,11 +367,7 @@
     helper(Tensor.arange(255), max_ops=2)
 
   @unittest.skipUnless(Device[Device.DEFAULT].renderer.supports_float4, "test requires float4")
-<<<<<<< HEAD
-  @unittest.skipIf(getenv("PTX") or getenv("NIR"), "broken on ptx/nir because of indexing patterns")
-=======
   @unittest.skipIf(isinstance(Device[Device.DEFAULT].renderer, PTXRenderer), "broken on ptx for some reason")
->>>>>>> 17cec8d6
   def test_grouped_store_phis(self):
     """
     float4 acc0 = float4(0.0,0.0,0.0,0.0);
@@ -429,11 +421,7 @@
   @unittest.skipUnless(Device[Device.DEFAULT].renderer.has_local, "test requires locals")
   @unittest.skipUnless(Device[Device.DEFAULT].renderer.has_shared, "test requires shared")
   @unittest.skipUnless(Device[Device.DEFAULT].renderer.supports_float4, "test requires float4")
-<<<<<<< HEAD
-  @unittest.skipIf(getenv("PTX") or getenv("NIR"), "broken on ptx/nir because of indexing patterns")
-=======
   @unittest.skipIf(isinstance(Device[Device.DEFAULT].renderer, PTXRenderer), "broken on ptx for some reason")
->>>>>>> 17cec8d6
   def test_grouped_store_local_only(self):
     x, y = Tensor.rand(1,128), Tensor.rand(128, 128)
     r = (x@y).relu()
