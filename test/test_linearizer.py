--- conflicted
+++ resolved
@@ -237,14 +237,7 @@
     x, w = Tensor.randn((1,1,3)).realize(), Tensor.randn((1,1,2)).realize()
     r = Tensor.conv2d(x,w,padding=1).relu()
 
-<<<<<<< HEAD
-    k = Kernel(push_views(r.schedule()[-1].ast))
-    k.apply_opt(Opt(op=OptOps.UPCAST, axis=0, arg=0))
-    k.apply_opt(Opt(op=OptOps.UNROLL, axis=0, arg=0))
-    uops = get_program(k.get_optimized_ast(), k.opts).uops
-=======
     uops = get_program(r.schedule()[-1].ast, opts=[Opt(op=OptOps.UPCAST, axis=0, arg=0), Opt(op=OptOps.UNROLL, axis=0, arg=0)]).uops
->>>>>>> 6fd13327
     accs = [u for u in uops if u.op is Ops.DEFINE_REG]
     stores = [u for u in uops if u.op is Ops.STORE]
     assert len(accs) == 0  # it's removed now
@@ -857,13 +850,7 @@
     # since the top axis is not contiguous.
 
     s = c.schedule()[0]
-<<<<<<< HEAD
-    k = Kernel(push_views(s.ast))
-    k.apply_opt(Opt(op=OptOps.UPCAST, axis=0, arg=4))
-    uops = get_program(k.get_optimized_ast(), k.opts).uops
-=======
     uops = get_program(s.ast, opts=[Opt(op=OptOps.UPCAST, axis=0, arg=4)]).uops
->>>>>>> 6fd13327
 
     assert TestFloat4.count_float4(uops) == (0, 1)
 
