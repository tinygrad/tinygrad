from typing import Union
import numpy as np
import unittest
from dataclasses import replace

from tinygrad.opt.kernel import Opt, OptOps, KernelOptError, Kernel
from tinygrad.codegen.lowerer import get_grouped_dims
from tinygrad.uop.ops import UOp, Ops, GroupOp, KernelInfo
from tinygrad.device import Device, Buffer, is_dtype_supported
from tinygrad.shape.shapetracker import ShapeTracker
from tinygrad.shape.view import View
from tinygrad.tensor import Tensor, _to_np_dtype
from tinygrad.engine.realize import run_schedule, lower_schedule, CompiledRunner, get_program
from tinygrad.opt.heuristic import hand_coded_optimizations
from tinygrad.helpers import prod, Context, getenv, CI, flatten, dedup, AMX
from tinygrad.dtype import DType, dtypes

def helper_realized_ast(r:Union[Tensor, list[Tensor]]) -> tuple[UOp, list[Buffer]]:
  if isinstance(r, Tensor): r = [r]
  s = Tensor.schedule(*r)
  run_schedule(s[:-1])  # run all kernels except the last one
  assert s[-1].ast.op is Ops.SINK, f"helper_realized_ast expects a SINK {s[-1]}"
  # now all input buffers in s[-1] should be realized
  # create fresh buffers for the outputs
  bufs = [Buffer((x).device, x.size, x.dtype).allocate() if i < len(s[-1].ast.src) else x for i,x in enumerate(s[-1].bufs)]
  return s[-1].ast, bufs

def helper_tc_allclose(N:int, M:int, K:int, dtype_in:DType, dtype_out:DType, axis:int=0, tc_select:int=-1, tc_opt:int=0, use_tensor_cores:int=1):
  a, b = Tensor.rand(M, K, dtype=dtype_in), Tensor.rand(K, N, dtype=dtype_in)
  np_a, np_b = a.numpy(), b.numpy()
  r = a.matmul(b, dtype=dtype_out)
  if dtype_in == dtypes.bfloat16: r = r.float()
  realized_ast, bufs = helper_realized_ast(r)
  k = Kernel(realized_ast)
  k.apply_tensor_cores(use_tensor_cores, axis=axis, tc_select=tc_select, tc_opt=tc_opt)
  prg = CompiledRunner(replace(k.to_program(), device=Device.DEFAULT))
  if use_tensor_cores == 1: assert len([uop for uop in k.uops if uop.op is Ops.WMMA]) > 0, "wmma not triggered"
  elif use_tensor_cores == 3: assert len([uop for uop in k.uops if uop.op is Ops.DEFINE_LOCAL]) == 2, "local buffers not triggered"
  assert len([x for x in k.applied_opts if x.op is OptOps.TC]) == 1, "tensor core opt not included"
  prg.exec(bufs)
  if dtype_in == dtypes.half: tc_atol, tc_rtol = 1e-2, 1e-3
  elif dtype_in == dtypes.bfloat16: tc_atol, tc_rtol = 1e-2, 1e-2
  else: tc_atol, tc_rtol = 5e-3, 1e-4
  c = bufs[0].numpy().reshape((M,N))
  np.testing.assert_allclose(c, np_a @ np_b, atol=tc_atol, rtol=tc_rtol)

def helper_tc_ensure_uops_and_opts_count(N: int, M:int, K:int, dtype_in:DType, dtype_out:DType, axis:int=0, tc_select:int=-1, tc_opt:int=0,
                                         ensure_triggered:bool=True):
  a, b = Tensor.rand(M, K, dtype=dtype_in), Tensor.rand(K, N, dtype=dtype_in)
  r = a.matmul(b, dtype=dtype_out)
  sched = r.schedule()
  realized_ast = sched[-1].ast
  opts_to_apply = [Opt(OptOps.TC, axis, (tc_select, tc_opt, 1))]
  realized_ast = realized_ast.replace(arg=KernelInfo(opts_to_apply=tuple(opts_to_apply)))

  if ensure_triggered:
    program = get_program(realized_ast, Device[Device.DEFAULT].renderer)
    wmmas = len([uop for uop in program.uops if uop.op is Ops.WMMA])
    tcs = len([x for x in program.applied_opts if x.op is OptOps.TC])
    assert wmmas > 0, "tensor core not triggered"
    assert tcs == 1, "tensor core opt not included"
  else:
    try:
      program = get_program(realized_ast, Device[Device.DEFAULT].renderer)
      assert False, "OptOps.TC triggered, expected KernelOptError"
    except KernelOptError: pass

class TestLinearizer(unittest.TestCase):
  def test_arg_dedup(self):
    # NOTE: this realize exists because Tensor.numpy calls .contiguous() internally
    # without contiguous folding, rand.to("CPU") and rand.contiguous().to("CPU") are different UOps.
    # this test asserts they are the identical Buffer
    # having different buffers is fine for correctness, because the outputs match.
    a, b = Tensor.randn(4).realize(), Tensor.randn(4).realize()
    np_a, np_b = a.numpy(), b.numpy()
    c = ((a.shrink(((0, 2),)) - a.shrink(((2, 4),))) - (b.shrink(((0, 2),)) - b.shrink(((2, 4),))))
    lowered = [x[1] for x in lower_schedule(c.schedule())]
    for ei in lowered: ei.run()
    rawbufs = lowered[-1].bufs
    assert len(rawbufs) == 3 and set(rawbufs[1:]) == {a.uop.base.realized, b.uop.base.realized}
    np_c = (np_a[:2] - np_a[2:]) - (np_b[:2] - np_b[2:])
    np.testing.assert_allclose(np_c, c.numpy(), atol=1e-4, rtol=1e-4)

  def test_load_removed(self):
    a = Tensor.rand(1).realize()
    b = Tensor.rand(1).realize()
    ta = Tensor.where(Tensor(True), a, b).numpy()
    tb = Tensor.where(Tensor(False), a, b).numpy()
    np.testing.assert_equal(a.numpy(), ta)
    np.testing.assert_equal(b.numpy(), tb)

  def test_multioutput(self):
    dtype, st = dtypes.int, ShapeTracker.from_shape((8,))
    g0, g1, g2, g3 = [UOp(Ops.DEFINE_GLOBAL, dtype.ptr(), arg=i) for i in range(4)]
    a = UOp(Ops.LOAD, dtype, src=(g2.view(st),))
    b = UOp(Ops.LOAD, dtype, src=(g3.view(st),))
    out0 = UOp(Ops.STORE, dtypes.void, src=(g0.view(st), a + b))
    out1 = UOp(Ops.STORE, dtypes.void, src=(g1.view(st), a * b))
    sink = UOp(Ops.SINK, src=(out0, out1))

    a_t = Tensor.full(st.shape, 2).contiguous().realize()
    b_t = Tensor.full(st.shape, 3).contiguous().realize()
    lin = helper_linearizer_ast(sink, [a_t, b_t], wanna_output=[a_t.numpy()+b_t.numpy(), a_t.numpy()*b_t.numpy()])[0]

    stores = [u for u in lin.uops if u.op is Ops.STORE]
    mutable_bufs = dedup(flatten([[x for x in u.src[0].toposort() if x.op is Ops.DEFINE_GLOBAL] for u in stores]))
    assert len(mutable_bufs) == len(stores) == 2
    self.assertSetEqual(set([u.arg for u in mutable_bufs]), set([0,1]))

  def _test_no_nested_ranges(self, lins, skip=None):
    for l in lins:
      range_in_acc = flatten([[x for x in u.src if x.op is Ops.RANGE] for u in l.uops if u.op is Ops.DEFINE_ACC])
      ranges = [u.op for u in l.uops if (u.op is Ops.RANGE and u in range_in_acc) or (u.op is Ops.ENDRANGE and u.src[0] in range_in_acc)]
      for i,u in enumerate(ranges):
        if skip and i in skip: continue
        assert ranges[i-1] != u, f"multireduce nested the ranges! {ranges[i-1], {u}}"

  @unittest.expectedFailure
  def test_const_alu_indexing(self):
    st = ShapeTracker.from_shape((4,)).to_uop()
    load = UOp.load(UOp(Ops.DEFINE_GLOBAL, dtypes.float.ptr(), arg=1, src=()), st, dtype=dtypes.float)
    op = load+UOp.const(dtypes.float, 1.0)*UOp.const(dtypes.float, -1)
    store = UOp.store(UOp(Ops.DEFINE_GLOBAL, dtypes.float.ptr(), arg=0, src=()), st, op)
    Tensor.manual_seed(0)
    x = Tensor.randn(4,).realize()
    helper_linearizer_ast(store.sink(), [x], wanna_output=[x.numpy()+1*-1], opts=[])

  # shapeless CONST in AST is not supported
  @unittest.expectedFailure
  def test_const_alu_indexing_one_const_fine(self):
    st = ShapeTracker.from_shape((4,)).to_uop()
    load = UOp.load(UOp(Ops.DEFINE_GLOBAL, dtypes.float.ptr(), arg=1, src=()), st, dtype=dtypes.float)
    op = load+UOp.const(dtypes.float, 1.0)
    store = UOp.store(UOp(Ops.DEFINE_GLOBAL, dtypes.float.ptr(), arg=0, src=()), st, op)
    Tensor.manual_seed(0)
    x = Tensor.randn(4,).realize()
    helper_linearizer_ast(store.sink(), [x], wanna_output=[x.numpy()+1], opts=[])

  @unittest.skipIf(CI and Device.DEFAULT in {"PTX", "AMD", "NV"}, "very slow")
  def test_indexing_multireduce(self):
    dataset = Tensor.rand(16384, 256).realize()
    idxs = Tensor([0,3,5,6]).realize()
    with Context(FUSE_ARANGE=1):
      sink = dataset[idxs].contiguous().kernelize().uop.base.src[1].arg.ast
    real_index = dataset.numpy()[idxs.numpy()].reshape(4, 256, 1, 1)
    helper_linearizer_ast(sink, [dataset, idxs], wanna_output=[real_index])

  def test_two_nested_range(self):
    a = Tensor.randn(2, ).realize()
    out = a.reshape(2, 1).expand(2, 3).sum()
    lin = helper_linearizer_opt(out, wanna_output=[np.broadcast_to(a.numpy().reshape(2, 1), (2, 3)).sum()])[0]
    ranges = [i for i,u in enumerate(lin.uops) if u.op is Ops.RANGE]
    assert len(ranges) == 1 # NOTE: it collapses now
    # RANGE -> LOAD -> RANGE -> ASSIGN
    #assert any(x.op is Ops.LOAD for x in lin.uops[ranges[0]:ranges[1]])

  def test_three_nested_range(self):
    a = Tensor.randn(2, ).realize()
    out = a.reshape(2, 1).expand(2, 3).expand(2, 2, 3).sum()
    lin = helper_linearizer_opt(out, wanna_output=[np.broadcast_to(np.broadcast_to(a.numpy().reshape(2, 1), (2, 3)), (2, 2, 3)).sum()])[0]
    ranges = [i for i,u in enumerate(lin.uops) if u.op is Ops.RANGE]
    assert len(ranges) == 1 # NOTE: it collapses now
    # RANGE -> RANGE -> LOAD -> RANGE -> ASSIGN
    # NOTE: nothing should toposort between the first two ranges
    #assert ranges[0]+1 == ranges[1]
    #assert any(x.op is Ops.LOAD for x in lin.uops[ranges[1]:ranges[2]])

  def test_two_nested_range_alt_indexing(self):
    a = Tensor([2, 2]).realize()
    out = a.reshape(2, 1).pad(((1, 1), (1, 1)), value=2).sum()
    lin = helper_linearizer_opt(out, wanna_output=[24])[0]
    ranges = [i for i,u in enumerate(lin.uops) if u.op is Ops.RANGE]
    # RANGE -> ALU -> RANGE -> ALU + LOAD -> ASSIGN
    assert any(x.op in GroupOp.ALU for x in lin.uops[ranges[0]:ranges[1]])
    assert not any(x.op is Ops.LOAD for x in lin.uops[ranges[0]:ranges[1]])
    assert any(x.op in {*GroupOp.ALU, Ops.LOAD} for x in lin.uops[ranges[1]:])

  def test_range_outer_op_before_phi(self):
    a = Tensor.randn(4, 1).realize()
    b = Tensor.randn(1, 1).realize()
    out = (a + b[0]).sum() + b[0]
    lin = helper_linearizer_opt(out, wanna_output=[(a.numpy()+b.numpy()[0]).sum()+b.numpy()])[0]
    ranges = [i for i,u in enumerate(lin.uops) if u.op is Ops.RANGE]
    # LOAD -> RANGE -> LOAD -> ASSIGN
    assert len([x for x in lin.uops[:ranges[0]] if x.op is Ops.LOAD]) == 1

  def test_range_outer_op_before_phi_nested_range(self):
    a = Tensor.randn(2, ).realize()
    b = Tensor.randn(1, 1).realize()
    out = (a.reshape(2, 1).expand(2, 3) + b[0]).sum() + b[0]
    lin = helper_linearizer_opt(out, wanna_output=[(np.broadcast_to(a.numpy().reshape(2, 1), (2, 3)) + b.numpy()[0]).sum() + b.numpy()])[0]
    ranges = [i for i,u in enumerate(lin.uops) if u.op is Ops.RANGE]
    assert len(ranges) == 1 # NOTE: it collapses now
    #if getenv("PTX"):
    # LOAD -> RANGE -> CAST -> ALU -> ALU -> LOAD -> ALU -> RANGE -> ALU -> ASSIGN
    #  assert lin.uops[ranges[0]-2].op is Ops.LOAD
    #  assert ranges[1] == ranges[0]+6
    #  assert [x.op for x in lin.uops[ranges[1]-2:ranges[1]]] == [Ops.LOAD, Ops.ALU]
    # LOAD -> RANGE -> LOAD -> ALU -> RANGE -> ASSIGN
    #else:
    #  assert lin.uops[ranges[0]-2].op is Ops.LOAD
    #  assert ranges[1] == ranges[0]+3
    #  assert [x.op for x in lin.uops[ranges[1]-2:ranges[1]]] == [Ops.LOAD, Ops.ALU]

  def test_range_outer_op_after_phi(self):
    a = Tensor.randn(4, 1).realize()
    out = a.sum() * a.sum()
    lin = helper_linearizer_opt(out, wanna_output=[a.numpy().sum()*a.numpy().sum()])[0]
    # RANGE -> LOAD -> ASSIGN -> ALU
    end = max(i for i,u in enumerate(lin.uops) if u.op is Ops.ENDRANGE)
    # the INDEX can be first
    assert lin.uops[end+1].op in GroupOp.ALU or lin.uops[end+2].op in GroupOp.ALU

  def test_range_outer_op_after_phi_nested_range(self):
    a = Tensor.randn(2, ).realize()
    out = a.reshape(2, 1).expand(2, 3).sum() + a.reshape(2, 1).expand(2, 3).sum()
    lin = helper_linearizer_opt(out, wanna_output=[(np.broadcast_to(a.numpy().reshape(2, 1), (2, 3))).sum()*2])[0]
    # RANGE -> LOAD -> ASSIGN -> ALU
    end = max(i for i,u in enumerate(lin.uops) if u.op is Ops.ENDRANGE)
    # the INDEX can be first
    assert lin.uops[end+1].op in GroupOp.ALU or lin.uops[end+2].op in GroupOp.ALU

  def test_load_dedup(self):
    # for different leaves in the AST, the same loads may occur.

    a = Tensor.randn(4).realize()
    # these are of size 3 to avoid float4 coalesce
    r = a[:-1] + a[1:]

    k = Kernel(r.schedule()[-1].ast)
    k.upcast()
    k.linearize()
    num_loads = len([uop for uop in k.uops if uop.op is Ops.LOAD])
    assert num_loads <= 4, "more load uops than needed"
    assert num_loads >= 4, "unexpected number of uops, maybe this test needs updating?"

<<<<<<< HEAD
=======
  @unittest.skipIf(getenv("PTX"), "broken on ptx for some reason")
  def test_load_cache_const_bufs(self):
    # make sure const buffers are differentiated from local and mem buffers
    ST, DT = ShapeTracker(views=(View(shape=((1,)), strides=(0, 0), offset=0, mask=None, contiguous=False),)).to_uop(), dtypes.int
    VAL = ast_const(DT, 2, ST.arg.shape)
    g0, g1 = [UOp(Ops.DEFINE_GLOBAL, DT.ptr(), arg=i) for i in range(2)]

    # data1[0] + VAL
    a = UOp(Ops.LOAD, DT, (g1.view(ST.arg),)) + VAL
    # (literal const 1) + VAL
    b = ast_const(DT, 1, ST.arg.shape) + VAL

    store = UOp(Ops.STORE, src=(g0.view(ST.arg), (a+b)))
    sink = UOp(Ops.SINK, src=(store,))
    sink = sink.replace(arg=KernelInfo(opts_to_apply=tuple()))
    program = get_program(sink, Device[Device.DEFAULT].renderer)
    assert len(program.uops) <= 10, "too many uops"

>>>>>>> 856759c7
  def test_upcast_cse(self):
    # when upcasting, within a subtree, there may be common expressions.

    a, b = Tensor.randn(1).realize(), Tensor.randn(1).realize()
    r = a.expand([2]) + b.expand([2])

    k = Kernel(r.schedule()[-1].ast)
    k.upcast()
    k.linearize()
    num_ops = len([uop for uop in k.uops if uop.op in GroupOp.ALU])
    assert num_ops <= 1, "more alu uops than needed"

  @unittest.skipUnless(Device[Device.DEFAULT].renderer.supports_float4, "test requires float4")
  def test_reduce_upcast(self):
    x, w = Tensor.randn((1,1,3)).realize(), Tensor.randn((1,1,2)).realize()
    r = Tensor.conv2d(x,w,padding=1).relu()

    k = Kernel(r.schedule()[-1].ast)
    k.upcast()
    k.upcast()
    k.linearize()
    accs = [u for u in k.uops if u.op is Ops.DEFINE_ACC]
    stores = [u for u in k.uops if u.op is Ops.STORE]
    assert len(accs) == 0  # it's removed now
    assert len(stores) == 1
    assert stores[0].src[-1].dtype == dtypes.float.vec(4)

  # NOTE: can reenable, it does work. it just makes BEAM slow
  @unittest.expectedFailure
  @unittest.skipUnless(Device.DEFAULT == "CPU", "test only for CPU")
  def test_upcast_with_locals_cpu(self):
    out = Tensor.ones(64,64).contiguous() @ Tensor.ones(64,64).contiguous()
    k = Kernel(out.schedule()[-1].ast)
    k.apply_opt(Opt(OptOps.LOCAL, axis=0, arg=4))
    prg = k.to_program()
    self.assertEqual(len(prg.src.split("for")), 5)

  @unittest.skipUnless(Device[Device.DEFAULT].renderer.has_local, "test requires locals")
  @unittest.skipUnless(Device[Device.DEFAULT].renderer.has_shared, "test requires shared")
  @unittest.skipUnless(Device[Device.DEFAULT].renderer.supports_float4, "test requires float4")
  @unittest.skipIf(getenv("PTX"), "broken on ptx for some reason")
  def test_upcast_with_locals(self):
    x, y = Tensor.rand(1,128), Tensor.rand(128, 128)
    r = (x@y).relu()
    realized_ast = r.schedule()[-1].ast
    opts_to_apply = [Opt(op=OptOps.GROUP, axis=0, arg=8), Opt(op=OptOps.LOCAL, axis=0, arg=4), Opt(op=OptOps.UPCAST, axis=0, arg=4)]
    realized_ast = realized_ast.replace(arg=KernelInfo(opts_to_apply=tuple(opts_to_apply)))
    program = get_program(realized_ast, Device[Device.DEFAULT].renderer)

    stores = [u for u in program.uops if u.op is Ops.STORE]

    # the first store is to lds and can be upcasted
    assert stores[0].src[-1].dtype == dtypes.float.vec(4)
    assert any(x.op is Ops.DEFINE_LOCAL for x in stores[0].toposort())
    # the second store is to gds with no upcasts
    assert stores[1].src[-1].dtype == dtypes.float
    assert any(x.op is Ops.DEFINE_GLOBAL for x in stores[1].toposort())

  def test_zero_fold(self):
    a, b = Tensor.randn(1).realize(), Tensor.randn(1).realize()
    r = Tensor.stack(a, b)

    k = Kernel(r.schedule()[-1].ast)
    k.upcast()
    k.linearize()
    num_ops = len([uop for uop in k.uops if uop.op in GroupOp.ALU])
    assert num_ops == 0, "more alu uops than needed"

  def test_sum_acc_dtype(self):
    for tensor_dtype, acc_dtype in (
      (dtypes.bool, dtypes.int), (dtypes.int16, dtypes.int), (dtypes.float16, dtypes.float), (dtypes.bfloat16, dtypes.float)):
      if is_dtype_supported(tensor_dtype) and is_dtype_supported(acc_dtype):
        a = Tensor([1, 2, 3], dtype=tensor_dtype).sum()
        realized_ast = a.schedule()[-1].ast
        realized_ast = realized_ast.replace(arg=KernelInfo(opts_to_apply=tuple()))
        program = get_program(realized_ast, Device[Device.DEFAULT].renderer)
        local = [uop for uop in program.uops if uop.op is Ops.DEFINE_ACC]
        assert local[0].dtype == acc_dtype

  def test_arg_acc_dtype(self):
    def helper_arg_acc_dtype(c: Tensor, expected_dtype:DType):
      realized_ast = c.schedule()[-1].ast
      realized_ast = realized_ast.replace(arg=KernelInfo(opts_to_apply=tuple()))
      program = get_program(realized_ast, Device[Device.DEFAULT].renderer)
      local = [uop for uop in program.uops if uop.op is Ops.DEFINE_ACC]
      assert local[0].dtype == expected_dtype

    tests = (
      (dtypes.float16, None, dtypes.float),
      (dtypes.bfloat16, None, dtypes.float),
      (dtypes.float, None, dtypes.float),
      (dtypes.float16, dtypes.float16, dtypes.float16),
      (dtypes.bfloat16, dtypes.bfloat16, dtypes.bfloat16),
      (dtypes.float, dtypes.float16, dtypes.float16),
    )
    for tensor_dtype, acc_dtype, expected_dtype in tests:
      if is_dtype_supported(tensor_dtype) and is_dtype_supported(acc_dtype) and is_dtype_supported(expected_dtype):
        a, b = Tensor.rand(8, 8, dtype=tensor_dtype), Tensor.rand(8, 8, dtype=tensor_dtype)
        helper_arg_acc_dtype(a.sum(dtype=acc_dtype), expected_dtype)
        helper_arg_acc_dtype(a.matmul(b, dtype=acc_dtype), expected_dtype)
        helper_arg_acc_dtype(Tensor.einsum("ki,ij->kj", a, b, dtype=acc_dtype), expected_dtype)
        d, w = Tensor.rand(4, 8, 8, 8, dtype=tensor_dtype), Tensor.rand(8, 8, 2, 2, dtype=tensor_dtype)
        helper_arg_acc_dtype(d.conv2d(w, dtype=acc_dtype), expected_dtype)

  # TODO: don't skip bf16 for real device (METAL, AMD)
  @unittest.skipUnless(Device[Device.DEFAULT].renderer.tensor_cores, "test requires tensor cores")
  def test_tensor_cores(self):
    for tc in Device[Device.DEFAULT].renderer.tensor_cores:
      if not is_dtype_supported(tc.dtype_in) or not is_dtype_supported(tc.dtype_out): continue
      # for AMX, tc.dims[2] == 1 so reduceop is None thus tensor_cores are not triggered
      helper_tc_allclose(tc.dims[0], tc.dims[1], 2 if AMX else tc.dims[2], tc.dtype_in, tc.dtype_out, axis=0, tc_opt=0)

  @unittest.skipUnless(Device[Device.DEFAULT].renderer.tensor_cores, "test requires tensor cores")
  def test_tensor_cores_emulation(self):
    for tc in Device[Device.DEFAULT].renderer.tensor_cores:
      if not is_dtype_supported(tc.dtype_in) or not is_dtype_supported(tc.dtype_out): continue
      # for AMX, tc.dims[2] == 1 so reduceop is None thus tensor_cores are not triggered
      helper_tc_allclose(tc.dims[0], tc.dims[1], 2 if AMX else tc.dims[2], tc.dtype_in, tc.dtype_out, axis=0, tc_opt=0, use_tensor_cores=3)

  @unittest.skipUnless(Device[Device.DEFAULT].renderer.tensor_cores, "test requires tensor cores")
  def test_tensor_cores_codegen(self):
    for tc in Device[Device.DEFAULT].renderer.tensor_cores:
      if not is_dtype_supported(tc.dtype_in) or not is_dtype_supported(tc.dtype_out): continue
      n, m, k = tc.dims[0], tc.dims[1], 2 if AMX else tc.dims[2]
      a, b = Tensor.rand(m, k, dtype=tc.dtype_in), Tensor.rand(k, n, dtype=tc.dtype_in)
      r = a.matmul(b, dtype=tc.dtype_out)
      sched = r.schedule()
      realized_ast = sched[-1].ast
      kernel = Kernel(realized_ast)
      kernel.apply_tensor_cores(1, axis=0, tc_select=-1, tc_opt=2)
      prg = kernel.to_program()
      if Device.DEFAULT == "LLVM":
        assert "0x201000" in prg.src
      elif Device.DEFAULT == "AMD" and getenv("AMD_LLVM", 0):
        assert "@llvm.amdgcn.wmma" in prg.src
      elif Device[Device.DEFAULT].renderer.suffix == "PTX":
        assert "mma.sync.aligned" in prg.src
      else:
        assert "__WMMA_" in prg.src

  @unittest.skipIf(Device.DEFAULT in ("AMD", "AMD_LLVM") or (Device.DEFAULT == "PYTHON" and getenv("EMULATE_AMD")), "broken for AMD")
  @unittest.skipUnless(Device[Device.DEFAULT].renderer.tensor_cores, "test requires tensor cores")
  def test_tensor_cores_padded(self):
    for tc in Device[Device.DEFAULT].renderer.tensor_cores:
      if not is_dtype_supported(tc.dtype_in) or not is_dtype_supported(tc.dtype_out): continue
      helper_tc_allclose(tc.dims[0]+(pad:=1), tc.dims[1]+pad, tc.dims[2]+pad, tc.dtype_in, tc.dtype_out, tc_opt=2)

  # AMD compiler bug: AMD miscompiles non-zero padded tc kernels with -O3, producing wrong results, nans or hang (see #9606)
  # Internal bug: zero-stride dimensions combined with a mask may produce wrong index/valid for pad == 1 on AMD
  @unittest.skipUnless(Device.DEFAULT in ("AMD", "AMD_LLVM") or (Device.DEFAULT == "PYTHON" and getenv("EMULATE_AMD")), "test for AMD's tc")
  @unittest.skipUnless(Device[Device.DEFAULT].renderer.tensor_cores, "test requires tensor cores")
  @unittest.expectedFailure
  def test_tensor_cores_padded_amd(self):
    for tc in Device[Device.DEFAULT].renderer.tensor_cores:
      if not is_dtype_supported(tc.dtype_in) or not is_dtype_supported(tc.dtype_out): continue
      helper_tc_allclose(tc.dims[0]+(pad:=1), tc.dims[1]+pad, tc.dims[2]+pad, tc.dtype_in, tc.dtype_out, tc_opt=2)

  @unittest.skipUnless(Device[Device.DEFAULT].renderer.tensor_cores, "test requires tensor cores")
  def test_tensor_cores_padded_uops(self):
    for tc in Device[Device.DEFAULT].renderer.tensor_cores:
      pad = 1

      # check that TC is triggered for TC_OPT=2
      helper_tc_ensure_uops_and_opts_count(tc.dims[0]+pad, tc.dims[1]+pad, tc.dims[2]+pad,
                                           tc.dtype_in, tc.dtype_out, tc_opt=2, ensure_triggered=True)

      # check that TC is not triggered for TC_OPT<2
      helper_tc_ensure_uops_and_opts_count(tc.dims[0]+pad, tc.dims[1]+pad, tc.dims[2]+pad,
                                           tc.dtype_in, tc.dtype_out, tc_opt=1, ensure_triggered=False)
      helper_tc_ensure_uops_and_opts_count(tc.dims[0]+pad, tc.dims[1]+pad, tc.dims[2]+pad,
                                           tc.dtype_in, tc.dtype_out, tc_opt=0, ensure_triggered=False)

      # check excessive padding doesn't trigger padded TC in TC_OPT=2
      helper_tc_ensure_uops_and_opts_count(tc.dims[0]//4, tc.dims[1], tc.dims[2], tc.dtype_in, tc.dtype_out, tc_opt=2, ensure_triggered=False)
      helper_tc_ensure_uops_and_opts_count(tc.dims[0], tc.dims[1]//4, tc.dims[2], tc.dtype_in, tc.dtype_out, tc_opt=2, ensure_triggered=False)
      if not AMX: # AMX tc.dims[2] == 1
        helper_tc_ensure_uops_and_opts_count(tc.dims[0], tc.dims[1], tc.dims[2]//4, tc.dtype_in, tc.dtype_out, tc_opt=2, ensure_triggered=False)

  @unittest.skipIf(CI and Device.DEFAULT in {"AMD"}, "AMD CI is really slow here")
  @unittest.skipUnless(Device[Device.DEFAULT].renderer.tensor_cores, "test requires tensor cores")
  def test_tensor_cores_multi_reduce(self):
    for tc in Device[Device.DEFAULT].renderer.tensor_cores:
      if not is_dtype_supported(tc.dtype_in) or not is_dtype_supported(tc.dtype_out): continue
      # this will be a M=G16, N=G32, M=G16, M=G16, K=R16, K=R16, K=R16 with 9 choices of TC MNK axes
      golden_result = None
      for axis in range(9):
        a = Tensor.rand(16, 16, 29, 29, dtype=tc.dtype_in).realize()
        b = Tensor.rand(32, 16, 16, 16, dtype=tc.dtype_in).realize()
        c = a.conv2d(b, padding=1, dtype=tc.dtype_out)
        realized_ast, real_bufs = helper_realized_ast(c)

        opts_to_apply = [Opt(OptOps.TC, axis, (-1, 2, 1))]
        realized_ast = realized_ast.replace(arg=KernelInfo(opts_to_apply=tuple(opts_to_apply)))
        program = get_program(realized_ast, Device[Device.DEFAULT].renderer)
        assert len([uop for uop in program.uops if uop.op is Ops.WMMA]) > 0, "tensor core not triggered"
        assert len([x for x in program.applied_opts if x.op is OptOps.TC]) == 1, "tensor core opt not included"

        prg = CompiledRunner(program)
        # TODO: support this even if numpy doesn't
        if _to_np_dtype(real_bufs[0].dtype) is None: continue
        real_bufs[0].copyin(np.zeros((real_bufs[0].size, ), dtype=_to_np_dtype(real_bufs[0].dtype)).data) # Zero to check that all values are filled
        prg.exec(real_bufs)
        result = np.frombuffer(real_bufs[0].as_buffer(), _to_np_dtype(real_bufs[0].dtype))

        # ensure the results for each choice of axis matches
        if golden_result is None: golden_result = np.frombuffer(real_bufs[0].as_buffer(), _to_np_dtype(real_bufs[0].dtype))
        np.testing.assert_allclose(result, golden_result, atol=0.1, rtol=0.2)

      # check that get_kernel_actions produces all 9 options
      from tinygrad.opt.search import get_kernel_actions
      tc_actions = [k for i, k in get_kernel_actions(Kernel(realized_ast), False).items() if k.applied_opts[0].op == OptOps.TC]

      available_tc = len([x for x in Device[Device.DEFAULT].renderer.tensor_cores if x.dtype_in == tc.dtype_in and x.dtype_out == tc.dtype_out])
      assert len(tc_actions) == 9 * available_tc, f"should contain 9 possible TC actions for every available TC, got {len(tc_actions)}"

  @unittest.skipUnless(Device[Device.DEFAULT].renderer.tensor_cores, "test requires tensor cores")
  def test_tensor_cores_unroll_phi(self):
    tc = Device[Device.DEFAULT].renderer.tensor_cores[0]
    x, y = Tensor.rand(128, 128, dtype=tc.dtype_in), Tensor.rand(128, 128, dtype=tc.dtype_in)
    r = x.matmul(y, dtype=tc.dtype_out)
    k = helper_linearizer_opt(r, [[Opt(OptOps.UNROLL, 0, 4)]], apply_tc=True, atol=3e-2, rtol=1e-3)[-1]
    for u in k.uops:
      if u.op is Ops.WMMA:
        assert u.src[-1].src[0].op != Ops.ASSIGN

  @unittest.skipUnless(Device[Device.DEFAULT].renderer.tensor_cores, "test requires tensor cores")
  @unittest.skipIf(Device.DEFAULT in {"CPU", "LLVM"}, "CPU does not support using a different type for accumulation")
  def test_tensor_cores_unroll_casted_phi(self):
    tc = [tc for tc in Device[Device.DEFAULT].renderer.tensor_cores if tc.dtype_in != tc.dtype_out][0]
    x, y = Tensor.rand(128, 128, dtype=tc.dtype_in), Tensor.rand(128, 128, dtype=tc.dtype_in)
    r = x.matmul(y, dtype=tc.dtype_out)
    k = helper_linearizer_opt(r, [[Opt(OptOps.UNROLL, 0, 4)]], apply_tc=True, atol=3e-2, rtol=1e-3)[-1]
    for u in k.uops:
      if u.op is Ops.WMMA:
        #assert u.src[-1].dtype == dtypes.float.vec(prod(tc.thread_local_sizes[2]))
        assert u.src[-1].src[0].op != Ops.ASSIGN

  @unittest.skipUnless(Device[Device.DEFAULT].renderer.tensor_cores, "test requires tensor cores")
  @unittest.skipIf(Device.DEFAULT in {"CPU", "LLVM"}, "CPU does not support using a different type for accumulation")
  def test_tensor_cores_unroll_casted_phi_with_children(self):
    # all ASSIGN children are outside the loop
    tc = [tc for tc in Device[Device.DEFAULT].renderer.tensor_cores if tc.dtype_in != tc.dtype_out][0]
    x, y = Tensor.rand(128, 128, dtype=tc.dtype_in), Tensor.rand(128, 128, dtype=tc.dtype_in)
    r = x.matmul(y, dtype=tc.dtype_out).relu()
    k = helper_linearizer_opt(r, [[Opt(OptOps.UNROLL, 0, 4)]], apply_tc=True, atol=3e-2, rtol=1e-3)[-1]
    for u in k.uops:
      if u.op is Ops.WMMA:
        #assert u.src[-1].dtype == dtypes.float.vec(prod(tc.thread_local_sizes[2]))
        assert u.src[-1].src[0].op != Ops.ASSIGN

  @unittest.skipUnless(Device[Device.DEFAULT].renderer.supports_float4, "test requires float4")
  def test_simple_unroll_no_between_phi_dependencies(self):
    x, y = Tensor.rand(128, 128), Tensor.rand(128, 128)
    r = (x@y).relu()
    k = helper_linearizer_opt(r, [[Opt(OptOps.UNROLL, 0, 4), Opt(OptOps.UPCAST, 0, 4)]])[-1]
    # the uops graph is RANGE -> DEFINE_ACC -> 4x ALU -> 4x ASSIGN -> ENDRANGE
    for u in k.uops:
      if u.op is Ops.ASSIGN:
        assert u.src[1].op in GroupOp.ALU
      # children of ASSIGN are placed after ENDRANGE
      if any(x.op is Ops.ASSIGN for x in u.src):
        end_range = [i for i, x in enumerate(k.uops) if x.op is Ops.ENDRANGE][0]
        assert end_range < k.uops.index(u)

  def test_grouped_dims(self):
    def _assert_grouped_dims(prefix, dims, max_sizes, reverse_dims, expected_sizes, assert_same_length = True):
      idxs = get_grouped_dims(prefix, dims, max_sizes, reverse_dims)
      loop_idxs = dedup(flatten([[y for y in x.toposort() if y.op is Ops.SPECIAL] for x in idxs]))
      loop_idxs = sorted(loop_idxs, key=lambda uop: uop.arg[0])
      sizes = [x.arg[1] for x in loop_idxs]
      assert len(idxs) == len(dims), f"expected idxs to have same length as dims {len(dims)}, got {len(idxs)}"
      if assert_same_length:
        assert len(loop_idxs) == min(len(sizes), len(dims)), f"expected idxs to have length {min(len(sizes), len(dims))}, got {len(loop_idxs)}"
      assert sizes == expected_sizes, f"expected sizes={expected_sizes}, got {sizes=}"
      # TODO: add these back after uop symbolic
      # for i in range(len(dims)):
      #   assert idxs[i].max+1 == dims[i], f"idxs[{i}] should have max {dims[i]-1}"
      # for i in range(len(loop_idxs)):
      #   assert loop_idxs[i].expr.startswith(prefix), f"loop_idxs[{i}] must start with {prefix}"
      #   assert loop_idxs[i].max+1 == sizes[i], f"loop_idxs[{i}] should have max {sizes[i]-1}"

    # no-op
    _assert_grouped_dims("gidx", (2,), (16,16,16), False, [2])
    _assert_grouped_dims("gidx", (2,3), (16,16,16), False, [2,3])

    # check reverse dims
    _assert_grouped_dims("gidx", (2,3), (16,16,16), True, [3,2])
    _assert_grouped_dims("gidx", (2,3,4), (16,16,16), False, [2,3,4])

    # test splitting globals:    len(dims) == len(max)
    _assert_grouped_dims("gidx", (64,3,4), (16,16,16), False, [16,12,4])
    _assert_grouped_dims("gidx", (64,3,4), (16,4,16), False, [16,3,16])
    _assert_grouped_dims("gidx", (64,3,4), (16,16,16), True, [16,3,16])
    _assert_grouped_dims("gidx", (128,3,4), (16,4,256), False, [16,3,32])
    _assert_grouped_dims("gidx", (4,4,512), (16,4,256), False, [8,4,256])

    # prefer group_dim strategy when possible
    _assert_grouped_dims("gidx", (512,4,2), (8192,2,2), False, [2048,2])

    # test splitting globals:    len(dims) < len(max)
    #                            len(dim)        ->          len(limited)
    #                              1             ->             2
    _assert_grouped_dims("gidx", (128,), (16,16,256), False, [16,8], False)
    #                              1             ->             3
    _assert_grouped_dims("gidx", (65536,), (16,16,256), False, [16,16,256], False)
    #                              2             ->             3
    _assert_grouped_dims("gidx", (128,128), (16,16,256), False, [16,16,64], False)
    # test when the only divisor is the square root of dim
    _assert_grouped_dims("gidx", (121,), (12,12,12), False, [11,11], False)

    # collapse on onto the left most axis
    _assert_grouped_dims("gidx", (2,3,4,5), (16,16,16), False, [6,4,5])
    _assert_grouped_dims("gidx", (2,3,4,5), (32,16,16), True, [20,3,2])
    # _assert_grouped_dims("gidx", (Variable("start_pos",1,2),3,4,5), (32,16,16), True, [20,3,Variable("start_pos",1,2)])

    # collapse on left-most available axis (the left most is too small)
    _assert_grouped_dims("gidx", (2,3,4,5), (4,16,16), False, [2,12,5])
    _assert_grouped_dims("gidx", (2,3,4,5), (16,16,16), True, [5,12,2])

    # _assert_grouped_dims("gidx", (Variable("start_pos",1,2),3,4,5), (16,16,16), False, [Variable("start_pos",1,2)*3,4,5])

    # dim too large and not factorable
    with self.assertRaises(RuntimeError):
      get_grouped_dims("gidx", (23,), (16,16,16), False,)
    with self.assertRaises(RuntimeError):
      get_grouped_dims("gidx", (128,3,4), (16,2,2), False,)

    # too large for sizes
    with self.assertRaises(RuntimeError):
      get_grouped_dims("gidx", (2,3,4,5,6), (16,16,16))

    # # variable too large
    # with self.assertRaises(AssertionError):
    #   get_grouped_dims("gidx", (Variable("start_pos",0,16),3,4), (16,16,16), False,)

  @unittest.skipUnless(Device[Device.DEFAULT].renderer.has_local, "test requires locals")
  def test_default_global_reversed(self):
    # shrink so that the dims do not collapse
    t = Tensor.ones(5, 6, 7).contiguous().realize().shrink(((0, 4), (0, 5), (0, 6)))
    k = helper_linearizer_opt(t+1)[0]
    idxs = dedup([uop for uop in k.uops if uop.op is Ops.SPECIAL])
    idxs = sorted(idxs, key=lambda uop: uop.arg[0])
    assert idxs[0].arg == ('gidx0', 6), idxs[0].arg
    assert idxs[1].arg == ('gidx1', 5), idxs[1].arg
    assert idxs[2].arg == ('gidx2', 4), idxs[2].arg

  def test_sum_collapse(self):
    t = Tensor([2]).reshape(1, 1).expand(256, 256).sum()
    sched = [si for si in t.schedule() if si.ast.op is Ops.SINK]
    # sum_collapse is a full collapse now
    assert len(sched) == 1
    assert not any(u.op is Ops.REDUCE_AXIS for u in sched[0].ast.toposort()), "found reduce in sum collapse"
    #lin = Kernel(sched[0].ast)
    #assert not any(u.op is Ops.RANGE for u in lin.linearize().uops), "found loop in sum collapse"

  def test_assign_fold(self):
    a = Tensor.ones(4, 4).contiguous().realize()
    m = Tensor.ones(4, 4).shrink(((1, 2), None)).pad(((1, 2), None))
    a.assign(a+m)
    a.realize()
    np.testing.assert_equal(a.flatten().numpy(), [1.,1.,1.,1.,2.,2.,2.,2.,1.,1.,1.,1.,1.,1.,1.,1.])

  def test_where_fold(self):
    a = Tensor.ones(4, 4).contiguous().realize()
    b = a.shrink(((1, 2), None)).pad(((1, 2), None))
    a.assign(b.where(2, a))
    sched = a.schedule()
    assert len(sched) == 1
    sched_copy = sched[:]
    run_schedule(sched)
    np.testing.assert_equal(a.flatten().numpy(), [1.,1.,1.,1.,2.,2.,2.,2.,1.,1.,1.,1.,1.,1.,1.,1.])
    realized_ast = sched_copy[-1].ast
    realized_ast = realized_ast.replace(arg=KernelInfo(opts_to_apply=tuple()))
    program = get_program(realized_ast, Device[Device.DEFAULT].renderer)
    assert not any(u.op == Ops.WHERE for u in program.uops), "found where where where should be folded"

  def test_phi_simplification(self):
    def helper(t, max_ops=0):
      k = helper_linearizer_opt(t)[-1]
      uops = list(k.linearize().uops)
      # ignore kernel optimized IF statements for now
      if if_op:=next((u for u in uops if u.op is Ops.IF), None):
        uops = uops[:uops.index(if_op)]
      assert len(set([u.op for u in uops if u.op in {Ops.RANGE, Ops.SPECIAL}])) == 1, "has either specials or ranges, not both"
      assert len([u for u in uops if u.op is Ops.ASSIGN]) == 0, "ASSIGN should have been simplified"
      # TODO: once uops track min/max this will be fixed
      #assert len([u for u in uops if u.op is Ops.MAX]) <= max_ops, "no unnecessary MAX ops"

    helper(Tensor.arange(5.5, (3.5*300), 3.5), max_ops=2)
    helper(Tensor.arange(-1, -100, -5), max_ops=2)
    # NOTE: both of these split the reduce (this just wasn't tracked before)
    #helper(Tensor.arange(-3.2, 6.7, 0.64), max_ops=2)
    #helper(Tensor.arange(256), max_ops=2)
    helper(Tensor.arange(255), max_ops=2)

  @unittest.skipUnless(Device[Device.DEFAULT].renderer.supports_float4, "test requires float4")
  def test_grouped_store_phis(self):
    """
    float4 acc0 = float4(0.0,0.0,0.0,0.0);
    {
      acc0 = // ...
    }
    *((device float4*)(data0+alu2)) = float4(acc0.x,acc0.y,acc0.z,acc0.w);
    simplifies to:
    *((device float4*)(data0+alu2)) = acc0;
    """
    x, y = Tensor.randn(64,64), Tensor.randn(64,64)
    out = x.matmul(y)
    k = helper_linearizer_opt(out)[-1]
    # check that the float4 cast collapses
    store_vals = [u.src[-1] for u in k.uops if u.op is Ops.STORE]
    for val in store_vals:
      assert val.dtype == dtypes.float.vec(4) # and val.op is not Ops.VECTORIZE

  @unittest.skipUnless(Device[Device.DEFAULT].renderer.has_local, "test requires locals")
  @unittest.skipUnless(Device[Device.DEFAULT].renderer.has_shared, "test requires shared")
  @unittest.skipUnless(Device[Device.DEFAULT].renderer.supports_float4, "test requires float4")
  def test_arange_opts(self):
    a = Tensor.arange(128)
    helper_linearizer_opt(a, [
      [Opt(OptOps.GROUP, 0, 32)],
      [Opt(OptOps.GROUPTOP, 0, 32)],
      [Opt(op=OptOps.LOCAL, axis=0, arg=8)],
      [Opt(op=OptOps.LOCAL, axis=0, arg=8), Opt(op=OptOps.UPCAST, axis=0, arg=0)],
      [Opt(op=OptOps.LOCAL, axis=0, arg=8), Opt(op=OptOps.UPCAST, axis=0, arg=0), Opt(op=OptOps.GROUP, axis=0, arg=8)],
      [Opt(op=OptOps.LOCAL, axis=0, arg=8), Opt(op=OptOps.UPCAST, axis=0, arg=0), Opt(op=OptOps.GROUP, axis=0, arg=8), Opt(op=OptOps.UNROLL, axis=1, arg=4)], # noqa: E501
    ])

  @unittest.skipUnless(Device[Device.DEFAULT].renderer.supports_float4, "test requires float4")
  def test_grouped_store_values(self):
    x = Tensor.randn((4,3,6,6)).realize()
    out = x.flip((0,1)).contiguous()
    k = helper_linearizer_opt(out)[-1]
    store_val = [u.src[-1] for u in k.uops if u.op is Ops.STORE][0]
    assert store_val.dtype == dtypes.float.vec(4) and store_val.op is not Ops.VECTORIZE

  @unittest.skipUnless(Device[Device.DEFAULT].renderer.has_local, "test requires locals")
  @unittest.skipUnless(Device[Device.DEFAULT].renderer.has_shared, "test requires shared")
  @unittest.skipUnless(Device[Device.DEFAULT].renderer.supports_float4, "test requires float4")
  def test_grouped_store_locals_and_globals(self):
    x, y = Tensor.rand(128, 128), Tensor.rand(128, 128)
    out = x@y
    opt = [Opt(OptOps.LOCAL, 0, 4), Opt(OptOps.GROUPTOP, 0, 8),
            Opt(OptOps.UNROLL, 0, 4), Opt(OptOps.UPCAST, 0, 4), Opt(OptOps.UPCAST, 1, 2)] # upcast accs in both reduces
    k = helper_linearizer_opt(out, opts=[opt])[-1]
    def get_recursive(uop): return set.union(set(uop.src), [uop], *[get_recursive(v) for v in uop.src])
    local_stores = [u for u in k.uops if u.op is Ops.STORE and any(x.op is Ops.DEFINE_LOCAL for x in get_recursive(u.src[0]))]
    global_stores = [u for u in k.uops if u.op is Ops.STORE and any(x.op is Ops.DEFINE_GLOBAL for x in get_recursive(u.src[0]))]
    barrier = [u for u in k.uops if u.op is Ops.BARRIER][0]
    # check that the float4 cast collapses for all stores
    for store in local_stores+global_stores:
      assert store.src[-1].dtype.count > 1 # and store.src[2].op is not Ops.VECTORIZE
    # # check the children's vins
    # TODO: src ALU are not the same, should it?
    # assert barrier.src == tuple(local_stores)
    assert len([u for u in k.uops if u.op is Ops.IF and u.src[-1] == barrier]) == 1

  @unittest.skipUnless(Device[Device.DEFAULT].renderer.has_local, "test requires locals")
  @unittest.skipUnless(Device[Device.DEFAULT].renderer.has_shared, "test requires shared")
  @unittest.skipUnless(Device[Device.DEFAULT].renderer.supports_float4, "test requires float4")
  def test_grouped_store_local_only(self):
    x, y = Tensor.rand(1,128), Tensor.rand(128, 128)
    r = (x@y).relu()
    k = helper_linearizer_opt(r)[-1]
    stores = [u for u in k.uops if u.op is Ops.STORE]

    # the float4 value stores directly in lds and we skip upcast
    self.assertEqual(stores[0].src[-1].dtype, dtypes.float.vec(4))
    #assert stores[0].src[-1].op is not Ops.VECTORIZE

    # the global store doesn't change
    assert stores[1].src[-1].dtype == dtypes.float

  @unittest.skipUnless(Device[Device.DEFAULT].renderer.has_local, "test requires locals")
  @unittest.skipUnless(Device[Device.DEFAULT].renderer.supports_float4, "test requires float4")
  def test_skip_unmatching_upcasts(self):
    Tensor.manual_seed(0)
    ast = UOp(Ops.SINK, dtypes.void, arg=None, src=(
      UOp(Ops.STORE, dtypes.void, arg=None, src=(
        UOp(Ops.VIEW, dtypes.float.ptr(9600), arg=ShapeTracker(views=(View(shape=(240, 40, 1, 1), strides=(40, 1, 0, 0), offset=0, mask=None, contiguous=True),)), src=( # noqa: E501
          UOp(Ops.DEFINE_GLOBAL, dtypes.float.ptr(9600), arg=0, src=()),)),
        UOp(Ops.LOAD, dtypes.float, arg=None, src=(
          UOp(Ops.VIEW, dtypes.float.ptr(9600), arg=ShapeTracker(views=(View(shape=(240, 40, 1, 1), strides=(1, 240, 0, 0), offset=0, mask=None, contiguous=False),)), src=( # noqa: E501
            UOp(Ops.DEFINE_GLOBAL, dtypes.float.ptr(9600), arg=1, src=()),)),)),)),))
    opt = [
        Opt(op=OptOps.UPCAST, axis=1, arg=4), Opt(op=OptOps.LOCAL, axis=0, arg=16),
        Opt(op=OptOps.LOCAL, axis=1, arg=2), Opt(op=OptOps.UPCAST, axis=3, arg=2)
    ]
    k = helper_linearizer_ast(ast, [Tensor.randn(240*40).realize()], opts=[opt])[-1]
    out = [u for u in k.uops if u.op is Ops.STORE][0]
    assert out.src[-1].op is Ops.VECTORIZE and out.src[-1].dtype == dtypes.float.vec(4)

  @unittest.skipUnless(Device[Device.DEFAULT].renderer.has_local, "test requires locals")
  @unittest.skipUnless(Device[Device.DEFAULT].renderer.supports_float4, "test requires float4")
  def test_skip_unmatching_upcasts_with_gep(self):
    Tensor.manual_seed(0)
    ast = UOp(Ops.SINK, dtypes.void, arg=None, src=(
      UOp(Ops.STORE, dtypes.void, arg=None, src=(
        UOp(Ops.VIEW, dtypes.float.ptr(256), arg=ShapeTracker(views=(View(shape=(8, 32, 1, 1), strides=(32, 1, 0, 0), offset=0, mask=None, contiguous=True),)), src=( # noqa: E501
          UOp(Ops.DEFINE_GLOBAL, dtypes.float.ptr(256), arg=0, src=()),)),
        UOp(Ops.LOAD, dtypes.float, arg=None, src=(
          UOp(Ops.VIEW, dtypes.float.ptr(256), arg=ShapeTracker(views=(View(shape=(8, 32, 1, 1), strides=(1, 8, 0, 0), offset=0, mask=None, contiguous=False),)), src=( # noqa: E501
            UOp(Ops.DEFINE_GLOBAL, dtypes.float.ptr(256), arg=1, src=()),)),)),)),))
    opt = [Opt(op=OptOps.LOCAL, axis=1, arg=4), Opt(op=OptOps.UPCAST, axis=2, arg=2), Opt(op=OptOps.LOCAL, axis=1, arg=8),
            Opt(op=OptOps.UPCAST, axis=1, arg=0), Opt(op=OptOps.UPCAST, axis=1, arg=4), Opt(op=OptOps.LOCAL, axis=0, arg=8),
            Opt(op=OptOps.UPCAST, axis=1, arg=0), Opt(op=OptOps.UPCAST, axis=0, arg=2)]
    k = helper_linearizer_ast(ast, [Tensor.randn(8*32).realize()], opts=[opt])[-1]
    out = [u for u in k.uops if u.op is Ops.STORE][0]
    assert out.src[-1].op is Ops.VECTORIZE and out.src[-1].dtype.count != 1

@unittest.skipUnless(Device[Device.DEFAULT].renderer.supports_float4, "need backends that support float4")
class TestFloat4(unittest.TestCase):
  @staticmethod
  def count_float4(uops: list[UOp], n=4):
    return (len([uop for uop in uops if uop.op is Ops.LOAD and uop.dtype == dtypes.float.vec(n)]),
            len([uop for uop in uops if uop.op is Ops.STORE and uop.src[-1].dtype == dtypes.float.vec(n)]))
  @staticmethod
  def count_half4(uops: list[UOp]):
    return (len([uop for uop in uops if uop.op is Ops.LOAD and uop.dtype == dtypes.half.vec(4)]),
            len([uop for uop in uops if uop.op is Ops.STORE and uop.src[-1].dtype == dtypes.half.vec(4)]))

  def test_float4_basic(self):
    a = Tensor.empty(2, 8).realize()
    b = Tensor.empty(2, 8).realize()
    c = a + b

    s = c.schedule()[0]
    realized_ast = s.ast
    opts_to_apply = [Opt(op=OptOps.UPCAST, axis=0, arg=4)]
    realized_ast = realized_ast.replace(arg=KernelInfo(opts_to_apply=tuple(opts_to_apply)))
    program = get_program(realized_ast, Device[Device.DEFAULT].renderer)

    assert TestFloat4.count_float4(program.uops) == (2, 1)

  @unittest.skipIf(Device.DEFAULT in {"CPU", "LLVM"} and AMX, "CPU with AMX upcasts float up to size 16")
  def test_float4_multidim(self):
    a = Tensor.empty(2, 8).realize()
    b = Tensor.empty(2, 8).realize()
    c = a + b

    s = c.schedule()[0]
    k = Kernel(s.ast)
    k.shift_to(0, 4)  # float4 dimension
    k.shift_to(0, 2, insert_before=k.shape_len-1)
    k.upcast()
    k.upcast()
    k.local_dims += 1
    k.linearize()

    assert TestFloat4.count_float4(k.uops) == (4, 2)

  @unittest.skipUnless(Device.DEFAULT in {"CPU", "LLVM"} and AMX, "Only CPU with AMX upcasts float up to size 16")
  def test_float4_multidim_amx(self):
    def kernel_for_shape(size, shift):
      a = Tensor.empty(2, size).realize()
      b = Tensor.empty(2, size).realize()
      c = a + b

      s = c.schedule()[0]
      k = Kernel(s.ast)
      k.shift_to(0, 4)
      k.shift_to(0, shift, insert_before=k.shape_len-1)
      k.upcast()
      k.upcast()
      k.local_dims += 1
      k.linearize()
      return k

    sizes = [12, 8, 16]
    shifts = [3, 2, 4]
    excepted_upcast_size = [4, 8, 16]
    expected_output = [(6,3), (2,1), (2,1)]

    for i in range(len(sizes)):
      assert TestFloat4.count_float4(kernel_for_shape(sizes[i], shifts[i]), excepted_upcast_size[i]) == expected_output[i]

  def test_float4_unaligned_load(self):
    a = Tensor.empty(9).realize().shrink(((1, 9),))
    b = Tensor.empty(9).realize().shrink(((1, 9),))
    c = a + b

    s = c.schedule()[0]
    realized_ast = s.ast
    opts_to_apply = [Opt(op=OptOps.UPCAST, axis=0, arg=4)]
    realized_ast = realized_ast.replace(arg=KernelInfo(opts_to_apply=tuple(opts_to_apply)))
    program = get_program(realized_ast, Device[Device.DEFAULT].renderer)

    assert TestFloat4.count_float4(program.uops) == (0, 1)

  @unittest.skipIf(Device.DEFAULT in {"CPU", "LLVM"} and AMX, "CPU with AMX upcasts float up to size 16")
  def test_float4_multidim_unaligned_load(self):
    a = Tensor.empty(2, 9).realize().shrink(((0, 2), (1, 9),))
    b = Tensor.empty(2, 9).realize().shrink(((0, 2), (1, 9),))
    c = a + b

    s = c.schedule()[0]
    k = Kernel(s.ast)
    k.shift_to(len(k.full_unupcasted_shape)-1, 4)  # manual trigger float4 dim
    k.upcast()
    k.shift_to(len(k.full_unupcasted_shape)-1, 2, insert_before=k.shape_len-1)
    k.upcast()
    k.local_dims += 1
    k.linearize()

    assert TestFloat4.count_float4(k.uops) == (0, 2)

  @unittest.skipUnless(Device.DEFAULT in {"CPU", "LLVM"} and AMX, "Only CPU with AMX upcasts float up to size 16")
  def test_float4_multidim_unaligned_load_amx(self):
    def kernel_for_shape(size, shift):
      a = Tensor.empty(2, size).realize().shrink(((0, 2), (1, size),))
      b = Tensor.empty(2, size).realize().shrink(((0, 2), (1, size),))
      c = a + b

      s = c.schedule()[0]
      k = Kernel(s.ast)
      k.shift_to(len(k.full_unupcasted_shape)-1, 4)  # manual trigger float4 dim
      k.upcast()
      k.shift_to(len(k.full_unupcasted_shape)-1, shift, insert_before=k.shape_len-1)
      k.upcast()
      k.local_dims += 1
      k.linearize()
      return k

    sizes = [13, 9, 17]
    shifts = [3, 2, 4]
    excepted_upcast_size = [4, 8, 16]
    expected_output = [(0,3), (0,1), (0,1)]

    for i in range(len(sizes)):
      assert TestFloat4.count_float4(kernel_for_shape(sizes[i], shifts[i]).uops, excepted_upcast_size[i]) == expected_output[i]

  def test_float4_sometimes_unaligned(self):
    a = Tensor.empty(1, 1, 8).realize()
    b = Tensor.empty(1, 1, 5).realize().shrink(((0, 1), (0, 1), (1, 5)))
    c = a.conv2d(b)
    # only the first and last conv dot products are aligned in a, and b is never aligned, so no
    # float4 should be emitted (the reduce axis of size 4 is the float4 axis here)

    s = c.schedule()[0]
    k = Kernel(s.ast)
    k.upcast()
    k.linearize()

    assert TestFloat4.count_float4(k.uops) == (0, 0)

  def test_float4_multidim_sometimes_unaligned(self):
    a = Tensor.empty(1, 1, 7).realize()
    b = Tensor.empty(1, 1, 5).realize().shrink(((0, 1), (0, 1), (1, 5)))
    c = a.conv2d(b)
    # the first conv dot product is aligned in a. If we upcast the output and reduce
    # dimension, then we could do float4 for only that one set of loads, but we currently
    # don't.
    # UPDATE: now we do this fusion

    s = c.schedule()[0]
    k = Kernel(s.ast)
    k.upcast()
    k.upcast()
    k.linearize()

    assert TestFloat4.count_float4(k.uops) in {(0,1), (1,1)}

  def test_float4_noncontiguous(self):
    a = Tensor.empty(4, 2).realize()
    b = Tensor.empty(4, 2).realize()
    c = a + b

    # we will upcast the top axis of sz 4. they should not be coalesced into float4,
    # since the top axis is not contiguous.

    s = c.schedule()[0]
    k = Kernel(s.ast)
    k.shift_to(0, 4, top=True)  # top axes are float4 axes
    k.upcast()
    k.linearize()

    assert TestFloat4.count_float4(k.uops) == (0, 0)

  def test_float4_expand(self):
    a = Tensor.empty(9).realize().shrink(((1, 9),))
    b = Tensor.empty(2).realize().reshape((2, 1)).expand((2,4)).reshape((8,))
    c = a + b

    # we will upcast the top axis of sz 4. they should not be coalesced into float4,
    # since the top axis is not contiguous.

    s = c.schedule()[0]
    k = Kernel(s.ast)
    k.shift_to(0, 4)  # float4 axis
    k.upcast()
    k.linearize()

    assert TestFloat4.count_float4(k.uops) == (0, 1)

  def test_float4_heterogeneous(self):
    a = Tensor.empty(8).realize()
    b = Tensor.empty(9).realize().shrink(((1, 9),))
    c = a + b

    # should float4 b but not a

    s = c.schedule()[0]
    k = Kernel(s.ast)
    k.shift_to(0, 4)  # float4 axis
    k.upcast()
    k.linearize()

    assert TestFloat4.count_float4(k.uops) == (1, 1)

  def test_half4_load_unrolled(self):
    # from llama 7B shard 4 gpus
    ast = UOp(Ops.SINK, dtypes.void, arg=None, src=(
      UOp(Ops.STORE, dtypes.void, arg=None, src=(
        UOp(Ops.VIEW, dtypes.float.ptr(96000), arg=ShapeTracker(views=(View(shape=(1, 3, 32000, 1), strides=(0, 32000, 1, 0), offset=0, mask=None, contiguous=True),)), src=( # noqa: E501
          UOp(Ops.DEFINE_GLOBAL, dtypes.float.ptr(96000), arg=0, src=()),)),
        UOp(Ops.REDUCE_AXIS, dtypes.float, arg=(Ops.ADD, (3,)), src=(
          UOp(Ops.CAST, dtypes.float, arg=None, src=(
            UOp(Ops.MUL, dtypes.half, arg=None, src=(
              UOp(Ops.LOAD, dtypes.half, arg=None, src=(
                UOp(Ops.VIEW, dtypes.half.ptr(9216), arg=ShapeTracker(views=(View(shape=(1, 3, 32000, 1024), strides=(0, 4096, 0, 1), offset=0, mask=None, contiguous=False),)), src=( # noqa: E501
                  UOp(Ops.DEFINE_GLOBAL, dtypes.half.ptr(9216), arg=1, src=()),)),)),
              UOp(Ops.LOAD, dtypes.half, arg=None, src=(
                UOp(Ops.VIEW, dtypes.half.ptr(32768000), arg=ShapeTracker(views=(View(shape=(1, 3, 32000, 1024), strides=(0, 0, 1024, 1), offset=0, mask=None, contiguous=False),)), src=( # noqa: E501
                  UOp(Ops.DEFINE_GLOBAL, dtypes.half.ptr(32768000), arg=2, src=()),)),)),)),)),)),)),))

    # TODO: fix this, expected might change but should be positive
    for expected, opts in [
      ((7, 0), [Opt(op=OptOps.UPCAST, axis=1, arg=4), Opt(op=OptOps.UPCAST, axis=0, arg=3), Opt(op=OptOps.UNROLL, axis=0, arg=4)]),
      ((5, 0), [Opt(op=OptOps.UPCAST, axis=1, arg=4), Opt(op=OptOps.UNROLL, axis=0, arg=4)]),
      ((2, 0), [Opt(op=OptOps.UNROLL, axis=0, arg=4)]),
    ]:
      ast = ast.replace(arg=KernelInfo(opts_to_apply=tuple(opts)))
      program = get_program(ast, Device[Device.DEFAULT].renderer)

      count = TestFloat4.count_half4(program.uops)
      assert count == expected, f"{count=}, {expected=}"

  @unittest.skip("this doesn't happen anymore")
  def test_float4_acc(self):
    # from float32 stable diffusion red tinybox
    ast = UOp(Ops.SINK, dtypes.void, arg=None, src=(
      UOp(Ops.STORE, dtypes.void, arg=None, src=(
        UOp(Ops.VIEW, dtypes.float.ptr(33554432), arg=ShapeTracker(views=(View(shape=(1, 1, 128, 512, 512, 1, 1, 1), strides=(0, 0, 262144, 512, 1, 0, 0, 0), offset=0, mask=None, contiguous=True),)), src=( # noqa: E501
          UOp(Ops.DEFINE_GLOBAL, dtypes.float.ptr(33554432), arg=0, src=()),)),
        UOp(Ops.ADD, dtypes.float, arg=None, src=(
          UOp(Ops.REDUCE_AXIS, dtypes.float, arg=(Ops.ADD, (5, 6, 7)), src=(
            UOp(Ops.MUL, dtypes.float, arg=None, src=(
              UOp(Ops.LOAD, dtypes.float, arg=None, src=(
                UOp(Ops.VIEW, dtypes.float.ptr(67108864), arg=ShapeTracker(views=(View(shape=(1, 1, 1, 256, 4, 514, 4, 514), strides=(0, 0, 0, 262144, 0, 512, 0, 1), offset=-513, mask=((0, 1), (0, 1), (0, 1), (0, 256), (0, 4), (1, 513), (0, 4), (1, 513)), contiguous=False), View(shape=(1, 1, 128, 512, 512, 256, 3, 3), strides=(0, 0, 0, 2056, 1, 4227136, 1058840, 515), offset=0, mask=None, contiguous=False))), src=( # noqa: E501
                  UOp(Ops.DEFINE_GLOBAL, dtypes.float.ptr(67108864), arg=1, src=()),)),)),
              UOp(Ops.LOAD, dtypes.float, arg=None, src=(
                UOp(Ops.VIEW, dtypes.float.ptr(294912), arg=ShapeTracker(views=(View(shape=(1, 1, 128, 512, 512, 256, 3, 3), strides=(0, 0, 2304, 0, 0, 9, 3, 1), offset=0, mask=None, contiguous=False),)), src=( # noqa: E501
                  UOp(Ops.DEFINE_GLOBAL, dtypes.float.ptr(294912), arg=2, src=()),)),)),)),)),
          UOp(Ops.LOAD, dtypes.float, arg=None, src=(
            UOp(Ops.VIEW, dtypes.float.ptr(128), arg=ShapeTracker(views=(View(shape=(1, 1, 128, 512, 512, 1, 1, 1), strides=(0, 0, 1, 0, 0, 0, 0, 0), offset=0, mask=None, contiguous=False),)), src=( # noqa: E501
              UOp(Ops.DEFINE_GLOBAL, dtypes.float.ptr(128), arg=3, src=()),)),)),)),)),))

    for expected, opts in [
      (1, [Opt(op=OptOps.UPCAST, axis=2, arg=4)]),
      (4, [Opt(op=OptOps.UPCAST, axis=2, arg=4), Opt(op=OptOps.UPCAST, axis=0, arg=4)]),
    ]:
      ast = ast.replace(arg=KernelInfo(opts_to_apply=tuple(opts)))
      program = get_program(ast, Device[Device.DEFAULT].renderer)
      count = len([uop for uop in program.uops if uop.op is Ops.DEFINE_ACC and uop.dtype == dtypes.float.vec(4)])
      assert count == expected, f"{count=}, {expected=}"

  @unittest.skip("this doesn't happen anymore")
  def test_float2_acc(self):
    # from resnet
    ast = UOp(Ops.SINK, dtypes.void, arg=None, src=(
      UOp(Ops.STORE, dtypes.void, arg=None, src=(
        UOp(Ops.VIEW, dtypes.half.ptr(212926464), arg=ShapeTracker(views=(View(shape=(1, 256, 1, 64, 1, 114, 1, 114), strides=(0, 831744, 0, 12996, 0, 114, 0, 1), offset=0, mask=None, contiguous=True),)), src=( # noqa: E501
          UOp(Ops.DEFINE_GLOBAL, dtypes.half.ptr(212926464), arg=0, src=()),)),
        UOp(Ops.CAST, dtypes.half, arg=None, src=(
          UOp(Ops.REDUCE_AXIS, dtypes.float, arg=(Ops.ADD, (4, 6)), src=(
            UOp(Ops.CAST, dtypes.float, arg=None, src=(
              UOp(Ops.LOAD, dtypes.half, arg=None, src=(
                UOp(Ops.VIEW, dtypes.half.ptr(462422016), arg=ShapeTracker(views=(View(shape=(256, 64, 3, 56, 2, 3, 56, 2), strides=(1806336, 28224, 3, 504, 0, 1, 9, 0), offset=0, mask=((0, 256), (0, 64), (0, 3), (0, 56), (0, 1), (0, 3), (0, 56), (0, 1)), contiguous=False), View(shape=(256, 64, 3, 115, 3, 115), strides=(7225344, 112896, 37632, 336, 112, 1), offset=0, mask=((0, 256), (0, 64), (0, 3), (0, 112), (0, 3), (0, 112)), contiguous=False), View(shape=(256, 64, 456, 456), strides=(7617600, 119025, 345, 1), offset=0, mask=((0, 256), (0, 64), (0, 345), (0, 345)), contiguous=False), View(shape=(1, 256, 1, 64, 4, 114, 4, 114), strides=(0, 13307904, 0, 207936, 51984, 456, 114, 1), offset=0, mask=None, contiguous=True))), src=( # noqa: E501
                  UOp(Ops.DEFINE_GLOBAL, dtypes.half.ptr(462422016), arg=1, src=()),)),)),)),)),)),)),))
    for expected, opts in [
      (16, [Opt(op=OptOps.LOCAL, axis=1, arg=16), Opt(op=OptOps.UPCAST, axis=1, arg=0), Opt(op=OptOps.UPCAST, axis=2, arg=2), Opt(op=OptOps.LOCAL, axis=2, arg=3), Opt(op=OptOps.UPCAST, axis=3, arg=4)]),  # noqa: E501
      (4, [Opt(op=OptOps.LOCAL, axis=1, arg=16), Opt(op=OptOps.UPCAST, axis=1, arg=0), Opt(op=OptOps.UPCAST, axis=2, arg=2)]),
    ]:
      ast = ast.replace(arg=KernelInfo(opts_to_apply=tuple(opts)))
      program = get_program(ast, Device[Device.DEFAULT].renderer)
      count = len([uop for uop in program.uops if uop.op is Ops.DEFINE_ACC and uop.dtype == dtypes.float.vec(2)])
      assert count == expected, f"{count=}, {expected=}"

class TestHandCodedOpts(unittest.TestCase):
  def test_masked_upcast(self):
    layer_1 = Tensor.cat(*[Tensor.empty(5) for _ in range(4)])
    layer_2 = Tensor.cat(layer_1.unsqueeze(0), Tensor.empty(6, 20))

    s = layer_2.schedule()[-1]
    k = Kernel(s.ast)
    k.apply_opts(hand_coded_optimizations(k))
    assert len(k.bufs) == 6  # make sure all ops are done in one kernel
    # masked upcast should upcast masked axis of size 7
    # masked upcast should not upcast large (20) last axis
    # float4/other hcopt shouldn't upcast last axis, since we already have 7 upcast, and the last axis is not very contiguous
    assert k.upcasted == 1 and k.full_shape[-1] == 7

  @unittest.skipIf(Device.DEFAULT in {"METAL", "WEBGPU"}, "METAL/WEBGPU split this kernel since it has 37 buffers")
  def test_masked_upcast_wino(self):
    monster = Tensor.stack(*[Tensor.stack(*[Tensor.empty(16) for _ in range(6)]) for _ in range(6)])

    s = monster.schedule()[-1]
    k = Kernel(s.ast)
    k.apply_opts(hand_coded_optimizations(k))
    assert len(k.bufs) == 37  # make sure all ops are done in one kernel
    # should upcast the two Tensor.stacks
    assert k.upcasted >= 2 and k.full_shape[k.shape_len-k.upcasted:k.shape_len].count(6) == 2

  def test_masked_upcast_wino_full(self):
    with Context(WINO=1):
      x,w = Tensor.rand(1,4,8,8, requires_grad=True).realize(), Tensor.rand(4,4,3,3, requires_grad=True).realize()
      out = Tensor.conv2d(x,w, padding=1)
      out.mean().backward()

      upcasts = []
      wino_schedule = out.schedule()
      # collect upcasts of tile transform kernels
      for i, si in enumerate(wino_schedule):
        k = Kernel(si.ast)
        k.apply_opts(hand_coded_optimizations(k))
        if k.reduceop is not None: continue  # not a tile transform kernel (there is a gemm reduce kernel)
        if len(k.bufs) < 22: continue  # not a tile transform kernel (there's a permute kernel at the end)
        upcasts.append(tuple(k.full_shape[k.shape_len - k.upcasted:k.shape_len]))
      assert len(upcasts) == 3  # 3 transformation matrices
      assert len(wino_schedule) <= 4  # 4 kernels
      # this test case's inputs are too small, so one of the 4-stacks became a local, which is fine i guess
      assert upcasts.count((6, 6)) == 2 #and upcasts.count((4, 4)) == 1

      backward_schedule = Tensor.schedule(x.grad, w.grad)
      for si in backward_schedule:
        k = Kernel(si.ast)
        k.apply_opts(hand_coded_optimizations(k))
        if len(k.bufs) < 20: continue  # not a tile transform kernel
        # heuristic number to make sure that at least some upcasts but not too many upcasts are being done
        assert 6 <= prod(k.full_shape[k.shape_len - k.upcasted:k.shape_len]) <= 216
      assert len(backward_schedule) <= 13  # just the current number, but it could be better

  def test_masked_upcast_many(self):
    layer_1 = Tensor.cat(Tensor.rand(3, 4), Tensor.rand(4, 4))
    layer_2 = Tensor.cat(layer_1.unsqueeze(0), Tensor.rand(6, 7, 4))
    layer_3 = Tensor.cat(layer_2.unsqueeze(0), Tensor.rand(6, 7, 7, 4))

    k = helper_linearizer_opt(layer_3)[-1]
    assert len(k.bufs) == 5  # make sure all ops are done in one kernel
    # check that we don't do too many upcasts
    assert prod(k.full_shape[k.shape_len-k.upcasted:k.shape_len]) <= 49

  @unittest.skipUnless(Device[Device.DEFAULT].renderer.has_local, "test requires locals")
  def test_matvec(self):
    N = 128
    a = Tensor.rand(1, N).realize()
    b = Tensor.rand(N, N).realize()
    c = a @ b

    k = helper_linearizer_opt(c)[-1]

    assert k.group_for_reduces == 1
    assert k.local_dims == 1
    assert k.upcasted == 1

def helper_linearizer_ast(ast:UOp, inputs:list[Tensor], *args, **kwargs):
  assert isinstance(ast, UOp), "ast must be UOp"
  inbufs = [x.uop.base.buffer for x in inputs]
  outbufs = [Buffer(inbufs[-1].device if inbufs else Device.DEFAULT, out.st_arg.size, out.src[1].dtype).allocate() \
      for out in ast.src]
  return _helper_linearizer_opt_ast(ast, outbufs+inbufs, *args, **kwargs)

def helper_linearizer_opt(r:Union[Tensor, list[Tensor]], *args, **kwargs):
  realized_ast, real_bufs = helper_realized_ast(r)
  return _helper_linearizer_opt_ast(realized_ast, real_bufs, *args, **kwargs)

def copyout_outputs(lin:Kernel, outbufs:list[Buffer]) -> list[np.ndarray]:
  ret = []
  for i,x in enumerate(outbufs):
    shape: tuple[int, ...] = lin.ast.src[i].st_arg.shape
    ret.append(np.frombuffer(x.as_buffer(), _to_np_dtype(x.dtype)).reshape(shape))
  return ret

def reset_bufs(bufs:list[Buffer]):
  for buf in bufs: buf.copyin(np.zeros((buf.size, ), dtype=_to_np_dtype(buf.dtype)).data) # Zero to check that all values are filled

def _helper_linearizer_opt_ast(realized_ast:UOp, real_bufs:list[Buffer], opts=[],
                               apply_tc=False, atol=1e-4, rtol=1e-4, color_sizes=[], wanna_output=[]) -> list[Kernel]:
  lins: list[Kernel] = []
  outbufs = [real_bufs[x.src[0].base.arg] for x in realized_ast.src]
  device = real_bufs[0].device

  def get_prg(k:Kernel): return CompiledRunner(replace(k.to_program(), device=device))

  def check_opt(opts, create_k, expected_color_size):
    k = create_k()
    lins.append(k)
    if apply_tc:
      assert k.apply_tensor_cores(1, extra_opts=opts), "no tensor core triggered"
    else:
      k.apply_opts(opts)
    if expected_color_size is not None:
      cs = list(zip(k.colors(), k.full_shape))
      assert cs == expected_color_size, f"expected={expected_color_size} got={cs}"
    prg = get_prg(k)
    reset_bufs(outbufs)
    prg.exec(real_bufs)

    for x,want in zip(copyout_outputs(k, outbufs), wanna_output): np.testing.assert_allclose(x, want, atol=atol, rtol=rtol)

  # Get baseline if it is not provided, which is not optimized at all.
  k = Kernel(realized_ast)
  lins.append(k)
  prg = get_prg(k)
  prg.exec(real_bufs)
  if len(wanna_output) == 0: wanna_output = copyout_outputs(k, outbufs)
  else:
    for buf,want in zip(copyout_outputs(k, outbufs), wanna_output): np.testing.assert_allclose(buf, want, atol=atol, rtol=rtol)

  # Check correctness of handcoded optimiztions.
  k = Kernel(realized_ast)
  k.apply_opts(hand_coded_optimizations(k))
  lins.append(k)
  prg = get_prg(k)
  reset_bufs(outbufs)
  prg.exec(real_bufs)
  for buf,want in zip(copyout_outputs(k, outbufs), wanna_output): np.testing.assert_allclose(buf, want, atol=atol, rtol=rtol)
  for i,x in enumerate(opts): # Check custom transformations if any.
    check_opt(x, lambda: Kernel(realized_ast), color_sizes[i] if i < len(color_sizes) else None)
  return lins

class TestKernelOpts(unittest.TestCase):
  @unittest.skipUnless(Device[Device.DEFAULT].renderer.has_local, "test requires locals")
  @unittest.skipUnless(Device[Device.DEFAULT].renderer.has_shared, "test requires shared")
  def test_local_and_grouped_reduce(self):
    N = 128
    Tensor.manual_seed(1882)
    a = Tensor.rand(4, 4, N, N)
    b = Tensor.rand(4, 4, N)
    r = (b.sqrt() + ((a+1).sum(axis=3).exp()))
    helper_linearizer_opt(r, [
      [Opt(OptOps.LOCAL, 0, 2)],
      [Opt(OptOps.LOCAL, 0, 8)],
      [Opt(OptOps.LOCAL, 0, 16)], # Checking how it works with locals
      [Opt(OptOps.GROUPTOP, 0, 2)],
      [Opt(OptOps.GROUPTOP, 0, 32)],
      [Opt(OptOps.GROUPTOP, 0, 64)], # Checking how it works with grouped reduce
      [Opt(OptOps.LOCAL, 0, 2), Opt(OptOps.GROUPTOP, 0, 2)],
      [Opt(OptOps.LOCAL, 0, 16), Opt(OptOps.GROUPTOP, 0, 16)],
      [Opt(OptOps.LOCAL, 0, 32), Opt(OptOps.GROUPTOP, 0, 2)],
      # Checking how it works with locals + grouped reduce
      [Opt(OptOps.LOCAL, 0, 2), Opt(OptOps.GROUPTOP, 0, 64)],
      # Checking how it works with locals + grouped reduce + upcasts
      [Opt(OptOps.LOCAL, 0, 2), Opt(OptOps.GROUPTOP, 0, 2), Opt(OptOps.UPCAST, 0, 8), Opt(OptOps.UNROLL, 1, 4)],
      # many local + many group
      [Opt(OptOps.GROUP, 0, 2)] * 4,
      [Opt(OptOps.LOCAL, 0, 2)] * 4,
      [Opt(OptOps.LOCAL, 0, 2), Opt(OptOps.GROUP, 0, 2)] * 4,
    ])

  def test_upcasts(self):
    N = 16
    Tensor.manual_seed(1772)
    a = Tensor.rand(N, N)
    b = Tensor.rand(N, N)
    r = (a+b).sqrt() * ((a+1).exp())
    helper_linearizer_opt(r, [
      [Opt(OptOps.UPCAST, 0, 2)],
      [Opt(OptOps.UPCAST, 0, 4)],
      [Opt(OptOps.UPCAST, 0, 8)], # Checking how it works with upcasts
    ])

  def test_full_upcast(self):
    Tensor.manual_seed(1772)
    a = Tensor.rand(4)
    b = Tensor.rand(4)
    r = (a+b).sqrt() * ((a+1).exp())
    helper_linearizer_opt(r, [
      [Opt(OptOps.UPCAST, 0, 4)], # Checking how it works with upcasts
    ])

  @unittest.skipUnless(Device[Device.DEFAULT].renderer.has_local, "test requires locals")
  @unittest.skipUnless(Device[Device.DEFAULT].renderer.has_shared, "test requires shared")
  def test_matmul(self):
    N = 128
    Tensor.manual_seed(1552)
    a = Tensor.rand(N, N)
    b = Tensor.rand(N, N)
    r = a@b
    helper_linearizer_opt(r, [
      [Opt(OptOps.UPCAST, 0, 2)],
      [Opt(OptOps.UPCAST, 0, 4), Opt(OptOps.UPCAST, 1, 4)], # Checking how it works with upcasts
      [Opt(OptOps.LOCAL, 0, 2)],
      [Opt(OptOps.LOCAL, 1, 32)],
      [Opt(OptOps.LOCAL, 0, 4), Opt(OptOps.LOCAL, 1, 4)],
      [Opt(OptOps.LOCAL, 0, 4), Opt(OptOps.LOCAL, 1, 32)],
      [Opt(OptOps.LOCAL, 0, 16), Opt(OptOps.LOCAL, 1, 8)], # Checking how it works with locals
      [Opt(OptOps.GROUPTOP, 0, 2)],
      [Opt(OptOps.GROUPTOP, 0, 32)],
      [Opt(OptOps.GROUPTOP, 0, 32), Opt(OptOps.UNROLL, 0, 4)], # Checking how it works with grouped_reduce
      [Opt(OptOps.LOCAL, 0, 2), Opt(OptOps.LOCAL, 1, 2), Opt(OptOps.GROUPTOP, 0, 32)],
      [Opt(OptOps.LOCAL, 0, 8), Opt(OptOps.GROUPTOP, 0, 32)],
      [Opt(OptOps.LOCAL, 0, 4), Opt(OptOps.LOCAL, 0, 8), Opt(OptOps.GROUPTOP, 0, 4)], # Checking how it works with local+grouped_reduce
      # Checking all together
      [Opt(OptOps.LOCAL, 0, 4), Opt(OptOps.LOCAL, 0, 4), Opt(OptOps.GROUPTOP, 0, 8), Opt(OptOps.UNROLL, 0, 4), Opt(OptOps.UPCAST, 0, 4),
       Opt(OptOps.UPCAST, 1, 2)],
      # Full global upcast + local
      [Opt(OptOps.LOCAL, 0, 4), Opt(OptOps.LOCAL, 0, 4), Opt(OptOps.GROUPTOP, 0, 8), Opt(OptOps.UNROLL, 0, 4), Opt(OptOps.UPCAST, 0, 8)],
    ])

  @unittest.skipUnless(Device[Device.DEFAULT].renderer.has_local, "test requires locals")
  @unittest.skipUnless(Device[Device.DEFAULT].renderer.has_shared, "test requires shared")
  def test_double_reduce(self):
    N = 128
    Tensor.manual_seed(1552)
    a = Tensor.rand(8, N, 8, N)
    r = a.sum(axis=(1,3))
    helper_linearizer_opt(r, [
      # openCL / GPU=1 is 256 max threads
      [Opt(OptOps.GROUPTOP, 0, 2)], [Opt(OptOps.GROUPTOP, 0, 32)],
      [Opt(OptOps.GROUPTOP, 1, 2)], [Opt(OptOps.GROUPTOP, 1, 32)], # Checking how it works with 1 grouped_reduce.
      [Opt(OptOps.GROUPTOP, 0, 2), Opt(OptOps.GROUPTOP, 1, 2)],
      [Opt(OptOps.GROUPTOP, 0, 16), Opt(OptOps.GROUPTOP, 1, 2)],
      [Opt(OptOps.GROUPTOP, 0, 4), Opt(OptOps.GROUPTOP, 1, 64)], # Checking how it works with 2 grouped_reduces.
      [Opt(OptOps.GROUPTOP, 0, 16), Opt(OptOps.GROUPTOP, 1, 2), Opt(OptOps.UNROLL, 0, 4)],
      [Opt(OptOps.GROUPTOP, 0, 2), Opt(OptOps.GROUPTOP, 1, 32), Opt(OptOps.UNROLL, 2, 4)], # Checking how it works with 2 grouped_reduces + upcasts.
      [Opt(OptOps.LOCAL, 0, 4), Opt(OptOps.LOCAL, 1, 4), Opt(OptOps.GROUPTOP, 0, 4), Opt(OptOps.GROUPTOP, 1, 4)],
      # Checking how it works with 2 grouped_reduces + upcasts + locals.
      [Opt(OptOps.LOCAL, 0, 4), Opt(OptOps.LOCAL, 1, 4), Opt(OptOps.GROUPTOP, 0, 2), Opt(OptOps.GROUPTOP, 1, 32), Opt(OptOps.UNROLL, 1, 4)],
      [Opt(OptOps.LOCAL, 0, 2), Opt(OptOps.LOCAL, 1, 2), Opt(OptOps.GROUPTOP, 0, 8), Opt(OptOps.GROUPTOP, 1, 4), Opt(OptOps.UPCAST, 0, 2)],
      [Opt(OptOps.LOCAL, 0, 2), Opt(OptOps.LOCAL, 1, 2), Opt(OptOps.GROUPTOP, 0, 8), Opt(OptOps.GROUPTOP, 1, 4), Opt(OptOps.UPCAST, 0, 2),
       Opt(OptOps.UNROLL, 0, 4), Opt(OptOps.UNROLL, 1, 4)], # Checking how it works with 2 grouped_reduces + upcasts + locals.
      [Opt(OptOps.LOCAL, 0, 4), Opt(OptOps.LOCAL, 1, 4), Opt(OptOps.GROUPTOP, 0, 4), Opt(OptOps.GROUPTOP, 1, 4), Opt(OptOps.UPCAST, 0, 2),
       Opt(OptOps.UPCAST, 0, 2)], # No globals
    ])

  @unittest.skipUnless(Device[Device.DEFAULT].renderer.tensor_cores, "test requires tensor cores")
  @unittest.skipUnless(Device[Device.DEFAULT].renderer.has_local, "test requires locals")
  def test_invalid_tensor_core_extra_opts(self):
    N = 128
    Tensor.manual_seed(1552)
    a = Tensor.rand(N, N)
    b = Tensor.rand(N, N)
    realized_ast, _ = helper_realized_ast(a@b)
    invalid_opts = [
      [Opt(OptOps.LOCAL, 2, 2)],
      [Opt(OptOps.UPCAST, 2, 2)],
      [Opt(OptOps.LOCAL, 0, 2), Opt(OptOps.LOCAL, 2, 2)],
    ]
    for x in invalid_opts:
      k = Kernel(realized_ast)
      with self.assertRaises(AssertionError):
        assert k.apply_tensor_cores(use_tensor_cores=1, extra_opts=x), "no valid tensor core" # for METAL in runners

  @unittest.skipUnless(Device[Device.DEFAULT].renderer.tensor_cores, "test requires tensor cores")
  @unittest.skipUnless(any(tc.dtype_in == tc.dtype_out == dtypes.half for tc in Device[Device.DEFAULT].renderer.tensor_cores),
                      "test requires tensor cores with accumulation in half") # testing with half suffices.
  def test_tensor_core_opts(self):
    N = 128
    Tensor.manual_seed(1552)
    a, b = Tensor.rand(N, N, dtype=dtypes.half), Tensor.rand(N, N, dtype=dtypes.half)
    r = a.matmul(b, dtype=dtypes.half)
    atol, rtol = 0.25, 0.01
    helper_linearizer_opt(r, [
      [],
      [Opt(OptOps.UPCAST, 0, 4)],
      [Opt(OptOps.UPCAST, 1, 4)],
      [Opt(OptOps.UPCAST, 0, 4), Opt(OptOps.UPCAST, 1, 4)], # check upcasts
      [Opt(OptOps.UNROLL, 0, 2)], # check unroll
      [Opt(OptOps.UPCAST, 0, 4), Opt(OptOps.UNROLL, 0, 2)], # check combo of unroll and local
      [Opt(OptOps.UPCAST, 0, 4), Opt(OptOps.UPCAST, 1, 4), Opt(OptOps.UNROLL, 0, 2)],
      [Opt(OptOps.UPCAST, 0, 4), Opt(OptOps.UPCAST, 1, 4), Opt(OptOps.UNROLL, 0, 4)],
      [Opt(OptOps.UPCAST, 1, 4), Opt(OptOps.UPCAST, 0, 4)], # check permutations
      [Opt(OptOps.UNROLL, 0, 2), Opt(OptOps.UPCAST, 0, 4)],
      [Opt(OptOps.UPCAST, 0, 4), Opt(OptOps.UNROLL, 0, 2), Opt(OptOps.UPCAST, 1, 4)],
      [Opt(OptOps.UNROLL, 0, 2), Opt(OptOps.UPCAST, 1, 4), Opt(OptOps.UPCAST, 0, 4), Opt(OptOps.UNROLL, 0, 4)],
    ], apply_tc=True, atol=atol, rtol=rtol)

  @unittest.skipUnless(Device[Device.DEFAULT].renderer.tensor_cores, "test requires tensor cores")
  @unittest.skipUnless(any(tc.dtype_in == tc.dtype_out == dtypes.half for tc in Device[Device.DEFAULT].renderer.tensor_cores),
                      "test requires tensor cores with accumulation in half") # testing with half suffices.
  @unittest.skipUnless(Device[Device.DEFAULT].renderer.has_local, "test requires locals")
  def test_tensor_core_opts_locals(self):
    N = 128
    Tensor.manual_seed(1552)
    a, b = Tensor.rand(N, N, dtype=dtypes.half), Tensor.rand(N, N, dtype=dtypes.half)
    r = a.matmul(b, dtype=dtypes.half)
    atol, rtol = 0.25, 0.01
    helper_linearizer_opt(r, [
      [Opt(OptOps.UNROLL, 0, 0)], # check full unroll of reduce with locals
      [Opt(OptOps.LOCAL, 0, 4)], # check local
      [Opt(OptOps.UPCAST, 0, 4), Opt(OptOps.UPCAST, 1, 4), Opt(OptOps.UNROLL, 0, 4), Opt(OptOps.LOCAL, 0, 2)],
      [Opt(OptOps.LOCAL, 0, 2), Opt(OptOps.UPCAST, 1, 4), Opt(OptOps.UNROLL, 0, 2), Opt(OptOps.UPCAST, 0, 4)],
    ], apply_tc=True, atol=atol, rtol=rtol)

  @unittest.skipUnless(Device[Device.DEFAULT].renderer.tensor_cores, "test requires tensor cores")
  @unittest.skipUnless(Device[Device.DEFAULT].renderer.has_local, "test requires locals")
  @unittest.skipUnless(Device[Device.DEFAULT].renderer.has_shared, "test requires shared memory")
  @unittest.skipUnless(any(tc.dtype_in == tc.dtype_out == dtypes.half for tc in Device[Device.DEFAULT].renderer.tensor_cores),
                      "test requires tensor cores with accumulation in half") # testing with half suffices.
  # NOTE: the METAL test is broken, likely due to a compiler bug. passes on CI with -O0 and with default opt level locally on M3
  @unittest.skipIf(Device.DEFAULT == "METAL", "broken for METAL")
  @unittest.skip("feature was removed")
  def test_tensor_core_opts_group(self):
    N = 128
    Tensor.manual_seed(1552)
    a, b = Tensor.rand(N, N, dtype=dtypes.half), Tensor.rand(N, N, dtype=dtypes.half)
    r = a.matmul(b, dtype=dtypes.half)
    atol, rtol = 0.25, 0.01
    helper_linearizer_opt(r, [
      [Opt(OptOps.GROUP, 0, 2)],
      [Opt(OptOps.GROUPTOP, 0, 4)],
      [Opt(OptOps.UPCAST, 0, 4), Opt(OptOps.GROUP, 0, 2)],
      [Opt(OptOps.LOCAL, 0, 4), Opt(OptOps.GROUP, 0, 2)],
      [Opt(OptOps.UNROLL, 0, 4), Opt(OptOps.GROUP, 0, 2)],
      [Opt(OptOps.UPCAST, 0, 2), Opt(OptOps.LOCAL, 0, 2), Opt(OptOps.GROUP, 0, 2)],
      [Opt(OptOps.LOCAL, 0, 2), Opt(OptOps.GROUPTOP, 0, 8), Opt(OptOps.UNROLL, 0, 2), Opt(OptOps.UPCAST, 1, 2)],
    ], apply_tc=True, atol=atol, rtol=rtol)

  def test_padto_matmul(self):
    if (CI and Device.DEFAULT in ["AMD", "NV", "CUDA"]):
      self.skipTest("super slow on CUDA and AMD because of the big grid dims")
    N = 17 * 17
    Tensor.manual_seed(289)
    a = Tensor.rand(N, N)
    b = Tensor.rand(N, N)
    helper_linearizer_opt(a@b, [
      [Opt(OptOps.PADTO, 0, 32)],
      [Opt(OptOps.PADTO, 1, 32)],
      [Opt(OptOps.PADTO, 2, 32)],
      [Opt(OptOps.PADTO, 0, 32), Opt(OptOps.PADTO, 1, 32)],
      [Opt(OptOps.PADTO, 0, 32), Opt(OptOps.PADTO, 1, 32), Opt(OptOps.PADTO, 2, 32)],
      # can optimize further post PADTO
      [Opt(OptOps.PADTO, 0, 32), Opt(OptOps.PADTO, 1, 32), Opt(OptOps.UPCAST, 0, 2), Opt(OptOps.UPCAST, 1, 2),],
    ])

  def test_padto_upcasted_not_ok(self):
    N = 4
    a = Tensor.rand(N, N)
    b = Tensor.rand(N, N)
    helper_linearizer_opt(a@b, [
      [Opt(OptOps.UPCAST, 0, 0)],
      [Opt(OptOps.UPCAST, 1, 0)],
      [Opt(OptOps.UNROLL, 0, 0)],
      [Opt(OptOps.PADTO, 0, 8)],
      [Opt(OptOps.PADTO, 1, 8)],
      [Opt(OptOps.PADTO, 2, 8)],
    ])
    with self.assertRaises(KernelOptError):
      helper_linearizer_opt(a@b, [[Opt(OptOps.UPCAST, 0, 0), Opt(OptOps.PADTO, 2, 8)]])
    with self.assertRaises(KernelOptError):
      helper_linearizer_opt(a@b, [[Opt(OptOps.UPCAST, 1, 0), Opt(OptOps.PADTO, 2, 8)]])
    with self.assertRaises(KernelOptError):
      helper_linearizer_opt(a@b, [[Opt(OptOps.UNROLL, 0, 0), Opt(OptOps.PADTO, 2, 8)]])

  def test_padto_sum_ok(self):
    N = 18 * 18
    # NOTE: this setup prevents 17 * 17 contiguous merged into one dimension
    a = Tensor.rand(N, N).realize().shrink(((0, 17), (0, 17))) * 100
    b = (Tensor.rand(N, N) < 0.5).realize().shrink(((0, 17), (0, 17)))

    helper_linearizer_opt(a.sum(0), [
      [Opt(OptOps.PADTO, 0, 32)],
      [Opt(OptOps.PADTO, 0, 32), Opt(OptOps.UPCAST, 0, 8),],
    ])
    helper_linearizer_opt(a.sum(1), [
      [Opt(OptOps.PADTO, 0, 32)],
      [Opt(OptOps.PADTO, 0, 32), Opt(OptOps.UPCAST, 0, 8),],
    ])

    # can pad sum reduce axis if there's no unsafe ops prior to sum
    for axis in (0, 1):
      helper_linearizer_opt(a.sum(), [[Opt(OptOps.PADTO, axis, 32)],])
      helper_linearizer_opt(a.sum(0), [[Opt(OptOps.PADTO, axis, 32)],])
      helper_linearizer_opt(b.sum(), [[Opt(OptOps.PADTO, axis, 32)],])
      helper_linearizer_opt(b.sum(0), [[Opt(OptOps.PADTO, axis, 32)],])
      helper_linearizer_opt(b.sum(dtype=dtypes.bool), [[Opt(OptOps.PADTO, axis, 32)],])
      # TODO: why?
      if Device.DEFAULT != "WEBGPU":
        helper_linearizer_opt(b.sum(0, dtype=dtypes.bool), [[Opt(OptOps.PADTO, axis, 32)],])
        helper_linearizer_opt(b.sum(1, dtype=dtypes.bool), [[Opt(OptOps.PADTO, axis, 32)],])

    # having unsafe ops after sum is fine
    helper_linearizer_opt(a.sum().exp(), [[Opt(OptOps.PADTO, 0, 32)],])
    helper_linearizer_opt(a.sum(0).exp(), [[Opt(OptOps.PADTO, 1, 32)],])

  def test_padto_sum_not_ok(self):
    N = 18 * 18
    # NOTE: this setup prevents 17 * 17 contiguous merged into one dimension
    a = Tensor.rand(N, N).shrink(((0, 17), (0, 17))).exp()
    # exp is not safe to pad
    with self.assertRaises(KernelOptError):
      helper_linearizer_opt(a.exp().sum(), [[Opt(OptOps.PADTO, 0, 32)],])
    with self.assertRaises(KernelOptError):
      helper_linearizer_opt(a.exp().sum(0), [[Opt(OptOps.PADTO, 1, 32)],])

    b = a < 1
    # lt is not safe to pad
    with self.assertRaises(KernelOptError):
      helper_linearizer_opt(b.sum(), [[Opt(OptOps.PADTO, 0, 32)],])
    with self.assertRaises(KernelOptError):
      helper_linearizer_opt(b.sum(0), [[Opt(OptOps.PADTO, 1, 32)],])

  def test_padto_max(self):
    N = 18 * 18
    # NOTE: this setup prevents 17 * 17 contiguous merged into one axis
    a = -Tensor.rand(N, N).shrink(((0, 17), (0, 17))) * 100

    helper_linearizer_opt(a.max(0), [
      [Opt(OptOps.PADTO, 0, 32)],
      [Opt(OptOps.PADTO, 0, 32), Opt(OptOps.UPCAST, 0, 8),],
    ])
    helper_linearizer_opt(a.max(1), [
      [Opt(OptOps.PADTO, 0, 32)],
      [Opt(OptOps.PADTO, 0, 32), Opt(OptOps.UPCAST, 0, 8),],
    ])

    # cannot pad max kernel on reduce
    with self.assertRaises(KernelOptError):
      helper_linearizer_opt(a.max(), [[Opt(OptOps.PADTO, 0, 32)],])
    with self.assertRaises(KernelOptError):
      helper_linearizer_opt(a.max(0), [[Opt(OptOps.PADTO, 1, 32)],])

  def test_padto_where(self):
    Tensor.manual_seed(0)
    N = 17 * 17
    a = (Tensor.randn(N, N).realize().max(axis=0, keepdim=True) > 1).where(1, 0)
    helper_linearizer_opt(a.max(0), [
      [Opt(OptOps.PADTO, 0, 32)],
      [Opt(OptOps.PADTO, 0, 32), Opt(OptOps.UPCAST, 0, 8),],
    ])

  def test_padto_where_multioutput(self):
    Tensor.manual_seed(0)
    N = 17 * 17
    r = Tensor.randn(N, N).realize().max(axis=0, keepdim=True) > 1
    a0 = r.where(1, 0)
    a1 = r.where(2, 0)
    helper_linearizer_opt([a0.max(0), a1.max(0)], [
      [Opt(OptOps.PADTO, 0, 32)],
      [Opt(OptOps.PADTO, 0, 32), Opt(OptOps.UPCAST, 0, 8),],
    ])

  @unittest.skipUnless(Device[Device.DEFAULT].renderer.has_local, "test requires locals")
  @unittest.skipUnless(Device[Device.DEFAULT].renderer.has_shared, "test requires shared")
  def test_color_shapes_with_local(self):
    N = 32
    Tensor.manual_seed(1552)
    a = Tensor.rand(N, N)
    b = Tensor.rand(N, N)
    r = a@b
    opts_shapes = [
      ([Opt(OptOps.LOCAL, 0, 2)], [("blue",16),("blue",32),("cyan",2),("red",32)]),
      ([Opt(OptOps.LOCAL, 0, 2),Opt(OptOps.GROUP, 0, 2)], [("blue",16),("blue",32),("cyan",2),("green",2),("red",16)]),
      # check to ensure local_dims are stable for full UNROLL of first_reduce
      ([Opt(OptOps.LOCAL, 0, 2),Opt(OptOps.UNROLL, 0, 0)], [("blue",16),("blue",32),("cyan",2),("magenta",32)]),
      ([Opt(OptOps.UNROLL, 0, 0),Opt(OptOps.LOCAL, 0, 2)], [("blue",16),("blue",32),("cyan",2),("magenta",32)]),
      # check behavior for full UNROLL on an existing GROUP
      ([Opt(OptOps.LOCAL, 0, 2),Opt(OptOps.GROUP, 0, 0),Opt(OptOps.UNROLL, 0, 2)], [("blue",16),("blue",32),("cyan",2),("green",16),("magenta",2)]),
      ([Opt(OptOps.LOCAL, 0, 2),Opt(OptOps.GROUP, 0, 0),Opt(OptOps.UNROLL, 0, 0)], [("blue",16),("blue",32),("cyan",2),("magenta",32)]),
      ([Opt(OptOps.GROUP, 0, 0),Opt(OptOps.LOCAL, 0, 2),Opt(OptOps.UNROLL, 0, 0)], [("blue",16),("blue",32),("cyan",2),("magenta",32)]),
      ([Opt(OptOps.GROUP, 0, 2),Opt(OptOps.UNROLL, 0, 0)], [("blue",32),("blue",32),("red",16),("magenta",2)]),
    ]
    helper_linearizer_opt(r, [x[0] for x in opts_shapes], color_sizes=[x[1] for x in opts_shapes])

if __name__ == '__main__':
  unittest.main()<|MERGE_RESOLUTION|>--- conflicted
+++ resolved
@@ -234,8 +234,6 @@
     assert num_loads <= 4, "more load uops than needed"
     assert num_loads >= 4, "unexpected number of uops, maybe this test needs updating?"
 
-<<<<<<< HEAD
-=======
   @unittest.skipIf(getenv("PTX"), "broken on ptx for some reason")
   def test_load_cache_const_bufs(self):
     # make sure const buffers are differentiated from local and mem buffers
@@ -254,7 +252,6 @@
     program = get_program(sink, Device[Device.DEFAULT].renderer)
     assert len(program.uops) <= 10, "too many uops"
 
->>>>>>> 856759c7
   def test_upcast_cse(self):
     # when upcasting, within a subtree, there may be common expressions.
 
