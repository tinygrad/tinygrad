--- conflicted
+++ resolved
@@ -1232,20 +1232,12 @@
 
   def test_sum_collapse(self):
     t = Tensor([2]).reshape(1, 1).expand(256, 256).sum()
-<<<<<<< HEAD
-    sched = [si for si in create_schedule([t.lazydata]) if si.ast.op is Ops.SINK]
-    assert len(sched) == 0
-    assert t.item() == 2*256*256
+    sched = [si for si in t.schedule() if si.ast.op is Ops.SINK]
     # sum_collapse is a full collapse now
-    #assert len(sched) == 1
+    assert len(sched) == 1
+    assert not any(u.op is Ops.REDUCE_AXIS for u in sched[0].ast.toposort), "found reduce in sum collapse"
     #lin = Kernel(sched[0].ast)
     #assert not any(u.op is Ops.RANGE for u in lin.linearize().uops), "found loop in sum collapse"
-=======
-    sched = [si for si in t.schedule() if si.ast.op is Ops.SINK]
-    assert len(sched) == 1
-    lin = Kernel(sched[0].ast)
-    assert not any(u.op is Ops.RANGE for u in lin.linearize().uops), "found loop in sum collapse"
->>>>>>> cf21e27d
 
   def test_assign_fold(self):
     a = Tensor.ones(4, 4).contiguous().realize()
