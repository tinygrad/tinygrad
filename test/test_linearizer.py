from typing import Union
import numpy as np
import unittest
from dataclasses import replace

from test.helpers import ast_const
from tinygrad.codegen.kernel import Opt, OptOps, KernelOptError, Kernel
from tinygrad.codegen.lowerer import get_grouped_dims
from tinygrad.ops import UOp, Ops, GroupOp
from tinygrad.device import Device, Buffer, is_dtype_supported
from tinygrad.shape.shapetracker import ShapeTracker
from tinygrad.shape.view import View
from tinygrad.tensor import Tensor, _to_np_dtype
from tinygrad.engine.realize import run_schedule, lower_schedule, CompiledRunner
from tinygrad.helpers import prod, Context, getenv, CI, flatten, dedup, AMX
from tinygrad.dtype import DType, dtypes

def helper_realized_ast(r:Union[Tensor, list[Tensor]]) -> tuple[UOp, list[Buffer]]:
  if isinstance(r, Tensor): r = [r]
  s = Tensor.schedule(*r)
  run_schedule(s[:-1])  # run all kernels except the last one
  assert s[-1].ast.op is Ops.SINK, f"helper_realized_ast expects a SINK {s[-1]}"
  # now all input buffers in s[-1] should be realized
  # create fresh buffers for the outputs
  bufs = [Buffer((x).device, x.size, x.dtype).allocate() if i < len(s[-1].ast.src) else x for i,x in enumerate(s[-1].bufs)]
  return s[-1].ast, bufs

def helper_tc_allclose(N:int, M:int, K:int, dtype_in:DType, dtype_out:DType, axis:int=0, tc_select:int=-1, tc_opt:int=0):
  a, b = Tensor.rand(M, K, dtype=dtype_in), Tensor.rand(K, N, dtype=dtype_in)
  np_a, np_b = a.numpy(), b.numpy()
  r = a.matmul(b, dtype=dtype_out)
  sched = r.schedule()
  realized_ast = sched[-1].ast
  run_schedule(sched)
  out = r.numpy()
  k = Kernel(realized_ast)
  k.apply_tensor_cores(1, axis=axis, tc_select=tc_select, tc_opt=tc_opt)
  k.linearize()
  assert len([uop for uop in k.uops if uop.op is Ops.WMMA]) > 0, "tensor core not triggered"
  assert len([x for x in k.applied_opts if x.op is OptOps.TC]) == 1, "tensor core opt not included"
  np_c = np_a @ np_b
  if dtype_in == dtypes.half: tc_atol, tc_rtol = 1e-2, 1e-3
  elif dtype_in == dtypes.bfloat16: tc_atol, tc_rtol = 1e-2, 1e-2
  elif dtype_in in [dtypes.fp8e4m3, dtypes.fp8e5m2]: tc_atol, tc_rtol = 1e-1, 1e-2
  else: tc_atol, tc_rtol = 5e-3, 1e-4
  np.testing.assert_allclose(np_c, out, atol=tc_atol, rtol=tc_rtol)

def helper_tc_ensure_uops_and_opts_count(N: int, M:int, K:int, dtype_in:DType, dtype_out:DType, axis:int=0, tc_select:int=-1, tc_opt:int=0,
                                         ensure_triggered:bool=True):
  a, b = Tensor.rand(M, K, dtype=dtype_in), Tensor.rand(K, N, dtype=dtype_in)
  r = a.matmul(b, dtype=dtype_out)
  sched = r.schedule()
  realized_ast = sched[-1].ast
  k = Kernel(realized_ast)
  k.apply_tensor_cores(1, axis=axis, tc_select=tc_select, tc_opt=tc_opt)
  k.linearize()
  wmmas = len([uop for uop in k.uops if uop.op is Ops.WMMA])
  tcs = len([x for x in k.applied_opts if x.op is OptOps.TC])
  if ensure_triggered:
    assert wmmas > 0, "tensor core not triggered"
    assert tcs == 1, "tensor core opt not included"
  else:
    assert wmmas == 0, "tensor core is incorrectly triggered"
    assert tcs == 0, "tensor core opt is incorrectly included"

def is_emulated(tc) -> bool:
  return (getenv("EMULATE_CUDA_SM89") or getenv("EMULATE_CUDA") or getenv("EMULATE_INTEL") or getenv("EMULATE_METAL")) and \
          ((tc.dtype_in == dtypes.bfloat16 or tc.dtype_out == dtypes.bfloat16) or \
          (tc.dtype_in == dtypes.fp8e4m3 or tc.dtype_out == dtypes.fp8e4m3) or \
          (tc.dtype_in == dtypes.fp8e5m2 or tc.dtype_out == dtypes.fp8e5m2))

class TestLinearizer(unittest.TestCase):
  def test_arg_dedup(self):
    # NOTE: this realize exists because Tensor.numpy calls .contiguous() internally
    # without contiguous folding, rand.to("CPU") and rand.contiguous().to("CPU") are different UOps.
    # this test asserts they are the identical Buffer
    # having different buffers is fine for correctness, because the outputs match.
    a, b = Tensor.randn(4).realize(), Tensor.randn(4).realize()
    np_a, np_b = a.numpy(), b.numpy()
    c = ((a.shrink(((0, 2),)) - a.shrink(((2, 4),))) - (b.shrink(((0, 2),)) - b.shrink(((2, 4),))))
    lowered = [x[1] for x in lower_schedule(c.schedule())]
    for ei in lowered: ei.run()
    rawbufs = lowered[-1].bufs
    assert len(rawbufs) == 3 and set(rawbufs[1:]) == {a.lazydata.base.realized, b.lazydata.base.realized}
    np_c = (np_a[:2] - np_a[2:]) - (np_b[:2] - np_b[2:])
    np.testing.assert_allclose(np_c, c.numpy(), atol=1e-4, rtol=1e-4)

  def test_load_removed(self):
    a = Tensor.rand(1).realize()
    b = Tensor.rand(1).realize()
    ta = Tensor.where(Tensor(True), a, b).numpy()
    tb = Tensor.where(Tensor(False), a, b).numpy()
    np.testing.assert_equal(a.numpy(), ta)
    np.testing.assert_equal(b.numpy(), tb)

  def test_multioutput(self):
    dtype, st = dtypes.int, ShapeTracker.from_shape((8,))
    g0, g1, g2, g3 = [UOp(Ops.DEFINE_GLOBAL, dtype.ptr(), arg=i) for i in range(4)]
    a = UOp(Ops.LOAD, dtype, (g2, st.to_uop()))
    b = UOp(Ops.LOAD, dtype, (g3, st.to_uop()))
    out0 = UOp(Ops.STORE, dtypes.void, (g0, st.to_uop(), a + b))
    out1 = UOp(Ops.STORE, dtypes.void, (g1, st.to_uop(), a * b))
    sink = UOp(Ops.SINK, src=(out0, out1))

    a_t = Tensor.full(st.shape, 2).contiguous().realize()
    b_t = Tensor.full(st.shape, 3).contiguous().realize()
    lin = helper_linearizer_ast(sink, [a_t, b_t], wanna_output=[a_t.numpy()+b_t.numpy(), a_t.numpy()*b_t.numpy()])[0]

    stores = [u for u in lin.uops if u.op is Ops.STORE]
    mutable_bufs = dedup(flatten([[x for x in u.src[0].toposort if x.op is Ops.DEFINE_GLOBAL] for u in stores]))
    assert len(mutable_bufs) == len(stores) == 2
    self.assertSetEqual(set([u.arg for u in mutable_bufs]), set([0,1]))

  def _test_no_nested_ranges(self, lins, skip=None):
    for l in lins:
      range_in_acc = flatten([[x for x in u.src if x.op is Ops.RANGE] for u in l.uops if u.op is Ops.DEFINE_ACC])
      ranges = [u.op for u in l.uops if (u.op is Ops.RANGE and u in range_in_acc) or (u.op is Ops.ENDRANGE and u.src[0] in range_in_acc)]
      for i,u in enumerate(ranges):
        if skip and i in skip: continue
        assert ranges[i-1] != u, f"multireduce nested the ranges! {ranges[i-1], {u}}"

  @unittest.expectedFailure
  def test_const_alu_indexing(self):
    st = ShapeTracker.from_shape((4,)).to_uop()
    load = UOp.load(UOp(Ops.DEFINE_GLOBAL, dtypes.float.ptr(), arg=1, src=()), st, dtype=dtypes.float)
    op = load+UOp.const(dtypes.float, 1.0)*UOp.const(dtypes.float, -1)
    store = UOp.store(UOp(Ops.DEFINE_GLOBAL, dtypes.float.ptr(), arg=0, src=()), st, op)
    Tensor.manual_seed(0)
    x = Tensor.randn(4,).realize()
    helper_linearizer_ast(store.sink(), [x], wanna_output=[x.numpy()+1*-1], opts=[])

  # shapeless CONST in AST is not supported
  @unittest.expectedFailure
  def test_const_alu_indexing_one_const_fine(self):
    st = ShapeTracker.from_shape((4,)).to_uop()
    load = UOp.load(UOp(Ops.DEFINE_GLOBAL, dtypes.float.ptr(), arg=1, src=()), st, dtype=dtypes.float)
    op = load+UOp.const(dtypes.float, 1.0)
    store = UOp.store(UOp(Ops.DEFINE_GLOBAL, dtypes.float.ptr(), arg=0, src=()), st, op)
    Tensor.manual_seed(0)
    x = Tensor.randn(4,).realize()
    helper_linearizer_ast(store.sink(), [x], wanna_output=[x.numpy()+1], opts=[])

  @unittest.skipIf(CI and Device.DEFAULT in {"AMD"}, "AMD CI doesn't support multiple sync threads yet")
  @unittest.skipUnless(Device[Device.DEFAULT].renderer.has_local, "test requires locals")
  @unittest.skipUnless(Device[Device.DEFAULT].renderer.has_shared, "test requires shared")
  def test_multireduce(self):
    Tensor.manual_seed(0)
    x = Tensor.randn(32, dtype=dtypes.float).realize()
    st_x = x.lazydata.st
    g0, g1 = [UOp(Ops.DEFINE_GLOBAL, dtypes.float.ptr(), arg=i) for i in range(2)]
    first_x = UOp(Ops.LOAD, dtypes.float, (g1, st_x.reshape((1, 32)).expand((32, 32)).to_uop()))
    first_reduce = UOp(Ops.REDUCE_AXIS, dtypes.float, (first_x,), (Ops.ADD, (1,)))
    second_x = UOp(Ops.LOAD, dtypes.float, (g1, st_x.reshape((32, 1)).to_uop()))
    diff = second_x + first_reduce*ast_const(dtypes.float, -1, (32, 1))
    second_reduce = UOp(Ops.REDUCE_AXIS, dtypes.float, (diff,), (Ops.ADD, (0,)))
    store = UOp(Ops.STORE, dtypes.void, (g0, ShapeTracker.from_shape((1, 1)).to_uop(), second_reduce))
    sink = UOp(Ops.SINK, src=(store,))
    opts = [
      [Opt(OptOps.GROUPTOP, 0, 2), Opt(OptOps.GROUPTOP, 1, 2)], # grouping
      [Opt(OptOps.GROUPTOP, 0, 8), Opt(OptOps.GROUPTOP, 1, 8)],
      [Opt(OptOps.GROUPTOP, 0, 16), Opt(OptOps.GROUPTOP, 1, 16)],
      [Opt(OptOps.GROUPTOP, 0, 32), Opt(OptOps.GROUPTOP, 0, 32)],
      [Opt(OptOps.UNROLL, 0, 2), Opt(OptOps.UNROLL, 1, 2)], # unroll reduce
      [Opt(OptOps.UNROLL, 0, 4), Opt(OptOps.UNROLL, 1, 4)],
      [Opt(OptOps.UNROLL, 0, 8), Opt(OptOps.UNROLL, 1, 8)] if Device.DEFAULT not in {"NV", "METAL"} else [], # can't do float8,
      [Opt(OptOps.GROUPTOP, 0, 2), Opt(OptOps.GROUPTOP, 1, 2), Opt(OptOps.UNROLL, 2, 2), Opt(OptOps.UNROLL, 3, 2)], # grouping + unrolling
      [Opt(OptOps.UNROLL, 0, 2), Opt(OptOps.UNROLL, 1, 2), Opt(OptOps.GROUPTOP, 0, 2), Opt(OptOps.GROUPTOP, 1, 2)],
      [Opt(OptOps.GROUPTOP, 0, 4), Opt(OptOps.GROUPTOP, 1, 4), Opt(OptOps.UNROLL, 2, 8), Opt(OptOps.UNROLL, 2, 8)],
      [Opt(OptOps.UNROLL, 0, 4), Opt(OptOps.UNROLL, 1, 4), Opt(OptOps.GROUPTOP, 0, 8), Opt(OptOps.GROUPTOP, 0, 8)],
    ]
    wanna_output = (x.numpy()-x.numpy().sum(-1, keepdims=True)).sum(-1).reshape(1,1)
    lins = helper_linearizer_ast(sink, [x], wanna_output=[wanna_output], opts=opts)
    self._test_no_nested_ranges(lins, [0])

  @unittest.skipIf(CI and Device.DEFAULT in {"AMD"}, "AMD CI doesn't support multiple sync threads yet")
  @unittest.skipUnless(Device[Device.DEFAULT].renderer.has_local, "test requires locals")
  @unittest.skipUnless(Device[Device.DEFAULT].renderer.has_shared, "test requires shared")
  def test_mid_dim_multireduce(self):
    Tensor.manual_seed(0)
    x = Tensor.randn(27, 32, 5, dtype=dtypes.float).realize()
    st_x = x.lazydata.st
    g0, g1 = [UOp(Ops.DEFINE_GLOBAL, dtypes.float.ptr(), arg=i) for i in range(2)]
    first_x = UOp(Ops.LOAD, dtypes.float, (g1, st_x.reshape((27, 1, 32, 5)).expand((27, 32, 32, 5)).to_uop()))
    first_reduce = UOp(Ops.REDUCE_AXIS, dtypes.float, (first_x,), (Ops.ADD, (2,)))
    second_x = UOp(Ops.LOAD, dtypes.float, (g1, st_x.reshape((27, 32, 1, 5)).to_uop()))
    diff = second_x + first_reduce*ast_const(dtypes.float, -1, (27, 32, 1, 5))
    second_reduce = UOp(Ops.REDUCE_AXIS, dtypes.float, (diff,), (Ops.ADD, (1,)))
    store = UOp(Ops.STORE, src=(g0, ShapeTracker.from_shape((27, 1, 1, 5)).to_uop(), second_reduce))
    sink = UOp(Ops.SINK, src=(store,))
    opts = [
      # locals
      [Opt(OptOps.LOCAL, 0, 3)],
      [Opt(OptOps.LOCAL, 0, 9)],
      [Opt(OptOps.LOCAL, 0, 27)],
      # grouping
      [Opt(OptOps.GROUPTOP, 0, 2), Opt(OptOps.GROUPTOP, 1, 2)],
      [Opt(OptOps.GROUPTOP, 0, 8), Opt(OptOps.GROUPTOP, 1, 8)],
      [Opt(OptOps.GROUPTOP, 0, 16), Opt(OptOps.GROUPTOP, 1, 16)],
      [Opt(OptOps.GROUPTOP, 0, 32), Opt(OptOps.GROUPTOP, 0, 32)],
      # # unroll
      [Opt(OptOps.UNROLL, 0, 2), Opt(OptOps.UNROLL, 1, 2)],
      [Opt(OptOps.UNROLL, 0, 4), Opt(OptOps.UNROLL, 1, 4)],
      [Opt(OptOps.UNROLL, 0, 8), Opt(OptOps.UNROLL, 1, 8)] if Device.DEFAULT not in {"NV", "METAL"} else [],
      # # upcasting
      [Opt(OptOps.UPCAST, 0, 3)],
      [Opt(OptOps.UPCAST, 0, 9)],
      # locals with grouping
      [Opt(OptOps.LOCAL, 0, 3), Opt(OptOps.GROUPTOP, 0, 2), Opt(OptOps.GROUPTOP, 1, 2)],
      # locals with unroll
      [Opt(OptOps.LOCAL, 0, 3), Opt(OptOps.UNROLL, 0, 2), Opt(OptOps.UNROLL, 1, 2)],
      # locals with upcasting
      [Opt(OptOps.LOCAL, 0, 3), Opt(OptOps.UPCAST, 0, 9)],
      # grouping with unrolling
      [Opt(OptOps.GROUPTOP, 0, 2), Opt(OptOps.GROUPTOP, 1, 2), Opt(OptOps.UNROLL, 2, 2), Opt(OptOps.UNROLL, 3, 2)],
      [Opt(OptOps.GROUPTOP, 0, 4), Opt(OptOps.GROUPTOP, 1, 4), Opt(OptOps.UNROLL, 2, 8), Opt(OptOps.UNROLL, 2, 8)],
      # grouping with upcasting
      [Opt(OptOps.GROUPTOP, 0, 2), Opt(OptOps.GROUPTOP, 1, 2), Opt(OptOps.UPCAST, 0, 3)],
      # locals with grouping with unroll
      [Opt(OptOps.LOCAL, 0, 3), Opt(OptOps.GROUPTOP, 0, 2), Opt(OptOps.GROUPTOP, 1, 2), Opt(OptOps.UNROLL, 2, 2), Opt(OptOps.UNROLL, 3, 2)],
      [Opt(OptOps.LOCAL, 0, 3), Opt(OptOps.GROUPTOP, 0, 4), Opt(OptOps.GROUPTOP, 1, 4), Opt(OptOps.UNROLL, 2, 8), Opt(OptOps.UNROLL, 2, 8)],
      # locals with grouping with upcasting
      [Opt(OptOps.LOCAL, 0, 3), Opt(OptOps.UPCAST, 0, 3), Opt(OptOps.GROUPTOP, 0, 2), Opt(OptOps.GROUPTOP, 1, 2)],
      [Opt(OptOps.LOCAL, 0, 9), Opt(OptOps.UPCAST, 0, 3), Opt(OptOps.GROUPTOP, 0, 2), Opt(OptOps.GROUPTOP, 1, 2)],
      # grouping with unrolling and upcasting
      [Opt(OptOps.UPCAST, 0, 3), Opt(OptOps.GROUPTOP, 0, 2), Opt(OptOps.GROUPTOP, 1, 2), Opt(OptOps.UNROLL, 2, 2), Opt(OptOps.UNROLL, 3, 2)],
      [Opt(OptOps.UPCAST, 0, 3), Opt(OptOps.GROUPTOP, 0, 4), Opt(OptOps.GROUPTOP, 1, 4), Opt(OptOps.UNROLL, 2, 8), Opt(OptOps.UNROLL, 2, 8)],
      # locals + grouping + unrolling + upcasting
      [Opt(OptOps.LOCAL, 0, 3), Opt(OptOps.UPCAST, 0, 3), Opt(OptOps.GROUPTOP, 0, 2), Opt(OptOps.GROUPTOP, 1, 2),
        Opt(OptOps.UNROLL, 2, 2), Opt(OptOps.UNROLL, 3, 2)],
    ]
    wanna_output = (x.numpy()-x.numpy().sum(axis=1, keepdims=True)).sum(axis=1).reshape(27,1,1,5)
    lins = helper_linearizer_ast(sink, [x], wanna_output=[wanna_output], opts=opts)
    self._test_no_nested_ranges(lins, [0])

  def test_triple_multireduce(self):
    Tensor.manual_seed(0)
    x0 = Tensor.randn(27, 32, 5, dtype=dtypes.float).realize()
    x1 = Tensor.randn(27, 32, 5, dtype=dtypes.float).realize()
    x2 = Tensor.randn(27, 32, 5, dtype=dtypes.float).realize()
    g0, g1, g2, g3 = [UOp(Ops.DEFINE_GLOBAL, dtypes.float.ptr(), arg=i) for i in range(4)]
    first_x = UOp(Ops.LOAD, dtypes.float, (g1, x0.lazydata.st.reshape((27, 1, 1, 32, 5)).expand((27, 32, 32, 32, 5)).to_uop()))
    first_reduce = UOp(Ops.REDUCE_AXIS, dtypes.float, (first_x,), (Ops.ADD, (3,)))
    second_x = UOp(Ops.LOAD, dtypes.float, (g2, x1.lazydata.st.reshape((27, 1, 32, 1, 5)).expand((27, 32, 32, 1, 5)).to_uop()))
    diff = (second_x+first_reduce*ast_const(dtypes.float, -1, (27, 32, 32, 1, 5)))
    second_reduce = UOp(Ops.REDUCE_AXIS, dtypes.float, (diff,), (Ops.ADD, (2,)))
    third_x = UOp(Ops.LOAD, dtypes.float, (g3, x2.lazydata.st.reshape((27, 32, 1, 1, 5)).to_uop()))
    mul = (third_x*second_reduce)
    third_reduce = UOp(Ops.REDUCE_AXIS, dtypes.float, (mul,), (Ops.ADD, (1,)))
    store = UOp(Ops.STORE, src=(g0, ShapeTracker.from_shape((27, 1, 1, 1, 5)).to_uop(), third_reduce))
    sink = UOp(Ops.SINK, src=(store,))
    wanna_output = (x2.numpy()*(x1.numpy()-x0.numpy().sum(axis=1, keepdims=True)).sum(axis=1, keepdims=True)).sum(axis=1).reshape(27,1,1,1,5)
    lins = helper_linearizer_ast(sink, [x0,x1,x2], wanna_output=[wanna_output])
    self._test_no_nested_ranges(lins, [0])

  @unittest.skipIf(CI and Device.DEFAULT in {"AMD"}, "AMD CI doesn't support multiple sync threads yet")
  @unittest.skipUnless(Device[Device.DEFAULT].renderer.has_local, "test requires locals")
  @unittest.skipUnless(Device[Device.DEFAULT].renderer.has_shared, "test requires shared")
  @unittest.skip("this is not supported, it worked by luck")
  def test_double_reduce_multireduce(self):
    Tensor.manual_seed(0)
    x = Tensor.randn(8, 32, 8, 16, dtype=dtypes.float).realize()
    st = x.lazydata.st
    g0, g1 = [UOp(Ops.DEFINE_GLOBAL, dtypes.float.ptr(), arg=i) for i in range(2)]
    first_x = UOp(Ops.LOAD, dtypes.float, (g1, st.reshape((8, 1, 32, 8, 1, 16)).expand((8, 32, 32, 8, 16, 16)).to_uop()))
    first_reduce = UOp(Ops.REDUCE_AXIS, dtypes.float, (first_x,), (Ops.ADD, (2, 5)))
    second_x = UOp(Ops.LOAD, dtypes.float, (g1, st.reshape((8, 32, 1, 8, 16, 1)).to_uop()))
    neg_first_reduce = first_reduce * ast_const(dtypes.float, -1, (8, 32, 1, 8, 16, 1))
    squares = (second_x+neg_first_reduce)
    squares_sum = UOp(Ops.REDUCE_AXIS, dtypes.float, (squares,), (Ops.ADD, (1, 4)))
    store = UOp(Ops.STORE, src=(g0, ShapeTracker.from_shape((8, 1, 1, 8, 1, 1)).to_uop(), squares_sum,))
    sink = UOp(Ops.SINK, src=(store,))
    wanna_output = (x.numpy()-x.numpy().sum(axis=(1,3), keepdims=True)).sum(axis=(1,3)).reshape((8,1,1,8,1,1))
    opts = [
      # openCL / GPU=1 is 256 max threads
      # grouping
      [Opt(OptOps.GROUPTOP, 0, 2), Opt(OptOps.GROUPTOP, 1, 2)], # first dim of both reduces
      [Opt(OptOps.GROUPTOP, 0, 2), Opt(OptOps.GROUPTOP, 3, 2)], # both dims of the second reduce
      [Opt(OptOps.GROUPTOP, 2, 2), Opt(OptOps.GROUPTOP, 3, 2)], # second dim of both reduces
      [Opt(OptOps.GROUPTOP, 1, 2), Opt(OptOps.GROUPTOP, 3, 2)], # both dims of the first reduce
      # group all reduce dims
      [Opt(OptOps.GROUPTOP, 0, 2), Opt(OptOps.GROUPTOP, 1, 2), Opt(OptOps.GROUPTOP, 2, 2), Opt(OptOps.GROUPTOP, 3, 2)],
      # checking how it works with 2 grouped reduces + unrolling
      [Opt(OptOps.GROUPTOP, 0, 4), Opt(OptOps.GROUPTOP, 1, 4), Opt(OptOps.GROUPTOP, 2, 4), Opt(OptOps.GROUPTOP, 3, 4),
        Opt(OptOps.UNROLL, 0, 2), Opt(OptOps.UNROLL, 1, 2), Opt(OptOps.UNROLL, 2, 2), Opt(OptOps.UNROLL, 3, 2)],
      # Checking how it works with 2 grouped reduces + locals.
      [Opt(OptOps.LOCAL, 0, 2), Opt(OptOps.LOCAL, 0, 4),
       Opt(OptOps.GROUPTOP, 0, 2), Opt(OptOps.GROUPTOP, 1, 2), Opt(OptOps.GROUPTOP, 2, 2), Opt(OptOps.GROUPTOP, 3, 2)],
      # Checking how it works with 2 grouped reduces + locals + unroll.
      [Opt(OptOps.LOCAL, 0, 2),
       Opt(OptOps.GROUPTOP, 0, 4), Opt(OptOps.GROUPTOP, 1, 4), Opt(OptOps.GROUPTOP, 2, 4), Opt(OptOps.GROUPTOP, 3, 4),
       Opt(OptOps.UNROLL, 0, 2), Opt(OptOps.UNROLL, 1, 2), Opt(OptOps.UNROLL, 2, 2), Opt(OptOps.UNROLL, 3, 2)],
      # Checking how it works with 2 grouped reduces + locals + upcast.
      [Opt(OptOps.LOCAL, 0, 2), Opt(OptOps.UPCAST, 0, 2),
       Opt(OptOps.GROUPTOP, 0, 2), Opt(OptOps.GROUPTOP, 1, 2), Opt(OptOps.GROUPTOP, 2, 2), Opt(OptOps.GROUPTOP, 3, 2)],
      # Checking how it works with 2 grouped reduces + locals + upcast + unroll.
      [Opt(OptOps.LOCAL, 0, 2), Opt(OptOps.UPCAST, 0, 2),
       Opt(OptOps.GROUPTOP, 0, 4), Opt(OptOps.GROUPTOP, 1, 4), Opt(OptOps.GROUPTOP, 2, 4), Opt(OptOps.GROUPTOP, 3, 4),
       Opt(OptOps.UNROLL, 0, 2), Opt(OptOps.UNROLL, 1, 2), Opt(OptOps.UNROLL, 2, 2), Opt(OptOps.UNROLL, 3, 2)],
    ]
    lins = helper_linearizer_ast(sink, [x], wanna_output=[wanna_output], opts=opts)
    self._test_no_nested_ranges(lins, [0, 1])

  @unittest.skipIf(CI and Device.DEFAULT in {"AMD"}, "AMD CI doesn't support multiple sync threads yet")
  @unittest.skipUnless(Device[Device.DEFAULT].renderer.has_local, "test requires locals")
  @unittest.skipUnless(Device[Device.DEFAULT].renderer.has_shared, "test requires shared")
  def test_partial_opt_multireduce(self):
    # check how it works with one reduce optimized and one unoptimized
    Tensor.manual_seed(0)
    x = Tensor.randn(27, 15, 5, dtype=dtypes.float).softmax(1).realize()
    g0, g1 = [UOp(Ops.DEFINE_GLOBAL, dtypes.float.ptr(), arg=i) for i in range(2)]
    first_x = UOp(Ops.LOAD, dtypes.float, (g1, x.lazydata.st.reshape((27, 1, 15, 5)).expand((27, 15, 15, 5)).to_uop()))
    first_reduce = UOp(Ops.REDUCE_AXIS, dtypes.float, (first_x,), (Ops.ADD, (2,)))
    second_x = UOp(Ops.LOAD, dtypes.float, (g1, x.lazydata.st.reshape((27, 15, 1, 5)).to_uop()))
    diff = (second_x+first_reduce*ast_const(dtypes.float, -1, (27, 15, 1, 5)))
    second_reduce = UOp(Ops.REDUCE_AXIS, dtypes.float, (diff,), (Ops.ADD, (1,)))
    store = UOp(Ops.STORE, src=(g0, ShapeTracker.from_shape((27, 1, 1, 5)).to_uop(), second_reduce))
    sink = UOp(Ops.SINK, src=(store,))
    opts = [
      [Opt(OptOps.GROUPTOP, 0, 3)], # grouping
      [Opt(OptOps.GROUPTOP, 1, 3)],
      [Opt(OptOps.GROUPTOP, 0, 15)],
      [Opt(OptOps.GROUPTOP, 1, 15)],
      [Opt(OptOps.UNROLL, 0, 3)],
      [Opt(OptOps.UNROLL, 1, 3)],
    ]
    wanna_output = (x.numpy()-x.numpy().sum(axis=1, keepdims=True)).sum(axis=1).reshape(27,1,1,5)
    lins = helper_linearizer_ast(sink, [x], wanna_output=[wanna_output], opts=opts)
    self._test_no_nested_ranges(lins, [0])

  @unittest.skipIf(CI and Device.DEFAULT in {"AMD"}, "AMD CI doesn't support multiple sync threads yet")
  @unittest.skipUnless(Device[Device.DEFAULT].renderer.has_local, "test requires locals")
  @unittest.skipUnless(Device[Device.DEFAULT].renderer.has_shared, "test requires shared")
  def test_multireduce_with_parallel(self):
    Tensor.manual_seed(0)
    x = Tensor.randn(4, 32, dtype=dtypes.float).realize()
    x_p = Tensor.randn(4, 32, dtype=dtypes.float).realize()
    g0, g1, g2 = [UOp(Ops.DEFINE_GLOBAL, dtypes.float.ptr(), arg=i) for i in range(3)]
    first_x = UOp(Ops.LOAD, dtypes.float, (g1, x.lazydata.st.reshape((4, 1, 32)).expand((4, 32, 32)).to_uop()))
    first_x_p = UOp(Ops.LOAD, dtypes.float, (g2, x_p.lazydata.st.reshape((4, 1, 32)).expand((4, 32, 32)).to_uop()))
    first_reduce = UOp(Ops.REDUCE_AXIS, dtypes.float, (first_x,), (Ops.ADD, (2,)))
    first_reduce_p = UOp(Ops.REDUCE_AXIS, dtypes.float, (first_x_p.alu(Ops.EXP2),), (Ops.ADD, (2,)))
    second_x = UOp(Ops.LOAD, dtypes.float, (g1, x.lazydata.st.reshape((4, 32, 1)).to_uop()))
    diff = (second_x+(first_reduce + first_reduce_p)*ast_const(dtypes.float, -1, (4, 32, 1)))
    second_reduce = UOp(Ops.REDUCE_AXIS, dtypes.float, (diff,), (Ops.ADD, (1,)))
    store = UOp(Ops.STORE, src=(g0, ShapeTracker.from_shape((4, 1, 1)).to_uop(), second_reduce))
    sink = UOp(Ops.SINK, src=(store,))
    opts = [
      # [Opt(OptOps.GROUPTOP, 0, 2), Opt(OptOps.GROUPTOP, 1, 2)], # grouping
      # [Opt(OptOps.GROUPTOP, 0, 8), Opt(OptOps.GROUPTOP, 1, 8)],
      # [Opt(OptOps.GROUPTOP, 0, 16), Opt(OptOps.GROUPTOP, 1, 16)],
      # [Opt(OptOps.GROUPTOP, 0, 32), Opt(OptOps.GROUPTOP, 0, 32)],
      [Opt(OptOps.UNROLL, 0, 2), Opt(OptOps.UNROLL, 1, 2)], # unroll reduce
      [Opt(OptOps.UNROLL, 0, 4), Opt(OptOps.UNROLL, 1, 4)],
      [Opt(OptOps.UNROLL, 0, 8), Opt(OptOps.UNROLL, 1, 8)] if Device.DEFAULT not in {"NV", "METAL"} else [], # can't do float8,
      # [Opt(OptOps.GROUPTOP, 0, 2), Opt(OptOps.GROUPTOP, 1, 2), Opt(OptOps.UNROLL, 2, 2), Opt(OptOps.UNROLL, 3, 2)], # grouping + unrolling
      # [Opt(OptOps.UNROLL, 0, 2), Opt(OptOps.UNROLL, 1, 2), Opt(OptOps.GROUPTOP, 0, 2), Opt(OptOps.GROUPTOP, 1, 2)],
      # [Opt(OptOps.GROUPTOP, 0, 4), Opt(OptOps.GROUPTOP, 1, 4), Opt(OptOps.UNROLL, 2, 8), Opt(OptOps.UNROLL, 2, 8)],
      # [Opt(OptOps.UNROLL, 0, 4), Opt(OptOps.UNROLL, 1, 4), Opt(OptOps.GROUPTOP, 0, 8), Opt(OptOps.GROUPTOP, 0, 8)],
    ]
    wanna_output = (x.numpy()-(x.numpy().sum(-1, keepdims=True)+np.exp2(x_p.numpy()).sum(-1, keepdims=True))).sum(-1).reshape(4, 1,1)
    lins = helper_linearizer_ast(sink, [x,x_p], wanna_output=[wanna_output], opts=opts)
    self._test_no_nested_ranges(lins, [0])

  @unittest.skipIf(CI and Device.DEFAULT in {"AMD"}, "AMD CI doesn't support multiple sync threads yet")
  def test_multiout_multireduce(self):
    # check how multireduce works with multioutput
    Tensor.manual_seed(0)
    x = Tensor.randn(27, 15, 5, dtype=dtypes.float).realize()
    g0, g1, g2 = [UOp(Ops.DEFINE_GLOBAL, dtypes.float.ptr(), arg=i) for i in range(3)]
    first_x = UOp(Ops.LOAD, dtypes.float, (g2, x.lazydata.st.reshape((27, 1, 15, 5)).expand((27, 15, 15, 5)).to_uop()))
    first_reduce = UOp(Ops.REDUCE_AXIS, dtypes.float, (first_x,), (Ops.ADD, (2,)))
    second_x = UOp(Ops.LOAD, dtypes.float, (g2, x.lazydata.st.reshape((27, 15, 1, 5)).to_uop()))
    diff = (second_x+first_reduce*ast_const(dtypes.float, -1, (27, 15, 1, 5)))
    second_reduce = UOp(Ops.REDUCE_AXIS, dtypes.float, (diff,), (Ops.ADD, (1,)))
    store0 = UOp(Ops.STORE, src=(g0, ShapeTracker.from_shape((27, 1, 1, 5)).to_uop(), second_reduce))
    second_out = second_reduce * ast_const(dtypes.float, 1/15, (27, 1, 1, 5))
    store1 = UOp(Ops.STORE, src=(g1, ShapeTracker.from_shape((27, 1, 1, 5)).to_uop(), second_out))
    sink = UOp(Ops.SINK, src=(store0, store1))
    wanna_output = (x.numpy()-x.numpy().sum(axis=1, keepdims=True)).sum(axis=1).reshape(27,1,1,5)

    helper_linearizer_ast(sink, [x], wanna_output=[wanna_output, wanna_output/15])

  @unittest.skipIf(CI and Device.DEFAULT in {"AMD"}, "AMD CI doesn't support multiple sync threads yet")
  @unittest.expectedFailure
  def test_multiout_intermediate_multireduce(self):
    # check how it outputing at different stages of the multireduce works
    # TODO: Fails because the stores shapes do not match: store1.shape = (27,15,1,5) != store0.shape = (27,1,1,5)
    #       so the output shapes are different (FAIL!),
    #       if we change the shape of store1 to be contiguous, it will match store0 but not the value it's storing (FAIL!)
    Tensor.manual_seed(0)
    x = Tensor.randn(27, 15, 5, dtype=dtypes.float).realize()
    g0, g1, g2 = [UOp(Ops.DEFINE_GLOBAL, dtypes.float.ptr(), arg=i) for i in range(3)]
    first_x = UOp(Ops.LOAD, dtypes.float, (g2, x.lazydata.st.reshape((27, 1, 15, 5)).expand((27, 15, 15, 5)).to_uop()))
    first_reduce = UOp(Ops.REDUCE_AXIS, dtypes.float, (first_x,), (Ops.ADD, (2,)))
    second_x = UOp(Ops.LOAD, dtypes.float, (g2, x.lazydata.st.reshape((27, 15, 1, 5)).to_uop()))
    diff = (second_x+first_reduce*ast_const(dtypes.float, -1, (27, 15, 1, 5)))
    second_reduce = UOp(Ops.REDUCE_AXIS, dtypes.float, (diff,), (Ops.ADD, (1,)))
    store0 = UOp(Ops.STORE, src=(g0, ShapeTracker.from_shape((27, 1, 1, 5)).to_uop(), second_reduce))
    store1 = UOp(Ops.STORE, src=(g1, ShapeTracker(views=(View(shape=(27,15,1,5), strides=(5,0,1,1), offset=0, mask=None, contiguous=False),)).to_uop(), first_reduce)) # noqa: E501
    wanna_output0 = (x.numpy()-x.numpy().sum(axis=1, keepdims=True)).sum(axis=1).reshape(27,1,1,5)
    wanna_output1 = x.numpy().sum(axis=1).reshape(27,1,1,5)

    ast = UOp(Ops.SINK, src=(store0, store1))
    k = Kernel(ast)
    prg = CompiledRunner(replace(k.to_program(), device=Device.DEFAULT))
    inbufs = [x.lazydata.base.buffer]
    outbufs = [Buffer(inbufs[-1].device if inbufs else Device.DEFAULT, out.arg.st.size, out.arg.dtype).allocate() for out in ast.src]
    prg.exec(outbufs+inbufs)
    np.testing.assert_allclose(np.frombuffer(outbufs[0].as_buffer(), _to_np_dtype(outbufs[0].dtype)).reshape(27,1,1,5), wanna_output0)
    np.testing.assert_allclose(np.frombuffer(outbufs[1].as_buffer(), _to_np_dtype(outbufs[1].dtype))[:135].reshape(27,1,1,5), wanna_output1)

  @unittest.skipIf(CI and Device.DEFAULT in {"AMD"}, "AMD CI doesn't support multiple sync threads yet")
  def test_complete_unroll_multireduce(self):
    Tensor.manual_seed(0)
    x = Tensor.randn(27, 3, 5, dtype=dtypes.float).realize()
    g0, g1 = [UOp(Ops.DEFINE_GLOBAL, dtypes.float.ptr(), arg=i) for i in range(2)]
    first_x = UOp(Ops.LOAD, dtypes.float, (g1, x.lazydata.st.reshape((27, 1, 3, 5)).expand((27, 3, 3, 5)).to_uop()))
    first_reduce = UOp(Ops.REDUCE_AXIS, dtypes.float, (first_x,), (Ops.ADD, (2,)))
    second_x = UOp(Ops.LOAD, dtypes.float, (g1, x.lazydata.st.reshape((27, 3, 1, 5)).to_uop()))
    diff = (second_x+first_reduce*ast_const(dtypes.float, -1, (27, 3, 1, 5)))
    second_reduce = UOp(Ops.REDUCE_AXIS, dtypes.float, (diff,), (Ops.ADD, (1,)))
    store = UOp(Ops.STORE, src=(g0, ShapeTracker.from_shape((27, 1, 1, 5)).to_uop(), second_reduce))
    sink = UOp(Ops.SINK, src=(store,))
    opts = [[Opt(OptOps.UNROLL, 0, 3), Opt(OptOps.UNROLL, 0, 3)]]
    wanna_output = (x.numpy()-x.numpy().sum(axis=1, keepdims=True)).sum(axis=1).reshape(27,1,1,5)
    helper_linearizer_ast(sink, [x], wanna_output=[wanna_output], opts=opts)

  @unittest.skipIf(CI and Device.DEFAULT in {"AMD"}, "AMD CI doesn't support multiple sync threads yet")
  def test_upcast_multireduce(self):
    Tensor.manual_seed(0)
    x = Tensor.randn(27, 3, 5, dtype=dtypes.float).realize()
    g0, g1 = [UOp(Ops.DEFINE_GLOBAL, dtypes.float.ptr(), arg=i) for i in range(2)]
    first_x = UOp(Ops.LOAD, dtypes.float, (g1, x.lazydata.st.reshape((27, 1, 3, 5)).expand((27, 3, 3, 5)).to_uop()))
    first_reduce = UOp(Ops.REDUCE_AXIS, dtypes.float, (first_x,), (Ops.ADD, (2,)))
    second_x = UOp(Ops.LOAD, dtypes.float, (g1, x.lazydata.st.reshape((27, 3, 1, 5)).to_uop()))
    diff = (second_x+first_reduce*ast_const(dtypes.float, -1, (27, 3, 1, 5)))
    second_reduce = UOp(Ops.REDUCE_AXIS, dtypes.float, (diff,), (Ops.ADD, (1,)))
    store = UOp(Ops.STORE, src=(g0, ShapeTracker.from_shape((27, 1, 1, 5)).to_uop(), second_reduce))
    sink = UOp(Ops.SINK, src=(store,))
    opts = [[Opt(OptOps.UPCAST, 0, 3)]]
    wanna_output = (x.numpy()-x.numpy().sum(axis=1, keepdims=True)).sum(axis=1).reshape(27,1,1,5)
    helper_linearizer_ast(sink, [x], wanna_output=[wanna_output], opts=opts)

  @unittest.skipIf(CI and Device.DEFAULT in {"AMD"}, "AMD CI doesn't support multiple sync threads yet")
  @unittest.skipUnless(Device[Device.DEFAULT].renderer.has_local, "test requires locals")
  @unittest.skip("can't group with multiple reduces yet")
  def test_early_endif(self):
    # make sure the if block of a grouped reduce can be closed early and the result loaded back in
    Tensor.manual_seed(0)
    x = Tensor.randn(27, 12, 5, dtype=dtypes.float).realize()
    g0, g1 = [UOp(Ops.DEFINE_GLOBAL, dtypes.float.ptr(), arg=i) for i in range(2)]
    first_x = UOp(Ops.LOAD, dtypes.float, (g1, x.lazydata.st.reshape((27, 1, 12, 5)).expand((27, 12, 12, 5)).to_uop()))
    first_reduce = UOp(Ops.REDUCE_AXIS, dtypes.float, (first_x,), (Ops.ADD, (2,)))
    second_x = UOp(Ops.LOAD, dtypes.float, (g1, x.lazydata.st.reshape((27, 12, 1, 5)).to_uop()))
    diff = (second_x+first_reduce*ast_const(dtypes.float, -1, (27, 12, 1, 5)))
    second_reduce = UOp(Ops.REDUCE_AXIS, dtypes.float, (diff,), (Ops.ADD, (1,)))
    store = UOp(Ops.STORE, src=(g0, ShapeTracker.from_shape((27, 1, 1, 5)).to_uop(), second_reduce))
    sink = UOp(Ops.SINK, src=(store,))
    opts = [[Opt(OptOps.GROUPTOP, 0, 3), Opt(OptOps.GROUPTOP, 1, 3)]]
    wanna_output = (x.numpy()-x.numpy().sum(axis=1, keepdims=True)).sum(axis=1).reshape(27,1,1,5)
    helper_linearizer_ast(sink, [x], wanna_output=[wanna_output], opts=opts)

  @unittest.skipIf(CI and Device.DEFAULT in {"AMD"}, "AMD CI doesn't support multiple sync threads yet")
  def test_mean_std_multireduce(self):
    Tensor.manual_seed(0)
    x = Tensor.randn(15, 25, 35, dtype=dtypes.float).realize()
    g0, g1 = [UOp(Ops.DEFINE_GLOBAL, dtypes.float.ptr(), arg=i) for i in range(2)]
    first_x = UOp(Ops.LOAD, dtypes.float, (g1, x.lazydata.st.reshape((15, 25, 1, 35)).expand((15, 25, 35, 35)).to_uop()))
    first_reduce = UOp(Ops.REDUCE_AXIS, dtypes.float, (first_x,), (Ops.ADD, (3,)))
    neg_mean = first_reduce * ast_const(dtypes.float, -1/35, (15, 25, 35, 1))
    second_x = UOp(Ops.LOAD, dtypes.float, (g1, x.lazydata.st.reshape((15, 25, 35, 1)).to_uop()))
    squares = (second_x+neg_mean)*(second_x+neg_mean)
    squares_sum = UOp(Ops.REDUCE_AXIS, dtypes.float, (squares,), (Ops.ADD, (2,)))
    variance = squares_sum * ast_const(dtypes.float, 1/35, (15, 25, 1, 1))
    std = variance.alu(Ops.SQRT)
    store = UOp(Ops.STORE, src=(g0, ShapeTracker.from_shape((15, 25, 1, 1)).to_uop(), std))
    sink = UOp(Ops.SINK, src=(store,))
    wanna_output = x.numpy().std(axis=2, ddof=0).reshape((15,25,1,1))
    helper_linearizer_ast(sink, [x], wanna_output=[wanna_output])

  @unittest.skipIf(CI and Device.DEFAULT in {"AMD"}, "AMD CI doesn't support multiple sync threads yet")
  def test_mean_std_multireduce_mid_dim(self):
    Tensor.manual_seed(0)
    x = Tensor.randn(15, 25, 35, dtype=dtypes.float).realize()
    g0, g1 = [UOp(Ops.DEFINE_GLOBAL, dtypes.float.ptr(), arg=i) for i in range(2)]
    first_x = UOp(Ops.LOAD, dtypes.float, (g1, x.lazydata.st.reshape((15, 1, 25, 35)).expand((15, 25, 25, 35)).to_uop()))
    first_reduce = UOp(Ops.REDUCE_AXIS, dtypes.float, (first_x,), (Ops.ADD, (2,)))
    neg_mean = first_reduce * ast_const(dtypes.float, -0.04, (15, 25, 1, 35))
    second_x = UOp(Ops.LOAD, dtypes.float, (g1, x.lazydata.st.reshape((15, 25, 1, 35)).to_uop()))
    squares = (second_x+neg_mean)*(second_x+neg_mean)
    squares_sum = UOp(Ops.REDUCE_AXIS, dtypes.float, (squares,), (Ops.ADD, (1,)))
    variance = squares_sum * ast_const(dtypes.float, 0.04, (15, 1, 1, 35))
    std = variance.alu(Ops.SQRT)
    store = UOp(Ops.STORE, src=(g0, ShapeTracker.from_shape((15, 1, 1, 35)).to_uop(), std))
    sink = UOp(Ops.SINK, src=(store,))
    wanna_output = x.numpy().std(axis=1, ddof=0).reshape((15,1,1,35))
    helper_linearizer_ast(sink, [x], wanna_output=[wanna_output])

  @unittest.skipIf(CI and Device.DEFAULT in {"AMD"}, "AMD CI doesn't support multiple sync threads yet")
  @unittest.expectedFailure
  def test_mean_std_multireduce_multiout(self):
    # TODO: Similar error to test_multiout_intermediate_multireduce (implicit expand vs shape mismatch)
    Tensor.manual_seed(0)
    x = Tensor.randn(15, 25, 35, dtype=dtypes.float).realize()
    g0, g1, g2 = [UOp(Ops.DEFINE_GLOBAL, dtypes.float.ptr(), arg=i) for i in range(3)]
    first_x = UOp(Ops.LOAD, dtypes.float, (g2, x.lazydata.st.reshape((15, 25, 1, 35)).expand((15, 25, 35, 35)).to_uop()))
    first_reduce = UOp(Ops.REDUCE_AXIS, dtypes.float, (first_x,), (Ops.ADD, (3,)))
    neg_mean = first_reduce * ast_const(dtypes.float, -1/35, (15, 25, 35, 1))
    second_x = UOp(Ops.LOAD, dtypes.float, (g2, x.lazydata.st.reshape((15, 25, 35, 1)).to_uop()))
    squares = (second_x+neg_mean)*(second_x+neg_mean)
    squares_sum = UOp(Ops.REDUCE_AXIS, dtypes.float, (squares,), (Ops.ADD, (2,)))
    variance = squares_sum * ast_const(dtypes.float, 1/35, (15, 25, 1, 1))
    std = variance.alu(Ops.SQRT)
    store_mean = UOp(Ops.STORE, src=(g1, ShapeTracker.from_shape((15, 25, 1, 1)).to_uop(), neg_mean))
    store_std = UOp(Ops.STORE, src=(g0, ShapeTracker.from_shape((15, 25, 1, 1)).to_uop(), std))
    sink = UOp(Ops.SINK, src=(store_std, store_mean))
    wanna_output = [x.numpy().std(axis=2, ddof=0).reshape(15,25,1,1), x.numpy().mean(axis=2).reshape(15,25,1,1)]

    lins = helper_linearizer_ast(sink, [x], wanna_output=wanna_output)
    for k in lins:
      assert len([u for u in k.uops if u.op is Ops.DEFINE_ACC]) == 2, "got more than two accs (implies the kernel didn't reuse the mean reduce)"

  @unittest.skipIf(CI and Device.DEFAULT in {"PTX", "AMD", "NV"}, "ocelot/remu doesn't have multiple wave syncs yet")
  def test_var_multireduce(self):
    Tensor.manual_seed(0)
    x = Tensor.randn(3, 27, 32, dtype=dtypes.float).realize()
    g0, g1 = [UOp(Ops.DEFINE_GLOBAL, dtypes.float.ptr(), arg=i) for i in range(2)]
    # push reduce (3, 27, 32) -> (3, 27, 1) -> (3, 27, 32) expand to LOAD
    first_x = UOp(Ops.LOAD, dtypes.float, (g1, x.lazydata.st.reshape((3, 27, 1, 32)).expand((3, 27, 32, 32)).to_uop()))
    first_reduce = UOp(Ops.REDUCE_AXIS, dtypes.float, (first_x,), (Ops.ADD, (3,)))
    neg_mean = first_reduce * ast_const(dtypes.float, -0.03125, (3, 27, 32, 1))
    # store = UOp(Ops.STORE, src=(g0, ShapeTracker.from_shape((3, 27, 32, 1)).to_uop(), mean))
    # verify_lazyop(store)
    second_x = UOp(Ops.LOAD, dtypes.float, (g1, x.lazydata.st.reshape((3, 27, 32, 1)).to_uop()))
    squares = (second_x+neg_mean)*(second_x+neg_mean)
    squares_sum = UOp(Ops.REDUCE_AXIS, dtypes.float, (squares,), (Ops.ADD, (2,)))
    variance = squares_sum * ast_const(dtypes.float, 0.03125, (3, 27, 1, 1))
    store = UOp(Ops.STORE, src=(g0, ShapeTracker.from_shape((3, 27, 1, 1)).to_uop(), variance))
    sink = UOp(Ops.SINK, src=(store,))
    wanna_output = x.numpy().var(axis=2, ddof=0).reshape((3,27,1,1))
    helper_linearizer_ast(sink, [x], wanna_output=[wanna_output])
    # tinygrad ref
    y_tiny = x.var(axis=2, correction=0).reshape(3,27,1,1)
    np.testing.assert_allclose(y_tiny.numpy(), wanna_output, atol=1e-4, rtol=1e-4)

  @unittest.skipIf(CI and Device.DEFAULT in {"AMD"}, "AMD CI doesn't support multiple sync threads yet")
  def test_softmax_multireduce(self):
    x = Tensor.rand(4, 32).realize()
    g0, g1 = [UOp(Ops.DEFINE_GLOBAL, dtypes.float.ptr(), arg=i) for i in range(2)]
    first_x = UOp(Ops.LOAD, dtypes.float, (g1, x.lazydata.st.reshape((4, 1, 32,)).expand((4, 32, 32)).to_uop()))
    max_x = UOp(Ops.REDUCE_AXIS, dtypes.float, (first_x,), (Ops.MAX, (2,)))
    second_x = UOp(Ops.LOAD, dtypes.float, (g1, x.lazydata.st.reshape((4, 32, 1,)).to_uop()))
    centered_x = second_x+max_x*ast_const(dtypes.float, -1, (4, 32, 1))
    exp_x = centered_x.alu(Ops.EXP2)
    sum_exp_x = UOp(Ops.REDUCE_AXIS, dtypes.float, (exp_x,), (Ops.ADD, (1,)))
    # y = exp_x * sum_exp_x.alu(Ops.RECIP) # kernels cannot do a return to full shape
    recip_sum_exp_x = sum_exp_x.alu(Ops.RECIP)
    store = UOp(Ops.STORE, src=(g0, ShapeTracker.from_shape((4,1,1)).to_uop(), recip_sum_exp_x))
    sink = UOp(Ops.SINK, src=(store,))
    expected = 1/np.exp2(x.numpy() - x.numpy().max(axis=-1, keepdims=True)).sum(axis=-1, keepdims=True).reshape(4,1,1)
    helper_linearizer_ast(sink, [x], wanna_output=[expected])

  # *** buildup to fused indexing
  @unittest.skipIf(CI, "very slow because of recomputing")
  def test_arange_expanded(self):
    # Tensor.arange(16384) expanded such that output shape is (4, 16384, 256, 1)
    # basically it's pushing the expand through this reduce:
    tiny = Tensor.arange(16384).reshape(16384, 1).expand(4, 16384, 256).reshape(4, 16384, 256, 1)
    real_arange = np.broadcast_to(np.arange(16384).reshape(16384, 1), (4, 16384, 256)).reshape(4, 16384, 256, 1)
    # NOTE: this is stupidly recomputing because it's not fused, but it proves a point.
    arange_input_st = ShapeTracker(views=(View(shape=(16385, 32767), strides=(0, 0), offset=0, mask=((0, 16385), (16383, 32767)), contiguous=False), \
        View(shape=(16384, 16384), strides=(1, 32768), offset=0, mask=None, contiguous=False)))
    arange_input_st = arange_input_st.reshape((1, 16384, 1, 16384)).expand((4, 16384, 256, 16384))
    arange_axis = (3,)
    arange = UOp(Ops.REDUCE_AXIS, dtypes.int, (ast_const(dtypes.int, 1, st=arange_input_st),), (Ops.ADD, arange_axis))
    output_shape = tuple(1 if i in arange_axis else s for i,s in enumerate(arange_input_st.shape))
    out = arange+ast_const(dtypes.int, -1, output_shape)
    store = UOp(Ops.STORE, src=(UOp(Ops.DEFINE_GLOBAL, dtypes.int.ptr(), arg=0), ShapeTracker.from_shape(output_shape).to_uop(), out))
    sink = UOp(Ops.SINK, src=(store,))
    helper_linearizer_ast(sink, [], wanna_output=[real_arange])
    with Context(DEBUG=0, NOOPT=0): np.testing.assert_equal(tiny.numpy(), real_arange)

  @unittest.skipIf(CI and Device.DEFAULT in {"PTX", "AMD", "NV"}, "very slow")
  def test_indexing_multireduce(self):
    g0, g1 = [UOp(Ops.DEFINE_GLOBAL, dtypes.float.ptr(), arg=i) for i in range(2)]
    g2 = UOp(Ops.DEFINE_GLOBAL, dtypes.int.ptr(), arg=2)
    arange_input_st = ShapeTracker(views=(View(shape=(16385, 32767), strides=(0, 0), offset=0, mask=((0, 16385), (16383, 32767)), contiguous=False), \
        View(shape=(16384, 16384), strides=(1, 32768), offset=0, mask=None, contiguous=False)))
    # TODO: do this arange broadcast in the scheduler
    arange_input_st = arange_input_st.reshape((1, 16384, 1, 16384)).expand((4, 16384, 256, 16384))
    arange_axis = (3,)
    arange = UOp(Ops.REDUCE_AXIS, dtypes.int, (ast_const(dtypes.int, 1, st=arange_input_st),), (Ops.ADD, arange_axis))
    arange_out_shape = tuple(1 if i in arange_axis else s for i,s in enumerate(arange_input_st.shape))
    arange = arange+ast_const(dtypes.int, -1, arange_out_shape)
    # p2: the indexing
    dataset = Tensor.rand(16384, 256).realize()
    data1 = (g1, ShapeTracker.from_shape(dataset.shape).reshape((1, 16384, 256, 1)).expand(arange_out_shape).to_uop())
    idxs = Tensor([0,3,5,6]).realize()
    data2 = (g2, ShapeTracker.from_shape((4,)+(1,)*(len(arange_out_shape)-1)).expand(arange_out_shape).to_uop())
    arange_eq = arange.alu(Ops.CMPNE, UOp(Ops.LOAD, dtypes.int, data2)).alu(Ops.CMPNE, ast_const(dtypes.bool, True, arange_out_shape))
    reduce_input = UOp(Ops.LOAD, dataset.dtype, data1)*UOp(Ops.CAST, dataset.dtype.scalar(), src=(arange_eq,))
    out_axis = (1,)
    out = UOp(Ops.REDUCE_AXIS, reduce_input.dtype, (reduce_input,), (Ops.ADD, out_axis))
    output_shape = tuple(1 if i in out_axis else s for i,s in enumerate(arange_out_shape))
    store = UOp(Ops.STORE, src=(g0, ShapeTracker.from_shape(output_shape).to_uop(), out))
    sink = UOp(Ops.SINK, src=(store,))
    real_index = dataset.numpy()[idxs.numpy()].reshape(4, 1, 256, 1)
    helper_linearizer_ast(sink, [dataset, idxs], wanna_output=[real_index])

  # AssertionError: repeated stores in uops
  def test_argmax_multireduce_axis0(self):
    t = Tensor.randn(10, 20).realize()
    t_max = t.max((0,)).realize()
    real_argmax = np.argmax(t.numpy(), axis=0, keepdims=False).reshape(1, 20, 1)
    ast = UOp(Ops.SINK, dtypes.void, arg=None, src=(
      UOp(Ops.STORE, dtypes.void, arg=None, src=(
        UOp(Ops.DEFINE_GLOBAL, dtypes.int.ptr(), arg=0, src=()),
        UOp(Ops.VIEW, dtypes.void, arg=ShapeTracker(views=(View(shape=(1, 20, 1), strides=(0, 1, 0), offset=0, mask=None, contiguous=True),)), src=()), # noqa E501
        UOp(Ops.ADD, dtypes.int, arg=None, src=(
          UOp(Ops.ADD, dtypes.int, arg=None, src=(
            ast_const(dtypes.int, st=ShapeTracker(views=(View(shape=(1, 20, 1), strides=(0, 0, 0), offset=0, mask=None, contiguous=False),)), val=10),
            UOp(Ops.MUL, dtypes.int, arg=None, src=(
              ast_const(dtypes.int, -1, (1, 20, 1)),
              UOp(Ops.REDUCE_AXIS, dtypes.int, arg=(Ops.MAX, (0,)), src=(
                UOp(Ops.MUL, dtypes.int, arg=None, src=(
                  UOp(Ops.CAST, dtypes.int, arg=None, src=(
                    UOp(Ops.CMPNE, dtypes.bool, arg=None, src=(
                      UOp(Ops.CMPNE, dtypes.bool, arg=None, src=(
                        UOp(Ops.LOAD, dtypes.float, arg=None, src=(
                          UOp(Ops.DEFINE_GLOBAL, dtypes.float.ptr(), arg=1, src=()),
                          UOp(Ops.VIEW, dtypes.void, arg=ShapeTracker(views=(View(shape=(10, 20, 1), strides=(20, 1, 0), offset=0, mask=None, contiguous=True),)), src=()),)), # noqa E501
                        UOp(Ops.LOAD, dtypes.float, arg=None, src=(
                          UOp(Ops.DEFINE_GLOBAL, dtypes.float.ptr(), arg=2, src=()),
                          UOp(Ops.VIEW, dtypes.void, arg=ShapeTracker(views=(View(shape=(10, 20, 1), strides=(0, 1, 0), offset=0, mask=None, contiguous=False),)), src=()),)),)), # noqa E501
                      ast_const(dtypes.bool, True, st=ShapeTracker(views=(View(shape=(10, 20, 1), strides=(0, 0, 0), offset=0, mask=None, contiguous=False),))),)),)), # noqa E501
                  UOp(Ops.ADD, dtypes.int, arg=None, src=(
                    UOp(Ops.REDUCE_AXIS, dtypes.int, arg=(Ops.ADD, (2,)), src=(
                      ast_const(dtypes.int, -1, st=ShapeTracker(views=(View(shape=(11, 19), strides=(0, 0), offset=0, mask=((0, 11), (9, 19)), contiguous=False), View(shape=(10, 20, 10), strides=(1, 0, 20), offset=0, mask=None, contiguous=False)))),)), # noqa E501
                    ast_const(dtypes.int, 10, (10, 20, 1)))),)),)),)),)),
          ast_const(dtypes.int, -1, (1, 20, 1)),)),)),))
    helper_linearizer_ast(ast, [t, t_max], wanna_output=[real_argmax])

  def test_argmax_multireduce_flat(self):
    t = Tensor.randn(10, 20).realize()
    t_max = t.max().realize()
    real_argmax = np.argmax(t.numpy())
    ast =  UOp(Ops.SINK, dtypes.void, arg=None, src=(
      UOp(Ops.STORE, dtypes.void, arg=None, src=(
        UOp(Ops.DEFINE_GLOBAL, dtypes.int.ptr(), arg=0, src=()),
        UOp(Ops.VIEW, dtypes.void, arg=ShapeTracker(views=(View(shape=(1, 1), strides=(0, 0), offset=0, mask=None, contiguous=True),)), src=()), # noqa: E501
        UOp(Ops.ADD, dtypes.int, arg=None, src=(
          UOp(Ops.ADD, dtypes.int, arg=None, src=(
            ast_const(dtypes.int, 200, (1, 1)),
            UOp(Ops.MUL, dtypes.int, arg=None, src=(
              ast_const(dtypes.int, -1, (1, 1)),
              UOp(Ops.REDUCE_AXIS, dtypes.int, arg=(Ops.MAX, (0,)), src=(
                UOp(Ops.MUL, dtypes.int, arg=None, src=(
                  UOp(Ops.CAST, dtypes.int, arg=None, src=(
                    UOp(Ops.CMPNE, dtypes.bool, arg=None, src=(
                      UOp(Ops.CMPNE, dtypes.bool, arg=None, src=(
                        UOp(Ops.LOAD, dtypes.float, arg=None, src=(
                          UOp(Ops.DEFINE_GLOBAL, dtypes.float.ptr(), arg=1, src=()),
                          UOp(Ops.VIEW, dtypes.void, arg=ShapeTracker(views=(View(shape=(200, 1), strides=(1, 0), offset=0, mask=None, contiguous=True),)), src=()),)), # noqa: E501
                        UOp(Ops.LOAD, dtypes.float, arg=None, src=(
                          UOp(Ops.DEFINE_GLOBAL, dtypes.float.ptr(), arg=2, src=()),
                          UOp(Ops.VIEW, dtypes.void, arg=ShapeTracker(views=(View(shape=(200, 1), strides=(0, 0), offset=0, mask=None, contiguous=False),)), src=()),)),)), # noqa: E501
                      ast_const(dtypes.bool, True, (200, 1)),)),)),
                  UOp(Ops.ADD, dtypes.int, arg=None, src=(
                    UOp(Ops.REDUCE_AXIS, dtypes.int, arg=(Ops.ADD, (1,)), src=(
                      ast_const(dtypes.int, -1, st=ShapeTracker(views=(View(shape=(201, 399), strides=(0, 0), offset=0, mask=((0, 201), (199, 399)), contiguous=False), View(shape=(200, 200), strides=(1, 400), offset=0, mask=None, contiguous=False)))),)), # noqa: E501
                    ast_const(dtypes.int, 200, (200, 1)),)),)),)),)),)),
          ast_const(dtypes.int, -1, (1, 1)),)),)),))
    helper_linearizer_ast(ast, [t, t_max], wanna_output=[real_argmax])

  @unittest.skipIf(CI and Device.DEFAULT in {"AMD"}, "AMD CI doesn't support multiple sync threads yet")
  def test_padto_sum_multireduce(self):
    Tensor.manual_seed(0)
    N = 17
    x = Tensor.rand(N, N).realize()
    opts = [
      [Opt(OptOps.PADTO, 0, 32)],
      [Opt(OptOps.PADTO, 0, 32), Opt(OptOps.UPCAST, 0, 8),],
      # TODO: multireduce pads
      # causes an issue because the acc won't be masked in the second reduce
      # [Opt(OptOps.PADTO, 1, 32), Opt(OptOps.PADTO, 2, 32)]
    ]

    g0, g1 = [UOp(Ops.DEFINE_GLOBAL, dtypes.float.ptr(), arg=i) for i in range(2)]
    x_ld0 = UOp(Ops.LOAD, dtypes.float, (g1, x.lazydata.st.reshape((1, N, N)).expand((N,N,N)).to_uop()))
    x_ld1 = UOp(Ops.LOAD, dtypes.float, (g1, x.lazydata.st.reshape((N, 1, N)).to_uop()))
    r0 = UOp(Ops.REDUCE_AXIS, dtypes.float, (x_ld0,), (Ops.ADD, (1,)))
    r1 = UOp(Ops.REDUCE_AXIS, dtypes.float, (x_ld1+r0*ast_const(dtypes.float, -1, (N, 1, N)),),(Ops.ADD, (0,)))
    store = UOp(Ops.STORE, src=(g0, ShapeTracker.from_shape((1,1,N)).to_uop(), r1))
    sink = UOp(Ops.SINK, src=(store,))
    helper_linearizer_ast(sink, [x], wanna_output=[(x.numpy()-x.numpy().sum(axis=0, keepdims=True)).sum(axis=0).reshape(1,1,N)], opts=opts)

    x_ld0 = UOp(Ops.LOAD, dtypes.float, (g1, x.lazydata.st.reshape((N, 1, N)).expand((N,N,N)).to_uop()))
    x_ld1 = UOp(Ops.LOAD, dtypes.float, (g1, x.lazydata.st.reshape((N, N, 1)).to_uop()))
    r0 = UOp(Ops.REDUCE_AXIS, dtypes.float, (x_ld0,), (Ops.ADD, (2,)))
    r1 = UOp(Ops.REDUCE_AXIS, dtypes.float, (x_ld1+r0*ast_const(dtypes.float, -1, (N, N, 1)),), (Ops.ADD, (1,)))
    store = UOp(Ops.STORE, src=(g0, ShapeTracker.from_shape((N,1,1)).to_uop(), r1))
    sink = UOp(Ops.SINK, src=(store,))
    helper_linearizer_ast(sink, [x], wanna_output=[(x.numpy()-x.numpy().sum(axis=1, keepdims=True)).sum(axis=1).reshape(N,1,1)], opts=opts)

  @unittest.skipIf(CI and Device.DEFAULT in {"AMD"}, "AMD CI doesn't support multiple sync threads yet")
  def test_padto_max_multireduce(self):
    Tensor.manual_seed(0)
    N = 17
    x = Tensor.rand(N, N).realize()
    opts = [
      [Opt(OptOps.PADTO, 0, 32)],
      [Opt(OptOps.PADTO, 0, 32), Opt(OptOps.UPCAST, 0, 8),]
    ]

    g0, g1 = [UOp(Ops.DEFINE_GLOBAL, dtypes.float.ptr(), arg=i) for i in range(2)]
    x_ld0 = UOp(Ops.LOAD, dtypes.float, (g1, x.lazydata.st.reshape((1, N, N)).expand((N,N,N)).to_uop()))
    x_ld1 = UOp(Ops.LOAD, dtypes.float, (g1, x.lazydata.st.reshape((N, 1, N)).to_uop()))
    r0 = UOp(Ops.REDUCE_AXIS, dtypes.float, (x_ld0,), (Ops.MAX, (1,)))
    r1 = UOp(Ops.REDUCE_AXIS, dtypes.float, (x_ld1+r0*ast_const(dtypes.float, -1, (N, 1, N)),), (Ops.MAX, (0,)))
    store = UOp(Ops.STORE, src=(g0, ShapeTracker.from_shape((1,1,N)).to_uop(), r1))
    sink = UOp(Ops.SINK, src=(store,))
    helper_linearizer_ast(sink, [x], wanna_output=[(x.numpy()-x.numpy().max(axis=0, keepdims=True)).max(axis=0).reshape(1,1,N)], opts=opts)

    x_ld0 = UOp(Ops.LOAD, dtypes.float, (g1, x.lazydata.st.reshape((N, 1, N)).expand((N,N,N)).to_uop()))
    x_ld1 = UOp(Ops.LOAD, dtypes.float, (g1, x.lazydata.st.reshape((N, N, 1)).to_uop()))
    r0 = UOp(Ops.REDUCE_AXIS, dtypes.float, (x_ld0,), (Ops.MAX, (2,)))
    r1 = UOp(Ops.REDUCE_AXIS, dtypes.float, (x_ld1+r0*ast_const(dtypes.float, -1, (N, N, 1)),), (Ops.MAX, (1,)))
    store = UOp(Ops.STORE, src=(g0, ShapeTracker.from_shape((N,1,1)).to_uop(), r1))
    sink = UOp(Ops.SINK, src=(store,))
    helper_linearizer_ast(sink, [x], wanna_output=[(x.numpy()-x.numpy().max(axis=1, keepdims=True)).max(axis=1).reshape(N,1,1)], opts=opts)

  @unittest.skipIf(CI and Device.DEFAULT in {"AMD"}, "AMD CI doesn't support multiple sync threads yet")
  def test_padto_where_multireduce(self):
    # ternary operators try to use both ridxs

    # we need to make sure the ternary operators nest properly
    N = 17
    x = Tensor.rand(N, N).realize()
    a = Tensor.rand(1, 1).realize()
    b = Tensor.rand(1, 1).realize()
    opts = [[Opt(OptOps.PADTO, 0, 32)],[Opt(OptOps.PADTO, 0, 32), Opt(OptOps.UPCAST, 0, 8),],]

    # TODO: these large ASTs are suboptimal but we need this until the scheduler can fuse these
    wanna_output = np.where(0.5*17 < (x.numpy()+np.where(0.75*17 < x.numpy().sum(axis=1,keepdims=True), a.numpy(), b.numpy())).sum(axis=1),0.0,1.0).reshape((N,1,1)) # noqa: E501
    ld0 = x.lazydata.st.reshape((N, 1, N)).expand((N,N,N))
    ld1 = x.lazydata.st.reshape((N, N, 1))
    ast = UOp(Ops.SINK, src=(
      UOp(Ops.STORE, src=(
        UOp(Ops.DEFINE_GLOBAL, dtypes.float.ptr(), arg=0),
        UOp(Ops.VIEW, arg=ShapeTracker(views=(View(shape=(N, 1, 1), strides=(1, 0, 0), offset=0, mask=None, contiguous=True),))),
        UOp(Ops.WHERE, dtypes.float, arg=None, src=(
          UOp(Ops.CMPLT, dtypes.bool, arg=None, src=(
            ast_const(dtypes.float, 0.5*N, (N, 1, 1)),
            UOp(Ops.REDUCE_AXIS, dtypes.float, arg=(Ops.ADD, (1,)), src=(
              UOp(Ops.ADD, dtypes.float, arg=None, src=(
                UOp(Ops.LOAD, dtypes.float, src=(
                  UOp(Ops.DEFINE_GLOBAL, dtypes.float.ptr(), arg=1),
                  ld1.to_uop(),)),
                UOp(Ops.WHERE, dtypes.float, arg=None, src=(
                  UOp(Ops.CMPLT, dtypes.bool, arg=None, src=(
                    ast_const(dtypes.float, 0.75*N, (N, N, 1)),
                    UOp(Ops.REDUCE_AXIS, dtypes.float, arg=(Ops.ADD, (2,)), src=(
                      UOp(Ops.LOAD, dtypes.float, src=(
                        UOp(Ops.DEFINE_GLOBAL, dtypes.float.ptr(), arg=1),
                        ld0.to_uop(),)),)),)),
                  UOp(Ops.LOAD, dtypes.float, src=(
                    UOp(Ops.DEFINE_GLOBAL, dtypes.float.ptr(), arg=2),
                    UOp(Ops.VIEW, arg=ShapeTracker(views=(View(shape=(N, N, 1), strides=(0, 0, 0), offset=0, mask=None, contiguous=False),))),)), # noqa: E501
                  UOp(Ops.LOAD, dtypes.float, src=(
                    UOp(Ops.DEFINE_GLOBAL, dtypes.float.ptr(), arg=3),
                    UOp(Ops.VIEW, arg=ShapeTracker(views=(View(shape=(N, N, 1), strides=(0, 0, 0), offset=0, mask=None, contiguous=False),))),)),)),)),)),)), # noqa: E501

          ast_const(dtypes.float, 0.0, (N, 1, 1)),
          ast_const(dtypes.float, 1.0, (N, 1, 1)),)),)),))
    helper_linearizer_ast(ast, [x,a,b], opts=opts, wanna_output=[wanna_output])

    ld0 = x.lazydata.st.reshape((1, N, N)).expand((N,N,N))
    ld1 = x.lazydata.st.reshape((N, 1, N))
    wanna_output = np.where(0.5*17 < (x.numpy()+np.where(0.75*17 < x.numpy().sum(axis=0,keepdims=True), a.numpy(), b.numpy())).sum(axis=0),0.0,1.0).reshape(1,1,N) # noqa: E501
    ast = UOp(Ops.SINK, src=(
      UOp(Ops.STORE, src=(
        UOp(Ops.DEFINE_GLOBAL, dtypes.float.ptr(), arg=0, src=()),
        UOp(Ops.VIEW, arg=ShapeTracker(views=(View(shape=(1, 1, N), strides=(0, 0, 1), offset=0, mask=None, contiguous=True),)), src=()),
        UOp(Ops.WHERE, dtypes.float, arg=None, src=(
          UOp(Ops.CMPLT, dtypes.bool, arg=None, src=(
            ast_const(dtypes.float, 0.5*N, (1, 1, N)),
            UOp(Ops.REDUCE_AXIS, dtypes.float, arg=(Ops.ADD, (0,)), src=(
              UOp(Ops.ADD, dtypes.float, arg=None, src=(
                UOp(Ops.LOAD, dtypes.float, src=(
                  UOp(Ops.DEFINE_GLOBAL, dtypes.float.ptr(), arg=1, src=()),
                  ld1.to_uop(),)),
                UOp(Ops.WHERE, dtypes.float, arg=None, src=(
                  UOp(Ops.CMPLT, dtypes.bool, arg=None, src=(
                    ast_const(dtypes.float, 0.75*N, (N, 1, N)),
                    UOp(Ops.REDUCE_AXIS, dtypes.float, arg=(Ops.ADD, (1,)), src=(
                      UOp(Ops.LOAD, dtypes.float, src=(
                        UOp(Ops.DEFINE_GLOBAL, dtypes.float.ptr(), arg=1, src=()),
                        ld0.to_uop(),)),)),)),
                  UOp(Ops.LOAD, dtypes.float, src=(
                    UOp(Ops.DEFINE_GLOBAL, dtypes.float.ptr(), arg=2, src=()),
                    UOp(Ops.VIEW, arg=ShapeTracker(views=(View(shape=(N, 1, N), strides=(0, 0, 0), offset=0, mask=None, contiguous=False),)), src=()),)), # noqa: E501
                  UOp(Ops.LOAD, dtypes.float, src=(
                    UOp(Ops.DEFINE_GLOBAL, dtypes.float.ptr(), arg=3, src=()),
                    UOp(Ops.VIEW, arg=ShapeTracker(views=(View(shape=(N, 1, N), strides=(0, 0, 0), offset=0, mask=None, contiguous=False),)), src=()),)),)),)),)),)), # noqa: E501

          ast_const(dtypes.float, 0.0, (1, 1, N)),
          ast_const(dtypes.float, 1.0, (1, 1, N)),)),)),))
    helper_linearizer_ast(ast, [x,a,b], opts=opts, wanna_output=[wanna_output])

    # pad reduce axis
    helper_linearizer_ast(ast, [x,a,b], opts=[[Opt(OptOps.PADTO, 1, 32)],], wanna_output=[wanna_output])

    ld0 = x.lazydata.st.reshape((1,1,N,N)).expand((N,N,N,N))
    ld1 = x.lazydata.st.reshape((N,N,1,1))
    wanna_output = np.where(0.5*17 < (x.numpy()+np.where(0.75*17 < x.numpy().sum(keepdims=True), a.numpy(), b.numpy())).sum(keepdims=True),0.0,1.0).reshape((1,1,1,1))# noqa: E501
    ast = UOp(Ops.SINK, src=(
      UOp(Ops.STORE, src=(
        UOp(Ops.DEFINE_GLOBAL, dtypes.float.ptr(), arg=0, src=()),
        UOp(Ops.VIEW, arg=ShapeTracker(views=(View(shape=(1, 1, 1, 1), strides=(0, 0, 0, 0), offset=0, mask=None, contiguous=True),))),
        UOp(Ops.WHERE, dtypes.float, arg=None, src=(
          UOp(Ops.CMPLT, dtypes.bool, arg=None, src=(
            ast_const(dtypes.float, 0.5*N, (1, 1, 1, 1)),
            UOp(Ops.REDUCE_AXIS, dtypes.float, arg=(Ops.ADD, (0, 1)), src=(
              UOp(Ops.ADD, dtypes.float, arg=None, src=(
                UOp(Ops.LOAD, dtypes.float, src=(
                  UOp(Ops.DEFINE_GLOBAL, dtypes.float.ptr(), arg=1),
                  UOp(Ops.VIEW, arg=ShapeTracker(views=(View(shape=(N, N, 1, 1), strides=(N, 1, 0, 0), offset=0, mask=None, contiguous=True),))),)), # noqa: E501
                UOp(Ops.WHERE, dtypes.float, arg=None, src=(
                  UOp(Ops.CMPLT, dtypes.bool, arg=None, src=(
                  ast_const(dtypes.float, 0.75*N, (N, N, 1, 1)),
                    UOp(Ops.REDUCE_AXIS, dtypes.float, arg=(Ops.ADD, (2, 3)), src=(
                      UOp(Ops.LOAD, dtypes.float, src=(
                        UOp(Ops.DEFINE_GLOBAL, dtypes.float.ptr(), arg=1),
                        UOp(Ops.VIEW, arg=ShapeTracker(views=(View(shape=(N, N, N, N), strides=(0, 0, N, 1), offset=0, mask=None, contiguous=False),))),)),)),)), # noqa: E501
                  UOp(Ops.LOAD, dtypes.float, src=(
                    UOp(Ops.DEFINE_GLOBAL, dtypes.float.ptr(), arg=2),
                    UOp(Ops.VIEW, arg=ShapeTracker(views=(View(shape=(N, N, 1, 1), strides=(0, 0, 0, 0), offset=0, mask=None, contiguous=False),))),)), # noqa: E501
                  UOp(Ops.LOAD, dtypes.float, src=(
                    UOp(Ops.DEFINE_GLOBAL, dtypes.float.ptr(), arg=3),
                    UOp(Ops.VIEW, arg=ShapeTracker(views=(View(shape=(N, N, 1, 1), strides=(0, 0, 0, 0), offset=0, mask=None, contiguous=False),))),)),)),)),)),)), # noqa: E501
          ast_const(dtypes.float, 0.0, (1, 1, 1, 1)),
          ast_const(dtypes.float, 1.0, (1, 1, 1, 1)),)),)),))
    helper_linearizer_ast(ast, [x,a,b], opts=[[Opt(OptOps.PADTO, 0, 32)],], wanna_output=[wanna_output])

  @unittest.skipUnless(Device[Device.DEFAULT].renderer.has_local, "test requires locals")
  @unittest.skipUnless(Device[Device.DEFAULT].renderer.has_shared, "test requires shared")
  def test_end_local(self):
    g0, g1 = [UOp(Ops.DEFINE_GLOBAL, dtypes.int.ptr(), arg=i) for i in range(2)]
    load = UOp(Ops.LOAD, dtypes.int, (g1, ShapeTracker.from_shape((32,)).to_uop()))
    reduce = UOp(Ops.REDUCE_AXIS, dtypes.int, (load,), (Ops.ADD, (0,)))
    store = UOp(Ops.STORE, src=(g0, ShapeTracker.from_shape((1,)).to_uop(), reduce))
    sink = UOp(Ops.SINK, src=(store,))
    load_t = Tensor.full(load.st_arg.shape, 1).contiguous().realize()
    k = helper_linearizer_ast(sink, [load_t], wanna_output=[load_t.numpy().sum()])[1]
    self.assertEqual(k.uops[-1].op, Ops.ENDIF)
    self.assertLess(k.uops.index([x for x in k.uops if x.op is Ops.STORE][-1]), k.uops.index(k.uops[-1]))

  def test_two_nested_range(self):
    a = Tensor.randn(2, ).realize()
    out = a.reshape(2, 1).expand(2, 3).sum()
    lin = helper_linearizer_opt(out, wanna_output=[np.broadcast_to(a.numpy().reshape(2, 1), (2, 3)).sum()])[0]
    ranges = [i for i,u in enumerate(lin.uops) if u.op is Ops.RANGE]
    assert len(ranges) == 1 # NOTE: it collapses now
    # RANGE -> LOAD -> RANGE -> ASSIGN
    #assert any(x.op is Ops.LOAD for x in lin.uops[ranges[0]:ranges[1]])

  def test_three_nested_range(self):
    a = Tensor.randn(2, ).realize()
    out = a.reshape(2, 1).expand(2, 3).expand(2, 2, 3).sum()
    lin = helper_linearizer_opt(out, wanna_output=[np.broadcast_to(np.broadcast_to(a.numpy().reshape(2, 1), (2, 3)), (2, 2, 3)).sum()])[0]
    ranges = [i for i,u in enumerate(lin.uops) if u.op is Ops.RANGE]
    assert len(ranges) == 1 # NOTE: it collapses now
    # RANGE -> RANGE -> LOAD -> RANGE -> ASSIGN
    # NOTE: nothing should toposort between the first two ranges
    #assert ranges[0]+1 == ranges[1]
    #assert any(x.op is Ops.LOAD for x in lin.uops[ranges[1]:ranges[2]])

  def test_two_nested_range_alt_indexing(self):
    a = Tensor([2, 2]).realize()
    out = a.reshape(2, 1).pad(((1, 1), (1, 1)), value=2).sum()
    lin = helper_linearizer_opt(out, wanna_output=[24])[0]
    ranges = [i for i,u in enumerate(lin.uops) if u.op is Ops.RANGE]
    # RANGE -> ALU -> RANGE -> ALU + LOAD -> ASSIGN
    assert any(x.op in GroupOp.ALU for x in lin.uops[ranges[0]:ranges[1]])
    assert not any(x.op is Ops.LOAD for x in lin.uops[ranges[0]:ranges[1]])
    assert any(x.op in {*GroupOp.ALU, Ops.LOAD} for x in lin.uops[ranges[1]:])

  def test_range_outer_op_before_phi(self):
    a = Tensor.randn(4, 1).realize()
    b = Tensor.randn(1, 1).realize()
    out = (a + b[0]).sum() + b[0]
    lin = helper_linearizer_opt(out, wanna_output=[(a.numpy()+b.numpy()[0]).sum()+b.numpy()])[0]
    ranges = [i for i,u in enumerate(lin.uops) if u.op is Ops.RANGE]
    # LOAD -> RANGE -> LOAD -> ASSIGN
    assert len([x for x in lin.uops[:ranges[0]] if x.op is Ops.LOAD]) == 1

  def test_range_outer_op_before_phi_nested_range(self):
    a = Tensor.randn(2, ).realize()
    b = Tensor.randn(1, 1).realize()
    out = (a.reshape(2, 1).expand(2, 3) + b[0]).sum() + b[0]
    lin = helper_linearizer_opt(out, wanna_output=[(np.broadcast_to(a.numpy().reshape(2, 1), (2, 3)) + b.numpy()[0]).sum() + b.numpy()])[0]
    ranges = [i for i,u in enumerate(lin.uops) if u.op is Ops.RANGE]
    assert len(ranges) == 1 # NOTE: it collapses now
    #if getenv("PTX"):
    # LOAD -> RANGE -> CAST -> ALU -> ALU -> LOAD -> ALU -> RANGE -> ALU -> ASSIGN
    #  assert lin.uops[ranges[0]-2].op is Ops.LOAD
    #  assert ranges[1] == ranges[0]+6
    #  assert [x.op for x in lin.uops[ranges[1]-2:ranges[1]]] == [Ops.LOAD, Ops.ALU]
    # LOAD -> RANGE -> LOAD -> ALU -> RANGE -> ASSIGN
    #else:
    #  assert lin.uops[ranges[0]-2].op is Ops.LOAD
    #  assert ranges[1] == ranges[0]+3
    #  assert [x.op for x in lin.uops[ranges[1]-2:ranges[1]]] == [Ops.LOAD, Ops.ALU]

  def test_range_outer_op_after_phi(self):
    a = Tensor.randn(4, 1).realize()
    out = a.sum() * a.sum()
    lin = helper_linearizer_opt(out, wanna_output=[a.numpy().sum()*a.numpy().sum()])[0]
    # RANGE -> LOAD -> ASSIGN -> ALU
    end = max(i for i,u in enumerate(lin.uops) if u.op is Ops.ENDRANGE)
    # the INDEX can be first
    assert lin.uops[end+1].op in GroupOp.ALU or lin.uops[end+2].op in GroupOp.ALU

  def test_range_outer_op_after_phi_nested_range(self):
    a = Tensor.randn(2, ).realize()
    out = a.reshape(2, 1).expand(2, 3).sum() + a.reshape(2, 1).expand(2, 3).sum()
    lin = helper_linearizer_opt(out, wanna_output=[(np.broadcast_to(a.numpy().reshape(2, 1), (2, 3))).sum()*2])[0]
    # RANGE -> LOAD -> ASSIGN -> ALU
    end = max(i for i,u in enumerate(lin.uops) if u.op is Ops.ENDRANGE)
    # the INDEX can be first
    assert lin.uops[end+1].op in GroupOp.ALU or lin.uops[end+2].op in GroupOp.ALU

  def test_load_dedup(self):
    # for different leaves in the AST, the same loads may occur.

    a = Tensor.randn(4).realize()
    # these are of size 3 to avoid float4 coalesce
    r = a[:-1] + a[1:]

    k = Kernel(r.schedule()[-1].ast)
    k.upcast()
    k.linearize()
    num_loads = len([uop for uop in k.uops if uop.op is Ops.LOAD])
    assert num_loads <= 4, "more load uops than needed"
    assert num_loads >= 4, "unexpected number of uops, maybe this test needs updating?"

  @unittest.skipIf(getenv("PTX"), "broken on ptx for some reason")
  def test_load_cache_const_bufs(self):
    # make sure const buffers are differentiated from local and mem buffers
    ST, DT = ShapeTracker(views=(View(shape=((1,)), strides=(0, 0), offset=0, mask=None, contiguous=False),)).to_uop(), dtypes.int
    VAL = ast_const(DT, 2, ST.arg.shape)
    g0, g1 = [UOp(Ops.DEFINE_GLOBAL, DT.ptr(), arg=i) for i in range(2)]

    # data1[0] + VAL
    a = UOp(Ops.LOAD, DT, (g1, ST)) + VAL
    # (literal const 1) + VAL
    b = ast_const(DT, 1, ST.arg.shape) + VAL

    store = UOp(Ops.STORE, src=(g0, ST, (a+b)))
    sink = UOp(Ops.SINK, src=(store,))
    lin = Kernel(sink)
    lin.linearize()
    assert len(lin.uops) <= 10, "too many uops"

  def test_upcast_cse(self):
    # when upcasting, within a subtree, there may be common expressions.

    a, b = Tensor.randn(1).realize(), Tensor.randn(1).realize()
    r = a.expand([2]) + b.expand([2])

    k = Kernel(r.schedule()[-1].ast)
    k.upcast()
    k.linearize()
    num_ops = len([uop for uop in k.uops if uop.op in GroupOp.ALU])
    assert num_ops <= 1, "more alu uops than needed"

  @unittest.skipUnless(Device[Device.DEFAULT].renderer.supports_float4, "test requires float4")
  def test_reduce_upcast(self):
    x, w = Tensor.randn((1,1,3)).realize(), Tensor.randn((1,1,2)).realize()
    r = Tensor.conv2d(x,w,padding=1).relu()

    k = Kernel(r.schedule()[-1].ast)
    k.upcast()
    k.upcast()
    k.linearize()
    accs = [u for u in k.uops if u.op is Ops.DEFINE_ACC]
    stores = [u for u in k.uops if u.op is Ops.STORE]
    assert len(accs) == 0  # it's removed now
    assert len(stores) == 1
    assert stores[0].src[-1].dtype == dtypes.float.vec(4)

  # NOTE: can reenable, it does work. it just makes BEAM slow
  @unittest.expectedFailure
  @unittest.skipUnless(Device.DEFAULT == "CPU", "test only for CPU")
  def test_upcast_with_locals_cpu(self):
    out = Tensor.ones(64,64).contiguous() @ Tensor.ones(64,64).contiguous()
    k = Kernel(out.schedule()[-1].ast)
    k.apply_opt(Opt(OptOps.LOCAL, axis=0, arg=4))
    prg = k.to_program()
    self.assertEqual(len(prg.src.split("for")), 5)

  @unittest.skipUnless(Device[Device.DEFAULT].renderer.has_local, "test requires locals")
  @unittest.skipUnless(Device[Device.DEFAULT].renderer.has_shared, "test requires shared")
  @unittest.skipUnless(Device[Device.DEFAULT].renderer.supports_float4, "test requires float4")
  @unittest.skipIf(getenv("PTX"), "broken on ptx for some reason")
  def test_upcast_with_locals(self):
    x, y = Tensor.rand(1,128), Tensor.rand(128, 128)
    r = (x@y).relu()
    k = Kernel(r.schedule()[-1].ast)
    k.hand_coded_optimizations()
    k.linearize()

    stores = [u for u in k.uops if u.op is Ops.STORE]

    # the first store is to lds and can be upcasted
    assert stores[0].src[-1].dtype == dtypes.float.vec(4)
    assert any(x.op is Ops.DEFINE_LOCAL for x in stores[0].toposort)
    # the second store is to gds with no upcasts
    assert stores[1].src[-1].dtype == dtypes.float
    assert any(x.op is Ops.DEFINE_GLOBAL for x in stores[1].toposort)

  def test_zero_fold(self):
    a, b = Tensor.randn(1).realize(), Tensor.randn(1).realize()
    r = Tensor.stack(a, b)

    k = Kernel(r.schedule()[-1].ast)
    k.upcast()
    k.linearize()
    num_ops = len([uop for uop in k.uops if uop.op in GroupOp.ALU])
    assert num_ops == 0, "more alu uops than needed"

  def test_sum_acc_dtype(self):
    for tensor_dtype, acc_dtype in (
      (dtypes.bool, dtypes.int), (dtypes.int16, dtypes.int), (dtypes.float16, dtypes.float), (dtypes.bfloat16, dtypes.float),
      (dtypes.fp8e4m3, dtypes.float), (dtypes.fp8e5m2, dtypes.float)):
      if is_dtype_supported(tensor_dtype) and is_dtype_supported(acc_dtype):
        a = Tensor([1, 2, 3], dtype=tensor_dtype).sum()
        k = Kernel(a.schedule()[-1].ast)
        k.linearize()
        local = [uop for uop in k.uops if uop.op is Ops.DEFINE_ACC]
        assert local[0].dtype == acc_dtype

  def test_arg_acc_dtype(self):
    def helper_arg_acc_dtype(c: Tensor, expected_dtype:DType):
      k = Kernel(c.schedule()[-1].ast)
      k.linearize()
      local = [uop for uop in k.uops if uop.op is Ops.DEFINE_ACC]
      assert local[0].dtype == expected_dtype

    tests = (
      (dtypes.float16, None, dtypes.float),
      (dtypes.bfloat16, None, dtypes.float),
      (dtypes.float, None, dtypes.float),
      (dtypes.float16, dtypes.float16, dtypes.float16),
      (dtypes.bfloat16, dtypes.bfloat16, dtypes.bfloat16),
      (dtypes.float, dtypes.float16, dtypes.float16),
      (dtypes.fp8e5m2, dtypes.fp8e5m2, dtypes.fp8e5m2),
      (dtypes.fp8e4m3, dtypes.fp8e4m3, dtypes.fp8e4m3),
      (dtypes.fp8e4m3, None, dtypes.float),
      (dtypes.fp8e5m2, None, dtypes.float),
    )
    for tensor_dtype, acc_dtype, expected_dtype in tests:
      if is_dtype_supported(tensor_dtype) and is_dtype_supported(acc_dtype) and is_dtype_supported(expected_dtype):
        a, b = Tensor.rand(8, 8, dtype=tensor_dtype), Tensor.rand(8, 8, dtype=tensor_dtype)
        helper_arg_acc_dtype(a.sum(dtype=acc_dtype), expected_dtype)
        helper_arg_acc_dtype(a.matmul(b, dtype=acc_dtype), expected_dtype)
        helper_arg_acc_dtype(Tensor.einsum("ki,ij->kj", a, b, dtype=acc_dtype), expected_dtype)
        d, w = Tensor.rand(4, 8, 8, 8, dtype=tensor_dtype), Tensor.rand(8, 8, 2, 2, dtype=tensor_dtype)
        helper_arg_acc_dtype(d.conv2d(w, dtype=acc_dtype), expected_dtype)

  # TODO: don't skip bf16 for real device (METAL, AMD)
  @unittest.skipUnless(Device[Device.DEFAULT].renderer.tensor_cores, "test requires tensor cores")
  def test_tensor_cores(self):
    for tc in Device[Device.DEFAULT].renderer.tensor_cores:
<<<<<<< HEAD
      if is_emulated(tc): continue
      if CI and Device.DEFAULT == "METAL" and (tc.dtype_in == dtypes.bfloat16 or tc.dtype_out == dtypes.bfloat16): continue
=======
      if (getenv("EMULATE_CUDA") or getenv("EMULATE_INTEL") or getenv("EMULATE_METAL") or getenv("EMULATE_AMD_MFMA") or getenv("EMULATE_AMD")) and \
        (tc.dtype_in == dtypes.bfloat16 or tc.dtype_out == dtypes.bfloat16): continue
      if CI and Device.DEFAULT in ("METAL", "AMD") and (tc.dtype_in == dtypes.bfloat16 or tc.dtype_out == dtypes.bfloat16): continue
>>>>>>> 4cd27aa0
      # for AMX, tc.dims[2] == 1 so reduceop is None thus tensor_cores are not triggered
      helper_tc_allclose(tc.dims[0], tc.dims[1], 2 if AMX else tc.dims[2], tc.dtype_in, tc.dtype_out, axis=0, tc_opt=0)

  @unittest.skipUnless(Device[Device.DEFAULT].renderer.tensor_cores, "test requires tensor cores")
  def test_tensor_cores_codegen(self):
    for tc in Device[Device.DEFAULT].renderer.tensor_cores:
      if CI and Device.DEFAULT == "AMD" and (tc.dtype_in == dtypes.bfloat16 or tc.dtype_out == dtypes.bfloat16): continue
      n, m, k = tc.dims[0], tc.dims[1], 2 if AMX else tc.dims[2]
      a, b = Tensor.rand(m, k, dtype=tc.dtype_in), Tensor.rand(k, n, dtype=tc.dtype_in)
      r = a.matmul(b, dtype=tc.dtype_out)
      sched = r.schedule()
      realized_ast = sched[-1].ast
      kernel = Kernel(realized_ast)
      kernel.apply_tensor_cores(1, axis=0, tc_select=-1, tc_opt=2)
      kernel.linearize()
      prg = kernel.to_program()
      if Device.DEFAULT == "LLVM":
        assert "0x201000" in prg.src
      elif Device.DEFAULT == "AMD" and getenv("AMD_LLVM", 0):
        assert "@llvm.amdgcn.wmma" in prg.src
      else:
        assert "__WMMA_" in prg.src

  @unittest.skipUnless(Device[Device.DEFAULT].renderer.tensor_cores, "test requires tensor cores")
  def test_tensor_cores_padded(self):
    for tc in Device[Device.DEFAULT].renderer.tensor_cores:
<<<<<<< HEAD
      if is_emulated(tc): continue
      if CI and Device.DEFAULT == "METAL" and (tc.dtype_in == dtypes.bfloat16 or tc.dtype_out == dtypes.bfloat16): continue
=======
      if (getenv("EMULATE_CUDA") or getenv("EMULATE_METAL") or getenv("EMULATE_AMD_MFMA") or getenv("EMULATE_AMD")) and \
        (tc.dtype_in == dtypes.bfloat16 or tc.dtype_out == dtypes.bfloat16): continue
      if CI and Device.DEFAULT in ("METAL", "AMD") and (tc.dtype_in == dtypes.bfloat16 or tc.dtype_out == dtypes.bfloat16): continue
>>>>>>> 4cd27aa0
      pad = 1

      # check that TC is triggered for TC_OPT=2
      helper_tc_ensure_uops_and_opts_count(tc.dims[0]+pad, tc.dims[1]+pad, tc.dims[2]+pad,
                                           tc.dtype_in, tc.dtype_out, tc_opt=2, ensure_triggered=True)

      # check that TC is not triggered for TC_OPT<2
      helper_tc_ensure_uops_and_opts_count(tc.dims[0]+pad, tc.dims[1]+pad, tc.dims[2]+pad,
                                           tc.dtype_in, tc.dtype_out, tc_opt=1, ensure_triggered=False)
      helper_tc_ensure_uops_and_opts_count(tc.dims[0]+pad, tc.dims[1]+pad, tc.dims[2]+pad,
                                           tc.dtype_in, tc.dtype_out, tc_opt=0, ensure_triggered=False)

      # check excessive padding doesn't trigger padded TC in TC_OPT=2
      helper_tc_ensure_uops_and_opts_count(tc.dims[0]//4, tc.dims[1], tc.dims[2], tc.dtype_in, tc.dtype_out, tc_opt=2, ensure_triggered=False)
      helper_tc_ensure_uops_and_opts_count(tc.dims[0], tc.dims[1]//4, tc.dims[2], tc.dtype_in, tc.dtype_out, tc_opt=2, ensure_triggered=False)
      if not AMX: # AMX tc.dims[2] == 1
        helper_tc_ensure_uops_and_opts_count(tc.dims[0], tc.dims[1], tc.dims[2]//4, tc.dtype_in, tc.dtype_out, tc_opt=2, ensure_triggered=False)

      # check correctness
      helper_tc_allclose(tc.dims[0]+pad, tc.dims[1]+pad, tc.dims[2]+pad, tc.dtype_in, tc.dtype_out, tc_opt=2)

  @unittest.skipIf(CI and Device.DEFAULT in {"AMD"}, "AMD CI is really slow here")
  @unittest.skipUnless(Device[Device.DEFAULT].renderer.tensor_cores, "test requires tensor cores")
  def test_tensor_cores_multi_reduce(self):
    for tc in Device[Device.DEFAULT].renderer.tensor_cores:
      if tc.dtype_in in [dtypes.bfloat16, dtypes.fp8e4m3, dtypes.fp8e5m2] or tc.dtype_out in [dtypes.bfloat16, dtypes.fp8e4m3, dtypes.fp8e5m2]:
        continue
      # this will be a M=G16, N=G32, M=G16, M=G16, K=R16, K=R16, K=R16 with 9 choices of TC MNK axes
      golden_result = None
      for axis in range(9):
        a = Tensor.rand(16, 16, 29, 29, dtype=tc.dtype_in).realize()
        b = Tensor.rand(32, 16, 16, 16, dtype=tc.dtype_in).realize()
        c = a.conv2d(b, padding=1, dtype=tc.dtype_out)
        realized_ast, real_bufs = helper_realized_ast(c)

        k = Kernel(realized_ast)
        k.apply_tensor_cores(1, axis=axis, tc_opt=2)
        k.linearize()
        assert len([uop for uop in k.uops if uop.op is Ops.WMMA]) > 0, "tensor core not triggered"
        assert len([x for x in k.applied_opts if x.op is OptOps.TC]) == 1, "tensor core opt not included"

        prg = CompiledRunner(k.to_program())
        real_bufs[0].copyin(np.zeros((real_bufs[0].size, ), dtype=_to_np_dtype(real_bufs[0].dtype)).data) # Zero to check that all values are filled
        prg.exec(real_bufs)
        result = np.frombuffer(real_bufs[0].as_buffer(), _to_np_dtype(real_bufs[0].dtype))

        # ensure the results for each choice of axis matches
        if golden_result is None: golden_result = np.frombuffer(real_bufs[0].as_buffer(), _to_np_dtype(real_bufs[0].dtype))
        np.testing.assert_allclose(result, golden_result, atol=0.1, rtol=0.2)

      # check that get_kernel_actions produces all 9 options
      from tinygrad.engine.search import get_kernel_actions
      tc_actions = [k for i, k in get_kernel_actions(Kernel(realized_ast), False).items() if k.applied_opts[0].op == OptOps.TC]

      available_tc = len([x for x in Device[Device.DEFAULT].renderer.tensor_cores if x.dtype_in == tc.dtype_in and x.dtype_out == tc.dtype_out])
      assert len(tc_actions) == 9 * available_tc, f"should contain 9 possible TC actions for every available TC, got {len(tc_actions)}"

  @unittest.skipUnless(Device[Device.DEFAULT].renderer.tensor_cores, "test requires tensor cores")
  def test_tensor_cores_unroll_phi(self):
    tc = Device[Device.DEFAULT].renderer.tensor_cores[0]
    x, y = Tensor.rand(128, 128, dtype=tc.dtype_in), Tensor.rand(128, 128, dtype=tc.dtype_in)
    r = x.matmul(y, dtype=tc.dtype_out)
    k = helper_linearizer_opt(r, [[Opt(OptOps.UNROLL, 0, 4)]], apply_tc=True, atol=3e-2, rtol=1e-3)[-1]
    for u in k.uops:
      if u.op is Ops.WMMA:
        assert u.src[-1].src[0].op != Ops.ASSIGN

  @unittest.skipUnless(Device[Device.DEFAULT].renderer.tensor_cores, "test requires tensor cores")
  @unittest.skipIf(Device.DEFAULT in {"CPU", "LLVM"}, "CPU does not support using a different type for accumulation")
  def test_tensor_cores_unroll_casted_phi(self):
    tc = [tc for tc in Device[Device.DEFAULT].renderer.tensor_cores if tc.dtype_in != tc.dtype_out][0]
    x, y = Tensor.rand(128, 128, dtype=tc.dtype_in), Tensor.rand(128, 128, dtype=tc.dtype_in)
    r = x.matmul(y, dtype=tc.dtype_out)
    k = helper_linearizer_opt(r, [[Opt(OptOps.UNROLL, 0, 4)]], apply_tc=True, atol=3e-2, rtol=1e-3)[-1]
    for u in k.uops:
      if u.op is Ops.WMMA:
        #assert u.src[-1].dtype == dtypes.float.vec(prod(tc.thread_local_sizes[2]))
        assert u.src[-1].src[0].op != Ops.ASSIGN

  @unittest.skipUnless(Device[Device.DEFAULT].renderer.tensor_cores, "test requires tensor cores")
  @unittest.skipIf(Device.DEFAULT in {"CPU", "LLVM"}, "CPU does not support using a different type for accumulation")
  def test_tensor_cores_unroll_casted_phi_with_children(self):
    # all ASSIGN children are outside the loop
    tc = [tc for tc in Device[Device.DEFAULT].renderer.tensor_cores if tc.dtype_in != tc.dtype_out][0]
    x, y = Tensor.rand(128, 128, dtype=tc.dtype_in), Tensor.rand(128, 128, dtype=tc.dtype_in)
    r = x.matmul(y, dtype=tc.dtype_out).relu()
    k = helper_linearizer_opt(r, [[Opt(OptOps.UNROLL, 0, 4)]], apply_tc=True, atol=3e-2, rtol=1e-3)[-1]
    for u in k.uops:
      if u.op is Ops.WMMA:
        #assert u.src[-1].dtype == dtypes.float.vec(prod(tc.thread_local_sizes[2]))
        assert u.src[-1].src[0].op != Ops.ASSIGN

  @unittest.skipUnless(Device[Device.DEFAULT].renderer.supports_float4, "test requires float4")
  def test_simple_unroll_no_between_phi_dependencies(self):
    x, y = Tensor.rand(128, 128), Tensor.rand(128, 128)
    r = (x@y).relu()
    k = helper_linearizer_opt(r, [[Opt(OptOps.UNROLL, 0, 4), Opt(OptOps.UPCAST, 0, 4)]])[-1]
    # the uops graph is RANGE -> DEFINE_ACC -> 4x ALU -> 4x ASSIGN -> ENDRANGE
    for u in k.uops:
      if u.op is Ops.ASSIGN:
        assert u.src[1].op in GroupOp.ALU
      # children of ASSIGN are placed after ENDRANGE
      if any(x.op is Ops.ASSIGN for x in u.src):
        end_range = [i for i, x in enumerate(k.uops) if x.op is Ops.ENDRANGE][0]
        assert end_range < k.uops.index(u)

  def test_grouped_dims(self):
    def _assert_grouped_dims(prefix, dims, max_sizes, reverse_dims, expected_sizes, assert_same_length = True):
      idxs = get_grouped_dims(prefix, dims, max_sizes, reverse_dims)
      loop_idxs = dedup(flatten([[y for y in x.toposort if y.op is Ops.SPECIAL] for x in idxs]))
      loop_idxs = sorted(loop_idxs, key=lambda uop: uop.arg[0])
      sizes = [x.arg[1] for x in loop_idxs]
      assert len(idxs) == len(dims), f"expected idxs to have same length as dims {len(dims)}, got {len(idxs)}"
      if assert_same_length:
        assert len(loop_idxs) == min(len(sizes), len(dims)), f"expected idxs to have length {min(len(sizes), len(dims))}, got {len(loop_idxs)}"
      assert sizes == expected_sizes, f"expected sizes={expected_sizes}, got {sizes=}"
      # TODO: add these back after uop symbolic
      # for i in range(len(dims)):
      #   assert idxs[i].max+1 == dims[i], f"idxs[{i}] should have max {dims[i]-1}"
      # for i in range(len(loop_idxs)):
      #   assert loop_idxs[i].expr.startswith(prefix), f"loop_idxs[{i}] must start with {prefix}"
      #   assert loop_idxs[i].max+1 == sizes[i], f"loop_idxs[{i}] should have max {sizes[i]-1}"

    # no-op
    _assert_grouped_dims("gidx", (2,), (16,16,16), False, [2])
    _assert_grouped_dims("gidx", (2,3), (16,16,16), False, [2,3])

    # check reverse dims
    _assert_grouped_dims("gidx", (2,3), (16,16,16), True, [3,2])
    _assert_grouped_dims("gidx", (2,3,4), (16,16,16), False, [2,3,4])

    # test splitting globals:    len(dims) == len(max)
    _assert_grouped_dims("gidx", (64,3,4), (16,16,16), False, [16,12,4])
    _assert_grouped_dims("gidx", (64,3,4), (16,4,16), False, [16,3,16])
    _assert_grouped_dims("gidx", (64,3,4), (16,16,16), True, [16,3,16])
    _assert_grouped_dims("gidx", (128,3,4), (16,4,256), False, [16,3,32])
    _assert_grouped_dims("gidx", (4,4,512), (16,4,256), False, [8,4,256])

    # prefer group_dim strategy when possible
    _assert_grouped_dims("gidx", (512,4,2), (8192,2,2), False, [2048,2])

    # test splitting globals:    len(dims) < len(max)
    #                            len(dim)        ->          len(limited)
    #                              1             ->             2
    _assert_grouped_dims("gidx", (128,), (16,16,256), False, [16,8], False)
    #                              1             ->             3
    _assert_grouped_dims("gidx", (65536,), (16,16,256), False, [16,16,256], False)
    #                              2             ->             3
    _assert_grouped_dims("gidx", (128,128), (16,16,256), False, [16,16,64], False)
    # test when the only divisor is the square root of dim
    _assert_grouped_dims("gidx", (121,), (12,12,12), False, [11,11], False)

    # collapse on onto the left most axis
    _assert_grouped_dims("gidx", (2,3,4,5), (16,16,16), False, [6,4,5])
    _assert_grouped_dims("gidx", (2,3,4,5), (32,16,16), True, [20,3,2])
    # _assert_grouped_dims("gidx", (Variable("start_pos",1,2),3,4,5), (32,16,16), True, [20,3,Variable("start_pos",1,2)])

    # collapse on left-most available axis (the left most is too small)
    _assert_grouped_dims("gidx", (2,3,4,5), (4,16,16), False, [2,12,5])
    _assert_grouped_dims("gidx", (2,3,4,5), (16,16,16), True, [5,12,2])

    # _assert_grouped_dims("gidx", (Variable("start_pos",1,2),3,4,5), (16,16,16), False, [Variable("start_pos",1,2)*3,4,5])

    # dim too large and not factorable
    with self.assertRaises(RuntimeError):
      get_grouped_dims("gidx", (23,), (16,16,16), False,)
    with self.assertRaises(RuntimeError):
      get_grouped_dims("gidx", (128,3,4), (16,2,2), False,)

    # too large for sizes
    with self.assertRaises(RuntimeError):
      get_grouped_dims("gidx", (2,3,4,5,6), (16,16,16))

    # # variable too large
    # with self.assertRaises(AssertionError):
    #   get_grouped_dims("gidx", (Variable("start_pos",0,16),3,4), (16,16,16), False,)

  @unittest.skipUnless(Device[Device.DEFAULT].renderer.has_local, "test requires locals")
  def test_default_global_reversed(self):
    # shrink so that the dims do not collapse
    t = Tensor.ones(5, 6, 7).contiguous().realize().shrink(((0, 4), (0, 5), (0, 6)))
    k = helper_linearizer_opt(t+1)[0]
    idxs = dedup([uop for uop in k.uops if uop.op is Ops.SPECIAL])
    idxs = sorted(idxs, key=lambda uop: uop.arg[0])
    assert idxs[0].arg == ('gidx0', 6), idxs[0].arg
    assert idxs[1].arg == ('gidx1', 5), idxs[1].arg
    assert idxs[2].arg == ('gidx2', 4), idxs[2].arg

  def test_sum_collapse(self):
    t = Tensor([2]).reshape(1, 1).expand(256, 256).sum()
    sched = [si for si in t.schedule() if si.ast.op is Ops.SINK]
    # sum_collapse is a full collapse now
    assert len(sched) == 1
    assert not any(u.op is Ops.REDUCE_AXIS for u in sched[0].ast.toposort), "found reduce in sum collapse"
    #lin = Kernel(sched[0].ast)
    #assert not any(u.op is Ops.RANGE for u in lin.linearize().uops), "found loop in sum collapse"

  def test_assign_fold(self):
    a = Tensor.ones(4, 4).contiguous().realize()
    m = Tensor.ones(4, 4).shrink(((1, 2), None)).pad(((1, 2), None))
    a.assign(a+m)
    a.realize()
    np.testing.assert_equal(a.flatten().numpy(), [1.,1.,1.,1.,2.,2.,2.,2.,1.,1.,1.,1.,1.,1.,1.,1.])

  def test_where_fold(self):
    a = Tensor.ones(4, 4).contiguous().realize()
    b = a.shrink(((1, 2), None)).pad(((1, 2), None))
    a.assign(b.where(2, a))
    sched = a.schedule()
    assert len(sched) == 1
    sched_copy = sched[:]
    run_schedule(sched)
    np.testing.assert_equal(a.flatten().numpy(), [1.,1.,1.,1.,2.,2.,2.,2.,1.,1.,1.,1.,1.,1.,1.,1.])
    lin = Kernel(sched_copy[-1].ast)
    lin.hand_coded_optimizations()
    lin.linearize()
    assert not any(u.op == Ops.WHERE for u in lin.uops), "found where where where should be folded"

  def test_phi_simplification(self):
    def helper(t, max_ops=0):
      k = helper_linearizer_opt(t)[-1]
      uops = list(k.linearize().uops)
      # ignore kernel optimized IF statements for now
      if if_op:=next((u for u in uops if u.op is Ops.IF), None):
        uops = uops[:uops.index(if_op)]
      assert len(set([u.op for u in uops if u.op in {Ops.RANGE, Ops.SPECIAL}])) == 1, "has either specials or ranges, not both"
      assert len([u for u in uops if u.op is Ops.ASSIGN]) == 0, "ASSIGN should have been simplified"
      # TODO: once uops track min/max this will be fixed
      #assert len([u for u in uops if u.op is Ops.MAX]) <= max_ops, "no unnecessary MAX ops"

    helper(Tensor.arange(5.5, (3.5*300), 3.5), max_ops=2)
    helper(Tensor.arange(-1, -100, -5), max_ops=2)
    # NOTE: both of these split the reduce (this just wasn't tracked before)
    #helper(Tensor.arange(-3.2, 6.7, 0.64), max_ops=2)
    #helper(Tensor.arange(256), max_ops=2)
    helper(Tensor.arange(255), max_ops=2)

  @unittest.skipUnless(Device[Device.DEFAULT].renderer.supports_float4, "test requires float4")
  def test_grouped_store_phis(self):
    """
    float4 acc0 = float4(0.0,0.0,0.0,0.0);
    {
      acc0 = // ...
    }
    *((device float4*)(data0+alu2)) = float4(acc0.x,acc0.y,acc0.z,acc0.w);
    simplifies to:
    *((device float4*)(data0+alu2)) = acc0;
    """
    x, y = Tensor.randn(64,64), Tensor.randn(64,64)
    out = x.matmul(y)
    k = helper_linearizer_opt(out)[-1]
    # check that the float4 cast collapses
    store_vals = [u.src[-1] for u in k.uops if u.op is Ops.STORE]
    for val in store_vals:
      assert val.dtype == dtypes.float.vec(4) # and val.op is not Ops.VECTORIZE

  @unittest.skipUnless(Device[Device.DEFAULT].renderer.has_local, "test requires locals")
  @unittest.skipUnless(Device[Device.DEFAULT].renderer.has_shared, "test requires shared")
  @unittest.skipUnless(Device[Device.DEFAULT].renderer.supports_float4, "test requires float4")
  def test_arange_opts(self):
    a = Tensor.arange(128)
    helper_linearizer_opt(a, [
      [Opt(OptOps.GROUP, 0, 32)],
      [Opt(OptOps.GROUPTOP, 0, 32)],
      [Opt(op=OptOps.LOCAL, axis=0, arg=8)],
      [Opt(op=OptOps.LOCAL, axis=0, arg=8), Opt(op=OptOps.UPCAST, axis=0, arg=0)],
      [Opt(op=OptOps.LOCAL, axis=0, arg=8), Opt(op=OptOps.UPCAST, axis=0, arg=0), Opt(op=OptOps.GROUP, axis=0, arg=8)],
      [Opt(op=OptOps.LOCAL, axis=0, arg=8), Opt(op=OptOps.UPCAST, axis=0, arg=0), Opt(op=OptOps.GROUP, axis=0, arg=8), Opt(op=OptOps.UNROLL, axis=1, arg=4)], # noqa: E501
    ])

  @unittest.skipUnless(Device[Device.DEFAULT].renderer.supports_float4, "test requires float4")
  def test_grouped_store_values(self):
    x = Tensor.randn((4,3,6,6)).realize()
    out = x.flip((0,1)).contiguous()
    k = helper_linearizer_opt(out)[-1]
    store_val = [u.src[-1] for u in k.uops if u.op is Ops.STORE][0]
    assert store_val.dtype == dtypes.float.vec(4) and store_val.op is not Ops.VECTORIZE

  @unittest.skipUnless(Device[Device.DEFAULT].renderer.has_local, "test requires locals")
  @unittest.skipUnless(Device[Device.DEFAULT].renderer.has_shared, "test requires shared")
  @unittest.skipUnless(Device[Device.DEFAULT].renderer.supports_float4, "test requires float4")
  def test_grouped_store_locals_and_globals(self):
    x, y = Tensor.rand(128, 128), Tensor.rand(128, 128)
    out = x@y
    opt = [Opt(OptOps.LOCAL, 0, 4), Opt(OptOps.GROUPTOP, 0, 8),
            Opt(OptOps.UNROLL, 0, 4), Opt(OptOps.UPCAST, 0, 4), Opt(OptOps.UPCAST, 1, 2)] # upcast accs in both reduces
    k = helper_linearizer_opt(out, opts=[opt])[-1]
    def get_recursive(uop): return set.union(set(uop.src), [uop], *[get_recursive(v) for v in uop.src])
    local_stores = [u for u in k.uops if u.op is Ops.STORE and any(x.op is Ops.DEFINE_LOCAL for x in get_recursive(u.src[0]))]
    global_stores = [u for u in k.uops if u.op is Ops.STORE and any(x.op is Ops.DEFINE_GLOBAL for x in get_recursive(u.src[0]))]
    barrier = [u for u in k.uops if u.op is Ops.BARRIER][0]
    # check that the float4 cast collapses for all stores
    for store in local_stores+global_stores:
      assert store.src[-1].dtype.count > 1 # and store.src[2].op is not Ops.VECTORIZE
    # # check the children's vins
    # TODO: src ALU are not the same, should it?
    # assert barrier.src == tuple(local_stores)
    assert len([u for u in k.uops if u.op is Ops.IF and u.src[-1] == barrier]) == 1

  @unittest.skipUnless(Device[Device.DEFAULT].renderer.has_local, "test requires locals")
  @unittest.skipUnless(Device[Device.DEFAULT].renderer.has_shared, "test requires shared")
  @unittest.skipUnless(Device[Device.DEFAULT].renderer.supports_float4, "test requires float4")
  def test_grouped_store_local_only(self):
    x, y = Tensor.rand(1,128), Tensor.rand(128, 128)
    r = (x@y).relu()
    k = helper_linearizer_opt(r)[-1]
    stores = [u for u in k.uops if u.op is Ops.STORE]

    # the float4 value stores directly in lds and we skip upcast
    self.assertEqual(stores[0].src[-1].dtype, dtypes.float.vec(4))
    #assert stores[0].src[-1].op is not Ops.VECTORIZE

    # the global store doesn't change
    assert stores[1].src[-1].dtype == dtypes.float

  @unittest.skipUnless(Device[Device.DEFAULT].renderer.has_local, "test requires locals")
  @unittest.skipUnless(Device[Device.DEFAULT].renderer.supports_float4, "test requires float4")
  def test_skip_unmatching_upcasts(self):
    Tensor.manual_seed(0)
    ast = UOp(Ops.SINK, src=(
      UOp(Ops.STORE, src=(
        UOp(Ops.DEFINE_GLOBAL, dtypes.float.ptr(), arg=0),
        UOp(Ops.VIEW, arg=ShapeTracker(views=(View(shape=(240, 40, 1, 1), strides=(40, 1, 0, 0), offset=0, mask=None, contiguous=True),))),
        UOp(Ops.LOAD, dtypes.float, src=(
          UOp(Ops.DEFINE_GLOBAL, dtypes.float.ptr(), arg=1),
          UOp(Ops.VIEW, arg=ShapeTracker(views=(View(shape=(240, 40, 1, 1), strides=(1, 240, 0, 0), offset=0, mask=None, contiguous=False),))),)),)),)) # noqa: E501
    opt = [
        Opt(op=OptOps.UPCAST, axis=1, arg=4), Opt(op=OptOps.LOCAL, axis=0, arg=16),
        Opt(op=OptOps.LOCAL, axis=1, arg=2), Opt(op=OptOps.UPCAST, axis=3, arg=2)
    ]
    k = helper_linearizer_ast(ast, [Tensor.randn(240*40).realize()], opts=[opt])[-1]
    out = [u for u in k.uops if u.op is Ops.STORE][0]
    assert out.src[-1].op is Ops.VECTORIZE and out.src[-1].dtype == dtypes.float.vec(4)

  @unittest.skipUnless(Device[Device.DEFAULT].renderer.has_local, "test requires locals")
  @unittest.skipUnless(Device[Device.DEFAULT].renderer.supports_float4, "test requires float4")
  def test_skip_unmatching_upcasts_with_gep(self):
    Tensor.manual_seed(0)
    ast = UOp(Ops.SINK, src=(
      UOp(Ops.STORE, src=(
        UOp(Ops.DEFINE_GLOBAL, dtypes.float.ptr(), arg=0, src=()),
        UOp(Ops.VIEW, arg=ShapeTracker(views=(View(shape=(8, 32, 1, 1), strides=(32, 1, 0, 0), offset=0, mask=None, contiguous=True),))),
        UOp(Ops.LOAD, dtypes.float, src=(
          UOp(Ops.DEFINE_GLOBAL, dtypes.float.ptr(), arg=1),
          UOp(Ops.VIEW, arg=ShapeTracker(views=(View(shape=(8, 32, 1, 1), strides=(1, 8, 0, 0), offset=0, mask=None, contiguous=False),))),)),)),)) # noqa: E501
    opt = [Opt(op=OptOps.LOCAL, axis=1, arg=4), Opt(op=OptOps.UPCAST, axis=2, arg=2), Opt(op=OptOps.LOCAL, axis=1, arg=8),
            Opt(op=OptOps.UPCAST, axis=1, arg=0), Opt(op=OptOps.UPCAST, axis=1, arg=4), Opt(op=OptOps.LOCAL, axis=0, arg=8),
            Opt(op=OptOps.UPCAST, axis=1, arg=0), Opt(op=OptOps.UPCAST, axis=0, arg=2)]
    k = helper_linearizer_ast(ast, [Tensor.randn(8*32).realize()], opts=[opt])[-1]
    out = [u for u in k.uops if u.op is Ops.STORE][0]
    assert out.src[-1].op is Ops.VECTORIZE and out.src[-1].dtype.count != 1

@unittest.skipUnless(Device[Device.DEFAULT].renderer.supports_float4, "need backends that support float4")
class TestFloat4(unittest.TestCase):
  @staticmethod
  def count_float4(k, n=4):
    return (len([uop for uop in k.uops if uop.op is Ops.LOAD and uop.dtype == dtypes.float.vec(n)]),
            len([uop for uop in k.uops if uop.op is Ops.STORE and uop.src[-1].dtype == dtypes.float.vec(n)]))
  @staticmethod
  def count_half4(k):
    return (len([uop for uop in k.uops if uop.op is Ops.LOAD and uop.dtype == dtypes.half.vec(4)]),
            len([uop for uop in k.uops if uop.op is Ops.STORE and uop.src[-1].dtype == dtypes.half.vec(4)]))

  # TODO: express opts below as auto opts

  def test_float4_basic(self):
    a = Tensor.empty(2, 8).realize()
    b = Tensor.empty(2, 8).realize()
    c = a + b

    s = c.schedule()[0]
    k = Kernel(s.ast)
    k.hand_coded_optimizations()
    k.linearize()

    assert TestFloat4.count_float4(k) == (2, 1)

  @unittest.skipIf(Device.DEFAULT in {"CPU", "LLVM"} and AMX, "CPU with AMX upcasts float up to size 16")
  def test_float4_multidim(self):
    a = Tensor.empty(2, 8).realize()
    b = Tensor.empty(2, 8).realize()
    c = a + b

    s = c.schedule()[0]
    k = Kernel(s.ast)
    k.shift_to(0, 4)  # float4 dimension
    k.shift_to(0, 2, insert_before=k.shape_len-1)
    k.upcast()
    k.upcast()
    k.local_dims += 1
    k.linearize()

    assert TestFloat4.count_float4(k) == (4, 2)

  @unittest.skipUnless(Device.DEFAULT in {"CPU", "LLVM"} and AMX, "Only CPU with AMX upcasts float up to size 16")
  def test_float4_multidim_amx(self):
    def kernel_for_shape(size, shift):
      a = Tensor.empty(2, size).realize()
      b = Tensor.empty(2, size).realize()
      c = a + b

      s = c.schedule()[0]
      k = Kernel(s.ast)
      k.shift_to(0, 4)
      k.shift_to(0, shift, insert_before=k.shape_len-1)
      k.upcast()
      k.upcast()
      k.local_dims += 1
      k.linearize()
      return k

    sizes = [12, 8, 16]
    shifts = [3, 2, 4]
    excepted_upcast_size = [4, 8, 16]
    expected_output = [(6,3), (2,1), (2,1)]

    for i in range(len(sizes)):
      assert TestFloat4.count_float4(kernel_for_shape(sizes[i], shifts[i]), excepted_upcast_size[i]) == expected_output[i]

  @unittest.skipIf(Device.DEFAULT in {"CPU", "LLVM"} and AMX, "CPU with AMX upcasts float up to size 16")
  def test_float4_unaligned_load(self):
    a = Tensor.empty(9).realize().shrink(((1, 9),))
    b = Tensor.empty(9).realize().shrink(((1, 9),))
    c = a + b

    s = c.schedule()[0]
    k = Kernel(s.ast)
    k.hand_coded_optimizations()  # implicit trigger float4 dim
    k.linearize()

    assert TestFloat4.count_float4(k) == (0, 1)

  @unittest.skipIf(Device.DEFAULT in {"CPU", "LLVM"} and AMX, "CPU with AMX upcasts float up to size 16")
  def test_float4_multidim_unaligned_load(self):
    a = Tensor.empty(2, 9).realize().shrink(((0, 2), (1, 9),))
    b = Tensor.empty(2, 9).realize().shrink(((0, 2), (1, 9),))
    c = a + b

    s = c.schedule()[0]
    k = Kernel(s.ast)
    k.shift_to(len(k.full_unupcasted_shape)-1, 4)  # manual trigger float4 dim
    k.upcast()
    k.shift_to(len(k.full_unupcasted_shape)-1, 2, insert_before=k.shape_len-1)
    k.upcast()
    k.local_dims += 1
    k.linearize()

    assert TestFloat4.count_float4(k) == (0, 2)

  @unittest.skipUnless(Device.DEFAULT in {"CPU", "LLVM"} and AMX, "Only CPU with AMX upcasts float up to size 16")
  def test_float4_multidim_unaligned_load_amx(self):
    def kernel_for_shape(size, shift):
      a = Tensor.empty(2, size).realize().shrink(((0, 2), (1, size),))
      b = Tensor.empty(2, size).realize().shrink(((0, 2), (1, size),))
      c = a + b

      s = c.schedule()[0]
      k = Kernel(s.ast)
      k.shift_to(len(k.full_unupcasted_shape)-1, 4)  # manual trigger float4 dim
      k.upcast()
      k.shift_to(len(k.full_unupcasted_shape)-1, shift, insert_before=k.shape_len-1)
      k.upcast()
      k.local_dims += 1
      k.linearize()
      return k

    sizes = [13, 9, 17]
    shifts = [3, 2, 4]
    excepted_upcast_size = [4, 8, 16]
    expected_output = [(0,3), (0,1), (0,1)]

    for i in range(len(sizes)):
      assert TestFloat4.count_float4(kernel_for_shape(sizes[i], shifts[i]), excepted_upcast_size[i]) == expected_output[i]

  def test_float4_sometimes_unaligned(self):
    a = Tensor.empty(1, 1, 8).realize()
    b = Tensor.empty(1, 1, 5).realize().shrink(((0, 1), (0, 1), (1, 5)))
    c = a.conv2d(b)
    # only the first and last conv dot products are aligned in a, and b is never aligned, so no
    # float4 should be emitted (the reduce axis of size 4 is the float4 axis here)

    s = c.schedule()[0]
    k = Kernel(s.ast)
    k.upcast()
    k.linearize()

    assert TestFloat4.count_float4(k) == (0, 0)

  def test_float4_multidim_sometimes_unaligned(self):
    a = Tensor.empty(1, 1, 7).realize()
    b = Tensor.empty(1, 1, 5).realize().shrink(((0, 1), (0, 1), (1, 5)))
    c = a.conv2d(b)
    # the first conv dot product is aligned in a. If we upcast the output and reduce
    # dimension, then we could do float4 for only that one set of loads, but we currently
    # don't.
    # UPDATE: now we do this fusion

    s = c.schedule()[0]
    k = Kernel(s.ast)
    k.upcast()
    k.upcast()
    k.linearize()

    assert TestFloat4.count_float4(k) in {(0,1), (1,1)}

  def test_float4_noncontiguous(self):
    a = Tensor.empty(4, 2).realize()
    b = Tensor.empty(4, 2).realize()
    c = a + b

    # we will upcast the top axis of sz 4. they should not be coalesced into float4,
    # since the top axis is not contiguous.

    s = c.schedule()[0]
    k = Kernel(s.ast)
    k.shift_to(0, 4, top=True)  # top axes are float4 axes
    k.upcast()
    k.linearize()

    assert TestFloat4.count_float4(k) == (0, 0)

  def test_float4_expand(self):
    a = Tensor.empty(9).realize().shrink(((1, 9),))
    b = Tensor.empty(2).realize().reshape((2, 1)).expand((2,4)).reshape((8,))
    c = a + b

    # we will upcast the top axis of sz 4. they should not be coalesced into float4,
    # since the top axis is not contiguous.

    s = c.schedule()[0]
    k = Kernel(s.ast)
    k.shift_to(0, 4)  # float4 axis
    k.upcast()
    k.linearize()

    assert TestFloat4.count_float4(k) == (0, 1)

  def test_float4_heterogeneous(self):
    a = Tensor.empty(8).realize()
    b = Tensor.empty(9).realize().shrink(((1, 9),))
    c = a + b

    # should float4 b but not a

    s = c.schedule()[0]
    k = Kernel(s.ast)
    k.shift_to(0, 4)  # float4 axis
    k.upcast()
    k.linearize()

    assert TestFloat4.count_float4(k) == (1, 1)

  def test_half4_load_unrolled(self):
    # from llama 7B shard 4 gpus
    ast = UOp(Ops.SINK, src=(
      UOp(Ops.STORE, src=(
        UOp(Ops.DEFINE_GLOBAL, dtypes.float.ptr(), arg=0),
        UOp(Ops.VIEW, arg=ShapeTracker(views=(View(shape=(1, 3, 32000, 1), strides=(0, 32000, 1, 0), offset=0, mask=None, contiguous=True),))),  # noqa: E501
        UOp(Ops.REDUCE_AXIS, dtypes.float, arg=(Ops.ADD, (3,)), src=(
          UOp(Ops.CAST, dtypes.float, src=(
            UOp(Ops.MUL, dtypes.half, arg=None, src=(
              UOp(Ops.LOAD, dtypes.half, src=(
                UOp(Ops.DEFINE_GLOBAL, dtypes.half.ptr(), arg=1),
                UOp(Ops.VIEW, arg=ShapeTracker(views=(View(shape=(1, 3, 32000, 1024), strides=(0, 4096, 0, 1), offset=0, mask=None, contiguous=False),))),)),  # noqa: E501
              UOp(Ops.LOAD, dtypes.half, src=(
                UOp(Ops.DEFINE_GLOBAL, dtypes.half.ptr(), arg=2),
                UOp(Ops.VIEW, arg=ShapeTracker(views=(View(shape=(1, 3, 32000, 1024), strides=(0, 0, 1024, 1), offset=0, mask=None, contiguous=False),))),)),)),)),)),)),))  # noqa: E501

    # TODO: fix this, expected might change but should be positive
    for expected, opts in [
      ((7, 0), [Opt(op=OptOps.UPCAST, axis=1, arg=4), Opt(op=OptOps.UPCAST, axis=0, arg=3), Opt(op=OptOps.UNROLL, axis=0, arg=4)]),
      ((5, 0), [Opt(op=OptOps.UPCAST, axis=1, arg=4), Opt(op=OptOps.UNROLL, axis=0, arg=4)]),
      ((2, 0), [Opt(op=OptOps.UNROLL, axis=0, arg=4)]),
    ]:
      k = Kernel(ast)
      for opt in opts: k.apply_opt(opt)
      k.linearize()
      count = TestFloat4.count_half4(k)
      assert count == expected, f"{count=}, {expected=}"

  @unittest.skip("this doesn't happen anymore")
  def test_float4_acc(self):
    # from float32 stable diffusion red tinybox
    ast = UOp(Ops.SINK, src=(
      UOp(Ops.STORE, src=(
        UOp(Ops.DEFINE_GLOBAL, dtypes.float.ptr(), arg=0),
        UOp(Ops.VIEW, arg=ShapeTracker(views=(View(shape=(1, 1, 128, 512, 512, 1, 1, 1), strides=(0, 0, 262144, 512, 1, 0, 0, 0), offset=0, mask=None, contiguous=True),))),  # noqa: E501
        UOp(Ops.ADD, dtypes.float, arg=None, src=(
          UOp(Ops.REDUCE_AXIS, dtypes.float, arg=(Ops.ADD, (5, 6, 7)), src=(
            UOp(Ops.MUL, dtypes.float, arg=None, src=(
              UOp(Ops.LOAD, dtypes.float, src=(
                UOp(Ops.DEFINE_GLOBAL, dtypes.float.ptr(), arg=1),
                UOp(Ops.VIEW, arg=ShapeTracker(views=(View(shape=(1, 1, 1, 256, 4, 514, 4, 514), strides=(0, 0, 0, 262144, 0, 512, 0, 1), offset=-513, mask=((0, 1), (0, 1), (0, 1), (0, 256), (0, 4), (1, 513), (0, 4), (1, 513)), contiguous=False), View(shape=(1, 1, 128, 512, 512, 256, 3, 3), strides=(0, 0, 0, 2056, 1, 4227136, 1058840, 515), offset=0, mask=None, contiguous=False)))),)),  # noqa: E501
              UOp(Ops.LOAD, dtypes.float, src=(
                UOp(Ops.DEFINE_GLOBAL, dtypes.float.ptr(), arg=2),
                UOp(Ops.VIEW, arg=ShapeTracker(views=(View(shape=(1, 1, 128, 512, 512, 256, 3, 3), strides=(0, 0, 2304, 0, 0, 9, 3, 1), offset=0, mask=None, contiguous=False),))),)),)),)),  # noqa: E501
          UOp(Ops.LOAD, dtypes.float, src=(
            UOp(Ops.DEFINE_GLOBAL, dtypes.float.ptr(), arg=3),
            UOp(Ops.VIEW, arg=ShapeTracker(views=(View(shape=(1, 1, 128, 512, 512, 1, 1, 1), strides=(0, 0, 1, 0, 0, 0, 0, 0), offset=0, mask=None, contiguous=False),))),)),)),)),))  # noqa: E501

    for expected, opts in [
      (1, [Opt(op=OptOps.UPCAST, axis=2, arg=4)]),
      (4, [Opt(op=OptOps.UPCAST, axis=2, arg=4), Opt(op=OptOps.UPCAST, axis=0, arg=4)]),
    ]:
      k = Kernel(ast)
      for opt in opts: k.apply_opt(opt)
      k.linearize()
      count = len([uop for uop in k.uops if uop.op is Ops.DEFINE_ACC and uop.dtype == dtypes.float.vec(4)])
      assert count == expected, f"{count=}, {expected=}"

  @unittest.skip("this doesn't happen anymore")
  def test_float2_acc(self):
    # from resnet
    ast = UOp(Ops.SINK, src=(
      UOp(Ops.STORE, src=(
        UOp(Ops.DEFINE_GLOBAL, dtypes.half.ptr(), arg=0),
        UOp(Ops.VIEW, arg=ShapeTracker(views=(View(shape=(1, 256, 1, 64, 1, 114, 1, 114), strides=(0, 831744, 0, 12996, 0, 114, 0, 1), offset=0, mask=None, contiguous=True),))), # noqa: E501
        UOp(Ops.CAST, dtypes.half, src=(
          UOp(Ops.REDUCE_AXIS, dtypes.float, arg=(Ops.ADD, (4, 6)), src=(
            UOp(Ops.CAST, dtypes.float, src=(
              UOp(Ops.LOAD, dtypes.half, src=(
                UOp(Ops.DEFINE_GLOBAL, dtypes.half.ptr(), arg=1),
                UOp(Ops.VIEW, arg=ShapeTracker(views=(View(shape=(256, 64, 3, 56, 2, 3, 56, 2), strides=(1806336, 28224, 3, 504, 0, 1, 9, 0), offset=0, mask=((0, 256), (0, 64), (0, 3), (0, 56), (0, 1), (0, 3), (0, 56), (0, 1)), contiguous=False), View(shape=(256, 64, 3, 115, 3, 115), strides=(7225344, 112896, 37632, 336, 112, 1), offset=0, mask=((0, 256), (0, 64), (0, 3), (0, 112), (0, 3), (0, 112)), contiguous=False), View(shape=(256, 64, 456, 456), strides=(7617600, 119025, 345, 1), offset=0, mask=((0, 256), (0, 64), (0, 345), (0, 345)), contiguous=False), View(shape=(1, 256, 1, 64, 4, 114, 4, 114), strides=(0, 13307904, 0, 207936, 51984, 456, 114, 1), offset=0, mask=None, contiguous=True)))),)),)),)),)),)),)) # noqa: E501
    for expected, opts in [
      (16, [Opt(op=OptOps.LOCAL, axis=1, arg=16), Opt(op=OptOps.UPCAST, axis=1, arg=0), Opt(op=OptOps.UPCAST, axis=2, arg=2), Opt(op=OptOps.LOCAL, axis=2, arg=3), Opt(op=OptOps.UPCAST, axis=3, arg=4)]),  # noqa: E501
      (4, [Opt(op=OptOps.LOCAL, axis=1, arg=16), Opt(op=OptOps.UPCAST, axis=1, arg=0), Opt(op=OptOps.UPCAST, axis=2, arg=2)]),
    ]:
      k = Kernel(ast)
      for opt in opts: k.apply_opt(opt)
      k.linearize()
      count = len([uop for uop in k.uops if uop.op is Ops.DEFINE_ACC and uop.dtype == dtypes.float.vec(2)])
      assert count == expected, f"{count=}, {expected=}"

class TestHandCodedOpts(unittest.TestCase):
  def test_masked_upcast(self):
    layer_1 = Tensor.cat(*[Tensor.empty(5) for _ in range(4)])
    layer_2 = Tensor.cat(layer_1.unsqueeze(0), Tensor.empty(6, 20))

    s = layer_2.schedule()[-1]
    k = Kernel(s.ast)
    k.hand_coded_optimizations()
    assert len(k.bufs) == 6  # make sure all ops are done in one kernel
    # masked upcast should upcast masked axis of size 7
    # masked upcast should not upcast large (20) last axis
    # float4/other hcopt shouldn't upcast last axis, since we already have 7 upcast, and the last axis is not very contiguous
    assert k.upcasted == 1 and k.full_shape[-1] == 7

  @unittest.skipIf(Device.DEFAULT == "METAL", "METAL can only run kernels with up to 32 buffers")
  def test_masked_upcast_wino(self):
    monster = Tensor.stack(*[Tensor.stack(*[Tensor.empty(16) for _ in range(6)]) for _ in range(6)])

    s = monster.schedule()[-1]
    k = Kernel(s.ast)
    k.hand_coded_optimizations()
    assert len(k.bufs) == 37  # make sure all ops are done in one kernel
    # should upcast the two Tensor.stacks
    assert k.upcasted >= 2 and k.full_shape[k.shape_len-k.upcasted:k.shape_len].count(6) == 2

  def test_masked_upcast_wino_full(self):
    with Context(WINO=1):
      x,w = Tensor.rand(1,4,8,8, requires_grad=True).realize(), Tensor.rand(4,4,3,3, requires_grad=True).realize()
      out = Tensor.conv2d(x,w, padding=1)
      out.mean().backward()

      upcasts = []
      wino_schedule = out.schedule()
      # collect upcasts of tile transform kernels
      for i, si in enumerate(wino_schedule):
        k = Kernel(si.ast)
        k.hand_coded_optimizations()
        if k.reduceop is not None: continue  # not a tile transform kernel (there is a gemm reduce kernel)
        if len(k.bufs) < 22: continue  # not a tile transform kernel (there's a permute kernel at the end)
        upcasts.append(tuple(k.full_shape[k.shape_len - k.upcasted:k.shape_len]))
      assert len(upcasts) == 3  # 3 transformation matrices
      assert len(wino_schedule) <= 4  # 4 kernels
      # this test case's inputs are too small, so one of the 4-stacks became a local, which is fine i guess
      assert upcasts.count((6, 6)) == 2 #and upcasts.count((4, 4)) == 1

      backward_schedule = Tensor.schedule(x.grad, w.grad)
      for si in backward_schedule:
        k = Kernel(si.ast)
        k.hand_coded_optimizations()
        k.linearize()
        if len(k.bufs) < 20: continue  # not a tile transform kernel
        # heuristic number to make sure that at least some upcasts but not too many upcasts are being done
        assert 6 <= prod(k.full_shape[k.shape_len - k.upcasted:k.shape_len]) <= 216
      assert len(backward_schedule) <= 13  # just the current number, but it could be better

  def test_masked_upcast_many(self):
    layer_1 = Tensor.cat(Tensor.rand(3, 4), Tensor.rand(4, 4))
    layer_2 = Tensor.cat(layer_1.unsqueeze(0), Tensor.rand(6, 7, 4))
    layer_3 = Tensor.cat(layer_2.unsqueeze(0), Tensor.rand(6, 7, 7, 4))

    k = helper_linearizer_opt(layer_3)[-1]
    assert len(k.bufs) == 5  # make sure all ops are done in one kernel
    # check that we don't do too many upcasts
    assert prod(k.full_shape[k.shape_len-k.upcasted:k.shape_len]) <= 49

  @unittest.skipUnless(Device[Device.DEFAULT].renderer.has_local, "test requires locals")
  def test_matvec(self):
    N = 128
    a = Tensor.rand(1, N).realize()
    b = Tensor.rand(N, N).realize()
    c = a @ b

    k = helper_linearizer_opt(c)[-1]

    assert k.group_for_reduces == 1
    assert k.local_dims == 1
    assert k.upcasted == 1

def helper_linearizer_ast(ast:UOp, inputs:list[Tensor], *args, **kwargs):
  assert isinstance(ast, UOp), "ast must be UOp"
  inbufs = [x.lazydata.base.buffer for x in inputs]
  outbufs = [Buffer(inbufs[-1].device if inbufs else Device.DEFAULT, out.st_arg.size, out.src[2].dtype).allocate() \
      for out in ast.src]
  return _helper_linearizer_opt_ast(ast, outbufs+inbufs, *args, **kwargs)

def helper_linearizer_opt(r:Union[Tensor, list[Tensor]], *args, **kwargs):
  realized_ast, real_bufs = helper_realized_ast(r)
  return _helper_linearizer_opt_ast(realized_ast, real_bufs, *args, **kwargs)

def copyout_outputs(lin:Kernel, outbufs:list[Buffer]) -> list[np.ndarray]:
  ret = []
  for i,x in enumerate(outbufs):
    shape: tuple[int, ...] = lin.ast.src[i].st_arg.shape
    ret.append(np.frombuffer(x.as_buffer(), _to_np_dtype(x.dtype)).reshape(shape))
  return ret

def reset_bufs(bufs:list[Buffer]):
  for buf in bufs: buf.copyin(np.zeros((buf.size, ), dtype=_to_np_dtype(buf.dtype)).data) # Zero to check that all values are filled

def _helper_linearizer_opt_ast(realized_ast:UOp, real_bufs:list[Buffer], opts=[],
                               apply_tc=False, atol=1e-4, rtol=1e-4, color_sizes=[], wanna_output=[]) -> list[Kernel]:
  lins: list[Kernel] = []
  outbufs = [real_bufs[x.src[0].arg] for x in realized_ast.src]
  device = real_bufs[0].device

  def get_prg(k:Kernel): return CompiledRunner(replace(k.to_program(), device=device))

  def check_opt(opts, create_k, expected_color_size):
    k = create_k()
    lins.append(k)
    if apply_tc:
      assert k.apply_tensor_cores(1, extra_opts=opts), "no tensor core triggered"
    else:
      for opt in opts:
        k.apply_opt(opt)
    if expected_color_size is not None:
      cs = list(zip(k.colors(), k.full_shape))
      assert cs == expected_color_size, f"expected={expected_color_size} got={cs}"
    prg = get_prg(k)
    reset_bufs(outbufs)
    prg.exec(real_bufs)

    for x,want in zip(copyout_outputs(k, outbufs), wanna_output): np.testing.assert_allclose(x, want, atol=atol, rtol=rtol)

  # Get baseline if it is not provided, which is not optimized at all.
  k = Kernel(realized_ast)
  lins.append(k)
  prg = get_prg(k)
  prg.exec(real_bufs)
  if len(wanna_output) == 0: wanna_output = copyout_outputs(k, outbufs)
  else:
    for buf,want in zip(copyout_outputs(k, outbufs), wanna_output): np.testing.assert_allclose(buf, want, atol=atol, rtol=rtol)

  # Check correctness of handcoded optimiztions.
  k = Kernel(realized_ast)
  lins.append(k)
  k.hand_coded_optimizations()
  prg = get_prg(k)
  reset_bufs(outbufs)
  prg.exec(real_bufs)
  for buf,want in zip(copyout_outputs(k, outbufs), wanna_output): np.testing.assert_allclose(buf, want, atol=atol, rtol=rtol)
  for i,x in enumerate(opts): # Check custom transformations if any.
    check_opt(x, lambda: Kernel(realized_ast), color_sizes[i] if i < len(color_sizes) else None)
  return lins

class TestKernelOpts(unittest.TestCase):
  @unittest.skipUnless(Device[Device.DEFAULT].renderer.has_local, "test requires locals")
  @unittest.skipUnless(Device[Device.DEFAULT].renderer.has_shared, "test requires shared")
  def test_local_and_grouped_reduce(self):
    N = 128
    Tensor.manual_seed(1882)
    a = Tensor.rand(4, 4, N, N)
    b = Tensor.rand(4, 4, N)
    r = (b.sqrt() + ((a+1).sum(axis=3).exp()))
    helper_linearizer_opt(r, [
      [Opt(OptOps.LOCAL, 0, 2)],
      [Opt(OptOps.LOCAL, 0, 8)],
      [Opt(OptOps.LOCAL, 0, 16)], # Checking how it works with locals
      [Opt(OptOps.GROUPTOP, 0, 2)],
      [Opt(OptOps.GROUPTOP, 0, 32)],
      [Opt(OptOps.GROUPTOP, 0, 64)], # Checking how it works with grouped reduce
      [Opt(OptOps.LOCAL, 0, 2), Opt(OptOps.GROUPTOP, 0, 2)],
      [Opt(OptOps.LOCAL, 0, 16), Opt(OptOps.GROUPTOP, 0, 16)],
      [Opt(OptOps.LOCAL, 0, 32), Opt(OptOps.GROUPTOP, 0, 2)],
      # Checking how it works with locals + grouped reduce
      [Opt(OptOps.LOCAL, 0, 2), Opt(OptOps.GROUPTOP, 0, 64)],
      # Checking how it works with locals + grouped reduce + upcasts
      [Opt(OptOps.LOCAL, 0, 2), Opt(OptOps.GROUPTOP, 0, 2), Opt(OptOps.UPCAST, 0, 8), Opt(OptOps.UNROLL, 1, 4)],
      # many local + many group
      [Opt(OptOps.GROUP, 0, 2)] * 4,
      [Opt(OptOps.LOCAL, 0, 2)] * 4,
      [Opt(OptOps.LOCAL, 0, 2), Opt(OptOps.GROUP, 0, 2)] * 4,
    ])

  def test_upcasts(self):
    N = 16
    Tensor.manual_seed(1772)
    a = Tensor.rand(N, N)
    b = Tensor.rand(N, N)
    r = (a+b).sqrt() * ((a+1).exp())
    helper_linearizer_opt(r, [
      [Opt(OptOps.UPCAST, 0, 2)],
      [Opt(OptOps.UPCAST, 0, 4)],
      [Opt(OptOps.UPCAST, 0, 8)], # Checking how it works with upcasts
    ])

  def test_full_upcast(self):
    Tensor.manual_seed(1772)
    a = Tensor.rand(4)
    b = Tensor.rand(4)
    r = (a+b).sqrt() * ((a+1).exp())
    helper_linearizer_opt(r, [
      [Opt(OptOps.UPCAST, 0, 4)], # Checking how it works with upcasts
    ])

  @unittest.skipUnless(Device[Device.DEFAULT].renderer.has_local, "test requires locals")
  @unittest.skipUnless(Device[Device.DEFAULT].renderer.has_shared, "test requires shared")
  def test_matmul(self):
    N = 128
    Tensor.manual_seed(1552)
    a = Tensor.rand(N, N)
    b = Tensor.rand(N, N)
    r = a@b
    helper_linearizer_opt(r, [
      [Opt(OptOps.UPCAST, 0, 2)],
      [Opt(OptOps.UPCAST, 0, 4), Opt(OptOps.UPCAST, 1, 4)], # Checking how it works with upcasts
      [Opt(OptOps.LOCAL, 0, 2)],
      [Opt(OptOps.LOCAL, 1, 32)],
      [Opt(OptOps.LOCAL, 0, 4), Opt(OptOps.LOCAL, 1, 4)],
      [Opt(OptOps.LOCAL, 0, 4), Opt(OptOps.LOCAL, 1, 32)],
      [Opt(OptOps.LOCAL, 0, 16), Opt(OptOps.LOCAL, 1, 8)], # Checking how it works with locals
      [Opt(OptOps.GROUPTOP, 0, 2)],
      [Opt(OptOps.GROUPTOP, 0, 32)],
      [Opt(OptOps.GROUPTOP, 0, 32), Opt(OptOps.UNROLL, 0, 4)], # Checking how it works with grouped_reduce
      [Opt(OptOps.LOCAL, 0, 2), Opt(OptOps.LOCAL, 1, 2), Opt(OptOps.GROUPTOP, 0, 32)],
      [Opt(OptOps.LOCAL, 0, 8), Opt(OptOps.GROUPTOP, 0, 32)],
      [Opt(OptOps.LOCAL, 0, 4), Opt(OptOps.LOCAL, 0, 8), Opt(OptOps.GROUPTOP, 0, 4)], # Checking how it works with local+grouped_reduce
      # Checking all together
      [Opt(OptOps.LOCAL, 0, 4), Opt(OptOps.LOCAL, 0, 4), Opt(OptOps.GROUPTOP, 0, 8), Opt(OptOps.UNROLL, 0, 4), Opt(OptOps.UPCAST, 0, 4),
       Opt(OptOps.UPCAST, 1, 2)],
      # Full global upcast + local
      [Opt(OptOps.LOCAL, 0, 4), Opt(OptOps.LOCAL, 0, 4), Opt(OptOps.GROUPTOP, 0, 8), Opt(OptOps.UNROLL, 0, 4), Opt(OptOps.UPCAST, 0, 8)],
    ])

  @unittest.skipUnless(Device[Device.DEFAULT].renderer.has_local, "test requires locals")
  @unittest.skipUnless(Device[Device.DEFAULT].renderer.has_shared, "test requires shared")
  def test_double_reduce(self):
    N = 128
    Tensor.manual_seed(1552)
    a = Tensor.rand(8, N, 8, N)
    r = a.sum(axis=(1,3))
    helper_linearizer_opt(r, [
      # openCL / GPU=1 is 256 max threads
      [Opt(OptOps.GROUPTOP, 0, 2)], [Opt(OptOps.GROUPTOP, 0, 32)],
      [Opt(OptOps.GROUPTOP, 1, 2)], [Opt(OptOps.GROUPTOP, 1, 32)], # Checking how it works with 1 grouped_reduce.
      [Opt(OptOps.GROUPTOP, 0, 2), Opt(OptOps.GROUPTOP, 1, 2)],
      [Opt(OptOps.GROUPTOP, 0, 16), Opt(OptOps.GROUPTOP, 1, 2)],
      [Opt(OptOps.GROUPTOP, 0, 4), Opt(OptOps.GROUPTOP, 1, 64)], # Checking how it works with 2 grouped_reduces.
      [Opt(OptOps.GROUPTOP, 0, 16), Opt(OptOps.GROUPTOP, 1, 2), Opt(OptOps.UNROLL, 0, 4)],
      [Opt(OptOps.GROUPTOP, 0, 2), Opt(OptOps.GROUPTOP, 1, 32), Opt(OptOps.UNROLL, 2, 4)], # Checking how it works with 2 grouped_reduces + upcasts.
      [Opt(OptOps.LOCAL, 0, 4), Opt(OptOps.LOCAL, 1, 4), Opt(OptOps.GROUPTOP, 0, 4), Opt(OptOps.GROUPTOP, 1, 4)],
      # Checking how it works with 2 grouped_reduces + upcasts + locals.
      [Opt(OptOps.LOCAL, 0, 4), Opt(OptOps.LOCAL, 1, 4), Opt(OptOps.GROUPTOP, 0, 2), Opt(OptOps.GROUPTOP, 1, 32), Opt(OptOps.UNROLL, 1, 4)],
      [Opt(OptOps.LOCAL, 0, 2), Opt(OptOps.LOCAL, 1, 2), Opt(OptOps.GROUPTOP, 0, 8), Opt(OptOps.GROUPTOP, 1, 4), Opt(OptOps.UPCAST, 0, 2)],
      [Opt(OptOps.LOCAL, 0, 2), Opt(OptOps.LOCAL, 1, 2), Opt(OptOps.GROUPTOP, 0, 8), Opt(OptOps.GROUPTOP, 1, 4), Opt(OptOps.UPCAST, 0, 2),
       Opt(OptOps.UNROLL, 0, 4), Opt(OptOps.UNROLL, 1, 4)], # Checking how it works with 2 grouped_reduces + upcasts + locals.
      [Opt(OptOps.LOCAL, 0, 4), Opt(OptOps.LOCAL, 1, 4), Opt(OptOps.GROUPTOP, 0, 4), Opt(OptOps.GROUPTOP, 1, 4), Opt(OptOps.UPCAST, 0, 2),
       Opt(OptOps.UPCAST, 0, 2)], # No globals
    ])

  @unittest.skipUnless(Device[Device.DEFAULT].renderer.tensor_cores, "test requires tensor cores")
  @unittest.skipUnless(Device[Device.DEFAULT].renderer.has_local, "test requires locals")
  def test_invalid_tensor_core_extra_opts(self):
    N = 128
    Tensor.manual_seed(1552)
    a = Tensor.rand(N, N)
    b = Tensor.rand(N, N)
    realized_ast, _ = helper_realized_ast(a@b)
    invalid_opts = [
      [Opt(OptOps.LOCAL, 2, 2)],
      [Opt(OptOps.UPCAST, 2, 2)],
      [Opt(OptOps.LOCAL, 0, 2), Opt(OptOps.LOCAL, 2, 2)],
    ]
    for x in invalid_opts:
      k = Kernel(realized_ast)
      with self.assertRaises(AssertionError):
        assert k.apply_tensor_cores(use_tensor_cores=1, extra_opts=x), "no valid tensor core" # for METAL in runners

  @unittest.skipUnless(Device[Device.DEFAULT].renderer.tensor_cores, "test requires tensor cores")
  def test_buf_index_not_found_tensor_core(self):
    ast = UOp(Ops.SINK, src=(
      UOp(Ops.STORE, src=(
        UOp(Ops.DEFINE_GLOBAL, dtypes.float.ptr(), arg=0, src=()),
        UOp(Ops.VIEW, arg=ShapeTracker(views=(View(shape=(1, 256), strides=(0, 1), offset=0, mask=None, contiguous=True),))),
        UOp(Ops.REDUCE_AXIS, dtypes.float, arg=(Ops.ADD, (0,)), src=(
          UOp(Ops.MUL, dtypes.float, arg=None, src=(
            UOp(Ops.CAST, dtypes.float, src=(
              UOp(Ops.CMPNE, dtypes.bool, arg=None, src=(
                UOp(Ops.LOAD, dtypes.int, src=(
                  UOp(Ops.DEFINE_GLOBAL, dtypes.int.ptr(), arg=1),
                  UOp(Ops.VIEW, arg=ShapeTracker(views=(View(shape=(1243, 256), strides=(0, 1), offset=0, mask=None, contiguous=False),))),)), # noqa: E501
                UOp(Ops.LOAD, dtypes.int, src=(
                  UOp(Ops.DEFINE_GLOBAL, dtypes.int.ptr(), arg=2),
                  UOp(Ops.VIEW, arg=ShapeTracker(views=(View(shape=(1243, 256), strides=(1, 0), offset=0, mask=None, contiguous=False),))),)),)),)), # noqa: E501
            UOp(Ops.LOAD, dtypes.float, src=(
              UOp(Ops.DEFINE_GLOBAL, dtypes.float.ptr(), arg=3),
              UOp(Ops.VIEW, arg=ShapeTracker(views=(View(shape=(1243, 256), strides=(1, 0), offset=0, mask=None, contiguous=False),))),)),)),)),)),)) # noqa: E501
    k = Kernel(ast, opts=Device[Device.DEFAULT].renderer)
    with self.assertRaises(KernelOptError):
      k.apply_opt(Opt(OptOps.TC, 0, (-1, 1)))

  @unittest.skipUnless(Device[Device.DEFAULT].renderer.tensor_cores, "test requires tensor cores")
  def test_tensor_core_opts(self):
    N = 128
    Tensor.manual_seed(1552)
    for tc in Device[Device.DEFAULT].renderer.tensor_cores:
      # bf16 buffer returns float32 numpy outputs so test would fail. testing opt with half suffices.
      if tc.dtype_in != dtypes.half and tc.dtype_out != dtypes.half: continue
      a, b = Tensor.rand(N, N, dtype=tc.dtype_in), Tensor.rand(N, N, dtype=tc.dtype_in)
      r = a.matmul(b, dtype=tc.dtype_out)
      (atol, rtol) = ((0.25, 0.01) if tc.dtype_out == dtypes.half else (3e-2, 1e-3)) if tc.dtype_in == dtypes.half else (1e-4, 1e-4)
      helper_linearizer_opt(r, [
        [],
        [Opt(OptOps.UPCAST, 0, 4)],
        [Opt(OptOps.UPCAST, 1, 4)],
        [Opt(OptOps.UPCAST, 0, 4), Opt(OptOps.UPCAST, 1, 4)], # check upcasts
        [Opt(OptOps.UNROLL, 0, 2)], # check unroll
        [Opt(OptOps.UPCAST, 0, 4), Opt(OptOps.UNROLL, 0, 2)], # check combo of unroll and local
        [Opt(OptOps.UPCAST, 0, 4), Opt(OptOps.UPCAST, 1, 4), Opt(OptOps.UNROLL, 0, 2)],
        [Opt(OptOps.UPCAST, 0, 4), Opt(OptOps.UPCAST, 1, 4), Opt(OptOps.UNROLL, 0, 4)],
        [Opt(OptOps.UPCAST, 1, 4), Opt(OptOps.UPCAST, 0, 4)], # check permutations
        [Opt(OptOps.UNROLL, 0, 2), Opt(OptOps.UPCAST, 0, 4)],
        [Opt(OptOps.UPCAST, 0, 4), Opt(OptOps.UNROLL, 0, 2), Opt(OptOps.UPCAST, 1, 4)],
        [Opt(OptOps.UNROLL, 0, 2), Opt(OptOps.UPCAST, 1, 4), Opt(OptOps.UPCAST, 0, 4), Opt(OptOps.UNROLL, 0, 4)],
        # [Opt(OptOps.GROUP, 0, 2)] # doesn't work because group_for_reduce dims become early locals (conflicting with TC)
      ], apply_tc=True, atol=atol, rtol=rtol)

  @unittest.skipUnless(Device[Device.DEFAULT].renderer.tensor_cores, "test requires tensor cores")
  @unittest.skipUnless(Device[Device.DEFAULT].renderer.has_local, "test requires locals")
  def test_tensor_core_opts_locals(self):
    N = 128
    Tensor.manual_seed(1552)
    for tc in Device[Device.DEFAULT].renderer.tensor_cores:
      # bf16 buffer returns float32 numpy outputs so test would fail. testing opt with half suffices.
      if tc.dtype_in != dtypes.half and tc.dtype_out != dtypes.half: continue
      a, b = Tensor.rand(N, N, dtype=tc.dtype_in), Tensor.rand(N, N, dtype=tc.dtype_in)
      r = a.matmul(b, dtype=tc.dtype_out)
      (atol, rtol) = ((0.25, 0.01) if tc.dtype_out == dtypes.half else (3e-2, 1e-3)) if tc.dtype_in == dtypes.half else (1e-4, 1e-4)
      helper_linearizer_opt(r, [
        [Opt(OptOps.UNROLL, 0, 0)], # check full unroll of reduce with locals
        [Opt(OptOps.LOCAL, 0, 4)], # check local
        [Opt(OptOps.UPCAST, 0, 4), Opt(OptOps.UPCAST, 1, 4), Opt(OptOps.UNROLL, 0, 4), Opt(OptOps.LOCAL, 0, 2)],
        [Opt(OptOps.LOCAL, 0, 2), Opt(OptOps.UPCAST, 1, 4), Opt(OptOps.UNROLL, 0, 2), Opt(OptOps.UPCAST, 0, 4)],
      ], apply_tc=True, atol=atol, rtol=rtol)

  def test_padto_matmul(self):
    if (CI and Device.DEFAULT in ["AMD", "NV", "CUDA"]):
      self.skipTest("super slow on CUDA and AMD because of the big grid dims")
    N = 17 * 17
    Tensor.manual_seed(289)
    a = Tensor.rand(N, N)
    b = Tensor.rand(N, N)
    helper_linearizer_opt(a@b, [
      [Opt(OptOps.PADTO, 0, 32)],
      [Opt(OptOps.PADTO, 1, 32)],
      [Opt(OptOps.PADTO, 2, 32)],
      [Opt(OptOps.PADTO, 0, 32), Opt(OptOps.PADTO, 1, 32)],
      [Opt(OptOps.PADTO, 0, 32), Opt(OptOps.PADTO, 1, 32), Opt(OptOps.PADTO, 2, 32)],
      # can optimize further post PADTO
      [Opt(OptOps.PADTO, 0, 32), Opt(OptOps.PADTO, 1, 32), Opt(OptOps.UPCAST, 0, 2), Opt(OptOps.UPCAST, 1, 2),],
    ])

  def test_padto_upcasted_not_ok(self):
    N = 4
    a = Tensor.rand(N, N)
    b = Tensor.rand(N, N)
    helper_linearizer_opt(a@b, [
      [Opt(OptOps.UPCAST, 0, 0)],
      [Opt(OptOps.UPCAST, 1, 0)],
      [Opt(OptOps.UNROLL, 0, 0)],
      [Opt(OptOps.PADTO, 0, 8)],
      [Opt(OptOps.PADTO, 1, 8)],
      [Opt(OptOps.PADTO, 2, 8)],
    ])
    with self.assertRaises(KernelOptError):
      helper_linearizer_opt(a@b, [[Opt(OptOps.UPCAST, 0, 0), Opt(OptOps.PADTO, 2, 8)]])
    with self.assertRaises(KernelOptError):
      helper_linearizer_opt(a@b, [[Opt(OptOps.UPCAST, 1, 0), Opt(OptOps.PADTO, 2, 8)]])
    with self.assertRaises(KernelOptError):
      helper_linearizer_opt(a@b, [[Opt(OptOps.UNROLL, 0, 0), Opt(OptOps.PADTO, 2, 8)]])

  def test_padto_sum_ok(self):
    N = 18 * 18
    # NOTE: this setup prevents 17 * 17 contiguous merged into one dimension
    a = Tensor.rand(N, N).realize().shrink(((0, 17), (0, 17))) * 100
    b = (Tensor.rand(N, N) < 0.5).realize().shrink(((0, 17), (0, 17)))

    helper_linearizer_opt(a.sum(0), [
      [Opt(OptOps.PADTO, 0, 32)],
      [Opt(OptOps.PADTO, 0, 32), Opt(OptOps.UPCAST, 0, 8),],
    ])
    helper_linearizer_opt(a.sum(1), [
      [Opt(OptOps.PADTO, 0, 32)],
      [Opt(OptOps.PADTO, 0, 32), Opt(OptOps.UPCAST, 0, 8),],
    ])

    # can pad sum reduce axis if there's no unsafe ops prior to sum
    for axis in (0, 1):
      helper_linearizer_opt(a.sum(), [[Opt(OptOps.PADTO, axis, 32)],])
      helper_linearizer_opt(a.sum(0), [[Opt(OptOps.PADTO, axis, 32)],])
      helper_linearizer_opt(b.sum(), [[Opt(OptOps.PADTO, axis, 32)],])
      helper_linearizer_opt(b.sum(0), [[Opt(OptOps.PADTO, axis, 32)],])
      helper_linearizer_opt(b.sum(dtype=dtypes.bool), [[Opt(OptOps.PADTO, axis, 32)],])
      # TODO: why?
      if Device.DEFAULT != "WEBGPU":
        helper_linearizer_opt(b.sum(0, dtype=dtypes.bool), [[Opt(OptOps.PADTO, axis, 32)],])
        helper_linearizer_opt(b.sum(1, dtype=dtypes.bool), [[Opt(OptOps.PADTO, axis, 32)],])

    # having unsafe ops after sum is fine
    helper_linearizer_opt(a.sum().exp(), [[Opt(OptOps.PADTO, 0, 32)],])
    helper_linearizer_opt(a.sum(0).exp(), [[Opt(OptOps.PADTO, 1, 32)],])

  def test_padto_sum_not_ok(self):
    N = 18 * 18
    # NOTE: this setup prevents 17 * 17 contiguous merged into one dimension
    a = Tensor.rand(N, N).shrink(((0, 17), (0, 17))).exp()
    # exp is not safe to pad
    with self.assertRaises(KernelOptError):
      helper_linearizer_opt(a.exp().sum(), [[Opt(OptOps.PADTO, 0, 32)],])
    with self.assertRaises(KernelOptError):
      helper_linearizer_opt(a.exp().sum(0), [[Opt(OptOps.PADTO, 1, 32)],])

    b = a < 1
    # lt is not safe to pad
    with self.assertRaises(KernelOptError):
      helper_linearizer_opt(b.sum(), [[Opt(OptOps.PADTO, 0, 32)],])
    with self.assertRaises(KernelOptError):
      helper_linearizer_opt(b.sum(0), [[Opt(OptOps.PADTO, 1, 32)],])

  def test_padto_max(self):
    N = 18 * 18
    # NOTE: this setup prevents 17 * 17 contiguous merged into one axis
    a = -Tensor.rand(N, N).shrink(((0, 17), (0, 17))) * 100

    helper_linearizer_opt(a.max(0), [
      [Opt(OptOps.PADTO, 0, 32)],
      [Opt(OptOps.PADTO, 0, 32), Opt(OptOps.UPCAST, 0, 8),],
    ])
    helper_linearizer_opt(a.max(1), [
      [Opt(OptOps.PADTO, 0, 32)],
      [Opt(OptOps.PADTO, 0, 32), Opt(OptOps.UPCAST, 0, 8),],
    ])

    # cannot pad max kernel on reduce
    with self.assertRaises(KernelOptError):
      helper_linearizer_opt(a.max(), [[Opt(OptOps.PADTO, 0, 32)],])
    with self.assertRaises(KernelOptError):
      helper_linearizer_opt(a.max(0), [[Opt(OptOps.PADTO, 1, 32)],])

  def test_padto_where(self):
    Tensor.manual_seed(0)
    N = 17 * 17
    a = (Tensor.randn(N, N).realize().max(axis=0, keepdim=True) > 1).where(1, 0)
    helper_linearizer_opt(a.max(0), [
      [Opt(OptOps.PADTO, 0, 32)],
      [Opt(OptOps.PADTO, 0, 32), Opt(OptOps.UPCAST, 0, 8),],
    ])

  def test_padto_where_multioutput(self):
    Tensor.manual_seed(0)
    N = 17 * 17
    r = Tensor.randn(N, N).realize().max(axis=0, keepdim=True) > 1
    a0 = r.where(1, 0)
    a1 = r.where(2, 0)
    helper_linearizer_opt([a0.max(0), a1.max(0)], [
      [Opt(OptOps.PADTO, 0, 32)],
      [Opt(OptOps.PADTO, 0, 32), Opt(OptOps.UPCAST, 0, 8),],
    ])

  @unittest.skipUnless(Device[Device.DEFAULT].renderer.has_local, "test requires locals")
  @unittest.skipUnless(Device[Device.DEFAULT].renderer.has_shared, "test requires shared")
  def test_padto_group(self):
    Tensor.manual_seed(0)
    g0, g1, g2 = [UOp(Ops.DEFINE_GLOBAL, dtypes.float.ptr(), arg=i) for i in range(3)]
    ld0 = UOp(Ops.LOAD, dtypes.float, (g1, ShapeTracker(views=(View(shape=(2, 1, 4, 1, 3, 4, 2, 6, 1, 3), strides=(0, 0, 0, 0, 0, 18, 0, 3, 0, 1), offset=0, mask=None, contiguous=False),)).to_uop())) # noqa: E501
    ld1 = UOp(Ops.LOAD, dtypes.float, (g2, ShapeTracker(views=(View(shape=(2, 1, 4, 1, 3, 4, 2, 6, 1, 3), strides=(0, 0, 0, 0, 0, 0, 0, 0, 0, 0), offset=0, mask=None, contiguous=False),)).to_uop())) # noqa: E501
    store = UOp(Ops.STORE, src=(g0, ShapeTracker(views=(View(shape=(1, 1, 1, 1, 1, 4, 1, 6, 1, 3), strides=(0, 0, 0, 0, 0, 18, 0, 3, 0, 1), offset=0, mask=None, contiguous=True),)).to_uop(), UOp(Ops.REDUCE_AXIS, dtypes.float, (ld0*ld1,), (Ops.ADD, (0, 2, 4, 6)),))) # noqa: E501
    sink = UOp(Ops.SINK, src=(store,))
    data1 = Tensor.randn(2, 1, 4, 1, 3, 4, 2, 6, 1, 3).realize()
    data2 = Tensor.randn(2, 1, 4, 1, 3, 4, 2, 6, 1, 3).realize()
    helper_linearizer_ast(sink, [data1, data2], opts=[
      #[Opt(OptOps.PADTO, 0, 32), Opt(OptOps.GROUP, 0, 4)],
      #[Opt(OptOps.PADTO, 0, 32), Opt(OptOps.UPCAST, 0, 8)],
      #[Opt(OptOps.PADTO, 0, 32), Opt(OptOps.UPCAST, 0, 8), Opt(OptOps.GROUP, 0, 4)]
    ])

  @unittest.skipUnless(Device[Device.DEFAULT].renderer.has_local, "test requires locals")
  @unittest.skipUnless(Device[Device.DEFAULT].renderer.has_shared, "test requires shared")
  def test_color_shapes_with_local(self):
    N = 32
    Tensor.manual_seed(1552)
    a = Tensor.rand(N, N)
    b = Tensor.rand(N, N)
    r = a@b
    opts_shapes = [
      ([Opt(OptOps.LOCAL, 0, 2)], [("blue",16),("blue",32),("cyan",2),("red",32)]),
      ([Opt(OptOps.LOCAL, 0, 2),Opt(OptOps.GROUP, 0, 2)], [("blue",16),("blue",32),("cyan",2),("green",2),("red",16)]),
      # check to ensure local_dims are stable for full UNROLL of first_reduce
      ([Opt(OptOps.LOCAL, 0, 2),Opt(OptOps.UNROLL, 0, 0)], [("blue",16),("blue",32),("cyan",2),("magenta",32)]),
      ([Opt(OptOps.UNROLL, 0, 0),Opt(OptOps.LOCAL, 0, 2)], [("blue",16),("blue",32),("cyan",2),("magenta",32)]),
      # check behavior for full UNROLL on an existing GROUP
      ([Opt(OptOps.LOCAL, 0, 2),Opt(OptOps.GROUP, 0, 0),Opt(OptOps.UNROLL, 0, 2)], [("blue",16),("blue",32),("cyan",2),("green",16),("magenta",2)]),
      ([Opt(OptOps.LOCAL, 0, 2),Opt(OptOps.GROUP, 0, 0),Opt(OptOps.UNROLL, 0, 0)], [("blue",16),("blue",32),("cyan",2),("magenta",32)]),
      ([Opt(OptOps.GROUP, 0, 0),Opt(OptOps.LOCAL, 0, 2),Opt(OptOps.UNROLL, 0, 0)], [("blue",16),("blue",32),("cyan",2),("magenta",32)]),
      ([Opt(OptOps.GROUP, 0, 2),Opt(OptOps.UNROLL, 0, 0)], [("blue",32),("blue",32),("red",16),("magenta",2)]),
    ]
    helper_linearizer_opt(r, [x[0] for x in opts_shapes], color_sizes=[x[1] for x in opts_shapes])

if __name__ == '__main__':
  unittest.main()<|MERGE_RESOLUTION|>--- conflicted
+++ resolved
@@ -64,7 +64,8 @@
     assert tcs == 0, "tensor core opt is incorrectly included"
 
 def is_emulated(tc) -> bool:
-  return (getenv("EMULATE_CUDA_SM89") or getenv("EMULATE_CUDA") or getenv("EMULATE_INTEL") or getenv("EMULATE_METAL")) and \
+  return (getenv("EMULATE_CUDA_SM89") or getenv("EMULATE_CUDA") or getenv("EMULATE_INTEL") or getenv("EMULATE_METAL")
+          or getenv("EMULATE_AMD_MFMA") or getenv("EMULATE_AMD")) and \
           ((tc.dtype_in == dtypes.bfloat16 or tc.dtype_out == dtypes.bfloat16) or \
           (tc.dtype_in == dtypes.fp8e4m3 or tc.dtype_out == dtypes.fp8e4m3) or \
           (tc.dtype_in == dtypes.fp8e5m2 or tc.dtype_out == dtypes.fp8e5m2))
@@ -1072,14 +1073,8 @@
   @unittest.skipUnless(Device[Device.DEFAULT].renderer.tensor_cores, "test requires tensor cores")
   def test_tensor_cores(self):
     for tc in Device[Device.DEFAULT].renderer.tensor_cores:
-<<<<<<< HEAD
       if is_emulated(tc): continue
-      if CI and Device.DEFAULT == "METAL" and (tc.dtype_in == dtypes.bfloat16 or tc.dtype_out == dtypes.bfloat16): continue
-=======
-      if (getenv("EMULATE_CUDA") or getenv("EMULATE_INTEL") or getenv("EMULATE_METAL") or getenv("EMULATE_AMD_MFMA") or getenv("EMULATE_AMD")) and \
-        (tc.dtype_in == dtypes.bfloat16 or tc.dtype_out == dtypes.bfloat16): continue
       if CI and Device.DEFAULT in ("METAL", "AMD") and (tc.dtype_in == dtypes.bfloat16 or tc.dtype_out == dtypes.bfloat16): continue
->>>>>>> 4cd27aa0
       # for AMX, tc.dims[2] == 1 so reduceop is None thus tensor_cores are not triggered
       helper_tc_allclose(tc.dims[0], tc.dims[1], 2 if AMX else tc.dims[2], tc.dtype_in, tc.dtype_out, axis=0, tc_opt=0)
 
@@ -1106,14 +1101,8 @@
   @unittest.skipUnless(Device[Device.DEFAULT].renderer.tensor_cores, "test requires tensor cores")
   def test_tensor_cores_padded(self):
     for tc in Device[Device.DEFAULT].renderer.tensor_cores:
-<<<<<<< HEAD
       if is_emulated(tc): continue
-      if CI and Device.DEFAULT == "METAL" and (tc.dtype_in == dtypes.bfloat16 or tc.dtype_out == dtypes.bfloat16): continue
-=======
-      if (getenv("EMULATE_CUDA") or getenv("EMULATE_METAL") or getenv("EMULATE_AMD_MFMA") or getenv("EMULATE_AMD")) and \
-        (tc.dtype_in == dtypes.bfloat16 or tc.dtype_out == dtypes.bfloat16): continue
       if CI and Device.DEFAULT in ("METAL", "AMD") and (tc.dtype_in == dtypes.bfloat16 or tc.dtype_out == dtypes.bfloat16): continue
->>>>>>> 4cd27aa0
       pad = 1
 
       # check that TC is triggered for TC_OPT=2
