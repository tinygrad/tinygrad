from typing import List, Tuple, Dict, Union
import numpy as np
import unittest
from dataclasses import replace
from test.external.fuzz_linearizer import compare_linearizer

from tinygrad.codegen.kernel import Opt, OptOps, KernelOptError
from tinygrad.codegen.linearizer import Linearizer, expand_node, expand_idxs, get_grouped_dims
from tinygrad.codegen.uops import UOp, UOps
from tinygrad.device import Device, Buffer
from tinygrad.ops import BinaryOps, BufferOps, MemBuffer, ConstBuffer, LazyOp, LoadOps, TernaryOps, ReduceOps, UnaryOps
from tinygrad.renderer import TensorCore
from tinygrad.shape.shapetracker import ShapeTracker
from tinygrad.shape.view import View
from tinygrad.shape.symbolic import MulNode, Variable, NumNode, Node
from tinygrad.tensor import Tensor, _to_np_dtype
from tinygrad.engine.schedule import create_schedule
from tinygrad.engine.realize import run_schedule, lower_schedule, CompiledRunner
from tinygrad.engine.graph import print_tree
from tinygrad.helpers import DEBUG, prod, Context, getenv, CI
from tinygrad.dtype import DType, dtypes

def helper_realized_ast(r:Union[Tensor, List[Tensor]]):
  if isinstance(r, Tensor): r = [r]
  s = create_schedule([x.lazydata for x in r])
  run_schedule(s[:-1])  # run all kernels except the last one
  # now all input LazyBuffers buffers in s[-1] should be realized
  # allocate an output buffer
  output_buffers = [Buffer((out).device, out.size, out.dtype).allocate() for out in s[-1].outputs]
  return s[-1].ast, output_buffers+list(s[-1].inputs)

def helper_tc_allclose(n:int, m:int, k:int, dtype_in:DType, dtype_out:DType, axis:int=0, tc_opt:int=0):
  a, b = Tensor.rand(m, k, dtype=dtype_in), Tensor.rand(k, n, dtype=dtype_in)
  np_a, np_b = a.numpy(), b.numpy()
  r = a.matmul(b, acc_dtype=dtype_out)
  sched = create_schedule([r.lazydata])
  realized_ast = sched[-1].ast[0]
  run_schedule(sched)
  out = r.numpy()
  k = Linearizer(realized_ast)
  k.apply_tensor_cores(1, axis=axis, tc_opt=tc_opt)
  k.linearize()
  assert len([uop for uop in k.uops if uop.op is UOps.WMMA]) > 0, "tensor core not triggered"
  assert len([x for x in k.applied_opts if x.op is OptOps.TC]) == 1, "tensor core opt not included"
  np_c = np_a @ np_b
  if dtype_out == dtypes.half: tc_atol, tc_rtol = 1e-2, 1e-3
  elif dtype_in == dtypes.bfloat16: tc_atol, tc_rtol = 1e-2, 3e-3
  else: tc_atol, tc_rtol = 5e-3, 1e-4
  np.testing.assert_allclose(np_c, out, atol=tc_atol, rtol=tc_rtol)

def helper_tc_ensure_uops_and_opts_count(n: int, m:int, k:int, dtype_in:DType, dtype_out:DType, axis:int=0, tc_opt:int=0, ensure_triggered:bool=True):
  a, b = Tensor.rand(m, k, dtype=dtype_in), Tensor.rand(k, n, dtype=dtype_in)
  r = a.matmul(b, acc_dtype=dtype_out)
  sched = create_schedule([r.lazydata])
  realized_ast = sched[-1].ast[0]
  k = Linearizer(realized_ast)
  k.apply_tensor_cores(1, axis=axis, tc_opt=tc_opt)
  k.linearize()
  wmmas = len([uop for uop in k.uops if uop.op is UOps.WMMA])
  tcs = len([x for x in k.applied_opts if x.op is OptOps.TC])
  if ensure_triggered:
    assert wmmas > 0, "tensor core not triggered"
    assert tcs == 1, "tensor core opt not included"
  else:
    assert wmmas == 0, "tensor core is incorrectly triggered"
    assert tcs == 0, "tensor core opt is incorrectly included"

class TestLinearizer(unittest.TestCase):
  def test_arg_dedup(self):
    a, b = Tensor.randn(4), Tensor.randn(4)
    np_a, np_b = a.numpy(), b.numpy()
    c = ((a.shrink(((0, 2),)) - a.shrink(((2, 4),))) - (b.shrink(((0, 2),)) - b.shrink(((2, 4),))))
    lowered = list(lower_schedule(create_schedule([c.lazydata])))
    for ei in lowered: ei.run()
    rawbufs = lowered[-1].bufs
    assert len(rawbufs) == 3 and set(rawbufs[1:]) == {a.lazydata.base.realized, b.lazydata.base.realized}
    np_c = (np_a[:2] - np_a[2:]) - (np_b[:2] - np_b[2:])
    np.testing.assert_allclose(np_c, c.numpy(), atol=1e-4, rtol=1e-4)

  def test_load_removed(self):
    a = Tensor.rand(1).realize()
    b = Tensor.rand(1).realize()
    ta = Tensor.where(Tensor(True), a, b).numpy()
    tb = Tensor.where(Tensor(False), a, b).numpy()
    np.testing.assert_equal(a.numpy(), ta)
    np.testing.assert_equal(b.numpy(), tb)

  def test_multioutput(self):
    dtype, st = dtypes.int, ShapeTracker.from_shape((8,))
    a = LazyOp(BufferOps.LOAD, arg=MemBuffer(idx=2, dtype=dtype, st=st))
    b = LazyOp(BufferOps.LOAD, arg=MemBuffer(idx=3, dtype=dtype, st=st))
    out0 = LazyOp(BufferOps.STORE, (LazyOp(op=BinaryOps.ADD, src=(a,b)),), MemBuffer(idx=0, dtype=dtype, st=st))
    out1 = LazyOp(BufferOps.STORE, (LazyOp(op=BinaryOps.MUL, src=(a,b)),), MemBuffer(idx=1, dtype=dtype, st=st))

    a_t = Tensor.full(st.shape, 2).contiguous().realize()
    b_t = Tensor.full(st.shape, 3).contiguous().realize()
    lin = helper_linearizer_ast((out0, out1), [a_t, b_t], wanna_output=[a_t.numpy()+b_t.numpy(), a_t.numpy()*b_t.numpy()])[0]

    stores = [u for u in lin.uops if u.op is UOps.STORE]
    mutable_bufs = [u for u in lin.uops if u.op is UOps.DEFINE_GLOBAL and u.arg[-1]]
    assert len(mutable_bufs) == len(stores) == 2
    assert [u.arg[0] for u in mutable_bufs] == [0, 1]

  @unittest.skipUnless(Device[Device.DEFAULT].renderer.has_local, "test requires locals")
  @unittest.skipUnless(Device[Device.DEFAULT].renderer.has_shared, "test requires shared")
  def test_end_local(self):
    load = MemBuffer(idx=1, dtype=dtypes.int, st=ShapeTracker.from_shape((32,)))
    store = MemBuffer(idx=0, dtype=dtypes.int, st=ShapeTracker.from_shape((1,)))
    ast = LazyOp(op=BufferOps.STORE, src=(LazyOp(op=ReduceOps.SUM, src=(LazyOp(op=BufferOps.LOAD, arg=load),), arg=(0,)),), arg=store),

    load_t = Tensor.full(load.st.shape, 1).contiguous().realize()
    k = helper_linearizer_ast(ast, [load_t], wanna_output=[load_t.numpy().sum()])[1]
    self.assertEqual(k.uops[-1].op, UOps.ENDIF)
    self.assertLess(k.uops.uops.index([x for x in k.uops.uops if x.op is UOps.STORE][-1]), k.uops.uops.index(k.uops[-1]))

  def test_two_nested_range(self):
    a = Tensor.randn(2, ).realize()
    out = a.reshape(2, 1).expand(2, 3).sum()
    lin = helper_linearizer_opt(out, wanna_output=[np.broadcast_to(a.numpy().reshape(2, 1), (2, 3)).sum()])[0]
    ranges = [i for i,u in enumerate(lin.uops) if u.op is UOps.RANGE]
    if getenv("PTX"):
      # RANGE -> 2xLOAD_INDEXING -> LOAD -> RANGE -> PHI
      assert ranges[1] == ranges[0]+4
      assert lin.uops[ranges[0]+3].op is UOps.LOAD
    else:
    # RANGE -> LOAD -> RANGE -> PHI
      assert ranges[1] == ranges[0]+2
      assert lin.uops[ranges[0]+1].op is UOps.LOAD

  def test_three_nested_range(self):
    a = Tensor.randn(2, ).realize()
    out = a.reshape(2, 1).expand(2, 3).expand(2, 2, 3).sum()
    lin = helper_linearizer_opt(out, wanna_output=[np.broadcast_to(np.broadcast_to(a.numpy().reshape(2, 1), (2, 3)), (2, 2, 3)).sum()])[0]
    ranges = [i for i,u in enumerate(lin.uops) if u.op is UOps.RANGE]
    if getenv("PTX"):
      # RANGE -> RANGE -> 2xLOAD_INDEXING -> LOAD -> RANGE -> PHI
      assert ranges[2] == ranges[1]+4 == ranges[0]+5
      assert lin.uops[ranges[1]+3].op is UOps.LOAD
    else:
    # RANGE -> RANGE -> LOAD -> RANGE -> PHI
      assert ranges[2] == ranges[1]+2 == ranges[0]+3
      assert lin.uops[ranges[1]+1].op is UOps.LOAD

  def test_two_nested_range_alt_indexing(self):
    a = Tensor([2, 2]).realize()
    out = a.reshape(2, 1).pad(((1, 1), (1, 1)), 2).sum()
    lin = helper_linearizer_opt(out, wanna_output=[24])[0]
    ranges = [i for i,u in enumerate(lin.uops) if u.op is UOps.RANGE]
    if getenv("PTX"):
      # RANGE -> CAST ridx -> LOAD_INDEXING -> 4x ALU -> RANGE -> LOAD -> RANGE -> PHI
      assert ranges[1] == ranges[0]+6
      assert lin.uops[ranges[1]+11].op is UOps.ENDRANGE
    else:
      # RANGE -> 4x ALU -> RANGE -> 9x ALU + 1x LOAD -> PHI
      assert ranges[1] == ranges[0]+5
      assert lin.uops[ranges[1]+11].op is UOps.ENDRANGE

  def test_range_outer_op_before_phi(self):
    a = Tensor.randn(4, 1).realize()
    b = Tensor.randn(1, 1).realize()
    out = (a + b[0]).sum() + b[0]
    lin = helper_linearizer_opt(out, wanna_output=[(a.numpy()+b.numpy()[0]).sum()+b.numpy()[0]])[0]
    ranges = [i for i,u in enumerate(lin.uops) if u.op is UOps.RANGE]
    # LOAD -> RANGE -> LOAD -> PHI
    assert lin.uops[ranges[0]-2].op is UOps.LOAD

  def test_range_outer_op_before_phi_nested_range(self):
    a = Tensor.randn(2, ).realize()
    b = Tensor.randn(1, 1).realize()
    out = (a.reshape(2, 1).expand(2, 3) + b[0]).sum() + b[0]
    lin = helper_linearizer_opt(out, wanna_output=[(np.broadcast_to(a.numpy().reshape(2, 1), (2, 3)) + b.numpy()[0]).sum() + b.numpy()[0]])[0]
    ranges = [i for i,u in enumerate(lin.uops) if u.op is UOps.RANGE]
    if getenv("PTX"):
    # LOAD -> RANGE -> 3xLOAD_INDEXING -> LOAD -> ALU -> RANGE -> PHI
      assert lin.uops[ranges[0]-2].op is UOps.LOAD
      assert ranges[1] == ranges[0]+5
      assert [x.op for x in lin.uops[ranges[0]+3:ranges[0]+5]] == [UOps.LOAD, UOps.ALU]
    # LOAD -> RANGE -> LOAD -> ALU -> RANGE -> PHI
    else:
      assert lin.uops[ranges[0]-2].op is UOps.LOAD
      assert ranges[1] == ranges[0]+3
      assert [x.op for x in lin.uops[ranges[0]+1:ranges[0]+3]] == [UOps.LOAD, UOps.ALU]

  def test_range_outer_op_after_phi(self):
    a = Tensor.randn(4, 1).realize()
    out = a.sum() * a.sum()
    lin = helper_linearizer_opt(out, wanna_output=[a.numpy().sum()*a.numpy().sum()])[0]
    # RANGE -> LOAD -> PHI -> ALU
    end = max(i for i,u in enumerate(lin.uops) if u.op is UOps.ENDRANGE)
    assert lin.uops[end+1].op is UOps.ALU

  def test_range_outer_op_after_phi_nested_range(self):
    a = Tensor.randn(2, ).realize()
    out = a.reshape(2, 1).expand(2, 3).sum() + a.reshape(2, 1).expand(2, 3).sum()
    lin = helper_linearizer_opt(out, wanna_output=[(np.broadcast_to(a.numpy().reshape(2, 1), (2, 3))).sum()*2])[0]
    # RANGE -> LOAD -> PHI -> ALU
    end = max(i for i,u in enumerate(lin.uops) if u.op is UOps.ENDRANGE)
    assert lin.uops[end+1].op is UOps.ALU

  @unittest.skipIf(CI and Device.DEFAULT in {"AMD"}, "AMD CI doesn't support multiple sync threads yet")
  @unittest.skipUnless(Device[Device.DEFAULT].renderer.has_local, "test requires locals")
  @unittest.skip("AST has implicit movement ops")
  def test_early_end_local(self):
    ast = LazyOp(op=BufferOps.STORE, src=(LazyOp(op=UnaryOps.SQRT, src=(LazyOp(op=BinaryOps.MUL, src=(LazyOp(op=ReduceOps.SUM, src=(LazyOp(op=BinaryOps.MUL, src=(LazyOp(op=BinaryOps.ADD, src=(LazyOp(op=BufferOps.LOAD, src=(), arg=MemBuffer(idx=1, dtype=dtypes.float, st=ShapeTracker(views=(View(shape=(3, 27, 32), strides=(864, 32, 1), offset=0, mask=None, contiguous=True),)))), LazyOp(op=UnaryOps.NEG, src=(LazyOp(op=BinaryOps.MUL, src=(LazyOp(op=ReduceOps.SUM, src=(LazyOp(op=BufferOps.LOAD, src=(), arg=MemBuffer(idx=1, dtype=dtypes.float, st=ShapeTracker(views=(View(shape=(3, 27, 32), strides=(864, 32, 1), offset=0, mask=None, contiguous=True),)))),), arg=(2,)), LazyOp(op=BufferOps.CONST, src=(), arg=ConstBuffer(val=0.03125, dtype=dtypes.float, st=ShapeTracker(views=(View(shape=(3, 27, 32), strides=(0, 0, 0), offset=0, mask=None, contiguous=False),))))), arg=None),), arg=None)), arg=None), LazyOp(op=BinaryOps.ADD, src=(LazyOp(op=BufferOps.LOAD, src=(), arg=MemBuffer(idx=1, dtype=dtypes.float, st=ShapeTracker(views=(View(shape=(3, 27, 32), strides=(864, 32, 1), offset=0, mask=None, contiguous=True),)))), LazyOp(op=UnaryOps.NEG, src=(LazyOp(op=BinaryOps.MUL, src=(LazyOp(op=ReduceOps.SUM, src=(LazyOp(op=BufferOps.LOAD, src=(), arg=MemBuffer(idx=1, dtype=dtypes.float, st=ShapeTracker(views=(View(shape=(3, 27, 32), strides=(864, 32, 1), offset=0, mask=None, contiguous=True),)))),), arg=(2,)), LazyOp(op=BufferOps.CONST, src=(), arg=ConstBuffer(val=0.03125, dtype=dtypes.float, st=ShapeTracker(views=(View(shape=(3, 27, 32), strides=(0, 0, 0), offset=0, mask=None, contiguous=False),))))), arg=None),), arg=None)), arg=None)), arg=None),), arg=(2,)), LazyOp(op=BufferOps.CONST, src=(), arg=ConstBuffer(val=0.03125, dtype=dtypes.float, st=ShapeTracker(views=(View(shape=(3, 27, 1), strides=(27, 1, 0), offset=0, mask=None, contiguous=True),))))), arg=None),), arg=None),), arg=MemBuffer(idx=0, dtype=dtypes.float, st=ShapeTracker(views=(View(shape=(3, 27, 1), strides=(27, 1, 0), offset=0, mask=None, contiguous=True),)))), # noqa: E501
    k = Linearizer(*ast)
    k.hand_coded_optimizations()
    k.linearize()
    self.assertEqual(len(endifs:=[x for x in k.uops if x.op is UOps.ENDIF]), len(ifs:=[x for x in k.uops if x.op is UOps.IF]))
    self.assertEqual(len(barriers:=[x for x in k.uops if x.op is UOps.BARRIER]), 3)
    self.assertEqual(k.uops[k.uops.uops.index(endifs[0])-1].op, UOps.STORE)
    self.assertEqual(k.uops[k.uops.uops.index(endifs[0])+1], barriers[1])
    self.assertEqual(k.uops[k.uops.uops.index(endifs[0])+2].op, UOps.LOAD)
    self.assertLess(k.uops.uops.index(barriers[0]), k.uops.uops.index(ifs[0]))
    self.assertLess(k.uops.uops.index(ifs[0]), k.uops.uops.index(endifs[0]))
    self.assertLess(k.uops.uops.index(barriers[1]), k.uops.uops.index(ifs[1]))
    x = Tensor.randn(3,27,32).realize()
    helper_linearizer_ast(ast, [x], wanna_output=[x.numpy().std(axis=2, ddof=0).reshape(-1)])

  @unittest.skipIf(CI and Device.DEFAULT in {"AMD"}, "AMD CI doesn't support multiple sync threads yet")
  @unittest.skip("AST has implicit movement ops")
  def test_reduceops_order(self):
    # make sure that the kernel put reduceops in the order of their dependencies when passed to the Linearizer in arbitrary order
    load = MemBuffer(idx=4, dtype=dtypes.float, st=ShapeTracker.from_shape((32,)))
    ast0 = LazyOp(op=ReduceOps.SUM, src=(LazyOp(op=BufferOps.LOAD, src=(), arg=load),), arg=(0,))
    ast1 = LazyOp(op=ReduceOps.SUM, src=(LazyOp(BinaryOps.ADD, src=(LazyOp(op=BufferOps.LOAD, src=(), arg=load), \
      LazyOp(op=UnaryOps.NEG, src=(ast0,), arg=None))),), arg=(0,))
    ast2 = LazyOp(op=ReduceOps.SUM, src=(LazyOp(BinaryOps.ADD, src=(ast1, LazyOp(op=UnaryOps.NEG, \
      src=(LazyOp(op=BufferOps.LOAD, src=(), arg=load),), arg=None))),), arg=(0,))
    ast3 = LazyOp(op=ReduceOps.SUM, src=(LazyOp(BinaryOps.ADD, src=(LazyOp(op=BinaryOps.ADD, src=(LazyOp(op=BufferOps.LOAD, src=(), arg=load), LazyOp(op=UnaryOps.NEG, src=(ast2,), arg=None))), LazyOp(op=BinaryOps.ADD, src=(LazyOp(op=BufferOps.LOAD, src=(), arg=load), LazyOp(op=UnaryOps.NEG, src=(ast0,), arg=None))),)),), arg=(0,)) # noqa E501
    for order in [(d, c, b, a) for d in range(4) for c in range(4) for b in range(4) for a in range(4) if len(set([a,b,c,d])) == 4]:
      asts = [
        LazyOp(op=BufferOps.STORE, src=(ast0,), arg=MemBuffer(idx=order.index(0), dtype=dtypes.float, st=ShapeTracker.from_shape((1,)))),
        LazyOp(op=BufferOps.STORE, src=(ast1,), arg=MemBuffer(idx=order.index(1), dtype=dtypes.float, st=ShapeTracker.from_shape((1,)))),
        LazyOp(op=BufferOps.STORE, src=(ast2,), arg=MemBuffer(idx=order.index(2), dtype=dtypes.float, st=ShapeTracker.from_shape((1,)))),
        LazyOp(op=BufferOps.STORE, src=(ast3,), arg=MemBuffer(idx=order.index(3), dtype=dtypes.float, st=ShapeTracker.from_shape((1,))))
      ]
      k = Linearizer(*[asts[i] for i in order])
      def recursive_reduceops(x: LazyOp): return [c for v in x.src for c in recursive_reduceops(v)] + [v for v in list(x.src) if v.op in ReduceOps]
      for i,r in enumerate(k.reduceops): assert not any([r in recursive_reduceops(x) for x in k.reduceops[:i]]), "reduceops are out of order"
      x = Tensor.randn(32).realize()
      outs = [b:=(a:=x.numpy()).sum(), c:=(a - b).sum(), d:=(c - a).sum(), (a-d + a-b).sum()]
      helper_linearizer_ast(tuple(asts[i] for i in order), [x], wanna_output=[outs[i] for i in order])

  @unittest.skipIf(CI and Device.DEFAULT in {"AMD"}, "AMD CI doesn't support multiple sync threads yet")
  @unittest.skipUnless(Device[Device.DEFAULT].renderer.has_local, "test requires locals")
  @unittest.skip("AST has implicit movement ops")
  def test_multireduce_store_locals(self):
    # ensure the result of local reducop is stored and loaded back into every thread for future use
    ast = LazyOp(op=BufferOps.STORE, src=(LazyOp(op=UnaryOps.SQRT, src=(LazyOp(op=BinaryOps.MUL, src=(LazyOp(op=ReduceOps.SUM, src=(LazyOp(op=BinaryOps.MUL, src=(LazyOp(op=BinaryOps.ADD, src=(LazyOp(op=BufferOps.LOAD, src=(), arg=MemBuffer(idx=1, dtype=dtypes.float, st=ShapeTracker(views=(View(shape=(3, 27, 32), strides=(864, 32, 1), offset=0, mask=None, contiguous=True),)))), LazyOp(op=UnaryOps.NEG, src=(LazyOp(op=BinaryOps.MUL, src=(LazyOp(op=ReduceOps.SUM, src=(LazyOp(op=BufferOps.LOAD, src=(), arg=MemBuffer(idx=1, dtype=dtypes.float, st=ShapeTracker(views=(View(shape=(3, 27, 32), strides=(864, 32, 1), offset=0, mask=None, contiguous=True),)))),), arg=(2,)), LazyOp(op=BufferOps.CONST, src=(), arg=ConstBuffer(val=0.03125, dtype=dtypes.float, st=ShapeTracker(views=(View(shape=(3, 27, 32), strides=(0, 0, 0), offset=0, mask=None, contiguous=False),))))), arg=None),), arg=None)), arg=None), LazyOp(op=BinaryOps.ADD, src=(LazyOp(op=BufferOps.LOAD, src=(), arg=MemBuffer(idx=1, dtype=dtypes.float, st=ShapeTracker(views=(View(shape=(3, 27, 32), strides=(864, 32, 1), offset=0, mask=None, contiguous=True),)))), LazyOp(op=UnaryOps.NEG, src=(LazyOp(op=BinaryOps.MUL, src=(LazyOp(op=ReduceOps.SUM, src=(LazyOp(op=BufferOps.LOAD, src=(), arg=MemBuffer(idx=1, dtype=dtypes.float, st=ShapeTracker(views=(View(shape=(3, 27, 32), strides=(864, 32, 1), offset=0, mask=None, contiguous=True),)))),), arg=(2,)), LazyOp(op=BufferOps.CONST, src=(), arg=ConstBuffer(val=0.03125, dtype=dtypes.float, st=ShapeTracker(views=(View(shape=(3, 27, 32), strides=(0, 0, 0), offset=0, mask=None, contiguous=False),))))), arg=None),), arg=None)), arg=None)), arg=None),), arg=(2,)), LazyOp(op=BufferOps.CONST, src=(), arg=ConstBuffer(val=0.03125, dtype=dtypes.float, st=ShapeTracker(views=(View(shape=(3, 27, 1), strides=(27, 1, 0), offset=0, mask=None, contiguous=True),))))), arg=None),), arg=None),), arg=MemBuffer(idx=0, dtype=dtypes.float, st=ShapeTracker(views=(View(shape=(3, 27, 1), strides=(27, 1, 0), offset=0, mask=None, contiguous=True),)))), # noqa: E501
    k = Linearizer(*ast)
    k.hand_coded_optimizations()
    k.linearize()
    local_buf = [u for u in k.uops if u.op is UOps.DEFINE_LOCAL]
    self.assertEqual(len(real_local_stores:=[u for u in k.uops if u.op is UOps.STORE and any([lb in u.src for lb in local_buf])]), 3, \
      f"should have generated 3 BufferOps.STORE to the local buf but got {len(real_local_stores)}")
    self.assertEqual(len(real_local_loads:=[u for u in k.uops if u.op is UOps.LOAD and any([lb in u.src for lb in local_buf])]), 3, \
      f"should have generated 3 BufferOps.LOAD to the local buf but got {len(real_local_loads)}")
    self.assertEqual((real_local_stores[1].src[1].op, real_local_stores[1].src[1].arg), (UOps.CONST, 0))
    self.assertEqual((real_local_loads[1].src[1].op, real_local_loads[1].src[1].arg), (UOps.CONST, 0))
    x = Tensor.randn(3,27,32).realize()
    helper_linearizer_ast(ast, [x], wanna_output=[x.numpy().std(axis=2, ddof=0).reshape(-1)])

  @unittest.skip("AST has implicit movement ops")
  def test_multireduce_upcasting(self):
    # when upcasting multiple reductions, ensure ast_parse will create multiple uops even when using the result of past reductions
    ast = LazyOp(op=BufferOps.STORE, src=(LazyOp(op=ReduceOps.SUM, src=(LazyOp(op=BinaryOps.ADD, src=(LazyOp(op=BufferOps.LOAD, src=(), arg=MemBuffer(idx=1, dtype=dtypes.float32, st=ShapeTracker(views=(View(shape=(8, 7), strides=(7, 1), offset=0, mask=None, contiguous=True),)))), LazyOp(op=UnaryOps.NEG, src=(LazyOp(op=ReduceOps.SUM, src=(LazyOp(op=BufferOps.LOAD, src=(), arg=MemBuffer(idx=1, dtype=dtypes.float32, st=ShapeTracker(views=(View(shape=(8, 7), strides=(7, 1), offset=0, mask=None, contiguous=True),),))),), arg=(1,)),), arg=None),)),), arg=(1,)),), arg=MemBuffer(idx=0, dtype=dtypes.float32, st=ShapeTracker(views=(View(shape=(8, 1), strides=(1, 0), offset=0, mask=None, contiguous=True),)))), # noqa: E501
    k = Linearizer(*ast)
    k.upcast()
    k.linearize()
    define_globals = [u for u in k.uops if u.op is UOps.DEFINE_GLOBAL]
    self.assertEqual(len([u for u in k.uops if u.op is UOps.LOAD and define_globals[1] in u.src]), 7)
    self.assertEqual(len([u for u in k.uops if u.op is UOps.ALU and u.arg is BinaryOps.ADD]), 25)
    opts = [[Opt(op=OptOps.UPCAST, axis=0, amt=2)], [Opt(op=OptOps.UPCAST, axis=0, amt=4)]]
    x = Tensor.randn(8,7).softmax().realize()
    helper_linearizer_ast(ast, [x], opts=opts, wanna_output=[(x.numpy() - x.numpy().sum(axis=1, keepdims=True)).sum(axis=1)])

  @unittest.skip("AST has implicit movement ops")
  def test_multireduce_unroll(self):
    # unrolled multireduceops will cause an issue where and reduceop following another reduceop will need to bring the "unroll" back:
    # ex you unroll into four values, the four values sum, then you need to four operations on the sum for the next reduceop
    ast = LazyOp(op=BufferOps.STORE, src=(LazyOp(op=ReduceOps.SUM, src=(LazyOp(op=BinaryOps.ADD, src=(LazyOp(op=BufferOps.LOAD, src=(), arg=MemBuffer(idx=1, dtype=dtypes.float32, st=ShapeTracker(views=(View(shape=(2, 12), strides=(12, 1), offset=0, mask=None, contiguous=True),)))), LazyOp(op=UnaryOps.NEG, src=(LazyOp(op=ReduceOps.SUM, src=(LazyOp(op=BufferOps.LOAD, src=(), arg=MemBuffer(idx=1, dtype=dtypes.float32, st=ShapeTracker(views=(View(shape=(2, 12), strides=(12, 1), offset=0, mask=None, contiguous=True),),))),), arg=(1,)),), arg=None),)),), arg=(1,)),), arg=MemBuffer(idx=0, dtype=dtypes.float32, st=ShapeTracker(views=(View(shape=(2, 1), strides=(1, 0), offset=0, mask=None, contiguous=True),)))), # noqa: E501
    opts = [
      [Opt(op=OptOps.UNROLL, axis=0, amt=12)],
      [Opt(op=OptOps.UNROLL, axis=0, amt=6)],
      [Opt(op=OptOps.UNROLL, axis=0, amt=4)],
      [Opt(op=OptOps.UNROLL, axis=0, amt=3)],
      [Opt(op=OptOps.UNROLL, axis=0, amt=2)],
    ]
    x = Tensor.randn(2,12).softmax().realize()
    helper_linearizer_ast(ast, [x], opts=opts, wanna_output=[(x.numpy() - x.numpy().sum(axis=1, keepdims=True)).sum(axis=1)])

  @unittest.skipIf(CI and Device.DEFAULT in {"AMD"}, "AMD CI doesn't support multiple sync threads yet")
  @unittest.skip("AST has implicit movement ops")
  def test_multireduce_loop_scope(self):
    ast = LazyOp(op=BufferOps.STORE, src=(LazyOp(op=ReduceOps.SUM, src=(LazyOp(op=BinaryOps.MUL, src=(LazyOp(op=BinaryOps.ADD, src=(LazyOp(op=BufferOps.LOAD, src=(), arg=MemBuffer(idx=1, dtype=dtypes.float, st=ShapeTracker(views=(View(shape=(3, 27, 32), strides=(864, 32, 1), offset=0, mask=None, contiguous=True),)))), LazyOp(op=UnaryOps.NEG, src=(LazyOp(op=BinaryOps.MUL, src=(LazyOp(op=ReduceOps.SUM, src=(LazyOp(op=BufferOps.LOAD, src=(), arg=MemBuffer(idx=1, dtype=dtypes.float, st=ShapeTracker(views=(View(shape=(3, 27, 32), strides=(864, 32, 1), offset=0, mask=None, contiguous=True),)))),), arg=(2,)), LazyOp(op=BufferOps.CONST, src=(), arg=ConstBuffer(val=0.03125, dtype=dtypes.float, st=ShapeTracker(views=(View(shape=(3, 27, 32), strides=(0, 0, 0), offset=0, mask=None, contiguous=False),))))), arg=None),), arg=None))), LazyOp(op=UnaryOps.RECIP, src=(LazyOp(op=UnaryOps.SQRT, src=(LazyOp(op=BinaryOps.MUL, src=(LazyOp(op=ReduceOps.SUM, src=(LazyOp(op=BinaryOps.MUL, src=(LazyOp(op=BinaryOps.ADD, src=(LazyOp(op=BufferOps.LOAD, src=(), arg=MemBuffer(idx=1, dtype=dtypes.float, st=ShapeTracker(views=(View(shape=(3, 27, 32), strides=(864, 32, 1), offset=0, mask=None, contiguous=True),)))), LazyOp(op=UnaryOps.NEG, src=(LazyOp(op=BinaryOps.MUL, src=(LazyOp(op=ReduceOps.SUM, src=(LazyOp(op=BufferOps.LOAD, src=(), arg=MemBuffer(idx=1, dtype=dtypes.float, st=ShapeTracker(views=(View(shape=(3, 27, 32), strides=(864, 32, 1), offset=0, mask=None, contiguous=True),)))),), arg=(2,)), LazyOp(op=BufferOps.CONST, src=(), arg=ConstBuffer(val=0.03125, dtype=dtypes.float, st=ShapeTracker(views=(View(shape=(3, 27, 32), strides=(0, 0, 0), offset=0, mask=None, contiguous=False),))))), arg=None),), arg=None)), arg=None), LazyOp(op=BinaryOps.ADD, src=(LazyOp(op=BufferOps.LOAD, src=(), arg=MemBuffer(idx=1, dtype=dtypes.float, st=ShapeTracker(views=(View(shape=(3, 27, 32), strides=(864, 32, 1), offset=0, mask=None, contiguous=True),)))), LazyOp(op=UnaryOps.NEG, src=(LazyOp(op=BinaryOps.MUL, src=(LazyOp(op=ReduceOps.SUM, src=(LazyOp(op=BufferOps.LOAD, src=(), arg=MemBuffer(idx=1, dtype=dtypes.float, st=ShapeTracker(views=(View(shape=(3, 27, 32), strides=(864, 32, 1), offset=0, mask=None, contiguous=True),)))),), arg=(2,)), LazyOp(op=BufferOps.CONST, src=(), arg=ConstBuffer(val=0.03125, dtype=dtypes.float, st=ShapeTracker(views=(View(shape=(3, 27, 32), strides=(0, 0, 0), offset=0, mask=None, contiguous=False),))))), arg=None),), arg=None)), arg=None)), arg=None),), arg=(2,)), LazyOp(op=BufferOps.CONST, src=(), arg=ConstBuffer(val=0.03125, dtype=dtypes.float, st=ShapeTracker(views=(View(shape=(3, 27, 1), strides=(27, 1, 0), offset=0, mask=None, contiguous=True),))))), arg=None),), arg=None),)),),),), arg=(2,)),), arg=MemBuffer(idx=0, dtype=dtypes.float, st=ShapeTracker(views=(View(shape=(3, 27, 1), strides=(27, 1, 0), offset=0, mask=None, contiguous=True),),))), # noqa: E501
    k = Linearizer(*ast)
    k.hand_coded_optimizations()
    k.linearize()
    def get_recursive_children(x:UOp): return set.union(set(x.src), *[get_recursive_children(v) for v in x.src])
    loop = None
    for u in k.uops:
      if u.op is UOps.RANGE: loop = u
      elif loop is None: continue
      elif u.op is UOps.ENDRANGE and loop in u.src: loop = None
      else: self.assertIn(loop, get_recursive_children(u), f"Any uop within a loop should depend on the loop: {u}")
    x = Tensor.randn(3, 27, 32).realize()
    helper_linearizer_ast(ast, [x], wanna_output= \
      [((x.numpy() - x.numpy().mean(axis=2, keepdims=True))/x.numpy().std(axis=2, keepdims=True, ddof=0)).sum(axis=2).reshape(-1)])

  @unittest.skipIf(CI and Device.DEFAULT in {"AMD"}, "AMD CI doesn't support multiple sync threads yet")
  @unittest.skip("AST has implicit movement ops")
  def test_mean_std_multireduce(self):
    ast = LazyOp(op=BufferOps.STORE, src=(LazyOp(op=UnaryOps.SQRT, src=(LazyOp(op=BinaryOps.MUL, src=(LazyOp(op=ReduceOps.SUM, src=(LazyOp(op=BinaryOps.MUL, src=(LazyOp(op=BinaryOps.ADD, src=(LazyOp(op=BufferOps.LOAD, src=(), arg=MemBuffer(idx=1, dtype=dtypes.float, st=ShapeTracker(views=(View(shape=(15, 25, 35), strides=(875, 35, 1), offset=0, mask=None, contiguous=True),)))), LazyOp(op=UnaryOps.NEG, src=(LazyOp(op=BinaryOps.MUL, src=(LazyOp(op=ReduceOps.SUM, src=(LazyOp(op=BufferOps.LOAD, src=(), arg=MemBuffer(idx=1, dtype=dtypes.float, st=ShapeTracker(views=(View(shape=(15, 25, 35), strides=(875, 35, 1), offset=0, mask=None, contiguous=True),)))),), arg=(0, 1, 2)), LazyOp(op=BufferOps.CONST, src=(), arg=ConstBuffer(val=7.619047619047618e-05, dtype=dtypes.float, st=ShapeTracker(views=(View(shape=(15, 25, 35), strides=(0, 0, 0), offset=0, mask=None, contiguous=False),))))), arg=None),),arg=None)), arg=None), LazyOp(op=BinaryOps.ADD, src=(LazyOp(op=BufferOps.LOAD, src=(), arg=MemBuffer(idx=1, dtype=dtypes.float, st=ShapeTracker(views=(View(shape=(15, 25, 35), strides=(875, 35, 1), offset=0, mask=None, contiguous=True),)))), LazyOp(op=UnaryOps.NEG, src=(LazyOp(op=BinaryOps.MUL, src=(LazyOp(op=ReduceOps.SUM, src=(LazyOp(op=BufferOps.LOAD, src=(), arg=MemBuffer(idx=1, dtype=dtypes.float, st=ShapeTracker(views=(View(shape=(15, 25, 35), strides=(875, 35, 1), offset=0, mask=None, contiguous=True),)))),), arg=(0, 1, 2)), LazyOp(op=BufferOps.CONST, src=(), arg=ConstBuffer(val=7.619047619047618e-05, dtype=dtypes.float, st=ShapeTracker(views=(View(shape=(15, 25, 35), strides=(0, 0, 0), offset=0, mask=None, contiguous=False),))))), arg=None),),arg=None)), arg=None)), arg=None),), arg=(0, 1, 2)), LazyOp(op=BufferOps.CONST, src=(), arg=ConstBuffer(val=7.619628162145687e-05, dtype=dtypes.float, st=ShapeTracker(views=(View(shape=(1, 1, 1), strides=(0, 0, 0), offset=0, mask=None, contiguous=True),))))), arg=None),), arg=None),), arg=MemBuffer(idx=0, dtype=dtypes.float, st=ShapeTracker(views=(View(shape=(1, 1, 1), strides=(0, 0, 0), offset=0, mask=None, contiguous=True),)))), # noqa: E501
    x = Tensor.randn(15, 25, 35).realize()
    helper_linearizer_ast(ast, [x], wanna_output=[x.numpy().std()])

  @unittest.skipIf(CI and Device.DEFAULT in {"AMD"}, "AMD CI doesn't support multiple sync threads yet")
  @unittest.skip("AST has implicit movement ops")
  def test_mean_std_multireduce_mid_dim(self):
    ast = LazyOp(op=BufferOps.STORE, src=(LazyOp(op=UnaryOps.SQRT, src=(LazyOp(op=BinaryOps.MUL, src=(LazyOp(op=ReduceOps.SUM, src=(LazyOp(op=BinaryOps.MUL, src=(LazyOp(op=BinaryOps.ADD, src=(LazyOp(op=BufferOps.LOAD, src=(), arg=MemBuffer(idx=1, dtype=dtypes.float, st=ShapeTracker(views=(View(shape=(15, 25, 35), strides=(875, 35, 1), offset=0, mask=None, contiguous=True),)))), LazyOp(op=UnaryOps.NEG, src=(LazyOp(op=BinaryOps.MUL, src=(LazyOp(op=ReduceOps.SUM, src=(LazyOp(op=BufferOps.LOAD, src=(), arg=MemBuffer(idx=1, dtype=dtypes.float, st=ShapeTracker(views=(View(shape=(15, 25, 35), strides=(875, 35, 1), offset=0, mask=None, contiguous=True),)))),), arg=(1,)), LazyOp(op=BufferOps.CONST, src=(), arg=ConstBuffer(val=0.04, dtype=dtypes.float, st=ShapeTracker(views=(View(shape=(15, 25, 35), strides=(0, 0, 0), offset=0, mask=None, contiguous=False),))))), arg=None),),arg=None)), arg=None), LazyOp(op=BinaryOps.ADD, src=(LazyOp(op=BufferOps.LOAD, src=(), arg=MemBuffer(idx=1, dtype=dtypes.float, st=ShapeTracker(views=(View(shape=(15, 25, 35), strides=(875, 35, 1), offset=0, mask=None, contiguous=True),)))), LazyOp(op=UnaryOps.NEG, src=(LazyOp(op=BinaryOps.MUL, src=(LazyOp(op=ReduceOps.SUM, src=(LazyOp(op=BufferOps.LOAD, src=(), arg=MemBuffer(idx=1, dtype=dtypes.float, st=ShapeTracker(views=(View(shape=(15, 25, 35), strides=(875, 35, 1), offset=0, mask=None, contiguous=True),)))),), arg=(1,)), LazyOp(op=BufferOps.CONST, src=(), arg=ConstBuffer(val=0.04, dtype=dtypes.float, st=ShapeTracker(views=(View(shape=(15, 25, 35), strides=(0, 0, 0), offset=0, mask=None, contiguous=False),))))), arg=None),),arg=None)), arg=None)), arg=None),), arg=(1,)), LazyOp(op=BufferOps.CONST, src=(), arg=ConstBuffer(val=0.04, dtype=dtypes.float, st=ShapeTracker(views=(View(shape=(1, 1, 1), strides=(0, 0, 0), offset=0, mask=None, contiguous=True),))))), arg=None),), arg=None),), arg=MemBuffer(idx=0, dtype=dtypes.float, st=ShapeTracker(views=(View(shape=(15, 1, 35), strides=(35, 35, 1), offset=0, mask=None, contiguous=True),)))), # noqa: E501
    x = Tensor.randn(15, 25, 35).realize()
    helper_linearizer_ast(ast, [x], wanna_output=[x.numpy().std(1).reshape(-1)])

  @unittest.skipIf(CI and Device.DEFAULT in {"AMD"}, "AMD CI doesn't support multiple sync threads yet")
  @unittest.skip("AST has implicit movement ops")
  def test_mean_std_multireduce_multiout(self):
    std = LazyOp(op=BufferOps.STORE, src=(LazyOp(op=UnaryOps.SQRT, src=(LazyOp(op=BinaryOps.MUL, src=(LazyOp(op=ReduceOps.SUM, src=(LazyOp(op=BinaryOps.MUL, src=(LazyOp(op=BinaryOps.ADD, src=(LazyOp(op=BufferOps.LOAD, src=(), arg=MemBuffer(idx=2, dtype=dtypes.float, st=ShapeTracker(views=(View(shape=(15, 25, 35), strides=(875, 35, 1), offset=0, mask=None, contiguous=True),)))), LazyOp(op=UnaryOps.NEG, src=(LazyOp(op=BinaryOps.MUL, src=(LazyOp(op=ReduceOps.SUM, src=(LazyOp(op=BufferOps.LOAD, src=(), arg=MemBuffer(idx=2, dtype=dtypes.float, st=ShapeTracker(views=(View(shape=(15, 25, 35), strides=(875, 35, 1), offset=0, mask=None, contiguous=True),)))),), arg=(0, 1, 2)), LazyOp(op=BufferOps.CONST, src=(), arg=ConstBuffer(val=7.619047619047618e-05, dtype=dtypes.float, st=ShapeTracker(views=(View(shape=(15, 25, 35), strides=(0, 0, 0), offset=0, mask=None, contiguous=False),))))), arg=None),),arg=None)), arg=None), LazyOp(op=BinaryOps.ADD, src=(LazyOp(op=BufferOps.LOAD, src=(), arg=MemBuffer(idx=2, dtype=dtypes.float, st=ShapeTracker(views=(View(shape=(15, 25, 35), strides=(875, 35, 1), offset=0, mask=None, contiguous=True),)))), LazyOp(op=UnaryOps.NEG, src=(LazyOp(op=BinaryOps.MUL, src=(LazyOp(op=ReduceOps.SUM, src=(LazyOp(op=BufferOps.LOAD, src=(), arg=MemBuffer(idx=2, dtype=dtypes.float, st=ShapeTracker(views=(View(shape=(15, 25, 35), strides=(875, 35, 1), offset=0, mask=None, contiguous=True),)))),), arg=(0, 1, 2)), LazyOp(op=BufferOps.CONST, src=(), arg=ConstBuffer(val=7.619047619047618e-05, dtype=dtypes.float, st=ShapeTracker(views=(View(shape=(15, 25, 35), strides=(0, 0, 0), offset=0, mask=None, contiguous=False),))))), arg=None),),arg=None)), arg=None)), arg=None),), arg=(0, 1, 2)), LazyOp(op=BufferOps.CONST, src=(), arg=ConstBuffer(val=7.619628162145687e-05, dtype=dtypes.float, st=ShapeTracker(views=(View(shape=(1, 1, 1), strides=(0, 0, 0), offset=0, mask=None, contiguous=True),))))), arg=None),), arg=None),), arg=MemBuffer(idx=0, dtype=dtypes.float, st=ShapeTracker(views=(View(shape=(1, 1, 1), strides=(0, 0, 0), offset=0, mask=None, contiguous=True),)))) # noqa: E501
    mean = LazyOp(op=BufferOps.STORE, src=(LazyOp(op=BinaryOps.MUL, src=(LazyOp(op=ReduceOps.SUM, src=(LazyOp(op=BufferOps.LOAD, src=(), arg=MemBuffer(idx=2, dtype=dtypes.float, st=ShapeTracker(views=(View(shape=(15, 25, 35), strides=(875, 35, 1), offset=0, mask=None, contiguous=True),)))),), arg=(0, 1, 2)), LazyOp(op=BufferOps.CONST, src=(), arg=ConstBuffer(val=7.619047619047618e-05, dtype=dtypes.float, st=ShapeTracker(views=(View(shape=(15, 25, 35), strides=(0, 0, 0), offset=0, mask=None, contiguous=False),))))), arg=None),), arg=MemBuffer(idx=1, dtype=dtypes.float, st=ShapeTracker(views=(View(shape=(1, 1, 1), strides=(0, 0, 0), offset=0, mask=None, contiguous=True),)))) # noqa: E501
    x = Tensor.randn(15, 25, 35).realize()
    helper_linearizer_ast((std,mean), [x], wanna_output=[x.numpy().std(), x.numpy().mean()])

  @unittest.skipIf(CI and Device.DEFAULT in {"AMD"}, "AMD CI doesn't support multiple sync threads yet")
  @unittest.skip("AST has implicit movement ops")
  def test_softmax_multireduce(self):
    x = Tensor.rand(4, 32).realize()
    x_ast = LazyOp(op=BufferOps.LOAD, src=(), arg=MemBuffer(idx=1, dtype=dtypes.float, st=ShapeTracker.from_shape((4,32))))
    max_x = LazyOp(op=ReduceOps.MAX, src=(x_ast,), arg=(1,))
    centered_x = LazyOp(op=BinaryOps.ADD, src=(x_ast, LazyOp(op=UnaryOps.NEG, src=(max_x,), arg=None)))
    exp_x = LazyOp(op=UnaryOps.EXP2, src=(centered_x,))
    sum_exp_x = LazyOp(op=ReduceOps.SUM, src=(exp_x,), arg=(1,))
    y = LazyOp(op=BinaryOps.MUL, src=(exp_x, LazyOp(op=UnaryOps.RECIP, src=(sum_exp_x,))))
    y_reduced = LazyOp(op=ReduceOps.SUM, src=(y,), arg=(1,))
    ast = LazyOp(op=BufferOps.STORE, src=(y_reduced,), arg=MemBuffer(idx=0, dtype=dtypes.float, st=ShapeTracker.from_shape((4,1))))
    expected = ((np_exp2:=np.exp2(x.numpy() - x.numpy().max(axis=-1, keepdims=True)))/np_exp2.sum(axis=-1, keepdims=True)).sum(axis=-1)
    helper_linearizer_ast((ast,), [x], wanna_output=[expected])

  @unittest.skipIf(CI and Device.DEFAULT in {"AMD"}, "AMD CI doesn't support multiple sync threads yet")
  @unittest.skip("AST has implicit movement ops")
  def test_softmax_multireduce_multiout(self):
    x = Tensor.rand(4, 32).realize()
    x_ast = LazyOp(op=BufferOps.LOAD, src=(), arg=MemBuffer(idx=3, dtype=dtypes.float, st=ShapeTracker.from_shape((4,32))))
    max_x = LazyOp(op=ReduceOps.MAX, src=(x_ast,), arg=(1,))
    exp_x = LazyOp(op=UnaryOps.EXP2, src=(LazyOp(op=BinaryOps.ADD, src=(x_ast, LazyOp(op=UnaryOps.NEG, src=(max_x,), arg=None))),))
    sum_exp_x = LazyOp(op=ReduceOps.SUM, src=(exp_x,), arg=(1,))
    ast = LazyOp(op=BufferOps.STORE, src=(LazyOp(op=ReduceOps.SUM, src=(LazyOp(op=BinaryOps.MUL, src=(exp_x, LazyOp(op=UnaryOps.RECIP, src=(sum_exp_x,)))),), arg=(1,)),), arg=MemBuffer(idx=0, dtype=dtypes.float, st=ShapeTracker.from_shape((4,1)))) # noqa: E501
    max_x_ast = LazyOp(op=BufferOps.STORE, src=(max_x,), arg=MemBuffer(idx=1, dtype=dtypes.float, st=ShapeTracker.from_shape((4,1))))
    sum_exp_x_ast = LazyOp(op=BufferOps.STORE, src=(sum_exp_x,), arg=MemBuffer(idx=2, dtype=dtypes.float, st=ShapeTracker.from_shape((4,1))))
    expected = [
      ((np_exp2:=np.exp2(x.numpy()-(np_max_x:=x.numpy().max(axis=-1,keepdims=True))))/(sum_exp_x:=np_exp2.sum(axis=-1,keepdims=True))).sum(axis=-1,),
      np_max_x.reshape(-1), sum_exp_x.reshape(-1)
    ]
    helper_linearizer_ast((ast,max_x_ast,sum_exp_x_ast), [x], wanna_output=expected)

  def test_load_dedup(self):
    # for different leaves in the AST, the same loads may occur.

    a = Tensor.randn(4).realize()
    # these are of size 3 to avoid float4 coalesce
    r = a[:-1] + a[1:]

    k = Linearizer(*create_schedule([r.lazydata])[-1].ast)
    k.upcast()
    k.linearize()
    num_loads = len([uop for uop in k.uops if uop.op is UOps.LOAD])
    assert num_loads <= 4, "more load uops than needed"
    assert num_loads >= 4, "unexpected number of uops, maybe this test needs updating?"

  def test_load_cache_const_bufs(self):
    # make sure const buffers are differentiated from local and mem buffers
    ST, DT = ShapeTracker(views=(View(shape=((1,)), strides=(0, 0), offset=0, mask=None, contiguous=False),)), dtypes.int
    VAL = LazyOp(op=BufferOps.CONST, src=(), arg=ConstBuffer(val=2, dtype=DT, st=ST))

    # data1[0] + VAL
    a = LazyOp(op=BinaryOps.ADD, src=(LazyOp(op=BufferOps.LOAD, src=(), arg=MemBuffer(idx=1, dtype=DT, st=ST)), VAL))
    # (literal const 1) + VAL
    b = LazyOp(op=BinaryOps.ADD, src=(LazyOp(op=BufferOps.CONST, src=(), arg=ConstBuffer(val=1, dtype=DT, st=ST)), VAL))

    ast = LazyOp(op=BufferOps.STORE, src=(LazyOp(op=BinaryOps.ADD, src=(a,b)),), arg=MemBuffer(idx=0, dtype=DT, st=ST))
    lin = Linearizer(ast)
    lin.linearize()

    assert len(lin.uops.uops) <= 7, "too many uops"
    a_bufs = [u.op for u in lin.uops.uops[-1].src[2].src]
    assert a_bufs == [UOps.LOAD, UOps.CONST]

  def test_upcast_cse(self):
    # when upcasting, within a subtree, there may be common expressions.

    a, b = Tensor.randn(1).realize(), Tensor.randn(1).realize()
    r = a.expand([2]) + b.expand([2])

    k = Linearizer(*create_schedule([r.lazydata])[-1].ast)
    k.upcast()
    k.linearize()
    num_ops = len([uop for uop in k.uops if uop.op is UOps.ALU])
    assert num_ops <= 1, "more alu uops than needed"

  @unittest.skipUnless(Device[Device.DEFAULT].renderer.supports_float4, "test requires float4")
  def test_reduce_upcast(self):
    x, w = Tensor.randn((1,1,3)).realize(), Tensor.randn((1,1,2)).realize()
    r = Tensor.conv2d(x,w,padding=1).relu()

    k = Linearizer(*create_schedule([r.lazydata])[-1].ast)
    k.upcast()
    k.upcast()
    k.linearize()
    accs = [u for u in k.uops if u.op is UOps.DEFINE_ACC]
    stores = [u for u in k.uops if u.op is UOps.STORE]
    assert len(accs) == 0  # it's removed now
    assert len(stores) == 1
    assert stores[0].src[-1].dtype == dtypes.float.vec(4)

  @unittest.skipUnless(Device[Device.DEFAULT].renderer.has_local, "test requires locals")
  @unittest.skipUnless(Device[Device.DEFAULT].renderer.has_shared, "test requires shared")
  @unittest.skipUnless(Device[Device.DEFAULT].renderer.supports_float4, "test requires float4")
  def test_upcast_with_locals(self):
    x, y = Tensor.rand(1,128), Tensor.rand(128, 128)
    r = (x@y).relu()
    k = Linearizer(*create_schedule([r.lazydata])[-1].ast)
    k.hand_coded_optimizations()
    k.linearize()

    accs = [u for u in k.uops if u.op is UOps.DEFINE_ACC]
    stores = [u for u in k.uops if u.op is UOps.STORE]

    # the first store is to lds and can be upcasted
    assert accs[0].dtype == stores[0].src[-1].dtype == dtypes.float.vec(4)
    assert stores[0].src[0].op is UOps.DEFINE_LOCAL
    # the second store is to gds with no upcasts
    assert accs[1].dtype == stores[1].src[-1].dtype == dtypes.float
    assert stores[1].src[0].op is UOps.DEFINE_GLOBAL

  @unittest.skipIf(CI and Device.DEFAULT in {"AMD"}, "AMD CI doesn't support multiple sync threads yet")
  @unittest.skip("AST has implicit movement ops")
  def test_upcast_multireduce_nested_local_upcast(self):
    x, y, z, w = [Tensor.rand((1,128) if i % 2 == 0 else (1,128,128)).realize() for i in range(4)]
    st0 = ShapeTracker(views=(View(shape=(1, 128, 128), strides=(0, 0, 1), offset=0, mask=None, contiguous=False),))
    st1 = ShapeTracker(views=(View(shape=(1, 128, 128), strides=(0, 1, 128), offset=0, mask=None, contiguous=False),))
    ld0 = LazyOp(BufferOps.LOAD, (), MemBuffer(1, dtypes.float, st0))
    ld1 = LazyOp(BufferOps.LOAD, (), MemBuffer(2, dtypes.float, st1))
    ld2 = LazyOp(BufferOps.LOAD, (), MemBuffer(3, dtypes.float, st0))
    ld3 = LazyOp(BufferOps.LOAD, (), MemBuffer(4, dtypes.float, st1))
    r0 = LazyOp(ReduceOps.SUM, (LazyOp(BinaryOps.MUL, (ld0, ld1)), ), (2,))
    r1 = LazyOp(ReduceOps.SUM, (LazyOp(BinaryOps.MUL, (ld2, ld3)), ), (2,))
    out_st = ShapeTracker(views=(View(shape=(1, 128, 1), strides=(0, 1, 0), offset=0, mask=None, contiguous=True),))
    ast = (LazyOp(BufferOps.STORE, (LazyOp(BinaryOps.ADD, (r0, r1)), ), MemBuffer(0, dtypes.float, out_st)),)
    helper_linearizer_ast(ast, [x, y, z, w])

  def test_zero_fold(self):
    a, b = Tensor.randn(1).realize(), Tensor.randn(1).realize()
    r = Tensor.stack(a, b)

    k = Linearizer(*create_schedule([r.lazydata])[-1].ast)
    k.upcast()
    k.linearize()
    num_ops = len([uop for uop in k.uops if uop.op is UOps.ALU])
    assert num_ops == 0, "more alu uops than needed"

  def test_sum_acc_dtype(self):
    for tensor_dtype, acc_dtype in (
      (dtypes.bool, dtypes.int), (dtypes.int16, dtypes.int), (dtypes.float16, dtypes.float), (dtypes.bfloat16, dtypes.float)):
      a = Tensor([1, 2, 3], dtype=tensor_dtype).sum()
      k = Linearizer(*create_schedule([a.lazydata])[-1].ast)
      k.linearize()
      local = [uop for uop in k.uops if uop.op is UOps.DEFINE_ACC]
      assert local[0].dtype == acc_dtype

  def test_arg_acc_dtype(self):
    def helper_arg_acc_dtype(c: Tensor, expected_dtype:DType):
      k = Linearizer(*create_schedule([c.lazydata])[-1].ast)
      k.linearize()
      local = [uop for uop in k.uops if uop.op is UOps.DEFINE_ACC]
      assert local[0].dtype == expected_dtype

    tests = (
      (dtypes.float16, None, dtypes.float),
      (dtypes.bfloat16, None, dtypes.float),
      (dtypes.float, None, dtypes.float),
      (dtypes.float16, dtypes.float16, dtypes.float16),
      (dtypes.bfloat16, dtypes.bfloat16, dtypes.bfloat16),
      (dtypes.float, dtypes.float16, dtypes.float16),
    )
    for tensor_dtype, acc_dtype, expected_dtype in tests:
      a, b = Tensor.rand(8, 8, dtype=tensor_dtype), Tensor.rand(8, 8, dtype=tensor_dtype)
      helper_arg_acc_dtype(a.sum(acc_dtype=acc_dtype), expected_dtype)
      helper_arg_acc_dtype(a.matmul(b, acc_dtype=acc_dtype), expected_dtype)
      helper_arg_acc_dtype(Tensor.einsum("ki,ij->kj", a, b, acc_dtype=acc_dtype), expected_dtype)
      d, w = Tensor.rand(4, 8, 8, 8, dtype=tensor_dtype), Tensor.rand(8, 8, 2, 2, dtype=tensor_dtype)
      helper_arg_acc_dtype(d.conv2d(w, acc_dtype=acc_dtype), expected_dtype)

  @unittest.skipUnless(Device[Device.DEFAULT].renderer.tensor_cores, "test requires tensor cores")
  def test_tensor_cores(self):
    for tc in Device[Device.DEFAULT].renderer.tensor_cores:
      if getenv("EMULATE_CUDA") and (tc.dtype_in == dtypes.bfloat16 or tc.dtype_out == dtypes.bfloat16): continue
      helper_tc_allclose(tc.dims[0], tc.dims[1], tc.dims[2], tc.dtype_in, tc.dtype_out, axis=0, tc_opt=0)

  @unittest.skipUnless(Device[Device.DEFAULT].renderer.tensor_cores, "test requires tensor cores")
  def test_tensor_cores_padded(self):
    for tc in Device[Device.DEFAULT].renderer.tensor_cores:
      if getenv("EMULATE_CUDA") and (tc.dtype_in == dtypes.bfloat16 or tc.dtype_out == dtypes.bfloat16): continue
      pad = 1

      # check that TC is triggered for TC_OPT=2
      helper_tc_ensure_uops_and_opts_count(tc.dims[0]+pad, tc.dims[1]+pad, tc.dims[2]+pad,
                                           tc.dtype_in, tc.dtype_out, tc_opt=2, ensure_triggered=True)

      # check that TC is not triggered for TC_OPT<2
      helper_tc_ensure_uops_and_opts_count(tc.dims[0]+pad, tc.dims[1]+pad, tc.dims[2]+pad,
                                           tc.dtype_in, tc.dtype_out, tc_opt=1, ensure_triggered=False)
      helper_tc_ensure_uops_and_opts_count(tc.dims[0]+pad, tc.dims[1]+pad, tc.dims[2]+pad,
                                           tc.dtype_in, tc.dtype_out, tc_opt=0, ensure_triggered=False)

      # check excessive padding doesn't trigger padded TC in TC_OPT=2
      helper_tc_ensure_uops_and_opts_count(tc.dims[0]//4, tc.dims[1], tc.dims[2], tc.dtype_in, tc.dtype_out, tc_opt=2, ensure_triggered=False)
      helper_tc_ensure_uops_and_opts_count(tc.dims[0], tc.dims[1]//4, tc.dims[2], tc.dtype_in, tc.dtype_out, tc_opt=2, ensure_triggered=False)
      helper_tc_ensure_uops_and_opts_count(tc.dims[0], tc.dims[1], tc.dims[2]//4, tc.dtype_in, tc.dtype_out, tc_opt=2, ensure_triggered=False)

      # check correctness
      helper_tc_allclose(tc.dims[0]+pad, tc.dims[1]+pad, tc.dims[2]+pad, tc.dtype_in, tc.dtype_out, tc_opt=2)

  @unittest.skipIf(CI and Device.DEFAULT in {"AMD"}, "AMD CI is really slow here")
  @unittest.skipUnless(Device[Device.DEFAULT].renderer.tensor_cores, "test requires tensor cores")
  def test_tensor_cores_multi_reduce(self):
    for tc in Device[Device.DEFAULT].renderer.tensor_cores:
      if tc.dtype_in == dtypes.bfloat16 or tc.dtype_out == dtypes.bfloat16: continue
      # this will be a M=G16, N=G32, M=G16, M=G16, K=R16, K=R16, K=R16 with 9 choices of TC MNK axes
      golden_result = None
      for axis in range(9):
        a = Tensor.rand(16, 16, 29, 29, dtype=tc.dtype_in).realize()
        b = Tensor.rand(32, 16, 16, 16, dtype=tc.dtype_in).realize()
        c = a.conv2d(b, padding=1, acc_dtype=tc.dtype_out)
        realized_ast, real_bufs = helper_realized_ast(c)

        k = Linearizer(*realized_ast)
        k.apply_tensor_cores(1, axis=axis, tc_opt=2)
        k.linearize()
        assert len([uop for uop in k.uops if uop.op is UOps.WMMA]) > 0, "tensor core not triggered"
        assert len([x for x in k.applied_opts if x.op is OptOps.TC]) == 1, "tensor core opt not included"

        prg = CompiledRunner(k.to_program())
        real_bufs[0].copyin(np.zeros((real_bufs[0].size, ), dtype=_to_np_dtype(real_bufs[0].dtype)).data) # Zero to check that all values are filled
        prg.exec(real_bufs)
        result = np.frombuffer(real_bufs[0].as_buffer(), _to_np_dtype(real_bufs[0].dtype))

        # ensure the results for each choice of axis matches
        if golden_result is None: golden_result = np.frombuffer(real_bufs[0].as_buffer(), _to_np_dtype(real_bufs[0].dtype))
        np.testing.assert_allclose(result, golden_result, atol=0.1, rtol=0.15)

      # check that get_linearizer_actions produces all 9 options
      from tinygrad.engine.search import get_linearizer_actions
      tc_actions = [k for i, k in get_linearizer_actions(Linearizer(*realized_ast), False).items() if k.applied_opts[0].op == OptOps.TC]
      assert len(tc_actions) == 9, f"get_linearizer_actions should contain 9 possible TC actions, only got {len(tc_actions)}"

  @unittest.skipUnless(Device[Device.DEFAULT].renderer.tensor_cores, "test requires tensor cores")
  def test_tensor_cores_unroll_phi(self):
    tc = Device[Device.DEFAULT].renderer.tensor_cores[0]
    x, y = Tensor.rand(128, 128, dtype=tc.dtype_in), Tensor.rand(128, 128, dtype=tc.dtype_in)
    r = x.matmul(y, acc_dtype=tc.dtype_out)
    k = helper_linearizer_opt(r, [[Opt(OptOps.UNROLL, 0, 4)]], apply_tc=True, atol=3e-2, rtol=1e-3)[-1]
    for u in k.uops:
      if u.op is UOps.WMMA:
        assert u.src[-1].src[0].op != UOps.PHI

  @unittest.skipUnless(Device[Device.DEFAULT].renderer.tensor_cores, "test requires tensor cores")
  def test_tensor_cores_unroll_casted_phi(self):
    tc = [tc for tc in Device[Device.DEFAULT].renderer.tensor_cores if tc.dtype_in != tc.dtype_out][0]
    x, y = Tensor.rand(128, 128, dtype=tc.dtype_in), Tensor.rand(128, 128, dtype=tc.dtype_in)
    r = x.matmul(y, acc_dtype=tc.dtype_out)
    k = helper_linearizer_opt(r, [[Opt(OptOps.UNROLL, 0, 4)]], apply_tc=True, atol=3e-2, rtol=1e-3)[-1]
    for u in k.uops:
      if u.op is UOps.WMMA:
        assert u.src[-1].dtype == dtypes.float.vec(prod(tc.thread_local_sizes[2]))
        assert u.src[-1].src[0].op != UOps.PHI

  @unittest.skipUnless(Device[Device.DEFAULT].renderer.tensor_cores, "test requires tensor cores")
  def test_tensor_cores_unroll_casted_phi_with_children(self):
    # all PHI children are outside the loop
    tc = [tc for tc in Device[Device.DEFAULT].renderer.tensor_cores if tc.dtype_in != tc.dtype_out][0]
    x, y = Tensor.rand(128, 128, dtype=tc.dtype_in), Tensor.rand(128, 128, dtype=tc.dtype_in)
    r = x.matmul(y, acc_dtype=tc.dtype_out).relu()
    k = helper_linearizer_opt(r, [[Opt(OptOps.UNROLL, 0, 4)]], apply_tc=True, atol=3e-2, rtol=1e-3)[-1]
    for u in k.uops:
      if u.op is UOps.WMMA:
        assert u.src[-1].dtype == dtypes.float.vec(prod(tc.thread_local_sizes[2]))
        assert u.src[-1].src[0].op != UOps.PHI

  @unittest.skipUnless(Device[Device.DEFAULT].renderer.supports_float4, "test requires float4")
  def test_simple_unroll_no_between_phi_dependencies(self):
    x, y = Tensor.rand(128, 128), Tensor.rand(128, 128)
    r = (x@y).relu()
    k = helper_linearizer_opt(r, [[Opt(OptOps.UNROLL, 0, 4), Opt(OptOps.UPCAST, 0, 4)]])[-1]
    # the uops graph is RANGE -> DEFINE_ACC -> 4x ALU -> 4x PHI -> ENDRANGE
    for u in k.uops:
      if u.op is UOps.PHI:
        assert u.src[1].op is UOps.ALU
      # children of PHI are placed after ENDRANGE
      if any(x.op is UOps.PHI for x in u.src):
        end_range = [i for i, x in enumerate(k.uops) if x.op is UOps.ENDRANGE][0]
        assert end_range < k.uops.uops.index(u)

  def test_grouped_dims(self):
    def _assert_grouped_dims(prefix, dims, max_sizes, reverse_dims, expected_sizes):
      idxs, loop_idxs, sizes = get_grouped_dims(prefix, 0, dims, max_sizes, reverse_dims)
      assert len(idxs) == len(dims), f"expected idxs to have same length as dims {len(dims)}, got {len(idxs)}"
      assert len(loop_idxs) == min(len(sizes), len(dims)), f"expected idxs to have length {min(len(sizes), len(dims))}, got {len(loop_idxs)}"
      assert sizes == expected_sizes, f"expected sizes={expected_sizes}, got {sizes=}"
      for i in range(len(dims)):
        assert idxs[i].max+1 == dims[i], f"idxs[{i}] should have max {dims[i]-1}"
      for i in range(len(loop_idxs)):
        assert loop_idxs[i].expr.startswith(prefix), f"loop_idxs[{i}] must start with {prefix}"
        assert loop_idxs[i].max+1 == sizes[i], f"loop_idxs[{i}] should have max {sizes[i]-1}"

    # pad sizes with ones if necessary
    _assert_grouped_dims("gidx", (2,), (16,16,16,), False, [2,1,1])
    _assert_grouped_dims("gidx", (2,3), (16,16,16,), False, [2,3,1])

    # check reverse dims
    _assert_grouped_dims("gidx", (2,3), (16,16,16,), True, [3,2,1])
    _assert_grouped_dims("gidx", (2,3,4,), (16,16,16,), False, [2,3,4])

    # test splitting globals
    _assert_grouped_dims("gidx", (64,3,4,), (16,16,16,), False, [16,12,4])
    _assert_grouped_dims("gidx", (64,3,4,), (16,4,16,), False, [16,4,12])
    _assert_grouped_dims("gidx", (64,3,4,), (16,16,16,), True, [12,16,4])
    _assert_grouped_dims("gidx", (128,3,4,), (16,4,256,), False, [16,4,24])

    # collapse on onto the left most axis
    _assert_grouped_dims("gidx", (2,3,4,5,), (16,16,16,), False, [6,4,5])
    _assert_grouped_dims("gidx", (2,3,4,5,), (32,16,16,), True, [20,3,2])
    _assert_grouped_dims("gidx", (Variable("start_pos",1,2),3,4,5,), (32,16,16,), True, [20,3,Variable("start_pos",1,2)])

    # collapse on left-most available axis (the left most is too small)
    _assert_grouped_dims("gidx", (2,3,4,5,), (4,16,16,), False, [2,12,5])
    _assert_grouped_dims("gidx", (2,3,4,5,), (16,16,16,), True, [5,12,2])

    # TODO: support sint collapse
    with self.assertRaises(RuntimeError):
      _assert_grouped_dims("gidx", (Variable("start_pos",1,2),3,4,5,), (16,16,16,), False, [Variable("start_pos",1,2)*3,4,5])

    # dim too large and not factorable
    with self.assertRaises(AssertionError):
      get_grouped_dims("gidx", 0, (23,), (16,16,16,), False,)
    with self.assertRaises(AssertionError):
      get_grouped_dims("gidx", 0, (128,3,4), (16,4,23,), False,)

    # too large for sizes
    with self.assertRaises(AssertionError):
      get_grouped_dims("gidx", 0, (2,3,4,5,6), (16,16,16,), False,)

    # variable too large
    with self.assertRaises(AssertionError):
      get_grouped_dims("gidx", 0, (Variable("start_pos", 0, 16),3,4), (16,16,16,), False,)

  def test_sum_collapse(self):
    t = Tensor([2]).reshape(1, 1).expand(256, 256).sum()
    sched = [si for si in create_schedule([t.lazydata]) if si.ast[0].op not in LoadOps]
    assert len(sched) == 1
    lin = Linearizer(*sched[0].ast)
    assert not any(u.op is UOps.RANGE for u in lin.linearize().uops), "found loop in sum collapse"

  def test_assign_fold(self):
    a = Tensor.ones(4, 4).contiguous().realize()
    m = Tensor.ones(4, 4).shrink(((1, 2), None)).pad(((1, 2), None))
    a.assign(a+m)
    a.realize()
    np.testing.assert_equal(a.flatten().numpy(), [1.,1.,1.,1.,2.,2.,2.,2.,1.,1.,1.,1.,1.,1.,1.,1.])

  def test_where_fold(self):
    a = Tensor.ones(4, 4).contiguous().realize()
    b = a.shrink(((1, 2), None)).pad(((1, 2), None))
    a.assign(b.where(2, a))
    sched = create_schedule([a.lazydata])
    assert len(sched) == 1
    sched_copy = sched[:]
    run_schedule(sched)
    np.testing.assert_equal(a.flatten().numpy(), [1.,1.,1.,1.,2.,2.,2.,2.,1.,1.,1.,1.,1.,1.,1.,1.])
    lin = Linearizer(*sched_copy[-1].ast)
    lin.hand_coded_optimizations()
    lin.linearize()
    assert not any(u.arg == TernaryOps.WHERE for u in lin.uops), "found where where where should be folded"

  def test_phi_simplification(self):
    def helper(t, max_ops=0):
      k = helper_linearizer_opt(t)[-1]
      uops = list(k.linearize().uops)
      # ignore kernel optimized IF statements for now
      if if_op:=next((u for u in uops if u.op is UOps.IF), None):
        uops = uops[:uops.index(if_op)]
      assert len(set([u.op for u in uops if u.op in {UOps.RANGE, UOps.SPECIAL}])) == 1, "has either specials or ranges, not both"
      assert len([u for u in uops if u.op is UOps.PHI]) == 0, "PHI should have been simplified"
      # TODO: once uops track min/max this will be fixed
      #assert len([u for u in uops if u.arg is BinaryOps.MAX]) <= max_ops, "no unnecessary MAX ops"

    helper(Tensor.arange(5.5, (3.5*300), 3.5), max_ops=2)
    helper(Tensor.arange(-1, -100, -5), max_ops=2)
    helper(Tensor.arange(-3.2, 6.7, 0.64), max_ops=2)
    helper(Tensor.arange(256), max_ops=2)
    helper(Tensor.arange(255), max_ops=2)

  @unittest.skipUnless(Device[Device.DEFAULT].renderer.supports_float4, "test requires float4")
  def test_grouped_store_phis(self):
    """
    float4 acc0 = float4(0.0,0.0,0.0,0.0);
    {
      acc0 = // ...
    }
    *((device float4*)(data0+alu2)) = float4(acc0.x,acc0.y,acc0.z,acc0.w);
    simplifies to:
    *((device float4*)(data0+alu2)) = acc0;
    """
    x, y = Tensor.randn(64,64), Tensor.randn(64,64)
    out = x.matmul(y)
    k = helper_linearizer_opt(out)[-1]
    # check that the float4 cast collapses
    store_vals = [u.src[-1] for u in k.uops if u.op is UOps.STORE]
    for val in store_vals:
      assert val.dtype == dtypes.float.vec(4) and val.op is not UOps.CAST

  @unittest.skipUnless(Device[Device.DEFAULT].renderer.supports_float4, "test requires float4")
  def test_grouped_store_values(self):
    x = Tensor.randn((4,3,6,6)).realize()
    out = x.flip((0,1)).contiguous()
    k = helper_linearizer_opt(out)[-1]
    store_val = [u.src[-1] for u in k.uops if u.op is UOps.STORE][0]
    assert store_val.dtype == dtypes.float.vec(4) and store_val.op is not UOps.CAST

  @unittest.skipUnless(Device[Device.DEFAULT].renderer.has_local, "test requires locals")
  @unittest.skipUnless(Device[Device.DEFAULT].renderer.has_shared, "test requires shared")
  @unittest.skipUnless(Device[Device.DEFAULT].renderer.supports_float4, "test requires float4")
  def test_grouped_store_locals_and_globals(self):
    x, y = Tensor.rand(128, 128), Tensor.rand(128, 128)
    out = x@y
    opt = [Opt(OptOps.LOCAL, 0, 4), Opt(OptOps.GROUPTOP, 0, 8),
            Opt(OptOps.UNROLL, 0, 4), Opt(OptOps.UPCAST, 0, 4), Opt(OptOps.UPCAST, 1, 2)] # upcast accs in both reduces
    k = helper_linearizer_opt(out, opts=[opt])[-1]
    def get_recursive(uop): return set.union(set(uop.src), [uop], *[get_recursive(v) for v in uop.src])
    local_stores = [u for u in k.uops if u.op is UOps.STORE and any(x.op is UOps.DEFINE_LOCAL for x in get_recursive(u.src[0]))]
    global_stores = [u for u in k.uops if u.op is UOps.STORE and any(x.op is UOps.DEFINE_GLOBAL for x in get_recursive(u.src[0]))]
    barrier = [u for u in k.uops if u.op is UOps.BARRIER][0]
    # check that the float4 cast collapses for all stores
    for store in local_stores+global_stores:
      assert store.src[-1].dtype == dtypes.float.vec(2) and store.src[-1].op is not UOps.CAST
    # check the children's vins
    assert barrier.src == tuple(local_stores)
    assert len([u for u in k.uops if u.op is UOps.IF and u.src[-1] == barrier]) == 1

  @unittest.skipUnless(Device[Device.DEFAULT].renderer.has_local, "test requires locals")
  @unittest.skipUnless(Device[Device.DEFAULT].renderer.has_shared, "test requires shared")
  @unittest.skipUnless(Device[Device.DEFAULT].renderer.supports_float4, "test requires float4")
  def test_grouped_store_local_only(self):
    x, y = Tensor.rand(1,128), Tensor.rand(128, 128)
    r = (x@y).relu()
    k = helper_linearizer_opt(r)[-1]
    stores = [u for u in k.uops if u.op is UOps.STORE]

    # the float4 value stores directly in lds and we skip upcast
    assert stores[0].src[-1].dtype == dtypes.float.vec(4)
    assert stores[0].src[-1].op is not UOps.CAST

    # the global store doesn't change
    assert stores[1].src[-1].dtype == dtypes.float

  @unittest.skipUnless(Device[Device.DEFAULT].renderer.supports_float4, "test requires float4")
  def test_skip_unmatching_upcasts(self):
    Tensor.manual_seed(0)
    ast = LazyOp(op=BufferOps.STORE, src=(LazyOp(op=BufferOps.LOAD, src=(), arg=MemBuffer(idx=1, dtype=dtypes.float, st=ShapeTracker(views=(View(shape=(240, 40, 1, 1), strides=(1, 240, 0, 0), offset=0, mask=None, contiguous=False),)))),), arg=MemBuffer(idx=0, dtype=dtypes.float, st=ShapeTracker(views=(View(shape=(240, 40, 1, 1), strides=(40, 1, 0, 0), offset=0, mask=None, contiguous=True),)))), # noqa: E501
    opt = [
        Opt(op=OptOps.UPCAST, axis=1, amt=4), Opt(op=OptOps.LOCAL, axis=0, amt=16),
        Opt(op=OptOps.LOCAL, axis=1, amt=2), Opt(op=OptOps.UPCAST, axis=3, amt=2)
    ]
    k = helper_linearizer_ast(ast, [Tensor.randn(240*40).realize()], opts=[opt])[-1]
    out = [u for u in k.uops if u.op is UOps.STORE][0]
    assert out.src[-1].op is UOps.CAST and out.src[-1].dtype == dtypes.float.vec(4)

  @unittest.skipUnless(Device[Device.DEFAULT].renderer.has_local, "test requires locals")
  @unittest.skipUnless(Device[Device.DEFAULT].renderer.supports_float4, "test requires float4")
  def test_skip_unmatching_upcasts_with_gep(self):
    Tensor.manual_seed(0)
    ast = LazyOp(op=BufferOps.STORE, src=(LazyOp(op=BufferOps.LOAD, src=(), arg=MemBuffer(idx=1, dtype=dtypes.float, st=ShapeTracker(views=(View(shape=(8, 32, 1, 1), strides=(1, 8, 0, 0), offset=0, mask=None, contiguous=False),)))),), arg=MemBuffer(idx=0, dtype=dtypes.float, st=ShapeTracker(views=(View(shape=(8, 32, 1, 1), strides=(32, 1, 0, 0), offset=0, mask=None, contiguous=True),)))), # noqa: E501
    opt = [Opt(op=OptOps.LOCAL, axis=1, amt=4), Opt(op=OptOps.UPCAST, axis=2, amt=2), Opt(op=OptOps.LOCAL, axis=1, amt=8),
            Opt(op=OptOps.UPCAST, axis=1, amt=0), Opt(op=OptOps.UPCAST, axis=1, amt=4), Opt(op=OptOps.LOCAL, axis=0, amt=8),
            Opt(op=OptOps.UPCAST, axis=1, amt=0), Opt(op=OptOps.UPCAST, axis=0, amt=2)]
    k = helper_linearizer_ast(ast, [Tensor.randn(8*32).realize()], opts=[opt])[-1]
    out = [u for u in k.uops if u.op is UOps.STORE][0]
    assert out.src[-1].op is UOps.CAST and out.src[-1].dtype == dtypes.float.vec(2)

@unittest.skipUnless(Device[Device.DEFAULT].renderer.supports_float4, "need backends that support float4")
class TestFloat4(unittest.TestCase):
  @staticmethod
  def count_float4(k):
    return (len([uop for uop in k.uops if uop.op is UOps.LOAD and uop.dtype == dtypes.float.vec(4)]),
            len([uop for uop in k.uops if uop.op is UOps.STORE and len(uop.src) == 3 and uop.src[2].dtype == dtypes.float.vec(4)]))

  # TODO: express opts below as auto opts

  def test_float4_basic(self):
    a = Tensor.rand(2, 8).realize()
    b = Tensor.rand(2, 8).realize()
    c = a + b

    s = create_schedule([c.lazydata])[0]
    k = Linearizer(*s.ast)
    k.hand_coded_optimizations()
    k.linearize()

    assert TestFloat4.count_float4(k) == (2, 1)

  def test_float4_multidim(self):
    a = Tensor.rand(2, 8).realize()
    b = Tensor.rand(2, 8).realize()
    c = a + b

    s = create_schedule([c.lazydata])[0]
    k = Linearizer(*s.ast)
    k.shift_to(0, 4)  # float4 dimension
    k.shift_to(0, 2, insert_before=k.shape_len-1)
    k.upcast()
    k.upcast()
    k.local_dims += 1
    k.linearize()

    assert TestFloat4.count_float4(k) == (4, 2)

  def test_float4_unaligned_load(self):
    a = Tensor.rand(9).realize().shrink(((1, 9),))
    b = Tensor.rand(9).realize().shrink(((1, 9),))
    c = a + b

    s = create_schedule([c.lazydata])[0]
    k = Linearizer(*s.ast)
    k.hand_coded_optimizations()  # implicit trigger float4 dim
    k.linearize()

    assert TestFloat4.count_float4(k) == (0, 1)

  def test_float4_multidim_unaligned_load(self):
    a = Tensor.rand(2, 9).realize().shrink(((0, 2), (1, 9),))
    b = Tensor.rand(2, 9).realize().shrink(((0, 2), (1, 9),))
    c = a + b

    s = create_schedule([c.lazydata])[0]
    k = Linearizer(*s.ast)
    k.shift_to(len(k.full_unupcasted_shape)-1, 4)  # manual trigger float4 dim
    k.upcast()
    k.shift_to(len(k.full_unupcasted_shape)-1, 2, insert_before=k.shape_len-1)
    k.upcast()
    k.local_dims += 1
    k.linearize()

    assert TestFloat4.count_float4(k) == (0, 2)

  def test_float4_sometimes_unaligned(self):
    a = Tensor.rand(1, 1, 8).realize()
    b = Tensor.rand(1, 1, 5).realize().shrink(((0, 1), (0, 1), (1, 5)))
    c = a.conv2d(b)
    # only the first and last conv dot products are aligned in a, and b is never aligned, so no
    # float4 should be emitted (the reduce axis of size 4 is the float4 axis here)

    s = create_schedule([c.lazydata])[0]
    k = Linearizer(*s.ast)
    k.upcast()
    k.linearize()

    assert TestFloat4.count_float4(k) == (0, 0)

  def test_float4_multidim_sometimes_unaligned(self):
    a = Tensor.rand(1, 1, 7).realize()
    b = Tensor.rand(1, 1, 5).realize().shrink(((0, 1), (0, 1), (1, 5)))
    c = a.conv2d(b)
    # the first conv dot product is aligned in a. If we upcast the output and reduce
    # dimension, then we could do float4 for only that one set of loads, but we currently
    # don't.

    s = create_schedule([c.lazydata])[0]
    k = Linearizer(*s.ast)
    k.upcast()
    k.upcast()
    k.linearize()

    assert TestFloat4.count_float4(k) == (0, 1)

  def test_float4_noncontiguous(self):
    a = Tensor.rand(4, 2).realize()
    b = Tensor.rand(4, 2).realize()
    c = a + b

    # we will upcast the top axis of sz 4. they should not be coalesced into float4,
    # since the top axis is not contiguous.

    s = create_schedule([c.lazydata])[0]
    k = Linearizer(*s.ast)
    k.shift_to(0, 4, top=True)  # top axes are float4 axes
    k.upcast()
    k.linearize()

    assert TestFloat4.count_float4(k) == (0, 0)

  def test_float4_expand(self):
    a = Tensor.rand(9).realize().shrink(((1, 9),))
    b = Tensor.rand(2).realize().reshape((2, 1)).expand((2,4)).reshape((8,))
    c = a + b

    # we will upcast the top axis of sz 4. they should not be coalesced into float4,
    # since the top axis is not contiguous.

    s = create_schedule([c.lazydata])[0]
    k = Linearizer(*s.ast)
    k.shift_to(0, 4)  # float4 axis
    k.upcast()
    k.linearize()

    assert TestFloat4.count_float4(k) == (0, 1)

  def test_float4_heterogeneous(self):
    a = Tensor.rand(8).realize()
    b = Tensor.rand(9).realize().shrink(((1, 9),))
    c = a + b

    # should float4 b but not a

    s = create_schedule([c.lazydata])[0]
    k = Linearizer(*s.ast)
    k.shift_to(0, 4)  # float4 axis
    k.upcast()
    k.linearize()

    assert TestFloat4.count_float4(k) == (1, 1)

class TestHandCodedOpts(unittest.TestCase):
  def test_masked_upcast(self):
    layer_1 = Tensor.cat(*[Tensor.rand(5) for _ in range(4)])
    layer_2 = Tensor.cat(layer_1.unsqueeze(0), Tensor.rand(6, 20))

    s = create_schedule([layer_2.lazydata])[-1]
    k = Linearizer(*s.ast)
    k.hand_coded_optimizations()
    assert len(k.bufs) == 6  # make sure all ops are done in one kernel
    # masked upcast should upcast masked axis of size 7
    # masked upcast should not upcast large (20) last axis
    # float4/other hcopt shouldn't upcast last axis, since we already have 7 upcast, and the last axis is not very contiguous
    assert k.upcasted == 1 and k.full_shape[-1] == 7

  def test_masked_upcast_wino(self):
    monster = Tensor.stack(*[Tensor.stack(*[Tensor.rand(16) for _ in range(6)]) for _ in range(6)])

    s = create_schedule([monster.lazydata])[-1]
    k = Linearizer(*s.ast)
    k.hand_coded_optimizations()
    assert len(k.bufs) == 37  # make sure all ops are done in one kernel
    # should upcast the two Tensor.stacks
    assert k.upcasted >= 2 and k.full_shape[k.shape_len-k.upcasted:k.shape_len].count(6) == 2

  def test_masked_upcast_wino_full(self):
    with Context(WINO=1):
      x,w = Tensor.rand(1,4,8,8, requires_grad=True).realize(), Tensor.rand(4,4,3,3, requires_grad=True).realize()
      out = Tensor.conv2d(x,w, padding=1)
      upcasts = []
      wino_schedule = create_schedule([out.lazydata])
      # collect upcasts of tile transform kernels
      for i, si in enumerate(wino_schedule):
        k = Linearizer(*si.ast)
        k.hand_coded_optimizations()
        if k.reduceop is not None: continue  # not a tile transform kernel (there is a gemm reduce kernel)
        if len(k.bufs) < 36: continue  # not a tile transform kernel (there's a permute kernel at the end)
        upcasts.append(tuple(k.full_shape[k.shape_len - k.upcasted:k.shape_len]))
      assert len(upcasts) == 3  # 3 transformation matrices
      assert len(wino_schedule) <= 4  # 4 kernels
      # this test case's inputs are too small, so one of the 4-stacks became a local, which is fine i guess
      assert upcasts.count((6, 6)) == 2 #and upcasts.count((4, 4)) == 1

      out.mean().backward()
      backward_schedule = create_schedule([x.grad.lazydata, w.grad.lazydata])
      for si in backward_schedule:
        k = Linearizer(*si.ast)
        k.hand_coded_optimizations()
        k.linearize()
        if len(k.bufs) < 20: continue  # not a tile transform kernel
        # heuristic number to make sure that at least some upcasts but not too many upcasts are being done
        assert 6 <= prod(k.full_shape[k.shape_len - k.upcasted:k.shape_len]) <= 216
      assert len(backward_schedule) <= 13  # just the current number, but it could be better

  def test_masked_upcast_many(self):
    layer_1 = Tensor.cat(Tensor.rand(3, 4), Tensor.rand(4, 4))
    layer_2 = Tensor.cat(layer_1.unsqueeze(0), Tensor.rand(6, 7, 4))
    layer_3 = Tensor.cat(layer_2.unsqueeze(0), Tensor.rand(6, 7, 7, 4))

    k = helper_linearizer_opt(layer_3)[-1]
    assert len(k.bufs) == 5  # make sure all ops are done in one kernel
    # check that we don't do too many upcasts
    assert prod(k.full_shape[k.shape_len-k.upcasted:k.shape_len]) <= 49

  @unittest.skipUnless(Device[Device.DEFAULT].renderer.has_local, "test requires locals")
  def test_matvec(self):
    N = 128
    a = Tensor.rand(1, N).realize()
    b = Tensor.rand(N, N).realize()
    c = a @ b

    k = helper_linearizer_opt(c)[-1]

    assert k.group_for_reduces == 1
    assert k.local_dims == 1
    assert k.upcasted == 1

def helper_linearizer_ast(ast:Tuple[LazyOp, ...], inputs:List[Tensor], *args, **kwargs):
  inbufs = [x.lazydata.buffer for x in inputs]
  outbufs = [Buffer(inbufs[-1].device, out.arg.st.size, out.arg.dtype).allocate() for out in ast]
  return _helper_linearizer_opt_ast(ast, outbufs+inbufs, *args, **kwargs)

def helper_linearizer_opt(r:Union[Tensor, List[Tensor]], *args, **kwargs):
  realized_ast, real_bufs = helper_realized_ast(r)
  return _helper_linearizer_opt_ast(realized_ast, real_bufs, *args, **kwargs)

def _helper_linearizer_opt_ast(realized_ast:Tuple[LazyOp, ...], real_bufs:List[Buffer], opts=[],
                               apply_tc=False, atol=1e-4, rtol=1e-4, color_sizes=[], wanna_output=[]) -> List[Linearizer]:
  lins: List[Linearizer] = []
  outbufs = [real_bufs[i] for i in range(len(realized_ast))]

  def get_prg(k:Linearizer): return CompiledRunner(replace(k.to_program(), dname=Device.DEFAULT))

  def check_opt(opts, create_k, expected_color_size):
    k = create_k()
    lins.append(k)
    if apply_tc:
      assert k.apply_tensor_cores(1, extra_opts=opts), "no tensor core triggered"
    else:
      for opt in opts:
        k.apply_opt(opt)
    if expected_color_size is not None:
      assert (cs:=[(x,y) for x,y in zip(k.colors(), k.full_shape)]) == expected_color_size, f"expected={expected_color_size} got={cs}"
    prg = get_prg(k)
    for buf in outbufs: buf.copyin(np.zeros((buf.size, ), dtype=_to_np_dtype(buf.dtype)).data) # Zero to check that all values are filled
    prg.exec(real_bufs)

    for i, buf in enumerate(outbufs):
      np.testing.assert_allclose(np.frombuffer(buf.as_buffer(), _to_np_dtype(buf.dtype)), wanna_output[i], atol=atol, rtol=rtol)

  # Get baseline if it is not provided, which is not optimized at all.
  k = Linearizer(*realized_ast)
  lins.append(k)
  prg = get_prg(k)
  prg.exec(real_bufs)
  if len(wanna_output) == 0: wanna_output = [np.frombuffer(buf.as_buffer(), _to_np_dtype(buf.dtype)).copy() for buf in outbufs]
  else:
    for i, buf in enumerate(outbufs):
      np.testing.assert_allclose(np.frombuffer(buf.as_buffer(), _to_np_dtype(buf.dtype)), wanna_output[i], atol=atol, rtol=rtol)

  # Check correctness of handcoded optimiztions.
  k = Linearizer(*realized_ast)
  lins.append(k)
  k.hand_coded_optimizations()
  prg = get_prg(k)
  for buf in outbufs: buf.copyin(np.zeros((buf.size, ), dtype=_to_np_dtype(buf.dtype)).data) # Zero to check that all values are filled
  prg.exec(real_bufs)
  for i, buf in enumerate(outbufs):
    np.testing.assert_allclose(np.frombuffer(buf.as_buffer(), _to_np_dtype(buf.dtype)), wanna_output[i], atol=atol, rtol=rtol)
  for i, x in enumerate(opts): # Check custom transformations if any.
    check_opt(x, lambda: Linearizer(*realized_ast), color_sizes[i] if i < len(color_sizes) else None)
  return lins

# creates a back-to-back multi reduce AST by merging r0 and r1.
# TODO: delete once we can schedule multi reduce
def _temp_create_multireduce_ast(r0:Tensor, r1:Tensor, replace_idxs:Dict[int,Tensor]={}, \
                                 merge=lambda r0,r1: LazyOp(BinaryOps.ADD, (r0, r1))) -> Tuple[LazyOp, ...]:
  assert len(s0:=r0.schedule()) == 1 and len(s1:=r1.schedule()) == 1, "inputs should be realized"
  assert all({idx:replace_idxs[idx] is r0 or replace_idxs[idx] is r1 for idx in replace_idxs}.values()), "replace idxs should be in {{r0, r1}}"
  op0, op1 = s0[0].ast[0].src[0], s1[0].ast[0].src[0]
  _replace_idxs = {idx:(op0 if replace_idxs[idx] is r0 else op1) for idx in replace_idxs}
  def _deep_replace(op:LazyOp, offset=0):
    if op.op is BufferOps.LOAD:
      if op.arg.idx+offset in _replace_idxs: return _replace_idxs[op.arg.idx+offset]
      else: arg = MemBuffer(op.arg.idx+offset, op.arg.dtype, op.arg.st)
    else: arg = op.arg
    return LazyOp(op.op, tuple(_deep_replace(x, offset) for x in op.src), arg)
  # limitation: r0 and r1 cannot share inputs.
  op0 = _deep_replace(op0, 0)
  op0_loads = len([x for x in op0.lazyops if x.op is BufferOps.LOAD])
  out = merge(op0, _deep_replace(op1, op0_loads))
  # limitation: only tests single output
  op = LazyOp(BufferOps.STORE, (out, ), MemBuffer(0, s0[-1].ast[-1].arg.dtype, s0[-1].ast[-1].arg.st))
  if DEBUG >= 3: print_tree(op)
  return op,

def check_fused_tc_opt(tc:TensorCore, r0:Tensor, r1:Tensor, inputs:List[Tensor]):
  ast = _temp_create_multireduce_ast(r0, r1)
  (atol, rtol) = ((0.25, 0.01) if tc.dtype_out == dtypes.half else (3e-2, 1e-3)) if tc.dtype_in == dtypes.half else (1e-4, 1e-4)
  helper_linearizer_ast(ast, inputs, [
    [],
    [Opt(OptOps.UPCAST, 0, 4)],
    [Opt(OptOps.UPCAST, 1, 4)],
    [Opt(OptOps.UPCAST, 0, 4), Opt(OptOps.UPCAST, 1, 4)], # check upcasts
    [Opt(OptOps.UNROLL, 0, 2)], # check unroll
    [Opt(OptOps.UNROLL, 0, 0)], # check full unroll of reduce with locals
    [Opt(OptOps.LOCAL, 0, 4)], # check local
    [Opt(OptOps.UPCAST, 0, 4), Opt(OptOps.UNROLL, 0, 2)], # check combo of unroll and local
    [Opt(OptOps.UPCAST, 0, 4), Opt(OptOps.UPCAST, 1, 4), Opt(OptOps.UNROLL, 0, 2)],
    [Opt(OptOps.UPCAST, 0, 4), Opt(OptOps.UPCAST, 1, 4), Opt(OptOps.UNROLL, 0, 4)],
    [Opt(OptOps.UPCAST, 0, 4), Opt(OptOps.UPCAST, 1, 4), Opt(OptOps.UNROLL, 0, 4), Opt(OptOps.LOCAL, 0, 2)],
    [Opt(OptOps.UPCAST, 1, 4), Opt(OptOps.UPCAST, 0, 4)], # check permutations
    [Opt(OptOps.UNROLL, 0, 2), Opt(OptOps.UPCAST, 0, 4)],
    [Opt(OptOps.UPCAST, 0, 4), Opt(OptOps.UNROLL, 0, 2), Opt(OptOps.UPCAST, 1, 4)],
    [Opt(OptOps.UNROLL, 0, 2), Opt(OptOps.UPCAST, 1, 4), Opt(OptOps.UPCAST, 0, 4), Opt(OptOps.UNROLL, 0, 4)],
    [Opt(OptOps.LOCAL, 0, 2), Opt(OptOps.UPCAST, 1, 4), Opt(OptOps.UNROLL, 0, 2), Opt(OptOps.UPCAST, 0, 4)],
    # [Opt(OptOps.GROUP, 0, 2)] # doesn't work because group_for_reduce dims become early locals (conflicting with TC)
  ], apply_tc=True, atol=atol, rtol=rtol)

class TestKernelOpts(unittest.TestCase):
  @unittest.skipUnless(Device[Device.DEFAULT].renderer.has_local, "test requires locals")
  @unittest.skipUnless(Device[Device.DEFAULT].renderer.has_shared, "test requires shared")
  def test_local_and_grouped_reduce(self):
    N = 128
    Tensor.manual_seed(1882)
    a = Tensor.rand(4, 4, N, N)
    b = Tensor.rand(4, 4, N)
    r = (b.sqrt() + ((a+1).sum(axis=3).exp()))
    helper_linearizer_opt(r, [
      [Opt(OptOps.LOCAL, 0, 2)],
      [Opt(OptOps.LOCAL, 0, 8)],
      [Opt(OptOps.LOCAL, 0, 16)], # Checking how it works with locals
      [Opt(OptOps.GROUPTOP, 0, 2)],
      [Opt(OptOps.GROUPTOP, 0, 32)],
      [Opt(OptOps.GROUPTOP, 0, 64)], # Checking how it works with grouped reduce
      [Opt(OptOps.LOCAL, 0, 2), Opt(OptOps.GROUPTOP, 0, 2)],
      [Opt(OptOps.LOCAL, 0, 16), Opt(OptOps.GROUPTOP, 0, 16)],
      [Opt(OptOps.LOCAL, 0, 32), Opt(OptOps.GROUPTOP, 0, 2)],
      # Checking how it works with locals + grouped reduce
      [Opt(OptOps.LOCAL, 0, 2), Opt(OptOps.GROUPTOP, 0, 64)],
      # Checking how it works with locals + grouped reduce + upcasts
      [Opt(OptOps.LOCAL, 0, 2), Opt(OptOps.GROUPTOP, 0, 2), Opt(OptOps.UPCAST, 0, 8), Opt(OptOps.UNROLL, 1, 4)],
    ])

  @unittest.skipIf(CI and Device.DEFAULT in {"AMD"}, "AMD CI doesn't support multiple sync threads yet")
  @unittest.skipUnless(Device[Device.DEFAULT].renderer.has_local, "test requires locals")
  @unittest.skipUnless(Device[Device.DEFAULT].renderer.has_shared, "test requires shared")
  def test_local_and_grouped_reduce_multireduce(self):
    N = 128
    Tensor.manual_seed(1882)
    a = Tensor.rand(4, 4, N, N).realize()
    b = Tensor.rand(4, 4, N).realize()
    # TODO: this isn't the best AST, it's always math.inf
    r0 = (b.sqrt() + ((a+1).sum(axis=3).exp()))
    c = Tensor.rand(4, 4, N, N).realize()
    d = Tensor.rand(4, 4, N).realize()
    r1 = (d.sqrt() + ((c+1).sum(axis=3).exp()))
    ast = _temp_create_multireduce_ast(r0, r1)
    helper_linearizer_ast(ast, [b, a, d, c], [
      [Opt(OptOps.LOCAL, 0, 2)],
      [Opt(OptOps.LOCAL, 0, 8)],
      [Opt(OptOps.LOCAL, 0, 16)], # Checking how it works with locals
      [Opt(OptOps.GROUPTOP, 0, 2)],
      [Opt(OptOps.GROUPTOP, 0, 32)],
      [Opt(OptOps.GROUPTOP, 0, 64)], # Checking how it works with grouped reduce
      [Opt(OptOps.LOCAL, 0, 2), Opt(OptOps.GROUPTOP, 0, 2)],
      [Opt(OptOps.LOCAL, 0, 16), Opt(OptOps.GROUPTOP, 0, 16)],
      [Opt(OptOps.LOCAL, 0, 32), Opt(OptOps.GROUPTOP, 0, 2)],
      # Checking how it works with locals + grouped reduce
      [Opt(OptOps.LOCAL, 0, 2), Opt(OptOps.GROUPTOP, 0, 64)],
      # Checking how it works with locals + grouped reduce + upcasts
      [Opt(OptOps.LOCAL, 0, 2), Opt(OptOps.GROUPTOP, 0, 2), Opt(OptOps.UPCAST, 0, 8), Opt(OptOps.UNROLL, 1, 4)],
    ])

  @unittest.skipIf(CI and Device.DEFAULT in {"AMD"}, "AMD CI doesn't support multiple sync threads yet")
  @unittest.skipUnless(Device[Device.DEFAULT].renderer.has_local, "test requires locals")
  @unittest.skipUnless(Device[Device.DEFAULT].renderer.has_shared, "test requires shared")
  @unittest.skip("AST has implicit movement ops")
  def test_atomic_store_multireduce(self):
    # reducops will need to use the local buffer to load the result of a local reduce into every thread, barriers are needed on both sides
    # of the load to ensure 1) the correct value is in the local buffer and 2) the value isn't overwritten by the next reduceop
    N = 512
    Tensor.manual_seed(1882)
    a,b = Tensor.rand(4,4,N).realize(), Tensor.rand(4,4,N).realize()
    r0,r1 = a.sum(-1), b.sum(-1)
    ast = _temp_create_multireduce_ast(r0, r1)
    lins = helper_linearizer_ast(ast, [a,b], [[Opt(OptOps.GROUP, 0, 2)]])

    # sequential
    a,b = Tensor.rand(4,4,N).realize(), Tensor.rand(4,4,N).realize()
    dummy = Tensor.rand(4,4,1).realize()
    r0,r1 = (a-dummy).sum(-1), b.sum(-1)
    ast = _temp_create_multireduce_ast(r0, r1, replace_idxs={2:r1}, merge=lambda r0,_: r0)
    lins += helper_linearizer_ast(ast, [a], [[Opt(OptOps.GROUP, 0, 2)]])

    for k in lins:
      seen_bar = False
      for u in k.uops:
        if u.op is UOps.BARRIER:
          assert not seen_bar, "redudant barrier"
          seen_bar = True
        elif (u.op is UOps.LOAD or u.op is UOps.STORE): seen_bar = False

  @unittest.skip("TODO: broken")
  @unittest.skipIf(CI and Device.DEFAULT in {"AMD"}, "AMD CI doesn't support multiple sync threads yet")
  @unittest.skipUnless(Device[Device.DEFAULT].renderer.has_local, "test requires locals")
  @unittest.skipUnless(Device[Device.DEFAULT].renderer.has_shared, "test requires shared")
  def test_atomic_store_unrolled_multireduce(self):
    # unrolled local dim - causes stores for local reductions to pool at the top of the kernel, overwriting eachother
    Tensor.manual_seed(1882)
    a,b = Tensor.rand(4,).realize(), Tensor.rand(4,).realize()
    r0,r1 = a.sum(), b.sum()
    ast = _temp_create_multireduce_ast(r0, r1)
    lins = helper_linearizer_ast(ast, [a,b], [
      [Opt(OptOps.UNROLL, 0, 2), Opt(OptOps.GROUP, 0, 2)]
    ])

    for k in lins:
      seen_bar = False
      for u in k.uops:
        if u.op is UOps.BARRIER:
          assert not seen_bar, "redudant barrier"
          seen_bar = True
        elif (u.op is UOps.LOAD or u.op is UOps.STORE): seen_bar = False

  @unittest.skipIf(CI and Device.DEFAULT in {"AMD"}, "AMD CI doesn't support multiple sync threads yet")
  @unittest.skipUnless(Device[Device.DEFAULT].renderer.has_local, "test requires locals")
  @unittest.skipUnless(Device[Device.DEFAULT].renderer.has_shared, "test requires shared")
  @unittest.skip("AST has implicit movement ops")
  def test_atomic_store_nested_range_multireduce(self):
    # nested ranges
    Tensor.manual_seed(1882)
    a,b = Tensor.rand(6, ).realize(), Tensor.rand(6, ).realize()
    r0,r1 = a.reshape(6, 1).expand(6, 3).sum(), b.reshape(6, 1).expand(6, 3).sum()
    ast = _temp_create_multireduce_ast(r0, r1)
    lins = helper_linearizer_ast(ast, [a,b], [
      [Opt(OptOps.GROUP, 0, 2)],[Opt(OptOps.GROUP, 1, 3)],
      [Opt(OptOps.GROUP, 1, 3), Opt(OptOps.GROUP, 0, 2)],
      [Opt(OptOps.UNROLL, 0, 2)],[Opt(OptOps.UNROLL, 1, 3)],
      [Opt(OptOps.GROUP, 0, 2), Opt(OptOps.UNROLL, 0, 2)],
      [Opt(OptOps.GROUP, 1, 3), Opt(OptOps.UNROLL, 1, 3)],
    ])

    for k in lins:
      seen_bar = False
      for u in k.uops:
        if u.op is UOps.BARRIER:
          assert not seen_bar, "redudant barrier"
          seen_bar = True
        elif (u.op is UOps.LOAD or u.op is UOps.STORE): seen_bar = False

  def test_upcasts(self):
    N = 16
    Tensor.manual_seed(1772)
    a = Tensor.rand(N, N)
    b = Tensor.rand(N, N)
    r = (a+b).sqrt() * ((a+1).exp())
    helper_linearizer_opt(r, [
      [Opt(OptOps.UPCAST, 0, 2)],
      [Opt(OptOps.UPCAST, 0, 4)],
      [Opt(OptOps.UPCAST, 0, 8)], # Checking how it works with upcasts
    ])

  def test_full_upcast(self):
    Tensor.manual_seed(1772)
    a = Tensor.rand(4)
    b = Tensor.rand(4)
    r = (a+b).sqrt() * ((a+1).exp())
    helper_linearizer_opt(r, [
      [Opt(OptOps.UPCAST, 0, 4)], # Checking how it works with upcasts
    ])

  @unittest.skipUnless(Device[Device.DEFAULT].renderer.has_local, "test requires locals")
  @unittest.skipUnless(Device[Device.DEFAULT].renderer.has_shared, "test requires shared")
  def test_matmul(self):
    N = 128
    Tensor.manual_seed(1552)
    a = Tensor.rand(N, N)
    b = Tensor.rand(N, N)
    r = a@b
    helper_linearizer_opt(r, [
      [Opt(OptOps.UPCAST, 0, 2)],
      [Opt(OptOps.UPCAST, 0, 4), Opt(OptOps.UPCAST, 1, 4)], # Checking how it works with upcasts
      [Opt(OptOps.LOCAL, 0, 2)],
      [Opt(OptOps.LOCAL, 1, 32)],
      [Opt(OptOps.LOCAL, 0, 4), Opt(OptOps.LOCAL, 1, 4)],
      [Opt(OptOps.LOCAL, 0, 4), Opt(OptOps.LOCAL, 1, 32)],
      [Opt(OptOps.LOCAL, 0, 16), Opt(OptOps.LOCAL, 1, 8)], # Checking how it works with locals
      [Opt(OptOps.GROUPTOP, 0, 2)],
      [Opt(OptOps.GROUPTOP, 0, 32)],
      [Opt(OptOps.GROUPTOP, 0, 32), Opt(OptOps.UNROLL, 0, 4)], # Checking how it works with grouped_reduce
      [Opt(OptOps.LOCAL, 0, 2), Opt(OptOps.LOCAL, 1, 2), Opt(OptOps.GROUPTOP, 0, 32)],
      [Opt(OptOps.LOCAL, 0, 8), Opt(OptOps.GROUPTOP, 0, 32)],
      [Opt(OptOps.LOCAL, 0, 4), Opt(OptOps.LOCAL, 0, 8), Opt(OptOps.GROUPTOP, 0, 4)], # Checking how it works with local+grouped_reduce
      # Checking all together
      [Opt(OptOps.LOCAL, 0, 4), Opt(OptOps.LOCAL, 0, 4), Opt(OptOps.GROUPTOP, 0, 8), Opt(OptOps.UNROLL, 0, 4), Opt(OptOps.UPCAST, 0, 4),
       Opt(OptOps.UPCAST, 1, 2)],
      # Full global upcast + local
      [Opt(OptOps.LOCAL, 0, 4), Opt(OptOps.LOCAL, 0, 4), Opt(OptOps.GROUPTOP, 0, 8), Opt(OptOps.UNROLL, 0, 4), Opt(OptOps.UPCAST, 0, 8)],
    ])

  @unittest.skipIf(CI and Device.DEFAULT in {"AMD"}, "AMD CI doesn't support multiple sync threads yet")
  @unittest.skipUnless(Device[Device.DEFAULT].renderer.has_local, "test requires locals")
  @unittest.skipUnless(Device[Device.DEFAULT].renderer.has_shared, "test requires shared")
  @unittest.skip("AST has implicit movement ops")
  def test_matmul_multireduce(self):
    N = 128
    Tensor.manual_seed(1552)
    a = Tensor.rand(N, N).realize()
    b = Tensor.rand(N, N).realize()
    r0 = a@b
    c = Tensor.rand(N, N).realize()
    d = Tensor.rand(N, N).realize()
    r1 = c@d
    ast = _temp_create_multireduce_ast(r0, r1)
    helper_linearizer_ast(ast, [a, b, c, d], [
      [Opt(OptOps.UPCAST, 0, 2)],
      [Opt(OptOps.UPCAST, 0, 4), Opt(OptOps.UPCAST, 1, 4)], # Checking how it works with upcasts
      [Opt(OptOps.LOCAL, 0, 2)],
      [Opt(OptOps.LOCAL, 1, 32)],
      [Opt(OptOps.LOCAL, 0, 4), Opt(OptOps.LOCAL, 1, 4)],
      [Opt(OptOps.LOCAL, 0, 4), Opt(OptOps.LOCAL, 1, 32)],
      [Opt(OptOps.LOCAL, 0, 16), Opt(OptOps.LOCAL, 1, 8)], # Checking how it works with locals
      [Opt(OptOps.GROUPTOP, 0, 2)],
      [Opt(OptOps.GROUPTOP, 0, 32)],
      [Opt(OptOps.GROUPTOP, 0, 32), Opt(OptOps.UNROLL, 0, 4)], # Checking how it works with grouped_reduce
      [Opt(OptOps.LOCAL, 0, 2), Opt(OptOps.LOCAL, 1, 2), Opt(OptOps.GROUPTOP, 0, 32)],
      [Opt(OptOps.LOCAL, 0, 8), Opt(OptOps.GROUPTOP, 0, 32)],
      [Opt(OptOps.LOCAL, 0, 4), Opt(OptOps.LOCAL, 0, 8), Opt(OptOps.GROUPTOP, 0, 4)], # Checking how it works with local+grouped_reduce
      # Checking all together
      [Opt(OptOps.LOCAL, 0, 4), Opt(OptOps.LOCAL, 0, 4), Opt(OptOps.GROUPTOP, 0, 8), Opt(OptOps.UNROLL, 0, 4), Opt(OptOps.UPCAST, 0, 4),
       Opt(OptOps.UPCAST, 1, 2)],
      # Full global upcast + local
      [Opt(OptOps.LOCAL, 0, 4), Opt(OptOps.LOCAL, 0, 4), Opt(OptOps.GROUPTOP, 0, 8), Opt(OptOps.UNROLL, 0, 4), Opt(OptOps.UPCAST, 0, 8)],
    ], wanna_output=[(a.numpy()@b.numpy()+c.numpy()@d.numpy()).flatten()])

  @unittest.skipUnless(Device[Device.DEFAULT].renderer.has_local, "test requires locals")
  @unittest.skipUnless(Device[Device.DEFAULT].renderer.has_shared, "test requires shared")
  def test_double_reduce(self):
    N = 128
    Tensor.manual_seed(1552)
    a = Tensor.rand(8, N, 8, N)
    r = a.sum(axis=(1,3))
    helper_linearizer_opt(r, [
      # openCL / GPU=1 is 256 max threads
      [Opt(OptOps.GROUPTOP, 0, 2)], [Opt(OptOps.GROUPTOP, 0, 32)],
      [Opt(OptOps.GROUPTOP, 1, 2)], [Opt(OptOps.GROUPTOP, 1, 32)], # Checking how it works with 1 grouped_reduce.
      [Opt(OptOps.GROUPTOP, 0, 2), Opt(OptOps.GROUPTOP, 1, 2)],
      [Opt(OptOps.GROUPTOP, 0, 16), Opt(OptOps.GROUPTOP, 1, 2)],
      [Opt(OptOps.GROUPTOP, 0, 4), Opt(OptOps.GROUPTOP, 1, 64)], # Checking how it works with 2 grouped_reduces.
      [Opt(OptOps.GROUPTOP, 0, 16), Opt(OptOps.GROUPTOP, 1, 2), Opt(OptOps.UNROLL, 0, 4)],
      [Opt(OptOps.GROUPTOP, 0, 2), Opt(OptOps.GROUPTOP, 1, 32), Opt(OptOps.UNROLL, 2, 4)], # Checking how it works with 2 grouped_reduces + upcasts.
      [Opt(OptOps.LOCAL, 0, 4), Opt(OptOps.LOCAL, 1, 4), Opt(OptOps.GROUPTOP, 0, 4), Opt(OptOps.GROUPTOP, 1, 4)],
      # Checking how it works with 2 grouped_reduces + upcasts + locals.
      [Opt(OptOps.LOCAL, 0, 4), Opt(OptOps.LOCAL, 1, 4), Opt(OptOps.GROUPTOP, 0, 2), Opt(OptOps.GROUPTOP, 1, 32), Opt(OptOps.UNROLL, 1, 4)],
      [Opt(OptOps.LOCAL, 0, 2), Opt(OptOps.LOCAL, 1, 2), Opt(OptOps.GROUPTOP, 0, 8), Opt(OptOps.GROUPTOP, 1, 4), Opt(OptOps.UPCAST, 0, 2)],
      [Opt(OptOps.LOCAL, 0, 2), Opt(OptOps.LOCAL, 1, 2), Opt(OptOps.GROUPTOP, 0, 8), Opt(OptOps.GROUPTOP, 1, 4), Opt(OptOps.UPCAST, 0, 2),
       Opt(OptOps.UNROLL, 0, 4), Opt(OptOps.UNROLL, 1, 4)], # Checking how it works with 2 grouped_reduces + upcasts + locals.
      [Opt(OptOps.LOCAL, 0, 4), Opt(OptOps.LOCAL, 1, 4), Opt(OptOps.GROUPTOP, 0, 4), Opt(OptOps.GROUPTOP, 1, 4), Opt(OptOps.UPCAST, 0, 2),
       Opt(OptOps.UPCAST, 0, 2)], # No globals
    ])

  @unittest.skipIf(CI and Device.DEFAULT in {"AMD"}, "AMD CI doesn't support multiple sync threads yet")
  @unittest.skipUnless(Device[Device.DEFAULT].renderer.has_local, "test requires locals")
  @unittest.skipUnless(Device[Device.DEFAULT].renderer.has_shared, "test requires shared")
  @unittest.skip("AST has implicit movement ops")
  def test_double_reduce_multireduce(self):
    N = 128
    Tensor.manual_seed(1552)
    a = Tensor.rand(8, N, 8, N).realize()
    r0 = a.sum(axis=(1,3))
    b = Tensor.rand(8, N, 8, N).realize()
    r1 = b.sum(axis=(1,3))
    ast = _temp_create_multireduce_ast(r0, r1)
    helper_linearizer_ast(ast, [a, b], [
      # openCL / GPU=1 is 256 max threads
      [Opt(OptOps.GROUPTOP, 0, 2)], [Opt(OptOps.GROUPTOP, 0, 32)],
      [Opt(OptOps.GROUPTOP, 1, 2)], [Opt(OptOps.GROUPTOP, 1, 32)], # Checking how it works with 1 grouped_reduce.
      [Opt(OptOps.GROUPTOP, 0, 2), Opt(OptOps.GROUPTOP, 1, 2)],
      [Opt(OptOps.GROUPTOP, 0, 16), Opt(OptOps.GROUPTOP, 1, 2)],
      [Opt(OptOps.GROUPTOP, 0, 4), Opt(OptOps.GROUPTOP, 1, 64)], # Checking how it works with 2 grouped_reduces.
      [Opt(OptOps.GROUPTOP, 0, 16), Opt(OptOps.GROUPTOP, 1, 2), Opt(OptOps.UNROLL, 0, 4)],
      [Opt(OptOps.GROUPTOP, 0, 2), Opt(OptOps.GROUPTOP, 1, 32), Opt(OptOps.UNROLL, 2, 4)], # Checking how it works with 2 grouped_reduces + upcasts.
      [Opt(OptOps.LOCAL, 0, 4), Opt(OptOps.LOCAL, 1, 4), Opt(OptOps.GROUPTOP, 0, 4), Opt(OptOps.GROUPTOP, 1, 4)],
      # Checking how it works with 2 grouped_reduces + upcasts + locals.
      [Opt(OptOps.LOCAL, 0, 4), Opt(OptOps.LOCAL, 1, 4), Opt(OptOps.GROUPTOP, 0, 2), Opt(OptOps.GROUPTOP, 1, 32), Opt(OptOps.UNROLL, 1, 4)],
      [Opt(OptOps.LOCAL, 0, 2), Opt(OptOps.LOCAL, 1, 2), Opt(OptOps.GROUPTOP, 0, 8), Opt(OptOps.GROUPTOP, 1, 4), Opt(OptOps.UPCAST, 0, 2)],
      [Opt(OptOps.LOCAL, 0, 2), Opt(OptOps.LOCAL, 1, 2), Opt(OptOps.GROUPTOP, 0, 8), Opt(OptOps.GROUPTOP, 1, 4), Opt(OptOps.UPCAST, 0, 2),
       Opt(OptOps.UNROLL, 0, 4), Opt(OptOps.UNROLL, 1, 4)], # Checking how it works with 2 grouped_reduces + upcasts + locals.
      [Opt(OptOps.LOCAL, 0, 4), Opt(OptOps.LOCAL, 1, 4), Opt(OptOps.GROUPTOP, 0, 4), Opt(OptOps.GROUPTOP, 1, 4), Opt(OptOps.UPCAST, 0, 2),
       Opt(OptOps.UPCAST, 0, 2)], # No globals
    ], wanna_output=[(a.numpy().sum(axis=(1, 3))+b.numpy().sum(axis=(1, 3))).flatten()])

  @unittest.skipUnless(Device[Device.DEFAULT].renderer.tensor_cores, "test requires tensor cores")
  def test_invalid_tensor_core_extra_opts(self):
    N = 128
    Tensor.manual_seed(1552)
    a = Tensor.rand(N, N)
    b = Tensor.rand(N, N)
    realized_ast, _ = helper_realized_ast(a@b)
    invalid_opts = [
      [Opt(OptOps.LOCAL, 2, 2)],
      [Opt(OptOps.UPCAST, 2, 2)],
      [Opt(OptOps.LOCAL, 0, 2), Opt(OptOps.LOCAL, 2, 2)],
    ]
    for x in invalid_opts:
      k = Linearizer(*realized_ast)
      with self.assertRaises(AssertionError):
        assert k.apply_tensor_cores(use_tensor_cores=1, extra_opts=x), "no valid tensor core" # for METAL in runners

  @unittest.skipUnless(Device[Device.DEFAULT].renderer.tensor_cores, "test requires tensor cores")
  def test_buf_index_not_found_tensor_core(self):
    ast = LazyOp(op=BufferOps.STORE, src=(LazyOp(op=ReduceOps.SUM, src=(LazyOp(op=BinaryOps.MUL, src=(LazyOp(op=UnaryOps.CAST, src=(LazyOp(op=BinaryOps.CMPNE, src=(LazyOp(op=BufferOps.LOAD, src=(), arg=MemBuffer(idx=1, dtype=dtypes.int, st=ShapeTracker(views=(View(shape=(1243, 256), strides=(0, 1), offset=0, mask=None, contiguous=False),)))), LazyOp(op=BufferOps.LOAD, src=(), arg=MemBuffer(idx=2, dtype=dtypes.int, st=ShapeTracker(views=(View(shape=(1243, 256), strides=(1, 0), offset=0, mask=None, contiguous=False),))))), arg=None),), arg=dtypes.float), LazyOp(op=BufferOps.LOAD, src=(), arg=MemBuffer(idx=3, dtype=dtypes.float, st=ShapeTracker(views=(View(shape=(1243, 256), strides=(1, 0), offset=0, mask=None, contiguous=False),))))), arg=None),), arg=(0,)),), arg=MemBuffer(idx=0, dtype=dtypes.float, st=ShapeTracker(views=(View(shape=(1, 256), strides=(0, 1), offset=0, mask=None, contiguous=True),))))  # noqa: E501
    k = Linearizer(ast, opts=Device[Device.DEFAULT].renderer)
    with self.assertRaises(KernelOptError):
      k.apply_opt(Opt(OptOps.TC, 0, 1))

  @unittest.skip("parallel tensor cores")
  @unittest.skipUnless(Device[Device.DEFAULT].renderer.tensor_cores, "test requires tensor cores")
  def test_invalid_fused_tensor_core(self):
    Tensor.manual_seed(1552)
    for tc in Device[Device.DEFAULT].renderer.tensor_cores:
      if tc.dtype_in == dtypes.bfloat16: continue
      M, N, K = 12, 8, 30
      a, b = Tensor.rand(M, K, dtype=tc.dtype_in).realize(), Tensor.rand(K, N, dtype=tc.dtype_in).realize()
      r0 = a.matmul(b, acc_dtype=tc.dtype_out)
      M, N, K = 16, 8, 33
      c, d = Tensor.rand(M, K, dtype=tc.dtype_in).realize(), Tensor.rand(K, N, dtype=tc.dtype_in).realize()
      r1 = c.matmul(d, acc_dtype=tc.dtype_out)
      ast = _temp_create_multireduce_ast(r0, r1)
      lin = Linearizer(*ast)
      lin.apply_opt(Opt(op=OptOps.TC, axis=0, amt=2))
      lin.linearize()
      result = compare_linearizer(lin)
      assert result[0] == "COMPARE_ERROR"

  @unittest.skipUnless(Device[Device.DEFAULT].renderer.tensor_cores, "test requires tensor cores")
  def test_tensor_core_opts(self):
    N = 128
    Tensor.manual_seed(1552)
    for tc in Device[Device.DEFAULT].renderer.tensor_cores:
      # bf16 buffer returns float32 numpy outputs so test would fail. testing opt with half suffices.
      if tc.dtype_in == dtypes.bfloat16: continue
      a, b = Tensor.rand(N, N, dtype=tc.dtype_in), Tensor.rand(N, N, dtype=tc.dtype_in)
      r = a.matmul(b, acc_dtype=tc.dtype_out)
      (atol, rtol) = ((0.25, 0.01) if tc.dtype_out == dtypes.half else (3e-2, 1e-3)) if tc.dtype_in == dtypes.half else (1e-4, 1e-4)
      helper_linearizer_opt(r, [
        [],
        [Opt(OptOps.UPCAST, 0, 4)],
        [Opt(OptOps.UPCAST, 1, 4)],
        [Opt(OptOps.UPCAST, 0, 4), Opt(OptOps.UPCAST, 1, 4)], # check upcasts
        [Opt(OptOps.UNROLL, 0, 2)], # check unroll
        [Opt(OptOps.UNROLL, 0, 0)], # check full unroll of reduce with locals
        [Opt(OptOps.LOCAL, 0, 4)], # check local
        [Opt(OptOps.UPCAST, 0, 4), Opt(OptOps.UNROLL, 0, 2)], # check combo of unroll and local
        [Opt(OptOps.UPCAST, 0, 4), Opt(OptOps.UPCAST, 1, 4), Opt(OptOps.UNROLL, 0, 2)],
        [Opt(OptOps.UPCAST, 0, 4), Opt(OptOps.UPCAST, 1, 4), Opt(OptOps.UNROLL, 0, 4)],
        [Opt(OptOps.UPCAST, 0, 4), Opt(OptOps.UPCAST, 1, 4), Opt(OptOps.UNROLL, 0, 4), Opt(OptOps.LOCAL, 0, 2)],
        [Opt(OptOps.UPCAST, 1, 4), Opt(OptOps.UPCAST, 0, 4)], # check permutations
        [Opt(OptOps.UNROLL, 0, 2), Opt(OptOps.UPCAST, 0, 4)],
        [Opt(OptOps.UPCAST, 0, 4), Opt(OptOps.UNROLL, 0, 2), Opt(OptOps.UPCAST, 1, 4)],
        [Opt(OptOps.UNROLL, 0, 2), Opt(OptOps.UPCAST, 1, 4), Opt(OptOps.UPCAST, 0, 4), Opt(OptOps.UNROLL, 0, 4)],
        [Opt(OptOps.LOCAL, 0, 2), Opt(OptOps.UPCAST, 1, 4), Opt(OptOps.UNROLL, 0, 2), Opt(OptOps.UPCAST, 0, 4)],
        # [Opt(OptOps.GROUP, 0, 2)] # doesn't work because group_for_reduce dims become early locals (conflicting with TC)
      ], apply_tc=True, atol=atol, rtol=rtol)

  @unittest.skip("parallel tensor cores")
  @unittest.skipUnless(Device[Device.DEFAULT].renderer.tensor_cores, "test requires tensor cores")
  def test_fused_tensor_core_simple(self):
    N = 64
    Tensor.manual_seed(1552)
    for tc in Device[Device.DEFAULT].renderer.tensor_cores:
      if tc.dtype_in == dtypes.bfloat16: continue
      [a, b, c, d] = [Tensor.randn(N, N, dtype=tc.dtype_in).realize() for _ in range(4)]
      r0 = a.matmul(b, acc_dtype=tc.dtype_out)
      r1 = c.matmul(d, acc_dtype=tc.dtype_out)
      check_fused_tc_opt(tc, r0, r1, [a, b, c, d])

  @unittest.skip("parallel tensor cores")
  @unittest.skipUnless(Device[Device.DEFAULT].renderer.tensor_cores, "test requires tensor cores")
  def test_fused_tensor_core_permuted(self):
    N = 64
    Tensor.manual_seed(1552)
    for tc in Device[Device.DEFAULT].renderer.tensor_cores:
      if tc.dtype_in == dtypes.bfloat16: continue
      # one permuted
      [a, b, c, d] = [Tensor.randn(N, N, dtype=tc.dtype_in).realize() for _ in range(4)]
      r0 = a.matmul(b, acc_dtype=tc.dtype_out)
      r1 = c.T.matmul(d, acc_dtype=tc.dtype_out)
      check_fused_tc_opt(tc, r0, r1, [a, b, c, d])
      # both permuted
      r0 = a.T.matmul(b, acc_dtype=tc.dtype_out)
      r1 = c.T.matmul(d, acc_dtype=tc.dtype_out)
      check_fused_tc_opt(tc, r0, r1, [a, b, c, d])

  def test_padto_matmul(self):
    if CI and Device.DEFAULT in ["AMD", "NV", "CUDA"]: self.skipTest("super slow on CUDA and AMD because of the big grid dims")
    N = 17 * 17
    Tensor.manual_seed(289)
    a = Tensor.rand(N, N)
    b = Tensor.rand(N, N)
    helper_linearizer_opt(a@b, [
      [Opt(OptOps.PADTO, 0, 32)],
      [Opt(OptOps.PADTO, 1, 32)],
      [Opt(OptOps.PADTO, 2, 32)],
      [Opt(OptOps.PADTO, 0, 32), Opt(OptOps.PADTO, 1, 32)],
      [Opt(OptOps.PADTO, 0, 32), Opt(OptOps.PADTO, 1, 32), Opt(OptOps.PADTO, 2, 32)],
      # can optimize further post PADTO
      [Opt(OptOps.PADTO, 0, 32), Opt(OptOps.PADTO, 1, 32), Opt(OptOps.UPCAST, 0, 2), Opt(OptOps.UPCAST, 1, 2),],
    ])

  def test_padto_upcasted_not_ok(self):
    N = 4
    a = Tensor.rand(N, N)
    b = Tensor.rand(N, N)
    helper_linearizer_opt(a@b, [
      [Opt(OptOps.UPCAST, 0, 0)],
      [Opt(OptOps.UPCAST, 1, 0)],
      [Opt(OptOps.UNROLL, 0, 0)],
      [Opt(OptOps.PADTO, 0, 8)],
      [Opt(OptOps.PADTO, 1, 8)],
      [Opt(OptOps.PADTO, 2, 8)],
    ])
    with self.assertRaises(KernelOptError):
      helper_linearizer_opt(a@b, [[Opt(OptOps.UPCAST, 0, 0), Opt(OptOps.PADTO, 2, 8)]])
    with self.assertRaises(KernelOptError):
      helper_linearizer_opt(a@b, [[Opt(OptOps.UPCAST, 1, 0), Opt(OptOps.PADTO, 2, 8)]])
    with self.assertRaises(KernelOptError):
      helper_linearizer_opt(a@b, [[Opt(OptOps.UNROLL, 0, 0), Opt(OptOps.PADTO, 2, 8)]])

  def test_padto_sum_ok(self):
    N = 18 * 18
    # NOTE: this setup prevents 17 * 17 contiguous merged into one dimension
    a = Tensor.rand(N, N).shrink(((0, 17), (0, 17))) * 100

    helper_linearizer_opt(a.sum(0), [
      [Opt(OptOps.PADTO, 0, 32)],
      [Opt(OptOps.PADTO, 0, 32), Opt(OptOps.UPCAST, 0, 8),],
    ])
    helper_linearizer_opt(a.sum(1), [
      [Opt(OptOps.PADTO, 0, 32)],
      [Opt(OptOps.PADTO, 0, 32), Opt(OptOps.UPCAST, 0, 8),],
    ])

    # can pad sum reduce axis if there's no unsafe ops prior to sum
    helper_linearizer_opt(a.sum(), [[Opt(OptOps.PADTO, 0, 32)],])
    helper_linearizer_opt(a.sum(0), [[Opt(OptOps.PADTO, 1, 32)],])
    helper_linearizer_opt((a < 0.5).sum(), [[Opt(OptOps.PADTO, 0, 32)],])

    # having unsafe ops after sum is fine
    helper_linearizer_opt(a.sum().exp(), [[Opt(OptOps.PADTO, 0, 32)],])
    helper_linearizer_opt(a.sum(0).exp(), [[Opt(OptOps.PADTO, 1, 32)],])

  def test_padto_sum_not_ok(self):
    N = 18 * 18
    # NOTE: this setup prevents 17 * 17 contiguous merged into one dimension
    a = Tensor.rand(N, N).shrink(((0, 17), (0, 17))).exp()
    # exp is not safe to pad
    with self.assertRaises(KernelOptError):
      helper_linearizer_opt(a.exp().sum(), [[Opt(OptOps.PADTO, 0, 32)],])
    with self.assertRaises(KernelOptError):
      helper_linearizer_opt(a.exp().sum(0), [[Opt(OptOps.PADTO, 1, 32)],])

    b = a < -1
    # lt is not safe to pad
    with self.assertRaises(KernelOptError):
      helper_linearizer_opt(b.sum(), [[Opt(OptOps.PADTO, 0, 32)],])
    with self.assertRaises(KernelOptError):
      helper_linearizer_opt(b.sum(0), [[Opt(OptOps.PADTO, 1, 32)],])

  def test_padto_max(self):
    N = 18 * 18
    # NOTE: this setup prevents 17 * 17 contiguous merged into one axis
    a = -Tensor.rand(N, N).shrink(((0, 17), (0, 17))) * 100

    helper_linearizer_opt(a.max(0), [
      [Opt(OptOps.PADTO, 0, 32)],
      [Opt(OptOps.PADTO, 0, 32), Opt(OptOps.UPCAST, 0, 8),],
    ])
    helper_linearizer_opt(a.max(1), [
      [Opt(OptOps.PADTO, 0, 32)],
      [Opt(OptOps.PADTO, 0, 32), Opt(OptOps.UPCAST, 0, 8),],
    ])

    # cannot pad max kernel on reduce
    with self.assertRaises(KernelOptError):
      helper_linearizer_opt(a.max(), [[Opt(OptOps.PADTO, 0, 32)],])
    with self.assertRaises(KernelOptError):
      helper_linearizer_opt(a.max(0), [[Opt(OptOps.PADTO, 1, 32)],])

  def test_padto_where(self):
    Tensor.manual_seed(0)
    N = 17 * 17
    a = (Tensor.randn(N, N).realize().max(axis=0, keepdim=True) > 1).where(1, 0)
    helper_linearizer_opt(a.max(0), [
      [Opt(OptOps.PADTO, 0, 32)],
      [Opt(OptOps.PADTO, 0, 32), Opt(OptOps.UPCAST, 0, 8),],
    ])

  def test_padto_where_multioutput(self):
    Tensor.manual_seed(0)
    N = 17 * 17
    r = Tensor.randn(N, N).realize().max(axis=0, keepdim=True) > 1
    a0 = r.where(1, 0)
    a1 = r.where(2, 0)
    helper_linearizer_opt([a0.max(0), a1.max(0)], [
      [Opt(OptOps.PADTO, 0, 32)],
      [Opt(OptOps.PADTO, 0, 32), Opt(OptOps.UPCAST, 0, 8),],
    ])

<<<<<<< HEAD
=======
  def test_padto_group(self):
    Tensor.manual_seed(0)
    ld0 = LazyOp(op=BufferOps.LOAD, src=(), arg=MemBuffer(idx=1, dtype=dtypes.float, st=ShapeTracker(views=(View(shape=(2, 1, 4, 1, 3, 4, 2, 6, 1, 3), strides=(0, 0, 0, 0, 0, 18, 0, 3, 0, 1), offset=0, mask=None, contiguous=False),)))) # noqa: E501
    ld1 = LazyOp(op=BufferOps.LOAD, src=(), arg=MemBuffer(idx=2, dtype=dtypes.float, st=ShapeTracker(views=(View(shape=(2, 1, 4, 1, 3, 4, 2, 6, 1, 3), strides=(0, 0, 0, 0, 0, 0, 0, 0, 0, 0), offset=0, mask=None, contiguous=False),)))) # noqa: E501
    ast = LazyOp(op=BufferOps.STORE, src=(LazyOp(op=ReduceOps.SUM, src=(LazyOp(op=BinaryOps.MUL, src=(ld0, ld1)),), arg=(0, 2, 4, 6)),), arg=MemBuffer(idx=0, dtype=dtypes.float, st=ShapeTracker(views=(View(shape=(1, 1, 1, 1, 1, 4, 1, 6, 1, 3), strides=(0, 0, 0, 0, 0, 18, 0, 3, 0, 1), offset=0, mask=None, contiguous=True),)))) # noqa: E501
    opts = [[Opt(op=OptOps.PADTO, axis=0, amt=32), Opt(op=OptOps.GROUP, axis=0, amt=4)]]
    data1 = Tensor.randn(2, 1, 4, 1, 3, 4, 2, 6, 1, 3).realize()
    data2 = Tensor.randn(2, 1, 4, 1, 3, 4, 2, 6, 1, 3).realize()
    helper_linearizer_ast((ast, ), [data1, data2], opts=opts)

>>>>>>> a12e26c7
  @unittest.skipIf(CI and Device.DEFAULT in {"AMD"}, "AMD CI doesn't support multiple sync threads yet")
  @unittest.skip("AST has implicit movement ops")
  def test_padto_sum_multireduce(self):
    Tensor.manual_seed(0)
    N = 17
    x = Tensor.rand(N, N).realize()
    opts = [[Opt(OptOps.PADTO, 0, 32)],[Opt(OptOps.PADTO, 0, 32), Opt(OptOps.UPCAST, 0, 8),],]
    x_ld = LazyOp(BufferOps.LOAD, (), MemBuffer(1, dtypes.float, ShapeTracker.from_shape((N, N))))

    def ast(axis, output_shape):
      r0 = LazyOp(ReduceOps.SUM, (x_ld,), axis)
      r1 = LazyOp(ReduceOps.SUM, (LazyOp(BinaryOps.ADD, (x_ld, LazyOp(op=UnaryOps.NEG, src=(r0,), arg=None)),),), axis)
      return LazyOp(BufferOps.STORE, (r1, ), MemBuffer(0, dtypes.float, ShapeTracker.from_shape(output_shape))),
    helper_linearizer_ast(ast((0, ), (1, 17)), [x], opts=opts, wanna_output=[(x.numpy()-x.numpy().sum(axis=0,keepdims=True)).sum(0)])
    helper_linearizer_ast(ast((1, ), (17, 1)), [x], opts=opts, wanna_output=[(x.numpy()-x.numpy().sum(axis=1,keepdims=True)).sum(1)])

    expected = (x.numpy()-x.numpy().sum(axis=0,keepdims=True)).sum(0)
    helper_linearizer_ast(ast((0, ), (1, 17)), [x], opts=[[Opt(OptOps.PADTO, 1, 32)]], wanna_output=[expected])

    op = LazyOp(op=BufferOps.STORE, src=(LazyOp(op=ReduceOps.SUM, src=(LazyOp(op=BinaryOps.ADD, src=(x_ld,LazyOp(op=UnaryOps.NEG, src=(LazyOp(op=ReduceOps.SUM, src=(x_ld,), arg=(0,1)),),arg=None))),), arg=(0,1)),), arg=MemBuffer(idx=0, dtype=dtypes.float, st=ShapeTracker(views=(View(shape=(1, 1), strides=(0, 1), offset=0, mask=None, contiguous=True),)))) # noqa: E501
    helper_linearizer_ast((op,), [x], opts=[[Opt(OptOps.PADTO, 0, 32)],], wanna_output=[(x.numpy()-x.numpy().sum(keepdims=True)).sum()])

  @unittest.skipIf(CI and Device.DEFAULT in {"AMD"}, "AMD CI doesn't support multiple sync threads yet")
  @unittest.skip("AST has implicit movement ops")
  def test_padto_max_multireduce(self):
    Tensor.manual_seed(0)
    N = 17
    x = Tensor.rand(N, N).realize()
    opts = [[Opt(OptOps.PADTO, 0, 32)],[Opt(OptOps.PADTO, 0, 32), Opt(OptOps.UPCAST, 0, 8),],]
    x_ld = LazyOp(BufferOps.LOAD, (), MemBuffer(1, dtypes.float, ShapeTracker.from_shape((N, N))))

    def ast(axis, output_shape):
      r0 = LazyOp(ReduceOps.MAX, (x_ld,), axis)
      r1 = LazyOp(ReduceOps.MAX, (LazyOp(BinaryOps.ADD, (x_ld,r0,),),), axis)
      return LazyOp(BufferOps.STORE, (r1, ), MemBuffer(0, dtypes.float, ShapeTracker.from_shape(output_shape))),
    helper_linearizer_ast(ast((0, ), (1, 17)), [x], opts=opts, wanna_output=[(x.numpy()+x.numpy().max(axis=0,keepdims=True)).max(0)])
    helper_linearizer_ast(ast((1, ), (17, 1)), [x], opts=opts, wanna_output=[(x.numpy()+x.numpy().max(axis=1,keepdims=True)).max(1)])

  @unittest.skipIf(CI and Device.DEFAULT in {"AMD"}, "AMD CI doesn't support multiple sync threads yet")
  @unittest.skip("AST has implicit movement ops")
  def test_padto_where_multireduce(self):
    # we need to make sure the ternary operators nest properly
    N = 17
    x = Tensor.rand(N, N).realize()
    a = Tensor.rand(1, 1).realize()
    b = Tensor.rand(1, 1).realize()
    opts = [[Opt(OptOps.PADTO, 0, 32)],[Opt(OptOps.PADTO, 0, 32), Opt(OptOps.UPCAST, 0, 8),],]

    # TODO: these large ASTs are suboptimal but we need this until the scheduler can fuse these
    wanna_output = np.where(0.5*17 < (x.numpy()+np.where(0.75*17 < x.numpy().sum(axis=1,keepdims=True), a.numpy(), b.numpy())).sum(axis=1),0.0,1.0)
    ast = LazyOp(op=BufferOps.STORE, src=(LazyOp(op=TernaryOps.WHERE, src=(LazyOp(op=BinaryOps.CMPLT, src=(LazyOp(op=BufferOps.CONST, src=(), arg=ConstBuffer(val=0.5*17, dtype=dtypes.float, st=ShapeTracker.from_shape((1,1)))),LazyOp(op=ReduceOps.SUM, src=(LazyOp(op=BinaryOps.ADD, src=(LazyOp(op=BufferOps.LOAD, src=(), arg=MemBuffer(idx=1, dtype=dtypes.float, st=ShapeTracker.from_shape((N,N)))),LazyOp(op=TernaryOps.WHERE, src=(LazyOp(op=BinaryOps.CMPLT, src=(LazyOp(op=BufferOps.CONST, src=(), arg=ConstBuffer(val=0.75*17, dtype=dtypes.float, st=ShapeTracker.from_shape((1,1)))),LazyOp(op=ReduceOps.SUM, src=(LazyOp(op=BufferOps.LOAD, src=(), arg=MemBuffer(idx=1, dtype=dtypes.float, st=ShapeTracker.from_shape((N,N)))),), arg=(1,)))),LazyOp(op=BufferOps.LOAD, src=(), arg=MemBuffer(idx=2, dtype=dtypes.float, st=ShapeTracker.from_shape((1,1)))),LazyOp(op=BufferOps.LOAD, src=(), arg=MemBuffer(idx=3, dtype=dtypes.float, st=ShapeTracker.from_shape((1,1)))),)),)),), arg=(1,)),)),LazyOp(op=BufferOps.CONST, src=(), arg=ConstBuffer(val=0.0, dtype=dtypes.float, st=ShapeTracker.from_shape((1,1)))),LazyOp(op=BufferOps.CONST, src=(), arg=ConstBuffer(val=1.0, dtype=dtypes.float, st=ShapeTracker.from_shape((1,1)))),)),), arg=MemBuffer(idx=0, dtype=dtypes.float, st=ShapeTracker.from_shape((N,1)))) # noqa: E501
    helper_linearizer_ast((ast,), [x,a,b], opts=opts, wanna_output=[wanna_output])

    wanna_output = np.where(0.5*17 < (x.numpy()+np.where(0.75*17 < x.numpy().sum(axis=0,keepdims=True), a.numpy(), b.numpy())).sum(axis=0),0.0,1.0)
    ast = LazyOp(op=BufferOps.STORE, src=(LazyOp(op=TernaryOps.WHERE, src=(LazyOp(op=BinaryOps.CMPLT, src=(LazyOp(op=BufferOps.CONST, src=(), arg=ConstBuffer(val=0.5*17, dtype=dtypes.float, st=ShapeTracker.from_shape((1,1)))),LazyOp(op=ReduceOps.SUM, src=(LazyOp(op=BinaryOps.ADD, src=(LazyOp(op=BufferOps.LOAD, src=(), arg=MemBuffer(idx=1, dtype=dtypes.float, st=ShapeTracker.from_shape((N,N)))),LazyOp(op=TernaryOps.WHERE, src=(LazyOp(op=BinaryOps.CMPLT, src=(LazyOp(op=BufferOps.CONST, src=(), arg=ConstBuffer(val=0.75*17, dtype=dtypes.float, st=ShapeTracker.from_shape((1,1)))),LazyOp(op=ReduceOps.SUM, src=(LazyOp(op=BufferOps.LOAD, src=(), arg=MemBuffer(idx=1, dtype=dtypes.float, st=ShapeTracker.from_shape((N,N)))),), arg=(0,)))),LazyOp(op=BufferOps.LOAD, src=(), arg=MemBuffer(idx=2, dtype=dtypes.float, st=ShapeTracker.from_shape((1,1)))),LazyOp(op=BufferOps.LOAD, src=(), arg=MemBuffer(idx=3, dtype=dtypes.float, st=ShapeTracker.from_shape((1,1)))),)),)),), arg=(0,)),)),LazyOp(op=BufferOps.CONST, src=(), arg=ConstBuffer(val=0.0, dtype=dtypes.float, st=ShapeTracker.from_shape((1,1)))),LazyOp(op=BufferOps.CONST, src=(), arg=ConstBuffer(val=1.0, dtype=dtypes.float, st=ShapeTracker.from_shape((1,1)))),)),), arg=MemBuffer(idx=0, dtype=dtypes.float, st=ShapeTracker.from_shape((1,N)))) # noqa: E501
    helper_linearizer_ast((ast,), [x,a,b], opts=opts, wanna_output=[wanna_output])

    # pad reduce axis
    helper_linearizer_ast((ast,), [x,a,b], opts=[[Opt(OptOps.PADTO, 1, 32)],], wanna_output=[wanna_output])

    wanna_output = np.where(0.5*17 < (x.numpy()+np.where(0.75*17 < x.numpy().sum(keepdims=True), a.numpy(), b.numpy())).sum(keepdims=True),0.0,1.0)
    ast = LazyOp(op=BufferOps.STORE, src=(LazyOp(op=TernaryOps.WHERE, src=(LazyOp(op=BinaryOps.CMPLT, src=(LazyOp(op=BufferOps.CONST, src=(), arg=ConstBuffer(val=0.5*17, dtype=dtypes.float, st=ShapeTracker.from_shape((1,1)))),LazyOp(op=ReduceOps.SUM, src=(LazyOp(op=BinaryOps.ADD, src=(LazyOp(op=BufferOps.LOAD, src=(), arg=MemBuffer(idx=1, dtype=dtypes.float, st=ShapeTracker.from_shape((N,N)))),LazyOp(op=TernaryOps.WHERE, src=(LazyOp(op=BinaryOps.CMPLT, src=(LazyOp(op=BufferOps.CONST, src=(), arg=ConstBuffer(val=0.75*17, dtype=dtypes.float, st=ShapeTracker.from_shape((1,1)))),LazyOp(op=ReduceOps.SUM, src=(LazyOp(op=BufferOps.LOAD, src=(), arg=MemBuffer(idx=1, dtype=dtypes.float, st=ShapeTracker.from_shape((N,N)))),), arg=(0,1,)))),LazyOp(op=BufferOps.LOAD, src=(), arg=MemBuffer(idx=2, dtype=dtypes.float, st=ShapeTracker.from_shape((1,1)))),LazyOp(op=BufferOps.LOAD, src=(), arg=MemBuffer(idx=3, dtype=dtypes.float, st=ShapeTracker.from_shape((1,1)))),)),)),), arg=(0,1,)),)),LazyOp(op=BufferOps.CONST, src=(), arg=ConstBuffer(val=0.0, dtype=dtypes.float, st=ShapeTracker.from_shape((1,1)))),LazyOp(op=BufferOps.CONST, src=(), arg=ConstBuffer(val=1.0, dtype=dtypes.float, st=ShapeTracker.from_shape((1,1)))),)),), arg=MemBuffer(idx=0, dtype=dtypes.float, st=ShapeTracker.from_shape((1,1)))) # noqa: E501
    helper_linearizer_ast((ast,), [x,a,b], opts=[[Opt(OptOps.PADTO, 0, 32)],], wanna_output=[wanna_output.flatten()])

  def test_padto_matmul_multireduce(self):
    if CI and Device.DEFAULT in ["AMD", "NV", "CUDA"]: self.skipTest("super slow on CUDA and AMD because of the big grid dims")
    N = 17 * 17
    Tensor.manual_seed(289)
    a = Tensor.rand(N, N).realize()
    b = Tensor.rand(N, N).realize()
    c = Tensor.rand(N, N).realize()
    d = Tensor.rand(N, N).realize()
    r0 = a@b
    r1 = c@d
    ast = _temp_create_multireduce_ast(r0,r1)
    helper_linearizer_ast(ast, [a,b,c,d], opts=[
      [Opt(OptOps.PADTO, 0, 32)],
      [Opt(OptOps.PADTO, 1, 32)],
      [Opt(OptOps.PADTO, 2, 32)],
      [Opt(OptOps.PADTO, 0, 32), Opt(OptOps.PADTO, 1, 32)],
      [Opt(OptOps.PADTO, 0, 32), Opt(OptOps.PADTO, 1, 32), Opt(OptOps.PADTO, 2, 32)],
      # can optimize further post PADTO
      [Opt(OptOps.PADTO, 0, 32), Opt(OptOps.PADTO, 1, 32), Opt(OptOps.UPCAST, 0, 2), Opt(OptOps.UPCAST, 1, 2),],
    ], wanna_output=[(a.numpy()@b.numpy()+c.numpy()@d.numpy()).reshape(-1)])

  @unittest.skipUnless(Device[Device.DEFAULT].renderer.has_local, "test requires locals")
  @unittest.skipUnless(Device[Device.DEFAULT].renderer.has_shared, "test requires shared")
  def test_color_shapes_with_local(self):
    N = 32
    Tensor.manual_seed(1552)
    a = Tensor.rand(N, N)
    b = Tensor.rand(N, N)
    r = a@b
    opts_shapes = [
      ([Opt(OptOps.LOCAL, 0, 2)], [("blue",16),("blue",32),("cyan",2),("red",32)]),
      ([Opt(OptOps.LOCAL, 0, 2),Opt(OptOps.GROUP, 0, 2)], [("blue",16),("blue",32),("cyan",2),("green",2),("red",16)]),
      # check to ensure local_dims are stable for full UNROLL of first_reduce
      ([Opt(OptOps.LOCAL, 0, 2),Opt(OptOps.UNROLL, 0, 0)], [("blue",16),("blue",32),("cyan",2),("magenta",32)]),
      ([Opt(OptOps.UNROLL, 0, 0),Opt(OptOps.LOCAL, 0, 2)], [("blue",16),("blue",32),("cyan",2),("magenta",32)]),
      # check behavior for full UNROLL on an existing GROUP
      ([Opt(OptOps.LOCAL, 0, 2),Opt(OptOps.GROUP, 0, 0),Opt(OptOps.UNROLL, 0, 2)], [("blue",16),("blue",32),("cyan",2),("green",16),("magenta",2)]),
      ([Opt(OptOps.LOCAL, 0, 2),Opt(OptOps.GROUP, 0, 0),Opt(OptOps.UNROLL, 0, 0)], [("blue",16),("blue",32),("cyan",2),("magenta",32)]),
      ([Opt(OptOps.GROUP, 0, 0),Opt(OptOps.LOCAL, 0, 2),Opt(OptOps.UNROLL, 0, 0)], [("blue",16),("blue",32),("cyan",2),("magenta",32)]),
      ([Opt(OptOps.GROUP, 0, 2),Opt(OptOps.UNROLL, 0, 0)], [("blue",32),("blue",32),("red",16),("magenta",2)]),
    ]
    helper_linearizer_opt(r, [x[0] for x in opts_shapes], color_sizes=[x[1] for x in opts_shapes])

class TestLinearizerHelper(unittest.TestCase):
  def test_num_node_expand(self):
    a = NumNode(42)
    assert expand_node(a) == [a]

  def test_variable_expand(self):
    a = Variable("a", 5, 7)
    assert expand_node(a) == [a]

  def test_variable_expand_expr_none(self):
    a = Variable("_uidx0", 5, 7)
    assert expand_node(a) == [NumNode(5), NumNode(6), NumNode(7)]

  def test_mul_node_expand(self):
    a = Variable("_uidx0", 5, 7)
    m = MulNode(a, 3)
    assert expand_node(m) == [NumNode(15), NumNode(18), NumNode(21)]

    b = Variable("b", 1, 3)
    n = MulNode(b, 3)
    assert expand_node(n) == [Variable("b", 1, 3)*3]

  def test_sum_node_expand(self):
    a = Variable("_uidx0", 1, 3)
    b = Variable("b", 5, 7)
    s1 = a + b
    assert expand_node(s1) == [Node.sum([NumNode(i),b]) for i in range(1,4)]

  def test_multi_expand(self):
    a = Variable("a", 1, 3)
    b = Variable("b", 14, 17)
    s1 = a + b
    # expand increments earlier variables faster than later variables (as specified in the argument)
    # this behavior was just copied from before, no idea why this should be true
    assert expand_node(s1, (a, b)) == [NumNode(x + y) for x in range(b.min, b.max + 1) for y in range(a.min, a.max + 1)]

  def test_expand_nonpresent_var(self):
    a = Variable("a", 1, 3)
    n = NumNode(3) * Variable("b", 1, 3)
    assert expand_node(n, (a,)) == [n, n, n]

  def test_expand_idxs(self):
    uidx0 = Variable("_uidx0", 0, 6)
    uidx1 = Variable("_uidx1", 0, 1)
    idxs = (uidx0 // 5, uidx0 * 5, uidx1)
    assert expand_idxs(idxs) == (uidx0, NumNode(0), uidx1)

if __name__ == '__main__':
  unittest.main()<|MERGE_RESOLUTION|>--- conflicted
+++ resolved
@@ -1605,8 +1605,6 @@
       [Opt(OptOps.PADTO, 0, 32), Opt(OptOps.UPCAST, 0, 8),],
     ])
 
-<<<<<<< HEAD
-=======
   def test_padto_group(self):
     Tensor.manual_seed(0)
     ld0 = LazyOp(op=BufferOps.LOAD, src=(), arg=MemBuffer(idx=1, dtype=dtypes.float, st=ShapeTracker(views=(View(shape=(2, 1, 4, 1, 3, 4, 2, 6, 1, 3), strides=(0, 0, 0, 0, 0, 18, 0, 3, 0, 1), offset=0, mask=None, contiguous=False),)))) # noqa: E501
@@ -1617,7 +1615,6 @@
     data2 = Tensor.randn(2, 1, 4, 1, 3, 4, 2, 6, 1, 3).realize()
     helper_linearizer_ast((ast, ), [data1, data2], opts=opts)
 
->>>>>>> a12e26c7
   @unittest.skipIf(CI and Device.DEFAULT in {"AMD"}, "AMD CI doesn't support multiple sync threads yet")
   @unittest.skip("AST has implicit movement ops")
   def test_padto_sum_multireduce(self):
