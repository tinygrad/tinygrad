from typing import List, Tuple, Union
import numpy as np
import unittest
from dataclasses import replace

from test.helpers import ast_const
from tinygrad.codegen.kernel import Opt, OptOps, KernelOptError, Kernel
from tinygrad.codegen.lowerer import get_grouped_dims
from tinygrad.ops import UOp, Ops, GroupOp
from tinygrad.device import Device, Buffer, is_dtype_supported
from tinygrad.shape.shapetracker import ShapeTracker
from tinygrad.shape.view import View
# from tinygrad.ops import Variable
from tinygrad.tensor import Tensor, _to_np_dtype
from tinygrad.engine.realize import run_schedule, lower_schedule, CompiledRunner
from tinygrad.helpers import prod, Context, getenv, CI, flatten, dedup, AMX
from tinygrad.dtype import DType, dtypes

def helper_realized_ast(r:Union[Tensor, List[Tensor]]) -> Tuple[UOp, List[Buffer]]:
  if isinstance(r, Tensor): r = [r]
  s = Tensor.schedule(*r)
  run_schedule(s[:-1])  # run all kernels except the last one
  # now all input LazyBuffers buffers in s[-1] should be realized
  # create fresh buffers for the output buffer
  bufs = [Buffer((x).device, x.size, x.dtype).allocate() if x in s[-1].outputs else x for x in s[-1].bufs]
  return s[-1].ast, bufs

def helper_tc_allclose(n:int, m:int, k:int, dtype_in:DType, dtype_out:DType, axis:int=0, tc_opt:int=0):
  a, b = Tensor.rand(m, k, dtype=dtype_in), Tensor.rand(k, n, dtype=dtype_in)
  np_a, np_b = a.numpy(), b.numpy()
  r = a.matmul(b, acc_dtype=dtype_out)
  sched = r.schedule()
  realized_ast = sched[-1].ast
  run_schedule(sched)
  out = r.numpy()
  k = Kernel(realized_ast)
  k.apply_tensor_cores(1, axis=axis, tc_opt=tc_opt)
  k.linearize()
  assert len([uop for uop in k.uops if uop.op is Ops.WMMA]) > 0, "tensor core not triggered"
  assert len([x for x in k.applied_opts if x.op is OptOps.TC]) == 1, "tensor core opt not included"
  np_c = np_a @ np_b
  if dtype_in == dtypes.half: tc_atol, tc_rtol = 1e-2, 1e-3
  elif dtype_in == dtypes.bfloat16: tc_atol, tc_rtol = 1e-2, 1e-2
  else: tc_atol, tc_rtol = 5e-3, 1e-4
  np.testing.assert_allclose(np_c, out, atol=tc_atol, rtol=tc_rtol)

def helper_tc_ensure_uops_and_opts_count(n: int, m:int, k:int, dtype_in:DType, dtype_out:DType, axis:int=0, tc_opt:int=0, ensure_triggered:bool=True):
  a, b = Tensor.rand(m, k, dtype=dtype_in), Tensor.rand(k, n, dtype=dtype_in)
  r = a.matmul(b, acc_dtype=dtype_out)
  sched = r.schedule()
  realized_ast = sched[-1].ast
  k = Kernel(realized_ast)
  k.apply_tensor_cores(1, axis=axis, tc_opt=tc_opt)
  k.linearize()
  wmmas = len([uop for uop in k.uops if uop.op is Ops.WMMA])
  tcs = len([x for x in k.applied_opts if x.op is OptOps.TC])
  if ensure_triggered:
    assert wmmas > 0, "tensor core not triggered"
    assert tcs == 1, "tensor core opt not included"
  else:
    assert wmmas == 0, "tensor core is incorrectly triggered"
    assert tcs == 0, "tensor core opt is incorrectly included"

class TestLinearizer(unittest.TestCase):
  def test_arg_dedup(self):
<<<<<<< HEAD
    # NOTE: this realize exists because Tensor.numpy calls contiguous internally
    # without contiguous folding, rand.to("CLANG") and rand.contiguous().to("CLANG") are different UOps.
=======
    # NOTE: this realize exists because Tensor.numpy calls .contiguous() internally
    # without contiguous folding, rand.to("CLANG") and rand.contiguous().to("CLANG") are different UOps.
    # this test asserts they are the identical Buffer
    # having different buffers is fine for correctness, because the outputs match.
>>>>>>> 259230dd
    a, b = Tensor.randn(4).realize(), Tensor.randn(4).realize()
    np_a, np_b = a.numpy(), b.numpy()
    c = ((a.shrink(((0, 2),)) - a.shrink(((2, 4),))) - (b.shrink(((0, 2),)) - b.shrink(((2, 4),))))
    lowered = list(lower_schedule(c.schedule()))
    for ei in lowered: ei.run()
    rawbufs = lowered[-1].bufs
    assert len(rawbufs) == 3 and set(rawbufs[1:]) == {a.lazydata.base.realized, b.lazydata.base.realized}
    np_c = (np_a[:2] - np_a[2:]) - (np_b[:2] - np_b[2:])
    np.testing.assert_allclose(np_c, c.numpy(), atol=1e-4, rtol=1e-4)

  def test_load_removed(self):
    a = Tensor.rand(1).realize()
    b = Tensor.rand(1).realize()
    ta = Tensor.where(Tensor(True), a, b).numpy()
    tb = Tensor.where(Tensor(False), a, b).numpy()
    np.testing.assert_equal(a.numpy(), ta)
    np.testing.assert_equal(b.numpy(), tb)

  def test_multioutput(self):
    dtype, st = dtypes.int, ShapeTracker.from_shape((8,))
    g0, g1, g2, g3 = [UOp(Ops.DEFINE_GLOBAL, dtype.ptr(), arg=i) for i in range(4)]
    a = UOp(Ops.LOAD, dtype, (g2, st.to_uop()))
    b = UOp(Ops.LOAD, dtype, (g3, st.to_uop()))
    out0 = UOp(Ops.STORE, dtypes.void, (g0, st.to_uop(), a + b))
    out1 = UOp(Ops.STORE, dtypes.void, (g1, st.to_uop(), a * b))
    sink = UOp(Ops.SINK, src=(out0, out1))

    a_t = Tensor.full(st.shape, 2).contiguous().realize()
    b_t = Tensor.full(st.shape, 3).contiguous().realize()
    lin = helper_linearizer_ast(sink, [a_t, b_t], wanna_output=[a_t.numpy()+b_t.numpy(), a_t.numpy()*b_t.numpy()])[0]

    stores = [u for u in lin.uops if u.op is Ops.STORE]
    mutable_bufs = dedup(flatten([[x for x in u.src[0].toposort if x.op is Ops.DEFINE_GLOBAL] for u in stores]))
    assert len(mutable_bufs) == len(stores) == 2
    assert [u.arg for u in mutable_bufs] == [0, 1]

  def _test_no_nested_ranges(self, lins, skip=None):
    for l in lins:
      range_in_acc = flatten([[x for x in u.src if x.op is Ops.RANGE] for u in l.uops if u.op is Ops.DEFINE_ACC])
      ranges = [u.op for u in l.uops if (u.op is Ops.RANGE and u in range_in_acc) or (u.op is Ops.ENDRANGE and u.src[0] in range_in_acc)]
      for i,u in enumerate(ranges):
        if skip and i in skip: continue
        assert ranges[i-1] != u, f"multireduce nested the ranges! {ranges[i-1], {u}}"

  @unittest.expectedFailure
  def test_const_alu_indexing(self):
    st = ShapeTracker.from_shape((4,)).to_uop()
    load = UOp.load(UOp(Ops.DEFINE_GLOBAL, dtypes.float.ptr(), arg=1, src=()), st, dtype=dtypes.float)
    op = load+UOp.const(dtypes.float, 1.0)*UOp.const(dtypes.float, -1)
    store = UOp.store(UOp(Ops.DEFINE_GLOBAL, dtypes.float.ptr(), arg=0, src=()), st, op)
    Tensor.manual_seed(0)
    x = Tensor.randn(4,).realize()
    helper_linearizer_ast(store.sink(), [x], wanna_output=[x.numpy()+1*-1], opts=[])

  def test_const_alu_indexing_one_const_fine(self):
    st = ShapeTracker.from_shape((4,)).to_uop()
    load = UOp.load(UOp(Ops.DEFINE_GLOBAL, dtypes.float.ptr(), arg=1, src=()), st, dtype=dtypes.float)
    op = load+UOp.const(dtypes.float, 1.0)
    store = UOp.store(UOp(Ops.DEFINE_GLOBAL, dtypes.float.ptr(), arg=0, src=()), st, op)
    Tensor.manual_seed(0)
    x = Tensor.randn(4,).realize()
    helper_linearizer_ast(store.sink(), [x], wanna_output=[x.numpy()+1], opts=[])

  @unittest.skipIf(CI and Device.DEFAULT in {"AMD"}, "AMD CI doesn't support multiple sync threads yet")
  @unittest.skipUnless(Device[Device.DEFAULT].renderer.has_local, "test requires locals")
  @unittest.skipUnless(Device[Device.DEFAULT].renderer.has_shared, "test requires shared")
  def test_multireduce(self):
    Tensor.manual_seed(0)
    x = Tensor.randn(32, dtype=dtypes.float).realize()
    st_x = x.lazydata.st
    g0, g1 = [UOp(Ops.DEFINE_GLOBAL, dtypes.float.ptr(), arg=i) for i in range(2)]
    first_x = UOp(Ops.LOAD, dtypes.float, (g1, st_x.reshape((1, 32)).expand((32, 32)).to_uop()))
    first_reduce = UOp(Ops.REDUCE_AXIS, dtypes.float, (first_x,), (Ops.ADD, (1,)))
    second_x = UOp(Ops.LOAD, dtypes.float, (g1, st_x.reshape((32, 1)).to_uop()))
    diff = second_x + first_reduce*ast_const(dtypes.float, -1, (32, 1))
    second_reduce = UOp(Ops.REDUCE_AXIS, dtypes.float, (diff,), (Ops.ADD, (0,)))
    store = UOp(Ops.STORE, dtypes.void, (g0, ShapeTracker.from_shape((1, 1)).to_uop(), second_reduce))
    sink = UOp(Ops.SINK, src=(store,))
    opts = [
      [Opt(OptOps.GROUPTOP, 0, 2), Opt(OptOps.GROUPTOP, 1, 2)], # grouping
      [Opt(OptOps.GROUPTOP, 0, 8), Opt(OptOps.GROUPTOP, 1, 8)],
      [Opt(OptOps.GROUPTOP, 0, 16), Opt(OptOps.GROUPTOP, 1, 16)],
      [Opt(OptOps.GROUPTOP, 0, 32), Opt(OptOps.GROUPTOP, 0, 32)],
      [Opt(OptOps.UNROLL, 0, 2), Opt(OptOps.UNROLL, 1, 2)], # unroll reduce
      [Opt(OptOps.UNROLL, 0, 4), Opt(OptOps.UNROLL, 1, 4)],
      [Opt(OptOps.UNROLL, 0, 8), Opt(OptOps.UNROLL, 1, 8)] if Device.DEFAULT not in {"NV", "METAL"} else [], # can't do float8,
      [Opt(OptOps.GROUPTOP, 0, 2), Opt(OptOps.GROUPTOP, 1, 2), Opt(OptOps.UNROLL, 2, 2), Opt(OptOps.UNROLL, 3, 2)], # grouping + unrolling
      [Opt(OptOps.UNROLL, 0, 2), Opt(OptOps.UNROLL, 1, 2), Opt(OptOps.GROUPTOP, 0, 2), Opt(OptOps.GROUPTOP, 1, 2)],
      [Opt(OptOps.GROUPTOP, 0, 4), Opt(OptOps.GROUPTOP, 1, 4), Opt(OptOps.UNROLL, 2, 8), Opt(OptOps.UNROLL, 2, 8)],
      [Opt(OptOps.UNROLL, 0, 4), Opt(OptOps.UNROLL, 1, 4), Opt(OptOps.GROUPTOP, 0, 8), Opt(OptOps.GROUPTOP, 0, 8)],
    ]
    wanna_output = (x.numpy()-x.numpy().sum(-1, keepdims=True)).sum(-1).reshape(1,1)
    lins = helper_linearizer_ast(sink, [x], wanna_output=[wanna_output], opts=opts)
    self._test_no_nested_ranges(lins, [0])

  @unittest.skipIf(CI and Device.DEFAULT in {"AMD"}, "AMD CI doesn't support multiple sync threads yet")
  @unittest.skipUnless(Device[Device.DEFAULT].renderer.has_local, "test requires locals")
  @unittest.skipUnless(Device[Device.DEFAULT].renderer.has_shared, "test requires shared")
  def test_mid_dim_multireduce(self):
    Tensor.manual_seed(0)
    x = Tensor.randn(27, 32, 5, dtype=dtypes.float).realize()
    st_x = x.lazydata.st
    g0, g1 = [UOp(Ops.DEFINE_GLOBAL, dtypes.float.ptr(), arg=i) for i in range(2)]
    first_x = UOp(Ops.LOAD, dtypes.float, (g1, st_x.reshape((27, 1, 32, 5)).expand((27, 32, 32, 5)).to_uop()))
    first_reduce = UOp(Ops.REDUCE_AXIS, dtypes.float, (first_x,), (Ops.ADD, (2,)))
    second_x = UOp(Ops.LOAD, dtypes.float, (g1, st_x.reshape((27, 32, 1, 5)).to_uop()))
    diff = second_x + first_reduce*ast_const(dtypes.float, -1, (27, 32, 1, 5))
    second_reduce = UOp(Ops.REDUCE_AXIS, dtypes.float, (diff,), (Ops.ADD, (1,)))
    store = UOp(Ops.STORE, src=(g0, ShapeTracker.from_shape((27, 1, 1, 5)).to_uop(), second_reduce))
    sink = UOp(Ops.SINK, src=(store,))
    opts = [
      # locals
      [Opt(OptOps.LOCAL, 0, 3)],
      [Opt(OptOps.LOCAL, 0, 9)],
      [Opt(OptOps.LOCAL, 0, 27)],
      # grouping
      [Opt(OptOps.GROUPTOP, 0, 2), Opt(OptOps.GROUPTOP, 1, 2)],
      [Opt(OptOps.GROUPTOP, 0, 8), Opt(OptOps.GROUPTOP, 1, 8)],
      [Opt(OptOps.GROUPTOP, 0, 16), Opt(OptOps.GROUPTOP, 1, 16)],
      [Opt(OptOps.GROUPTOP, 0, 32), Opt(OptOps.GROUPTOP, 0, 32)],
      # # unroll
      [Opt(OptOps.UNROLL, 0, 2), Opt(OptOps.UNROLL, 1, 2)],
      [Opt(OptOps.UNROLL, 0, 4), Opt(OptOps.UNROLL, 1, 4)],
      [Opt(OptOps.UNROLL, 0, 8), Opt(OptOps.UNROLL, 1, 8)] if Device.DEFAULT not in {"NV", "METAL"} else [],
      # # upcasting
      [Opt(OptOps.UPCAST, 0, 3)],
      [Opt(OptOps.UPCAST, 0, 9)],
      # locals with grouping
      [Opt(OptOps.LOCAL, 0, 3), Opt(OptOps.GROUPTOP, 0, 2), Opt(OptOps.GROUPTOP, 1, 2)],
      # locals with unroll
      [Opt(OptOps.LOCAL, 0, 3), Opt(OptOps.UNROLL, 0, 2), Opt(OptOps.UNROLL, 1, 2)],
      # locals with upcasting
      [Opt(OptOps.LOCAL, 0, 3), Opt(OptOps.UPCAST, 0, 9)],
      # grouping with unrolling
      [Opt(OptOps.GROUPTOP, 0, 2), Opt(OptOps.GROUPTOP, 1, 2), Opt(OptOps.UNROLL, 2, 2), Opt(OptOps.UNROLL, 3, 2)],
      [Opt(OptOps.GROUPTOP, 0, 4), Opt(OptOps.GROUPTOP, 1, 4), Opt(OptOps.UNROLL, 2, 8), Opt(OptOps.UNROLL, 2, 8)],
      # grouping with upcasting
      [Opt(OptOps.GROUPTOP, 0, 2), Opt(OptOps.GROUPTOP, 1, 2), Opt(OptOps.UPCAST, 0, 3)],
      # locals with grouping with unroll
      [Opt(OptOps.LOCAL, 0, 3), Opt(OptOps.GROUPTOP, 0, 2), Opt(OptOps.GROUPTOP, 1, 2), Opt(OptOps.UNROLL, 2, 2), Opt(OptOps.UNROLL, 3, 2)],
      [Opt(OptOps.LOCAL, 0, 3), Opt(OptOps.GROUPTOP, 0, 4), Opt(OptOps.GROUPTOP, 1, 4), Opt(OptOps.UNROLL, 2, 8), Opt(OptOps.UNROLL, 2, 8)],
      # locals with grouping with upcasting
      [Opt(OptOps.LOCAL, 0, 3), Opt(OptOps.UPCAST, 0, 3), Opt(OptOps.GROUPTOP, 0, 2), Opt(OptOps.GROUPTOP, 1, 2)],
      [Opt(OptOps.LOCAL, 0, 9), Opt(OptOps.UPCAST, 0, 3), Opt(OptOps.GROUPTOP, 0, 2), Opt(OptOps.GROUPTOP, 1, 2)],
      # grouping with unrolling and upcasting
      [Opt(OptOps.UPCAST, 0, 3), Opt(OptOps.GROUPTOP, 0, 2), Opt(OptOps.GROUPTOP, 1, 2), Opt(OptOps.UNROLL, 2, 2), Opt(OptOps.UNROLL, 3, 2)],
      [Opt(OptOps.UPCAST, 0, 3), Opt(OptOps.GROUPTOP, 0, 4), Opt(OptOps.GROUPTOP, 1, 4), Opt(OptOps.UNROLL, 2, 8), Opt(OptOps.UNROLL, 2, 8)],
      # locals + grouping + unrolling + upcasting
      [Opt(OptOps.LOCAL, 0, 3), Opt(OptOps.UPCAST, 0, 3), Opt(OptOps.GROUPTOP, 0, 2), Opt(OptOps.GROUPTOP, 1, 2),
        Opt(OptOps.UNROLL, 2, 2), Opt(OptOps.UNROLL, 3, 2)],
    ]
    wanna_output = (x.numpy()-x.numpy().sum(axis=1, keepdims=True)).sum(axis=1).reshape(27,1,1,5)
    lins = helper_linearizer_ast(sink, [x], wanna_output=[wanna_output], opts=opts)
    self._test_no_nested_ranges(lins, [0])

  def test_triple_multireduce(self):
    Tensor.manual_seed(0)
    x0 = Tensor.randn(27, 32, 5, dtype=dtypes.float).realize()
    x1 = Tensor.randn(27, 32, 5, dtype=dtypes.float).realize()
    x2 = Tensor.randn(27, 32, 5, dtype=dtypes.float).realize()
    g0, g1, g2, g3 = [UOp(Ops.DEFINE_GLOBAL, dtypes.float.ptr(), arg=i) for i in range(4)]
    first_x = UOp(Ops.LOAD, dtypes.float, (g1, x0.lazydata.st.reshape((27, 1, 1, 32, 5)).expand((27, 32, 32, 32, 5)).to_uop()))
    first_reduce = UOp(Ops.REDUCE_AXIS, dtypes.float, (first_x,), (Ops.ADD, (3,)))
    second_x = UOp(Ops.LOAD, dtypes.float, (g2, x1.lazydata.st.reshape((27, 1, 32, 1, 5)).expand((27, 32, 32, 1, 5)).to_uop()))
    diff = (second_x+first_reduce*ast_const(dtypes.float, -1, (27, 32, 32, 1, 5)))
    second_reduce = UOp(Ops.REDUCE_AXIS, dtypes.float, (diff,), (Ops.ADD, (2,)))
    third_x = UOp(Ops.LOAD, dtypes.float, (g3, x2.lazydata.st.reshape((27, 32, 1, 1, 5)).to_uop()))
    mul = (third_x*second_reduce)
    third_reduce = UOp(Ops.REDUCE_AXIS, dtypes.float, (mul,), (Ops.ADD, (1,)))
    store = UOp(Ops.STORE, src=(g0, ShapeTracker.from_shape((27, 1, 1, 1, 5)).to_uop(), third_reduce))
    sink = UOp(Ops.SINK, src=(store,))
    wanna_output = (x2.numpy()*(x1.numpy()-x0.numpy().sum(axis=1, keepdims=True)).sum(axis=1, keepdims=True)).sum(axis=1).reshape(27,1,1,1,5)
    lins = helper_linearizer_ast(sink, [x0,x1,x2], wanna_output=[wanna_output])
    self._test_no_nested_ranges(lins, [0])

  @unittest.skipIf(CI and Device.DEFAULT in {"AMD"}, "AMD CI doesn't support multiple sync threads yet")
  @unittest.skipUnless(Device[Device.DEFAULT].renderer.has_local, "test requires locals")
  @unittest.skipUnless(Device[Device.DEFAULT].renderer.has_shared, "test requires shared")
  @unittest.skip("this is not supported, it worked by luck")
  def test_double_reduce_multireduce(self):
    Tensor.manual_seed(0)
    x = Tensor.randn(8, 32, 8, 16, dtype=dtypes.float).realize()
    st = x.lazydata.st
    g0, g1 = [UOp(Ops.DEFINE_GLOBAL, dtypes.float.ptr(), arg=i) for i in range(2)]
    first_x = UOp(Ops.LOAD, dtypes.float, (g1, st.reshape((8, 1, 32, 8, 1, 16)).expand((8, 32, 32, 8, 16, 16)).to_uop()))
    first_reduce = UOp(Ops.REDUCE_AXIS, dtypes.float, (first_x,), (Ops.ADD, (2, 5)))
    second_x = UOp(Ops.LOAD, dtypes.float, (g1, st.reshape((8, 32, 1, 8, 16, 1)).to_uop()))
    neg_first_reduce = first_reduce * ast_const(dtypes.float, -1, (8, 32, 1, 8, 16, 1))
    squares = (second_x+neg_first_reduce)
    squares_sum = UOp(Ops.REDUCE_AXIS, dtypes.float, (squares,), (Ops.ADD, (1, 4)))
    store = UOp(Ops.STORE, src=(g0, ShapeTracker.from_shape((8, 1, 1, 8, 1, 1)).to_uop(), squares_sum,))
    sink = UOp(Ops.SINK, src=(store,))
    wanna_output = (x.numpy()-x.numpy().sum(axis=(1,3), keepdims=True)).sum(axis=(1,3)).reshape((8,1,1,8,1,1))
    opts = [
      # openCL / GPU=1 is 256 max threads
      # grouping
      [Opt(OptOps.GROUPTOP, 0, 2), Opt(OptOps.GROUPTOP, 1, 2)], # first dim of both reduces
      [Opt(OptOps.GROUPTOP, 0, 2), Opt(OptOps.GROUPTOP, 3, 2)], # both dims of the second reduce
      [Opt(OptOps.GROUPTOP, 2, 2), Opt(OptOps.GROUPTOP, 3, 2)], # second dim of both reduces
      [Opt(OptOps.GROUPTOP, 1, 2), Opt(OptOps.GROUPTOP, 3, 2)], # both dims of the first reduce
      # group all reduce dims
      [Opt(OptOps.GROUPTOP, 0, 2), Opt(OptOps.GROUPTOP, 1, 2), Opt(OptOps.GROUPTOP, 2, 2), Opt(OptOps.GROUPTOP, 3, 2)],
      # checking how it works with 2 grouped reduces + unrolling
      [Opt(OptOps.GROUPTOP, 0, 4), Opt(OptOps.GROUPTOP, 1, 4), Opt(OptOps.GROUPTOP, 2, 4), Opt(OptOps.GROUPTOP, 3, 4),
        Opt(OptOps.UNROLL, 0, 2), Opt(OptOps.UNROLL, 1, 2), Opt(OptOps.UNROLL, 2, 2), Opt(OptOps.UNROLL, 3, 2)],
      # Checking how it works with 2 grouped reduces + locals.
      [Opt(OptOps.LOCAL, 0, 2), Opt(OptOps.LOCAL, 0, 4),
       Opt(OptOps.GROUPTOP, 0, 2), Opt(OptOps.GROUPTOP, 1, 2), Opt(OptOps.GROUPTOP, 2, 2), Opt(OptOps.GROUPTOP, 3, 2)],
      # Checking how it works with 2 grouped reduces + locals + unroll.
      [Opt(OptOps.LOCAL, 0, 2),
       Opt(OptOps.GROUPTOP, 0, 4), Opt(OptOps.GROUPTOP, 1, 4), Opt(OptOps.GROUPTOP, 2, 4), Opt(OptOps.GROUPTOP, 3, 4),
       Opt(OptOps.UNROLL, 0, 2), Opt(OptOps.UNROLL, 1, 2), Opt(OptOps.UNROLL, 2, 2), Opt(OptOps.UNROLL, 3, 2)],
      # Checking how it works with 2 grouped reduces + locals + upcast.
      [Opt(OptOps.LOCAL, 0, 2), Opt(OptOps.UPCAST, 0, 2),
       Opt(OptOps.GROUPTOP, 0, 2), Opt(OptOps.GROUPTOP, 1, 2), Opt(OptOps.GROUPTOP, 2, 2), Opt(OptOps.GROUPTOP, 3, 2)],
      # Checking how it works with 2 grouped reduces + locals + upcast + unroll.
      [Opt(OptOps.LOCAL, 0, 2), Opt(OptOps.UPCAST, 0, 2),
       Opt(OptOps.GROUPTOP, 0, 4), Opt(OptOps.GROUPTOP, 1, 4), Opt(OptOps.GROUPTOP, 2, 4), Opt(OptOps.GROUPTOP, 3, 4),
       Opt(OptOps.UNROLL, 0, 2), Opt(OptOps.UNROLL, 1, 2), Opt(OptOps.UNROLL, 2, 2), Opt(OptOps.UNROLL, 3, 2)],
    ]
    lins = helper_linearizer_ast(sink, [x], wanna_output=[wanna_output], opts=opts)
    self._test_no_nested_ranges(lins, [0, 1])

  @unittest.skipIf(CI and Device.DEFAULT in {"AMD"}, "AMD CI doesn't support multiple sync threads yet")
  @unittest.skipUnless(Device[Device.DEFAULT].renderer.has_local, "test requires locals")
  @unittest.skipUnless(Device[Device.DEFAULT].renderer.has_shared, "test requires shared")
  def test_partial_opt_multireduce(self):
    # check how it works with one reduce optimized and one unoptimized
    Tensor.manual_seed(0)
    x = Tensor.randn(27, 15, 5, dtype=dtypes.float).softmax(1).realize()
    g0, g1 = [UOp(Ops.DEFINE_GLOBAL, dtypes.float.ptr(), arg=i) for i in range(2)]
    first_x = UOp(Ops.LOAD, dtypes.float, (g1, x.lazydata.st.reshape((27, 1, 15, 5)).expand((27, 15, 15, 5)).to_uop()))
    first_reduce = UOp(Ops.REDUCE_AXIS, dtypes.float, (first_x,), (Ops.ADD, (2,)))
    second_x = UOp(Ops.LOAD, dtypes.float, (g1, x.lazydata.st.reshape((27, 15, 1, 5)).to_uop()))
    diff = (second_x+first_reduce*ast_const(dtypes.float, -1, (27, 15, 1, 5)))
    second_reduce = UOp(Ops.REDUCE_AXIS, dtypes.float, (diff,), (Ops.ADD, (1,)))
    store = UOp(Ops.STORE, src=(g0, ShapeTracker.from_shape((27, 1, 1, 5)).to_uop(), second_reduce))
    sink = UOp(Ops.SINK, src=(store,))
    opts = [
      [Opt(OptOps.GROUPTOP, 0, 3)], # grouping
      [Opt(OptOps.GROUPTOP, 1, 3)],
      [Opt(OptOps.GROUPTOP, 0, 15)],
      [Opt(OptOps.GROUPTOP, 1, 15)],
      [Opt(OptOps.UNROLL, 0, 3)],
      [Opt(OptOps.UNROLL, 1, 3)],
    ]
    wanna_output = (x.numpy()-x.numpy().sum(axis=1, keepdims=True)).sum(axis=1).reshape(27,1,1,5)
    lins = helper_linearizer_ast(sink, [x], wanna_output=[wanna_output], opts=opts)
    self._test_no_nested_ranges(lins, [0])

  @unittest.skipIf(CI and Device.DEFAULT in {"AMD"}, "AMD CI doesn't support multiple sync threads yet")
  @unittest.skipUnless(Device[Device.DEFAULT].renderer.has_local, "test requires locals")
  @unittest.skipUnless(Device[Device.DEFAULT].renderer.has_shared, "test requires shared")
  def test_multireduce_with_parallel(self):
    Tensor.manual_seed(0)
    x = Tensor.randn(4, 32, dtype=dtypes.float).realize()
    x_p = Tensor.randn(4, 32, dtype=dtypes.float).realize()
    g0, g1, g2 = [UOp(Ops.DEFINE_GLOBAL, dtypes.float.ptr(), arg=i) for i in range(3)]
    first_x = UOp(Ops.LOAD, dtypes.float, (g1, x.lazydata.st.reshape((4, 1, 32)).expand((4, 32, 32)).to_uop()))
    first_x_p = UOp(Ops.LOAD, dtypes.float, (g2, x_p.lazydata.st.reshape((4, 1, 32)).expand((4, 32, 32)).to_uop()))
    first_reduce = UOp(Ops.REDUCE_AXIS, dtypes.float, (first_x,), (Ops.ADD, (2,)))
    first_reduce_p = UOp(Ops.REDUCE_AXIS, dtypes.float, (first_x_p.alu(Ops.EXP2),), (Ops.ADD, (2,)))
    second_x = UOp(Ops.LOAD, dtypes.float, (g1, x.lazydata.st.reshape((4, 32, 1)).to_uop()))
    diff = (second_x+(first_reduce + first_reduce_p)*ast_const(dtypes.float, -1, (4, 32, 1)))
    second_reduce = UOp(Ops.REDUCE_AXIS, dtypes.float, (diff,), (Ops.ADD, (1,)))
    store = UOp(Ops.STORE, src=(g0, ShapeTracker.from_shape((4, 1, 1)).to_uop(), second_reduce))
    sink = UOp(Ops.SINK, src=(store,))
    opts = [
      # [Opt(OptOps.GROUPTOP, 0, 2), Opt(OptOps.GROUPTOP, 1, 2)], # grouping
      # [Opt(OptOps.GROUPTOP, 0, 8), Opt(OptOps.GROUPTOP, 1, 8)],
      # [Opt(OptOps.GROUPTOP, 0, 16), Opt(OptOps.GROUPTOP, 1, 16)],
      # [Opt(OptOps.GROUPTOP, 0, 32), Opt(OptOps.GROUPTOP, 0, 32)],
      [Opt(OptOps.UNROLL, 0, 2), Opt(OptOps.UNROLL, 1, 2)], # unroll reduce
      [Opt(OptOps.UNROLL, 0, 4), Opt(OptOps.UNROLL, 1, 4)],
      [Opt(OptOps.UNROLL, 0, 8), Opt(OptOps.UNROLL, 1, 8)] if Device.DEFAULT not in {"NV", "METAL"} else [], # can't do float8,
      # [Opt(OptOps.GROUPTOP, 0, 2), Opt(OptOps.GROUPTOP, 1, 2), Opt(OptOps.UNROLL, 2, 2), Opt(OptOps.UNROLL, 3, 2)], # grouping + unrolling
      # [Opt(OptOps.UNROLL, 0, 2), Opt(OptOps.UNROLL, 1, 2), Opt(OptOps.GROUPTOP, 0, 2), Opt(OptOps.GROUPTOP, 1, 2)],
      # [Opt(OptOps.GROUPTOP, 0, 4), Opt(OptOps.GROUPTOP, 1, 4), Opt(OptOps.UNROLL, 2, 8), Opt(OptOps.UNROLL, 2, 8)],
      # [Opt(OptOps.UNROLL, 0, 4), Opt(OptOps.UNROLL, 1, 4), Opt(OptOps.GROUPTOP, 0, 8), Opt(OptOps.GROUPTOP, 0, 8)],
    ]
    wanna_output = (x.numpy()-(x.numpy().sum(-1, keepdims=True)+np.exp2(x_p.numpy()).sum(-1, keepdims=True))).sum(-1).reshape(4, 1,1)
    lins = helper_linearizer_ast(sink, [x,x_p], wanna_output=[wanna_output], opts=opts)
    self._test_no_nested_ranges(lins, [0])

  @unittest.skipIf(CI and Device.DEFAULT in {"AMD"}, "AMD CI doesn't support multiple sync threads yet")
  def test_multiout_multireduce(self):
    # check how multireduce works with multioutput
    Tensor.manual_seed(0)
    x = Tensor.randn(27, 15, 5, dtype=dtypes.float).realize()
    g0, g1, g2 = [UOp(Ops.DEFINE_GLOBAL, dtypes.float.ptr(), arg=i) for i in range(3)]
    first_x = UOp(Ops.LOAD, dtypes.float, (g2, x.lazydata.st.reshape((27, 1, 15, 5)).expand((27, 15, 15, 5)).to_uop()))
    first_reduce = UOp(Ops.REDUCE_AXIS, dtypes.float, (first_x,), (Ops.ADD, (2,)))
    second_x = UOp(Ops.LOAD, dtypes.float, (g2, x.lazydata.st.reshape((27, 15, 1, 5)).to_uop()))
    diff = (second_x+first_reduce*ast_const(dtypes.float, -1, (27, 15, 1, 5)))
    second_reduce = UOp(Ops.REDUCE_AXIS, dtypes.float, (diff,), (Ops.ADD, (1,)))
    store0 = UOp(Ops.STORE, src=(g0, ShapeTracker.from_shape((27, 1, 1, 5)).to_uop(), second_reduce))
    second_out = second_reduce * ast_const(dtypes.float, 1/15, (27, 1, 1, 5))
    store1 = UOp(Ops.STORE, src=(g1, ShapeTracker.from_shape((27, 1, 1, 5)).to_uop(), second_out))
    sink = UOp(Ops.SINK, src=(store0, store1))
    wanna_output = (x.numpy()-x.numpy().sum(axis=1, keepdims=True)).sum(axis=1).reshape(27,1,1,5)

    helper_linearizer_ast(sink, [x], wanna_output=[wanna_output, wanna_output/15])

  @unittest.skipIf(CI and Device.DEFAULT in {"AMD"}, "AMD CI doesn't support multiple sync threads yet")
  @unittest.expectedFailure
  def test_multiout_intermediate_multireduce(self):
    # check how it outputing at different stages of the multireduce works
    # TODO: Fails because the stores shapes do not match: store1.shape = (27,15,1,5) != store0.shape = (27,1,1,5)
    #       so the output shapes are different (FAIL!),
    #       if we change the shape of store1 to be contiguous, it will match store0 but not the value it's storing (FAIL!)
    Tensor.manual_seed(0)
    x = Tensor.randn(27, 15, 5, dtype=dtypes.float).realize()
    g0, g1, g2 = [UOp(Ops.DEFINE_GLOBAL, dtypes.float.ptr(), arg=i) for i in range(3)]
    first_x = UOp(Ops.LOAD, dtypes.float, (g2, x.lazydata.st.reshape((27, 1, 15, 5)).expand((27, 15, 15, 5)).to_uop()))
    first_reduce = UOp(Ops.REDUCE_AXIS, dtypes.float, (first_x,), (Ops.ADD, (2,)))
    second_x = UOp(Ops.LOAD, dtypes.float, (g2, x.lazydata.st.reshape((27, 15, 1, 5)).to_uop()))
    diff = (second_x+first_reduce*ast_const(dtypes.float, -1, (27, 15, 1, 5)))
    second_reduce = UOp(Ops.REDUCE_AXIS, dtypes.float, (diff,), (Ops.ADD, (1,)))
    store0 = UOp(Ops.STORE, src=(g0, ShapeTracker.from_shape((27, 1, 1, 5)).to_uop(), second_reduce))
    store1 = UOp(Ops.STORE, src=(g1, ShapeTracker(views=(View(shape=(27,15,1,5), strides=(5,0,1,1), offset=0, mask=None, contiguous=False),)).to_uop(), first_reduce)) # noqa: E501
    wanna_output0 = (x.numpy()-x.numpy().sum(axis=1, keepdims=True)).sum(axis=1).reshape(27,1,1,5)
    wanna_output1 = x.numpy().sum(axis=1).reshape(27,1,1,5)

    ast = UOp(Ops.SINK, src=(store0, store1))
    k = Kernel(ast)
    prg = CompiledRunner(replace(k.to_program(), device=Device.DEFAULT))
    inbufs = [x.lazydata.base.buffer]
    outbufs = [Buffer(inbufs[-1].device if inbufs else Device.DEFAULT, out.arg.st.size, out.arg.dtype).allocate() for out in ast.src]
    prg.exec(outbufs+inbufs)
    np.testing.assert_allclose(np.frombuffer(outbufs[0].as_buffer(), _to_np_dtype(outbufs[0].dtype)).reshape(27,1,1,5), wanna_output0)
    np.testing.assert_allclose(np.frombuffer(outbufs[1].as_buffer(), _to_np_dtype(outbufs[1].dtype))[:135].reshape(27,1,1,5), wanna_output1)

  @unittest.skipIf(CI and Device.DEFAULT in {"AMD"}, "AMD CI doesn't support multiple sync threads yet")
  def test_complete_unroll_multireduce(self):
    Tensor.manual_seed(0)
    x = Tensor.randn(27, 3, 5, dtype=dtypes.float).realize()
    g0, g1 = [UOp(Ops.DEFINE_GLOBAL, dtypes.float.ptr(), arg=i) for i in range(2)]
    first_x = UOp(Ops.LOAD, dtypes.float, (g1, x.lazydata.st.reshape((27, 1, 3, 5)).expand((27, 3, 3, 5)).to_uop()))
    first_reduce = UOp(Ops.REDUCE_AXIS, dtypes.float, (first_x,), (Ops.ADD, (2,)))
    second_x = UOp(Ops.LOAD, dtypes.float, (g1, x.lazydata.st.reshape((27, 3, 1, 5)).to_uop()))
    diff = (second_x+first_reduce*ast_const(dtypes.float, -1, (27, 3, 1, 5)))
    second_reduce = UOp(Ops.REDUCE_AXIS, dtypes.float, (diff,), (Ops.ADD, (1,)))
    store = UOp(Ops.STORE, src=(g0, ShapeTracker.from_shape((27, 1, 1, 5)).to_uop(), second_reduce))
    sink = UOp(Ops.SINK, src=(store,))
    opts = [[Opt(OptOps.UNROLL, 0, 3), Opt(OptOps.UNROLL, 0, 3)]]
    wanna_output = (x.numpy()-x.numpy().sum(axis=1, keepdims=True)).sum(axis=1).reshape(27,1,1,5)
    helper_linearizer_ast(sink, [x], wanna_output=[wanna_output], opts=opts)

  @unittest.skipIf(CI and Device.DEFAULT in {"AMD"}, "AMD CI doesn't support multiple sync threads yet")
  def test_upcast_multireduce(self):
    Tensor.manual_seed(0)
    x = Tensor.randn(27, 3, 5, dtype=dtypes.float).realize()
    g0, g1 = [UOp(Ops.DEFINE_GLOBAL, dtypes.float.ptr(), arg=i) for i in range(2)]
    first_x = UOp(Ops.LOAD, dtypes.float, (g1, x.lazydata.st.reshape((27, 1, 3, 5)).expand((27, 3, 3, 5)).to_uop()))
    first_reduce = UOp(Ops.REDUCE_AXIS, dtypes.float, (first_x,), (Ops.ADD, (2,)))
    second_x = UOp(Ops.LOAD, dtypes.float, (g1, x.lazydata.st.reshape((27, 3, 1, 5)).to_uop()))
    diff = (second_x+first_reduce*ast_const(dtypes.float, -1, (27, 3, 1, 5)))
    second_reduce = UOp(Ops.REDUCE_AXIS, dtypes.float, (diff,), (Ops.ADD, (1,)))
    store = UOp(Ops.STORE, src=(g0, ShapeTracker.from_shape((27, 1, 1, 5)).to_uop(), second_reduce))
    sink = UOp(Ops.SINK, src=(store,))
    opts = [[Opt(OptOps.UPCAST, 0, 3)]]
    wanna_output = (x.numpy()-x.numpy().sum(axis=1, keepdims=True)).sum(axis=1).reshape(27,1,1,5)
    helper_linearizer_ast(sink, [x], wanna_output=[wanna_output], opts=opts)

  @unittest.skipIf(CI and Device.DEFAULT in {"AMD"}, "AMD CI doesn't support multiple sync threads yet")
  @unittest.skipUnless(Device[Device.DEFAULT].renderer.has_local, "test requires locals")
  @unittest.skip("can't group with multiple reduces yet")
  def test_early_endif(self):
    # make sure the if block of a grouped reduce can be closed early and the result loaded back in
    Tensor.manual_seed(0)
    x = Tensor.randn(27, 12, 5, dtype=dtypes.float).realize()
    g0, g1 = [UOp(Ops.DEFINE_GLOBAL, dtypes.float.ptr(), arg=i) for i in range(2)]
    first_x = UOp(Ops.LOAD, dtypes.float, (g1, x.lazydata.st.reshape((27, 1, 12, 5)).expand((27, 12, 12, 5)).to_uop()))
    first_reduce = UOp(Ops.REDUCE_AXIS, dtypes.float, (first_x,), (Ops.ADD, (2,)))
    second_x = UOp(Ops.LOAD, dtypes.float, (g1, x.lazydata.st.reshape((27, 12, 1, 5)).to_uop()))
    diff = (second_x+first_reduce*ast_const(dtypes.float, -1, (27, 12, 1, 5)))
    second_reduce = UOp(Ops.REDUCE_AXIS, dtypes.float, (diff,), (Ops.ADD, (1,)))
    store = UOp(Ops.STORE, src=(g0, ShapeTracker.from_shape((27, 1, 1, 5)).to_uop(), second_reduce))
    sink = UOp(Ops.SINK, src=(store,))
    opts = [[Opt(OptOps.GROUPTOP, 0, 3), Opt(OptOps.GROUPTOP, 1, 3)]]
    wanna_output = (x.numpy()-x.numpy().sum(axis=1, keepdims=True)).sum(axis=1).reshape(27,1,1,5)
    helper_linearizer_ast(sink, [x], wanna_output=[wanna_output], opts=opts)

  @unittest.skipIf(CI and Device.DEFAULT in {"AMD"}, "AMD CI doesn't support multiple sync threads yet")
  def test_mean_std_multireduce(self):
    Tensor.manual_seed(0)
    x = Tensor.randn(15, 25, 35, dtype=dtypes.float).realize()
    g0, g1 = [UOp(Ops.DEFINE_GLOBAL, dtypes.float.ptr(), arg=i) for i in range(2)]
    first_x = UOp(Ops.LOAD, dtypes.float, (g1, x.lazydata.st.reshape((15, 25, 1, 35)).expand((15, 25, 35, 35)).to_uop()))
    first_reduce = UOp(Ops.REDUCE_AXIS, dtypes.float, (first_x,), (Ops.ADD, (3,)))
    neg_mean = first_reduce * ast_const(dtypes.float, -1/35, (15, 25, 35, 1))
    second_x = UOp(Ops.LOAD, dtypes.float, (g1, x.lazydata.st.reshape((15, 25, 35, 1)).to_uop()))
    squares = (second_x+neg_mean)*(second_x+neg_mean)
    squares_sum = UOp(Ops.REDUCE_AXIS, dtypes.float, (squares,), (Ops.ADD, (2,)))
    variance = squares_sum * ast_const(dtypes.float, 1/35, (15, 25, 1, 1))
    std = variance.alu(Ops.SQRT)
    store = UOp(Ops.STORE, src=(g0, ShapeTracker.from_shape((15, 25, 1, 1)).to_uop(), std))
    sink = UOp(Ops.SINK, src=(store,))
    wanna_output = x.numpy().std(axis=2, ddof=0).reshape((15,25,1,1))
    helper_linearizer_ast(sink, [x], wanna_output=[wanna_output])

  @unittest.skipIf(CI and Device.DEFAULT in {"AMD"}, "AMD CI doesn't support multiple sync threads yet")
  def test_mean_std_multireduce_mid_dim(self):
    Tensor.manual_seed(0)
    x = Tensor.randn(15, 25, 35, dtype=dtypes.float).realize()
    g0, g1 = [UOp(Ops.DEFINE_GLOBAL, dtypes.float.ptr(), arg=i) for i in range(2)]
    first_x = UOp(Ops.LOAD, dtypes.float, (g1, x.lazydata.st.reshape((15, 1, 25, 35)).expand((15, 25, 25, 35)).to_uop()))
    first_reduce = UOp(Ops.REDUCE_AXIS, dtypes.float, (first_x,), (Ops.ADD, (2,)))
    neg_mean = first_reduce * ast_const(dtypes.float, -0.04, (15, 25, 1, 35))
    second_x = UOp(Ops.LOAD, dtypes.float, (g1, x.lazydata.st.reshape((15, 25, 1, 35)).to_uop()))
    squares = (second_x+neg_mean)*(second_x+neg_mean)
    squares_sum = UOp(Ops.REDUCE_AXIS, dtypes.float, (squares,), (Ops.ADD, (1,)))
    variance = squares_sum * ast_const(dtypes.float, 0.04, (15, 1, 1, 35))
    std = variance.alu(Ops.SQRT)
    store = UOp(Ops.STORE, src=(g0, ShapeTracker.from_shape((15, 1, 1, 35)).to_uop(), std))
    sink = UOp(Ops.SINK, src=(store,))
    wanna_output = x.numpy().std(axis=1, ddof=0).reshape((15,1,1,35))
    helper_linearizer_ast(sink, [x], wanna_output=[wanna_output])

  @unittest.skipIf(CI and Device.DEFAULT in {"AMD"}, "AMD CI doesn't support multiple sync threads yet")
  @unittest.expectedFailure
  def test_mean_std_multireduce_multiout(self):
    # TODO: Similar error to test_multiout_intermediate_multireduce (implicit expand vs shape mismatch)
    Tensor.manual_seed(0)
    x = Tensor.randn(15, 25, 35, dtype=dtypes.float).realize()
    g0, g1, g2 = [UOp(Ops.DEFINE_GLOBAL, dtypes.float.ptr(), arg=i) for i in range(3)]
    first_x = UOp(Ops.LOAD, dtypes.float, (g2, x.lazydata.st.reshape((15, 25, 1, 35)).expand((15, 25, 35, 35)).to_uop()))
    first_reduce = UOp(Ops.REDUCE_AXIS, dtypes.float, (first_x,), (Ops.ADD, (3,)))
    neg_mean = first_reduce * ast_const(dtypes.float, -1/35, (15, 25, 35, 1))
    second_x = UOp(Ops.LOAD, dtypes.float, (g2, x.lazydata.st.reshape((15, 25, 35, 1)).to_uop()))
    squares = (second_x+neg_mean)*(second_x+neg_mean)
    squares_sum = UOp(Ops.REDUCE_AXIS, dtypes.float, (squares,), (Ops.ADD, (2,)))
    variance = squares_sum * ast_const(dtypes.float, 1/35, (15, 25, 1, 1))
    std = variance.alu(Ops.SQRT)
    store_mean = UOp(Ops.STORE, src=(g1, ShapeTracker.from_shape((15, 25, 1, 1)).to_uop(), neg_mean))
    store_std = UOp(Ops.STORE, src=(g0, ShapeTracker.from_shape((15, 25, 1, 1)).to_uop(), std))
    sink = UOp(Ops.SINK, src=(store_std, store_mean))
    wanna_output = [x.numpy().std(axis=2, ddof=0).reshape(15,25,1,1), x.numpy().mean(axis=2).reshape(15,25,1,1)]

    lins = helper_linearizer_ast(sink, [x], wanna_output=wanna_output)
    for k in lins:
      assert len([u for u in k.uops if u.op is Ops.DEFINE_ACC]) == 2, "got more than two accs (implies the kernel didn't reuse the mean reduce)"

  @unittest.skipIf(CI and Device.DEFAULT in {"PTX", "AMD", "NV"}, "ocelot/remu doesn't have multiple wave syncs yet")
  def test_var_multireduce(self):
    Tensor.manual_seed(0)
    x = Tensor.randn(3, 27, 32, dtype=dtypes.float).realize()
    g0, g1 = [UOp(Ops.DEFINE_GLOBAL, dtypes.float.ptr(), arg=i) for i in range(2)]
    # push reduce (3, 27, 32) -> (3, 27, 1) -> (3, 27, 32) expand to LOAD
    first_x = UOp(Ops.LOAD, dtypes.float, (g1, x.lazydata.st.reshape((3, 27, 1, 32)).expand((3, 27, 32, 32)).to_uop()))
    first_reduce = UOp(Ops.REDUCE_AXIS, dtypes.float, (first_x,), (Ops.ADD, (3,)))
    neg_mean = first_reduce * ast_const(dtypes.float, -0.03125, (3, 27, 32, 1))
    # store = UOp(UOps.STORE, src=(g0, ShapeTracker.from_shape((3, 27, 32, 1)).to_uop(), mean))
    # verify_lazyop(store)
    second_x = UOp(Ops.LOAD, dtypes.float, (g1, x.lazydata.st.reshape((3, 27, 32, 1)).to_uop()))
    squares = (second_x+neg_mean)*(second_x+neg_mean)
    squares_sum = UOp(Ops.REDUCE_AXIS, dtypes.float, (squares,), (Ops.ADD, (2,)))
    variance = squares_sum * ast_const(dtypes.float, 0.03125, (3, 27, 1, 1))
    store = UOp(Ops.STORE, src=(g0, ShapeTracker.from_shape((3, 27, 1, 1)).to_uop(), variance))
    sink = UOp(Ops.SINK, src=(store,))
    wanna_output = x.numpy().var(axis=2, ddof=0).reshape((3,27,1,1))
    helper_linearizer_ast(sink, [x], wanna_output=[wanna_output])
    # tinygrad ref
    y_tiny = x.var(axis=2, correction=0).reshape(3,27,1,1)
    np.testing.assert_allclose(y_tiny.numpy(), wanna_output, atol=1e-4, rtol=1e-4)

  @unittest.skipIf(CI and Device.DEFAULT in {"AMD"}, "AMD CI doesn't support multiple sync threads yet")
  def test_softmax_multireduce(self):
    x = Tensor.rand(4, 32).realize()
    g0, g1 = [UOp(Ops.DEFINE_GLOBAL, dtypes.float.ptr(), arg=i) for i in range(2)]
    first_x = UOp(Ops.LOAD, dtypes.float, (g1, x.lazydata.st.reshape((4, 1, 32,)).expand((4, 32, 32)).to_uop()))
    max_x = UOp(Ops.REDUCE_AXIS, dtypes.float, (first_x,), (Ops.MAX, (2,)))
    second_x = UOp(Ops.LOAD, dtypes.float, (g1, x.lazydata.st.reshape((4, 32, 1,)).to_uop()))
    centered_x = second_x+max_x*ast_const(dtypes.float, -1, (4, 32, 1))
    exp_x = centered_x.alu(Ops.EXP2)
    sum_exp_x = UOp(Ops.REDUCE_AXIS, dtypes.float, (exp_x,), (Ops.ADD, (1,)))
    # y = exp_x * sum_exp_x.alu(Ops.RECIP) # kernels cannot do a return to full shape
    recip_sum_exp_x = sum_exp_x.alu(Ops.RECIP)
    store = UOp(Ops.STORE, src=(g0, ShapeTracker.from_shape((4,1,1)).to_uop(), recip_sum_exp_x))
    sink = UOp(Ops.SINK, src=(store,))
    expected = 1/np.exp2(x.numpy() - x.numpy().max(axis=-1, keepdims=True)).sum(axis=-1, keepdims=True).reshape(4,1,1)
    helper_linearizer_ast(sink, [x], wanna_output=[expected])

  # *** buildup to fused indexing
  @unittest.skipIf(CI, "very slow because of recomputing")
  def test_arange_expanded(self):
    # Tensor.arange(16384) expanded such that output shape is (4, 16384, 256, 1)
    # basically it's pushing the expand through this reduce:
    tiny = Tensor.arange(16384).reshape(16384, 1).expand(4, 16384, 256).reshape(4, 16384, 256, 1)
    real_arange = np.broadcast_to(np.arange(16384).reshape(16384, 1), (4, 16384, 256)).reshape(4, 16384, 256, 1)
    # NOTE: this is stupidly recomputing because it's not fused, but it proves a point.
    arange_input_st = ShapeTracker(views=(View(shape=(16385, 32767), strides=(0, 0), offset=0, mask=((0, 16385), (16383, 32767)), contiguous=False), \
        View(shape=(16384, 16384), strides=(1, 32768), offset=0, mask=None, contiguous=False)))
    arange_input_st = arange_input_st.reshape((1, 16384, 1, 16384)).expand((4, 16384, 256, 16384))
    arange_axis = (3,)
    arange = UOp(Ops.REDUCE_AXIS, dtypes.int, (ast_const(dtypes.int, 1, st=arange_input_st),), (Ops.ADD, arange_axis))
    output_shape = tuple(1 if i in arange_axis else s for i,s in enumerate(arange_input_st.shape))
    out = arange+ast_const(dtypes.int, -1, output_shape)
    store = UOp(Ops.STORE, src=(UOp(Ops.DEFINE_GLOBAL, dtypes.int.ptr(), arg=0), ShapeTracker.from_shape(output_shape).to_uop(), out))
    sink = UOp(Ops.SINK, src=(store,))
    helper_linearizer_ast(sink, [], wanna_output=[real_arange])
    with Context(DEBUG=0, NOOPT=0): np.testing.assert_equal(tiny.numpy(), real_arange)

  @unittest.skipIf(CI and Device.DEFAULT in {"PTX", "AMD", "NV"}, "very slow")
  def test_indexing_multireduce(self):
    g0, g1 = [UOp(Ops.DEFINE_GLOBAL, dtypes.float.ptr(), arg=i) for i in range(2)]
    g2 = UOp(Ops.DEFINE_GLOBAL, dtypes.int.ptr(), arg=2)
    arange_input_st = ShapeTracker(views=(View(shape=(16385, 32767), strides=(0, 0), offset=0, mask=((0, 16385), (16383, 32767)), contiguous=False), \
        View(shape=(16384, 16384), strides=(1, 32768), offset=0, mask=None, contiguous=False)))
    # TODO: do this arange broadcast in the scheduler
    arange_input_st = arange_input_st.reshape((1, 16384, 1, 16384)).expand((4, 16384, 256, 16384))
    arange_axis = (3,)
    arange = UOp(Ops.REDUCE_AXIS, dtypes.int, (ast_const(dtypes.int, 1, st=arange_input_st),), (Ops.ADD, arange_axis))
    arange_out_shape = tuple(1 if i in arange_axis else s for i,s in enumerate(arange_input_st.shape))
    arange = arange+ast_const(dtypes.int, -1, arange_out_shape)
    # p2: the indexing
    dataset = Tensor.rand(16384, 256).realize()
    data1 = (g1, ShapeTracker.from_shape(dataset.shape).reshape((1, 16384, 256, 1)).expand(arange_out_shape).to_uop())
    idxs = Tensor([0,3,5,6]).realize()
    data2 = (g2, ShapeTracker.from_shape((4,)+(1,)*(len(arange_out_shape)-1)).expand(arange_out_shape).to_uop())
    arange_eq = arange.alu(Ops.CMPNE, UOp(Ops.LOAD, dtypes.int, data2)).alu(Ops.CMPNE, ast_const(dtypes.bool, True, arange_out_shape))
    reduce_input = UOp(Ops.LOAD, dataset.dtype, data1)*UOp(Ops.CAST, dataset.dtype.scalar(), src=(arange_eq,))
    out_axis = (1,)
    out = UOp(Ops.REDUCE_AXIS, reduce_input.dtype, (reduce_input,), (Ops.ADD, out_axis))
    output_shape = tuple(1 if i in out_axis else s for i,s in enumerate(arange_out_shape))
    store = UOp(Ops.STORE, src=(g0, ShapeTracker.from_shape(output_shape).to_uop(), out))
    sink = UOp(Ops.SINK, src=(store,))
    real_index = dataset.numpy()[idxs.numpy()].reshape(4, 1, 256, 1)
    helper_linearizer_ast(sink, [dataset, idxs], wanna_output=[real_index])

  # AssertionError: repeated stores in uops
  def test_argmax_multireduce_axis0(self):
    t = Tensor.randn(10, 20).realize()
    t_max = t.max((0,)).realize()
    real_argmax = np.argmax(t.numpy(), axis=0, keepdims=False).reshape(1, 20, 1)
    ast = UOp(Ops.SINK, dtypes.void, arg=None, src=(
      UOp(Ops.STORE, dtypes.void, arg=None, src=(
        UOp(Ops.DEFINE_GLOBAL, dtypes.int.ptr(), arg=0, src=()),
        UOp(Ops.VIEW, dtypes.void, arg=ShapeTracker(views=(View(shape=(1, 20, 1), strides=(0, 1, 0), offset=0, mask=None, contiguous=True),)), src=()), # noqa E501
        UOp(Ops.ADD, dtypes.int, arg=None, src=(
          UOp(Ops.ADD, dtypes.int, arg=None, src=(
            ast_const(dtypes.int, st=ShapeTracker(views=(View(shape=(1, 20, 1), strides=(0, 0, 0), offset=0, mask=None, contiguous=False),)), val=10),
            UOp(Ops.MUL, dtypes.int, arg=None, src=(
              ast_const(dtypes.int, -1, (1, 20, 1)),
              UOp(Ops.REDUCE_AXIS, dtypes.int, arg=(Ops.MAX, (0,)), src=(
                UOp(Ops.MUL, dtypes.int, arg=None, src=(
                  UOp(Ops.CAST, dtypes.int, arg=None, src=(
                    UOp(Ops.CMPNE, dtypes.bool, arg=None, src=(
                      UOp(Ops.CMPNE, dtypes.bool, arg=None, src=(
                        UOp(Ops.LOAD, dtypes.float, arg=None, src=(
                          UOp(Ops.DEFINE_GLOBAL, dtypes.float.ptr(), arg=1, src=()),
                          UOp(Ops.VIEW, dtypes.void, arg=ShapeTracker(views=(View(shape=(10, 20, 1), strides=(20, 1, 0), offset=0, mask=None, contiguous=True),)), src=()),)), # noqa E501
                        UOp(Ops.LOAD, dtypes.float, arg=None, src=(
                          UOp(Ops.DEFINE_GLOBAL, dtypes.float.ptr(), arg=2, src=()),
                          UOp(Ops.VIEW, dtypes.void, arg=ShapeTracker(views=(View(shape=(10, 20, 1), strides=(0, 1, 0), offset=0, mask=None, contiguous=False),)), src=()),)),)), # noqa E501
                      ast_const(dtypes.bool, True, st=ShapeTracker(views=(View(shape=(10, 20, 1), strides=(0, 0, 0), offset=0, mask=None, contiguous=False),))),)),)), # noqa E501
                  UOp(Ops.ADD, dtypes.int, arg=None, src=(
                    UOp(Ops.REDUCE_AXIS, dtypes.int, arg=(Ops.ADD, (2,)), src=(
                      ast_const(dtypes.int, -1, st=ShapeTracker(views=(View(shape=(11, 19), strides=(0, 0), offset=0, mask=((0, 11), (9, 19)), contiguous=False), View(shape=(10, 20, 10), strides=(1, 0, 20), offset=0, mask=None, contiguous=False)))),)), # noqa E501
                    ast_const(dtypes.int, 10, (10, 20, 1)))),)),)),)),)),
          ast_const(dtypes.int, -1, (1, 20, 1)),)),)),))
    helper_linearizer_ast(ast, [t, t_max], wanna_output=[real_argmax])

  def test_argmax_multireduce_flat(self):
    t = Tensor.randn(10, 20).realize()
    t_max = t.max().realize()
    real_argmax = np.argmax(t.numpy())
    ast =  UOp(Ops.SINK, dtypes.void, arg=None, src=(
      UOp(Ops.STORE, dtypes.void, arg=None, src=(
        UOp(Ops.DEFINE_GLOBAL, dtypes.int.ptr(), arg=0, src=()),
        UOp(Ops.VIEW, dtypes.void, arg=ShapeTracker(views=(View(shape=(1, 1), strides=(0, 0), offset=0, mask=None, contiguous=True),)), src=()), # noqa: E501
        UOp(Ops.ADD, dtypes.int, arg=None, src=(
          UOp(Ops.ADD, dtypes.int, arg=None, src=(
            ast_const(dtypes.int, 200, (1, 1)),
            UOp(Ops.MUL, dtypes.int, arg=None, src=(
              ast_const(dtypes.int, -1, (1, 1)),
              UOp(Ops.REDUCE_AXIS, dtypes.int, arg=(Ops.MAX, (0,)), src=(
                UOp(Ops.MUL, dtypes.int, arg=None, src=(
                  UOp(Ops.CAST, dtypes.int, arg=None, src=(
                    UOp(Ops.CMPNE, dtypes.bool, arg=None, src=(
                      UOp(Ops.CMPNE, dtypes.bool, arg=None, src=(
                        UOp(Ops.LOAD, dtypes.float, arg=None, src=(
                          UOp(Ops.DEFINE_GLOBAL, dtypes.float.ptr(), arg=1, src=()),
                          UOp(Ops.VIEW, dtypes.void, arg=ShapeTracker(views=(View(shape=(200, 1), strides=(1, 0), offset=0, mask=None, contiguous=True),)), src=()),)), # noqa: E501
                        UOp(Ops.LOAD, dtypes.float, arg=None, src=(
                          UOp(Ops.DEFINE_GLOBAL, dtypes.float.ptr(), arg=2, src=()),
                          UOp(Ops.VIEW, dtypes.void, arg=ShapeTracker(views=(View(shape=(200, 1), strides=(0, 0), offset=0, mask=None, contiguous=False),)), src=()),)),)), # noqa: E501
                      ast_const(dtypes.bool, True, (200, 1)),)),)),
                  UOp(Ops.ADD, dtypes.int, arg=None, src=(
                    UOp(Ops.REDUCE_AXIS, dtypes.int, arg=(Ops.ADD, (1,)), src=(
                      ast_const(dtypes.int, -1, st=ShapeTracker(views=(View(shape=(201, 399), strides=(0, 0), offset=0, mask=((0, 201), (199, 399)), contiguous=False), View(shape=(200, 200), strides=(1, 400), offset=0, mask=None, contiguous=False)))),)), # noqa: E501
                    ast_const(dtypes.int, 200, (200, 1)),)),)),)),)),)),
          ast_const(dtypes.int, -1, (1, 1)),)),)),))
    helper_linearizer_ast(ast, [t, t_max], wanna_output=[real_argmax])

  @unittest.skipIf(CI and Device.DEFAULT in {"AMD"}, "AMD CI doesn't support multiple sync threads yet")
  def test_padto_sum_multireduce(self):
    Tensor.manual_seed(0)
    N = 17
    x = Tensor.rand(N, N).realize()
    opts = [
      [Opt(OptOps.PADTO, 0, 32)],
      [Opt(OptOps.PADTO, 0, 32), Opt(OptOps.UPCAST, 0, 8),],
      # TODO: multireduce pads
      # causes an issue because the acc won't be masked in the second reduce
      # [Opt(OptOps.PADTO, 1, 32), Opt(OptOps.PADTO, 2, 32)]
    ]

    g0, g1 = [UOp(Ops.DEFINE_GLOBAL, dtypes.float.ptr(), arg=i) for i in range(2)]
    x_ld0 = UOp(Ops.LOAD, dtypes.float, (g1, x.lazydata.st.reshape((1, N, N)).expand((N,N,N)).to_uop()))
    x_ld1 = UOp(Ops.LOAD, dtypes.float, (g1, x.lazydata.st.reshape((N, 1, N)).to_uop()))
    r0 = UOp(Ops.REDUCE_AXIS, dtypes.float, (x_ld0,), (Ops.ADD, (1,)))
    r1 = UOp(Ops.REDUCE_AXIS, dtypes.float, (x_ld1+r0*ast_const(dtypes.float, -1, (N, 1, N)),),(Ops.ADD, (0,)))
    store = UOp(Ops.STORE, src=(g0, ShapeTracker.from_shape((1,1,N)).to_uop(), r1))
    sink = UOp(Ops.SINK, src=(store,))
    helper_linearizer_ast(sink, [x], wanna_output=[(x.numpy()-x.numpy().sum(axis=0, keepdims=True)).sum(axis=0).reshape(1,1,N)], opts=opts)

    x_ld0 = UOp(Ops.LOAD, dtypes.float, (g1, x.lazydata.st.reshape((N, 1, N)).expand((N,N,N)).to_uop()))
    x_ld1 = UOp(Ops.LOAD, dtypes.float, (g1, x.lazydata.st.reshape((N, N, 1)).to_uop()))
    r0 = UOp(Ops.REDUCE_AXIS, dtypes.float, (x_ld0,), (Ops.ADD, (2,)))
    r1 = UOp(Ops.REDUCE_AXIS, dtypes.float, (x_ld1+r0*ast_const(dtypes.float, -1, (N, N, 1)),), (Ops.ADD, (1,)))
    store = UOp(Ops.STORE, src=(g0, ShapeTracker.from_shape((N,1,1)).to_uop(), r1))
    sink = UOp(Ops.SINK, src=(store,))
    helper_linearizer_ast(sink, [x], wanna_output=[(x.numpy()-x.numpy().sum(axis=1, keepdims=True)).sum(axis=1).reshape(N,1,1)], opts=opts)

  @unittest.skipIf(CI and Device.DEFAULT in {"AMD"}, "AMD CI doesn't support multiple sync threads yet")
  def test_padto_max_multireduce(self):
    Tensor.manual_seed(0)
    N = 17
    x = Tensor.rand(N, N).realize()
    opts = [
      [Opt(OptOps.PADTO, 0, 32)],
      [Opt(OptOps.PADTO, 0, 32), Opt(OptOps.UPCAST, 0, 8),]
    ]

    g0, g1 = [UOp(Ops.DEFINE_GLOBAL, dtypes.float.ptr(), arg=i) for i in range(2)]
    x_ld0 = UOp(Ops.LOAD, dtypes.float, (g1, x.lazydata.st.reshape((1, N, N)).expand((N,N,N)).to_uop()))
    x_ld1 = UOp(Ops.LOAD, dtypes.float, (g1, x.lazydata.st.reshape((N, 1, N)).to_uop()))
    r0 = UOp(Ops.REDUCE_AXIS, dtypes.float, (x_ld0,), (Ops.MAX, (1,)))
    r1 = UOp(Ops.REDUCE_AXIS, dtypes.float, (x_ld1+r0*ast_const(dtypes.float, -1, (N, 1, N)),), (Ops.MAX, (0,)))
    store = UOp(Ops.STORE, src=(g0, ShapeTracker.from_shape((1,1,N)).to_uop(), r1))
    sink = UOp(Ops.SINK, src=(store,))
    helper_linearizer_ast(sink, [x], wanna_output=[(x.numpy()-x.numpy().max(axis=0, keepdims=True)).max(axis=0).reshape(1,1,N)], opts=opts)

    x_ld0 = UOp(Ops.LOAD, dtypes.float, (g1, x.lazydata.st.reshape((N, 1, N)).expand((N,N,N)).to_uop()))
    x_ld1 = UOp(Ops.LOAD, dtypes.float, (g1, x.lazydata.st.reshape((N, N, 1)).to_uop()))
    r0 = UOp(Ops.REDUCE_AXIS, dtypes.float, (x_ld0,), (Ops.MAX, (2,)))
    r1 = UOp(Ops.REDUCE_AXIS, dtypes.float, (x_ld1+r0*ast_const(dtypes.float, -1, (N, N, 1)),), (Ops.MAX, (1,)))
    store = UOp(Ops.STORE, src=(g0, ShapeTracker.from_shape((N,1,1)).to_uop(), r1))
    sink = UOp(Ops.SINK, src=(store,))
    helper_linearizer_ast(sink, [x], wanna_output=[(x.numpy()-x.numpy().max(axis=1, keepdims=True)).max(axis=1).reshape(N,1,1)], opts=opts)

  @unittest.skipIf(CI and Device.DEFAULT in {"AMD"}, "AMD CI doesn't support multiple sync threads yet")
  def test_padto_where_multireduce(self):
    # ternary operators try to use both ridxs

    # we need to make sure the ternary operators nest properly
    N = 17
    x = Tensor.rand(N, N).realize()
    a = Tensor.rand(1, 1).realize()
    b = Tensor.rand(1, 1).realize()
    opts = [[Opt(OptOps.PADTO, 0, 32)],[Opt(OptOps.PADTO, 0, 32), Opt(OptOps.UPCAST, 0, 8),],]

    # TODO: these large ASTs are suboptimal but we need this until the scheduler can fuse these
    wanna_output = np.where(0.5*17 < (x.numpy()+np.where(0.75*17 < x.numpy().sum(axis=1,keepdims=True), a.numpy(), b.numpy())).sum(axis=1),0.0,1.0).reshape((N,1,1)) # noqa: E501
    ld0 = x.lazydata.st.reshape((N, 1, N)).expand((N,N,N))
    ld1 = x.lazydata.st.reshape((N, N, 1))
    ast = UOp(Ops.SINK, src=(
      UOp(Ops.STORE, src=(
        UOp(Ops.DEFINE_GLOBAL, dtypes.float.ptr(), arg=0),
        UOp(Ops.VIEW, arg=ShapeTracker(views=(View(shape=(N, 1, 1), strides=(1, 0, 0), offset=0, mask=None, contiguous=True),))),
        UOp(Ops.WHERE, dtypes.float, arg=None, src=(
          UOp(Ops.CMPLT, dtypes.bool, arg=None, src=(
            ast_const(dtypes.float, 0.5*N, (N, 1, 1)),
            UOp(Ops.REDUCE_AXIS, dtypes.float, arg=(Ops.ADD, (1,)), src=(
              UOp(Ops.ADD, dtypes.float, arg=None, src=(
                UOp(Ops.LOAD, dtypes.float, src=(
                  UOp(Ops.DEFINE_GLOBAL, dtypes.float.ptr(), arg=1),
                  ld1.to_uop(),)),
                UOp(Ops.WHERE, dtypes.float, arg=None, src=(
                  UOp(Ops.CMPLT, dtypes.bool, arg=None, src=(
                    ast_const(dtypes.float, 0.75*N, (N, N, 1)),
                    UOp(Ops.REDUCE_AXIS, dtypes.float, arg=(Ops.ADD, (2,)), src=(
                      UOp(Ops.LOAD, dtypes.float, src=(
                        UOp(Ops.DEFINE_GLOBAL, dtypes.float.ptr(), arg=1),
                        ld0.to_uop(),)),)),)),
                  UOp(Ops.LOAD, dtypes.float, src=(
                    UOp(Ops.DEFINE_GLOBAL, dtypes.float.ptr(), arg=2),
                    UOp(Ops.VIEW, arg=ShapeTracker(views=(View(shape=(N, N, 1), strides=(0, 0, 0), offset=0, mask=None, contiguous=False),))),)), # noqa: E501
                  UOp(Ops.LOAD, dtypes.float, src=(
                    UOp(Ops.DEFINE_GLOBAL, dtypes.float.ptr(), arg=3),
                    UOp(Ops.VIEW, arg=ShapeTracker(views=(View(shape=(N, N, 1), strides=(0, 0, 0), offset=0, mask=None, contiguous=False),))),)),)),)),)),)), # noqa: E501

          ast_const(dtypes.float, 0.0, (N, 1, 1)),
          ast_const(dtypes.float, 1.0, (N, 1, 1)),)),)),))
    helper_linearizer_ast(ast, [x,a,b], opts=opts, wanna_output=[wanna_output])

    ld0 = x.lazydata.st.reshape((1, N, N)).expand((N,N,N))
    ld1 = x.lazydata.st.reshape((N, 1, N))
    wanna_output = np.where(0.5*17 < (x.numpy()+np.where(0.75*17 < x.numpy().sum(axis=0,keepdims=True), a.numpy(), b.numpy())).sum(axis=0),0.0,1.0).reshape(1,1,N) # noqa: E501
    ast = UOp(Ops.SINK, src=(
      UOp(Ops.STORE, src=(
        UOp(Ops.DEFINE_GLOBAL, dtypes.float.ptr(), arg=0, src=()),
        UOp(Ops.VIEW, arg=ShapeTracker(views=(View(shape=(1, 1, N), strides=(0, 0, 1), offset=0, mask=None, contiguous=True),)), src=()),
        UOp(Ops.WHERE, dtypes.float, arg=None, src=(
          UOp(Ops.CMPLT, dtypes.bool, arg=None, src=(
            ast_const(dtypes.float, 0.5*N, (1, 1, N)),
            UOp(Ops.REDUCE_AXIS, dtypes.float, arg=(Ops.ADD, (0,)), src=(
              UOp(Ops.ADD, dtypes.float, arg=None, src=(
                UOp(Ops.LOAD, dtypes.float, src=(
                  UOp(Ops.DEFINE_GLOBAL, dtypes.float.ptr(), arg=1, src=()),
                  ld1.to_uop(),)),
                UOp(Ops.WHERE, dtypes.float, arg=None, src=(
                  UOp(Ops.CMPLT, dtypes.bool, arg=None, src=(
                    ast_const(dtypes.float, 0.75*N, (N, 1, N)),
                    UOp(Ops.REDUCE_AXIS, dtypes.float, arg=(Ops.ADD, (1,)), src=(
                      UOp(Ops.LOAD, dtypes.float, src=(
                        UOp(Ops.DEFINE_GLOBAL, dtypes.float.ptr(), arg=1, src=()),
                        ld0.to_uop(),)),)),)),
                  UOp(Ops.LOAD, dtypes.float, src=(
                    UOp(Ops.DEFINE_GLOBAL, dtypes.float.ptr(), arg=2, src=()),
                    UOp(Ops.VIEW, arg=ShapeTracker(views=(View(shape=(N, 1, N), strides=(0, 0, 0), offset=0, mask=None, contiguous=False),)), src=()),)), # noqa: E501
                  UOp(Ops.LOAD, dtypes.float, src=(
                    UOp(Ops.DEFINE_GLOBAL, dtypes.float.ptr(), arg=3, src=()),
                    UOp(Ops.VIEW, arg=ShapeTracker(views=(View(shape=(N, 1, N), strides=(0, 0, 0), offset=0, mask=None, contiguous=False),)), src=()),)),)),)),)),)), # noqa: E501

          ast_const(dtypes.float, 0.0, (1, 1, N)),
          ast_const(dtypes.float, 1.0, (1, 1, N)),)),)),))
    helper_linearizer_ast(ast, [x,a,b], opts=opts, wanna_output=[wanna_output])

    # pad reduce axis
    helper_linearizer_ast(ast, [x,a,b], opts=[[Opt(OptOps.PADTO, 1, 32)],], wanna_output=[wanna_output])

    ld0 = x.lazydata.st.reshape((1,1,N,N)).expand((N,N,N,N))
    ld1 = x.lazydata.st.reshape((N,N,1,1))
    wanna_output = np.where(0.5*17 < (x.numpy()+np.where(0.75*17 < x.numpy().sum(keepdims=True), a.numpy(), b.numpy())).sum(keepdims=True),0.0,1.0).reshape((1,1,1,1))# noqa: E501
    ast = UOp(Ops.SINK, src=(
      UOp(Ops.STORE, src=(
        UOp(Ops.DEFINE_GLOBAL, dtypes.float.ptr(), arg=0, src=()),
        UOp(Ops.VIEW, arg=ShapeTracker(views=(View(shape=(1, 1, 1, 1), strides=(0, 0, 0, 0), offset=0, mask=None, contiguous=True),))),
        UOp(Ops.WHERE, dtypes.float, arg=None, src=(
          UOp(Ops.CMPLT, dtypes.bool, arg=None, src=(
            ast_const(dtypes.float, 0.5*N, (1, 1, 1, 1)),
            UOp(Ops.REDUCE_AXIS, dtypes.float, arg=(Ops.ADD, (0, 1)), src=(
              UOp(Ops.ADD, dtypes.float, arg=None, src=(
                UOp(Ops.LOAD, dtypes.float, src=(
                  UOp(Ops.DEFINE_GLOBAL, dtypes.float.ptr(), arg=1),
                  UOp(Ops.VIEW, arg=ShapeTracker(views=(View(shape=(N, N, 1, 1), strides=(N, 1, 0, 0), offset=0, mask=None, contiguous=True),))),)), # noqa: E501
                UOp(Ops.WHERE, dtypes.float, arg=None, src=(
                  UOp(Ops.CMPLT, dtypes.bool, arg=None, src=(
                  ast_const(dtypes.float, 0.75*N, (N, N, 1, 1)),
                    UOp(Ops.REDUCE_AXIS, dtypes.float, arg=(Ops.ADD, (2, 3)), src=(
                      UOp(Ops.LOAD, dtypes.float, src=(
                        UOp(Ops.DEFINE_GLOBAL, dtypes.float.ptr(), arg=1),
                        UOp(Ops.VIEW, arg=ShapeTracker(views=(View(shape=(N, N, N, N), strides=(0, 0, N, 1), offset=0, mask=None, contiguous=False),))),)),)),)), # noqa: E501
                  UOp(Ops.LOAD, dtypes.float, src=(
                    UOp(Ops.DEFINE_GLOBAL, dtypes.float.ptr(), arg=2),
                    UOp(Ops.VIEW, arg=ShapeTracker(views=(View(shape=(N, N, 1, 1), strides=(0, 0, 0, 0), offset=0, mask=None, contiguous=False),))),)), # noqa: E501
                  UOp(Ops.LOAD, dtypes.float, src=(
                    UOp(Ops.DEFINE_GLOBAL, dtypes.float.ptr(), arg=3),
                    UOp(Ops.VIEW, arg=ShapeTracker(views=(View(shape=(N, N, 1, 1), strides=(0, 0, 0, 0), offset=0, mask=None, contiguous=False),))),)),)),)),)),)), # noqa: E501
          ast_const(dtypes.float, 0.0, (1, 1, 1, 1)),
          ast_const(dtypes.float, 1.0, (1, 1, 1, 1)),)),)),))
    helper_linearizer_ast(ast, [x,a,b], opts=[[Opt(OptOps.PADTO, 0, 32)],], wanna_output=[wanna_output])

  @unittest.skipUnless(Device[Device.DEFAULT].renderer.has_local, "test requires locals")
  @unittest.skipUnless(Device[Device.DEFAULT].renderer.has_shared, "test requires shared")
  def test_end_local(self):
    g0, g1 = [UOp(Ops.DEFINE_GLOBAL, dtypes.int.ptr(), arg=i) for i in range(2)]
    load = UOp(Ops.LOAD, dtypes.int, (g1, ShapeTracker.from_shape((32,)).to_uop()))
    reduce = UOp(Ops.REDUCE_AXIS, dtypes.int, (load,), (Ops.ADD, (0,)))
    store = UOp(Ops.STORE, src=(g0, ShapeTracker.from_shape((1,)).to_uop(), reduce))
    sink = UOp(Ops.SINK, src=(store,))
    load_t = Tensor.full(load.st_arg.shape, 1).contiguous().realize()
    k = helper_linearizer_ast(sink, [load_t], wanna_output=[load_t.numpy().sum()])[1]
    self.assertEqual(k.uops[-1].op, Ops.ENDIF)
    self.assertLess(k.uops.index([x for x in k.uops if x.op is Ops.STORE][-1]), k.uops.index(k.uops[-1]))

  def test_two_nested_range(self):
    a = Tensor.randn(2, ).realize()
    out = a.reshape(2, 1).expand(2, 3).sum()
    lin = helper_linearizer_opt(out, wanna_output=[np.broadcast_to(a.numpy().reshape(2, 1), (2, 3)).sum()])[0]
    ranges = [i for i,u in enumerate(lin.uops) if u.op is Ops.RANGE]
    assert len(ranges) == 1 # NOTE: it collapses now
    # RANGE -> LOAD -> RANGE -> ASSIGN
    #assert any(x.op is UOps.LOAD for x in lin.uops[ranges[0]:ranges[1]])

  def test_three_nested_range(self):
    a = Tensor.randn(2, ).realize()
    out = a.reshape(2, 1).expand(2, 3).expand(2, 2, 3).sum()
    lin = helper_linearizer_opt(out, wanna_output=[np.broadcast_to(np.broadcast_to(a.numpy().reshape(2, 1), (2, 3)), (2, 2, 3)).sum()])[0]
    ranges = [i for i,u in enumerate(lin.uops) if u.op is Ops.RANGE]
    assert len(ranges) == 1 # NOTE: it collapses now
    # RANGE -> RANGE -> LOAD -> RANGE -> ASSIGN
    # NOTE: nothing should toposort between the first two ranges
    #assert ranges[0]+1 == ranges[1]
    #assert any(x.op is UOps.LOAD for x in lin.uops[ranges[1]:ranges[2]])

  def test_two_nested_range_alt_indexing(self):
    a = Tensor([2, 2]).realize()
    out = a.reshape(2, 1).pad(((1, 1), (1, 1)), value=2).sum()
    lin = helper_linearizer_opt(out, wanna_output=[24])[0]
    ranges = [i for i,u in enumerate(lin.uops) if u.op is Ops.RANGE]
    # RANGE -> ALU -> RANGE -> ALU + LOAD -> ASSIGN
    assert any(x.op in GroupOp.ALU for x in lin.uops[ranges[0]:ranges[1]])
    assert not any(x.op is Ops.LOAD for x in lin.uops[ranges[0]:ranges[1]])
    assert any(x.op in {*GroupOp.ALU, Ops.LOAD} for x in lin.uops[ranges[1]:])

  def test_range_outer_op_before_phi(self):
    a = Tensor.randn(4, 1).realize()
    b = Tensor.randn(1, 1).realize()
    out = (a + b[0]).sum() + b[0]
    lin = helper_linearizer_opt(out, wanna_output=[(a.numpy()+b.numpy()[0]).sum()+b.numpy()])[0]
    ranges = [i for i,u in enumerate(lin.uops) if u.op is Ops.RANGE]
    # LOAD -> RANGE -> LOAD -> ASSIGN
    assert len([x for x in lin.uops[:ranges[0]] if x.op is Ops.LOAD]) == 1

  def test_range_outer_op_before_phi_nested_range(self):
    a = Tensor.randn(2, ).realize()
    b = Tensor.randn(1, 1).realize()
    out = (a.reshape(2, 1).expand(2, 3) + b[0]).sum() + b[0]
    lin = helper_linearizer_opt(out, wanna_output=[(np.broadcast_to(a.numpy().reshape(2, 1), (2, 3)) + b.numpy()[0]).sum() + b.numpy()])[0]
    ranges = [i for i,u in enumerate(lin.uops) if u.op is Ops.RANGE]
    assert len(ranges) == 1 # NOTE: it collapses now
    #if getenv("PTX"):
    # LOAD -> RANGE -> CAST -> ALU -> ALU -> LOAD -> ALU -> RANGE -> ALU -> ASSIGN
    #  assert lin.uops[ranges[0]-2].op is UOps.LOAD
    #  assert ranges[1] == ranges[0]+6
    #  assert [x.op for x in lin.uops[ranges[1]-2:ranges[1]]] == [UOps.LOAD, UOps.ALU]
    # LOAD -> RANGE -> LOAD -> ALU -> RANGE -> ASSIGN
    #else:
    #  assert lin.uops[ranges[0]-2].op is UOps.LOAD
    #  assert ranges[1] == ranges[0]+3
    #  assert [x.op for x in lin.uops[ranges[1]-2:ranges[1]]] == [UOps.LOAD, UOps.ALU]

  def test_range_outer_op_after_phi(self):
    a = Tensor.randn(4, 1).realize()
    out = a.sum() * a.sum()
    lin = helper_linearizer_opt(out, wanna_output=[a.numpy().sum()*a.numpy().sum()])[0]
    # RANGE -> LOAD -> ASSIGN -> ALU
    end = max(i for i,u in enumerate(lin.uops) if u.op is Ops.ENDRANGE)
    # the INDEX can be first
    assert lin.uops[end+1].op in GroupOp.ALU or lin.uops[end+2].op in GroupOp.ALU

  def test_range_outer_op_after_phi_nested_range(self):
    a = Tensor.randn(2, ).realize()
    out = a.reshape(2, 1).expand(2, 3).sum() + a.reshape(2, 1).expand(2, 3).sum()
    lin = helper_linearizer_opt(out, wanna_output=[(np.broadcast_to(a.numpy().reshape(2, 1), (2, 3))).sum()*2])[0]
    # RANGE -> LOAD -> ASSIGN -> ALU
    end = max(i for i,u in enumerate(lin.uops) if u.op is Ops.ENDRANGE)
    # the INDEX can be first
    assert lin.uops[end+1].op in GroupOp.ALU or lin.uops[end+2].op in GroupOp.ALU

  def test_load_dedup(self):
    # for different leaves in the AST, the same loads may occur.

    a = Tensor.randn(4).realize()
    # these are of size 3 to avoid float4 coalesce
    r = a[:-1] + a[1:]

    k = Kernel(r.schedule()[-1].ast)
    k.upcast()
    k.linearize()
    num_loads = len([uop for uop in k.uops if uop.op is Ops.LOAD])
    assert num_loads <= 4, "more load uops than needed"
    assert num_loads >= 4, "unexpected number of uops, maybe this test needs updating?"

  @unittest.skipIf(getenv("PTX"), "broken on ptx for some reason")
  def test_load_cache_const_bufs(self):
    # make sure const buffers are differentiated from local and mem buffers
    ST, DT = ShapeTracker(views=(View(shape=((1,)), strides=(0, 0), offset=0, mask=None, contiguous=False),)).to_uop(), dtypes.int
    VAL = ast_const(DT, 2, ST.arg.shape)
    g0, g1 = [UOp(Ops.DEFINE_GLOBAL, DT.ptr(), arg=i) for i in range(2)]

    # data1[0] + VAL
    a = UOp(Ops.LOAD, DT, (g1, ST)) + VAL
    # (literal const 1) + VAL
    b = ast_const(DT, 1, ST.arg.shape) + VAL

    store = UOp(Ops.STORE, src=(g0, ST, (a+b)))
    sink = UOp(Ops.SINK, src=(store,))
    lin = Kernel(sink)
    lin.linearize()
    assert len(lin.uops) <= 9, "too many uops"

  def test_upcast_cse(self):
    # when upcasting, within a subtree, there may be common expressions.

    a, b = Tensor.randn(1).realize(), Tensor.randn(1).realize()
    r = a.expand([2]) + b.expand([2])

    k = Kernel(r.schedule()[-1].ast)
    k.upcast()
    k.linearize()
    num_ops = len([uop for uop in k.uops if uop.op in GroupOp.ALU])
    assert num_ops <= 1, "more alu uops than needed"

  @unittest.skipUnless(Device[Device.DEFAULT].renderer.supports_float4, "test requires float4")
  def test_reduce_upcast(self):
    x, w = Tensor.randn((1,1,3)).realize(), Tensor.randn((1,1,2)).realize()
    r = Tensor.conv2d(x,w,padding=1).relu()

    k = Kernel(r.schedule()[-1].ast)
    k.upcast()
    k.upcast()
    k.linearize()
    accs = [u for u in k.uops if u.op is Ops.DEFINE_ACC]
    stores = [u for u in k.uops if u.op is Ops.STORE]
    assert len(accs) == 0  # it's removed now
    assert len(stores) == 1
    assert stores[0].src[-1].dtype == dtypes.float.vec(4)

  @unittest.skipUnless(Device[Device.DEFAULT].renderer.has_local, "test requires locals")
  @unittest.skipUnless(Device[Device.DEFAULT].renderer.has_shared, "test requires shared")
  @unittest.skipUnless(Device[Device.DEFAULT].renderer.supports_float4, "test requires float4")
  @unittest.skipIf(getenv("PTX"), "broken on ptx for some reason")
  def test_upcast_with_locals(self):
    x, y = Tensor.rand(1,128), Tensor.rand(128, 128)
    r = (x@y).relu()
    k = Kernel(r.schedule()[-1].ast)
    k.hand_coded_optimizations()
    k.linearize()

    stores = [u for u in k.uops if u.op is Ops.STORE]

    # the first store is to lds and can be upcasted
    assert stores[0].src[-1].dtype == dtypes.float.vec(4)
    assert any(x.op is Ops.DEFINE_LOCAL for x in stores[0].toposort)
    # the second store is to gds with no upcasts
    assert stores[1].src[-1].dtype == dtypes.float
    assert any(x.op is Ops.DEFINE_GLOBAL for x in stores[1].toposort)

  def test_zero_fold(self):
    a, b = Tensor.randn(1).realize(), Tensor.randn(1).realize()
    r = Tensor.stack(a, b)

    k = Kernel(r.schedule()[-1].ast)
    k.upcast()
    k.linearize()
    num_ops = len([uop for uop in k.uops if uop.op in GroupOp.ALU])
    assert num_ops == 0, "more alu uops than needed"

  def test_sum_acc_dtype(self):
    for tensor_dtype, acc_dtype in (
      (dtypes.bool, dtypes.int), (dtypes.int16, dtypes.int), (dtypes.float16, dtypes.float), (dtypes.bfloat16, dtypes.float)):
      if is_dtype_supported(tensor_dtype) and is_dtype_supported(acc_dtype):
        a = Tensor([1, 2, 3], dtype=tensor_dtype).sum()
        k = Kernel(a.schedule()[-1].ast)
        k.linearize()
        local = [uop for uop in k.uops if uop.op is Ops.DEFINE_ACC]
        assert local[0].dtype == acc_dtype

  def test_arg_acc_dtype(self):
    def helper_arg_acc_dtype(c: Tensor, expected_dtype:DType):
      k = Kernel(c.schedule()[-1].ast)
      k.linearize()
      local = [uop for uop in k.uops if uop.op is Ops.DEFINE_ACC]
      assert local[0].dtype == expected_dtype

    tests = (
      (dtypes.float16, None, dtypes.float),
      (dtypes.bfloat16, None, dtypes.float),
      (dtypes.float, None, dtypes.float),
      (dtypes.float16, dtypes.float16, dtypes.float16),
      (dtypes.bfloat16, dtypes.bfloat16, dtypes.bfloat16),
      (dtypes.float, dtypes.float16, dtypes.float16),
    )
    for tensor_dtype, acc_dtype, expected_dtype in tests:
      if is_dtype_supported(tensor_dtype) and is_dtype_supported(acc_dtype) and is_dtype_supported(expected_dtype):
        a, b = Tensor.rand(8, 8, dtype=tensor_dtype), Tensor.rand(8, 8, dtype=tensor_dtype)
        helper_arg_acc_dtype(a.sum(acc_dtype=acc_dtype), expected_dtype)
        helper_arg_acc_dtype(a.matmul(b, acc_dtype=acc_dtype), expected_dtype)
        helper_arg_acc_dtype(Tensor.einsum("ki,ij->kj", a, b, acc_dtype=acc_dtype), expected_dtype)
        d, w = Tensor.rand(4, 8, 8, 8, dtype=tensor_dtype), Tensor.rand(8, 8, 2, 2, dtype=tensor_dtype)
        helper_arg_acc_dtype(d.conv2d(w, acc_dtype=acc_dtype), expected_dtype)

  @unittest.skipUnless(Device[Device.DEFAULT].renderer.tensor_cores, "test requires tensor cores")
  def test_tensor_cores(self):
    for tc in Device[Device.DEFAULT].renderer.tensor_cores:
      if (getenv("EMULATE_CUDA") or getenv("EMULATE_INTEL") or getenv("EMULATE_METAL")) and \
        (tc.dtype_in == dtypes.bfloat16 or tc.dtype_out == dtypes.bfloat16): continue
      if CI and Device.DEFAULT == "METAL" and (tc.dtype_in == dtypes.bfloat16 or tc.dtype_out == dtypes.bfloat16): continue
      # for AMX, tc.dims[2] == 1 so reduceop is None thus tensor_cores are not triggered
      helper_tc_allclose(tc.dims[0], tc.dims[1], 2 if AMX else tc.dims[2], tc.dtype_in, tc.dtype_out, axis=0, tc_opt=0)

  @unittest.skipUnless(Device[Device.DEFAULT].renderer.tensor_cores, "test requires tensor cores")
  def test_tensor_cores_padded(self):
    for tc in Device[Device.DEFAULT].renderer.tensor_cores:
      if (getenv("EMULATE_CUDA") or getenv("EMULATE_METAL")) and (tc.dtype_in == dtypes.bfloat16 or tc.dtype_out == dtypes.bfloat16): continue
      if CI and Device.DEFAULT == "METAL" and (tc.dtype_in == dtypes.bfloat16 or tc.dtype_out == dtypes.bfloat16): continue
      pad = 1

      # check that TC is triggered for TC_OPT=2
      helper_tc_ensure_uops_and_opts_count(tc.dims[0]+pad, tc.dims[1]+pad, tc.dims[2]+pad,
                                           tc.dtype_in, tc.dtype_out, tc_opt=2, ensure_triggered=True)

      # check that TC is not triggered for TC_OPT<2
      helper_tc_ensure_uops_and_opts_count(tc.dims[0]+pad, tc.dims[1]+pad, tc.dims[2]+pad,
                                           tc.dtype_in, tc.dtype_out, tc_opt=1, ensure_triggered=False)
      helper_tc_ensure_uops_and_opts_count(tc.dims[0]+pad, tc.dims[1]+pad, tc.dims[2]+pad,
                                           tc.dtype_in, tc.dtype_out, tc_opt=0, ensure_triggered=False)

      # check excessive padding doesn't trigger padded TC in TC_OPT=2
      helper_tc_ensure_uops_and_opts_count(tc.dims[0]//4, tc.dims[1], tc.dims[2], tc.dtype_in, tc.dtype_out, tc_opt=2, ensure_triggered=False)
      helper_tc_ensure_uops_and_opts_count(tc.dims[0], tc.dims[1]//4, tc.dims[2], tc.dtype_in, tc.dtype_out, tc_opt=2, ensure_triggered=False)
      if not AMX: # AMX tc.dims[2] == 1
        helper_tc_ensure_uops_and_opts_count(tc.dims[0], tc.dims[1], tc.dims[2]//4, tc.dtype_in, tc.dtype_out, tc_opt=2, ensure_triggered=False)

      # check correctness
      helper_tc_allclose(tc.dims[0]+pad, tc.dims[1]+pad, tc.dims[2]+pad, tc.dtype_in, tc.dtype_out, tc_opt=2)

  @unittest.skipIf(CI and Device.DEFAULT in {"AMD"}, "AMD CI is really slow here")
  @unittest.skipUnless(Device[Device.DEFAULT].renderer.tensor_cores, "test requires tensor cores")
  def test_tensor_cores_multi_reduce(self):
    for tc in Device[Device.DEFAULT].renderer.tensor_cores:
      if tc.dtype_in == dtypes.bfloat16 or tc.dtype_out == dtypes.bfloat16: continue
      # this will be a M=G16, N=G32, M=G16, M=G16, K=R16, K=R16, K=R16 with 9 choices of TC MNK axes
      golden_result = None
      for axis in range(9):
        a = Tensor.rand(16, 16, 29, 29, dtype=tc.dtype_in).realize()
        b = Tensor.rand(32, 16, 16, 16, dtype=tc.dtype_in).realize()
        c = a.conv2d(b, padding=1, acc_dtype=tc.dtype_out)
        realized_ast, real_bufs = helper_realized_ast(c)

        k = Kernel(realized_ast)
        k.apply_tensor_cores(1, axis=axis, tc_opt=2)
        k.linearize()
        assert len([uop for uop in k.uops if uop.op is Ops.WMMA]) > 0, "tensor core not triggered"
        assert len([x for x in k.applied_opts if x.op is OptOps.TC]) == 1, "tensor core opt not included"

        prg = CompiledRunner(k.to_program())
        real_bufs[0].copyin(np.zeros((real_bufs[0].size, ), dtype=_to_np_dtype(real_bufs[0].dtype)).data) # Zero to check that all values are filled
        prg.exec(real_bufs)
        result = np.frombuffer(real_bufs[0].as_buffer(), _to_np_dtype(real_bufs[0].dtype))

        # ensure the results for each choice of axis matches
        if golden_result is None: golden_result = np.frombuffer(real_bufs[0].as_buffer(), _to_np_dtype(real_bufs[0].dtype))
        np.testing.assert_allclose(result, golden_result, atol=0.1, rtol=0.2)

      # check that get_kernel_actions produces all 9 options
      from tinygrad.engine.search import get_kernel_actions
      tc_actions = [k for i, k in get_kernel_actions(Kernel(realized_ast), False).items() if k.applied_opts[0].op == OptOps.TC]
      assert len(tc_actions) == 9, f"get_kernel_actions should contain 9 possible TC actions, only got {len(tc_actions)}"

  @unittest.skipUnless(Device[Device.DEFAULT].renderer.tensor_cores, "test requires tensor cores")
  def test_tensor_cores_unroll_phi(self):
    tc = Device[Device.DEFAULT].renderer.tensor_cores[0]
    x, y = Tensor.rand(128, 128, dtype=tc.dtype_in), Tensor.rand(128, 128, dtype=tc.dtype_in)
    r = x.matmul(y, acc_dtype=tc.dtype_out)
    k = helper_linearizer_opt(r, [[Opt(OptOps.UNROLL, 0, 4)]], apply_tc=True, atol=3e-2, rtol=1e-3)[-1]
    for u in k.uops:
      if u.op is Ops.WMMA:
        assert u.src[-1].src[0].op != Ops.ASSIGN

  @unittest.skipUnless(Device[Device.DEFAULT].renderer.tensor_cores, "test requires tensor cores")
  @unittest.skipIf(Device.DEFAULT in {"CLANG"}, "CLANG does not support using a different type for accumulation")
  def test_tensor_cores_unroll_casted_phi(self):
    tc = [tc for tc in Device[Device.DEFAULT].renderer.tensor_cores if tc.dtype_in != tc.dtype_out][0]
    x, y = Tensor.rand(128, 128, dtype=tc.dtype_in), Tensor.rand(128, 128, dtype=tc.dtype_in)
    r = x.matmul(y, acc_dtype=tc.dtype_out)
    k = helper_linearizer_opt(r, [[Opt(OptOps.UNROLL, 0, 4)]], apply_tc=True, atol=3e-2, rtol=1e-3)[-1]
    for u in k.uops:
      if u.op is Ops.WMMA:
        #assert u.src[-1].dtype == dtypes.float.vec(prod(tc.thread_local_sizes[2]))
        assert u.src[-1].src[0].op != Ops.ASSIGN

  @unittest.skipUnless(Device[Device.DEFAULT].renderer.tensor_cores, "test requires tensor cores")
  @unittest.skipIf(Device.DEFAULT in {"CLANG"}, "CLANG does not support using a different type for accumulation")
  def test_tensor_cores_unroll_casted_phi_with_children(self):
    # all ASSIGN children are outside the loop
    tc = [tc for tc in Device[Device.DEFAULT].renderer.tensor_cores if tc.dtype_in != tc.dtype_out][0]
    x, y = Tensor.rand(128, 128, dtype=tc.dtype_in), Tensor.rand(128, 128, dtype=tc.dtype_in)
    r = x.matmul(y, acc_dtype=tc.dtype_out).relu()
    k = helper_linearizer_opt(r, [[Opt(OptOps.UNROLL, 0, 4)]], apply_tc=True, atol=3e-2, rtol=1e-3)[-1]
    for u in k.uops:
      if u.op is Ops.WMMA:
        #assert u.src[-1].dtype == dtypes.float.vec(prod(tc.thread_local_sizes[2]))
        assert u.src[-1].src[0].op != Ops.ASSIGN

  @unittest.skipUnless(Device[Device.DEFAULT].renderer.supports_float4, "test requires float4")
  def test_simple_unroll_no_between_phi_dependencies(self):
    x, y = Tensor.rand(128, 128), Tensor.rand(128, 128)
    r = (x@y).relu()
    k = helper_linearizer_opt(r, [[Opt(OptOps.UNROLL, 0, 4), Opt(OptOps.UPCAST, 0, 4)]])[-1]
    # the uops graph is RANGE -> DEFINE_ACC -> 4x ALU -> 4x ASSIGN -> ENDRANGE
    for u in k.uops:
      if u.op is Ops.ASSIGN:
        assert u.src[1].op in GroupOp.ALU
      # children of ASSIGN are placed after ENDRANGE
      if any(x.op is Ops.ASSIGN for x in u.src):
        end_range = [i for i, x in enumerate(k.uops) if x.op is Ops.ENDRANGE][0]
        assert end_range < k.uops.index(u)

  def test_grouped_dims(self):
    def _assert_grouped_dims(prefix, dims, max_sizes, reverse_dims, expected_sizes):
      idxs = get_grouped_dims(prefix, dims, max_sizes, reverse_dims)
      loop_idxs = dedup(flatten([[y for y in x.toposort if y.op is Ops.SPECIAL] for x in idxs]))
      loop_idxs = sorted(loop_idxs, key=lambda uop: uop.arg[0])
      sizes = [x.arg[1] for x in loop_idxs]
      assert len(idxs) == len(dims), f"expected idxs to have same length as dims {len(dims)}, got {len(idxs)}"
      assert len(loop_idxs) == min(len(sizes), len(dims)), f"expected idxs to have length {min(len(sizes), len(dims))}, got {len(loop_idxs)}"
      assert sizes == expected_sizes, f"expected sizes={expected_sizes}, got {sizes=}"
      # TODO: add these back after uop symbolic
      # for i in range(len(dims)):
      #   assert idxs[i].max+1 == dims[i], f"idxs[{i}] should have max {dims[i]-1}"
      # for i in range(len(loop_idxs)):
      #   assert loop_idxs[i].expr.startswith(prefix), f"loop_idxs[{i}] must start with {prefix}"
      #   assert loop_idxs[i].max+1 == sizes[i], f"loop_idxs[{i}] should have max {sizes[i]-1}"

    # no-op
    _assert_grouped_dims("gidx", (2,), (16,16,16), False, [2])
    _assert_grouped_dims("gidx", (2,3), (16,16,16), False, [2,3])

    # check reverse dims
    _assert_grouped_dims("gidx", (2,3), (16,16,16), True, [3,2])
    _assert_grouped_dims("gidx", (2,3,4), (16,16,16), False, [2,3,4])

    # test splitting globals
    # _assert_grouped_dims("gidx", (64,3,4), (16,16,16), False, [16,12,4])
    # _assert_grouped_dims("gidx", (64,3,4), (16,4,16), False, [16,4,12])
    # _assert_grouped_dims("gidx", (64,3,4), (16,16,16), True, [12,16,4])
    # _assert_grouped_dims("gidx", (128,3,4), (16,4,256), False, [16,4,24])

    # collapse on onto the left most axis
    _assert_grouped_dims("gidx", (2,3,4,5), (16,16,16), False, [6,4,5])
    _assert_grouped_dims("gidx", (2,3,4,5), (32,16,16), True, [20,3,2])
    # _assert_grouped_dims("gidx", (Variable("start_pos",1,2),3,4,5), (32,16,16), True, [20,3,Variable("start_pos",1,2)])

    # collapse on left-most available axis (the left most is too small)
    _assert_grouped_dims("gidx", (2,3,4,5), (4,16,16), False, [2,12,5])
    _assert_grouped_dims("gidx", (2,3,4,5), (16,16,16), True, [5,12,2])

    # _assert_grouped_dims("gidx", (Variable("start_pos",1,2),3,4,5), (16,16,16), False, [Variable("start_pos",1,2)*3,4,5])

    # # dim too large and not factorable
    # with self.assertRaises(AssertionError):
    #   get_grouped_dims("gidx", (23,), (16,16,16), False,)
    # with self.assertRaises(AssertionError):
    #   get_grouped_dims("gidx", (128,3,4), (16,4,23), False,)

    # too large for sizes
    with self.assertRaises(RuntimeError):
      get_grouped_dims("gidx", (2,3,4,5,6), (16,16,16))

    # # variable too large
    # with self.assertRaises(AssertionError):
    #   get_grouped_dims("gidx", (Variable("start_pos",0,16),3,4), (16,16,16), False,)

  @unittest.skipUnless(Device[Device.DEFAULT].renderer.has_local, "test requires locals")
  def test_default_global_reversed(self):
    # shrink so that the dims do not collapse
    t = Tensor.ones(5, 6, 7).contiguous().realize().shrink(((0, 4), (0, 5), (0, 6)))
    k = helper_linearizer_opt(t+1)[0]
    idxs = dedup([uop for uop in k.uops if uop.op is Ops.SPECIAL])
    idxs = sorted(idxs, key=lambda uop: uop.arg[0])
    assert idxs[0].arg == ('gidx0', 6), idxs[0].arg
    assert idxs[1].arg == ('gidx1', 5), idxs[1].arg
    assert idxs[2].arg == ('gidx2', 4), idxs[2].arg

  def test_sum_collapse(self):
    t = Tensor([2]).reshape(1, 1).expand(256, 256).sum()
    sched = [si for si in t.schedule() if si.ast.op is Ops.SINK]
    assert len(sched) == 1
    lin = Kernel(sched[0].ast)
    assert not any(u.op is Ops.RANGE for u in lin.linearize().uops), "found loop in sum collapse"

  def test_assign_fold(self):
    a = Tensor.ones(4, 4).contiguous().realize()
    m = Tensor.ones(4, 4).shrink(((1, 2), None)).pad(((1, 2), None))
    a.assign(a+m)
    a.realize()
    np.testing.assert_equal(a.flatten().numpy(), [1.,1.,1.,1.,2.,2.,2.,2.,1.,1.,1.,1.,1.,1.,1.,1.])

  def test_where_fold(self):
    a = Tensor.ones(4, 4).contiguous().realize()
    b = a.shrink(((1, 2), None)).pad(((1, 2), None))
    a.assign(b.where(2, a))
    sched = a.schedule()
    assert len(sched) == 1
    sched_copy = sched[:]
    run_schedule(sched)
    np.testing.assert_equal(a.flatten().numpy(), [1.,1.,1.,1.,2.,2.,2.,2.,1.,1.,1.,1.,1.,1.,1.,1.])
    lin = Kernel(sched_copy[-1].ast)
    lin.hand_coded_optimizations()
    lin.linearize()
    assert not any(u.op == Ops.WHERE for u in lin.uops), "found where where where should be folded"

  def test_phi_simplification(self):
    def helper(t, max_ops=0):
      k = helper_linearizer_opt(t)[-1]
      uops = list(k.linearize().uops)
      # ignore kernel optimized IF statements for now
      if if_op:=next((u for u in uops if u.op is Ops.IF), None):
        uops = uops[:uops.index(if_op)]
      assert len(set([u.op for u in uops if u.op in {Ops.RANGE, Ops.SPECIAL}])) == 1, "has either specials or ranges, not both"
      assert len([u for u in uops if u.op is Ops.ASSIGN]) == 0, "ASSIGN should have been simplified"
      # TODO: once uops track min/max this will be fixed
      #assert len([u for u in uops if u.op is Ops.MAX]) <= max_ops, "no unnecessary MAX ops"

    helper(Tensor.arange(5.5, (3.5*300), 3.5), max_ops=2)
    helper(Tensor.arange(-1, -100, -5), max_ops=2)
    # NOTE: both of these split the reduce (this just wasn't tracked before)
    #helper(Tensor.arange(-3.2, 6.7, 0.64), max_ops=2)
    #helper(Tensor.arange(256), max_ops=2)
    helper(Tensor.arange(255), max_ops=2)

  @unittest.skipUnless(Device[Device.DEFAULT].renderer.supports_float4, "test requires float4")
  def test_grouped_store_phis(self):
    """
    float4 acc0 = float4(0.0,0.0,0.0,0.0);
    {
      acc0 = // ...
    }
    *((device float4*)(data0+alu2)) = float4(acc0.x,acc0.y,acc0.z,acc0.w);
    simplifies to:
    *((device float4*)(data0+alu2)) = acc0;
    """
    x, y = Tensor.randn(64,64), Tensor.randn(64,64)
    out = x.matmul(y)
    k = helper_linearizer_opt(out)[-1]
    # check that the float4 cast collapses
    store_vals = [u.src[-1] for u in k.uops if u.op is Ops.STORE]
    for val in store_vals:
      assert val.dtype == dtypes.float.vec(4) # and val.op is not UOps.VECTORIZE

  @unittest.skipUnless(Device[Device.DEFAULT].renderer.has_local, "test requires locals")
  @unittest.skipUnless(Device[Device.DEFAULT].renderer.has_shared, "test requires shared")
  @unittest.skipUnless(Device[Device.DEFAULT].renderer.supports_float4, "test requires float4")
  def test_arange_opts(self):
    a = Tensor.arange(128)
    helper_linearizer_opt(a, [
      [Opt(OptOps.GROUP, 0, 32)],
      [Opt(OptOps.GROUPTOP, 0, 32)],
      [Opt(op=OptOps.LOCAL, axis=0, amt=8)],
      [Opt(op=OptOps.LOCAL, axis=0, amt=8), Opt(op=OptOps.UPCAST, axis=0, amt=0)],
      [Opt(op=OptOps.LOCAL, axis=0, amt=8), Opt(op=OptOps.UPCAST, axis=0, amt=0), Opt(op=OptOps.GROUP, axis=0, amt=8)],
      [Opt(op=OptOps.LOCAL, axis=0, amt=8), Opt(op=OptOps.UPCAST, axis=0, amt=0), Opt(op=OptOps.GROUP, axis=0, amt=8), Opt(op=OptOps.UNROLL, axis=1, amt=4)], # noqa: E501
    ])

  @unittest.skipUnless(Device[Device.DEFAULT].renderer.supports_float4, "test requires float4")
  def test_grouped_store_values(self):
    x = Tensor.randn((4,3,6,6)).realize()
    out = x.flip((0,1)).contiguous()
    k = helper_linearizer_opt(out)[-1]
    store_val = [u.src[-1] for u in k.uops if u.op is Ops.STORE][0]
    assert store_val.dtype == dtypes.float.vec(4) and store_val.op is not Ops.VECTORIZE

  @unittest.skipUnless(Device[Device.DEFAULT].renderer.has_local, "test requires locals")
  @unittest.skipUnless(Device[Device.DEFAULT].renderer.has_shared, "test requires shared")
  @unittest.skipUnless(Device[Device.DEFAULT].renderer.supports_float4, "test requires float4")
  def test_grouped_store_locals_and_globals(self):
    x, y = Tensor.rand(128, 128), Tensor.rand(128, 128)
    out = x@y
    opt = [Opt(OptOps.LOCAL, 0, 4), Opt(OptOps.GROUPTOP, 0, 8),
            Opt(OptOps.UNROLL, 0, 4), Opt(OptOps.UPCAST, 0, 4), Opt(OptOps.UPCAST, 1, 2)] # upcast accs in both reduces
    k = helper_linearizer_opt(out, opts=[opt])[-1]
    def get_recursive(uop): return set.union(set(uop.src), [uop], *[get_recursive(v) for v in uop.src])
    local_stores = [u for u in k.uops if u.op is Ops.STORE and any(x.op is Ops.DEFINE_LOCAL for x in get_recursive(u.src[0]))]
    global_stores = [u for u in k.uops if u.op is Ops.STORE and any(x.op is Ops.DEFINE_GLOBAL for x in get_recursive(u.src[0]))]
    barrier = [u for u in k.uops if u.op is Ops.BARRIER][0]
    # check that the float4 cast collapses for all stores
    for store in local_stores+global_stores:
      assert store.src[-1].dtype.count > 1 # and store.src[2].op is not UOps.VECTORIZE
    # # check the children's vins
    # TODO: src ALU are not the same, should it?
    # assert barrier.src == tuple(local_stores)
    assert len([u for u in k.uops if u.op is Ops.IF and u.src[-1] == barrier]) == 1

  @unittest.skipUnless(Device[Device.DEFAULT].renderer.has_local, "test requires locals")
  @unittest.skipUnless(Device[Device.DEFAULT].renderer.has_shared, "test requires shared")
  @unittest.skipUnless(Device[Device.DEFAULT].renderer.supports_float4, "test requires float4")
  def test_grouped_store_local_only(self):
    x, y = Tensor.rand(1,128), Tensor.rand(128, 128)
    r = (x@y).relu()
    k = helper_linearizer_opt(r)[-1]
    stores = [u for u in k.uops if u.op is Ops.STORE]

    # the float4 value stores directly in lds and we skip upcast
    self.assertEqual(stores[0].src[-1].dtype, dtypes.float.vec(4))
    #assert stores[0].src[-1].op is not UOps.VECTORIZE

    # the global store doesn't change
    assert stores[1].src[-1].dtype == dtypes.float

  @unittest.skipUnless(Device[Device.DEFAULT].renderer.has_local, "test requires locals")
  @unittest.skipUnless(Device[Device.DEFAULT].renderer.supports_float4, "test requires float4")
  def test_skip_unmatching_upcasts(self):
    Tensor.manual_seed(0)
    ast = UOp(Ops.SINK, src=(
      UOp(Ops.STORE, src=(
        UOp(Ops.DEFINE_GLOBAL, dtypes.float.ptr(), arg=0),
        UOp(Ops.VIEW, arg=ShapeTracker(views=(View(shape=(240, 40, 1, 1), strides=(40, 1, 0, 0), offset=0, mask=None, contiguous=True),))),
        UOp(Ops.LOAD, dtypes.float, src=(
          UOp(Ops.DEFINE_GLOBAL, dtypes.float.ptr(), arg=1),
          UOp(Ops.VIEW, arg=ShapeTracker(views=(View(shape=(240, 40, 1, 1), strides=(1, 240, 0, 0), offset=0, mask=None, contiguous=False),))),)),)),)) # noqa: E501
    opt = [
        Opt(op=OptOps.UPCAST, axis=1, amt=4), Opt(op=OptOps.LOCAL, axis=0, amt=16),
        Opt(op=OptOps.LOCAL, axis=1, amt=2), Opt(op=OptOps.UPCAST, axis=3, amt=2)
    ]
    k = helper_linearizer_ast(ast, [Tensor.randn(240*40).realize()], opts=[opt])[-1]
    out = [u for u in k.uops if u.op is Ops.STORE][0]
    assert out.src[-1].op is Ops.VECTORIZE and out.src[-1].dtype == dtypes.float.vec(4)

  @unittest.skipUnless(Device[Device.DEFAULT].renderer.has_local, "test requires locals")
  @unittest.skipUnless(Device[Device.DEFAULT].renderer.supports_float4, "test requires float4")
  def test_skip_unmatching_upcasts_with_gep(self):
    Tensor.manual_seed(0)
    ast = UOp(Ops.SINK, src=(
      UOp(Ops.STORE, src=(
        UOp(Ops.DEFINE_GLOBAL, dtypes.float.ptr(), arg=0, src=()),
        UOp(Ops.VIEW, arg=ShapeTracker(views=(View(shape=(8, 32, 1, 1), strides=(32, 1, 0, 0), offset=0, mask=None, contiguous=True),))),
        UOp(Ops.LOAD, dtypes.float, src=(
          UOp(Ops.DEFINE_GLOBAL, dtypes.float.ptr(), arg=1),
          UOp(Ops.VIEW, arg=ShapeTracker(views=(View(shape=(8, 32, 1, 1), strides=(1, 8, 0, 0), offset=0, mask=None, contiguous=False),))),)),)),)) # noqa: E501
    opt = [Opt(op=OptOps.LOCAL, axis=1, amt=4), Opt(op=OptOps.UPCAST, axis=2, amt=2), Opt(op=OptOps.LOCAL, axis=1, amt=8),
            Opt(op=OptOps.UPCAST, axis=1, amt=0), Opt(op=OptOps.UPCAST, axis=1, amt=4), Opt(op=OptOps.LOCAL, axis=0, amt=8),
            Opt(op=OptOps.UPCAST, axis=1, amt=0), Opt(op=OptOps.UPCAST, axis=0, amt=2)]
    k = helper_linearizer_ast(ast, [Tensor.randn(8*32).realize()], opts=[opt])[-1]
    out = [u for u in k.uops if u.op is Ops.STORE][0]
    assert out.src[-1].op is Ops.VECTORIZE and out.src[-1].dtype.count != 1

@unittest.skipUnless(Device[Device.DEFAULT].renderer.supports_float4, "need backends that support float4")
class TestFloat4(unittest.TestCase):
  @staticmethod
  def count_float4(k, n=4):
    return (len([uop for uop in k.uops if uop.op is Ops.LOAD and uop.dtype == dtypes.float.vec(n)]),
            len([uop for uop in k.uops if uop.op is Ops.STORE and uop.src[-1].dtype == dtypes.float.vec(n)]))
  @staticmethod
  def count_half4(k):
    return (len([uop for uop in k.uops if uop.op is Ops.LOAD and uop.dtype == dtypes.half.vec(4)]),
            len([uop for uop in k.uops if uop.op is Ops.STORE and uop.src[-1].dtype == dtypes.half.vec(4)]))

  # TODO: express opts below as auto opts

  def test_float4_basic(self):
    a = Tensor.rand(2, 8).realize()
    b = Tensor.rand(2, 8).realize()
    c = a + b

    s = c.schedule()[0]
    k = Kernel(s.ast)
    k.hand_coded_optimizations()
    k.linearize()

    assert TestFloat4.count_float4(k) == (2, 1)

  @unittest.skipIf(Device.DEFAULT in {"CLANG"} and AMX, "CLANG with AMX upcasts float up to size 16")
  def test_float4_multidim(self):
    a = Tensor.rand(2, 8).realize()
    b = Tensor.rand(2, 8).realize()
    c = a + b

    s = c.schedule()[0]
    k = Kernel(s.ast)
    k.shift_to(0, 4)  # float4 dimension
    k.shift_to(0, 2, insert_before=k.shape_len-1)
    k.upcast()
    k.upcast()
    k.local_dims += 1
    k.linearize()

    assert TestFloat4.count_float4(k) == (4, 2)

  @unittest.skipUnless(Device.DEFAULT in {"CLANG"} and AMX, "Only CLANG with AMX upcasts float up to size 16")
  def test_float4_multidim_amx(self):
    def kernel_for_shape(size, shift):
      a = Tensor.rand(2, size).realize()
      b = Tensor.rand(2, size).realize()
      c = a + b

      s = c.schedule()[0]
      k = Kernel(s.ast)
      k.shift_to(0, 4)
      k.shift_to(0, shift, insert_before=k.shape_len-1)
      k.upcast()
      k.upcast()
      k.local_dims += 1
      k.linearize()
      return k

    sizes = [12, 8, 16]
    shifts = [3, 2, 4]
    excepted_upcast_size = [4, 8, 16]
    expected_output = [(6,3), (2,1), (2,1)]

    for i in range(len(sizes)):
      assert TestFloat4.count_float4(kernel_for_shape(sizes[i], shifts[i]), excepted_upcast_size[i]) == expected_output[i]

  @unittest.skipIf(Device.DEFAULT in {"CLANG"} and AMX, "CLANG with AMX upcasts float up to size 16")
  def test_float4_unaligned_load(self):
    a = Tensor.rand(9).realize().shrink(((1, 9),))
    b = Tensor.rand(9).realize().shrink(((1, 9),))
    c = a + b

    s = c.schedule()[0]
    k = Kernel(s.ast)
    k.hand_coded_optimizations()  # implicit trigger float4 dim
    k.linearize()

    assert TestFloat4.count_float4(k) == (0, 1)

  @unittest.skipIf(Device.DEFAULT in {"CLANG"} and AMX, "CLANG with AMX upcasts float up to size 16")
  def test_float4_multidim_unaligned_load(self):
    a = Tensor.rand(2, 9).realize().shrink(((0, 2), (1, 9),))
    b = Tensor.rand(2, 9).realize().shrink(((0, 2), (1, 9),))
    c = a + b

    s = c.schedule()[0]
    k = Kernel(s.ast)
    k.shift_to(len(k.full_unupcasted_shape)-1, 4)  # manual trigger float4 dim
    k.upcast()
    k.shift_to(len(k.full_unupcasted_shape)-1, 2, insert_before=k.shape_len-1)
    k.upcast()
    k.local_dims += 1
    k.linearize()

    assert TestFloat4.count_float4(k) == (0, 2)

  @unittest.skipUnless(Device.DEFAULT in {"CLANG"} and AMX, "Only CLANG with AMX upcasts float up to size 16")
  def test_float4_multidim_unaligned_load_amx(self):
    def kernel_for_shape(size, shift):
      a = Tensor.rand(2, size).realize().shrink(((0, 2), (1, size),))
      b = Tensor.rand(2, size).realize().shrink(((0, 2), (1, size),))
      c = a + b

      s = c.schedule()[0]
      k = Kernel(s.ast)
      k.shift_to(len(k.full_unupcasted_shape)-1, 4)  # manual trigger float4 dim
      k.upcast()
      k.shift_to(len(k.full_unupcasted_shape)-1, shift, insert_before=k.shape_len-1)
      k.upcast()
      k.local_dims += 1
      k.linearize()
      return k

    sizes = [13, 9, 17]
    shifts = [3, 2, 4]
    excepted_upcast_size = [4, 8, 16]
    expected_output = [(0,3), (0,1), (0,1)]

    for i in range(len(sizes)):
      assert TestFloat4.count_float4(kernel_for_shape(sizes[i], shifts[i]), excepted_upcast_size[i]) == expected_output[i]

  def test_float4_sometimes_unaligned(self):
    a = Tensor.rand(1, 1, 8).realize()
    b = Tensor.rand(1, 1, 5).realize().shrink(((0, 1), (0, 1), (1, 5)))
    c = a.conv2d(b)
    # only the first and last conv dot products are aligned in a, and b is never aligned, so no
    # float4 should be emitted (the reduce axis of size 4 is the float4 axis here)

    s = c.schedule()[0]
    k = Kernel(s.ast)
    k.upcast()
    k.linearize()

    assert TestFloat4.count_float4(k) == (0, 0)

  def test_float4_multidim_sometimes_unaligned(self):
    a = Tensor.rand(1, 1, 7).realize()
    b = Tensor.rand(1, 1, 5).realize().shrink(((0, 1), (0, 1), (1, 5)))
    c = a.conv2d(b)
    # the first conv dot product is aligned in a. If we upcast the output and reduce
    # dimension, then we could do float4 for only that one set of loads, but we currently
    # don't.
    # UPDATE: now we do this fusion

    s = c.schedule()[0]
    k = Kernel(s.ast)
    k.upcast()
    k.upcast()
    k.linearize()

    assert TestFloat4.count_float4(k) in {(0,1), (1,1)}

  def test_float4_noncontiguous(self):
    a = Tensor.rand(4, 2).realize()
    b = Tensor.rand(4, 2).realize()
    c = a + b

    # we will upcast the top axis of sz 4. they should not be coalesced into float4,
    # since the top axis is not contiguous.

    s = c.schedule()[0]
    k = Kernel(s.ast)
    k.shift_to(0, 4, top=True)  # top axes are float4 axes
    k.upcast()
    k.linearize()

    assert TestFloat4.count_float4(k) == (0, 0)

  def test_float4_expand(self):
    a = Tensor.rand(9).realize().shrink(((1, 9),))
    b = Tensor.rand(2).realize().reshape((2, 1)).expand((2,4)).reshape((8,))
    c = a + b

    # we will upcast the top axis of sz 4. they should not be coalesced into float4,
    # since the top axis is not contiguous.

    s = c.schedule()[0]
    k = Kernel(s.ast)
    k.shift_to(0, 4)  # float4 axis
    k.upcast()
    k.linearize()

    assert TestFloat4.count_float4(k) == (0, 1)

  def test_float4_heterogeneous(self):
    a = Tensor.rand(8).realize()
    b = Tensor.rand(9).realize().shrink(((1, 9),))
    c = a + b

    # should float4 b but not a

    s = c.schedule()[0]
    k = Kernel(s.ast)
    k.shift_to(0, 4)  # float4 axis
    k.upcast()
    k.linearize()

    assert TestFloat4.count_float4(k) == (1, 1)

  def test_half4_load_unrolled(self):
    # from llama 7B shard 4 gpus
    ast = UOp(Ops.SINK, src=(
      UOp(Ops.STORE, src=(
        UOp(Ops.DEFINE_GLOBAL, dtypes.float.ptr(), arg=0),
        UOp(Ops.VIEW, arg=ShapeTracker(views=(View(shape=(1, 3, 32000, 1), strides=(0, 32000, 1, 0), offset=0, mask=None, contiguous=True),))),  # noqa: E501
        UOp(Ops.REDUCE_AXIS, dtypes.float, arg=(Ops.ADD, (3,)), src=(
          UOp(Ops.CAST, dtypes.float, src=(
            UOp(Ops.MUL, dtypes.half, arg=None, src=(
              UOp(Ops.LOAD, dtypes.half, src=(
                UOp(Ops.DEFINE_GLOBAL, dtypes.half.ptr(), arg=1),
                UOp(Ops.VIEW, arg=ShapeTracker(views=(View(shape=(1, 3, 32000, 1024), strides=(0, 4096, 0, 1), offset=0, mask=None, contiguous=False),))),)),  # noqa: E501
              UOp(Ops.LOAD, dtypes.half, src=(
                UOp(Ops.DEFINE_GLOBAL, dtypes.half.ptr(), arg=2),
                UOp(Ops.VIEW, arg=ShapeTracker(views=(View(shape=(1, 3, 32000, 1024), strides=(0, 0, 1024, 1), offset=0, mask=None, contiguous=False),))),)),)),)),)),)),))  # noqa: E501

    # TODO: fix this, expected might change but should be positive
    for expected, opts in [
      ((7, 0), [Opt(op=OptOps.UPCAST, axis=1, amt=4), Opt(op=OptOps.UPCAST, axis=0, amt=3), Opt(op=OptOps.UNROLL, axis=0, amt=4)]),
      ((5, 0), [Opt(op=OptOps.UPCAST, axis=1, amt=4), Opt(op=OptOps.UNROLL, axis=0, amt=4)]),
      ((2, 0), [Opt(op=OptOps.UNROLL, axis=0, amt=4)]),
    ]:
      k = Kernel(ast)
      for opt in opts: k.apply_opt(opt)
      k.linearize()
      count = TestFloat4.count_half4(k)
      assert count == expected, f"{count=}, {expected=}"

  @unittest.skip("this doesn't happen anymore")
  def test_float4_acc(self):
    # from float32 stable diffusion red tinybox
    ast = UOp(Ops.SINK, src=(
      UOp(Ops.STORE, src=(
        UOp(Ops.DEFINE_GLOBAL, dtypes.float.ptr(), arg=0),
        UOp(Ops.VIEW, arg=ShapeTracker(views=(View(shape=(1, 1, 128, 512, 512, 1, 1, 1), strides=(0, 0, 262144, 512, 1, 0, 0, 0), offset=0, mask=None, contiguous=True),))),  # noqa: E501
        UOp(Ops.ADD, dtypes.float, arg=None, src=(
          UOp(Ops.REDUCE_AXIS, dtypes.float, arg=(Ops.ADD, (5, 6, 7)), src=(
            UOp(Ops.MUL, dtypes.float, arg=None, src=(
              UOp(Ops.LOAD, dtypes.float, src=(
                UOp(Ops.DEFINE_GLOBAL, dtypes.float.ptr(), arg=1),
                UOp(Ops.VIEW, arg=ShapeTracker(views=(View(shape=(1, 1, 1, 256, 4, 514, 4, 514), strides=(0, 0, 0, 262144, 0, 512, 0, 1), offset=-513, mask=((0, 1), (0, 1), (0, 1), (0, 256), (0, 4), (1, 513), (0, 4), (1, 513)), contiguous=False), View(shape=(1, 1, 128, 512, 512, 256, 3, 3), strides=(0, 0, 0, 2056, 1, 4227136, 1058840, 515), offset=0, mask=None, contiguous=False)))),)),  # noqa: E501
              UOp(Ops.LOAD, dtypes.float, src=(
                UOp(Ops.DEFINE_GLOBAL, dtypes.float.ptr(), arg=2),
                UOp(Ops.VIEW, arg=ShapeTracker(views=(View(shape=(1, 1, 128, 512, 512, 256, 3, 3), strides=(0, 0, 2304, 0, 0, 9, 3, 1), offset=0, mask=None, contiguous=False),))),)),)),)),  # noqa: E501
          UOp(Ops.LOAD, dtypes.float, src=(
            UOp(Ops.DEFINE_GLOBAL, dtypes.float.ptr(), arg=3),
            UOp(Ops.VIEW, arg=ShapeTracker(views=(View(shape=(1, 1, 128, 512, 512, 1, 1, 1), strides=(0, 0, 1, 0, 0, 0, 0, 0), offset=0, mask=None, contiguous=False),))),)),)),)),))  # noqa: E501

    for expected, opts in [
      (1, [Opt(op=OptOps.UPCAST, axis=2, amt=4)]),
      (4, [Opt(op=OptOps.UPCAST, axis=2, amt=4), Opt(op=OptOps.UPCAST, axis=0, amt=4)]),
    ]:
      k = Kernel(ast)
      for opt in opts: k.apply_opt(opt)
      k.linearize()
      count = len([uop for uop in k.uops if uop.op is Ops.DEFINE_ACC and uop.dtype == dtypes.float.vec(4)])
      assert count == expected, f"{count=}, {expected=}"

  @unittest.skip("this doesn't happen anymore")
  def test_float2_acc(self):
    # from resnet
    ast = UOp(Ops.SINK, src=(
      UOp(Ops.STORE, src=(
        UOp(Ops.DEFINE_GLOBAL, dtypes.half.ptr(), arg=0),
        UOp(Ops.VIEW, arg=ShapeTracker(views=(View(shape=(1, 256, 1, 64, 1, 114, 1, 114), strides=(0, 831744, 0, 12996, 0, 114, 0, 1), offset=0, mask=None, contiguous=True),))), # noqa: E501
        UOp(Ops.CAST, dtypes.half, src=(
          UOp(Ops.REDUCE_AXIS, dtypes.float, arg=(Ops.ADD, (4, 6)), src=(
            UOp(Ops.CAST, dtypes.float, src=(
              UOp(Ops.LOAD, dtypes.half, src=(
                UOp(Ops.DEFINE_GLOBAL, dtypes.half.ptr(), arg=1),
                UOp(Ops.VIEW, arg=ShapeTracker(views=(View(shape=(256, 64, 3, 56, 2, 3, 56, 2), strides=(1806336, 28224, 3, 504, 0, 1, 9, 0), offset=0, mask=((0, 256), (0, 64), (0, 3), (0, 56), (0, 1), (0, 3), (0, 56), (0, 1)), contiguous=False), View(shape=(256, 64, 3, 115, 3, 115), strides=(7225344, 112896, 37632, 336, 112, 1), offset=0, mask=((0, 256), (0, 64), (0, 3), (0, 112), (0, 3), (0, 112)), contiguous=False), View(shape=(256, 64, 456, 456), strides=(7617600, 119025, 345, 1), offset=0, mask=((0, 256), (0, 64), (0, 345), (0, 345)), contiguous=False), View(shape=(1, 256, 1, 64, 4, 114, 4, 114), strides=(0, 13307904, 0, 207936, 51984, 456, 114, 1), offset=0, mask=None, contiguous=True)))),)),)),)),)),)),)) # noqa: E501
    for expected, opts in [
      (16, [Opt(op=OptOps.LOCAL, axis=1, amt=16), Opt(op=OptOps.UPCAST, axis=1, amt=0), Opt(op=OptOps.UPCAST, axis=2, amt=2), Opt(op=OptOps.LOCAL, axis=2, amt=3), Opt(op=OptOps.UPCAST, axis=3, amt=4)]),  # noqa: E501
      (4, [Opt(op=OptOps.LOCAL, axis=1, amt=16), Opt(op=OptOps.UPCAST, axis=1, amt=0), Opt(op=OptOps.UPCAST, axis=2, amt=2)]),
    ]:
      k = Kernel(ast)
      for opt in opts: k.apply_opt(opt)
      k.linearize()
      count = len([uop for uop in k.uops if uop.op is Ops.DEFINE_ACC and uop.dtype == dtypes.float.vec(2)])
      assert count == expected, f"{count=}, {expected=}"

class TestHandCodedOpts(unittest.TestCase):
  def test_masked_upcast(self):
    layer_1 = Tensor.cat(*[Tensor.rand(5) for _ in range(4)])
    layer_2 = Tensor.cat(layer_1.unsqueeze(0), Tensor.rand(6, 20))

    s = layer_2.schedule()[-1]
    k = Kernel(s.ast)
    k.hand_coded_optimizations()
    assert len(k.bufs) == 6  # make sure all ops are done in one kernel
    # masked upcast should upcast masked axis of size 7
    # masked upcast should not upcast large (20) last axis
    # float4/other hcopt shouldn't upcast last axis, since we already have 7 upcast, and the last axis is not very contiguous
    assert k.upcasted == 1 and k.full_shape[-1] == 7

  @unittest.skipIf(Device.DEFAULT == "METAL", "METAL can only run kernels with up to 32 buffers")
  def test_masked_upcast_wino(self):
    monster = Tensor.stack(*[Tensor.stack(*[Tensor.rand(16) for _ in range(6)]) for _ in range(6)])

    s = monster.schedule()[-1]
    k = Kernel(s.ast)
    k.hand_coded_optimizations()
    assert len(k.bufs) == 37  # make sure all ops are done in one kernel
    # should upcast the two Tensor.stacks
    assert k.upcasted >= 2 and k.full_shape[k.shape_len-k.upcasted:k.shape_len].count(6) == 2

  @unittest.expectedFailure # requires contiguous folding
  def test_masked_upcast_wino_full(self):
    with Context(WINO=1):
      x,w = Tensor.rand(1,4,8,8, requires_grad=True).realize(), Tensor.rand(4,4,3,3, requires_grad=True).realize()
      out = Tensor.conv2d(x,w, padding=1)
      out.mean().backward()

      upcasts = []
      wino_schedule = out.schedule()
      # collect upcasts of tile transform kernels
      for i, si in enumerate(wino_schedule):
        k = Kernel(si.ast)
        k.hand_coded_optimizations()
        if k.reduceop is not None: continue  # not a tile transform kernel (there is a gemm reduce kernel)
        if len(k.bufs) < 22: continue  # not a tile transform kernel (there's a permute kernel at the end)
        upcasts.append(tuple(k.full_shape[k.shape_len - k.upcasted:k.shape_len]))
      assert len(upcasts) == 3  # 3 transformation matrices
      assert len(wino_schedule) <= 4  # 4 kernels
      # this test case's inputs are too small, so one of the 4-stacks became a local, which is fine i guess
      assert upcasts.count((6, 6)) == 2 #and upcasts.count((4, 4)) == 1

      backward_schedule = Tensor.schedule(x.grad, w.grad)
      for si in backward_schedule:
        k = Kernel(si.ast)
        k.hand_coded_optimizations()
        k.linearize()
        if len(k.bufs) < 20: continue  # not a tile transform kernel
        # heuristic number to make sure that at least some upcasts but not too many upcasts are being done
        assert 6 <= prod(k.full_shape[k.shape_len - k.upcasted:k.shape_len]) <= 216
      assert len(backward_schedule) <= 13  # just the current number, but it could be better

  def test_masked_upcast_many(self):
    layer_1 = Tensor.cat(Tensor.rand(3, 4), Tensor.rand(4, 4))
    layer_2 = Tensor.cat(layer_1.unsqueeze(0), Tensor.rand(6, 7, 4))
    layer_3 = Tensor.cat(layer_2.unsqueeze(0), Tensor.rand(6, 7, 7, 4))

    k = helper_linearizer_opt(layer_3)[-1]
    assert len(k.bufs) == 5  # make sure all ops are done in one kernel
    # check that we don't do too many upcasts
    assert prod(k.full_shape[k.shape_len-k.upcasted:k.shape_len]) <= 49

  @unittest.skipUnless(Device[Device.DEFAULT].renderer.has_local, "test requires locals")
  def test_matvec(self):
    N = 128
    a = Tensor.rand(1, N).realize()
    b = Tensor.rand(N, N).realize()
    c = a @ b

    k = helper_linearizer_opt(c)[-1]

    assert k.group_for_reduces == 1
    assert k.local_dims == 1
    assert k.upcasted == 1

def helper_linearizer_ast(ast:UOp, inputs:List[Tensor], *args, **kwargs):
  assert isinstance(ast, UOp), "ast must be UOp"
  inbufs = [x.lazydata.base.buffer for x in inputs]
  outbufs = [Buffer(inbufs[-1].device if inbufs else Device.DEFAULT, out.st_arg.size, out.src[2].dtype).allocate() \
      for out in ast.src]
  return _helper_linearizer_opt_ast(ast, outbufs+inbufs, *args, **kwargs)

def helper_linearizer_opt(r:Union[Tensor, List[Tensor]], *args, **kwargs):
  realized_ast, real_bufs = helper_realized_ast(r)
  return _helper_linearizer_opt_ast(realized_ast, real_bufs, *args, **kwargs)

def copyout_outputs(lin:Kernel, outbufs:List[Buffer]) -> List[np.ndarray]:
  ret = []
  for i,x in enumerate(outbufs):
    shape: Tuple[int, ...] = lin.ast.src[i].st_arg.shape
    ret.append(np.frombuffer(x.as_buffer(), _to_np_dtype(x.dtype)).reshape(shape))
  return ret

def reset_bufs(bufs:List[Buffer]):
  for buf in bufs: buf.copyin(np.zeros((buf.size, ), dtype=_to_np_dtype(buf.dtype)).data) # Zero to check that all values are filled

def _helper_linearizer_opt_ast(realized_ast:UOp, real_bufs:List[Buffer], opts=[],
                               apply_tc=False, atol=1e-4, rtol=1e-4, color_sizes=[], wanna_output=[]) -> List[Kernel]:
  lins: List[Kernel] = []
  outbufs = [real_bufs[x.src[0].arg] for x in realized_ast.src]

  def get_prg(k:Kernel): return CompiledRunner(replace(k.to_program(), device=Device.DEFAULT))

  def check_opt(opts, create_k, expected_color_size):
    k = create_k()
    lins.append(k)
    if apply_tc:
      assert k.apply_tensor_cores(1, extra_opts=opts), "no tensor core triggered"
    else:
      for opt in opts:
        k.apply_opt(opt)
    if expected_color_size is not None:
      cs = list(zip(k.colors(), k.full_shape))
      assert cs == expected_color_size, f"expected={expected_color_size} got={cs}"
    prg = get_prg(k)
    reset_bufs(outbufs)
    prg.exec(real_bufs)

    for x,want in zip(copyout_outputs(k, outbufs), wanna_output): np.testing.assert_allclose(x, want, atol=atol, rtol=rtol)

  # Get baseline if it is not provided, which is not optimized at all.
  k = Kernel(realized_ast)
  lins.append(k)
  prg = get_prg(k)
  prg.exec(real_bufs)
  if len(wanna_output) == 0: wanna_output = copyout_outputs(k, outbufs)
  else:
    for buf,want in zip(copyout_outputs(k, outbufs), wanna_output): np.testing.assert_allclose(buf, want, atol=atol, rtol=rtol)

  # Check correctness of handcoded optimiztions.
  k = Kernel(realized_ast)
  lins.append(k)
  k.hand_coded_optimizations()
  prg = get_prg(k)
  reset_bufs(outbufs)
  prg.exec(real_bufs)
  for buf,want in zip(copyout_outputs(k, outbufs), wanna_output): np.testing.assert_allclose(buf, want, atol=atol, rtol=rtol)
  for i,x in enumerate(opts): # Check custom transformations if any.
    check_opt(x, lambda: Kernel(realized_ast), color_sizes[i] if i < len(color_sizes) else None)
  return lins

class TestKernelOpts(unittest.TestCase):
  @unittest.skipUnless(Device[Device.DEFAULT].renderer.has_local, "test requires locals")
  @unittest.skipUnless(Device[Device.DEFAULT].renderer.has_shared, "test requires shared")
  def test_local_and_grouped_reduce(self):
    N = 128
    Tensor.manual_seed(1882)
    a = Tensor.rand(4, 4, N, N)
    b = Tensor.rand(4, 4, N)
    r = (b.sqrt() + ((a+1).sum(axis=3).exp()))
    helper_linearizer_opt(r, [
      [Opt(OptOps.LOCAL, 0, 2)],
      [Opt(OptOps.LOCAL, 0, 8)],
      [Opt(OptOps.LOCAL, 0, 16)], # Checking how it works with locals
      [Opt(OptOps.GROUPTOP, 0, 2)],
      [Opt(OptOps.GROUPTOP, 0, 32)],
      [Opt(OptOps.GROUPTOP, 0, 64)], # Checking how it works with grouped reduce
      [Opt(OptOps.LOCAL, 0, 2), Opt(OptOps.GROUPTOP, 0, 2)],
      [Opt(OptOps.LOCAL, 0, 16), Opt(OptOps.GROUPTOP, 0, 16)],
      [Opt(OptOps.LOCAL, 0, 32), Opt(OptOps.GROUPTOP, 0, 2)],
      # Checking how it works with locals + grouped reduce
      [Opt(OptOps.LOCAL, 0, 2), Opt(OptOps.GROUPTOP, 0, 64)],
      # Checking how it works with locals + grouped reduce + upcasts
      [Opt(OptOps.LOCAL, 0, 2), Opt(OptOps.GROUPTOP, 0, 2), Opt(OptOps.UPCAST, 0, 8), Opt(OptOps.UNROLL, 1, 4)],
      # many local + many group
      [Opt(OptOps.GROUP, 0, 2)] * 4,
      [Opt(OptOps.LOCAL, 0, 2)] * 4,
      [Opt(OptOps.LOCAL, 0, 2), Opt(OptOps.GROUP, 0, 2)] * 4,
    ])

  def test_upcasts(self):
    N = 16
    Tensor.manual_seed(1772)
    a = Tensor.rand(N, N)
    b = Tensor.rand(N, N)
    r = (a+b).sqrt() * ((a+1).exp())
    helper_linearizer_opt(r, [
      [Opt(OptOps.UPCAST, 0, 2)],
      [Opt(OptOps.UPCAST, 0, 4)],
      [Opt(OptOps.UPCAST, 0, 8)], # Checking how it works with upcasts
    ])

  def test_full_upcast(self):
    Tensor.manual_seed(1772)
    a = Tensor.rand(4)
    b = Tensor.rand(4)
    r = (a+b).sqrt() * ((a+1).exp())
    helper_linearizer_opt(r, [
      [Opt(OptOps.UPCAST, 0, 4)], # Checking how it works with upcasts
    ])

  @unittest.skipUnless(Device[Device.DEFAULT].renderer.has_local, "test requires locals")
  @unittest.skipUnless(Device[Device.DEFAULT].renderer.has_shared, "test requires shared")
  def test_matmul(self):
    N = 128
    Tensor.manual_seed(1552)
    a = Tensor.rand(N, N)
    b = Tensor.rand(N, N)
    r = a@b
    helper_linearizer_opt(r, [
      [Opt(OptOps.UPCAST, 0, 2)],
      [Opt(OptOps.UPCAST, 0, 4), Opt(OptOps.UPCAST, 1, 4)], # Checking how it works with upcasts
      [Opt(OptOps.LOCAL, 0, 2)],
      [Opt(OptOps.LOCAL, 1, 32)],
      [Opt(OptOps.LOCAL, 0, 4), Opt(OptOps.LOCAL, 1, 4)],
      [Opt(OptOps.LOCAL, 0, 4), Opt(OptOps.LOCAL, 1, 32)],
      [Opt(OptOps.LOCAL, 0, 16), Opt(OptOps.LOCAL, 1, 8)], # Checking how it works with locals
      [Opt(OptOps.GROUPTOP, 0, 2)],
      [Opt(OptOps.GROUPTOP, 0, 32)],
      [Opt(OptOps.GROUPTOP, 0, 32), Opt(OptOps.UNROLL, 0, 4)], # Checking how it works with grouped_reduce
      [Opt(OptOps.LOCAL, 0, 2), Opt(OptOps.LOCAL, 1, 2), Opt(OptOps.GROUPTOP, 0, 32)],
      [Opt(OptOps.LOCAL, 0, 8), Opt(OptOps.GROUPTOP, 0, 32)],
      [Opt(OptOps.LOCAL, 0, 4), Opt(OptOps.LOCAL, 0, 8), Opt(OptOps.GROUPTOP, 0, 4)], # Checking how it works with local+grouped_reduce
      # Checking all together
      [Opt(OptOps.LOCAL, 0, 4), Opt(OptOps.LOCAL, 0, 4), Opt(OptOps.GROUPTOP, 0, 8), Opt(OptOps.UNROLL, 0, 4), Opt(OptOps.UPCAST, 0, 4),
       Opt(OptOps.UPCAST, 1, 2)],
      # Full global upcast + local
      [Opt(OptOps.LOCAL, 0, 4), Opt(OptOps.LOCAL, 0, 4), Opt(OptOps.GROUPTOP, 0, 8), Opt(OptOps.UNROLL, 0, 4), Opt(OptOps.UPCAST, 0, 8)],
    ])

  @unittest.skipUnless(Device[Device.DEFAULT].renderer.has_local, "test requires locals")
  @unittest.skipUnless(Device[Device.DEFAULT].renderer.has_shared, "test requires shared")
  def test_double_reduce(self):
    N = 128
    Tensor.manual_seed(1552)
    a = Tensor.rand(8, N, 8, N)
    r = a.sum(axis=(1,3))
    helper_linearizer_opt(r, [
      # openCL / GPU=1 is 256 max threads
      [Opt(OptOps.GROUPTOP, 0, 2)], [Opt(OptOps.GROUPTOP, 0, 32)],
      [Opt(OptOps.GROUPTOP, 1, 2)], [Opt(OptOps.GROUPTOP, 1, 32)], # Checking how it works with 1 grouped_reduce.
      [Opt(OptOps.GROUPTOP, 0, 2), Opt(OptOps.GROUPTOP, 1, 2)],
      [Opt(OptOps.GROUPTOP, 0, 16), Opt(OptOps.GROUPTOP, 1, 2)],
      [Opt(OptOps.GROUPTOP, 0, 4), Opt(OptOps.GROUPTOP, 1, 64)], # Checking how it works with 2 grouped_reduces.
      [Opt(OptOps.GROUPTOP, 0, 16), Opt(OptOps.GROUPTOP, 1, 2), Opt(OptOps.UNROLL, 0, 4)],
      [Opt(OptOps.GROUPTOP, 0, 2), Opt(OptOps.GROUPTOP, 1, 32), Opt(OptOps.UNROLL, 2, 4)], # Checking how it works with 2 grouped_reduces + upcasts.
      [Opt(OptOps.LOCAL, 0, 4), Opt(OptOps.LOCAL, 1, 4), Opt(OptOps.GROUPTOP, 0, 4), Opt(OptOps.GROUPTOP, 1, 4)],
      # Checking how it works with 2 grouped_reduces + upcasts + locals.
      [Opt(OptOps.LOCAL, 0, 4), Opt(OptOps.LOCAL, 1, 4), Opt(OptOps.GROUPTOP, 0, 2), Opt(OptOps.GROUPTOP, 1, 32), Opt(OptOps.UNROLL, 1, 4)],
      [Opt(OptOps.LOCAL, 0, 2), Opt(OptOps.LOCAL, 1, 2), Opt(OptOps.GROUPTOP, 0, 8), Opt(OptOps.GROUPTOP, 1, 4), Opt(OptOps.UPCAST, 0, 2)],
      [Opt(OptOps.LOCAL, 0, 2), Opt(OptOps.LOCAL, 1, 2), Opt(OptOps.GROUPTOP, 0, 8), Opt(OptOps.GROUPTOP, 1, 4), Opt(OptOps.UPCAST, 0, 2),
       Opt(OptOps.UNROLL, 0, 4), Opt(OptOps.UNROLL, 1, 4)], # Checking how it works with 2 grouped_reduces + upcasts + locals.
      [Opt(OptOps.LOCAL, 0, 4), Opt(OptOps.LOCAL, 1, 4), Opt(OptOps.GROUPTOP, 0, 4), Opt(OptOps.GROUPTOP, 1, 4), Opt(OptOps.UPCAST, 0, 2),
       Opt(OptOps.UPCAST, 0, 2)], # No globals
    ])

  @unittest.skipUnless(Device[Device.DEFAULT].renderer.tensor_cores, "test requires tensor cores")
  @unittest.skipUnless(Device[Device.DEFAULT].renderer.has_local, "test requires locals")
  def test_invalid_tensor_core_extra_opts(self):
    N = 128
    Tensor.manual_seed(1552)
    a = Tensor.rand(N, N)
    b = Tensor.rand(N, N)
    realized_ast, _ = helper_realized_ast(a@b)
    invalid_opts = [
      [Opt(OptOps.LOCAL, 2, 2)],
      [Opt(OptOps.UPCAST, 2, 2)],
      [Opt(OptOps.LOCAL, 0, 2), Opt(OptOps.LOCAL, 2, 2)],
    ]
    for x in invalid_opts:
      k = Kernel(realized_ast)
      with self.assertRaises(AssertionError):
        assert k.apply_tensor_cores(use_tensor_cores=1, extra_opts=x), "no valid tensor core" # for METAL in runners

  @unittest.skipUnless(Device[Device.DEFAULT].renderer.tensor_cores, "test requires tensor cores")
  def test_buf_index_not_found_tensor_core(self):
    ast = UOp(Ops.SINK, src=(
      UOp(Ops.STORE, src=(
        UOp(Ops.DEFINE_GLOBAL, dtypes.float.ptr(), arg=0, src=()),
        UOp(Ops.VIEW, arg=ShapeTracker(views=(View(shape=(1, 256), strides=(0, 1), offset=0, mask=None, contiguous=True),))),
        UOp(Ops.REDUCE_AXIS, dtypes.float, arg=(Ops.ADD, (0,)), src=(
          UOp(Ops.MUL, dtypes.float, arg=None, src=(
            UOp(Ops.CAST, dtypes.float, src=(
              UOp(Ops.CMPNE, dtypes.bool, arg=None, src=(
                UOp(Ops.LOAD, dtypes.int, src=(
                  UOp(Ops.DEFINE_GLOBAL, dtypes.int.ptr(), arg=1),
                  UOp(Ops.VIEW, arg=ShapeTracker(views=(View(shape=(1243, 256), strides=(0, 1), offset=0, mask=None, contiguous=False),))),)), # noqa: E501
                UOp(Ops.LOAD, dtypes.int, src=(
                  UOp(Ops.DEFINE_GLOBAL, dtypes.int.ptr(), arg=2),
                  UOp(Ops.VIEW, arg=ShapeTracker(views=(View(shape=(1243, 256), strides=(1, 0), offset=0, mask=None, contiguous=False),))),)),)),)), # noqa: E501
            UOp(Ops.LOAD, dtypes.float, src=(
              UOp(Ops.DEFINE_GLOBAL, dtypes.float.ptr(), arg=3),
              UOp(Ops.VIEW, arg=ShapeTracker(views=(View(shape=(1243, 256), strides=(1, 0), offset=0, mask=None, contiguous=False),))),)),)),)),)),)) # noqa: E501
    k = Kernel(ast, opts=Device[Device.DEFAULT].renderer)
    with self.assertRaises(KernelOptError):
      k.apply_opt(Opt(OptOps.TC, 0, 1))

  @unittest.skipUnless(Device[Device.DEFAULT].renderer.tensor_cores, "test requires tensor cores")
  def test_tensor_core_opts(self):
    N = 128
    Tensor.manual_seed(1552)
    for tc in Device[Device.DEFAULT].renderer.tensor_cores:
      # bf16 buffer returns float32 numpy outputs so test would fail. testing opt with half suffices.
      if tc.dtype_in != dtypes.half and tc.dtype_out != dtypes.half: continue
      a, b = Tensor.rand(N, N, dtype=tc.dtype_in), Tensor.rand(N, N, dtype=tc.dtype_in)
      r = a.matmul(b, acc_dtype=tc.dtype_out)
      (atol, rtol) = ((0.25, 0.01) if tc.dtype_out == dtypes.half else (3e-2, 1e-3)) if tc.dtype_in == dtypes.half else (1e-4, 1e-4)
      helper_linearizer_opt(r, [
        [],
        [Opt(OptOps.UPCAST, 0, 4)],
        [Opt(OptOps.UPCAST, 1, 4)],
        [Opt(OptOps.UPCAST, 0, 4), Opt(OptOps.UPCAST, 1, 4)], # check upcasts
        [Opt(OptOps.UNROLL, 0, 2)], # check unroll
        [Opt(OptOps.UPCAST, 0, 4), Opt(OptOps.UNROLL, 0, 2)], # check combo of unroll and local
        [Opt(OptOps.UPCAST, 0, 4), Opt(OptOps.UPCAST, 1, 4), Opt(OptOps.UNROLL, 0, 2)],
        [Opt(OptOps.UPCAST, 0, 4), Opt(OptOps.UPCAST, 1, 4), Opt(OptOps.UNROLL, 0, 4)],
        [Opt(OptOps.UPCAST, 1, 4), Opt(OptOps.UPCAST, 0, 4)], # check permutations
        [Opt(OptOps.UNROLL, 0, 2), Opt(OptOps.UPCAST, 0, 4)],
        [Opt(OptOps.UPCAST, 0, 4), Opt(OptOps.UNROLL, 0, 2), Opt(OptOps.UPCAST, 1, 4)],
        [Opt(OptOps.UNROLL, 0, 2), Opt(OptOps.UPCAST, 1, 4), Opt(OptOps.UPCAST, 0, 4), Opt(OptOps.UNROLL, 0, 4)],
        # [Opt(OptOps.GROUP, 0, 2)] # doesn't work because group_for_reduce dims become early locals (conflicting with TC)
      ], apply_tc=True, atol=atol, rtol=rtol)

  @unittest.skipUnless(Device[Device.DEFAULT].renderer.tensor_cores, "test requires tensor cores")
  @unittest.skipUnless(Device[Device.DEFAULT].renderer.has_local, "test requires locals")
  def test_tensor_core_opts_locals(self):
    N = 128
    Tensor.manual_seed(1552)
    for tc in Device[Device.DEFAULT].renderer.tensor_cores:
      # bf16 buffer returns float32 numpy outputs so test would fail. testing opt with half suffices.
      if tc.dtype_in != dtypes.half and tc.dtype_out != dtypes.half: continue
      a, b = Tensor.rand(N, N, dtype=tc.dtype_in), Tensor.rand(N, N, dtype=tc.dtype_in)
      r = a.matmul(b, acc_dtype=tc.dtype_out)
      (atol, rtol) = ((0.25, 0.01) if tc.dtype_out == dtypes.half else (3e-2, 1e-3)) if tc.dtype_in == dtypes.half else (1e-4, 1e-4)
      helper_linearizer_opt(r, [
        [Opt(OptOps.UNROLL, 0, 0)], # check full unroll of reduce with locals
        [Opt(OptOps.LOCAL, 0, 4)], # check local
        [Opt(OptOps.UPCAST, 0, 4), Opt(OptOps.UPCAST, 1, 4), Opt(OptOps.UNROLL, 0, 4), Opt(OptOps.LOCAL, 0, 2)],
        [Opt(OptOps.LOCAL, 0, 2), Opt(OptOps.UPCAST, 1, 4), Opt(OptOps.UNROLL, 0, 2), Opt(OptOps.UPCAST, 0, 4)],
      ], apply_tc=True, atol=atol, rtol=rtol)

  def test_padto_matmul(self):
    if (CI and Device.DEFAULT in ["AMD", "NV", "CUDA"]) or Device.DEFAULT == "WEBGPU":
      self.skipTest("super slow on CUDA and AMD because of the big grid dims")
    N = 17 * 17
    Tensor.manual_seed(289)
    a = Tensor.rand(N, N)
    b = Tensor.rand(N, N)
    helper_linearizer_opt(a@b, [
      [Opt(OptOps.PADTO, 0, 32)],
      [Opt(OptOps.PADTO, 1, 32)],
      [Opt(OptOps.PADTO, 2, 32)],
      [Opt(OptOps.PADTO, 0, 32), Opt(OptOps.PADTO, 1, 32)],
      [Opt(OptOps.PADTO, 0, 32), Opt(OptOps.PADTO, 1, 32), Opt(OptOps.PADTO, 2, 32)],
      # can optimize further post PADTO
      [Opt(OptOps.PADTO, 0, 32), Opt(OptOps.PADTO, 1, 32), Opt(OptOps.UPCAST, 0, 2), Opt(OptOps.UPCAST, 1, 2),],
    ])

  def test_padto_upcasted_not_ok(self):
    N = 4
    a = Tensor.rand(N, N)
    b = Tensor.rand(N, N)
    helper_linearizer_opt(a@b, [
      [Opt(OptOps.UPCAST, 0, 0)],
      [Opt(OptOps.UPCAST, 1, 0)],
      [Opt(OptOps.UNROLL, 0, 0)],
      [Opt(OptOps.PADTO, 0, 8)],
      [Opt(OptOps.PADTO, 1, 8)],
      [Opt(OptOps.PADTO, 2, 8)],
    ])
    with self.assertRaises(KernelOptError):
      helper_linearizer_opt(a@b, [[Opt(OptOps.UPCAST, 0, 0), Opt(OptOps.PADTO, 2, 8)]])
    with self.assertRaises(KernelOptError):
      helper_linearizer_opt(a@b, [[Opt(OptOps.UPCAST, 1, 0), Opt(OptOps.PADTO, 2, 8)]])
    with self.assertRaises(KernelOptError):
      helper_linearizer_opt(a@b, [[Opt(OptOps.UNROLL, 0, 0), Opt(OptOps.PADTO, 2, 8)]])

  def test_padto_sum_ok(self):
    N = 18 * 18
    # NOTE: this setup prevents 17 * 17 contiguous merged into one dimension
    a = Tensor.rand(N, N).realize().shrink(((0, 17), (0, 17))) * 100
    b = (Tensor.rand(N, N) < 0.5).realize().shrink(((0, 17), (0, 17)))

    helper_linearizer_opt(a.sum(0), [
      [Opt(OptOps.PADTO, 0, 32)],
      [Opt(OptOps.PADTO, 0, 32), Opt(OptOps.UPCAST, 0, 8),],
    ])
    helper_linearizer_opt(a.sum(1), [
      [Opt(OptOps.PADTO, 0, 32)],
      [Opt(OptOps.PADTO, 0, 32), Opt(OptOps.UPCAST, 0, 8),],
    ])

    # can pad sum reduce axis if there's no unsafe ops prior to sum
    for axis in (0, 1):
      helper_linearizer_opt(a.sum(), [[Opt(OptOps.PADTO, axis, 32)],])
      helper_linearizer_opt(a.sum(0), [[Opt(OptOps.PADTO, axis, 32)],])
      helper_linearizer_opt(b.sum(), [[Opt(OptOps.PADTO, axis, 32)],])
      helper_linearizer_opt(b.sum(0), [[Opt(OptOps.PADTO, axis, 32)],])
      helper_linearizer_opt(b.sum(acc_dtype=dtypes.bool), [[Opt(OptOps.PADTO, axis, 32)],])
      helper_linearizer_opt(b.sum(0, acc_dtype=dtypes.bool), [[Opt(OptOps.PADTO, axis, 32)],])
      helper_linearizer_opt(b.sum(1, acc_dtype=dtypes.bool), [[Opt(OptOps.PADTO, axis, 32)],])

    # having unsafe ops after sum is fine
    helper_linearizer_opt(a.sum().exp(), [[Opt(OptOps.PADTO, 0, 32)],])
    helper_linearizer_opt(a.sum(0).exp(), [[Opt(OptOps.PADTO, 1, 32)],])

  def test_padto_sum_not_ok(self):
    N = 18 * 18
    # NOTE: this setup prevents 17 * 17 contiguous merged into one dimension
    a = Tensor.rand(N, N).shrink(((0, 17), (0, 17))).exp()
    # exp is not safe to pad
    with self.assertRaises(KernelOptError):
      helper_linearizer_opt(a.exp().sum(), [[Opt(OptOps.PADTO, 0, 32)],])
    with self.assertRaises(KernelOptError):
      helper_linearizer_opt(a.exp().sum(0), [[Opt(OptOps.PADTO, 1, 32)],])

    b = a < 1
    # lt is not safe to pad
    with self.assertRaises(KernelOptError):
      helper_linearizer_opt(b.sum(), [[Opt(OptOps.PADTO, 0, 32)],])
    with self.assertRaises(KernelOptError):
      helper_linearizer_opt(b.sum(0), [[Opt(OptOps.PADTO, 1, 32)],])

  def test_padto_max(self):
    N = 18 * 18
    # NOTE: this setup prevents 17 * 17 contiguous merged into one axis
    a = -Tensor.rand(N, N).shrink(((0, 17), (0, 17))) * 100

    helper_linearizer_opt(a.max(0), [
      [Opt(OptOps.PADTO, 0, 32)],
      [Opt(OptOps.PADTO, 0, 32), Opt(OptOps.UPCAST, 0, 8),],
    ])
    helper_linearizer_opt(a.max(1), [
      [Opt(OptOps.PADTO, 0, 32)],
      [Opt(OptOps.PADTO, 0, 32), Opt(OptOps.UPCAST, 0, 8),],
    ])

    # cannot pad max kernel on reduce
    with self.assertRaises(KernelOptError):
      helper_linearizer_opt(a.max(), [[Opt(OptOps.PADTO, 0, 32)],])
    with self.assertRaises(KernelOptError):
      helper_linearizer_opt(a.max(0), [[Opt(OptOps.PADTO, 1, 32)],])

  @unittest.skipIf(Device.DEFAULT == "WEBGPU", "max dimensions exceeded on WebGPU")
  def test_padto_where(self):
    Tensor.manual_seed(0)
    N = 17 * 17
    a = (Tensor.randn(N, N).realize().max(axis=0, keepdim=True) > 1).where(1, 0)
    helper_linearizer_opt(a.max(0), [
      [Opt(OptOps.PADTO, 0, 32)],
      [Opt(OptOps.PADTO, 0, 32), Opt(OptOps.UPCAST, 0, 8),],
    ])

  @unittest.skipIf(Device.DEFAULT == "WEBGPU", "max dimensions exceeded on WebGPU")
  def test_padto_where_multioutput(self):
    Tensor.manual_seed(0)
    N = 17 * 17
    r = Tensor.randn(N, N).realize().max(axis=0, keepdim=True) > 1
    a0 = r.where(1, 0)
    a1 = r.where(2, 0)
    helper_linearizer_opt([a0.max(0), a1.max(0)], [
      [Opt(OptOps.PADTO, 0, 32)],
      [Opt(OptOps.PADTO, 0, 32), Opt(OptOps.UPCAST, 0, 8),],
    ])

  @unittest.skipUnless(Device[Device.DEFAULT].renderer.has_local, "test requires locals")
  @unittest.skipUnless(Device[Device.DEFAULT].renderer.has_shared, "test requires shared")
  def test_padto_group(self):
    Tensor.manual_seed(0)
    g0, g1, g2 = [UOp(Ops.DEFINE_GLOBAL, dtypes.float.ptr(), arg=i) for i in range(3)]
    ld0 = UOp(Ops.LOAD, dtypes.float, (g1, ShapeTracker(views=(View(shape=(2, 1, 4, 1, 3, 4, 2, 6, 1, 3), strides=(0, 0, 0, 0, 0, 18, 0, 3, 0, 1), offset=0, mask=None, contiguous=False),)).to_uop())) # noqa: E501
    ld1 = UOp(Ops.LOAD, dtypes.float, (g2, ShapeTracker(views=(View(shape=(2, 1, 4, 1, 3, 4, 2, 6, 1, 3), strides=(0, 0, 0, 0, 0, 0, 0, 0, 0, 0), offset=0, mask=None, contiguous=False),)).to_uop())) # noqa: E501
    store = UOp(Ops.STORE, src=(g0, ShapeTracker(views=(View(shape=(1, 1, 1, 1, 1, 4, 1, 6, 1, 3), strides=(0, 0, 0, 0, 0, 18, 0, 3, 0, 1), offset=0, mask=None, contiguous=True),)).to_uop(), UOp(Ops.REDUCE_AXIS, dtypes.float, (ld0*ld1,), (Ops.ADD, (0, 2, 4, 6)),))) # noqa: E501
    sink = UOp(Ops.SINK, src=(store,))
    data1 = Tensor.randn(2, 1, 4, 1, 3, 4, 2, 6, 1, 3).realize()
    data2 = Tensor.randn(2, 1, 4, 1, 3, 4, 2, 6, 1, 3).realize()
    helper_linearizer_ast(sink, [data1, data2], opts=[
      #[Opt(OptOps.PADTO, 0, 32), Opt(OptOps.GROUP, 0, 4)],
      #[Opt(OptOps.PADTO, 0, 32), Opt(OptOps.UPCAST, 0, 8)],
      #[Opt(OptOps.PADTO, 0, 32), Opt(OptOps.UPCAST, 0, 8), Opt(OptOps.GROUP, 0, 4)]
    ])

  @unittest.skipUnless(Device[Device.DEFAULT].renderer.has_local, "test requires locals")
  @unittest.skipUnless(Device[Device.DEFAULT].renderer.has_shared, "test requires shared")
  def test_color_shapes_with_local(self):
    N = 32
    Tensor.manual_seed(1552)
    a = Tensor.rand(N, N)
    b = Tensor.rand(N, N)
    r = a@b
    opts_shapes = [
      ([Opt(OptOps.LOCAL, 0, 2)], [("blue",16),("blue",32),("cyan",2),("red",32)]),
      ([Opt(OptOps.LOCAL, 0, 2),Opt(OptOps.GROUP, 0, 2)], [("blue",16),("blue",32),("cyan",2),("green",2),("red",16)]),
      # check to ensure local_dims are stable for full UNROLL of first_reduce
      ([Opt(OptOps.LOCAL, 0, 2),Opt(OptOps.UNROLL, 0, 0)], [("blue",16),("blue",32),("cyan",2),("magenta",32)]),
      ([Opt(OptOps.UNROLL, 0, 0),Opt(OptOps.LOCAL, 0, 2)], [("blue",16),("blue",32),("cyan",2),("magenta",32)]),
      # check behavior for full UNROLL on an existing GROUP
      ([Opt(OptOps.LOCAL, 0, 2),Opt(OptOps.GROUP, 0, 0),Opt(OptOps.UNROLL, 0, 2)], [("blue",16),("blue",32),("cyan",2),("green",16),("magenta",2)]),
      ([Opt(OptOps.LOCAL, 0, 2),Opt(OptOps.GROUP, 0, 0),Opt(OptOps.UNROLL, 0, 0)], [("blue",16),("blue",32),("cyan",2),("magenta",32)]),
      ([Opt(OptOps.GROUP, 0, 0),Opt(OptOps.LOCAL, 0, 2),Opt(OptOps.UNROLL, 0, 0)], [("blue",16),("blue",32),("cyan",2),("magenta",32)]),
      ([Opt(OptOps.GROUP, 0, 2),Opt(OptOps.UNROLL, 0, 0)], [("blue",32),("blue",32),("red",16),("magenta",2)]),
    ]
    helper_linearizer_opt(r, [x[0] for x in opts_shapes], color_sizes=[x[1] for x in opts_shapes])

if __name__ == '__main__':
  unittest.main()<|MERGE_RESOLUTION|>--- conflicted
+++ resolved
@@ -63,15 +63,10 @@
 
 class TestLinearizer(unittest.TestCase):
   def test_arg_dedup(self):
-<<<<<<< HEAD
-    # NOTE: this realize exists because Tensor.numpy calls contiguous internally
-    # without contiguous folding, rand.to("CLANG") and rand.contiguous().to("CLANG") are different UOps.
-=======
     # NOTE: this realize exists because Tensor.numpy calls .contiguous() internally
     # without contiguous folding, rand.to("CLANG") and rand.contiguous().to("CLANG") are different UOps.
     # this test asserts they are the identical Buffer
     # having different buffers is fine for correctness, because the outputs match.
->>>>>>> 259230dd
     a, b = Tensor.randn(4).realize(), Tensor.randn(4).realize()
     np_a, np_b = a.numpy(), b.numpy()
     c = ((a.shrink(((0, 2),)) - a.shrink(((2, 4),))) - (b.shrink(((0, 2),)) - b.shrink(((2, 4),))))
