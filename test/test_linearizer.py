from typing import List, Tuple, Dict, Union
import numpy as np
import unittest
from dataclasses import replace
from test.external.fuzz_linearizer import compare_linearizer

from tinygrad.codegen.kernel import Opt, OptOps, KernelOptError, Kernel
from tinygrad.codegen.lowerer import get_grouped_dims
from tinygrad.codegen.uops import UOp, UOps
from tinygrad.device import Device, Buffer
from tinygrad.ops import BinaryOps, BufferOps, MemBuffer, ConstBuffer, LazyOp, MetaOps, TernaryOps, ReduceOps, UnaryOps
from tinygrad.renderer import TensorCore
from tinygrad.shape.shapetracker import ShapeTracker
from tinygrad.shape.view import View
from tinygrad.shape.symbolic import Variable
from tinygrad.tensor import Tensor, _to_np_dtype
from tinygrad.engine.schedule import create_schedule
from tinygrad.engine.realize import run_schedule, lower_schedule, CompiledRunner
from tinygrad.engine.graph import print_tree
from tinygrad.helpers import DEBUG, prod, Context, getenv, CI, flatten, dedup
from tinygrad.dtype import DType, dtypes

def helper_realized_ast(r:Union[Tensor, List[Tensor]]):
  if isinstance(r, Tensor): r = [r]
  s = create_schedule([x.lazydata for x in r])
  run_schedule(s[:-1])  # run all kernels except the last one
  # now all input LazyBuffers buffers in s[-1] should be realized
  # allocate an output buffer
  output_buffers = [Buffer((out).device, out.size, out.dtype).allocate() for out in s[-1].outputs]
  return s[-1].ast, output_buffers+list(s[-1].inputs)

def helper_tc_allclose(n:int, m:int, k:int, dtype_in:DType, dtype_out:DType, axis:int=0, tc_opt:int=0):
  a, b = Tensor.rand(m, k, dtype=dtype_in), Tensor.rand(k, n, dtype=dtype_in)
  np_a, np_b = a.numpy(), b.numpy()
  r = a.matmul(b, acc_dtype=dtype_out)
  sched = create_schedule([r.lazydata])
  realized_ast = sched[-1].ast
  run_schedule(sched)
  out = r.numpy()
  k = Kernel(realized_ast)
  k.apply_tensor_cores(1, axis=axis, tc_opt=tc_opt)
  k.linearize()
  assert len([uop for uop in k.uops if uop.op is UOps.WMMA]) > 0, "tensor core not triggered"
  assert len([x for x in k.applied_opts if x.op is OptOps.TC]) == 1, "tensor core opt not included"
  np_c = np_a @ np_b
  if dtype_out == dtypes.half: tc_atol, tc_rtol = 1e-2, 1e-3
  elif dtype_in == dtypes.bfloat16: tc_atol, tc_rtol = 1e-2, 3e-3
  else: tc_atol, tc_rtol = 5e-3, 1e-4
  np.testing.assert_allclose(np_c, out, atol=tc_atol, rtol=tc_rtol)

def helper_tc_ensure_uops_and_opts_count(n: int, m:int, k:int, dtype_in:DType, dtype_out:DType, axis:int=0, tc_opt:int=0, ensure_triggered:bool=True):
  a, b = Tensor.rand(m, k, dtype=dtype_in), Tensor.rand(k, n, dtype=dtype_in)
  r = a.matmul(b, acc_dtype=dtype_out)
  sched = create_schedule([r.lazydata])
  realized_ast = sched[-1].ast
  k = Kernel(realized_ast)
  k.apply_tensor_cores(1, axis=axis, tc_opt=tc_opt)
  k.linearize()
  wmmas = len([uop for uop in k.uops if uop.op is UOps.WMMA])
  tcs = len([x for x in k.applied_opts if x.op is OptOps.TC])
  if ensure_triggered:
    assert wmmas > 0, "tensor core not triggered"
    assert tcs == 1, "tensor core opt not included"
  else:
    assert wmmas == 0, "tensor core is incorrectly triggered"
    assert tcs == 0, "tensor core opt is incorrectly included"

class TestLinearizer(unittest.TestCase):
  def test_arg_dedup(self):
    a, b = Tensor.randn(4), Tensor.randn(4)
    np_a, np_b = a.numpy(), b.numpy()
    c = ((a.shrink(((0, 2),)) - a.shrink(((2, 4),))) - (b.shrink(((0, 2),)) - b.shrink(((2, 4),))))
    lowered = list(lower_schedule(create_schedule([c.lazydata])))
    for ei in lowered: ei.run()
    rawbufs = lowered[-1].bufs
    assert len(rawbufs) == 3 and set(rawbufs[1:]) == {a.lazydata.base.realized, b.lazydata.base.realized}
    np_c = (np_a[:2] - np_a[2:]) - (np_b[:2] - np_b[2:])
    np.testing.assert_allclose(np_c, c.numpy(), atol=1e-4, rtol=1e-4)

  def test_load_removed(self):
    a = Tensor.rand(1).realize()
    b = Tensor.rand(1).realize()
    ta = Tensor.where(Tensor(True), a, b).numpy()
    tb = Tensor.where(Tensor(False), a, b).numpy()
    np.testing.assert_equal(a.numpy(), ta)
    np.testing.assert_equal(b.numpy(), tb)

  def test_multioutput(self):
    dtype, st = dtypes.int, ShapeTracker.from_shape((8,))
    a = LazyOp(BufferOps.LOAD, arg=MemBuffer(idx=2, dtype=dtype, st=st))
    b = LazyOp(BufferOps.LOAD, arg=MemBuffer(idx=3, dtype=dtype, st=st))
    out0 = LazyOp(BufferOps.STORE, (LazyOp(op=BinaryOps.ADD, src=(a,b)),), MemBuffer(idx=0, dtype=dtype, st=st))
    out1 = LazyOp(BufferOps.STORE, (LazyOp(op=BinaryOps.MUL, src=(a,b)),), MemBuffer(idx=1, dtype=dtype, st=st))

    a_t = Tensor.full(st.shape, 2).contiguous().realize()
    b_t = Tensor.full(st.shape, 3).contiguous().realize()
    lin = helper_linearizer_ast((out0, out1), [a_t, b_t], wanna_output=[a_t.numpy()+b_t.numpy(), a_t.numpy()*b_t.numpy()])[0]

    stores = [u for u in lin.uops if u.op is UOps.STORE]
    mutable_bufs = [u for u in lin.uops if u.op is UOps.DEFINE_GLOBAL and u.arg[-1]]
    assert len(mutable_bufs) == len(stores) == 2
    assert [u.arg[0] for u in mutable_bufs] == [0, 1]

<<<<<<< HEAD
=======
  @unittest.skip("TODO: fix uops toposort")
>>>>>>> 61ee02e9
  def test_sum_multireduce(self):
    Tensor.manual_seed(0)
    x = Tensor.randn(32, dtype=dtypes.float).realize()
    first_x = LazyOp(BufferOps.LOAD, (), MemBuffer(1, dtypes.float, x.lazydata.st.reshape((1, 32)).expand((32, 32))))
    first_reduce = LazyOp(ReduceOps.SUM, (first_x,), (1,))
    second_x = LazyOp(BufferOps.LOAD, (), MemBuffer(1, dtypes.float, x.lazydata.st.reshape((32, 1))))
    squares = (second_x-first_reduce)
    squares_sum = LazyOp(ReduceOps.SUM, (squares,), (0,))
    store = LazyOp(BufferOps.STORE, (squares_sum,), MemBuffer(0, dtypes.float, ShapeTracker.from_shape((1, 1))))
    wanna_output = (x.numpy()-x.numpy().sum(-1, keepdims=True)).sum(-1)
    helper_linearizer_ast((store, ), [x], wanna_output=[wanna_output])

<<<<<<< HEAD
=======
  @unittest.skip("TODO: fix uops toposort")
>>>>>>> 61ee02e9
  def test_double_sum_multireduce(self):
    Tensor.manual_seed(0)
    x = Tensor.randn(2, 32, 4, 16, dtype=dtypes.float).realize()
    first_x = LazyOp(BufferOps.LOAD, (), MemBuffer(1, dtypes.float, x.lazydata.st.reshape((2, 1, 32, 4, 1, 16)).expand((2, 32, 32, 4, 16, 16))))
    first_reduce = LazyOp(ReduceOps.SUM, (first_x,), (2,5))
    second_x = LazyOp(BufferOps.LOAD, (), MemBuffer(1, dtypes.float, x.lazydata.st.reshape((2, 32, 1, 4, 16, 1))))
    squares = (second_x-first_reduce)
    squares_sum = LazyOp(ReduceOps.SUM, (squares,), (1,4))
    store = LazyOp(BufferOps.STORE, (squares_sum,), MemBuffer(0, dtypes.float, ShapeTracker.from_shape((2, 1, 1, 4, 1, 1))))
    wanna_output = (x.numpy()-x.numpy().sum(axis=(1,3), keepdims=True)).sum(axis=(1,3)).reshape((2,1,1,4,1,1))
    helper_linearizer_ast((store, ), [x], wanna_output=[wanna_output])

  @unittest.skipIf(CI and Device.DEFAULT in {"PTX", "AMD", "NV"}, "ocelot/remu doesn't have multiple wave syncs yet")
<<<<<<< HEAD
  # @unittest.skip("still broken")
=======
  @unittest.skip("TODO: fix uops toposort")
>>>>>>> 61ee02e9
  def test_var_multireduce(self):
    Tensor.manual_seed(0)
    x = Tensor.randn(3, 27, 32, dtype=dtypes.float).realize()
    # push reduce (3, 27, 32) -> (3, 27, 1) -> (3, 27, 32) expand to LOAD
    first_x = LazyOp(BufferOps.LOAD, (), MemBuffer(1, dtypes.float, x.lazydata.st.reshape((3, 27, 1, 32)).expand((3, 27, 32, 32))))
    first_reduce = LazyOp(ReduceOps.SUM, (first_x,), (3,))
    mean = first_reduce * LazyOp(BufferOps.CONST, (), ConstBuffer(0.03125, dtypes.float, ShapeTracker.from_shape(()).reshape((1, 1, 1, 1)).expand((3, 27, 32, 1)))) # noqa: E501
    # store = LazyOp(BufferOps.STORE, (mean,), MemBuffer(0, dtypes.float, ShapeTracker.from_shape((3, 27, 32, 1))))
    # verify_lazyop(store)
    second_x = LazyOp(BufferOps.LOAD, (), MemBuffer(1, dtypes.float, x.lazydata.st.reshape((3, 27, 32, 1))))
    squares = (second_x-mean)*(second_x-mean)
    squares_sum = LazyOp(ReduceOps.SUM, (squares,), (2,))
    variance = squares_sum * LazyOp(BufferOps.CONST, (), ConstBuffer(0.03125, dtypes.float, ShapeTracker.from_shape(()).reshape((1, 1, 1, 1)).expand((3, 27, 1, 1)))) # noqa: E501
    store = LazyOp(BufferOps.STORE, (variance,), MemBuffer(0, dtypes.float, ShapeTracker.from_shape((3, 27, 1, 1))))
    wanna_output = x.numpy().var(axis=2, ddof=0).reshape((3,27,1,1))
    helper_linearizer_ast((store, ), [x], wanna_output=[wanna_output])
    # tinygrad ref
    y_tiny = x.var(axis=2, correction=0).reshape(3,27,1,1)
    np.testing.assert_allclose(y_tiny.numpy(), wanna_output, atol=1e-4, rtol=1e-4)

  # *** buildup to fused indexing
  @unittest.skipIf(CI, "very slow because of recomputing")
  def test_arange_expanded(self):
    # Tensor.arange(16384) expanded such that output shape is (4, 16384, 256, 1)
    # basically it's pushing the expand through this reduce:
    tiny = Tensor.arange(16384).reshape(16384, 1).expand(4, 16384, 256).reshape(4, 16384, 256, 1)
    real_arange = np.broadcast_to(np.arange(16384).reshape(16384, 1), (4, 16384, 256)).reshape(4, 16384, 256, 1)
    # NOTE: this is stupidly recomputing because it's not fused, but it proves a point.
    arange_input_st = ShapeTracker(views=(View(shape=(16385, 32767), strides=(0, 0), offset=0, mask=((0, 16385), (16383, 32767)), contiguous=False), \
        View(shape=(16384, 16384), strides=(1, 32768), offset=0, mask=None, contiguous=False)))
    arange_input_st = arange_input_st.reshape((1, 16384, 1, 16384)).expand((4, 16384, 256, 16384))
    arange_axis = (3,)
    arange = LazyOp(ReduceOps.SUM, (LazyOp(BufferOps.CONST, (), ConstBuffer(1, dtypes.int, arange_input_st)), ), arange_axis)
    output_shape = tuple(1 if i in arange_axis else s for i,s in enumerate(arange_input_st.shape))
    out = arange-LazyOp.const(1, dtypes.int, output_shape)
    store = LazyOp(BufferOps.STORE, (out, ), MemBuffer(0, dtypes.int, st=ShapeTracker.from_shape(output_shape)))
    helper_linearizer_ast((store, ), [], wanna_output=[real_arange])
    with Context(DEBUG=0, NOOPT=0): np.testing.assert_equal(tiny.numpy(), real_arange)

  @unittest.skipIf(CI and Device.DEFAULT in {"PTX", "AMD", "NV"}, "very slow")
  def test_indexing_multireduce(self):
    arange_input_st = ShapeTracker(views=(View(shape=(16385, 32767), strides=(0, 0), offset=0, mask=((0, 16385), (16383, 32767)), contiguous=False), \
        View(shape=(16384, 16384), strides=(1, 32768), offset=0, mask=None, contiguous=False)))
    # TODO: do this arange broadcast in the scheduler
    arange_input_st = arange_input_st.reshape((1, 16384, 1, 16384)).expand((4, 16384, 256, 16384))
    arange_axis = (3,)
    arange = LazyOp(ReduceOps.SUM, (LazyOp(BufferOps.CONST, (), ConstBuffer(1, dtypes.int, arange_input_st)), ), arange_axis)
    arange_out_shape = tuple(1 if i in arange_axis else s for i,s in enumerate(arange_input_st.shape))
    arange = arange-LazyOp.const(1, dtypes.int, arange_out_shape)
    # p2: the indexing
    dataset = Tensor.rand(16384, 256).realize()
    data1 = MemBuffer(1, dataset.dtype, ShapeTracker.from_shape(dataset.shape).reshape((1, 16384, 256, 1)).expand(arange_out_shape))
    idxs = Tensor([0,3,5,6]).realize()
    data2 = MemBuffer(2, dtypes.int, ShapeTracker.from_shape((4,)+(1,)*(len(arange_out_shape)-1)).expand(arange_out_shape))
    reduce_input = LazyOp(BufferOps.LOAD, (), data1)*LazyOp(UnaryOps.CAST, (arange.eq(LazyOp(BufferOps.LOAD, (), data2)),), dataset.dtype)
    out = LazyOp(ReduceOps.SUM, (reduce_input, ), (1,))
    output_shape = tuple(1 if i in out.arg else s for i,s in enumerate(arange_out_shape))
    store = LazyOp(BufferOps.STORE, (out, ), MemBuffer(idx=0, dtype=dtypes.float, st=ShapeTracker.from_shape(output_shape)))
    real_index = dataset.numpy()[idxs.numpy()].reshape(4, 1, 256, 1)
    helper_linearizer_ast((store, ), [dataset, idxs], wanna_output=[real_index])

  @unittest.skipUnless(Device[Device.DEFAULT].renderer.has_local, "test requires locals")
  @unittest.skipUnless(Device[Device.DEFAULT].renderer.has_shared, "test requires shared")
  def test_end_local(self):
    load = MemBuffer(idx=1, dtype=dtypes.int, st=ShapeTracker.from_shape((32,)))
    store = MemBuffer(idx=0, dtype=dtypes.int, st=ShapeTracker.from_shape((1,)))
    ast = LazyOp(op=BufferOps.STORE, src=(LazyOp(op=ReduceOps.SUM, src=(LazyOp(op=BufferOps.LOAD, arg=load),), arg=(0,)),), arg=store),

    load_t = Tensor.full(load.st.shape, 1).contiguous().realize()
    k = helper_linearizer_ast(ast, [load_t], wanna_output=[load_t.numpy().sum()])[1]
    self.assertEqual(k.uops[-1].op, UOps.ENDIF)
    self.assertLess(k.uops.uops.index([x for x in k.uops.uops if x.op is UOps.STORE][-1]), k.uops.uops.index(k.uops[-1]))

  def test_two_nested_range(self):
    a = Tensor.randn(2, ).realize()
    out = a.reshape(2, 1).expand(2, 3).sum()
    lin = helper_linearizer_opt(out, wanna_output=[np.broadcast_to(a.numpy().reshape(2, 1), (2, 3)).sum()])[0]
    ranges = [i for i,u in enumerate(lin.uops) if u.op is UOps.RANGE]
    # RANGE -> LOAD -> RANGE -> PHI
    assert any(x.op is UOps.LOAD for x in lin.uops[ranges[0]:ranges[1]])

  def test_three_nested_range(self):
    a = Tensor.randn(2, ).realize()
    out = a.reshape(2, 1).expand(2, 3).expand(2, 2, 3).sum()
    lin = helper_linearizer_opt(out, wanna_output=[np.broadcast_to(np.broadcast_to(a.numpy().reshape(2, 1), (2, 3)), (2, 2, 3)).sum()])[0]
    ranges = [i for i,u in enumerate(lin.uops) if u.op is UOps.RANGE]
    # RANGE -> RANGE -> LOAD -> RANGE -> PHI
    # NOTE: nothing should toposort between the first two ranges
    assert ranges[0]+1 == ranges[1]
    assert any(x.op is UOps.LOAD for x in lin.uops[ranges[1]:ranges[2]])

  def test_two_nested_range_alt_indexing(self):
    a = Tensor([2, 2]).realize()
    out = a.reshape(2, 1).pad(((1, 1), (1, 1)), 2).sum()
    lin = helper_linearizer_opt(out, wanna_output=[24])[0]
    ranges = [i for i,u in enumerate(lin.uops) if u.op is UOps.RANGE]
    # RANGE -> ALU -> RANGE -> ALU + LOAD -> PHI
    assert any(x.op is UOps.ALU for x in lin.uops[ranges[0]:ranges[1]])
    assert not any(x.op is UOps.LOAD for x in lin.uops[ranges[0]:ranges[1]])
    assert any(x.op in {UOps.ALU, UOps.LOAD} for x in lin.uops[ranges[1]:])

  def test_range_outer_op_before_phi(self):
    a = Tensor.randn(4, 1).realize()
    b = Tensor.randn(1, 1).realize()
    out = (a + b[0]).sum() + b[0]
    lin = helper_linearizer_opt(out, wanna_output=[(a.numpy()+b.numpy()[0]).sum()+b.numpy()])[0]
    ranges = [i for i,u in enumerate(lin.uops) if u.op is UOps.RANGE]
    # LOAD -> RANGE -> LOAD -> PHI
    assert lin.uops[ranges[0]-2].op is UOps.LOAD

  # TODO: this test is brittle
  def test_range_outer_op_before_phi_nested_range(self):
    a = Tensor.randn(2, ).realize()
    b = Tensor.randn(1, 1).realize()
    out = (a.reshape(2, 1).expand(2, 3) + b[0]).sum() + b[0]
    lin = helper_linearizer_opt(out, wanna_output=[(np.broadcast_to(a.numpy().reshape(2, 1), (2, 3)) + b.numpy()[0]).sum() + b.numpy()])[0]
    ranges = [i for i,u in enumerate(lin.uops) if u.op is UOps.RANGE]
    if getenv("PTX"):
    # LOAD -> RANGE -> CAST -> ALU -> ALU -> LOAD -> ALU -> RANGE -> ALU -> PHI
      assert lin.uops[ranges[0]-2].op is UOps.LOAD
      assert ranges[1] == ranges[0]+6
      assert [x.op for x in lin.uops[ranges[1]-2:ranges[1]]] == [UOps.LOAD, UOps.ALU]
    # LOAD -> RANGE -> LOAD -> ALU -> RANGE -> PHI
    else:
      assert lin.uops[ranges[0]-2].op is UOps.LOAD
      assert ranges[1] == ranges[0]+3
      assert [x.op for x in lin.uops[ranges[1]-2:ranges[1]]] == [UOps.LOAD, UOps.ALU]

  def test_range_outer_op_after_phi(self):
    a = Tensor.randn(4, 1).realize()
    out = a.sum() * a.sum()
    lin = helper_linearizer_opt(out, wanna_output=[a.numpy().sum()*a.numpy().sum()])[0]
    # RANGE -> LOAD -> PHI -> ALU
    end = max(i for i,u in enumerate(lin.uops) if u.op is UOps.ENDRANGE)
    assert lin.uops[end+1].op is UOps.ALU

  def test_range_outer_op_after_phi_nested_range(self):
    a = Tensor.randn(2, ).realize()
    out = a.reshape(2, 1).expand(2, 3).sum() + a.reshape(2, 1).expand(2, 3).sum()
    lin = helper_linearizer_opt(out, wanna_output=[(np.broadcast_to(a.numpy().reshape(2, 1), (2, 3))).sum()*2])[0]
    # RANGE -> LOAD -> PHI -> ALU
    end = max(i for i,u in enumerate(lin.uops) if u.op is UOps.ENDRANGE)
    assert lin.uops[end+1].op is UOps.ALU

  @unittest.skipIf(CI and Device.DEFAULT in {"AMD"}, "AMD CI doesn't support multiple sync threads yet")
  @unittest.skipUnless(Device[Device.DEFAULT].renderer.has_local, "test requires locals")
  @unittest.skip("AST has implicit movement ops")
  def test_early_end_local(self):
    ast = LazyOp(op=BufferOps.STORE, src=(LazyOp(op=UnaryOps.SQRT, src=(LazyOp(op=BinaryOps.MUL, src=(LazyOp(op=ReduceOps.SUM, src=(LazyOp(op=BinaryOps.MUL, src=(LazyOp(op=BinaryOps.ADD, src=(LazyOp(op=BufferOps.LOAD, src=(), arg=MemBuffer(idx=1, dtype=dtypes.float, st=ShapeTracker(views=(View(shape=(3, 27, 32), strides=(864, 32, 1), offset=0, mask=None, contiguous=True),)))), LazyOp(op=UnaryOps.NEG, src=(LazyOp(op=BinaryOps.MUL, src=(LazyOp(op=ReduceOps.SUM, src=(LazyOp(op=BufferOps.LOAD, src=(), arg=MemBuffer(idx=1, dtype=dtypes.float, st=ShapeTracker(views=(View(shape=(3, 27, 32), strides=(864, 32, 1), offset=0, mask=None, contiguous=True),)))),), arg=(2,)), LazyOp(op=BufferOps.CONST, src=(), arg=ConstBuffer(val=0.03125, dtype=dtypes.float, st=ShapeTracker(views=(View(shape=(3, 27, 32), strides=(0, 0, 0), offset=0, mask=None, contiguous=False),))))), arg=None),), arg=None)), arg=None), LazyOp(op=BinaryOps.ADD, src=(LazyOp(op=BufferOps.LOAD, src=(), arg=MemBuffer(idx=1, dtype=dtypes.float, st=ShapeTracker(views=(View(shape=(3, 27, 32), strides=(864, 32, 1), offset=0, mask=None, contiguous=True),)))), LazyOp(op=UnaryOps.NEG, src=(LazyOp(op=BinaryOps.MUL, src=(LazyOp(op=ReduceOps.SUM, src=(LazyOp(op=BufferOps.LOAD, src=(), arg=MemBuffer(idx=1, dtype=dtypes.float, st=ShapeTracker(views=(View(shape=(3, 27, 32), strides=(864, 32, 1), offset=0, mask=None, contiguous=True),)))),), arg=(2,)), LazyOp(op=BufferOps.CONST, src=(), arg=ConstBuffer(val=0.03125, dtype=dtypes.float, st=ShapeTracker(views=(View(shape=(3, 27, 32), strides=(0, 0, 0), offset=0, mask=None, contiguous=False),))))), arg=None),), arg=None)), arg=None)), arg=None),), arg=(2,)), LazyOp(op=BufferOps.CONST, src=(), arg=ConstBuffer(val=0.03125, dtype=dtypes.float, st=ShapeTracker(views=(View(shape=(3, 27, 1), strides=(27, 1, 0), offset=0, mask=None, contiguous=True),))))), arg=None),), arg=None),), arg=MemBuffer(idx=0, dtype=dtypes.float, st=ShapeTracker(views=(View(shape=(3, 27, 1), strides=(27, 1, 0), offset=0, mask=None, contiguous=True),)))), # noqa: E501
    k = Kernel(ast)
    k.hand_coded_optimizations()
    k.linearize()
    self.assertEqual(len(endifs:=[x for x in k.uops if x.op is UOps.ENDIF]), len(ifs:=[x for x in k.uops if x.op is UOps.IF]))
    self.assertEqual(len(barriers:=[x for x in k.uops if x.op is UOps.BARRIER]), 3)
    self.assertEqual(k.uops[k.uops.uops.index(endifs[0])-1].op, UOps.STORE)
    self.assertEqual(k.uops[k.uops.uops.index(endifs[0])+1], barriers[1])
    self.assertEqual(k.uops[k.uops.uops.index(endifs[0])+2].op, UOps.LOAD)
    self.assertLess(k.uops.uops.index(barriers[0]), k.uops.uops.index(ifs[0]))
    self.assertLess(k.uops.uops.index(ifs[0]), k.uops.uops.index(endifs[0]))
    self.assertLess(k.uops.uops.index(barriers[1]), k.uops.uops.index(ifs[1]))
    x = Tensor.randn(3,27,32).realize()
    helper_linearizer_ast(ast, [x], wanna_output=[x.numpy().std(axis=2, ddof=0).reshape(-1)])

  @unittest.skipIf(CI and Device.DEFAULT in {"AMD"}, "AMD CI doesn't support multiple sync threads yet")
  @unittest.skip("AST has implicit movement ops")
  def test_reduceops_order(self):
    # make sure that the kernel put reduceops in the order of their dependencies when passed to the Linearizer in arbitrary order
    load = MemBuffer(idx=4, dtype=dtypes.float, st=ShapeTracker.from_shape((32,)))
    ast0 = LazyOp(op=ReduceOps.SUM, src=(LazyOp(op=BufferOps.LOAD, src=(), arg=load),), arg=(0,))
    ast1 = LazyOp(op=ReduceOps.SUM, src=(LazyOp(BinaryOps.ADD, src=(LazyOp(op=BufferOps.LOAD, src=(), arg=load), \
      LazyOp(op=UnaryOps.NEG, src=(ast0,), arg=None))),), arg=(0,))
    ast2 = LazyOp(op=ReduceOps.SUM, src=(LazyOp(BinaryOps.ADD, src=(ast1, LazyOp(op=UnaryOps.NEG, \
      src=(LazyOp(op=BufferOps.LOAD, src=(), arg=load),), arg=None))),), arg=(0,))
    ast3 = LazyOp(op=ReduceOps.SUM, src=(LazyOp(BinaryOps.ADD, src=(LazyOp(op=BinaryOps.ADD, src=(LazyOp(op=BufferOps.LOAD, src=(), arg=load), LazyOp(op=UnaryOps.NEG, src=(ast2,), arg=None))), LazyOp(op=BinaryOps.ADD, src=(LazyOp(op=BufferOps.LOAD, src=(), arg=load), LazyOp(op=UnaryOps.NEG, src=(ast0,), arg=None))),)),), arg=(0,)) # noqa E501
    for order in [(d, c, b, a) for d in range(4) for c in range(4) for b in range(4) for a in range(4) if len(set([a,b,c,d])) == 4]:
      asts = [
        LazyOp(op=BufferOps.STORE, src=(ast0,), arg=MemBuffer(idx=order.index(0), dtype=dtypes.float, st=ShapeTracker.from_shape((1,)))),
        LazyOp(op=BufferOps.STORE, src=(ast1,), arg=MemBuffer(idx=order.index(1), dtype=dtypes.float, st=ShapeTracker.from_shape((1,)))),
        LazyOp(op=BufferOps.STORE, src=(ast2,), arg=MemBuffer(idx=order.index(2), dtype=dtypes.float, st=ShapeTracker.from_shape((1,)))),
        LazyOp(op=BufferOps.STORE, src=(ast3,), arg=MemBuffer(idx=order.index(3), dtype=dtypes.float, st=ShapeTracker.from_shape((1,))))
      ]
      k = Kernel([asts[i] for i in order])
      def recursive_reduceops(x: LazyOp): return [c for v in x.src for c in recursive_reduceops(v)] + [v for v in list(x.src) if v.op in ReduceOps]
      for i,r in enumerate(k.reduceops): assert not any([r in recursive_reduceops(x) for x in k.reduceops[:i]]), "reduceops are out of order"
      x = Tensor.randn(32).realize()
      outs = [b:=(a:=x.numpy()).sum(), c:=(a - b).sum(), d:=(c - a).sum(), (a-d + a-b).sum()]
      helper_linearizer_ast(tuple(asts[i] for i in order), [x], wanna_output=[outs[i] for i in order])

  @unittest.skipIf(CI and Device.DEFAULT in {"AMD"}, "AMD CI doesn't support multiple sync threads yet")
  @unittest.skipUnless(Device[Device.DEFAULT].renderer.has_local, "test requires locals")
  @unittest.skip("AST has implicit movement ops")
  def test_multireduce_store_locals(self):
    # ensure the result of local reducop is stored and loaded back into every thread for future use
    ast = LazyOp(op=BufferOps.STORE, src=(LazyOp(op=UnaryOps.SQRT, src=(LazyOp(op=BinaryOps.MUL, src=(LazyOp(op=ReduceOps.SUM, src=(LazyOp(op=BinaryOps.MUL, src=(LazyOp(op=BinaryOps.ADD, src=(LazyOp(op=BufferOps.LOAD, src=(), arg=MemBuffer(idx=1, dtype=dtypes.float, st=ShapeTracker(views=(View(shape=(3, 27, 32), strides=(864, 32, 1), offset=0, mask=None, contiguous=True),)))), LazyOp(op=UnaryOps.NEG, src=(LazyOp(op=BinaryOps.MUL, src=(LazyOp(op=ReduceOps.SUM, src=(LazyOp(op=BufferOps.LOAD, src=(), arg=MemBuffer(idx=1, dtype=dtypes.float, st=ShapeTracker(views=(View(shape=(3, 27, 32), strides=(864, 32, 1), offset=0, mask=None, contiguous=True),)))),), arg=(2,)), LazyOp(op=BufferOps.CONST, src=(), arg=ConstBuffer(val=0.03125, dtype=dtypes.float, st=ShapeTracker(views=(View(shape=(3, 27, 32), strides=(0, 0, 0), offset=0, mask=None, contiguous=False),))))), arg=None),), arg=None)), arg=None), LazyOp(op=BinaryOps.ADD, src=(LazyOp(op=BufferOps.LOAD, src=(), arg=MemBuffer(idx=1, dtype=dtypes.float, st=ShapeTracker(views=(View(shape=(3, 27, 32), strides=(864, 32, 1), offset=0, mask=None, contiguous=True),)))), LazyOp(op=UnaryOps.NEG, src=(LazyOp(op=BinaryOps.MUL, src=(LazyOp(op=ReduceOps.SUM, src=(LazyOp(op=BufferOps.LOAD, src=(), arg=MemBuffer(idx=1, dtype=dtypes.float, st=ShapeTracker(views=(View(shape=(3, 27, 32), strides=(864, 32, 1), offset=0, mask=None, contiguous=True),)))),), arg=(2,)), LazyOp(op=BufferOps.CONST, src=(), arg=ConstBuffer(val=0.03125, dtype=dtypes.float, st=ShapeTracker(views=(View(shape=(3, 27, 32), strides=(0, 0, 0), offset=0, mask=None, contiguous=False),))))), arg=None),), arg=None)), arg=None)), arg=None),), arg=(2,)), LazyOp(op=BufferOps.CONST, src=(), arg=ConstBuffer(val=0.03125, dtype=dtypes.float, st=ShapeTracker(views=(View(shape=(3, 27, 1), strides=(27, 1, 0), offset=0, mask=None, contiguous=True),))))), arg=None),), arg=None),), arg=MemBuffer(idx=0, dtype=dtypes.float, st=ShapeTracker(views=(View(shape=(3, 27, 1), strides=(27, 1, 0), offset=0, mask=None, contiguous=True),)))), # noqa: E501
    k = Kernel(ast)
    k.hand_coded_optimizations()
    k.linearize()
    local_buf = [u for u in k.uops if u.op is UOps.DEFINE_LOCAL]
    self.assertEqual(len(real_local_stores:=[u for u in k.uops if u.op is UOps.STORE and any([lb in u.src for lb in local_buf])]), 3, \
      f"should have generated 3 BufferOps.STORE to the local buf but got {len(real_local_stores)}")
    self.assertEqual(len(real_local_loads:=[u for u in k.uops if u.op is UOps.LOAD and any([lb in u.src for lb in local_buf])]), 3, \
      f"should have generated 3 BufferOps.LOAD to the local buf but got {len(real_local_loads)}")
    self.assertEqual((real_local_stores[1].src[1].op, real_local_stores[1].src[1].arg), (UOps.CONST, 0))
    self.assertEqual((real_local_loads[1].src[1].op, real_local_loads[1].src[1].arg), (UOps.CONST, 0))
    x = Tensor.randn(3,27,32).realize()
    helper_linearizer_ast(ast, [x], wanna_output=[x.numpy().std(axis=2, ddof=0).reshape(-1)])

  @unittest.skip("AST has implicit movement ops")
  def test_multireduce_upcasting(self):
    # when upcasting multiple reductions, ensure ast_parse will create multiple uops even when using the result of past reductions
    ast = LazyOp(op=BufferOps.STORE, src=(LazyOp(op=ReduceOps.SUM, src=(LazyOp(op=BinaryOps.ADD, src=(LazyOp(op=BufferOps.LOAD, src=(), arg=MemBuffer(idx=1, dtype=dtypes.float32, st=ShapeTracker(views=(View(shape=(8, 7), strides=(7, 1), offset=0, mask=None, contiguous=True),)))), LazyOp(op=UnaryOps.NEG, src=(LazyOp(op=ReduceOps.SUM, src=(LazyOp(op=BufferOps.LOAD, src=(), arg=MemBuffer(idx=1, dtype=dtypes.float32, st=ShapeTracker(views=(View(shape=(8, 7), strides=(7, 1), offset=0, mask=None, contiguous=True),),))),), arg=(1,)),), arg=None),)),), arg=(1,)),), arg=MemBuffer(idx=0, dtype=dtypes.float32, st=ShapeTracker(views=(View(shape=(8, 1), strides=(1, 0), offset=0, mask=None, contiguous=True),)))), # noqa: E501
    k = Kernel(ast)
    k.upcast()
    k.linearize()
    define_globals = [u for u in k.uops if u.op is UOps.DEFINE_GLOBAL]
    self.assertEqual(len([u for u in k.uops if u.op is UOps.LOAD and define_globals[1] in u.src]), 7)
    self.assertEqual(len([u for u in k.uops if u.op is UOps.ALU and u.arg is BinaryOps.ADD]), 25)
    opts = [[Opt(op=OptOps.UPCAST, axis=0, amt=2)], [Opt(op=OptOps.UPCAST, axis=0, amt=4)]]
    x = Tensor.randn(8,7).softmax().realize()
    helper_linearizer_ast(ast, [x], opts=opts, wanna_output=[(x.numpy() - x.numpy().sum(axis=1, keepdims=True)).sum(axis=1)])

<<<<<<< HEAD
=======
  @unittest.skip("TODO: fix uops toposort")
>>>>>>> 61ee02e9
  def test_multireduce_unroll(self):
    # unrolled multireduceops will cause an issue where and reduceop following another reduceop will need to bring the "unroll" back:
    # ex you unroll into four values, the four values sum, then you need to four operations on the sum for the next reduceop
    Tensor.manual_seed(0)
    x = Tensor.randn(3, 27, 12, dtype=dtypes.float).realize()
    first_x = LazyOp(BufferOps.LOAD, (), MemBuffer(1, dtypes.float, x.lazydata.st.reshape((3, 27, 1, 12)).expand((3, 27, 12, 12))))
    first_reduce = LazyOp(ReduceOps.SUM, (first_x,), (3,))
    mean = first_reduce * LazyOp(BufferOps.CONST, (), ConstBuffer(1/12, dtypes.float, ShapeTracker.from_shape(()).reshape((1, 1, 1, 1)).expand((3, 27, 12, 1)))) # noqa: E501
    second_x = LazyOp(BufferOps.LOAD, (), MemBuffer(1, dtypes.float, x.lazydata.st.reshape((3, 27, 12, 1))))
    squares = (second_x-mean)*(second_x-mean)
    squares_sum = LazyOp(ReduceOps.SUM, (squares,), (2,))
    variance = squares_sum * LazyOp(BufferOps.CONST, (), ConstBuffer(1/12, dtypes.float, ShapeTracker.from_shape(()).reshape((1, 1, 1, 1)).expand((3, 27, 1, 1)))) # noqa: E501
    store = LazyOp(BufferOps.STORE, (variance,), MemBuffer(0, dtypes.float, ShapeTracker.from_shape((3, 27, 1, 1))))
    wanna_output = x.numpy().var(axis=2, ddof=0).reshape((3,27,1,1))
    opts = [
      [Opt(op=OptOps.UNROLL, axis=0, amt=12)],
      [Opt(op=OptOps.UNROLL, axis=0, amt=6)],
      [Opt(op=OptOps.UNROLL, axis=0, amt=4)],
      [Opt(op=OptOps.UNROLL, axis=0, amt=3)],
      [Opt(op=OptOps.UNROLL, axis=0, amt=2)],
    ]
    helper_linearizer_ast((store,), [x], opts=opts, wanna_output=[wanna_output])

  @unittest.skipIf(CI and Device.DEFAULT in {"AMD"}, "AMD CI doesn't support multiple sync threads yet")
  @unittest.skip("AST has implicit movement ops")
  def test_multireduce_loop_scope(self):
    ast = LazyOp(op=BufferOps.STORE, src=(LazyOp(op=ReduceOps.SUM, src=(LazyOp(op=BinaryOps.MUL, src=(LazyOp(op=BinaryOps.ADD, src=(LazyOp(op=BufferOps.LOAD, src=(), arg=MemBuffer(idx=1, dtype=dtypes.float, st=ShapeTracker(views=(View(shape=(3, 27, 32), strides=(864, 32, 1), offset=0, mask=None, contiguous=True),)))), LazyOp(op=UnaryOps.NEG, src=(LazyOp(op=BinaryOps.MUL, src=(LazyOp(op=ReduceOps.SUM, src=(LazyOp(op=BufferOps.LOAD, src=(), arg=MemBuffer(idx=1, dtype=dtypes.float, st=ShapeTracker(views=(View(shape=(3, 27, 32), strides=(864, 32, 1), offset=0, mask=None, contiguous=True),)))),), arg=(2,)), LazyOp(op=BufferOps.CONST, src=(), arg=ConstBuffer(val=0.03125, dtype=dtypes.float, st=ShapeTracker(views=(View(shape=(3, 27, 32), strides=(0, 0, 0), offset=0, mask=None, contiguous=False),))))), arg=None),), arg=None))), LazyOp(op=UnaryOps.RECIP, src=(LazyOp(op=UnaryOps.SQRT, src=(LazyOp(op=BinaryOps.MUL, src=(LazyOp(op=ReduceOps.SUM, src=(LazyOp(op=BinaryOps.MUL, src=(LazyOp(op=BinaryOps.ADD, src=(LazyOp(op=BufferOps.LOAD, src=(), arg=MemBuffer(idx=1, dtype=dtypes.float, st=ShapeTracker(views=(View(shape=(3, 27, 32), strides=(864, 32, 1), offset=0, mask=None, contiguous=True),)))), LazyOp(op=UnaryOps.NEG, src=(LazyOp(op=BinaryOps.MUL, src=(LazyOp(op=ReduceOps.SUM, src=(LazyOp(op=BufferOps.LOAD, src=(), arg=MemBuffer(idx=1, dtype=dtypes.float, st=ShapeTracker(views=(View(shape=(3, 27, 32), strides=(864, 32, 1), offset=0, mask=None, contiguous=True),)))),), arg=(2,)), LazyOp(op=BufferOps.CONST, src=(), arg=ConstBuffer(val=0.03125, dtype=dtypes.float, st=ShapeTracker(views=(View(shape=(3, 27, 32), strides=(0, 0, 0), offset=0, mask=None, contiguous=False),))))), arg=None),), arg=None)), arg=None), LazyOp(op=BinaryOps.ADD, src=(LazyOp(op=BufferOps.LOAD, src=(), arg=MemBuffer(idx=1, dtype=dtypes.float, st=ShapeTracker(views=(View(shape=(3, 27, 32), strides=(864, 32, 1), offset=0, mask=None, contiguous=True),)))), LazyOp(op=UnaryOps.NEG, src=(LazyOp(op=BinaryOps.MUL, src=(LazyOp(op=ReduceOps.SUM, src=(LazyOp(op=BufferOps.LOAD, src=(), arg=MemBuffer(idx=1, dtype=dtypes.float, st=ShapeTracker(views=(View(shape=(3, 27, 32), strides=(864, 32, 1), offset=0, mask=None, contiguous=True),)))),), arg=(2,)), LazyOp(op=BufferOps.CONST, src=(), arg=ConstBuffer(val=0.03125, dtype=dtypes.float, st=ShapeTracker(views=(View(shape=(3, 27, 32), strides=(0, 0, 0), offset=0, mask=None, contiguous=False),))))), arg=None),), arg=None)), arg=None)), arg=None),), arg=(2,)), LazyOp(op=BufferOps.CONST, src=(), arg=ConstBuffer(val=0.03125, dtype=dtypes.float, st=ShapeTracker(views=(View(shape=(3, 27, 1), strides=(27, 1, 0), offset=0, mask=None, contiguous=True),))))), arg=None),), arg=None),)),),),), arg=(2,)),), arg=MemBuffer(idx=0, dtype=dtypes.float, st=ShapeTracker(views=(View(shape=(3, 27, 1), strides=(27, 1, 0), offset=0, mask=None, contiguous=True),),))), # noqa: E501
    k = Kernel(ast)
    k.hand_coded_optimizations()
    k.linearize()
    def get_recursive_children(x:UOp): return set.union(set(x.src), *[get_recursive_children(v) for v in x.src])
    loop = None
    for u in k.uops:
      if u.op is UOps.RANGE: loop = u
      elif loop is None: continue
      elif u.op is UOps.ENDRANGE and loop in u.src: loop = None
      else: self.assertIn(loop, get_recursive_children(u), f"Any uop within a loop should depend on the loop: {u}")
    x = Tensor.randn(3, 27, 32).realize()
    helper_linearizer_ast(ast, [x], wanna_output= \
      [((x.numpy() - x.numpy().mean(axis=2, keepdims=True))/x.numpy().std(axis=2, keepdims=True, ddof=0)).sum(axis=2).reshape(-1)])

  @unittest.skipIf(CI and Device.DEFAULT in {"AMD"}, "AMD CI doesn't support multiple sync threads yet")
<<<<<<< HEAD
  # @unittest.skip("AST has implicit movement ops")
=======
  @unittest.skip("TODO: fix uops toposort")
>>>>>>> 61ee02e9
  def test_mean_std_multireduce(self):
    Tensor.manual_seed(0)
    x = Tensor.randn(15, 25, 35, dtype=dtypes.float).realize()
    first_x = LazyOp(BufferOps.LOAD, (), MemBuffer(1, dtypes.float, x.lazydata.st.reshape((15, 25, 1, 35)).expand((15, 25, 35, 35))))
    first_reduce = LazyOp(ReduceOps.SUM, (first_x,), (3,))
    mean = first_reduce * LazyOp(BufferOps.CONST, (), ConstBuffer(1/35, dtypes.float, ShapeTracker.from_shape(()).reshape((1, 1, 1, 1)).expand((15, 25, 35, 1)))) # noqa: E501
    second_x = LazyOp(BufferOps.LOAD, (), MemBuffer(1, dtypes.float, x.lazydata.st.reshape((15, 25, 35, 1))))
    squares = (second_x-mean)*(second_x-mean)
    squares_sum = LazyOp(ReduceOps.SUM, (squares,), (2,))
    variance = squares_sum * LazyOp(BufferOps.CONST, (), ConstBuffer(1/35, dtypes.float, ShapeTracker.from_shape(()).reshape((1, 1, 1, 1)).expand((15, 25, 1, 1)))) # noqa: E501
    std = LazyOp(UnaryOps.SQRT, (variance,), None)
    store = LazyOp(BufferOps.STORE, (std,), MemBuffer(0, dtypes.float, ShapeTracker.from_shape((15, 25, 1, 1))))
    wanna_output = x.numpy().std(axis=2, ddof=0).reshape((15,25,1,1))
    helper_linearizer_ast((store,), [x], wanna_output=[wanna_output])

  @unittest.skipIf(CI and Device.DEFAULT in {"AMD"}, "AMD CI doesn't support multiple sync threads yet")
<<<<<<< HEAD
  # @unittest.skip("AST has implicit movement ops")
=======
  @unittest.skip("TODO: fix uops toposort")
>>>>>>> 61ee02e9
  def test_mean_std_multireduce_mid_dim(self):
    Tensor.manual_seed(0)
    x = Tensor.randn(15, 25, 35, dtype=dtypes.float).realize()
    first_x = LazyOp(BufferOps.LOAD, (), MemBuffer(1, dtypes.float, x.lazydata.st.reshape((15, 1, 25, 35)).expand((15, 25, 25, 35))))
    first_reduce = LazyOp(ReduceOps.SUM, (first_x,), (2,))
    mean = first_reduce * LazyOp(BufferOps.CONST, (), ConstBuffer(0.04, dtypes.float, ShapeTracker.from_shape(()).reshape((1, 1, 1, 1)).expand((15, 25, 1, 35)))) # noqa: E501
    second_x = LazyOp(BufferOps.LOAD, (), MemBuffer(1, dtypes.float, x.lazydata.st.reshape((15, 25, 1, 35))))
    squares = (second_x-mean)*(second_x-mean)
    squares_sum = LazyOp(ReduceOps.SUM, (squares,), (1,))
    variance = squares_sum * LazyOp(BufferOps.CONST, (), ConstBuffer(0.04, dtypes.float, ShapeTracker.from_shape(()).reshape((1, 1, 1, 1)).expand((15, 1, 1, 35)))) # noqa: E501
    std = LazyOp(UnaryOps.SQRT, (variance,), None)
    store = LazyOp(BufferOps.STORE, (std,), MemBuffer(0, dtypes.float, ShapeTracker.from_shape((15, 1, 1, 35))))
    wanna_output = x.numpy().std(axis=1, ddof=0).reshape((15,1,1,35))
    helper_linearizer_ast((store,), [x], wanna_output=[wanna_output])

  @unittest.skipIf(CI and Device.DEFAULT in {"AMD"}, "AMD CI doesn't support multiple sync threads yet")
  @unittest.expectedFailure
  def test_mean_std_multireduce_multiout(self):
    Tensor.manual_seed(0)
    x = Tensor.randn(15, 25, 35, dtype=dtypes.float).realize()
    first_x = LazyOp(BufferOps.LOAD, (), MemBuffer(2, dtypes.float, x.lazydata.st.reshape((15, 25, 1, 35)).expand((15, 25, 35, 35))))
    first_reduce = LazyOp(ReduceOps.SUM, (first_x,), (3,))
    mean = first_reduce * LazyOp(BufferOps.CONST, (), ConstBuffer(1/35, dtypes.float, ShapeTracker.from_shape(()).reshape((1, 1, 1, 1)).expand((15, 25, 35, 1)))) # noqa: E501
    second_x = LazyOp(BufferOps.LOAD, (), MemBuffer(2, dtypes.float, x.lazydata.st.reshape((15, 25, 35, 1))))
    squares = (second_x-mean)*(second_x-mean)
    squares_sum = LazyOp(ReduceOps.SUM, (squares,), (2,))
    variance = squares_sum * LazyOp(BufferOps.CONST, (), ConstBuffer(1/35, dtypes.float, ShapeTracker.from_shape(()).reshape((1, 1, 1, 1)).expand((15, 25, 1, 1)))) # noqa: E501
    std = LazyOp(UnaryOps.SQRT, (variance,), None)
    third_reduce = LazyOp(ReduceOps.SUM, (second_x,), (2,))
    mean_out = third_reduce * LazyOp(BufferOps.CONST, (), ConstBuffer(1/35, dtypes.float, ShapeTracker.from_shape(()).reshape((1, 1, 1, 1)).expand((15, 25, 1, 1)))) # noqa: E501
    store_mean = LazyOp(BufferOps.STORE, (mean_out,), MemBuffer(1, dtypes.float, ShapeTracker.from_shape((15,25,1,1))))
    store_std = LazyOp(BufferOps.STORE, (std,), MemBuffer(0, dtypes.float, ShapeTracker.from_shape((15, 25, 1, 1))))
    wanna_output = [x.numpy().std(axis=2, ddof=0).reshape(15,25,1,1), x.numpy().mean(axis=2).reshape(15,25,1,1)]
    lins = helper_linearizer_ast((store_std,store_mean), [x], wanna_output=wanna_output)

    for k in lins:
      assert len([u for u in k.uops if u.op is UOps.DEFINE_ACC]) == 2, "got more than two accs (didn't reuse the mean reduce)"

  @unittest.skipIf(CI and Device.DEFAULT in {"AMD"}, "AMD CI doesn't support multiple sync threads yet")
  @unittest.skip("AST has implicit movement ops")
  def test_softmax_multireduce(self):
    x = Tensor.rand(4, 32).realize()
    x_ast = LazyOp(op=BufferOps.LOAD, src=(), arg=MemBuffer(idx=1, dtype=dtypes.float, st=ShapeTracker.from_shape((4,32))))
    max_x = LazyOp(op=ReduceOps.MAX, src=(x_ast,), arg=(1,))
    centered_x = LazyOp(op=BinaryOps.ADD, src=(x_ast, LazyOp(op=UnaryOps.NEG, src=(max_x,), arg=None)))
    exp_x = LazyOp(op=UnaryOps.EXP2, src=(centered_x,))
    sum_exp_x = LazyOp(op=ReduceOps.SUM, src=(exp_x,), arg=(1,))
    y = LazyOp(op=BinaryOps.MUL, src=(exp_x, LazyOp(op=UnaryOps.RECIP, src=(sum_exp_x,))))
    y_reduced = LazyOp(op=ReduceOps.SUM, src=(y,), arg=(1,))
    ast = LazyOp(op=BufferOps.STORE, src=(y_reduced,), arg=MemBuffer(idx=0, dtype=dtypes.float, st=ShapeTracker.from_shape((4,1))))
    expected = ((np_exp2:=np.exp2(x.numpy() - x.numpy().max(axis=-1, keepdims=True)))/np_exp2.sum(axis=-1, keepdims=True)).sum(axis=-1)
    helper_linearizer_ast((ast,), [x], wanna_output=[expected])

  @unittest.skipIf(CI and Device.DEFAULT in {"AMD"}, "AMD CI doesn't support multiple sync threads yet")
  @unittest.skip("AST has implicit movement ops")
  def test_softmax_multireduce_multiout(self):
    x = Tensor.rand(4, 32).realize()
    x_ast = LazyOp(op=BufferOps.LOAD, src=(), arg=MemBuffer(idx=3, dtype=dtypes.float, st=ShapeTracker.from_shape((4,32))))
    max_x = LazyOp(op=ReduceOps.MAX, src=(x_ast,), arg=(1,))
    exp_x = LazyOp(op=UnaryOps.EXP2, src=(LazyOp(op=BinaryOps.ADD, src=(x_ast, LazyOp(op=UnaryOps.NEG, src=(max_x,), arg=None))),))
    sum_exp_x = LazyOp(op=ReduceOps.SUM, src=(exp_x,), arg=(1,))
    ast = LazyOp(op=BufferOps.STORE, src=(LazyOp(op=ReduceOps.SUM, src=(LazyOp(op=BinaryOps.MUL, src=(exp_x, LazyOp(op=UnaryOps.RECIP, src=(sum_exp_x,)))),), arg=(1,)),), arg=MemBuffer(idx=0, dtype=dtypes.float, st=ShapeTracker.from_shape((4,1)))) # noqa: E501
    max_x_ast = LazyOp(op=BufferOps.STORE, src=(max_x,), arg=MemBuffer(idx=1, dtype=dtypes.float, st=ShapeTracker.from_shape((4,1))))
    sum_exp_x_ast = LazyOp(op=BufferOps.STORE, src=(sum_exp_x,), arg=MemBuffer(idx=2, dtype=dtypes.float, st=ShapeTracker.from_shape((4,1))))
    expected = [
      ((np_exp2:=np.exp2(x.numpy()-(np_max_x:=x.numpy().max(axis=-1,keepdims=True))))/(sum_exp_x:=np_exp2.sum(axis=-1,keepdims=True))).sum(axis=-1,),
      np_max_x.reshape(-1), sum_exp_x.reshape(-1)
    ]
    helper_linearizer_ast((ast,max_x_ast,sum_exp_x_ast), [x], wanna_output=expected)

  def test_load_dedup(self):
    # for different leaves in the AST, the same loads may occur.

    a = Tensor.randn(4).realize()
    # these are of size 3 to avoid float4 coalesce
    r = a[:-1] + a[1:]

    k = Kernel(create_schedule([r.lazydata])[-1].ast)
    k.upcast()
    k.linearize()
    num_loads = len([uop for uop in k.uops if uop.op is UOps.LOAD])
    assert num_loads <= 4, "more load uops than needed"
    assert num_loads >= 4, "unexpected number of uops, maybe this test needs updating?"

  def test_load_cache_const_bufs(self):
    # make sure const buffers are differentiated from local and mem buffers
    ST, DT = ShapeTracker(views=(View(shape=((1,)), strides=(0, 0), offset=0, mask=None, contiguous=False),)), dtypes.int
    VAL = LazyOp(op=BufferOps.CONST, src=(), arg=ConstBuffer(val=2, dtype=DT, st=ST))

    # data1[0] + VAL
    a = LazyOp(op=BinaryOps.ADD, src=(LazyOp(op=BufferOps.LOAD, src=(), arg=MemBuffer(idx=1, dtype=DT, st=ST)), VAL))
    # (literal const 1) + VAL
    b = LazyOp(op=BinaryOps.ADD, src=(LazyOp(op=BufferOps.CONST, src=(), arg=ConstBuffer(val=1, dtype=DT, st=ST)), VAL))

    ast = LazyOp(op=BufferOps.STORE, src=(LazyOp(op=BinaryOps.ADD, src=(a,b)),), arg=MemBuffer(idx=0, dtype=DT, st=ST))
    lin = Kernel(ast)
    lin.linearize()

    assert len(lin.uops.uops) <= 7, "too many uops"
    a_bufs = [u.op for u in lin.uops.uops[-1].src[2].src]
    assert a_bufs == [UOps.LOAD, UOps.CONST]

  def test_upcast_cse(self):
    # when upcasting, within a subtree, there may be common expressions.

    a, b = Tensor.randn(1).realize(), Tensor.randn(1).realize()
    r = a.expand([2]) + b.expand([2])

    k = Kernel(create_schedule([r.lazydata])[-1].ast)
    k.upcast()
    k.linearize()
    num_ops = len([uop for uop in k.uops if uop.op is UOps.ALU])
    assert num_ops <= 1, "more alu uops than needed"

  @unittest.skipUnless(Device[Device.DEFAULT].renderer.supports_float4, "test requires float4")
  def test_reduce_upcast(self):
    x, w = Tensor.randn((1,1,3)).realize(), Tensor.randn((1,1,2)).realize()
    r = Tensor.conv2d(x,w,padding=1).relu()

    k = Kernel(create_schedule([r.lazydata])[-1].ast)
    k.upcast()
    k.upcast()
    k.linearize()
    accs = [u for u in k.uops if u.op is UOps.DEFINE_ACC]
    stores = [u for u in k.uops if u.op is UOps.STORE]
    assert len(accs) == 0  # it's removed now
    assert len(stores) == 1
    assert stores[0].src[-1].dtype == dtypes.float.vec(4)

  @unittest.skipUnless(Device[Device.DEFAULT].renderer.has_local, "test requires locals")
  @unittest.skipUnless(Device[Device.DEFAULT].renderer.has_shared, "test requires shared")
  @unittest.skipUnless(Device[Device.DEFAULT].renderer.supports_float4, "test requires float4")
  def test_upcast_with_locals(self):
    x, y = Tensor.rand(1,128), Tensor.rand(128, 128)
    r = (x@y).relu()
    k = Kernel(create_schedule([r.lazydata])[-1].ast)
    k.hand_coded_optimizations()
    k.linearize()

    accs = [u for u in k.uops if u.op is UOps.DEFINE_ACC]
    stores = [u for u in k.uops if u.op is UOps.STORE]

    # the first store is to lds and can be upcasted
    assert accs[0].dtype == stores[0].src[-1].dtype == dtypes.float.vec(4)
    assert stores[0].src[0].op is UOps.DEFINE_LOCAL
    # the second store is to gds with no upcasts
    assert accs[1].dtype == stores[1].src[2].dtype == dtypes.float
    assert stores[1].src[0].op is UOps.DEFINE_GLOBAL

  @unittest.skipIf(CI and Device.DEFAULT in {"AMD"}, "AMD CI doesn't support multiple sync threads yet")
  @unittest.skip("AST has implicit movement ops")
  def test_upcast_multireduce_nested_local_upcast(self):
    x, y, z, w = [Tensor.rand((1,128) if i % 2 == 0 else (1,128,128)).realize() for i in range(4)]
    st0 = ShapeTracker(views=(View(shape=(1, 128, 128), strides=(0, 0, 1), offset=0, mask=None, contiguous=False),))
    st1 = ShapeTracker(views=(View(shape=(1, 128, 128), strides=(0, 1, 128), offset=0, mask=None, contiguous=False),))
    ld0 = LazyOp(BufferOps.LOAD, (), MemBuffer(1, dtypes.float, st0))
    ld1 = LazyOp(BufferOps.LOAD, (), MemBuffer(2, dtypes.float, st1))
    ld2 = LazyOp(BufferOps.LOAD, (), MemBuffer(3, dtypes.float, st0))
    ld3 = LazyOp(BufferOps.LOAD, (), MemBuffer(4, dtypes.float, st1))
    r0 = LazyOp(ReduceOps.SUM, (LazyOp(BinaryOps.MUL, (ld0, ld1)), ), (2,))
    r1 = LazyOp(ReduceOps.SUM, (LazyOp(BinaryOps.MUL, (ld2, ld3)), ), (2,))
    out_st = ShapeTracker(views=(View(shape=(1, 128, 1), strides=(0, 1, 0), offset=0, mask=None, contiguous=True),))
    ast = (LazyOp(BufferOps.STORE, (LazyOp(BinaryOps.ADD, (r0, r1)), ), MemBuffer(0, dtypes.float, out_st)),)
    helper_linearizer_ast(ast, [x, y, z, w])

  def test_zero_fold(self):
    a, b = Tensor.randn(1).realize(), Tensor.randn(1).realize()
    r = Tensor.stack(a, b)

    k = Kernel(create_schedule([r.lazydata])[-1].ast)
    k.upcast()
    k.linearize()
    num_ops = len([uop for uop in k.uops if uop.op is UOps.ALU])
    assert num_ops == 0, "more alu uops than needed"

  def test_sum_acc_dtype(self):
    for tensor_dtype, acc_dtype in (
      (dtypes.bool, dtypes.int), (dtypes.int16, dtypes.int), (dtypes.float16, dtypes.float), (dtypes.bfloat16, dtypes.float)):
      a = Tensor([1, 2, 3], dtype=tensor_dtype).sum()
      k = Kernel(create_schedule([a.lazydata])[-1].ast)
      k.linearize()
      local = [uop for uop in k.uops if uop.op is UOps.DEFINE_ACC]
      assert local[0].dtype == acc_dtype

  def test_arg_acc_dtype(self):
    def helper_arg_acc_dtype(c: Tensor, expected_dtype:DType):
      k = Kernel(create_schedule([c.lazydata])[-1].ast)
      k.linearize()
      local = [uop for uop in k.uops if uop.op is UOps.DEFINE_ACC]
      assert local[0].dtype == expected_dtype

    tests = (
      (dtypes.float16, None, dtypes.float),
      (dtypes.bfloat16, None, dtypes.float),
      (dtypes.float, None, dtypes.float),
      (dtypes.float16, dtypes.float16, dtypes.float16),
      (dtypes.bfloat16, dtypes.bfloat16, dtypes.bfloat16),
      (dtypes.float, dtypes.float16, dtypes.float16),
    )
    for tensor_dtype, acc_dtype, expected_dtype in tests:
      a, b = Tensor.rand(8, 8, dtype=tensor_dtype), Tensor.rand(8, 8, dtype=tensor_dtype)
      helper_arg_acc_dtype(a.sum(acc_dtype=acc_dtype), expected_dtype)
      helper_arg_acc_dtype(a.matmul(b, acc_dtype=acc_dtype), expected_dtype)
      helper_arg_acc_dtype(Tensor.einsum("ki,ij->kj", a, b, acc_dtype=acc_dtype), expected_dtype)
      d, w = Tensor.rand(4, 8, 8, 8, dtype=tensor_dtype), Tensor.rand(8, 8, 2, 2, dtype=tensor_dtype)
      helper_arg_acc_dtype(d.conv2d(w, acc_dtype=acc_dtype), expected_dtype)

  @unittest.skipUnless(Device[Device.DEFAULT].renderer.tensor_cores, "test requires tensor cores")
  def test_tensor_cores(self):
    for tc in Device[Device.DEFAULT].renderer.tensor_cores:
      if getenv("EMULATE_CUDA") and (tc.dtype_in == dtypes.bfloat16 or tc.dtype_out == dtypes.bfloat16): continue
      helper_tc_allclose(tc.dims[0], tc.dims[1], tc.dims[2], tc.dtype_in, tc.dtype_out, axis=0, tc_opt=0)

  @unittest.skipUnless(Device[Device.DEFAULT].renderer.tensor_cores, "test requires tensor cores")
  def test_tensor_cores_padded(self):
    for tc in Device[Device.DEFAULT].renderer.tensor_cores:
      if getenv("EMULATE_CUDA") and (tc.dtype_in == dtypes.bfloat16 or tc.dtype_out == dtypes.bfloat16): continue
      pad = 1

      # check that TC is triggered for TC_OPT=2
      helper_tc_ensure_uops_and_opts_count(tc.dims[0]+pad, tc.dims[1]+pad, tc.dims[2]+pad,
                                           tc.dtype_in, tc.dtype_out, tc_opt=2, ensure_triggered=True)

      # check that TC is not triggered for TC_OPT<2
      helper_tc_ensure_uops_and_opts_count(tc.dims[0]+pad, tc.dims[1]+pad, tc.dims[2]+pad,
                                           tc.dtype_in, tc.dtype_out, tc_opt=1, ensure_triggered=False)
      helper_tc_ensure_uops_and_opts_count(tc.dims[0]+pad, tc.dims[1]+pad, tc.dims[2]+pad,
                                           tc.dtype_in, tc.dtype_out, tc_opt=0, ensure_triggered=False)

      # check excessive padding doesn't trigger padded TC in TC_OPT=2
      helper_tc_ensure_uops_and_opts_count(tc.dims[0]//4, tc.dims[1], tc.dims[2], tc.dtype_in, tc.dtype_out, tc_opt=2, ensure_triggered=False)
      helper_tc_ensure_uops_and_opts_count(tc.dims[0], tc.dims[1]//4, tc.dims[2], tc.dtype_in, tc.dtype_out, tc_opt=2, ensure_triggered=False)
      helper_tc_ensure_uops_and_opts_count(tc.dims[0], tc.dims[1], tc.dims[2]//4, tc.dtype_in, tc.dtype_out, tc_opt=2, ensure_triggered=False)

      # check correctness
      helper_tc_allclose(tc.dims[0]+pad, tc.dims[1]+pad, tc.dims[2]+pad, tc.dtype_in, tc.dtype_out, tc_opt=2)

  @unittest.skipIf(CI and Device.DEFAULT in {"AMD"}, "AMD CI is really slow here")
  @unittest.skipUnless(Device[Device.DEFAULT].renderer.tensor_cores, "test requires tensor cores")
  def test_tensor_cores_multi_reduce(self):
    for tc in Device[Device.DEFAULT].renderer.tensor_cores:
      if tc.dtype_in == dtypes.bfloat16 or tc.dtype_out == dtypes.bfloat16: continue
      # this will be a M=G16, N=G32, M=G16, M=G16, K=R16, K=R16, K=R16 with 9 choices of TC MNK axes
      golden_result = None
      for axis in range(9):
        a = Tensor.rand(16, 16, 29, 29, dtype=tc.dtype_in).realize()
        b = Tensor.rand(32, 16, 16, 16, dtype=tc.dtype_in).realize()
        c = a.conv2d(b, padding=1, acc_dtype=tc.dtype_out)
        realized_ast, real_bufs = helper_realized_ast(c)

        k = Kernel(realized_ast)
        k.apply_tensor_cores(1, axis=axis, tc_opt=2)
        k.linearize()
        assert len([uop for uop in k.uops if uop.op is UOps.WMMA]) > 0, "tensor core not triggered"
        assert len([x for x in k.applied_opts if x.op is OptOps.TC]) == 1, "tensor core opt not included"

        prg = CompiledRunner(k.to_program())
        real_bufs[0].copyin(np.zeros((real_bufs[0].size, ), dtype=_to_np_dtype(real_bufs[0].dtype)).data) # Zero to check that all values are filled
        prg.exec(real_bufs)
        result = np.frombuffer(real_bufs[0].as_buffer(), _to_np_dtype(real_bufs[0].dtype))

        # ensure the results for each choice of axis matches
        if golden_result is None: golden_result = np.frombuffer(real_bufs[0].as_buffer(), _to_np_dtype(real_bufs[0].dtype))
        np.testing.assert_allclose(result, golden_result, atol=0.1, rtol=0.15)

      # check that get_kernel_actions produces all 9 options
      from tinygrad.engine.search import get_kernel_actions
      tc_actions = [k for i, k in get_kernel_actions(Kernel(realized_ast), False).items() if k.applied_opts[0].op == OptOps.TC]
      assert len(tc_actions) == 9, f"get_kernel_actions should contain 9 possible TC actions, only got {len(tc_actions)}"

  @unittest.skipUnless(Device[Device.DEFAULT].renderer.tensor_cores, "test requires tensor cores")
  def test_tensor_cores_unroll_phi(self):
    tc = Device[Device.DEFAULT].renderer.tensor_cores[0]
    x, y = Tensor.rand(128, 128, dtype=tc.dtype_in), Tensor.rand(128, 128, dtype=tc.dtype_in)
    r = x.matmul(y, acc_dtype=tc.dtype_out)
    k = helper_linearizer_opt(r, [[Opt(OptOps.UNROLL, 0, 4)]], apply_tc=True, atol=3e-2, rtol=1e-3)[-1]
    for u in k.uops:
      if u.op is UOps.WMMA:
        assert u.src[-1].src[0].op != UOps.PHI

  @unittest.skipUnless(Device[Device.DEFAULT].renderer.tensor_cores, "test requires tensor cores")
  def test_tensor_cores_unroll_casted_phi(self):
    tc = [tc for tc in Device[Device.DEFAULT].renderer.tensor_cores if tc.dtype_in != tc.dtype_out][0]
    x, y = Tensor.rand(128, 128, dtype=tc.dtype_in), Tensor.rand(128, 128, dtype=tc.dtype_in)
    r = x.matmul(y, acc_dtype=tc.dtype_out)
    k = helper_linearizer_opt(r, [[Opt(OptOps.UNROLL, 0, 4)]], apply_tc=True, atol=3e-2, rtol=1e-3)[-1]
    for u in k.uops:
      if u.op is UOps.WMMA:
        assert u.src[-1].dtype == dtypes.float.vec(prod(tc.thread_local_sizes[2]))
        assert u.src[-1].src[0].op != UOps.PHI

  @unittest.skipUnless(Device[Device.DEFAULT].renderer.tensor_cores, "test requires tensor cores")
  def test_tensor_cores_unroll_casted_phi_with_children(self):
    # all PHI children are outside the loop
    tc = [tc for tc in Device[Device.DEFAULT].renderer.tensor_cores if tc.dtype_in != tc.dtype_out][0]
    x, y = Tensor.rand(128, 128, dtype=tc.dtype_in), Tensor.rand(128, 128, dtype=tc.dtype_in)
    r = x.matmul(y, acc_dtype=tc.dtype_out).relu()
    k = helper_linearizer_opt(r, [[Opt(OptOps.UNROLL, 0, 4)]], apply_tc=True, atol=3e-2, rtol=1e-3)[-1]
    for u in k.uops:
      if u.op is UOps.WMMA:
        assert u.src[-1].dtype == dtypes.float.vec(prod(tc.thread_local_sizes[2]))
        assert u.src[-1].src[0].op != UOps.PHI

  @unittest.skipUnless(Device[Device.DEFAULT].renderer.supports_float4, "test requires float4")
  def test_simple_unroll_no_between_phi_dependencies(self):
    x, y = Tensor.rand(128, 128), Tensor.rand(128, 128)
    r = (x@y).relu()
    k = helper_linearizer_opt(r, [[Opt(OptOps.UNROLL, 0, 4), Opt(OptOps.UPCAST, 0, 4)]])[-1]
    # the uops graph is RANGE -> DEFINE_ACC -> 4x ALU -> 4x PHI -> ENDRANGE
    for u in k.uops:
      if u.op is UOps.PHI:
        assert u.src[1].op is UOps.ALU
      # children of PHI are placed after ENDRANGE
      if any(x.op is UOps.PHI for x in u.src):
        end_range = [i for i, x in enumerate(k.uops) if x.op is UOps.ENDRANGE][0]
        assert end_range < k.uops.uops.index(u)

  def test_grouped_dims(self):
    def _assert_grouped_dims(prefix, dims, max_sizes, reverse_dims, expected_sizes):
      # TODO: fix reverse_dims
      idxs = get_grouped_dims(prefix, dims, max_sizes)
      loop_idxs = dedup(flatten([[y for y in sorted(list(x.sparents)) if y.op is UOps.SPECIAL] for x in idxs]))
      sizes = [x.arg[2] for x in loop_idxs]
      assert len(idxs) == len(dims), f"expected idxs to have same length as dims {len(dims)}, got {len(idxs)}"
      assert len(loop_idxs) == min(len(sizes), len(dims)), f"expected idxs to have length {min(len(sizes), len(dims))}, got {len(loop_idxs)}"
      assert sizes == expected_sizes, f"expected sizes={expected_sizes}, got {sizes=}"
      # TODO: add these back after uop symbolic
      # for i in range(len(dims)):
      #   assert idxs[i].max+1 == dims[i], f"idxs[{i}] should have max {dims[i]-1}"
      # for i in range(len(loop_idxs)):
      #   assert loop_idxs[i].expr.startswith(prefix), f"loop_idxs[{i}] must start with {prefix}"
      #   assert loop_idxs[i].max+1 == sizes[i], f"loop_idxs[{i}] should have max {sizes[i]-1}"

    # no-op
    _assert_grouped_dims("gidx", (2,), (16,16,16), False, [2])
    _assert_grouped_dims("gidx", (2,3), (16,16,16), False, [2,3])

    # check reverse dims
    # _assert_grouped_dims("gidx", (2,3), (16,16,16), True, [3,2])
    _assert_grouped_dims("gidx", (2,3,4), (16,16,16), False, [2,3,4])

    # test splitting globals
    # _assert_grouped_dims("gidx", (64,3,4), (16,16,16), False, [16,12,4])
    # _assert_grouped_dims("gidx", (64,3,4), (16,4,16), False, [16,4,12])
    # _assert_grouped_dims("gidx", (64,3,4), (16,16,16), True, [12,16,4])
    # _assert_grouped_dims("gidx", (128,3,4), (16,4,256), False, [16,4,24])

    # collapse on onto the left most axis
    _assert_grouped_dims("gidx", (2,3,4,5), (16,16,16), False, [6,4,5])
    # _assert_grouped_dims("gidx", (2,3,4,5), (32,16,16), True, [20,3,2])
    # _assert_grouped_dims("gidx", (Variable("start_pos",1,2),3,4,5), (32,16,16), True, [20,3,Variable("start_pos",1,2)])

    # collapse on left-most available axis (the left most is too small)
    # _assert_grouped_dims("gidx", (2,3,4,5), (4,16,16), False, [2,12,5])
    # _assert_grouped_dims("gidx", (2,3,4,5), (16,16,16), True, [5,12,2])

    _assert_grouped_dims("gidx", (Variable("start_pos",1,2),3,4,5), (16,16,16), False, [Variable("start_pos",1,2)*3,4,5])

    # # dim too large and not factorable
    # with self.assertRaises(AssertionError):
    #   get_grouped_dims("gidx", 0, (23,), (16,16,16), False,)
    # with self.assertRaises(AssertionError):
    #   get_grouped_dims("gidx", 0, (128,3,4), (16,4,23), False,)

    # # too large for sizes
    # with self.assertRaises(AssertionError):
    #   get_grouped_dims("gidx", 0, (2,3,4,5,6), (16,16,16), False,)

    # # variable too large
    # with self.assertRaises(AssertionError):
    #   get_grouped_dims("gidx", 0, (Variable("start_pos",0,16),3,4), (16,16,16), False,)

  def test_div_collapse(self):
    def helper(t, msg, max_ops=0):
      sched = [si for si in create_schedule([t.lazydata]) if si.ast.op is MetaOps.SINK]
      assert len(sched) == 1

      lin = Kernel(sched[0].ast)
      assert sum(u.arg is UnaryOps.RECIP for u in lin.linearize().uops) == max_ops, msg

    a = Tensor.rand((4,4))
    b = Tensor.rand((4,4))
    d = Tensor.rand((4,4))

    c = (a*b)/b
    helper(c, "found UnaryOps.RECIP in (a*b)/b operation")

    c = a/a
    helper(c, "found UnaryOps.RECIP in (a/a) operation")

    c = (a/b)/d
    helper(c, "found multiple UnaryOps.RECIP in (a/b)/d operation", 1)

  def test_sum_collapse(self):
    t = Tensor([2]).reshape(1, 1).expand(256, 256).sum()
    sched = [si for si in create_schedule([t.lazydata]) if si.ast.op is MetaOps.SINK]
    assert len(sched) == 1
    lin = Kernel(sched[0].ast)
    assert not any(u.op is UOps.RANGE for u in lin.linearize().uops), "found loop in sum collapse"

  def test_assign_fold(self):
    a = Tensor.ones(4, 4).contiguous().realize()
    m = Tensor.ones(4, 4).shrink(((1, 2), None)).pad(((1, 2), None))
    a.assign(a+m)
    a.realize()
    np.testing.assert_equal(a.flatten().numpy(), [1.,1.,1.,1.,2.,2.,2.,2.,1.,1.,1.,1.,1.,1.,1.,1.])

  def test_where_fold(self):
    a = Tensor.ones(4, 4).contiguous().realize()
    b = a.shrink(((1, 2), None)).pad(((1, 2), None))
    a.assign(b.where(2, a))
    sched = create_schedule([a.lazydata])
    assert len(sched) == 1
    sched_copy = sched[:]
    run_schedule(sched)
    np.testing.assert_equal(a.flatten().numpy(), [1.,1.,1.,1.,2.,2.,2.,2.,1.,1.,1.,1.,1.,1.,1.,1.])
    lin = Kernel(sched_copy[-1].ast)
    lin.hand_coded_optimizations()
    lin.linearize()
    assert not any(u.arg == TernaryOps.WHERE for u in lin.uops), "found where where where should be folded"

  def test_phi_simplification(self):
    def helper(t, max_ops=0):
      k = helper_linearizer_opt(t)[-1]
      uops = list(k.linearize().uops)
      # ignore kernel optimized IF statements for now
      if if_op:=next((u for u in uops if u.op is UOps.IF), None):
        uops = uops[:uops.index(if_op)]
      assert len(set([u.op for u in uops if u.op in {UOps.RANGE, UOps.SPECIAL}])) == 1, "has either specials or ranges, not both"
      assert len([u for u in uops if u.op is UOps.PHI]) == 0, "PHI should have been simplified"
      # TODO: once uops track min/max this will be fixed
      #assert len([u for u in uops if u.arg is BinaryOps.MAX]) <= max_ops, "no unnecessary MAX ops"

    helper(Tensor.arange(5.5, (3.5*300), 3.5), max_ops=2)
    helper(Tensor.arange(-1, -100, -5), max_ops=2)
    # NOTE: both of these split the reduce (this just wasn't tracked before)
    #helper(Tensor.arange(-3.2, 6.7, 0.64), max_ops=2)
    #helper(Tensor.arange(256), max_ops=2)
    helper(Tensor.arange(255), max_ops=2)

  @unittest.skipUnless(Device[Device.DEFAULT].renderer.supports_float4, "test requires float4")
  def test_grouped_store_phis(self):
    """
    float4 acc0 = float4(0.0,0.0,0.0,0.0);
    {
      acc0 = // ...
    }
    *((device float4*)(data0+alu2)) = float4(acc0.x,acc0.y,acc0.z,acc0.w);
    simplifies to:
    *((device float4*)(data0+alu2)) = acc0;
    """
    x, y = Tensor.randn(64,64), Tensor.randn(64,64)
    out = x.matmul(y)
    k = helper_linearizer_opt(out)[-1]
    # check that the float4 cast collapses
    store_vals = [u.src[-1] for u in k.uops if u.op is UOps.STORE]
    for val in store_vals:
      assert val.dtype == dtypes.float.vec(4) and val.op is not UOps.VECTORIZE

  @unittest.skipUnless(Device[Device.DEFAULT].renderer.supports_float4, "test requires float4")
  def test_grouped_store_values(self):
    x = Tensor.randn((4,3,6,6)).realize()
    out = x.flip((0,1)).contiguous()
    k = helper_linearizer_opt(out)[-1]
    store_val = [u.src[-1] for u in k.uops if u.op is UOps.STORE][0]
    assert store_val.dtype == dtypes.float.vec(4) and store_val.op is not UOps.VECTORIZE

  @unittest.skipUnless(Device[Device.DEFAULT].renderer.has_local, "test requires locals")
  @unittest.skipUnless(Device[Device.DEFAULT].renderer.has_shared, "test requires shared")
  @unittest.skipUnless(Device[Device.DEFAULT].renderer.supports_float4, "test requires float4")
  def test_grouped_store_locals_and_globals(self):
    x, y = Tensor.rand(128, 128), Tensor.rand(128, 128)
    out = x@y
    opt = [Opt(OptOps.LOCAL, 0, 4), Opt(OptOps.GROUPTOP, 0, 8),
            Opt(OptOps.UNROLL, 0, 4), Opt(OptOps.UPCAST, 0, 4), Opt(OptOps.UPCAST, 1, 2)] # upcast accs in both reduces
    k = helper_linearizer_opt(out, opts=[opt])[-1]
    def get_recursive(uop): return set.union(set(uop.src), [uop], *[get_recursive(v) for v in uop.src])
    local_stores = [u for u in k.uops if u.op is UOps.STORE and any(x.op is UOps.DEFINE_LOCAL for x in get_recursive(u.src[0]))]
    global_stores = [u for u in k.uops if u.op is UOps.STORE and any(x.op is UOps.DEFINE_GLOBAL for x in get_recursive(u.src[0]))]
    barrier = [u for u in k.uops if u.op is UOps.BARRIER][0]
    # check that the float4 cast collapses for all stores
    for store in local_stores+global_stores:
      assert store.src[2].dtype == dtypes.float.vec(2) and store.src[2].op is not UOps.VECTORIZE
    # # check the children's vins
    # TODO: src ALU are not the same, should it?
    # assert barrier.src == tuple(local_stores)
    assert len([u for u in k.uops if u.op is UOps.IF and u.src[-1] == barrier]) == 1

  @unittest.skipUnless(Device[Device.DEFAULT].renderer.has_local, "test requires locals")
  @unittest.skipUnless(Device[Device.DEFAULT].renderer.has_shared, "test requires shared")
  @unittest.skipUnless(Device[Device.DEFAULT].renderer.supports_float4, "test requires float4")
  def test_grouped_store_local_only(self):
    x, y = Tensor.rand(1,128), Tensor.rand(128, 128)
    r = (x@y).relu()
    k = helper_linearizer_opt(r)[-1]
    stores = [u for u in k.uops if u.op is UOps.STORE]

    # the float4 value stores directly in lds and we skip upcast
    assert stores[0].src[-1].dtype == dtypes.float.vec(4)
    assert stores[0].src[-1].op is not UOps.VECTORIZE

    # the global store doesn't change
    assert stores[1].src[2].dtype == dtypes.float

  @unittest.skipUnless(Device[Device.DEFAULT].renderer.supports_float4, "test requires float4")
  def test_skip_unmatching_upcasts(self):
    Tensor.manual_seed(0)
    ast = LazyOp(op=BufferOps.STORE, src=(LazyOp(op=BufferOps.LOAD, src=(), arg=MemBuffer(idx=1, dtype=dtypes.float, st=ShapeTracker(views=(View(shape=(240, 40, 1, 1), strides=(1, 240, 0, 0), offset=0, mask=None, contiguous=False),)))),), arg=MemBuffer(idx=0, dtype=dtypes.float, st=ShapeTracker(views=(View(shape=(240, 40, 1, 1), strides=(40, 1, 0, 0), offset=0, mask=None, contiguous=True),)))), # noqa: E501
    opt = [
        Opt(op=OptOps.UPCAST, axis=1, amt=4), Opt(op=OptOps.LOCAL, axis=0, amt=16),
        Opt(op=OptOps.LOCAL, axis=1, amt=2), Opt(op=OptOps.UPCAST, axis=3, amt=2)
    ]
    k = helper_linearizer_ast(ast, [Tensor.randn(240*40).realize()], opts=[opt])[-1]
    out = [u for u in k.uops if u.op is UOps.STORE][0]
    assert out.src[-1].op is UOps.VECTORIZE and out.src[-1].dtype == dtypes.float.vec(4)

  @unittest.skipUnless(Device[Device.DEFAULT].renderer.has_local, "test requires locals")
  @unittest.skipUnless(Device[Device.DEFAULT].renderer.supports_float4, "test requires float4")
  @unittest.expectedFailure  # this will require compaction of BinaryOps.ADD
  def test_skip_unmatching_upcasts_with_gep(self):
    Tensor.manual_seed(0)
    ast = LazyOp(op=BufferOps.STORE, src=(LazyOp(op=BufferOps.LOAD, src=(), arg=MemBuffer(idx=1, dtype=dtypes.float, st=ShapeTracker(views=(View(shape=(8, 32, 1, 1), strides=(1, 8, 0, 0), offset=0, mask=None, contiguous=False),)))),), arg=MemBuffer(idx=0, dtype=dtypes.float, st=ShapeTracker(views=(View(shape=(8, 32, 1, 1), strides=(32, 1, 0, 0), offset=0, mask=None, contiguous=True),)))), # noqa: E501
    opt = [Opt(op=OptOps.LOCAL, axis=1, amt=4), Opt(op=OptOps.UPCAST, axis=2, amt=2), Opt(op=OptOps.LOCAL, axis=1, amt=8),
            Opt(op=OptOps.UPCAST, axis=1, amt=0), Opt(op=OptOps.UPCAST, axis=1, amt=4), Opt(op=OptOps.LOCAL, axis=0, amt=8),
            Opt(op=OptOps.UPCAST, axis=1, amt=0), Opt(op=OptOps.UPCAST, axis=0, amt=2)]
    k = helper_linearizer_ast(ast, [Tensor.randn(8*32).realize()], opts=[opt])[-1]
    out = [u for u in k.uops if u.op is UOps.STORE][0]
    assert out.src[-1].op is UOps.VECTORIZE and out.src[-1].dtype == dtypes.float.vec(2)

@unittest.skipUnless(Device[Device.DEFAULT].renderer.supports_float4, "need backends that support float4")
class TestFloat4(unittest.TestCase):
  @staticmethod
  def count_float4(k):
    return (len([uop for uop in k.uops if uop.op is UOps.LOAD and uop.dtype == dtypes.float.vec(4)]),
            len([uop for uop in k.uops if uop.op is UOps.STORE and len(uop.src) == 3 and uop.src[2].dtype == dtypes.float.vec(4)]))

  # TODO: express opts below as auto opts

  def test_float4_basic(self):
    a = Tensor.rand(2, 8).realize()
    b = Tensor.rand(2, 8).realize()
    c = a + b

    s = create_schedule([c.lazydata])[0]
    k = Kernel(s.ast)
    k.hand_coded_optimizations()
    k.linearize()

    assert TestFloat4.count_float4(k) == (2, 1)

  def test_float4_multidim(self):
    a = Tensor.rand(2, 8).realize()
    b = Tensor.rand(2, 8).realize()
    c = a + b

    s = create_schedule([c.lazydata])[0]
    k = Kernel(s.ast)
    k.shift_to(0, 4)  # float4 dimension
    k.shift_to(0, 2, insert_before=k.shape_len-1)
    k.upcast()
    k.upcast()
    k.local_dims += 1
    k.linearize()

    assert TestFloat4.count_float4(k) == (4, 2)

  def test_float4_unaligned_load(self):
    a = Tensor.rand(9).realize().shrink(((1, 9),))
    b = Tensor.rand(9).realize().shrink(((1, 9),))
    c = a + b

    s = create_schedule([c.lazydata])[0]
    k = Kernel(s.ast)
    k.hand_coded_optimizations()  # implicit trigger float4 dim
    k.linearize()

    assert TestFloat4.count_float4(k) == (0, 1)

  def test_float4_multidim_unaligned_load(self):
    a = Tensor.rand(2, 9).realize().shrink(((0, 2), (1, 9),))
    b = Tensor.rand(2, 9).realize().shrink(((0, 2), (1, 9),))
    c = a + b

    s = create_schedule([c.lazydata])[0]
    k = Kernel(s.ast)
    k.shift_to(len(k.full_unupcasted_shape)-1, 4)  # manual trigger float4 dim
    k.upcast()
    k.shift_to(len(k.full_unupcasted_shape)-1, 2, insert_before=k.shape_len-1)
    k.upcast()
    k.local_dims += 1
    k.linearize()

    assert TestFloat4.count_float4(k) == (0, 2)

  def test_float4_sometimes_unaligned(self):
    a = Tensor.rand(1, 1, 8).realize()
    b = Tensor.rand(1, 1, 5).realize().shrink(((0, 1), (0, 1), (1, 5)))
    c = a.conv2d(b)
    # only the first and last conv dot products are aligned in a, and b is never aligned, so no
    # float4 should be emitted (the reduce axis of size 4 is the float4 axis here)

    s = create_schedule([c.lazydata])[0]
    k = Kernel(s.ast)
    k.upcast()
    k.linearize()

    assert TestFloat4.count_float4(k) == (0, 0)

  def test_float4_multidim_sometimes_unaligned(self):
    a = Tensor.rand(1, 1, 7).realize()
    b = Tensor.rand(1, 1, 5).realize().shrink(((0, 1), (0, 1), (1, 5)))
    c = a.conv2d(b)
    # the first conv dot product is aligned in a. If we upcast the output and reduce
    # dimension, then we could do float4 for only that one set of loads, but we currently
    # don't.

    s = create_schedule([c.lazydata])[0]
    k = Kernel(s.ast)
    k.upcast()
    k.upcast()
    k.linearize()

    assert TestFloat4.count_float4(k) == (0, 1)

  def test_float4_noncontiguous(self):
    a = Tensor.rand(4, 2).realize()
    b = Tensor.rand(4, 2).realize()
    c = a + b

    # we will upcast the top axis of sz 4. they should not be coalesced into float4,
    # since the top axis is not contiguous.

    s = create_schedule([c.lazydata])[0]
    k = Kernel(s.ast)
    k.shift_to(0, 4, top=True)  # top axes are float4 axes
    k.upcast()
    k.linearize()

    assert TestFloat4.count_float4(k) == (0, 0)

  def test_float4_expand(self):
    a = Tensor.rand(9).realize().shrink(((1, 9),))
    b = Tensor.rand(2).realize().reshape((2, 1)).expand((2,4)).reshape((8,))
    c = a + b

    # we will upcast the top axis of sz 4. they should not be coalesced into float4,
    # since the top axis is not contiguous.

    s = create_schedule([c.lazydata])[0]
    k = Kernel(s.ast)
    k.shift_to(0, 4)  # float4 axis
    k.upcast()
    k.linearize()

    assert TestFloat4.count_float4(k) == (0, 1)

  def test_float4_heterogeneous(self):
    a = Tensor.rand(8).realize()
    b = Tensor.rand(9).realize().shrink(((1, 9),))
    c = a + b

    # should float4 b but not a

    s = create_schedule([c.lazydata])[0]
    k = Kernel(s.ast)
    k.shift_to(0, 4)  # float4 axis
    k.upcast()
    k.linearize()

    assert TestFloat4.count_float4(k) == (1, 1)

class TestHandCodedOpts(unittest.TestCase):
  def test_masked_upcast(self):
    layer_1 = Tensor.cat(*[Tensor.rand(5) for _ in range(4)])
    layer_2 = Tensor.cat(layer_1.unsqueeze(0), Tensor.rand(6, 20))

    s = create_schedule([layer_2.lazydata])[-1]
    k = Kernel(s.ast)
    k.hand_coded_optimizations()
    assert len(k.bufs) == 6  # make sure all ops are done in one kernel
    # masked upcast should upcast masked axis of size 7
    # masked upcast should not upcast large (20) last axis
    # float4/other hcopt shouldn't upcast last axis, since we already have 7 upcast, and the last axis is not very contiguous
    assert k.upcasted == 1 and k.full_shape[-1] == 7

  def test_masked_upcast_wino(self):
    monster = Tensor.stack(*[Tensor.stack(*[Tensor.rand(16) for _ in range(6)]) for _ in range(6)])

    s = create_schedule([monster.lazydata])[-1]
    k = Kernel(s.ast)
    k.hand_coded_optimizations()
    assert len(k.bufs) == 37  # make sure all ops are done in one kernel
    # should upcast the two Tensor.stacks
    assert k.upcasted >= 2 and k.full_shape[k.shape_len-k.upcasted:k.shape_len].count(6) == 2

  def test_masked_upcast_wino_full(self):
    with Context(WINO=1):
      x,w = Tensor.rand(1,4,8,8, requires_grad=True).realize(), Tensor.rand(4,4,3,3, requires_grad=True).realize()
      out = Tensor.conv2d(x,w, padding=1)
      upcasts = []
      wino_schedule = create_schedule([out.lazydata])
      # collect upcasts of tile transform kernels
      for i, si in enumerate(wino_schedule):
        k = Kernel(si.ast)
        k.hand_coded_optimizations()
        if k.reduceop is not None: continue  # not a tile transform kernel (there is a gemm reduce kernel)
        if len(k.bufs) < 36: continue  # not a tile transform kernel (there's a permute kernel at the end)
        upcasts.append(tuple(k.full_shape[k.shape_len - k.upcasted:k.shape_len]))
      assert len(upcasts) == 3  # 3 transformation matrices
      assert len(wino_schedule) <= 4  # 4 kernels
      # this test case's inputs are too small, so one of the 4-stacks became a local, which is fine i guess
      assert upcasts.count((6, 6)) == 2 #and upcasts.count((4, 4)) == 1

      out.mean().backward()
      backward_schedule = create_schedule([x.grad.lazydata, w.grad.lazydata])
      for si in backward_schedule:
        k = Kernel(si.ast)
        k.hand_coded_optimizations()
        k.linearize()
        if len(k.bufs) < 20: continue  # not a tile transform kernel
        # heuristic number to make sure that at least some upcasts but not too many upcasts are being done
        assert 6 <= prod(k.full_shape[k.shape_len - k.upcasted:k.shape_len]) <= 216
      assert len(backward_schedule) <= 13  # just the current number, but it could be better

  def test_masked_upcast_many(self):
    layer_1 = Tensor.cat(Tensor.rand(3, 4), Tensor.rand(4, 4))
    layer_2 = Tensor.cat(layer_1.unsqueeze(0), Tensor.rand(6, 7, 4))
    layer_3 = Tensor.cat(layer_2.unsqueeze(0), Tensor.rand(6, 7, 7, 4))

    k = helper_linearizer_opt(layer_3)[-1]
    assert len(k.bufs) == 5  # make sure all ops are done in one kernel
    # check that we don't do too many upcasts
    assert prod(k.full_shape[k.shape_len-k.upcasted:k.shape_len]) <= 49

  @unittest.skipUnless(Device[Device.DEFAULT].renderer.has_local, "test requires locals")
  def test_matvec(self):
    N = 128
    a = Tensor.rand(1, N).realize()
    b = Tensor.rand(N, N).realize()
    c = a @ b

    k = helper_linearizer_opt(c)[-1]

    assert k.group_for_reduces == 1
    assert k.local_dims == 1
    assert k.upcasted == 1

def helper_linearizer_ast(ast:Union[Tuple[LazyOp, ...], LazyOp], inputs:List[Tensor], *args, **kwargs):
  if not isinstance(ast, LazyOp): ast = LazyOp(MetaOps.SINK, ast)
  inbufs = [x.lazydata.buffer for x in inputs]
  outbufs = [Buffer(inbufs[-1].device if inbufs else Device.DEFAULT, out.arg.st.size, out.arg.dtype).allocate() for out in ast.src]
  return _helper_linearizer_opt_ast(ast, outbufs+inbufs, *args, **kwargs)

def helper_linearizer_opt(r:Union[Tensor, List[Tensor]], *args, **kwargs):
  realized_ast, real_bufs = helper_realized_ast(r)
  return _helper_linearizer_opt_ast(realized_ast, real_bufs, *args, **kwargs)

def _helper_linearizer_opt_ast(realized_ast:LazyOp, real_bufs:List[Buffer], opts=[],
                               apply_tc=False, atol=1e-4, rtol=1e-4, color_sizes=[], wanna_output=[]) -> List[Kernel]:
  lins: List[Kernel] = []
  outbufs = [(real_bufs[i], lop.arg.st.shape) for i,lop in enumerate(realized_ast.src)]

  def get_prg(k:Kernel): return CompiledRunner(replace(k.to_program(), dname=Device.DEFAULT))

  def check_opt(opts, create_k, expected_color_size):
    k = create_k()
    lins.append(k)
    if apply_tc:
      assert k.apply_tensor_cores(1, extra_opts=opts), "no tensor core triggered"
    else:
      for opt in opts:
        k.apply_opt(opt)
    if expected_color_size is not None:
      assert (cs:=list(zip(k.colors(), k.full_shape))) == expected_color_size, f"expected={expected_color_size} got={cs}"
    prg = get_prg(k)
    for buf,_ in outbufs: buf.copyin(np.zeros((buf.size, ), dtype=_to_np_dtype(buf.dtype)).data) # Zero to check that all values are filled
    prg.exec(real_bufs)

    for i, (buf,shape) in enumerate(outbufs):
      np.testing.assert_allclose(np.frombuffer(buf.as_buffer(), _to_np_dtype(buf.dtype)).reshape(shape), wanna_output[i], atol=atol, rtol=rtol)

  # Get baseline if it is not provided, which is not optimized at all.
  k = Kernel(realized_ast)
  lins.append(k)
  prg = get_prg(k)
  prg.exec(real_bufs)
  if len(wanna_output) == 0: wanna_output = [np.frombuffer(buf.as_buffer(), _to_np_dtype(buf.dtype)).reshape(shape).copy() for buf,shape in outbufs]
  else:
    for i, (buf,shape) in enumerate(outbufs):
      np.testing.assert_allclose(np.frombuffer(buf.as_buffer(), _to_np_dtype(buf.dtype)).reshape(shape), wanna_output[i], atol=atol, rtol=rtol)

  # Check correctness of handcoded optimiztions.
  k = Kernel(realized_ast)
  lins.append(k)
  k.hand_coded_optimizations()
  prg = get_prg(k)
  for buf,_ in outbufs: buf.copyin(np.zeros((buf.size, ), dtype=_to_np_dtype(buf.dtype)).data) # Zero to check that all values are filled
  prg.exec(real_bufs)
  for i, (buf,shape) in enumerate(outbufs):
    np.testing.assert_allclose(np.frombuffer(buf.as_buffer(), _to_np_dtype(buf.dtype)).reshape(shape), wanna_output[i], atol=atol, rtol=rtol)
  for i, x in enumerate(opts): # Check custom transformations if any.
    check_opt(x, lambda: Kernel(realized_ast), color_sizes[i] if i < len(color_sizes) else None)
  return lins

# creates a back-to-back multi reduce AST by merging r0 and r1.
# TODO: delete once we can schedule multi reduce
def _temp_create_multireduce_ast(r0:Tensor, r1:Tensor, replace_idxs:Dict[int,Tensor]={}, \
                                 merge=lambda r0,r1: LazyOp(BinaryOps.ADD, (r0, r1))) -> Tuple[LazyOp, ...]:
  assert len(s0:=r0.schedule()) == 1 and len(s1:=r1.schedule()) == 1, "inputs should be realized"
  assert all({idx:replace_idxs[idx] is r0 or replace_idxs[idx] is r1 for idx in replace_idxs}.values()), "replace idxs should be in {{r0, r1}}"
  op0, op1 = s0[0].ast.src[0].src[0], s1[0].ast.src[0].src[0]
  _replace_idxs = {idx:(op0 if replace_idxs[idx] is r0 else op1) for idx in replace_idxs}
  def _deep_replace(op:LazyOp, offset=0):
    if op.op is BufferOps.LOAD:
      if op.arg.idx+offset in _replace_idxs: return _replace_idxs[op.arg.idx+offset]
      else: arg = MemBuffer(op.arg.idx+offset, op.arg.dtype, op.arg.st)
    else: arg = op.arg
    return LazyOp(op.op, tuple(_deep_replace(x, offset) for x in op.src), arg)
  # limitation: r0 and r1 cannot share inputs.
  op0 = _deep_replace(op0, 0)
  op0_loads = len([x for x in op0.lazyops if x.op is BufferOps.LOAD])
  out = merge(op0, _deep_replace(op1, op0_loads))
  # limitation: only tests single output
  op = LazyOp(BufferOps.STORE, (out, ), MemBuffer(0, s0[-1].ast.src[-1].arg.dtype, s0[-1].ast.src[-1].arg.st))
  if DEBUG >= 3: print_tree(op)
  return op,

def check_fused_tc_opt(tc:TensorCore, r0:Tensor, r1:Tensor, inputs:List[Tensor]):
  ast = _temp_create_multireduce_ast(r0, r1)
  (atol, rtol) = ((0.25, 0.01) if tc.dtype_out == dtypes.half else (3e-2, 1e-3)) if tc.dtype_in == dtypes.half else (1e-4, 1e-4)
  helper_linearizer_ast(ast, inputs, [
    [],
    [Opt(OptOps.UPCAST, 0, 4)],
    [Opt(OptOps.UPCAST, 1, 4)],
    [Opt(OptOps.UPCAST, 0, 4), Opt(OptOps.UPCAST, 1, 4)], # check upcasts
    [Opt(OptOps.UNROLL, 0, 2)], # check unroll
    [Opt(OptOps.UNROLL, 0, 0)], # check full unroll of reduce with locals
    [Opt(OptOps.LOCAL, 0, 4)], # check local
    [Opt(OptOps.UPCAST, 0, 4), Opt(OptOps.UNROLL, 0, 2)], # check combo of unroll and local
    [Opt(OptOps.UPCAST, 0, 4), Opt(OptOps.UPCAST, 1, 4), Opt(OptOps.UNROLL, 0, 2)],
    [Opt(OptOps.UPCAST, 0, 4), Opt(OptOps.UPCAST, 1, 4), Opt(OptOps.UNROLL, 0, 4)],
    [Opt(OptOps.UPCAST, 0, 4), Opt(OptOps.UPCAST, 1, 4), Opt(OptOps.UNROLL, 0, 4), Opt(OptOps.LOCAL, 0, 2)],
    [Opt(OptOps.UPCAST, 1, 4), Opt(OptOps.UPCAST, 0, 4)], # check permutations
    [Opt(OptOps.UNROLL, 0, 2), Opt(OptOps.UPCAST, 0, 4)],
    [Opt(OptOps.UPCAST, 0, 4), Opt(OptOps.UNROLL, 0, 2), Opt(OptOps.UPCAST, 1, 4)],
    [Opt(OptOps.UNROLL, 0, 2), Opt(OptOps.UPCAST, 1, 4), Opt(OptOps.UPCAST, 0, 4), Opt(OptOps.UNROLL, 0, 4)],
    [Opt(OptOps.LOCAL, 0, 2), Opt(OptOps.UPCAST, 1, 4), Opt(OptOps.UNROLL, 0, 2), Opt(OptOps.UPCAST, 0, 4)],
    # [Opt(OptOps.GROUP, 0, 2)] # doesn't work because group_for_reduce dims become early locals (conflicting with TC)
  ], apply_tc=True, atol=atol, rtol=rtol)

class TestKernelOpts(unittest.TestCase):
  @unittest.skipUnless(Device[Device.DEFAULT].renderer.has_local, "test requires locals")
  @unittest.skipUnless(Device[Device.DEFAULT].renderer.has_shared, "test requires shared")
  def test_local_and_grouped_reduce(self):
    N = 128
    Tensor.manual_seed(1882)
    a = Tensor.rand(4, 4, N, N)
    b = Tensor.rand(4, 4, N)
    r = (b.sqrt() + ((a+1).sum(axis=3).exp()))
    helper_linearizer_opt(r, [
      [Opt(OptOps.LOCAL, 0, 2)],
      [Opt(OptOps.LOCAL, 0, 8)],
      [Opt(OptOps.LOCAL, 0, 16)], # Checking how it works with locals
      [Opt(OptOps.GROUPTOP, 0, 2)],
      [Opt(OptOps.GROUPTOP, 0, 32)],
      [Opt(OptOps.GROUPTOP, 0, 64)], # Checking how it works with grouped reduce
      [Opt(OptOps.LOCAL, 0, 2), Opt(OptOps.GROUPTOP, 0, 2)],
      [Opt(OptOps.LOCAL, 0, 16), Opt(OptOps.GROUPTOP, 0, 16)],
      [Opt(OptOps.LOCAL, 0, 32), Opt(OptOps.GROUPTOP, 0, 2)],
      # Checking how it works with locals + grouped reduce
      [Opt(OptOps.LOCAL, 0, 2), Opt(OptOps.GROUPTOP, 0, 64)],
      # Checking how it works with locals + grouped reduce + upcasts
      [Opt(OptOps.LOCAL, 0, 2), Opt(OptOps.GROUPTOP, 0, 2), Opt(OptOps.UPCAST, 0, 8), Opt(OptOps.UNROLL, 1, 4)],
      # many local + many group
      [Opt(OptOps.GROUP, 0, 2)] * 4,
      [Opt(OptOps.LOCAL, 0, 2)] * 4,
      [Opt(OptOps.LOCAL, 0, 2), Opt(OptOps.GROUP, 0, 2)] * 4,
    ])

  @unittest.skipIf(CI and Device.DEFAULT in {"AMD"}, "AMD CI doesn't support multiple sync threads yet")
  @unittest.skipUnless(Device[Device.DEFAULT].renderer.has_local, "test requires locals")
  @unittest.skipUnless(Device[Device.DEFAULT].renderer.has_shared, "test requires shared")
  @unittest.skip("parallel reduce")
  def test_local_and_grouped_reduce_multireduce(self):
    N = 128
    Tensor.manual_seed(1882)
    a = Tensor.rand(4, 4, N, N).realize()
    b = Tensor.rand(4, 4, N).realize()
    # TODO: this isn't the best AST, it's always math.inf
    r0 = (b.sqrt() + ((a+1).sum(axis=3).exp()))
    c = Tensor.rand(4, 4, N, N).realize()
    d = Tensor.rand(4, 4, N).realize()
    r1 = (d.sqrt() + ((c+1).sum(axis=3).exp()))
    ast = _temp_create_multireduce_ast(r0, r1)
    helper_linearizer_ast(ast, [b, a, d, c], [
      [Opt(OptOps.LOCAL, 0, 2)],
      [Opt(OptOps.LOCAL, 0, 8)],
      [Opt(OptOps.LOCAL, 0, 16)], # Checking how it works with locals
      [Opt(OptOps.GROUPTOP, 0, 2)],
      [Opt(OptOps.GROUPTOP, 0, 32)],
      [Opt(OptOps.GROUPTOP, 0, 64)], # Checking how it works with grouped reduce
      [Opt(OptOps.LOCAL, 0, 2), Opt(OptOps.GROUPTOP, 0, 2)],
      [Opt(OptOps.LOCAL, 0, 16), Opt(OptOps.GROUPTOP, 0, 16)],
      [Opt(OptOps.LOCAL, 0, 32), Opt(OptOps.GROUPTOP, 0, 2)],
      # Checking how it works with locals + grouped reduce
      [Opt(OptOps.LOCAL, 0, 2), Opt(OptOps.GROUPTOP, 0, 64)],
      # Checking how it works with locals + grouped reduce + upcasts
      [Opt(OptOps.LOCAL, 0, 2), Opt(OptOps.GROUPTOP, 0, 2), Opt(OptOps.UPCAST, 0, 8), Opt(OptOps.UNROLL, 1, 4)],
    ])

  @unittest.skipIf(CI and Device.DEFAULT in {"AMD"}, "AMD CI doesn't support multiple sync threads yet")
  @unittest.skipUnless(Device[Device.DEFAULT].renderer.has_local, "test requires locals")
  @unittest.skipUnless(Device[Device.DEFAULT].renderer.has_shared, "test requires shared")
  @unittest.skip("AST has implicit movement ops")
  def test_atomic_store_multireduce(self):
    # reducops will need to use the local buffer to load the result of a local reduce into every thread, barriers are needed on both sides
    # of the load to ensure 1) the correct value is in the local buffer and 2) the value isn't overwritten by the next reduceop
    N = 512
    Tensor.manual_seed(1882)
    a,b = Tensor.rand(4,4,N).realize(), Tensor.rand(4,4,N).realize()
    r0,r1 = a.sum(-1), b.sum(-1)
    ast = _temp_create_multireduce_ast(r0, r1)
    lins = helper_linearizer_ast(ast, [a,b], [[Opt(OptOps.GROUP, 0, 2)]])

    # sequential
    a,b = Tensor.rand(4,4,N).realize(), Tensor.rand(4,4,N).realize()
    dummy = Tensor.rand(4,4,1).realize()
    r0,r1 = (a-dummy).sum(-1), b.sum(-1)
    ast = _temp_create_multireduce_ast(r0, r1, replace_idxs={2:r1}, merge=lambda r0,_: r0)
    lins += helper_linearizer_ast(ast, [a], [[Opt(OptOps.GROUP, 0, 2)]])

    for k in lins:
      seen_bar = False
      for u in k.uops:
        if u.op is UOps.BARRIER:
          assert not seen_bar, "redudant barrier"
          seen_bar = True
        elif (u.op is UOps.LOAD or u.op is UOps.STORE): seen_bar = False

  @unittest.skip("TODO: broken")
  @unittest.skipIf(CI and Device.DEFAULT in {"AMD"}, "AMD CI doesn't support multiple sync threads yet")
  @unittest.skipUnless(Device[Device.DEFAULT].renderer.has_local, "test requires locals")
  @unittest.skipUnless(Device[Device.DEFAULT].renderer.has_shared, "test requires shared")
  def test_atomic_store_unrolled_multireduce(self):
    # unrolled local dim - causes stores for local reductions to pool at the top of the kernel, overwriting eachother
    Tensor.manual_seed(1882)
    a,b = Tensor.rand(4,).realize(), Tensor.rand(4,).realize()
    r0,r1 = a.sum(), b.sum()
    ast = _temp_create_multireduce_ast(r0, r1)
    lins = helper_linearizer_ast(ast, [a,b], [
      [Opt(OptOps.UNROLL, 0, 2), Opt(OptOps.GROUP, 0, 2)]
    ])

    for k in lins:
      seen_bar = False
      for u in k.uops:
        if u.op is UOps.BARRIER:
          assert not seen_bar, "redudant barrier"
          seen_bar = True
        elif (u.op is UOps.LOAD or u.op is UOps.STORE): seen_bar = False

  @unittest.skipIf(CI and Device.DEFAULT in {"AMD"}, "AMD CI doesn't support multiple sync threads yet")
  @unittest.skipUnless(Device[Device.DEFAULT].renderer.has_local, "test requires locals")
  @unittest.skipUnless(Device[Device.DEFAULT].renderer.has_shared, "test requires shared")
  @unittest.skip("AST has implicit movement ops")
  def test_atomic_store_nested_range_multireduce(self):
    # nested ranges
    Tensor.manual_seed(1882)
    a,b = Tensor.rand(6, ).realize(), Tensor.rand(6, ).realize()
    r0,r1 = a.reshape(6, 1).expand(6, 3).sum(), b.reshape(6, 1).expand(6, 3).sum()
    ast = _temp_create_multireduce_ast(r0, r1)
    lins = helper_linearizer_ast(ast, [a,b], [
      [Opt(OptOps.GROUP, 0, 2)],[Opt(OptOps.GROUP, 1, 3)],
      [Opt(OptOps.GROUP, 1, 3), Opt(OptOps.GROUP, 0, 2)],
      [Opt(OptOps.UNROLL, 0, 2)],[Opt(OptOps.UNROLL, 1, 3)],
      [Opt(OptOps.GROUP, 0, 2), Opt(OptOps.UNROLL, 0, 2)],
      [Opt(OptOps.GROUP, 1, 3), Opt(OptOps.UNROLL, 1, 3)],
    ])

    for k in lins:
      seen_bar = False
      for u in k.uops:
        if u.op is UOps.BARRIER:
          assert not seen_bar, "redudant barrier"
          seen_bar = True
        elif (u.op is UOps.LOAD or u.op is UOps.STORE): seen_bar = False

  def test_upcasts(self):
    N = 16
    Tensor.manual_seed(1772)
    a = Tensor.rand(N, N)
    b = Tensor.rand(N, N)
    r = (a+b).sqrt() * ((a+1).exp())
    helper_linearizer_opt(r, [
      [Opt(OptOps.UPCAST, 0, 2)],
      [Opt(OptOps.UPCAST, 0, 4)],
      [Opt(OptOps.UPCAST, 0, 8)], # Checking how it works with upcasts
    ])

  def test_full_upcast(self):
    Tensor.manual_seed(1772)
    a = Tensor.rand(4)
    b = Tensor.rand(4)
    r = (a+b).sqrt() * ((a+1).exp())
    helper_linearizer_opt(r, [
      [Opt(OptOps.UPCAST, 0, 4)], # Checking how it works with upcasts
    ])

  @unittest.skipUnless(Device[Device.DEFAULT].renderer.has_local, "test requires locals")
  @unittest.skipUnless(Device[Device.DEFAULT].renderer.has_shared, "test requires shared")
  def test_matmul(self):
    N = 128
    Tensor.manual_seed(1552)
    a = Tensor.rand(N, N)
    b = Tensor.rand(N, N)
    r = a@b
    helper_linearizer_opt(r, [
      [Opt(OptOps.UPCAST, 0, 2)],
      [Opt(OptOps.UPCAST, 0, 4), Opt(OptOps.UPCAST, 1, 4)], # Checking how it works with upcasts
      [Opt(OptOps.LOCAL, 0, 2)],
      [Opt(OptOps.LOCAL, 1, 32)],
      [Opt(OptOps.LOCAL, 0, 4), Opt(OptOps.LOCAL, 1, 4)],
      [Opt(OptOps.LOCAL, 0, 4), Opt(OptOps.LOCAL, 1, 32)],
      [Opt(OptOps.LOCAL, 0, 16), Opt(OptOps.LOCAL, 1, 8)], # Checking how it works with locals
      [Opt(OptOps.GROUPTOP, 0, 2)],
      [Opt(OptOps.GROUPTOP, 0, 32)],
      [Opt(OptOps.GROUPTOP, 0, 32), Opt(OptOps.UNROLL, 0, 4)], # Checking how it works with grouped_reduce
      [Opt(OptOps.LOCAL, 0, 2), Opt(OptOps.LOCAL, 1, 2), Opt(OptOps.GROUPTOP, 0, 32)],
      [Opt(OptOps.LOCAL, 0, 8), Opt(OptOps.GROUPTOP, 0, 32)],
      [Opt(OptOps.LOCAL, 0, 4), Opt(OptOps.LOCAL, 0, 8), Opt(OptOps.GROUPTOP, 0, 4)], # Checking how it works with local+grouped_reduce
      # Checking all together
      [Opt(OptOps.LOCAL, 0, 4), Opt(OptOps.LOCAL, 0, 4), Opt(OptOps.GROUPTOP, 0, 8), Opt(OptOps.UNROLL, 0, 4), Opt(OptOps.UPCAST, 0, 4),
       Opt(OptOps.UPCAST, 1, 2)],
      # Full global upcast + local
      [Opt(OptOps.LOCAL, 0, 4), Opt(OptOps.LOCAL, 0, 4), Opt(OptOps.GROUPTOP, 0, 8), Opt(OptOps.UNROLL, 0, 4), Opt(OptOps.UPCAST, 0, 8)],
    ])

  @unittest.skipIf(CI and Device.DEFAULT in {"AMD"}, "AMD CI doesn't support multiple sync threads yet")
  @unittest.skipUnless(Device[Device.DEFAULT].renderer.has_local, "test requires locals")
  @unittest.skipUnless(Device[Device.DEFAULT].renderer.has_shared, "test requires shared")
  @unittest.skip("AST has implicit movement ops")
  def test_matmul_multireduce(self):
    N = 128
    Tensor.manual_seed(1552)
    a = Tensor.rand(N, N).realize()
    b = Tensor.rand(N, N).realize()
    r0 = a@b
    c = Tensor.rand(N, N).realize()
    d = Tensor.rand(N, N).realize()
    r1 = c@d
    ast = _temp_create_multireduce_ast(r0, r1)
    helper_linearizer_ast(ast, [a, b, c, d], [
      [Opt(OptOps.UPCAST, 0, 2)],
      [Opt(OptOps.UPCAST, 0, 4), Opt(OptOps.UPCAST, 1, 4)], # Checking how it works with upcasts
      [Opt(OptOps.LOCAL, 0, 2)],
      [Opt(OptOps.LOCAL, 1, 32)],
      [Opt(OptOps.LOCAL, 0, 4), Opt(OptOps.LOCAL, 1, 4)],
      [Opt(OptOps.LOCAL, 0, 4), Opt(OptOps.LOCAL, 1, 32)],
      [Opt(OptOps.LOCAL, 0, 16), Opt(OptOps.LOCAL, 1, 8)], # Checking how it works with locals
      [Opt(OptOps.GROUPTOP, 0, 2)],
      [Opt(OptOps.GROUPTOP, 0, 32)],
      [Opt(OptOps.GROUPTOP, 0, 32), Opt(OptOps.UNROLL, 0, 4)], # Checking how it works with grouped_reduce
      [Opt(OptOps.LOCAL, 0, 2), Opt(OptOps.LOCAL, 1, 2), Opt(OptOps.GROUPTOP, 0, 32)],
      [Opt(OptOps.LOCAL, 0, 8), Opt(OptOps.GROUPTOP, 0, 32)],
      [Opt(OptOps.LOCAL, 0, 4), Opt(OptOps.LOCAL, 0, 8), Opt(OptOps.GROUPTOP, 0, 4)], # Checking how it works with local+grouped_reduce
      # Checking all together
      [Opt(OptOps.LOCAL, 0, 4), Opt(OptOps.LOCAL, 0, 4), Opt(OptOps.GROUPTOP, 0, 8), Opt(OptOps.UNROLL, 0, 4), Opt(OptOps.UPCAST, 0, 4),
       Opt(OptOps.UPCAST, 1, 2)],
      # Full global upcast + local
      [Opt(OptOps.LOCAL, 0, 4), Opt(OptOps.LOCAL, 0, 4), Opt(OptOps.GROUPTOP, 0, 8), Opt(OptOps.UNROLL, 0, 4), Opt(OptOps.UPCAST, 0, 8)],
    ], wanna_output=[(a.numpy()@b.numpy()+c.numpy()@d.numpy()).flatten()])

  @unittest.skipUnless(Device[Device.DEFAULT].renderer.has_local, "test requires locals")
  @unittest.skipUnless(Device[Device.DEFAULT].renderer.has_shared, "test requires shared")
  def test_double_reduce(self):
    N = 128
    Tensor.manual_seed(1552)
    a = Tensor.rand(8, N, 8, N)
    r = a.sum(axis=(1,3))
    helper_linearizer_opt(r, [
      # openCL / GPU=1 is 256 max threads
      [Opt(OptOps.GROUPTOP, 0, 2)], [Opt(OptOps.GROUPTOP, 0, 32)],
      [Opt(OptOps.GROUPTOP, 1, 2)], [Opt(OptOps.GROUPTOP, 1, 32)], # Checking how it works with 1 grouped_reduce.
      [Opt(OptOps.GROUPTOP, 0, 2), Opt(OptOps.GROUPTOP, 1, 2)],
      [Opt(OptOps.GROUPTOP, 0, 16), Opt(OptOps.GROUPTOP, 1, 2)],
      [Opt(OptOps.GROUPTOP, 0, 4), Opt(OptOps.GROUPTOP, 1, 64)], # Checking how it works with 2 grouped_reduces.
      [Opt(OptOps.GROUPTOP, 0, 16), Opt(OptOps.GROUPTOP, 1, 2), Opt(OptOps.UNROLL, 0, 4)],
      [Opt(OptOps.GROUPTOP, 0, 2), Opt(OptOps.GROUPTOP, 1, 32), Opt(OptOps.UNROLL, 2, 4)], # Checking how it works with 2 grouped_reduces + upcasts.
      [Opt(OptOps.LOCAL, 0, 4), Opt(OptOps.LOCAL, 1, 4), Opt(OptOps.GROUPTOP, 0, 4), Opt(OptOps.GROUPTOP, 1, 4)],
      # Checking how it works with 2 grouped_reduces + upcasts + locals.
      [Opt(OptOps.LOCAL, 0, 4), Opt(OptOps.LOCAL, 1, 4), Opt(OptOps.GROUPTOP, 0, 2), Opt(OptOps.GROUPTOP, 1, 32), Opt(OptOps.UNROLL, 1, 4)],
      [Opt(OptOps.LOCAL, 0, 2), Opt(OptOps.LOCAL, 1, 2), Opt(OptOps.GROUPTOP, 0, 8), Opt(OptOps.GROUPTOP, 1, 4), Opt(OptOps.UPCAST, 0, 2)],
      [Opt(OptOps.LOCAL, 0, 2), Opt(OptOps.LOCAL, 1, 2), Opt(OptOps.GROUPTOP, 0, 8), Opt(OptOps.GROUPTOP, 1, 4), Opt(OptOps.UPCAST, 0, 2),
       Opt(OptOps.UNROLL, 0, 4), Opt(OptOps.UNROLL, 1, 4)], # Checking how it works with 2 grouped_reduces + upcasts + locals.
      [Opt(OptOps.LOCAL, 0, 4), Opt(OptOps.LOCAL, 1, 4), Opt(OptOps.GROUPTOP, 0, 4), Opt(OptOps.GROUPTOP, 1, 4), Opt(OptOps.UPCAST, 0, 2),
       Opt(OptOps.UPCAST, 0, 2)], # No globals
    ])

  @unittest.skipIf(CI and Device.DEFAULT in {"AMD"}, "AMD CI doesn't support multiple sync threads yet")
  @unittest.skipUnless(Device[Device.DEFAULT].renderer.has_local, "test requires locals")
  @unittest.skipUnless(Device[Device.DEFAULT].renderer.has_shared, "test requires shared")
  @unittest.skip("AST has implicit movement ops")
  def test_double_reduce_multireduce(self):
    N = 128
    Tensor.manual_seed(1552)
    a = Tensor.rand(8, N, 8, N).realize()
    r0 = a.sum(axis=(1,3))
    b = Tensor.rand(8, N, 8, N).realize()
    r1 = b.sum(axis=(1,3))
    ast = _temp_create_multireduce_ast(r0, r1)
    helper_linearizer_ast(ast, [a, b], [
      # openCL / GPU=1 is 256 max threads
      [Opt(OptOps.GROUPTOP, 0, 2)], [Opt(OptOps.GROUPTOP, 0, 32)],
      [Opt(OptOps.GROUPTOP, 1, 2)], [Opt(OptOps.GROUPTOP, 1, 32)], # Checking how it works with 1 grouped_reduce.
      [Opt(OptOps.GROUPTOP, 0, 2), Opt(OptOps.GROUPTOP, 1, 2)],
      [Opt(OptOps.GROUPTOP, 0, 16), Opt(OptOps.GROUPTOP, 1, 2)],
      [Opt(OptOps.GROUPTOP, 0, 4), Opt(OptOps.GROUPTOP, 1, 64)], # Checking how it works with 2 grouped_reduces.
      [Opt(OptOps.GROUPTOP, 0, 16), Opt(OptOps.GROUPTOP, 1, 2), Opt(OptOps.UNROLL, 0, 4)],
      [Opt(OptOps.GROUPTOP, 0, 2), Opt(OptOps.GROUPTOP, 1, 32), Opt(OptOps.UNROLL, 2, 4)], # Checking how it works with 2 grouped_reduces + upcasts.
      [Opt(OptOps.LOCAL, 0, 4), Opt(OptOps.LOCAL, 1, 4), Opt(OptOps.GROUPTOP, 0, 4), Opt(OptOps.GROUPTOP, 1, 4)],
      # Checking how it works with 2 grouped_reduces + upcasts + locals.
      [Opt(OptOps.LOCAL, 0, 4), Opt(OptOps.LOCAL, 1, 4), Opt(OptOps.GROUPTOP, 0, 2), Opt(OptOps.GROUPTOP, 1, 32), Opt(OptOps.UNROLL, 1, 4)],
      [Opt(OptOps.LOCAL, 0, 2), Opt(OptOps.LOCAL, 1, 2), Opt(OptOps.GROUPTOP, 0, 8), Opt(OptOps.GROUPTOP, 1, 4), Opt(OptOps.UPCAST, 0, 2)],
      [Opt(OptOps.LOCAL, 0, 2), Opt(OptOps.LOCAL, 1, 2), Opt(OptOps.GROUPTOP, 0, 8), Opt(OptOps.GROUPTOP, 1, 4), Opt(OptOps.UPCAST, 0, 2),
       Opt(OptOps.UNROLL, 0, 4), Opt(OptOps.UNROLL, 1, 4)], # Checking how it works with 2 grouped_reduces + upcasts + locals.
      [Opt(OptOps.LOCAL, 0, 4), Opt(OptOps.LOCAL, 1, 4), Opt(OptOps.GROUPTOP, 0, 4), Opt(OptOps.GROUPTOP, 1, 4), Opt(OptOps.UPCAST, 0, 2),
       Opt(OptOps.UPCAST, 0, 2)], # No globals
    ], wanna_output=[(a.numpy().sum(axis=(1, 3))+b.numpy().sum(axis=(1, 3))).flatten()])

  @unittest.skipUnless(Device[Device.DEFAULT].renderer.tensor_cores, "test requires tensor cores")
  def test_invalid_tensor_core_extra_opts(self):
    N = 128
    Tensor.manual_seed(1552)
    a = Tensor.rand(N, N)
    b = Tensor.rand(N, N)
    realized_ast, _ = helper_realized_ast(a@b)
    invalid_opts = [
      [Opt(OptOps.LOCAL, 2, 2)],
      [Opt(OptOps.UPCAST, 2, 2)],
      [Opt(OptOps.LOCAL, 0, 2), Opt(OptOps.LOCAL, 2, 2)],
    ]
    for x in invalid_opts:
      k = Kernel(realized_ast)
      with self.assertRaises(AssertionError):
        assert k.apply_tensor_cores(use_tensor_cores=1, extra_opts=x), "no valid tensor core" # for METAL in runners

  @unittest.skipUnless(Device[Device.DEFAULT].renderer.tensor_cores, "test requires tensor cores")
  def test_buf_index_not_found_tensor_core(self):
    ast = LazyOp(op=BufferOps.STORE, src=(LazyOp(op=ReduceOps.SUM, src=(LazyOp(op=BinaryOps.MUL, src=(LazyOp(op=UnaryOps.CAST, src=(LazyOp(op=BinaryOps.CMPNE, src=(LazyOp(op=BufferOps.LOAD, src=(), arg=MemBuffer(idx=1, dtype=dtypes.int, st=ShapeTracker(views=(View(shape=(1243, 256), strides=(0, 1), offset=0, mask=None, contiguous=False),)))), LazyOp(op=BufferOps.LOAD, src=(), arg=MemBuffer(idx=2, dtype=dtypes.int, st=ShapeTracker(views=(View(shape=(1243, 256), strides=(1, 0), offset=0, mask=None, contiguous=False),))))), arg=None),), arg=dtypes.float), LazyOp(op=BufferOps.LOAD, src=(), arg=MemBuffer(idx=3, dtype=dtypes.float, st=ShapeTracker(views=(View(shape=(1243, 256), strides=(1, 0), offset=0, mask=None, contiguous=False),))))), arg=None),), arg=(0,)),), arg=MemBuffer(idx=0, dtype=dtypes.float, st=ShapeTracker(views=(View(shape=(1, 256), strides=(0, 1), offset=0, mask=None, contiguous=True),))))  # noqa: E501
    k = Kernel(ast, opts=Device[Device.DEFAULT].renderer)
    with self.assertRaises(KernelOptError):
      k.apply_opt(Opt(OptOps.TC, 0, 1))

  @unittest.skip("parallel tensor cores")
  @unittest.skipUnless(Device[Device.DEFAULT].renderer.tensor_cores, "test requires tensor cores")
  def test_invalid_fused_tensor_core(self):
    Tensor.manual_seed(1552)
    for tc in Device[Device.DEFAULT].renderer.tensor_cores:
      if tc.dtype_in == dtypes.bfloat16: continue
      M, N, K = 12, 8, 30
      a, b = Tensor.rand(M, K, dtype=tc.dtype_in).realize(), Tensor.rand(K, N, dtype=tc.dtype_in).realize()
      r0 = a.matmul(b, acc_dtype=tc.dtype_out)
      M, N, K = 16, 8, 33
      c, d = Tensor.rand(M, K, dtype=tc.dtype_in).realize(), Tensor.rand(K, N, dtype=tc.dtype_in).realize()
      r1 = c.matmul(d, acc_dtype=tc.dtype_out)
      ast = _temp_create_multireduce_ast(r0, r1)
      lin = Kernel(ast)
      lin.apply_opt(Opt(op=OptOps.TC, axis=0, amt=2))
      lin.linearize()
      result = compare_linearizer(lin)
      assert result[0] == "COMPARE_ERROR"

  @unittest.skipUnless(Device[Device.DEFAULT].renderer.tensor_cores, "test requires tensor cores")
  def test_tensor_core_opts(self):
    N = 128
    Tensor.manual_seed(1552)
    for tc in Device[Device.DEFAULT].renderer.tensor_cores:
      # bf16 buffer returns float32 numpy outputs so test would fail. testing opt with half suffices.
      if tc.dtype_in == dtypes.bfloat16: continue
      a, b = Tensor.rand(N, N, dtype=tc.dtype_in), Tensor.rand(N, N, dtype=tc.dtype_in)
      r = a.matmul(b, acc_dtype=tc.dtype_out)
      (atol, rtol) = ((0.25, 0.01) if tc.dtype_out == dtypes.half else (3e-2, 1e-3)) if tc.dtype_in == dtypes.half else (1e-4, 1e-4)
      helper_linearizer_opt(r, [
        [],
        [Opt(OptOps.UPCAST, 0, 4)],
        [Opt(OptOps.UPCAST, 1, 4)],
        [Opt(OptOps.UPCAST, 0, 4), Opt(OptOps.UPCAST, 1, 4)], # check upcasts
        [Opt(OptOps.UNROLL, 0, 2)], # check unroll
        [Opt(OptOps.UNROLL, 0, 0)], # check full unroll of reduce with locals
        [Opt(OptOps.LOCAL, 0, 4)], # check local
        [Opt(OptOps.UPCAST, 0, 4), Opt(OptOps.UNROLL, 0, 2)], # check combo of unroll and local
        [Opt(OptOps.UPCAST, 0, 4), Opt(OptOps.UPCAST, 1, 4), Opt(OptOps.UNROLL, 0, 2)],
        [Opt(OptOps.UPCAST, 0, 4), Opt(OptOps.UPCAST, 1, 4), Opt(OptOps.UNROLL, 0, 4)],
        [Opt(OptOps.UPCAST, 0, 4), Opt(OptOps.UPCAST, 1, 4), Opt(OptOps.UNROLL, 0, 4), Opt(OptOps.LOCAL, 0, 2)],
        [Opt(OptOps.UPCAST, 1, 4), Opt(OptOps.UPCAST, 0, 4)], # check permutations
        [Opt(OptOps.UNROLL, 0, 2), Opt(OptOps.UPCAST, 0, 4)],
        [Opt(OptOps.UPCAST, 0, 4), Opt(OptOps.UNROLL, 0, 2), Opt(OptOps.UPCAST, 1, 4)],
        [Opt(OptOps.UNROLL, 0, 2), Opt(OptOps.UPCAST, 1, 4), Opt(OptOps.UPCAST, 0, 4), Opt(OptOps.UNROLL, 0, 4)],
        [Opt(OptOps.LOCAL, 0, 2), Opt(OptOps.UPCAST, 1, 4), Opt(OptOps.UNROLL, 0, 2), Opt(OptOps.UPCAST, 0, 4)],
        # [Opt(OptOps.GROUP, 0, 2)] # doesn't work because group_for_reduce dims become early locals (conflicting with TC)
      ], apply_tc=True, atol=atol, rtol=rtol)

  @unittest.skip("parallel tensor cores")
  @unittest.skipUnless(Device[Device.DEFAULT].renderer.tensor_cores, "test requires tensor cores")
  def test_fused_tensor_core_simple(self):
    N = 64
    Tensor.manual_seed(1552)
    for tc in Device[Device.DEFAULT].renderer.tensor_cores:
      if tc.dtype_in == dtypes.bfloat16: continue
      [a, b, c, d] = [Tensor.randn(N, N, dtype=tc.dtype_in).realize() for _ in range(4)]
      r0 = a.matmul(b, acc_dtype=tc.dtype_out)
      r1 = c.matmul(d, acc_dtype=tc.dtype_out)
      check_fused_tc_opt(tc, r0, r1, [a, b, c, d])

  @unittest.skip("parallel tensor cores")
  @unittest.skipUnless(Device[Device.DEFAULT].renderer.tensor_cores, "test requires tensor cores")
  def test_fused_tensor_core_permuted(self):
    N = 64
    Tensor.manual_seed(1552)
    for tc in Device[Device.DEFAULT].renderer.tensor_cores:
      if tc.dtype_in == dtypes.bfloat16: continue
      # one permuted
      [a, b, c, d] = [Tensor.randn(N, N, dtype=tc.dtype_in).realize() for _ in range(4)]
      r0 = a.matmul(b, acc_dtype=tc.dtype_out)
      r1 = c.T.matmul(d, acc_dtype=tc.dtype_out)
      check_fused_tc_opt(tc, r0, r1, [a, b, c, d])
      # both permuted
      r0 = a.T.matmul(b, acc_dtype=tc.dtype_out)
      r1 = c.T.matmul(d, acc_dtype=tc.dtype_out)
      check_fused_tc_opt(tc, r0, r1, [a, b, c, d])

  def test_padto_matmul(self):
    if CI and Device.DEFAULT in ["AMD", "NV", "CUDA"]: self.skipTest("super slow on CUDA and AMD because of the big grid dims")
    N = 17 * 17
    Tensor.manual_seed(289)
    a = Tensor.rand(N, N)
    b = Tensor.rand(N, N)
    helper_linearizer_opt(a@b, [
      [Opt(OptOps.PADTO, 0, 32)],
      [Opt(OptOps.PADTO, 1, 32)],
      [Opt(OptOps.PADTO, 2, 32)],
      [Opt(OptOps.PADTO, 0, 32), Opt(OptOps.PADTO, 1, 32)],
      [Opt(OptOps.PADTO, 0, 32), Opt(OptOps.PADTO, 1, 32), Opt(OptOps.PADTO, 2, 32)],
      # can optimize further post PADTO
      [Opt(OptOps.PADTO, 0, 32), Opt(OptOps.PADTO, 1, 32), Opt(OptOps.UPCAST, 0, 2), Opt(OptOps.UPCAST, 1, 2),],
    ])

  def test_padto_upcasted_not_ok(self):
    N = 4
    a = Tensor.rand(N, N)
    b = Tensor.rand(N, N)
    helper_linearizer_opt(a@b, [
      [Opt(OptOps.UPCAST, 0, 0)],
      [Opt(OptOps.UPCAST, 1, 0)],
      [Opt(OptOps.UNROLL, 0, 0)],
      [Opt(OptOps.PADTO, 0, 8)],
      [Opt(OptOps.PADTO, 1, 8)],
      [Opt(OptOps.PADTO, 2, 8)],
    ])
    with self.assertRaises(KernelOptError):
      helper_linearizer_opt(a@b, [[Opt(OptOps.UPCAST, 0, 0), Opt(OptOps.PADTO, 2, 8)]])
    with self.assertRaises(KernelOptError):
      helper_linearizer_opt(a@b, [[Opt(OptOps.UPCAST, 1, 0), Opt(OptOps.PADTO, 2, 8)]])
    with self.assertRaises(KernelOptError):
      helper_linearizer_opt(a@b, [[Opt(OptOps.UNROLL, 0, 0), Opt(OptOps.PADTO, 2, 8)]])

  def test_padto_sum_ok(self):
    N = 18 * 18
    # NOTE: this setup prevents 17 * 17 contiguous merged into one dimension
    a = Tensor.rand(N, N).shrink(((0, 17), (0, 17))) * 100
    b = (Tensor.rand(N, N) < 0.5).realize().shrink(((0, 17), (0, 17)))

    helper_linearizer_opt(a.sum(0), [
      [Opt(OptOps.PADTO, 0, 32)],
      [Opt(OptOps.PADTO, 0, 32), Opt(OptOps.UPCAST, 0, 8),],
    ])
    helper_linearizer_opt(a.sum(1), [
      [Opt(OptOps.PADTO, 0, 32)],
      [Opt(OptOps.PADTO, 0, 32), Opt(OptOps.UPCAST, 0, 8),],
    ])

    # can pad sum reduce axis if there's no unsafe ops prior to sum
    for axis in (0, 1):
      helper_linearizer_opt(a.sum(), [[Opt(OptOps.PADTO, axis, 32)],])
      helper_linearizer_opt(a.sum(0), [[Opt(OptOps.PADTO, axis, 32)],])
      helper_linearizer_opt(b.sum(), [[Opt(OptOps.PADTO, axis, 32)],])
      helper_linearizer_opt(b.sum(0), [[Opt(OptOps.PADTO, axis, 32)],])
      helper_linearizer_opt(b.sum(acc_dtype=dtypes.bool), [[Opt(OptOps.PADTO, axis, 32)],])
      helper_linearizer_opt(b.sum(0, acc_dtype=dtypes.bool), [[Opt(OptOps.PADTO, axis, 32)],])
      helper_linearizer_opt(b.sum(1, acc_dtype=dtypes.bool), [[Opt(OptOps.PADTO, axis, 32)],])

    # having unsafe ops after sum is fine
    helper_linearizer_opt(a.sum().exp(), [[Opt(OptOps.PADTO, 0, 32)],])
    helper_linearizer_opt(a.sum(0).exp(), [[Opt(OptOps.PADTO, 1, 32)],])

  def test_padto_sum_not_ok(self):
    N = 18 * 18
    # NOTE: this setup prevents 17 * 17 contiguous merged into one dimension
    a = Tensor.rand(N, N).shrink(((0, 17), (0, 17))).exp()
    # exp is not safe to pad
    with self.assertRaises(KernelOptError):
      helper_linearizer_opt(a.exp().sum(), [[Opt(OptOps.PADTO, 0, 32)],])
    with self.assertRaises(KernelOptError):
      helper_linearizer_opt(a.exp().sum(0), [[Opt(OptOps.PADTO, 1, 32)],])

    b = a < -1
    # lt is not safe to pad
    with self.assertRaises(KernelOptError):
      helper_linearizer_opt(b.sum(), [[Opt(OptOps.PADTO, 0, 32)],])
    with self.assertRaises(KernelOptError):
      helper_linearizer_opt(b.sum(0), [[Opt(OptOps.PADTO, 1, 32)],])

  def test_padto_max(self):
    N = 18 * 18
    # NOTE: this setup prevents 17 * 17 contiguous merged into one axis
    a = -Tensor.rand(N, N).shrink(((0, 17), (0, 17))) * 100

    helper_linearizer_opt(a.max(0), [
      [Opt(OptOps.PADTO, 0, 32)],
      [Opt(OptOps.PADTO, 0, 32), Opt(OptOps.UPCAST, 0, 8),],
    ])
    helper_linearizer_opt(a.max(1), [
      [Opt(OptOps.PADTO, 0, 32)],
      [Opt(OptOps.PADTO, 0, 32), Opt(OptOps.UPCAST, 0, 8),],
    ])

    # cannot pad max kernel on reduce
    with self.assertRaises(KernelOptError):
      helper_linearizer_opt(a.max(), [[Opt(OptOps.PADTO, 0, 32)],])
    with self.assertRaises(KernelOptError):
      helper_linearizer_opt(a.max(0), [[Opt(OptOps.PADTO, 1, 32)],])

  def test_padto_where(self):
    Tensor.manual_seed(0)
    N = 17 * 17
    a = (Tensor.randn(N, N).realize().max(axis=0, keepdim=True) > 1).where(1, 0)
    helper_linearizer_opt(a.max(0), [
      [Opt(OptOps.PADTO, 0, 32)],
      [Opt(OptOps.PADTO, 0, 32), Opt(OptOps.UPCAST, 0, 8),],
    ])

  def test_padto_where_multioutput(self):
    Tensor.manual_seed(0)
    N = 17 * 17
    r = Tensor.randn(N, N).realize().max(axis=0, keepdim=True) > 1
    a0 = r.where(1, 0)
    a1 = r.where(2, 0)
    helper_linearizer_opt([a0.max(0), a1.max(0)], [
      [Opt(OptOps.PADTO, 0, 32)],
      [Opt(OptOps.PADTO, 0, 32), Opt(OptOps.UPCAST, 0, 8),],
    ])

  @unittest.skipUnless(Device[Device.DEFAULT].renderer.has_local, "test requires locals")
  @unittest.skipUnless(Device[Device.DEFAULT].renderer.has_shared, "test requires shared")
  def test_padto_group(self):
    Tensor.manual_seed(0)
    ld0 = LazyOp(op=BufferOps.LOAD, src=(), arg=MemBuffer(idx=1, dtype=dtypes.float, st=ShapeTracker(views=(View(shape=(2, 1, 4, 1, 3, 4, 2, 6, 1, 3), strides=(0, 0, 0, 0, 0, 18, 0, 3, 0, 1), offset=0, mask=None, contiguous=False),)))) # noqa: E501
    ld1 = LazyOp(op=BufferOps.LOAD, src=(), arg=MemBuffer(idx=2, dtype=dtypes.float, st=ShapeTracker(views=(View(shape=(2, 1, 4, 1, 3, 4, 2, 6, 1, 3), strides=(0, 0, 0, 0, 0, 0, 0, 0, 0, 0), offset=0, mask=None, contiguous=False),)))) # noqa: E501
    ast = LazyOp(op=BufferOps.STORE, src=(LazyOp(op=ReduceOps.SUM, src=(LazyOp(op=BinaryOps.MUL, src=(ld0, ld1)),), arg=(0, 2, 4, 6)),), arg=MemBuffer(idx=0, dtype=dtypes.float, st=ShapeTracker(views=(View(shape=(1, 1, 1, 1, 1, 4, 1, 6, 1, 3), strides=(0, 0, 0, 0, 0, 18, 0, 3, 0, 1), offset=0, mask=None, contiguous=True),)))) # noqa: E501
    data1 = Tensor.randn(2, 1, 4, 1, 3, 4, 2, 6, 1, 3).realize()
    data2 = Tensor.randn(2, 1, 4, 1, 3, 4, 2, 6, 1, 3).realize()
    helper_linearizer_ast((ast, ), [data1, data2], opts=[
      [Opt(OptOps.PADTO, 0, 32), Opt(OptOps.GROUP, 0, 4)],
      [Opt(OptOps.PADTO, 0, 32), Opt(OptOps.UPCAST, 0, 8)],
      [Opt(OptOps.PADTO, 0, 32), Opt(OptOps.UPCAST, 0, 8), Opt(OptOps.GROUP, 0, 4)]
    ])

  @unittest.skipIf(CI and Device.DEFAULT in {"AMD"}, "AMD CI doesn't support multiple sync threads yet")
  @unittest.skip("AST has implicit movement ops")
  def test_padto_sum_multireduce(self):
    Tensor.manual_seed(0)
    N = 17
    x = Tensor.rand(N, N).realize()
    opts = [[Opt(OptOps.PADTO, 0, 32)],[Opt(OptOps.PADTO, 0, 32), Opt(OptOps.UPCAST, 0, 8),],]
    x_ld = LazyOp(BufferOps.LOAD, (), MemBuffer(1, dtypes.float, ShapeTracker.from_shape((N, N))))

    def ast(axis, output_shape):
      r0 = LazyOp(ReduceOps.SUM, (x_ld,), axis)
      r1 = LazyOp(ReduceOps.SUM, (LazyOp(BinaryOps.ADD, (x_ld, LazyOp(op=UnaryOps.NEG, src=(r0,), arg=None)),),), axis)
      return LazyOp(BufferOps.STORE, (r1, ), MemBuffer(0, dtypes.float, ShapeTracker.from_shape(output_shape))),
    helper_linearizer_ast(ast((0, ), (1, 17)), [x], opts=opts, wanna_output=[(x.numpy()-x.numpy().sum(axis=0,keepdims=True)).sum(0)])
    helper_linearizer_ast(ast((1, ), (17, 1)), [x], opts=opts, wanna_output=[(x.numpy()-x.numpy().sum(axis=1,keepdims=True)).sum(1)])

    expected = (x.numpy()-x.numpy().sum(axis=0,keepdims=True)).sum(0)
    helper_linearizer_ast(ast((0, ), (1, 17)), [x], opts=[[Opt(OptOps.PADTO, 1, 32)]], wanna_output=[expected])

    op = LazyOp(op=BufferOps.STORE, src=(LazyOp(op=ReduceOps.SUM, src=(LazyOp(op=BinaryOps.ADD, src=(x_ld,LazyOp(op=UnaryOps.NEG, src=(LazyOp(op=ReduceOps.SUM, src=(x_ld,), arg=(0,1)),),arg=None))),), arg=(0,1)),), arg=MemBuffer(idx=0, dtype=dtypes.float, st=ShapeTracker(views=(View(shape=(1, 1), strides=(0, 1), offset=0, mask=None, contiguous=True),)))) # noqa: E501
    helper_linearizer_ast((op,), [x], opts=[[Opt(OptOps.PADTO, 0, 32)],], wanna_output=[(x.numpy()-x.numpy().sum(keepdims=True)).sum()])

  @unittest.skipIf(CI and Device.DEFAULT in {"AMD"}, "AMD CI doesn't support multiple sync threads yet")
  @unittest.skip("AST has implicit movement ops")
  def test_padto_max_multireduce(self):
    Tensor.manual_seed(0)
    N = 17
    x = Tensor.rand(N, N).realize()
    opts = [[Opt(OptOps.PADTO, 0, 32)],[Opt(OptOps.PADTO, 0, 32), Opt(OptOps.UPCAST, 0, 8),],]
    x_ld = LazyOp(BufferOps.LOAD, (), MemBuffer(1, dtypes.float, ShapeTracker.from_shape((N, N))))

    def ast(axis, output_shape):
      r0 = LazyOp(ReduceOps.MAX, (x_ld,), axis)
      r1 = LazyOp(ReduceOps.MAX, (LazyOp(BinaryOps.ADD, (x_ld,r0,),),), axis)
      return LazyOp(BufferOps.STORE, (r1, ), MemBuffer(0, dtypes.float, ShapeTracker.from_shape(output_shape))),
    helper_linearizer_ast(ast((0, ), (1, 17)), [x], opts=opts, wanna_output=[(x.numpy()+x.numpy().max(axis=0,keepdims=True)).max(0)])
    helper_linearizer_ast(ast((1, ), (17, 1)), [x], opts=opts, wanna_output=[(x.numpy()+x.numpy().max(axis=1,keepdims=True)).max(1)])

  @unittest.skipIf(CI and Device.DEFAULT in {"AMD"}, "AMD CI doesn't support multiple sync threads yet")
  @unittest.skip("AST has implicit movement ops")
  def test_padto_where_multireduce(self):
    # we need to make sure the ternary operators nest properly
    N = 17
    x = Tensor.rand(N, N).realize()
    a = Tensor.rand(1, 1).realize()
    b = Tensor.rand(1, 1).realize()
    opts = [[Opt(OptOps.PADTO, 0, 32)],[Opt(OptOps.PADTO, 0, 32), Opt(OptOps.UPCAST, 0, 8),],]

    # TODO: these large ASTs are suboptimal but we need this until the scheduler can fuse these
    wanna_output = np.where(0.5*17 < (x.numpy()+np.where(0.75*17 < x.numpy().sum(axis=1,keepdims=True), a.numpy(), b.numpy())).sum(axis=1),0.0,1.0)
    ast = LazyOp(op=BufferOps.STORE, src=(LazyOp(op=TernaryOps.WHERE, src=(LazyOp(op=BinaryOps.CMPLT, src=(LazyOp(op=BufferOps.CONST, src=(), arg=ConstBuffer(val=0.5*17, dtype=dtypes.float, st=ShapeTracker.from_shape((1,1)))),LazyOp(op=ReduceOps.SUM, src=(LazyOp(op=BinaryOps.ADD, src=(LazyOp(op=BufferOps.LOAD, src=(), arg=MemBuffer(idx=1, dtype=dtypes.float, st=ShapeTracker.from_shape((N,N)))),LazyOp(op=TernaryOps.WHERE, src=(LazyOp(op=BinaryOps.CMPLT, src=(LazyOp(op=BufferOps.CONST, src=(), arg=ConstBuffer(val=0.75*17, dtype=dtypes.float, st=ShapeTracker.from_shape((1,1)))),LazyOp(op=ReduceOps.SUM, src=(LazyOp(op=BufferOps.LOAD, src=(), arg=MemBuffer(idx=1, dtype=dtypes.float, st=ShapeTracker.from_shape((N,N)))),), arg=(1,)))),LazyOp(op=BufferOps.LOAD, src=(), arg=MemBuffer(idx=2, dtype=dtypes.float, st=ShapeTracker.from_shape((1,1)))),LazyOp(op=BufferOps.LOAD, src=(), arg=MemBuffer(idx=3, dtype=dtypes.float, st=ShapeTracker.from_shape((1,1)))),)),)),), arg=(1,)),)),LazyOp(op=BufferOps.CONST, src=(), arg=ConstBuffer(val=0.0, dtype=dtypes.float, st=ShapeTracker.from_shape((1,1)))),LazyOp(op=BufferOps.CONST, src=(), arg=ConstBuffer(val=1.0, dtype=dtypes.float, st=ShapeTracker.from_shape((1,1)))),)),), arg=MemBuffer(idx=0, dtype=dtypes.float, st=ShapeTracker.from_shape((N,1)))) # noqa: E501
    helper_linearizer_ast((ast,), [x,a,b], opts=opts, wanna_output=[wanna_output])

    wanna_output = np.where(0.5*17 < (x.numpy()+np.where(0.75*17 < x.numpy().sum(axis=0,keepdims=True), a.numpy(), b.numpy())).sum(axis=0),0.0,1.0)
    ast = LazyOp(op=BufferOps.STORE, src=(LazyOp(op=TernaryOps.WHERE, src=(LazyOp(op=BinaryOps.CMPLT, src=(LazyOp(op=BufferOps.CONST, src=(), arg=ConstBuffer(val=0.5*17, dtype=dtypes.float, st=ShapeTracker.from_shape((1,1)))),LazyOp(op=ReduceOps.SUM, src=(LazyOp(op=BinaryOps.ADD, src=(LazyOp(op=BufferOps.LOAD, src=(), arg=MemBuffer(idx=1, dtype=dtypes.float, st=ShapeTracker.from_shape((N,N)))),LazyOp(op=TernaryOps.WHERE, src=(LazyOp(op=BinaryOps.CMPLT, src=(LazyOp(op=BufferOps.CONST, src=(), arg=ConstBuffer(val=0.75*17, dtype=dtypes.float, st=ShapeTracker.from_shape((1,1)))),LazyOp(op=ReduceOps.SUM, src=(LazyOp(op=BufferOps.LOAD, src=(), arg=MemBuffer(idx=1, dtype=dtypes.float, st=ShapeTracker.from_shape((N,N)))),), arg=(0,)))),LazyOp(op=BufferOps.LOAD, src=(), arg=MemBuffer(idx=2, dtype=dtypes.float, st=ShapeTracker.from_shape((1,1)))),LazyOp(op=BufferOps.LOAD, src=(), arg=MemBuffer(idx=3, dtype=dtypes.float, st=ShapeTracker.from_shape((1,1)))),)),)),), arg=(0,)),)),LazyOp(op=BufferOps.CONST, src=(), arg=ConstBuffer(val=0.0, dtype=dtypes.float, st=ShapeTracker.from_shape((1,1)))),LazyOp(op=BufferOps.CONST, src=(), arg=ConstBuffer(val=1.0, dtype=dtypes.float, st=ShapeTracker.from_shape((1,1)))),)),), arg=MemBuffer(idx=0, dtype=dtypes.float, st=ShapeTracker.from_shape((1,N)))) # noqa: E501
    helper_linearizer_ast((ast,), [x,a,b], opts=opts, wanna_output=[wanna_output])

    # pad reduce axis
    helper_linearizer_ast((ast,), [x,a,b], opts=[[Opt(OptOps.PADTO, 1, 32)],], wanna_output=[wanna_output])

    wanna_output = np.where(0.5*17 < (x.numpy()+np.where(0.75*17 < x.numpy().sum(keepdims=True), a.numpy(), b.numpy())).sum(keepdims=True),0.0,1.0)
    ast = LazyOp(op=BufferOps.STORE, src=(LazyOp(op=TernaryOps.WHERE, src=(LazyOp(op=BinaryOps.CMPLT, src=(LazyOp(op=BufferOps.CONST, src=(), arg=ConstBuffer(val=0.5*17, dtype=dtypes.float, st=ShapeTracker.from_shape((1,1)))),LazyOp(op=ReduceOps.SUM, src=(LazyOp(op=BinaryOps.ADD, src=(LazyOp(op=BufferOps.LOAD, src=(), arg=MemBuffer(idx=1, dtype=dtypes.float, st=ShapeTracker.from_shape((N,N)))),LazyOp(op=TernaryOps.WHERE, src=(LazyOp(op=BinaryOps.CMPLT, src=(LazyOp(op=BufferOps.CONST, src=(), arg=ConstBuffer(val=0.75*17, dtype=dtypes.float, st=ShapeTracker.from_shape((1,1)))),LazyOp(op=ReduceOps.SUM, src=(LazyOp(op=BufferOps.LOAD, src=(), arg=MemBuffer(idx=1, dtype=dtypes.float, st=ShapeTracker.from_shape((N,N)))),), arg=(0,1,)))),LazyOp(op=BufferOps.LOAD, src=(), arg=MemBuffer(idx=2, dtype=dtypes.float, st=ShapeTracker.from_shape((1,1)))),LazyOp(op=BufferOps.LOAD, src=(), arg=MemBuffer(idx=3, dtype=dtypes.float, st=ShapeTracker.from_shape((1,1)))),)),)),), arg=(0,1,)),)),LazyOp(op=BufferOps.CONST, src=(), arg=ConstBuffer(val=0.0, dtype=dtypes.float, st=ShapeTracker.from_shape((1,1)))),LazyOp(op=BufferOps.CONST, src=(), arg=ConstBuffer(val=1.0, dtype=dtypes.float, st=ShapeTracker.from_shape((1,1)))),)),), arg=MemBuffer(idx=0, dtype=dtypes.float, st=ShapeTracker.from_shape((1,1)))) # noqa: E501
    helper_linearizer_ast((ast,), [x,a,b], opts=[[Opt(OptOps.PADTO, 0, 32)],], wanna_output=[wanna_output.flatten()])

  def test_padto_matmul_multireduce(self):
    if CI and Device.DEFAULT in ["AMD", "NV", "CUDA"]: self.skipTest("super slow on CUDA and AMD because of the big grid dims")
    N = 17 * 17
    Tensor.manual_seed(289)
    a = Tensor.rand(N, N).realize()
    b = Tensor.rand(N, N).realize()
    c = Tensor.rand(N, N).realize()
    d = Tensor.rand(N, N).realize()
    r0 = a@b
    r1 = c@d
    ast = _temp_create_multireduce_ast(r0,r1)
    helper_linearizer_ast(ast, [a,b,c,d], opts=[
      [Opt(OptOps.PADTO, 0, 32)],
      [Opt(OptOps.PADTO, 1, 32)],
      [Opt(OptOps.PADTO, 2, 32)],
      [Opt(OptOps.PADTO, 0, 32), Opt(OptOps.PADTO, 1, 32)],
      [Opt(OptOps.PADTO, 0, 32), Opt(OptOps.PADTO, 1, 32), Opt(OptOps.PADTO, 2, 32)],
      # can optimize further post PADTO
      [Opt(OptOps.PADTO, 0, 32), Opt(OptOps.PADTO, 1, 32), Opt(OptOps.UPCAST, 0, 2), Opt(OptOps.UPCAST, 1, 2),],
    ], wanna_output=[(a.numpy()@b.numpy()+c.numpy()@d.numpy()).reshape(N, N, 1)])

  @unittest.skipUnless(Device[Device.DEFAULT].renderer.has_local, "test requires locals")
  @unittest.skipUnless(Device[Device.DEFAULT].renderer.has_shared, "test requires shared")
  def test_color_shapes_with_local(self):
    N = 32
    Tensor.manual_seed(1552)
    a = Tensor.rand(N, N)
    b = Tensor.rand(N, N)
    r = a@b
    opts_shapes = [
      ([Opt(OptOps.LOCAL, 0, 2)], [("blue",16),("blue",32),("cyan",2),("red",32)]),
      ([Opt(OptOps.LOCAL, 0, 2),Opt(OptOps.GROUP, 0, 2)], [("blue",16),("blue",32),("cyan",2),("green",2),("red",16)]),
      # check to ensure local_dims are stable for full UNROLL of first_reduce
      ([Opt(OptOps.LOCAL, 0, 2),Opt(OptOps.UNROLL, 0, 0)], [("blue",16),("blue",32),("cyan",2),("magenta",32)]),
      ([Opt(OptOps.UNROLL, 0, 0),Opt(OptOps.LOCAL, 0, 2)], [("blue",16),("blue",32),("cyan",2),("magenta",32)]),
      # check behavior for full UNROLL on an existing GROUP
      ([Opt(OptOps.LOCAL, 0, 2),Opt(OptOps.GROUP, 0, 0),Opt(OptOps.UNROLL, 0, 2)], [("blue",16),("blue",32),("cyan",2),("green",16),("magenta",2)]),
      ([Opt(OptOps.LOCAL, 0, 2),Opt(OptOps.GROUP, 0, 0),Opt(OptOps.UNROLL, 0, 0)], [("blue",16),("blue",32),("cyan",2),("magenta",32)]),
      ([Opt(OptOps.GROUP, 0, 0),Opt(OptOps.LOCAL, 0, 2),Opt(OptOps.UNROLL, 0, 0)], [("blue",16),("blue",32),("cyan",2),("magenta",32)]),
      ([Opt(OptOps.GROUP, 0, 2),Opt(OptOps.UNROLL, 0, 0)], [("blue",32),("blue",32),("red",16),("magenta",2)]),
    ]
    helper_linearizer_opt(r, [x[0] for x in opts_shapes], color_sizes=[x[1] for x in opts_shapes])

if __name__ == '__main__':
  unittest.main()<|MERGE_RESOLUTION|>--- conflicted
+++ resolved
@@ -101,10 +101,6 @@
     assert len(mutable_bufs) == len(stores) == 2
     assert [u.arg[0] for u in mutable_bufs] == [0, 1]
 
-<<<<<<< HEAD
-=======
-  @unittest.skip("TODO: fix uops toposort")
->>>>>>> 61ee02e9
   def test_sum_multireduce(self):
     Tensor.manual_seed(0)
     x = Tensor.randn(32, dtype=dtypes.float).realize()
@@ -117,10 +113,6 @@
     wanna_output = (x.numpy()-x.numpy().sum(-1, keepdims=True)).sum(-1)
     helper_linearizer_ast((store, ), [x], wanna_output=[wanna_output])
 
-<<<<<<< HEAD
-=======
-  @unittest.skip("TODO: fix uops toposort")
->>>>>>> 61ee02e9
   def test_double_sum_multireduce(self):
     Tensor.manual_seed(0)
     x = Tensor.randn(2, 32, 4, 16, dtype=dtypes.float).realize()
@@ -134,11 +126,6 @@
     helper_linearizer_ast((store, ), [x], wanna_output=[wanna_output])
 
   @unittest.skipIf(CI and Device.DEFAULT in {"PTX", "AMD", "NV"}, "ocelot/remu doesn't have multiple wave syncs yet")
-<<<<<<< HEAD
-  # @unittest.skip("still broken")
-=======
-  @unittest.skip("TODO: fix uops toposort")
->>>>>>> 61ee02e9
   def test_var_multireduce(self):
     Tensor.manual_seed(0)
     x = Tensor.randn(3, 27, 32, dtype=dtypes.float).realize()
@@ -360,10 +347,6 @@
     x = Tensor.randn(8,7).softmax().realize()
     helper_linearizer_ast(ast, [x], opts=opts, wanna_output=[(x.numpy() - x.numpy().sum(axis=1, keepdims=True)).sum(axis=1)])
 
-<<<<<<< HEAD
-=======
-  @unittest.skip("TODO: fix uops toposort")
->>>>>>> 61ee02e9
   def test_multireduce_unroll(self):
     # unrolled multireduceops will cause an issue where and reduceop following another reduceop will need to bring the "unroll" back:
     # ex you unroll into four values, the four values sum, then you need to four operations on the sum for the next reduceop
@@ -406,11 +389,6 @@
       [((x.numpy() - x.numpy().mean(axis=2, keepdims=True))/x.numpy().std(axis=2, keepdims=True, ddof=0)).sum(axis=2).reshape(-1)])
 
   @unittest.skipIf(CI and Device.DEFAULT in {"AMD"}, "AMD CI doesn't support multiple sync threads yet")
-<<<<<<< HEAD
-  # @unittest.skip("AST has implicit movement ops")
-=======
-  @unittest.skip("TODO: fix uops toposort")
->>>>>>> 61ee02e9
   def test_mean_std_multireduce(self):
     Tensor.manual_seed(0)
     x = Tensor.randn(15, 25, 35, dtype=dtypes.float).realize()
@@ -427,11 +405,6 @@
     helper_linearizer_ast((store,), [x], wanna_output=[wanna_output])
 
   @unittest.skipIf(CI and Device.DEFAULT in {"AMD"}, "AMD CI doesn't support multiple sync threads yet")
-<<<<<<< HEAD
-  # @unittest.skip("AST has implicit movement ops")
-=======
-  @unittest.skip("TODO: fix uops toposort")
->>>>>>> 61ee02e9
   def test_mean_std_multireduce_mid_dim(self):
     Tensor.manual_seed(0)
     x = Tensor.randn(15, 25, 35, dtype=dtypes.float).realize()
