--- conflicted
+++ resolved
@@ -4,11 +4,7 @@
 
 from tinygrad.codegen.opt import Opt, OptOps
 from tinygrad.codegen.gpudims import get_grouped_dims
-<<<<<<< HEAD
-from tinygrad.uop.ops import UOp, Ops, GroupOp, PatternMatcher, graph_rewrite, UPat
-=======
-from tinygrad.uop.ops import UOp, Ops, GroupOp, AxisType
->>>>>>> 95620426
+from tinygrad.uop.ops import UOp, Ops, GroupOp, AxisType, PatternMatcher, graph_rewrite, UPat
 from tinygrad.device import Device, Buffer, is_dtype_supported
 from tinygrad.tensor import Tensor, _to_np_dtype
 from tinygrad.engine.realize import run_schedule, lower_schedule, CompiledRunner, get_program
