--- conflicted
+++ resolved
@@ -13,17 +13,10 @@
 from tinygrad.shape.view import View
 from tinygrad.tensor import Tensor
 from tinygrad.ops import BinaryOps, MetaOps, UOp, UnaryOps, UOps, graph_rewrite
-<<<<<<< HEAD
 from tinygrad.helpers import AST_REWRITE, CI, DEBUG, FUSE_ARANGE, FUSE_CONV_BW, GlobalCounters, flatten, getenv, SPLIT_REDUCEOP
 from tinygrad.codegen.kernel import Kernel, verify_ast
 from tinygrad.engine.schedule import create_schedule, get_output_st, st_fixup, reduceop_fusor
-from tinygrad.engine.realize import run_schedule
-=======
-from tinygrad.helpers import CI, DEBUG, FUSE_ARANGE, FUSE_CONV_BW, GlobalCounters, flatten, getenv, SPLIT_REDUCEOP
-from tinygrad.codegen.kernel import Kernel, verify_ast
-from tinygrad.engine.schedule import create_schedule, get_output_st, st_fixup, reduceop_fusor
 from tinygrad.engine.realize import CompiledRunner, run_schedule
->>>>>>> 07942ef3
 from test.helpers import is_dtype_supported, Context
 from tinygrad.lazy import LazyBuffer, view_supported_devices
 from extra.models.llama import precompute_freqs_cis
@@ -1657,26 +1650,6 @@
     new_val = st_fixup(val, lambda st:st.reshape((4,)), {}, {})
     self.assertIs(new_val, val)
 
-<<<<<<< HEAD
-  def test_deep_reduceop_reshape(self):
-    tms: List[float] = []
-    sizes = [10*i for i in range(1,30 if getenv("BIG") else 15)]
-    for sz in sizes:
-      bufs = [UOp(UOps.DEFINE_GLOBAL, PtrDType(dtypes.float), (), i) for i in range(2)]
-      ld = UOp(UOps.LOAD, dtypes.float, (bufs[1], ShapeTracker.from_shape((4, 4)).to_uop()))
-      a = UOp(UOps.REDUCE_AXIS, dtypes.float, (ld,), (BinaryOps.ADD, (0, 1)))
-      for _ in range(sz): a += UOp(UOps.CONST, dtypes.float, (ShapeTracker.from_shape(()).to_uop(),))
-      sink = UOp(UOps.SINK, None, (UOp.store(bufs[0], ShapeTracker.from_shape(()).to_uop()), a))
-      st = time.perf_counter_ns()
-      sink = graph_rewrite(sink, reduceop_fusor)
-      tms.append((time.perf_counter_ns()-st)*1e-6)
-    if getenv("GRAPH_TIMING"):
-      import plotly.express as px
-      fig = px.line(x=sizes, y=tms, title="graph_rewrite time as ast grows")
-      fig.update_layout(paper_bgcolor="black", plot_bgcolor="black", font={"color":"white"},
-                        yaxis={"gridcolor":"rgba(255, 255, 255, 0.3)"}, xaxis={"gridcolor":"rgba(255, 255, 255, 0.3)"})
-      fig.show()
-=======
   def test_swizzle_rewrite(self):
     # graph rewrite
     sink = UOp(UOps.SINK, None, arg=None, src=(
@@ -1702,7 +1675,25 @@
     CompiledRunner(p).exec([b.lazydata.buffer, a.lazydata.buffer])
     expected_out = (a.numpy() + a.numpy().sum()).sum()
     np.testing.assert_equal(b.numpy(), expected_out)
->>>>>>> 07942ef3
+
+  def test_deep_reduceop_reshape(self):
+    tms: List[float] = []
+    sizes = [10*i for i in range(1,30 if getenv("BIG") else 15)]
+    for sz in sizes:
+      bufs = [UOp(UOps.DEFINE_GLOBAL, PtrDType(dtypes.float), (), i) for i in range(2)]
+      ld = UOp(UOps.LOAD, dtypes.float, (bufs[1], ShapeTracker.from_shape((4, 4)).to_uop()))
+      a = UOp(UOps.REDUCE_AXIS, dtypes.float, (ld,), (BinaryOps.ADD, (0, 1)))
+      for _ in range(sz): a += UOp(UOps.CONST, dtypes.float, (ShapeTracker.from_shape(()).to_uop(),))
+      sink = UOp(UOps.SINK, None, (UOp.store(bufs[0], ShapeTracker.from_shape(()).to_uop()), a))
+      st = time.perf_counter_ns()
+      sink = graph_rewrite(sink, reduceop_fusor)
+      tms.append((time.perf_counter_ns()-st)*1e-6)
+    if getenv("GRAPH_TIMING"):
+      import plotly.express as px
+      fig = px.line(x=sizes, y=tms, title="graph_rewrite time as ast grows")
+      fig.update_layout(paper_bgcolor="black", plot_bgcolor="black", font={"color":"white"},
+                        yaxis={"gridcolor":"rgba(255, 255, 255, 0.3)"}, xaxis={"gridcolor":"rgba(255, 255, 255, 0.3)"})
+      fig.show()
 
 if __name__ == '__main__':
   unittest.main(verbosity=2)