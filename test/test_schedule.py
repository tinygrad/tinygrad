# this will be the new test_ops for the next level
# schedule confirms the right things are capable of fusing
# NOTE: this has overlap with external_test_opt.py

import unittest
import numpy as np
from typing import List, Optional, Union, cast

from tinygrad import nn, dtypes
from tinygrad.device import Device
from tinygrad.dtype import DType, PtrDType
from tinygrad.shape.shapetracker import ShapeTracker
from tinygrad.shape.view import View
from tinygrad.tensor import Tensor
from tinygrad.ops import BinaryOps, MetaOps, UOp, UnaryOps, UOps
from tinygrad.ops import graph_rewrite
from tinygrad.helpers import AST_REWRITE, CI, DEBUG, FUSE_ARANGE, flatten, getenv, SPLIT_REDUCEOP, unwrap, prod
from tinygrad.codegen.kernel import Kernel, verify_ast
from tinygrad.engine.schedule import create_schedule, reduceop_fusor, st_fixup
from tinygrad.engine.realize import CompiledRunner, run_schedule
from test.helpers import ast_const, is_dtype_supported, Context, timeit
from tinygrad.lazy import LazyBuffer, view_supported_devices
from extra.models.llama import precompute_freqs_cis

class KernelCountException(Exception): pass
def check_schedule(t:Union[Tensor, List[Tensor], LazyBuffer], allowed:int, to_prerealize:Optional[List[Tensor]]=None, filter_sink=True):
  if isinstance(t, Tensor): outs = t.lazydata.lbs
  elif isinstance(t, List): outs = flatten([r.lazydata.lbs for r in t])
  else: outs = [t]
  if to_prerealize:
    for pre in to_prerealize: pre.schedule()
  sched = create_schedule(outs)
  if filter_sink: sched = [s for s in sched if s.ast.op is UOps.SINK]
  if len(sched) != allowed: print(f"SCHEDULE ISSUE, expecting {allowed} got {len(sched)}")
  if len(sched) != allowed or DEBUG >= 3:
    for i, s in enumerate(sched):
      print("kernel", i+1)
      print(s.ast)
  if len(sched) != allowed: raise KernelCountException(f"{len(sched)=} != {allowed}")
  # test the (sink) ops linearize
  for s in sched:
    if s.ast.op is not UOps.SINK: continue
    l = Kernel(s.ast)
    l.hand_coded_optimizations()
    l.linearize()
  return sched

def _test_conv2d(allowed:int, dtype:DType=dtypes.float, **kwargs):
  old_default_float, dtypes.default_float = dtypes.default_float, dtype
  dtypes.default_float = dtype
  Tensor.manual_seed(0)
  BS, CIN = 2, 3
  img = Tensor.randn(BS, CIN, 64, 64, requires_grad=True)
  w = Tensor.uniform(16, CIN, 3, 3, requires_grad=True)
  ret = Tensor.conv2d(img, w).relu().mean().backward()
  dtypes.default_float = old_default_float
  with Context(**kwargs): s = create_schedule([ret.lazydata, img.grad.lazydata, w.grad.lazydata])
  run_schedule(s.copy())
  cnt = len([si for si in s if si.ast.op is UOps.SINK])
  assert cnt == allowed, f"expected {allowed} kernels, got {cnt}"
  if getenv("CHECK", 1):
    import torch
    ref_img = torch.tensor(img.numpy(), requires_grad=True)
    ref_w = torch.tensor(w.numpy(), requires_grad=True)
    torch.nn.functional.conv2d(ref_img, ref_w).relu().mean().backward()
    assert ref_img.grad is not None and ref_w.grad is not None and img.grad is not None and w.grad is not None
    np.testing.assert_allclose(img.grad.numpy(), ref_img.grad.detach().numpy(), atol=1e-6 if dtype == dtypes.float else 1e-2)
    np.testing.assert_allclose(w.grad.numpy(), ref_w.grad.detach().numpy(), atol=1e-6 if dtype == dtypes.float else 1e-2)

class TestSchedule(unittest.TestCase):
  def test_basic_binop_fusion(self):
    a = Tensor.empty(10)
    b = Tensor.empty(10)
    c = Tensor.empty(10)
    d = a+b+c
    check_schedule(d, 1)

  def test_basic_binop_fusion_deep(self):
    a = Tensor.empty(10)
    b = Tensor.empty(10)
    c = Tensor.empty(10)
    d = Tensor.empty(10)
    e = a+b+c+d
    check_schedule(e, 1)

  def test_mulacc_fusion(self):
    a = Tensor.empty(10)
    b = Tensor.empty(10)
    c = (a*b).sum()
    check_schedule(c, 1)

  def test_mulacc_relu_fusion(self):
    a = Tensor.empty(10)
    b = Tensor.empty(10)
    c = (a*b).sum().relu()
    check_schedule(c, 1)

  def test_binop_reshape_fusion(self):
    a = Tensor.empty(10)
    b = Tensor.empty(10)
    c = Tensor.empty(5,2)
    d = (a+b).reshape(5,2)+c
    check_schedule(d, 1)

  def test_binop_permute_fusion(self):
    a = Tensor.empty(2,5)
    b = Tensor.empty(2,5)
    c = Tensor.empty(5,2)
    d = (a+b).permute(1,0)+c
    check_schedule(d, 1)

  def test_constants_are_embedded(self):
    a = Tensor.empty(3,3) * 2
    check_schedule(a, 2, filter_sink=False)

  def test_binop_elu_fusion(self):
    a = Tensor.empty(10)
    b = a.elu()
    check_schedule(b, 1)

  def test_binop_reshape_reduce_fusion(self):
    a = Tensor.empty(100)
    b = Tensor.empty(100)
    c = (a+b).reshape(10, 10).sum(axis=0, keepdim=True)
    check_schedule(c, 1)

  def test_reduce_reshape_binop_fusion(self):
    a = Tensor.empty(10,10)
    b = Tensor.empty(10)
    c = a.sum(axis=0) + b
    check_schedule(c, 1)

  # not pushing permutes through reduces
  def test_reduce_permute_binop_fusion(self):
    a = Tensor.empty(10,10,10)
    b = Tensor.empty(10,10,1)
    c = a.sum(axis=0, keepdim=True).permute(2,1,0) + b
    with self.assertRaises(KernelCountException): check_schedule(c, 1)

  def test_binop_early_reshape_reduce_fusion(self):
    a = Tensor.empty(100)
    b = Tensor.empty(100)
    c = Tensor.empty(10,10)
    d = ((a+b).reshape(10,10) + c).sum(axis=0)
    check_schedule(d, 1)

  def test_diamond_folded(self):
    a = Tensor.empty(10)
    b = Tensor.empty(10)
    c = Tensor.empty(10)
    d = Tensor.empty(10)
    ab = a+b
    e = (ab+c) + (ab+d)
    check_schedule(e, 1)

  def test_cache_binaryop(self):
    a = Tensor.empty(10)
    b = Tensor.empty(10)
    c = a+b
    d = a+b
    check_schedule(d, 0, [c])

  # failing in new lazy
  def test_cache_binaryop_reshaped(self):
    a = Tensor.empty(10)
    b = Tensor.empty(10)
    c = a+b
    d = a.reshape(10,1)+b.reshape(10,1)
    with self.assertRaises(KernelCountException): check_schedule(d, 0, [c])

  # failing in new lazy
  def test_cache_binaryop_transpose(self):
    a = Tensor.empty(10,10)
    b = Tensor.empty(10,10)
    c = (a.T*b.T).T #.contiguous()
    d = a*b
    with self.assertRaises(KernelCountException): check_schedule(d, 0, [c])

  def test_cache_two_reduceops(self):
    a = Tensor.empty(10)
    b = a.sum()
    c = a.sum()
    bc = b+c
    check_schedule(bc, 1)

  def test_cache_reduce_parent(self):
    x = Tensor.empty(32)
    r0 = x.mean(axis=0, keepdim=True)
    r1 = (x - r0).sum(axis=0).div(2)
    out = r0 + r1
    schedule = check_schedule(out, 2)
    reduceops = [x for si in schedule for x in si.ast.parents if x.op is UOps.REDUCE_AXIS]
    assert len(reduceops) == 2

  def test_cache_reduce_multiple_children(self):
    x = Tensor.empty(32)
    y = Tensor.empty(4, 4)
    r0 = x.mean(axis=0, keepdim=True)
    r1 = (x - r0).sum(axis=0).div(2)
    out0 = r0 + y
    out1 = r1 + y
    schedule = check_schedule([out0, out1], 4)
    reduceops = [x for si in schedule for x in si.ast.parents if x.op is UOps.REDUCE_AXIS]
    assert len(reduceops) == 2

  def test_fold_double_unary(self):
    y = Tensor.empty(2)
    out = y.sum(keepdim=True).sqrt().__neg__()
    check_schedule(out, 1)

  #@unittest.skip("may want to reconsider this")
  def test_fold_batchnorm(self):
    with Tensor.train():
      img = Tensor.empty(1,32,4,4)
      bn = nn.BatchNorm2d(32, track_running_stats=False)
      out = bn(img)
      check_schedule(out, 3)

  def test_fold_conv_batchnorm_notrain(self):
    with Tensor.train(False):
      img = Tensor.empty(1,3,8,8)
      c1 = nn.Conv2d(3,32,3)
      bn = nn.BatchNorm2d(32, track_running_stats=True)
      out = bn(c1(img)).relu()
      check_schedule(out, 1, [c1.weight, c1.bias])

  def test_fold_conv_batchnorm_notrain_no_running_stats(self):
    with Tensor.train(False):
      img = Tensor.empty(1,3,8,8)
      c1 = nn.Conv2d(3,32,3)
      bn = nn.BatchNorm2d(32, track_running_stats=False)
      out = bn(c1(img)).relu()
      check_schedule(out, 4, [c1.weight, c1.bias])

  def test_fold_conv_batchnorm(self):
    with Tensor.train():
      img = Tensor.empty(1,3,8,8)
      c1 = nn.Conv2d(3,32,3)
      bn = nn.BatchNorm2d(32, track_running_stats=False)
      out = bn(c1(img)).relu()
      check_schedule(out, 4, [c1.weight, c1.bias])

  def test_fold_conv_batchnorm_optim(self):
    # this is too high
    for optim, cnt in [(nn.optim.Adam, 19), (nn.optim.SGD, 17)]:
      with self.subTest(optim=optim.__name__):
        with Tensor.train():
          img = Tensor.ones(1,3,4,4)
          c1 = nn.Conv2d(3,32,3)
          bn = nn.BatchNorm2d(32, track_running_stats=False)
          opt = optim(nn.state.get_parameters([c1, bn]))
          img_bn = bn(c1(img)).elu().sum()
          opt.zero_grad()
          img_bn.backward()
          check_schedule(opt.schedule_step(), cnt)

  def test_fold_batchnorm_backward(self):
    with Context(FUSE_CONV_BW=1):
      with Tensor.train():
        x = Tensor.empty((2, 16, 8, 8)).contiguous()
        bn = nn.BatchNorm2d(16)
        bn.weight.requires_grad = bn.bias.requires_grad = x.requires_grad = True
        fw = bn(x).contiguous_backward().relu().contiguous()
        fw.sum().backward()
        # TODO: this is too many
        check_schedule([x.grad, bn.weight.grad, bn.bias.grad, fw], 10)

  def test_fold_conv_relu(self):
    c1 = nn.Conv2d(3,16,3)

    # run
    img = Tensor.ones(2,3,64,64)
    out = c1(img).relu()
    check_schedule(out, 1, [c1.weight, c1.bias])

  def test_fold_conv_relu_alt(self):
    img = Tensor.ones(1,4,8,8)
    c1 = nn.Conv2d(4, 4, kernel_size=3)
    c2 = nn.Conv2d(4, 4, kernel_size=3)
    img_conv = img.sequential([c1, Tensor.relu, c2, Tensor.relu])
    check_schedule(img_conv, 2, [*nn.state.get_parameters(c1), *nn.state.get_parameters(c2), img])

  def test_fold_conv_relu_nobias(self):
    img = Tensor.ones(1,4,8,8)
    c1 = nn.Conv2d(4, 4, kernel_size=3, bias=False)
    c2 = nn.Conv2d(4, 4, kernel_size=3, bias=False)
    out = img.sequential([c1, Tensor.relu, c2, Tensor.relu])
    check_schedule(out, 2, [c1.weight, c2.weight, img])

  def test_fold_conv_elu(self):
    c1 = nn.Conv2d(3,16,3)

    # run
    img = Tensor.rand(2,3,64,64)
    out = c1(img).elu()
    check_schedule(out, 1, [c1.weight, c1.bias, img])

  def test_fold_conv_elu_alt(self):
    img = Tensor.ones(1,4,8,8).contiguous()
    c1 = nn.Conv2d(4, 4, kernel_size=3)
    c2 = nn.Conv2d(4, 4, kernel_size=3)
    img_conv = img.sequential([c1, Tensor.elu, c2, Tensor.elu])
    check_schedule(img_conv, 2, [*nn.state.get_parameters(c1), *nn.state.get_parameters(c2), img])

  def test_two_sum(self):
    img = Tensor.empty(64,64)
    x = (img.sum(0) + img.sum(1))
    out = x.relu()
    del x    # is 3 without this
    check_schedule(out, 2)

  #@unittest.skip("failing in old lazy")
  def test_push_permute_through_reshape(self):
    a = Tensor.empty(16,16)
    b = Tensor.empty(16,16)
    c = (a+b).reshape(4,4,4,4).permute(2,3,0,1).contiguous()
    check_schedule(c, 1)

  #@unittest.skip("failing in old lazy")
  def test_push_permute_through_reshape_alt(self):
    a = Tensor.empty(4,4,4,4)
    b = Tensor.empty(4,4,4,4)
    c = (a+b).reshape(16,16).permute(1,0).contiguous()
    check_schedule(c, 1)

  def test_no_binop_rerun(self):
    a = Tensor.empty(16)
    b = Tensor.empty(16)
    c = a+b
    d = (a+b).reshape(16,1)
    check_schedule(d, 0, [c])

  def test_multi_permute_should_collapse(self):
    a = Tensor.empty(4,4,4,4)
    b = Tensor.empty(16)
    c = a.sum((0,1)).cast(dtypes.float16).permute(1,0).reshape(4,4,1).permute(1,0,2).reshape(16) + b
    check_schedule(c, 1)

  def test_fancy_reshape_fusion(self):
    a = Tensor.empty(10)
    b = Tensor.empty(10)
    c = a+b
    d = a.reshape(10,1)+b.reshape(10,1)
    out = c.sum() + d.sum()
    with self.assertRaises(KernelCountException): check_schedule(out, 1)

  def test_children_dont_push(self):
    a = Tensor.empty(10, 10, 1)
    b = Tensor.empty(10, 10, 1)
    d = (a+b).expand(10, 10, 10)
    e = (a+b).permute(2,1,0)
    f = d+e
    check_schedule(f, 2)

  # failing in new lazy
  def test_dont_fuse_binops_with_children(self):
    a = Tensor.empty(10)
    b = Tensor.empty(10)
    c = Tensor.empty(10)
    keep_me = a+b
    e = keep_me.sum() # noqa: F841 give keep_me a child (NOTE: BinaryOps won't be a child since it will instant fuse)
    d = keep_me+c
    with self.assertRaises(KernelCountException): check_schedule(d, 2)
    with self.assertRaises(KernelCountException): check_schedule(keep_me, 0, [d])

  #@unittest.skip("failing in old lazy")
  def test_permute_breaks_fusion(self):
    a = Tensor.empty(10, 10, 10)
    b = Tensor.empty(10, 10)
    c = (a.sum(axis=2) + b).permute(1,0)
    d = c.permute(1,0)
    check_schedule(d, 1)

  def test_some_permute_fusion(self):
    a = Tensor.empty(8192, 16)
    b = Tensor.empty(1, 16)
    d = (a.T + b.expand(8192, 16).T)
    c = a + b.expand(8192, 16)
    e = d.T
    check_schedule(c, 1)
    check_schedule(e, 1)

  def test_shrink_fuse(self):
    a = Tensor.empty(8192, 16)
    b = Tensor.empty(8192, 16)
    c = a * b
    d = Tensor.empty(1, 16)
    e = c[0] * d
    check_schedule(e, 1)

  def test_expand_nofuse(self):
    a = Tensor.empty(1, 16)
    b = Tensor.empty(1, 16)
    c = a * b
    d = Tensor.empty(8192, 16)
    e = c * d
    check_schedule(e, 2)

  # this is the failing case in openpilot...it's very simple like this
  def test_image_conv_fusion(self):
    w1 = Tensor.empty(16, 16, 1, 1)
    b1 = Tensor.empty(16)
    w2 = Tensor.empty(16, 16, 1, 1)
    b2 = Tensor.empty(16)
    w3 = Tensor.empty(16, 16, 1, 1)
    b3 = Tensor.empty(16)

    x = Tensor.empty(1, 16, 32, 32)
    x = base = x.image_conv2d(w1, b1)
    x = x.image_conv2d(w2, b2) + base
    x = x.image_conv2d(w3, b3)

    # NOOP, 3 convs, contiguous
    with self.assertRaises(KernelCountException): check_schedule(x, 5)

  def test_image_conv_fusion_minimal(self):
    b1 = Tensor.empty(16)
    b2 = Tensor.empty(16)
    def p(x): return x.permute(1,0).contiguous().reshape(32,16,1).expand(32,16,16).sum(axis=2).permute(1,0)

    x = Tensor.empty(16, 32)
    x = base = p(x) + b1.reshape(16,1)
    x = p(x)
    x = x + b2.reshape(16,1)
    x = x + base
    del base
    x = p(x)
    check_schedule(x, 4)

  def test_image_conv_fusion_more_minimal(self):
    b1 = Tensor.empty(16)
    def p(x): return x.permute(1,0).contiguous().reshape(32,16,1).expand(32,16,16).sum(axis=2).permute(1,0)

    x = Tensor.empty(16, 32)
    x = base = p(x) + b1.reshape(16,1)
    x = p(x)
    del base
    check_schedule(x, 3)

  def test_resnet_block(self):
    old_training = Tensor.training
    Tensor.training = False

    in_planes, planes = 64, 64
    conv1 = nn.Conv2d(in_planes, planes, kernel_size=3, stride=1, padding=1, bias=False)
    bn1 = nn.BatchNorm2d(planes)
    conv2 = nn.Conv2d(planes, planes, kernel_size=3, padding=1, stride=1, bias=False)
    bn2 = nn.BatchNorm2d(planes)

    x = Tensor.empty(1, 64, 32, 32)
    out = bn1(conv1(x)).relu()
    out = bn2(conv2(out))
    out = (out + x).relu()
    check_schedule(out, 2, [conv1.weight, conv2.weight])
    Tensor.training = old_training

  def test_contiguous_while_contiguous(self):
    x = Tensor.empty(1, 64, 32, 32)
    out = x.contiguous()
    check_schedule(out, 1, filter_sink=False)

  def test_contiguous_while_not_contiguous(self):
    x = Tensor.empty(1, 64, 32, 32)
    out = x.permute(0,2,3,1).contiguous()
    check_schedule(out, 2, filter_sink=False)

  def test_fold_with_contiguous(self):
    a = Tensor.randn(16, 16, 16).realize()
    b = Tensor.randn(16, 16).realize()
    c = (a.sum(2).contiguous() + b).contiguous()
    check_schedule(c, 2)

  def test_double_from(self):
    x = Tensor([1,2,3,4])
    out = x.to('npy')
    check_schedule(out, 0, filter_sink=False)

  def test_pow_const_tensor_simplified(self):
    x = Tensor([1,2,3,4])
    # NOTE: this does not test ** Tensor(2) is simpler in ast than ** Tensor(2.5)
    out = x ** Tensor(2)
    check_schedule(out, 1)

  def test_pow_const_tensor_to_zero(self):
    x = Tensor([1,2,3,4])
    out = x ** Tensor(0)
    # NOTE: this is ConstBuffer 0 + ConstBuffer 1
    check_schedule(out, 0)

  def test_zero_size(self):
    x = Tensor.empty(2, 3, 0)
    out = x + 1
    check_schedule(out, 0, filter_sink=False)

  def test_reduce_permute_nofuse(self):
    x = Tensor.empty(32, 32, 32)
    y = Tensor.empty(32, 32)
    out = x.sum(axis=2).T+y
    check_schedule(out, 2)

  def test_two_elus_sum(self):
    x = Tensor.empty(32, 32)
    y = Tensor.empty(32, 32)
    out = x.sum(1).relu().elu() + y.sum(1).relu().elu()
    check_schedule(out, 2)

  # multireduce spec
  @unittest.skipUnless(SPLIT_REDUCEOP, "Testing split reducop requires SPLIT_REDUCEOP")
  def test_preserve_multistage_reduce(self):
    big_enough = getenv("REDUCEOP_SPLIT_THRESHOLD", 32768)
    x = Tensor.randn(big_enough).realize()
    out = (x - x.max(keepdim=True)).max()
    run_schedule(check_schedule(out, 4))
    np.testing.assert_allclose(out.numpy(), (x.numpy() - x.numpy().max(keepdims=True)).max())

  def test_multistage_reduce(self):
    x = Tensor.empty(32, 32, 32)
    out = x.sum(2).relu().sum(1)
    check_schedule(out, 2)

  def test_multistage_reduce_fork(self):
    x = Tensor.empty(32, 32, 32)
    x = x.sum(2)
    out2 = x + 1
    out = x.relu().sum(1) + out2[0]
    check_schedule(out, 2)

  # multireduce spec
  def test_example_matmul(self):
    x = Tensor.eye(64, requires_grad=True)
    y = Tensor.eye(64, requires_grad=True)
    z = y.matmul(x).sum()
    z.backward()
    out = x.grad.contiguous()
    run_schedule(check_schedule(out, 2))
    np.testing.assert_allclose(out.numpy(), np.ones((64,64)))

  def test_contiguous_add(self):
    x = Tensor.empty(32)
    y = Tensor.empty(32)
    z = Tensor.empty(32)
    out = (x+y).contiguous()+z
    check_schedule(out, 2)

  def test_double_sum_ref(self):
    x = Tensor.empty(32, 32, 32)
    x = x.sum(2)
    out = x + x[:, 4]
    check_schedule(out, 2)

  def test_reduce_shrink(self):
    x = Tensor.empty(32, 32)
    y = Tensor.empty(16)
    x = x.sum(1)
    x = x[:16]
    out = x + y
    check_schedule(out, 2)  # TODO: this should be 1

  # multireduce spec
  def test_multireduce_shrink(self):
    Tensor.manual_seed(0)
    a = Tensor.randn(32, 32).realize()
    b = Tensor.randn(32, 32).realize()
    c = Tensor.randn(16).realize()
    a_out = a.sum(1)
    a_out = a_out[:16]
    b_out = b.sum(1)
    b_out = b_out[:16]
    out = a_out + b_out + c
    # run_schedule(check_schedule(out, 2))  # TODO: this should be 1 (can we make it 1 with the new linearizer?)
    run_schedule(check_schedule(out, 3))
    np.testing.assert_allclose(out.numpy(), a.numpy().sum(axis=1)[:16] + b.numpy().sum(axis=1)[:16] + c.numpy(), atol=1e-4, rtol=1e-4)

  # broken due to const folding and two contiguous are different kernels
  def test_const_no_recompute(self):
    x = Tensor(2) + Tensor(2)
    y = Tensor(2) + Tensor(2)
    out = x.contiguous() + y.contiguous()
    with self.assertRaises(KernelCountException): check_schedule(out, 2, filter_sink=False)

  # multireduce spec
  def test_reduce_same_size(self):
    Tensor.manual_seed(0)
    a = Tensor.randn(4, 4).realize()
    out0 = a.sum() + 2
    out1 = a.sum() + 4
    out2 = out0 * out1
    run_schedule(check_schedule([out0, out1, out2], 1))
    np.testing.assert_allclose(out0.numpy(), out0_np:=a.numpy().sum()+2, atol=1e-4, rtol=1e-6)
    np.testing.assert_allclose(out1.numpy(), out1_np:=a.numpy().sum()+4, atol=1e-4, rtol=1e-6)
    np.testing.assert_allclose(out2.numpy(), out0_np*out1_np, atol=1e-4, rtol=1e-6)

  # multireduce spec
  def test_reduce_multiple_paths(self):
    Tensor.manual_seed(0)
    a = Tensor.randn(4, 4).realize()
    out0 = a.sum().exp2()
    # out1 has two paths to a.sum()
    out1 = a.sum() + out0
    run_schedule(check_schedule([out0, out1], 1))
    np.testing.assert_allclose(out0.numpy(), out0_np:=np.exp2(a.numpy().sum()), atol=1e-4, rtol=1e-4)
    np.testing.assert_allclose(out1.numpy(), a.numpy().sum()+out0_np, atol=1e-4, rtol=1e-6)

  # multireduce spec
  def test_multireduce_reduce_multiple_paths(self):
    Tensor.manual_seed(0)
    a = Tensor.randn(4, 4).realize()
    out0 = a.sum().exp2()
    out1 = a.sum() + out0
    b = (a + out0 + out1)
    out2 = b.sum().exp2()
    out3 = b.sum() + out2
    # run_schedule(check_schedule([out0, out1, out2, out3], 1))
    run_schedule(check_schedule([out0, out1, out2, out3], 2))
    np.testing.assert_allclose(out0.numpy(), np_out0:=np.exp2(a.numpy().sum()), atol=1e-4, rtol=1e-4)
    np.testing.assert_allclose(out1.numpy(), np_out1:=a.numpy().sum()+np_out0, atol=1e-4, rtol=1e-4)
    np_b = (a.numpy() + np_out0 + np_out1)
    np.testing.assert_allclose(out2.numpy(), np_out2:=np.exp2(np_b.sum()), atol=1e-4, rtol=1e-4)
    np.testing.assert_allclose(out3.numpy(), np_b.sum()+np_out2, atol=1e-4, rtol=1e-4)

  # multireduce spec
  def test_reduce_ext_reduce_child(self):
    Tensor.manual_seed(0)
    a = Tensor.randn(4, 4).realize()
    b = Tensor.randn(4, 4).realize()
    # b.sum() is not a descendant of the fused nodes
    out0 = a.sum() + b.sum() + 2
    out1 = a.sum() + b.sum() + 4
    # run_schedule(check_schedule([out0, out1], 1))
    run_schedule(check_schedule([out0, out1], 4))
    np.testing.assert_allclose(out0.numpy(), a.numpy().sum()+b.numpy().sum()+2, atol=1e-4, rtol=1e-4)
    np.testing.assert_allclose(out1.numpy(), a.numpy().sum()+b.numpy().sum()+4, atol=1e-4, rtol=1e-4)

  # multireduce spec
  def test_reduce_multiple_paths_midreduce(self):
    Tensor.manual_seed(0)
    a = Tensor.randn(4, 4).realize()
    r = a.sum()
    out0 = r.exp2()
    # reduce node in the indirect path from r to out2
    out1 = (a - out0).max()
    out2 = r + out1
    # run_schedule(check_schedule([r, out0, out1, out2], 1))
    run_schedule(check_schedule([r, out0, out1, out2], 4))
    np.testing.assert_allclose(r.numpy(), r_np:=a.numpy().sum(), atol=1e-4, rtol=1e-4)
    np.testing.assert_allclose(out0.numpy(), out0_np:=np.exp2(r_np), atol=1e-4, rtol=1e-4)
    np.testing.assert_allclose(out1.numpy(), out1_np:=(a.numpy() - out0_np).max(), atol=1e-4, rtol=1e-4)
    np.testing.assert_allclose(out2.numpy(), r_np + out1_np, atol=1e-4, rtol=1e-4)

  # multireduce spec
  def test_reduce_multiple_paths_midreduce_fused(self):
    Tensor.manual_seed(0)
    a = Tensor.randn(4, 4).realize()
    b = Tensor.randn(4, 4).realize()
    out0 = a.sum() + 4
    out1 = b.max() + out0*2
    out2 = a.sum() + out1
    # run_schedule(check_schedule([out0, out1, out2], 1))
    run_schedule(check_schedule([out0, out1, out2], 4))
    np.testing.assert_allclose(out0.numpy(), out0_np:=a.numpy().sum()+4, atol=1e-4, rtol=1e-6)
    np.testing.assert_allclose(out1.numpy(), out1_np:=b.numpy().max() + out0_np*2, atol=1e-4, rtol=1e-6)
    np.testing.assert_allclose(out2.numpy(), a.numpy().sum() + out1_np, atol=1e-4, rtol=1e-6)

  # multireduce spec
  def test_reduce_multiple_paths_midexpand(self):
    Tensor.manual_seed(0)
    a = Tensor.randn(4, 4).realize()
    b = Tensor.randn(4, 4, 4).realize()
    r = a.sum()
    out0 = r.exp2()
    # e1 is in the indirect path from a.sum() to out1
    e = b + out0
    out1 = r + e[0][0][0]
    # run_schedule(check_schedule([r, out0, out1, e], 3)) # 1 or 2 or 3? should be 1 (one reduce) but the different outputs might make it 3
    run_schedule(check_schedule([r, out0, out1, e], 4))
    np.testing.assert_allclose(r.numpy(), r_np:=a.numpy().sum(), atol=1e-4, rtol=1e-4)
    np.testing.assert_allclose(out0.numpy(), out0_np:=np.exp2(r_np), atol=1e-4, rtol=1e-4)
    np.testing.assert_allclose(e.numpy(), e_np:=b.numpy() + out0_np, atol=1e-4, rtol=1e-4)
    np.testing.assert_allclose(out1.numpy(), r_np + e_np[0][0][0], atol=1e-4, rtol=1e-4)

  # changed by multireduce
  def test_reduce_expand_child(self):
    Tensor.manual_seed(0)
    a = Tensor.randn((32, 32, 32)).realize()
    b = Tensor.randn((1, 16)).realize()
    out0 = a.sum() + 2
    out1 = a.sum() + b
    # run_schedule(check_schedule([out0, out1], 2))
    run_schedule(check_schedule([out0, out1], 4))
    np.testing.assert_allclose(out0.numpy(), a.numpy().sum()+2, atol=1e-4, rtol=1e-4)
    np.testing.assert_allclose(out1.numpy(), a.numpy().sum()+b.numpy(), atol=1e-4, rtol=1e-4)

  def test_reduce_shrink_child(self):
    a = Tensor.empty(100, 100)
    b = Tensor.empty(10,)
    c = a.sum() + b[0]
    d = a.sum() + 2
    check_schedule([c, d], 1)

  def test_reduce_multiple_paths_midshrink(self):
    a = Tensor.empty(4, 4)
    r = a.sum(axis=1)
    out0 = r.exp2()
    out1 = out0[0] + out0
    check_schedule([r, out0, out1], 3)

  def test_reduce_shrink_output(self):
    a = Tensor.empty(4, 4)
    r = a.sum(keepdim=True)
    out0 = r.exp2()
    out1 = out0[0] + Tensor.empty(1, )
    check_schedule([r, out0, out1], 3)

  # multireduce spec
  def test_std_multireduce_fusion(self):
    Tensor.manual_seed(0)
    x = Tensor.randn(4, 32).realize()
    out = x.std(-1)
    run_schedule(check_schedule(out, 2))
    np.testing.assert_allclose(out.numpy(), x.numpy().std(axis=-1, ddof=1), atol=1e-4, rtol=1e-4)

  # multireduce spec
  def test_argmin_multireduce_fusion(self):
    Tensor.manual_seed(0)
    x = Tensor.randn(4, 32).realize()
    out = x.argmin(-1)
    run_schedule(check_schedule(out, 3))
    np.testing.assert_equal(out.numpy(), x.numpy().argmin(axis=-1))

  # multireduce spec
  def test_argmax_multireduce_fusion(self):
    Tensor.manual_seed(0)
    x = Tensor.randn(4, 32).realize()
    out = x.argmax(-1)
    run_schedule(check_schedule(out, 3))
    np.testing.assert_equal(out.numpy(), x.numpy().argmax(axis=-1))

  # multireduce spec
  def test_scaled_dot_product_attention_multireduce_fusion(self):
    Tensor.manual_seed(0)
    q = Tensor.randn(32,8,16,64).realize()
    k = Tensor.randn(32,8,16,64).realize()
    v = Tensor.randn(32,8,16,64).realize()
    out = Tensor.scaled_dot_product_attention(q,k,v)
    check_schedule(out, 5) # correctness checked in test_ops

  # multireduce spec
  def test_ugly_reduceop_pairing(self):
    Tensor.manual_seed(0)
    a = Tensor.randn(4, 32).realize()
    b = Tensor.randn(4, 32).realize()
    c = Tensor.randn(4, 32).realize()
    out = (c * a.sum(-1, keepdim=True)).sum(-1) + (b * a.sum(-1, keepdim=True)).sum(-1) # a.sum has >1 children but should still fuse
    # run_schedule(check_schedule(out, 1))
    run_schedule(check_schedule(out, 3))
    np.testing.assert_allclose(out.numpy(), \
      (c.numpy()*a.numpy().sum(axis=-1,keepdims=True)).sum(-1) + (b.numpy()*a.numpy().sum(axis=-1,keepdims=True)).sum(-1), atol=1e-4, rtol=1e-4)

  # multireduce spec
  def test_reduce_expand_reduce_fusion(self):
    Tensor.manual_seed(0)
    a = Tensor.randn(4, 32).realize()
    out = (a+a.sum(-1, keepdim=True)).sum(-1)
    # run_schedule(check_schedule(out, 1))
    run_schedule(check_schedule(out, 2))
    np.testing.assert_allclose(out.numpy(), (a.numpy()+a.numpy().sum(axis=-1,keepdims=True)).sum(axis=-1), atol=1e-4, rtol=1e-4)

  # multireduce spec
  def test_reduce_expand_reduce_expand_fusion(self):
    Tensor.manual_seed(0)
    a = Tensor.randn(4, 32).realize()
    out = a+(a+a.sum(-1,keepdim=True)).sum(-1, keepdim=True)
    # run_schedule(check_schedule(out, 2))
    run_schedule(check_schedule(out, 3))
    np.testing.assert_allclose(out.numpy(), \
      a.numpy()+(a.numpy()+a.numpy().sum(axis=-1,keepdims=True)).sum(axis=-1,keepdims=True), atol=1e-4, rtol=1e-4)

  # multireduce spec
  def test_branching_reduces_and_expands_fusion(self):
    Tensor.manual_seed(0)
    a = Tensor.randn(4, 32).realize()
    out0 = a+a.sum(-1, keepdim=True)
    out1 = out0.sum(-1)
    # run_schedule(check_schedule(out, 2))
    run_schedule(check_schedule([out0, out1], 3))
    np.testing.assert_allclose(out0.numpy(), a.numpy()+a.numpy().sum(axis=-1,keepdims=True), atol=1e-4, rtol=1e-4)
    np.testing.assert_allclose(out1.numpy(), (a.numpy()+a.numpy().sum(axis=-1,keepdims=True)).sum(axis=-1), atol=1e-4, rtol=1e-4)

  # multireduce spec
  def test_multireduce_fusion_simple_sequential(self):
    Tensor.manual_seed(0)
    x = Tensor.randn(4, 32).realize()
    y = Tensor.randn(4, 32).realize()
    out = (y + x.sum(axis=-1, keepdim=True)).sum(axis=-1)
    # run_schedule(check_schedule(out, 1))
    run_schedule(check_schedule(out, 2))
    np.testing.assert_allclose(out.numpy(), (y.numpy() + x.numpy().sum(axis=-1, keepdims=True)).sum(axis=-1), atol=1e-4, rtol=1e-4)

  # multireduce spec
  def test_multireduce_fusion_simple_parallel(self):
    Tensor.manual_seed(0)
    x = Tensor.randn(4, 32).realize()
    y = Tensor.randn(4, 32).realize()
    out = y.sum(axis=-1) + x.sum(axis=-1)
    # run_schedule(check_schedule(out, 1))
    run_schedule(check_schedule(out, 2))
    np.testing.assert_allclose(out.numpy(), y.numpy().sum(axis=-1) + x.numpy().sum(axis=-1), atol=1e-4, rtol=1e-4)

  # multireduce spec
  def test_multireduce_fusion_sequential(self):
    Tensor.manual_seed(0)
    x = Tensor.randn(4, 32).realize()
    out = x.std(-1)
    # run_schedule(check_schedule(out, 1))
    run_schedule(check_schedule(out, 2))
    np.testing.assert_allclose(out.numpy(), x.numpy().std(axis=-1, ddof=1), atol=1e-4, rtol=1e-4)

  # multireduce spec
  def test_multireduce_fusion_parallel(self):
    Tensor.manual_seed(0)
    x = Tensor.randn(4, 32).realize()
    y = Tensor.randn(4, 32).realize()
    out = x.std(-1) + y.std(-1)
    # run_schedule(check_schedule(out, 1))
    run_schedule(check_schedule(out, 4))
    np.testing.assert_allclose(out.numpy(), x.numpy().std(axis=-1, ddof=1) + y.numpy().std(axis=-1, ddof=1), atol=1e-4, rtol=1e-4)

  # multireduce spec
  def test_multireduce_diffops_sequential(self):
    Tensor.manual_seed(0)
    x = Tensor.randn(4, 32).realize()
    out = (x - x.max(-1, keepdim=True)).sum(-1)
    # run_schedule(check_schedule(out, 1))
    run_schedule(check_schedule(out, 2))
    np.testing.assert_allclose(out.numpy(), (x.numpy() - x.numpy().max(axis=-1, keepdims=True)).sum(axis=-1), atol=1e-4, rtol=1e-4)

  # multireduce spec
  def test_multireduce_fusion_diffops_parallel(self):
    Tensor.manual_seed(0)
    x = Tensor.randn(4, 32).realize()
    y = Tensor.randn(4, 32).realize()
    out = x.sum(-1) + y.max(-1)
    # run_schedule(check_schedule(out, 1))
    run_schedule(check_schedule(out, 2))
    np.testing.assert_allclose(out.numpy(), x.numpy().sum(axis=-1) + y.numpy().max(axis=-1), atol=1e-4, rtol=1e-4)

  # multireduce spec
  def test_multireduce_fusion_sequential_and_parallel(self):
    Tensor.manual_seed(0)
    x = Tensor.randn(4, 32).realize()
    y = Tensor.randn(4, 32).realize()
    mu = (x - x.max(axis=-1, keepdim=True)).mean(axis=-1, keepdim=True) + (y - y.max(axis=-1, keepdim=True)).mean(axis=-1, keepdim=True)
    out = [((x - mu).square().sum(-1)/x.shape[-1]).sqrt(), ((y - mu).square().sum(-1)/y.shape[-1]).sqrt()]
    np_mu = (x.numpy() - x.numpy().max(axis=-1, keepdims=True)).mean(axis=-1, keepdims=True) + \
      (y.numpy() - y.numpy().max(axis=-1, keepdims=True)).mean(axis=-1, keepdims=True)
    # run_schedule(check_schedule(out, 1))
    run_schedule(check_schedule(out, 6))
    np.testing.assert_allclose(out[0].numpy(), np.sqrt(np.square(x.numpy() - np_mu).sum(-1)/x.shape[-1]), atol=1e-4, rtol=1e-4)
    np.testing.assert_allclose(out[1].numpy(), np.sqrt(np.square(y.numpy() - np_mu).sum(-1)/y.shape[-1]), atol=1e-4, rtol=1e-4)

  # multireduce spec
  def test_multimatmul_fusion(self):
    Tensor.manual_seed(0)
    a,b = Tensor.randn(4, 64).realize(), Tensor.rand(64,8).realize()
    c,d = Tensor.randn(4, 64).realize(), Tensor.rand(64,8).realize()
    out = a@b + c@d
    # run_schedule(check_schedule(out, 1))
    run_schedule(check_schedule(out, 2))
    np.testing.assert_allclose(out.numpy(), a.numpy()@b.numpy() + c.numpy()@d.numpy(), atol=1e-4, rtol=1e-4)

  def test_softmax_fusion(self):
    Tensor.manual_seed(0)
    x = Tensor.randn(4, 12, 64, 64).realize()
    out = x.softmax()
    # run_schedule(check_schedule(out, 2))
    run_schedule(check_schedule(out, 3))
    expected = (x_exp:=np.exp(x.numpy()-x.numpy().max(-1, keepdims=True)))/x_exp.sum(-1, keepdims=True)
    np.testing.assert_allclose(out.numpy(), expected, atol=1e-4, rtol=1e-4)

  # changed by: multireduce spec
  def test_layernorm_onelayer_fusion(self):
    Tensor.manual_seed(0)
    layer = nn.LayerNorm([10, 10])
    layer.weight = Tensor.randn(10,10).realize()
    layer.bias = Tensor.randn(10,10).realize()
    x = Tensor.randn(20, 5, 10, 10).realize()
    out = layer(x)
    # run_schedule(check_schedule(out, 2))
    run_schedule(check_schedule(out, 3))
    y = (x.numpy() - x.numpy().mean(layer.axis, keepdims=True))
    expected = y / np.sqrt((y*y).mean(layer.axis, keepdims=True) + layer.eps)
    np.testing.assert_allclose(out.numpy(), expected * layer.weight.numpy() + layer.bias.numpy(), atol=1e-4, rtol=1e-4)

  def test_scaled_dot_product_attention_fusion(self):
    x, y, z, m = (Tensor.empty(32, 8, 16, 16) for _ in range(4))
    out = Tensor.scaled_dot_product_attention(x, y, z, attn_mask=m)
    check_schedule(out, 5)

  def test_scaled_dot_product_attention_causal_fusion(self):
    x, y, z, m = (Tensor.empty(32, 8, 16, 16) for _ in range(4))
    out = Tensor.scaled_dot_product_attention(x, y, z, attn_mask=m, is_causal=True)
    check_schedule(out, 6)

  def test_adam_step_fusion(self):
    with Tensor.train():
      x = Tensor.empty(4, 64, 768)
      layer = nn.Linear(768, 768*4)
      opt = nn.optim.Adam(nn.state.get_parameters(layer), lr=1e-4)
      layer(x).relu().sum().backward()
      check_schedule(opt.schedule_step(), 11)

  def test_adam_conv_fuse(self):
    with Tensor.train():
      img = Tensor.empty(2,3,4,4)
      c1 = nn.Conv2d(3,32,3)
      opt = nn.optim.Adam(nn.state.get_parameters(c1), lr=1e-4)
      opt.zero_grad()
      c1(img).relu().sum().backward()
      check_schedule(opt.schedule_step(), 11)

  def test_adam_2convs_fuse(self):
    with Tensor.train():
      img = Tensor.empty(2,3,4,4)
      c1 = nn.Conv2d(3,16,3,bias=False)
      c2 = nn.Conv2d(16,32,3,bias=False)
      opt = nn.optim.Adam(nn.state.get_parameters([c1, c2]), lr=1e-4)
      opt.zero_grad()
      c2(c1(img).relu()).relu().sum().backward()
      check_schedule(opt.schedule_step(), 13)

  def test_sgd_conv_fuse(self):
    with Tensor.train():
      img = Tensor.empty(2,3,4,4)
      c1 = nn.Conv2d(3,32,3)
      opt = nn.optim.SGD(nn.state.get_parameters(c1))
      opt.zero_grad()
      c1(img).relu().sum().backward()
      check_schedule(opt.schedule_step(), 7)

  def test_sgd_2convs_fuse(self):
    with Tensor.train():
      img = Tensor.empty(2,3,4,4)
      c1 = nn.Conv2d(3,16,3,bias=False)
      c2 = nn.Conv2d(16,32,3,bias=False)
      opt = nn.optim.SGD(nn.state.get_parameters([c1, c2]))
      opt.zero_grad()
      c2(c1(img).relu()).relu().sum().backward()
      check_schedule(opt.schedule_step(), 7)

  def test_fold_2convs_sgd_nesterov_momentum_wd(self):
    with Tensor.train():
      img = Tensor.empty(2,3,4,4)
      c1 = nn.Conv2d(3,16,3,bias=False)
      c2 = nn.Conv2d(16,32,3,bias=False)
      opt = nn.optim.SGD(nn.state.get_parameters([c1, c2]), nesterov=True, momentum=0.9, weight_decay=0.1)
      opt.zero_grad()
      c2(c1(img).relu()).relu().sum().backward()
      check_schedule(opt.schedule_step(), 9)

  def test_sgd_4convs_fuse(self):
    with Tensor.train():
      img = Tensor.empty(2,3,64,64)
      c1 = nn.Conv2d(3,4,3,bias=False)
      c2 = nn.Conv2d(4,8,3,bias=False)
      c3 = nn.Conv2d(8,16,3,bias=False)
      c4 = nn.Conv2d(16,32,3,bias=False)
      opt = nn.optim.SGD(nn.state.get_parameters([c1, c2, c3, c4]))
      opt.zero_grad()
      c4(c3(c2(c1(img).relu()).relu()).relu()).relu().sum().backward()
      check_schedule(opt.schedule_step(), 22)

  def test_sgd_4convs_fuse_conv_bw(self):
    with Tensor.train():
      img = Tensor.empty(2,3,64,64)
      c1 = nn.Conv2d(3,4,3,bias=False)
      c2 = nn.Conv2d(4,8,3,bias=False)
      c3 = nn.Conv2d(8,16,3,bias=False)
      c4 = nn.Conv2d(16,32,3,bias=False)
      opt = nn.optim.SGD(nn.state.get_parameters([c1, c2, c3, c4]))
      opt.zero_grad()
      c4(c3(c2(c1(img).relu()).relu()).relu()).relu().sum().backward()
      with Context(FUSE_CONV_BW=1): check_schedule(opt.schedule_step(), 19)

  @unittest.skipUnless(is_dtype_supported(dtypes.half), "need half")
  def test_prefer_half_buffer(self):
    x = Tensor.ones(4).contiguous().realize()
    # y = Tensor.ones(4).contiguous().realize()
    z = Tensor.ones(4, 4).contiguous().realize()

    # should not create extra kernel if output will be realized anyways
    dummy = x.sum().half().float()
    check_schedule(dummy, 1)
    dummy = x.sum().half().float().contiguous() + 1
    check_schedule(dummy, 2)

    # shared between two outputs
    shared = x.sum().half().float()
    a = shared * 2
    b = shared * 3
    sched = check_schedule([a, b], 1)
    for si in sched[:-2]: assert all(out.dtype == dtypes.half for out in si.outputs)

    # reduce
    a = z.sum(axis=0).half().float().sum(axis=0)
    sched = check_schedule(a, 2)
    for si in sched[:-1]: assert all(out.dtype == dtypes.half for out in si.outputs)

    # expand
    # expand will realize just after the .float(), so requires change to realize-before-expand
    # normal = (x.sum().half().float().reshape(1) * y).sum()
    # sched = check_schedule(normal, 2)
    # for si in sched[:-1]: assert all(out.dtype == dtypes.half for out in si.outputs[:-1])

    # parallel reduce
    # a = x.sum().half().float() * y.sum().half().float()
    # b = a + 1
    # c = a + 2
    # sched = check_schedule([b, c], 4)
    # doesn't store either in half because it doesn't chase

  def test_reduce_simple_chase(self):
    a = Tensor.empty(4, 4, 4)
    r = a.sum(0) + 6
    b = r.sum(0) * 4
    c = r.sum(1) * 2
    schedule = check_schedule([b, c], 3)
    self.assertIs(schedule[0].ast.src[0].src[2].arg, BinaryOps.ADD)

  # multireduce spec
  def test_multireduce_simple_chase(self):
    Tensor.manual_seed(0)
    a = Tensor.randn(4, 4, 4).realize()
    r = (a + (a.sum(0, keepdim=True) + 6)).sum(0) * 2
    b = r.sum(0) + 8
    c = r.sum(1) + 12
    np_r = (a.numpy() + (a.numpy().sum(0) + 6)).sum(0) * 2
    # schedule = check_schedule([b,c], 3)
    # self.assertIs(schedule[0].ast[0].src[0].arg, BinaryOps.MUL)
    schedule = check_schedule([b,c], 4)
    run_schedule(schedule)
    np.testing.assert_allclose(b.numpy(), np_r.sum(0) + 8, atol=1e-4, rtol=1e-4)
    np.testing.assert_allclose(c.numpy(), np_r.sum(1) + 12, atol=1e-4, rtol=1e-4)

  def test_push_permute_chase(self):
    a = Tensor.empty(4, 4, 4)
    b = Tensor.empty(4, 4)
    r = a.sum(2) + b
    d = r.T * 4
    e = r * d
    schedule = check_schedule([d, e], 3)
    self.assertIs(schedule[0].ast.src[0].src[2].arg, BinaryOps.ADD)

  # multireduce spec
  def test_multireduce_push_permute_chase(self):
    Tensor.manual_seed(0)
    a = Tensor.randn(4, 4, 4).realize()
    b = Tensor.randn(4, 4).realize()
    r = a.sum(2) + b
    d = r.T * 4
    e = r * (d + a).sum(2)
    schedule = check_schedule([d, e], 3) # make sure it doesn't fuse
    self.assertIs(schedule[0].ast.src[0].src[2].arg, BinaryOps.ADD)
    run_schedule(schedule)
    np.testing.assert_allclose(d.numpy(), (a.numpy().sum(2) + b.numpy()).T * 4, atol=1e-4, rtol=1e-4)
    np.testing.assert_allclose(e.numpy(), (a.numpy().sum(2) + b.numpy()) * (d.numpy() + a.numpy()).sum(2), atol=1e-4, rtol=1e-4)

  def test_push_shrink_chase(self):
    a = Tensor.empty(16, 16)
    b = Tensor.empty(4)
    c = Tensor.empty(16, )
    r = a.sum(1) + c
    d = r[:4] * b
    schedule = check_schedule(d, 2)
    self.assertIs(schedule[0].ast.src[0].src[2].arg, BinaryOps.ADD)

  # multireduce spec
  def test_multireduce_push_shrink_chase(self):
    Tensor.manual_seed(0)
    a = Tensor.randn(16, 16).realize()
    b = Tensor.randn(4).realize()
    c = Tensor.randn(16, ).realize()
    d = Tensor.randn(16, 16).realize()
    r = a.sum(1) + c
    out = r[:4] * b + d.sum(1)[:4]
    # schedule = check_schedule(out, 2)
    schedule = check_schedule(out, 3)
    self.assertIs(schedule[0].ast.src[0].src[2].arg, BinaryOps.ADD)
    run_schedule(schedule)
    np.testing.assert_allclose(out.numpy(), (a.numpy().sum(1) + c.numpy())[:4] * b.numpy() + d.numpy().sum(1)[:4], atol=1e-4, rtol=1e-4)

  def test_midreduce_nochase(self):
    a = Tensor.empty(16, 16)
    b = (a.sum(0) + a.max(1)) + 2
    schedule = check_schedule(b, 2)
    self.assertIs(schedule[0].ast.src[0].src[2].op, UOps.REDUCE_AXIS)

  # multireduce spec
  def test_multireduce_midreduce_nochase(self):
    Tensor.manual_seed(0)
    a = Tensor.randn(16, 16).realize()
    b = (a.sum(0)+a.max(0) + a.max(1)+a.sum(1)) + 2
    # schedule = check_schedule(b, 2)
    schedule = check_schedule(b, 4)
    self.assertIs(schedule[0].ast.src[0].src[2].op, UOps.REDUCE_AXIS)
    run_schedule(schedule)
    np.testing.assert_allclose(b.numpy(), a.numpy().sum(0)+a.numpy().max(0) + a.numpy().max(1)+a.numpy().sum(1)+2, atol=1e-4, rtol=1e-4)

  # changed by: multireduce spec
  # pattern in test_transformer
  def test_partial_fuse1(self):
    Tensor.manual_seed(0)
    a = Tensor.randn(16, 16).realize()
    b = Tensor.randn(16, 16).realize()
    c = a.sum() + 2
    d = (a.sum() - b.sum()) * 4
    # run_schedule(check_schedule([c, d], 1))
    run_schedule(check_schedule([c, d], 3))
    np.testing.assert_allclose(c.numpy(), a.numpy().sum()+2, atol=1e-4, rtol=1e-4)
    np.testing.assert_allclose(d.numpy(), (a.numpy().sum() - b.numpy().sum()) * 4, atol=1e-4, rtol=1e-4)

  # changed by: multireduce spec
  # pattern in conv
  def test_partial_fuse2(self):
    Tensor.manual_seed(0)
    a = Tensor.randn(16, 16).realize()
    b = Tensor.randn(16, 16).realize()
    c = a.sum() + 2
    d = b.sum() - c
    # run_schedule(check_schedule([c, d], 1))
    run_schedule(check_schedule([c, d], 2))
    np.testing.assert_allclose(c.numpy(), a.numpy().sum()+2, atol=1e-4, rtol=1e-4)
    np.testing.assert_allclose(d.numpy(), b.numpy().sum()-(a.numpy().sum()+2), atol=1e-4, rtol=1e-4)

  # changed by: multireduce spec
  # pattern in adam
  def test_partial_fuse3(self):
    Tensor.manual_seed(0)
    a = Tensor.randn(16, 16).realize()
    b = Tensor.randn(16, 16).realize()
    c = a.sum() + 2
    d = a.sum() * 2
    e = c * d
    f = b.sum() - e
    # run_schedule(check_schedule([c, d, e, f], 1))
    run_schedule(check_schedule([c, d, e, f], 2))
    np.testing.assert_allclose(c.numpy(), c_np:=a.numpy().sum()+2, atol=1e-4, rtol=1e-4)
    np.testing.assert_allclose(d.numpy(), d_np:=a.numpy().sum()*2, atol=1e-4, rtol=1e-4)
    np.testing.assert_allclose(e.numpy(), e_np:=c_np*d_np, atol=1e-4, rtol=1e-4)
    np.testing.assert_allclose(f.numpy(), b.numpy().sum() - e_np, atol=1e-4, rtol=1e-4)

  # changed by: multireduce spec
  def test_partial_fuse4(self):
    Tensor.manual_seed(0)
    a = Tensor.randn(16, 16).realize()
    b = Tensor.randn(16, 16).realize()
    c = a.sum() + 2
    d = a.sum() * 2
    e = c * d
    f = (b - d).sum() - e
    # run_schedule(check_schedule([c, d, e, f], 1))
    run_schedule(check_schedule([c, d, e, f], 3))
    np.testing.assert_allclose(c.numpy(), c_np:=a.numpy().sum()+2, atol=1e-4, rtol=1e-4)
    np.testing.assert_allclose(d.numpy(), d_np:=a.numpy().sum()*2, atol=1e-4, rtol=1e-4)
    np.testing.assert_allclose(e.numpy(), e_np:=c_np*d_np, atol=1e-4, rtol=1e-4)
    np.testing.assert_allclose(f.numpy(), (b.numpy()-d_np).sum()-e_np, atol=1e-4, rtol=1e-4)

  def test_pad_reduce_safe(self):
    Tensor.manual_seed(0)
    a = Tensor.rand(3, 4, 5).realize()
    b = Tensor.rand(3, 4, 5).realize()
    out = (a + b).pad(((0, 1), (0, 1), (0, 1)), 1.0).sum().contiguous()
    run_schedule(check_schedule(out, 1))
    np.testing.assert_allclose(out.numpy(), np.pad(a.numpy()+b.numpy(), ((0, 1), (0, 1), (0, 1)), constant_values=1.0).sum())

  # multireduce spec
  def test_multireduce_pad_reduce_safe(self):
    Tensor.manual_seed(0)
    a = Tensor.randn(3, 4, 5).realize()
    b = Tensor.randn(3, 4, 5).realize()
    out = (a.pad(((0, 1), (0, 1), (0, 1)), 1.0).sum(keepdim=True)+b.pad(((0, 1), (0, 1), (0, 1)), 1.0).sum()).contiguous()
    # run_schedule(check_schedule(out, 1))
    run_schedule(check_schedule(out, 2))
    np.testing.assert_allclose(out.numpy(), np.pad(a.numpy(), ((0, 1), (0, 1), (0, 1)), constant_values=1.0).sum(keepdims=True) + \
                                                   np.pad(b.numpy(), ((0, 1), (0, 1), (0, 1)), constant_values=1.0).sum(), atol=1e-4, rtol=1e-4)

  def test_pad_reduce_unsafe(self):
    Tensor.manual_seed(0)
    a = Tensor.rand(3, 4, 5).realize()
    out = a.log2().pad(((0, 1), (0, 1), (0, 1)), 1.0).sum().contiguous()
    run_schedule(check_schedule(out, 2))
    np.testing.assert_allclose(out.numpy(), np.pad(np.log2(a.numpy()), ((0, 1), (0, 1), (0, 1)), constant_values=1.0).sum(), rtol=1e-6)

  # multireduce spec
  def test_multireduce_pad_reduce_unsafe(self):
    Tensor.manual_seed(0)
    a = Tensor.randn(3, 4, 5).abs().realize()
    b = Tensor.randn(3, 4, 5).abs().realize()
    out = (a.log2().pad(((0, 1), (0, 1), (0, 1)), 1.0).sum()+b).abs().log2().pad(((0, 1), (0, 1), (0, 1)), 1.0).sum().contiguous()
    # run_schedule(check_schedule(out, 1))
    run_schedule(check_schedule(out, 4))
    np.testing.assert_allclose(out.numpy(), np.pad(np.log2(np.abs(np.pad(np.log2(a.numpy()), ((0, 1), (0, 1), (0, 1)), constant_values=1.0).sum() + \
                                                   b.numpy())), ((0, 1), (0, 1), (0, 1)), constant_values=1.0).sum(), atol=1e-4, rtol=1e-6)

  def test_shrink_pad_safe(self):
    a = Tensor.ones((3, )).contiguous().realize()
    b = Tensor.ones((3, )).contiguous().realize()
    out = (a + b).shrink(((0, 1),)).pad(((0, 1),)).contiguous()
    run_schedule(check_schedule(out, 1))
    np.testing.assert_equal(out.numpy(), [2, 0])

  def test_shrink_pad_unsafe(self):
    a = Tensor.ones((3, )).contiguous().realize()
    out = a.exp2().shrink(((0, 1),)).pad(((0, 1),)).contiguous()
    run_schedule(check_schedule(out, 2))
    np.testing.assert_equal(out.numpy(), [2, 0])

  def test_base_change_shrink_pad(self):
    a = Tensor.ones(3, 3).contiguous().realize()
    b = a.exp2()
    c = b[:-1, :-1]
    d = c.pad(((0, 1), (0, 1))) * 2
    run_schedule(check_schedule(d, 2))
    np.testing.assert_equal(d.numpy(), np.pad(np.exp2(a.numpy())[:-1, :-1], ((0, 1), (0, 1)))*2)

  def test_base_change_expand_pad(self):
    a = Tensor.ones(3, 3).contiguous().realize()
    b = a.exp2()
    c = b[:, None, :]
    d = c.pad(((0, 0), (1, 1), (0, 0))) * 2
    run_schedule(check_schedule(d, 2))
    np.testing.assert_equal(d.numpy(), np.pad(np.exp2(a.numpy())[:, None, :], ((0, 0), (1, 1), (0, 0)))*2)

  # TODO like openpilot with imagef
  @unittest.skipUnless(is_dtype_supported(dtypes.half), "need half")
  def test_base_change_expand_expand(self):
    a = Tensor.ones(4, 4).contiguous().realize()
    b = a.cast(dtypes.half).expand(2, 4, 4)
    c = b.cast(dtypes.int).expand(2, 2, 4, 4)
    run_schedule(check_schedule(c, 2))
    np.testing.assert_equal(c.numpy(), np.ones(((2, 2, 4, 4)), dtype=np.int32))

  def test_base_change_pad_expand(self):
    a = Tensor.full((4, 4), 1.).contiguous().realize()
    b = Tensor.full((4, 4), 2.).contiguous().realize()
    c = (a + b).pad(((1, 1), (1, 1)))
    d = c.cast(dtypes.int).expand((2, 6, 6)) * 4
    run_schedule(check_schedule(d, 2))
    c_np = np.pad((np.full((4, 4), 2., dtype=np.float32) + np.full((4, 4), 1., dtype=np.float32)), ((1, 1), (1, 1)), constant_values=0.0)
    np.testing.assert_equal(d.numpy(), np.broadcast_to(c_np.astype(np.half), (2, *c_np.shape)) * 4)

  def test_pad_reduce_unsafe_multiview_st(self):
    P = Tensor.ones(3, 3).contiguous()
    sums = P.sum(axis=1, keepdim=True)
    P /= sums
    p = P[0]
    p = p.pad(((1, 0), ))
    p = p.repeat([2])
    run_schedule(check_schedule(p, 3))
    tiny_ret = p.numpy()

    P = np.ones((3, 3), dtype=np.float32)
    sums = P.sum(axis=1, keepdims=True)
    P /= sums
    p = P[0]
    p = np.pad(p, (1, 0), 'constant')
    p = np.tile(p, 2)
    np.testing.assert_allclose(tiny_ret, p)

  @unittest.skipIf(Device.DEFAULT not in view_supported_devices, "subbuffer not supported")
  def test_bitcast_subbufer(self):
    x = cast(LazyBuffer, Tensor.empty(1, dtype=dtypes.float32).realize().lazydata)
    a = x.e(UnaryOps.EXP2).cast(dtypes.int32, True, allow_buffer_view=True)
    b = x.cast(dtypes.int32, True, allow_buffer_view=True)
    b = a.e(BinaryOps.ADD, b)
    check_schedule(b, 2) # this should fuse when it makes sense

  def test_bitcast_disable_subbufer(self):
    x = cast(LazyBuffer, Tensor.empty(1, dtype=dtypes.float32).realize().lazydata)
    a = x.e(UnaryOps.EXP2).cast(dtypes.int32, True, allow_buffer_view=False)
    b = x.cast(dtypes.int32, True, allow_buffer_view=False)
    b = a.e(BinaryOps.ADD, b)
    check_schedule(b, 1)

  def test_reduceop_reshape_dont_push(self):
    Tensor.manual_seed(0)
    x = Tensor.randn(10, 20).realize()
    out = x.argmax(1)
    run_schedule(check_schedule(out, 3)) # TODO: push a reduceop through a reshape

<<<<<<< HEAD
class TestConvBW(unittest.TestCase):
  def check_schedule(self, xt, cnt:int, flops=None) -> List[ScheduleItem]:
    with Context(FUSE_CONV_BW=getenv("FUSE_CONV_BW", 1), NOOPT=flops is not None):
      s = create_schedule(flatten([r.lazydata.lbs for r in xt]))
      kernels = [si for si in s if si.ast.op is UOps.SINK]
      for si in kernels: verify_ast(si.ast)
      GlobalCounters.reset()
      run_schedule(s)
      if flops is not None: assert GlobalCounters.global_ops <= flops, f"too many ops {GlobalCounters.global_ops}"
      if FUSE_CONV_BW: self.assertEqual(len(kernels), cnt)
      return kernels

  def test_fold_conv_relu_backward(self):
    c1 = nn.Conv2d(3,16,3, bias=False)
    c1.weight.requires_grad = True
    img = Tensor.rand(2,3,64,64, requires_grad=True)

    # run
    c1(img).relu().mean().backward()
    assert img.grad is not None and c1.weight.grad is not None
    self.check_schedule([img.grad, c1.weight.grad], 4)

    # compare
    import torch
    c1_torch = torch.nn.Conv2d(3,16,3, bias=False)
    c1_torch.weight.requires_grad = True
    c1_torch.weight = torch.nn.Parameter(torch.tensor(c1.weight.numpy(), dtype=torch.float32))
    img_torch = torch.tensor(img.numpy(), requires_grad=True)
    c1_torch(img_torch).relu().mean().backward()
    assert img_torch.grad is not None and c1_torch.weight.grad is not None
    np.testing.assert_allclose(c1.weight.grad.numpy(), c1_torch.weight.grad.numpy(), atol=5e-4, rtol=1e-5)
    np.testing.assert_allclose(img.grad.numpy(), img_torch.grad.numpy(), atol=5e-4, rtol=1e-5)

  @unittest.skip("TODO: support pads in graph_rewrite")
  def test_fold_conv_relu_backward_ast_rewrite(self):
    # shared params
    Tensor.manual_seed(0)
    img_np = Tensor.randn(2,3,64,64).numpy()
    c1_w = Tensor.randn(16,3,3,3).numpy()
    # graph_rewrite
    GlobalCounters.reset()
    c1 = nn.Conv2d(3,16,3, bias=False)
    c1.weight = Tensor(c1_w, requires_grad=True)
    img = Tensor(img_np, requires_grad=True)
    c1(img).relu().mean().backward()
    assert img.grad is not None and c1.weight.grad is not None
    with Context(AST_REWRITE=1): compare_ast = self.check_schedule([img.grad, c1.weight.grad], 3)[1].ast
    rw_flops = GlobalCounters.global_ops
    # ref
    GlobalCounters.reset()
    c1_ref = nn.Conv2d(3,16,3, bias=False)
    c1_ref.weight = Tensor(c1_w, requires_grad=True)
    img_ref = Tensor(img_np, requires_grad=True)
    c1_ref(img_ref).relu().mean().backward()
    assert img_ref.grad is not None and c1_ref.weight.grad is not None
    with Context(AST_REWRITE=0): ref_ast = self.check_schedule([img_ref.grad, c1_ref.weight.grad], 3)[1].ast
    ref_flops = GlobalCounters.global_ops
    # correctness
    np.testing.assert_allclose(c1.weight.grad.numpy(), c1_ref.weight.grad.numpy(), atol=5e-4, rtol=1e-5)
    np.testing.assert_allclose(img.grad.numpy(), img_ref.grad.numpy(), atol=5e-4, rtol=1e-5)
    # flops, TODO: This will be fixed once SWIZZLE merges view strides.
    with self.assertRaises(AssertionError):
      self.assertEqual(rw_flops, ref_flops)
      assert_equiv_uops(compare_ast, ref_ast)
=======
  def test_conv2d(self): _test_conv2d(8)
  def test_conv2d_fused(self): _test_conv2d(7, FUSE_CONV_BW=1)
  def test_conv2d_fused_ast_rewrite(self): _test_conv2d(7, FUSE_CONV_BW=1, AST_REWRITE=1)
>>>>>>> 262569a3

  @unittest.skipUnless(is_dtype_supported(dtypes.half), "need half")
  def test_conv2d_half(self): _test_conv2d(8, dtype=dtypes.half)
  @unittest.skipUnless(is_dtype_supported(dtypes.half), "need half")
  @unittest.expectedFailure
  def test_conv2d_fused_half(self): _test_conv2d(7, dtype=dtypes.half)
  @unittest.skipUnless(is_dtype_supported(dtypes.half), "need half")
  @unittest.expectedFailure
  def test_conv2d_fused_ast_rewrite_half(self): _test_conv2d(7, FUSE_CONV_BW=1, AST_REWRITE=1, dtype=dtypes.half)

class TestIndexing(unittest.TestCase):
  def check_schedule(self, xt:Union[Tensor,List[Tensor]], cnt:int):
    with Context(FUSE_ARANGE=getenv("FUSE_ARANGE", 1)):
      lst = [xt] if isinstance(xt, Tensor) else xt
      s = Tensor.schedule(*lst)
      kernels = [si for si in s if si.ast.op is UOps.SINK]
      for si in kernels: verify_ast(si.ast)
      run_schedule(s)
      if FUSE_ARANGE: self.assertEqual(len(kernels), cnt)

  def test_simple_indexing(self):
    X = Tensor.randn(10, 10).realize()
    idxs = Tensor([0, 2]).realize()
    xt = X[idxs]
    self.check_schedule(xt, 2)
    np.testing.assert_equal(xt.numpy(), X.numpy()[idxs.numpy()])

  @unittest.skip("TODO: support pads in graph_rewrite")
  def test_simple_indexing_alt(self):
    X = Tensor.arange(16).reshape(4, 4)
    xt = X[[1, 2], [1, 2]]
    self.check_schedule(xt, 3)
    np.testing.assert_equal(xt.numpy(), (np.arange(16).reshape(4, 4))[[1, 2], [1, 2]])

  @unittest.expectedFailure
  def test_advanced_indexing(self):
    X = Tensor.arange(10)+1
    xt = X[[0]]
    self.check_schedule(xt, 3)
    np.testing.assert_equal(xt.numpy(), (np.arange(10)+1)[[0]])

  @unittest.expectedFailure
  def test_advanced_indexing_alt(self):
    X = Tensor.arange(6).reshape(3, 2)+1
    xt = X[[Tensor([2]), Tensor([1])]]
    self.check_schedule(xt, 6)
    np.testing.assert_equal(xt.numpy(), 6)

  @unittest.skip("TODO: support pads in graph_rewrite")
  def test_advanced_simple_indexing_combined(self):
    X = Tensor.arange(16).reshape(4, 4)
    xt = X[1:2, [1, 2]]
    self.check_schedule(xt, 2)

  def test_push_through_reshape(self):
    Tensor.manual_seed(0)
    x = Tensor.randn(10, 20).realize()
    out = x.argmax(1)
    self.check_schedule(out, 2)
    np.testing.assert_allclose(out.numpy(), np.argmax(x.numpy(), 1))

  def test_arange_push_through_expand(self):
    Tensor.manual_seed(0)
    a = Tensor.arange(4,)
    b = Tensor.randn(4, 4).realize()
    out = a+b
    self.check_schedule(out, 1)
    np.testing.assert_allclose(out.numpy(), np.arange(4)+b.numpy())

  def test_argmin(self):
    Tensor.manual_seed(0)
    x = Tensor.randn(4, 32).realize()
    out = x.argmin(-1)
    self.check_schedule(out, 2)
    np.testing.assert_equal(out.numpy(), x.numpy().argmin(axis=-1))

  def test_argmax(self):
    Tensor.manual_seed(0)
    x = Tensor.randn(4, 32).realize()
    out = x.argmax(-1)
    self.check_schedule(out, 2)
    np.testing.assert_equal(out.numpy(), x.numpy().argmax(axis=-1))

  def test_arange_transposed(self):
    Tensor.manual_seed(0)
    x = Tensor.randint(4, 1)
    a = (Tensor.arange(4,)*x).T
    self.check_schedule(a, 2)
    np.testing.assert_equal(a.numpy(), (np.arange(4)*x.numpy()).T)

  def test_arange_transposed_descendants(self):
    Tensor.manual_seed(0)
    x = Tensor.randint(4, 1)
    a = (Tensor.arange(4,)*x).T
    b = Tensor.randint(4, 4).realize()
    out = a+b
    self.check_schedule(out, 2)
    np.testing.assert_equal(out.numpy(), (np.arange(4)*x.numpy()).T+b.numpy())

  def test_arange_index(self):
    Tensor.manual_seed(0)
    x = Tensor.randn(5, 2).realize()
    a = Tensor.arange(10)
    out = (x + a[2]).sum()
    self.check_schedule(out, 1)
    np.testing.assert_allclose(out.numpy(), (x.numpy()+np.arange(10)[2]).sum())

  def test_arange_index_contiguous(self):
    Tensor.manual_seed(0)
    x = Tensor.randn(5, 2).realize()
    a = Tensor.arange(10).contiguous()
    out = (x + a[2]).sum()
    self.check_schedule(out, 2)
    np.testing.assert_allclose(out.numpy(), (x.numpy()+np.arange(10)[2]).sum())

  def test_arange_index_child(self):
    Tensor.manual_seed(0)
    x = Tensor.randn(5, 2).realize()
    a = Tensor.arange(10)+1
    out = (x + a[2]).sum()
    self.check_schedule(out, 1)
    np.testing.assert_allclose(out.numpy(), (x.numpy()+(np.arange(10)+1)[2]).sum())

  def test_arange_index_contiguous_child(self):
    Tensor.manual_seed(0)
    x = Tensor.randn(5, 2).realize()
    a = (Tensor.arange(10)+1).contiguous()
    out = (x + a[2]).sum()
    self.check_schedule(out, 2)
    np.testing.assert_allclose(out.numpy(), (x.numpy()+(np.arange(10)+1)[2]).sum())

  def test_arange_childless_base(self):
    a = Tensor.arange(4)
    self.check_schedule(a, 1)
    np.testing.assert_equal(a.numpy(), np.arange(4))

  def test_arange_childless_view(self):
    a = Tensor.arange(4).reshape(2, 2)
    a[0] = 4
    np.testing.assert_equal(a.numpy(), [[4, 4], [2, 3]])

  def test_arange_group_childless_base(self):
    Tensor.manual_seed(0)
    x = Tensor.randint(4)
    a = Tensor.arange(4)+x
    self.check_schedule(a, 1)
    np.testing.assert_equal(a.numpy(), np.arange(4)+x.numpy())

  def test_arange_group_childless_view(self):
    Tensor.manual_seed(0)
    x = Tensor.ones(4).contiguous().realize()
    a = Tensor.arange(4)+x
    a[0] = 6
    np.testing.assert_equal(a.numpy(), [6., 2., 3., 4.])

  @unittest.skipUnless(Device.DEFAULT in view_supported_devices, "need view")
  def test_arange_view_op(self):
    a = Tensor.arange(12).reshape(4, 3).shrink(((1, 2), (1, 3))).contiguous()
    assert isinstance(a.lazydata, LazyBuffer)
    self.assertIs(a.lazydata.base.op, MetaOps.VIEW)
    self.check_schedule(a, 1)
    np.testing.assert_equal(a.numpy(), [[4, 5]])

  @unittest.skipIf(Device.DEFAULT == "CLANG", "tests copy from ext device")
  def test_arange_shrink_copy(self):
    a = Tensor.arange(12).reshape(4, 3).shrink(((1, 2), (1, 3))).to("CLANG")
    assert isinstance(a.lazydata, LazyBuffer)
    self.assertIs(a.lazydata.base.op, MetaOps.COPY)
    self.check_schedule(a, 1)
    np.testing.assert_equal(a.numpy(), [[4, 5]])

  @unittest.skipIf(Device.DEFAULT == "CLANG", "tests copy from ext device")
  def test_arange_expand_copy(self):
    a = Tensor.arange(4).reshape(2, 2, 1).expand(2, 2, 2).to("CLANG")
    assert isinstance(a.lazydata, LazyBuffer)
    self.assertIs(a.lazydata.base.op, MetaOps.COPY)
    self.assertIs(a.lazydata.base.srcs[0].base.op, BinaryOps.ADD)
    self.check_schedule(a, 1)
    np.testing.assert_equal(a.numpy(), [[[0, 0], [1, 1]], [[2, 2], [3, 3]]])

  @unittest.skipUnless(is_dtype_supported(dtypes.half), "need half")
  def test_precompute_freqs_cis(self):
    args = {"dim":32 if CI else 128, "end":2048 if CI else 8192, "theta":10000, "dtype":dtypes.half}
    fused = precompute_freqs_cis(**args)
    self.check_schedule(fused, 1)
    if getenv("CHECK", 1):
      ref = precompute_freqs_cis(**args)
      run_schedule(check_schedule(ref, 3))
      np.testing.assert_equal(fused.numpy(), ref.numpy())

  def test_fuse_assign_contiguous(self):
    x = Tensor.zeros(4, 4, dtype=dtypes.int).contiguous().realize()
    a = Tensor.arange(8).reshape(4, 2)
    self.check_schedule(x.shrink((None, (0, 2))).assign(a.contiguous()), 2)
    np.testing.assert_equal(x.numpy(), [[0, 1, 0, 0], [2, 3, 0, 0], [4, 5, 0, 0], [6, 7, 0, 0]])

  def test_assign_non_contiguous(self):
    x = Tensor.zeros(4, 4, dtype=dtypes.int).contiguous().realize()
    y = Tensor.randint(4, 2)
    a = Tensor.arange(8).reshape(4, 2)+y
    x.shrink((None, (0, 2))).assign(a).realize()
    xref = np.zeros((4, 4), dtype=int)
    xref[:, :2] = np.arange(8).reshape(4, 2)+y.numpy()
    np.testing.assert_equal(x.numpy(), xref)

  def test_sparse_categorical_crossentropy_simple(self):
    X = Tensor([[0, 2, 3], [1, 2, 3]]).realize()
    Y = Tensor([1, 2]).realize()
    loss = X.sparse_categorical_crossentropy(Y)
    self.check_schedule(loss, 6)
    np.testing.assert_allclose(loss.item(), 0.878309, atol=1e-5, rtol=1e-6)

  def test_mnist_val(self):
    from tinygrad.nn.datasets import mnist
    import torch
    _, Y_train, _, _ = mnist()
    samples = Tensor.randint(BS:=getenv("BS", 512), high=cast(int,Y_train.shape[-1]))
    yt = Tensor.randn(BS, 10)
    with Context(SPLIT_REDUCEOP=0):
      loss = yt.sparse_categorical_crossentropy(Y_train[samples])
      self.check_schedule(loss, 7)
      loss_fused = loss.numpy()
    loss_ref = torch.nn.CrossEntropyLoss()(torch.tensor(yt.numpy()), torch.tensor(Y_train.numpy())[torch.tensor(samples.numpy())])
    np.testing.assert_allclose(loss_fused, loss_ref.numpy(), atol=1e-6, rtol=1e-6)

  def test_arange_fuse_grouped_children(self):
    X = Tensor.randn(4, 4).realize()
    r = (X+Tensor.arange(16).reshape(4, 4)).sum()
    out0 = r+2
    out1 = r+3
    self.check_schedule([out0, out1], 1)
    r_ref = (X.numpy()+np.arange(16).reshape(4, 4)).sum()
    np.testing.assert_allclose(out0.numpy(), r_ref+2, rtol=2e-7)
    np.testing.assert_allclose(out1.numpy(), r_ref+3, rtol=2e-7)

  @unittest.expectedFailure
  def test_fold_arange_view(self):
    X = Tensor.randn(4, 4).realize()
    r = (X+Tensor.arange(16).reshape(4, 4).contiguous()).sum(1, keepdim=True)
    self.check_schedule([r], 1)
    np.testing.assert_allclose(r.numpy(), (X.numpy()+np.arange(16).reshape(4, 4)).sum(1, keepdims=True))

  @unittest.expectedFailure
  def test_multiview_arange_children(self):
    X = Tensor.randn(2,3,4,4).numpy()
    with Context(FUSE_ARANGE=1):
      compare = Tensor(X).interpolate(size=(2, 2), mode="linear").numpy()
    with Context(FUSE_ARANGE=0, GRAPH=0, SAVE_SCHEDULE=1):
      ref = Tensor(X).interpolate(size=(2, 2), mode="linear").numpy()
    np.testing.assert_allclose(ref, compare, atol=1e-5, rtol=1e-6)

class TestScheduleRewrite(unittest.TestCase):
  def setUp(self):
    self.old_val = AST_REWRITE.value
    AST_REWRITE.value = 1
  def tearDown(self): AST_REWRITE.value = self.old_val

  def test_recursive_st_fixup(self):
    a = Tensor([1,2,3,4]).realize()
    for _ in range(24): a = a + a
    ast = a.schedule()[0].ast
    new_uop, et = timeit(st_fixup, ast.src[0].src[2], lambda st:st.reshape((4, 1)), {})
    self.assertEqual(new_uop.st, ShapeTracker.from_shape((4,)).reshape((4, 1)))
    self.assertLess(et, 1e3)

  def test_no_rewrite_elementwise(self):
    bufs = [UOp(UOps.DEFINE_GLOBAL, PtrDType(dtypes.int), (), i) for i in range(3)]
    ld1 = UOp(UOps.LOAD, dtypes.int, (bufs[1], ShapeTracker.from_shape((32, 32)).to_uop()))
    ld2 = UOp(UOps.LOAD, dtypes.int, (bufs[2], ShapeTracker.from_shape((32, 32)).to_uop()))
    sink = UOp(UOps.SINK, None, (UOp(UOps.STORE, None, (bufs[0], ShapeTracker.from_shape((32, 32)).to_uop(), ld1+ld2)),))
    rsink = graph_rewrite(sink, reduceop_fusor)
    self.assertEqual(rsink.key, sink.key)

  def test_simple_store_reshape(self):
    bufs = [UOp(UOps.DEFINE_GLOBAL, PtrDType(dtypes.int), (), i) for i in range(2)]
    ld = UOp(UOps.LOAD, dtypes.int, (bufs[1], ShapeTracker.from_shape((32, 32)).to_uop()))
    r = UOp(UOps.REDUCE_AXIS, dtypes.int, (ld,), (BinaryOps.ADD, (0, 1)))
    r = UOp(UOps.SWIZZLE, dtypes.int, (r,), ShapeTracker.from_shape(()))
    r = r + ast_const(dtypes.int, 2, ())
    sink = UOp(UOps.SINK, None, (UOp(UOps.STORE, None, (bufs[0], ShapeTracker.from_shape(()).to_uop(), r)),))
    rsink = graph_rewrite(sink, reduceop_fusor)
    # NOTE: this AST is always correct in the entire lifecycle of graph_rewrite!
    # with self.assertRaisesRegex(AssertionError, "implicit reshape"): verify_ast(sink)
    verify_ast(sink)
    verify_ast(rsink)

  def test_no_reshape_reduceop(self):
    bufs = [UOp(UOps.DEFINE_GLOBAL, PtrDType(dtypes.int), (), i) for i in range(2)]
    ld = UOp(UOps.LOAD, dtypes.int, (bufs[1], ShapeTracker.from_shape((32, 32)).to_uop()))
    r = UOp(UOps.REDUCE_AXIS, dtypes.int, (ld,), (BinaryOps.ADD, (0, 1)))
    sink = UOp(UOps.SINK, None, (UOp(UOps.STORE, None, (bufs[0], ShapeTracker.from_shape((1, 1)).to_uop(), r)),))
    rsink = graph_rewrite(sink, reduceop_fusor)
    verify_ast(sink)
    self.assertEqual(sink.key, rsink.key)

  def test_reshape_many(self):
    bufs = [UOp(UOps.DEFINE_GLOBAL, PtrDType(dtypes.int), (), i) for i in range(2)]
    ld = UOp(UOps.LOAD, dtypes.int, (bufs[1], ShapeTracker.from_shape((32, 32)).to_uop()))
    r = UOp(UOps.REDUCE_AXIS, dtypes.int, (ld,), (BinaryOps.ADD, (0, 1)))
    r = UOp(UOps.SWIZZLE, dtypes.int, (r,), ShapeTracker.from_shape(()))
    for _ in range(24): r = r + ast_const(dtypes.int, 2, ())
    sink = UOp(UOps.SINK, None, (UOp(UOps.STORE, None, (bufs[0], ShapeTracker.from_shape(()).to_uop(), r)),))
    rsink, et = timeit(graph_rewrite, sink, reduceop_fusor)
    # NOTE: this AST is always correct in the entire lifecycle of graph_rewrite!
    # with self.assertRaisesRegex(AssertionError, "implicit reshape"): verify_ast(sink)
    verify_ast(sink)
    verify_ast(rsink)
    self.assertLessEqual(et, 1e3)

  @unittest.skip("test is flaky")
  def test_complexity(self):
    SZ = 30 if getenv("BIG") else 10
    sizes = [10*(i+1) for i in range(SZ)]
    tms: List[float] = []
    for sz in sizes:
      bufs = [UOp(UOps.DEFINE_GLOBAL, PtrDType(dtypes.int), (), i) for i in range(2)]
      ld = UOp(UOps.LOAD, dtypes.int, (bufs[1], ShapeTracker.from_shape((32, 32)).to_uop()))
      r = UOp(UOps.REDUCE_AXIS, dtypes.int, (ld,), (BinaryOps.ADD, (0, 1)))
      for _ in range(sz): r = r + ast_const(dtypes.int, 2, ())
      sink = UOp(UOps.SINK, None, (UOp(UOps.STORE, None, (bufs[0], ShapeTracker.from_shape(()).to_uop(), r)),))
      rsink, et = timeit(graph_rewrite, sink, reduceop_fusor)
      with self.assertRaisesRegex(AssertionError, "implicit reshape"): verify_ast(sink)
      verify_ast(rsink)
      tms.append(et)
    if getenv("GRAPH_TIMING"):
      import plotly.express as px
      fig = px.line(x=sizes, y=tms, title="graph_rewrite time as ast grows")
      fig.update_layout(paper_bgcolor="black", plot_bgcolor="black", font={"color":"white"},
                        yaxis={"gridcolor":"rgba(255, 255, 255, 0.3)"}, xaxis={"gridcolor":"rgba(255, 255, 255, 0.3)"})
      fig.show()
    change = tms[-1] / tms[0]
    assert change <= SZ, f"bad complexity, time increased by {change:4.2f}x while input only grew {SZ}x"

  def test_swizzle_rewrite(self):
    # graph rewrite
    sink = UOp(UOps.SINK, None, arg=None, src=(
      UOp(UOps.STORE, None, arg=None, src=(
        UOp(UOps.DEFINE_GLOBAL, PtrDType(dtypes.int), arg=0, src=()),
        UOp(UOps.SHAPETRACKER, None, arg=ShapeTracker(views=(View(shape=(1, 1), strides=(0, 0), offset=0, mask=None, contiguous=True),)), src=()),
        UOp(UOps.REDUCE_AXIS, dtypes.int, arg=(BinaryOps.ADD, (0, 1)), src=(
          UOp(UOps.ALU, dtypes.int, arg=BinaryOps.ADD, src=(
            UOp(UOps.SWIZZLE, dtypes.int, arg=ShapeTracker(views=(View(shape=(32, 32), strides=(0, 0), offset=0, mask=None, contiguous=False),)), src=( # noqa E501
              UOp(UOps.REDUCE_AXIS, dtypes.int, arg=(BinaryOps.ADD, (0, 1)), src=(
                UOp(UOps.LOAD, dtypes.int, arg=None, src=(
                  x8:=UOp(UOps.DEFINE_GLOBAL, PtrDType(dtypes.int), arg=1, src=()),
                  UOp(UOps.SHAPETRACKER, None, arg=ShapeTracker(views=(View(shape=(32, 32), strides=(32, 1), offset=0, mask=None, contiguous=True),)), src=()),)),)),)), # noqa E501
            UOp(UOps.LOAD, dtypes.int, arg=None, src=(
               x8,
              UOp(UOps.SHAPETRACKER, None, arg=ShapeTracker(views=(View(shape=(32, 32), strides=(32, 1), offset=0, mask=None, contiguous=True),)), src=()),)),)),)),)),)) # noqa E501
    sink = graph_rewrite(sink, reduceop_fusor)
    # verify output
    k = Kernel(sink)
    p = k.to_program()
    a = Tensor.randint(32, 32).realize()
    b = Tensor.empty((), dtype=dtypes.int).realize()
    CompiledRunner(p).exec([b.lazydata.buffer, a.lazydata.buffer])
    expected_out = (a.numpy() + a.numpy().sum()).sum()
    np.testing.assert_equal(b.numpy(), expected_out)

  def test_single_swizzle(self):
    # ast in tensor style
    a = Tensor.randint(4,).realize()
    expected_out = a.numpy().sum(0)+1
    # LazyBuffer to pre-rewrite AST
    bufs = [UOp(UOps.DEFINE_GLOBAL, PtrDType(dtypes.int), (), i) for i in range(2)]
    ld = UOp(UOps.LOAD, dtypes.int, (bufs[1], ShapeTracker.from_shape((4,)).to_uop()))
    r = UOp(UOps.REDUCE_AXIS, dtypes.int, (ld,), (BinaryOps.ADD, (0,)))
    swizzle_r = UOp(UOps.SWIZZLE, dtypes.int, (r,), unwrap(r.st).reshape(()))
    const = ast_const(dtypes.int, 1, ())
    alu = swizzle_r+const
    sink = UOp(UOps.SINK, None, (UOp(UOps.STORE, None, (bufs[0], ShapeTracker.from_shape(()).to_uop(), alu,),),))
    # graph rewrite
    sink = graph_rewrite(sink, reduceop_fusor)
    # verify output
    k = Kernel(sink)
    p = k.to_program()
    b = Tensor.empty((1,), dtype=dtypes.int).realize()
    CompiledRunner(p).exec([b.lazydata.buffer, a.lazydata.buffer])
    np.testing.assert_equal(b.numpy(), expected_out)

  def test_double_swizzle_possible(self):
    # ast in tensor style
    Tensor.manual_seed(0)
    a = Tensor.randint(4,).realize()
    b = Tensor.randint(4,).realize()
    expected_out = a.numpy().sum(0)+b.numpy().sum(0)+2
    # LazyBuffer to pre-rewrite AST
    bufs = [UOp(UOps.DEFINE_GLOBAL, PtrDType(dtypes.int), (), i) for i in range(3)]
    ld1 = UOp(UOps.LOAD, dtypes.int, (bufs[1], ShapeTracker.from_shape((4,)).to_uop()))
    r1 = UOp(UOps.REDUCE_AXIS, dtypes.int, (ld1,), (BinaryOps.ADD, (0,)))
    ld2 = UOp(UOps.LOAD, dtypes.int, (bufs[2], ShapeTracker.from_shape((4,)).to_uop()))
    r2 = UOp(UOps.REDUCE_AXIS, dtypes.int, (ld2,), (BinaryOps.ADD, (0,)))
    alu = UOp(UOps.SWIZZLE, r1.dtype, (r1,), ShapeTracker.from_shape(()))+UOp(UOps.SWIZZLE, r2.dtype, (r2,), ShapeTracker.from_shape(()))
    sink = UOp(UOps.SINK, None, (UOp(UOps.STORE, None, (bufs[0], ShapeTracker.from_shape(()).to_uop(), alu+ast_const(dtypes.int, 2, ()),),),))
    # graph rewrite
    sink = graph_rewrite(sink, reduceop_fusor)
    # verify output
    k = Kernel(sink)
    p = k.to_program()
    c = Tensor.empty((1,), dtype=dtypes.int).realize()
    CompiledRunner(p).exec([c.lazydata.buffer, a.lazydata.buffer, b.lazydata.buffer])
    np.testing.assert_equal(c.numpy(), expected_out)

  def test_swizzle_rewrite_alt(self):
    swizzle = UOp(UOps.SWIZZLE, dtypes.float, arg=ShapeTracker(views=(View(shape=(2, 3, 3, 65, 3, 65), strides=(103788, 34596, 3, 558, 1, 9), offset=0, mask=((0, 2), (0, 3), (0, 3), (0, 62), (0, 3), (0, 62)), contiguous=False), View(shape=(2, 3, 256, 256), strides=(114075, 38025, 195, 1), offset=0, mask=((0, 2), (0, 3), (0, 195), (0, 195)), contiguous=False), View(shape=(1, 2, 1, 3, 4, 64, 4, 64), strides=(0, 196608, 0, 65536, 16384, 256, 64, 1), offset=0, mask=None, contiguous=True))), src=( # noqa: E501
  UOp(UOps.REDUCE_AXIS, dtypes.float, arg=(BinaryOps.ADD, (3,)), src=(
    UOp(UOps.LOAD, dtypes.float, arg=None, src=(
        UOp(UOps.DEFINE_GLOBAL, PtrDType(dtypes.float), arg=1, src=()),
        UOp(UOps.SHAPETRACKER, None, arg=(ld_st:=ShapeTracker(views=(View(shape=(2, 1, 3, 16, 62, 62, 3, 3), strides=(0, 0, 9, 27, 0, 0, 3, 1), offset=0, mask=None, contiguous=False),))), src=()),)),)),)) # noqa: E501
    # there's an EXPAND pushing through the REDUCE_AXIS
    self.assertGreater(prod(swizzle.st.shape), prod(swizzle.src[0].st.shape))
    ret = graph_rewrite(swizzle, reduceop_fusor)
    # EXPAND is rewritten
    self.assertEqual(prod(ret.st.shape), prod(ret.src[0].st.shape))
    # and pushed to the LOAD
    new_load_st = unwrap([x for x in ret.parents if x.op is UOps.SHAPETRACKER][0].st)
    self.assertGreater(prod(new_load_st.shape), prod(ld_st.shape))
    self.assertEqual(new_load_st.views[0].strides, (0, 9, 3, 0, 1, 0, 27))

if __name__ == '__main__':
  unittest.main(verbosity=2)<|MERGE_RESOLUTION|>--- conflicted
+++ resolved
@@ -1287,76 +1287,9 @@
     out = x.argmax(1)
     run_schedule(check_schedule(out, 3)) # TODO: push a reduceop through a reshape
 
-<<<<<<< HEAD
-class TestConvBW(unittest.TestCase):
-  def check_schedule(self, xt, cnt:int, flops=None) -> List[ScheduleItem]:
-    with Context(FUSE_CONV_BW=getenv("FUSE_CONV_BW", 1), NOOPT=flops is not None):
-      s = create_schedule(flatten([r.lazydata.lbs for r in xt]))
-      kernels = [si for si in s if si.ast.op is UOps.SINK]
-      for si in kernels: verify_ast(si.ast)
-      GlobalCounters.reset()
-      run_schedule(s)
-      if flops is not None: assert GlobalCounters.global_ops <= flops, f"too many ops {GlobalCounters.global_ops}"
-      if FUSE_CONV_BW: self.assertEqual(len(kernels), cnt)
-      return kernels
-
-  def test_fold_conv_relu_backward(self):
-    c1 = nn.Conv2d(3,16,3, bias=False)
-    c1.weight.requires_grad = True
-    img = Tensor.rand(2,3,64,64, requires_grad=True)
-
-    # run
-    c1(img).relu().mean().backward()
-    assert img.grad is not None and c1.weight.grad is not None
-    self.check_schedule([img.grad, c1.weight.grad], 4)
-
-    # compare
-    import torch
-    c1_torch = torch.nn.Conv2d(3,16,3, bias=False)
-    c1_torch.weight.requires_grad = True
-    c1_torch.weight = torch.nn.Parameter(torch.tensor(c1.weight.numpy(), dtype=torch.float32))
-    img_torch = torch.tensor(img.numpy(), requires_grad=True)
-    c1_torch(img_torch).relu().mean().backward()
-    assert img_torch.grad is not None and c1_torch.weight.grad is not None
-    np.testing.assert_allclose(c1.weight.grad.numpy(), c1_torch.weight.grad.numpy(), atol=5e-4, rtol=1e-5)
-    np.testing.assert_allclose(img.grad.numpy(), img_torch.grad.numpy(), atol=5e-4, rtol=1e-5)
-
-  @unittest.skip("TODO: support pads in graph_rewrite")
-  def test_fold_conv_relu_backward_ast_rewrite(self):
-    # shared params
-    Tensor.manual_seed(0)
-    img_np = Tensor.randn(2,3,64,64).numpy()
-    c1_w = Tensor.randn(16,3,3,3).numpy()
-    # graph_rewrite
-    GlobalCounters.reset()
-    c1 = nn.Conv2d(3,16,3, bias=False)
-    c1.weight = Tensor(c1_w, requires_grad=True)
-    img = Tensor(img_np, requires_grad=True)
-    c1(img).relu().mean().backward()
-    assert img.grad is not None and c1.weight.grad is not None
-    with Context(AST_REWRITE=1): compare_ast = self.check_schedule([img.grad, c1.weight.grad], 3)[1].ast
-    rw_flops = GlobalCounters.global_ops
-    # ref
-    GlobalCounters.reset()
-    c1_ref = nn.Conv2d(3,16,3, bias=False)
-    c1_ref.weight = Tensor(c1_w, requires_grad=True)
-    img_ref = Tensor(img_np, requires_grad=True)
-    c1_ref(img_ref).relu().mean().backward()
-    assert img_ref.grad is not None and c1_ref.weight.grad is not None
-    with Context(AST_REWRITE=0): ref_ast = self.check_schedule([img_ref.grad, c1_ref.weight.grad], 3)[1].ast
-    ref_flops = GlobalCounters.global_ops
-    # correctness
-    np.testing.assert_allclose(c1.weight.grad.numpy(), c1_ref.weight.grad.numpy(), atol=5e-4, rtol=1e-5)
-    np.testing.assert_allclose(img.grad.numpy(), img_ref.grad.numpy(), atol=5e-4, rtol=1e-5)
-    # flops, TODO: This will be fixed once SWIZZLE merges view strides.
-    with self.assertRaises(AssertionError):
-      self.assertEqual(rw_flops, ref_flops)
-      assert_equiv_uops(compare_ast, ref_ast)
-=======
   def test_conv2d(self): _test_conv2d(8)
   def test_conv2d_fused(self): _test_conv2d(7, FUSE_CONV_BW=1)
   def test_conv2d_fused_ast_rewrite(self): _test_conv2d(7, FUSE_CONV_BW=1, AST_REWRITE=1)
->>>>>>> 262569a3
 
   @unittest.skipUnless(is_dtype_supported(dtypes.half), "need half")
   def test_conv2d_half(self): _test_conv2d(8, dtype=dtypes.half)
@@ -1384,7 +1317,6 @@
     self.check_schedule(xt, 2)
     np.testing.assert_equal(xt.numpy(), X.numpy()[idxs.numpy()])
 
-  @unittest.skip("TODO: support pads in graph_rewrite")
   def test_simple_indexing_alt(self):
     X = Tensor.arange(16).reshape(4, 4)
     xt = X[[1, 2], [1, 2]]
@@ -1405,7 +1337,6 @@
     self.check_schedule(xt, 6)
     np.testing.assert_equal(xt.numpy(), 6)
 
-  @unittest.skip("TODO: support pads in graph_rewrite")
   def test_advanced_simple_indexing_combined(self):
     X = Tensor.arange(16).reshape(4, 4)
     xt = X[1:2, [1, 2]]
