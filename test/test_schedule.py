--- conflicted
+++ resolved
@@ -6,16 +6,13 @@
 import numpy as np
 from typing import List, Optional
 from tinygrad.device import Device
+from tinygrad.engine.realize import run_schedule
 from tinygrad.tensor import Tensor
 from tinygrad.ops import LoadOps
 from tinygrad.helpers import DEBUG, GRAPH
 from tinygrad.codegen.linearizer import Linearizer
 from tinygrad.features.graph import print_tree, realized_lazybuffer
-<<<<<<< HEAD
-from tinygrad.realize import create_schedule, run_schedule
-=======
 from tinygrad.engine.schedule import create_schedule
->>>>>>> 6c7df144
 from tinygrad import nn, dtypes
 
 def check_schedule(t:Tensor, allowed:int, to_prerealize:Optional[List[Tensor]]=None, filter_loadops=True):
@@ -472,7 +469,7 @@
     out0_np, out1_np = a.numpy()+2, b.numpy()+2
     self._test([out0, out1, out2], [out0_np, out1_np, out0_np+out1_np], 1)
 
-  @unittest.skip("Doesn't yet simplify ones")
+  @unittest.skip("Doesn't yet simplify ones in output shape")
   def test_simplified_shape(self):
     a, b = Tensor.randn(4).reshape(4, 1), Tensor.randn(4)
     out0, out1 = a+2, b+2
