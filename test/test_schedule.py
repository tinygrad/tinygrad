# this will be the new test_ops for the next level
# schedule confirms the right things are capable of fusing
# NOTE: this has overlap with external_test_opt.py
# ruff: noqa: E501

import unittest
import numpy as np
import functools
from typing import List, Optional, Union, cast

from tinygrad import nn, dtypes, Device, Tensor
from tinygrad.device import is_dtype_supported
from tinygrad.dtype import DType
from tinygrad.shape.shapetracker import ShapeTracker
from tinygrad.shape.view import View
from tinygrad.ops import UOp, Ops, graph_rewrite, track_rewrites, view_supported_devices
from tinygrad.helpers import CI, DEBUG, FUSE_ARANGE, GlobalCounters, flatten, getenv, SPLIT_REDUCEOP, unwrap, prod, Context
from tinygrad.codegen.kernel import Kernel, verify_ast
from tinygrad.engine.schedule import BUF_LIMIT, ScheduleItem, create_schedule, view_right, view_left, do_realize
from tinygrad.engine.realize import CompiledRunner, get_runner, run_schedule
from tinygrad.engine.lazy import LazyBuffer
from extra.models.llama import precompute_freqs_cis

class KernelCountException(Exception): pass
def check_schedule(t:Union[Tensor, List[Tensor], LazyBuffer], allowed:int, to_prerealize:Optional[List[Tensor]]=None, filter_sink=True):
  if isinstance(t, Tensor): outs = t.lazydata.lbs
  elif isinstance(t, List): outs = flatten([r.lazydata.lbs for r in t])
  else: outs = [t]
  if to_prerealize:
    for pre in to_prerealize: pre.schedule()
  sched = create_schedule(outs)
  if filter_sink: sched = [s for s in sched if s.ast.op is Ops.SINK]
  if len(sched) != allowed:
    print(f"SCHEDULE ISSUE, expecting {allowed} got {len(sched)}")
    if DEBUG >= 3:
      for i,s in enumerate(sched):
        print("kernel", i+1)
        print(s.ast)
    raise KernelCountException(f"{len(sched)=} != {allowed}")
  # test the (sink) ops linearize
  for s in sched:
    if s.ast.op is not Ops.SINK: continue
    get_runner(s.bufs[0].device, s.ast)
  return sched

def _realize_weights(m):
  for p in nn.state.get_parameters(m): p.realize()

def _test_conv2d(allowed:int, dtype:DType=dtypes.float, **kwargs):
  old_default_float, dtypes.default_float = dtypes.default_float, dtype
  dtypes.default_float = dtype
  Tensor.manual_seed(0)
  BS, CIN = 2, 3
  img = Tensor.randn(BS, CIN, 64, 64, requires_grad=True).realize()
  w = Tensor.uniform(16, CIN, 3, 3, requires_grad=True).realize()
  ret = Tensor.conv2d(img, w).relu().mean().backward()
  dtypes.default_float = old_default_float
  with Context(**kwargs): s = create_schedule([ret.lazydata, img.grad.lazydata, w.grad.lazydata])
  run_schedule(s.copy())
  cnt = len([si for si in s if si.ast.op is Ops.SINK])
  assert cnt == allowed, f"expected {allowed} kernels, got {cnt}"
  if getenv("CHECK", 1):
    import torch
    ref_img = torch.tensor(img.numpy(), requires_grad=True)
    ref_w = torch.tensor(w.numpy(), requires_grad=True)
    torch.nn.functional.conv2d(ref_img, ref_w).relu().mean().backward()
    assert ref_img.grad is not None and ref_w.grad is not None and img.grad is not None and w.grad is not None
    np.testing.assert_allclose(img.grad.numpy(), ref_img.grad.detach().numpy(), atol=1e-6 if dtype == dtypes.float else 1e-2)
    np.testing.assert_allclose(w.grad.numpy(), ref_w.grad.detach().numpy(), atol=1e-6 if dtype == dtypes.float else 1e-2)

class TestSchedule(unittest.TestCase):
  def test_basic_binop_fusion(self):
    a = Tensor.empty(10)
    b = Tensor.empty(10)
    c = Tensor.empty(10)
    d = a+b+c
    check_schedule(d, 1)

  def test_basic_binop_fusion_deep(self):
    a = Tensor.empty(10)
    b = Tensor.empty(10)
    c = Tensor.empty(10)
    d = Tensor.empty(10)
    e = a+b+c+d
    check_schedule(e, 1)

  def test_mulacc_fusion(self):
    a = Tensor.empty(10)
    b = Tensor.empty(10)
    c = (a*b).sum()
    check_schedule(c, 1)

  def test_mulacc_relu_fusion(self):
    a = Tensor.empty(10)
    b = Tensor.empty(10)
    c = (a*b).sum().relu()
    check_schedule(c, 1)

  def test_binop_reshape_fusion(self):
    a = Tensor.empty(10)
    b = Tensor.empty(10)
    c = Tensor.empty(5,2)
    d = (a+b).reshape(5,2)+c
    check_schedule(d, 1)

  def test_binop_permute_fusion(self):
    a = Tensor.empty(2,5)
    b = Tensor.empty(2,5)
    c = Tensor.empty(5,2)
    d = (a+b).permute(1,0)+c
    check_schedule(d, 1)

  def test_constants_are_embedded(self):
    a = Tensor.empty(3,3) * 2
    check_schedule(a, 2, filter_sink=False)

  def tests_constants_are_folded(self):
    a = Tensor(2)
    check_schedule(a, 0)

  def test_constants_can_store(self):
    a = Tensor(2).contiguous()
    run_schedule(check_schedule(a, 1))
    np.testing.assert_equal(a.numpy(), 2)

  def test_binop_elu_fusion(self):
    a = Tensor.empty(10)
    b = a.elu()
    check_schedule(b, 1)

  def test_binop_reshape_reduce_fusion(self):
    a = Tensor.empty(100)
    b = Tensor.empty(100)
    c = (a+b).reshape(10, 10).sum(axis=0, keepdim=True)
    check_schedule(c, 1)

  def test_reduce_reshape_binop_fusion(self):
    a = Tensor.empty(10,10)
    b = Tensor.empty(10)
    c = a.sum(axis=0) + b
    check_schedule(c, 1)

  # not pushing permutes through reduces
  def test_reduce_permute_binop_fusion(self):
    a = Tensor.empty(10,10,10)
    b = Tensor.empty(10,10,1)
    c = a.sum(axis=0, keepdim=True).permute(2,1,0) + b
    with self.assertRaises(KernelCountException): check_schedule(c, 1)

  def test_binop_early_reshape_reduce_fusion(self):
    a = Tensor.empty(100)
    b = Tensor.empty(100)
    c = Tensor.empty(10,10)
    d = ((a+b).reshape(10,10) + c).sum(axis=0)
    check_schedule(d, 1)

  def test_diamond_folded(self):
    a = Tensor.empty(10)
    b = Tensor.empty(10)
    c = Tensor.empty(10)
    d = Tensor.empty(10)
    ab = a+b
    e = (ab+c) + (ab+d)
    check_schedule(e, 1)

  def test_cache_binaryop(self):
    a = Tensor.empty(10)
    b = Tensor.empty(10)
    c = a+b
    d = a+b
    check_schedule(d, 0, [c])

  # failing in new lazy
  def test_cache_binaryop_reshaped(self):
    a = Tensor.empty(10)
    b = Tensor.empty(10)
    c = a+b
    d = a.reshape(10,1)+b.reshape(10,1)
    with self.assertRaises(KernelCountException): check_schedule(d, 0, [c])

  # failing in new lazy
  def test_cache_binaryop_transpose(self):
    a = Tensor.empty(10,10)
    b = Tensor.empty(10,10)
    c = (a.T*b.T).T #.contiguous()
    d = a*b
    with self.assertRaises(KernelCountException): check_schedule(d, 0, [c])

  def test_cache_two_reduceops(self):
    a = Tensor.empty(10)
    b = a.sum()
    c = a.sum()
    bc = b+c
    check_schedule(bc, 1)

  def test_cache_reduce_parent(self):
    x = Tensor.empty(32)
    r0 = x.mean(axis=0, keepdim=True)
    r1 = (x - r0).sum(axis=0).div(2)
    out = r0 + r1
    schedule = check_schedule(out, 2)
    reduceops = [x for si in schedule for x in si.ast.toposort if x.op is Ops.REDUCE_AXIS]
    assert len(reduceops) == 2

  def test_cache_reduce_multiple_children(self):
    x = Tensor.empty(32)
    y = Tensor.empty(4, 4)
    r0 = x.mean(axis=0, keepdim=True)
    r1 = (x - r0).sum(axis=0).div(2)
    out0 = r0 + y
    out1 = r1 + y
    schedule = check_schedule([out0, out1], 4)
    reduceops = [x for si in schedule for x in si.ast.toposort if x.op is Ops.REDUCE_AXIS]
    assert len(reduceops) == 2

  def test_fold_double_unary(self):
    y = Tensor.empty(2)
    out = y.sum(keepdim=True).sqrt().__neg__()
    check_schedule(out, 1)

  #@unittest.skip("may want to reconsider this")
  def test_fold_batchnorm(self):
    with Tensor.train():
      img = Tensor.empty(1,32,4,4)
      bn = nn.BatchNorm2d(32, track_running_stats=False)
      out = bn(img)
      check_schedule(out, 3)

  def test_fold_conv_batchnorm_notrain(self):
    with Tensor.train(False):
      img = Tensor.empty(1,3,8,8)
      c1 = nn.Conv2d(3,32,3)
      bn = nn.BatchNorm2d(32, track_running_stats=True)
      out = bn(c1(img)).relu()
      check_schedule(out, 1, [c1.weight, c1.bias])

  def test_fold_conv_batchnorm_notrain_no_running_stats(self):
    with Tensor.train(False):
      img = Tensor.empty(1,3,8,8)
      c1 = nn.Conv2d(3,32,3)
      bn = nn.BatchNorm2d(32, track_running_stats=False)
      out = bn(c1(img)).relu()
      check_schedule(out, 4, [c1.weight, c1.bias])

  def test_fold_conv_batchnorm(self):
    with Tensor.train():
      img = Tensor.empty(1,3,8,8)
      c1 = nn.Conv2d(3,32,3)
      bn = nn.BatchNorm2d(32, track_running_stats=False)
      out = bn(c1(img)).relu()
      check_schedule(out, 4, [c1.weight, c1.bias])

  @unittest.expectedFailure
  def test_fold_conv_batchnorm_optim(self):
    # this is too high
    for optim, cnt in [(nn.optim.Adam, 18), (nn.optim.SGD, 15)]:
      with self.subTest(optim=optim.__name__):
        with Tensor.train():
          img = Tensor.ones(1,3,4,4)
          c1 = nn.Conv2d(3,32,3)
          bn = nn.BatchNorm2d(32, track_running_stats=False)
          _realize_weights([c1, bn])
          opt = optim(nn.state.get_parameters([c1, bn]))
          img_bn = bn(c1(img)).elu().sum()
          opt.zero_grad()
          img_bn.backward()
          check_schedule(opt.schedule_step(), cnt)

  def test_fold_batchnorm_backward(self):
    with Context(FUSE_CONV_BW=1):
      with Tensor.train():
        x = Tensor.empty((2, 16, 8, 8)).contiguous()
        bn = nn.BatchNorm2d(16)
        bn.weight.requires_grad = bn.bias.requires_grad = x.requires_grad = True
        fw = bn(x).contiguous_backward().relu().contiguous()
        fw.sum().backward()
        # TODO: this is too many
        check_schedule([x.grad, bn.weight.grad, bn.bias.grad, fw], 10)

  def test_fold_conv_relu(self):
    c1 = nn.Conv2d(3,16,3)

    # run
    img = Tensor.ones(2,3,64,64)
    out = c1(img).relu()
    check_schedule(out, 1, [c1.weight, c1.bias])

  def test_fold_conv_relu_alt(self):
    img = Tensor.ones(1,4,8,8)
    c1 = nn.Conv2d(4, 4, kernel_size=3)
    c2 = nn.Conv2d(4, 4, kernel_size=3)
    img_conv = img.sequential([c1, Tensor.relu, c2, Tensor.relu])
    check_schedule(img_conv, 2, [*nn.state.get_parameters(c1), *nn.state.get_parameters(c2), img])

  def test_fold_conv_relu_nobias(self):
    img = Tensor.ones(1,4,8,8)
    c1 = nn.Conv2d(4, 4, kernel_size=3, bias=False)
    c2 = nn.Conv2d(4, 4, kernel_size=3, bias=False)
    out = img.sequential([c1, Tensor.relu, c2, Tensor.relu])
    check_schedule(out, 2, [c1.weight, c2.weight, img])

  def test_fold_conv_elu(self):
    c1 = nn.Conv2d(3,16,3)

    # run
    img = Tensor.rand(2,3,64,64)
    out = c1(img).elu()
    check_schedule(out, 1, [c1.weight, c1.bias, img])

  def test_fold_conv_elu_alt(self):
    img = Tensor.ones(1,4,8,8).contiguous()
    c1 = nn.Conv2d(4, 4, kernel_size=3)
    c2 = nn.Conv2d(4, 4, kernel_size=3)
    img_conv = img.sequential([c1, Tensor.elu, c2, Tensor.elu])
    check_schedule(img_conv, 2, [*nn.state.get_parameters(c1), *nn.state.get_parameters(c2), img])

  def test_two_sum(self):
    img = Tensor.empty(64,64)
    x = (img.sum(0) + img.sum(1))
    out = x.relu()
    check_schedule(out, 2)

  #@unittest.skip("failing in old lazy")
  def test_push_permute_through_reshape(self):
    a = Tensor.empty(16,16)
    b = Tensor.empty(16,16)
    c = (a+b).reshape(4,4,4,4).permute(2,3,0,1).contiguous()
    check_schedule(c, 1)

  #@unittest.skip("failing in old lazy")
  def test_push_permute_through_reshape_alt(self):
    a = Tensor.empty(4,4,4,4)
    b = Tensor.empty(4,4,4,4)
    c = (a+b).reshape(16,16).permute(1,0).contiguous()
    check_schedule(c, 1)

  def test_no_binop_rerun(self):
    a = Tensor.empty(16)
    b = Tensor.empty(16)
    c = a+b
    d = (a+b).reshape(16,1)
    check_schedule(d, 0, [c])

  @unittest.skipUnless(is_dtype_supported(dtypes.half), "need half")
  def test_multi_permute_should_collapse(self):
    a = Tensor.empty(4,4,4,4)
    b = Tensor.empty(16)
    c = a.sum((0,1)).cast(dtypes.float16).permute(1,0).reshape(4,4,1).permute(1,0,2).reshape(16) + b
    check_schedule(c, 1)

  def test_fancy_reshape_fusion(self):
    a = Tensor.empty(10)
    b = Tensor.empty(10)
    c = a+b
    d = a.reshape(10,1)+b.reshape(10,1)
    out = c.sum() + d.sum()
    with self.assertRaises(KernelCountException): check_schedule(out, 1)

  def test_children_dont_push(self):
    a = Tensor.empty(10, 10, 1)
    b = Tensor.empty(10, 10, 1)
    d = (a+b).expand(10, 10, 10)
    e = (a+b).permute(2,1,0)
    f = d+e
    check_schedule(f, 2)

  # failing in new lazy
  def test_dont_fuse_binops_with_children(self):
    a = Tensor.empty(10)
    b = Tensor.empty(10)
    c = Tensor.empty(10)
    keep_me = a+b
    e = keep_me.sum() # noqa: F841 give keep_me a child (NOTE: BinaryOps won't be a child since it will instant fuse)
    d = keep_me+c
    with self.assertRaises(KernelCountException): check_schedule(d, 2)
    with self.assertRaises(KernelCountException): check_schedule(keep_me, 0, [d])

  #@unittest.skip("failing in old lazy")
  def test_permute_breaks_fusion(self):
    a = Tensor.empty(10, 10, 10)
    b = Tensor.empty(10, 10)
    c = (a.sum(axis=2) + b).permute(1,0)
    d = c.permute(1,0)
    check_schedule(d, 1)

  def test_some_permute_fusion(self):
    a = Tensor.empty(8192, 16)
    b = Tensor.empty(1, 16)
    d = (a.T + b.expand(8192, 16).T)
    c = a + b.expand(8192, 16)
    e = d.T
    check_schedule(c, 1)
    check_schedule(e, 1)

  def test_shrink_fuse(self):
    a = Tensor.empty(8192, 16)
    b = Tensor.empty(8192, 16)
    c = a * b
    d = Tensor.empty(1, 16)
    e = c[0] * d
    check_schedule(e, 1)

  def test_expand_nofuse(self):
    a = Tensor.empty(1, 16)
    b = Tensor.empty(1, 16)
    c = a * b
    d = Tensor.empty(8192, 16)
    e = c * d
    check_schedule(e, 2)

  # this is the failing case in openpilot...it's very simple like this
  def test_image_conv_fusion(self):
    w1 = Tensor.empty(16, 16, 1, 1)
    b1 = Tensor.empty(16)
    w2 = Tensor.empty(16, 16, 1, 1)
    b2 = Tensor.empty(16)
    w3 = Tensor.empty(16, 16, 1, 1)
    b3 = Tensor.empty(16)

    x = Tensor.empty(1, 16, 32, 32)
    x = base = x.image_conv2d(w1, b1)
    x = x.image_conv2d(w2, b2) + base
    x = x.image_conv2d(w3, b3)

    # NOOP, 3 convs, contiguous
    with self.assertRaises(KernelCountException): check_schedule(x, 5)

  @unittest.expectedFailure
  def test_image_conv_fusion_minimal(self):
    b1 = Tensor.empty(16)
    b2 = Tensor.empty(16)
    def p(x): return x.permute(1,0).contiguous().reshape(32,16,1).expand(32,16,16).sum(axis=2).permute(1,0)

    x = Tensor.empty(16, 32)
    x = base = p(x) + b1.reshape(16,1)
    x = p(x)
    x = x + b2.reshape(16,1)
    x = x + base
    del base
    x = p(x)
    check_schedule(x, 4)

  def test_image_conv_fusion_more_minimal(self):
    b1 = Tensor.empty(16)
    def p(x): return x.permute(1,0).contiguous().reshape(32,16,1).expand(32,16,16).sum(axis=2).permute(1,0)

    x = Tensor.empty(16, 32)
    x = base = p(x) + b1.reshape(16,1)
    x = p(x)
    del base
    check_schedule(x, 3)

  def test_resnet_block(self):
    old_training = Tensor.training
    Tensor.training = False

    in_planes, planes = 64, 64
    conv1 = nn.Conv2d(in_planes, planes, kernel_size=3, stride=1, padding=1, bias=False)
    bn1 = nn.BatchNorm2d(planes)
    conv2 = nn.Conv2d(planes, planes, kernel_size=3, padding=1, stride=1, bias=False)
    bn2 = nn.BatchNorm2d(planes)

    x = Tensor.empty(1, 64, 32, 32)
    out = bn1(conv1(x)).relu()
    out = bn2(conv2(out))
    out = (out + x).relu()
    check_schedule(out, 2, [conv1.weight, conv2.weight])
    Tensor.training = old_training

  def test_contiguous_while_contiguous(self):
    x = Tensor.empty(1, 64, 32, 32)
    out = x.contiguous()
    check_schedule(out, 1, filter_sink=False)

  def test_contiguous_while_not_contiguous(self):
    x = Tensor.empty(1, 64, 32, 32)
    out = x.permute(0,2,3,1).contiguous()
    check_schedule(out, 2, filter_sink=False)

  def test_fold_with_contiguous(self):
    a = Tensor.randn(16, 16, 16).realize()
    b = Tensor.randn(16, 16).realize()
    c = (a.sum(2).contiguous() + b).contiguous()
    check_schedule(c, 2)

  @unittest.expectedFailure
  def test_double_from(self):
    x = Tensor([1,2,3,4])
    out = x.to('python')
    check_schedule(out, 0, filter_sink=False)

  def test_pow_const_tensor_simplified(self):
    x = Tensor([1,2,3,4])
    # NOTE: this does not test ** Tensor(2) is simpler in ast than ** Tensor(2.5)
    out = x ** Tensor(2)
    check_schedule(out, 1)

  @unittest.expectedFailure
  def test_pow_const_tensor_to_zero(self):
    x = Tensor([1,2,3,4])
    out = x ** Tensor(0)
    # NOTE: this is ConstBuffer 0 + ConstBuffer 1
    check_schedule(out, 0)

  def test_zero_size(self):
    x = Tensor.empty(2, 3, 0)
    out = x + 1
    check_schedule(out, 0, filter_sink=False)

  def test_reduce_permute_nofuse(self):
    x = Tensor.empty(32, 32, 32)
    y = Tensor.empty(32, 32)
    out = x.sum(axis=2).T+y
    check_schedule(out, 2)

  def test_two_elus_sum(self):
    x = Tensor.empty(32, 32)
    y = Tensor.empty(32, 32)
    out = x.sum(1).relu().elu() + y.sum(1).relu().elu()
    check_schedule(out, 2)

  # multireduce spec
  @unittest.skipUnless(SPLIT_REDUCEOP, "Testing split reducop requires SPLIT_REDUCEOP")
  def test_preserve_multistage_reduce(self):
    big_enough = getenv("REDUCEOP_SPLIT_THRESHOLD", 32768)
    x = Tensor.randn(big_enough).realize()
    out = (x - x.max(keepdim=True)).max()
    run_schedule(check_schedule(out, 4))
    np.testing.assert_allclose(out.numpy(), (x.numpy() - x.numpy().max(keepdims=True)).max())

  def test_multistage_reduce(self):
    x = Tensor.empty(32, 32, 32)
    out = x.sum(2).relu().sum(1)
    check_schedule(out, 2)

  def test_multistage_reduce_fork(self):
    x = Tensor.empty(32, 32, 32)
    x = x.sum(2)
    out2 = x + 1
    out = x.relu().sum(1) + out2[0]
    check_schedule(out, 2)

  # multireduce spec
  def test_example_matmul(self):
    x = Tensor.eye(64, requires_grad=True)
    y = Tensor.eye(64, requires_grad=True)
    z = y.matmul(x).sum()
    z.backward()
    out = x.grad.contiguous()
    run_schedule(check_schedule(out, 2))
    np.testing.assert_allclose(out.numpy(), np.ones((64,64)))

  def test_contiguous_add(self):
    x = Tensor.empty(32)
    y = Tensor.empty(32)
    z = Tensor.empty(32)
    out = (x+y).contiguous()+z
    check_schedule(out, 2)

  def test_double_sum_ref(self):
    x = Tensor.empty(32, 32, 32)
    x = x.sum(2)
    out = x + x[:, 4]
    check_schedule(out, 2)

  def test_reduce_shrink(self):
    x = Tensor.empty(32, 32)
    y = Tensor.empty(16)
    x = x.sum(1)
    x = x[:16]
    out = x + y
    check_schedule(out, 2)  # TODO: this should be 1

  # multireduce spec
  def test_multireduce_shrink(self):
    Tensor.manual_seed(0)
    a = Tensor.randn(32, 32).realize()
    b = Tensor.randn(32, 32).realize()
    c = Tensor.randn(16).realize()
    a_out = a.sum(1)
    a_out = a_out[:16]
    b_out = b.sum(1)
    b_out = b_out[:16]
    out = a_out + b_out + c
    # run_schedule(check_schedule(out, 2))  # TODO: this should be 1 (can we make it 1 with the new linearizer?)
    run_schedule(check_schedule(out, 3))
    np.testing.assert_allclose(out.numpy(), a.numpy().sum(axis=1)[:16] + b.numpy().sum(axis=1)[:16] + c.numpy(), atol=1e-4, rtol=1e-4)

  # broken due to const folding and two contiguous are different kernels
  def test_const_no_recompute(self):
    x = Tensor(2) + Tensor(2)
    y = Tensor(2) + Tensor(2)
    out = x.contiguous() + y.contiguous()
    with self.assertRaises(KernelCountException): check_schedule(out, 2, filter_sink=False)

  # multireduce spec
  def test_reduce_same_size(self):
    Tensor.manual_seed(0)
    a = Tensor.randn(4, 4).realize()
    out0 = a.sum() + 2
    out1 = a.sum() + 4
    out2 = out0 * out1
    run_schedule(check_schedule([out0, out1, out2], 1))
    np.testing.assert_allclose(out0.numpy(), out0_np:=a.numpy().sum()+2, atol=1e-4, rtol=1e-6)
    np.testing.assert_allclose(out1.numpy(), out1_np:=a.numpy().sum()+4, atol=1e-4, rtol=1e-6)
    np.testing.assert_allclose(out2.numpy(), out0_np*out1_np, atol=1e-4, rtol=1e-6)

  # multireduce spec
  def test_reduce_multiple_paths(self):
    Tensor.manual_seed(0)
    a = Tensor.randn(4, 4).realize()
    out0 = a.sum().exp2()
    # out1 has two paths to a.sum()
    out1 = a.sum() + out0
    run_schedule(check_schedule([out0, out1], 1))
    np.testing.assert_allclose(out0.numpy(), out0_np:=np.exp2(a.numpy().sum()), atol=1e-4, rtol=1e-4)
    np.testing.assert_allclose(out1.numpy(), a.numpy().sum()+out0_np, atol=1e-4, rtol=1e-6)

  # multireduce spec
  def test_multireduce_reduce_multiple_paths(self):
    Tensor.manual_seed(0)
    a = Tensor.randn(4, 4).realize()
    out0 = a.sum().exp2()
    out1 = a.sum() + out0
    b = (a + out0 + out1)
    out2 = b.sum().exp2()
    out3 = b.sum() + out2
    # run_schedule(check_schedule([out0, out1, out2, out3], 1))
    run_schedule(check_schedule([out0, out1, out2, out3], 2))
    np.testing.assert_allclose(out0.numpy(), np_out0:=np.exp2(a.numpy().sum()), atol=1e-4, rtol=1e-4)
    np.testing.assert_allclose(out1.numpy(), np_out1:=a.numpy().sum()+np_out0, atol=1e-4, rtol=1e-4)
    np_b = (a.numpy() + np_out0 + np_out1)
    np.testing.assert_allclose(out2.numpy(), np_out2:=np.exp2(np_b.sum()), atol=1e-4, rtol=1e-4)
    np.testing.assert_allclose(out3.numpy(), np_b.sum()+np_out2, atol=1e-4, rtol=1e-4)

  # multireduce spec
  def test_reduce_ext_reduce_child(self):
    Tensor.manual_seed(0)
    a = Tensor.randn(4, 4).realize()
    b = Tensor.randn(4, 4).realize()
    # b.sum() is not a descendant of the fused nodes
    out0 = a.sum() + b.sum() + 2
    out1 = a.sum() + b.sum() + 4
    # run_schedule(check_schedule([out0, out1], 1))
    run_schedule(check_schedule([out0, out1], 4))
    np.testing.assert_allclose(out0.numpy(), a.numpy().sum()+b.numpy().sum()+2, atol=1e-4, rtol=1e-4)
    np.testing.assert_allclose(out1.numpy(), a.numpy().sum()+b.numpy().sum()+4, atol=1e-4, rtol=1e-4)

  # multireduce spec
  def test_reduce_multiple_paths_midreduce(self):
    Tensor.manual_seed(0)
    a = Tensor.randn(4, 4).realize()
    r = a.sum()
    out0 = r.exp2()
    # reduce node in the indirect path from r to out2
    out1 = (a - out0).max()
    out2 = r + out1
    # run_schedule(check_schedule([r, out0, out1, out2], 1))
    run_schedule(check_schedule([r, out0, out1, out2], 4))
    np.testing.assert_allclose(r.numpy(), r_np:=a.numpy().sum(), atol=1e-4, rtol=1e-4)
    np.testing.assert_allclose(out0.numpy(), out0_np:=np.exp2(r_np), atol=1e-4, rtol=1e-4)
    np.testing.assert_allclose(out1.numpy(), out1_np:=(a.numpy() - out0_np).max(), atol=1e-4, rtol=1e-4)
    np.testing.assert_allclose(out2.numpy(), r_np + out1_np, atol=1e-4, rtol=1e-4)

  # multireduce spec
  def test_reduce_multiple_paths_midreduce_fused(self):
    Tensor.manual_seed(0)
    a = Tensor.randn(4, 4).realize()
    b = Tensor.randn(4, 4).realize()
    out0 = a.sum() + 4
    out1 = b.max() + out0*2
    out2 = a.sum() + out1
    # run_schedule(check_schedule([out0, out1, out2], 1))
    run_schedule(check_schedule([out0, out1, out2], 4))
    np.testing.assert_allclose(out0.numpy(), out0_np:=a.numpy().sum()+4, atol=1e-4, rtol=1e-6)
    np.testing.assert_allclose(out1.numpy(), out1_np:=b.numpy().max() + out0_np*2, atol=1e-4, rtol=1e-6)
    np.testing.assert_allclose(out2.numpy(), a.numpy().sum() + out1_np, atol=1e-4, rtol=1e-6)

  # multireduce spec
  def test_reduce_multiple_paths_midexpand(self):
    Tensor.manual_seed(0)
    a = Tensor.randn(4, 4).realize()
    b = Tensor.randn(4, 4, 4).realize()
    r = a.sum()
    out0 = r.exp2()
    # e1 is in the indirect path from a.sum() to out1
    e = b + out0
    out1 = r + e[0][0][0]
    # run_schedule(check_schedule([r, out0, out1, e], 3)) # 1 or 2 or 3? should be 1 (one reduce) but the different outputs might make it 3
    run_schedule(check_schedule([r, out0, out1, e], 4))
    np.testing.assert_allclose(r.numpy(), r_np:=a.numpy().sum(), atol=1e-4, rtol=1e-4)
    np.testing.assert_allclose(out0.numpy(), out0_np:=np.exp2(r_np), atol=1e-4, rtol=1e-4)
    np.testing.assert_allclose(e.numpy(), e_np:=b.numpy() + out0_np, atol=1e-4, rtol=1e-4)
    np.testing.assert_allclose(out1.numpy(), r_np + e_np[0][0][0], atol=1e-4, rtol=1e-4)

  # changed by multireduce
  def test_reduce_expand_child(self):
    Tensor.manual_seed(0)
    a = Tensor.randn((32, 32, 32)).realize()
    b = Tensor.randn((1, 16)).realize()
    out0 = a.sum() + 2
    out1 = a.sum() + b
    # run_schedule(check_schedule([out0, out1], 2))
    run_schedule(check_schedule([out0, out1], 4))
    np.testing.assert_allclose(out0.numpy(), a.numpy().sum()+2, atol=1e-4, rtol=1e-4)
    np.testing.assert_allclose(out1.numpy(), a.numpy().sum()+b.numpy(), atol=1e-4, rtol=1e-4)

  def test_reduce_shrink_child(self):
    a = Tensor.empty(100, 100)
    b = Tensor.empty(10,)
    c = a.sum() + b[0]
    d = a.sum() + 2
    check_schedule([c, d], 1)

  def test_reduce_multiple_paths_midshrink(self):
    a = Tensor.empty(4, 4)
    r = a.sum(axis=1)
    out0 = r.exp2()
    out1 = out0[0] + out0
    check_schedule([r, out0, out1], 3)

  def test_reduce_shrink_output(self):
    a = Tensor.empty(4, 4)
    r = a.sum(keepdim=True)
    out0 = r.exp2()
    out1 = out0[0] + Tensor.empty(1, )
    check_schedule([r, out0, out1], 3)

  # multireduce spec
  def test_std_multireduce_fusion(self):
    Tensor.manual_seed(0)
    x = Tensor.randn(4, 32).realize()
    out = x.std(-1)
    run_schedule(check_schedule(out, 2))
    np.testing.assert_allclose(out.numpy(), x.numpy().std(axis=-1, ddof=1), atol=1e-4, rtol=1e-4)

  # multireduce spec
  def test_argmin_multireduce_fusion(self):
    Tensor.manual_seed(0)
    x = Tensor.randn(4, 32).realize()
    out = x.argmin(-1)
    run_schedule(check_schedule(out, 3))
    np.testing.assert_equal(out.numpy(), x.numpy().argmin(axis=-1))

  # multireduce spec
  def test_argmax_multireduce_fusion(self):
    Tensor.manual_seed(0)
    x = Tensor.randn(4, 32).realize()
    out = x.argmax(-1)
    run_schedule(check_schedule(out, 3))
    np.testing.assert_equal(out.numpy(), x.numpy().argmax(axis=-1))

  def test_scaled_dot_product_attention_multireduce_fusion(self):
    Tensor.manual_seed(0)
    q = Tensor.randn(32,8,16,64).realize()
    k = Tensor.randn(32,8,16,64).realize()
    v = Tensor.randn(32,8,16,64).realize()
    out = Tensor.scaled_dot_product_attention(q,k,v)
    run_schedule(check_schedule(out, 5))
    if getenv("CHECK", 1):
      import torch
      compare = torch.nn.functional.scaled_dot_product_attention(torch.tensor(q.numpy()),torch.tensor(k.numpy()),torch.tensor(v.numpy()))
      np.testing.assert_allclose(out.numpy(), compare.numpy(), atol=1e-6, rtol=1e-3)

  # multireduce spec
  def test_ugly_reduceop_pairing(self):
    Tensor.manual_seed(0)
    a = Tensor.randn(4, 32).realize()
    b = Tensor.randn(4, 32).realize()
    c = Tensor.randn(4, 32).realize()
    out = (c * a.sum(-1, keepdim=True)).sum(-1) + (b * a.sum(-1, keepdim=True)).sum(-1) # a.sum has >1 children but should still fuse
    # run_schedule(check_schedule(out, 1))
    run_schedule(check_schedule(out, 3))
    np.testing.assert_allclose(out.numpy(), \
      (c.numpy()*a.numpy().sum(axis=-1,keepdims=True)).sum(-1) + (b.numpy()*a.numpy().sum(axis=-1,keepdims=True)).sum(-1), atol=1e-4, rtol=1e-4)

  # multireduce spec
  def test_reduce_expand_reduce_fusion(self):
    Tensor.manual_seed(0)
    a = Tensor.randn(4, 32).realize()
    out = (a+a.sum(-1, keepdim=True)).sum(-1)
    # run_schedule(check_schedule(out, 1))
    run_schedule(check_schedule(out, 2))
    np.testing.assert_allclose(out.numpy(), (a.numpy()+a.numpy().sum(axis=-1,keepdims=True)).sum(axis=-1), atol=1e-4, rtol=1e-4)

  # multireduce spec
  def test_reduce_expand_reduce_expand_fusion(self):
    Tensor.manual_seed(0)
    a = Tensor.randn(4, 32).realize()
    out = a+(a+a.sum(-1,keepdim=True)).sum(-1, keepdim=True)
    # run_schedule(check_schedule(out, 2))
    run_schedule(check_schedule(out, 3))
    np.testing.assert_allclose(out.numpy(), \
      a.numpy()+(a.numpy()+a.numpy().sum(axis=-1,keepdims=True)).sum(axis=-1,keepdims=True), atol=1e-4, rtol=1e-4)

  # multireduce spec
  def test_branching_reduces_and_expands_fusion(self):
    Tensor.manual_seed(0)
    a = Tensor.randn(4, 32).realize()
    out0 = a+a.sum(-1, keepdim=True)
    out1 = out0.sum(-1)
    # run_schedule(check_schedule(out, 2))
    run_schedule(check_schedule([out0, out1], 3))
    np.testing.assert_allclose(out0.numpy(), a.numpy()+a.numpy().sum(axis=-1,keepdims=True), atol=1e-4, rtol=1e-4)
    np.testing.assert_allclose(out1.numpy(), (a.numpy()+a.numpy().sum(axis=-1,keepdims=True)).sum(axis=-1), atol=1e-4, rtol=1e-4)

  # multireduce spec
  def test_multireduce_fusion_simple_sequential(self):
    Tensor.manual_seed(0)
    x = Tensor.randn(4, 32).realize()
    y = Tensor.randn(4, 32).realize()
    out = (y + x.sum(axis=-1, keepdim=True)).sum(axis=-1)
    # run_schedule(check_schedule(out, 1))
    run_schedule(check_schedule(out, 2))
    np.testing.assert_allclose(out.numpy(), (y.numpy() + x.numpy().sum(axis=-1, keepdims=True)).sum(axis=-1), atol=1e-4, rtol=1e-4)

  # multireduce spec
  def test_multireduce_fusion_simple_parallel(self):
    Tensor.manual_seed(0)
    x = Tensor.randn(4, 32).realize()
    y = Tensor.randn(4, 32).realize()
    out = y.sum(axis=-1) + x.sum(axis=-1)
    # run_schedule(check_schedule(out, 1))
    run_schedule(check_schedule(out, 2))
    np.testing.assert_allclose(out.numpy(), y.numpy().sum(axis=-1) + x.numpy().sum(axis=-1), atol=1e-4, rtol=1e-4)

  # multireduce spec
  def test_multireduce_fusion_sequential(self):
    Tensor.manual_seed(0)
    x = Tensor.randn(4, 32).realize()
    out = x.std(-1)
    # run_schedule(check_schedule(out, 1))
    run_schedule(check_schedule(out, 2))
    np.testing.assert_allclose(out.numpy(), x.numpy().std(axis=-1, ddof=1), atol=1e-4, rtol=1e-4)

  # multireduce spec
  def test_multireduce_fusion_parallel(self):
    Tensor.manual_seed(0)
    x = Tensor.randn(4, 32).realize()
    y = Tensor.randn(4, 32).realize()
    out = x.std(-1) + y.std(-1)
    # run_schedule(check_schedule(out, 1))
    run_schedule(check_schedule(out, 4))
    np.testing.assert_allclose(out.numpy(), x.numpy().std(axis=-1, ddof=1) + y.numpy().std(axis=-1, ddof=1), atol=1e-4, rtol=1e-4)

  # multireduce spec
  def test_multireduce_diffops_sequential(self):
    Tensor.manual_seed(0)
    x = Tensor.randn(4, 32).realize()
    out = (x - x.max(-1, keepdim=True)).sum(-1)
    # run_schedule(check_schedule(out, 1))
    run_schedule(check_schedule(out, 2))
    np.testing.assert_allclose(out.numpy(), (x.numpy() - x.numpy().max(axis=-1, keepdims=True)).sum(axis=-1), atol=1e-4, rtol=1e-4)

  # multireduce spec
  def test_multireduce_fusion_diffops_parallel(self):
    Tensor.manual_seed(0)
    x = Tensor.randn(4, 32).realize()
    y = Tensor.randn(4, 32).realize()
    out = x.sum(-1) + y.max(-1)
    # run_schedule(check_schedule(out, 1))
    run_schedule(check_schedule(out, 2))
    np.testing.assert_allclose(out.numpy(), x.numpy().sum(axis=-1) + y.numpy().max(axis=-1), atol=1e-4, rtol=1e-4)

  # multireduce spec
  def test_multireduce_fusion_sequential_and_parallel(self):
    Tensor.manual_seed(0)
    x = Tensor.randn(4, 32).realize()
    y = Tensor.randn(4, 32).realize()
    mu = (x - x.max(axis=-1, keepdim=True)).mean(axis=-1, keepdim=True) + (y - y.max(axis=-1, keepdim=True)).mean(axis=-1, keepdim=True)
    out = [((x - mu).square().sum(-1)/x.shape[-1]).sqrt(), ((y - mu).square().sum(-1)/y.shape[-1]).sqrt()]
    np_mu = (x.numpy() - x.numpy().max(axis=-1, keepdims=True)).mean(axis=-1, keepdims=True) + \
      (y.numpy() - y.numpy().max(axis=-1, keepdims=True)).mean(axis=-1, keepdims=True)
    # run_schedule(check_schedule(out, 1))
    run_schedule(check_schedule(out, 6))
    np.testing.assert_allclose(out[0].numpy(), np.sqrt(np.square(x.numpy() - np_mu).sum(-1)/x.shape[-1]), atol=1e-4, rtol=1e-4)
    np.testing.assert_allclose(out[1].numpy(), np.sqrt(np.square(y.numpy() - np_mu).sum(-1)/y.shape[-1]), atol=1e-4, rtol=1e-4)

  # multireduce spec
  def test_multimatmul_fusion(self):
    Tensor.manual_seed(0)
    a,b = Tensor.randn(4, 64).realize(), Tensor.rand(64,8).realize()
    c,d = Tensor.randn(4, 64).realize(), Tensor.rand(64,8).realize()
    out = a@b + c@d
    # run_schedule(check_schedule(out, 1))
    run_schedule(check_schedule(out, 2))
    np.testing.assert_allclose(out.numpy(), a.numpy()@b.numpy() + c.numpy()@d.numpy(), atol=1e-4, rtol=1e-4)

  def test_softmax_fusion(self):
    Tensor.manual_seed(0)
    x = Tensor.randn(4, 12, 64, 64).realize()
    out = x.softmax()
    run_schedule(check_schedule(out, 3))
    expected = (x_exp:=np.exp(x.numpy()-x.numpy().max(-1, keepdims=True)))/x_exp.sum(-1, keepdims=True)
    np.testing.assert_allclose(out.numpy(), expected, atol=1e-4, rtol=1e-4)

  def test_softmax_backward(self):
    Tensor.manual_seed(0)
    x = Tensor.randn(4, 12, 64, 64, requires_grad=True).realize()
    x.softmax().sum().backward()
    run_schedule(check_schedule(x.grad, 4))

  # changed by: multireduce spec
  def test_layernorm_onelayer_fusion(self):
    Tensor.manual_seed(0)
    layer = nn.LayerNorm([10, 10])
    layer.weight = Tensor.randn(10,10).realize()
    layer.bias = Tensor.randn(10,10).realize()
    x = Tensor.randn(20, 5, 10, 10).realize()
    out = layer(x)
    # run_schedule(check_schedule(out, 2))
    run_schedule(check_schedule(out, 3))
    y = (x.numpy() - x.numpy().mean(layer.axis, keepdims=True))
    expected = y / np.sqrt((y*y).mean(layer.axis, keepdims=True) + layer.eps)
    np.testing.assert_allclose(out.numpy(), expected * layer.weight.numpy() + layer.bias.numpy(), atol=1e-4, rtol=1e-4)

  def test_scaled_dot_product_attention_fusion(self):
    x, y, z, m = (Tensor.empty(32, 8, 16, 16) for _ in range(4))
    out = Tensor.scaled_dot_product_attention(x, y, z, attn_mask=m)
    check_schedule(out, 5)

  def test_scaled_dot_product_attention_causal_fusion(self):
    x, y, z, m = (Tensor.empty(32, 8, 16, 16) for _ in range(4))
    out = Tensor.scaled_dot_product_attention(x, y, z, attn_mask=m, is_causal=True)
    check_schedule(out, 6)

  @unittest.expectedFailure
  def test_adam_step_fusion(self):
    with Tensor.train():
      x = Tensor.empty(4, 64, 768)
      layer = nn.Linear(768, 768*4)
      _realize_weights(layer)
      opt = nn.optim.Adam(nn.state.get_parameters(layer), lr=1e-4)
      layer(x).relu().sum().backward()
      check_schedule(opt.schedule_step(), 10)

  @unittest.expectedFailure
  def test_adam_conv_fuse(self):
    with Tensor.train():
      img = Tensor.empty(2,3,4,4)
      c1 = nn.Conv2d(3,32,3)
      _realize_weights(c1)
      opt = nn.optim.Adam(nn.state.get_parameters(c1), lr=1e-4)
      opt.zero_grad()
      c1(img).relu().sum().backward()
      check_schedule(opt.schedule_step(), 10)

  @unittest.expectedFailure
  def test_adam_2convs_fuse(self):
    with Tensor.train():
      img = Tensor.empty(2,3,4,4)
      c1 = nn.Conv2d(3,16,3,bias=False)
      c2 = nn.Conv2d(16,32,2,bias=False)
      _realize_weights([c1, c2])
      opt = nn.optim.Adam(nn.state.get_parameters([c1, c2]), lr=1e-4)
      opt.zero_grad()
      c2(c1(img).relu()).relu().sum().backward()
      check_schedule(opt.schedule_step(), 13)

  def test_sgd_conv_fuse(self):
    with Tensor.train():
      img = Tensor.empty(2,3,4,4)
      c1 = nn.Conv2d(3,32,3)
      _realize_weights(c1)
      opt = nn.optim.SGD(nn.state.get_parameters(c1))
      opt.zero_grad()
      c1(img).relu().sum().backward()
      check_schedule(opt.schedule_step(), 5)

  def test_sgd_2convs_fuse(self):
    with Tensor.train():
      img = Tensor.empty(2,3,4,4)
      c1 = nn.Conv2d(3,16,3,bias=False)
      c2 = nn.Conv2d(16,32,2,bias=False)
      _realize_weights([c1, c2])
      opt = nn.optim.SGD(nn.state.get_parameters([c1, c2]))
      opt.zero_grad()
      c2(c1(img).relu()).relu().sum().backward()
      check_schedule(opt.schedule_step(), 8)

  def test_fold_2convs_sgd_nesterov_momentum_wd(self):
    with Tensor.train():
      img = Tensor.empty(2,3,4,4)
      c1 = nn.Conv2d(3,16,3,bias=False)
      c2 = nn.Conv2d(16,32,2,bias=False)
      _realize_weights([c1, c2])
      opt = nn.optim.SGD(nn.state.get_parameters([c1, c2]), nesterov=True, momentum=0.9, weight_decay=0.1)
      opt.zero_grad()
      c2(c1(img).relu()).relu().sum().backward()
      check_schedule(opt.schedule_step(), 10)

  def test_sgd_4convs_fuse(self):
    with Tensor.train():
      img = Tensor.empty(2,3,64,64)
      c1 = nn.Conv2d(3,4,3,bias=False)
      c2 = nn.Conv2d(4,8,3,bias=False)
      c3 = nn.Conv2d(8,16,3,bias=False)
      c4 = nn.Conv2d(16,32,3,bias=False)
      _realize_weights([c1, c2, c3, c4])
      opt = nn.optim.SGD(nn.state.get_parameters([c1, c2, c3, c4]))
      opt.zero_grad()
      c4(c3(c2(c1(img).relu()).relu()).relu()).relu().sum().backward()
      check_schedule(opt.schedule_step(), 18)

  @unittest.expectedFailure
  def test_sgd_4convs_fuse_conv_bw(self):
    with Tensor.train():
      img = Tensor.empty(2,3,64,64)
      c1 = nn.Conv2d(3,4,3,bias=False)
      c2 = nn.Conv2d(4,8,3,bias=False)
      c3 = nn.Conv2d(8,16,3,bias=False)
      c4 = nn.Conv2d(16,32,3,bias=False)
      _realize_weights([c1, c2, c3, c4])
      opt = nn.optim.SGD(nn.state.get_parameters([c1, c2, c3, c4]))
      opt.zero_grad()
      c4(c3(c2(c1(img).relu()).relu()).relu()).relu().sum().backward()
      with Context(FUSE_CONV_BW=1): check_schedule(opt.schedule_step(), 15)

  @unittest.skipUnless(is_dtype_supported(dtypes.half), "need half")
  def test_prefer_half_buffer(self):
    x = Tensor.ones(4).contiguous().realize()
    # y = Tensor.ones(4).contiguous().realize()
    z = Tensor.ones(4, 4).contiguous().realize()

    # should not create extra kernel if output will be realized anyways
    dummy = x.sum().half().float()
    check_schedule(dummy, 1)
    dummy = x.sum().half().float().contiguous() + 1
    check_schedule(dummy, 2)

    # shared between two outputs
    shared = x.sum().half().float()
    a = shared * 2
    b = shared * 3
    sched = check_schedule([a, b], 1)
    for si in sched[:-2]: assert all(out.dtype == dtypes.half for out in si.outputs)

    # reduce
    a = z.sum(axis=0).half().float().sum(axis=0)
    sched = check_schedule(a, 2)
    for si in sched[:-1]: assert all(out.dtype == dtypes.half for out in si.outputs)

    # expand
    # expand will realize just after the .float(), so requires change to realize-before-expand
    # normal = (x.sum().half().float().reshape(1) * y).sum()
    # sched = check_schedule(normal, 2)
    # for si in sched[:-1]: assert all(out.dtype == dtypes.half for out in si.outputs[:-1])

    # parallel reduce
    # a = x.sum().half().float() * y.sum().half().float()
    # b = a + 1
    # c = a + 2
    # sched = check_schedule([b, c], 4)
    # doesn't store either in half because it doesn't chase

  def test_reduce_simple_chase(self):
    a = Tensor.empty(4, 4, 4)
    r = a.sum(0) + 6
    b = r.sum(0) * 4
    c = r.sum(1) * 2
    schedule = check_schedule([b, c], 3)
    self.assertIs(schedule[0].ast.src[0].src[2].op, Ops.ADD)

  # multireduce spec
  def test_multireduce_simple_chase(self):
    Tensor.manual_seed(0)
    a = Tensor.randn(4, 4, 4).realize()
    r = (a + (a.sum(0, keepdim=True) + 6)).sum(0) * 2
    b = r.sum(0) + 8
    c = r.sum(1) + 12
    np_r = (a.numpy() + (a.numpy().sum(0) + 6)).sum(0) * 2
    # schedule = check_schedule([b,c], 3)
    # self.assertIs(schedule[0].ast[0].src[0].arg, Ops.MUL)
    schedule = check_schedule([b,c], 4)
    run_schedule(schedule)
    np.testing.assert_allclose(b.numpy(), np_r.sum(0) + 8, atol=1e-4, rtol=1e-4)
    np.testing.assert_allclose(c.numpy(), np_r.sum(1) + 12, atol=1e-4, rtol=1e-4)

  def test_push_permute_chase(self):
    a = Tensor.empty(4, 4, 4)
    b = Tensor.empty(4, 4)
    r = a.sum(2) + b
    d = r.T * 4
    e = r * d
    schedule = check_schedule([d, e], 3)
    self.assertIs(schedule[0].ast.src[0].src[2].op, Ops.ADD)

  # multireduce spec
  def test_multireduce_push_permute_chase(self):
    Tensor.manual_seed(0)
    a = Tensor.randn(4, 4, 4).realize()
    b = Tensor.randn(4, 4).realize()
    r = a.sum(2) + b
    d = r.T * 4
    e = r * (d + a).sum(2)
    schedule = check_schedule([d, e], 3) # make sure it doesn't fuse
    self.assertIs(schedule[0].ast.src[0].src[2].op, Ops.ADD)
    run_schedule(schedule)
    np.testing.assert_allclose(d.numpy(), (a.numpy().sum(2) + b.numpy()).T * 4, atol=1e-4, rtol=1e-4)
    np.testing.assert_allclose(e.numpy(), (a.numpy().sum(2) + b.numpy()) * (d.numpy() + a.numpy()).sum(2), atol=1e-4, rtol=1e-4)

  def test_push_shrink_chase(self):
    a = Tensor.empty(16, 16)
    b = Tensor.empty(4)
    c = Tensor.empty(16, )
    r = a.sum(1) + c
    d = r[:4] * b
    schedule = check_schedule(d, 2)
    self.assertIs(schedule[0].ast.src[0].src[2].op, Ops.ADD)

  # multireduce spec
  def test_multireduce_push_shrink_chase(self):
    Tensor.manual_seed(0)
    a = Tensor.randn(16, 16).realize()
    b = Tensor.randn(4).realize()
    c = Tensor.randn(16, ).realize()
    d = Tensor.randn(16, 16).realize()
    r = a.sum(1) + c
    out = r[:4] * b + d.sum(1)[:4]
    # schedule = check_schedule(out, 2)
    schedule = check_schedule(out, 3)
    self.assertIs(schedule[0].ast.src[0].src[2].op, Ops.ADD)
    run_schedule(schedule)
    np.testing.assert_allclose(out.numpy(), (a.numpy().sum(1) + c.numpy())[:4] * b.numpy() + d.numpy().sum(1)[:4], atol=1e-4, rtol=1e-4)

  def test_midreduce_nochase(self):
    a = Tensor.empty(16, 16)
    b = (a.sum(0) + a.max(1)) + 2
    schedule = check_schedule(b, 2)
    self.assertIs(schedule[0].ast.src[0].src[2].op, Ops.REDUCE_AXIS)

  # multireduce spec
  def test_multireduce_midreduce_nochase(self):
    Tensor.manual_seed(0)
    a = Tensor.randn(16, 16).realize()
    b = (a.sum(0)+a.max(0) + a.max(1)+a.sum(1)) + 2
    # schedule = check_schedule(b, 2)
    schedule = check_schedule(b, 4)
    self.assertIs(schedule[0].ast.src[0].src[2].op, Ops.REDUCE_AXIS)
    run_schedule(schedule)
    np.testing.assert_allclose(b.numpy(), a.numpy().sum(0)+a.numpy().max(0) + a.numpy().max(1)+a.numpy().sum(1)+2, atol=1e-4, rtol=1e-4)

  # changed by: multireduce spec
  # pattern in test_transformer
  def test_partial_fuse1(self):
    Tensor.manual_seed(0)
    a = Tensor.randn(16, 16).realize()
    b = Tensor.randn(16, 16).realize()
    c = a.sum() + 2
    d = (a.sum() - b.sum()) * 4
    # run_schedule(check_schedule([c, d], 1))
    run_schedule(check_schedule([c, d], 3))
    np.testing.assert_allclose(c.numpy(), a.numpy().sum()+2, atol=1e-4, rtol=1e-4)
    np.testing.assert_allclose(d.numpy(), (a.numpy().sum() - b.numpy().sum()) * 4, atol=1e-4, rtol=1e-4)

  # changed by: multireduce spec
  # pattern in conv
  def test_partial_fuse2(self):
    Tensor.manual_seed(0)
    a = Tensor.randn(16, 16).realize()
    b = Tensor.randn(16, 16).realize()
    c = a.sum() + 2
    d = b.sum() - c
    # run_schedule(check_schedule([c, d], 1))
    run_schedule(check_schedule([c, d], 2))
    np.testing.assert_allclose(c.numpy(), a.numpy().sum()+2, atol=1e-4, rtol=1e-4)
    np.testing.assert_allclose(d.numpy(), b.numpy().sum()-(a.numpy().sum()+2), atol=1e-4, rtol=1e-4)

  # changed by: multireduce spec
  # pattern in adam
  def test_partial_fuse3(self):
    Tensor.manual_seed(0)
    a = Tensor.randn(16, 16).realize()
    b = Tensor.randn(16, 16).realize()
    c = a.sum() + 2
    d = a.sum() * 2
    e = c * d
    f = b.sum() - e
    # run_schedule(check_schedule([c, d, e, f], 1))
    run_schedule(check_schedule([c, d, e, f], 2))
    np.testing.assert_allclose(c.numpy(), c_np:=a.numpy().sum()+2, atol=1e-4, rtol=1e-4)
    np.testing.assert_allclose(d.numpy(), d_np:=a.numpy().sum()*2, atol=1e-4, rtol=1e-4)
    np.testing.assert_allclose(e.numpy(), e_np:=c_np*d_np, atol=1e-4, rtol=1e-4)
    np.testing.assert_allclose(f.numpy(), b.numpy().sum() - e_np, atol=1e-4, rtol=1e-4)

  # changed by: multireduce spec
  def test_partial_fuse4(self):
    Tensor.manual_seed(0)
    a = Tensor.randn(16, 16).realize()
    b = Tensor.randn(16, 16).realize()
    c = a.sum() + 2
    d = a.sum() * 2
    e = c * d
    f = (b - d).sum() - e
    # run_schedule(check_schedule([c, d, e, f], 1))
    run_schedule(check_schedule([c, d, e, f], 3))
    np.testing.assert_allclose(c.numpy(), c_np:=a.numpy().sum()+2, atol=1e-4, rtol=1e-4)
    np.testing.assert_allclose(d.numpy(), d_np:=a.numpy().sum()*2, atol=1e-4, rtol=1e-4)
    np.testing.assert_allclose(e.numpy(), e_np:=c_np*d_np, atol=1e-4, rtol=1e-4)
    np.testing.assert_allclose(f.numpy(), (b.numpy()-d_np).sum()-e_np, atol=1e-4, rtol=1e-4)

  def test_pad_reduce_safe(self):
    Tensor.manual_seed(0)
    a = Tensor.rand(3, 4, 5).realize()
    b = Tensor.rand(3, 4, 5).realize()
    out = (a + b).pad(((0, 1), (0, 1), (0, 1)), value=1.0).sum().contiguous()
    run_schedule(check_schedule(out, 1))
    np.testing.assert_allclose(out.numpy(), np.pad(a.numpy()+b.numpy(), ((0, 1), (0, 1), (0, 1)), constant_values=1.0).sum(), atol=1e-5, rtol=1e-6)

  # multireduce spec
  def test_multireduce_pad_reduce_safe(self):
    Tensor.manual_seed(0)
    a = Tensor.randn(3, 4, 5).realize()
    b = Tensor.randn(3, 4, 5).realize()
    out = (a.pad(((0, 1), (0, 1), (0, 1)), value=1.0).sum(keepdim=True)+b.pad(((0, 1), (0, 1), (0, 1)), value=1.0).sum()).contiguous()
    # run_schedule(check_schedule(out, 1))
    run_schedule(check_schedule(out, 2))
    np.testing.assert_allclose(out.numpy(), np.pad(a.numpy(), ((0, 1), (0, 1), (0, 1)), constant_values=1.0).sum(keepdims=True) + \
                                                   np.pad(b.numpy(), ((0, 1), (0, 1), (0, 1)), constant_values=1.0).sum(), atol=1e-4, rtol=1e-4)

  def test_pad_reduce_unsafe(self):
    Tensor.manual_seed(0)
    a = Tensor.rand(3, 4, 5).realize()
    out = a.log2().pad(((0, 1), (0, 1), (0, 1)), value=1.0).sum().contiguous()
    run_schedule(check_schedule(out, 2))
    np.testing.assert_allclose(out.numpy(), np.pad(np.log2(a.numpy()), ((0, 1), (0, 1), (0, 1)), constant_values=1.0).sum(), atol=1e-5, rtol=1e-6)

  # multireduce spec
  def test_multireduce_pad_reduce_unsafe(self):
    Tensor.manual_seed(0)
    a = Tensor.randn(3, 4, 5).abs().realize()
    b = Tensor.randn(3, 4, 5).abs().realize()
    out = (a.log2().pad(((0, 1), (0, 1), (0, 1)), value=1.0).sum()+b).abs().log2().pad(((0, 1), (0, 1), (0, 1)), value=1.0).sum().contiguous()
    # run_schedule(check_schedule(out, 1))
    run_schedule(check_schedule(out, 4))
    np.testing.assert_allclose(out.numpy(), np.pad(np.log2(np.abs(np.pad(np.log2(a.numpy()), ((0, 1), (0, 1), (0, 1)), constant_values=1.0).sum() + \
                                                   b.numpy())), ((0, 1), (0, 1), (0, 1)), constant_values=1.0).sum(), atol=3e-4, rtol=1e-6)

  def test_shrink_pad_safe(self):
    a = Tensor.ones((3, )).contiguous().realize()
    b = Tensor.ones((3, )).contiguous().realize()
    out = (a + b).shrink(((0, 1),)).pad(((0, 1),)).contiguous()
    run_schedule(check_schedule(out, 1))
    np.testing.assert_equal(out.numpy(), [2, 0])

  def test_shrink_pad_unsafe(self):
    a = Tensor.ones((3, )).contiguous().realize()
    out = a.exp2().shrink(((0, 1),)).pad(((0, 1),)).contiguous()
    run_schedule(check_schedule(out, 2))
    np.testing.assert_equal(out.numpy(), [2, 0])

  def test_base_change_shrink_pad(self):
    a = Tensor.ones(3, 3).contiguous().realize()
    b = a.exp2()
    c = b[:-1, :-1]
    d = c.pad(((0, 1), (0, 1))) * 2
    run_schedule(check_schedule(d, 2))
    np.testing.assert_equal(d.numpy(), np.pad(np.exp2(a.numpy())[:-1, :-1], ((0, 1), (0, 1)))*2)

  def test_base_change_expand_pad(self):
    a = Tensor.ones(3, 3).contiguous().realize()
    b = a.exp2()
    c = b[:, None, :]
    d = c.pad(((0, 0), (1, 1), (0, 0))) * 2
    run_schedule(check_schedule(d, 2))
    np.testing.assert_equal(d.numpy(), np.pad(np.exp2(a.numpy())[:, None, :], ((0, 0), (1, 1), (0, 0)))*2)

  # TODO like openpilot with imagef
  @unittest.skipUnless(is_dtype_supported(dtypes.half), "need half")
  def test_base_change_expand_expand(self):
    a = Tensor.ones(4, 4).contiguous().realize()
    b = a.cast(dtypes.half).expand(2, 4, 4)
    c = b.cast(dtypes.int).expand(2, 2, 4, 4)
    run_schedule(check_schedule(c, 2))
    np.testing.assert_equal(c.numpy(), np.ones(((2, 2, 4, 4)), dtype=np.int32))

  def test_base_change_pad_expand(self):
    a = Tensor.full((4, 4), 1.).contiguous().realize()
    b = Tensor.full((4, 4), 2.).contiguous().realize()
    c = (a + b).pad(((1, 1), (1, 1)))
    d = c.cast(dtypes.int).expand((2, 6, 6)) * 4
    run_schedule(check_schedule(d, 2))
    c_np = np.pad((np.full((4, 4), 2., dtype=np.float32) + np.full((4, 4), 1., dtype=np.float32)), ((1, 1), (1, 1)), constant_values=0.0)
    np.testing.assert_equal(d.numpy(), np.broadcast_to(c_np.astype(np.half), (2, *c_np.shape)) * 4)

  def test_pad_reduce_unsafe_multiview_st(self):
    P = Tensor.ones(3, 3).contiguous()
    sums = P.sum(axis=1, keepdim=True)
    P /= sums
    p = P[0]
    p = p.pad(((1, 0), ))
    p = p.repeat([2])
    run_schedule(check_schedule(p, 3))
    tiny_ret = p.numpy()

    P = np.ones((3, 3), dtype=np.float32)
    sums = P.sum(axis=1, keepdims=True)
    P /= sums
    p = P[0]
    p = np.pad(p, (1, 0), 'constant')
    p = np.tile(p, 2)
    np.testing.assert_allclose(tiny_ret, p)

  @unittest.skipIf(Device.DEFAULT not in view_supported_devices, "subbuffer not supported")
  def test_bitcast_subbufer(self):
    x = cast(LazyBuffer, Tensor.empty(1, dtype=dtypes.float32).realize().lazydata)
    a = x.alu(Ops.EXP2).cast(dtypes.int32, True, allow_buffer_view=True)
    b = x.cast(dtypes.int32, True, allow_buffer_view=True)
    b = a.alu(Ops.ADD, b)
    check_schedule(b, 2) # this should fuse when it makes sense

  def test_bitcast_disable_subbufer(self):
    x = cast(LazyBuffer, Tensor.empty(1, dtype=dtypes.float32).realize().lazydata)
    a = x.alu(Ops.EXP2).cast(dtypes.int32, True, allow_buffer_view=False)
    b = x.cast(dtypes.int32, True, allow_buffer_view=False)
    b = a.alu(Ops.ADD, b)
    check_schedule(b, 1)

  def test_reduceop_reshape_dont_push(self):
    Tensor.manual_seed(0)
    x = Tensor.randn(10, 20).realize()
    out = x.argmax(1)
    run_schedule(check_schedule(out, 3)) # TODO: push a reduceop through a reshape

  def test_conv2d(self): _test_conv2d(8)
  @unittest.expectedFailure
  def test_conv2d_fused(self): _test_conv2d(6, FUSE_CONV_BW=1)

  @unittest.skipUnless(is_dtype_supported(dtypes.half), "need half")
  def test_conv2d_half(self): _test_conv2d(8, dtype=dtypes.half)
  @unittest.skipUnless(is_dtype_supported(dtypes.half), "need half")
  @unittest.expectedFailure
  def test_conv2d_fused_half(self): _test_conv2d(5, dtype=dtypes.half)

  def _test_buf_cnt(self, cnt:int, allowed:int):
    if (m:=BUF_LIMIT.get(Device.DEFAULT)) is None or m != 32: self.skipTest(f"test needs a buf_max of 32 {Device.DEFAULT}")
    alu = functools.reduce(lambda x,y: x+y, [Tensor.ones((1, 1)).contiguous().realize() for _ in range(cnt-1)])
    s = alu.schedule()
    assert len(s) == allowed
    run_schedule(s)
    expected = functools.reduce(lambda x,y: x+y, [np.ones((1, 1)) for _ in range(cnt-1)])
    np.testing.assert_equal(alu.numpy(), expected)

  def test_buf_cnt_at_limit(self): self._test_buf_cnt(31, allowed=1)
  @unittest.expectedFailure
  def test_buf_cnt_over_limit(self): self._test_buf_cnt(32, allowed=2)
  @unittest.expectedFailure
  def test_buf_cnt_over_limit_alt(self): self._test_buf_cnt(63, allowed=3)

  def test_schedule_mem_used(self):
    base = GlobalCounters.mem_used
    Tensor.ones(256).contiguous().realize()
    Tensor.ones(5, 5).contiguous().schedule()
    self.assertEqual(GlobalCounters.mem_used-base, 0)

  @unittest.skip("TODO: this is consistently creating non reproducible failures")
  def test_schedule_mem_used_with_inputs(self):
    base = GlobalCounters.mem_used
    x = Tensor.ones(256).contiguous().realize()
    (x+Tensor.ones(256).contiguous()).schedule()
    self.assertEqual(GlobalCounters.mem_used-base, 1024)

  def test_const_schedule(self):
    constv = Tensor.empty(2, 2).lazydata.const_like(10)
    self.assertEqual(len(create_schedule([constv])), 0)

  def test_const_schedule_contig(self):
    constv = Tensor.empty(2, 2).lazydata.const_like(10).contiguous()
    self.assertEqual(len(create_schedule([constv])), 1)

  @unittest.skipIf(Device.DEFAULT != "GPU", "image only supported on GPU")
  def test_image_matmul(self):
    with Context(IMAGE=2):
      x = Tensor.randn((9, 9)).realize()
      y = Tensor.randn((9, 9)).realize()
      out = x@y
      run_schedule(check_schedule(out, 4))
      np.testing.assert_allclose(out.numpy(), x.numpy()@y.numpy(), atol=1e-4, rtol=1e-4)

  def _test_fusion(self, shapes, f, cnt):
    with Context(DEBUG=0, TRACK_MATCH_STATS=0): args = [Tensor.randn(s).realize() for s in shapes]
    run_schedule(check_schedule(compare:=f(*args), cnt))
    if getenv("COMPARE", 1):
      import torch
      good = f(*[torch.tensor(x.numpy()) for x in args])
      np.testing.assert_allclose(compare.numpy(), good.numpy(), atol=1e-4, rtol=1e-4)

  def test_late_fusion_simple(self):
    self._test_fusion([(4, 4), (4, 1)], lambda a,b:a.sum(1, keepdim=True)+b, 1)

  def test_late_fusion_post_reshape(self):
    self._test_fusion([(4, 4), (1, 4)], lambda a,b:a.sum(1).reshape(b.shape)+b, 1)

  def test_late_fusion_post_permute(self):
    self._test_fusion([(4, 6, 4), (4, 4, 1)], lambda a,b:a.sum(1, keepdim=True).permute((2, 0, 1))+b, 2)

  def test_late_fusion_double_transpose(self):
    self._test_fusion([(32, 16, 1)],
                      lambda a:(a.expand(32, 16, 16).sum((2,), keepdim=True).permute((1, 0, 2))+2).permute((1, 0, 2)).contiguous(), 1)

  def test_late_fusion_post_expand(self):
    self._test_fusion([(32, 32)], lambda a:a-a.sum(1), 2)

class TestIndexing(unittest.TestCase):
  def check_schedule(self, xt:Union[Tensor,List[Tensor]], cnt:int):
    with Context(FUSE_ARANGE=getenv("FUSE_ARANGE", 1)):
      lst = [xt] if isinstance(xt, Tensor) else xt
      s = Tensor.schedule(*lst)
      kernels = [si for si in s if si.ast.op is Ops.SINK]
      for si in kernels: verify_ast(si.ast)
      run_schedule(s)
      if FUSE_ARANGE: self.assertEqual(len(kernels), cnt)

  def test_simple_indexing(self):
    X = Tensor.randn(10, 10).realize()
    idxs = Tensor([0, 2]).realize()
    xt = X[idxs]
    self.check_schedule(xt, 2)
    np.testing.assert_equal(xt.numpy(), X.numpy()[idxs.numpy()])

  @unittest.skip("TODO: support pads in graph_rewrite")
  def test_simple_indexing_alt(self):
    X = Tensor.arange(16).reshape(4, 4)
    xt = X[[1, 2], [1, 2]]
    self.check_schedule(xt, 3)
    np.testing.assert_equal(xt.numpy(), (np.arange(16).reshape(4, 4))[[1, 2], [1, 2]])

  def test_advanced_indexing(self):
    X = Tensor.arange(10)+1
    xt = X[[0]]
    self.check_schedule(xt, 2)
    np.testing.assert_equal(xt.numpy(), (np.arange(10)+1)[[0]])

  @unittest.expectedFailure
  def test_advanced_indexing_alt(self):
    X = Tensor.arange(6).reshape(3, 2)+1
    xt = X[[Tensor([2]), Tensor([1])]]
    self.check_schedule(xt, 6)
    np.testing.assert_equal(xt.numpy(), 6)

  @unittest.skip("TODO: support pads in graph_rewrite")
  def test_advanced_simple_indexing_combined(self):
    X = Tensor.arange(16).reshape(4, 4)
    xt = X[1:2, [1, 2]]
    self.check_schedule(xt, 2)

  def test_push_through_reshape(self):
    Tensor.manual_seed(0)
    x = Tensor.randn(10, 20).realize()
    out = x.argmax(1)
    self.check_schedule(out, 2)
    np.testing.assert_allclose(out.numpy(), np.argmax(x.numpy(), 1))

  def test_arange_push_through_expand(self):
    Tensor.manual_seed(0)
    a = Tensor.arange(4,)
    b = Tensor.randn(4, 4).realize()
    out = a+b
    self.check_schedule(out, 1)
    np.testing.assert_allclose(out.numpy(), np.arange(4)+b.numpy())

  def test_argmin(self):
    Tensor.manual_seed(0)
    x = Tensor.randn(4, 32).realize()
    out = x.argmin(-1)
    self.check_schedule(out, 2)
    np.testing.assert_equal(out.numpy(), x.numpy().argmin(axis=-1))

  def test_argmax(self):
    Tensor.manual_seed(0)
    x = Tensor.randn(4, 32).realize()
    out = x.argmax(-1)
    self.check_schedule(out, 2)
    np.testing.assert_equal(out.numpy(), x.numpy().argmax(axis=-1))

  def test_arange_transposed(self):
    Tensor.manual_seed(0)
    x = Tensor.randint(4, 1).realize()
    a = (Tensor.arange(4,)*x).T
    self.check_schedule(a, 1)
    np.testing.assert_equal(a.numpy(), (np.arange(4)*x.numpy()).T)

  def test_arange_transposed_descendants(self):
    Tensor.manual_seed(0)
    x = Tensor.randint(4, 1).realize()
    a = (Tensor.arange(4,)*x).T
    b = Tensor.randint(4, 4).realize()
    out = a+b
    self.check_schedule(out, 1)
    np.testing.assert_equal(out.numpy(), (np.arange(4)*x.numpy()).T+b.numpy())

  @unittest.expectedFailure
  def test_arange_index(self):
    Tensor.manual_seed(0)
    x = Tensor.randn(5, 2).realize()
    a = Tensor.arange(10)
    out = (x + a[2]).sum()
    self.check_schedule(out, 1)
    np.testing.assert_allclose(out.numpy(), (x.numpy()+np.arange(10)[2]).sum(), atol=1e-5, rtol=1e-6)

  @unittest.expectedFailure
  def test_arange_index_contiguous(self):
    Tensor.manual_seed(0)
    x = Tensor.randn(5, 2).realize()
    a = Tensor.arange(10).contiguous()
    out = (x + a[2]).sum()
    self.check_schedule(out, 2)
    np.testing.assert_allclose(out.numpy(), (x.numpy()+np.arange(10)[2]).sum(), atol=1e-5, rtol=1e-6)

  @unittest.expectedFailure
  def test_arange_index_child(self):
    Tensor.manual_seed(0)
    x = Tensor.randn(5, 2).realize()
    a = Tensor.arange(10)+1
    out = (x + a[2]).sum()
    self.check_schedule(out, 1)
    np.testing.assert_allclose(out.numpy(), (x.numpy()+(np.arange(10)+1)[2]).sum(), atol=1e-5, rtol=1e-6)

  @unittest.expectedFailure
  def test_arange_index_contiguous_child(self):
    Tensor.manual_seed(0)
    x = Tensor.randn(5, 2).realize()
    a = (Tensor.arange(10)+1).contiguous()
    out = (x + a[2]).sum()
    self.check_schedule(out, 2)
    np.testing.assert_allclose(out.numpy(), (x.numpy()+(np.arange(10)+1)[2]).sum(), atol=1e-5, rtol=1e-6)

  def test_arange_childless_base(self):
    a = Tensor.arange(4)
    self.check_schedule(a, 1)
    np.testing.assert_equal(a.numpy(), np.arange(4))

  def test_arange_childless_view(self):
    a = Tensor.arange(4).reshape(2, 2)
    a[0] = 4
    np.testing.assert_equal(a.numpy(), [[4, 4], [2, 3]])

  def test_arange_group_childless_base(self):
    Tensor.manual_seed(0)
    x = Tensor.randint(4).realize()
    a = Tensor.arange(4)+x
    self.check_schedule(a, 1)
    np.testing.assert_equal(a.numpy(), np.arange(4)+x.numpy())

  def test_arange_group_childless_view(self):
    Tensor.manual_seed(0)
    x = Tensor.ones(4).contiguous().realize()
    a = Tensor.arange(4)+x
    a[0] = 6
    np.testing.assert_equal(a.numpy(), [6., 2., 3., 4.])

  @unittest.skipUnless(Device.DEFAULT in view_supported_devices, "need view")
  def test_arange_view_op(self):
    a = Tensor.arange(12).reshape(4, 3).shrink(((1, 2), (1, 3))).contiguous()
    assert isinstance(a.lazydata, LazyBuffer)
    self.assertIs(a.lazydata.base.src[1].op, Ops.BUFFER_VIEW)
    self.check_schedule(a, 1)
    np.testing.assert_equal(a.numpy(), [[4, 5]])

  @unittest.skipIf(Device.DEFAULT == "CLANG", "tests copy from ext device")
  def test_arange_shrink_copy(self):
    a = Tensor.arange(12).reshape(4, 3).shrink(((1, 2), (1, 3))).to("CLANG")
    assert isinstance(a.lazydata, LazyBuffer)
    self.assertIs(a.lazydata.base.src[1].op, Ops.COPY)
    self.check_schedule(a, 1)
    np.testing.assert_equal(a.numpy(), [[4, 5]])

  @unittest.skipIf(Device.DEFAULT == "CLANG", "tests copy from ext device")
  def test_arange_expand_copy(self):
    a = Tensor.arange(4).reshape(2, 2, 1).expand(2, 2, 2).to("CLANG")
    assert isinstance(a.lazydata, LazyBuffer)
    self.assertIs(a.lazydata.base.src[1].op, Ops.COPY)
    self.assertIs(a.lazydata.base.src[1].src[0].base.op, Ops.ADD)
    self.check_schedule(a, 1)
    np.testing.assert_equal(a.numpy(), [[[0, 0], [1, 1]], [[2, 2], [3, 3]]])

  @unittest.skip("TODO: support pads in graph_rewrite")
  #@unittest.skipUnless(is_dtype_supported(dtypes.half), "need half")
  def test_precompute_freqs_cis(self):
    args = {"dim":32 if CI else 128, "end":2048 if CI else 8192, "theta":10000, "dtype":dtypes.half}
    fused = precompute_freqs_cis(**args)
    self.check_schedule(fused, 1)
    if getenv("CHECK", 1):
      ref = precompute_freqs_cis(**args)
      run_schedule(check_schedule(ref, 3))
      np.testing.assert_equal(fused.numpy(), ref.numpy())

  def test_fuse_assign_contiguous(self):
    x = Tensor.zeros(4, 4, dtype=dtypes.int).contiguous().realize()
    a = Tensor.arange(8).reshape(4, 2)
    self.check_schedule(x.shrink((None, (0, 2))).assign(a.contiguous()), 2)
    np.testing.assert_equal(x.numpy(), [[0, 1, 0, 0], [2, 3, 0, 0], [4, 5, 0, 0], [6, 7, 0, 0]])

  def test_assign_non_contiguous(self):
    x = Tensor.zeros(4, 4, dtype=dtypes.int).contiguous().realize()
    y = Tensor.randint(4, 2)
    a = Tensor.arange(8).reshape(4, 2)+y
    x.shrink((None, (0, 2))).assign(a).realize()
    xref = np.zeros((4, 4), dtype=int)
    xref[:, :2] = np.arange(8).reshape(4, 2)+y.numpy()
    np.testing.assert_equal(x.numpy(), xref)

  @unittest.expectedFailure
  def test_sparse_categorical_crossentropy_simple(self):
    X = Tensor([[0, 2, 3], [1, 2, 3]]).realize()
    Y = Tensor([1, 2]).realize()
    loss = X.sparse_categorical_crossentropy(Y)
    self.check_schedule(loss, 4)
    np.testing.assert_allclose(loss.item(), 0.878309, atol=1e-5, rtol=1e-6)

<<<<<<< HEAD
  @unittest.expectedFailure
=======
  @unittest.skipIf(Device.DEFAULT == "WEBGPU", "Validation error on WebGPU")
>>>>>>> 155f7df5
  def test_mnist_val(self):
    from tinygrad.nn.datasets import mnist
    import torch
    _, Y_train, _, _ = mnist()
    samples = Tensor.randint(BS:=getenv("BS", 512), high=cast(int,Y_train.shape[-1])).realize()
    yt = Tensor.randn(BS, 10).realize()
    with Context(SPLIT_REDUCEOP=0):
      loss = yt.sparse_categorical_crossentropy(Y_train[samples])
      self.check_schedule(loss, 6)
      loss_fused = loss.numpy()
    loss_ref = torch.nn.CrossEntropyLoss()(torch.tensor(yt.numpy()), torch.tensor(Y_train.numpy())[torch.tensor(samples.numpy())])
    np.testing.assert_allclose(loss_fused, loss_ref.numpy(), atol=1e-6, rtol=1e-6)

  def test_arange_fuse_grouped_children(self):
    X = Tensor.randn(4, 4).realize()
    r = (X+Tensor.arange(16).reshape(4, 4)).sum()
    out0 = r+2
    out1 = r+3
    self.check_schedule([out0, out1], 1)
    r_ref = (X.numpy()+np.arange(16).reshape(4, 4)).sum()
    np.testing.assert_allclose(out0.numpy(), r_ref+2, rtol=2e-7)
    np.testing.assert_allclose(out1.numpy(), r_ref+3, rtol=2e-7)

  @unittest.expectedFailure
  def test_fold_arange_view(self):
    X = Tensor.randn(4, 4).realize()
    r = (X+Tensor.arange(16).reshape(4, 4).contiguous()).sum(1, keepdim=True)
    self.check_schedule([r], 1)
    np.testing.assert_allclose(r.numpy(), (X.numpy()+np.arange(16).reshape(4, 4)).sum(1, keepdims=True))

  @unittest.expectedFailure
  def test_multiview_arange_children(self):
    X = Tensor.randn(2,3,4,4).numpy()
    with Context(FUSE_ARANGE=1):
      compare = Tensor(X).interpolate(size=(2, 2), mode="linear").numpy()
    with Context(FUSE_ARANGE=0, TRACK_MATCH_STATS=0):
      ref = Tensor(X).interpolate(size=(2, 2), mode="linear").numpy()
    np.testing.assert_allclose(ref, compare, atol=1e-5, rtol=1e-6)

  def test_recursive_swizzle(self):
    a = Tensor([1,2,3,4]).realize()
    for _ in range(24): a = a + a
    ast = a.schedule()[0].ast
    swizzle = ast.src[0].src[2].reshape((4, 1))
    new_uop = swizzle_rewrite(swizzle)
    self.assertEqual(new_uop.st, ShapeTracker.from_shape((4,)).reshape((4, 1)))
    self.assertEqual(swizzle_cnt(new_uop), 0)

  def test_no_rewrite_elementwise(self):
    bufs = [UOp(Ops.DEFINE_GLOBAL, dtypes.int.ptr(), (), i) for i in range(3)]
    ld1 = UOp(Ops.LOAD, dtypes.int, (bufs[1], ShapeTracker.from_shape((32, 32)).to_uop()))
    ld2 = UOp(Ops.LOAD, dtypes.int, (bufs[2], ShapeTracker.from_shape((32, 32)).to_uop()))
    sink = UOp(Ops.SINK, dtypes.void, (UOp(Ops.STORE, dtypes.void, (bufs[0], ShapeTracker.from_shape((32, 32)).to_uop(), ld1+ld2)),))
    rsink = graph_rewrite(sink, view_right)
    self.assertEqual(rsink.key, sink.key)

  def test_simple_store_reshape(self):
    bufs = [UOp(Ops.DEFINE_GLOBAL, dtypes.int.ptr(), (), i) for i in range(2)]
    ld = UOp(Ops.LOAD, dtypes.int, (bufs[1], ShapeTracker.from_shape((32, 32)).to_uop()))
    r = UOp(Ops.REDUCE_AXIS, dtypes.int, (ld,), (Ops.ADD, (0, 1)))
    r = UOp(Ops.VIEW, dtypes.int, (r,), ShapeTracker.from_shape(()))
    r = r + 2
    sink = UOp(Ops.SINK, dtypes.void, (UOp(Ops.STORE, dtypes.void, (bufs[0], ShapeTracker.from_shape(()).to_uop(), r)),))
    rsink = graph_rewrite(sink, view_right)
    # this AST first needs to swizzle, but it doesn't have implicit movementops
    with self.assertRaisesRegex(AssertionError, "swizzle"): verify_ast(sink)
    verify_ast(rsink)

  def test_no_reshape_reduceop(self):
    bufs = [UOp(Ops.DEFINE_GLOBAL, dtypes.int.ptr(), (), i) for i in range(2)]
    ld = UOp(Ops.LOAD, dtypes.int, (bufs[1], ShapeTracker.from_shape((32, 32)).to_uop()))
    r = UOp(Ops.REDUCE_AXIS, dtypes.int, (ld,), (Ops.ADD, (0, 1)))
    sink = UOp(Ops.SINK, dtypes.void, (UOp(Ops.STORE, dtypes.void, (bufs[0], ShapeTracker.from_shape((1, 1)).to_uop(), r)),))
    rsink = graph_rewrite(sink, view_right)
    verify_ast(sink)
    self.assertEqual(sink.key, rsink.key)

@track_rewrites(named=True)
def swizzle_rewrite(u:UOp) -> UOp: return graph_rewrite(graph_rewrite(u, view_left), view_right)

def swizzle_cnt(u:UOp) -> int: return len([x for x in u.toposort if x.op is Ops.VIEW and len(x.src) != 0])

class TestSwizzle(unittest.TestCase):
  def test_swizzle_simple(self):
    sink = UOp(Ops.SINK, dtypes.void, arg=None, src=(
      UOp(Ops.STORE, dtypes.void, arg=None, src=(
        UOp(Ops.DEFINE_GLOBAL, dtypes.int.ptr(), arg=0, src=()),
        UOp(Ops.VIEW, dtypes.void, arg=ShapeTracker(views=(View(shape=(1, 1), strides=(0, 0), offset=0, mask=None, contiguous=True),)), src=()), # noqa: E501
        UOp(Ops.REDUCE_AXIS, dtypes.int, arg=(Ops.ADD, (0, 1)), src=(
          UOp(Ops.ADD, dtypes.int, arg=None, src=(
            UOp(Ops.VIEW, dtypes.int, arg=ShapeTracker(views=(View(shape=(32, 32), strides=(0, 0), offset=0, mask=None, contiguous=False),)), src=( # noqa E501
              UOp(Ops.REDUCE_AXIS, dtypes.int, arg=(Ops.ADD, (0, 1)), src=(
                UOp(Ops.LOAD, dtypes.int, arg=None, src=(
                  x8:=UOp(Ops.DEFINE_GLOBAL, dtypes.int.ptr(), arg=1, src=()),
                  UOp(Ops.VIEW, dtypes.void, arg=ShapeTracker(views=(View(shape=(32, 32), strides=(32, 1), offset=0, mask=None, contiguous=True),)), src=()),)),)),)), # noqa E501
            UOp(Ops.LOAD, dtypes.int, arg=None, src=(
               x8,
              UOp(Ops.VIEW, dtypes.void, arg=ShapeTracker(views=(View(shape=(32, 32), strides=(32, 1), offset=0, mask=None, contiguous=True),)), src=()),)),)),)),)),)) # noqa E501
    sink = swizzle_rewrite(sink)
    k = Kernel(sink)
    p = k.to_program()
    a = Tensor.randint(32, 32).realize()
    b = Tensor.empty((), dtype=dtypes.int).realize()
    CompiledRunner(p).exec([b.lazydata.buffer, a.lazydata.buffer])
    expected_out = (a.numpy() + a.numpy().sum()).sum()
    np.testing.assert_equal(b.numpy(), expected_out)

  def test_single_swizzle(self):
    # ast in tensor style
    a = Tensor.randint(4,).realize()
    expected_out = a.numpy().sum(0)+1
    # LazyBuffer to pre-rewrite AST
    bufs = [UOp(Ops.DEFINE_GLOBAL, dtypes.int.ptr(), (), i) for i in range(2)]
    ld = UOp(Ops.LOAD, dtypes.int, (bufs[1], ShapeTracker.from_shape((4,)).to_uop()))
    r = UOp(Ops.REDUCE_AXIS, dtypes.int, (ld,), (Ops.ADD, (0,)))
    swizzle_r = UOp(Ops.VIEW, dtypes.int, (r,), unwrap(r.st).reshape(()))
    alu = swizzle_r+1
    sink = UOp(Ops.SINK, dtypes.void, (UOp(Ops.STORE, dtypes.void, (bufs[0], ShapeTracker.from_shape(()).to_uop(), alu,),),))
    # graph rewrite
    sink = swizzle_rewrite(sink)
    # verify output
    k = Kernel(sink)
    p = k.to_program()
    b = Tensor.empty((1,), dtype=dtypes.int).realize()
    CompiledRunner(p).exec([b.lazydata.buffer, a.lazydata.buffer])
    np.testing.assert_equal(b.numpy(), expected_out)

  def test_double_swizzle_possible(self):
    # ast in tensor style
    Tensor.manual_seed(0)
    a = Tensor.randint(4,).realize()
    b = Tensor.randint(4,).realize()
    expected_out = a.numpy().sum(0)+b.numpy().sum(0)+2
    # LazyBuffer to pre-rewrite AST
    bufs = [UOp(Ops.DEFINE_GLOBAL, dtypes.int.ptr(), (), i) for i in range(3)]
    ld1 = UOp(Ops.LOAD, dtypes.int, (bufs[1], ShapeTracker.from_shape((4,)).to_uop()))
    r1 = UOp(Ops.REDUCE_AXIS, dtypes.int, (ld1,), (Ops.ADD, (0,)))
    ld2 = UOp(Ops.LOAD, dtypes.int, (bufs[2], ShapeTracker.from_shape((4,)).to_uop()))
    r2 = UOp(Ops.REDUCE_AXIS, dtypes.int, (ld2,), (Ops.ADD, (0,)))
    alu = UOp(Ops.VIEW, r1.dtype, (r1,), ShapeTracker.from_shape(()))+UOp(Ops.VIEW, r2.dtype, (r2,), ShapeTracker.from_shape(()))
    sink = UOp(Ops.SINK, dtypes.void, (UOp(Ops.STORE, dtypes.void, (bufs[0], ShapeTracker.from_shape(()).to_uop(), alu+2,),),)) # noqa: E501
    # graph rewrite
    sink = swizzle_rewrite(sink)
    # verify output
    k = Kernel(sink)
    p = k.to_program()
    c = Tensor.empty((1,), dtype=dtypes.int).realize()
    CompiledRunner(p).exec([c.lazydata.buffer, a.lazydata.buffer, b.lazydata.buffer])
    np.testing.assert_equal(c.numpy(), expected_out)

  def test_swizzle_rewrite_alt(self):
    swizzle = UOp(Ops.VIEW, dtypes.float, arg=ShapeTracker(views=(View(shape=(2, 3, 3, 65, 3, 65), strides=(103788, 34596, 3, 558, 1, 9), offset=0, mask=((0, 2), (0, 3), (0, 3), (0, 62), (0, 3), (0, 62)), contiguous=False), View(shape=(2, 3, 256, 256), strides=(114075, 38025, 195, 1), offset=0, mask=((0, 2), (0, 3), (0, 195), (0, 195)), contiguous=False), View(shape=(1, 2, 1, 3, 4, 64, 4, 64), strides=(0, 196608, 0, 65536, 16384, 256, 64, 1), offset=0, mask=None, contiguous=True))), src=( # noqa: E501
  UOp(Ops.REDUCE_AXIS, dtypes.float, arg=(Ops.ADD, (3,)), src=(
    UOp(Ops.LOAD, dtypes.float, arg=None, src=(
        UOp(Ops.DEFINE_GLOBAL, dtypes.float.ptr(), arg=1, src=()),
        UOp(Ops.VIEW, dtypes.void, arg=(ld_st:=ShapeTracker(views=(View(shape=(2, 1, 3, 16, 62, 62, 3, 3), strides=(0, 0, 9, 27, 0, 0, 3, 1), offset=0, mask=None, contiguous=False),))), src=()),)),)),)) # noqa: E501
    # there's an EXPAND pushing through the REDUCE_AXIS
    self.assertGreater(prod(swizzle.st.shape), prod(swizzle.src[0].st.shape))
    ret = swizzle_rewrite(swizzle)
    # EXPAND is rewritten
    self.assertEqual(prod(ret.st.shape), prod(ret.src[0].st.shape))
    # and pushed to the LOAD
    new_load_st = unwrap([x for x in ret.toposort if x.op is Ops.VIEW][0].st)
    self.assertGreater(prod(new_load_st.shape), prod(ld_st.shape))
    self.assertEqual(new_load_st.views[0].strides, (0, 9, 3, 0, 1, 0, 27))

  def test_permute_rewrite(self):
    sink = UOp(Ops.STORE, dtypes.void, arg=None, src=(
        x1:=UOp(Ops.BUFFER, dtypes.float.ptr(), arg=(1, ('METAL', 16384, dtypes.float)), src=()),
        x2:=UOp(Ops.VIEW, dtypes.void, arg=ShapeTracker(views=(View(shape=(1, 32, 32, 16), strides=(0, 512, 16, 1), offset=0, mask=None, contiguous=True),)), src=()),
        UOp(Ops.CONTIGUOUS, dtypes.float, arg=None, src=(
           x1,
          UOp(Ops.VIEW, dtypes.float, arg=ShapeTracker(views=(View(shape=(1, 32, 32, 16), strides=(0, 32, 1, 1024), offset=0, mask=None, contiguous=False),)), src=(
            UOp(Ops.ADD, dtypes.float, arg=None, src=(
              UOp(Ops.ADD, dtypes.float, arg=None, src=(
                UOp(Ops.VIEW, dtypes.float, arg=ShapeTracker(views=(View(shape=(1, 16, 32, 32), strides=(0, 1, 512, 16), offset=0, mask=None, contiguous=False),)), src=(
                  UOp(Ops.REDUCE_AXIS, dtypes.float, arg=(Ops.ADD, (7, 8)), src=(
                    UOp(Ops.MUL, dtypes.float, arg=None, src=(
                      UOp(Ops.VIEW, dtypes.float, arg=ShapeTracker(views=(View(shape=(1, 32, 32, 1, 1, 4, 4, 4, 4, 1, 1), strides=(0, 512, 16, 0, 0, 0, 0, 4, 1, 0, 0), offset=0, mask=None, contiguous=False),)), src=(
                        x11:=UOp(Ops.LOAD, dtypes.float, arg=None, src=(
                          UOp(Ops.BUFFER, dtypes.float.ptr(), arg=(2, ('METAL', 16384, dtypes.float)), src=()),
                           x2,)),)),
                      UOp(Ops.VIEW, dtypes.float, arg=ShapeTracker(views=(View(shape=(1, 32, 32, 1, 1, 4, 4, 4, 4, 1, 1), strides=(0, 0, 0, 0, 0, 64, 1, 16, 4, 0, 0), offset=0, mask=None, contiguous=False),)), src=(
                        UOp(Ops.LOAD, dtypes.float, arg=None, src=(
                          UOp(Ops.BUFFER, dtypes.float.ptr(), arg=(8, ('METAL', 256, dtypes.float)), src=()),
                          UOp(Ops.VIEW, dtypes.void, arg=ShapeTracker(views=(View(shape=(4, 1, 4, 1, 4, 4), strides=(64, 0, 16, 0, 4, 1), offset=0, mask=None, contiguous=True),)), src=()),)),)),)),)),)),
                UOp(Ops.VIEW, dtypes.float, arg=ShapeTracker(views=(View(shape=(1, 16, 32, 32), strides=(0, 1, 0, 0), offset=0, mask=None, contiguous=False),)), src=(
                  UOp(Ops.LOAD, dtypes.float, arg=None, src=(
                    UOp(Ops.BUFFER, dtypes.float.ptr(), arg=(10, ('METAL', 16, dtypes.float)), src=()),
                    UOp(Ops.VIEW, dtypes.void, arg=ShapeTracker(views=(View(shape=(16,), strides=(1,), offset=0, mask=None, contiguous=True),)), src=()),)),)),)),
              UOp(Ops.VIEW, dtypes.float, arg=ShapeTracker(views=(View(shape=(1, 16, 32, 32), strides=(0, 1, 512, 16), offset=0, mask=None, contiguous=False),)), src=(
                 x11,)),)),)),)),))
    ret = swizzle_rewrite(sink)
    self.assertEqual(swizzle_cnt(ret), 0)

  @unittest.expectedFailure
  def test_fuse_conv2_relu_bw(self):
    # fuse (relu bw, conv2d, conv2d bw, relu)
    sink = UOp(Ops.SINK, dtypes.void, arg=None, src=(
      UOp(Ops.STORE, dtypes.void, arg=None, src=(
        UOp(Ops.BUFFER, dtypes.float.ptr(), arg=(10, ('METAL', 128, dtypes.float)), src=()),
        UOp(Ops.VIEW, dtypes.void, arg=ShapeTracker(views=(View(shape=(2, 16, 2, 2), strides=(64, 4, 2, 1), offset=0, mask=None, contiguous=True),)), src=()),
        UOp(Ops.MUL, dtypes.float, arg=None, src=(
          UOp(Ops.CAST, dtypes.float, arg=None, src=(
            UOp(Ops.CMPLT, dtypes.bool, arg=None, src=(
              x6:=UOp(Ops.WHERE, dtypes.float, arg=None, src=(
                UOp(Ops.VALID, dtypes.bool, arg=None, src=(
                  UOp(Ops.VIEW, dtypes.void, arg=ShapeTracker(views=(View(shape=(2, 16, 2, 2), strides=(0, 0, 0, 0), offset=0, mask=None, contiguous=False),)), src=()),)),
                x9:=UOp(Ops.CONST, dtypes.float, arg=0.0, src=()),
                 x9,)),
              UOp(Ops.MAX, dtypes.float, arg=None, src=(
                UOp(Ops.VIEW, dtypes.float, arg=ShapeTracker(views=(View(shape=(2, 16, 2, 2), strides=(64, 4, 2, 1), offset=0, mask=None, contiguous=True),)), src=(
                  UOp(Ops.REDUCE_AXIS, dtypes.float, arg=(Ops.ADD, (5, 6, 7)), src=(
                    UOp(Ops.MUL, dtypes.float, arg=None, src=(
                      UOp(Ops.LOAD, dtypes.float, arg=None, src=(
                        UOp(Ops.BUFFER, dtypes.float.ptr(), arg=(9, ('METAL', 96, dtypes.float)), src=()),
                        UOp(Ops.VIEW, dtypes.void, arg=ShapeTracker(views=(View(shape=(2, 1, 16, 2, 2, 3, 3, 3), strides=(48, 0, 0, 4, 1, 16, 4, 1), offset=0, mask=None, contiguous=False),)), src=()),)),
                      UOp(Ops.PRELOAD, dtypes.float, arg=None, src=(
                        UOp(Ops.BUFFER, dtypes.float.ptr(), arg=(16, ('METAL', 432, dtypes.float)), src=()),
                        UOp(Ops.VIEW, dtypes.void, arg=ShapeTracker(views=(View(shape=(2, 1, 16, 2, 2, 3, 3, 3), strides=(0, 0, 27, 0, 0, 9, 3, 1), offset=0, mask=None, contiguous=False),)), src=()),)),)),)),)),
                 x6,)),)),)),
          UOp(Ops.VIEW, dtypes.float, arg=ShapeTracker(views=(View(shape=(2, 16, 2, 2), strides=(64, 4, 2, 1), offset=0, mask=None, contiguous=True),)), src=(
            UOp(Ops.REDUCE_AXIS, dtypes.float, arg=(Ops.ADD, (4, 6)), src=(
              UOp(Ops.LOAD, dtypes.float, arg=None, src=(
                UOp(Ops.BUFFER, dtypes.float.ptr(), arg=(18, ('METAL', 128, dtypes.float)), src=()),
                UOp(Ops.VIEW, dtypes.void, arg=ShapeTracker(views=(View(shape=(2, 16, 2, 3, 2, 3), strides=(64, 4, 2, 0, 1, 0), offset=0, mask=((0, 2), (0, 16), (0, 2), (0, 1), (0, 2), (0, 1)), contiguous=False), View(shape=(1, 2, 1, 16, 3, 2, 3, 2), strides=(0, 576, 0, 36, 12, 6, 2, 1), offset=0, mask=None, contiguous=True))), src=()),)),)),)),)),)),))
    ret = swizzle_rewrite(sink)
    self.assertEqual(swizzle_cnt(ret), 0)

  @unittest.expectedFailure
  def test_swizzle_failure_permute(self):
    sink = UOp(Ops.SINK, dtypes.void, arg=None, src=(
      UOp(Ops.STORE, dtypes.void, arg=None, src=(
        UOp(Ops.BUFFER, dtypes.float.ptr(), arg=(20, ('METAL', 65, dtypes.float)), src=()),
        UOp(Ops.VIEW, dtypes.void, arg=ShapeTracker(views=(View(shape=(1, 65), strides=(0, 1), offset=0, mask=None, contiguous=True),)), src=()),
        UOp(Ops.ADD, dtypes.float, arg=None, src=(
          UOp(Ops.REDUCE_AXIS, dtypes.float, arg=(Ops.ADD, (0,)), src=(
            UOp(Ops.ADD, dtypes.float, arg=None, src=(
              x6:=UOp(Ops.MUL, dtypes.float, arg=None, src=(
                UOp(Ops.ADD, dtypes.float, arg=None, src=(
                  UOp(Ops.PRELOAD, dtypes.float, arg=None, src=(
                    UOp(Ops.BUFFER, dtypes.float.ptr(), arg=(8, ('METAL', 2925, dtypes.float)), src=()),
                    x10:=UOp(Ops.VIEW, dtypes.void, arg=ShapeTracker(views=(View(shape=(45, 65), strides=(65, 1), offset=0, mask=None, contiguous=True),)), src=()),)),
                  UOp(Ops.WHERE, dtypes.float, arg=None, src=(
                    x12:=UOp(Ops.VALID, dtypes.bool, arg=None, src=(
                      UOp(Ops.VIEW, dtypes.void, arg=ShapeTracker(views=(View(shape=(45, 65), strides=(0, 0), offset=0, mask=None, contiguous=False),)), src=()),)),
                    UOp(Ops.CONST, dtypes.float, arg=1.0, src=()),
                    x15:=UOp(Ops.CONST, dtypes.float, arg=0.0, src=()),)),)),
                UOp(Ops.WHERE, dtypes.float, arg=None, src=(
                   x12,
                  UOp(Ops.CONST, dtypes.float, arg=0.0003418803389649838, src=()),
                   x15,)),)),
               x6,)),)),
          UOp(Ops.REDUCE_AXIS, dtypes.float, arg=(Ops.ADD, (0,)), src=(
            UOp(Ops.MUL, dtypes.float, arg=None, src=(
              UOp(Ops.WHERE, dtypes.float, arg=None, src=(
                 x12,
                UOp(Ops.CONST, dtypes.float, arg=-1.0, src=()),
                 x15,)),
              UOp(Ops.MUL, dtypes.float, arg=None, src=(
                UOp(Ops.PRELOAD, dtypes.float, arg=None, src=(
                  UOp(Ops.BUFFER, dtypes.float.ptr(), arg=(2, ('METAL', 2925, dtypes.float)), src=()),
                   x10,)),
                UOp(Ops.VIEW, dtypes.float, arg=ShapeTracker(views=(View(shape=(45, 65), strides=(1, 89), offset=44, mask=None, contiguous=False),)), src=(
                  UOp(Ops.REDUCE_AXIS, dtypes.float, arg=(Ops.ADD, (2,)), src=(
                    UOp(Ops.LOAD, dtypes.float, arg=None, src=(
                      UOp(Ops.BUFFER, dtypes.float.ptr(), arg=(4, ('METAL', 2925, dtypes.float)), src=()),
                      UOp(Ops.VIEW, dtypes.void, arg=ShapeTracker(views=(View(shape=(65, 45, 90), strides=(1, 0, 65), offset=0, mask=((0, 65), (0, 45), (0, 45)), contiguous=False), View(shape=(65, 4094), strides=(4050, 1), offset=0, mask=((0, 65), (0, 4050)), contiguous=False), View(shape=(1, 65, 46, 89), strides=(0, 4094, 89, 1), offset=0, mask=None, contiguous=True))), src=()),)),)),)),)),)),)),)),)),))
    ret = swizzle_rewrite(sink)
    self.assertEqual(swizzle_cnt(ret), 0)

  def test_non_contiguous_view_simplify(self):
    st = ShapeTracker(views=(View(shape=(2048, 2048), strides=(1, 2048), offset=0, mask=None, contiguous=False),))
    a = UOp(Ops.LOAD, dtypes.char, (UOp.new_buffer(Device.DEFAULT, 4194304, dtypes.char), st.to_uop()))
    ret = swizzle_rewrite(a.view(st))
    self.assertEqual(ret.st_arg, st+st)

  def test_contiguous_view_simplify(self):
    base = ShapeTracker.from_shape((32, 32))
    a = UOp(Ops.LOAD, dtypes.char, (UOp.new_buffer(Device.DEFAULT, base.size, dtypes.char), base.to_uop()))
    swizzle = a.reshape((64, 16))
    self.assertEqual(swizzle_cnt(swizzle), 1)
    ret = swizzle_rewrite(swizzle)
    self.assertEqual(ret.st_arg, base.reshape((64, 16))) # late rewrite
    reswizzle = a.reshape((64, 16)).reshape((32, 32))
    self.assertEqual(swizzle_cnt(reswizzle), 0) # instant rule
    ret = swizzle_rewrite(reswizzle)
    self.assertIs(ret, reswizzle)

  def test_late_fusion_post_permute_simpler(self):
    base = ShapeTracker.from_shape((32, 16, 1))
    start = UOp(Ops.LOAD, dtypes.char, (UOp.new_buffer(Device.DEFAULT, base.size, dtypes.char), base.to_uop()))
    r = start.expand((32, 16, 16)).r(Ops.ADD, (2,))
    add = r.reshape((16, 32, 1)) + UOp.const_with_shape(r.dtype, 0, (16, 32, 1))
    self.assertEqual(add.st, ShapeTracker.from_shape((16, 32, 1)))
    to_store = add.permute((1, 0, 2)).contiguous()
    self.assertEqual(to_store.st, ShapeTracker.from_shape((32, 16, 1)))
    self.assertEqual(to_store.src[0].st, add.st.permute((1, 0, 2)))
    self.assertIs(to_store.src[0].op, Ops.VIEW)
    ret = graph_rewrite(to_store, view_left)
    self.assertEqual(swizzle_cnt(ret), 1)

def store_val(si:ScheduleItem): return si.ast.src[0].src[2]
class TestView(unittest.TestCase):
  def test_all_masked_out(self):
    # start with non CONST Ops
    a = Tensor.rand(10, 10).realize()
    # all masked out, degrades to const 0
    b = a.pad(((0, 10), None))[10:]
    sched = check_schedule(b.contiguous(), 1)
    # TODO: this VALID can clean up, where do we need st?
    self.assertIs(store_val(sched[-1]), UOp.const_with_shape(b.dtype, 0, b.lazydata.st.shape))
    run_schedule(sched)
    np.testing.assert_equal(b.numpy(), 0)

  def test_mask_dim_1(self):
    # mask out dim = 1 works too
    a = Tensor.rand(10, 10).realize()
    b = a.pad((None, (0, 10)))[:, 10:]
    assert b.shape == (10, 10)
    sched = check_schedule(b.contiguous(), 1)
    self.assertEqual(sched[-1].ast.full_shape, (10, 10))
    self.assertIs(store_val(sched[-1]), UOp.const_with_shape(b.dtype, 0, b.lazydata.st.shape))
    run_schedule(sched)
    np.testing.assert_equal(b.numpy(), 0)

  def test_zero_size_alt(self):
    st = ShapeTracker.from_shape((135, 0, 9))
    a = UOp(Ops.VIEW, dtypes.float, (UOp.new_buffer(Device.DEFAULT, 121, dtypes.float), UOp(Ops.EMPTY, dtypes.float)), st)
    b = a.pad(pad_arg:=((0, 0), (0, 0), (18, 0)))
    self.assertEqual(b.st, st.pad(pad_arg))
    self.assertIs(b.base.src[1], UOp.const(dtypes.float, 0))

  def test_partial_mask(self):
    # partial masked out does not degrade into CONST
    a = Tensor.rand(10, 10).realize()
    b = a.pad(((0, 5), None))[5:]
    assert b.shape == (10, 10)
    sched = check_schedule(b.contiguous(), 1)
    self.assertEqual(store_val(sched[-1]).op, Ops.LOAD)
    self.assertEqual(store_val(sched[-1]).st_arg, b.lazydata.st)
    run_schedule(sched)
    np.testing.assert_allclose(b.numpy(), np.pad(a.numpy(), ((0, 5), (0, 0)))[5:])

@track_rewrites(named=True)
def big_graph_rewrite(big_graph:UOp, realizes={}) -> UOp: return graph_rewrite(big_graph, do_realize, realizes)
class TestBigGraph(unittest.TestCase):
  def test_sink_childless_const(self):
    x = UOp.const(dtypes.int, 0)
    big_graph = big_graph_rewrite(x.sink(), realizes:={})
    self.assertIs(big_graph, UOp(Ops.NOOP))
    self.assertEqual(len(realizes), 0)

  def test_sink_childless_const_alt(self):
    x = UOp.const(dtypes.int, 0)
    y = UOp(Ops.VIEW, dtypes.int, (UOp(Ops.BUFFER, dtypes.int.ptr(), (), 0), UOp.const(dtypes.int, 0)), ShapeTracker.from_shape(()))
    big_graph = big_graph_rewrite(UOp.sink(x, y), realizes:={})
    self.assertIs(big_graph, UOp(Ops.NOOP))
    self.assertEqual(len(realizes), 0)

  def test_sink_childless_const_alt_expanded(self):
    # this is a real STORE of CONST (post expand)
    y = UOp(Ops.VIEW, dtypes.int, (UOp.new_buffer(Device.DEFAULT, 1, dtypes.int), UOp.const(dtypes.int, 0)), ShapeTracker.from_shape(()))
    out = UOp(Ops.VIEW, dtypes.int, (UOp.new_buffer(Device.DEFAULT, 2, dtypes.int), y.reshape((1,)).expand((2,)).contiguous(),), ShapeTracker.from_shape((2,)))
    big_graph = big_graph_rewrite(out.sink(), realizes:={})
    self.assertIs(big_graph, out.sink())
    self.assertEqual(len(realizes), 1)

if __name__ == '__main__':
  unittest.main(verbosity=2)<|MERGE_RESOLUTION|>--- conflicted
+++ resolved
@@ -1608,11 +1608,8 @@
     self.check_schedule(loss, 4)
     np.testing.assert_allclose(loss.item(), 0.878309, atol=1e-5, rtol=1e-6)
 
-<<<<<<< HEAD
-  @unittest.expectedFailure
-=======
+  @unittest.expectedFailure
   @unittest.skipIf(Device.DEFAULT == "WEBGPU", "Validation error on WebGPU")
->>>>>>> 155f7df5
   def test_mnist_val(self):
     from tinygrad.nn.datasets import mnist
     import torch
