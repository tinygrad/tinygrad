# this will be the new test_ops for the next level
# schedule confirms the right things are capable of fusing
# NOTE: this has overlap with external_test_opt.py
# ruff: noqa: E501

import unittest
import numpy as np
import functools
from typing import List, Optional, Union, cast

from tinygrad import nn, dtypes, Device, Tensor
from tinygrad.device import is_dtype_supported
from tinygrad.dtype import DType
from tinygrad.shape.shapetracker import ShapeTracker
from tinygrad.shape.view import View
from tinygrad.ops import BinaryOps, MetaOps, UOp, UnaryOps, Ops, graph_rewrite, track_rewrites
from tinygrad.helpers import CI, DEBUG, FUSE_ARANGE, GlobalCounters, flatten, getenv, SPLIT_REDUCEOP, unwrap, prod, Context
from tinygrad.codegen.kernel import Kernel, verify_ast
from tinygrad.engine.schedule import BUF_LIMIT, create_schedule, view_right, view_left
<<<<<<< HEAD
from tinygrad.engine.realize import CompiledRunner, lower_schedule, run_schedule
=======
from tinygrad.engine.realize import CompiledRunner, get_runner, run_schedule
>>>>>>> bddee261
from tinygrad.engine.lazy import LazyBuffer, view_supported_devices
from extra.models.llama import precompute_freqs_cis

class KernelCountException(Exception): pass
def check_schedule(t:Union[Tensor, List[Tensor], LazyBuffer], allowed:int, to_prerealize:Optional[List[Tensor]]=None, filter_sink=True):
  if isinstance(t, Tensor): outs = t.lazydata.lbs
  elif isinstance(t, List): outs = flatten([r.lazydata.lbs for r in t])
  else: outs = [t]
  if to_prerealize:
    for pre in to_prerealize: pre.schedule()
  sched = create_schedule(outs)
  if filter_sink: sched = [s for s in sched if s.ast.op is Ops.SINK]
  if len(sched) != allowed:
    print(f"SCHEDULE ISSUE, expecting {allowed} got {len(sched)}")
    if DEBUG >= 3:
      for i,s in enumerate(sched):
        print("kernel", i+1)
        print(s.ast)
    raise KernelCountException(f"{len(sched)=} != {allowed}")
<<<<<<< HEAD
  # lower a copy of the schedule
  lower_schedule(sched.copy())
=======
  # test the (sink) ops linearize
  for s in sched:
    if s.ast.op is not Ops.SINK: continue
    get_runner(s.bufs[0].device, s.ast)
>>>>>>> bddee261
  return sched

def _realize_weights(m):
  for p in nn.state.get_parameters(m): p.realize()

def _test_conv2d(allowed:int, dtype:DType=dtypes.float, **kwargs):
  old_default_float, dtypes.default_float = dtypes.default_float, dtype
  dtypes.default_float = dtype
  Tensor.manual_seed(0)
  BS, CIN = 2, 3
  img = Tensor.randn(BS, CIN, 64, 64, requires_grad=True).realize()
  w = Tensor.uniform(16, CIN, 3, 3, requires_grad=True).realize()
  ret = Tensor.conv2d(img, w).relu().mean().backward()
  dtypes.default_float = old_default_float
  with Context(**kwargs): s = create_schedule([ret.lazydata, img.grad.lazydata, w.grad.lazydata])
  run_schedule(s.copy())
  cnt = len([si for si in s if si.ast.op is Ops.SINK])
  assert cnt == allowed, f"expected {allowed} kernels, got {cnt}"
  if getenv("CHECK", 1):
    import torch
    ref_img = torch.tensor(img.numpy(), requires_grad=True)
    ref_w = torch.tensor(w.numpy(), requires_grad=True)
    torch.nn.functional.conv2d(ref_img, ref_w).relu().mean().backward()
    assert ref_img.grad is not None and ref_w.grad is not None and img.grad is not None and w.grad is not None
    np.testing.assert_allclose(img.grad.numpy(), ref_img.grad.detach().numpy(), atol=1e-6 if dtype == dtypes.float else 1e-2)
    np.testing.assert_allclose(w.grad.numpy(), ref_w.grad.detach().numpy(), atol=1e-6 if dtype == dtypes.float else 1e-2)

class TestSchedule(unittest.TestCase):
  def test_basic_binop_fusion(self):
    a = Tensor.empty(10)
    b = Tensor.empty(10)
    c = Tensor.empty(10)
    d = a+b+c
    check_schedule(d, 1)

  def test_basic_binop_fusion_deep(self):
    a = Tensor.empty(10)
    b = Tensor.empty(10)
    c = Tensor.empty(10)
    d = Tensor.empty(10)
    e = a+b+c+d
    check_schedule(e, 1)

  def test_mulacc_fusion(self):
    a = Tensor.empty(10)
    b = Tensor.empty(10)
    c = (a*b).sum()
    check_schedule(c, 1)

  def test_mulacc_relu_fusion(self):
    a = Tensor.empty(10)
    b = Tensor.empty(10)
    c = (a*b).sum().relu()
    check_schedule(c, 1)

  def test_binop_reshape_fusion(self):
    a = Tensor.empty(10)
    b = Tensor.empty(10)
    c = Tensor.empty(5,2)
    d = (a+b).reshape(5,2)+c
    check_schedule(d, 1)

  def test_binop_permute_fusion(self):
    a = Tensor.empty(2,5)
    b = Tensor.empty(2,5)
    c = Tensor.empty(5,2)
    d = (a+b).permute(1,0)+c
    check_schedule(d, 1)

  def test_constants_are_embedded(self):
    a = Tensor.empty(3,3) * 2
    check_schedule(a, 2, filter_sink=False)

  def test_binop_elu_fusion(self):
    a = Tensor.empty(10)
    b = a.elu()
    check_schedule(b, 1)

  def test_binop_reshape_reduce_fusion(self):
    a = Tensor.empty(100)
    b = Tensor.empty(100)
    c = (a+b).reshape(10, 10).sum(axis=0, keepdim=True)
    check_schedule(c, 1)

  def test_reduce_reshape_binop_fusion(self):
    a = Tensor.empty(10,10)
    b = Tensor.empty(10)
    c = a.sum(axis=0) + b
    check_schedule(c, 1)

  # not pushing permutes through reduces
  def test_reduce_permute_binop_fusion(self):
    a = Tensor.empty(10,10,10)
    b = Tensor.empty(10,10,1)
    c = a.sum(axis=0, keepdim=True).permute(2,1,0) + b
    with self.assertRaises(KernelCountException): check_schedule(c, 1)

  def test_binop_early_reshape_reduce_fusion(self):
    a = Tensor.empty(100)
    b = Tensor.empty(100)
    c = Tensor.empty(10,10)
    d = ((a+b).reshape(10,10) + c).sum(axis=0)
    check_schedule(d, 1)

  def test_diamond_folded(self):
    a = Tensor.empty(10)
    b = Tensor.empty(10)
    c = Tensor.empty(10)
    d = Tensor.empty(10)
    ab = a+b
    e = (ab+c) + (ab+d)
    check_schedule(e, 1)

  def test_cache_binaryop(self):
    a = Tensor.empty(10)
    b = Tensor.empty(10)
    c = a+b
    d = a+b
    check_schedule(d, 0, [c])

  # failing in new lazy
  def test_cache_binaryop_reshaped(self):
    a = Tensor.empty(10)
    b = Tensor.empty(10)
    c = a+b
    d = a.reshape(10,1)+b.reshape(10,1)
    with self.assertRaises(KernelCountException): check_schedule(d, 0, [c])

  # failing in new lazy
  def test_cache_binaryop_transpose(self):
    a = Tensor.empty(10,10)
    b = Tensor.empty(10,10)
    c = (a.T*b.T).T #.contiguous()
    d = a*b
    with self.assertRaises(KernelCountException): check_schedule(d, 0, [c])

  def test_cache_two_reduceops(self):
    a = Tensor.empty(10)
    b = a.sum()
    c = a.sum()
    bc = b+c
    check_schedule(bc, 1)

  def test_cache_reduce_parent(self):
    x = Tensor.empty(32)
    r0 = x.mean(axis=0, keepdim=True)
    r1 = (x - r0).sum(axis=0).div(2)
    out = r0 + r1
    schedule = check_schedule(out, 2)
    reduceops = [x for si in schedule for x in si.ast.parents if x.op is Ops.REDUCE_AXIS]
    assert len(reduceops) == 2

  def test_cache_reduce_multiple_children(self):
    x = Tensor.empty(32)
    y = Tensor.empty(4, 4)
    r0 = x.mean(axis=0, keepdim=True)
    r1 = (x - r0).sum(axis=0).div(2)
    out0 = r0 + y
    out1 = r1 + y
    schedule = check_schedule([out0, out1], 4)
    reduceops = [x for si in schedule for x in si.ast.parents if x.op is Ops.REDUCE_AXIS]
    assert len(reduceops) == 2

  def test_fold_double_unary(self):
    y = Tensor.empty(2)
    out = y.sum(keepdim=True).sqrt().__neg__()
    check_schedule(out, 1)

  #@unittest.skip("may want to reconsider this")
  def test_fold_batchnorm(self):
    with Tensor.train():
      img = Tensor.empty(1,32,4,4)
      bn = nn.BatchNorm2d(32, track_running_stats=False)
      out = bn(img)
      check_schedule(out, 3)

  def test_fold_conv_batchnorm_notrain(self):
    with Tensor.train(False):
      img = Tensor.empty(1,3,8,8)
      c1 = nn.Conv2d(3,32,3)
      bn = nn.BatchNorm2d(32, track_running_stats=True)
      out = bn(c1(img)).relu()
      check_schedule(out, 1, [c1.weight, c1.bias])

  def test_fold_conv_batchnorm_notrain_no_running_stats(self):
    with Tensor.train(False):
      img = Tensor.empty(1,3,8,8)
      c1 = nn.Conv2d(3,32,3)
      bn = nn.BatchNorm2d(32, track_running_stats=False)
      out = bn(c1(img)).relu()
      check_schedule(out, 4, [c1.weight, c1.bias])

  def test_fold_conv_batchnorm(self):
    with Tensor.train():
      img = Tensor.empty(1,3,8,8)
      c1 = nn.Conv2d(3,32,3)
      bn = nn.BatchNorm2d(32, track_running_stats=False)
      out = bn(c1(img)).relu()
      check_schedule(out, 4, [c1.weight, c1.bias])

  def test_fold_conv_batchnorm_optim(self):
    # this is too high
    for optim, cnt in [(nn.optim.Adam, 18), (nn.optim.SGD, 15)]:
      with self.subTest(optim=optim.__name__):
        with Tensor.train():
          img = Tensor.ones(1,3,4,4)
          c1 = nn.Conv2d(3,32,3)
          bn = nn.BatchNorm2d(32, track_running_stats=False)
          _realize_weights([c1, bn])
          opt = optim(nn.state.get_parameters([c1, bn]))
          img_bn = bn(c1(img)).elu().sum()
          opt.zero_grad()
          img_bn.backward()
          check_schedule(opt.schedule_step(), cnt)

  def test_fold_batchnorm_backward(self):
    with Context(FUSE_CONV_BW=1):
      with Tensor.train():
        x = Tensor.empty((2, 16, 8, 8)).contiguous()
        bn = nn.BatchNorm2d(16)
        bn.weight.requires_grad = bn.bias.requires_grad = x.requires_grad = True
        fw = bn(x).contiguous_backward().relu().contiguous()
        fw.sum().backward()
        # TODO: this is too many
        check_schedule([x.grad, bn.weight.grad, bn.bias.grad, fw], 10)

  def test_fold_conv_relu(self):
    c1 = nn.Conv2d(3,16,3)

    # run
    img = Tensor.ones(2,3,64,64)
    out = c1(img).relu()
    check_schedule(out, 1, [c1.weight, c1.bias])

  def test_fold_conv_relu_alt(self):
    img = Tensor.ones(1,4,8,8)
    c1 = nn.Conv2d(4, 4, kernel_size=3)
    c2 = nn.Conv2d(4, 4, kernel_size=3)
    img_conv = img.sequential([c1, Tensor.relu, c2, Tensor.relu])
    check_schedule(img_conv, 2, [*nn.state.get_parameters(c1), *nn.state.get_parameters(c2), img])

  def test_fold_conv_relu_nobias(self):
    img = Tensor.ones(1,4,8,8)
    c1 = nn.Conv2d(4, 4, kernel_size=3, bias=False)
    c2 = nn.Conv2d(4, 4, kernel_size=3, bias=False)
    out = img.sequential([c1, Tensor.relu, c2, Tensor.relu])
    check_schedule(out, 2, [c1.weight, c2.weight, img])

  def test_fold_conv_elu(self):
    c1 = nn.Conv2d(3,16,3)

    # run
    img = Tensor.rand(2,3,64,64)
    out = c1(img).elu()
    check_schedule(out, 1, [c1.weight, c1.bias, img])

  def test_fold_conv_elu_alt(self):
    img = Tensor.ones(1,4,8,8).contiguous()
    c1 = nn.Conv2d(4, 4, kernel_size=3)
    c2 = nn.Conv2d(4, 4, kernel_size=3)
    img_conv = img.sequential([c1, Tensor.elu, c2, Tensor.elu])
    check_schedule(img_conv, 2, [*nn.state.get_parameters(c1), *nn.state.get_parameters(c2), img])

  def test_two_sum(self):
    img = Tensor.empty(64,64)
    x = (img.sum(0) + img.sum(1))
    out = x.relu()
<<<<<<< HEAD
    run_schedule(check_schedule(out, 3))
=======
    check_schedule(out, 2)
>>>>>>> bddee261

  #@unittest.skip("failing in old lazy")
  def test_push_permute_through_reshape(self):
    a = Tensor.empty(16,16)
    b = Tensor.empty(16,16)
    c = (a+b).reshape(4,4,4,4).permute(2,3,0,1).contiguous()
    check_schedule(c, 1)

  #@unittest.skip("failing in old lazy")
  def test_push_permute_through_reshape_alt(self):
    a = Tensor.empty(4,4,4,4)
    b = Tensor.empty(4,4,4,4)
    c = (a+b).reshape(16,16).permute(1,0).contiguous()
    check_schedule(c, 1)

  def test_no_binop_rerun(self):
    a = Tensor.empty(16)
    b = Tensor.empty(16)
    c = a+b
    d = (a+b).reshape(16,1)
    check_schedule(d, 0, [c])

  @unittest.skipUnless(is_dtype_supported(dtypes.half), "need half")
  def test_multi_permute_should_collapse(self):
    a = Tensor.empty(4,4,4,4)
    b = Tensor.empty(16)
    c = a.sum((0,1)).cast(dtypes.float16).permute(1,0).reshape(4,4,1).permute(1,0,2).reshape(16) + b
    check_schedule(c, 1)

  def test_fancy_reshape_fusion(self):
    a = Tensor.empty(10)
    b = Tensor.empty(10)
    c = a+b
    d = a.reshape(10,1)+b.reshape(10,1)
    out = c.sum() + d.sum()
    with self.assertRaises(KernelCountException): check_schedule(out, 1)

  def test_children_dont_push(self):
    a = Tensor.empty(10, 10, 1)
    b = Tensor.empty(10, 10, 1)
    d = (a+b).expand(10, 10, 10)
    e = (a+b).permute(2,1,0)
    f = d+e
    check_schedule(f, 2)

  # failing in new lazy
  def test_dont_fuse_binops_with_children(self):
    a = Tensor.empty(10)
    b = Tensor.empty(10)
    c = Tensor.empty(10)
    keep_me = a+b
    e = keep_me.sum() # noqa: F841 give keep_me a child (NOTE: BinaryOps won't be a child since it will instant fuse)
    d = keep_me+c
    with self.assertRaises(KernelCountException): check_schedule(d, 2)
    with self.assertRaises(KernelCountException): check_schedule(keep_me, 0, [d])

  #@unittest.skip("failing in old lazy")
  def test_permute_breaks_fusion(self):
    a = Tensor.empty(10, 10, 10)
    b = Tensor.empty(10, 10)
    c = (a.sum(axis=2) + b).permute(1,0)
    d = c.permute(1,0)
    check_schedule(d, 1)

  def test_some_permute_fusion(self):
    a = Tensor.empty(8192, 16)
    b = Tensor.empty(1, 16)
    d = (a.T + b.expand(8192, 16).T)
    c = a + b.expand(8192, 16)
    e = d.T
    check_schedule(c, 1)
    check_schedule(e, 1)

  def test_shrink_fuse(self):
    a = Tensor.empty(8192, 16)
    b = Tensor.empty(8192, 16)
    c = a * b
    d = Tensor.empty(1, 16)
    e = c[0] * d
    check_schedule(e, 1)

  def test_expand_nofuse(self):
    a = Tensor.empty(1, 16)
    b = Tensor.empty(1, 16)
    c = a * b
    d = Tensor.empty(8192, 16)
    e = c * d
    check_schedule(e, 2)

  # this is the failing case in openpilot...it's very simple like this
  def test_image_conv_fusion(self):
    w1 = Tensor.empty(16, 16, 1, 1)
    b1 = Tensor.empty(16)
    w2 = Tensor.empty(16, 16, 1, 1)
    b2 = Tensor.empty(16)
    w3 = Tensor.empty(16, 16, 1, 1)
    b3 = Tensor.empty(16)

    x = Tensor.empty(1, 16, 32, 32)
    x = base = x.image_conv2d(w1, b1)
    x = x.image_conv2d(w2, b2) + base
    x = x.image_conv2d(w3, b3)

    # NOOP, 3 convs, contiguous
    with self.assertRaises(KernelCountException): check_schedule(x, 5)

  def test_image_conv_fusion_minimal(self):
    b1 = Tensor.empty(16)
    b2 = Tensor.empty(16)
    def p(x): return x.permute(1,0).contiguous().reshape(32,16,1).expand(32,16,16).sum(axis=2).permute(1,0)

    x = Tensor.empty(16, 32)
    x = base = p(x) + b1.reshape(16,1)
    x = p(x)
    x = x + b2.reshape(16,1)
    x = x + base
    del base
    x = p(x)
    check_schedule(x, 4)

  def test_image_conv_fusion_more_minimal(self):
    b1 = Tensor.empty(16)
    def p(x): return x.permute(1,0).contiguous().reshape(32,16,1).expand(32,16,16).sum(axis=2).permute(1,0)

    x = Tensor.empty(16, 32)
    x = base = p(x) + b1.reshape(16,1)
    x = p(x)
    del base
    check_schedule(x, 3)

  def test_resnet_block(self):
    old_training = Tensor.training
    Tensor.training = False

    in_planes, planes = 64, 64
    conv1 = nn.Conv2d(in_planes, planes, kernel_size=3, stride=1, padding=1, bias=False)
    bn1 = nn.BatchNorm2d(planes)
    conv2 = nn.Conv2d(planes, planes, kernel_size=3, padding=1, stride=1, bias=False)
    bn2 = nn.BatchNorm2d(planes)

    x = Tensor.empty(1, 64, 32, 32)
    out = bn1(conv1(x)).relu()
    out = bn2(conv2(out))
    out = (out + x).relu()
    check_schedule(out, 2, [conv1.weight, conv2.weight])
    Tensor.training = old_training

  def test_contiguous_while_contiguous(self):
    x = Tensor.empty(1, 64, 32, 32)
    out = x.contiguous()
    check_schedule(out, 1, filter_sink=False)

  def test_contiguous_while_not_contiguous(self):
    x = Tensor.empty(1, 64, 32, 32)
    out = x.permute(0,2,3,1).contiguous()
    check_schedule(out, 2, filter_sink=False)

  def test_fold_with_contiguous(self):
    a = Tensor.randn(16, 16, 16).realize()
    b = Tensor.randn(16, 16).realize()
    c = (a.sum(2).contiguous() + b).contiguous()
    check_schedule(c, 2)

  def test_double_from(self):
    x = Tensor([1,2,3,4])
    out = x.to('python')
    check_schedule(out, 0, filter_sink=False)

  def test_pow_const_tensor_simplified(self):
    x = Tensor([1,2,3,4])
    # NOTE: this does not test ** Tensor(2) is simpler in ast than ** Tensor(2.5)
    out = x ** Tensor(2)
    check_schedule(out, 1)

  def test_pow_const_tensor_to_zero(self):
    x = Tensor([1,2,3,4])
    out = x ** Tensor(0)
    # NOTE: this is ConstBuffer 0 + ConstBuffer 1
    check_schedule(out, 0)

  def test_zero_size(self):
    x = Tensor.empty(2, 3, 0)
    out = x + 1
    check_schedule(out, 0, filter_sink=False)

  def test_reduce_permute_nofuse(self):
    x = Tensor.empty(32, 32, 32)
    y = Tensor.empty(32, 32)
    out = x.sum(axis=2).T+y
    check_schedule(out, 2)

  def test_two_elus_sum(self):
    x = Tensor.empty(32, 32)
    y = Tensor.empty(32, 32)
    out = x.sum(1).relu().elu() + y.sum(1).relu().elu()
    check_schedule(out, 2)

  # multireduce spec
  @unittest.skipUnless(SPLIT_REDUCEOP, "Testing split reducop requires SPLIT_REDUCEOP")
  def test_preserve_multistage_reduce(self):
    big_enough = getenv("REDUCEOP_SPLIT_THRESHOLD", 32768)
    x = Tensor.randn(big_enough).realize()
    out = (x - x.max(keepdim=True)).max()
    run_schedule(check_schedule(out, 4))
    np.testing.assert_allclose(out.numpy(), (x.numpy() - x.numpy().max(keepdims=True)).max())

  def test_multistage_reduce(self):
    x = Tensor.empty(32, 32, 32)
    out = x.sum(2).relu().sum(1)
    check_schedule(out, 2)

  def test_multistage_reduce_fork(self):
    x = Tensor.empty(32, 32, 32)
    x = x.sum(2)
    out2 = x + 1
    out = x.relu().sum(1) + out2[0]
    check_schedule(out, 2)

  # multireduce spec
  def test_example_matmul(self):
    x = Tensor.eye(64, requires_grad=True)
    y = Tensor.eye(64, requires_grad=True)
    z = y.matmul(x).sum()
    z.backward()
    out = x.grad.contiguous()
    run_schedule(check_schedule(out, 2))
    np.testing.assert_allclose(out.numpy(), np.ones((64,64)))

  def test_contiguous_add(self):
    x = Tensor.empty(32)
    y = Tensor.empty(32)
    z = Tensor.empty(32)
    out = (x+y).contiguous()+z
    check_schedule(out, 2)

  def test_double_sum_ref(self):
    x = Tensor.empty(32, 32, 32)
    x = x.sum(2)
    out = x + x[:, 4]
    check_schedule(out, 2)

  def test_reduce_shrink(self):
    x = Tensor.empty(32, 32)
    y = Tensor.empty(16)
    x = x.sum(1)
    x = x[:16]
    out = x + y
    check_schedule(out, 2)  # TODO: this should be 1

  # multireduce spec
  def test_multireduce_shrink(self):
    Tensor.manual_seed(0)
    a = Tensor.randn(32, 32).realize()
    b = Tensor.randn(32, 32).realize()
    c = Tensor.randn(16).realize()
    a_out = a.sum(1)
    a_out = a_out[:16]
    b_out = b.sum(1)
    b_out = b_out[:16]
    out = a_out + b_out + c
    # run_schedule(check_schedule(out, 2))  # TODO: this should be 1 (can we make it 1 with the new linearizer?)
    run_schedule(check_schedule(out, 3))
    np.testing.assert_allclose(out.numpy(), a.numpy().sum(axis=1)[:16] + b.numpy().sum(axis=1)[:16] + c.numpy(), atol=1e-4, rtol=1e-4)

  # broken due to const folding and two contiguous are different kernels
  def test_const_no_recompute(self):
    x = Tensor(2) + Tensor(2)
    y = Tensor(2) + Tensor(2)
    out = x.contiguous() + y.contiguous()
    with self.assertRaises(KernelCountException): check_schedule(out, 2, filter_sink=False)

  # multireduce spec
  def test_reduce_same_size(self):
    Tensor.manual_seed(0)
    a = Tensor.randn(4, 4).realize()
    out0 = a.sum() + 2
    out1 = a.sum() + 4
    out2 = out0 * out1
    run_schedule(check_schedule([out0, out1, out2], 1))
    np.testing.assert_allclose(out0.numpy(), out0_np:=a.numpy().sum()+2, atol=1e-4, rtol=1e-6)
    np.testing.assert_allclose(out1.numpy(), out1_np:=a.numpy().sum()+4, atol=1e-4, rtol=1e-6)
    np.testing.assert_allclose(out2.numpy(), out0_np*out1_np, atol=1e-4, rtol=1e-6)

  # multireduce spec
  def test_reduce_multiple_paths(self):
    Tensor.manual_seed(0)
    a = Tensor.randn(4, 4).realize()
    out0 = a.sum().exp2()
    # out1 has two paths to a.sum()
    out1 = a.sum() + out0
    run_schedule(check_schedule([out0, out1], 1))
    np.testing.assert_allclose(out0.numpy(), out0_np:=np.exp2(a.numpy().sum()), atol=1e-4, rtol=1e-4)
    np.testing.assert_allclose(out1.numpy(), a.numpy().sum()+out0_np, atol=1e-4, rtol=1e-6)

  # multireduce spec
  def test_multireduce_reduce_multiple_paths(self):
    Tensor.manual_seed(0)
    a = Tensor.randn(4, 4).realize()
    out0 = a.sum().exp2()
    out1 = a.sum() + out0
    b = (a + out0 + out1)
    out2 = b.sum().exp2()
    out3 = b.sum() + out2
    # run_schedule(check_schedule([out0, out1, out2, out3], 1))
    run_schedule(check_schedule([out0, out1, out2, out3], 2))
    np.testing.assert_allclose(out0.numpy(), np_out0:=np.exp2(a.numpy().sum()), atol=1e-4, rtol=1e-4)
    np.testing.assert_allclose(out1.numpy(), np_out1:=a.numpy().sum()+np_out0, atol=1e-4, rtol=1e-4)
    np_b = (a.numpy() + np_out0 + np_out1)
    np.testing.assert_allclose(out2.numpy(), np_out2:=np.exp2(np_b.sum()), atol=1e-4, rtol=1e-4)
    np.testing.assert_allclose(out3.numpy(), np_b.sum()+np_out2, atol=1e-4, rtol=1e-4)

  # multireduce spec
  def test_reduce_ext_reduce_child(self):
    Tensor.manual_seed(0)
    a = Tensor.randn(4, 4).realize()
    b = Tensor.randn(4, 4).realize()
    # b.sum() is not a descendant of the fused nodes
    out0 = a.sum() + b.sum() + 2
    out1 = a.sum() + b.sum() + 4
    # run_schedule(check_schedule([out0, out1], 1))
    run_schedule(check_schedule([out0, out1], 4))
    np.testing.assert_allclose(out0.numpy(), a.numpy().sum()+b.numpy().sum()+2, atol=1e-4, rtol=1e-4)
    np.testing.assert_allclose(out1.numpy(), a.numpy().sum()+b.numpy().sum()+4, atol=1e-4, rtol=1e-4)

  # multireduce spec
  def test_reduce_multiple_paths_midreduce(self):
    Tensor.manual_seed(0)
    a = Tensor.randn(4, 4).realize()
    r = a.sum()
    out0 = r.exp2()
    # reduce node in the indirect path from r to out2
    out1 = (a - out0).max()
    out2 = r + out1
    # run_schedule(check_schedule([r, out0, out1, out2], 1))
    run_schedule(check_schedule([r, out0, out1, out2], 4))
    np.testing.assert_allclose(r.numpy(), r_np:=a.numpy().sum(), atol=1e-4, rtol=1e-4)
    np.testing.assert_allclose(out0.numpy(), out0_np:=np.exp2(r_np), atol=1e-4, rtol=1e-4)
    np.testing.assert_allclose(out1.numpy(), out1_np:=(a.numpy() - out0_np).max(), atol=1e-4, rtol=1e-4)
    np.testing.assert_allclose(out2.numpy(), r_np + out1_np, atol=1e-4, rtol=1e-4)

  # multireduce spec
  def test_reduce_multiple_paths_midreduce_fused(self):
    Tensor.manual_seed(0)
    a = Tensor.randn(4, 4).realize()
    b = Tensor.randn(4, 4).realize()
    out0 = a.sum() + 4
    out1 = b.max() + out0*2
    out2 = a.sum() + out1
    # run_schedule(check_schedule([out0, out1, out2], 1))
    run_schedule(check_schedule([out0, out1, out2], 4))
    np.testing.assert_allclose(out0.numpy(), out0_np:=a.numpy().sum()+4, atol=1e-4, rtol=1e-6)
    np.testing.assert_allclose(out1.numpy(), out1_np:=b.numpy().max() + out0_np*2, atol=1e-4, rtol=1e-6)
    np.testing.assert_allclose(out2.numpy(), a.numpy().sum() + out1_np, atol=1e-4, rtol=1e-6)

  # multireduce spec
  def test_reduce_multiple_paths_midexpand(self):
    Tensor.manual_seed(0)
    a = Tensor.randn(4, 4).realize()
    b = Tensor.randn(4, 4, 4).realize()
    r = a.sum()
    out0 = r.exp2()
    # e1 is in the indirect path from a.sum() to out1
    e = b + out0
    out1 = r + e[0][0][0]
    # run_schedule(check_schedule([r, out0, out1, e], 3)) # 1 or 2 or 3? should be 1 (one reduce) but the different outputs might make it 3
    run_schedule(check_schedule([r, out0, out1, e], 4))
    np.testing.assert_allclose(r.numpy(), r_np:=a.numpy().sum(), atol=1e-4, rtol=1e-4)
    np.testing.assert_allclose(out0.numpy(), out0_np:=np.exp2(r_np), atol=1e-4, rtol=1e-4)
    np.testing.assert_allclose(e.numpy(), e_np:=b.numpy() + out0_np, atol=1e-4, rtol=1e-4)
    np.testing.assert_allclose(out1.numpy(), r_np + e_np[0][0][0], atol=1e-4, rtol=1e-4)

  # changed by multireduce
  def test_reduce_expand_child(self):
    Tensor.manual_seed(0)
    a = Tensor.randn((32, 32, 32)).realize()
    b = Tensor.randn((1, 16)).realize()
    out0 = a.sum() + 2
    out1 = a.sum() + b
    # run_schedule(check_schedule([out0, out1], 2))
    run_schedule(check_schedule([out0, out1], 4))
    np.testing.assert_allclose(out0.numpy(), a.numpy().sum()+2, atol=1e-4, rtol=1e-4)
    np.testing.assert_allclose(out1.numpy(), a.numpy().sum()+b.numpy(), atol=1e-4, rtol=1e-4)

  def test_reduce_shrink_child(self):
    a = Tensor.empty(100, 100)
    b = Tensor.empty(10,)
    c = a.sum() + b[0]
    d = a.sum() + 2
    check_schedule([c, d], 1)

  def test_reduce_multiple_paths_midshrink(self):
    a = Tensor.empty(4, 4)
    r = a.sum(axis=1)
    out0 = r.exp2()
    out1 = out0[0] + out0
    check_schedule([r, out0, out1], 3)

  def test_reduce_shrink_output(self):
    a = Tensor.empty(4, 4)
    r = a.sum(keepdim=True)
    out0 = r.exp2()
    out1 = out0[0] + Tensor.empty(1, )
    check_schedule([r, out0, out1], 3)

  # multireduce spec
  def test_std_multireduce_fusion(self):
    Tensor.manual_seed(0)
    x = Tensor.randn(4, 32).realize()
    out = x.std(-1)
    run_schedule(check_schedule(out, 2))
    np.testing.assert_allclose(out.numpy(), x.numpy().std(axis=-1, ddof=1), atol=1e-4, rtol=1e-4)

  # multireduce spec
  def test_argmin_multireduce_fusion(self):
    Tensor.manual_seed(0)
    x = Tensor.randn(4, 32).realize()
    out = x.argmin(-1)
    run_schedule(check_schedule(out, 3))
    np.testing.assert_equal(out.numpy(), x.numpy().argmin(axis=-1))

  # multireduce spec
  def test_argmax_multireduce_fusion(self):
    Tensor.manual_seed(0)
    x = Tensor.randn(4, 32).realize()
    out = x.argmax(-1)
    run_schedule(check_schedule(out, 3))
    np.testing.assert_equal(out.numpy(), x.numpy().argmax(axis=-1))

  def test_scaled_dot_product_attention_multireduce_fusion(self):
    Tensor.manual_seed(0)
    q = Tensor.randn(32,8,16,64).realize()
    k = Tensor.randn(32,8,16,64).realize()
    v = Tensor.randn(32,8,16,64).realize()
    out = Tensor.scaled_dot_product_attention(q,k,v)
    run_schedule(check_schedule(out, 5))
    if getenv("CHECK", 1):
      import torch
      compare = torch.nn.functional.scaled_dot_product_attention(torch.tensor(q.numpy()),torch.tensor(k.numpy()),torch.tensor(v.numpy()))
      np.testing.assert_allclose(out.numpy(), compare.numpy(), atol=1e-6, rtol=1e-3)

  # multireduce spec
  def test_ugly_reduceop_pairing(self):
    Tensor.manual_seed(0)
    a = Tensor.randn(4, 32).realize()
    b = Tensor.randn(4, 32).realize()
    c = Tensor.randn(4, 32).realize()
    out = (c * a.sum(-1, keepdim=True)).sum(-1) + (b * a.sum(-1, keepdim=True)).sum(-1) # a.sum has >1 children but should still fuse
    # run_schedule(check_schedule(out, 1))
    run_schedule(check_schedule(out, 3))
    np.testing.assert_allclose(out.numpy(), \
      (c.numpy()*a.numpy().sum(axis=-1,keepdims=True)).sum(-1) + (b.numpy()*a.numpy().sum(axis=-1,keepdims=True)).sum(-1), atol=1e-4, rtol=1e-4)

  # multireduce spec
  def test_reduce_expand_reduce_fusion(self):
    Tensor.manual_seed(0)
    a = Tensor.randn(4, 32).realize()
    out = (a+a.sum(-1, keepdim=True)).sum(-1)
    # run_schedule(check_schedule(out, 1))
    run_schedule(check_schedule(out, 2))
    np.testing.assert_allclose(out.numpy(), (a.numpy()+a.numpy().sum(axis=-1,keepdims=True)).sum(axis=-1), atol=1e-4, rtol=1e-4)

  # multireduce spec
  def test_reduce_expand_reduce_expand_fusion(self):
    Tensor.manual_seed(0)
    a = Tensor.randn(4, 32).realize()
    out = a+(a+a.sum(-1,keepdim=True)).sum(-1, keepdim=True)
    # run_schedule(check_schedule(out, 2))
    run_schedule(check_schedule(out, 3))
    np.testing.assert_allclose(out.numpy(), \
      a.numpy()+(a.numpy()+a.numpy().sum(axis=-1,keepdims=True)).sum(axis=-1,keepdims=True), atol=1e-4, rtol=1e-4)

  # multireduce spec
  def test_branching_reduces_and_expands_fusion(self):
    Tensor.manual_seed(0)
    a = Tensor.randn(4, 32).realize()
    out0 = a+a.sum(-1, keepdim=True)
    out1 = out0.sum(-1)
    # run_schedule(check_schedule(out, 2))
    run_schedule(check_schedule([out0, out1], 3))
    np.testing.assert_allclose(out0.numpy(), a.numpy()+a.numpy().sum(axis=-1,keepdims=True), atol=1e-4, rtol=1e-4)
    np.testing.assert_allclose(out1.numpy(), (a.numpy()+a.numpy().sum(axis=-1,keepdims=True)).sum(axis=-1), atol=1e-4, rtol=1e-4)

  # multireduce spec
  def test_multireduce_fusion_simple_sequential(self):
    Tensor.manual_seed(0)
    x = Tensor.randn(4, 32).realize()
    y = Tensor.randn(4, 32).realize()
    out = (y + x.sum(axis=-1, keepdim=True)).sum(axis=-1)
    # run_schedule(check_schedule(out, 1))
    run_schedule(check_schedule(out, 2))
    np.testing.assert_allclose(out.numpy(), (y.numpy() + x.numpy().sum(axis=-1, keepdims=True)).sum(axis=-1), atol=1e-4, rtol=1e-4)

  # multireduce spec
  def test_multireduce_fusion_simple_parallel(self):
    Tensor.manual_seed(0)
    x = Tensor.randn(4, 32).realize()
    y = Tensor.randn(4, 32).realize()
    out = y.sum(axis=-1) + x.sum(axis=-1)
    # run_schedule(check_schedule(out, 1))
    run_schedule(check_schedule(out, 2))
    np.testing.assert_allclose(out.numpy(), y.numpy().sum(axis=-1) + x.numpy().sum(axis=-1), atol=1e-4, rtol=1e-4)

  # multireduce spec
  def test_multireduce_fusion_sequential(self):
    Tensor.manual_seed(0)
    x = Tensor.randn(4, 32).realize()
    out = x.std(-1)
    # run_schedule(check_schedule(out, 1))
    run_schedule(check_schedule(out, 2))
    np.testing.assert_allclose(out.numpy(), x.numpy().std(axis=-1, ddof=1), atol=1e-4, rtol=1e-4)

  # multireduce spec
  def test_multireduce_fusion_parallel(self):
    Tensor.manual_seed(0)
    x = Tensor.randn(4, 32).realize()
    y = Tensor.randn(4, 32).realize()
    out = x.std(-1) + y.std(-1)
    # run_schedule(check_schedule(out, 1))
    run_schedule(check_schedule(out, 4))
    np.testing.assert_allclose(out.numpy(), x.numpy().std(axis=-1, ddof=1) + y.numpy().std(axis=-1, ddof=1), atol=1e-4, rtol=1e-4)

  # multireduce spec
  def test_multireduce_diffops_sequential(self):
    Tensor.manual_seed(0)
    x = Tensor.randn(4, 32).realize()
    out = (x - x.max(-1, keepdim=True)).sum(-1)
    # run_schedule(check_schedule(out, 1))
    run_schedule(check_schedule(out, 2))
    np.testing.assert_allclose(out.numpy(), (x.numpy() - x.numpy().max(axis=-1, keepdims=True)).sum(axis=-1), atol=1e-4, rtol=1e-4)

  # multireduce spec
  def test_multireduce_fusion_diffops_parallel(self):
    Tensor.manual_seed(0)
    x = Tensor.randn(4, 32).realize()
    y = Tensor.randn(4, 32).realize()
    out = x.sum(-1) + y.max(-1)
    # run_schedule(check_schedule(out, 1))
    run_schedule(check_schedule(out, 2))
    np.testing.assert_allclose(out.numpy(), x.numpy().sum(axis=-1) + y.numpy().max(axis=-1), atol=1e-4, rtol=1e-4)

  # multireduce spec
  def test_multireduce_fusion_sequential_and_parallel(self):
    Tensor.manual_seed(0)
    x = Tensor.randn(4, 32).realize()
    y = Tensor.randn(4, 32).realize()
    mu = (x - x.max(axis=-1, keepdim=True)).mean(axis=-1, keepdim=True) + (y - y.max(axis=-1, keepdim=True)).mean(axis=-1, keepdim=True)
    out = [((x - mu).square().sum(-1)/x.shape[-1]).sqrt(), ((y - mu).square().sum(-1)/y.shape[-1]).sqrt()]
    np_mu = (x.numpy() - x.numpy().max(axis=-1, keepdims=True)).mean(axis=-1, keepdims=True) + \
      (y.numpy() - y.numpy().max(axis=-1, keepdims=True)).mean(axis=-1, keepdims=True)
    # run_schedule(check_schedule(out, 1))
    run_schedule(check_schedule(out, 6))
    np.testing.assert_allclose(out[0].numpy(), np.sqrt(np.square(x.numpy() - np_mu).sum(-1)/x.shape[-1]), atol=1e-4, rtol=1e-4)
    np.testing.assert_allclose(out[1].numpy(), np.sqrt(np.square(y.numpy() - np_mu).sum(-1)/y.shape[-1]), atol=1e-4, rtol=1e-4)

  # multireduce spec
  def test_multimatmul_fusion(self):
    Tensor.manual_seed(0)
    a,b = Tensor.randn(4, 16).realize(), Tensor.rand(16, 8).realize()
    c,d = Tensor.randn(4, 16).realize(), Tensor.rand(16, 8).realize()
    out = a@b + c@d
    # run_schedule(check_schedule(out, 1))
    run_schedule(check_schedule(out, 2))
    np.testing.assert_allclose(out.numpy(), a.numpy()@b.numpy() + c.numpy()@d.numpy(), atol=1e-4, rtol=1e-4)

  def test_softmax_fusion(self):
    Tensor.manual_seed(0)
    x = Tensor.randn(4, 12, 64, 64).realize()
    out = x.softmax()
    run_schedule(check_schedule(out, 3))
    expected = (x_exp:=np.exp(x.numpy()-x.numpy().max(-1, keepdims=True)))/x_exp.sum(-1, keepdims=True)
    np.testing.assert_allclose(out.numpy(), expected, atol=1e-4, rtol=1e-4)

  def test_softmax_backward(self):
    Tensor.manual_seed(0)
    x = Tensor.randn(4, 12, 64, 64, requires_grad=True).realize()
    x.softmax().sum().backward()
    run_schedule(check_schedule(x.grad, 4))

  # changed by: multireduce spec
  def test_layernorm_onelayer_fusion(self):
    Tensor.manual_seed(0)
    layer = nn.LayerNorm([10, 10])
    layer.weight = Tensor.randn(10,10).realize()
    layer.bias = Tensor.randn(10,10).realize()
    x = Tensor.randn(20, 5, 10, 10).realize()
    out = layer(x)
    # run_schedule(check_schedule(out, 2))
    run_schedule(check_schedule(out, 3))
    y = (x.numpy() - x.numpy().mean(layer.axis, keepdims=True))
    expected = y / np.sqrt((y*y).mean(layer.axis, keepdims=True) + layer.eps)
    np.testing.assert_allclose(out.numpy(), expected * layer.weight.numpy() + layer.bias.numpy(), atol=1e-4, rtol=1e-4)

  def test_scaled_dot_product_attention_fusion(self):
    x, y, z, m = (Tensor.empty(32, 8, 16, 16) for _ in range(4))
    out = Tensor.scaled_dot_product_attention(x, y, z, attn_mask=m)
    check_schedule(out, 5)

  def test_scaled_dot_product_attention_causal_fusion(self):
    x, y, z, m = (Tensor.empty(32, 8, 16, 16) for _ in range(4))
    out = Tensor.scaled_dot_product_attention(x, y, z, attn_mask=m, is_causal=True)
    check_schedule(out, 6)

  def test_adam_step_fusion(self):
    with Tensor.train():
      x = Tensor.empty(4, 64, 768)
      layer = nn.Linear(768, 768*4)
      _realize_weights(layer)
      opt = nn.optim.Adam(nn.state.get_parameters(layer), lr=1e-4)
      layer(x).relu().sum().backward()
      check_schedule(opt.schedule_step(), 10)

  def test_adam_conv_fuse(self):
    with Tensor.train():
      img = Tensor.empty(2,3,4,4)
      c1 = nn.Conv2d(3,32,3)
      _realize_weights(c1)
      opt = nn.optim.Adam(nn.state.get_parameters(c1), lr=1e-4)
      opt.zero_grad()
      c1(img).relu().sum().backward()
      check_schedule(opt.schedule_step(), 10)

  def test_adam_2convs_fuse(self):
    with Tensor.train():
      img = Tensor.empty(2,3,4,4)
      c1 = nn.Conv2d(3,16,3,bias=False)
      c2 = nn.Conv2d(16,32,2,bias=False)
      _realize_weights([c1, c2])
      opt = nn.optim.Adam(nn.state.get_parameters([c1, c2]), lr=1e-4)
      opt.zero_grad()
      c2(c1(img).relu()).relu().sum().backward()
      check_schedule(opt.schedule_step(), 13)

  def test_sgd_conv_fuse(self):
    with Tensor.train():
      img = Tensor.empty(2,3,4,4)
      c1 = nn.Conv2d(3,32,3)
      _realize_weights(c1)
      opt = nn.optim.SGD(nn.state.get_parameters(c1))
      opt.zero_grad()
      c1(img).relu().sum().backward()
      check_schedule(opt.schedule_step(), 5)

  def test_sgd_2convs_fuse(self):
    with Tensor.train():
      img = Tensor.empty(2,3,4,4)
      c1 = nn.Conv2d(3,16,3,bias=False)
      c2 = nn.Conv2d(16,32,2,bias=False)
      _realize_weights([c1, c2])
      opt = nn.optim.SGD(nn.state.get_parameters([c1, c2]))
      opt.zero_grad()
      c2(c1(img).relu()).relu().sum().backward()
      check_schedule(opt.schedule_step(), 8)

  def test_fold_2convs_sgd_nesterov_momentum_wd(self):
    with Tensor.train():
      img = Tensor.empty(2,3,4,4)
      c1 = nn.Conv2d(3,16,3,bias=False)
      c2 = nn.Conv2d(16,32,2,bias=False)
      _realize_weights([c1, c2])
      opt = nn.optim.SGD(nn.state.get_parameters([c1, c2]), nesterov=True, momentum=0.9, weight_decay=0.1)
      opt.zero_grad()
      c2(c1(img).relu()).relu().sum().backward()
      check_schedule(opt.schedule_step(), 10)

  def test_sgd_4convs_fuse(self):
    with Tensor.train():
      img = Tensor.empty(2,3,64,64)
      c1 = nn.Conv2d(3,4,3,bias=False)
      c2 = nn.Conv2d(4,8,3,bias=False)
      c3 = nn.Conv2d(8,16,3,bias=False)
      c4 = nn.Conv2d(16,32,3,bias=False)
      _realize_weights([c1, c2, c3, c4])
      opt = nn.optim.SGD(nn.state.get_parameters([c1, c2, c3, c4]))
      opt.zero_grad()
      c4(c3(c2(c1(img).relu()).relu()).relu()).relu().sum().backward()
      check_schedule(opt.schedule_step(), 18)

  def test_sgd_4convs_fuse_conv_bw(self):
    with Tensor.train():
      img = Tensor.empty(2,3,64,64)
      c1 = nn.Conv2d(3,4,3,bias=False)
      c2 = nn.Conv2d(4,8,3,bias=False)
      c3 = nn.Conv2d(8,16,3,bias=False)
      c4 = nn.Conv2d(16,32,3,bias=False)
      _realize_weights([c1, c2, c3, c4])
      opt = nn.optim.SGD(nn.state.get_parameters([c1, c2, c3, c4]))
      opt.zero_grad()
      c4(c3(c2(c1(img).relu()).relu()).relu()).relu().sum().backward()
      with Context(FUSE_CONV_BW=1): check_schedule(opt.schedule_step(), 15)

  @unittest.skipUnless(is_dtype_supported(dtypes.half), "need half")
  def test_prefer_half_buffer(self):
    x = Tensor.ones(4).contiguous().realize()
    # y = Tensor.ones(4).contiguous().realize()
    z = Tensor.ones(4, 4).contiguous().realize()

    # should not create extra kernel if output will be realized anyways
    dummy = x.sum().half().float()
    check_schedule(dummy, 1)
    dummy = x.sum().half().float().contiguous() + 1
    check_schedule(dummy, 2)

    # shared between two outputs
    shared = x.sum().half().float()
    a = shared * 2
    b = shared * 3
    sched = check_schedule([a, b], 1)
    for si in sched[:-2]: assert all(out.dtype == dtypes.half for out in si.outputs)

    # reduce
    a = z.sum(axis=0).half().float().sum(axis=0)
    sched = check_schedule(a, 2)
    for si in sched[:-1]: assert all(out.dtype == dtypes.half for out in si.outputs)

    # expand
    # expand will realize just after the .float(), so requires change to realize-before-expand
    # normal = (x.sum().half().float().reshape(1) * y).sum()
    # sched = check_schedule(normal, 2)
    # for si in sched[:-1]: assert all(out.dtype == dtypes.half for out in si.outputs[:-1])

    # parallel reduce
    # a = x.sum().half().float() * y.sum().half().float()
    # b = a + 1
    # c = a + 2
    # sched = check_schedule([b, c], 4)
    # doesn't store either in half because it doesn't chase

  def test_reduce_simple_chase(self):
    a = Tensor.empty(4, 4, 4)
    r = a.sum(0) + 6
    b = r.sum(0) * 4
    c = r.sum(1) * 2
    schedule = check_schedule([b, c], 3)
    self.assertIs(schedule[0].ast.src[0].src[2].op, BinaryOps.ADD)

  # multireduce spec
  def test_multireduce_simple_chase(self):
    Tensor.manual_seed(0)
    a = Tensor.randn(4, 4, 4).realize()
    r = (a + (a.sum(0, keepdim=True) + 6)).sum(0) * 2
    b = r.sum(0) + 8
    c = r.sum(1) + 12
    np_r = (a.numpy() + (a.numpy().sum(0) + 6)).sum(0) * 2
    # schedule = check_schedule([b,c], 3)
    # self.assertIs(schedule[0].ast[0].src[0].arg, BinaryOps.MUL)
    schedule = check_schedule([b,c], 4)
    run_schedule(schedule)
    np.testing.assert_allclose(b.numpy(), np_r.sum(0) + 8, atol=1e-4, rtol=1e-4)
    np.testing.assert_allclose(c.numpy(), np_r.sum(1) + 12, atol=1e-4, rtol=1e-4)

  def test_push_permute_chase(self):
    a = Tensor.empty(4, 4, 4)
    b = Tensor.empty(4, 4)
    r = a.sum(2) + b
    d = r.T * 4
    e = r * d
    schedule = check_schedule([d, e], 3)
    self.assertIs(schedule[0].ast.src[0].src[2].op, BinaryOps.ADD)

  # multireduce spec
  def test_multireduce_push_permute_chase(self):
    Tensor.manual_seed(0)
    a = Tensor.randn(4, 4, 4).realize()
    b = Tensor.randn(4, 4).realize()
    r = a.sum(2) + b
    d = r.T * 4
    e = r * (d + a).sum(2)
    schedule = check_schedule([d, e], 3) # make sure it doesn't fuse
    self.assertIs(schedule[0].ast.src[0].src[2].op, BinaryOps.ADD)
    run_schedule(schedule)
    np.testing.assert_allclose(d.numpy(), (a.numpy().sum(2) + b.numpy()).T * 4, atol=1e-4, rtol=1e-4)
    np.testing.assert_allclose(e.numpy(), (a.numpy().sum(2) + b.numpy()) * (d.numpy() + a.numpy()).sum(2), atol=1e-4, rtol=1e-4)

  def test_push_shrink_chase(self):
    a = Tensor.empty(16, 16)
    b = Tensor.empty(4)
    c = Tensor.empty(16, )
    r = a.sum(1) + c
    d = r[:4] * b
    schedule = check_schedule(d, 2)
    self.assertIs(schedule[0].ast.src[0].src[2].op, BinaryOps.ADD)

  # multireduce spec
  def test_multireduce_push_shrink_chase(self):
    Tensor.manual_seed(0)
    a = Tensor.randn(16, 16).realize()
    b = Tensor.randn(4).realize()
    c = Tensor.randn(16, ).realize()
    d = Tensor.randn(16, 16).realize()
    r = a.sum(1) + c
    out = r[:4] * b + d.sum(1)[:4]
    # schedule = check_schedule(out, 2)
    schedule = check_schedule(out, 3)
    self.assertIs(schedule[0].ast.src[0].src[2].op, BinaryOps.ADD)
    run_schedule(schedule)
    np.testing.assert_allclose(out.numpy(), (a.numpy().sum(1) + c.numpy())[:4] * b.numpy() + d.numpy().sum(1)[:4], atol=1e-4, rtol=1e-4)

  def test_midreduce_nochase(self):
    a = Tensor.empty(16, 16)
    b = (a.sum(0) + a.max(1)) + 2
    schedule = check_schedule(b, 2)
    self.assertIs(schedule[0].ast.src[0].src[2].op, Ops.REDUCE_AXIS)

  # multireduce spec
  def test_multireduce_midreduce_nochase(self):
    Tensor.manual_seed(0)
    a = Tensor.randn(16, 16).realize()
    b = (a.sum(0)+a.max(0) + a.max(1)+a.sum(1)) + 2
    # schedule = check_schedule(b, 2)
    schedule = check_schedule(b, 4)
    self.assertIs(schedule[0].ast.src[0].src[2].op, Ops.REDUCE_AXIS)
    run_schedule(schedule)
    np.testing.assert_allclose(b.numpy(), a.numpy().sum(0)+a.numpy().max(0) + a.numpy().max(1)+a.numpy().sum(1)+2, atol=1e-4, rtol=1e-4)

  # changed by: multireduce spec
  # pattern in test_transformer
  def test_partial_fuse1(self):
    Tensor.manual_seed(0)
    a = Tensor.randn(16, 16).realize()
    b = Tensor.randn(16, 16).realize()
    c = a.sum() + 2
    d = (a.sum() - b.sum()) * 4
    # run_schedule(check_schedule([c, d], 1))
    run_schedule(check_schedule([c, d], 3))
    np.testing.assert_allclose(c.numpy(), a.numpy().sum()+2, atol=1e-4, rtol=1e-4)
    np.testing.assert_allclose(d.numpy(), (a.numpy().sum() - b.numpy().sum()) * 4, atol=1e-4, rtol=1e-4)

  # changed by: multireduce spec
  # pattern in conv
  def test_partial_fuse2(self):
    Tensor.manual_seed(0)
    a = Tensor.randn(16, 16).realize()
    b = Tensor.randn(16, 16).realize()
    c = a.sum() + 2
    d = b.sum() - c
    # run_schedule(check_schedule([c, d], 1))
    run_schedule(check_schedule([c, d], 2))
    np.testing.assert_allclose(c.numpy(), a.numpy().sum()+2, atol=1e-4, rtol=1e-4)
    np.testing.assert_allclose(d.numpy(), b.numpy().sum()-(a.numpy().sum()+2), atol=1e-4, rtol=1e-4)

  # changed by: multireduce spec
  # pattern in adam
  def test_partial_fuse3(self):
    Tensor.manual_seed(0)
    a = Tensor.randn(16, 16).realize()
    b = Tensor.randn(16, 16).realize()
    c = a.sum() + 2
    d = a.sum() * 2
    e = c * d
    f = b.sum() - e
    # run_schedule(check_schedule([c, d, e, f], 1))
    run_schedule(check_schedule([c, d, e, f], 2))
    np.testing.assert_allclose(c.numpy(), c_np:=a.numpy().sum()+2, atol=1e-4, rtol=1e-4)
    np.testing.assert_allclose(d.numpy(), d_np:=a.numpy().sum()*2, atol=1e-4, rtol=1e-4)
    np.testing.assert_allclose(e.numpy(), e_np:=c_np*d_np, atol=1e-4, rtol=1e-4)
    np.testing.assert_allclose(f.numpy(), b.numpy().sum() - e_np, atol=1e-4, rtol=1e-4)

  # changed by: multireduce spec
  def test_partial_fuse4(self):
    Tensor.manual_seed(0)
    a = Tensor.randn(16, 16).realize()
    b = Tensor.randn(16, 16).realize()
    c = a.sum() + 2
    d = a.sum() * 2
    e = c * d
    f = (b - d).sum() - e
    # run_schedule(check_schedule([c, d, e, f], 1))
    run_schedule(check_schedule([c, d, e, f], 3))
    np.testing.assert_allclose(c.numpy(), c_np:=a.numpy().sum()+2, atol=1e-4, rtol=1e-4)
    np.testing.assert_allclose(d.numpy(), d_np:=a.numpy().sum()*2, atol=1e-4, rtol=1e-4)
    np.testing.assert_allclose(e.numpy(), e_np:=c_np*d_np, atol=1e-4, rtol=1e-4)
    np.testing.assert_allclose(f.numpy(), (b.numpy()-d_np).sum()-e_np, atol=1e-4, rtol=1e-4)

  def test_pad_reduce_safe(self):
    Tensor.manual_seed(0)
    a = Tensor.rand(3, 4, 5).realize()
    b = Tensor.rand(3, 4, 5).realize()
    out = (a + b).pad(((0, 1), (0, 1), (0, 1)), 1.0).sum().contiguous()
    run_schedule(check_schedule(out, 1))
    np.testing.assert_allclose(out.numpy(), np.pad(a.numpy()+b.numpy(), ((0, 1), (0, 1), (0, 1)), constant_values=1.0).sum(), atol=1e-5, rtol=1e-6)

  # multireduce spec
  def test_multireduce_pad_reduce_safe(self):
    Tensor.manual_seed(0)
    a = Tensor.randn(3, 4, 5).realize()
    b = Tensor.randn(3, 4, 5).realize()
    out = (a.pad(((0, 1), (0, 1), (0, 1)), 1.0).sum(keepdim=True)+b.pad(((0, 1), (0, 1), (0, 1)), 1.0).sum()).contiguous()
    # run_schedule(check_schedule(out, 1))
    run_schedule(check_schedule(out, 2))
    np.testing.assert_allclose(out.numpy(), np.pad(a.numpy(), ((0, 1), (0, 1), (0, 1)), constant_values=1.0).sum(keepdims=True) + \
                                                   np.pad(b.numpy(), ((0, 1), (0, 1), (0, 1)), constant_values=1.0).sum(), atol=1e-4, rtol=1e-4)

  def test_pad_reduce_unsafe(self):
    Tensor.manual_seed(0)
    a = Tensor.rand(3, 4, 5).realize()
    out = a.log2().pad(((0, 1), (0, 1), (0, 1)), 1.0).sum().contiguous()
    run_schedule(check_schedule(out, 2))
    np.testing.assert_allclose(out.numpy(), np.pad(np.log2(a.numpy()), ((0, 1), (0, 1), (0, 1)), constant_values=1.0).sum(), atol=1e-5, rtol=1e-6)

  # multireduce spec
  def test_multireduce_pad_reduce_unsafe(self):
    Tensor.manual_seed(0)
    a = Tensor.randn(3, 4, 5).abs().realize()
    b = Tensor.randn(3, 4, 5).abs().realize()
    out = (a.log2().pad(((0, 1), (0, 1), (0, 1)), 1.0).sum()+b).abs().log2().pad(((0, 1), (0, 1), (0, 1)), 1.0).sum().contiguous()
    # run_schedule(check_schedule(out, 1))
    run_schedule(check_schedule(out, 4))
    np.testing.assert_allclose(out.numpy(), np.pad(np.log2(np.abs(np.pad(np.log2(a.numpy()), ((0, 1), (0, 1), (0, 1)), constant_values=1.0).sum() + \
                                                   b.numpy())), ((0, 1), (0, 1), (0, 1)), constant_values=1.0).sum(), atol=3e-4, rtol=1e-6)

  def test_shrink_pad_safe(self):
    a = Tensor.ones((3, )).contiguous().realize()
    b = Tensor.ones((3, )).contiguous().realize()
    out = (a + b).shrink(((0, 1),)).pad(((0, 1),)).contiguous()
    run_schedule(check_schedule(out, 1))
    np.testing.assert_equal(out.numpy(), [2, 0])

  def test_shrink_pad_unsafe(self):
    a = Tensor.ones((3, )).contiguous().realize()
    out = a.exp2().shrink(((0, 1),)).pad(((0, 1),)).contiguous()
    run_schedule(check_schedule(out, 2))
    np.testing.assert_equal(out.numpy(), [2, 0])

  def test_base_change_shrink_pad(self):
    a = Tensor.ones(3, 3).contiguous().realize()
    b = a.exp2()
    c = b[:-1, :-1]
    d = c.pad(((0, 1), (0, 1))) * 2
    run_schedule(check_schedule(d, 2))
    np.testing.assert_equal(d.numpy(), np.pad(np.exp2(a.numpy())[:-1, :-1], ((0, 1), (0, 1)))*2)

  def test_base_change_expand_pad(self):
    a = Tensor.ones(3, 3).contiguous().realize()
    b = a.exp2()
    c = b[:, None, :]
    d = c.pad(((0, 0), (1, 1), (0, 0))) * 2
    run_schedule(check_schedule(d, 2))
    np.testing.assert_equal(d.numpy(), np.pad(np.exp2(a.numpy())[:, None, :], ((0, 0), (1, 1), (0, 0)))*2)

  # TODO like openpilot with imagef
  @unittest.skipUnless(is_dtype_supported(dtypes.half), "need half")
  def test_base_change_expand_expand(self):
    a = Tensor.ones(4, 4).contiguous().realize()
    b = a.cast(dtypes.half).expand(2, 4, 4)
    c = b.cast(dtypes.int).expand(2, 2, 4, 4)
    run_schedule(check_schedule(c, 2))
    np.testing.assert_equal(c.numpy(), np.ones(((2, 2, 4, 4)), dtype=np.int32))

  def test_base_change_pad_expand(self):
    a = Tensor.full((4, 4), 1.).contiguous().realize()
    b = Tensor.full((4, 4), 2.).contiguous().realize()
    c = (a + b).pad(((1, 1), (1, 1)))
    d = c.cast(dtypes.int).expand((2, 6, 6)) * 4
    run_schedule(check_schedule(d, 2))
    c_np = np.pad((np.full((4, 4), 2., dtype=np.float32) + np.full((4, 4), 1., dtype=np.float32)), ((1, 1), (1, 1)), constant_values=0.0)
    np.testing.assert_equal(d.numpy(), np.broadcast_to(c_np.astype(np.half), (2, *c_np.shape)) * 4)

  def test_pad_reduce_unsafe_multiview_st(self):
    P = Tensor.ones(3, 3).contiguous()
    sums = P.sum(axis=1, keepdim=True)
    P /= sums
    p = P[0]
    p = p.pad(((1, 0), ))
    p = p.repeat([2])
    run_schedule(check_schedule(p, 3))
    tiny_ret = p.numpy()

    P = np.ones((3, 3), dtype=np.float32)
    sums = P.sum(axis=1, keepdims=True)
    P /= sums
    p = P[0]
    p = np.pad(p, (1, 0), 'constant')
    p = np.tile(p, 2)
    np.testing.assert_allclose(tiny_ret, p)

  @unittest.skipIf(Device.DEFAULT not in view_supported_devices, "subbuffer not supported")
  def test_bitcast_subbufer(self):
    x = cast(LazyBuffer, Tensor.empty(1, dtype=dtypes.float32).realize().lazydata)
    a = x.alu(UnaryOps.EXP2).cast(dtypes.int32, True, allow_buffer_view=True)
    b = x.cast(dtypes.int32, True, allow_buffer_view=True)
    b = a.alu(BinaryOps.ADD, b)
    check_schedule(b, 2) # this should fuse when it makes sense

  def test_bitcast_disable_subbufer(self):
    x = cast(LazyBuffer, Tensor.empty(1, dtype=dtypes.float32).realize().lazydata)
    a = x.alu(UnaryOps.EXP2).cast(dtypes.int32, True, allow_buffer_view=False)
    b = x.cast(dtypes.int32, True, allow_buffer_view=False)
    b = a.alu(BinaryOps.ADD, b)
    check_schedule(b, 1)

  def test_reduceop_reshape_dont_push(self):
    Tensor.manual_seed(0)
    x = Tensor.randn(10, 20).realize()
    out = x.argmax(1)
    run_schedule(check_schedule(out, 3)) # TODO: push a reduceop through a reshape

  def test_conv2d(self): _test_conv2d(7)
  def test_conv2d_fused(self): _test_conv2d(6, FUSE_CONV_BW=1)

  @unittest.skipUnless(is_dtype_supported(dtypes.half), "need half")
  def test_conv2d_half(self): _test_conv2d(7, dtype=dtypes.half)
  @unittest.skipUnless(is_dtype_supported(dtypes.half), "need half")
  @unittest.expectedFailure
  def test_conv2d_fused_half(self): _test_conv2d(5, dtype=dtypes.half)

  def _test_buf_cnt(self, cnt:int, allowed:int):
    if (m:=BUF_LIMIT.get(Device.DEFAULT)) is None or m != 32: self.skipTest(f"test needs a buf_max of 32 {Device.DEFAULT}")
    alu = functools.reduce(lambda x,y: x+y, [Tensor.ones((1, 1)).contiguous().realize() for _ in range(cnt-1)])
    s = alu.schedule()
    assert len(s) == allowed
    run_schedule(s)
    expected = functools.reduce(lambda x,y: x+y, [np.ones((1, 1)) for _ in range(cnt-1)])
    np.testing.assert_equal(alu.numpy(), expected)

  def test_buf_cnt_at_limit(self): self._test_buf_cnt(31, allowed=1)
  @unittest.expectedFailure
  def test_buf_cnt_over_limit(self): self._test_buf_cnt(32, allowed=2)
  @unittest.expectedFailure
  def test_buf_cnt_over_limit_alt(self): self._test_buf_cnt(63, allowed=3)

  def test_schedule_mem_used(self):
    base = GlobalCounters.mem_used
    Tensor.ones(256).contiguous().realize()
    Tensor.ones(5, 5).contiguous().schedule()
    self.assertEqual(GlobalCounters.mem_used-base, 0)

  def test_schedule_mem_used_with_inputs(self):
    base = GlobalCounters.mem_used
    x = Tensor.ones(256).contiguous().realize()
    (x+Tensor.ones(256).contiguous()).schedule()
    self.assertEqual(GlobalCounters.mem_used-base, 1024)

  def test_const_schedule(self):
    constv = Tensor.empty(2, 2).lazydata.const_like(10)
    self.assertEqual(len(create_schedule([constv])), 0)

  def test_const_schedule_contig(self):
    constv = Tensor.empty(2, 2).lazydata.const_like(10).contiguous()
    self.assertEqual(len(create_schedule([constv])), 1)

  @unittest.skipIf(Device.DEFAULT != "GPU", "image only supported on GPU")
  def test_image_matmul(self):
    with Context(IMAGE=2):
      x = Tensor.randn((9, 9)).realize()
      y = Tensor.randn((9, 9)).realize()
      out = x@y
      run_schedule(check_schedule(out, 4))
      np.testing.assert_allclose(out.numpy(), x.numpy()@y.numpy(), atol=1e-4, rtol=1e-4)

  def _test_fusion(self, shapes, f, cnt):
    with Context(DEBUG=0, TRACK_MATCH_STATS=0): args = [Tensor.randn(s).realize() for s in shapes]
    run_schedule(check_schedule(compare:=f(*args), cnt))
    if getenv("COMPARE", 1):
      import torch
      good = f(*[torch.tensor(x.numpy()) for x in args])
      np.testing.assert_allclose(compare.numpy(), good.numpy(), atol=1e-4, rtol=1e-4)

  def test_late_fusion_simple(self):
    self._test_fusion([(4, 4), (4, 1)], lambda a,b:a.sum(1, keepdim=True)+b, 1)

  def test_late_fusion_post_reshape(self):
    self._test_fusion([(4, 4), (1, 4)], lambda a,b:a.sum(1).reshape(b.shape)+b, 1)

  def test_late_fusion_post_permute(self):
    self._test_fusion([(4, 6, 4), (4, 4, 1)], lambda a,b:a.sum(1, keepdim=True).permute((2, 0, 1))+b, 2)

  def test_late_fusion_double_transpose(self):
    self._test_fusion([(32, 16, 1)],
                      lambda a:(a.expand(32, 16, 16).sum((2,), keepdim=True).permute((1, 0, 2))+2).permute((1, 0, 2)).contiguous(), 1)

  def test_late_fusion_post_expand(self):
    self._test_fusion([(32, 32)], lambda a:a-a.sum(1), 2)

class TestIndexing(unittest.TestCase):
  def check_schedule(self, xt:Union[Tensor,List[Tensor]], cnt:int):
    with Context(FUSE_ARANGE=getenv("FUSE_ARANGE", 1)):
      lst = [xt] if isinstance(xt, Tensor) else xt
      s = Tensor.schedule(*lst)
      kernels = [si for si in s if si.ast.op is Ops.SINK]
      for si in kernels: verify_ast(si.ast)
      run_schedule(s)
      if FUSE_ARANGE: self.assertEqual(len(kernels), cnt)

  def test_simple_indexing(self):
    X = Tensor.randn(10, 10).realize()
    idxs = Tensor([0, 2]).realize()
    xt = X[idxs]
    self.check_schedule(xt, 2)
    np.testing.assert_equal(xt.numpy(), X.numpy()[idxs.numpy()])

  @unittest.skip("TODO: support pads in graph_rewrite")
  def test_simple_indexing_alt(self):
    X = Tensor.arange(16).reshape(4, 4)
    xt = X[[1, 2], [1, 2]]
    self.check_schedule(xt, 3)
    np.testing.assert_equal(xt.numpy(), (np.arange(16).reshape(4, 4))[[1, 2], [1, 2]])

  def test_advanced_indexing(self):
    X = Tensor.arange(10)+1
    xt = X[[0]]
    self.check_schedule(xt, 2)
    np.testing.assert_equal(xt.numpy(), (np.arange(10)+1)[[0]])

  @unittest.expectedFailure
  def test_advanced_indexing_alt(self):
    X = Tensor.arange(6).reshape(3, 2)+1
    xt = X[[Tensor([2]), Tensor([1])]]
    self.check_schedule(xt, 6)
    np.testing.assert_equal(xt.numpy(), 6)

  @unittest.skip("TODO: support pads in graph_rewrite")
  def test_advanced_simple_indexing_combined(self):
    X = Tensor.arange(16).reshape(4, 4)
    xt = X[1:2, [1, 2]]
    self.check_schedule(xt, 2)

  def test_push_through_reshape(self):
    Tensor.manual_seed(0)
    x = Tensor.randn(10, 20).realize()
    out = x.argmax(1)
    self.check_schedule(out, 2)
    np.testing.assert_allclose(out.numpy(), np.argmax(x.numpy(), 1))

  def test_arange_push_through_expand(self):
    Tensor.manual_seed(0)
    a = Tensor.arange(4,)
    b = Tensor.randn(4, 4).realize()
    out = a+b
    self.check_schedule(out, 1)
    np.testing.assert_allclose(out.numpy(), np.arange(4)+b.numpy())

  def test_argmin(self):
    Tensor.manual_seed(0)
    x = Tensor.randn(4, 32).realize()
    out = x.argmin(-1)
    self.check_schedule(out, 2)
    np.testing.assert_equal(out.numpy(), x.numpy().argmin(axis=-1))

  def test_argmax(self):
    Tensor.manual_seed(0)
    x = Tensor.randn(4, 32).realize()
    out = x.argmax(-1)
    self.check_schedule(out, 2)
    np.testing.assert_equal(out.numpy(), x.numpy().argmax(axis=-1))

  def test_arange_transposed(self):
    Tensor.manual_seed(0)
    x = Tensor.randint(4, 1).realize()
    a = (Tensor.arange(4,)*x).T
    self.check_schedule(a, 1)
    np.testing.assert_equal(a.numpy(), (np.arange(4)*x.numpy()).T)

  def test_arange_transposed_descendants(self):
    Tensor.manual_seed(0)
    x = Tensor.randint(4, 1).realize()
    a = (Tensor.arange(4,)*x).T
    b = Tensor.randint(4, 4).realize()
    out = a+b
    self.check_schedule(out, 1)
    np.testing.assert_equal(out.numpy(), (np.arange(4)*x.numpy()).T+b.numpy())

  def test_arange_index(self):
    Tensor.manual_seed(0)
    x = Tensor.randn(5, 2).realize()
    a = Tensor.arange(10)
    out = (x + a[2]).sum()
    self.check_schedule(out, 1)
    np.testing.assert_allclose(out.numpy(), (x.numpy()+np.arange(10)[2]).sum(), atol=1e-5, rtol=1e-6)

  def test_arange_index_contiguous(self):
    Tensor.manual_seed(0)
    x = Tensor.randn(5, 2).realize()
    a = Tensor.arange(10).contiguous()
    out = (x + a[2]).sum()
    self.check_schedule(out, 2)
    np.testing.assert_allclose(out.numpy(), (x.numpy()+np.arange(10)[2]).sum(), atol=1e-5, rtol=1e-6)

  def test_arange_index_child(self):
    Tensor.manual_seed(0)
    x = Tensor.randn(5, 2).realize()
    a = Tensor.arange(10)+1
    out = (x + a[2]).sum()
    self.check_schedule(out, 1)
    np.testing.assert_allclose(out.numpy(), (x.numpy()+(np.arange(10)+1)[2]).sum(), atol=1e-5, rtol=1e-6)

  def test_arange_index_contiguous_child(self):
    Tensor.manual_seed(0)
    x = Tensor.randn(5, 2).realize()
    a = (Tensor.arange(10)+1).contiguous()
    out = (x + a[2]).sum()
    self.check_schedule(out, 2)
    np.testing.assert_allclose(out.numpy(), (x.numpy()+(np.arange(10)+1)[2]).sum(), atol=1e-5, rtol=1e-6)

  def test_arange_childless_base(self):
    a = Tensor.arange(4)
    self.check_schedule(a, 1)
    np.testing.assert_equal(a.numpy(), np.arange(4))

  def test_arange_childless_view(self):
    a = Tensor.arange(4).reshape(2, 2)
    a[0] = 4
    np.testing.assert_equal(a.numpy(), [[4, 4], [2, 3]])

  def test_arange_group_childless_base(self):
    Tensor.manual_seed(0)
    x = Tensor.randint(4).realize()
    a = Tensor.arange(4)+x
    self.check_schedule(a, 1)
    np.testing.assert_equal(a.numpy(), np.arange(4)+x.numpy())

  def test_arange_group_childless_view(self):
    Tensor.manual_seed(0)
    x = Tensor.ones(4).contiguous().realize()
    a = Tensor.arange(4)+x
    a[0] = 6
    np.testing.assert_equal(a.numpy(), [6., 2., 3., 4.])

  @unittest.skipUnless(Device.DEFAULT in view_supported_devices, "need view")
  def test_arange_view_op(self):
    a = Tensor.arange(12).reshape(4, 3).shrink(((1, 2), (1, 3))).contiguous()
    assert isinstance(a.lazydata, LazyBuffer)
    self.assertIs(a.lazydata.base.op, MetaOps.BUFFER_VIEW)
    self.check_schedule(a, 1)
    np.testing.assert_equal(a.numpy(), [[4, 5]])

  @unittest.skipIf(Device.DEFAULT == "CLANG", "tests copy from ext device")
  def test_arange_shrink_copy(self):
    a = Tensor.arange(12).reshape(4, 3).shrink(((1, 2), (1, 3))).to("CLANG")
    assert isinstance(a.lazydata, LazyBuffer)
    self.assertIs(a.lazydata.base.op, MetaOps.COPY)
    self.check_schedule(a, 1)
    np.testing.assert_equal(a.numpy(), [[4, 5]])

  @unittest.skipIf(Device.DEFAULT == "CLANG", "tests copy from ext device")
  def test_arange_expand_copy(self):
    a = Tensor.arange(4).reshape(2, 2, 1).expand(2, 2, 2).to("CLANG")
    assert isinstance(a.lazydata, LazyBuffer)
    self.assertIs(a.lazydata.base.op, MetaOps.COPY)
    self.assertIs(a.lazydata.base.srcs[0].base.op, BinaryOps.ADD)
    self.check_schedule(a, 1)
    np.testing.assert_equal(a.numpy(), [[[0, 0], [1, 1]], [[2, 2], [3, 3]]])

  @unittest.skip("TODO: support pads in graph_rewrite")
  #@unittest.skipUnless(is_dtype_supported(dtypes.half), "need half")
  def test_precompute_freqs_cis(self):
    args = {"dim":32 if CI else 128, "end":2048 if CI else 8192, "theta":10000, "dtype":dtypes.half}
    fused = precompute_freqs_cis(**args)
    self.check_schedule(fused, 1)
    if getenv("CHECK", 1):
      ref = precompute_freqs_cis(**args)
      run_schedule(check_schedule(ref, 3))
      np.testing.assert_equal(fused.numpy(), ref.numpy())

  def test_fuse_assign_contiguous(self):
    x = Tensor.zeros(4, 4, dtype=dtypes.int).contiguous().realize()
    a = Tensor.arange(8).reshape(4, 2)
    self.check_schedule(x.shrink((None, (0, 2))).assign(a.contiguous()), 2)
    np.testing.assert_equal(x.numpy(), [[0, 1, 0, 0], [2, 3, 0, 0], [4, 5, 0, 0], [6, 7, 0, 0]])

  def test_assign_non_contiguous(self):
    x = Tensor.zeros(4, 4, dtype=dtypes.int).contiguous().realize()
    y = Tensor.randint(4, 2)
    a = Tensor.arange(8).reshape(4, 2)+y
    x.shrink((None, (0, 2))).assign(a).realize()
    xref = np.zeros((4, 4), dtype=int)
    xref[:, :2] = np.arange(8).reshape(4, 2)+y.numpy()
    np.testing.assert_equal(x.numpy(), xref)

  def test_sparse_categorical_crossentropy_simple(self):
    X = Tensor([[0, 2, 3], [1, 2, 3]]).realize()
    Y = Tensor([1, 2]).realize()
    loss = X.sparse_categorical_crossentropy(Y)
    self.check_schedule(loss, 4)
    np.testing.assert_allclose(loss.item(), 0.878309, atol=1e-5, rtol=1e-6)

  def test_mnist_val(self):
    from tinygrad.nn.datasets import mnist
    import torch
    _, Y_train, _, _ = mnist()
    samples = Tensor.randint(BS:=getenv("BS", 512), high=cast(int,Y_train.shape[-1])).realize()
    yt = Tensor.randn(BS, 10).realize()
    with Context(SPLIT_REDUCEOP=0):
      loss = yt.sparse_categorical_crossentropy(Y_train[samples])
      self.check_schedule(loss, 6)
      loss_fused = loss.numpy()
    loss_ref = torch.nn.CrossEntropyLoss()(torch.tensor(yt.numpy()), torch.tensor(Y_train.numpy())[torch.tensor(samples.numpy())])
    np.testing.assert_allclose(loss_fused, loss_ref.numpy(), atol=1e-6, rtol=1e-6)

  def test_arange_fuse_grouped_children(self):
    X = Tensor.randn(4, 4).realize()
    r = (X+Tensor.arange(16).reshape(4, 4)).sum()
    out0 = r+2
    out1 = r+3
    self.check_schedule([out0, out1], 1)
    r_ref = (X.numpy()+np.arange(16).reshape(4, 4)).sum()
    np.testing.assert_allclose(out0.numpy(), r_ref+2, rtol=2e-7)
    np.testing.assert_allclose(out1.numpy(), r_ref+3, rtol=2e-7)

  @unittest.expectedFailure
  def test_fold_arange_view(self):
    X = Tensor.randn(4, 4).realize()
    r = (X+Tensor.arange(16).reshape(4, 4).contiguous()).sum(1, keepdim=True)
    self.check_schedule([r], 1)
    np.testing.assert_allclose(r.numpy(), (X.numpy()+np.arange(16).reshape(4, 4)).sum(1, keepdims=True))

  @unittest.expectedFailure
  def test_multiview_arange_children(self):
    X = Tensor.randn(2,3,4,4).numpy()
    with Context(FUSE_ARANGE=1):
      compare = Tensor(X).interpolate(size=(2, 2), mode="linear").numpy()
    with Context(FUSE_ARANGE=0, TRACK_MATCH_STATS=0):
      ref = Tensor(X).interpolate(size=(2, 2), mode="linear").numpy()
    np.testing.assert_allclose(ref, compare, atol=1e-5, rtol=1e-6)

  def test_recursive_swizzle(self):
    a = Tensor([1,2,3,4]).realize()
    for _ in range(24): a = a + a
    ast = a.schedule()[0].ast
    swizzle = ast.src[0].src[2].reshape((4, 1))
    new_uop = swizzle_rewrite(swizzle)
    self.assertEqual(new_uop.st, ShapeTracker.from_shape((4,)).reshape((4, 1)))
    self.assertEqual(swizzle_cnt(new_uop), 0)

  def test_no_rewrite_elementwise(self):
    bufs = [UOp(Ops.DEFINE_GLOBAL, dtypes.int.ptr(), (), i) for i in range(3)]
    ld1 = UOp(Ops.LOAD, dtypes.int, (bufs[1], ShapeTracker.from_shape((32, 32)).to_uop()))
    ld2 = UOp(Ops.LOAD, dtypes.int, (bufs[2], ShapeTracker.from_shape((32, 32)).to_uop()))
    sink = UOp(Ops.SINK, dtypes.void, (UOp(Ops.STORE, dtypes.void, (bufs[0], ShapeTracker.from_shape((32, 32)).to_uop(), ld1+ld2)),))
    rsink = graph_rewrite(sink, view_right)
    self.assertEqual(rsink.key, sink.key)

  def test_simple_store_reshape(self):
    bufs = [UOp(Ops.DEFINE_GLOBAL, dtypes.int.ptr(), (), i) for i in range(2)]
    ld = UOp(Ops.LOAD, dtypes.int, (bufs[1], ShapeTracker.from_shape((32, 32)).to_uop()))
    r = UOp(Ops.REDUCE_AXIS, dtypes.int, (ld,), (BinaryOps.ADD, (0, 1)))
    r = UOp(Ops.VIEW, dtypes.int, (r,), ShapeTracker.from_shape(()))
    r = r + 2
    sink = UOp(Ops.SINK, dtypes.void, (UOp(Ops.STORE, dtypes.void, (bufs[0], ShapeTracker.from_shape(()).to_uop(), r)),))
    rsink = graph_rewrite(sink, view_right)
    # this AST first needs to swizzle, but it doesn't have implicit movementops
    with self.assertRaisesRegex(AssertionError, "swizzle"): verify_ast(sink)
    verify_ast(rsink)

  def test_no_reshape_reduceop(self):
    bufs = [UOp(Ops.DEFINE_GLOBAL, dtypes.int.ptr(), (), i) for i in range(2)]
    ld = UOp(Ops.LOAD, dtypes.int, (bufs[1], ShapeTracker.from_shape((32, 32)).to_uop()))
    r = UOp(Ops.REDUCE_AXIS, dtypes.int, (ld,), (BinaryOps.ADD, (0, 1)))
    sink = UOp(Ops.SINK, dtypes.void, (UOp(Ops.STORE, dtypes.void, (bufs[0], ShapeTracker.from_shape((1, 1)).to_uop(), r)),))
    rsink = graph_rewrite(sink, view_right)
    verify_ast(sink)
    self.assertEqual(sink.key, rsink.key)

@track_rewrites(named=True)
def swizzle_rewrite(u:UOp) -> UOp: return graph_rewrite(graph_rewrite(u, view_left), view_right)

def swizzle_cnt(u:UOp) -> int: return len([x for x in u.sparents if x.op is Ops.VIEW and len(x.src) != 0])

class TestSwizzle(unittest.TestCase):
  def test_swizzle_simple(self):
    sink = UOp(Ops.SINK, dtypes.void, arg=None, src=(
      UOp(Ops.STORE, dtypes.void, arg=None, src=(
        UOp(Ops.DEFINE_GLOBAL, dtypes.int.ptr(), arg=0, src=()),
        UOp(Ops.VIEW, dtypes.void, arg=ShapeTracker(views=(View(shape=(1, 1), strides=(0, 0), offset=0, mask=None, contiguous=True),)), src=()), # noqa: E501
        UOp(Ops.REDUCE_AXIS, dtypes.int, arg=(Ops.ADD, (0, 1)), src=(
          UOp(Ops.ADD, dtypes.int, arg=None, src=(
            UOp(Ops.VIEW, dtypes.int, arg=ShapeTracker(views=(View(shape=(32, 32), strides=(0, 0), offset=0, mask=None, contiguous=False),)), src=( # noqa E501
              UOp(Ops.REDUCE_AXIS, dtypes.int, arg=(Ops.ADD, (0, 1)), src=(
                UOp(Ops.LOAD, dtypes.int, arg=None, src=(
                  x8:=UOp(Ops.DEFINE_GLOBAL, dtypes.int.ptr(), arg=1, src=()),
                  UOp(Ops.VIEW, dtypes.void, arg=ShapeTracker(views=(View(shape=(32, 32), strides=(32, 1), offset=0, mask=None, contiguous=True),)), src=()),)),)),)), # noqa E501
            UOp(Ops.LOAD, dtypes.int, arg=None, src=(
               x8,
              UOp(Ops.VIEW, dtypes.void, arg=ShapeTracker(views=(View(shape=(32, 32), strides=(32, 1), offset=0, mask=None, contiguous=True),)), src=()),)),)),)),)),)) # noqa E501
    sink = swizzle_rewrite(sink)
    k = Kernel(sink)
    p = k.to_program()
    a = Tensor.randint(32, 32).realize()
    b = Tensor.empty((), dtype=dtypes.int).realize()
    CompiledRunner(p).exec([b.lazydata.buffer, a.lazydata.buffer])
    expected_out = (a.numpy() + a.numpy().sum()).sum()
    np.testing.assert_equal(b.numpy(), expected_out)

  def test_single_swizzle(self):
    # ast in tensor style
    a = Tensor.randint(4,).realize()
    expected_out = a.numpy().sum(0)+1
    # LazyBuffer to pre-rewrite AST
    bufs = [UOp(Ops.DEFINE_GLOBAL, dtypes.int.ptr(), (), i) for i in range(2)]
    ld = UOp(Ops.LOAD, dtypes.int, (bufs[1], ShapeTracker.from_shape((4,)).to_uop()))
    r = UOp(Ops.REDUCE_AXIS, dtypes.int, (ld,), (BinaryOps.ADD, (0,)))
    swizzle_r = UOp(Ops.VIEW, dtypes.int, (r,), unwrap(r.st).reshape(()))
    alu = swizzle_r+1
    sink = UOp(Ops.SINK, dtypes.void, (UOp(Ops.STORE, dtypes.void, (bufs[0], ShapeTracker.from_shape(()).to_uop(), alu,),),))
    # graph rewrite
    sink = swizzle_rewrite(sink)
    # verify output
    k = Kernel(sink)
    p = k.to_program()
    b = Tensor.empty((1,), dtype=dtypes.int).realize()
    CompiledRunner(p).exec([b.lazydata.buffer, a.lazydata.buffer])
    np.testing.assert_equal(b.numpy(), expected_out)

  def test_double_swizzle_possible(self):
    # ast in tensor style
    Tensor.manual_seed(0)
    a = Tensor.randint(4,).realize()
    b = Tensor.randint(4,).realize()
    expected_out = a.numpy().sum(0)+b.numpy().sum(0)+2
    # LazyBuffer to pre-rewrite AST
    bufs = [UOp(Ops.DEFINE_GLOBAL, dtypes.int.ptr(), (), i) for i in range(3)]
    ld1 = UOp(Ops.LOAD, dtypes.int, (bufs[1], ShapeTracker.from_shape((4,)).to_uop()))
    r1 = UOp(Ops.REDUCE_AXIS, dtypes.int, (ld1,), (BinaryOps.ADD, (0,)))
    ld2 = UOp(Ops.LOAD, dtypes.int, (bufs[2], ShapeTracker.from_shape((4,)).to_uop()))
    r2 = UOp(Ops.REDUCE_AXIS, dtypes.int, (ld2,), (BinaryOps.ADD, (0,)))
    alu = UOp(Ops.VIEW, r1.dtype, (r1,), ShapeTracker.from_shape(()))+UOp(Ops.VIEW, r2.dtype, (r2,), ShapeTracker.from_shape(()))
    sink = UOp(Ops.SINK, dtypes.void, (UOp(Ops.STORE, dtypes.void, (bufs[0], ShapeTracker.from_shape(()).to_uop(), alu+2,),),)) # noqa: E501
    # graph rewrite
    sink = swizzle_rewrite(sink)
    # verify output
    k = Kernel(sink)
    p = k.to_program()
    c = Tensor.empty((1,), dtype=dtypes.int).realize()
    CompiledRunner(p).exec([c.lazydata.buffer, a.lazydata.buffer, b.lazydata.buffer])
    np.testing.assert_equal(c.numpy(), expected_out)

  def test_swizzle_rewrite_alt(self):
    swizzle = UOp(Ops.VIEW, dtypes.float, arg=ShapeTracker(views=(View(shape=(2, 3, 3, 65, 3, 65), strides=(103788, 34596, 3, 558, 1, 9), offset=0, mask=((0, 2), (0, 3), (0, 3), (0, 62), (0, 3), (0, 62)), contiguous=False), View(shape=(2, 3, 256, 256), strides=(114075, 38025, 195, 1), offset=0, mask=((0, 2), (0, 3), (0, 195), (0, 195)), contiguous=False), View(shape=(1, 2, 1, 3, 4, 64, 4, 64), strides=(0, 196608, 0, 65536, 16384, 256, 64, 1), offset=0, mask=None, contiguous=True))), src=( # noqa: E501
  UOp(Ops.REDUCE_AXIS, dtypes.float, arg=(BinaryOps.ADD, (3,)), src=(
    UOp(Ops.LOAD, dtypes.float, arg=None, src=(
        UOp(Ops.DEFINE_GLOBAL, dtypes.float.ptr(), arg=1, src=()),
        UOp(Ops.VIEW, dtypes.void, arg=(ld_st:=ShapeTracker(views=(View(shape=(2, 1, 3, 16, 62, 62, 3, 3), strides=(0, 0, 9, 27, 0, 0, 3, 1), offset=0, mask=None, contiguous=False),))), src=()),)),)),)) # noqa: E501
    # there's an EXPAND pushing through the REDUCE_AXIS
    self.assertGreater(prod(swizzle.st.shape), prod(swizzle.src[0].st.shape))
    ret = swizzle_rewrite(swizzle)
    # EXPAND is rewritten
    self.assertEqual(prod(ret.st.shape), prod(ret.src[0].st.shape))
    # and pushed to the LOAD
    new_load_st = unwrap([x for x in ret.parents if x.op is Ops.VIEW][0].st)
    self.assertGreater(prod(new_load_st.shape), prod(ld_st.shape))
    self.assertEqual(new_load_st.views[0].strides, (0, 9, 3, 0, 1, 0, 27))

  def test_permute_rewrite(self):
    sink = UOp(Ops.STORE, dtypes.void, arg=None, src=(
        x1:=UOp(Ops.BUFFER, dtypes.float.ptr(), arg=(1, ('METAL', 16384, dtypes.float)), src=()),
        x2:=UOp(Ops.VIEW, dtypes.void, arg=ShapeTracker(views=(View(shape=(1, 32, 32, 16), strides=(0, 512, 16, 1), offset=0, mask=None, contiguous=True),)), src=()),
        UOp(Ops.CONTIGUOUS, dtypes.float, arg=None, src=(
           x1,
          UOp(Ops.VIEW, dtypes.float, arg=ShapeTracker(views=(View(shape=(1, 32, 32, 16), strides=(0, 32, 1, 1024), offset=0, mask=None, contiguous=False),)), src=(
            UOp(Ops.ADD, dtypes.float, arg=None, src=(
              UOp(Ops.ADD, dtypes.float, arg=None, src=(
                UOp(Ops.VIEW, dtypes.float, arg=ShapeTracker(views=(View(shape=(1, 16, 32, 32), strides=(0, 1, 512, 16), offset=0, mask=None, contiguous=False),)), src=(
                  UOp(Ops.REDUCE_AXIS, dtypes.float, arg=(Ops.ADD, (7, 8)), src=(
                    UOp(Ops.MUL, dtypes.float, arg=None, src=(
                      UOp(Ops.VIEW, dtypes.float, arg=ShapeTracker(views=(View(shape=(1, 32, 32, 1, 1, 4, 4, 4, 4, 1, 1), strides=(0, 512, 16, 0, 0, 0, 0, 4, 1, 0, 0), offset=0, mask=None, contiguous=False),)), src=(
                        x11:=UOp(Ops.LOAD, dtypes.float, arg=None, src=(
                          UOp(Ops.BUFFER, dtypes.float.ptr(), arg=(2, ('METAL', 16384, dtypes.float)), src=()),
                           x2,)),)),
                      UOp(Ops.VIEW, dtypes.float, arg=ShapeTracker(views=(View(shape=(1, 32, 32, 1, 1, 4, 4, 4, 4, 1, 1), strides=(0, 0, 0, 0, 0, 64, 1, 16, 4, 0, 0), offset=0, mask=None, contiguous=False),)), src=(
                        UOp(Ops.LOAD, dtypes.float, arg=None, src=(
                          UOp(Ops.BUFFER, dtypes.float.ptr(), arg=(8, ('METAL', 256, dtypes.float)), src=()),
                          UOp(Ops.VIEW, dtypes.void, arg=ShapeTracker(views=(View(shape=(4, 1, 4, 1, 4, 4), strides=(64, 0, 16, 0, 4, 1), offset=0, mask=None, contiguous=True),)), src=()),)),)),)),)),)),
                UOp(Ops.VIEW, dtypes.float, arg=ShapeTracker(views=(View(shape=(1, 16, 32, 32), strides=(0, 1, 0, 0), offset=0, mask=None, contiguous=False),)), src=(
                  UOp(Ops.LOAD, dtypes.float, arg=None, src=(
                    UOp(Ops.BUFFER, dtypes.float.ptr(), arg=(10, ('METAL', 16, dtypes.float)), src=()),
                    UOp(Ops.VIEW, dtypes.void, arg=ShapeTracker(views=(View(shape=(16,), strides=(1,), offset=0, mask=None, contiguous=True),)), src=()),)),)),)),
              UOp(Ops.VIEW, dtypes.float, arg=ShapeTracker(views=(View(shape=(1, 16, 32, 32), strides=(0, 1, 512, 16), offset=0, mask=None, contiguous=False),)), src=(
                 x11,)),)),)),)),))
    ret = swizzle_rewrite(sink)
    self.assertEqual(swizzle_cnt(ret), 0)

  @unittest.expectedFailure
  def test_fuse_conv2_relu_bw(self):
    # fuse (relu bw, conv2d, conv2d bw, relu)
    sink = UOp(Ops.SINK, dtypes.void, arg=None, src=(
      UOp(Ops.STORE, dtypes.void, arg=None, src=(
        UOp(Ops.BUFFER, dtypes.float.ptr(), arg=(10, ('METAL', 128, dtypes.float)), src=()),
        UOp(Ops.VIEW, dtypes.void, arg=ShapeTracker(views=(View(shape=(2, 16, 2, 2), strides=(64, 4, 2, 1), offset=0, mask=None, contiguous=True),)), src=()),
        UOp(Ops.MUL, dtypes.float, arg=None, src=(
          UOp(Ops.CAST, dtypes.float, arg=None, src=(
            UOp(Ops.CMPLT, dtypes.bool, arg=None, src=(
              x6:=UOp(Ops.WHERE, dtypes.float, arg=None, src=(
                UOp(Ops.VALID, dtypes.bool, arg=None, src=(
                  UOp(Ops.VIEW, dtypes.void, arg=ShapeTracker(views=(View(shape=(2, 16, 2, 2), strides=(0, 0, 0, 0), offset=0, mask=None, contiguous=False),)), src=()),)),
                x9:=UOp(Ops.CONST, dtypes.float, arg=0.0, src=()),
                 x9,)),
              UOp(Ops.MAX, dtypes.float, arg=None, src=(
                UOp(Ops.VIEW, dtypes.float, arg=ShapeTracker(views=(View(shape=(2, 16, 2, 2), strides=(64, 4, 2, 1), offset=0, mask=None, contiguous=True),)), src=(
                  UOp(Ops.REDUCE_AXIS, dtypes.float, arg=(Ops.ADD, (5, 6, 7)), src=(
                    UOp(Ops.MUL, dtypes.float, arg=None, src=(
                      UOp(Ops.LOAD, dtypes.float, arg=None, src=(
                        UOp(Ops.BUFFER, dtypes.float.ptr(), arg=(9, ('METAL', 96, dtypes.float)), src=()),
                        UOp(Ops.VIEW, dtypes.void, arg=ShapeTracker(views=(View(shape=(2, 1, 16, 2, 2, 3, 3, 3), strides=(48, 0, 0, 4, 1, 16, 4, 1), offset=0, mask=None, contiguous=False),)), src=()),)),
                      UOp(Ops.PRELOAD, dtypes.float, arg=None, src=(
                        UOp(Ops.BUFFER, dtypes.float.ptr(), arg=(16, ('METAL', 432, dtypes.float)), src=()),
                        UOp(Ops.VIEW, dtypes.void, arg=ShapeTracker(views=(View(shape=(2, 1, 16, 2, 2, 3, 3, 3), strides=(0, 0, 27, 0, 0, 9, 3, 1), offset=0, mask=None, contiguous=False),)), src=()),)),)),)),)),
                 x6,)),)),)),
          UOp(Ops.VIEW, dtypes.float, arg=ShapeTracker(views=(View(shape=(2, 16, 2, 2), strides=(64, 4, 2, 1), offset=0, mask=None, contiguous=True),)), src=(
            UOp(Ops.REDUCE_AXIS, dtypes.float, arg=(Ops.ADD, (4, 6)), src=(
              UOp(Ops.LOAD, dtypes.float, arg=None, src=(
                UOp(Ops.BUFFER, dtypes.float.ptr(), arg=(18, ('METAL', 128, dtypes.float)), src=()),
                UOp(Ops.VIEW, dtypes.void, arg=ShapeTracker(views=(View(shape=(2, 16, 2, 3, 2, 3), strides=(64, 4, 2, 0, 1, 0), offset=0, mask=((0, 2), (0, 16), (0, 2), (0, 1), (0, 2), (0, 1)), contiguous=False), View(shape=(1, 2, 1, 16, 3, 2, 3, 2), strides=(0, 576, 0, 36, 12, 6, 2, 1), offset=0, mask=None, contiguous=True))), src=()),)),)),)),)),)),))
    ret = swizzle_rewrite(sink)
    self.assertEqual(swizzle_cnt(ret), 0)

  @unittest.expectedFailure
  def test_swizzle_failure_permute(self):
    sink = UOp(Ops.SINK, dtypes.void, arg=None, src=(
      UOp(Ops.STORE, dtypes.void, arg=None, src=(
        UOp(Ops.BUFFER, dtypes.float.ptr(), arg=(20, ('METAL', 65, dtypes.float)), src=()),
        UOp(Ops.VIEW, dtypes.void, arg=ShapeTracker(views=(View(shape=(1, 65), strides=(0, 1), offset=0, mask=None, contiguous=True),)), src=()),
        UOp(Ops.ADD, dtypes.float, arg=None, src=(
          UOp(Ops.REDUCE_AXIS, dtypes.float, arg=(Ops.ADD, (0,)), src=(
            UOp(Ops.ADD, dtypes.float, arg=None, src=(
              x6:=UOp(Ops.MUL, dtypes.float, arg=None, src=(
                UOp(Ops.ADD, dtypes.float, arg=None, src=(
                  UOp(Ops.PRELOAD, dtypes.float, arg=None, src=(
                    UOp(Ops.BUFFER, dtypes.float.ptr(), arg=(8, ('METAL', 2925, dtypes.float)), src=()),
                    x10:=UOp(Ops.VIEW, dtypes.void, arg=ShapeTracker(views=(View(shape=(45, 65), strides=(65, 1), offset=0, mask=None, contiguous=True),)), src=()),)),
                  UOp(Ops.WHERE, dtypes.float, arg=None, src=(
                    x12:=UOp(Ops.VALID, dtypes.bool, arg=None, src=(
                      UOp(Ops.VIEW, dtypes.void, arg=ShapeTracker(views=(View(shape=(45, 65), strides=(0, 0), offset=0, mask=None, contiguous=False),)), src=()),)),
                    UOp(Ops.CONST, dtypes.float, arg=1.0, src=()),
                    x15:=UOp(Ops.CONST, dtypes.float, arg=0.0, src=()),)),)),
                UOp(Ops.WHERE, dtypes.float, arg=None, src=(
                   x12,
                  UOp(Ops.CONST, dtypes.float, arg=0.0003418803389649838, src=()),
                   x15,)),)),
               x6,)),)),
          UOp(Ops.REDUCE_AXIS, dtypes.float, arg=(Ops.ADD, (0,)), src=(
            UOp(Ops.MUL, dtypes.float, arg=None, src=(
              UOp(Ops.WHERE, dtypes.float, arg=None, src=(
                 x12,
                UOp(Ops.CONST, dtypes.float, arg=-1.0, src=()),
                 x15,)),
              UOp(Ops.MUL, dtypes.float, arg=None, src=(
                UOp(Ops.PRELOAD, dtypes.float, arg=None, src=(
                  UOp(Ops.BUFFER, dtypes.float.ptr(), arg=(2, ('METAL', 2925, dtypes.float)), src=()),
                   x10,)),
                UOp(Ops.VIEW, dtypes.float, arg=ShapeTracker(views=(View(shape=(45, 65), strides=(1, 89), offset=44, mask=None, contiguous=False),)), src=(
                  UOp(Ops.REDUCE_AXIS, dtypes.float, arg=(Ops.ADD, (2,)), src=(
                    UOp(Ops.LOAD, dtypes.float, arg=None, src=(
                      UOp(Ops.BUFFER, dtypes.float.ptr(), arg=(4, ('METAL', 2925, dtypes.float)), src=()),
                      UOp(Ops.VIEW, dtypes.void, arg=ShapeTracker(views=(View(shape=(65, 45, 90), strides=(1, 0, 65), offset=0, mask=((0, 65), (0, 45), (0, 45)), contiguous=False), View(shape=(65, 4094), strides=(4050, 1), offset=0, mask=((0, 65), (0, 4050)), contiguous=False), View(shape=(1, 65, 46, 89), strides=(0, 4094, 89, 1), offset=0, mask=None, contiguous=True))), src=()),)),)),)),)),)),)),)),)),))
    ret = swizzle_rewrite(sink)
    self.assertEqual(swizzle_cnt(ret), 0)

if __name__ == '__main__':
  unittest.main(verbosity=2)<|MERGE_RESOLUTION|>--- conflicted
+++ resolved
@@ -17,11 +17,7 @@
 from tinygrad.helpers import CI, DEBUG, FUSE_ARANGE, GlobalCounters, flatten, getenv, SPLIT_REDUCEOP, unwrap, prod, Context
 from tinygrad.codegen.kernel import Kernel, verify_ast
 from tinygrad.engine.schedule import BUF_LIMIT, create_schedule, view_right, view_left
-<<<<<<< HEAD
-from tinygrad.engine.realize import CompiledRunner, lower_schedule, run_schedule
-=======
 from tinygrad.engine.realize import CompiledRunner, get_runner, run_schedule
->>>>>>> bddee261
 from tinygrad.engine.lazy import LazyBuffer, view_supported_devices
 from extra.models.llama import precompute_freqs_cis
 
@@ -41,15 +37,10 @@
         print("kernel", i+1)
         print(s.ast)
     raise KernelCountException(f"{len(sched)=} != {allowed}")
-<<<<<<< HEAD
-  # lower a copy of the schedule
-  lower_schedule(sched.copy())
-=======
   # test the (sink) ops linearize
   for s in sched:
     if s.ast.op is not Ops.SINK: continue
     get_runner(s.bufs[0].device, s.ast)
->>>>>>> bddee261
   return sched
 
 def _realize_weights(m):
@@ -317,11 +308,7 @@
     img = Tensor.empty(64,64)
     x = (img.sum(0) + img.sum(1))
     out = x.relu()
-<<<<<<< HEAD
-    run_schedule(check_schedule(out, 3))
-=======
     check_schedule(out, 2)
->>>>>>> bddee261
 
   #@unittest.skip("failing in old lazy")
   def test_push_permute_through_reshape(self):
@@ -879,8 +866,8 @@
   # multireduce spec
   def test_multimatmul_fusion(self):
     Tensor.manual_seed(0)
-    a,b = Tensor.randn(4, 16).realize(), Tensor.rand(16, 8).realize()
-    c,d = Tensor.randn(4, 16).realize(), Tensor.rand(16, 8).realize()
+    a,b = Tensor.randn(4, 64).realize(), Tensor.rand(64,8).realize()
+    c,d = Tensor.randn(4, 64).realize(), Tensor.rand(64,8).realize()
     out = a@b + c@d
     # run_schedule(check_schedule(out, 1))
     run_schedule(check_schedule(out, 2))
