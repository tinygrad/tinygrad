# this will be the new test_ops for the next level
# schedule confirms the right things are capable of fusing
# NOTE: this has overlap with external_test_opt.py

import unittest
import numpy as np
import functools
from typing import List, Optional, Union, cast
from hypothesis import assume, given, strategies as strat

from tinygrad import nn, dtypes, Device, Tensor
from tinygrad.device import is_dtype_supported
from tinygrad.dtype import DType, ImageDType
from tinygrad.shape.shapetracker import ShapeTracker
from tinygrad.uop.ops import PatternMatcher, UOp, Ops, GroupOp, UPat, graph_rewrite, track_rewrites
from tinygrad.codegen.symbolic import symbolic_simple
from tinygrad.helpers import CI, DEBUG, FUSE_ARANGE, SPLIT_REDUCEOP, GlobalCounters, Context, getenv, all_same, temp
from tinygrad.engine.grouper import view_left, view_right, sym, get_kernelize_map, Kernel, create_ast, merge_views, create_kernels
from tinygrad.engine.schedule import ScheduleItem, create_schedule_with_vars
from tinygrad.engine.realize import CompiledRunner, run_schedule, lower_schedule

class KernelCountException(Exception): pass
def check_schedule(t:Union[Tensor, List[Tensor], UOp], allowed:int, to_prerealize:Optional[List[Tensor]]=None, filter_sink=True):
  if to_prerealize:
    with Context(DEBUG=0, TRACK_MATCH_STATS=0): Tensor.realize(*to_prerealize)
  if isinstance(t, Tensor): sched = t.schedule()
  elif isinstance(t, List) and isinstance(t[0], Tensor): sched = Tensor.schedule(*t)
  else:
    assert isinstance(t, UOp), f"can't schedule {t}"
    sink = UOp.sink(t) if t.op is not Ops.SINK else t
    becomes_map = get_kernelize_map(sink)
    sched, _ = create_schedule_with_vars(sink.substitute(becomes_map))
  # test lowering all the ScheduleItems to ExecItems
  kernel_cnt = len([si for si,ei in lower_schedule(sched.copy()) if isinstance(ei.prg, CompiledRunner) or not filter_sink])
  if kernel_cnt != allowed:
    print(f"SCHEDULE ISSUE, expecting {allowed} got {len(sched)}")
    if DEBUG >= 3:
      for i,s in enumerate(sched):
        print("kernel", i+1)
        print(s.ast)
    raise KernelCountException(f"{kernel_cnt} != {allowed}")
  return sched

def _realize_weights(m):
  for p in nn.state.get_parameters(m): p.realize()

def _test_conv2d(allowed:int, dtype:DType=dtypes.float, **kwargs):
  old_default_float, dtypes.default_float = dtypes.default_float, dtype
  dtypes.default_float = dtype
  Tensor.manual_seed(0)
  BS, CIN = 2, 3
  img = Tensor.randn(BS, CIN, 64, 64, requires_grad=True).realize()
  w = Tensor.uniform(16, CIN, 3, 3, requires_grad=True).realize()
  ret = Tensor.conv2d(img, w).relu().mean().backward()
  dtypes.default_float = old_default_float
  with Context(**kwargs): s = Tensor.schedule(ret, img.grad, w.grad)
  run_schedule(s.copy())
  cnt = len([si for si in s if si.ast.op is Ops.SINK])
  assert cnt == allowed, f"expected {allowed} kernels, got {cnt}"
  if getenv("CHECK", 1):
    import torch
    ref_img = torch.tensor(img.numpy(), requires_grad=True)
    ref_w = torch.tensor(w.numpy(), requires_grad=True)
    torch.nn.functional.conv2d(ref_img, ref_w).relu().mean().backward()
    assert ref_img.grad is not None and ref_w.grad is not None and img.grad is not None and w.grad is not None
    np.testing.assert_allclose(img.grad.numpy(), ref_img.grad.detach().numpy(), atol=1e-6 if dtype == dtypes.float else 1e-2)
    np.testing.assert_allclose(w.grad.numpy(), ref_w.grad.detach().numpy(), atol=1e-6 if dtype == dtypes.float else 1e-2)

@track_rewrites(named=True)
def schedule_graph_rewrite(big_sink:UOp): return graph_rewrite(big_sink, merge_views+sym, {})

class TestSchedule(unittest.TestCase):
  @unittest.skip("linearizer failure")
  def test_arange_avgpool2d(self, kcount=1):
    x = Tensor.arange(25).reshape(1,1,5,5).cast(dtypes.float32)
    t = x.avg_pool2d(padding=1)
    sched = t.schedule()
    self.assertEqual(len(sched), kcount)
    run_schedule(sched)
    import torch
    torch_out = torch.nn.functional.avg_pool2d(torch.arange(25).reshape(1,1,5,5).float(), kernel_size=(2,2), padding=1).numpy()
    np.testing.assert_allclose(t.numpy(), torch_out)

  def test_arange_avgpool2d_fused_noopt(self):
    with Context(FUSE_ARANGE=1, NOOPT=1): self.test_arange_avgpool2d(kcount=1)

  # linearizer error
  @unittest.skipUnless(Device[Device.DEFAULT].renderer.supports_float4, "needs supports_float4 to fail")
  def test_arange_avgpool2d_fused(self):
    with self.assertRaises(RecursionError):
      with Context(FUSE_ARANGE=1, NOOPT=0): self.test_arange_avgpool2d(kcount=1)

  # when we're fusing a reduce, all ReduceOps must have the same N in the dimensions
  # all permutes, reshapes, expands and shrinks push through the reduce
  def test_arange_sum(self):
    a = Tensor.arange(6).reshape(3, 2).sum(axis=1)
    with Context(FUSE_ARANGE=1):
      run_schedule(check_schedule(a, 1))
    self.assertListEqual(a.tolist(), [1, 5, 9])

  def test_arange_sum_alt(self):
    a = (Tensor.arange(5).reshape(1,5).expand(6,5)*Tensor(2)).reshape(1,6,5).sum(axis=2)
    with Context(FUSE_ARANGE=1):
      run_schedule(check_schedule(a, 1))
    np.testing.assert_equal(a.numpy(), 20)

  def test_permute_arange(self):
    a = Tensor.arange(6).reshape(6, 1, 1).permute(2, 0, 1).sum(axis=1)
    with Context(FUSE_ARANGE=1):
      run_schedule(check_schedule(a, 1))
    self.assertListEqual(a.tolist(), [[15]])

  @unittest.skipIf(Device.DEFAULT == "CPU", "devices must mismatch")
  def test_error_on_device_mismatch_alt(self):
    a = Tensor.empty(10)
    b = Tensor.empty((1,), device="CPU").expand(10).contiguous()
    c = a+b
    with self.assertRaisesRegex(RuntimeError, "all buffers must be on the same device"): check_schedule(c, 1)

  @unittest.skipUnless(is_dtype_supported(dtypes.half) and getenv("CAST_AFTER_EXPAND"), "need half and CAST_AFTER_EXPAND=1")
  @unittest.skip("CAST_AFTER_EXPAND is not supported")
  def test_expand_buffer_before_cast(self):
    a = Tensor.randn(4, 2, 1).realize().permute((1, 0, 2))
    b = a.cast(dtypes.half).expand((2, 4, 4))+2
    run_schedule(check_schedule(b, 1))
    np.testing.assert_allclose(b.numpy(), np.broadcast_to(a.numpy().astype(np.float16), (2, 4, 4))+2)

  def test_indexing_scalars_simple(self):
    X = Tensor.randn(2, 2).realize()
    xt = X[Tensor(1)][Tensor(0)]
    with Context(FUSE_ARANGE=1):
      run_schedule(check_schedule(xt, 2))
    np.testing.assert_equal(xt.numpy(), X.numpy()[1][0])

  @unittest.skipIf(CI and Device.DEFAULT == "NV", "crashes on NV CI")
  def test_add_chain_buffers(self):
    N = 31
    with Context(TRACK_MATCH_STATS=0, DEBUG=0):
      bufs = [Tensor(i).reshape((1,)).contiguous().realize() for i in range(N)]
    for X in range(1,N):
      root = bufs[0]
      for i in range(1,N,X):
        root = root + functools.reduce(lambda a,b:a+b, bufs[i:i+X])
      self.assertEqual(root.item(), sum(range(N)))

<<<<<<< HEAD
  def test_indexing_scalars_multiple_dims(self):
    X = Tensor.randn(2, 3).realize()
    xt = X[Tensor(0)][Tensor(1)]
=======
  @given(strat.sampled_from(range(2,4)), strat.sampled_from(range(2,4)), strat.sampled_from(range(0,4)), strat.sampled_from(range(0,4)))
  def test_indexing_scalars(self, x, y, a, b):
    assume(a<x and b<y)
    X = Tensor.randn(x, y).realize()
    xt = X[Tensor(a)][Tensor(b)]
>>>>>>> 28c49972
    with Context(FUSE_ARANGE=1):
      run_schedule(check_schedule(xt, 2))
    np.testing.assert_equal(xt.numpy(), X.numpy()[a][b])

  def test_push_pads_elementwise(self):
    x = Tensor.full((4,4), 2.).contiguous().realize()
    y = Tensor.full((4,4), 4.).contiguous().realize()
    z = (x.reciprocal()*y).pad((None, (0,1),)).sum()
    run_schedule(check_schedule(z, 2))
    self.assertEqual(z.item(), 32)

  def test_push_pads_contiguous(self):
    x = Tensor.full((4,1), 2.).contiguous()
    y = Tensor.full((4,4), 4.).contiguous()
    z = (x.reciprocal().expand(4,4)*y).pad((None, (0,1),)).sum()
    run_schedule(check_schedule(z, 2, [x,y]))
    self.assertEqual(z.item(), 32)

  def test_rand(self):
    x = Tensor.rand(32)
    check_schedule(x, 3, [Tensor._device_rng_counters[x.device]])

  def test_rand_recompute_arange(self):
    x = Tensor.rand(32)
    with Context(DONT_GROUP_REDUCES=1):
      check_schedule(x, 2, [Tensor._device_rng_counters[x.device]])

  @unittest.skip("TODO: do not divide by zero given x.idiv(VALID)")
  def test_rand_handcoded(self):
    Tensor.manual_seed(0)
    x = Tensor.rand(32)
    # pre-realize shared seed
    Tensor._device_rng_counters[x.device].realize()
    # run custom kernelized kernel
    sched_sink = graph_rewrite(x.lazydata, create_kernels, ctx={u:None for u in x.lazydata.toposort() if u.op is Ops.COPY}, bottom_up=True)
    y = Tensor(graph_rewrite(sched_sink, create_ast, bottom_up=True))
    run_schedule(check_schedule(y, 1))
    # compare against reference
    run_schedule(check_schedule(x, 3))
    np.testing.assert_allclose(y.numpy(), x.numpy())

  def test_empty_is_not_realized(self):
    a = Tensor.empty(10)
    child = a+2
    assert not a.lazydata.is_realized
    child.realize()
    assert a.lazydata.is_realized

  # NOTE: because empty does not have an ExecItem if realize is called on a childless empty, it never gets allocated.
  def test_childless_empty_never_allocates(self):
    a = Tensor.empty(10)
    a.realize()
    assert not a.lazydata.is_realized

  def test_simplify_padded_const(self):
    a = Tensor.empty(1022).cummax(axis=0)
    sched = check_schedule(a, 5)
    ast = sched[0].ast
    self.assertLessEqual(len([u for u in ast.toposort() if u.op is Ops.WHERE]), 6)

  def test_basic_binop_fusion(self):
    a = Tensor.empty(10)
    b = Tensor.empty(10)
    c = Tensor.empty(10)
    d = a+b+c
    check_schedule(d, 1)

  def test_basic_binop_fusion_deep(self):
    a = Tensor.empty(10)
    b = Tensor.empty(10)
    c = Tensor.empty(10)
    d = Tensor.empty(10)
    e = a+b+c+d
    check_schedule(e, 1)

  def test_mulacc_fusion(self):
    a = Tensor.empty(10)
    b = Tensor.empty(10)
    c = (a*b).sum()
    check_schedule(c, 1)

  def test_mulacc_relu_fusion(self):
    a = Tensor.empty(10)
    b = Tensor.empty(10)
    c = (a*b).sum().relu()
    check_schedule(c, 1)

  def test_binop_reshape_fusion(self):
    a = Tensor.empty(10)
    b = Tensor.empty(10)
    c = Tensor.empty(5,2)
    d = (a+b).reshape(5,2)+c
    check_schedule(d, 1)

  def test_binop_permute_fusion(self):
    a = Tensor.empty(2,5)
    b = Tensor.empty(2,5)
    c = Tensor.empty(5,2)
    d = (a+b).permute(1,0)+c
    check_schedule(d, 1)

  def test_constants_are_embedded(self):
    a = Tensor.empty(3,3) * 2
    check_schedule(a, 1, filter_sink=False)

  def tests_constants_are_folded(self):
    a = Tensor(2)
    check_schedule(a, 0)

  def test_constants_can_store(self):
    a = Tensor(2).contiguous()
    run_schedule(check_schedule(a, 1))
    np.testing.assert_equal(a.numpy(), 2)

  def test_binop_elu_fusion(self):
    a = Tensor.empty(10)
    b = a.elu()
    check_schedule(b, 1)

  def test_binop_reshape_reduce_fusion(self):
    a = Tensor.empty(100)
    b = Tensor.empty(100)
    c = (a+b).reshape(10, 10).sum(axis=0, keepdim=True)
    check_schedule(c, 1)

  def test_reduce_reshape_binop_fusion(self):
    a = Tensor.empty(10,10)
    b = Tensor.empty(10)
    c = a.sum(axis=0) + b
    check_schedule(c, 1)

  # not pushing permutes through reduces
  def test_reduce_permute_binop_fusion(self):
    a = Tensor.empty(10,10,10)
    b = Tensor.empty(10,10,1)
    c = a.sum(axis=0, keepdim=True).permute(2,1,0) + b
    with self.assertRaises(KernelCountException): check_schedule(c, 1)

  def test_allow_push_permutes(self):
    a = Tensor.randn(10,10,10).realize()
    b = Tensor.randn(10,10,1).realize()
    c = a.sum(axis=0, keepdim=True).permute(2,1,0) + b
    with Context(DONT_GROUP_REDUCES=1): run_schedule(check_schedule(c, 1))
    np.testing.assert_allclose(c.numpy(), np.sum(a.numpy(), axis=0, keepdims=True).transpose(2,1,0)+b.numpy())

  def test_binop_early_reshape_reduce_fusion(self):
    a = Tensor.empty(100)
    b = Tensor.empty(100)
    c = Tensor.empty(10,10)
    d = ((a+b).reshape(10,10) + c).sum(axis=0)
    check_schedule(d, 1)

  def test_diamond_folded(self):
    a = Tensor.empty(10)
    b = Tensor.empty(10)
    c = Tensor.empty(10)
    d = Tensor.empty(10)
    ab = a+b
    e = (ab+c) + (ab+d)
    check_schedule(e, 1)

  def test_cache_binaryop(self):
    a = Tensor.empty(10)
    b = Tensor.empty(10)
    c = a+b
    d = a+b
    check_schedule(d, 0, [c])

  # failing in new lazy
  def test_cache_binaryop_reshaped(self):
    a = Tensor.empty(10)
    b = Tensor.empty(10)
    c = a+b
    d = a.reshape(10,1)+b.reshape(10,1)
    with self.assertRaises(KernelCountException): check_schedule(d, 0, [c])

  # failing in new lazy
  def test_cache_binaryop_transpose(self):
    a = Tensor.empty(10,10)
    b = Tensor.empty(10,10)
    c = (a.T*b.T).T #.contiguous()
    d = a*b
    with self.assertRaises(KernelCountException): check_schedule(d, 0, [c])

  def test_cache_two_reduceops(self):
    a = Tensor.empty(10)
    b = a.sum()
    c = a.sum()
    bc = b+c
    check_schedule(bc, 1)

  def test_cache_reduce_parent(self):
    x = Tensor.empty(32)
    r0 = x.mean(axis=0, keepdim=True)
    r1 = (x - r0).sum(axis=0).div(2)
    out = r0 + r1
    schedule = check_schedule(out, 2)
    reduceops = [x for si in schedule for x in si.ast.toposort() if x.op is Ops.REDUCE_AXIS]
    assert len(reduceops) == 2

  def test_cache_reduce_multiple_children(self):
    x = Tensor.empty(32)
    y = Tensor.empty(4, 4)
    r0 = x.mean(axis=0, keepdim=True)
    r1 = (x - r0).sum(axis=0).div(2)
    out0 = r0 + y
    out1 = r1 + y
    schedule = check_schedule([out0, out1], 4)
    reduceops = [x for si in schedule for x in si.ast.toposort() if x.op is Ops.REDUCE_AXIS]
    assert len(reduceops) == 2

  def test_div_collapse_buffer(self):
    a = Tensor.full((4,), 4.0).contiguous().realize()
    b = Tensor.full((4,), 2.0).contiguous().realize()
    expr = (a*b)/b
    check_schedule(expr, 0)
    np.testing.assert_allclose(expr.numpy(), np.full((4,), 4.0))

  def test_div_collapse_const(self):
    a = Tensor.full((4,), 4.0).contiguous().realize()
    expr = a/a
    check_schedule(expr, 0)
    np.testing.assert_allclose(expr.numpy(), np.full((4,), 1.0))

  def test_div_collapse(self):
    a = Tensor.full((4,), 1.0).contiguous().realize()
    b = Tensor.full((4,), 2.0).contiguous().realize()
    c = Tensor.full((4,), 3.0).contiguous().realize()
    GlobalCounters.reset()
    expr = (a/b)/c
    expr.realize()
    self.assertEqual(GlobalCounters.kernel_count, 1)
    self.assertLessEqual(GlobalCounters.global_ops, 4*3)
    np.testing.assert_allclose(expr.numpy(), (a.numpy()/b.numpy())/c.numpy())

  def test_dedup_assign(self):
    a = Tensor.ones(4).contiguous().realize()
    b = Tensor.full((4,), 2.).contiguous()
    first = a.assign(b)
    second = a.assign(b)
    check_schedule([first, second], 1)

  # NOTE: this is causing "LAZYCACHE=1 incorrectly reuses contiguous const" #4562
  # should contiguous dedup?
  def test_dedup_contiguous(self):
    a = Tensor.ones(4).contiguous()
    b = Tensor.ones(4).contiguous()
    sched = check_schedule([a, b], 1)
    run_schedule(sched)
    # a and b share the same underlying device memory
    self.assertIs(a.lazydata.realized, b.lazydata.realized)

  def test_clone_doesnt_dedup(self):
    src = Tensor.ones(4).contiguous().realize()
    a = src.clone()
    b = src.clone()
    sched = check_schedule([a, b], 2, filter_sink=False)
    run_schedule(sched)
    # a and b are assigned to the same device Buffer
    self.assertIsNot(a.lazydata.realized, b.lazydata.realized)

  # EMPTY is assigned to a unique device Buffer

  def test_no_dedup_empty(self):
    a = Tensor.empty((4,))
    b = Tensor.empty((4,))
    # NOTE: empty does not have any schedule
    check_schedule([a, b], 0, filter_sink=False)
    self.assertIsNot(a.lazydata.buffer, b.lazydata.buffer)

  def test_dedup_outputs(self):
    a = Tensor.full((4, 4), 1.).contiguous().realize()
    b = Tensor.full((4, 4), 1.).contiguous().realize()
    check_schedule([a+b, a+b], 1)

  def test_fold_double_unary(self):
    y = Tensor.empty(2)
    out = y.sum(keepdim=True).sqrt().neg()
    check_schedule(out, 1)

  #@unittest.skip("may want to reconsider this")
  def test_fold_batchnorm(self):
    with Tensor.train():
      img = Tensor.empty(1,32,4,4)
      bn = nn.BatchNorm2d(32, track_running_stats=False)
      out = bn(img)
      check_schedule(out, 3)

  def test_fold_conv_batchnorm_notrain(self):
    with Tensor.train(False):
      img = Tensor.empty(1,3,8,8)
      c1 = nn.Conv2d(3,32,3)
      bn = nn.BatchNorm2d(32, track_running_stats=True)
      out = bn(c1(img)).relu()
      check_schedule(out, 1, [c1.weight, c1.bias])

  def test_fold_conv_batchnorm_notrain_no_running_stats(self):
    with Tensor.train(False):
      img = Tensor.empty(1,3,8,8)
      c1 = nn.Conv2d(3,32,3)
      bn = nn.BatchNorm2d(32, track_running_stats=False)
      out = bn(c1(img)).relu()
      check_schedule(out, 4, [c1.weight, c1.bias])

  def test_fold_conv_batchnorm(self):
    with Tensor.train():
      img = Tensor.empty(1,3,8,8)
      c1 = nn.Conv2d(3,32,3)
      bn = nn.BatchNorm2d(32, track_running_stats=False)
      out = bn(c1(img)).relu()
      check_schedule(out, 4, [c1.weight, c1.bias])

  @unittest.skipUnless(is_dtype_supported(dtypes.ulong), "Needs ulong")
  def test_fold_conv_batchnorm_optim(self):
    # this is too high
    for optim, cnt in [(nn.optim.Adam, 30), (nn.optim.SGD, 11)]:
      with self.subTest(optim=optim.__name__):
        with Tensor.train():
          img = Tensor.ones(1,3,4,4)
          c1 = nn.Conv2d(3,32,3)
          bn = nn.BatchNorm2d(32, track_running_stats=False)
          _realize_weights([c1, bn])
          opt = optim(nn.state.get_parameters([c1, bn]))
          img_bn = bn(c1(img)).elu().sum()
          opt.zero_grad()
          img_bn.backward()
          check_schedule(opt.schedule_step(), cnt)

  def test_fold_batchnorm_backward(self):
    with Context(FUSE_CONV_BW=1):
      with Tensor.train():
        x = Tensor.empty((2, 16, 8, 8)).contiguous()
        bn = nn.BatchNorm2d(16)
        bn.weight.requires_grad = bn.bias.requires_grad = x.requires_grad = True
        fw = bn(x).contiguous_backward().relu().contiguous()
        fw.sum().backward()
        # TODO: this is too many
        check_schedule([x.grad, bn.weight.grad, bn.bias.grad, fw], 10)

  def test_fold_conv_relu(self):
    c1 = nn.Conv2d(3,16,3)

    # run
    img = Tensor.ones(2,3,64,64)
    out = c1(img).relu()
    check_schedule(out, 1, [c1.weight, c1.bias])

  def test_fold_conv_relu_alt(self):
    img = Tensor.ones(1,4,8,8)
    c1 = nn.Conv2d(4, 4, kernel_size=3)
    c2 = nn.Conv2d(4, 4, kernel_size=3)
    img_conv = img.sequential([c1, Tensor.relu, c2, Tensor.relu])
    check_schedule(img_conv, 2, [*nn.state.get_parameters(c1), *nn.state.get_parameters(c2), img])

  def test_fold_conv_relu_nobias(self):
    img = Tensor.ones(1,4,8,8)
    c1 = nn.Conv2d(4, 4, kernel_size=3, bias=False)
    c2 = nn.Conv2d(4, 4, kernel_size=3, bias=False)
    out = img.sequential([c1, Tensor.relu, c2, Tensor.relu])
    check_schedule(out, 2, [c1.weight, c2.weight, img])

  def test_fold_conv_elu(self):
    c1 = nn.Conv2d(3,16,3)

    # run
    img = Tensor.rand(2,3,64,64)
    out = c1(img).elu()
    check_schedule(out, 1, [c1.weight, c1.bias, img])

  def test_fold_conv_elu_alt(self):
    img = Tensor.ones(1,4,8,8).contiguous()
    c1 = nn.Conv2d(4, 4, kernel_size=3)
    c2 = nn.Conv2d(4, 4, kernel_size=3)
    img_conv = img.sequential([c1, Tensor.elu, c2, Tensor.elu])
    check_schedule(img_conv, 2, [*nn.state.get_parameters(c1), *nn.state.get_parameters(c2), img])

  def test_two_sum(self):
    img = Tensor.empty(64,64)
    x = (img.sum(0) + img.sum(1))
    out = x.relu()
    check_schedule(out, 2)

  #@unittest.skip("failing in old lazy")
  def test_push_permute_through_reshape(self):
    a = Tensor.empty(16,16)
    b = Tensor.empty(16,16)
    c = (a+b).reshape(4,4,4,4).permute(2,3,0,1).contiguous()
    check_schedule(c, 1)

  #@unittest.skip("failing in old lazy")
  def test_push_permute_through_reshape_alt(self):
    a = Tensor.empty(4,4,4,4)
    b = Tensor.empty(4,4,4,4)
    c = (a+b).reshape(16,16).permute(1,0).contiguous()
    check_schedule(c, 1)

  def test_no_binop_rerun(self):
    a = Tensor.empty(16)
    b = Tensor.empty(16)
    c = a+b
    d = (a+b).reshape(16,1)
    check_schedule(d, 0, [c])

  @unittest.skipUnless(is_dtype_supported(dtypes.half), "need half")
  def test_multi_permute_should_collapse(self):
    a = Tensor.empty(4,4,4,4)
    b = Tensor.empty(16)
    c = a.sum((0,1)).cast(dtypes.float16).permute(1,0).reshape(4,4,1).permute(1,0,2).reshape(16) + b
    check_schedule(c, 1)

  def test_fancy_reshape_fusion(self):
    a = Tensor.empty(10)
    b = Tensor.empty(10)
    c = a+b
    d = a.reshape(10,1)+b.reshape(10,1)
    out = c.sum() + d.sum()
    with self.assertRaises(KernelCountException): check_schedule(out, 1)

  def test_children_dont_push(self):
    a = Tensor.empty(10, 10, 1)
    b = Tensor.empty(10, 10, 1)
    d = (a+b).expand(10, 10, 10)
    e = (a+b).permute(2,1,0)
    f = d+e
    check_schedule(f, 2)

  # failing in new lazy
  def test_dont_fuse_binops_with_children(self):
    a = Tensor.empty(10)
    b = Tensor.empty(10)
    c = Tensor.empty(10)
    keep_me = a+b
    e = keep_me.sum() # noqa: F841 give keep_me a child (NOTE: BinaryOps won't be a child since it will instant fuse)
    d = keep_me+c
    with self.assertRaises(KernelCountException): check_schedule(d, 2)
    with self.assertRaises(KernelCountException): check_schedule(keep_me, 0, [d])

  #@unittest.skip("failing in old lazy")
  def test_permute_breaks_fusion(self):
    a = Tensor.empty(10, 10, 10)
    b = Tensor.empty(10, 10)
    c = (a.sum(axis=2) + b).permute(1,0)
    d = c.permute(1,0)
    check_schedule(d, 1)

  def test_some_permute_fusion(self):
    a = Tensor.empty(8192, 16)
    b = Tensor.empty(1, 16)
    d = (a.T + b.expand(8192, 16).T)
    c = a + b.expand(8192, 16)
    e = d.T
    check_schedule(c, 1)
    check_schedule(e, 1)

  def test_shrink_fuse(self):
    a = Tensor.empty(8192, 16)
    b = Tensor.empty(8192, 16)
    c = a * b
    d = Tensor.empty(1, 16)
    e = c[0] * d
    check_schedule(e, 1)

  def test_expand_nofuse(self):
    a = Tensor.empty(1, 16)
    b = Tensor.empty(1, 16)
    c = a * b
    d = Tensor.empty(8192, 16)
    e = c * d
    check_schedule(e, 2)

  # this is the failing case in openpilot...it's very simple like this
  def test_image_conv_fusion(self):
    w1 = Tensor.empty(16, 16, 1, 1)
    b1 = Tensor.empty(16)
    w2 = Tensor.empty(16, 16, 1, 1)
    b2 = Tensor.empty(16)
    w3 = Tensor.empty(16, 16, 1, 1)
    b3 = Tensor.empty(16)

    x = Tensor.empty(1, 16, 32, 32)
    x = base = x.image_conv2d(w1, b1)
    x = x.image_conv2d(w2, b2) + base
    x = x.image_conv2d(w3, b3)

    # NOOP, 3 convs, contiguous
    with self.assertRaises(KernelCountException): check_schedule(x, 5)

  def test_image_conv_fusion_minimal(self):
    b1 = Tensor.empty(16)
    b2 = Tensor.empty(16)
    def p(x): return x.permute(1,0).contiguous().reshape(32,16,1).expand(32,16,16).sum(axis=2).permute(1,0)

    x = Tensor.empty(16, 32)
    x = base = p(x) + b1.reshape(16,1)
    x = p(x)
    x = x + b2.reshape(16,1)
    x = x + base
    del base
    x = p(x)
    check_schedule(x, 4)

  def test_image_conv_fusion_more_minimal(self):
    b1 = Tensor.empty(16)
    def p(x): return x.permute(1,0).contiguous().reshape(32,16,1).expand(32,16,16).sum(axis=2).permute(1,0)

    x = Tensor.empty(16, 32)
    x = base = p(x) + b1.reshape(16,1)
    x = p(x)
    del base
    check_schedule(x, 3)

  def test_resnet_block(self):
    with Tensor.train(False):
      in_planes, planes = 64, 64
      conv1 = nn.Conv2d(in_planes, planes, kernel_size=3, stride=1, padding=1, bias=False)
      bn1 = nn.BatchNorm2d(planes)
      conv2 = nn.Conv2d(planes, planes, kernel_size=3, padding=1, stride=1, bias=False)
      bn2 = nn.BatchNorm2d(planes)
      x = Tensor.empty(1, 64, 32, 32)
      out = bn1(conv1(x)).relu()
      out = bn2(conv2(out))
      out = (out + x).relu()
      run_schedule(check_schedule(out, 2, [conv1.weight, conv2.weight]))

  def test_contiguous_while_contiguous(self):
    x = Tensor.empty(1, 64, 32, 32)
    out = x.contiguous()
    check_schedule(out, 0, filter_sink=False)

  def test_contiguous_while_not_contiguous(self):
    x = Tensor.empty(1, 64, 32, 32)
    out = x.permute(0,2,3,1).contiguous()
    check_schedule(out, 1, filter_sink=False)

  def test_fold_with_contiguous(self):
    a = Tensor.randn(16, 16, 16).realize()
    b = Tensor.randn(16, 16).realize()
    c = (a.sum(2).contiguous() + b).contiguous()
    check_schedule(c, 2)

  def test_kernelize(self):
    a = Tensor.empty(10)
    b = Tensor.empty(10)
    c = (a+b).kernelize()
    d = c+2
    check_schedule(d, 2)

  def test_kernelize_view(self):
    a = Tensor.empty(4,1)
    b = a*2
    c = b.kernelize()+Tensor.empty(4,4)
    check_schedule(c, 2)

  def test_kernelize_diamond(self):
    a = Tensor([0]).realize()
    prev_a = (a+1).contiguous()
    a.assign(Tensor([2]))
    a.kernelize(prev_a)
    assert prev_a.lazydata in a.lazydata.src, "contiguous usage must run before assign"
    self.assertEqual((prev_a+a*3).item(), 1+2*3)

  def test_multioutput_ast(self):
    a = Tensor.zeros(1, dtype=dtypes.int).contiguous().realize().lazydata
    b = Tensor.zeros(1, dtype=dtypes.int).contiguous().realize().lazydata
    c = Tensor.arange(4).realize().lazydata
    kernel = UOp(Ops.KERNEL, src=(a, b, c.base), arg=Kernel(UOp.sink(c.r(Ops.ADD, (0,))+1, c.r(Ops.ADD, (0,))*2)))
    assert all(s.op is Ops.BUFFER for s in kernel.src), f"views are not allowed here {kernel}"
    kernel = graph_rewrite(kernel, create_ast)
    run_schedule(check_schedule(UOp.sink(a.assign(kernel), b.assign(kernel)), 1))
    self.assertEqual(a.buffer.numpy(), [7])
    self.assertEqual(b.buffer.numpy(), [12])

  # unlike schedule, kernelize can be called multiple times on a Tensor
  def test_double_kerenlize(self):
    a = Tensor.empty(10)
    b = Tensor.empty(10)
    c = (a+b)
    d = c.kernelize()+2
    e = c.kernelize()+d.kernelize()
    check_schedule(e, 3)

  def test_kernelize_bw(self):
    a = Tensor.full((3,), 2.0, requires_grad=True).contiguous()
    b = Tensor.full((3,), 3.0, requires_grad=True).contiguous()
    x = (a*b).kernelize()
    y = Tensor.eye(3, requires_grad=True)
    z = y.matmul(x).sum()
    z.backward()
    self.assertEqual(z.item(), 18.0)
    self.assertEqual(z.grad.item(), 1.0)

  def test_kernelize_bw_view(self):
    a = Tensor.full((3,1), 2.0, requires_grad=True).contiguous()
    b = Tensor.full((3,1), 3.0, requires_grad=True).contiguous()
    x = (a*b).kernelize()
    y = Tensor.eye(6, requires_grad=True)
    z = y.matmul(x.expand(3,2).reshape(6)).sum()
    z.backward()
    self.assertEqual(z.item(), 36.0)
    self.assertEqual(z.grad.item(), 1.0)

  @unittest.skip("no longer supported")
  def test_double_from(self):
    x = Tensor([1,2,3,4])
    out = x.to('python')
    check_schedule(out, 0, filter_sink=False)

  def _alu_from_tensor(self, t:Tensor):
    s = [s for s in t.schedule() if s.ast.op is Ops.SINK]
    self.assertEqual(len(s), 1)
    return [u.op for u in s[0].ast.toposort() if u.op in GroupOp.ALU]

  def test_2_pow_is_exp2(self):
    t = 2.0 ** Tensor([1.0, 2.0, 3.0])
    self.assertEqual(self._alu_from_tensor(t), [Ops.EXP2])

  def test_pow_05_is_sqrt(self):
    t = Tensor([1.0, 2.0, 3.0]) ** 0.5
    self.assertEqual(self._alu_from_tensor(t), [Ops.SQRT])

  def test_pow_neg_05_is_rsqrt(self):
    t = Tensor([1.0, 2.0, 3.0]) ** -0.5
    self.assertEqual(self._alu_from_tensor(t), [Ops.RECIP, Ops.SQRT])

  def test_pow_2_has_1_mul(self):
    t = Tensor([1.0, 2.0, 3.0]) ** Tensor(2.0)
    self.assertEqual(self._alu_from_tensor(t), [Ops.MUL])

  def test_pow_8_has_3_muls(self):
    t = Tensor([1.0, 2.0, 3.0]) ** 8
    self.assertEqual(self._alu_from_tensor(t), [Ops.MUL, Ops.MUL, Ops.MUL])

  def test_pow_const_tensor_to_zero(self):
    x = Tensor([1,2,3,4])
    out = x ** Tensor(0.0)
    # NOTE: this is UOp.const(0) + UOp.const(1)
    check_schedule(out, 0)

  def test_zero_size(self):
    x = Tensor.empty(2, 3, 0)
    out = x + 1
    check_schedule(out, 0, filter_sink=False)

  def test_reduce_permute_nofuse(self):
    x = Tensor.empty(32, 32, 32)
    y = Tensor.empty(32, 32)
    out = x.sum(axis=2).T+y
    check_schedule(out, 2)

  def test_two_elus_sum(self):
    x = Tensor.empty(32, 32)
    y = Tensor.empty(32, 32)
    out = x.sum(1).relu().elu() + y.sum(1).relu().elu()
    check_schedule(out, 2)

  @unittest.skipUnless(SPLIT_REDUCEOP, "Testing split reducop requires SPLIT_REDUCEOP")
  def test_preserve_multistage_reduce(self):
    big_enough = getenv("REDUCEOP_SPLIT_THRESHOLD", 32768)
    x = Tensor.randn(big_enough).realize()
    out = (x - x.max(keepdim=True)).max()
    run_schedule(check_schedule(out, 4))
    np.testing.assert_allclose(out.numpy(), (x.numpy() - x.numpy().max(keepdims=True)).max())

  def test_multistage_reduce(self):
    x = Tensor.empty(32, 32, 32)
    out = x.sum(2).relu().sum(1)
    check_schedule(out, 2)

  def test_multistage_reduce_fork(self):
    x = Tensor.empty(32, 32, 32)
    x = x.sum(2)
    out2 = x + 1
    out = x.relu().sum(1) + out2[0]
    check_schedule(out, 2)

  @unittest.skip("these two Tensors are the same")
  def test_example_matmul(self):
    x = Tensor.eye(64, requires_grad=True)
    y = Tensor.eye(64, requires_grad=True)
    z = y.matmul(x).sum()
    z.backward()
    out = x.grad.contiguous()
    run_schedule(check_schedule(out, 2))
    np.testing.assert_allclose(out.numpy(), np.ones((64,64)))

  def test_example_matmul_contig(self):
    x = Tensor.eye(64, requires_grad=True).contiguous().realize()
    y = Tensor.eye(64, requires_grad=True).contiguous().realize()
    z = y.matmul(x).sum()
    z.backward()
    out = x.grad.contiguous()
    run_schedule(check_schedule(out, 2))
    np.testing.assert_allclose(out.numpy(), np.ones((64,64)))

  def test_example_matmul_same(self):
    x = Tensor.eye(64, requires_grad=True)
    z = x.matmul(x).sum()
    z.backward()
    out = x.grad.contiguous()
    run_schedule(check_schedule(out, 2))
    # NOTE: the gradient flows twice
    np.testing.assert_allclose(out.numpy(), 2*np.ones((64,64)))

  def test_contiguous_add(self):
    x = Tensor.empty(32)
    y = Tensor.empty(32)
    z = Tensor.empty(32)
    out = (x+y).contiguous()+z
    check_schedule(out, 2)

  def test_double_sum_ref(self):
    x = Tensor.empty(32, 32, 32)
    x = x.sum(2)
    out = x + x[:, 4]
    check_schedule(out, 2)

  def test_reduce_shrink(self):
    x = Tensor.empty(32, 32)
    y = Tensor.empty(16)
    x = x.sum(1)
    x = x[:16]
    out = x + y
    # NOTE: this could be 1 kernel if we mask the store?
    check_schedule(out, 2)

  def test_multireduce_shrink(self):
    Tensor.manual_seed(0)
    a = Tensor.randn(32, 32).realize()
    b = Tensor.randn(32, 32).realize()
    c = Tensor.randn(16).realize()
    a_out = a.sum(1)
    a_out = a_out[:16]
    b_out = b.sum(1)
    b_out = b_out[:16]
    out = a_out + b_out + c
    # run_schedule(check_schedule(out, 2))  # TODO: this should be 1 (can we make it 1 with the new linearizer?)
    run_schedule(check_schedule(out, 3))
    np.testing.assert_allclose(out.numpy(), a.numpy().sum(axis=1)[:16] + b.numpy().sum(axis=1)[:16] + c.numpy(), atol=1e-4, rtol=1e-4)

  # broken due to const folding and two contiguous are different kernels
  # NOTE: passes after delete_lazy
  def test_const_no_recompute(self):
    x = Tensor(2) + Tensor(2)
    y = Tensor(2) + Tensor(2)
    out = x.contiguous() + y.contiguous()
    check_schedule(out, 2, filter_sink=False)

  @unittest.expectedFailure
  def test_reduce_same_size(self):
    Tensor.manual_seed(0)
    a = Tensor.randn(4, 4).realize()
    out0 = a.sum() + 2
    out1 = a.sum() + 4
    out2 = out0 * out1
    run_schedule(check_schedule([out0, out1, out2], 1))
    np.testing.assert_allclose(out0.numpy(), out0_np:=a.numpy().sum()+2, atol=1e-4, rtol=1e-6)
    np.testing.assert_allclose(out1.numpy(), out1_np:=a.numpy().sum()+4, atol=1e-4, rtol=1e-6)
    np.testing.assert_allclose(out2.numpy(), out0_np*out1_np, atol=1e-4, rtol=1e-6)

  @unittest.expectedFailure
  def test_reduce_multiple_paths(self):
    Tensor.manual_seed(0)
    a = Tensor.randn(4, 4).realize()
    out0 = a.sum().exp2()
    # out1 has two paths to a.sum()
    out1 = a.sum() + out0
    run_schedule(check_schedule([out0, out1], 1))
    np.testing.assert_allclose(out0.numpy(), out0_np:=np.exp2(a.numpy().sum()), atol=1e-4, rtol=1e-4)
    np.testing.assert_allclose(out1.numpy(), a.numpy().sum()+out0_np, atol=1e-4, rtol=1e-6)

  def test_multireduce_reduce_multiple_paths(self):
    Tensor.manual_seed(0)
    a = Tensor.randn(4, 4).realize()
    out0 = a.sum().exp2()
    out1 = a.sum() + out0
    b = (a + out0 + out1)
    out2 = b.sum().exp2()
    out3 = b.sum() + out2
    # run_schedule(check_schedule([out0, out1, out2, out3], 1))
    run_schedule(check_schedule([out0, out1, out2, out3], 6))
    np.testing.assert_allclose(out0.numpy(), np_out0:=np.exp2(a.numpy().sum()), atol=1e-4, rtol=1e-4)
    np.testing.assert_allclose(out1.numpy(), np_out1:=a.numpy().sum()+np_out0, atol=1e-4, rtol=1e-4)
    np_b = (a.numpy() + np_out0 + np_out1)
    np.testing.assert_allclose(out2.numpy(), np_out2:=np.exp2(np_b.sum()), atol=1e-4, rtol=1e-4)
    np.testing.assert_allclose(out3.numpy(), np_b.sum()+np_out2, atol=1e-4, rtol=1e-4)

  def test_reduce_ext_reduce_child(self):
    Tensor.manual_seed(0)
    a = Tensor.randn(4, 4).realize()
    b = Tensor.randn(4, 4).realize()
    # b.sum() is not a descendant of the fused nodes
    out0 = a.sum() + b.sum() + 2
    out1 = a.sum() + b.sum() + 4
    # run_schedule(check_schedule([out0, out1], 1))
    run_schedule(check_schedule([out0, out1], 4))
    np.testing.assert_allclose(out0.numpy(), a.numpy().sum()+b.numpy().sum()+2, atol=1e-4, rtol=1e-4)
    np.testing.assert_allclose(out1.numpy(), a.numpy().sum()+b.numpy().sum()+4, atol=1e-4, rtol=1e-4)

  def test_reduce_multiple_paths_midreduce(self):
    Tensor.manual_seed(0)
    a = Tensor.randn(4, 4).realize()
    r = a.sum()
    out0 = r.exp2()
    # reduce node in the indirect path from r to out2
    out1 = (a - out0).max()
    out2 = r + out1
    # run_schedule(check_schedule([r, out0, out1, out2], 1))
    run_schedule(check_schedule([r, out0, out1, out2], 4))
    np.testing.assert_allclose(r.numpy(), r_np:=a.numpy().sum(), atol=1e-4, rtol=1e-4)
    np.testing.assert_allclose(out0.numpy(), out0_np:=np.exp2(r_np), atol=1e-4, rtol=1e-4)
    np.testing.assert_allclose(out1.numpy(), out1_np:=(a.numpy() - out0_np).max(), atol=1e-4, rtol=1e-4)
    np.testing.assert_allclose(out2.numpy(), r_np + out1_np, atol=1e-4, rtol=1e-4)

  def test_reduce_multiple_paths_midreduce_fused(self):
    Tensor.manual_seed(0)
    a = Tensor.randn(4, 4).realize()
    b = Tensor.randn(4, 4).realize()
    out0 = a.sum() + 4
    out1 = b.max() + out0*2
    out2 = a.sum() + out1
    # run_schedule(check_schedule([out0, out1, out2], 1))
    run_schedule(check_schedule([out0, out1, out2], 4))
    np.testing.assert_allclose(out0.numpy(), out0_np:=a.numpy().sum()+4, atol=1e-4, rtol=1e-6)
    np.testing.assert_allclose(out1.numpy(), out1_np:=b.numpy().max() + out0_np*2, atol=1e-4, rtol=1e-6)
    np.testing.assert_allclose(out2.numpy(), a.numpy().sum() + out1_np, atol=1e-4, rtol=1e-6)

  def test_reduce_multiple_paths_midexpand(self):
    Tensor.manual_seed(0)
    a = Tensor.randn(4, 4).realize()
    b = Tensor.randn(4, 4, 4).realize()
    r = a.sum()
    out0 = r.exp2()
    # e1 is in the indirect path from a.sum() to out1
    e = b + out0
    out1 = r + e[0][0][0]
    # run_schedule(check_schedule([r, out0, out1, e], 3)) # 1 or 2 or 3? should be 1 (one reduce) but the different outputs might make it 3
    run_schedule(check_schedule([r, out0, out1, e], 4))
    np.testing.assert_allclose(r.numpy(), r_np:=a.numpy().sum(), atol=1e-4, rtol=1e-4)
    np.testing.assert_allclose(out0.numpy(), out0_np:=np.exp2(r_np), atol=1e-4, rtol=1e-4)
    np.testing.assert_allclose(e.numpy(), e_np:=b.numpy() + out0_np, atol=1e-4, rtol=1e-4)
    np.testing.assert_allclose(out1.numpy(), r_np + e_np[0][0][0], atol=1e-4, rtol=1e-4)

  # changed by multireduce
  def test_reduce_expand_child(self):
    Tensor.manual_seed(0)
    a = Tensor.randn((32, 32, 32)).realize()
    b = Tensor.randn((1, 16)).realize()
    out0 = a.sum() + 2
    out1 = a.sum() + b
    # run_schedule(check_schedule([out0, out1], 2))
    run_schedule(check_schedule([out0, out1], 4))
    np.testing.assert_allclose(out0.numpy(), a.numpy().sum()+2, atol=1e-4, rtol=1e-4)
    np.testing.assert_allclose(out1.numpy(), a.numpy().sum()+b.numpy(), atol=1e-4, rtol=1e-4)

  @unittest.expectedFailure
  def test_reduce_shrink_child(self):
    a = Tensor.empty(100, 100)
    b = Tensor.empty(10,)
    c = a.sum() + b[0]
    d = a.sum() + 2
    check_schedule([c, d], 1)

  def test_reduce_multiple_paths_midshrink(self):
    a = Tensor.empty(4, 4)
    r = a.sum(axis=1)
    out0 = r.exp2()
    out1 = out0[0] + out0
    check_schedule([r, out0, out1], 3)

  def test_reduce_shrink_output(self):
    a = Tensor.empty(4, 4)
    r = a.sum(keepdim=True)
    out0 = r.exp2()
    out1 = out0[0] + Tensor.empty(1, )
    check_schedule([r, out0, out1], 3)

  def test_std_multireduce_fusion(self):
    Tensor.manual_seed(0)
    x = Tensor.randn(4, 32).realize()
    out = x.std(-1)
    run_schedule(check_schedule(out, 2))
    np.testing.assert_allclose(out.numpy(), x.numpy().std(axis=-1, ddof=1), atol=1e-4, rtol=1e-4)

  def test_argmin_multireduce_fusion(self):
    Tensor.manual_seed(0)
    x = Tensor.randn(4, 32).realize()
    out = x.argmin(-1)
    run_schedule(check_schedule(out, 2))
    np.testing.assert_equal(out.numpy(), x.numpy().argmin(axis=-1))

  def test_argmax_multireduce_fusion(self):
    Tensor.manual_seed(0)
    x = Tensor.randn(4, 32).realize()
    out = x.argmax(-1)
    run_schedule(check_schedule(out, 2))
    np.testing.assert_equal(out.numpy(), x.numpy().argmax(axis=-1))

  def test_scaled_dot_product_attention_multireduce_fusion(self):
    Tensor.manual_seed(0)
    q = Tensor.randn(32,8,16,64).realize()
    k = Tensor.randn(32,8,16,64).realize()
    v = Tensor.randn(32,8,16,64).realize()
    out = Tensor.scaled_dot_product_attention(q,k,v)
    run_schedule(check_schedule(out, 5))
    if getenv("CHECK", 1):
      import torch
      compare = torch.nn.functional.scaled_dot_product_attention(torch.tensor(q.numpy()),torch.tensor(k.numpy()),torch.tensor(v.numpy()))
      np.testing.assert_allclose(out.numpy(), compare.numpy(), atol=1e-6, rtol=1e-3)

  def test_ugly_reduceop_pairing(self):
    Tensor.manual_seed(0)
    a = Tensor.randn(4, 32).realize()
    b = Tensor.randn(4, 32).realize()
    c = Tensor.randn(4, 32).realize()
    out = (c * a.sum(-1, keepdim=True)).sum(-1) + (b * a.sum(-1, keepdim=True)).sum(-1) # a.sum has >1 children but should still fuse
    # run_schedule(check_schedule(out, 1))
    run_schedule(check_schedule(out, 3))
    np.testing.assert_allclose(out.numpy(), \
      (c.numpy()*a.numpy().sum(axis=-1,keepdims=True)).sum(-1) + (b.numpy()*a.numpy().sum(axis=-1,keepdims=True)).sum(-1), atol=1e-4, rtol=1e-4)

  def test_reduce_expand_reduce_fusion(self):
    Tensor.manual_seed(0)
    a = Tensor.randn(4, 32).realize()
    out = (a+a.sum(-1, keepdim=True)).sum(-1)
    # run_schedule(check_schedule(out, 1))
    run_schedule(check_schedule(out, 2))
    np.testing.assert_allclose(out.numpy(), (a.numpy()+a.numpy().sum(axis=-1,keepdims=True)).sum(axis=-1), atol=1e-4, rtol=1e-4)

  def test_reduce_expand_reduce_expand_fusion(self):
    Tensor.manual_seed(0)
    a = Tensor.randn(4, 32).realize()
    out = a+(a+a.sum(-1,keepdim=True)).sum(-1, keepdim=True)
    # run_schedule(check_schedule(out, 2))
    run_schedule(check_schedule(out, 3))
    np.testing.assert_allclose(out.numpy(), \
      a.numpy()+(a.numpy()+a.numpy().sum(axis=-1,keepdims=True)).sum(axis=-1,keepdims=True), atol=1e-4, rtol=1e-4)

  def test_branching_reduces_and_expands_fusion(self):
    Tensor.manual_seed(0)
    a = Tensor.randn(4, 32).realize()
    out0 = a+a.sum(-1, keepdim=True)
    out1 = out0.sum(-1)
    # run_schedule(check_schedule(out, 2))
    run_schedule(check_schedule([out0, out1], 3))
    np.testing.assert_allclose(out0.numpy(), a.numpy()+a.numpy().sum(axis=-1,keepdims=True), atol=1e-4, rtol=1e-4)
    np.testing.assert_allclose(out1.numpy(), (a.numpy()+a.numpy().sum(axis=-1,keepdims=True)).sum(axis=-1), atol=1e-4, rtol=1e-4)

  def test_multireduce_fusion_simple_sequential(self):
    Tensor.manual_seed(0)
    x = Tensor.randn(4, 32).realize()
    y = Tensor.randn(4, 32).realize()
    out = (y + x.sum(axis=-1, keepdim=True)).sum(axis=-1)
    # run_schedule(check_schedule(out, 1))
    run_schedule(check_schedule(out, 2))
    np.testing.assert_allclose(out.numpy(), (y.numpy() + x.numpy().sum(axis=-1, keepdims=True)).sum(axis=-1), atol=1e-4, rtol=1e-4)

  def test_multireduce_fusion_simple_parallel(self):
    Tensor.manual_seed(0)
    x = Tensor.randn(4, 32).realize()
    y = Tensor.randn(4, 32).realize()
    out = y.sum(axis=-1) + x.sum(axis=-1)
    # run_schedule(check_schedule(out, 1))
    run_schedule(check_schedule(out, 2))
    np.testing.assert_allclose(out.numpy(), y.numpy().sum(axis=-1) + x.numpy().sum(axis=-1), atol=1e-4, rtol=1e-4)

  def test_multireduce_fusion_sequential(self):
    Tensor.manual_seed(0)
    x = Tensor.randn(4, 32).realize()
    out = x.std(-1)
    # run_schedule(check_schedule(out, 1))
    run_schedule(check_schedule(out, 2))
    np.testing.assert_allclose(out.numpy(), x.numpy().std(axis=-1, ddof=1), atol=1e-4, rtol=1e-4)

  def test_multireduce_fusion_parallel(self):
    Tensor.manual_seed(0)
    x = Tensor.randn(4, 32).realize()
    y = Tensor.randn(4, 32).realize()
    out = x.std(-1) + y.std(-1)
    # run_schedule(check_schedule(out, 1))
    run_schedule(check_schedule(out, 4))
    np.testing.assert_allclose(out.numpy(), x.numpy().std(axis=-1, ddof=1) + y.numpy().std(axis=-1, ddof=1), atol=1e-4, rtol=1e-4)

  def test_multireduce_diffops_sequential(self):
    Tensor.manual_seed(0)
    x = Tensor.randn(4, 32).realize()
    out = (x - x.max(-1, keepdim=True)).sum(-1)
    # run_schedule(check_schedule(out, 1))
    run_schedule(check_schedule(out, 2))
    np.testing.assert_allclose(out.numpy(), (x.numpy() - x.numpy().max(axis=-1, keepdims=True)).sum(axis=-1), atol=1e-4, rtol=1e-4)

  def test_multireduce_fusion_diffops_parallel(self):
    Tensor.manual_seed(0)
    x = Tensor.randn(4, 32).realize()
    y = Tensor.randn(4, 32).realize()
    out = x.sum(-1) + y.max(-1)
    # run_schedule(check_schedule(out, 1))
    run_schedule(check_schedule(out, 2))
    np.testing.assert_allclose(out.numpy(), x.numpy().sum(axis=-1) + y.numpy().max(axis=-1), atol=1e-4, rtol=1e-4)

  def test_multireduce_fusion_sequential_and_parallel(self):
    Tensor.manual_seed(0)
    x = Tensor.randn(4, 32).realize()
    y = Tensor.randn(4, 32).realize()
    mu = (x - x.max(axis=-1, keepdim=True)).mean(axis=-1, keepdim=True) + (y - y.max(axis=-1, keepdim=True)).mean(axis=-1, keepdim=True)
    out = [((x - mu).square().sum(-1)/x.shape[-1]).sqrt(), ((y - mu).square().sum(-1)/y.shape[-1]).sqrt()]
    np_mu = (x.numpy() - x.numpy().max(axis=-1, keepdims=True)).mean(axis=-1, keepdims=True) + \
      (y.numpy() - y.numpy().max(axis=-1, keepdims=True)).mean(axis=-1, keepdims=True)
    # run_schedule(check_schedule(out, 1))
    run_schedule(check_schedule(out, 6))
    np.testing.assert_allclose(out[0].numpy(), np.sqrt(np.square(x.numpy() - np_mu).sum(-1)/x.shape[-1]), atol=1e-4, rtol=1e-4)
    np.testing.assert_allclose(out[1].numpy(), np.sqrt(np.square(y.numpy() - np_mu).sum(-1)/y.shape[-1]), atol=1e-4, rtol=1e-4)

  def test_multimatmul_fusion(self):
    Tensor.manual_seed(0)
    a,b = Tensor.randn(4, 64).realize(), Tensor.rand(64,8).realize()
    c,d = Tensor.randn(4, 64).realize(), Tensor.rand(64,8).realize()
    out = a@b + c@d
    # run_schedule(check_schedule(out, 1))
    run_schedule(check_schedule(out, 2))
    np.testing.assert_allclose(out.numpy(), a.numpy()@b.numpy() + c.numpy()@d.numpy(), atol=1e-4, rtol=1e-4)

  def test_softmax_fusion(self):
    Tensor.manual_seed(0)
    x = Tensor.randn(4, 12, 64, 64).realize()
    out = x.softmax()
    run_schedule(check_schedule(out, 3))
    expected = (x_exp:=np.exp(x.numpy()-x.numpy().max(-1, keepdims=True)))/x_exp.sum(-1, keepdims=True)
    np.testing.assert_allclose(out.numpy(), expected, atol=1e-4, rtol=1e-4)

  @unittest.skipUnless(is_dtype_supported(dtypes.half), "need half")
  def test_softmax_upcast(self):
    # input half, softmax in float
    Tensor.manual_seed(0)
    x = Tensor.randn(4, 12, 64, 64, dtype=dtypes.half).realize()
    out = x.softmax(dtype=dtypes.float)
    sched = out.schedule()
    self.assertEqual(len(sched), 3)
    self.assertEqual(sched[0].bufs[0].dtype, dtypes.half)

    # input float, softmax in float
    Tensor.manual_seed(0)
    x = Tensor.randn(4, 12, 64, 64, dtype=dtypes.float).realize()
    out = x.softmax(dtype=dtypes.float)
    sched = out.schedule()
    self.assertEqual(len(sched), 3)
    self.assertEqual(sched[0].bufs[0].dtype, dtypes.float)

  def test_softmax_backward(self):
    Tensor.manual_seed(0)
    x = Tensor.randn(4, 12, 64, 64, requires_grad=True).realize()
    x.softmax().sum().backward()
    run_schedule(check_schedule(x.grad, 4))

  # changed by: multireduce spec
  def test_layernorm_onelayer_fusion(self):
    Tensor.manual_seed(0)
    layer = nn.LayerNorm([10, 10])
    layer.weight = Tensor.randn(10,10).realize()
    layer.bias = Tensor.randn(10,10).realize()
    x = Tensor.randn(20, 5, 10, 10).realize()
    out = layer(x)
    # run_schedule(check_schedule(out, 2))
    run_schedule(check_schedule(out, 3))
    y = (x.numpy() - x.numpy().mean(layer.axis, keepdims=True))
    expected = y / np.sqrt((y*y).mean(layer.axis, keepdims=True) + layer.eps)
    np.testing.assert_allclose(out.numpy(), expected * layer.weight.numpy() + layer.bias.numpy(), atol=1e-4, rtol=1e-4)

  def test_scaled_dot_product_attention_fusion(self):
    x, y, z, m = (Tensor.empty(32, 8, 16, 16) for _ in range(4))
    out = Tensor.scaled_dot_product_attention(x, y, z, attn_mask=m)
    check_schedule(out, 5)

  def test_scaled_dot_product_attention_causal_fusion(self):
    x, y, z = (Tensor.empty(32, 8, 16, 16) for _ in range(3))
    out = Tensor.scaled_dot_product_attention(x, y, z, is_causal=True)
    check_schedule(out, 5)

  def test_adam_step_fusion(self):
    with Tensor.train():
      x = Tensor.empty(4, 64, 768)
      layer = nn.Linear(768, 768*4)
      _realize_weights(layer)
      opt = nn.optim.Adam(nn.state.get_parameters(layer), lr=1e-4)
      layer(x).relu().sum().backward()
      check_schedule(opt.schedule_step(), 16)

  def test_adam_conv_fuse(self):
    with Tensor.train():
      img = Tensor.empty(2,3,4,4)
      c1 = nn.Conv2d(3,32,3)
      _realize_weights(c1)
      opt = nn.optim.Adam(nn.state.get_parameters(c1), lr=1e-4)
      opt.zero_grad()
      c1(img).relu().sum().backward()
      check_schedule(opt.schedule_step(), 16)

  def test_adam_2convs_fuse(self):
    with Tensor.train():
      img = Tensor.empty(2,3,4,4)
      c1 = nn.Conv2d(3,16,3,bias=False)
      c2 = nn.Conv2d(16,32,2,bias=False)
      _realize_weights([c1, c2])
      opt = nn.optim.Adam(nn.state.get_parameters([c1, c2]), lr=1e-4)
      opt.zero_grad()
      c2(c1(img).relu()).relu().sum().backward()
      check_schedule(opt.schedule_step(), 20)

  def test_sgd_conv_fuse(self):
    with Tensor.train():
      img = Tensor.empty(2,3,4,4)
      c1 = nn.Conv2d(3,32,3)
      _realize_weights(c1)
      opt = nn.optim.SGD(nn.state.get_parameters(c1))
      opt.zero_grad()
      c1(img).relu().sum().backward()
      check_schedule(opt.schedule_step(), 3)

  def test_sgd_2convs_fuse(self):
    with Tensor.train():
      img = Tensor.empty(2,3,4,4)
      c1 = nn.Conv2d(3,16,3,bias=False)
      c2 = nn.Conv2d(16,32,2,bias=False)
      _realize_weights([c1, c2])
      opt = nn.optim.SGD(nn.state.get_parameters([c1, c2]))
      opt.zero_grad()
      c2(c1(img).relu()).relu().sum().backward()
      check_schedule(opt.schedule_step(), 7)

  @unittest.skipUnless(is_dtype_supported(dtypes.ulong), "Needs ulong")
  def test_fold_2convs_sgd_nesterov_momentum_wd(self):
    with Tensor.train():
      img = Tensor.empty(2,3,4,4)
      c1 = nn.Conv2d(3,16,3,bias=False)
      c2 = nn.Conv2d(16,32,2,bias=False)
      _realize_weights([c1, c2])
      opt = nn.optim.SGD(nn.state.get_parameters([c1, c2]), nesterov=True, momentum=0.9, weight_decay=0.1)
      opt.zero_grad()
      c2(c1(img).relu()).relu().sum().backward()
      check_schedule(opt.schedule_step(), 13)

  def test_sgd_4convs_fuse(self):
    with Tensor.train():
      img = Tensor.empty(2,3,64,64)
      c1 = nn.Conv2d(3,4,3,bias=False)
      c2 = nn.Conv2d(4,8,3,bias=False)
      c3 = nn.Conv2d(8,16,3,bias=False)
      c4 = nn.Conv2d(16,32,3,bias=False)
      _realize_weights([c1, c2, c3, c4])
      opt = nn.optim.SGD(nn.state.get_parameters([c1, c2, c3, c4]))
      opt.zero_grad()
      c4(c3(c2(c1(img).relu()).relu()).relu()).relu().sum().backward()
      check_schedule(opt.schedule_step(), 17)

  def test_sgd_4convs_fuse_conv_bw(self):
    with Tensor.train():
      img = Tensor.empty(2,3,64,64)
      c1 = nn.Conv2d(3,4,3,bias=False)
      c2 = nn.Conv2d(4,8,3,bias=False)
      c3 = nn.Conv2d(8,16,3,bias=False)
      c4 = nn.Conv2d(16,32,3,bias=False)
      _realize_weights([c1, c2, c3, c4])
      opt = nn.optim.SGD(nn.state.get_parameters([c1, c2, c3, c4]))
      opt.zero_grad()
      c4(c3(c2(c1(img).relu()).relu()).relu()).relu().sum().backward()
      with Context(FUSE_CONV_BW=1): check_schedule(opt.schedule_step(), 14)

  @unittest.skipUnless(is_dtype_supported(dtypes.half), "need half")
  def test_prefer_half_buffer(self):
    x = Tensor.ones(4).contiguous().realize()
    # y = Tensor.ones(4).contiguous().realize()
    z = Tensor.ones(4, 4).contiguous().realize()

    # should not create extra kernel if output will be realized anyways
    dummy = x.sum().half().float()
    check_schedule(dummy, 1)
    dummy = x.sum().half().float().contiguous() + 1
    check_schedule(dummy, 2)

    # shared between two outputs
    shared = x.sum().half().float()
    a = shared * 2
    b = shared * 3
    sched = check_schedule([a, b], 3)
    # store reduceop in half
    self.assertEqual(sched[0].bufs[0].dtype, dtypes.half)
    # fuse cast with the child kernel
    self.assertEqual(sched[1].bufs[0].dtype, dtypes.float)
    self.assertEqual(sched[2].bufs[0].dtype, dtypes.float)

    # reduce
    a = z.sum(axis=0).half().float().sum(axis=0)
    sched = check_schedule(a, 2)
    self.assertEqual(sched[0].bufs[0].dtype, dtypes.half)
    self.assertEqual(sched[1].bufs[0].dtype, dtypes.float)

    # expand
    # expand will realize just after the .float(), so requires change to realize-before-expand
    # normal = (x.sum().half().float().reshape(1) * y).sum()
    # sched = check_schedule(normal, 2)
    # for si in sched[:-1]: assert all(out.dtype == dtypes.half for out in si.outputs[:-1])

    # parallel reduce
    # a = x.sum().half().float() * y.sum().half().float()
    # b = a + 1
    # c = a + 2
    # sched = check_schedule([b, c], 4)
    # doesn't store either in half because it doesn't chase

  def test_reduce_simple_chase(self):
    a = Tensor.empty(4, 4, 4)
    r = a.sum(0) + 6
    b = r.sum(0) * 4
    c = r.sum(1) * 2
    schedule = check_schedule([b, c], 3)
    self.assertIs(store_val(schedule[0]).op, Ops.ADD)

  def test_multireduce_simple_chase(self):
    Tensor.manual_seed(0)
    a = Tensor.randn(4, 4, 4).realize()
    r = (a + (a.sum(0, keepdim=True) + 6)).sum(0) * 2
    b = r.sum(0) + 8
    c = r.sum(1) + 12
    np_r = (a.numpy() + (a.numpy().sum(0) + 6)).sum(0) * 2
    # schedule = check_schedule([b,c], 3)
    # self.assertIs(schedule[0].ast[0].src[0].arg, Ops.MUL)
    schedule = check_schedule([b,c], 4)
    run_schedule(schedule)
    np.testing.assert_allclose(b.numpy(), np_r.sum(0) + 8, atol=1e-4, rtol=1e-4)
    np.testing.assert_allclose(c.numpy(), np_r.sum(1) + 12, atol=1e-4, rtol=1e-4)

  def test_push_permute_chase(self):
    a = Tensor.empty(4, 4, 4)
    b = Tensor.empty(4, 4)
    r = a.sum(2) + b
    d = r.T * 4
    e = r * d
    schedule = check_schedule([d, e], 3)
    self.assertIs(store_val(schedule[0]).op, Ops.ADD)

  def test_multireduce_push_permute_chase(self):
    Tensor.manual_seed(0)
    a = Tensor.randn(4, 4, 4).realize()
    b = Tensor.randn(4, 4).realize()
    r = a.sum(2) + b
    d = r.T * 4
    e = r * (d + a).sum(2)
    schedule = check_schedule([d, e], 3) # make sure it doesn't fuse
    self.assertIs(store_val(schedule[0]).op, Ops.ADD)
    run_schedule(schedule)
    np.testing.assert_allclose(d.numpy(), (a.numpy().sum(2) + b.numpy()).T * 4, atol=1e-4, rtol=1e-4)
    np.testing.assert_allclose(e.numpy(), (a.numpy().sum(2) + b.numpy()) * (d.numpy() + a.numpy()).sum(2), atol=1e-4, rtol=1e-4)

  def test_push_shrink_chase(self):
    a = Tensor.empty(16, 16)
    b = Tensor.empty(4)
    c = Tensor.empty(16, )
    r = a.sum(1) + c
    d = r[:4] * b
    schedule = check_schedule(d, 2)
    self.assertIs(store_val(schedule[0]).op, Ops.ADD)

  def test_multireduce_push_shrink_chase(self):
    Tensor.manual_seed(0)
    a = Tensor.randn(16, 16).realize()
    b = Tensor.randn(4).realize()
    c = Tensor.randn(16, ).realize()
    d = Tensor.randn(16, 16).realize()
    r = a.sum(1) + c
    out = r[:4] * b + d.sum(1)[:4]
    # schedule = check_schedule(out, 2)
    schedule = check_schedule(out, 3)
    self.assertIs(store_val(schedule[0]).op, Ops.ADD)
    run_schedule(schedule)
    np.testing.assert_allclose(out.numpy(), (a.numpy().sum(1) + c.numpy())[:4] * b.numpy() + d.numpy().sum(1)[:4], atol=1e-4, rtol=1e-4)

  def test_midreduce_nochase(self):
    a = Tensor.empty(16, 16)
    b = (a.sum(0) + a.max(1)) + 2
    schedule = check_schedule(b, 2)
    self.assertIs(store_val(schedule[0]).op, Ops.REDUCE_AXIS)

  def test_multireduce_midreduce_nochase(self):
    Tensor.manual_seed(0)
    a = Tensor.randn(16, 16).realize()
    b = (a.sum(0)+a.max(0) + a.max(1)+a.sum(1)) + 2
    # schedule = check_schedule(b, 2)
    schedule = check_schedule(b, 4)
    self.assertIs(store_val(schedule[0]).op, Ops.REDUCE_AXIS)
    run_schedule(schedule)
    np.testing.assert_allclose(b.numpy(), a.numpy().sum(0)+a.numpy().max(0) + a.numpy().max(1)+a.numpy().sum(1)+2, atol=1e-4, rtol=1e-4)

  # changed by: multireduce spec
  # pattern in test_transformer
  def test_partial_fuse1(self):
    Tensor.manual_seed(0)
    a = Tensor.randn(16, 16).realize()
    b = Tensor.randn(16, 16).realize()
    c = a.sum() + 2
    d = (a.sum() - b.sum()) * 4
    # run_schedule(check_schedule([c, d], 1))
    run_schedule(check_schedule([c, d], 3))
    np.testing.assert_allclose(c.numpy(), a.numpy().sum()+2, atol=1e-4, rtol=1e-4)
    np.testing.assert_allclose(d.numpy(), (a.numpy().sum() - b.numpy().sum()) * 4, atol=1e-4, rtol=1e-4)

  # changed by: multireduce spec
  # pattern in conv
  def test_partial_fuse2(self):
    Tensor.manual_seed(0)
    a = Tensor.randn(16, 16).realize()
    b = Tensor.randn(16, 16).realize()
    c = a.sum() + 2
    d = b.sum() - c
    # run_schedule(check_schedule([c, d], 1))
    run_schedule(check_schedule([c, d], 2))
    np.testing.assert_allclose(c.numpy(), a.numpy().sum()+2, atol=1e-4, rtol=1e-4)
    np.testing.assert_allclose(d.numpy(), b.numpy().sum()-(a.numpy().sum()+2), atol=1e-4, rtol=1e-4)

  # changed by: multireduce spec
  # pattern in adam
  @unittest.expectedFailure
  def test_partial_fuse3(self):
    Tensor.manual_seed(0)
    a = Tensor.randn(16, 16).realize()
    b = Tensor.randn(16, 16).realize()
    c = a.sum() + 2
    d = a.sum() * 2
    e = c * d
    f = b.sum() - e
    # run_schedule(check_schedule([c, d, e, f], 1))
    run_schedule(check_schedule([c, d, e, f], 2))
    np.testing.assert_allclose(c.numpy(), c_np:=a.numpy().sum()+2, atol=1e-4, rtol=1e-4)
    np.testing.assert_allclose(d.numpy(), d_np:=a.numpy().sum()*2, atol=1e-4, rtol=1e-4)
    np.testing.assert_allclose(e.numpy(), e_np:=c_np*d_np, atol=1e-4, rtol=1e-4)
    np.testing.assert_allclose(f.numpy(), b.numpy().sum() - e_np, atol=1e-4, rtol=1e-4)

  # changed by: multireduce spec
  @unittest.expectedFailure
  def test_partial_fuse4(self):
    Tensor.manual_seed(0)
    a = Tensor.randn(16, 16).realize()
    b = Tensor.randn(16, 16).realize()
    c = a.sum() + 2
    d = a.sum() * 2
    e = c * d
    f = (b - d).sum() - e
    # run_schedule(check_schedule([c, d, e, f], 1))
    run_schedule(check_schedule([c, d, e, f], 3))
    np.testing.assert_allclose(c.numpy(), c_np:=a.numpy().sum()+2, atol=1e-4, rtol=1e-4)
    np.testing.assert_allclose(d.numpy(), d_np:=a.numpy().sum()*2, atol=1e-4, rtol=1e-4)
    np.testing.assert_allclose(e.numpy(), e_np:=c_np*d_np, atol=1e-4, rtol=1e-4)
    np.testing.assert_allclose(f.numpy(), (b.numpy()-d_np).sum()-e_np, atol=1e-4, rtol=1e-4)

  def test_pad_reduce_safe(self):
    Tensor.manual_seed(0)
    a = Tensor.rand(3, 4, 5).realize()
    b = Tensor.rand(3, 4, 5).realize()
    out = (a + b).pad(((0, 1), (0, 1), (0, 1)), value=1.0).sum().contiguous()
    run_schedule(check_schedule(out, 1))
    np.testing.assert_allclose(out.numpy(), np.pad(a.numpy()+b.numpy(), ((0, 1), (0, 1), (0, 1)), constant_values=1.0).sum(), atol=1e-5, rtol=1e-6)

  def test_multireduce_pad_reduce_safe(self):
    Tensor.manual_seed(0)
    a = Tensor.randn(3, 4, 5).realize()
    b = Tensor.randn(3, 4, 5).realize()
    out = (a.pad(((0, 1), (0, 1), (0, 1)), value=1.0).sum(keepdim=True)+b.pad(((0, 1), (0, 1), (0, 1)), value=1.0).sum()).contiguous()
    # run_schedule(check_schedule(out, 1))
    run_schedule(check_schedule(out, 2))
    np.testing.assert_allclose(out.numpy(), np.pad(a.numpy(), ((0, 1), (0, 1), (0, 1)), constant_values=1.0).sum(keepdims=True) + \
                                                   np.pad(b.numpy(), ((0, 1), (0, 1), (0, 1)), constant_values=1.0).sum(), atol=1e-4, rtol=1e-4)

  def test_pad_reduce_unsafe(self):
    Tensor.manual_seed(0)
    a = Tensor.rand(3, 4, 5).realize()
    out = a.log2().pad(((0, 1), (0, 1), (0, 1)), value=1.0).sum().contiguous()
    run_schedule(check_schedule(out, 2))
    np.testing.assert_allclose(out.numpy(), np.pad(np.log2(a.numpy()), ((0, 1), (0, 1), (0, 1)), constant_values=1.0).sum(), atol=1e-5, rtol=1e-6)

  def test_multireduce_pad_reduce_unsafe(self):
    Tensor.manual_seed(0)
    a = Tensor.randn(3, 4, 5).abs().realize()
    b = Tensor.randn(3, 4, 5).abs().realize()
    out = (a.log2().pad(((0, 1), (0, 1), (0, 1)), value=1.0).sum()+b).abs().log2().pad(((0, 1), (0, 1), (0, 1)), value=1.0).sum().contiguous()
    # run_schedule(check_schedule(out, 1))
    run_schedule(check_schedule(out, 4))
    np.testing.assert_allclose(out.numpy(), np.pad(np.log2(np.abs(np.pad(np.log2(a.numpy()), ((0, 1), (0, 1), (0, 1)), constant_values=1.0).sum() + \
                                                   b.numpy())), ((0, 1), (0, 1), (0, 1)), constant_values=1.0).sum(), atol=3e-4, rtol=1e-6)

  def test_shrink_pad_safe(self):
    a = Tensor.ones((3, )).contiguous().realize()
    b = Tensor.ones((3, )).contiguous().realize()
    out = (a + b).shrink(((0, 1),)).pad(((0, 1),)).contiguous()
    run_schedule(check_schedule(out, 1))
    np.testing.assert_equal(out.numpy(), [2, 0])

  def test_shrink_pad_unsafe(self):
    a = Tensor.ones((3, )).contiguous().realize()
    out = a.exp2().shrink(((0, 1),)).pad(((0, 1),)).contiguous()
    run_schedule(check_schedule(out, 2))
    np.testing.assert_equal(out.numpy(), [2, 0])

  def test_base_change_shrink_pad(self):
    a = Tensor.ones(3, 3).contiguous().realize()
    b = a.exp2()
    c = b[:-1, :-1]
    d = c.pad(((0, 1), (0, 1))) * 2
    run_schedule(check_schedule(d, 2))
    np.testing.assert_equal(d.numpy(), np.pad(np.exp2(a.numpy())[:-1, :-1], ((0, 1), (0, 1)))*2)

  def test_base_change_expand_pad(self):
    a = Tensor.ones(3, 3).contiguous().realize()
    b = a.exp2()
    c = b[:, None, :]
    d = c.pad(((0, 0), (1, 1), (0, 0))) * 2
    run_schedule(check_schedule(d, 2))
    np.testing.assert_equal(d.numpy(), np.pad(np.exp2(a.numpy())[:, None, :], ((0, 0), (1, 1), (0, 0)))*2)

  def test_fuse_arange_pad_replicate_mode(self):
    x = Tensor.empty(3,3,3,3, requires_grad=True)
    y = x.pad((-1,2,2,-1), mode="replicate")
    dx = y.sum().gradient(x)[0]
    with Context(FUSE_ARANGE=1):
      sched = check_schedule(dx, 3)
    run_schedule(sched)
    np.testing.assert_allclose(dx.numpy(), [[[[0.,3.,9.],[0,1.,3.],[0.,0.,0.]]]*3]*3)

  # TODO like openpilot with imagef
  @unittest.skipUnless(is_dtype_supported(dtypes.half), "need half")
  def test_base_change_expand_expand(self):
    a = Tensor.ones(4, 4).contiguous().realize()
    b = a.cast(dtypes.half).expand(2, 4, 4)
    c = b.cast(dtypes.int).expand(2, 2, 4, 4)
    run_schedule(check_schedule(c, 2))
    np.testing.assert_equal(c.numpy(), np.ones(((2, 2, 4, 4)), dtype=np.int32))

  def test_base_change_pad_expand(self):
    a = Tensor.full((4, 4), 1.).contiguous().realize()
    b = Tensor.full((4, 4), 2.).contiguous().realize()
    c = (a + b).pad(((1, 1), (1, 1)))
    d = c.cast(dtypes.int).expand((2, 6, 6)) * 4
    run_schedule(check_schedule(d, 2))
    c_np = np.pad((np.full((4, 4), 2., dtype=np.float32) + np.full((4, 4), 1., dtype=np.float32)), ((1, 1), (1, 1)), constant_values=0.0)
    np.testing.assert_equal(d.numpy(), np.broadcast_to(c_np.astype(np.half), (2, *c_np.shape)) * 4)

  def test_pad_reduce_unsafe_multiview_st(self):
    P = Tensor.ones(3, 3).contiguous()
    sums = P.sum(axis=1, keepdim=True)
    P /= sums
    p = P[0]
    p = p.pad(((1, 0), ))
    p = p.repeat([2])
    run_schedule(check_schedule(p, 3))
    tiny_ret = p.numpy()

    P = np.ones((3, 3), dtype=np.float32)
    sums = P.sum(axis=1, keepdims=True)
    P /= sums
    p = P[0]
    p = np.pad(p, (1, 0), 'constant')
    p = np.tile(p, 2)
    np.testing.assert_allclose(tiny_ret, p)

  def test_bitcast_fuses(self):
    x = Tensor.empty(1, dtype=dtypes.float32)
    a = x.exp2().bitcast(dtypes.int32)
    b = x.bitcast(dtypes.int32)
    check_schedule(a+b, 1) # this should fuse when it makes sense

  @unittest.skip("disabling subbuffer manually isn't supported anymore")
  def test_bitcast_disable_subbufer(self):
    x = cast(UOp, Tensor.empty(1, dtype=dtypes.float32).realize().lazydata)
    a = x.alu(Ops.EXP2).cast(dtypes.int32, True, allow_buffer_view=False)
    b = x.cast(dtypes.int32, True, allow_buffer_view=False)
    b = a.alu(Ops.ADD, b)
    check_schedule(b, 1)

  def test_reduceop_reshape_dont_push(self):
    Tensor.manual_seed(0)
    x = Tensor.randn(10, 20).realize()
    out = x.argmax(1)
    run_schedule(check_schedule(out, 2))

  def test_conv2d(self): _test_conv2d(7)
  def test_conv2d_fused(self): _test_conv2d(6, FUSE_CONV_BW=1)

  @unittest.skipUnless(is_dtype_supported(dtypes.half) and is_dtype_supported(dtypes.ulong), "need half and ulong")
  def test_conv2d_half(self): _test_conv2d(7, dtype=dtypes.half)
  @unittest.skipUnless(is_dtype_supported(dtypes.half), "need half")
  @unittest.skipIf(Device.DEFAULT == "WEBGPU", "Causes other tests to fail")
  @unittest.expectedFailure
  def test_conv2d_fused_half(self): _test_conv2d(5, dtype=dtypes.half)

  @unittest.skip("splitting kernels exceeding device buffer count is not yet supported")
  def _test_buf_cnt(self, cnt:int, allowed:int):
    alu = functools.reduce(lambda x,y: x+y, [Tensor.ones((1, 1)).contiguous().realize() for _ in range(cnt-1)])
    s = alu.schedule()
    assert len(s) == allowed
    run_schedule(s)
    expected = functools.reduce(lambda x,y: x+y, [np.ones((1, 1)) for _ in range(cnt-1)])
    np.testing.assert_equal(alu.numpy(), expected)

  def test_buf_cnt_at_limit(self): self._test_buf_cnt(31, allowed=1)
  @unittest.expectedFailure
  def test_buf_cnt_over_limit(self): self._test_buf_cnt(32, allowed=2)
  @unittest.expectedFailure
  def test_buf_cnt_over_limit_alt(self): self._test_buf_cnt(63, allowed=3)

  @unittest.skipIf(getenv("VIZ"), "TODO: VIZ blocks gc")
  def test_schedule_mem_used(self):
    base = GlobalCounters.mem_used
    Tensor.ones(256).contiguous().realize()
    Tensor.ones(5, 5).contiguous().schedule()
    self.assertEqual(GlobalCounters.mem_used-base, 0)

  @unittest.skip("TODO: this is consistently creating non reproducible failures")
  def test_schedule_mem_used_with_inputs(self):
    base = GlobalCounters.mem_used
    x = Tensor.ones(256).contiguous().realize()
    (x+Tensor.ones(256).contiguous()).schedule()
    self.assertEqual(GlobalCounters.mem_used-base, 1024)

  def test_const_schedule(self):
    constv = Tensor.empty(2, 2).lazydata.const_like(10)
    check_schedule(constv, 0)

  def test_const_schedule_contig(self):
    constv = Tensor.empty(2, 2).lazydata.const_like(10).contiguous()
    check_schedule(constv, 1)

  @unittest.skipIf(Device.DEFAULT != "GPU", "image only supported on GPU")
  def test_image_matmul(self):
    with Context(IMAGE=2):
      x = Tensor.randn((9, 9)).realize()
      y = Tensor.randn((9, 9)).realize()
      out = x@y
      run_schedule(check_schedule(out, 3))
      np.testing.assert_allclose(out.numpy(), x.numpy()@y.numpy(), atol=1e-4, rtol=1e-4)
      self.assertIsInstance(out.dtype, ImageDType)
      self.assertIsNotNone(out.lazydata.base.realized)
      self.assertIsInstance(out.lazydata.base.realized.dtype, ImageDType)

  def _test_fusion(self, shapes, f, cnt):
    with Context(DEBUG=0, TRACK_MATCH_STATS=0): args = [Tensor.randn(s).realize() for s in shapes]
    run_schedule(check_schedule(compare:=f(*args), cnt))
    if getenv("COMPARE", 1):
      import torch
      good = f(*[torch.tensor(x.numpy()) for x in args])
      np.testing.assert_allclose(compare.numpy(), good.numpy(), atol=1e-4, rtol=1e-4)

  def test_late_fusion_simple(self):
    self._test_fusion([(4, 4), (4, 1)], lambda a,b:a.sum(1, keepdim=True)+b, 1)

  def test_late_fusion_post_reshape(self):
    self._test_fusion([(4, 4), (1, 4)], lambda a,b:a.sum(1).reshape(b.shape)+b, 1)

  def test_late_fusion_post_permute(self):
    self._test_fusion([(4, 6, 4), (4, 4, 1)], lambda a,b:a.sum(1, keepdim=True).permute((2, 0, 1))+b, 2)

  def test_late_fusion_double_transpose(self):
    self._test_fusion([(32, 16, 1)],
                      lambda a:(a.expand(32, 16, 16).sum((2,), keepdim=True).permute((1, 0, 2))+2).permute((1, 0, 2)).contiguous(), 1)

  def test_late_fusion_post_expand(self):
    self._test_fusion([(32, 32)], lambda a:a-a.sum(1), 2)

  def test_cast_padded_view(self):
    a = Tensor.arange(4).reshape(1, 4)
    casted_view = a.pad(((0, 1), (0, 0))).cast(dtypes.float)
    casted_view.realize()
    self.assertEqual(casted_view.lazydata.base.realized.size, 4)
    realized_view = casted_view.contiguous().realize()
    self.assertEqual(realized_view.lazydata.base.realized.size, 8)
    self.assertListEqual(realized_view.tolist(), [[0.0, 1.0, 2.0, 3.0], [0.0, 0.0, 0.0, 0.0]])

  # NOTE: we only reorder CAST if it's an EXPAND
  def test_cast_after_shrink(self):
    a = Tensor.arange(4).reshape(1, 4)
    casted_view = a.shrink(((0, 1), (0, 2))).cast(dtypes.float)
    casted_view.realize()
    self.assertEqual(casted_view.lazydata.base.realized.size, 2)
    realized_view = casted_view.contiguous().realize()
    self.assertEqual(realized_view.lazydata.base.realized.size, 2)
    self.assertListEqual(realized_view.tolist(), [[0, 1]])

  def test_cast_const_view(self):
    a = Tensor.ones((4, 4), dtype=dtypes.float32)
    casted_view = a.cast(dtypes.int32)
    run_schedule(check_schedule(casted_view, 0))
    self.assertIsNone(casted_view.lazydata.base.realized)
    realized_const_view = casted_view.contiguous()
    run_schedule(check_schedule(realized_const_view, 1))
    self.assertListEqual(realized_const_view.tolist(), [[1, 1, 1, 1], [1, 1, 1, 1], [1, 1, 1, 1], [1, 1, 1, 1]])

  @given(strat.sampled_from(dtypes.all), strat.sampled_from(dtypes.all))
  def test_cast_padded_const(self, dt1, dt2):
    assume(is_dtype_supported(dt1) and is_dtype_supported(dt2))
    a = Tensor(1, dtype=dt1).reshape(1, 1).pad(((1, 1), None))
    casted_view = a.cast(dt2)
    run_schedule(check_schedule(casted_view, 0))
    realized_const_view = casted_view.contiguous()
    run_schedule(check_schedule(realized_const_view, 1))
    np.testing.assert_equal(realized_const_view.numpy(), [[0], [1], [0]])

class TestIndexing(unittest.TestCase):
  def check_schedule(self, xt:Union[Tensor,List[Tensor]], cnt:int):
    with Context(FUSE_ARANGE=getenv("FUSE_ARANGE", 1)):
      lst = [xt] if isinstance(xt, Tensor) else xt
      s = Tensor.schedule(*lst)
      lowered = [x[1] for x in lower_schedule(s.copy())]
      kernels = [ei for ei in list(lowered) if isinstance(ei.prg, CompiledRunner)]
      if FUSE_ARANGE: self.assertEqual(len(kernels), cnt)
      for ei in lowered: ei.run(do_update_stats=True)
    return s

  def test_simple_indexing(self):
    X = Tensor.randn(10, 10).realize()
    idxs = Tensor([0, 2]).realize()
    xt = X[idxs]
    self.check_schedule(xt, 2)
    np.testing.assert_equal(xt.numpy(), X.numpy()[idxs.numpy()])

  def test_simple_indexing_alt(self):
    X = Tensor.arange(16).reshape(4, 4)
    xt = X[[1, 2], [1, 2]]
    self.check_schedule(xt, 5)
    np.testing.assert_equal(xt.numpy(), (np.arange(16).reshape(4, 4))[[1, 2], [1, 2]])

  def test_advanced_indexing(self):
    X = Tensor.arange(10)+1
    xt = X[[0]]
    self.check_schedule(xt, 2)
    np.testing.assert_equal(xt.numpy(), (np.arange(10)+1)[[0]])

  def test_advanced_indexing_alt(self):
    X = Tensor.arange(6).reshape(3, 2)+1
    xt = X[[Tensor([2]), Tensor([1])]]
    self.check_schedule(xt, 6)
    np.testing.assert_equal(xt.numpy(), 6)

  def test_advanced_simple_indexing_combined(self):
    X = Tensor.arange(16).reshape(4, 4)
    xt = X[1:2, [1, 2]]
    self.check_schedule(xt, 4)

  def test_push_through_reshape(self):
    Tensor.manual_seed(0)
    x = Tensor.randn(10, 20).realize()
    out = x.argmax(1)
    self.check_schedule(out, 2)
    np.testing.assert_allclose(out.numpy(), np.argmax(x.numpy(), 1))

  def test_arange_push_through_expand(self):
    Tensor.manual_seed(0)
    a = Tensor.arange(4,)
    b = Tensor.randn(4, 4).realize()
    out = (a+b).sum()
    self.check_schedule(out, 1)
    np.testing.assert_allclose(out.numpy(), (np.arange(4)+b.numpy()).sum(), atol=1e-5)

  def test_argmin(self):
    Tensor.manual_seed(0)
    x = Tensor.randn(4, 32).realize()
    out = x.argmin(-1)
    self.check_schedule(out, 2)
    np.testing.assert_equal(out.numpy(), x.numpy().argmin(axis=-1))

  def test_argmax(self):
    Tensor.manual_seed(0)
    x = Tensor.randn(4, 32).realize()
    out = x.argmax(-1)
    self.check_schedule(out, 2)
    np.testing.assert_equal(out.numpy(), x.numpy().argmax(axis=-1))

  def test_arange_transposed(self):
    Tensor.manual_seed(0)
    x = Tensor.randint(4, 1).realize()
    a = ((Tensor.arange(4,)*x).T).sum()
    self.check_schedule(a, 1)
    np.testing.assert_equal(a.numpy(), (np.arange(4)*x.numpy()).T.sum())

  def test_div_padded_arange(self):
    x = Tensor.full((2,2), 16)
    y = x.idiv(Tensor.linspace(2, 8, steps=4, dtype=dtypes.int).reshape(2,2)).pad(((1,1), (1,1)))
    out = y.sum(axis=1)
    with Context(FUSE_ARANGE=1): run_schedule(check_schedule(out, 2))
    self.assertListEqual(out.tolist(), [0, 12, 4, 0])

  def test_arange_transposed_descendants(self):
    Tensor.manual_seed(0)
    x = Tensor.randint(4, 1).realize()
    a = (Tensor.arange(4,)*x).T
    b = Tensor.randint(4, 4).realize()
    out = (a+b).sum()
    self.check_schedule(out, 1)
    np.testing.assert_equal(out.numpy(), ((np.arange(4)*x.numpy()).T+b.numpy()).sum())

  def test_arange_index(self):
    Tensor.manual_seed(0)
    x = Tensor.randn(5, 2).realize()
    a = Tensor.arange(10)
    out = (x + a[2]).sum()
    self.check_schedule(out, 1)
    np.testing.assert_allclose(out.numpy(), (x.numpy()+np.arange(10)[2]).sum(), atol=1e-5, rtol=1e-6)

  def test_arange_index_shrink(self):
    Tensor.manual_seed(0)
    with Context(TRACK_MATCH_STATS=0):
      x = Tensor.randn(11).realize()
    a = Tensor.arange(22)
    out = (x + a[:11]).sum()
    self.check_schedule(out, 1)

  def test_arange_index_contiguous(self):
    Tensor.manual_seed(0)
    x = Tensor.randn(5, 2).realize()
    a = Tensor.arange(10).contiguous()
    out = (x + a[2]).sum()
    self.check_schedule(out, 3)
    np.testing.assert_allclose(out.numpy(), (x.numpy()+np.arange(10)[2]).sum(), atol=1e-5, rtol=1e-6)

  def test_arange_index_child(self):
    Tensor.manual_seed(0)
    x = Tensor.randn(5, 2).realize()
    a = Tensor.arange(10)+1
    out = (x + a[2]).sum()
    self.check_schedule(out, 1)
    np.testing.assert_allclose(out.numpy(), (x.numpy()+(np.arange(10)+1)[2]).sum(), atol=1e-5, rtol=1e-6)

  def test_arange_index_contiguous_child(self):
    Tensor.manual_seed(0)
    x = Tensor.randn(5, 2).realize()
    a = (Tensor.arange(10)+1).contiguous()
    out = (x + a[2]).sum()
    self.check_schedule(out, 3)
    np.testing.assert_allclose(out.numpy(), (x.numpy()+(np.arange(10)+1)[2]).sum(), atol=1e-5, rtol=1e-6)

  def test_arange_childless_base(self):
    a = Tensor.arange(4)
    self.check_schedule(a, 1)
    np.testing.assert_equal(a.numpy(), np.arange(4))

  def test_arange_childless_view(self):
    a = Tensor.arange(4).reshape(2, 2)
    a[0] = 4
    np.testing.assert_equal(a.numpy(), [[4, 4], [2, 3]])

  def test_arange_group_childless_base(self):
    Tensor.manual_seed(0)
    x = Tensor.randint(4).realize()
    a = Tensor.arange(4)+x
    self.check_schedule(a, 1)
    np.testing.assert_equal(a.numpy(), np.arange(4)+x.numpy())

  def test_arange_group_childless_view(self):
    Tensor.manual_seed(0)
    x = Tensor.ones(4).contiguous().realize()
    a = Tensor.arange(4)+x
    a[0] = 6
    np.testing.assert_equal(a.numpy(), [6., 2., 3., 4.])

  @unittest.skip("BUFFER_VIEW no longer supported on non-disk devices")
  def test_arange_view_op(self):
    a = Tensor.arange(12).reshape(4, 3).shrink(((1, 2), (1, 3))).contiguous()
    sched = self.check_schedule(a, 1)
    self.assertIs(sched[1].ast.op, Ops.BUFFER_VIEW)
    np.testing.assert_equal(a.numpy(), [[4, 5]])

  @unittest.skipIf(Device.DEFAULT == "CPU", "tests copy from ext device")
  def test_arange_shrink_copy(self):
    a = Tensor.arange(12).reshape(4, 3).shrink(((1, 2), (1, 3))).to("CPU")
    sched = self.check_schedule(a, 2) # NOTE: there is a contiguous between REDUCE_AXIS and COPY
    self.assertIs(sched[-1].ast.op, Ops.COPY)
    np.testing.assert_equal(a.numpy(), [[4, 5]])

  @unittest.skipIf(Device.DEFAULT == "CPU", "tests copy from ext device")
  def test_arange_expand_copy(self):
    a = Tensor.arange(4).reshape(2, 2, 1).expand(2, 2, 2).contiguous().to("CPU")
    sched = self.check_schedule(a, 2) # NOTE: there is a contiguous between REDUCE_AXIS and COPY
    self.assertIs(sched[2].ast.op, Ops.COPY)
    self.assertIs(store_val(sched[1]).op, Ops.LOAD)
    self.assertIs(store_val(sched[0]).op, Ops.ADD)
    np.testing.assert_equal(a.numpy(), [[[0, 0], [1, 1]], [[2, 2], [3, 3]]])

  @unittest.skipUnless(is_dtype_supported(dtypes.half), "need half")
  def test_precompute_freqs_cis(self):
    from extra.models.llama import precompute_freqs_cis
    args = {"dim":32 if CI else 128, "end":2048 if CI else 8192, "theta":10000}
    fused = precompute_freqs_cis(**args)
    with Context(FUSE_ARANGE=1):
      run_schedule(check_schedule(fused, 3))
    if getenv("CHECK", 1):
      ref = precompute_freqs_cis(**args)
      run_schedule(check_schedule(ref, 3))
      np.testing.assert_equal(fused.numpy(), ref.numpy())

  def test_fuse_assign_contiguous(self):
    x = Tensor.zeros(4, 4, dtype=dtypes.int).contiguous().realize()
    a = Tensor.arange(8).reshape(4, 2)
    self.check_schedule(x.shrink((None, (0, 2))).assign(a.contiguous()), 2)
    np.testing.assert_equal(x.numpy(), [[0, 1, 0, 0], [2, 3, 0, 0], [4, 5, 0, 0], [6, 7, 0, 0]])

  def test_assign_non_contiguous(self):
    x = Tensor.zeros(4, 4, dtype=dtypes.int).contiguous().realize()
    y = Tensor.randint(4, 2)
    a = Tensor.arange(8).reshape(4, 2)+y
    x.shrink((None, (0, 2))).assign(a).realize()
    xref = np.zeros((4, 4), dtype=int)
    xref[:, :2] = np.arange(8).reshape(4, 2)+y.numpy()
    np.testing.assert_equal(x.numpy(), xref)

  def test_sparse_categorical_crossentropy_simple(self):
    X = Tensor([[0, 2, 3], [1, 2, 3]]).realize()
    Y = Tensor([1, 2]).realize()
    loss = X.sparse_categorical_crossentropy(Y)
    self.check_schedule(loss, 4)
    np.testing.assert_allclose(loss.item(), 0.878309, atol=1e-5, rtol=1e-6)

  @unittest.skipIf(Device.DEFAULT == "WEBGPU", "Validation error on WebGPU")
  def test_mnist_val(self):
    from tinygrad.nn.datasets import mnist
    import torch
    _, Y_train, _, _ = mnist()
    samples = Tensor.randint(BS:=getenv("BS", 512), high=cast(int,Y_train.shape[-1])).realize()
    yt = Tensor.randn(BS, 10).realize()
    with Context(SPLIT_REDUCEOP=0):
      loss = yt.sparse_categorical_crossentropy(Y_train[samples])
      self.check_schedule(loss, 6)
      loss_fused = loss.numpy()
    loss_ref = torch.nn.CrossEntropyLoss()(torch.tensor(yt.numpy()), torch.tensor(Y_train.numpy())[torch.tensor(samples.numpy())])
    np.testing.assert_allclose(loss_fused, loss_ref.numpy(), atol=1e-6, rtol=1e-6)

  @unittest.expectedFailure
  def test_arange_fuse_grouped_children(self):
    X = Tensor.randn(4, 4).realize()
    r = (X+Tensor.arange(16).reshape(4, 4)).sum()
    out0 = r+2
    out1 = r+3
    self.check_schedule([out0, out1], 1)
    r_ref = (X.numpy()+np.arange(16).reshape(4, 4)).sum()
    np.testing.assert_allclose(out0.numpy(), r_ref+2, rtol=2e-7)
    np.testing.assert_allclose(out1.numpy(), r_ref+3, rtol=2e-7)

  def test_dont_fold_arange_contiguous_view(self):
    X = Tensor.randn(4, 4).realize()
    r = (X+Tensor.arange(16).reshape(4, 4).contiguous()).sum(1, keepdim=True)
    self.check_schedule([r], 2)
    np.testing.assert_allclose(r.numpy(), (X.numpy()+np.arange(16).reshape(4, 4)).sum(1, keepdims=True), atol=1e-5, rtol=1e-6)

  @unittest.skip("multi output isn't supported")
  def test_multiview_arange_children(self):
    X = Tensor.randn(2,3,4,4).numpy()
    with Context(FUSE_ARANGE=1):
      compare = Tensor(X).interpolate(size=(2, 2), mode="linear").numpy()
    with Context(FUSE_ARANGE=0, TRACK_MATCH_STATS=0):
      ref = Tensor(X).interpolate(size=(2, 2), mode="linear").numpy()
    np.testing.assert_allclose(ref, compare, atol=1e-5, rtol=1e-6)

  def test_recursive_swizzle(self):
    a = Tensor([1,2,3,4]).realize()
    for _ in range(24): a = a + a
    new_uop = swizzle_rewrite(a.lazydata.reshape((4, 1)))
    self.assertEqual(new_uop.st, ShapeTracker.from_shape((4,)).reshape((4, 1)))
    self.assertEqual(swizzle_cnt(new_uop), 0)

  def test_no_rewrite_elementwise(self):
    a = Tensor.empty(32, 32)
    b = Tensor.empty(32, 32)
    sink = (a+b).schedule()[0].ast
    self.assertEqual(swizzle_cnt(sink), 0)

  def test_simple_store_reshape(self):
    a = Tensor.empty(32, 32).sum(axis=1)+Tensor.empty(1,32)
    ast = a.schedule()[0].ast
    self.assertEqual(ast.shape, (32, 1))
    self.assertEqual(a.lazydata.shape, (1, 32))

  def test_no_reshape_reduceop(self):
    a = Tensor.empty(32, 32).sum(axis=(1,)).contiguous()
    ast = a.schedule()[0].ast
    self.assertEqual(ast.shape, (32, 1))
    self.assertEqual(a.lazydata.shape, (32,))

@track_rewrites(named=True)
def swizzle_rewrite(u:UOp) -> UOp: return graph_rewrite(graph_rewrite(u, view_left), view_right)
def swizzle_cnt(u:UOp) -> int:
  return len([x for x in u.toposort() if x.op is Ops.VIEW and len(x.src) != 0 and x.src[0].op not in {Ops.BUFFER, Ops.DEFINE_GLOBAL}])

class TestSwizzle(unittest.TestCase):
  def test_swizzle_simple(self):
    Tensor.manual_seed(0)
    with Context(DEBUG=0, TRACK_MATCH_STATS=0):
      a = Tensor.randint(32, 32).realize()
    r = (a+a).sum(1).sum(0)
    # double reduce collapses to a single reduce
    with Context(DONT_GROUP_REDUCES=1):
      run_schedule(check_schedule(r, 1))
    self.assertEqual(r.numpy(), (a.numpy()+a.numpy()).sum(1).sum(0))

  def test_single_swizzle(self):
    Tensor.manual_seed(0)
    with Context(DEBUG=0, TRACK_MATCH_STATS=0):
      a = Tensor.randint(4, 1).realize()
      b = Tensor.ones((1, 1), dtype=a.dtype).contiguous().realize()
    # ADD(REDUCE(RESHAPE(LOAD)), LOAD) to ADD(REDUCE(RESHAPE(LOAD))), RESHAPE(LOAD)
    r = a.sum(0)+b
    run_schedule(check_schedule(r, 1))
    self.assertEqual(r.numpy(), a.numpy().sum(0)+1)

  def test_double_swizzle_possible(self):
    Tensor.manual_seed(0)
    with Context(DEBUG=0, TRACK_MATCH_STATS=0):
      a = Tensor.randint(4,).realize()
      b = Tensor.randint(4,).realize()
    # parallel reduce!
    add = a.sum(0)+b.sum(0)
    with Context(DONT_GROUP_REDUCES=1):
      run_schedule(check_schedule(add, 1))
    self.assertEqual(add.numpy(), a.numpy().sum(0)+b.numpy().sum(0))

  @unittest.skip("TODO: how do we express the norm")
  def test_softmax_one_kernel(self):
    Tensor.manual_seed(0)
    with Context(DEBUG=0, TRACK_MATCH_STATS=0):
      a = Tensor.randn(32, 32).realize()
    t = a.softmax()
    with Context(DONT_GROUP_REDUCES=1, DONT_REALIZE_EXPAND=1):
      check_schedule(t, 1)

  def test_argmax_one_kernel(self):
    Tensor.manual_seed(0)
    with Context(DEBUG=0, TRACK_MATCH_STATS=0):
      a = Tensor.randn(10, 20).realize()
    t = a.argmax(0)
    with Context(DONT_GROUP_REDUCES=1, DONT_REALIZE_EXPAND=1): t.realize()

  def test_swizzle_reduceop(self):
    Tensor.manual_seed(0)
    x = Tensor.randn(4,4).realize()
    y = Tensor.randn(4,4,4).realize()
    out = x.reshape(4,4,1).expand(4,4,4).sum(axis=(1,))+y
    with Context(DONT_REALIZE_EXPAND=1, DONT_GROUP_REDUCES=1):
      run_schedule(check_schedule(out, 1))
    np.testing.assert_allclose(out.numpy(), np.tile(x.numpy().reshape(4,4,1), (1,1,4)).sum(axis=1)+y.numpy())

  def test_permute_rewrite(self):
    x = Tensor.randn(4, 4, 16).realize()
    y = Tensor.randn(4, 1, 16).realize()
    z = Tensor.randn(4, 4, 1).realize()
    t = (x*y).sum(axis=(0, 2)).reshape(1, 4, 1).permute(0, 2, 1)+z
    with Context(DONT_GROUP_REDUCES=1, DONT_REALIZE_EXPAND=1): run_schedule(check_schedule(t, 1))
    t_np = (x.numpy()*y.numpy()).sum(axis=(0, 2)).reshape(1, 4, 1).transpose(0, 2, 1)+z.numpy()
    np.testing.assert_allclose(t.numpy(), t_np, atol=1e-6, rtol=1e-3)

  @unittest.skip("TODO: this swizzle isn't resolvable when there's a mask")
  def test_swizzle_failure_permute(self):
    a = Tensor.empty(45,65).T.reshape(65,1,45).pad((None,None,(0,45))).expand(65,45,90)
    b = Tensor.empty(45,65)
    a_reduce = a.sum(axis=(2,), keepdim=True).sum(axis=(1,))
    b_reduce = b.sum(axis=(0,))
    t = a_reduce+b_reduce
    with Context(DONT_GROUP_REDUCES=1, DONT_REALIZE_EXPAND=1): run_schedule(check_schedule(t, 1))

  def test_parallel_reduce_possible(self):
    Tensor.manual_seed(0)
    x = Tensor.randn(4, 2, 2).realize()
    y = Tensor.randn(4, 2, 2).realize()
    t = x.sum(axis=1)+y.sum(axis=1)
    with Context(DONT_GROUP_REDUCES=1): run_schedule(check_schedule(t, 1))
    np.testing.assert_allclose(t.numpy(), x.numpy().sum(axis=1)+y.numpy().sum(axis=1), atol=1e-6, rtol=1e-3)

  # kernels can only have 1 or n in each dim
  @unittest.expectedFailure
  def test_dont_parallelize_different_n(self):
    Tensor.manual_seed(0)
    x = Tensor.randn(4, 2, 2).realize()
    y = Tensor.randn(4, 3, 2).realize()
    t = x.sum(axis=1)+y.sum(axis=1)
    with Context(DONT_GROUP_REDUCES=1): run_schedule(check_schedule(t, 1))
    np.testing.assert_allclose(t.numpy(), x.numpy().sum(axis=1)+y.numpy().sum(axis=1), atol=1e-6, rtol=1e-3)

  def test_unsafe_pad(self):
    x = Tensor.full((2,2), 1.0).contiguous()
    y = x*x.sum((1,)).reciprocal()
    t = y.pad(((0,1),None))
    run_schedule(check_schedule(t, 3))
    np.testing.assert_equal(t.numpy(), [[0.5, 0.5], [0.5, 0.5], [0., 0.]])

def store_val(si:ScheduleItem): return si.ast.src[0].src[1]
zero_pm = UPat(Ops.CONST, arg=0)
class TestView(unittest.TestCase):
  def test_all_masked_out(self):
    # start with non CONST Ops
    a = Tensor.rand(10, 10).realize()
    # all masked out, degrades to const 0
    b = a.pad(((0, 10), None))[10:]
    sched = check_schedule(b.contiguous(), 1)
    assert zero_pm.match(store_val(sched[-1]), {})
    run_schedule(sched)
    np.testing.assert_equal(b.numpy(), 0)

  def test_mask_dim_1(self):
    # mask out dim = 1 works too
    a = Tensor.rand(10, 10).realize()
    b = a.pad((None, (0, 10)))[:, 10:]
    assert b.shape == (10, 10)
    sched = check_schedule(b.contiguous(), 1)
    self.assertEqual(sched[-1].ast.full_shape, (10, 10))
    assert zero_pm.match(store_val(sched[-1]), {})
    run_schedule(sched)
    np.testing.assert_equal(b.numpy(), 0)

  def test_zero_size_alt(self):
    a = Tensor.empty(135, 0, 9)
    b = a.pad(((0, 0), (0, 0), (18, 0)))
    check_schedule(b, 0)

  def test_partial_mask(self):
    # partial masked out does not degrade into CONST
    a = Tensor.rand(10, 10).realize()
    b = a.pad(((0, 5), None))[5:]
    assert b.shape == (10, 10)
    sched = check_schedule(b.contiguous(), 1)
    self.assertEqual(store_val(sched[-1]).op, Ops.LOAD)
    self.assertEqual(store_val(sched[-1]).st_arg, b.lazydata.st)
    run_schedule(sched)
    np.testing.assert_allclose(b.numpy(), np.pad(a.numpy(), ((0, 5), (0, 0)))[5:])

  # a*VIEW(x), where VIEW(x) = 0
  # x collapses along with its children
  def test_parent_view_collapses(self):
    a = Tensor([1, 2])
    b = Tensor.arange(3).contiguous()
    bv = b.pad(((0, 2),))[-2:]
    # this becomes a late a*0
    late_mul = a*bv
    check_schedule(late_mul, 0)
    # the arange doesn't realize
    self.assertIsNone(b.lazydata.base.realized)
    # mul doesn't realize
    self.assertIsNone(late_mul.lazydata.base.realized)
    self.assertEqual(late_mul.tolist(), [0, 0])

  # SINK has two branches:
  # a*VIEW(x), where VIEW(x) = 0
  # x+2
  # as long as one child realizes, x does not collapse
  def test_parent_multiple_children_no_collapse(self):
    a = Tensor([1, 2])
    b = Tensor.arange(3).contiguous()
    bv = b.pad(((0, 2),))[-2:]
    late_mul = a*bv
    other_child = b+2
    s = check_schedule([late_mul, other_child], 2)
    # the arange becomes a BUFFER
    self.assertIs(b.lazydata.base.op, Ops.BUFFER)
    # mul still collapses
    self.assertIs(late_mul.lazydata.base.op, Ops.CONST)
    run_schedule(s)
    self.assertEqual(other_child.tolist(), [2, 3, 4])

def tensor_rewrite(t) -> UOp: return graph_rewrite(t.lazydata.base, merge_views+symbolic_simple)
class TestSimplifier(unittest.TestCase):
  def test_sink_childless_const(self):
    x = Tensor(0)
    check_schedule(x, 0)

  def test_sink_childless_const_alt_expanded(self):
    x = Tensor.zeros(4, 4).contiguous()
    check_schedule(x, 1)

  def test_all_const_uops(self):
    a = Tensor(4)*Tensor(2)
    sink = tensor_rewrite(a)
    assert UPat.cvar().match(sink, {})

  def test_masked_const_elementwise(self):
    a = Tensor.eye(10)@Tensor.eye(10)
    sink = tensor_rewrite(a)
    assert UPat(Ops.REDUCE_AXIS, src=(UPat.cvar().view()*UPat.cvar().view(),)).match(sink, {})

  def test_elementwise_ops(self):
    a = Tensor.empty(4, 4, dtype=dtypes.int)
    sink = tensor_rewrite(a*0)
    assert UPat(Ops.CONST, arg=0).match(sink, {})
    self.assertIs(tensor_rewrite(a*1).base, a.lazydata.base)
    self.assertIs(tensor_rewrite(a+0).base, a.lazydata.base)

  def test_cast_folding(self):
    a = Tensor(1.0).cast(dtypes.int)
    sink = tensor_rewrite(a)
    assert UPat.cvar(dtype=dtypes.int).match(sink, {})

  def test_const_folding_mul(self):
    a = Tensor([1])
    sink = tensor_rewrite(a*0)
    assert UPat(Ops.CONST, arg=0).match(sink, {}), f"expected {sink} to collapse to a const 0"
    assert sink.shape == a.shape

  def test_const_folding_ne(self):
    a = Tensor([1])
    sink = tensor_rewrite(a != a)
    assert UPat(Ops.CONST, arg=False).match(sink, {}), f"expected {sink} to collapse to a const False"
    assert sink.shape == a.shape

  def test_const_folding_lt(self):
    a = Tensor([1])
    sink = tensor_rewrite(a < a)
    assert UPat(Ops.CONST, arg=False).match(sink, {}), f"expected {sink} to collapse to a const False"
    assert sink.shape == a.shape

tensor_const_pm = PatternMatcher([
  (UPat(Ops.CONST, src=(UPat(Ops.VIEW, src=(UPat(Ops.DEVICE),)),)), lambda: True),
  (UPat(Ops.BIND, src=(UPat(Ops.DEFINE_VAR, src=(UPat(Ops.VIEW, src=(UPat(Ops.DEVICE),)))), UPat(Ops.CONST))), lambda: True),
])
class TestConst(unittest.TestCase):
  # ** part 1: basic functionality of a tensor directly created from CONST

  def test_tensor_const(self):
    a = Tensor(1)
    print(a.lazydata)
    self.assertTrue(tensor_const_pm.rewrite(a.lazydata))

  def test_tensor_variable(self):
    vv = UOp.variable("a", 0, 10).bind(1)
    a = Tensor(vv)
    print(a.lazydata)
    self.assertTrue(tensor_const_pm.rewrite(a.lazydata))

  def test_const_schedule(self):
    a = Tensor.ones((4, 4))
    sched = a.schedule()
    self.assertEqual(len(sched), 0)

  def test_const_contiguous_schedule(self):
    # this ends up in the big graph
    a = Tensor.ones((4,)).contiguous()
    sched = a.schedule()
    self.assertEqual(len(sched), 1)

  def test_const_ast(self):
    a = Tensor.ones((4,)).pad((1, 1)).contiguous()
    sched = a.schedule()
    print(sched[0].ast)
    const_ast_pattern = UPat(Ops.SINK, src=(UPat.store(UPat(), UPat.where(UPat(Ops.VALID), UPat.cvar("x"), UPat(Ops.CONST, arg=0))),))
    self.assertEqual(len(const_ast_pattern.match(sched[0].ast, {})), 1)
    run_schedule(sched)
    self.assertListEqual(a.tolist(), [0, 1, 1, 1, 1, 0])

  def test_unmasked_const_ast(self):
    a = Tensor.ones((4,)).contiguous()
    sched = a.schedule()
    print(sched[0].ast)
    const_ast_pattern = UPat(Ops.SINK, src=(UPat.store(UPat(), UPat(Ops.CONST)),))
    self.assertEqual(len(const_ast_pattern.match(sched[0].ast, {})), 1)
    run_schedule(sched)
    self.assertListEqual(a.tolist(), [1, 1, 1, 1])

  # ** part 2: scheduler behavior when const folding happens later

  def test_const_folding_no_realize(self):
    a = Tensor([1, 2, 3, 4])*0
    sched = a.schedule()
    self.assertEqual(len(sched), 0)

  def test_src_const_folding(self):
    with Context(TRACK_MATCH_STATS=0):
      a = Tensor.full((4,), 1).contiguous().realize()
      b = Tensor.full((4,), 2).contiguous().realize()
    mul0 = a*0
    add = b+mul0
    sched = add.schedule()
    self.assertEqual(len(sched), 0)
    # b+0 and b share the same underlying device memory
    self.assertIs(add.lazydata.buffer, b.lazydata.buffer)
    self.assertListEqual(add.tolist(), [2, 2, 2, 2])

  def test_src_masked_const_folding(self):
    with Context(TRACK_MATCH_STATS=0):
      a = Tensor.full((4,), 1).contiguous().realize()
      b = Tensor.full((6,), 2).contiguous().realize()
    mul0 = a*0
    add = b+mul0.pad((1, 1), value=2)
    sched = add.schedule()
    self.assertEqual(len(sched), 1)
    run_schedule(sched)
    # add gets assigned to a new buffer
    self.assertIsNot(add.lazydata.base.realized, b.lazydata.base.realized)
    self.assertListEqual(add.tolist(), [4, 2, 2, 2, 2, 4])

  # ** part 3: Tensor variable bindings

  #@unittest.expectedFailure # TODO: should schedule assert if you try to realize a Variable?
  def test_var_schedule(self):
    vv = UOp.variable("a", 0, 10).bind(1)
    a = Tensor(vv)
    sched = a.schedule()
    self.assertEqual(len(sched), 0)

  def test_add_tvar(self):
    vv = UOp.variable("a", 0, 10).bind(1)
    a = Tensor(vv)+2
    sched, var_vals = a.schedule_with_vars()
    self.assertEqual(len(sched), 1)
    run_schedule(sched, var_vals)
    self.assertEqual(a.tolist(), 3)

@unittest.skipIf(Device.DEFAULT == "CPU", "tests copy from another device to cpu")
class TestCopyFolding(unittest.TestCase):
  def test_const_copy_is_free(self):
    b = Tensor(1).to("CPU")
    check_schedule(b, 0, filter_sink=False)
    assert b.item() == 1

  def test_late_const_copy_folding(self):
    a = Tensor.arange(3).realize()
    zeros = Tensor.zeros(3).realize()
    b = (a*zeros).to("CPU")
    run_schedule(check_schedule(b, 0, filter_sink=False))
    self.assertListEqual(b.tolist(), [0, 0, 0])

  def test_alu_after_copy(self):
    a = Tensor.ones((4,)).to("CPU").lazydata
    b = Tensor.empty(4, device="CPU").lazydata
    add = a+b
    add = schedule_graph_rewrite(add)
    assert all_same([x.device for x in add.src]), f"ALU has different devices! {[x.device for x in add.src]}"

  @unittest.skip("this is just clone now")
  def test_copy_to_same_device(self):
    a = Tensor.empty(4).lazydata
    b = a.copy_to_device(a.device)
    check_schedule(b, 0, filter_sink=False)
    b = schedule_graph_rewrite(b)
    # NOTE: Tensor.empty(4) always creates a VIEW(BUFFER) with ShapeTracker((4,)), we simplify this to jsut a BUFFER
    # in the scheduler because buffer already has shape (4,)
    self.assertIs(b, a.base)

  @unittest.skip("this is just clone now")
  def test_copy_to_same_device_alt(self):
    a = Tensor.empty(4, 4).lazydata
    b = a.copy_to_device(a.device)
    check_schedule(b, 0, filter_sink=False)
    b = schedule_graph_rewrite(b)
    self.assertIs(b.base, a.base)

  def test_clone(self):
    a = Tensor.empty(4)
    check_schedule(a.clone(), 1, filter_sink=False)

  # NOTE: moving copy before view might change this
  def test_shrink_copy(self):
    a = Tensor.arange(4)
    view = a.shrink(((0, 2),))
    b = view.clone()
    # NOTE: this was sort of a bug making this 2
    run_schedule(check_schedule(b, 2, filter_sink=False))
    self.assertEqual(b.lazydata.base.buffer.size, 2)
    self.assertEqual(b.lazydata.size, 2)
    self.assertListEqual(b.tolist(), [0, 1])

  def test_expanded_copy(self):
    a = Tensor.arange(2)
    view = a.reshape(2, 1).expand(2, 2)
    b = view.clone()
    run_schedule(check_schedule(b, 2, filter_sink=False))
    self.assertEqual(b.lazydata.base.buffer.size, 4)
    self.assertEqual(b.lazydata.size, 4)
    self.assertListEqual(b.tolist(), [[0, 0], [1, 1]])

  def test_permuted_copy(self):
    a = Tensor.arange(4)
    b = a.reshape(2, 2).permute(1, 0)
    b.realize()
    self.assertListEqual(b.tolist(), [[0, 2], [1, 3]])

  def test_permute_on_disk(self):
    with open(temp('dt_arange_4_permute'), "wb") as f: f.write(Tensor.arange(4).realize().lazydata.base.buffer.as_buffer())
    a = Tensor.empty(4, dtype=dtypes.int32, device=f"disk:{temp('dt_arange_4_permute')}")
    b = a.reshape(2, 2).permute(1, 0).to("CPU")
    b.realize()
    self.assertListEqual(b.tolist(), [[0, 2], [1, 3]])

  def test_permute_after_shrink(self):
    a = Tensor.arange(5)
    b = a.shrink(((0, 4),)).reshape(2, 2).permute(1, 0).to("CPU")
    b.realize()
    self.assertListEqual(b.tolist(), [[0, 2], [1, 3]])

  # NOTE: disk permute must come after COPY
  # TODO: this is wrong because of the permute
  @unittest.expectedFailure
  def test_permute_after_shrink_on_disk(self):
    with open(temp('dt_arange_5_permute'), "wb") as f: f.write(Tensor.arange(5).realize().lazydata.base.buffer.as_buffer())
    a = Tensor.empty(5, dtype=dtypes.int32, device=f"disk:{temp('dt_arange_5_permute')}")
    b = a.shrink(((0, 4),)).reshape(2, 2).permute(1, 0).to("CPU")
    b.realize()
    self.assertListEqual(b.tolist(), [[0, 2], [1, 3]])

class TestTensorUOpSpec(unittest.TestCase):
  def test_const_must_be_unmasked(self):
    a = Tensor.ones((4, 4)).pad((2, 2))
    unsafe_push_views = PatternMatcher([
      (UPat.cvar("root").view(name="view"), lambda root,view: root.replace(src=tuple(x.view(view.st) for x in root.src))),
    ])
    a.lazydata = graph_rewrite(a.lazydata.sink(), merge_views+merge_views+unsafe_push_views)
    with self.assertRaisesRegex(RuntimeError, "UOp verification failed"):
      a.schedule()

  def test_expanded_const_ok(self):
    a = Tensor.ones((4, 4))
    t = graph_rewrite(a.lazydata.sink(), merge_views+merge_views)
    create_schedule_with_vars(t)

  # NOTE: changing symbolic CONST VIEWs is not allowed
  @unittest.expectedFailure
  def test_symbolic_shape_ok(self):
    a = Tensor.ones(4)
    vi = UOp.variable("i", 1, 10).bind(4)
    a.lazydata = graph_rewrite(a.reshape(vi).sum().lazydata, merge_views+merge_views)
    a.schedule()

class TestBufferUOp(unittest.TestCase):
  # BUFFER has a ShapeTracker of shape=(n,) and stride=(1,)
  def test_buffer_has_buffer(self):
    buf = Tensor.empty(10)
    self.assertIsNotNone(buf.lazydata.buffer)
    self.assertEqual(buf.lazydata.st, ShapeTracker.from_shape((10,)))
    # the device Buffer remains unallocated until it's we run the schedule
    self.assertFalse(buf.lazydata.buffer.is_allocated())
    add = buf+1
    sched = add.schedule()
    self.assertFalse(buf.lazydata.buffer.is_allocated())
    run_schedule(sched)
    self.assertTrue(buf.lazydata.buffer.is_allocated())

  def test_buffer_has_unique_buffer(self):
    buf = Tensor.empty(10)
    buf1 = buf.lazydata.buffer
    buf2 = buf.lazydata.buffer
    self.assertIs(buf1, buf2)

  # we also allow VIEW(BUFFER) to access the underlying device Buffer, as long as it's contiguous
  def test_buffer_view_allowed(self):
    add = Tensor.empty(1, 1)+Tensor.empty(1, 1)
    add.realize()
    self.assertIsNotNone(add.lazydata.buffer)
    self.assertEqual(add.lazydata.shape, (1, 1))

  def test_buffer_view_not_allowed(self):
    permuted_view = Tensor.empty(1, 2, 3).permute(0, 2, 1)
    merged = graph_rewrite(permuted_view.lazydata, merge_views)
    with self.assertRaisesRegex(AssertionError, "VIEW only works here if it's contiguous"):
      merged.buffer # cannot access Buffer of a non contiguous VIEW

  def test_buffer_only_after_realize(self):
    a = Tensor([1])+Tensor([2])
    # accessing realized will return None
    self.assertIsNone(a.lazydata.realized)
    # accessing Buffer will assert
    with self.assertRaisesRegex(AssertionError, "must be BUFFER"):
      a.lazydata.buffer # there is no BUFFER on an unrealized ADD
    # Buffer only exists once we realize it
    a.realize()
    self.assertIsNotNone(a.lazydata.buffer)

  def test_const_does_not_realize(self):
    a = Tensor(1)+Tensor(2)
    run_schedule(check_schedule(a, 0))
    self.assertIsNone(a.lazydata.base.realized)

  def test_var_does_not_realize(self):
    a = Tensor(UOp.variable("a", 0, 10).bind(1))
    run_schedule(check_schedule(a, 0))
    self.assertIsNone(a.lazydata.base.realized)

  def test_view_does_not_realize(self):
    a = Tensor.randn(1, 4).expand(4, 4)
    a.realize()
    self.assertEqual(a.lazydata.base.realized.size, 4)
    a2 = a.contiguous().realize()
    self.assertEqual(a2.lazydata.base.realized.size, 16)

class TestContiguous(unittest.TestCase):
  def test_contiguous_buffer(self):
    a = Tensor.empty(4)
    b = a.contiguous()
    check_schedule(b, 0)

  def test_contiguous_buffer_view(self):
    a = Tensor.empty(4)
    b = a.reshape((2, 2)).contiguous()
    check_schedule(b, 0)

  def test_non_contiguous_buffer_view(self):
    a = Tensor.empty(4, 1)
    b = a.expand((4, 4)).contiguous()
    check_schedule(b, 1)

  def test_size_change_buffer_view(self):
    a = Tensor.empty(4)
    b = a.reshape((1, 1, 4)).shrink(((0, 1), (0, 1), (0, 3))).contiguous()
    check_schedule(b, 1)

  def test_double_contiguous_realizes_once(self):
    a = Tensor.empty(4, 1)
    b = a.expand((4, 4)).contiguous().contiguous()
    check_schedule(b, 1)

  def test_view_does_not_realize(self):
    a = Tensor.empty(4)
    b = a.expand((4, 4))
    check_schedule(b, 0)
    self.assertEqual(b.lazydata.base.buffer.size, 4)

  def test_contiguous_view_realizes(self):
    a = Tensor.empty(4)
    b = a.expand((4, 4)).contiguous()
    check_schedule(b, 1)
    self.assertEqual(b.lazydata.base.buffer.size, 16)

class TestUOpBecome(unittest.TestCase):
  # the simplest case, if we create a new BUFFER for this tensor UOp
  def test_new_buffer(self):
    a = Tensor.empty(4, 4)
    b = Tensor.empty(4, 4)
    add = a+b
    check_schedule(add, 1)
    # NOTE: realized base is always a flat buffer
    assert UPat(Ops.BUFFER).match(add.lazydata.base, {})
    # the Tensor UOp can optionally stack a VIEW on top of the BUFFER, in this case to preserve the (4, 4) shape of the tensor
    assert add.lazydata is not add.lazydata.base
    self.assertEqual(add.lazydata.size, 16)
    self.assertEqual(add.lazydata.shape, (4, 4))

  def test_new_buffer_view(self):
    a = Tensor.empty(4, 4)
    b = Tensor.empty(4, 4)
    add = (a+b).reshape(8, 2)
    check_schedule(add, 1)
    assert UPat(Ops.BUFFER).match(add.lazydata.base, {})
    # the shape is preserverd in the becomes_map.
    self.assertEqual(add.lazydata.shape, (8, 2))
    assert add.lazydata is not add.lazydata.base

  def test_new_flat_buffer(self):
    a = Tensor.empty(4,)
    b = Tensor.empty(4,)
    add = a+b
    check_schedule(add, 1)
    # BUFFER already has a shape (4,), this tensor just becomes a contiguous BUFFER
    assert UPat(Ops.BUFFER).match(add.lazydata, {})

  # sometimes we prefer to perform an op before movement ops, in this case we should stack the mops on top of the new buffer

  # NOTE: this expand is not reordered because there's before it to fuse
  def test_reorder_expand(self):
    a = Tensor.empty(4, 1)
    b = a.expand(4, 4).reciprocal()
    check_schedule(b, 1)
    self.assertEqual(b.lazydata.base.buffer.size, 16)
    self.assertEqual(b.lazydata.st, ShapeTracker.from_shape((4, 4)))

  def test_reorder_expand_alt(self):
    x = Tensor.empty(4, 1)
    y = Tensor.empty(4, 1)
    img = Tensor.empty(4, 4)
    z = (img*x) / y
    check_schedule(z, 1)

  def test_become_existing_buffer(self):
    a = Tensor.empty(4, 4)
    b = a*1
    assert UPat(Ops.MUL).match(b.lazydata, {}) # before scheduling it's a mul
    check_schedule(b, 0)
    assert UPat(Ops.VIEW, src=(UPat(Ops.BUFFER))).match(b.lazydata, {}) # scheduling merges all MovementOps into a single VIEW
    self.assertIs(a.lazydata.base.buffer, b.lazydata.base.buffer)

  def test_become_buf_with_mops(self):
    a = Tensor.empty(2, 4, 2)
    noop = a.shrink(((1, 2), (0, 4), (0, 2))).reshape(4, 2)*1+0
    # before realizing, this tensor is base
    assert noop.lazydata is noop.lazydata.base
    noop.realize()
    # it becomes a realized view after realize
    assert noop.lazydata is not noop.lazydata.base
    assert noop.lazydata.base.op is Ops.BUFFER
    late_add = noop+2
    late_add.realize()

  def test_become_const_in_base(self):
    a = Tensor.empty(4)
    b = a*0
    assert UPat(Ops.MUL).match(b.lazydata, {}) # before scheduling it's a mul
    check_schedule(b, 0)
    assert UPat(Ops.CONST, arg=0).match(b.lazydata.base, {}) # scheduling replaces the tensor lazydata with a VIEW(BUFFER)

  def test_become_const_in_view(self):
    # if we shrink the base down to a size 0, only the VIEW becomes CONST, base is unchanged.
    add = Tensor.empty(2, 2)+Tensor.empty(2, 2)
    b = add.shrink(((0, 1), (0, 0)))
    check_schedule(b, 0)
    assert UPat(Ops.CONST, arg=0).match(b.lazydata, {})
    self.assertEqual(b.shape, (1, 0))
    # the base is untouched.
    assert UPat(Ops.ADD).match(add.lazydata, {})

  def test_become_const_from_const(self):
    const_add = Tensor(1)+Tensor(2)
    assert UPat(Ops.ADD).match(const_add.lazydata, {})
    check_schedule(const_add, 0)
    assert UPat(Ops.CONST, arg=3).match(const_add.lazydata.base, {})

  # tensors can become another realized tensor source
  def test_become_existing_buf_simple(self):
    a = Tensor.empty(4, 4)
    b = a+0
    check_schedule(b, 0)
    assert b.lazydata.base.op is Ops.BUFFER
    self.assertIs(a.lazydata, b.lazydata)

  # they can also chain other movement ops on top of the tensor source
  def test_become_existing_buf_view(self):
    a = Tensor.empty(4, 4)
    b = a.permute((1, 0))+0
    check_schedule(b, 0)
    self.assertEqual(b.lazydata.st, a.lazydata.permute((1, 0)).st)

  def test_become_existing_buf_view_alt(self):
    a = Tensor.empty(4, 4)
    b = a.permute((1, 0)).reshape((8, 2))+0
    check_schedule(b, 0)
    self.assertEqual(b.lazydata.st, a.lazydata.permute((1, 0)).reshape((8, 2)).st)

  # they can also have other base parents that simplified, in that case we just backtrack to the chained mops
  def test_become_existing_buf_complex(self):
    a = Tensor.empty(4, 4)
    b = (a.permute((1, 0))+0).reshape((8, 2))+0
    check_schedule(b, 0)
    self.assertEqual(b.lazydata.st, a.lazydata.permute((1, 0)).reshape((8, 2)).st)
    assert b.lazydata.base.op is Ops.BUFFER

  def test_become_multiple_choices(self):
    a = Tensor.empty(16)
    b = (a.reshape(1, 1, 4, 1, 4)+0).reshape(1, 1, 4, 4).shrink(((0, 1), (0, 1), (0, 3), (0, 3)))+0
    c = (a.reshape(1, 1, 4, 4)+0).shrink(((0, 1), (0, 1), (0, 3), (0, 3)))+0
    check_schedule([b, c], 0)
    assert all_same([x.lazydata.base.realized for x in [a,b,c]])
    # these movement ops result in the same ShapeTracker
    assert b.lazydata.st == c.lazydata.st
    assert b.lazydata is c.lazydata
    assert UPat(Ops.VIEW, src=(UPat(Ops.BUFFER),)).match(c.lazydata, {})

  def test_setitem_becomes_subbuffer(self):
    a = Tensor.full((4,), 2.).contiguous().realize()
    b = a.shrink(((0, 2),)).assign(Tensor.full((2,), 1.0))
    b.realize()
    assert a.lazydata.is_realized
    assert a.lazydata.buffer._base is None
    # b is a subbuffer of a
    assert b.lazydata.op is Ops.BUFFER_VIEW
    assert b.lazydata.src[0] is a.lazydata

  def test_setitem_offset(self):
    a = Tensor.full((16,), 0.).contiguous().realize()
    b = Tensor.full((16,), 1.).contiguous().realize()
    a_view = a[4:].reshape(3, 4).shrink(((0,2),(0,2))).reshape((4,))
    b.shrink(((0,4),)).assign(a_view).realize()
    self.assertListEqual(b.tolist(), [0.0, 0.0, 0.0, 0.0, 1.0, 1.0, 1.0, 1.0, 1.0, 1.0, 1.0, 1.0, 1.0, 1.0, 1.0, 1.0])

if __name__ == '__main__':
  unittest.main(verbosity=2)<|MERGE_RESOLUTION|>--- conflicted
+++ resolved
@@ -143,19 +143,17 @@
         root = root + functools.reduce(lambda a,b:a+b, bufs[i:i+X])
       self.assertEqual(root.item(), sum(range(N)))
 
-<<<<<<< HEAD
   def test_indexing_scalars_multiple_dims(self):
     X = Tensor.randn(2, 3).realize()
     xt = X[Tensor(0)][Tensor(1)]
-=======
+    with Context(FUSE_ARANGE=1):
+      run_schedule(check_schedule(xt, 2))
+
   @given(strat.sampled_from(range(2,4)), strat.sampled_from(range(2,4)), strat.sampled_from(range(0,4)), strat.sampled_from(range(0,4)))
   def test_indexing_scalars(self, x, y, a, b):
     assume(a<x and b<y)
     X = Tensor.randn(x, y).realize()
     xt = X[Tensor(a)][Tensor(b)]
->>>>>>> 28c49972
-    with Context(FUSE_ARANGE=1):
-      run_schedule(check_schedule(xt, 2))
     np.testing.assert_equal(xt.numpy(), X.numpy()[a][b])
 
   def test_push_pads_elementwise(self):
