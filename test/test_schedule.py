# this will be the new test_ops for the next level
# schedule confirms the right things are capable of fusing
# NOTE: this has overlap with external_test_opt.py

import unittest
import numpy as np
import functools
from typing import List, Optional, Union, cast
from hypothesis import assume, given, strategies as strat

from tinygrad import nn, dtypes, Device, Tensor
from tinygrad.device import is_dtype_supported
from tinygrad.dtype import DType, ImageDType
from tinygrad.shape.shapetracker import ShapeTracker
from tinygrad.uop.ops import PatternMatcher, UOp, Ops, GroupOp, UPat, graph_rewrite, track_rewrites
from tinygrad.uop.symbolic import symbolic_simple
from tinygrad.helpers import CI, DEBUG, FUSE_ARANGE, SPLIT_REDUCEOP, GlobalCounters, Context, getenv, all_same, temp
from tinygrad.kernelize.kernelize import merge_views, get_kernelize_map, Kernel
from tinygrad.engine.schedule import ScheduleItem, create_schedule_with_vars
from tinygrad.engine.realize import CompiledRunner, run_schedule, lower_schedule

class KernelCountException(Exception): pass
def check_schedule(t:Union[Tensor, List[Tensor], UOp], allowed:int, to_prerealize:Optional[List[Tensor]]=None, filter_sink=True):
  if to_prerealize:
    with Context(DEBUG=0, TRACK_MATCH_STATS=0): Tensor.realize(*to_prerealize)
  if isinstance(t, Tensor): sched = t.schedule()
  elif isinstance(t, List) and isinstance(t[0], Tensor): sched = Tensor.schedule(*t)
  else:
    assert isinstance(t, UOp), f"can't schedule {t}"
    sink = UOp.sink(t) if t.op is not Ops.SINK else t
    becomes_map = get_kernelize_map(sink)
    sched, _ = create_schedule_with_vars(sink.substitute(becomes_map))
  # test lowering all the ScheduleItems to ExecItems
  kernel_cnt = len([si for si,ei in lower_schedule(sched.copy()) if isinstance(ei.prg, CompiledRunner) or not filter_sink])
  if kernel_cnt != allowed:
    print(f"SCHEDULE ISSUE, expecting {allowed} got {len(sched)}")
    if DEBUG >= 3:
      for i,s in enumerate(sched):
        print("kernel", i+1)
        print(s.ast)
    raise KernelCountException(f"{kernel_cnt} != {allowed}")
  return sched

def _realize_weights(m):
  for p in nn.state.get_parameters(m): p.realize()

def _test_conv2d(allowed:int, dtype:DType=dtypes.float, **kwargs):
  old_default_float, dtypes.default_float = dtypes.default_float, dtype
  dtypes.default_float = dtype
  Tensor.manual_seed(0)
  BS, CIN = 2, 3
  img = Tensor.randn(BS, CIN, 64, 64, requires_grad=True).realize()
  w = Tensor.uniform(16, CIN, 3, 3, requires_grad=True).realize()
  ret = Tensor.conv2d(img, w).relu().mean().backward()
  dtypes.default_float = old_default_float
  with Context(**kwargs): s = Tensor.schedule(ret, img.grad, w.grad)
  run_schedule(s.copy())
  cnt = len([si for si in s if si.ast.op is Ops.SINK])
  assert cnt == allowed, f"expected {allowed} kernels, got {cnt}"
  if getenv("CHECK", 1):
    import torch
    ref_img = torch.tensor(img.numpy(), requires_grad=True)
    ref_w = torch.tensor(w.numpy(), requires_grad=True)
    torch.nn.functional.conv2d(ref_img, ref_w).relu().mean().backward()
    assert ref_img.grad is not None and ref_w.grad is not None and img.grad is not None and w.grad is not None
    np.testing.assert_allclose(img.grad.numpy(), ref_img.grad.detach().numpy(), atol=1e-6 if dtype == dtypes.float else 1e-2)
    np.testing.assert_allclose(w.grad.numpy(), ref_w.grad.detach().numpy(), atol=1e-6 if dtype == dtypes.float else 1e-2)

@track_rewrites(name=True)
def schedule_graph_rewrite(big_sink:UOp): return get_kernelize_map(big_sink)[big_sink]

class TestSchedule(unittest.TestCase):
  def test_arange_avgpool2d(self, kcount=2):
    x = Tensor.arange(25).reshape(1,1,5,5).cast(dtypes.float32)
    t = x.avg_pool2d(padding=1)
    sched = t.schedule()
    self.assertEqual(len(sched), kcount)
    run_schedule(sched)
    import torch
    torch_out = torch.nn.functional.avg_pool2d(torch.arange(25).reshape(1,1,5,5).float(), kernel_size=(2,2), padding=1).numpy()
    np.testing.assert_allclose(t.numpy(), torch_out)

  def test_arange_avgpool2d_fused_noopt(self):
    with Context(FUSE_ARANGE=1, NOOPT=1): self.test_arange_avgpool2d(kcount=1)

  # linearizer error
  @unittest.skip("recursion error no longer raised")
  @unittest.skipUnless(Device[Device.DEFAULT].renderer.supports_float4, "needs supports_float4 to fail")
  def test_arange_avgpool2d_fused(self):
    with self.assertRaises(RecursionError):
      with Context(FUSE_ARANGE=1, NOOPT=0): self.test_arange_avgpool2d(kcount=1)

  # when we're fusing a reduce, all ReduceOps must have the same N in the dimensions
  # all permutes, reshapes, expands and shrinks push through the reduce
  def test_arange_sum(self):
    a = Tensor.arange(6).reshape(3, 2).sum(axis=1)
    with Context(FUSE_ARANGE=1):
      run_schedule(check_schedule(a, 1))
    self.assertListEqual(a.tolist(), [1, 5, 9])

  def test_arange_sum_alt(self):
    a = (Tensor.arange(5).reshape(1,5).expand(6,5)*Tensor(2)).reshape(1,6,5).sum(axis=2)
    with Context(FUSE_ARANGE=1):
      run_schedule(check_schedule(a, 1))
    np.testing.assert_equal(a.numpy(), 20)

  def test_permute_arange(self):
    a = Tensor.arange(6).reshape(6, 1, 1).permute(2, 0, 1).sum(axis=1)
    with Context(FUSE_ARANGE=1):
      run_schedule(check_schedule(a, 1))
    self.assertListEqual(a.tolist(), [[15]])

  @unittest.skipIf(Device.DEFAULT == "CPU", "devices must mismatch")
  def test_error_on_device_mismatch(self):
    a = Tensor.empty(10)
    b = Tensor.empty(10, device="CPU")
    c = a+b
    with self.assertRaisesRegex(RuntimeError, "all buffers must be on the same device"): check_schedule(c, 1)

  @unittest.skipIf(Device.DEFAULT == "CPU", "devices must mismatch")
  def test_error_on_device_mismatch_alt(self):
    a = Tensor.empty(10)
    b = Tensor.empty((1,), device="CPU").expand(10).contiguous()
    c = a+b
    with self.assertRaisesRegex(RuntimeError, "all buffers must be on the same device"): check_schedule(c, 1)

  @unittest.skipUnless(is_dtype_supported(dtypes.half) and getenv("CAST_AFTER_EXPAND"), "need half and CAST_AFTER_EXPAND=1")
  @unittest.skip("CAST_AFTER_EXPAND is not supported")
  def test_expand_buffer_before_cast(self):
    a = Tensor.randn(4, 2, 1).realize().permute((1, 0, 2))
    b = a.cast(dtypes.half).expand((2, 4, 4))+2
    run_schedule(check_schedule(b, 1))
    np.testing.assert_allclose(b.numpy(), np.broadcast_to(a.numpy().astype(np.float16), (2, 4, 4))+2)

  def test_indexing_scalars_simple(self):
    X = Tensor.randn(2, 2).realize()
    xt = X[Tensor(1)][Tensor(0)]
    with Context(FUSE_ARANGE=1):
      run_schedule(check_schedule(xt, 2))
    np.testing.assert_equal(xt.numpy(), X.numpy()[1][0])

  @unittest.skipIf(CI and Device.DEFAULT == "NV", "crashes on NV CI")
  def test_add_chain_buffers(self):
    N = 31
    with Context(TRACK_MATCH_STATS=0, DEBUG=0):
      bufs = [Tensor(i).reshape((1,)).contiguous().realize() for i in range(N)]
    for X in range(1,N):
      root = bufs[0]
      for i in range(1,N,X):
        root = root + functools.reduce(lambda a,b:a+b, bufs[i:i+X])
      self.assertEqual(root.item(), sum(range(N)))

  @given(strat.sampled_from(range(2,4)), strat.sampled_from(range(2,4)), strat.sampled_from(range(0,4)), strat.sampled_from(range(0,4)))
  def test_indexing_scalars(self, x, y, a, b):
    assume(a<x and b<y)
    X = Tensor.randn(x, y).realize()
    xt = X[Tensor(a)][Tensor(b)]
    with Context(FUSE_ARANGE=1):
      run_schedule(check_schedule(xt, 2))
    np.testing.assert_equal(xt.numpy(), X.numpy()[a][b])

  def test_push_pads_elementwise(self):
    x = Tensor.full((4,4), 2.).contiguous().realize()
    y = Tensor.full((4,4), 4.).contiguous().realize()
    z = (x.reciprocal()*y).pad((None, (0,1),)).sum()
    run_schedule(check_schedule(z, 2))
    self.assertEqual(z.item(), 32)

  def test_push_pads_contiguous(self):
    x = Tensor.full((4,1), 2.).contiguous()
    y = Tensor.full((4,4), 4.).contiguous()
    z = (x.reciprocal().expand(4,4)*y).pad((None, (0,1),)).sum()
    run_schedule(check_schedule(z, 2, [x,y]))
    self.assertEqual(z.item(), 32)

  def test_rand(self):
    x = Tensor.rand(32)
    check_schedule(x, 4, [Tensor._device_rng_counters[x.device]])

  def test_rand_recompute_arange(self):
    x = Tensor.rand(32)
    with Context(DONT_GROUP_REDUCES=1):
      check_schedule(x, 3, [Tensor._device_rng_counters[x.device]])

  def test_empty_is_not_realized(self):
    a = Tensor.empty(10)
    child = a+2
    assert not a.uop.is_realized
    child.realize()
    assert a.uop.is_realized

  # NOTE: because empty does not have an ExecItem if realize is called on a childless empty, it never gets allocated.
  def test_childless_empty_never_allocates(self):
    a = Tensor.empty(10)
    a.realize()
    assert not a.uop.is_realized

  def test_simplify_padded_const(self):
    a = Tensor.empty(1022).cummax(axis=0)
    sched = check_schedule(a, 5)
    ast = sched[0].ast
    self.assertLessEqual(len([u for u in ast.toposort() if u.op is Ops.WHERE]), 6)

  def test_basic_binop_fusion(self):
    a = Tensor.empty(10)
    b = Tensor.empty(10)
    c = Tensor.empty(10)
    d = a+b+c
    check_schedule(d, 1)

  def test_basic_binop_fusion_deep(self):
    a = Tensor.empty(10)
    b = Tensor.empty(10)
    c = Tensor.empty(10)
    d = Tensor.empty(10)
    e = a+b+c+d
    check_schedule(e, 1)

  def test_mulacc_fusion(self):
    a = Tensor.empty(10)
    b = Tensor.empty(10)
    c = (a*b).sum()
    check_schedule(c, 1)

  def test_mulacc_relu_fusion(self):
    a = Tensor.empty(10)
    b = Tensor.empty(10)
    c = (a*b).sum().relu()
    check_schedule(c, 1)

  def test_binop_reshape_fusion(self):
    a = Tensor.empty(10)
    b = Tensor.empty(10)
    c = Tensor.empty(5,2)
    d = (a+b).reshape(5,2)+c
    check_schedule(d, 1)

  def test_binop_permute_fusion(self):
    a = Tensor.empty(2,5)
    b = Tensor.empty(2,5)
    c = Tensor.empty(5,2)
    d = (a+b).permute(1,0)+c
    check_schedule(d, 1)

  def test_constants_are_embedded(self):
    a = Tensor.empty(3,3) * 2
    check_schedule(a, 1, filter_sink=False)

  def tests_constants_are_folded(self):
    a = Tensor(2)
    check_schedule(a, 0)

  def test_constants_can_store(self):
    a = Tensor(2).contiguous()
    run_schedule(check_schedule(a, 1))
    np.testing.assert_equal(a.numpy(), 2)

  def test_binop_elu_fusion(self):
    a = Tensor.empty(10)
    b = a.elu()
    check_schedule(b, 1)

  def test_binop_reshape_reduce_fusion(self):
    a = Tensor.empty(100)
    b = Tensor.empty(100)
    c = (a+b).reshape(10, 10).sum(axis=0, keepdim=True)
    check_schedule(c, 1)

  def test_reduce_reshape_binop_fusion(self):
    a = Tensor.empty(10,10)
    b = Tensor.empty(10)
    c = a.sum(axis=0) + b
    check_schedule(c, 1)

  # not pushing permutes through reduces
  def test_reduce_permute_binop_fusion(self):
    a = Tensor.empty(10,10,10)
    b = Tensor.empty(10,10,1)
    c = a.sum(axis=0, keepdim=True).permute(2,1,0) + b
    with self.assertRaises(KernelCountException): check_schedule(c, 1)

  def test_allow_push_permutes(self):
    a = Tensor.randn(10,10,10).realize()
    b = Tensor.randn(10,10,1).realize()
    c = a.sum(axis=0, keepdim=True).permute(2,1,0) + b
    with Context(DONT_GROUP_REDUCES=1): run_schedule(check_schedule(c, 1))
    np.testing.assert_allclose(c.numpy(), np.sum(a.numpy(), axis=0, keepdims=True).transpose(2,1,0)+b.numpy())

  def test_binop_early_reshape_reduce_fusion(self):
    a = Tensor.empty(100)
    b = Tensor.empty(100)
    c = Tensor.empty(10,10)
    d = ((a+b).reshape(10,10) + c).sum(axis=0)
    check_schedule(d, 1)

  def test_diamond_folded(self):
    a = Tensor.empty(10)
    b = Tensor.empty(10)
    c = Tensor.empty(10)
    d = Tensor.empty(10)
    ab = a+b
    e = (ab+c) + (ab+d)
    check_schedule(e, 1)

  def test_cache_binaryop(self):
    a = Tensor.empty(10)
    b = Tensor.empty(10)
    c = a+b
    d = a+b
    check_schedule(d, 0, [c])

  # failing in new lazy
  def test_cache_binaryop_reshaped(self):
    a = Tensor.empty(10)
    b = Tensor.empty(10)
    c = a+b
    d = a.reshape(10,1)+b.reshape(10,1)
    with self.assertRaises(KernelCountException): check_schedule(d, 0, [c])

  # failing in new lazy
  def test_cache_binaryop_transpose(self):
    a = Tensor.empty(10,10)
    b = Tensor.empty(10,10)
    c = (a.T*b.T).T #.contiguous()
    d = a*b
    with self.assertRaises(KernelCountException): check_schedule(d, 0, [c])

  def test_cache_two_reduceops(self):
    a = Tensor.empty(10)
    b = a.sum()
    c = a.sum()
    bc = b+c
    check_schedule(bc, 1)

  def test_cache_reduce_parent(self):
    x = Tensor.empty(32)
    r0 = x.mean(axis=0, keepdim=True)
    r1 = (x - r0).sum(axis=0).div(2)
    out = r0 + r1
    schedule = check_schedule(out, 2)
    reduceops = [x for si in schedule for x in si.ast.toposort() if x.op is Ops.REDUCE_AXIS]
    assert len(reduceops) == 2

  def test_cache_reduce_multiple_children(self):
    x = Tensor.empty(32)
    y = Tensor.empty(4, 4)
    r0 = x.mean(axis=0, keepdim=True)
    r1 = (x - r0).sum(axis=0).div(2)
    out0 = r0 + y
    out1 = r1 + y
    schedule = check_schedule([out0, out1], 4)
    reduceops = [x for si in schedule for x in si.ast.toposort() if x.op is Ops.REDUCE_AXIS]
    assert len(reduceops) == 2

  def test_div_collapse_buffer(self):
    a = Tensor.full((4,), 4.0).contiguous().realize()
    b = Tensor.full((4,), 2.0).contiguous().realize()
    expr = (a*b)/b
    check_schedule(expr, 0)
    np.testing.assert_allclose(expr.numpy(), np.full((4,), 4.0))

  def test_div_collapse_const(self):
    a = Tensor.full((4,), 4.0).contiguous().realize()
    expr = a/a
    check_schedule(expr, 0)
    np.testing.assert_allclose(expr.numpy(), np.full((4,), 1.0))

  def test_div_collapse(self):
    a = Tensor.full((4,), 1.0).contiguous().realize()
    b = Tensor.full((4,), 2.0).contiguous().realize()
    c = Tensor.full((4,), 3.0).contiguous().realize()
    GlobalCounters.reset()
    expr = (a/b)/c
    expr.realize()
    self.assertEqual(GlobalCounters.kernel_count, 1)
    self.assertLessEqual(GlobalCounters.global_ops, 4*3)
    np.testing.assert_allclose(expr.numpy(), (a.numpy()/b.numpy())/c.numpy())

  def test_dedup_assign(self):
    a = Tensor.ones(4).contiguous().realize()
    b = Tensor.full((4,), 2.).contiguous()
    first = a.assign(b)
    second = a.assign(b)
    check_schedule([first, second], 1)

  # NOTE: this is causing "LAZYCACHE=1 incorrectly reuses contiguous const" #4562
  # should contiguous dedup?
  def test_dedup_contiguous(self):
    a = Tensor.ones(4).contiguous()
    b = Tensor.ones(4).contiguous()
    sched = check_schedule([a, b], 1)
    run_schedule(sched)
    # a and b share the same underlying device memory
    self.assertIs(a.uop.realized, b.uop.realized)

  def test_clone_doesnt_dedup(self):
    src = Tensor.ones(4).contiguous().realize()
    a = src.clone()
    b = src.clone()
    sched = check_schedule([a, b], 2, filter_sink=False)
    run_schedule(sched)
    # a and b are assigned to the same device Buffer
    self.assertIsNot(a.uop.realized, b.uop.realized)

  # EMPTY is assigned to a unique device Buffer

  def test_no_dedup_empty(self):
    a = Tensor.empty((4,))
    b = Tensor.empty((4,))
    # NOTE: empty does not have any schedule
    check_schedule([a, b], 0, filter_sink=False)
    self.assertIsNot(a.uop.buffer, b.uop.buffer)

  def test_dedup_outputs(self):
    a = Tensor.full((4, 4), 1.).contiguous().realize()
    b = Tensor.full((4, 4), 1.).contiguous().realize()
    check_schedule([a+b, a+b], 1)

  def test_fold_double_unary(self):
    y = Tensor.empty(2)
    out = y.sum(keepdim=True).sqrt().neg()
    check_schedule(out, 1)

  #@unittest.skip("may want to reconsider this")
  def test_fold_batchnorm(self):
    with Tensor.train():
      img = Tensor.empty(1,32,4,4)
      bn = nn.BatchNorm2d(32, track_running_stats=False)
      out = bn(img)
      check_schedule(out, 3)

  def test_fold_conv_batchnorm_notrain(self):
    with Tensor.train(False):
      img = Tensor.empty(1,3,8,8)
      c1 = nn.Conv2d(3,32,3)
      bn = nn.BatchNorm2d(32, track_running_stats=True)
      out = bn(c1(img)).relu()
      check_schedule(out, 1, [c1.weight, c1.bias])

  def test_fold_conv_batchnorm_notrain_no_running_stats(self):
    with Tensor.train(False):
      img = Tensor.empty(1,3,8,8)
      c1 = nn.Conv2d(3,32,3)
      bn = nn.BatchNorm2d(32, track_running_stats=False)
      out = bn(c1(img)).relu()
      check_schedule(out, 4, [c1.weight, c1.bias])

  def test_fold_conv_batchnorm(self):
    with Tensor.train():
      img = Tensor.empty(1,3,8,8)
      c1 = nn.Conv2d(3,32,3)
      bn = nn.BatchNorm2d(32, track_running_stats=False)
      out = bn(c1(img)).relu()
      check_schedule(out, 4, [c1.weight, c1.bias])

  @unittest.skipUnless(is_dtype_supported(dtypes.ulong), "Needs ulong")
  def test_fold_conv_batchnorm_optim(self):
    # this is too high
    for optim, cnt in [(nn.optim.Adam, 30), (nn.optim.SGD, 11)]:
      with self.subTest(optim=optim.__name__):
        with Tensor.train():
          img = Tensor.ones(1,3,4,4)
          c1 = nn.Conv2d(3,32,3)
          bn = nn.BatchNorm2d(32, track_running_stats=False)
          _realize_weights([c1, bn])
          opt = optim(nn.state.get_parameters([c1, bn]))
          img_bn = bn(c1(img)).elu().sum()
          opt.zero_grad()
          img_bn.backward()
          check_schedule(opt.schedule_step(), cnt)

  def test_fold_batchnorm_backward(self):
    with Context(FUSE_CONV_BW=1):
      with Tensor.train():
        x = Tensor.empty((2, 16, 8, 8)).contiguous()
        bn = nn.BatchNorm2d(16)
        bn.weight.requires_grad = bn.bias.requires_grad = x.requires_grad = True
        fw = bn(x).contiguous_backward().relu().contiguous()
        fw.sum().backward()
        # TODO: this is too many
        check_schedule([x.grad, bn.weight.grad, bn.bias.grad, fw], 10)

  def test_fold_conv_relu(self):
    c1 = nn.Conv2d(3,16,3)

    # run
    img = Tensor.ones(2,3,64,64)
    out = c1(img).relu()
    check_schedule(out, 1, [c1.weight, c1.bias])

  def test_fold_conv_relu_alt(self):
    img = Tensor.ones(1,4,8,8)
    c1 = nn.Conv2d(4, 4, kernel_size=3)
    c2 = nn.Conv2d(4, 4, kernel_size=3)
    img_conv = img.sequential([c1, Tensor.relu, c2, Tensor.relu])
    check_schedule(img_conv, 2, [*nn.state.get_parameters(c1), *nn.state.get_parameters(c2), img])

  def test_fold_conv_relu_nobias(self):
    img = Tensor.ones(1,4,8,8)
    c1 = nn.Conv2d(4, 4, kernel_size=3, bias=False)
    c2 = nn.Conv2d(4, 4, kernel_size=3, bias=False)
    out = img.sequential([c1, Tensor.relu, c2, Tensor.relu])
    check_schedule(out, 2, [c1.weight, c2.weight, img])

  def test_fold_conv_elu(self):
    c1 = nn.Conv2d(3,16,3)

    # run
    img = Tensor.rand(2,3,64,64)
    out = c1(img).elu()
    check_schedule(out, 1, [c1.weight, c1.bias, img])

  def test_fold_conv_elu_alt(self):
    img = Tensor.ones(1,4,8,8).contiguous()
    c1 = nn.Conv2d(4, 4, kernel_size=3)
    c2 = nn.Conv2d(4, 4, kernel_size=3)
    img_conv = img.sequential([c1, Tensor.elu, c2, Tensor.elu])
    check_schedule(img_conv, 2, [*nn.state.get_parameters(c1), *nn.state.get_parameters(c2), img])

  def test_two_sum(self):
    img = Tensor.empty(64,64)
    x = (img.sum(0) + img.sum(1))
    out = x.relu()
    check_schedule(out, 2)

  #@unittest.skip("failing in old lazy")
  def test_push_permute_through_reshape(self):
    a = Tensor.empty(16,16)
    b = Tensor.empty(16,16)
    c = (a+b).reshape(4,4,4,4).permute(2,3,0,1).contiguous()
    check_schedule(c, 1)

  #@unittest.skip("failing in old lazy")
  def test_push_permute_through_reshape_alt(self):
    a = Tensor.empty(4,4,4,4)
    b = Tensor.empty(4,4,4,4)
    c = (a+b).reshape(16,16).permute(1,0).contiguous()
    check_schedule(c, 1)

  def test_no_binop_rerun(self):
    a = Tensor.empty(16)
    b = Tensor.empty(16)
    c = a+b
    d = (a+b).reshape(16,1)
    check_schedule(d, 0, [c])

  @unittest.skipUnless(is_dtype_supported(dtypes.half), "need half")
  def test_multi_permute_should_collapse(self):
    a = Tensor.empty(4,4,4,4)
    b = Tensor.empty(16)
    c = a.sum((0,1)).cast(dtypes.float16).permute(1,0).reshape(4,4,1).permute(1,0,2).reshape(16) + b
    check_schedule(c, 1)

  def test_fancy_reshape_fusion(self):
    a = Tensor.empty(10)
    b = Tensor.empty(10)
    c = a+b
    d = a.reshape(10,1)+b.reshape(10,1)
    out = c.sum() + d.sum()
    with self.assertRaises(KernelCountException): check_schedule(out, 1)

  def test_children_dont_push(self):
    a = Tensor.empty(10, 10, 1)
    b = Tensor.empty(10, 10, 1)
    d = (a+b).expand(10, 10, 10)
    e = (a+b).permute(2,1,0)
    f = d+e
    check_schedule(f, 2)

  # failing in new lazy
  def test_dont_fuse_binops_with_children(self):
    a = Tensor.empty(10)
    b = Tensor.empty(10)
    c = Tensor.empty(10)
    keep_me = a+b
    e = keep_me.sum() # noqa: F841 give keep_me a child (NOTE: BinaryOps won't be a child since it will instant fuse)
    d = keep_me+c
    with self.assertRaises(KernelCountException): check_schedule(d, 2)
    with self.assertRaises(KernelCountException): check_schedule(keep_me, 0, [d])

  #@unittest.skip("failing in old lazy")
  def test_permute_breaks_fusion(self):
    a = Tensor.empty(10, 10, 10)
    b = Tensor.empty(10, 10)
    c = (a.sum(axis=2) + b).permute(1,0)
    d = c.permute(1,0)
    check_schedule(d, 1)

  def test_some_permute_fusion(self):
    a = Tensor.empty(8192, 16)
    b = Tensor.empty(1, 16)
    d = (a.T + b.expand(8192, 16).T)
    c = a + b.expand(8192, 16)
    e = d.T
    check_schedule(c, 1)
    check_schedule(e, 1)

  def test_shrink_fuse(self):
    a = Tensor.empty(8192, 16)
    b = Tensor.empty(8192, 16)
    c = a * b
    d = Tensor.empty(1, 16)
    e = c[0] * d
    check_schedule(e, 1)

  def test_expand_nofuse(self):
    a = Tensor.empty(1, 16)
    b = Tensor.empty(1, 16)
    c = a * b
    d = Tensor.empty(8192, 16)
    e = c * d
    check_schedule(e, 2)

  # this is the failing case in openpilot...it's very simple like this
  def test_image_conv_fusion(self):
    w1 = Tensor.empty(16, 16, 1, 1)
    b1 = Tensor.empty(16)
    w2 = Tensor.empty(16, 16, 1, 1)
    b2 = Tensor.empty(16)
    w3 = Tensor.empty(16, 16, 1, 1)
    b3 = Tensor.empty(16)

    x = Tensor.empty(1, 16, 32, 32)
    x = base = x.image_conv2d(w1, b1)
    x = x.image_conv2d(w2, b2) + base
    x = x.image_conv2d(w3, b3)

    # NOOP, 3 convs, contiguous
    with self.assertRaises(KernelCountException): check_schedule(x, 5)

  def test_image_conv_fusion_minimal(self):
    b1 = Tensor.empty(16)
    b2 = Tensor.empty(16)
    def p(x): return x.permute(1,0).contiguous().reshape(32,16,1).expand(32,16,16).sum(axis=2).permute(1,0)

    x = Tensor.empty(16, 32)
    x = base = p(x) + b1.reshape(16,1)
    x = p(x)
    x = x + b2.reshape(16,1)
    x = x + base
    del base
    x = p(x)
    check_schedule(x, 4)

  def test_image_conv_fusion_more_minimal(self):
    b1 = Tensor.empty(16)
    def p(x): return x.permute(1,0).contiguous().reshape(32,16,1).expand(32,16,16).sum(axis=2).permute(1,0)

    x = Tensor.empty(16, 32)
    x = base = p(x) + b1.reshape(16,1)
    x = p(x)
    del base
    check_schedule(x, 3)

  def test_resnet_block(self):
    with Tensor.train(False):
      in_planes, planes = 64, 64
      conv1 = nn.Conv2d(in_planes, planes, kernel_size=3, stride=1, padding=1, bias=False)
      bn1 = nn.BatchNorm2d(planes)
      conv2 = nn.Conv2d(planes, planes, kernel_size=3, padding=1, stride=1, bias=False)
      bn2 = nn.BatchNorm2d(planes)
      x = Tensor.empty(1, 64, 32, 32)
      out = bn1(conv1(x)).relu()
      out = bn2(conv2(out))
      out = (out + x).relu()
      run_schedule(check_schedule(out, 2, [conv1.weight, conv2.weight]))

  def test_contiguous_while_contiguous(self):
    x = Tensor.empty(1, 64, 32, 32)
    out = x.contiguous()
    check_schedule(out, 0, filter_sink=False)

  def test_contiguous_while_not_contiguous(self):
    x = Tensor.empty(1, 64, 32, 32)
    out = x.permute(0,2,3,1).contiguous()
    check_schedule(out, 1, filter_sink=False)

  def test_fold_with_contiguous(self):
    a = Tensor.randn(16, 16, 16).realize()
    b = Tensor.randn(16, 16).realize()
    c = (a.sum(2).contiguous() + b).contiguous()
    check_schedule(c, 2)

  def test_kernelize(self):
    a = Tensor.empty(10)
    b = Tensor.empty(10)
    c = (a+b).kernelize()
    d = c+2
    check_schedule(d, 2)

  def test_kernelize_view(self):
    a = Tensor.empty(4,1)
    b = a*2
    c = b.kernelize()+Tensor.empty(4,4)
    check_schedule(c, 2)

  def test_kernelize_diamond(self):
    a = Tensor([0]).realize()
    prev_a = (a+1).contiguous()
    a.assign(Tensor([2]))
    a.kernelize(prev_a)
    assert prev_a.uop in a.uop.src, "contiguous usage must run before assign"
    self.assertEqual((prev_a+a*3).item(), 1+2*3)

  def test_multioutput_ast(self):
    a = Tensor.zeros(1, dtype=dtypes.int).contiguous().realize().uop
    b = Tensor.zeros(1, dtype=dtypes.int).contiguous().realize().uop
    c = Tensor.arange(4).realize().uop
    kernel = UOp(Ops.KERNEL, src=(a, b, c.base), arg=Kernel(UOp.sink(c.r(Ops.ADD, (0,))+1, c.r(Ops.ADD, (0,))*2)))
    assert all(s.op is Ops.BUFFER for s in kernel.src), f"views are not allowed here {kernel}"
    run_schedule(check_schedule(UOp.sink(a.assign(kernel), b.assign(kernel)), 1))
    self.assertEqual(a.buffer.numpy(), [7])
    self.assertEqual(b.buffer.numpy(), [12])

  # unlike schedule, kernelize can be called multiple times on a Tensor
  def test_double_kerenlize(self):
    a = Tensor.empty(10)
    b = Tensor.empty(10)
    c = (a+b)
    d = c.kernelize()+2
    e = c.kernelize()+d.kernelize()
    check_schedule(e, 3)

  def test_kernelize_bw(self):
    a = Tensor.full((3,), 2.0, requires_grad=True).contiguous()
    b = Tensor.full((3,), 3.0, requires_grad=True).contiguous()
    x = (a*b).kernelize()
    y = Tensor.eye(3, requires_grad=True)
    z = y.matmul(x).sum()
    z.backward()
    self.assertEqual(z.item(), 18.0)
    self.assertEqual(z.grad.item(), 1.0)

  def test_kernelize_bw_view(self):
    a = Tensor.full((3,1), 2.0, requires_grad=True).contiguous()
    b = Tensor.full((3,1), 3.0, requires_grad=True).contiguous()
    x = (a*b).kernelize()
    y = Tensor.eye(6, requires_grad=True)
    z = y.matmul(x.expand(3,2).reshape(6)).sum()
    z.backward()
    self.assertEqual(z.item(), 36.0)
    self.assertEqual(z.grad.item(), 1.0)

  @unittest.skip("no longer supported")
  def test_double_from(self):
    x = Tensor([1,2,3,4])
    out = x.to('python')
    check_schedule(out, 0, filter_sink=False)

  def _alu_from_tensor(self, t:Tensor):
    s = [s for s in t.schedule() if s.ast.op is Ops.SINK]
    self.assertEqual(len(s), 1)
    return [u.op for u in s[0].ast.toposort() if u.op in GroupOp.ALU]

  def test_2_pow_is_exp2(self):
    t = 2.0 ** Tensor([1.0, 2.0, 3.0])
    self.assertEqual(self._alu_from_tensor(t), [Ops.EXP2])

  def test_pow_05_is_sqrt(self):
    t = Tensor([1.0, 2.0, 3.0]) ** 0.5
    self.assertEqual(self._alu_from_tensor(t), [Ops.SQRT])

  def test_pow_neg_05_is_rsqrt(self):
    t = Tensor([1.0, 2.0, 3.0]) ** -0.5
    self.assertEqual(self._alu_from_tensor(t), [Ops.RECIP, Ops.SQRT])

  def test_pow_2_has_1_mul(self):
    t = Tensor([1.0, 2.0, 3.0]) ** Tensor(2.0)
    self.assertEqual(self._alu_from_tensor(t), [Ops.MUL])

  def test_pow_8_has_3_muls(self):
    t = Tensor([1.0, 2.0, 3.0]) ** 8
    self.assertEqual(self._alu_from_tensor(t), [Ops.MUL, Ops.MUL, Ops.MUL])

  def test_pow_const_tensor_to_zero(self):
    x = Tensor([1,2,3,4])
    out = x ** Tensor(0.0)
    # NOTE: this is UOp.const(0) + UOp.const(1)
    check_schedule(out, 0)

  def test_zero_size(self):
    x = Tensor.empty(2, 3, 0)
    out = x + 1
    check_schedule(out, 0, filter_sink=False)

  def test_reduce_permute_nofuse(self):
    x = Tensor.empty(32, 32, 32)
    y = Tensor.empty(32, 32)
    out = x.sum(axis=2).T+y
    check_schedule(out, 2)

  def test_two_elus_sum(self):
    x = Tensor.empty(32, 32)
    y = Tensor.empty(32, 32)
    out = x.sum(1).relu().elu() + y.sum(1).relu().elu()
    check_schedule(out, 2)

  @unittest.skipUnless(SPLIT_REDUCEOP, "Testing split reducop requires SPLIT_REDUCEOP")
  def test_preserve_multistage_reduce(self):
    big_enough = getenv("REDUCEOP_SPLIT_THRESHOLD", 32768)
    x = Tensor.randn(big_enough).realize()
    out = (x - x.max(keepdim=True)).max()
    run_schedule(check_schedule(out, 4))
    np.testing.assert_allclose(out.numpy(), (x.numpy() - x.numpy().max(keepdims=True)).max())

  def test_multistage_reduce(self):
    x = Tensor.empty(32, 32, 32)
    out = x.sum(2).relu().sum(1)
    check_schedule(out, 2)

  def test_multistage_reduce_fork(self):
    x = Tensor.empty(32, 32, 32)
    x = x.sum(2)
    out2 = x + 1
    out = x.relu().sum(1) + out2[0]
    check_schedule(out, 2)

  @unittest.skip("these two Tensors are the same")
  def test_example_matmul(self):
    x = Tensor.eye(64, requires_grad=True)
    y = Tensor.eye(64, requires_grad=True)
    z = y.matmul(x).sum()
    z.backward()
    out = x.grad.contiguous()
    run_schedule(check_schedule(out, 2))
    np.testing.assert_allclose(out.numpy(), np.ones((64,64)))

  def test_example_matmul_contig(self):
    x = Tensor.eye(64, requires_grad=True).contiguous().realize()
    y = Tensor.eye(64, requires_grad=True).contiguous().realize()
    z = y.matmul(x).sum()
    z.backward()
    out = x.grad.contiguous()
    run_schedule(check_schedule(out, 2))
    np.testing.assert_allclose(out.numpy(), np.ones((64,64)))

  def test_example_matmul_same(self):
    x = Tensor.eye(64, requires_grad=True)
    z = x.matmul(x).sum()
    z.backward()
    out = x.grad.contiguous()
    run_schedule(check_schedule(out, 2))
    # NOTE: the gradient flows twice
    np.testing.assert_allclose(out.numpy(), 2*np.ones((64,64)))

  def test_contiguous_add(self):
    x = Tensor.empty(32)
    y = Tensor.empty(32)
    z = Tensor.empty(32)
    out = (x+y).contiguous()+z
    check_schedule(out, 2)

  def test_double_sum_ref(self):
    x = Tensor.empty(32, 32, 32)
    x = x.sum(2)
    out = x + x[:, 4]
    check_schedule(out, 2)

  def test_reduce_shrink(self):
    x = Tensor.empty(32, 32)
    y = Tensor.empty(16)
    x = x.sum(1)
    x = x[:16]
    out = x + y
    # NOTE: this could be 1 kernel if we mask the store?
    check_schedule(out, 2)

  def test_multireduce_shrink(self):
    Tensor.manual_seed(0)
    a = Tensor.randn(32, 32).realize()
    b = Tensor.randn(32, 32).realize()
    c = Tensor.randn(16).realize()
    a_out = a.sum(1)
    a_out = a_out[:16]
    b_out = b.sum(1)
    b_out = b_out[:16]
    out = a_out + b_out + c
    # run_schedule(check_schedule(out, 2))  # TODO: this should be 1 (can we make it 1 with the new linearizer?)
    run_schedule(check_schedule(out, 3))
    np.testing.assert_allclose(out.numpy(), a.numpy().sum(axis=1)[:16] + b.numpy().sum(axis=1)[:16] + c.numpy(), atol=1e-4, rtol=1e-4)

  # broken due to const folding and two contiguous are different kernels
  # NOTE: passes after delete_lazy
  def test_const_no_recompute(self):
    x = Tensor(2) + Tensor(2)
    y = Tensor(2) + Tensor(2)
    out = x.contiguous() + y.contiguous()
    check_schedule(out, 2, filter_sink=False)

  @unittest.expectedFailure
  def test_reduce_same_size(self):
    Tensor.manual_seed(0)
    a = Tensor.randn(4, 4).realize()
    out0 = a.sum() + 2
    out1 = a.sum() + 4
    out2 = out0 * out1
    run_schedule(check_schedule([out0, out1, out2], 1))
    np.testing.assert_allclose(out0.numpy(), out0_np:=a.numpy().sum()+2, atol=1e-4, rtol=1e-6)
    np.testing.assert_allclose(out1.numpy(), out1_np:=a.numpy().sum()+4, atol=1e-4, rtol=1e-6)
    np.testing.assert_allclose(out2.numpy(), out0_np*out1_np, atol=1e-4, rtol=1e-6)

  @unittest.expectedFailure
  def test_reduce_multiple_paths(self):
    Tensor.manual_seed(0)
    a = Tensor.randn(4, 4).realize()
    out0 = a.sum().exp2()
    # out1 has two paths to a.sum()
    out1 = a.sum() + out0
    run_schedule(check_schedule([out0, out1], 1))
    np.testing.assert_allclose(out0.numpy(), out0_np:=np.exp2(a.numpy().sum()), atol=1e-4, rtol=1e-4)
    np.testing.assert_allclose(out1.numpy(), a.numpy().sum()+out0_np, atol=1e-4, rtol=1e-6)

  def test_multireduce_reduce_multiple_paths(self):
    Tensor.manual_seed(0)
    a = Tensor.randn(4, 4).realize()
    out0 = a.sum().exp2()
    out1 = a.sum() + out0
    b = (a + out0 + out1)
    out2 = b.sum().exp2()
    out3 = b.sum() + out2
    # run_schedule(check_schedule([out0, out1, out2, out3], 1))
    run_schedule(check_schedule([out0, out1, out2, out3], 6))
    np.testing.assert_allclose(out0.numpy(), np_out0:=np.exp2(a.numpy().sum()), atol=1e-4, rtol=1e-4)
    np.testing.assert_allclose(out1.numpy(), np_out1:=a.numpy().sum()+np_out0, atol=1e-4, rtol=1e-4)
    np_b = (a.numpy() + np_out0 + np_out1)
    np.testing.assert_allclose(out2.numpy(), np_out2:=np.exp2(np_b.sum()), atol=1e-4, rtol=1e-4)
    np.testing.assert_allclose(out3.numpy(), np_b.sum()+np_out2, atol=1e-4, rtol=1e-4)

  def test_reduce_ext_reduce_child(self):
    Tensor.manual_seed(0)
    a = Tensor.randn(4, 4).realize()
    b = Tensor.randn(4, 4).realize()
    # b.sum() is not a descendant of the fused nodes
    out0 = a.sum() + b.sum() + 2
    out1 = a.sum() + b.sum() + 4
    # run_schedule(check_schedule([out0, out1], 1))
    run_schedule(check_schedule([out0, out1], 4))
    np.testing.assert_allclose(out0.numpy(), a.numpy().sum()+b.numpy().sum()+2, atol=1e-4, rtol=1e-4)
    np.testing.assert_allclose(out1.numpy(), a.numpy().sum()+b.numpy().sum()+4, atol=1e-4, rtol=1e-4)

  def test_reduce_multiple_paths_midreduce(self):
    Tensor.manual_seed(0)
    a = Tensor.randn(4, 4).realize()
    r = a.sum()
    out0 = r.exp2()
    # reduce node in the indirect path from r to out2
    out1 = (a - out0).max()
    out2 = r + out1
    # run_schedule(check_schedule([r, out0, out1, out2], 1))
    run_schedule(check_schedule([r, out0, out1, out2], 4))
    np.testing.assert_allclose(r.numpy(), r_np:=a.numpy().sum(), atol=1e-4, rtol=1e-4)
    np.testing.assert_allclose(out0.numpy(), out0_np:=np.exp2(r_np), atol=1e-4, rtol=1e-4)
    np.testing.assert_allclose(out1.numpy(), out1_np:=(a.numpy() - out0_np).max(), atol=1e-4, rtol=1e-4)
    np.testing.assert_allclose(out2.numpy(), r_np + out1_np, atol=1e-4, rtol=1e-4)

  def test_reduce_multiple_paths_midreduce_fused(self):
    Tensor.manual_seed(0)
    a = Tensor.randn(4, 4).realize()
    b = Tensor.randn(4, 4).realize()
    out0 = a.sum() + 4
    out1 = b.max() + out0*2
    out2 = a.sum() + out1
    # run_schedule(check_schedule([out0, out1, out2], 1))
    run_schedule(check_schedule([out0, out1, out2], 4))
    np.testing.assert_allclose(out0.numpy(), out0_np:=a.numpy().sum()+4, atol=1e-4, rtol=1e-6)
    np.testing.assert_allclose(out1.numpy(), out1_np:=b.numpy().max() + out0_np*2, atol=1e-4, rtol=1e-6)
    np.testing.assert_allclose(out2.numpy(), a.numpy().sum() + out1_np, atol=1e-4, rtol=1e-6)

  def test_reduce_multiple_paths_midexpand(self):
    Tensor.manual_seed(0)
    a = Tensor.randn(4, 4).realize()
    b = Tensor.randn(4, 4, 4).realize()
    r = a.sum()
    out0 = r.exp2()
    # e1 is in the indirect path from a.sum() to out1
    e = b + out0
    out1 = r + e[0][0][0]
    # run_schedule(check_schedule([r, out0, out1, e], 3)) # 1 or 2 or 3? should be 1 (one reduce) but the different outputs might make it 3
    run_schedule(check_schedule([r, out0, out1, e], 4))
    np.testing.assert_allclose(r.numpy(), r_np:=a.numpy().sum(), atol=1e-4, rtol=1e-4)
    np.testing.assert_allclose(out0.numpy(), out0_np:=np.exp2(r_np), atol=1e-4, rtol=1e-4)
    np.testing.assert_allclose(e.numpy(), e_np:=b.numpy() + out0_np, atol=1e-4, rtol=1e-4)
    np.testing.assert_allclose(out1.numpy(), r_np + e_np[0][0][0], atol=1e-4, rtol=1e-4)

  # changed by multireduce
  def test_reduce_expand_child(self):
    Tensor.manual_seed(0)
    a = Tensor.randn((32, 32, 32)).realize()
    b = Tensor.randn((1, 16)).realize()
    out0 = a.sum() + 2
    out1 = a.sum() + b
    # run_schedule(check_schedule([out0, out1], 2))
    run_schedule(check_schedule([out0, out1], 4))
    np.testing.assert_allclose(out0.numpy(), a.numpy().sum()+2, atol=1e-4, rtol=1e-4)
    np.testing.assert_allclose(out1.numpy(), a.numpy().sum()+b.numpy(), atol=1e-4, rtol=1e-4)

  @unittest.expectedFailure
  def test_reduce_shrink_child(self):
    a = Tensor.empty(100, 100)
    b = Tensor.empty(10,)
    c = a.sum() + b[0]
    d = a.sum() + 2
    check_schedule([c, d], 1)

  def test_reduce_multiple_paths_midshrink(self):
    a = Tensor.empty(4, 4)
    r = a.sum(axis=1)
    out0 = r.exp2()
    out1 = out0[0] + out0
    check_schedule([r, out0, out1], 3)

  def test_reduce_shrink_output(self):
    a = Tensor.empty(4, 4)
    r = a.sum(keepdim=True)
    out0 = r.exp2()
    out1 = out0[0] + Tensor.empty(1, )
    check_schedule([r, out0, out1], 3)

  def test_std_multireduce_fusion(self):
    Tensor.manual_seed(0)
    x = Tensor.randn(4, 32).realize()
    out = x.std(-1)
    run_schedule(check_schedule(out, 2))
    np.testing.assert_allclose(out.numpy(), x.numpy().std(axis=-1, ddof=1), atol=1e-4, rtol=1e-4)

  def test_argmin_multireduce_fusion(self):
    Tensor.manual_seed(0)
    x = Tensor.randn(4, 32).realize()
    out = x.argmin(-1)
    run_schedule(check_schedule(out, 3))
    np.testing.assert_equal(out.numpy(), x.numpy().argmin(axis=-1))

  def test_argmax_multireduce_fusion(self):
    Tensor.manual_seed(0)
    x = Tensor.randn(4, 32).realize()
    out = x.argmax(-1)
    run_schedule(check_schedule(out, 3))
    np.testing.assert_equal(out.numpy(), x.numpy().argmax(axis=-1))

  def test_scaled_dot_product_attention_multireduce_fusion(self):
    Tensor.manual_seed(0)
    q = Tensor.randn(32,8,16,8).realize()
    k = Tensor.randn(32,8,16,8).realize()
    v = Tensor.randn(32,8,16,8).realize()
    out = Tensor.scaled_dot_product_attention(q,k,v)
    run_schedule(check_schedule(out, 5))
    if getenv("CHECK", 1):
      import torch
      compare = torch.nn.functional.scaled_dot_product_attention(torch.tensor(q.numpy()),torch.tensor(k.numpy()),torch.tensor(v.numpy()))
      np.testing.assert_allclose(out.numpy(), compare.numpy(), atol=1e-6, rtol=1e-3)

  def test_ugly_reduceop_pairing(self):
    Tensor.manual_seed(0)
    a = Tensor.randn(4, 32).realize()
    b = Tensor.randn(4, 32).realize()
    c = Tensor.randn(4, 32).realize()
    out = (c * a.sum(-1, keepdim=True)).sum(-1) + (b * a.sum(-1, keepdim=True)).sum(-1) # a.sum has >1 children but should still fuse
    # run_schedule(check_schedule(out, 1))
    run_schedule(check_schedule(out, 3))
    np.testing.assert_allclose(out.numpy(), \
      (c.numpy()*a.numpy().sum(axis=-1,keepdims=True)).sum(-1) + (b.numpy()*a.numpy().sum(axis=-1,keepdims=True)).sum(-1), atol=1e-4, rtol=1e-4)

  def test_reduce_expand_reduce_fusion(self):
    Tensor.manual_seed(0)
    a = Tensor.randn(4, 32).realize()
    out = (a+a.sum(-1, keepdim=True)).sum(-1)
    # run_schedule(check_schedule(out, 1))
    run_schedule(check_schedule(out, 2))
    np.testing.assert_allclose(out.numpy(), (a.numpy()+a.numpy().sum(axis=-1,keepdims=True)).sum(axis=-1), atol=1e-4, rtol=1e-4)

  def test_reduce_expand_reduce_expand_fusion(self):
    Tensor.manual_seed(0)
    a = Tensor.randn(4, 32).realize()
    out = a+(a+a.sum(-1,keepdim=True)).sum(-1, keepdim=True)
    # run_schedule(check_schedule(out, 2))
    run_schedule(check_schedule(out, 3))
    np.testing.assert_allclose(out.numpy(), \
      a.numpy()+(a.numpy()+a.numpy().sum(axis=-1,keepdims=True)).sum(axis=-1,keepdims=True), atol=1e-4, rtol=1e-4)

  def test_branching_reduces_and_expands_fusion(self):
    Tensor.manual_seed(0)
    a = Tensor.randn(4, 32).realize()
    out0 = a+a.sum(-1, keepdim=True)
    out1 = out0.sum(-1)
    # run_schedule(check_schedule(out, 2))
    run_schedule(check_schedule([out0, out1], 3))
    np.testing.assert_allclose(out0.numpy(), a.numpy()+a.numpy().sum(axis=-1,keepdims=True), atol=1e-4, rtol=1e-4)
    np.testing.assert_allclose(out1.numpy(), (a.numpy()+a.numpy().sum(axis=-1,keepdims=True)).sum(axis=-1), atol=1e-4, rtol=1e-4)

  def test_multireduce_fusion_simple_sequential(self):
    Tensor.manual_seed(0)
    x = Tensor.randn(4, 32).realize()
    y = Tensor.randn(4, 32).realize()
    out = (y + x.sum(axis=-1, keepdim=True)).sum(axis=-1)
    # run_schedule(check_schedule(out, 1))
    run_schedule(check_schedule(out, 2))
    np.testing.assert_allclose(out.numpy(), (y.numpy() + x.numpy().sum(axis=-1, keepdims=True)).sum(axis=-1), atol=1e-4, rtol=1e-4)

  def test_multireduce_fusion_simple_parallel(self):
    Tensor.manual_seed(0)
    x = Tensor.randn(4, 32).realize()
    y = Tensor.randn(4, 32).realize()
    out = y.sum(axis=-1) + x.sum(axis=-1)
    # run_schedule(check_schedule(out, 1))
    run_schedule(check_schedule(out, 2))
    np.testing.assert_allclose(out.numpy(), y.numpy().sum(axis=-1) + x.numpy().sum(axis=-1), atol=1e-4, rtol=1e-4)

  def test_multireduce_fusion_sequential(self):
    Tensor.manual_seed(0)
    x = Tensor.randn(4, 32).realize()
    out = x.std(-1)
    # run_schedule(check_schedule(out, 1))
    run_schedule(check_schedule(out, 2))
    np.testing.assert_allclose(out.numpy(), x.numpy().std(axis=-1, ddof=1), atol=1e-4, rtol=1e-4)

  def test_multireduce_fusion_parallel(self):
    Tensor.manual_seed(0)
    x = Tensor.randn(4, 32).realize()
    y = Tensor.randn(4, 32).realize()
    out = x.std(-1) + y.std(-1)
    # run_schedule(check_schedule(out, 1))
    run_schedule(check_schedule(out, 4))
    np.testing.assert_allclose(out.numpy(), x.numpy().std(axis=-1, ddof=1) + y.numpy().std(axis=-1, ddof=1), atol=1e-4, rtol=1e-4)

  def test_multireduce_diffops_sequential(self):
    Tensor.manual_seed(0)
    x = Tensor.randn(4, 32).realize()
    out = (x - x.max(-1, keepdim=True)).sum(-1)
    # run_schedule(check_schedule(out, 1))
    run_schedule(check_schedule(out, 2))
    np.testing.assert_allclose(out.numpy(), (x.numpy() - x.numpy().max(axis=-1, keepdims=True)).sum(axis=-1), atol=1e-4, rtol=1e-4)

  def test_multireduce_fusion_diffops_parallel(self):
    Tensor.manual_seed(0)
    x = Tensor.randn(4, 32).realize()
    y = Tensor.randn(4, 32).realize()
    out = x.sum(-1) + y.max(-1)
    # run_schedule(check_schedule(out, 1))
    run_schedule(check_schedule(out, 2))
    np.testing.assert_allclose(out.numpy(), x.numpy().sum(axis=-1) + y.numpy().max(axis=-1), atol=1e-4, rtol=1e-4)

  def test_multireduce_fusion_sequential_and_parallel(self):
    Tensor.manual_seed(0)
    x = Tensor.randn(4, 32).realize()
    y = Tensor.randn(4, 32).realize()
    mu = (x - x.max(axis=-1, keepdim=True)).mean(axis=-1, keepdim=True) + (y - y.max(axis=-1, keepdim=True)).mean(axis=-1, keepdim=True)
    out = [((x - mu).square().sum(-1)/x.shape[-1]).sqrt(), ((y - mu).square().sum(-1)/y.shape[-1]).sqrt()]
    np_mu = (x.numpy() - x.numpy().max(axis=-1, keepdims=True)).mean(axis=-1, keepdims=True) + \
      (y.numpy() - y.numpy().max(axis=-1, keepdims=True)).mean(axis=-1, keepdims=True)
    # run_schedule(check_schedule(out, 1))
    run_schedule(check_schedule(out, 6))
    np.testing.assert_allclose(out[0].numpy(), np.sqrt(np.square(x.numpy() - np_mu).sum(-1)/x.shape[-1]), atol=1e-4, rtol=1e-4)
    np.testing.assert_allclose(out[1].numpy(), np.sqrt(np.square(y.numpy() - np_mu).sum(-1)/y.shape[-1]), atol=1e-4, rtol=1e-4)

  def test_multimatmul_fusion(self):
    Tensor.manual_seed(0)
    a,b = Tensor.randn(4, 64).realize(), Tensor.rand(64,8).realize()
    c,d = Tensor.randn(4, 64).realize(), Tensor.rand(64,8).realize()
    out = a@b + c@d
    # run_schedule(check_schedule(out, 1))
    run_schedule(check_schedule(out, 2))
    np.testing.assert_allclose(out.numpy(), a.numpy()@b.numpy() + c.numpy()@d.numpy(), atol=1e-4, rtol=1e-4)

  def test_softmax_fusion(self):
    Tensor.manual_seed(0)
    x = Tensor.randn(4, 12, 64, 64).realize()
    out = x.softmax()
    run_schedule(check_schedule(out, 3))
    expected = (x_exp:=np.exp(x.numpy()-x.numpy().max(-1, keepdims=True)))/x_exp.sum(-1, keepdims=True)
    np.testing.assert_allclose(out.numpy(), expected, atol=1e-4, rtol=1e-4)

  @unittest.skipUnless(is_dtype_supported(dtypes.half), "need half")
  def test_softmax_upcast(self):
    # input half, softmax in float
    Tensor.manual_seed(0)
    x = Tensor.randn(4, 12, 64, 64, dtype=dtypes.half).realize()
    out = x.softmax(dtype=dtypes.float)
    sched = out.schedule()
    self.assertEqual(len(sched), 3)
    self.assertEqual(sched[0].bufs[0].dtype, dtypes.half)

    # input float, softmax in float
    Tensor.manual_seed(0)
    x = Tensor.randn(4, 12, 64, 64, dtype=dtypes.float).realize()
    out = x.softmax(dtype=dtypes.float)
    sched = out.schedule()
    self.assertEqual(len(sched), 3)
    self.assertEqual(sched[0].bufs[0].dtype, dtypes.float)

  def test_softmax_backward(self):
    Tensor.manual_seed(0)
    x = Tensor.randn(4, 12, 64, 64, requires_grad=True).realize()
    x.softmax().sum().backward()
    run_schedule(check_schedule(x.grad, 4))

  # changed by: multireduce spec
  def test_layernorm_onelayer_fusion(self):
    Tensor.manual_seed(0)
    layer = nn.LayerNorm([10, 10])
    layer.weight = Tensor.randn(10,10).realize()
    layer.bias = Tensor.randn(10,10).realize()
    x = Tensor.randn(20, 5, 10, 10).realize()
    out = layer(x)
    # run_schedule(check_schedule(out, 2))
    run_schedule(check_schedule(out, 3))
    y = (x.numpy() - x.numpy().mean(layer.axis, keepdims=True))
    expected = y / np.sqrt((y*y).mean(layer.axis, keepdims=True) + layer.eps)
    np.testing.assert_allclose(out.numpy(), expected * layer.weight.numpy() + layer.bias.numpy(), atol=1e-4, rtol=1e-4)

  def test_scaled_dot_product_attention_fusion(self):
    x, y, z, m = (Tensor.empty(32, 8, 16, 16) for _ in range(4))
    out = Tensor.scaled_dot_product_attention(x, y, z, attn_mask=m)
    check_schedule(out, 5)

  def test_scaled_dot_product_attention_causal_fusion(self):
    x, y, z = (Tensor.empty(32, 8, 16, 16) for _ in range(3))
    out = Tensor.scaled_dot_product_attention(x, y, z, is_causal=True)
    check_schedule(out, 5)

  def test_adam_step_fusion(self):
    with Tensor.train():
      x = Tensor.empty(4, 64, 32)
      layer = nn.Linear(32, 32*4)
      _realize_weights(layer)
      opt = nn.optim.Adam(nn.state.get_parameters(layer), lr=1e-4)
      layer(x).relu().sum().backward()
      check_schedule(opt.schedule_step(), 16)

  def test_adam_conv_fuse(self):
    with Tensor.train():
      img = Tensor.empty(2,3,4,4)
      c1 = nn.Conv2d(3,32,3)
      _realize_weights(c1)
      opt = nn.optim.Adam(nn.state.get_parameters(c1), lr=1e-4)
      opt.zero_grad()
      c1(img).relu().sum().backward()
      check_schedule(opt.schedule_step(), 16)

  def test_adam_2convs_fuse(self):
    with Tensor.train():
      img = Tensor.empty(2,3,4,4)
      c1 = nn.Conv2d(3,16,3,bias=False)
      c2 = nn.Conv2d(16,32,2,bias=False)
      _realize_weights([c1, c2])
      opt = nn.optim.Adam(nn.state.get_parameters([c1, c2]), lr=1e-4)
      opt.zero_grad()
      c2(c1(img).relu()).relu().sum().backward()
      check_schedule(opt.schedule_step(), 20)

  def test_sgd_conv_fuse(self):
    with Tensor.train():
      img = Tensor.empty(2,3,4,4)
      c1 = nn.Conv2d(3,32,3)
      _realize_weights(c1)
      opt = nn.optim.SGD(nn.state.get_parameters(c1))
      opt.zero_grad()
      c1(img).relu().sum().backward()
      check_schedule(opt.schedule_step(), 3)

  def test_sgd_2convs_fuse(self):
    with Tensor.train():
      img = Tensor.empty(2,3,4,4)
      c1 = nn.Conv2d(3,16,3,bias=False)
      c2 = nn.Conv2d(16,32,2,bias=False)
      _realize_weights([c1, c2])
      opt = nn.optim.SGD(nn.state.get_parameters([c1, c2]))
      opt.zero_grad()
      c2(c1(img).relu()).relu().sum().backward()
      check_schedule(opt.schedule_step(), 7)

  @unittest.skipUnless(is_dtype_supported(dtypes.ulong), "Needs ulong")
  def test_fold_2convs_sgd_nesterov_momentum_wd(self):
    with Tensor.train():
      img = Tensor.empty(2,3,4,4)
      c1 = nn.Conv2d(3,16,3,bias=False)
      c2 = nn.Conv2d(16,32,2,bias=False)
      _realize_weights([c1, c2])
      opt = nn.optim.SGD(nn.state.get_parameters([c1, c2]), nesterov=True, momentum=0.9, weight_decay=0.1)
      opt.zero_grad()
      c2(c1(img).relu()).relu().sum().backward()
      check_schedule(opt.schedule_step(), 13)

  def test_sgd_4convs_fuse(self):
    with Tensor.train():
      img = Tensor.empty(2,3,16,16)
      c1 = nn.Conv2d(3,4,3,bias=False)
      c2 = nn.Conv2d(4,8,3,bias=False)
      c3 = nn.Conv2d(8,16,3,bias=False)
      c4 = nn.Conv2d(16,32,3,bias=False)
      _realize_weights([c1, c2, c3, c4])
      opt = nn.optim.SGD(nn.state.get_parameters([c1, c2, c3, c4]))
      opt.zero_grad()
      c4(c3(c2(c1(img).relu()).relu()).relu()).relu().sum().backward()
      check_schedule(opt.schedule_step(), 17)

  def test_sgd_4convs_fuse_conv_bw(self):
    with Tensor.train():
      img = Tensor.empty(2,3,16,16)
      c1 = nn.Conv2d(3,4,3,bias=False)
      c2 = nn.Conv2d(4,8,3,bias=False)
      c3 = nn.Conv2d(8,16,3,bias=False)
      c4 = nn.Conv2d(16,32,3,bias=False)
      _realize_weights([c1, c2, c3, c4])
      opt = nn.optim.SGD(nn.state.get_parameters([c1, c2, c3, c4]))
      opt.zero_grad()
      c4(c3(c2(c1(img).relu()).relu()).relu()).relu().sum().backward()
      with Context(FUSE_CONV_BW=1): check_schedule(opt.schedule_step(), 14)

  @unittest.skipUnless(is_dtype_supported(dtypes.half), "need half")
  def test_prefer_half_buffer(self):
    x = Tensor.ones(4).contiguous().realize()
    # y = Tensor.ones(4).contiguous().realize()
    z = Tensor.ones(4, 4).contiguous().realize()

    # should not create extra kernel if output will be realized anyways
    dummy = x.sum().half().float()
    check_schedule(dummy, 1)
    dummy = x.sum().half().float().contiguous() + 1
    check_schedule(dummy, 2)

    # shared between two outputs
    shared = x.sum().half().float()
    a = shared * 2
    b = shared * 3
    sched = check_schedule([a, b], 3)
    # store reduceop in half
    self.assertEqual(sched[0].bufs[0].dtype, dtypes.half)
    # fuse cast with the child kernel
    self.assertEqual(sched[1].bufs[0].dtype, dtypes.float)
    self.assertEqual(sched[2].bufs[0].dtype, dtypes.float)

    # reduce
    a = z.sum(axis=0).half().float().sum(axis=0)
    sched = check_schedule(a, 2)
    self.assertEqual(sched[0].bufs[0].dtype, dtypes.half)
    self.assertEqual(sched[1].bufs[0].dtype, dtypes.float)

    # expand
    # expand will realize just after the .float(), so requires change to realize-before-expand
    # normal = (x.sum().half().float().reshape(1) * y).sum()
    # sched = check_schedule(normal, 2)
    # for si in sched[:-1]: assert all(out.dtype == dtypes.half for out in si.outputs[:-1])

    # parallel reduce
    # a = x.sum().half().float() * y.sum().half().float()
    # b = a + 1
    # c = a + 2
    # sched = check_schedule([b, c], 4)
    # doesn't store either in half because it doesn't chase

  def test_reduce_simple_chase(self):
    a = Tensor.empty(4, 4, 4)
    r = a.sum(0) + 6
    b = r.sum(0) * 4
    c = r.sum(1) * 2
    schedule = check_schedule([b, c], 3)
    self.assertIs(store_val(schedule[0]).op, Ops.ADD)

  def test_multireduce_simple_chase(self):
    Tensor.manual_seed(0)
    a = Tensor.randn(4, 4, 4).realize()
    r = (a + (a.sum(0, keepdim=True) + 6)).sum(0) * 2
    b = r.sum(0) + 8
    c = r.sum(1) + 12
    np_r = (a.numpy() + (a.numpy().sum(0) + 6)).sum(0) * 2
    # schedule = check_schedule([b,c], 3)
    # self.assertIs(schedule[0].ast[0].src[0].arg, Ops.MUL)
    schedule = check_schedule([b,c], 4)
    run_schedule(schedule)
    np.testing.assert_allclose(b.numpy(), np_r.sum(0) + 8, atol=1e-4, rtol=1e-4)
    np.testing.assert_allclose(c.numpy(), np_r.sum(1) + 12, atol=1e-4, rtol=1e-4)

  def test_push_permute_chase(self):
    a = Tensor.empty(4, 4, 4)
    b = Tensor.empty(4, 4)
    r = a.sum(2) + b
    d = r.T * 4
    e = r * d
    schedule = check_schedule([d, e], 3)
    self.assertIs(store_val(schedule[0]).op, Ops.ADD)

  def test_multireduce_push_permute_chase(self):
    Tensor.manual_seed(0)
    a = Tensor.randn(4, 4, 4).realize()
    b = Tensor.randn(4, 4).realize()
    r = a.sum(2) + b
    d = r.T * 4
    e = r * (d + a).sum(2)
    schedule = check_schedule([d, e], 3) # make sure it doesn't fuse
    self.assertIs(store_val(schedule[0]).op, Ops.ADD)
    run_schedule(schedule)
    np.testing.assert_allclose(d.numpy(), (a.numpy().sum(2) + b.numpy()).T * 4, atol=1e-4, rtol=1e-4)
    np.testing.assert_allclose(e.numpy(), (a.numpy().sum(2) + b.numpy()) * (d.numpy() + a.numpy()).sum(2), atol=1e-4, rtol=1e-4)

  def test_push_shrink_chase(self):
    a = Tensor.empty(16, 16)
    b = Tensor.empty(4)
    c = Tensor.empty(16, )
    r = a.sum(1) + c
    d = r[:4] * b
    schedule = check_schedule(d, 2)
    self.assertIs(store_val(schedule[0]).op, Ops.ADD)

  def test_multireduce_push_shrink_chase(self):
    Tensor.manual_seed(0)
    a = Tensor.randn(16, 16).realize()
    b = Tensor.randn(4).realize()
    c = Tensor.randn(16, ).realize()
    d = Tensor.randn(16, 16).realize()
    r = a.sum(1) + c
    out = r[:4] * b + d.sum(1)[:4]
    # schedule = check_schedule(out, 2)
    schedule = check_schedule(out, 3)
    self.assertIs(store_val(schedule[0]).op, Ops.ADD)
    run_schedule(schedule)
    np.testing.assert_allclose(out.numpy(), (a.numpy().sum(1) + c.numpy())[:4] * b.numpy() + d.numpy().sum(1)[:4], atol=1e-4, rtol=1e-4)

  def test_midreduce_nochase(self):
    a = Tensor.empty(16, 16)
    b = (a.sum(0) + a.max(1)) + 2
    schedule = check_schedule(b, 2)
    self.assertIs(store_val(schedule[0]).op, Ops.REDUCE_AXIS)

  def test_multireduce_midreduce_nochase(self):
    Tensor.manual_seed(0)
    a = Tensor.randn(16, 16).realize()
    b = (a.sum(0)+a.max(0) + a.max(1)+a.sum(1)) + 2
    # schedule = check_schedule(b, 2)
    schedule = check_schedule(b, 4)
    self.assertIs(store_val(schedule[0]).op, Ops.REDUCE_AXIS)
    run_schedule(schedule)
    np.testing.assert_allclose(b.numpy(), a.numpy().sum(0)+a.numpy().max(0) + a.numpy().max(1)+a.numpy().sum(1)+2, atol=1e-4, rtol=1e-4)

  # changed by: multireduce spec
  # pattern in test_transformer
  def test_partial_fuse1(self):
    Tensor.manual_seed(0)
    a = Tensor.randn(16, 16).realize()
    b = Tensor.randn(16, 16).realize()
    c = a.sum() + 2
    d = (a.sum() - b.sum()) * 4
    # run_schedule(check_schedule([c, d], 1))
    run_schedule(check_schedule([c, d], 3))
    np.testing.assert_allclose(c.numpy(), a.numpy().sum()+2, atol=1e-4, rtol=1e-4)
    np.testing.assert_allclose(d.numpy(), (a.numpy().sum() - b.numpy().sum()) * 4, atol=1e-4, rtol=1e-4)

  # changed by: multireduce spec
  # pattern in conv
  def test_partial_fuse2(self):
    Tensor.manual_seed(0)
    a = Tensor.randn(16, 16).realize()
    b = Tensor.randn(16, 16).realize()
    c = a.sum() + 2
    d = b.sum() - c
    # run_schedule(check_schedule([c, d], 1))
    run_schedule(check_schedule([c, d], 2))
    np.testing.assert_allclose(c.numpy(), a.numpy().sum()+2, atol=1e-4, rtol=1e-4)
    np.testing.assert_allclose(d.numpy(), b.numpy().sum()-(a.numpy().sum()+2), atol=1e-4, rtol=1e-4)

  # changed by: multireduce spec
  # pattern in adam
  @unittest.expectedFailure
  def test_partial_fuse3(self):
    Tensor.manual_seed(0)
    a = Tensor.randn(16, 16).realize()
    b = Tensor.randn(16, 16).realize()
    c = a.sum() + 2
    d = a.sum() * 2
    e = c * d
    f = b.sum() - e
    # run_schedule(check_schedule([c, d, e, f], 1))
    run_schedule(check_schedule([c, d, e, f], 2))
    np.testing.assert_allclose(c.numpy(), c_np:=a.numpy().sum()+2, atol=1e-4, rtol=1e-4)
    np.testing.assert_allclose(d.numpy(), d_np:=a.numpy().sum()*2, atol=1e-4, rtol=1e-4)
    np.testing.assert_allclose(e.numpy(), e_np:=c_np*d_np, atol=1e-4, rtol=1e-4)
    np.testing.assert_allclose(f.numpy(), b.numpy().sum() - e_np, atol=1e-4, rtol=1e-4)

  # changed by: multireduce spec
  @unittest.expectedFailure
  def test_partial_fuse4(self):
    Tensor.manual_seed(0)
    a = Tensor.randn(16, 16).realize()
    b = Tensor.randn(16, 16).realize()
    c = a.sum() + 2
    d = a.sum() * 2
    e = c * d
    f = (b - d).sum() - e
    # run_schedule(check_schedule([c, d, e, f], 1))
    run_schedule(check_schedule([c, d, e, f], 3))
    np.testing.assert_allclose(c.numpy(), c_np:=a.numpy().sum()+2, atol=1e-4, rtol=1e-4)
    np.testing.assert_allclose(d.numpy(), d_np:=a.numpy().sum()*2, atol=1e-4, rtol=1e-4)
    np.testing.assert_allclose(e.numpy(), e_np:=c_np*d_np, atol=1e-4, rtol=1e-4)
    np.testing.assert_allclose(f.numpy(), (b.numpy()-d_np).sum()-e_np, atol=1e-4, rtol=1e-4)

  def test_pad_reduce_safe(self):
    Tensor.manual_seed(0)
    a = Tensor.rand(3, 4, 5).realize()
    b = Tensor.rand(3, 4, 5).realize()
    out = (a + b).pad(((0, 1), (0, 1), (0, 1)), value=1.0).sum().contiguous()
    run_schedule(check_schedule(out, 1))
    np.testing.assert_allclose(out.numpy(), np.pad(a.numpy()+b.numpy(), ((0, 1), (0, 1), (0, 1)), constant_values=1.0).sum(), atol=1e-5, rtol=1e-6)

  def test_multireduce_pad_reduce_safe(self):
    Tensor.manual_seed(0)
    a = Tensor.randn(3, 4, 5).realize()
    b = Tensor.randn(3, 4, 5).realize()
    out = (a.pad(((0, 1), (0, 1), (0, 1)), value=1.0).sum(keepdim=True)+b.pad(((0, 1), (0, 1), (0, 1)), value=1.0).sum()).contiguous()
    # run_schedule(check_schedule(out, 1))
    run_schedule(check_schedule(out, 2))
    np.testing.assert_allclose(out.numpy(), np.pad(a.numpy(), ((0, 1), (0, 1), (0, 1)), constant_values=1.0).sum(keepdims=True) + \
                                                   np.pad(b.numpy(), ((0, 1), (0, 1), (0, 1)), constant_values=1.0).sum(), atol=1e-4, rtol=1e-4)

  def test_pad_reduce_unsafe(self):
    Tensor.manual_seed(0)
    a = Tensor.rand(3, 4, 5).realize()
    out = a.log2().pad(((0, 1), (0, 1), (0, 1)), value=1.0).sum().contiguous()
    run_schedule(check_schedule(out, 2))
    np.testing.assert_allclose(out.numpy(), np.pad(np.log2(a.numpy()), ((0, 1), (0, 1), (0, 1)), constant_values=1.0).sum(), atol=1e-5, rtol=1e-6)

  def test_multireduce_pad_reduce_unsafe(self):
    Tensor.manual_seed(0)
    a = Tensor.randn(3, 4, 5).abs().realize()
    b = Tensor.randn(3, 4, 5).abs().realize()
    out = (a.log2().pad(((0, 1), (0, 1), (0, 1)), value=1.0).sum()+b).abs().log2().pad(((0, 1), (0, 1), (0, 1)), value=1.0).sum().contiguous()
    # run_schedule(check_schedule(out, 1))
    run_schedule(check_schedule(out, 4))
    np.testing.assert_allclose(out.numpy(), np.pad(np.log2(np.abs(np.pad(np.log2(a.numpy()), ((0, 1), (0, 1), (0, 1)), constant_values=1.0).sum() + \
                                                   b.numpy())), ((0, 1), (0, 1), (0, 1)), constant_values=1.0).sum(), atol=3e-4, rtol=1e-6)

  def test_shrink_pad_safe(self):
    a = Tensor.ones((3, )).contiguous().realize()
    b = Tensor.ones((3, )).contiguous().realize()
    out = (a + b).shrink(((0, 1),)).pad(((0, 1),)).contiguous()
    run_schedule(check_schedule(out, 1))
    np.testing.assert_equal(out.numpy(), [2, 0])

  def test_shrink_pad_unsafe(self):
    a = Tensor.ones((3, )).contiguous().realize()
    out = a.exp2().shrink(((0, 1),)).pad(((0, 1),)).contiguous()
    run_schedule(check_schedule(out, 2))
    np.testing.assert_equal(out.numpy(), [2, 0])

  def test_base_change_shrink_pad(self):
    a = Tensor.ones(3, 3).contiguous().realize()
    b = a.exp2()
    c = b[:-1, :-1]
    d = c.pad(((0, 1), (0, 1))) * 2
    run_schedule(check_schedule(d, 2))
    np.testing.assert_equal(d.numpy(), np.pad(np.exp2(a.numpy())[:-1, :-1], ((0, 1), (0, 1)))*2)

  def test_base_change_expand_pad(self):
    a = Tensor.ones(3, 3).contiguous().realize()
    b = a.exp2()
    c = b[:, None, :]
    d = c.pad(((0, 0), (1, 1), (0, 0))) * 2
    run_schedule(check_schedule(d, 2))
    np.testing.assert_equal(d.numpy(), np.pad(np.exp2(a.numpy())[:, None, :], ((0, 0), (1, 1), (0, 0)))*2)

  def test_fuse_arange_pad_replicate_mode(self):
    x = Tensor.empty(3,3,3,3, requires_grad=True)
    y = x.pad((-1,2,2,-1), mode="replicate")
    dx = y.sum().gradient(x)[0]
    with Context(FUSE_ARANGE=1):
      sched = check_schedule(dx, 3)
    run_schedule(sched)
    np.testing.assert_allclose(dx.numpy(), [[[[0.,3.,9.],[0,1.,3.],[0.,0.,0.]]]*3]*3)

  # TODO like openpilot with imagef
  @unittest.skipUnless(is_dtype_supported(dtypes.half), "need half")
  def test_base_change_expand_expand(self):
    a = Tensor.ones(4, 4).contiguous().realize()
    b = a.cast(dtypes.half).expand(2, 4, 4)
    c = b.cast(dtypes.int).expand(2, 2, 4, 4)
    run_schedule(check_schedule(c, 2))
    np.testing.assert_equal(c.numpy(), np.ones(((2, 2, 4, 4)), dtype=np.int32))

  def test_base_change_pad_expand(self):
    a = Tensor.full((4, 4), 1.).contiguous().realize()
    b = Tensor.full((4, 4), 2.).contiguous().realize()
    c = (a + b).pad(((1, 1), (1, 1)))
    d = c.cast(dtypes.int).expand((2, 6, 6)) * 4
    run_schedule(check_schedule(d, 2))
    c_np = np.pad((np.full((4, 4), 2., dtype=np.float32) + np.full((4, 4), 1., dtype=np.float32)), ((1, 1), (1, 1)), constant_values=0.0)
    np.testing.assert_equal(d.numpy(), np.broadcast_to(c_np.astype(np.half), (2, *c_np.shape)) * 4)

  def test_pad_reduce_unsafe_multiview_st(self):
    P = Tensor.ones(3, 3).contiguous()
    sums = P.sum(axis=1, keepdim=True)
    P /= sums
    p = P[0]
    p = p.pad(((1, 0), ))
    p = p.repeat([2])
    run_schedule(check_schedule(p, 3))
    tiny_ret = p.numpy()

    P = np.ones((3, 3), dtype=np.float32)
    sums = P.sum(axis=1, keepdims=True)
    P /= sums
    p = P[0]
    p = np.pad(p, (1, 0), 'constant')
    p = np.tile(p, 2)
    np.testing.assert_allclose(tiny_ret, p)

  def test_bitcast_fuses(self):
    x = Tensor.empty(1, dtype=dtypes.float32)
    a = x.exp2().bitcast(dtypes.int32)
    b = x.bitcast(dtypes.int32)
    check_schedule(a+b, 1) # this should fuse when it makes sense

  @unittest.skip("disabling subbuffer manually isn't supported anymore")
  def test_bitcast_disable_subbufer(self):
    x = cast(UOp, Tensor.empty(1, dtype=dtypes.float32).realize().uop)
    a = x.alu(Ops.EXP2).cast(dtypes.int32, True, allow_buffer_view=False)
    b = x.cast(dtypes.int32, True, allow_buffer_view=False)
    b = a.alu(Ops.ADD, b)
    check_schedule(b, 1)

  def test_reduceop_reshape_dont_push(self):
    Tensor.manual_seed(0)
    x = Tensor.randn(10, 20).realize()
    out = x.argmax(1)
    run_schedule(check_schedule(out, 3)) # TODO: push a reduceop through a reshape

  def test_conv2d(self): _test_conv2d(7)
  def test_conv2d_fused(self): _test_conv2d(6, FUSE_CONV_BW=1)

  @unittest.skipUnless(is_dtype_supported(dtypes.half) and is_dtype_supported(dtypes.ulong), "need half and ulong")
  def test_conv2d_half(self): _test_conv2d(7, dtype=dtypes.half)
  @unittest.skipUnless(is_dtype_supported(dtypes.half), "need half")
  @unittest.skipIf(Device.DEFAULT == "WEBGPU", "Causes other tests to fail")
  @unittest.expectedFailure
  def test_conv2d_fused_half(self): _test_conv2d(5, dtype=dtypes.half)

  def test_schedule_mem_used(self):
    base = GlobalCounters.mem_used
    Tensor.ones(256).contiguous().realize()
    Tensor.ones(5, 5).contiguous().schedule()
    self.assertEqual(GlobalCounters.mem_used-base, 0)

  @unittest.skip("TODO: this is consistently creating non reproducible failures")
  def test_schedule_mem_used_with_inputs(self):
    base = GlobalCounters.mem_used
    x = Tensor.ones(256).contiguous().realize()
    (x+Tensor.ones(256).contiguous()).schedule()
    self.assertEqual(GlobalCounters.mem_used-base, 1024)

  def test_const_schedule(self):
    constv = Tensor.empty(2, 2).uop.const_like(10)
    check_schedule(constv, 0)

  def test_const_schedule_contig(self):
    constv = Tensor.empty(2, 2).uop.const_like(10).contiguous()
    check_schedule(constv, 1)

  @unittest.skipIf(Device.DEFAULT != "GPU", "image only supported on GPU")
  def test_image_matmul(self):
    with Context(IMAGE=2):
      x = Tensor.randn((9, 9)).realize()
      y = Tensor.randn((9, 9)).realize()
      out = x@y
      run_schedule(check_schedule(out, 3))
      np.testing.assert_allclose(out.numpy(), x.numpy()@y.numpy(), atol=1e-4, rtol=1e-4)
      self.assertIsInstance(out.dtype, ImageDType)
      self.assertIsNotNone(out.uop.base.realized)
      self.assertIsInstance(out.uop.base.realized.dtype, ImageDType)

  def _test_fusion(self, shapes, f, cnt):
    with Context(DEBUG=0, TRACK_MATCH_STATS=0): args = [Tensor.randn(s).realize() for s in shapes]
    run_schedule(check_schedule(compare:=f(*args), cnt))
    if getenv("COMPARE", 1):
      import torch
      good = f(*[torch.tensor(x.numpy()) for x in args])
      np.testing.assert_allclose(compare.numpy(), good.numpy(), atol=1e-4, rtol=1e-4)

  def test_late_fusion_simple(self):
    self._test_fusion([(4, 4), (4, 1)], lambda a,b:a.sum(1, keepdim=True)+b, 1)

  def test_late_fusion_post_reshape(self):
    self._test_fusion([(4, 4), (1, 4)], lambda a,b:a.sum(1).reshape(b.shape)+b, 1)

  def test_late_fusion_post_permute(self):
    self._test_fusion([(4, 6, 4), (4, 4, 1)], lambda a,b:a.sum(1, keepdim=True).permute((2, 0, 1))+b, 2)

  def test_late_fusion_double_transpose(self):
    self._test_fusion([(32, 16, 1)],
                      lambda a:(a.expand(32, 16, 16).sum((2,), keepdim=True).permute((1, 0, 2))+2).permute((1, 0, 2)).contiguous(), 1)

  def test_late_fusion_post_expand(self):
    self._test_fusion([(32, 32)], lambda a:a-a.sum(1), 2)

  def test_cast_padded_view(self):
    a = Tensor.arange(4).reshape(1, 4)
    casted_view = a.pad(((0, 1), (0, 0))).cast(dtypes.float)
    casted_view.realize()
    self.assertEqual(casted_view.uop.base.realized.size, 4)
    realized_view = casted_view.contiguous().realize()
    self.assertEqual(realized_view.uop.base.realized.size, 8)
    self.assertListEqual(realized_view.tolist(), [[0.0, 1.0, 2.0, 3.0], [0.0, 0.0, 0.0, 0.0]])

  # NOTE: we only reorder CAST if it's an EXPAND
  def test_cast_after_shrink(self):
    a = Tensor.arange(4).reshape(1, 4)
    casted_view = a.shrink(((0, 1), (0, 2))).cast(dtypes.float)
    casted_view.realize()
    self.assertEqual(casted_view.uop.base.realized.size, 2)
    realized_view = casted_view.contiguous().realize()
    self.assertEqual(realized_view.uop.base.realized.size, 2)
    self.assertListEqual(realized_view.tolist(), [[0, 1]])

  def test_cast_const_view(self):
    a = Tensor.ones((4, 4), dtype=dtypes.float32)
    casted_view = a.cast(dtypes.int32)
    run_schedule(check_schedule(casted_view, 0))
    self.assertIsNone(casted_view.uop.base.realized)
    realized_const_view = casted_view.contiguous()
    run_schedule(check_schedule(realized_const_view, 1))
    self.assertListEqual(realized_const_view.tolist(), [[1, 1, 1, 1], [1, 1, 1, 1], [1, 1, 1, 1], [1, 1, 1, 1]])

  @given(strat.sampled_from(dtypes.all), strat.sampled_from(dtypes.all))
  def test_cast_padded_const(self, dt1, dt2):
    assume(is_dtype_supported(dt1) and is_dtype_supported(dt2))
    a = Tensor(1, dtype=dt1).reshape(1, 1).pad(((1, 1), None))
    casted_view = a.cast(dt2)
    run_schedule(check_schedule(casted_view, 0))
    realized_const_view = casted_view.contiguous()
    run_schedule(check_schedule(realized_const_view, 1))
    np.testing.assert_equal(realized_const_view.numpy(), [[0], [1], [0]])

class TestIndexing(unittest.TestCase):
  def check_schedule(self, xt:Union[Tensor,List[Tensor]], cnt:int):
    with Context(FUSE_ARANGE=getenv("FUSE_ARANGE", 1)):
      lst = [xt] if isinstance(xt, Tensor) else xt
      s = Tensor.schedule(*lst)
      lowered = [x[1] for x in lower_schedule(s.copy())]
      kernels = [ei for ei in list(lowered) if isinstance(ei.prg, CompiledRunner)]
      if FUSE_ARANGE: self.assertEqual(len(kernels), cnt)
      for ei in lowered: ei.run(do_update_stats=True)
    return s

  def test_simple_indexing(self):
    X = Tensor.randn(10, 10).realize()
    idxs = Tensor([0, 2]).realize()
    xt = X[idxs]
    self.check_schedule(xt, 2)
    np.testing.assert_equal(xt.numpy(), X.numpy()[idxs.numpy()])

  def test_simple_indexing_alt(self):
    X = Tensor.arange(16).reshape(4, 4)
    xt = X[[1, 2], [1, 2]]
    self.check_schedule(xt, 5)
    np.testing.assert_equal(xt.numpy(), (np.arange(16).reshape(4, 4))[[1, 2], [1, 2]])

  def test_advanced_indexing(self):
    X = Tensor.arange(10)+1
    xt = X[[0]]
    self.check_schedule(xt, 2)
    np.testing.assert_equal(xt.numpy(), (np.arange(10)+1)[[0]])

  def test_advanced_indexing_alt(self):
    X = Tensor.arange(6).reshape(3, 2)+1
    xt = X[[Tensor([2]), Tensor([1])]]
    self.check_schedule(xt, 6)
    np.testing.assert_equal(xt.numpy(), 6)

  def test_advanced_simple_indexing_combined(self):
    X = Tensor.arange(16).reshape(4, 4)
    xt = X[1:2, [1, 2]]
    self.check_schedule(xt, 4)

  def test_push_through_reshape(self):
    Tensor.manual_seed(0)
    x = Tensor.randn(10, 20).realize()
    out = x.argmax(1)
    self.check_schedule(out, 2)
    np.testing.assert_allclose(out.numpy(), np.argmax(x.numpy(), 1))

  def test_arange_push_through_expand(self):
    Tensor.manual_seed(0)
    a = Tensor.arange(4,)
    b = Tensor.randn(4, 4).realize()
    out = (a+b).sum()
    self.check_schedule(out, 1)
    np.testing.assert_allclose(out.numpy(), (np.arange(4)+b.numpy()).sum(), atol=1e-5)

  def test_argmin(self):
    Tensor.manual_seed(0)
    x = Tensor.randn(4, 32).realize()
    out = x.argmin(-1)
    self.check_schedule(out, 2)
    np.testing.assert_equal(out.numpy(), x.numpy().argmin(axis=-1))

  def test_argmax(self):
    Tensor.manual_seed(0)
    x = Tensor.randn(4, 32).realize()
    out = x.argmax(-1)
    self.check_schedule(out, 2)
    np.testing.assert_equal(out.numpy(), x.numpy().argmax(axis=-1))

  def test_arange_transposed(self):
    Tensor.manual_seed(0)
    x = Tensor.randint(4, 1).realize()
    a = ((Tensor.arange(4,)*x).T).sum()
    self.check_schedule(a, 1)
    np.testing.assert_equal(a.numpy(), (np.arange(4)*x.numpy()).T.sum())

  def test_div_padded_arange(self):
    x = Tensor.full((2,2), 16)
    y = x.idiv(Tensor.linspace(2, 8, steps=4, dtype=dtypes.int).reshape(2,2)).pad(((1,1), (1,1)))
    out = y.sum(axis=1)
    with Context(FUSE_ARANGE=1): run_schedule(check_schedule(out, 2))
    self.assertListEqual(out.tolist(), [0, 12, 4, 0])

  def test_arange_transposed_descendants(self):
    Tensor.manual_seed(0)
    x = Tensor.randint(4, 1).realize()
    a = (Tensor.arange(4,)*x).T
    b = Tensor.randint(4, 4).realize()
    out = (a+b).sum()
    self.check_schedule(out, 1)
    np.testing.assert_equal(out.numpy(), ((np.arange(4)*x.numpy()).T+b.numpy()).sum())

  def test_arange_index(self):
    Tensor.manual_seed(0)
    x = Tensor.randn(5, 2).realize()
    a = Tensor.arange(10)
    out = (x + a[2]).sum()
    self.check_schedule(out, 1)
    np.testing.assert_allclose(out.numpy(), (x.numpy()+np.arange(10)[2]).sum(), atol=1e-5, rtol=1e-6)

  def test_arange_index_shrink(self):
    Tensor.manual_seed(0)
    with Context(TRACK_MATCH_STATS=0):
      x = Tensor.randn(11).realize()
    a = Tensor.arange(22)
    out = (x + a[:11]).sum()
    self.check_schedule(out, 1)

  def test_arange_index_contiguous(self):
    Tensor.manual_seed(0)
    x = Tensor.randn(5, 2).realize()
    a = Tensor.arange(10).contiguous()
    out = (x + a[2]).sum()
    self.check_schedule(out, 3)
    np.testing.assert_allclose(out.numpy(), (x.numpy()+np.arange(10)[2]).sum(), atol=1e-5, rtol=1e-6)

  def test_arange_index_child(self):
    Tensor.manual_seed(0)
    x = Tensor.randn(5, 2).realize()
    a = Tensor.arange(10)+1
    out = (x + a[2]).sum()
    self.check_schedule(out, 1)
    np.testing.assert_allclose(out.numpy(), (x.numpy()+(np.arange(10)+1)[2]).sum(), atol=1e-5, rtol=1e-6)

  def test_arange_index_contiguous_child(self):
    Tensor.manual_seed(0)
    x = Tensor.randn(5, 2).realize()
    a = (Tensor.arange(10)+1).contiguous()
    out = (x + a[2]).sum()
    self.check_schedule(out, 3)
    np.testing.assert_allclose(out.numpy(), (x.numpy()+(np.arange(10)+1)[2]).sum(), atol=1e-5, rtol=1e-6)

  def test_arange_childless_base(self):
    a = Tensor.arange(4)
    self.check_schedule(a, 1)
    np.testing.assert_equal(a.numpy(), np.arange(4))

  def test_arange_childless_view(self):
    a = Tensor.arange(4).reshape(2, 2)
    a[0] = 4
    np.testing.assert_equal(a.numpy(), [[4, 4], [2, 3]])

  def test_arange_group_childless_base(self):
    Tensor.manual_seed(0)
    x = Tensor.randint(4).realize()
    a = Tensor.arange(4)+x
    self.check_schedule(a, 1)
    np.testing.assert_equal(a.numpy(), np.arange(4)+x.numpy())

  def test_arange_group_childless_view(self):
    Tensor.manual_seed(0)
    x = Tensor.ones(4).contiguous().realize()
    a = Tensor.arange(4)+x
    a[0] = 6
    np.testing.assert_equal(a.numpy(), [6., 2., 3., 4.])

  @unittest.skip("BUFFER_VIEW no longer supported on non-disk devices")
  def test_arange_view_op(self):
    a = Tensor.arange(12).reshape(4, 3).shrink(((1, 2), (1, 3))).contiguous()
    sched = self.check_schedule(a, 1)
    self.assertIs(sched[1].ast.op, Ops.BUFFER_VIEW)
    np.testing.assert_equal(a.numpy(), [[4, 5]])

  @unittest.skipIf(Device.DEFAULT == "CPU", "tests copy from ext device")
  def test_arange_shrink_copy(self):
    a = Tensor.arange(12).reshape(4, 3).shrink(((1, 2), (1, 3))).to("CPU")
    sched = self.check_schedule(a, 2) # NOTE: there is a contiguous between REDUCE_AXIS and COPY
    self.assertIs(sched[-1].ast.op, Ops.COPY)
    np.testing.assert_equal(a.numpy(), [[4, 5]])

  @unittest.skipIf(Device.DEFAULT == "CPU", "tests copy from ext device")
  def test_arange_expand_copy(self):
    a = Tensor.arange(4).reshape(2, 2, 1).expand(2, 2, 2).contiguous().to("CPU")
    sched = self.check_schedule(a, 2) # NOTE: there is a contiguous between REDUCE_AXIS and COPY
    self.assertIs(sched[2].ast.op, Ops.COPY)
    self.assertIs(store_val(sched[1]).op, Ops.LOAD)
    self.assertIs(store_val(sched[0]).op, Ops.ADD)
    np.testing.assert_equal(a.numpy(), [[[0, 0], [1, 1]], [[2, 2], [3, 3]]])

  @unittest.skipUnless(is_dtype_supported(dtypes.half), "need half")
  def test_precompute_freqs_cis(self):
    from extra.models.llama import precompute_freqs_cis
    args = {"dim":32 if CI else 128, "end":2048 if CI else 8192, "theta":10000}
    fused = precompute_freqs_cis(**args)
    with Context(FUSE_ARANGE=1):
      run_schedule(check_schedule(fused, 3))
    if getenv("CHECK", 1):
      ref = precompute_freqs_cis(**args)
      run_schedule(check_schedule(ref, 3))
      np.testing.assert_equal(fused.numpy(), ref.numpy())

  def test_fuse_assign_contiguous(self):
    x = Tensor.zeros(4, 4, dtype=dtypes.int).contiguous().realize()
    a = Tensor.arange(8).reshape(4, 2)
    self.check_schedule(x.shrink((None, (0, 2))).assign(a.contiguous()), 2)
    np.testing.assert_equal(x.numpy(), [[0, 1, 0, 0], [2, 3, 0, 0], [4, 5, 0, 0], [6, 7, 0, 0]])

  def test_assign_non_contiguous(self):
    x = Tensor.zeros(4, 4, dtype=dtypes.int).contiguous().realize()
    y = Tensor.randint(4, 2)
    a = Tensor.arange(8).reshape(4, 2)+y
    x.shrink((None, (0, 2))).assign(a).realize()
    xref = np.zeros((4, 4), dtype=int)
    xref[:, :2] = np.arange(8).reshape(4, 2)+y.numpy()
    np.testing.assert_equal(x.numpy(), xref)

  def test_sparse_categorical_crossentropy_simple(self):
    X = Tensor([[0, 2, 3], [1, 2, 3]]).realize()
    Y = Tensor([1, 2]).realize()
    loss = X.sparse_categorical_crossentropy(Y)
    self.check_schedule(loss, 4)
    np.testing.assert_allclose(loss.item(), 0.878309, atol=1e-5, rtol=1e-6)

  @unittest.skipIf(Device.DEFAULT == "WEBGPU", "Validation error on WebGPU")
  def test_mnist_val(self):
    from tinygrad.nn.datasets import mnist
    import torch
    _, Y_train, _, _ = mnist()
    samples = Tensor.randint(BS:=getenv("BS", 512), high=cast(int,Y_train.shape[-1])).realize()
    yt = Tensor.randn(BS, 10).realize()
    with Context(SPLIT_REDUCEOP=0):
      loss = yt.sparse_categorical_crossentropy(Y_train[samples])
      self.check_schedule(loss, 6)
      loss_fused = loss.numpy()
    loss_ref = torch.nn.CrossEntropyLoss()(torch.tensor(yt.numpy()), torch.tensor(Y_train.numpy())[torch.tensor(samples.numpy())])
    np.testing.assert_allclose(loss_fused, loss_ref.numpy(), atol=1e-6, rtol=1e-6)

  @unittest.expectedFailure
  def test_arange_fuse_grouped_children(self):
    X = Tensor.randn(4, 4).realize()
    r = (X+Tensor.arange(16).reshape(4, 4)).sum()
    out0 = r+2
    out1 = r+3
    self.check_schedule([out0, out1], 1)
    r_ref = (X.numpy()+np.arange(16).reshape(4, 4)).sum()
    np.testing.assert_allclose(out0.numpy(), r_ref+2, rtol=2e-7)
    np.testing.assert_allclose(out1.numpy(), r_ref+3, rtol=2e-7)

  def test_dont_fold_arange_contiguous_view(self):
    X = Tensor.randn(4, 4).realize()
    r = (X+Tensor.arange(16).reshape(4, 4).contiguous()).sum(1, keepdim=True)
    self.check_schedule([r], 2)
    np.testing.assert_allclose(r.numpy(), (X.numpy()+np.arange(16).reshape(4, 4)).sum(1, keepdims=True), atol=1e-5, rtol=1e-6)

  @unittest.skip("multi output isn't supported")
  def test_multiview_arange_children(self):
    X = Tensor.randn(2,3,4,4).numpy()
    with Context(FUSE_ARANGE=1):
      compare = Tensor(X).interpolate(size=(2, 2), mode="linear").numpy()
    with Context(FUSE_ARANGE=0, TRACK_MATCH_STATS=0):
      ref = Tensor(X).interpolate(size=(2, 2), mode="linear").numpy()
    np.testing.assert_allclose(ref, compare, atol=1e-5, rtol=1e-6)

  def test_recursive_swizzle(self):
    a = Tensor([1,2,3,4]).realize()
    for _ in range(24): a = a + a
    new_uop = a.reshape(4,1).realize().uop
    self.assertEqual(new_uop.st, ShapeTracker.from_shape((4,)).reshape((4, 1)))
    self.assertEqual(swizzle_cnt(new_uop), 0)

  def test_no_rewrite_elementwise(self):
    a = Tensor.empty(32, 32)
    b = Tensor.empty(32, 32)
    sink = (a+b).schedule()[0].ast
    self.assertEqual(swizzle_cnt(sink), 0)

  def test_simple_store_reshape(self):
    a = Tensor.empty(32, 32).sum(axis=1)+Tensor.empty(1,32)
    ast = a.schedule()[0].ast
    self.assertEqual(ast.shape, (32, 1))
    self.assertEqual(a.uop.shape, (1, 32))

  def test_no_reshape_reduceop(self):
    a = Tensor.empty(32, 32).sum(axis=(1,)).contiguous()
    ast = a.schedule()[0].ast
    self.assertEqual(ast.shape, (32, 1))
    self.assertEqual(a.uop.shape, (32,))

def swizzle_cnt(u:UOp) -> int:
  return len([x for x in u.toposort() if x.op is Ops.VIEW and len(x.src) != 0 and x.src[0].op not in {Ops.BUFFER, Ops.DEFINE_GLOBAL, Ops.ASSIGN}])

class TestSwizzle(unittest.TestCase):
  def test_swizzle_simple(self):
    Tensor.manual_seed(0)
    with Context(DEBUG=0, TRACK_MATCH_STATS=0):
      a = Tensor.randint(32, 32).realize()
    r = (a+a).sum(1).sum(0)
    # double reduce collapses to a single reduce
    with Context(DONT_GROUP_REDUCES=1):
      run_schedule(check_schedule(r, 1))
    self.assertEqual(r.numpy(), (a.numpy()+a.numpy()).sum(1).sum(0))

  def test_single_swizzle(self):
    Tensor.manual_seed(0)
    with Context(DEBUG=0, TRACK_MATCH_STATS=0):
      a = Tensor.randint(4, 1).realize()
      b = Tensor.ones((1, 1), dtype=a.dtype).contiguous().realize()
    # ADD(REDUCE(RESHAPE(LOAD)), LOAD) to ADD(REDUCE(RESHAPE(LOAD))), RESHAPE(LOAD)
    r = a.sum(0)+b
    run_schedule(check_schedule(r, 1))
    self.assertEqual(r.numpy(), a.numpy().sum(0)+1)

  def test_double_swizzle_possible(self):
    Tensor.manual_seed(0)
    with Context(DEBUG=0, TRACK_MATCH_STATS=0):
      a = Tensor.randint(4,).realize()
      b = Tensor.randint(4,).realize()
    # parallel reduce!
    add = a.sum(0)+b.sum(0)
    with Context(DONT_GROUP_REDUCES=1):
      run_schedule(check_schedule(add, 1))
    self.assertEqual(add.numpy(), a.numpy().sum(0)+b.numpy().sum(0))

  @unittest.skip("TODO: how do we express the norm")
  def test_softmax_one_kernel(self):
    Tensor.manual_seed(0)
    with Context(DEBUG=0, TRACK_MATCH_STATS=0):
      a = Tensor.randn(32, 32).realize()
    t = a.softmax()
    with Context(DONT_GROUP_REDUCES=1, DONT_REALIZE_EXPAND=1):
      check_schedule(t, 1)

  def test_argmax_one_kernel(self):
    Tensor.manual_seed(0)
    with Context(DEBUG=0, TRACK_MATCH_STATS=0):
      a = Tensor.randn(10, 20).realize()
    t = a.argmax(0)
    with Context(DONT_GROUP_REDUCES=1, DONT_REALIZE_EXPAND=1): t.realize()

  def test_swizzle_reduceop(self):
    Tensor.manual_seed(0)
    x = Tensor.randn(4,4).realize()
    y = Tensor.randn(4,4,4).realize()
    out = x.reshape(4,4,1).expand(4,4,4).sum(axis=(1,))+y
    with Context(DONT_REALIZE_EXPAND=1, DONT_GROUP_REDUCES=1):
      run_schedule(check_schedule(out, 1))
    np.testing.assert_allclose(out.numpy(), np.tile(x.numpy().reshape(4,4,1), (1,1,4)).sum(axis=1)+y.numpy())

  def test_permute_rewrite(self):
    x = Tensor.randn(4, 4, 16).realize()
    y = Tensor.randn(4, 1, 16).realize()
    z = Tensor.randn(4, 4, 1).realize()
    t = (x*y).sum(axis=(0, 2)).reshape(1, 4, 1).permute(0, 2, 1)+z
    with Context(DONT_GROUP_REDUCES=1, DONT_REALIZE_EXPAND=1): run_schedule(check_schedule(t, 1))
    t_np = (x.numpy()*y.numpy()).sum(axis=(0, 2)).reshape(1, 4, 1).transpose(0, 2, 1)+z.numpy()
    np.testing.assert_allclose(t.numpy(), t_np, atol=1e-6, rtol=1e-3)

  @unittest.skip("TODO: this swizzle isn't resolvable when there's a mask")
  def test_swizzle_failure_permute(self):
    a = Tensor.empty(45,65).T.reshape(65,1,45).pad((None,None,(0,45))).expand(65,45,90)
    b = Tensor.empty(45,65)
    a_reduce = a.sum(axis=(2,), keepdim=True).sum(axis=(1,))
    b_reduce = b.sum(axis=(0,))
    t = a_reduce+b_reduce
    with Context(DONT_GROUP_REDUCES=1, DONT_REALIZE_EXPAND=1): run_schedule(check_schedule(t, 1))

  def test_parallel_reduce_possible(self):
    Tensor.manual_seed(0)
    x = Tensor.randn(4, 2, 2).realize()
    y = Tensor.randn(4, 2, 2).realize()
    t = x.sum(axis=1)+y.sum(axis=1)
    with Context(DONT_GROUP_REDUCES=1): run_schedule(check_schedule(t, 1))
    np.testing.assert_allclose(t.numpy(), x.numpy().sum(axis=1)+y.numpy().sum(axis=1), atol=1e-6, rtol=1e-3)

  # kernels can only have 1 or n in each dim
  @unittest.expectedFailure
  def test_dont_parallelize_different_n(self):
    Tensor.manual_seed(0)
    x = Tensor.randn(4, 2, 2).realize()
    y = Tensor.randn(4, 3, 2).realize()
    t = x.sum(axis=1)+y.sum(axis=1)
    with Context(DONT_GROUP_REDUCES=1): run_schedule(check_schedule(t, 1))
    np.testing.assert_allclose(t.numpy(), x.numpy().sum(axis=1)+y.numpy().sum(axis=1), atol=1e-6, rtol=1e-3)

  def test_unsafe_pad(self):
    x = Tensor.full((2,2), 1.0).contiguous()
    y = x*x.sum((1,)).reciprocal()
    t = y.pad(((0,1),None))
    run_schedule(check_schedule(t, 3))
    np.testing.assert_equal(t.numpy(), [[0.5, 0.5], [0.5, 0.5], [0., 0.]])

def store_val(si:ScheduleItem): return si.ast.src[0].src[1]
zero_pm = UPat(Ops.CONST, arg=0)
class TestView(unittest.TestCase):
  def test_all_masked_out(self):
    # start with non CONST Ops
    a = Tensor.rand(10, 10).realize()
    # all masked out, degrades to const 0
    b = a.pad(((0, 10), None))[10:]
    sched = check_schedule(b.contiguous(), 1)
    assert zero_pm.match(store_val(sched[-1]), {})
    run_schedule(sched)
    np.testing.assert_equal(b.numpy(), 0)

  def test_mask_dim_1(self):
    # mask out dim = 1 works too
    a = Tensor.rand(10, 10).realize()
    b = a.pad((None, (0, 10)))[:, 10:]
    assert b.shape == (10, 10)
    sched = check_schedule(b.contiguous(), 1)
    self.assertEqual(sched[-1].ast.full_shape, (10, 10))
    assert zero_pm.match(store_val(sched[-1]), {})
    run_schedule(sched)
    np.testing.assert_equal(b.numpy(), 0)

  def test_zero_size_alt(self):
    a = Tensor.empty(135, 0, 9)
    b = a.pad(((0, 0), (0, 0), (18, 0)))
    check_schedule(b, 0)

  def test_partial_mask(self):
    # partial masked out does not degrade into CONST
    a = Tensor.rand(10, 10).realize()
    b = a.pad(((0, 5), None))[5:]
    assert b.shape == (10, 10)
    sched = check_schedule(b.contiguous(), 1)
    self.assertEqual(store_val(sched[-1]).op, Ops.LOAD)
    self.assertEqual(store_val(sched[-1]).st_arg, b.uop.st)
    run_schedule(sched)
    np.testing.assert_allclose(b.numpy(), np.pad(a.numpy(), ((0, 5), (0, 0)))[5:])

  # a*VIEW(x), where VIEW(x) = 0
  # x collapses along with its children
  def test_parent_view_collapses(self):
    a = Tensor([1, 2])
    b = Tensor.arange(3).contiguous()
    bv = b.pad(((0, 2),))[-2:]
    # this becomes a late a*0
    late_mul = a*bv
    check_schedule(late_mul, 0)
    # the arange doesn't realize
    self.assertIsNone(b.uop.base.realized)
    # mul doesn't realize
    self.assertIsNone(late_mul.uop.base.realized)
    self.assertEqual(late_mul.tolist(), [0, 0])

  # SINK has two branches:
  # a*VIEW(x), where VIEW(x) = 0
  # x+2
  # as long as one child realizes, x does not collapse
  def test_parent_multiple_children_no_collapse(self):
    a = Tensor([1, 2])
    b = Tensor.arange(3).contiguous()
    bv = b.pad(((0, 2),))[-2:]
    late_mul = a*bv
    other_child = b+2
    s = check_schedule([late_mul, other_child], 2)
    # the arange becomes a BUFFER
    self.assertIs(b.uop.base.op, Ops.BUFFER)
    # mul still collapses
    self.assertIs(late_mul.uop.base.op, Ops.CONST)
    run_schedule(s)
    self.assertEqual(other_child.tolist(), [2, 3, 4])

def tensor_rewrite(t) -> UOp: return graph_rewrite(t.uop.base, merge_views+symbolic_simple)
class TestSimplifier(unittest.TestCase):
  def test_sink_childless_const(self):
    x = Tensor(0)
    check_schedule(x, 0)

  def test_sink_childless_const_alt_expanded(self):
    x = Tensor.zeros(4, 4).contiguous()
    check_schedule(x, 1)

  def test_all_const_uops(self):
    a = Tensor(4)*Tensor(2)
    sink = tensor_rewrite(a)
    assert UPat.cvar().match(sink, {})

  def test_masked_const_elementwise(self):
    a = Tensor.eye(10)@Tensor.eye(10)
    sink = tensor_rewrite(a)
    assert UPat(Ops.REDUCE_AXIS, src=(UPat.cvar().view()*UPat.cvar().view(),)).match(sink, {})

  def test_elementwise_ops(self):
    a = Tensor.empty(4, 4, dtype=dtypes.int)
    sink = tensor_rewrite(a*0)
    assert UPat(Ops.CONST, arg=0).match(sink, {})
    self.assertIs(tensor_rewrite(a*1).base, a.uop.base)
    self.assertIs(tensor_rewrite(a+0).base, a.uop.base)

  def test_cast_folding(self):
    a = Tensor(1.0).cast(dtypes.int)
    sink = tensor_rewrite(a)
    assert UPat.cvar(dtype=dtypes.int).match(sink, {})

  def test_const_folding_mul(self):
    a = Tensor([1])
    sink = tensor_rewrite(a*0)
    assert UPat(Ops.CONST, arg=0).match(sink, {}), f"expected {sink} to collapse to a const 0"
    assert sink.shape == a.shape

  def test_const_folding_ne(self):
    a = Tensor([1])
    sink = tensor_rewrite(a != a)
    assert UPat(Ops.CONST, arg=False).match(sink, {}), f"expected {sink} to collapse to a const False"
    assert sink.shape == a.shape

  def test_const_folding_lt(self):
    a = Tensor([1])
    sink = tensor_rewrite(a < a)
    assert UPat(Ops.CONST, arg=False).match(sink, {}), f"expected {sink} to collapse to a const False"
    assert sink.shape == a.shape

tensor_const_pm = PatternMatcher([
  (UPat(Ops.CONST, src=(UPat(Ops.VIEW, src=(UPat(Ops.DEVICE),)), UPat(Ops.UNIQUE))), lambda: True),
  (UPat(Ops.BIND, src=(UPat(Ops.DEFINE_VAR, src=(UPat(Ops.VIEW, src=(UPat(Ops.DEVICE),)), UPat(Ops.UNIQUE))), UPat(Ops.CONST))), lambda: True),
])
class TestConst(unittest.TestCase):
  # ** part 1: basic functionality of a tensor directly created from CONST

  def test_tensor_const(self):
    a = Tensor(1)
    print(a.uop)
    self.assertTrue(tensor_const_pm.rewrite(a.uop))

  def test_tensor_variable(self):
    vv = UOp.variable("a", 0, 10).bind(1)
    a = Tensor(vv)
    print(a.uop)
    self.assertTrue(tensor_const_pm.rewrite(a.uop))

  def test_const_schedule(self):
    a = Tensor.ones((4, 4))
    sched = a.schedule()
    self.assertEqual(len(sched), 0)

  def test_const_contiguous_schedule(self):
    # this ends up in the big graph
    a = Tensor.ones((4,)).contiguous()
    sched = a.schedule()
    self.assertEqual(len(sched), 1)

  def test_const_ast(self):
    a = Tensor.ones((4,)).pad((1, 1)).contiguous()
    sched = a.schedule()
    print(sched[0].ast)
    const_ast_pattern = UPat(Ops.SINK, src=(UPat.store(UPat(), UPat.where(UPat(Ops.VALID), UPat.cvar("x"), UPat(Ops.CONST, arg=0))),))
    self.assertEqual(len(const_ast_pattern.match(sched[0].ast, {})), 1)
    run_schedule(sched)
    self.assertListEqual(a.tolist(), [0, 1, 1, 1, 1, 0])

  def test_unmasked_const_ast(self):
    a = Tensor.ones((4,)).contiguous()
    sched = a.schedule()
    print(sched[0].ast)
    const_ast_pattern = UPat(Ops.SINK, src=(UPat.store(UPat(), UPat(Ops.CONST)),))
    self.assertEqual(len(const_ast_pattern.match(sched[0].ast, {})), 1)
    run_schedule(sched)
    self.assertListEqual(a.tolist(), [1, 1, 1, 1])

  # ** part 2: scheduler behavior when const folding happens later

  def test_const_folding_no_realize(self):
    a = Tensor([1, 2, 3, 4])*0
    sched = a.schedule()
    self.assertEqual(len(sched), 0)

  def test_src_const_folding(self):
    with Context(TRACK_MATCH_STATS=0):
      a = Tensor.full((4,), 1).contiguous().realize()
      b = Tensor.full((4,), 2).contiguous().realize()
    mul0 = a*0
    add = b+mul0
    sched = add.schedule()
    self.assertEqual(len(sched), 0)
    # b+0 and b share the same underlying device memory
    self.assertIs(add.uop.buffer, b.uop.buffer)
    self.assertListEqual(add.tolist(), [2, 2, 2, 2])

  def test_src_masked_const_folding(self):
    with Context(TRACK_MATCH_STATS=0):
      a = Tensor.full((4,), 1).contiguous().realize()
      b = Tensor.full((6,), 2).contiguous().realize()
    mul0 = a*0
    add = b+mul0.pad((1, 1), value=2)
    sched = add.schedule()
    self.assertEqual(len(sched), 1)
    run_schedule(sched)
    # add gets assigned to a new buffer
    self.assertIsNot(add.uop.base.realized, b.uop.base.realized)
    self.assertListEqual(add.tolist(), [4, 2, 2, 2, 2, 4])

  # ** part 3: Tensor variable bindings

  #@unittest.expectedFailure # TODO: should schedule assert if you try to realize a Variable?
  def test_var_schedule(self):
    vv = UOp.variable("a", 0, 10).bind(1)
    a = Tensor(vv)
    sched = a.schedule()
    self.assertEqual(len(sched), 0)

  def test_add_tvar(self):
    vv = UOp.variable("a", 0, 10).bind(1)
    a = Tensor(vv)+2
    sched, var_vals = a.schedule_with_vars()
    self.assertEqual(len(sched), 1)
    run_schedule(sched, var_vals)
    self.assertEqual(a.tolist(), 3)

@unittest.skipIf(Device.DEFAULT == "CPU", "tests copy from another device to cpu")
class TestCopyFolding(unittest.TestCase):
  def test_const_copy_is_free(self):
    b = Tensor(1).to("CPU")
    check_schedule(b, 0, filter_sink=False)
    assert b.item() == 1

  def test_late_const_copy_folding(self):
    a = Tensor.arange(3).realize()
    zeros = Tensor.zeros(3).realize()
    b = (a*zeros).to("CPU")
    run_schedule(check_schedule(b, 0, filter_sink=False))
    self.assertListEqual(b.tolist(), [0, 0, 0])

  def test_alu_after_copy(self):
    a = Tensor.ones((4,)).to("CPU")
    b = Tensor.empty(4, device="CPU")
    add = a+b
    add.kernelize()
    assert all_same([x.device for x in add.uop.src]), f"ALU has different devices! {[x.device for x in add.src]}"

  def test_copy_to_same_device(self):
    a = Tensor.empty(4).uop
    b = a.copy_to_device(a.device)
    check_schedule(b, 0, filter_sink=False)
    b = schedule_graph_rewrite(b)
    # NOTE: Tensor.empty(4) always creates a VIEW(BUFFER) with ShapeTracker((4,)), we simplify this to jsut a BUFFER
    # in the scheduler because buffer already has shape (4,)
    self.assertIs(b, a.base)

  def test_copy_to_same_device_alt(self):
    a = Tensor.empty(4, 4).uop
    b = a.copy_to_device(a.device)
    check_schedule(b, 0, filter_sink=False)
    b = schedule_graph_rewrite(b)
    self.assertIs(b.base, a.base)

  def test_clone(self):
    a = Tensor.empty(4)
    check_schedule(a.clone(), 1, filter_sink=False)

  # NOTE: moving copy before view might change this
  def test_shrink_copy(self):
    a = Tensor.arange(4)
    view = a.shrink(((0, 2),))
    b = view.clone()
    # NOTE: this was sort of a bug making this 2
    run_schedule(check_schedule(b, 2, filter_sink=False))
    self.assertEqual(b.uop.base.buffer.size, 2)
    self.assertEqual(b.uop.size, 2)
    self.assertListEqual(b.tolist(), [0, 1])

  def test_expanded_copy(self):
    a = Tensor.arange(2)
    view = a.reshape(2, 1).expand(2, 2)
    b = view.clone()
    run_schedule(check_schedule(b, 2, filter_sink=False))
    self.assertEqual(b.uop.base.buffer.size, 4)
    self.assertEqual(b.uop.size, 4)
    self.assertListEqual(b.tolist(), [[0, 0], [1, 1]])

  def test_permuted_copy(self):
    a = Tensor.arange(4)
    b = a.reshape(2, 2).permute(1, 0)
    b.realize()
    self.assertListEqual(b.tolist(), [[0, 2], [1, 3]])

  def test_permute_on_disk(self):
    with open(temp('dt_arange_4_permute'), "wb") as f: f.write(Tensor.arange(4).realize().uop.base.buffer.as_buffer())
    a = Tensor.empty(4, dtype=dtypes.int32, device=f"disk:{temp('dt_arange_4_permute')}")
    b = a.reshape(2, 2).permute(1, 0).to("CPU")
    b.realize()
    self.assertListEqual(b.tolist(), [[0, 2], [1, 3]])

  def test_permute_after_shrink(self):
    a = Tensor.arange(5)
    b = a.shrink(((0, 4),)).reshape(2, 2).permute(1, 0).to("CPU")
    b.realize()
    self.assertListEqual(b.tolist(), [[0, 2], [1, 3]])

  # NOTE: disk permute must come after COPY
  # TODO: this is wrong because of the permute
  @unittest.expectedFailure
  def test_permute_after_shrink_on_disk(self):
    with open(temp('dt_arange_5_permute'), "wb") as f: f.write(Tensor.arange(5).realize().uop.base.buffer.as_buffer())
    a = Tensor.empty(5, dtype=dtypes.int32, device=f"disk:{temp('dt_arange_5_permute')}")
    b = a.shrink(((0, 4),)).reshape(2, 2).permute(1, 0).to("CPU")
    b.realize()
    self.assertListEqual(b.tolist(), [[0, 2], [1, 3]])

<<<<<<< HEAD
class TestTensorUOpSpec(unittest.TestCase):
  @unittest.skip("broken because unique is dropped")
  def test_const_must_be_unmasked(self):
    a = Tensor.ones((4, 4)).pad((2, 2))
    unsafe_push_views = PatternMatcher([
      (UPat.cvar("root").view(name="view"), lambda root,view: root.replace(src=(root.src[0].view(view.st),)+root.src[1:])),
    ])
    a.lazydata = graph_rewrite(a.lazydata.sink(), merge_views+merge_views+unsafe_push_views)
    with self.assertRaisesRegex(RuntimeError, "UOp verification failed"):
      a.schedule()

  def test_expanded_const_ok(self):
    a = Tensor.ones((4, 4))
    t = graph_rewrite(a.lazydata.sink(), merge_views+merge_views)
    create_schedule_with_vars(t)

  # NOTE: changing symbolic CONST VIEWs is not allowed
  @unittest.expectedFailure
  def test_symbolic_shape_ok(self):
    a = Tensor.ones(4)
    vi = UOp.variable("i", 1, 10).bind(4)
    a.lazydata = graph_rewrite(a.reshape(vi).sum().lazydata, merge_views+merge_views)
    a.schedule()

=======
>>>>>>> 7d560dbd
class TestBufferUOp(unittest.TestCase):
  # BUFFER has a ShapeTracker of shape=(n,) and stride=(1,)
  def test_buffer_has_buffer(self):
    buf = Tensor.empty(10)
    self.assertIsNotNone(buf.uop.buffer)
    self.assertEqual(buf.uop.st, ShapeTracker.from_shape((10,)))
    # the device Buffer remains unallocated until it's we run the schedule
    self.assertFalse(buf.uop.buffer.is_allocated())
    add = buf+1
    sched = add.schedule()
    self.assertFalse(buf.uop.buffer.is_allocated())
    run_schedule(sched)
    self.assertTrue(buf.uop.buffer.is_allocated())

  def test_buffer_has_unique_buffer(self):
    buf = Tensor.empty(10)
    buf1 = buf.uop.buffer
    buf2 = buf.uop.buffer
    self.assertIs(buf1, buf2)

  # we also allow VIEW(BUFFER) to access the underlying device Buffer, as long as it's contiguous
  def test_buffer_view_allowed(self):
    add = Tensor.empty(1, 1)+Tensor.empty(1, 1)
    add.realize()
    self.assertIsNotNone(add.uop.buffer)
    self.assertEqual(add.uop.shape, (1, 1))

  def test_buffer_view_not_allowed(self):
    permuted_view = Tensor.empty(1, 2, 3).permute(0, 2, 1)
    merged = graph_rewrite(permuted_view.uop, merge_views)
    with self.assertRaisesRegex(AssertionError, "VIEW only works here if it's contiguous"):
      merged.buffer # cannot access Buffer of a non contiguous VIEW

  def test_buffer_only_after_realize(self):
    a = Tensor([1])+Tensor([2])
    # accessing realized will return None
    self.assertIsNone(a.uop.realized)
    # accessing Buffer will assert
    with self.assertRaisesRegex(AssertionError, "must be BUFFER"):
      a.uop.buffer # there is no BUFFER on an unrealized ADD
    # Buffer only exists once we realize it
    a.realize()
    self.assertIsNotNone(a.uop.buffer)

  def test_const_does_not_realize(self):
    a = Tensor(1)+Tensor(2)
    run_schedule(check_schedule(a, 0))
    self.assertIsNone(a.uop.base.realized)

  def test_var_does_not_realize(self):
    a = Tensor(UOp.variable("a", 0, 10).bind(1))
    run_schedule(check_schedule(a, 0))
    self.assertIsNone(a.uop.base.realized)

  def test_view_does_not_realize(self):
    a = Tensor.randn(1, 4).expand(4, 4)
    a.realize()
    self.assertEqual(a.uop.base.realized.size, 4)
    a2 = a.contiguous().realize()
    self.assertEqual(a2.uop.base.realized.size, 16)

class TestContiguous(unittest.TestCase):
  def test_contiguous_buffer(self):
    a = Tensor.empty(4)
    b = a.contiguous()
    check_schedule(b, 0)

  def test_contiguous_buffer_view(self):
    a = Tensor.empty(4)
    b = a.reshape((2, 2)).contiguous()
    check_schedule(b, 0)

  def test_non_contiguous_buffer_view(self):
    a = Tensor.empty(4, 1)
    b = a.expand((4, 4)).contiguous()
    check_schedule(b, 1)

  def test_size_change_buffer_view(self):
    a = Tensor.empty(4)
    b = a.reshape((1, 1, 4)).shrink(((0, 1), (0, 1), (0, 3))).contiguous()
    check_schedule(b, 1)

  def test_double_contiguous_realizes_once(self):
    a = Tensor.empty(4, 1)
    b = a.expand((4, 4)).contiguous().contiguous()
    check_schedule(b, 1)

  def test_view_does_not_realize(self):
    a = Tensor.empty(4)
    b = a.expand((4, 4))
    check_schedule(b, 0)
    self.assertEqual(b.uop.base.buffer.size, 4)

  def test_contiguous_view_realizes(self):
    a = Tensor.empty(4)
    b = a.expand((4, 4)).contiguous()
    check_schedule(b, 1)
    self.assertEqual(b.uop.base.buffer.size, 16)

class TestUOpBecome(unittest.TestCase):
  # the simplest case, if we create a new BUFFER for this tensor UOp
  def test_new_buffer(self):
    a = Tensor.empty(4, 4)
    b = Tensor.empty(4, 4)
    add = a+b
    check_schedule(add, 1)
    # NOTE: realized base is always a flat buffer
    assert UPat(Ops.BUFFER).match(add.uop.base, {})
    # the Tensor UOp can optionally stack a VIEW on top of the BUFFER, in this case to preserve the (4, 4) shape of the tensor
    assert add.uop is not add.uop.base
    self.assertEqual(add.uop.size, 16)
    self.assertEqual(add.uop.shape, (4, 4))

  def test_new_buffer_view(self):
    a = Tensor.empty(4, 4)
    b = Tensor.empty(4, 4)
    add = (a+b).reshape(8, 2)
    check_schedule(add, 1)
    assert UPat(Ops.BUFFER).match(add.uop.base, {})
    # the shape is preserverd in the becomes_map.
    self.assertEqual(add.uop.shape, (8, 2))
    assert add.uop is not add.uop.base

  def test_new_flat_buffer(self):
    a = Tensor.empty(4,)
    b = Tensor.empty(4,)
    add = a+b
    check_schedule(add, 1)
    # BUFFER already has a shape (4,), this tensor just becomes a contiguous BUFFER
    assert UPat(Ops.BUFFER).match(add.uop, {})

  # sometimes we prefer to perform an op before movement ops, in this case we should stack the mops on top of the new buffer

  # NOTE: this expand is not reordered because there's before it to fuse
  def test_reorder_expand(self):
    a = Tensor.empty(4, 1)
    b = a.expand(4, 4).reciprocal()
    check_schedule(b, 1)
    self.assertEqual(b.uop.base.buffer.size, 16)
    self.assertEqual(b.uop.st, ShapeTracker.from_shape((4, 4)))

  def test_reorder_expand_alt(self):
    x = Tensor.empty(4, 1)
    y = Tensor.empty(4, 1)
    img = Tensor.empty(4, 4)
    z = (img*x) / y
    check_schedule(z, 1)

  def test_become_existing_buffer(self):
    a = Tensor.empty(4, 4)
    b = a*1
    assert UPat(Ops.MUL).match(b.uop, {}) # before scheduling it's a mul
    check_schedule(b, 0)
    assert UPat(Ops.VIEW, src=(UPat(Ops.BUFFER))).match(b.uop, {}) # scheduling merges all MovementOps into a single VIEW
    self.assertIs(a.uop.base.buffer, b.uop.base.buffer)

  def test_become_buf_with_mops(self):
    a = Tensor.empty(2, 4, 2)
    noop = a.shrink(((1, 2), (0, 4), (0, 2))).reshape(4, 2)*1+0
    # before realizing, this tensor is base
    assert noop.uop is noop.uop.base
    noop.realize()
    # it becomes a realized view after realize
    assert noop.uop is not noop.uop.base
    assert noop.uop.base.op is Ops.BUFFER
    late_add = noop+2
    late_add.realize()

  def test_become_const_in_base(self):
    a = Tensor.empty(4)
    b = a*0
    assert UPat(Ops.MUL).match(b.uop, {}) # before scheduling it's a mul
    check_schedule(b, 0)
    assert UPat(Ops.CONST, arg=0).match(b.uop.base, {}) # scheduling replaces the tensor uop with a VIEW(BUFFER)

  def test_become_const_in_view(self):
    # if we shrink the base down to a size 0, only the VIEW becomes CONST, base is unchanged.
    add = Tensor.empty(2, 2)+Tensor.empty(2, 2)
    b = add.shrink(((0, 1), (0, 0)))
    check_schedule(b, 0)
    assert UPat(Ops.CONST, arg=0).match(b.uop, {})
    self.assertEqual(b.shape, (1, 0))
    # the base is untouched.
    assert UPat(Ops.ADD).match(add.uop, {})

  def test_become_const_from_const(self):
    const_add = Tensor(1)+Tensor(2)
    assert UPat(Ops.ADD).match(const_add.uop, {})
    check_schedule(const_add, 0)
    assert UPat(Ops.CONST, arg=3).match(const_add.uop.base, {})

  # tensors can become another realized tensor source
  def test_become_existing_buf_simple(self):
    a = Tensor.empty(4, 4)
    b = a+0
    check_schedule(b, 0)
    assert b.uop.base.op is Ops.BUFFER
    self.assertIs(a.uop, b.uop)

  # they can also chain other movement ops on top of the tensor source
  def test_become_existing_buf_view(self):
    a = Tensor.empty(4, 4)
    b = a.permute((1, 0))+0
    check_schedule(b, 0)
    self.assertEqual(b.uop.st, a.uop.permute((1, 0)).st)

  def test_become_existing_buf_view_alt(self):
    a = Tensor.empty(4, 4)
    b = a.permute((1, 0)).reshape((8, 2))+0
    check_schedule(b, 0)
    self.assertEqual(b.uop.st, a.uop.permute((1, 0)).reshape((8, 2)).st)

  # they can also have other base parents that simplified, in that case we just backtrack to the chained mops
  def test_become_existing_buf_complex(self):
    a = Tensor.empty(4, 4)
    b = (a.permute((1, 0))+0).reshape((8, 2))+0
    check_schedule(b, 0)
    self.assertEqual(b.uop.st, a.uop.permute((1, 0)).reshape((8, 2)).st)
    assert b.uop.base.op is Ops.BUFFER

  def test_become_multiple_choices(self):
    a = Tensor.empty(16)
    b = (a.reshape(1, 1, 4, 1, 4)+0).reshape(1, 1, 4, 4).shrink(((0, 1), (0, 1), (0, 3), (0, 3)))+0
    c = (a.reshape(1, 1, 4, 4)+0).shrink(((0, 1), (0, 1), (0, 3), (0, 3)))+0
    check_schedule([b, c], 0)
    assert all_same([x.uop.base.realized for x in [a,b,c]])
    # these movement ops result in the same ShapeTracker
    assert b.uop.st == c.uop.st
    assert b.uop is c.uop
    assert UPat(Ops.VIEW, src=(UPat(Ops.BUFFER),)).match(c.uop, {})

  def test_setitem_becomes_subbuffer(self):
    a = Tensor.full((4,), 2.).contiguous().realize()
    b = a.shrink(((0, 2),)).assign(Tensor.full((2,), 1.0))
    b.realize()
    assert a.uop.is_realized
    assert a.uop.buffer._base is None
    # b is a subbuffer of a
    assert b.uop.op is Ops.BUFFER_VIEW
    assert b.uop.src[0] is a.uop

  def test_setitem_offset(self):
    a = Tensor.full((16,), 0.).contiguous().realize()
    b = Tensor.full((16,), 1.).contiguous().realize()
    a_view = a[4:].reshape(3, 4).shrink(((0,2),(0,2))).reshape((4,))
    b.shrink(((0,4),)).assign(a_view).realize()
    self.assertListEqual(b.tolist(), [0.0, 0.0, 0.0, 0.0, 1.0, 1.0, 1.0, 1.0, 1.0, 1.0, 1.0, 1.0, 1.0, 1.0, 1.0, 1.0])

if __name__ == '__main__':
  unittest.main(verbosity=2)<|MERGE_RESOLUTION|>--- conflicted
+++ resolved
@@ -2417,33 +2417,6 @@
     b.realize()
     self.assertListEqual(b.tolist(), [[0, 2], [1, 3]])
 
-<<<<<<< HEAD
-class TestTensorUOpSpec(unittest.TestCase):
-  @unittest.skip("broken because unique is dropped")
-  def test_const_must_be_unmasked(self):
-    a = Tensor.ones((4, 4)).pad((2, 2))
-    unsafe_push_views = PatternMatcher([
-      (UPat.cvar("root").view(name="view"), lambda root,view: root.replace(src=(root.src[0].view(view.st),)+root.src[1:])),
-    ])
-    a.lazydata = graph_rewrite(a.lazydata.sink(), merge_views+merge_views+unsafe_push_views)
-    with self.assertRaisesRegex(RuntimeError, "UOp verification failed"):
-      a.schedule()
-
-  def test_expanded_const_ok(self):
-    a = Tensor.ones((4, 4))
-    t = graph_rewrite(a.lazydata.sink(), merge_views+merge_views)
-    create_schedule_with_vars(t)
-
-  # NOTE: changing symbolic CONST VIEWs is not allowed
-  @unittest.expectedFailure
-  def test_symbolic_shape_ok(self):
-    a = Tensor.ones(4)
-    vi = UOp.variable("i", 1, 10).bind(4)
-    a.lazydata = graph_rewrite(a.reshape(vi).sum().lazydata, merge_views+merge_views)
-    a.schedule()
-
-=======
->>>>>>> 7d560dbd
 class TestBufferUOp(unittest.TestCase):
   # BUFFER has a ShapeTracker of shape=(n,) and stride=(1,)
   def test_buffer_has_buffer(self):
