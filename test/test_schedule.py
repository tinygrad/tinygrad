--- conflicted
+++ resolved
@@ -450,10 +450,7 @@
     del base
     check_schedule(x, 3)
 
-<<<<<<< HEAD
-=======
   # TODO: this is higher because of children basing
->>>>>>> 8e575949
   @unittest.expectedFailure
   def test_resnet_block(self):
     old_training = Tensor.training
