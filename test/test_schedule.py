# this will be the new test_ops for the next level
# schedule confirms the right things are capable of fusing
# NOTE: this has overlap with external_test_opt.py
# ruff: noqa: E501

import unittest
import numpy as np
import functools
from typing import List, Optional, Union, cast

from tinygrad import nn, dtypes, Device, Tensor
from tinygrad.device import is_dtype_supported
from tinygrad.dtype import DType, ImageDType
from tinygrad.shape.shapetracker import ShapeTracker
from tinygrad.shape.view import View
from tinygrad.ops import PatternMatcher, UOp, Ops, UPat, graph_rewrite, track_rewrites, symbolic_simple, merge_views
from tinygrad.helpers import CI, DEBUG, FUSE_ARANGE, SPLIT_REDUCEOP, GlobalCounters, Context, getenv, unwrap, prod, all_same, temp
from tinygrad.codegen.kernel import verify_ast
from tinygrad.engine.schedule import ScheduleItem, ScheduleContext, create_schedule_with_vars, view_right, view_left, remove_movement_ops, sym
from tinygrad.engine.realize import CompiledRunner, run_schedule, lower_schedule
from extra.models.llama import precompute_freqs_cis

class KernelCountException(Exception): pass
def check_schedule(t:Union[Tensor, List[Tensor], UOp], allowed:int, to_prerealize:Optional[List[Tensor]]=None, filter_sink=True):
  if to_prerealize:
    for pre in to_prerealize: pre.schedule()
  if isinstance(t, Tensor): sched = t.schedule()
  elif isinstance(t, List) and isinstance(t[0], Tensor): sched = Tensor.schedule(*t)
  else:
    assert isinstance(t, UOp), f"can't schedule {t}"
    sched, _, __ = create_schedule_with_vars(t.sink())
  # test lowering all the ScheduleItems to ExecItems
  lowered = list(lower_schedule(sched.copy()))
  if filter_sink: sched = [s for s,ei in zip(sched, lowered) if isinstance(ei.prg, CompiledRunner)]
  if len(sched) != allowed:
    print(f"SCHEDULE ISSUE, expecting {allowed} got {len(sched)}")
    if DEBUG >= 3:
      for i,s in enumerate(sched):
        print("kernel", i+1)
        print(s.ast)
    raise KernelCountException(f"{len(sched)=} != {allowed}")
  return sched

def _realize_weights(m):
  for p in nn.state.get_parameters(m): p.realize()

def _test_conv2d(allowed:int, dtype:DType=dtypes.float, **kwargs):
  old_default_float, dtypes.default_float = dtypes.default_float, dtype
  dtypes.default_float = dtype
  Tensor.manual_seed(0)
  BS, CIN = 2, 3
  img = Tensor.randn(BS, CIN, 64, 64, requires_grad=True).realize()
  w = Tensor.uniform(16, CIN, 3, 3, requires_grad=True).realize()
  ret = Tensor.conv2d(img, w).relu().mean().backward()
  dtypes.default_float = old_default_float
  with Context(**kwargs): s = Tensor.schedule(ret, img.grad, w.grad)
  run_schedule(s.copy())
  cnt = len([si for si in s if si.ast.op is Ops.SINK])
  assert cnt == allowed, f"expected {allowed} kernels, got {cnt}"
  if getenv("CHECK", 1):
    import torch
    ref_img = torch.tensor(img.numpy(), requires_grad=True)
    ref_w = torch.tensor(w.numpy(), requires_grad=True)
    torch.nn.functional.conv2d(ref_img, ref_w).relu().mean().backward()
    assert ref_img.grad is not None and ref_w.grad is not None and img.grad is not None and w.grad is not None
    np.testing.assert_allclose(img.grad.numpy(), ref_img.grad.detach().numpy(), atol=1e-6 if dtype == dtypes.float else 1e-2)
    np.testing.assert_allclose(w.grad.numpy(), ref_w.grad.detach().numpy(), atol=1e-6 if dtype == dtypes.float else 1e-2)

@track_rewrites(named=True)
def schedule_graph_rewrite(big_sink:UOp): return graph_rewrite(big_sink, remove_movement_ops+sym, ScheduleContext())

class TestSchedule(unittest.TestCase):
  def test_basic_binop_fusion(self):
    a = Tensor.empty(10)
    b = Tensor.empty(10)
    c = Tensor.empty(10)
    d = a+b+c
    check_schedule(d, 1)

  def test_basic_binop_fusion_deep(self):
    a = Tensor.empty(10)
    b = Tensor.empty(10)
    c = Tensor.empty(10)
    d = Tensor.empty(10)
    e = a+b+c+d
    check_schedule(e, 1)

  def test_mulacc_fusion(self):
    a = Tensor.empty(10)
    b = Tensor.empty(10)
    c = (a*b).sum()
    check_schedule(c, 1)

  def test_mulacc_relu_fusion(self):
    a = Tensor.empty(10)
    b = Tensor.empty(10)
    c = (a*b).sum().relu()
    check_schedule(c, 1)

  def test_binop_reshape_fusion(self):
    a = Tensor.empty(10)
    b = Tensor.empty(10)
    c = Tensor.empty(5,2)
    d = (a+b).reshape(5,2)+c
    check_schedule(d, 1)

  def test_binop_permute_fusion(self):
    a = Tensor.empty(2,5)
    b = Tensor.empty(2,5)
    c = Tensor.empty(5,2)
    d = (a+b).permute(1,0)+c
    check_schedule(d, 1)

  def test_constants_are_embedded(self):
    a = Tensor.empty(3,3) * 2
    check_schedule(a, 1, filter_sink=False)

  def tests_constants_are_folded(self):
    a = Tensor(2)
    check_schedule(a, 0)

  def test_constants_can_store(self):
    a = Tensor(2).contiguous()
    run_schedule(check_schedule(a, 1))
    np.testing.assert_equal(a.numpy(), 2)

  def test_binop_elu_fusion(self):
    a = Tensor.empty(10)
    b = a.elu()
    check_schedule(b, 1)

  def test_binop_reshape_reduce_fusion(self):
    a = Tensor.empty(100)
    b = Tensor.empty(100)
    c = (a+b).reshape(10, 10).sum(axis=0, keepdim=True)
    check_schedule(c, 1)

  def test_reduce_reshape_binop_fusion(self):
    a = Tensor.empty(10,10)
    b = Tensor.empty(10)
    c = a.sum(axis=0) + b
    check_schedule(c, 1)

  # not pushing permutes through reduces
  def test_reduce_permute_binop_fusion(self):
    a = Tensor.empty(10,10,10)
    b = Tensor.empty(10,10,1)
    c = a.sum(axis=0, keepdim=True).permute(2,1,0) + b
    with self.assertRaises(KernelCountException): check_schedule(c, 1)

  def test_binop_early_reshape_reduce_fusion(self):
    a = Tensor.empty(100)
    b = Tensor.empty(100)
    c = Tensor.empty(10,10)
    d = ((a+b).reshape(10,10) + c).sum(axis=0)
    check_schedule(d, 1)

  def test_diamond_folded(self):
    a = Tensor.empty(10)
    b = Tensor.empty(10)
    c = Tensor.empty(10)
    d = Tensor.empty(10)
    ab = a+b
    e = (ab+c) + (ab+d)
    check_schedule(e, 1)

  def test_cache_binaryop(self):
    a = Tensor.empty(10)
    b = Tensor.empty(10)
    c = a+b
    d = a+b
    check_schedule(d, 0, [c])

  # failing in new lazy
  def test_cache_binaryop_reshaped(self):
    a = Tensor.empty(10)
    b = Tensor.empty(10)
    c = a+b
    d = a.reshape(10,1)+b.reshape(10,1)
    with self.assertRaises(KernelCountException): check_schedule(d, 0, [c])

  # failing in new lazy
  def test_cache_binaryop_transpose(self):
    a = Tensor.empty(10,10)
    b = Tensor.empty(10,10)
    c = (a.T*b.T).T #.contiguous()
    d = a*b
    with self.assertRaises(KernelCountException): check_schedule(d, 0, [c])

  def test_cache_two_reduceops(self):
    a = Tensor.empty(10)
    b = a.sum()
    c = a.sum()
    bc = b+c
    check_schedule(bc, 1)

  def test_cache_reduce_parent(self):
    x = Tensor.empty(32)
    r0 = x.mean(axis=0, keepdim=True)
    r1 = (x - r0).sum(axis=0).div(2)
    out = r0 + r1
    schedule = check_schedule(out, 2)
    reduceops = [x for si in schedule for x in si.ast.toposort if x.op is Ops.REDUCE_AXIS]
    assert len(reduceops) == 2

  def test_cache_reduce_multiple_children(self):
    x = Tensor.empty(32)
    y = Tensor.empty(4, 4)
    r0 = x.mean(axis=0, keepdim=True)
    r1 = (x - r0).sum(axis=0).div(2)
    out0 = r0 + y
    out1 = r1 + y
    schedule = check_schedule([out0, out1], 4)
    reduceops = [x for si in schedule for x in si.ast.toposort if x.op is Ops.REDUCE_AXIS]
    assert len(reduceops) == 2

  def test_div_collapse_buffer(self):
    a = Tensor.full((4,), 4.0).contiguous().realize()
    b = Tensor.full((4,), 2.0).contiguous().realize()
    GlobalCounters.reset()
    expr = (a*b)/b
    expr.realize()
    self.assertEqual(GlobalCounters.kernel_count, 0) # the scheduler can fold divs now!
    self.assertEqual(GlobalCounters.global_ops, 0)
    np.testing.assert_allclose(expr.numpy(), np.full((4,), 4.0))

  def test_div_collapse_const(self):
    a = Tensor.full((4,), 4.0).contiguous().realize()
    GlobalCounters.reset()
    expr = a/a
    expr.realize()
    self.assertEqual(GlobalCounters.kernel_count, 0)
    self.assertEqual(GlobalCounters.global_ops, 0)
    np.testing.assert_allclose(expr.numpy(), np.full((4,), 1.0))

  def test_div_collapse(self):
    a = Tensor.full((4,), 1.0).contiguous().realize()
    b = Tensor.full((4,), 2.0).contiguous().realize()
    c = Tensor.full((4,), 3.0).contiguous().realize()
    GlobalCounters.reset()
    expr = (a/b)/c
    expr.realize()
    self.assertEqual(GlobalCounters.kernel_count, 1)
    self.assertLessEqual(GlobalCounters.global_ops, 4*3)
    np.testing.assert_allclose(expr.numpy(), (a.numpy()/b.numpy())/c.numpy())

  def test_dedup_assign(self):
    a = Tensor.ones(4).contiguous().realize()
    b = Tensor.full((4,), 2.).contiguous()
    first = a.assign(b)
    second = a.assign(b)
    check_schedule([first, second], 1)

  # NOTE: this is causing "LAZYCACHE=1 incorrectly reuses contiguous const" #4562
  # should contiguous dedup?
  def test_dedup_contiguous(self):
    a = Tensor.ones(4).contiguous()
    b = Tensor.ones(4).contiguous()
    sched = check_schedule([a, b], 1)
    run_schedule(sched)
    # a and b share the same underlying device memory
    self.assertIs(a.lazydata.realized, b.lazydata.realized)

  def test_copy_dedups(self):
    src = Tensor.ones(4).contiguous().realize()
    a = src.clone()
    b = src.clone()
    sched = check_schedule([a, b], 1, filter_sink=False)
    run_schedule(sched)
    # a and b are assigned to the same device Buffer
    self.assertIs(a.lazydata.realized, b.lazydata.realized)

  # EMPTY is assigned to a unique device Buffer

  def test_no_dedup_empty(self):
    a = Tensor.empty((4,))
    b = Tensor.empty((4,))
    # NOTE: empty does not have any schedule
    check_schedule([a, b], 0, filter_sink=False)
    self.assertIsNot(a.lazydata.buffer, b.lazydata.buffer)

  def test_dedup_outputs(self):
    a = Tensor.full((4, 4), 1.).contiguous().realize()
    b = Tensor.full((4, 4), 1.).contiguous().realize()
    check_schedule([a+b, a+b], 1)

  def test_fold_double_unary(self):
    y = Tensor.empty(2)
    out = y.sum(keepdim=True).sqrt().__neg__()
    check_schedule(out, 1)

  #@unittest.skip("may want to reconsider this")
  def test_fold_batchnorm(self):
    with Tensor.train():
      img = Tensor.empty(1,32,4,4)
      bn = nn.BatchNorm2d(32, track_running_stats=False)
      out = bn(img)
      check_schedule(out, 3)

  def test_fold_conv_batchnorm_notrain(self):
    with Tensor.train(False):
      img = Tensor.empty(1,3,8,8)
      c1 = nn.Conv2d(3,32,3)
      bn = nn.BatchNorm2d(32, track_running_stats=True)
      out = bn(c1(img)).relu()
      check_schedule(out, 1, [c1.weight, c1.bias])

  def test_fold_conv_batchnorm_notrain_no_running_stats(self):
    with Tensor.train(False):
      img = Tensor.empty(1,3,8,8)
      c1 = nn.Conv2d(3,32,3)
      bn = nn.BatchNorm2d(32, track_running_stats=False)
      out = bn(c1(img)).relu()
      check_schedule(out, 4, [c1.weight, c1.bias])

  def test_fold_conv_batchnorm(self):
    with Tensor.train():
      img = Tensor.empty(1,3,8,8)
      c1 = nn.Conv2d(3,32,3)
      bn = nn.BatchNorm2d(32, track_running_stats=False)
      out = bn(c1(img)).relu()
      check_schedule(out, 4, [c1.weight, c1.bias])

  def test_fold_conv_batchnorm_optim(self):
    # this is too high
    for optim, cnt in [(nn.optim.Adam, 18), (nn.optim.SGD, 15)]:
      with self.subTest(optim=optim.__name__):
        with Tensor.train():
          img = Tensor.ones(1,3,4,4)
          c1 = nn.Conv2d(3,32,3)
          bn = nn.BatchNorm2d(32, track_running_stats=False)
          _realize_weights([c1, bn])
          opt = optim(nn.state.get_parameters([c1, bn]))
          img_bn = bn(c1(img)).elu().sum()
          opt.zero_grad()
          img_bn.backward()
          check_schedule(opt.schedule_step(), cnt)

  def test_fold_batchnorm_backward(self):
    with Context(FUSE_CONV_BW=1):
      with Tensor.train():
        x = Tensor.empty((2, 16, 8, 8)).contiguous()
        bn = nn.BatchNorm2d(16)
        bn.weight.requires_grad = bn.bias.requires_grad = x.requires_grad = True
        fw = bn(x).contiguous_backward().relu().contiguous()
        fw.sum().backward()
        # TODO: this is too many
        check_schedule([x.grad, bn.weight.grad, bn.bias.grad, fw], 10)

  def test_fold_conv_relu(self):
    c1 = nn.Conv2d(3,16,3)

    # run
    img = Tensor.ones(2,3,64,64)
    out = c1(img).relu()
    check_schedule(out, 1, [c1.weight, c1.bias])

  def test_fold_conv_relu_alt(self):
    img = Tensor.ones(1,4,8,8)
    c1 = nn.Conv2d(4, 4, kernel_size=3)
    c2 = nn.Conv2d(4, 4, kernel_size=3)
    img_conv = img.sequential([c1, Tensor.relu, c2, Tensor.relu])
    check_schedule(img_conv, 2, [*nn.state.get_parameters(c1), *nn.state.get_parameters(c2), img])

  def test_fold_conv_relu_nobias(self):
    img = Tensor.ones(1,4,8,8)
    c1 = nn.Conv2d(4, 4, kernel_size=3, bias=False)
    c2 = nn.Conv2d(4, 4, kernel_size=3, bias=False)
    out = img.sequential([c1, Tensor.relu, c2, Tensor.relu])
    check_schedule(out, 2, [c1.weight, c2.weight, img])

  def test_fold_conv_elu(self):
    c1 = nn.Conv2d(3,16,3)

    # run
    img = Tensor.rand(2,3,64,64)
    out = c1(img).elu()
    check_schedule(out, 1, [c1.weight, c1.bias, img])

  def test_fold_conv_elu_alt(self):
    img = Tensor.ones(1,4,8,8).contiguous()
    c1 = nn.Conv2d(4, 4, kernel_size=3)
    c2 = nn.Conv2d(4, 4, kernel_size=3)
    img_conv = img.sequential([c1, Tensor.elu, c2, Tensor.elu])
    check_schedule(img_conv, 2, [*nn.state.get_parameters(c1), *nn.state.get_parameters(c2), img])

  def test_two_sum(self):
    img = Tensor.empty(64,64)
    x = (img.sum(0) + img.sum(1))
    out = x.relu()
    check_schedule(out, 2)

  #@unittest.skip("failing in old lazy")
  def test_push_permute_through_reshape(self):
    a = Tensor.empty(16,16)
    b = Tensor.empty(16,16)
    c = (a+b).reshape(4,4,4,4).permute(2,3,0,1).contiguous()
    check_schedule(c, 1)

  #@unittest.skip("failing in old lazy")
  def test_push_permute_through_reshape_alt(self):
    a = Tensor.empty(4,4,4,4)
    b = Tensor.empty(4,4,4,4)
    c = (a+b).reshape(16,16).permute(1,0).contiguous()
    check_schedule(c, 1)

  def test_no_binop_rerun(self):
    a = Tensor.empty(16)
    b = Tensor.empty(16)
    c = a+b
    d = (a+b).reshape(16,1)
    check_schedule(d, 0, [c])

  @unittest.skipUnless(is_dtype_supported(dtypes.half), "need half")
  def test_multi_permute_should_collapse(self):
    a = Tensor.empty(4,4,4,4)
    b = Tensor.empty(16)
    c = a.sum((0,1)).cast(dtypes.float16).permute(1,0).reshape(4,4,1).permute(1,0,2).reshape(16) + b
    check_schedule(c, 1)

  def test_fancy_reshape_fusion(self):
    a = Tensor.empty(10)
    b = Tensor.empty(10)
    c = a+b
    d = a.reshape(10,1)+b.reshape(10,1)
    out = c.sum() + d.sum()
    with self.assertRaises(KernelCountException): check_schedule(out, 1)

  def test_children_dont_push(self):
    a = Tensor.empty(10, 10, 1)
    b = Tensor.empty(10, 10, 1)
    d = (a+b).expand(10, 10, 10)
    e = (a+b).permute(2,1,0)
    f = d+e
    check_schedule(f, 2)

  # failing in new lazy
  def test_dont_fuse_binops_with_children(self):
    a = Tensor.empty(10)
    b = Tensor.empty(10)
    c = Tensor.empty(10)
    keep_me = a+b
    e = keep_me.sum() # noqa: F841 give keep_me a child (NOTE: BinaryOps won't be a child since it will instant fuse)
    d = keep_me+c
    with self.assertRaises(KernelCountException): check_schedule(d, 2)
    with self.assertRaises(KernelCountException): check_schedule(keep_me, 0, [d])

  #@unittest.skip("failing in old lazy")
  def test_permute_breaks_fusion(self):
    a = Tensor.empty(10, 10, 10)
    b = Tensor.empty(10, 10)
    c = (a.sum(axis=2) + b).permute(1,0)
    d = c.permute(1,0)
    check_schedule(d, 1)

  def test_some_permute_fusion(self):
    a = Tensor.empty(8192, 16)
    b = Tensor.empty(1, 16)
    d = (a.T + b.expand(8192, 16).T)
    c = a + b.expand(8192, 16)
    e = d.T
    check_schedule(c, 1)
    check_schedule(e, 1)

  def test_shrink_fuse(self):
    a = Tensor.empty(8192, 16)
    b = Tensor.empty(8192, 16)
    c = a * b
    d = Tensor.empty(1, 16)
    e = c[0] * d
    check_schedule(e, 1)

  def test_expand_nofuse(self):
    a = Tensor.empty(1, 16)
    b = Tensor.empty(1, 16)
    c = a * b
    d = Tensor.empty(8192, 16)
    e = c * d
    check_schedule(e, 2)

  # this is the failing case in openpilot...it's very simple like this
  def test_image_conv_fusion(self):
    w1 = Tensor.empty(16, 16, 1, 1)
    b1 = Tensor.empty(16)
    w2 = Tensor.empty(16, 16, 1, 1)
    b2 = Tensor.empty(16)
    w3 = Tensor.empty(16, 16, 1, 1)
    b3 = Tensor.empty(16)

    x = Tensor.empty(1, 16, 32, 32)
    x = base = x.image_conv2d(w1, b1)
    x = x.image_conv2d(w2, b2) + base
    x = x.image_conv2d(w3, b3)

    # NOOP, 3 convs, contiguous
    with self.assertRaises(KernelCountException): check_schedule(x, 5)

  def test_image_conv_fusion_minimal(self):
    b1 = Tensor.empty(16)
    b2 = Tensor.empty(16)
    def p(x): return x.permute(1,0).contiguous().reshape(32,16,1).expand(32,16,16).sum(axis=2).permute(1,0)

    x = Tensor.empty(16, 32)
    x = base = p(x) + b1.reshape(16,1)
    x = p(x)
    x = x + b2.reshape(16,1)
    x = x + base
    del base
    x = p(x)
    check_schedule(x, 4)

  def test_image_conv_fusion_more_minimal(self):
    b1 = Tensor.empty(16)
    def p(x): return x.permute(1,0).contiguous().reshape(32,16,1).expand(32,16,16).sum(axis=2).permute(1,0)

    x = Tensor.empty(16, 32)
    x = base = p(x) + b1.reshape(16,1)
    x = p(x)
    del base
    check_schedule(x, 3)

  def test_resnet_block(self):
    old_training = Tensor.training
    Tensor.training = False

    in_planes, planes = 64, 64
    conv1 = nn.Conv2d(in_planes, planes, kernel_size=3, stride=1, padding=1, bias=False)
    bn1 = nn.BatchNorm2d(planes)
    conv2 = nn.Conv2d(planes, planes, kernel_size=3, padding=1, stride=1, bias=False)
    bn2 = nn.BatchNorm2d(planes)

    x = Tensor.empty(1, 64, 32, 32)
    out = bn1(conv1(x)).relu()
    out = bn2(conv2(out))
    out = (out + x).relu()
    check_schedule(out, 2, [conv1.weight, conv2.weight])
    Tensor.training = old_training

  def test_contiguous_while_contiguous(self):
    x = Tensor.empty(1, 64, 32, 32)
    out = x.contiguous()
    check_schedule(out, 0, filter_sink=False)

  def test_contiguous_while_not_contiguous(self):
    x = Tensor.empty(1, 64, 32, 32)
    out = x.permute(0,2,3,1).contiguous()
    check_schedule(out, 1, filter_sink=False)

  def test_fold_with_contiguous(self):
    a = Tensor.randn(16, 16, 16).realize()
    b = Tensor.randn(16, 16).realize()
    c = (a.sum(2).contiguous() + b).contiguous()
    check_schedule(c, 2)

  @unittest.skip("no longer supported")
  def test_double_from(self):
    x = Tensor([1,2,3,4])
    out = x.to('python')
    check_schedule(out, 0, filter_sink=False)

  def test_pow_const_tensor_simplified(self):
    x = Tensor([1,2,3,4])
    # NOTE: this does not test ** Tensor(2) is simpler in ast than ** Tensor(2.5)
    out = x ** Tensor(2)
    check_schedule(out, 1)

  def test_pow_const_tensor_to_zero(self):
    x = Tensor([1,2,3,4])
    out = x ** Tensor(0)
    # NOTE: this is ConstBuffer 0 + ConstBuffer 1
    check_schedule(out, 0)

  def test_zero_size(self):
    x = Tensor.empty(2, 3, 0)
    out = x + 1
    check_schedule(out, 0, filter_sink=False)

  def test_reduce_permute_nofuse(self):
    x = Tensor.empty(32, 32, 32)
    y = Tensor.empty(32, 32)
    out = x.sum(axis=2).T+y
    check_schedule(out, 2)

  def test_two_elus_sum(self):
    x = Tensor.empty(32, 32)
    y = Tensor.empty(32, 32)
    out = x.sum(1).relu().elu() + y.sum(1).relu().elu()
    check_schedule(out, 2)

  # multireduce spec
  @unittest.skipUnless(SPLIT_REDUCEOP, "Testing split reducop requires SPLIT_REDUCEOP")
  def test_preserve_multistage_reduce(self):
    big_enough = getenv("REDUCEOP_SPLIT_THRESHOLD", 32768)
    x = Tensor.randn(big_enough).realize()
    out = (x - x.max(keepdim=True)).max()
    run_schedule(check_schedule(out, 4))
    np.testing.assert_allclose(out.numpy(), (x.numpy() - x.numpy().max(keepdims=True)).max())

  def test_multistage_reduce(self):
    x = Tensor.empty(32, 32, 32)
    out = x.sum(2).relu().sum(1)
    check_schedule(out, 2)

  def test_multistage_reduce_fork(self):
    x = Tensor.empty(32, 32, 32)
    x = x.sum(2)
    out2 = x + 1
    out = x.relu().sum(1) + out2[0]
    check_schedule(out, 2)

  # multireduce spec
  def test_example_matmul(self):
    x = Tensor.eye(64, requires_grad=True)
    y = Tensor.eye(64, requires_grad=True)
    z = y.matmul(x).sum()
    z.backward()
    out = x.grad.contiguous()
    run_schedule(check_schedule(out, 2))
    np.testing.assert_allclose(out.numpy(), np.ones((64,64)))

  def test_example_matmul_same(self):
    x = Tensor.eye(64, requires_grad=True)
    z = x.matmul(x).sum()
    z.backward()
    out = x.grad.contiguous()
    run_schedule(check_schedule(out, 2))
    # NOTE: the gradient flows twice
    np.testing.assert_allclose(out.numpy(), 2*np.ones((64,64)))

  def test_contiguous_add(self):
    x = Tensor.empty(32)
    y = Tensor.empty(32)
    z = Tensor.empty(32)
    out = (x+y).contiguous()+z
    check_schedule(out, 2)

  def test_double_sum_ref(self):
    x = Tensor.empty(32, 32, 32)
    x = x.sum(2)
    out = x + x[:, 4]
    check_schedule(out, 2)

  def test_reduce_shrink(self):
    x = Tensor.empty(32, 32)
    y = Tensor.empty(16)
    x = x.sum(1)
    x = x[:16]
    out = x + y
    check_schedule(out, 2)  # TODO: this should be 1

  # multireduce spec
  def test_multireduce_shrink(self):
    Tensor.manual_seed(0)
    a = Tensor.randn(32, 32).realize()
    b = Tensor.randn(32, 32).realize()
    c = Tensor.randn(16).realize()
    a_out = a.sum(1)
    a_out = a_out[:16]
    b_out = b.sum(1)
    b_out = b_out[:16]
    out = a_out + b_out + c
    # run_schedule(check_schedule(out, 2))  # TODO: this should be 1 (can we make it 1 with the new linearizer?)
    run_schedule(check_schedule(out, 3))
    np.testing.assert_allclose(out.numpy(), a.numpy().sum(axis=1)[:16] + b.numpy().sum(axis=1)[:16] + c.numpy(), atol=1e-4, rtol=1e-4)

  # broken due to const folding and two contiguous are different kernels
  # NOTE: passes after delete_lazy
  def test_const_no_recompute(self):
    x = Tensor(2) + Tensor(2)
    y = Tensor(2) + Tensor(2)
    out = x.contiguous() + y.contiguous()
    check_schedule(out, 2, filter_sink=False)

  # multireduce spec
  def test_reduce_same_size(self):
    Tensor.manual_seed(0)
    a = Tensor.randn(4, 4).realize()
    out0 = a.sum() + 2
    out1 = a.sum() + 4
    out2 = out0 * out1
    run_schedule(check_schedule([out0, out1, out2], 1))
    np.testing.assert_allclose(out0.numpy(), out0_np:=a.numpy().sum()+2, atol=1e-4, rtol=1e-6)
    np.testing.assert_allclose(out1.numpy(), out1_np:=a.numpy().sum()+4, atol=1e-4, rtol=1e-6)
    np.testing.assert_allclose(out2.numpy(), out0_np*out1_np, atol=1e-4, rtol=1e-6)

  # multireduce spec
  def test_reduce_multiple_paths(self):
    Tensor.manual_seed(0)
    a = Tensor.randn(4, 4).realize()
    out0 = a.sum().exp2()
    # out1 has two paths to a.sum()
    out1 = a.sum() + out0
    run_schedule(check_schedule([out0, out1], 1))
    np.testing.assert_allclose(out0.numpy(), out0_np:=np.exp2(a.numpy().sum()), atol=1e-4, rtol=1e-4)
    np.testing.assert_allclose(out1.numpy(), a.numpy().sum()+out0_np, atol=1e-4, rtol=1e-6)

  # multireduce spec
  def test_multireduce_reduce_multiple_paths(self):
    Tensor.manual_seed(0)
    a = Tensor.randn(4, 4).realize()
    out0 = a.sum().exp2()
    out1 = a.sum() + out0
    b = (a + out0 + out1)
    out2 = b.sum().exp2()
    out3 = b.sum() + out2
    # run_schedule(check_schedule([out0, out1, out2, out3], 1))
    run_schedule(check_schedule([out0, out1, out2, out3], 2))
    np.testing.assert_allclose(out0.numpy(), np_out0:=np.exp2(a.numpy().sum()), atol=1e-4, rtol=1e-4)
    np.testing.assert_allclose(out1.numpy(), np_out1:=a.numpy().sum()+np_out0, atol=1e-4, rtol=1e-4)
    np_b = (a.numpy() + np_out0 + np_out1)
    np.testing.assert_allclose(out2.numpy(), np_out2:=np.exp2(np_b.sum()), atol=1e-4, rtol=1e-4)
    np.testing.assert_allclose(out3.numpy(), np_b.sum()+np_out2, atol=1e-4, rtol=1e-4)

  # multireduce spec
  def test_reduce_ext_reduce_child(self):
    Tensor.manual_seed(0)
    a = Tensor.randn(4, 4).realize()
    b = Tensor.randn(4, 4).realize()
    # b.sum() is not a descendant of the fused nodes
    out0 = a.sum() + b.sum() + 2
    out1 = a.sum() + b.sum() + 4
    # run_schedule(check_schedule([out0, out1], 1))
    run_schedule(check_schedule([out0, out1], 4))
    np.testing.assert_allclose(out0.numpy(), a.numpy().sum()+b.numpy().sum()+2, atol=1e-4, rtol=1e-4)
    np.testing.assert_allclose(out1.numpy(), a.numpy().sum()+b.numpy().sum()+4, atol=1e-4, rtol=1e-4)

  # multireduce spec
  def test_reduce_multiple_paths_midreduce(self):
    Tensor.manual_seed(0)
    a = Tensor.randn(4, 4).realize()
    r = a.sum()
    out0 = r.exp2()
    # reduce node in the indirect path from r to out2
    out1 = (a - out0).max()
    out2 = r + out1
    # run_schedule(check_schedule([r, out0, out1, out2], 1))
    run_schedule(check_schedule([r, out0, out1, out2], 4))
    np.testing.assert_allclose(r.numpy(), r_np:=a.numpy().sum(), atol=1e-4, rtol=1e-4)
    np.testing.assert_allclose(out0.numpy(), out0_np:=np.exp2(r_np), atol=1e-4, rtol=1e-4)
    np.testing.assert_allclose(out1.numpy(), out1_np:=(a.numpy() - out0_np).max(), atol=1e-4, rtol=1e-4)
    np.testing.assert_allclose(out2.numpy(), r_np + out1_np, atol=1e-4, rtol=1e-4)

  # multireduce spec
  def test_reduce_multiple_paths_midreduce_fused(self):
    Tensor.manual_seed(0)
    a = Tensor.randn(4, 4).realize()
    b = Tensor.randn(4, 4).realize()
    out0 = a.sum() + 4
    out1 = b.max() + out0*2
    out2 = a.sum() + out1
    # run_schedule(check_schedule([out0, out1, out2], 1))
    run_schedule(check_schedule([out0, out1, out2], 4))
    np.testing.assert_allclose(out0.numpy(), out0_np:=a.numpy().sum()+4, atol=1e-4, rtol=1e-6)
    np.testing.assert_allclose(out1.numpy(), out1_np:=b.numpy().max() + out0_np*2, atol=1e-4, rtol=1e-6)
    np.testing.assert_allclose(out2.numpy(), a.numpy().sum() + out1_np, atol=1e-4, rtol=1e-6)

  # multireduce spec
  def test_reduce_multiple_paths_midexpand(self):
    Tensor.manual_seed(0)
    a = Tensor.randn(4, 4).realize()
    b = Tensor.randn(4, 4, 4).realize()
    r = a.sum()
    out0 = r.exp2()
    # e1 is in the indirect path from a.sum() to out1
    e = b + out0
    out1 = r + e[0][0][0]
    # run_schedule(check_schedule([r, out0, out1, e], 3)) # 1 or 2 or 3? should be 1 (one reduce) but the different outputs might make it 3
    run_schedule(check_schedule([r, out0, out1, e], 4))
    np.testing.assert_allclose(r.numpy(), r_np:=a.numpy().sum(), atol=1e-4, rtol=1e-4)
    np.testing.assert_allclose(out0.numpy(), out0_np:=np.exp2(r_np), atol=1e-4, rtol=1e-4)
    np.testing.assert_allclose(e.numpy(), e_np:=b.numpy() + out0_np, atol=1e-4, rtol=1e-4)
    np.testing.assert_allclose(out1.numpy(), r_np + e_np[0][0][0], atol=1e-4, rtol=1e-4)

  # changed by multireduce
  def test_reduce_expand_child(self):
    Tensor.manual_seed(0)
    a = Tensor.randn((32, 32, 32)).realize()
    b = Tensor.randn((1, 16)).realize()
    out0 = a.sum() + 2
    out1 = a.sum() + b
    # run_schedule(check_schedule([out0, out1], 2))
    run_schedule(check_schedule([out0, out1], 4))
    np.testing.assert_allclose(out0.numpy(), a.numpy().sum()+2, atol=1e-4, rtol=1e-4)
    np.testing.assert_allclose(out1.numpy(), a.numpy().sum()+b.numpy(), atol=1e-4, rtol=1e-4)

  def test_reduce_shrink_child(self):
    a = Tensor.empty(100, 100)
    b = Tensor.empty(10,)
    c = a.sum() + b[0]
    d = a.sum() + 2
    check_schedule([c, d], 1)

  def test_reduce_multiple_paths_midshrink(self):
    a = Tensor.empty(4, 4)
    r = a.sum(axis=1)
    out0 = r.exp2()
    out1 = out0[0] + out0
    check_schedule([r, out0, out1], 3)

  def test_reduce_shrink_output(self):
    a = Tensor.empty(4, 4)
    r = a.sum(keepdim=True)
    out0 = r.exp2()
    out1 = out0[0] + Tensor.empty(1, )
    check_schedule([r, out0, out1], 3)

  # multireduce spec
  def test_std_multireduce_fusion(self):
    Tensor.manual_seed(0)
    x = Tensor.randn(4, 32).realize()
    out = x.std(-1)
    run_schedule(check_schedule(out, 2))
    np.testing.assert_allclose(out.numpy(), x.numpy().std(axis=-1, ddof=1), atol=1e-4, rtol=1e-4)

  # multireduce spec
  def test_argmin_multireduce_fusion(self):
    Tensor.manual_seed(0)
    x = Tensor.randn(4, 32).realize()
    out = x.argmin(-1)
    run_schedule(check_schedule(out, 3))
    np.testing.assert_equal(out.numpy(), x.numpy().argmin(axis=-1))

  # multireduce spec
  def test_argmax_multireduce_fusion(self):
    Tensor.manual_seed(0)
    x = Tensor.randn(4, 32).realize()
    out = x.argmax(-1)
    run_schedule(check_schedule(out, 3))
    np.testing.assert_equal(out.numpy(), x.numpy().argmax(axis=-1))

  def test_scaled_dot_product_attention_multireduce_fusion(self):
    Tensor.manual_seed(0)
    q = Tensor.randn(32,8,16,64).realize()
    k = Tensor.randn(32,8,16,64).realize()
    v = Tensor.randn(32,8,16,64).realize()
    out = Tensor.scaled_dot_product_attention(q,k,v)
    run_schedule(check_schedule(out, 5))
    if getenv("CHECK", 1):
      import torch
      compare = torch.nn.functional.scaled_dot_product_attention(torch.tensor(q.numpy()),torch.tensor(k.numpy()),torch.tensor(v.numpy()))
      np.testing.assert_allclose(out.numpy(), compare.numpy(), atol=1e-6, rtol=1e-3)

  # multireduce spec
  def test_ugly_reduceop_pairing(self):
    Tensor.manual_seed(0)
    a = Tensor.randn(4, 32).realize()
    b = Tensor.randn(4, 32).realize()
    c = Tensor.randn(4, 32).realize()
    out = (c * a.sum(-1, keepdim=True)).sum(-1) + (b * a.sum(-1, keepdim=True)).sum(-1) # a.sum has >1 children but should still fuse
    # run_schedule(check_schedule(out, 1))
    run_schedule(check_schedule(out, 3))
    np.testing.assert_allclose(out.numpy(), \
      (c.numpy()*a.numpy().sum(axis=-1,keepdims=True)).sum(-1) + (b.numpy()*a.numpy().sum(axis=-1,keepdims=True)).sum(-1), atol=1e-4, rtol=1e-4)

  # multireduce spec
  def test_reduce_expand_reduce_fusion(self):
    Tensor.manual_seed(0)
    a = Tensor.randn(4, 32).realize()
    out = (a+a.sum(-1, keepdim=True)).sum(-1)
    # run_schedule(check_schedule(out, 1))
    run_schedule(check_schedule(out, 2))
    np.testing.assert_allclose(out.numpy(), (a.numpy()+a.numpy().sum(axis=-1,keepdims=True)).sum(axis=-1), atol=1e-4, rtol=1e-4)

  # multireduce spec
  def test_reduce_expand_reduce_expand_fusion(self):
    Tensor.manual_seed(0)
    a = Tensor.randn(4, 32).realize()
    out = a+(a+a.sum(-1,keepdim=True)).sum(-1, keepdim=True)
    # run_schedule(check_schedule(out, 2))
    run_schedule(check_schedule(out, 3))
    np.testing.assert_allclose(out.numpy(), \
      a.numpy()+(a.numpy()+a.numpy().sum(axis=-1,keepdims=True)).sum(axis=-1,keepdims=True), atol=1e-4, rtol=1e-4)

  # multireduce spec
  def test_branching_reduces_and_expands_fusion(self):
    Tensor.manual_seed(0)
    a = Tensor.randn(4, 32).realize()
    out0 = a+a.sum(-1, keepdim=True)
    out1 = out0.sum(-1)
    # run_schedule(check_schedule(out, 2))
    run_schedule(check_schedule([out0, out1], 3))
    np.testing.assert_allclose(out0.numpy(), a.numpy()+a.numpy().sum(axis=-1,keepdims=True), atol=1e-4, rtol=1e-4)
    np.testing.assert_allclose(out1.numpy(), (a.numpy()+a.numpy().sum(axis=-1,keepdims=True)).sum(axis=-1), atol=1e-4, rtol=1e-4)

  # multireduce spec
  def test_multireduce_fusion_simple_sequential(self):
    Tensor.manual_seed(0)
    x = Tensor.randn(4, 32).realize()
    y = Tensor.randn(4, 32).realize()
    out = (y + x.sum(axis=-1, keepdim=True)).sum(axis=-1)
    # run_schedule(check_schedule(out, 1))
    run_schedule(check_schedule(out, 2))
    np.testing.assert_allclose(out.numpy(), (y.numpy() + x.numpy().sum(axis=-1, keepdims=True)).sum(axis=-1), atol=1e-4, rtol=1e-4)

  # multireduce spec
  def test_multireduce_fusion_simple_parallel(self):
    Tensor.manual_seed(0)
    x = Tensor.randn(4, 32).realize()
    y = Tensor.randn(4, 32).realize()
    out = y.sum(axis=-1) + x.sum(axis=-1)
    # run_schedule(check_schedule(out, 1))
    run_schedule(check_schedule(out, 2))
    np.testing.assert_allclose(out.numpy(), y.numpy().sum(axis=-1) + x.numpy().sum(axis=-1), atol=1e-4, rtol=1e-4)

  # multireduce spec
  def test_multireduce_fusion_sequential(self):
    Tensor.manual_seed(0)
    x = Tensor.randn(4, 32).realize()
    out = x.std(-1)
    # run_schedule(check_schedule(out, 1))
    run_schedule(check_schedule(out, 2))
    np.testing.assert_allclose(out.numpy(), x.numpy().std(axis=-1, ddof=1), atol=1e-4, rtol=1e-4)

  # multireduce spec
  def test_multireduce_fusion_parallel(self):
    Tensor.manual_seed(0)
    x = Tensor.randn(4, 32).realize()
    y = Tensor.randn(4, 32).realize()
    out = x.std(-1) + y.std(-1)
    # run_schedule(check_schedule(out, 1))
    run_schedule(check_schedule(out, 4))
    np.testing.assert_allclose(out.numpy(), x.numpy().std(axis=-1, ddof=1) + y.numpy().std(axis=-1, ddof=1), atol=1e-4, rtol=1e-4)

  # multireduce spec
  def test_multireduce_diffops_sequential(self):
    Tensor.manual_seed(0)
    x = Tensor.randn(4, 32).realize()
    out = (x - x.max(-1, keepdim=True)).sum(-1)
    # run_schedule(check_schedule(out, 1))
    run_schedule(check_schedule(out, 2))
    np.testing.assert_allclose(out.numpy(), (x.numpy() - x.numpy().max(axis=-1, keepdims=True)).sum(axis=-1), atol=1e-4, rtol=1e-4)

  # multireduce spec
  def test_multireduce_fusion_diffops_parallel(self):
    Tensor.manual_seed(0)
    x = Tensor.randn(4, 32).realize()
    y = Tensor.randn(4, 32).realize()
    out = x.sum(-1) + y.max(-1)
    # run_schedule(check_schedule(out, 1))
    run_schedule(check_schedule(out, 2))
    np.testing.assert_allclose(out.numpy(), x.numpy().sum(axis=-1) + y.numpy().max(axis=-1), atol=1e-4, rtol=1e-4)

  # multireduce spec
  def test_multireduce_fusion_sequential_and_parallel(self):
    Tensor.manual_seed(0)
    x = Tensor.randn(4, 32).realize()
    y = Tensor.randn(4, 32).realize()
    mu = (x - x.max(axis=-1, keepdim=True)).mean(axis=-1, keepdim=True) + (y - y.max(axis=-1, keepdim=True)).mean(axis=-1, keepdim=True)
    out = [((x - mu).square().sum(-1)/x.shape[-1]).sqrt(), ((y - mu).square().sum(-1)/y.shape[-1]).sqrt()]
    np_mu = (x.numpy() - x.numpy().max(axis=-1, keepdims=True)).mean(axis=-1, keepdims=True) + \
      (y.numpy() - y.numpy().max(axis=-1, keepdims=True)).mean(axis=-1, keepdims=True)
    # run_schedule(check_schedule(out, 1))
    run_schedule(check_schedule(out, 6))
    np.testing.assert_allclose(out[0].numpy(), np.sqrt(np.square(x.numpy() - np_mu).sum(-1)/x.shape[-1]), atol=1e-4, rtol=1e-4)
    np.testing.assert_allclose(out[1].numpy(), np.sqrt(np.square(y.numpy() - np_mu).sum(-1)/y.shape[-1]), atol=1e-4, rtol=1e-4)

  # multireduce spec
  def test_multimatmul_fusion(self):
    Tensor.manual_seed(0)
    a,b = Tensor.randn(4, 64).realize(), Tensor.rand(64,8).realize()
    c,d = Tensor.randn(4, 64).realize(), Tensor.rand(64,8).realize()
    out = a@b + c@d
    # run_schedule(check_schedule(out, 1))
    run_schedule(check_schedule(out, 2))
    np.testing.assert_allclose(out.numpy(), a.numpy()@b.numpy() + c.numpy()@d.numpy(), atol=1e-4, rtol=1e-4)

  def test_softmax_fusion(self):
    Tensor.manual_seed(0)
    x = Tensor.randn(4, 12, 64, 64).realize()
    out = x.softmax()
    run_schedule(check_schedule(out, 3))
    expected = (x_exp:=np.exp(x.numpy()-x.numpy().max(-1, keepdims=True)))/x_exp.sum(-1, keepdims=True)
    np.testing.assert_allclose(out.numpy(), expected, atol=1e-4, rtol=1e-4)

  @unittest.skipUnless(is_dtype_supported(dtypes.half), "need half")
  def test_softmax_upcast(self):
    # input half, softmax in float
    Tensor.manual_seed(0)
    x = Tensor.randn(4, 12, 64, 64, dtype=dtypes.half).realize()
    out = x.softmax(dtype=dtypes.float)
    sched = out.schedule()
    self.assertEqual(len(sched), 3)
    self.assertEqual(len(sched[0].outputs), 1)
    self.assertEqual(sched[0].outputs[0].dtype, dtypes.half)

    # input float, softmax in float
    Tensor.manual_seed(0)
    x = Tensor.randn(4, 12, 64, 64, dtype=dtypes.float).realize()
    out = x.softmax(dtype=dtypes.float)
    sched = out.schedule()
    self.assertEqual(len(sched), 3)
    self.assertEqual(len(sched[0].outputs), 1)
    self.assertEqual(sched[0].outputs[0].dtype, dtypes.float)

  def test_softmax_backward(self):
    Tensor.manual_seed(0)
    x = Tensor.randn(4, 12, 64, 64, requires_grad=True).realize()
    x.softmax().sum().backward()
    run_schedule(check_schedule(x.grad, 4))

  # changed by: multireduce spec
  def test_layernorm_onelayer_fusion(self):
    Tensor.manual_seed(0)
    layer = nn.LayerNorm([10, 10])
    layer.weight = Tensor.randn(10,10).realize()
    layer.bias = Tensor.randn(10,10).realize()
    x = Tensor.randn(20, 5, 10, 10).realize()
    out = layer(x)
    # run_schedule(check_schedule(out, 2))
    run_schedule(check_schedule(out, 3))
    y = (x.numpy() - x.numpy().mean(layer.axis, keepdims=True))
    expected = y / np.sqrt((y*y).mean(layer.axis, keepdims=True) + layer.eps)
    np.testing.assert_allclose(out.numpy(), expected * layer.weight.numpy() + layer.bias.numpy(), atol=1e-4, rtol=1e-4)

  def test_scaled_dot_product_attention_fusion(self):
    x, y, z, m = (Tensor.empty(32, 8, 16, 16) for _ in range(4))
    out = Tensor.scaled_dot_product_attention(x, y, z, attn_mask=m)
    check_schedule(out, 5)

  def test_scaled_dot_product_attention_causal_fusion(self):
    x, y, z = (Tensor.empty(32, 8, 16, 16) for _ in range(3))
    out = Tensor.scaled_dot_product_attention(x, y, z, is_causal=True)
    check_schedule(out, 5)

  def test_adam_step_fusion(self):
    with Tensor.train():
      x = Tensor.empty(4, 64, 768)
      layer = nn.Linear(768, 768*4)
      _realize_weights(layer)
      opt = nn.optim.Adam(nn.state.get_parameters(layer), lr=1e-4)
      layer(x).relu().sum().backward()
      check_schedule(opt.schedule_step(), 10)

  def test_adam_conv_fuse(self):
    with Tensor.train():
      img = Tensor.empty(2,3,4,4)
      c1 = nn.Conv2d(3,32,3)
      _realize_weights(c1)
      opt = nn.optim.Adam(nn.state.get_parameters(c1), lr=1e-4)
      opt.zero_grad()
      c1(img).relu().sum().backward()
      check_schedule(opt.schedule_step(), 10)

  def test_adam_2convs_fuse(self):
    with Tensor.train():
      img = Tensor.empty(2,3,4,4)
      c1 = nn.Conv2d(3,16,3,bias=False)
      c2 = nn.Conv2d(16,32,2,bias=False)
      _realize_weights([c1, c2])
      opt = nn.optim.Adam(nn.state.get_parameters([c1, c2]), lr=1e-4)
      opt.zero_grad()
      c2(c1(img).relu()).relu().sum().backward()
      check_schedule(opt.schedule_step(), 13)

  def test_sgd_conv_fuse(self):
    with Tensor.train():
      img = Tensor.empty(2,3,4,4)
      c1 = nn.Conv2d(3,32,3)
      _realize_weights(c1)
      opt = nn.optim.SGD(nn.state.get_parameters(c1))
      opt.zero_grad()
      c1(img).relu().sum().backward()
      check_schedule(opt.schedule_step(), 5)

  def test_sgd_2convs_fuse(self):
    with Tensor.train():
      img = Tensor.empty(2,3,4,4)
      c1 = nn.Conv2d(3,16,3,bias=False)
      c2 = nn.Conv2d(16,32,2,bias=False)
      _realize_weights([c1, c2])
      opt = nn.optim.SGD(nn.state.get_parameters([c1, c2]))
      opt.zero_grad()
      c2(c1(img).relu()).relu().sum().backward()
      check_schedule(opt.schedule_step(), 8)

  def test_fold_2convs_sgd_nesterov_momentum_wd(self):
    with Tensor.train():
      img = Tensor.empty(2,3,4,4)
      c1 = nn.Conv2d(3,16,3,bias=False)
      c2 = nn.Conv2d(16,32,2,bias=False)
      _realize_weights([c1, c2])
      opt = nn.optim.SGD(nn.state.get_parameters([c1, c2]), nesterov=True, momentum=0.9, weight_decay=0.1)
      opt.zero_grad()
      c2(c1(img).relu()).relu().sum().backward()
      check_schedule(opt.schedule_step(), 10)

  def test_sgd_4convs_fuse(self):
    with Tensor.train():
      img = Tensor.empty(2,3,64,64)
      c1 = nn.Conv2d(3,4,3,bias=False)
      c2 = nn.Conv2d(4,8,3,bias=False)
      c3 = nn.Conv2d(8,16,3,bias=False)
      c4 = nn.Conv2d(16,32,3,bias=False)
      _realize_weights([c1, c2, c3, c4])
      opt = nn.optim.SGD(nn.state.get_parameters([c1, c2, c3, c4]))
      opt.zero_grad()
      c4(c3(c2(c1(img).relu()).relu()).relu()).relu().sum().backward()
      check_schedule(opt.schedule_step(), 18)

  def test_sgd_4convs_fuse_conv_bw(self):
    with Tensor.train():
      img = Tensor.empty(2,3,64,64)
      c1 = nn.Conv2d(3,4,3,bias=False)
      c2 = nn.Conv2d(4,8,3,bias=False)
      c3 = nn.Conv2d(8,16,3,bias=False)
      c4 = nn.Conv2d(16,32,3,bias=False)
      _realize_weights([c1, c2, c3, c4])
      opt = nn.optim.SGD(nn.state.get_parameters([c1, c2, c3, c4]))
      opt.zero_grad()
      c4(c3(c2(c1(img).relu()).relu()).relu()).relu().sum().backward()
      with Context(FUSE_CONV_BW=1): check_schedule(opt.schedule_step(), 15)

  @unittest.skipUnless(is_dtype_supported(dtypes.half), "need half")
  def test_prefer_half_buffer(self):
    x = Tensor.ones(4).contiguous().realize()
    # y = Tensor.ones(4).contiguous().realize()
    z = Tensor.ones(4, 4).contiguous().realize()

    # should not create extra kernel if output will be realized anyways
    dummy = x.sum().half().float()
    check_schedule(dummy, 1)
    dummy = x.sum().half().float().contiguous() + 1
    check_schedule(dummy, 2)

    # shared between two outputs
    shared = x.sum().half().float()
    a = shared * 2
    b = shared * 3
    sched = check_schedule([a, b], 1)
    for si in sched[:-2]: assert all(out.dtype == dtypes.half for out in si.outputs)

    # reduce
    a = z.sum(axis=0).half().float().sum(axis=0)
    sched = check_schedule(a, 2)
    for si in sched[:-1]: assert all(out.dtype == dtypes.half for out in si.outputs)

    # expand
    # expand will realize just after the .float(), so requires change to realize-before-expand
    # normal = (x.sum().half().float().reshape(1) * y).sum()
    # sched = check_schedule(normal, 2)
    # for si in sched[:-1]: assert all(out.dtype == dtypes.half for out in si.outputs[:-1])

    # parallel reduce
    # a = x.sum().half().float() * y.sum().half().float()
    # b = a + 1
    # c = a + 2
    # sched = check_schedule([b, c], 4)
    # doesn't store either in half because it doesn't chase

  def test_reduce_simple_chase(self):
    a = Tensor.empty(4, 4, 4)
    r = a.sum(0) + 6
    b = r.sum(0) * 4
    c = r.sum(1) * 2
    schedule = check_schedule([b, c], 3)
    self.assertIs(schedule[0].ast.src[0].src[2].op, Ops.ADD)

  # multireduce spec
  def test_multireduce_simple_chase(self):
    Tensor.manual_seed(0)
    a = Tensor.randn(4, 4, 4).realize()
    r = (a + (a.sum(0, keepdim=True) + 6)).sum(0) * 2
    b = r.sum(0) + 8
    c = r.sum(1) + 12
    np_r = (a.numpy() + (a.numpy().sum(0) + 6)).sum(0) * 2
    # schedule = check_schedule([b,c], 3)
    # self.assertIs(schedule[0].ast[0].src[0].arg, Ops.MUL)
    schedule = check_schedule([b,c], 4)
    run_schedule(schedule)
    np.testing.assert_allclose(b.numpy(), np_r.sum(0) + 8, atol=1e-4, rtol=1e-4)
    np.testing.assert_allclose(c.numpy(), np_r.sum(1) + 12, atol=1e-4, rtol=1e-4)

  def test_push_permute_chase(self):
    a = Tensor.empty(4, 4, 4)
    b = Tensor.empty(4, 4)
    r = a.sum(2) + b
    d = r.T * 4
    e = r * d
    schedule = check_schedule([d, e], 3)
    self.assertIs(schedule[0].ast.src[0].src[2].op, Ops.ADD)

  # multireduce spec
  def test_multireduce_push_permute_chase(self):
    Tensor.manual_seed(0)
    a = Tensor.randn(4, 4, 4).realize()
    b = Tensor.randn(4, 4).realize()
    r = a.sum(2) + b
    d = r.T * 4
    e = r * (d + a).sum(2)
    schedule = check_schedule([d, e], 3) # make sure it doesn't fuse
    self.assertIs(schedule[0].ast.src[0].src[2].op, Ops.ADD)
    run_schedule(schedule)
    np.testing.assert_allclose(d.numpy(), (a.numpy().sum(2) + b.numpy()).T * 4, atol=1e-4, rtol=1e-4)
    np.testing.assert_allclose(e.numpy(), (a.numpy().sum(2) + b.numpy()) * (d.numpy() + a.numpy()).sum(2), atol=1e-4, rtol=1e-4)

  def test_push_shrink_chase(self):
    a = Tensor.empty(16, 16)
    b = Tensor.empty(4)
    c = Tensor.empty(16, )
    r = a.sum(1) + c
    d = r[:4] * b
    schedule = check_schedule(d, 2)
    self.assertIs(schedule[0].ast.src[0].src[2].op, Ops.ADD)

  # multireduce spec
  def test_multireduce_push_shrink_chase(self):
    Tensor.manual_seed(0)
    a = Tensor.randn(16, 16).realize()
    b = Tensor.randn(4).realize()
    c = Tensor.randn(16, ).realize()
    d = Tensor.randn(16, 16).realize()
    r = a.sum(1) + c
    out = r[:4] * b + d.sum(1)[:4]
    # schedule = check_schedule(out, 2)
    schedule = check_schedule(out, 3)
    self.assertIs(schedule[0].ast.src[0].src[2].op, Ops.ADD)
    run_schedule(schedule)
    np.testing.assert_allclose(out.numpy(), (a.numpy().sum(1) + c.numpy())[:4] * b.numpy() + d.numpy().sum(1)[:4], atol=1e-4, rtol=1e-4)

  def test_midreduce_nochase(self):
    a = Tensor.empty(16, 16)
    b = (a.sum(0) + a.max(1)) + 2
    schedule = check_schedule(b, 2)
    self.assertIs(schedule[0].ast.src[0].src[2].op, Ops.REDUCE_AXIS)

  # multireduce spec
  def test_multireduce_midreduce_nochase(self):
    Tensor.manual_seed(0)
    a = Tensor.randn(16, 16).realize()
    b = (a.sum(0)+a.max(0) + a.max(1)+a.sum(1)) + 2
    # schedule = check_schedule(b, 2)
    schedule = check_schedule(b, 4)
    self.assertIs(schedule[0].ast.src[0].src[2].op, Ops.REDUCE_AXIS)
    run_schedule(schedule)
    np.testing.assert_allclose(b.numpy(), a.numpy().sum(0)+a.numpy().max(0) + a.numpy().max(1)+a.numpy().sum(1)+2, atol=1e-4, rtol=1e-4)

  # changed by: multireduce spec
  # pattern in test_transformer
  def test_partial_fuse1(self):
    Tensor.manual_seed(0)
    a = Tensor.randn(16, 16).realize()
    b = Tensor.randn(16, 16).realize()
    c = a.sum() + 2
    d = (a.sum() - b.sum()) * 4
    # run_schedule(check_schedule([c, d], 1))
    run_schedule(check_schedule([c, d], 3))
    np.testing.assert_allclose(c.numpy(), a.numpy().sum()+2, atol=1e-4, rtol=1e-4)
    np.testing.assert_allclose(d.numpy(), (a.numpy().sum() - b.numpy().sum()) * 4, atol=1e-4, rtol=1e-4)

  # changed by: multireduce spec
  # pattern in conv
  def test_partial_fuse2(self):
    Tensor.manual_seed(0)
    a = Tensor.randn(16, 16).realize()
    b = Tensor.randn(16, 16).realize()
    c = a.sum() + 2
    d = b.sum() - c
    # run_schedule(check_schedule([c, d], 1))
    run_schedule(check_schedule([c, d], 2))
    np.testing.assert_allclose(c.numpy(), a.numpy().sum()+2, atol=1e-4, rtol=1e-4)
    np.testing.assert_allclose(d.numpy(), b.numpy().sum()-(a.numpy().sum()+2), atol=1e-4, rtol=1e-4)

  # changed by: multireduce spec
  # pattern in adam
  def test_partial_fuse3(self):
    Tensor.manual_seed(0)
    a = Tensor.randn(16, 16).realize()
    b = Tensor.randn(16, 16).realize()
    c = a.sum() + 2
    d = a.sum() * 2
    e = c * d
    f = b.sum() - e
    # run_schedule(check_schedule([c, d, e, f], 1))
    run_schedule(check_schedule([c, d, e, f], 2))
    np.testing.assert_allclose(c.numpy(), c_np:=a.numpy().sum()+2, atol=1e-4, rtol=1e-4)
    np.testing.assert_allclose(d.numpy(), d_np:=a.numpy().sum()*2, atol=1e-4, rtol=1e-4)
    np.testing.assert_allclose(e.numpy(), e_np:=c_np*d_np, atol=1e-4, rtol=1e-4)
    np.testing.assert_allclose(f.numpy(), b.numpy().sum() - e_np, atol=1e-4, rtol=1e-4)

  # changed by: multireduce spec
  def test_partial_fuse4(self):
    Tensor.manual_seed(0)
    a = Tensor.randn(16, 16).realize()
    b = Tensor.randn(16, 16).realize()
    c = a.sum() + 2
    d = a.sum() * 2
    e = c * d
    f = (b - d).sum() - e
    # run_schedule(check_schedule([c, d, e, f], 1))
    run_schedule(check_schedule([c, d, e, f], 3))
    np.testing.assert_allclose(c.numpy(), c_np:=a.numpy().sum()+2, atol=1e-4, rtol=1e-4)
    np.testing.assert_allclose(d.numpy(), d_np:=a.numpy().sum()*2, atol=1e-4, rtol=1e-4)
    np.testing.assert_allclose(e.numpy(), e_np:=c_np*d_np, atol=1e-4, rtol=1e-4)
    np.testing.assert_allclose(f.numpy(), (b.numpy()-d_np).sum()-e_np, atol=1e-4, rtol=1e-4)

  def test_pad_reduce_safe(self):
    Tensor.manual_seed(0)
    a = Tensor.rand(3, 4, 5).realize()
    b = Tensor.rand(3, 4, 5).realize()
    out = (a + b).pad(((0, 1), (0, 1), (0, 1)), value=1.0).sum().contiguous()
    run_schedule(check_schedule(out, 1))
    np.testing.assert_allclose(out.numpy(), np.pad(a.numpy()+b.numpy(), ((0, 1), (0, 1), (0, 1)), constant_values=1.0).sum(), atol=1e-5, rtol=1e-6)

  # multireduce spec
  def test_multireduce_pad_reduce_safe(self):
    Tensor.manual_seed(0)
    a = Tensor.randn(3, 4, 5).realize()
    b = Tensor.randn(3, 4, 5).realize()
    out = (a.pad(((0, 1), (0, 1), (0, 1)), value=1.0).sum(keepdim=True)+b.pad(((0, 1), (0, 1), (0, 1)), value=1.0).sum()).contiguous()
    # run_schedule(check_schedule(out, 1))
    run_schedule(check_schedule(out, 2))
    np.testing.assert_allclose(out.numpy(), np.pad(a.numpy(), ((0, 1), (0, 1), (0, 1)), constant_values=1.0).sum(keepdims=True) + \
                                                   np.pad(b.numpy(), ((0, 1), (0, 1), (0, 1)), constant_values=1.0).sum(), atol=1e-4, rtol=1e-4)

  def test_pad_reduce_unsafe(self):
    Tensor.manual_seed(0)
    a = Tensor.rand(3, 4, 5).realize()
    out = a.log2().pad(((0, 1), (0, 1), (0, 1)), value=1.0).sum().contiguous()
    run_schedule(check_schedule(out, 2))
    np.testing.assert_allclose(out.numpy(), np.pad(np.log2(a.numpy()), ((0, 1), (0, 1), (0, 1)), constant_values=1.0).sum(), atol=1e-5, rtol=1e-6)

  # multireduce spec
  def test_multireduce_pad_reduce_unsafe(self):
    Tensor.manual_seed(0)
    a = Tensor.randn(3, 4, 5).abs().realize()
    b = Tensor.randn(3, 4, 5).abs().realize()
    out = (a.log2().pad(((0, 1), (0, 1), (0, 1)), value=1.0).sum()+b).abs().log2().pad(((0, 1), (0, 1), (0, 1)), value=1.0).sum().contiguous()
    # run_schedule(check_schedule(out, 1))
    run_schedule(check_schedule(out, 4))
    np.testing.assert_allclose(out.numpy(), np.pad(np.log2(np.abs(np.pad(np.log2(a.numpy()), ((0, 1), (0, 1), (0, 1)), constant_values=1.0).sum() + \
                                                   b.numpy())), ((0, 1), (0, 1), (0, 1)), constant_values=1.0).sum(), atol=3e-4, rtol=1e-6)

  def test_shrink_pad_safe(self):
    a = Tensor.ones((3, )).contiguous().realize()
    b = Tensor.ones((3, )).contiguous().realize()
    out = (a + b).shrink(((0, 1),)).pad(((0, 1),)).contiguous()
    run_schedule(check_schedule(out, 1))
    np.testing.assert_equal(out.numpy(), [2, 0])

  def test_shrink_pad_unsafe(self):
    a = Tensor.ones((3, )).contiguous().realize()
    out = a.exp2().shrink(((0, 1),)).pad(((0, 1),)).contiguous()
    run_schedule(check_schedule(out, 2))
    np.testing.assert_equal(out.numpy(), [2, 0])

  def test_base_change_shrink_pad(self):
    a = Tensor.ones(3, 3).contiguous().realize()
    b = a.exp2()
    c = b[:-1, :-1]
    d = c.pad(((0, 1), (0, 1))) * 2
    run_schedule(check_schedule(d, 2))
    np.testing.assert_equal(d.numpy(), np.pad(np.exp2(a.numpy())[:-1, :-1], ((0, 1), (0, 1)))*2)

  def test_base_change_expand_pad(self):
    a = Tensor.ones(3, 3).contiguous().realize()
    b = a.exp2()
    c = b[:, None, :]
    d = c.pad(((0, 0), (1, 1), (0, 0))) * 2
    run_schedule(check_schedule(d, 2))
    np.testing.assert_equal(d.numpy(), np.pad(np.exp2(a.numpy())[:, None, :], ((0, 0), (1, 1), (0, 0)))*2)

  # TODO like openpilot with imagef
  @unittest.skipUnless(is_dtype_supported(dtypes.half), "need half")
  def test_base_change_expand_expand(self):
    a = Tensor.ones(4, 4).contiguous().realize()
    b = a.cast(dtypes.half).expand(2, 4, 4)
    c = b.cast(dtypes.int).expand(2, 2, 4, 4)
    run_schedule(check_schedule(c, 2))
    np.testing.assert_equal(c.numpy(), np.ones(((2, 2, 4, 4)), dtype=np.int32))

  def test_base_change_pad_expand(self):
    a = Tensor.full((4, 4), 1.).contiguous().realize()
    b = Tensor.full((4, 4), 2.).contiguous().realize()
    c = (a + b).pad(((1, 1), (1, 1)))
    d = c.cast(dtypes.int).expand((2, 6, 6)) * 4
    run_schedule(check_schedule(d, 2))
    c_np = np.pad((np.full((4, 4), 2., dtype=np.float32) + np.full((4, 4), 1., dtype=np.float32)), ((1, 1), (1, 1)), constant_values=0.0)
    np.testing.assert_equal(d.numpy(), np.broadcast_to(c_np.astype(np.half), (2, *c_np.shape)) * 4)

  def test_pad_reduce_unsafe_multiview_st(self):
    P = Tensor.ones(3, 3).contiguous()
    sums = P.sum(axis=1, keepdim=True)
    P /= sums
    p = P[0]
    p = p.pad(((1, 0), ))
    p = p.repeat([2])
    run_schedule(check_schedule(p, 3))
    tiny_ret = p.numpy()

    P = np.ones((3, 3), dtype=np.float32)
    sums = P.sum(axis=1, keepdims=True)
    P /= sums
    p = P[0]
    p = np.pad(p, (1, 0), 'constant')
    p = np.tile(p, 2)
    np.testing.assert_allclose(tiny_ret, p)

  def test_bitcast_fuses(self):
    x = cast(UOp, Tensor.empty(1, dtype=dtypes.float32).realize().lazydata)
    a = x.alu(Ops.EXP2).bitcast(dtypes.int32)
    b = x.bitcast(dtypes.int32)
    b = a.alu(Ops.ADD, b)
    check_schedule(b, 1) # this should fuse when it makes sense

  @unittest.skip("disabling subbuffer manually isn't supported anymore")
  def test_bitcast_disable_subbufer(self):
    x = cast(UOp, Tensor.empty(1, dtype=dtypes.float32).realize().lazydata)
    a = x.alu(Ops.EXP2).cast(dtypes.int32, True, allow_buffer_view=False)
    b = x.cast(dtypes.int32, True, allow_buffer_view=False)
    b = a.alu(Ops.ADD, b)
    check_schedule(b, 1)

  def test_reduceop_reshape_dont_push(self):
    Tensor.manual_seed(0)
    x = Tensor.randn(10, 20).realize()
    out = x.argmax(1)
    run_schedule(check_schedule(out, 3)) # TODO: push a reduceop through a reshape

  def test_conv2d(self): _test_conv2d(7)
  def test_conv2d_fused(self): _test_conv2d(6, FUSE_CONV_BW=1)

  @unittest.skipUnless(is_dtype_supported(dtypes.half), "need half")
  def test_conv2d_half(self): _test_conv2d(7, dtype=dtypes.half)
  @unittest.skipUnless(is_dtype_supported(dtypes.half), "need half")
  @unittest.expectedFailure
  def test_conv2d_fused_half(self): _test_conv2d(5, dtype=dtypes.half)

  @unittest.skip("splitting kernels exceeding device buffer count is not yet supported")
  def _test_buf_cnt(self, cnt:int, allowed:int):
    #if (m:=BUF_LIMIT.get(Device.DEFAULT)) is None or m != 32: self.skipTest(f"test needs a buf_max of 32 {Device.DEFAULT}")
    alu = functools.reduce(lambda x,y: x+y, [Tensor.ones((1, 1)).contiguous().realize() for _ in range(cnt-1)])
    s = alu.schedule()
    assert len(s) == allowed
    run_schedule(s)
    expected = functools.reduce(lambda x,y: x+y, [np.ones((1, 1)) for _ in range(cnt-1)])
    np.testing.assert_equal(alu.numpy(), expected)

  def test_buf_cnt_at_limit(self): self._test_buf_cnt(31, allowed=1)
  @unittest.expectedFailure
  def test_buf_cnt_over_limit(self): self._test_buf_cnt(32, allowed=2)
  @unittest.expectedFailure
  def test_buf_cnt_over_limit_alt(self): self._test_buf_cnt(63, allowed=3)

  def test_schedule_mem_used(self):
    base = GlobalCounters.mem_used
    Tensor.ones(256).contiguous().realize()
    Tensor.ones(5, 5).contiguous().schedule()
    self.assertEqual(GlobalCounters.mem_used-base, 0)

  @unittest.skip("TODO: this is consistently creating non reproducible failures")
  def test_schedule_mem_used_with_inputs(self):
    base = GlobalCounters.mem_used
    x = Tensor.ones(256).contiguous().realize()
    (x+Tensor.ones(256).contiguous()).schedule()
    self.assertEqual(GlobalCounters.mem_used-base, 1024)

  def test_const_schedule(self):
    constv = Tensor.empty(2, 2).lazydata.const_like(10)
    check_schedule(constv, 0)

  def test_const_schedule_contig(self):
    constv = Tensor.empty(2, 2).lazydata.const_like(10).contiguous()
    check_schedule(constv, 1)

  @unittest.skipIf(Device.DEFAULT != "GPU", "image only supported on GPU")
  def test_image_matmul(self):
    with Context(IMAGE=2):
      x = Tensor.randn((9, 9)).realize()
      y = Tensor.randn((9, 9)).realize()
      out = x@y
      run_schedule(check_schedule(out, 3))
      np.testing.assert_allclose(out.numpy(), x.numpy()@y.numpy(), atol=1e-4, rtol=1e-4)
      self.assertIsInstance(out.dtype, ImageDType)
      self.assertIsNotNone(out.lazydata.base.realized)
      self.assertIsInstance(out.lazydata.base.realized.dtype, ImageDType)

  def _test_fusion(self, shapes, f, cnt):
    with Context(DEBUG=0, TRACK_MATCH_STATS=0): args = [Tensor.randn(s).realize() for s in shapes]
    run_schedule(check_schedule(compare:=f(*args), cnt))
    if getenv("COMPARE", 1):
      import torch
      good = f(*[torch.tensor(x.numpy()) for x in args])
      np.testing.assert_allclose(compare.numpy(), good.numpy(), atol=1e-4, rtol=1e-4)

  def test_late_fusion_simple(self):
    self._test_fusion([(4, 4), (4, 1)], lambda a,b:a.sum(1, keepdim=True)+b, 1)

  def test_late_fusion_post_reshape(self):
    self._test_fusion([(4, 4), (1, 4)], lambda a,b:a.sum(1).reshape(b.shape)+b, 1)

  def test_late_fusion_post_permute(self):
    self._test_fusion([(4, 6, 4), (4, 4, 1)], lambda a,b:a.sum(1, keepdim=True).permute((2, 0, 1))+b, 2)

  def test_late_fusion_double_transpose(self):
    self._test_fusion([(32, 16, 1)],
                      lambda a:(a.expand(32, 16, 16).sum((2,), keepdim=True).permute((1, 0, 2))+2).permute((1, 0, 2)).contiguous(), 1)

  def test_late_fusion_post_expand(self):
    self._test_fusion([(32, 32)], lambda a:a-a.sum(1), 2)

  @unittest.skip("CAST_BEFORE_VIEW=1 is not supported")
  def test_cast_padded_view(self):
    a = Tensor.arange(4).reshape(1, 4)
    casted_view = a.pad(((0, 1), (0, 0))).cast(dtypes.float)
    casted_view.realize()
    self.assertEqual(casted_view.lazydata.base.realized.size, 4)
    realized_view = casted_view.contiguous().realize()
    self.assertEqual(realized_view.lazydata.base.realized.size, 8)
    self.assertListEqual(realized_view.tolist(), [[0.0, 1.0, 2.0, 3.0], [0.0, 0.0, 0.0, 0.0]])

  # NOTE: we might want to reconsider pushing this cast before the shrink
  @unittest.skip("CAST_BEFORE_VIEW=1 is not supported")
  def test_cast_after_shrink(self):
    a = Tensor.arange(4).reshape(1, 4)
    casted_view = a.shrink(((0, 1), (0, 2))).cast(dtypes.float)
    casted_view.realize()
    self.assertEqual(casted_view.lazydata.base.realized.size, 4)
    realized_view = casted_view.contiguous().realize()
    self.assertEqual(realized_view.lazydata.base.realized.size, 2)
    self.assertListEqual(realized_view.tolist(), [[0, 1]])

  @unittest.skip("CAST_BEFORE_VIEW=1 is not supported")
  def test_cast_const_view(self):
    a = Tensor.ones((4, 4), dtype=dtypes.float32)
    casted_view = a.cast(dtypes.int32)
    run_schedule(check_schedule(casted_view, 0))
    self.assertIsNone(casted_view.lazydata.base.realized)
    realized_const_view = casted_view.contiguous()
    run_schedule(check_schedule(realized_const_view, 1))
    self.assertListEqual(realized_const_view.tolist(), [[1, 1, 1, 1], [1, 1, 1, 1], [1, 1, 1, 1], [1, 1, 1, 1]])

  @unittest.skip("CAST_BEFORE_VIEW=1 is not supported")
  def test_cast_padded_const(self):
    a = Tensor(1, dtype=dtypes.int32).reshape(1, 1).pad(((1, 1), None))
    casted_view = a.cast(dtypes.float32)
    run_schedule(check_schedule(casted_view, 0))
    realized_const_view = casted_view.contiguous()
    run_schedule(check_schedule(realized_const_view, 1))
    self.assertListEqual(realized_const_view.tolist(), [[0], [1], [0]])

class TestIndexing(unittest.TestCase):
  def check_schedule(self, xt:Union[Tensor,List[Tensor]], cnt:int):
    with Context(FUSE_ARANGE=getenv("FUSE_ARANGE", 1)):
      lst = [xt] if isinstance(xt, Tensor) else xt
      s = Tensor.schedule(*lst)
      lowered = list(lower_schedule(s.copy()))
      kernels = [ei for ei in list(lowered) if isinstance(ei.prg, CompiledRunner)]
      if FUSE_ARANGE: self.assertEqual(len(kernels), cnt)
      for ei in lowered: ei.run(do_update_stats=True)
    return s

  def test_simple_indexing(self):
    X = Tensor.randn(10, 10).realize()
    idxs = Tensor([0, 2]).realize()
    xt = X[idxs]
    self.check_schedule(xt, 2)
    np.testing.assert_equal(xt.numpy(), X.numpy()[idxs.numpy()])

  @unittest.skip("TODO: support pads in graph_rewrite")
  def test_simple_indexing_alt(self):
    X = Tensor.arange(16).reshape(4, 4)
    xt = X[[1, 2], [1, 2]]
    self.check_schedule(xt, 3)
    np.testing.assert_equal(xt.numpy(), (np.arange(16).reshape(4, 4))[[1, 2], [1, 2]])

  def test_advanced_indexing(self):
    X = Tensor.arange(10)+1
    xt = X[[0]]
    self.check_schedule(xt, 2)
    np.testing.assert_equal(xt.numpy(), (np.arange(10)+1)[[0]])

  @unittest.expectedFailure
  def test_advanced_indexing_alt(self):
    X = Tensor.arange(6).reshape(3, 2)+1
    xt = X[[Tensor([2]), Tensor([1])]]
    self.check_schedule(xt, 6)
    np.testing.assert_equal(xt.numpy(), 6)

  @unittest.skip("TODO: support pads in graph_rewrite")
  def test_advanced_simple_indexing_combined(self):
    X = Tensor.arange(16).reshape(4, 4)
    xt = X[1:2, [1, 2]]
    self.check_schedule(xt, 2)

  def test_push_through_reshape(self):
    Tensor.manual_seed(0)
    x = Tensor.randn(10, 20).realize()
    out = x.argmax(1)
    self.check_schedule(out, 2)
    np.testing.assert_allclose(out.numpy(), np.argmax(x.numpy(), 1))

  def test_arange_push_through_expand(self):
    Tensor.manual_seed(0)
    a = Tensor.arange(4,)
    b = Tensor.randn(4, 4).realize()
    out = a+b
    self.check_schedule(out, 1)
    np.testing.assert_allclose(out.numpy(), np.arange(4)+b.numpy())

  def test_argmin(self):
    Tensor.manual_seed(0)
    x = Tensor.randn(4, 32).realize()
    out = x.argmin(-1)
    self.check_schedule(out, 2)
    np.testing.assert_equal(out.numpy(), x.numpy().argmin(axis=-1))

  def test_argmax(self):
    Tensor.manual_seed(0)
    x = Tensor.randn(4, 32).realize()
    out = x.argmax(-1)
    self.check_schedule(out, 2)
    np.testing.assert_equal(out.numpy(), x.numpy().argmax(axis=-1))

  def test_arange_transposed(self):
    Tensor.manual_seed(0)
    x = Tensor.randint(4, 1).realize()
    a = (Tensor.arange(4,)*x).T
    self.check_schedule(a, 1)
    np.testing.assert_equal(a.numpy(), (np.arange(4)*x.numpy()).T)

  def test_arange_transposed_descendants(self):
    Tensor.manual_seed(0)
    x = Tensor.randint(4, 1).realize()
    a = (Tensor.arange(4,)*x).T
    b = Tensor.randint(4, 4).realize()
    out = a+b
    self.check_schedule(out, 1)
    np.testing.assert_equal(out.numpy(), (np.arange(4)*x.numpy()).T+b.numpy())

  def test_arange_index(self):
    Tensor.manual_seed(0)
    x = Tensor.randn(5, 2).realize()
    a = Tensor.arange(10)
    out = (x + a[2]).sum()
    self.check_schedule(out, 2)
    np.testing.assert_allclose(out.numpy(), (x.numpy()+np.arange(10)[2]).sum(), atol=1e-5, rtol=1e-6)

  def test_arange_index_contiguous(self):
    Tensor.manual_seed(0)
    x = Tensor.randn(5, 2).realize()
    a = Tensor.arange(10).contiguous()
    out = (x + a[2]).sum()
    self.check_schedule(out, 3)
    np.testing.assert_allclose(out.numpy(), (x.numpy()+np.arange(10)[2]).sum(), atol=1e-5, rtol=1e-6)

  def test_arange_index_child(self):
    Tensor.manual_seed(0)
    x = Tensor.randn(5, 2).realize()
    a = Tensor.arange(10)+1
    out = (x + a[2]).sum()
    self.check_schedule(out, 2)
    np.testing.assert_allclose(out.numpy(), (x.numpy()+(np.arange(10)+1)[2]).sum(), atol=1e-5, rtol=1e-6)

  def test_arange_index_contiguous_child(self):
    Tensor.manual_seed(0)
    x = Tensor.randn(5, 2).realize()
    a = (Tensor.arange(10)+1).contiguous()
    out = (x + a[2]).sum()
    self.check_schedule(out, 3)
    np.testing.assert_allclose(out.numpy(), (x.numpy()+(np.arange(10)+1)[2]).sum(), atol=1e-5, rtol=1e-6)

  def test_arange_childless_base(self):
    a = Tensor.arange(4)
    self.check_schedule(a, 1)
    np.testing.assert_equal(a.numpy(), np.arange(4))

  def test_arange_childless_view(self):
    a = Tensor.arange(4).reshape(2, 2)
    a[0] = 4
    np.testing.assert_equal(a.numpy(), [[4, 4], [2, 3]])

  def test_arange_group_childless_base(self):
    Tensor.manual_seed(0)
    x = Tensor.randint(4).realize()
    a = Tensor.arange(4)+x
    self.check_schedule(a, 1)
    np.testing.assert_equal(a.numpy(), np.arange(4)+x.numpy())

  def test_arange_group_childless_view(self):
    Tensor.manual_seed(0)
    x = Tensor.ones(4).contiguous().realize()
    a = Tensor.arange(4)+x
    a[0] = 6
    np.testing.assert_equal(a.numpy(), [6., 2., 3., 4.])

  #@unittest.skipUnless(Device.DEFAULT in view_supported_devices, "need view")
  @unittest.skip("BUFFER_VIEW no longer supported on non-disk devices")
  def test_arange_view_op(self):
    a = Tensor.arange(12).reshape(4, 3).shrink(((1, 2), (1, 3))).contiguous()
    sched = self.check_schedule(a, 1)
    self.assertIs(sched[1].ast.op, Ops.BUFFER_VIEW)
    np.testing.assert_equal(a.numpy(), [[4, 5]])

  @unittest.skipIf(Device.DEFAULT == "CLANG", "tests copy from ext device")
  def test_arange_shrink_copy(self):
    a = Tensor.arange(12).reshape(4, 3).shrink(((1, 2), (1, 3))).to("CLANG")
    sched = self.check_schedule(a, 1)
    self.assertIs(sched[-1].ast.op, Ops.COPY)
    np.testing.assert_equal(a.numpy(), [[4, 5]])

  @unittest.skipIf(Device.DEFAULT == "CLANG", "tests copy from ext device")
  def test_arange_expand_copy(self):
    a = Tensor.arange(4).reshape(2, 2, 1).expand(2, 2, 2).contiguous().to("CLANG")
    sched = self.check_schedule(a, 1)
    self.assertIs(sched[1].ast.op, Ops.COPY)
    self.assertIs(sched[0].ast.src[0].src[2].op, Ops.ADD)
    np.testing.assert_equal(a.numpy(), [[[0, 0], [1, 1]], [[2, 2], [3, 3]]])

  @unittest.skip("TODO: support pads in graph_rewrite")
  #@unittest.skipUnless(is_dtype_supported(dtypes.half), "need half")
  def test_precompute_freqs_cis(self):
    args = {"dim":32 if CI else 128, "end":2048 if CI else 8192, "theta":10000, "dtype":dtypes.half}
    fused = precompute_freqs_cis(**args)
    self.check_schedule(fused, 1)
    if getenv("CHECK", 1):
      ref = precompute_freqs_cis(**args)
      run_schedule(check_schedule(ref, 3))
      np.testing.assert_equal(fused.numpy(), ref.numpy())

  def test_fuse_assign_contiguous(self):
    x = Tensor.zeros(4, 4, dtype=dtypes.int).contiguous().realize()
    a = Tensor.arange(8).reshape(4, 2)
    self.check_schedule(x.shrink((None, (0, 2))).assign(a.contiguous()), 2)
    np.testing.assert_equal(x.numpy(), [[0, 1, 0, 0], [2, 3, 0, 0], [4, 5, 0, 0], [6, 7, 0, 0]])

  def test_assign_non_contiguous(self):
    x = Tensor.zeros(4, 4, dtype=dtypes.int).contiguous().realize()
    y = Tensor.randint(4, 2)
    a = Tensor.arange(8).reshape(4, 2)+y
    x.shrink((None, (0, 2))).assign(a).realize()
    xref = np.zeros((4, 4), dtype=int)
    xref[:, :2] = np.arange(8).reshape(4, 2)+y.numpy()
    np.testing.assert_equal(x.numpy(), xref)

  def test_sparse_categorical_crossentropy_simple(self):
    X = Tensor([[0, 2, 3], [1, 2, 3]]).realize()
    Y = Tensor([1, 2]).realize()
    loss = X.sparse_categorical_crossentropy(Y)
    self.check_schedule(loss, 4)
    np.testing.assert_allclose(loss.item(), 0.878309, atol=1e-5, rtol=1e-6)

  @unittest.skipIf(Device.DEFAULT == "WEBGPU", "Validation error on WebGPU")
  def test_mnist_val(self):
    from tinygrad.nn.datasets import mnist
    import torch
    _, Y_train, _, _ = mnist()
    samples = Tensor.randint(BS:=getenv("BS", 512), high=cast(int,Y_train.shape[-1])).realize()
    yt = Tensor.randn(BS, 10).realize()
    with Context(SPLIT_REDUCEOP=0):
      loss = yt.sparse_categorical_crossentropy(Y_train[samples])
      self.check_schedule(loss, 6)
      loss_fused = loss.numpy()
    loss_ref = torch.nn.CrossEntropyLoss()(torch.tensor(yt.numpy()), torch.tensor(Y_train.numpy())[torch.tensor(samples.numpy())])
    np.testing.assert_allclose(loss_fused, loss_ref.numpy(), atol=1e-6, rtol=1e-6)

  def test_arange_fuse_grouped_children(self):
    X = Tensor.randn(4, 4).realize()
    r = (X+Tensor.arange(16).reshape(4, 4)).sum()
    out0 = r+2
    out1 = r+3
    self.check_schedule([out0, out1], 1)
    r_ref = (X.numpy()+np.arange(16).reshape(4, 4)).sum()
    np.testing.assert_allclose(out0.numpy(), r_ref+2, rtol=2e-7)
    np.testing.assert_allclose(out1.numpy(), r_ref+3, rtol=2e-7)

  @unittest.expectedFailure
  def test_fold_arange_view(self):
    X = Tensor.randn(4, 4).realize()
    r = (X+Tensor.arange(16).reshape(4, 4).contiguous()).sum(1, keepdim=True)
    self.check_schedule([r], 1)
    np.testing.assert_allclose(r.numpy(), (X.numpy()+np.arange(16).reshape(4, 4)).sum(1, keepdims=True))

  @unittest.expectedFailure
  def test_multiview_arange_children(self):
    X = Tensor.randn(2,3,4,4).numpy()
    with Context(FUSE_ARANGE=1):
      compare = Tensor(X).interpolate(size=(2, 2), mode="linear").numpy()
    with Context(FUSE_ARANGE=0, TRACK_MATCH_STATS=0):
      ref = Tensor(X).interpolate(size=(2, 2), mode="linear").numpy()
    np.testing.assert_allclose(ref, compare, atol=1e-5, rtol=1e-6)

  def test_recursive_swizzle(self):
    a = Tensor([1,2,3,4]).realize()
    for _ in range(24): a = a + a
    ast = a.schedule()[0].ast
    swizzle = ast.src[0].src[2].reshape((4, 1))
    new_uop = swizzle_rewrite(swizzle)
    self.assertEqual(new_uop.st, ShapeTracker.from_shape((4,)).reshape((4, 1)))
    self.assertEqual(swizzle_cnt(new_uop), 0)

  def test_no_rewrite_elementwise(self):
    bufs = [UOp(Ops.DEFINE_GLOBAL, dtypes.int.ptr(), (), i) for i in range(3)]
    ld1 = UOp(Ops.LOAD, dtypes.int, (bufs[1], ShapeTracker.from_shape((32, 32)).to_uop()))
    ld2 = UOp(Ops.LOAD, dtypes.int, (bufs[2], ShapeTracker.from_shape((32, 32)).to_uop()))
    sink = UOp(Ops.SINK, dtypes.void, (UOp(Ops.STORE, dtypes.void, (bufs[0], ShapeTracker.from_shape((32, 32)).to_uop(), ld1+ld2)),))
    rsink = graph_rewrite(sink, view_right)
    self.assertEqual(rsink.key, sink.key)

  def test_simple_store_reshape(self):
    bufs = [UOp(Ops.DEFINE_GLOBAL, dtypes.int.ptr(), (), i) for i in range(2)]
    ld = UOp(Ops.LOAD, dtypes.int, (bufs[1], ShapeTracker.from_shape((32, 32)).to_uop()))
    r = UOp(Ops.REDUCE_AXIS, dtypes.int, (ld,), (Ops.ADD, (0, 1)))
    r = UOp(Ops.VIEW, dtypes.int, (r,), ShapeTracker.from_shape(()))
    r = r + 2
    sink = UOp(Ops.SINK, dtypes.void, (UOp(Ops.STORE, dtypes.void, (bufs[0], ShapeTracker.from_shape(()).to_uop(), r)),))
    rsink = graph_rewrite(sink, view_right)
    # this AST first needs to swizzle, but it doesn't have implicit movementops
    with self.assertRaisesRegex(AssertionError, "swizzle"): verify_ast(sink)
    verify_ast(rsink)

  def test_no_reshape_reduceop(self):
    bufs = [UOp(Ops.DEFINE_GLOBAL, dtypes.int.ptr(), (), i) for i in range(2)]
    ld = UOp(Ops.LOAD, dtypes.int, (bufs[1], ShapeTracker.from_shape((32, 32)).to_uop()))
    r = UOp(Ops.REDUCE_AXIS, dtypes.int, (ld,), (Ops.ADD, (0, 1)))
    sink = UOp(Ops.SINK, dtypes.void, (UOp(Ops.STORE, dtypes.void, (bufs[0], ShapeTracker.from_shape((1, 1)).to_uop(), r)),))
    rsink = graph_rewrite(sink, view_right)
    verify_ast(sink)
    self.assertEqual(sink.key, rsink.key)

@track_rewrites(named=True)
def swizzle_rewrite(u:UOp) -> UOp: return graph_rewrite(graph_rewrite(u, view_left), view_right)

def swizzle_cnt(u:UOp) -> int: return len([x for x in u.toposort if x.op is Ops.VIEW and len(x.src) != 0])

# these pattern matchers should move to engine/schedule.py

ops_folding = symbolic_simple+PatternMatcher([
  (UPat(Ops.DETACH, name="x"), lambda x:x.src[0]),
])

def _load_buffer(ctx:list[UOp], buf:UOp):
  glbl = UOp(Ops.DEFINE_GLOBAL, buf.dtype.ptr(size=buf.size), (), len(ctx))
  ctx.append(buf)
  return UOp(Ops.LOAD, buf.dtype, (glbl, ShapeTracker.from_shape((buf.size,)).to_uop()))
load_buffers = PatternMatcher([
  (UPat(Ops.BUFFER, name="buf"), _load_buffer),
])

# put the entire schedule of the tensor in a single ScheduleItem
@track_rewrites(named=True)
def run_tensor_ast(r:Tensor):
  output = UOp.new_buffer(r.device, r.lazydata.size, r.dtype)
  glbl = UOp(Ops.DEFINE_GLOBAL, output.dtype.ptr(size=output.size), (), 0)
  sink = UOp(Ops.STORE, src=(glbl, ShapeTracker.from_shape(r.lazydata.base.shape).to_uop(), r.lazydata.base)).sink()
  sink = graph_rewrite(sink, remove_movement_ops+ops_folding+load_buffers+view_left, bufs:=[output])
  sink = graph_rewrite(sink, remove_movement_ops+ops_folding+view_right)
  si = ScheduleItem(sink, tuple(x.buffer for x in bufs), ())
  run_schedule([si])
  return output.realized.as_buffer().cast(output.dtype.fmt, r.shape).tolist()

class TestSwizzle(unittest.TestCase):
  def test_swizzle_simple(self):
    with Context(DEBUG=0, TRACK_MATCH_STATS=0):
      a = Tensor.randint(32, 32).realize()
    # double reduce collapses to a single reduce
    r = (a+a).sum(1).sum(0)
    self.assertEqual(run_tensor_ast(r), (a.numpy()+a.numpy()).sum(1).sum(0))

  def test_single_swizzle(self):
    with Context(DEBUG=0, TRACK_MATCH_STATS=0):
      a = Tensor.randint(4, 1).realize()
      b = Tensor.ones((1, 1), dtype=a.dtype).contiguous().realize()
    # ADD(REDUCE(RESHAPE(LOAD)), LOAD) to ADD(REDUCE(RESHAPE(LOAD))), RESHAPE(LOAD)
    r = a.sum(0)+b
    self.assertEqual(run_tensor_ast(r), a.numpy().sum(0)+1)

  def test_double_swizzle_possible(self):
    with Context(DEBUG=0, TRACK_MATCH_STATS=0):
      Tensor.manual_seed(0)
      a = Tensor.randint(4,).realize()
      b = Tensor.randint(4,).realize()
    # parallel reduce!
    add = a.sum(0)+b.sum(0)
    self.assertEqual(run_tensor_ast(add), a.numpy().sum(0)+b.numpy().sum(0))

  # TODO: this is failing because it cannot resolve the final shape of two swizzled sources
  @unittest.expectedFailure
  def test_softmax(self):
    with Context(DEBUG=0, TRACK_MATCH_STATS=0):
      Tensor.manual_seed(0)
      a = Tensor.randn(32, 32).realize()
    t = a.softmax()
    run_tensor_ast(t)

  def test_swizzle_rewrite_alt(self):
    swizzle = UOp(Ops.VIEW, dtypes.float, arg=ShapeTracker(views=(View(shape=(2, 3, 3, 65, 3, 65), strides=(103788, 34596, 3, 558, 1, 9), offset=0, mask=((0, 2), (0, 3), (0, 3), (0, 62), (0, 3), (0, 62)), contiguous=False), View(shape=(2, 3, 256, 256), strides=(114075, 38025, 195, 1), offset=0, mask=((0, 2), (0, 3), (0, 195), (0, 195)), contiguous=False), View(shape=(1, 2, 1, 3, 4, 64, 4, 64), strides=(0, 196608, 0, 65536, 16384, 256, 64, 1), offset=0, mask=None, contiguous=True))), src=( # noqa: E501
  UOp(Ops.REDUCE_AXIS, dtypes.float, arg=(Ops.ADD, (3,)), src=(
    UOp(Ops.LOAD, dtypes.float, arg=None, src=(
        UOp(Ops.DEFINE_GLOBAL, dtypes.float.ptr(), arg=1, src=()),
        UOp(Ops.VIEW, dtypes.void, arg=(ld_st:=ShapeTracker(views=(View(shape=(2, 1, 3, 16, 62, 62, 3, 3), strides=(0, 0, 9, 27, 0, 0, 3, 1), offset=0, mask=None, contiguous=False),))), src=()),)),)),)) # noqa: E501
    # there's an UNROLL pushing through the REDUCE_AXIS
    self.assertGreater(prod(swizzle.st.shape), prod(swizzle.src[0].st.shape))
    ret = swizzle_rewrite(swizzle)
    # UNROLL is rewritten
    self.assertEqual(prod(ret.st.shape), prod(ret.src[0].st.shape))
    # and pushed to the LOAD
    new_load_st = unwrap([x for x in ret.toposort if x.op is Ops.VIEW][0].st)
    self.assertGreater(prod(new_load_st.shape), prod(ld_st.shape))
    self.assertEqual(new_load_st.views[0].strides, (0, 9, 3, 0, 1, 0, 27))

  def test_permute_rewrite(self):
    x = Tensor.randn(4, 4, 16).realize()
    y = Tensor.randn(4, 1, 16).realize()
    z = Tensor.randn(4, 4, 1).realize()
    t = (x*y).sum(axis=(0, 2)).reshape(1, 4, 1).permute(0, 2, 1)+z
    t_np = (x.numpy()*y.numpy()).sum(axis=(0, 2)).reshape(1, 4, 1).transpose(0, 2, 1)+z.numpy()
    np.testing.assert_allclose(run_tensor_ast(t), t_np, atol=1e-6, rtol=1e-3)

  @unittest.expectedFailure
  def test_fuse_conv2_relu_bw(self):
    # fuse (relu bw, conv2d, conv2d bw, relu)
    sink = UOp(Ops.SINK, dtypes.void, arg=None, src=(
      UOp(Ops.STORE, dtypes.void, arg=None, src=(
        UOp(Ops.BUFFER, dtypes.float, arg=(10, ('METAL', 128, dtypes.float)), src=()),
        UOp(Ops.VIEW, dtypes.void, arg=ShapeTracker(views=(View(shape=(2, 16, 2, 2), strides=(64, 4, 2, 1), offset=0, mask=None, contiguous=True),)), src=()),
        UOp(Ops.MUL, dtypes.float, arg=None, src=(
          UOp(Ops.CAST, dtypes.float, arg=None, src=(
            UOp(Ops.CMPLT, dtypes.bool, arg=None, src=(
              x6:=UOp(Ops.WHERE, dtypes.float, arg=None, src=(
                UOp(Ops.VALID, dtypes.bool, arg=None, src=(
                  UOp(Ops.VIEW, dtypes.void, arg=ShapeTracker(views=(View(shape=(2, 16, 2, 2), strides=(0, 0, 0, 0), offset=0, mask=None, contiguous=False),)), src=()),)),
                x9:=UOp(Ops.CONST, dtypes.float, arg=0.0, src=()),
                 x9,)),
              UOp(Ops.MAX, dtypes.float, arg=None, src=(
                UOp(Ops.VIEW, dtypes.float, arg=ShapeTracker(views=(View(shape=(2, 16, 2, 2), strides=(64, 4, 2, 1), offset=0, mask=None, contiguous=True),)), src=(
                  UOp(Ops.REDUCE_AXIS, dtypes.float, arg=(Ops.ADD, (5, 6, 7)), src=(
                    UOp(Ops.MUL, dtypes.float, arg=None, src=(
                      UOp(Ops.LOAD, dtypes.float, arg=None, src=(
                        UOp(Ops.BUFFER, dtypes.float, arg=(9, ('METAL', 96, dtypes.float)), src=()),
                        UOp(Ops.VIEW, dtypes.void, arg=ShapeTracker(views=(View(shape=(2, 1, 16, 2, 2, 3, 3, 3), strides=(48, 0, 0, 4, 1, 16, 4, 1), offset=0, mask=None, contiguous=False),)), src=()),)),
                      UOp(Ops.PRELOAD, dtypes.float, arg=None, src=(
                        UOp(Ops.BUFFER, dtypes.float, arg=(16, ('METAL', 432, dtypes.float)), src=()),
                        UOp(Ops.VIEW, dtypes.void, arg=ShapeTracker(views=(View(shape=(2, 1, 16, 2, 2, 3, 3, 3), strides=(0, 0, 27, 0, 0, 9, 3, 1), offset=0, mask=None, contiguous=False),)), src=()),)),)),)),)),
                 x6,)),)),)),
          UOp(Ops.VIEW, dtypes.float, arg=ShapeTracker(views=(View(shape=(2, 16, 2, 2), strides=(64, 4, 2, 1), offset=0, mask=None, contiguous=True),)), src=(
            UOp(Ops.REDUCE_AXIS, dtypes.float, arg=(Ops.ADD, (4, 6)), src=(
              UOp(Ops.LOAD, dtypes.float, arg=None, src=(
                UOp(Ops.BUFFER, dtypes.float, arg=(18, ('METAL', 128, dtypes.float)), src=()),
                UOp(Ops.VIEW, dtypes.void, arg=ShapeTracker(views=(View(shape=(2, 16, 2, 3, 2, 3), strides=(64, 4, 2, 0, 1, 0), offset=0, mask=((0, 2), (0, 16), (0, 2), (0, 1), (0, 2), (0, 1)), contiguous=False), View(shape=(1, 2, 1, 16, 3, 2, 3, 2), strides=(0, 576, 0, 36, 12, 6, 2, 1), offset=0, mask=None, contiguous=True))), src=()),)),)),)),)),)),))
    ret = swizzle_rewrite(sink)
    self.assertEqual(swizzle_cnt(ret), 0)

  @unittest.expectedFailure
  def test_swizzle_failure_permute(self):
    sink = UOp(Ops.SINK, dtypes.void, arg=None, src=(
      UOp(Ops.STORE, dtypes.void, arg=None, src=(
        UOp(Ops.BUFFER, dtypes.float, arg=(20, ('METAL', 65, dtypes.float)), src=()),
        UOp(Ops.VIEW, dtypes.void, arg=ShapeTracker(views=(View(shape=(1, 65), strides=(0, 1), offset=0, mask=None, contiguous=True),)), src=()),
        UOp(Ops.ADD, dtypes.float, arg=None, src=(
          UOp(Ops.REDUCE_AXIS, dtypes.float, arg=(Ops.ADD, (0,)), src=(
            UOp(Ops.ADD, dtypes.float, arg=None, src=(
              x6:=UOp(Ops.MUL, dtypes.float, arg=None, src=(
                UOp(Ops.ADD, dtypes.float, arg=None, src=(
                  UOp(Ops.PRELOAD, dtypes.float, arg=None, src=(
                    UOp(Ops.BUFFER, dtypes.float, arg=(8, ('METAL', 2925, dtypes.float)), src=()),
                    x10:=UOp(Ops.VIEW, dtypes.void, arg=ShapeTracker(views=(View(shape=(45, 65), strides=(65, 1), offset=0, mask=None, contiguous=True),)), src=()),)),
                  UOp(Ops.WHERE, dtypes.float, arg=None, src=(
                    x12:=UOp(Ops.VALID, dtypes.bool, arg=None, src=(
                      UOp(Ops.VIEW, dtypes.void, arg=ShapeTracker(views=(View(shape=(45, 65), strides=(0, 0), offset=0, mask=None, contiguous=False),)), src=()),)),
                    UOp(Ops.CONST, dtypes.float, arg=1.0, src=()),
                    x15:=UOp(Ops.CONST, dtypes.float, arg=0.0, src=()),)),)),
                UOp(Ops.WHERE, dtypes.float, arg=None, src=(
                   x12,
                  UOp(Ops.CONST, dtypes.float, arg=0.0003418803389649838, src=()),
                   x15,)),)),
               x6,)),)),
          UOp(Ops.REDUCE_AXIS, dtypes.float, arg=(Ops.ADD, (0,)), src=(
            UOp(Ops.MUL, dtypes.float, arg=None, src=(
              UOp(Ops.WHERE, dtypes.float, arg=None, src=(
                 x12,
                UOp(Ops.CONST, dtypes.float, arg=-1.0, src=()),
                 x15,)),
              UOp(Ops.MUL, dtypes.float, arg=None, src=(
                UOp(Ops.PRELOAD, dtypes.float, arg=None, src=(
                  UOp(Ops.BUFFER, dtypes.float, arg=(2, ('METAL', 2925, dtypes.float)), src=()),
                   x10,)),
                UOp(Ops.VIEW, dtypes.float, arg=ShapeTracker(views=(View(shape=(45, 65), strides=(1, 89), offset=44, mask=None, contiguous=False),)), src=(
                  UOp(Ops.REDUCE_AXIS, dtypes.float, arg=(Ops.ADD, (2,)), src=(
                    UOp(Ops.LOAD, dtypes.float, arg=None, src=(
                      UOp(Ops.BUFFER, dtypes.float, arg=(4, ('METAL', 2925, dtypes.float)), src=()),
                      UOp(Ops.VIEW, dtypes.void, arg=ShapeTracker(views=(View(shape=(65, 45, 90), strides=(1, 0, 65), offset=0, mask=((0, 65), (0, 45), (0, 45)), contiguous=False), View(shape=(65, 4094), strides=(4050, 1), offset=0, mask=((0, 65), (0, 4050)), contiguous=False), View(shape=(1, 65, 46, 89), strides=(0, 4094, 89, 1), offset=0, mask=None, contiguous=True))), src=()),)),)),)),)),)),)),)),)),))
    ret = swizzle_rewrite(sink)
    self.assertEqual(swizzle_cnt(ret), 0)

  def test_non_contiguous_view_simplify(self):
    st = ShapeTracker(views=(View(shape=(2048, 2048), strides=(1, 2048), offset=0, mask=None, contiguous=False),))
    a = UOp(Ops.LOAD, dtypes.char, (UOp.new_buffer(Device.DEFAULT, 4194304, dtypes.char), st.to_uop()))
    ret = swizzle_rewrite(a.view(st))
    self.assertEqual(ret.st_arg, st+st)

  def test_contiguous_view_simplify(self):
    base = ShapeTracker.from_shape((32, 32))
    a = UOp(Ops.LOAD, dtypes.char, (UOp.new_buffer(Device.DEFAULT, base.size, dtypes.char), base.to_uop()))
    swizzle = a.reshape((64, 16))
    swizzle = graph_rewrite(swizzle, remove_movement_ops)
    self.assertEqual(swizzle_cnt(swizzle), 1)
    ret = swizzle_rewrite(swizzle)
    self.assertEqual(ret.st_arg, base.reshape((64, 16))) # late rewrite
    reswizzle = a.reshape((64, 16)).reshape((32, 32))
    self.assertEqual(swizzle_cnt(reswizzle), 0) # instant rule
    ret = swizzle_rewrite(reswizzle)
    self.assertIs(ret, reswizzle)

  def test_late_fusion_post_permute_simpler(self):
    base = ShapeTracker.from_shape((32, 16, 1))
    start = UOp(Ops.LOAD, dtypes.char, (UOp.new_buffer(Device.DEFAULT, base.size, dtypes.char), base.to_uop()))
    r = start.expand((32, 16, 16)).r(Ops.ADD, (2,))
    add = r.reshape((16, 32, 1)) + UOp.const(r.dtype, 0)
    self.assertEqual(add.st, ShapeTracker.from_shape((16, 32, 1)))
    to_store = add.permute((1, 0, 2)).contiguous()
    to_store = graph_rewrite(to_store, remove_movement_ops)
    self.assertEqual(to_store.st, ShapeTracker.from_shape((32, 16, 1)))
    self.assertEqual(to_store.src[0].st, add.st.permute((1, 0, 2)))
    self.assertIs(to_store.src[0].op, Ops.VIEW)
    ret = graph_rewrite(to_store, view_left)
    self.assertEqual(swizzle_cnt(ret), 1)

def store_val(si:ScheduleItem): return si.ast.src[0].src[2]
# TODO: we only need valid on ast consts if it's masked, can fold this early to UOp.const
zero_pm = UPat(Ops.WHERE, src=(UPat(Ops.VALID), UPat(Ops.CONST, arg=0), UPat.cvar()))
class TestView(unittest.TestCase):
  def test_all_masked_out(self):
    # start with non CONST Ops
    a = Tensor.rand(10, 10).realize()
    # all masked out, degrades to const 0
    b = a.pad(((0, 10), None))[10:]
    sched = check_schedule(b.contiguous(), 1)
    assert zero_pm.match(store_val(sched[-1]), {})
    run_schedule(sched)
    np.testing.assert_equal(b.numpy(), 0)

  def test_mask_dim_1(self):
    # mask out dim = 1 works too
    a = Tensor.rand(10, 10).realize()
    b = a.pad((None, (0, 10)))[:, 10:]
    assert b.shape == (10, 10)
    sched = check_schedule(b.contiguous(), 1)
    self.assertEqual(sched[-1].ast.full_shape, (10, 10))
    assert zero_pm.match(store_val(sched[-1]), {})
    run_schedule(sched)
    np.testing.assert_equal(b.numpy(), 0)

  def test_zero_size_alt(self):
    a = Tensor.empty(135, 0, 9)
    b = a.pad(((0, 0), (0, 0), (18, 0)))
    check_schedule(b, 0)

  def test_partial_mask(self):
    # partial masked out does not degrade into CONST
    a = Tensor.rand(10, 10).realize()
    b = a.pad(((0, 5), None))[5:]
    assert b.shape == (10, 10)
    sched = check_schedule(b.contiguous(), 1)
    self.assertEqual(store_val(sched[-1]).op, Ops.LOAD)
    self.assertEqual(store_val(sched[-1]).st_arg, b.lazydata.st)
    run_schedule(sched)
    np.testing.assert_allclose(b.numpy(), np.pad(a.numpy(), ((0, 5), (0, 0)))[5:])

  # a*VIEW(x), where VIEW(x) = 0
  # x collapses along with its children
  def test_parent_view_collapses(self):
    a = Tensor([1, 2])
    b = Tensor.arange(3).contiguous()
    bv = b.pad(((0, 2),))[-2:]
    # this becomes a late a*0
    late_mul = a*bv
    check_schedule(late_mul, 0)
    # the arange doesn't realize
    self.assertIsNone(b.lazydata.base.realized)
    # mul doesn't realize
    self.assertIsNone(late_mul.lazydata.base.realized)
    self.assertEqual(late_mul.tolist(), [0, 0])

  # SINK has two branches:
  # a*VIEW(x), where VIEW(x) = 0
  # x+2
  # as long as one child realizes, x does not collapse
  def test_parent_multiple_children_no_collapse(self):
    a = Tensor([1, 2])
    b = Tensor.arange(3).contiguous()
    bv = b.pad(((0, 2),))[-2:]
    late_mul = a*bv
    other_child = b+2
    s = check_schedule([late_mul, other_child], 2)
    # the arange realizes
    self.assertIsNotNone(b.lazydata.base.realized)
    # mul still collapses
    self.assertIsNone(late_mul.lazydata.base.realized)
    run_schedule(s)
    self.assertEqual(other_child.tolist(), [2, 3, 4])

def tensor_rewrite(t) -> UOp: return graph_rewrite(t.lazydata.base, remove_movement_ops+symbolic_simple)
class TestBigGraph(unittest.TestCase):
  def test_sink_childless_const(self):
    x = Tensor(0)
    check_schedule(x, 0)

  def test_sink_childless_const_alt_expanded(self):
    x = Tensor.zeros(4, 4).contiguous()
    check_schedule(x, 1)

  def test_all_const_uops(self):
    a = Tensor(4)*Tensor(2)
    sink = tensor_rewrite(a)
    assert UPat.cvar().match(sink, {})

  def test_masked_const_elementwise(self):
    a = Tensor.eye(10)@Tensor.eye(10)
    sink = tensor_rewrite(a)
    assert UPat(Ops.REDUCE_AXIS, src=(UPat.cvar().view()*UPat.cvar().view(),)).match(sink, {})

  def test_elementwise_ops(self):
    a = Tensor.empty(4, 4, dtype=dtypes.int)
    sink = tensor_rewrite(a*0)
    assert UPat(Ops.CONST, arg=0).match(sink, {})
    self.assertIs(tensor_rewrite(a*1), a.lazydata)
    self.assertIs(tensor_rewrite(a+0), a.lazydata)
    self.assertIs(tensor_rewrite(a//1), a.lazydata)

  def test_cast_folding(self):
    a = Tensor(1.0).cast(dtypes.int)
    sink = tensor_rewrite(a)
    assert UPat.cvar(dtype=dtypes.int).match(sink, {})

  def test_const_folding_mul(self):
    a = Tensor([1])
    sink = tensor_rewrite(a*0)
    assert UPat(Ops.CONST, arg=0).match(sink, {}), f"expected {sink} to collapse to a const 0"
    assert sink.shape == a.shape

  def test_const_folding_ne(self):
    a = Tensor([1])
    sink = tensor_rewrite(a != a)
    assert UPat(Ops.CONST, arg=False).match(sink, {}), f"expected {sink} to collapse to a const False"
    assert sink.shape == a.shape

  def test_const_folding_lt(self):
    a = Tensor([1])
    sink = tensor_rewrite(a < a)
    assert UPat(Ops.CONST, arg=False).match(sink, {}), f"expected {sink} to collapse to a const False"
    assert sink.shape == a.shape

tensor_const_pm = PatternMatcher([
  (UPat(Ops.CONST, src=(UPat(Ops.VIEW, src=(UPat(Ops.DEVICE),)),)), lambda: True),
  (UPat(Ops.BIND, src=(UPat(Ops.DEFINE_VAR, src=(UPat(Ops.VIEW, src=(UPat(Ops.DEVICE),)))), UPat(Ops.CONST))), lambda: True),
])
class TestConst(unittest.TestCase):
  # ** part 1: basic functionality of a tensor directly created from CONST

  def test_tensor_const(self):
    a = Tensor(1)
    print(a.lazydata)
    self.assertTrue(tensor_const_pm.rewrite(a.lazydata))

  def test_tensor_variable(self):
    vv = UOp.variable("a", 0, 10).bind(1)
    a = Tensor(vv)
    print(a.lazydata)
    self.assertTrue(tensor_const_pm.rewrite(a.lazydata))

  def test_const_schedule(self):
    a = Tensor.ones((4, 4))
    sched = a.schedule()
    self.assertEqual(len(sched), 0)

  def test_const_contiguous_schedule(self):
    # this ends up in the big graph
    a = Tensor.ones((4,)).contiguous()
    sched = a.schedule()
    self.assertEqual(len(sched), 1)

  def test_const_ast(self):
    a = Tensor.ones((4,)).pad((1, 1)).contiguous()
    sched = a.schedule()
    print(sched[0].ast)
    const_ast_pattern = UPat(Ops.SINK, src=(UPat.store(UPat(), UPat(), UPat(Ops.WHERE, src=(UPat(Ops.VALID), UPat.cvar("x"), UPat(Ops.CONST, arg=0)))),))
    self.assertEqual(len(const_ast_pattern.match(sched[0].ast, {})), 1)
    run_schedule(sched)
    self.assertListEqual(a.tolist(), [0, 1, 1, 1, 1, 0])

  # TOOD: currently even unmasked constants are VALID until codegen
  def test_unmasked_const_ast(self):
    a = Tensor.ones((4,)).contiguous()
    sched = a.schedule()
    print(sched[0].ast)
    const_ast_pattern = UPat(Ops.SINK, src=(UPat.store(UPat(), UPat(), UPat(Ops.WHERE, src=(UPat(Ops.VALID), UPat.cvar("x"), UPat(Ops.CONST, arg=0)))),))
    self.assertEqual(len(const_ast_pattern.match(sched[0].ast, {})), 1)
    run_schedule(sched)
    self.assertListEqual(a.tolist(), [1, 1, 1, 1])

  # ** part 2: scheduler behavior when const folding happens later

  def test_const_folding_no_realize(self):
    a = Tensor([1, 2, 3, 4])*0
    sched = a.schedule()
    self.assertEqual(len(sched), 0)

  def test_src_const_folding(self):
    with Context(TRACK_MATCH_STATS=0):
      a = Tensor.full((4,), 1).contiguous().realize()
      b = Tensor.full((4,), 2).contiguous().realize()
    mul0 = a*0
    add = b+mul0
    sched = add.schedule()
    self.assertEqual(len(sched), 0)
    # b+0 and b share the same underlying device memory
    self.assertIs(add.lazydata.buffer, b.lazydata.buffer)
    self.assertListEqual(add.tolist(), [2, 2, 2, 2])

  def test_src_masked_const_folding(self):
    with Context(TRACK_MATCH_STATS=0):
      a = Tensor.full((4,), 1).contiguous().realize()
      b = Tensor.full((6,), 2).contiguous().realize()
    mul0 = a*0
    add = b+mul0.pad((1, 1), value=2)
    sched = add.schedule()
    self.assertEqual(len(sched), 1)
    run_schedule(sched)
    # add gets assigned to a new buffer
    self.assertIsNot(add.lazydata.realized, b.lazydata.realized)
    self.assertListEqual(add.tolist(), [4, 2, 2, 2, 2, 4])

  # ** part 3: Tensor variable bindings

  #@unittest.expectedFailure # TODO: should schedule assert if you try to realize a Variable?
  def test_var_schedule(self):
    vv = UOp.variable("a", 0, 10).bind(1)
    a = Tensor(vv)
    sched = a.schedule()
    self.assertEqual(len(sched), 0)

  def test_add_tvar(self):
    vv = UOp.variable("a", 0, 10).bind(1)
    a = Tensor(vv)+2
    sched, var_vals = a.schedule_with_vars()
    self.assertEqual(len(sched), 1)
    run_schedule(sched, var_vals)
    self.assertEqual(a.tolist(), 3)

@unittest.skipIf(Device.DEFAULT == "CLANG", "tests copy from another device to clang")
class TestCopyFolding(unittest.TestCase):
  def test_const_copy_is_free(self):
    b = Tensor(1).to("CLANG")
    check_schedule(b, 0, filter_sink=False)
    assert b.item() == 1

  def test_late_const_copy_folding(self):
    a = Tensor.arange(3).realize()
    zeros = Tensor.zeros(3).realize()
    b = (a*zeros).to("CLANG")
    run_schedule(check_schedule(b, 0, filter_sink=False))
    self.assertListEqual(b.tolist(), [0, 0, 0])

  def test_alu_after_copy(self):
    a = Tensor.ones((4,)).to("CLANG").lazydata
    b = Tensor.empty(4, device="CLANG").lazydata
    add = a+b
    add = schedule_graph_rewrite(add)
    assert all_same([x.device for x in add.src]), f"ALU has different devices! {[x.device for x in add.src]}"

  def test_copy_to_same_device(self):
    a = Tensor.empty(4).lazydata
    b = a.copy_to_device(a.device)
    check_schedule(b, 0, filter_sink=False)
    b = schedule_graph_rewrite(b)
    self.assertIs(b, a)

  def test_clone(self):
    a = Tensor.empty(4).lazydata
    check_schedule(a.clone(), 1, filter_sink=False)

  # NOTE: moving copy before view might change this
  def test_shrink_copy(self):
    a = Tensor.arange(4)
    view = a.shrink(((0, 2),))
    b = view.clone()
    run_schedule(check_schedule(b, 2, filter_sink=False))
    self.assertEqual(b.lazydata.base.buffer.size, 2)
    self.assertEqual(b.lazydata.size, 2)
    self.assertListEqual(b.tolist(), [0, 1])

  def test_expanded_copy(self):
    a = Tensor.arange(2)
    view = a.reshape(2, 1).expand(2, 2)
    b = view.clone()
    run_schedule(check_schedule(b, 2, filter_sink=False))
    self.assertEqual(b.lazydata.base.buffer.size, 2)
    self.assertEqual(b.lazydata.size, 4)
    self.assertListEqual(b.tolist(), [[0, 0], [1, 1]])

  def test_permuted_copy(self):
    a = Tensor.arange(4)
    b = a.reshape(2, 2).permute(1, 0)
    b.realize()
    self.assertListEqual(b.tolist(), [[0, 2], [1, 3]])

  def test_permute_on_disk(self):
    with open(temp('dt_arange_4_permute'), "wb") as f: f.write(Tensor.arange(4).realize().lazydata.base.buffer.as_buffer())
    a = Tensor.empty(4, dtype=dtypes.int32, device=f"disk:{temp('dt_arange_4_permute')}")
    b = a.reshape(2, 2).permute(1, 0).to("CLANG")
    b.realize()
    self.assertListEqual(b.tolist(), [[0, 2], [1, 3]])

  def test_permute_after_shrink(self):
    a = Tensor.arange(5)
    b = a.shrink(((0, 4),)).reshape(2, 2).permute(1, 0).to("CLANG")
    b.realize()
    self.assertListEqual(b.tolist(), [[0, 2], [1, 3]])

  # NOTE: disk permute must come after COPY
  # TODO: this is wrong because of the permute
  @unittest.expectedFailure
  def test_permute_after_shrink_on_disk(self):
    with open(temp('dt_arange_5_permute'), "wb") as f: f.write(Tensor.arange(5).realize().lazydata.base.buffer.as_buffer())
    a = Tensor.empty(5, dtype=dtypes.int32, device=f"disk:{temp('dt_arange_5_permute')}")
    b = a.shrink(((0, 4),)).reshape(2, 2).permute(1, 0).to("CLANG")
    b.realize()
    self.assertListEqual(b.tolist(), [[0, 2], [1, 3]])

class TestTensorUOpSpec(unittest.TestCase):
  def test_const_must_be_unmasked(self):
    a = Tensor.ones((4, 4)).pad((2, 2))
    unsafe_push_views = PatternMatcher([
      (UPat.cvar("root").view(name="view"), lambda root,view: root.replace(src=tuple(x.view(view.st) for x in root.src))),
    ])
    t = graph_rewrite(a.lazydata.sink(), remove_movement_ops+merge_views+unsafe_push_views)
    with self.assertRaisesRegex(RuntimeError, "UOp verification failed"):
      create_schedule_with_vars(t)

  def test_expanded_const_ok(self):
    a = Tensor.ones((4, 4))
    t = graph_rewrite(a.lazydata.sink(), remove_movement_ops+merge_views)
    create_schedule_with_vars(t)

  def test_symbolic_shape_ok(self):
    a = Tensor.ones(4)
    vi = UOp.variable("i", 1, 10).bind(4)
    t = graph_rewrite(a.reshape(vi).sum().lazydata, remove_movement_ops+merge_views)
    create_schedule_with_vars(t)

class TestBufferUOp(unittest.TestCase):
  # BUFFER has a ShapeTracker of shape=(n,) and stride=(1,)
  def test_buffer_has_buffer(self):
    buf = Tensor.empty(10)
    self.assertIsNotNone(buf.lazydata.buffer)
    self.assertEqual(buf.lazydata.st, ShapeTracker.from_shape((10,)))
    # the device Buffer remains unallocated until it's we run the schedule
    self.assertFalse(buf.lazydata.buffer.is_allocated())
    add = buf+1
    sched = add.schedule()
    self.assertFalse(buf.lazydata.buffer.is_allocated())
    run_schedule(sched)
    self.assertTrue(buf.lazydata.buffer.is_allocated())

  def test_buffer_has_unique_buffer(self):
    buf = Tensor.empty(10)
    buf1 = buf.lazydata.buffer
    buf2 = buf.lazydata.buffer
    self.assertIs(buf1, buf2)

  # we also allow VIEW(BUFFER) to access the underlying device Buffer, as long as it's contiguous
  def test_buffer_view_allowed(self):
    add = Tensor.empty(1, 1)+Tensor.empty(1, 1)
    add.realize()
    self.assertIsNotNone(add.lazydata.buffer)
    self.assertEqual(add.lazydata.shape, (1, 1))

  def test_buffer_view_not_allowed(self):
    permuted_view = Tensor.empty(1, 2, 3).permute(0, 2, 1)
    merged = graph_rewrite(permuted_view.lazydata, remove_movement_ops)
    with self.assertRaisesRegex(AssertionError, "VIEW only works here if it's contiguous"):
      merged.buffer # cannot access Buffer of a non contiguous VIEW

  def test_buffer_only_after_realize(self):
    a = Tensor([1])+Tensor([2])
    # accessing realized will return None
    self.assertIsNone(a.lazydata.realized)
    # accessing Buffer will assert
    with self.assertRaisesRegex(AssertionError, "must be BUFFER"):
      a.lazydata.buffer # there is no BUFFER on an unrealized ADD
    # Buffer only exists once we realize it
    a.realize()
    self.assertIsNotNone(a.lazydata.buffer)

  def test_const_does_not_realize(self):
    a = Tensor(1)+Tensor(2)
    run_schedule(check_schedule(a, 0))
    self.assertIsNone(a.lazydata.base.realized)

  def test_var_does_not_realize(self):
    a = Tensor(UOp.variable("a", 0, 10).bind(1))
    run_schedule(check_schedule(a, 0))
    self.assertIsNone(a.lazydata.base.realized)

  def test_view_does_not_realize(self):
    a = Tensor.randn(1, 4).expand(4, 4)
    a.realize()
    self.assertEqual(a.lazydata.base.realized.size, 4)
    a2 = a.contiguous().realize()
    self.assertEqual(a2.lazydata.base.realized.size, 16)

class TestContiguous(unittest.TestCase):
  def test_contiguous_buffer(self):
    a = Tensor.empty(4)
    b = a.contiguous()
    check_schedule(b, 0)

  def test_contiguous_buffer_view(self):
    a = Tensor.empty(4)
    b = a.reshape((2, 2)).contiguous()
    check_schedule(b, 0)

  def test_non_contiguous_buffer_view(self):
    a = Tensor.empty(4, 1)
    b = a.expand((4, 4)).contiguous()
    check_schedule(b, 1)

  def test_size_change_buffer_view(self):
    a = Tensor.empty(4)
    b = a.reshape((1, 1, 4)).shrink(((0, 1), (0, 1), (0, 3))).contiguous()
    check_schedule(b, 1)

  def test_double_contiguous_realizes_once(self):
    a = Tensor.empty(4, 1)
    b = a.expand((4, 4)).contiguous().contiguous()
    check_schedule(b, 1)

<<<<<<< HEAD
=======
  def test_view_does_not_realize(self):
    a = Tensor.empty(4)
    b = a.expand((4, 4))
    check_schedule(b, 0)
    self.assertEqual(b.lazydata.base.buffer.size, 4)

  def test_contiguous_view_realizes(self):
    a = Tensor.empty(4)
    b = a.expand((4, 4)).contiguous()
    check_schedule(b, 1)
    self.assertEqual(b.lazydata.base.buffer.size, 16)

>>>>>>> 07ec9900
class TestUOpBecome(unittest.TestCase):
  # the simplest case, if we create a new BUFFER for this UOp
  def test_new_buffer(self):
    a = Tensor.empty(4, 4)
    b = Tensor.empty(4, 4)
    add = a+b
    check_schedule(add, 1)
    assert UPat(Ops.VIEW, src=(UPat(Ops.BUFFER))).match(add.lazydata.base, {})

  def test_new_buffer_view(self):
    a = Tensor.empty(4, 4)
    b = Tensor.empty(4, 4)
    add = (a+b).reshape(8, 2)
    check_schedule(add, 1)
    # the underlying base shape is preseverd in the first VIEW
    assert UPat(Ops.VIEW, src=(UPat(Ops.BUFFER))).match(add.lazydata.base, {})
    # a new VIEW stacks on top (all the movement ops applied)
    assert UPat(Ops.VIEW, src=(UPat(Ops.VIEW))).match(add.lazydata, {})

  def test_new_buffer_view_from_base(self):
    a = Tensor.arange(4)
    b = a.pad((0, 1))+0
    # before scheduling, b is a base UOp with the larger size
    self.assertEqual(b.lazydata.base.size, 5)
    # after realization, b just simplifies to a view of a's buffer
    check_schedule(b, 1)
    self.assertEqual(b.lazydata.base.size, 4)
    assert UPat(Ops.VIEW, src=(UPat(Ops.VIEW, src=(UPat(Ops.BUFFER),)),)).match(b.lazydata, {})

  def test_become_existing_buffer(self):
    a = Tensor.empty(4, 4)
    b = a*1
    assert UPat(Ops.MUL).match(b.lazydata, {}) # before scheduling it's a mul
    check_schedule(b, 0)
    assert UPat(Ops.VIEW, src=(UPat(Ops.BUFFER))).match(b.lazydata.base, {}) # scheduling replaces the tensor lazydata with a VIEW(BUFFER)
    self.assertIs(a.lazydata.base.buffer, b.lazydata.base.buffer)

  def test_become_const_in_base(self):
    a = Tensor.empty(4)
    b = a*0
    assert UPat(Ops.MUL).match(b.lazydata, {}) # before scheduling it's a mul
    check_schedule(b, 0)
    assert UPat(Ops.CONST, arg=0).match(b.lazydata.base, {}) # scheduling replaces the tensor lazydata with a VIEW(BUFFER)

  def test_become_const_in_view(self):
    # if we shrink the base down to a size 0, only the VIEW becomes CONST, base is unchanged.
    add = Tensor.empty(2, 2)+Tensor.empty(2, 2)
    b = add.shrink(((0, 1), (0, 0)))
    check_schedule(b, 0)
    assert UPat(Ops.CONST, arg=0).match(b.lazydata, {})
    self.assertEqual(b.shape, (1, 0))
    # the base is untouched.
    assert UPat(Ops.ADD).match(add.lazydata, {})

  def test_become_const_from_const(self):
    const_add = Tensor(1)+Tensor(2)
    assert UPat(Ops.ADD).match(const_add.lazydata, {})
    check_schedule(const_add, 0)
    assert UPat(Ops.CONST, arg=3).match(const_add.lazydata.base, {})

if __name__ == '__main__':
  unittest.main(verbosity=2)<|MERGE_RESOLUTION|>--- conflicted
+++ resolved
@@ -2425,8 +2425,6 @@
     b = a.expand((4, 4)).contiguous().contiguous()
     check_schedule(b, 1)
 
-<<<<<<< HEAD
-=======
   def test_view_does_not_realize(self):
     a = Tensor.empty(4)
     b = a.expand((4, 4))
@@ -2439,7 +2437,6 @@
     check_schedule(b, 1)
     self.assertEqual(b.lazydata.base.buffer.size, 16)
 
->>>>>>> 07ec9900
 class TestUOpBecome(unittest.TestCase):
   # the simplest case, if we create a new BUFFER for this UOp
   def test_new_buffer(self):
