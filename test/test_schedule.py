# this will be the new test_ops for the next level
# schedule confirms the right things are capable of fusing
# NOTE: this has overlap with external_test_opt.py

import unittest
from typing import List, Optional, Union
from tinygrad.tensor import Tensor
from tinygrad.ops import BinaryOps, LoadOps, ReduceOps
from tinygrad.helpers import DEBUG, GRAPH, flatten
from tinygrad.codegen.linearizer import Linearizer
from tinygrad.features.graph import print_tree, realized_lazybuffer
from tinygrad.engine.schedule import create_schedule
from tinygrad import nn, dtypes
from test.helpers import is_dtype_supported

def check_schedule(t:Union[Tensor, List[Tensor]], allowed:int, to_prerealize:Optional[List[Tensor]]=None, filter_loadops=True):
  if isinstance(t, Tensor): t = [t]
  seen = set()
  if to_prerealize:
    for pre in to_prerealize:
      for s in pre.schedule(seen=seen.copy()):
        for i,out in enumerate(s.outputs):
          if GRAPH: realized_lazybuffer(out, 0)
          seen.add(out)
  sched = create_schedule(flatten([r.lazydata.lbs for r in t]), seen)
  if GRAPH:
    for i,s in enumerate(sched):
      for out in s.outputs: realized_lazybuffer(out, i+1)
  if filter_loadops: sched = [s for s in sched if s.ast[0].op not in LoadOps]
  if len(sched) != allowed: print(f"SCHEDULE ISSUE, expecting {allowed} got {len(sched)}")
  if len(sched) != allowed or DEBUG >= 3:
    for i, s in enumerate(sched):
      print("kernel", i+1)
      for op in s.ast: print_tree(op)
  assert len(sched) == allowed, f"{len(sched)}, {allowed}"
  # test the (non loadops) ops linearize
  for s in sched:
    if s.ast[0].op in LoadOps: continue
    l = Linearizer(*s.ast)
    l.hand_coded_optimizations()
    l.linearize()
  return sched

class TestSchedule(unittest.TestCase):
  def test_basic_binop_fusion(self):
    a = Tensor.empty(10)
    b = Tensor.empty(10)
    c = Tensor.empty(10)
    d = a+b+c
    check_schedule(d, 1)

  def test_basic_binop_fusion_deep(self):
    a = Tensor.empty(10)
    b = Tensor.empty(10)
    c = Tensor.empty(10)
    d = Tensor.empty(10)
    e = a+b+c+d
    check_schedule(e, 1)

  def test_mulacc_fusion(self):
    a = Tensor.empty(10)
    b = Tensor.empty(10)
    c = (a*b).sum()
    check_schedule(c, 1)

  def test_mulacc_relu_fusion(self):
    a = Tensor.empty(10)
    b = Tensor.empty(10)
    c = (a*b).sum().relu()
    check_schedule(c, 1)

  def test_binop_reshape_fusion(self):
    a = Tensor.empty(10)
    b = Tensor.empty(10)
    c = Tensor.empty(5,2)
    d = (a+b).reshape(5,2)+c
    check_schedule(d, 1)

  def test_binop_permute_fusion(self):
    a = Tensor.empty(2,5)
    b = Tensor.empty(2,5)
    c = Tensor.empty(5,2)
    d = (a+b).permute(1,0)+c
    check_schedule(d, 1)

  def test_constants_are_embedded(self):
    a = Tensor.empty(3,3) * 2
    check_schedule(a, 2, filter_loadops=False)

  def test_binop_elu_fusion(self):
    a = Tensor.empty(10)
    b = a.elu()
    check_schedule(b, 1)

  def test_binop_reshape_reduce_fusion(self):
    a = Tensor.empty(100)
    b = Tensor.empty(100)
    c = (a+b).reshape(10, 10).sum(axis=0, keepdim=True)
    check_schedule(c, 1)

  def test_reduce_reshape_binop_fusion(self):
    a = Tensor.empty(10,10)
    b = Tensor.empty(10)
    c = a.sum(axis=0) + b
    check_schedule(c, 1)

  @unittest.skip("not pushing permutes through reduces")
  def test_reduce_permute_binop_fusion(self):
    a = Tensor.empty(10,10,10)
    b = Tensor.empty(10,10,1)
    c = a.sum(axis=0, keepdim=True).permute(2,1,0) + b
    check_schedule(c, 1)

  def test_binop_early_reshape_reduce_fusion(self):
    a = Tensor.empty(100)
    b = Tensor.empty(100)
    c = Tensor.empty(10,10)
    d = ((a+b).reshape(10,10) + c).sum(axis=0)
    check_schedule(d, 1)

  def test_diamond_folded(self):
    a = Tensor.empty(10)
    b = Tensor.empty(10)
    c = Tensor.empty(10)
    d = Tensor.empty(10)
    ab = a+b
    e = (ab+c) + (ab+d)
    check_schedule(e, 1)

  def test_cache_binaryop(self):
    a = Tensor.empty(10)
    b = Tensor.empty(10)
    c = a+b
    d = a+b
    check_schedule(d, 0, [c])

  @unittest.skip("failing in old lazy")
  def test_cache_binaryop_reshaped(self):
    a = Tensor.empty(10)
    b = Tensor.empty(10)
    c = a+b
    d = a.reshape(10,1)+b.reshape(10,1)
    check_schedule(d, 0, [c])

  @unittest.skip("failing in new lazy")
  def test_cache_binaryop_transpose(self):
    a = Tensor.empty(10,10)
    b = Tensor.empty(10,10)
    c = (a.T*b.T).T #.contiguous()
    d = a*b
    check_schedule(d, 0, [c])

  def test_cache_two_reduceops(self):
    a = Tensor.empty(10)
    b = a.sum()
    c = a.sum()
    bc = b+c
    check_schedule(bc, 1)

  def test_cache_reduce_parent(self):
    x = Tensor.empty(32)
    r0 = x.mean(axis=0, keepdim=True)
    r1 = (x - r0).sum(axis=0).div(2)
    out = r0 + r1
    schedule = check_schedule(out, 2)
    reduceops = [x for si in schedule for out in si.ast for x in out.lazyops if x.op in ReduceOps]
    assert len(reduceops) == 2

  def test_cache_reduce_multiple_children(self):
    x = Tensor.empty(32)
    y = Tensor.empty(4, 4)
    r0 = x.mean(axis=0, keepdim=True)
    r1 = (x - r0).sum(axis=0).div(2)
    out0 = r0 + y
    out1 = r1 + y
    schedule = check_schedule([out0, out1], 4)
    reduceops = [x for si in schedule for out in si.ast for x in out.lazyops if x.op in ReduceOps]
    assert len(reduceops) == 2

  def test_fold_double_unary(self):
    y = Tensor.empty(2)
    out = y.sum(keepdim=True).sqrt().__neg__()
    check_schedule(out, 1)

  #@unittest.skip("may want to reconsider this")
  def test_fold_batchnorm(self):
    with Tensor.train():
      img = Tensor.empty(1,32,4,4)
      bn = nn.BatchNorm2d(32, track_running_stats=False)
      out = bn(img)
      check_schedule(out, 3)

  def test_fold_conv_batchnorm(self):
    with Tensor.train():
      img = Tensor.empty(1,3,8,8)
      c1 = nn.Conv2d(3,32,3)
      bn = nn.BatchNorm2d(32, track_running_stats=False)
      out = bn(c1(img)).relu()
      check_schedule(out, 4, [c1.weight, c1.bias])

  def test_fold_conv_batchnorm_sgd(self):
    with Tensor.train():
      img = Tensor.ones(1,3,4,4)
      c1 = nn.Conv2d(3,32,3)
      bn = nn.BatchNorm2d(32, track_running_stats=False)
      opt = nn.optim.SGD(nn.state.get_parameters([c1, bn]))
      img_bn = bn(c1(img)).elu().sum()
      opt.zero_grad()
      img_bn.backward()
      # this is too high
      check_schedule(opt.schedule_step(), 18)

  def test_fold_conv_relu(self):
    c1 = nn.Conv2d(3,16,3)

    # run
    img = Tensor.ones(2,3,64,64)
    out = c1(img).relu()
    check_schedule(out, 1, [c1.weight, c1.bias])

  def test_fold_conv_relu_nobias(self):
    img = Tensor.ones(1,4,8,8)
    c1 = nn.Conv2d(4, 4, kernel_size=3, bias=False)
    c2 = nn.Conv2d(4, 4, kernel_size=3, bias=False)
    out = img.sequential([c1, Tensor.relu, c2, Tensor.relu])
    check_schedule(out, 2, [c1.weight, c2.weight, img])

  def test_fold_conv_elu(self):
    c1 = nn.Conv2d(3,16,3)

    # run
    img = Tensor.rand(2,3,64,64)
    out = c1(img).elu()
    check_schedule(out, 1, [c1.weight, c1.bias, img])

  def test_two_sum(self):
    img = Tensor.empty(64,64)
    x = (img.sum(0) + img.sum(1))
    out = x.relu()
    del x    # is 3 without this
    check_schedule(out, 2)

  #@unittest.skip("failing in old lazy")
  def test_push_permute_through_reshape(self):
    a = Tensor.empty(16,16)
    b = Tensor.empty(16,16)
    c = (a+b).reshape(4,4,4,4).permute(2,3,0,1).contiguous()
    check_schedule(c, 1)

  #@unittest.skip("failing in old lazy")
  def test_push_permute_through_reshape_alt(self):
    a = Tensor.empty(4,4,4,4)
    b = Tensor.empty(4,4,4,4)
    c = (a+b).reshape(16,16).permute(1,0).contiguous()
    check_schedule(c, 1)

  def test_no_binop_rerun(self):
    a = Tensor.empty(16)
    b = Tensor.empty(16)
    c = a+b
    d = (a+b).reshape(16,1)
    check_schedule(d, 0, [c])

  def test_multi_permute_should_collapse(self):
    a = Tensor.empty(4,4,4,4)
    b = Tensor.empty(16)
    c = a.sum((0,1)).cast(dtypes.float16).permute(1,0).reshape(4,4,1).permute(1,0,2).reshape(16) + b
    check_schedule(c, 1)

  @unittest.skip("failing in old lazy")
  def test_fancy_reshape_fusion(self):
    a = Tensor.empty(10)
    b = Tensor.empty(10)
    c = a+b
    d = a.reshape(10,1)+b.reshape(10,1)
    out = c.sum() + d.sum()
    check_schedule(out, 1)

  # NOTE: for this to pass, LazyViews must be children of LazyBuffers so the (a+b) runs first
  @unittest.skip("not real world")
  def test_children_dont_push(self):
    a = Tensor.empty(10, 10, 1)
    b = Tensor.empty(10, 10, 1)
    d = (a+b).expand(10, 10, 10)
    e = (a+b).permute(2,1,0)
    f = d+e
    check_schedule(f, 2)

  @unittest.skip("failing in new lazy")
  def test_dont_fuse_binops_with_children(self):
    a = Tensor.empty(10)
    b = Tensor.empty(10)
    c = Tensor.empty(10)
    keep_me = a+b
    e = keep_me.sum() # noqa: F841 give keep_me a child (NOTE: BinaryOps won't be a child since it will instant fuse)
    d = keep_me+c
    check_schedule(d, 2)
    check_schedule(keep_me, 0, [d])

  #@unittest.skip("failing in old lazy")
  def test_permute_breaks_fusion(self):
    a = Tensor.empty(10, 10, 10)
    b = Tensor.empty(10, 10)
    c = (a.sum(axis=2) + b).permute(1,0)
    d = c.permute(1,0)
    check_schedule(d, 1)

  def test_some_permute_fusion(self):
    a = Tensor.empty(8192, 16)
    b = Tensor.empty(1, 16)
    d = (a.T + b.expand(8192, 16).T)
    c = a + b.expand(8192, 16)
    e = d.T
    check_schedule(c, 1)
    check_schedule(e, 1)

  def test_shrink_fuse(self):
    a = Tensor.empty(8192, 16)
    b = Tensor.empty(8192, 16)
    c = a * b
    d = Tensor.empty(1, 16)
    e = c[0] * d
    check_schedule(e, 1)

  def test_expand_nofuse(self):
    a = Tensor.empty(1, 16)
    b = Tensor.empty(1, 16)
    c = a * b
    d = Tensor.empty(8192, 16)
    e = c * d
    check_schedule(e, 2)

  # this is the failing case in openpilot...it's very simple like this
  @unittest.skip("failing in old lazy")
  def test_image_conv_fusion(self):
    from tinygrad.features.image import image_conv2d
    w1 = Tensor.empty(16, 16, 1, 1)
    b1 = Tensor.empty(16)
    w2 = Tensor.empty(16, 16, 1, 1)
    b2 = Tensor.empty(16)
    w3 = Tensor.empty(16, 16, 1, 1)
    b3 = Tensor.empty(16)

    x = Tensor.empty(1, 16, 32, 32)
    x = base = image_conv2d(x, w1, b1)
    x = image_conv2d(x, w2, b2) + base
    x = image_conv2d(x, w3, b3)

    # NOOP, 3 convs, contiguous
    check_schedule(x, 5)

  def test_image_conv_fusion_minimal(self):
    b1 = Tensor.empty(16)
    b2 = Tensor.empty(16)
    def p(x): return x.permute(1,0).contiguous().reshape(32,16,1).expand(32,16,16).sum(axis=2).permute(1,0)

    x = Tensor.empty(16, 32)
    x = base = p(x) + b1.reshape(16,1)
    x = p(x)
    x = x + b2.reshape(16,1)
    x = x + base
    del base
    x = p(x)
    check_schedule(x, 4)

  def test_image_conv_fusion_more_minimal(self):
    b1 = Tensor.empty(16)
    def p(x): return x.permute(1,0).contiguous().reshape(32,16,1).expand(32,16,16).sum(axis=2).permute(1,0)

    x = Tensor.empty(16, 32)
    x = base = p(x) + b1.reshape(16,1)
    x = p(x)
    del base
    check_schedule(x, 3)

  def test_resnet_block(self):
    Tensor.training = False

    in_planes, planes = 64, 64
    conv1 = nn.Conv2d(in_planes, planes, kernel_size=3, stride=1, padding=1, bias=False)
    bn1 = nn.BatchNorm2d(planes)
    conv2 = nn.Conv2d(planes, planes, kernel_size=3, padding=1, stride=1, bias=False)
    bn2 = nn.BatchNorm2d(planes)

    x = Tensor.empty(1, 64, 32, 32)
    out = bn1(conv1(x)).relu()
    out = bn2(conv2(out))
    out = (out + x).relu()
    check_schedule(out, 2, [conv1.weight, conv2.weight])

  def test_contiguous_while_contiguous(self):
    x = Tensor.empty(1, 64, 32, 32)
    out = x.contiguous()
    check_schedule(out, 1, filter_loadops=False)

  def test_contiguous_while_not_contiguous(self):
    x = Tensor.empty(1, 64, 32, 32)
    out = x.permute(0,2,3,1).contiguous()
    check_schedule(out, 2, filter_loadops=False)

  def test_double_from(self):
    x = Tensor([1,2,3,4])
    out = x.to('npy')
    check_schedule(out, 0, filter_loadops=False)

  def test_pow_const_tensor_simplified(self):
    x = Tensor([1,2,3,4])
    # NOTE: this does not test ** Tensor(2) is simpler in ast than ** Tensor(2.5)
    out = x ** Tensor(2)
    check_schedule(out, 1)

  def test_pow_const_tensor_to_zero(self):
    x = Tensor([1,2,3,4])
    out = x ** Tensor(0)
    # NOTE: this is ConstBuffer 0 + ConstBuffer 1
    check_schedule(out, 0)

  def test_zero_size(self):
    x = Tensor.empty(2, 3, 0)
    out = x + 1
    check_schedule(out, 0, filter_loadops=False)

  def test_reduce_permute_nofuse(self):
    x = Tensor.empty(32, 32, 32)
    y = Tensor.empty(32, 32)
    out = x.sum(axis=2).T+y
    check_schedule(out, 2)

  def test_two_elus_sum(self):
    x = Tensor.empty(32, 32)
    y = Tensor.empty(32, 32)
    out = x.sum(1).relu().elu() + y.sum(1).relu().elu()
    check_schedule(out, 2)

  def test_multistage_reduce(self):
    x = Tensor.empty(32, 32, 32)
    out = x.sum(2).relu().sum(1)
    check_schedule(out, 2)

  def test_multistage_reduce_fork(self):
    x = Tensor.empty(32, 32, 32)
    x = x.sum(2)
    out2 = x + 1
    out = x.relu().sum(1) + out2[0]
    check_schedule(out, 2)

  def test_example_matmul(self):
    x = Tensor.eye(64, requires_grad=True)
    y = Tensor.eye(64, requires_grad=True)
    z = y.matmul(x).sum()
    z.backward()
    out = x.grad.contiguous()
    check_schedule(out, 2)

  def test_contiguous_add(self):
    x = Tensor.empty(32)
    y = Tensor.empty(32)
    z = Tensor.empty(32)
    out = (x+y).contiguous()+z
    check_schedule(out, 2)

  def test_double_sum_ref(self):
    x = Tensor.empty(32, 32, 32)
    x = x.sum(2)
    out = x + x[:, 4]
    check_schedule(out, 2)

  def test_reduce_shrink(self):
    x = Tensor.empty(32, 32)
    y = Tensor.empty(16)
    x = x.sum(1)
    x = x[:16]
    out = x + y
    check_schedule(out, 2)  # TODO: this should be 1

  @unittest.skip("broken due to const folding and two contiguous are different kernels")
  def test_const_no_recompute(self):
    x = Tensor(2) + Tensor(2)
    y = Tensor(2) + Tensor(2)
    out = x.contiguous() + y.contiguous()
    check_schedule(out, 2)

  def test_reduce_same_size(self):
    a = Tensor.empty(4, 4)
    out0 = a.sum() + 2
    out1 = a.sum() + 4
    out2 = out0 * out1
    check_schedule([out0, out1, out2], 2)

  def test_reduce_multiple_paths(self):
    a = Tensor.empty(4, 4)
    out0 = a.sum().exp2()
    # out1 has two paths to a.sum()
    out1 = a.sum() + out0
    check_schedule([out0, out1], 1)

  def test_reduce_ext_reduce_child(self):
    a = Tensor.empty((4, 4))
    b = Tensor.empty((4, 4))
    # b.sum() is not a descendant of the fused nodes
    out0 = a.sum() + b.sum() + 2
    out1 = a.sum() + b.sum() + 4
    check_schedule([out0, out1], 4)

  def test_reduce_multiple_paths_midreduce(self):
    a = Tensor.empty(4, 4)
    r = a.sum()
    out0 = r.exp2()
    # reduce node in the indirect path from r to out2
    out1 = (a - out0).max()
    out2 = r + out1
    check_schedule([r, out0, out1, out2], 4)

  def test_reduce_multiple_paths_midreduce_fused(self):
    a = Tensor.empty(4, 4)
    b = Tensor.empty(4, 4)
    out0 = a.sum() + 4
    out1 = b.max() + out0*2
    out2 = a.sum() + out1
    check_schedule([out0, out1, out2], 4)

  def test_reduce_multiple_paths_midexpand(self):
    a = Tensor.empty(4, 4)
    b = Tensor.empty(4, 4, 4)
    r = a.sum()
    out0 = r.exp2()
    # e1 is in the indirect path from a.sum() to out1
    e = b + out0
    out1 = r + e[0][0][0]
    check_schedule([r, out0, out1, e], 4)

  def test_reduce_expand_child(self):
    a = Tensor.empty((32, 32, 32))
    b = Tensor.empty((1, 16))
    out0 = a.sum() + 2
    out1 = a.sum() + b
    check_schedule([out0, out1], 4)

  def test_reduce_shrink_child(self):
    a = Tensor.empty(100, 100)
    b = Tensor.empty(10,)
    c = a.sum() + b[0]
    d = a.sum() + 2
    check_schedule([c, d], 1)

  def test_reduce_multiple_paths_midshrink(self):
    a = Tensor.empty(4, 4)
    r = a.sum(axis=1)
    out0 = r.exp2()
    out1 = out0[0] + out0
    check_schedule([r, out0, out1], 3)

  def test_reduce_shrink_output(self):
    a = Tensor.empty(4, 4)
    r = a.sum(keepdim=True)
    out0 = r.exp2()
    out1 = out0[0] + Tensor.empty(1, )
    check_schedule([r, out0, out1], 3)

  def test_softmax_fusion(self):
    out = Tensor.empty(4, 12, 64, 64).softmax()
    check_schedule(out, 3)

  def test_layernorm_onelayer_fusion(self):
    layer = nn.LayerNorm([10, 10])
    x = Tensor.empty(20, 5, 10, 10)
    check_schedule(layer(x), 3)

  def test_scaled_dot_product_attention_fusion(self):
    x, y, z, m = (Tensor.empty(32, 8, 16, 16) for _ in range(4))
    out = Tensor.scaled_dot_product_attention(x, y, z, attn_mask=m)
    check_schedule(out, 5)

  def test_scaled_dot_product_attention_causal_fusion(self):
    x, y, z, m = (Tensor.empty(32, 8, 16, 16) for _ in range(4))
    out = Tensor.scaled_dot_product_attention(x, y, z, attn_mask=m, is_causal=True)
    check_schedule(out, 7)

  def test_adam_step_fusion(self):
    x = Tensor.empty(4, 64, 768)
    layer = nn.Linear(768, 768*4)
    opt = nn.optim.Adam(nn.state.get_parameters(layer), lr=1e-4)
    layer(x).relu().sum().backward()
    check_schedule(opt.schedule_step(), 14)

  def test_adam_conv_fuse(self):
    with Tensor.train():
      img = Tensor.empty(2,3,4,4)
      c1 = nn.Conv2d(3,32,3)
      opt = nn.optim.Adam(nn.state.get_parameters(c1), lr=1e-4)
      opt.zero_grad()
      c1(img).relu().sum().backward()
      check_schedule(opt.schedule_step(), 14)

  def test_adam_2convs_fuse(self):
    with Tensor.train():
      img = Tensor.empty(2,3,4,4)
      c1 = nn.Conv2d(3,16,3,bias=False)
      c2 = nn.Conv2d(16,32,3,bias=False)
      opt = nn.optim.Adam(nn.state.get_parameters([c1, c2]), lr=1e-4)
      opt.zero_grad()
      c2(c1(img).relu()).relu().sum().backward()
      check_schedule(opt.schedule_step(), 15)

  def test_sgd_conv_fuse(self):
    with Tensor.train():
      img = Tensor.empty(2,3,4,4)
      c1 = nn.Conv2d(3,32,3)
      opt = nn.optim.SGD(nn.state.get_parameters(c1))
      opt.zero_grad()
      c1(img).relu().sum().backward()
      check_schedule(opt.schedule_step(), 7)

  def test_sgd_2convs_fuse(self):
    with Tensor.train():
      img = Tensor.empty(2,3,4,4)
      c1 = nn.Conv2d(3,16,3,bias=False)
      c2 = nn.Conv2d(16,32,3,bias=False)
      opt = nn.optim.SGD(nn.state.get_parameters([c1, c2]))
      opt.zero_grad()
      c2(c1(img).relu()).relu().sum().backward()
      check_schedule(opt.schedule_step(), 7)

  def test_fold_2convs_sgd_nesterov_momentum_wd(self):
    with Tensor.train():
      img = Tensor.empty(2,3,4,4)
      c1 = nn.Conv2d(3,16,3,bias=False)
      c2 = nn.Conv2d(16,32,3,bias=False)
      opt = nn.optim.SGD(nn.state.get_parameters([c1, c2]), nesterov=True, momentum=0.9, weight_decay=0.1)
      opt.zero_grad()
      c2(c1(img).relu()).relu().sum().backward()
      check_schedule(opt.schedule_step(), 9)

  def test_sgd_4convs_fuse(self):
    with Tensor.train():
      img = Tensor.empty(2,3,64,64)
      c1 = nn.Conv2d(3,4,3,bias=False)
      c2 = nn.Conv2d(4,8,3,bias=False)
      c3 = nn.Conv2d(8,16,3,bias=False)
      c4 = nn.Conv2d(16,32,3,bias=False)
      opt = nn.optim.SGD(nn.state.get_parameters([c1, c2, c3, c4]))
      opt.zero_grad()
      c4(c3(c2(c1(img).relu()).relu()).relu()).relu().sum().backward()
      check_schedule(opt.schedule_step(), 22)

  @unittest.skipUnless(is_dtype_supported(dtypes.half), "need half")
  def test_prefer_half_buffer(self):
    x = Tensor.ones(4).contiguous().realize()
    # y = Tensor.ones(4).contiguous().realize()
    z = Tensor.ones(4, 4).contiguous().realize()

    # should not create extra kernel if output will be realized anyways
    dummy = x.sum().half().float()
    check_schedule(dummy, 1)
    dummy = x.sum().half().float().contiguous() + 1
    check_schedule(dummy, 2)

    # shared between two outputs
    shared = x.sum().half().float()
    a = shared * 2
    b = shared * 3
    sched = check_schedule([a, b], 1)
    for si in sched[:-2]: assert all(out.dtype is dtypes.half for out in si.outputs)

    # reduce
    a = z.sum(axis=0).half().float().sum(axis=0)
    sched = check_schedule(a, 2)
    for si in sched[:-1]: assert all(out.dtype is dtypes.half for out in si.outputs)

    # expand
    # expand will realize just after the .float(), so requires change to realize-before-expand
    # normal = (x.sum().half().float().reshape(1) * y).sum()
    # sched = check_schedule(normal, 2)
    # for si in sched[:-1]: assert all(out.dtype == dtypes.half for out in si.outputs[:-1])

    # parallel reduce
    # a = x.sum().half().float() * y.sum().half().float()
    # b = a + 1
    # c = a + 2
    # sched = check_schedule([b, c], 4)
    # doesn't store either in half because it doesn't chase

<<<<<<< HEAD
  def test_batchnorm_train_backward_fusion(self):
    with Tensor.train():
      x = Tensor.empty((2, 16, 8, 8)).contiguous()
      bn = nn.BatchNorm2d(16)
      bn.weight.requires_grad = bn.bias.requires_grad = x.requires_grad = True
      fw = bn(x).contiguous_backward().relu().contiguous()
      fw.sum().backward()
      # we want to minimize number of passes over buffers of same size as x
      # start: 12 kernels (some extraneous from constructing this test case)
      # easy case: merge 4 reduces in backward into 1
      # double reduce case: merge stat calculations from 2 to 1 (be careful of long reduces!)
      # sum(x - \bar{x}): one kernel just calculates this, can be eliminated
      # pre-expand fusion: is it fast? -2 kernels possible, 1 fw, 1 bw
      # merge reduce into previous conv: -2 kernels on top of the above. requires big linearizer change.
      # ideal case: the foward + backward pass is just 3 convs and some small reduces!
      check_schedule([x.grad, bn.weight.grad, bn.bias.grad, fw], 9)

  def test_parallel_reduce_fusion(self):
    x = Tensor.empty(16, 16)
    y = Tensor.empty(16, 16)
    z = Tensor.empty(16, 16)
    a = Tensor.empty(1, 16)
    b = Tensor.empty(1, 16)

    # we want to fuse reduces where the inputs of "significant" size of one reduce
    # are a superset of the significant inputs of another reduce

    # === -4 memory passes ===

    # should fuse reduces that share common input, indexing on larger inputs
    check_schedule([(x + a).sum(), (x + b).sum()], 1)

    # same as above, except one of the sums has 2 big buffers
    check_schedule([(x + y + a).sum(), (x + b).sum()], 1)

    # same as above, except both sums have 2 big buffers
    check_schedule([(x + y + a).sum(), (x + y + b).sum()], 1)

    # same as above, except with 3 sums
    # do not necessarily require the (x, a) (x, b) (a, b) case
    check_schedule([(x + y + a).sum(), (x + b).sum(), (y + b).sum()], 1)

    # for now, we only want to do this fusion when no significant inputs are added
    # this is because adding significant inputs is not free when doing gemms, since
    # there is limited L1 cache space. it is probably OK to fuse when there is at most
    # one expand axis.
    check_schedule([(x + y).sum(), (x + z).sum()], 2)

    # pick someone to fuse into if there is ambiguity
    check_schedule([(x + y).sum(), (x + z).sum(), (x + a).sum()], 2)

    # don't fuse if shapetrackers do not match
    check_schedule([(x + a).sum(), (x.permute(1, 0) + b).sum()], 2)

  @unittest.skip("not useful for bn backward")
  def test_parallel_r_e_fusion(self):
    x = Tensor.empty(16, 16)
    y = Tensor.empty(16, 16)
    z = Tensor.empty(16, 16)
    a = Tensor.empty(1, 16)
    b = Tensor.empty(1, 16)

    # do parallel fusion also for elementwise
    check_schedule([(x + a).sum(), (x * b)], 1)

    # do this also for *subtrees* of elementwise, when it will save memory bandwidth
    stat = (x + z + a).sum(axis=0, keepdim=True)
    check_schedule([stat, ((x + z + b) * stat + y)], 1)

    # don't steal if it doesn't reduce mem bw
    stat = (x + a).sum(axis=0, keepdim=True)
    check_schedule([stat, ((x + b) * stat + y)], 2)

    # don't fuse if shapetrackers do not match
    check_schedule([(x + a).sum(), (x.permute(1, 0) + b)], 2)

  def test_preconv_e_fusion(self):
    x = Tensor.empty(16, 16)
    y = Tensor.empty(16, 16)
    z = Tensor.empty(16, 16)
    a = Tensor.empty(1, 16)
    conv = nn.Conv2d(16, 16, 3)
    conv.weight = Tensor.empty(conv.weight.shape)
    conv.bias = Tensor.empty(conv.bias.shape)

    # === -4 memory passes (2 dependent on fusing conv(a + b)) ===

    # fuse when the input has 1 big buffer
    check_schedule([conv(x + a)], 1)

    # fuse when the input has 2 big buffer
    # very annoying that bn backward needs to fuse 2 big buffer
    check_schedule([conv(x + y + a)], 1)

    # (for now) don't fuse when the input has 3 big buffer
    check_schedule([conv(x + y + z)], 2)

=======
  def test_reduce_simple_chase(self):
    a = Tensor.empty(4, 4, 4)
    r = a.sum(0) + 6
    b = r.sum(0) * 4
    c = r.sum(1) * 2
    schedule = check_schedule([b, c], 3)
    assert schedule[0].ast[0].src[0].op is BinaryOps.ADD

  def test_push_permute_chase(self):
    a = Tensor.empty(4, 4, 4)
    b = Tensor.empty(4, 4)
    r = a.sum(2) + b
    d = r.T * 4
    e = r * d
    schedule = check_schedule([d, e], 3)
    assert schedule[0].ast[0].src[0].op is BinaryOps.ADD

  def test_push_shrink_chase(self):
    a = Tensor.empty(16, 16)
    b = Tensor.empty(4)
    c = Tensor.empty(16, )
    r = a.sum(1) + c
    d = r[:4] * b
    schedule = check_schedule(d, 2)
    assert schedule[0].ast[0].src[0].op is BinaryOps.ADD

  def test_midreduce_nochase(self):
    a = Tensor.empty(16, 16)
    b = (a.sum(0) + a.max(1)) + 2
    schedule = check_schedule(b, 2)
    assert schedule[0].ast[0].src[0].op is ReduceOps.MAX
>>>>>>> 2c3b7f8e

if __name__ == '__main__':
  unittest.main(verbosity=2)<|MERGE_RESOLUTION|>--- conflicted
+++ resolved
@@ -680,7 +680,6 @@
     # sched = check_schedule([b, c], 4)
     # doesn't store either in half because it doesn't chase
 
-<<<<<<< HEAD
   def test_batchnorm_train_backward_fusion(self):
     with Tensor.train():
       x = Tensor.empty((2, 16, 8, 8)).contiguous()
@@ -778,7 +777,6 @@
     # (for now) don't fuse when the input has 3 big buffer
     check_schedule([conv(x + y + z)], 2)
 
-=======
   def test_reduce_simple_chase(self):
     a = Tensor.empty(4, 4, 4)
     r = a.sum(0) + 6
@@ -810,7 +808,6 @@
     b = (a.sum(0) + a.max(1)) + 2
     schedule = check_schedule(b, 2)
     assert schedule[0].ast[0].src[0].op is ReduceOps.MAX
->>>>>>> 2c3b7f8e
 
 if __name__ == '__main__':
   unittest.main(verbosity=2)