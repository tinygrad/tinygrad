# this will be the new test_ops for the next level
# schedule confirms the right things are capable of fusing
# NOTE: this has overlap with external_test_opt.py

import unittest
import numpy as np
import functools
from typing import List, Optional, Union, cast
from hypothesis import assume, given, strategies as strat

from tinygrad import nn, dtypes, Device, Tensor
from tinygrad.device import is_dtype_supported
from tinygrad.dtype import DType, ImageDType
from tinygrad.shape.shapetracker import ShapeTracker
from tinygrad.uop.ops import PatternMatcher, UOp, Ops, GroupOp, UPat, graph_rewrite, track_rewrites
from tinygrad.codegen.symbolic import symbolic_simple
from tinygrad.helpers import CI, DEBUG, FUSE_ARANGE, SPLIT_REDUCEOP, GlobalCounters, Context, getenv, all_same, temp
from tinygrad.engine.grouper import view_left, view_right, sym, get_kernelize_map, Kernel, create_ast, merge_views, create_kernels
from tinygrad.engine.schedule import ScheduleItem, create_schedule_with_vars
from tinygrad.engine.realize import CompiledRunner, run_schedule, lower_schedule

class KernelCountException(Exception): pass
def check_schedule(t:Union[Tensor, List[Tensor], UOp], allowed:int, to_prerealize:Optional[List[Tensor]]=None, filter_sink=True):
  if to_prerealize:
    with Context(DEBUG=0, TRACK_MATCH_STATS=0): Tensor.realize(*to_prerealize)
  if isinstance(t, Tensor): sched = t.schedule()
  elif isinstance(t, List) and isinstance(t[0], Tensor): sched = Tensor.schedule(*t)
  else:
    assert isinstance(t, UOp), f"can't schedule {t}"
    sink = UOp.sink(t) if t.op is not Ops.SINK else t
    becomes_map = get_kernelize_map(sink)
    sched, _ = create_schedule_with_vars(sink.substitute(becomes_map))
  # test lowering all the ScheduleItems to ExecItems
  kernel_cnt = len([si for si,ei in lower_schedule(sched.copy()) if isinstance(ei.prg, CompiledRunner) or not filter_sink])
  if kernel_cnt != allowed:
    print(f"SCHEDULE ISSUE, expecting {allowed} got {len(sched)}")
    if DEBUG >= 3:
      for i,s in enumerate(sched):
        print("kernel", i+1)
        print(s.ast)
    raise KernelCountException(f"{kernel_cnt} != {allowed}")
  return sched

def _realize_weights(m):
  for p in nn.state.get_parameters(m): p.realize()

def _test_conv2d(allowed:int, dtype:DType=dtypes.float, **kwargs):
  old_default_float, dtypes.default_float = dtypes.default_float, dtype
  dtypes.default_float = dtype
  Tensor.manual_seed(0)
  BS, CIN = 2, 3
  img = Tensor.randn(BS, CIN, 64, 64, requires_grad=True).realize()
  w = Tensor.uniform(16, CIN, 3, 3, requires_grad=True).realize()
  ret = Tensor.conv2d(img, w).relu().mean().backward()
  dtypes.default_float = old_default_float
  with Context(**kwargs): s = Tensor.schedule(ret, img.grad, w.grad)
  run_schedule(s.copy())
  cnt = len([si for si in s if si.ast.op is Ops.SINK])
  assert cnt == allowed, f"expected {allowed} kernels, got {cnt}"
  if getenv("CHECK", 1):
    import torch
    ref_img = torch.tensor(img.numpy(), requires_grad=True)
    ref_w = torch.tensor(w.numpy(), requires_grad=True)
    torch.nn.functional.conv2d(ref_img, ref_w).relu().mean().backward()
    assert ref_img.grad is not None and ref_w.grad is not None and img.grad is not None and w.grad is not None
    np.testing.assert_allclose(img.grad.numpy(), ref_img.grad.detach().numpy(), atol=1e-6 if dtype == dtypes.float else 1e-2)
    np.testing.assert_allclose(w.grad.numpy(), ref_w.grad.detach().numpy(), atol=1e-6 if dtype == dtypes.float else 1e-2)

@track_rewrites(named=True)
def schedule_graph_rewrite(big_sink:UOp): return graph_rewrite(big_sink, merge_views+sym, {})

class TestSchedule(unittest.TestCase):
<<<<<<< HEAD
  def test_arange_sum(self):
    a = Tensor.arange(6).reshape(3, 2).sum(axis=1)
    with Context(FUSE_ARANGE=1):
      a.realize()
    np.testing.assert_equal(a.numpy(), np.arange(6).reshape(3,2).sum(axis=1))
=======
  def test_arange_avgpool2d(self, kcount=2):
    x = Tensor.arange(25).reshape(1,1,5,5).cast(dtypes.float32)
    t = x.avg_pool2d(padding=1)
    sched = t.schedule()
    self.assertEqual(len(sched), kcount)
    run_schedule(sched)
    import torch
    torch_out = torch.nn.functional.avg_pool2d(torch.arange(25).reshape(1,1,5,5).float(), kernel_size=(2,2), padding=1).numpy()
    np.testing.assert_allclose(t.numpy(), torch_out)

  def test_arange_avgpool2d_fused_noopt(self):
    with Context(FUSE_ARANGE=1, NOOPT=1): self.test_arange_avgpool2d(kcount=1)

  # linearizer error
  @unittest.skipUnless(Device[Device.DEFAULT].renderer.supports_float4, "needs supports_float4 to fail")
  def test_arange_avgpool2d_fused(self):
    with self.assertRaises(RecursionError):
      with Context(FUSE_ARANGE=1, NOOPT=0): self.test_arange_avgpool2d(kcount=1)

  # grouper error
  @unittest.expectedFailure
  def test_arange_sum(self):
    a = Tensor.arange(6).reshape(3, 2).sum(axis=1)
    with Context(FUSE_ARANGE=1):
      run_schedule(check_schedule(a, 1))
    self.assertListEqual(a.tolist(), [1, 5, 9])
>>>>>>> 571c0296

  @unittest.skipIf(Device.DEFAULT == "CPU", "devices must mismatch")
  def test_error_on_device_mismatch(self):
    a = Tensor.empty(10)
    b = Tensor.empty(10, device="CPU")
    c = a+b
    with self.assertRaisesRegex(RuntimeError, "all buffers must be on the same device"): check_schedule(c, 1)

  @unittest.skipIf(Device.DEFAULT == "CPU", "devices must mismatch")
  def test_error_on_device_mismatch_alt(self):
    a = Tensor.empty(10)
    b = Tensor.empty((1,), device="CPU").expand(10).contiguous()
    c = a+b
    with self.assertRaisesRegex(RuntimeError, "all buffers must be on the same device"): check_schedule(c, 1)

  @unittest.skipUnless(is_dtype_supported(dtypes.half) and getenv("CAST_AFTER_EXPAND"), "need half and CAST_AFTER_EXPAND=1")
  @unittest.skip("CAST_AFTER_EXPAND is not supported")
  def test_expand_buffer_before_cast(self):
    a = Tensor.randn(4, 2, 1).realize().permute((1, 0, 2))
    b = a.cast(dtypes.half).expand((2, 4, 4))+2
    run_schedule(check_schedule(b, 1))
    np.testing.assert_allclose(b.numpy(), np.broadcast_to(a.numpy().astype(np.float16), (2, 4, 4))+2)

  def test_indexing_scalars_simple(self):
    X = Tensor.randn(2, 2).realize()
    xt = X[Tensor(1)][Tensor(0)]
    with Context(FUSE_ARANGE=1):
      run_schedule(check_schedule(xt, 2))
    np.testing.assert_equal(xt.numpy(), X.numpy()[1][0])

  @unittest.skipIf(CI and Device.DEFAULT == "NV", "crashes on NV CI")
  def test_add_chain_buffers(self):
    N = 31
    with Context(TRACK_MATCH_STATS=0, DEBUG=0):
      bufs = [Tensor(i).reshape((1,)).contiguous().realize() for i in range(N)]
    for X in range(1,N):
      root = bufs[0]
      for i in range(1,N,X):
        root = root + functools.reduce(lambda a,b:a+b, bufs[i:i+X])
      self.assertEqual(root.item(), sum(range(N)))

  @unittest.expectedFailure # TODO: failing because of can_chase
  def test_indexing_scalars_multiple_dims(self):
    X = Tensor.randn(2, 3).realize()
    xt = X[Tensor(0)][Tensor(1)]
    with Context(FUSE_ARANGE=1):
      run_schedule(check_schedule(xt, 2))
    np.testing.assert_equal(xt.numpy(), X.numpy()[0][1])

  def test_push_pads_elementwise(self):
    x = Tensor.full((4,4), 2.).contiguous().realize()
    y = Tensor.full((4,4), 4.).contiguous().realize()
    z = (x.reciprocal()*y).pad((None, (0,1),)).sum()
    run_schedule(check_schedule(z, 2))
    self.assertEqual(z.item(), 32)

  def test_push_pads_contiguous(self):
    x = Tensor.full((4,1), 2.).contiguous()
    y = Tensor.full((4,4), 4.).contiguous()
    z = (x.reciprocal().expand(4,4)*y).pad((None, (0,1),)).sum()
    run_schedule(check_schedule(z, 2, [x,y]))
    self.assertEqual(z.item(), 32)

  def test_rand(self):
    x = Tensor.rand(32)
    check_schedule(x, 3, [Tensor._device_rng_counters[x.device]])

  def test_rand_recompute_arange(self):
    x = Tensor.rand(32)
    with Context(DONT_GROUP_REDUCES=1):
      check_schedule(x, 2, [Tensor._device_rng_counters[x.device]])

  @unittest.skip("TODO: do not divide by zero given x.idiv(VALID)")
  def test_rand_handcoded(self):
    Tensor.manual_seed(0)
    x = Tensor.rand(32)
    # pre-realize shared seed
    Tensor._device_rng_counters[x.device].realize()
    # run custom kernelized kernel
    sched_sink = graph_rewrite(x.lazydata, create_kernels, ctx={u:None for u in x.lazydata.toposort() if u.op is Ops.COPY}, bottom_up=True)
    y = Tensor(graph_rewrite(sched_sink, create_ast, bottom_up=True))
    run_schedule(check_schedule(y, 1))
    # compare against reference
    run_schedule(check_schedule(x, 3))
    np.testing.assert_allclose(y.numpy(), x.numpy())

  def test_empty_is_not_realized(self):
    a = Tensor.empty(10)
    child = a+2
    assert not a.lazydata.is_realized
    child.realize()
    assert a.lazydata.is_realized

  # NOTE: because empty does not have an ExecItem if realize is called on a childless empty, it never gets allocated.
  def test_childless_empty_never_allocates(self):
    a = Tensor.empty(10)
    a.realize()
    assert not a.lazydata.is_realized

  def test_simplify_padded_const(self):
    a = Tensor.empty(1022).cummax(axis=0)
    sched = check_schedule(a, 5)
    ast = sched[0].ast
    self.assertLessEqual(len([u for u in ast.toposort() if u.op is Ops.WHERE]), 6)

  def test_basic_binop_fusion(self):
    a = Tensor.empty(10)
    b = Tensor.empty(10)
    c = Tensor.empty(10)
    d = a+b+c
    check_schedule(d, 1)

  def test_basic_binop_fusion_deep(self):
    a = Tensor.empty(10)
    b = Tensor.empty(10)
    c = Tensor.empty(10)
    d = Tensor.empty(10)
    e = a+b+c+d
    check_schedule(e, 1)

  def test_mulacc_fusion(self):
    a = Tensor.empty(10)
    b = Tensor.empty(10)
    c = (a*b).sum()
    check_schedule(c, 1)

  def test_mulacc_relu_fusion(self):
    a = Tensor.empty(10)
    b = Tensor.empty(10)
    c = (a*b).sum().relu()
    check_schedule(c, 1)

  def test_binop_reshape_fusion(self):
    a = Tensor.empty(10)
    b = Tensor.empty(10)
    c = Tensor.empty(5,2)
    d = (a+b).reshape(5,2)+c
    check_schedule(d, 1)

  def test_binop_permute_fusion(self):
    a = Tensor.empty(2,5)
    b = Tensor.empty(2,5)
    c = Tensor.empty(5,2)
    d = (a+b).permute(1,0)+c
    check_schedule(d, 1)

  def test_constants_are_embedded(self):
    a = Tensor.empty(3,3) * 2
    check_schedule(a, 1, filter_sink=False)

  def tests_constants_are_folded(self):
    a = Tensor(2)
    check_schedule(a, 0)

  def test_constants_can_store(self):
    a = Tensor(2).contiguous()
    run_schedule(check_schedule(a, 1))
    np.testing.assert_equal(a.numpy(), 2)

  def test_binop_elu_fusion(self):
    a = Tensor.empty(10)
    b = a.elu()
    check_schedule(b, 1)

  def test_binop_reshape_reduce_fusion(self):
    a = Tensor.empty(100)
    b = Tensor.empty(100)
    c = (a+b).reshape(10, 10).sum(axis=0, keepdim=True)
    check_schedule(c, 1)

  def test_reduce_reshape_binop_fusion(self):
    a = Tensor.empty(10,10)
    b = Tensor.empty(10)
    c = a.sum(axis=0) + b
    check_schedule(c, 1)

  # not pushing permutes through reduces
  def test_reduce_permute_binop_fusion(self):
    a = Tensor.empty(10,10,10)
    b = Tensor.empty(10,10,1)
    c = a.sum(axis=0, keepdim=True).permute(2,1,0) + b
    with self.assertRaises(KernelCountException): check_schedule(c, 1)

  def test_allow_push_permutes(self):
    a = Tensor.randn(10,10,10).realize()
    b = Tensor.randn(10,10,1).realize()
    c = a.sum(axis=0, keepdim=True).permute(2,1,0) + b
    with Context(DONT_GROUP_REDUCES=1): run_schedule(check_schedule(c, 1))
    np.testing.assert_allclose(c.numpy(), np.sum(a.numpy(), axis=0, keepdims=True).transpose(2,1,0)+b.numpy())

  def test_binop_early_reshape_reduce_fusion(self):
    a = Tensor.empty(100)
    b = Tensor.empty(100)
    c = Tensor.empty(10,10)
    d = ((a+b).reshape(10,10) + c).sum(axis=0)
    check_schedule(d, 1)

  def test_diamond_folded(self):
    a = Tensor.empty(10)
    b = Tensor.empty(10)
    c = Tensor.empty(10)
    d = Tensor.empty(10)
    ab = a+b
    e = (ab+c) + (ab+d)
    check_schedule(e, 1)

  def test_cache_binaryop(self):
    a = Tensor.empty(10)
    b = Tensor.empty(10)
    c = a+b
    d = a+b
    check_schedule(d, 0, [c])

  # failing in new lazy
  def test_cache_binaryop_reshaped(self):
    a = Tensor.empty(10)
    b = Tensor.empty(10)
    c = a+b
    d = a.reshape(10,1)+b.reshape(10,1)
    with self.assertRaises(KernelCountException): check_schedule(d, 0, [c])

  # failing in new lazy
  def test_cache_binaryop_transpose(self):
    a = Tensor.empty(10,10)
    b = Tensor.empty(10,10)
    c = (a.T*b.T).T #.contiguous()
    d = a*b
    with self.assertRaises(KernelCountException): check_schedule(d, 0, [c])

  def test_cache_two_reduceops(self):
    a = Tensor.empty(10)
    b = a.sum()
    c = a.sum()
    bc = b+c
    check_schedule(bc, 1)

  def test_cache_reduce_parent(self):
    x = Tensor.empty(32)
    r0 = x.mean(axis=0, keepdim=True)
    r1 = (x - r0).sum(axis=0).div(2)
    out = r0 + r1
    schedule = check_schedule(out, 2)
    reduceops = [x for si in schedule for x in si.ast.toposort() if x.op is Ops.REDUCE_AXIS]
    assert len(reduceops) == 2

  def test_cache_reduce_multiple_children(self):
    x = Tensor.empty(32)
    y = Tensor.empty(4, 4)
    r0 = x.mean(axis=0, keepdim=True)
    r1 = (x - r0).sum(axis=0).div(2)
    out0 = r0 + y
    out1 = r1 + y
    schedule = check_schedule([out0, out1], 4)
    reduceops = [x for si in schedule for x in si.ast.toposort() if x.op is Ops.REDUCE_AXIS]
    assert len(reduceops) == 2

  def test_div_collapse_buffer(self):
    a = Tensor.full((4,), 4.0).contiguous().realize()
    b = Tensor.full((4,), 2.0).contiguous().realize()
    expr = (a*b)/b
    check_schedule(expr, 0)
    np.testing.assert_allclose(expr.numpy(), np.full((4,), 4.0))

  def test_div_collapse_const(self):
    a = Tensor.full((4,), 4.0).contiguous().realize()
    expr = a/a
    check_schedule(expr, 0)
    np.testing.assert_allclose(expr.numpy(), np.full((4,), 1.0))

  def test_div_collapse(self):
    a = Tensor.full((4,), 1.0).contiguous().realize()
    b = Tensor.full((4,), 2.0).contiguous().realize()
    c = Tensor.full((4,), 3.0).contiguous().realize()
    GlobalCounters.reset()
    expr = (a/b)/c
    expr.realize()
    self.assertEqual(GlobalCounters.kernel_count, 1)
    self.assertLessEqual(GlobalCounters.global_ops, 4*3)
    np.testing.assert_allclose(expr.numpy(), (a.numpy()/b.numpy())/c.numpy())

  def test_dedup_assign(self):
    a = Tensor.ones(4).contiguous().realize()
    b = Tensor.full((4,), 2.).contiguous()
    first = a.assign(b)
    second = a.assign(b)
    check_schedule([first, second], 1)

  # NOTE: this is causing "LAZYCACHE=1 incorrectly reuses contiguous const" #4562
  # should contiguous dedup?
  def test_dedup_contiguous(self):
    a = Tensor.ones(4).contiguous()
    b = Tensor.ones(4).contiguous()
    sched = check_schedule([a, b], 1)
    run_schedule(sched)
    # a and b share the same underlying device memory
    self.assertIs(a.lazydata.realized, b.lazydata.realized)

  def test_clone_doesnt_dedup(self):
    src = Tensor.ones(4).contiguous().realize()
    a = src.clone()
    b = src.clone()
    sched = check_schedule([a, b], 2, filter_sink=False)
    run_schedule(sched)
    # a and b are assigned to the same device Buffer
    self.assertIsNot(a.lazydata.realized, b.lazydata.realized)

  # EMPTY is assigned to a unique device Buffer

  def test_no_dedup_empty(self):
    a = Tensor.empty((4,))
    b = Tensor.empty((4,))
    # NOTE: empty does not have any schedule
    check_schedule([a, b], 0, filter_sink=False)
    self.assertIsNot(a.lazydata.buffer, b.lazydata.buffer)

  def test_dedup_outputs(self):
    a = Tensor.full((4, 4), 1.).contiguous().realize()
    b = Tensor.full((4, 4), 1.).contiguous().realize()
    check_schedule([a+b, a+b], 1)

  def test_fold_double_unary(self):
    y = Tensor.empty(2)
    out = y.sum(keepdim=True).sqrt().neg()
    check_schedule(out, 1)

  #@unittest.skip("may want to reconsider this")
  def test_fold_batchnorm(self):
    with Tensor.train():
      img = Tensor.empty(1,32,4,4)
      bn = nn.BatchNorm2d(32, track_running_stats=False)
      out = bn(img)
      check_schedule(out, 3)

  def test_fold_conv_batchnorm_notrain(self):
    with Tensor.train(False):
      img = Tensor.empty(1,3,8,8)
      c1 = nn.Conv2d(3,32,3)
      bn = nn.BatchNorm2d(32, track_running_stats=True)
      out = bn(c1(img)).relu()
      check_schedule(out, 1, [c1.weight, c1.bias])

  def test_fold_conv_batchnorm_notrain_no_running_stats(self):
    with Tensor.train(False):
      img = Tensor.empty(1,3,8,8)
      c1 = nn.Conv2d(3,32,3)
      bn = nn.BatchNorm2d(32, track_running_stats=False)
      out = bn(c1(img)).relu()
      check_schedule(out, 4, [c1.weight, c1.bias])

  def test_fold_conv_batchnorm(self):
    with Tensor.train():
      img = Tensor.empty(1,3,8,8)
      c1 = nn.Conv2d(3,32,3)
      bn = nn.BatchNorm2d(32, track_running_stats=False)
      out = bn(c1(img)).relu()
      check_schedule(out, 4, [c1.weight, c1.bias])

  @unittest.skipUnless(is_dtype_supported(dtypes.ulong), "Needs ulong")
  def test_fold_conv_batchnorm_optim(self):
    # this is too high
    for optim, cnt in [(nn.optim.Adam, 30), (nn.optim.SGD, 11)]:
      with self.subTest(optim=optim.__name__):
        with Tensor.train():
          img = Tensor.ones(1,3,4,4)
          c1 = nn.Conv2d(3,32,3)
          bn = nn.BatchNorm2d(32, track_running_stats=False)
          _realize_weights([c1, bn])
          opt = optim(nn.state.get_parameters([c1, bn]))
          img_bn = bn(c1(img)).elu().sum()
          opt.zero_grad()
          img_bn.backward()
          check_schedule(opt.schedule_step(), cnt)

  def test_fold_batchnorm_backward(self):
    with Context(FUSE_CONV_BW=1):
      with Tensor.train():
        x = Tensor.empty((2, 16, 8, 8)).contiguous()
        bn = nn.BatchNorm2d(16)
        bn.weight.requires_grad = bn.bias.requires_grad = x.requires_grad = True
        fw = bn(x).contiguous_backward().relu().contiguous()
        fw.sum().backward()
        # TODO: this is too many
        check_schedule([x.grad, bn.weight.grad, bn.bias.grad, fw], 10)

  def test_fold_conv_relu(self):
    c1 = nn.Conv2d(3,16,3)

    # run
    img = Tensor.ones(2,3,64,64)
    out = c1(img).relu()
    check_schedule(out, 1, [c1.weight, c1.bias])

  def test_fold_conv_relu_alt(self):
    img = Tensor.ones(1,4,8,8)
    c1 = nn.Conv2d(4, 4, kernel_size=3)
    c2 = nn.Conv2d(4, 4, kernel_size=3)
    img_conv = img.sequential([c1, Tensor.relu, c2, Tensor.relu])
    check_schedule(img_conv, 2, [*nn.state.get_parameters(c1), *nn.state.get_parameters(c2), img])

  def test_fold_conv_relu_nobias(self):
    img = Tensor.ones(1,4,8,8)
    c1 = nn.Conv2d(4, 4, kernel_size=3, bias=False)
    c2 = nn.Conv2d(4, 4, kernel_size=3, bias=False)
    out = img.sequential([c1, Tensor.relu, c2, Tensor.relu])
    check_schedule(out, 2, [c1.weight, c2.weight, img])

  def test_fold_conv_elu(self):
    c1 = nn.Conv2d(3,16,3)

    # run
    img = Tensor.rand(2,3,64,64)
    out = c1(img).elu()
    check_schedule(out, 1, [c1.weight, c1.bias, img])

  def test_fold_conv_elu_alt(self):
    img = Tensor.ones(1,4,8,8).contiguous()
    c1 = nn.Conv2d(4, 4, kernel_size=3)
    c2 = nn.Conv2d(4, 4, kernel_size=3)
    img_conv = img.sequential([c1, Tensor.elu, c2, Tensor.elu])
    check_schedule(img_conv, 2, [*nn.state.get_parameters(c1), *nn.state.get_parameters(c2), img])

  def test_two_sum(self):
    img = Tensor.empty(64,64)
    x = (img.sum(0) + img.sum(1))
    out = x.relu()
    check_schedule(out, 2)

  #@unittest.skip("failing in old lazy")
  def test_push_permute_through_reshape(self):
    a = Tensor.empty(16,16)
    b = Tensor.empty(16,16)
    c = (a+b).reshape(4,4,4,4).permute(2,3,0,1).contiguous()
    check_schedule(c, 1)

  #@unittest.skip("failing in old lazy")
  def test_push_permute_through_reshape_alt(self):
    a = Tensor.empty(4,4,4,4)
    b = Tensor.empty(4,4,4,4)
    c = (a+b).reshape(16,16).permute(1,0).contiguous()
    check_schedule(c, 1)

  def test_no_binop_rerun(self):
    a = Tensor.empty(16)
    b = Tensor.empty(16)
    c = a+b
    d = (a+b).reshape(16,1)
    check_schedule(d, 0, [c])

  @unittest.skipUnless(is_dtype_supported(dtypes.half), "need half")
  def test_multi_permute_should_collapse(self):
    a = Tensor.empty(4,4,4,4)
    b = Tensor.empty(16)
    c = a.sum((0,1)).cast(dtypes.float16).permute(1,0).reshape(4,4,1).permute(1,0,2).reshape(16) + b
    check_schedule(c, 1)

  def test_fancy_reshape_fusion(self):
    a = Tensor.empty(10)
    b = Tensor.empty(10)
    c = a+b
    d = a.reshape(10,1)+b.reshape(10,1)
    out = c.sum() + d.sum()
    with self.assertRaises(KernelCountException): check_schedule(out, 1)

  def test_children_dont_push(self):
    a = Tensor.empty(10, 10, 1)
    b = Tensor.empty(10, 10, 1)
    d = (a+b).expand(10, 10, 10)
    e = (a+b).permute(2,1,0)
    f = d+e
    check_schedule(f, 2)

  # failing in new lazy
  def test_dont_fuse_binops_with_children(self):
    a = Tensor.empty(10)
    b = Tensor.empty(10)
    c = Tensor.empty(10)
    keep_me = a+b
    e = keep_me.sum() # noqa: F841 give keep_me a child (NOTE: BinaryOps won't be a child since it will instant fuse)
    d = keep_me+c
    with self.assertRaises(KernelCountException): check_schedule(d, 2)
    with self.assertRaises(KernelCountException): check_schedule(keep_me, 0, [d])

  #@unittest.skip("failing in old lazy")
  def test_permute_breaks_fusion(self):
    a = Tensor.empty(10, 10, 10)
    b = Tensor.empty(10, 10)
    c = (a.sum(axis=2) + b).permute(1,0)
    d = c.permute(1,0)
    check_schedule(d, 1)

  def test_some_permute_fusion(self):
    a = Tensor.empty(8192, 16)
    b = Tensor.empty(1, 16)
    d = (a.T + b.expand(8192, 16).T)
    c = a + b.expand(8192, 16)
    e = d.T
    check_schedule(c, 1)
    check_schedule(e, 1)

  def test_shrink_fuse(self):
    a = Tensor.empty(8192, 16)
    b = Tensor.empty(8192, 16)
    c = a * b
    d = Tensor.empty(1, 16)
    e = c[0] * d
    check_schedule(e, 1)

  def test_expand_nofuse(self):
    a = Tensor.empty(1, 16)
    b = Tensor.empty(1, 16)
    c = a * b
    d = Tensor.empty(8192, 16)
    e = c * d
    check_schedule(e, 2)

  # this is the failing case in openpilot...it's very simple like this
  def test_image_conv_fusion(self):
    w1 = Tensor.empty(16, 16, 1, 1)
    b1 = Tensor.empty(16)
    w2 = Tensor.empty(16, 16, 1, 1)
    b2 = Tensor.empty(16)
    w3 = Tensor.empty(16, 16, 1, 1)
    b3 = Tensor.empty(16)

    x = Tensor.empty(1, 16, 32, 32)
    x = base = x.image_conv2d(w1, b1)
    x = x.image_conv2d(w2, b2) + base
    x = x.image_conv2d(w3, b3)

    # NOOP, 3 convs, contiguous
    with self.assertRaises(KernelCountException): check_schedule(x, 5)

  def test_image_conv_fusion_minimal(self):
    b1 = Tensor.empty(16)
    b2 = Tensor.empty(16)
    def p(x): return x.permute(1,0).contiguous().reshape(32,16,1).expand(32,16,16).sum(axis=2).permute(1,0)

    x = Tensor.empty(16, 32)
    x = base = p(x) + b1.reshape(16,1)
    x = p(x)
    x = x + b2.reshape(16,1)
    x = x + base
    del base
    x = p(x)
    check_schedule(x, 4)

  def test_image_conv_fusion_more_minimal(self):
    b1 = Tensor.empty(16)
    def p(x): return x.permute(1,0).contiguous().reshape(32,16,1).expand(32,16,16).sum(axis=2).permute(1,0)

    x = Tensor.empty(16, 32)
    x = base = p(x) + b1.reshape(16,1)
    x = p(x)
    del base
    check_schedule(x, 3)

  def test_resnet_block(self):
    with Tensor.train(False):
      in_planes, planes = 64, 64
      conv1 = nn.Conv2d(in_planes, planes, kernel_size=3, stride=1, padding=1, bias=False)
      bn1 = nn.BatchNorm2d(planes)
      conv2 = nn.Conv2d(planes, planes, kernel_size=3, padding=1, stride=1, bias=False)
      bn2 = nn.BatchNorm2d(planes)
      x = Tensor.empty(1, 64, 32, 32)
      out = bn1(conv1(x)).relu()
      out = bn2(conv2(out))
      out = (out + x).relu()
      run_schedule(check_schedule(out, 2, [conv1.weight, conv2.weight]))

  def test_contiguous_while_contiguous(self):
    x = Tensor.empty(1, 64, 32, 32)
    out = x.contiguous()
    check_schedule(out, 0, filter_sink=False)

  def test_contiguous_while_not_contiguous(self):
    x = Tensor.empty(1, 64, 32, 32)
    out = x.permute(0,2,3,1).contiguous()
    check_schedule(out, 1, filter_sink=False)

  def test_fold_with_contiguous(self):
    a = Tensor.randn(16, 16, 16).realize()
    b = Tensor.randn(16, 16).realize()
    c = (a.sum(2).contiguous() + b).contiguous()
    check_schedule(c, 2)

  def test_kernelize(self):
    a = Tensor.empty(10)
    b = Tensor.empty(10)
    c = (a+b).kernelize()
    d = c+2
    check_schedule(d, 2)

  def test_kernelize_view(self):
    a = Tensor.empty(4,1)
    b = a*2
    c = b.kernelize()+Tensor.empty(4,4)
    check_schedule(c, 2)

  def test_kernelize_diamond(self):
    a = Tensor([0]).realize()
    prev_a = (a+1).contiguous()
    a.assign(Tensor([2]))
    a.kernelize(prev_a)
    assert prev_a.lazydata in a.lazydata.src, "contiguous usage must run before assign"
    self.assertEqual((prev_a+a*3).item(), 1+2*3)

  def test_multioutput_ast(self):
    a = Tensor.zeros(1, dtype=dtypes.int).contiguous().realize().lazydata
    b = Tensor.zeros(1, dtype=dtypes.int).contiguous().realize().lazydata
    c = Tensor.arange(4).realize().lazydata
    kernel = UOp(Ops.KERNEL, src=(a, b, c.base), arg=Kernel(UOp.sink(c.r(Ops.ADD, (0,))+1, c.r(Ops.ADD, (0,))*2)))
    assert all(s.op is Ops.BUFFER for s in kernel.src), f"views are not allowed here {kernel}"
    kernel = graph_rewrite(kernel, create_ast)
    run_schedule(check_schedule(UOp.sink(a.assign(kernel), b.assign(kernel)), 1))
    self.assertEqual(a.buffer.numpy(), [7])
    self.assertEqual(b.buffer.numpy(), [12])

  # unlike schedule, kernelize can be called multiple times on a Tensor
  def test_double_kerenlize(self):
    a = Tensor.empty(10)
    b = Tensor.empty(10)
    c = (a+b)
    d = c.kernelize()+2
    e = c.kernelize()+d.kernelize()
    check_schedule(e, 3)

  def test_kernelize_bw(self):
    a = Tensor.full((3,), 2.0, requires_grad=True).contiguous()
    b = Tensor.full((3,), 3.0, requires_grad=True).contiguous()
    x = (a*b).kernelize()
    y = Tensor.eye(3, requires_grad=True)
    z = y.matmul(x).sum()
    z.backward()
    self.assertEqual(z.item(), 18.0)
    self.assertEqual(z.grad.item(), 1.0)

  def test_kernelize_bw_view(self):
    a = Tensor.full((3,1), 2.0, requires_grad=True).contiguous()
    b = Tensor.full((3,1), 3.0, requires_grad=True).contiguous()
    x = (a*b).kernelize()
    y = Tensor.eye(6, requires_grad=True)
    z = y.matmul(x.expand(3,2).reshape(6)).sum()
    z.backward()
    self.assertEqual(z.item(), 36.0)
    self.assertEqual(z.grad.item(), 1.0)

  @unittest.skip("no longer supported")
  def test_double_from(self):
    x = Tensor([1,2,3,4])
    out = x.to('python')
    check_schedule(out, 0, filter_sink=False)

  def _alu_from_tensor(self, t:Tensor):
    s = [s for s in t.schedule() if s.ast.op is Ops.SINK]
    self.assertEqual(len(s), 1)
    return [u.op for u in s[0].ast.toposort() if u.op in GroupOp.ALU]

  def test_2_pow_is_exp2(self):
    t = 2.0 ** Tensor([1.0, 2.0, 3.0])
    self.assertEqual(self._alu_from_tensor(t), [Ops.EXP2])

  def test_pow_05_is_sqrt(self):
    t = Tensor([1.0, 2.0, 3.0]) ** 0.5
    self.assertEqual(self._alu_from_tensor(t), [Ops.SQRT])

  def test_pow_neg_05_is_rsqrt(self):
    t = Tensor([1.0, 2.0, 3.0]) ** -0.5
    self.assertEqual(self._alu_from_tensor(t), [Ops.RECIP, Ops.SQRT])

  def test_pow_2_has_1_mul(self):
    t = Tensor([1.0, 2.0, 3.0]) ** Tensor(2.0)
    self.assertEqual(self._alu_from_tensor(t), [Ops.MUL])

  def test_pow_8_has_3_muls(self):
    t = Tensor([1.0, 2.0, 3.0]) ** 8
    self.assertEqual(self._alu_from_tensor(t), [Ops.MUL, Ops.MUL, Ops.MUL])

  def test_pow_const_tensor_to_zero(self):
    x = Tensor([1,2,3,4])
    out = x ** Tensor(0.0)
    # NOTE: this is UOp.const(0) + UOp.const(1)
    check_schedule(out, 0)

  def test_zero_size(self):
    x = Tensor.empty(2, 3, 0)
    out = x + 1
    check_schedule(out, 0, filter_sink=False)

  def test_reduce_permute_nofuse(self):
    x = Tensor.empty(32, 32, 32)
    y = Tensor.empty(32, 32)
    out = x.sum(axis=2).T+y
    check_schedule(out, 2)

  def test_two_elus_sum(self):
    x = Tensor.empty(32, 32)
    y = Tensor.empty(32, 32)
    out = x.sum(1).relu().elu() + y.sum(1).relu().elu()
    check_schedule(out, 2)

  @unittest.skipUnless(SPLIT_REDUCEOP, "Testing split reducop requires SPLIT_REDUCEOP")
  def test_preserve_multistage_reduce(self):
    big_enough = getenv("REDUCEOP_SPLIT_THRESHOLD", 32768)
    x = Tensor.randn(big_enough).realize()
    out = (x - x.max(keepdim=True)).max()
    run_schedule(check_schedule(out, 4))
    np.testing.assert_allclose(out.numpy(), (x.numpy() - x.numpy().max(keepdims=True)).max())

  def test_multistage_reduce(self):
    x = Tensor.empty(32, 32, 32)
    out = x.sum(2).relu().sum(1)
    check_schedule(out, 2)

  def test_multistage_reduce_fork(self):
    x = Tensor.empty(32, 32, 32)
    x = x.sum(2)
    out2 = x + 1
    out = x.relu().sum(1) + out2[0]
    check_schedule(out, 2)

  @unittest.skip("these two Tensors are the same")
  def test_example_matmul(self):
    x = Tensor.eye(64, requires_grad=True)
    y = Tensor.eye(64, requires_grad=True)
    z = y.matmul(x).sum()
    z.backward()
    out = x.grad.contiguous()
    run_schedule(check_schedule(out, 2))
    np.testing.assert_allclose(out.numpy(), np.ones((64,64)))

  def test_example_matmul_contig(self):
    x = Tensor.eye(64, requires_grad=True).contiguous().realize()
    y = Tensor.eye(64, requires_grad=True).contiguous().realize()
    z = y.matmul(x).sum()
    z.backward()
    out = x.grad.contiguous()
    run_schedule(check_schedule(out, 2))
    np.testing.assert_allclose(out.numpy(), np.ones((64,64)))

  def test_example_matmul_same(self):
    x = Tensor.eye(64, requires_grad=True)
    z = x.matmul(x).sum()
    z.backward()
    out = x.grad.contiguous()
    run_schedule(check_schedule(out, 2))
    # NOTE: the gradient flows twice
    np.testing.assert_allclose(out.numpy(), 2*np.ones((64,64)))

  def test_contiguous_add(self):
    x = Tensor.empty(32)
    y = Tensor.empty(32)
    z = Tensor.empty(32)
    out = (x+y).contiguous()+z
    check_schedule(out, 2)

  def test_double_sum_ref(self):
    x = Tensor.empty(32, 32, 32)
    x = x.sum(2)
    out = x + x[:, 4]
    check_schedule(out, 2)

  def test_reduce_shrink(self):
    x = Tensor.empty(32, 32)
    y = Tensor.empty(16)
    x = x.sum(1)
    x = x[:16]
    out = x + y
    # NOTE: this could be 1 kernel if we mask the store?
    check_schedule(out, 2)

  def test_multireduce_shrink(self):
    Tensor.manual_seed(0)
    a = Tensor.randn(32, 32).realize()
    b = Tensor.randn(32, 32).realize()
    c = Tensor.randn(16).realize()
    a_out = a.sum(1)
    a_out = a_out[:16]
    b_out = b.sum(1)
    b_out = b_out[:16]
    out = a_out + b_out + c
    # run_schedule(check_schedule(out, 2))  # TODO: this should be 1 (can we make it 1 with the new linearizer?)
    run_schedule(check_schedule(out, 3))
    np.testing.assert_allclose(out.numpy(), a.numpy().sum(axis=1)[:16] + b.numpy().sum(axis=1)[:16] + c.numpy(), atol=1e-4, rtol=1e-4)

  # broken due to const folding and two contiguous are different kernels
  # NOTE: passes after delete_lazy
  def test_const_no_recompute(self):
    x = Tensor(2) + Tensor(2)
    y = Tensor(2) + Tensor(2)
    out = x.contiguous() + y.contiguous()
    check_schedule(out, 2, filter_sink=False)

  @unittest.expectedFailure
  def test_reduce_same_size(self):
    Tensor.manual_seed(0)
    a = Tensor.randn(4, 4).realize()
    out0 = a.sum() + 2
    out1 = a.sum() + 4
    out2 = out0 * out1
    run_schedule(check_schedule([out0, out1, out2], 1))
    np.testing.assert_allclose(out0.numpy(), out0_np:=a.numpy().sum()+2, atol=1e-4, rtol=1e-6)
    np.testing.assert_allclose(out1.numpy(), out1_np:=a.numpy().sum()+4, atol=1e-4, rtol=1e-6)
    np.testing.assert_allclose(out2.numpy(), out0_np*out1_np, atol=1e-4, rtol=1e-6)

  @unittest.expectedFailure
  def test_reduce_multiple_paths(self):
    Tensor.manual_seed(0)
    a = Tensor.randn(4, 4).realize()
    out0 = a.sum().exp2()
    # out1 has two paths to a.sum()
    out1 = a.sum() + out0
    run_schedule(check_schedule([out0, out1], 1))
    np.testing.assert_allclose(out0.numpy(), out0_np:=np.exp2(a.numpy().sum()), atol=1e-4, rtol=1e-4)
    np.testing.assert_allclose(out1.numpy(), a.numpy().sum()+out0_np, atol=1e-4, rtol=1e-6)

  def test_multireduce_reduce_multiple_paths(self):
    Tensor.manual_seed(0)
    a = Tensor.randn(4, 4).realize()
    out0 = a.sum().exp2()
    out1 = a.sum() + out0
    b = (a + out0 + out1)
    out2 = b.sum().exp2()
    out3 = b.sum() + out2
    # run_schedule(check_schedule([out0, out1, out2, out3], 1))
    run_schedule(check_schedule([out0, out1, out2, out3], 6))
    np.testing.assert_allclose(out0.numpy(), np_out0:=np.exp2(a.numpy().sum()), atol=1e-4, rtol=1e-4)
    np.testing.assert_allclose(out1.numpy(), np_out1:=a.numpy().sum()+np_out0, atol=1e-4, rtol=1e-4)
    np_b = (a.numpy() + np_out0 + np_out1)
    np.testing.assert_allclose(out2.numpy(), np_out2:=np.exp2(np_b.sum()), atol=1e-4, rtol=1e-4)
    np.testing.assert_allclose(out3.numpy(), np_b.sum()+np_out2, atol=1e-4, rtol=1e-4)

  def test_reduce_ext_reduce_child(self):
    Tensor.manual_seed(0)
    a = Tensor.randn(4, 4).realize()
    b = Tensor.randn(4, 4).realize()
    # b.sum() is not a descendant of the fused nodes
    out0 = a.sum() + b.sum() + 2
    out1 = a.sum() + b.sum() + 4
    # run_schedule(check_schedule([out0, out1], 1))
    run_schedule(check_schedule([out0, out1], 4))
    np.testing.assert_allclose(out0.numpy(), a.numpy().sum()+b.numpy().sum()+2, atol=1e-4, rtol=1e-4)
    np.testing.assert_allclose(out1.numpy(), a.numpy().sum()+b.numpy().sum()+4, atol=1e-4, rtol=1e-4)

  def test_reduce_multiple_paths_midreduce(self):
    Tensor.manual_seed(0)
    a = Tensor.randn(4, 4).realize()
    r = a.sum()
    out0 = r.exp2()
    # reduce node in the indirect path from r to out2
    out1 = (a - out0).max()
    out2 = r + out1
    # run_schedule(check_schedule([r, out0, out1, out2], 1))
    run_schedule(check_schedule([r, out0, out1, out2], 4))
    np.testing.assert_allclose(r.numpy(), r_np:=a.numpy().sum(), atol=1e-4, rtol=1e-4)
    np.testing.assert_allclose(out0.numpy(), out0_np:=np.exp2(r_np), atol=1e-4, rtol=1e-4)
    np.testing.assert_allclose(out1.numpy(), out1_np:=(a.numpy() - out0_np).max(), atol=1e-4, rtol=1e-4)
    np.testing.assert_allclose(out2.numpy(), r_np + out1_np, atol=1e-4, rtol=1e-4)

  def test_reduce_multiple_paths_midreduce_fused(self):
    Tensor.manual_seed(0)
    a = Tensor.randn(4, 4).realize()
    b = Tensor.randn(4, 4).realize()
    out0 = a.sum() + 4
    out1 = b.max() + out0*2
    out2 = a.sum() + out1
    # run_schedule(check_schedule([out0, out1, out2], 1))
    run_schedule(check_schedule([out0, out1, out2], 4))
    np.testing.assert_allclose(out0.numpy(), out0_np:=a.numpy().sum()+4, atol=1e-4, rtol=1e-6)
    np.testing.assert_allclose(out1.numpy(), out1_np:=b.numpy().max() + out0_np*2, atol=1e-4, rtol=1e-6)
    np.testing.assert_allclose(out2.numpy(), a.numpy().sum() + out1_np, atol=1e-4, rtol=1e-6)

  def test_reduce_multiple_paths_midexpand(self):
    Tensor.manual_seed(0)
    a = Tensor.randn(4, 4).realize()
    b = Tensor.randn(4, 4, 4).realize()
    r = a.sum()
    out0 = r.exp2()
    # e1 is in the indirect path from a.sum() to out1
    e = b + out0
    out1 = r + e[0][0][0]
    # run_schedule(check_schedule([r, out0, out1, e], 3)) # 1 or 2 or 3? should be 1 (one reduce) but the different outputs might make it 3
    run_schedule(check_schedule([r, out0, out1, e], 4))
    np.testing.assert_allclose(r.numpy(), r_np:=a.numpy().sum(), atol=1e-4, rtol=1e-4)
    np.testing.assert_allclose(out0.numpy(), out0_np:=np.exp2(r_np), atol=1e-4, rtol=1e-4)
    np.testing.assert_allclose(e.numpy(), e_np:=b.numpy() + out0_np, atol=1e-4, rtol=1e-4)
    np.testing.assert_allclose(out1.numpy(), r_np + e_np[0][0][0], atol=1e-4, rtol=1e-4)

  # changed by multireduce
  def test_reduce_expand_child(self):
    Tensor.manual_seed(0)
    a = Tensor.randn((32, 32, 32)).realize()
    b = Tensor.randn((1, 16)).realize()
    out0 = a.sum() + 2
    out1 = a.sum() + b
    # run_schedule(check_schedule([out0, out1], 2))
    run_schedule(check_schedule([out0, out1], 4))
    np.testing.assert_allclose(out0.numpy(), a.numpy().sum()+2, atol=1e-4, rtol=1e-4)
    np.testing.assert_allclose(out1.numpy(), a.numpy().sum()+b.numpy(), atol=1e-4, rtol=1e-4)

  @unittest.expectedFailure
  def test_reduce_shrink_child(self):
    a = Tensor.empty(100, 100)
    b = Tensor.empty(10,)
    c = a.sum() + b[0]
    d = a.sum() + 2
    check_schedule([c, d], 1)

  def test_reduce_multiple_paths_midshrink(self):
    a = Tensor.empty(4, 4)
    r = a.sum(axis=1)
    out0 = r.exp2()
    out1 = out0[0] + out0
    check_schedule([r, out0, out1], 3)

  def test_reduce_shrink_output(self):
    a = Tensor.empty(4, 4)
    r = a.sum(keepdim=True)
    out0 = r.exp2()
    out1 = out0[0] + Tensor.empty(1, )
    check_schedule([r, out0, out1], 3)

  def test_std_multireduce_fusion(self):
    Tensor.manual_seed(0)
    x = Tensor.randn(4, 32).realize()
    out = x.std(-1)
    run_schedule(check_schedule(out, 2))
    np.testing.assert_allclose(out.numpy(), x.numpy().std(axis=-1, ddof=1), atol=1e-4, rtol=1e-4)

  def test_argmin_multireduce_fusion(self):
    Tensor.manual_seed(0)
    x = Tensor.randn(4, 32).realize()
    out = x.argmin(-1)
    run_schedule(check_schedule(out, 3))
    np.testing.assert_equal(out.numpy(), x.numpy().argmin(axis=-1))

  def test_argmax_multireduce_fusion(self):
    Tensor.manual_seed(0)
    x = Tensor.randn(4, 32).realize()
    out = x.argmax(-1)
    run_schedule(check_schedule(out, 3))
    np.testing.assert_equal(out.numpy(), x.numpy().argmax(axis=-1))

  def test_scaled_dot_product_attention_multireduce_fusion(self):
    Tensor.manual_seed(0)
    q = Tensor.randn(32,8,16,64).realize()
    k = Tensor.randn(32,8,16,64).realize()
    v = Tensor.randn(32,8,16,64).realize()
    out = Tensor.scaled_dot_product_attention(q,k,v)
    run_schedule(check_schedule(out, 5))
    if getenv("CHECK", 1):
      import torch
      compare = torch.nn.functional.scaled_dot_product_attention(torch.tensor(q.numpy()),torch.tensor(k.numpy()),torch.tensor(v.numpy()))
      np.testing.assert_allclose(out.numpy(), compare.numpy(), atol=1e-6, rtol=1e-3)

  def test_ugly_reduceop_pairing(self):
    Tensor.manual_seed(0)
    a = Tensor.randn(4, 32).realize()
    b = Tensor.randn(4, 32).realize()
    c = Tensor.randn(4, 32).realize()
    out = (c * a.sum(-1, keepdim=True)).sum(-1) + (b * a.sum(-1, keepdim=True)).sum(-1) # a.sum has >1 children but should still fuse
    # run_schedule(check_schedule(out, 1))
    run_schedule(check_schedule(out, 3))
    np.testing.assert_allclose(out.numpy(), \
      (c.numpy()*a.numpy().sum(axis=-1,keepdims=True)).sum(-1) + (b.numpy()*a.numpy().sum(axis=-1,keepdims=True)).sum(-1), atol=1e-4, rtol=1e-4)

  def test_reduce_expand_reduce_fusion(self):
    Tensor.manual_seed(0)
    a = Tensor.randn(4, 32).realize()
    out = (a+a.sum(-1, keepdim=True)).sum(-1)
    # run_schedule(check_schedule(out, 1))
    run_schedule(check_schedule(out, 2))
    np.testing.assert_allclose(out.numpy(), (a.numpy()+a.numpy().sum(axis=-1,keepdims=True)).sum(axis=-1), atol=1e-4, rtol=1e-4)

  def test_reduce_expand_reduce_expand_fusion(self):
    Tensor.manual_seed(0)
    a = Tensor.randn(4, 32).realize()
    out = a+(a+a.sum(-1,keepdim=True)).sum(-1, keepdim=True)
    # run_schedule(check_schedule(out, 2))
    run_schedule(check_schedule(out, 3))
    np.testing.assert_allclose(out.numpy(), \
      a.numpy()+(a.numpy()+a.numpy().sum(axis=-1,keepdims=True)).sum(axis=-1,keepdims=True), atol=1e-4, rtol=1e-4)

  def test_branching_reduces_and_expands_fusion(self):
    Tensor.manual_seed(0)
    a = Tensor.randn(4, 32).realize()
    out0 = a+a.sum(-1, keepdim=True)
    out1 = out0.sum(-1)
    # run_schedule(check_schedule(out, 2))
    run_schedule(check_schedule([out0, out1], 3))
    np.testing.assert_allclose(out0.numpy(), a.numpy()+a.numpy().sum(axis=-1,keepdims=True), atol=1e-4, rtol=1e-4)
    np.testing.assert_allclose(out1.numpy(), (a.numpy()+a.numpy().sum(axis=-1,keepdims=True)).sum(axis=-1), atol=1e-4, rtol=1e-4)

  def test_multireduce_fusion_simple_sequential(self):
    Tensor.manual_seed(0)
    x = Tensor.randn(4, 32).realize()
    y = Tensor.randn(4, 32).realize()
    out = (y + x.sum(axis=-1, keepdim=True)).sum(axis=-1)
    # run_schedule(check_schedule(out, 1))
    run_schedule(check_schedule(out, 2))
    np.testing.assert_allclose(out.numpy(), (y.numpy() + x.numpy().sum(axis=-1, keepdims=True)).sum(axis=-1), atol=1e-4, rtol=1e-4)

  def test_multireduce_fusion_simple_parallel(self):
    Tensor.manual_seed(0)
    x = Tensor.randn(4, 32).realize()
    y = Tensor.randn(4, 32).realize()
    out = y.sum(axis=-1) + x.sum(axis=-1)
    # run_schedule(check_schedule(out, 1))
    run_schedule(check_schedule(out, 2))
    np.testing.assert_allclose(out.numpy(), y.numpy().sum(axis=-1) + x.numpy().sum(axis=-1), atol=1e-4, rtol=1e-4)

  def test_multireduce_fusion_sequential(self):
    Tensor.manual_seed(0)
    x = Tensor.randn(4, 32).realize()
    out = x.std(-1)
    # run_schedule(check_schedule(out, 1))
    run_schedule(check_schedule(out, 2))
    np.testing.assert_allclose(out.numpy(), x.numpy().std(axis=-1, ddof=1), atol=1e-4, rtol=1e-4)

  def test_multireduce_fusion_parallel(self):
    Tensor.manual_seed(0)
    x = Tensor.randn(4, 32).realize()
    y = Tensor.randn(4, 32).realize()
    out = x.std(-1) + y.std(-1)
    # run_schedule(check_schedule(out, 1))
    run_schedule(check_schedule(out, 4))
    np.testing.assert_allclose(out.numpy(), x.numpy().std(axis=-1, ddof=1) + y.numpy().std(axis=-1, ddof=1), atol=1e-4, rtol=1e-4)

  def test_multireduce_diffops_sequential(self):
    Tensor.manual_seed(0)
    x = Tensor.randn(4, 32).realize()
    out = (x - x.max(-1, keepdim=True)).sum(-1)
    # run_schedule(check_schedule(out, 1))
    run_schedule(check_schedule(out, 2))
    np.testing.assert_allclose(out.numpy(), (x.numpy() - x.numpy().max(axis=-1, keepdims=True)).sum(axis=-1), atol=1e-4, rtol=1e-4)

  def test_multireduce_fusion_diffops_parallel(self):
    Tensor.manual_seed(0)
    x = Tensor.randn(4, 32).realize()
    y = Tensor.randn(4, 32).realize()
    out = x.sum(-1) + y.max(-1)
    # run_schedule(check_schedule(out, 1))
    run_schedule(check_schedule(out, 2))
    np.testing.assert_allclose(out.numpy(), x.numpy().sum(axis=-1) + y.numpy().max(axis=-1), atol=1e-4, rtol=1e-4)

  def test_multireduce_fusion_sequential_and_parallel(self):
    Tensor.manual_seed(0)
    x = Tensor.randn(4, 32).realize()
    y = Tensor.randn(4, 32).realize()
    mu = (x - x.max(axis=-1, keepdim=True)).mean(axis=-1, keepdim=True) + (y - y.max(axis=-1, keepdim=True)).mean(axis=-1, keepdim=True)
    out = [((x - mu).square().sum(-1)/x.shape[-1]).sqrt(), ((y - mu).square().sum(-1)/y.shape[-1]).sqrt()]
    np_mu = (x.numpy() - x.numpy().max(axis=-1, keepdims=True)).mean(axis=-1, keepdims=True) + \
      (y.numpy() - y.numpy().max(axis=-1, keepdims=True)).mean(axis=-1, keepdims=True)
    # run_schedule(check_schedule(out, 1))
    run_schedule(check_schedule(out, 6))
    np.testing.assert_allclose(out[0].numpy(), np.sqrt(np.square(x.numpy() - np_mu).sum(-1)/x.shape[-1]), atol=1e-4, rtol=1e-4)
    np.testing.assert_allclose(out[1].numpy(), np.sqrt(np.square(y.numpy() - np_mu).sum(-1)/y.shape[-1]), atol=1e-4, rtol=1e-4)

  def test_multimatmul_fusion(self):
    Tensor.manual_seed(0)
    a,b = Tensor.randn(4, 64).realize(), Tensor.rand(64,8).realize()
    c,d = Tensor.randn(4, 64).realize(), Tensor.rand(64,8).realize()
    out = a@b + c@d
    # run_schedule(check_schedule(out, 1))
    run_schedule(check_schedule(out, 2))
    np.testing.assert_allclose(out.numpy(), a.numpy()@b.numpy() + c.numpy()@d.numpy(), atol=1e-4, rtol=1e-4)

  def test_softmax_fusion(self):
    Tensor.manual_seed(0)
    x = Tensor.randn(4, 12, 64, 64).realize()
    out = x.softmax()
    run_schedule(check_schedule(out, 3))
    expected = (x_exp:=np.exp(x.numpy()-x.numpy().max(-1, keepdims=True)))/x_exp.sum(-1, keepdims=True)
    np.testing.assert_allclose(out.numpy(), expected, atol=1e-4, rtol=1e-4)

  @unittest.skipUnless(is_dtype_supported(dtypes.half), "need half")
  def test_softmax_upcast(self):
    # input half, softmax in float
    Tensor.manual_seed(0)
    x = Tensor.randn(4, 12, 64, 64, dtype=dtypes.half).realize()
    out = x.softmax(dtype=dtypes.float)
    sched = out.schedule()
    self.assertEqual(len(sched), 3)
    self.assertEqual(sched[0].bufs[0].dtype, dtypes.half)

    # input float, softmax in float
    Tensor.manual_seed(0)
    x = Tensor.randn(4, 12, 64, 64, dtype=dtypes.float).realize()
    out = x.softmax(dtype=dtypes.float)
    sched = out.schedule()
    self.assertEqual(len(sched), 3)
    self.assertEqual(sched[0].bufs[0].dtype, dtypes.float)

  def test_softmax_backward(self):
    Tensor.manual_seed(0)
    x = Tensor.randn(4, 12, 64, 64, requires_grad=True).realize()
    x.softmax().sum().backward()
    run_schedule(check_schedule(x.grad, 4))

  # changed by: multireduce spec
  def test_layernorm_onelayer_fusion(self):
    Tensor.manual_seed(0)
    layer = nn.LayerNorm([10, 10])
    layer.weight = Tensor.randn(10,10).realize()
    layer.bias = Tensor.randn(10,10).realize()
    x = Tensor.randn(20, 5, 10, 10).realize()
    out = layer(x)
    # run_schedule(check_schedule(out, 2))
    run_schedule(check_schedule(out, 3))
    y = (x.numpy() - x.numpy().mean(layer.axis, keepdims=True))
    expected = y / np.sqrt((y*y).mean(layer.axis, keepdims=True) + layer.eps)
    np.testing.assert_allclose(out.numpy(), expected * layer.weight.numpy() + layer.bias.numpy(), atol=1e-4, rtol=1e-4)

  def test_scaled_dot_product_attention_fusion(self):
    x, y, z, m = (Tensor.empty(32, 8, 16, 16) for _ in range(4))
    out = Tensor.scaled_dot_product_attention(x, y, z, attn_mask=m)
    check_schedule(out, 5)

  def test_scaled_dot_product_attention_causal_fusion(self):
    x, y, z = (Tensor.empty(32, 8, 16, 16) for _ in range(3))
    out = Tensor.scaled_dot_product_attention(x, y, z, is_causal=True)
    check_schedule(out, 5)

  def test_adam_step_fusion(self):
    with Tensor.train():
      x = Tensor.empty(4, 64, 768)
      layer = nn.Linear(768, 768*4)
      _realize_weights(layer)
      opt = nn.optim.Adam(nn.state.get_parameters(layer), lr=1e-4)
      layer(x).relu().sum().backward()
      check_schedule(opt.schedule_step(), 16)

  def test_adam_conv_fuse(self):
    with Tensor.train():
      img = Tensor.empty(2,3,4,4)
      c1 = nn.Conv2d(3,32,3)
      _realize_weights(c1)
      opt = nn.optim.Adam(nn.state.get_parameters(c1), lr=1e-4)
      opt.zero_grad()
      c1(img).relu().sum().backward()
      check_schedule(opt.schedule_step(), 16)

  def test_adam_2convs_fuse(self):
    with Tensor.train():
      img = Tensor.empty(2,3,4,4)
      c1 = nn.Conv2d(3,16,3,bias=False)
      c2 = nn.Conv2d(16,32,2,bias=False)
      _realize_weights([c1, c2])
      opt = nn.optim.Adam(nn.state.get_parameters([c1, c2]), lr=1e-4)
      opt.zero_grad()
      c2(c1(img).relu()).relu().sum().backward()
      check_schedule(opt.schedule_step(), 20)

  def test_sgd_conv_fuse(self):
    with Tensor.train():
      img = Tensor.empty(2,3,4,4)
      c1 = nn.Conv2d(3,32,3)
      _realize_weights(c1)
      opt = nn.optim.SGD(nn.state.get_parameters(c1))
      opt.zero_grad()
      c1(img).relu().sum().backward()
      check_schedule(opt.schedule_step(), 3)

  def test_sgd_2convs_fuse(self):
    with Tensor.train():
      img = Tensor.empty(2,3,4,4)
      c1 = nn.Conv2d(3,16,3,bias=False)
      c2 = nn.Conv2d(16,32,2,bias=False)
      _realize_weights([c1, c2])
      opt = nn.optim.SGD(nn.state.get_parameters([c1, c2]))
      opt.zero_grad()
      c2(c1(img).relu()).relu().sum().backward()
      check_schedule(opt.schedule_step(), 7)

  @unittest.skipUnless(is_dtype_supported(dtypes.ulong), "Needs ulong")
  def test_fold_2convs_sgd_nesterov_momentum_wd(self):
    with Tensor.train():
      img = Tensor.empty(2,3,4,4)
      c1 = nn.Conv2d(3,16,3,bias=False)
      c2 = nn.Conv2d(16,32,2,bias=False)
      _realize_weights([c1, c2])
      opt = nn.optim.SGD(nn.state.get_parameters([c1, c2]), nesterov=True, momentum=0.9, weight_decay=0.1)
      opt.zero_grad()
      c2(c1(img).relu()).relu().sum().backward()
      check_schedule(opt.schedule_step(), 13)

  def test_sgd_4convs_fuse(self):
    with Tensor.train():
      img = Tensor.empty(2,3,64,64)
      c1 = nn.Conv2d(3,4,3,bias=False)
      c2 = nn.Conv2d(4,8,3,bias=False)
      c3 = nn.Conv2d(8,16,3,bias=False)
      c4 = nn.Conv2d(16,32,3,bias=False)
      _realize_weights([c1, c2, c3, c4])
      opt = nn.optim.SGD(nn.state.get_parameters([c1, c2, c3, c4]))
      opt.zero_grad()
      c4(c3(c2(c1(img).relu()).relu()).relu()).relu().sum().backward()
      check_schedule(opt.schedule_step(), 17)

  def test_sgd_4convs_fuse_conv_bw(self):
    with Tensor.train():
      img = Tensor.empty(2,3,64,64)
      c1 = nn.Conv2d(3,4,3,bias=False)
      c2 = nn.Conv2d(4,8,3,bias=False)
      c3 = nn.Conv2d(8,16,3,bias=False)
      c4 = nn.Conv2d(16,32,3,bias=False)
      _realize_weights([c1, c2, c3, c4])
      opt = nn.optim.SGD(nn.state.get_parameters([c1, c2, c3, c4]))
      opt.zero_grad()
      c4(c3(c2(c1(img).relu()).relu()).relu()).relu().sum().backward()
      with Context(FUSE_CONV_BW=1): check_schedule(opt.schedule_step(), 14)

  @unittest.skipUnless(is_dtype_supported(dtypes.half), "need half")
  def test_prefer_half_buffer(self):
    x = Tensor.ones(4).contiguous().realize()
    # y = Tensor.ones(4).contiguous().realize()
    z = Tensor.ones(4, 4).contiguous().realize()

    # should not create extra kernel if output will be realized anyways
    dummy = x.sum().half().float()
    check_schedule(dummy, 1)
    dummy = x.sum().half().float().contiguous() + 1
    check_schedule(dummy, 2)

    # shared between two outputs
    shared = x.sum().half().float()
    a = shared * 2
    b = shared * 3
    sched = check_schedule([a, b], 3)
    # store reduceop in half
    self.assertEqual(sched[0].bufs[0].dtype, dtypes.half)
    # fuse cast with the child kernel
    self.assertEqual(sched[1].bufs[0].dtype, dtypes.float)
    self.assertEqual(sched[2].bufs[0].dtype, dtypes.float)

    # reduce
    a = z.sum(axis=0).half().float().sum(axis=0)
    sched = check_schedule(a, 2)
    self.assertEqual(sched[0].bufs[0].dtype, dtypes.half)
    self.assertEqual(sched[1].bufs[0].dtype, dtypes.float)

    # expand
    # expand will realize just after the .float(), so requires change to realize-before-expand
    # normal = (x.sum().half().float().reshape(1) * y).sum()
    # sched = check_schedule(normal, 2)
    # for si in sched[:-1]: assert all(out.dtype == dtypes.half for out in si.outputs[:-1])

    # parallel reduce
    # a = x.sum().half().float() * y.sum().half().float()
    # b = a + 1
    # c = a + 2
    # sched = check_schedule([b, c], 4)
    # doesn't store either in half because it doesn't chase

  def test_reduce_simple_chase(self):
    a = Tensor.empty(4, 4, 4)
    r = a.sum(0) + 6
    b = r.sum(0) * 4
    c = r.sum(1) * 2
    schedule = check_schedule([b, c], 3)
    self.assertIs(store_val(schedule[0]).op, Ops.ADD)

  def test_multireduce_simple_chase(self):
    Tensor.manual_seed(0)
    a = Tensor.randn(4, 4, 4).realize()
    r = (a + (a.sum(0, keepdim=True) + 6)).sum(0) * 2
    b = r.sum(0) + 8
    c = r.sum(1) + 12
    np_r = (a.numpy() + (a.numpy().sum(0) + 6)).sum(0) * 2
    # schedule = check_schedule([b,c], 3)
    # self.assertIs(schedule[0].ast[0].src[0].arg, Ops.MUL)
    schedule = check_schedule([b,c], 4)
    run_schedule(schedule)
    np.testing.assert_allclose(b.numpy(), np_r.sum(0) + 8, atol=1e-4, rtol=1e-4)
    np.testing.assert_allclose(c.numpy(), np_r.sum(1) + 12, atol=1e-4, rtol=1e-4)

  def test_push_permute_chase(self):
    a = Tensor.empty(4, 4, 4)
    b = Tensor.empty(4, 4)
    r = a.sum(2) + b
    d = r.T * 4
    e = r * d
    schedule = check_schedule([d, e], 3)
    self.assertIs(store_val(schedule[0]).op, Ops.ADD)

  def test_multireduce_push_permute_chase(self):
    Tensor.manual_seed(0)
    a = Tensor.randn(4, 4, 4).realize()
    b = Tensor.randn(4, 4).realize()
    r = a.sum(2) + b
    d = r.T * 4
    e = r * (d + a).sum(2)
    schedule = check_schedule([d, e], 3) # make sure it doesn't fuse
    self.assertIs(store_val(schedule[0]).op, Ops.ADD)
    run_schedule(schedule)
    np.testing.assert_allclose(d.numpy(), (a.numpy().sum(2) + b.numpy()).T * 4, atol=1e-4, rtol=1e-4)
    np.testing.assert_allclose(e.numpy(), (a.numpy().sum(2) + b.numpy()) * (d.numpy() + a.numpy()).sum(2), atol=1e-4, rtol=1e-4)

  def test_push_shrink_chase(self):
    a = Tensor.empty(16, 16)
    b = Tensor.empty(4)
    c = Tensor.empty(16, )
    r = a.sum(1) + c
    d = r[:4] * b
    schedule = check_schedule(d, 2)
    self.assertIs(store_val(schedule[0]).op, Ops.ADD)

  def test_multireduce_push_shrink_chase(self):
    Tensor.manual_seed(0)
    a = Tensor.randn(16, 16).realize()
    b = Tensor.randn(4).realize()
    c = Tensor.randn(16, ).realize()
    d = Tensor.randn(16, 16).realize()
    r = a.sum(1) + c
    out = r[:4] * b + d.sum(1)[:4]
    # schedule = check_schedule(out, 2)
    schedule = check_schedule(out, 3)
    self.assertIs(store_val(schedule[0]).op, Ops.ADD)
    run_schedule(schedule)
    np.testing.assert_allclose(out.numpy(), (a.numpy().sum(1) + c.numpy())[:4] * b.numpy() + d.numpy().sum(1)[:4], atol=1e-4, rtol=1e-4)

  def test_midreduce_nochase(self):
    a = Tensor.empty(16, 16)
    b = (a.sum(0) + a.max(1)) + 2
    schedule = check_schedule(b, 2)
    self.assertIs(store_val(schedule[0]).op, Ops.REDUCE_AXIS)

  def test_multireduce_midreduce_nochase(self):
    Tensor.manual_seed(0)
    a = Tensor.randn(16, 16).realize()
    b = (a.sum(0)+a.max(0) + a.max(1)+a.sum(1)) + 2
    # schedule = check_schedule(b, 2)
    schedule = check_schedule(b, 4)
    self.assertIs(store_val(schedule[0]).op, Ops.REDUCE_AXIS)
    run_schedule(schedule)
    np.testing.assert_allclose(b.numpy(), a.numpy().sum(0)+a.numpy().max(0) + a.numpy().max(1)+a.numpy().sum(1)+2, atol=1e-4, rtol=1e-4)

  # changed by: multireduce spec
  # pattern in test_transformer
  def test_partial_fuse1(self):
    Tensor.manual_seed(0)
    a = Tensor.randn(16, 16).realize()
    b = Tensor.randn(16, 16).realize()
    c = a.sum() + 2
    d = (a.sum() - b.sum()) * 4
    # run_schedule(check_schedule([c, d], 1))
    run_schedule(check_schedule([c, d], 3))
    np.testing.assert_allclose(c.numpy(), a.numpy().sum()+2, atol=1e-4, rtol=1e-4)
    np.testing.assert_allclose(d.numpy(), (a.numpy().sum() - b.numpy().sum()) * 4, atol=1e-4, rtol=1e-4)

  # changed by: multireduce spec
  # pattern in conv
  def test_partial_fuse2(self):
    Tensor.manual_seed(0)
    a = Tensor.randn(16, 16).realize()
    b = Tensor.randn(16, 16).realize()
    c = a.sum() + 2
    d = b.sum() - c
    # run_schedule(check_schedule([c, d], 1))
    run_schedule(check_schedule([c, d], 2))
    np.testing.assert_allclose(c.numpy(), a.numpy().sum()+2, atol=1e-4, rtol=1e-4)
    np.testing.assert_allclose(d.numpy(), b.numpy().sum()-(a.numpy().sum()+2), atol=1e-4, rtol=1e-4)

  # changed by: multireduce spec
  # pattern in adam
  @unittest.expectedFailure
  def test_partial_fuse3(self):
    Tensor.manual_seed(0)
    a = Tensor.randn(16, 16).realize()
    b = Tensor.randn(16, 16).realize()
    c = a.sum() + 2
    d = a.sum() * 2
    e = c * d
    f = b.sum() - e
    # run_schedule(check_schedule([c, d, e, f], 1))
    run_schedule(check_schedule([c, d, e, f], 2))
    np.testing.assert_allclose(c.numpy(), c_np:=a.numpy().sum()+2, atol=1e-4, rtol=1e-4)
    np.testing.assert_allclose(d.numpy(), d_np:=a.numpy().sum()*2, atol=1e-4, rtol=1e-4)
    np.testing.assert_allclose(e.numpy(), e_np:=c_np*d_np, atol=1e-4, rtol=1e-4)
    np.testing.assert_allclose(f.numpy(), b.numpy().sum() - e_np, atol=1e-4, rtol=1e-4)

  # changed by: multireduce spec
  @unittest.expectedFailure
  def test_partial_fuse4(self):
    Tensor.manual_seed(0)
    a = Tensor.randn(16, 16).realize()
    b = Tensor.randn(16, 16).realize()
    c = a.sum() + 2
    d = a.sum() * 2
    e = c * d
    f = (b - d).sum() - e
    # run_schedule(check_schedule([c, d, e, f], 1))
    run_schedule(check_schedule([c, d, e, f], 3))
    np.testing.assert_allclose(c.numpy(), c_np:=a.numpy().sum()+2, atol=1e-4, rtol=1e-4)
    np.testing.assert_allclose(d.numpy(), d_np:=a.numpy().sum()*2, atol=1e-4, rtol=1e-4)
    np.testing.assert_allclose(e.numpy(), e_np:=c_np*d_np, atol=1e-4, rtol=1e-4)
    np.testing.assert_allclose(f.numpy(), (b.numpy()-d_np).sum()-e_np, atol=1e-4, rtol=1e-4)

  def test_pad_reduce_safe(self):
    Tensor.manual_seed(0)
    a = Tensor.rand(3, 4, 5).realize()
    b = Tensor.rand(3, 4, 5).realize()
    out = (a + b).pad(((0, 1), (0, 1), (0, 1)), value=1.0).sum().contiguous()
    run_schedule(check_schedule(out, 1))
    np.testing.assert_allclose(out.numpy(), np.pad(a.numpy()+b.numpy(), ((0, 1), (0, 1), (0, 1)), constant_values=1.0).sum(), atol=1e-5, rtol=1e-6)

  def test_multireduce_pad_reduce_safe(self):
    Tensor.manual_seed(0)
    a = Tensor.randn(3, 4, 5).realize()
    b = Tensor.randn(3, 4, 5).realize()
    out = (a.pad(((0, 1), (0, 1), (0, 1)), value=1.0).sum(keepdim=True)+b.pad(((0, 1), (0, 1), (0, 1)), value=1.0).sum()).contiguous()
    # run_schedule(check_schedule(out, 1))
    run_schedule(check_schedule(out, 2))
    np.testing.assert_allclose(out.numpy(), np.pad(a.numpy(), ((0, 1), (0, 1), (0, 1)), constant_values=1.0).sum(keepdims=True) + \
                                                   np.pad(b.numpy(), ((0, 1), (0, 1), (0, 1)), constant_values=1.0).sum(), atol=1e-4, rtol=1e-4)

  def test_pad_reduce_unsafe(self):
    Tensor.manual_seed(0)
    a = Tensor.rand(3, 4, 5).realize()
    out = a.log2().pad(((0, 1), (0, 1), (0, 1)), value=1.0).sum().contiguous()
    run_schedule(check_schedule(out, 2))
    np.testing.assert_allclose(out.numpy(), np.pad(np.log2(a.numpy()), ((0, 1), (0, 1), (0, 1)), constant_values=1.0).sum(), atol=1e-5, rtol=1e-6)

  def test_multireduce_pad_reduce_unsafe(self):
    Tensor.manual_seed(0)
    a = Tensor.randn(3, 4, 5).abs().realize()
    b = Tensor.randn(3, 4, 5).abs().realize()
    out = (a.log2().pad(((0, 1), (0, 1), (0, 1)), value=1.0).sum()+b).abs().log2().pad(((0, 1), (0, 1), (0, 1)), value=1.0).sum().contiguous()
    # run_schedule(check_schedule(out, 1))
    run_schedule(check_schedule(out, 4))
    np.testing.assert_allclose(out.numpy(), np.pad(np.log2(np.abs(np.pad(np.log2(a.numpy()), ((0, 1), (0, 1), (0, 1)), constant_values=1.0).sum() + \
                                                   b.numpy())), ((0, 1), (0, 1), (0, 1)), constant_values=1.0).sum(), atol=3e-4, rtol=1e-6)

  def test_shrink_pad_safe(self):
    a = Tensor.ones((3, )).contiguous().realize()
    b = Tensor.ones((3, )).contiguous().realize()
    out = (a + b).shrink(((0, 1),)).pad(((0, 1),)).contiguous()
    run_schedule(check_schedule(out, 1))
    np.testing.assert_equal(out.numpy(), [2, 0])

  def test_shrink_pad_unsafe(self):
    a = Tensor.ones((3, )).contiguous().realize()
    out = a.exp2().shrink(((0, 1),)).pad(((0, 1),)).contiguous()
    run_schedule(check_schedule(out, 2))
    np.testing.assert_equal(out.numpy(), [2, 0])

  def test_base_change_shrink_pad(self):
    a = Tensor.ones(3, 3).contiguous().realize()
    b = a.exp2()
    c = b[:-1, :-1]
    d = c.pad(((0, 1), (0, 1))) * 2
    run_schedule(check_schedule(d, 2))
    np.testing.assert_equal(d.numpy(), np.pad(np.exp2(a.numpy())[:-1, :-1], ((0, 1), (0, 1)))*2)

  def test_base_change_expand_pad(self):
    a = Tensor.ones(3, 3).contiguous().realize()
    b = a.exp2()
    c = b[:, None, :]
    d = c.pad(((0, 0), (1, 1), (0, 0))) * 2
    run_schedule(check_schedule(d, 2))
    np.testing.assert_equal(d.numpy(), np.pad(np.exp2(a.numpy())[:, None, :], ((0, 0), (1, 1), (0, 0)))*2)

  def test_fuse_arange_pad_replicate_mode(self):
    x = Tensor.empty(3,3,3,3, requires_grad=True)
    y = x.pad((-1,2,2,-1), mode="replicate")
    dx = y.sum().gradient(x)[0]
    with Context(FUSE_ARANGE=1):
      sched = check_schedule(dx, 3)
    run_schedule(sched)
    np.testing.assert_allclose(dx.numpy(), [[[[0.,3.,9.],[0,1.,3.],[0.,0.,0.]]]*3]*3)

  # TODO like openpilot with imagef
  @unittest.skipUnless(is_dtype_supported(dtypes.half), "need half")
  def test_base_change_expand_expand(self):
    a = Tensor.ones(4, 4).contiguous().realize()
    b = a.cast(dtypes.half).expand(2, 4, 4)
    c = b.cast(dtypes.int).expand(2, 2, 4, 4)
    run_schedule(check_schedule(c, 2))
    np.testing.assert_equal(c.numpy(), np.ones(((2, 2, 4, 4)), dtype=np.int32))

  def test_base_change_pad_expand(self):
    a = Tensor.full((4, 4), 1.).contiguous().realize()
    b = Tensor.full((4, 4), 2.).contiguous().realize()
    c = (a + b).pad(((1, 1), (1, 1)))
    d = c.cast(dtypes.int).expand((2, 6, 6)) * 4
    run_schedule(check_schedule(d, 2))
    c_np = np.pad((np.full((4, 4), 2., dtype=np.float32) + np.full((4, 4), 1., dtype=np.float32)), ((1, 1), (1, 1)), constant_values=0.0)
    np.testing.assert_equal(d.numpy(), np.broadcast_to(c_np.astype(np.half), (2, *c_np.shape)) * 4)

  def test_pad_reduce_unsafe_multiview_st(self):
    P = Tensor.ones(3, 3).contiguous()
    sums = P.sum(axis=1, keepdim=True)
    P /= sums
    p = P[0]
    p = p.pad(((1, 0), ))
    p = p.repeat([2])
    run_schedule(check_schedule(p, 3))
    tiny_ret = p.numpy()

    P = np.ones((3, 3), dtype=np.float32)
    sums = P.sum(axis=1, keepdims=True)
    P /= sums
    p = P[0]
    p = np.pad(p, (1, 0), 'constant')
    p = np.tile(p, 2)
    np.testing.assert_allclose(tiny_ret, p)

  def test_bitcast_fuses(self):
    x = Tensor.empty(1, dtype=dtypes.float32)
    a = x.exp2().bitcast(dtypes.int32)
    b = x.bitcast(dtypes.int32)
    check_schedule(a+b, 1) # this should fuse when it makes sense

  @unittest.skip("disabling subbuffer manually isn't supported anymore")
  def test_bitcast_disable_subbufer(self):
    x = cast(UOp, Tensor.empty(1, dtype=dtypes.float32).realize().lazydata)
    a = x.alu(Ops.EXP2).cast(dtypes.int32, True, allow_buffer_view=False)
    b = x.cast(dtypes.int32, True, allow_buffer_view=False)
    b = a.alu(Ops.ADD, b)
    check_schedule(b, 1)

  def test_reduceop_reshape_dont_push(self):
    Tensor.manual_seed(0)
    x = Tensor.randn(10, 20).realize()
    out = x.argmax(1)
    run_schedule(check_schedule(out, 3)) # TODO: push a reduceop through a reshape

  def test_conv2d(self): _test_conv2d(7)
  def test_conv2d_fused(self): _test_conv2d(6, FUSE_CONV_BW=1)

  @unittest.skipUnless(is_dtype_supported(dtypes.half) and is_dtype_supported(dtypes.ulong), "need half and ulong")
  def test_conv2d_half(self): _test_conv2d(7, dtype=dtypes.half)
  @unittest.skipUnless(is_dtype_supported(dtypes.half), "need half")
  @unittest.skipIf(Device.DEFAULT == "WEBGPU", "Causes other tests to fail")
  @unittest.expectedFailure
  def test_conv2d_fused_half(self): _test_conv2d(5, dtype=dtypes.half)

  @unittest.skip("splitting kernels exceeding device buffer count is not yet supported")
  def _test_buf_cnt(self, cnt:int, allowed:int):
    alu = functools.reduce(lambda x,y: x+y, [Tensor.ones((1, 1)).contiguous().realize() for _ in range(cnt-1)])
    s = alu.schedule()
    assert len(s) == allowed
    run_schedule(s)
    expected = functools.reduce(lambda x,y: x+y, [np.ones((1, 1)) for _ in range(cnt-1)])
    np.testing.assert_equal(alu.numpy(), expected)

  def test_buf_cnt_at_limit(self): self._test_buf_cnt(31, allowed=1)
  @unittest.expectedFailure
  def test_buf_cnt_over_limit(self): self._test_buf_cnt(32, allowed=2)
  @unittest.expectedFailure
  def test_buf_cnt_over_limit_alt(self): self._test_buf_cnt(63, allowed=3)

  @unittest.skipIf(getenv("VIZ"), "TODO: VIZ blocks gc")
  def test_schedule_mem_used(self):
    base = GlobalCounters.mem_used
    Tensor.ones(256).contiguous().realize()
    Tensor.ones(5, 5).contiguous().schedule()
    self.assertEqual(GlobalCounters.mem_used-base, 0)

  @unittest.skip("TODO: this is consistently creating non reproducible failures")
  def test_schedule_mem_used_with_inputs(self):
    base = GlobalCounters.mem_used
    x = Tensor.ones(256).contiguous().realize()
    (x+Tensor.ones(256).contiguous()).schedule()
    self.assertEqual(GlobalCounters.mem_used-base, 1024)

  def test_const_schedule(self):
    constv = Tensor.empty(2, 2).lazydata.const_like(10)
    check_schedule(constv, 0)

  def test_const_schedule_contig(self):
    constv = Tensor.empty(2, 2).lazydata.const_like(10).contiguous()
    check_schedule(constv, 1)

  @unittest.skipIf(Device.DEFAULT != "GPU", "image only supported on GPU")
  def test_image_matmul(self):
    with Context(IMAGE=2):
      x = Tensor.randn((9, 9)).realize()
      y = Tensor.randn((9, 9)).realize()
      out = x@y
      run_schedule(check_schedule(out, 3))
      np.testing.assert_allclose(out.numpy(), x.numpy()@y.numpy(), atol=1e-4, rtol=1e-4)
      self.assertIsInstance(out.dtype, ImageDType)
      self.assertIsNotNone(out.lazydata.base.realized)
      self.assertIsInstance(out.lazydata.base.realized.dtype, ImageDType)

  def _test_fusion(self, shapes, f, cnt):
    with Context(DEBUG=0, TRACK_MATCH_STATS=0): args = [Tensor.randn(s).realize() for s in shapes]
    run_schedule(check_schedule(compare:=f(*args), cnt))
    if getenv("COMPARE", 1):
      import torch
      good = f(*[torch.tensor(x.numpy()) for x in args])
      np.testing.assert_allclose(compare.numpy(), good.numpy(), atol=1e-4, rtol=1e-4)

  def test_late_fusion_simple(self):
    self._test_fusion([(4, 4), (4, 1)], lambda a,b:a.sum(1, keepdim=True)+b, 1)

  def test_late_fusion_post_reshape(self):
    self._test_fusion([(4, 4), (1, 4)], lambda a,b:a.sum(1).reshape(b.shape)+b, 1)

  def test_late_fusion_post_permute(self):
    self._test_fusion([(4, 6, 4), (4, 4, 1)], lambda a,b:a.sum(1, keepdim=True).permute((2, 0, 1))+b, 2)

  def test_late_fusion_double_transpose(self):
    self._test_fusion([(32, 16, 1)],
                      lambda a:(a.expand(32, 16, 16).sum((2,), keepdim=True).permute((1, 0, 2))+2).permute((1, 0, 2)).contiguous(), 1)

  def test_late_fusion_post_expand(self):
    self._test_fusion([(32, 32)], lambda a:a-a.sum(1), 2)

  def test_cast_padded_view(self):
    a = Tensor.arange(4).reshape(1, 4)
    casted_view = a.pad(((0, 1), (0, 0))).cast(dtypes.float)
    casted_view.realize()
    self.assertEqual(casted_view.lazydata.base.realized.size, 4)
    realized_view = casted_view.contiguous().realize()
    self.assertEqual(realized_view.lazydata.base.realized.size, 8)
    self.assertListEqual(realized_view.tolist(), [[0.0, 1.0, 2.0, 3.0], [0.0, 0.0, 0.0, 0.0]])

  # NOTE: we only reorder CAST if it's an EXPAND
  def test_cast_after_shrink(self):
    a = Tensor.arange(4).reshape(1, 4)
    casted_view = a.shrink(((0, 1), (0, 2))).cast(dtypes.float)
    casted_view.realize()
    self.assertEqual(casted_view.lazydata.base.realized.size, 2)
    realized_view = casted_view.contiguous().realize()
    self.assertEqual(realized_view.lazydata.base.realized.size, 2)
    self.assertListEqual(realized_view.tolist(), [[0, 1]])

  def test_cast_const_view(self):
    a = Tensor.ones((4, 4), dtype=dtypes.float32)
    casted_view = a.cast(dtypes.int32)
    run_schedule(check_schedule(casted_view, 0))
    self.assertIsNone(casted_view.lazydata.base.realized)
    realized_const_view = casted_view.contiguous()
    run_schedule(check_schedule(realized_const_view, 1))
    self.assertListEqual(realized_const_view.tolist(), [[1, 1, 1, 1], [1, 1, 1, 1], [1, 1, 1, 1], [1, 1, 1, 1]])

  @given(strat.sampled_from(dtypes.all), strat.sampled_from(dtypes.all))
  def test_cast_padded_const(self, dt1, dt2):
    assume(is_dtype_supported(dt1) and is_dtype_supported(dt2))
    a = Tensor(1, dtype=dt1).reshape(1, 1).pad(((1, 1), None))
    casted_view = a.cast(dt2)
    run_schedule(check_schedule(casted_view, 0))
    realized_const_view = casted_view.contiguous()
    run_schedule(check_schedule(realized_const_view, 1))
    np.testing.assert_equal(realized_const_view.numpy(), [[0], [1], [0]])

class TestIndexing(unittest.TestCase):
  def check_schedule(self, xt:Union[Tensor,List[Tensor]], cnt:int):
    with Context(FUSE_ARANGE=getenv("FUSE_ARANGE", 1)):
      lst = [xt] if isinstance(xt, Tensor) else xt
      s = Tensor.schedule(*lst)
      lowered = [x[1] for x in lower_schedule(s.copy())]
      kernels = [ei for ei in list(lowered) if isinstance(ei.prg, CompiledRunner)]
      if FUSE_ARANGE: self.assertEqual(len(kernels), cnt)
      for ei in lowered: ei.run(do_update_stats=True)
    return s

  def test_simple_indexing(self):
    X = Tensor.randn(10, 10).realize()
    idxs = Tensor([0, 2]).realize()
    xt = X[idxs]
    self.check_schedule(xt, 2)
    np.testing.assert_equal(xt.numpy(), X.numpy()[idxs.numpy()])

  def test_simple_indexing_alt(self):
    X = Tensor.arange(16).reshape(4, 4)
    xt = X[[1, 2], [1, 2]]
    self.check_schedule(xt, 5)
    np.testing.assert_equal(xt.numpy(), (np.arange(16).reshape(4, 4))[[1, 2], [1, 2]])

  def test_advanced_indexing(self):
    X = Tensor.arange(10)+1
    xt = X[[0]]
    self.check_schedule(xt, 2)
    np.testing.assert_equal(xt.numpy(), (np.arange(10)+1)[[0]])

  def test_advanced_indexing_alt(self):
    X = Tensor.arange(6).reshape(3, 2)+1
    xt = X[[Tensor([2]), Tensor([1])]]
    self.check_schedule(xt, 6)
    np.testing.assert_equal(xt.numpy(), 6)

  def test_advanced_simple_indexing_combined(self):
    X = Tensor.arange(16).reshape(4, 4)
    xt = X[1:2, [1, 2]]
    self.check_schedule(xt, 4)

  def test_push_through_reshape(self):
    Tensor.manual_seed(0)
    x = Tensor.randn(10, 20).realize()
    out = x.argmax(1)
    self.check_schedule(out, 2)
    np.testing.assert_allclose(out.numpy(), np.argmax(x.numpy(), 1))

  def test_arange_push_through_expand(self):
    Tensor.manual_seed(0)
    a = Tensor.arange(4,)
    b = Tensor.randn(4, 4).realize()
    out = (a+b).sum()
    self.check_schedule(out, 1)
    np.testing.assert_allclose(out.numpy(), (np.arange(4)+b.numpy()).sum(), atol=1e-5)

  def test_argmin(self):
    Tensor.manual_seed(0)
    x = Tensor.randn(4, 32).realize()
    out = x.argmin(-1)
    self.check_schedule(out, 2)
    np.testing.assert_equal(out.numpy(), x.numpy().argmin(axis=-1))

  def test_argmax(self):
    Tensor.manual_seed(0)
    x = Tensor.randn(4, 32).realize()
    out = x.argmax(-1)
    self.check_schedule(out, 2)
    np.testing.assert_equal(out.numpy(), x.numpy().argmax(axis=-1))

  def test_arange_transposed(self):
    Tensor.manual_seed(0)
    x = Tensor.randint(4, 1).realize()
    a = ((Tensor.arange(4,)*x).T).sum()
    self.check_schedule(a, 1)
    np.testing.assert_equal(a.numpy(), (np.arange(4)*x.numpy()).T.sum())

  def test_div_padded_arange(self):
    x = Tensor.full((2,2), 16)
    y = x.idiv(Tensor.linspace(2, 8, steps=4, dtype=dtypes.int).reshape(2,2)).pad(((1,1), (1,1)))
    out = y.sum(axis=1)
    with Context(FUSE_ARANGE=1): run_schedule(check_schedule(out, 2))
    self.assertListEqual(out.tolist(), [0, 12, 4, 0])

  def test_arange_transposed_descendants(self):
    Tensor.manual_seed(0)
    x = Tensor.randint(4, 1).realize()
    a = (Tensor.arange(4,)*x).T
    b = Tensor.randint(4, 4).realize()
    out = (a+b).sum()
    self.check_schedule(out, 1)
    np.testing.assert_equal(out.numpy(), ((np.arange(4)*x.numpy()).T+b.numpy()).sum())

  def test_arange_index(self):
    Tensor.manual_seed(0)
    x = Tensor.randn(5, 2).realize()
    a = Tensor.arange(10)
    out = (x + a[2]).sum()
    self.check_schedule(out, 1)
    np.testing.assert_allclose(out.numpy(), (x.numpy()+np.arange(10)[2]).sum(), atol=1e-5, rtol=1e-6)

  def test_arange_index_shrink(self):
    Tensor.manual_seed(0)
    with Context(TRACK_MATCH_STATS=0):
      x = Tensor.randn(11).realize()
    a = Tensor.arange(22)
    out = (x + a[:11]).sum()
    self.check_schedule(out, 1)

  def test_arange_index_contiguous(self):
    Tensor.manual_seed(0)
    x = Tensor.randn(5, 2).realize()
    a = Tensor.arange(10).contiguous()
    out = (x + a[2]).sum()
    self.check_schedule(out, 3)
    np.testing.assert_allclose(out.numpy(), (x.numpy()+np.arange(10)[2]).sum(), atol=1e-5, rtol=1e-6)

  def test_arange_index_child(self):
    Tensor.manual_seed(0)
    x = Tensor.randn(5, 2).realize()
    a = Tensor.arange(10)+1
    out = (x + a[2]).sum()
    self.check_schedule(out, 1)
    np.testing.assert_allclose(out.numpy(), (x.numpy()+(np.arange(10)+1)[2]).sum(), atol=1e-5, rtol=1e-6)

  def test_arange_index_contiguous_child(self):
    Tensor.manual_seed(0)
    x = Tensor.randn(5, 2).realize()
    a = (Tensor.arange(10)+1).contiguous()
    out = (x + a[2]).sum()
    self.check_schedule(out, 3)
    np.testing.assert_allclose(out.numpy(), (x.numpy()+(np.arange(10)+1)[2]).sum(), atol=1e-5, rtol=1e-6)

  def test_arange_childless_base(self):
    a = Tensor.arange(4)
    self.check_schedule(a, 1)
    np.testing.assert_equal(a.numpy(), np.arange(4))

  def test_arange_childless_view(self):
    a = Tensor.arange(4).reshape(2, 2)
    a[0] = 4
    np.testing.assert_equal(a.numpy(), [[4, 4], [2, 3]])

  def test_arange_group_childless_base(self):
    Tensor.manual_seed(0)
    x = Tensor.randint(4).realize()
    a = Tensor.arange(4)+x
    self.check_schedule(a, 1)
    np.testing.assert_equal(a.numpy(), np.arange(4)+x.numpy())

  def test_arange_group_childless_view(self):
    Tensor.manual_seed(0)
    x = Tensor.ones(4).contiguous().realize()
    a = Tensor.arange(4)+x
    a[0] = 6
    np.testing.assert_equal(a.numpy(), [6., 2., 3., 4.])

  @unittest.skip("BUFFER_VIEW no longer supported on non-disk devices")
  def test_arange_view_op(self):
    a = Tensor.arange(12).reshape(4, 3).shrink(((1, 2), (1, 3))).contiguous()
    sched = self.check_schedule(a, 1)
    self.assertIs(sched[1].ast.op, Ops.BUFFER_VIEW)
    np.testing.assert_equal(a.numpy(), [[4, 5]])

  @unittest.skipIf(Device.DEFAULT == "CPU", "tests copy from ext device")
  def test_arange_shrink_copy(self):
    a = Tensor.arange(12).reshape(4, 3).shrink(((1, 2), (1, 3))).to("CPU")
    sched = self.check_schedule(a, 2) # NOTE: there is a contiguous between REDUCE_AXIS and COPY
    self.assertIs(sched[-1].ast.op, Ops.COPY)
    np.testing.assert_equal(a.numpy(), [[4, 5]])

  @unittest.skipIf(Device.DEFAULT == "CPU", "tests copy from ext device")
  def test_arange_expand_copy(self):
    a = Tensor.arange(4).reshape(2, 2, 1).expand(2, 2, 2).contiguous().to("CPU")
    sched = self.check_schedule(a, 2) # NOTE: there is a contiguous between REDUCE_AXIS and COPY
    self.assertIs(sched[2].ast.op, Ops.COPY)
    self.assertIs(store_val(sched[1]).op, Ops.LOAD)
    self.assertIs(store_val(sched[0]).op, Ops.ADD)
    np.testing.assert_equal(a.numpy(), [[[0, 0], [1, 1]], [[2, 2], [3, 3]]])

  @unittest.skipUnless(is_dtype_supported(dtypes.half), "need half")
  def test_precompute_freqs_cis(self):
    from extra.models.llama import precompute_freqs_cis
    args = {"dim":32 if CI else 128, "end":2048 if CI else 8192, "theta":10000}
    fused = precompute_freqs_cis(**args)
    with Context(FUSE_ARANGE=1):
      run_schedule(check_schedule(fused, 3))
    if getenv("CHECK", 1):
      ref = precompute_freqs_cis(**args)
      run_schedule(check_schedule(ref, 3))
      np.testing.assert_equal(fused.numpy(), ref.numpy())

  def test_fuse_assign_contiguous(self):
    x = Tensor.zeros(4, 4, dtype=dtypes.int).contiguous().realize()
    a = Tensor.arange(8).reshape(4, 2)
    self.check_schedule(x.shrink((None, (0, 2))).assign(a.contiguous()), 2)
    np.testing.assert_equal(x.numpy(), [[0, 1, 0, 0], [2, 3, 0, 0], [4, 5, 0, 0], [6, 7, 0, 0]])

  def test_assign_non_contiguous(self):
    x = Tensor.zeros(4, 4, dtype=dtypes.int).contiguous().realize()
    y = Tensor.randint(4, 2)
    a = Tensor.arange(8).reshape(4, 2)+y
    x.shrink((None, (0, 2))).assign(a).realize()
    xref = np.zeros((4, 4), dtype=int)
    xref[:, :2] = np.arange(8).reshape(4, 2)+y.numpy()
    np.testing.assert_equal(x.numpy(), xref)

  def test_sparse_categorical_crossentropy_simple(self):
    X = Tensor([[0, 2, 3], [1, 2, 3]]).realize()
    Y = Tensor([1, 2]).realize()
    loss = X.sparse_categorical_crossentropy(Y)
    self.check_schedule(loss, 4)
    np.testing.assert_allclose(loss.item(), 0.878309, atol=1e-5, rtol=1e-6)

  @unittest.skipIf(Device.DEFAULT == "WEBGPU", "Validation error on WebGPU")
  def test_mnist_val(self):
    from tinygrad.nn.datasets import mnist
    import torch
    _, Y_train, _, _ = mnist()
    samples = Tensor.randint(BS:=getenv("BS", 512), high=cast(int,Y_train.shape[-1])).realize()
    yt = Tensor.randn(BS, 10).realize()
    with Context(SPLIT_REDUCEOP=0):
      loss = yt.sparse_categorical_crossentropy(Y_train[samples])
      self.check_schedule(loss, 6)
      loss_fused = loss.numpy()
    loss_ref = torch.nn.CrossEntropyLoss()(torch.tensor(yt.numpy()), torch.tensor(Y_train.numpy())[torch.tensor(samples.numpy())])
    np.testing.assert_allclose(loss_fused, loss_ref.numpy(), atol=1e-6, rtol=1e-6)

  @unittest.expectedFailure
  def test_arange_fuse_grouped_children(self):
    X = Tensor.randn(4, 4).realize()
    r = (X+Tensor.arange(16).reshape(4, 4)).sum()
    out0 = r+2
    out1 = r+3
    self.check_schedule([out0, out1], 1)
    r_ref = (X.numpy()+np.arange(16).reshape(4, 4)).sum()
    np.testing.assert_allclose(out0.numpy(), r_ref+2, rtol=2e-7)
    np.testing.assert_allclose(out1.numpy(), r_ref+3, rtol=2e-7)

  def test_dont_fold_arange_contiguous_view(self):
    X = Tensor.randn(4, 4).realize()
    r = (X+Tensor.arange(16).reshape(4, 4).contiguous()).sum(1, keepdim=True)
    self.check_schedule([r], 2)
    np.testing.assert_allclose(r.numpy(), (X.numpy()+np.arange(16).reshape(4, 4)).sum(1, keepdims=True), atol=1e-5, rtol=1e-6)

  @unittest.skip("multi output isn't supported")
  def test_multiview_arange_children(self):
    X = Tensor.randn(2,3,4,4).numpy()
    with Context(FUSE_ARANGE=1):
      compare = Tensor(X).interpolate(size=(2, 2), mode="linear").numpy()
    with Context(FUSE_ARANGE=0, TRACK_MATCH_STATS=0):
      ref = Tensor(X).interpolate(size=(2, 2), mode="linear").numpy()
    np.testing.assert_allclose(ref, compare, atol=1e-5, rtol=1e-6)

  def test_recursive_swizzle(self):
    a = Tensor([1,2,3,4]).realize()
    for _ in range(24): a = a + a
    new_uop = swizzle_rewrite(a.lazydata.reshape((4, 1)))
    self.assertEqual(new_uop.st, ShapeTracker.from_shape((4,)).reshape((4, 1)))
    self.assertEqual(swizzle_cnt(new_uop), 0)

  def test_no_rewrite_elementwise(self):
    a = Tensor.empty(32, 32)
    b = Tensor.empty(32, 32)
    sink = (a+b).schedule()[0].ast
    self.assertEqual(swizzle_cnt(sink), 0)

  def test_simple_store_reshape(self):
    a = Tensor.empty(32, 32).sum(axis=1)+Tensor.empty(1,32)
    ast = a.schedule()[0].ast
    self.assertEqual(ast.shape, (32, 1))
    self.assertEqual(a.lazydata.shape, (1, 32))

  def test_no_reshape_reduceop(self):
    a = Tensor.empty(32, 32).sum(axis=(1,)).contiguous()
    ast = a.schedule()[0].ast
    self.assertEqual(ast.shape, (32, 1))
    self.assertEqual(a.lazydata.shape, (32,))

@track_rewrites(named=True)
def swizzle_rewrite(u:UOp) -> UOp: return graph_rewrite(graph_rewrite(u, view_left), view_right)
def swizzle_cnt(u:UOp) -> int:
  return len([x for x in u.toposort() if x.op is Ops.VIEW and len(x.src) != 0 and x.src[0].op not in {Ops.BUFFER, Ops.DEFINE_GLOBAL}])

class TestSwizzle(unittest.TestCase):
  def test_swizzle_simple(self):
    Tensor.manual_seed(0)
    with Context(DEBUG=0, TRACK_MATCH_STATS=0):
      a = Tensor.randint(32, 32).realize()
    r = (a+a).sum(1).sum(0)
    # double reduce collapses to a single reduce
    with Context(DONT_GROUP_REDUCES=1):
      run_schedule(check_schedule(r, 1))
    self.assertEqual(r.numpy(), (a.numpy()+a.numpy()).sum(1).sum(0))

  def test_single_swizzle(self):
    Tensor.manual_seed(0)
    with Context(DEBUG=0, TRACK_MATCH_STATS=0):
      a = Tensor.randint(4, 1).realize()
      b = Tensor.ones((1, 1), dtype=a.dtype).contiguous().realize()
    # ADD(REDUCE(RESHAPE(LOAD)), LOAD) to ADD(REDUCE(RESHAPE(LOAD))), RESHAPE(LOAD)
    r = a.sum(0)+b
    run_schedule(check_schedule(r, 1))
    self.assertEqual(r.numpy(), a.numpy().sum(0)+1)

  def test_double_swizzle_possible(self):
    Tensor.manual_seed(0)
    with Context(DEBUG=0, TRACK_MATCH_STATS=0):
      a = Tensor.randint(4,).realize()
      b = Tensor.randint(4,).realize()
    # parallel reduce!
    add = a.sum(0)+b.sum(0)
    with Context(DONT_GROUP_REDUCES=1):
      run_schedule(check_schedule(add, 1))
    self.assertEqual(add.numpy(), a.numpy().sum(0)+b.numpy().sum(0))

  @unittest.skip("TODO: how do we express the norm")
  def test_softmax_one_kernel(self):
    Tensor.manual_seed(0)
    with Context(DEBUG=0, TRACK_MATCH_STATS=0):
      a = Tensor.randn(32, 32).realize()
    t = a.softmax()
    with Context(DONT_GROUP_REDUCES=1, DONT_REALIZE_EXPAND=1):
      check_schedule(t, 1)

  def test_argmax_one_kernel(self):
    Tensor.manual_seed(0)
    with Context(DEBUG=0, TRACK_MATCH_STATS=0):
      a = Tensor.randn(10, 20).realize()
    t = a.argmax(0)
    with Context(DONT_GROUP_REDUCES=1, DONT_REALIZE_EXPAND=1): t.realize()

  def test_swizzle_reduceop(self):
    Tensor.manual_seed(0)
    x = Tensor.randn(4,4).realize()
    y = Tensor.randn(4,4,4).realize()
    out = x.reshape(4,4,1).expand(4,4,4).sum(axis=(1,))+y
    with Context(DONT_REALIZE_EXPAND=1, DONT_GROUP_REDUCES=1):
      run_schedule(check_schedule(out, 1))
    np.testing.assert_allclose(out.numpy(), np.tile(x.numpy().reshape(4,4,1), (1,1,4)).sum(axis=1)+y.numpy())

  def test_permute_rewrite(self):
    x = Tensor.randn(4, 4, 16).realize()
    y = Tensor.randn(4, 1, 16).realize()
    z = Tensor.randn(4, 4, 1).realize()
    t = (x*y).sum(axis=(0, 2)).reshape(1, 4, 1).permute(0, 2, 1)+z
    with Context(DONT_GROUP_REDUCES=1, DONT_REALIZE_EXPAND=1): run_schedule(check_schedule(t, 1))
    t_np = (x.numpy()*y.numpy()).sum(axis=(0, 2)).reshape(1, 4, 1).transpose(0, 2, 1)+z.numpy()
    np.testing.assert_allclose(t.numpy(), t_np, atol=1e-6, rtol=1e-3)

  @unittest.skip("TODO: this swizzle isn't resolvable when there's a mask")
  def test_swizzle_failure_permute(self):
    a = Tensor.empty(45,65).T.reshape(65,1,45).pad((None,None,(0,45))).expand(65,45,90)
    b = Tensor.empty(45,65)
    a_reduce = a.sum(axis=(2,), keepdim=True).sum(axis=(1,))
    b_reduce = b.sum(axis=(0,))
    t = a_reduce+b_reduce
    with Context(DONT_GROUP_REDUCES=1, DONT_REALIZE_EXPAND=1): run_schedule(check_schedule(t, 1))

  def test_parallel_reduce_possible(self):
    Tensor.manual_seed(0)
    x = Tensor.randn(4, 2, 2).realize()
    y = Tensor.randn(4, 2, 2).realize()
    t = x.sum(axis=1)+y.sum(axis=1)
    with Context(DONT_GROUP_REDUCES=1): run_schedule(check_schedule(t, 1))
    np.testing.assert_allclose(t.numpy(), x.numpy().sum(axis=1)+y.numpy().sum(axis=1), atol=1e-6, rtol=1e-3)

  # kernels can only have 1 or n in each dim
  @unittest.expectedFailure
  def test_dont_parallelize_different_n(self):
    Tensor.manual_seed(0)
    x = Tensor.randn(4, 2, 2).realize()
    y = Tensor.randn(4, 3, 2).realize()
    t = x.sum(axis=1)+y.sum(axis=1)
    with Context(DONT_GROUP_REDUCES=1): run_schedule(check_schedule(t, 1))
    np.testing.assert_allclose(t.numpy(), x.numpy().sum(axis=1)+y.numpy().sum(axis=1), atol=1e-6, rtol=1e-3)

  def test_unsafe_pad(self):
    x = Tensor.full((2,2), 1.0).contiguous()
    y = x*x.sum((1,)).reciprocal()
    t = y.pad(((0,1),None))
    run_schedule(check_schedule(t, 3))
    np.testing.assert_equal(t.numpy(), [[0.5, 0.5], [0.5, 0.5], [0., 0.]])

def store_val(si:ScheduleItem): return si.ast.src[0].src[1]
zero_pm = UPat(Ops.CONST, arg=0)
class TestView(unittest.TestCase):
  def test_all_masked_out(self):
    # start with non CONST Ops
    a = Tensor.rand(10, 10).realize()
    # all masked out, degrades to const 0
    b = a.pad(((0, 10), None))[10:]
    sched = check_schedule(b.contiguous(), 1)
    assert zero_pm.match(store_val(sched[-1]), {})
    run_schedule(sched)
    np.testing.assert_equal(b.numpy(), 0)

  def test_mask_dim_1(self):
    # mask out dim = 1 works too
    a = Tensor.rand(10, 10).realize()
    b = a.pad((None, (0, 10)))[:, 10:]
    assert b.shape == (10, 10)
    sched = check_schedule(b.contiguous(), 1)
    self.assertEqual(sched[-1].ast.full_shape, (10, 10))
    assert zero_pm.match(store_val(sched[-1]), {})
    run_schedule(sched)
    np.testing.assert_equal(b.numpy(), 0)

  def test_zero_size_alt(self):
    a = Tensor.empty(135, 0, 9)
    b = a.pad(((0, 0), (0, 0), (18, 0)))
    check_schedule(b, 0)

  def test_partial_mask(self):
    # partial masked out does not degrade into CONST
    a = Tensor.rand(10, 10).realize()
    b = a.pad(((0, 5), None))[5:]
    assert b.shape == (10, 10)
    sched = check_schedule(b.contiguous(), 1)
    self.assertEqual(store_val(sched[-1]).op, Ops.LOAD)
    self.assertEqual(store_val(sched[-1]).st_arg, b.lazydata.st)
    run_schedule(sched)
    np.testing.assert_allclose(b.numpy(), np.pad(a.numpy(), ((0, 5), (0, 0)))[5:])

  # a*VIEW(x), where VIEW(x) = 0
  # x collapses along with its children
  def test_parent_view_collapses(self):
    a = Tensor([1, 2])
    b = Tensor.arange(3).contiguous()
    bv = b.pad(((0, 2),))[-2:]
    # this becomes a late a*0
    late_mul = a*bv
    check_schedule(late_mul, 0)
    # the arange doesn't realize
    self.assertIsNone(b.lazydata.base.realized)
    # mul doesn't realize
    self.assertIsNone(late_mul.lazydata.base.realized)
    self.assertEqual(late_mul.tolist(), [0, 0])

  # SINK has two branches:
  # a*VIEW(x), where VIEW(x) = 0
  # x+2
  # as long as one child realizes, x does not collapse
  def test_parent_multiple_children_no_collapse(self):
    a = Tensor([1, 2])
    b = Tensor.arange(3).contiguous()
    bv = b.pad(((0, 2),))[-2:]
    late_mul = a*bv
    other_child = b+2
    s = check_schedule([late_mul, other_child], 2)
    # the arange becomes a BUFFER
    self.assertIs(b.lazydata.base.op, Ops.BUFFER)
    # mul still collapses
    self.assertIs(late_mul.lazydata.base.op, Ops.CONST)
    run_schedule(s)
    self.assertEqual(other_child.tolist(), [2, 3, 4])

def tensor_rewrite(t) -> UOp: return graph_rewrite(t.lazydata.base, merge_views+symbolic_simple)
class TestSimplifier(unittest.TestCase):
  def test_sink_childless_const(self):
    x = Tensor(0)
    check_schedule(x, 0)

  def test_sink_childless_const_alt_expanded(self):
    x = Tensor.zeros(4, 4).contiguous()
    check_schedule(x, 1)

  def test_all_const_uops(self):
    a = Tensor(4)*Tensor(2)
    sink = tensor_rewrite(a)
    assert UPat.cvar().match(sink, {})

  def test_masked_const_elementwise(self):
    a = Tensor.eye(10)@Tensor.eye(10)
    sink = tensor_rewrite(a)
    assert UPat(Ops.REDUCE_AXIS, src=(UPat.cvar().view()*UPat.cvar().view(),)).match(sink, {})

  def test_elementwise_ops(self):
    a = Tensor.empty(4, 4, dtype=dtypes.int)
    sink = tensor_rewrite(a*0)
    assert UPat(Ops.CONST, arg=0).match(sink, {})
    self.assertIs(tensor_rewrite(a*1).base, a.lazydata.base)
    self.assertIs(tensor_rewrite(a+0).base, a.lazydata.base)

  def test_cast_folding(self):
    a = Tensor(1.0).cast(dtypes.int)
    sink = tensor_rewrite(a)
    assert UPat.cvar(dtype=dtypes.int).match(sink, {})

  def test_const_folding_mul(self):
    a = Tensor([1])
    sink = tensor_rewrite(a*0)
    assert UPat(Ops.CONST, arg=0).match(sink, {}), f"expected {sink} to collapse to a const 0"
    assert sink.shape == a.shape

  def test_const_folding_ne(self):
    a = Tensor([1])
    sink = tensor_rewrite(a != a)
    assert UPat(Ops.CONST, arg=False).match(sink, {}), f"expected {sink} to collapse to a const False"
    assert sink.shape == a.shape

  def test_const_folding_lt(self):
    a = Tensor([1])
    sink = tensor_rewrite(a < a)
    assert UPat(Ops.CONST, arg=False).match(sink, {}), f"expected {sink} to collapse to a const False"
    assert sink.shape == a.shape

tensor_const_pm = PatternMatcher([
  (UPat(Ops.CONST, src=(UPat(Ops.VIEW, src=(UPat(Ops.DEVICE),)),)), lambda: True),
  (UPat(Ops.BIND, src=(UPat(Ops.DEFINE_VAR, src=(UPat(Ops.VIEW, src=(UPat(Ops.DEVICE),)))), UPat(Ops.CONST))), lambda: True),
])
class TestConst(unittest.TestCase):
  # ** part 1: basic functionality of a tensor directly created from CONST

  def test_tensor_const(self):
    a = Tensor(1)
    print(a.lazydata)
    self.assertTrue(tensor_const_pm.rewrite(a.lazydata))

  def test_tensor_variable(self):
    vv = UOp.variable("a", 0, 10).bind(1)
    a = Tensor(vv)
    print(a.lazydata)
    self.assertTrue(tensor_const_pm.rewrite(a.lazydata))

  def test_const_schedule(self):
    a = Tensor.ones((4, 4))
    sched = a.schedule()
    self.assertEqual(len(sched), 0)

  def test_const_contiguous_schedule(self):
    # this ends up in the big graph
    a = Tensor.ones((4,)).contiguous()
    sched = a.schedule()
    self.assertEqual(len(sched), 1)

  def test_const_ast(self):
    a = Tensor.ones((4,)).pad((1, 1)).contiguous()
    sched = a.schedule()
    print(sched[0].ast)
    const_ast_pattern = UPat(Ops.SINK, src=(UPat.store(UPat(), UPat.where(UPat(Ops.VALID), UPat.cvar("x"), UPat(Ops.CONST, arg=0))),))
    self.assertEqual(len(const_ast_pattern.match(sched[0].ast, {})), 1)
    run_schedule(sched)
    self.assertListEqual(a.tolist(), [0, 1, 1, 1, 1, 0])

  def test_unmasked_const_ast(self):
    a = Tensor.ones((4,)).contiguous()
    sched = a.schedule()
    print(sched[0].ast)
    const_ast_pattern = UPat(Ops.SINK, src=(UPat.store(UPat(), UPat(Ops.CONST)),))
    self.assertEqual(len(const_ast_pattern.match(sched[0].ast, {})), 1)
    run_schedule(sched)
    self.assertListEqual(a.tolist(), [1, 1, 1, 1])

  # ** part 2: scheduler behavior when const folding happens later

  def test_const_folding_no_realize(self):
    a = Tensor([1, 2, 3, 4])*0
    sched = a.schedule()
    self.assertEqual(len(sched), 0)

  def test_src_const_folding(self):
    with Context(TRACK_MATCH_STATS=0):
      a = Tensor.full((4,), 1).contiguous().realize()
      b = Tensor.full((4,), 2).contiguous().realize()
    mul0 = a*0
    add = b+mul0
    sched = add.schedule()
    self.assertEqual(len(sched), 0)
    # b+0 and b share the same underlying device memory
    self.assertIs(add.lazydata.buffer, b.lazydata.buffer)
    self.assertListEqual(add.tolist(), [2, 2, 2, 2])

  def test_src_masked_const_folding(self):
    with Context(TRACK_MATCH_STATS=0):
      a = Tensor.full((4,), 1).contiguous().realize()
      b = Tensor.full((6,), 2).contiguous().realize()
    mul0 = a*0
    add = b+mul0.pad((1, 1), value=2)
    sched = add.schedule()
    self.assertEqual(len(sched), 1)
    run_schedule(sched)
    # add gets assigned to a new buffer
    self.assertIsNot(add.lazydata.base.realized, b.lazydata.base.realized)
    self.assertListEqual(add.tolist(), [4, 2, 2, 2, 2, 4])

  # ** part 3: Tensor variable bindings

  #@unittest.expectedFailure # TODO: should schedule assert if you try to realize a Variable?
  def test_var_schedule(self):
    vv = UOp.variable("a", 0, 10).bind(1)
    a = Tensor(vv)
    sched = a.schedule()
    self.assertEqual(len(sched), 0)

  def test_add_tvar(self):
    vv = UOp.variable("a", 0, 10).bind(1)
    a = Tensor(vv)+2
    sched, var_vals = a.schedule_with_vars()
    self.assertEqual(len(sched), 1)
    run_schedule(sched, var_vals)
    self.assertEqual(a.tolist(), 3)

@unittest.skipIf(Device.DEFAULT == "CPU", "tests copy from another device to cpu")
class TestCopyFolding(unittest.TestCase):
  def test_const_copy_is_free(self):
    b = Tensor(1).to("CPU")
    check_schedule(b, 0, filter_sink=False)
    assert b.item() == 1

  def test_late_const_copy_folding(self):
    a = Tensor.arange(3).realize()
    zeros = Tensor.zeros(3).realize()
    b = (a*zeros).to("CPU")
    run_schedule(check_schedule(b, 0, filter_sink=False))
    self.assertListEqual(b.tolist(), [0, 0, 0])

  def test_alu_after_copy(self):
    a = Tensor.ones((4,)).to("CPU").lazydata
    b = Tensor.empty(4, device="CPU").lazydata
    add = a+b
    add = schedule_graph_rewrite(add)
    assert all_same([x.device for x in add.src]), f"ALU has different devices! {[x.device for x in add.src]}"

  @unittest.skip("this is just clone now")
  def test_copy_to_same_device(self):
    a = Tensor.empty(4).lazydata
    b = a.copy_to_device(a.device)
    check_schedule(b, 0, filter_sink=False)
    b = schedule_graph_rewrite(b)
    # NOTE: Tensor.empty(4) always creates a VIEW(BUFFER) with ShapeTracker((4,)), we simplify this to jsut a BUFFER
    # in the scheduler because buffer already has shape (4,)
    self.assertIs(b, a.base)

  @unittest.skip("this is just clone now")
  def test_copy_to_same_device_alt(self):
    a = Tensor.empty(4, 4).lazydata
    b = a.copy_to_device(a.device)
    check_schedule(b, 0, filter_sink=False)
    b = schedule_graph_rewrite(b)
    self.assertIs(b.base, a.base)

  def test_clone(self):
    a = Tensor.empty(4)
    check_schedule(a.clone(), 1, filter_sink=False)

  # NOTE: moving copy before view might change this
  def test_shrink_copy(self):
    a = Tensor.arange(4)
    view = a.shrink(((0, 2),))
    b = view.clone()
    # NOTE: this was sort of a bug making this 2
    run_schedule(check_schedule(b, 2, filter_sink=False))
    self.assertEqual(b.lazydata.base.buffer.size, 2)
    self.assertEqual(b.lazydata.size, 2)
    self.assertListEqual(b.tolist(), [0, 1])

  def test_expanded_copy(self):
    a = Tensor.arange(2)
    view = a.reshape(2, 1).expand(2, 2)
    b = view.clone()
    run_schedule(check_schedule(b, 2, filter_sink=False))
    self.assertEqual(b.lazydata.base.buffer.size, 4)
    self.assertEqual(b.lazydata.size, 4)
    self.assertListEqual(b.tolist(), [[0, 0], [1, 1]])

  def test_permuted_copy(self):
    a = Tensor.arange(4)
    b = a.reshape(2, 2).permute(1, 0)
    b.realize()
    self.assertListEqual(b.tolist(), [[0, 2], [1, 3]])

  def test_permute_on_disk(self):
    with open(temp('dt_arange_4_permute'), "wb") as f: f.write(Tensor.arange(4).realize().lazydata.base.buffer.as_buffer())
    a = Tensor.empty(4, dtype=dtypes.int32, device=f"disk:{temp('dt_arange_4_permute')}")
    b = a.reshape(2, 2).permute(1, 0).to("CPU")
    b.realize()
    self.assertListEqual(b.tolist(), [[0, 2], [1, 3]])

  def test_permute_after_shrink(self):
    a = Tensor.arange(5)
    b = a.shrink(((0, 4),)).reshape(2, 2).permute(1, 0).to("CPU")
    b.realize()
    self.assertListEqual(b.tolist(), [[0, 2], [1, 3]])

  # NOTE: disk permute must come after COPY
  # TODO: this is wrong because of the permute
  @unittest.expectedFailure
  def test_permute_after_shrink_on_disk(self):
    with open(temp('dt_arange_5_permute'), "wb") as f: f.write(Tensor.arange(5).realize().lazydata.base.buffer.as_buffer())
    a = Tensor.empty(5, dtype=dtypes.int32, device=f"disk:{temp('dt_arange_5_permute')}")
    b = a.shrink(((0, 4),)).reshape(2, 2).permute(1, 0).to("CPU")
    b.realize()
    self.assertListEqual(b.tolist(), [[0, 2], [1, 3]])

class TestTensorUOpSpec(unittest.TestCase):
  def test_const_must_be_unmasked(self):
    a = Tensor.ones((4, 4)).pad((2, 2))
    unsafe_push_views = PatternMatcher([
      (UPat.cvar("root").view(name="view"), lambda root,view: root.replace(src=tuple(x.view(view.st) for x in root.src))),
    ])
    a.lazydata = graph_rewrite(a.lazydata.sink(), merge_views+merge_views+unsafe_push_views)
    with self.assertRaisesRegex(RuntimeError, "UOp verification failed"):
      a.schedule()

  def test_expanded_const_ok(self):
    a = Tensor.ones((4, 4))
    t = graph_rewrite(a.lazydata.sink(), merge_views+merge_views)
    create_schedule_with_vars(t)

  # NOTE: changing symbolic CONST VIEWs is not allowed
  @unittest.expectedFailure
  def test_symbolic_shape_ok(self):
    a = Tensor.ones(4)
    vi = UOp.variable("i", 1, 10).bind(4)
    a.lazydata = graph_rewrite(a.reshape(vi).sum().lazydata, merge_views+merge_views)
    a.schedule()

class TestBufferUOp(unittest.TestCase):
  # BUFFER has a ShapeTracker of shape=(n,) and stride=(1,)
  def test_buffer_has_buffer(self):
    buf = Tensor.empty(10)
    self.assertIsNotNone(buf.lazydata.buffer)
    self.assertEqual(buf.lazydata.st, ShapeTracker.from_shape((10,)))
    # the device Buffer remains unallocated until it's we run the schedule
    self.assertFalse(buf.lazydata.buffer.is_allocated())
    add = buf+1
    sched = add.schedule()
    self.assertFalse(buf.lazydata.buffer.is_allocated())
    run_schedule(sched)
    self.assertTrue(buf.lazydata.buffer.is_allocated())

  def test_buffer_has_unique_buffer(self):
    buf = Tensor.empty(10)
    buf1 = buf.lazydata.buffer
    buf2 = buf.lazydata.buffer
    self.assertIs(buf1, buf2)

  # we also allow VIEW(BUFFER) to access the underlying device Buffer, as long as it's contiguous
  def test_buffer_view_allowed(self):
    add = Tensor.empty(1, 1)+Tensor.empty(1, 1)
    add.realize()
    self.assertIsNotNone(add.lazydata.buffer)
    self.assertEqual(add.lazydata.shape, (1, 1))

  def test_buffer_view_not_allowed(self):
    permuted_view = Tensor.empty(1, 2, 3).permute(0, 2, 1)
    merged = graph_rewrite(permuted_view.lazydata, merge_views)
    with self.assertRaisesRegex(AssertionError, "VIEW only works here if it's contiguous"):
      merged.buffer # cannot access Buffer of a non contiguous VIEW

  def test_buffer_only_after_realize(self):
    a = Tensor([1])+Tensor([2])
    # accessing realized will return None
    self.assertIsNone(a.lazydata.realized)
    # accessing Buffer will assert
    with self.assertRaisesRegex(AssertionError, "must be BUFFER"):
      a.lazydata.buffer # there is no BUFFER on an unrealized ADD
    # Buffer only exists once we realize it
    a.realize()
    self.assertIsNotNone(a.lazydata.buffer)

  def test_const_does_not_realize(self):
    a = Tensor(1)+Tensor(2)
    run_schedule(check_schedule(a, 0))
    self.assertIsNone(a.lazydata.base.realized)

  def test_var_does_not_realize(self):
    a = Tensor(UOp.variable("a", 0, 10).bind(1))
    run_schedule(check_schedule(a, 0))
    self.assertIsNone(a.lazydata.base.realized)

  def test_view_does_not_realize(self):
    a = Tensor.randn(1, 4).expand(4, 4)
    a.realize()
    self.assertEqual(a.lazydata.base.realized.size, 4)
    a2 = a.contiguous().realize()
    self.assertEqual(a2.lazydata.base.realized.size, 16)

class TestContiguous(unittest.TestCase):
  def test_contiguous_buffer(self):
    a = Tensor.empty(4)
    b = a.contiguous()
    check_schedule(b, 0)

  def test_contiguous_buffer_view(self):
    a = Tensor.empty(4)
    b = a.reshape((2, 2)).contiguous()
    check_schedule(b, 0)

  def test_non_contiguous_buffer_view(self):
    a = Tensor.empty(4, 1)
    b = a.expand((4, 4)).contiguous()
    check_schedule(b, 1)

  def test_size_change_buffer_view(self):
    a = Tensor.empty(4)
    b = a.reshape((1, 1, 4)).shrink(((0, 1), (0, 1), (0, 3))).contiguous()
    check_schedule(b, 1)

  def test_double_contiguous_realizes_once(self):
    a = Tensor.empty(4, 1)
    b = a.expand((4, 4)).contiguous().contiguous()
    check_schedule(b, 1)

  def test_view_does_not_realize(self):
    a = Tensor.empty(4)
    b = a.expand((4, 4))
    check_schedule(b, 0)
    self.assertEqual(b.lazydata.base.buffer.size, 4)

  def test_contiguous_view_realizes(self):
    a = Tensor.empty(4)
    b = a.expand((4, 4)).contiguous()
    check_schedule(b, 1)
    self.assertEqual(b.lazydata.base.buffer.size, 16)

class TestUOpBecome(unittest.TestCase):
  # the simplest case, if we create a new BUFFER for this tensor UOp
  def test_new_buffer(self):
    a = Tensor.empty(4, 4)
    b = Tensor.empty(4, 4)
    add = a+b
    check_schedule(add, 1)
    # NOTE: realized base is always a flat buffer
    assert UPat(Ops.BUFFER).match(add.lazydata.base, {})
    # the Tensor UOp can optionally stack a VIEW on top of the BUFFER, in this case to preserve the (4, 4) shape of the tensor
    assert add.lazydata is not add.lazydata.base
    self.assertEqual(add.lazydata.size, 16)
    self.assertEqual(add.lazydata.shape, (4, 4))

  def test_new_buffer_view(self):
    a = Tensor.empty(4, 4)
    b = Tensor.empty(4, 4)
    add = (a+b).reshape(8, 2)
    check_schedule(add, 1)
    assert UPat(Ops.BUFFER).match(add.lazydata.base, {})
    # the shape is preserverd in the becomes_map.
    self.assertEqual(add.lazydata.shape, (8, 2))
    assert add.lazydata is not add.lazydata.base

  def test_new_flat_buffer(self):
    a = Tensor.empty(4,)
    b = Tensor.empty(4,)
    add = a+b
    check_schedule(add, 1)
    # BUFFER already has a shape (4,), this tensor just becomes a contiguous BUFFER
    assert UPat(Ops.BUFFER).match(add.lazydata, {})

  # sometimes we prefer to perform an op before movement ops, in this case we should stack the mops on top of the new buffer

  # NOTE: this expand is not reordered because there's before it to fuse
  def test_reorder_expand(self):
    a = Tensor.empty(4, 1)
    b = a.expand(4, 4).reciprocal()
    check_schedule(b, 1)
    self.assertEqual(b.lazydata.base.buffer.size, 16)
    self.assertEqual(b.lazydata.st, ShapeTracker.from_shape((4, 4)))

  def test_reorder_expand_alt(self):
    x = Tensor.empty(4, 1)
    y = Tensor.empty(4, 1)
    img = Tensor.empty(4, 4)
    z = (img*x) / y
    check_schedule(z, 1)

  def test_become_existing_buffer(self):
    a = Tensor.empty(4, 4)
    b = a*1
    assert UPat(Ops.MUL).match(b.lazydata, {}) # before scheduling it's a mul
    check_schedule(b, 0)
    assert UPat(Ops.VIEW, src=(UPat(Ops.BUFFER))).match(b.lazydata, {}) # scheduling merges all MovementOps into a single VIEW
    self.assertIs(a.lazydata.base.buffer, b.lazydata.base.buffer)

  def test_become_buf_with_mops(self):
    a = Tensor.empty(2, 4, 2)
    noop = a.shrink(((1, 2), (0, 4), (0, 2))).reshape(4, 2)*1+0
    # before realizing, this tensor is base
    assert noop.lazydata is noop.lazydata.base
    noop.realize()
    # it becomes a realized view after realize
    assert noop.lazydata is not noop.lazydata.base
    assert noop.lazydata.base.op is Ops.BUFFER
    late_add = noop+2
    late_add.realize()

  def test_become_const_in_base(self):
    a = Tensor.empty(4)
    b = a*0
    assert UPat(Ops.MUL).match(b.lazydata, {}) # before scheduling it's a mul
    check_schedule(b, 0)
    assert UPat(Ops.CONST, arg=0).match(b.lazydata.base, {}) # scheduling replaces the tensor lazydata with a VIEW(BUFFER)

  def test_become_const_in_view(self):
    # if we shrink the base down to a size 0, only the VIEW becomes CONST, base is unchanged.
    add = Tensor.empty(2, 2)+Tensor.empty(2, 2)
    b = add.shrink(((0, 1), (0, 0)))
    check_schedule(b, 0)
    assert UPat(Ops.CONST, arg=0).match(b.lazydata, {})
    self.assertEqual(b.shape, (1, 0))
    # the base is untouched.
    assert UPat(Ops.ADD).match(add.lazydata, {})

  def test_become_const_from_const(self):
    const_add = Tensor(1)+Tensor(2)
    assert UPat(Ops.ADD).match(const_add.lazydata, {})
    check_schedule(const_add, 0)
    assert UPat(Ops.CONST, arg=3).match(const_add.lazydata.base, {})

  # tensors can become another realized tensor source
  def test_become_existing_buf_simple(self):
    a = Tensor.empty(4, 4)
    b = a+0
    check_schedule(b, 0)
    assert b.lazydata.base.op is Ops.BUFFER
    self.assertIs(a.lazydata, b.lazydata)

  # they can also chain other movement ops on top of the tensor source
  def test_become_existing_buf_view(self):
    a = Tensor.empty(4, 4)
    b = a.permute((1, 0))+0
    check_schedule(b, 0)
    self.assertEqual(b.lazydata.st, a.lazydata.permute((1, 0)).st)

  def test_become_existing_buf_view_alt(self):
    a = Tensor.empty(4, 4)
    b = a.permute((1, 0)).reshape((8, 2))+0
    check_schedule(b, 0)
    self.assertEqual(b.lazydata.st, a.lazydata.permute((1, 0)).reshape((8, 2)).st)

  # they can also have other base parents that simplified, in that case we just backtrack to the chained mops
  def test_become_existing_buf_complex(self):
    a = Tensor.empty(4, 4)
    b = (a.permute((1, 0))+0).reshape((8, 2))+0
    check_schedule(b, 0)
    self.assertEqual(b.lazydata.st, a.lazydata.permute((1, 0)).reshape((8, 2)).st)
    assert b.lazydata.base.op is Ops.BUFFER

  def test_become_multiple_choices(self):
    a = Tensor.empty(16)
    b = (a.reshape(1, 1, 4, 1, 4)+0).reshape(1, 1, 4, 4).shrink(((0, 1), (0, 1), (0, 3), (0, 3)))+0
    c = (a.reshape(1, 1, 4, 4)+0).shrink(((0, 1), (0, 1), (0, 3), (0, 3)))+0
    check_schedule([b, c], 0)
    assert all_same([x.lazydata.base.realized for x in [a,b,c]])
    # these movement ops result in the same ShapeTracker
    assert b.lazydata.st == c.lazydata.st
    assert b.lazydata is c.lazydata
    assert UPat(Ops.VIEW, src=(UPat(Ops.BUFFER),)).match(c.lazydata, {})

  def test_setitem_becomes_subbuffer(self):
    a = Tensor.full((4,), 2.).contiguous().realize()
    b = a.shrink(((0, 2),)).assign(Tensor.full((2,), 1.0))
    b.realize()
    assert a.lazydata.is_realized
    assert a.lazydata.buffer._base is None
    # b is a subbuffer of a
    assert b.lazydata.op is Ops.BUFFER_VIEW
    assert b.lazydata.src[0] is a.lazydata

  def test_setitem_offset(self):
    a = Tensor.full((16,), 0.).contiguous().realize()
    b = Tensor.full((16,), 1.).contiguous().realize()
    a_view = a[4:].reshape(3, 4).shrink(((0,2),(0,2))).reshape((4,))
    b.shrink(((0,4),)).assign(a_view).realize()
    self.assertListEqual(b.tolist(), [0.0, 0.0, 0.0, 0.0, 1.0, 1.0, 1.0, 1.0, 1.0, 1.0, 1.0, 1.0, 1.0, 1.0, 1.0, 1.0])

if __name__ == '__main__':
  unittest.main(verbosity=2)<|MERGE_RESOLUTION|>--- conflicted
+++ resolved
@@ -70,13 +70,6 @@
 def schedule_graph_rewrite(big_sink:UOp): return graph_rewrite(big_sink, merge_views+sym, {})
 
 class TestSchedule(unittest.TestCase):
-<<<<<<< HEAD
-  def test_arange_sum(self):
-    a = Tensor.arange(6).reshape(3, 2).sum(axis=1)
-    with Context(FUSE_ARANGE=1):
-      a.realize()
-    np.testing.assert_equal(a.numpy(), np.arange(6).reshape(3,2).sum(axis=1))
-=======
   def test_arange_avgpool2d(self, kcount=2):
     x = Tensor.arange(25).reshape(1,1,5,5).cast(dtypes.float32)
     t = x.avg_pool2d(padding=1)
@@ -96,14 +89,11 @@
     with self.assertRaises(RecursionError):
       with Context(FUSE_ARANGE=1, NOOPT=0): self.test_arange_avgpool2d(kcount=1)
 
-  # grouper error
-  @unittest.expectedFailure
   def test_arange_sum(self):
     a = Tensor.arange(6).reshape(3, 2).sum(axis=1)
     with Context(FUSE_ARANGE=1):
       run_schedule(check_schedule(a, 1))
     self.assertListEqual(a.tolist(), [1, 5, 9])
->>>>>>> 571c0296
 
   @unittest.skipIf(Device.DEFAULT == "CPU", "devices must mismatch")
   def test_error_on_device_mismatch(self):
