--- conflicted
+++ resolved
@@ -1980,27 +1980,6 @@
     self.assertEqual(new_uop.st, ShapeTracker.from_shape((4,)).reshape((4, 1)))
     self.assertEqual(swizzle_cnt(new_uop), 0)
 
-<<<<<<< HEAD
-  def test_no_rewrite_elementwise(self):
-    a = Tensor.empty(32, 32)
-    b = Tensor.empty(32, 32)
-    sink = (a+b).schedule()[0].ast
-    self.assertEqual(swizzle_cnt(sink), 0)
-
-  def test_simple_store_reshape(self):
-    a = Tensor.empty(32, 32).sum(axis=1)+Tensor.empty(1,32)
-    ast = a.schedule()[0].ast
-    self.assertEqual(ast.shape, (1, 32))
-    self.assertEqual(a.uop.shape, (1, 32))
-
-  def test_no_reshape_reduceop(self):
-    a = Tensor.empty(32, 32).sum(axis=(1,)).contiguous()
-    ast = a.schedule()[0].ast
-    self.assertEqual(ast.shape, (32,))
-    self.assertEqual(a.uop.shape, (32,))
-
-=======
->>>>>>> 8ce72d3f
 def swizzle_cnt(u:UOp) -> int:
   return len([x for x in u.toposort() if x.op is Ops.VIEW and len(x.src) != 0 and x.src[0].op not in {Ops.BUFFER, Ops.DEFINE_GLOBAL, Ops.ASSIGN}])
 
