import unittest
from tinygrad import Tensor, TinyJit, Variable, dtypes
import numpy as np

class TestSetitem(unittest.TestCase):
  def test_simple_setitem(self):
    cases = (
      ((6,6), (slice(2,4), slice(3,5)), Tensor.ones(2,2)),
      ((6,6), (slice(2,4), slice(3,5)), Tensor([1.,2.])),
      ((6,6), (slice(2,4), slice(3,5)), 1.0),
      ((6,6), (3, 4), 1.0),
      ((6,6), (3, None, 4, None), 1.0),
      ((4,4,4,4), (Ellipsis, slice(1,3), slice(None)), Tensor(4)),
      ((4,4,4,4), (Ellipsis, slice(1,3)), 4),
      ((4,4,4,4), (2, slice(1,3), None, 1), 4),
      ((4,4,4,4), (slice(1,3), slice(None), slice(0,4,2)), 4),
      ((4,4,4,4), (slice(1,3), slice(None), slice(None), slice(0,3)), 4),
      ((6,6), (slice(1,5,2), slice(0,5,3)), 1.0),
      ((6,6), (slice(5,1,-2), slice(5,0,-3)), 1.0),
    )
    for shp, slc, val in cases:
      t = Tensor.zeros(shp).contiguous()
      t[slc] = val
      n = np.zeros(shp)
      n[slc] = val.numpy() if isinstance(val, Tensor) else val
      np.testing.assert_allclose(t.numpy(), n)

  def test_padded_setitem(self):
    t = Tensor.arange(10)
    t[4:1:-2] = 11
    self.assertListEqual(t.tolist(), [0, 1, 11, 3, 11, 5, 6, 7, 8, 9])

<<<<<<< HEAD
  def test_setitem_mul(self):
=======
  def test_setitem_inplace_mul(self):
>>>>>>> dd16087f
    t = Tensor.arange(10).realize()
    t[:3] *= 10
    self.assertListEqual(t.tolist(), [0, 10, 20, 3, 4, 5, 6, 7, 8, 9])

  def test_setitem_into_unrealized(self):
    t = Tensor.arange(4).reshape(2, 2)
    t[1] = 5
    np.testing.assert_allclose(t.numpy(), [[0, 1], [5, 5]])

  def test_setitem_dtype(self):
    for dt in (dtypes.int, dtypes.float, dtypes.bool):
      for v in (5., 5, True):
        t = Tensor.ones(6,6, dtype=dt).contiguous()
        t[1] = v
        self.assertEqual(t.dtype, dt)

  def test_setitem_into_noncontiguous(self):
    t = Tensor.ones(4)
    self.assertFalse(t.lazydata.st.contiguous)
    with self.assertRaises(RuntimeError): t[1] = 5

  @unittest.skip("TODO: flaky")
  def test_setitem_inplace_operator(self):
    t = Tensor.arange(4).reshape(2, 2).contiguous()
    t[1] += 2
    np.testing.assert_allclose(t.numpy(), [[0, 1], [4, 5]])

    t = Tensor.arange(4).reshape(2, 2).contiguous()
    t[1] -= 1
    np.testing.assert_allclose(t.numpy(), [[0, 1], [1, 2]])

    t = Tensor.arange(4).reshape(2, 2).contiguous()
    t[1] *= 2
    np.testing.assert_allclose(t.numpy(), [[0, 1], [4, 6]])

    # NOTE: have to manually cast setitem target to least_upper_float for div
    t = Tensor.arange(4, dtype=dtypes.float).reshape(2, 2).contiguous()
    t[1] /= 2
    np.testing.assert_allclose(t.numpy(), [[0, 1], [1, 1.5]])

    t = Tensor.arange(4).reshape(2, 2).contiguous()
    t[1] **= 2
    np.testing.assert_allclose(t.numpy(), [[0, 1], [4, 9]])

    t = Tensor.arange(4).reshape(2, 2).contiguous()
    t[1] ^= 5
    np.testing.assert_allclose(t.numpy(), [[0, 1], [7, 6]])

  #@unittest.expectedFailure
  # update: passing after delete_forced_realize
  def test_setitem_consecutive_inplace_operator(self):
    t = Tensor.arange(4).reshape(2, 2).contiguous()
    t[1] += 2
    t = t.contiguous()
    # TODO: RuntimeError: can't double realize in one schedule
    t[1] -= 1
    np.testing.assert_allclose(t.numpy(), [[0, 1], [3, 4]])

  def test_setitem_overlapping_indices(self):
    t = Tensor([1,2,3,4])
    # regular overlapping indices
    t[[1,1]] = Tensor([5,6])
    np.testing.assert_allclose(t.numpy(), [1,6,3,4])

    # overlapping indices with zero value overlapped
    t[[1,1]] = Tensor([0,1])
    np.testing.assert_allclose(t.numpy(), [1,1,3,4])

  def test_setitem_overlapping_indices_with_0(self):
    t = Tensor([1,2,3,4])
    t[[1,1]] = Tensor([1,0])
    np.testing.assert_allclose(t.numpy(), [1,0,3,4])

  def test_setitem_with_1_in_shape(self):
    t = Tensor([[1],[2],[3]])
    t[[0,0]] = Tensor([[1],[2]])
    np.testing.assert_allclose(t.numpy(), [[2],[2],[3]])

  def test_fancy_setitem(self):
    t = Tensor.zeros(6,6).contiguous()
    t[[1,2], [3,2]] = 3
    n = np.zeros((6,6))
    n[[1,2], [3,2]] = 3
    np.testing.assert_allclose(t.numpy(), n)

  def test_simple_jit_setitem(self):
    @TinyJit
    def f(t:Tensor, a:Tensor):
      t[2:4, 3:5] = a

    for i in range(1, 6):
      t = Tensor.zeros(6, 6).contiguous().realize()
      a = Tensor.full((2, 2), fill_value=i, dtype=dtypes.float).contiguous()
      f(t, a)

      n = np.zeros((6, 6))
      n[2:4, 3:5] = np.full((2, 2), i)
      np.testing.assert_allclose(t.numpy(), n)

  def test_jit_setitem_variable_offset(self):
    @TinyJit
    def f(t:Tensor, a:Tensor, v:Variable):
      t.shrink(((v,v+1), None)).assign(a).realize()

    t = Tensor.zeros(6, 6).contiguous().realize()
    n = np.zeros((6, 6))

    for i in range(6):
      v = Variable("v", 0, 6).bind(i)
      a = Tensor.full((1, 6), fill_value=i+1, dtype=dtypes.float).contiguous()
      n[i, :] = i+1
      f(t, a, v)
      np.testing.assert_allclose(t.numpy(), n)
    np.testing.assert_allclose(t.numpy(), [[1,1,1,1,1,1],[2,2,2,2,2,2],[3,3,3,3,3,3],[4,4,4,4,4,4],[5,5,5,5,5,5],[6,6,6,6,6,6]])

  def test_setitem_overlapping_inplace1(self):
    t = Tensor([[3.0], [2.0], [1.0]]).contiguous()
    t[1:] = t[:-1]
    self.assertEqual(t.tolist(), [[3.0], [3.0], [2.0]])

  def test_setitem_overlapping_inplace2(self):
    t = Tensor([[3.0], [2.0], [1.0]]).contiguous()
    t[:-1] = t[1:]
    self.assertEqual(t.tolist(), [[2.0], [1.0], [1.0]])

class TestWithGrad(unittest.TestCase):
  def test_no_requires_grad_works(self):
    z = Tensor.rand(8, 8)
    x = Tensor.rand(8)
    z[:3] = x

  def test_set_into_requires_grad(self):
    z = Tensor.rand(8, 8, requires_grad=True)
    x = Tensor.rand(8)
    with self.assertRaises(NotImplementedError):
      z[:3] = x

  def test_set_with_requires_grad(self):
    z = Tensor.rand(8, 8)
    x = Tensor.rand(8, requires_grad=True)
    with self.assertRaises(NotImplementedError):
      z[:3] = x

if __name__ == '__main__':
  unittest.main()<|MERGE_RESOLUTION|>--- conflicted
+++ resolved
@@ -30,11 +30,7 @@
     t[4:1:-2] = 11
     self.assertListEqual(t.tolist(), [0, 1, 11, 3, 11, 5, 6, 7, 8, 9])
 
-<<<<<<< HEAD
-  def test_setitem_mul(self):
-=======
   def test_setitem_inplace_mul(self):
->>>>>>> dd16087f
     t = Tensor.arange(10).realize()
     t[:3] *= 10
     self.assertListEqual(t.tolist(), [0, 10, 20, 3, 4, 5, 6, 7, 8, 9])
