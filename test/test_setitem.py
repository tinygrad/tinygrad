--- conflicted
+++ resolved
@@ -70,11 +70,7 @@
     np.testing.assert_allclose(t.numpy(), [[0, 1], [7, 6]])
 
   #@unittest.expectedFailure
-<<<<<<< HEAD
-  # update: passing after tensor_map
-=======
   # update: passing after delete_forced_realize
->>>>>>> 259230dd
   def test_setitem_consecutive_inplace_operator(self):
     t = Tensor.arange(4).reshape(2, 2).contiguous()
     t[1] += 2
