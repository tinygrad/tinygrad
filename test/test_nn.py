--- conflicted
+++ resolved
@@ -3,11 +3,7 @@
 import numpy as np
 from tinygrad.jit import TinyJit
 from tinygrad.tensor import Tensor, Device
-<<<<<<< HEAD
-from tinygrad.nn import BatchNorm2d, Conv2d, Linear, GroupNorm, LayerNorm, LayerNorm2d, InstanceNorm
-=======
-from tinygrad.nn import BatchNorm2d, Conv2d, Linear, GroupNorm, LayerNorm, LayerNorm2d, Embedding
->>>>>>> 26014a0f
+from tinygrad.nn import BatchNorm2d, Conv2d, Linear, GroupNorm, LayerNorm, LayerNorm2d, Embedding, InstanceNorm
 import torch
 
 class TestNN(unittest.TestCase):
