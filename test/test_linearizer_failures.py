--- conflicted
+++ resolved
@@ -1227,17 +1227,9 @@
                     UOp(Ops.LOAD, dtypes.half, arg=None, src=(
                       UOp(Ops.DEFINE_GLOBAL, dtypes.half.ptr(), arg=3, src=()),
                       UOp(Ops.VIEW, dtypes.void, arg=ShapeTracker(views=(View(shape=(12, 1024, 1), strides=(0, 1, 0), offset=0, mask=None, contiguous=False),)), src=()),)),)),)),
-<<<<<<< HEAD
-                UOp(Ops.WHERE, dtypes.half, arg=None, src=(
-                  x6,
-                  UOp(Ops.CONST, dtypes.half, arg=-1.4426950408889634, src=()),
-                  x9,)),)),)),)),)),)),))
-    opts = [Opt(op=OptOps.TC, axis=0, arg=(-1, 2))]
-=======
                 UOp(Ops.CONST, dtypes.half, arg=-1.4426950408889634, src=(
                    x6,)),)),)),)),)),)),))
-    opts = [Opt(op=OptOps.TC, axis=0, arg=2)]
->>>>>>> ba177860
+    opts = [Opt(op=OptOps.TC, axis=0, arg=(-1, 2))]
     helper_test_lin(Kernel(ast, opts=Device[Device.DEFAULT].renderer), opts=opts, failed_platforms=[])
 
   @unittest.skipIf(CI and Device.DEFAULT in {"METAL"}, "hangs metal gpu CI")
