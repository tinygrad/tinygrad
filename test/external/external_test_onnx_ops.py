# inputs, attributes, and outputs for tests are found here:
# https://github.com/onnx/onnx/blob/main/docs/Operators.md
# https://github.com/microsoft/onnxruntime/blob/main/docs/ContribOperators.md

from typing import Any
import unittest, onnx, tempfile
import numpy as np
from extra.onnx_helpers import validate

class TestOnnxOps(unittest.TestCase):
  DOMAIN = None
  def helper_test_single_op(self, op:str, inps:dict[str, np.ndarray], opts:dict[str, Any], outs:list[str], rtol=1e-3, atol=1e-6):
    onnx_inputs = [onnx.helper.make_tensor_value_info(name, onnx.helper.np_dtype_to_tensor_dtype(arr.dtype), arr.shape) for name, arr in inps.items()]
    onnx_outputs = [onnx.helper.make_empty_tensor_value_info(name) for name in outs]
    nodes = [onnx.helper.make_node(op, list(inps), list(outs), domain=self.DOMAIN, **opts)]
    graph = onnx.helper.make_graph(nodes, f"test_{op.lower()}", onnx_inputs, onnx_outputs)
    model = onnx.helper.make_model(graph, producer_name=f"test_{op.lower()}")
    with tempfile.NamedTemporaryFile() as tmp:
      onnx.save(model, tmp.name)
      validate(tmp.name, inps, rtol, atol)

class TestMainOnnxOps(TestOnnxOps):
  DOMAIN = ""
  def test_reshape(self):
    inputs = {"in": np.arange(6, dtype=np.float32), "shape": np.array([2,3], dtype=np.int64)}
    attributes = {}
    outputs = ["out"]
    self.helper_test_single_op("Reshape", inputs, attributes, outputs)

  def test_conv(self):
    # test VALID auto_pad
    inputs = {
      "x": np.random.randn(1, 3, 384, 384).astype(np.float32),
      "w": np.random.randn(1152, 3, 14, 14).astype(np.float32),
      "b": np.random.randn(1152).astype(np.float32)
    }
    attributes = {'auto_pad': 'VALID', 'dilations': (1, 1), 'group': 1, 'kernel_shape': (14, 14), 'strides': (14, 14)}
    outputs = ["y"]
    self.helper_test_single_op("Conv", inputs, attributes, outputs, atol=1e-4)

<<<<<<< HEAD
=======
  def test_gather(self):
    # test const negative indices
    inputs = {
      "input": np.random.randn(1, 3, 3).astype(np.float32),
      "indices": np.array(-2, dtype=np.int64),
    }
    attributes = {'axis': 1}
    outputs = ["y"]
    self.helper_test_single_op("Gather", inputs, attributes, outputs)

>>>>>>> 46720294
  def test_quantize_linear(self):
    test_cases = [
      {"test_case": "round_half_to_even", "qdtype": np.int8, "qzero_point": 0, "x": [-1.5, -0.5, 0.5, 1.5], "scale": 1.0},
      {"test_case": "round_to_even_before_add_zero_point", "qdtype": np.uint8, "qzero_point": 1, "x": [0.5, 1.5], "scale": 1.0},
    ]
    for case in test_cases:
      with self.subTest(test_case=case["test_case"]):
        inputs = {
          "x": np.array([case["x"]], dtype=np.float32),
          "y_scale": np.array(case["scale"], dtype=np.float32),
          "y_zero_point": np.array(case["qzero_point"], dtype=case["qdtype"])
        }
        self.helper_test_single_op("QuantizeLinear", inputs, {}, ["y"])

  def test_dynamic_quantize_linear(self):
    test_cases = [
      {"name": "round_half_to_even", "x": np.array([0, 0.5, 1.5, 255], dtype=np.float32)},
      {"name": "round_zero_point_half_down_to_even", "x": np.array([-1, 509], dtype=np.float32)},
      {"name": "round_zero_point_half_up_to_even", "x": np.array([-11, 499], dtype=np.float32)},
      # other tests from https://github.com/onnx/onnx/blob/main/docs/Operators.md#examples-45
      {"name": "max_adjusted", "x": np.array([-1.0, -2.1, -1.3, -2.5, -3.34, -4.0], dtype=np.float32)},
      {"name": "min_adjusted", "x": np.array([1, 2.1, 1.3, 2.5, 3.34, 4.0, 1.5, 2.6, 3.9, 4.0, 3.0, 2.345], dtype=np.float32).reshape((3, 4))},
    ]
    for case in test_cases:
      with self.subTest(test_case=case["name"]):
        self.helper_test_single_op("DynamicQuantizeLinear", {"x": case["x"]}, {}, ["y", "y_scale", "y_zero_point"])

  def test_qlinear_conv(self):
    for dtype, zero_point in [(np.uint8, 128), (np.int8, 0)]:
      for b in (np.ones([32], dtype=np.int32), np.zeros([32], dtype=np.int32)):
        with self.subTest(dtype=dtype, zero_point=zero_point):
          dtype_min, dtype_max = np.iinfo(dtype).min, np.iinfo(dtype).max
          inputs = {
            "x": np.random.randint(dtype_min, dtype_max + 1, [1, 3, 224, 224], dtype=dtype),
            "x_scale": np.array(np.random.uniform(0.01, 0.1), dtype=np.float32),
            "x_zero_point": np.array(zero_point, dtype=dtype),
            "w": np.random.randint(dtype_min, dtype_max + 1, [32, 3, 3, 3], dtype=dtype),
            "w_scale": np.array(np.random.uniform(0.01, 0.1), dtype=np.float32),
            "w_zero_point": np.array(zero_point, dtype=dtype),
            "y_scale": np.array(np.random.uniform(0.01, 0.1), dtype=np.float32),
            "y_zero_point": np.array(zero_point, dtype=dtype),
            "b": b
          }
          attributes = {'auto_pad': 'NOTSET', 'dilations': (1, 1), 'group': 1, 'kernel_shape': (3, 3), 'pads': (1, 1, 1, 1), 'strides': (2, 2)}
          outputs = ["out"]
          self.helper_test_single_op("QLinearConv", inputs, attributes, outputs, atol=1) # occasionally inaccurate

  def test_qlinear_matmul(self):
    for dtype, zero_point in [(np.uint8, 128), (np.int8, 0)]:
      with self.subTest(dtype=dtype, zero_point=zero_point):
        dtype_min, dtype_max = np.iinfo(dtype).min, np.iinfo(dtype).max
        inputs = {
          "A": np.random.randint(dtype_min, dtype_max + 1, [10, 10], dtype=dtype),
          "A_scale": np.array(np.random.uniform(0.01, 0.1), dtype=np.float32),
          "A_zero_point": np.array(zero_point, dtype=dtype),
          "B": np.random.randint(dtype_min, dtype_max + 1, [10, 10], dtype=dtype),
          "B_scale": np.array(np.random.uniform(0.01, 0.1), dtype=np.float32),
          "B_zero_point": np.array(zero_point, dtype=dtype),
          "Y_scale": np.array(np.random.uniform(0.01, 0.1), dtype=np.float32),
          "Y_zero_point": np.array(zero_point, dtype=dtype)
        }
        attributes = {}
        outputs = ["Y"]
        self.helper_test_single_op("QLinearMatMul", inputs, attributes, outputs)

    for name,val in (("round_half_down_to_even", 1), ("round_half_up_to_even", 3)):
      with self.subTest(test_case=name, val=val):
        inputs = {
          "A": np.array([val], dtype=np.int8),
          "A_scale": np.array(0.5, dtype=np.float32),
          "A_zero_point": np.array(0, dtype=np.int8),
          "B": np.array([1], dtype=np.int8),
          "B_scale": np.array(1, dtype=np.float32),
          "B_zero_point": np.array(0, dtype=np.int8),
          "Y_scale": np.array(1, dtype=np.float32),
          "Y_zero_point": np.array(0, dtype=np.int8)
        }
        attributes = {}
        outputs = ["Y"]
        self.helper_test_single_op("QLinearMatMul", inputs, attributes, outputs)

class TestContribOnnxOps(TestOnnxOps):
  DOMAIN = "com.microsoft"
  def test_attention(self):
    batch_size, seq_len, input_hidden_size = 2, 8, 256
    num_heads, head_size = 4, 64
    hidden_size = num_heads * head_size
    v_hidden_size = hidden_size

    # for mask_index
    right_padding_mask = np.random.randint(1, seq_len + 1, size=(batch_size,), dtype=np.int32)
    end_positions = np.random.randint(1, seq_len + 1, size=(batch_size,), dtype=np.int32)
    start_positions = np.array([np.random.randint(0, end) for end in end_positions], dtype=np.int32)
    left_padding_mask = np.concatenate([end_positions, start_positions])

    base_inps = {
      "input": np.random.randn(batch_size, seq_len, input_hidden_size).astype(np.float32),
      "weights": np.random.randn(input_hidden_size, hidden_size * 3).astype(np.float32),
      # bias is required in ORT (segfaults otherwise), eventhough docs says it's optional
      "bias": np.random.randn(hidden_size * 2 + v_hidden_size).astype(np.float32),
    }
    base_opts = {"num_heads": num_heads}

    test_cases = [
      ({}, {}),
      ({}, {"scale": 0.1}),
      ({}, {"scale": 1.0}),
      ({}, {"unidirectional": 1}),
      ({"mask_index": right_padding_mask}, {}),
      ({"mask_index": left_padding_mask}, {}),
      ({"mask_index": np.random.randint(0, seq_len, size=(batch_size, seq_len), dtype=np.int32)}, {"mask_filter_value": -5000.0}),
      ({"mask_index": np.random.randint(0, seq_len, size=(batch_size, seq_len, seq_len), dtype=np.int32)}, {"mask_filter_value": -np.inf}),
      # BUG: when `mask_index` is used with `unidirectional`, the first value must be True
      # otherwise this will trigger a different ORT behavior where start consecutive Falses will be turned True
      # e.g. mask_index = [[0, 0, 1, 0, 1, 1, 1, 1], [0, 0, 1, 0, 1, 1, 1, 1]]
      # will need mask[:, :, 0:1, 0:1] = True
      ({"mask_index": np.array([[1, 0, 1, 0, 1, 1, 1, 1], [1, 0, 1, 0, 1, 1, 1, 1]], dtype=np.int32)}, {"unidirectional": 1}),
      ({ "weights": np.random.randn(input_hidden_size, hidden_size + hidden_size + 128).astype(np.float32),
         "bias": np.random.randn(hidden_size + hidden_size + 128).astype(np.float32)},
       {"qkv_hidden_sizes": [hidden_size, hidden_size, 128]}),
      # TODO: past is not tested. ORT gives type error for input
    ]

    for i, (extra_inps, extra_opts) in enumerate(test_cases):
      with self.subTest(f"test_attention_{i}"):
        inps = {**base_inps, **extra_inps}
        opts = {**base_opts, **extra_opts}
        outputs = ["output", "present"] if "past" in inps else ["output"]
        self.helper_test_single_op("Attention", inps, opts, outputs, atol=1e-4)

  def test_skip_layer_normalization(self):
    shape = (2, 8, 32)
    for has_beta in [True, False]:
      for has_bias in [True, False]:
        with self.subTest(has_beta=has_beta, has_bias=has_bias):
          hidden_size = shape[-1]
          inputs = {
            "input": np.random.randn(*shape).astype(np.float32),
            "skip": np.random.randn(*shape).astype(np.float32),
            "gamma": np.random.randn(hidden_size).astype(np.float32),
          }
          if has_beta: inputs["beta"] = np.random.randn(hidden_size).astype(np.float32)
          if has_bias: inputs["bias"] = np.random.randn(hidden_size).astype(np.float32)
          attributes = {"epsilon": 1e-12}
          outputs = ["output", "mean", "inv_std_var", "input_skip_bias_sum"]
          self.helper_test_single_op("SkipLayerNormalization", inputs, attributes, outputs)

  def test_bias_gelu(self):
    shape = (2,3,4)
    inputs = {
      "A": np.random.randn(*shape).astype(np.float32),
      "B": np.random.randn(shape[-1]).astype(np.float32)
    }
    attributes = {}
    outputs = ["C"]
    self.helper_test_single_op("BiasGelu", inputs, attributes, outputs)

  def test_qlinear_add(self):
    for dtype, zero_point in [(np.uint8, 128), (np.int8, 0)]:
      with self.subTest(dtype=dtype, zero_point=zero_point):
        dtype_min, dtype_max = np.iinfo(dtype).min, np.iinfo(dtype).max
        inputs = {
          "A": np.random.randint(dtype_min, dtype_max + 1, [10, 10], dtype=dtype),
          "A_scale": np.array(np.random.uniform(0.01, 0.1), dtype=np.float32),
          "A_zero_point": np.array(zero_point, dtype=dtype),
          "B": np.random.randint(dtype_min, dtype_max + 1, [10, 10], dtype=dtype),
          "B_scale": np.array(np.random.uniform(0.01, 0.1), dtype=np.float32),
          "B_zero_point": np.array(zero_point, dtype=dtype),
          "C_scale": np.array(np.random.uniform(0.01, 0.1), dtype=np.float32),
          "C_zero_point": np.array(zero_point, dtype=dtype)
        }
        attributes = {}
        outputs = ["C"]
        self.helper_test_single_op("QLinearAdd", inputs, attributes, outputs)

    with self.subTest(test_case="round_half_to_even"):
      inputs = {
        "A": np.array([1, 1, 1, 1], dtype=np.int8),
        "A_scale": np.array(1, dtype=np.float32),
        "A_zero_point": np.array(0, dtype=np.int8),
        "B": np.array([1, 5, -3, -7], dtype=np.int8),
        "B_scale": np.array(1, dtype=np.float32),
        "B_zero_point": np.array(0, dtype=np.int8),
        "C_scale": np.array(4, dtype=np.float32),
        "C_zero_point": np.array(0, dtype=np.int8)
      }
      attributes = {}
      outputs = ["C"]
      self.helper_test_single_op("QLinearAdd", inputs, attributes, outputs)

  def test_qlinear_mul(self):
    for dtype, zero_point in [(np.uint8, 128), (np.int8, 0)]:
      with self.subTest(dtype=dtype, zero_point=zero_point):
        dtype_min, dtype_max = np.iinfo(dtype).min, np.iinfo(dtype).max
        inputs = {
          "A": np.random.randint(dtype_min, dtype_max + 1, [10, 10], dtype=dtype),
          "A_scale": np.array(np.random.uniform(0.01, 0.1), dtype=np.float32),
          "A_zero_point": np.array(zero_point, dtype=dtype),
          "B": np.random.randint(dtype_min, dtype_max + 1, [10, 10], dtype=dtype),
          "B_scale": np.array(np.random.uniform(0.01, 0.1), dtype=np.float32),
          "B_zero_point": np.array(zero_point, dtype=dtype),
          "C_scale": np.array(np.random.uniform(0.01, 0.1), dtype=np.float32),
          "C_zero_point": np.array(zero_point, dtype=dtype)
        }
        attributes = {}
        outputs = ["C"]
        self.helper_test_single_op("QLinearMul", inputs, attributes, outputs)

    with self.subTest(test_case="round_half_to_even"):
      inputs = {
        "A": np.array([1, 1, 1, 1], dtype=np.int8),
        "A_scale": np.array(1, dtype=np.float32),
        "A_zero_point": np.array(0, dtype=np.int8),
        "B": np.array([2, 6, -2, -6], dtype=np.int8),
        "B_scale": np.array(1, dtype=np.float32),
        "B_zero_point": np.array(0, dtype=np.int8),
        "C_scale": np.array(4, dtype=np.float32),
        "C_zero_point": np.array(0, dtype=np.int8)
      }
      attributes = {}
      outputs = ["C"]
      self.helper_test_single_op("QLinearMul", inputs, attributes, outputs)

  def test_qlinear_global_average_pool(self):
    for dtype, zero_point in [(np.uint8, 128), (np.int8, 0)]:
      with self.subTest(dtype=dtype, zero_point=zero_point):
        dtype_min, dtype_max = np.iinfo(dtype).min, np.iinfo(dtype).max
        inputs = {
          "X": np.random.randint(dtype_min, dtype_max + 1, [1, 3, 32, 32], dtype=dtype),
          "x_scale": np.array(np.random.uniform(0.01, 0.1), dtype=np.float32),
          "x_zero_point": np.array(zero_point, dtype=dtype),
          "y_scale": np.array(np.random.uniform(0.01, 0.1), dtype=np.float32),
          "y_zero_point": np.array(zero_point, dtype=dtype)
        }
        attributes = {"channels_last": 0}
        outputs = ["C"]
        self.helper_test_single_op("QLinearGlobalAveragePool", inputs, attributes, outputs)

if __name__ == "__main__":
  unittest.main()<|MERGE_RESOLUTION|>--- conflicted
+++ resolved
@@ -38,8 +38,6 @@
     outputs = ["y"]
     self.helper_test_single_op("Conv", inputs, attributes, outputs, atol=1e-4)
 
-<<<<<<< HEAD
-=======
   def test_gather(self):
     # test const negative indices
     inputs = {
@@ -50,7 +48,6 @@
     outputs = ["y"]
     self.helper_test_single_op("Gather", inputs, attributes, outputs)
 
->>>>>>> 46720294
   def test_quantize_linear(self):
     test_cases = [
       {"test_case": "round_half_to_even", "qdtype": np.int8, "qzero_point": 0, "x": [-1.5, -0.5, 0.5, 1.5], "scale": 1.0},
