import random
from z3 import IntVal, Solver, unsat, sat, ArithRef, Ints, If
from tinygrad import Variable, dtypes
from tinygrad.uop.ops import UOp
from tinygrad.helpers import DEBUG
random.seed(42)

# z3 division on integers is floored, but tinygrad idiv is truncated division
ArithRef.__floordiv__ = lambda self, other: If(self<0, (self+(other-1))/other, self/other)

def add_v(expr, rng=None):
  if rng is None: rng = random.randint(0,2)
  return expr + v[rng], rng

def div(expr, rng=None):
  if rng is None: rng = random.randint(1,9)
  return expr // rng, rng

def mul(expr, rng=None):
  if rng is None: rng = random.randint(-4,4)
  return expr * rng, rng

def mod(expr, rng=None):
  if rng is None: rng = random.randint(1,9)
  return expr % rng, rng

def add_num(expr, rng=None):
  if rng is None: rng = random.randint(-4,4)
  return expr + rng, rng

def lt(expr, rng=None):
  if rng is None: rng = random.randint(-4,4)
  return expr < rng, rng

def ge(expr, rng=None):
  if rng is None: rng = random.randint(-4,4)
  return expr >= rng, rng

def le(expr, rng=None):
  if rng is None: rng = random.randint(-4,4)
  return expr <= rng, rng

def gt(expr, rng=None):
  if rng is None: rng = random.randint(-4,4)
  return expr > rng, rng

<<<<<<< HEAD
=======
# NOTE: you have to replace these for this test to pass
from tinygrad.uop.ops import python_alu, Ops
python_alu[Ops.MOD] = lambda x,y: x%y
python_alu[Ops.IDIV] = lambda x,y: x//y
>>>>>>> 941cbd34

if __name__ == "__main__":
  ops = [add_v, mul, add_num, div]
  for i in range(1000):
    solver = Solver()
    if i % 100 == 0:
      print(f"Running test {i}")
    upper_bounds = [*list(range(1, 10)), 16, 32, 64, 128, 256, 512, 1024]
    v1, v2, v3 = Ints("v1 v2 v3")
    u1 = Variable("v1", 0, random.choice(upper_bounds))
    u2 = Variable("v2", 0, random.choice(upper_bounds))
    u3 = Variable("v3", 0, random.choice(upper_bounds))
    solver.add(v1 >= 0, v2 >= 0, v3 >= 0)
    solver.add(v1 <= u1.arg[2], v2 <= u2.arg[2], v3 <= u3.arg[2])
    v = [u1,u2,u3]
    tape = [random.choice(ops) for _ in range(random.randint(2, 30))]
    # 10% of the time, add one of lt, le, gt, ge
    if random.random() < 0.1: tape.append(random.choice([lt, le, gt, ge]))
    expr = UOp.const(dtypes.int, 0)
    rngs = []
    for t in tape:
      expr, rng = t(expr)
      if DEBUG >= 1: print(t.__name__, rng)
      rngs.append(rng)
    if DEBUG >=1: print(expr)

    v = [v1,v2,v3]
    z3_expr = IntVal(0)
    for t,r in zip(tape, rngs): z3_expr, _ = t(z3_expr, r)
    simplified_expr = eval(expr.render())
    if solver.check(simplified_expr != z3_expr) == sat:
      m = solver.model()
      unsimplified_expr = eval(expr.render(simplify=False))
      assert solver.check(unsimplified_expr != z3_expr) == unsat, f"UNSIMPLIFIED MISMATCH!, {expr.render(simplify=False)} != {z3_expr}"
      n1, n2, n3 = m[v1], m[v2], m[v3]
      u1_val, u2_val, u3_val = u1.const_like(n1.as_long()), u2.const_like(n2.as_long()), u3.const_like(n3.as_long())
      num = expr.simplify().substitute({u1:u1_val, u2:u2_val, u3:u3_val}).ssimplify()
      rn = expr.substitute({u1:u1_val, u2:u2_val, u3:u3_val}).ssimplify()
      assert False, f"""
mismatched {expr.render()} at v1={m[v1]}; v2={m[v2]}; v3={m[v3]} = {num} != {rn}
Reproduce with:
v1={u1}
v2={u2}
v3={u3}
expr = {expr.render(simplify=False)}
v1_val, v2_val, v3_val = v1.const_like({n1.as_long()}), v2.const_like({n2.as_long()}), v3.const_like({n3.as_long()})
num = expr.simplify().substitute({{v1:v1_val, v2:v2_val, v3:v3_val}}).ssimplify()
rn = expr.substitute({{v1:v1_val, v2:v2_val, v3:v3_val}}).ssimplify()
assert num==rn, f"{{num}} != {{rn}}"
"""

    if DEBUG >= 1: print(f"validated {expr.render()}")<|MERGE_RESOLUTION|>--- conflicted
+++ resolved
@@ -44,13 +44,6 @@
   if rng is None: rng = random.randint(-4,4)
   return expr > rng, rng
 
-<<<<<<< HEAD
-=======
-# NOTE: you have to replace these for this test to pass
-from tinygrad.uop.ops import python_alu, Ops
-python_alu[Ops.MOD] = lambda x,y: x%y
-python_alu[Ops.IDIV] = lambda x,y: x//y
->>>>>>> 941cbd34
 
 if __name__ == "__main__":
   ops = [add_v, mul, add_num, div]
