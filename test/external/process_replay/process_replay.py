--- conflicted
+++ resolved
@@ -29,13 +29,8 @@
 
 # *** recreators
 
-<<<<<<< HEAD
-def recreate_sched(sink:UOp, ctx) -> UOp: return full_ast_rewrite(sink, ctx, var_vals={})
-def recreate_kernel(ast:UOp, opts:Renderer, applied_opts:List[Opt], name:str, ctx:ProcessReplayContext) -> str:
-=======
-def recreate_sched(sink:UOp, ctx, _) -> UOp: return full_ast_rewrite(sink, ctx)
+def recreate_sched(sink:UOp, ctx, _) -> UOp: return full_ast_rewrite(sink, ctx, {})
 def recreate_kernel(ast:UOp, opts:Renderer, applied_opts:List[Opt], name:str, ctx:ProcessReplayContext, _) -> str:
->>>>>>> bc95b7e4
   with Context(**{k:v for k,v in ctx.ctx_vars.items() if k in ContextVar._cache and k != "DEBUG"}):
     k = Kernel(ast, opts=opts)
     for opt in applied_opts: k.apply_opt(opt)
