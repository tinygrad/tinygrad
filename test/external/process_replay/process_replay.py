#!/usr/bin/env python3
# compare kernels created by HEAD against master
<<<<<<< HEAD
import os, multiprocessing, logging, pickle, sqlite3, difflib, warnings, itertools, functools, codecs
=======
import os, multiprocessing, logging, pickle, sqlite3, difflib, warnings, itertools, functools, base64
>>>>>>> 452b22c9
from typing import Callable, Any
from tinygrad.helpers import VERSION, Context, ContextVar, colored, db_connection, getenv, tqdm
from tinygrad.kernelize.kernelize import get_kernelize_map
from tinygrad.renderer import Renderer, ProgramSpec
from tinygrad.engine.realize import get_program
from tinygrad.uop.ops import UOp, Ops, KernelInfo

# *** process replay settings

# internal
PAGE_SIZE = getenv("PAGE_SIZE", 100)
REF = os.getenv("GITHUB_REF_NAME", "")
MAX_DIFF_PCT = getenv("PROCESS_REPLAY_MAX_DIFF_PCT", 20)
TABLE_NAME = f"process_replay_{VERSION}"
os.environ["CAPTURE_PROCESS_REPLAY"] = "0"
early_stop = multiprocessing.Event()
logging.basicConfig(level=logging.INFO, format="%(message)s")
MAX_LINES = 500
def trunc_log(x):
  if len(lines:=(x if isinstance(x, str) else repr(x)).splitlines()) > MAX_LINES:
    lines = lines[:MAX_LINES]+[f"WARN: truncated string with {len(lines)} lines"]
  logging.info("\n".join(lines))

# user config
ASSERT_DIFF = int((flag:="[pr]") in os.getenv("COMMIT_MESSAGE", flag) or flag in os.getenv("PR_TITLE", flag))
if not getenv("ASSERT_PROCESS_REPLAY", 1): ASSERT_DIFF = 0
SKIP_PROCESS_REPLAY = (k:="[skip_process_replay]") in os.getenv("COMMIT_MESSAGE", "") or k in os.getenv("PR_TITLE", "")
if REF == "master": SKIP_PROCESS_REPLAY = True
class ProcessReplayWarning(Warning): pass

# *** replay the function and convert return values to string

def replay_kernelize(ret:dict[UOp, UOp], big_sink:UOp) -> tuple[str, str, tuple[Any, ...]]:
  UOp.unique_num = itertools.count(max([u.arg for u in big_sink.toposort() if u.op is Ops.UNIQUE], default=0)+1)
  new_sink = big_sink.substitute(get_kernelize_map(big_sink))
  def to_str(ret:UOp) -> str:
    asts = [repr(u.arg.ast) for u in ret.toposort() if u.op is Ops.KERNEL]
    return "\n".join([f"{len(asts)} kernels", *asts])
  return to_str(new_sink), to_str(ret[big_sink]), (big_sink,)

def replay_get_program(p:ProgramSpec, ast:UOp, renderer:Renderer) -> tuple[str, str, tuple[Any, ...]]:
<<<<<<< HEAD
  input_ast = ast.replace(arg=KernelInfo(opts_to_apply=p.applied_opts, name=p.name)) if ast.arg is None else ast
  p2 = get_program(input_ast, renderer)
  def to_str(ret:ProgramSpec) -> str: return ret.src
  return to_str(p2), to_str(p), (codecs.decode(str(input_ast), "unicode_escape"), renderer)
=======
  p2 = get_program(ast.replace(arg=KernelInfo(opts_to_apply=p.applied_opts, name=p.name)) if ast.arg is None else ast, renderer)
  def to_str(ret:ProgramSpec) -> str:
    # PYTHON renderer pickles UOps, first unpickle and decode here
    if p.device.startswith("PYTHON"): return "\n".join([str(x) for x in pickle.loads(base64.b64decode(ret.src))])
    return ret.src
  return to_str(p2), to_str(p), (p.ast, renderer, p.applied_opts)
>>>>>>> 452b22c9

replayers: dict[str, Callable[..., tuple[str, str, tuple[Any, ...]]]] = {"get_kernelize_map":replay_kernelize, "get_program":replay_get_program}

# *** run replayers on captured rows and print diffs

def diff(offset:int, fxns:dict[str, Callable[..., tuple|None]]) -> None:
  if ASSERT_DIFF: warnings.filterwarnings("error", category=ProcessReplayWarning)
  if early_stop.is_set(): return None
  conn = db_connection()
  cur = conn.cursor()
  cur.execute(f"SELECT val FROM '{TABLE_NAME}' LIMIT ? OFFSET ?", (PAGE_SIZE, offset))
  changed = 0
  for row in cur.fetchall():
    if changed > MAX_DIFF_PCT:
      warnings.warn(f"detected changes in over {MAX_DIFF_PCT}%. skipping further diff generation.", ProcessReplayWarning)
      early_stop.set()
      break
    try:
      name, args, kwargs, ctx_vals, loc, ret = pickle.loads(row[0])
      ctx_vars = {k:v.value for k,v in ctx_vals.items() if k != "DEBUG" and (var:=ContextVar._cache.get(k)) is not None and var.value != v.value}
      if (replayer:=fxns.get(name)) is None: continue
      with Context(**ctx_vars):
        if (ret:=replayer(ret, *args, **kwargs)) is None: continue
        good, compare, metadata = ret
      if good != compare:
        for m in metadata: trunc_log(m)
        logging.info(loc)
        for line in difflib.unified_diff(good.splitlines(), compare.splitlines()):
          logging.info(colored(line, "red" if line.startswith("-") else "green" if line.startswith("+") else None))
        if ctx_vars: logging.info(ctx_vars)
        warnings.warn("PROCESS REPLAY DETECTED CHANGE", ProcessReplayWarning)
    except Exception as e:
      changed += 1
      warnings.warn(e, ProcessReplayWarning)
  conn.commit()
  cur.close()

# *** generic runner to map rows of a table to a function in parallel

def _pmap(fxns:dict[str, Callable]) -> None:
  conn = db_connection()
  cur = conn.cursor()
  try: row_count = cur.execute(f"select count(*) from '{TABLE_NAME}'").fetchone()[0]
  except sqlite3.OperationalError:
    raise RuntimeError(f"{TABLE_NAME} isn't accessible in master, did DB_VERSION change?")
  finally:
    conn.commit()
    cur.close()

  with multiprocessing.get_context("spawn").Pool(multiprocessing.cpu_count()) as pool:
    inputs = list(range(0, row_count, PAGE_SIZE))
    list(tqdm(pool.imap_unordered(functools.partial(diff, fxns=fxns), inputs), total=len(inputs)))
    pool.close()
    pool.join()
    pool.terminate()

# *** main loop

if __name__ == "__main__":
  if SKIP_PROCESS_REPLAY:
    logging.info("skipping process replay.")
    exit(0)

  logging.info(f"running process replay with {ASSERT_DIFF=}")
  try: _pmap(replayers)
  except Exception as e:
    logging.info("process replay err", e)
    exit(int(ASSERT_DIFF))<|MERGE_RESOLUTION|>--- conflicted
+++ resolved
@@ -1,10 +1,6 @@
 #!/usr/bin/env python3
 # compare kernels created by HEAD against master
-<<<<<<< HEAD
-import os, multiprocessing, logging, pickle, sqlite3, difflib, warnings, itertools, functools, codecs
-=======
-import os, multiprocessing, logging, pickle, sqlite3, difflib, warnings, itertools, functools, base64
->>>>>>> 452b22c9
+import os, multiprocessing, logging, pickle, sqlite3, difflib, warnings, itertools, functools, base64, codecs
 from typing import Callable, Any
 from tinygrad.helpers import VERSION, Context, ContextVar, colored, db_connection, getenv, tqdm
 from tinygrad.kernelize.kernelize import get_kernelize_map
@@ -46,19 +42,13 @@
   return to_str(new_sink), to_str(ret[big_sink]), (big_sink,)
 
 def replay_get_program(p:ProgramSpec, ast:UOp, renderer:Renderer) -> tuple[str, str, tuple[Any, ...]]:
-<<<<<<< HEAD
   input_ast = ast.replace(arg=KernelInfo(opts_to_apply=p.applied_opts, name=p.name)) if ast.arg is None else ast
   p2 = get_program(input_ast, renderer)
-  def to_str(ret:ProgramSpec) -> str: return ret.src
-  return to_str(p2), to_str(p), (codecs.decode(str(input_ast), "unicode_escape"), renderer)
-=======
-  p2 = get_program(ast.replace(arg=KernelInfo(opts_to_apply=p.applied_opts, name=p.name)) if ast.arg is None else ast, renderer)
   def to_str(ret:ProgramSpec) -> str:
     # PYTHON renderer pickles UOps, first unpickle and decode here
     if p.device.startswith("PYTHON"): return "\n".join([str(x) for x in pickle.loads(base64.b64decode(ret.src))])
     return ret.src
-  return to_str(p2), to_str(p), (p.ast, renderer, p.applied_opts)
->>>>>>> 452b22c9
+  return to_str(p2), to_str(p), (input_ast, renderer)
 
 replayers: dict[str, Callable[..., tuple[str, str, tuple[Any, ...]]]] = {"get_kernelize_map":replay_kernelize, "get_program":replay_get_program}
 
