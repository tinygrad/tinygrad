--- conflicted
+++ resolved
@@ -1,31 +1,15 @@
 #!/usr/bin/env python3
 # compare kernels created by HEAD against master
-<<<<<<< HEAD
-import difflib, pickle
-from tinygrad.codegen.linearizer import Linearizer
+import difflib, pickle, multiprocessing
+from tinygrad.codegen.kernel import Kernel
 from tinygrad.helpers import Context, ContextVar, colored, db_connection, VERSION, getenv, tqdm, timeit, partition
-from typing import Tuple, List
 
 page_size = 100
 table_name = f"process_replay_{getenv('GITHUB_SHA', 'HEAD')}_{VERSION}"
-print(table_name)
-conn = db_connection()
-cur = conn.cursor()
-row_count = cur.execute(f"select count(*) from '{table_name}'").fetchone()[0]
-timediffs: List[Tuple[str, float, float]] = []
-for offset in tqdm(range(0, row_count, page_size)):
-=======
-import difflib, pickle, multiprocessing
-from tinygrad.codegen.kernel import Kernel
-from tinygrad.helpers import Context, ContextVar, colored, db_connection, VERSION, getenv, tqdm
-
-page_size = 100
-table_name = f"process_replay_{getenv('GITHUB_SHA', 'HEAD')}_{VERSION}"
-
 def process_replay(offset:int):
+  timediffs = []
   conn = db_connection()
   cur = conn.cursor()
->>>>>>> bb1a9ebf
   cur.execute(f"SELECT val FROM '{table_name}' LIMIT ? OFFSET ?", (page_size, offset))
   for row in cur.fetchall():
     ast, opts, applied_opts, name, compare_src, ctx, lintime = pickle.loads(row[0])
@@ -55,14 +39,10 @@
         for line in diff:
           print(colored(line, "red" if line.startswith("-") else "green" if line.startswith("+") else None))
         if getenv("ASSERT_PROCESS_REPLAY", 1): raise e
-<<<<<<< HEAD
-
-better, worse = partition(sorted(timediffs, key=lambda x: x[2]),lambda x:x[2]<0)
-for (name,lintime, dt) in better[:10]: print(f"better:{lintime:.3f} - {-dt:.3f}s {name}")
-for (name, lintime, dt) in worse[-1:-10:-1]: print(f"worse: {lintime:.3f} + {dt:.3f}s {name}")
-=======
   conn.commit()
   cur.close()
+  return timediffs
+
 
 if __name__ == "__main__":
   conn = db_connection()
@@ -71,5 +51,8 @@
   conn.commit()
   cur.close()
   offsets = range(0, row_count, page_size)
-  with multiprocessing.Pool(processes=multiprocessing.cpu_count()) as pool: list(tqdm(pool.imap(process_replay, offsets), total=len(offsets)))
->>>>>>> bb1a9ebf
+  with multiprocessing.Pool(processes=multiprocessing.cpu_count()) as pool:
+    timediffs = sum(tqdm(pool.imap(process_replay, offsets), total=len(offsets)), [])
+  better, worse = partition(sorted(timediffs, key=lambda x: x[2]),lambda x:x[2]<0)
+  for (name,lintime, dt) in better[:10]: print(f"better:{lintime:.3f} - {-dt:.3f}s {name}")
+  for (name, lintime, dt) in worse[-1:-10:-1]: print(f"worse: {lintime:.3f} + {dt:.3f}s {name}")