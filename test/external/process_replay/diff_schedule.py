--- conflicted
+++ resolved
@@ -3,10 +3,6 @@
 from collections import defaultdict
 from typing import DefaultDict, List, Set, Tuple
 from test.external.process_replay.utils import print_diff
-<<<<<<< HEAD
-from tinygrad.ops import UOp
-=======
->>>>>>> d5e32170
 from tinygrad.engine.schedule import LBScheduleItem, ScheduleItem
 from tinygrad.helpers import DEBUG, Context, colored, diskcache_put, fetch, getenv
 from tinygrad.lazy import LazyBuffer
