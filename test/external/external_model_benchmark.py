--- conflicted
+++ resolved
@@ -3,11 +3,10 @@
 import time
 import onnx
 import torch
-<<<<<<< HEAD
 import numpy as np
-=======
+import onnxruntime as ort
+ort.set_default_logger_severity(3) # 0:Verbose, 1:Info, 2:Warning, 3:Error, 4:Fatal
 torch.set_num_threads(1)
->>>>>>> 486a9dbf
 from onnx2torch import convert
 from extra.utils import download_file
 from extra.onnx import get_run_onnx
@@ -16,10 +15,10 @@
 from tinygrad.lazy import Device
 
 MODELS = {
-  "resnet50": "https://github.com/onnx/models/raw/main/vision/classification/resnet/model/resnet50-caffe2-v1-9.onnx",
-  "openpilot": "https://github.com/commaai/openpilot/raw/7da48ebdba5e3cf4c0b8078c934bee9a199f0280/selfdrive/modeld/models/supercombo.onnx",
-  "efficientnet": "https://github.com/onnx/models/raw/main/vision/classification/efficientnet-lite4/model/efficientnet-lite4-11.onnx",
-  "shufflenet": "https://github.com/onnx/models/raw/main/vision/classification/shufflenet/model/shufflenet-9.onnx",
+  # "resnet50": "https://github.com/onnx/models/raw/main/vision/classification/resnet/model/resnet50-caffe2-v1-9.onnx",
+  # "openpilot": "https://github.com/commaai/openpilot/raw/7da48ebdba5e3cf4c0b8078c934bee9a199f0280/selfdrive/modeld/models/supercombo.onnx",
+  # "efficientnet": "https://github.com/onnx/models/raw/main/vision/classification/efficientnet-lite4/model/efficientnet-lite4-11.onnx",
+  # "shufflenet": "https://github.com/onnx/models/raw/main/vision/classification/shufflenet/model/shufflenet-9.onnx",
 
   # broken in torch MPS
   "zfnet": "https://github.com/onnx/models/raw/main/vision/classification/zfnet-512/model/zfnet512-9.onnx",
@@ -33,6 +32,8 @@
 
 CSV = {}
 open_csv = None
+opts = ort.SessionOptions()
+opts.inter_op_num_threads = 1
 
 def benchmark(mnm, nm, fxn):
   tms = []
@@ -47,7 +48,6 @@
 #BASE = pathlib.Path(__file__).parent.parent.parent / "weights" / "onnx"
 BASE = pathlib.Path("/tmp/onnx")
 def benchmark_model(m):
-  print(m)
   global open_csv, CSV
   CSV = {"model": m}
 
@@ -60,36 +60,47 @@
   np_inputs = {k:torch.randn(shp).numpy() for k,shp in input_shapes.items()}
   assert len(input_shapes) < 20
 
-<<<<<<< HEAD
   model_ret = {}
-  for device in ["METAL", "CLANG"]:
-=======
   for device in ["METAL" if OSX else "GPU", "CLANG"]:
->>>>>>> 486a9dbf
     Device.DEFAULT = device
     inputs = {k:Tensor(inp) for k,inp in np_inputs.items()}
     try:
       tinygrad_model = get_run_onnx(onnx_model)
-      _, ret = benchmark(m, f"tinygrad_{device.lower()}_jitless", lambda: {k:v.numpy() for k,v in tinygrad_model(inputs).items()})
-      model_ret[f"tinygrad_{device.lower()}_jitless"] = list(ret.values())[0]
     except Exception as e:
-      CSV[f"tinygrad_{device.lower()}_jitless"] = "error"
+      # print(e)
+      CSV[f"tinygrad_{device.lower()}_jitless"] = f"tinygrad_jitless failed to convert model"
+      tinygrad_model = None
+
+    if tinygrad_model is not None:
+      try:
+        _, ret = benchmark(m, f"tinygrad_{device.lower()}_jitless", lambda: {k:v.numpy() for k,v in tinygrad_model(inputs).items()})
+        model_ret[f"tinygrad_{device.lower()}_jitless"] = list(ret.values())[0]
+      except Exception as e:
+        # print(e)
+        CSV[f"tinygrad_{device.lower()}_jitless"] = "error"
 
     from tinygrad.jit import TinyJit
-    tinygrad_jitted_model = TinyJit(lambda **kwargs: {k:v.realize() for k,v in tinygrad_model(kwargs).items()})
     try:
-      for _ in range(3): {k:v.numpy() for k,v in tinygrad_jitted_model(**inputs).items()}
-      _, ret = benchmark(m, f"tinygrad_{device.lower()}_jit", lambda: {k:v.numpy() for k,v in tinygrad_jitted_model(**inputs).items()})
-      model_ret[f"tinygrad_{device.lower()}_jit"] = list(ret.values())[0]
+      tinygrad_jitted_model = TinyJit(lambda **kwargs: {k:v.realize() for k,v in tinygrad_model(kwargs).items()})
     except Exception as e:
-      print(e)
-      CSV[f"tinygrad_{device.lower()}_jit"] = "error"
+      # print(e)
+      CSV[f"tinygrad_{device.lower()}_jitless"] = f"tinygrad_jitted failed to convert model"
+      tinygrad_jitted_model = None
+
+    if tinygrad_jitted_model is not None:
+      try:
+        for _ in range(3): {k:v.numpy() for k,v in tinygrad_jitted_model(**inputs).items()}
+        _, ret = benchmark(m, f"tinygrad_{device.lower()}_jit", lambda: {k:v.numpy() for k,v in tinygrad_jitted_model(**inputs).items()})
+        model_ret[f"tinygrad_{device.lower()}_jit"] = list(ret.values())[0]
+      except Exception as e:
+        # print(e)
+        CSV[f"tinygrad_{device.lower()}_jit"] = "error"
     del inputs, tinygrad_model, tinygrad_jitted_model
 
   try:
     torch_model = convert(onnx_model)
   except Exception as e:
-    print(e)
+    # print(e)
     CSV["torch_cpu"] = "torch failed to convert model"
     CSV["torch_mps"] = "torch failed to convert model"
     torch_model = None
@@ -100,20 +111,19 @@
       _, ret = benchmark(m, "torch_cpu", lambda: torch_model(*torch_inputs))
       model_ret["torch_cpu"] = ret.detach().cpu().numpy()
     except Exception as e:
-      print(e)
+      # print(e)
       CSV["torch_cpu"] = "error"
 
-<<<<<<< HEAD
     try:
-      torch_mps_model = torch_model.to('mps')
-      torch_mps_inputs = [x.to('mps') for x in torch_inputs]
-      _, ret = benchmark(m, "torch_mps", lambda: torch_mps_model(*torch_mps_inputs))
+      torch_device = "mps" if OSX else "cuda"
+      torch_mps_model = torch_model.to(torch_device)
+      torch_mps_inputs = [x.to(torch_device) for x in torch_inputs]
+      _, ret = benchmark(m, f"torch_{torch_device}", lambda: torch_mps_model(*torch_mps_inputs))
       model_ret["torch_mps"] = ret.detach().cpu().numpy()
     except Exception as e:
-      print(e)
+      # print(e)
       CSV["torch_mps"] = "error"
 
-  import onnxruntime as ort
   try:
     ort_session = ort.InferenceSession(fn)
   except:
@@ -125,7 +135,7 @@
       _, ret = benchmark(m, "onnxruntime", lambda: ort_session.run(None, np_inputs))
       model_ret["onnxruntime"] = ret[0]
     except Exception as e:
-      print(e)
+      # print(e)
       CSV["onnxruntime"] = "error"
 
   if (correct_ret := model_ret.pop("onnxruntime", None)) is not None:
@@ -136,12 +146,6 @@
         error_info = str(e).split('\n')
         print(f"{nm_}: answer mismatch to onnxruntime with shape onnxruntime={correct_ret.shape} | {nm_}={ret.shape}, {error_info[1],  error_info[3],  error_info[4]}")
         if not isinstance(CSV[nm_], str): CSV[nm_] = f"failed correctness check"
-=======
-  torch_device = "mps" if OSX else "cuda"
-  torch_mps_model = torch_model.to(torch_device)
-  torch_mps_inputs = [x.to(torch_device) for x in torch_inputs]
-  benchmark(m, f"torch_{torch_device}", lambda: torch_mps_model(*torch_mps_inputs))
->>>>>>> 486a9dbf
 
   if open_csv is None:
     open_csv = csv.DictWriter(open('onnx_inference_speed.csv', 'w', newline=''), fieldnames=list(CSV.keys()))
