--- conflicted
+++ resolved
@@ -6,12 +6,13 @@
 from tinygrad import Tensor, Device, dtypes
 from tinygrad.helpers import getenv, OSX
 from tinygrad.device import is_dtype_supported
-from extra.onnx_helpers import modelproto_to_runner
+from tinygrad.frontend.onnx import OnnxRunner
 
 # pip3 install tabulate
 pytest_plugins = 'onnx.backend.test.report',
 
 class TinygradModel(BackendRep):
+
   def __init__(self, run_onnx, input_names):
     super().__init__()
     self.fxn = run_onnx
@@ -29,12 +30,8 @@
     input_initializer = [x.name for x in model.graph.initializer]
     net_feed_input = [x for x in input_all if x not in input_initializer]
     print("prepare", cls, device, net_feed_input)
-<<<<<<< HEAD
-    run_onnx = modelproto_to_runner(model)
-=======
     model = Tensor(model.SerializeToString(), device="PYTHON")
-    run_onnx = OnnxRunner(onnx_load(model))
->>>>>>> 8ebf0aba
+    run_onnx = OnnxRunner(model)
     return TinygradModel(run_onnx, net_feed_input)
 
   @classmethod
