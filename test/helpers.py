--- conflicted
+++ resolved
@@ -38,15 +38,6 @@
     return np.random.choice([True, False], size=size)
   return np.random.uniform(-10, 10, size=size).astype(_to_np_dtype(dt))
 
-<<<<<<< HEAD
-def ast_const(dtype:DType, val:ConstType, shape:tuple[sint, ...]=(), st:Optional[ShapeTracker]=None, st_src:Optional[tuple[UOp]]=None) -> UOp:
-  if st_src is None:
-    st_src = (st.to_uop() if st is not None else ShapeTracker.from_shape(()).reshape((1,)*len(shape)).expand(shape).to_uop(),)
-  st = unwrap(st_src[0].st)
-  return UOp.const(dtype, val).view(st)
-
-=======
->>>>>>> 382fa6a3
 def timeit(fxn:Callable[..., T], *args, **kwargs) -> tuple[T, float]:
   st = time.perf_counter_ns()
   ret = fxn(*args, **kwargs)
