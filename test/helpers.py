--- conflicted
+++ resolved
@@ -1,18 +1,7 @@
 from tinygrad.device import JITRunner
 from tinygrad.nn.state import get_parameters
-<<<<<<< HEAD
-
-# for speed
-def derandomize(x):
-  if isinstance(x, LazyOp):
-    new_op = LoadOps.EMPTY if x.op == LoadOps.CUSTOM else x.op
-    return LazyOp(new_op, tuple([derandomize(s) for s in x.src]), None if x.op == LoadOps.CUSTOM else x.arg)
-  if hasattr(x, "op"): x.op = derandomize(x.op)
-  return x
-=======
 from tinygrad import Tensor
 from tinygrad.helpers import Context
->>>>>>> 17658499
 
 def derandomize_model(model):
   with Context(GRAPH=0):
