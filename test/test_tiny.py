--- conflicted
+++ resolved
@@ -33,11 +33,7 @@
     lst = (out:=a@b).tolist()
     for y in range(N):
       for x in range(N):
-<<<<<<< HEAD
-        self.assertEqual(lst[y][x], 1.0)
-=======
         self.assertEqual(lst[y][x], 1.0, msg=f"mismatch at ({y},{x})")
->>>>>>> b268755d
     if IMAGE < 2: self.assertEqual(out.dtype, out_dtype)
 
   # *** randomness ***
