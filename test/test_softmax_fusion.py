--- conflicted
+++ resolved
@@ -67,7 +67,25 @@
 
     np.testing.assert_allclose(sout.numpy(), out.numpy())
 
-<<<<<<< HEAD
+  def test_softmax_bw(self):
+    print("*** softmax bw ***")
+    self.test.requires_grad_()
+    with Context(NOOPT=1, DEBUG=max(DEBUG.value, 2)):
+      self.test.softmax(-1).sum().backward()
+      sg = self.test.grad.realize()
+
+    self.test.grad = None
+
+    print("*** single kernel softmax bw ***")
+    # NOTE: DONT_GROUP_REDUCES is required here
+    # TODO: fix RecursionError with DONT_GROUP_REDUCES
+    with self.assertRaises(RecursionError):
+      with Context(NOOPT=1, DEBUG=max(DEBUG.value, 2), DONT_GROUP_REDUCES=1):
+        single_kernel_softmax(self.test).sum().backward()
+        g = self.test.grad.realize()
+
+      np.testing.assert_allclose(sg.numpy(), g.numpy(), atol=1e-7)
+
   def test_auto_softmax(self):
     print("*** softmax ***")
     with Context(NOOPT=1, DEBUG=max(DEBUG.value, 2), DONT_GROUP_REDUCES=1, PUSH_ALL_VIEWS_LEFT=1):
@@ -106,26 +124,6 @@
       out.realize()
 
     np.testing.assert_allclose(sout.numpy(), out.numpy())
-=======
-  def test_softmax_bw(self):
-    print("*** softmax bw ***")
-    self.test.requires_grad_()
-    with Context(NOOPT=1, DEBUG=max(DEBUG.value, 2)):
-      self.test.softmax(-1).sum().backward()
-      sg = self.test.grad.realize()
-
-    self.test.grad = None
-
-    print("*** single kernel softmax bw ***")
-    # NOTE: DONT_GROUP_REDUCES is required here
-    # TODO: fix RecursionError with DONT_GROUP_REDUCES
-    with self.assertRaises(RecursionError):
-      with Context(NOOPT=1, DEBUG=max(DEBUG.value, 2), DONT_GROUP_REDUCES=1):
-        single_kernel_softmax(self.test).sum().backward()
-        g = self.test.grad.realize()
-
-      np.testing.assert_allclose(sg.numpy(), g.numpy(), atol=1e-7)
->>>>>>> f13e9cf2
 
 if __name__ == '__main__':
   unittest.main()