import unittest
from tinygrad import Tensor, nn, Device
from tinygrad.helpers import Context, GlobalCounters, CI, getenv, PCONTIG
from tinygrad.uop.ops import graph_rewrite, PatternMatcher, UPat, Ops
from tinygrad.codegen.opt import OptOps, Opt
from tinygrad.renderer.ptx import PTXRenderer
from tinygrad.renderer.nir import NIRRenderer

class TestRangeifyAssign(unittest.TestCase):
  def test_assign_permuted(self):
    A = Tensor.empty(4, 4, dtype='int')
    B = Tensor.arange(16).reshape(4,4)
    ret = A.permute(1,0).assign(B)
    lst = ret.tolist()
    lst2 = A.tolist()
    lst3 = B.tolist()
    print(lst)
    print(lst2)
    print(lst3)
    self.assertListEqual(lst, lst3)
    self.assertListEqual(lst2, B.permute(1, 0).tolist())

class TestRangeifyEdgeCase(unittest.TestCase):
  def test_matmul_relu_cat(self):
    a = Tensor.ones(100, 512).contiguous().realize()
    c = Tensor.ones(1, 512).contiguous().realize()
    cm = Tensor.ones(512, 512)
    c = c @ cm
    c = c.relu()

    res = Tensor.cat(a, c, dim=0)
    self.assertEqual(res.numpy()[-1, :16].tolist(), [512] * 16)

if getenv("BIG") > 2:
  # llama 8B (8192)
  BS, HEADS, SEQLEN, EMB = 4, 32, 8192, 128
elif getenv("BIG") > 1:
  # llama 8B
  BS, HEADS, SEQLEN, EMB = 4, 32, 2048, 128
elif getenv("BIG") > 0:
  # bigger
  BS, HEADS, SEQLEN, EMB = 4, 32, 1024, 64
else:
  BS, HEADS, SEQLEN, EMB = 4, 2, 16, 8

def fa():
  Tensor.manual_seed(1337)
  with Context(DEBUG=0): q,k,v = [Tensor.rand(BS, HEADS, SEQLEN, EMB).contiguous().realize() for _ in range(3)]
  GlobalCounters.reset()
  return q.scaled_dot_product_attention(k, v)

<<<<<<< HEAD
=======
def fa_bw():
  Tensor.manual_seed(1337)
  with Context(DEBUG=0):
    q,k,v = [Tensor.rand(BS, HEADS, SEQLEN, EMB).contiguous().realize().requires_grad_() for _ in range(3)]
    attn_output = nn.Linear(HEADS*EMB, HEADS*EMB, bias=False)
    attn_output.weight.requires_grad_().realize()
    target = Tensor.rand(BS, SEQLEN, HEADS*EMB).contiguous().realize()

  GlobalCounters.reset()
  attn = q.scaled_dot_product_attention(k, v).contiguous().contiguous_backward()
  attn = attn.transpose(1, 2).reshape(BS, SEQLEN, -1)
  out = attn_output(attn)
  loss = (out - target).square().mean()
  loss.backward()
  #ret = [out, Tensor.stack(q.grad, k.grad, v.grad, dim=-1)]
  #ret = [out, Tensor.stack(q.grad, k.grad, dim=-1), v.grad]
  ret = [out, q.grad, k.grad, v.grad]
  Tensor.realize(*ret)
  return ret

>>>>>>> 0bde87d8
@unittest.skipIf(isinstance(Device[Device.DEFAULT].renderer, (NIRRenderer, PTXRenderer)), "broken in LVP and PTX")
class TestPcontig(unittest.TestCase):
  def test_flash_attention_bw(self):
    with Context(PCONTIG=max(2, PCONTIG.value), DEBUG=2):
      grads = fa_bw()
      print(f"{GlobalCounters.global_ops/1e9:.2f} GFLOPS")

    with Context(PCONTIG=0, DEBUG=2):
      cmp_grads = fa_bw()
      print(f"{GlobalCounters.global_ops/1e9:.2f} GFLOPS")

    with Context(DEBUG=0):
      mses = [((x-y)**2).sum().item() for x,y in zip(grads, cmp_grads)]
    mse = sum(mses)
    print(f"mse: {mse}")
    self.assertLessEqual(mse, 1e-6)

<<<<<<< HEAD
  def test_flash_attention_opt(self):
    with Context(PCONTIG=2, DEBUG=2):
      opts = ()
      opts += (Opt(OptOps.UPCAST, 0, 4),)
      opts += (Opt(OptOps.UPCAST, 3, 4),)
      fa().contiguous(arg=opts).realize()

=======
>>>>>>> 0bde87d8
  def test_flash_attention(self):
    with Context(PCONTIG=2, DEBUG=2):
      ret = fa().realize()
      print(f"{GlobalCounters.global_ops/1e9:.2f} GFLOPS")
    with Context(DEBUG=2):
      cmp = fa().realize()
      print(f"{GlobalCounters.global_ops/1e9:.2f} GFLOPS")
    with Context(DEBUG=0):
      mse = ((cmp-ret)**2).sum().item()
    print(f"mse: {mse}")
    self.assertLessEqual(mse, 1e-6)


# *** non CI rangeify tests below this line ***

N = 256

@unittest.skipIf(CI, "useless in CI, doesn't test anything")
class TestRangeifyOpt(unittest.TestCase):
  def test_randperm(self):
    Tensor.randperm(10000).realize()

  def test_one_getitem(self):
    X = Tensor.empty(10000)
    sel = Tensor.arange(1000).contiguous().realize()
    Xsel = X[sel]
    Tensor.realize(Xsel)

  def test_two_getitem(self):
    # this is splitting on the child even when it really shouldn't
    X = Tensor.empty(10000)
    Y = Tensor.empty(10000)
    sel = Tensor.arange(1000).contiguous().realize()
    Xsel, Ysel = X[sel], Y[sel]
    Tensor.realize(Xsel, Ysel)

  def test_resnetconv(self):
    conv1 = nn.Conv2d(3, 8, kernel_size=7, stride=2, bias=False, padding=3)
    conv1.weight.replace(conv1.weight.empty_like())
    x = Tensor.empty(1, 3, 56, 56)
    x = conv1(x).pad([1,1,1,1])+1
    x.realize()

  # CPU=1 NOOPT=1 DEBUG=4 RANGEIFY=1 python3 test/test_rangeify.py TestRangeifyOpt.test_matmul_reshaped
  def test_matmul_reshaped(self):
    A = Tensor.empty(N, N)
    B = Tensor.empty(N, N)
    (A@B).reshape(N*N).contiguous().realize()

  def test_reduce_reshapes(self):
    A = Tensor.empty(8,8,8,8).permute(1,0,3,2).flatten()
    A.sum().realize()

@unittest.skipIf(CI, "useless in CI, doesn't test anything")
class TestRangeify(unittest.TestCase):
  def test_groupnorm(self):
    # ranges 1 and 3 are merging
    x = nn.GroupNorm(32, 128)
    x(Tensor.empty(1, 128, 64, 64)).realize()

  def test_expand_children(self):
    A = Tensor.empty(N, N).sum(axis=1)
    ba = A.expand(N, N)
    ((ba+1).sum(axis=1) + (ba+2).sum(axis=0)).realize()

  def test_partial_contig(self):
    A = Tensor.empty(64, 64, 64)
    ret = A.sum(axis=2).contiguous(arg=(1,)).sum(axis=1)
    ret.realize()

  @unittest.skip("RANGEIFY=0 does nothing")
  def test_double_gemm_real(self):
    def go():
      with Context(DEBUG=0):
        Tensor.manual_seed(1337)
        A,B,C = [Tensor.randn(N, N) for _ in range(3)]
        Tensor.realize(A, B, C)
      GlobalCounters.reset()
      return (A@B@C).realize()
    rng = go()
    with Context(RANGEIFY=0, DEBUG=2):
      ref = go()
      mse = ((rng-ref)**2).sum().item()
    print(f"mse: {mse}")
    self.assertLessEqual(mse, 1e-2)

  def test_double_gemm(self):
    A = Tensor.empty(N, N)
    B = Tensor.empty(N, N)
    C = Tensor.empty(N, N)
    (A@B@C).realize()

  def test_double_gemm_exp(self):
    A = Tensor.empty(N, N)
    B = Tensor.empty(N, N)
    C = Tensor.empty(N, N)
    (((A@B).exp()@C).exp()).realize()

  def test_double_gemm_exp_child(self):
    A = Tensor.empty(N, N)
    B = Tensor.empty(N, N)
    C = Tensor.empty(N, N)
    # A@B is used with exp, and also on the sum. this is two kernels now, is this right?
    ret = A@B
    ((ret.exp()@C)+ret).realize()

  def test_double_gemm_relu(self):
    A = Tensor.empty(N, N)
    B = Tensor.empty(N, N)
    C = Tensor.empty(N, N)
    (((A@B).relu()@C).relu()).realize()

  def test_double_gemm_relu_half_contig(self):
    A = Tensor.empty(N, N)
    B = Tensor.empty(N, N)
    C = Tensor.empty(N, N)
    (((A@B).relu().contiguous(arg=(1,))@C).relu()).realize()

  def test_double_gemm_half_contig(self):
    A = Tensor.empty(N, N)
    B = Tensor.empty(N, N)
    C = Tensor.empty(N, N)
    ((A@B).contiguous(arg=(1,))@C).realize()

  def test_double_gemm_contig(self):
    A = Tensor.empty(N, N)
    B = Tensor.empty(N, N)
    C = Tensor.empty(N, N)
    ((A@B).contiguous()@C).realize()

  def test_many_gemm(self):
    A = Tensor.empty(N, N)
    B = Tensor.empty(N, N)
    C = Tensor.empty(N, N)
    D = Tensor.empty(N, N)
    E = Tensor.empty(N, N)
    F = Tensor.empty(N, N)
    (A@B@C@D@E@F).realize()

  def test_conv2d(self):
    x = Tensor.empty(1, 4, 32, 32)
    w1 = Tensor.empty(8, 4, 3, 3)
    x.conv2d(w1).realize()

  def test_conv2d_elu(self):
    x = Tensor.empty(1, 4, 32, 32)
    w1 = Tensor.empty(8, 4, 3, 3)
    x.conv2d(w1).elu().realize()

  def test_conv2d_t(self):
    x = Tensor.empty(1, 4, 32, 32)
    w1 = Tensor.empty(8, 4, 3, 3)
    (x*2).conv2d(w1).realize()

  def test_double_conv2d(self):
    x = Tensor.empty(1, 4, 32, 32)
    w1 = Tensor.empty(8, 4, 3, 3)
    w2 = Tensor.empty(12, 8, 3, 3)
    x.conv2d(w1).conv2d(w2).realize()

  def test_xception_conv2d(self):
    # NOTE: this fusion is bad, it's recomputing the inner many times
    x = Tensor.empty(1, 4, 32, 32)
    w1 = Tensor.empty(8, 4, 1, 1)
    w2 = Tensor.empty(8, 1, 3, 3)
    x.conv2d(w1).conv2d(w2, groups=8).realize()

  def test_conv_maxpool_contig(self): self.test_conv_maxpool(True)
  def test_conv_maxpool(self, contig=False):
    GlobalCounters.reset()
    x = Tensor.empty(32, 16, 64, 64)
    l1 = nn.Conv2d(16, 16, 3)
    for p in nn.state.get_parameters(l1): p.replace(Tensor.empty(p.shape))
    x = l1(x)
    if contig: x = x.contiguous()
    x.max_pool2d().realize()

  def test_double_conv2d_half_contig(self):
    x = Tensor.empty(1, 4, 32, 32)
    w1 = Tensor.empty(8, 4, 3, 3)
    w2 = Tensor.empty(12, 8, 3, 3)
    # NOTE: this contiguous doesn't help
    x.conv2d(w1).contiguous(arg=(1,)).conv2d(w2).permute(0,2,3,1).contiguous().realize()

  def test_double_conv2d_contig(self):
    x = Tensor.empty(1, 4, 32, 32)
    w1 = Tensor.empty(8, 4, 3, 3)
    w2 = Tensor.empty(12, 8, 3, 3)
    x.conv2d(w1).contiguous().conv2d(w2).realize()

  def test_transformer_ffn(self):
    from tinygrad.apps.llm import TransformerBlock
    from tinygrad import nn
    blk = TransformerBlock(1024, 4096, 1, 1, 1e-5)
    for p in nn.state.get_parameters(blk): p.replace(Tensor.empty(p.shape))

    x = Tensor.empty(128, 1024)
    out = blk._feed_forward(x)
    out.realize()

# contiguous + reduce can support ranges?

@unittest.skip("pm_rangeify no longer exists. test this in a different way")
class TestRangeifyPM(unittest.TestCase):
  def setUp(self): self.base = Tensor.empty(10*10).reshape(10, 10).contiguous()
  def assert_same(self, a, b):
    def run_pm_rangeify(t:Tensor):
      from tinygrad.schedule.rangeify import pm_rangeify, RangeifyContext
      sink = t.uop.sink()
      pm_realize = PatternMatcher([(UPat(Ops.CONTIGUOUS, name="x"), lambda x: x.replace(op=Ops.REALIZE))])
      sink = graph_rewrite(sink, pm_realize)
      return graph_rewrite(sink, pm_rangeify, ctx=RangeifyContext())
    self.assertIs(run_pm_rangeify(a.contiguous()), run_pm_rangeify(b.contiguous()))

  def test_nothing_match(self):
    a = self.base.pad(((0,0),(0,1)))
    b = self.base.pad(((0,0),(0,1)))
    self.assert_same(a, b)

  def test_reshape_match(self):
    a = self.base
    b = self.base.reshape(100).reshape(10, 10)
    self.assert_same(a, b)

  def test_permute_reshape_match(self):
    a = self.base
    b = self.base.permute(1,0).reshape(100).reshape(10, 10).permute(1,0)
    self.assert_same(a, b)

  def test_padded_permute_match(self):
    a = self.base.pad(((0,0),(0,1)))
    b = self.base.permute(1,0).pad(((0,1),(0,0))).permute(1,0)
    self.assert_same(a, b)

  @unittest.expectedFailure
  def test_padded_reshape_match(self):
    a = self.base.pad(((0,0),(0,1)))
    b = self.base.reshape(100).reshape(10, 10).pad(((0,0),(0,1)))
    self.assert_same(a, b)

  @unittest.expectedFailure
  def test_padded_permute_reshape_match(self):
    a = self.base.pad(((0,0),(0,1)))
    b = self.base.permute(1,0).reshape(100).reshape(10, 10).pad(((0,1),(0,0))).permute(1,0)
    self.assert_same(a, b)

  # why is this failing?
  @unittest.expectedFailure
  def test_cross_pad_match(self):
    a = self.base.pad(((0,0),(0,1))).pad(((0,1),(0,0)))
    b = self.base.pad(((0,1),(0,0))).pad(((0,0),(0,1)))
    self.assert_same(a, b)

if __name__ == '__main__':
  unittest.main()<|MERGE_RESOLUTION|>--- conflicted
+++ resolved
@@ -49,8 +49,6 @@
   GlobalCounters.reset()
   return q.scaled_dot_product_attention(k, v)
 
-<<<<<<< HEAD
-=======
 def fa_bw():
   Tensor.manual_seed(1337)
   with Context(DEBUG=0):
@@ -71,7 +69,6 @@
   Tensor.realize(*ret)
   return ret
 
->>>>>>> 0bde87d8
 @unittest.skipIf(isinstance(Device[Device.DEFAULT].renderer, (NIRRenderer, PTXRenderer)), "broken in LVP and PTX")
 class TestPcontig(unittest.TestCase):
   def test_flash_attention_bw(self):
@@ -89,7 +86,6 @@
     print(f"mse: {mse}")
     self.assertLessEqual(mse, 1e-6)
 
-<<<<<<< HEAD
   def test_flash_attention_opt(self):
     with Context(PCONTIG=2, DEBUG=2):
       opts = ()
@@ -97,8 +93,6 @@
       opts += (Opt(OptOps.UPCAST, 3, 4),)
       fa().contiguous(arg=opts).realize()
 
-=======
->>>>>>> 0bde87d8
   def test_flash_attention(self):
     with Context(PCONTIG=2, DEBUG=2):
       ret = fa().realize()
