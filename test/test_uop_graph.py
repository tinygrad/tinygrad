--- conflicted
+++ resolved
@@ -269,15 +269,6 @@
     # ranges are closed in the right order
     self.assertEqual(endranges[-1].src[0], ranges[0])
 
-<<<<<<< HEAD
-from tinygrad.codegen.uopgraph import expander, constant_folder
-together = PatternMatcher(expander.patterns + constant_folder.patterns)
-
-class TestExpander(unittest.TestCase):
-  def test_expand_add_broadcast(self):
-    e1 = UOp(UOps.EXPAND, dtypes.int, tuple(UOp.const(dtypes.int, x) for x in range(4)), ((1,4),))
-    sink = graph_rewrite(e1+3, together)
-=======
 def expander_rewrite(sink):
   #from tinygrad.codegen.uopgraph import expander, constant_folder
   #together = PatternMatcher(expander.patterns + constant_folder.patterns)
@@ -291,23 +282,12 @@
   def test_expand_add_broadcast(self):
     e1 = UOp(UOps.EXPAND, dtypes.int, tuple(UOp.const(dtypes.int, x) for x in range(4)), ((1,4),))
     sink = expander_rewrite(e1+3)
->>>>>>> 158221b3
     assert sink.op is UOps.EXPAND and len(sink.src) == 4
     self.assertListEqual([x.arg for x in sink.src], [3,4,5,6])
 
   def test_contract_simple(self):
     e1 = UOp(UOps.EXPAND, dtypes.int, tuple(UOp.const(dtypes.int, x) for x in range(4)), ((1,4),))
     con = UOp(UOps.CONTRACT, dtypes.int.vec(4), (e1,), (1,))
-<<<<<<< HEAD
-    sink = graph_rewrite(con, together)
-    assert sink.op is UOps.VECTORIZE and len(sink.src) == 4
-    self.assertListEqual([x.arg for x in sink.src], [0,1,2,3])
-
-  def test_contract_axis_1(self):
-    e1 = UOp(UOps.EXPAND, dtypes.int, tuple(UOp.const(dtypes.int, x) for x in range(16)), ((1,4),(2,4)))
-    con = UOp(UOps.CONTRACT, dtypes.int.vec(4), (e1,), (1,))
-    sink = graph_rewrite(con, together)
-=======
     sink = expander_rewrite(con)
     assert sink.op is UOps.VECTORIZE and len(sink.src) == 4
     self.assertListEqual([x.arg for x in sink.src], [0,1,2,3])
@@ -317,41 +297,26 @@
     e1 = UOp(UOps.EXPAND, dtypes.int, tuple(UOp.const(dtypes.int, x) for x in range(16)), ((1,4),(2,4)))
     con = UOp(UOps.CONTRACT, dtypes.int.vec(4), (e1,), (1,))
     sink = expander_rewrite(con)
->>>>>>> 158221b3
     assert sink.op is UOps.EXPAND and len(sink.src) == 4 and sink.arg == ((2,4),)
     assert sink.src[0].op is UOps.VECTORIZE and len(sink.src[0].src) == 4
     self.assertListEqual([x.arg for x in sink.src[0].src], [0,4,8,12])
     self.assertListEqual([x.arg for x in sink.src[3].src], [3,7,11,15])
 
-<<<<<<< HEAD
-  def test_contract_axis_2(self):
-    e1 = UOp(UOps.EXPAND, dtypes.int, tuple(UOp.const(dtypes.int, x) for x in range(16)), ((1,4),(2,4)))
-    con = UOp(UOps.CONTRACT, dtypes.int.vec(4), (e1,), (2,))
-    sink = graph_rewrite(con, together)
-=======
   @unittest.skip
   def test_contract_axis_2(self):
     e1 = UOp(UOps.EXPAND, dtypes.int, tuple(UOp.const(dtypes.int, x) for x in range(16)), ((1,4),(2,4)))
     con = UOp(UOps.CONTRACT, dtypes.int.vec(4), (e1,), (2,))
     sink = expander_rewrite(con)
->>>>>>> 158221b3
     assert sink.op is UOps.EXPAND and len(sink.src) == 4 and sink.arg == ((1,4),)
     assert sink.src[0].op is UOps.VECTORIZE and len(sink.src[0].src) == 4
     self.assertListEqual([x.arg for x in sink.src[0].src], [0,1,2,3])
     self.assertListEqual([x.arg for x in sink.src[3].src], [12,13,14,15])
 
-<<<<<<< HEAD
-  def test_contract_mid(self):
-    e1 = UOp(UOps.EXPAND, dtypes.int, tuple(UOp.const(dtypes.int, x) for x in range(8)), ((1,2),(2,2),(3,2)))
-    con = UOp(UOps.CONTRACT, dtypes.int.vec(2), (e1,), (2,))
-    sink = graph_rewrite(con, together)
-=======
   @unittest.skip
   def test_contract_mid(self):
     e1 = UOp(UOps.EXPAND, dtypes.int, tuple(UOp.const(dtypes.int, x) for x in range(8)), ((1,2),(2,2),(3,2)))
     con = UOp(UOps.CONTRACT, dtypes.int.vec(2), (e1,), (2,))
     sink = expander_rewrite(con)
->>>>>>> 158221b3
     assert sink.op is UOps.EXPAND and len(sink.src) == 4 and sink.arg == ((1,2),(3,2))
     assert sink.src[0].op is UOps.VECTORIZE and len(sink.src[0].src) == 2
     self.assertListEqual([x.arg for x in sink.src[0].src], [0,2])
@@ -359,19 +324,6 @@
     self.assertListEqual([x.arg for x in sink.src[2].src], [4,6])
     self.assertListEqual([x.arg for x in sink.src[3].src], [5,7])
 
-<<<<<<< HEAD
-  def test_expand_same_axis(self):
-    e1 = UOp(UOps.EXPAND, dtypes.int, tuple(UOp.const(dtypes.int, x) for x in range(4)), ((1,4),))
-    e2 = UOp(UOps.EXPAND, dtypes.int, tuple(UOp.const(dtypes.int, 4*x) for x in range(4)), ((1,4),))
-    sink = graph_rewrite(e1+e2, together)
-    assert sink.op is UOps.EXPAND and len(sink.src) == 4
-    self.assertListEqual([x.arg for x in sink.src], [0,5,10,15])
-
-  def test_expand_different_axis(self, flip=False):
-    e1 = UOp(UOps.EXPAND, dtypes.int, tuple(UOp.const(dtypes.int, 4*x) for x in range(4)), ((1,4),))
-    e2 = UOp(UOps.EXPAND, dtypes.int, tuple(UOp.const(dtypes.int, x) for x in range(4)), ((2,4),))
-    sink = graph_rewrite((e2+e1) if flip else (e1+e2), together)
-=======
   @unittest.skip
   def test_expand_same_axis(self):
     e1 = UOp(UOps.EXPAND, dtypes.int, tuple(UOp.const(dtypes.int, x) for x in range(4)), ((1,4),))
@@ -385,7 +337,6 @@
     e1 = UOp(UOps.EXPAND, dtypes.int, tuple(UOp.const(dtypes.int, 4*x) for x in range(4)), ((1,4),))
     e2 = UOp(UOps.EXPAND, dtypes.int, tuple(UOp.const(dtypes.int, x) for x in range(4)), ((2,4),))
     sink = expander_rewrite((e2+e1) if flip else (e1+e2))
->>>>>>> 158221b3
     assert sink.op is UOps.EXPAND and len(sink.src) == 16
     assert sink.arg == ((1, 4), (2, 4))
     self.assertListEqual([x.arg for x in sink.src], [0, 1, 2, 3, 4, 5, 6, 7, 8, 9, 10, 11, 12, 13, 14, 15])
@@ -395,91 +346,55 @@
   def test_reduce_known_axis(self):
     e1 = UOp(UOps.EXPAND, dtypes.int, tuple(UOp.const(dtypes.int, x) for x in range(4)), ((1,4),))
     sink = UOp(UOps.REDUCE, dtypes.int, (3*e1,e1), ReduceOps.SUM)
-<<<<<<< HEAD
-    sink = graph_rewrite(sink, together)
-=======
     sink = expander_rewrite(sink)
->>>>>>> 158221b3
     assert sink.op is UOps.CONST
     self.assertEqual(sink.arg, 3*(0+1+2+3))
 
   def test_reduce_const(self):
     e1 = UOp(UOps.EXPAND, dtypes.int, tuple(UOp.const(dtypes.int, x) for x in range(4)), ((1,4),))
     sink = UOp(UOps.REDUCE, dtypes.int, (UOp.const(dtypes.int, 3), e1), ReduceOps.SUM)
-<<<<<<< HEAD
-    sink = graph_rewrite(sink, together)
-    assert sink.op is UOps.CONST
-    self.assertEqual(sink.arg, 3*4)
-
-=======
     sink = expander_rewrite(sink)
     assert sink.op is UOps.CONST
     self.assertEqual(sink.arg, 3*4)
 
   @unittest.skip
->>>>>>> 158221b3
   def test_double_expand(self):
     e1 = UOp(UOps.EXPAND, dtypes.int, tuple(UOp.const(dtypes.int, x) for x in range(4)), ((2,4),))
     e2 = UOp(UOps.EXPAND, dtypes.int, tuple(UOp.const(dtypes.int, 4+x) for x in range(4)), ((2,4),))
     e = UOp(UOps.EXPAND, dtypes.int, (e1, e2), ((1,2),))
-<<<<<<< HEAD
-    sink = graph_rewrite(e, together)
-=======
     sink = expander_rewrite(e)
->>>>>>> 158221b3
     assert sink.op is UOps.EXPAND and len(sink.src) == 8
     assert sink.arg == ((1, 2), (2, 4))
     self.assertListEqual([x.arg for x in sink.src], [0,1,2,3,4,5,6,7])
 
-<<<<<<< HEAD
-=======
-  @unittest.skip
->>>>>>> 158221b3
+  @unittest.skip
   def test_double_expand_reverse(self):
     e1 = UOp(UOps.EXPAND, dtypes.int, tuple(UOp.const(dtypes.int, x) for x in range(4)), ((1,4),))
     e2 = UOp(UOps.EXPAND, dtypes.int, tuple(UOp.const(dtypes.int, 4+x) for x in range(4)), ((1,4),))
     e = UOp(UOps.EXPAND, dtypes.int, (e1, e2), ((2,2),))
-<<<<<<< HEAD
-    sink = graph_rewrite(e, together)
-=======
     sink = expander_rewrite(e)
->>>>>>> 158221b3
     assert sink.op is UOps.EXPAND and len(sink.src) == 8
     assert sink.arg == ((1, 4), (2, 2))
     self.assertListEqual([x.arg for x in sink.src], [0, 4, 1, 5, 2, 6, 3, 7])
 
-<<<<<<< HEAD
-=======
-  @unittest.skip
->>>>>>> 158221b3
+  @unittest.skip
   def test_double_expand_middle(self):
     e1 = UOp(UOps.EXPAND, dtypes.int, tuple(UOp.const(dtypes.int, x) for x in range(4)), ((1,2),(3,2)))
     e2 = UOp(UOps.EXPAND, dtypes.int, tuple(UOp.const(dtypes.int, 4+x) for x in range(4)), ((1,2),(3,2)))
     e = UOp(UOps.EXPAND, dtypes.int, (e1, e2), ((2,2),))
-<<<<<<< HEAD
-    sink = graph_rewrite(e, together)
-=======
     sink = expander_rewrite(e)
->>>>>>> 158221b3
     assert sink.op is UOps.EXPAND and len(sink.src) == 8
     assert sink.arg == ((1, 2), (2, 2), (3, 2))
     self.assertListEqual([x.arg for x in sink.src], [0, 1, 4, 5, 2, 3, 6, 7])
 
   # does this need to work?
   @unittest.expectedFailure
-<<<<<<< HEAD
-=======
-  @unittest.skip
->>>>>>> 158221b3
+  @unittest.skip
   def test_reduce_different_axis(self):
     e1 = UOp(UOps.EXPAND, dtypes.int, tuple(UOp.const(dtypes.int, x) for x in range(4)), ((1,4),))
     e2 = UOp(UOps.EXPAND, dtypes.int, tuple(UOp.const(dtypes.int, x) for x in range(4)), ((2,4),))
     sink = UOp(UOps.REDUCE, dtypes.int, (e1,e2), ReduceOps.SUM)
-<<<<<<< HEAD
-    sink = graph_rewrite(sink, together)
-=======
     sink = expander_rewrite(sink)
->>>>>>> 158221b3
     print_tree(sink)
 
 if __name__ == '__main__':
