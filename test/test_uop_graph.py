--- conflicted
+++ resolved
@@ -5,10 +5,6 @@
 from tinygrad.ops import BinaryOps, TernaryOps, UnaryOps, ReduceOps
 from tinygrad.codegen.uops import UOps, UOp
 from tinygrad.codegen.uopgraph import UOpGraph, PatternMatcher, graph_rewrite
-<<<<<<< HEAD
-=======
-from tinygrad.engine.graph import print_tree  # noqa: F401 # pylint: disable=unused-import
->>>>>>> 61ee02e9
 
 simple_pm = PatternMatcher([
   (UOp.cvar('x', dtypes.int), lambda x: UOp.const(dtypes.float, 1.0) + UOp.const(dtypes.float, 2.0)),
