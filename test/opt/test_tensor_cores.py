--- conflicted
+++ resolved
@@ -121,11 +121,7 @@
       # check excessive padding doesn't trigger padded TC in TC_OPT=2
       helper_tc_ensure_uops_and_opts_count(tc.dims[0]//4, tc.dims[1], tc.dims[2], tc.dtype_in, tc.dtype_out, tc_opt=2, ensure_triggered=False)
       helper_tc_ensure_uops_and_opts_count(tc.dims[0], tc.dims[1]//4, tc.dims[2], tc.dtype_in, tc.dtype_out, tc_opt=2, ensure_triggered=False)
-<<<<<<< HEAD
-      if not AMX and not tc.dims[2] == 128: # AMX tc.dims[2] == 1
-=======
       if not AMX and tc not in amd_cdna_1616128: # AMX tc.dims[2] == 1
->>>>>>> f49e4714
         helper_tc_ensure_uops_and_opts_count(tc.dims[0], tc.dims[1], tc.dims[2]//8, tc.dtype_in, tc.dtype_out, tc_opt=2, ensure_triggered=False)
 
   @Context(ALLOW_TF32=1)
