--- conflicted
+++ resolved
@@ -322,20 +322,6 @@
     ]
     helper_linearizer_opt(r, [x[0] for x in opts_shapes], color_sizes=[x[1] for x in opts_shapes])
 
-<<<<<<< HEAD
-  @unittest.skipUnless(Device[Device.DEFAULT].renderer.has_threads, "test requires threads")
-  @unittest.skipUnless(Device[Device.DEFAULT].renderer.global_max is not None and
-                       Device[Device.DEFAULT].renderer.global_max[0] > 1, "test requires multicore")
-  def test_thread_opts(self):
-    a = Tensor.rand(4, 4, 4, 4)
-    b = Tensor.rand(4, 4, 4)
-    r = (b.sqrt() + ((a+1).sum(axis=3).exp()))
-    helper_linearizer_opt(r, [
-      [Opt(OptOps.THREAD, 0, 2)],
-      [Opt(OptOps.THREAD, 0, 2), Opt(OptOps.UPCAST, 1, 2)],
-      [Opt(OptOps.THREAD, 0, 2), Opt(OptOps.UNROLL, 0, 2), Opt(OptOps.UPCAST, 1, 2)],
-    ] + [[Opt(OptOps.THREAD, 0, 4)] if Device[Device.DEFAULT].renderer.global_max[0] >= 4 else []])
-=======
   @unittest.skipUnless(Device[Device.DEFAULT].renderer.has_local, "test requires locals")
   @unittest.skipUnless(Device[Device.DEFAULT].renderer.has_shared, "test requires shared")
   @unittest.skipUnless(Device[Device.DEFAULT].renderer.supports_float4, "test requires float4")
@@ -349,7 +335,19 @@
       [Opt(op=OptOps.LOCAL, axis=0, arg=8), Opt(op=OptOps.UPCAST, axis=0, arg=0), Opt(op=OptOps.GROUP, axis=0, arg=8)],
       [Opt(op=OptOps.LOCAL, axis=0, arg=8), Opt(op=OptOps.UPCAST, axis=0, arg=0), Opt(op=OptOps.GROUP, axis=0, arg=8), Opt(op=OptOps.UNROLL, axis=1, arg=4)], # noqa: E501
     ])
->>>>>>> 70ce29b6
+
+   @unittest.skipUnless(Device[Device.DEFAULT].renderer.has_threads, "test requires threads")
+   @unittest.skipUnless(Device[Device.DEFAULT].renderer.global_max is not None and
+                        Device[Device.DEFAULT].renderer.global_max[0] > 1, "test requires multicore")
+   def test_thread_opts(self):
+     a = Tensor.rand(4, 4, 4, 4)
+     b = Tensor.rand(4, 4, 4)
+     r = (b.sqrt() + ((a+1).sum(axis=3).exp()))
+     helper_linearizer_opt(r, [
+       [Opt(OptOps.THREAD, 0, 2)],
+       [Opt(OptOps.THREAD, 0, 2), Opt(OptOps.UPCAST, 1, 2)],
+       [Opt(OptOps.THREAD, 0, 2), Opt(OptOps.UNROLL, 0, 2), Opt(OptOps.UPCAST, 1, 2)],
+     ] + [[Opt(OptOps.THREAD, 0, 4)] if Device[Device.DEFAULT].renderer.global_max[0] >= 4 else []])
 
 if __name__ == '__main__':
   unittest.main()