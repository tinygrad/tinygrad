--- conflicted
+++ resolved
@@ -791,11 +791,7 @@
       hcqgraph=[self.ji_graph(5)])
 
   def test_jit_multidev_xfer(self):
-<<<<<<< HEAD
-    if Device.DEFAULT in {"CPU", "LLVM", "X86"}: raise unittest.SkipTest("CPU/LLVM/X86 is not a valid default device for this test (zero-copies)")
-=======
     if Device.DEFAULT in {"CPU"}: raise unittest.SkipTest("CPU is not a valid default device for this test (zero-copies)")
->>>>>>> 71fcb23d
     if Device.DEFAULT == "METAL" or REAL_DEV == "METAL": raise unittest.SkipTest("Metal is flaky, with multidevice (same as metal llama 4gpu?)")
 
     try: Device[f"{Device.DEFAULT}:1"]
@@ -820,11 +816,7 @@
 
   @unittest.skipIf(getenv("MOCKGPU"), "MockGPU does not support parallel copies")
   def test_jit_multidev_copy(self):
-<<<<<<< HEAD
-    if Device.DEFAULT in {"CPU", "LLVM", "X86"}: raise unittest.SkipTest("CPU/LLVM/X86 is not a valid default device for this test (zero-copies)")
-=======
     if Device.DEFAULT in {"CPU"}: raise unittest.SkipTest("CPU/LLVM is not a valid default device for this test (zero-copies)")
->>>>>>> 71fcb23d
 
     @TinyJit
     def f(inp):
