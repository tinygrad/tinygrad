--- conflicted
+++ resolved
@@ -791,7 +791,7 @@
     (d*c).realize()
     assert not d.lazydata.is_realized
 
-<<<<<<< HEAD
+
   def test_metadata(self):
     X = Tensor.ones(256).contiguous().realize()
     X.to_(devices_2)
@@ -801,10 +801,7 @@
     si_list = add.schedule_with_vars()[0]
     assert "__add__" in {md.name for si in si_list for md in si.metadata}
 
-@unittest.skipIf(CI and Device.DEFAULT in ("GPU", "CUDA", "METAL"), "no GPU CI")
-=======
 @unittest.skipIf(not_support_multi_device(), "no multi")
->>>>>>> c8f47c1d
 class TestHandleData(unittest.TestCase):
   def test_copied_to_device(self):
     device = (d0, d1, d2, d3)
