import unittest, functools, random
from typing import List
from tinygrad import Tensor, Device, nn, GlobalCounters, TinyJit
from tinygrad.device import BufferCopy
<<<<<<< HEAD
from tinygrad.ops import LoadOps, ReduceOps, BinaryOps
from tinygrad.helpers import CI, prod
from tinygrad.nn.state import get_parameters
=======
from tinygrad.ops import LoadOps, ReduceOps
from tinygrad.helpers import CI
from tinygrad.nn.state import get_parameters, get_state_dict
>>>>>>> 41f0a25b
from tinygrad.realize import create_schedule
from tinygrad.features.multi import ring_allreduce, MultiLazyBuffer
from random import randint
import numpy as np
from hypothesis import given, strategies as strat, settings

settings.register_profile("my_profile", max_examples=200, deadline=None)
settings.load_profile("my_profile")

d_zero = f"{Device.DEFAULT}:0"
d0, d1 = f"{Device.DEFAULT}:1", f"{Device.DEFAULT}:2"
d2, d3 = f"{Device.DEFAULT}:3", f"{Device.DEFAULT}:4"
devices_2 = (d0, d1)
devices_3 = (d0, d1, d2)
N = 128

# shard_x is "data parallel"
# shard_w is "model parallel"

@unittest.skipIf(CI and Device.DEFAULT in {"GPU", "CUDA", "METAL"}, "no GPU CI")
class TestMultiTensor(unittest.TestCase):
  def test_to(self):
    X = Tensor.ones(256).contiguous().realize()
    X.to_((d0, d1))
    for lb in X.lazydata.lbs:
      assert lb.shape == (256,)
    (X + X).realize()

  def test_shard(self):
    X = Tensor.ones(256).contiguous().realize()
    X.shard_((d0, d1), 0)
    for lb in X.lazydata.lbs:
      assert lb.shape == (128,)
    (X + X).realize()

  def test_shard_same_device(self):
    X = Tensor.ones(256).contiguous().realize()
    X.shard_((d0, X.device), 0)
    (X + X).realize()

  def test_shard_plus_one_sum(self):
    X = Tensor.ones(256).contiguous().realize()
    X.shard_([d0, d1], 0)
    (X + 1).sum().realize()

  def test_shard_plus_one_sum_d_zero(self):
    X = Tensor.ones(256).contiguous().realize()
    X.shard_([d_zero, d1], 0)
    (X + 1).sum().realize()

  def test_numpy(self):
    X = Tensor.ones(256)
    X.shard_((d0, d1), 0)
    np.testing.assert_allclose(X.numpy(), 1)

  def _test_simple_add_axis(self, shard_x, shard_w):
    X = Tensor.ones(256).contiguous().realize()
    W = Tensor.ones(256).contiguous().realize()
    X.shard_((d0, d1), shard_x)
    W.shard_((d0, d1), shard_w)
    O = X + W
    np.testing.assert_allclose(O.numpy(), 2)

  def test_simple_add(self): return self._test_simple_add_axis(None, None)
  def test_simple_add_X(self): return self._test_simple_add_axis(0, None)
  def test_simple_add_W(self): return self._test_simple_add_axis(None, 0)
  def test_simple_add_XW(self): return self._test_simple_add_axis(0, 0)

  def test_four_add(self):
    X = Tensor.ones(256, 256).contiguous().realize()
    W = Tensor.ones(256, 256).contiguous().realize()
    X.shard_((d0, d1, d2, d3), 1)
    W.shard_((d0, d1, d2, d3), None)
    O = X + W
    np.testing.assert_allclose(O.numpy(), 2)

  @given(strat.sampled_from((4, 5)), strat.sampled_from((devices_2, devices_3)), strat.sampled_from((ReduceOps.SUM, ReduceOps.MAX)),
         strat.sampled_from((None, 0, 1)), strat.sampled_from((None, 0, 1)), strat.sampled_from((1, 0, -1)))
  def test_simple_reduce(self, N, devices, rop, shard_axis, reduce_axis, sign):
    X = Tensor.rand(N*N).reshape(N, N).mul(sign)
    n = X.numpy()
    X.shard_(devices, shard_axis)
    f = {ReduceOps.SUM: lambda x: x.sum(reduce_axis), ReduceOps.MAX: lambda x: x.max(reduce_axis)}[rop]
    fX = f(X)
    fn = f(n)
    np.testing.assert_allclose(fX.numpy(), fn, rtol=1e-6, atol=1e-6)

  @unittest.skipIf(CI and Device.DEFAULT == "CLANG", "clang is slow")
  def test_fuzz_allreduce(self):
    def naive_allreduce(lbs):
      return [functools.reduce(lambda x,y: x.e(BinaryOps.ADD, y), [x.copy_to_device(lb.device) for x in lbs]) for lb in lbs]

    random.seed(41)
    for _ in range(100):
      for n in range(2, 4+1):
        Tensor.manual_seed(random.randint(0, 1337))
        t = Tensor.rand(tuple([(n if i == 0 else 1) * randint(1, 10) for i in range(randint(1, 4))])).shard_(tuple([d0, d1, d2, d3][:n]), 0)
        a = Tensor(MultiLazyBuffer(naive_allreduce(t.lazydata.lbs), 0))
        b = Tensor(MultiLazyBuffer(ring_allreduce(ReduceOps.SUM, t.lazydata.lbs), 0))
        diff = a - b
        mean_err = diff.reshape((prod(diff.shape),)).abs().mean().numpy()
        max_err = diff.reshape((prod(diff.shape),)).abs().max().numpy()
        assert mean_err < 1e-6, "big mean error"
        assert max_err < 1e-5, "big max error"


  def _test_matmul_shard_axis(self, shard_x, shard_w, device):
    X = Tensor.kaiming_uniform(N, N).realize()
    W = Tensor.kaiming_uniform(N, N).realize()
    Xs = X.shard(device, shard_x)
    Ws = W.shard(device, shard_w)
    O = (Xs@Ws)
    np.testing.assert_allclose(X.numpy() @ W.numpy(), O.to(Device.DEFAULT).numpy(), atol=1e-5)

  def _test_double_matmul_shard_axis(self, shard_x, shard_w, device):
    X = Tensor.kaiming_uniform(N, N).realize()
    W1 = Tensor.kaiming_uniform(N, N).realize()
    W2 = Tensor.kaiming_uniform(N, N).realize()
    Xs = X.shard(device, shard_x)
    W1s = W1.shard(device, shard_w)
    W2s = W2.shard(device, shard_w)
    O = (Xs@W1s)@W2s
    np.testing.assert_allclose((X.numpy() @ W1.numpy()) @ W2.numpy(), O.to(Device.DEFAULT).numpy(), atol=1e-5)

  def test_matmul_shard_none(self): return self._test_matmul_shard_axis(None, None, devices_2)
  def test_matmul_shard_X_0(self): return self._test_matmul_shard_axis(0, None, devices_2)
  def test_matmul_shard_X_1(self): return self._test_matmul_shard_axis(1, None, devices_2)
  def test_matmul_shard_W_0(self): return self._test_matmul_shard_axis(None, 0, devices_2)
  def test_matmul_shard_W_1(self): return self._test_matmul_shard_axis(None, 1, devices_2)

  def test_matmul_shard_0_0(self): return self._test_matmul_shard_axis(0, 0, devices_2)
  def test_matmul_shard_0_1(self): return self._test_matmul_shard_axis(0, 1, devices_2)
  def test_matmul_shard_1_0(self): return self._test_matmul_shard_axis(1, 0, devices_2)
  def test_matmul_shard_1_1(self): return self._test_matmul_shard_axis(1, 1, devices_2)

  def test_double_matmul_shard_X_0(self): return self._test_double_matmul_shard_axis(0, None, devices_2)
  def test_double_matmul_shard_X_1(self): return self._test_double_matmul_shard_axis(1, None, devices_2)
  def test_double_matmul_shard_W_0(self): return self._test_double_matmul_shard_axis(None, 0, devices_2)
  def test_double_matmul_shard_W_1(self): return self._test_double_matmul_shard_axis(None, 1, devices_2)

  def test_conv_data_shard(self):
    conv = nn.Conv2d(3, 16, 3, bias=False)
    for p in get_parameters(conv): p.shard_((d0, d1))
    fake_image = Tensor.rand((2, 3, 32, 32)).shard((d0, d1), axis=0)
    out = conv(fake_image)
    out.numpy()

  def test_conv_bias_data_shard(self):
    conv = nn.Conv2d(3, 16, 3)
    for p in get_parameters(conv): p.shard_((d0, d1))
    fake_image = Tensor.rand((2, 3, 32, 32)).shard((d0, d1), axis=0)
    out = conv(fake_image)
    out.numpy()

  def test_backprop_conv(self):
    conv = nn.Conv2d(3, 16, 3)
    for p in get_parameters(conv): p.shard_((d0, d1))
    optim = nn.optim.Adam(get_parameters(conv))
    fake_image = Tensor.rand((2, 3, 32, 32)).shard((d0, d1), axis=0)
    out = conv(fake_image)
    optim.zero_grad()
    out.mean().backward()
    #for p in get_parameters(conv): p.grad.realize()
    optim.step()

  def test_lr_scheduler_OneCycleLR(self):
    from extra.lr_scheduler import OneCycleLR
    conv = nn.Conv2d(3, 16, 3)
    for p in get_parameters(conv): p.shard_((d0, d1))
    optim = nn.optim.SGD(get_parameters(conv))
    lr_sched = OneCycleLR(optim, max_lr=0.1, pct_start=0.1, div_factor=100, final_div_factor=0.1, total_steps=10)
    lr_sched.step()

  def test_embedding(self):
    B, T, embed_size, vocab_size = 4, 10, 20, 28

    layer = nn.Embedding(vocab_size, embed_size)
    x = Tensor(np.random.randint(0, vocab_size, (B, T)))
    z = layer(x)

    layer_sharded = nn.Embedding(vocab_size, embed_size)
    layer_sharded.weight.assign(layer.weight.shard((d0, d1), axis=1)).realize()
    x_sharded = x.shard((d0, d1), axis=None)
    z_shard = layer_sharded(x_sharded)

    np.testing.assert_allclose(z.numpy(), z_shard.numpy(), atol=1e-6, rtol=1e-6)

  def test_rmsnorm(self):
    from extra.models.llama import RMSNorm
    B, T, embed_size = 4, 10, 20

    layer_norm = RMSNorm(embed_size)
    x = Tensor.rand((B, T, embed_size)).contiguous().realize()
    y = layer_norm(x)

    # for norm layers, the correct way to shard weights is duplication
    layer_norm_sharded = RMSNorm(embed_size)
    layer_norm_sharded.weight.shard_((d0, d1), axis=None).realize()

    # if x is being sharded, then all-reduce is involved
    x_sharded = x.shard((d0, d1), axis=2).realize()
    y_shard = layer_norm_sharded(x_sharded).realize()
    np.testing.assert_allclose(y.numpy(), y_shard.numpy(), atol=1e-6, rtol=1e-6)

    # if x is being duplicated, then the operations remain inside each GPU
    # which is the common case
    x_sharded = x.shard((d0, d1), axis=None).realize()
    y_shard = layer_norm_sharded(x_sharded).realize()
    np.testing.assert_allclose(y.numpy(), y_shard.numpy(), atol=1e-6, rtol=1e-6)

  def test_data_parallel_resnet(self):
    import sys, pathlib
    sys.path.append((pathlib.Path(__file__).parent.parent / "extra" / "models").as_posix())
    from resnet import ResNet18

    fake_image = Tensor.rand((2, 3, 224, 224))
    fake_image_sharded = fake_image.shard((d0, d1), axis=0)
    m = ResNet18()
    m.load_from_pretrained()
    real_output = m(fake_image).numpy()
    for p in get_parameters(m): p.shard_((d0, d1)).realize()
    GlobalCounters.reset()
    shard_output = m(fake_image_sharded).realize()
    assert shard_output.lazydata.lbs[0].shape == (1, 1000)
    assert shard_output.lazydata.lbs[1].shape == (1, 1000)
    shard_output_np = shard_output.numpy()
    np.testing.assert_allclose(real_output, shard_output_np, atol=1e-5, rtol=1e-5)

  def test_multi_tensor_jit_param(self):
    @TinyJit
    def jf(a, b) -> Tensor:
      return (a + b).realize()

    for _ in range(5):
      a = Tensor.ones(256).contiguous().realize()
      b = Tensor.ones(256).contiguous().realize()
      a.shard_((d0, d1))
      b.shard_((d0, d1))
      c = jf(a, b)
      np.testing.assert_allclose(c.numpy(), a.numpy()+b.numpy(), atol=1e-4, rtol=1e-5)
    assert len(jf.jit_cache) > 0

  def test_multi_tensor_jit_body(self):
    @TinyJit
    def jf() -> Tensor:
      a = Tensor.ones(256).contiguous().realize()
      b = Tensor.ones(256).contiguous().realize()
      a.shard_((d0, d1))
      b.shard_((d0, d1))
      return (a + b).realize()

    for _ in range(5):
      r = jf()
      np.testing.assert_allclose(r.numpy(), np.ones(256)+np.ones(256), atol=1e-4, rtol=1e-5)
    assert len(jf.jit_cache) > 0

  #@unittest.skipIf(CI and Device.DEFAULT=="METAL", "no ICB in CI, creation of graph fails")
  @unittest.skip("test broken")
  def test_multi_device_jit_graph(self):
    if Device[d0].graph is None or Device[d1].graph is None: raise unittest.SkipTest("only test graphs")

    @TinyJit
    def jf(a: Tensor, b: Tensor, c: Tensor, d:Tensor):
      # Create 80 entries on device 0: 2 batches.
      for _ in range(40):
        a = ((a + b).realize() + (a * b).realize()).realize()
      # Create 80 entries on device 1: 2 batches.
      for _ in range(40):
        c = ((c + d).realize() + (c * d).realize()).realize()
      # Create a copy from device 0 to 1: 1 entry.
      a = a.to(d1).realize()
      # Creates one last entry on device 1: 1 batch.
      return (a + c).realize()

    a = Tensor.randn(10, 10, device=d0).realize()
    b = Tensor.randn(10, 10, device=d0).realize()
    c = Tensor.randn(10, 10, device=d1).realize()
    d = Tensor.randn(10, 10, device=d1).realize()

    ref = jf(a, b, c, d).numpy()
    for _ in range(5):
      o = jf(a, b, c, d).numpy()
      np.testing.assert_allclose(ref, o, atol=1e-4, rtol=1e-5)

    graph_d0 = Device[d0].graph.func if isinstance(Device[d0].graph, functools.partial) else Device[d0].graph
    graph_d1 = Device[d1].graph.func if isinstance(Device[d1].graph, functools.partial) else Device[d1].graph
    # Checking that 2 graphs per device, 1 copy and 1 last graph on device 1 are created.
    assert isinstance(jf.jit_cache[0].prg, graph_d0)
    assert isinstance(jf.jit_cache[1].prg, graph_d0)
    assert isinstance(jf.jit_cache[2].prg, graph_d1)
    assert isinstance(jf.jit_cache[3].prg, graph_d1)
    assert isinstance(jf.jit_cache[4].prg, BufferCopy)
    assert isinstance(jf.jit_cache[5].prg, graph_d1)

  def test_uneven_shard(self):
    for N in range(1, 6):
      X = Tensor.rand(4, 1, 257).contiguous().realize()
      n = X.numpy()
      devices = tuple(f"{Device.DEFAULT}:{i}" for i in range(N))
      X.shard_(devices, 2)
      np.testing.assert_equal(X.numpy(), n)
      np.testing.assert_equal(X.reshape(2, 2, 257).numpy(), n.reshape((2, 2, 257)))
      np.testing.assert_equal(X.shrink(((0,2), (0, 1), (0,257))).numpy(), n[0:2, 0:1, 0:257])
      np.testing.assert_equal(X.expand((4, 4, 257)).numpy(), np.tile(n, (1, 4, 1)))
      np.testing.assert_equal(X.permute((0, 2, 1)).numpy(), np.transpose(n, (0, 2, 1)))

  def test_bn_ast_on_devices(self):
    devices = (d0, d1, d2, d3)
    t = Tensor.empty((16, 64, 112, 112)).shard(devices, axis=0)
    bn = nn.BatchNorm2d(64)
    for p in get_parameters(bn): p.shard_(devices).realize()

    out = bn(t)
    scheds = [sched for sched in create_schedule(out.lazydata.lbs) if sched.out.device in devices and sched.ast.op is not LoadOps.COPY]
    assert set(sched.out.device for sched in scheds) == set(devices), "should have ast on each shard device"
    asts = [sched.ast for sched in scheds]
    assert len(asts) == 8, len(asts)
    # test case to show that ast can be different on devices
    # TODO: make ast identical on devices
    #assert len(set(asts)) == 4, len(asts)
    # for i, ast in enumerate(asts):
    #   print(f"{i} {ast}")

  def test_reshape_on_axis(self):
    devices = (d0, d1, d2)

    t0 = Tensor.rand((26, 15, 7)).shard(devices, axis=1)

    # test split and rejoin to the right
    t1 = t0.reshape((26, 3, 5, 7))
    t2 = t0.reshape((26, 3, 35))
    t3 = t1.reshape((26, 15, 7))
    t4 = t2.reshape((26, 105,))

    for t in [t0, t1, t2, t3, t4]:
      assert t.lazydata.axis == 1
      np.testing.assert_allclose(t.numpy().flatten(), t0.numpy().flatten())

    # test shape-one axis
    t5 = t4.reshape((26, 1, 105))
    assert t5.lazydata.axis == 2
    np.testing.assert_allclose(t.numpy().flatten(), t5.numpy().flatten())

    # test split and rejoin to the right and reshape to the left
    t5 = t0.reshape((2, 13, 3, 5, 7))
    t6 = t0.reshape((13, 2, 3, 7, 5))
    t7 = t0.reshape((1, 13, 2, 3, 1, 7, 5))
    np.testing.assert_allclose(t5.numpy().flatten(), t0.numpy().flatten())
    assert t5.lazydata.axis == 2
    np.testing.assert_allclose(t6.numpy().flatten(), t0.numpy().flatten())
    assert t6.lazydata.axis == 2
    np.testing.assert_allclose(t7.numpy().flatten(), t0.numpy().flatten())
    assert t7.lazydata.axis == 3

    # test no left join
    with self.assertRaises((AssertionError, ValueError)):
      t0.reshape((26*15,7))

  def test_reshape_on_axis_uneven(self):
    devices = (d0, d1, d2)
    t0 = Tensor.rand((4, 8, 15)).shard(devices, axis=1)

    # no split axis if uneven
    with self.assertRaises((AssertionError, ValueError)):
      t0.reshape((4,4,2,15))

    # ok to split reshape left and right though
    t1 = t0.reshape(2, 2, 8, 3, 5)
    np.testing.assert_allclose(t0.numpy().flatten(), t1.numpy().flatten())
    assert t1.lazydata.axis == 2

  def test_mlb_assign_change_axis(self):
    devices = (d0, d1)

    t_none = Tensor.zeros((16, 16)).shard(devices).contiguous().realize()
    t_zero = Tensor.ones((16, 16)).shard(devices, axis=0)
    with self.assertRaises(AssertionError):
      # don't allow assigns that change axes
      t_none.assign(t_zero)

@unittest.skipIf(CI and Device.DEFAULT in {"GPU", "CUDA", "METAL"}, "no GPU CI")
class TestShrinkMultiTensorShardedAxis(unittest.TestCase):
  # shrink a multitensor on sharded axis
  def test_shrink_bad_args(self):
    t = Tensor.arange(64).reshape(8, 8).contiguous().realize()
    t.shard_([f"{Device.DEFAULT}:{i}" for i in range(4)], axis=0)

    with self.assertRaises(AssertionError):
      # sharded axis shrink on non-device boundry is not allowed
      a = t.shrink(((0, 3), (0, 8)))
    with self.assertRaises(AssertionError):
      # cannot shrink sharded and non-sharded axis at the same time
      a = t.shrink(((0, 2), (2, 4)))

    a = t.shrink(((0, 2), (0, 8)))
    assert a.shape == (2, 8)
    assert a.lazydata.real == [True, False, False, False]

    with self.assertRaises(AssertionError):
      # cannot pad sharded and non-sharded axis at the same time
      p = a.pad(((0, 6), (0, 1)))

    with self.assertRaises(AssertionError):
      # can only pad to whole axis
      p = a.pad(((1, 5), (0, 0)))

    p = a.pad(((0, 6), (0, 0)))
    assert p.shape == (8, 8)
    assert p.lazydata.real == [True, True, True, True]

  def test_ops(self):
    t = Tensor.arange(64).reshape(8, 8).contiguous().realize()
    t.shard_([f"{Device.DEFAULT}:{i}" for i in range(4)], axis=0)
    for i in range(4):
      print(f"{i=}")
      a = t.shrink(((0+2*i,2+2*i),None))
      b = Tensor(t.numpy()[0+2*i:2+2*i])
      assert a.shape == b.shape == (2, 8)
      assert a.lazydata.real == [i==j for j in range(4)]
      np.testing.assert_allclose(a.numpy(), b.numpy())
      # cast
      np.testing.assert_allclose(a.float().numpy(), b.float().numpy())

      # elementwise
      np.testing.assert_allclose(a.exp().numpy(), b.exp().numpy(), rtol=1e-7, atol=1e-3)
      np.testing.assert_allclose(a.reciprocal().numpy(), b.reciprocal().numpy(), rtol=1e-7, atol=1e-3)
      np.testing.assert_allclose(a.pow(-0.5).numpy(), b.pow(-0.5).numpy(), rtol=1e-7, atol=1e-3)
      np.testing.assert_allclose((a+a).numpy(), (b+b).numpy(), rtol=1e-7, atol=1e-3)
      np.testing.assert_equal((a+1).numpy(), (b+1).numpy())
      np.testing.assert_equal((1+a).numpy(), (1+b).numpy())
      np.testing.assert_allclose((a.where(a+a, a)).numpy(), (b.where(b+b, b)).numpy(), rtol=1e-7, atol=1e-3)
      np.testing.assert_allclose((a.where(1, 0)).numpy(), (b.where(1, 0)).numpy(), rtol=1e-7, atol=1e-3)

      # reduce
      np.testing.assert_allclose(a.max().numpy(), b.max().numpy(), rtol=1e-7, atol=1e-3)
      np.testing.assert_allclose(a.sum().numpy(), b.sum().numpy(), rtol=1e-7, atol=1e-3)
      np.testing.assert_allclose(a.mean().numpy(), b.mean().numpy(), rtol=1e-7, atol=1e-3)
      np.testing.assert_allclose(a.max(0).numpy(), b.max(0).numpy(), rtol=1e-7, atol=1e-3)
      np.testing.assert_allclose(a.sum(0).numpy(), b.sum(0).numpy(), rtol=1e-7, atol=1e-3)
      np.testing.assert_allclose(a.mean(0).numpy(), b.mean(0).numpy(), rtol=1e-7, atol=1e-3)
      np.testing.assert_allclose(a.max(1).numpy(), b.max(1).numpy(), rtol=1e-7, atol=1e-3)
      np.testing.assert_allclose(a.sum(1).numpy(), b.sum(1).numpy(), rtol=1e-7, atol=1e-3)
      np.testing.assert_allclose(a.mean(1).numpy(), b.mean(1).numpy(), rtol=1e-7, atol=1e-3)

      # pad it back
      np.testing.assert_allclose(a.pad(((2*i, 2*(4-i-1)), None)).numpy(), b.pad(((2*i, 2*(4-i-1)), None)).numpy(), rtol=1e-7, atol=1e-3)

      # other movement
      np.testing.assert_allclose(a.pad((None, (1, 1))).numpy(), b.pad((None, (1, 1))).numpy(), rtol=1e-7, atol=1e-3)
      np.testing.assert_allclose(a.shrink((None, (1, 3))).numpy(), b.shrink((None, (1, 3))).numpy(), rtol=1e-7, atol=1e-3)
      np.testing.assert_allclose(a.permute((1, 0)).numpy(), b.permute((1, 0)).numpy(), rtol=1e-7, atol=1e-3)
      np.testing.assert_allclose(a.reshape((2, 2, 4)).numpy(), b.reshape((2, 2, 4)).numpy(), rtol=1e-7, atol=1e-3)
      np.testing.assert_allclose(a.reshape((2, 1, 8)).expand((2, 5, 8)).numpy(), b.reshape((2, 1, 8)).expand((2, 5, 8)).numpy(), rtol=1e-7, atol=1e-3)
      np.testing.assert_allclose(a.flip(-1).numpy(), b.flip(-1).numpy(), rtol=1e-7, atol=1e-3)

  def test_uneven(self):
    t = Tensor.arange(24).reshape(3, 8).contiguous().realize()
    t.shard_([f"{Device.DEFAULT}:{i}" for i in range(2)], axis=0)

    a = t.shrink(((0, 2), None))
    b = t.shrink(((2, 3), None))
    na = t.numpy()[0:2]
    nb = t.numpy()[2:3]
    np.testing.assert_equal(a.numpy(), na)
    np.testing.assert_equal(b.numpy(), nb)
    np.testing.assert_equal((a+1).numpy(), na+1)
    np.testing.assert_equal((b+1).numpy(), nb+1)
    np.testing.assert_equal((1+a).numpy(), 1+na)
    np.testing.assert_equal((1+b).numpy(), 1+nb)
    np.testing.assert_equal((a+a).numpy(), na+na)
    np.testing.assert_equal((b+b).numpy(), nb+nb)

  def test_add_two_partitions(self):
    t = Tensor.arange(64).reshape(8, 8).contiguous().realize()
    t.shard_([f"{Device.DEFAULT}:{i}" for i in range(4)], axis=0)

    a = t.shrink(((2, 4), None))
    b = t.shrink(((6, 8), None))
    na = t.numpy()[2:4]
    nb = t.numpy()[6:8]
    np.testing.assert_equal(a.numpy(), na)
    np.testing.assert_equal(b.numpy(), nb)
    with self.assertRaises(AssertionError):
      # cannot add directly
      c = a + b

    c = a.pad(((2, 4), None)) + b.pad(((6, 0), None))
    expected = np.concatenate([np.zeros_like(t.numpy()[0:2]), na, np.zeros_like(t.numpy()[4:6]), nb])
    np.testing.assert_equal(c, expected)

  def test_add_different_tensors(self):
    devices = [f"{Device.DEFAULT}:{i}" for i in range(4)]
    x = Tensor.arange(64).reshape(8, 8).contiguous().realize().shard(devices, axis=0)

    to_add = []
    for i in range(len(devices)):
      to_add.append((Tensor.ones(2, 8) * i).shard(devices))

    added:List[Tensor] = []
    for bound, a in zip(x.lazydata.bounds, to_add):
      added.append(x[bound[0]:bound[1]] + a)

    output = added[0].cat(*added[1:])
    expected = np.arange(64).reshape((8,8)) + np.array([[0,0,1,1,2,2,3,3] for _ in range(8)]).T
    np.testing.assert_allclose(output.numpy(), expected)

  def test_unsynced_backprop_conv_bn(self):
    from extra.lr_scheduler import OneCycleLR

    convs = [nn.Conv2d(3, 16, 3), nn.Conv2d(3, 16, 3)]
    bns = [nn.BatchNorm2d(16), nn.BatchNorm2d(16)]

    for p in get_parameters(convs + bns):
      p.shard_((d1, d2))
    optim = nn.optim.Adam(get_parameters(convs + bns))
    lr_sched = OneCycleLR(optim, max_lr=0.1, pct_start=0.1, div_factor=100, final_div_factor=0.1, total_steps=10)
    lr_sched.step()

    fake_image = Tensor.rand((8, 3, 32, 32)).shard((d1, d2), axis=0)

    f1 = fake_image.shrink(((0, 4), None, None, None))
    f2 = fake_image.shrink(((4, 8), None, None, None))

    out1 = bns[0](convs[0](f1))
    out2 = bns[1](convs[1](f2))
    out = out1.cat(out2)
    optim.zero_grad()
    out.mean().backward()
    optim.step()

  def test_unsynced_backprop_standalone_bn(self):
    from extra.lr_scheduler import OneCycleLR
    GPUS = (d1, d2)

    class BatchNorm:
      def __init__(self, num_features):
        self.bns:List[nn.BatchNorm2d] = []
        for _ in GPUS:
          bn = nn.BatchNorm2d(num_features, track_running_stats=False, eps=1e-12, momentum=0.85, affine=True)
          self.bns.append(bn)

      def __call__(self, x:Tensor):
        bn_ts = []
        for bound, bn in zip(x.lazydata.bounds, self.bns):
          xi = x.shrink((bound, None, None, None))
          bni = bn(xi)
          bn_ts.append(bni)
        return bn_ts[0].cat(*bn_ts[1:])

    with Tensor.train():
      conv = nn.Conv2d(3, 16, 3)
      bn = BatchNorm(16)

      for p in get_parameters([conv, bn]):
        p.shard_(GPUS)
      optim = nn.optim.Adam(get_parameters([conv, bn]))
      lr_sched = OneCycleLR(optim, max_lr=0.1, pct_start=0.1, div_factor=100, final_div_factor=0.1, total_steps=10)
      lr_sched.step()

      fake_image = Tensor.rand((8, 3, 32, 32)).shard(GPUS, axis=0)

      out = bn(conv(fake_image))
      optim.zero_grad()
      out.mean().backward()
      optim.step()

  def test_unsynced_backprop_sync_weights(self):
    from extra.lr_scheduler import OneCycleLR
    from examples.hlb_cifar10 import UnsyncedBatchNorm
    GPUS = (d1, d2)

    with Tensor.train():
      conv = nn.Conv2d(3, 16, 3)
      bn = UnsyncedBatchNorm(16, num_devices=len(GPUS))

      for k, p in get_state_dict([conv, bn]).items():
        if 'running_mean' in k or 'running_var' in k:
          p.shard_(GPUS, axis=0)
        else:
          p.to_(GPUS)
      optim = nn.optim.Adam(get_parameters([conv, bn]))
      lr_sched = OneCycleLR(optim, max_lr=0.1, pct_start=0.1, div_factor=100, final_div_factor=0.1, total_steps=10)
      lr_sched.step()

      fake_image = Tensor.rand((8, 3, 32, 32)).shard(GPUS, axis=0)

      out = bn(conv(fake_image))
      optim.zero_grad()
      out.mean().backward()
      optim.step()

  @given(strat.sampled_from((False, True)))
  def test_batchnorm(self, is_training):
    devices = [f"{Device.DEFAULT}:{i}" for i in range(4)]
    x = Tensor.arange(4096).reshape(8, 8, 8, 8).contiguous().realize().shard(devices, axis=0)

    with Tensor.train(is_training):
      bns = []
      for _ in range(len(devices)):
        bn = nn.BatchNorm2d(8)
        for p in get_parameters(bn):
          p.shard_(devices)
        bn.weight.requires_grad = True
        bn.bias.requires_grad = True
        bns.append(bn)

      bn_ts = []
      for bound, bn in zip(x.lazydata.bounds, bns):
        bni = bn(x[bound[0]:bound[1]])
        bn_ts.append(bni)

      bn_ts[0].cat(*bn_ts[1:]).numpy()

  def test_synced_vs_unsynced_bn(self):
    from examples.hlb_cifar10 import UnsyncedBatchNorm
    from tinygrad.nn import BatchNorm2d
    devices = [f"{Device.DEFAULT}:{i}" for i in range(4)]
    x = Tensor.ones(8, 8, 8, 8).contiguous().realize().shard(devices, axis=0)

    with Tensor.train():
      synced_bn = BatchNorm2d(8)
      unsynced_bn = UnsyncedBatchNorm(8, num_devices=len(devices))

      for p in get_parameters(synced_bn):
        p.shard_(devices)
      for k, p in get_state_dict(unsynced_bn).items():
        if 'running_mean' in k or 'running_var' in k:
          p.shard_(devices, axis=0)
        else:
          p.to_(devices)

      synced_out = synced_bn(x)
      synced_si = [si for si in create_schedule(synced_out.lazydata.lbs)]
      unsynced_out = unsynced_bn(x)
      unsynced_si = [si for si in create_schedule(unsynced_out.lazydata.lbs)]

    # TODO: test synced / unsynced batchnorm cross device kernel and copies
    assert synced_si
    assert unsynced_si

if __name__ == '__main__':
  unittest.main()<|MERGE_RESOLUTION|>--- conflicted
+++ resolved
@@ -2,15 +2,9 @@
 from typing import List
 from tinygrad import Tensor, Device, nn, GlobalCounters, TinyJit
 from tinygrad.device import BufferCopy
-<<<<<<< HEAD
 from tinygrad.ops import LoadOps, ReduceOps, BinaryOps
 from tinygrad.helpers import CI, prod
-from tinygrad.nn.state import get_parameters
-=======
-from tinygrad.ops import LoadOps, ReduceOps
-from tinygrad.helpers import CI
 from tinygrad.nn.state import get_parameters, get_state_dict
->>>>>>> 41f0a25b
 from tinygrad.realize import create_schedule
 from tinygrad.features.multi import ring_allreduce, MultiLazyBuffer
 from random import randint
