--- conflicted
+++ resolved
@@ -358,11 +358,6 @@
     for p in get_parameters(m): p.shard_(devices_2).realize()
     GlobalCounters.reset()
     shard_output = m(fake_image_sharded).log_softmax().realize()
-<<<<<<< HEAD
-    #assert shard_output.lazydata.src[0].shape == (1, 1000)
-    #assert shard_output.lazydata.src[1].shape == (1, 1000)
-=======
->>>>>>> 5f64bbc6
     shard_output_np = shard_output.numpy()
     np.testing.assert_allclose(real_output, shard_output_np, atol=1e-6, rtol=1e-6)
 
@@ -391,20 +386,11 @@
   @unittest.skipIf(Device.DEFAULT == "WEBGPU" and not OSX, "WEBGPU Vulkan can only run kernels with up to 10 buffers")
   def test_data_parallel_resnet_train_step(self):
     from extra.models.resnet import ResNet18
-<<<<<<< HEAD
-
-=======
->>>>>>> 5f64bbc6
     fake_image = Tensor.rand((2, 3, 224//8, 224//8))
     labels = Tensor.randint(2, low=0, high=1000)
     m = ResNet18()
     self._test_model_train_step(m, fake_image, labels)
 
-<<<<<<< HEAD
-  @unittest.skipIf(CI and Device.DEFAULT in ("CUDA", "NV", "LLVM", "CPU"), "slow, and flaky on LLVM/CPU")
-  @unittest.skipIf(Device.DEFAULT == "WEBGPU" and not OSX, "WEBGPU Vulkan can only run kernels with up to 10 buffers")
-=======
->>>>>>> 5f64bbc6
   def test_data_parallel_simple_train_step(self):
     class Model:
       def __init__(self): self.conv1 = nn.Linear(128,128)
@@ -857,10 +843,6 @@
     a = t.shrink(((0, 2), (0, 8)))
     a.schedule()
     assert a.shape == (2, 8)
-<<<<<<< HEAD
-    #assert a.lazydata.real == (True, False, False, False)
-=======
->>>>>>> 5f64bbc6
 
     with self.assertRaises(AssertionError):
       # cannot pad sharded and non-sharded axis at the same time
@@ -875,10 +857,6 @@
     p = a.pad(((0, 6), (0, 0)))
     p.schedule()
     assert p.shape == (8, 8)
-<<<<<<< HEAD
-    #assert p.lazydata.real == (True, True, True, True)
-=======
->>>>>>> 5f64bbc6
 
   @given(strat.sampled_from([dtypes.float, dtypes.int, dtypes.int64, dtypes.int16]))
   def test_ops(self, dtype):
@@ -891,10 +869,6 @@
       b = Tensor(t.numpy()[0+2*i:2+2*i])
       assert a.shape == b.shape == (2, 8)
       np.testing.assert_allclose(a.numpy(), b.numpy())
-<<<<<<< HEAD
-      #assert a.lazydata.real == tuple(i==j for j in range(4))
-=======
->>>>>>> 5f64bbc6
       # cast
       np.testing.assert_allclose(a.float().numpy(), b.float().numpy())
 
