--- conflicted
+++ resolved
@@ -1,10 +1,6 @@
 from typing import Dict, List, Optional
 import unittest, decimal, json
 from tinygrad.dtype import dtypes
-<<<<<<< HEAD
-from tinygrad.helpers import Context
-=======
->>>>>>> 5977a3d8
 from tinygrad.ops import TRACK_MATCH_STATS, TrackedPatternMatcher as PatternMatcher, UOp, Ops, UPat, graph_rewrite, track_rewrites, symbolic
 from tinygrad.ops import tracked_ctxs as contexts, tracked_keys as keys
 from tinygrad.device import ProfileDeviceEvent, ProfileRangeEvent, ProfileGraphEvent, ProfileGraphEntry
@@ -117,13 +113,6 @@
     self.assertEqual(len(ret), 1)
     self.assertIs(ret[0], a.sqrt().sin()) # only rewrite
 
-<<<<<<< HEAD
-  def test_rewrite_without_context(self):
-    add = UOp.const(dtypes.int, 2) + UOp.const(dtypes.int, 1)
-    def untracked_graph_rewrite(sink): return graph_rewrite(sink, symbolic)
-    @track_rewrites(named=True)
-    def tracked_graph_rewrite(sink): return graph_rewrite(sink, symbolic)
-=======
   # NOTE: calling graph_rewrite when the function isn't decorated with track_rewrites should not VIZ
   @unittest.expectedFailure
   def test_rewrite_without_context(self):
@@ -132,14 +121,11 @@
     def tracked_graph_rewrite(sink): return graph_rewrite(sink, symbolic)
     # test
     add = UOp.const(dtypes.int, 2) + UOp.const(dtypes.int, 1)
->>>>>>> 5977a3d8
     untracked_graph_rewrite(add)
     self.assertEqual(len(contexts), 0)
     tracked_graph_rewrite(add)
     self.assertEqual(len(contexts), 1)
 
-<<<<<<< HEAD
-=======
   def test_inner_rewrite_location(self):
     # inner rewrite gets tracked in another context
     def inner_rewrite(sink): return graph_rewrite(sink, symbolic)
@@ -154,7 +140,6 @@
     self.assertEqual(lineno, inner_rewrite.__code__.co_firstlineno)
     self.assertEqual(fp, inner_rewrite.__code__.co_filename)
 
->>>>>>> 5977a3d8
 class TextVizProfiler(unittest.TestCase):
   def test_perfetto_node(self):
     prof = [ProfileRangeEvent(device='NV', name='E_2', st=decimal.Decimal(1000), en=decimal.Decimal(1010), is_copy=False),
