#!/usr/bin/env python
import unittest, pickle, functools
import z3

from tinygrad.dtype import dtypes, ConstType
from tinygrad.codegen import full_rewrite
from tinygrad.codegen.devectorizer import sym
from tinygrad.helpers import Context
from tinygrad.uop.ops import UOp, Ops, graph_rewrite, sym_infer
from tinygrad import Variable
from tinygrad.uop.spec import z3_renderer

def render(self) -> tuple[str, ConstType, ConstType]:
  # NOTE: we need STORE so the ALU op has children
  glbl = UOp(Ops.DEFINE_GLOBAL, dtypes.int.ptr(), arg=0)
  uops = full_rewrite(UOp(Ops.STORE, dtypes.void, (glbl.index(UOp.const(dtypes.int, 0)), self)).sink())
  rewritten_uop = [uop for uop in uops if uop.op is Ops.STORE][0].src[-1]
  return rewritten_uop.render(simplify=False), rewritten_uop.vmin, rewritten_uop.vmax

def uconst(val): return UOp.const(dtypes.int, val)
def usum(ops): return functools.reduce(lambda x,y: x+y, ops)
def uand(ops): return functools.reduce(lambda x,y: x*y, ops)

# *** leave tests the same

class TestSymbolicPickle(unittest.TestCase):
  def _test_pickle_unpickle(self, x): self.assertEqual(x, pickle.loads(pickle.dumps(x)))
  def test_pickle_variable(self): self._test_pickle_unpickle(Variable("a", 3, 8))
  def test_pickle_variable_times_2(self): self._test_pickle_unpickle(Variable("a", 3, 8)*2)

class TestSymbolic(unittest.TestCase):
  def helper_test_variable(self, v, n, m, s):
    rendered, nmin, nmax = render(v)
    if isinstance(s, tuple): self.assertIn(rendered, s)
    else: self.assertEqual(rendered, s)
    self.assertEqual(nmin, n)
    self.assertEqual(nmax, m)
    solver = z3.Solver()
    z3_sink = graph_rewrite(v.sink(v.simplify()), z3_renderer, ctx=(solver, {}))
    expr, epxr_simplified = z3_sink.src[0].arg, z3_sink.src[1].arg
    self.assertEqual(solver.check(expr != epxr_simplified), z3.unsat, "simplified expression not equal to original")

  def test_cmp_simple(self):
    self.helper_test_variable(Variable("a", 3, 8) < 4, 0, 1, "(a<4)")
    self.helper_test_variable(Variable("a", 3, 8) >= 8, 0, 1, "((a<8)!=True)")

  def test_ge(self):
    self.helper_test_variable(Variable("a", 3, 8) >= 77, 0, 0, "False")
    self.helper_test_variable(Variable("a", 3, 8) >= 9, 0, 0, "False")
    self.helper_test_variable(Variable("a", 3, 8) >= 8, 0, 1, "((a<8)!=True)")
    self.helper_test_variable(Variable("a", 3, 8) >= 4, 0, 1, "((a<4)!=True)")
    self.helper_test_variable(Variable("a", 3, 8) >= 3, 1, 1, "True")
    self.helper_test_variable(Variable("a", 3, 8) >= 2, 1, 1, "True")

  def test_lt(self):
    self.helper_test_variable(Variable("a", 3, 8) < 77, 1, 1, "True")
    self.helper_test_variable(Variable("a", 3, 8) < 9, 1, 1, "True")
    self.helper_test_variable(Variable("a", 3, 8) < 8, 0, 1, "(a<8)")
    self.helper_test_variable(Variable("a", 3, 8) < 4, 0, 1, "(a<4)")
    self.helper_test_variable(Variable("a", 3, 8) < 3, 0, 0, "False")
    self.helper_test_variable(Variable("a", 3, 8) < 2, 0, 0, "False")
    self.helper_test_variable(Variable("a", 3, 4) < Variable("b", 5, 6), 1, 1, "True")
    self.helper_test_variable(Variable("a", 3, 5) < Variable("b", 5, 6), 0, 1, "(a<b)")
    self.helper_test_variable(Variable("a", 5, 6) < Variable("b", 3, 5), 0, 0, "False")
    self.helper_test_variable(Variable("a", 3, 4) < Variable("a", 3, 4), 0, 0, "False")

  def test_lt_divides(self):
    expr = (Variable("idx", 0, 511)*4 + Variable("FLOAT4_INDEX", 0, 3)) < 512
    self.helper_test_variable(expr, 0, 1, "(idx<128)")

  def test_lt_divides_and(self):
    expr = uand([(Variable("idx1", 0, 511)*4 + Variable("FLOAT4_INDEX", 0, 3)) < 512,
                 (Variable("idx2", 0, 511)*4 + Variable("FLOAT4_INDEX", 0, 3)) < 512])
    self.helper_test_variable(expr, 0, 1, "((idx1<128)&(idx2<128))")

  def test_lt_factors(self):
    expr = (Variable("idx1", 0, 511)*4 + Variable("FLOAT4_INDEX", 0, 256)) < 512
    self.helper_test_variable(expr, 0, 1, ("(((idx1*4)+FLOAT4_INDEX)<512)", "((FLOAT4_INDEX+(idx1*4))<512)"))

  def test_div_reduction(self):
    self.helper_test_variable(Variable("a", 2, 3)//2, 1, 1, "1")

  def test_equality(self):
    idx1 = Variable("idx1", 0, 3)
    idx2 = Variable("idx2", 0, 3)
    assert idx1 is idx1
    assert idx1 is not idx2
    assert idx1*4 is idx1*4
    assert idx1*4 is not idx1*3
    assert idx1*4 is not idx1+4
    assert idx1*4 is not idx2*4
    assert idx1+idx2 is idx1+idx2
    assert idx1+idx2 is not idx2+idx1
    assert idx1+idx2 is not idx2
    assert idx1*idx2 is not idx2*idx1

  def test_factorize(self):
    a = Variable("a", 0, 8)
    b = Variable("b", 0, 8)
    self.helper_test_variable(a*2+a*3, 0, 8*5, "(a*5)")
    self.helper_test_variable(b+a*2+a*3, 0, 8*6, "(b+(a*5))")

  def test_factorize_no_mul(self):
    a = Variable("a", 0, 8)
    b = Variable("b", 0, 8)
    self.helper_test_variable(a+a*3, 0, 8*4, "(a*4)")
    self.helper_test_variable((a+b)+a*3, 0, 8*5, "(b+(a*4))")
    self.helper_test_variable((a*3+b)+b*3, 0, 8*7, "((a*3)+(b*4))")

  def test_neg(self):
    self.helper_test_variable(-Variable("a", 0, 8), -8, 0, "(a*-1)")

  def test_xor_0(self):
    self.helper_test_variable(Variable("a", 0, 8) ^ 0, 0, 8, "a")

  def test_add_1(self):
    self.helper_test_variable(Variable("a", 0, 8)+1, 1, 9, "(a+1)")

  def test_sub_1(self):
    self.helper_test_variable(Variable("a", 0, 8)-1, -1, 7, "(a+-1)")

  def test_const_var(self):
    self.helper_test_variable(Variable("fake", 1, 1), 1, 1, "1")

  def test_add_self(self):
    a = Variable("a", 0, 8)
    b = Variable("b", 0, 8)
    self.helper_test_variable(a+a, 0, 16, "(a*2)")
    self.helper_test_variable((a+b)+b, 0, 24, "(a+(b*2))")

  def test_sub_self(self):
    a = Variable("a", 0, 8)
    self.helper_test_variable(a-a, 0, 0, "0")
    self.helper_test_variable(a*3-a, 0, 16, "(a*2)")

  def test_mul_0(self):
    self.helper_test_variable(Variable("a", 0, 8)*0, 0, 0, "0")

  def test_mul_1(self):
    self.helper_test_variable(Variable("a", 0, 8)*1, 0, 8, "a")

  def test_mul_neg_1(self):
    self.helper_test_variable((Variable("a", 0, 2)*-1)//3, 0, 0, "0")
    self.helper_test_variable((Variable("a", 2, 7)*-1)//3, -2, 0, "((a//3)*-1)")

  def test_mul_2(self):
    self.helper_test_variable(Variable("a", 0, 8)*2, 0, 16, "(a*2)")

  def test_div_1(self):
    self.helper_test_variable(Variable("a", 0, 8)//1, 0, 8, "a")

  def test_mod_1(self):
    self.helper_test_variable(Variable("a", 0, 8)%1, 0, 0, "0")

  def test_max_folds(self):
    self.helper_test_variable(Variable("a", 0, 20).maximum(10).maximum(11), 11, 20, "max(a, 11)")

  def test_add_min_max(self):
    self.helper_test_variable(Variable("a", 0, 8) * 2 + 12, 12, 16+12, "((a*2)+12)")

  def test_div_remove(self):
    self.helper_test_variable(Variable("a", 0, 7) // 20, 0, 0, "0")

  def test_div_min_max(self):
    self.helper_test_variable(Variable("a", 1, 7) // 2, 0, 3, "(a//2)")
    self.helper_test_variable(Variable("a", 0, 6) // 2, 0, 3, "(a//2)")

  def test_div_neg_min_max(self):
    self.helper_test_variable(Variable("a", 1, 7) // -2, -3, 0, "((a//2)*-1)")
    self.helper_test_variable(Variable("a", 0, 6) // -2, -3, 0, "((a//2)*-1)")

  def test_sum_div_remove(self):
    self.helper_test_variable(usum([Variable("a", 0, 7), Variable("b", 0, 3)]) // 20, 0, 0, "0")

  def test_sum_div_min_max(self):
    self.helper_test_variable(usum([Variable("a", 0, 7), Variable("b", 0, 3)]) // 2, 0, 5, "((a+b)//2)")

  def test_sum_div_mod_factor(self):
    self.helper_test_variable(usum([Variable("a", 0, 7)*4, Variable("b", 0, 3)*4]) // 2, 0, 20, "((a*2)+(b*2))")
    self.helper_test_variable(usum([Variable("a", 0, 7)*4, Variable("b", 0, 3)*4]) % 2, 0, 0, "0")

  def test_sum_div_some_factor(self):
    self.helper_test_variable(usum([Variable("a", 0, 7)*5, Variable("b", 0, 3)*4]) // 2, 0, 23, ("(((a*5)//2)+(b*2))", "((b*2)+((a*5)//2))"))

  def test_sum_div_trim_const(self):
    self.helper_test_variable((Variable("a", 0, 7)*4 + Variable("b", 0, 3)*4 + 7) // 16, 0, 2, "(((a+b)+1)//4)")

  def test_sum_div_some_partial_factor(self):
    self.helper_test_variable(usum([Variable("a", 0, 7)*6, Variable("b", 0, 7)*6]) // 16, 0, 5, "(((a*3)+(b*3))//8)")
    self.helper_test_variable(usum([uconst(16), Variable("a", 0, 7)*6, Variable("b", 0, 7)*6]) // 16, 1, 6, "((((a*3)+(b*3))//8)+1)")
    self.helper_test_variable((Variable("a", 0, 7)*30+20)//20, 1, 11, "(((a*3)//2)+1)")

  def test_sum_div_no_factor(self):
    self.helper_test_variable(usum([Variable("a", 0, 7)*5, Variable("b", 0, 3)*5]) // 2, 0, 25, "(((a*5)+(b*5))//2)")

  def test_mod_factor(self):
    self.helper_test_variable(usum([Variable("a", 0, 7)*100, Variable("b", 0, 3)*50]) % 100, 0, 50, "((b%2)*50)")

  def test_mod_to_sub(self):
    self.helper_test_variable((1+Variable("a",1,2))%2, 0, 1, "(a+-1)")

  def test_mod_congruence(self):
    self.helper_test_variable((3+3*Variable("a",0,3))%4, 0, 3, "((a*-1)+3)")
    self.helper_test_variable((17+13*Variable("a",0,3))%18, 2, 17, "((a*-5)+17)")
    self.helper_test_variable((2+9*Variable("a",0,3))%18, 2, 11, "(((a%2)*9)+2)")

  def test_mod_congruence_mul_add(self):
    self.helper_test_variable((6*(Variable("a", 0, 2)+1))%9, 0, 6, "((a*-3)+6)")

  def test_mod_congruence_multiple_vars(self):
    self.helper_test_variable((9+9*Variable("x",0,3)+9*Variable("y",0,3))%10, 3, 9, "(((x*-1)+(y*-1))+9)")
    self.helper_test_variable((7+9*Variable("x",0,2)+9*Variable("y",0,2)+Variable("z",0,2))%10, 3, 9,
                              ("(((z+(x*-1))+(y*-1))+7)", "(((y*-1)+(z+(x*-1)))+7)"))
    self.helper_test_variable((10+12*Variable("x",0,2)+Variable("y", 0, 4)%3)%13, 8, 12, "(((x*-1)+(y%3))+10)")

  def test_div_congruence(self):
    self.helper_test_variable((3+3*Variable("a",0,3))//4, 0, 3, "a")
    self.helper_test_variable((18+17*Variable("a",0,2)+17)//18, 1, 3, "(a+1)")

  def test_div_congruence_multiple_vars(self):
    self.helper_test_variable((9+(9+10)*Variable("x",0,3)+(8+10)*Variable("y",0,2))//10, 0, 10, "((x*2)+(y*2))")

  def test_mod_binary_expression(self):
    self.helper_test_variable((3+Variable("a",0,1))%4, 0, 3, "((a*-3)+3)")
    self.helper_test_variable((3+Variable("a",4,5))%4, 0, 3, "((a*-3)+15)")

  def test_sum_div_const(self):
    self.helper_test_variable(usum([Variable("a", 0, 7)*4, uconst(3)]) // 4, 0, 7, "a")

  def test_sum_div_const_big(self):
    self.helper_test_variable(usum([Variable("a", 0, 7)*4, uconst(3)]) // 16, 0, 1, "(a//4)")

  def test_sum_lt_fold(self):
    self.helper_test_variable(usum([Variable("a", 0, 7) * 4, Variable("b", 0, 3)]) < 16, 0, 1, "(a<4)")
    self.helper_test_variable(usum([Variable("a", 0, 7) * 4, Variable("b", 0, 4)]) < 16, 0, 1,
                              ("(((a*4)+b)<16)", "((b+(a*4))<16)"))
    self.helper_test_variable(usum([Variable("uidx", 0, 3), Variable("a", 0, 1529) * 12]) < (4 * 67), 0, 1, "(a<23)")

  def test_mul_mod_large(self):
    self.helper_test_variable((Variable("a", 0, 20)*10)%9, 0, 8, "(a%9)")

  def test_mul_mod_small(self):
    self.helper_test_variable((Variable("a", 0, 5)*10)%9, 0, 5, "a")

  def test_mod_mod(self):
    self.helper_test_variable((Variable("a", 0, 31)%12)%4, 0, 3, "(a%4)")
    self.helper_test_variable(((4*Variable("a", 0, 31)) % 12) % 4, 0, 0, "0")
    self.helper_test_variable(((5*Variable("a", 0, 31)) % 12) % 5, 0, 4, "(((a*5)%12)%5)")
    self.helper_test_variable((Variable("a", 0, 31) % 4) % 12, 0, 3, "(a%4)")

  def test_mul_mul(self):
    self.helper_test_variable((Variable("a", 0, 5)*10)*9, 0, 5*10*9, "(a*90)")

  def test_mul_lt(self):
    self.helper_test_variable(Variable("a", 0, 5)*4 < 13, 0, 1, "(a<4)")
    self.helper_test_variable(Variable("a", 0, 5)*4 < 16, 0, 1, "(a<4)")
    self.helper_test_variable(Variable("a", 0, 5)*(-2) < 0, 0, 1, "((a*-1)<0)")
    self.helper_test_variable(Variable("a", 0, 5)*4 >= 12, 0, 1, "((a<3)!=True)")
    self.helper_test_variable(Variable("a", 0, 5)*4 >= 13, 0, 1, "((a<4)!=True)")

  def test_div_div(self):
    self.helper_test_variable((Variable("a", 0, 1800)//10)//9, 0, 20, "(a//90)")

  def test_div_const_div(self):
    a = Variable("a", 0, 124)
    self.helper_test_variable((a//2+1)//2, 0, 31, "((a+2)//4)")
    self.helper_test_variable(((-a)//2-1)//2, -31, 0, "(((a+2)//4)*-1)")
    self.helper_test_variable(((-a)//2+10)//2, -26, 5, "((((a//2)*-1)+10)//2)")

  def test_div_const_div_wrong_sign(self):
    a = Variable("a", 0, 124)
    self.helper_test_variable(((a-10)//2+10)//2, 2, 33, "((((a+-10)//2)+10)//2)")

<<<<<<< HEAD
  def test_div_const_div_wrong_sign_divisor(self):
    a = Variable("a", 0, 124)
    self.helper_test_variable(((a+10)//-2+10)//-4, -1, 14, "(((((a//2)*-1)+5)//4)*-1)")
=======
  def test_neg_mod(self):
    a = Variable("a", 0, 124)
    self.helper_test_variable((-a)%4, -3, 0, "((a%4)*-1)")
    self.helper_test_variable(a%-4, 0, 3, "(a%-4)")
>>>>>>> 0629e453

  def test_distribute_mul(self):
    self.helper_test_variable(usum([Variable("a", 0, 3), Variable("b", 0, 5)])*3, 0, 24, "((a*3)+(b*3))")
    self.helper_test_variable((1+Variable("a", 0, 3))*(-2)+12, 4, 10, "((a*-2)+10)")

  def test_mod_mul_sum(self):
    self.helper_test_variable(usum([Variable("b", 0, 2), Variable("a", 0, 5)*10])%9, 0, 7, ("(b+a)", "(a+b)"))

  def test_sum_0(self):
    self.helper_test_variable(usum([Variable("a", 0, 7)]), 0, 7, "a")

  def test_mod_remove(self):
    self.helper_test_variable(Variable("a", 0, 6)%100, 0, 6, "a")

  def test_big_mod(self):
    self.helper_test_variable(Variable("a", -20, 20)%10, -9, 9, "(a%10)")
    self.helper_test_variable(Variable("a", -20, 0)%10, -9, 0, "(((a*-1)%10)*-1)")
    self.helper_test_variable(Variable("a", -20, 1)%10, -9, 9, "(a%10)")  # TODO: tighter max
    self.helper_test_variable(Variable("a", 0, 20)%10, 0, 9, "(a%10)")
    self.helper_test_variable(Variable("a", -1, 20)%10, -9, 9, "(a%10)")  # TODO: tighter min

  def test_ge_remove(self):
    self.helper_test_variable(Variable("a", 0, 6) >= 25, 0, 0, "False")

  def test_lt_remove(self):
    self.helper_test_variable(Variable("a", 0, 6) < -3, 0, 0, "False")
    self.helper_test_variable(Variable("a", 0, 6) < 3, 0, 1, "(a<3)")
    self.helper_test_variable(Variable("a", 0, 6) < 8, 1, 1, "True")

  def test_lt_sum_remove(self):
    self.helper_test_variable(Variable("a", 0, 6) + 2 < 3, 0, 1, "(a<1)")

  def test_lt_simple_factor(self):
    self.helper_test_variable((Variable("a", 0, 6)*6+Variable("b", 0, 6)*6) < 8, 0, 1, "(((a*3)+(b*3))<4)")

  def test_lt_sum_factor_rhs_partial(self):
    self.helper_test_variable((Variable("a", 0, 6)*6 + Variable("b", 0, 6)*4 + Variable("c", 0, 6)*8) < 4, 0, 1,
                              ("((((a*3)+(b*2))+(c*4))<2)", "(((b*2)+((a*3)+(c*4)))<2)"))

  def test_lt_sum_factor_rhs_all(self):
    self.helper_test_variable((Variable("a", 0, 6)*6 + Variable("b", 0, 6)*4 + Variable("c", 0, 6)*8) < 2, 0, 1,
                              ("((((a*3)+(b*2))+(c*4))<1)", "(((b*2)+((a*3)+(c*4)))<1)"))

  def test_and_fold(self):
    self.helper_test_variable(uand([uconst(0), Variable("a", 0, 1)]), 0, 0, "0")

  def test_and_remove(self):
    self.helper_test_variable(uand([uconst(1), Variable("a", 0, 1)]), 0, 1, "a")

  def test_mod_factor_negative(self):
    self.helper_test_variable(usum([uconst(-29), Variable("a", 0, 10), Variable("b", 0, 10)*28]) % 28, -27, 27, "(((a+(b*28))+-29)%28)")
    self.helper_test_variable(usum([uconst(-29), Variable("a", 0, 100), Variable("b", 0, 10)*28]) % 28, -27, 27, "(((a+(b*28))+-29)%28)")

  def test_sum_combine_num(self):
    self.helper_test_variable(usum([uconst(29), Variable("a", 0, 10), uconst(-23)]), 6, 16, "(a+6)")

  def test_sum_num_hoisted_and_factors_cancel_out(self):
    self.helper_test_variable(usum([Variable("a", 0, 1) * -4 + 1, Variable("a", 0, 1) * 4]), 1, 1, "1")

  @unittest.expectedFailure  # only correct for floordiv, not truncdiv
  def test_div_cancel(self):
    self.helper_test_variable(usum([uconst(-40), Variable("a", 0, 10)*2, Variable("b", 0, 10)*40])//40, -1, 9, "(b+-1)")

  def test_div_cancel_correct(self):
    with Context(CORRECT_DIVMOD_FOLDING=1):
      self.helper_test_variable(usum([uconst(-40), Variable("a", 0, 10)*2, Variable("b", 0, 10)*40])//40, -1, 9, "(((a+(b*20))+-20)//20)")

  @unittest.expectedFailure  # only correct for floordiv, not truncdiv
  def test_mod_cancel(self):
    self.helper_test_variable(usum([uconst(-40), Variable("a", 0, 10)*2, Variable("b", 0, 10)*40]) % 40, 0, 20, "(a*2)")

  def test_mod_cancel_correct(self):
    with Context(CORRECT_DIVMOD_FOLDING=1):
      self.helper_test_variable(usum([uconst(-40), Variable("a", 0, 10)*2, Variable("b", 0, 10)*40]) % 40, -38, 38, "((((a+(b*20))+-20)%20)*2)")

  def test_mul_div(self):
    self.helper_test_variable((Variable("a", 0, 10)*4)//4, 0, 10, "a")

  def test_add_div(self):
    # careful about the lower bounds and upper bounds
    self.helper_test_variable((Variable("a", 0, 5)-2)//4, 0, 0, "0")
    self.helper_test_variable((Variable("a", 0, 5)-1)//4, 0, 1, "((a+-1)//4)")
    self.helper_test_variable((Variable("a", 0, 5))//4, 0, 1, "(a//4)")
    self.helper_test_variable((Variable("a", 0, 5)+1)//4, 0, 1, "((a+1)//4)")
    self.helper_test_variable((Variable("a", 0, 5)+2)//4, 0, 1, "((a+2)//4)")
    self.helper_test_variable((Variable("a", 0, 5)+3)//4, 0, 2, "((a+3)//4)")
    self.helper_test_variable((Variable("a", 0, 5)+4)//4, 1, 2, "((a//4)+1)")
    self.helper_test_variable((Variable("a", 0, 5)+5)//4, 1, 2, "(((a+1)//4)+1)")

  def test_div_neg_rem(self):
    self.helper_test_variable((-Variable("a", 0, 255)+256)//2, 0, 128, "((((a+1)//2)*-1)+128)")

  def test_mul_div_factor_mul(self):
    self.helper_test_variable((Variable("a", 0, 10)*8)//4, 0, 20, "(a*2)")

  def test_mul_div_factor_mul_neg(self):
    self.helper_test_variable((Variable("a", 0, 10)*-8+16)//4, -16, 4, "((a*-2)+4)")

  def test_mul_div_factor_div(self):
    self.helper_test_variable((Variable("a", 0, 10)*4)//8, 0, 5, "(a//2)")

  def test_mul_div_factor_div_neg(self):
    self.helper_test_variable((Variable("a", 0, 10)*-4+4)//8, -4, 0, "(((a*-1)+1)//2)")

  def test_mod_gcd_factor_neg(self):
    self.helper_test_variable((Variable("a", 0, 10)*-4+4)%8, -4, 4, "((((a*-1)+1)%2)*4)")

  def test_mod_gcd_fold_neg(self):
    self.helper_test_variable((Variable("a", 0, 10)*-8+20)%4, 0, 0, "0")

  def test_sum_div_partial_remove(self):
    self.helper_test_variable(usum([Variable("idx0", 0, 127)*4, Variable("idx2", 0, 3)])//4, 0, 127, "idx0")

  def test_cdiv_const_evaluation(self):
    self.helper_test_variable((Variable("a", 0, 2)-12)//8, -1, -1, "-1")
    self.helper_test_variable((-Variable("a", 0, 2))//7, 0, 0, "0")

  def test_cmod_const_evaluation(self):
    self.helper_test_variable((Variable("a", 1, 1)*-3)%8, -3, -3, "-3")
    self.helper_test_variable((-Variable("a", 10, 10))%7, -3, -3, "-3")

  def test_div_numerator_negative(self):
    self.helper_test_variable((Variable("idx", 0, 9)*-10)//11, -8, 0, "(((idx*10)//11)*-1)")

  def test_div_into_mod(self):
    self.helper_test_variable((Variable("idx", 0, 16)*4)%8//4, 0, 1, "(idx%2)")

  def test_div_neg_cancel(self):
    self.helper_test_variable((-Variable("idx", 0, 100)+199)//-4 + 50, 1, 26, "((idx//4)+1)")
    self.helper_test_variable((-Variable("idx", 0, 100)+200)//-4 + 50, 0, 25, "((idx+3)//4)")
    self.helper_test_variable((-Variable("idx", 0, 100)+201)//-4 + 50, 0, 25, "((idx+2)//4)")
    self.helper_test_variable((-Variable("idx", 0, 100))//2, -50, 0, "((idx//2)*-1)")
    self.helper_test_variable(Variable("idx", 0, 100)//-2, -50, 0, "((idx//2)*-1)")

  def test_sum_div_big_const(self):
    gidx0 = Variable("gidx0", 0, 24)
    self.helper_test_variable((gidx0+19)//20, 0, 2, "((gidx0+19)//20)")
    self.helper_test_variable((gidx0+20)//20, 1, 2, "((gidx0//20)+1)")
    self.helper_test_variable((gidx0+21)//20, 1, 2, "(((gidx0+1)//20)+1)")

  def test_sum_div_complex1(self):
    gidx0 = Variable("gidx0", 0, 24)
    gidx1 = Variable("gidx1", 0, 1)
    gidx2 = Variable("gidx2", 0, 255)
    lidx0 = Variable("lidx0", 0, 1)
    lidx1 = Variable("lidx1", 0, 15)
    lidx2 = Variable("lidx2", 0, 3)
    alu0 = gidx2*640+gidx1*160+(gidx0//5)*2+lidx0*320+lidx1*10
    self.helper_test_variable((alu0+lidx2*2+1)//20, 0, 8192,
                              ("((((((gidx0//5)+lidx2)//5)+lidx1)//2)+(((gidx2*32)+(gidx1*8))+(lidx0*16)))",
                               "(((lidx1+((lidx2+(gidx0//5))//5))//2)+((gidx2*32)+((gidx1*8)+(lidx0*16))))",
                               "((((gidx1*8)+(gidx2*32))+(lidx0*16))+((lidx1+((lidx2+(gidx0//5))//5))//2))"))

  def test_sum_div_complex2(self):
    gidx0 = Variable("gidx0", 0, 7)
    lidx2 = Variable("lidx2", 0, 1)
    lidx3 = Variable("lidx3", 0, 1)
    self.helper_test_variable((gidx0*4+lidx2*2+1)//10, 0, 3, ("(((gidx0*2)+lidx2)//5)", "((lidx2+(gidx0*2))//5)"))
    self.helper_test_variable((gidx0*4+lidx2*2+lidx3)//10, 0, 3, ("(((gidx0*2)+lidx2)//5)", "((lidx2+(gidx0*2))//5)"))
    self.helper_test_variable((gidx0*2+lidx2)//10, 0, 1, "(gidx0//5)")

  def test_sum_div_complex3(self):
    gidx0 = Variable("gidx0", 0, 7)
    lidx2 = Variable("lidx2", 0, 12)
    lidx3 = Variable("lidx3", 0, 1)
    self.helper_test_variable((gidx0*4+lidx2*2+lidx3)//12, 0, 4, ("(((lidx2//2)+gidx0)//3)", "((gidx0+(lidx2//2))//3)"))
    self.helper_test_variable((lidx2*2+gidx0*4+lidx3)//12, 0, 4, ("(((lidx2//2)+gidx0)//3)", "((gidx0+(lidx2//2))//3)"))

  def test_sum_mul_distribute(self):
    gidx0 = Variable("gidx0", 0, 7)
    lidx2 = Variable("lidx2", 0, 12)
    lidx3 = Variable("lidx3", 0, 1)
    self.helper_test_variable((gidx0+lidx2+lidx3)*4, 0, 80,
                              ("(((gidx0*4)+(lidx2*4))+(lidx3*4))","((lidx3*4)+((gidx0*4)+(lidx2*4)))"))

  @unittest.expectedFailure
  def test_variable_divmod(self):
    start_pos = Variable("start_pos", 0, 127)
    v = start_pos + 1
    idx0 = Variable("idx0", 0, 2)
    idx1 = Variable("idx1", 0, start_pos)
    self.helper_test_variable((idx0*v+idx1)//v, 0, 2, "(idx0)")
    self.helper_test_variable((idx0*v+idx1)%v, 0, start_pos, "idx1")

  def test_divmod_variable_denom_fold_to_const(self):
    x = Variable("x", 20, 23)
    y = Variable("y", 8, 10)
    self.helper_test_variable(x//y, 2, 2, "2")
    self.helper_test_variable(x%y, 0, 7, "(x+(y*-2))")
    # ensure all 4 corners are checked
    x = Variable("x", -10, 10)
    y = Variable("y", -8, 9)
    self.helper_test_variable(x//y, -2147483648, 2147483647, "(x//y)")
    self.helper_test_variable(x%y, -2147483648, 2147483647, "(x%y)")

  def test_div_neg_all_range(self):
    gidx = Variable("gidx", 0, 124)
    lidx = Variable("lidx", 0, 7)
    self.helper_test_variable((-gidx*8-lidx+999)//-4 + 250, 1, 250, "(((gidx*2)+(lidx//4))+1)")
    self.helper_test_variable((-gidx*8-lidx+1000)//-4 + 250, 0, 250, "((gidx*2)+((lidx+3)//4))")
    self.helper_test_variable((-gidx*8-lidx+1001)//-4 + 250, 0, 250, "((gidx*2)+((lidx+2)//4))")
    self.helper_test_variable((-gidx*8-lidx+1002)//-4 + 250, 0, 250, "((gidx*2)+((lidx+1)//4))")

  def test_div_neg_then_neg(self):
    # taken from arange opts
    lidx0 = Variable("lidx0", 0, 7)
    lidx1 = Variable("lidx1", 0, 7)
    alu2 = -lidx0-lidx1
    self.helper_test_variable((((alu2+14)//(-32))+4), 4, 4, "4")
    self.helper_test_variable(-(((alu2+14)//(-32))+4), -4, -4, "-4")
    self.helper_test_variable((((alu2+134)//(-32))+4), 0, 1, "(((lidx0+lidx1)+25)//32)")
    self.helper_test_variable((((alu2+142)//(-32))+4), 0, 0, "0")
    self.helper_test_variable((((alu2+150)//(-32))+4), 0, 0, "0")
    self.helper_test_variable((((alu2+158)//(-32))+4), 0, 0, "0")

  def test_div_mod_recombine(self):
    gidx = Variable("gidx", 0, 124)
    self.helper_test_variable(gidx%4+(gidx//4)*4, 0, 124, "gidx")
    self.helper_test_variable((gidx//4)*4+gidx%4, 0, 124, "gidx")

  def test_div_mod_recombine_folded_mod(self):
    a = Variable("a", 0, 2)
    b = Variable("b", 0, 100)
    self.helper_test_variable((31 * a + 1) % 30 + ((31 * a + 1) // 30) * 30, 1, 63, "((a*31)+1)")
    with self.assertRaises(AssertionError):
      self.helper_test_variable((31 * b + 1) % 18 + ((31 * b + 1) // 18) * 18, 1, 3101, "((b*31)+1)")

  def test_div_mod_recombine_with_gcd(self):
    b = Variable("b", 0, 100)
    exp = (16 * b + 2) % 18 + ((16 * b + 2) // 18) * 18
    self.helper_test_variable(exp, 2, 1602, "((b*16)+2)")
    with self.assertRaises(AssertionError):
      self.helper_test_variable((30 * b + 1) % 18 + ((30 * b + 1) // 18) * 18, 1, 3001, "((b*30)+1)")

  def test_arange_unrolled4(self):
    gidx = Variable("gidx", 0, 2559)
    unrolled_div = (gidx+2561)//4+(gidx+2562)//4+(gidx+2560)//4+(gidx+2559)//4
    self.helper_test_variable(unrolled_div, 2559, 5118, "(gidx+2559)")

  def test_arange_unrolled4_mul(self):
    gidx = Variable("gidx", 0, 2559)
    unrolled_div = 2*((gidx+2561)//4)+2*((gidx+2562)//4)+2*((gidx+2560)//4)+2*((gidx+2559)//4)
    self.helper_test_variable(unrolled_div, 5118, 10236, "((gidx*2)+5118)")

  def test_arange_unrolled4_small(self):
    gidx = Variable("gidx", 0, 3)
    unrolled_div = (gidx)//4+(gidx+2)//4+(gidx+3)//4+(gidx+1)//4
    self.helper_test_variable(unrolled_div, 0, 3, "gidx")

    gidx = Variable("gidx", 0, 2)
    unrolled_div = (gidx)//4+(gidx+2)//4+(gidx+3)//4+(gidx+1)//4
    self.helper_test_variable(unrolled_div, 0, 2, "gidx")

    gidx = Variable("gidx", 0, 1)
    unrolled_div = (gidx)//4+(gidx+2)//4+(gidx+3)//4+(gidx+1)//4
    self.helper_test_variable(unrolled_div, 0, 1, "gidx")

  def test_arange_unrolled2(self):
    gidx = Variable("gidx", 0, 2559)
    unrolled_div = (gidx+2559)//2+(gidx+2560)//2+3
    self.helper_test_variable(unrolled_div, 2562, 5121, "(gidx+2562)")

  def test_arange_unrolled2_neg(self):
    ridx = Variable("ridx", 0, 255)
    unrolled_div = -((255-ridx)//2) - ((256-ridx)//2)
    self.helper_test_variable(unrolled_div, -255, 0, "(ridx+-255)")

  def test_gated_load(self):
    idx = Variable("idx", 0, 24)
    self.helper_test_variable(idx//4, 0, 6, "(idx//4)")
    # TODO: simplify the true branch
    self.helper_test_variable((idx<4).where(idx//4, idx.const_like(-1)), -1, 6, "((idx//4) if (idx<4) else -1)")

  def test_idiv_lt(self):
    idx = Variable("idx", 0, 24)
    self.helper_test_variable((idx//4<3), 0, 1, "(idx<12)")
    self.helper_test_variable(((idx-20)//4<-3), 0, 1, "(idx<5)")
    self.helper_test_variable(((idx-10)//4<0), 0, 1, "(idx<7)")
    self.helper_test_variable((idx//-4<-3), 0, 1, "(((idx//4)*-1)<-3)")

  def test_simplex_lt(self):
    a = Variable("a", 0, 3)
    b = Variable("b", 0, 3)
    c = Variable("c", 0, 3)
    d = Variable("d", -3, 3)
    self.helper_test_variable((a<1).ne(True), 0, 1, "((a<1)!=True)")
    self.helper_test_variable((a+b<1).ne(True), 0, 1, "(((a+b)<1)!=True)")
    self.helper_test_variable((a*3+b*4<1).ne(True), 0, 1, "(((a+b)<1)!=True)")
    self.helper_test_variable((a*(-3)+b*4<1).ne(True), 0, 1, "((((a*-3)+(b*4))<1)!=True)")  # negative coeff, should not be simplified
    self.helper_test_variable((a*3+d*4<1).ne(True), 0, 1, "((((a*3)+(d*4))<1)!=True)")  # var can be negative, should not be simplified
    self.helper_test_variable((a+b+c*2<1).ne(True), 0, 1, ("((((a+b)+c)<1)!=True)", "(((c+(a+b))<1)!=True)", '(((b+(a+c))<1)!=True)'))
    self.helper_test_variable((a+b*2+c*4<1).ne(True), 0, 1, ("((((a+b)+c)<1)!=True)", "(((c+(a+b))<1)!=True)", '(((b+(a+c))<1)!=True)'))

  def test_where_removal(self):
    cond = Variable("a", 0, 3) < 2
    u1, u0 = cond.ufix(1), cond.ufix(0)
    self.helper_test_variable(cond, 0, 1, "(a<2)")
    self.helper_test_variable(cond.where(u1, u0), 0, 1, "(a<2)")
    self.helper_test_variable(cond.where(u1, u0).where(u1, u0), 0, 1, "(a<2)")

  def test_where_combine(self):
    cond = Variable("x", 0, 3) < 2
    a = Variable("a", 0, 3)
    b = Variable("b", 0, 3)
    aa = cond.where(a, a.ufix(0))
    bb = cond.where(b, b.ufix(1))
    self.helper_test_variable(aa, 0, 3, "(a if (x<2) else 0)")
    self.helper_test_variable(bb, 0, 3, "(b if (x<2) else 1)")
    self.helper_test_variable(aa+bb, 0, 6, "((a+b) if (x<2) else 1)")
    self.helper_test_variable(aa.maximum(bb), 0, 3, "(max(a, b) if (x<2) else 1)")

    # not combining because it increased total ALU
    c = Variable("c", 0, 3)
    cc = cond.where(c, c+1)
    self.helper_test_variable(bb+cc, 0, 7, "((b if (x<2) else 1)+(c if (x<2) else (c+1)))")

    # not combining  # TODO: can combine if it can further simplify?
    ab = cond.where(a, b)
    ba = cond.where(b, a)
    self.helper_test_variable(ab+ba, 0, 6, "((a if (x<2) else b)+(b if (x<2) else a))")

    # not combining  # TODO: can combine if one is identity element const
    self.helper_test_variable(aa+ab, 0, 6, "((a if (x<2) else b)+(a if (x<2) else 0))")

  def test_negation_in_where(self):
    cond = Variable("x", 0, 3) < 2
    a = Variable("a", 0, 3)
    b = Variable("b", 0, 3)
    w = cond.logical_not().where(a, b)
    self.helper_test_variable(w, 0, 3, "(b if (x<2) else a)")

  def test_neg_in_comp(self):
    a = Variable("a", 0, 3)
    b = Variable("b", 0, 3)
    self.helper_test_variable(-a<-b, False, True, "(b<a)")

  def test_where_cast(self):
    s = Variable("s", 0, 3)
    cond = s < 2
    a = Variable("a", 0, 3)
    b = Variable("b", 0, 3)
    expr = cond.where(a, b).cast(dtypes.half)

    # TODO: copied from render, render does not support cast
    glbl = UOp(Ops.DEFINE_GLOBAL, dtypes.int.ptr(), arg=0)
    uops = full_rewrite(UOp(Ops.STORE, dtypes.void, (glbl.index(UOp.const(dtypes.int, 0)), expr)).sink())
    rewritten_uop = [uop for uop in uops if uop.op is Ops.STORE][0].src[-1]

    self.assertEqual(rewritten_uop, cond.where(a.cast(dtypes.half), b.cast(dtypes.half)))

  def test_where_merge_branches(self):
    cond1 = Variable("s", 0, 10) < 6
    cond2 = Variable("s", 0, 10) > 2
    a = Variable("a", 0, 3)
    b = Variable("b", 0, 3)
    expr = cond1.where(cond2.where(a, b), b)
    self.helper_test_variable(expr, 0, 3, "(a if ((s<6)&(2<s)) else b)")

  def test_where_merge_branches2(self):
    cond1 = Variable("s", 0, 10) < 5
    cond2 = Variable("s", 0, 10) < 6
    a = Variable("a", 0, 3)
    b = Variable("b", 0, 3)
    expr = cond1.where(cond2.where(a, b), b)
    # (a if ((s<5)&(s<6)) else b) -> (a if (s<5) else b)
    self.helper_test_variable(expr, 0, 3, "(a if (s<5) else b)")

  def test_symbolic_div(self):
    # from symbolic arange
    a = Variable("a", 1, 10)
    denominator = ((a*-2)+1)
    numerator = (((((a*2)+-1)*2)+1)*a)
    self.helper_test_variable(denominator, -19, -1, "((a*-2)+1)")
    self.helper_test_variable(numerator, 3, 390, "(a*((a*4)+-1))")
    self.helper_test_variable((numerator//denominator)<=0, 1, 1, "True")

class TestSymbolicNumeric(unittest.TestCase):
  def helper_test_numeric(self, f):
    MIN, MAX = 0, 10
    # one number
    for i in range(MIN, MAX):
      v = graph_rewrite(f(uconst(i)), sym)
      self.assertEqual(v.vmin, v.vmax)
      self.assertEqual(v.vmin, f(i))
    for kmin in range(MIN, MAX):
      for kmax in range(MIN, MAX):
        if kmin > kmax: continue
        v = f(Variable("tmp", kmin, kmax))
        values = [f(rv) for rv in range(kmin, kmax+1)]
        # the min and max may not be exact
        self.assertLessEqual(v.vmin, min(values))
        self.assertGreaterEqual(v.vmax, max(values))

  def test_mod_4(self): self.helper_test_numeric(lambda x: (x%4))
  def test_div_4(self): self.helper_test_numeric(lambda x: (x//4))
  def test_plus_1_div_2(self): self.helper_test_numeric(lambda x: (x+1)//2)
  def test_plus_1_mod_2(self): self.helper_test_numeric(lambda x: (x+1)%2)
  def test_times_2(self): self.helper_test_numeric(lambda x: x*2)
  def test_times_2_plus_3(self): self.helper_test_numeric(lambda x: x*2 + 3)
  def test_times_2_plus_3_mod_4(self): self.helper_test_numeric(lambda x: (x*2 + 3)%4)
  def test_times_2_plus_3_div_4(self): self.helper_test_numeric(lambda x: (x*2 + 3)//4)
  def test_times_2_plus_3_div_4_mod_4(self): self.helper_test_numeric(lambda x: ((x*2 + 3)//4)%4)

class TestSymbolicVars(unittest.TestCase):
  def test_simple(self):
    z = uconst(0)
    a = Variable("a", 0, 10)
    b = Variable("b", 0, 10)
    c = Variable("c", 0, 10)
    assert z.vars() == z.vars() == set()
    print(a.vars())
    assert a.vars() == a.vars() == {a}
    m = a * 3
    assert m.vars() == {a}
    s = usum([a, b, c])
    assert s.vars() == {a, b, c}

  def test_compound(self):
    a = Variable("a", 0, 10)
    b = Variable("b", 0, 10)
    c = Variable("c", 0, 10)
    assert (a + b * c).vars() == {a, b, c}
    assert (a % 3 + b // 5).vars() == {a, b}
    # TODO: fix me
    with self.assertRaises(AssertionError):
      assert (a + b + c - a).vars() == {b, c}

  def test_dedup(self):
    a = Variable("a", 0, 10)
    assert (a * a).vars() == {a}
    assert (a//4 + a//6).vars() == {a}

class TestSymInfer(unittest.TestCase):
  def test_sym_infer(self):
    a = Variable("a", 0, 10)
    b = Variable("b", 0, 10)
    c = Variable("c", 0, 10)
    var_vals = {a: 2, b: 3, c: 4}
    assert sym_infer(5, var_vals) == 5
    assert sym_infer(4.2, var_vals) == 4.2
    assert sym_infer(a, var_vals) == 2
    assert sym_infer(b, var_vals) == 3
    assert sym_infer(a+b, var_vals) == 5
    assert sym_infer(a-b, var_vals) == -1
    assert sym_infer(a+b+c, var_vals) == 9
    assert sym_infer(a*b, var_vals) == 6
    assert sym_infer(a*b+c, var_vals) == 10
  def test_sym_infer_cdiv_cmod(self):
    a = Variable("a", -1000, 1)
    b = Variable("b", -1000, 1)
    var_vals = {a: 1, b: -1000}
    assert sym_infer(a%b, var_vals) == 1
    assert sym_infer(a//b, var_vals) == 0

"""
@unittest.skip("not supported on uops yet")
class TestSymbolicSymbolicOps(unittest.TestCase):
  def test_node_divmod_node(self):
    i = Variable("i", 1, 10)
    idx0 = Variable("idx0", 0, i*3-1)
    assert uconst(0) // (Variable("i", 1, 10)*128) == 0
    assert uconst(0) % (Variable("i", 1, 10)*128) == 0
    assert uconst(127) // (Variable("i", 1, 10)*128) == 0
    assert uconst(127) % (Variable("i", 1, 10)*128) == 127
    assert 127 // (Variable("i", 1, 10)*128) == 0
    assert 127 % (Variable("i", 1, 10)*128) == 127
    assert uconst(128) // (Variable("i", 1, 10)*128 + 128) == 0
    assert uconst(128) % (Variable("i", 1, 10)*128 + 128) == 128
    assert 128 // (Variable("i", 1, 10)*128 + 128) == 0
    assert 128 % (Variable("i", 1, 10)*128 + 128) == 128
    assert 0 // (Variable("i", 1, 10)*128) == 0
    assert 0 % (Variable("i", 1, 10)*128) == 0
    assert idx0 // (i*3) == 0
    assert idx0 % (i*3) == idx0
    assert i // i == 1
    assert i % i == 0
    assert 128 // uconst(4) == 32
    assert 128 % uconst(4) == 0
    assert uconst(128) // uconst(4) == 32
    assert uconst(128) % uconst(4) == 0

  def test_mulnode_divmod_node(self):
    i = Variable("i", 1, 10)
    idx0 = Variable("idx0", 0, 31)
    # assert (idx0*(i*4+4)) // (i+1) == (idx0*4)
    # assert (idx0*(i*4+4)) % (i+1) == 0
    assert (idx0*i) % i == 0

  def test_sumnode_divmod_sumnode(self):
    i = Variable("i", 1, 10)
    # idx0 = Variable("idx0", 0, 7)
    # idx1 = Variable("idx1", 0, 3)
    # idx2 = Variable("idx2", 0, i)
    # assert (idx0*(i*4+4)+idx1*(i+1)+idx2) // (i+1) == idx0*4+idx1
    # assert (idx0*(i*4+4)+idx1*(i+1)+idx2) % (i+1) == idx2
    assert (i+1) // (i*128+128) == 0
    assert (i+1) % (i*128+128) == (i+1)
    # assert (i+1+idx2) // (i+1) == 1
    # assert (i+1+idx2) % (i+1) == idx2
    # assert (idx0*(i*4+4)+i+1+idx2) // (i+1) == idx0*4+1
    # assert (idx0*(i*4+4)+i+1+idx2) % (i+1) == idx2
    # assert (i*128+128)*2 // (i*128+128) == 2
    # assert (i*128+128)*2 % (i*128+128) == 0

  def test_sumnode_div_uconst_no_factoring(self):
    gid = Variable("gid", 0, 1023)
    lid = Variable("lid", 0, 3)
    expr_before_div = uconst(-1019)-4*lid-gid
    unfactored_expr = Node.__floordiv__(expr_before_div, uconst(-16), False)
    factored_expr = Node.__floordiv__(expr_before_div, uconst(-16), True)
    self.assertEqual(unfactored_expr.render(), "(((lid*4)+1019+gid)//16)")
    self.assertEqual(factored_expr.render(), "(((((3+gid)//4)+2+lid)//4)+63)")

  def test_mod_node_max(self):
    i = Variable("i", 1, 128)
    gidx0 = Variable("gidx0", 0, i)
    mod = gidx0 % 8
    assert isinstance(mod, ModNode) and mod.a == gidx0 and mod.b == 8
    mod = gidx0 % 2
    assert isinstance(mod, ModNode) and mod.a == gidx0 and mod.b == 2

    gidx0 = Variable("gidx0", 0, i*8+7)
    mod = gidx0 % 8
    assert isinstance(mod, ModNode) and mod.a == gidx0 and mod.b == 8
    mod = gidx0 % 2
    assert isinstance(mod, ModNode) and mod.a == gidx0 and mod.b == 2

  def test_nested_variable_mod(self):
    i = Variable("i", 1, 5)
    idx0 = Variable("idx0", 0, i)
    with self.assertRaises(AssertionError):
      assert idx0 % 2 == idx0

  def test_num_node_mul_node(self):
    a = Variable("a", 1, 5)
    b = uconst(2) * a
    assert b == a * 2
    assert isinstance(b, MulNode)
    b = uconst(1) * a
    assert b == a
    assert isinstance(b, Variable)
    b = uconst(0) * a
    assert b == 0
    assert isinstance(b, uconst)

  def test_substitute(self):
    a = Variable("idx0", 1, 3)
    b = a + 1
    c = b.substitute({a: uconst(1)})
    assert c == uconst(2)
"""

class TestSymbolicRealWorld(unittest.TestCase):
  def test_resnet_half(self):
    gidx0 = Variable("gidx0", 0, 3)
    gidx1 = Variable("gidx1", 0, 127)
    gidx2 = Variable("gidx2", 0, 7)
    lidx3 = Variable("lidx3", 0, 7)
    lidx4 = Variable("lidx4", 0, 1)
    lidx5 = Variable("lidx5", 0, 15)

    idx:UOp = ((((1+lidx5)%16)*49)+(((262145+lidx5)//16)*802816)+(gidx0*3211264)+(gidx1*784)+(gidx2*8)+(lidx4*100352)+-13151129600+lidx3)
    idx = graph_rewrite(idx, sym)
    #print(idx.render())
    # NOTE: this used to have 13,151,129,600 in the output which is out of int32 range.
    self.assertIn(idx.render(),
      ("((((((((((lidx5+1)//16)*802816)+(((lidx5+1)%16)*49))+(gidx0*3211264))+(gidx1*784))+(gidx2*8))+(lidx4*100352))+lidx3)+2207744)",
       '((lidx3+((((((((lidx5+1)//16)*802816)+(((lidx5+1)%16)*49))+(gidx0*3211264))+(gidx1*784))+(gidx2*8))+(lidx4*100352)))+2207744)',
       '((lidx3+((lidx4*100352)+((gidx2*8)+((gidx1*784)+((gidx0*3211264)+((((lidx5+1)//16)*802816)+(((lidx5+1)%16)*49)))))))+2207744)',
      ))

class TestBounds(unittest.TestCase):
  def test_unrolled_arange(self):
    # #include <metal_stdlib>
    # using namespace metal;
    # kernel void r_2560_640_4(device int* data0, uint3 gid [[threadgroup_position_in_grid]], uint3 lid [[thread_position_in_threadgroup]]) {
    #   int gidx0 = gid.x; /* 2560 */
    #   int alu0 = (gidx0*(-1));
    #   int alu1 = max((int)((-640)),((((alu0+2559)/(-4))*(-1))+(-640)));
    #   int alu2 = max((int)((-640)),((((alu0+2560)/(-4))*(-1))+(-640)));
    #   int alu3 = max((int)((-640)),((((alu0+2561)/(-4))*(-1))+(-640)));
    #   int alu4 = max((int)((-640)),((((alu0+2562)/(-4))*(-1))+(-640)));
    #   *(data0+gidx0) = ((alu1*(-1))+(alu2*(-1))+(alu4*(-1))+(alu3*(-1))+(-1));
    # }
    gidx0 = Variable("gidx0", 0, 2559)
    assert gidx0.vmin == 0 and gidx0.vmax == 2559
    alu0 = gidx0 * -1
    assert alu0.vmin == -2559 and alu0.vmax == 0
    assert (alu0+2559).vmin == 0 and (alu0+2559).vmax == 2559
    assert ((alu0+2559)//-4).vmin == -639 and ((alu0+2559)//-4).vmax == 0
    assert (((alu0+2559)//-4)*(-1)).vmin == 0 and (((alu0+2559)//-4)*(-1)).vmax == 639

class TestFuzzFailure(unittest.TestCase):
  def test_fuzz_failure1(self):
    v1=Variable('v1', 0, 8)
    v2=Variable('v2', 0, 2)
    v3=Variable('v3', 0, 1)
    expr = (((((((((((((((((((((((0//4)%2)//8)+-2)+-4)+-3)+v1)+-4)+v2)+-2)+v3)+v2)//3)%7)*1)//2)+v2)*-1)+2)+1)+0)+-3)+v3)
    v1_val, v2_val, v3_val = v1.const_like(8), v2.const_like(0), v3.const_like(0)
    num = expr.simplify().substitute({v1:v1_val, v2:v2_val, v3:v3_val}).ssimplify()
    rn = expr.substitute({v1:v1_val, v2:v2_val, v3:v3_val}).ssimplify()
    assert num==rn, f"{num} != {rn}"

if __name__ == '__main__':
  unittest.main()<|MERGE_RESOLUTION|>--- conflicted
+++ resolved
@@ -271,16 +271,14 @@
     a = Variable("a", 0, 124)
     self.helper_test_variable(((a-10)//2+10)//2, 2, 33, "((((a+-10)//2)+10)//2)")
 
-<<<<<<< HEAD
   def test_div_const_div_wrong_sign_divisor(self):
     a = Variable("a", 0, 124)
     self.helper_test_variable(((a+10)//-2+10)//-4, -1, 14, "(((((a//2)*-1)+5)//4)*-1)")
-=======
+
   def test_neg_mod(self):
     a = Variable("a", 0, 124)
     self.helper_test_variable((-a)%4, -3, 0, "((a%4)*-1)")
     self.helper_test_variable(a%-4, 0, 3, "(a%-4)")
->>>>>>> 0629e453
 
   def test_distribute_mul(self):
     self.helper_test_variable(usum([Variable("a", 0, 3), Variable("b", 0, 5)])*3, 0, 24, "((a*3)+(b*3))")
