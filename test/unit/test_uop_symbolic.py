--- conflicted
+++ resolved
@@ -528,21 +528,12 @@
     c = Variable("c", -10, 10)
     d1 = Variable("d1", 1, 10)
     d2 = Variable("d2", -10, -1)
-<<<<<<< HEAD
-    self.helper_test_variable((d1*a*b*d1)//(d1), -1000, 1000, "(a*(b*d1))")
-    self.helper_test_variable((d1*a*d2*b*d1)//(d1*d2),  -1000, 1000, "(a*(b*d1))")
-    self.helper_test_variable((d1*a + b*d1)//(d1), -20, 20, "(a+b)")
-    self.helper_test_variable((d1*a + b*d1 + c*d1)//(d1), -30, 30, "((a+b)+c)")
-    self.helper_test_variable((3*a*d1 + 9*b*d1)//(3*d1*d2), -40, 40, "(((a+(b*3))//(d2*-1))*-1)")
-    self.helper_test_variable((3*a*d1 + 9*b*d1+3)//(3*d1*d2), -401, 399, "(((((a*d1)+((b*d1)*3))+1)//((d1*d2)*-1))*-1)")
-=======
     self.helper_test_variable((d1*a*b*d1)//(d1), -1000, 1000, "(a*(b*d1))", test_z3=False)
     self.helper_test_variable((d1*a*d2*b*d1)//(d1*d2),  -1000, 1000, "(a*(b*d1))", test_z3=False)
     self.helper_test_variable((d1*a + b*d1)//(d1), -20, 20, "(a+b)", test_z3=False)
     self.helper_test_variable((d1*a + b*d1 + c*d1)//(d1), -30, 30, "(c+(a+b))", test_z3=False)
     self.helper_test_variable((3*a*d1 + 9*b*d1)//(3*d1*d2), -40, 40, "(((a+(b*3))//(d2*-1))*-1)", test_z3=False)
     self.helper_test_variable((3*a*d1 + 9*b*d1+3)//(3*d1*d2), -401, 399, "(((((a*d1)+((b*d1)*3))+1)//((d1*d2)*-1))*-1)", test_z3=False)
->>>>>>> 16a65b4f
 
   def test_symbolic_factor_remainder_div(self):
     a = Variable("a", 0, 10)
