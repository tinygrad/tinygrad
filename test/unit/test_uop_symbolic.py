#!/usr/bin/env python
import unittest, pickle, functools
import z3

from tinygrad.dtype import dtypes, ConstType
from tinygrad.codegen import full_rewrite
from tinygrad.codegen.devectorizer import sym
from tinygrad.helpers import Context
from tinygrad.uop.ops import UOp, Ops, graph_rewrite, sym_infer
from tinygrad import Variable
from tinygrad.uop.spec import z3_renderer

def render(self) -> tuple[str, ConstType, ConstType]:
  # NOTE: we need STORE so the ALU op has children
  glbl = UOp(Ops.DEFINE_GLOBAL, dtypes.int.ptr(), arg=0)
  uops = full_rewrite(UOp(Ops.STORE, dtypes.void, (glbl.index(UOp.const(dtypes.int, 0)), self)).sink())
  rewritten_uop = [uop for uop in uops if uop.op is Ops.STORE][0].src[-1]
  return rewritten_uop.render(simplify=False), rewritten_uop.vmin, rewritten_uop.vmax

def uconst(val): return UOp.const(dtypes.int, val)
def usum(ops): return functools.reduce(lambda x,y: x+y, ops)
def uand(ops): return functools.reduce(lambda x,y: x*y, ops)

# *** leave tests the same

class TestSymbolicPickle(unittest.TestCase):
  def _test_pickle_unpickle(self, x): self.assertEqual(x, pickle.loads(pickle.dumps(x)))
  def test_pickle_variable(self): self._test_pickle_unpickle(Variable("a", 3, 8))
  def test_pickle_variable_times_2(self): self._test_pickle_unpickle(Variable("a", 3, 8)*2)

class TestSymbolic(unittest.TestCase):
  def helper_test_variable(self, v, n, m, s):
    rendered, nmin, nmax = render(v)
    if isinstance(s, tuple): self.assertIn(rendered, s)
    else: self.assertEqual(rendered, s)
    self.assertEqual(nmin, n)
    self.assertEqual(nmax, m)
    solver = z3.Solver()
    z3_sink = graph_rewrite(v.sink(v.simplify()), z3_renderer, ctx=(solver, {}))
    expr, epxr_simplified = z3_sink.src[0].arg, z3_sink.src[1].arg
    self.assertEqual(solver.check(expr != epxr_simplified), z3.unsat, "simplified expression not equal to original")

  def test_cmp_simple(self):
    self.helper_test_variable(Variable("a", 3, 8) < 4, 0, 1, "(a<4)")
    self.helper_test_variable(Variable("a", 3, 8) >= 8, 0, 1, "((a<8)!=True)")

  def test_ge(self):
    self.helper_test_variable(Variable("a", 3, 8) >= 77, 0, 0, "False")
    self.helper_test_variable(Variable("a", 3, 8) >= 9, 0, 0, "False")
    self.helper_test_variable(Variable("a", 3, 8) >= 8, 0, 1, "((a<8)!=True)")
    self.helper_test_variable(Variable("a", 3, 8) >= 4, 0, 1, "((a<4)!=True)")
    self.helper_test_variable(Variable("a", 3, 8) >= 3, 1, 1, "True")
    self.helper_test_variable(Variable("a", 3, 8) >= 2, 1, 1, "True")

  def test_lt(self):
    self.helper_test_variable(Variable("a", 3, 8) < 77, 1, 1, "True")
    self.helper_test_variable(Variable("a", 3, 8) < 9, 1, 1, "True")
    self.helper_test_variable(Variable("a", 3, 8) < 8, 0, 1, "(a<8)")
    self.helper_test_variable(Variable("a", 3, 8) < 4, 0, 1, "(a<4)")
    self.helper_test_variable(Variable("a", 3, 8) < 3, 0, 0, "False")
    self.helper_test_variable(Variable("a", 3, 8) < 2, 0, 0, "False")
    self.helper_test_variable(Variable("a", 3, 4) < Variable("b", 5, 6), 1, 1, "True")
    self.helper_test_variable(Variable("a", 3, 5) < Variable("b", 5, 6), 0, 1, "(a<b)")
    self.helper_test_variable(Variable("a", 5, 6) < Variable("b", 3, 5), 0, 0, "False")
    self.helper_test_variable(Variable("a", 3, 4) < Variable("a", 3, 4), 0, 0, "False")

  def test_lt_divides(self):
    expr = (Variable("idx", 0, 511)*4 + Variable("FLOAT4_INDEX", 0, 3)) < 512
    self.helper_test_variable(expr, 0, 1, "(idx<128)")

  def test_lt_divides_and(self):
    expr = uand([(Variable("idx1", 0, 511)*4 + Variable("FLOAT4_INDEX", 0, 3)) < 512,
                 (Variable("idx2", 0, 511)*4 + Variable("FLOAT4_INDEX", 0, 3)) < 512])
    self.helper_test_variable(expr, 0, 1, "((idx1<128)&(idx2<128))")

  def test_lt_factors(self):
    expr = (Variable("idx1", 0, 511)*4 + Variable("FLOAT4_INDEX", 0, 256)) < 512
    self.helper_test_variable(expr, 0, 1, ("(((idx1*4)+FLOAT4_INDEX)<512)", "((FLOAT4_INDEX+(idx1*4))<512)"))

  def test_div_reduction(self):
    self.helper_test_variable(Variable("a", 2, 3)//2, 1, 1, "1")

  def test_equality(self):
    idx1 = Variable("idx1", 0, 3)
    idx2 = Variable("idx2", 0, 3)
    assert idx1 is idx1
    assert idx1 is not idx2
    assert idx1*4 is idx1*4
    assert idx1*4 is not idx1*3
    assert idx1*4 is not idx1+4
    assert idx1*4 is not idx2*4
    assert idx1+idx2 is idx1+idx2
    assert idx1+idx2 is not idx2+idx1
    assert idx1+idx2 is not idx2
    assert idx1*idx2 is not idx2*idx1

  def test_factorize(self):
    a = Variable("a", 0, 8)
    b = Variable("b", 0, 8)
    self.helper_test_variable(a*2+a*3, 0, 8*5, "(a*5)")
    self.helper_test_variable(b+a*2+a*3, 0, 8*6, "(b+(a*5))")

  def test_factorize_no_mul(self):
    a = Variable("a", 0, 8)
    b = Variable("b", 0, 8)
    self.helper_test_variable(a+a*3, 0, 8*4, "(a*4)")
    self.helper_test_variable((a+b)+a*3, 0, 8*5, "(b+(a*4))")
    self.helper_test_variable((a*3+b)+b*3, 0, 8*7, "((a*3)+(b*4))")

  def test_neg(self):
    self.helper_test_variable(-Variable("a", 0, 8), -8, 0, "(a*-1)")

  def test_add_1(self):
    self.helper_test_variable(Variable("a", 0, 8)+1, 1, 9, "(a+1)")

  def test_sub_1(self):
    self.helper_test_variable(Variable("a", 0, 8)-1, -1, 7, "(a+-1)")

  def test_const_var(self):
    self.helper_test_variable(Variable("fake", 1, 1), 1, 1, "1")

  def test_add_self(self):
    a = Variable("a", 0, 8)
    b = Variable("b", 0, 8)
    self.helper_test_variable(a+a, 0, 16, "(a*2)")
    self.helper_test_variable((a+b)+b, 0, 24, "(a+(b*2))")

  def test_sub_self(self):
    a = Variable("a", 0, 8)
    self.helper_test_variable(a-a, 0, 0, "0")
    self.helper_test_variable(a*3-a, 0, 16, "(a*2)")

  def test_mul_0(self):
    self.helper_test_variable(Variable("a", 0, 8)*0, 0, 0, "0")

  def test_mul_1(self):
    self.helper_test_variable(Variable("a", 0, 8)*1, 0, 8, "a")

  def test_mul_neg_1(self):
    self.helper_test_variable((Variable("a", 0, 2)*-1)//3, 0, 0, "0")
    self.helper_test_variable((Variable("a", 2, 7)*-1)//3, -2, 0, "((a//3)*-1)")

  def test_mul_2(self):
    self.helper_test_variable(Variable("a", 0, 8)*2, 0, 16, "(a*2)")

  def test_div_1(self):
    self.helper_test_variable(Variable("a", 0, 8)//1, 0, 8, "a")

  def test_mod_1(self):
    self.helper_test_variable(Variable("a", 0, 8)%1, 0, 0, "0")

  def test_max_folds(self):
    self.helper_test_variable(Variable("a", 0, 20).maximum(10).maximum(11), 11, 20, "max(a, 11)")

  def test_add_min_max(self):
    self.helper_test_variable(Variable("a", 0, 8) * 2 + 12, 12, 16+12, "((a*2)+12)")

  def test_div_remove(self):
    self.helper_test_variable(Variable("a", 0, 7) // 20, 0, 0, "0")

  def test_div_min_max(self):
    self.helper_test_variable(Variable("a", 1, 7) // 2, 0, 3, "(a//2)")
    self.helper_test_variable(Variable("a", 0, 6) // 2, 0, 3, "(a//2)")

  def test_div_neg_min_max(self):
    self.helper_test_variable(Variable("a", 1, 7) // -2, -3, 0, "((a//2)*-1)")
    self.helper_test_variable(Variable("a", 0, 6) // -2, -3, 0, "((a//2)*-1)")

  def test_sum_div_remove(self):
    self.helper_test_variable(usum([Variable("a", 0, 7), Variable("b", 0, 3)]) // 20, 0, 0, "0")

  def test_sum_div_min_max(self):
    self.helper_test_variable(usum([Variable("a", 0, 7), Variable("b", 0, 3)]) // 2, 0, 5, "((a+b)//2)")

  def test_sum_div_mod_factor(self):
    self.helper_test_variable(usum([Variable("a", 0, 7)*4, Variable("b", 0, 3)*4]) // 2, 0, 20, "((a*2)+(b*2))")
    self.helper_test_variable(usum([Variable("a", 0, 7)*4, Variable("b", 0, 3)*4]) % 2, 0, 0, "0")

  def test_sum_div_some_factor(self):
    self.helper_test_variable(usum([Variable("a", 0, 7)*5, Variable("b", 0, 3)*4]) // 2, 0, 23, ("(((a*5)//2)+(b*2))", "((b*2)+((a*5)//2))"))

  def test_sum_div_trim_const(self):
    self.helper_test_variable((Variable("a", 0, 7)*4 + Variable("b", 0, 3)*4 + 7) // 16, 0, 2, "(((a+b)+1)//4)")

  def test_sum_div_some_partial_factor(self):
    self.helper_test_variable(usum([Variable("a", 0, 7)*6, Variable("b", 0, 7)*6]) // 16, 0, 5, "(((a*3)+(b*3))//8)")
    self.helper_test_variable(usum([uconst(16), Variable("a", 0, 7)*6, Variable("b", 0, 7)*6]) // 16, 1, 6, "((((a*3)+(b*3))//8)+1)")
    self.helper_test_variable((Variable("a", 0, 7)*30+20)//20, 1, 11, "(((a*3)//2)+1)")

  def test_sum_div_no_factor(self):
    self.helper_test_variable(usum([Variable("a", 0, 7)*5, Variable("b", 0, 3)*5]) // 2, 0, 25, "(((a*5)+(b*5))//2)")

  def test_mod_factor(self):
    self.helper_test_variable(usum([Variable("a", 0, 7)*100, Variable("b", 0, 3)*50]) % 100, 0, 50, "((b%2)*50)")

  def test_mod_to_sub(self):
    self.helper_test_variable((1+Variable("a",1,2))%2, 0, 1, "(a+-1)")

  def test_mod_congruence(self):
    self.helper_test_variable((3+3*Variable("a",0,3))%4, 0, 3, "((a*-1)+3)")
    self.helper_test_variable((17+13*Variable("a",0,3))%18, 2, 17, "((a*-5)+17)")
    self.helper_test_variable((2+9*Variable("a",0,3))%18, 2, 11, "(((a%2)*9)+2)")

  def test_mod_congruence_mul_add(self):
    self.helper_test_variable((6*(Variable("a", 0, 2)+1))%9, 0, 6, "((a*-3)+6)")

  def test_mod_congruence_multiple_vars(self):
    self.helper_test_variable((9+9*Variable("x",0,3)+9*Variable("y",0,3))%10, 3, 9, "(((x*-1)+(y*-1))+9)")
    self.helper_test_variable((7+9*Variable("x",0,2)+9*Variable("y",0,2)+Variable("z",0,2))%10, 3, 9,
                              ("(((z+(x*-1))+(y*-1))+7)", "(((y*-1)+(z+(x*-1)))+7)"))
    self.helper_test_variable((10+12*Variable("x",0,2)+Variable("y", 0, 4)%3)%13, 8, 12, "(((x*-1)+(y%3))+10)")

  def test_div_congruence(self):
    self.helper_test_variable((3+3*Variable("a",0,3))//4, 0, 3, "a")
    self.helper_test_variable((18+17*Variable("a",0,2)+17)//18, 1, 3, "(a+1)")

  def test_div_congruence_multiple_vars(self):
    self.helper_test_variable((9+(9+10)*Variable("x",0,3)+(8+10)*Variable("y",0,2))//10, 0, 10, "((x*2)+(y*2))")

  def test_mod_binary_expression(self):
    self.helper_test_variable((3+Variable("a",0,1))%4, 0, 3, "((a*-3)+3)")
    self.helper_test_variable((3+Variable("a",4,5))%4, 0, 3, "((a*-3)+15)")

  def test_sum_div_const(self):
    self.helper_test_variable(usum([Variable("a", 0, 7)*4, uconst(3)]) // 4, 0, 7, "a")

  def test_sum_div_const_big(self):
    self.helper_test_variable(usum([Variable("a", 0, 7)*4, uconst(3)]) // 16, 0, 1, "(a//4)")

  def test_sum_lt_fold(self):
    self.helper_test_variable(usum([Variable("a", 0, 7) * 4, Variable("b", 0, 3)]) < 16, 0, 1, "(a<4)")
    self.helper_test_variable(usum([Variable("a", 0, 7) * 4, Variable("b", 0, 4)]) < 16, 0, 1,
                              ("(((a*4)+b)<16)", "((b+(a*4))<16)"))
    self.helper_test_variable(usum([Variable("uidx", 0, 3), Variable("a", 0, 1529) * 12]) < (4 * 67), 0, 1, "(a<23)")

  def test_mul_mod_large(self):
    self.helper_test_variable((Variable("a", 0, 20)*10)%9, 0, 8, "(a%9)")

  def test_mul_mod_small(self):
    self.helper_test_variable((Variable("a", 0, 5)*10)%9, 0, 5, "a")

  def test_mod_mod(self):
    self.helper_test_variable((Variable("a", 0, 31)%12)%4, 0, 3, "(a%4)")
    self.helper_test_variable(((4*Variable("a", 0, 31)) % 12) % 4, 0, 0, "0")
    self.helper_test_variable(((5*Variable("a", 0, 31)) % 12) % 5, 0, 4, "(((a*5)%12)%5)")
    self.helper_test_variable((Variable("a", 0, 31) % 4) % 12, 0, 3, "(a%4)")

  def test_mul_mul(self):
    self.helper_test_variable((Variable("a", 0, 5)*10)*9, 0, 5*10*9, "(a*90)")

  def test_mul_lt(self):
    self.helper_test_variable(Variable("a", 0, 5)*4 < 13, 0, 1, "(a<4)")
    self.helper_test_variable(Variable("a", 0, 5)*4 < 16, 0, 1, "(a<4)")
    self.helper_test_variable(Variable("a", 0, 5)*(-2) < 0, 0, 1, "((a*-1)<0)")
    self.helper_test_variable(Variable("a", 0, 5)*4 >= 12, 0, 1, "((a<3)!=True)")
    self.helper_test_variable(Variable("a", 0, 5)*4 >= 13, 0, 1, "((a<4)!=True)")

  def test_div_div(self):
    self.helper_test_variable((Variable("a", 0, 1800)//10)//9, 0, 20, "(a//90)")

  def test_div_const_div(self):
    a = Variable("a", 0, 124)
    self.helper_test_variable((a//2+1)//2, 0, 31, "((a+2)//4)")
    self.helper_test_variable(((-a)//2-1)//2, -31, 0, "(((a+2)//4)*-1)")
    self.helper_test_variable(((-a)//2+10)//2, -26, 5, "((((a//2)*-1)+10)//2)")

  def test_div_const_div_wrong_sign(self):
    a = Variable("a", 0, 124)
    self.helper_test_variable(((a-10)//2+10)//2, 2, 33, "((((a+-10)//2)+10)//2)")

  def test_distribute_mul(self):
    self.helper_test_variable(usum([Variable("a", 0, 3), Variable("b", 0, 5)])*3, 0, 24, "((a*3)+(b*3))")
    self.helper_test_variable((1+Variable("a", 0, 3))*(-2)+12, 4, 10, "((a*-2)+10)")

  def test_mod_mul_sum(self):
    self.helper_test_variable(usum([Variable("b", 0, 2), Variable("a", 0, 5)*10])%9, 0, 7, ("(b+a)", "(a+b)"))

  def test_sum_0(self):
    self.helper_test_variable(usum([Variable("a", 0, 7)]), 0, 7, "a")

  def test_mod_remove(self):
    self.helper_test_variable(Variable("a", 0, 6)%100, 0, 6, "a")

  def test_big_mod(self):
    self.helper_test_variable(Variable("a", -20, 20)%10, -9, 9, "(a%10)")
    self.helper_test_variable(Variable("a", -20, 0)%10, -9, 0, "(((a*-1)%10)*-1)")
    self.helper_test_variable(Variable("a", -20, 1)%10, -9, 9, "(a%10)")  # TODO: tighter max
    self.helper_test_variable(Variable("a", 0, 20)%10, 0, 9, "(a%10)")
    self.helper_test_variable(Variable("a", -1, 20)%10, -9, 9, "(a%10)")  # TODO: tighter min

  def test_ge_remove(self):
    self.helper_test_variable(Variable("a", 0, 6) >= 25, 0, 0, "False")

  def test_lt_remove(self):
    self.helper_test_variable(Variable("a", 0, 6) < -3, 0, 0, "False")
    self.helper_test_variable(Variable("a", 0, 6) < 3, 0, 1, "(a<3)")
    self.helper_test_variable(Variable("a", 0, 6) < 8, 1, 1, "True")

  def test_lt_sum_remove(self):
    self.helper_test_variable(Variable("a", 0, 6) + 2 < 3, 0, 1, "(a<1)")

  def test_lt_simple_factor(self):
    self.helper_test_variable((Variable("a", 0, 6)*6+Variable("b", 0, 6)*6) < 8, 0, 1, "(((a*3)+(b*3))<4)")

  def test_lt_sum_factor_rhs_partial(self):
    self.helper_test_variable((Variable("a", 0, 6)*6 + Variable("b", 0, 6)*4 + Variable("c", 0, 6)*8) < 4, 0, 1,
                              ("((((a*3)+(b*2))+(c*4))<2)", "(((b*2)+((a*3)+(c*4)))<2)"))

  def test_lt_sum_factor_rhs_all(self):
    self.helper_test_variable((Variable("a", 0, 6)*6 + Variable("b", 0, 6)*4 + Variable("c", 0, 6)*8) < 2, 0, 1,
                              ("((((a*3)+(b*2))+(c*4))<1)", "(((b*2)+((a*3)+(c*4)))<1)"))

  def test_and_fold(self):
    self.helper_test_variable(uand([uconst(0), Variable("a", 0, 1)]), 0, 0, "0")

  def test_and_remove(self):
    self.helper_test_variable(uand([uconst(1), Variable("a", 0, 1)]), 0, 1, "a")

  def test_mod_factor_negative(self):
    self.helper_test_variable(usum([uconst(-29), Variable("a", 0, 10), Variable("b", 0, 10)*28]) % 28, -27, 27, "(((a+(b*28))+-29)%28)")
    self.helper_test_variable(usum([uconst(-29), Variable("a", 0, 100), Variable("b", 0, 10)*28]) % 28, -27, 27, "(((a+(b*28))+-29)%28)")

  def test_sum_combine_num(self):
    self.helper_test_variable(usum([uconst(29), Variable("a", 0, 10), uconst(-23)]), 6, 16, "(a+6)")

  def test_sum_num_hoisted_and_factors_cancel_out(self):
    self.helper_test_variable(usum([Variable("a", 0, 1) * -4 + 1, Variable("a", 0, 1) * 4]), 1, 1, "1")

  @unittest.expectedFailure  # only correct for floordiv, not truncdiv
  def test_div_cancel(self):
    self.helper_test_variable(usum([uconst(-40), Variable("a", 0, 10)*2, Variable("b", 0, 10)*40])//40, -1, 9, "(b+-1)")

<<<<<<< HEAD
  @unittest.expectedFailure  # only correct for floordiv, not truncdiv
=======
  def test_div_cancel_correct(self):
    with Context(CORRECT_DIVMOD_FOLDING=1):
      self.helper_test_variable(usum([uconst(-40), Variable("a", 0, 10)*2, Variable("b", 0, 10)*40])//40, -1, 9, "(((a+(b*20))+-20)//20)")

>>>>>>> 52e8b69d
  def test_mod_cancel(self):
    self.helper_test_variable(usum([uconst(-40), Variable("a", 0, 10)*2, Variable("b", 0, 10)*40]) % 40, 0, 20, "(a*2)")

  def test_mod_cancel_correct(self):
    with Context(CORRECT_DIVMOD_FOLDING=1):
      self.helper_test_variable(usum([uconst(-40), Variable("a", 0, 10)*2, Variable("b", 0, 10)*40]) % 40, -38, 38, "((((a+(b*20))+-20)%20)*2)")

  def test_mul_div(self):
    self.helper_test_variable((Variable("a", 0, 10)*4)//4, 0, 10, "a")

  def test_add_div(self):
    # careful about the lower bounds and upper bounds
    self.helper_test_variable((Variable("a", 0, 5)-2)//4, 0, 0, "0")
    self.helper_test_variable((Variable("a", 0, 5)-1)//4, 0, 1, "((a+-1)//4)")
    self.helper_test_variable((Variable("a", 0, 5))//4, 0, 1, "(a//4)")
    self.helper_test_variable((Variable("a", 0, 5)+1)//4, 0, 1, "((a+1)//4)")
    self.helper_test_variable((Variable("a", 0, 5)+2)//4, 0, 1, "((a+2)//4)")
    self.helper_test_variable((Variable("a", 0, 5)+3)//4, 0, 2, "((a+3)//4)")
    self.helper_test_variable((Variable("a", 0, 5)+4)//4, 1, 2, "((a//4)+1)")
    self.helper_test_variable((Variable("a", 0, 5)+5)//4, 1, 2, "(((a+1)//4)+1)")

  def test_div_neg_rem(self):
    self.helper_test_variable((-Variable("a", 0, 255)+256)//2, 0, 128, "((((a+1)//2)*-1)+128)")

  def test_mul_div_factor_mul(self):
    self.helper_test_variable((Variable("a", 0, 10)*8)//4, 0, 20, "(a*2)")

  def test_mul_div_factor_mul_neg(self):
    self.helper_test_variable((Variable("a", 0, 10)*-8+16)//4, -16, 4, "((a*-2)+4)")

  def test_mul_div_factor_div(self):
    self.helper_test_variable((Variable("a", 0, 10)*4)//8, 0, 5, "(a//2)")

  def test_mul_div_factor_div_neg(self):
    self.helper_test_variable((Variable("a", 0, 10)*-4+4)//8, -4, 0, "(((a*-1)+1)//2)")

  def test_mod_gcd_factor_neg(self):
    self.helper_test_variable((Variable("a", 0, 10)*-4+4)%8, -4, 4, "((((a*-1)+1)%2)*4)")

  def test_mod_gcd_fold_neg(self):
    self.helper_test_variable((Variable("a", 0, 10)*-8+20)%4, 0, 0, "0")

  def test_sum_div_partial_remove(self):
    self.helper_test_variable(usum([Variable("idx0", 0, 127)*4, Variable("idx2", 0, 3)])//4, 0, 127, "idx0")

  def test_cdiv_const_evaluation(self):
    self.helper_test_variable((Variable("a", 0, 2)-12)//8, -1, -1, "-1")
    self.helper_test_variable((-Variable("a", 0, 2))//7, 0, 0, "0")

  def test_cmod_const_evaluation(self):
    self.helper_test_variable((Variable("a", 1, 1)*-3)%8, -3, -3, "-3")
    self.helper_test_variable((-Variable("a", 10, 10))%7, -3, -3, "-3")

  def test_div_numerator_negative(self):
    self.helper_test_variable((Variable("idx", 0, 9)*-10)//11, -8, 0, "(((idx*10)//11)*-1)")

  def test_div_into_mod(self):
    self.helper_test_variable((Variable("idx", 0, 16)*4)%8//4, 0, 1, "(idx%2)")

  def test_div_neg_cancel(self):
    self.helper_test_variable((-Variable("idx", 0, 100)+199)//-4 + 50, 1, 26, "((idx//4)+1)")
    self.helper_test_variable((-Variable("idx", 0, 100)+200)//-4 + 50, 0, 25, "((idx+3)//4)")
    self.helper_test_variable((-Variable("idx", 0, 100)+201)//-4 + 50, 0, 25, "((idx+2)//4)")

  def test_sum_div_big_const(self):
    gidx0 = Variable("gidx0", 0, 24)
    self.helper_test_variable((gidx0+19)//20, 0, 2, "((gidx0+19)//20)")
    self.helper_test_variable((gidx0+20)//20, 1, 2, "((gidx0//20)+1)")
    self.helper_test_variable((gidx0+21)//20, 1, 2, "(((gidx0+1)//20)+1)")

  def test_sum_div_complex1(self):
    gidx0 = Variable("gidx0", 0, 24)
    gidx1 = Variable("gidx1", 0, 1)
    gidx2 = Variable("gidx2", 0, 255)
    lidx0 = Variable("lidx0", 0, 1)
    lidx1 = Variable("lidx1", 0, 15)
    lidx2 = Variable("lidx2", 0, 3)
    alu0 = gidx2*640+gidx1*160+(gidx0//5)*2+lidx0*320+lidx1*10
    self.helper_test_variable((alu0+lidx2*2+1)//20, 0, 8192,
                              ("((((((gidx0//5)+lidx2)//5)+lidx1)//2)+(((gidx2*32)+(gidx1*8))+(lidx0*16)))",
                               "(((lidx1+((lidx2+(gidx0//5))//5))//2)+((gidx2*32)+((gidx1*8)+(lidx0*16))))",
                               "((((gidx1*8)+(gidx2*32))+(lidx0*16))+((lidx1+((lidx2+(gidx0//5))//5))//2))"))

  def test_sum_div_complex2(self):
    gidx0 = Variable("gidx0", 0, 7)
    lidx2 = Variable("lidx2", 0, 1)
    lidx3 = Variable("lidx3", 0, 1)
    self.helper_test_variable((gidx0*4+lidx2*2+1)//10, 0, 3, ("(((gidx0*2)+lidx2)//5)", "((lidx2+(gidx0*2))//5)"))
    self.helper_test_variable((gidx0*4+lidx2*2+lidx3)//10, 0, 3, ("(((gidx0*2)+lidx2)//5)", "((lidx2+(gidx0*2))//5)"))
    self.helper_test_variable((gidx0*2+lidx2)//10, 0, 1, "(gidx0//5)")

  def test_sum_div_complex3(self):
    gidx0 = Variable("gidx0", 0, 7)
    lidx2 = Variable("lidx2", 0, 12)
    lidx3 = Variable("lidx3", 0, 1)
    self.helper_test_variable((gidx0*4+lidx2*2+lidx3)//12, 0, 4, ("(((lidx2//2)+gidx0)//3)", "((gidx0+(lidx2//2))//3)"))
    self.helper_test_variable((lidx2*2+gidx0*4+lidx3)//12, 0, 4, ("(((lidx2//2)+gidx0)//3)", "((gidx0+(lidx2//2))//3)"))

  def test_sum_mul_distribute(self):
    gidx0 = Variable("gidx0", 0, 7)
    lidx2 = Variable("lidx2", 0, 12)
    lidx3 = Variable("lidx3", 0, 1)
    self.helper_test_variable((gidx0+lidx2+lidx3)*4, 0, 80,
                              ("(((gidx0*4)+(lidx2*4))+(lidx3*4))","((lidx3*4)+((gidx0*4)+(lidx2*4)))"))

  @unittest.expectedFailure
  def test_variable_divmod(self):
    start_pos = Variable("start_pos", 0, 127)
    v = start_pos + 1
    idx0 = Variable("idx0", 0, 2)
    idx1 = Variable("idx1", 0, start_pos)
    self.helper_test_variable((idx0*v+idx1)//v, 0, 2, "(idx0)")
    self.helper_test_variable((idx0*v+idx1)%v, 0, start_pos, "idx1")

  def test_divmod_variable_denom_fold_to_const(self):
    x = Variable("x", 20, 23)
    y = Variable("y", 8, 10)
    self.helper_test_variable(x//y, 2, 2, "2")
    self.helper_test_variable(x%y, 0, 7, "(x+(y*-2))")
    # ensure all 4 corners are checked
    x = Variable("x", -10, 10)
    y = Variable("y", -8, 9)
    self.helper_test_variable(x//y, -2147483648, 2147483647, "(x//y)")
    self.helper_test_variable(x%y, -2147483648, 2147483647, "(x%y)")

  def test_div_neg_all_range(self):
    gidx = Variable("gidx", 0, 124)
    lidx = Variable("lidx", 0, 7)
    self.helper_test_variable((-gidx*8-lidx+999)//-4 + 250, 1, 250, "(((gidx*2)+(lidx//4))+1)")
    self.helper_test_variable((-gidx*8-lidx+1000)//-4 + 250, 0, 250, "((gidx*2)+((lidx+3)//4))")
    self.helper_test_variable((-gidx*8-lidx+1001)//-4 + 250, 0, 250, "((gidx*2)+((lidx+2)//4))")
    self.helper_test_variable((-gidx*8-lidx+1002)//-4 + 250, 0, 250, "((gidx*2)+((lidx+1)//4))")

  def test_div_neg_then_neg(self):
    # taken from arange opts
    lidx0 = Variable("lidx0", 0, 7)
    lidx1 = Variable("lidx1", 0, 7)
    alu2 = -lidx0-lidx1
    self.helper_test_variable((((alu2+14)//(-32))+4), 4, 4, "4")
    self.helper_test_variable(-(((alu2+14)//(-32))+4), -4, -4, "-4")
    self.helper_test_variable((((alu2+134)//(-32))+4), 0, 1, "(((lidx0+lidx1)+25)//32)")
    self.helper_test_variable((((alu2+142)//(-32))+4), 0, 0, "0")
    self.helper_test_variable((((alu2+150)//(-32))+4), 0, 0, "0")
    self.helper_test_variable((((alu2+158)//(-32))+4), 0, 0, "0")

  def test_div_mod_recombine(self):
    gidx = Variable("gidx", 0, 124)
    self.helper_test_variable(gidx%4+(gidx//4)*4, 0, 124, "gidx")
    self.helper_test_variable((gidx//4)*4+gidx%4, 0, 124, "gidx")

  def test_div_mod_recombine_folded_mod(self):
    a = Variable("a", 0, 2)
    b = Variable("b", 0, 100)
    self.helper_test_variable((31 * a + 1) % 30 + ((31 * a + 1) // 30) * 30, 1, 63, "((a*31)+1)")
    with self.assertRaises(AssertionError):
      self.helper_test_variable((31 * b + 1) % 18 + ((31 * b + 1) // 18) * 18, 1, 3101, "((b*31)+1)")

  def test_div_mod_recombine_with_gcd(self):
    b = Variable("b", 0, 100)
    exp = (16 * b + 2) % 18 + ((16 * b + 2) // 18) * 18
    self.helper_test_variable(exp, 2, 1602, "((b*16)+2)")
    with self.assertRaises(AssertionError):
      self.helper_test_variable((30 * b + 1) % 18 + ((30 * b + 1) // 18) * 18, 1, 3001, "((b*30)+1)")

  def test_arange_unrolled4(self):
    gidx = Variable("gidx", 0, 2559)
    unrolled_div = (gidx+2561)//4+(gidx+2562)//4+(gidx+2560)//4+(gidx+2559)//4
    self.helper_test_variable(unrolled_div, 2559, 5118, "(gidx+2559)")

  def test_arange_unrolled4_mul(self):
    gidx = Variable("gidx", 0, 2559)
    unrolled_div = 2*((gidx+2561)//4)+2*((gidx+2562)//4)+2*((gidx+2560)//4)+2*((gidx+2559)//4)
    self.helper_test_variable(unrolled_div, 5118, 10236, "((gidx*2)+5118)")

  def test_arange_unrolled4_small(self):
    gidx = Variable("gidx", 0, 3)
    unrolled_div = (gidx)//4+(gidx+2)//4+(gidx+3)//4+(gidx+1)//4
    self.helper_test_variable(unrolled_div, 0, 3, "gidx")

    gidx = Variable("gidx", 0, 2)
    unrolled_div = (gidx)//4+(gidx+2)//4+(gidx+3)//4+(gidx+1)//4
    self.helper_test_variable(unrolled_div, 0, 2, "gidx")

    gidx = Variable("gidx", 0, 1)
    unrolled_div = (gidx)//4+(gidx+2)//4+(gidx+3)//4+(gidx+1)//4
    self.helper_test_variable(unrolled_div, 0, 1, "gidx")

  def test_arange_unrolled2(self):
    gidx = Variable("gidx", 0, 2559)
    unrolled_div = (gidx+2559)//2+(gidx+2560)//2+3
    self.helper_test_variable(unrolled_div, 2562, 5121, "(gidx+2562)")

  def test_arange_unrolled2_neg(self):
    ridx = Variable("ridx", 0, 255)
    unrolled_div = -((255-ridx)//2) - ((256-ridx)//2)
    self.helper_test_variable(unrolled_div, -255, 0, "(ridx+-255)")

  def test_gated_load(self):
    idx = Variable("idx", 0, 24)
    self.helper_test_variable(idx//4, 0, 6, "(idx//4)")
    # TODO: simplify the true branch
    self.helper_test_variable((idx<4).where(idx//4, idx.const_like(-1)), -1, 6, "((idx//4) if (idx<4) else -1)")

  def test_idiv_lt(self):
    idx = Variable("idx", 0, 24)
    self.helper_test_variable((idx//4<3), 0, 1, "(idx<12)")
    self.helper_test_variable((idx//-4<-3), 0, 1, "(((idx//4)*-1)<-3)")

  def test_simplex_lt(self):
    a = Variable("a", 0, 3)
    b = Variable("b", 0, 3)
    c = Variable("c", 0, 3)
    d = Variable("d", -3, 3)
    self.helper_test_variable((a<1).ne(True), 0, 1, "((a<1)!=True)")
    self.helper_test_variable((a+b<1).ne(True), 0, 1, "(((a+b)<1)!=True)")
    self.helper_test_variable((a*3+b*4<1).ne(True), 0, 1, "(((a+b)<1)!=True)")
    self.helper_test_variable((a*(-3)+b*4<1).ne(True), 0, 1, "((((a*-3)+(b*4))<1)!=True)")  # negative coeff, should not be simplified
    self.helper_test_variable((a*3+d*4<1).ne(True), 0, 1, "((((a*3)+(d*4))<1)!=True)")  # var can be negative, should not be simplified
    self.helper_test_variable((a+b+c*2<1).ne(True), 0, 1, ("((((a+b)+c)<1)!=True)", "(((c+(a+b))<1)!=True)", '(((b+(a+c))<1)!=True)'))
    self.helper_test_variable((a+b*2+c*4<1).ne(True), 0, 1, ("((((a+b)+c)<1)!=True)", "(((c+(a+b))<1)!=True)", '(((b+(a+c))<1)!=True)'))

  def test_where_removal(self):
    cond = Variable("a", 0, 3) < 2
    u1, u0 = cond.ufix(1), cond.ufix(0)
    self.helper_test_variable(cond, 0, 1, "(a<2)")
    self.helper_test_variable(cond.where(u1, u0), 0, 1, "(a<2)")
    self.helper_test_variable(cond.where(u1, u0).where(u1, u0), 0, 1, "(a<2)")

  def test_where_combine(self):
    cond = Variable("x", 0, 3) < 2
    a = Variable("a", 0, 3)
    b = Variable("b", 0, 3)
    aa = cond.where(a, a.ufix(0))
    bb = cond.where(b, b.ufix(1))
    self.helper_test_variable(aa, 0, 3, "(a if (x<2) else 0)")
    self.helper_test_variable(bb, 0, 3, "(b if (x<2) else 1)")
    self.helper_test_variable(aa+bb, 0, 6, "((a+b) if (x<2) else 1)")
    self.helper_test_variable(aa.maximum(bb), 0, 3, "(max(a, b) if (x<2) else 1)")

    # not combining because it increased total ALU
    c = Variable("c", 0, 3)
    cc = cond.where(c, c+1)
    self.helper_test_variable(bb+cc, 0, 7, "((b if (x<2) else 1)+(c if (x<2) else (c+1)))")

    # not combining  # TODO: can combine if it can further simplify?
    ab = cond.where(a, b)
    ba = cond.where(b, a)
    self.helper_test_variable(ab+ba, 0, 6, "((a if (x<2) else b)+(b if (x<2) else a))")

    # not combining  # TODO: can combine if one is identity element const
    self.helper_test_variable(aa+ab, 0, 6, "((a if (x<2) else b)+(a if (x<2) else 0))")

  def test_negation_in_where(self):
    cond = Variable("x", 0, 3) < 2
    a = Variable("a", 0, 3)
    b = Variable("b", 0, 3)
    w = cond.logical_not().where(a, b)
    self.helper_test_variable(w, 0, 3, "(b if (x<2) else a)")

  def test_neg_in_comp(self):
    a = Variable("a", 0, 3)
    b = Variable("b", 0, 3)
    self.helper_test_variable(-a<-b, False, True, "(b<a)")

  def test_where_cast(self):
    s = Variable("s", 0, 3)
    cond = s < 2
    a = Variable("a", 0, 3)
    b = Variable("b", 0, 3)
    expr = cond.where(a, b).cast(dtypes.half)

    # TODO: copied from render, render does not support cast
    glbl = UOp(Ops.DEFINE_GLOBAL, dtypes.int.ptr(), arg=0)
    uops = full_rewrite(UOp(Ops.STORE, dtypes.void, (glbl.index(UOp.const(dtypes.int, 0)), expr)).sink())
    rewritten_uop = [uop for uop in uops if uop.op is Ops.STORE][0].src[-1]

    self.assertEqual(rewritten_uop, cond.where(a.cast(dtypes.half), b.cast(dtypes.half)))

  def test_where_merge_branches(self):
    cond1 = Variable("s", 0, 10) < 6
    cond2 = Variable("s", 0, 10) > 2
    a = Variable("a", 0, 3)
    b = Variable("b", 0, 3)
    expr = cond1.where(cond2.where(a, b), b)
    self.helper_test_variable(expr, 0, 3, "(a if ((s<6)&(2<s)) else b)")

  def test_where_merge_branches2(self):
    cond1 = Variable("s", 0, 10) < 5
    cond2 = Variable("s", 0, 10) < 6
    a = Variable("a", 0, 3)
    b = Variable("b", 0, 3)
    expr = cond1.where(cond2.where(a, b), b)
    # (a if ((s<5)&(s<6)) else b) -> (a if (s<5) else b)
    self.helper_test_variable(expr, 0, 3, "(a if (s<5) else b)")

  def test_symbolic_div(self):
    # from symbolic arange
    a = Variable("a", 1, 10)
    denominator = ((a*-2)+1)
    numerator = (((((a*2)+-1)*2)+1)*a)
    self.helper_test_variable(denominator, -19, -1, "((a*-2)+1)")
    self.helper_test_variable(numerator, 3, 390, "(a*((a*4)+-1))")
    self.helper_test_variable((numerator//denominator)<=0, 1, 1, "True")

class TestSymbolicNumeric(unittest.TestCase):
  def helper_test_numeric(self, f):
    MIN, MAX = 0, 10
    # one number
    for i in range(MIN, MAX):
      v = graph_rewrite(f(uconst(i)), sym)
      self.assertEqual(v.vmin, v.vmax)
      self.assertEqual(v.vmin, f(i))
    for kmin in range(MIN, MAX):
      for kmax in range(MIN, MAX):
        if kmin > kmax: continue
        v = f(Variable("tmp", kmin, kmax))
        values = [f(rv) for rv in range(kmin, kmax+1)]
        # the min and max may not be exact
        self.assertLessEqual(v.vmin, min(values))
        self.assertGreaterEqual(v.vmax, max(values))

  def test_mod_4(self): self.helper_test_numeric(lambda x: (x%4))
  def test_div_4(self): self.helper_test_numeric(lambda x: (x//4))
  def test_plus_1_div_2(self): self.helper_test_numeric(lambda x: (x+1)//2)
  def test_plus_1_mod_2(self): self.helper_test_numeric(lambda x: (x+1)%2)
  def test_times_2(self): self.helper_test_numeric(lambda x: x*2)
  def test_times_2_plus_3(self): self.helper_test_numeric(lambda x: x*2 + 3)
  def test_times_2_plus_3_mod_4(self): self.helper_test_numeric(lambda x: (x*2 + 3)%4)
  def test_times_2_plus_3_div_4(self): self.helper_test_numeric(lambda x: (x*2 + 3)//4)
  def test_times_2_plus_3_div_4_mod_4(self): self.helper_test_numeric(lambda x: ((x*2 + 3)//4)%4)

class TestSymbolicVars(unittest.TestCase):
  def test_simple(self):
    z = uconst(0)
    a = Variable("a", 0, 10)
    b = Variable("b", 0, 10)
    c = Variable("c", 0, 10)
    assert z.vars() == z.vars() == set()
    print(a.vars())
    assert a.vars() == a.vars() == {a}
    m = a * 3
    assert m.vars() == {a}
    s = usum([a, b, c])
    assert s.vars() == {a, b, c}

  def test_compound(self):
    a = Variable("a", 0, 10)
    b = Variable("b", 0, 10)
    c = Variable("c", 0, 10)
    assert (a + b * c).vars() == {a, b, c}
    assert (a % 3 + b // 5).vars() == {a, b}
    # TODO: fix me
    with self.assertRaises(AssertionError):
      assert (a + b + c - a).vars() == {b, c}

  def test_dedup(self):
    a = Variable("a", 0, 10)
    assert (a * a).vars() == {a}
    assert (a//4 + a//6).vars() == {a}

class TestSymInfer(unittest.TestCase):
  def test_sym_infer(self):
    a = Variable("a", 0, 10)
    b = Variable("b", 0, 10)
    c = Variable("c", 0, 10)
    var_vals = {a: 2, b: 3, c: 4}
    assert sym_infer(5, var_vals) == 5
    assert sym_infer(4.2, var_vals) == 4.2
    assert sym_infer(a, var_vals) == 2
    assert sym_infer(b, var_vals) == 3
    assert sym_infer(a+b, var_vals) == 5
    assert sym_infer(a-b, var_vals) == -1
    assert sym_infer(a+b+c, var_vals) == 9
    assert sym_infer(a*b, var_vals) == 6
    assert sym_infer(a*b+c, var_vals) == 10
  def test_sym_infer_cdiv_cmod(self):
    a = Variable("a", -1000, 1)
    b = Variable("b", -1000, 1)
    var_vals = {a: 1, b: -1000}
    assert sym_infer(a%b, var_vals) == 1
    assert sym_infer(a//b, var_vals) == 0

"""
@unittest.skip("not supported on uops yet")
class TestSymbolicSymbolicOps(unittest.TestCase):
  def test_node_divmod_node(self):
    i = Variable("i", 1, 10)
    idx0 = Variable("idx0", 0, i*3-1)
    assert uconst(0) // (Variable("i", 1, 10)*128) == 0
    assert uconst(0) % (Variable("i", 1, 10)*128) == 0
    assert uconst(127) // (Variable("i", 1, 10)*128) == 0
    assert uconst(127) % (Variable("i", 1, 10)*128) == 127
    assert 127 // (Variable("i", 1, 10)*128) == 0
    assert 127 % (Variable("i", 1, 10)*128) == 127
    assert uconst(128) // (Variable("i", 1, 10)*128 + 128) == 0
    assert uconst(128) % (Variable("i", 1, 10)*128 + 128) == 128
    assert 128 // (Variable("i", 1, 10)*128 + 128) == 0
    assert 128 % (Variable("i", 1, 10)*128 + 128) == 128
    assert 0 // (Variable("i", 1, 10)*128) == 0
    assert 0 % (Variable("i", 1, 10)*128) == 0
    assert idx0 // (i*3) == 0
    assert idx0 % (i*3) == idx0
    assert i // i == 1
    assert i % i == 0
    assert 128 // uconst(4) == 32
    assert 128 % uconst(4) == 0
    assert uconst(128) // uconst(4) == 32
    assert uconst(128) % uconst(4) == 0

  def test_mulnode_divmod_node(self):
    i = Variable("i", 1, 10)
    idx0 = Variable("idx0", 0, 31)
    # assert (idx0*(i*4+4)) // (i+1) == (idx0*4)
    # assert (idx0*(i*4+4)) % (i+1) == 0
    assert (idx0*i) % i == 0

  def test_sumnode_divmod_sumnode(self):
    i = Variable("i", 1, 10)
    # idx0 = Variable("idx0", 0, 7)
    # idx1 = Variable("idx1", 0, 3)
    # idx2 = Variable("idx2", 0, i)
    # assert (idx0*(i*4+4)+idx1*(i+1)+idx2) // (i+1) == idx0*4+idx1
    # assert (idx0*(i*4+4)+idx1*(i+1)+idx2) % (i+1) == idx2
    assert (i+1) // (i*128+128) == 0
    assert (i+1) % (i*128+128) == (i+1)
    # assert (i+1+idx2) // (i+1) == 1
    # assert (i+1+idx2) % (i+1) == idx2
    # assert (idx0*(i*4+4)+i+1+idx2) // (i+1) == idx0*4+1
    # assert (idx0*(i*4+4)+i+1+idx2) % (i+1) == idx2
    # assert (i*128+128)*2 // (i*128+128) == 2
    # assert (i*128+128)*2 % (i*128+128) == 0

  def test_sumnode_div_uconst_no_factoring(self):
    gid = Variable("gid", 0, 1023)
    lid = Variable("lid", 0, 3)
    expr_before_div = uconst(-1019)-4*lid-gid
    unfactored_expr = Node.__floordiv__(expr_before_div, uconst(-16), False)
    factored_expr = Node.__floordiv__(expr_before_div, uconst(-16), True)
    self.assertEqual(unfactored_expr.render(), "(((lid*4)+1019+gid)//16)")
    self.assertEqual(factored_expr.render(), "(((((3+gid)//4)+2+lid)//4)+63)")

  def test_mod_node_max(self):
    i = Variable("i", 1, 128)
    gidx0 = Variable("gidx0", 0, i)
    mod = gidx0 % 8
    assert isinstance(mod, ModNode) and mod.a == gidx0 and mod.b == 8
    mod = gidx0 % 2
    assert isinstance(mod, ModNode) and mod.a == gidx0 and mod.b == 2

    gidx0 = Variable("gidx0", 0, i*8+7)
    mod = gidx0 % 8
    assert isinstance(mod, ModNode) and mod.a == gidx0 and mod.b == 8
    mod = gidx0 % 2
    assert isinstance(mod, ModNode) and mod.a == gidx0 and mod.b == 2

  def test_nested_variable_mod(self):
    i = Variable("i", 1, 5)
    idx0 = Variable("idx0", 0, i)
    with self.assertRaises(AssertionError):
      assert idx0 % 2 == idx0

  def test_num_node_mul_node(self):
    a = Variable("a", 1, 5)
    b = uconst(2) * a
    assert b == a * 2
    assert isinstance(b, MulNode)
    b = uconst(1) * a
    assert b == a
    assert isinstance(b, Variable)
    b = uconst(0) * a
    assert b == 0
    assert isinstance(b, uconst)

  def test_substitute(self):
    a = Variable("idx0", 1, 3)
    b = a + 1
    c = b.substitute({a: uconst(1)})
    assert c == uconst(2)
"""

class TestSymbolicRealWorld(unittest.TestCase):
  def test_resnet_half(self):
    gidx0 = Variable("gidx0", 0, 3)
    gidx1 = Variable("gidx1", 0, 127)
    gidx2 = Variable("gidx2", 0, 7)
    lidx3 = Variable("lidx3", 0, 7)
    lidx4 = Variable("lidx4", 0, 1)
    lidx5 = Variable("lidx5", 0, 15)

    idx:UOp = ((((1+lidx5)%16)*49)+(((262145+lidx5)//16)*802816)+(gidx0*3211264)+(gidx1*784)+(gidx2*8)+(lidx4*100352)+-13151129600+lidx3)
    idx = graph_rewrite(idx, sym)
    #print(idx.render())
    # NOTE: this used to have 13,151,129,600 in the output which is out of int32 range.
    self.assertIn(idx.render(),
      ("((((((((((lidx5+1)//16)*802816)+(((lidx5+1)%16)*49))+(gidx0*3211264))+(gidx1*784))+(gidx2*8))+(lidx4*100352))+lidx3)+2207744)",
       '((lidx3+((((((((lidx5+1)//16)*802816)+(((lidx5+1)%16)*49))+(gidx0*3211264))+(gidx1*784))+(gidx2*8))+(lidx4*100352)))+2207744)',
       '((lidx3+((lidx4*100352)+((gidx2*8)+((gidx1*784)+((gidx0*3211264)+((((lidx5+1)//16)*802816)+(((lidx5+1)%16)*49)))))))+2207744)',
      ))

class TestBounds(unittest.TestCase):
  def test_unrolled_arange(self):
    # #include <metal_stdlib>
    # using namespace metal;
    # kernel void r_2560_640_4(device int* data0, uint3 gid [[threadgroup_position_in_grid]], uint3 lid [[thread_position_in_threadgroup]]) {
    #   int gidx0 = gid.x; /* 2560 */
    #   int alu0 = (gidx0*(-1));
    #   int alu1 = max((int)((-640)),((((alu0+2559)/(-4))*(-1))+(-640)));
    #   int alu2 = max((int)((-640)),((((alu0+2560)/(-4))*(-1))+(-640)));
    #   int alu3 = max((int)((-640)),((((alu0+2561)/(-4))*(-1))+(-640)));
    #   int alu4 = max((int)((-640)),((((alu0+2562)/(-4))*(-1))+(-640)));
    #   *(data0+gidx0) = ((alu1*(-1))+(alu2*(-1))+(alu4*(-1))+(alu3*(-1))+(-1));
    # }
    gidx0 = Variable("gidx0", 0, 2559)
    assert gidx0.vmin == 0 and gidx0.vmax == 2559
    alu0 = gidx0 * -1
    assert alu0.vmin == -2559 and alu0.vmax == 0
    assert (alu0+2559).vmin == 0 and (alu0+2559).vmax == 2559
    assert ((alu0+2559)//-4).vmin == -639 and ((alu0+2559)//-4).vmax == 0
    assert (((alu0+2559)//-4)*(-1)).vmin == 0 and (((alu0+2559)//-4)*(-1)).vmax == 639

if __name__ == '__main__':
  unittest.main()<|MERGE_RESOLUTION|>--- conflicted
+++ resolved
@@ -330,14 +330,11 @@
   def test_div_cancel(self):
     self.helper_test_variable(usum([uconst(-40), Variable("a", 0, 10)*2, Variable("b", 0, 10)*40])//40, -1, 9, "(b+-1)")
 
-<<<<<<< HEAD
-  @unittest.expectedFailure  # only correct for floordiv, not truncdiv
-=======
   def test_div_cancel_correct(self):
     with Context(CORRECT_DIVMOD_FOLDING=1):
       self.helper_test_variable(usum([uconst(-40), Variable("a", 0, 10)*2, Variable("b", 0, 10)*40])//40, -1, 9, "(((a+(b*20))+-20)//20)")
 
->>>>>>> 52e8b69d
+  @unittest.expectedFailure  # only correct for floordiv, not truncdiv
   def test_mod_cancel(self):
     self.helper_test_variable(usum([uconst(-40), Variable("a", 0, 10)*2, Variable("b", 0, 10)*40]) % 40, 0, 20, "(a*2)")
 
