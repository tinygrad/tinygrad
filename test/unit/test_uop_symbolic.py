#!/usr/bin/env python
import unittest, pickle
from typing import Tuple
#from tinygrad.shape.symbolic import MulNode, SumNode, Variable, NumNode, LtNode, ModNode, Node, sym_render, sym_infer, create_lt_node, create_ge_node

# TODO: fix all the @unittest.expectedFailure

# *** fake symobilc uops ***

from tinygrad.helpers import DEBUG
from tinygrad.dtype import dtypes, PtrDType, ConstType
from tinygrad.codegen.uopgraph import linearize_uop, full_graph_rewrite
from tinygrad.ops import BinaryOps, UOp, UOps, print_uops
import functools

def render(self) -> Tuple[str, ConstType, ConstType]:
  # NOTE: we need STORE so the ALU op has children
  glbl = UOp(UOps.DEFINE_GLOBAL, PtrDType(dtypes.int), arg=0)
  uops = linearize_uop(full_graph_rewrite(UOp(UOps.STORE, dtypes.void, (glbl, UOp.const(dtypes.int, 0), self)).sink()))
  if DEBUG>=5: print_uops(uops)
  from tinygrad.renderer.cstyle import CStyleLanguage
  class TestRenderer(CStyleLanguage):
    code_for_op = {**CStyleLanguage().code_for_op, BinaryOps.IDIV: lambda a,b,dtype: f"({a}//{b})"}
  rewritten_uop = [uop for uop in uops if uop.op is UOps.STORE][0].src[-1]
  fxn = TestRenderer().render("", uops)
  return fxn.split("data0[0] = ")[1].split(";")[0], rewritten_uop.vmin, rewritten_uop.vmax

def NumNode(val): return UOp.const(dtypes.int, val)
def Variable(expr, nmin, nmax):
  vmin = UOp.const(dtypes.int, nmin)
  vmax = UOp.const(dtypes.int, nmax) if isinstance(nmax, int) else nmax
  return UOp(UOps.DEFINE_VAR, dtypes.int, arg=(expr, vmin, vmax))
class Node:
  @staticmethod
  def sum(ops): return functools.reduce(lambda x,y: x+y, ops)
  @staticmethod
  def ands(ops): return functools.reduce(lambda x,y: x*y, ops)
  def __floordiv__(a,b,unk): return a//b
def create_lt_node(v, n): return v.lt(n)
def create_ge_node(v, n): return v.ge(n)
def SumNode(x): return Node.sum(x)
def MulNode(x, y): return x*y

# *** leave tests the same

@unittest.skip("not supported on uops yet")
class TestSymbolicPickle(unittest.TestCase):
  def _test_pickle_unpickle(self, x): self.assertEqual(x, pickle.loads(pickle.dumps(x)))
  def test_pickle_variable(self): self._test_pickle_unpickle(Variable("a", 3, 8))
  def test_pickle_variable_times_2(self): self._test_pickle_unpickle(Variable("a", 3, 8)*2)

class TestSymbolic(unittest.TestCase):
  def helper_test_variable(self, v, n, m, s):
    rendered, nmin, nmax = render(v)
    if isinstance(s, set):
      self.assertIn(rendered, s)
    else:
      self.assertEqual(rendered, s)
    self.assertEqual(nmin, n)
    self.assertEqual(nmax, m)

  def test_cmp_simple(self):
    self.helper_test_variable(create_lt_node(Variable("a", 3, 8), 4), 0, 1, "(a<4)")
    self.helper_test_variable(create_ge_node(Variable("a", 3, 8), 8), 0, 1, {"((a*-1)<-7)", "((a*(-1))<(-7))", '((a<8)!=1)'})

  def test_ge(self):
    self.helper_test_variable(create_ge_node(Variable("a", 3, 8), 77), 0, 0, "0")
    self.helper_test_variable(create_ge_node(Variable("a", 3, 8), 9), 0, 0, "0")
    self.helper_test_variable(create_ge_node(Variable("a", 3, 8), 8), 0, 1, {"((a*-1)<-7)", "((a*(-1))<(-7))", '((a<8)!=1)'})
    self.helper_test_variable(create_ge_node(Variable("a", 3, 8), 4), 0, 1, {"((a*-1)<-3)", "((a*(-1))<(-3))", '((a<4)!=1)'})
    self.helper_test_variable(create_ge_node(Variable("a", 3, 8), 3), 1, 1, "1")
    self.helper_test_variable(create_ge_node(Variable("a", 3, 8), 2), 1, 1, "1")

  def test_lt(self):
    self.helper_test_variable(create_lt_node(Variable("a", 3, 8), 77), 1, 1, "1")
    self.helper_test_variable(create_lt_node(Variable("a", 3, 8), 9), 1, 1, "1")
    self.helper_test_variable(create_lt_node(Variable("a", 3, 8), 8), 0, 1, "(a<8)")
    self.helper_test_variable(create_lt_node(Variable("a", 3, 8), 4), 0, 1, "(a<4)")
    self.helper_test_variable(create_lt_node(Variable("a", 3, 8), 3), 0, 0, "0")
    self.helper_test_variable(create_lt_node(Variable("a", 3, 8), 2), 0, 0, "0")

  def test_ge_divides(self):
    expr = create_lt_node(Variable("idx", 0, 511)*4 + Variable("FLOAT4_INDEX", 0, 3), 512)
    self.helper_test_variable(expr, 0, 1, "(idx<128)")

  def test_ge_divides_and(self):
    expr = Node.ands([create_lt_node(Variable("idx1", 0, 511)*4 + Variable("FLOAT4_INDEX", 0, 3), 512),
                      create_lt_node(Variable("idx2", 0, 511)*4 + Variable("FLOAT4_INDEX", 0, 3), 512)])
    self.helper_test_variable(expr, 0, 1, {"((idx1<128) and (idx2<128))", "((idx1<128)&(idx2<128))"})
    # # bool divided by int is not allowed
    # expr = Node.ands([create_lt_node(Variable("idx1", 0, 511)*4 + Variable("FLOAT4_INDEX", 0, 3), 512),
    #                   create_lt_node(Variable("idx2", 0, 511)*4 + Variable("FLOAT8_INDEX", 0, 7), 512)])
    # self.helper_test_variable(expr//4, 0, 0, "0")

  def test_lt_factors(self):
    expr = create_lt_node(Variable("idx1", 0, 511)*4 + Variable("FLOAT4_INDEX", 0, 256), 512)
    self.helper_test_variable(expr, 0, 1, {"(((idx1*4)+FLOAT4_INDEX)<512)", "(((FLOAT4_INDEX//4)+idx1)<128)"})

  def test_div_reduction(self):
    self.helper_test_variable(Variable("a", 2, 3)//2, 1, 1, "1")

  def test_var_becomes_num(self):
    self.helper_test_variable(Variable("a", 2, 2), 2, 2, "2")

  @unittest.expectedFailure
  def test_equality(self):
    idx1 = Variable("idx1", 0, 3)
    idx2 = Variable("idx2", 0, 3)
    assert idx1 == idx1
    assert idx1 != idx2
    assert idx1*4 == idx1*4
    assert idx1*4 != idx1*3
    assert idx1*4 != idx1+4
    assert idx1*4 != idx2*4
    assert idx1+idx2 == idx1+idx2
    assert idx1+idx2 == idx2+idx1
    assert idx1+idx2 != idx2
    assert idx1*idx2 == idx2*idx1

  #def test_numnode_eq_int(self):
  #  n1 = NumNode(1)
  #  n2 = NumNode(2)
  #  assert n1 == 1
  #  assert n2 == 2
  #  assert n1 != n2
  #  assert hash(n1) == hash(1)
  #  assert hash(n2) == hash(2)

  def test_factorize(self):
    a = Variable("a", 0, 8)
    self.helper_test_variable(a*2+a*3, 0, 8*5, "(a*5)")

  def test_factorize_no_mul(self):
    a = Variable("a", 0, 8)
    self.helper_test_variable(a+a*3, 0, 8*4, "(a*4)")

  def test_neg(self):
    self.helper_test_variable(-Variable("a", 0, 8), -8, 0, {"(a*-1)", "(a*(-1))"})

  def test_add_1(self):
    self.helper_test_variable(Variable("a", 0, 8)+1, 1, 9, {"(1+a)", "(a+1)"})

  def test_add_num_1(self):
    self.helper_test_variable(Variable("a", 0, 8)+NumNode(1), 1, 9, {"(1+a)", "(a+1)"})

  def test_sub_1(self):
    self.helper_test_variable(Variable("a", 0, 8)-1, -1, 7, {"(-1+a)", "(a+(-1))"})

  def test_sub_num_1(self):
    self.helper_test_variable(Variable("a", 0, 8)-NumNode(1), -1, 7, {"(-1+a)", "(a+(-1))"})

  def test_add_self(self):
    a = Variable("a", 0, 8)
    self.helper_test_variable(a+a, 0, 16, "(a*2)")

  def test_sub_self(self):
    a = Variable("a", 0, 8)
    self.helper_test_variable(a-a, 0, 0, "0")
    self.helper_test_variable(a*3-a, 0, 16, "(a*2)")

  def test_mul_0(self):
    self.helper_test_variable(Variable("a", 0, 8)*0, 0, 0, "0")

  def test_mul_1(self):
    self.helper_test_variable(Variable("a", 0, 8)*1, 0, 8, "a")

  @unittest.expectedFailure
  def test_mul_neg_1(self):
    self.helper_test_variable((Variable("a", 0, 2)*-1)//3, -1, 0, "((((a*-1)+3)//3)+-1)")

  def test_mul_2(self):
    self.helper_test_variable(Variable("a", 0, 8)*2, 0, 16, "(a*2)")

  def test_div_1(self):
    self.helper_test_variable(Variable("a", 0, 8)//1, 0, 8, "a")

  def test_mod_1(self):
    self.helper_test_variable(Variable("a", 0, 8)%1, 0, 0, "0")

  def test_add_min_max(self):
    self.helper_test_variable(Variable("a", 0, 8) * 2 + 12, 12, 16+12, "((a*2)+12)")

  def test_div_remove(self):
    self.helper_test_variable(Variable("a", 0, 7) // 20, 0, 0, "0")

  def test_div_min_max(self):
    self.helper_test_variable(Variable("a", 0, 7) // 2, 0, 3, "(a//2)")

  @unittest.expectedFailure
  def test_div_neg_min_max(self):
    self.helper_test_variable(Variable("a", 0, 7) // -2, -4, 0, "((((a*-1)+8)//2)+-4)")
    self.helper_test_variable(Variable("a", 0, 6) // -2, -3, 0, "((((a*-1)+6)//2)+-3)")

  def test_sum_div_remove(self):
    self.helper_test_variable(Node.sum([Variable("a", 0, 7), Variable("b", 0, 3)]) // 20, 0, 0, "0")

  def test_sum_div_min_max(self):
    self.helper_test_variable(Node.sum([Variable("a", 0, 7), Variable("b", 0, 3)]) // 2, 0, 5, "((a+b)//2)")

  def test_sum_div_mod_factor(self):
    self.helper_test_variable(Node.sum([Variable("a", 0, 7)*4, Variable("b", 0, 3)*4]) // 2, 0, 20, "((a*2)+(b*2))")
    self.helper_test_variable(Node.sum([Variable("a", 0, 7)*4, Variable("b", 0, 3)*4]) % 2, 0, 0, "0")

  def test_sum_div_some_factor(self):
    self.helper_test_variable(Node.sum([Variable("a", 0, 7)*5, Variable("b", 0, 3)*4]) // 2, 0, 23, {"(((a*5)//2)+(b*2))", "((b*2)+((a*5)//2))"})

  def test_sum_div_trim_const(self):
    self.helper_test_variable((Variable("a", 0, 7)*4 + Variable("b", 0, 3)*4 + 7) // 16, 0, 2, {"((1+a+b)//4)", "((a+b+1)//4)"})

  def test_sum_div_some_partial_factor(self):
    self.helper_test_variable(Node.sum([Variable("a", 0, 7)*6, Variable("b", 0, 7)*6]) // 16, 0, 5, "(((a*3)+(b*3))//8)")
    self.helper_test_variable(Node.sum([NumNode(16), Variable("a", 0, 7)*6, Variable("b", 0, 7)*6]) // 16, 1, 6, "((((a*3)+(b*3))//8)+1)")
    self.helper_test_variable((Variable("a", 0, 7)*30+20)//20, 1, 11, "(((a*3)//2)+1)")

  def test_sum_div_no_factor(self):
    self.helper_test_variable(Node.sum([Variable("a", 0, 7)*5, Variable("b", 0, 3)*5]) // 2, 0, 25, "(((a*5)+(b*5))//2)")

  def test_mod_factor(self):
    self.helper_test_variable(Node.sum([Variable("a", 0, 7)*100, Variable("b", 0, 3)*50]) % 100, 0, 99, "((b*50)%100)")

  def test_mod_to_sub(self):
    # This is mod reduction
    self.helper_test_variable((1+Variable("a",1,2))%2, 0, 1, {"(-1+a)", "(a+(-1))"})

  def test_sum_div_const(self):
    self.helper_test_variable(Node.sum([Variable("a", 0, 7)*4, NumNode(3)]) // 4, 0, 7, "a")

  def test_sum_div_const_big(self):
    self.helper_test_variable(Node.sum([Variable("a", 0, 7)*4, NumNode(3)]) // 16, 0, 1, "(a//4)")

  def test_sum_lt_fold(self):
    self.helper_test_variable(create_lt_node(Node.sum([Variable("a", 0, 7) * 4, Variable("b", 0, 3)]), 16), 0, 1, "(a<4)")
    self.helper_test_variable(create_lt_node(Node.sum([Variable("a", 0, 7) * 4, Variable("b", 0, 4)]), 16), 0, 1,
                              {"(((a*4)+b)<16)", "(((b//4)+a)<4)"})
    # TODO: fix
    with self.assertRaises(AssertionError):
      self.helper_test_variable(create_lt_node(Node.sum([Variable("uidx", 0, 3), Variable("a", 0, 1529) * 12]), (4 * 67)), 0, 1, "(a<23)")

  def test_mul_mod_large(self):
    self.helper_test_variable((Variable("a", 0, 20)*10)%9, 0, 8, "(a%9)")

  def test_mul_mod_small(self):
    self.helper_test_variable((Variable("a", 0, 5)*10)%9, 0, 5, "a")

  def test_mod_mod(self):
    self.helper_test_variable((Variable("a", 0, 31)%12)%4, 0, 3, "(a%4)")
    self.helper_test_variable(((4*Variable("a", 0, 31)) % 12) % 4, 0, 0, "0")
    self.helper_test_variable(((5*Variable("a", 0, 31)) % 12) % 5, 0, 4, {"(((a*5)%12)%5)", "(((5*a)%12)%5)"})
    self.helper_test_variable((Variable("a", 0, 31) % 4) % 12, 0, 3, "(a%4)")

  def test_mul_mul(self):
    self.helper_test_variable((Variable("a", 0, 5)*10)*9, 0, 5*10*9, "(a*90)")

  def test_mul_lt(self):
    self.helper_test_variable(create_lt_node(Variable("a", 0, 5)*4,13), 0, 1, "(a<4)")
    self.helper_test_variable(create_lt_node(Variable("a", 0, 5)*4,16), 0, 1, "(a<4)")
<<<<<<< HEAD
    self.helper_test_variable(create_ge_node(Variable("a", 0, 5)*4,12), 0, 1, {"((a*-1)<-2)", "((a*(-4))<(-11))", '((a<3)!=1)'})
    self.helper_test_variable(create_ge_node(Variable("a", 0, 5)*4,13), 0, 1, {"((a*-1)<-3)", "((a*(-4))<(-12))", '((a<4)!=1)'})
=======
    self.helper_test_variable(create_lt_node(Variable("a", 0, 5)*(-2),0), 0, 1, {"((a*-1)<0)", "((a*(-1))<0)"})
    self.helper_test_variable(create_ge_node(Variable("a", 0, 5)*4,12), 0, 1, {"((a*-1)<-2)", "((a*(-1))<(-2))"})
    self.helper_test_variable(create_ge_node(Variable("a", 0, 5)*4,13), 0, 1, {"((a*-1)<-3)", "((a*(-1))<(-3))"})
>>>>>>> 7f9fd556

  def test_div_div(self):
    self.helper_test_variable((Variable("a", 0, 1800)//10)//9, 0, 20, "(a//90)")

  def test_distribute_mul(self):
    self.helper_test_variable(Node.sum([Variable("a", 0, 3), Variable("b", 0, 5)])*3, 0, 24, {"((a*3)+(b*3))", "((a+b)*3)"})
    self.helper_test_variable((1+Variable("a", 0, 3))*(-2)+12, 4, 10, {"((a*-2)+10)", "((a*(-2))+10)"})

  def test_mod_mul_sum(self):
    self.helper_test_variable(Node.sum([Variable("b", 0, 2), Variable("a", 0, 5)*10])%9, 0, 7, {"(a+b)", "(b+a)"})

  def test_sum_0(self):
    self.helper_test_variable(Node.sum([Variable("a", 0, 7)]), 0, 7, "a")

  def test_mod_remove(self):
    self.helper_test_variable(Variable("a", 0, 6)%100, 0, 6, "a")

  def test_big_mod(self):
    # NOTE: we no longer support negative variables
    #self.helper_test_variable(Variable("a", -20, 20)%10, -9, 9, "(a%10)")
    #self.helper_test_variable(Variable("a", -20, 0)%10, -9, 0, "(a%10)")
    #self.helper_test_variable(Variable("a", -20, 1)%10, -9, 1, "(a%10)")
    self.helper_test_variable(Variable("a", 0, 20)%10, 0, 9, "(a%10)")
    #self.helper_test_variable(Variable("a", -1, 20)%10, -1, 9, "(a%10)")

  def test_ge_remove(self):
    self.helper_test_variable(create_ge_node(Variable("a", 0, 6), 25), 0, 0, "0")

  def test_lt_remove(self):
    self.helper_test_variable(create_lt_node(Variable("a", 0, 6), -3), 0, 0, "0")
    self.helper_test_variable(create_lt_node(Variable("a", 0, 6), 3), 0, 1, "(a<3)")
    self.helper_test_variable(create_lt_node(Variable("a", 0, 6), 8), 1, 1, "1")

  def test_lt_sum_remove(self):
    self.helper_test_variable(create_lt_node(Variable("a", 0, 6) + 2, 3), 0, 1, "(a<1)")

  def test_lt_simple_factor(self):
    self.helper_test_variable(create_lt_node(Variable("a", 0, 6)*6+Variable("b", 0, 6)*6, 8), 0, 1,
                              "(((a*3)+(b*3))<4)")

  def test_lt_sum_factor_rhs_partial(self):
    self.helper_test_variable(create_lt_node(Variable("a", 0, 6)*6 + Variable("b", 0, 6)*4 + Variable("c", 0, 6)*8, 4), 0, 1,
                              "(((a*3)+(b*2)+(c*4))<2)")

  def test_lt_sum_factor_rhs_all(self):
    self.helper_test_variable(create_lt_node(Variable("a", 0, 6)*6 + Variable("b", 0, 6)*4 + Variable("c", 0, 6)*8, 2), 0, 1,
                              "(((a*3)+(b*2)+(c*4))<1)")

  def test_and_fold(self):
    self.helper_test_variable(Node.ands([NumNode(0), Variable("a", 0, 1)]), 0, 0, "0")

  def test_and_remove(self):
    self.helper_test_variable(Node.ands([NumNode(1), Variable("a", 0, 1)]), 0, 1, "a")

  def test_mod_factor_negative(self):
    self.helper_test_variable(Node.sum([NumNode(-29), Variable("a", 0, 10), Variable("b", 0, 10)*28]) % 28, 0, 27, {"((27+a)%28)", "((a+27)%28)"})
    self.helper_test_variable(Node.sum([NumNode(-29), Variable("a", 0, 100), Variable("b", 0, 10)*28]) % 28, 0, 27, {"((27+a)%28)", "((a+27)%28)"})

  def test_sum_combine_num(self):
    self.helper_test_variable(Node.sum([NumNode(29), Variable("a", 0, 10), NumNode(-23)]), 6, 16, {"(6+a)", "(a+6)"})

  def test_sum_num_hoisted_and_factors_cancel_out(self):
    self.helper_test_variable(Node.sum([Variable("a", 0, 1) * -4 + 1, Variable("a", 0, 1) * 4]), 1, 1, "1")

  def test_div_cancel(self):
    self.helper_test_variable(Node.sum([NumNode(-40), Variable("a", 0, 10)*2, Variable("b", 0, 10)*40]) // 40, -1, 9, {"(-1+b)", "(b+(-1))"})

  def test_mod_cancel(self):
    self.helper_test_variable(Node.sum([NumNode(-40), Variable("a", 0, 10)*2, Variable("b", 0, 10)*40]) % 40, 0, 20, "(a*2)")

  def test_mul_div(self):
    self.helper_test_variable((Variable("a", 0, 10)*4)//4, 0, 10, "a")

  def test_mul_div_factor_mul(self):
    self.helper_test_variable((Variable("a", 0, 10)*8)//4, 0, 20, "(a*2)")

  def test_mul_div_factor_div(self):
    self.helper_test_variable((Variable("a", 0, 10)*4)//8, 0, 5, "(a//2)")

  def test_sum_div_partial_remove(self):
    self.helper_test_variable(Node.sum([Variable("idx0", 0, 127)*4, Variable("idx2", 0, 3)])//4, 0, 127, "idx0")

  @unittest.expectedFailure
  def test_div_numerator_negative(self):
    self.helper_test_variable((Variable("idx", 0, 9)*-10)//11, -9, 0, "((((idx*-10)+99)//11)+-9)")

  def test_div_into_mod(self):
    self.helper_test_variable((Variable("idx", 0, 16)*4)%8//4, 0, 1, "(((idx*4)%8)//4)")

  # TODO: simplify the expression
  def test_div_neg_cancel(self):
    self.helper_test_variable((-Variable("idx", 0, 100)+199)//-4 + 50, 1, 26, "((((idx*(-1))+199)//(-4))+50)")
    self.helper_test_variable((-Variable("idx", 0, 100)+200)//-4 + 50, 0, 25, "((((idx*(-1))+200)//(-4))+50)")
    self.helper_test_variable((-Variable("idx", 0, 100)+201)//-4 + 50, 0, 25, "((((idx*(-1))+201)//(-4))+50)")

  def test_sum_div_big_const(self):
    gidx0 = Variable("gidx0", 0, 24)
    self.helper_test_variable((gidx0+19)//20, 0, 2, {"((19+gidx0)//20)", "((gidx0+19)//20)"})
    self.helper_test_variable((gidx0+20)//20, 1, 2, "((gidx0//20)+1)")
    self.helper_test_variable((gidx0+21)//20, 1, 2, {"(((1+gidx0)//20)+1)", "(((gidx0+1)//20)+1)"})

  def test_sum_div_complex1(self):
    gidx0 = Variable("gidx0", 0, 24)
    gidx1 = Variable("gidx1", 0, 1)
    gidx2 = Variable("gidx2", 0, 255)
    lidx0 = Variable("lidx0", 0, 1)
    lidx1 = Variable("lidx1", 0, 15)
    lidx2 = Variable("lidx2", 0, 3)
    alu0 = gidx2*640+gidx1*160+(gidx0//5)*2+lidx0*320+lidx1*10
    self.helper_test_variable((alu0+lidx2*2+1)//20, 0, 8192, {"((((((gidx0//5)+lidx2)//5)+lidx1)//2)+(gidx1*8)+(gidx2*32)+(lidx0*16))",
                                                              "((((((gidx0//5)+lidx2)//5)+lidx1)//2)+(gidx2*32)+(gidx1*8)+(lidx0*16))"})

  def test_sum_div_complex2(self):
    gidx0 = Variable("gidx0", 0, 7)
    lidx2 = Variable("lidx2", 0, 1)
    lidx3 = Variable("lidx3", 0, 1)
    self.helper_test_variable((gidx0*4+lidx2*2+1)//10, 0, 3, "(((gidx0*2)+lidx2)//5)")
    self.helper_test_variable((gidx0*4+lidx2*2+lidx3)//10, 0, 3, "(((gidx0*2)+lidx2)//5)")
    self.helper_test_variable((gidx0*2+lidx2)//10, 0, 1, "(gidx0//5)")

  def test_sum_div_complex3(self):
    gidx0 = Variable("gidx0", 0, 7)
    lidx2 = Variable("lidx2", 0, 12)
    lidx3 = Variable("lidx3", 0, 1)
    self.helper_test_variable((gidx0*4+lidx2*2+lidx3)//12, 0, 4, "(((lidx2//2)+gidx0)//3)")
    self.helper_test_variable((lidx2*2+gidx0*4+lidx3)//12, 0, 4, "(((lidx2//2)+gidx0)//3)")

  def test_sum_mul_distribute(self):
    gidx0 = Variable("gidx0", 0, 7)
    lidx2 = Variable("lidx2", 0, 12)
    lidx3 = Variable("lidx3", 0, 1)
    self.helper_test_variable((gidx0+lidx2+lidx3)*4, 0, 80, "((gidx0*4)+(lidx2*4)+(lidx3*4))")

  @unittest.expectedFailure
  def test_variable_divmod(self):
    start_pos = Variable("start_pos", 0, 127)
    v = start_pos + 1
    idx0 = Variable("idx0", 0, 2)
    idx1 = Variable("idx1", 0, start_pos)
    self.helper_test_variable((idx0*v+idx1)//v, 0, 2, "(idx0)")
    self.helper_test_variable((idx0*v+idx1)%v, 0, start_pos, "idx1")

  # *** below are uop_symbolic only

  # NOTE: tests are not correct in symbolic
  # TODO: simplify the expression
  def test_div_neg_all_range(self):
    gidx = Variable("gidx", 0, 124)
    lidx = Variable("lidx", 0, 7)
    self.helper_test_variable((-gidx*8-lidx+999)//-4 + 250, 1, 250, "((((gidx*(-8))+(lidx*(-1))+999)//(-4))+250)")
    self.helper_test_variable((-gidx*8-lidx+1000)//-4 + 250, 0, 250, "((((gidx*(-8))+(lidx*(-1))+1000)//(-4))+250)")
    self.helper_test_variable((-gidx*8-lidx+1001)//-4 + 250, 0, 250, "((((gidx*(-8))+(lidx*(-1))+1001)//(-4))+250)")
    self.helper_test_variable((-gidx*8-lidx+1002)//-4 + 250, 0, 250, "((((gidx*(-8))+(lidx*(-1))+1002)//(-4))+250)")

  # NOTE: tests are not correct in symbolic
  def test_div_neg_then_neg(self):
    # taken from arange opts
    lidx0 = Variable("lidx0", 0, 7)
    lidx1 = Variable("lidx1", 0, 7)
    alu2 = -lidx0-lidx1
    self.helper_test_variable((((alu2+14)//(-32))+4), 4, 4, "4")
    self.helper_test_variable(-(((alu2+14)//(-32))+4), -4, -4, "(-4)")
    self.helper_test_variable((((alu2+134)//(-32))+4), 0, 1, "((((lidx0*(-1))+(lidx1*(-1))+134)//(-32))+4)")
    self.helper_test_variable((((alu2+142)//(-32))+4), 0, 0, "0")
    self.helper_test_variable((((alu2+150)//(-32))+4), 0, 0, "0")
    self.helper_test_variable((((alu2+158)//(-32))+4), 0, 0, "0")

  def test_div_mod_recombine(self):
    gidx = Variable("gidx", 0, 124)
    self.helper_test_variable(gidx%4+(gidx//4)*4, 0, 124, "gidx")
    self.helper_test_variable((gidx//4)*4+gidx%4, 0, 124, "gidx")

  def test_arange_unrolled4(self):
    gidx = Variable("gidx", 0, 2559)
    alu0 = -gidx
    unrolled_div = (alu0+2561)//-4+(alu0+2562)//-4+(alu0+2560)//-4+(alu0+2559)//-4+2559
    self.helper_test_variable(unrolled_div, 0, 2559, "gidx")

  def test_arange_unrolled2(self):
    gidx = Variable("gidx", 0, 2559)
    alu0 = -gidx
    unrolled_div = (alu0+2559)//-2+(alu0+2560)//-2+2559
    self.helper_test_variable(unrolled_div, 0, 2559, "gidx")

  def test_gated_load(self):
    idx = Variable("idx", 0, 24)
    self.helper_test_variable(idx//4, 0, 6, "(idx//4)")
    # TODO: simplify the true branch
    self.helper_test_variable(idx.lt(4).where(idx//4, idx.const_like(-1)), -1, 6, "((idx<4)?(idx//4):(-1))")

@unittest.skip("not supported on uops yet")
class TestSymbolicNumeric(unittest.TestCase):
  def helper_test_numeric(self, f):
    # TODO: why are the negative tests broken? (even if we did support negative variables)
    #MIN, MAX = -10, 10
    MIN, MAX = 0, 10
    # one number
    for i in range(MIN, MAX):
      v = f(NumNode(i))
      #print(i, f(i), v.min, v.max)
      self.assertEqual(v.min, v.max)
      self.assertEqual(v.min, f(i))
    for kmin in range(MIN, MAX):
      for kmax in range(MIN, MAX):
        if kmin > kmax: continue
        v = f(Variable("tmp", kmin, kmax))
        values = [f(rv) for rv in range(kmin, kmax+1)]
        # the min and max may not be exact
        self.assertLessEqual(v.min, min(values))
        self.assertGreaterEqual(v.max, max(values))

  def test_mod_4(self): self.helper_test_numeric(lambda x: (x%4))
  def test_div_4(self): self.helper_test_numeric(lambda x: (x//4))
  def test_plus_1_div_2(self): self.helper_test_numeric(lambda x: (x+1)//2)
  def test_plus_1_mod_2(self): self.helper_test_numeric(lambda x: (x+1)%2)
  def test_times_2(self): self.helper_test_numeric(lambda x: x*2)
  def test_times_2_plus_3(self): self.helper_test_numeric(lambda x: x*2 + 3)
  def test_times_2_plus_3_mod_4(self): self.helper_test_numeric(lambda x: (x*2 + 3)%4)
  def test_times_2_plus_3_div_4(self): self.helper_test_numeric(lambda x: (x*2 + 3)//4)
  def test_times_2_plus_3_div_4_mod_4(self): self.helper_test_numeric(lambda x: ((x*2 + 3)//4)%4)

class TestSymbolicVars(unittest.TestCase):
  def test_simple(self):
    z = NumNode(0)
    a = Variable("a", 0, 10)
    b = Variable("b", 0, 10)
    c = Variable("c", 0, 10)
    assert z.vars() == z.vars() == set()
    print(a.vars())
    assert a.vars() == a.vars() == {a}
    m = MulNode(a, 3)
    assert m.vars() == {a}
    s = SumNode([a, b, c])
    assert s.vars() == {a, b, c}

  def test_compound(self):
    a = Variable("a", 0, 10)
    b = Variable("b", 0, 10)
    c = Variable("c", 0, 10)
    assert (a + b * c).vars() == {a, b, c}
    assert (a % 3 + b // 5).vars() == {a, b}
    # TODO: fix me
    with self.assertRaises(AssertionError):
      assert (a + b + c - a).vars() == {b, c}

  def test_dedup(self):
    a = Variable("a", 0, 10)
    assert (a * a).vars() == {a}
    assert (a//4 + a//6).vars() == {a}

@unittest.skip("not supported on uops yet")
class TestSymbolicMinMax(unittest.TestCase):
  def test_min_max_known(self):
    a = Variable("a", 1, 8)
    assert max(1, a) == max(a, 1) == a
    assert min(1, a) == min(a, 1) == 1

"""
@unittest.skip("not supported on uops yet")
class TestSymRender(unittest.TestCase):
  def test_sym_render(self):
    a = Variable("a", 1, 8)
    b = Variable("b", 1, 10)
    assert sym_render(a) == "a"
    assert sym_render(1) == "1"
    assert sym_render(a+1) == "(1+a)"
    assert sym_render(a*b) == "(a*b)"

@unittest.skip("not supported on uops yet")
class TestSymInfer(unittest.TestCase):
  def test_sym_infer(self):
    a = Variable("a", 0, 10)
    b = Variable("b", 0, 10)
    c = Variable("c", 0, 10)
    var_vals = {a: 2, b: 3, c: 4}
    assert sym_infer(5, var_vals) == 5
    assert sym_infer(a, var_vals) == 2
    assert sym_infer(b, var_vals) == 3
    assert sym_infer(a+b, var_vals) == 5
    assert sym_infer(a-b, var_vals) == -1
    assert sym_infer(a+b+c, var_vals) == 9
    assert sym_infer(a*b, var_vals) == 6
    assert sym_infer(a*b+c, var_vals) == 10

@unittest.skip("not supported on uops yet")
class TestSymbolicSymbolicOps(unittest.TestCase):
  def test_node_divmod_node(self):
    i = Variable("i", 1, 10)
    idx0 = Variable("idx0", 0, i*3-1)
    assert NumNode(0) // (Variable("i", 1, 10)*128) == 0
    assert NumNode(0) % (Variable("i", 1, 10)*128) == 0
    assert NumNode(127) // (Variable("i", 1, 10)*128) == 0
    assert NumNode(127) % (Variable("i", 1, 10)*128) == 127
    assert 127 // (Variable("i", 1, 10)*128) == 0
    assert 127 % (Variable("i", 1, 10)*128) == 127
    assert NumNode(128) // (Variable("i", 1, 10)*128 + 128) == 0
    assert NumNode(128) % (Variable("i", 1, 10)*128 + 128) == 128
    assert 128 // (Variable("i", 1, 10)*128 + 128) == 0
    assert 128 % (Variable("i", 1, 10)*128 + 128) == 128
    assert 0 // (Variable("i", 1, 10)*128) == 0
    assert 0 % (Variable("i", 1, 10)*128) == 0
    assert idx0 // (i*3) == 0
    assert idx0 % (i*3) == idx0
    assert i // i == 1
    assert i % i == 0
    assert 128 // NumNode(4) == 32
    assert 128 % NumNode(4) == 0
    assert NumNode(128) // NumNode(4) == 32
    assert NumNode(128) % NumNode(4) == 0

  def test_mulnode_divmod_node(self):
    i = Variable("i", 1, 10)
    idx0 = Variable("idx0", 0, 31)
    # assert (idx0*(i*4+4)) // (i+1) == (idx0*4)
    # assert (idx0*(i*4+4)) % (i+1) == 0
    assert (idx0*i) % i == 0

  def test_sumnode_divmod_sumnode(self):
    i = Variable("i", 1, 10)
    # idx0 = Variable("idx0", 0, 7)
    # idx1 = Variable("idx1", 0, 3)
    # idx2 = Variable("idx2", 0, i)
    # assert (idx0*(i*4+4)+idx1*(i+1)+idx2) // (i+1) == idx0*4+idx1
    # assert (idx0*(i*4+4)+idx1*(i+1)+idx2) % (i+1) == idx2
    assert (i+1) // (i*128+128) == 0
    assert (i+1) % (i*128+128) == (i+1)
    # assert (i+1+idx2) // (i+1) == 1
    # assert (i+1+idx2) % (i+1) == idx2
    # assert (idx0*(i*4+4)+i+1+idx2) // (i+1) == idx0*4+1
    # assert (idx0*(i*4+4)+i+1+idx2) % (i+1) == idx2
    # assert (i*128+128)*2 // (i*128+128) == 2
    # assert (i*128+128)*2 % (i*128+128) == 0

  def test_sumnode_div_numnode_no_factoring(self):
    gid = Variable("gid", 0, 1023)
    lid = Variable("lid", 0, 3)
    expr_before_div = NumNode(-1019)-4*lid-gid
    unfactored_expr = Node.__floordiv__(expr_before_div, NumNode(-16), False)
    factored_expr = Node.__floordiv__(expr_before_div, NumNode(-16), True)
    self.assertEqual(unfactored_expr.render(), "(((lid*4)+1019+gid)//16)")
    self.assertEqual(factored_expr.render(), "(((((3+gid)//4)+2+lid)//4)+63)")

  def test_mod_node_max(self):
    i = Variable("i", 1, 128)
    gidx0 = Variable("gidx0", 0, i)
    mod = gidx0 % 8
    assert isinstance(mod, ModNode) and mod.a == gidx0 and mod.b == 8
    mod = gidx0 % 2
    assert isinstance(mod, ModNode) and mod.a == gidx0 and mod.b == 2

    gidx0 = Variable("gidx0", 0, i*8+7)
    mod = gidx0 % 8
    assert isinstance(mod, ModNode) and mod.a == gidx0 and mod.b == 8
    mod = gidx0 % 2
    assert isinstance(mod, ModNode) and mod.a == gidx0 and mod.b == 2

  def test_node_lt_node(self):
    a = Variable("a", 1, 5)
    b = Variable("b", 6, 9)
    c = Variable("c", 1, 10)
    d = Variable("d", 5, 10)
    # if the comparison output is always the same, it folds to num
    assert create_lt_node(a, b) == NumNode(1)
    assert create_lt_node(b, a) == NumNode(0)
    assert create_lt_node(d, a) == NumNode(0)
    assert create_lt_node(a, a) == NumNode(0)
    assert create_lt_node(a, a) == NumNode(0)
    # if it remains as a LtNode, bool is always true and (min, max) == (0, 1)
    a_lt_c = create_lt_node(a, c)
    assert isinstance(a_lt_c, LtNode) and a_lt_c.min == 0 and a_lt_c.max == 1
    assert a_lt_c
    # same when comparing with a constant
    a_lt_3 = create_lt_node(a, 3)
    assert a_lt_3 and a_lt_3.min == 0 and a_lt_3.max == 1

  def test_sumnode_mulnode_lt(self):
    a = Variable("a", 1, 2)
    b = Variable("b", 1, 2)
    c = Variable("c", 1, 2)
    x = SumNode([MulNode(a, b), c])
    with self.assertRaises(AssertionError):
      create_lt_node(x, 3)

  def test_nested_variable_mod(self):
    i = Variable("i", 1, 5)
    idx0 = Variable("idx0", 0, i)
    with self.assertRaises(AssertionError):
      assert idx0 % 2 == idx0

  def test_num_node_mul_node(self):
    a = Variable("a", 1, 5)
    b = NumNode(2) * a
    assert b == a * 2
    assert isinstance(b, MulNode)
    b = NumNode(1) * a
    assert b == a
    assert isinstance(b, Variable)
    b = NumNode(0) * a
    assert b == 0
    assert isinstance(b, NumNode)

  def test_substitute(self):
    a = Variable("idx0", 1, 3)
    b = a + 1
    c = b.substitute({a: NumNode(1)})
    assert c == NumNode(2)
"""

class TestSymbolicRealWorld(unittest.TestCase):
  @unittest.expectedFailure
  def test_resnet_half(self):
    gidx0 = Variable("gidx0", 0, 3)
    gidx1 = Variable("gidx1", 0, 127)
    gidx2 = Variable("gidx2", 0, 7)
    lidx3 = Variable("lidx3", 0, 7)
    lidx4 = Variable("lidx4", 0, 1)
    lidx5 = Variable("lidx5", 0, 15)

    idx = ((((1+lidx5)%16)*49)+(((262145+lidx5)//16)*802816)+(gidx0*3211264)+(gidx1*784)+(gidx2*8)+(lidx4*100352)+-13151129600+lidx3)
    print(idx.render())
    # NOTE: this used to have 13,151,129,600 in the output which is out of int32 range.
    assert idx.render() == "((((1+lidx5)%16)*49)+(((1+lidx5)//16)*802816)+(gidx0*3211264)+(gidx1*784)+(gidx2*8)+(lidx4*100352)+2207744+lidx3)"

class TestBounds(unittest.TestCase):
  def test_unrolled_arange(self):
    # #include <metal_stdlib>
    # using namespace metal;
    # kernel void r_2560_640_4(device int* data0, uint3 gid [[threadgroup_position_in_grid]], uint3 lid [[thread_position_in_threadgroup]]) {
    #   int gidx0 = gid.x; /* 2560 */
    #   int alu0 = (gidx0*(-1));
    #   int alu1 = max((int)((-640)),((((alu0+2559)/(-4))*(-1))+(-640)));
    #   int alu2 = max((int)((-640)),((((alu0+2560)/(-4))*(-1))+(-640)));
    #   int alu3 = max((int)((-640)),((((alu0+2561)/(-4))*(-1))+(-640)));
    #   int alu4 = max((int)((-640)),((((alu0+2562)/(-4))*(-1))+(-640)));
    #   *(data0+gidx0) = ((alu1*(-1))+(alu2*(-1))+(alu4*(-1))+(alu3*(-1))+(-1));
    # }
    gidx0 = Variable("gidx0", 0, 2559)
    assert gidx0.vmin == 0 and gidx0.vmax == 2559
    alu0 = gidx0 * -1
    assert alu0.vmin == -2559 and alu0.vmax == 0
    assert (alu0+2559).vmin == 0 and (alu0+2559).vmax == 2559
    assert ((alu0+2559)//-4).vmin == -639 and ((alu0+2559)//-4).vmax == 0
    assert (((alu0+2559)//-4)*(-1)).vmin == 0 and (((alu0+2559)//-4)*(-1)).vmax == 639

if __name__ == '__main__':
  unittest.main()<|MERGE_RESOLUTION|>--- conflicted
+++ resolved
@@ -254,14 +254,9 @@
   def test_mul_lt(self):
     self.helper_test_variable(create_lt_node(Variable("a", 0, 5)*4,13), 0, 1, "(a<4)")
     self.helper_test_variable(create_lt_node(Variable("a", 0, 5)*4,16), 0, 1, "(a<4)")
-<<<<<<< HEAD
-    self.helper_test_variable(create_ge_node(Variable("a", 0, 5)*4,12), 0, 1, {"((a*-1)<-2)", "((a*(-4))<(-11))", '((a<3)!=1)'})
-    self.helper_test_variable(create_ge_node(Variable("a", 0, 5)*4,13), 0, 1, {"((a*-1)<-3)", "((a*(-4))<(-12))", '((a<4)!=1)'})
-=======
     self.helper_test_variable(create_lt_node(Variable("a", 0, 5)*(-2),0), 0, 1, {"((a*-1)<0)", "((a*(-1))<0)"})
-    self.helper_test_variable(create_ge_node(Variable("a", 0, 5)*4,12), 0, 1, {"((a*-1)<-2)", "((a*(-1))<(-2))"})
-    self.helper_test_variable(create_ge_node(Variable("a", 0, 5)*4,13), 0, 1, {"((a*-1)<-3)", "((a*(-1))<(-3))"})
->>>>>>> 7f9fd556
+    self.helper_test_variable(create_ge_node(Variable("a", 0, 5)*4,12), 0, 1, {"((a*-1)<-2)", "((a*(-1))<(-2))", '((a<3)!=1)'})
+    self.helper_test_variable(create_ge_node(Variable("a", 0, 5)*4,13), 0, 1, {"((a*-1)<-3)", "((a*(-1))<(-3))", '((a<4)!=1)'})
 
   def test_div_div(self):
     self.helper_test_variable((Variable("a", 0, 1800)//10)//9, 0, 20, "(a//90)")
