--- conflicted
+++ resolved
@@ -351,7 +351,6 @@
   def test_sum_div_partial_remove(self):
     self.helper_test_variable(usum([Variable("idx0", 0, 127)*4, Variable("idx2", 0, 3)])//4, 0, 127, "idx0")
 
-<<<<<<< HEAD
   def test_cdiv_const_evaluation(self):
     self.helper_test_variable((Variable("a", 0, 2)-12)//8, -1, -1, "-1")
     self.helper_test_variable((-Variable("a", 0, 2))//7, 0, 0, "0")
@@ -360,9 +359,6 @@
     self.helper_test_variable((Variable("a", 1, 1)*-3)%8, -3, -3, "-3")
     self.helper_test_variable((-Variable("a", 10, 10))%7, -3, -3, "-3")
 
-  @unittest.expectedFailure
-=======
->>>>>>> 4c75b124
   def test_div_numerator_negative(self):
     self.helper_test_variable((Variable("idx", 0, 9)*-10)//11, -8, 0, "(((idx*10)//11)*-1)")
 
