--- conflicted
+++ resolved
@@ -524,13 +524,9 @@
   def test_idiv_lt(self):
     idx = Variable("idx", 0, 24)
     self.helper_test_variable((idx//4<3), 0, 1, "(idx<12)")
-<<<<<<< HEAD
     self.helper_test_variable(((idx-20)//4<-3), 0, 1, "(idx<5)")
     self.helper_test_variable(((idx-10)//4<0), 0, 1, "(idx<7)")
-    self.helper_test_variable((idx//-4<-3), 0, 1, "((idx//-4)<-3)")
-=======
     self.helper_test_variable((idx//-4<-3), 0, 1, "(((idx//4)*-1)<-3)")
->>>>>>> cfa5c1ca
 
   def test_simplex_lt(self):
     a = Variable("a", 0, 3)
