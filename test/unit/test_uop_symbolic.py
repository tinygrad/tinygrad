--- conflicted
+++ resolved
@@ -499,15 +499,12 @@
     lidx3 = Variable("lidx3", 0, 1)
     self.helper_test_variable((gidx0*4+lidx2*2+lidx3)//12, 0, 4, ("((lidx2+(gidx0*2))//6)"))
     self.helper_test_variable((lidx2*2+gidx0*4+lidx3)//12, 0, 4, ("((lidx2+(gidx0*2))//6)"))
-<<<<<<< HEAD
 
   def test_sum_div_complex4(self):
     gidx0 = Variable("gidx0", 0, 2)
     lidx2 = Variable("lidx2", 0, 12)
     lidx3 = Variable("lidx3", 0, 12)
     self.helper_test_variable((gidx0*3+lidx2*19+lidx3*38)//(3*19), 0, 12, ("((lidx2+(lidx3*2))//3)"))
-=======
->>>>>>> 952f729b
 
   def test_sum_mul_distribute(self):
     gidx0 = Variable("gidx0", 0, 7)
