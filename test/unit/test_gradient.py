--- conflicted
+++ resolved
@@ -14,11 +14,7 @@
 
   def _test_one_input_function(self, f:Callable, jf:Callable|None=None):
     x = UOp.variable('x', -math.inf, math.inf, dtype=dtypes.float)
-<<<<<<< HEAD
-    gx = compute_gradient(f(x), [x], UOp.const(dtypes.float, 1.0))[0]
-=======
     gx = compute_gradient(f(x), UOp.const(dtypes.float, 1.0), [x])[x]
->>>>>>> 734f2c53
     gf = jax.grad(f if jf is None else jf)
 
     for val in [-5., -2.0, 0.0, 2.0, 5.]:
@@ -28,12 +24,8 @@
   def _test_two_input_function(self, f:Callable, jf:Callable|None=None):
     x = UOp.variable('x', -math.inf, math.inf, dtype=dtypes.float)
     y = UOp.variable('y', -math.inf, math.inf, dtype=dtypes.float)
-<<<<<<< HEAD
-    gx, gy = compute_gradient(f(x, y), [x, y], UOp.const(dtypes.float, 1.0))
-=======
     grads = compute_gradient(f(x, y), UOp.const(dtypes.float, 1.0), [x, y])
     gx, gy = grads[x], grads[y]
->>>>>>> 734f2c53
     gf = jax.grad(f if jf is None else jf, argnums=(0, 1))
 
     for valx in [-5., -2.0, 0.0, 2.0, 5.]:
