--- conflicted
+++ resolved
@@ -284,15 +284,9 @@
       v["peak"] = u("<Q")[0]
       for _ in range(event_count):
         alloc, ts, key = u("<BII")
-<<<<<<< HEAD
-        if alloc: v["shapes"].append({"event":"alloc", "ts":ts, "key":key, "arg": {"dtype":strings[u("<I")[0]], "sz":u("<Q")[0]}})
-        else: v["shapes"].append({"event":"free", "ts":ts, "key":key})
-  return {"dur":total_dur, "peak":global_peak, "layout":layout}
-=======
         if alloc: v["events"].append({"event":"alloc", "ts":ts, "key":key, "arg": {"dtype":strings[u("<I")[0]], "sz":u("<Q")[0]}})
         else: v["events"].append({"event":"free", "ts":ts, "key":key})
-  return {"dur":dur, "peak":global_peak, "layout":layout}
->>>>>>> 27c9ed5a
+  return {"dur":total_dur, "peak":global_peak, "layout":layout}
 
 class TestVizProfiler(unittest.TestCase):
   def test_perfetto_node(self):
