--- conflicted
+++ resolved
@@ -142,7 +142,6 @@
     self.assertStepEqual(steps[5], {"name":"leaf_left", "depth":2, "match_count":1})
     self.assertStepEqual(steps[6], {"name":"leaf_right", "depth":2, "match_count":1})
 
-<<<<<<< HEAD
 import gc
 from tinygrad.device import Buffer
 
@@ -171,7 +170,7 @@
     self.assertEqual(bufs_allocated()-init, 0)
     lst = get_viz_list()
     self.assertEqual(len(lst), 1)
-=======
+
 # VIZ integrates with other parts of tinygrad
 
 from tinygrad import Tensor, Device
@@ -194,7 +193,6 @@
     self.assertEqual(len(lst), 2)
     self.assertEqual(lst[0]["name"], "Schedule 1 Kernel n1")
     self.assertEqual(lst[1]["name"], prg.name)
->>>>>>> 9201224e
 
 from tinygrad.device import ProfileDeviceEvent, ProfileRangeEvent, ProfileGraphEvent, ProfileGraphEntry
 from tinygrad.viz.serve import to_perfetto
