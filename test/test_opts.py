import unittest
from tinygrad import Tensor, Device
from tinygrad.helpers import RANGEIFY, CPU_LLVM, X86
from tinygrad.codegen.opt import Opt, OptOps
from tinygrad.engine.realize import get_program

@unittest.skipIf(RANGEIFY>0, "arg is partial contig in rangeify")
class TestOpts(unittest.TestCase):
  def test_opt_upcast(self):
    opts = (Opt(OptOps.UPCAST, 0, 4),)
    a = Tensor.empty(16)
    b = Tensor.empty(16)
    out = (a+b).contiguous(arg=opts)
    s = out.schedule()
    self.assertEqual(s[-1].ast.arg.opts_to_apply, opts)
<<<<<<< HEAD
    if Device.DEFAULT in {"CPU", "GPU", "METAL"} and not CPU_LLVM and not X86:
=======
    if Device.DEFAULT in {"CPU", "CL", "METAL"} and not CPU_LLVM:
>>>>>>> 0e266f37
      prg = get_program(s[-1].ast)
      self.assertIn('float4', prg.src)

if __name__ == '__main__':
  unittest.main()
<|MERGE_RESOLUTION|>--- conflicted
+++ resolved
@@ -13,11 +13,7 @@
     out = (a+b).contiguous(arg=opts)
     s = out.schedule()
     self.assertEqual(s[-1].ast.arg.opts_to_apply, opts)
-<<<<<<< HEAD
-    if Device.DEFAULT in {"CPU", "GPU", "METAL"} and not CPU_LLVM and not X86:
-=======
-    if Device.DEFAULT in {"CPU", "CL", "METAL"} and not CPU_LLVM:
->>>>>>> 0e266f37
+    if Device.DEFAULT in {"CPU", "CL", "METAL"} and not CPU_LLVM and not X86:
       prg = get_program(s[-1].ast)
       self.assertIn('float4', prg.src)
 
