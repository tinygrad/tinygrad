import os
os.environ["NVIDIA_TF32_OVERRIDE"] = "0"
os.environ["MKL_NUM_THREADS"] = "1"
os.environ["NUMEXPR_NUM_THREADS"] = "1"
os.environ["OMP_NUM_THREADS"] = "1"
import unittest
import torch
torch.set_num_threads(1)
import time
import numpy as np
np.set_printoptions(linewidth=160)
from functools import partial
from tinygrad.ops import Device
from tinygrad.ops import GlobalCounters
from tinygrad.tensor import Tensor
from tinygrad.nn import Conv2d
from tinygrad.helpers import colored, getenv, CI, dtypes
from tinygrad.jit import TinyJit
import pytest

pytestmark = [pytest.mark.exclude_cuda, pytest.mark.exclude_gpu, pytest.mark.exclude_clang]

IN_CHANS = [int(x) for x in getenv("IN_CHANS", "4,16,64").split(",")]
HALF = getenv('HALF', 0) == 1

torch_device = torch.device('mps' if getenv("MPS", 0) else ('cuda' if getenv("TORCHCUDA", 0) else 'cpu'))
if str(torch_device) == "mps":
  import torch.mps
  sync = lambda: torch.mps.synchronize()
elif str(torch_device) == "cuda":
  import torch.cuda
  sync = lambda: torch.cuda.synchronize()
else:
  sync = lambda: None

def colorize_float(x):
  ret = f"{x:7.2f}x"
  if x < 0.75:
    return colored(ret, 'green')
  elif x > 1.15:
    return colored(ret, 'red')
  else:
    return colored(ret, 'yellow')

save_ops, save_mem = 0, 0
CNT = getenv("CNT", 8)
def helper_test_speed(f1, *args):
  global save_ops, save_mem
  ets = []
  ret = None
  cache_defeat = np.zeros((2048,2048))
  for i in range(CNT):
    del ret

    # operation cache defeats
    args = [(x+1e-1).realize() if isinstance(x, Tensor) else (None if x is None else (x+1e-1)) for x in args]

    # force syncing
    [x.numpy() if isinstance(x, Tensor) or str(torch_device) == "cpu" else x.cpu().numpy() for x in args if x is not None]

    # clear 32MB global memory cache (CPU and global memory only)
    cache_defeat += 1

    # manual pre sync
    if isinstance(args[0], Tensor): Device[args[0].device].synchronize()
    else: sync()

    GlobalCounters.global_ops = 0
    GlobalCounters.global_mem = 0
    st = time.perf_counter()
    ret = f1(*args)
    if isinstance(ret, Tensor): Device[ret.device].synchronize()
    else: sync()
    et = (time.perf_counter() - st) * 1000
    if i >= 1: ets.append(et)
    if GlobalCounters.global_ops:
      save_ops, save_mem = GlobalCounters.global_ops, GlobalCounters.global_mem
  return ret.numpy() if isinstance(ret, Tensor) else ret.cpu().numpy(), np.min(ets)

def helper_test_generic_square(name, N, f1, f2, onearg=False):
  torch.manual_seed(0)
  torch_a = ((torch.rand(N, N, dtype=torch.float16 if HALF else torch.float) - 0.5)).to(torch_device)
  torch_b = ((torch.rand(N, N, dtype=torch.float16 if HALF else torch.float) - 0.5)).to(torch_device) if not onearg else None

  tiny_a = Tensor(torch_a.cpu().numpy())
  tiny_b = Tensor(torch_b.cpu().numpy()) if not onearg else None

  if str(torch_device) == 'cpu' and HALF:
    # CPU doesn't support half
    torch_a = torch_a.to(torch.float)
    if not onearg: torch_b = torch_b.to(torch.float)

  helper_test_generic(f"{name:30s} {N:5d}x{N:5d}", f1, (torch_a, torch_b), TinyJit(lambda a,b:f2(a,b).realize()), (tiny_a, tiny_b))

def helper_test_matvec(name, N, M):
  torch.manual_seed(0)
  dt = torch.float32
  torch_a = (torch.rand(N, dtype=dt) - 0.5).to(torch_device)
  torch_b = (torch.rand(N, M, dtype=dt) - 0.5).to(torch_device)

  tiny_a = Tensor(torch_a.cpu().numpy())
  tiny_b = Tensor(torch_b.cpu().numpy())

  helper_test_generic(f"{name:30s} {N:5d}x{M:5d}", lambda a,b: a@b, (torch_a, torch_b), TinyJit(lambda a,b:(a@b).realize()), (tiny_a, tiny_b))

prefix = None
def helper_test_generic(name, f1, f1_args, f2, f2_args):
  global prefix
  with torch.no_grad():
    val_torch, et_torch = helper_test_speed(f1, *f1_args)
  val_tinygrad, et_tinygrad = helper_test_speed(f2, *f2_args)

  desc = "faster" if et_torch > et_tinygrad else "slower"
  flops = save_ops*1e-6
  mem = save_mem*1e-6
  print(("\r" if not CI else "")+f"{name:42s} {et_torch:7.2f} ms ({flops/et_torch:8.2f} GFLOPS {mem/et_torch:8.2f} GB/s) in torch, {et_tinygrad:7.2f} ms ({flops/et_tinygrad:8.2f} GFLOPS {mem/et_tinygrad:8.2f} GB/s) in tinygrad, {colorize_float(et_tinygrad/et_torch)} {desc} {flops:10.2f} MOPS {mem:8.2f} MB")
<<<<<<< HEAD
  np.testing.assert_allclose(val_tinygrad, val_torch.astype(np.float16) if HALF else val_torch, atol=1e-1 if HALF else 1e-4, rtol=1e-1 if HALF else 1.09e-2)
=======
  np.testing.assert_allclose(val_tinygrad, val_torch, atol=1e-3, rtol=1e-3)
>>>>>>> 651205fa

def helper_test_conv(bs, in_chans, out_chans, kernel_size, img_size_y, img_size_x):
  torch.manual_seed(0)
  torch_dat = torch.rand(bs, in_chans, img_size_y, img_size_x, dtype=torch.float16 if HALF else torch.float).to(torch_device)
  torch_conv = torch.nn.Conv2d(in_chans, out_chans, kernel_size, bias=None, dtype=torch.float if (str(torch_device) == 'cpu' and HALF) else torch.float16 if HALF else torch.float).to(torch_device)

  tiny_dat = Tensor(torch_dat.cpu().numpy())
  tiny_conv = Conv2d(in_chans, out_chans, kernel_size, bias=None)
  tiny_conv.weight = Tensor(torch_conv.weight.detach().cpu().numpy())

  if HALF: tiny_conv.weight = tiny_conv.weight.half().realize()

  if str(torch_device) == 'cpu' and HALF:
    # CPU doesn't support half
    torch_dat = torch_dat.to(torch.float)

  def f1(torch_dat): return torch_conv(torch_dat)
  def f2(tiny_dat): return tiny_conv(tiny_dat).realize()
  helper_test_generic(f"conv bs:{bs:3d} chans:{in_chans:3d} -> {out_chans:3d} k:{kernel_size}", f1, (torch_dat,), TinyJit(f2), (tiny_dat,))

@unittest.skipIf(getenv("BIG") == 0, "no big tests")
class TestBigSpeed(unittest.TestCase):
  def test_add(self):
    def f(a, b): return a+b
    helper_test_generic_square('add', 8192, f, f)
  def test_exp(self):
    def f(a, b): return a.exp()
    helper_test_generic_square('exp', 8192, f, f, onearg=True)
  def test_gemm_2048(self):
    def f(a, b): return a @ b
    helper_test_generic_square('gemm', 2048, f, f)
  def test_gemm_4096(self):
    def f(a, b): return a @ b
    helper_test_generic_square('gemm', 4096, f, f)
  def test_large_conv_1x1(self): helper_test_conv(bs=32, in_chans=128, out_chans=128, kernel_size=1, img_size_y=128, img_size_x=128)
  def test_large_conv_3x3(self): helper_test_conv(bs=4, in_chans=128, out_chans=128, kernel_size=3, img_size_y=130, img_size_x=130)
  def test_large_conv_5x5(self): helper_test_conv(bs=4, in_chans=128, out_chans=128, kernel_size=5, img_size_y=132, img_size_x=132)
  def test_matvec_4096_16384(self): helper_test_matvec('matvec_4096_16384', 4096, 16384)
  def test_matvec_16384_4096(self): helper_test_matvec('matvec_16384_4096', 16384, 4096)

@unittest.skipIf(getenv("BIG") == 1, "only big tests")
class TestSpeed(unittest.TestCase):
  def test_sub(self):
    def f(a, b): return a-b
    helper_test_generic_square('sub', 4096, f, f)

  @unittest.skipIf(getenv("CI","")!="" and Device.DEFAULT == "WEBGPU", "breaking on webgpu CI")
  def test_pow(self):
    def f(a, b): return a.pow(b)
    helper_test_generic_square('pow', 2048, f, f)

  def test_sum(self):
    def f(a, b): return a.sum()
    helper_test_generic_square('sum', 2048, f, f, onearg=True)
    helper_test_generic_square('sum', 4096, f, f, onearg=True)

  def test_partial_sum(self):
    R = 256
    def f(a, b): return a.reshape(int(4096//R), int(4096*R)).sum(axis=1)
    helper_test_generic_square('partial_sum', 4096, f, f, onearg=True)

  @unittest.skip("not really used in models")
  def test_cumsum(self):
    def f0(a, b): return a.cumsum(axis=0)
    def f1(a, b): return a.cumsum(axis=1)
    helper_test_generic_square('cumsum_0', 256, f0, f0, onearg=True)
    helper_test_generic_square('cumsum_1', 256, f1, f1, onearg=True)

  def test_cat(self):
    helper_test_generic_square('cat_0', 256, lambda x,y: torch.cat((x,y),dim=0), lambda x,y: x.cat(y,dim=0))
    helper_test_generic_square('cat_1', 256, lambda x,y: torch.cat((x,y),dim=1), lambda x,y: x.cat(y,dim=1))

  def test_array_packing(self):
    N = 2048
    def f(a, b): return a.reshape(N, N // 32, 32).permute(1,0,2).contiguous()
    helper_test_generic_square('array_packing', N, f, f, onearg=True)

  def test_permute(self):
    for N in [1024, 4096]:
      # this is a 64MB tensor, M1 L1 cache is 128kB
      # to fit easily in L1, rotations should be 128x128 chunks. 128x128 is also the AMX size
      def f(a, b): return a.permute(1,0).contiguous()
      helper_test_generic_square('permute', N, f, f, onearg=True)

  def test_double_permute(self):
    N = 64
    torch.manual_seed(0)
    torch_a = (torch.rand(N, N, N, N) - 0.5).to(torch_device)
    tiny_a = Tensor(torch_a.cpu().numpy())
    def f(a): return a.permute(1,0,3,2).contiguous()
    helper_test_generic(f"double_permute {tiny_a.shape}", f, (torch_a,), TinyJit(lambda a: f(a).realize()), (tiny_a,))

  def test_neg(self):
    def f(a, b): return -a
    helper_test_generic_square('neg', 4096, f, f, onearg=True)

  def test_exp(self):
    def f(a, b): return a.exp()
    helper_test_generic_square('exp', 2048, f, f, onearg=True)

  def test_relu(self):
    def f(a, b): return a.relu()
    helper_test_generic_square('relu', 4096, f, f, onearg=True)

  def test_max(self):
    def f(a, b): return a.max()
    helper_test_generic_square('max', 4096, f, f, onearg=True)

  def test_mul_sum(self):
    def f(a, b): return (a*b).sum()
    helper_test_generic_square('mul_sum', 4096, f, f)

  def test_add(self):
    for N in [1, 1024, 4096]:
      def f(a, b): return a + b
      helper_test_generic_square('add', N, f, f)

  def test_add_constant(self):
    def f(a, b): return a+2.0
    helper_test_generic_square('add_constant', 4096, f, f, onearg=True)

  def test_add_sq(self):
    def f(a, b): return a*a + b*b
    helper_test_generic_square('add_sq', 4096, f, f)

  def test_gemm(self):
    def f(a, b): return a @ b
    helper_test_generic_square('gemm', 1024, f, f)

  def test_gemm_small(self):
    def f(a, b): return a @ b
    helper_test_generic_square('gemm', 256, f, f)

  def test_gemm_unrolled(self):
    N = 512
    def f1(a, b): return a@b.T
    def f2(a, b): return (a.reshape(N, 1, N).expand(N, N, N) * b.reshape(1, N, N).expand(N, N, N)).sum(axis=2)
    helper_test_generic_square('gemm_unrolled', N, f1, f2)

  def test_gemm_unrolled_permute_l(self):
    N = 512
    def f1(a, b): return a.T@b.T
    def f2(a, b): return (a.permute(1,0).reshape(N, 1, N).expand(N, N, N) * b.reshape(1, N, N).expand(N, N, N)).sum(axis=2)
    helper_test_generic_square('gemm_unrolled_permute_l', N, f1, f2)

  def test_gemm_unrolled_permute_r(self):
    N = 512
    def f1(a, b): return a@b
    def f2(a, b): return (a.reshape(N, 1, N).expand(N, N, N) * b.permute(1,0).reshape(1, N, N).expand(N, N, N)).sum(axis=2)
    helper_test_generic_square('gemm_unrolled_permute_r', N, f1, f2)

  def test_gemm_unrolled_permute_lr(self):
    N = 512
    def f1(a, b): return a.T@b
    def f2(a, b): return (a.permute(1,0).reshape(N, 1, N).expand(N, N, N) * b.permute(1,0).reshape(1, N, N).expand(N, N, N)).sum(axis=2)
    helper_test_generic_square('gemm_unrolled_permute_lr', N, f1, f2)

  def test_matvec_1024_1024(self): helper_test_matvec('matvec_1024_1024', 1024, 1024)
  def test_matvec_1024_4096(self): helper_test_matvec('matvec_1024_4096', 1024, 4096)
  def test_matvec_4096_1024(self): helper_test_matvec('matvec_4096_1024', 4096, 1024)
  def test_matvec_4096_4096(self): helper_test_matvec('matvec_4096_4096', 4096, 4096)

  def test_openpilot_conv2d(self):
    bs, in_chans, out_chans = 1,12,32
    torch.manual_seed(0)
    torch_dat = torch.rand(bs, 64, 128, 12).to(torch_device)
    torch_conv = torch.nn.Conv2d(in_chans, out_chans, 3, bias=None, padding=1).to(torch_device)

    tiny_dat = Tensor(torch_dat.cpu().numpy())
    tiny_conv = Conv2d(in_chans, out_chans, 3, bias=None, padding=1)
    tiny_conv.weight = Tensor(torch_conv.weight.detach().cpu().numpy())

    def f1(torch_dat): return torch_conv(torch_dat.permute(0,3,1,2))
    def f2(tiny_dat): return tiny_conv(tiny_dat.permute(0,3,1,2)).realize()
    helper_test_generic(f"conv bs:{bs:3d} chans:{in_chans:3d} -> {out_chans:3d} k:3", f1, (torch_dat,), TinyJit(f2), (tiny_dat,))

  def test_conv2d(self):
    for bs in [32]:
      for in_chans in IN_CHANS:
        for out_chans in [32]:
          helper_test_conv(bs, in_chans, out_chans, 3, 34, 34)

if __name__ == '__main__':
  unittest.main()<|MERGE_RESOLUTION|>--- conflicted
+++ resolved
@@ -114,11 +114,7 @@
   flops = save_ops*1e-6
   mem = save_mem*1e-6
   print(("\r" if not CI else "")+f"{name:42s} {et_torch:7.2f} ms ({flops/et_torch:8.2f} GFLOPS {mem/et_torch:8.2f} GB/s) in torch, {et_tinygrad:7.2f} ms ({flops/et_tinygrad:8.2f} GFLOPS {mem/et_tinygrad:8.2f} GB/s) in tinygrad, {colorize_float(et_tinygrad/et_torch)} {desc} {flops:10.2f} MOPS {mem:8.2f} MB")
-<<<<<<< HEAD
-  np.testing.assert_allclose(val_tinygrad, val_torch.astype(np.float16) if HALF else val_torch, atol=1e-1 if HALF else 1e-4, rtol=1e-1 if HALF else 1.09e-2)
-=======
-  np.testing.assert_allclose(val_tinygrad, val_torch, atol=1e-3, rtol=1e-3)
->>>>>>> 651205fa
+  np.testing.assert_allclose(val_tinygrad, val_torch.astype(np.float16) if HALF else val_torch, atol=1e-1 if HALF else 1e-3, rtol=1e-1 if HALF else 1e-3)
 
 def helper_test_conv(bs, in_chans, out_chans, kernel_size, img_size_y, img_size_x):
   torch.manual_seed(0)
