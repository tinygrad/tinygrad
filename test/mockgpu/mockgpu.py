--- conflicted
+++ resolved
@@ -8,11 +8,6 @@
 libc = ctypes.CDLL(ctypes.util.find_library("c"))
 libc.mmap.argtypes = [ctypes.c_void_p, ctypes.c_size_t, ctypes.c_int, ctypes.c_int, ctypes.c_int, ctypes.c_long]
 libc.mmap.restype = ctypes.c_void_p
-<<<<<<< HEAD
-=======
-libc.munmap.argtypes = [ctypes.c_void_p, ctypes.c_size_t]
-libc.munmap.restype = ctypes.c_int
->>>>>>> 2f3b48b4
 
 drivers = [AMDDriver(), NVDriver()]
 tracked_fds = {}
@@ -64,11 +59,7 @@
   offset:int
 
   def __init__(self, path:str, flags=os.O_RDONLY, fd=None):
-<<<<<<< HEAD
     self.fd = _open(path, flags) or fd
-=======
-    self.fd = _open(path, flags) if fd is None else fd
->>>>>>> 2f3b48b4
     self.offset = 0
 
   def __del__(self):
@@ -87,32 +78,17 @@
       return tracked_fds[self.fd].mmap(start, sz, prot, flags, self.fd, offset)
     return libc.mmap(start, sz, prot, self.fd, offset)
 
-<<<<<<< HEAD
-  def read(self, size=None, binary=False):
+  def read(self, size=None, binary=False, newlines=False):
     if binary: raise NotImplementedError()
     if self.fd in tracked_fds:
       return tracked_fds[self.fd].read_contents(size, self.offset)
     ret = os.read(self.fd, size) if size else os.read(self.fd, os.fstat(self.fd).st_size-self.offset)
     return ret if binary else ret.decode()
-=======
-  def read(self, size=None, binary=False, newlines=False):
-    if binary: raise NotImplementedError()
-    if self.fd in tracked_fds:
-      contents = tracked_fds[self.fd].read_contents(size, self.offset)
-      return contents
-    with open(self.fd, "r") as file:
-      file.seek(self.offset)
-      return file.read(size) if newlines else file.read(size).rstrip()
->>>>>>> 2f3b48b4
 
   def listdir(self):
     if self.fd in tracked_fds:
       return tracked_fds[self.fd].list_contents()
-<<<<<<< HEAD
     return os.listdir(self.path)
-=======
-    return os.listdir(self.fd)
->>>>>>> 2f3b48b4
 
   def write(self, content, binary=False): raise NotImplementedError()
   def seek(self, offset): self.offset += offset
