import unittest, math
import numpy as np
import torch
from typing import Any, List
from tinygrad.device import is_dtype_supported
from tinygrad.helpers import getenv, DEBUG, CI
from tinygrad.dtype import DType, DTYPES_DICT, least_upper_dtype, fp8_to_float, float_to_fp8, _to_np_dtype, _to_torch_dtype, truncate
from tinygrad.renderer.ptx import PTXRenderer
from tinygrad import Device, Tensor, dtypes
from hypothesis import assume, given, settings, strategies as strat
from test.helpers import rand_for_dtype
from test.unit.test_dtype_spec import _assert_eq, core_dtypes, dtype_ints, dtype_floats, FP8E4M3_MAX, FP8E5M2_MAX
import pytest
pytestmark = pytest.mark.filterwarnings("ignore")

settings.register_profile("my_profile", max_examples=200, deadline=None, derandomize=getenv("DERANDOMIZE_CI", False))
settings.load_profile("my_profile")

if Device.DEFAULT == "CPU": core_dtypes.remove(dtypes.bfloat16)  # NOTE: this is for teenygrad, don't remove

def get_available_cast_dtypes(dtype: DType) -> List[DType]:
  if not is_dtype_supported(dtype): return []
  # dont cast internal dtypes
  return [v for k, v in DTYPES_DICT.items() if v != dtype and is_dtype_supported(v) and not k.startswith("_")]

def _to_torch_storage_type(dtype:DType):
  if dtype == dtypes.bfloat16: return torch.float32
  if dtype in dtypes.fp8s: return torch.float32
  return _to_torch_dtype(dtype)

def _test_to_np(a:Tensor, np_dtype, target):
  if DEBUG >= 2: print(a)
  na = a.numpy()
  if DEBUG >= 2: print(na, na.dtype, a.uop.base.realized)
  try:
    assert na.dtype == np_dtype
    np.testing.assert_allclose(na, target)
  except AssertionError as e:
    raise AssertionError(f"\ntensor {a.numpy()} does not match target {target} with np_dtype {np_dtype}") from e

def _test_op(fxn, target_dtype:DType, target):
  _assert_eq(fxn(), target_dtype, target)
def _test_cast(a:Tensor, target_dtype:DType):
  if a.is_floating_point() and dtypes.is_unsigned(target_dtype):
    # converting negative float to unsigned integer is undefined
    a = a.abs()
  if target_dtype == dtypes.half and Device.DEFAULT == "PYTHON":
    # TODO: struct.pack cannot pack value > 65504 (max of half) into e format
    a = (a > 65504).where(65504, a)

  expected = list(a.numpy().astype(_to_np_dtype(target_dtype)))
  if target_dtype in dtypes.fp8s: expected = list(map(lambda x: truncate[target_dtype](x), expected))
  _test_op(lambda: a.cast(target_dtype), target_dtype, expected)
def _test_bitcast(a:Tensor, target_dtype:DType, target=None):
  if isinstance(Device[Device.DEFAULT].renderer, PTXRenderer) and a.dtype == dtypes.int8 and target_dtype.itemsize != a.dtype.itemsize:
    raise unittest.SkipTest("shape changing bitcast of int8 broken on PTX")
  expected = torch.tensor(a.tolist(), dtype=_to_torch_storage_type(a.dtype)).view(_to_torch_dtype(target_dtype)).tolist()
  if target_dtype in dtypes.fp8s: expected = list(map(lambda x: fp8_to_float(x, target_dtype), expected))
  _test_op(lambda: a.bitcast(target_dtype), target_dtype, target or expected)

class TestDType(unittest.TestCase):
  DTYPE: Any = None
  DATA: Any = None
  @classmethod
  def setUpClass(cls):
    if not cls.DTYPE or not is_dtype_supported(cls.DTYPE): raise unittest.SkipTest("dtype not supported")
    cls.DATA = rand_for_dtype(cls.DTYPE, 10)
  def setUp(self):
    if self.DTYPE is None: raise unittest.SkipTest("base class")

  def test_to_np(self):
    _test_to_np(Tensor(self.DATA, dtype=self.DTYPE), _to_np_dtype(self.DTYPE), np.array(self.DATA, dtype=_to_np_dtype(self.DTYPE)))

  def test_casts_to(self): list(map(
    lambda dtype: _test_cast(Tensor(self.DATA, dtype=dtype), self.DTYPE),
    get_available_cast_dtypes(self.DTYPE)
  ))
  def test_casts_from(self): list(map(
    lambda dtype: _test_cast(Tensor(self.DATA, dtype=self.DTYPE), dtype),
    get_available_cast_dtypes(self.DTYPE)
  ))

  def test_same_size_ops(self):
    list(map(
      lambda dtype: _test_ops(a_dtype=self.DTYPE, b_dtype=dtype) if dtype.itemsize == self.DTYPE.itemsize else None,
      get_available_cast_dtypes(self.DTYPE)
    ))
  def test_upcast_ops(self):
    list(map(
      lambda dtype: _test_ops(a_dtype=self.DTYPE, b_dtype=dtype) if dtype.itemsize > self.DTYPE.itemsize else None,
      get_available_cast_dtypes(self.DTYPE)
  ))
  def test_upcast_to_ops(self):
    list(map(
      lambda dtype: _test_ops(a_dtype=dtype, b_dtype=self.DTYPE) if dtype.itemsize < self.DTYPE.itemsize else None,
      get_available_cast_dtypes(self.DTYPE)
  ))
  def test_bitcast(self):
    if self.DTYPE == dtypes.bool: raise unittest.SkipTest("no bools in bitcast")
    list(map(
      lambda dtype:
        _test_bitcast(Tensor(self.DATA[:8], dtype=self.DTYPE), dtype) if dtype != dtypes.bool else None,
     get_available_cast_dtypes(self.DTYPE)
    ))

  @unittest.skipIf(Device.DEFAULT == "PYTHON", "skip for now")
<<<<<<< HEAD
  @unittest.skipIf(getenv("PTX"), "skip for now")
  @unittest.skipIf(getenv("NIR"), "skip for now")
=======
  @unittest.skipIf(isinstance(Device[Device.DEFAULT].renderer, PTXRenderer), "skip for now")
>>>>>>> 17cec8d6
  def test_uint_overflow(self):
    if not dtypes.is_unsigned(self.DTYPE): raise unittest.SkipTest("only for unsigned")
    v = dtypes.max(self.DTYPE)
    _test_to_np(Tensor(v, dtype=self.DTYPE)+2, _to_np_dtype(self.DTYPE), np.array(v, dtype=_to_np_dtype(self.DTYPE))+2)
    _test_to_np(Tensor(v, dtype=self.DTYPE)*2, _to_np_dtype(self.DTYPE), np.array(v, dtype=_to_np_dtype(self.DTYPE))*2)

  def test_dtypes_fields(self):
    fields = dtypes.fields()
    self.assertIn("float", fields)
    self.assertIn("float32", fields)
    self.assertEqual(len(fields), 26)
    self.assertTrue(all(isinstance(value, DType) for value in fields.values()))
    self.assertTrue(all(issubclass(_to_np_dtype(value), np.generic) for value in fields.values() if _to_np_dtype(value) is not None))

  def test_resulting_and_init_dtypes_match(self):
    dtypes = list(map(np.dtype, ["bool", "uint8", "int8", "int16", "int32", "int64", "float32", "float64"]))
    data = [1., 2., 0., 0.5, -1.5, 5.25]
    for dt in dtypes:
      arr = np.asarray(data).astype(dt)
      tensor = Tensor(arr)
      if not is_dtype_supported(tensor.dtype): continue
      tin = tensor.numpy()
      tor = torch.as_tensor(arr).detach().numpy()
      assert dt == tin.dtype == tor.dtype, f"dtype mismatch: expected={dt} | tinygrad={tin.dtype} | torch={tor.dtype}"
      np.testing.assert_allclose(tin, tor, atol=1e-6, rtol=1e-3)

  def test_finfo(self):
    if self.DTYPE not in [dtypes.float16, dtypes.float32, dtypes.float64]: return
    info = np.finfo(_to_np_dtype(self.DTYPE))
    self.assertEqual(info.bits, self.DTYPE.itemsize*8)
    self.assertEqual((info.nexp, info.nmant), dtypes.finfo(self.DTYPE))

def _test_ops(a_dtype:DType, b_dtype:DType, target_dtype=None):
  target_dtype = target_dtype or least_upper_dtype(a_dtype, b_dtype)
  if not is_dtype_supported(a_dtype) or not is_dtype_supported(b_dtype) or not is_dtype_supported(target_dtype): return
  if a_dtype == dtypes.bool or b_dtype == dtypes.bool: return
  _assert_eq(Tensor([1,2,3,4], dtype=a_dtype)+Tensor([1,2,3,4], dtype=b_dtype), target_dtype, [2,4,6,8])
  _assert_eq((Tensor([1], dtype=a_dtype).cast(b_dtype)+Tensor([1], dtype=a_dtype).cast(b_dtype)).cast(a_dtype), a_dtype, [2])
  _assert_eq(Tensor([1,2,3,4], dtype=a_dtype)*Tensor([1,2,3,4], dtype=b_dtype), target_dtype, [1,4,9,16])
  _assert_eq(Tensor([[1,2],[3,4]], dtype=a_dtype)@Tensor.eye(2, dtype=b_dtype), target_dtype, [[1,2],[3,4]])
  _assert_eq(Tensor([1,1,1,1], dtype=a_dtype)+Tensor.ones((4,4), dtype=b_dtype), target_dtype, 2*Tensor.ones(4,4).numpy())

class TestFp8s(unittest.TestCase):
  def test_fp8e4m3_creation(self): assert Tensor([-1, 1, 2], dtype=dtypes.fp8e4m3).dtype == dtypes.fp8e4m3
  def test_fp8e5m2_creation(self): assert Tensor([-1, 1, 2], dtype=dtypes.fp8e5m2).dtype == dtypes.fp8e5m2

class TestFp8sConversions(unittest.TestCase):
  @given(strat.floats(width=32, allow_subnormal=True, allow_nan=False, allow_infinity=False, min_value=-FP8E4M3_MAX, max_value=FP8E4M3_MAX))
  def test_float_to_fp8e4m3(self, x):
    np.testing.assert_equal(float_to_fp8(x, dtypes.fp8e4m3), torch.tensor(x, dtype=torch.float8_e4m3fn).view(torch.uint8).item())

  def test_float_to_fp8e4m3_extreme_values(self):
    np.testing.assert_equal(float_to_fp8(FP8E4M3_MAX, dtypes.fp8e4m3), 126)
    np.testing.assert_equal(float_to_fp8(FP8E4M3_MAX*1.01, dtypes.fp8e4m3), 126)
    np.testing.assert_equal(float_to_fp8(math.inf, dtypes.fp8e4m3), 127)
    np.testing.assert_equal(float_to_fp8(-FP8E4M3_MAX, dtypes.fp8e4m3), 254)
    np.testing.assert_equal(float_to_fp8(-FP8E4M3_MAX*1.01, dtypes.fp8e4m3), 254)
    np.testing.assert_equal(float_to_fp8(-math.inf, dtypes.fp8e4m3), 255)
    np.testing.assert_equal(float_to_fp8(math.nan, dtypes.fp8e4m3), 127)
    np.testing.assert_equal(float_to_fp8(-math.nan, dtypes.fp8e4m3), 255)

  @given(strat.floats(width=32, allow_subnormal=True, allow_nan=False, allow_infinity=False, min_value=-FP8E5M2_MAX, max_value=FP8E5M2_MAX))
  def test_float_to_fp8e5m2(self, x):
    np.testing.assert_equal(float_to_fp8(x, dtypes.fp8e5m2), torch.tensor(x, dtype=torch.float8_e5m2).view(torch.uint8).item())

  def test_float_to_fp8e5m2_extreme_values(self):
    np.testing.assert_equal(float_to_fp8(FP8E5M2_MAX, dtypes.fp8e5m2), 123)
    np.testing.assert_equal(float_to_fp8(FP8E5M2_MAX*1.01, dtypes.fp8e5m2), 123)
    np.testing.assert_equal(float_to_fp8(math.inf, dtypes.fp8e5m2), 124)
    np.testing.assert_equal(float_to_fp8(-FP8E5M2_MAX, dtypes.fp8e5m2), 251)
    np.testing.assert_equal(float_to_fp8(-FP8E5M2_MAX*1.01, dtypes.fp8e5m2), 251)
    np.testing.assert_equal(float_to_fp8(-math.inf, dtypes.fp8e5m2), 252)
    np.testing.assert_equal(float_to_fp8(math.nan, dtypes.fp8e5m2), 126)
    np.testing.assert_equal(float_to_fp8(-math.nan, dtypes.fp8e5m2), 254)

  @given(strat.integers(min_value=0, max_value=255))
  def test_fp8e4m3_to_float(self, x):
    np.testing.assert_equal(fp8_to_float(x, dtypes.fp8e4m3), torch.tensor(x, dtype=torch.uint8).view(torch.float8_e4m3fn).float().item())

  @given(strat.integers(min_value=0, max_value=255))
  def test_fp8e5m2_to_float(self, x):
    np.testing.assert_equal(fp8_to_float(x, dtypes.fp8e5m2), torch.tensor(x, dtype=torch.uint8).view(torch.float8_e5m2).float().item())

@unittest.skipUnless(is_dtype_supported(dtypes.bfloat16), "bfloat16 not supported")
class TestBFloat16(unittest.TestCase):
  def test_bf16_creation_numpy(self):
    data = [-1, 1, 2]
    t = Tensor(data, dtype=dtypes.bfloat16)
    assert t.dtype == dtypes.bfloat16
    tnp = t.numpy()
    assert tnp.dtype == np.float32
    np.testing.assert_allclose(tnp, np.array(data))

  def test_bf16_ones(self):
    t = Tensor.ones(3, 5, dtype=dtypes.bfloat16)
    assert t.dtype == dtypes.bfloat16
    np.testing.assert_allclose(t.numpy(), np.ones((3, 5)))

  def test_bf16_eye(self):
    t = Tensor.eye(3, dtype=dtypes.bfloat16)
    assert t.dtype == dtypes.bfloat16
    np.testing.assert_allclose(t.numpy(), np.eye(3))

@unittest.skipUnless(is_dtype_supported(dtypes.bfloat16), "bfloat16 not supported")
class TestBFloat16DType(unittest.TestCase):
  def test_bf16_to_float(self):
    _test_cast(Tensor([100000], dtype=dtypes.bfloat16), dtypes.float32)

  def test_float_to_bf16(self):
    _test_cast(Tensor([100000], dtype=dtypes.float32), dtypes.bfloat16)

  def test_bf16(self):
    t = Tensor([10000, -1, -1000, -10000, 20]).cast(dtypes.bfloat16)
    t.realize()
    back = t.cast(dtypes.float32)
    assert tuple(back.numpy().tolist()) == (9984., -1, -1000, -9984, 20)

@unittest.skipUnless(is_dtype_supported(dtypes.bfloat16), "bfloat16 not supported")
class TestBFloat16DTypeCast(unittest.TestCase):
  def test_f16_to_bf16_conversion(self):
    original_tensor = Tensor([1.0, 2.0, 3.0], dtype=dtypes.float16)
    converted_tensor = original_tensor.cast(dtypes.bfloat16)
    self.assertEqual(converted_tensor.dtype, dtypes.bfloat16)
    back_to_float32 = converted_tensor.cast(dtypes.float32)
    original_to_float32 = original_tensor.cast(dtypes.float32)
    np.testing.assert_allclose(back_to_float32.numpy(), original_to_float32.numpy(), rtol=1e-2, atol=1e-3)

  def test_f16_to_bf16_edge_cases(self):
    edge_cases = Tensor([0.0, -0.0, float('inf'), float('-inf'), float('nan')], dtype=dtypes.float16)
    converted = edge_cases.cast(dtypes.bfloat16).cast(dtypes.float32)
    np.testing.assert_equal(converted.numpy(), edge_cases.cast(dtypes.float32).numpy())

  def test_f16_to_bf16_range_precision(self):
    large_value = Tensor([65504.0], dtype=dtypes.float16)  # Max representable in float16
    small_value = Tensor([6.1035e-5], dtype=dtypes.float16)  # Smallest positive normal float16
    large_converted = large_value.cast(dtypes.bfloat16).cast(dtypes.float32)
    small_converted = small_value.cast(dtypes.bfloat16).cast(dtypes.float32)
    np.testing.assert_allclose(large_converted.numpy(), large_value.cast(dtypes.float32).numpy(), rtol=1e-2, atol=1e-3)
    np.testing.assert_equal(small_converted.numpy(), small_value.cast(dtypes.float32).numpy())

  def test_f16_to_bf16_randomized(self):
    np.random.seed(42)  # For reproducibility
    random_values = Tensor(np.random.uniform(-65504, 65504, 1000), dtype=dtypes.float16)
    converted = random_values.cast(dtypes.bfloat16).cast(dtypes.float32)
    np.testing.assert_allclose(converted.numpy(), random_values.cast(dtypes.float32).numpy(), rtol=1e-2, atol=1e-3)

class TestHalfDType(TestDType): DTYPE = dtypes.half

class TestFloatDType(TestDType):
  DTYPE = dtypes.float

  def test_float_to_uint(self):
    _test_op(lambda: Tensor([-0.9, -0.3, 1.2], dtype=dtypes.float32).cast(dtypes.uint32), dtypes.uint32,
             [0, 0, 1])

class TestDoubleDType(TestDType):
  DTYPE = dtypes.double
<<<<<<< HEAD
  @unittest.skipIf((CI and Device.DEFAULT in {"CUDA", "NV"}) or getenv("PTX") or getenv("NIR"),
                   "conversion not supported on CI, CUDA, PTX and NIR")  # TODO: why not?
=======
  @unittest.skipIf((CI and Device.DEFAULT in {"CUDA", "NV"}) or \
                    isinstance(Device[Device.DEFAULT].renderer, PTXRenderer), "conversion not supported on CI CUDA and PTX")  # TODO: why not?
>>>>>>> 17cec8d6
  def test_float64_increased_precision(self):
    for func in [
      lambda t: t.exp(),
      lambda t: t.exp2(),
      lambda t: t.log(),
      lambda t: t.log2(),
      lambda t: t.sqrt(),
      lambda t: t.rsqrt(),
      lambda t: t.sin(),
      lambda t: t.cos(),
      lambda t: t.tan(),
      lambda t: t.sigmoid(),
    ]:
      a = [2, 3, 4]
      np.testing.assert_allclose(func(Tensor(a, dtype=self.DTYPE)).numpy(), func(torch.tensor(a, dtype=torch.float64)), rtol=1e-12, atol=1e-12)

  def test_float64_to_float32_cast_inf(self):
    _test_op(lambda: Tensor([3.4e40, 3.4e38, 1, 0], dtype=dtypes.float64).cast(dtypes.float32),
             dtypes.float32, [float('inf'), 3.4e38, 1, 0])


class TestInt8DType(TestDType):
  DTYPE = dtypes.int8
  @unittest.skipIf(getenv("CUDA",0)==1 or isinstance(Device[Device.DEFAULT].renderer, PTXRenderer), "cuda saturation works differently")
  def test_int8_to_uint8_negative(self):
    _test_op(lambda: Tensor([-1, -2, -3, -4], dtype=dtypes.int8).cast(dtypes.uint8), dtypes.uint8, [255, 254, 253, 252])

  def test_int8_to_uint16_negative(self):
    _test_op(lambda: Tensor([-1, -2, -3, -4], dtype=dtypes.int8).cast(dtypes.uint16), dtypes.uint16, [2**16-1, 2**16-2, 2**16-3, 2**16-4])

  @unittest.skipIf(isinstance(Device[Device.DEFAULT].renderer, PTXRenderer), "broken in ptx")
  def test_bitcast_alt(self):
    a = Tensor([72, -90, 27, 40, -53, 70, 96, 51], dtype=dtypes.int8).bitcast(dtypes.short)
    self.assertListEqual(a.tolist(), [-22968, 10267, 18123, 13152])

class TestUint8DType(TestDType):
  DTYPE = dtypes.uint8
  @unittest.skipIf(getenv("CUDA",0)==1 or isinstance(Device[Device.DEFAULT].renderer, PTXRenderer), "cuda saturation works differently")
  def test_uint8_to_int8_overflow(self):
    _test_op(lambda: Tensor([255, 254, 253, 252], dtype=dtypes.uint8).cast(dtypes.int8), dtypes.int8, [-1, -2, -3, -4])

class TestBitCast(unittest.TestCase):
  @given(strat.sampled_from(dtype_ints + dtype_floats), strat.sampled_from(dtype_ints + dtype_floats))
  def test_shape_change_bitcast(self, dt1, dt2):
    # NOTE: this has to be assume to prevent hypothesis from skipping all samples
    assume(not (isinstance(Device[Device.DEFAULT].renderer, PTXRenderer) and dt1 == dtypes.int8)) # TODO: bitcasting int8 fails in PTX
    data = rand_for_dtype(dt1, 32).reshape(2, 2, 8)
    expected = torch.tensor(data.tolist(), dtype=_to_torch_storage_type(dt1)).view(_to_torch_dtype(dt2))
    if dt2 in dtypes.fp8s:
      expected = torch.tensor(list(map(lambda x: fp8_to_float(x, dt2), expected.view(-1).tolist()))).view_as(expected)
    _test_op(lambda: Tensor(data, dtype=dt1).bitcast(dt2), dt2, expected.tolist())

  def test_shape_change_bitcast_exceptions(self):
    with self.assertRaises(RuntimeError):
      # should fail because 3 int8 is 3 bytes but float16 is two and 3 isn't a multiple of 2
      Tensor.empty((3,), dtype=dtypes.int8).bitcast(dtypes.float16)

    with self.assertRaises(RuntimeError):
      # should fail because backprop through bitcast is undefined
      Tensor.empty((4,), dtype=dtypes.int8, requires_grad=True).bitcast(dtypes.float16)

  def test_bitcast_float_to_int32(self):
    a = Tensor([1.,2,3])
    b = a.bitcast(dtypes.int32)
    assert b.numpy()[0] == 0x3f800000

  def test_bitcast_upcasted(self):
    a = Tensor.zeros(100, 4, dtype=dtypes.int32).contiguous() + 0x3f800000
    b = a.bitcast(dtypes.float32)
    assert b.numpy()[0,0] == 1.

class TestInt16DType(TestDType): DTYPE = dtypes.int16

class TestUint16DType(TestDType):
  DTYPE = dtypes.uint16

  def test_uint16_to_int8_overflow(self):
    _test_op(lambda: Tensor([2**16-1, 2**16-2, 1, 0], dtype=dtypes.uint16).cast(dtypes.int8), dtypes.int8, [-1, -2, 1, 0])

class TestInt32DType(TestDType): DTYPE = dtypes.int32
class TestUint32DType(TestDType): DTYPE = dtypes.uint32

class TestInt64DType(TestDType): DTYPE = dtypes.int64
class TestUint64DType(TestDType):
  DTYPE = dtypes.uint64
  def test_uint64_load(self):
    assert Tensor(2**64 - 1, dtype=dtypes.uint64).numpy() == 2**64 - 1

class TestBoolDType(TestDType): DTYPE = dtypes.bool

class TestBFloat16Type(TestDType): DTYPE = dtypes.bfloat16

class TestFp8e4m3(TestDType): DTYPE = dtypes.fp8e4m3
class TestFp8e5m2(TestDType): DTYPE = dtypes.fp8e5m2

class TestPtrDType(unittest.TestCase):
  def test_vec_double(self):
    dt1 = dtypes.float.vec(4).ptr().vec(4)
    dt2 = dtypes.float.vec(4).ptr().vec(4)
    self.assertEqual(dt1, dt2)
    self.assertEqual(str(dt1), str(dt2))

  def test_scalar(self):
    dt = dtypes.float.vec(4).ptr().scalar()
    self.assertEqual(dt.base, dtypes.float.vec(4))

    dt = dtypes.float.vec(4).ptr().vec(4).scalar()
    self.assertEqual(dt.base, dtypes.float.vec(4))

    dt = dtypes.float.vec(4).scalar()
    self.assertEqual(dt, dtypes.float)

  def test_serialize(self):
    dt = dtypes.float.vec(4).ptr().vec(4)
    self.assertEqual(dt, eval(str(dt)))

  def test_vec_ptr_sz(self):
    dt = dtypes.float.ptr(1024).vec(4)
    self.assertEqual(dt, eval(str(dt)))
    self.assertEqual(str(dt), "dtypes.float.ptr(1024).vec(4)")

  def test_vcount(self):
    dt = dtypes.float.ptr().vec(4)
    self.assertEqual(dt.vcount, 4)
    self.assertEqual(dt.v, 4)
    self.assertEqual(dt.count, 1)

    dt = dtypes.float.vec(4).ptr()
    self.assertEqual(dt.vcount, 1)
    self.assertEqual(dt.v, 1)
    self.assertEqual(dt.count, 4)

    dt = dtypes.float.vec(4).ptr().vec(4)
    self.assertEqual(dt.vcount, 4)
    self.assertEqual(dt.v, 4)
    self.assertEqual(dt.count, 4)

class TestImplicitFunctionTypeChange(unittest.TestCase):
  def test_functions(self):
    result = []
    for func in [
      lambda t: t.exp(),
      lambda t: t.exp2(),
      lambda t: t.log(),
      lambda t: t.log2(),
      lambda t: t.sqrt(),
      lambda t: t.sin(),
    ]:
      t = func(Tensor([4.0, 3.0])).max() == func(Tensor([4.0, 3.0]))
      result.append(t.numpy().sum())
    assert all(result)

class TestTensorMethod(unittest.TestCase):
  @given(strat.sampled_from(core_dtypes))
  def test_abs_diff(self, dt):
    if dt == dtypes.bool or not is_dtype_supported(dt): return
    a, b = Tensor([2], dtype=dt), Tensor([1], dtype=dt)
    ret = (a - b).abs()
    np.testing.assert_allclose(ret.numpy(), np.abs(a.numpy()-b.numpy()))

class TestDtypeUsage(unittest.TestCase):
  def test_max_w_alu(self):
    for d in dtypes.ints:
      if is_dtype_supported(d):
        t = Tensor([[1, 2], [3, 4]], dtype=d)
        (t*t).max().item()

@unittest.skipUnless(is_dtype_supported(dtypes.bfloat16), f"no bfloat16 on {Device.DEFAULT}")
class TestOpsBFloat16(unittest.TestCase):
  def test_cast(self):
    # TODO: helper_test_op breaks in unrelated part
    # TODO: wrong output with CL=1 on mac
    data = [60000.0, 70000.0, 80000.0]
    np.testing.assert_allclose(Tensor(data).cast("bfloat16").numpy(), torch.tensor(data).type(torch.bfloat16).float().numpy())

  def test_no_approximation(self):
    data = [326.0, 339.0, 10603200512.0]
    expected = torch.tensor(data, dtype=torch.bfloat16).sqrt().float().numpy()
    np.testing.assert_allclose(Tensor(data, dtype=dtypes.bfloat16).sqrt().numpy(), expected)

if __name__ == '__main__':
  unittest.main()<|MERGE_RESOLUTION|>--- conflicted
+++ resolved
@@ -6,6 +6,7 @@
 from tinygrad.helpers import getenv, DEBUG, CI
 from tinygrad.dtype import DType, DTYPES_DICT, least_upper_dtype, fp8_to_float, float_to_fp8, _to_np_dtype, _to_torch_dtype, truncate
 from tinygrad.renderer.ptx import PTXRenderer
+from tinygrad.renderer.nir import NIRRenderer
 from tinygrad import Device, Tensor, dtypes
 from hypothesis import assume, given, settings, strategies as strat
 from test.helpers import rand_for_dtype
@@ -104,12 +105,7 @@
     ))
 
   @unittest.skipIf(Device.DEFAULT == "PYTHON", "skip for now")
-<<<<<<< HEAD
-  @unittest.skipIf(getenv("PTX"), "skip for now")
-  @unittest.skipIf(getenv("NIR"), "skip for now")
-=======
-  @unittest.skipIf(isinstance(Device[Device.DEFAULT].renderer, PTXRenderer), "skip for now")
->>>>>>> 17cec8d6
+  @unittest.skipIf(isinstance(r:=Device[Device.DEFAULT].renderer, PTXRenderer) or isinstance(r, NIRRenderer), "skip for now")
   def test_uint_overflow(self):
     if not dtypes.is_unsigned(self.DTYPE): raise unittest.SkipTest("only for unsigned")
     v = dtypes.max(self.DTYPE)
@@ -267,13 +263,9 @@
 
 class TestDoubleDType(TestDType):
   DTYPE = dtypes.double
-<<<<<<< HEAD
-  @unittest.skipIf((CI and Device.DEFAULT in {"CUDA", "NV"}) or getenv("PTX") or getenv("NIR"),
-                   "conversion not supported on CI, CUDA, PTX and NIR")  # TODO: why not?
-=======
   @unittest.skipIf((CI and Device.DEFAULT in {"CUDA", "NV"}) or \
-                    isinstance(Device[Device.DEFAULT].renderer, PTXRenderer), "conversion not supported on CI CUDA and PTX")  # TODO: why not?
->>>>>>> 17cec8d6
+                    isinstance(Device[Device.DEFAULT].renderer, PTXRenderer) or \
+                    isinstance(Device[Device.DEFAULT].renderer, PTXRenderer), "conversion not supported on CI CUDA, PTX, and NIR")  # TODO: why not?
   def test_float64_increased_precision(self):
     for func in [
       lambda t: t.exp(),
