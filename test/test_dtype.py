--- conflicted
+++ resolved
@@ -10,15 +10,9 @@
   # for LLVM, it segfaults because it can't link to the casting function
   if dtype == dtypes.half: return not (CI and Device.DEFAULT in ["GPU", "LLVM"]) and (Device.DEFAULT not in ["WEBGPU", "WEBGL"]) and getenv("CUDACPU") != 1
   if dtype == dtypes.bfloat16: return False # numpy doesn't support bf16, tested separately in TestBFloat16DType
-<<<<<<< HEAD
-  if dtype == dtypes.float64: return Device.DEFAULT not in ["WEBGPU", "METAL"] and not OSX
+  if dtype == dtypes.float64: return Device.DEFAULT not in ["WEBGPU", "METAL"] and (not OSX and Device.DEFAULT == "GPU")
   if dtype in [dtypes.int8, dtypes.uint8]: return Device.DEFAULT not in ["WEBGPU", "WEBGL"]
   if dtype in [dtypes.int16, dtypes.uint16]: return Device.DEFAULT not in ["WEBGPU", "WEBGL", "TORCH"]
-=======
-  if dtype == dtypes.float64: return Device.DEFAULT not in ["WEBGPU", "METAL"] and (not OSX and Device.DEFAULT == "GPU")
-  if dtype in [dtypes.int8, dtypes.uint8]: return Device.DEFAULT not in ["WEBGPU"]
-  if dtype in [dtypes.int16, dtypes.uint16]: return Device.DEFAULT not in ["WEBGPU", "TORCH"]
->>>>>>> a031afb2
   if dtype == dtypes.uint32: return Device.DEFAULT not in ["TORCH"]
   if dtype in [dtypes.int64, dtypes.uint64]: return Device.DEFAULT not in ["WEBGPU", "WEBGL", "TORCH"]
   if dtype == dtypes.bool:
