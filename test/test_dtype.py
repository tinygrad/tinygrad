import unittest
import numpy as np
import torch
from tinygrad.helpers import CI, DTYPES_DICT, getenv, DType, DEBUG, ImageDType, PtrDType, OSX, least_upper_float, temp, least_upper_dtype
from tinygrad import Device
from tinygrad.tensor import Tensor, dtypes
from typing import Any, List
from hypothesis import given, settings, strategies as st

def is_dtype_supported(dtype: DType, device: str = Device.DEFAULT):
  # for GPU, cl_khr_fp16 isn't supported
  # for LLVM, it segfaults because it can't link to the casting function
<<<<<<< HEAD
  if dtype == dtypes.half: return not (CI and Device.DEFAULT in ["GPU", "LLVM"]) and (Device.DEFAULT not in ["WEBGPU", "WEBGL"]) and getenv("CUDACPU") != 1
  if dtype == dtypes.bfloat16: return False # numpy doesn't support bf16, tested separately in TestBFloat16DType
  if dtype == dtypes.float64: return Device.DEFAULT not in ["WEBGPU", "METAL"] and (not OSX and Device.DEFAULT == "GPU")
  if dtype in [dtypes.int8, dtypes.uint8]: return Device.DEFAULT not in ["WEBGPU", "WEBGL"]
  if dtype in [dtypes.int16, dtypes.uint16]: return Device.DEFAULT not in ["WEBGPU", "WEBGL", "TORCH"]
  if dtype == dtypes.uint32: return Device.DEFAULT not in ["TORCH"]
  if dtype in [dtypes.int64, dtypes.uint64]: return Device.DEFAULT not in ["WEBGPU", "WEBGL", "TORCH"]
  if dtype == dtypes.bool:
   # host-shareablity is a requirement for storage buffers, but 'bool' type is not host-shareable
    if Device.DEFAULT == "WEBGPU": return False
=======
  # CUDA in CI uses CUDACPU that does not support half
  if dtype == dtypes.half: return not (CI and device in ["GPU", "LLVM", "CUDA"]) and device != "WEBGPU"
  if dtype == dtypes.bfloat16: return False # numpy doesn't support bf16, tested separately in TestBFloat16DType
  # TODO: is this correct? it reduces to only GPU on non-OSX
  if dtype == dtypes.float64: return device not in ["WEBGPU", "METAL"] and (not OSX and device == "GPU")
  if dtype in [dtypes.int8, dtypes.uint8]: return device not in ["WEBGPU"]
  if dtype in [dtypes.int16, dtypes.uint16]: return device not in ["WEBGPU", "TORCH"]
  if dtype == dtypes.uint32: return device not in ["TORCH"]
  if dtype in [dtypes.int64, dtypes.uint64]: return device not in ["WEBGPU", "TORCH"]
  # for WEBGPU, host-shareablity is a requirement for storage buffers, but 'bool' type is not host-shareable
  if dtype == dtypes.bool: return device != "WEBGPU"
>>>>>>> 90fb09b5
  return True

def get_available_cast_dtypes(dtype: DType) -> List[DType]:
  if not is_dtype_supported(dtype): return []
  return [v for k, v in DTYPES_DICT.items() if v != dtype and is_dtype_supported(v) and not k.startswith("_")] # dont cast internal dtypes

def _test_to_np(a:Tensor, np_dtype, target):
  if DEBUG >= 2: print(a)
  na = a.numpy()
  if DEBUG >= 2: print(na, na.dtype, a.lazydata.realized)
  try:
    assert na.dtype == np_dtype
    np.testing.assert_allclose(na, target)
  except AssertionError as e:
    raise AssertionError(f"\ntensor {a.numpy()} does not match target {target} with np_dtype {np_dtype}") from e

def _assert_eq(tensor:Tensor, target_dtype:DType, target):
  if DEBUG >= 2: print(tensor.numpy())
  try:
    assert tensor.dtype == target_dtype
    np.testing.assert_allclose(tensor.numpy(), target)
  except AssertionError as e:
    raise AssertionError(f"\ntensor {tensor.numpy()} dtype {tensor.dtype} does not match target {target} with dtype {target_dtype}") from e

def _test_op(fxn, target_dtype:DType, target):
  _assert_eq(fxn(), target_dtype, target)
def _test_cast(a:Tensor, target_dtype:DType):
  _test_op(lambda: a.cast(target_dtype), target_dtype, list(a.numpy().astype(target_dtype.np)))
def _test_bitcast(a:Tensor, target_dtype:DType, target=None):
  _test_op(lambda: a.bitcast(target_dtype), target_dtype, target or a.numpy().view(target_dtype.np).tolist())

class TestDType(unittest.TestCase):
  DTYPE: Any = None
  DATA: Any = None
  @classmethod
  def setUpClass(cls):
    if not cls.DTYPE or not is_dtype_supported(cls.DTYPE): raise unittest.SkipTest("dtype not supported")
    if dtypes.is_int(cls.DTYPE): cls.DATA = np.random.randint(0, 100, size=10, dtype=cls.DTYPE.np).tolist()
    elif cls.DTYPE == dtypes.bool: cls.DATA = np.random.choice([True, False], size=10).tolist()
    else: cls.DATA = np.random.uniform(0, 1, size=10).tolist()
  def setUp(self):
    if self.DTYPE is None: raise unittest.SkipTest("base class")

  def test_to_np(self): _test_to_np(Tensor(self.DATA, dtype=self.DTYPE), self.DTYPE.np, np.array(self.DATA, dtype=self.DTYPE.np))

  def test_casts_to(self): list(map(
    lambda dtype: _test_cast(Tensor(self.DATA, dtype=dtype), self.DTYPE),
    get_available_cast_dtypes(self.DTYPE)
  ))
  def test_casts_from(self): list(map(
    lambda dtype: _test_cast(Tensor(self.DATA, dtype=self.DTYPE), dtype),
    get_available_cast_dtypes(self.DTYPE)
  ))

  def test_same_size_ops(self):
    list(map(
      lambda dtype: _test_ops(a_dtype=self.DTYPE, b_dtype=dtype,
                              target_dtype=least_upper_dtype(self.DTYPE, dtype)) if dtype.itemsize == self.DTYPE.itemsize else None,
      get_available_cast_dtypes(self.DTYPE)
    ))
  def test_upcast_ops(self): list(map(
    lambda dtype: _test_ops(a_dtype=self.DTYPE, b_dtype=dtype) if dtype.itemsize > self.DTYPE.itemsize else None,
    get_available_cast_dtypes(self.DTYPE)
  ))
  def test_upcast_to_ops(self):
    list(map(
    lambda dtype: _test_ops(a_dtype=dtype, b_dtype=self.DTYPE) if dtype.itemsize < self.DTYPE.itemsize else None,
    get_available_cast_dtypes(self.DTYPE)
  ))
  def test_bitcast(self):
    if Device.DEFAULT == "WEBGL": raise unittest.SkipTest("no bitcast in WebGL GLSL")
    if self.DTYPE == dtypes.bool: raise unittest.SkipTest("no bools in bitcast")
    list(map(
      lambda dtype:
        _test_bitcast(Tensor(self.DATA, dtype=self.DTYPE), dtype) if dtype.itemsize == self.DTYPE.itemsize and dtype != dtypes.bool else None,
     get_available_cast_dtypes(self.DTYPE)
    ))

def _test_ops(a_dtype:DType, b_dtype:DType, target_dtype=None):
  target_dtype = target_dtype or least_upper_dtype(a_dtype, b_dtype)
  if not is_dtype_supported(a_dtype) or not is_dtype_supported(b_dtype) or not is_dtype_supported(target_dtype): return
  if a_dtype == dtypes.bool or b_dtype == dtypes.bool: return
  _assert_eq(Tensor([1,2,3,4], dtype=a_dtype)+Tensor([1,2,3,4], dtype=b_dtype), target_dtype, [2,4,6,8])
  _assert_eq(Tensor([1,2,3,4], dtype=a_dtype)*Tensor([1,2,3,4], dtype=b_dtype), target_dtype, [1,4,9,16])
  _assert_eq(Tensor([[1,2],[3,4]], dtype=a_dtype)@Tensor.eye(2, dtype=b_dtype), target_dtype, [[1,2],[3,4]])
  _assert_eq(Tensor([1,1,1,1], dtype=a_dtype)+Tensor.ones((4,4), dtype=b_dtype), target_dtype, 2*Tensor.ones(4,4).numpy())

@unittest.skipUnless(Device.DEFAULT in ["LLVM", "TORCH"], "bfloat16 not supported")
class TestBFloat16DType(unittest.TestCase):
  def test_bf16_to_float(self):
    with self.assertRaises(AssertionError):
      _test_cast(Tensor([100000], dtype=dtypes.bfloat16), dtypes.float32)

  def test_float_to_bf16(self):
    with self.assertRaises(AssertionError):
      _test_cast(Tensor([100000], dtype=dtypes.float32), dtypes.bfloat16)

  # torch.tensor([10000, -1, -1000, -10000, 20]).type(torch.bfloat16)

  def test_bf16(self):
    t = Tensor([10000, -1, -1000, -10000, 20]).cast(dtypes.bfloat16)
    t.realize()
    back = t.cast(dtypes.float32)
    assert tuple(back.numpy().tolist()) == (9984., -1, -1000, -9984, 20)

  def test_bf16_disk_write_read(self):
    t = Tensor([10000, -1, -1000, -10000, 20]).cast(dtypes.float32)
    t.to(f"disk:{temp('f32')}").realize()

    # hack to "cast" f32 -> bf16
    with open(temp('f32'), "rb") as f: dat = f.read()
    adat = b''.join([dat[i+2:i+4] for i in range(0, len(dat), 4)])
    with open(temp('bf16'), "wb") as f: f.write(adat)

    t = Tensor.empty(5, dtype=dtypes.bfloat16, device=f"disk:{temp('bf16')}").llvm().realize()
    back = t.cast(dtypes.float32)
    assert tuple(back.numpy().tolist()) == (9984., -1, -1000, -9984, 20)

class TestHalfDtype(TestDType): DTYPE = dtypes.half

class TestFloatDType(TestDType): DTYPE = dtypes.float

class TestDoubleDtype(TestDType): DTYPE = dtypes.double

class TestInt8Dtype(TestDType):
  DTYPE = dtypes.int8
  @unittest.skipIf(getenv("CUDA",0)==1 or getenv("PTX", 0)==1, "cuda saturation works differently")
  def test_int8_to_uint8_negative(self):
    _test_op(lambda: Tensor([-1, -2, -3, -4], dtype=dtypes.int8).cast(dtypes.uint8), dtypes.uint8, [255, 254, 253, 252])

class TestUint8Dtype(TestDType):
  DTYPE = dtypes.uint8
  @unittest.skipIf(getenv("CUDA",0)==1 or getenv("PTX", 0)==1, "cuda saturation works differently")
  def test_uint8_to_int8_overflow(self):
    _test_op(lambda: Tensor([255, 254, 253, 252], dtype=dtypes.uint8).cast(dtypes.int8), dtypes.int8, [-1, -2, -3, -4])

class TestBitCast(unittest.TestCase):
  def test_shape_change_bitcast(self):
    with self.assertRaises(AssertionError):
      _test_bitcast(Tensor([100000], dtype=dtypes.float32), dtypes.uint8, [100000])

class TestInt16Dtype(TestDType): DTYPE = dtypes.int16
class TestUint16Dtype(TestDType): DTYPE = dtypes.uint16

class TestInt32Dtype(TestDType): DTYPE = dtypes.int32
class TestUint32Dtype(TestDType): DTYPE = dtypes.uint32

class TestInt64Dtype(TestDType): DTYPE = dtypes.int64
class TestUint64Dtype(TestDType): DTYPE = dtypes.uint64

class TestBoolDtype(TestDType): DTYPE = dtypes.bool

class TestImageDType(unittest.TestCase):
  def test_image_scalar(self):
    assert dtypes.imagef((10,10)).scalar() == dtypes.float32
    assert dtypes.imageh((10,10)).scalar() == dtypes.float32
  def test_image_vec(self):
    assert dtypes.imagef((10,10)).vec(4) == dtypes.float32.vec(4)
    assert dtypes.imageh((10,10)).vec(4) == dtypes.float32.vec(4)

class TestEqStrDType(unittest.TestCase):
  def test_image_ne(self):
    if ImageDType is None: raise unittest.SkipTest("no ImageDType support")
    assert dtypes.float == dtypes.float32, "float doesn't match?"
    assert dtypes.imagef((1,2,4)) != dtypes.imageh((1,2,4)), "different image dtype doesn't match"
    assert dtypes.imageh((1,2,4)) != dtypes.imageh((1,4,2)), "different shape doesn't match"
    assert dtypes.imageh((1,2,4)) == dtypes.imageh((1,2,4)), "same shape matches"
    assert isinstance(dtypes.imageh((1,2,4)), ImageDType)
  def test_ptr_ne(self):
    if PtrDType is None: raise unittest.SkipTest("no PtrDType support")
    # TODO: is this the wrong behavior?
    assert PtrDType(dtypes.float32) == dtypes.float32
    #assert PtrDType(dtypes.float32) == PtrDType(dtypes.float32)
    #assert PtrDType(dtypes.float32) != dtypes.float32
  def test_strs(self):
    if PtrDType is None: raise unittest.SkipTest("no PtrDType support")
    self.assertEqual(str(dtypes.imagef((1,2,4))), "dtypes.imagef((1, 2, 4))")
    self.assertEqual(str(PtrDType(dtypes.float32)), "ptr.dtypes.float")

class TestHelpers(unittest.TestCase):
  signed_ints = (dtypes.int8, dtypes.int16, dtypes.int32, dtypes.int64)
  uints = (dtypes.uint8, dtypes.uint16, dtypes.uint32, dtypes.uint64)
  floats = (dtypes.float16, dtypes.float32, dtypes.float64)

  @given(st.sampled_from(signed_ints+uints), st.integers(min_value=1, max_value=8))
  def test_is_int(self, dtype, amt):
    assert dtypes.is_int(dtype.vec(amt) if amt > 1 else dtype)
    assert not dtypes.is_float(dtype.vec(amt) if amt > 1 else dtype)

  @given(st.sampled_from(uints), st.integers(min_value=1, max_value=8))
  def test_is_unsigned_uints(self, dtype, amt):
    assert dtypes.is_unsigned(dtype.vec(amt) if amt > 1 else dtype)

  @given(st.sampled_from(signed_ints), st.integers(min_value=1, max_value=8))
  def test_is_unsigned_signed_ints(self, dtype, amt):
    assert not dtypes.is_unsigned(dtype.vec(amt) if amt > 1 else dtype)

  @given(st.sampled_from(floats), st.integers(min_value=1, max_value=8))
  def test_is_float(self, dtype, amt):
    assert dtypes.is_float(dtype.vec(amt) if amt > 1 else dtype)
    assert not dtypes.is_int(dtype.vec(amt) if amt > 1 else dtype)
    assert not dtypes.is_unsigned(dtype.vec(amt) if amt > 1 else dtype)

  def test_bf16_is_float(self):
    assert dtypes.is_float(dtypes.bfloat16)

  @given(st.sampled_from([d for d in DTYPES_DICT.values() if dtypes.is_float(d) or dtypes.is_int(d)]), st.integers(min_value=2, max_value=8))
  def test_scalar(self, dtype, amt):
    assert dtype.vec(amt).scalar() == dtype

class TestTypeSpec(unittest.TestCase):
  def setUp(self):
    self.old_default_int, self.old_default_float = dtypes.default_int, dtypes.default_float
  def tearDown(self):
    dtypes.default_int, dtypes.default_float = self.old_default_int, self.old_default_float

  def test_set_dtype_default(self):
    dtypes.default_int = dtypes.int16
    assert dtypes.default_int == dtypes.int16
    dtypes.default_int = dtypes.int64
    assert dtypes.default_int == dtypes.int64
    dtypes.default_int = dtypes.int32
    assert dtypes.default_int == dtypes.int32
    dtypes.default_float = dtypes.float16
    assert dtypes.default_float == dtypes.float16
    dtypes.default_float = dtypes.float64
    assert dtypes.default_float == dtypes.float64

  @given(st.sampled_from([dtypes.int8,dtypes.int16,dtypes.int32,dtypes.int64]), st.sampled_from([dtypes.float16,dtypes.float32,dtypes.float64]))
  def test_creation(self, default_int, default_float):
    dtypes.default_int, dtypes.default_float = default_int, default_float
    assert Tensor(True).dtype == dtypes.bool
    assert Tensor(2).dtype == dtypes.default_int
    assert Tensor(2.34).dtype == dtypes.default_float
    assert Tensor([]).dtype == dtypes.default_float
    assert Tensor([1]).dtype == dtypes.default_int
    assert Tensor([1.1]).dtype == dtypes.default_float
    assert Tensor([0,1], dtype=dtypes.bfloat16).dtype == dtypes.bfloat16

    assert Tensor.eye(0).dtype == dtypes.default_float
    assert Tensor.eye(3).dtype == dtypes.default_float
    assert Tensor.eye(3, dtype=dtypes.float16).dtype == dtypes.float16
    assert Tensor.eye(3, dtype=dtypes.int64).dtype == dtypes.int64


  @given(st.sampled_from([dtypes.int8,dtypes.int16,dtypes.int32,dtypes.int64]), st.sampled_from([dtypes.float16,dtypes.float32,dtypes.float64]))
  def test_full(self, default_int, default_float):
    dtypes.default_int, dtypes.default_float = default_int, default_float

    assert Tensor.ones([2,3]).dtype == dtypes.default_float
    assert Tensor.zeros([2,3]).dtype == dtypes.default_float
    assert Tensor.full([2,3], 3.3).dtype == dtypes.default_float
    assert Tensor.full([2,3], 3).dtype == dtypes.default_int
    assert Tensor.full([2,3], True).dtype == dtypes.bool

    assert Tensor.zeros(3, 3).dtype == dtypes.default_float
    assert Tensor.zeros(3, 3, dtype=dtypes.float16).dtype == dtypes.float16
    assert Tensor.zeros(3, 3, dtype=dtypes.int64).dtype == dtypes.int64

    assert Tensor.ones(3, 3).dtype == dtypes.default_float
    assert Tensor.ones(3, 3, dtype=dtypes.float16).dtype == dtypes.float16
    assert Tensor.ones(3, 3, dtype=dtypes.int64).dtype == dtypes.int64

    assert Tensor.full((3, 3), 3).dtype == dtypes.default_int
    assert Tensor.full((3, 3), 3.0).dtype == dtypes.default_float
    assert Tensor.full((3, 3), 3, dtype=dtypes.float16).dtype == dtypes.float16
    assert Tensor.full((3, 3), 3, dtype=dtypes.int64).dtype == dtypes.int64

  def test_reduce_0d_default(self):
    assert Tensor.ones([2,3,0]).sum(2).dtype ==  dtypes.default_float
    # assert Tensor.ones([2,3,0], dtype=dtypes.int).sum(2).dtype == dtypes.int  # requires reduceop acc fix

  @given(st.sampled_from([dtypes.int8,dtypes.int16,dtypes.int32,dtypes.int64]), st.sampled_from([dtypes.float16,dtypes.float32,dtypes.float64]))
  def test_arange(self, default_int, default_float):
    dtypes.default_int, dtypes.default_float = default_int, default_float

    assert Tensor.arange(5).dtype == dtypes.default_int
    assert Tensor.arange(5.0).dtype == dtypes.default_float
    assert Tensor.arange(5, dtype=dtypes.int16).dtype == dtypes.int16
    assert Tensor.arange(5, dtype=dtypes.int64).dtype == dtypes.int64
    assert Tensor.arange(5, dtype=dtypes.float16).dtype == dtypes.float16
    assert Tensor.arange(3, 9, 0.7).dtype == dtypes.default_float
    assert Tensor.arange(3, 8.5, 3).dtype == dtypes.default_float

core_types = list(DTYPES_DICT.values())
floats = [dt for dt in core_types if dtypes.is_float(dt)]
class TestTypePromotion(unittest.TestCase):
  @given(st.sampled_from(core_types))
  def test_self_promo_to_self(self, dtype):
    assert least_upper_dtype(dtype) == dtype
    assert least_upper_dtype(dtype, dtype) == dtype
    assert least_upper_dtype(dtype, dtype, dtype) == dtype

  @given(st.sampled_from(core_types), st.sampled_from(core_types))
  def test_promo_resulted_higher_than_inputs(self, dtype1, dtype2):
    result = least_upper_dtype(dtype1, dtype2)
    assert result >= dtype1 and result >= dtype2

  def test_dtype_promo(self):
    assert least_upper_dtype(dtypes.bool, dtypes.int8) == dtypes.int8
    assert least_upper_dtype(dtypes.int8, dtypes.uint8) == dtypes.int16
    assert least_upper_dtype(dtypes.uint8, dtypes.int16) == dtypes.int16
    assert least_upper_dtype(dtypes.int16, dtypes.uint16) == dtypes.int32
    assert least_upper_dtype(dtypes.uint16, dtypes.int32) == dtypes.int32
    assert least_upper_dtype(dtypes.int32, dtypes.uint32) == dtypes.int64
    assert least_upper_dtype(dtypes.uint32, dtypes.int64) == dtypes.int64
    # similar to jax but we don't use weak type
    assert least_upper_dtype(dtypes.int64, dtypes.uint64) == dtypes.float16
    assert least_upper_dtype(dtypes.float16, dtypes.float32) == dtypes.float32
    assert least_upper_dtype(dtypes.float32, dtypes.float64) == dtypes.float64

    assert least_upper_dtype(dtypes.bool, dtypes.float32) == dtypes.float32
    assert least_upper_dtype(dtypes.bool, dtypes.float64) == dtypes.float64
    assert least_upper_dtype(dtypes.float16, dtypes.int64) == dtypes.float16
    assert least_upper_dtype(dtypes.float16, dtypes.uint64) == dtypes.float16

  @given(st.sampled_from(floats))
  def test_float_to_float(self, dt):
    assert least_upper_float(dt) == dt

class TestAutoCastType(unittest.TestCase):
  @given(st.sampled_from([d for d in DTYPES_DICT.values() if dtypes.is_int(d) and is_dtype_supported(d)]))
  @settings(deadline=None)
  def test_int_to_float_unary_func(self, dtype):
    for func in [
      lambda t: t.exp(),
      lambda t: t.exp2(),
      lambda t: t.log(),
      lambda t: t.log2(),
      lambda t: t.sqrt(),
      lambda t: t.rsqrt(),
      lambda t: t.sin(),
      lambda t: t.cos(),
      lambda t: t.tan(),
      lambda t: t.sigmoid(),
    ]:
      a = [2, 3, 4]
      np.testing.assert_allclose(func(Tensor(a, dtype=dtype)).numpy(), func(torch.tensor(a)), rtol=1e-4, atol=1e-4)

  def test_broadcast_float(self):
    assert (Tensor.rand(4, 4, dtype=dtypes.bool) + 2.3).dtype == dtypes.default_float
    assert (Tensor.rand(4, 4, dtype=dtypes.int) + 2.3).dtype == dtypes.default_float
    assert (Tensor.rand(4, 4, dtype=dtypes.int8) + 2.3).dtype == dtypes.default_float
    assert (Tensor.rand(4, 4, dtype=dtypes.uint64) + 2.3).dtype == dtypes.default_float
    assert (Tensor.rand(4, 4, dtype=dtypes.float16) + 2.3).dtype == dtypes.float16
    assert (Tensor.rand(4, 4, dtype=dtypes.bfloat16) + 2.3).dtype == dtypes.bfloat16
    assert (Tensor.rand(4, 4, dtype=dtypes.float32) + 2.3).dtype == dtypes.float32
    assert (Tensor.rand(4, 4, dtype=dtypes.float64) + 2.3).dtype == dtypes.float64

  def test_broadcast_int(self):
    assert (Tensor.rand(4, 4, dtype=dtypes.bool) + 2).dtype == dtypes.int32
    assert (Tensor.rand(4, 4, dtype=dtypes.int) + 2).dtype == dtypes.int32
    assert (Tensor.rand(4, 4, dtype=dtypes.int8) + 2).dtype == dtypes.int8
    assert (Tensor.rand(4, 4, dtype=dtypes.uint64) + 2).dtype == dtypes.uint64
    assert (Tensor.rand(4, 4, dtype=dtypes.float16) + 2).dtype == dtypes.float16
    assert (Tensor.rand(4, 4, dtype=dtypes.bfloat16) + 2).dtype == dtypes.bfloat16
    assert (Tensor.rand(4, 4, dtype=dtypes.float32) + 2).dtype == dtypes.float32
    assert (Tensor.rand(4, 4, dtype=dtypes.float64) + 2).dtype == dtypes.float64

  def test_broadcast_bool(self):
    assert (Tensor([0, 1], dtype=dtypes.bool) + True).dtype == dtypes.bool
    assert (Tensor([0, 1], dtype=dtypes.int) + True).dtype == dtypes.int32
    assert (Tensor([0, 1], dtype=dtypes.int8) + True).dtype == dtypes.int8
    assert (Tensor([0, 1], dtype=dtypes.uint64) + True).dtype == dtypes.uint64
    assert (Tensor([0, 1], dtype=dtypes.float16) + True).dtype == dtypes.float16
    assert (Tensor([0, 1], dtype=dtypes.bfloat16) + True).dtype == dtypes.bfloat16
    assert (Tensor([0, 1], dtype=dtypes.float32) + True).dtype == dtypes.float32
    assert (Tensor([0, 1], dtype=dtypes.float64) + True).dtype == dtypes.float64

if __name__ == '__main__':
  unittest.main()<|MERGE_RESOLUTION|>--- conflicted
+++ resolved
@@ -10,30 +10,17 @@
 def is_dtype_supported(dtype: DType, device: str = Device.DEFAULT):
   # for GPU, cl_khr_fp16 isn't supported
   # for LLVM, it segfaults because it can't link to the casting function
-<<<<<<< HEAD
-  if dtype == dtypes.half: return not (CI and Device.DEFAULT in ["GPU", "LLVM"]) and (Device.DEFAULT not in ["WEBGPU", "WEBGL"]) and getenv("CUDACPU") != 1
-  if dtype == dtypes.bfloat16: return False # numpy doesn't support bf16, tested separately in TestBFloat16DType
-  if dtype == dtypes.float64: return Device.DEFAULT not in ["WEBGPU", "METAL"] and (not OSX and Device.DEFAULT == "GPU")
-  if dtype in [dtypes.int8, dtypes.uint8]: return Device.DEFAULT not in ["WEBGPU", "WEBGL"]
-  if dtype in [dtypes.int16, dtypes.uint16]: return Device.DEFAULT not in ["WEBGPU", "WEBGL", "TORCH"]
-  if dtype == dtypes.uint32: return Device.DEFAULT not in ["TORCH"]
-  if dtype in [dtypes.int64, dtypes.uint64]: return Device.DEFAULT not in ["WEBGPU", "WEBGL", "TORCH"]
-  if dtype == dtypes.bool:
-   # host-shareablity is a requirement for storage buffers, but 'bool' type is not host-shareable
-    if Device.DEFAULT == "WEBGPU": return False
-=======
   # CUDA in CI uses CUDACPU that does not support half
-  if dtype == dtypes.half: return not (CI and device in ["GPU", "LLVM", "CUDA"]) and device != "WEBGPU"
+  if dtype == dtypes.half: return not (CI and device in ["GPU", "LLVM", "CUDA"]) and device not in ["WEBGPU", "WEBGL"]
   if dtype == dtypes.bfloat16: return False # numpy doesn't support bf16, tested separately in TestBFloat16DType
   # TODO: is this correct? it reduces to only GPU on non-OSX
   if dtype == dtypes.float64: return device not in ["WEBGPU", "METAL"] and (not OSX and device == "GPU")
-  if dtype in [dtypes.int8, dtypes.uint8]: return device not in ["WEBGPU"]
-  if dtype in [dtypes.int16, dtypes.uint16]: return device not in ["WEBGPU", "TORCH"]
+  if dtype in [dtypes.int8, dtypes.uint8]: return device not in ["WEBGPU", "WEBGL"]
+  if dtype in [dtypes.int16, dtypes.uint16]: return device not in ["WEBGPU", "WEBGL", "TORCH"]
   if dtype == dtypes.uint32: return device not in ["TORCH"]
-  if dtype in [dtypes.int64, dtypes.uint64]: return device not in ["WEBGPU", "TORCH"]
+  if dtype in [dtypes.int64, dtypes.uint64]: return device not in ["WEBGPU", "WEBGL", "TORCH"]
   # for WEBGPU, host-shareablity is a requirement for storage buffers, but 'bool' type is not host-shareable
   if dtype == dtypes.bool: return device != "WEBGPU"
->>>>>>> 90fb09b5
   return True
 
 def get_available_cast_dtypes(dtype: DType) -> List[DType]:
