import unittest, math
import numpy as np
import torch
from typing import Any, List
from tinygrad.device import is_dtype_supported
from tinygrad.helpers import getenv, DEBUG, CI
from tinygrad.dtype import DType, DTYPES_DICT, least_upper_dtype, fp8_to_float, float_to_fp8, _to_np_dtype, _to_torch_dtype
<<<<<<< HEAD
from tinygrad.runtime.ops_python import from_storage_scalar
=======
from tinygrad.renderer.ptx import PTXRenderer
>>>>>>> b63bd029
from tinygrad import Device, Tensor, dtypes
from hypothesis import assume, given, settings, strategies as strat
from test.helpers import rand_for_dtype
from test.unit.test_dtype_spec import _assert_eq, core_dtypes, dtype_ints, dtype_floats, FP8E4M3_MAX, FP8E5M2_MAX
import pytest
pytestmark = pytest.mark.filterwarnings("ignore")

settings.register_profile("my_profile", max_examples=200, deadline=None, derandomize=getenv("DERANDOMIZE_CI", False))
settings.load_profile("my_profile")

if Device.DEFAULT == "CPU": core_dtypes.remove(dtypes.bfloat16)  # NOTE: this is for teenygrad, don't remove

def get_available_cast_dtypes(dtype: DType) -> List[DType]:
  if not is_dtype_supported(dtype): return []
  # dont cast internal dtypes
  return [v for k, v in DTYPES_DICT.items() if v != dtype and is_dtype_supported(v) and not k.startswith("_")]

def _to_torch_storage_type(dtype:DType):
  if dtype == dtypes.bfloat16: return torch.float32
  return _to_torch_dtype(dtype)

def _test_to_np(a:Tensor, np_dtype, target):
  if DEBUG >= 2: print(a)
  na = a.numpy()
  if DEBUG >= 2: print(na, na.dtype, a.uop.base.realized)
  try:
    assert na.dtype == np_dtype
    np.testing.assert_allclose(na, target)
  except AssertionError as e:
    raise AssertionError(f"\ntensor {a.numpy()} does not match target {target} with np_dtype {np_dtype}") from e

def _test_op(fxn, target_dtype:DType, target):
  _assert_eq(fxn(), target_dtype, target)
def _test_cast(a:Tensor, target_dtype:DType):
  if a.is_floating_point() and dtypes.is_unsigned(target_dtype):
    # converting negative float to unsigned integer is undefined
    a = a.abs()
  if target_dtype == dtypes.half and Device.DEFAULT == "PYTHON":
    # TODO: struct.pack cannot pack value > 65504 (max of half) into e format
    a = (a > 65504).where(65504, a)

  _test_op(lambda: a.cast(target_dtype), target_dtype, list(a.numpy().astype(_to_np_dtype(target_dtype))))
def _test_bitcast(a:Tensor, target_dtype:DType, target=None):
  if isinstance(Device[Device.DEFAULT].renderer, PTXRenderer) and a.dtype == dtypes.int8 and target_dtype.itemsize != a.dtype.itemsize:
    raise unittest.SkipTest("shape changing bitcast of int8 broken on PTX")
  expected = torch.tensor(a.tolist(), dtype=_to_torch_storage_type(a.dtype)).view(_to_torch_dtype(target_dtype))
  _test_op(lambda: a.bitcast(target_dtype), target_dtype, target or expected.tolist())

class TestDType(unittest.TestCase):
  DTYPE: Any = None
  DATA: Any = None
  @classmethod
  def setUpClass(cls):
    if not cls.DTYPE or not is_dtype_supported(cls.DTYPE): raise unittest.SkipTest("dtype not supported")
    cls.DATA = rand_for_dtype(cls.DTYPE, 10)
  def setUp(self):
    if self.DTYPE is None: raise unittest.SkipTest("base class")

  def test_to_np(self):
    _test_to_np(Tensor(self.DATA, dtype=self.DTYPE), _to_np_dtype(self.DTYPE), np.array(self.DATA, dtype=_to_np_dtype(self.DTYPE)))

  def test_casts_to(self): list(map(
    lambda dtype: _test_cast(Tensor(self.DATA, dtype=dtype), self.DTYPE),
    get_available_cast_dtypes(self.DTYPE)
  ))
  def test_casts_from(self): list(map(
    lambda dtype: _test_cast(Tensor(self.DATA, dtype=self.DTYPE), dtype),
    get_available_cast_dtypes(self.DTYPE)
  ))

  def test_same_size_ops(self):
    list(map(
      lambda dtype: _test_ops(a_dtype=self.DTYPE, b_dtype=dtype) if dtype.itemsize == self.DTYPE.itemsize else None,
      get_available_cast_dtypes(self.DTYPE)
    ))
  def test_upcast_ops(self):
    list(map(
      lambda dtype: _test_ops(a_dtype=self.DTYPE, b_dtype=dtype) if dtype.itemsize > self.DTYPE.itemsize else None,
      get_available_cast_dtypes(self.DTYPE)
  ))
  def test_upcast_to_ops(self):
    list(map(
      lambda dtype: _test_ops(a_dtype=dtype, b_dtype=self.DTYPE) if dtype.itemsize < self.DTYPE.itemsize else None,
      get_available_cast_dtypes(self.DTYPE)
  ))
  def test_bitcast(self):
    if self.DTYPE == dtypes.bool: raise unittest.SkipTest("no bools in bitcast")
    list(map(
      lambda dtype:
        _test_bitcast(Tensor(self.DATA[:8], dtype=self.DTYPE), dtype) if dtype != dtypes.bool else None,
     get_available_cast_dtypes(self.DTYPE)
    ))

  @unittest.skipIf(Device.DEFAULT == "PYTHON", "skip for now")
  @unittest.skipIf(isinstance(Device[Device.DEFAULT].renderer, PTXRenderer), "skip for now")
  def test_uint_overflow(self):
    if not dtypes.is_unsigned(self.DTYPE): raise unittest.SkipTest("only for unsigned")
    v = dtypes.max(self.DTYPE)
    _test_to_np(Tensor(v, dtype=self.DTYPE)+2, _to_np_dtype(self.DTYPE), np.array(v, dtype=_to_np_dtype(self.DTYPE))+2)
    _test_to_np(Tensor(v, dtype=self.DTYPE)*2, _to_np_dtype(self.DTYPE), np.array(v, dtype=_to_np_dtype(self.DTYPE))*2)

  def test_dtypes_fields(self):
    fields = dtypes.fields()
    self.assertIn("float", fields)
    self.assertIn("float32", fields)
    self.assertEqual(len(fields), 26)
    self.assertTrue(all(isinstance(value, DType) for value in fields.values()))
    self.assertTrue(all(issubclass(_to_np_dtype(value), np.generic) for value in fields.values() if _to_np_dtype(value) is not None))

  def test_resulting_and_init_dtypes_match(self):
    dtypes = list(map(np.dtype, ["bool", "uint8", "int8", "int16", "int32", "int64", "float32", "float64"]))
    data = [1., 2., 0., 0.5, -1.5, 5.25]
    for dt in dtypes:
      arr = np.asarray(data).astype(dt)
      tensor = Tensor(arr)
      if not is_dtype_supported(tensor.dtype): continue
      tin = tensor.numpy()
      tor = torch.as_tensor(arr).detach().numpy()
      assert dt == tin.dtype == tor.dtype, f"dtype mismatch: expected={dt} | tinygrad={tin.dtype} | torch={tor.dtype}"
      np.testing.assert_allclose(tin, tor, atol=1e-6, rtol=1e-3)

  def test_finfo(self):
    if self.DTYPE not in [dtypes.float16, dtypes.float32, dtypes.float64]: return
    info = np.finfo(_to_np_dtype(self.DTYPE))
    self.assertEqual(info.bits, self.DTYPE.itemsize*8)
    self.assertEqual((info.nexp, info.nmant), dtypes.finfo(self.DTYPE))

def _test_ops(a_dtype:DType, b_dtype:DType, target_dtype=None):
  target_dtype = target_dtype or least_upper_dtype(a_dtype, b_dtype)
  if not is_dtype_supported(a_dtype) or not is_dtype_supported(b_dtype) or not is_dtype_supported(target_dtype): return
  if a_dtype == dtypes.bool or b_dtype == dtypes.bool: return
  _assert_eq(Tensor([1,2,3,4], dtype=a_dtype)+Tensor([1,2,3,4], dtype=b_dtype), target_dtype, [2,4,6,8])
  _assert_eq((Tensor([1], dtype=a_dtype).cast(b_dtype)+Tensor([1], dtype=a_dtype).cast(b_dtype)).cast(a_dtype), a_dtype, [2])
  _assert_eq(Tensor([1,2,3,4], dtype=a_dtype)*Tensor([1,2,3,4], dtype=b_dtype), target_dtype, [1,4,9,16])
  _assert_eq(Tensor([[1,2],[3,4]], dtype=a_dtype)@Tensor.eye(2, dtype=b_dtype), target_dtype, [[1,2],[3,4]])
  _assert_eq(Tensor([1,1,1,1], dtype=a_dtype)+Tensor.ones((4,4), dtype=b_dtype), target_dtype, 2*Tensor.ones(4,4).numpy())

class TestFp8s(unittest.TestCase):
  def test_fp8e4m3_creation(self): assert Tensor([-1, 1, 2], dtype=dtypes.fp8e4m3).dtype == dtypes.fp8e4m3
  def test_fp8e5m2_creation(self): assert Tensor([-1, 1, 2], dtype=dtypes.fp8e5m2).dtype == dtypes.fp8e5m2

class TestFp8sConversions(unittest.TestCase):
  @given(strat.floats(width=32, allow_subnormal=True, allow_nan=False, allow_infinity=False, min_value=-FP8E4M3_MAX, max_value=FP8E4M3_MAX))
  def test_float_to_fp8e4m3(self, x):
    np.testing.assert_equal(float_to_fp8(x, dtypes.fp8e4m3), torch.tensor(x, dtype=torch.float8_e4m3fn).view(torch.uint8).item())

  def test_float_to_fp8e4m3_extreme_values(self):
    np.testing.assert_equal(float_to_fp8(FP8E4M3_MAX, dtypes.fp8e4m3), 126)
    np.testing.assert_equal(float_to_fp8(FP8E4M3_MAX*1.01, dtypes.fp8e4m3), 126)
    np.testing.assert_equal(float_to_fp8(math.inf, dtypes.fp8e4m3), 127)
    np.testing.assert_equal(float_to_fp8(-FP8E4M3_MAX, dtypes.fp8e4m3), 254)
    np.testing.assert_equal(float_to_fp8(-FP8E4M3_MAX*1.01, dtypes.fp8e4m3), 254)
    np.testing.assert_equal(float_to_fp8(-math.inf, dtypes.fp8e4m3), 255)
    np.testing.assert_equal(float_to_fp8(math.nan, dtypes.fp8e4m3), 127)
    np.testing.assert_equal(float_to_fp8(-math.nan, dtypes.fp8e4m3), 255)

  @given(strat.floats(width=32, allow_subnormal=True, allow_nan=False, allow_infinity=False, min_value=-FP8E5M2_MAX, max_value=FP8E5M2_MAX))
  def test_float_to_fp8e5m2(self, x):
    np.testing.assert_equal(float_to_fp8(x, dtypes.fp8e5m2), torch.tensor(x, dtype=torch.float8_e5m2).view(torch.uint8).item())

  def test_float_to_fp8e5m2_extreme_values(self):
    np.testing.assert_equal(float_to_fp8(FP8E5M2_MAX, dtypes.fp8e5m2), 123)
    np.testing.assert_equal(float_to_fp8(FP8E5M2_MAX*1.01, dtypes.fp8e5m2), 123)
    np.testing.assert_equal(float_to_fp8(math.inf, dtypes.fp8e5m2), 124)
    np.testing.assert_equal(float_to_fp8(-FP8E5M2_MAX, dtypes.fp8e5m2), 251)
    np.testing.assert_equal(float_to_fp8(-FP8E5M2_MAX*1.01, dtypes.fp8e5m2), 251)
    np.testing.assert_equal(float_to_fp8(-math.inf, dtypes.fp8e5m2), 252)
    np.testing.assert_equal(float_to_fp8(math.nan, dtypes.fp8e5m2), 126)
    np.testing.assert_equal(float_to_fp8(-math.nan, dtypes.fp8e5m2), 254)

  @given(strat.integers(min_value=0, max_value=255))
  def test_fp8e4m3_to_float(self, x):
    np.testing.assert_equal(fp8_to_float(x, dtypes.fp8e4m3), torch.tensor(x, dtype=torch.uint8).view(torch.float8_e4m3fn).float().item())

  @given(strat.integers(min_value=0, max_value=255))
  def test_fp8e5m2_to_float(self, x):
    np.testing.assert_equal(fp8_to_float(x, dtypes.fp8e5m2), torch.tensor(x, dtype=torch.uint8).view(torch.float8_e5m2).float().item())

@unittest.skipUnless(is_dtype_supported(dtypes.bfloat16), "bfloat16 not supported")
class TestBFloat16(unittest.TestCase):
  def test_bf16_creation_numpy(self):
    data = [-1, 1, 2]
    t = Tensor(data, dtype=dtypes.bfloat16)
    assert t.dtype == dtypes.bfloat16
    tnp = t.numpy()
    assert tnp.dtype == np.float32
    np.testing.assert_allclose(tnp, np.array(data))

  def test_bf16_ones(self):
    t = Tensor.ones(3, 5, dtype=dtypes.bfloat16)
    assert t.dtype == dtypes.bfloat16
    np.testing.assert_allclose(t.numpy(), np.ones((3, 5)))

  def test_bf16_eye(self):
    t = Tensor.eye(3, dtype=dtypes.bfloat16)
    assert t.dtype == dtypes.bfloat16
    np.testing.assert_allclose(t.numpy(), np.eye(3))

@unittest.skipUnless(is_dtype_supported(dtypes.bfloat16), "bfloat16 not supported")
class TestBFloat16DType(unittest.TestCase):
  def test_bf16_to_float(self):
    _test_cast(Tensor([100000], dtype=dtypes.bfloat16), dtypes.float32)

  def test_float_to_bf16(self):
    _test_cast(Tensor([100000], dtype=dtypes.float32), dtypes.bfloat16)

  def test_bf16(self):
    t = Tensor([10000, -1, -1000, -10000, 20]).cast(dtypes.bfloat16)
    t.realize()
    back = t.cast(dtypes.float32)
    assert tuple(back.numpy().tolist()) == (9984., -1, -1000, -9984, 20)

@unittest.skipUnless(is_dtype_supported(dtypes.bfloat16), "bfloat16 not supported")
class TestBFloat16DTypeCast(unittest.TestCase):
  def test_f16_to_bf16_conversion(self):
    original_tensor = Tensor([1.0, 2.0, 3.0], dtype=dtypes.float16)
    converted_tensor = original_tensor.cast(dtypes.bfloat16)
    self.assertEqual(converted_tensor.dtype, dtypes.bfloat16)
    back_to_float32 = converted_tensor.cast(dtypes.float32)
    original_to_float32 = original_tensor.cast(dtypes.float32)
    np.testing.assert_allclose(back_to_float32.numpy(), original_to_float32.numpy(), rtol=1e-2, atol=1e-3)

  def test_f16_to_bf16_edge_cases(self):
    edge_cases = Tensor([0.0, -0.0, float('inf'), float('-inf'), float('nan')], dtype=dtypes.float16)
    converted = edge_cases.cast(dtypes.bfloat16).cast(dtypes.float32)
    np.testing.assert_equal(converted.numpy(), edge_cases.cast(dtypes.float32).numpy())

  def test_f16_to_bf16_range_precision(self):
    large_value = Tensor([65504.0], dtype=dtypes.float16)  # Max representable in float16
    small_value = Tensor([6.1035e-5], dtype=dtypes.float16)  # Smallest positive normal float16
    large_converted = large_value.cast(dtypes.bfloat16).cast(dtypes.float32)
    small_converted = small_value.cast(dtypes.bfloat16).cast(dtypes.float32)
    np.testing.assert_allclose(large_converted.numpy(), large_value.cast(dtypes.float32).numpy(), rtol=1e-2, atol=1e-3)
    np.testing.assert_equal(small_converted.numpy(), small_value.cast(dtypes.float32).numpy())

  def test_f16_to_bf16_randomized(self):
    np.random.seed(42)  # For reproducibility
    random_values = Tensor(np.random.uniform(-65504, 65504, 1000), dtype=dtypes.float16)
    converted = random_values.cast(dtypes.bfloat16).cast(dtypes.float32)
    np.testing.assert_allclose(converted.numpy(), random_values.cast(dtypes.float32).numpy(), rtol=1e-2, atol=1e-3)

class TestHalfDType(TestDType): DTYPE = dtypes.half

class TestFloatDType(TestDType):
  DTYPE = dtypes.float

  def test_float_to_uint(self):
    _test_op(lambda: Tensor([-0.9, -0.3, 1.2], dtype=dtypes.float32).cast(dtypes.uint32), dtypes.uint32,
             [0, 0, 1])

class TestDoubleDType(TestDType):
  DTYPE = dtypes.double
  @unittest.skipIf((CI and Device.DEFAULT in {"CUDA", "NV"}) or \
                    isinstance(Device[Device.DEFAULT].renderer, PTXRenderer), "conversion not supported on CI CUDA and PTX")  # TODO: why not?
  def test_float64_increased_precision(self):
    for func in [
      lambda t: t.exp(),
      lambda t: t.exp2(),
      lambda t: t.log(),
      lambda t: t.log2(),
      lambda t: t.sqrt(),
      lambda t: t.rsqrt(),
      lambda t: t.sin(),
      lambda t: t.cos(),
      lambda t: t.tan(),
      lambda t: t.sigmoid(),
    ]:
      a = [2, 3, 4]
      np.testing.assert_allclose(func(Tensor(a, dtype=self.DTYPE)).numpy(), func(torch.tensor(a, dtype=torch.float64)), rtol=1e-12, atol=1e-12)

  def test_float64_to_float32_cast_inf(self):
    _test_op(lambda: Tensor([3.4e40, 3.4e38, 1, 0], dtype=dtypes.float64).cast(dtypes.float32),
             dtypes.float32, [float('inf'), 3.4e38, 1, 0])


class TestInt8DType(TestDType):
  DTYPE = dtypes.int8
  @unittest.skipIf(getenv("CUDA",0)==1 or isinstance(Device[Device.DEFAULT].renderer, PTXRenderer), "cuda saturation works differently")
  def test_int8_to_uint8_negative(self):
    _test_op(lambda: Tensor([-1, -2, -3, -4], dtype=dtypes.int8).cast(dtypes.uint8), dtypes.uint8, [255, 254, 253, 252])

  def test_int8_to_uint16_negative(self):
    _test_op(lambda: Tensor([-1, -2, -3, -4], dtype=dtypes.int8).cast(dtypes.uint16), dtypes.uint16, [2**16-1, 2**16-2, 2**16-3, 2**16-4])

  @unittest.skipIf(isinstance(Device[Device.DEFAULT].renderer, PTXRenderer), "broken in ptx")
  def test_bitcast_alt(self):
    a = Tensor([72, -90, 27, 40, -53, 70, 96, 51], dtype=dtypes.int8).bitcast(dtypes.short)
    self.assertListEqual(a.tolist(), [-22968, 10267, 18123, 13152])

class TestUint8DType(TestDType):
  DTYPE = dtypes.uint8
  @unittest.skipIf(getenv("CUDA",0)==1 or isinstance(Device[Device.DEFAULT].renderer, PTXRenderer), "cuda saturation works differently")
  def test_uint8_to_int8_overflow(self):
    _test_op(lambda: Tensor([255, 254, 253, 252], dtype=dtypes.uint8).cast(dtypes.int8), dtypes.int8, [-1, -2, -3, -4])

class TestBitCast(unittest.TestCase):
  @given(strat.sampled_from(dtype_ints + dtype_floats), strat.sampled_from(dtype_ints + dtype_floats))
  def test_shape_change_bitcast(self, dt1, dt2):
    # NOTE: this has to be assume to prevent hypothesis from skipping all samples
    assume(not (isinstance(Device[Device.DEFAULT].renderer, PTXRenderer) and dt1 == dtypes.int8)) # TODO: bitcasting int8 fails in PTX
    data = rand_for_dtype(dt1, 32).reshape(2, 2, 8)
    expected = torch.tensor(data.tolist(), dtype=_to_torch_storage_type(dt1)).view(_to_torch_dtype(dt2))
    _test_op(lambda: Tensor(data, dtype=dt1).bitcast(dt2), dt2, expected.tolist())

  def test_shape_change_bitcast_exceptions(self):
    with self.assertRaises(RuntimeError):
      # should fail because 3 int8 is 3 bytes but float16 is two and 3 isn't a multiple of 2
      Tensor.empty((3,), dtype=dtypes.int8).bitcast(dtypes.float16)

    with self.assertRaises(RuntimeError):
      # should fail because backprop through bitcast is undefined
      Tensor.empty((4,), dtype=dtypes.int8, requires_grad=True).bitcast(dtypes.float16)

  def test_bitcast_float_to_int32(self):
    a = Tensor([1.,2,3])
    b = a.bitcast(dtypes.int32)
    assert b.numpy()[0] == 0x3f800000

  def test_bitcast_upcasted(self):
    a = Tensor.zeros(100, 4, dtype=dtypes.int32).contiguous() + 0x3f800000
    b = a.bitcast(dtypes.float32)
    assert b.numpy()[0,0] == 1.

class TestInt16DType(TestDType): DTYPE = dtypes.int16

class TestUint16DType(TestDType):
  DTYPE = dtypes.uint16

  def test_uint16_to_int8_overflow(self):
    _test_op(lambda: Tensor([2**16-1, 2**16-2, 1, 0], dtype=dtypes.uint16).cast(dtypes.int8), dtypes.int8, [-1, -2, 1, 0])

class TestInt32DType(TestDType): DTYPE = dtypes.int32
class TestUint32DType(TestDType): DTYPE = dtypes.uint32

class TestInt64DType(TestDType): DTYPE = dtypes.int64
class TestUint64DType(TestDType):
  DTYPE = dtypes.uint64
  def test_uint64_load(self):
    assert Tensor(2**64 - 1, dtype=dtypes.uint64).numpy() == 2**64 - 1

class TestBoolDType(TestDType): DTYPE = dtypes.bool

class TestBFloat16Type(TestDType): DTYPE = dtypes.bfloat16

class TestPtrDType(unittest.TestCase):
  def test_vec_double(self):
    dt1 = dtypes.float.vec(4).ptr().vec(4)
    dt2 = dtypes.float.vec(4).ptr().vec(4)
    self.assertEqual(dt1, dt2)
    self.assertEqual(str(dt1), str(dt2))

  def test_scalar(self):
    dt = dtypes.float.vec(4).ptr().scalar()
    self.assertEqual(dt.base, dtypes.float.vec(4))

    dt = dtypes.float.vec(4).ptr().vec(4).scalar()
    self.assertEqual(dt.base, dtypes.float.vec(4))

    dt = dtypes.float.vec(4).scalar()
    self.assertEqual(dt, dtypes.float)

  def test_serialize(self):
    dt = dtypes.float.vec(4).ptr().vec(4)
    self.assertEqual(dt, eval(str(dt)))

  def test_vec_ptr_sz(self):
    dt = dtypes.float.ptr(1024).vec(4)
    self.assertEqual(dt, eval(str(dt)))
    self.assertEqual(str(dt), "dtypes.float.ptr(1024).vec(4)")

  def test_vcount(self):
    dt = dtypes.float.ptr().vec(4)
    self.assertEqual(dt.vcount, 4)
    self.assertEqual(dt.v, 4)
    self.assertEqual(dt.count, 1)

    dt = dtypes.float.vec(4).ptr()
    self.assertEqual(dt.vcount, 1)
    self.assertEqual(dt.v, 1)
    self.assertEqual(dt.count, 4)

    dt = dtypes.float.vec(4).ptr().vec(4)
    self.assertEqual(dt.vcount, 4)
    self.assertEqual(dt.v, 4)
    self.assertEqual(dt.count, 4)

class TestImplicitFunctionTypeChange(unittest.TestCase):
  def test_functions(self):
    result = []
    for func in [
      lambda t: t.exp(),
      lambda t: t.exp2(),
      lambda t: t.log(),
      lambda t: t.log2(),
      lambda t: t.sqrt(),
      lambda t: t.sin(),
    ]:
      t = func(Tensor([4.0, 3.0])).max() == func(Tensor([4.0, 3.0]))
      result.append(t.numpy().sum())
    assert all(result)

class TestTensorMethod(unittest.TestCase):
  @given(strat.sampled_from(core_dtypes))
  def test_abs_diff(self, dt):
    if dt == dtypes.bool or not is_dtype_supported(dt): return
    a, b = Tensor([2], dtype=dt), Tensor([1], dtype=dt)
    ret = (a - b).abs()
    np.testing.assert_allclose(ret.numpy(), np.abs(a.numpy()-b.numpy()))

class TestDtypeUsage(unittest.TestCase):
  def test_max_w_alu(self):
    for d in dtypes.ints:
      if is_dtype_supported(d):
        t = Tensor([[1, 2], [3, 4]], dtype=d)
        (t*t).max().item()

@unittest.skipUnless(is_dtype_supported(dtypes.bfloat16), f"no bfloat16 on {Device.DEFAULT}")
class TestOpsBFloat16(unittest.TestCase):
  def test_cast(self):
    # TODO: helper_test_op breaks in unrelated part
    # TODO: wrong output with CL=1 on mac
    data = [60000.0, 70000.0, 80000.0]
    np.testing.assert_allclose(Tensor(data).cast("bfloat16").numpy(), torch.tensor(data).type(torch.bfloat16).float().numpy())

  def test_no_approximation(self):
    data = [326.0, 339.0, 10603200512.0]
    expected = torch.tensor(data, dtype=torch.bfloat16).sqrt().float().numpy()
    np.testing.assert_allclose(Tensor(data, dtype=dtypes.bfloat16).sqrt().numpy(), expected)

  @unittest.skipIf(Device.DEFAULT == "METAL", "log2(x) is undefined on METAL when x<0")
  def test_log_nan(self):
    a = 32769 # 0x8001
    data = [from_storage_scalar(a, dtypes.bfloat16)]
    expected = torch.tensor(data, dtype=torch.bfloat16).log().float().numpy()
    np.testing.assert_equal(expected.item(), math.nan)
    np.testing.assert_equal(Tensor(data, dtype=dtypes.bfloat16).log().numpy(), expected)

if __name__ == '__main__':
  unittest.main()<|MERGE_RESOLUTION|>--- conflicted
+++ resolved
@@ -5,11 +5,7 @@
 from tinygrad.device import is_dtype_supported
 from tinygrad.helpers import getenv, DEBUG, CI
 from tinygrad.dtype import DType, DTYPES_DICT, least_upper_dtype, fp8_to_float, float_to_fp8, _to_np_dtype, _to_torch_dtype
-<<<<<<< HEAD
-from tinygrad.runtime.ops_python import from_storage_scalar
-=======
 from tinygrad.renderer.ptx import PTXRenderer
->>>>>>> b63bd029
 from tinygrad import Device, Tensor, dtypes
 from hypothesis import assume, given, settings, strategies as strat
 from test.helpers import rand_for_dtype
@@ -439,13 +435,5 @@
     expected = torch.tensor(data, dtype=torch.bfloat16).sqrt().float().numpy()
     np.testing.assert_allclose(Tensor(data, dtype=dtypes.bfloat16).sqrt().numpy(), expected)
 
-  @unittest.skipIf(Device.DEFAULT == "METAL", "log2(x) is undefined on METAL when x<0")
-  def test_log_nan(self):
-    a = 32769 # 0x8001
-    data = [from_storage_scalar(a, dtypes.bfloat16)]
-    expected = torch.tensor(data, dtype=torch.bfloat16).log().float().numpy()
-    np.testing.assert_equal(expected.item(), math.nan)
-    np.testing.assert_equal(Tensor(data, dtype=dtypes.bfloat16).log().numpy(), expected)
-
 if __name__ == '__main__':
   unittest.main()