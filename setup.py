--- conflicted
+++ resolved
@@ -19,11 +19,7 @@
         "Programming Language :: Python :: 3",
         "License :: OSI Approved :: MIT License"
       ],
-<<<<<<< HEAD
       install_requires=["numpy", "tqdm", "gpuctypes",
-=======
-      install_requires=["numpy", "tqdm", "pyopencl", "gpuctypes",
->>>>>>> 9c306be2
                         "pyobjc-framework-Metal; platform_system=='Darwin'",
                         "pyobjc-framework-libdispatch; platform_system=='Darwin'"],
       python_requires='>=3.8',
