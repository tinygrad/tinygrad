--- conflicted
+++ resolved
@@ -59,11 +59,8 @@
             "nibabel",
             "bottle",
             "ggml-python",
-<<<<<<< HEAD
+            "capstone",
             "pycocotools"
-=======
-            "capstone"
->>>>>>> 9833fe83
         ],
         'webgpu': ["wgpu"],
         'docs': [
