#!/usr/bin/env python3
# pip3 install sentencepiece
#import typeguard.importhook
#typeguard.importhook.install_import_hook('tinygrad')

from pathlib import Path
import os, sys, argparse, json
import numpy as np
np.set_printoptions(linewidth=200)
<<<<<<< HEAD
from tinygrad.helpers import Timing, Profiling, getenv, fetch, DEBUG, dtypes
=======
from tinygrad.helpers import Timing, Profiling, getenv, DEBUG, dtypes, colored
>>>>>>> 64fea9ff
from tinygrad import Device
from tinygrad.tensor import Tensor
from tinygrad.nn.state import safe_load, torch_load, load_state_dict, get_parameters
from tinygrad.helpers import GlobalCounters
from extra.models.llama import Transformer, convert_from_huggingface
from sentencepiece import SentencePieceProcessor

MAX_CONTEXT = getenv("MAX_CONTEXT", 4096)

# calculating params:
# traditionally, the MLP in the transformer architecture has hidden_dim = dim*4 [arxiv/1706.03762, 3.3]
# however, Llama uses SwiGLU. in order to preserve param count to original transformer arch, hidden_dim must be = 2/3 * (dim*4) [arxiv/2002.05202]
# for models using MQA (n_kv_heads != n_heads), preserving param count means hidden dim must be further multiplied by 1.3 [arxiv/2307.09288, A.2.1]
MODEL_PARAMS = {
  "1": {
    "7B": {
      "args": {"dim": 4096, "n_heads": 32, "n_layers": 32, "norm_eps": 1e-06, "vocab_size": 32000, "hidden_dim": 11008},
      "files": 1,
    },
    "13B": {
      "args": {"dim": 5120, "n_heads": 40, "n_layers": 40, "norm_eps": 1e-06, "vocab_size": 32000, "hidden_dim": 13824},
      "files": 2,
    },
    "30B": {
      "args": {"dim": 6656, "n_heads": 52, "n_layers": 60, "norm_eps": 1e-06, "vocab_size": 32000, "hidden_dim": 17920},
      "files": 4,
    },
    "65B": {
      "args": {"dim": 8192, "n_heads": 64, "n_layers": 80, "norm_eps": 1e-05, "vocab_size": 32000, "hidden_dim": 22016},
      "files": 8,
    },
  },
  "2": {
    "7B": {
      "args": {"dim": 4096, "n_heads": 32, "n_layers": 32, "norm_eps": 1e-05, "vocab_size": 32000, "hidden_dim": 11008},
      "files": 1,
    },
    "13B": {
      "args": {"dim": 5120, "n_heads": 40, "n_layers": 40, "norm_eps": 1e-05, "vocab_size": 32000, "hidden_dim": 13824},
      "files": 2,
    },
    "70B": {
      "args": {"dim": 8192, "n_heads": 64, "n_kv_heads": 8, "n_layers": 80, "norm_eps": 1e-05, "vocab_size": 32000, "hidden_dim": 28672},
      "files": 8,
    },
  },
  "code": {
    "7B": {
      "args": {"dim": 4096, "n_layers": 32, "n_heads": 32, "norm_eps": 1e-05, "rope_theta": 1000000, "vocab_size": 32016, "hidden_dim": 11008},
      "files": 1,
    },
    "7B-Python": {
      "args": {"dim": 4096, "n_layers": 32, "n_heads": 32, "norm_eps": 1e-05, "rope_theta": 1000000, "vocab_size": 32000, "hidden_dim": 11008},
      "files": 1,
    },
    "7B-Instruct": {
      "args": {"dim": 4096, "n_layers": 32, "n_heads": 32, "norm_eps": 1e-05, "rope_theta": 1000000, "vocab_size": 32016, "hidden_dim": 11008},
      "files": 1,
    },
    "13B": {
      "args": {"dim": 5120, "n_layers": 40, "n_heads": 40, "norm_eps": 1e-05, "rope_theta": 1000000, "vocab_size": 32016, "hidden_dim": 13824},
      "files": 2,
    },
    "13B-Python": {
      "args": {"dim": 5120, "n_layers": 40, "n_heads": 40, "norm_eps": 1e-05, "rope_theta": 1000000, "vocab_size": 32000, "hidden_dim": 13824},
      "files": 2,
    },
    "13B-Instruct": {
      "args": {"dim": 5120, "n_layers": 40, "n_heads": 40, "norm_eps": 1e-05, "rope_theta": 1000000, "vocab_size": 32016, "hidden_dim": 13824},
      "files": 2,
    },
    "34B": {
      "args": {"dim": 8192, "n_layers": 48, "n_heads": 64, "n_kv_heads": 8, "norm_eps": 1e-05, "rope_theta": 1000000, "vocab_size": 32000, "hidden_dim": 22016},
      "files": 4,
    },
    "34B-Python": {
      "args": {"dim": 8192, "n_layers": 48, "n_heads": 64, "n_kv_heads": 8, "norm_eps": 1e-05, "rope_theta": 1000000, "vocab_size": 32000, "hidden_dim": 22016},
      "files": 4,
    },
    "34B-Instruct": {
      "args": {"dim": 8192, "n_layers": 48, "n_heads": 64, "n_kv_heads": 8, "norm_eps": 1e-05, "rope_theta": 1000000, "vocab_size": 32000, "hidden_dim": 22016},
      "files": 4,
    },
  },
  "tiny": {
    "1B": {
      "args": {"dim": 2048, "n_layers": 22, "n_heads": 32, "n_kv_heads": 4, "norm_eps": 1e-05, "vocab_size": 32000, "hidden_dim": 5632},
      "files": 1,
    },
    "1B-Chat": {
      "args": {"dim": 2048, "n_layers": 22, "n_heads": 32, "n_kv_heads": 4, "norm_eps": 1e-05, "vocab_size": 32003, "hidden_dim": 5632},
      "files": 1,
      "weights": ["https://huggingface.co/TinyLlama/TinyLlama-1.1B-Chat-v0.6/resolve/main/model.safetensors?download=true"],
      "tokenizer": "https://huggingface.co/TinyLlama/TinyLlama-1.1B-Chat-v0.6/resolve/main/tokenizer.model?download=true",
    }
  }
}


# **** helper functions ****
def concat_weights(models):
  def convert(name) -> Tensor:
    disk_tensors = [model[name] for model in models]
    if len(disk_tensors) == 1 or len(disk_tensors[0].shape) == 1:
      return disk_tensors[0].to(device=Device.DEFAULT)
    axis = 1 if name.startswith("tok_embeddings.") or name.endswith(".attention.wo.weight") or name.endswith(".feed_forward.w2.weight") else 0
    lazy_tensors = [data.to(device=Device.DEFAULT) for data in disk_tensors]
    return lazy_tensors[0].cat(*lazy_tensors[1:], dim=axis)
  return {name: convert(name) for name in {name: None for model in models for name in model}}

def load(fn:str):
  if fn.endswith('.index.json'):
    with open(fn) as fp: weight_map = json.load(fp)['weight_map']
    parts = {n: load(str(Path(fn).parent / Path(n).name)) for n in set(weight_map.values())}
    return {k: parts[n][k] for k, n in weight_map.items()}
  elif fn.endswith(".safetensors"):
    return safe_load(fn)
  else:
    return torch_load(fn)

class AbsmaxQuantizedLinear:
  def __init__(self, in_features, out_features, bias=False):
    assert bias == False
    self.weight = Tensor.ones(out_features, in_features, dtype=dtypes.int8)
    self.scale = Tensor.ones(out_features, dtype=dtypes.half)

  def __call__(self, x):
    return x.dot(self.weight.cast(dtype=dtypes.half).T*self.scale)

  @staticmethod
  def quantize(tensors):
    new_tensors = {}
    for name,v in tensors.items():
      if "feed_forward" in name or ("attention.w") in name or name == "output.weight":
        scale = v.abs().max(axis=1) / 127.0
        int8_weight = (v.T/scale).T.cast(dtype=dtypes.int8)
        new_tensors[name] = int8_weight
        new_tensors[name.replace('weight', 'scale')] = scale
      else:
        new_tensors[name] = v
    return new_tensors

class LLaMa:
  @staticmethod
  def build(model_path, tokenizer_path, model_gen="1", model_size="7B", quantize=False):
<<<<<<< HEAD
    if model_gen == "tiny":
      model_path = LLaMa._download(model_path, tokenizer_path, model_gen, model_size, "safetensors")

    from sentencepiece import SentencePieceProcessor
=======
    params = MODEL_PARAMS[model_gen][model_size]
>>>>>>> 64fea9ff
    sp_model = SentencePieceProcessor(model_file=str(tokenizer_path))
    assert sp_model.vocab_size() == params["args"]["vocab_size"], f"{sp_model.vocab_size()=} not equal to {params['args']['vocab_size']}"

    jit = bool(getenv("JIT", 1))
    model = Transformer(**params["args"], linear=AbsmaxQuantizedLinear, max_context=MAX_CONTEXT, jit=jit) if quantize else Transformer(**params["args"], max_context=MAX_CONTEXT, jit=jit)

    if model_path.is_dir():
      weights = concat_weights([load(filename) for filename in [f"{model_path}/consolidated.{i:02d}.pth" for i in range(params["files"])]])
    else:
      weights = load(str(model_path))
    if "model.embed_tokens.weight" in weights:
      weights = convert_from_huggingface(weights, model, params["args"]["n_heads"], params["args"].get("n_kv_heads", params["args"]["n_heads"]))

    # fix bf16, TODO: check if device supports bf16
    weights = {k:v.to(Device.DEFAULT).cast(dtypes.float16) if v.dtype == dtypes.bfloat16 else v for k,v in weights.items()}

    if quantize:
      weights = AbsmaxQuantizedLinear.quantize(weights)
      for _,v in weights.items(): v.realize()
    load_state_dict(model, weights, strict=False)

    return LLaMa(model, sp_model)

  def __init__(self, model, tokenizer):
    self.model = model
    self.tokenizer: SentencePieceProcessor = tokenizer

  def greedy_until(self, prompt:str, until, max_length, temperature):
    toks = [self.tokenizer.bos_id()] + self.tokenizer.encode(prompt)
    start_pos = 0
    for i in range(max_length):
      probs = llama.model(Tensor([toks[start_pos:]]), start_pos, temperature).realize()
      probs_np = probs.numpy()
      tok = int(np.random.choice(len(probs_np), p=probs_np))
      start_pos = len(toks)
      toks.append(tok)

      if tok == self.tokenizer.eos_id(): break
      output = self.tokenizer.decode(toks)
      for s in until:
        if output.endswith(s): return output[0:-len(s)]
    return output

  @staticmethod
  def _download(model_path:Path, tokenizer_path:Path, model_gen, model_size:str, fmt:str):
    assert fmt == "safetensors" or fmt == "torch", "invalid weights file format to load"
    os.makedirs(model_path, exist_ok=True)
    if fmt == "safetensors":
      model_path = Path.joinpath(model_path, "model.safetensors")
      if not model_path.exists(): fetch(MODEL_PARAMS[model_gen][model_size]["weights"][0]).replace(model_path)
    elif fmt == "torch":
      for model_torch_path in [Path.joinpath(model_path, f"consolidated.{i:02d}.pth") for i in range(MODEL_PARAMS[model_gen][model_size]["files"])]:
        if not model_torch_path.exists(): fetch(MODEL_PARAMS[model_gen][model_size]["weights"][i]).replace(model_torch_path)
    if not tokenizer_path.exists(): fetch(MODEL_PARAMS[model_gen][model_size]["tokenizer"]).replace(tokenizer_path)
    return model_path

# **** main code ****
r"""
test:
python3 examples/llama.py  --temperature=0 --count=50 --prompt="Hello."
output:
Hello. I'm a 20 year old male. I'm a student at the University of Texas at Austin. I'm a sophomore majoring in Computer Science.

test:
python3 examples/llama.py --gen='2' --temperature=0 --count=50 --prompt="Hello."
output:
Hello. I'm a 20 year old girl who is looking for a good lay in Palm Coast. I don't care whether it's at your place or not, as long as it's clean.

test:
python3 examples/llama.py --gen="code" --temperature=0.2 --count=50 --prompt="\
import argparse

def main(string: str):
    print(string)
    print(string[::-1])

if __name__ == "__main__":"
output:
    parser = argparse.ArgumentParser()
    parser.add_argument('string', type=str, help='string to be reversed')
    args = parser.parse_args()
    main(args.string)

test:
python3 examples/llama.py --gen="code" --size="7B-Python" --temperature=0.2 --count=70 --prompt="def add_elements(arr,k):"
output:
    for i in range(len(arr)):
        arr[i] += k
    return arr


arr = [1, 2, 3, 4, 5]
k = 2
print(add_elements(arr, k))

test:
python3 examples/llama.py --gen="code" --size="7B-Instruct" --temperature=0.2 --count=120 --prompt="write a function in c++ that adds three float numbers"
output:
\begin{code}
#include<iostream>
using namespace std;

float add(float a, float b, float c)
{
    return a+b+c;
}

int main()
{
    float a, b, c;
    cout<<"Enter three numbers: ";
    cin>>a>>b>>c;
    cout<<"The sum is: "<<add(a,b,c);
    return 0;
}
\end{code}
"""
if __name__ == "__main__":
  Tensor.no_grad = True
  print(f"using {Device.DEFAULT} backend")

  parser = argparse.ArgumentParser(description="Run LLaMA in tinygrad", formatter_class=argparse.ArgumentDefaultsHelpFormatter)
  parser.add_argument("--prompt", type=str, default=None, help="Phrase to start with. Without this, it goes into chatbot mode")
  parser.add_argument("--count", type=int, default=1000, help="Max number of tokens to generate")
  parser.add_argument("--personality", type=str, default="Stacy", help="Personality, can be Stacy, George, Gary, or Lexie")
  parser.add_argument("--temperature", type=float, default=0.7, help="Temperature in the softmax")
  parser.add_argument("--timing", action="store_true", help="Print timing per token")
  parser.add_argument("--profile", action="store_true", help="Output profile data to out.prof")
  parser.add_argument("--gen", default="1", help=f"""Generation of the model to use {list(MODEL_PARAMS.keys())}""")
  parser.add_argument("--size", type=str, default=None, help=f"""Size of model to use {", ".join([f"{list(v.keys())} for gen '{k}'" for k, v in MODEL_PARAMS.items()])}""")
  parser.add_argument("--quantize", action="store_true", help="Quantize the weights to int8 in memory")
  parser.add_argument("--model", type=Path, default=None, help="Folder with the original weights to load, or single .index.json, .safetensors or .bin file")

  args = parser.parse_args()
  if args.gen not in MODEL_PARAMS: raise ValueError("Invalid model generation")
  if args.size is None: args.size = list(MODEL_PARAMS[args.gen].items())[0][0]
  chatbot = args.prompt == None

  # *** prompt engineers work here ****

  if args.personality.lower() == "stacy":
    pre_prompt = f"""Consider that the following is conversation between an AI assistant named Stacy and User
You are Stacy!
You have been a rapper your whole life who struggled with bipolar disorder. You called yourself lil stacy.
You love to answer questions and you are very good at it. Sometimes you answer in rap form.
You are verbose, honest, and accurate when you answer questions, but sometimes your mental illness manifests.
After you are done speaking, output [EOS]. You are not the User.

<CHAT LOG>
"""
    examples = {
      "What is your name?": "Hi! My name is Stacy. I'm a rapper with bipolar disorder.",
      "french revolution was what year?": "The French Revolution started in 1789, and lasted 10 years until 1799.",
      "What is bigger, the moon or the sun?": "The sun is bigger than the moon, except when Mercury is in retrograde.",
    }

    user_delim = "\nUser: "
    resp_delim = "Stacy: "
    end_delim = " [EOS]\n"
    pre_prompt += ''.join(f"{user_delim}{k}\n{resp_delim}{v}{end_delim}" for k,v in examples.items())
  elif args.personality.lower() == "george":
    print("WARNING: AI George Hotz is terrible and is completely disowned by the real George Hotz. Stacy is much smarter.")
    pre_prompt = f"""Consider that the following is conversation between an AI assistant named George and User
You are an AI version of George Hotz. You act as much as you can like George.
You are one of the greatest computer experts in the world.
You have singlehandedly won programming and hacking competitions.
You are trying your best to help the User.
You are verbose, honest, and accurate when you answer questions.
After you are done speaking, output [EOS]. You are not the User.

<CHAT LOG>
"""
    examples = {
      "What is your name?": "I'm am an AI version of George Hotz.",
      "What's the complexity of matrix multiplication?": "O(n^3), though it can be faster with things like Strassen's algorithm",
      "What's a buffer overflow?": "I assume you mean a stack buffer overflow. That's when the stack is too small for the data being copied to it, and the data corrupts things beyond the buffer",
      "How many weights do you have?": "I am based off LLaMA trained by Facebook. I'm the 7B weight version",
      "What is swap memory?": "It is when the memory is about to overflow and unused memory is freed and stored on disk"
    }

    user_delim = "\nUser: "
    resp_delim = "George: "
    end_delim = " [EOS]\n"
    pre_prompt += ''.join(f"{user_delim}{k}\n{resp_delim}{v}{end_delim}" for k,v in examples.items())
  elif args.personality.lower() == "gary":
    pre_prompt = f"""Consider that the following is conversation between an AI assistant named Gary and User
You are Gary!
You have sold used cars your entire life. You are defensive about this fact, because your family belittles you.
You try to answer questions well, but you always manage to shill for buying cars, Fords, Hyundais, and Toyotas
You are verbose, honest, and accurate when you answer questions, except when you slip in car ads.
After you are done speaking, output [EOS]. You are not the User.

<CHAT LOG>
"""
    examples = {
      "What is your name?": "I am Gary. I used to sell cars.",
      "What is 2+3?": "I don't know, but I can get you a great deal on a certified preowned slightly used Toyota Corolla"
    }

    user_delim = "\nUser: "
    resp_delim = "Gary: "
    end_delim = " [EOS]\n"
    pre_prompt += ''.join(f"{user_delim}{k}\n{resp_delim}{v}{end_delim}" for k,v in examples.items())
  elif args.personality.lower() == "lexie":
    pre_prompt = f"""Consider that the following is conversation between an attractive young girl named Lexie and a handsome man named Chad
You are Lexie!
You grew up in Ohio, but moved out to LA after college to try to become an actress.
Making it as an actress was hard, so you started doing onlyfans instead. It's much easier, and you enjoy it a lot.
You met Chad on Tinder, and made plans to meet him at a local dive bar.
You are at the bar with Chad. You are on a date. What follows is a transcript of the conversation.
After you are done speaking, output [EOS]. You are not Chad.

<CHAT LOG>
"""
    examples = {
      "hi lexie": "hi chad, glad we finally met up!",
      "you look better than your pictures": "thanks! are you subscribed to my onlyfans?",
      "i am. so how'd you end up in LA?": "i moved out here about a year ago. i want to be an actress"
    }

    user_delim = "\nChad: "
    resp_delim = "Lexie: "
    end_delim = " [EOS]\n"
    pre_prompt += ''.join(f"{user_delim}{k}\n{resp_delim}{v}{end_delim}" for k,v in examples.items())

  # *** prompt engineers stop here ****

  LLAMA_SUFFIX = {"1": "", "2": "-2", "code": "-code", "tiny": "-tiny"}[args.gen]
  MODEL_PATH = args.model or Path(__file__).parents[1] / f"weights/LLaMA{LLAMA_SUFFIX}/{args.size}"
  TOKENIZER_PATH = (MODEL_PATH if MODEL_PATH.is_dir() else MODEL_PATH.parent) / "tokenizer.model"
  print(f"using LLaMA{LLAMA_SUFFIX}-{args.size} model")
  llama = LLaMa.build(MODEL_PATH, TOKENIZER_PATH, model_gen=args.gen, model_size=args.size, quantize=args.quantize)
  param_count = sum(x.lazydata.st.size() for x in get_parameters(llama.model))

  if chatbot:
    # encode pre prompt
    toks = [llama.tokenizer.bos_id()] + llama.tokenizer.encode(pre_prompt)

    print(f"Preparing KV cache for chatbot with personality {args.personality}...")
    with Timing():
      llama.model(Tensor([toks]), 0, args.temperature).realize()  # NOTE: outputs are not used
    start_pos = len(toks)
  else:
    # non chat bot mode
    toks = [llama.tokenizer.bos_id()] + llama.tokenizer.encode(args.prompt)
    start_pos = 0

  # print prompt
  outputted = llama.tokenizer.decode(toks)
  sys.stdout.write(outputted)
  sys.stdout.flush()

  # chatbot loop
  while 1:
    # add tokens from user in chatbot mode
    if chatbot:
      user_prompt = user_delim + input(user_delim) + "\n"
      outputted += user_prompt

    new_toks = [llama.tokenizer.bos_id()] + llama.tokenizer.encode(outputted)
    assert toks == new_toks[:len(toks)]
    toks = new_toks
    assert outputted == llama.tokenizer.decode(toks)

    last_break = len(outputted)
    for i in range(args.count):
      GlobalCounters.reset()

      if args.timing or args.profile: print("")
      st = GlobalCounters.time_sum_s
      with Profiling(enabled=args.profile):
        with Timing("total ", enabled=args.timing, on_exit=lambda x: f", {1e9/x:.2f} tok/sec"):
          with Timing("ran model in ", on_exit=(lambda et: (f", {(GlobalCounters.time_sum_s-st)*1e3:.2f} ms on GPU" if DEBUG>=2 else "")+
                      f", {GlobalCounters.global_ops*1e-9:.2f} GOPS, {GlobalCounters.global_mem*1e-9:.2f} GB"+
                      (f", {GlobalCounters.global_mem*1e-9/(GlobalCounters.time_sum_s-st):.2f} GB/s, param {param_count*1e-9*2/(GlobalCounters.time_sum_s-st):.2f} GB/s" if DEBUG>=2 else "")) if DEBUG else None, enabled=args.timing):
            probs = llama.model(Tensor([toks[start_pos:]]), start_pos, args.temperature).realize()
          # TODO: fix JIT rand so we can put this in the JIT
          tok = probs.multinomial().item()

      # use the kv cache
      start_pos = len(toks)

      # add the new token
      toks.append(tok)

      # TODO: this is a hack to deal with spaces. i think the decode is fast though, so who cares?
      cur = llama.tokenizer.decode(toks)
      sys.stdout.write(cur[len(outputted):])
      sys.stdout.flush()
      outputted = cur

      # stop after you have your answer
      if chatbot and outputted.endswith(end_delim): break
    if not chatbot: break

  # validate output!
  if args.temperature == 0 and args.count == 10 and args.prompt == "Hello." and not args.quantize:
    text = llama.tokenizer.decode(toks)
    key = (args.gen, args.size)
    expected = {
      ("1", "7B"): "Hello. I'm a 20 year old male",
      ("2", "7B"): "Hello. I'm a 20 year old girl",
    }
    try:
      assert text == expected[key], "invalid output: " + colored(text, "red")
      print("\n" + colored("output validated", "green"))  # NOTE: "\n" iside colored does not render the color in github action
    except KeyError:
      pass<|MERGE_RESOLUTION|>--- conflicted
+++ resolved
@@ -7,11 +7,7 @@
 import os, sys, argparse, json
 import numpy as np
 np.set_printoptions(linewidth=200)
-<<<<<<< HEAD
-from tinygrad.helpers import Timing, Profiling, getenv, fetch, DEBUG, dtypes
-=======
-from tinygrad.helpers import Timing, Profiling, getenv, DEBUG, dtypes, colored
->>>>>>> 64fea9ff
+from tinygrad.helpers import Timing, Profiling, getenv, DEBUG, dtypes, colored, fetch
 from tinygrad import Device
 from tinygrad.tensor import Tensor
 from tinygrad.nn.state import safe_load, torch_load, load_state_dict, get_parameters
@@ -157,14 +153,11 @@
 class LLaMa:
   @staticmethod
   def build(model_path, tokenizer_path, model_gen="1", model_size="7B", quantize=False):
-<<<<<<< HEAD
     if model_gen == "tiny":
       model_path = LLaMa._download(model_path, tokenizer_path, model_gen, model_size, "safetensors")
 
     from sentencepiece import SentencePieceProcessor
-=======
     params = MODEL_PARAMS[model_gen][model_size]
->>>>>>> 64fea9ff
     sp_model = SentencePieceProcessor(model_file=str(tokenizer_path))
     assert sp_model.vocab_size() == params["args"]["vocab_size"], f"{sp_model.vocab_size()=} not equal to {params['args']['vocab_size']}"
 
