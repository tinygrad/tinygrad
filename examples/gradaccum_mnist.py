--- conflicted
+++ resolved
@@ -96,11 +96,7 @@
     # microbatch sets the gradients
     for _ in range(ACC_STEPS): microbatch()
 
-<<<<<<< HEAD
-    # get the loss because the optimizer clears it
-=======
     # get the loss before the optimizer clears it
->>>>>>> 96d16675
     # this is already realized so this isn't a schedule
     loss_item = loss.item()
 
