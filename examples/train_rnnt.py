from datasets.librispeech import iterate
from tinygrad.helpers import LazyNumpyArray
from tinygrad.lazy import LazyBuffer
from tinygrad.tensor import Tensor, Function
from tinygrad.nn.optim import LAMB, get_parameters
import numpy as np

from models.rnnt import RNNT

def rnnt_loss_forward(x: Tensor, y: Tensor, blank=28):
  T, U, _ = x.shape

<<<<<<< HEAD
  alphas = np.zeros((T, U))
  alphas[1,0] = 1
=======
  alphas = Tensor.zeros((T,U))
>>>>>>> aba1745d

  for t in range(1, T):
    alphas[t, 0] = alphas[t - 1, 0] + x[t - 1, 0, blank]

  for u in range(1, U):
    alphas[0, u] = alphas[0, u - 1] + x[0, u - 1, y[u - 1]]

  for t in range(1, T):
    for u in range(1, U):
      no_emit = alphas[t - 1, u] + x[t - 1, u, blank]
      emit = alphas[t, u - 1] + x[t, u - 1, y[u - 1]]
      alphas[t, u] = (emit.exp() + no_emit.exp()).log()

  log_likelihood = alphas[T - 1, U - 1] + x[T - 1, U - 1, blank]
  return alphas, -log_likelihood

def rnnt_loss_backward(x: Tensor, y: Tensor, blank=28):
  T, U, _ = x.shape

  betas = Tensor.zeros((T, U))
  betas[T - 1, U - 1] = x[T - 1, U - 1, blank]

  for t in reversed(range(T - 1)):
    betas[t, U - 1] = betas[t + 1, U - 1] + x[t, U - 1, blank]

  for u in reversed(range(U - 1)):
    betas[T - 1, u] = betas[T - 1, u + 1] + x[T - 1, u, y[u]]

  for t in reversed(range(T - 1)):
    for u in reversed(range(U - 1)):
      no_emit = betas[t + 1, u] + x[t, u, blank]
      emit = betas[t, u + 1] + x[t, u, y[u]]
      betas[t, u] = (emit.exp() + no_emit.exp()).log()

  return betas

def rnnt_loss_grad(x: Tensor, alphas: Tensor, betas: Tensor, y: Tensor, blank=28):
  T, U, _ = x.shape

  grads = Tensor.full(x.shape, -np.inf)
  log_likelihood = betas[0, 0]

  grads[T - 1, U - 1, blank] = alphas[T - 1, U - 1]
  grads[:T - 1, :, blank] = alphas[:T - 1, : ] + betas[1:, :]

  for u, l in enumerate(y):
    grads[:, u, l] = alphas[:, u] + betas[:, u + 1]

  grads = -((grads + x - log_likelihood).exp())

  return grads

def rnnt_loss(x, y, blank=28):
  alphas, log_likelihood = rnnt_loss_forward(x, y, blank)
  betas = rnnt_loss_backward(x, y, blank)
  grads = rnnt_loss_grad(x, alphas, betas, y, blank)
  return log_likelihood, grads

def rnnt_loss_batch(x, x_lens, y, y_lens, blank=28):
  grads = np.zeros_like(x) # Need?
  losses = []
  for b in range(x.shape[0]):
    t = int(x_lens[b])
    u = int(y_lens[b]) + 1
    loss, grad = rnnt_loss(x[b, :t, :u, :], y[b, :u - 1], blank)
    losses.append(loss)
    grads[b, :t, :u, :] = grad
  return Tensor(losses, dtype=np.float32), grads

class RNNTLoss(Function):
  def forward(self, x, x_lens, y, y_lens):
    self.x, self.x_lens, self.y, self.y_lens = x, x_lens, y, y_lens

    loss, grads = rnnt_loss_batch(x, x_lens, y, y_lens) 
    self.grads = grads

    return LazyBuffer.fromCPU(LazyNumpyArray(loss, loss.shape, loss.dtype), x.device)

  def backward(self, grad_output):
    return LazyBuffer.fromCPU(LazyNumpyArray(self.grads, self.grads.shape, self.grads.dtype), grad_output.device), None, None, None

if __name__ == "__main__":
  # Tinygrad set flags
  Tensor.training = True
  np.set_printoptions(linewidth=200) # Do we need this

  # Load Model
  mdl = RNNT()
  #mdl.load_from_pretrained()
  optim = LAMB(get_parameters(mdl), lr=4e-3, wd=1e-3)

  LABELS = [" ", "a", "b", "c", "d", "e", "f", "g", "h", "i", "j", "k", "l", "m", "n", "o", "p", "q", "r", "s", "t", "u", "v", "w", "x", "y", "z", "'"]

  optim.zero_grad()
  for epoch in range(100):
    for X, Y, y_raw in iterate(val=False, bs=1):
      x, y = Tensor(X[0]), Tensor(Y)
      out = mdl(x, y)

      tt = mdl.decode(Tensor(X[0]), Tensor(X[1]))
      for n, t in enumerate(tt):
        tnp = np.array(t)
        print(["".join([LABELS[int(tnp[i])] for i in range(tnp.shape[0])])])
        print(y_raw[n])

      # print(out.shape)
      print("forward done")
      loss = RNNTLoss.apply(out.log_softmax(), Tensor([10, 10, 10, 10]), y, Tensor([10, 10, 10, 10])).mean() # Why pass tensor [10,10,10,10]?
      print("loss done")
      loss.backward()
      print("backward done")
      optim.step()
      print("step done")
      optim.zero_grad()
      print("zero grad done")

      print("loss %.4f" % loss.numpy()[0])<|MERGE_RESOLUTION|>--- conflicted
+++ resolved
@@ -10,12 +10,8 @@
 def rnnt_loss_forward(x: Tensor, y: Tensor, blank=28):
   T, U, _ = x.shape
 
-<<<<<<< HEAD
-  alphas = np.zeros((T, U))
+  alphas = Tensor.zeros((T, U))
   alphas[1,0] = 1
-=======
-  alphas = Tensor.zeros((T,U))
->>>>>>> aba1745d
 
   for t in range(1, T):
     alphas[t, 0] = alphas[t - 1, 0] + x[t - 1, 0, blank]
