--- conflicted
+++ resolved
@@ -29,13 +29,8 @@
   @Tensor.train()
   def train_step() -> Tensor:
     opt.zero_grad()
-<<<<<<< HEAD
-    samples = Tensor.randint(getenv("BS", 512), high=X_train.shape[0]).contiguous()
-    loss = model(X_train[samples].contiguous()).sparse_categorical_crossentropy(Y_train[samples].contiguous()).backward()
-=======
     samples = Tensor.randint(getenv("BS", 512), high=X_train.shape[0])
     loss = model(X_train[samples]).sparse_categorical_crossentropy(Y_train[samples]).backward()
->>>>>>> 4afa0b86
     return loss.realize(*opt.schedule_step())
 
   @TinyJit
