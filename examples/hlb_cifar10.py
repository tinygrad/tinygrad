#!/usr/bin/env python3
# tinygrad implementation of https://github.com/tysam-code/hlb-CIFAR10/blob/main/main.py
# https://myrtle.ai/learn/how-to-train-your-resnet-8-bag-of-tricks/
# https://siboehm.com/articles/22/CUDA-MMM
import time
import numpy as np
from datasets import fetch_cifar
from tinygrad import nn
from tinygrad.state import get_parameters, get_state_dict
from tinygrad.nn import optim
from tinygrad.tensor import Tensor
from tinygrad.helpers import getenv
from tinygrad.ops import GlobalCounters
from extra.lr_scheduler import OneCycleLR

def set_seed(seed):
  Tensor.manual_seed(getenv('SEED', seed)) # Deterministic
  np.random.seed(getenv('SEED', seed))

num_classes = 10

class ConvGroup:
  def __init__(self, channels_in, channels_out, short, se=True):
    self.short, self.se = short, se and not short
    self.conv = [nn.Conv2d(channels_in if i == 0 else channels_out, channels_out, kernel_size=3, padding=1, bias=False) for i in range(1 if short else 3)]
    self.norm = [nn.BatchNorm2d(channels_out, track_running_stats=False, eps=1e-12, momentum=0.8) for _ in range(1 if short else 3)]
    if self.se: self.se1, self.se2 = nn.Linear(channels_out, channels_out//16), nn.Linear(channels_out//16, channels_out)

  def __call__(self, x):
    x = self.conv[0](x).max_pool2d(2)
    x = self.norm[0](x).clip(1e-15, 1e15).gelu()
    if self.short: return x
    residual = x
    mult = self.se2(self.se1(residual.mean((2,3))).clip(1e-15, 1e15).gelu()).sigmoid().reshape(x.shape[0], x.shape[1], 1, 1) if self.se else 1.0
    x = self.norm[1](self.conv[1](x)).clip(1e-15, 1e15).gelu()
    x = self.norm[2](self.conv[2](x) * mult).clip(1e-15, 1e15).gelu()
    return x + residual

class SpeedyResNet:
  def __init__(self):
    # TODO: add whitening
    self.net = [
      nn.Conv2d(3, 64, kernel_size=1),
      nn.BatchNorm2d(64, track_running_stats=False, eps=1e-12, momentum=0.8),
      lambda x: x.clip(1e-15, 1e15).gelu(), # TODO: find exact range on which gelu works 
      ConvGroup(64, 128, short=False),
      ConvGroup(128, 256, short=True),
      ConvGroup(256, 512, short=False),
      lambda x: x.max((2,3)),
      nn.Linear(512, num_classes, bias=False)
    ]

  # note, pytorch just uses https://pytorch.org/docs/stable/generated/torch.nn.CrossEntropyLoss.html instead of log_softmax
  def __call__(self, x, training=True): 
    if not training and getenv('TTA', 0)==1: return ((x.sequential(self.net) * 0.5) + (x[..., ::-1].sequential(self.net) * 0.5)).log_softmax()
    return x.sequential(self.net).log_softmax()

def fetch_batches(all_X, all_Y, BS, seed, is_train=False, flip_chance=0.5):
  def _shuffle(all_X, all_Y):
    if is_train:
      ind = np.arange(all_Y.shape[0])
      np.random.shuffle(ind)
      all_X, all_Y = all_X[ind, ...], all_Y[ind, ...]
    return all_X, all_Y
  while True:
    set_seed(seed)
    all_X, all_Y = _shuffle(all_X, all_Y)
    for batch_start in range(0, all_Y.shape[0], BS):
      batch_end = min(batch_start+BS, all_Y.shape[0])
      X = Tensor(all_X[batch_end-BS:batch_end]) # batch_end-BS for padding
      if is_train: X = Tensor.where(Tensor.rand(X.shape[0],1,1,1) < flip_chance, X[..., ::-1], X) # flip augmentation 
      Y = np.zeros((BS, num_classes), np.float32)
      Y[range(BS),all_Y[batch_end-BS:batch_end]] = -1.0*num_classes
      Y = Tensor(Y.reshape(BS, num_classes))
      yield X, Y
    if not is_train: break
    seed += 1

def train_cifar(bs=512, eval_bs=500, steps=1000, div_factor=1e16, final_lr_ratio=0.001, max_lr=0.01, pct_start=0.25, momentum=0.8, wd=0.15, label_smoothing=0., mixup_alpha=0.025, seed=6):
  set_seed(seed)
  Tensor.training = True

  BS, EVAL_BS, STEPS = getenv("BS", bs), getenv('EVAL_BS', eval_bs), getenv("STEPS", steps)
  MAX_LR, PCT_START, MOMENTUM, WD = getenv("MAX_LR", max_lr), getenv('PCT_START', pct_start), getenv('MOMENTUM', momentum), getenv("WD", wd)
  DIV_FACTOR, LABEL_SMOOTHING, MIXUP_ALPHA = getenv('DIV_FACTOR', div_factor), getenv('LABEL_SMOOTHING', label_smoothing), getenv('MIXUP_ALPHA', mixup_alpha)
  FINAL_DIV_FACTOR = 1./(DIV_FACTOR*getenv('FINAL_LR_RATIO', final_lr_ratio))
  if getenv("FAKEDATA"):
    N = 2048
    X_train = np.random.default_rng().standard_normal(size=(N, 3, 32, 32), dtype=np.float32)
    Y_train = np.random.randint(0,10,size=(N), dtype=np.int32)
    X_test, Y_test = X_train, Y_train
  else:
    X_train, Y_train = fetch_cifar(train=True)
    X_test, Y_test = fetch_cifar(train=False)
  model = SpeedyResNet()
  optimizer = optim.SGD(optim.get_parameters(model), lr=0.01, momentum=MOMENTUM, nesterov=True, weight_decay=WD)
  lr_scheduler = OneCycleLR(optimizer, max_lr=MAX_LR, initial_div_factor=DIV_FACTOR, final_div_factor=FINAL_DIV_FACTOR, 
                            total_steps=STEPS, pct_start=PCT_START)

<<<<<<< HEAD
  # JIT at every run
  from tinygrad.jit import TinyJit
  @TinyJit
  def train_step_jitted(model, optimizer, lr_scheduler, X, Y):
    out = model(X)
    loss = (1 - LABEL_SMOOTHING) * out.mul(Y).mean() + (-1 * LABEL_SMOOTHING * out.mean())
    if not getenv("DISABLE_BACKWARD"):
      optimizer.zero_grad()
      loss.backward()
      optimizer.step()
      lr_scheduler.step()
    return loss.realize()
=======
  # init weights with torch
  # TODO: it doesn't learn with the tinygrad weights, likely since kaiming init
  if getenv("TORCHWEIGHTS"):
    from examples.hlb_cifar10_torch import SpeedyResNet as SpeedyResNetTorch
    torch_model = SpeedyResNetTorch()
    model_state_dict = get_state_dict(model)
    torch_state_dict = torch_model.state_dict()
    for k,v in torch_state_dict.items():
      old_mean_std = model_state_dict[k].mean().numpy(), model_state_dict[k].std().numpy()
      model_state_dict[k].assign(Tensor(v.detach().numpy())).realize()
      new_mean_std = model_state_dict[k].mean().numpy(), model_state_dict[k].std().numpy()
      print(f"initted {k:40s} {str(model_state_dict[k].shape):20s} from torch mean:{old_mean_std[0]:8.5f} -> {new_mean_std[0]:8.5f} std:{old_mean_std[1]:8.5f} -> {new_mean_std[1]:8.5f}")
    exit(0)

  if getenv("ADAM"):
    optimizer = optim.Adam(get_parameters(model), lr=Tensor([0.001]).realize())
  else:
    optimizer = optim.SGD(get_parameters(model), lr=0.01, momentum=0.85, nesterov=True)
>>>>>>> cbb5c655

  @TinyJit
  def eval_step_jitted(model, X, Y):
    out = model(X, training=False)
    loss = out.mul(Y).mean()
    return out.realize(), loss.realize()
  
  # 97 steps in 2 seconds = 20ms / step
  # step is 1163.42 GOPS = 56 TFLOPS!!!, 41% of max 136
  # 4 seconds for tfloat32 ~ 28 TFLOPS, 41% of max 68
  # 6.4 seconds for float32 ~ 17 TFLOPS, 50% of max 34.1
  # 4.7 seconds for float32 w/o channels last. 24 TFLOPS. we get 50ms then i'll be happy. only 64x off

  # https://www.anandtech.com/show/16727/nvidia-announces-geforce-rtx-3080-ti-3070-ti-upgraded-cards-coming-in-june
  # 136 TFLOPS is the theoretical max w float16 on 3080 Ti
  best_eval = -1
  i = 0
  left_batcher, right_batcher = fetch_batches(X_train, Y_train, BS=BS, seed=seed, is_train=True), fetch_batches(X_train, Y_train, BS=BS, seed=seed+1, is_train=True)
  while i <= STEPS:
    (Xr, Yr), (Xl, Yl) = next(right_batcher), next(left_batcher)
    mixup_prob = Tensor(np.random.beta(MIXUP_ALPHA, MIXUP_ALPHA, (1, )).astype(np.float32)) if MIXUP_ALPHA > 0 else Tensor.ones(Xr.shape[0], 1, 1, 1)
    X, Y = Xr*mixup_prob + Xl*(1-mixup_prob), Yr*mixup_prob + Yl*(1-mixup_prob)
    if i%50 == 0 and i > 1:
      # batchnorm is frozen, no need for Tensor.training=False
      corrects = []
      losses = []
      for Xt, Yt in fetch_batches(X_test, Y_test, BS=EVAL_BS, seed=seed):
        out, loss = eval_step_jitted(model, Xt, Yt)
        outs = out.numpy().argmax(axis=1)
        correct = outs == Yt.numpy().argmin(axis=1)
        losses.append(loss.numpy().tolist())
        corrects.extend(correct.tolist())
      acc = sum(corrects)/len(corrects)*100.0
      if acc > best_eval:
        best_eval = acc
        print(f"eval {sum(corrects)}/{len(corrects)} {acc:.2f}%, {(sum(losses)/len(losses)):7.2f} val_loss STEP={i}")
    if STEPS == 0: break
    GlobalCounters.reset()
    st = time.monotonic()
    loss = train_step_jitted(model, optimizer, lr_scheduler, X, Y)
    et = time.monotonic()
    loss_cpu = loss.numpy()
    cl = time.monotonic()
    print(f"{i:3d} {(cl-st)*1000.0:7.2f} ms run, {(et-st)*1000.0:7.2f} ms python, {(cl-et)*1000.0:7.2f} ms CL, {loss_cpu:7.2f} loss, {optimizer.lr.numpy()[0]:.6f} LR, {GlobalCounters.mem_used/1e9:.2f} GB used, {GlobalCounters.global_ops*1e-9/(cl-st):9.2f} GFLOPS")
    i += 1

if __name__ == "__main__":
  train_cifar()<|MERGE_RESOLUTION|>--- conflicted
+++ resolved
@@ -6,7 +6,7 @@
 import numpy as np
 from datasets import fetch_cifar
 from tinygrad import nn
-from tinygrad.state import get_parameters, get_state_dict
+from tinygrad.state import get_parameters
 from tinygrad.nn import optim
 from tinygrad.tensor import Tensor
 from tinygrad.helpers import getenv
@@ -93,11 +93,10 @@
     X_train, Y_train = fetch_cifar(train=True)
     X_test, Y_test = fetch_cifar(train=False)
   model = SpeedyResNet()
-  optimizer = optim.SGD(optim.get_parameters(model), lr=0.01, momentum=MOMENTUM, nesterov=True, weight_decay=WD)
+  optimizer = optim.SGD(get_parameters(model), lr=0.01, momentum=MOMENTUM, nesterov=True, weight_decay=WD)
   lr_scheduler = OneCycleLR(optimizer, max_lr=MAX_LR, initial_div_factor=DIV_FACTOR, final_div_factor=FINAL_DIV_FACTOR, 
                             total_steps=STEPS, pct_start=PCT_START)
 
-<<<<<<< HEAD
   # JIT at every run
   from tinygrad.jit import TinyJit
   @TinyJit
@@ -110,26 +109,6 @@
       optimizer.step()
       lr_scheduler.step()
     return loss.realize()
-=======
-  # init weights with torch
-  # TODO: it doesn't learn with the tinygrad weights, likely since kaiming init
-  if getenv("TORCHWEIGHTS"):
-    from examples.hlb_cifar10_torch import SpeedyResNet as SpeedyResNetTorch
-    torch_model = SpeedyResNetTorch()
-    model_state_dict = get_state_dict(model)
-    torch_state_dict = torch_model.state_dict()
-    for k,v in torch_state_dict.items():
-      old_mean_std = model_state_dict[k].mean().numpy(), model_state_dict[k].std().numpy()
-      model_state_dict[k].assign(Tensor(v.detach().numpy())).realize()
-      new_mean_std = model_state_dict[k].mean().numpy(), model_state_dict[k].std().numpy()
-      print(f"initted {k:40s} {str(model_state_dict[k].shape):20s} from torch mean:{old_mean_std[0]:8.5f} -> {new_mean_std[0]:8.5f} std:{old_mean_std[1]:8.5f} -> {new_mean_std[1]:8.5f}")
-    exit(0)
-
-  if getenv("ADAM"):
-    optimizer = optim.Adam(get_parameters(model), lr=Tensor([0.001]).realize())
-  else:
-    optimizer = optim.SGD(get_parameters(model), lr=0.01, momentum=0.85, nesterov=True)
->>>>>>> cbb5c655
 
   @TinyJit
   def eval_step_jitted(model, X, Y):
