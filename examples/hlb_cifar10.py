#!/usr/bin/env python3
# tinygrad implementation of https://github.com/tysam-code/hlb-CIFAR10/blob/main/main.py
# https://myrtle.ai/learn/how-to-train-your-resnet-8-bag-of-tricks/
# https://siboehm.com/articles/22/CUDA-MMM
import time
import numpy as np
from extra.datasets import fetch_cifar
from tinygrad import nn
from tinygrad.state import get_parameters, get_state_dict
from tinygrad.nn import optim
from tinygrad.tensor import Tensor
from tinygrad.helpers import getenv, dtypes
from tinygrad.ops import GlobalCounters
from extra.lr_scheduler import OneCycleLR
from tinygrad.jit import TinyJit
from copy import deepcopy


def set_seed(seed):
  Tensor.manual_seed(getenv('SEED', seed)) # Deterministic
  np.random.seed(getenv('SEED', seed))

num_classes = 10
HALF = getenv('HALF', 1) == 1
LOSS_SCALE = getenv('LOSS_SCALE', 1) 

cifar10_mean = Tensor(np.array([125.306918046875, 122.950394140625, 113.86538318359375], dtype=np.float16 if HALF else np.float32).reshape(1,3,1,1))
cifar10_std = Tensor(np.array([62.993219278136884, 62.08870764001421, 66.70489964063091], dtype=np.float16 if HALF else np.float32).reshape(1,3,1,1))

def change_dtype(layers, dtype):
  revert = False
  if not isinstance(layers, list): layers, revert = [layers], True
  for layer in layers:
    if hasattr(layer, '__dict__'):
      for attr, value in layer.__dict__.items():
        if isinstance(value, Tensor) and value.dtype != dtype:
          if value.grad is not None and value.grad.dtype != dtype: value.grad = value.grad.cast(dtype).realize()
          layer.__dict__[attr] = value.cast(dtype).realize()
        value = change_dtype(value, dtype)
  return layers[0] if revert else layers

def copy_weights(from_model, to_model):
  from_model_state = get_state_dict(from_model)
  to_model_state = get_state_dict(to_model)
  for k,v in from_model_state.items():
    # print(f"copying {k}, from {from_model_state[k].dtype} to {to_model_state[k].dtype}")
    to_model_state[k].assign(Tensor(v.cast(to_model_state[k].dtype).numpy()).realize())
    to_model_state[k].requires_grad = from_model_state[k].requires_grad
    if v.grad is not None:
      # print(f"copying {k}.grad, from {from_model_state[k].dtype} to {to_model_state[k].dtype}")
      if to_model_state[k].grad is None: to_model_state[k].grad = Tensor(v.grad.cast(to_model_state[k].dtype).numpy(), requires_grad=False).realize()
      to_model_state[k].grad.assign(Tensor(v.grad.cast(to_model_state[k].dtype).numpy(), requires_grad=False).realize())

class ConvGroup:
  def __init__(self, channels_in, channels_out, short, se=True):
    self.short, self.se = short, se and not short
    self.conv = [nn.Conv2d(channels_in if i == 0 else channels_out, channels_out, kernel_size=3, padding=1, bias=False) for i in range(1 if short else 3)]
    self.norm = [nn.BatchNorm2d(channels_out, track_running_stats=False, eps=1e-12, momentum=0.8) for _ in range(1 if short else 3)]
    if self.se: self.se1, self.se2 = nn.Linear(channels_out, channels_out//16), nn.Linear(channels_out//16, channels_out)

  def __call__(self, x):
    x = self.conv[0](x).max_pool2d(2)
    x = self.norm[0](x).relu()
    if self.short: return x
    residual = x
    mult = self.se2((self.se1(residual.mean((2,3)))).relu()).sigmoid().reshape(x.shape[0], x.shape[1], 1, 1) if self.se else 1.0
    x = self.norm[1](self.conv[1](x)).relu()
    x = self.norm[2](self.conv[2](x) * mult).relu()
    return x + residual

class SpeedyResNet:
  def __init__(self):
    # TODO: add whitening
    BASE_DIM=getenv("BASE_DIM", 64)
    self.net = [
      nn.Conv2d(3, BASE_DIM, kernel_size=1),
      nn.BatchNorm2d(BASE_DIM, track_running_stats=False, eps=1e-12, momentum=0.8),
      lambda x: x.relu(),
      ConvGroup(BASE_DIM, BASE_DIM*2, short=False),
      ConvGroup(BASE_DIM*2, BASE_DIM*4, short=True),
      ConvGroup(BASE_DIM*4, BASE_DIM*8, short=False),
      lambda x: x.max((2,3)),
      nn.Linear(BASE_DIM*8, num_classes, bias=False)
    ]

  # note, pytorch just uses https://pytorch.org/docs/stable/generated/torch.nn.CrossEntropyLoss.html instead of log_softmax
  def __call__(self, x, training=True):
    if not training and getenv('TTA', 0)==1: return ((x.sequential(self.net) * 0.5) + (x[..., ::-1].sequential(self.net) * 0.5)).log_softmax()
    return x.sequential(self.net).log_softmax()

def fetch_batches(all_X, all_Y, BS, seed, is_train=False):
  def _shuffle(all_X, all_Y):
    if is_train:
      ind = np.arange(all_Y.shape[0])
      np.random.shuffle(ind)
      all_X, all_Y = all_X[ind, ...], all_Y[ind, ...]
    return all_X, all_Y
  while True:
    set_seed(seed)
    all_X, all_Y = _shuffle(all_X, all_Y)
    for batch_start in range(0, all_Y.shape[0], BS):
      batch_end = min(batch_start+BS, all_Y.shape[0])
      X = all_X[batch_end-BS:batch_end] # batch_end-BS for padding
      Y = np.zeros((BS, num_classes), np.float16 if HALF else np.float32)
      Y[range(BS),all_Y[batch_end-BS:batch_end]] = -1.0*num_classes
      Y = Y.reshape(BS, num_classes)
      yield X, Y
    if not is_train: break
    seed += 1


def train_cifar(bs=512, eval_bs=500, steps=1000, div_factor=1e16, final_lr_ratio=0.001, max_lr=0.01, pct_start=0.0546875, momentum=0.8, wd=0.15, label_smoothing=0., mixup_alpha=0.025, seed=6):
  set_seed(seed)
  Tensor.training = True

  BS, EVAL_BS, STEPS = getenv("BS", bs), getenv('EVAL_BS', eval_bs), getenv("STEPS", steps)
  MAX_LR, PCT_START, MOMENTUM, WD = getenv("MAX_LR", max_lr), getenv('PCT_START', pct_start), getenv('MOMENTUM', momentum), getenv("WD", wd)
  DIV_FACTOR, LABEL_SMOOTHING, MIXUP_ALPHA = getenv('DIV_FACTOR', div_factor), getenv('LABEL_SMOOTHING', label_smoothing), getenv('MIXUP_ALPHA', mixup_alpha)
  FINAL_DIV_FACTOR = 1./(DIV_FACTOR*getenv('FINAL_LR_RATIO', final_lr_ratio))
  if getenv("FAKEDATA"):
    N = 2048
    X_train = np.random.default_rng().standard_normal(size=(N, 3, 32, 32), dtype=np.float32)
    Y_train = np.random.randint(0,10,size=(N), dtype=np.int32)
    X_test, Y_test = X_train, Y_train
  else:
    X_train, Y_train = fetch_cifar(train=True)
    X_test, Y_test = fetch_cifar(train=False)
<<<<<<< HEAD

  model_fp32 = SpeedyResNet()
  model_fp16 = change_dtype(SpeedyResNet(), dtypes.float16 if HALF else dtypes.float32)

  optimizer = optim.SGD(get_parameters(model_fp32), lr=0.01, momentum=MOMENTUM, nesterov=True, weight_decay=WD)
  lr_scheduler = OneCycleLR(optimizer, max_lr=MAX_LR, div_factor=DIV_FACTOR, final_div_factor=FINAL_DIV_FACTOR, 
=======
  model = SpeedyResNet()
  optimizer = optim.SGD(get_parameters(model), lr=0.01, momentum=MOMENTUM, nesterov=True, weight_decay=WD)
  lr_scheduler = OneCycleLR(optimizer, max_lr=MAX_LR, div_factor=DIV_FACTOR, final_div_factor=FINAL_DIV_FACTOR,
>>>>>>> e3f717f6
                            total_steps=STEPS, pct_start=PCT_START)

  def train_step(model_fp16, model_fp32, optimizer, lr_scheduler, Xr, Xl, Yr, Yl, mixup_prob):
    Xr = (Xr - cifar10_mean) / cifar10_std
    Xl = (Xl - cifar10_mean) / cifar10_std
    X, Y = Xr*mixup_prob + Xl*(1-mixup_prob), Yr*mixup_prob + Yl*(1-mixup_prob)
<<<<<<< HEAD
    X = Tensor.where(Tensor.rand(X.shape[0],1,1,1, dtype=X.dtype) < 0.5, X[..., ::-1], X) # flip augmentation
    copy_weights(model_fp32, model_fp16)
    out = model_fp16(X)
=======
    X = Tensor.where(Tensor.rand(X.shape[0],1,1,1) < 0.5, X[..., ::-1], X) # flip augmentation
    out = model(X)
>>>>>>> e3f717f6
    loss = (1 - LABEL_SMOOTHING) * out.mul(Y).mean() + (-1 * LABEL_SMOOTHING * out.mean())
    loss = loss/LOSS_SCALE
    if not getenv("DISABLE_BACKWARD"):
      optimizer.init_params(get_parameters(model_fp16))
      optimizer.zero_grad() # Zero grad needs to be called with fp16 params
      optimizer.init_params(get_parameters(model_fp32))
      loss.backward()
      copy_weights(model_fp16, model_fp32)
      optimizer.step()
      copy_weights(model_fp32, model_fp16) # TODO: is this needed?
      lr_scheduler.step()
    loss = loss * LOSS_SCALE
    return loss.realize()
  
  # JIT at every run
  @TinyJit 
  def train_step_jitted(model_fp16, model_fp32, optimizer, lr_scheduler, Xr, Xl, Yr, Yl, mixup_prob):
    return train_step(model_fp16, model_fp32, optimizer, lr_scheduler, Xr, Xl, Yr, Yl, mixup_prob)
  
  def eval_step(model_fp32, X, Y):
    out = model_fp32(X, training=False)
    loss = out.mul(Y).mean()
    return out.realize(), loss.realize()

<<<<<<< HEAD
  @TinyJit
  def eval_step_jitted(model_fp32, X, Y):
    return eval_step(model_fp32, X, Y)
  
=======
>>>>>>> e3f717f6
  # 97 steps in 2 seconds = 20ms / step
  # step is 1163.42 GOPS = 56 TFLOPS!!!, 41% of max 136
  # 4 seconds for tfloat32 ~ 28 TFLOPS, 41% of max 68
  # 6.4 seconds for float32 ~ 17 TFLOPS, 50% of max 34.1
  # 4.7 seconds for float32 w/o channels last. 24 TFLOPS. we get 50ms then i'll be happy. only 64x off

  # https://www.anandtech.com/show/16727/nvidia-announces-geforce-rtx-3080-ti-3070-ti-upgraded-cards-coming-in-june
  # 136 TFLOPS is the theoretical max w float16 on 3080 Ti
  best_eval = -1
  i = 0
  left_batcher, right_batcher = fetch_batches(X_train, Y_train, BS=BS, seed=seed, is_train=True), fetch_batches(X_train, Y_train, BS=BS, seed=seed+1, is_train=True)
  while i <= STEPS:
    mixup_prob = Tensor(np.random.beta(MIXUP_ALPHA, MIXUP_ALPHA, (1, )).astype(np.float16 if HALF else np.float32)).contiguous() if MIXUP_ALPHA > 0 else Tensor.ones(Xr.shape[0], 1, 1, 1, dtype=dtypes.float16 if HALF else dtypes.float32).contiguous()
    if i%50 == 0 and i > 1:
      # batchnorm is frozen, no need for Tensor.training=False
      corrects = []
      losses = []
      eval_func = eval_step_jitted if getenv('JIT', 1) == 1 else eval_step
      for Xt, Yt in fetch_batches(X_test, Y_test, BS=EVAL_BS, seed=seed):
        Xt, Yt = Tensor(Xt), Tensor(Yt) 
        out, loss = eval_func(model_fp32, Xt, Yt)
        outs = out.numpy().argmax(axis=1)
        correct = outs == Yt.numpy().argmin(axis=1)
        losses.append(loss.numpy().tolist())
        corrects.extend(correct.tolist())
      acc = sum(corrects)/len(corrects)*100.0
      if acc > best_eval:
        best_eval = acc
        print(f"eval {sum(corrects)}/{len(corrects)} {acc:.2f}%, {(sum(losses)/len(losses)):7.2f} val_loss STEP={i}")
    if STEPS == 0 or i==STEPS: break
    # TODO: JIT is broken with mixed precision training 
    train_func = train_step_jitted if getenv('JIT', 1) == 1 else train_step
    GlobalCounters.reset()
    st = time.monotonic()
    (Xr, Yr), (Xl, Yl) = next(right_batcher), next(left_batcher)
    Xr, Xl, Yr, Yl = Tensor(Xr), Tensor(Xl), Tensor(Yr), Tensor(Yl)
    lt = time.monotonic()
    loss = train_func(model_fp16, model_fp32, optimizer, lr_scheduler, Xr, Xl, Yr, Yl, mixup_prob)
    et = time.monotonic()
    loss_cpu = loss.numpy() 
    cl = time.monotonic()
    print(f"{i:3d} {(cl-st)*1000.0:7.2f} ms run, {(lt-st)*1000.0:7.2f} ms copy-in, {(et-lt)*1000.0:7.2f} ms python, {(cl-et)*1000.0:7.2f} ms CL, {loss_cpu:7.2f} loss, {loss.dtype} dtype, {optimizer.lr.numpy()[0]:.6f} LR, {GlobalCounters.mem_used/1e9:.2f} GB used, {GlobalCounters.global_ops*1e-9/(cl-st):9.2f} GFLOPS")
    i += 1

if __name__ == "__main__":
  train_cifar()<|MERGE_RESOLUTION|>--- conflicted
+++ resolved
@@ -125,32 +125,21 @@
   else:
     X_train, Y_train = fetch_cifar(train=True)
     X_test, Y_test = fetch_cifar(train=False)
-<<<<<<< HEAD
 
   model_fp32 = SpeedyResNet()
   model_fp16 = change_dtype(SpeedyResNet(), dtypes.float16 if HALF else dtypes.float32)
 
   optimizer = optim.SGD(get_parameters(model_fp32), lr=0.01, momentum=MOMENTUM, nesterov=True, weight_decay=WD)
   lr_scheduler = OneCycleLR(optimizer, max_lr=MAX_LR, div_factor=DIV_FACTOR, final_div_factor=FINAL_DIV_FACTOR, 
-=======
-  model = SpeedyResNet()
-  optimizer = optim.SGD(get_parameters(model), lr=0.01, momentum=MOMENTUM, nesterov=True, weight_decay=WD)
-  lr_scheduler = OneCycleLR(optimizer, max_lr=MAX_LR, div_factor=DIV_FACTOR, final_div_factor=FINAL_DIV_FACTOR,
->>>>>>> e3f717f6
                             total_steps=STEPS, pct_start=PCT_START)
 
   def train_step(model_fp16, model_fp32, optimizer, lr_scheduler, Xr, Xl, Yr, Yl, mixup_prob):
     Xr = (Xr - cifar10_mean) / cifar10_std
     Xl = (Xl - cifar10_mean) / cifar10_std
     X, Y = Xr*mixup_prob + Xl*(1-mixup_prob), Yr*mixup_prob + Yl*(1-mixup_prob)
-<<<<<<< HEAD
     X = Tensor.where(Tensor.rand(X.shape[0],1,1,1, dtype=X.dtype) < 0.5, X[..., ::-1], X) # flip augmentation
     copy_weights(model_fp32, model_fp16)
     out = model_fp16(X)
-=======
-    X = Tensor.where(Tensor.rand(X.shape[0],1,1,1) < 0.5, X[..., ::-1], X) # flip augmentation
-    out = model(X)
->>>>>>> e3f717f6
     loss = (1 - LABEL_SMOOTHING) * out.mul(Y).mean() + (-1 * LABEL_SMOOTHING * out.mean())
     loss = loss/LOSS_SCALE
     if not getenv("DISABLE_BACKWARD"):
@@ -175,13 +164,10 @@
     loss = out.mul(Y).mean()
     return out.realize(), loss.realize()
 
-<<<<<<< HEAD
   @TinyJit
   def eval_step_jitted(model_fp32, X, Y):
     return eval_step(model_fp32, X, Y)
   
-=======
->>>>>>> e3f717f6
   # 97 steps in 2 seconds = 20ms / step
   # step is 1163.42 GOPS = 56 TFLOPS!!!, 41% of max 136
   # 4 seconds for tfloat32 ~ 28 TFLOPS, 41% of max 68
