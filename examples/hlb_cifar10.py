#!/usr/bin/env python3

# tinygrad implementation of https://github.com/tysam-code/hlb-CIFAR10/blob/main/main.py
# https://myrtle.ai/learn/how-to-train-your-resnet-8-bag-of-tricks/
# https://siboehm.com/articles/22/CUDA-MMM
import random, time
import numpy as np
from typing import Optional, List
from extra.datasets import fetch_cifar, cifar_mean, cifar_std
from extra.lr_scheduler import OneCycleLR
from tinygrad import nn, dtypes, Tensor, Device, GlobalCounters, TinyJit
from tinygrad.nn.state import get_state_dict, get_parameters
from tinygrad.nn import optim
<<<<<<< HEAD
from tinygrad.helpers import Context, BEAM, WINO, getenv
=======
from tinygrad.helpers import Context, BEAM, WINO, getenv, colored
>>>>>>> 1156a276
from tinygrad.features.multi import MultiLazyBuffer

BS, STEPS = getenv("BS", 512), getenv("STEPS", 1000)
EVAL_BS = getenv("EVAL_BS", BS)
GPUS = [f'{Device.DEFAULT}:{i}' for i in range(getenv("GPUS", 1))]
assert BS % len(GPUS) == 0, f"{BS=} is not a multiple of {len(GPUS)=}, uneven multi GPU is slow"
assert EVAL_BS % len(GPUS) == 0, f"{EVAL_BS=} is not a multiple of {len(GPUS)=}, uneven multi GPU is slow"
for x in GPUS: Device[x]

if getenv("HALF"):
  dtypes.default_float = dtypes.float16
  np_dtype = np.float16
else:
  dtypes.default_float = dtypes.float32
  np_dtype = np.float32

class BatchNorm(nn.BatchNorm2d):
  def __init__(self, num_features):
    super().__init__(num_features, track_running_stats=False, eps=1e-12, momentum=0.85, affine=True)
    self.weight.requires_grad = False
    self.bias.requires_grad = True

class UnsyncedBatchNorm:
  def __init__(self, num_features, num_devices=len(GPUS)):
    self.bns:List[BatchNorm] = []
    for _ in range(num_devices):
      bn = BatchNorm(num_features)
      self.bns.append(bn)

  def __call__(self, x:Tensor):
    if len(self.bns) == 1: return self.bns[0](x)

    bn_ts = []
    assert isinstance(x.lazydata, MultiLazyBuffer)
    for bound, bn in zip(x.lazydata.bounds, self.bns):
      # TODO: __getitem__ does not work
      # xi = x[bound]
      xi = x.shrink((bound, None, None, None))
      bni = bn(xi)
      bn_ts.append(bni)
    # TODO: what do we want to do for inference? average weight? pick any one?
    # a good start would be to check each mean/std are similar
    return bn_ts[0].cat(*bn_ts[1:])

class ConvGroup:
  def __init__(self, channels_in, channels_out):
    self.conv1 = nn.Conv2d(channels_in,  channels_out, kernel_size=3, padding=1, bias=False)
    self.conv2 = nn.Conv2d(channels_out, channels_out, kernel_size=3, padding=1, bias=False)

    if getenv("SYNCBN"):
      self.norm1 = BatchNorm(channels_out)
      self.norm2 = BatchNorm(channels_out)
    else:
      self.norm1 = UnsyncedBatchNorm(channels_out)
      self.norm2 = UnsyncedBatchNorm(channels_out)

  def __call__(self, x):
    x = self.conv1(x)
    x = x.max_pool2d(2)
    x = x.float()
    x = self.norm1(x)
    x = x.cast(dtypes.default_float)
    x = x.quick_gelu()
    residual = x
    x = self.conv2(x)
    x = x.float()
    x = self.norm2(x)
    x = x.cast(dtypes.default_float)
    x = x.quick_gelu()

    return x + residual

class SpeedyResNet:
  def __init__(self, W):
    self.whitening = W
    self.net = [
      nn.Conv2d(12, 32, kernel_size=1, bias=False),
      lambda x: x.quick_gelu(),
      ConvGroup(32, 64),
      ConvGroup(64, 256),
      ConvGroup(256, 512),
      lambda x: x.max((2,3)),
      nn.Linear(512, 10, bias=False),
      lambda x: x / 9.,
    ]

  def __call__(self, x, training=True):
    # pad to 32x32 because whitening conv creates 31x31 images that are awfully slow to compute with
    # TODO: remove the pad but instead let the kernel optimize itself
    forward = lambda x: x.conv2d(self.whitening).pad2d((1,0,0,1)).sequential(self.net)
    return forward(x) if training else (forward(x) + forward(x[..., ::-1])) / 2.

# hyper-parameters were exactly the same as the original repo
bias_scaler = 58
hyp = {
  'seed' : 209,
  'opt': {
    'bias_lr':            1.76 * bias_scaler/512,
    'non_bias_lr':        1.76 / 512,
    'bias_decay':         1.08 * 6.45e-4 * BS/bias_scaler,
    'non_bias_decay':     1.08 * 6.45e-4 * BS,
    'final_lr_ratio':     0.025,
    'initial_div_factor': 1e6,
    'label_smoothing':    0.20,
    'momentum':           0.85,
    'percent_start':      0.23,
    'loss_scale_scaler':  1./128   # (range: ~1/512 - 16+, 1/128 w/ FP16)
  },
  'net': {
      'kernel_size': 2,             # kernel size for the whitening layer
      'cutmix_size': 3,
      'cutmix_steps': 499,
      'pad_amount': 2
  },
  'ema': {
      'steps': 399,
      'decay_base': .95,
      'decay_pow': 1.6,
      'every_n_steps': 5,
  },
}

def train_cifar():

  def set_seed(seed):
    Tensor.manual_seed(seed)
    random.seed(seed)

  # ========== Model ==========
  # NOTE: np.linalg.eigh only supports float32 so the whitening layer weights need to be converted to float16 manually
  def whitening(X, kernel_size=hyp['net']['kernel_size']):
    def _cov(X):
      return (X.T @ X) / (X.shape[0] - 1)

    def _patches(data, patch_size=(kernel_size,kernel_size)):
      h, w = patch_size
      c = data.shape[1]
      axis = (2, 3)
      return np.lib.stride_tricks.sliding_window_view(data, window_shape=(h,w), axis=axis).transpose((0,3,2,1,4,5)).reshape((-1,c,h,w))

    def _eigens(patches):
      n,c,h,w = patches.shape
      Σ = _cov(patches.reshape(n, c*h*w))
      Λ, V = np.linalg.eigh(Σ, UPLO='U')
      return np.flip(Λ, 0), np.flip(V.T.reshape(c*h*w, c, h, w), 0)

    Λ, V = _eigens(_patches(X.numpy()))
    W = V/np.sqrt(Λ+1e-2)[:,None,None,None]

    return Tensor(W.astype(np_dtype), requires_grad=False)

  # ========== Loss ==========
  def cross_entropy(x:Tensor, y:Tensor, reduction:str='mean', label_smoothing:float=0.0) -> Tensor:
    divisor = y.shape[1]
    assert isinstance(divisor, int), "only supported int divisor"
    y = (1 - label_smoothing)*y + label_smoothing / divisor
    ret = -x.log_softmax(axis=1).mul(y).sum(axis=1)
    if reduction=='none': return ret
    if reduction=='sum': return ret.sum()
    if reduction=='mean': return ret.mean()
    raise NotImplementedError(reduction)

  # ========== Preprocessing ==========
  # NOTE: this only works for RGB in format of NxCxHxW and pads the HxW
  def pad_reflect(X, size=2) -> Tensor:
    X = X[...,:,1:size+1].flip(-1).cat(X, X[...,:,-(size+1):-1].flip(-1), dim=-1)
    X = X[...,1:size+1,:].flip(-2).cat(X, X[...,-(size+1):-1,:].flip(-2), dim=-2)
    return X

  # return a binary mask in the format of BS x C x H x W where H x W contains a random square mask
  def make_square_mask(shape, mask_size) -> Tensor:
    BS, _, H, W = shape
    low_x = Tensor.randint(BS, low=0, high=W-mask_size).reshape(BS,1,1,1)
    low_y = Tensor.randint(BS, low=0, high=H-mask_size).reshape(BS,1,1,1)
    idx_x = Tensor.arange(W).reshape((1,1,1,W))
    idx_y = Tensor.arange(H).reshape((1,1,H,1))
    return (idx_x >= low_x) * (idx_x < (low_x + mask_size)) * (idx_y >= low_y) * (idx_y < (low_y + mask_size))

  def random_crop(X:Tensor, crop_size=32):
    mask = make_square_mask(X.shape, crop_size)
    mask = mask.expand((-1,3,-1,-1))
    X_cropped = Tensor(X.numpy()[mask.numpy()])
    return X_cropped.reshape((-1, 3, crop_size, crop_size))

  def cutmix(X:Tensor, Y:Tensor, mask_size=3):
    # fill the square with randomly selected images from the same batch
    mask = make_square_mask(X.shape, mask_size)
    order = list(range(0, X.shape[0]))
    random.shuffle(order)
    X_patch = Tensor(X.numpy()[order], device=X.device)
    Y_patch = Tensor(Y.numpy()[order], device=Y.device)
    X_cutmix = mask.where(X_patch, X)
    mix_portion = float(mask_size**2)/(X.shape[-2]*X.shape[-1])
    Y_cutmix = mix_portion * Y_patch + (1. - mix_portion) * Y
    return X_cutmix, Y_cutmix

  # the operations that remain inside batch fetcher is the ones that involves random operations
  def fetch_batches(X_in:Tensor, Y_in:Tensor, BS:int, is_train:bool):
    step, epoch = 0, 0
    while True:
      st = time.monotonic()
      X, Y = X_in, Y_in
      if is_train:
        # TODO: these are not jitted
        if getenv("RANDOM_CROP", 1):
          X = random_crop(X, crop_size=32)
        if getenv("RANDOM_FLIP", 1):
          X = (Tensor.rand(X.shape[0],1,1,1) < 0.5).where(X.flip(-1), X) # flip LR
        if getenv("CUTMIX", 1):
          if step >= hyp['net']['cutmix_steps']:
            X, Y = cutmix(X, Y, mask_size=hyp['net']['cutmix_size'])
        order = list(range(0, X.shape[0]))
        random.shuffle(order)
        X, Y = X.numpy()[order], Y.numpy()[order]
      else:
        X, Y = X.numpy(), Y.numpy()
      et = time.monotonic()
      print(f"shuffling {'training' if is_train else 'test'} dataset in {(et-st)*1e3:.2f} ms ({epoch=})")
      for i in range(0, X.shape[0], BS):
        # pad the last batch  # TODO: not correct for test
        batch_end = min(i+BS, Y.shape[0])
        x = Tensor(X[batch_end-BS:batch_end], device=X_in.device)
        y = Tensor(Y[batch_end-BS:batch_end], device=Y_in.device)
        step += 1
        yield x, y
      epoch += 1
      if not is_train: break

  transform = [
    lambda x: x / 255.0,
    lambda x: (x.reshape((-1,3,32,32)) - Tensor(cifar_mean).reshape((1,3,1,1)))/Tensor(cifar_std).reshape((1,3,1,1))
  ]

  class modelEMA():
    def __init__(self, w, net):
      # self.model_ema = copy.deepcopy(net) # won't work for opencl due to unpickeable pyopencl._cl.Buffer
      self.net_ema = SpeedyResNet(w)
      for net_ema_param, net_param in zip(get_state_dict(self.net_ema).values(), get_state_dict(net).values()):
        net_ema_param.requires_grad = False
        net_ema_param.assign(net_param.numpy())

    @TinyJit
    def update(self, net, decay):
      # TODO with Tensor.no_grad()
      Tensor.no_grad = True
      for net_ema_param, (param_name, net_param) in zip(get_state_dict(self.net_ema).values(), get_state_dict(net).items()):
        # batchnorm currently is not being tracked
        if not ("num_batches_tracked" in param_name) and not ("running" in param_name):
          net_ema_param.assign(net_ema_param.detach()*decay + net_param.detach()*(1.-decay)).realize()
      Tensor.no_grad = False

  set_seed(getenv('SEED', hyp['seed']))

  X_train, Y_train, X_test, Y_test = fetch_cifar()
  # load data and label into GPU and convert to dtype accordingly
  X_train, X_test = X_train.to(device=Device.DEFAULT).float(), X_test.to(device=Device.DEFAULT).float()
  Y_train, Y_test = Y_train.to(device=Device.DEFAULT), Y_test.to(device=Device.DEFAULT)
  # one-hot encode labels
  Y_train, Y_test = Y_train.one_hot(10), Y_test.one_hot(10)
  # preprocess data
  X_train, X_test = X_train.sequential(transform), X_test.sequential(transform)

  # precompute whitening patches
  W = whitening(X_train)

  # initialize model weights
  model = SpeedyResNet(W)

  # padding is not timed in the original repo since it can be done all at once
  X_train = pad_reflect(X_train, size=hyp['net']['pad_amount'])

  # Convert data and labels to the default dtype
  X_train, Y_train = X_train.cast(dtypes.default_float), Y_train.cast(dtypes.default_float)
  X_test, Y_test = X_test.cast(dtypes.default_float), Y_test.cast(dtypes.default_float)

  if len(GPUS) > 1:
    for x in get_parameters(model):
      x.to_(GPUS)

  # parse the training params into bias and non-bias
  params_dict = get_state_dict(model)
  params_bias = []
  params_non_bias = []
  for params in params_dict:
    if params_dict[params].requires_grad is not False:
      if 'bias' in params:
        params_bias.append(params_dict[params])
      else:
        params_non_bias.append(params_dict[params])

  opt_bias     = optim.SGD(params_bias,     lr=0.01, momentum=hyp['opt']['momentum'], nesterov=True, weight_decay=hyp['opt']['bias_decay'])
  opt_non_bias = optim.SGD(params_non_bias, lr=0.01, momentum=hyp['opt']['momentum'], nesterov=True, weight_decay=hyp['opt']['non_bias_decay'])

  # NOTE taken from the hlb_CIFAR repository, might need to be tuned
  initial_div_factor = hyp['opt']['initial_div_factor']
  final_lr_ratio = hyp['opt']['final_lr_ratio']
  pct_start = hyp['opt']['percent_start']
  lr_sched_bias     = OneCycleLR(opt_bias,     max_lr=hyp['opt']['bias_lr'],     pct_start=pct_start, div_factor=initial_div_factor, final_div_factor=1./(initial_div_factor*final_lr_ratio), total_steps=STEPS)
  lr_sched_non_bias = OneCycleLR(opt_non_bias, max_lr=hyp['opt']['non_bias_lr'], pct_start=pct_start, div_factor=initial_div_factor, final_div_factor=1./(initial_div_factor*final_lr_ratio), total_steps=STEPS)

  def train_step(model, optimizer, lr_scheduler, X, Y):
    out = model(X)
    loss_batchsize_scaler = 512/BS
    loss = cross_entropy(out, Y, reduction='none', label_smoothing=hyp['opt']['label_smoothing']).mul(hyp['opt']['loss_scale_scaler']*loss_batchsize_scaler).sum().div(hyp['opt']['loss_scale_scaler'])

    if not getenv("DISABLE_BACKWARD"):
      # index 0 for bias and 1 for non-bias
      optimizer[0].zero_grad()
      optimizer[1].zero_grad()
      loss.backward()

      optimizer[0].step()
      optimizer[1].step()
      lr_scheduler[0].step()
      lr_scheduler[1].step()
    return loss.realize()

  train_step_jitted = TinyJit(train_step)

  def eval_step(model, X, Y):
    out = model(X, training=False)
    loss = cross_entropy(out, Y, reduction='mean')
    correct = out.argmax(axis=1) == Y.argmax(axis=1)
    return correct.realize(), loss.realize()
  eval_step_jitted     = TinyJit(eval_step)
  eval_step_ema_jitted = TinyJit(eval_step)

  # 97 steps in 2 seconds = 20ms / step
  # step is 1163.42 GOPS = 56 TFLOPS!!!, 41% of max 136
  # 4 seconds for tfloat32 ~ 28 TFLOPS, 41% of max 68
  # 6.4 seconds for float32 ~ 17 TFLOPS, 50% of max 34.1
  # 4.7 seconds for float32 w/o channels last. 24 TFLOPS. we get 50ms then i'll be happy. only 64x off

  # https://www.anandtech.com/show/16727/nvidia-announces-geforce-rtx-3080-ti-3070-ti-upgraded-cards-coming-in-june
  # 136 TFLOPS is the theoretical max w float16 on 3080 Ti

  model_ema: Optional[modelEMA] = None
  projected_ema_decay_val = hyp['ema']['decay_base'] ** hyp['ema']['every_n_steps']
  i = 0
  eval_acc_pct = 0.0
  batcher = fetch_batches(X_train, Y_train, BS=BS, is_train=True)
  with Tensor.train():
    st = time.monotonic()
    while i <= STEPS:
      if i % getenv("EVAL_STEPS", STEPS) == 0 and i > 1 and not getenv("DISABLE_BACKWARD"):
        # Use Tensor.training = False here actually bricks batchnorm, even with track_running_stats=True
        corrects = []
        corrects_ema = []
        losses = []
        losses_ema = []
        for Xt, Yt in fetch_batches(X_test, Y_test, BS=EVAL_BS, is_train=False):
          if len(GPUS) > 1:
            Xt.shard_(GPUS, axis=0)
            Yt.shard_(GPUS, axis=0)

          correct, loss = eval_step_jitted(model, Xt, Yt)
          losses.append(loss.numpy().tolist())
          corrects.extend(correct.numpy().tolist())
          if model_ema:
            correct_ema, loss_ema = eval_step_ema_jitted(model_ema.net_ema, Xt, Yt)
            losses_ema.append(loss_ema.numpy().tolist())
            corrects_ema.extend(correct_ema.numpy().tolist())

        # collect accuracy across ranks
        correct_sum, correct_len = sum(corrects), len(corrects)
        if model_ema: correct_sum_ema, correct_len_ema = sum(corrects_ema), len(corrects_ema)

        eval_acc_pct = correct_sum/correct_len*100.0
        if model_ema: acc_ema = correct_sum_ema/correct_len_ema*100.0
        print(f"eval     {correct_sum}/{correct_len} {eval_acc_pct:.2f}%, {(sum(losses)/len(losses)):7.2f} val_loss STEP={i} (in {(time.monotonic()-st)*1e3:.2f} ms)")
        if model_ema: print(f"eval ema {correct_sum_ema}/{correct_len_ema} {acc_ema:.2f}%, {(sum(losses_ema)/len(losses_ema)):7.2f} val_loss STEP={i}")

      if STEPS == 0 or i == STEPS: break

      GlobalCounters.reset()
      X, Y = next(batcher)
      if len(GPUS) > 1:
        X.shard_(GPUS, axis=0)
        Y.shard_(GPUS, axis=0)

      with Context(BEAM=getenv("LATEBEAM", BEAM.value), WINO=getenv("LATEWINO", WINO.value)):
        loss = train_step_jitted(model, [opt_bias, opt_non_bias], [lr_sched_bias, lr_sched_non_bias], X, Y)
        et = time.monotonic()
        loss_cpu = loss.numpy()
      # EMA for network weights
      if getenv("EMA") and i > hyp['ema']['steps'] and (i+1) % hyp['ema']['every_n_steps'] == 0:
        if model_ema is None:
          model_ema = modelEMA(W, model)
        model_ema.update(model, Tensor([projected_ema_decay_val*(i/STEPS)**hyp['ema']['decay_pow']]))
      cl = time.monotonic()
      device_str = loss.device if isinstance(loss.device, str) else f"{loss.device[0]} * {len(loss.device)}"
      #  53  221.74 ms run,    2.22 ms python,  219.52 ms CL,  803.39 loss, 0.000807 LR, 4.66 GB used,   3042.49 GFLOPS,    674.65 GOPS
      print(f"{i:3d} {(cl-st)*1000.0:7.2f} ms run, {(et-st)*1000.0:7.2f} ms python, {(cl-et)*1000.0:7.2f} ms {device_str}, {loss_cpu:7.2f} loss, {opt_non_bias.lr.numpy()[0]:.6f} LR, {GlobalCounters.mem_used/1e9:.2f} GB used, {GlobalCounters.global_ops*1e-9/(cl-st):9.2f} GFLOPS, {GlobalCounters.global_ops*1e-9:9.2f} GOPS")
      st = cl
      i += 1

  # verify eval acc
  if target := getenv("TARGET_EVAL_ACC_PCT", 0.0):
    if eval_acc_pct >= target:
      print(colored(f"{eval_acc_pct=} >= {target}", "green"))
    else:
      raise ValueError(colored(f"{eval_acc_pct=} < {target}", "red"))

if __name__ == "__main__":
  train_cifar()<|MERGE_RESOLUTION|>--- conflicted
+++ resolved
@@ -11,11 +11,7 @@
 from tinygrad import nn, dtypes, Tensor, Device, GlobalCounters, TinyJit
 from tinygrad.nn.state import get_state_dict, get_parameters
 from tinygrad.nn import optim
-<<<<<<< HEAD
-from tinygrad.helpers import Context, BEAM, WINO, getenv
-=======
 from tinygrad.helpers import Context, BEAM, WINO, getenv, colored
->>>>>>> 1156a276
 from tinygrad.features.multi import MultiLazyBuffer
 
 BS, STEPS = getenv("BS", 512), getenv("STEPS", 1000)
