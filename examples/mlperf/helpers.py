from collections import OrderedDict
import unicodedata
from typing import Optional
import math
import numpy as np
from tinygrad.nn import state
from tinygrad.tensor import Tensor, dtypes
from tinygrad.helpers import getenv

#
# checkpointing utils
#

def invert_dict(d): return {v: k for k, v in reversed(d.items())}
def dedup_dict(d): return invert_dict(invert_dict(d))
# store each tensor into the first key it appears in
def get_training_state(model, optimizer, scheduler):
  # hack: let get_state_dict walk the tree starting with model, so that the checkpoint keys are
  # readable and can be loaded as a model for eval
  train_state = {'model': model, 'optimizer': optimizer, 'scheduler': scheduler}
  return dedup_dict(state.get_state_dict(train_state))
def load_training_state(model, optimizer, scheduler, state_dict):
  # use fresh model to restore duplicate keys
  train_state = {'model': model, 'optimizer': optimizer, 'scheduler': scheduler}
  big_dict = state.get_state_dict(train_state)
  # hack: put back the dupes
  dupe_names = {}
  for k, v in big_dict.items():
    if v not in dupe_names:
      dupe_names[v] = k
      assert k in state_dict
    state_dict[k] = state_dict[dupe_names[v]]
  # scheduler contains optimizer and all params, load each weight only once
  scheduler_state = {'scheduler': scheduler}
  state.load_state_dict(scheduler_state, state_dict)

def gaussian_kernel(n, std):
  from scipy import signal
  gaussian_1d = signal.windows.gaussian(n, std)
  gaussian_2d = np.outer(gaussian_1d, gaussian_1d)
  gaussian_3d = np.outer(gaussian_2d, gaussian_1d)
  gaussian_3d = gaussian_3d.reshape(n, n, n)
  gaussian_3d = np.cbrt(gaussian_3d)
  gaussian_3d /= gaussian_3d.max()
  return gaussian_3d

def prepare_arrays(image, roi_shape=(128, 128, 128)):
  assert len(roi_shape) == 3 and any(roi_shape)
  image_shape = list(image.shape[2:])
  result = np.zeros((1, 3, *image_shape), dtype=image.dtype)
  norm_map = np.zeros_like(result)
  norm_patch = gaussian_kernel(roi_shape[0], 0.125 * roi_shape[0]).astype(norm_map.dtype)
  return result, norm_map, norm_patch

def get_slice(image, roi_shape=(128, 128, 128), overlap_factor=0.5):
  assert len(roi_shape) == 3 and any(roi_shape)
  assert 0 < overlap_factor < 1
  image_shape, dim = list(image.shape[2:]), len(image.shape[2:])
  strides = [int(roi_shape[i] * (1 - overlap_factor)) for i in range(dim)]
  size = [(image_shape[i] - roi_shape[i]) // strides[i] + 1 for i in range(dim)]
  for i in range(0, strides[0] * size[0], strides[0]):
    for j in range(0, strides[1] * size[1], strides[1]):
      for k in range(0, strides[2] * size[2], strides[2]):
        yield i, j, k

def _get_best_indices(logits, n_best_size):
  index_and_score = sorted(enumerate(logits), key=lambda x: x[1], reverse=True)
  return list(map(lambda x: x[0], index_and_score))[:n_best_size]

def _is_punctuation(char):
  if (cp := ord(char)) in range(33, 48) or cp in range(58, 65) or cp in range(91, 97) or cp in range(123, 127):
    return True
  return unicodedata.category(char).startswith("P")

def _is_whitespace(char):
  if char == " " or char == "\t" or char == "\n" or char == "\r":
    return True
  return unicodedata.category(char) == "Zs"

def _is_control(char):
  if char == "\t" or char == "\n" or char == "\r":
    return False
  return unicodedata.category(char).startswith("C")

def _run_split_on_punc(text):
  if text in ("[UNK]", "[SEP]", "[PAD]", "[CLS]", "[MASK]"):
    return [text]
  start_new_word = True
  output = []
  for i in range(len(text)):
    if _is_punctuation(char := text[i]):
      output.append([char])
      start_new_word = True
    else:
      if start_new_word:
        output.append([])
      start_new_word = False
      output[-1].append(char)
  return ["".join(x) for x in output]

def _run_strip_accents(text):
  output = []
  for char in unicodedata.normalize("NFD", text):
    if unicodedata.category(char) != "Mn":
      output.append(char)
  return "".join(output)

def _clean_text(text):
  output = []
  for char in text:
    if not ((cp := ord(char)) == 0 or cp == 0xfffd or _is_control(char)):
      output.append(" " if _is_whitespace(char) else char)
  return "".join(output)

def _get_final_text(pred_text, orig_text):
  def _strip_spaces(text):
    ns_text = ""
    ns_to_s_map = OrderedDict()
    for i, c in enumerate(text):
      if c == " ":
        continue
      ns_to_s_map[len(ns_text)] = i
      ns_text += c
    return ns_text, ns_to_s_map

  orig_tokens = _clean_text(orig_text).strip().split()
  split_tokens = []
  for token in orig_tokens:
    if token not in ("[UNK]", "[SEP]", "[PAD]", "[CLS]", "[MASK]"):
      token = token.lower()
      token = _run_strip_accents(token)
    split_tokens.extend(_run_split_on_punc(token))

  tok_text = " ".join(" ".join(split_tokens).strip().split())
  start_position = tok_text.find(pred_text)
  if start_position == -1:
    return orig_text
  end_position = start_position + len(pred_text) - 1

  orig_ns_text, orig_ns_to_s_map = _strip_spaces(orig_text)
  tok_ns_text, tok_ns_to_s_map = _strip_spaces(tok_text)
  if len(orig_ns_text) != len(tok_ns_text):
    return orig_text
  tok_s_to_ns_map = {v: k for k, v in tok_ns_to_s_map.items()}

  orig_start_position = None
  if start_position in tok_s_to_ns_map:
    if (ns_start_position := tok_s_to_ns_map[start_position]) in orig_ns_to_s_map:
      orig_start_position = orig_ns_to_s_map[ns_start_position]
  if orig_start_position is None:
    return orig_text

  orig_end_position = None
  if end_position in tok_s_to_ns_map:
    if (ns_end_position := tok_s_to_ns_map[end_position]) in orig_ns_to_s_map:
      orig_end_position = orig_ns_to_s_map[ns_end_position]
  if orig_end_position is None:
    return orig_text

  output_text = orig_text[orig_start_position:(orig_end_position + 1)]
  return output_text

def get_bert_qa_prediction(features, example, start_end_logits):
  prelim_predictions = []
  for i, feature in enumerate(features):
    for start_index in _get_best_indices(start_end_logits[i][0], 20):
      for end_index in _get_best_indices(start_end_logits[i][1], 20):
        if start_index >= len(feature["tokens"]) or end_index >= len(feature["tokens"]):
          continue
        if start_index not in feature["token_to_orig_map"] or end_index not in feature["token_to_orig_map"]:
          continue
        if not feature["token_is_max_context"].get(start_index, False):
          continue
        if end_index < start_index or end_index - start_index + 1 > 30:
          continue

        prelim_predictions.append({
          "feature_index": i,
          "start_index": start_index,
          "end_index": end_index,
          "start_logit": start_end_logits[i][0, start_index],
          "end_logit": start_end_logits[i][1, end_index]
        })
  predictions = sorted(prelim_predictions, key=lambda x: (x["start_logit"] + x["end_logit"]), reverse=True)

  if len(predictions) > 0:
    feature = features[predictions[0]["feature_index"]]
    tok_tokens = feature["tokens"][predictions[0]["start_index"]:(predictions[0]["end_index"] + 1)]
    orig_doc_start = feature["token_to_orig_map"][predictions[0]["start_index"]]
    orig_doc_end = feature["token_to_orig_map"][predictions[0]["end_index"]]
    orig_tokens = example["context"][orig_doc_start:(orig_doc_end + 1)]
    tok_text = " ".join(tok_tokens).replace(" ##", "").replace("##", "")
    tok_text = " ".join(tok_text.strip().split())
    orig_text = " ".join(orig_tokens)
    return _get_final_text(tok_text, orig_text)
  return "empty"

def get_mlperf_bert_config():
  """benchmark is BERT-large"""
  ret = {"attention_probs_dropout_prob": 0.1, "hidden_dropout_prob": 0.1, "vocab_size": 30522, "type_vocab_size": 2, "max_position_embeddings": 512}

  match (bert_size:=getenv("BERT_SIZE", "large")):
    case "large": ret.update({"hidden_size": 1024, "intermediate_size": 4096, "num_attention_heads": 16, "num_hidden_layers": 24})
    case "tiny": ret.update({"hidden_size": 128, "intermediate_size": 512, "num_attention_heads": 2, "num_hidden_layers": 2})
    case _: raise RuntimeError(f"unhandled {bert_size=}")

  if (bert_layers:=getenv("BERT_LAYERS")): ret["num_hidden_layers"] = bert_layers
  return ret

def get_mlperf_bert_model():
  from extra.models import bert
  from examples.mlperf.initializers import LinearBert, EmbeddingBert, LayerNormBert

  bert.Linear = LinearBert
  bert.Embedding = EmbeddingBert 
  bert.LayerNorm = LayerNormBert

  from extra.models.bert import BertForPretraining
  config = get_mlperf_bert_config()
  if getenv("DISABLE_DROPOUT", 0):
    config["hidden_dropout_prob"] = config["attention_probs_dropout_prob"] = 0.0
  return BertForPretraining(**config)

def get_fake_data_bert(BS:int):
  return {
    "input_ids": Tensor.empty((BS, 512), dtype=dtypes.int32, device="CPU"),
    "input_mask": Tensor.empty((BS, 512), dtype=dtypes.int32, device="CPU"),
    "segment_ids": Tensor.empty((BS, 512), dtype=dtypes.int32, device="CPU"),
    "masked_lm_positions": Tensor.empty((BS, 76), dtype=dtypes.int32, device="CPU"),
    "masked_lm_ids": Tensor.empty((BS, 76), dtype=dtypes.int32, device="CPU"),
    "masked_lm_weights": Tensor.empty((BS, 76), dtype=dtypes.float32, device="CPU"),
    "next_sentence_labels": Tensor.empty((BS, 1), dtype=dtypes.int32, device="CPU"),
  }

def find_matches(match_quality_matrix:np.ndarray, high_threshold:float=0.5, low_threshold:float=0.4, allow_low_quality_matches:bool=False) -> np.ndarray:
  BELOW_LOW_THRESHOLD, BETWEEN_THRESHOLDS = -1, -2

  def _set_low_quality_matches_(matches:np.ndarray, all_matches:np.ndarray, match_quality_matrix:np.ndarray):
    highest_quality_foreach_gt = np.max(match_quality_matrix, axis=1)
    pred_inds_to_update = np.nonzero(match_quality_matrix == highest_quality_foreach_gt[:, None])[1]
    matches[pred_inds_to_update] = all_matches[pred_inds_to_update]

  assert low_threshold <= high_threshold

  matched_vals, matches = match_quality_matrix.max(axis=0), match_quality_matrix.argmax(axis=0)
  all_matches = np.copy(matches) if allow_low_quality_matches else None
  below_low_threshold = matched_vals < low_threshold
  between_thresholds = (matched_vals >= low_threshold) & (matched_vals < high_threshold)
  matches[below_low_threshold] = BELOW_LOW_THRESHOLD
  matches[between_thresholds] = BETWEEN_THRESHOLDS

  if allow_low_quality_matches:
    assert all_matches is not None
    _set_low_quality_matches_(matches, all_matches, match_quality_matrix)

  return matches

def box_iou(boxes1:np.ndarray, boxes2:np.ndarray) -> np.ndarray:
  def _box_area(boxes:np.ndarray) -> np.ndarray: return (boxes[:, 2] - boxes[:, 0]) * (boxes[:, 3] - boxes[:, 1])

  def _box_inter_union(boxes1:np.ndarray, boxes2:np.ndarray) -> tuple[np.ndarray, np.ndarray]:
    area1, area2 = _box_area(boxes1), _box_area(boxes2)
    lt, rb = np.maximum(boxes1[:, None, :2], boxes2[:, :2]), np.minimum(boxes1[:, None, 2:], boxes2[:, 2:])
    wh = np.clip(rb - lt, a_min=0, a_max=None)
    inter = wh[:, :, 0] * wh[:, :, 1]
    union = area1[:, None] + area2 - inter
    return inter, union

  inter, union = _box_inter_union(boxes1, boxes2)
  return inter / union

<<<<<<< HEAD
def generate_anchors(input_size:tuple[int, int], batch_size:int = 1, scales:Optional[tuple[Tensor, ...]] = None, aspect_ratios:Optional[tuple[Tensor, ...]] = None) -> list[np.ndarray]:
  def _compute_grid_sizes(input_size:tuple[int, int]) -> np.ndarray:
    return np.ceil(np.array(input_size)[None, :] / 2 ** np.arange(3, 8)[:, None])
  
=======
def generate_anchors(input_size:tuple[int, int], scales:Optional[tuple[Tensor, ...]]=None, aspect_ratios:Optional[tuple[Tensor, ...]]=None) -> list[np.ndarray]:
  def _compute_grid_sizes(input_size:tuple[int, int]) -> np.ndarray:
    return np.ceil(np.array(input_size)[None, :] / 2 ** np.arange(3, 8)[:, None])

>>>>>>> b46b8ee1
  scales = tuple((i, int(i * 2 ** (1/3)), int(i * 2 ** (2/3))) for i in 2 ** np.arange(5, 10)) if scales is None else scales
  aspect_ratios = ((0.5, 1.0, 2.0),) * len(scales) if aspect_ratios is None else aspect_ratios
  aspect_ratios = tuple(ar for ar in aspect_ratios)
  grid_sizes = _compute_grid_sizes(input_size)

  assert len(scales) == len(aspect_ratios) == len(grid_sizes), "scales, aspect_ratios, and grid_sizes must have the same length"

  anchors = []
  for s, ar, gs in zip(scales, aspect_ratios, grid_sizes):
    s, ar = np.array(s), np.array(ar)
    h_ratios = np.sqrt(ar)
    w_ratios = 1 / h_ratios
    ws = (w_ratios[:, None] * s[None, :]).reshape(-1)
    hs = (h_ratios[:, None] * s[None, :]).reshape(-1)
    base_anchors = (np.stack([-ws, -hs, ws, hs], axis=1) / 2).round()
    stride_h, stride_w = input_size[0] // gs[0], input_size[1] // gs[1]
    shifts_x, shifts_y = np.meshgrid(np.arange(gs[1]) * stride_w, np.arange(gs[0]) * stride_h)
    shifts_x, shifts_y = shifts_x.reshape(-1), shifts_y.reshape(-1)
    shifts = np.stack([shifts_x, shifts_y, shifts_x, shifts_y], axis=1, dtype=np.float32)
    anchors.append((shifts[:, None] + base_anchors[None, :]).reshape(-1, 4))

<<<<<<< HEAD
  if batch_size > 1: return [np.concatenate(anchors)] * batch_size
  return anchors


class BoxCoder(object):
  def __init__(self, weights, bbox_xform_clip=math.log(1000. / 16), apply_to_remove=True):
    self.weights = weights
    self.bbox_xform_clip = bbox_xform_clip
    self.apply_to_remove = apply_to_remove

  def encode(self, reference_boxes, proposals):
    TO_REMOVE = self.apply_to_remove  # TODO remove
    ex_widths = proposals[..., 2] - proposals[..., 0] + TO_REMOVE
    ex_heights = proposals[..., 3] - proposals[..., 1] + TO_REMOVE
    ex_ctr_x = proposals[..., 0] + 0.5 * ex_widths
    ex_ctr_y = proposals[..., 1] + 0.5 * ex_heights

    gt_widths = reference_boxes[..., 2] - reference_boxes[..., 0] + TO_REMOVE
    gt_heights = reference_boxes[..., 3] - reference_boxes[..., 1] + TO_REMOVE
    gt_ctr_x = reference_boxes[..., 0] + 0.5 * gt_widths
    gt_ctr_y = reference_boxes[..., 1] + 0.5 * gt_heights

    wx, wy, ww, wh = self.weights
    targets_dx = wx * (gt_ctr_x - ex_ctr_x) / ex_widths
    targets_dy = wy * (gt_ctr_y - ex_ctr_y) / ex_heights
    targets_dw = ww * Tensor.log(gt_widths / ex_widths)
    targets_dh = wh * Tensor.log(gt_heights / ex_heights)

    targets = Tensor.stack(targets_dx, targets_dy, targets_dw, targets_dh, dim=-1)
    return targets

  def decode(self, rel_codes, boxes):
    boxes = boxes.cast(rel_codes.dtype)
    rel_codes = rel_codes

    TO_REMOVE = self.apply_to_remove  # TODO remove
    widths = boxes[:, 2] - boxes[:, 0] + TO_REMOVE
    heights = boxes[:, 3] - boxes[:, 1] + TO_REMOVE
    ctr_x = boxes[:, 0] + 0.5 * widths
    ctr_y = boxes[:, 1] + 0.5 * heights

    wx, wy, ww, wh = self.weights
    dx = rel_codes[:, 0::4] / wx
    dy = rel_codes[:, 1::4] / wy
    dw = rel_codes[:, 2::4] / ww
    dh = rel_codes[:, 3::4] / wh

    # Prevent sending too large values into Tensor.exp()
    dw = dw.clip(min_=dw.min(), max_=self.bbox_xform_clip)
    dh = dh.clip(min_=dh.min(), max_=self.bbox_xform_clip)

    pred_ctr_x = dx * widths[:, None] + ctr_x[:, None]
    pred_ctr_y = dy * heights[:, None] + ctr_y[:, None]
    pred_w = dw.exp() * widths[:, None]
    pred_h = dh.exp() * heights[:, None]
    x = pred_ctr_x - 0.5 * pred_w
    y = pred_ctr_y - 0.5 * pred_h
    w = pred_ctr_x + 0.5 * pred_w - 1
    h = pred_ctr_y + 0.5 * pred_h - 1
    pred_boxes = Tensor.stack(x, y, w, h).permute(1,2,0).reshape(rel_codes.shape[0], rel_codes.shape[1])
    return pred_boxes
=======
  return anchors
>>>>>>> b46b8ee1
<|MERGE_RESOLUTION|>--- conflicted
+++ resolved
@@ -269,17 +269,10 @@
   inter, union = _box_inter_union(boxes1, boxes2)
   return inter / union
 
-<<<<<<< HEAD
-def generate_anchors(input_size:tuple[int, int], batch_size:int = 1, scales:Optional[tuple[Tensor, ...]] = None, aspect_ratios:Optional[tuple[Tensor, ...]] = None) -> list[np.ndarray]:
-  def _compute_grid_sizes(input_size:tuple[int, int]) -> np.ndarray:
-    return np.ceil(np.array(input_size)[None, :] / 2 ** np.arange(3, 8)[:, None])
-  
-=======
 def generate_anchors(input_size:tuple[int, int], scales:Optional[tuple[Tensor, ...]]=None, aspect_ratios:Optional[tuple[Tensor, ...]]=None) -> list[np.ndarray]:
   def _compute_grid_sizes(input_size:tuple[int, int]) -> np.ndarray:
     return np.ceil(np.array(input_size)[None, :] / 2 ** np.arange(3, 8)[:, None])
 
->>>>>>> b46b8ee1
   scales = tuple((i, int(i * 2 ** (1/3)), int(i * 2 ** (2/3))) for i in 2 ** np.arange(5, 10)) if scales is None else scales
   aspect_ratios = ((0.5, 1.0, 2.0),) * len(scales) if aspect_ratios is None else aspect_ratios
   aspect_ratios = tuple(ar for ar in aspect_ratios)
@@ -301,8 +294,6 @@
     shifts = np.stack([shifts_x, shifts_y, shifts_x, shifts_y], axis=1, dtype=np.float32)
     anchors.append((shifts[:, None] + base_anchors[None, :]).reshape(-1, 4))
 
-<<<<<<< HEAD
-  if batch_size > 1: return [np.concatenate(anchors)] * batch_size
   return anchors
 
 
@@ -362,7 +353,4 @@
     w = pred_ctr_x + 0.5 * pred_w - 1
     h = pred_ctr_y + 0.5 * pred_h - 1
     pred_boxes = Tensor.stack(x, y, w, h).permute(1,2,0).reshape(rel_codes.shape[0], rel_codes.shape[1])
-    return pred_boxes
-=======
-  return anchors
->>>>>>> b46b8ee1
+    return pred_boxes