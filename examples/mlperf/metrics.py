--- conflicted
+++ resolved
@@ -1,10 +1,6 @@
 import re
 import string
 from collections import Counter
-<<<<<<< HEAD
-from tinygrad import dtypes, Device
-=======
->>>>>>> 269a58d5
 
 def levenshtein(a, b):
   n, m = len(a), len(b)
