--- conflicted
+++ resolved
@@ -109,16 +109,10 @@
     out = model.forward(X)
     loss = out.cast(dtypes.float32).sparse_categorical_crossentropy(Y, label_smoothing=0.1)
     top_1 = (out.argmax(-1) == Y).sum()
-<<<<<<< HEAD
     (loss * loss_scaler).backward()
-    for t in optimizer.params: t.grad = t.grad.contiguous() / loss_scaler
-    optimizer.step()
-    scheduler.step()
-=======
-    loss.backward()
+    for t in [*optimizer_group.params, *scheduler_group.params]: t.grad = t.grad.contiguous() / loss_scaler
     optimizer_group.step()
     scheduler_group.step()
->>>>>>> 80116be9
     return loss.realize(), top_1.realize()
   @TinyJit
   def eval_step(X, Y):
