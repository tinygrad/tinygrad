<<<<<<< HEAD
from tinygrad.tensor import Tensor
from tinygrad.helpers import getenv
from examples.mlperf.bert.pretrain import pretrain as train
=======
import functools
import os
import time
from tqdm import tqdm

from tinygrad import Device, GlobalCounters, Tensor, TinyJit, dtypes
from tinygrad.helpers import getenv, BEAM, WINO
from tinygrad.nn.state import get_parameters, get_state_dict, safe_load, safe_save

from examples.mlperf.helpers import get_training_state, load_training_state
>>>>>>> 9255332d

def train_resnet():
  from extra.models import resnet
  from examples.mlperf.dataloader import batch_load_resnet
  from extra.datasets.imagenet import get_train_files, get_val_files
  from examples.mlperf.lr_schedulers import PolynomialDecayWithWarmup
  from examples.mlperf.initializers import Conv2dHeNormal, Linear
  from examples.hlb_cifar10 import UnsyncedBatchNorm

  config = {}
  seed = config["seed"] = getenv("SEED", 42)
  Tensor.manual_seed(seed)  # seed for weight initialization

  GPUS = config["GPUS"] = [f"{Device.DEFAULT}:{i}" for i in range(getenv("GPUS", 1))]
  print(f"Training on {GPUS}")
  for x in GPUS: Device[x]

  # ** model definition and initializers **
  num_classes = 1000
  resnet.Conv2d = Conv2dHeNormal
  resnet.Linear = Linear
  if not getenv("SYNCBN"): resnet.BatchNorm = functools.partial(UnsyncedBatchNorm, num_devices=len(GPUS))
  model = resnet.ResNet50(num_classes)

  # shard weights and initialize in order
  for k, x in get_state_dict(model).items():
    if not getenv("SYNCBN") and ("running_mean" in k or "running_var" in k):
      x.realize().shard_(GPUS, axis=0)
    else:
      x.realize().to_(GPUS)
  parameters = get_parameters(model)

  # ** hyperparameters **
  epochs            = config["epochs"]            = getenv("EPOCHS", 41)
  BS                = config["BS"]                = getenv("BS", 104 * len(GPUS))  # fp32 GPUS<=6 7900xtx can fit BS=112
  EVAL_BS           = config["EVAL_BS"]           = getenv("EVAL_BS", BS)
  base_lr           = config["base_lr"]           = getenv("LR", 8.5 * (BS/2048))
  lr_warmup_epochs  = config["lr_warmup_epochs"]  = getenv("WARMUP_EPOCHS", 5)
  decay             = config["decay"]             = getenv("DECAY", 2e-4)

  target, achieved  = getenv("TARGET", 0.759), False
  eval_start_epoch  = getenv("EVAL_START_EPOCH", 0)
  eval_epochs       = getenv("EVAL_EPOCHS", 1)

  steps_in_train_epoch  = config["steps_in_train_epoch"]  = (len(get_train_files()) // BS)
  steps_in_val_epoch    = config["steps_in_val_epoch"]    = (len(get_val_files()) // EVAL_BS)

  config["BEAM"]    = BEAM.value
  config["WINO"]    = WINO.value
  config["SYNCBN"]  = getenv("SYNCBN")

  # ** Optimizer **
  from examples.mlperf.optimizers import LARS
  skip_list = {v for k, v in get_state_dict(model).items() if "bn" in k or "bias" in k or "downsample.1" in k}
  optimizer = LARS(parameters, base_lr, momentum=.9, weight_decay=decay, skip_list=skip_list)

  # ** LR scheduler **
  scheduler = PolynomialDecayWithWarmup(optimizer, initial_lr=base_lr, end_lr=1e-4,
                                        train_steps=epochs * steps_in_train_epoch,
                                        warmup=lr_warmup_epochs * steps_in_train_epoch)
  print(f"training with batch size {BS} for {epochs} epochs")

  # ** resume from checkpointing **
  start_epoch = 0
  if ckpt:=getenv("RESUME", ""):
    load_training_state(model, optimizer, scheduler, safe_load(ckpt))
    start_epoch = int(scheduler.epoch_counter.numpy().item() / steps_in_train_epoch)
    print(f"resuming from {ckpt} at epoch {start_epoch}")

  # ** init wandb **
  WANDB = getenv("WANDB")
  if WANDB:
    import wandb
    wandb_args = {"id": wandb_id, "resume": "must"} if (wandb_id := getenv("WANDB_RESUME", "")) else {}
    wandb.init(config=config, **wandb_args)

  BENCHMARK = getenv("BENCHMARK")

  # ** jitted steps **
  input_mean = Tensor([123.68, 116.78, 103.94], device=GPUS, dtype=dtypes.float32).reshape(1, -1, 1, 1)
  # mlperf reference resnet does not divide by input_std for some reason
  # input_std = Tensor([0.229, 0.224, 0.225], device=GPUS, dtype=dtypes.float32).reshape(1, -1, 1, 1)
  def normalize(x): return x.permute([0, 3, 1, 2]) - input_mean
  @TinyJit
  def train_step(X, Y):
    optimizer.zero_grad()
    X = normalize(X)
    out = model.forward(X)
    loss = out.sparse_categorical_crossentropy(Y, label_smoothing=0.1)
    top_1 = (out.argmax(-1) == Y).sum()
    loss.backward()
    optimizer.step()
    scheduler.step()
    return loss.realize(), top_1.realize()
  @TinyJit
  def eval_step(X, Y):
    X = normalize(X)
    out = model.forward(X)
    loss = out.sparse_categorical_crossentropy(Y, label_smoothing=0.1)
    top_1 = (out.argmax(-1) == Y).sum()
    return loss.realize(), top_1.realize()
  def data_get(it):
    x, y, cookie = next(it)
    return x.shard(GPUS, axis=0).realize(), Tensor(y, requires_grad=False).shard(GPUS, axis=0), cookie

  # ** epoch loop **
  step_times = []
  for e in range(start_epoch, epochs):
    # ** train loop **
    Tensor.training = True
    it = iter(tqdm(batch_load_resnet(batch_size=BS, val=False, shuffle=True, seed=seed*epochs + e),
                   total=steps_in_train_epoch, desc=f"epoch {e}", disable=BENCHMARK))
    i, proc = 0, data_get(it)
    st = time.perf_counter()
    while proc is not None:
      GlobalCounters.reset()
      (loss, top_1_acc), proc = train_step(proc[0], proc[1]), proc[2]

      pt = time.perf_counter()

      try:
        next_proc = data_get(it)
      except StopIteration:
        next_proc = None

      dt = time.perf_counter()

      device_str = loss.device if isinstance(loss.device, str) else f"{loss.device[0]} * {len(loss.device)}"
      loss, top_1_acc = loss.numpy().item(), top_1_acc.numpy().item() / BS

      cl = time.perf_counter()
      if BENCHMARK:
        step_times.append(cl - st)

      tqdm.write(
        f"{i:5} {((cl - st)) * 1000.0:7.2f} ms run, {(pt - st) * 1000.0:7.2f} ms python, {(dt - pt) * 1000.0:6.2f} ms fetch data, "
        f"{(cl - dt) * 1000.0:7.2f} ms {device_str}, {loss:5.2f} loss, {top_1_acc:3.2f} acc, {optimizer.lr.numpy()[0]:.6f} LR, "
        f"{GlobalCounters.mem_used / 1e9:.2f} GB used, {GlobalCounters.global_ops * 1e-9 / (cl - st):9.2f} GFLOPS")
      if WANDB:
        wandb.log({"lr": optimizer.lr.numpy(), "train/loss": loss, "train/top_1_acc": top_1_acc, "train/step_time": cl - st,
                   "train/python_time": pt - st, "train/data_time": dt - pt, "train/cl_time": cl - dt,
                   "train/GFLOPS": GlobalCounters.global_ops * 1e-9 / (cl - st), "epoch": e + (i + 1) / steps_in_train_epoch})

      st = cl
      proc, next_proc = next_proc, None  # return old cookie
      i += 1

      if i == BENCHMARK:
        median_step_time = sorted(step_times)[(BENCHMARK + 1) // 2]  # in seconds
        estimated_total_hours = median_step_time * steps_in_train_epoch * epochs / 60 / 60
        print(f"Estimated training time: {estimated_total_hours:.0f}h{(estimated_total_hours - int(estimated_total_hours)) * 60:.0f}m")
        return

    # ** eval loop **
    if (e + 1 - eval_start_epoch) % eval_epochs == 0:
      train_step.reset()  # free the train step memory :(
      eval_loss = []
      eval_times = []
      eval_top_1_acc = []
      Tensor.training = False

      it = iter(tqdm(batch_load_resnet(batch_size=EVAL_BS, val=True, shuffle=False), total=steps_in_val_epoch))
      proc = data_get(it)
      while proc is not None:
        GlobalCounters.reset()
        st = time.time()

        (loss, top_1_acc), proc = eval_step(proc[0], proc[1]), proc[2]  # drop inputs, keep cookie

        try:
          next_proc = data_get(it)
        except StopIteration:
          next_proc = None

        loss, top_1_acc = loss.numpy().item(), top_1_acc.numpy().item() / EVAL_BS
        eval_loss.append(loss)
        eval_top_1_acc.append(top_1_acc)
        proc, next_proc = next_proc, None  # return old cookie

        et = time.time()
        eval_times.append(et - st)

      eval_step.reset()
      total_loss = sum(eval_loss) / len(eval_loss)
      total_top_1 = sum(eval_top_1_acc) / len(eval_top_1_acc)
      total_fw_time = sum(eval_times) / len(eval_times)
      tqdm.write(f"eval loss: {total_loss:.2f}, eval time: {total_fw_time:.2f}, eval top 1 acc: {total_top_1:.3f}")
      if WANDB:
        wandb.log({"eval/loss": total_loss, "eval/top_1_acc": total_top_1, "eval/forward_time": total_fw_time, "epoch": e + 1})

      # save model if achieved target
      if not achieved and total_top_1 >= target:
        fn = f"./ckpts/resnet50.safe"
        safe_save(get_state_dict(model), fn)
        print(f" *** Model saved to {fn} ***")
        achieved = True

      # checkpoint every time we eval
      if getenv("CKPT"):
        if not os.path.exists("./ckpts"): os.mkdir("./ckpts")
        if WANDB and wandb.run is not None:
          fn = f"./ckpts/{time.strftime('%Y%m%d_%H%M%S')}_{wandb.run.id}_e{e}.safe"
        else:
          fn = f"./ckpts/{time.strftime('%Y%m%d_%H%M%S')}_e{e}.safe"
        print(f"saving ckpt to {fn}")
        safe_save(get_training_state(model, optimizer, scheduler), fn)

def train_retinanet():
  # TODO: Retinanet
  pass

def train_unet3d():
  # TODO: Unet3d
  pass

def train_rnnt():
  # TODO: RNN-T
  pass

def train_bert(): train()

def train_maskrcnn():
  # TODO: Mask RCNN
  pass

if __name__ == "__main__":
  with Tensor.train():
    for m in getenv("MODEL", "resnet,retinanet,unet3d,rnnt,bert,maskrcnn").split(","):
      nm = f"train_{m}"
      if nm in globals():
        print(f"training {m}")
        globals()[nm]()<|MERGE_RESOLUTION|>--- conflicted
+++ resolved
@@ -1,8 +1,3 @@
-<<<<<<< HEAD
-from tinygrad.tensor import Tensor
-from tinygrad.helpers import getenv
-from examples.mlperf.bert.pretrain import pretrain as train
-=======
 import functools
 import os
 import time
@@ -12,8 +7,8 @@
 from tinygrad.helpers import getenv, BEAM, WINO
 from tinygrad.nn.state import get_parameters, get_state_dict, safe_load, safe_save
 
+from examples.mlperf.bert.pretrain import pretrain as train
 from examples.mlperf.helpers import get_training_state, load_training_state
->>>>>>> 9255332d
 
 def train_resnet():
   from extra.models import resnet
