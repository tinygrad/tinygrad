--- conflicted
+++ resolved
@@ -5,11 +5,7 @@
 import multiprocessing
 
 from tinygrad import Device, GlobalCounters, Tensor, TinyJit, dtypes
-<<<<<<< HEAD
 from tinygrad.helpers import colored, getenv, BEAM, WINO, Context
-=======
-from tinygrad.helpers import getenv, BEAM, WINO
->>>>>>> 6b8a8593
 from tinygrad.nn.state import get_parameters, get_state_dict, safe_load, safe_save
 from tinygrad.nn.optim import LARS, SGD, OptimizerGroup
 
