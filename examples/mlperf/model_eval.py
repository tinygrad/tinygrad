--- conflicted
+++ resolved
@@ -115,7 +115,6 @@
     try: next_proc = data_get()
     except StopIteration: next_proc = None
     nd = time.perf_counter()
-<<<<<<< HEAD
     split_idx = mdl.postprocess_detections2(proc[0], orig_image_sizes=proc[2]), proc[1]
     print(f"--act: {split_idx=}")
     exp_split_idx = mdl.postprocess_detections(proc[0].numpy(), orig_image_sizes=proc[2]), proc[1]
@@ -140,30 +139,6 @@
   # coco_eval.accumulate()
   # coco_eval.summarize()
   # tlog("done")
-=======
-    predictions, img_ids = mdl.postprocess_detections(proc[0].numpy(), orig_image_sizes=proc[2]), proc[1]
-    pd = time.perf_counter()
-    coco_results  = [{"image_id": img_ids[i], "category_id": label, "bbox": box.tolist(), "score": score}
-      for i, prediction in enumerate(predictions) for box, score, label in zip(*prediction.values())]
-    with redirect_stdout(None):
-      coco_eval.cocoDt = coco.loadRes(coco_results)
-      coco_eval.params.imgIds = img_ids
-      coco_eval.evaluate()
-    evaluated_imgs.extend(img_ids)
-    coco_evalimgs.append(np.array(coco_eval.evalImgs).reshape(ncats, narea, len(img_ids)))
-    n += len(proc[0])
-    et = time.perf_counter()
-    tlog(f"****** {(run-st)*1000:7.2f} ms to enqueue, {(et-run)*1000:7.2f} ms to realize ({(nd-run)*1000:7.2f} ms fetching, {(pd-run)*1000:4.2f} ms postprocess_detections). {(len(proc))/(et-st):8.2f} examples/sec. {GlobalCounters.global_ops*1e-12/(et-st):5.2f} TFLOPS")
-    st = et
-    proc, next_proc = next_proc, None
-
-  coco_eval.params.imgIds = evaluated_imgs
-  coco_eval._paramsEval.imgIds = evaluated_imgs
-  coco_eval.evalImgs = list(np.concatenate(coco_evalimgs, -1).flatten())
-  coco_eval.accumulate()
-  coco_eval.summarize()
-  tlog("done")
->>>>>>> de050427
 
 def eval_rnnt():
   # RNN-T
