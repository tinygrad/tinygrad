--- conflicted
+++ resolved
@@ -287,8 +287,6 @@
   log_perplexity = np.mean(losses)
   print(f"Log Perplexity: {log_perplexity}")
 
-<<<<<<< HEAD
-=======
 # NOTE: BEAM hangs on 8xmi300x with DECODE_BS=384 in final realize below; function is declared here for external testing
 @TinyJit
 def vae_decode(x:Tensor, vae, disable_beam=False) -> Tensor:
@@ -313,7 +311,6 @@
   x = ((x + 1.0) / 2.0).clip(0.0, 1.0)
   return x
 
->>>>>>> 0b534f71
 def eval_stable_diffusion():
   import csv, PIL, sys
   from tqdm import tqdm
@@ -347,11 +344,7 @@
     wandb.init(config=config, project="MLPerf-Stable-Diffusion")
 
   assert EVAL_CKPT_DIR != "", "provide a directory with checkpoints to be evaluated"
-<<<<<<< HEAD
-  print(f"running eval on checkpoints in {EVAL_CKPT_DIR}")
-=======
   print(f"running eval on checkpoints in {EVAL_CKPT_DIR}\nSEED={seed}")
->>>>>>> 0b534f71
   eval_queue:list[tuple[int, Path]] = []
   for p in Path(EVAL_CKPT_DIR).iterdir():
     if p.name.endswith(".safetensors"):
@@ -399,16 +392,6 @@
     x_prev = alpha_prev.sqrt() * pred_x0 + dir_xt
     return x_prev.realize()
 
-<<<<<<< HEAD
-  @TinyJit
-  def decode(x:Tensor) -> Tensor:
-      x = model.first_stage_model.post_quant_conv(1./0.18215 * x)
-      x = model.first_stage_model.decoder(x)
-      x = ((x + 1.0) / 2.0).clip(0.0, 1.0)
-      return x
-
-=======
->>>>>>> 0b534f71
   def shard_tensor(t:Tensor) -> Tensor: return t.shard(GPUS, axis=0) if len(GPUS) > 1 else t.to(GPUS[0])
   def get_batch(whole:Tensor, i:int, bs:int) -> tuple[Tensor, int]:
     batch = whole[i: i + bs].to("CPU")
@@ -428,12 +411,8 @@
 
     uc_written = False
     models = (cond_stage, unet, first_stage, inception, clip)
-<<<<<<< HEAD
-    jits = (jit_context:=TinyJit(cond_stage.embed_tokens), denoise_step, decode, jit_inception:=TinyJit(inception), jit_clip:=TinyJit(clip.get_clip_score))
-=======
     jits = (jit_context:=TinyJit(cond_stage.embed_tokens), denoise_step, vae_decode, jit_inception:=TinyJit(inception),
             jit_clip:=TinyJit(clip.get_clip_score))
->>>>>>> 0b534f71
     all_bs = (CONTEXT_BS, DENOISE_BS, DECODE_BS, INCEPTION_BS, CLIP_BS)
     if (EVAL_SAMPLES:=getenv("EVAL_SAMPLES", 0)) and EVAL_SAMPLES > 0:
       eval_inputs = eval_inputs[0:EVAL_SAMPLES]
@@ -472,11 +451,7 @@
         x.assign(denoise_step(x, x_x, ts_ts, uc_c, sqrt_alphas_cumprod_t, sqrt_one_minus_alphas_cumprod_t, alpha_prev, unet, GPUS)).realize()
       return x
 
-<<<<<<< HEAD
-    def decode_latents(latents:Tensor) -> Tensor: return decode(shard_tensor(latents))
-=======
     def decode_latents(latents:Tensor) -> Tensor: return vae_decode(shard_tensor(latents), first_stage, disable_beam=True)
->>>>>>> 0b534f71
     def generate_inception(imgs:Tensor) -> Tensor: return jit_inception(shard_tensor(imgs))[:,:,0,0]
 
     def calc_clip_scores(batch:Tensor, batch_tokens:Tensor) -> Tensor:
