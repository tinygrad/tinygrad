import random
import time
from pathlib import Path
import numpy as np
import torch

from examples.mlperf.metrics import get_dice_score_np
from tinygrad.nn.state import get_state_dict, load_state_dict
from tinygrad.tensor import Tensor
from tinygrad.jit import TinyJit
<<<<<<< HEAD
from tinygrad.helpers import getenv, dtypes
=======
from tinygrad.helpers import getenv, dtypes, GlobalCounters
from examples.mlperf import helpers
>>>>>>> e7a49e84

def eval_resnet():
  # Resnet50-v1.5
  from tinygrad.jit import TinyJit
  from models.resnet import ResNet50
  mdl = ResNet50()
  mdl.load_from_pretrained()

  input_mean = Tensor([0.485, 0.456, 0.406]).reshape(1, -1, 1, 1)
  input_std = Tensor([0.229, 0.224, 0.225]).reshape(1, -1, 1, 1)
  def input_fixup(x):
    x = x.permute([0,3,1,2]).cast(dtypes.float32) / 255.0
    x -= input_mean
    x /= input_std
    return x

  mdlrun = lambda x: mdl(input_fixup(x)).realize()
  mdljit = TinyJit(mdlrun)

  # evaluation on the mlperf classes of the validation set from imagenet
  from extra.datasets.imagenet import iterate
  from extra.helpers import cross_process

  BS = 64
  n,d = 0,0
  st = time.perf_counter()
  iterator = cross_process(lambda: iterate(BS))
  x,ny = next(iterator)
  dat = Tensor(x)
  while dat is not None:
    y = ny
    GlobalCounters.reset()
    mt = time.perf_counter()
    outs = mdlrun(dat) if dat.shape[0] != BS else mdljit(dat)
    try:
      x,ny = next(iterator)
      dat = Tensor(x)
    except StopIteration:
      dat = None
    t = outs.argmax(axis=1).numpy()
    et = time.perf_counter()
    n += (t==y).sum()
    d += len(t)
    print(f"****** {n}/{d}  {n*100.0/d:.2f}% -- {(mt-st)*1000:.2f} ms loading data, {(et-mt)*1000:7.2f} ms to run model. {len(t)/(et-mt):.2f} examples/sec. {GlobalCounters.global_ops*1e-12/(et-mt):.2f} TFLOPS")
    st = time.perf_counter()
from line_profiler_pycharm import profile
@profile
def eval_unet3d():
  seed = 0
  if seed is not None:
    Tensor._seed = seed
    np.random.seed(seed)
    torch.manual_seed(seed)
    random.seed(seed)
  # UNet3D
  from models.unet3d import UNet3D
  from extra.datasets.kits19 import iterate, sliding_window_inference
  from examples.mlperf.metrics import get_dice_score
  mdl = UNet3D()
  mdl.load_from_pretrained()
  if getenv("FP16",1): # FP16 works great!
    weights = get_state_dict(mdl)
    for k, v in weights.items():
      weights[k] = v.cpu().half()
    load_state_dict(mdl, weights)
  s = 0
  st = time.perf_counter()
  _mdl_jit = TinyJit(lambda x: mdl(x).realize())
  from diskcache import Cache
  memoize= False
  cache = Cache('/home/gijs/code_projects/tinygrad/model_cache')

  if memoize:
    # cache = Cache('/home/gijs/code_projects/tinygrad/model_cache')
    @cache.memoize() # only works for not too many files
    def test(x):
      return _mdl_jit(Tensor(x)).numpy()
    mdl_jit = test
  else:
    mdl_jit = lambda x: _mdl_jit(Tensor(x)).numpy()
  for i, (image, label) in enumerate(iterate(), start=1):
    print('i', i)
    mt = time.perf_counter()
    print(image.shape)
    # width=64+32
    # image = image[...,:128+width,:128+width,:128+width]
    # label = label[...,:128+width,:128+width,:128+width]
    # pred, label = sliding_window_inference(mdl_jit, image, label)
    print('label shape', label.shape)
    @cache.memoize()
    def slide_cache(image,label):
      print("SLIDE CACHE")
      pred, label = sliding_window_inference(mdl_jit, image, label)
      return pred, label
    pred, label = slide_cache(image,label)
    et = time.perf_counter()
    print(f"{(mt-st)*1000:.2f} ms loading data, {(et-mt)*1000:.2f} ms to run model")
    np_score = get_dice_score_np(pred, label)
    tiny_score = get_dice_score(Tensor(pred), Tensor(label)).numpy()
    print(f"np_score: {np_score}")
    print(f"tiny_score: {tiny_score}")
    s += tiny_score.mean()
    print(f"****** {s:.2f}/{i}  {s/i:.5f} Mean DICE score")
    st = time.perf_counter()
    exit()
  assert i>1, "no data"

def eval_retinanet():
  # RetinaNet with ResNeXt50_32X4D
  from models.resnet import ResNeXt50_32X4D
  from models.retinanet import RetinaNet
  mdl = RetinaNet(ResNeXt50_32X4D())
  mdl.load_from_pretrained()

  input_mean = Tensor([0.485, 0.456, 0.406]).reshape(1, -1, 1, 1)
  input_std = Tensor([0.229, 0.224, 0.225]).reshape(1, -1, 1, 1)
  def input_fixup(x):
    x = x.permute([0,3,1,2]) / 255.0
    x -= input_mean
    x /= input_std
    return x

  from extra.datasets.openimages import openimages, iterate
  from pycocotools.coco import COCO
  from pycocotools.cocoeval import COCOeval
  from contextlib import redirect_stdout
  coco = COCO(openimages())
  coco_eval = COCOeval(coco, iouType="bbox")
  coco_evalimgs, evaluated_imgs, ncats, narea = [], [], len(coco_eval.params.catIds), len(coco_eval.params.areaRng)

  from tinygrad.jit import TinyJit
  mdlrun = TinyJit(lambda x: mdl(input_fixup(x)).realize())

  n, bs = 0, 8
  st = time.perf_counter()
  for x, targets in iterate(coco, bs):
    dat = Tensor(x.astype(np.float32))
    mt = time.perf_counter()
    if dat.shape[0] == bs:
      outs = mdlrun(dat).numpy()
    else:
      mdlrun.jit_cache = None
      outs =  mdl(input_fixup(dat)).numpy()
    et = time.perf_counter()
    predictions = mdl.postprocess_detections(outs, input_size=dat.shape[1:3], orig_image_sizes=[t["image_size"] for t in targets])
    ext = time.perf_counter()
    n += len(targets)
    print(f"[{n}/{len(coco.imgs)}] == {(mt-st)*1000:.2f} ms loading data, {(et-mt)*1000:.2f} ms to run model, {(ext-et)*1000:.2f} ms for postprocessing")
    img_ids = [t["image_id"] for t in targets]
    coco_results  = [{"image_id": targets[i]["image_id"], "category_id": label, "bbox": box, "score": score}
      for i, prediction in enumerate(predictions) for box, score, label in zip(*prediction.values())]
    with redirect_stdout(None):
      coco_eval.cocoDt = coco.loadRes(coco_results)
      coco_eval.params.imgIds = img_ids
      coco_eval.evaluate()
    evaluated_imgs.extend(img_ids)
    coco_evalimgs.append(np.array(coco_eval.evalImgs).reshape(ncats, narea, len(img_ids)))
    st = time.perf_counter()

  coco_eval.params.imgIds = evaluated_imgs
  coco_eval._paramsEval.imgIds = evaluated_imgs
  coco_eval.evalImgs = list(np.concatenate(coco_evalimgs, -1).flatten())
  coco_eval.accumulate()
  coco_eval.summarize()

def eval_rnnt():
  # RNN-T
  from models.rnnt import RNNT
  mdl = RNNT()
  mdl.load_from_pretrained()

  from extra.datasets.librispeech import iterate
  from examples.mlperf.metrics import word_error_rate

  LABELS = [" ", "a", "b", "c", "d", "e", "f", "g", "h", "i", "j", "k", "l", "m", "n", "o", "p", "q", "r", "s", "t", "u", "v", "w", "x", "y", "z", "'"]

  c = 0
  scores = 0
  words = 0
  st = time.perf_counter()
  for X, Y in iterate():
    mt = time.perf_counter()
    tt = mdl.decode(Tensor(X[0]), Tensor([X[1]]))
    et = time.perf_counter()
    print(f"{(mt-st)*1000:.2f} ms loading data, {(et-mt)*1000:.2f} ms to run model")
    for n, t in enumerate(tt):
      tnp = np.array(t)
      _, scores_, words_ = word_error_rate(["".join([LABELS[int(tnp[i])] for i in range(tnp.shape[0])])], [Y[n]])
      scores += scores_
      words += words_
    c += len(tt)
    print(f"WER: {scores/words}, {words} words, raw scores: {scores}, c: {c}")
    st = time.perf_counter()

def eval_bert():
  # Bert-QA
  from models.bert import BertForQuestionAnswering
  mdl = BertForQuestionAnswering()
  mdl.load_from_pretrained()

  @TinyJit
  def run(input_ids, input_mask, segment_ids):
    return mdl(input_ids, input_mask, segment_ids).realize()

  from extra.datasets.squad import iterate
  from examples.mlperf.helpers import get_bert_qa_prediction
  from examples.mlperf.metrics import f1_score
  from transformers import BertTokenizer

  tokenizer = BertTokenizer(str(Path(__file__).parents[2] / "weights/bert_vocab.txt"))

  c = 0
  f1 = 0.0
  st = time.perf_counter()
  for X, Y in iterate(tokenizer):
    mt = time.perf_counter()
    outs = []
    for x in X:
      outs.append(run(Tensor(x["input_ids"]), Tensor(x["input_mask"]), Tensor(x["segment_ids"])).numpy())
    et = time.perf_counter()
    print(f"{(mt-st)*1000:.2f} ms loading data, {(et-mt)*1000:.2f} ms to run model over {len(X)} features")

    pred = get_bert_qa_prediction(X, Y, outs)
    print(f"pred: {pred}\nans: {Y['answers']}")
    f1 += max([f1_score(pred, ans) for ans in Y["answers"]])
    c += 1
    print(f"f1: {f1/c}, raw: {f1}, c: {c}\n")

    st = time.perf_counter()

def eval_mrcnn():
  from tqdm import tqdm
  from models.mask_rcnn import MaskRCNN
  from models.resnet import ResNet
  from extra.datasets.coco import BASEDIR, images, convert_prediction_to_coco_bbox, convert_prediction_to_coco_mask, accumulate_predictions_for_coco, evaluate_predictions_on_coco, iterate
  from examples.mask_rcnn import compute_prediction_batched, Image
  mdl = MaskRCNN(ResNet(50, num_classes=None, stride_in_1x1=True))
  mdl.load_from_pretrained()

  bbox_output = '/tmp/results_bbox.json'
  mask_output = '/tmp/results_mask.json'

  accumulate_predictions_for_coco([], bbox_output, rm=True)
  accumulate_predictions_for_coco([], mask_output, rm=True)

  #TODO: bs > 1 not as accurate
  bs = 1

  for batch in tqdm(iterate(images, bs=bs), total=len(images)//bs):
    batch_imgs = []
    for image_row in batch:
      image_name = image_row['file_name']
      img = Image.open(BASEDIR/f'val2017/{image_name}').convert("RGB")
      batch_imgs.append(img)
    batch_result = compute_prediction_batched(batch_imgs, mdl)
    for image_row, result in zip(batch, batch_result):
      image_name = image_row['file_name']
      box_pred = convert_prediction_to_coco_bbox(image_name, result)
      mask_pred = convert_prediction_to_coco_mask(image_name, result)
      accumulate_predictions_for_coco(box_pred, bbox_output)
      accumulate_predictions_for_coco(mask_pred, mask_output)
    del batch_imgs
    del batch_result

  evaluate_predictions_on_coco(bbox_output, iou_type='bbox')
  evaluate_predictions_on_coco(mask_output, iou_type='segm')

if __name__ == "__main__":
  # inference only
  Tensor.training = False
  Tensor.no_grad = True

  models = getenv("MODEL", "unet3d").split(",")
  eval_unet3d()

  # for m in models:
  #   nm = f"eval_{m}"
  #   if nm in globals():
  #     print(f"eval {m}")
  #     globals()[nm]()<|MERGE_RESOLUTION|>--- conflicted
+++ resolved
@@ -8,12 +8,7 @@
 from tinygrad.nn.state import get_state_dict, load_state_dict
 from tinygrad.tensor import Tensor
 from tinygrad.jit import TinyJit
-<<<<<<< HEAD
-from tinygrad.helpers import getenv, dtypes
-=======
 from tinygrad.helpers import getenv, dtypes, GlobalCounters
-from examples.mlperf import helpers
->>>>>>> e7a49e84
 
 def eval_resnet():
   # Resnet50-v1.5
