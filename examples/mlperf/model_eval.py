--- conflicted
+++ resolved
@@ -3,18 +3,9 @@
 import numpy as np
 from tinygrad.tensor import Tensor
 from tinygrad.helpers import getenv
-<<<<<<< HEAD
 from examples.mlperf import helpers
 
-if __name__ == "__main__":
-  # inference only
-  Tensor.training = False
-  Tensor.no_grad = True
-  """
-=======
-
 def eval_resnet():
->>>>>>> 26014a0f
   # Resnet50-v1.5
   from tinygrad.jit import TinyJit
   from models.resnet import ResNet50
@@ -50,8 +41,8 @@
     d += len(t)
     print(f"****** {n}/{d}  {n*100.0/d:.2f}%")
     st = time.perf_counter()
-<<<<<<< HEAD
-  """
+  
+def eval_unet3d():
   # UNet3D
   from datasets.kits19 import iterate
   from models.unet3d_v2 import UNet3D
@@ -71,7 +62,6 @@
     scores.append(helpers.get_dice_score(pred, Y))
   scores = np.mean(np.stack(scores, axis=0), axis=0)
   print((scores[-1] + scores[-2]) / 2)
-=======
 
 def eval_rnnt():
   # RNN-T
@@ -112,5 +102,4 @@
     nm = f"eval_{m}"
     if nm in globals():
       print(f"eval {m}")
-      globals()[nm]()
->>>>>>> 26014a0f
+      globals()[nm]()