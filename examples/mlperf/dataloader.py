import os, random, pickle, queue
from typing import List
from pathlib import Path
from multiprocessing import Queue, Process, shared_memory, connection, Lock, cpu_count

import numpy as np
from tinygrad import dtypes, Tensor
from tinygrad.helpers import getenv, prod, Context, round_up, tqdm

### ResNet

class MyQueue:
  def __init__(self, multiple_readers=True, multiple_writers=True):
    self._reader, self._writer = connection.Pipe(duplex=False)
    self._rlock = Lock() if multiple_readers else None
    self._wlock = Lock() if multiple_writers else None
  def get(self):
    if self._rlock: self._rlock.acquire()
    ret = pickle.loads(self._reader.recv_bytes())
    if self._rlock: self._rlock.release()
    return ret
  def put(self, obj):
    if self._wlock: self._wlock.acquire()
    self._writer.send_bytes(pickle.dumps(obj))
    if self._wlock: self._wlock.release()

def shuffled_indices(n, seed=None):
  rng = random.Random(seed)
  indices = {}
  for i in range(n-1, -1, -1):
    j = rng.randint(0, i)
    if i not in indices: indices[i] = i
    if j not in indices: indices[j] = j
    indices[i], indices[j] = indices[j], indices[i]
    yield indices[i]
    del indices[i]

def loader_process(q_in, q_out, X:Tensor, seed):
  import signal
  signal.signal(signal.SIGINT, lambda _, __: exit(0))

  from extra.datasets.imagenet import center_crop, preprocess_train
  from PIL import Image

  with Context(DEBUG=0):
    while (_recv := q_in.get()) is not None:
      idx, fn, val = _recv
      if fn is not None:
        img = Image.open(fn)
        img = img.convert('RGB') if img.mode != "RGB" else img

        if val:
          # eval: 76.08%, load in 0m7.366s (0m5.301s with simd)
          # sudo apt-get install libjpeg-dev
          # CC="cc -mavx2" pip install -U --force-reinstall pillow-simd
          img = center_crop(img)
          img = np.array(img)
        else:
          # reseed rng for determinism
          if seed is not None:
            np.random.seed(seed * 2 ** 10 + idx)
            random.seed(seed * 2 ** 10 + idx)
          img = preprocess_train(img)
      else:
        # pad data with training mean
        img = np.tile(np.array([[[123.68, 116.78, 103.94]]], dtype=np.uint8), (224, 224, 1))

      # broken out
      #img_tensor = Tensor(img.tobytes(), device='CPU')
      #storage_tensor = X[idx].contiguous().realize().lazydata.base.realized
      #storage_tensor._copyin(img_tensor.numpy())

      # faster
      X[idx].contiguous().realize().lazydata.base.realized.as_buffer(force_zero_copy=True)[:] = img.tobytes()

      # ideal
      #X[idx].assign(img.tobytes())   # NOTE: this is slow!
      q_out.put(idx)
    q_out.put(None)

def batch_load_resnet(batch_size=64, val=False, shuffle=True, seed=None, pad_first_batch=False):
  from extra.datasets.imagenet import get_train_files, get_val_files
  files = get_val_files() if val else get_train_files()
  from extra.datasets.imagenet import get_imagenet_categories
  cir = get_imagenet_categories()

  if pad_first_batch:
    FIRST_BATCH_PAD = round_up(len(files), batch_size) - len(files)
  else:
    FIRST_BATCH_PAD = 0
  file_count = FIRST_BATCH_PAD + len(files)
  BATCH_COUNT = min(32, file_count // batch_size)

  def _gen():
    for _ in range(FIRST_BATCH_PAD): yield -1
    yield from shuffled_indices(len(files), seed=seed) if shuffle else iter(range(len(files)))
  gen = iter(_gen())

  def enqueue_batch(num):
    for idx in range(num*batch_size, (num+1)*batch_size):
      fidx = next(gen)
      if fidx != -1:
        fn = files[fidx]
        q_in.put((idx, fn, val))
        Y[idx] = cir[fn.split("/")[-2]]
      else:
        # padding
        q_in.put((idx, None, val))
        Y[idx] = -1

  shutdown = False
  class Cookie:
    def __init__(self, num): self.num = num
    def __del__(self):
      if not shutdown:
        try: enqueue_batch(self.num)
        except StopIteration: pass

  gotten = [0]*BATCH_COUNT
  def receive_batch():
    while 1:
      num = q_out.get()//batch_size
      gotten[num] += 1
      if gotten[num] == batch_size: break
    gotten[num] = 0
    return X[num*batch_size:(num+1)*batch_size], Y[num*batch_size:(num+1)*batch_size], Cookie(num)

  #q_in, q_out = MyQueue(multiple_writers=False), MyQueue(multiple_readers=False)
  q_in, q_out = Queue(), Queue()

  sz = (batch_size*BATCH_COUNT, 224, 224, 3)
  shm = shared_memory.SharedMemory(name="resnet_X_val" if val else "resnet_X_train", create=True, size=prod(sz))
  procs = []

  try:
<<<<<<< HEAD
    # disk:shm is slower
    if os.path.exists("/dev/shm/resnet_X"): X = Tensor.empty(*sz, dtype=dtypes.uint8, device=f"disk:/dev/shm/resnet_X")
    else: X = Tensor.empty(*sz, dtype=dtypes.uint8, device=f"disk:shm:{shm.name}")
=======
    X = Tensor.empty(*sz, dtype=dtypes.uint8, device=f"disk:shm:{shm.name}")
>>>>>>> aef33693
    Y = [None] * (batch_size*BATCH_COUNT)

    for _ in range(cpu_count()):
      p = Process(target=loader_process, args=(q_in, q_out, X, seed))
      p.daemon = True
      p.start()
      procs.append(p)

    for bn in range(BATCH_COUNT): enqueue_batch(bn)

    # NOTE: this is batch aligned, last ones are ignored unless pad_first_batch is True
    for _ in range(0, file_count//batch_size): yield receive_batch()
  finally:
    shutdown = True
    # empty queues
    for _ in procs: q_in.put(None)
    q_in.close()
    for _ in procs:
      while q_out.get() is not None: pass
    q_out.close()
    # shutdown processes
    for p in procs: p.join()
    shm.close()
    try:
      shm.unlink()
    except FileNotFoundError:
      # happens with BENCHMARK set
      pass

### BERT

def process_batch_bert(data: List[dict]) -> dict[str, Tensor]:
  return {
    "input_ids": Tensor(np.concatenate([s["input_ids"] for s in data], axis=0), dtype=dtypes.int32, device="CPU"),
    "input_mask": Tensor(np.concatenate([s["input_mask"] for s in data], axis=0), dtype=dtypes.int32, device="CPU"),
    "segment_ids": Tensor(np.concatenate([s["segment_ids"] for s in data], axis=0), dtype=dtypes.int32, device="CPU"),
    "masked_lm_positions": Tensor(np.concatenate([s["masked_lm_positions"] for s in data], axis=0), dtype=dtypes.int32, device="CPU"),
    "masked_lm_ids": Tensor(np.concatenate([s["masked_lm_ids"] for s in data], axis=0), dtype=dtypes.int32, device="CPU"),
    "masked_lm_weights": Tensor(np.concatenate([s["masked_lm_weights"] for s in data], axis=0), dtype=dtypes.float32, device="CPU"),
    "next_sentence_labels": Tensor(np.concatenate([s["next_sentence_labels"] for s in data], axis=0), dtype=dtypes.int32, device="CPU"),
  }

def load_file(file: str):
  with open(file, "rb") as f:
    return pickle.load(f)

class InterleavedDataset:
  def __init__(self, files:List[str], cycle_length:int):
    self.dataset = files
    self.cycle_length = cycle_length
    self.queues = [queue.Queue() for _ in range(self.cycle_length)]
    for i in range(len(self.queues)): self.queues[i].queue.extend(load_file(self.dataset.pop(0)))
    self.queue_pointer = len(self.queues) - 1

  def get(self):
    # Round-robin across queues
    try:
      self.advance()
      return self.queues[self.queue_pointer].get_nowait()
    except queue.Empty:
      self.fill(self.queue_pointer)
      return self.get()

  def advance(self):
    self.queue_pointer = (self.queue_pointer + 1) % self.cycle_length

  def fill(self, queue_index: int):
    try:
      file = self.dataset.pop(0)
    except IndexError:
      return
    self.queues[queue_index].queue.extend(load_file(file))

# Reference: https://github.com/mlcommons/training/blob/1c8a098ae3e70962a4f7422c0b0bd35ae639e357/language_model/tensorflow/bert/run_pretraining.py, Line 394
def batch_load_train_bert(BS:int):
  from extra.datasets.wikipedia import get_wiki_train_files
  fs = sorted(get_wiki_train_files())
  train_files = []
  while fs: # TF shuffle
    random.shuffle(fs)
    train_files.append(fs.pop(0))

  cycle_length = min(getenv("NUM_CPU_THREADS", min(os.cpu_count(), 8)), len(train_files))
  assert cycle_length > 0, "cycle_length must be greater than 0"

  dataset = InterleavedDataset(train_files, cycle_length)
  while True:
    yield process_batch_bert([dataset.get() for _ in range(BS)])

# Reference: https://github.com/mlcommons/training/blob/1c8a098ae3e70962a4f7422c0b0bd35ae639e357/language_model/tensorflow/bert/run_pretraining.py, Line 416
def batch_load_val_bert(BS:int):
  file =  getenv("BASEDIR", Path(__file__).parent.parents[1] / "extra" / "datasets" / "wiki") / "eval.pkl"
  dataset = load_file(file)
  idx = 0
  while True:
    start_idx = (idx * BS) % len(dataset)
    end_idx = ((idx + 1) * BS) % len(dataset)
    if start_idx < end_idx:
      yield process_batch_bert(dataset[start_idx:end_idx])
    else:  # wrap around the end to the beginning of the dataset
      yield process_batch_bert(dataset[start_idx:] + dataset[:end_idx])
    idx += 1

### UNET3D

def load_unet3d_data(preprocessed_dataset_dir, seed, queue_in, queue_out, X:Tensor, Y:Tensor):
  from extra.datasets.kits19 import rand_balanced_crop, rand_flip, random_brightness_augmentation, gaussian_noise

  while (data := queue_in.get()) is not None:
    idx, fn, val = data
    case_name = os.path.basename(fn).split("_x.npy")[0]
    x, y = np.load(preprocessed_dataset_dir / f"{case_name}_x.npy"), np.load(preprocessed_dataset_dir / f"{case_name}_y.npy")

    if not val:
      if seed is not None:
        np.random.seed(seed)
        random.seed(seed)

      x, y = rand_balanced_crop(x, y)
      x, y = rand_flip(x, y)
      x, y = x.astype(np.float32), y.astype(np.uint8)
      x = random_brightness_augmentation(x)
      x = gaussian_noise(x)

    X[idx].contiguous().realize().lazydata.base.realized.as_buffer(force_zero_copy=True)[:] = x.tobytes()
    Y[idx].contiguous().realize().lazydata.base.realized.as_buffer(force_zero_copy=True)[:] = y.tobytes()

    queue_out.put(idx)
  queue_out.put(None)

def batch_load_unet3d(preprocessed_dataset_dir:Path, batch_size:int=6, val:bool=False, shuffle:bool=True, seed=None):
  assert preprocessed_dataset_dir is not None, "run preprocess_data on kits19"

  files = sorted(list(preprocessed_dataset_dir.glob("*_x.npy")))
  file_indices = list(range(len(files)))
  batch_count = min(32, len(files) // batch_size)

  queue_in, queue_out = Queue(), Queue()
  procs, data_out_count = [], [0] * batch_count
  shm_name_x, shm_name_y = "unet3d_x", "unet3d_y"
  sz = (batch_size * batch_count, 1, 128, 128, 128)
  if os.path.exists(f"/dev/shm/{shm_name_x}"): os.unlink(f"/dev/shm/{shm_name_x}")
  if os.path.exists(f"/dev/shm/{shm_name_y}"): os.unlink(f"/dev/shm/{shm_name_y}")
  shm_x = shared_memory.SharedMemory(name=shm_name_x, create=True, size=prod(sz))
  shm_y = shared_memory.SharedMemory(name=shm_name_y, create=True, size=prod(sz))

  shutdown = False
  class Cookie:
    def __init__(self, bc):
      self.bc = bc
    def __del__(self):
      if not shutdown:
        try: enqueue_batch(self.bc)
        except StopIteration: pass

  def enqueue_batch(bc):
    for idx in range(bc * batch_size, (bc+1) * batch_size):
      fn = files[next(ds_iter)]
      queue_in.put((idx, fn, val))

  def shuffle_indices(file_indices, seed=None):
    rng = random.Random(seed)
    rng.shuffle(file_indices)

  if shuffle: shuffle_indices(file_indices, seed=seed)
  ds_iter = iter(file_indices)

  try:
    X = Tensor.empty(*sz, dtype=dtypes.float32, device=f"disk:/dev/shm/{shm_name_x}")
    Y = Tensor.empty(*sz, dtype=dtypes.uint8, device=f"disk:/dev/shm/{shm_name_y}")

    for _ in range(cpu_count()):
      proc = Process(target=load_unet3d_data, args=(preprocessed_dataset_dir, seed, queue_in, queue_out, X, Y))
      proc.daemon = True
      proc.start()

      procs.append(proc)

    for bc in range(batch_count):
      enqueue_batch(bc)

    for _ in range(len(files) // batch_size):
      while True:
        bc = queue_out.get() // batch_size
        data_out_count[bc] += 1
        if data_out_count[bc] == batch_size: break

      data_out_count[bc] = 0
      yield X[bc * batch_size:(bc + 1) * batch_size], Y[bc * batch_size:(bc + 1) * batch_size], Cookie(bc)
  finally:
    shutdown = True

    for _ in procs: queue_in.put(None)
    queue_in.close()

    for _ in procs:
      while queue_out.get() is not None: pass
    queue_out.close()

    # shutdown processes
    for proc in procs: proc.join()

    shm_x.close()
    shm_y.close()
    try:
      shm_x.unlink()
      shm_y.unlink()
    except FileNotFoundError:
      # happens with BENCHMARK set
      pass

### RetinaNet

def load_retinanet_data(base_dir:Path, val:bool, queue_in:Queue, queue_out:Queue,
                        imgs:Tensor, boxes:Tensor, labels:Tensor, matches:Tensor|None=None,
                        anchors:Tensor|None=None, seed:int|None=None):
  from extra.datasets.openimages import image_load, random_horizontal_flip, resize
  from examples.mlperf.helpers import box_iou, find_matches, generate_anchors
  import torch

  while (data:=queue_in.get()) is not None:
    idx, img, tgt = data
    img = image_load(base_dir, img["subset"], img["file_name"])

    if val:
      img = resize(img)[0]
    else:
      if seed is not None:
        np.random.seed(seed)
        random.seed(seed)
        torch.manual_seed(seed)

      img, tgt = random_horizontal_flip(img, tgt)
      img, tgt, _ = resize(img, tgt=tgt)
      match_quality_matrix = box_iou(tgt["boxes"], (anchor := np.concatenate(generate_anchors((800, 800)))))
      match_idxs = find_matches(match_quality_matrix, allow_low_quality_matches=True)
      clipped_match_idxs = np.clip(match_idxs, 0, None)
      clipped_boxes, clipped_labels = tgt["boxes"][clipped_match_idxs], tgt["labels"][clipped_match_idxs]

      boxes[idx].contiguous().realize().lazydata.base.realized.as_buffer(force_zero_copy=True)[:] = clipped_boxes.tobytes()
      labels[idx].contiguous().realize().lazydata.base.realized.as_buffer(force_zero_copy=True)[:] = clipped_labels.tobytes()
      matches[idx].contiguous().realize().lazydata.base.realized.as_buffer(force_zero_copy=True)[:] = match_idxs.tobytes()
      anchors[idx].contiguous().realize().lazydata.base.realized.as_buffer(force_zero_copy=True)[:] = anchor.tobytes()

    imgs[idx].contiguous().realize().lazydata.base.realized.as_buffer(force_zero_copy=True)[:] = img.tobytes()

    queue_out.put(idx)
  queue_out.put(None)

def batch_load_retinanet(dataset, val:bool, base_dir:Path, batch_size:int=32, shuffle:bool=True, seed:int|None=None):
  def _enqueue_batch(bc):
    from extra.datasets.openimages import prepare_target
    for idx in range(bc * batch_size, (bc+1) * batch_size):
      img = dataset.loadImgs(next(dataset_iter))[0]
      ann = dataset.loadAnns(dataset.getAnnIds(img_id:=img["id"]))
      tgt = prepare_target(ann, img_id, (img["height"], img["width"]))

      if img_ids is not None:
        img_ids[idx] = img_id

      if img_sizes is not None:
        img_sizes[idx] = tgt["image_size"]

      queue_in.put((idx, img, tgt))

  def _setup_shared_mem(shm_name:str, size:tuple[int, ...], dtype:dtypes) -> tuple[shared_memory.SharedMemory, Tensor]:
    if os.path.exists(f"/dev/shm/{shm_name}"): os.unlink(f"/dev/shm/{shm_name}")
    shm = shared_memory.SharedMemory(name=shm_name, create=True, size=prod(size))
    shm_tensor = Tensor.empty(*size, dtype=dtype, device=f"disk:/dev/shm/{shm_name}")
    return shm, shm_tensor

  image_ids = sorted(dataset.imgs.keys())
  batch_count = min(32, len(image_ids) // batch_size)

  queue_in, queue_out = Queue(), Queue()
  procs, data_out_count = [], [0] * batch_count

  shm_imgs, imgs = _setup_shared_mem("retinanet_imgs", (batch_size * batch_count, 800, 800, 3), dtypes.uint8)

  if val:
    boxes, labels, matches, anchors = None, None, None, None
    img_ids, img_sizes = [None] * (batch_size * batch_count), [None] * (batch_size * batch_count)
  else:
    img_ids, img_sizes = None, None
    shm_boxes, boxes = _setup_shared_mem("retinanet_boxes", (batch_size * batch_count, 120087, 4), dtypes.float32)
    shm_labels, labels = _setup_shared_mem("retinanet_labels", (batch_size * batch_count, 120087), dtypes.int64)
    shm_matches, matches = _setup_shared_mem("retinanet_matches", (batch_size * batch_count, 120087), dtypes.int64)
    shm_anchors, anchors = _setup_shared_mem("retinanet_anchors", (batch_size * batch_count, 120087, 4), dtypes.float64)

  shutdown = False
  class Cookie:
    def __init__(self, bc):
      self.bc = bc
    def __del__(self):
      if not shutdown:
        try: _enqueue_batch(self.bc)
        except StopIteration: pass

  def shuffle_indices(indices, seed):
    rng = random.Random(seed)
    rng.shuffle(indices)

  if shuffle: shuffle_indices(image_ids, seed=seed)
  dataset_iter = iter(image_ids)

  try:
    for _ in range(cpu_count()):
      proc = Process(
        target=load_retinanet_data,
        args=(base_dir, val, queue_in, queue_out, imgs, boxes, labels),
        kwargs={"matches": matches, "anchors": anchors, "seed": seed}
      )
      proc.daemon = True
      proc.start()
      procs.append(proc)

    for bc in range(batch_count):
      _enqueue_batch(bc)

    for _ in range(len(image_ids) // batch_size):
      while True:
        bc = queue_out.get() // batch_size
        data_out_count[bc] += 1
        if data_out_count[bc] == batch_size: break

      data_out_count[bc] = 0

      if val:
        yield (imgs[bc * batch_size:(bc + 1) * batch_size],
               img_ids[bc * batch_size:(bc + 1) * batch_size],
               img_sizes[bc * batch_size:(bc + 1) * batch_size],
               Cookie(bc))
      else:
        yield (imgs[bc * batch_size:(bc + 1) * batch_size],
               boxes[bc * batch_size:(bc + 1) * batch_size],
               labels[bc * batch_size:(bc + 1) * batch_size],
               matches[bc * batch_size:(bc + 1) * batch_size],
               anchors[bc * batch_size:(bc + 1) * batch_size],
               Cookie(bc))
  finally:
    shutdown = True

    for _ in procs: queue_in.put(None)
    queue_in.close()

    for _ in procs:
      while queue_out.get() is not None: pass
    queue_out.close()

    # shutdown processes
    for proc in procs: proc.join()

    shm_imgs.close()

    if not val:
      shm_boxes.close()
      shm_labels.close()
      shm_matches.close()
      shm_anchors.close()

    try:
      shm_imgs.unlink()

      if not val:
        shm_boxes.unlink()
        shm_labels.unlink()
        shm_matches.unlink()
        shm_anchors.unlink()
    except FileNotFoundError:
      # happens with BENCHMARK set
      pass

if __name__ == "__main__":
  def load_unet3d(val):
    assert not val, "validation set is not supported due to different sizes on inputs"

    from extra.datasets.kits19 import get_train_files, get_val_files, preprocess_dataset, TRAIN_PREPROCESSED_DIR, VAL_PREPROCESSED_DIR
    preprocessed_dir = VAL_PREPROCESSED_DIR if val else TRAIN_PREPROCESSED_DIR
    files = get_val_files() if val else get_train_files()

    if not preprocessed_dir.exists(): preprocess_dataset(files, preprocessed_dir, val)
    with tqdm(total=len(files)) as pbar:
      for x, _, _ in batch_load_unet3d(preprocessed_dir, val=val):
        pbar.update(x.shape[0])

  def load_resnet(val):
    from extra.datasets.imagenet import get_train_files, get_val_files
    files = get_val_files() if val else get_train_files()
    with tqdm(total=len(files)) as pbar:
      for x,y,c in batch_load_resnet(val=val):
        pbar.update(x.shape[0])

  def load_retinanet(val):
    from extra.datasets.openimages import BASEDIR, download_dataset
    from pycocotools.coco import COCO
    dataset = COCO(download_dataset(base_dir:=getenv("BASEDIR", BASEDIR), "validation" if val else "train"))
    with tqdm(total=len(dataset.imgs.keys())) as pbar:
      for x in batch_load_retinanet(dataset, val, base_dir):
        pbar.update(x[0].shape[0])

  load_fn_name = f"load_{getenv('MODEL', 'resnet')}"
  if load_fn_name in globals():
    globals()[load_fn_name](getenv("VAL", 1))<|MERGE_RESOLUTION|>--- conflicted
+++ resolved
@@ -133,13 +133,7 @@
   procs = []
 
   try:
-<<<<<<< HEAD
-    # disk:shm is slower
-    if os.path.exists("/dev/shm/resnet_X"): X = Tensor.empty(*sz, dtype=dtypes.uint8, device=f"disk:/dev/shm/resnet_X")
-    else: X = Tensor.empty(*sz, dtype=dtypes.uint8, device=f"disk:shm:{shm.name}")
-=======
     X = Tensor.empty(*sz, dtype=dtypes.uint8, device=f"disk:shm:{shm.name}")
->>>>>>> aef33693
     Y = [None] * (batch_size*BATCH_COUNT)
 
     for _ in range(cpu_count()):
