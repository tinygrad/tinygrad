--- conflicted
+++ resolved
@@ -1,10 +1,6 @@
-<<<<<<< HEAD
-import os, random, pickle, queue, functools
-=======
 import functools
 import hashlib
 import os, random, pickle, queue, struct, math
->>>>>>> 75c2c42d
 from typing import List
 from pathlib import Path
 from multiprocessing import Queue, Process, shared_memory, connection, Lock, cpu_count
@@ -517,7 +513,6 @@
       # happens with BENCHMARK set
       pass
 
-<<<<<<< HEAD
 # stable diffusion callbacks to match mlperf ref; declared here because they're pickled
 def filter_dataset(sample:dict): return {k:v for k,v in sample.items() if k in {'npy', 'txt'}}
 def collate(batch:list[dict], device:str|None=None):
@@ -546,7 +541,7 @@
 
   for x in dataset:
     yield x
-=======
+
 # llama3
 
 class BinIdxDataset:
@@ -742,7 +737,6 @@
       tokens = dataset.get(b * bs + i)
       batch.append(tokens)
     yield Tensor.stack(batch, dim=0)
->>>>>>> 75c2c42d
 
 if __name__ == "__main__":
   def load_unet3d(val):
