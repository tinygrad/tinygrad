--- conflicted
+++ resolved
@@ -7,7 +7,6 @@
   return (dice + ce) / 2
 
 def sigmoid_focal_loss(pred:Tensor, tgt:Tensor, alpha:float=0.25, gamma:float=2.0, reduction:str="none") -> Tensor:
-<<<<<<< HEAD
   assert reduction in ["mean", "sum", "none"], f"unsupported reduction {reduction}"
   p, ce_loss = pred.sigmoid(), pred.binary_crossentropy_logits(tgt, reduction="none")
   p_t = p * tgt + (1 - p) * (1 - tgt)
@@ -20,20 +19,6 @@
   if reduction == "mean": loss = loss.mean()
   elif reduction == "sum": loss = loss.sum()
   return loss
-=======
-   assert reduction in ["mean", "sum", "none"], f"unsupported reduction {reduction}"
-   p, ce_loss = pred.sigmoid(), pred.binary_crossentropy_logits(tgt, reduction="none")
-   p_t = p * tgt + (1 - p) * (1 - tgt)
-   loss = ce_loss * ((1 - p_t) ** gamma)
-
-   if alpha >= 0:
-     alpha_t = alpha * tgt + (1 - alpha) * (1 - tgt)
-     loss = loss * alpha_t
-
-   if reduction == "mean": loss = loss.mean()
-   elif reduction == "sum": loss = loss.sum()
-   return loss
->>>>>>> 8cbe4009
 
 def l1_loss(pred:Tensor, tgt:Tensor, reduction:str="none") -> Tensor:
   assert reduction in ["mean", "sum", "none"], f"unsupported reduction {reduction}"
