--- conflicted
+++ resolved
@@ -6,12 +6,8 @@
 from tinygrad.dtype import dtypes, DType, PtrDType, AddrSpace
 from tinygrad.renderer import Renderer
 from tinygrad.renderer.cstyle import CUDARenderer
-<<<<<<< HEAD
-from tinygrad.helpers import flatten, get_single_element
+from tinygrad.helpers import flatten, get_single_element, prod
 from tinygrad.uop.spec import ptx_spec
-=======
-from tinygrad.helpers import flatten, get_single_element, prod
->>>>>>> 27701ef8
 
 def render_val(x, dtype):
   if dtypes.is_float(dtype):
