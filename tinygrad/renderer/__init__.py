from __future__ import annotations
from typing import Optional, List, Tuple, Dict, Callable, Any, Set
<<<<<<< HEAD
import functools, math
from dataclasses import dataclass, field
=======
import functools
from dataclasses import dataclass, field, replace
>>>>>>> 8e266091
from tinygrad.helpers import to_function_name, dedup, prod
from tinygrad.ops import Ops, UOp, sym_infer, sint, Variable, ssimplify, GroupOp
from tinygrad.dtype import DType

@dataclass(frozen=True)
class TensorCore: # D = A * B + C, A is (M x K), B is (K x N), C and D are (M x N)
  dims: Tuple[int,int,int] # N, M, K
  threads: int # number of threads that construct the warp
  upcast_size: Tuple[int, int, int]
  dtype_in: DType # dtype for A and B
  dtype_out: DType # dtype for C and D
  swizzle: Tuple[Optional[Tuple[Tuple[int, ...], Tuple[int, ...]]], ...] = (None, None, None) # swizzle patterns to fix shapetrackers
  def __str__(self): return "_".join(["WMMA"] + list(map(str, self.dims)) + [self.dtype_in.name, self.dtype_out.name])
  def get_reduce_axes(self): return [(i, 2) for i in range(int(math.log2(self.dims[2])))]
  def get_upcast_axes(self):
    tcd_axes = [(0, 2) for i in range(int(math.log2(self.dims[0])))] + [(1, 2) for i in range(int(math.log2(self.dims[1])))]
    return tcd_axes[int(math.log2(self.threads)):]
  def get_local_axes(self):
    tcd_axes = [(0, 2) for i in range(int(math.log2(self.dims[0])))] + [(1, 2) for i in range(int(math.log2(self.dims[1])))]
    return tcd_axes[:int(math.log2(self.threads))]

@dataclass(frozen=True)
class Estimates:
  # number of FLOPS used in the Kernel
  ops:sint = 0
  # bytes accessed in loads and stores
  lds:sint = 0
  # total bytes accessed, counting only once for bytes that are accessed multiple times
  mem:sint = 0
  def __add__(self, o:Estimates): return Estimates(self.ops + o.ops, self.lds + o.lds, self.mem + o.mem)
  def simplify(self): return Estimates(ssimplify(self.ops), ssimplify(self.lds), ssimplify(self.mem))
  @staticmethod
  def from_uops(uops:List[UOp], ignore_indexing=False) -> Estimates:
    flops: sint = 0
    lds: sint = 0
    mults: sint = 1
    mult_stack: List[sint] = []
    dont_count: Set[UOp] = set()
    if ignore_indexing:
      for u in uops:
        if u.op in {Ops.LOAD, Ops.STORE}:
          dont_count = dont_count.union(u.src[0].toposort)
          if len(u.src) > 2: dont_count = dont_count.union(u.src[2].toposort)
        elif u.op is Ops.IF:
          dont_count = dont_count.union(u.src[0].toposort)
    for u in uops:
      if u.op is Ops.RANGE:
        mult_stack.append(mults)
        mults *= (u.src[1] - u.src[0]).ssimplify()
      elif u.op is Ops.ENDRANGE: mults = mult_stack.pop(-1)
      elif u.op is Ops.SPECIAL: mults *= u.arg[1] # NOTE: we don't push to the mult_stack here, you can't end these
      elif u.op is Ops.LOAD: lds += u.dtype.itemsize * mults
      elif u.op is Ops.STORE: lds += u.src[1].dtype.itemsize * mults
      elif u.op in GroupOp.ALU and u not in dont_count: flops += (mults * (2 if u.op is Ops.MULACC else 1)) * u.dtype.count
      elif u.op is Ops.WMMA and u not in dont_count: flops += 2 * prod(u.arg[1]) // u.arg[5] * mults
    return Estimates(flops, lds, lds) # TODO: properly track memory, lds is always a high estimate

@dataclass
class ProgramSpec:
  name:str
  src:str
  device:str
  uops:Optional[List[UOp]]=None
  mem_estimate:sint=0  # TODO: get this from the load/store uops once min/max are good

  # filled in from uops (if we have uops)
  global_size:Optional[List[int]]=None
  local_size:Optional[List[int]]=None
  vars:List[Variable]=field(default_factory=list)
  globals:List[int]=field(default_factory=list)
  outs:List[int]=field(default_factory=list)
  _ran_post_init:bool=False  # NOTE: this is needed if you call replace on the Program

  def __post_init__(self):
    if not self._ran_post_init and self.uops is not None:
      # single pass through the uops
      for u in self.uops:
        if u.op is Ops.DEFINE_VAR: self.vars.append(u)
        if u.op is Ops.DEFINE_GLOBAL: self.globals.append(u.arg)
        if u.op is Ops.STORE: self.outs.extend([x.arg for x in u.src[0].toposort if x.op is Ops.DEFINE_GLOBAL])
        if u.op is Ops.SPECIAL:
          # NOTE: you have to set local_size and global_size to the base [1,1,1] outside this
          if u.arg[0][0] == 'i': self.local_size = None
          special_size = self.local_size if u.arg[0][0] == 'l' else self.global_size
          assert special_size is not None
          special_size[int(u.arg[0][-1])] = u.arg[1]
      self.vars = sorted(self.vars, key=lambda v: v.arg)
      self.outs = sorted(dedup(self.outs))
      self._ran_post_init = True

  @functools.cached_property
  def estimates(self) -> Estimates:
    return replace(Estimates() if self.uops is None else Estimates.from_uops(self.uops, ignore_indexing=True), mem=self.mem_estimate)

  @functools.cached_property
  def function_name(self) -> str: return to_function_name(self.name)

  def launch_dims(self, var_vals:Dict[Variable, int]):
    global_size = [sym_infer(sz, var_vals) for sz in self.global_size] if self.global_size is not None else None
    local_size = [sym_infer(sz, var_vals) for sz in self.local_size] if self.local_size is not None else None
    return global_size, local_size

class Renderer:
  device: str = ""
  suffix: str = ""
  # TODO: make this generic with a list of supported types
  supports_float4: bool = True
  has_local: bool = True
  has_shared: bool = True
  # NOTE: these two should be in (x,y,z) order to match the max_sizes argument in get_grouped_dims
  global_max: Optional[Tuple[int, ...]] = (0x8FFFFFFF,) * (3) # TODO: UOps.SPECIAL int32 indexes right now
  local_max: Optional[Tuple[int, ...]] = (0x8FFFFFFF,) * (3) # TODO: UOps.SPECIAL int32 indexes right now
  shared_max: int = 32768
  tensor_cores: List[TensorCore] = []
  extra_matcher: Any = None
  code_for_op: Dict[Ops, Callable] = {}

  def __reduce__(self): return self.__class__, ()
  def render(self, name:str, uops:List[UOp]) -> str: raise NotImplementedError("needs a renderer")<|MERGE_RESOLUTION|>--- conflicted
+++ resolved
@@ -1,12 +1,7 @@
 from __future__ import annotations
 from typing import Optional, List, Tuple, Dict, Callable, Any, Set
-<<<<<<< HEAD
 import functools, math
-from dataclasses import dataclass, field
-=======
-import functools
 from dataclasses import dataclass, field, replace
->>>>>>> 8e266091
 from tinygrad.helpers import to_function_name, dedup, prod
 from tinygrad.ops import Ops, UOp, sym_infer, sint, Variable, ssimplify, GroupOp
 from tinygrad.dtype import DType
