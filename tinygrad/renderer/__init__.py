from __future__ import annotations
from typing import Optional, List, Tuple, Dict, Callable, Any
import functools, math
from dataclasses import dataclass, field
<<<<<<< HEAD
from tinygrad.helpers import to_function_name, dedup
from tinygrad.ops import Ops, UOp, flops_mem, sym_infer, sint, Variable
=======
from tinygrad.helpers import to_function_name, dedup, prod
from tinygrad.ops import Ops, UOp, flops_mem, sym_infer, sint, Variable, ssimplify
>>>>>>> b4bb8de7
from tinygrad.dtype import DType

@dataclass(frozen=True)
class TensorCore: # D = A * B + C, A is (M x K), B is (K x N), C and D are (M x N)
  dims: Tuple[int,int,int] # N, M, K
  threads: int # number of threads that construct the warp
  upcast_size: Tuple[int, int, int]
  dtype_in: DType # dtype for A and B
  dtype_out: DType # dtype for C and D
  swizzle: Tuple[Optional[Tuple[Tuple[int, ...], Tuple[int, ...]]], ...] = (None, None, None) # swizzle patterns to fix shapetrackers
  def __str__(self): return "_".join(["WMMA"] + list(map(str, self.dims)) + [self.dtype_in.name, self.dtype_out.name])
  def get_reduce_axes(self): return [(i, 2) for i in range(int(math.log2(self.dims[2])))]
  def get_upcast_axes(self):
    tcd_axes = [(0, 2) for i in range(int(math.log2(self.dims[0])))] + [(1, 2) for i in range(int(math.log2(self.dims[1])))]
    return tcd_axes[int(math.log2(self.threads)):]
  def get_local_axes(self):
    tcd_axes = [(0, 2) for i in range(int(math.log2(self.dims[0])))] + [(1, 2) for i in range(int(math.log2(self.dims[1])))]
    return tcd_axes[:int(math.log2(self.threads))]

@dataclass(frozen=True)
class Estimates:
  # number of FLOPS used in the Kernel
  ops:sint = 0
  # bytes accessed in loads and stores
  lds:sint = 0
  # total bytes accessed, counting only once for bytes that are accessed multiple times
  mem:sint = 0
  def __add__(self, o:Estimates): return Estimates(self.ops + o.ops, self.lds + o.lds, self.mem + o.mem)
  def simplify(self): return Estimates(ssimplify(self.ops), ssimplify(self.lds), ssimplify(self.mem))

@dataclass
class ProgramSpec:
  name:str
  src:str
  device:str
  uops:Optional[List[UOp]]=None
  mem_estimate:sint=0  # TODO: get this from the load/store uops once min/max are good

  # filled in from uops (if we have uops)
  global_size:Optional[List[int]]=None
  local_size:Optional[List[int]]=None
  vars:List[Variable]=field(default_factory=list)
  globals:List[int]=field(default_factory=list)
  outs:List[int]=field(default_factory=list)
  _ran_post_init:bool=False  # NOTE: this is needed if you call replace on the Program

  def __post_init__(self):
    if not self._ran_post_init and self.uops is not None:
      # single pass through the uops
      for u in self.uops:
        if u.op is Ops.DEFINE_VAR: self.vars.append(u)
        if u.op is Ops.DEFINE_GLOBAL: self.globals.append(u.arg)
        if u.op is Ops.STORE: self.outs.extend([x.arg for x in u.src[0].toposort if x.op is Ops.DEFINE_GLOBAL])
        if u.op is Ops.SPECIAL:
          # NOTE: you have to set local_size and global_size to the base [1,1,1] outside this
          if u.arg[0][0] == 'i': self.local_size = None
          special_size = self.local_size if u.arg[0][0] == 'l' else self.global_size
          assert special_size is not None
          special_size[int(u.arg[0][-1])] = u.arg[1]
      self.vars = sorted(self.vars, key=lambda v: v.arg)
      self.outs = sorted(dedup(self.outs))
      self._ran_post_init = True

  @functools.cached_property
  def estimates(self) -> Estimates: return Estimates(*((0,0) if self.uops is None else flops_mem(self.uops, ignore_indexing=True)), self.mem_estimate)

  @functools.cached_property
  def function_name(self) -> str: return to_function_name(self.name)

  def launch_dims(self, var_vals:Dict[Variable, int]):
    global_size = [sym_infer(sz, var_vals) for sz in self.global_size] if self.global_size is not None else None
    local_size = [sym_infer(sz, var_vals) for sz in self.local_size] if self.local_size is not None else None
    return global_size, local_size

class Renderer:
  device: str = ""
  suffix: str = ""
  # TODO: make this generic with a list of supported types
  supports_float4: bool = True
  has_local: bool = True
  has_shared: bool = True
  # NOTE: these two should be in (x,y,z) order to match the max_sizes argument in get_grouped_dims
  global_max: Optional[Tuple[int, ...]] = (0x8FFFFFFF,) * (3) # TODO: UOps.SPECIAL int32 indexes right now
  local_max: Optional[Tuple[int, ...]] = (0x8FFFFFFF,) * (3) # TODO: UOps.SPECIAL int32 indexes right now
  shared_max: int = 32768
  tensor_cores: List[TensorCore] = []
  extra_matcher: Any = None
  code_for_op: Dict[Ops, Callable] = {}

  def __reduce__(self): return self.__class__, ()
  def render(self, name:str, uops:List[UOp]) -> str: raise NotImplementedError("needs a renderer")<|MERGE_RESOLUTION|>--- conflicted
+++ resolved
@@ -2,13 +2,8 @@
 from typing import Optional, List, Tuple, Dict, Callable, Any
 import functools, math
 from dataclasses import dataclass, field
-<<<<<<< HEAD
 from tinygrad.helpers import to_function_name, dedup
-from tinygrad.ops import Ops, UOp, flops_mem, sym_infer, sint, Variable
-=======
-from tinygrad.helpers import to_function_name, dedup, prod
 from tinygrad.ops import Ops, UOp, flops_mem, sym_infer, sint, Variable, ssimplify
->>>>>>> b4bb8de7
 from tinygrad.dtype import DType
 
 @dataclass(frozen=True)
