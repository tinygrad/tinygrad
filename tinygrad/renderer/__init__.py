from __future__ import annotations
<<<<<<< HEAD
from typing import Optional, List, Tuple, Dict, Callable, Any
import functools, math
from dataclasses import dataclass, field
from tinygrad.helpers import to_function_name, dedup
from tinygrad.ops import Ops, UOp, flops_mem, sym_infer, sint, Variable, ssimplify
=======
from typing import Optional, List, Tuple, Dict, Callable, Any, Set
import functools
from dataclasses import dataclass, field
from tinygrad.helpers import to_function_name, dedup, prod
from tinygrad.ops import Ops, UOp, sym_infer, sint, Variable, ssimplify, GroupOp
>>>>>>> 8a8eaa1e
from tinygrad.dtype import DType

@dataclass(frozen=True)
class TensorCore: # D = A * B + C, A is (M x K), B is (K x N), C and D are (M x N)
  dims: Tuple[int,int,int] # N, M, K
  threads: int # number of threads that construct the warp
  upcast_size: Tuple[int, int, int]
  dtype_in: DType # dtype for A and B
  dtype_out: DType # dtype for C and D
  swizzle: Tuple[Optional[Tuple[Tuple[int, ...], Tuple[int, ...]]], ...] = (None, None, None) # swizzle patterns to fix shapetrackers
  def __str__(self): return "_".join(["WMMA"] + list(map(str, self.dims)) + [self.dtype_in.name, self.dtype_out.name])
  def get_reduce_axes(self): return [(i, 2) for i in range(int(math.log2(self.dims[2])))]
  def get_upcast_axes(self):
    tcd_axes = [(0, 2) for i in range(int(math.log2(self.dims[0])))] + [(1, 2) for i in range(int(math.log2(self.dims[1])))]
    return tcd_axes[int(math.log2(self.threads)):]
  def get_local_axes(self):
    tcd_axes = [(0, 2) for i in range(int(math.log2(self.dims[0])))] + [(1, 2) for i in range(int(math.log2(self.dims[1])))]
    return tcd_axes[:int(math.log2(self.threads))]

@dataclass(frozen=True)
class Estimates:
  # number of FLOPS used in the Kernel
  ops:sint = 0
  # bytes accessed in loads and stores
  lds:sint = 0
  # total bytes accessed, counting only once for bytes that are accessed multiple times
  mem:sint = 0
  def __add__(self, o:Estimates): return Estimates(self.ops + o.ops, self.lds + o.lds, self.mem + o.mem)
  def simplify(self): return Estimates(ssimplify(self.ops), ssimplify(self.lds), ssimplify(self.mem))

def flops_mem(uops:List[UOp], ignore_indexing=False) -> Tuple[sint, sint]:
  flops: sint = 0
  mem: sint = 0
  mults: sint = 1
  mult_stack: List[sint] = []
  dont_count: Set[UOp] = set()
  if ignore_indexing:
    for u in uops:
      if u.op in {Ops.LOAD, Ops.STORE}:
        dont_count = dont_count.union(u.src[0].toposort)
        if len(u.src) > 2: dont_count = dont_count.union(u.src[2].toposort)
      elif u.op is Ops.IF:
        dont_count = dont_count.union(u.src[0].toposort)
  for u in uops:
    if u.op is Ops.RANGE:
      mult_stack.append(mults)
      mults *= (u.src[1] - u.src[0]).ssimplify()
    elif u.op is Ops.ENDRANGE: mults = mult_stack.pop(-1)
    elif u.op is Ops.SPECIAL: mults *= u.arg[1] # NOTE: we don't push to the mult_stack here, you can't end these
    elif u.op is Ops.LOAD: mem += u.dtype.itemsize * mults
    elif u.op is Ops.STORE: mem += u.src[1].dtype.itemsize * mults
    elif u.op in GroupOp.ALU and u not in dont_count: flops += (mults * (2 if u.op is Ops.MULACC else 1)) * u.dtype.count
    elif u.op is Ops.WMMA and u not in dont_count: flops += 2 * prod(u.arg[1]) // u.arg[5] * mults
  return flops, mem

@dataclass
class ProgramSpec:
  name:str
  src:str
  device:str
  uops:Optional[List[UOp]]=None
  mem_estimate:sint=0  # TODO: get this from the load/store uops once min/max are good

  # filled in from uops (if we have uops)
  global_size:Optional[List[int]]=None
  local_size:Optional[List[int]]=None
  vars:List[Variable]=field(default_factory=list)
  globals:List[int]=field(default_factory=list)
  outs:List[int]=field(default_factory=list)
  _ran_post_init:bool=False  # NOTE: this is needed if you call replace on the Program

  def __post_init__(self):
    if not self._ran_post_init and self.uops is not None:
      # single pass through the uops
      for u in self.uops:
        if u.op is Ops.DEFINE_VAR: self.vars.append(u)
        if u.op is Ops.DEFINE_GLOBAL: self.globals.append(u.arg)
        if u.op is Ops.STORE: self.outs.extend([x.arg for x in u.src[0].toposort if x.op is Ops.DEFINE_GLOBAL])
        if u.op is Ops.SPECIAL:
          # NOTE: you have to set local_size and global_size to the base [1,1,1] outside this
          if u.arg[0][0] == 'i': self.local_size = None
          special_size = self.local_size if u.arg[0][0] == 'l' else self.global_size
          assert special_size is not None
          special_size[int(u.arg[0][-1])] = u.arg[1]
      self.vars = sorted(self.vars, key=lambda v: v.arg)
      self.outs = sorted(dedup(self.outs))
      self._ran_post_init = True

  @functools.cached_property
  def estimates(self) -> Estimates: return Estimates(*((0,0) if self.uops is None else flops_mem(self.uops, ignore_indexing=True)), self.mem_estimate)

  @functools.cached_property
  def function_name(self) -> str: return to_function_name(self.name)

  def launch_dims(self, var_vals:Dict[Variable, int]):
    global_size = [sym_infer(sz, var_vals) for sz in self.global_size] if self.global_size is not None else None
    local_size = [sym_infer(sz, var_vals) for sz in self.local_size] if self.local_size is not None else None
    return global_size, local_size

class Renderer:
  device: str = ""
  suffix: str = ""
  # TODO: make this generic with a list of supported types
  supports_float4: bool = True
  has_local: bool = True
  has_shared: bool = True
  # NOTE: these two should be in (x,y,z) order to match the max_sizes argument in get_grouped_dims
  global_max: Optional[Tuple[int, ...]] = (0x8FFFFFFF,) * (3) # TODO: UOps.SPECIAL int32 indexes right now
  local_max: Optional[Tuple[int, ...]] = (0x8FFFFFFF,) * (3) # TODO: UOps.SPECIAL int32 indexes right now
  shared_max: int = 32768
  tensor_cores: List[TensorCore] = []
  extra_matcher: Any = None
  code_for_op: Dict[Ops, Callable] = {}

  def __reduce__(self): return self.__class__, ()
  def render(self, name:str, uops:List[UOp]) -> str: raise NotImplementedError("needs a renderer")<|MERGE_RESOLUTION|>--- conflicted
+++ resolved
@@ -1,17 +1,9 @@
 from __future__ import annotations
-<<<<<<< HEAD
-from typing import Optional, List, Tuple, Dict, Callable, Any
+from typing import Optional, List, Tuple, Dict, Callable, Any, Set
 import functools, math
-from dataclasses import dataclass, field
-from tinygrad.helpers import to_function_name, dedup
-from tinygrad.ops import Ops, UOp, flops_mem, sym_infer, sint, Variable, ssimplify
-=======
-from typing import Optional, List, Tuple, Dict, Callable, Any, Set
-import functools
 from dataclasses import dataclass, field
 from tinygrad.helpers import to_function_name, dedup, prod
 from tinygrad.ops import Ops, UOp, sym_infer, sint, Variable, ssimplify, GroupOp
->>>>>>> 8a8eaa1e
 from tinygrad.dtype import DType
 
 @dataclass(frozen=True)
