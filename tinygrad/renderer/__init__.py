--- conflicted
+++ resolved
@@ -65,11 +65,8 @@
   device:str
   ast:UOp  # save the base ast (this is method cache key)
   uops:list[UOp]|None=None
-<<<<<<< HEAD
+  lib:bytes|None=None
   aux:dict=field(default_factory=dict)
-=======
-  lib:bytes|None=None
->>>>>>> 9c89be52
 
   # filled in from uops (via from_uop)
   global_size:list[int]=field(default_factory=lambda: [1,1,1])
@@ -127,7 +124,7 @@
         # TODO: this cast is wrong, u.src[0].ssimplify() can be sint
         if special_size is not None: special_size[int(u.arg[-1])] = cast(int, u.src[0].ssimplify())
 
-    return ProgramSpec(sink.arg.name, source.arg, device.arg, sink, uops, lib, global_size, local_size,
+    return ProgramSpec(sink.arg.name, source.arg, device.arg, sink, uops, lib, prg.arg._asdict() if prg.arg else {}, global_size, local_size,
                        sorted(_vars, key=lambda v: v.arg), sorted(dedup(_globals)), sorted(dedup(outs)), sorted(dedup(ins)))
 
 class Renderer:
