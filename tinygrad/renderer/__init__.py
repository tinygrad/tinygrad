--- conflicted
+++ resolved
@@ -28,11 +28,7 @@
     dont_count: set[UOp] = set()
     if ignore_indexing:
       for u in uops:
-<<<<<<< HEAD
-        if u.op in {Ops.LOAD, Ops.STORE} and cast(PtrDType, u.src[0].dtype).addrspace != AddrSpace.REG:
-=======
         if u.op in {Ops.LOAD, Ops.STORE} and (not isinstance(u.src[0].dtype, PtrDType) or u.src[0].dtype.addrspace != AddrSpace.REG):
->>>>>>> 3b674df3
           dont_count = dont_count.union(u.src[0].toposort())
           if len(u.src) > 2: dont_count = dont_count.union(u.src[2].toposort())
         elif u.op is Ops.IF:
@@ -45,15 +41,10 @@
         mults = mults.substitute({x:x.const_like(0) for x in mults.toposort() if x.op is Ops.SPECIAL}) if isinstance(mults, UOp) else mults
       elif u.op is Ops.ENDRANGE: mults = mult_stack.pop(-1)
       elif u.op is Ops.SPECIAL: mults *= u.arg[1] # NOTE: we don't push to the mult_stack here, you can't end these
-<<<<<<< HEAD
-      elif u.op is Ops.LOAD and cast(PtrDType, u.src[0].dtype).addrspace != AddrSpace.REG: lds += u.dtype.itemsize * mults
-      elif u.op is Ops.STORE and cast(PtrDType, u.src[0].dtype).addrspace != AddrSpace.REG: lds += u.src[1].dtype.itemsize * mults
-=======
       elif u.op is Ops.LOAD and (not isinstance(u.src[0].dtype, PtrDType) or u.src[0].dtype.addrspace != AddrSpace.REG):
         lds += u.dtype.itemsize * mults
       elif u.op is Ops.STORE and (not isinstance(u.src[0].dtype, PtrDType) or u.src[0].dtype.addrspace != AddrSpace.REG):
         lds += u.src[1].dtype.itemsize * mults
->>>>>>> 3b674df3
       elif u.op in GroupOp.ALU and u not in dont_count: flops += (mults * (2 if u.op is Ops.MULACC else 1)) * u.dtype.count
       elif u.op is Ops.WMMA and u not in dont_count: flops += 2 * prod(u.arg[1]) // u.arg[5] * mults
     return Estimates(flops, lds, lds) # TODO: properly track memory, lds is always a high estimate
