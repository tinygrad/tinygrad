--- conflicted
+++ resolved
@@ -70,10 +70,7 @@
       if u.op is Ops.RANGE:
         mult_stack.append(mults)
         mults *= (u.src[1] - u.src[0]).ssimplify()
-<<<<<<< HEAD
-=======
         # SPECIAL are already counted in mults
->>>>>>> 6f812d3f
         mults = mults.substitute({x:x.const_like(0) for x in mults.toposort if x.op is Ops.SPECIAL}) if isinstance(mults, UOp) else mults
       elif u.op is Ops.ENDRANGE: mults = mult_stack.pop(-1)
       elif u.op is Ops.SPECIAL: mults *= u.arg[1] # NOTE: we don't push to the mult_stack here, you can't end these
