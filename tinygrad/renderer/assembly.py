--- conflicted
+++ resolved
@@ -160,13 +160,7 @@
 
     # here we do a pretransform on UOps to fix some shortcomings of PTX
     for pointer_op in list(filter(lambda uop: uop.uop in [UOps.LOAD, UOps.STORE], uops.uops)): ptr_ar(pointer_op, uops)
-<<<<<<< HEAD
     uops.linearize(matcher)
-=======
-    uops.remove_childless(set(x for x in uops if x.uop in {UOps.PHI, UOps.ENDIF, UOps.ENDLOOP, UOps.STORE}))
-    uops.optimize_loops()
-    optimize_gated_loads(uops)
->>>>>>> f7d08bd4
 
     def kk(*s: str): kernel.append("\n".join(s))
 
