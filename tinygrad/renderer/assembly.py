from typing import Callable, DefaultDict, Dict, List, Union, NamedTuple, Set
import functools, struct
from collections import defaultdict
from tinygrad.codegen.linearizer import UOps, UOp
from tinygrad.ops import BinaryOps, UnaryOps, TernaryOps, Op
from tinygrad.dtype import dtypes, DType, PtrDType, INVERSE_DTYPES_DICT
from tinygrad.codegen.uops import UOpGraph, PatternMatcher

def render_val(x, dtype):
  if dtypes.is_float(dtype):
    if dtype == dtypes.double: return "0d%02X%02X%02X%02X%02X%02X%02X%02X" % tuple(struct.pack("d",x)[::-1])
    elif dtype == dtypes.half: return "0x%02X%02X" % tuple(struct.pack("e",x)[::-1])
    return "0f%02X%02X%02X%02X" % tuple(struct.pack("f",x)[::-1])
  return str(int(x)) + ("U" if dtypes.is_unsigned(dtype) else "")

class AssemblyLanguage(NamedTuple):
  kernel_prefix: str = ""
  barrier: str = ""
  load_global: bool = False
  label_prefix: str = ""
  gid: List[str] = []
  gdim: List[str] = []
  lid: List[str] = []
  const_requires_mov: List[DType] = [] # list of dtypes for which creating a const requires a move
  asm_for_op: Dict[Op, Callable[...,str]] = {}
  types: Dict[DType, str] = INVERSE_DTYPES_DICT
  supports_half: List[Op] = []

  def render_const(self, x:Union[float,int,bool], dtype, mov=None) -> Union[List[str], str]: raise NotImplementedError()
  def render_local(self, dest, name, size, dtype) -> List[str]: raise NotImplementedError()

  def render_loop(self, idx, start, label, acc=None) -> List[str]: raise NotImplementedError()
  def render_bra(self, b1, pred=None, b2=None) -> List[str]: raise NotImplementedError()
  def render_gep(self, loc, base, offset, dtype, gate=None) -> List[str]: raise NotImplementedError()
  def render_load(self, loc, dest, dtype, gate=None, alt=None, ss="", offset=0) -> List[str]: raise NotImplementedError()
  def render_store(self, loc, val, dtype, gate=None, ss="", offset=0) -> List[str]: raise NotImplementedError()
  def render_cast(self, d:str, a:str, dtype:DType, atype:DType, bitcast=False, pred=False) -> List[str]: raise NotImplementedError()

  def render_kernel(self, kernel, function_name, bufs, regs) -> str: raise NotImplementedError()
  def mem_type(self, dtype) -> str: raise NotImplementedError()

def uops_to_asm(lang:AssemblyLanguage, function_name:str, uops:UOpGraph) -> str:
  kernel:List[str] = []
  bufs = []

  def eq_rep(root, x, y):
    root.arg = BinaryOps.XOR
    return uops.add(UOps.ALU, dtypes.bool, (root,), arg=UnaryOps.NEG, insert_before=uops.uops.index(root)+1)

  def lt_rep(x, y):
    u.vin = (uops.add(UOps.ALU, dtypes.bool, (u.vin[0],), arg=UnaryOps.NEG, insert_before=uops.uops.index(u)), u.vin[1])
    u.arg = BinaryOps.MUL

  def ld_rep(root, x, y):
    root.dtype = dtypes.uint8
    ptr_ar(root)
    return uops.add(UOps.CAST, dtypes.bool, (root,), insert_before=uops.uops.index(root)+1)

  def st_rep(root, z):
    root.vin = root.vin[:2] + (uops.add(UOps.CAST, dtypes.uint8, (z,), insert_before=uops.uops.index(root)),)
    ptr_ar(root)

  def gate_rep(root, x, y, z, k):
    root.vin = (x,y,z,uops.add(UOps.CAST, dtypes.uint8, (k,), insert_before=uops.uops.index(root)))
    return ld_rep(root,x,y)

  def half_alu_rep(root):
    if root.arg not in lang.supports_half:
      root.vin = tuple([uops.add(UOps.CAST, dtypes.float32, (vv,), insert_before=(uops.uops.index(root))) for vv in root.vin])
      root.dtype = dtypes.float32
      return uops.add(UOps.CAST, dtypes.half, (root,), insert_before=(uops.uops.index(root)+1))

  def ptr_ar(root):
    assert root.arg in {'.shared', '.global', None}
    if root.arg is None: root.arg = '.shared' if root.vin[0].uop is UOps.DEFINE_LOCAL else '.global'  # move this to the argL
    val = uops.add(UOps.CONST, dtypes.int, tuple(), arg=root.vin[0].dtype.itemsize, insert_before=uops.uops.index(root))
    ptr = uops.add(UOps.ALU, dtypes.int, (root.vin[1], val), arg=BinaryOps.MUL, insert_before=uops.uops.index(root))
    if ptr.uop is UOps.CONST: root.vin = (root.vin[0], ptr) + root.vin[2:]
    else:
      zero = uops.add(UOps.CONST, dtypes.int, tuple(), arg=0, cachable=False, insert_before=uops.uops.index(root))
      bptr = uops.add(UOps.CAST, dtypes.uint64, (ptr,), insert_before=uops.uops.index(root))
      fptr = uops.add(UOps.ALU, dtypes.uint64, (root.vin[0], bptr), arg=BinaryOps.ADD, insert_before=uops.uops.index(root))
      root.vin = (fptr, zero) + root.vin[2:]

  matcher = PatternMatcher([
    ({"__name__": "root", "uop": UOps.ALU, "arg": BinaryOps.CMPEQ, "vin": ({"__name__": "x", "dtype": dtypes.bool},{"__name__": "y"})}, eq_rep),
    ({"uop": UOps.ALU, "arg": BinaryOps.CMPLT, "vin": ({"__name__": "x", "dtype": dtypes.bool},{"__name__": "y"})}, lt_rep),
    ({"__name__": "root", "uop": UOps.ALU, "dtype": dtypes.half}, half_alu_rep),
    ({"__name__": "root", "uop": UOps.LOAD,"dtype": dtypes.bool,
      "vin": ({"__name__": "x"},{"__name__": "y"},{"__name__": "z"},{"__name__": "k"})}, gate_rep),
    ({"__name__": "root", "uop": UOps.LOAD,"dtype": dtypes.bool, "vin": ({"__name__": "x"},{"__name__": "y"})}, ld_rep),
    ({"__name__": "root", "uop": UOps.STORE, "vin": ({},{},{"__name__": "z","dtype": dtypes.bool}, {})}, st_rep),
    ({"__name__": "root", "uop": UOps.STORE, "vin": ({},{},{"__name__": "z","dtype": dtypes.bool})}, st_rep),
    ({"__name__": "root", "uop": UOps.STORE, "vin": {}}, ptr_ar),
    ({"__name__": "root", "uop": UOps.LOAD, "vin": {}}, ptr_ar),
  ])

  # here we do a pretransform on UOps to fix some shortcomings of PTX
  # all uops must be a register
  replace: Dict[UOp, UOp] = {}
  seen: Set[UOp] = set()
  for u in uops:
    if u in seen: continue
    seen.add(u)
    for o,n in replace.items():
      if o in u.vin and u is not n:
        u.vin = tuple(n if x == o else x for x in u.vin)
    if rew := matcher.rewrite(u): replace[u] = rew
  uops.remove_childless(set(x for x in uops if x.uop in {UOps.DEFINE_GLOBAL, UOps.PHI, UOps.ENDIF, UOps.ENDLOOP, UOps.STORE}))

  def kk(*s: str): kernel.append("\n".join(s))

  c: DefaultDict[str, int] = defaultdict(int)
  r: Dict[UOp, Union[List[str], str]] = {}
  def ssa(u, prefix="t", dtype=None) -> str:
    nonlocal c, r
    prefix += f"_{dtype if dtype else lang.types[u.dtype]}_"
    c[prefix] += 1
    if u: r[u] = f"%{prefix}{c[prefix]-1}"
    return f"%{prefix}{c[prefix]-1}"

  c_label: DefaultDict[str, int] = defaultdict(int)
  r_label: Dict[UOp, str] = {}
  def ssa_label(u, prefix):
    nonlocal c_label, r_label
    c_label[prefix] += 1
    r_label[u] = f"{lang.label_prefix}{prefix}_{c_label[prefix]-1}"
    return r_label[u]

  def const(x:Union[float,int,bool], dtype, mov=False):
    if mov or dtype in lang.const_requires_mov:
      kk(*lang.render_const(x, dtype, mov=(out:=ssa(None, 'const', lang.types[dtype]))))
      return out
    return lang.render_const(x, dtype)

  def cast(a, dtype:DType, atype:DType, bitcast=False, u=None, pred=False):
    if atype == dtype:
      if u: r[u] = a
      return a
    kk(*lang.render_cast((ret:=ssa(u, 'cast', lang.types[dtype])), a, dtype, atype, bitcast))
    return ret

  for u in uops:
    uop,dtype,vin,args = u.uop,u.dtype,u.vin,u.arg
    if uop is UOps.IF:
      assert vin[0].dtype is not None
      kk(*lang.render_bra(lb:=ssa_label(u, 'if'), cast(r[vin[0]], dtypes.bool, vin[0].dtype, u=u, pred=True), f"{lb}_true"), f"{lb}_true:")
    elif uop is UOps.BARRIER and lang.barrier: kk(lang.barrier)
    elif uop is UOps.ENDLOOP:
      kk(lang.asm_for_op[BinaryOps.ADD](r[vin[0]], r[vin[0]], "1", dtypes.int, lang.types[dtypes.int]),
          lang.asm_for_op[BinaryOps.CMPLT](pred:=ssa(None, "pred", "pred"), r[vin[0]], r[vin[0].vin[1]], dtypes.int, lang.types[dtypes.int]))
      kk(*lang.render_bra(r_label[vin[0]], pred, f"{r_label[vin[0]]}_exit"), f"{r_label[vin[0]]}_exit:")
    elif uop is UOps.ENDIF:
      kk(f"{r_label[vin[0]]}:")
    elif uop is UOps.STORE:
      assert vin[0].dtype is not None and vin[1].dtype is not None and vin[2].dtype is not None
      if vin[2].dtype.count > 1:
        kk((f"@{r[vin[3]]} " if len(vin)>3 else "") + \
            f"st{u.arg}.v{vin[2].dtype.count}.{lang.mem_type(vin[2].dtype.scalar())} [{r[vin[0]]}+{vin[1].arg}], {{{', '.join(r[vin[2]])}}};")
      else:
        kk(*lang.render_store(r[vin[0]], r[vin[2]], vin[2].dtype, gate=r[vin[3]] if len(vin)>3 else None, ss=u.arg, offset=vin[1].arg))
    else:
      assert dtype is not None, f"None dtype for uop {uop}"
      if uop is UOps.LOOP: kk(*lang.render_loop(ssa(u, 'ridx'), r[vin[0]], ssa_label(u, 'loop')))
      elif uop is UOps.ALU:
        assert vin[0].dtype is not None
<<<<<<< HEAD
        if args == BinaryOps.CMPLT or args == BinaryOps.CMPEQ:
=======
        operands = [r[x] for x in vin]
        lab = ssa(u, "alu")
        if needs_upcast := dtype == dtypes.half and args not in lang.supports_half:
          dtype = dtypes.float32
          out_lab, lab = lab, ssa(None, "alu_cast", lang.types[dtype])
          for i, op in enumerate(operands):
            operands[i] = ssa(None, "alu_cast", lang.types[dtype])
            kk(*lang.render_cast(operands[i], op, dtype, dtypes.half)) # type: ignore
        if args is BinaryOps.CMPLT or args is BinaryOps.CMPEQ:
>>>>>>> 6b646112
          # pass in the other dtype here
          kk(lang.asm_for_op[args](ssa(u, "alu"), *[r[x] for x in vin], vin[0].dtype, lang.types[vin[0].dtype]))
        else:
<<<<<<< HEAD
          kk(lang.asm_for_op[args](ssa(u, "alu"), *[r[x] for x in vin], dtype, lang.types[dtype]))
      elif uop == UOps.DEFINE_ACC:
=======
          kk(lang.asm_for_op[args](lab, *operands, dtype, lang.types[dtype]))
        if needs_upcast:
          kk(*lang.render_cast(out_lab, lab, dtypes.half, dtype))
      elif uop is UOps.DEFINE_ACC:
>>>>>>> 6b646112
        if dtype.count > 1:
          r[u] = [ssa(None, 'acc', lang.types[dtype.scalar()]) for _ in range(dtype.count)]
          for uu in r[u]: kk(f"mov.b{lang.types[dtype.scalar()][1:]} {uu}, {const(args, dtype.scalar())};")
        else: kk(f"mov.b{lang.types[dtype][1:]} {ssa(u, 'acc')}, {const(args, dtype)};")
      elif uop is UOps.SPECIAL:
        assert args[1][0] != "i", "idx not supported"
        kk(f"mov.u32 %{args[1]}, {(lang.gid if args[1][0] == 'g' else lang.lid)[args[0]]};")
        r[u] = "%" + args[1]
        kernel = [f".reg .u32 %{args[1]};"] + kernel
      elif uop is UOps.CONST:
        if dtype.count > 1: r[u] = [const(args, dtype.scalar(), mov=True) for _ in range(dtype.count)]
        else: r[u] = const(args, dtype, mov=True)
      elif uop is UOps.GEP: r[u] = r[vin[0]][u.arg]
      elif uop is UOps.LOAD:
        assert vin[1].dtype is not None
        if dtype.count > 1:
          r[u] = [ssa(None, 'val', lang.types[dtype.scalar()]) for _ in range(dtype.count)]
          if(len(vin)>3):
            for v in r[u]: kk(f"mov.{lang.mem_type(dtype.scalar())} {v}, {render_val(0, dtype.scalar())};")
          kk((f"@{r[vin[2]]}"if len(vin) > 3 else "")
            + f" ld{u.arg}.v{dtype.count}.{lang.mem_type(dtype.scalar())} {{{', '.join(r[u])}}}, [{r[vin[0]]}+{vin[1].arg}];")
        else:
          kk(*lang.render_load(r[vin[0]], ssa(u, 'val'), dtype, gate=r[vin[2]] if len(vin) > 3 else None,
                              alt=r[vin[3]] if len(vin) > 3 else None, ss=u.arg, offset=vin[1].arg))
      elif uop is UOps.PHI:
        kk(f"mov.b{lang.types[dtype][1:]} {r[vin[0]]}, {r[vin[1]]};")
        r[u] = r[vin[0]]
      elif uop in {UOps.CAST, UOps.BITCAST}:
        assert vin[0].dtype is not None
        if dtype.count>1: r[u] = [r[x] for x in vin] # type: ignore
        else: cast(r[vin[0]], dtype, vin[0].dtype, bitcast=uop is UOps.BITCAST, u=u)
      elif uop is UOps.DEFINE_LOCAL:
        # TODO: we should sum these, and fetch 0xC000 from somewhere
        assert args[1]*dtype.itemsize <= 0xC000, "too large local"
        kk(*lang.render_local(ssa(u, 'local', lang.types[dtypes.ulong]), args[0], args[1], dtype))
      elif uop is UOps.DEFINE_VAR:
        bufs.append((args.expr, dtype))
        r[u] = f"%{args.expr}"
        if lang.load_global: kk(*lang.render_load(args.expr, ssa(u, 'dat', dtype=lang.types[dtype]), dtype, ss=".param"))
      elif uop is UOps.DEFINE_GLOBAL:
        bufs.append((args[1], dtype))
        r[u] = f"%{args[1]}"
        if lang.load_global:
          dt = dtypes.ulong if dtype.__class__ == PtrDType else dtype
          kk(*lang.render_load(args[1], ssa(u, 'dat', dtype=lang.types[dt]), dt, ss=".param"))
      else: raise NotImplementedError(f"no code for {uop}")

  return lang.render_kernel(kernel, function_name, bufs, c.items())

class PTXLanguage(AssemblyLanguage):
  kernel_prefix = """.version VERSION
.target TARGET
.address_size 64
.visible .entry"""
  barrier = "bar.sync\t0;"
  has_pred = True
  load_global = True
  label_prefix = "$"
  gid = [f'%ctaid.{chr(120+i)}' for i in range(3)]
  gdim = [f'%nctaid.{chr(120+i)}' for i in range(3)]
  lid = [f'%tid.{chr(120+i)}' for i in range(3)]
  asm_for_op = {
    UnaryOps.NEG: lambda d,a,dt,name: f"not.pred {d}, {a};" if name == "pred" else f"neg.{name} {d}, {a};",
    UnaryOps.EXP2: lambda d,a,dt,name: f"ex2.approx.{name} {d}, {a};", UnaryOps.LOG2: lambda d,a,dt,name: f"lg2.approx.{name} {d}, {a};",
    UnaryOps.SIN: lambda d,a,dt,name: f"sin.approx.{name} {d}, {a};", UnaryOps.SQRT: lambda d,a,dt,name: f"sqrt.approx.{name} {d}, {a};",
    BinaryOps.ADD: lambda d,a,b,dt,name: f"{'or' if name == 'pred' else 'add'}.{name} {d}, {a}, {b};",
    BinaryOps.SUB: lambda d,a,b,dt,name: f"sub.{name} {d}, {a}, {b};",
    BinaryOps.MUL: lambda d,a,b,dt,name: ('and' if dt == dtypes.bool else 'mul') + f"{'.lo' if dtypes.is_int(dt) else ''}.{name} {d}, {a}, {b};",
    BinaryOps.XOR: lambda d,a,b,dt,name: f"xor.pred {d}, {a}, {b};" if name == "pred" else f"xor.b{name[1:]} {d}, {a}, {b};",
    BinaryOps.DIV: lambda d,a,b,dt,name: f"div{'.approx' if dtypes.is_float(dt) else ''}.{name} {d}, {a}, {b};",
    BinaryOps.MAX: lambda d,a,b,dt,name: f"max.{name} {d}, {a}, {b};", BinaryOps.MOD: lambda d,a,b,dt,name: f"rem.{name} {d}, {a}, {b};",
    BinaryOps.CMPLT: lambda d,a,b,dt,name: f"setp.lt.{name} {d}, {a}, {b};",
    BinaryOps.CMPEQ: lambda d,a,b,dt,name: f"setp.eq.{name} {d}, {a}, {b};",
    TernaryOps.WHERE: lambda d,a,b,c,dt,name:
      f"@{a} mov.{name} {d}, {b};\n@!{a} mov.{name} {d}, {c};" if name == "pred" else f"selp.{'b16' if name == 'f16' else name} {d}, {b}, {c}, {a};"
  }
  supports_half = [UnaryOps.NEG, UnaryOps.EXP2, BinaryOps.ADD, BinaryOps.SUB, BinaryOps.MUL, BinaryOps.MAX, BinaryOps.CMPLT, TernaryOps.WHERE]
  # HACK: Use s16 and u16 for int8 and uint8 buffers. This can be wrong in cast.
  types = { dtypes.int8: "s16", dtypes.int16: "s16", dtypes.int32: "s32", dtypes.int64: "s64",
            dtypes.uint8: "u16", dtypes.uint16: "u16", dtypes.uint32: "u32", dtypes.uint64: "u64",
            dtypes.float16: "f16", dtypes.float32: "f32", dtypes.float64: "f64", dtypes.bool: "pred" }

  const_requires_mov = [dtypes.half, dtypes.bool]

  def render_const(self, x:Union[float,int,bool], dtype, mov=None) -> Union[List[str], str]:
    val = render_val(x, dtype)
    if dtype == dtypes.bool: return [f"setp.ne.s16 {mov}, {val}, 0;"]
    return [f"mov.b{self.types[dtype][1:]} {mov}, {val};"] if mov else val

  def render_local(self, dest, name, size, dtype) -> List[str]:
    return [f".shared .align 4 .b8 {name}[{size*dtype.itemsize}];", f"mov.u64 {dest}, {name}[0];"]

  def render_loop(self, idx, start, label, acc=None) -> List[str]: return [f"mov.u32 {idx}, {start};", f"{label}:"]

  def render_bra(self, b1, pred=None, b2=None) -> List[str]: return [f"@{pred} bra {b1};", f"@!{pred} bra {b2};"] if pred else [f"bra {b1};"]

  def mem_type(self, dtype): return 's8' if dtype.itemsize == 1 else 'b16' if dtype == dtypes.float16 else self.types[dtype]

  def render_load(self, loc, dest, dtype, gate=None, alt=None, ss="", offset=0) -> List[str]:
    assert dtype is not dtypes.bool
    if gate: return [f"@{gate} ld{ss}.{self.mem_type(dtype)} {dest}, [{loc}+{offset}];", f"@!{gate} mov.b{self.types[dtype][1:]} {dest}, {alt};"]
    else: return [f"ld{ss}.{self.mem_type(dtype)} {dest}, [{loc}+{offset}];"]

  def render_store(self, loc, val, dtype, gate=None, ss="", offset=0) -> List[str]:
    return [(f"@{gate} " if gate else "") + f"st{ss}.{self.mem_type(dtype)} [{loc}+{offset}], {val};"]

  def render_cast(self, d:str, a:str, dtype:DType, atype:DType, bitcast=False, pred=False) -> List[str]:
    if bitcast: return [f"mov.b{self.types[dtype][1:]} {d}, {a};"]
    if atype == dtypes.bool: return[f"selp.b{self.types[dtype][1:]} {d}, {render_val(1, dtype)}, {render_val(0, dtype)}, {a};"]
    if dtype == dtypes.bool: return [f"setp.ne.b{self.types[atype][1:]} {d}, {a}, {self.render_const(0, atype)};"]
    rnd = ('.rzi' if dtypes.is_int(dtype) and dtypes.is_float(atype) else
           '.rn' if dtypes.is_float(dtype) and (dtype.itemsize < atype.itemsize or dtypes.is_int(atype) or atype == dtypes.bool) else '')
    return [f"cvt{rnd}.{self.types[dtype]}.{self.types[atype]} {d}, {a};"]

  def render_kernel(self, kernel, function_name, bufs, regs) -> str:
    kernel = [f".reg .{reg.split('_')[-2]} %{reg}<{cnt}>;" for reg,cnt in regs] + kernel + ["ret;"]
    def fmt(line): return line if line[0]=="$" else "\t" + line.replace(" ", "\t" if len(line.split(" ")[0]) > 7 else "\t\t", 1)
    return (f"{self.kernel_prefix} {function_name}(\n\t" +
            ',\n\t'.join([f".param .{'u64' if dtype.__class__ == PtrDType else self.types[dtype]} {name}" for name,dtype in bufs]) + "\n)\n{\n" +
            '\n'.join([fmt(line) for op in kernel for line in op.splitlines()]) +
            "\n}")

PTXRenderer = functools.partial(uops_to_asm, PTXLanguage())<|MERGE_RESOLUTION|>--- conflicted
+++ resolved
@@ -164,31 +164,12 @@
       if uop is UOps.LOOP: kk(*lang.render_loop(ssa(u, 'ridx'), r[vin[0]], ssa_label(u, 'loop')))
       elif uop is UOps.ALU:
         assert vin[0].dtype is not None
-<<<<<<< HEAD
-        if args == BinaryOps.CMPLT or args == BinaryOps.CMPEQ:
-=======
-        operands = [r[x] for x in vin]
-        lab = ssa(u, "alu")
-        if needs_upcast := dtype == dtypes.half and args not in lang.supports_half:
-          dtype = dtypes.float32
-          out_lab, lab = lab, ssa(None, "alu_cast", lang.types[dtype])
-          for i, op in enumerate(operands):
-            operands[i] = ssa(None, "alu_cast", lang.types[dtype])
-            kk(*lang.render_cast(operands[i], op, dtype, dtypes.half)) # type: ignore
         if args is BinaryOps.CMPLT or args is BinaryOps.CMPEQ:
->>>>>>> 6b646112
           # pass in the other dtype here
           kk(lang.asm_for_op[args](ssa(u, "alu"), *[r[x] for x in vin], vin[0].dtype, lang.types[vin[0].dtype]))
         else:
-<<<<<<< HEAD
           kk(lang.asm_for_op[args](ssa(u, "alu"), *[r[x] for x in vin], dtype, lang.types[dtype]))
-      elif uop == UOps.DEFINE_ACC:
-=======
-          kk(lang.asm_for_op[args](lab, *operands, dtype, lang.types[dtype]))
-        if needs_upcast:
-          kk(*lang.render_cast(out_lab, lab, dtypes.half, dtype))
       elif uop is UOps.DEFINE_ACC:
->>>>>>> 6b646112
         if dtype.count > 1:
           r[u] = [ssa(None, 'acc', lang.types[dtype.scalar()]) for _ in range(dtype.count)]
           for uu in r[u]: kk(f"mov.b{lang.types[dtype.scalar()][1:]} {uu}, {const(args, dtype.scalar())};")
