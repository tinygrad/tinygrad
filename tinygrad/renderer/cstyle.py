from typing import Dict, List, Optional, NamedTuple, Tuple, Union, DefaultDict, cast, Literal, Callable
import math, functools
from collections import defaultdict, Counter
from tinygrad.codegen.linearizer import UOps, UOp
from tinygrad.ops import UnaryOps, BinaryOps, TernaryOps
from tinygrad.helpers import prod, strip_parens, getenv
from tinygrad.dtype import ImageDType, dtypes, DType, PtrDType

class CStyleLanguage(NamedTuple):
  kernel_prefix: str = ""
  buffer_prefix: str = ""
  buffer_suffix: str = ""
  smem_align: str = ""
  smem_prefix: str = ""
  smem_prefix_for_cast: bool = True
  arg_int_prefix: str = "const int"
  barrier: str = ""
  code_for_workitem: Dict[Union[Literal["g"], Literal["l"], Literal["i"]], Callable] = {}
  global_max: List[int] = []
  local_max: List[int] = []
  extra_args: List[str] = []
  float4: Optional[str] = None
  uses_vload: bool = False
  uses_ptr_arithmetic: bool = False
  launch_bounds: bool = False
  type_map: Dict[DType, str] = {}
  code_for_op: Dict = {
    UnaryOps.NEG: lambda x,dtype: f"(-{x})", UnaryOps.SQRT: lambda x,dtype: f"sqrt({x})",
    UnaryOps.EXP2: lambda x,dtype: f"exp2({x})", UnaryOps.LOG2: lambda x,dtype: f"log2({x})", UnaryOps.SIN: lambda x,dtype: f"sin({x})",
    BinaryOps.ADD: lambda a,b,dtype: f"({a}+{b})", BinaryOps.SUB: lambda a,b,dtype: f"({a}-{b})", BinaryOps.MUL: lambda a,b,dtype: f"({a}*{b})",
    BinaryOps.DIV: lambda a,b,dtype: f"({a}/{b})", BinaryOps.MAX: lambda a,b,dtype: f"max({a},{b})", BinaryOps.MOD: lambda a,b,dtype: f"({a}%{b})",
    BinaryOps.CMPLT: lambda a,b,dtype: f"({a}<{b})", BinaryOps.CMPEQ: lambda a,b,dtype: f"({a}=={b})", BinaryOps.XOR: lambda a,b,dtype: f"({a}^{b})",
    TernaryOps.MULACC: lambda a,b,c,dtype: f"(({a}*{b})+{c})", TernaryOps.WHERE: lambda a,b,c,dtype: f"({a}?{b}:{c})"
  }

  # returns a str expression of the casted xs with the given type
  def render_cast(self, x:List[str], var_dtype:DType, bitcast=False) -> str:
    if bitcast: return f"(*(({self.buffer_prefix}{self.render_dtype(var_dtype)}*)&{x[0]}))"
    if len(x) == 1: return f"({self.render_dtype(var_dtype)})({x[0]})"
    assert len(x) == var_dtype.count, f"cast is wrong size {len(x)} != {var_dtype.count}"
    assert self.float4 is not None, "vectorized cast is not supported on this platform"
    return f"{self.float4.replace('float4', self.render_dtype(var_dtype))}({','.join(x)})"

  # returns a str expression of the const with the given type
  def render_const(self, x:Union[float,int,bool], var_dtype) -> str:
    if math.isnan(x): val = "NAN"
    elif math.isinf(x): val = ("-" if x < 0 else "") + "INFINITY"
<<<<<<< HEAD
    else: val = f"{float(x)}" if var_dtype == dtypes.float64 else f"{float(x)}f" if dtypes.is_float(var_dtype) else f"{int(x)}" if dtypes.is_int(var_dtype) else f"{bool(x)}".lower()  # noqa: E501
    return self.render_cast([val]*var_dtype.sz, var_dtype) if var_dtype.sz > 1 or var_dtype not in [dtypes.float, dtypes.int, dtypes.bool] else val
=======
    else: val = f"{float(x)}f" if dtypes.is_float(var_dtype) else f"{int(x)}" if dtypes.is_int(var_dtype) else f"{bool(x)}".lower()
    return (self.render_cast([val]*var_dtype.count, var_dtype)
      if var_dtype.count > 1 or var_dtype not in [dtypes.float, dtypes.int, dtypes.bool] else val)
>>>>>>> 18bb6a22

  # returns a str expression of the loaded value with the output type
  def render_load(self, output_dtype, buf_name, buf_dtype, idx, local=False) -> str:
    if isinstance(buf_dtype, ImageDType):
      assert output_dtype == dtypes.float.vec(4), f"images must be float4, getting {output_dtype}"
      return f"read_imagef({buf_name}, smp, {idx})"
    if self.uses_vload and buf_dtype.scalar() == dtypes.float16 and output_dtype.scalar() != dtypes.float16:
      return f"vload_half{'' if output_dtype.count == 1 else str(output_dtype.count)}(0, {buf_name}+{idx})"
    if output_dtype.count > 1:
      out_val = f"*(({self.smem_prefix if local and self.smem_prefix_for_cast else self.buffer_prefix}{buf_dtype.name}{output_dtype.count}*)({buf_name}+{idx}))"  # noqa: E501
    else:
      out_val = f"*({buf_name}+{idx})" if self.uses_ptr_arithmetic else f"{buf_name}[{idx}]"
    return self.render_cast([out_val], output_dtype) if output_dtype != buf_dtype else out_val

  def render_kernel(self, function_name:str, kernel:List[str], bufs:List[Tuple[str,DType]], local_size:List[int], uops:List[UOp], prefix=None) -> str:
    tmp = "const sampler_t smp = CLK_NORMALIZED_COORDS_FALSE | CLK_ADDRESS_CLAMP | CLK_FILTER_NEAREST;\n" if any(isinstance(dtype, ImageDType) for _,dtype in bufs) else ""  # noqa: E501
    buftypes = [(name,f"{'read_only' if i > 0 else 'write_only'} image2d_t" if dtype.name.startswith('image') else
                ("const " if i > 0 else "")+self.buffer_prefix+self.render_dtype(dtype)+"*"+self.buffer_suffix if isinstance(dtype, PtrDType) else
                self.arg_int_prefix if dtype == dtypes.int else None) for i,(name,dtype) in enumerate(bufs)]
    prg = ''.join([f"{self.kernel_prefix}void {f'__launch_bounds__ ({prod(local_size)}, 1) ' if self.launch_bounds else ''}{function_name}(",] +
    [', '.join([f'{t} {name}' for name,t in buftypes] + self.extra_args)] +
    [") {\n" + tmp] + ['\n'.join(kernel), "\n}"])
    return prg if prefix is None else "\n".join(prefix)+f"\n{prg}"

  # returns a str statement that does the store
  def render_store(self, buf_name:str, buf_dtype:DType, var_name:str, var_dtype:DType, idx:str, local=False) -> str:
    if isinstance(buf_dtype, ImageDType):
      assert var_dtype == dtypes.float.vec(4), f"images must be float4, getting {var_dtype}"
      return f"write_imagef({buf_name}, {idx}, {var_name});"
    if self.uses_vload and buf_dtype.scalar() == dtypes.float16 and var_dtype.scalar() != dtypes.float16:
      return f"vstore_half{'' if var_dtype.count == 1 else str(var_dtype.count)}({var_name}, 0, {buf_name}+{idx});"
    if var_dtype.count > 1:
      return f"*(({self.smem_prefix if local and self.smem_prefix_for_cast else self.buffer_prefix}{buf_dtype.name}{var_dtype.count}*)({buf_name}+{idx})) = ({buf_dtype.name}{var_dtype.count}){var_name};"  # noqa: E501
    return f"*({buf_name}+{idx}) = {var_name};" if self.uses_ptr_arithmetic else f"{buf_name}[{idx}] = {var_name};"

  def render_local(self, name:str, dtype:DType, size:int): return self.smem_align + self.smem_prefix + f"{dtype.name} {name}[{size}];"
  def render_dtype(self, var_dtype:DType) -> str: return self.type_map[var_dtype] if var_dtype in self.type_map else var_dtype.name

def uops_to_cstyle(lang:CStyleLanguage, function_name:str, uops:List[UOp]) -> str:
  local_size: List[int] = []
  kernel,bufs = [],[]
  #pend_close = None
  depth = 1
  def kk(s): kernel.append("  "*depth+s)

  c: DefaultDict[str, int] = defaultdict(int)
  r: Dict[UOp, str] = {}
  def ssa(u, prefix="t"):
    nonlocal c, r
    ret = f"{prefix}{c[prefix]}"
    if u is not None: r[u] = ret
    c[prefix] += 1
    return ret

  child_count = Counter(v for ru in uops for v in ru.vin)

  for u in uops:
    uop,dtype,vin,args = u.uop,u.dtype,u.vin,u.arg
    # these four uops don't have output dtypes
    if uop is UOps.IF:
      kk(f"if ({r[vin[0]]}) {{")
      depth += 1
    elif uop is UOps.BARRIER: kk(lang.barrier)
    elif uop in {UOps.ENDLOOP, UOps.ENDIF}:
      depth -= 1
      kk("}")
    elif uop is UOps.STORE:
      assert vin[0].dtype is not None and vin[2].dtype is not None
      if len(vin) > 3: kk(f"if ({r[vin[3]]}) {{")
      kk(lang.render_store(r[vin[0]], vin[0].dtype, r[vin[2]], vin[2].dtype, strip_parens(r[vin[1]]), vin[0].uop is UOps.DEFINE_LOCAL))
      if len(vin) > 3: kk("}")
    else:
      assert dtype is not None, f"None dtype for uop {uop}"
      if uop is UOps.LOOP:
        kk(f"for (int {(expr := ssa(u,'ridx'))} = {r[vin[0]]}; {expr} < {r[vin[1]]}; {expr}++) {{")
        depth += 1
      elif uop is UOps.ALU:
        # remove parens if ALU types are the same. TODO: can do more here
        if vin[0].uop is UOps.ALU and vin[0].arg == args and args in {BinaryOps.ADD, BinaryOps.SUB, BinaryOps.MUL, BinaryOps.XOR}:
          val = lang.code_for_op[args](strip_parens(r[vin[0]]), *[r[x] for x in vin[1:]], dtype)
        else:
          val = lang.code_for_op[args](*[r[x] for x in vin] + [dtype])
        assert child_count[u] != 0, f"childless ALU op found {u}"
        # TODO: fix index rendering issue. fix clang nested max macro issue
        if child_count[u] <= 1 and args != BinaryOps.MAX and not getenv("EXPAND_SSA"): r[u] = val
        else: kk(f"{dtype.name} {ssa(u,'alu')} = {val};")
      elif uop is UOps.SPECIAL:
        kk(f"int {args[1]} = {lang.code_for_workitem[args[1][0]](args[0])}; /* {args[2]} */")
        if args[1].startswith("l"): local_size.append(args[2])
        r[u] = args[1]
      elif uop is UOps.LOAD:
        val = lang.render_load(dtype, r[vin[0]], vin[0].dtype, strip_parens(r[vin[1]]), vin[0].uop is UOps.DEFINE_LOCAL)
        # NOTE: this relies on the load not happening if it's in the unselected branch
        if len(vin) > 3: val = lang.code_for_op[TernaryOps.WHERE](r[vin[2]], val, r[vin[3]], dtype)
        kk(f"{lang.render_dtype(dtype)} {ssa(u,'val')} = {val};")
      elif uop is UOps.PHI:
        kk(f"{r[vin[0]]} = {r[vin[1]]};")
        r[u] = r[vin[0]]
      elif uop is UOps.CAST:
        if isinstance(args, tuple) and args[1]:  # bitcast
          assert len(vin) == 1
          precast = ssa(None,'precast')
          kk(f"{lang.render_dtype(cast(DType, vin[0].dtype))} {precast} = {r[vin[0]]};")
          val = lang.render_cast([precast], dtype, bitcast=True)
        else:
          val = lang.render_cast([r[x] for x in vin], dtype, bitcast=False)
        if child_count[u] <= 1: r[u] = val
        else: kk(f"{dtype.name} {ssa(u,'cast')} = {val};")
      elif uop is UOps.DEFINE_LOCAL:
        kk(lang.render_local(args[0], dtype, args[1]))
        r[u] = args[0]
      elif uop is UOps.DEFINE_GLOBAL:
        bufs.append((args, dtype))
        r[u] = args
      elif uop is UOps.WMMA: kk(f"{dtype.name} {ssa(u, 'wmma')} = {args}({r[vin[0]]}, {r[vin[1]]}, {r[vin[2]]});")
      elif uop is UOps.DEFINE_ACC: kk(f"{dtype.name} {ssa(u,'acc')} = {lang.render_const(args, dtype)};")
      elif uop is UOps.CONST: r[u] = lang.render_const(args, dtype) if args >= 0 else f"({lang.render_const(args, dtype)})"
      elif uop is UOps.GEP: r[u] = f"({r[vin[0]]})[{args}]" if cast(DType, vin[0].dtype).count > 4 else f"({r[vin[0]]}).{'xyzw'[args]}"
      else: raise RuntimeError(f"failed to render {uop}")

  return lang.render_kernel(function_name, kernel, bufs, local_size, uops)

class OpenCLLanguage(CStyleLanguage):
  kernel_prefix = "__kernel "
  buffer_prefix = "__global "
  smem_align = "__attribute__ ((aligned (16))) "
  smem_prefix = "__local "
  barrier = "barrier(CLK_LOCAL_MEM_FENCE);"
  float4 = "(float4)"
  code_for_workitem = {"g": lambda x: f"get_group_id({x})", "l": lambda x: f"get_local_id({x})", "i": lambda x: f"get_global_id({x})"}
  uses_vload = True
  # NOTE: mad is used so the loads aren't reordered into the math on 845
  code_for_op = {**CStyleLanguage().code_for_op,
                 TernaryOps.MULACC: lambda a,b,c,dtype: f"mad({a},{b},{c})" if dtypes.is_float(dtype) else f"(({a}*{b})+{c})"}
  type_map = { dtypes.uint8: "uchar", dtypes.uint32: "uint", dtypes.uint16: "ushort", dtypes.uint64: "ulong" }
  def render_cast(self, x, var_dtype, bitcast=False) -> str:
    return f"as_{self.type_map.get(var_dtype) or var_dtype.name}({x[0]})" if bitcast else super().render_cast(x, var_dtype)

  def render_kernel(self, function_name, kernel, bufs, local_size, uops, prefix=None) -> str:
    if any(uop.dtype == dtypes.half for uop in uops): prefix = ["#pragma OPENCL EXTENSION cl_khr_fp16 : enable"]
    return super().render_kernel(function_name, kernel, bufs, local_size, uops, prefix)
OpenCLRenderer = functools.partial(uops_to_cstyle, OpenCLLanguage())

class MetalLanguage(CStyleLanguage):
  kernel_prefix = "kernel "
  buffer_prefix = "device "
  smem_prefix = "threadgroup "
  arg_int_prefix = "constant int&"
  barrier = "threadgroup_barrier(mem_flags::mem_threadgroup);"
  float4 = "float4"
  uses_ptr_arithmetic = True
  code_for_workitem = {"g": lambda x: f"gid.{chr(120+x)}", "l": lambda x: f"lid.{chr(120+x)}"}
  extra_args = ['uint3 gid [[threadgroup_position_in_grid]]', 'uint3 lid [[thread_position_in_threadgroup]]']
  def render_cast(self, x: List[str], var_dtype: DType, bitcast=False) -> str:
    return f"as_type<{var_dtype.name}>({x[0]})" if bitcast else super().render_cast(x, var_dtype)

  def render_kernel(self, function_name, kernel, bufs, local_size, uops, prefix=None):
    prefix = ["#include <metal_stdlib>","using namespace metal;"]
    if any(uop.uop == UOps.WMMA for uop in uops): prefix.append("""template<typename T, typename S, typename U> U __metal_wmma(T m, T n, U o) {
    S a,b,c; a.thread_elements()[0] = m.x; a.thread_elements()[1] = m.y; b.thread_elements()[0] = n.x; b.thread_elements()[1] = n.y;
    c.thread_elements()[0] = o.x; c.thread_elements()[1] = o.y; simdgroup_multiply_accumulate(c, a, b, c);
    return U(c.thread_elements()[0], c.thread_elements()[1]);\n}""")
    return super().render_kernel(function_name, kernel, bufs, local_size, uops, prefix)
MetalRenderer = functools.partial(uops_to_cstyle, MetalLanguage())

code_for_op_half = {
  BinaryOps.MAX: lambda a,b,dtype: f"max({a},{b})" if dtype != dtypes.half else f"__hmax({a},{b})",
  UnaryOps.SQRT: lambda x,dtype: f"sqrt({x})" if dtype != dtypes.half else f"hsqrt({x})",
  UnaryOps.SIN: lambda x,dtype: f"sin({x})" if dtype != dtypes.half else f"hsin({x})",
  UnaryOps.LOG2: lambda x,dtype: f"log2({x})" if dtype != dtypes.half else f"hlog2({x})",
  UnaryOps.EXP2: lambda x,dtype: f"exp2({x})" if dtype != dtypes.half else f"hexp2({x})",
}

class CUDALanguage(CStyleLanguage):
  kernel_prefix = "extern \"C\" __global__ "
  smem_prefix = "__shared__ "
  smem_prefix_for_cast = False
  barrier = "__syncthreads();"
  float4 = "make_float4"
  code_for_workitem = {"g": lambda x: f"blockIdx.{chr(120+x)}", "l": lambda x: f"threadIdx.{chr(120+x)}",
                       "i": lambda x: f"(blockIdx.{chr(120+x)}*blockDim.{chr(120+x)}+threadIdx.{chr(120+x)})"}
  code_for_op = {**CStyleLanguage().code_for_op, **code_for_op_half}
  type_map = {dtypes.bfloat16: "nv_bfloat16"}

  def render_kernel(self, function_name, kernel, bufs, local_size, uops, prefix=None):
    prefix = ["#define INFINITY (__int_as_float(0x7f800000))","#define NAN (__int_as_float(0x7fffffff))"]
    if any(uop.dtype == dtypes.half for uop in uops):
      prefix += ["#include <cuda_fp16.h>", "struct half4 { half x, y, z, w; };",
      "__device__ half4 make_half4(half x, half y, half z, half w) { half4 ret; ret.x = x; ret.y = y; ret.z = z; ret.w = w; return ret; }"]
    if any(uop.dtype == dtypes.bfloat16 for uop in uops): prefix.append("#include <cuda_bf16.h>")
    return super().render_kernel(function_name, kernel, bufs, local_size, uops, prefix=prefix)
CUDARenderer = functools.partial(uops_to_cstyle, CUDALanguage())

code_for_op_hip = {
  BinaryOps.MAX: lambda a,b,dtype: f"__ocml_fmax_f32({a},{b})" if dtype != dtypes.half else f"__ocml_fmax_f16({a},{b})",
  UnaryOps.SQRT: lambda x,dtype: f"__ocml_sqrt_f32({x})" if dtype != dtypes.half else f"__ocml_sqrt_f16({x})",
  UnaryOps.SIN: lambda x,dtype: f"__ocml_sin_f32({x})" if dtype != dtypes.half else f"__ocml_sin_f16({x})",
  UnaryOps.LOG2: lambda x,dtype: f"__ocml_log2_f32({x})" if dtype != dtypes.half else f"__ocml_log2_f16({x})",
  UnaryOps.EXP2: lambda x,dtype: f"__ocml_exp2_f32({x})" if dtype != dtypes.half else f"__ocml_exp2_f16({x})",
}

def _make_hip_dtype(base_type, name, cnt):
  nms = "xyzwabcdefghijkl"[:cnt]
  return f"typedef {base_type} {name}{cnt} __attribute__((ext_vector_type({cnt})));\n" + \
         f"static inline __attribute__((device)) {name}{cnt} make_{name}{cnt}(" + ', '.join([f"{base_type} {x}" for x in nms]) + \
         ") { return {" + ', '.join(nms) + "}; }"

class HIPLanguage(CStyleLanguage):
  kernel_prefix = "#include <hip/hip_common.h>\n#define INFINITY (__builtin_inff())\n#define NAN (__builtin_nanf(\"\"))" + """
  #define launch_bounds_impl0(requiredMaxThreadsPerBlock)                                       \
    __attribute__((amdgpu_flat_work_group_size(1, requiredMaxThreadsPerBlock)))
  #define launch_bounds_impl1(requiredMaxThreadsPerBlock, minBlocksPerMultiprocessor)           \
    __attribute__((amdgpu_flat_work_group_size(1, requiredMaxThreadsPerBlock), amdgpu_waves_per_eu(minBlocksPerMultiprocessor)))
  #define select_impl_(_1, _2, impl_, ...) impl_
  #define __launch_bounds__(...) select_impl_(__VA_ARGS__, launch_bounds_impl1, launch_bounds_impl0)(__VA_ARGS__)
  typedef long unsigned int size_t;
  #define half _Float16
  struct hip_bfloat16 { unsigned short data; };

  extern "C" __attribute__((device)) __attribute__((const)) size_t __ockl_get_local_id(unsigned int);
  extern "C" __attribute__((device)) __attribute__((const)) size_t __ockl_get_group_id(unsigned int);
  extern "C" __attribute__((device)) __attribute__((const)) size_t __ockl_get_local_size(unsigned int);

  extern "C" {
  __attribute__((device)) __attribute__((const)) float __ocml_fmax_f32(float, float);
  __attribute__((device)) __attribute__((pure)) float __ocml_exp2_f32(float);
  __attribute__((device)) __attribute__((pure)) float __ocml_log2_f32(float);
  __attribute__((device)) float __ocml_sin_f32(float);
  __attribute__((device)) __attribute__((const)) float __ocml_sqrt_f32(float);
  __attribute__((device)) __attribute__((const)) _Float16 __ocml_fmax_f16(_Float16, _Float16);
  __attribute__((device)) __attribute__((pure)) _Float16 __ocml_exp2_f16(_Float16);
  __attribute__((device)) __attribute__((pure)) _Float16 __ocml_log2_f16(_Float16);
  __attribute__((device)) _Float16 __ocml_sin_f16(_Float16);
  __attribute__((device)) __attribute__((const)) _Float16 __ocml_sqrt_f16(_Float16);
  }\n""" + '\n'.join([_make_hip_dtype(*x) for x in [("signed int", "int", 2), ("signed int", "int", 4),
                     ("_Float16", "half", 2), ("_Float16", "half", 4), ("_Float16", "half", 8), ("_Float16", "half", 16),
                     ("float", "float", 2), ("float", "float", 4), ("float", "float", 8)]]) + """
  static __attribute__((device)) half8 __hip_wmma_f16_f16(half16 a, half16 b, half8 c) {
    half16 c_frag = {}; half8 d; for (int n = 0; n < 8; n++) { c_frag[n*2] = c[n]; }
    c_frag = __builtin_amdgcn_wmma_f16_16x16x16_f16_w32(a, b, c_frag, false);
    for (int n = 0; n < 8; n++) { d[n] = c_frag[n*2]; } return d;
  }\nextern "C" __attribute__((global))"""
  code_for_workitem = {"g": lambda x: f"__ockl_get_group_id({x})", "l": lambda x: f"__ockl_get_local_id({x})",
                       "i": lambda x: f"(__ockl_get_group_id({x})*__ockl_get_local_size({x})+__ockl_get_local_id({x}))"}
  code_for_op = {**CStyleLanguage().code_for_op, **code_for_op_hip}
  smem_prefix = "__attribute__((shared))"
  barrier = '__builtin_amdgcn_fence(__ATOMIC_RELEASE, "workgroup");' + '__builtin_amdgcn_s_barrier();' + \
            '__builtin_amdgcn_fence(__ATOMIC_ACQUIRE, "workgroup");'
  float4 = "make_float4"
  launch_bounds = True
  uses_ptr_arithmetic = True
  type_map = {dtypes.bfloat16: "hip_bfloat16"}
HIPRenderer = functools.partial(uops_to_cstyle, HIPLanguage())<|MERGE_RESOLUTION|>--- conflicted
+++ resolved
@@ -45,14 +45,9 @@
   def render_const(self, x:Union[float,int,bool], var_dtype) -> str:
     if math.isnan(x): val = "NAN"
     elif math.isinf(x): val = ("-" if x < 0 else "") + "INFINITY"
-<<<<<<< HEAD
     else: val = f"{float(x)}" if var_dtype == dtypes.float64 else f"{float(x)}f" if dtypes.is_float(var_dtype) else f"{int(x)}" if dtypes.is_int(var_dtype) else f"{bool(x)}".lower()  # noqa: E501
-    return self.render_cast([val]*var_dtype.sz, var_dtype) if var_dtype.sz > 1 or var_dtype not in [dtypes.float, dtypes.int, dtypes.bool] else val
-=======
-    else: val = f"{float(x)}f" if dtypes.is_float(var_dtype) else f"{int(x)}" if dtypes.is_int(var_dtype) else f"{bool(x)}".lower()
     return (self.render_cast([val]*var_dtype.count, var_dtype)
       if var_dtype.count > 1 or var_dtype not in [dtypes.float, dtypes.int, dtypes.bool] else val)
->>>>>>> 18bb6a22
 
   # returns a str expression of the loaded value with the output type
   def render_load(self, output_dtype, buf_name, buf_dtype, idx, local=False) -> str:
