--- conflicted
+++ resolved
@@ -147,11 +147,7 @@
         if u.arg is not None: name = u.arg.function_name
         continue
       if u.op in (Ops.DEFINE_GLOBAL, Ops.DEFINE_VAR):
-<<<<<<< HEAD
-        r[u] = f"data{u.arg}_{u.dtype.size}" if u.op is Ops.DEFINE_GLOBAL else u.arg[0]
-=======
         r[u] = (f"data{u.arg}_{sz}" if (sz:=cast(PtrDType, u.dtype).size) > 0 else f"data{u.arg}") if u.op is Ops.DEFINE_GLOBAL else u.arg[0]
->>>>>>> 22bdf48c
         bufs[u] = (r[u], (u.dtype, False))
         continue
 
