from __future__ import annotations
from typing import Dict, List, Optional, Tuple, Union, DefaultDict, Literal, Callable, cast
import os, math
from collections import defaultdict, Counter
from tinygrad.ops import GroupOp, UnaryOps, BinaryOps, TernaryOps, Ops, UOp, PatternMatcher, UPat, cast_float_to_bf16
from tinygrad.helpers import strip_parens, getenv, prod, dedup, AMX
from tinygrad.dtype import ImageDType, dtypes, DType, PtrDType
from tinygrad.renderer import Renderer, TensorCore

base_rewrite = PatternMatcher([
  (UPat(Ops.DEFINE_ACC, name="x"), lambda ctx,x: ctx[x.src[0]]),
  (UPat(Ops.ASSIGN, name="x"), lambda ctx,x: f"{ctx[x.src[0]]} = {ctx[x.src[1]]};"),
  (UPat(Ops.IF, name="x"), lambda ctx,x: f"if ({ctx[x.src[0]]}) {{"),
  (UPat((Ops.ENDIF, Ops.ENDRANGE)), lambda ctx: "}"),
  (UPat(Ops.WMMA, name="x"), lambda ctx,x: f"__{x.arg[0]}({ctx[x.src[0]]}, {ctx[x.src[1]]}, {ctx[x.src[2]]})"),
  # r method accesses
  (UPat(Ops.RANGE, name="x"),
   lambda ctx,x: f"for ({ctx.render_dtype(x.dtype)} {ctx[x]} = {ctx[x.src[0]]}; {ctx[x]} < {ctx[x.src[1]]}; {ctx[x]}++) {{"),
  (UPat(Ops.VECTORIZE, name="x"),
   lambda ctx,x: f"{ctx.float4.replace('float4', ctx.render_dtype(x.dtype))}" + \
    (f"{{{','.join([ctx[y] for y in x.src])}}}" if ctx.device == "CLANG" else f"({','.join([ctx[y] for y in x.src])})")),
  (UPat(Ops.CAST, name="x"), lambda ctx,x: f"({ctx.render_dtype(x.dtype)})({ctx[x.src[0]]})"),
  (UPat(Ops.BITCAST, name="x"), lambda ctx,x: f"(*(({ctx.buffer_prefix}{ctx.render_dtype(x.dtype)}*)&{ctx[x.src[0]]}))"),
  (UPat(Ops.DEFINE_LOCAL, name="x"), lambda ctx,x: f"{ctx.smem_align}{ctx.smem_prefix}{ctx.render_dtype(x.dtype.base)} {ctx[x]}[{x.arg[1]}];"),
  (UPat(Ops.BARRIER), lambda ctx: ctx.barrier),
  (UPat(Ops.NOOP, name="x"), lambda ctx,x: ctx[x.src[0]]),
  (UPat(Ops.SPECIAL, name="x"), lambda ctx,x: f"{ctx.code_for_workitem[x.arg[0][0]](x.arg[0][-1])}; /* {x.arg[1]} */"),
  # const
  (UPat(Ops.CONST, arg=math.inf, name="x"), lambda ctx, x: f"(({ctx.render_dtype(x.dtype)}){ctx.infinity})"),
  (UPat(Ops.CONST, arg=-math.inf, name="x"), lambda ctx, x: f"(({ctx.render_dtype(x.dtype)})-{ctx.infinity})"),
  (UPat(Ops.CONST, dtype=dtypes.floats, name="x"), lambda ctx,x: f"(({ctx.render_dtype(x.dtype)}){ctx.nan})" if math.isnan(x.arg) else None),
  (UPat(Ops.CONST, dtype=dtypes.float, name="x"), lambda ctx,x: f"{x.arg}f"),
  (UPat(Ops.CONST, dtype=dtypes.int64, name="x"), lambda ctx,x: f"{x.arg}ll"),
  (UPat(Ops.CONST, dtype=dtypes.uint64, name="x"), lambda ctx,x: f"{x.arg}ull"),
  (UPat(Ops.CONST, dtype=dtypes.uint32, name="x"), lambda ctx,x: f"{x.arg}u"),
  (UPat(Ops.CONST, dtype=dtypes.bool, name="x"), lambda ctx,x: "1" if x.arg else "0"),
  # consts are rendered to larger type and casted
  (UPat(Ops.CONST, (dtypes.bfloat16, dtypes.half), name="x"), lambda ctx,x: f"(({ctx.render_dtype(x.dtype)}){x.arg}f)"),
  (UPat(Ops.CONST, (dtypes.uint8, dtypes.uint16), name="x"), lambda ctx,x: f"(({ctx.render_dtype(x.dtype)}){x.arg}u)"),
  (UPat(Ops.CONST, (dtypes.int8, dtypes.int16), name="x"), lambda ctx,x: f"(({ctx.render_dtype(x.dtype)}){x.arg})"),
  # default const render
  (UPat(Ops.CONST, name="x"), lambda ctx,x: str(x.arg)),
  # new load/store
  (UPat(Ops.INDEX, src=(UPat.var("buf"), UPat.var('idx'))),
   lambda ctx,buf,idx: f"({ctx[buf]}+{strip_parens(ctx[idx]) if idx.arg == BinaryOps.ADD else ctx[idx]})"),
  (UPat(Ops.LOAD, src=(UPat.var('bidx'), UPat.var("var"), UPat.var("gate"))), lambda ctx,bidx,var,gate: f"({ctx[gate]}?*{ctx[bidx]}:{ctx[var]})"),
  (UPat(Ops.LOAD, src=(UPat.var('bidx'),), allow_any_len=True), lambda ctx,bidx: f"*{ctx[bidx]}"),
  (UPat(Ops.STORE, src=(UPat.var('bidx'), UPat.var("var")), allow_any_len=True), lambda ctx,bidx,var: f"*{ctx[bidx]} = {ctx[var]};"),
  # alu/gep
  (UPat(GroupOp.ALU, name="x"), lambda ctx,x: ctx.code_for_op[x.op](
    *([strip_parens(ctx[v]) if v.op == x.op and x.op in {BinaryOps.ADD, BinaryOps.MUL, BinaryOps.XOR} else ctx[v] for v in x.src]), x.dtype)),
  (UPat(Ops.GEP, name="x"), lambda ctx,x: ctx[x.src[0]] + \
    (f"[{x.arg[0]}]" if x.src[0].dtype.count > (8 if ctx.device in {"CUDA", "NV"} else 4) or ctx.device == 'CLANG' else f".{'xyzwabcd'[x.arg[0]]}")),
])

extra_pm = PatternMatcher([
  # insert a NOOP before BITCAST to force it to be rendered. not needed on all backends?
  (UPat(Ops.BITCAST, name="x"),
   lambda x: UOp(Ops.BITCAST, x.dtype, (UOp(Ops.NOOP, x.src[0].dtype, x.src),)) if x.src[0].op is not Ops.NOOP else None),
  # gate any stores that aren't gated with ifs
  (UPat(Ops.STORE, dtype=dtypes.void, src=(UPat(), UPat(), UPat(dtype=dtypes.bool)), name="store"),
    lambda store: UOp(Ops.STORE, src=store.src[:2]+(UOp(Ops.IF, src=(store.src[2],)),))),
  # rewrite MAX to CMPLT + WHERE (max function is annoying on many cstyle backends)
  (UPat(Ops.MAX, name="m"), lambda m: (m.src[0] < m.src[1]).where(m.src[1], m.src[0])),
])

def uops_to_dtypes(uops:List[UOp]) -> List[DType]: return dedup(u.dtype for u in uops if not isinstance(u.dtype, (ImageDType, PtrDType)))

class CStyleLanguage(Renderer):
  kernel_prefix: str = ""
  buffer_prefix: str = ""
  buffer_suffix: str = ""
  smem_align: str = ""
  smem_prefix: str = ""
  smem_prefix_for_cast: bool = True
  arg_int_prefix: str = "const int"
  barrier: str = ""
  code_for_workitem: Dict[Union[Literal["g"], Literal["l"], Literal["i"]], Callable] = {}
  extra_args: List[str] = []
  float4: Optional[str] = None
  type_map: Dict[DType, str] = {}
  infinity: str = "INFINITY"
  nan: str = "NAN"
  code_for_op: Dict = {
    UnaryOps.SQRT: lambda x,dtype: f"sqrt({x})",
    UnaryOps.RECIP: lambda x,dtype: f"(1/{x})",
    UnaryOps.NEG: lambda x,dtype: f"-{x}",
    UnaryOps.EXP2: lambda x,dtype: f"exp2({x})", UnaryOps.LOG2: lambda x,dtype: f"log2({x})", UnaryOps.SIN: lambda x,dtype: f"sin({x})",
    BinaryOps.SHL: lambda a,b,dtype: f"({a}<<{b})", BinaryOps.SHR: lambda a,b,dtype: f"({a}>>{b})",
    BinaryOps.ADD: lambda a,b,dtype: f"({a}+{b})", BinaryOps.SUB: lambda a,b,dtype: f"({a}-{b})",
    BinaryOps.IDIV: lambda a,b,dtype: f"({a}/{b})", BinaryOps.MUL: lambda a,b,dtype: f"({a}*{b})", BinaryOps.MOD: lambda a,b,dtype: f"({a}%{b})",
    BinaryOps.CMPLT: lambda a,b,dtype: f"({a}<{b})", BinaryOps.CMPNE: lambda a,b,dtype: f"({a}!={b})", BinaryOps.XOR: lambda a,b,dtype: f"({a}^{b})",
    BinaryOps.AND: lambda a,b,dtype: f"({a}&{b})", BinaryOps.OR: lambda a,b,dtype: f"({a}|{b})",
    TernaryOps.WHERE: lambda a,b,c,dtype: f"({a}?{b}:{c})"}

  string_rewrite = base_rewrite
  extra_matcher = extra_pm

  def get_kernel_modifier(self, uops:List[UOp]) -> str: return ""
  def render_kernel(self, function_name:str, kernel:List[str], bufs:List[Tuple[str,Tuple[DType,bool]]], uops:List[UOp], prefix=None) -> str:
    tmp = "const sampler_t smp = CLK_NORMALIZED_COORDS_FALSE | CLK_ADDRESS_CLAMP | CLK_FILTER_NEAREST;\n" if any(isinstance(dtype, ImageDType) for _,(dtype,_) in bufs) else ""  # noqa: E501
    buftypes = [(name, self.render_dtype(dtype, mutable)+self.buffer_suffix if isinstance(dtype, (ImageDType, PtrDType)) else
                self.arg_int_prefix if dtype == dtypes.int else None) for name,(dtype,mutable) in bufs]
    prg = ''.join([f"{self.kernel_prefix}void {self.get_kernel_modifier(uops)}{function_name}(",] +
    [', '.join([f'{t} {name}' for name,t in buftypes] + self.extra_args)] +
    [") {\n" + tmp] + ['\n'.join(kernel), "\n}"])
    return prg if prefix is None else "\n".join(prefix)+f"\n{prg}"

  def render_dtype(self, dt:DType, mutable=True) -> str:
    if isinstance(dt, ImageDType):
      return f"{'write_only' if mutable else 'read_only'} image2d_t"
    if isinstance(dt, PtrDType):
      return (self.smem_prefix if dt.local and self.smem_prefix_for_cast else self.buffer_prefix) + \
        self.render_dtype(dt.base) + ("*" if isinstance(dt, PtrDType) else "")
    return self.type_map.get(scalar:=dt.scalar(), scalar.name) + (str(dt.count) if (dt.count) > 1 else "")

  def __getitem__(self, key): return self.r[key]  # hacky helper
  def render(self, name:str, uops:List[UOp]) -> str:
    r: Dict[UOp, str] = {}
    self.r = r

    child_count = Counter(v for ru in uops for v in ru.src)
    bufs: Dict[UOp, Tuple[str, Tuple[DType, bool]]] = {}
    kernel = []
    depth = 1
    c: DefaultDict[str, int] = defaultdict(int)
    for u in uops:
      if u.op in (Ops.DEFINE_GLOBAL, Ops.DEFINE_VAR):
        r[u] = f"data{u.arg}" if u.op is Ops.DEFINE_GLOBAL else u.arg[0]
        bufs[u] = (r[u], (u.dtype, False))
        continue

      # mark buffers that we store to writable
      if u.op is Ops.STORE:
        for up in u.src[0].sparents:
          if up.op is Ops.DEFINE_GLOBAL: bufs[up] = (bufs[up][0], (bufs[up][1][0], True))

      # naming
      prefix = None
      if u.op is Ops.SPECIAL:
        r[u] = u.arg[0]
      else:
        prefix = {Ops.RANGE: "ridx", Ops.WMMA: "wmma", Ops.DEFINE_LOCAL: "temp", Ops.CONST: "const",
                  Ops.CAST: "cast", Ops.BITCAST: "cast", Ops.GEP: "gep", Ops.VECTORIZE: "cast", Ops.NOOP: "precast",
                  Ops.INDEX: "bidx", Ops.DEFINE_ACC: "acc", Ops.LOAD: "val"}.get(u.op, "alu")
        r[u] = f"{prefix}{c[prefix]}"

      l = cast(str, self.string_rewrite.rewrite(u, ctx=self))
      assert l is not None, f"failed to render {u.op} {u.dtype} {[(x.op,x.dtype) for x in u.src]} {u.arg}"

      if u.op in {Ops.ENDIF, Ops.ENDRANGE}: depth -= 1
      if u.op in {Ops.CONST, Ops.GEP, Ops.INDEX} or (u.op in {Ops.VECTORIZE, *GroupOp.ALU, Ops.CAST, Ops.BITCAST}
                                                        and child_count[u] == 1 and not getenv("EXPAND_SSA")):
        r[u] = l
      else:
        if u.op in {Ops.RANGE, Ops.ASSIGN, Ops.DEFINE_LOCAL} or u.dtype == dtypes.void:
          if u.op is Ops.ASSIGN: r[u] = r[u.src[0]]
        else:
          l = f"{self.render_dtype(u.dtype)} {r[u]} = {l}" + (";" if u.op is not Ops.SPECIAL else "")
        kernel.append("  "*depth + l)
        if prefix: c[prefix] += 1  # if it was used, increment
      if u.op in {Ops.IF, Ops.RANGE}: depth += 1
    del self.r

    # NOTE: this relies on bufs dict preserving order
    return self.render_kernel(name, kernel, list(bufs.values()), uops)

class ClangRenderer(CStyleLanguage):
  device = "CLANG"
  float4 = "(float4)"
  has_local = False
  global_max = None
  infinity = "__builtin_inff()"
  nan = '__builtin_nanf("")'

  # language options
  buffer_suffix = " restrict"
  type_map = {dtypes.bool:"_Bool", dtypes.half:"__fp16"}
  code_for_op = {**({k:v for k,v in CStyleLanguage.code_for_op.items() if k not in [UnaryOps.EXP2, UnaryOps.SIN, UnaryOps.LOG2]}),
                 UnaryOps.SQRT: lambda x,dtype: f"__builtin_sqrt({x})" if dtype == dtypes.float64 else f"__builtin_sqrtf({x})"}

  if AMX:
    tensor_cores = [TensorCore(dims=(sz,sz,1), threads=[], reduce_axes=[], upcast_axes=([(1,sz)],[(0,sz)],[(1,sz),(0,sz)]), dtype_in=dt, dtype_out=dt)
      for dt, sz in [(dt, 64//dt.itemsize) for dt in [dtypes.float]]]

  def render_vector_prefix(self, dt:DType) -> str:
    return f"typedef {self.render_dtype(dt.scalar())} {self.render_dtype(dt)} __attribute__((aligned({(sz:=dt.itemsize)}),vector_size({sz})));"

  def render_kernel(self, function_name, kernel, bufs, uops, prefix=None) -> str:
    prefix = [self.render_vector_prefix(dt) for dt in uops_to_dtypes(uops) if dt.count > 1]
    # https://github.com/corsix/amx
    for name, (N, M, _), dtype_in, _, _, _, _, _ in dedup([uop.arg for uop in uops if uop.op is Ops.WMMA]):
      prefix += [
        '#define AMX_SET(imm5) __asm("nop\\nnop\\nnop\\n.word (0x201000+(%0<<5)+%1)" : : "i"(17), "i"(imm5) : "memory")',
        '#define AMX(op, gpr, btf) __asm(".word (0x201000+(%0 << 5)+0%1-((0%1>>4)*6))" : : "i"(op), "r"((unsigned long long)(gpr)+(btf)) : "memory")',
      ]
      prefix += [f"""{(out := self.render_dtype(dtype_in.vec(N*N)))} __{name}({self.render_dtype(dtype_in.vec(N))} data1, {self.render_dtype(dtype_in.vec(M))} data2, {out} data0){{
  AMX_SET(0);\n  for(int ridx0 = 0; ridx0 < 16; ridx0++){{ AMX(4, (int *)(&data0), 0ull<<62 | (ridx0*4ull)<<56 | ridx0*64ull); }}
  AMX(0, (int *)(&data2), 0ull<<62); AMX(1, (int *)(&data1), 0ull<<62); AMX(12, 0, 0ull);
  for(int ridx0 = 0; ridx0 < 16; ridx0++){{ AMX(5, (int *)(&data0), 0ull<<62 | (ridx0*4ull)<<56 | ridx0*64ull); }}\n  AMX_SET(1);\n  return data0;\n}}"""] # noqa: E501
    return super().render_kernel(function_name, kernel, bufs, uops, prefix)

class OpenCLRenderer(CStyleLanguage):
  device = "GPU"

  # language options
  kernel_prefix = "__kernel "
  buffer_prefix = "__global "
  smem_align = "__attribute__ ((aligned (16))) "
  smem_prefix = "__local "
  barrier = "barrier(CLK_LOCAL_MEM_FENCE);"
  float4 = "(float4)"
  code_for_workitem = {"g": lambda x: f"get_group_id({x})", "l": lambda x: f"get_local_id({x})", "i": lambda x: f"get_global_id({x})"}
  type_map = { dtypes.uint8: "uchar", dtypes.uint32: "uint", dtypes.uint16: "ushort", dtypes.uint64: "ulong", dtypes.bfloat16: "ushort" }

  string_rewrite = PatternMatcher([
    (UPat(Ops.BITCAST, name="x"), lambda ctx,x: f"as_{ctx.render_dtype(x.dtype)}({ctx[x.src[0]]})"),
    # load/store image (OpenCL)
    (UPat(Ops.LOAD, dtype=dtypes.float.vec(4), src=(UPat.var('buf').index(UPat.var('idx', dtypes.int.vec(2))), UPat.var("var"), UPat.var("gate"))),
      lambda ctx,buf,idx,var,gate: f"({ctx[gate]}?read_imagef({ctx[buf]}, smp, {ctx[idx]}):{ctx[var]})"),
    (UPat(Ops.LOAD, dtype=dtypes.float.vec(4), src=(UPat.var('buf').index(UPat.var('idx', dtypes.int.vec(2))),)),
      lambda ctx,buf,idx: f"read_imagef({ctx[buf]}, smp, {ctx[idx]})"),
    (UPat(Ops.STORE, src=(UPat.var('buf').index(UPat.var('idx', dtypes.int.vec(2))), UPat.var("var", dtypes.float.vec(4))), allow_any_len=True),
      lambda ctx,buf,idx,var: f"write_imagef({ctx[buf]}, {ctx[idx]}, {ctx[var]});"),
  ]) + base_rewrite

  def render_kernel(self, function_name, kernel, bufs, uops, prefix=None) -> str:
    if any(uop.dtype == dtypes.half for uop in uops): prefix = (["#pragma OPENCL EXTENSION cl_khr_fp16 : enable"] + (prefix or []))
    return super().render_kernel(function_name, kernel, bufs, uops, prefix)

class IntelRenderer(OpenCLRenderer):
  device, suffix, kernel_prefix = "GPU", "INTEL", "__attribute__((intel_reqd_sub_group_size(8)))\n" + "__kernel "
  tensor_cores = [TensorCore(dims=(8,8,16),threads=[(0,8)],dtype_in=di,dtype_out=do,reduce_axes=[(0,16)],upcast_axes=([(0,16)],[(0,16)],[(1,8)]),
    st1_pattern=(((1,0),),((1,2),(1,1),(0,0))),expanded_shape=(8,2,8)) for di,do in [(dtypes.half,dtypes.float),(dtypes.bfloat16,dtypes.float)]]

  string_rewrite = PatternMatcher([
    (UPat(Ops.CAST, dtype=dtypes.bfloat16, src=(UPat.var('x', dtype=dtypes.float))), lambda ctx,x: f"intel_convert_bfloat16_as_ushort({ctx[x[0]]})"),
    (UPat(Ops.CAST, dtype=dtypes.float, src=(UPat.var('x', dtype=dtypes.bfloat16))), lambda ctx,x: f"intel_convert_as_bfloat16_float({ctx[x[0]]})"),
  ]) + OpenCLRenderer.string_rewrite

  def render_kernel(self, function_name, kernel, bufs, uops, prefix=None) -> str:
    prefix = []
    for arg in dedup([uop.arg for uop in uops if uop.op is Ops.WMMA]):
      dt_in = ("ushort", "bf16") if arg[2] == dtypes.bfloat16 else (arg[2].name, "f16")
      prefix.append(f"""{arg[3].name}8 __{arg[0]}({dt_in[0]}16 a, {dt_in[0]}16 b, {arg[3].name}8 c) {{
    return intel_sub_group_{dt_in[1]}_{dt_in[1]}_matrix_mad_k16(as_int8(a), as_int8(b), c);\n}}""")
    return super().render_kernel(function_name, kernel, bufs, uops, prefix or None)

class MetalRenderer(CStyleLanguage):
  device = "METAL"
  shared_max = 32768
  tensor_cores = [TensorCore(dims=(8,8,8),threads=[(0,2),(1,4),(0,2),(1,2)],expanded_shape=(2,2,2,2),upcast_axes=([(1,2)],[(1,2)],[(1,2)]),
    st1_pattern=(((1,1),(0,1),(1,0),(0,3)),((0,0),(0,2),(1,3),(1,2))),st2_pattern=(((0,0),(1,1),(1,2),(0,2),(1,0)),((0,1),(0,3),(1,3))),
    dtype_in=di,dtype_out=do,reduce_axes=[(0,8)]) for di,do in [(dtypes.float,dtypes.float),(dtypes.half,dtypes.float),(dtypes.half,dtypes.half)]]
  def __init__(self): self.tensor_cores = MetalRenderer.tensor_cores if hasattr(os, 'uname') and os.uname().machine == "arm64" else []

  # language options
  kernel_prefix = "kernel "
  buffer_prefix = "device "
  smem_prefix = "threadgroup "
  arg_int_prefix = "constant int&"
  barrier = "threadgroup_barrier(mem_flags::mem_threadgroup);"
  float4 = "float4"
  code_for_workitem = {"g": lambda x: f"gid.{chr(120+int(x))}", "l": lambda x: f"lid.{chr(120+int(x))}"}
  # uint3 used for gid/lid - TODO: this should probably be `ushort3 lid [[thread_position_in_threadgroup]]`
  extra_args = ['uint3 gid [[threadgroup_position_in_grid]]', 'uint3 lid [[thread_position_in_threadgroup]]']
  type_map = {dtypes.bfloat16: "bfloat"}

  # precise::sin
  code_for_op = {**CStyleLanguage.code_for_op, UnaryOps.SIN: lambda x,dtype: f"precise::sin({x})"}

  # upcast to float32 all the ops that don't support bfloat16
  extra_matcher = PatternMatcher([
    # NOTE: this is copied from PTX
    (UPat((UnaryOps.SQRT, UnaryOps.EXP2, UnaryOps.LOG2, UnaryOps.SIN), dtype=dtypes.bfloat16, name="x"),
      lambda x: (UOp(x.op, dtypes.float, tuple(vv.cast(dtypes.float) for vv in x.src), x.arg).cast(dtypes.bfloat16))),
  ]) + extra_pm

  string_rewrite = PatternMatcher([
    (UPat(Ops.BITCAST, name="x"), lambda ctx,x: f"as_type<{ctx.render_dtype(x.dtype)}>({ctx[x.src[0]]})"),
  ]) + base_rewrite

  def render_kernel(self, function_name, kernel, bufs, uops, prefix=None):
<<<<<<< HEAD
    prefix, wmma_args, new_line = ["#include <metal_stdlib>","using namespace metal;"], set([uop.arg for uop in uops if uop.op is UOps.WMMA]), "\n  "
    for name, _, dtype_in, dtype_out, _, _, _, _ in wmma_args:
      wmma_dtype_in, wmma_dtype_out = self.render_dtype(dtype_in.vec(2)), self.render_dtype(dtype_out.vec(2))

      prefix.append(f"""{wmma_dtype_out} __{name}({wmma_dtype_in} a, {wmma_dtype_in} b, {wmma_dtype_out} c) {{
  simdgroup_{self.render_dtype(dtype_in)}8x8 mat_a, mat_b; simdgroup_{self.render_dtype(dtype_out)}8x8 mat_c;
  {new_line.join([f'mat_{var}.thread_elements()[{i}] = {var}[{i}];' for var in 'abc' for i in range(2)])}
  simdgroup_multiply_accumulate(mat_c, mat_a, mat_b, mat_c);
  return {wmma_dtype_out}(mat_c.thread_elements()[0], mat_c.thread_elements()[1]);\n}}""")
=======
    prefix, wmma_args = ["#include <metal_stdlib>","using namespace metal;"], set([uop.arg for uop in uops if uop.op is Ops.WMMA])
    for arg in wmma_args: prefix.append(f"""{arg[3].name}2 __{arg[0]}({arg[2].name}2 m, {arg[2].name}2 n, {arg[3].name}2 o) {{
  simdgroup_{arg[3].name}8x8 a,b,c; a.thread_elements()[0] = m.x; a.thread_elements()[1] = m.y; b.thread_elements()[0] = n.x;
  b.thread_elements()[1] = n.y; c.thread_elements()[0] = o.x; c.thread_elements()[1] = o.y; simdgroup_multiply_accumulate(c, a, b, c);
  return {arg[3].name}2(c.thread_elements()[0], c.thread_elements()[1]);\n}}""")
>>>>>>> 4669a25f
    return super().render_kernel(function_name, kernel, bufs, uops, prefix)

_nms = "xyzwabcdefghijkl"

class CUDARenderer(CStyleLanguage):
  device = "CUDA"
  global_max = (2147483647, 65535, 65535)
  local_max = (1024, 1024, 64)
  shared_max = 49152
  # https://docs.nvidia.com/cuda/parallel-thread-execution/#warp-level-matrix-fragment-mma-16816-float
  tensor_cores = [TensorCore(dims=(8,16,16), threads=[(0,2),(0,2),(1,2),(1,2),(1,2)], dtype_in=di, dtype_out=do, expanded_shape=(2,2,2,2,2,2),
    st1_pattern=(((1,1),(1,0),(0,2),(0,3),(0,4)),((1,3),(1,5),(1,2),(0,0),(0,1),(1,4))),
    st2_pattern=(((1,1),(1,0),(1,4),(0,0),(0,1)),((0,4),(0,2),(1,5),(0,3),(1,3),(1,2))), reduce_axes=[(0,8),(1,2)],
    upcast_axes=([(0,8)],[(2,2),(3,2)],[(3,2),(2,2)])) for di, do in ([(dtypes.half,dtypes.float),(dtypes.bfloat16,dtypes.float)])]
  def __init__(self, arch:str): self.tensor_cores, self.arch = CUDARenderer.tensor_cores if int(arch[3:]) >= 80 else [], arch
  def __reduce__(self): return self.__class__, (self.arch,)

  # language options
  kernel_prefix = "extern \"C\" __global__ "
  smem_prefix = "__shared__ "
  smem_prefix_for_cast = False
  barrier = "__syncthreads();"
  float4 = "make_float4"
  code_for_workitem = {"g": lambda x: f"blockIdx.{chr(120+int(x))}", "l": lambda x: f"threadIdx.{chr(120+int(x))}",
                       "i": lambda x: f"(blockIdx.{chr(120+int(x))}*blockDim.{chr(120+int(x))}+threadIdx.{chr(120+int(x))})"}
  code_for_op = {**CStyleLanguage.code_for_op,
    UnaryOps.RECIP: lambda x,dtype: f"hrcp({x})" if dtype in (dtypes.half, dtypes.bfloat16) else f"(1/{x})",
    UnaryOps.SQRT: lambda x,dtype: f"hsqrt({x})" if dtype in (dtypes.half, dtypes.bfloat16) else f"sqrt({x})",
    UnaryOps.SIN: lambda x,dtype: f"hsin({x})" if dtype in (dtypes.half, dtypes.bfloat16) else f"sin({x})",
    UnaryOps.LOG2: lambda x,dtype: f"hlog2({x})" if dtype in (dtypes.half, dtypes.bfloat16) else f"log2({x})",
    UnaryOps.EXP2: lambda x,dtype: f"hexp2({x})" if dtype in (dtypes.half, dtypes.bfloat16) else f"exp2({x})",}
  type_map = {dtypes.bfloat16: "nv_bfloat16"}

  def render_vector_prefix(self, dt:DType) -> str:
    vec, scal = self.render_dtype(dt), self.render_dtype(dt.scalar()),
    elems, header = ', '.join(_nms[:dt.count]), ', '.join([f"{scal} {x}" for x in _nms[:dt.count]])
    return f"struct __align__({dt.itemsize}) {vec} {{ {scal} {elems}; }}; __device__ {vec} make_{vec}({header}) {{ {vec} r={{{elems}}}; return r; }}"

  def render_kernel(self, function_name, kernel, bufs, uops, prefix=None):
    # TODO: why is dtypes.bfloat16.name == "__bf16"? would be easier not override dtypes.name
    prefix = ["#define INFINITY (__int_as_float(0x7f800000))","#define NAN (__int_as_float(0x7fffffff))"]

    used_dtypes = uops_to_dtypes(uops)
    if any(dt.scalar() == dtypes.half for dt in used_dtypes): prefix.append("#include <cuda_fp16.h>")
    if any(dt.scalar() == dtypes.bfloat16 for dt in used_dtypes): prefix.append("#include <cuda_bf16.h>")
    prefix += [self.render_vector_prefix(dt) for dt in used_dtypes if dt.count in (4,8) and dt.scalar() in {dtypes.half, dtypes.bfloat16}]

    dt_map = { dtypes.half: "f16", dtypes.bfloat16: "bf16" }
    for name, (N, M, K), dtype_in, dtype_out, _, _, upcast_axes, _ in dedup([uop.arg for uop in uops if uop.op is Ops.WMMA]):
      upcast_sizes = [prod(size for _, size in upcast) for upcast in upcast_axes]
      wmma_dtypes = [self.render_dtype(dtype.vec(size)) for dtype, size in zip([dtype_in, dtype_in, dtype_out], upcast_sizes)]
      n_operands = [size*dtype.itemsize//4 for dtype, size in zip([dtype_in, dtype_in, dtype_out], upcast_sizes)] # 4 => CUDA reg size in bytes
      operands = [f"%{i}" for i in range(sum(n_operands))]

      # mma operands => {c}, {a}, {b}, {c}
      prefix.append(f"""__device__ {wmma_dtypes[2]} __{name}({wmma_dtypes[0]} a, {wmma_dtypes[1]} b, {wmma_dtypes[2]} c){{
  int *a_pk = (int *)(&a), *b_pk = (int *)(&b);\n  asm("mma.sync.aligned.m{M}n{N}k{K}.row.col.f32.{dt_map[dtype_in]}.{dt_map[dtype_in]}.f32"
      "{{{", ".join(operands[:n_operands[2]])}}}, {{{", ".join(operands[n_operands[2]:n_operands[2]+n_operands[0]])}}},"
      "{{{", ".join(operands[-n_operands[1]:])}}}, {{{", ".join(operands[:n_operands[2]])}}};"
    : {", ".join([f'"+f"(c.{_nms[i]})' for i in range(n_operands[2])])}
    : {", ".join([f'"r"(a_pk[{i}])' for i in range(n_operands[0])])}, {", ".join([f'"r"(b_pk[{i}])' for i in range(n_operands[1])])});
  return c;\n}}""")

    return super().render_kernel(function_name, kernel, bufs, uops, prefix=prefix)

  def get_kernel_modifier(self, uops:List[UOp]) -> str:
    maxThreadsPerBlock = prod(u.arg[1] for u in uops if u.op is Ops.SPECIAL and u.arg[0][0] == "l")
    # https://docs.nvidia.com/cuda/cuda-c-programming-guide/index.html
    return f"__launch_bounds__({maxThreadsPerBlock}) "

class AMDRenderer(CStyleLanguage):
  device = "AMD"
  shared_max = 65536
  # https://gpuopen.com/learn/wmma_on_rdna3/
  tensor_cores = [TensorCore(dims=(16,16,16), threads=[(0,8),(0,2),(1,2)], dtype_in=di, dtype_out=do, reduce_axes=[(0,16)], opts_seq=("LC","UP"),
    upcast_axes = ([(0,16)],[(0,16)],[(1,8)]), st1_pattern=(((1,2),(0,2),(1,1),(0,1)),((1,0),(0,0))), expanded_shape=(16,2,4))
    for (di, do) in [(dtypes.half, dtypes.float), (dtypes.half, dtypes.half)]]

  # language options
  ockl = [(f"__ockl_get_{name}", "unsigned int", "size_t", "const") for name in ["local_id", "group_id", "local_size"]]
  ocml = [(f"__ocml_{name}_f{n}", f"{dt}, {dt}" if "fmax" == name else dt, dt, atr)
            for dt, n in [(dtype.name, dtype.itemsize * 8) for dtype in [dtypes.float, dtypes.double, dtypes.half]]
            for name, atr in [("fmax", "const"), ("exp2", "pure"), ("log2", "pure"), ("sqrt", "const"), ("sin", "")]]

  kernel_prefix = "\n".join(f'extern "C" __attribute__((device{f", {atr}" if atr else ""})) {dto} {meth}({dti});' for meth,dti,dto,atr in ockl+ocml)
  kernel_prefix += '\nextern "C" __attribute__((global))'
  code_for_workitem = {"g": lambda x: f"__ockl_get_group_id({x})", "l": lambda x: f"__ockl_get_local_id({x})",
                       "i": lambda x: f"(__ockl_get_group_id({x})*__ockl_get_local_size({x})+__ockl_get_local_id({x}))"}
  code_for_op = { **CStyleLanguage.code_for_op,
    UnaryOps.SQRT: lambda x,dtype: f"__ocml_sqrt_f{ {dtypes.half:16, dtypes.double:64}.get(dtype, 32)}({x})",
    UnaryOps.SIN: lambda x,dtype: f"__ocml_sin_f{ {dtypes.half:16, dtypes.double:64}.get(dtype, 32)}({x})",
    UnaryOps.LOG2: lambda x,dtype: f"__ocml_log2_f{ {dtypes.half:16, dtypes.double:64}.get(dtype, 32)}({x})",
    UnaryOps.EXP2: lambda x,dtype: f"__ocml_exp2_f{ {dtypes.half:16, dtypes.double:64}.get(dtype, 32)}({x})"}
  smem_prefix = "__attribute__((shared))"
  barrier = '__builtin_amdgcn_fence(__ATOMIC_RELEASE, "workgroup");' + '__builtin_amdgcn_s_barrier();' + \
            '__builtin_amdgcn_fence(__ATOMIC_ACQUIRE, "workgroup");'
  float4 = "make_float4"
  type_map = {dtypes.bfloat16: "hip_bfloat16"}
  extra_matcher = PatternMatcher([
    # cast bfloat16 alus to float
    (UPat(Ops.WHERE, src=(UPat.var("b"), UPat.var("x", dtype=dtypes.bfloat16), UPat.var("y", dtype=dtypes.bfloat16))),
      lambda b,x,y: UOp(Ops.WHERE, dtype=dtypes.float, src=(b,x.cast(dtypes.float),y.cast(dtypes.float))).cast(dtypes.bfloat16)),
    (UPat(GroupOp.ALU, dtype=dtypes.bfloat16, name="x"),
      lambda x: UOp(x.op, dtypes.float, tuple(vv.cast(dtypes.float) for vv in x.src), x.arg).cast(dtypes.bfloat16)),
    (UPat(GroupOp.ALU, dtypes.bool, name="alu", src=(UPat.var("x", dtype=dtypes.bfloat16), UPat.var("y", dtype=dtypes.bfloat16))),
      lambda alu,x,y: UOp(alu.op, dtypes.bool, (x.cast(dtypes.float), y.cast(dtypes.float)), alu.arg)),
    # add float intermediate casting for bfloat16
    (UPat(Ops.CAST, name="x", src=UPat.var("y", dtypes.bfloat16)),lambda x,y: y.cast(dtypes.float).cast(x.dtype) if x.dtype!=dtypes.float else None),
    (UPat(Ops.CAST, dtypes.bfloat16, UPat.var("x")),lambda x: x.cast(dtypes.float).cast(dtypes.bfloat16) if x.dtype!=dtypes.float else None),
    # bfloat16 casting
    (UPat.cvar('x', dtypes.bfloat16), lambda x: cast_float_to_bf16(UOp.const(dtypes.float, x.arg))),
    (UPat(Ops.CAST, dtype=dtypes.float, src=UPat.var("x", dtype=dtypes.bfloat16)),
      lambda x: (x.bitcast(dtypes.ushort).cast(dtypes.uint)<<16).bitcast(dtypes.float)),
    (UPat(Ops.CAST, dtype=dtypes.bfloat16, src=UPat.var("x", dtype=dtypes.float)), cast_float_to_bf16)]) + extra_pm

  def render_vector_prefix(self, dtype:DType) -> str:
    vec, scal = self.render_dtype(dtype), self.render_dtype(dtype.scalar())
    return f"typedef {scal} {vec} __attribute__((ext_vector_type({dtype.count})));\nstatic inline __attribute__((device)) "+ \
           f"{vec} make_{vec}({', '.join([f'{scal} {x}' for x in _nms[:dtype.count]])}) {{ return {{ {', '.join(_nms[:dtype.count])} }}; }}"

  def render_kernel(self, function_name, kernel, bufs, uops, prefix=None) -> str:
    prefix = ["#define INFINITY (__builtin_inff())","#define NAN (__builtin_nanf(\"\"))","typedef long unsigned int size_t;","#define half _Float16"]

    used_dtypes = uops_to_dtypes(uops)
    if any(dt.scalar() == dtypes.bfloat16 for dt in used_dtypes): prefix.append("struct hip_bfloat16 { unsigned short data; };")
    prefix += [self.render_vector_prefix(dt) for dt in used_dtypes if dt.count > 1]

    for arg in dedup([uop.arg for uop in uops if uop.op is Ops.WMMA]): # TODO: handle TCs f32_bf16 and bf16_bf16 w/ wrapper
      if arg[3] == dtypes.float: prefix.append(f"#define __{arg[0]} __builtin_amdgcn_wmma_f32_16x16x16_f16_w32")
      else: prefix.append(f"static inline __attribute__((device)) half8 __{arg[0]}"+"""(half16 a, half16 b, half8 c) {
  half16 c_frag = {}; half8 d; for (int n = 0; n < 8; n++) { c_frag[n*2] = c[n]; }
  c_frag = __builtin_amdgcn_wmma_f16_16x16x16_f16_w32(a, b, c_frag, false);
  for (int n = 0; n < 8; n++) { d[n] = c_frag[n*2]; } return d;\n}""")
    return super().render_kernel(function_name, kernel, bufs, uops, prefix)

  def get_kernel_modifier(self, uops:List[UOp]) -> str:
    requiredMaxThreadsPerBlock = prod(u.arg[1] for u in uops if u.op is Ops.SPECIAL and u.arg[0][0] == "l")
    # https://clang.llvm.org/docs/AttributeReference.html#amdgpu-flat-work-group-size
    # NOTE: this makes hlb_cifar10 twice as fast, there may be more gains in tweaking these parameters
    return f"__attribute__((amdgpu_flat_work_group_size(1, {requiredMaxThreadsPerBlock})))"

class DSPRenderer(ClangRenderer):
  device = "DSP"
  supports_float4 = False
  buffer_suffix = " restrict __attribute__((align_value(128)))"
  kernel_prefix = "__attribute__((noinline)) "
  type_map = { **ClangRenderer.type_map, dtypes.uint64: "unsigned long long", dtypes.int64: "long long" }
  code_for_op = {**ClangRenderer.code_for_op, UnaryOps.SIN: lambda x,dtype: f"__builtin_sin({x})",
                 UnaryOps.LOG2: lambda x,dtype: f"__builtin_log2l({x})" if dtype == dtypes.float64 else f"__builtin_log2f({x})",
                 UnaryOps.EXP2: lambda x,dtype: f"__builtin_exp2l({x})" if dtype == dtypes.float64 else f"__builtin_exp2f({x})"}

  def render_kernel(self, function_name:str, kernel:List[str], bufs:List[Tuple[str,Tuple[DType,bool]]], uops:List[UOp], prefix=None) -> str:
    ret = super().render_kernel(function_name, kernel, bufs, uops, prefix)
    msrc = ['''struct dcvs_v2_req { int type; int _pad; _Bool dcvs_enable; char dcvs_option; _Bool set_latency; int latency; _Bool set_dcvs_params;
                 short _pad2; char target_corner; char min_corner; char max_corner; int _pad3[3]; };''', 'int HAP_power_set(void*, void*);',
            'typedef union { struct { void *pv; unsigned int len; } buf; struct { int fd; unsigned int offset; } dma; } remote_arg;',
            'void* HAP_mmap(void *addr, int len, int prot, int flags, int fd, long offset);', 'int HAP_munmap(void *addr, int len);',
            'unsigned long long HAP_perf_get_time_us(void);', 'int entry(unsigned long long handle, unsigned int sc, remote_arg* pra) {',
            'struct dcvs_v2_req req = {.type=7, .dcvs_enable=0, .set_latency=1, .latency=100, .set_dcvs_params=1, .target_corner = 6 /* TURBO */};',
            'HAP_power_set((void*)handle, (void*)&req);']
    msrc += ['if ((sc>>24) != 2) return 0;']
    msrc += [f'int sz_or_val_{i} = ((int*)pra[0].buf.pv)[{i}];' for i,b in enumerate(bufs)]
    msrc += [f'int off{i} = ((int*)pra[1].buf.pv)[{i}];' for i,b in enumerate(bufs) if isinstance(b[1][0], PtrDType)]
    msrc += [f'void *buf_{i} = HAP_mmap(0,sz_or_val_{i},3,0,pra[{i+3}].dma.fd,0)+off{i};' for i,b in enumerate(bufs) if isinstance(b[1][0], PtrDType)]
    msrc += ["unsigned long long start = HAP_perf_get_time_us();"]
    msrc += [f"{function_name}({', '.join([(f'buf_{i}' if isinstance(b[1][0], PtrDType) else f'sz_or_val_{i}') for i,b in enumerate(bufs)])});"]
    msrc += ["*(unsigned long long *)(pra[2].buf.pv) = HAP_perf_get_time_us() - start;"]
    msrc += [f'HAP_munmap(buf_{i}, sz_or_val_{i});' for i,b in enumerate(bufs) if isinstance(b[1][0], PtrDType)]
    msrc += ["return 0; }"]
    return ret + '\n' + '\n'.join(msrc)

class NVRenderer(CUDARenderer): device = "NV"
class HIPRenderer(AMDRenderer): device = "HIP"
class QCOMRenderer(OpenCLRenderer): device = "QCOM"<|MERGE_RESOLUTION|>--- conflicted
+++ resolved
@@ -281,8 +281,7 @@
   ]) + base_rewrite
 
   def render_kernel(self, function_name, kernel, bufs, uops, prefix=None):
-<<<<<<< HEAD
-    prefix, wmma_args, new_line = ["#include <metal_stdlib>","using namespace metal;"], set([uop.arg for uop in uops if uop.op is UOps.WMMA]), "\n  "
+    prefix, wmma_args, new_line = ["#include <metal_stdlib>","using namespace metal;"], set([uop.arg for uop in uops if uop.op is Ops.WMMA]), "\n  "
     for name, _, dtype_in, dtype_out, _, _, _, _ in wmma_args:
       wmma_dtype_in, wmma_dtype_out = self.render_dtype(dtype_in.vec(2)), self.render_dtype(dtype_out.vec(2))
 
@@ -291,13 +290,6 @@
   {new_line.join([f'mat_{var}.thread_elements()[{i}] = {var}[{i}];' for var in 'abc' for i in range(2)])}
   simdgroup_multiply_accumulate(mat_c, mat_a, mat_b, mat_c);
   return {wmma_dtype_out}(mat_c.thread_elements()[0], mat_c.thread_elements()[1]);\n}}""")
-=======
-    prefix, wmma_args = ["#include <metal_stdlib>","using namespace metal;"], set([uop.arg for uop in uops if uop.op is Ops.WMMA])
-    for arg in wmma_args: prefix.append(f"""{arg[3].name}2 __{arg[0]}({arg[2].name}2 m, {arg[2].name}2 n, {arg[3].name}2 o) {{
-  simdgroup_{arg[3].name}8x8 a,b,c; a.thread_elements()[0] = m.x; a.thread_elements()[1] = m.y; b.thread_elements()[0] = n.x;
-  b.thread_elements()[1] = n.y; c.thread_elements()[0] = o.x; c.thread_elements()[1] = o.y; simdgroup_multiply_accumulate(c, a, b, c);
-  return {arg[3].name}2(c.thread_elements()[0], c.thread_elements()[1]);\n}}""")
->>>>>>> 4669a25f
     return super().render_kernel(function_name, kernel, bufs, uops, prefix)
 
 _nms = "xyzwabcdefghijkl"
