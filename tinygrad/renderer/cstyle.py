from typing import Optional, Union, Literal, Callable, cast
import os, math, sys
from collections import defaultdict, Counter
from tinygrad.ops import GroupOp, Ops, UOp, PatternMatcher, UPat
from tinygrad.helpers import strip_parens, getenv, prod, dedup, AMX
from tinygrad.dtype import ImageDType, dtypes, DType, PtrDType
from tinygrad.renderer import Renderer, TensorCore
from tinygrad.codegen.rewriter import no_vectorized_alu

base_rewrite = PatternMatcher([
  (UPat(Ops.DEFINE_ACC, name="x"), lambda ctx,x: ctx[x.src[0]]),
  (UPat(Ops.ASSIGN, name="x"), lambda ctx,x: f"{ctx[x.src[0]]} = {ctx[x.src[1]]};"),
  (UPat(Ops.IF, name="x"), lambda ctx,x: f"if ({ctx[x.src[0]]}) {{"),
  (UPat((Ops.ENDIF, Ops.ENDRANGE)), lambda ctx: "}"),
  (UPat(Ops.WMMA, name="x"), lambda ctx,x: f"__{x.arg[0]}({ctx[x.src[0]]}, {ctx[x.src[1]]}, {ctx[x.src[2]]})"),
  # r method accesses
  (UPat(Ops.RANGE, name="x"),
   lambda ctx,x: f"for ({ctx.render_dtype(x.dtype)} {ctx[x]} = {ctx[x.src[0]]}; {ctx[x]} < {ctx[x.src[1]]}; {ctx[x]}++) {{"),
  (UPat(Ops.VECTORIZE, name="x"),
   lambda ctx,x: f"{ctx.float4.replace('float4', ctx.render_dtype(x.dtype))}" + \
    (f"{{{','.join([ctx[y] for y in x.src])}}}" if ctx.device in {'CLANG', 'DSP'} else f"({','.join([ctx[y] for y in x.src])})")),
<<<<<<< HEAD
=======
  (UPat(Ops.CAST, name="x"), lambda ctx,x:
    f"__builtin_convertvector({ctx[x.src[0]]}, {ctx.render_dtype(x.dtype)})" if x.dtype.count > 1 and not isinstance(x.dtype, PtrDType) else None),
>>>>>>> 7e09057a
  (UPat(Ops.CAST, name="x"), lambda ctx,x: f"({ctx.render_cast(x.dtype, ctx[x.src[0]])})"),
  (UPat(Ops.BITCAST, name="x"), lambda ctx,x: f"(*(({ctx.buffer_prefix}{ctx.render_dtype(x.dtype)}*)&{ctx[x.src[0]]}))"),
  (UPat(Ops.DEFINE_LOCAL, name="x"), lambda ctx,x: f"{ctx.smem_align}{ctx.smem_prefix}{ctx.render_dtype(x.dtype.base)} {ctx[x]}[{x.dtype.size}];"),
  (UPat(Ops.BARRIER), lambda ctx: ctx.barrier),
  (UPat(Ops.NOOP, name="x"), lambda ctx,x: ctx[x.src[0]]),
  (UPat(Ops.SPECIAL, name="x"), lambda ctx,x: f"{ctx.code_for_workitem[x.arg[0][0]](x.arg[0][-1])}; /* {x.arg[1]} */"),
  # const
  (UPat(Ops.CONST, arg=math.inf, name="x"), lambda ctx, x: f"({ctx.render_cast(x.dtype, ctx.infinity)})"),
  (UPat(Ops.CONST, arg=-math.inf, name="x"), lambda ctx, x: f"({ctx.render_cast(x.dtype, f'-{ctx.infinity}')})"),
  (UPat(Ops.CONST, dtype=dtypes.floats, name="x"), lambda ctx,x: f"({ctx.render_cast(x.dtype, ctx.nan)})" if math.isnan(x.arg) else None),
  (UPat(Ops.CONST, dtype=dtypes.float, name="x"), lambda ctx,x: f"{x.arg}f"),
  (UPat(Ops.CONST, dtype=dtypes.int64, name="x"), lambda ctx,x: f"{x.arg}ll"),
  (UPat(Ops.CONST, dtype=dtypes.uint64, name="x"), lambda ctx,x: f"{x.arg}ull"),
  (UPat(Ops.CONST, dtype=dtypes.uint32, name="x"), lambda ctx,x: f"{x.arg}u"),
  (UPat(Ops.CONST, dtype=dtypes.bool, name="x"), lambda ctx,x: "1" if x.arg else "0"),
  # consts are rendered to larger type and casted
  (UPat(Ops.CONST, (dtypes.bfloat16, dtypes.half), name="x"), lambda ctx,x: f"({ctx.render_cast(x.dtype, f'{x.arg}f')})"),
  (UPat(Ops.CONST, (dtypes.uint8, dtypes.uint16), name="x"), lambda ctx,x: f"({ctx.render_cast(x.dtype, f'{x.arg}u')})"),
  (UPat(Ops.CONST, (dtypes.int8, dtypes.int16), name="x"), lambda ctx,x: f"({ctx.render_cast(x.dtype, x.arg)})"),
  # default const render
  (UPat(Ops.CONST, name="x"), lambda ctx,x: str(x.arg)),
  # new load/store
  (UPat(Ops.INDEX, src=(UPat.var("buf"), UPat.var('idx'))),
   lambda ctx,buf,idx: f"({ctx[buf]}+{strip_parens(ctx[idx]) if idx.arg == Ops.ADD else ctx[idx]})"),
  (UPat(Ops.LOAD, src=(UPat.var('bidx'), UPat.var("var"), UPat.var("gate"))), lambda ctx,bidx,var,gate: f"({ctx[gate]}?*{ctx[bidx]}:{ctx[var]})"),
  (UPat(Ops.LOAD, src=(UPat.var('bidx'),), allow_any_len=True), lambda ctx,bidx: f"*{ctx[bidx]}"),
  (UPat(Ops.STORE, src=(UPat.var('bidx'), UPat.var("var")), allow_any_len=True), lambda ctx,bidx,var: f"*{ctx[bidx]} = {ctx[var]};"),
  # alu/gep
  (UPat(GroupOp.ALU, name="x"), lambda ctx,x: ctx.code_for_op[x.op](
    *([strip_parens(ctx[v]) if v.op == x.op and x.op in {Ops.ADD, Ops.MUL, Ops.XOR} else ctx[v] for v in x.src]), x.dtype)),
  (UPat(Ops.GEP, name="x"), lambda ctx,x: ctx[x.src[0]] + \
    (f"[{x.arg[0]}]" if x.src[0].dtype.count > (8 if ctx.device in {"CUDA", "NV"} else 4) or ctx.device in {'CLANG', 'DSP'} else \
     f".{'xyzwabcd'[x.arg[0]]}")),
  # custom passes through with format
  (UPat(Ops.CUSTOM, name="x"), lambda ctx,x: x.arg.format(*[ctx[y] for y in x.src])),
])

extra_pm = PatternMatcher([
  # insert a NOOP before BITCAST to force it to be rendered. not needed on all backends?
  (UPat(Ops.BITCAST, name="x"),
   lambda x: UOp(Ops.BITCAST, x.dtype, (UOp(Ops.NOOP, x.src[0].dtype, x.src),)) if x.src[0].op is not Ops.NOOP else None),
  # rewrite MAX to CMPLT + WHERE (max function is annoying on many cstyle backends)
  (UPat(Ops.MAX, name="m"), lambda m: (m.src[0] < m.src[1]).where(m.src[1], m.src[0])),
  # devectorize any bools
  (UPat((*GroupOp.ALU, Ops.CAST, Ops.BITCAST, Ops.ASSIGN, Ops.INDEX), dtype=dtypes.bool, name="alu"), no_vectorized_alu),
<<<<<<< HEAD
  # CAST/WHERE can't be vectorized
  (UPat((Ops.CAST, Ops.WHERE), name="alu"), no_vectorized_alu),
=======
  # CAST (from bool) can't be vectorized
  (UPat(Ops.CAST, src=(UPat(dtype=dtypes.bool),), name="alu"), no_vectorized_alu),
  # WHERE can't be vectorized
  (UPat(Ops.WHERE, name="alu"), no_vectorized_alu),
>>>>>>> 7e09057a
])

def uops_to_dtypes(uops:list[UOp]) -> list[DType]: return dedup(u.dtype for u in uops if not isinstance(u.dtype, (ImageDType, PtrDType)))

class CStyleLanguage(Renderer):
  kernel_prefix: str = ""
  buffer_prefix: str = ""
  buffer_suffix: str = ""
  smem_align: str = ""
  smem_prefix: str = ""
  smem_prefix_for_cast: bool = True
  arg_int_prefix: str = "const int"
  barrier: str = ""
  code_for_workitem: dict[Union[Literal["g"], Literal["l"], Literal["i"]], Callable] = {}
  extra_args: list[str] = []
  float4: Optional[str] = None
  type_map: dict[DType, str] = {}
  infinity: str = "INFINITY"
  nan: str = "NAN"
  code_for_op: dict = {
    Ops.SQRT: lambda x,dtype: f"sqrt({x})", Ops.RECIP: lambda x,dtype: f"(1/{x})", Ops.NEG: lambda x,dtype: f"-{x}",
    Ops.EXP2: lambda x,dtype: f"exp2({x})", Ops.LOG2: lambda x,dtype: f"log2({x})", Ops.SIN: lambda x,dtype: f"sin({x})",
    Ops.AND: lambda a,b,dtype: f"({a}&{b})", Ops.XOR: lambda a,b,dtype: f"({a}^{b})", Ops.OR: lambda a,b,dtype: f"({a}|{b})",
    Ops.ADD: lambda a,b,dtype: f"({a}+{b})", Ops.SUB: lambda a,b,dtype: f"({a}-{b})", Ops.MUL: lambda a,b,dtype: f"({a}*{b})",
    Ops.MOD: lambda a,b,dtype: f"({a}%{b})", Ops.IDIV: lambda a,b,dtype: f"({a}/{b})", Ops.CMPNE: lambda a,b,dtype: f"({a}!={b})",
    Ops.SHR: lambda a,b,dtype: f"({a}>>{b})", Ops.SHL: lambda a,b,dtype: f"({a}<<{b})", Ops.CMPLT: lambda a,b,dtype: f"({a}<{b})",
    Ops.WHERE: lambda a,b,c,dtype: f"({a}?{b}:{c})" }

  string_rewrite = base_rewrite
  extra_matcher = extra_pm

  def get_kernel_modifier(self, uops:list[UOp]) -> str: return ""
  def render_kernel(self, function_name:str, kernel:list[str], bufs:list[tuple[str,tuple[DType,bool]]], uops:list[UOp], prefix=None) -> str:
    tmp = "const sampler_t smp = CLK_NORMALIZED_COORDS_FALSE | CLK_ADDRESS_CLAMP | CLK_FILTER_NEAREST;\n" if any(isinstance(dtype, ImageDType) for _,(dtype,_) in bufs) else ""  # noqa: E501
    buftypes = [(name, self.render_dtype(dtype, mutable)+self.buffer_suffix if isinstance(dtype, (ImageDType, PtrDType)) else
                self.arg_int_prefix if dtype == dtypes.int else None) for name,(dtype,mutable) in bufs]
    prg = ''.join([f"{self.kernel_prefix}void {self.get_kernel_modifier(uops)}{function_name}(",] +
    [', '.join([f'{t} {name}' for name,t in buftypes] + self.extra_args)] +
    [") {\n" + tmp] + ['\n'.join(kernel), "\n}"])
    return prg if prefix is None else "\n".join(prefix)+f"\n{prg}"

  def render_cast(self, dt:DType, val: str) -> str: return f"({self.render_dtype(dt)})({val})"
  def render_dtype(self, dt:DType, mutable=True) -> str:
    if isinstance(dt, ImageDType): return f"{'write_only' if mutable else 'read_only'} image2d_t"
    if isinstance(dt, PtrDType):
      return (self.smem_prefix if dt.local and self.smem_prefix_for_cast else self.buffer_prefix) + self.render_dtype(dt.base) + "*"
    if dt.count > 1: return self.type_map.get(scalar:=dt.scalar(), scalar.name).replace(" ", "_") + str(dt.count)
    return self.type_map.get(scalar:=dt.scalar(), scalar.name)

  def __getitem__(self, key): return self.r[key]  # hacky helper
  def render(self, name:str, uops:list[UOp]) -> str:
    r: dict[UOp, str] = {}
    self.r = r

    child_count = Counter(v for ru in uops for v in ru.src)
    bufs: dict[UOp, tuple[str, tuple[DType, bool]]] = {}
    kernel = []
    depth = 1
    c: defaultdict[str, int] = defaultdict(int)
    for u in uops:
      if u.op in (Ops.DEFINE_GLOBAL, Ops.DEFINE_VAR):
        r[u] = f"data{u.arg}" if u.op is Ops.DEFINE_GLOBAL else u.arg[0]
        bufs[u] = (r[u], (u.dtype, False))
        continue

      # mark buffers that we store to writable
      if u.op is Ops.STORE:
        for up in u.src[0].toposort:
          if up.op is Ops.DEFINE_GLOBAL: bufs[up] = (bufs[up][0], (bufs[up][1][0], True))

      # naming
      prefix = None
      if u.op is Ops.SPECIAL:
        r[u] = u.arg[0]
      else:
        prefix = {Ops.RANGE: "ridx", Ops.WMMA: "wmma", Ops.DEFINE_LOCAL: "temp", Ops.CONST: "const",
                  Ops.CAST: "cast", Ops.BITCAST: "cast", Ops.GEP: "gep", Ops.VECTORIZE: "cast", Ops.NOOP: "precast",
                  Ops.INDEX: "bidx", Ops.DEFINE_ACC: "acc", Ops.LOAD: "val"}.get(u.op, "alu")
        r[u] = f"{prefix}{c[prefix]}"

      l = cast(str, self.string_rewrite.rewrite(u, ctx=self))
      assert l is not None, f"failed to render {u.op} {u.dtype} {[(x.op,x.dtype) for x in u.src]} {u.arg}"

      if u.op in {Ops.ENDIF, Ops.ENDRANGE}: depth -= 1
      if u.op in {Ops.CONST, Ops.GEP, Ops.INDEX, Ops.CUSTOM} or \
        (u.op in {Ops.VECTORIZE, *GroupOp.ALU, Ops.CAST, Ops.BITCAST} and child_count[u] == 1 and not getenv("EXPAND_SSA")):
        r[u] = l
      else:
        if u.op in {Ops.RANGE, Ops.ASSIGN, Ops.DEFINE_LOCAL} or u.dtype == dtypes.void:
          if u.op is Ops.ASSIGN: r[u] = r[u.src[0]]
        else:
          l = f"{self.render_dtype(u.dtype)} {r[u]} = {l}" + (";" if u.op is not Ops.SPECIAL else "")
        kernel.append("  "*depth + l)
        if prefix: c[prefix] += 1  # if it was used, increment
      if u.op in {Ops.IF, Ops.RANGE}: depth += 1
    del self.r

    # NOTE: this relies on bufs dict preserving order
    return self.render_kernel(name, kernel, list(bufs.values()), uops)

class ClangRenderer(CStyleLanguage):
  device = "CLANG"
  float4 = "(float4)"
  has_local = False
  global_max = None
  infinity = "__builtin_inff()"
  nan = '__builtin_nanf("")'
  amx_tc = [TensorCore(dims=(sz,sz,1), threads=1, elements_per_thread=(sz,sz,sz*sz), dtype_in=dt, dtype_out=dt, swizzle=(None,((),(4,5,6,7,0,1,2,3))),
                      opts=("u0","u0","u0","u0","u1","u1","u1","u1")) for dt,sz in [(dt, 64 // dt.itemsize) for dt in [dtypes.float]]]
  if AMX: tensor_cores = amx_tc

  # language options
  buffer_suffix = " restrict"
  type_map = {dtypes.bool:"_Bool", dtypes.half:"__fp16"}
  code_for_op = {**({k:v for k,v in CStyleLanguage.code_for_op.items() if k not in [Ops.EXP2, Ops.SIN, Ops.LOG2]}),
                 Ops.SQRT: lambda x,dtype: f"__builtin_sqrt({x})" if dtype == dtypes.float64 else f"__builtin_sqrtf({x})"}
  # LLVM legalizes double => half cast on systems that don't support it natively (like x86 cpus without AVX512-FP16) into a compiler-rt libcall.
  extra_matcher = PatternMatcher([(UPat.var("x", dtypes.float64).cast(dtypes.float16), lambda x: x.cast(dtypes.float32).cast(dtypes.float16))]) + \
    CStyleLanguage.extra_matcher

  if sys.platform == 'win32':
    kernel_prefix = "__attribute__((ms_abi)) "
  def render_vector_prefix(self, dt:DType) -> str:
    # round (down) to power of two
    alignment = 2**int(math.log2(dt.itemsize))
    return f"typedef {self.render_dtype(dt.scalar())} {self.render_dtype(dt)} __attribute__((aligned({alignment}),vector_size({dt.itemsize})));"

  def render_kernel(self, function_name, kernel, bufs, uops, prefix=None) -> str:
    prefix = [self.render_vector_prefix(dt) for dt in uops_to_dtypes(uops) if dt.count > 1]
    # https://github.com/corsix/amx
    for name, (N, M, _), dtype_in, _, _, _, _, _ in dedup([uop.arg for uop in uops if uop.op is Ops.WMMA]):
      prefix += [
        '#define AMX_SET(imm5) __asm("nop\\nnop\\nnop\\n.word (0x201000+(%0<<5)+%1)" : : "i"(17), "i"(imm5) : "memory")',
        '#define AMX(op, gpr, btf) __asm(".word (0x201000+(%0 << 5)+0%1-((0%1>>4)*6))" : : "i"(op), "r"((unsigned long long)(gpr)+(btf)) : "memory")',
      ]
      # 'static' in C roughly means that function symbol isn't exported. LLVM puts those symbols at the end of object file which allows Clang JIT
      # to just jump at the start of a shellcode whithout having to deal with symbols or trampolines at all. This is better than having to inline
      # wmma function every time it is called or wasting complexity on a symbol parsing and a memory page on trampoline.
      prefix += [f"""static {(out := self.render_dtype(dtype_in.vec(N*N)))} __{name}({self.render_dtype(dtype_in.vec(N))} data1, {self.render_dtype(dtype_in.vec(M))} data2, {out} data0){{
  AMX_SET(0);\n  for(int ridx0 = 0; ridx0 < 16; ridx0++){{ AMX(4, (int *)(&data0), 0ull<<62 | (ridx0*4ull)<<56 | ridx0*64ull); }}
  AMX(0, (int *)(&data2), 0ull<<62); AMX(1, (int *)(&data1), 0ull<<62); AMX(12, 0, 0ull);
  for(int ridx0 = 0; ridx0 < 16; ridx0++){{ AMX(5, (int *)(&data0), 0ull<<62 | (ridx0*4ull)<<56 | ridx0*64ull); }}\n  AMX_SET(1);\n  return data0;\n}}"""] # noqa: E501
    return super().render_kernel(function_name, kernel, bufs, uops, prefix)

class OpenCLRenderer(CStyleLanguage):
  device = "GPU"

  # language options
  kernel_prefix = "__kernel "
  buffer_prefix = "__global "
  smem_align = "__attribute__ ((aligned (16))) "
  smem_prefix = "__local "
  barrier = "barrier(CLK_LOCAL_MEM_FENCE);"
  float4 = "(float4)"
  code_for_workitem = {"g": lambda x: f"get_group_id({x})", "l": lambda x: f"get_local_id({x})", "i": lambda x: f"get_global_id({x})"}
  type_map = { dtypes.int8: "char", dtypes.uint8: "uchar", dtypes.uint32: "uint", dtypes.uint16: "ushort", dtypes.uint64: "ulong",
              dtypes.bfloat16: "ushort" }

  string_rewrite = PatternMatcher([
    (UPat(Ops.BITCAST, name="x"), lambda ctx,x: f"as_{ctx.render_dtype(x.dtype)}({ctx[x.src[0]]})"),
    # load/store image (OpenCL)
    (UPat(Ops.LOAD, dtype=dtypes.float.vec(4), src=(UPat.var('buf').index(UPat.var('idx', dtypes.int.vec(2))), UPat.var("var"), UPat.var("gate"))),
      lambda ctx,buf,idx,var,gate: f"({ctx[gate]}?read_imagef({ctx[buf]}, smp, {ctx[idx]}):{ctx[var]})"),
    (UPat(Ops.LOAD, dtype=dtypes.float.vec(4), src=(UPat.var('buf').index(UPat.var('idx', dtypes.int.vec(2))),)),
      lambda ctx,buf,idx: f"read_imagef({ctx[buf]}, smp, {ctx[idx]})"),
    (UPat(Ops.STORE, src=(UPat.var('buf').index(UPat.var('idx', dtypes.int.vec(2))), UPat.var("var", dtypes.float.vec(4))), allow_any_len=True),
      lambda ctx,buf,idx,var: f"write_imagef({ctx[buf]}, {ctx[idx]}, {ctx[var]});"),
  ]) + base_rewrite

  def render_kernel(self, function_name, kernel, bufs, uops, prefix=None) -> str:
    if any(uop.dtype.base == dtypes.half for uop in uops): prefix = (["#pragma OPENCL EXTENSION cl_khr_fp16 : enable"] + (prefix or []))
    return super().render_kernel(function_name, kernel, bufs, uops, prefix)

class IntelRenderer(OpenCLRenderer):
  device, suffix, kernel_prefix = "GPU", "INTEL", "__attribute__((intel_reqd_sub_group_size(8)))\n" + "__kernel "
  tensor_cores = [TensorCore(dims=(8,8,16), threads=8, elements_per_thread=(16,16,8), dtype_in=dtypes.half, dtype_out=dtypes.float,
    opts=("l0","l0","l0","u1","u1","u1"), swizzle=(((4,5,6),(0,1,2,3,7,8,9)), ((0,1,2),(7,8,9,3,4,5,6))))]

  string_rewrite = PatternMatcher([
    (UPat(Ops.CAST, dtype=dtypes.bfloat16, src=(UPat.var('x', dtype=dtypes.float))), lambda ctx,x: f"intel_convert_bfloat16_as_ushort({ctx[x]})"),
    (UPat(Ops.CAST, dtype=dtypes.float, src=(UPat.var('x', dtype=dtypes.bfloat16))), lambda ctx,x: f"intel_convert_as_bfloat16_float({ctx[x]})"),
  ]) + OpenCLRenderer.string_rewrite

  def render_kernel(self, function_name, kernel, bufs, uops, prefix=None) -> str:
    prefix = []
    for arg in dedup([uop.arg for uop in uops if uop.op is Ops.WMMA]):
      dt_in = ("ushort", "bf16") if arg[2] == dtypes.bfloat16 else (arg[2].name, "f16")
      prefix.append(f"""{arg[3].name}8 __{arg[0]}({dt_in[0]}16 a, {dt_in[0]}16 b, {arg[3].name}8 c) {{
    return intel_sub_group_{dt_in[1]}_{dt_in[1]}_matrix_mad_k16(as_int8(a), as_int8(b), c);\n}}""")
    return super().render_kernel(function_name, kernel, bufs, uops, prefix or None)

class MetalRenderer(CStyleLanguage):
  device = "METAL"
  shared_max = 32768
  tensor_cores = [TensorCore(dims=(8,8,8), threads=32, elements_per_thread=(2,2,2), dtype_in=di, dtype_out=do, opts=("u0","l0","l1","l1","l0","l1"),
    swizzle=(((6,1,2,7,4),(8,0,3,5)), ((0,5,6,3,7),(1,2,4,8)))) for di,do in [(dtypes.float,dtypes.float),(dtypes.half,dtypes.float),
    (dtypes.half,dtypes.half),(dtypes.bfloat16,dtypes.float),(dtypes.bfloat16,dtypes.bfloat16)]]
  def __init__(self): self.tensor_cores = MetalRenderer.tensor_cores if hasattr(os, 'uname') and os.uname().machine == "arm64" else []

  # language options
  kernel_prefix = "kernel "
  buffer_prefix = "device "
  smem_prefix = "threadgroup "
  arg_int_prefix = "constant int&"
  barrier = "threadgroup_barrier(mem_flags::mem_threadgroup);"
  float4 = "float4"
  code_for_workitem = {"g": lambda x: f"gid.{chr(120+int(x))}", "l": lambda x: f"lid.{chr(120+int(x))}"}
  # uint3 used for gid/lid - TODO: this should probably be `ushort3 lid [[thread_position_in_threadgroup]]`
  extra_args = ['uint3 gid [[threadgroup_position_in_grid]]', 'uint3 lid [[thread_position_in_threadgroup]]']
  type_map = {dtypes.bfloat16: "bfloat"}

  # precise::sin
  code_for_op = {**CStyleLanguage.code_for_op, Ops.SIN: lambda x,dtype: f"precise::sin({x})"}

  # upcast to float32 all the ops that don't support bfloat16
  extra_matcher = PatternMatcher([
    # NOTE: this is copied from PTX
    (UPat((Ops.SQRT, Ops.EXP2, Ops.LOG2, Ops.SIN), dtype=dtypes.bfloat16, name="x"),
      lambda x: (UOp(x.op, dtypes.float, tuple(vv.cast(dtypes.float) for vv in x.src), x.arg).cast(dtypes.bfloat16))),
  ]) + extra_pm

  string_rewrite = PatternMatcher([
    (UPat(Ops.BITCAST, name="x"), lambda ctx,x: f"as_type<{ctx.render_dtype(x.dtype)}>({ctx[x.src[0]]})"),
  ]) + base_rewrite

  def render_kernel(self, function_name, kernel, bufs, uops, prefix=None):
    prefix, wmma_args = ["#include <metal_stdlib>","using namespace metal;"], set([uop.arg for uop in uops if uop.op is Ops.WMMA])
    for arg in wmma_args: prefix.append(
  f"""{(dtype_out:=self.render_dtype(arg[3].vec(2)))} __{arg[0]}({(dtype_in:=self.render_dtype(arg[2].vec(2)))} a, {dtype_in} b, {dtype_out} c){{
  simdgroup_{self.render_dtype(arg[2])}8x8 mat_a, mat_b; simdgroup_{self.render_dtype(arg[3])}8x8 mat_c;
  mat_a.thread_elements()[0] = a[0]; mat_b.thread_elements()[0] = b[0]; mat_c.thread_elements()[0] = c[0];
  mat_a.thread_elements()[1] = a[1]; mat_b.thread_elements()[1] = b[1]; mat_c.thread_elements()[1] = c[1];
  simdgroup_multiply_accumulate(mat_c, mat_a, mat_b, mat_c);\n  return {dtype_out}(mat_c.thread_elements()[0], mat_c.thread_elements()[1]);\n}}""")
    return super().render_kernel(function_name, kernel, bufs, uops, prefix)

_nms = "xyzwabcdefghijkl"
cuda_tc_opts = ("u0","l0","l0","l1","l1","l1","u1")  # shared by all shapes with M=16 N=8

class CUDARenderer(CStyleLanguage):
  device = "CUDA"
  global_max = (2147483647, 65535, 65535)
  local_max = (1024, 1024, 64)
  shared_max = 49152
  # https://docs.nvidia.com/cuda/parallel-thread-execution/#warp-level-matrix-multiply-accumulate-instructions
  tc_81616 = [TensorCore(dims=(8,16,16), threads=32, elements_per_thread=(8,4,4), dtype_in=di, dtype_out=do, opts=cuda_tc_opts,
    swizzle=(((6,7,2,3,4),(0,1,9,5,10,8)), ((6,7,9,0,1),(2,3,4,10,5,8)))) for di,do in [(dtypes.half,dtypes.float), (dtypes.bfloat16,dtypes.float),
                                                                                        (dtypes.half,dtypes.half)]]
  tc_8168_f16 = [TensorCore(dims=(8,16,8), threads=32, elements_per_thread=(4,2,4), dtype_in=di, dtype_out=do, opts=cuda_tc_opts,
    swizzle=(((6,7,2,3,4),(0,1,8,5,9)), ((6,7,8,0,1),(2,3,4,9,5)))) for di,do in [(dtypes.half,dtypes.float), (dtypes.half,dtypes.half)]]
  tc_8168_tf32 = [TensorCore(dims=(8,16,8), threads=32, elements_per_thread=(4,2,4), dtype_in=dtypes.float, dtype_out=dtypes.float, opts=cuda_tc_opts,
    swizzle=(((5,6,2,3,4),(0,1,8,9,7)), ((5,6,8,0,1),(2,3,4,9,7))))]

  tc_sm80 = tc_81616 + tc_8168_f16
  if getenv("ALLOW_TF32", 0): tc_sm80 += tc_8168_tf32
  tc_sm75 = tc_8168_f16
  def __init__(self, arch:str):
    self.tensor_cores, self.arch = CUDARenderer.tc_sm80 if int(arch[3:]) >= 80 else CUDARenderer.tc_sm75 if int(arch[3:]) >= 75 else [], arch
  def __reduce__(self): return self.__class__, (self.arch,)

  # language options
  kernel_prefix = "extern \"C\" __global__ "
  smem_prefix = "__shared__ "
  smem_prefix_for_cast = False
  barrier = "__syncthreads();"
  float4 = "make_float4"
  code_for_workitem = {"g": lambda x: f"blockIdx.{chr(120+int(x))}", "l": lambda x: f"threadIdx.{chr(120+int(x))}",
                       "i": lambda x: f"(blockIdx.{chr(120+int(x))}*blockDim.{chr(120+int(x))}+threadIdx.{chr(120+int(x))})"}
  code_for_op = { **CStyleLanguage.code_for_op,
    Ops.SIN: lambda x,dtype: f"hsin({x})" if dtype in (dtypes.half, dtypes.bfloat16) else f"sin({x})",
    Ops.LOG2: lambda x,dtype: f"hlog2({x})" if dtype in (dtypes.half, dtypes.bfloat16) else f"log2({x})",
    Ops.EXP2: lambda x,dtype: f"hexp2({x})" if dtype in (dtypes.half, dtypes.bfloat16) else f"exp2({x})",
    Ops.SQRT: lambda x,dtype: f"hsqrt({x})" if dtype in (dtypes.half, dtypes.bfloat16) else f"sqrt({x})",
    Ops.RECIP: lambda x,dtype: f"hrcp({x})" if dtype in (dtypes.half, dtypes.bfloat16) else f"(1/{x})" }
  type_map = {dtypes.bfloat16: "nv_bfloat16"}

  def render_vector_prefix(self, dt:DType) -> str:
    vec, scal = self.render_dtype(dt), self.render_dtype(dt.scalar()),
    elems, header = ', '.join(_nms[:dt.count]), ', '.join([f"{scal} {x}" for x in _nms[:dt.count]])
    return f"struct __align__({dt.itemsize}) {vec} {{ {scal} {elems}; }}; __device__ {vec} make_{vec}({header}) {{ {vec} r={{{elems}}}; return r; }}"

  def render_kernel(self, function_name, kernel, bufs, uops, prefix=None):
    # TODO: why is dtypes.bfloat16.name == "__bf16"? would be easier not override dtypes.name
    prefix = ["#define INFINITY (__int_as_float(0x7f800000))","#define NAN (__int_as_float(0x7fffffff))"]

    used_dtypes = uops_to_dtypes(uops)
    if any(dt.scalar() == dtypes.half for dt in used_dtypes): prefix.append("#include <cuda_fp16.h>")
    if any(dt.scalar() == dtypes.bfloat16 for dt in used_dtypes): prefix.append("#include <cuda_bf16.h>")
    prefix += [self.render_vector_prefix(dt) for dt in used_dtypes if dt.count in (4,8) and dt.scalar() in {dtypes.half, dtypes.bfloat16}]

    dt_map_in = { dtypes.float: "tf32", dtypes.half: "f16", dtypes.bfloat16: "bf16" }
    dt_map_out = { dtypes.float: "f32", dtypes.half: "f16" }
    for name, (N, M, K), dtype_in, dtype_out, _, _, upcast_axes, _ in dedup([uop.arg for uop in uops if uop.op is Ops.WMMA]):
      upcast_sizes = [prod(size for _, size in upcast) for upcast in upcast_axes]
      wmma_dtypes = [self.render_dtype(dtype.vec(size)) for dtype, size in zip([dtype_in, dtype_in, dtype_out], upcast_sizes)]
      n_operands = [size*dtype.itemsize//4 for dtype, size in zip([dtype_in, dtype_in, dtype_out], upcast_sizes)] # 4 => CUDA reg size in bytes
      operands = [f"%{i}" for i in range(sum(n_operands))]

      # mma operands => {c}, {a}, {b}, {c}
      prefix.append(f"""__device__ {wmma_dtypes[2]} __{name}({wmma_dtypes[0]} a, {wmma_dtypes[1]} b, {wmma_dtypes[2]} c){{
  int *a_pk = (int *)(&a), *b_pk = (int *)(&b), *c_pk = (int *)(&c);
  asm("mma.sync.aligned.m{M}n{N}k{K}.row.col.{dt_map_out[dtype_out]}.{dt_map_in[dtype_in]}.{dt_map_in[dtype_in]}.{dt_map_out[dtype_out]}"
      "{{{", ".join(operands[:n_operands[2]])}}}, {{{", ".join(operands[n_operands[2]:n_operands[2]+n_operands[0]])}}},"
      "{{{", ".join(operands[-n_operands[1]:])}}}, {{{", ".join(operands[:n_operands[2]])}}};"
    : {", ".join([f'"+r"(c_pk[{i}])' for i in range(n_operands[2])])}
    : {", ".join([f'"r"(a_pk[{i}])' for i in range(n_operands[0])])}, {", ".join([f'"r"(b_pk[{i}])' for i in range(n_operands[1])])});
  return c;\n}}""")

    return super().render_kernel(function_name, kernel, bufs, uops, prefix=prefix)

  def get_kernel_modifier(self, uops:list[UOp]) -> str:
    maxThreadsPerBlock = prod(u.arg[1] for u in uops if u.op is Ops.SPECIAL and u.arg[0][0] == "l")
    # https://docs.nvidia.com/cuda/cuda-c-programming-guide/index.html
    return f"__launch_bounds__({maxThreadsPerBlock}) "

def cast_float_to_bf16(x: UOp) -> UOp:
  assert x.dtype == dtypes.float, "cast float -> bf16 must start with float"
  x = x.bitcast(dtypes.uint)
  x = (-x & 0x7f800000).where(x + ((x >> 16) & 1) + 0x7fff, (x & 0xffff).where((x | 0x10000), x))
  return (x >> 16).cast(dtypes.ushort).bitcast(dtypes.bfloat16)

class AMDRenderer(CStyleLanguage):
  device = "AMD"
  shared_max = 65536
  # https://gpuopen.com/learn/wmma_on_rdna3/
  tensor_cores = [TensorCore(dims=(16,16,16), threads=32, elements_per_thread=(16,16,8), dtype_in=di, dtype_out=do,
    opts=("l0","l0","l0","l0","l1","u1","u1","u1"), swizzle=(((4,9,10,11,0),(1,2,3,5,6,7,8)), ((0,1,2,3,4),(9,10,11,5,6,7,8))))
    for di,do in [(dtypes.half,dtypes.float),(dtypes.half,dtypes.half)]]

  # language options
  ockl = [(f"__ockl_get_{name}", "unsigned int", "size_t", "const") for name in ["local_id", "group_id", "local_size"]]
  ocml = [(f"__ocml_{name}_f{n}", f"{dt}, {dt}" if "fmax" == name else dt, dt, atr)
            for dt, n in [(dtype.name, dtype.itemsize * 8) for dtype in [dtypes.float, dtypes.double, dtypes.half]]
            for name, atr in [("fmax", "const"), ("exp2", "pure"), ("log2", "pure"), ("sqrt", "const"), ("sin", "")]]

  kernel_prefix = "\n".join(f'extern "C" __attribute__((device{f", {atr}" if atr else ""})) {dto} {meth}({dti});' for meth,dti,dto,atr in ockl+ocml)
  kernel_prefix += '\nextern "C" __attribute__((global))'
  code_for_workitem = {"g": lambda x: f"__ockl_get_group_id({x})", "l": lambda x: f"__ockl_get_local_id({x})",
                       "i": lambda x: f"(__ockl_get_group_id({x})*__ockl_get_local_size({x})+__ockl_get_local_id({x}))"}
  code_for_op = { **CStyleLanguage.code_for_op,
    Ops.SIN: lambda x,dtype: f"__ocml_sin_f{ {dtypes.half:16, dtypes.double:64}.get(dtype, 32)}({x})",
    Ops.LOG2: lambda x,dtype: f"__ocml_log2_f{ {dtypes.half:16, dtypes.double:64}.get(dtype, 32)}({x})",
    Ops.EXP2: lambda x,dtype: f"__ocml_exp2_f{ {dtypes.half:16, dtypes.double:64}.get(dtype, 32)}({x})",
    Ops.SQRT: lambda x,dtype: f"__ocml_sqrt_f{ {dtypes.half:16, dtypes.double:64}.get(dtype, 32)}({x})" }
  smem_prefix = "__attribute__((shared))"
  barrier = '__builtin_amdgcn_fence(__ATOMIC_RELEASE, "workgroup");' + '__builtin_amdgcn_s_barrier();' + \
            '__builtin_amdgcn_fence(__ATOMIC_ACQUIRE, "workgroup");'
  float4 = "make_float4"
  type_map = {dtypes.bfloat16: "hip_bfloat16"}
  extra_matcher = PatternMatcher([
    # cast bfloat16 alus to float
    (UPat(Ops.WHERE, src=(UPat.var("b"), UPat.var("x", dtype=dtypes.bfloat16), UPat.var("y", dtype=dtypes.bfloat16))),
      lambda b,x,y: UOp(Ops.WHERE, dtype=dtypes.float, src=(b,x.cast(dtypes.float),y.cast(dtypes.float))).cast(dtypes.bfloat16)),
    (UPat(GroupOp.ALU, dtype=dtypes.bfloat16, name="x"),
      lambda x: UOp(x.op, dtypes.float, tuple(vv.cast(dtypes.float) for vv in x.src), x.arg).cast(dtypes.bfloat16)),
    (UPat(GroupOp.ALU, dtypes.bool, name="alu", src=(UPat.var("x", dtype=dtypes.bfloat16), UPat.var("y", dtype=dtypes.bfloat16))),
      lambda alu,x,y: UOp(alu.op, dtypes.bool, (x.cast(dtypes.float), y.cast(dtypes.float)), alu.arg)),
    # add float intermediate casting for bfloat16
    (UPat(Ops.CAST, name="x", src=UPat.var("y", dtypes.bfloat16)),lambda x,y: y.cast(dtypes.float).cast(x.dtype) if x.dtype!=dtypes.float else None),
    (UPat(Ops.CAST, dtypes.bfloat16, UPat.var("x")),lambda x: x.cast(dtypes.float).cast(dtypes.bfloat16) if x.dtype!=dtypes.float else None),
    # bfloat16 casting
    (UPat.cvar('x', dtypes.bfloat16), lambda x: cast_float_to_bf16(UOp.const(dtypes.float, x.arg))),
    (UPat(Ops.CAST, dtypes.float, UPat.var("x", dtypes.bfloat16)), lambda x: (x.bitcast(dtypes.ushort).cast(dtypes.uint)<<16).bitcast(dtypes.float)),
    (UPat(Ops.CAST, dtype=dtypes.bfloat16, src=UPat.var("x", dtype=dtypes.float)), cast_float_to_bf16)]) + extra_pm

  def render_vector_prefix(self, dtype:DType) -> str:
    vec, scal = self.render_dtype(dtype), self.render_dtype(dtype.scalar())
    return f"typedef {scal} {vec} __attribute__((ext_vector_type({dtype.count})));\nstatic inline __attribute__((device)) "+ \
           f"{vec} make_{vec}({', '.join([f'{scal} {x}' for x in _nms[:dtype.count]])}) {{ return {{ {', '.join(_nms[:dtype.count])} }}; }}"

  def render_kernel(self, function_name, kernel, bufs, uops, prefix=None) -> str:
    prefix = ["#define INFINITY (__builtin_inff())","#define NAN (__builtin_nanf(\"\"))","typedef long unsigned int size_t;","#define half _Float16"]

    used_dtypes = uops_to_dtypes(uops)
    if any(dt.scalar() == dtypes.bfloat16 for dt in used_dtypes): prefix.append("typedef unsigned short hip_bfloat16;")
    prefix += [self.render_vector_prefix(dt) for dt in used_dtypes if dt.count > 1]

    for arg in dedup([uop.arg for uop in uops if uop.op is Ops.WMMA]): # TODO: handle TCs f32_bf16 and bf16_bf16 w/ wrapper
      if arg[3] == dtypes.float: prefix.append(f"#define __{arg[0]} __builtin_amdgcn_wmma_f32_16x16x16_f16_w32")
      else: prefix.append(f"static inline __attribute__((device)) half8 __{arg[0]}"+"""(half16 a, half16 b, half8 c) {
  half16 c_frag = {}; half8 d; for (int n = 0; n < 8; n++) { c_frag[n*2] = c[n]; }
  c_frag = __builtin_amdgcn_wmma_f16_16x16x16_f16_w32(a, b, c_frag, false);
  for (int n = 0; n < 8; n++) { d[n] = c_frag[n*2]; } return d;\n}""")
    return super().render_kernel(function_name, kernel, bufs, uops, prefix)

  def get_kernel_modifier(self, uops:list[UOp]) -> str:
    requiredMaxThreadsPerBlock = prod(u.arg[1] for u in uops if u.op is Ops.SPECIAL and u.arg[0][0] == "l")
    # https://clang.llvm.org/docs/AttributeReference.html#amdgpu-flat-work-group-size
    # NOTE: this makes hlb_cifar10 twice as fast, there may be more gains in tweaking these parameters
    return f"__attribute__((amdgpu_flat_work_group_size(1, {requiredMaxThreadsPerBlock})))"

class NVRenderer(CUDARenderer): device = "NV"
class HIPRenderer(AMDRenderer): device = "HIP"
class QCOMRenderer(OpenCLRenderer): device = "QCOM"<|MERGE_RESOLUTION|>--- conflicted
+++ resolved
@@ -19,11 +19,8 @@
   (UPat(Ops.VECTORIZE, name="x"),
    lambda ctx,x: f"{ctx.float4.replace('float4', ctx.render_dtype(x.dtype))}" + \
     (f"{{{','.join([ctx[y] for y in x.src])}}}" if ctx.device in {'CLANG', 'DSP'} else f"({','.join([ctx[y] for y in x.src])})")),
-<<<<<<< HEAD
-=======
   (UPat(Ops.CAST, name="x"), lambda ctx,x:
     f"__builtin_convertvector({ctx[x.src[0]]}, {ctx.render_dtype(x.dtype)})" if x.dtype.count > 1 and not isinstance(x.dtype, PtrDType) else None),
->>>>>>> 7e09057a
   (UPat(Ops.CAST, name="x"), lambda ctx,x: f"({ctx.render_cast(x.dtype, ctx[x.src[0]])})"),
   (UPat(Ops.BITCAST, name="x"), lambda ctx,x: f"(*(({ctx.buffer_prefix}{ctx.render_dtype(x.dtype)}*)&{ctx[x.src[0]]}))"),
   (UPat(Ops.DEFINE_LOCAL, name="x"), lambda ctx,x: f"{ctx.smem_align}{ctx.smem_prefix}{ctx.render_dtype(x.dtype.base)} {ctx[x]}[{x.dtype.size}];"),
@@ -69,15 +66,10 @@
   (UPat(Ops.MAX, name="m"), lambda m: (m.src[0] < m.src[1]).where(m.src[1], m.src[0])),
   # devectorize any bools
   (UPat((*GroupOp.ALU, Ops.CAST, Ops.BITCAST, Ops.ASSIGN, Ops.INDEX), dtype=dtypes.bool, name="alu"), no_vectorized_alu),
-<<<<<<< HEAD
-  # CAST/WHERE can't be vectorized
-  (UPat((Ops.CAST, Ops.WHERE), name="alu"), no_vectorized_alu),
-=======
   # CAST (from bool) can't be vectorized
   (UPat(Ops.CAST, src=(UPat(dtype=dtypes.bool),), name="alu"), no_vectorized_alu),
   # WHERE can't be vectorized
   (UPat(Ops.WHERE, name="alu"), no_vectorized_alu),
->>>>>>> 7e09057a
 ])
 
 def uops_to_dtypes(uops:list[UOp]) -> list[DType]: return dedup(u.dtype for u in uops if not isinstance(u.dtype, (ImageDType, PtrDType)))
