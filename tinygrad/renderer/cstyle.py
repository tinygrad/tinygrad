from __future__ import annotations
from typing import Dict, List, Optional, Tuple, Union, DefaultDict, Literal, Callable, cast
import os, math
from collections import defaultdict, Counter
from tinygrad.ops import UnaryOps, BinaryOps, TernaryOps, UOps, UOp, PatternMatcher, UPat
from tinygrad.helpers import strip_parens, getenv, prod, dedup, AMX
from tinygrad.dtype import ImageDType, dtypes, DType, PtrDType
from tinygrad.renderer import Renderer, TensorCore

def _render_index(r:CStyleLanguage, buf:UOp, idx:UOp, dtype:DType) -> str:
  sidx = strip_parens(r[idx]) if idx.arg == BinaryOps.ADD else r[idx]
  if dtype.count > 1 and isinstance(buf.dtype, PtrDType):
    return f"(({r.smem_prefix if buf.dtype.local and r.smem_prefix_for_cast else r.buffer_prefix}{r.render_dtype(dtype)}*)({r[buf]}+{sidx}))"
<<<<<<< HEAD
  return f"({r[buf]}+{sidx})"  #if r.uses_ptr_arithmetic else f"{r[buf]}[{sidx}]"
=======
  return f"({r[buf]}+{sidx})"
>>>>>>> 0b2621f6

base_rewrite = PatternMatcher([
  (UPat(UOps.DEFINE_ACC, name="x"), lambda r,x: r[x.src[0]]),
  (UPat(UOps.ASSIGN, name="x"), lambda r,x: f"{r[x.src[0]]} = {r[x.src[1]]};"),
  (UPat(UOps.IF, name="x"), lambda r,x: f"if ({r[x.src[0]]}) {{"),
  (UPat((UOps.ENDIF, UOps.ENDRANGE)), lambda r: "}"),
  (UPat(UOps.WMMA, name="x"), lambda r,x: f"__{x.arg[0]}({r[x.src[0]]}, {r[x.src[1]]}, {r[x.src[2]]})"),
  # r method accesses
  (UPat(UOps.RANGE, name="x"), lambda r,x: f"for ({r.render_dtype(x.dtype)} {r[x]} = {r[x.src[0]]}; {r[x]} < {r[x.src[1]]}; {r[x]}++) {{"),
  (UPat(UOps.VECTORIZE, name="x"),
   lambda r,x: f"{r.float4.replace('float4', r.render_dtype(x.dtype))}" + \
    (f"{{{','.join([r[y] for y in x.src])}}}" if r.device == "CLANG" else f"({','.join([r[y] for y in x.src])})")),
  (UPat(UOps.CAST, name="x"), lambda r,x: f"({r.render_dtype(x.dtype)})({r[x.src[0]]})"),
  (UPat(UOps.BITCAST, name="x"), lambda r,x: f"(*(({r.buffer_prefix}{r.render_dtype(x.dtype)}*)&{r[x.src[0]]}))"),
  (UPat(UOps.DEFINE_LOCAL, name="x"), lambda r,x: f"{r.smem_align}{r.smem_prefix}{r.render_dtype(x.dtype.base)} {r[x]}[{x.arg[1]}];"),
  (UPat(UOps.BARRIER), lambda r: r.barrier),
  (UPat(UOps.NOOP, name="x"), lambda r,x: r[x.src[0]]),
  (UPat(UOps.SPECIAL, name="x"), lambda r,x: f"{r.code_for_workitem[x.arg[0][0]](x.arg[0][-1])}; /* {x.arg[1]} */"),
  # const
  (UPat(UOps.CONST, arg=math.inf), lambda r: r.infinity),
  (UPat(UOps.CONST, arg=-math.inf), lambda r: "-"+r.infinity),
  (UPat(UOps.CONST, dtype=dtypes.double, name="x"), lambda r,x: f"{x.arg}" if not math.isnan(x.arg) else r.nan),
  (UPat(UOps.CONST, dtype=dtypes.float, name="x"), lambda r,x: f"{x.arg}f" if not math.isnan(x.arg) else r.nan),
  (UPat(UOps.CONST, dtype=dtypes.int64, name="x"), lambda r,x: f"{x.arg}ll"),
  (UPat(UOps.CONST, dtype=dtypes.uint64, name="x"), lambda r,x: f"{x.arg}ull"),
  (UPat(UOps.CONST, dtype=dtypes.uint32, name="x"), lambda r,x: f"{x.arg}u"),
  (UPat(UOps.CONST, dtype=dtypes.bool, name="x"), lambda r,x: "1" if x.arg else "0"),
  (UPat(UOps.CONST, name="x"), lambda r,x: str(x.arg)),
<<<<<<< HEAD
  # new load/store
  (UPat(UOps.INDEX, src=(UPat.var("buf"), UPat.var('idx'))), lambda r,buf,idx: _render_index(r, buf, idx, buf.dtype.scalar())),
  (UPat(UOps.LOAD, src=(UPat.var('bidx'), UPat.var("var"), UPat.var("gate"))), lambda r,bidx,var,gate: f"({r[gate]}?*{r[bidx]}:{r[var]})"),
  (UPat(UOps.LOAD, src=(UPat.var('bidx'),), allow_any_len=True), lambda r,bidx: f"*{r[bidx]}"),
  (UPat(UOps.STORE, src=(UPat.var('bidx'),UPat.var("var"))), lambda r,bidx,var: f"*{r[bidx]} = {r[var]};"),
=======
  # load/store
  (UPat(UOps.LOAD, src=(UPat.var("buf"), UPat.var('idx'), UPat.var("var"), UPat.var("gate")), name="load"),
   lambda r,buf,idx,load,var,gate: f"({r[gate]}?*{_render_index(r, buf, idx, load.dtype)}:{r[var]})"),
  (UPat(UOps.LOAD, src=(UPat.var("buf"), UPat.var('idx')), allow_any_len=True, name="load"),
   lambda r,buf,idx,load: f"*{_render_index(r, buf, idx, load.dtype)}"),
  (UPat(UOps.STORE, src=(UPat.var("buf"), UPat.var('idx'), UPat.var("var")), allow_any_len=True),
   lambda r,buf,idx,var: f"*{_render_index(r, buf, idx, var.dtype)} = {r[var]};"),
>>>>>>> 0b2621f6
  # alu/gep
  (UPat(UOps.ALU, name="x"), lambda r,x: r.code_for_op[x.arg](
    *([strip_parens(r[v]) if v.arg == x.arg and x.arg in {BinaryOps.ADD, BinaryOps.MUL, BinaryOps.XOR} else r[v] for v in x.src]), x.dtype)),
  (UPat(UOps.GEP, name="x"), lambda r,x: r[x.src[0]] + \
    (f"[{x.arg[0]}]" if x.src[0].dtype.count > (8 if r.device in {"CUDA", "NV"} else 4) or r.device == 'CLANG' else f".{'xyzwabcd'[x.arg[0]]}")),
])

extra_pm = PatternMatcher([
  # consts are rendered to larger type and casted
  (UPat(UOps.CONST, (dtypes.bfloat16, dtypes.half), name="c"), lambda c: UOp.const(dtypes.float, c.arg).cast(c.dtype)),
  (UPat(UOps.CONST, (dtypes.uint8, dtypes.uint16), name="c"), lambda c: UOp.const(dtypes.uint32, c.arg).cast(c.dtype)),
  (UPat(UOps.CONST, (dtypes.int8, dtypes.int16), name="c"), lambda c: UOp.const(dtypes.int32, c.arg).cast(c.dtype)),
  # insert a NOOP before BITCAST to force it to be rendered. not needed on all backends?
  (UPat(UOps.BITCAST, name="x"),
   lambda x: UOp(UOps.BITCAST, x.dtype, (UOp(UOps.NOOP, x.src[0].dtype, x.src),)) if x.src[0].op is not UOps.NOOP else None),
  # gate any stores that aren't gated with ifs
  (UPat(UOps.STORE, dtype=dtypes.void, src=(UPat(), UPat(), UPat(), UPat(dtype=dtypes.bool)), name="store"),
    lambda store: UOp(UOps.STORE, src=store.src[:3]+(UOp(UOps.IF, src=(store.src[3],)),))),
  # rewrite MAX to CMPLT + WHERE (max function is annoying on many cstyle backends)
  (UPat(UOps.ALU, name="m", arg=BinaryOps.MAX), lambda m: (m.src[0] < m.src[1]).where(m.src[1], m.src[0])),
])

class CStyleLanguage(Renderer):
  kernel_prefix: str = ""
  buffer_prefix: str = ""
  buffer_suffix: str = ""
  smem_align: str = ""
  smem_prefix: str = ""
  smem_prefix_for_cast: bool = True
  arg_int_prefix: str = "const int"
  barrier: str = ""
  code_for_workitem: Dict[Union[Literal["g"], Literal["l"], Literal["i"]], Callable] = {}
  extra_args: List[str] = []
  float4: Optional[str] = None
  type_map: Dict[DType, str] = {}
  infinity: str = "INFINITY"
  nan: str = "NAN"
  code_for_op: Dict = {
    UnaryOps.SQRT: lambda x,dtype: f"sqrt({x})",
    UnaryOps.RECIP: lambda x,dtype: f"(1/{x})",
    UnaryOps.NEG: lambda x,dtype: f"-{x}",
    UnaryOps.EXP2: lambda x,dtype: f"exp2({x})", UnaryOps.LOG2: lambda x,dtype: f"log2({x})", UnaryOps.SIN: lambda x,dtype: f"sin({x})",
    BinaryOps.SHL: lambda a,b,dtype: f"({a}<<{b})", BinaryOps.SHR: lambda a,b,dtype: f"({a}>>{b})",
    BinaryOps.ADD: lambda a,b,dtype: f"({a}+{b})", BinaryOps.SUB: lambda a,b,dtype: f"({a}-{b})",
    BinaryOps.IDIV: lambda a,b,dtype: f"({a}/{b})", BinaryOps.MUL: lambda a,b,dtype: f"({a}*{b})", BinaryOps.MOD: lambda a,b,dtype: f"({a}%{b})",
    BinaryOps.CMPLT: lambda a,b,dtype: f"({a}<{b})", BinaryOps.CMPNE: lambda a,b,dtype: f"({a}!={b})", BinaryOps.XOR: lambda a,b,dtype: f"({a}^{b})",
    BinaryOps.AND: lambda a,b,dtype: f"({a}&{b})", BinaryOps.OR: lambda a,b,dtype: f"({a}|{b})",
    TernaryOps.WHERE: lambda a,b,c,dtype: f"({a}?{b}:{c})"}

  string_rewrite = base_rewrite
  extra_matcher = extra_pm

  def get_kernel_modifier(self, uops:List[UOp]) -> str: return ""
  def render_kernel(self, function_name:str, kernel:List[str], bufs:List[Tuple[str,Tuple[DType,bool]]], uops:List[UOp], prefix=None) -> str:
    tmp = "const sampler_t smp = CLK_NORMALIZED_COORDS_FALSE | CLK_ADDRESS_CLAMP | CLK_FILTER_NEAREST;\n" if any(isinstance(dtype, ImageDType) for _,(dtype,_) in bufs) else ""  # noqa: E501
    # ("" if mutable else "const ")
    buftypes = [(name,f"{'write_only' if mutable else 'read_only'} image2d_t" if dtype.name.startswith('image') else
<<<<<<< HEAD
                self.render_dtype(dtype)+self.buffer_suffix if isinstance(dtype, PtrDType) else
=======
                ("" if mutable else "const ")+self.render_dtype(dtype)+self.buffer_suffix if isinstance(dtype, PtrDType) else
>>>>>>> 0b2621f6
                self.arg_int_prefix if dtype == dtypes.int else None) for name,(dtype,mutable) in bufs]
    prg = ''.join([f"{self.kernel_prefix}void {self.get_kernel_modifier(uops)}{function_name}(",] +
    [', '.join([f'{t} {name}' for name,t in buftypes] + self.extra_args)] +
    [") {\n" + tmp] + ['\n'.join(kernel), "\n}"])
    return prg if prefix is None else "\n".join(prefix)+f"\n{prg}"

  def render_dtype(self, dt:DType) -> str:
    if isinstance(dt, PtrDType):
      return (self.smem_prefix if dt.local else self.buffer_prefix) + self.render_dtype(dt.base) + ("*" if isinstance(dt, PtrDType) else "")
    return self.type_map.get(scalar:=dt.scalar(), scalar.name) + (str(dt.count) if (dt.count) > 1 else "")

  def __getitem__(self, key): return self.r[key]  # hacky helper
  def render(self, name:str, uops:List[UOp]) -> str:
    r: Dict[UOp, str] = {}
    self.r = r

    child_count = Counter(v for ru in uops for v in ru.src)
    bufs: Dict[UOp, Tuple[str, Tuple[DType, bool]]] = {}
    kernel = []
    depth = 1
    c: DefaultDict[str, int] = defaultdict(int)
    for u in uops:
      if u.op is UOps.DEFINE_GLOBAL:
        r[u] = f"data{u.arg}"
        bufs[u] = (r[u], (u.dtype, False))
        continue
      if u.op is UOps.DEFINE_VAR:
        r[u] = u.arg[0]
        bufs[u] = (r[u], (u.dtype, False))
        continue

      # mark buffers that we store to writable
      if u.op is UOps.STORE and u.src[0].op is UOps.DEFINE_GLOBAL: bufs[u.src[0]] = (bufs[u.src[0]][0], (bufs[u.src[0]][1][0], True))

      # naming
      prefix = None
      if u.op is UOps.SPECIAL:
        r[u] = u.arg[0]
      else:
        prefix = {UOps.RANGE: "ridx", UOps.ALU: "alu", UOps.WMMA: "wmma", UOps.DEFINE_LOCAL: "temp", UOps.CONST: "const",
                  UOps.CAST: "cast", UOps.BITCAST: "cast", UOps.GEP: "gep", UOps.VECTORIZE: "cast", UOps.NOOP: "precast",
                  UOps.INDEX: "bidx", UOps.DEFINE_ACC: "acc", UOps.LOAD: "val"}.get(u.op, "unk")
        r[u] = f"{prefix}{c[prefix]}"

      l = cast(str, self.string_rewrite.rewrite(u, ctx=self))
      assert l is not None, f"failed to render {u.op} {u.dtype} {[(x.op,x.dtype) for x in u.src]} {u.arg}"

      if u.op in {UOps.ENDIF, UOps.ENDRANGE}: depth -= 1
      if u.op in {UOps.CONST, UOps.GEP} or (u.op in {UOps.VECTORIZE, UOps.ALU, UOps.CAST, UOps.BITCAST}
                                            and child_count[u] == 1 and not getenv("EXPAND_SSA")):
        r[u] = l
      else:
        if u.op in {UOps.RANGE, UOps.ASSIGN, UOps.DEFINE_LOCAL} or u.dtype == dtypes.void:
          if u.op is UOps.ASSIGN: r[u] = r[u.src[0]]
        else:
          l = f"{self.render_dtype(u.dtype)} {r[u]} = {l}" + (";" if u.op is not UOps.SPECIAL else "")
        kernel.append("  "*depth + l)
        if prefix: c[prefix] += 1  # if it was used, increment
      if u.op in {UOps.IF, UOps.RANGE}: depth += 1
    del self.r

    # NOTE: this relies on bufs dict preserving order
    return self.render_kernel(name, kernel, list(bufs.values()), uops)

class ClangRenderer(CStyleLanguage):
  device = "CLANG"
  float4 = "(float4)"
  has_local = False
  global_max = None
  infinity = "__builtin_inff()"
  nan = '__builtin_nanf("")'

  # language options
  buffer_suffix = " restrict"
  type_map = {dtypes.bool:"_Bool", dtypes.half:"__fp16"}
  code_for_op = {**({k:v for k,v in CStyleLanguage.code_for_op.items() if k not in [UnaryOps.EXP2, UnaryOps.SIN, UnaryOps.LOG2]}),
                 UnaryOps.SQRT: lambda x,dtype: f"__builtin_sqrtl({x})" if dtype == dtypes.float64 else f"__builtin_sqrtf({x})"}

  if AMX:
    tensor_cores = [TensorCore(dims=(sz,sz,1), threads=[], reduce_axes=[], upcast_axes=([(1,sz)],[(0,sz)],[(1,sz),(0,sz)]), dtype_in=dt, dtype_out=dt)
      for dt, sz in [(dt, 64//dt.itemsize) for dt in [dtypes.float]]]

  def render_vector_prefix(self, dt:DType) -> str:
    return f"typedef {self.render_dtype(dt.scalar())} {self.render_dtype(dt)} __attribute__((aligned({(sz:=dt.itemsize)}),vector_size({sz})));"

  def render_kernel(self, function_name, kernel, bufs, uops, prefix=None) -> str:
    prefix, macros = [self.render_vector_prefix(dt) for dt in dedup(uop.dtype for uop in uops if uop.dtype.count>1)], []
    # https://github.com/corsix/amx
    for name, (N, M, _), dtype_in, _, _, _, _, _ in dedup([uop.arg for uop in uops if uop.op is UOps.WMMA]):
      macros = [
        '#define AMX_SET(imm5) __asm("nop\\nnop\\nnop\\n.word (0x201000+(%0<<5)+%1)" : : "i"(17), "i"(imm5) : "memory")',
        '#define AMX(op, gpr, btf) __asm(".word (0x201000+(%0 << 5)+0%1-((0%1>>4)*6))" : : "i"(op), "r"((unsigned long long)(gpr)+(btf)) : "memory")',
      ]
      prefix += [f"""{(out := self.render_dtype(dtype_in.vec(N*N)))} __{name}({self.render_dtype(dtype_in.vec(N))} data1, {self.render_dtype(dtype_in.vec(M))} data2, {out} data0){{
  AMX_SET(0);\n  for(int ridx0 = 0; ridx0 < 16; ridx0++){{ AMX(4, (int *)(&data0), 0ull<<62 | (ridx0*4ull)<<56 | ridx0*64ull); }}
  AMX(0, (int *)(&data2), 0ull<<62); AMX(1, (int *)(&data1), 0ull<<62); AMX(12, 0, 0ull);
  for(int ridx0 = 0; ridx0 < 16; ridx0++){{ AMX(5, (int *)(&data0), 0ull<<62 | (ridx0*4ull)<<56 | ridx0*64ull); }}\n  AMX_SET(1);\n  return data0;\n}}"""] # noqa: E501
    return super().render_kernel(function_name, kernel, bufs, uops, macros + prefix)

class OpenCLRenderer(CStyleLanguage):
  device = "GPU"

  # language options
  kernel_prefix = "__kernel "
  buffer_prefix = "__global "
  smem_align = "__attribute__ ((aligned (16))) "
  smem_prefix = "__local "
  barrier = "barrier(CLK_LOCAL_MEM_FENCE);"
  float4 = "(float4)"
  code_for_workitem = {"g": lambda x: f"get_group_id({x})", "l": lambda x: f"get_local_id({x})", "i": lambda x: f"get_global_id({x})"}
  type_map = { dtypes.uint8: "uchar", dtypes.uint32: "uint", dtypes.uint16: "ushort", dtypes.uint64: "ulong", dtypes.bfloat16: "ushort" }

  string_rewrite = PatternMatcher([
    (UPat(UOps.BITCAST, name="x"), lambda r,x: f"as_{r.render_dtype(x.dtype)}({r[x.src[0]]})"),
    # load/store image (OpenCL)
    (UPat(UOps.LOAD, dtype=dtypes.float.vec(4), src=(UPat.var('buf'), UPat.var('idx', dtypes.int.vec(2)), UPat.var("var"), UPat.var("gate"))),
      lambda r,buf,idx,var,gate: f"({r[gate]}?read_imagef({r[buf]}, smp, {r[idx]}):{r[var]})"),
    (UPat(UOps.LOAD, dtype=dtypes.float.vec(4), src=(UPat.var('buf'), UPat.var('idx', dtypes.int.vec(2)))),
      lambda r,buf,idx: f"read_imagef({r[buf]}, smp, {r[idx]})"),
    (UPat(UOps.STORE, src=(UPat.var('buf'), UPat.var('idx', dtypes.int.vec(2)), UPat.var("var", dtypes.float.vec(4))), allow_any_len=True),
      lambda r,buf,idx,var: f"write_imagef({r[buf]}, {r[idx]}, {r[var]});"),
  ]) + base_rewrite

  def render_kernel(self, function_name, kernel, bufs, uops, prefix=None) -> str:
    if any(uop.dtype == dtypes.half for uop in uops): prefix = (["#pragma OPENCL EXTENSION cl_khr_fp16 : enable"] + (prefix or []))
    return super().render_kernel(function_name, kernel, bufs, uops, prefix)

class IntelRenderer(OpenCLRenderer):
  device, suffix, kernel_prefix = "GPU", "INTEL", "__attribute__((intel_reqd_sub_group_size(8)))\n" + "__kernel "
  tensor_cores = [TensorCore(dims=(8,8,16),threads=[(0,8)],dtype_in=di,dtype_out=do,reduce_axes=[(0,16)],upcast_axes=([(0,16)],[(0,16)],[(1,8)]),
    st1_pattern=(((1,0),),((1,2),(1,1),(0,0))),expanded_shape=(8,2,8)) for di,do in [(dtypes.half,dtypes.float),(dtypes.bfloat16,dtypes.float)]]

  string_rewrite = PatternMatcher([
    (UPat(UOps.CAST, dtype=dtypes.bfloat16, src=(UPat.var('x', dtype=dtypes.float))), lambda r,x: f"intel_convert_bfloat16_as_ushort({r[x[0]]})"),
    (UPat(UOps.CAST, dtype=dtypes.float, src=(UPat.var('x', dtype=dtypes.bfloat16))), lambda r,x: f"intel_convert_as_bfloat16_float({r[x[0]]})"),
  ]) + OpenCLRenderer.string_rewrite

  def render_kernel(self, function_name, kernel, bufs, uops, prefix=None) -> str:
    prefix = []
    for arg in dedup([uop.arg for uop in uops if uop.op is UOps.WMMA]):
      dt_in = ("ushort", "bf16") if arg[2] == dtypes.bfloat16 else (arg[2].name, "f16")
      prefix.append(f"""{arg[3].name}8 __{arg[0]}({dt_in[0]}16 a, {dt_in[0]}16 b, {arg[3].name}8 c) {{
    return intel_sub_group_{dt_in[1]}_{dt_in[1]}_matrix_mad_k16(as_int8(a), as_int8(b), c);\n}}""")
    return super().render_kernel(function_name, kernel, bufs, uops, prefix or None)

class MetalRenderer(CStyleLanguage):
  device = "METAL"
  shared_max = 32768
  tensor_cores = [TensorCore(dims=(8,8,8),threads=[(0,2),(1,4),(0,2),(1,2)],expanded_shape=(2,2,2,2),upcast_axes=([(1,2)],[(1,2)],[(1,2)]),
    st1_pattern=(((1,1),(0,1),(1,0),(0,3)),((0,0),(0,2),(1,3),(1,2))),st2_pattern=(((0,0),(1,1),(1,2),(0,2),(1,0)),((0,1),(0,3),(1,3))),
    dtype_in=di,dtype_out=do,reduce_axes=[(0,8)]) for di,do in [(dtypes.float,dtypes.float),(dtypes.half,dtypes.float),(dtypes.half,dtypes.half)]]
  def __init__(self): self.tensor_cores = MetalRenderer.tensor_cores if os.uname().machine == "arm64" else []

  # language options
  kernel_prefix = "kernel "
  buffer_prefix = "device "
  smem_prefix = "threadgroup "
  arg_int_prefix = "constant int&"
  barrier = "threadgroup_barrier(mem_flags::mem_threadgroup);"
  float4 = "float4"
  code_for_workitem = {"g": lambda x: f"gid.{chr(120+int(x))}", "l": lambda x: f"lid.{chr(120+int(x))}"}
  # uint3 used for gid/lid - TODO: this should probably be `ushort3 lid [[thread_position_in_threadgroup]]`
  extra_args = ['uint3 gid [[threadgroup_position_in_grid]]', 'uint3 lid [[thread_position_in_threadgroup]]']
  type_map = {dtypes.bfloat16: "bfloat"}

  # precise::sin
  code_for_op = {**CStyleLanguage.code_for_op, UnaryOps.SIN: lambda x,dtype: f"precise::sin({x})"}

  # upcast to float32 all the ops that don't support bfloat16
  extra_matcher = PatternMatcher([
    # NOTE: this is copied from PTX
    *[(UPat(UOps.ALU, arg=op, dtype=dtypes.bfloat16, name="x"),
      lambda x: (UOp(x.op, dtypes.float, tuple(vv.cast(dtypes.float) for vv in x.src), x.arg).cast(dtypes.bfloat16)))
      for op in [UnaryOps.SQRT, UnaryOps.EXP2, UnaryOps.LOG2, UnaryOps.SIN]]
  ]) + extra_pm

  string_rewrite = PatternMatcher([
    (UPat(UOps.BITCAST, name="x"), lambda r,x: f"as_type<{r.render_dtype(x.dtype)}>({r[x.src[0]]})"),
  ]) + base_rewrite

  def render_kernel(self, function_name, kernel, bufs, uops, prefix=None):
    prefix, wmma_args = ["#include <metal_stdlib>","using namespace metal;"], set([uop.arg for uop in uops if uop.op is UOps.WMMA])
    for arg in wmma_args: prefix.append(f"""{arg[3].name}2 __{arg[0]}({arg[2].name}2 m, {arg[2].name}2 n, {arg[3].name}2 o) {{
  simdgroup_{arg[3].name}8x8 a,b,c; a.thread_elements()[0] = m.x; a.thread_elements()[1] = m.y; b.thread_elements()[0] = n.x;
  b.thread_elements()[1] = n.y; c.thread_elements()[0] = o.x; c.thread_elements()[1] = o.y; simdgroup_multiply_accumulate(c, a, b, c);
  return {arg[3].name}2(c.thread_elements()[0], c.thread_elements()[1]);\n}}""")
    return super().render_kernel(function_name, kernel, bufs, uops, prefix)

code_for_op_half = {UnaryOps.RECIP: lambda x,dtype: f"hrcp({x})" if dtype in (dtypes.half, dtypes.bfloat16) else f"(1/{x})",
                    UnaryOps.SQRT: lambda x,dtype: f"hsqrt({x})" if dtype in (dtypes.half, dtypes.bfloat16) else f"sqrt({x})",
                    UnaryOps.SIN: lambda x,dtype: f"hsin({x})" if dtype in (dtypes.half, dtypes.bfloat16) else f"sin({x})",
                    UnaryOps.LOG2: lambda x,dtype: f"hlog2({x})" if dtype in (dtypes.half, dtypes.bfloat16) else f"log2({x})",
                    UnaryOps.EXP2: lambda x,dtype: f"hexp2({x})" if dtype in (dtypes.half, dtypes.bfloat16) else f"exp2({x})",}

_nms = "xyzwabcdefghijkl"

class CUDARenderer(CStyleLanguage):
  device = "CUDA"
  global_max = (2147483647, 65535, 65535)
  local_max = (1024, 1024, 64)
  shared_max = 49152
  # https://docs.nvidia.com/cuda/parallel-thread-execution/#warp-level-matrix-fragment-mma-16816-float
  tensor_cores = [TensorCore(dims=(8,16,16), threads=[(0,2),(0,2),(1,2),(1,2),(1,2)], dtype_in=di, dtype_out=do, expanded_shape=(2,2,2,2,2,2),
    st1_pattern=(((1,1),(1,0),(0,2),(0,3),(0,4)),((1,3),(1,5),(1,2),(0,0),(0,1),(1,4))),
    st2_pattern=(((1,1),(1,0),(1,4),(0,0),(0,1)),((0,4),(0,2),(1,5),(0,3),(1,3),(1,2))), reduce_axes=[(0,8),(1,2)],
    upcast_axes=([(0,8)],[(2,2),(3,2)],[(3,2),(2,2)])) for di, do in ([(dtypes.half,dtypes.float),(dtypes.bfloat16,dtypes.float)])]
  def __init__(self, arch:str): self.tensor_cores, self.arch = CUDARenderer.tensor_cores if int(arch[3:]) >= 80 else [], arch
  def __reduce__(self): return self.__class__, (self.arch,)

  # language options
  kernel_prefix = "extern \"C\" __global__ "
  smem_prefix = "__shared__ "
  smem_prefix_for_cast = False
  barrier = "__syncthreads();"
  float4 = "make_float4"
  code_for_workitem = {"g": lambda x: f"blockIdx.{chr(120+int(x))}", "l": lambda x: f"threadIdx.{chr(120+int(x))}",
                       "i": lambda x: f"(blockIdx.{chr(120+int(x))}*blockDim.{chr(120+int(x))}+threadIdx.{chr(120+int(x))})"}
  code_for_op = {**CStyleLanguage.code_for_op, **code_for_op_half}
  type_map = {dtypes.bfloat16: "nv_bfloat16"}

  def render_vector_prefix(self, dt:DType) -> str:
    vec, scal = self.render_dtype(dt), self.render_dtype(dt.scalar()),
    elems, header = ', '.join(_nms[:dt.count]), ', '.join([f"{scal} {x}" for x in _nms[:dt.count]])
    return f"struct __align__({dt.itemsize}) {vec} {{ {scal} {elems}; }}; __device__ {vec} make_{vec}({header}) {{ {vec} r={{{elems}}}; return r; }}"

  def render_kernel(self, function_name, kernel, bufs, uops, prefix=None):
    # TODO: why is dtypes.bfloat16.name == "__bf16"? would be easier not override dtypes.name
    prefix = ["#define INFINITY (__int_as_float(0x7f800000))","#define NAN (__int_as_float(0x7fffffff))"]

    for dtype in dedup(uop.dtype for uop in uops if uop.dtype in {dtypes.half, dtypes.bfloat16}):
      prefix += [f"#include <cuda_{'fp' if dtype == dtypes.half else 'bf'}16.h>"] + [self.render_vector_prefix(dtype.vec(sz)) for sz in [4, 8]]

    dt_map = { dtypes.half: "f16", dtypes.bfloat16: "bf16" }
    for name, (N, M, K), dtype_in, dtype_out, _, _, upcast_axes, _ in dedup([uop.arg for uop in uops if uop.op is UOps.WMMA]):
      upcast_sizes = [prod(size for _, size in upcast) for upcast in upcast_axes]
      wmma_dtypes = [self.render_dtype(dtype.vec(size)) for dtype, size in zip([dtype_in, dtype_in, dtype_out], upcast_sizes)]
      n_operands = [size*dtype.itemsize//4 for dtype, size in zip([dtype_in, dtype_in, dtype_out], upcast_sizes)] # 4 => CUDA reg size in bytes
      operands = [f"%{i}" for i in range(sum(n_operands))]

      # mma operands => {c}, {a}, {b}, {c}
      prefix.append(f"""__device__ {wmma_dtypes[2]} __{name}({wmma_dtypes[0]} a, {wmma_dtypes[1]} b, {wmma_dtypes[2]} c){{
  int *a_pk = (int *)(&a), *b_pk = (int *)(&b);\n  asm("mma.sync.aligned.m{M}n{N}k{K}.row.col.f32.{dt_map[dtype_in]}.{dt_map[dtype_in]}.f32"
      "{{{", ".join(operands[:n_operands[2]])}}}, {{{", ".join(operands[n_operands[2]:n_operands[2]+n_operands[0]])}}},"
      "{{{", ".join(operands[-n_operands[1]:])}}}, {{{", ".join(operands[:n_operands[2]])}}};"
    : {", ".join([f'"+f"(c.{_nms[i]})' for i in range(n_operands[2])])}
    : {", ".join([f'"r"(a_pk[{i}])' for i in range(n_operands[0])])}, {", ".join([f'"r"(b_pk[{i}])' for i in range(n_operands[1])])});
  return c;\n}}""")

    return super().render_kernel(function_name, kernel, bufs, uops, prefix=prefix)

  def get_kernel_modifier(self, uops:List[UOp]) -> str:
    maxThreadsPerBlock = prod(u.arg[1] for u in uops if u.op is UOps.SPECIAL and u.arg[0][0] == "l")
    # https://docs.nvidia.com/cuda/cuda-c-programming-guide/index.html
    return f"__launch_bounds__({maxThreadsPerBlock}) "

code_for_op_hip = { UnaryOps.SQRT: lambda x,dtype: f"__ocml_sqrt_f{ {dtypes.half:16, dtypes.double:64}.get(dtype, 32)}({x})",
                    UnaryOps.SIN: lambda x,dtype: f"__ocml_sin_f{ {dtypes.half:16, dtypes.double:64}.get(dtype, 32)}({x})",
                    UnaryOps.LOG2: lambda x,dtype: f"__ocml_log2_f{ {dtypes.half:16, dtypes.double:64}.get(dtype, 32)}({x})",
                    UnaryOps.EXP2: lambda x,dtype: f"__ocml_exp2_f{ {dtypes.half:16, dtypes.double:64}.get(dtype, 32)}({x})"}

class AMDRenderer(CStyleLanguage):
  device = "AMD"
  shared_max = 65536
  # https://gpuopen.com/learn/wmma_on_rdna3/
  tensor_cores = [TensorCore(dims=(16,16,16), threads=[(0,8),(0,2),(1,2)], dtype_in=di, dtype_out=do, reduce_axes=[(0,16)], opts_seq=("LC","UP"),
    upcast_axes = ([(0,16)],[(0,16)],[(1,8)]), st1_pattern=(((1,2),(0,2),(1,1),(0,1)),((1,0),(0,0))), expanded_shape=(16,2,4))
    for (di, do) in [(dtypes.half, dtypes.float), (dtypes.half, dtypes.half)]]

  # language options
  ockl = [(f"__ockl_get_{name}", "unsigned int", "size_t", "const") for name in ["local_id", "group_id", "local_size"]]
  ocml = [(f"__ocml_{name}_f{n}", f"{dt}, {dt}" if "fmax" == name else dt, dt, atr)
            for dt, n in [(dtype.name, dtype.itemsize * 8) for dtype in [dtypes.float, dtypes.double, dtypes.half]]
            for name, atr in [("fmax", "const"), ("exp2", "pure"), ("log2", "pure"), ("sqrt", "const"), ("sin", "")]]

  kernel_prefix = "\n".join(f'extern "C" __attribute__((device{f", {atr}" if atr else ""})) {dto} {meth}({dti});' for meth,dti,dto,atr in ockl+ocml)
  kernel_prefix += '\nextern "C" __attribute__((global))'
  code_for_workitem = {"g": lambda x: f"__ockl_get_group_id({x})", "l": lambda x: f"__ockl_get_local_id({x})",
                       "i": lambda x: f"(__ockl_get_group_id({x})*__ockl_get_local_size({x})+__ockl_get_local_id({x}))"}
  code_for_op = { **CStyleLanguage.code_for_op, **code_for_op_hip }
  smem_prefix = "__attribute__((shared))"
  barrier = '__builtin_amdgcn_fence(__ATOMIC_RELEASE, "workgroup");' + '__builtin_amdgcn_s_barrier();' + \
            '__builtin_amdgcn_fence(__ATOMIC_ACQUIRE, "workgroup");'
  float4 = "make_float4"
  type_map = {dtypes.bfloat16: "hip_bfloat16"}
  extra_matcher = PatternMatcher([
    (UPat(UOps.ALU, arg=TernaryOps.WHERE, src=(UPat.var("b"), UPat.var("x", dtype=dtypes.bfloat16), UPat.var("y", dtype=dtypes.bfloat16))),
      lambda b,x,y: UOp(UOps.ALU, arg=TernaryOps.WHERE, dtype=dtypes.float, src=(b,x.cast(dtypes.float),y.cast(dtypes.float))).cast(dtypes.bfloat16)),
    *[(UPat(UOps.ALU, dtype=dtypes.bfloat16, name="x"),
      lambda x: (UOp(x.op, dtypes.float, tuple(vv.cast(dtypes.float) for vv in x.src), x.arg).cast(dtypes.bfloat16)))]]) + extra_pm

  def render_vector_prefix(self, dtype:DType) -> str:
    vec, scal = self.render_dtype(dtype), self.render_dtype(dtype.scalar())
    return f"typedef {scal} {vec} __attribute__((ext_vector_type({dtype.count})));\nstatic inline __attribute__((device)) "+ \
           f"{vec} make_{vec}({', '.join([f'{scal} {x}' for x in _nms[:dtype.count]])}) {{ return {{ {', '.join(_nms[:dtype.count])} }}; }}"

  def render_kernel(self, function_name, kernel, bufs, uops, prefix=None) -> str:
    prefix = ["#define INFINITY (__builtin_inff())","#define NAN (__builtin_nanf(\"\"))","typedef long unsigned int size_t;","#define half _Float16"]

    # TODO: add BF16 vec dts
    if any(uop.dtype == dtypes.bfloat16 for uop in uops): prefix.append("""
struct hip_bfloat16 {
  unsigned short data;
  inline __attribute__((device)) hip_bfloat16(float val) {
    union { float fp32; unsigned int u32; } u = {val};
    if (~u.u32 & 0x7f800000) { u.u32 += 0x7fff + ((u.u32 >> 16) & 1); } else if (u.u32 & 0xffff) { u.u32 |= 0x10000; }
    data = (u.u32 >> 16);
  }
  inline __attribute__((device)) operator float() const {
    unsigned int uval = data << 16;
    return *reinterpret_cast<float*>(&uval);
  }
};
static inline __attribute__((device)) bool operator<(hip_bfloat16 a, hip_bfloat16 b) { return ((float)a) < ((float)b); }
static inline __attribute__((device)) bool operator==(hip_bfloat16 a, hip_bfloat16 b) { return ((float)a) == ((float)b); }
""")

    for dtype in dedup(uop.dtype for uop in uops if uop.dtype.count > 1): prefix.append(self.render_vector_prefix(dtype))

    for arg in dedup([uop.arg for uop in uops if uop.op is UOps.WMMA]): # TODO: handle TCs f32_bf16 and bf16_bf16 w/ wrapper
      if arg[3] == dtypes.float: prefix.append(f"#define __{arg[0]} __builtin_amdgcn_wmma_f32_16x16x16_f16_w32")
      else: prefix.append(f"static inline __attribute__((device)) half8 __{arg[0]}"+"""(half16 a, half16 b, half8 c) {
  half16 c_frag = {}; half8 d; for (int n = 0; n < 8; n++) { c_frag[n*2] = c[n]; }
  c_frag = __builtin_amdgcn_wmma_f16_16x16x16_f16_w32(a, b, c_frag, false);
  for (int n = 0; n < 8; n++) { d[n] = c_frag[n*2]; } return d;\n}""")
    return super().render_kernel(function_name, kernel, bufs, uops, prefix)

  def get_kernel_modifier(self, uops:List[UOp]) -> str:
    requiredMaxThreadsPerBlock = prod(u.arg[1] for u in uops if u.op is UOps.SPECIAL and u.arg[0][0] == "l")
    # https://clang.llvm.org/docs/AttributeReference.html#amdgpu-flat-work-group-size
    # NOTE: this makes hlb_cifar10 twice as fast, there may be more gains in tweaking these parameters
    return f"__attribute__((amdgpu_flat_work_group_size(1, {requiredMaxThreadsPerBlock})))"

class DSPRenderer(ClangRenderer):
  device = "DSP"
  supports_float4 = False
  buffer_suffix = " restrict __attribute__((align_value(128)))"
  kernel_prefix = "__attribute__((noinline)) "
  type_map = { **ClangRenderer.type_map, dtypes.uint64: "unsigned long long", dtypes.int64: "long long" }
  code_for_op = {**ClangRenderer.code_for_op, UnaryOps.SIN: lambda x,dtype: f"__builtin_sin({x})",
                 UnaryOps.LOG2: lambda x,dtype: f"__builtin_log2l({x})" if dtype == dtypes.float64 else f"__builtin_log2f({x})",
                 UnaryOps.EXP2: lambda x,dtype: f"__builtin_exp2l({x})" if dtype == dtypes.float64 else f"__builtin_exp2f({x})"}

  def render_kernel(self, function_name:str, kernel:List[str], bufs:List[Tuple[str,Tuple[DType,bool]]], uops:List[UOp], prefix=None) -> str:
    ret = super().render_kernel(function_name, kernel, bufs, uops, prefix)
    msrc = ['''struct dcvs_v2_req { int type; int _pad; _Bool dcvs_enable; char dcvs_option; _Bool set_latency; int latency; _Bool set_dcvs_params;
                 short _pad2; char target_corner; char min_corner; char max_corner; int _pad3[3]; };''', 'int HAP_power_set(void*, void*);',
            'typedef union { struct { void *pv; unsigned int len; } buf; struct { int fd; unsigned int offset; } dma; } remote_arg;',
            'void* HAP_mmap(void *addr, int len, int prot, int flags, int fd, long offset);', 'int HAP_munmap(void *addr, int len);',
            'unsigned long long HAP_perf_get_time_us(void);', 'int entry(unsigned long long handle, unsigned int sc, remote_arg* pra) {',
            'struct dcvs_v2_req req = {.type=7, .dcvs_enable=0, .set_latency=1, .latency=100, .set_dcvs_params=1, .target_corner = 6 /* TURBO */};',
            'HAP_power_set((void*)handle, (void*)&req);']
    msrc += ['if ((sc>>24) != 2) return 0;']
    msrc += [f'int sz_or_val_{i} = ((int*)pra[0].buf.pv)[{i}];' for i,b in enumerate(bufs)]
    msrc += [f'int off{i} = ((int*)pra[1].buf.pv)[{i}];' for i,b in enumerate(bufs) if isinstance(b[1][0], PtrDType)]
    msrc += [f'void *buf_{i} = HAP_mmap(0,sz_or_val_{i},3,0,pra[{i+3}].dma.fd,0)+off{i};' for i,b in enumerate(bufs) if isinstance(b[1][0], PtrDType)]
    msrc += ["unsigned long long start = HAP_perf_get_time_us();"]
    msrc += [f"{function_name}({', '.join([(f'buf_{i}' if isinstance(b[1][0], PtrDType) else f'sz_or_val_{i}') for i,b in enumerate(bufs)])});"]
    msrc += ["*(unsigned long long *)(pra[2].buf.pv) = HAP_perf_get_time_us() - start;"]
    msrc += [f'HAP_munmap(buf_{i}, sz_or_val_{i});' for i,b in enumerate(bufs) if isinstance(b[1][0], PtrDType)]
    msrc += ["return 0; }"]
    return ret + '\n' + '\n'.join(msrc)

class NVRenderer(CUDARenderer): device = "NV"
class HIPRenderer(AMDRenderer): device = "HIP"
class QCOMRenderer(OpenCLRenderer): device = "QCOM"<|MERGE_RESOLUTION|>--- conflicted
+++ resolved
@@ -11,12 +11,7 @@
   sidx = strip_parens(r[idx]) if idx.arg == BinaryOps.ADD else r[idx]
   if dtype.count > 1 and isinstance(buf.dtype, PtrDType):
     return f"(({r.smem_prefix if buf.dtype.local and r.smem_prefix_for_cast else r.buffer_prefix}{r.render_dtype(dtype)}*)({r[buf]}+{sidx}))"
-<<<<<<< HEAD
-  return f"({r[buf]}+{sidx})"  #if r.uses_ptr_arithmetic else f"{r[buf]}[{sidx}]"
-=======
   return f"({r[buf]}+{sidx})"
->>>>>>> 0b2621f6
-
 base_rewrite = PatternMatcher([
   (UPat(UOps.DEFINE_ACC, name="x"), lambda r,x: r[x.src[0]]),
   (UPat(UOps.ASSIGN, name="x"), lambda r,x: f"{r[x.src[0]]} = {r[x.src[1]]};"),
@@ -44,21 +39,11 @@
   (UPat(UOps.CONST, dtype=dtypes.uint32, name="x"), lambda r,x: f"{x.arg}u"),
   (UPat(UOps.CONST, dtype=dtypes.bool, name="x"), lambda r,x: "1" if x.arg else "0"),
   (UPat(UOps.CONST, name="x"), lambda r,x: str(x.arg)),
-<<<<<<< HEAD
   # new load/store
   (UPat(UOps.INDEX, src=(UPat.var("buf"), UPat.var('idx'))), lambda r,buf,idx: _render_index(r, buf, idx, buf.dtype.scalar())),
   (UPat(UOps.LOAD, src=(UPat.var('bidx'), UPat.var("var"), UPat.var("gate"))), lambda r,bidx,var,gate: f"({r[gate]}?*{r[bidx]}:{r[var]})"),
   (UPat(UOps.LOAD, src=(UPat.var('bidx'),), allow_any_len=True), lambda r,bidx: f"*{r[bidx]}"),
   (UPat(UOps.STORE, src=(UPat.var('bidx'),UPat.var("var"))), lambda r,bidx,var: f"*{r[bidx]} = {r[var]};"),
-=======
-  # load/store
-  (UPat(UOps.LOAD, src=(UPat.var("buf"), UPat.var('idx'), UPat.var("var"), UPat.var("gate")), name="load"),
-   lambda r,buf,idx,load,var,gate: f"({r[gate]}?*{_render_index(r, buf, idx, load.dtype)}:{r[var]})"),
-  (UPat(UOps.LOAD, src=(UPat.var("buf"), UPat.var('idx')), allow_any_len=True, name="load"),
-   lambda r,buf,idx,load: f"*{_render_index(r, buf, idx, load.dtype)}"),
-  (UPat(UOps.STORE, src=(UPat.var("buf"), UPat.var('idx'), UPat.var("var")), allow_any_len=True),
-   lambda r,buf,idx,var: f"*{_render_index(r, buf, idx, var.dtype)} = {r[var]};"),
->>>>>>> 0b2621f6
   # alu/gep
   (UPat(UOps.ALU, name="x"), lambda r,x: r.code_for_op[x.arg](
     *([strip_parens(r[v]) if v.arg == x.arg and x.arg in {BinaryOps.ADD, BinaryOps.MUL, BinaryOps.XOR} else r[v] for v in x.src]), x.dtype)),
@@ -116,11 +101,7 @@
     tmp = "const sampler_t smp = CLK_NORMALIZED_COORDS_FALSE | CLK_ADDRESS_CLAMP | CLK_FILTER_NEAREST;\n" if any(isinstance(dtype, ImageDType) for _,(dtype,_) in bufs) else ""  # noqa: E501
     # ("" if mutable else "const ")
     buftypes = [(name,f"{'write_only' if mutable else 'read_only'} image2d_t" if dtype.name.startswith('image') else
-<<<<<<< HEAD
                 self.render_dtype(dtype)+self.buffer_suffix if isinstance(dtype, PtrDType) else
-=======
-                ("" if mutable else "const ")+self.render_dtype(dtype)+self.buffer_suffix if isinstance(dtype, PtrDType) else
->>>>>>> 0b2621f6
                 self.arg_int_prefix if dtype == dtypes.int else None) for name,(dtype,mutable) in bufs]
     prg = ''.join([f"{self.kernel_prefix}void {self.get_kernel_modifier(uops)}{function_name}(",] +
     [', '.join([f'{t} {name}' for name,t in buftypes] + self.extra_args)] +
