from typing import Optional, Union, Literal, Callable, cast
import os, math
from collections import defaultdict, Counter
from tinygrad.ops import GroupOp, Ops, UOp, PatternMatcher, UPat
from tinygrad.helpers import strip_parens, getenv, prod, dedup, AMX
from tinygrad.dtype import ImageDType, dtypes, DType, PtrDType
from tinygrad.renderer import Renderer, TensorCore

base_rewrite = PatternMatcher([
  (UPat(Ops.DEFINE_ACC, name="x"), lambda ctx,x: ctx[x.src[0]]),
  (UPat(Ops.ASSIGN, name="x"), lambda ctx,x: f"{ctx[x.src[0]]} = {ctx[x.src[1]]};"),
  (UPat(Ops.IF, name="x"), lambda ctx,x: f"if ({ctx[x.src[0]]}) {{"),
  (UPat((Ops.ENDIF, Ops.ENDRANGE)), lambda ctx: "}"),
  (UPat(Ops.WMMA, name="x"), lambda ctx,x: f"__{x.arg[0]}({ctx[x.src[0]]}, {ctx[x.src[1]]}, {ctx[x.src[2]]})"),
  # r method accesses
  (UPat(Ops.RANGE, name="x"),
   lambda ctx,x: f"for ({ctx.render_dtype(x.dtype)} {ctx[x]} = {ctx[x.src[0]]}; {ctx[x]} < {ctx[x.src[1]]}; {ctx[x]}++) {{"),
  (UPat(Ops.VECTORIZE, name="x"),
   lambda ctx,x: f"{ctx.float4.replace('float4', ctx.render_dtype(x.dtype))}" + \
    (f"{{{','.join([ctx[y] for y in x.src])}}}" if ctx.device == "CLANG" else f"({','.join([ctx[y] for y in x.src])})")),
  (UPat(Ops.CAST, name="x"), lambda ctx,x: f"({ctx.render_cast(x.dtype, ctx[x.src[0]])})"),
  (UPat(Ops.BITCAST, name="x"), lambda ctx,x: f"(*(({ctx.buffer_prefix}{ctx.render_dtype(x.dtype)}*)&{ctx[x.src[0]]}))"),
  (UPat(Ops.DEFINE_LOCAL, name="x"), lambda ctx,x: f"{ctx.smem_align}{ctx.smem_prefix}{ctx.render_dtype(x.dtype.base)} {ctx[x]}[{x.arg[1]}];"),
  (UPat(Ops.BARRIER), lambda ctx: ctx.barrier),
  (UPat(Ops.NOOP, name="x"), lambda ctx,x: ctx[x.src[0]]),
  (UPat(Ops.SPECIAL, name="x"), lambda ctx,x: f"{ctx.code_for_workitem[x.arg[0][0]](x.arg[0][-1])}; /* {x.arg[1]} */"),
  # const
  (UPat(Ops.CONST, arg=math.inf, name="x"), lambda ctx, x: f"({ctx.render_cast(x.dtype, ctx.infinity)})"),
  (UPat(Ops.CONST, arg=-math.inf, name="x"), lambda ctx, x: f"({ctx.render_cast(x.dtype, f'-{ctx.infinity}')})"),
  (UPat(Ops.CONST, dtype=dtypes.floats, name="x"), lambda ctx,x: f"({ctx.render_cast(x.dtype, ctx.nan)})" if math.isnan(x.arg) else None),
  (UPat(Ops.CONST, dtype=dtypes.float, name="x"), lambda ctx,x: f"{x.arg}f"),
  (UPat(Ops.CONST, dtype=dtypes.int64, name="x"), lambda ctx,x: f"{x.arg}ll"),
  (UPat(Ops.CONST, dtype=dtypes.uint64, name="x"), lambda ctx,x: f"{x.arg}ull"),
  (UPat(Ops.CONST, dtype=dtypes.uint32, name="x"), lambda ctx,x: f"{x.arg}u"),
  (UPat(Ops.CONST, dtype=dtypes.bool, name="x"), lambda ctx,x: "1" if x.arg else "0"),
  # consts are rendered to larger type and casted
  (UPat(Ops.CONST, (dtypes.fp8e4m3, dtypes.fp8e5m2, dtypes.bfloat16, dtypes.half), name="x"),
    lambda ctx,x: f"({ctx.render_cast(x.dtype, f'{x.arg}f')})"),
  (UPat(Ops.CONST, (dtypes.uint8, dtypes.uint16), name="x"), lambda ctx,x: f"({ctx.render_cast(x.dtype, f'{x.arg}u')})"),
  (UPat(Ops.CONST, (dtypes.int8, dtypes.int16), name="x"), lambda ctx,x: f"({ctx.render_cast(x.dtype, x.arg)})"),
  # default const render
  (UPat(Ops.CONST, name="x"), lambda ctx,x: str(x.arg)),
  # new load/store
  (UPat(Ops.INDEX, src=(UPat.var("buf"), UPat.var('idx'))),
   lambda ctx,buf,idx: f"({ctx[buf]}+{strip_parens(ctx[idx]) if idx.arg == Ops.ADD else ctx[idx]})"),
  (UPat(Ops.LOAD, src=(UPat.var('bidx'), UPat.var("var"), UPat.var("gate"))), lambda ctx,bidx,var,gate: f"({ctx[gate]}?*{ctx[bidx]}:{ctx[var]})"),
  (UPat(Ops.LOAD, src=(UPat.var('bidx'),), allow_any_len=True), lambda ctx,bidx: f"*{ctx[bidx]}"),
  (UPat(Ops.STORE, src=(UPat.var('bidx'), UPat.var("var")), allow_any_len=True), lambda ctx,bidx,var: f"*{ctx[bidx]} = {ctx[var]};"),
  # alu/gep
  (UPat(GroupOp.ALU, name="x"), lambda ctx,x: ctx.code_for_op[x.op](
    *([strip_parens(ctx[v]) if v.op == x.op and x.op in {Ops.ADD, Ops.MUL, Ops.XOR} else ctx[v] for v in x.src]), x.dtype)),
  (UPat(Ops.GEP, name="x"), lambda ctx,x: ctx[x.src[0]] + \
    (f"[{x.arg[0]}]" if x.src[0].dtype.count > (8 if ctx.device in {"CUDA", "NV"} else 4) or ctx.device == 'CLANG' else f".{'xyzwabcd'[x.arg[0]]}")),
])

extra_pm = PatternMatcher([
  # insert a NOOP before BITCAST to force it to be rendered. not needed on all backends?
  (UPat(Ops.BITCAST, name="x"),
   lambda x: UOp(Ops.BITCAST, x.dtype, (UOp(Ops.NOOP, x.src[0].dtype, x.src),)) if x.src[0].op is not Ops.NOOP else None),
  # rewrite MAX to CMPLT + WHERE (max function is annoying on many cstyle backends)
  (UPat(Ops.MAX, name="m"), lambda m: (m.src[0] < m.src[1]).where(m.src[1], m.src[0])),
])

def uops_to_dtypes(uops:list[UOp]) -> list[DType]: return dedup(u.dtype for u in uops if not isinstance(u.dtype, (ImageDType, PtrDType)))

class CStyleLanguage(Renderer):
  kernel_prefix: str = ""
  buffer_prefix: str = ""
  buffer_suffix: str = ""
  smem_align: str = ""
  smem_prefix: str = ""
  smem_prefix_for_cast: bool = True
  arg_int_prefix: str = "const int"
  barrier: str = ""
  code_for_workitem: dict[Union[Literal["g"], Literal["l"], Literal["i"]], Callable] = {}
  extra_args: list[str] = []
  float4: Optional[str] = None
  type_map: dict[DType, str] = {}
  infinity: str = "INFINITY"
  nan: str = "NAN"
  code_for_op: dict = {
    Ops.SQRT: lambda x,dtype: f"sqrt({x})", Ops.RECIP: lambda x,dtype: f"(1/{x})", Ops.NEG: lambda x,dtype: f"-{x}",
    Ops.EXP2: lambda x,dtype: f"exp2({x})", Ops.LOG2: lambda x,dtype: f"log2({x})", Ops.SIN: lambda x,dtype: f"sin({x})",
    Ops.AND: lambda a,b,dtype: f"({a}&{b})", Ops.XOR: lambda a,b,dtype: f"({a}^{b})", Ops.OR: lambda a,b,dtype: f"({a}|{b})",
    Ops.ADD: lambda a,b,dtype: f"({a}+{b})", Ops.SUB: lambda a,b,dtype: f"({a}-{b})", Ops.MUL: lambda a,b,dtype: f"({a}*{b})",
    Ops.MOD: lambda a,b,dtype: f"({a}%{b})", Ops.IDIV: lambda a,b,dtype: f"({a}/{b})", Ops.CMPNE: lambda a,b,dtype: f"({a}!={b})",
    Ops.SHR: lambda a,b,dtype: f"({a}>>{b})", Ops.SHL: lambda a,b,dtype: f"({a}<<{b})", Ops.CMPLT: lambda a,b,dtype: f"({a}<{b})",
    Ops.WHERE: lambda a,b,c,dtype: f"({a}?{b}:{c})" }

  string_rewrite = base_rewrite
  extra_matcher = extra_pm

  def get_kernel_modifier(self, uops:list[UOp]) -> str: return ""
  def render_kernel(self, function_name:str, kernel:list[str], bufs:list[tuple[str,tuple[DType,bool]]], uops:list[UOp], prefix=None) -> str:
    tmp = "const sampler_t smp = CLK_NORMALIZED_COORDS_FALSE | CLK_ADDRESS_CLAMP | CLK_FILTER_NEAREST;\n" if any(isinstance(dtype, ImageDType) for _,(dtype,_) in bufs) else ""  # noqa: E501
    buftypes = [(name, self.render_dtype(dtype, mutable)+self.buffer_suffix if isinstance(dtype, (ImageDType, PtrDType)) else
                self.arg_int_prefix if dtype == dtypes.int else None) for name,(dtype,mutable) in bufs]
    prg = ''.join([f"{self.kernel_prefix}void {self.get_kernel_modifier(uops)}{function_name}(",] +
    [', '.join([f'{t} {name}' for name,t in buftypes] + self.extra_args)] +
    [") {\n" + tmp] + ['\n'.join(kernel), "\n}"])
    return prg if prefix is None else "\n".join(prefix)+f"\n{prg}"

  def render_cast(self, dt:DType, val: str) -> str: return f"({self.render_dtype(dt)})({val})"
  def render_dtype(self, dt:DType, mutable=True) -> str:
    if isinstance(dt, ImageDType): return f"{'write_only' if mutable else 'read_only'} image2d_t"
    if isinstance(dt, PtrDType):
      return (self.smem_prefix if dt.local and self.smem_prefix_for_cast else self.buffer_prefix) + self.render_dtype(dt.base) + "*"
    return self.type_map.get(scalar:=dt.scalar(), scalar.name) + (str(dt.count) if (dt.count) > 1 else "")

  def __getitem__(self, key): return self.r[key]  # hacky helper
  def render(self, name:str, uops:list[UOp]) -> str:
    r: dict[UOp, str] = {}
    self.r = r

    child_count = Counter(v for ru in uops for v in ru.src)
    bufs: dict[UOp, tuple[str, tuple[DType, bool]]] = {}
    kernel = []
    depth = 1
    c: defaultdict[str, int] = defaultdict(int)
    for u in uops:
      if u.op in (Ops.DEFINE_GLOBAL, Ops.DEFINE_VAR):
        r[u] = f"data{u.arg}" if u.op is Ops.DEFINE_GLOBAL else u.arg[0]
        bufs[u] = (r[u], (u.dtype, False))
        continue

      # mark buffers that we store to writable
      if u.op is Ops.STORE:
        for up in u.src[0].toposort:
          if up.op is Ops.DEFINE_GLOBAL: bufs[up] = (bufs[up][0], (bufs[up][1][0], True))

      # naming
      prefix = None
      if u.op is Ops.SPECIAL:
        r[u] = u.arg[0]
      else:
        prefix = {Ops.RANGE: "ridx", Ops.WMMA: "wmma", Ops.DEFINE_LOCAL: "temp", Ops.CONST: "const",
                  Ops.CAST: "cast", Ops.BITCAST: "cast", Ops.GEP: "gep", Ops.VECTORIZE: "cast", Ops.NOOP: "precast",
                  Ops.INDEX: "bidx", Ops.DEFINE_ACC: "acc", Ops.LOAD: "val"}.get(u.op, "alu")
        r[u] = f"{prefix}{c[prefix]}"

      l = cast(str, self.string_rewrite.rewrite(u, ctx=self))
      assert l is not None, f"failed to render {u.op} {u.dtype} {[(x.op,x.dtype) for x in u.src]} {u.arg}"

      if u.op in {Ops.ENDIF, Ops.ENDRANGE}: depth -= 1
      if u.op in {Ops.CONST, Ops.GEP, Ops.INDEX} or \
        (u.op in {Ops.VECTORIZE, *GroupOp.ALU, Ops.CAST, Ops.BITCAST} and child_count[u] == 1 and not getenv("EXPAND_SSA")):
        r[u] = l
      else:
        if u.op in {Ops.RANGE, Ops.ASSIGN, Ops.DEFINE_LOCAL} or u.dtype == dtypes.void:
          if u.op is Ops.ASSIGN: r[u] = r[u.src[0]]
        else:
          l = f"{self.render_dtype(u.dtype)} {r[u]} = {l}" + (";" if u.op is not Ops.SPECIAL else "")
        kernel.append("  "*depth + l)
        if prefix: c[prefix] += 1  # if it was used, increment
      if u.op in {Ops.IF, Ops.RANGE}: depth += 1
    del self.r

    # NOTE: this relies on bufs dict preserving order
    return self.render_kernel(name, kernel, list(bufs.values()), uops)

class ClangRenderer(CStyleLanguage):
  device = "CLANG"
  float4 = "(float4)"
  has_local = False
  global_max = None
  infinity = "__builtin_inff()"
  nan = '__builtin_nanf("")'

  # language options
  buffer_suffix = " restrict"
  type_map = {dtypes.bool:"_Bool", dtypes.half:"__fp16"}
  code_for_op = {**({k:v for k,v in CStyleLanguage.code_for_op.items() if k not in [Ops.EXP2, Ops.SIN, Ops.LOG2]}),
                 Ops.SQRT: lambda x,dtype: f"__builtin_sqrt({x})" if dtype == dtypes.float64 else f"__builtin_sqrtf({x})"}
  # LLVM legalizes double => half cast on systems that don't support it natively (like x86 cpus without AVX512-FP16) into a compiler-rt libcall.
  extra_matcher = PatternMatcher([(UPat.var("x", dtypes.float64).cast(dtypes.float16), lambda x: x.cast(dtypes.float32).cast(dtypes.float16))]) + \
    CStyleLanguage.extra_matcher

  if AMX:
    tensor_cores = [TensorCore(dims=(sz,sz,1), threads=1, elements_per_thread=(sz,sz,sz*sz), dtype_in=dt, dtype_out=dt,
                               swizzle=(None, ((),(4,5,6,7,0,1,2,3))), opts=("u0","u0","u0","u0","u1","u1","u1","u1"))
                               for dt,sz in [(dt, 64 // dt.itemsize) for dt in [dtypes.float]]]

  def render_vector_prefix(self, dt:DType) -> str:
    return f"typedef {self.render_dtype(dt.scalar())} {self.render_dtype(dt)} __attribute__((aligned({(sz:=dt.itemsize)}),vector_size({sz})));"

  def render_kernel(self, function_name, kernel, bufs, uops, prefix=None) -> str:
    prefix = [self.render_vector_prefix(dt) for dt in uops_to_dtypes(uops) if dt.count > 1]
    # https://github.com/corsix/amx
    for name, (N, M, _), dtype_in, _, _, _, _, _ in dedup([uop.arg for uop in uops if uop.op is Ops.WMMA]):
      prefix += [
        '#define AMX_SET(imm5) __asm("nop\\nnop\\nnop\\n.word (0x201000+(%0<<5)+%1)" : : "i"(17), "i"(imm5) : "memory")',
        '#define AMX(op, gpr, btf) __asm(".word (0x201000+(%0 << 5)+0%1-((0%1>>4)*6))" : : "i"(op), "r"((unsigned long long)(gpr)+(btf)) : "memory")',
      ]
      # 'static' in C roughly means that function symbol isn't exported. LLVM puts those symbols at the end of object file which allows Clang JIT
      # to just jump at the start of a shellcode whithout having to deal with symbols or trampolines at all. This is better than having to inline
      # wmma function every time it is called or wasting complexity on a symbol parsing and a memory page on trampoline.
      prefix += [f"""static {(out := self.render_dtype(dtype_in.vec(N*N)))} __{name}({self.render_dtype(dtype_in.vec(N))} data1, {self.render_dtype(dtype_in.vec(M))} data2, {out} data0){{
  AMX_SET(0);\n  for(int ridx0 = 0; ridx0 < 16; ridx0++){{ AMX(4, (int *)(&data0), 0ull<<62 | (ridx0*4ull)<<56 | ridx0*64ull); }}
  AMX(0, (int *)(&data2), 0ull<<62); AMX(1, (int *)(&data1), 0ull<<62); AMX(12, 0, 0ull);
  for(int ridx0 = 0; ridx0 < 16; ridx0++){{ AMX(5, (int *)(&data0), 0ull<<62 | (ridx0*4ull)<<56 | ridx0*64ull); }}\n  AMX_SET(1);\n  return data0;\n}}"""] # noqa: E501
    return super().render_kernel(function_name, kernel, bufs, uops, prefix)

class OpenCLRenderer(CStyleLanguage):
  device = "GPU"

  # language options
  kernel_prefix = "__kernel "
  buffer_prefix = "__global "
  smem_align = "__attribute__ ((aligned (16))) "
  smem_prefix = "__local "
  barrier = "barrier(CLK_LOCAL_MEM_FENCE);"
  float4 = "(float4)"
  code_for_workitem = {"g": lambda x: f"get_group_id({x})", "l": lambda x: f"get_local_id({x})", "i": lambda x: f"get_global_id({x})"}
  type_map = { dtypes.int8: "char", dtypes.uint8: "uchar", dtypes.uint32: "uint", dtypes.uint16: "ushort", dtypes.uint64: "ulong",
              dtypes.bfloat16: "ushort" }

  string_rewrite = PatternMatcher([
    (UPat(Ops.BITCAST, name="x"), lambda ctx,x: f"as_{ctx.render_dtype(x.dtype)}({ctx[x.src[0]]})"),
    # load/store image (OpenCL)
    (UPat(Ops.LOAD, dtype=dtypes.float.vec(4), src=(UPat.var('buf').index(UPat.var('idx', dtypes.int.vec(2))), UPat.var("var"), UPat.var("gate"))),
      lambda ctx,buf,idx,var,gate: f"({ctx[gate]}?read_imagef({ctx[buf]}, smp, {ctx[idx]}):{ctx[var]})"),
    (UPat(Ops.LOAD, dtype=dtypes.float.vec(4), src=(UPat.var('buf').index(UPat.var('idx', dtypes.int.vec(2))),)),
      lambda ctx,buf,idx: f"read_imagef({ctx[buf]}, smp, {ctx[idx]})"),
    (UPat(Ops.STORE, src=(UPat.var('buf').index(UPat.var('idx', dtypes.int.vec(2))), UPat.var("var", dtypes.float.vec(4))), allow_any_len=True),
      lambda ctx,buf,idx,var: f"write_imagef({ctx[buf]}, {ctx[idx]}, {ctx[var]});"),
  ]) + base_rewrite

  def render_kernel(self, function_name, kernel, bufs, uops, prefix=None) -> str:
    if any(uop.dtype.base == dtypes.half for uop in uops): prefix = (["#pragma OPENCL EXTENSION cl_khr_fp16 : enable"] + (prefix or []))
    return super().render_kernel(function_name, kernel, bufs, uops, prefix)

class IntelRenderer(OpenCLRenderer):
  device, suffix, kernel_prefix = "GPU", "INTEL", "__attribute__((intel_reqd_sub_group_size(8)))\n" + "__kernel "
  tensor_cores = [TensorCore(dims=(8,8,16), threads=8, elements_per_thread=(16,16,8), dtype_in=dtypes.half, dtype_out=dtypes.float,
    opts=("l0","l0","l0","u1","u1","u1"), swizzle=(((4,5,6),(0,1,2,3,7,8,9)), ((0,1,2),(7,8,9,3,4,5,6))))]

  string_rewrite = PatternMatcher([
    (UPat(Ops.CAST, dtype=dtypes.bfloat16, src=(UPat.var('x', dtype=dtypes.float))), lambda ctx,x: f"intel_convert_bfloat16_as_ushort({ctx[x]})"),
    (UPat(Ops.CAST, dtype=dtypes.float, src=(UPat.var('x', dtype=dtypes.bfloat16))), lambda ctx,x: f"intel_convert_as_bfloat16_float({ctx[x]})"),
  ]) + OpenCLRenderer.string_rewrite

  def render_kernel(self, function_name, kernel, bufs, uops, prefix=None) -> str:
    prefix = []
    for arg in dedup([uop.arg for uop in uops if uop.op is Ops.WMMA]):
      dt_in = ("ushort", "bf16") if arg[2] == dtypes.bfloat16 else (arg[2].name, "f16")
      prefix.append(f"""{arg[3].name}8 __{arg[0]}({dt_in[0]}16 a, {dt_in[0]}16 b, {arg[3].name}8 c) {{
    return intel_sub_group_{dt_in[1]}_{dt_in[1]}_matrix_mad_k16(as_int8(a), as_int8(b), c);\n}}""")
    return super().render_kernel(function_name, kernel, bufs, uops, prefix or None)

class MetalRenderer(CStyleLanguage):
  device = "METAL"
  shared_max = 32768
  tensor_cores = [TensorCore(dims=(8,8,8), threads=32, elements_per_thread=(2,2,2), dtype_in=di, dtype_out=do, opts=("u0","l0","l1","l1","l0","l1"),
    swizzle=(((6,1,2,7,4),(8,0,3,5)), ((0,5,6,3,7),(1,2,4,8)))) for di,do in [(dtypes.float,dtypes.float),(dtypes.half,dtypes.float),
    (dtypes.half,dtypes.half),(dtypes.bfloat16,dtypes.float),(dtypes.bfloat16,dtypes.bfloat16)]]
  def __init__(self): self.tensor_cores = MetalRenderer.tensor_cores if hasattr(os, 'uname') and os.uname().machine == "arm64" else []

  # language options
  kernel_prefix = "kernel "
  buffer_prefix = "device "
  smem_prefix = "threadgroup "
  arg_int_prefix = "constant int&"
  barrier = "threadgroup_barrier(mem_flags::mem_threadgroup);"
  float4 = "float4"
  code_for_workitem = {"g": lambda x: f"gid.{chr(120+int(x))}", "l": lambda x: f"lid.{chr(120+int(x))}"}
  # uint3 used for gid/lid - TODO: this should probably be `ushort3 lid [[thread_position_in_threadgroup]]`
  extra_args = ['uint3 gid [[threadgroup_position_in_grid]]', 'uint3 lid [[thread_position_in_threadgroup]]']
  type_map = {dtypes.bfloat16: "bfloat"}

  # precise::sin
  code_for_op = {**CStyleLanguage.code_for_op, Ops.SIN: lambda x,dtype: f"precise::sin({x})"}

  # upcast to float32 all the ops that don't support bfloat16
  extra_matcher = PatternMatcher([
    # NOTE: this is copied from PTX
    (UPat((Ops.SQRT, Ops.EXP2, Ops.LOG2, Ops.SIN), dtype=dtypes.bfloat16, name="x"),
      lambda x: (UOp(x.op, dtypes.float, tuple(vv.cast(dtypes.float) for vv in x.src), x.arg).cast(dtypes.bfloat16))),
  ]) + extra_pm

  string_rewrite = PatternMatcher([
    (UPat(Ops.BITCAST, name="x"), lambda ctx,x: f"as_type<{ctx.render_dtype(x.dtype)}>({ctx[x.src[0]]})"),
  ]) + base_rewrite

  def render_kernel(self, function_name, kernel, bufs, uops, prefix=None):
    prefix, wmma_args = ["#include <metal_stdlib>","using namespace metal;"], set([uop.arg for uop in uops if uop.op is Ops.WMMA])
    for arg in wmma_args: prefix.append(
  f"""{(dtype_out:=self.render_dtype(arg[3].vec(2)))} __{arg[0]}({(dtype_in:=self.render_dtype(arg[2].vec(2)))} a, {dtype_in} b, {dtype_out} c){{
  simdgroup_{self.render_dtype(arg[2])}8x8 mat_a, mat_b; simdgroup_{self.render_dtype(arg[3])}8x8 mat_c;
  mat_a.thread_elements()[0] = a[0]; mat_b.thread_elements()[0] = b[0]; mat_c.thread_elements()[0] = c[0];
  mat_a.thread_elements()[1] = a[1]; mat_b.thread_elements()[1] = b[1]; mat_c.thread_elements()[1] = c[1];
  simdgroup_multiply_accumulate(mat_c, mat_a, mat_b, mat_c);\n  return {dtype_out}(mat_c.thread_elements()[0], mat_c.thread_elements()[1]);\n}}""")
    return super().render_kernel(function_name, kernel, bufs, uops, prefix)

_nms = "xyzwabcdefghijkl"
cuda_tc_opts = ("u0","l0","l0","l1","l1","l1","u1")  # shared by all shapes with M=16 N=8

class CUDARenderer(CStyleLanguage):
  device = "CUDA"
  global_max = (2147483647, 65535, 65535)
  local_max = (1024, 1024, 64)
  shared_max = 49152
  # https://docs.nvidia.com/cuda/parallel-thread-execution/#warp-level-matrix-multiply-accumulate-instructions
  tc_81616 = [TensorCore(dims=(8,16,16), threads=32, elements_per_thread=(8,4,4), dtype_in=di,dtype_out=do, opts=cuda_tc_opts,
    swizzle=(((6,7,2,3,4),(0,1,9,5,10,8)), ((6,7,9,0,1),(2,3,4,10,5,8)))) for di,do in [(dtypes.half,dtypes.float), (dtypes.bfloat16,dtypes.float)]]
  tc_8168_f16 = [TensorCore(dims=(8,16,8), threads=32, elements_per_thread=(4,2,4), dtype_in=dtypes.half, dtype_out=dtypes.float, opts=cuda_tc_opts,
    swizzle=(((6,7,2,3,4),(0,1,8,5,9)), ((6,7,8,0,1),(2,3,4,9,5))))]
<<<<<<< HEAD
  tc_81632_f8 = [TensorCore(dims=(8,16,32), threads=32, elements_per_thread=(16,8,4), dtype_in=di, dtype_out=do, opts=cuda_tc_opts,
    swizzle=(((7,8,2,3,4),(0,1,10,5,6,9,11)), ((10,0,1,7,8),(2,3,4,11,5,6,9))))
    for di,do in [(dtypes.fp8e4m3,dtypes.float),(dtypes.fp8e5m2,dtypes.float)]]
=======
  tc_8168_tf32 = [TensorCore(dims=(8,16,8), threads=32, elements_per_thread=(4,2,4), dtype_in=dtypes.float, dtype_out=dtypes.float, opts=cuda_tc_opts,
    swizzle=(((5,6,2,3,4),(0,1,8,9,7)), ((5,6,8,0,1),(2,3,4,9,7))))]
>>>>>>> d957a4f1

  tc_sm89 = tc_81616 + tc_8168_f16 + tc_81632_f8
  tc_sm80 = tc_81616 + tc_8168_f16
  if getenv("ALLOW_TF32", 0): tc_sm80 += tc_8168_tf32
  tc_sm75 = tc_8168_f16
  def __init__(self, arch:str):
    self.arch = arch
    arch_version = int(arch[3:])
    if arch_version >= 89: self.tensor_cores = CUDARenderer.tc_sm89
    elif arch_version >= 80: self.tensor_cores = CUDARenderer.tc_sm80
    elif arch_version >= 75: self.tensor_cores = CUDARenderer.tc_sm75
    else: self.tensor_cores = []
  def __reduce__(self): return self.__class__, (self.arch,)

  # language options
  kernel_prefix = "extern \"C\" __global__ "
  smem_prefix = "__shared__ "
  smem_prefix_for_cast = False
  barrier = "__syncthreads();"
  float4 = "make_float4"
  code_for_workitem = {"g": lambda x: f"blockIdx.{chr(120+int(x))}", "l": lambda x: f"threadIdx.{chr(120+int(x))}",
                       "i": lambda x: f"(blockIdx.{chr(120+int(x))}*blockDim.{chr(120+int(x))}+threadIdx.{chr(120+int(x))})"}
  code_for_op = { **CStyleLanguage.code_for_op,
    Ops.SIN: lambda x,dtype: f"hsin({x})" if dtype in (dtypes.half, dtypes.bfloat16) else f"sin({x})",
    Ops.LOG2: lambda x,dtype: f"hlog2({x})" if dtype in (dtypes.half, dtypes.bfloat16) else f"log2({x})",
    Ops.EXP2: lambda x,dtype: f"hexp2({x})" if dtype in (dtypes.half, dtypes.bfloat16) else f"exp2({x})",
    Ops.SQRT: lambda x,dtype: f"hsqrt({x})" if dtype in (dtypes.half, dtypes.bfloat16) else f"sqrt({x})",
    Ops.RECIP: lambda x,dtype: f"hrcp({x})" if dtype in (dtypes.half, dtypes.bfloat16) else f"(1/{x})" }
  type_map = {dtypes.bfloat16: "nv_bfloat16", dtypes.fp8e4m3: "__nv_fp8_e4m3", dtypes.fp8e5m2: "__nv_fp8_e5m2"}

  extra_matcher = PatternMatcher([
    # cast float8 alus to float
    (UPat(Ops.WHERE, src=(UPat.var("b"), UPat.var("x", dtype=dtypes.fp8e4m3), UPat.var("y", dtype=dtypes.fp8e4m3))),
      lambda b, x, y: UOp(Ops.WHERE, dtype=dtypes.float, src=(b, x.cast(dtypes.float), y.cast(dtypes.float))).cast(dtypes.fp8e4m3)),
    (UPat(GroupOp.ALU, dtype=dtypes.fp8e4m3, name="x"),
      lambda x: UOp(x.op, dtypes.float, tuple(vv.cast(dtypes.float) for vv in x.src), x.arg).cast(dtypes.fp8e4m3)),
    (UPat(GroupOp.ALU, dtypes.bool, name="alu", src=(UPat.var("x", dtype=dtypes.fp8e4m3), UPat.var("y", dtype=dtypes.fp8e4m3))),
      lambda alu, x, y: UOp(alu.op, dtypes.bool, (x.cast(dtypes.float), y.cast(dtypes.float)), alu.arg)),
    (UPat((Ops.SQRT, Ops.EXP2, Ops.LOG2, Ops.SIN), dtype=dtypes.fp8e4m3, name="x"),
      lambda x: (UOp(x.op, dtypes.float, tuple(vv.cast(dtypes.float) for vv in x.src), x.arg).cast(dtypes.fp8e4m3))),
    (UPat(Ops.WHERE, src=(UPat.var("b"), UPat.var("x", dtype=dtypes.fp8e5m2), UPat.var("y", dtype=dtypes.fp8e5m2))),
      lambda b, x, y: UOp(Ops.WHERE, dtype=dtypes.float, src=(b,x.cast(dtypes.float), y.cast(dtypes.float))).cast(dtypes.fp8e5m2)),
    (UPat(GroupOp.ALU, dtype=dtypes.fp8e5m2, name="x"),
      lambda x: UOp(x.op, dtypes.float, tuple(vv.cast(dtypes.float) for vv in x.src), x.arg).cast(dtypes.fp8e5m2)),
    (UPat(GroupOp.ALU, dtypes.bool, name="alu", src=(UPat.var("x", dtype=dtypes.fp8e5m2), UPat.var("y", dtype=dtypes.fp8e5m2))),
      lambda alu, x, y: UOp(alu.op, dtypes.bool, (x.cast(dtypes.float), y.cast(dtypes.float)), alu.arg)),
    (UPat((Ops.SQRT, Ops.EXP2, Ops.LOG2, Ops.SIN), dtype=dtypes.fp8e5m2, name="x"),
      lambda x: (UOp(x.op, dtypes.float, tuple(vv.cast(dtypes.float) for vv in x.src), x.arg).cast(dtypes.fp8e5m2))),
    ]) + extra_pm

  def render_vector_prefix(self, dt:DType) -> str:
    vec, scal = self.render_dtype(dt), self.render_dtype(dt.scalar()),
    elems, header = ', '.join(_nms[:dt.count]), ', '.join([f"{scal} {x}" for x in _nms[:dt.count]])
    return f"struct __align__({dt.itemsize}) {vec} {{ {scal} {elems}; }}; __device__ {vec} make_{vec}({header}) {{ {vec} r={{{elems}}}; return r; }}"

  def render_kernel(self, function_name, kernel, bufs, uops, prefix=None):
    # TODO: why is dtypes.bfloat16.name == "__bf16"? would be easier not override dtypes.name
    prefix = ["#define INFINITY (__int_as_float(0x7f800000))","#define NAN (__int_as_float(0x7fffffff))"]

    used_dtypes = uops_to_dtypes(uops)
    if any(dt.scalar() in [dtypes.fp8e4m3, dtypes.fp8e5m2] for dt in used_dtypes): prefix.append("#include <cuda_fp8.h>")
    if any(dt.scalar() == dtypes.half for dt in used_dtypes): prefix.append("#include <cuda_fp16.h>")
    if any(dt.scalar() == dtypes.bfloat16 for dt in used_dtypes): prefix.append("#include <cuda_bf16.h>")
<<<<<<< HEAD
    prefix += [self.render_vector_prefix(dt) for dt in used_dtypes if (dt.count in (4,8) and dt.scalar() in {dtypes.half, dtypes.bfloat16})
                or (dt.count in (8,16) and dt.scalar() in {dtypes.fp8e4m3, dtypes.fp8e5m2})]
    dt_map = { dtypes.half: "f16", dtypes.bfloat16: "bf16", dtypes.fp8e4m3: "e4m3", dtypes.fp8e5m2: "e5m2" }
=======
    prefix += [self.render_vector_prefix(dt) for dt in used_dtypes if dt.count in (4,8) and dt.scalar() in {dtypes.half, dtypes.bfloat16}]

    dt_map = { dtypes.float: "tf32", dtypes.half: "f16", dtypes.bfloat16: "bf16" }
>>>>>>> d957a4f1
    for name, (N, M, K), dtype_in, dtype_out, _, _, upcast_axes, _ in dedup([uop.arg for uop in uops if uop.op is Ops.WMMA]):
      upcast_sizes = [prod(size for _, size in upcast) for upcast in upcast_axes]
      wmma_dtypes = [self.render_dtype(dtype.vec(size)) for dtype, size in zip([dtype_in, dtype_in, dtype_out], upcast_sizes)]
      n_operands = [size*dtype.itemsize//4 for dtype, size in zip([dtype_in, dtype_in, dtype_out], upcast_sizes)] # 4 => CUDA reg size in bytes
      operands = [f"%{i}" for i in range(sum(n_operands))]

      # mma operands => {c}, {a}, {b}, {c}
      prefix.append(f"""__device__ {wmma_dtypes[2]} __{name}({wmma_dtypes[0]} a, {wmma_dtypes[1]} b, {wmma_dtypes[2]} c){{
  int *a_pk = (int *)(&a), *b_pk = (int *)(&b);\n  asm("mma.sync.aligned.m{M}n{N}k{K}.row.col.f32.{dt_map[dtype_in]}.{dt_map[dtype_in]}.f32"
      "{{{", ".join(operands[:n_operands[2]])}}}, {{{", ".join(operands[n_operands[2]:n_operands[2]+n_operands[0]])}}},"
      "{{{", ".join(operands[-n_operands[1]:])}}}, {{{", ".join(operands[:n_operands[2]])}}};"
    : {", ".join([f'"+f"(c.{_nms[i]})' for i in range(n_operands[2])])}
    : {", ".join([f'"r"(a_pk[{i}])' for i in range(n_operands[0])])}, {", ".join([f'"r"(b_pk[{i}])' for i in range(n_operands[1])])});
  return c;\n}}""")

    return super().render_kernel(function_name, kernel, bufs, uops, prefix=prefix)

  def get_kernel_modifier(self, uops:list[UOp]) -> str:
    maxThreadsPerBlock = prod(u.arg[1] for u in uops if u.op is Ops.SPECIAL and u.arg[0][0] == "l")
    # https://docs.nvidia.com/cuda/cuda-c-programming-guide/index.html
    return f"__launch_bounds__({maxThreadsPerBlock}) "

def cast_float_to_bf16(x: UOp) -> UOp:
  assert x.dtype == dtypes.float, "cast float -> bf16 must start with float"
  x = x.bitcast(dtypes.uint)
  x = (-x & 0x7f800000).where(x + ((x >> 16) & 1) + 0x7fff, (x & 0xffff).where((x | 0x10000), x))
  return (x >> 16).cast(dtypes.ushort).bitcast(dtypes.bfloat16)

class AMDRenderer(CStyleLanguage):
  device = "AMD"
  shared_max = 65536
  # https://gpuopen.com/learn/wmma_on_rdna3/
  tensor_cores = [TensorCore(dims=(16,16,16), threads=32, elements_per_thread=(16,16,8), dtype_in=di, dtype_out=do,
    opts=("l0","l0","l0","l0","l1","u1","u1","u1"), swizzle=(((4,9,10,11,0),(1,2,3,5,6,7,8)), ((0,1,2,3,4),(9,10,11,5,6,7,8))))
    for di,do in [(dtypes.half,dtypes.float),(dtypes.half,dtypes.half)]]

  # language options
  ockl = [(f"__ockl_get_{name}", "unsigned int", "size_t", "const") for name in ["local_id", "group_id", "local_size"]]
  ocml = [(f"__ocml_{name}_f{n}", f"{dt}, {dt}" if "fmax" == name else dt, dt, atr)
            for dt, n in [(dtype.name, dtype.itemsize * 8) for dtype in [dtypes.float, dtypes.double, dtypes.half]]
            for name, atr in [("fmax", "const"), ("exp2", "pure"), ("log2", "pure"), ("sqrt", "const"), ("sin", "")]]

  kernel_prefix = "\n".join(f'extern "C" __attribute__((device{f", {atr}" if atr else ""})) {dto} {meth}({dti});' for meth,dti,dto,atr in ockl+ocml)
  kernel_prefix += '\nextern "C" __attribute__((global))'
  code_for_workitem = {"g": lambda x: f"__ockl_get_group_id({x})", "l": lambda x: f"__ockl_get_local_id({x})",
                       "i": lambda x: f"(__ockl_get_group_id({x})*__ockl_get_local_size({x})+__ockl_get_local_id({x}))"}
  code_for_op = { **CStyleLanguage.code_for_op,
    Ops.SIN: lambda x,dtype: f"__ocml_sin_f{ {dtypes.half:16, dtypes.double:64}.get(dtype, 32)}({x})",
    Ops.LOG2: lambda x,dtype: f"__ocml_log2_f{ {dtypes.half:16, dtypes.double:64}.get(dtype, 32)}({x})",
    Ops.EXP2: lambda x,dtype: f"__ocml_exp2_f{ {dtypes.half:16, dtypes.double:64}.get(dtype, 32)}({x})",
    Ops.SQRT: lambda x,dtype: f"__ocml_sqrt_f{ {dtypes.half:16, dtypes.double:64}.get(dtype, 32)}({x})" }
  smem_prefix = "__attribute__((shared))"
  barrier = '__builtin_amdgcn_fence(__ATOMIC_RELEASE, "workgroup");' + '__builtin_amdgcn_s_barrier();' + \
            '__builtin_amdgcn_fence(__ATOMIC_ACQUIRE, "workgroup");'
  float4 = "make_float4"
  type_map = {dtypes.bfloat16: "hip_bfloat16"}
  extra_matcher = PatternMatcher([
    # cast bfloat16 alus to float
    (UPat(Ops.WHERE, src=(UPat.var("b"), UPat.var("x", dtype=dtypes.bfloat16), UPat.var("y", dtype=dtypes.bfloat16))),
      lambda b,x,y: UOp(Ops.WHERE, dtype=dtypes.float, src=(b,x.cast(dtypes.float),y.cast(dtypes.float))).cast(dtypes.bfloat16)),
    (UPat(GroupOp.ALU, dtype=dtypes.bfloat16, name="x"),
      lambda x: UOp(x.op, dtypes.float, tuple(vv.cast(dtypes.float) for vv in x.src), x.arg).cast(dtypes.bfloat16)),
    (UPat(GroupOp.ALU, dtypes.bool, name="alu", src=(UPat.var("x", dtype=dtypes.bfloat16), UPat.var("y", dtype=dtypes.bfloat16))),
      lambda alu,x,y: UOp(alu.op, dtypes.bool, (x.cast(dtypes.float), y.cast(dtypes.float)), alu.arg)),
    # add float intermediate casting for bfloat16
    (UPat(Ops.CAST, name="x", src=UPat.var("y", dtypes.bfloat16)),lambda x,y: y.cast(dtypes.float).cast(x.dtype) if x.dtype!=dtypes.float else None),
    (UPat(Ops.CAST, dtypes.bfloat16, UPat.var("x")),lambda x: x.cast(dtypes.float).cast(dtypes.bfloat16) if x.dtype!=dtypes.float else None),
    # bfloat16 casting
    (UPat.cvar('x', dtypes.bfloat16), lambda x: cast_float_to_bf16(UOp.const(dtypes.float, x.arg))),
    (UPat(Ops.CAST, dtypes.float, UPat.var("x", dtypes.bfloat16)), lambda x: (x.bitcast(dtypes.ushort).cast(dtypes.uint)<<16).bitcast(dtypes.float)),
    (UPat(Ops.CAST, dtype=dtypes.bfloat16, src=UPat.var("x", dtype=dtypes.float)), cast_float_to_bf16)]) + extra_pm

  def render_vector_prefix(self, dtype:DType) -> str:
    vec, scal = self.render_dtype(dtype), self.render_dtype(dtype.scalar())
    return f"typedef {scal} {vec} __attribute__((ext_vector_type({dtype.count})));\nstatic inline __attribute__((device)) "+ \
           f"{vec} make_{vec}({', '.join([f'{scal} {x}' for x in _nms[:dtype.count]])}) {{ return {{ {', '.join(_nms[:dtype.count])} }}; }}"

  def render_kernel(self, function_name, kernel, bufs, uops, prefix=None) -> str:
    prefix = ["#define INFINITY (__builtin_inff())","#define NAN (__builtin_nanf(\"\"))","typedef long unsigned int size_t;","#define half _Float16"]

    used_dtypes = uops_to_dtypes(uops)
    if any(dt.scalar() == dtypes.bfloat16 for dt in used_dtypes): prefix.append("typedef unsigned short hip_bfloat16;")
    prefix += [self.render_vector_prefix(dt) for dt in used_dtypes if dt.count > 1]

    for arg in dedup([uop.arg for uop in uops if uop.op is Ops.WMMA]): # TODO: handle TCs f32_bf16 and bf16_bf16 w/ wrapper
      if arg[3] == dtypes.float: prefix.append(f"#define __{arg[0]} __builtin_amdgcn_wmma_f32_16x16x16_f16_w32")
      else: prefix.append(f"static inline __attribute__((device)) half8 __{arg[0]}"+"""(half16 a, half16 b, half8 c) {
  half16 c_frag = {}; half8 d; for (int n = 0; n < 8; n++) { c_frag[n*2] = c[n]; }
  c_frag = __builtin_amdgcn_wmma_f16_16x16x16_f16_w32(a, b, c_frag, false);
  for (int n = 0; n < 8; n++) { d[n] = c_frag[n*2]; } return d;\n}""")
    return super().render_kernel(function_name, kernel, bufs, uops, prefix)

  def get_kernel_modifier(self, uops:list[UOp]) -> str:
    requiredMaxThreadsPerBlock = prod(u.arg[1] for u in uops if u.op is Ops.SPECIAL and u.arg[0][0] == "l")
    # https://clang.llvm.org/docs/AttributeReference.html#amdgpu-flat-work-group-size
    # NOTE: this makes hlb_cifar10 twice as fast, there may be more gains in tweaking these parameters
    return f"__attribute__((amdgpu_flat_work_group_size(1, {requiredMaxThreadsPerBlock})))"

class NVRenderer(CUDARenderer): device = "NV"
class HIPRenderer(AMDRenderer): device = "HIP"
class QCOMRenderer(OpenCLRenderer): device = "QCOM"<|MERGE_RESOLUTION|>--- conflicted
+++ resolved
@@ -304,14 +304,11 @@
     swizzle=(((6,7,2,3,4),(0,1,9,5,10,8)), ((6,7,9,0,1),(2,3,4,10,5,8)))) for di,do in [(dtypes.half,dtypes.float), (dtypes.bfloat16,dtypes.float)]]
   tc_8168_f16 = [TensorCore(dims=(8,16,8), threads=32, elements_per_thread=(4,2,4), dtype_in=dtypes.half, dtype_out=dtypes.float, opts=cuda_tc_opts,
     swizzle=(((6,7,2,3,4),(0,1,8,5,9)), ((6,7,8,0,1),(2,3,4,9,5))))]
-<<<<<<< HEAD
   tc_81632_f8 = [TensorCore(dims=(8,16,32), threads=32, elements_per_thread=(16,8,4), dtype_in=di, dtype_out=do, opts=cuda_tc_opts,
     swizzle=(((7,8,2,3,4),(0,1,10,5,6,9,11)), ((10,0,1,7,8),(2,3,4,11,5,6,9))))
     for di,do in [(dtypes.fp8e4m3,dtypes.float),(dtypes.fp8e5m2,dtypes.float)]]
-=======
   tc_8168_tf32 = [TensorCore(dims=(8,16,8), threads=32, elements_per_thread=(4,2,4), dtype_in=dtypes.float, dtype_out=dtypes.float, opts=cuda_tc_opts,
     swizzle=(((5,6,2,3,4),(0,1,8,9,7)), ((5,6,8,0,1),(2,3,4,9,7))))]
->>>>>>> d957a4f1
 
   tc_sm89 = tc_81616 + tc_8168_f16 + tc_81632_f8
   tc_sm80 = tc_81616 + tc_8168_f16
@@ -375,15 +372,10 @@
     if any(dt.scalar() in [dtypes.fp8e4m3, dtypes.fp8e5m2] for dt in used_dtypes): prefix.append("#include <cuda_fp8.h>")
     if any(dt.scalar() == dtypes.half for dt in used_dtypes): prefix.append("#include <cuda_fp16.h>")
     if any(dt.scalar() == dtypes.bfloat16 for dt in used_dtypes): prefix.append("#include <cuda_bf16.h>")
-<<<<<<< HEAD
     prefix += [self.render_vector_prefix(dt) for dt in used_dtypes if (dt.count in (4,8) and dt.scalar() in {dtypes.half, dtypes.bfloat16})
                 or (dt.count in (8,16) and dt.scalar() in {dtypes.fp8e4m3, dtypes.fp8e5m2})]
-    dt_map = { dtypes.half: "f16", dtypes.bfloat16: "bf16", dtypes.fp8e4m3: "e4m3", dtypes.fp8e5m2: "e5m2" }
-=======
-    prefix += [self.render_vector_prefix(dt) for dt in used_dtypes if dt.count in (4,8) and dt.scalar() in {dtypes.half, dtypes.bfloat16}]
-
-    dt_map = { dtypes.float: "tf32", dtypes.half: "f16", dtypes.bfloat16: "bf16" }
->>>>>>> d957a4f1
+    dt_map = { dtypes.float: "tf32", dtypes.half: "f16", dtypes.bfloat16: "bf16", dtypes.fp8e4m3: "e4m3", dtypes.fp8e5m2: "e5m2" }
+
     for name, (N, M, K), dtype_in, dtype_out, _, _, upcast_axes, _ in dedup([uop.arg for uop in uops if uop.op is Ops.WMMA]):
       upcast_sizes = [prod(size for _, size in upcast) for upcast in upcast_axes]
       wmma_dtypes = [self.render_dtype(dtype.vec(size)) for dtype, size in zip([dtype_in, dtype_in, dtype_out], upcast_sizes)]
