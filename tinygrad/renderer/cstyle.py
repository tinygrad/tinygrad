--- conflicted
+++ resolved
@@ -141,11 +141,7 @@
         elif uop is UOps.LOAD:
           val = self.render_load(dtype, r[src[0]], src[0].dtype, strip_parens(r[src[1]]), src[0].op is UOps.DEFINE_LOCAL)
           # NOTE: this relies on the load not happening if it's in the unselected branch
-<<<<<<< HEAD
-          if len(src) > 3 and src[-1].op is UOps.ALU: val = self.code_for_op[TernaryOps.WHERE](r[src[2]], val, r[src[-1]], dtype)
-=======
           if len(src) > 3 and src[2].op is UOps.ALU: val = self.code_for_op[TernaryOps.WHERE](r[src[2]], val, r[src[3]], dtype)
->>>>>>> 59bc837a
           kk(f"{self.render_dtype(dtype)} {ssa('val',u)} = {val};")
         elif uop is UOps.PHI:
           kk(f"{r[src[0]]} = {r[src[1]]};")
