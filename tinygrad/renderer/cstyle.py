--- conflicted
+++ resolved
@@ -301,21 +301,14 @@
   local_max = (1024, 1024, 64)
   shared_max = 49152
   # https://docs.nvidia.com/cuda/parallel-thread-execution/#warp-level-matrix-multiply-accumulate-instructions
-<<<<<<< HEAD
-  tc_81616 = [TensorCore(dims=(8,16,16), threads=32, elements_per_thread=(8,4,4), dtype_in=di,dtype_out=do, opts=cuda_tc_opts,
-    swizzle=(((6,7,2,3,4),(0,1,9,5,10,8)), ((6,7,9,0,1),(2,3,4,10,5,8)))) for di,do in [(dtypes.half,dtypes.float), (dtypes.bfloat16,dtypes.float)]]
-  tc_8168_f16 = [TensorCore(dims=(8,16,8), threads=32, elements_per_thread=(4,2,4), dtype_in=dtypes.half, dtype_out=dtypes.float, opts=cuda_tc_opts,
-    swizzle=(((6,7,2,3,4),(0,1,8,5,9)), ((6,7,8,0,1),(2,3,4,9,5))))]
-  tc_81632_f8 = [TensorCore(dims=(8,16,32), threads=32, elements_per_thread=(16,8,4), dtype_in=di, dtype_out=do, opts=cuda_tc_opts,
-    swizzle=(((7,8,2,3,4),(0,1,10,5,6,11,9)), ((7,8,10,0,1),(2,3,4,11,5,6,9))))
-    for di,do in [(dtypes.fp8e4m3,dtypes.float),(dtypes.fp8e5m2,dtypes.float)]]
-=======
   tc_81616 = [TensorCore(dims=(8,16,16), threads=32, elements_per_thread=(8,4,4), dtype_in=di, dtype_out=do, opts=cuda_tc_opts,
     swizzle=(((6,7,2,3,4),(0,1,9,5,10,8)), ((6,7,9,0,1),(2,3,4,10,5,8)))) for di,do in [(dtypes.half,dtypes.float), (dtypes.bfloat16,dtypes.float),
                                                                                         (dtypes.half,dtypes.half)]]
   tc_8168_f16 = [TensorCore(dims=(8,16,8), threads=32, elements_per_thread=(4,2,4), dtype_in=di, dtype_out=do, opts=cuda_tc_opts,
     swizzle=(((6,7,2,3,4),(0,1,8,5,9)), ((6,7,8,0,1),(2,3,4,9,5)))) for di,do in [(dtypes.half,dtypes.float), (dtypes.half,dtypes.half)]]
->>>>>>> 88add71c
+  tc_81632_f8 = [TensorCore(dims=(8,16,32), threads=32, elements_per_thread=(16,8,4), dtype_in=di, dtype_out=do, opts=cuda_tc_opts,
+    swizzle=(((7,8,2,3,4),(0,1,10,5,6,11,9)), ((7,8,10,0,1),(2,3,4,11,5,6,9))))
+    for di,do in [(dtypes.fp8e4m3,dtypes.float),(dtypes.fp8e5m2,dtypes.float)]]
   tc_8168_tf32 = [TensorCore(dims=(8,16,8), threads=32, elements_per_thread=(4,2,4), dtype_in=dtypes.float, dtype_out=dtypes.float, opts=cuda_tc_opts,
     swizzle=(((5,6,2,3,4),(0,1,8,9,7)), ((5,6,8,0,1),(2,3,4,9,7))))]
 
@@ -383,13 +376,9 @@
     if any(dt.scalar() == dtypes.bfloat16 for dt in used_dtypes): prefix.append("#include <cuda_bf16.h>")
     prefix += [self.render_vector_prefix(dt) for dt in used_dtypes if (dt.count in (4,8) and dt.scalar() in {dtypes.half, dtypes.bfloat16})
                 or (dt.count in (8,16) and dt.scalar() in {dtypes.fp8e4m3, dtypes.fp8e5m2})]
-    dt_map = { dtypes.float: "tf32", dtypes.half: "f16", dtypes.bfloat16: "bf16", dtypes.fp8e4m3: "e4m3", dtypes.fp8e5m2: "e5m2" }
-
-<<<<<<< HEAD
-=======
-    dt_map_in = { dtypes.float: "tf32", dtypes.half: "f16", dtypes.bfloat16: "bf16" }
+
+    dt_map_in = { dtypes.float: "tf32", dtypes.half: "f16", dtypes.bfloat16: "bf16", dtypes.fp8e4m3: "e4m3", dtypes.fp8e5m2: "e5m2"}
     dt_map_out = { dtypes.float: "f32", dtypes.half: "f16" }
->>>>>>> 88add71c
     for name, (N, M, K), dtype_in, dtype_out, _, _, upcast_axes, _ in dedup([uop.arg for uop in uops if uop.op is Ops.WMMA]):
       upcast_sizes = [prod(size for _, size in upcast) for upcast in upcast_axes]
       wmma_dtypes = [self.render_dtype(dtype.vec(size)) for dtype, size in zip([dtype_in, dtype_in, dtype_out], upcast_sizes)]
