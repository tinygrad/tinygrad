--- conflicted
+++ resolved
@@ -501,16 +501,6 @@
   for (int n = 0; n < 8; n++) { d[n] = c_frag[n*2]; } return d;\n}""")
     return super().render_kernel(function_name, kernel, bufs, uops, prefix)
 
-<<<<<<< HEAD
-  def get_kernel_modifier(self, uops:list[UOp]) -> str:
-    requiredMaxThreadsPerBlock = prod(u.arg[1] for u in uops if u.op is Ops.SPECIAL and u.arg[0][0] == "l")
-    # https://clang.llvm.org/docs/AttributeReference.html#amdgpu-flat-work-group-size
-    # NOTE: this makes hlb_cifar10 twice as fast, there may be more gains in tweaking these parameters
-    return f"__attribute__((amdgpu_flat_work_group_size(1, {requiredMaxThreadsPerBlock})))"
-
-class NVRenderer(CUDARenderer): device = "NVD"
-=======
 class NVRenderer(CUDARenderer): device = "NV"
->>>>>>> 1373071f
 class HIPRenderer(AMDRenderer): device = "HIP"
 class QCOMRenderer(OpenCLRenderer): device = "QCOM"