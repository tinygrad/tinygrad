--- conflicted
+++ resolved
@@ -2,11 +2,7 @@
 import os, math, sys
 from collections import defaultdict, Counter
 from tinygrad.codegen.opt import tc
-<<<<<<< HEAD
-from tinygrad.uop.ops import GroupOp, Ops, UOp, PatternMatcher, UPat, AxisType
-=======
-from tinygrad.uop.ops import GroupOp, Ops, UOp, PatternMatcher, UPat, sint_to_uop
->>>>>>> 965ea59b
+from tinygrad.uop.ops import GroupOp, Ops, UOp, PatternMatcher, UPat, sint_to_uop, AxisType
 from tinygrad.helpers import strip_parens, getenv, prod, dedup, AMX
 from tinygrad.dtype import ImageDType, dtypes, DType, PtrDType, AddrSpace, truncate
 from tinygrad.renderer import Renderer
