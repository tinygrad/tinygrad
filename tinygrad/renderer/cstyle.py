from typing import Dict, List, Optional, Tuple, Union, DefaultDict, cast, Literal, Callable
import os, math
from collections import defaultdict, Counter
from tinygrad.ops import UnaryOps, BinaryOps, TernaryOps, UOps, UOp
from tinygrad.helpers import strip_parens, getenv, prod, dedup
from tinygrad.dtype import ImageDType, dtypes, DType, PtrDType, ConstType
from tinygrad.renderer import Renderer, TensorCore

class CStyleLanguage(Renderer):
  kernel_prefix: str = ""
  buffer_prefix: str = ""
  buffer_suffix: str = ""
  smem_align: str = ""
  smem_prefix: str = ""
  smem_prefix_for_cast: bool = True
  arg_int_prefix: str = "const int"
  barrier: str = ""
  code_for_workitem: Dict[Union[Literal["g"], Literal["l"], Literal["i"]], Callable] = {}
  extra_args: List[str] = []
  float4: Optional[str] = None
  uses_vload: bool = False
  uses_ptr_arithmetic: bool = False
  type_map: Dict[DType, str] = {}
  infinity: str = "INFINITY"
  nan: str = "NAN"
  code_for_op: Dict = {
    UnaryOps.SQRT: lambda x,dtype: f"sqrt({x})",
    UnaryOps.RECIP: lambda x,dtype: f"(1/{x})",
    UnaryOps.EXP2: lambda x,dtype: f"exp2({x})", UnaryOps.LOG2: lambda x,dtype: f"log2({x})", UnaryOps.SIN: lambda x,dtype: f"sin({x})",
    BinaryOps.ADD: lambda a,b,dtype: f"({a}+{b})", BinaryOps.MAX: lambda a,b,dtype: f"max({a},{b})",
    BinaryOps.IDIV: lambda a,b,dtype: f"({a}/{b})", BinaryOps.MUL: lambda a,b,dtype: f"({a}*{b})", BinaryOps.MOD: lambda a,b,dtype: f"({a}%{b})",
    BinaryOps.CMPLT: lambda a,b,dtype: f"({a}<{b})", BinaryOps.CMPNE: lambda a,b,dtype: f"({a}!={b})", BinaryOps.XOR: lambda a,b,dtype: f"({a}^{b})",
    BinaryOps.AND: lambda a,b,dtype: f"({a}&{b})", BinaryOps.OR: lambda a,b,dtype: f"({a}|{b})",
    TernaryOps.WHERE: lambda a,b,c,dtype: f"({a}?{b}:{c})"}

  # returns a str expression of the casted xs with the given type
  def render_cast(self, x:str, var_dtype:DType, bitcast=False) -> str:
    if bitcast: return f"(*(({self.buffer_prefix}{self.render_dtype(var_dtype)}*)&{x}))"
    return f"({self.render_dtype(var_dtype)})({x})"

  # returns a str expression of the vectorized xs with the given type
  def render_vectorize(self, x:List[str], var_dtype:DType) -> str:
    assert len(x) == var_dtype.count, f"cast is wrong size {len(x)} != {var_dtype.count}"
    assert self.float4 is not None, "vectorized cast is not supported on this platform"
    return f"{self.float4.replace('float4', self.render_dtype(var_dtype))}" + (f"{{{','.join(x)}}}" if self.device == "CLANG" else f"({','.join(x)})")

  # returns a str expression of the const with the given type
  def render_const(self, x:ConstType, dtype:DType) -> str:
    assert dtype.count == 1, f"consts should be scalar, got {dtype}"
    if math.isnan(x): val = self.nan
    elif math.isinf(x): val = ("-" if x < 0 else "") + self.infinity
    elif dtype == dtypes.bool: val = "1" if x else "0"
    elif dtype == dtypes.float: val = f"{x}f"
    elif dtype == dtypes.uint64: val = f"{x}ULL"
    else: val = str(x)
    return (self.render_cast(val, dtype) if dtype not in [dtypes.float, dtypes.int, dtypes.bool] else val)

  # returns a str expression of the loaded value with the output type
  def render_load(self, output_dtype, buf_name, buf_dtype, idx, local=False) -> str:
    if isinstance(buf_dtype, ImageDType):
      assert output_dtype == dtypes.float.vec(4), f"images must be float4, getting {output_dtype}"
      return f"read_imagef({buf_name}, smp, {idx})"
    if self.uses_vload and buf_dtype.scalar() == dtypes.float16 and output_dtype.scalar() != dtypes.float16:
      return f"vload_half{'' if output_dtype.count == 1 else str(output_dtype.count)}(0, {buf_name}+{idx})"
    if output_dtype.count > 1:
      return f"*(({self.smem_prefix if local and self.smem_prefix_for_cast else self.buffer_prefix}{self.render_dtype(output_dtype)}*)({buf_name}+{idx}))"  # noqa: E501
    return f"*({buf_name}+{idx})" if self.uses_ptr_arithmetic else f"{buf_name}[{idx}]"

  def get_kernel_modifier(self, uops:List[UOp]) -> str: return ""
  def render_kernel(self, function_name:str, kernel:List[str], bufs:List[Tuple[str,Tuple[DType,bool]]], uops:List[UOp], prefix=None) -> str:
    tmp = "const sampler_t smp = CLK_NORMALIZED_COORDS_FALSE | CLK_ADDRESS_CLAMP | CLK_FILTER_NEAREST;\n" if any(isinstance(dtype, ImageDType) for _,(dtype,_) in bufs) else ""  # noqa: E501
    buftypes = [(name,f"{'write_only' if mutable else 'read_only'} image2d_t" if dtype.name.startswith('image') else
                ("" if mutable else "const ")+self.buffer_prefix+self.render_dtype(dtype)+"*"+self.buffer_suffix if isinstance(dtype, PtrDType) else
                self.arg_int_prefix if dtype == dtypes.int else None) for name,(dtype,mutable) in bufs]
    prg = ''.join([f"{self.kernel_prefix}void {self.get_kernel_modifier(uops)}{function_name}(",] +
    [', '.join([f'{t} {name}' for name,t in buftypes] + self.extra_args)] +
    [") {\n" + tmp] + ['\n'.join(kernel), "\n}"])
    return prg if prefix is None else "\n".join(prefix)+f"\n{prg}"

  # returns a str statement that does the store
  def render_store(self, buf_name:str, buf_dtype:DType, var_name:str, var_dtype:DType, idx:str, local=False) -> str:
    if isinstance(buf_dtype, ImageDType):
      assert var_dtype == dtypes.float.vec(4), f"images must be float4, getting {var_dtype}"
      return f"write_imagef({buf_name}, {idx}, {var_name});"
    if self.uses_vload and buf_dtype.scalar() == dtypes.float16 and var_dtype.scalar() != dtypes.float16:
      return f"vstore_half{'' if var_dtype.count == 1 else str(var_dtype.count)}({var_name}, 0, {buf_name}+{idx});"
    if var_dtype.count > 1:
      prefix = self.smem_prefix if local and self.smem_prefix_for_cast else self.buffer_prefix
      return f"*(({prefix}{self.render_dtype(var_dtype)}*)({buf_name}+{idx})) = {var_name};"
    return f"*({buf_name}+{idx}) = {var_name};" if self.uses_ptr_arithmetic else f"{buf_name}[{idx}] = {var_name};"

  def render_local(self, name:str, dtype:DType, size:int): return self.smem_align + self.smem_prefix + f"{self.render_dtype(dtype)} {name}[{size}];"
  def render_dtype(self, var_dtype:DType) -> str:
    return self.type_map.get(scalar:=var_dtype.scalar(), scalar.name) + (str(var_dtype.count) if (var_dtype.count) > 1 else "")

  def render(self, name:str, uops:List[UOp]) -> str:
    kernel = []
    bufs: Dict[UOp, Tuple[str, Tuple[DType, bool]]] = {}
    depth = 1
    def kk(s): kernel.append("  "*depth+s)

    c: DefaultDict[str, int] = defaultdict(int)
    r: Dict[UOp, str] = {}

    def ssa(prefix:str, u:Optional[UOp]=None):
      nonlocal c, r
      ret = f"{prefix}{c[prefix]}"
      if u is not None: r[u] = ret
      c[prefix] += 1
      return ret

    child_count = Counter(v for ru in uops for v in ru.src)

    seen_vars = set()
    for u in uops:
      uop,dtype,src,args = u.op,u.dtype,u.src,u.arg
      # these four uops don't have output dtypes
      if uop is UOps.IF:
        kk(f"if ({r[src[0]]}) {{")
        depth += 1
      elif uop is UOps.BARRIER: kk(self.barrier)
      elif uop in {UOps.ENDRANGE, UOps.ENDIF}:
        depth -= 1
        kk("}")
      elif uop is UOps.STORE:
        assert src[0].dtype is not None and src[2].dtype is not None
        # mark DEFINE_GLOBAL buf as writable
        if src[0].op is UOps.DEFINE_GLOBAL: bufs[src[0]] = (bufs[src[0]][0], (bufs[src[0]][1][0], True))
        rendered_store = self.render_store(r[src[0]], src[0].dtype, r[src[2]], src[2].dtype, strip_parens(r[src[1]]), src[0].op is UOps.DEFINE_LOCAL)
        kk(f"if ({r[src[3]]}) {{ {rendered_store} }}" if len(src) > 3 else rendered_store)
      else:
        assert dtype is not None, f"None dtype for uop {uop}"
        if uop is UOps.RANGE:
          kk(f"for (int {(expr := ssa('ridx',u))} = {r[src[0]]}; {expr} < {r[src[1]]}; {expr}++) {{")
          depth += 1
        elif uop is UOps.ALU:
          # remove parens if ALU types are the same. TODO: can do more here
          if args in {BinaryOps.ADD,BinaryOps.MUL,BinaryOps.XOR}: operands = [strip_parens(r[v]) if v.arg == args else r[v]for v in src]
          elif args is BinaryOps.MAX: operands = [self.render_cast(r[v], cast(DType, v.dtype)) if v.op is UOps.CONST else r[v] for v in src]
          else: operands = [r[v] for v in src]
          val = self.code_for_op[args](*operands, dtype)
          assert child_count[u] != 0, f"childless ALU op found {u}"
          # TODO: fix index rendering issue. fix clang nested max macro issue
          if child_count[u] <= 1 and args is not BinaryOps.MAX and not getenv("EXPAND_SSA"): r[u] = val
          else: kk(f"{self.render_dtype(dtype)} {ssa('alu',u)} = {val};")
        elif uop is UOps.SPECIAL:
          kk(f"int {args[0]} = {self.code_for_workitem[args[0][0]](args[0][-1])}; /* {args[1]} */")
          r[u] = args[0]
        elif uop is UOps.DEFINE_VAR:
          assert args.expr not in seen_vars, f"duplicate variable {args.expr}"
          seen_vars.add(args.expr)
          bufs[u] = (args.expr, (dtype,False))
          r[u] = args.expr
        elif uop is UOps.LOAD:
          val = self.render_load(dtype, r[src[0]], src[0].dtype, strip_parens(r[src[1]]), src[0].op is UOps.DEFINE_LOCAL)
          # NOTE: this relies on the load not happening if it's in the unselected branch
          if len(src) > 3 and src[3].op is UOps.ALU: val = self.code_for_op[TernaryOps.WHERE](r[src[3]], val, r[src[2]], dtype)
          kk(f"{self.render_dtype(dtype)} {ssa('val',u)} = {val};")
        elif uop is UOps.PHI:
          kk(f"{r[src[0]]} = {r[src[1]]};")
          r[u] = r[src[0]]
        elif uop in {UOps.CAST, UOps.BITCAST, UOps.VECTORIZE}:
          assert len(src) == 1 or (uop is UOps.VECTORIZE and len(src) > 1), "Invalid source length for operation"
          if uop is UOps.BITCAST:
            precast = ssa('precast')
            kk(f"{self.render_dtype(cast(DType, src[0].dtype))} {precast} = {r[src[0]]};")
            val = self.render_cast(precast, dtype, bitcast=True)
          elif uop is UOps.CAST: val = self.render_cast(r[src[0]], dtype, bitcast=False)
          else: val = self.render_vectorize([r[x] for x in src], dtype)
          if child_count[u] <= 1: r[u] = val
          else: kk(f"{self.render_dtype(dtype)} {ssa('cast',u)} = {val};")
        elif uop is UOps.DEFINE_LOCAL:
          kk(self.render_local(args[0], dtype, args[1]))
          r[u] = args[0]
        elif uop is UOps.DEFINE_GLOBAL:
          bufs[u] = (nm:=f"data{args}", (dtype, False))
          r[u] = nm
        elif uop is UOps.WMMA: kk(f"{self.render_dtype(dtype)} {ssa('wmma',u)} = __{args[0]}({r[src[0]]}, {r[src[1]]}, {r[src[2]]});")
        elif uop is UOps.DEFINE_ACC: kk(f"{self.render_dtype(dtype)} {ssa('acc',u)} = {r[src[0]]};")
        elif uop is UOps.CONST: r[u] = self.render_const(args, dtype) if args >= 0 else f"({self.render_const(args, dtype)})"
        elif uop is UOps.GEP:
          assert src[0].dtype is not None
          from_ssa = src[0].op in {UOps.LOAD, UOps.WMMA, UOps.DEFINE_ACC}
          r[u] = (r[src[0]] if from_ssa else f"{(r[src[0]])}") + \
            (f"[{args}]" if src[0].dtype.count > (8 if self.device in {"CUDA", "NV"} else 4) or self.device == 'CLANG' else f".{'xyzwabcd'[args]}")
        else: raise RuntimeError(f"failed to render {u}")

    # NOTE: this relies on bufs dict preserving order
    return self.render_kernel(name, kernel, list(bufs.values()), uops)

class ClangRenderer(CStyleLanguage):
  device = "CLANG"
  float4 = "(float4)"
  has_local = False
  global_max = None
  infinity = "__builtin_inff()"
  nan = '__builtin_nanf("")'

  # language options
  buffer_suffix = " restrict"
  type_map = {dtypes.bool:"_Bool", dtypes.half:"__fp16"}
  code_for_op = {**({k:v for k,v in CStyleLanguage().code_for_op.items() if k not in [UnaryOps.EXP2, UnaryOps.SIN, UnaryOps.LOG2]}),
                 UnaryOps.SQRT: lambda x,dtype: f"__builtin_sqrtl({x})" if dtype == dtypes.float64 else f"__builtin_sqrtf({x})",
                 BinaryOps.MAX: lambda a,b,dtype: f"(({a}>{b})?{a}:{b})"}

  def render_vector_prefix(self, dt:DType) -> str:
    return f"typedef {self.render_dtype(dt.scalar())} {self.render_dtype(dt)} __attribute__((aligned({(sz:=dt.itemsize)}),vector_size({sz})));"

  def render_kernel(self, function_name, kernel, bufs, uops, prefix=None) -> str:
    prefix = [self.render_vector_prefix(dtype) for dtype in dedup(uop.dtype for uop in uops if uop.dtype is not None and uop.dtype.count>1)]
    return super().render_kernel(function_name, kernel, bufs, uops, prefix)

class OpenCLRenderer(CStyleLanguage):
  device = "GPU"

  # language options
  kernel_prefix = "__kernel "
  buffer_prefix = "__global "
  smem_align = "__attribute__ ((aligned (16))) "
  smem_prefix = "__local "
  barrier = "barrier(CLK_LOCAL_MEM_FENCE);"
  float4 = "(float4)"
  code_for_workitem = {"g": lambda x: f"get_group_id({x})", "l": lambda x: f"get_local_id({x})", "i": lambda x: f"get_global_id({x})"}
  uses_vload = True
  type_map = { dtypes.uint8: "uchar", dtypes.uint32: "uint", dtypes.uint16: "ushort", dtypes.uint64: "ulong", dtypes.bfloat16: "ushort" }
  def render_cast(self, x, var_dtype, bitcast=False) -> str:
    return f"as_{self.render_dtype(var_dtype)}({x})" if bitcast else super().render_cast(x, var_dtype)

  def render_kernel(self, function_name, kernel, bufs, uops, prefix=None) -> str:
    if any(uop.dtype == dtypes.half for uop in uops): prefix = (["#pragma OPENCL EXTENSION cl_khr_fp16 : enable"] + (prefix or []))
    return super().render_kernel(function_name, kernel, bufs, uops, prefix)

class IntelRenderer(OpenCLRenderer):
  device, suffix, kernel_prefix = "GPU", "INTEL", "__attribute__((intel_reqd_sub_group_size(8)))\n" + "__kernel "
  tensor_cores = [TensorCore(dims=(8,8,16), threads=[(0,8)], dtype_in=di, dtype_out=do) for di, do in [(dtypes.half, dtypes.float), (dtypes.bfloat16, dtypes.float)]]  # noqa: E501
  def render_dtype(self, var_dtype:DType) -> str:
    return f"ushort{var_dtype.count}" if "bfloat16" in var_dtype.name else super().render_dtype(var_dtype)
  def render_cast(self, x, var_dtype, bitcast=False, from_dtype=None) -> str:
    return f"intel_convert_bfloat16_as_ushort({x[0]})" if (var_dtype, from_dtype) == (dtypes.bfloat16, dtypes.float) else \
      (f"intel_convert_as_bfloat16_float({x[0]})" if (var_dtype, from_dtype) == (dtypes.float, dtypes.bfloat16) else \
      super().render_cast(x, var_dtype, bitcast))

  def render_kernel(self, function_name, kernel, bufs, uops, prefix=None) -> str:
    prefix = []
    for arg in dedup([uop.arg for uop in uops if uop.op is UOps.WMMA]):
      dt_in = ("ushort", "bf16") if arg[2] == dtypes.bfloat16 else (arg[2].name, "f16")
      prefix.append(f"""{arg[3].name}8 __{arg[0]}({dt_in[0]}16 a, {dt_in[0]}16 b, {arg[3].name}8 c) {{
    return intel_sub_group_{dt_in[1]}_{dt_in[1]}_matrix_mad_k16(as_int8(a), as_int8(b), c);\n}}""")
    return super().render_kernel(function_name, kernel, bufs, uops, prefix or None)

class MetalRenderer(CStyleLanguage):
  device = "METAL"
  shared_max = 32768
  tensor_cores = [TensorCore(dims=(8,8,8), threads=[(0,2),(1,4),(0,2),(1,2)], dtype_in=di, dtype_out=do) for (di, do) in [(dtypes.float, dtypes.float), (dtypes.half, dtypes.float), (dtypes.half, dtypes.half)]] # noqa: E501
  def __init__(self): self.tensor_cores = MetalRenderer.tensor_cores if os.uname().machine == "arm64" else []

  # language options
  kernel_prefix = "kernel "
  buffer_prefix = "device "
  smem_prefix = "threadgroup "
  arg_int_prefix = "constant int&"
  barrier = "threadgroup_barrier(mem_flags::mem_threadgroup);"
  float4 = "float4"
  uses_ptr_arithmetic = True
  code_for_workitem = {"g": lambda x: f"gid.{chr(120+int(x))}", "l": lambda x: f"lid.{chr(120+int(x))}"}
  # uint3 used for gid/lid - TODO: this should probably be `ushort3 lid [[thread_position_in_threadgroup]]`
  extra_args = ['uint3 gid [[threadgroup_position_in_grid]]', 'uint3 lid [[thread_position_in_threadgroup]]']
  type_map = {dtypes.bfloat16: "bfloat"}
  code_for_op = {**CStyleLanguage().code_for_op,
    BinaryOps.MAX: lambda a,b,dtype: f"(bfloat)max((float){a},(float){b})" if dtype == dtypes.bfloat16 else f"max({a},{b})",
    UnaryOps.SQRT: lambda x,dtype: f"(bfloat)sqrt({x})" if dtype == dtypes.bfloat16 else f"sqrt({x})",
    UnaryOps.EXP2: lambda x,dtype: f"(bfloat)exp2({x})" if dtype == dtypes.bfloat16 else f"exp2({x})",
    UnaryOps.LOG2: lambda x,dtype: f"(bfloat)log2({x})" if dtype == dtypes.bfloat16 else f"log2({x})",
    UnaryOps.SIN: lambda x,dtype: f"(bfloat)precise::sin({x})" if dtype == dtypes.bfloat16 else f"precise::sin({x})",}

  def render_cast(self, x:str, var_dtype:DType, bitcast=False) -> str:
    return f"as_type<{self.render_dtype(var_dtype)}>({x})" if bitcast else super().render_cast(x, var_dtype)

  def render_kernel(self, function_name, kernel, bufs, uops, prefix=None):
    prefix, wmma_args = ["#include <metal_stdlib>","using namespace metal;"], set([uop.arg for uop in uops if uop.op is UOps.WMMA])
    for arg in wmma_args: prefix.append(f"""{arg[3].name}2 __{arg[0]}({arg[2].name}2 m, {arg[2].name}2 n, {arg[3].name}2 o) {{
  simdgroup_{arg[3].name}8x8 a,b,c; a.thread_elements()[0] = m.x; a.thread_elements()[1] = m.y; b.thread_elements()[0] = n.x;
  b.thread_elements()[1] = n.y; c.thread_elements()[0] = o.x; c.thread_elements()[1] = o.y; simdgroup_multiply_accumulate(c, a, b, c);
  return {arg[3].name}2(c.thread_elements()[0], c.thread_elements()[1]);\n}}""")
    return super().render_kernel(function_name, kernel, bufs, uops, prefix)

code_for_op_half = {UnaryOps.RECIP: lambda x,dtype: f"hrcp({x})" if dtype in (dtypes.half, dtypes.bfloat16) else f"1/{x}",
                    BinaryOps.MAX: lambda a,b,dtype: f"__hmax({a},{b})" if dtype in (dtypes.half, dtypes.bfloat16) else f"max({a},{b})",
                    UnaryOps.SQRT: lambda x,dtype: f"hsqrt({x})" if dtype in (dtypes.half, dtypes.bfloat16) else f"sqrt({x})",
                    UnaryOps.SIN: lambda x,dtype: f"hsin({x})" if dtype in (dtypes.half, dtypes.bfloat16) else f"sin({x})",
                    UnaryOps.LOG2: lambda x,dtype: f"hlog2({x})" if dtype in (dtypes.half, dtypes.bfloat16) else f"log2({x})",
                    UnaryOps.EXP2: lambda x,dtype: f"hexp2({x})" if dtype in (dtypes.half, dtypes.bfloat16) else f"exp2({x})",}

_nms = "xyzwabcdefghijkl"

class CUDARenderer(CStyleLanguage):
  device = "CUDA"
  global_max = (2147483647, 65535, 65535)
  local_max = (1024, 1024, 64)
  shared_max = 49152
  tensor_cores = [TensorCore(dims=(8,16,16), threads=[(0,2),(0,2),(1,2),(1,2),(1,2)], dtype_in=di, dtype_out=do) for (di, do) in ([(dtypes.half, dtypes.float), (dtypes.bfloat16, dtypes.float)])]  # noqa: E501
  def __init__(self, arch:str): self.tensor_cores = CUDARenderer.tensor_cores if int(arch[3:]) >= 80 else []

  # language options
  kernel_prefix = "extern \"C\" __global__ "
  smem_prefix = "__shared__ "
  smem_prefix_for_cast = False
  barrier = "__syncthreads();"
  float4 = "make_float4"
  code_for_workitem = {"g": lambda x: f"blockIdx.{chr(120+int(x))}", "l": lambda x: f"threadIdx.{chr(120+int(x))}",
                       "i": lambda x: f"(blockIdx.{chr(120+int(x))}*blockDim.{chr(120+x)}+threadIdx.{chr(120+int(x))})"}
  code_for_op = {**CStyleLanguage().code_for_op, **code_for_op_half}
  type_map = {dtypes.bfloat16: "nv_bfloat16"}

  def render_vector_prefix(self, dt:DType) -> str:
    vec, scal = self.render_dtype(dt), self.render_dtype(dt.scalar()),
    elems, header = ', '.join(_nms[:dt.count]), ', '.join([f"{scal} {x}" for x in _nms[:dt.count]])
    return f"struct __align__({dt.itemsize}) {vec} {{ {scal} {elems}; }}; __device__ {vec} make_{vec}({header}) {{ {vec} r={{{elems}}}; return r; }}"

  def render_kernel(self, function_name, kernel, bufs, uops, prefix=None):
    # TODO: why is dtypes.bfloat16.name == "__bf16"? would be easier not override dtypes.name
    prefix = ["#define INFINITY (__int_as_float(0x7f800000))","#define NAN (__int_as_float(0x7fffffff))"]

<<<<<<< HEAD
    special_dtypes = [uop.dtype for uop in uops if uop.dtype is not None and uop.dtype.scalar() in (dtypes.half, dtypes.bfloat16)]
    prefix += [f"#include <cuda_{'fp' if scalar == dtypes.half else 'bf'}16.h>" for scalar in dedup(dtype.scalar() for dtype in special_dtypes)]
    prefix += [_make_cuda_dtype(self, dtype) for dtype in dedup(special_dtypes) if dtype.count > 1]
=======
    for dtype in dedup(uop.dtype for uop in uops if uop.dtype is not None and uop.dtype in (dtypes.half, dtypes.bfloat16)):
      prefix += [f"#include <cuda_{'fp' if dtype == dtypes.half else 'bf'}16.h>"] + [self.render_vector_prefix(dtype.vec(sz)) for sz in [4, 8]]
>>>>>>> 31324490

    # TODO: this has to be way better to generate for arbitrary M,N,K: use arg[1] for MNK, use arg[4] for vec sizes, encode register packing
    dt_map = { dtypes.float: "f32", dtypes.half: "f16", dtypes.bfloat16: "bf16" }
    for arg in dedup([uop.arg for uop in uops if uop.op is UOps.WMMA]):
      fn, ti, to, ci, co = arg[0], self.render_dtype(arg[2]), self.render_dtype(arg[3]), dt_map[arg[2]], dt_map[arg[3]]
      prefix.append(f"""__device__ {to}4 __{fn}({ti}8 a, {ti}4 b, {to}4 c) {{ int *a_pk = (int *) (&a), *b_pk = (int *) (&b);
asm( "mma.sync.aligned.m16n8k16.row.col.{co}.{ci}.{ci}.{co} {{ %0, %1, %2, %3 }}, {{ %4, %5, %6, %7 }}, {{ %8, %9 }}, {{ %0, %1, %2, %3 }};"
  : "+f"(c.x), "+f"(c.y), "+f"(c.z), "+f"(c.w) : "r"(a_pk[0]), "r"(a_pk[1]), "r"(a_pk[2]),  "r"(a_pk[3]), "r"(b_pk[0]), "r"(b_pk[1]) );
return c;}}""")

    return super().render_kernel(function_name, kernel, bufs, uops, prefix=prefix)

  def get_kernel_modifier(self, uops:List[UOp]) -> str:
    maxThreadsPerBlock = prod(u.arg[1] for u in uops if u.op is UOps.SPECIAL and u.arg[0][0] == "l")
    # https://docs.nvidia.com/cuda/cuda-c-programming-guide/index.html
    return f"__launch_bounds__({maxThreadsPerBlock}) "

code_for_op_hip = { UnaryOps.SQRT: lambda x,dtype: f"__ocml_sqrt_f{ {dtypes.half:16, dtypes.double:64}.get(dtype, 32)}({x})",
                    UnaryOps.SIN: lambda x,dtype: f"__ocml_sin_f{ {dtypes.half:16, dtypes.double:64}.get(dtype, 32)}({x})",
                    UnaryOps.LOG2: lambda x,dtype: f"__ocml_log2_f{ {dtypes.half:16, dtypes.double:64}.get(dtype, 32)}({x})",
                    UnaryOps.EXP2: lambda x,dtype: f"__ocml_exp2_f{ {dtypes.half:16, dtypes.double:64}.get(dtype, 32)}({x})",
                    # TODO: MAX with int uses fmax_f32?
                    BinaryOps.MAX: lambda a,b,dtype: f"__ocml_fmax_f{ {dtypes.half:16, dtypes.double:64}.get(dtype, 32) }({a},{b})",}

def _make_hip_code_for_op():
  def wrapper(key, func):
    def cast_bf16(*args):
      if args[-1] == dtypes.bfloat16:
        operands = tuple(f"(float)({arg})" for arg in (args[1:-1] if key is TernaryOps.WHERE else args[:-1]))
        return f"(hip_bfloat16)({func(*(((args[0],) if key is TernaryOps.WHERE else ()) + operands), dtypes.float)})"
      return func(*args)
    return cast_bf16
  return { k:wrapper(k,v) for k,v in {**CStyleLanguage().code_for_op, **code_for_op_hip}.items() }

def _make_hip_dtype(base_type, name, cnt):
  elems, header = ', '.join(_nms[:cnt]), ', '.join([f"{base_type} {x}" for x in _nms[:cnt]])
  return f"typedef {base_type} {name}{cnt} __attribute__((ext_vector_type({cnt})));\n" + \
         f"static inline __attribute__((device)) {name}{cnt} make_{name}{cnt}({header}) {{ return {{{elems}}}; }}"

class AMDRenderer(CStyleLanguage):
  device = "AMD"
  shared_max = 65536
  tensor_cores = [TensorCore(dims=(16,16,16), threads=[(0,8),(0,2),(1,2)], dtype_in=di, dtype_out=do) for (di, do) in [(dtypes.half, dtypes.float), (dtypes.half, dtypes.half)]] # noqa: E501

  # language options
  ockl = [(f"__ockl_get_{name}", "unsigned int", "size_t", "const") for name in ["local_id", "group_id", "local_size"]]
  ocml = [(f"__ocml_{name}_f{n}", f"{dt}, {dt}" if "fmax" == name else dt, dt, atr)
            for dt, n in [("float", 32), ("double", 64), ("_Float16", 16)]
            for name, atr in [("fmax", "const"), ("exp2", "pure"), ("log2", "pure"), ("sqrt", "const"), ("sin", "")]]

  kernel_prefix = "\n".join(f'extern "C" __attribute__((device{f", {atr}" if atr else ""})) {dto} {meth}({dti});' for meth,dti,dto,atr in ockl+ocml)
  kernel_prefix += '\nextern "C" __attribute__((global))'
  code_for_workitem = {"g": lambda x: f"__ockl_get_group_id({x})", "l": lambda x: f"__ockl_get_local_id({x})",
                       "i": lambda x: f"(__ockl_get_group_id({x})*__ockl_get_local_size({x})+__ockl_get_local_id({x}))"}
  code_for_op = _make_hip_code_for_op()
  smem_prefix = "__attribute__((shared))"
  barrier = '__builtin_amdgcn_fence(__ATOMIC_RELEASE, "workgroup");' + '__builtin_amdgcn_s_barrier();' + \
            '__builtin_amdgcn_fence(__ATOMIC_ACQUIRE, "workgroup");'
  float4 = "make_float4"
  uses_ptr_arithmetic = False  # NOTE: this fixes TestLinearizerOverflowAlt
  type_map = {dtypes.bfloat16: "hip_bfloat16"}

  def render_kernel(self, function_name, kernel, bufs, uops, prefix=None) -> str:
    prefix = ["#define INFINITY (__builtin_inff())", "#define NAN (__builtin_nanf(\"\"))", "typedef long unsigned int size_t;"]
    vec_dts = [("float", "float", 2), ("float", "float", 4), ("float", "float", 8), ("signed int", "int", 4), ("signed int", "int", 2)]

    # TODO: add BF16 vec dts
    if any(uop.dtype == dtypes.bfloat16 for uop in uops): prefix.append("""
struct hip_bfloat16 {
  unsigned short data;
  inline __attribute__((device)) hip_bfloat16(float val) {
    union { float fp32; unsigned int u32; } u = {val};
    if (~u.u32 & 0x7f800000) { u.u32 += 0x7fff + ((u.u32 >> 16) & 1); } else if (u.u32 & 0xffff) { u.u32 |= 0x10000; }
    data = (u.u32 >> 16);
  }
  inline __attribute__((device)) operator float() const {
    unsigned int uval = data << 16;
    return *reinterpret_cast<float*>(&uval);
  }
};
static inline __attribute__((device)) bool operator<(hip_bfloat16 a, hip_bfloat16 b) { return ((float)a) < ((float)b); }
static inline __attribute__((device)) bool operator==(hip_bfloat16 a, hip_bfloat16 b) { return ((float)a) == ((float)b); }
""")

    if any(uop.dtype == dtypes.half for uop in uops):
      prefix.append("#define half _Float16")
      vec_dts += [("_Float16", "half", 2), ("_Float16", "half", 4), ("_Float16", "half", 8), ("_Float16", "half", 16)]

    prefix += [_make_hip_dtype(*x) for x in vec_dts]

    for arg in dedup([uop.arg for uop in uops if uop.op is UOps.WMMA]): # TODO: handle TCs f32_bf16 and bf16_bf16 w/ wrapper
      if arg[3] == dtypes.float: prefix.append(f"#define __{arg[0]} __builtin_amdgcn_wmma_f32_16x16x16_f16_w32")
      else: prefix.append(f"static inline __attribute__((device)) half8 __{arg[0]}"+"""(half16 a, half16 b, half8 c) {
  half16 c_frag = {}; half8 d; for (int n = 0; n < 8; n++) { c_frag[n*2] = c[n]; }
  c_frag = __builtin_amdgcn_wmma_f16_16x16x16_f16_w32(a, b, c_frag, false);
  for (int n = 0; n < 8; n++) { d[n] = c_frag[n*2]; } return d;\n}""")
    return super().render_kernel(function_name, kernel, bufs, uops, prefix)

  def get_kernel_modifier(self, uops:List[UOp]) -> str:
    requiredMaxThreadsPerBlock = prod(u.arg[1] for u in uops if u.op is UOps.SPECIAL and u.arg[0][0] == "l")
    # https://clang.llvm.org/docs/AttributeReference.html#amdgpu-flat-work-group-size
    # NOTE: this makes hlb_cifar10 twice as fast, there may be more gains in tweaking these parameters
    return f"__attribute__((amdgpu_flat_work_group_size(1, {requiredMaxThreadsPerBlock})))"

class NVRenderer(CUDARenderer): device = "NV"
class HIPRenderer(AMDRenderer): device = "HIP"<|MERGE_RESOLUTION|>--- conflicted
+++ resolved
@@ -321,14 +321,9 @@
     # TODO: why is dtypes.bfloat16.name == "__bf16"? would be easier not override dtypes.name
     prefix = ["#define INFINITY (__int_as_float(0x7f800000))","#define NAN (__int_as_float(0x7fffffff))"]
 
-<<<<<<< HEAD
     special_dtypes = [uop.dtype for uop in uops if uop.dtype is not None and uop.dtype.scalar() in (dtypes.half, dtypes.bfloat16)]
     prefix += [f"#include <cuda_{'fp' if scalar == dtypes.half else 'bf'}16.h>" for scalar in dedup(dtype.scalar() for dtype in special_dtypes)]
-    prefix += [_make_cuda_dtype(self, dtype) for dtype in dedup(special_dtypes) if dtype.count > 1]
-=======
-    for dtype in dedup(uop.dtype for uop in uops if uop.dtype is not None and uop.dtype in (dtypes.half, dtypes.bfloat16)):
-      prefix += [f"#include <cuda_{'fp' if dtype == dtypes.half else 'bf'}16.h>"] + [self.render_vector_prefix(dtype.vec(sz)) for sz in [4, 8]]
->>>>>>> 31324490
+    prefix += [self.render_vector_prefix(dtype) for dtype in dedup(special_dtypes) if dtype.count > 1]
 
     # TODO: this has to be way better to generate for arbitrary M,N,K: use arg[1] for MNK, use arg[4] for vec sizes, encode register packing
     dt_map = { dtypes.float: "f32", dtypes.half: "f16", dtypes.bfloat16: "bf16" }
