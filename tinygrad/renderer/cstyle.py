from typing import Dict, List, Optional, Tuple, Union, DefaultDict, cast, Literal, Callable
import os, math
from collections import defaultdict, Counter
from tinygrad.ops import UnaryOps, BinaryOps, TernaryOps
from tinygrad.helpers import strip_parens, getenv, prod, dedup
from tinygrad.dtype import ImageDType, dtypes, DType, PtrDType, ConstType
from tinygrad.codegen.uops import UOps, UOp
from tinygrad.renderer import Renderer, TensorCore

class CStyleLanguage(Renderer):
  kernel_prefix: str = ""
  buffer_prefix: str = ""
  buffer_suffix: str = ""
  smem_align: str = ""
  smem_prefix: str = ""
  smem_prefix_for_cast: bool = True
  arg_int_prefix: str = "const int"
  barrier: str = ""
  code_for_workitem: Dict[Union[Literal["g"], Literal["l"], Literal["i"]], Callable] = {}
  extra_args: List[str] = []
  float4: Optional[str] = None
  uses_vload: bool = False
  uses_ptr_arithmetic: bool = False
  type_map: Dict[DType, str] = {}
  infinity: str = "INFINITY"
  nan: str = "NAN"
  code_for_op: Dict = {
    UnaryOps.NEG: lambda x,dtype: f"(!{x})" if dtype == dtypes.bool else f"(-{x})", UnaryOps.SQRT: lambda x,dtype: f"sqrt({x})",
    UnaryOps.RECIP: lambda x,dtype: f"(1/{x})",
    UnaryOps.EXP2: lambda x,dtype: f"exp2({x})", UnaryOps.LOG2: lambda x,dtype: f"log2({x})", UnaryOps.SIN: lambda x,dtype: f"sin({x})",
    BinaryOps.ADD: lambda a,b,dtype: f"({a}+{b})", BinaryOps.MAX: lambda a,b,dtype: f"max({a},{b})",
    BinaryOps.IDIV: lambda a,b,dtype: f"({a}/{b})", BinaryOps.MUL: lambda a,b,dtype: f"({a}*{b})", BinaryOps.MOD: lambda a,b,dtype: f"({a}%{b})",
    BinaryOps.CMPLT: lambda a,b,dtype: f"({a}<{b})", BinaryOps.CMPNE: lambda a,b,dtype: f"({a}!={b})", BinaryOps.XOR: lambda a,b,dtype: f"({a}^{b})",
    BinaryOps.AND: lambda a,b,dtype: f"({a}&{b})", BinaryOps.OR: lambda a,b,dtype: f"({a}|{b})",
    TernaryOps.WHERE: lambda a,b,c,dtype: f"({a}?{b}:{c})"}

  # returns a str expression of the casted xs with the given type
  def render_cast(self, x:str, var_dtype:DType, bitcast=False) -> str:
    if bitcast: return f"(*(({self.buffer_prefix}{self.render_dtype(var_dtype)}*)&{x}))"
    return f"({self.render_dtype(var_dtype)})({x})"

  # returns a str expression of the vectorized xs with the given type
  def render_vectorize(self, x:List[str], var_dtype:DType) -> str:
    assert len(x) == var_dtype.count, f"cast is wrong size {len(x)} != {var_dtype.count}"
    assert self.float4 is not None, "vectorized cast is not supported on this platform"
    return f"{self.float4.replace('float4', self.render_dtype(var_dtype))}" + (f"{{{','.join(x)}}}" if self.device == "CLANG" else f"({','.join(x)})")

  # returns a str expression of the const with the given type
  def render_const(self, x:ConstType, dtype:DType) -> str:
<<<<<<< HEAD
    assert dtype.count == 1, "consts should be scalar, got {dtype}"
    if math.isnan(x): val = self.nan
    elif math.isinf(x): val = ("-" if x < 0 else "") + self.infinity
=======
    assert dtype.count == 1, f"consts should be scalar, got {dtype}"
    if math.isnan(x): val = "NAN"
    elif math.isinf(x): val = ("-" if x < 0 else "") + "INFINITY"
>>>>>>> e05a1d61
    elif dtype == dtypes.bool: val = "1" if x else "0"
    elif dtype == dtypes.float: val = f"{x}f"
    elif dtype == dtypes.uint64: val = f"{x}ULL"
    else: val = str(x)
    return (self.render_cast(val, dtype) if dtype not in [dtypes.float, dtypes.int, dtypes.bool] else val)

  # returns a str expression of the loaded value with the output type
  def render_load(self, output_dtype, buf_name, buf_dtype, idx, local=False) -> str:
    if isinstance(buf_dtype, ImageDType):
      assert output_dtype == dtypes.float.vec(4), f"images must be float4, getting {output_dtype}"
      return f"read_imagef({buf_name}, smp, {idx})"
    if self.uses_vload and buf_dtype.scalar() == dtypes.float16 and output_dtype.scalar() != dtypes.float16:
      return f"vload_half{'' if output_dtype.count == 1 else str(output_dtype.count)}(0, {buf_name}+{idx})"
    if output_dtype.count > 1:
      return f"*(({self.smem_prefix if local and self.smem_prefix_for_cast else self.buffer_prefix}{self.render_dtype(output_dtype)}*)({buf_name}+{idx}))"  # noqa: E501
    return f"*({buf_name}+{idx})" if self.uses_ptr_arithmetic else f"{buf_name}[{idx}]"

  def get_kernel_modifier(self, uops:List[UOp]) -> str: return ""
  def render_kernel(self, function_name:str, kernel:List[str], bufs:List[Tuple[str,Tuple[DType,bool]]], uops:List[UOp], prefix=None) -> str:
    tmp = "const sampler_t smp = CLK_NORMALIZED_COORDS_FALSE | CLK_ADDRESS_CLAMP | CLK_FILTER_NEAREST;\n" if any(isinstance(dtype, ImageDType) for _,(dtype,_) in bufs) else ""  # noqa: E501
    buftypes = [(name,f"{'write_only' if mutable else 'read_only'} image2d_t" if dtype.name.startswith('image') else
                ("" if mutable else "const ")+self.buffer_prefix+self.render_dtype(dtype)+"*"+self.buffer_suffix if isinstance(dtype, PtrDType) else
                self.arg_int_prefix if dtype == dtypes.int else None) for name,(dtype,mutable) in bufs]
    prg = ''.join([f"{self.kernel_prefix}void {self.get_kernel_modifier(uops)}{function_name}(",] +
    [', '.join([f'{t} {name}' for name,t in buftypes] + self.extra_args)] +
    [") {\n" + tmp] + ['\n'.join(kernel), "\n}"])
    return prg if prefix is None else "\n".join(prefix)+f"\n{prg}"

  # returns a str statement that does the store
  def render_store(self, buf_name:str, buf_dtype:DType, var_name:str, var_dtype:DType, idx:str, local=False) -> str:
    if isinstance(buf_dtype, ImageDType):
      assert var_dtype == dtypes.float.vec(4), f"images must be float4, getting {var_dtype}"
      return f"write_imagef({buf_name}, {idx}, {var_name});"
    if self.uses_vload and buf_dtype.scalar() == dtypes.float16 and var_dtype.scalar() != dtypes.float16:
      return f"vstore_half{'' if var_dtype.count == 1 else str(var_dtype.count)}({var_name}, 0, {buf_name}+{idx});"
    if var_dtype.count > 1:
      prefix = self.smem_prefix if local and self.smem_prefix_for_cast else self.buffer_prefix
      return f"*(({prefix}{self.render_dtype(var_dtype)}*)({buf_name}+{idx})) = {var_name};"
    return f"*({buf_name}+{idx}) = {var_name};" if self.uses_ptr_arithmetic else f"{buf_name}[{idx}] = {var_name};"

  def render_local(self, name:str, dtype:DType, size:int): return self.smem_align + self.smem_prefix + f"{self.render_dtype(dtype)} {name}[{size}];"
  def render_dtype(self, var_dtype:DType) -> str:
    return self.type_map.get(scalar:=var_dtype.scalar(), scalar.name) + (str(var_dtype.count) if (var_dtype.count) > 1 else "")

  def render(self, name:str, uops:List[UOp]) -> str:
    kernel = []
    bufs: Dict[UOp, Tuple[str, Tuple[DType, bool]]] = {}
    depth = 1
    def kk(s): kernel.append("  "*depth+s)

    c: DefaultDict[str, int] = defaultdict(int)
    r: Dict[UOp, str] = {}

    def ssa(prefix:str, u:Optional[UOp]=None):
      nonlocal c, r
      ret = f"{prefix}{c[prefix]}"
      if u is not None: r[u] = ret
      c[prefix] += 1
      return ret

    child_count = Counter(v for ru in uops for v in ru.src)

    seen_vars = set()
    for u in uops:
      uop,dtype,src,args = u.op,u.dtype,u.src,u.arg
      # these four uops don't have output dtypes
      if uop is UOps.IF:
        kk(f"if ({r[src[0]]}) {{")
        depth += 1
      elif uop is UOps.BARRIER: kk(self.barrier)
      elif uop in {UOps.ENDRANGE, UOps.ENDIF}:
        depth -= 1
        kk("}")
      elif uop is UOps.STORE:
        assert src[0].dtype is not None and src[2].dtype is not None
        # mark DEFINE_GLOBAL buf as writable
        if src[0].op is UOps.DEFINE_GLOBAL: bufs[src[0]] = (bufs[src[0]][0], (bufs[src[0]][1][0], True))
        rendered_store = self.render_store(r[src[0]], src[0].dtype, r[src[2]], src[2].dtype, strip_parens(r[src[1]]), src[0].op is UOps.DEFINE_LOCAL)
        kk(f"if ({r[src[3]]}) {{ {rendered_store} }}" if len(src) > 3 else rendered_store)
      else:
        assert dtype is not None, f"None dtype for uop {uop}"
        if uop is UOps.RANGE:
          kk(f"for (int {(expr := ssa('ridx',u))} = {r[src[0]]}; {expr} < {r[src[1]]}; {expr}++) {{")
          depth += 1
        elif uop is UOps.ALU:
          # remove parens if ALU types are the same. TODO: can do more here
          if args in {BinaryOps.ADD,BinaryOps.MUL,BinaryOps.XOR}: operands = [strip_parens(r[v]) if v.arg == args else r[v]for v in src]
          else: operands = [r[v] for v in src]
          val = self.code_for_op[args](*operands, dtype)
          assert child_count[u] != 0, f"childless ALU op found {u}"
          # TODO: fix index rendering issue. fix clang nested max macro issue
          if child_count[u] <= 1 and args is not BinaryOps.MAX and not getenv("EXPAND_SSA"): r[u] = val
          else: kk(f"{self.render_dtype(dtype)} {ssa('alu',u)} = {val};")
        elif uop is UOps.SPECIAL:
          kk(f"int {args[0]} = {self.code_for_workitem[args[0][0]](args[0][-1])}; /* {args[1]} */")
          r[u] = args[0]
        elif uop is UOps.DEFINE_VAR:
          assert args.expr not in seen_vars, f"duplicate variable {args.expr}"
          seen_vars.add(args.expr)
          bufs[u] = (args.expr, (dtype,False))
          r[u] = args.expr
        elif uop is UOps.LOAD:
          val = self.render_load(dtype, r[src[0]], src[0].dtype, strip_parens(r[src[1]]), src[0].op is UOps.DEFINE_LOCAL)
          # NOTE: this relies on the load not happening if it's in the unselected branch
          if len(src) > 3 and src[3].op is UOps.ALU: val = self.code_for_op[TernaryOps.WHERE](r[src[3]], val, r[src[2]], dtype)
          kk(f"{self.render_dtype(dtype)} {ssa('val',u)} = {val};")
        elif uop is UOps.PHI:
          kk(f"{r[src[0]]} = {r[src[1]]};")
          r[u] = r[src[0]]
        elif uop in {UOps.CAST, UOps.BITCAST, UOps.VECTORIZE}:
          assert len(src) == 1 or (uop is UOps.VECTORIZE and len(src) > 1), "Invalid source length for operation"
          if uop is UOps.BITCAST:
            precast = ssa('precast')
            kk(f"{self.render_dtype(cast(DType, src[0].dtype))} {precast} = {r[src[0]]};")
            val = self.render_cast(precast, dtype, bitcast=True)
          elif uop is UOps.CAST: val = self.render_cast(r[src[0]], dtype, bitcast=False)
          else: val = self.render_vectorize([r[x] for x in src], dtype)
          if child_count[u] <= 1: r[u] = val
          else: kk(f"{self.render_dtype(dtype)} {ssa('cast',u)} = {val};")
        elif uop is UOps.DEFINE_LOCAL:
          kk(self.render_local(args[0], dtype, args[1]))
          r[u] = args[0]
        elif uop is UOps.DEFINE_GLOBAL:
          bufs[u] = (nm:=f"data{args}", (dtype, False))
          r[u] = nm
        elif uop is UOps.WMMA: kk(f"{self.render_dtype(dtype)} {ssa('wmma',u)} = __{args[0]}({r[src[0]]}, {r[src[1]]}, {r[src[2]]});")
        elif uop is UOps.DEFINE_ACC: kk(f"{self.render_dtype(dtype)} {ssa('acc',u)} = {r[src[0]]};")
        elif uop is UOps.CONST: r[u] = self.render_const(args, dtype) if args >= 0 else f"({self.render_const(args, dtype)})"
        elif uop is UOps.GEP:
          assert src[0].dtype is not None
          from_ssa = src[0].op in {UOps.LOAD, UOps.WMMA, UOps.DEFINE_ACC}
          r[u] = (r[src[0]] if from_ssa else f"{(r[src[0]])}") + \
            (f"[{args}]" if src[0].dtype.count > (8 if self.device in {"CUDA", "NV"} else 4) or self.device == 'CLANG' else f".{'xyzwabcd'[args]}")
        else: raise RuntimeError(f"failed to render {u}")

    # NOTE: this relies on bufs dict preserving order
    return self.render_kernel(name, kernel, list(bufs.values()), uops)

def _make_clang_dtype(self, dtype):
  return f"typedef {self.render_dtype(dtype.scalar())} {self.render_dtype(dtype)} __attribute__((aligned({(sz:=dtype.itemsize)}),vector_size({sz})));"

class ClangRenderer(CStyleLanguage):
  device = "CLANG"
  float4 = "(float4)"
  has_local = False
  global_max = None
  infinity = "__builtin_inff()"
  nan = '__builtin_nanf("")'

  # language options
  buffer_suffix = " restrict"
  type_map = {dtypes.bool:"_Bool", dtypes.half:"__fp16"}
  code_for_op = {**CStyleLanguage().code_for_op,
                 UnaryOps.SQRT: lambda x,dtype: f"__builtin_sqrtl({x})" if dtype == dtypes.float64 else f"__builtin_sqrtf({x})",
                 BinaryOps.MAX: lambda a,b,dtype: f"(({a}>{b})?{a}:{b})"}

  def render_kernel(self, function_name, kernel, bufs, uops, prefix=None) -> str:
    prefix = [_make_clang_dtype(self, dtype) for dtype in dedup(uop.dtype for uop in uops if uop.dtype is not None and uop.dtype.count>1)]
    return super().render_kernel(function_name, kernel, bufs, uops, prefix)

class OpenCLRenderer(CStyleLanguage):
  device = "GPU"

  # language options
  kernel_prefix = "__kernel "
  buffer_prefix = "__global "
  smem_align = "__attribute__ ((aligned (16))) "
  smem_prefix = "__local "
  barrier = "barrier(CLK_LOCAL_MEM_FENCE);"
  float4 = "(float4)"
  code_for_workitem = {"g": lambda x: f"get_group_id({x})", "l": lambda x: f"get_local_id({x})", "i": lambda x: f"get_global_id({x})"}
  uses_vload = True
  type_map = { dtypes.uint8: "uchar", dtypes.uint32: "uint", dtypes.uint16: "ushort", dtypes.uint64: "ulong" }
  def render_cast(self, x, var_dtype, bitcast=False) -> str:
    return f"as_{self.render_dtype(var_dtype)}({x})" if bitcast else super().render_cast(x, var_dtype)

  def render_kernel(self, function_name, kernel, bufs, uops, prefix=None) -> str:
    if any(uop.dtype == dtypes.half for uop in uops): prefix = ["#pragma OPENCL EXTENSION cl_khr_fp16 : enable"]
    return super().render_kernel(function_name, kernel, bufs, uops, prefix)

class MetalRenderer(CStyleLanguage):
  device = "METAL"
  shared_max = 32768
  tensor_cores = [TensorCore(dims=(8,8,8), threads=[(0,2),(1,4),(0,2),(1,2)], dtype_in=di, dtype_out=do) for (di, do) in [(dtypes.float, dtypes.float), (dtypes.half, dtypes.float), (dtypes.half, dtypes.half)]] # noqa: E501
  def __init__(self): self.tensor_cores = MetalRenderer.tensor_cores if os.uname().machine == "arm64" else []

  # language options
  kernel_prefix = "kernel "
  buffer_prefix = "device "
  smem_prefix = "threadgroup "
  arg_int_prefix = "constant int&"
  barrier = "threadgroup_barrier(mem_flags::mem_threadgroup);"
  float4 = "float4"
  uses_ptr_arithmetic = True
  code_for_workitem = {"g": lambda x: f"gid.{chr(120+int(x))}", "l": lambda x: f"lid.{chr(120+int(x))}"}
  # uint3 used for gid/lid - TODO: this should probably be `ushort3 lid [[thread_position_in_threadgroup]]`
  extra_args = ['uint3 gid [[threadgroup_position_in_grid]]', 'uint3 lid [[thread_position_in_threadgroup]]']
  type_map = {dtypes.bfloat16: "bfloat"}
  code_for_op = {**CStyleLanguage().code_for_op,
    BinaryOps.MAX: lambda a,b,dtype: f"(bfloat)max((float){a},(float){b})" if dtype == dtypes.bfloat16 else f"max({a},{b})",
    UnaryOps.SQRT: lambda x,dtype: f"(bfloat)sqrt({x})" if dtype == dtypes.bfloat16 else f"sqrt({x})",
    UnaryOps.EXP2: lambda x,dtype: f"(bfloat)exp2({x})" if dtype == dtypes.bfloat16 else f"exp2({x})",
    UnaryOps.LOG2: lambda x,dtype: f"(bfloat)log2({x})" if dtype == dtypes.bfloat16 else f"log2({x})",
    UnaryOps.SIN: lambda x,dtype: f"(bfloat)precise::sin({x})" if dtype == dtypes.bfloat16 else f"precise::sin({x})",}

  def render_cast(self, x:str, var_dtype:DType, bitcast=False) -> str:
    return f"as_type<{self.render_dtype(var_dtype)}>({x})" if bitcast else super().render_cast(x, var_dtype)

  def render_kernel(self, function_name, kernel, bufs, uops, prefix=None):
    prefix, wmma_args = ["#include <metal_stdlib>","using namespace metal;"], set([uop.arg for uop in uops if uop.op is UOps.WMMA])
    for arg in wmma_args: prefix.append(f"""{arg[3].name}2 __{arg[0]}({arg[2].name}2 m, {arg[2].name}2 n, {arg[3].name}2 o) {{
  simdgroup_{arg[3].name}8x8 a,b,c; a.thread_elements()[0] = m.x; a.thread_elements()[1] = m.y; b.thread_elements()[0] = n.x;
  b.thread_elements()[1] = n.y; c.thread_elements()[0] = o.x; c.thread_elements()[1] = o.y; simdgroup_multiply_accumulate(c, a, b, c);
  return {arg[3].name}2(c.thread_elements()[0], c.thread_elements()[1]);\n}}""")
    return super().render_kernel(function_name, kernel, bufs, uops, prefix)

code_for_op_half = {UnaryOps.RECIP: lambda x,dtype: f"hrcp({x})" if dtype in (dtypes.half, dtypes.bfloat16) else f"1/{x}",
                    BinaryOps.MAX: lambda a,b,dtype: f"__hmax({a},{b})" if dtype in (dtypes.half, dtypes.bfloat16) else f"max({a},{b})",
                    UnaryOps.SQRT: lambda x,dtype: f"hsqrt({x})" if dtype in (dtypes.half, dtypes.bfloat16) else f"sqrt({x})",
                    UnaryOps.SIN: lambda x,dtype: f"hsin({x})" if dtype in (dtypes.half, dtypes.bfloat16) else f"sin({x})",
                    UnaryOps.LOG2: lambda x,dtype: f"hlog2({x})" if dtype in (dtypes.half, dtypes.bfloat16) else f"log2({x})",
                    UnaryOps.EXP2: lambda x,dtype: f"hexp2({x})" if dtype in (dtypes.half, dtypes.bfloat16) else f"exp2({x})",}

_nms = "xyzwabcdefghijkl"
def _make_cuda_dtype(renderer:CStyleLanguage, dtype:DType) -> str:
  vec, scal = renderer.render_dtype(dtype), renderer.render_dtype(dtype.scalar()),
  elems, header = ', '.join(_nms[:dtype.count]), ', '.join([f"{scal} {x}" for x in _nms[:dtype.count]])
  return f"struct __align__({dtype.itemsize}) {vec} {{ {scal} {elems}; }}; __device__ {vec} make_{vec}({header}) {{ {vec} r={{{elems}}}; return r; }}"

class CUDARenderer(CStyleLanguage):
  device = "CUDA"
  global_max = (2147483647, 65535, 65535)
  local_max = (1024, 1024, 64)
  shared_max = 49152
  tensor_cores = [TensorCore(dims=(8,16,16), threads=[(0,2),(0,2),(1,2),(1,2),(1,2)], dtype_in=di, dtype_out=do) for (di, do) in ([(dtypes.half, dtypes.float), (dtypes.bfloat16, dtypes.float)])]  # noqa: E501
  def __init__(self, arch:str): self.tensor_cores = CUDARenderer.tensor_cores if int(arch[3:]) >= 80 else []

  # language options
  kernel_prefix = "extern \"C\" __global__ "
  smem_prefix = "__shared__ "
  smem_prefix_for_cast = False
  barrier = "__syncthreads();"
  float4 = "make_float4"
  code_for_workitem = {"g": lambda x: f"blockIdx.{chr(120+int(x))}", "l": lambda x: f"threadIdx.{chr(120+int(x))}",
                       "i": lambda x: f"(blockIdx.{chr(120+int(x))}*blockDim.{chr(120+x)}+threadIdx.{chr(120+int(x))})"}
  code_for_op = {**CStyleLanguage().code_for_op, **code_for_op_half}
  type_map = {dtypes.bfloat16: "nv_bfloat16"}

  def render_kernel(self, function_name, kernel, bufs, uops, prefix=None):
    # TODO: why is dtypes.bfloat16.name == "__bf16"? would be easier not override dtypes.name
    prefix = ["#define INFINITY (__int_as_float(0x7f800000))","#define NAN (__int_as_float(0x7fffffff))"]

    for dtype in dedup(uop.dtype for uop in uops if uop.dtype is not None and uop.dtype in (dtypes.half, dtypes.bfloat16)):
      prefix += [f"#include <cuda_{'fp' if dtype == dtypes.half else 'bf'}16.h>"] + [_make_cuda_dtype(self, dtype.vec(sz)) for sz in [4, 8]]

    # TODO: this has to be way better to generate for arbitrary M,N,K: use arg[1] for MNK, use arg[4] for vec sizes, encode register packing
    dt_map = { dtypes.float: "f32", dtypes.half: "f16", dtypes.bfloat16: "bf16" }
    for arg in dedup([uop.arg for uop in uops if uop.op is UOps.WMMA]):
      fn, ti, to, ci, co = arg[0], self.render_dtype(arg[2]), self.render_dtype(arg[3]), dt_map[arg[2]], dt_map[arg[3]]
      prefix.append(f"""__device__ {to}4 __{fn}({ti}8 a, {ti}4 b, {to}4 c) {{ int *a_pk = (int *) (&a), *b_pk = (int *) (&b);
asm( "mma.sync.aligned.m16n8k16.row.col.{co}.{ci}.{ci}.{co} {{ %0, %1, %2, %3 }}, {{ %4, %5, %6, %7 }}, {{ %8, %9 }}, {{ %0, %1, %2, %3 }};"
  : "+f"(c.x), "+f"(c.y), "+f"(c.z), "+f"(c.w) : "r"(a_pk[0]), "r"(a_pk[1]), "r"(a_pk[2]),  "r"(a_pk[3]), "r"(b_pk[0]), "r"(b_pk[1]) );
return c;}}""")

    return super().render_kernel(function_name, kernel, bufs, uops, prefix=prefix)

  def get_kernel_modifier(self, uops:List[UOp]) -> str:
    maxThreadsPerBlock = prod(u.arg[1] for u in uops if u.op is UOps.SPECIAL and u.arg[0][0] == "l")
    # https://docs.nvidia.com/cuda/cuda-c-programming-guide/index.html
    return f"__launch_bounds__({maxThreadsPerBlock}) "

code_for_op_hip = { UnaryOps.SQRT: lambda x,dtype: f"__ocml_sqrt_f{ {dtypes.half:16, dtypes.double:64}.get(dtype, 32)}({x})",
                    UnaryOps.SIN: lambda x,dtype: f"__ocml_sin_f{ {dtypes.half:16, dtypes.double:64}.get(dtype, 32)}({x})",
                    UnaryOps.LOG2: lambda x,dtype: f"__ocml_log2_f{ {dtypes.half:16, dtypes.double:64}.get(dtype, 32)}({x})",
                    UnaryOps.EXP2: lambda x,dtype: f"__ocml_exp2_f{ {dtypes.half:16, dtypes.double:64}.get(dtype, 32)}({x})",
                    # TODO: MAX with int uses fmax_f32?
                    BinaryOps.MAX: lambda a,b,dtype: f"__ocml_fmax_f{ {dtypes.half:16, dtypes.double:64}.get(dtype, 32) }({a},{b})",}

def _make_hip_code_for_op():
  def wrapper(key, func):
    def cast_bf16(*args):
      if args[-1] == dtypes.bfloat16:
        operands = tuple(f"(float)({arg})" for arg in (args[1:-1] if key is TernaryOps.WHERE else args[:-1]))
        return f"(hip_bfloat16)({func(*(((args[0],) if key is TernaryOps.WHERE else ()) + operands), dtypes.float)})"
      return func(*args)
    return cast_bf16
  return { k:wrapper(k,v) for k,v in {**CStyleLanguage().code_for_op, **code_for_op_hip}.items() }

def _make_hip_dtype(base_type, name, cnt):
  elems, header = ', '.join(_nms[:cnt]), ', '.join([f"{base_type} {x}" for x in _nms[:cnt]])
  return f"typedef {base_type} {name}{cnt} __attribute__((ext_vector_type({cnt})));\n" + \
         f"static inline __attribute__((device)) {name}{cnt} make_{name}{cnt}({header}) {{ return {{{elems}}}; }}"

class AMDRenderer(CStyleLanguage):
  device = "AMD"
  shared_max = 65536
  tensor_cores = [TensorCore(dims=(16,16,16), threads=[(0,8),(0,2),(1,2)], dtype_in=di, dtype_out=do) for (di, do) in [(dtypes.half, dtypes.float), (dtypes.half, dtypes.half)]] # noqa: E501

  # language options
  kernel_prefix = """extern "C" __attribute__((device)) __attribute__((const)) size_t __ockl_get_local_id(unsigned int);
extern "C" __attribute__((device)) __attribute__((const)) size_t __ockl_get_group_id(unsigned int);
extern "C" __attribute__((device)) __attribute__((const)) size_t __ockl_get_local_size(unsigned int);
extern "C" {\n""" + "".join([
f"""  __attribute__((device)) __attribute__((const)) {dt} __ocml_fmax_f{n}({dt}, {dt});
  __attribute__((device)) __attribute__((pure)) {dt} __ocml_exp2_f{n}({dt});
  __attribute__((device)) __attribute__((pure)) {dt} __ocml_log2_f{n}({dt});
  __attribute__((device)) __attribute__((const)) {dt} __ocml_sqrt_f{n}({dt});
  __attribute__((device)) {dt} __ocml_sin_f{n}({dt});\n""" for dt,n in [("float",32), ("double",64), ("_Float16",16)]]) +\
'}\nextern "C" __attribute__((global))'
  code_for_workitem = {"g": lambda x: f"__ockl_get_group_id({x})", "l": lambda x: f"__ockl_get_local_id({x})",
                       "i": lambda x: f"(__ockl_get_group_id({x})*__ockl_get_local_size({x})+__ockl_get_local_id({x}))"}
  code_for_op = _make_hip_code_for_op()
  smem_prefix = "__attribute__((shared))"
  barrier = '__builtin_amdgcn_fence(__ATOMIC_RELEASE, "workgroup");' + '__builtin_amdgcn_s_barrier();' + \
            '__builtin_amdgcn_fence(__ATOMIC_ACQUIRE, "workgroup");'
  float4 = "make_float4"
  uses_ptr_arithmetic = False  # NOTE: this fixes TestLinearizerOverflowAlt
  type_map = {dtypes.bfloat16: "hip_bfloat16"}

  def render_kernel(self, function_name, kernel, bufs, uops, prefix=None) -> str:
    prefix = ["#define INFINITY (__builtin_inff())", "#define NAN (__builtin_nanf(\"\"))", "typedef long unsigned int size_t;"]
    vec_dts = [("float", "float", 2), ("float", "float", 4), ("float", "float", 8), ("signed int", "int", 4), ("signed int", "int", 2)]

    # TODO: add BF16 vec dts
    if any(uop.dtype == dtypes.bfloat16 for uop in uops): prefix.append("""
struct hip_bfloat16 {
  unsigned short data;
  inline __attribute__((device)) hip_bfloat16(float val) {
    union { float fp32; unsigned int u32; } u = {val};
    if (~u.u32 & 0x7f800000) { u.u32 += 0x7fff + ((u.u32 >> 16) & 1); } else if (u.u32 & 0xffff) { u.u32 |= 0x10000; }
    data = (u.u32 >> 16);
  }
  inline __attribute__((device)) operator float() const {
    unsigned int uval = data << 16;
    return *reinterpret_cast<float*>(&uval);
  }
};
static inline __attribute__((device)) bool operator<(hip_bfloat16 a, hip_bfloat16 b) { return ((float)a) < ((float)b); }
static inline __attribute__((device)) bool operator==(hip_bfloat16 a, hip_bfloat16 b) { return ((float)a) == ((float)b); }
""")

    if any(uop.dtype == dtypes.half for uop in uops):
      prefix.append("#define half _Float16")
      vec_dts += [("_Float16", "half", 2), ("_Float16", "half", 4), ("_Float16", "half", 8), ("_Float16", "half", 16)]

    prefix += [_make_hip_dtype(*x) for x in vec_dts]

    for arg in dedup([uop.arg for uop in uops if uop.op is UOps.WMMA]): # TODO: handle TCs f32_bf16 and bf16_bf16 w/ wrapper
      if arg[3] == dtypes.float: prefix.append(f"#define __{arg[0]} __builtin_amdgcn_wmma_f32_16x16x16_f16_w32")
      else: prefix.append(f"static inline __attribute__((device)) half8 __{arg[0]}"+"""(half16 a, half16 b, half8 c) {
  half16 c_frag = {}; half8 d; for (int n = 0; n < 8; n++) { c_frag[n*2] = c[n]; }
  c_frag = __builtin_amdgcn_wmma_f16_16x16x16_f16_w32(a, b, c_frag, false);
  for (int n = 0; n < 8; n++) { d[n] = c_frag[n*2]; } return d;\n}""")
    return super().render_kernel(function_name, kernel, bufs, uops, prefix)

  def get_kernel_modifier(self, uops:List[UOp]) -> str:
    requiredMaxThreadsPerBlock = prod(u.arg[1] for u in uops if u.op is UOps.SPECIAL and u.arg[0][0] == "l")
    # https://clang.llvm.org/docs/AttributeReference.html#amdgpu-flat-work-group-size
    # NOTE: this makes hlb_cifar10 twice as fast, there may be more gains in tweaking these parameters
    return f"__attribute__((amdgpu_flat_work_group_size(1, {requiredMaxThreadsPerBlock})))"

class NVRenderer(CUDARenderer): device = "NV"
class HIPRenderer(AMDRenderer): device = "HIP"<|MERGE_RESOLUTION|>--- conflicted
+++ resolved
@@ -47,15 +47,9 @@
 
   # returns a str expression of the const with the given type
   def render_const(self, x:ConstType, dtype:DType) -> str:
-<<<<<<< HEAD
-    assert dtype.count == 1, "consts should be scalar, got {dtype}"
+    assert dtype.count == 1, f"consts should be scalar, got {dtype}"
     if math.isnan(x): val = self.nan
     elif math.isinf(x): val = ("-" if x < 0 else "") + self.infinity
-=======
-    assert dtype.count == 1, f"consts should be scalar, got {dtype}"
-    if math.isnan(x): val = "NAN"
-    elif math.isinf(x): val = ("-" if x < 0 else "") + "INFINITY"
->>>>>>> e05a1d61
     elif dtype == dtypes.bool: val = "1" if x else "0"
     elif dtype == dtypes.float: val = f"{x}f"
     elif dtype == dtypes.uint64: val = f"{x}ULL"
