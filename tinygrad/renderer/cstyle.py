from __future__ import annotations
from typing import Dict, List, Optional, Tuple, Union, DefaultDict, Literal, Callable, cast
import os, math
from collections import defaultdict, Counter
from tinygrad.ops import UnaryOps, BinaryOps, TernaryOps, UOps, UOp, PatternMatcher, UPat
from tinygrad.helpers import strip_parens, getenv, prod, dedup, AMX
from tinygrad.dtype import ImageDType, dtypes, DType, PtrDType
from tinygrad.renderer import Renderer, TensorCore

def _render_index(r:CStyleLanguage, buf:UOp, idx:UOp, dtype:DType) -> str:
  sidx = strip_parens(r[idx]) if idx.arg == BinaryOps.ADD else r[idx]
  if dtype.count > 1 and isinstance(buf.dtype, PtrDType):
    return f"(({r.smem_prefix if buf.dtype.local and r.smem_prefix_for_cast else r.buffer_prefix}{r.render_dtype(dtype)}*)({r[buf]}+{sidx}))"
  return f"({r[buf]}+{sidx})"

base_rewrite = PatternMatcher([
  (UPat(UOps.DEFINE_ACC, name="x"), lambda r,x: r[x.src[0]]),
  (UPat(UOps.ASSIGN, name="x"), lambda r,x: f"{r[x.src[0]]} = {r[x.src[1]]};"),
  (UPat(UOps.IF, name="x"), lambda r,x: f"if ({r[x.src[0]]}) {{"),
  (UPat((UOps.ENDIF, UOps.ENDRANGE)), lambda r: "}"),
  (UPat(UOps.WMMA, name="x"), lambda r,x: f"__{x.arg[0]}({r[x.src[0]]}, {r[x.src[1]]}, {r[x.src[2]]})"),
  # r method accesses
  (UPat(UOps.RANGE, name="x"), lambda r,x: f"for ({r.render_dtype(x.dtype)} {r[x]} = {r[x.src[0]]}; {r[x]} < {r[x.src[1]]}; {r[x]}++) {{"),
  (UPat(UOps.VECTORIZE, name="x"),
   lambda r,x: f"{r.float4.replace('float4', r.render_dtype(x.dtype))}" + \
    (f"{{{','.join([r[y] for y in x.src])}}}" if r.device == "CLANG" else f"({','.join([r[y] for y in x.src])})")),
  (UPat(UOps.CAST, name="x"), lambda r,x: f"({r.render_dtype(x.dtype)})({r[x.src[0]]})"),
  (UPat(UOps.BITCAST, name="x"), lambda r,x: f"(*(({r.buffer_prefix}{r.render_dtype(x.dtype)}*)&{r[x.src[0]]}))"),
  (UPat(UOps.DEFINE_LOCAL, name="x"), lambda r,x: f"{r.smem_align}{r.smem_prefix}{r.render_dtype(x.dtype.base)} {r[x]}[{x.arg[1]}];"),
  (UPat(UOps.BARRIER), lambda r: r.barrier),
  (UPat(UOps.NOOP, name="x"), lambda r,x: r[x.src[0]]),
  (UPat(UOps.SPECIAL, name="x"), lambda r,x: f"{r.code_for_workitem[x.arg[0][0]](x.arg[0][-1])}; /* {x.arg[1]} */"),
  # const
  (UPat(UOps.CONST, arg=math.inf), lambda r: r.infinity),
  (UPat(UOps.CONST, arg=-math.inf), lambda r: "-"+r.infinity),
  (UPat(UOps.CONST, dtype=dtypes.double, name="x"), lambda r,x: f"{x.arg}" if not math.isnan(x.arg) else r.nan),
  (UPat(UOps.CONST, dtype=dtypes.float, name="x"), lambda r,x: f"{x.arg}f" if not math.isnan(x.arg) else r.nan),
  (UPat(UOps.CONST, dtype=dtypes.int64, name="x"), lambda r,x: f"{x.arg}ll"),
  (UPat(UOps.CONST, dtype=dtypes.uint64, name="x"), lambda r,x: f"{x.arg}ull"),
  (UPat(UOps.CONST, dtype=dtypes.uint32, name="x"), lambda r,x: f"{x.arg}u"),
  (UPat(UOps.CONST, dtype=dtypes.bool, name="x"), lambda r,x: "1" if x.arg else "0"),
  (UPat(UOps.CONST, name="x"), lambda r,x: str(x.arg)),
  # new load/store
  (UPat(UOps.INDEX, src=(UPat.var("buf"), UPat.var('idx'))), lambda r,buf,idx: _render_index(r, buf, idx, buf.dtype.scalar())),
  (UPat(UOps.LOAD, src=(UPat.var('bidx'), UPat.var("var"), UPat.var("gate"))), lambda r,bidx,var,gate: f"({r[gate]}?*{r[bidx]}:{r[var]})"),
  (UPat(UOps.LOAD, src=(UPat.var('bidx'),), allow_any_len=True), lambda r,bidx: f"*{r[bidx]}"),
  (UPat(UOps.STORE, src=(UPat.var('bidx'),UPat.var("var"))), lambda r,bidx,var: f"*{r[bidx]} = {r[var]};"),
  # alu/gep
  (UPat(UOps.ALU, name="x"), lambda r,x: r.code_for_op[x.arg](
    *([strip_parens(r[v]) if v.arg == x.arg and x.arg in {BinaryOps.ADD, BinaryOps.MUL, BinaryOps.XOR} else r[v] for v in x.src]), x.dtype)),
  (UPat(UOps.GEP, name="x"), lambda r,x: r[x.src[0]] + \
    (f"[{x.arg[0]}]" if x.src[0].dtype.count > (8 if r.device in {"CUDA", "NV"} else 4) or r.device == 'CLANG' else f".{'xyzwabcd'[x.arg[0]]}")),
])

extra_pm = PatternMatcher([
  # consts are rendered to larger type and casted
  (UPat(UOps.CONST, (dtypes.bfloat16, dtypes.half), name="c"), lambda c: UOp.const(dtypes.float, c.arg).cast(c.dtype)),
  (UPat(UOps.CONST, (dtypes.uint8, dtypes.uint16), name="c"), lambda c: UOp.const(dtypes.uint32, c.arg).cast(c.dtype)),
  (UPat(UOps.CONST, (dtypes.int8, dtypes.int16), name="c"), lambda c: UOp.const(dtypes.int32, c.arg).cast(c.dtype)),
  # insert a NOOP before BITCAST to force it to be rendered. not needed on all backends?
  (UPat(UOps.BITCAST, name="x"),
   lambda x: UOp(UOps.BITCAST, x.dtype, (UOp(UOps.NOOP, x.src[0].dtype, x.src),)) if x.src[0].op is not UOps.NOOP else None),
  # gate any stores that aren't gated with ifs
  (UPat(UOps.STORE, dtype=dtypes.void, src=(UPat(), UPat(), UPat(), UPat(dtype=dtypes.bool)), name="store"),
    lambda store: UOp(UOps.STORE, src=store.src[:3]+(UOp(UOps.IF, src=(store.src[3],)),))),
  # rewrite MAX to CMPLT + WHERE (max function is annoying on many cstyle backends)
  (UPat(UOps.ALU, name="m", arg=BinaryOps.MAX), lambda m: (m.src[0] < m.src[1]).where(m.src[1], m.src[0])),
])

class CStyleLanguage(Renderer):
  kernel_prefix: str = ""
  buffer_prefix: str = ""
  buffer_suffix: str = ""
  smem_align: str = ""
  smem_prefix: str = ""
  smem_prefix_for_cast: bool = True
  arg_int_prefix: str = "const int"
  barrier: str = ""
  code_for_workitem: Dict[Union[Literal["g"], Literal["l"], Literal["i"]], Callable] = {}
  extra_args: List[str] = []
  float4: Optional[str] = None
  type_map: Dict[DType, str] = {}
  infinity: str = "INFINITY"
  nan: str = "NAN"
  code_for_op: Dict = {
    UnaryOps.SQRT: lambda x,dtype: f"sqrt({x})",
    UnaryOps.RECIP: lambda x,dtype: f"(1/{x})",
    UnaryOps.NEG: lambda x,dtype: f"-{x}",
    UnaryOps.EXP2: lambda x,dtype: f"exp2({x})", UnaryOps.LOG2: lambda x,dtype: f"log2({x})", UnaryOps.SIN: lambda x,dtype: f"sin({x})",
    BinaryOps.SHL: lambda a,b,dtype: f"({a}<<{b})", BinaryOps.SHR: lambda a,b,dtype: f"({a}>>{b})",
    BinaryOps.ADD: lambda a,b,dtype: f"({a}+{b})", BinaryOps.SUB: lambda a,b,dtype: f"({a}-{b})",
    BinaryOps.IDIV: lambda a,b,dtype: f"({a}/{b})", BinaryOps.MUL: lambda a,b,dtype: f"({a}*{b})", BinaryOps.MOD: lambda a,b,dtype: f"({a}%{b})",
    BinaryOps.CMPLT: lambda a,b,dtype: f"({a}<{b})", BinaryOps.CMPNE: lambda a,b,dtype: f"({a}!={b})", BinaryOps.XOR: lambda a,b,dtype: f"({a}^{b})",
    BinaryOps.AND: lambda a,b,dtype: f"({a}&{b})", BinaryOps.OR: lambda a,b,dtype: f"({a}|{b})",
    TernaryOps.WHERE: lambda a,b,c,dtype: f"({a}?{b}:{c})"}

  string_rewrite = base_rewrite
  extra_matcher = extra_pm

  def get_kernel_modifier(self, uops:List[UOp]) -> str: return ""
  def render_kernel(self, function_name:str, kernel:List[str], bufs:List[Tuple[str,Tuple[DType,bool]]], uops:List[UOp], prefix=None) -> str:
    tmp = "const sampler_t smp = CLK_NORMALIZED_COORDS_FALSE | CLK_ADDRESS_CLAMP | CLK_FILTER_NEAREST;\n" if any(isinstance(dtype, ImageDType) for _,(dtype,_) in bufs) else ""  # noqa: E501
    buftypes = [(name, self.render_dtype(dtype, mutable)+self.buffer_suffix if isinstance(dtype, (ImageDType, PtrDType)) else
                self.arg_int_prefix if dtype == dtypes.int else None) for name,(dtype,mutable) in bufs]
    prg = ''.join([f"{self.kernel_prefix}void {self.get_kernel_modifier(uops)}{function_name}(",] +
    [', '.join([f'{t} {name}' for name,t in buftypes] + self.extra_args)] +
    [") {\n" + tmp] + ['\n'.join(kernel), "\n}"])
    return prg if prefix is None else "\n".join(prefix)+f"\n{prg}"

  def render_dtype(self, dt:DType, mutable=True) -> str:
    if isinstance(dt, ImageDType):
      return f"{'write_only' if mutable else 'read_only'} image2d_t"
    if isinstance(dt, PtrDType):
<<<<<<< HEAD
      # NOTE: const doesn't improve performance
      # ("" if mutable else "const ") +
      return (self.smem_prefix if dt.local else self.buffer_prefix) +\
          self.render_dtype(dt.base) + ("*" if isinstance(dt, PtrDType) else "")
=======
      return (self.smem_prefix if dt.local else self.buffer_prefix) + self.render_dtype(dt.base) + ("*" if isinstance(dt, PtrDType) else "")
>>>>>>> 96fcc47e
    return self.type_map.get(scalar:=dt.scalar(), scalar.name) + (str(dt.count) if (dt.count) > 1 else "")

  def __getitem__(self, key): return self.r[key]  # hacky helper
  def render(self, name:str, uops:List[UOp]) -> str:
    r: Dict[UOp, str] = {}
    self.r = r

    child_count = Counter(v for ru in uops for v in ru.src)
    bufs: Dict[UOp, Tuple[str, Tuple[DType, bool]]] = {}
    kernel = []
    depth = 1
    c: DefaultDict[str, int] = defaultdict(int)
    for u in uops:
      if u.op in (UOps.DEFINE_GLOBAL, UOps.DEFINE_VAR):
        r[u] = f"data{u.arg}" if u.op is UOps.DEFINE_GLOBAL else u.arg[0]
        bufs[u] = (r[u], (u.dtype, False))
        continue

      # mark buffers that we store to writable
      if u.op is UOps.STORE:
        for up in u.src[0].sparents:
          if up.op is UOps.DEFINE_GLOBAL: bufs[up] = (bufs[up][0], (bufs[up][1][0], True))

      # naming
      prefix = None
      if u.op is UOps.SPECIAL:
        r[u] = u.arg[0]
      else:
        prefix = {UOps.RANGE: "ridx", UOps.ALU: "alu", UOps.WMMA: "wmma", UOps.DEFINE_LOCAL: "temp", UOps.CONST: "const",
                  UOps.CAST: "cast", UOps.BITCAST: "cast", UOps.GEP: "gep", UOps.VECTORIZE: "cast", UOps.NOOP: "precast",
                  UOps.INDEX: "bidx", UOps.DEFINE_ACC: "acc", UOps.LOAD: "val"}.get(u.op, "unk")
        r[u] = f"{prefix}{c[prefix]}"

      l = cast(str, self.string_rewrite.rewrite(u, ctx=self))
      assert l is not None, f"failed to render {u.op} {u.dtype} {[(x.op,x.dtype) for x in u.src]} {u.arg}"

      if u.op in {UOps.ENDIF, UOps.ENDRANGE}: depth -= 1
      if u.op in {UOps.CONST, UOps.GEP} or (u.op in {UOps.VECTORIZE, UOps.ALU, UOps.CAST, UOps.BITCAST, UOps.INDEX}
                                            and child_count[u] == 1 and not getenv("EXPAND_SSA")):
        r[u] = l
      else:
        if u.op in {UOps.RANGE, UOps.ASSIGN, UOps.DEFINE_LOCAL} or u.dtype == dtypes.void:
          if u.op is UOps.ASSIGN: r[u] = r[u.src[0]]
        else:
          l = f"{self.render_dtype(u.dtype)} {r[u]} = {l}" + (";" if u.op is not UOps.SPECIAL else "")
        kernel.append("  "*depth + l)
        if prefix: c[prefix] += 1  # if it was used, increment
      if u.op in {UOps.IF, UOps.RANGE}: depth += 1
    del self.r

    # NOTE: this relies on bufs dict preserving order
    return self.render_kernel(name, kernel, list(bufs.values()), uops)

class ClangRenderer(CStyleLanguage):
  device = "CLANG"
  float4 = "(float4)"
  has_local = False
  global_max = None
  infinity = "__builtin_inff()"
  nan = '__builtin_nanf("")'

  # language options
  buffer_suffix = " restrict"
  type_map = {dtypes.bool:"_Bool", dtypes.half:"__fp16"}
  code_for_op = {**({k:v for k,v in CStyleLanguage.code_for_op.items() if k not in [UnaryOps.EXP2, UnaryOps.SIN, UnaryOps.LOG2]}),
                 UnaryOps.SQRT: lambda x,dtype: f"__builtin_sqrtl({x})" if dtype == dtypes.float64 else f"__builtin_sqrtf({x})"}

  if AMX:
    tensor_cores = [TensorCore(dims=(sz,sz,1), threads=[], reduce_axes=[], upcast_axes=([(1,sz)],[(0,sz)],[(1,sz),(0,sz)]), dtype_in=dt, dtype_out=dt)
      for dt, sz in [(dt, 64//dt.itemsize) for dt in [dtypes.float]]]

  def render_vector_prefix(self, dt:DType) -> str:
    return f"typedef {self.render_dtype(dt.scalar())} {self.render_dtype(dt)} __attribute__((aligned({(sz:=dt.itemsize)}),vector_size({sz})));"

  def render_kernel(self, function_name, kernel, bufs, uops, prefix=None) -> str:
    prefix, macros = [self.render_vector_prefix(dt) for dt in dedup(uop.dtype for uop in uops if uop.dtype.count>1)], []
    # https://github.com/corsix/amx
    for name, (N, M, _), dtype_in, _, _, _, _, _ in dedup([uop.arg for uop in uops if uop.op is UOps.WMMA]):
      macros = [
        '#define AMX_SET(imm5) __asm("nop\\nnop\\nnop\\n.word (0x201000+(%0<<5)+%1)" : : "i"(17), "i"(imm5) : "memory")',
        '#define AMX(op, gpr, btf) __asm(".word (0x201000+(%0 << 5)+0%1-((0%1>>4)*6))" : : "i"(op), "r"((unsigned long long)(gpr)+(btf)) : "memory")',
      ]
      prefix += [f"""{(out := self.render_dtype(dtype_in.vec(N*N)))} __{name}({self.render_dtype(dtype_in.vec(N))} data1, {self.render_dtype(dtype_in.vec(M))} data2, {out} data0){{
  AMX_SET(0);\n  for(int ridx0 = 0; ridx0 < 16; ridx0++){{ AMX(4, (int *)(&data0), 0ull<<62 | (ridx0*4ull)<<56 | ridx0*64ull); }}
  AMX(0, (int *)(&data2), 0ull<<62); AMX(1, (int *)(&data1), 0ull<<62); AMX(12, 0, 0ull);
  for(int ridx0 = 0; ridx0 < 16; ridx0++){{ AMX(5, (int *)(&data0), 0ull<<62 | (ridx0*4ull)<<56 | ridx0*64ull); }}\n  AMX_SET(1);\n  return data0;\n}}"""] # noqa: E501
    return super().render_kernel(function_name, kernel, bufs, uops, macros + prefix)

class OpenCLRenderer(CStyleLanguage):
  device = "GPU"

  # language options
  kernel_prefix = "__kernel "
  buffer_prefix = "__global "
  smem_align = "__attribute__ ((aligned (16))) "
  smem_prefix = "__local "
  barrier = "barrier(CLK_LOCAL_MEM_FENCE);"
  float4 = "(float4)"
  code_for_workitem = {"g": lambda x: f"get_group_id({x})", "l": lambda x: f"get_local_id({x})", "i": lambda x: f"get_global_id({x})"}
  type_map = { dtypes.uint8: "uchar", dtypes.uint32: "uint", dtypes.uint16: "ushort", dtypes.uint64: "ulong", dtypes.bfloat16: "ushort" }

  string_rewrite = PatternMatcher([
    (UPat(UOps.BITCAST, name="x"), lambda r,x: f"as_{r.render_dtype(x.dtype)}({r[x.src[0]]})"),
    # load/store image (OpenCL)
    (UPat(UOps.LOAD, dtype=dtypes.float.vec(4), src=(UPat.var('buf'), UPat.var('idx', dtypes.int.vec(2)), UPat.var("var"), UPat.var("gate"))),
      lambda r,buf,idx,var,gate: f"({r[gate]}?read_imagef({r[buf]}, smp, {r[idx]}):{r[var]})"),
    (UPat(UOps.LOAD, dtype=dtypes.float.vec(4), src=(UPat.var('buf'), UPat.var('idx', dtypes.int.vec(2)))),
      lambda r,buf,idx: f"read_imagef({r[buf]}, smp, {r[idx]})"),
    (UPat(UOps.STORE, src=(UPat.var('buf'), UPat.var('idx', dtypes.int.vec(2)), UPat.var("var", dtypes.float.vec(4))), allow_any_len=True),
      lambda r,buf,idx,var: f"write_imagef({r[buf]}, {r[idx]}, {r[var]});"),
  ]) + base_rewrite

  def render_kernel(self, function_name, kernel, bufs, uops, prefix=None) -> str:
    if any(uop.dtype == dtypes.half for uop in uops): prefix = (["#pragma OPENCL EXTENSION cl_khr_fp16 : enable"] + (prefix or []))
    return super().render_kernel(function_name, kernel, bufs, uops, prefix)

class IntelRenderer(OpenCLRenderer):
  device, suffix, kernel_prefix = "GPU", "INTEL", "__attribute__((intel_reqd_sub_group_size(8)))\n" + "__kernel "
  tensor_cores = [TensorCore(dims=(8,8,16),threads=[(0,8)],dtype_in=di,dtype_out=do,reduce_axes=[(0,16)],upcast_axes=([(0,16)],[(0,16)],[(1,8)]),
    st1_pattern=(((1,0),),((1,2),(1,1),(0,0))),expanded_shape=(8,2,8)) for di,do in [(dtypes.half,dtypes.float),(dtypes.bfloat16,dtypes.float)]]

  string_rewrite = PatternMatcher([
    (UPat(UOps.CAST, dtype=dtypes.bfloat16, src=(UPat.var('x', dtype=dtypes.float))), lambda r,x: f"intel_convert_bfloat16_as_ushort({r[x[0]]})"),
    (UPat(UOps.CAST, dtype=dtypes.float, src=(UPat.var('x', dtype=dtypes.bfloat16))), lambda r,x: f"intel_convert_as_bfloat16_float({r[x[0]]})"),
  ]) + OpenCLRenderer.string_rewrite

  def render_kernel(self, function_name, kernel, bufs, uops, prefix=None) -> str:
    prefix = []
    for arg in dedup([uop.arg for uop in uops if uop.op is UOps.WMMA]):
      dt_in = ("ushort", "bf16") if arg[2] == dtypes.bfloat16 else (arg[2].name, "f16")
      prefix.append(f"""{arg[3].name}8 __{arg[0]}({dt_in[0]}16 a, {dt_in[0]}16 b, {arg[3].name}8 c) {{
    return intel_sub_group_{dt_in[1]}_{dt_in[1]}_matrix_mad_k16(as_int8(a), as_int8(b), c);\n}}""")
    return super().render_kernel(function_name, kernel, bufs, uops, prefix or None)

class MetalRenderer(CStyleLanguage):
  device = "METAL"
  shared_max = 32768
  tensor_cores = [TensorCore(dims=(8,8,8),threads=[(0,2),(1,4),(0,2),(1,2)],expanded_shape=(2,2,2,2),upcast_axes=([(1,2)],[(1,2)],[(1,2)]),
    st1_pattern=(((1,1),(0,1),(1,0),(0,3)),((0,0),(0,2),(1,3),(1,2))),st2_pattern=(((0,0),(1,1),(1,2),(0,2),(1,0)),((0,1),(0,3),(1,3))),
    dtype_in=di,dtype_out=do,reduce_axes=[(0,8)]) for di,do in [(dtypes.float,dtypes.float),(dtypes.half,dtypes.float),(dtypes.half,dtypes.half)]]
  def __init__(self): self.tensor_cores = MetalRenderer.tensor_cores if hasattr(os, 'uname') and os.uname().machine == "arm64" else []

  # language options
  kernel_prefix = "kernel "
  buffer_prefix = "device "
  smem_prefix = "threadgroup "
  arg_int_prefix = "constant int&"
  barrier = "threadgroup_barrier(mem_flags::mem_threadgroup);"
  float4 = "float4"
  code_for_workitem = {"g": lambda x: f"gid.{chr(120+int(x))}", "l": lambda x: f"lid.{chr(120+int(x))}"}
  # uint3 used for gid/lid - TODO: this should probably be `ushort3 lid [[thread_position_in_threadgroup]]`
  extra_args = ['uint3 gid [[threadgroup_position_in_grid]]', 'uint3 lid [[thread_position_in_threadgroup]]']
  type_map = {dtypes.bfloat16: "bfloat"}

  # precise::sin
  code_for_op = {**CStyleLanguage.code_for_op, UnaryOps.SIN: lambda x,dtype: f"precise::sin({x})"}

  # upcast to float32 all the ops that don't support bfloat16
  extra_matcher = PatternMatcher([
    # NOTE: this is copied from PTX
    *[(UPat(UOps.ALU, arg=op, dtype=dtypes.bfloat16, name="x"),
      lambda x: (UOp(x.op, dtypes.float, tuple(vv.cast(dtypes.float) for vv in x.src), x.arg).cast(dtypes.bfloat16)))
      for op in [UnaryOps.SQRT, UnaryOps.EXP2, UnaryOps.LOG2, UnaryOps.SIN]]
  ]) + extra_pm

  string_rewrite = PatternMatcher([
    (UPat(UOps.BITCAST, name="x"), lambda r,x: f"as_type<{r.render_dtype(x.dtype)}>({r[x.src[0]]})"),
  ]) + base_rewrite

  def render_kernel(self, function_name, kernel, bufs, uops, prefix=None):
    prefix, wmma_args = ["#include <metal_stdlib>","using namespace metal;"], set([uop.arg for uop in uops if uop.op is UOps.WMMA])
    for arg in wmma_args: prefix.append(f"""{arg[3].name}2 __{arg[0]}({arg[2].name}2 m, {arg[2].name}2 n, {arg[3].name}2 o) {{
  simdgroup_{arg[3].name}8x8 a,b,c; a.thread_elements()[0] = m.x; a.thread_elements()[1] = m.y; b.thread_elements()[0] = n.x;
  b.thread_elements()[1] = n.y; c.thread_elements()[0] = o.x; c.thread_elements()[1] = o.y; simdgroup_multiply_accumulate(c, a, b, c);
  return {arg[3].name}2(c.thread_elements()[0], c.thread_elements()[1]);\n}}""")
    return super().render_kernel(function_name, kernel, bufs, uops, prefix)

code_for_op_half = {UnaryOps.RECIP: lambda x,dtype: f"hrcp({x})" if dtype in (dtypes.half, dtypes.bfloat16) else f"(1/{x})",
                    UnaryOps.SQRT: lambda x,dtype: f"hsqrt({x})" if dtype in (dtypes.half, dtypes.bfloat16) else f"sqrt({x})",
                    UnaryOps.SIN: lambda x,dtype: f"hsin({x})" if dtype in (dtypes.half, dtypes.bfloat16) else f"sin({x})",
                    UnaryOps.LOG2: lambda x,dtype: f"hlog2({x})" if dtype in (dtypes.half, dtypes.bfloat16) else f"log2({x})",
                    UnaryOps.EXP2: lambda x,dtype: f"hexp2({x})" if dtype in (dtypes.half, dtypes.bfloat16) else f"exp2({x})",}

_nms = "xyzwabcdefghijkl"

class CUDARenderer(CStyleLanguage):
  device = "CUDA"
  global_max = (2147483647, 65535, 65535)
  local_max = (1024, 1024, 64)
  shared_max = 49152
  # https://docs.nvidia.com/cuda/parallel-thread-execution/#warp-level-matrix-fragment-mma-16816-float
  tensor_cores = [TensorCore(dims=(8,16,16), threads=[(0,2),(0,2),(1,2),(1,2),(1,2)], dtype_in=di, dtype_out=do, expanded_shape=(2,2,2,2,2,2),
    st1_pattern=(((1,1),(1,0),(0,2),(0,3),(0,4)),((1,3),(1,5),(1,2),(0,0),(0,1),(1,4))),
    st2_pattern=(((1,1),(1,0),(1,4),(0,0),(0,1)),((0,4),(0,2),(1,5),(0,3),(1,3),(1,2))), reduce_axes=[(0,8),(1,2)],
    upcast_axes=([(0,8)],[(2,2),(3,2)],[(3,2),(2,2)])) for di, do in ([(dtypes.half,dtypes.float),(dtypes.bfloat16,dtypes.float)])]
  def __init__(self, arch:str): self.tensor_cores, self.arch = CUDARenderer.tensor_cores if int(arch[3:]) >= 80 else [], arch
  def __reduce__(self): return self.__class__, (self.arch,)

  # language options
  kernel_prefix = "extern \"C\" __global__ "
  smem_prefix = "__shared__ "
  smem_prefix_for_cast = False
  barrier = "__syncthreads();"
  float4 = "make_float4"
  code_for_workitem = {"g": lambda x: f"blockIdx.{chr(120+int(x))}", "l": lambda x: f"threadIdx.{chr(120+int(x))}",
                       "i": lambda x: f"(blockIdx.{chr(120+int(x))}*blockDim.{chr(120+int(x))}+threadIdx.{chr(120+int(x))})"}
  code_for_op = {**CStyleLanguage.code_for_op, **code_for_op_half}
  type_map = {dtypes.bfloat16: "nv_bfloat16"}

  def render_vector_prefix(self, dt:DType) -> str:
    vec, scal = self.render_dtype(dt), self.render_dtype(dt.scalar()),
    elems, header = ', '.join(_nms[:dt.count]), ', '.join([f"{scal} {x}" for x in _nms[:dt.count]])
    return f"struct __align__({dt.itemsize}) {vec} {{ {scal} {elems}; }}; __device__ {vec} make_{vec}({header}) {{ {vec} r={{{elems}}}; return r; }}"

  def render_kernel(self, function_name, kernel, bufs, uops, prefix=None):
    # TODO: why is dtypes.bfloat16.name == "__bf16"? would be easier not override dtypes.name
    prefix = ["#define INFINITY (__int_as_float(0x7f800000))","#define NAN (__int_as_float(0x7fffffff))"]

    for dtype in dedup(uop.dtype for uop in uops if uop.dtype in {dtypes.half, dtypes.bfloat16}):
      prefix += [f"#include <cuda_{'fp' if dtype == dtypes.half else 'bf'}16.h>"] + [self.render_vector_prefix(dtype.vec(sz)) for sz in [4, 8]]

    dt_map = { dtypes.half: "f16", dtypes.bfloat16: "bf16" }
    for name, (N, M, K), dtype_in, dtype_out, _, _, upcast_axes, _ in dedup([uop.arg for uop in uops if uop.op is UOps.WMMA]):
      upcast_sizes = [prod(size for _, size in upcast) for upcast in upcast_axes]
      wmma_dtypes = [self.render_dtype(dtype.vec(size)) for dtype, size in zip([dtype_in, dtype_in, dtype_out], upcast_sizes)]
      n_operands = [size*dtype.itemsize//4 for dtype, size in zip([dtype_in, dtype_in, dtype_out], upcast_sizes)] # 4 => CUDA reg size in bytes
      operands = [f"%{i}" for i in range(sum(n_operands))]

      # mma operands => {c}, {a}, {b}, {c}
      prefix.append(f"""__device__ {wmma_dtypes[2]} __{name}({wmma_dtypes[0]} a, {wmma_dtypes[1]} b, {wmma_dtypes[2]} c){{
  int *a_pk = (int *)(&a), *b_pk = (int *)(&b);\n  asm("mma.sync.aligned.m{M}n{N}k{K}.row.col.f32.{dt_map[dtype_in]}.{dt_map[dtype_in]}.f32"
      "{{{", ".join(operands[:n_operands[2]])}}}, {{{", ".join(operands[n_operands[2]:n_operands[2]+n_operands[0]])}}},"
      "{{{", ".join(operands[-n_operands[1]:])}}}, {{{", ".join(operands[:n_operands[2]])}}};"
    : {", ".join([f'"+f"(c.{_nms[i]})' for i in range(n_operands[2])])}
    : {", ".join([f'"r"(a_pk[{i}])' for i in range(n_operands[0])])}, {", ".join([f'"r"(b_pk[{i}])' for i in range(n_operands[1])])});
  return c;\n}}""")

    return super().render_kernel(function_name, kernel, bufs, uops, prefix=prefix)

  def get_kernel_modifier(self, uops:List[UOp]) -> str:
    maxThreadsPerBlock = prod(u.arg[1] for u in uops if u.op is UOps.SPECIAL and u.arg[0][0] == "l")
    # https://docs.nvidia.com/cuda/cuda-c-programming-guide/index.html
    return f"__launch_bounds__({maxThreadsPerBlock}) "

code_for_op_hip = { UnaryOps.SQRT: lambda x,dtype: f"__ocml_sqrt_f{ {dtypes.half:16, dtypes.double:64}.get(dtype, 32)}({x})",
                    UnaryOps.SIN: lambda x,dtype: f"__ocml_sin_f{ {dtypes.half:16, dtypes.double:64}.get(dtype, 32)}({x})",
                    UnaryOps.LOG2: lambda x,dtype: f"__ocml_log2_f{ {dtypes.half:16, dtypes.double:64}.get(dtype, 32)}({x})",
                    UnaryOps.EXP2: lambda x,dtype: f"__ocml_exp2_f{ {dtypes.half:16, dtypes.double:64}.get(dtype, 32)}({x})"}

def cast_float_bf16(x: UOp) -> UOp:
  x = x.bitcast(dtypes.uint)

  is_not_inf_nan = -x & 0x7f800000
  has_mantissa = x & 0xffff
  x = is_not_inf_nan.where(x + ((x >> 16) & 1) + 0x7fff, has_mantissa.where((x | 0x10000), x))

  return (x >> 16).cast(dtypes.ushort).bitcast(dtypes.bfloat16)

class AMDRenderer(CStyleLanguage):
  device = "AMD"
  shared_max = 65536
  # https://gpuopen.com/learn/wmma_on_rdna3/
  tensor_cores = [TensorCore(dims=(16,16,16), threads=[(0,8),(0,2),(1,2)], dtype_in=di, dtype_out=do, reduce_axes=[(0,16)], opts_seq=("LC","UP"),
    upcast_axes = ([(0,16)],[(0,16)],[(1,8)]), st1_pattern=(((1,2),(0,2),(1,1),(0,1)),((1,0),(0,0))), expanded_shape=(16,2,4))
    for (di, do) in [(dtypes.half, dtypes.float), (dtypes.half, dtypes.half)]]

  # language options
  ockl = [(f"__ockl_get_{name}", "unsigned int", "size_t", "const") for name in ["local_id", "group_id", "local_size"]]
  ocml = [(f"__ocml_{name}_f{n}", f"{dt}, {dt}" if "fmax" == name else dt, dt, atr)
            for dt, n in [(dtype.name, dtype.itemsize * 8) for dtype in [dtypes.float, dtypes.double, dtypes.half]]
            for name, atr in [("fmax", "const"), ("exp2", "pure"), ("log2", "pure"), ("sqrt", "const"), ("sin", "")]]

  kernel_prefix = "\n".join(f'extern "C" __attribute__((device{f", {atr}" if atr else ""})) {dto} {meth}({dti});' for meth,dti,dto,atr in ockl+ocml)
  kernel_prefix += '\nextern "C" __attribute__((global))'
  code_for_workitem = {"g": lambda x: f"__ockl_get_group_id({x})", "l": lambda x: f"__ockl_get_local_id({x})",
                       "i": lambda x: f"(__ockl_get_group_id({x})*__ockl_get_local_size({x})+__ockl_get_local_id({x}))"}
  code_for_op = { **CStyleLanguage.code_for_op, **code_for_op_hip }
  smem_prefix = "__attribute__((shared))"
  barrier = '__builtin_amdgcn_fence(__ATOMIC_RELEASE, "workgroup");' + '__builtin_amdgcn_s_barrier();' + \
            '__builtin_amdgcn_fence(__ATOMIC_ACQUIRE, "workgroup");'
  float4 = "make_float4"
  type_map = {dtypes.bfloat16: "hip_bfloat16"}
  extra_matcher = PatternMatcher([
    # cast bfloat16 alus to float
    (UPat(UOps.ALU, arg=TernaryOps.WHERE, src=(UPat.var("b"), UPat.var("x", dtype=dtypes.bfloat16), UPat.var("y", dtype=dtypes.bfloat16))),
      lambda b,x,y: UOp(UOps.ALU, arg=TernaryOps.WHERE, dtype=dtypes.float, src=(b,x.cast(dtypes.float),y.cast(dtypes.float))).cast(dtypes.bfloat16)),
    (UPat(UOps.ALU, dtype=dtypes.bfloat16, name="x"),
      lambda x: UOp(x.op, dtypes.float, tuple(vv.cast(dtypes.float) for vv in x.src), x.arg).cast(dtypes.bfloat16)),
    (UPat(UOps.ALU, dtypes.bool, name="alu", src=(UPat.var("x", dtype=dtypes.bfloat16), UPat.var("y", dtype=dtypes.bfloat16))),
      lambda alu,x,y: UOp(alu.op, dtypes.bool, (x.cast(dtypes.float), y.cast(dtypes.float)), alu.arg)),
    # add float intermediate casting for bfloat16
    (UPat(UOps.CAST, name="x", src=UPat.var("y", dtypes.bfloat16)),lambda x,y: y.cast(dtypes.float).cast(x.dtype) if x.dtype!=dtypes.float else None),
    (UPat(UOps.CAST, dtypes.bfloat16, UPat.var("x")),lambda x: x.cast(dtypes.float).cast(dtypes.bfloat16) if x.dtype!=dtypes.float else None),
    # bfloat16 casting
    (UPat(UOps.CAST, dtype=dtypes.float, src=UPat.var("x", dtype=dtypes.bfloat16)),
      lambda x: (x.bitcast(dtypes.ushort).cast(dtypes.uint)<<16).bitcast(dtypes.float)),
    (UPat(UOps.CAST, dtype=dtypes.bfloat16, src=UPat.var("x", dtype=dtypes.float)), cast_float_bf16)]) + extra_pm

  def render_vector_prefix(self, dtype:DType) -> str:
    vec, scal = self.render_dtype(dtype), self.render_dtype(dtype.scalar())
    return f"typedef {scal} {vec} __attribute__((ext_vector_type({dtype.count})));\nstatic inline __attribute__((device)) "+ \
           f"{vec} make_{vec}({', '.join([f'{scal} {x}' for x in _nms[:dtype.count]])}) {{ return {{ {', '.join(_nms[:dtype.count])} }}; }}"

  def render_kernel(self, function_name, kernel, bufs, uops, prefix=None) -> str:
    prefix = ["#define INFINITY (__builtin_inff())","#define NAN (__builtin_nanf(\"\"))","typedef long unsigned int size_t;","#define half _Float16"]

    # TODO: add BF16 vec dts
    if any(uop.dtype == dtypes.bfloat16 for uop in uops): prefix.append("struct hip_bfloat16 { unsigned short data; };")

    for dtype in dedup(uop.dtype for uop in uops if uop.dtype.count > 1): prefix.append(self.render_vector_prefix(dtype))

    for arg in dedup([uop.arg for uop in uops if uop.op is UOps.WMMA]): # TODO: handle TCs f32_bf16 and bf16_bf16 w/ wrapper
      if arg[3] == dtypes.float: prefix.append(f"#define __{arg[0]} __builtin_amdgcn_wmma_f32_16x16x16_f16_w32")
      else: prefix.append(f"static inline __attribute__((device)) half8 __{arg[0]}"+"""(half16 a, half16 b, half8 c) {
  half16 c_frag = {}; half8 d; for (int n = 0; n < 8; n++) { c_frag[n*2] = c[n]; }
  c_frag = __builtin_amdgcn_wmma_f16_16x16x16_f16_w32(a, b, c_frag, false);
  for (int n = 0; n < 8; n++) { d[n] = c_frag[n*2]; } return d;\n}""")
    return super().render_kernel(function_name, kernel, bufs, uops, prefix)

  def get_kernel_modifier(self, uops:List[UOp]) -> str:
    requiredMaxThreadsPerBlock = prod(u.arg[1] for u in uops if u.op is UOps.SPECIAL and u.arg[0][0] == "l")
    # https://clang.llvm.org/docs/AttributeReference.html#amdgpu-flat-work-group-size
    # NOTE: this makes hlb_cifar10 twice as fast, there may be more gains in tweaking these parameters
    return f"__attribute__((amdgpu_flat_work_group_size(1, {requiredMaxThreadsPerBlock})))"

class DSPRenderer(ClangRenderer):
  device = "DSP"
  supports_float4 = False
  buffer_suffix = " restrict __attribute__((align_value(128)))"
  kernel_prefix = "__attribute__((noinline)) "
  type_map = { **ClangRenderer.type_map, dtypes.uint64: "unsigned long long", dtypes.int64: "long long" }
  code_for_op = {**ClangRenderer.code_for_op, UnaryOps.SIN: lambda x,dtype: f"__builtin_sin({x})",
                 UnaryOps.LOG2: lambda x,dtype: f"__builtin_log2l({x})" if dtype == dtypes.float64 else f"__builtin_log2f({x})",
                 UnaryOps.EXP2: lambda x,dtype: f"__builtin_exp2l({x})" if dtype == dtypes.float64 else f"__builtin_exp2f({x})"}

  def render_kernel(self, function_name:str, kernel:List[str], bufs:List[Tuple[str,Tuple[DType,bool]]], uops:List[UOp], prefix=None) -> str:
    ret = super().render_kernel(function_name, kernel, bufs, uops, prefix)
    msrc = ['''struct dcvs_v2_req { int type; int _pad; _Bool dcvs_enable; char dcvs_option; _Bool set_latency; int latency; _Bool set_dcvs_params;
                 short _pad2; char target_corner; char min_corner; char max_corner; int _pad3[3]; };''', 'int HAP_power_set(void*, void*);',
            'typedef union { struct { void *pv; unsigned int len; } buf; struct { int fd; unsigned int offset; } dma; } remote_arg;',
            'void* HAP_mmap(void *addr, int len, int prot, int flags, int fd, long offset);', 'int HAP_munmap(void *addr, int len);',
            'unsigned long long HAP_perf_get_time_us(void);', 'int entry(unsigned long long handle, unsigned int sc, remote_arg* pra) {',
            'struct dcvs_v2_req req = {.type=7, .dcvs_enable=0, .set_latency=1, .latency=100, .set_dcvs_params=1, .target_corner = 6 /* TURBO */};',
            'HAP_power_set((void*)handle, (void*)&req);']
    msrc += ['if ((sc>>24) != 2) return 0;']
    msrc += [f'int sz_or_val_{i} = ((int*)pra[0].buf.pv)[{i}];' for i,b in enumerate(bufs)]
    msrc += [f'int off{i} = ((int*)pra[1].buf.pv)[{i}];' for i,b in enumerate(bufs) if isinstance(b[1][0], PtrDType)]
    msrc += [f'void *buf_{i} = HAP_mmap(0,sz_or_val_{i},3,0,pra[{i+3}].dma.fd,0)+off{i};' for i,b in enumerate(bufs) if isinstance(b[1][0], PtrDType)]
    msrc += ["unsigned long long start = HAP_perf_get_time_us();"]
    msrc += [f"{function_name}({', '.join([(f'buf_{i}' if isinstance(b[1][0], PtrDType) else f'sz_or_val_{i}') for i,b in enumerate(bufs)])});"]
    msrc += ["*(unsigned long long *)(pra[2].buf.pv) = HAP_perf_get_time_us() - start;"]
    msrc += [f'HAP_munmap(buf_{i}, sz_or_val_{i});' for i,b in enumerate(bufs) if isinstance(b[1][0], PtrDType)]
    msrc += ["return 0; }"]
    return ret + '\n' + '\n'.join(msrc)

class NVRenderer(CUDARenderer): device = "NV"
class HIPRenderer(AMDRenderer): device = "HIP"
class QCOMRenderer(OpenCLRenderer): device = "QCOM"<|MERGE_RESOLUTION|>--- conflicted
+++ resolved
@@ -111,14 +111,7 @@
     if isinstance(dt, ImageDType):
       return f"{'write_only' if mutable else 'read_only'} image2d_t"
     if isinstance(dt, PtrDType):
-<<<<<<< HEAD
-      # NOTE: const doesn't improve performance
-      # ("" if mutable else "const ") +
-      return (self.smem_prefix if dt.local else self.buffer_prefix) +\
-          self.render_dtype(dt.base) + ("*" if isinstance(dt, PtrDType) else "")
-=======
       return (self.smem_prefix if dt.local else self.buffer_prefix) + self.render_dtype(dt.base) + ("*" if isinstance(dt, PtrDType) else "")
->>>>>>> 96fcc47e
     return self.type_map.get(scalar:=dt.scalar(), scalar.name) + (str(dt.count) if (dt.count) > 1 else "")
 
   def __getitem__(self, key): return self.r[key]  # hacky helper
