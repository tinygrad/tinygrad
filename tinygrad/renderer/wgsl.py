--- conflicted
+++ resolved
@@ -64,17 +64,9 @@
     (UPat(Ops.BITCAST, dtype=(dtypes.short, dtypes.ushort), name="x"),lambda ctx,x:f"bitcast<{ctx.type_map[x.dtype]}>(vec2<f16>({ctx[x.src[0]]},0))" \
      if x.src[0].dtype == dtypes.half else f"bitcast<{ctx.type_map[x.dtype]}>({ctx[x.src[0]]}&0xFFFF)"),
     (UPat(Ops.BITCAST, name="x"), lambda ctx,x: f"bitcast<{ctx.type_map[x.dtype]}>({ctx[x.src[0]]})"),
-<<<<<<< HEAD
-    (UPat.load(UPat.var("b"),UPat.var("v"),UPat.var("g")),lambda ctx,b,v,g:f"select({ctx[v]}, {ctx.render_load(ctx[b],b.src[0].dtype)}, {ctx[g]})"),
-    (UPat.load(UPat.var("b"), allow_any_len=True), lambda ctx, b: ctx.render_load(ctx[b], b.src[0].dtype)),
-    (UPat.index(UPat.var("b"), UPat.var("idx"), allow_any_len=True),
-     lambda ctx,b,idx: f"{ctx[b]}[{strip_parens(ctx[idx]) if idx.arg == Ops.ADD else ctx[idx]}]"),
-    (UPat.store(UPat.var('b'), UPat.var("v"), allow_any_len=True),lambda ctx,b,v:\
-=======
     (UPat.load(UPat.var("b"), UPat.cvar("v")),lambda ctx,b,v: f"select({ctx[v]}, {ctx.render_load(ctx[b],b.src[0].dtype)}, {ctx[b.src[2]]})"),
     (UPat.load(UPat.var("b"), allow_any_len=True), lambda ctx, b: ctx.render_load(ctx[b], b.dtype)),
     (UPat.store(UPat.var("b"), UPat.var("v"), allow_any_len=True),lambda ctx,b,v:\
->>>>>>> 0b20f91c
      # (load & mask) | var -> mask = v.src[0].src[1], var = v.src[1]
      f"atomicAnd(&{ctx[b]},{ctx[v.src[0].src[1]]});\n  atomicAdd(&{ctx[b]},{ctx[v.src[1]]});" if is_packed(b.src[0].dtype) \
       else f"{ctx[b]} = {ctx[v]};"),
