from typing import cast
import math, struct, sys
from tinygrad.renderer import Renderer
from tinygrad.renderer.cstyle import ClangRenderer, AMDRenderer
from tinygrad.ops import UOp, PatternMatcher, UPat, Ops, GroupOp
from tinygrad.dtype import dtypes, DType, PtrDType, truncate
from tinygrad.helpers import prod, AMX

def ldt(dt:DType):
  if dt.vcount > 1: return f"<{dt.vcount} x {ldt(dt.scalar())}>"
  if isinstance(dt, PtrDType): return ldt(dt.base) + (" addrspace(3)*" if dt.local else "*")
  return {dtypes.void: "void", dtypes.bool: "i1", dtypes.int8: "i8", dtypes.int16: "i16", dtypes.int32: "i32", dtypes.int64: "i64",
          dtypes.uint8: "i8", dtypes.uint16: "i16", dtypes.uint32: "i32", dtypes.uint64: "i64",
          dtypes.float16: "half", dtypes.bfloat16: "bfloat", dtypes.float32: "float", dtypes.float64: "double"}[dt]

def lconst(x, dtype:DType):
  if dtype in dtypes.floats:
    if math.isinf(x) or math.isnan(x): return "0x%02X%02X%02X%02X%02X%02X%02X%02X" % tuple(struct.pack("d",x)[::-1])
    return truncate[dtype](x)
  return int(x)

def render_cast(ctx, x: UOp) -> str:
  ot, it, cast_op = x.dtype, x.src[0].dtype, ""
  pre, pre_type = (f"  {ctx[x]}_ext = fpext {ldt(it)} {ctx[x.src[0]]} to float\n", "float") if {it, ot} == {dtypes.half, dtypes.bfloat16} else \
                  (f"  {ctx[x]}_ext = zext i1 {ctx[x.src[0]]} to i32\n", "i32") if dtypes.is_bool(it) and ot == dtypes.bfloat16 else ("", "")
  if dtypes.is_float(it) and dtypes.is_float(ot): cast_op = 'fpext' if ot.itemsize > it.itemsize else 'fptrunc'
  elif dtypes.is_float(it) and dtypes.is_int(ot): cast_op = 'fptoui' if dtypes.is_unsigned(ot) else 'fptosi'
  elif dtypes.is_int(it) or dtypes.is_bool(it):
    cast_op = ('uitofp' if dtypes.is_unsigned(it) or dtypes.is_bool(it) else 'sitofp') if dtypes.is_float(ot) else \
              ('zext' if dtypes.is_unsigned(it) or dtypes.is_bool(it) else 'sext') if dtypes.is_int(ot) and ot.itemsize >= it.itemsize else \
               'trunc' if dtypes.is_int(ot) and ot.itemsize < it.itemsize else ""
  if not cast_op: raise NotImplementedError(f"cast from {it} -> {ot} not implemented")
  return pre + f"  {ctx[x]} = {cast_op} {pre_type if pre else ldt(it)} {ctx[x] + '_ext' if pre else ctx[x.src[0]]} to {ldt(ot)}"

# https://github.com/corsix/amx
def render_wmma(ctx, wmma: UOp) -> str:
  def AMX(op, gpr): return f'call void asm sideeffect ".word (0x201000+($0<<5)+0$1-((0$1>>4)*6))", "i,r,~{{memory}}"(i32 {op}, i64 {gpr}) #0; AMX'

  return "\n".join([
    *[f'  store {ldt(src.dtype)} {ctx[src]}, {ldt(src.dtype.ptr())} {ctx[wmma]}_amx{i}, align {src.dtype.itemsize}' for i,src in enumerate(wmma.src)],
      f'  call void asm sideeffect "nop\\0Anop\\0Anop\\0A.word ({0x201000 + (17 << 5) + 0})", "~{{memory}}"() #0; AMX set',             # set
    *[f'  {ctx[wmma]}_ld{i} = add i64 {ctx[wmma]}_ptr_amx2, {i*4<<56 | i*64}\n  {AMX(4,f"{ctx[wmma]}_ld{i}")} ldz' for i in range(16)], # ldz
      f'  {AMX(0, f"{ctx[wmma]}_ptr_amx1")} ldx\n  {AMX(1, f"{ctx[wmma]}_ptr_amx0")} ldy\n  {AMX(12, 0)} fma32',                        # ldx ldy fma
    *[f'  {ctx[wmma]}_st{i} = add i64 {ctx[wmma]}_ptr_amx2, {i*4<<56 | i*64}\n  {AMX(5,f"{ctx[wmma]}_st{i}")} stz' for i in range(16)], # stz
      f'  call void asm sideeffect "nop\\0Anop\\0Anop\\0A.word ({0x201000 + (17 << 5) + 1})", "~{{memory}}"() #0; AMX clr',             # clr
      f'  {ctx[wmma]} = load {ldt(wmma.dtype)}, ptr {ctx[wmma]}_amx2, align {wmma.dtype.itemsize}'])

# llvm ops, lop[<dtype>][<op>]
unsigned_lop = { Ops.ADD: "add", Ops.MUL: "mul", Ops.IDIV: "udiv", Ops.MOD: "urem",
                 Ops.CMPLT: "icmp ult", Ops.CMPNE: "icmp ne", Ops.OR: "or", Ops.AND: "and", Ops.XOR: "xor", }
signed_lop = {**unsigned_lop, Ops.CMPLT: "icmp slt", Ops.IDIV: "sdiv", Ops.MOD: "srem"}
flags = " nsz arcp contract "
float_lop = {Ops.ADD: "fadd"+flags, Ops.MUL: "fmul"+flags, Ops.CMPLT: f"fcmp{flags} ult", Ops.CMPNE: f"fcmp{flags} une", Ops.FDIV: "fdiv"+flags}
lop = {**{x:unsigned_lop for x in (dtypes.bool,)+dtypes.uints}, **{x:signed_lop for x in dtypes.sints}, **{x:float_lop for x in dtypes.floats}}

base_rewrite = PatternMatcher([
  # memory load/store
  (UPat(Ops.INDEX, name="x"), lambda ctx,x:
   f"  {ctx[x]} = getelementptr inbounds {ldt(x.dtype.base)}, {ldt(x.src[0].dtype)} {ctx[x.src[0]]}, {ldt(x.src[1].dtype)} {ctx[x.src[1]]}"),
  (UPat(Ops.LOAD, src=(UPat.or_casted(name='idx', self=UPat(src=(UPat(), UPat(), UPat.var('mask')))), UPat.var('alt')), name="x"),
   lambda ctx,x,idx,alt,mask:
   f"  br label {ctx[x]}_entry\n{ctx[x][1:]}_entry:\n"
   f"  br i1 {ctx[mask]}, label {ctx[x]}_load, label {ctx[x]}_exit\n{ctx[x][1:]}_load:\n"
   f"  {ctx[x]}_yes = load {ldt(x.dtype)}, {ldt(idx.dtype)} {ctx[idx]}\n"
   f"  br label {ctx[x]}_exit\n{ctx[x][1:]}_exit:\n"
   f"  {ctx[x]} = phi {ldt(x.dtype)} [{ctx[x]}_yes, {ctx[x]}_load], [{ctx[alt]}, {ctx[x]}_entry]"),
  (UPat(Ops.LOAD, src=(UPat.var('idx'),), allow_any_len=True, name="x"),
   lambda ctx,x,idx: f"  {ctx[x]} = load {ldt(x.dtype)}, {ldt(idx.dtype)} {ctx[idx]}"),
  (UPat(Ops.STORE, name="x"), lambda ctx,x: f"  store {ldt(x.src[1].dtype)} {ctx[x.src[1]]}, {ldt(x.src[0].dtype)} {ctx[x.src[0]]}"),

  # GEP/VECTORIZE/CAST for float4 support
  (UPat(Ops.GEP, name="x"), lambda ctx,x: f"  {ctx[x]} = extractelement {ldt(x.src[0].dtype)} {ctx[x.src[0]]}, i32 {x.arg[0]}"),
  (UPat(Ops.VECTORIZE, src=UPat.var('y'), name="x"), lambda ctx,x,y:
   f"  {ctx[x]}_z = insertelement <1 x {ldt(y.dtype)}> poison, {ldt(y.dtype)} {ctx[y]}, i32 0\n"
   f"  {ctx[x]} = shufflevector <1 x {ldt(y.dtype)}> {ctx[x]}_z, <1 x {ldt(y.dtype)}> poison, <{x.dtype.count} x i32> zeroinitializer"),
  (UPat(Ops.VECTORIZE, name="x"), lambda ctx,x: "\n".join([(f"  {ctx[x]}_{i}" if i+1 != len(x.src) else f"  {ctx[x]}")+
                                                            f" = insertelement {ldt(x.dtype)} "+(f"{ctx[x]}_{i-1}" if i != 0 else "poison")+
                                                            f", {ldt(u.dtype)} {ctx[u]}, i32 {i}" for i,u in enumerate(x.src)])),
  (UPat(Ops.CAST, name="x"), lambda ctx,x:
   f"  {ctx[x]} = bitcast {ldt(x.src[0].dtype)} {ctx[x.src[0]]} to {ldt(x.dtype)}" if isinstance(x.dtype, PtrDType) else None),

  # unary/binary/ternary ops
  (UPat(Ops.BITCAST, name="x"), lambda ctx,x: f"  {ctx[x]} = bitcast {ldt(x.src[0].dtype)} {ctx[x.src[0]]} to {ldt(x.dtype)}"),
  (UPat(Ops.CAST, name="x"), render_cast),
  (UPat(GroupOp.Binary, name="x"), lambda ctx,x:
   f"  {ctx[x]} = {lop[x.src[0].dtype.scalar()][x.op]} {ldt(x.src[0].dtype)} {ctx[x.src[0]]}, {ctx[x.src[1]]}"),
  (UPat(Ops.WHERE, name="x"), lambda ctx,x:
   f"  {ctx[x]} = select {ldt(x.src[0].dtype)} {ctx[x.src[0]]}, {ldt(x.src[1].dtype)} {ctx[x.src[1]]}, {ldt(x.src[2].dtype)} {ctx[x.src[2]]}"),

  # range
  (UPat(Ops.RANGE, name="x"), lambda ctx,x:
   f"  br label %loop_entry_{x.arg}\nloop_entry_{x.arg}:\n"
   f"  br label %loop_body_{x.arg}\nloop_body_{x.arg}:\n"
   f"  {ctx[x]} = phi {ldt(x.dtype)} [{ctx[x.src[0]]}, %loop_entry_{x.arg}], [{ctx[x]}phi, %loop_latch_{x.arg}]"),
  (UPat(Ops.ENDRANGE, name="x"), lambda ctx,x:
   f"  br label %loop_latch_{x.src[0].arg}\nloop_latch_{x.src[0].arg}:\n"
   f"  {ctx[x.src[0]]}phi = add i32 {ctx[x.src[0]]}, 1\n  {ctx[x]} = icmp ult i32 {ctx[x.src[0]]}phi, {ctx[x.src[0].src[1]]}\n"
   f"  br i1 {ctx[x]}, label %loop_body_{x.src[0].arg}, label %loop_exit_{x.src[0].arg}\nloop_exit_{x.src[0].arg}:"),

  # if
  (UPat(Ops.IF, name="x"), lambda ctx,x: f"  br i1 {ctx[x.src[0]]}, label %ifbody_{ctx[x][1:]}, label %ifskip_{ctx[x][1:]}\nifbody_{ctx[x][1:]}:"),
  (UPat(Ops.ENDIF, name="x"), lambda ctx,x: f"  br label %ifskip_{ctx[x.src[0]][1:]}\nifskip_{ctx[x.src[0]][1:]}:"),

  # wmma
  (UPat(Ops.WMMA, name="wmma"), render_wmma),
])

def llvm_bf16_cast(buf:UOp, idx:UOp, root:UOp):
  u16_buf = buf.replace(dtype=dtypes.ushort.ptr(size=cast(PtrDType,buf.dtype).size))
  return UOp.load(UOp.index(u16_buf, idx), dtype=dtypes.ushort).cast(dtypes.uint).mul(1<<16).bitcast(dtypes.float32).cast(root.dtype)

class LLVMRenderer(Renderer):
  device = "LLVM"
  abi = 'win64cc' if sys.platform == 'win32' else None
  supports_float4 = True
  has_local = False
  has_shared = False
  global_max: tuple[int, ...] | None = None
  string_rewrite = base_rewrite
  if AMX: tensor_cores = ClangRenderer.amx_tc

  extra_matcher = PatternMatcher([
    # rewrite RECIP with FDIV
    (UPat(Ops.RECIP, name="x"), lambda x: UOp(Ops.FDIV, x.dtype, (x.const_like(1), x.src[0]))),
    # rewrite cast to bool to CMPNE 0
    (UPat(Ops.CAST, dtype=dtypes.bool, name="x"), lambda x: x.src[0] != x.src[0].const_like(0)),
    # rewrite MAX to CMPLT + WHERE
    (UPat(Ops.MAX, name="m"), lambda m: (m.src[0] < m.src[1]).where(m.src[1], m.src[0])),
    # rewrite bf16 CAST(LOAD) to CAST(BITCAST)
    (UPat(Ops.CAST, name="root", src=(UPat.load(UPat.index(UPat.var("buf"), UPat.var("idx")), dtype=dtypes.bfloat16),)), llvm_bf16_cast),
    # copied from cstyle.py, upcast to float32 all the ops that don't support bfloat16
    (UPat((Ops.SQRT, Ops.EXP2, Ops.LOG2, Ops.SIN), dtype=dtypes.bfloat16, name="x"),
      lambda x: (UOp(x.op, dtypes.float, tuple(vv.cast(dtypes.float) for vv in x.src), x.arg).cast(dtypes.bfloat16))),
    # copied from cstyle.py, add float intermediate casting
    (UPat(Ops.CAST, name="x", src=UPat.var("y", dtypes.bfloat16)),lambda x,y: y.cast(dtypes.float).cast(x.dtype) if x.dtype!=dtypes.float else None),
    (UPat(Ops.CAST, dtypes.bfloat16, UPat.var("x")),lambda x: x.cast(dtypes.float).cast(dtypes.bfloat16) if x.dtype!=dtypes.float else None),
  ])

  def render(self, uops: list[UOp]) -> str:
    r: dict[UOp, str] = {}
    args: list[str] = []
    kernel: list[str] = []
    end_lines: dict[str, None] = {}
    vc = -1

    local_args: list[str] = []
    acc_to_assign: dict[UOp, UOp] = {}
    for u in uops:
      if u.op is Ops.ASSIGN: # prealloc all assigns
        vc += 1
        r[u] = r[u.src[1]] = f"%assign{vc}"
        assert u.src[0] not in acc_to_assign, "can't assign to DEFINE_ACC twice"
        acc_to_assign[u.src[0]] = u.src[1]
      if u.op is Ops.WMMA: # prealloc aux buffers as AMX can only load from memory
        vc += 1
        r[u] = f"%wmma{vc}"
        for i, dtype in enumerate(u.arg[2].vec(sz) for sz in [prod(size for _, size in upcast) for upcast in u.arg[6]]):
          kernel += [f"  {r[u]}_amx{i} = alloca {ldt(dtype)}, align {dtype.itemsize}",
                     f"  {r[u]}_ptr_amx{i} = ptrtoint {ldt(dtype.ptr())} {r[u]}_amx{i} to i64"]

    name = "test"
    for u in uops:
      if u.op is Ops.NAME:
        name = u.arg
        continue
      if u.op in (Ops.DEFINE_GLOBAL, Ops.DEFINE_VAR):
        r[u] = f"%data{u.arg}" if u.op is Ops.DEFINE_GLOBAL else f"%{u.arg[0]}"
        # NOTE: MallocAllocator promises 0x20 alignment
        args.append(f"{ldt(u.dtype)}{' noalias align 32' if isinstance(u.dtype, PtrDType) else ''} {r[u]}")
      elif u.op == Ops.DEFINE_LOCAL:
        r[u] = f"@local_{u.arg}"
        assert isinstance(u.dtype, PtrDType)
        local_args.append(f"{r[u]} = internal unnamed_addr addrspace(3) global [{u.dtype.size} x {ldt(u.dtype)}] undef, align 16")
      elif u.op is Ops.ASSIGN: pass  # assign is already handled by the first pass
      elif u.op is Ops.DEFINE_ACC: r[u] = r[u.src[0]]  # a define acc can be used and never be assigned to
      elif u.op is Ops.CONST: r[u] = lconst(u.arg, u.dtype)
      elif u.op is Ops.CAST and ldt(u.dtype) == ldt(u.src[0].dtype): r[u] = r[u.src[0]] # cast from signed to unsigned of the same size is a noop
      else:
        # if it's an assign target, it's already preallocated
        if u not in r:
          vc += 1
          r[u] = f"%v{vc}"

        # do the rendering of the llvm ir code
        if (l:=self.string_rewrite.rewrite(u, ctx=r)) is None:
          raise RuntimeError(f"failed to render {u.op} with {u.dtype} srcs {[x.dtype for x in u.src]}")
        kernel.append(cast(str, l))

        # generate the phi nodes for the assigns
        if u.op is Ops.RANGE:
          for x in acc_to_assign:
            if u in x.src:  # if this range is relevant for this acc
              vc += 1
              kernel.append(f"  %acc{vc} = phi {ldt(x.dtype)}" f"[{r[x]}, %loop_entry_{u.arg}], [{r[acc_to_assign[x]]}, %loop_latch_{u.arg}]")
              r[x] = f"%acc{vc}"

    # output the function. chr(10) is '\n' (python < 3.12 doesn't support backslashes in f-strings)
<<<<<<< HEAD
    return "\n".join(local_args) +"\n"f'''\
=======
    prg = f'''\
>>>>>>> 76782102
define{(' '+self.abi) if self.abi is not None else ''} void @{name}({','.join(args)}) #0 {{
{chr(10).join(kernel)}
  ret void
}}
{chr(10).join(end_lines.keys())}
attributes #0 = {{ nounwind "no-builtins" "no-trapping-math"="true" }}
'''
<<<<<<< HEAD
=======
    return prg if len(local_args) == 0 else "\n".join(local_args)+f"\n{prg}"

>>>>>>> 76782102
barrier = 'fence syncscope("workgroup") release\ntail call void @llvm.amdgcn.s.barrier()\nfence syncscope("workgroup") acquire\n'
code_for_workitem = {"g": lambda x: f"tail call i32 @llvm.amdgcn.workgroup.id.{chr(120+int(x))}()",
                     "l": lambda x: f"tail call i32 @llvm.amdgcn.workitem.id.{chr(120+int(x))}()"}
class AMDLLVMRenderer(LLVMRenderer):
  device = "AMD"
  has_local = True
  has_shared = True
  shared_max = AMDRenderer.shared_max
<<<<<<< HEAD
  global_max = Renderer.global_max
  abi = "protected amdgpu_kernel"
=======
  global_max = AMDRenderer.global_max
  abi = "amdgpu_kernel"
>>>>>>> 76782102
  string_rewrite = base_rewrite + PatternMatcher([
    (UPat(Ops.SPECIAL, name="x"), lambda ctx, x: f"  {ctx[x]} = " + f"{ code_for_workitem[x.arg[0][0]](x.arg[0][-1])}; "),
    (UPat(Ops.BARRIER), lambda ctx: barrier),
  ])<|MERGE_RESOLUTION|>--- conflicted
+++ resolved
@@ -19,18 +19,17 @@
     return truncate[dtype](x)
   return int(x)
 
-def render_cast(ctx, x: UOp) -> str:
-  ot, it, cast_op = x.dtype, x.src[0].dtype, ""
-  pre, pre_type = (f"  {ctx[x]}_ext = fpext {ldt(it)} {ctx[x.src[0]]} to float\n", "float") if {it, ot} == {dtypes.half, dtypes.bfloat16} else \
-                  (f"  {ctx[x]}_ext = zext i1 {ctx[x.src[0]]} to i32\n", "i32") if dtypes.is_bool(it) and ot == dtypes.bfloat16 else ("", "")
-  if dtypes.is_float(it) and dtypes.is_float(ot): cast_op = 'fpext' if ot.itemsize > it.itemsize else 'fptrunc'
-  elif dtypes.is_float(it) and dtypes.is_int(ot): cast_op = 'fptoui' if dtypes.is_unsigned(ot) else 'fptosi'
-  elif dtypes.is_int(it) or dtypes.is_bool(it):
-    cast_op = ('uitofp' if dtypes.is_unsigned(it) or dtypes.is_bool(it) else 'sitofp') if dtypes.is_float(ot) else \
-              ('zext' if dtypes.is_unsigned(it) or dtypes.is_bool(it) else 'sext') if dtypes.is_int(ot) and ot.itemsize >= it.itemsize else \
-               'trunc' if dtypes.is_int(ot) and ot.itemsize < it.itemsize else ""
-  if not cast_op: raise NotImplementedError(f"cast from {it} -> {ot} not implemented")
-  return pre + f"  {ctx[x]} = {cast_op} {pre_type if pre else ldt(it)} {ctx[x] + '_ext' if pre else ctx[x.src[0]]} to {ldt(ot)}"
+def lcast(input_type:DType, output_type:DType):
+  if dtypes.is_float(input_type):
+    if dtypes.is_float(output_type): return 'fpext' if output_type.itemsize > input_type.itemsize else 'fptrunc'
+    if dtypes.is_int(output_type): return 'fptoui' if dtypes.is_unsigned(output_type) else 'fptosi'
+  if dtypes.is_unsigned(input_type) or dtypes.is_bool(input_type):
+    if dtypes.is_float(output_type): return 'uitofp'
+    if dtypes.is_int(output_type): return 'trunc' if output_type.itemsize < input_type.itemsize else 'zext'
+  if dtypes.is_int(input_type):
+    if dtypes.is_float(output_type): return 'sitofp'
+    if dtypes.is_int(output_type): return 'trunc' if output_type.itemsize < input_type.itemsize else 'sext'
+  raise NotImplementedError(f"cast from {input_type} -> {output_type} not implemented")
 
 # https://github.com/corsix/amx
 def render_wmma(ctx, wmma: UOp) -> str:
@@ -81,7 +80,7 @@
 
   # unary/binary/ternary ops
   (UPat(Ops.BITCAST, name="x"), lambda ctx,x: f"  {ctx[x]} = bitcast {ldt(x.src[0].dtype)} {ctx[x.src[0]]} to {ldt(x.dtype)}"),
-  (UPat(Ops.CAST, name="x"), render_cast),
+  (UPat(Ops.CAST, name="x"), lambda ctx,x: f"  {ctx[x]} = {lcast(x.src[0].dtype, x.dtype)} {ldt(x.src[0].dtype)} {ctx[x.src[0]]} to {ldt(x.dtype)}"),
   (UPat(GroupOp.Binary, name="x"), lambda ctx,x:
    f"  {ctx[x]} = {lop[x.src[0].dtype.scalar()][x.op]} {ldt(x.src[0].dtype)} {ctx[x.src[0]]}, {ctx[x.src[1]]}"),
   (UPat(Ops.WHERE, name="x"), lambda ctx,x:
@@ -195,11 +194,7 @@
               r[x] = f"%acc{vc}"
 
     # output the function. chr(10) is '\n' (python < 3.12 doesn't support backslashes in f-strings)
-<<<<<<< HEAD
-    return "\n".join(local_args) +"\n"f'''\
-=======
     prg = f'''\
->>>>>>> 76782102
 define{(' '+self.abi) if self.abi is not None else ''} void @{name}({','.join(args)}) #0 {{
 {chr(10).join(kernel)}
   ret void
@@ -207,11 +202,8 @@
 {chr(10).join(end_lines.keys())}
 attributes #0 = {{ nounwind "no-builtins" "no-trapping-math"="true" }}
 '''
-<<<<<<< HEAD
-=======
     return prg if len(local_args) == 0 else "\n".join(local_args)+f"\n{prg}"
 
->>>>>>> 76782102
 barrier = 'fence syncscope("workgroup") release\ntail call void @llvm.amdgcn.s.barrier()\nfence syncscope("workgroup") acquire\n'
 code_for_workitem = {"g": lambda x: f"tail call i32 @llvm.amdgcn.workgroup.id.{chr(120+int(x))}()",
                      "l": lambda x: f"tail call i32 @llvm.amdgcn.workitem.id.{chr(120+int(x))}()"}
@@ -220,13 +212,8 @@
   has_local = True
   has_shared = True
   shared_max = AMDRenderer.shared_max
-<<<<<<< HEAD
-  global_max = Renderer.global_max
-  abi = "protected amdgpu_kernel"
-=======
   global_max = AMDRenderer.global_max
   abi = "amdgpu_kernel"
->>>>>>> 76782102
   string_rewrite = base_rewrite + PatternMatcher([
     (UPat(Ops.SPECIAL, name="x"), lambda ctx, x: f"  {ctx[x]} = " + f"{ code_for_workitem[x.arg[0][0]](x.arg[0][-1])}; "),
     (UPat(Ops.BARRIER), lambda ctx: barrier),
