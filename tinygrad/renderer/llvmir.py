--- conflicted
+++ resolved
@@ -53,7 +53,6 @@
 float_lop = {Ops.ADD: "fadd"+flags, Ops.MUL: "fmul"+flags, Ops.CMPLT: f"fcmp{flags} ult", Ops.CMPNE: f"fcmp{flags} une", Ops.FDIV: "fdiv"+flags}
 lop = {**{x:unsigned_lop for x in (dtypes.bool,)+dtypes.uints}, **{x:signed_lop for x in dtypes.sints}, **{x:float_lop for x in dtypes.floats}}
 
-<<<<<<< HEAD
 def llvm_rewrite_cast(ctx, x):
   output_type = x.dtype
   input_type = x.src[0].dtype
@@ -69,10 +68,7 @@
   return f"  {ctx[x]} = {lcast(input_type, output_type)} {ldt(input_type)} {ctx[x.src[0]]} to {ldt(output_type)}"
 
 
-llvm_rewrite = PatternMatcher([
-=======
 base_rewrite = PatternMatcher([
->>>>>>> 7e09057a
   # memory load/store
   (UPat(Ops.INDEX, name="x"), lambda ctx,x:
    f"  {ctx[x]} = getelementptr inbounds {ldt(x.dtype.base)}, {ldt(x.src[0].dtype)} {ctx[x.src[0]]}, {ldt(x.src[1].dtype)} {ctx[x.src[1]]}"),
@@ -132,12 +128,8 @@
   supports_float4 = True
   has_local = False
   has_shared = False
-<<<<<<< HEAD
-  string_rewrite = llvm_rewrite
-=======
   global_max = None
   string_rewrite = base_rewrite
->>>>>>> 7e09057a
   if AMX: tensor_cores = ClangRenderer.amx_tc
 
   extra_matcher = PatternMatcher([
@@ -150,10 +142,6 @@
     # rewrite bf16 CAST(LOAD) to CAST(BITCAST)
     (UPat(Ops.CAST, name="root", src=(UPat.load(UPat.index(UPat.var("buf"), UPat.var("idx")), dtype=dtypes.bfloat16),)), llvm_bf16_cast),
   ])
-<<<<<<< HEAD
-=======
-
->>>>>>> 7e09057a
   def render(self, name: str, uops: list[UOp]) -> str:
     r: dict[UOp, str] = {}
     args: list[str] = []
@@ -219,6 +207,6 @@
   device = "AMD"
   has_local = True
   abi = "protected amdgpu_kernel"
-  string_rewrite = llvm_rewrite + PatternMatcher([
+  string_rewrite = base_rewrite + PatternMatcher([
     (UPat(Ops.SPECIAL, name="x"), lambda ctx, x: f"  {ctx[x]} = " + f"{ code_for_workitem[x.arg[0][0]](x.arg[0][-1])}; "),
   ])