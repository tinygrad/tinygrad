--- conflicted
+++ resolved
@@ -140,12 +140,8 @@
     # rewrite bf16 CAST(LOAD) to CAST(BITCAST)
     (UPat(Ops.CAST, name="root", src=(UPat.load(UPat.index(UPat.var("buf"), UPat.var("idx")), dtype=dtypes.bfloat16),)), llvm_bf16_cast),
   ])
-<<<<<<< HEAD
-  def render(self, name: str, uops: list[UOp]) -> str:
-=======
 
   def render(self, uops: list[UOp]) -> str:
->>>>>>> 94db8426
     r: dict[UOp, str] = {}
     args: list[str] = []
     kernel: list[str] = []
