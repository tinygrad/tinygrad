from typing import cast
import math, struct, sys
from tinygrad.codegen.opt import tc
from tinygrad.renderer import Renderer
from tinygrad.renderer.cstyle import AMDRenderer
from tinygrad.uop.ops import UOp, PatternMatcher, UPat, Ops, GroupOp, sint_to_uop
from tinygrad.dtype import dtypes, DType, PtrDType, truncate
from tinygrad.helpers import prod, AMX

def ldt(dt:DType):
  if dt.vcount > 1: return f"<{dt.vcount} x {ldt(dt.scalar())}>"
  if isinstance(dt, PtrDType): return ldt(dt.base) + "*"
  return {dtypes.void: "void", dtypes.bool: "i1", dtypes.int8: "i8", dtypes.int16: "i16", dtypes.int32: "i32", dtypes.int64: "i64",
          dtypes.uint8: "i8", dtypes.uint16: "i16", dtypes.uint32: "i32", dtypes.uint64: "i64",
          dtypes.float16: "half", dtypes.bfloat16: "bfloat", dtypes.float32: "float", dtypes.float64: "double"}[dt]

def lconst(x, dtype:DType):
  if dtype in dtypes.floats:
    if math.isinf(x) or math.isnan(x): return "0x%02X%02X%02X%02X%02X%02X%02X%02X" % tuple(struct.pack("d",x)[::-1])
    return truncate[dtype](x)
  return int(x)

def lcast(input_type:DType, output_type:DType):
  if dtypes.is_float(input_type):
    if dtypes.is_float(output_type): return 'fpext' if output_type.itemsize > input_type.itemsize else 'fptrunc'
    if dtypes.is_int(output_type): return 'fptoui' if dtypes.is_unsigned(output_type) else 'fptosi'
  if dtypes.is_unsigned(input_type) or dtypes.is_bool(input_type):
    if dtypes.is_float(output_type): return 'uitofp'
    if dtypes.is_int(output_type): return 'trunc' if output_type.itemsize < input_type.itemsize else 'zext'
  if dtypes.is_int(input_type):
    if dtypes.is_float(output_type): return 'sitofp'
    if dtypes.is_int(output_type): return 'trunc' if output_type.itemsize < input_type.itemsize else 'sext'
  raise NotImplementedError(f"cast from {input_type} -> {output_type} not implemented")

# https://github.com/corsix/amx
def render_wmma_amx(ctx, wmma: UOp) -> str:
  def AMX(op, gpr): return f'call void asm sideeffect ".word (0x201000+($0<<5)+0$1-((0$1>>4)*6))", "i,r,~{{memory}}"(i32 {op}, i64 {gpr}) #0; AMX'

  return "\n".join([
    *[f'  store {ldt(src.dtype)} {ctx[src]}, {ldt(src.dtype.ptr())} {ctx[wmma]}_amx{i}, align {src.dtype.itemsize}' for i,src in enumerate(wmma.src)],
      f'  call void asm sideeffect "nop\\0Anop\\0Anop\\0A.word ({0x201000 + (17 << 5) + 0})", "~{{memory}}"() #0; AMX set',             # set
    *[f'  {ctx[wmma]}_ld{i} = add i64 {ctx[wmma]}_ptr_amx2, {i*4<<56 | i*64}\n  {AMX(4,f"{ctx[wmma]}_ld{i}")} ldz' for i in range(16)], # ldz
      f'  {AMX(0, f"{ctx[wmma]}_ptr_amx1")} ldx\n  {AMX(1, f"{ctx[wmma]}_ptr_amx0")} ldy\n  {AMX(12, 0)} fma32',                        # ldx ldy fma
    *[f'  {ctx[wmma]}_st{i} = add i64 {ctx[wmma]}_ptr_amx2, {i*4<<56 | i*64}\n  {AMX(5,f"{ctx[wmma]}_st{i}")} stz' for i in range(16)], # stz
      f'  call void asm sideeffect "nop\\0Anop\\0Anop\\0A.word ({0x201000 + (17 << 5) + 1})", "~{{memory}}"() #0; AMX clr',             # clr
      f'  {ctx[wmma]} = load {ldt(wmma.dtype)}, ptr {ctx[wmma]}_amx2, align {wmma.dtype.itemsize}'])

def render_wmma_amd(ctx, wmma: UOp, cdna=False) -> str:
  dt_map = {dtypes.half: "f16", dtypes.float: "f32", dtypes.ushort: "bf16.1k" if cdna else "bf16", dtypes.bfloat16: "bf16.1k" if cdna else "bf16"}
  # https://github.com/llvm/llvm-project/blob/main/clang/test/CodeGenOpenCL/builtins-amdgcn-mfma.cl
  if cdna:
    return f"  {ctx[wmma]} = call {ldt(wmma.dtype)} @llvm.amdgcn.mfma.{dt_map[wmma.src[-1].dtype.scalar()]}" + \
           f".16x16x16{dt_map[wmma.src[0].dtype.scalar()]}(" + ", ".join([f"{ldt(w.dtype)} {ctx[w]}" for w in wmma.src]) + ", i32 0, i32 0, i32 0)"
  # https://github.com/llvm/llvm-project/blob/main/llvm/test/CodeGen/AMDGPU/GlobalISel/llvm.amdgcn.wmma_32.ll
  # example: %wmma0 = call <8 x float> @llvm.amdgcn.wmma.f32.16x16x16.f16(<16 x half> %v99,<16 x half> %v100,<8 x float> %v101)
  return f"  {ctx[wmma]} = call {ldt(wmma.dtype)} @llvm.amdgcn.wmma.{dt_map[wmma.src[-1].dtype.scalar()]}.16x16x16." + \
    f"{dt_map[wmma.src[0].dtype.scalar()]}(" + ", ".join([f"{ldt(w.dtype)} {ctx[w]}" for w in wmma.src]) + (", i1 false)" \
      if wmma.dtype.scalar() != dtypes.float else ")")

# llvm ops, lop[<dtype>][<op>]
unsigned_lop = { Ops.ADD: "add", Ops.MUL: "mul", Ops.IDIV: "udiv", Ops.MOD: "urem",
                 Ops.CMPLT: "icmp ult", Ops.CMPNE: "icmp ne", Ops.CMPEQ: "icmp eq", Ops.OR: "or", Ops.AND: "and", Ops.XOR: "xor",}
signed_lop = {**unsigned_lop, Ops.ADD: "add nsw", Ops.CMPLT: "icmp slt", Ops.IDIV: "sdiv", Ops.MOD: "srem"}
flags = " nsz arcp contract afn"
float_lop = {Ops.ADD: "fadd"+flags, Ops.MUL: "fmul"+flags, Ops.CMPLT: f"fcmp{flags} ult",
    Ops.CMPNE: f"fcmp{flags} une", Ops.CMPEQ: f"fcmp{flags} oeq", Ops.FDIV: "fdiv"+flags}
lop = {**{x:unsigned_lop for x in (dtypes.bool,)+dtypes.uints}, **{x:signed_lop for x in dtypes.sints}, **{x:float_lop for x in dtypes.floats}}

base_rewrite = PatternMatcher([
  # memory load/store
  (UPat(Ops.INDEX, name="x"), lambda ctx,x:
   f"  {ctx[x]} = getelementptr inbounds {ldt(x.dtype.base)}, {ldt(x.src[0].dtype)} {ctx[x.src[0]]}, {ldt(x.src[1].dtype)} {ctx[x.src[1]]}"),
  (UPat(Ops.LOAD, src=(UPat(Ops.INDEX, src=(UPat(), UPat(), UPat.var("mask"))).or_casted("idx"), UPat.var("alt")), name="x"),
   lambda ctx,x,idx,alt,mask:
   f"  br label {ctx[x]}_entry\n{ctx[x][1:]}_entry:\n"
   f"  br i1 {ctx[mask]}, label {ctx[x]}_load, label {ctx[x]}_exit\n{ctx[x][1:]}_load:\n"
   f"  {ctx[x]}_yes = load {ldt(x.dtype)}, {ldt(idx.dtype)} {ctx[idx]}\n"
   f"  br label {ctx[x]}_exit\n{ctx[x][1:]}_exit:\n"
   f"  {ctx[x]} = phi {ldt(x.dtype)} [{ctx[x]}_yes, {ctx[x]}_load], [{ctx[alt]}, {ctx[x]}_entry]"),
  (UPat(Ops.LOAD, src=(UPat.var('idx'),), allow_any_len=True, name="x"),
   lambda ctx,x,idx: f"  {ctx[x]} = load {ldt(x.dtype)}, {ldt(idx.dtype)} {ctx[idx]}"),
  (UPat(Ops.STORE, name="x"), lambda ctx,x: f"  store {ldt(x.src[1].dtype)} {ctx[x.src[1]]}, {ldt(x.src[0].dtype)} {ctx[x.src[0]]}"),

  # GEP/VECTORIZE/CAST for float4 support
  (UPat(Ops.GEP, name="x"), lambda ctx,x: f"  {ctx[x]} = extractelement {ldt(x.src[0].dtype)} {ctx[x.src[0]]}, i32 {x.arg[0]}"),
  (UPat(Ops.VECTORIZE, src=UPat.var('y'), name="x"), lambda ctx,x,y:
   f"  {ctx[x]}_z = insertelement <1 x {ldt(y.dtype)}> poison, {ldt(y.dtype)} {ctx[y]}, i32 0\n"
   f"  {ctx[x]} = shufflevector <1 x {ldt(y.dtype)}> {ctx[x]}_z, <1 x {ldt(y.dtype)}> poison, <{x.dtype.count} x i32> zeroinitializer"),
  (UPat(Ops.VECTORIZE, name="x"), lambda ctx,x: "\n".join([(f"  {ctx[x]}_{i}" if i+1 != len(x.src) else f"  {ctx[x]}")+
                                                            f" = insertelement {ldt(x.dtype)} "+(f"{ctx[x]}_{i-1}" if i != 0 else "poison")+
                                                            f", {ldt(u.dtype)} {ctx[u]}, i32 {i}" for i,u in enumerate(x.src)])),
  # unary/binary/ternary ops
  (UPat(Ops.BITCAST, name="x"), lambda ctx,x: f"  {ctx[x]} = bitcast {ldt(x.src[0].dtype)} {ctx[x.src[0]]} to {ldt(x.dtype)}"),
  (UPat(Ops.CAST, name="x"), lambda ctx,x: f"  {ctx[x]} = {lcast(x.src[0].dtype, x.dtype)} {ldt(x.src[0].dtype)} {ctx[x.src[0]]} to {ldt(x.dtype)}"),
  (UPat(Ops.TRUNC, name="x"),
   lambda ctx,x: f"  {ctx[x]} = call {ldt(x.dtype)} @llvm.trunc.{ldt(x.dtype.scalar())}({ldt(x.src[0].dtype)} {ctx[x.src[0]]})"),
  (UPat(GroupOp.Binary, name="x"), lambda ctx,x:
   f"  {ctx[x]} = {lop[x.src[0].dtype.scalar()][x.op]} {ldt(x.src[0].dtype)} {ctx[x.src[0]]}, {ctx[x.src[1]]}"),
  (UPat(Ops.WHERE, name="x"), lambda ctx,x:
   f"  {ctx[x]} = select {ldt(x.src[0].dtype)} {ctx[x.src[0]]}, {ldt(x.src[1].dtype)} {ctx[x.src[1]]}, {ldt(x.src[2].dtype)} {ctx[x.src[2]]}"),

  # range
  (UPat(Ops.RANGE, name="x"), lambda ctx,x:
   f"  br label %loop_entry_{x.arg[0]}\nloop_entry_{x.arg[0]}:\n"
   f"  br label %loop_body_{x.arg[0]}\nloop_body_{x.arg[0]}:\n"
   f"  {ctx[x]} = phi {ldt(x.dtype)} [ 0, %loop_entry_{x.arg[0]} ], [ {ctx[x]}phi, %loop_latch_{x.arg[0]} ]"),
  (UPat(Ops.ENDRANGE, name="x"), lambda ctx,x:
   f"  br label %loop_latch_{x.src[0].arg[0]}\nloop_latch_{x.src[0].arg[0]}:\n"
   f"  {ctx[x.src[0]]}phi = add i32 {ctx[x.src[0]]}, 1\n  {ctx[x]} = icmp ult i32 {ctx[x.src[0]]}phi, {ctx[x.src[0].src[0]]}\n"
   f"  br i1 {ctx[x]}, label %loop_body_{x.src[0].arg[0]}, label %loop_exit_{x.src[0].arg[0]}\nloop_exit_{x.src[0].arg[0]}:"),

  # if
  (UPat(Ops.IF, name="x"), lambda ctx,x: f"  br i1 {ctx[x.src[0]]}, label %ifbody_{ctx[x][1:]}, label %ifskip_{ctx[x][1:]}\nifbody_{ctx[x][1:]}:"),
  (UPat(Ops.ENDIF, name="x"), lambda ctx,x: f"  br label %ifskip_{ctx[x.src[0]][1:]}\nifskip_{ctx[x.src[0]][1:]}:"),

  (UPat(Ops.BARRIER), lambda ctx: "")
])

class LLVMRenderer(Renderer):
  device = "LLVM"
  abi = 'win64cc' if sys.platform == 'win32' else None
  supports_float4 = True
  has_local = False
  global_max: tuple[int, ...] | None = None
  string_rewrite = base_rewrite + PatternMatcher([(UPat(Ops.WMMA, name="wmma"), render_wmma_amx)])
  code_for_op = {Ops.FDIV: lambda: None}
  if AMX: tensor_cores = tc.amx

  extra_matcher = PatternMatcher([
    # rewrite cast to bool to CMPNE 0
    (UPat(Ops.CAST, dtype=dtypes.bool, name="x"), lambda x: x.src[0] != x.src[0].const_like(0)),
    # rewrite MAX to CMPLT + WHERE
    (UPat(Ops.MAX, name="m"), lambda m: (m.src[0] < m.src[1]).where(m.src[1], m.src[0])),
    # copied from cstyle.py, upcast to float32 all the ops that don't support bfloat16
    (UPat((Ops.SQRT, Ops.EXP2, Ops.LOG2, Ops.SIN), dtype=dtypes.bfloat16, name="x"),
      lambda x: (UOp(x.op, dtypes.float, tuple(vv.cast(dtypes.float) for vv in x.src), x.arg).cast(dtypes.bfloat16))),
    # copied from cstyle.py, add float intermediate casting
    (UPat(Ops.CAST, name="x", src=UPat.var("y", dtypes.bfloat16)),lambda x,y: y.cast(dtypes.float).cast(x.dtype) if x.dtype!=dtypes.float else None),
    (UPat(Ops.CAST, dtypes.bfloat16, UPat.var("x")),lambda x: x.cast(dtypes.float).cast(dtypes.bfloat16) if x.dtype!=dtypes.float else None),
  ])

  def render(self, uops: list[UOp]) -> str: return "\n".join((k:=self._render_kernel(uops))[0] + (k[1], self._render_footer(uops)))
  def _render_footer(self, uops: list[UOp]) -> str: return 'attributes #0 = { alwaysinline nounwind "no-builtins" "no-trapping-math"="true" }'
  def _render_fn(self, name:str, args:list[tuple[str,DType]], kernel:list[str], prefix:list[str]|None=None) -> str:
    # NOTE: CPUAllocator promises 0x20 alignment
    sargs = ", ".join([f"{ldt(dt)}{' noalias align 32' if isinstance(dt, PtrDType) else ''} {name}" for name,dt in args])
    sprefix = "".join([f" {x}" for x in (prefix or []) + [self.abi] if x is not None])
    return "\n".join([f"define{sprefix} void @{name}({sargs}) #0", "{"] + kernel + ["  ret void\n}"])
  def _render_kernel(self, uops: list[UOp], prefix:list[str]|None=None) -> tuple[tuple[str, ...], str]:
    r: dict[UOp, str] = {}
    args: list[tuple[str, DType]] = []
    kernel: list[str] = []
    vc = -1

    local_args: list[str] = []
    for u in uops:
      if AMX and u.op is Ops.WMMA: # prealloc aux buffers as AMX can only load from memory
        vc += 1
        r[u] = f"%wmma{vc}"
        for i, dtype in enumerate(u.arg[2].vec(sz) for sz in [prod(size for _, size in upcast) for upcast in u.arg[6]]):
          kernel += [f"  {r[u]}_amx{i} = alloca {ldt(dtype)}, align {dtype.itemsize}",
                     f"  {r[u]}_ptr_amx{i} = ptrtoint {ldt(dtype.ptr())} {r[u]}_amx{i} to i64"]

    name = "test"
    for u in uops:
      if u.op is Ops.NOOP: continue
      if u.op is Ops.SINK:
        if u.arg is not None: name = u.arg.function_name
        continue
      if u.op in (Ops.DEFINE_GLOBAL, Ops.DEFINE_VAR):
        r[u] = f"%data{u.arg}" if u.op is Ops.DEFINE_GLOBAL else f"%{u.arg[0]}"
        args.append((r[u], u.dtype))
      elif u.op in (Ops.DEFINE_LOCAL, Ops.DEFINE_REG):
        r[u] = f"%{'local' if u.op is Ops.DEFINE_LOCAL else 'reg'}_{str(u.arg).replace('(', '').replace(')', '').replace(',', '_').replace(' ', '')}"
        assert isinstance(u.dtype, PtrDType)
        if self.device == "LLVM" or u.op is Ops.DEFINE_REG:
          kernel.append(f"  {r[u]} = alloca [{u.dtype.size} x {ldt(u.dtype.base)}]")
        else:
          local_args.append(f"@{r[u][1:]} = internal unnamed_addr addrspace(3) global [{u.dtype.size} x {ldt(u.dtype)}] undef, align 16")
          kernel.append(f"  {r[u]} = addrspacecast [{u.dtype.size} x {ldt(u.dtype)}] addrspace(3)* @{r[u][1:]} to [{u.dtype.size} x {ldt(u.dtype)}]*")
      elif u.op is Ops.CONST: r[u] = lconst(u.arg, u.dtype)
      elif u.op is Ops.CAST and (ldt(u.dtype) == ldt(u.src[0].dtype) or isinstance(u.dtype, PtrDType)):
        r[u] = r[u.src[0]] # cast from signed to unsigned of the same size is a noop, or pointer cast
      else:
        # if it's an assign target, it's already preallocated
        if u not in r:
          vc += 1
          r[u] = f"%v{vc}"

        # do the rendering of the llvm ir code
        if (l:=self.string_rewrite.rewrite(u, ctx=r)) is None:
          raise RuntimeError(f"failed to render {u.op} with {u.dtype} srcs {[x.dtype for x in u.src]}")
        kernel.append(cast(str, l))
    return tuple(local_args), self._render_fn(name, args, kernel, prefix)

barrier = 'fence syncscope("workgroup") release\ntail call void @llvm.amdgcn.s.barrier()\nfence syncscope("workgroup") acquire\n'
code_for_workitem = {"g": lambda x: f"tail call i32 @llvm.amdgcn.workgroup.id.{chr(120+int(x))}()",
                     "l": lambda x: f"tail call i32 @llvm.amdgcn.workitem.id.{chr(120+int(x))}()"}
# https://rocm.docs.amd.com/projects/llvm-project/en/latest/LLVM/llvm/html/AMDGPUUsage.html#llvm-ir-intrinsics
# llvm.log2/llvm.exp2 don't support double
llvm_intrinsics = {Ops.SQRT: "sqrt"}
class AMDLLVMRenderer(LLVMRenderer):
  device = "AMD"
  has_local = True
  shared_max = AMDRenderer.shared_max
  global_max = AMDRenderer.global_max
  abi = "amdgpu_kernel"
  code_for_op = {**LLVMRenderer.code_for_op, **{op: lambda: None for op in llvm_intrinsics}}
  string_rewrite = PatternMatcher([
<<<<<<< HEAD
    (UPat(Ops.SPECIAL, name="x"), lambda ctx, x: f"  {ctx[x]} = " + f"{ code_for_workitem[x.arg[0]](x.arg[-1])}; "),
=======
    (UPat(Ops.SPECIAL, name="x"), lambda ctx, x: f"  {ctx[x]} = " + f"{ code_for_workitem[x.arg[0][0]](x.arg[0][-1])}; "),
    (UPat(tuple(llvm_intrinsics), name="x"),
    lambda ctx, x: f"  {ctx[x]} = call {ldt(x.dtype)} @llvm.{llvm_intrinsics[x.op]}.{ldt(x.dtype.scalar())}({ldt(x.src[0].dtype)} {ctx[x.src[0]]})"),
>>>>>>> 5cf42dc4
    (UPat(Ops.BARRIER), lambda ctx: barrier),
  ]) + base_rewrite
  extra_matcher = LLVMRenderer.extra_matcher + PatternMatcher([
    (UPat(Ops.CAST, name="x", dtype=dtypes.half.vec(16), src=UPat.var("y", dtypes.half.vec(8))),
      lambda x, y: UOp(Ops.VECTORIZE, dtypes.half.vec(16), tuple(y.gep(i // 2) if i % 2 == 0 else UOp.const(dtypes.half, 0.0) for i in range(16)))),
    (UPat(Ops.CAST, name="x", dtype=dtypes.half.vec(8), src=UPat.var("y", dtypes.half.vec(16))),
      lambda x, y: UOp(Ops.VECTORIZE, dtypes.half.vec(8), tuple(y.gep(i * 2) for i in range(8)))),
  ])
  def _render_footer(self, uops: list[UOp]) -> str:
    # TODO: this is copied from cstyle
    local_dims = [u.src[0] for u in uops if u.op is Ops.SPECIAL and u.arg[0] == "l"]
    requiredMaxThreadsPerBlock = sint_to_uop(prod(local_dims)).vmax
    attributes = ["alwaysinline", "nounwind", '"no-builtins"',
                  f'"amdgpu-flat-work-group-size"="1,{requiredMaxThreadsPerBlock}"', '"no-trapping-math"="true"']
    return 'attributes #0 = { ' + ' '.join(attributes) + ' }'
  def __init__(self, arch:str):
    self.arch = arch
    self.tensor_cores = AMDRenderer.get_tensor_cores(arch)
    self.is_cdna = arch.split(":")[0] in {"gfx942", "gfx950"}
    self.string_rewrite += PatternMatcher([(UPat(Ops.WMMA, name="wmma"), lambda ctx, wmma, cdna=self.is_cdna: render_wmma_amd(ctx, wmma, cdna))])
    if self.is_cdna:
      self.extra_matcher += PatternMatcher([
        (UPat(Ops.WMMA, name="x", dtype=dtypes.float.vec(4)),
          lambda x: UOp(Ops.WMMA, dtypes.float.vec(4), (x.src[0].bitcast(dtypes.uint16.vec(4)), x.src[1].bitcast(dtypes.uint16.vec(4)),
            x.src[2]), (*x.arg,)) if x.src[0].dtype == dtypes.bfloat16.vec(4) else None)
      ])
    if self.arch.split(":")[0] == "gfx1100":
      self.extra_matcher += PatternMatcher([
        (UPat(Ops.WMMA, name="x", dtype=dtypes.half.vec(8)),
          lambda x: UOp(Ops.WMMA, dtypes.half.vec(16), (x.src[0], x.src[1], x.src[2].cast(dtypes.half.vec(16))), (*x.arg,)).cast(dtypes.half.vec(8))),
        (UPat(Ops.WMMA, name="x"), lambda x: UOp(Ops.WMMA, x.dtype, (x.src[0].bitcast(dtypes.uint16.vec(16)), x.src[1].bitcast(dtypes.uint16.vec(16)),
          x.src[2]), x.arg) if x.src[0].dtype == dtypes.bfloat16.vec(16) else None),
      ])
    if self.arch.split(":")[0] == "gfx1201":
      self.extra_matcher += PatternMatcher([
        (UPat(Ops.WMMA, name="x", dtype=dtypes.bfloat16.vec(8)), lambda x: UOp(Ops.WMMA, dtypes.uint16.vec(8),
          (x.src[0].bitcast(dtypes.uint16.vec(8)), x.src[1].bitcast(dtypes.uint16.vec(8)), x.src[2].bitcast(dtypes.uint16.vec(8))), (*x.arg,))
            .bitcast(dtypes.bfloat16.vec(8)) if x.src[0].dtype == dtypes.bfloat16.vec(8) else None),
        (UPat(Ops.WMMA, name="x", dtype=dtypes.float.vec(8)),
          lambda x: UOp(Ops.WMMA, dtypes.float.vec(8), (x.src[0].bitcast(dtypes.uint16.vec(8)), x.src[1].bitcast(dtypes.uint16.vec(8)),
            x.src[2]), (*x.arg,)) if x.src[0].dtype == dtypes.bfloat16.vec(8) else None)
      ])
  def __reduce__(self): return self.__class__, (self.arch,)<|MERGE_RESOLUTION|>--- conflicted
+++ resolved
@@ -207,13 +207,9 @@
   abi = "amdgpu_kernel"
   code_for_op = {**LLVMRenderer.code_for_op, **{op: lambda: None for op in llvm_intrinsics}}
   string_rewrite = PatternMatcher([
-<<<<<<< HEAD
     (UPat(Ops.SPECIAL, name="x"), lambda ctx, x: f"  {ctx[x]} = " + f"{ code_for_workitem[x.arg[0]](x.arg[-1])}; "),
-=======
-    (UPat(Ops.SPECIAL, name="x"), lambda ctx, x: f"  {ctx[x]} = " + f"{ code_for_workitem[x.arg[0][0]](x.arg[0][-1])}; "),
     (UPat(tuple(llvm_intrinsics), name="x"),
     lambda ctx, x: f"  {ctx[x]} = call {ldt(x.dtype)} @llvm.{llvm_intrinsics[x.op]}.{ldt(x.dtype.scalar())}({ldt(x.src[0].dtype)} {ctx[x.src[0]]})"),
->>>>>>> 5cf42dc4
     (UPat(Ops.BARRIER), lambda ctx: barrier),
   ]) + base_rewrite
   extra_matcher = LLVMRenderer.extra_matcher + PatternMatcher([
