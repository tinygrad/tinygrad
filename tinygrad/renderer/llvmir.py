from typing import cast
import math, struct, sys
from tinygrad.codegen.opt import tc
from tinygrad.renderer import Renderer
from tinygrad.renderer.cstyle import AMDRenderer
<<<<<<< HEAD
from tinygrad.uop.decompositions import xexp2, xlog2
from tinygrad.uop.ops import UOp, PatternMatcher, UPat, Ops, GroupOp
=======
from tinygrad.uop.ops import UOp, PatternMatcher, UPat, Ops, GroupOp, sint_to_uop
>>>>>>> b63bd029
from tinygrad.dtype import dtypes, DType, PtrDType, truncate
from tinygrad.helpers import prod, AMX

def ldt(dt:DType):
  if dt.vcount > 1: return f"<{dt.vcount} x {ldt(dt.scalar())}>"
  if isinstance(dt, PtrDType): return ldt(dt.base) + "*"
  return {dtypes.void: "void", dtypes.bool: "i1", dtypes.int8: "i8", dtypes.int16: "i16", dtypes.int32: "i32", dtypes.int64: "i64",
          dtypes.uint8: "i8", dtypes.uint16: "i16", dtypes.uint32: "i32", dtypes.uint64: "i64",
          dtypes.float16: "half", dtypes.bfloat16: "bfloat", dtypes.float32: "float", dtypes.float64: "double"}[dt]

def lconst(x, dtype:DType):
  if dtype in dtypes.floats:
    if math.isinf(x) or math.isnan(x): return "0x%02X%02X%02X%02X%02X%02X%02X%02X" % tuple(struct.pack("d",x)[::-1])
    return truncate[dtype](x)
  return int(x)

def lcast(input_type:DType, output_type:DType):
  if dtypes.is_float(input_type):
    if dtypes.is_float(output_type): return 'fpext' if output_type.itemsize > input_type.itemsize else 'fptrunc'
    if dtypes.is_int(output_type): return 'fptoui' if dtypes.is_unsigned(output_type) else 'fptosi'
  if dtypes.is_unsigned(input_type) or dtypes.is_bool(input_type):
    if dtypes.is_float(output_type): return 'uitofp'
    if dtypes.is_int(output_type): return 'trunc' if output_type.itemsize < input_type.itemsize else 'zext'
  if dtypes.is_int(input_type):
    if dtypes.is_float(output_type): return 'sitofp'
    if dtypes.is_int(output_type): return 'trunc' if output_type.itemsize < input_type.itemsize else 'sext'
  raise NotImplementedError(f"cast from {input_type} -> {output_type} not implemented")

# https://github.com/corsix/amx
def render_wmma_amx(ctx, wmma: UOp) -> str:
  def AMX(op, gpr): return f'call void asm sideeffect ".word (0x201000+($0<<5)+0$1-((0$1>>4)*6))", "i,r,~{{memory}}"(i32 {op}, i64 {gpr}) #0; AMX'

  return "\n".join([
    *[f'  store {ldt(src.dtype)} {ctx[src]}, {ldt(src.dtype.ptr())} {ctx[wmma]}_amx{i}, align {src.dtype.itemsize}' for i,src in enumerate(wmma.src)],
      f'  call void asm sideeffect "nop\\0Anop\\0Anop\\0A.word ({0x201000 + (17 << 5) + 0})", "~{{memory}}"() #0; AMX set',             # set
    *[f'  {ctx[wmma]}_ld{i} = add i64 {ctx[wmma]}_ptr_amx2, {i*4<<56 | i*64}\n  {AMX(4,f"{ctx[wmma]}_ld{i}")} ldz' for i in range(16)], # ldz
      f'  {AMX(0, f"{ctx[wmma]}_ptr_amx1")} ldx\n  {AMX(1, f"{ctx[wmma]}_ptr_amx0")} ldy\n  {AMX(12, 0)} fma32',                        # ldx ldy fma
    *[f'  {ctx[wmma]}_st{i} = add i64 {ctx[wmma]}_ptr_amx2, {i*4<<56 | i*64}\n  {AMX(5,f"{ctx[wmma]}_st{i}")} stz' for i in range(16)], # stz
      f'  call void asm sideeffect "nop\\0Anop\\0Anop\\0A.word ({0x201000 + (17 << 5) + 1})", "~{{memory}}"() #0; AMX clr',             # clr
      f'  {ctx[wmma]} = load {ldt(wmma.dtype)}, ptr {ctx[wmma]}_amx2, align {wmma.dtype.itemsize}'])

def render_wmma_amd(ctx, wmma: UOp, cdna=False) -> str:
  dt_map = {dtypes.half: "f16", dtypes.float: "f32", dtypes.ushort: "bf16.1k" if cdna else "bf16", dtypes.bfloat16: "bf16.1k" if cdna else "bf16"}
  # https://github.com/llvm/llvm-project/blob/main/clang/test/CodeGenOpenCL/builtins-amdgcn-mfma.cl
  if cdna:
    return f"  {ctx[wmma]} = call {ldt(wmma.dtype)} @llvm.amdgcn.mfma.{dt_map[wmma.src[-1].dtype.scalar()]}" + \
           f".16x16x16{dt_map[wmma.src[0].dtype.scalar()]}(" + ", ".join([f"{ldt(w.dtype)} {ctx[w]}" for w in wmma.src]) + ", i32 0, i32 0, i32 0)"
  # https://github.com/llvm/llvm-project/blob/main/llvm/test/CodeGen/AMDGPU/GlobalISel/llvm.amdgcn.wmma_32.ll
  # example: %wmma0 = call <8 x float> @llvm.amdgcn.wmma.f32.16x16x16.f16(<16 x half> %v99,<16 x half> %v100,<8 x float> %v101)
  return f"  {ctx[wmma]} = call {ldt(wmma.dtype)} @llvm.amdgcn.wmma.{dt_map[wmma.src[-1].dtype.scalar()]}.16x16x16." + \
    f"{dt_map[wmma.src[0].dtype.scalar()]}(" + ", ".join([f"{ldt(w.dtype)} {ctx[w]}" for w in wmma.src]) + (", i1 false)" \
      if wmma.dtype.scalar() != dtypes.float else ")")

# llvm ops, lop[<dtype>][<op>]
unsigned_lop = { Ops.ADD: "add", Ops.MUL: "mul", Ops.IDIV: "udiv", Ops.MOD: "urem",
                 Ops.CMPLT: "icmp ult", Ops.CMPNE: "icmp ne", Ops.CMPEQ: "icmp eq", Ops.OR: "or", Ops.AND: "and", Ops.XOR: "xor",}
signed_lop = {**unsigned_lop, Ops.ADD: "add nsw", Ops.CMPLT: "icmp slt", Ops.IDIV: "sdiv", Ops.MOD: "srem"}
flags = " nsz arcp contract afn"
float_lop = {Ops.ADD: "fadd"+flags, Ops.MUL: "fmul"+flags, Ops.CMPLT: f"fcmp{flags} ult",
    Ops.CMPNE: f"fcmp{flags} une", Ops.CMPEQ: f"fcmp{flags} oeq", Ops.FDIV: "fdiv"+flags}
lop = {**{x:unsigned_lop for x in (dtypes.bool,)+dtypes.uints}, **{x:signed_lop for x in dtypes.sints}, **{x:float_lop for x in dtypes.floats}}

base_rewrite = PatternMatcher([
  # memory load/store
  (UPat(Ops.INDEX, name="x"), lambda ctx,x:
   f"  {ctx[x]} = getelementptr inbounds {ldt(x.dtype.base)}, {ldt(x.src[0].dtype)} {ctx[x.src[0]]}, {ldt(x.src[1].dtype)} {ctx[x.src[1]]}"),
  (UPat(Ops.LOAD, src=(UPat(Ops.INDEX, src=(UPat(), UPat(), UPat.var("mask"))).or_casted("idx"), UPat.var("alt")), name="x"),
   lambda ctx,x,idx,alt,mask:
   f"  br label {ctx[x]}_entry\n{ctx[x][1:]}_entry:\n"
   f"  br i1 {ctx[mask]}, label {ctx[x]}_load, label {ctx[x]}_exit\n{ctx[x][1:]}_load:\n"
   f"  {ctx[x]}_yes = load {ldt(x.dtype)}, {ldt(idx.dtype)} {ctx[idx]}\n"
   f"  br label {ctx[x]}_exit\n{ctx[x][1:]}_exit:\n"
   f"  {ctx[x]} = phi {ldt(x.dtype)} [{ctx[x]}_yes, {ctx[x]}_load], [{ctx[alt]}, {ctx[x]}_entry]"),
  (UPat(Ops.LOAD, src=(UPat.var('idx'),), allow_any_len=True, name="x"),
   lambda ctx,x,idx: f"  {ctx[x]} = load {ldt(x.dtype)}, {ldt(idx.dtype)} {ctx[idx]}"),
  (UPat(Ops.STORE, name="x"), lambda ctx,x: f"  store {ldt(x.src[1].dtype)} {ctx[x.src[1]]}, {ldt(x.src[0].dtype)} {ctx[x.src[0]]}"),

  # GEP/VECTORIZE/CAST for float4 support
  (UPat(Ops.GEP, name="x"), lambda ctx,x: f"  {ctx[x]} = extractelement {ldt(x.src[0].dtype)} {ctx[x.src[0]]}, i32 {x.arg[0]}"),
  (UPat(Ops.VECTORIZE, src=UPat.var('y'), name="x"), lambda ctx,x,y:
   f"  {ctx[x]}_z = insertelement <1 x {ldt(y.dtype)}> poison, {ldt(y.dtype)} {ctx[y]}, i32 0\n"
   f"  {ctx[x]} = shufflevector <1 x {ldt(y.dtype)}> {ctx[x]}_z, <1 x {ldt(y.dtype)}> poison, <{x.dtype.count} x i32> zeroinitializer"),
  (UPat(Ops.VECTORIZE, name="x"), lambda ctx,x: "\n".join([(f"  {ctx[x]}_{i}" if i+1 != len(x.src) else f"  {ctx[x]}")+
                                                            f" = insertelement {ldt(x.dtype)} "+(f"{ctx[x]}_{i-1}" if i != 0 else "poison")+
                                                            f", {ldt(u.dtype)} {ctx[u]}, i32 {i}" for i,u in enumerate(x.src)])),
  # unary/binary/ternary ops
  (UPat(Ops.BITCAST, name="x"), lambda ctx,x: f"  {ctx[x]} = bitcast {ldt(x.src[0].dtype)} {ctx[x.src[0]]} to {ldt(x.dtype)}"),
  (UPat(Ops.CAST, name="x"), lambda ctx,x: f"  {ctx[x]} = {lcast(x.src[0].dtype, x.dtype)} {ldt(x.src[0].dtype)} {ctx[x.src[0]]} to {ldt(x.dtype)}"),
  (UPat(Ops.TRUNC, name="x"),
   lambda ctx,x: f"  {ctx[x]} = call {ldt(x.dtype)} @llvm.trunc.{ldt(x.dtype.scalar())}({ldt(x.src[0].dtype)} {ctx[x.src[0]]})"),
  (UPat(GroupOp.Binary, name="x"), lambda ctx,x:
   f"  {ctx[x]} = {lop[x.src[0].dtype.scalar()][x.op]} {ldt(x.src[0].dtype)} {ctx[x.src[0]]}, {ctx[x.src[1]]}"),
  (UPat(Ops.WHERE, name="x"), lambda ctx,x:
   f"  {ctx[x]} = select {ldt(x.src[0].dtype)} {ctx[x.src[0]]}, {ldt(x.src[1].dtype)} {ctx[x.src[1]]}, {ldt(x.src[2].dtype)} {ctx[x.src[2]]}"),

  # range
  (UPat(Ops.RANGE, name="x"), lambda ctx,x:
   f"  br label %loop_entry_{x.arg[0]}\nloop_entry_{x.arg[0]}:\n"
   f"  br label %loop_body_{x.arg[0]}\nloop_body_{x.arg[0]}:\n"
   f"  {ctx[x]} = phi {ldt(x.dtype)} [ 0, %loop_entry_{x.arg[0]} ], [ {ctx[x]}phi, %loop_latch_{x.arg[0]} ]"),
  (UPat(Ops.ENDRANGE, name="x"), lambda ctx,x:
   f"  br label %loop_latch_{x.src[0].arg[0]}\nloop_latch_{x.src[0].arg[0]}:\n"
   f"  {ctx[x.src[0]]}phi = add i32 {ctx[x.src[0]]}, 1\n  {ctx[x]} = icmp ult i32 {ctx[x.src[0]]}phi, {ctx[x.src[0].src[0]]}\n"
   f"  br i1 {ctx[x]}, label %loop_body_{x.src[0].arg[0]}, label %loop_exit_{x.src[0].arg[0]}\nloop_exit_{x.src[0].arg[0]}:"),

  # if
  (UPat(Ops.IF, name="x"), lambda ctx,x: f"  br i1 {ctx[x.src[0]]}, label %ifbody_{ctx[x][1:]}, label %ifskip_{ctx[x][1:]}\nifbody_{ctx[x][1:]}:"),
  (UPat(Ops.ENDIF, name="x"), lambda ctx,x: f"  br label %ifskip_{ctx[x.src[0]][1:]}\nifskip_{ctx[x.src[0]][1:]}:"),

  (UPat(Ops.BARRIER), lambda ctx: "")
])

class LLVMRenderer(Renderer):
  device = "CPU"
  abi = 'win64cc' if sys.platform == 'win32' else None
  supports_float4 = True
  has_local = False
  global_max: tuple[int, ...] | None = None
  string_rewrite = base_rewrite + PatternMatcher([(UPat(Ops.WMMA, name="wmma"), render_wmma_amx)])
  code_for_op = {Ops.FDIV: lambda: None}
  if AMX: tensor_cores = tc.amx

  extra_matcher = PatternMatcher([
    # rewrite cast to bool to CMPNE 0
    (UPat(Ops.CAST, dtype=dtypes.bool, name="x"), lambda x: x.src[0] != x.src[0].const_like(0)),
    # rewrite MAX to CMPLT + WHERE
    (UPat(Ops.MAX, name="m"), lambda m: (m.src[0] < m.src[1]).where(m.src[1], m.src[0])),
    # copied from cstyle.py, upcast to float32 all the ops that don't support bfloat16
    (UPat((Ops.SQRT, Ops.EXP2, Ops.LOG2, Ops.SIN), dtype=dtypes.bfloat16, name="x"),
      lambda x: (UOp(x.op, dtypes.float, tuple(vv.cast(dtypes.float) for vv in x.src), x.arg).cast(dtypes.bfloat16))),
    # copied from cstyle.py, add float intermediate casting
    (UPat(Ops.CAST, name="x", src=UPat.var("y", dtypes.bfloat16)),lambda x,y: y.cast(dtypes.float).cast(x.dtype) if x.dtype!=dtypes.float else None),
    (UPat(Ops.CAST, dtypes.bfloat16, UPat.var("x")),lambda x: x.cast(dtypes.float).cast(dtypes.bfloat16) if x.dtype!=dtypes.float else None),
  ])

  def render(self, uops: list[UOp]) -> str: return "\n".join((k:=self._render_kernel(uops))[0] + (k[1], self._render_footer(uops)))
  def _render_footer(self, uops: list[UOp]) -> str: return 'attributes #0 = { alwaysinline nounwind "no-builtins" "no-trapping-math"="true" }'
  def _render_fn(self, name:str, args:list[tuple[str,DType]], kernel:list[str], prefix:list[str]|None=None) -> str:
    # NOTE: CPUAllocator promises 0x20 alignment
    sargs = ", ".join([f"{ldt(dt)}{' noalias align 32' if isinstance(dt, PtrDType) else ''} {name}" for name,dt in args])
    sprefix = "".join([f" {x}" for x in (prefix or []) + [self.abi] if x is not None])
    return "\n".join([f"define{sprefix} void @{name}({sargs}) #0", "{"] + kernel + ["  ret void\n}"])
  def _render_kernel(self, uops: list[UOp], prefix:list[str]|None=None) -> tuple[tuple[str, ...], str]:
    r: dict[UOp, str] = {}
    args: list[tuple[str, DType]] = []
    kernel: list[str] = []
    vc = -1

    local_args: list[str] = []
    for u in uops:
      if AMX and u.op is Ops.WMMA: # prealloc aux buffers as AMX can only load from memory
        vc += 1
        r[u] = f"%wmma{vc}"
        for i, dtype in enumerate(u.arg[2].vec(sz) for sz in [prod(size for _, size in upcast) for upcast in u.arg[6]]):
          kernel += [f"  {r[u]}_amx{i} = alloca {ldt(dtype)}, align {dtype.itemsize}",
                     f"  {r[u]}_ptr_amx{i} = ptrtoint {ldt(dtype.ptr())} {r[u]}_amx{i} to i64"]

    name = "test"
    for u in uops:
      if u.op is Ops.NOOP: continue
      if u.op is Ops.SINK:
        if u.arg is not None: name = u.arg.function_name
        continue
      if u.op in (Ops.DEFINE_GLOBAL, Ops.DEFINE_VAR):
        r[u] = f"%data{u.arg}" if u.op is Ops.DEFINE_GLOBAL else f"%{u.arg[0]}"
        args.append((r[u], u.dtype))
      elif u.op in (Ops.DEFINE_LOCAL, Ops.DEFINE_REG):
        r[u] = f"%{'local' if u.op is Ops.DEFINE_LOCAL else 'reg'}_{str(u.arg).replace('(', '').replace(')', '').replace(',', '_').replace(' ', '')}"
        assert isinstance(u.dtype, PtrDType)
        if self.device == "CPU" or u.op is Ops.DEFINE_REG:
          kernel.append(f"  {r[u]} = alloca [{u.dtype.size} x {ldt(u.dtype.base)}]")
        else:
          local_args.append(f"@{r[u][1:]} = internal unnamed_addr addrspace(3) global [{u.dtype.size} x {ldt(u.dtype)}] undef, align 16")
          kernel.append(f"  {r[u]} = addrspacecast [{u.dtype.size} x {ldt(u.dtype)}] addrspace(3)* @{r[u][1:]} to [{u.dtype.size} x {ldt(u.dtype)}]*")
      elif u.op is Ops.CONST: r[u] = lconst(u.arg, u.dtype)
      elif u.op is Ops.CAST and (ldt(u.dtype) == ldt(u.src[0].dtype) or isinstance(u.dtype, PtrDType)):
        r[u] = r[u.src[0]] # cast from signed to unsigned of the same size is a noop, or pointer cast
      else:
        # if it's an assign target, it's already preallocated
        if u not in r:
          vc += 1
          r[u] = f"%v{vc}"

        # do the rendering of the llvm ir code
        if (l:=self.string_rewrite.rewrite(u, ctx=r)) is None:
          raise RuntimeError(f"failed to render {u.op} with {u.dtype} srcs {[x.dtype for x in u.src]}")
        kernel.append(cast(str, l))
    return tuple(local_args), self._render_fn(name, args, kernel, prefix)

barrier = 'fence syncscope("workgroup") release\ntail call void @llvm.amdgcn.s.barrier()\nfence syncscope("workgroup") acquire\n'
code_for_workitem = {"g": lambda x: f"tail call i32 @llvm.amdgcn.workgroup.id.{chr(120+int(x))}()",
                     "l": lambda x: f"tail call i32 @llvm.amdgcn.workitem.id.{chr(120+int(x))}()"}
# https://rocm.docs.amd.com/projects/llvm-project/en/latest/LLVM/llvm/html/AMDGPUUsage.html#llvm-ir-intrinsics
llvm_intrinsics = {Ops.SQRT: "sqrt", Ops.LOG2: "log2", Ops.EXP2: "exp2"}
class AMDLLVMRenderer(LLVMRenderer):
  device = "AMD"
  has_local = True
  shared_max = AMDRenderer.shared_max
  global_max = AMDRenderer.global_max
  abi = "amdgpu_kernel"
  code_for_op = {**LLVMRenderer.code_for_op, **{op: lambda: None for op in llvm_intrinsics}}
  string_rewrite = PatternMatcher([
    (UPat(Ops.SPECIAL, name="x"), lambda ctx, x: f"  {ctx[x]} = " + f"{ code_for_workitem[x.arg[0]](x.arg[-1])}; "),
    (UPat(tuple(llvm_intrinsics), name="x"),
    lambda ctx, x: f"  {ctx[x]} = call {ldt(x.dtype)} @llvm.{llvm_intrinsics[x.op]}.{ldt(x.dtype.scalar())}({ldt(x.src[0].dtype)} {ctx[x.src[0]]})"),
    (UPat(Ops.BARRIER), lambda ctx: barrier),
  ]) + base_rewrite
  extra_matcher = LLVMRenderer.extra_matcher + PatternMatcher([
    (UPat(Ops.CAST, name="x", dtype=dtypes.half.vec(16), src=UPat.var("y", dtypes.half.vec(8))),
      lambda x, y: UOp(Ops.VECTORIZE, dtypes.half.vec(16), tuple(y.gep(i // 2) if i % 2 == 0 else UOp.const(dtypes.half, 0.0) for i in range(16)))),
    (UPat(Ops.CAST, name="x", dtype=dtypes.half.vec(8), src=UPat.var("y", dtypes.half.vec(16))),
      lambda x, y: UOp(Ops.VECTORIZE, dtypes.half.vec(8), tuple(y.gep(i * 2) for i in range(8)))),
    # amd llvm intrinsics llvm.log2/llvm.exp2 don't support double
    (UPat(Ops.LOG2, dtype=dtypes.double, src=(UPat.var("d"),)), xlog2),
    (UPat(Ops.EXP2, dtype=dtypes.double, src=(UPat.var("d"),)), xexp2),
  ])
  def _render_footer(self, uops: list[UOp]) -> str:
    # TODO: this is copied from cstyle
    local_dims = [u.src[0] for u in uops if u.op is Ops.SPECIAL and u.arg[0] == "l"]
    requiredMaxThreadsPerBlock = sint_to_uop(prod(local_dims)).vmax
    attributes = ["alwaysinline", "nounwind", '"no-builtins"',
                  f'"amdgpu-flat-work-group-size"="1,{requiredMaxThreadsPerBlock}"', '"no-trapping-math"="true"']
    return 'attributes #0 = { ' + ' '.join(attributes) + ' }'
  def __init__(self, arch:str):
    self.arch = arch
    self.tensor_cores = AMDRenderer.get_tensor_cores(arch)
    self.is_cdna = arch.split(":")[0] in {"gfx942", "gfx950"}
    self.string_rewrite += PatternMatcher([(UPat(Ops.WMMA, name="wmma"), lambda ctx, wmma, cdna=self.is_cdna: render_wmma_amd(ctx, wmma, cdna))])
    if self.is_cdna:
      self.extra_matcher += PatternMatcher([
        (UPat(Ops.WMMA, name="x", dtype=dtypes.float.vec(4)),
          lambda x: UOp(Ops.WMMA, dtypes.float.vec(4), (x.src[0].bitcast(dtypes.uint16.vec(4)), x.src[1].bitcast(dtypes.uint16.vec(4)),
            x.src[2]), (*x.arg,)) if x.src[0].dtype == dtypes.bfloat16.vec(4) else None)
      ])
    if self.arch.split(":")[0] == "gfx1100":
      self.extra_matcher += PatternMatcher([
        (UPat(Ops.WMMA, name="x", dtype=dtypes.half.vec(8)),
          lambda x: UOp(Ops.WMMA, dtypes.half.vec(16), (x.src[0], x.src[1], x.src[2].cast(dtypes.half.vec(16))), (*x.arg,)).cast(dtypes.half.vec(8))),
        (UPat(Ops.WMMA, name="x"), lambda x: UOp(Ops.WMMA, x.dtype, (x.src[0].bitcast(dtypes.uint16.vec(16)), x.src[1].bitcast(dtypes.uint16.vec(16)),
          x.src[2]), x.arg) if x.src[0].dtype == dtypes.bfloat16.vec(16) else None),
      ])
    if self.arch.split(":")[0] == "gfx1201":
      self.extra_matcher += PatternMatcher([
        (UPat(Ops.WMMA, name="x", dtype=dtypes.bfloat16.vec(8)), lambda x: UOp(Ops.WMMA, dtypes.uint16.vec(8),
          (x.src[0].bitcast(dtypes.uint16.vec(8)), x.src[1].bitcast(dtypes.uint16.vec(8)), x.src[2].bitcast(dtypes.uint16.vec(8))), (*x.arg,))
            .bitcast(dtypes.bfloat16.vec(8)) if x.src[0].dtype == dtypes.bfloat16.vec(8) else None),
        (UPat(Ops.WMMA, name="x", dtype=dtypes.float.vec(8)),
          lambda x: UOp(Ops.WMMA, dtypes.float.vec(8), (x.src[0].bitcast(dtypes.uint16.vec(8)), x.src[1].bitcast(dtypes.uint16.vec(8)),
            x.src[2]), (*x.arg,)) if x.src[0].dtype == dtypes.bfloat16.vec(8) else None)
      ])
  def __reduce__(self): return self.__class__, (self.arch,)<|MERGE_RESOLUTION|>--- conflicted
+++ resolved
@@ -3,12 +3,8 @@
 from tinygrad.codegen.opt import tc
 from tinygrad.renderer import Renderer
 from tinygrad.renderer.cstyle import AMDRenderer
-<<<<<<< HEAD
 from tinygrad.uop.decompositions import xexp2, xlog2
-from tinygrad.uop.ops import UOp, PatternMatcher, UPat, Ops, GroupOp
-=======
 from tinygrad.uop.ops import UOp, PatternMatcher, UPat, Ops, GroupOp, sint_to_uop
->>>>>>> b63bd029
 from tinygrad.dtype import dtypes, DType, PtrDType, truncate
 from tinygrad.helpers import prod, AMX
 
