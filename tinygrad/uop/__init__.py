from enum import auto, IntEnum, Enum

# wrapper around IntEnum that preserves Enum.__str__ and makes auto() unique across all FastEnum subclasses
class FastEnum(IntEnum):
  def __str__(self): return Enum.__str__(self)
  @staticmethod
  def _generate_next_value_(_, __, ___, last_values): return 1 + max([0, *last_values, *[max(c) for c in FastEnum.__subclasses__()]])

# the order of these Ops controls the order of the toposort
class Ops(FastEnum):
  # uops that aren't rendered
  NOOP = auto(); SINK = auto(); UNIQUE = auto(); DEVICE = auto(); KERNEL = auto()  # noqa: E702

  # buffer ops
  COPY = auto(); BUFFER = auto(); BUFFER_VIEW = auto(); MSELECT = auto(); MSTACK = auto() # noqa: E702

  # ops that adjust the behavior of the scheduler
  CONTIGUOUS = auto(); CONTIGUOUS_BACKWARD = auto(); DETACH = auto(); FUSE = auto() # noqa: E702

  # blocks in linearizer (only used there)
  BLOCK = auto(); BLOCKSTART = auto(); BLOCKEND = auto(); BLOCKFINAL = auto() # noqa: E702

  # movement ops! these only exist in the tensor graph
  RESHAPE = auto(); PERMUTE = auto(); EXPAND = auto(); PAD = auto(); SHRINK = auto(); FLIP = auto() # noqa: E702
  MULTI = auto()  # MULTI is really a movement op

  # view is what all movement ops become
  VIEW = auto()

  # TODO: remove VALID with the VIEW(CONST(DEVICE)) refactor
  VALID = auto()

  # TODO: unify these ops into the levels of the memory hierarchy. depends on ASSIGN is STORE
  DEFINE_GLOBAL = auto(); DEFINE_LOCAL = auto(); DEFINE_REG = auto() # noqa: E702

  # this is for symbolic shapes
  DEFINE_VAR = auto(); BIND = auto() # noqa: E702

  # this is a RANGE for GPU dimensions, similar to symbolic shapes but not exactly
  SPECIAL = auto()

  # reduce
  REDUCE_AXIS = auto(); REDUCE = auto(); ALLREDUCE = auto() # noqa: E702

  # optimization helper ops
  UNROLL = auto(); CONTRACT = auto(); GEP = auto(); VECTORIZE = auto(); CAT = auto(); PTRCAT = auto() # noqa: E702

  # UnaryOps
  CAST = auto(); BITCAST = auto(); EXP2 = auto(); LOG2 = auto(); SIN = auto(); SQRT = auto(); RECIP = auto(); NEG = auto() # noqa: E702

  # load/store before math
  LOAD = auto(); STORE = auto() # noqa: E702
  ASSIGN = auto()  # TODO: ASSIGN is STORE, remove ASSIGN

  # tensor core math op, not elementwise
  WMMA = auto()

  # INDEX is a BinaryOp similar to ADD, but it operates on pointers
  INDEX = auto()

  # BinaryOps
  ADD = auto(); MUL = auto(); SHL = auto(); SHR = auto(); IDIV = auto(); MAX = auto(); MOD = auto() # noqa: E702
  CMPLT = auto(); CMPNE = auto(); CMPEQ = auto() # noqa: E702
  XOR = auto(); OR = auto(); AND = auto() # noqa: E702
  THREEFRY = auto(); SUB = auto(); FDIV = auto(); POW = auto() # noqa: E702

  # TernaryOps
  WHERE = auto(); MULACC = auto() # noqa: E702

  # control flow ops
  GBARRIER = auto(); BARRIER = auto(); RANGE = auto(); IF = auto(); ENDRANGE = auto(); ENDIF = auto() # noqa: E702

  # consts. VCONST is a vectorized const
  VCONST = auto(); CONST = auto() # noqa: E702

  # CUSTOM/CUSTOMI are used to output strings into codegen. the I makes the string inline
  CUSTOM = auto(); CUSTOMI = auto() # noqa: E702

class GroupOp:
  Unary = {Ops.EXP2, Ops.LOG2, Ops.SIN, Ops.SQRT, Ops.RECIP, Ops.NEG}
<<<<<<< HEAD
  Binary = {Ops.ADD, Ops.MUL, Ops.IDIV, Ops.MAX, Ops.MOD, Ops.CMPLT, Ops.CMPNE, Ops.EQ, Ops.XOR, Ops.SHL, Ops.SHR, Ops.OR, Ops.AND, Ops.THREEFRY,
            Ops.SUB, Ops.FDIV, Ops.POW}
=======
  Binary = {Ops.ADD, Ops.MUL, Ops.IDIV, Ops.MAX, Ops.MOD, Ops.CMPLT, Ops.CMPNE, Ops.CMPEQ,
            Ops.XOR, Ops.SHL, Ops.SHR, Ops.OR, Ops.AND, Ops.THREEFRY, Ops.SUB, Ops.FDIV, Ops.POW}
>>>>>>> a1a146a4
  Ternary = {Ops.WHERE, Ops.MULACC}
  ALU = set.union(Unary, Binary, Ternary)

  Irreducible = {Ops.CONST, Ops.DEFINE_VAR, Ops.SPECIAL, Ops.RANGE}
  Movement = {Ops.RESHAPE, Ops.EXPAND, Ops.PERMUTE, Ops.PAD, Ops.SHRINK, Ops.FLIP}

  Buffer = {Ops.LOAD, Ops.STORE, Ops.VALID, Ops.CONST, Ops.DEFINE_VAR}
  Block = {Ops.BLOCK, Ops.BLOCKEND, Ops.BLOCKSTART}

  # BinaryOps that can be flipped
  Commutative = {Ops.ADD, Ops.MUL, Ops.MAX, Ops.CMPNE, Ops.CMPEQ, Ops.XOR, Ops.AND, Ops.OR}

  # BinaryOps where f(f(a,b),c) = f(a,f(b,c))
  Associative = {Ops.ADD, Ops.MUL, Ops.AND, Ops.OR, Ops.MAX}

  # BinaryOps that satisfy f(x,x)=x see https://en.wikipedia.org/wiki/Idempotence
  Idempotent = {Ops.OR, Ops.AND, Ops.MAX}

  # do not preserve f(0) = 0
  UnsafePad = {Ops.RECIP, Ops.LOG2, Ops.EXP2, Ops.IDIV, Ops.POW}

  Meta = {Ops.COPY, Ops.BUFFER_VIEW}

  All = set(Ops)<|MERGE_RESOLUTION|>--- conflicted
+++ resolved
@@ -78,13 +78,8 @@
 
 class GroupOp:
   Unary = {Ops.EXP2, Ops.LOG2, Ops.SIN, Ops.SQRT, Ops.RECIP, Ops.NEG}
-<<<<<<< HEAD
-  Binary = {Ops.ADD, Ops.MUL, Ops.IDIV, Ops.MAX, Ops.MOD, Ops.CMPLT, Ops.CMPNE, Ops.EQ, Ops.XOR, Ops.SHL, Ops.SHR, Ops.OR, Ops.AND, Ops.THREEFRY,
-            Ops.SUB, Ops.FDIV, Ops.POW}
-=======
   Binary = {Ops.ADD, Ops.MUL, Ops.IDIV, Ops.MAX, Ops.MOD, Ops.CMPLT, Ops.CMPNE, Ops.CMPEQ,
             Ops.XOR, Ops.SHL, Ops.SHR, Ops.OR, Ops.AND, Ops.THREEFRY, Ops.SUB, Ops.FDIV, Ops.POW}
->>>>>>> a1a146a4
   Ternary = {Ops.WHERE, Ops.MULACC}
   ALU = set.union(Unary, Binary, Ternary)
 
