from __future__ import annotations
from typing import Any, Callable, cast, TYPE_CHECKING, Type, Sequence, Iterable
import sys, time, functools, itertools, math, operator, hashlib, os, types, pickle, pathlib, inspect, weakref, collections
from dataclasses import dataclass
from enum import Enum, auto
from tinygrad.uop import Ops, GroupOp
from tinygrad.mixin import OpMixin
from tinygrad.dtype import ConstType, ImageDType, dtypes, DType, truncate, PtrDType, least_upper_dtype, Invalid, InvalidType, AddrSpace
from tinygrad.helpers import ContextVar, all_int, prod, getenv, all_same, Context, partition, temp, unwrap, T, argfix, Metadata, flatten, TRACEMETA
from tinygrad.helpers import PICKLE_BUFFERS, PROFILE, dedup, cdiv, cmod, diskcache_put, to_function_name, cpu_profile, TracingKey, VIZ, SPEC, CI
from tinygrad.helpers import strip_parens, colored, ansilen
if TYPE_CHECKING:
  from tinygrad.device import Buffer, MultiBuffer

class AxisType(Enum):
  def __repr__(self): return str(self)
  GLOBAL = auto(); WARP = auto(); LOCAL = auto(); LOOP = auto(); GROUP_REDUCE = auto(); REDUCE = auto(); UPCAST = auto(); UNROLL = auto() # noqa: E702
  THREAD = auto()
axis_letters = {AxisType.GLOBAL: "g", AxisType.THREAD: "t", AxisType.LOCAL: "l", AxisType.WARP: "w", AxisType.LOOP: "L", AxisType.UPCAST: "u",
                AxisType.GROUP_REDUCE: "G", AxisType.REDUCE: "R", AxisType.UNROLL: "r"}
axis_colors = {AxisType.GLOBAL: "blue", AxisType.THREAD: "BLUE", AxisType.LOCAL: "cyan", AxisType.WARP: "CYAN", AxisType.LOOP: "WHITE",
               AxisType.UPCAST: "yellow", AxisType.GROUP_REDUCE: "RED", AxisType.REDUCE: "red", AxisType.UNROLL: "magenta"}

range_start = {Ops.BUFFERIZE: 1, Ops.REDUCE: 1, Ops.STORE: 2, Ops.WMMA: 3, Ops.END: 1}

# https://en.wikipedia.org/wiki/Identity_element
def identity_element(op:Ops, dt:DType) -> ConstType: return dtypes.as_const({Ops.ADD:0, Ops.MUL:1, Ops.MAX:dtypes.min(dt)}[op], dt)

# With True as the default, this matches the old symbolic behavior
def resolve(x:UOp|bool, default:bool=True):
  if isinstance(x, bool): return x
  assert x.dtype == dtypes.bool, "UOp in resolve must be bool"
  # NOTE: generating the text for the exception is expensive, so we do this
  return bool(sx.vmin) if (sx:=x.simplify()).vmin == sx.vmax else default

# smax/smin are replacements for max/min that preserve symbolic
def _suop(lst, uop_fxn, python_fxn):
  uops, nums = partition(lst, lambda x: isinstance(x, UOp))
  return ssimplify(functools.reduce(uop_fxn, uops + ([python_fxn(nums)] if nums else [])))
def smax(*lst) -> sint: return _suop(argfix(*lst), UOp.maximum, max)
def smin(*lst) -> sint: return _suop(argfix(*lst), UOp.minimum, min)
def srender(x:sint) -> str: return x.render() if isinstance(x, UOp) else str(x)

def ssimplify(uop:sint): return uop.ssimplify() if isinstance(uop, UOp) else uop
def sym_infer(uop: UOp|int, var_vals: dict[str, int]) -> int: return uop.sym_infer(var_vals) if isinstance(uop, UOp) else uop

def range_str(u:UOp, color=False) -> str:
  ret = '_'.join([str(x) if x >= 0 else "m"+str(-x) for x in u.arg[0:-1]])
  return colored(ret, axis_colors[u.arg[-1]]) if color else ret

def multirange_str(rngs:Iterable[UOp], color=False, pad=None) -> str:
  ret = ','.join([range_str(x, color=color) for x in sorted(rngs, key=lambda x: x.arg)])
  if pad is not None: ret += " " * (pad-ansilen(ret))
  return ret

def consumer_map_from_toposort(lst:Iterable[UOp]):
  ret: dict[UOp, dict[UOp, None]] = {}
  for u in lst:
    ret[u] = {}
    for s in u.src: ret[s][u] = None
  return ret

# used for UOp and UPat
def pretty_print(x:Any, rep:Callable, srcfn=lambda x: x.src, cache=None, d=0)->str:
  def dfs(x:Any, cache:dict):
    for s in srcfn(x) or []:
      cache.setdefault(s, [len(cache), 0, False])[1] += 1
      if cache[s][1] == 1: dfs(s, cache)
  if cache is None: dfs(x, cache:={})
  if (cx:=cache.setdefault(x, [0,0,False]))[2]: return f"{' '*d} x{cx[0]}"
  cx[2], srcs = True, ('None' if srcfn(x) is None else ''.join(f'\n{pretty_print(s, rep, srcfn, cache, d+2)},' for s in srcfn(x)))
  return f"{' '*d}{f'x{cx[0]}:=' * (cx[1]>1)}{rep(x)}" % srcs

class UOpMetaClass(type):
  ucache:dict[tuple, weakref.ReferenceType[UOp]] = {}
  def __call__(cls, op:Ops, dtype:DType=dtypes.void, src:tuple[UOp,...]=tuple(), arg:Any=None, tag:Any=None,
               metadata:tuple[Metadata,...]|None=None, _buffer:Buffer|None=None):
    if (wret:=UOpMetaClass.ucache.get(key:=(op, dtype, src, arg, tag), None)) is not None and (ret:=wret()) is not None: return ret
    UOpMetaClass.ucache[key] = weakref.ref(created:=super().__call__(*key))
    if metadata is not None: all_metadata[created] = metadata
    # NOTE: this value is set by pickle when pickling a realized tensor
    if _buffer is not None:
      assert op is Ops.BUFFER, f"trying to set Buffer {_buffer} for {op}"
      buffers[created] = _buffer
    if SPEC > 1:
      from tinygrad.uop.spec import full_spec, test_pyrender
      if SPEC > 2: test_pyrender(created)
      with Context(IGNORE_OOB=1): ret = full_spec.rewrite(created)
      if cast(bool|None, ret) is not True: raise RuntimeError(f"SPEC ISSUE {ret}: {created}")
    return created

# some uops map to other stuff
buffers:weakref.WeakKeyDictionary[UOp, Buffer|MultiBuffer] = weakref.WeakKeyDictionary() # this maps BUFFER uops to their device Buffers
all_metadata:weakref.WeakKeyDictionary[UOp, tuple[Metadata, ...]] = weakref.WeakKeyDictionary() # TODO: should this be here?

# recursive_property replaces functools.cached_property in recursive UOp functions to prevent RecursionError
_NOT_FOUND = object()
class recursive_property(property):
  def __init__(self, fxn):
    self.fxn = fxn
    self.nm = "_RECURSIVE_PROPERTY_"+fxn.__name__
    self.__doc__ = fxn.__doc__
  def __get__(self, x:UOp|None, owner=None):
    if x is None: return self
    if (val:=x.__dict__.get(self.nm, _NOT_FOUND)) is _NOT_FOUND:
      for s in x.toposort(lambda z: not hasattr(z, self.nm)):
        s.__dict__[self.nm] = val = self.fxn(s)
    return val

# NOTE: this should be frozen, but frozen is slower
@dataclass(eq=False, slots=True)
class UOp(OpMixin, metaclass=UOpMetaClass):
  op:Ops
  dtype:DType = dtypes.void
  src:tuple[UOp, ...] = tuple()
  arg:Any = None
  tag:Any = None
  def __del__(self):
    if Ops is not None and self.op is Ops.BUFFER and (buffer:=buffers.get(self)) is not None: buffer.ref(-1)
    try: del UOpMetaClass.ucache[(self.op, self.dtype, self.src, self.arg, self.tag)]
    except AttributeError: pass
  def __reduce__(self):
    args = [self.op, self.dtype, self.src, self.arg, self.tag, self.metadata]
    if self.op is Ops.BUFFER and self.realized is not None and PICKLE_BUFFERS: args.append(self.realized)
    return UOp, tuple(args)
  def replace(self, **kwargs) -> UOp:
    new_args = (kwargs.pop("op", self.op), kwargs.pop("dtype", self.dtype), kwargs.pop("src", self.src),
                kwargs.pop("arg", self.arg), kwargs.pop("tag", self.tag))
    assert len(kwargs) == 0, f"unused kwargs in replace {list(kwargs)}"
    if (self.op, self.dtype, self.src, self.arg, self.tag) == new_args: return self
    return UOp(*new_args)
  def rtag(self, tag=True): return self.replace(tag=tag)
  @functools.cached_property
  def key(self) -> bytes:
    return hashlib.sha256(str((self.op, self.dtype, self.arg)).encode() + b"".join([s.key for s in self.src])).digest()
  def __repr__(self): return pretty_print(self, lambda x: f"{type(self).__name__}({x.op}, {x.dtype}, arg={x.argstr()}{x.tagstr()}, src=(%s))")
  def argstr(self): return f'({", ".join(map(str, self.arg))})' if self.op is Ops.REDUCE_AXIS else repr(self.arg)
  def tagstr(self): return f", tag={self.tag}" if self.tag is not None else ""

  def f(self, op, **kwargs): return UOp(op, dtype=kwargs.pop("dtype", self.dtype), src=(self,), **kwargs)

  @functools.cached_property
  def backward_slice(self:UOp) -> dict[UOp, None]:
    res: dict[UOp, None] = self.toposort()
    res.pop(self)
    return res

  @property
  def backward_slice_with_self(self:UOp) -> dict[UOp, None]: return {self:None, **self.backward_slice}
  def op_in_backward_slice_with_self(self, *ops:Ops): return any(x.op in ops for x in self.backward_slice_with_self)

  def toposort(self, gate:Callable|None=None) -> dict[UOp, None]:
    ret: dict[UOp, None] = {}
    stack: list[tuple[UOp, bool]] = [(self, False)] # each stack entry is (node, visited_flag)
    while stack:
      node, visited = stack.pop()
      if node in ret: continue
      if not visited:
        if gate is None or gate(node):
          stack.append((node, True))  # push node back on stack to process after its srcs
          for s in reversed(node.src): stack.append((s, False)) # push srcs on the stack
      else: ret[node] = None # second time i'm seeing this node, add it to returned toposort
    return ret

  # returns map of UOps to their consumers in the graph rooted by self
  def get_consumer_map(self) -> dict[UOp, dict[UOp, None]]: return consumer_map_from_toposort(self.toposort())

  def reverse_toposort(self, consumer_map) -> dict[UOp, None]:
    ret: dict[UOp, None] = {}
    stack: list[tuple[UOp, bool]] = [(x, False) for x in consumer_map if len(x.src) == 0]
    while stack:
      node, visited = stack.pop()
      if node in ret: continue
      if not visited:
        stack.append((node, True))  # push node back on stack to process after its srcs
        for s in consumer_map[node]: stack.append((s, False)) # push srcs on the stack
      else: ret[node] = None # second time i'm seeing this node, add it to returned toposort
    return ret

  @functools.cached_property
  def tuplize(self:UOp) -> tuple:
    return (self.op.value, self.arg, self.dtype,)+tuple([x.tuplize for x in self.src])

  @property
  def ptrdtype(self) -> PtrDType:
    if not isinstance(self.dtype, PtrDType): raise RuntimeError(f"ptrdtype called on UOp with type {self.dtype}")
    return self.dtype

  # *** uop shape stuff ***

  @recursive_property
  def _shape(self) -> tuple[sint, ...]|None:
    match self.op:
      # late ops don't have shape
      case Ops.UNIQUE | Ops.DEVICE | Ops.RANGE | Ops.LOAD | Ops.IF | Ops.BARRIER | Ops.CUSTOM | Ops.CUSTOMI | \
           Ops.VECTORIZE | Ops.VCONST | Ops.GEP | Ops.SPECIAL | Ops.UNROLL | Ops.PRECAST | Ops.CONTRACT:
        return None

      case Ops.INDEX:
        # non pointer index doesn't have a shape
        if not isinstance(self.dtype, PtrDType): return None
        # fully indexed doesn't have a shape. TODO: remove this
        if self.src[0]._shape is None or len(self.src[1:]) == len(self.src[0].shape): return None
        # pointer index
        return self.src[0].shape[len(self.src[1:]):]

      # some ops init the shape
      case Ops.CONST | Ops.DEFINE_VAR | Ops.BIND: return () if self._device is not None else None
      case Ops.BUFFER: return (self.arg,)
      case Ops.BUFFER_VIEW: return (self.arg[0],)
      case Ops.BUFFERIZE: return tuple([int(r.vmax+1) for r in self.src[1:]])
      case Ops.DEFINE_GLOBAL | Ops.DEFINE_LOCAL | Ops.DEFINE_REG: return (self.ptrdtype.size,)

      # passthrough ops
      case Ops.REDUCE | Ops.MSTACK | Ops.MSELECT | Ops.DETACH | Ops.CONTIGUOUS | Ops.CONTIGUOUS_BACKWARD | Ops.AFTER | Ops.END:
        return self.src[0]._shape

      # ops with custom handling
      case Ops.KERNEL: return self.arg.ast._shape
<<<<<<< HEAD
      #case Ops.STORE:
      #  if isinstance(self.dtype, PtrDType): return (self.ptrdtype.size,)
      #  if self.dtype is not dtypes.void: return self.src[0].src[0].shape
      #  return None
=======
>>>>>>> 41a098a8

      # TODO: disallow shape changing bitcast
      case Ops.BITCAST:
        ps = self.src[0]._shape
        if ps is None: return None
        if (output_sz:=self.dtype.itemsize) != (input_sz:=self.src[0].dtype.itemsize): return ps[:-1]+(ssimplify((ps[-1]*input_sz) // output_sz),)
        return ps

      # TODO: disallow reshape from nothing. tested by TestOpenClip.test_multigpu_clip_score
      case Ops.RESHAPE:
        if self.src[0]._shape is None: return self.marg

    # movement ops change the shape. this is the logic from the old ShapeTracker
    # NOTE: ssimplify is required because the shape needs to be canonical for broadcasting and same shape checking
    if self.op in GroupOp.Movement.union({Ops.MULTI, Ops.REDUCE_AXIS, Ops.WMMA}):
      ps = self.src[0]._shape
      # TODO: WMMA is used for both axis WMMA and op WMMA. fix this and remove this hack. tested by BERT on AMD LLVM
      if ps is None and self.op is Ops.WMMA: return None
      if ps is None: raise RuntimeError(f"movement op {self.op} requires shape")
      match self.op:
        case Ops.RESHAPE:
          if not all(x >= 0 for x in self.marg): raise ValueError(f"shape can't contain negative numbers {self.marg}")
          if prod(ps) != prod(self.marg): raise ValueError(f"bad reshape: {ps} -> {self.marg}")
          return self.marg
        case Ops.EXPAND:
          if len(ps) != len(self.marg) or not all(s==ns or (s==1 and ns>=0) for s,ns in zip(ps, self.marg)):
            raise ValueError(f"bad expand: {ps} -> {self.marg}")
          return self.marg
        case Ops.PERMUTE:
          if sorted(self.marg) != list(range(len(ps))): raise ValueError(f"invalid permutation {self.marg} of len {len(ps)}")
          return tuple(ps[i] for i in self.marg)
        case Ops.PAD:
          # TODO: why do i need resolve here?
          if len(ps) != len(self.marg) or not all(resolve(b>=0) and resolve(e>=0) for b,e in self.marg): raise ValueError(f"invalid pad {self.marg}")
          return tuple(ssimplify(s+b+e) for s,(b,e) in zip(ps, self.marg))
        case Ops.SHRINK:
          # TODO: why do i need resolve here?
          if len(ps) != len(self.marg) or not all(resolve(0<=b) and resolve(b<=e) and resolve(e<=s) for s,(b,e) in zip(ps, self.marg)):
            raise ValueError(f"invalid shrink {self.marg} for {ps}")
          return tuple(ssimplify(e-s) for s,e in self.marg)
        case Ops.FLIP:
          if len(ps) != len(self.marg) or not all(isinstance(x, bool) for x in self.marg): raise ValueError(f"bad flip on {ps}, {self.marg}")
          return ps
        case Ops.MULTI: return tuple(s*len(self.device) if a == self.axis else s for a,s in enumerate(ps))
        case Ops.REDUCE_AXIS | Ops.WMMA:
          axis_arg = self.arg[1] if self.op is Ops.REDUCE_AXIS else self.arg[7]
          if not isinstance(axis_arg, tuple) or not all(isinstance(x, int) and x>=0 and x<len(ps) for x in axis_arg):
            raise ValueError(f"invalid type for axis: {axis_arg}")
          return tuple(1 if i in axis_arg else s for i,s in enumerate(ps))

    # elementwise ops keep the shape the same. all inputs with shape must match
    if self.op in (GroupOp.Elementwise-{Ops.BITCAST}).union({Ops.COPY, Ops.ASSIGN, Ops.NOOP, Ops.GROUP, Ops.SINK, Ops.ALLREDUCE, Ops.STORE}):
      # TODO: remove this hack for 3 op assign
      input_shapes = [x._shape for x in (self.src[:2] if self.op is Ops.ASSIGN else self.src) if x._shape is not None]
      if len(input_shapes) == 0: return None
      if not all_same(input_shapes): raise RuntimeError(f"shape mismatch at {self.op}: {input_shapes}")
      return input_shapes[0]

    # all Ops must be explicitly handled
    raise NotImplementedError(f"no shape handling for {self.op} with {self.dtype}")

  @property
  def shape(self) -> tuple[sint, ...]:
    if (ret:=self._shape) is None: raise RuntimeError(f"shape requested, but {self.op} doesn't have a shape")
    return ret

  @property
  def size(self) -> int: return prod([int(x.vmax) if isinstance(x, UOp) else x for x in self.shape])

  @functools.cached_property
  def ended_ranges(self):
    if self.op in range_start: return self.src[range_start[self.op]:]
    return ()

  # determine what ranges this is in
  @recursive_property
  def _ranges(self) -> dict[UOp, None]:
    ret: dict[UOp, None] = {}
    for s in self.src: ret.update(s.ranges)
    for er in self.ended_ranges:
      if er.op is Ops.RANGE:
        # if it's a single RANGE, we don't flow through it.
        if er in ret: del ret[er]
      else:
        # if it's not a RANGE, we include all ranges in srcs.
        # technically we shouldn't flow through these ranges either, but this is pre pm_add_control_flow so it's the same.
        for s in er.ranges:
          if s in ret: del ret[s]
    return ret

  @property
  def ranges(self) -> dict[UOp, None]:
    if self.op is Ops.RANGE: return {self:None} | self._ranges
    return self._ranges

  # *** uop evaluation ***

  def simplify(self, tracked=False, full_symbolic=True):
    # late import!
    from tinygrad.uop.symbolic import symbolic, commutative
    with Context(TRACK_MATCH_STATS=0 if not tracked else TRACK_MATCH_STATS.value):
      return graph_rewrite(self, symbolic if full_symbolic else commutative, name="simplify")
  def ssimplify(self) -> UOp|ConstType: return ret.arg if (ret:=self.simplify()).op is Ops.CONST else ret
  def sintify(self) -> sint: return self.arg if self.op is Ops.CONST else self
  def _eval(self, dtype, expected_type:Type[T]) -> T:
    assert self.dtype in dtype, f"eval with wrong dtype {self}"
    vmin, vmax = (simple_self:=self.simplify())._min_max
    if vmin != vmax: raise ValueError(f"eval failed to be a single number, range is {vmin} to {vmax} in {simple_self.render()}")
    assert isinstance(vmin, expected_type), f"vmin is wrong dtype {type(vmin)} != {expected_type}"
    return vmin
  def __bool__(self): return self._eval((dtypes.bool,), bool)
  def __int__(self): return self._eval(dtypes.ints, int)
  def __float__(self): return self._eval(dtypes.floats, float)
  def substitute(self, dvars:dict[UOp, UOp], name:str|None=None, extra_pm:PatternMatcher|None=None):
    dvars = {k:v for k,v in dvars.items() if k is not v}
    if len(dvars) == 0: return self
    with Context(TRACK_MATCH_STATS=(0 if name is None else TRACK_MATCH_STATS.value)):
      return graph_rewrite(self, (extra_pm+_substitute) if extra_pm is not None else _substitute, dvars, bottom_up=True, name=name)

  # *** uop tracing stuff ***

  @recursive_property
  def trace_num(self):
    num = next(ucount)
    # KERNEL also has a UOp in the arg
    arg = type(self.arg)(self.arg.ast.trace_num, self.arg.metadata) if self.op is Ops.KERNEL else self.arg
    uop_fields[num] = (self.op, self.dtype, tuple(s.trace_num for s in self.src), arg, self.tag)+((self.metadata,) if TRACEMETA>=2 else ())
    return num

  # *** uop syntactic sugar ***

  def sink(*srcs:UOp|None, **kwargs):  # pylint: disable=no-self-argument
    return UOp(Ops.SINK, dtypes.void, tuple([x for x in srcs if x is not None]), **kwargs)
  def group(*srcs:UOp|None):  # pylint: disable=no-self-argument
    if len(srcs) == 1 and isinstance(srcs[0], UOp): return srcs[0]
    return UOp(Ops.GROUP, dtypes.void, tuple([x for x in srcs if x is not None]))
  def vectorize(self, *srcs, **kwargs):
    return UOp(Ops.VECTORIZE, self.dtype.vec(len(srcs)+1), (self,)+srcs, **kwargs)
  def detach(self): return UOp(Ops.DETACH, self.dtype, (self,))
  def index(self, *srcs:UOp|None, ptr=False, **kwargs):
    return UOp(Ops.INDEX, kwargs.pop("dtype", self.dtype if ptr else self.dtype.base), (self,)+tuple([x for x in srcs if x is not None]), **kwargs)
  def __getitem__(self, idx):
    idx = argfix(idx)
    assert len(idx) == len(self.shape), f"__getitem__ shape mismatch, indexing {self.shape} with {len(idx)} args"
    if len(slice_idx:=[i for i,x in enumerate(idx) if isinstance(x, slice)]):
      perm = self.permute(tuple([i for i in range(self.ndim) if i not in slice_idx] + slice_idx))
      return perm.index(*[UOp.const(dtypes.index, x) if isinstance(x, int) else x for x in idx if not isinstance(x, slice)], ptr=True)
    else:
      return self.index(*[UOp.const(dtypes.index, x) if isinstance(x, int) else x for x in idx])
  def const_like(self, b:ConstLike):
    # constants can optionally have a DEVICE source
    return UOp.const(self.dtype, b, device=self._device, shape=self._shape)
  def broadcast(self, count:int):
    assert self.dtype.vcount == 1
    if count == 1: return self
    return UOp(Ops.VECTORIZE, self.dtype.vec(count), (self,)*count)
  def cast(self, dtype:DType):
    # TODO: we shouldn't have to check for dtype.count == 1 here, but CAST is misused in AMD LLVM
    if dtype.count == 1 and dtype.count != self.dtype.count: dtype = dtype.vec(self.dtype.count)
    if self.dtype == dtype: return self
    return UOp(Ops.CAST, dtype, (self,))
  def bitcast(self, dtype:DType): return UOp(Ops.BITCAST, dtype, (self,))
  def gep(self, i:tuple[int, ...]|int):
    if isinstance(i, tuple) and len(i) == 1: return self.gep(i[0])
    if isinstance(i, int):
      # NOTE: these are just shortcuts to not have to create and fold later
      if self.op is Ops.VECTORIZE: return self.src[i]
      if self.op is Ops.VCONST: return UOp.const(self.dtype.scalar(), self.arg[i])
      if self.op is Ops.CONST: return UOp.const(self.dtype.scalar(), self.arg)
      i = (i,)
    return UOp(Ops.GEP, self.dtype.scalar().vec(len(i)) if len(i) > 1 else self.dtype.scalar(), (self,), i)
  def load(self, *src:UOp, **kwargs): return UOp(Ops.LOAD, dtype=kwargs.pop("dtype", self.dtype.base), src=(self,)+src, **kwargs)
  def store(self, src:UOp|ConstType, **kwargs):
    return UOp(Ops.STORE, kwargs.pop("dtype", dtypes.void), (self, UOp.const(self.dtype, src) if not isinstance(src, UOp) else src), **kwargs)
  def end(self, *src:UOp):
    if len(src) == 0: return self
    return UOp(Ops.END, src=(self,)+src)
  def after(self, *src:UOp, **kwargs): return UOp(Ops.AFTER, self.dtype, (self,)+src, **kwargs)
  def assign(self, x:UOp): return UOp(Ops.ASSIGN, self.dtype, (self, x))
  def barrier(self, *src:UOp): return UOp(Ops.BARRIER, src=(self,)+src)
  def contract(self, *rngs:UOp):
    assert all(x.arg[-1] == AxisType.UPCAST for x in rngs), "all contract ranges must be upcast"
    return UOp(Ops.CONTRACT, dtype=self.dtype.vec(prod([x.vmax+1 for x in rngs])), src=(self,), arg=tuple((x.arg[0], x.vmax+1) for x in rngs))
  def alu(self, op, *src:UOp, **kwargs):
    out_dtype = (self, *src)[-1].dtype
    if op in {Ops.CMPLT, Ops.CMPNE, Ops.CMPEQ}: out_dtype = dtypes.bool.vec(out_dtype.count) if out_dtype.count > 1 else dtypes.bool
    return UOp(op, out_dtype, (self,)+src, **kwargs)
  @staticmethod
  def const(dtype:DType, b:ConstLike, device:str|tuple[str, ...]|None=None, shape:tuple[sint, ...]|None=None, src=None, unique:bool|int=False):
    if isinstance(b, UOp): return b.unbind()[0] if b.op is Ops.BIND else b
    if isinstance(b, tuple) and all_same(b): b = b[0]  # doesn't have to be a VCONST if they are all the same
    # NOTE: float('nan') != float('nan'), so we canonicalize here
    if isinstance(b, float) and math.isnan(b): b = math.nan
    ret = UOp(Ops.VCONST if isinstance(b, tuple) else Ops.CONST, dtype, arg=dtypes.as_const(b, dtype), src=() if src is None else (src,))
    if device is not None:
      if unique or not isinstance(unique, bool): ret = ret.replace(src=(UOp(Ops.DEVICE, arg=device), UOp.unique(None if unique is True else unique)))
      else: ret = ret.replace(src=(UOp(Ops.DEVICE, arg=device),))
    elif unique or not isinstance(unique, bool): raise RuntimeError("unique consts only with DEVICE")
    if shape is not None: ret = ret.reshape((1,)*len(shape)).expand(shape)
    return ret
  @staticmethod
  def range(end:sint, axis_id, axis_type=AxisType.LOOP, *arg, dtype=dtypes.index, src=(), **kwargs):
    return UOp(Ops.RANGE, dtype=dtype, src=(sint_to_uop(end, dtype),)+src, arg=(axis_id, axis_type)+arg, **kwargs)
  @staticmethod
  def special(end:sint, name:str, dtype=dtypes.index): return UOp(Ops.SPECIAL, dtype=dtype, src=(sint_to_uop(end, dtype),), arg=name)
  def r(self, op:Ops, axis:tuple[int, ...]):
    axis = tuple(sorted([x for x in axis if resolve(self.shape[x] != 1)]))
    return UOp(Ops.REDUCE_AXIS, self.dtype, (self,), (op, axis)) if len(axis) else self
  @staticmethod
  def invalid(count=1): return UOp(Ops.CONST, dtypes.index.vec(count), src=(), arg=Invalid)
  def valid(self, cond): return self if cond.op is Ops.WHERE and cond.arg else cond.where(self, UOp.invalid(self.dtype.count))
  def get_idx(self) -> UOp:
    assert self.dtype.scalar() is dtypes.index, "Can only call get_idx on index dtype"
    return self.src[1] if self.op is Ops.WHERE and self.src[2].arg is Invalid else self
  def get_valid(self) -> UOp:
    assert self.dtype.scalar() is dtypes.index, "Can only call get_valid on index dtype"
    return self.src[0] if self.op is Ops.WHERE and self.src[2].arg is Invalid else UOp.const(dtypes.bool, self.arg is not Invalid)
  def reduce(self, *src:UOp, **kwargs): return UOp(Ops.REDUCE, kwargs.pop('dtype', self.dtype), src=(self,)+src, **kwargs)

  def is_contiguous(self):
    # TODO: this is is_realized
    if self.op is Ops.RESHAPE: return self.src[0].is_contiguous()
    return self.op is Ops.BUFFER

  def contiguous(self, *args, **kwargs):
    if self.op is Ops.CONTIGUOUS: return self
    if self.is_contiguous(): return self
    return UOp(Ops.CONTIGUOUS, dtype=self.dtype, src=(self,)+args, **kwargs)
  def contiguous_backward(self): return self.alu(Ops.CONTIGUOUS_BACKWARD)
  def bufferize(self, *args, **kwargs): return UOp(Ops.BUFFERIZE, dtype=self.dtype, src=(self,)+args, **kwargs)
  def allreduce(self, op, device:str|tuple[str, ...]|UOp):
    assert isinstance(self.device, tuple), f"allreduce must be on tuple {self.device} isn't"
    return UOp(Ops.ALLREDUCE, self.dtype, (self, UOp(Ops.DEVICE, arg=device) if not isinstance(device, UOp) else device), op)
  def overflows(self, dtype:DType) -> bool: return self.vmin < dtype.min or dtype.max < self.vmax

  # *** ShapeTracker helpers ***

  def split_uop(self:UOp, sep:Ops):
    if self.op is sep:
      for s in self.src: yield from s.split_uop(sep)
    else: yield self

  # *** from MultiLazyBuffer ***

  def multi(self, axis:int|None):
    assert isinstance(self.device, tuple), f"multi device must be tuple, {self.device} isn't"
    assert axis is not None, "multi None is no longer supported"
    return UOp(Ops.MULTI, self.dtype, (self,), axis)

  @property
  def bounds(self):
    if self.axis is None: raise RuntimeError("bounds is not defined when axis is None")
    return tuple(itertools.pairwise(itertools.accumulate([self.src[0].shape[self.axis] for _ in self.device], initial=0)))

  @functools.cached_property
  def axis(self) -> int|None:
    if self.op is Ops.MULTI: return self.arg
    # NOTE: they all have to share an axis, we always choose [-1]
    if self.op in GroupOp.ALU: return axes[-1] if (axes := dedup([x.axis for x in self.src if x.axis is not None])) else None
    if len(self.src) == 0: return None
    src_axis = self.src[0].axis
    if self.op is Ops.REDUCE_AXIS: return None if src_axis is not None and src_axis in self.arg[1] else src_axis
    if self.op is Ops.RESHAPE:
      if src_axis is None: return None
      arg_acc:list[sint] = list(itertools.accumulate(self.marg, operator.mul, initial=1))
      # new_axis is the last one that preserves prod(prior to new_axis) and must not move items between shards
      # TODO: what to do about shrinking to self.shape[self.axis]==1 len(self.real_lbs)==1?
      return len(arg_acc) - arg_acc[::-1].index(prod(self.src[0].shape[:src_axis])) - 1
    if self.op is Ops.PERMUTE: return self.marg.index(src_axis) if src_axis is not None else None
    return src_axis

  def _unshard(self, axis:int) -> UOp:
    bsz, dcount = self.shape[axis], len(self.device)
    dnum = UOp.variable("_device_num", 0, dcount-1)
    return self.pad(tuple((0,0) if a != axis else (bsz*dnum, bsz*(dcount-1) - bsz*dnum) for a in range(len(self.shape))))

  def _shard(self, axis:int) -> UOp:
    dcount = len(self.device)
    dnum = UOp.variable("_device_num", 0, dcount-1)
    if self.shape[axis] % dcount != 0: raise RuntimeError(f"multi axis uneven: {self.shape[axis]=} {axis=} {dcount=}")
    sz = self.shape[axis] // dcount
    return self.shrink(tuple((0,s) if i != axis else (dnum*sz,dnum*sz+sz) for i,s in enumerate(self.shape)))
  def shard(self, devices:tuple[str, ...], axis:int) -> UOp: return self.copy_to_device(devices)._shard(axis).multi(axis)

  # *** from LazyBuffer ***

  def copy_to_device(self, device:str|tuple[str, ...]|UOp, arg=None):
    assert arg is None or isinstance(self.device, tuple)
    inp = self if arg is None else UOp(Ops.MSELECT, self.dtype, src=(self,), arg=arg)
    return UOp(Ops.COPY, self.dtype, (inp, UOp(Ops.DEVICE, arg=device) if not isinstance(device, UOp) else device))
  def mselect(self, arg:int) -> UOp: return UOp(Ops.MSELECT, self.dtype, (self,), arg)
  @property
  def metadata(self) -> tuple[Metadata, ...]|None: return all_metadata.get(self, None)

  # *** uop movement ops ***

  @property
  def base(self) -> UOp:
    if self.op in GroupOp.Movement: return self.src[0].base
    if self.op is Ops.MULTI: return self.src[0].base  # MULTI is really a VIEW
    return self

  # like gep, but might return an integer
  def sgep(self, i:int) -> sint:
    match self.op:
      case Ops.CONST: return self.arg
      case Ops.VCONST: return self.arg[i]
      case Ops.VECTORIZE: return self.src[i].sintify()
      case _: raise RuntimeError(f"no sgep on {self.op}")

  @functools.cached_property
  def marg(self):
    match self.op:
      case Ops.RESHAPE | Ops.EXPAND: return tuple(self.src[1].sgep(i) for i in range(self.src[1].dtype.count))
      case Ops.PAD | Ops.SHRINK: return tuple((self.src[1].sgep(i), self.src[2].sgep(i)) for i in range(self.src[1].dtype.count))
      case Ops.PERMUTE | Ops.FLIP: return self.arg
      case _: raise RuntimeError(f"{self.op} is not a MovementOp")

  def _mop(self, op:Ops, arg, same_shape_noop:bool=False) -> UOp:
    match op:
      case Ops.RESHAPE | Ops.EXPAND: src_args = [arg]
      case Ops.PAD | Ops.SHRINK: src_args = list(zip(*arg))
      case Ops.PERMUTE | Ops.FLIP: src_args = []
      case _: raise RuntimeError(f"{op} is not a MovementOp")
    usrcs = []
    for arg in src_args:
      if len(arg) == 0: usrcs.append(UOp(Ops.VECTORIZE, dtypes.index.vec(0)))
      elif all(isinstance(x, int) for x in arg): usrcs.append(UOp.const(dtypes.index.vec(len(arg)), arg))
      else: usrcs.append(UOp(Ops.VECTORIZE, dtypes.index.vec(len(arg)), tuple(UOp.const(dtypes.index, x) if isinstance(x, int) else x for x in arg)))
    if len(usrcs) == 0: ret = UOp(op, self.dtype, (self,), arg)
    else: ret = UOp(op, self.dtype, (self,)+UOp.sink(*usrcs).simplify().src)
    # for all movement ops, we check shape property
    if ret.shape == self.shape and same_shape_noop: return self
    return ret

  # in these four, if the shape doesn't change we can return self
  def forced_reshape(self, arg:tuple[sint, ...]): return self._mop(Ops.RESHAPE, arg, same_shape_noop=False)
  #def reshape(self, arg:tuple[sint, ...]): return self._mop(Ops.RESHAPE, arg, same_shape_noop=True)
  #def expand(self, arg:tuple[sint, ...]): return self._mop(Ops.EXPAND, arg, same_shape_noop=True)
  #def shrink(self, arg:tuple[tuple[sint, sint], ...]): return self._mop(Ops.SHRINK, arg, same_shape_noop=True)
  def pad(self, arg:tuple[tuple[sint, sint], ...]): return self._mop(Ops.PAD, arg, same_shape_noop=True)

  # in these two, we have custom logic to check if they are a no-op
  #def permute(self, arg:tuple[int, ...]): return self._mop(Ops.PERMUTE, arg, same_shape_noop=False) if arg != tuple(range(len(self.shape))) else self
  #def flip(self, arg:tuple[bool, ...]): return self._mop(Ops.FLIP, arg, same_shape_noop=False) if any(arg) and len(arg) == len(self.shape) else self

  # *** uop UNIQUE ***

  # TODO: use this in Buffer
  unique_num = itertools.count(0)
  @staticmethod
  def unique(arg:int|None=None): return UOp(Ops.UNIQUE, arg=next(UOp.unique_num) if arg is None else arg)

  # *** uop Buffer stuff ***

  @staticmethod
  def new_buffer(device:str|tuple[str, ...], size:int, dtype:DType, num=None):
    return UOp(Ops.BUFFER, dtype, (UOp.unique(num), UOp(Ops.DEVICE, arg=device)), size)
  @property
  def device(self) -> str|tuple[str, ...]: return cast(str|tuple[str, ...], unwrap(self._device))
  @recursive_property
  def _device(self) -> str|tuple[str, ...]|None:
    if self.op is Ops.DEVICE: return self.arg
    if self.op is Ops.BUFFERIZE: return self.arg.device
    if self.op is Ops.AFTER: return self.src[0]._device
    if self.op is Ops.MSELECT:
      assert isinstance(self.src[0].device, tuple), "mselect must be on tuple device"
      return self.src[0].device[self.arg]
    if self.op is Ops.MSTACK: return tuple(cast(str, x.device) for x in self.src)
    if self.op in {Ops.COPY, Ops.BUFFER, Ops.ALLREDUCE}: return self.src[1].device
    for x in self.src:
      if x._device is not None: return x._device
    return None
  @property
  def buf_uop(self) -> UOp:
    if self.op is Ops.BUFFER: return self
    if self.op is Ops.MSELECT: return self.src[0].buf_uop.mselect(self.arg)
    if self.op is Ops.MSTACK: return UOp(Ops.MSTACK, self.dtype, src=tuple(x.buf_uop for x in self.src))
    assert self.base.op is Ops.AFTER, f"must be AFTER {self.base.op}"
    return self.base.src[0].buf_uop.base

  def as_buf(self) -> UOp:
    if self.op is Ops.MSELECT: return self.src[0].as_buf().mselect(self.arg)
    if self.op is Ops.MSTACK: return UOp(Ops.MSTACK, self.dtype, src=tuple(x.as_buf() for x in self.src))
    # TODO: this should be the only one of these. this is the one RANGEIFY uses
    s = self
    while len(s.src) and s.op not in {Ops.BUFFER, Ops.BUFFERIZE, Ops.MSTACK}: s = s.src[0]
    return s

  def buf_target(self) -> UOp:
    # the buffer that's being loaded from or store to
    match self.op:
      case Ops.DEFINE_GLOBAL | Ops.DEFINE_LOCAL | Ops.DEFINE_REG: return self
      case Ops.AFTER | Ops.INDEX | Ops.STORE | Ops.LOAD: return self.src[0].buf_target()
      case Ops.VECTORIZE:
        assert all_same(self.src)
        return self.src[0].buf_target()
      case _: raise RuntimeError(f"buf_target called on non load/index/store {self.op}")

  @property
  def buffer(self) -> Buffer|MultiBuffer:
    from tinygrad.device import Buffer, MultiBuffer
    if self is not self.base:
      assert self.op is Ops.RESHAPE, f"can only be RESHAPE {self}"
      return self.src[0].buffer
    if self.op is Ops.MSELECT:
      ret = self.src[0].buffer
      assert isinstance(ret, MultiBuffer)
      return ret.bufs[self.arg]
    if self.op is Ops.MSTACK:
      ret = MultiBuffer.__new__(MultiBuffer)
      ret.bufs = [cast(Buffer, x.buffer) for x in self.src]
      assert all_same([x.size for x in ret.bufs]) and all_same([x.dtype for x in ret.bufs]), "multibuffers mismatch buffers"
      return ret
    assert self.op is Ops.BUFFER, f"must be BUFFER {self.op}"
    if (cret:=buffers.get(self)) is not None: return cret
    rdtype = self.dtype if isinstance(self.dtype, ImageDType) else self.dtype.base
    if isinstance(self.device, tuple): ret = MultiBuffer(self.device, self.size, rdtype).ref(1)
    else: ret = Buffer(self.device, self.size, rdtype).ref(1)
    buffers[self] = ret
    return ret
  @property
  def realized(self) -> Buffer|MultiBuffer|None:
    # NOTE: this is used by the JIT to determine which inputs we capture
    return self.buffer if self.op in {Ops.BUFFER, Ops.MSTACK} and self.buffer.is_allocated() else None
  @property
  def is_realized(self) -> bool:
    return all(x.base.realized is not None for x in self.base.src) if self.base.op is Ops.MULTI else self.base.realized is not None

  # *** uop Variable stuff ***

  @staticmethod
  def variable(name:str, min_val:ConstType, max_val:ConstType, dtype:DType=dtypes.index) -> UOp:
    assert not isinstance(min_val, UOp) and not isinstance(max_val, UOp), f"can't create Variable {name} with {min_val}/{max_val}"
    return UOp(Ops.DEFINE_VAR, dtype, arg=(name, min_val, max_val))
  @property
  def expr(self) -> str:
    assert self.op is Ops.DEFINE_VAR, f"op is {self.op}, need DEFINE_VAR"
    return self.arg[0]
  def bind(self, val:int|UOp):
    assert self.op is Ops.DEFINE_VAR, f"op is {self.op}, need DEFINE_VAR"
    uval = self.const_like(val) if isinstance(val, int) else val
    assert self.arg[1] <= uval.vmin and uval.vmax <= self.arg[2], f"bind {val} not in range [{self.arg[1]}, {self.arg[2]}]"
    return UOp(Ops.BIND, self.dtype, (self, uval))
  def unbind(self) -> tuple[Variable, int]:
    assert self.op is Ops.BIND and self.src[0].op is Ops.DEFINE_VAR and self.src[1].op is Ops.CONST, f"can't unbind {self}"
    return self.src[0], self.src[1].arg
  def unbind_all(self) -> tuple[UOp, dict[Variable, int]]:
    ret:dict[Variable, int] = {}
    return graph_rewrite(self, pm_unbind, ctx=ret), ret
  @property
  def val(self) -> int: return self.unbind()[1]
  def vars(self) -> set[UOp]:
    bound_vars = set([x for x in self.toposort() if x.op is Ops.BIND and x.src[0].op is Ops.DEFINE_VAR])
    bound_var_base = set(x.src[0] for x in bound_vars)
    all_vars = set([x for x in self.toposort() if x.op is Ops.DEFINE_VAR])
    return bound_vars.union(set([x for x in all_vars if x not in bound_var_base]))
  def variables(self) -> list[Variable]:
    return sorted(set([x.unbind()[0] if x.op is not Ops.DEFINE_VAR else x for x in self.vars()]), key=lambda v: v.arg)

  # *** uop symbolic stuff ***

  def is_increasing(self:UOp) -> bool:
    # is f a monotonically increasing function regards its input
    if self.op in GroupOp.Irreducible: return True
    if self.op is Ops.ADD: return self.src[0].is_increasing() and self.src[1].is_increasing()
    if self.op in (Ops.MUL, Ops.IDIV) and self.src[1].op is Ops.CONST and self.src[1].arg >= 0: return self.src[0].is_increasing()
    return False  # False if not sure
  def const_factor(self) -> int:
    """largest known int that divides self"""
    # TODO: for negatives it's not the largest
    if self.op is Ops.CONST: return self.arg
    if self.op is Ops.VCONST: return math.gcd(*self.arg)
    if self.op is Ops.ADD: return math.gcd(self.src[0].const_factor(), self.src[1].const_factor())
    if self.op is Ops.MUL: return self.src[0].arg if self.src[0].op is Ops.CONST else self.src[1].arg if self.src[1].op is Ops.CONST else 1
    return 1
  def divides(self, v:int) -> UOp|None:
    if v==1: return self
    if self.op is Ops.CONST: return self.const_like(self.arg//v) if self.arg%v == 0 else None
    if self.op is Ops.VCONST: return self.const_like(tuple(x//v for x in self.arg)) if all(x%v == 0 for x in self.arg) else None
    if self.op is Ops.ADD: return d0+d1 if (d0:=self.src[0].divides(v)) is not None and (d1:=self.src[1].divides(v)) is not None else None
    if self.op is Ops.MUL:
      if (d0:=self.src[0].divides(v)) is not None: return d0 * self.src[1]
      if (d1:=self.src[1].divides(v)) is not None: return self.src[0] * d1
    return None # generic None if we aren't sure
  def pop_const(self, op=Ops.ADD) -> tuple[UOp, ConstType]:
    return (self.src[0], self.src[1].arg) if self.op is op and self.src[1].op is Ops.CONST else (self, identity_element(op, self.dtype))
  @staticmethod
  def gcd(*uops: UOp) -> UOp:
    terms, factors = zip(*[(u.divides(f:=u.const_factor()),f) for u in uops])
    count = functools.reduce(operator.and_, [collections.Counter(term.split_uop(Ops.MUL)) for term in terms])
    return math.prod([*count.elements(), terms[0].const_like(math.gcd(*factors))])  # put the const at the top
  def divide_exact(self, v:UOp) -> UOp|None:
    if self is v: return self.const_like(1)
    if v.op is Ops.CONST: return self.divides(v.arg)
    if self.op is Ops.ADD: return None if (s0:=self.src[0].divide_exact(v)) is None or (s1:=self.src[1].divide_exact(v)) is None else s0+s1
    if self.op is Ops.MUL:
      (fac, const), (div_fac, div_const) = self.pop_const(Ops.MUL), v.pop_const(Ops.MUL)
      new_count = collections.Counter(fac.split_uop(Ops.MUL))
      new_count.subtract(div_fac.split_uop(Ops.MUL))
      if const%div_const==0 and all(v>=0 for v in new_count.values()): return math.prod([*new_count.elements(), self.const_like(const//div_const)])
    return None # generic None if we aren't sure
  def sum(self:UOp, *uops:UOp) -> UOp: return functools.reduce(operator.or_ if self.dtype is dtypes.bool else operator.add, uops, self)
  def prod(self:UOp, *uops:UOp) -> UOp: return functools.reduce(operator.and_ if self.dtype is dtypes.bool else operator.mul, uops, self)
  @property
  def vmin(self) -> ConstType: return self._min_max[0]
  @property
  def vmax(self) -> ConstType: return self._min_max[1]
  @functools.cached_property
  def _min_max(self) -> tuple[ConstType, ConstType]:
    if self.op in GroupOp.Binary and not dtypes.is_float(self.dtype):
      (s0_vmin, s0_vmax), (s1_vmin, s1_vmax) = self.src[0]._min_max, self.src[1]._min_max
      if self.op is Ops.ADD: return s0_vmin+s1_vmin, s0_vmax+s1_vmax
      if self.op is Ops.SUB: return s0_vmin-s1_vmax, s0_vmax-s1_vmin
      if self.op is Ops.AND and dtypes.is_int(self.dtype) and s1_vmin == s1_vmax >= 0 and s0_vmin >= 0: return min(0, s0_vmin), min(s0_vmax, s1_vmax)
      if self.op is Ops.MUL: return min(vals:=(s0_vmin*s1_vmin, s0_vmin*s1_vmax, s0_vmax*s1_vmin, s0_vmax*s1_vmax)), max(vals)
      # SHL/SHR on consts only
      if self.op is Ops.SHL and s1_vmin == s1_vmax and all_int(t:=(s0_vmin, s0_vmax, s1_vmin)): return t[0] << t[2], t[1] << t[2]
      if self.op is Ops.SHR and s1_vmin == s1_vmax and all_int(t:=(s0_vmin, s0_vmax, s1_vmin)): return t[0] >> t[2], t[1] >> t[2]
      if self.op is Ops.MOD:
        if s1_vmin > 0: return (0, s1_vmax-1) if s0_vmin >= 0 else (-(s1_vmax-1), 0) if s0_vmax <= 0 else (-(s1_vmax-1), s1_vmax-1)
        if s1_vmax < 0: return (0, -s1_vmin-1) if s0_vmin >= 0 else (-(-s1_vmin-1), 0) if s0_vmax <= 0 else (-(-s1_vmin-1), -s1_vmin-1)
      if self.op is Ops.IDIV:
        assert isinstance(s0_vmin, int) and isinstance(s0_vmax, int) and isinstance(s1_vmin, int) and isinstance(s1_vmax, int)
        if s1_vmin*s1_vmax>0:
          return min(vals:=(cdiv(s0_vmin, s1_vmin), cdiv(s0_vmin, s1_vmax), cdiv(s0_vmax, s1_vmin), cdiv(s0_vmax, s1_vmax))), max(vals)
      if self.op is Ops.MAX: return max(s0_vmin, s1_vmin), max(s0_vmax, s1_vmax)
      if self.op is Ops.CMPLT: return (s0_vmax<s1_vmin, s0_vmin<s1_vmax)
      if self.op is Ops.CMPNE: return ((s0_vmax < s1_vmin) or (s1_vmax < s0_vmin), not (s0_vmin == s0_vmax == s1_vmin == s1_vmax))
      if self.op is Ops.OR and self.dtype == dtypes.bool: return s0_vmin or s1_vmin, s0_vmax or s1_vmax
      if self.op is Ops.AND and self.dtype == dtypes.bool: return s0_vmin and s1_vmin, s0_vmax and s1_vmax
    # float has NAN issue and we use explicit NAN in transcendental
    if self.op is Ops.WHERE and dtypes.is_int(self.dtype): return min(self.src[1].vmin, self.src[2].vmin), max(self.src[1].vmax, self.src[2].vmax)
    # NOTE: returned UOp is assumed to be CONST
    if self.op is Ops.DEFINE_VAR and self.arg: return self.arg[1], self.arg[2]
    if self.op in (Ops.RANGE, Ops.SPECIAL): return 0, (self.src[0]-1).vmax
    if self.op is Ops.BIND: return self.src[0]._min_max # ignore the bound value
    if self.op in {Ops.UNROLL, Ops.VECTORIZE}: return min(x.vmin for x in self.src), max(x.vmax for x in self.src)
    if self.op is Ops.CONST and self.arg is not Invalid: return self.arg, self.arg
    if self.op is Ops.VCONST and Invalid not in self.arg: return (min(self.arg), max(self.arg))
    if self.op is Ops.GEP: return self.src[0]._min_max
    # TODO: CAST to bool/unsigned is not monotone, still some case can be simplified
    if self.op is Ops.CAST and self.dtype in dtypes.floats+dtypes.sints+(dtypes.index,):
      return max(dtypes.min(self.dtype), self.src[0].vmin), min(self.src[0].vmax, dtypes.max(self.dtype))
    return dtypes.min(self.dtype), dtypes.max(self.dtype)

  @functools.cached_property
  def _sym_fxn(self):
    sself = self.simplify()
    varnames = tuple(x.arg[0] for x in sself.toposort() if x.op is Ops.DEFINE_VAR)
    # TODO: sanitize varnames, or don't use naked eval while staying fast
    return eval("lambda "+','.join(varnames)+": "+sself.render(pm=renderer_infer)), varnames  # pylint: disable=eval-used

  def sym_infer(self, var_vals:dict[str, int]):
    fxn, varnames = self._sym_fxn
    return fxn(**{k:v for k,v in var_vals.items() if k in varnames})

  def render(self, simplify=True, pm:PatternMatcher|None=None) -> str:
    ctx: dict[UOp, str] = {}
    pm = renderer if pm is None else pm
    for u in (s:=self.simplify() if simplify else self).toposort():
      ctx[u] = cast(str, pm.rewrite(u, ctx=ctx))
    return ctx[s]

  def pyrender(self): return pyrender(self)

  # *** uop high level syntactic sugar ***

  @staticmethod
  def placeholder(shape:tuple[int, ...], dtype:DType, slot:int, addrspace=AddrSpace.GLOBAL):
    lookup = {AddrSpace.GLOBAL: Ops.DEFINE_GLOBAL, AddrSpace.LOCAL: Ops.DEFINE_LOCAL, AddrSpace.REG: Ops.DEFINE_REG}
    ret = UOp(lookup[addrspace], dtype.ptr(prod(shape), addrspace), arg=slot)
    if len(shape) > 1: ret = ret.reshape(shape)
    return ret
  def placeholder_like(self, slot:int):
    assert all_int(self.shape), "no placeholder-like on symbolic shape"
    return UOp.placeholder(self.shape, self.dtype, slot)

  # set is store+end+after
  def set(self:UOp, val:UOp|ConstType, end:UOp|tuple[UOp, ...]|list[UOp]=()) -> UOp:
    return self.src[0].after(self.store(val).end(*argfix(end)))

  def custom_kernel(*srcs:UOp, fxn:Callable, grad_fxn:Callable|None=None) -> list[UOp]:
    placeholders = [UOp.placeholder_like(s, slot=i) for i,s in enumerate(srcs)]
    contig_srcs = tuple(x.contiguous() for x in srcs)
    kernel = UOp(Ops.KERNEL, src=tuple(x.base for x in contig_srcs), arg=Kernel(fxn(*placeholders), grad_fxn=grad_fxn))
    return [s.after(kernel) for s in contig_srcs]

@dataclass(frozen=True)
class KernelInfo:
  name: str = "test"            # name of the kernel
  axis_types: tuple[AxisType, ...] = tuple()
  dont_use_locals: bool = False # don't use local indexing
  applied_opts: tuple = tuple()
  opts_to_apply: tuple|None = None
  @property
  def function_name(self): return to_function_name(self.name)

@dataclass(frozen=True)
class Kernel:
  ast: UOp
  metadata: tuple[Metadata, ...] = ()
  grad_fxn: Callable|None = None

# ******** ops in python ********

def safe_exp2(x):
  try: return 2 ** x
  except OverflowError: return math.inf

def safe_pow(x, y):
  try: return math.nan if isinstance(p:=pow(x, y), complex) else p
  except ZeroDivisionError: return math.inf
  except ValueError: return math.inf if x > 0 else -math.inf

python_alu: dict[Ops, Callable]  = {
  Ops.LOG2: lambda x: math.log2(x) if x > 0 else -math.inf if x == 0 else math.nan, Ops.EXP2: safe_exp2,
  Ops.SQRT: lambda x: math.sqrt(x) if x >= 0 else math.nan, Ops.RECIPROCAL: lambda x: 1/x if x != 0 else math.copysign(math.inf, x),
  Ops.SIN: lambda x: math.sin(x) if not math.isinf(x) else math.nan, Ops.POW: safe_pow, Ops.TRUNC: math.trunc,
  Ops.NEG: operator.neg, Ops.ADD: operator.add, Ops.SUB: operator.sub, Ops.MUL: operator.mul, Ops.CMPNE: operator.ne, Ops.CMPLT: operator.lt,
  Ops.XOR: operator.xor, Ops.OR: operator.or_, Ops.AND: operator.and_, Ops.SHR: operator.rshift, Ops.SHL: operator.lshift, Ops.MAX: max,
  Ops.MOD: cmod, Ops.IDIV: cdiv, Ops.MULACC: lambda x,y,z: (x*y)+z, Ops.WHERE: lambda x,y,z: y if x else z, Ops.CMPEQ: operator.eq}

def exec_alu(op:Ops, dtype:DType, operands, truncate_output=True):
  if dtype.count > 1:
    return tuple([exec_alu(op, dtype.scalar(), [x[i] if isinstance(x, tuple) else x for x in operands]) for i in range(dtype.count)])
  if dtype==dtypes.index and op in GroupOp.Binary and Invalid in operands: return Invalid
  alu = python_alu[op](*operands)
  return truncate.get(dtype, lambda x: x)(alu) if truncate_output else alu

# ***** uop helpers *****

def print_uops(uops:list[UOp]):
  uops_index = {u:i for i,u in enumerate(uops)}
  for i,u in enumerate(uops):
    formatted_srcs = [(uops_index[x] if x.op is not Ops.CONST else f"{x.arg}") if x in uops else "--" for x in u.src]
    print(f"{i:4d} {str(u.op):20s}: {multirange_str(u.ranges, color=True, pad=10)} {str(u.dtype):40s} " f"{str(formatted_srcs):32s} {u.arg}")

# ***** pattern matcher *****

def get_location() -> tuple[str, int]:
  frm = sys._getframe(1)
  # skip over ops.py/mathtraits.py (unless there's nothing but ops.py/mathtraits.py)
  while pathlib.Path(frm.f_code.co_filename).name in ("ops.py", "mathtraits.py") and frm.f_back is not None and \
      not frm.f_back.f_code.co_filename.startswith("<frozen"):
    frm = frm.f_back
  return frm.f_code.co_filename, frm.f_lineno

@functools.cache
def lines(fn) -> list[str]:
  with open(fn) as f: return f.readlines()

def printable(loc:tuple[str, int]) -> str:
  try: return lines(loc[0])[loc[1]-1].strip()
  except FileNotFoundError: return "<missing>"

class UPat(OpMixin):
  __slots__ = ("op", "dtype", "arg", "name", "src")
  def __init__(self, op:Ops|tuple[Ops, ...]|set[Ops]|None=None, dtype:DType|tuple[DType, ...]|None=None,
               src:tuple[UPat, ...]|list[UPat]|UPat|None=None, arg:Any=None,
               name:str|None=None, allow_any_len:bool=False, custom_early_reject:set[Ops]|None=None, location=None):
    assert op is None or isinstance(op, (Ops, tuple, set)), "op must be Ops or tuple of Ops"
    self.op: tuple[Ops, ...]|None = (op,) if isinstance(op, Ops) else (tuple(op) if isinstance(op, set) else op)
    self.dtype: tuple[DType, ...]|None = (dtype,) if isinstance(dtype, DType) else dtype
    self.arg, self.name, self._in_src, self.custom_early_reject = arg, name, src, custom_early_reject
    self.src: Any = None
    assert self.name != "ctx", "UPat can't be named ctx"
    assert dtype is None or isinstance(dtype, DType) or all(isinstance(x, DType) for x in dtype), f"invalid dtype {dtype}"

    # try all permutations if it's a list
    if isinstance(src, list): self.src = list(itertools.permutations(src)) if not all_same(src) else [tuple(src)]
    # only one if it's a tuple
    elif isinstance(src, tuple): self.src = [src]
    # repeat if it's a UPat
    elif isinstance(src, UPat): self.src = [itertools.repeat(src)]

    self.strict_length = not (allow_any_len or isinstance(src, UPat) or src is None)
    self.required_len: int = 0 if isinstance(src, UPat) or src is None else len(src)
    self.location = location or get_location()

    if custom_early_reject is not None: self.early_reject = custom_early_reject
    else:
      upat_match = [src] if isinstance(src, UPat) else ([] if src is None else self.src[0])
      self.early_reject = {pp.op[0] for pp in upat_match if pp.op is not None and len(pp.op) == 1}

  def __reduce__(self):
    return UPat, (self.op, self.dtype, self._in_src, self.arg, self.name, not self.strict_length, self.custom_early_reject, self.location)
  def named(self, name:str): return UPat(self.op, self.dtype, self._in_src, self.arg, name, not self.strict_length, self.custom_early_reject)

  @staticmethod
  def any(*src): return UPatAny(src=src)
  def or_casted(self, name:str|None=None): return UPat.any(self if name is None else self.named(name), UPat(Ops.CAST, name=name, src=(self,)))
  def or_after(self, name:str|None=None):
    return UPat.any(self if name is None else self.named(name), UPat(Ops.AFTER, name=name, src=(self,), allow_any_len=True))

  @staticmethod
  @functools.cache
  def var(name:str|None=None, dtype:DType|tuple[DType, ...]|None=None): return UPat(dtype=dtype, name=name)
  @staticmethod
  @functools.cache
  def cvar(name:str|None=None, dtype:DType|tuple[DType, ...]|None=None, vec=True, arg=None):
    return UPat((Ops.CONST,Ops.VCONST) if vec else Ops.CONST, dtype, name=name, arg=arg)
  @staticmethod
  def const(dtype:DType|tuple[DType, ...]|None, b:ConstType|InvalidType): return UPat(Ops.CONST, dtype=dtype, arg=b)

  # lil helper
  def f(self, op, **kwargs): return UPat(op, src=(self,), **kwargs)

  # copied from UOp
  def sink(self, *srcs:UPat|None, **kwargs): return UPat(Ops.SINK, dtypes.void, (self,)+tuple([x for x in srcs if x is not None]), **kwargs)
  def index(self, idx:UPat, valid:UPat|None=None, **kwargs):
    return UPat(Ops.INDEX, self.dtype, (self,idx,valid) if valid is not None else (self,idx), **kwargs)
  def cast(self, dtype=None, **kwargs): return UPat(Ops.CAST, dtype, (self,), **kwargs)
  def bitcast(self, dtype=None): return UPat(Ops.BITCAST, dtype, (self,))
  def gep(self, i:int|None=None, **kwargs): return UPat(Ops.GEP, None, (self,), (i,) if i is not None else None, **kwargs)
  def load(self, *src:UPat, **kwargs): return UPat(Ops.LOAD, src=(self,)+src, **kwargs)
  def store(self, *src:UPat, **kwargs): return UPat(Ops.STORE, self.dtype, (self,)+src, **kwargs)
  def assign(self, x:UPat, **kwargs): return UPat(Ops.ASSIGN, self.dtype, (self,x), **kwargs)
  def reduce(self, *src:UPat, **kwargs): return UPat(Ops.REDUCE, self.dtype, src=(self,)+src, **kwargs)
  def broadcast(self, **kwargs): return UPat(Ops.VECTORIZE, self.dtype, src=self, **kwargs)
  def contiguous(self, *args, **kwargs): return UPat(Ops.CONTIGUOUS, dtype=self.dtype, src=(self,)+args, **kwargs)
  def after(self, *src:UPat, **kwargs): return UPat(Ops.AFTER, self.dtype, (self,)+src, **kwargs)
  def end(self, *src:UPat, **kwargs): return UPat(Ops.END, self.dtype, (self,)+src, **kwargs)

  def const_like(self, b:ConstLike): return UPat.const(self.dtype, cast(ConstType, b))
  def alu(self, op:Ops, *src:UPat):
    asrc = (self,)+src
    return UPat(op, dtypes.bool if op in {Ops.CMPLT, Ops.CMPNE} else asrc[-1].dtype, list(asrc) if op in GroupOp.Commutative else asrc)

  def match(self:UPat, uop:UOp, store:dict[str, UOp]) -> list[dict[str, UOp]]:
    if (self.op is not None and uop.op not in self.op) or \
       (self.name is not None and store.setdefault(self.name, uop) is not uop) or \
       (self.dtype is not None and uop.dtype not in self.dtype and uop.dtype.scalar() not in self.dtype) or \
       (self.arg is not None and self.arg != uop.arg) or \
       (len(uop.src) < self.required_len) or \
       (self.strict_length and len(uop.src) != self.required_len): return []
    if self.src is None: return [store]
    res: list[dict[str, UOp]] = []
    for vp in self.src:
      stores, new_stores = [store.copy()], []
      for uu, vv in zip(uop.src, vp):
        for s in stores: new_stores.extend(vv.match(uu, s))
        stores, new_stores = new_stores, []
      res.extend(stores)
    return res

class UPatAny(UPat):
  def match(self:UPat, uop:UOp, store:dict[str, UOp]) -> list[dict[str, UOp]]:
    matches = [x.match(uop, store.copy()) for x in self.src[0]]
    return flatten([x for x in matches if x is not None])

def deconstruct_function(fxn:Callable) -> tuple:
  new_globals = {k:v for k,v in fxn.__globals__.items() if k in fxn.__code__.co_names}
  for co in fxn.__code__.co_consts:
    if isinstance(co, types.CodeType): new_globals.update({k:v for k,v in fxn.__globals__.items() if k in co.co_names})
  # NOTE: optional round trip through pickle!
  assert fxn.__closure__ is None, "closures are not supported in pattern matchers"
  ret = fxn.__code__, new_globals, fxn.__name__, fxn.__defaults__
  return pickle.loads(pickle.dumps(ret)) if getenv("TEST_PICKLE") else ret

@functools.cache
def upat_interpret(p:UPat, fxn:Callable) -> Callable:
  real_fxn = types.FunctionType(*deconstruct_function(fxn))
  if 'ctx' in inspect.signature(real_fxn).parameters:
    def universal_match(uop, ctx):
      for match in p.match(uop, {}):
        if (ret:=real_fxn(ctx=ctx, **match)) is not None: return ret  # pylint: disable=not-callable
      return None
  else:
    def universal_match(uop, _):
      for match in p.match(uop, {}):
        if (ret:=real_fxn(**match)) is not None: return ret  # pylint: disable=not-callable
      return None
  return universal_match

class PatternMatcher:
  def __init__(self, patterns:Sequence[tuple[UPat, Callable|tuple]], compiled=bool(getenv("UPAT_COMPILE", 1))):
    if compiled: from tinygrad.uop.upat import upat_compile
    # if this comes from a pickle, we reconstruct the lambda functions here
    self.patterns:list[tuple[UPat, Callable]] = [(p,types.FunctionType(*fxn) if isinstance(fxn, tuple) else fxn) for p,fxn in patterns]
    # NOTE: use of DefaultDict here is very dangerous! all keys will live for the lifetime of the PatternMatcher!
    self.pdict: dict[Ops, list[tuple[UPat, Callable, set]]] = {}
    # uop is required, arg is optional
    for p,fxn in self.patterns:
      assert p.op is not None
      if compiled and (match:=upat_compile(p, fxn)) is not None: pass # pylint: disable=E0606
      else: match = upat_interpret(p, fxn)
      for uop in p.op: self.pdict.setdefault(uop, []).append((p, match, p.early_reject))

  def __reduce__(self): return PatternMatcher, ([(x,deconstruct_function(fxn) if fxn.__name__ == "<lambda>" else fxn) for x,fxn in self.patterns],)

  @functools.cache  # pylint: disable=method-cache-max-size-none
  def __add__(self, more:PatternMatcher) -> PatternMatcher: return PatternMatcher(self.patterns+more.patterns)

  def rewrite(self, uop:UOp, ctx=None) -> UOp|None:
    ler = {u.op for u in uop.src}
    for _,match,early_reject in self.pdict.get(uop.op, []):
      if not early_reject.issubset(ler): continue
      if (ret:=match(uop, ctx)) is not None and ret is not uop: return ret
    return None

# *** tracking pattern matcher ***

TRACK_MATCH_STATS = ContextVar("TRACK_MATCH_STATS", 2 if VIZ else 0)
match_stats:dict[UPat, list[int|float]] = dict()

# TRACK_MATCH_STATS>=2 or VIZ=1 saves all matches
ucount = itertools.count()
uop_fields:dict[int, tuple] = {}

@dataclass(frozen=True)
class TrackedGraphRewrite:
  loc:tuple[str, int]                           # location that called graph_rewrite
  sink:int                                      # the sink input to graph_rewrite
  matches:list[tuple[int, int, tuple, float]]   # before/after UOp, UPat location and time
  name:str                                      # name of the rewrite
  depth:int                                     # depth if it's a subrewrite
  bottom_up:bool

tracked_keys:list[TracingKey] = []
tracked_ctxs:list[list[TrackedGraphRewrite]] = []
_name_cnt:dict[str, itertools.count] = {}

if getenv("CAPTURE_PROCESS_REPLAY"):
  replay_capture: dict[str, bytes] = {}
  import atexit
  @atexit.register
  def save_to_diskcache():
    for k,v in replay_capture.items(): diskcache_put("process_replay", k, v, prepickled=True)

def add_trace_group(kt:TracingKey) -> None:
  tracked_keys.append(kt)
  tracked_ctxs.append([])

def track_rewrites(name:Callable[..., str|TracingKey]|bool=True, replay:bool=False):
  def _decorator(func):
    def __wrapper(*args, **kwargs):
      fn = key = func.__name__
      if TRACK_MATCH_STATS >= 2: add_trace_group(key:=TracingKey(n:=f"{fn} n{next(_name_cnt.setdefault(fn, itertools.count(1)))}", (n,)))
      with cpu_profile(key, "TINY") as e:
        ret = func(*args, **kwargs)
      if TRACK_MATCH_STATS >= 2 and callable(name):
        name_ret = name(*args, **kwargs, ret=ret)
        assert isinstance(name_ret, (TracingKey, str)), f"name function returned {type(name_ret)}"
        tracked_keys[-1] = k = TracingKey(n:=tracked_keys[-1].display_name.replace(fn, name_ret), (n,)) if isinstance(name_ret, str) else name_ret
        e.name = TracingKey(k.display_name if isinstance(name_ret, str) else f"{fn} for {k.display_name}", k.keys)
      if getenv("CAPTURE_PROCESS_REPLAY") and replay:
        # find the unittest frame we're capturing in
        frm = sys._getframe(1)
        while (f_back:=frm.f_back) is not None and "unittest" not in f_back.f_code.co_filename: frm = f_back
        loc = f"{frm.f_code.co_filename.split('/')[-1]}:{frm.f_lineno} {frm.f_code.co_name}"
        # capture global context vars and all the args passed in
        with Context(PICKLE_BUFFERS=0):
          inputs = (fn, args, kwargs, ContextVar._cache)
          replay_capture[hashlib.sha256(pickle.dumps(inputs)).hexdigest()] = pickle.dumps(inputs+(loc, ret))
      return ret
    return __wrapper
  return _decorator

active_rewrites:list[TrackedGraphRewrite] = []
def profile_matches(fxn:Callable):
  def wrap(*args, **kwargs):
    name = str(kwargs.get("name", None) or fxn.__name__)
    assert args and isinstance(args[0], UOp), f"invalid match tracing inputs for {name} with {args}"
    if tracking:=(TRACK_MATCH_STATS >= 2):
      loc = ((frm:=sys._getframe(1)).f_code.co_filename, frm.f_lineno)
      depth = len(active_rewrites)
      if not tracked_ctxs: add_trace_group(TracingKey(f"default {fxn.__name__}"))
      tracked_ctxs[-1].append(ctx:=TrackedGraphRewrite(loc, args[0].trace_num, [], name, depth, kwargs.get("bottom_up", False)))
      active_rewrites.append(ctx)
    with cpu_profile(name, "TINY", display=tracking):
      ret = fxn(*args, **kwargs)
    if tracking: active_rewrites.pop()
    return ret
  return wrap

class TrackedPatternMatcher(PatternMatcher):
  def rewrite(self, uop:UOp, ctx=None) -> UOp|None:
    ret = None
    ler = {u.op for u in uop.src}
    for p,match,early_reject in self.pdict.get(uop.op, []):
      if p not in match_stats: match_stats[p] = [0,0,0.0,0.0]
      st = time.perf_counter()
      if not early_reject.issubset(ler):
        match_stats[p][2] += time.perf_counter()-st
        continue
      match_stats[p][1] += 1
      try: ret = match(uop, ctx)
      except Exception:
        if TRACK_MATCH_STATS >= 2 and active_rewrites:
          active_rewrites[-1].matches.append((uop.trace_num, UOp(Ops.REWRITE_ERROR,src=uop.src,arg=str(sys.exc_info()[1])).trace_num,p.location,0))
        raise
      if ret is not None and ret is not uop:
        match_stats[p][0] += 1
        match_stats[p][3] += (et:=time.perf_counter()-st)
        if TRACK_MATCH_STATS >= 3: print(f"{et*1e6:7.2f} us -- ", printable(p.location))
        if TRACK_MATCH_STATS >= 2 and isinstance(ret, UOp) and active_rewrites:
          active_rewrites[-1].matches.append((uop.trace_num, ret.trace_num, p.location, et))
        return ret
      match_stats[p][2] += time.perf_counter()-st
    return None

@dataclass(frozen=True)
class RewriteTrace: keys:list[TracingKey]; rewrites:list[list[TrackedGraphRewrite]]; uop_fields:dict[int, tuple] # noqa: E702

if TRACK_MATCH_STATS or PROFILE:
  PatternMatcher = TrackedPatternMatcher  # type: ignore
  import atexit
  @atexit.register
  def print_match_stats():
    if TRACK_MATCH_STATS >= 2:
      with open(fn:=temp("rewrites.pkl", append_user=True), "wb") as f:
        print(f"rewrote {len(tracked_ctxs)} graphs and matched {sum(len(r.matches) for x in tracked_ctxs for r in x)} times, saved to {fn}")
        pickle.dump(RewriteTrace(tracked_keys, tracked_ctxs, uop_fields), f)
    if VIZ: return launch_viz("VIZ", temp("rewrites.pkl", append_user=True))
    if getenv("PRINT_MATCH_STATS", TRACK_MATCH_STATS.value):
      ret = [0,0,0.0,0.0]
      for k,v in sorted(list(match_stats.items()), key=lambda x: x[1][2]+x[1][3]):
        loc_str = f"{k.location[0].split('/')[-1]}:{k.location[1]}"
        if v[1] != 0: print(f"{v[0]:6d} / {v[1]:7d} -- {v[3]*1000.:9.2f} / {(v[2]+v[3])*1000.:9.2f} ms -- {loc_str:20s}", printable(k.location))
        ret = [x+y for x,y in zip(ret, v)]
      print(f"{ret[0]:6d} / {ret[1]:7d} -- {ret[3]*1000.:9.2f} / {(ret[2]+ret[3])*1000.:9.2f} ms -- TOTAL")
      print(f"{len(match_stats)} rules, {sum(v[0] > 0 for v in match_stats.values())} matched once")

  def launch_viz(env_str:str, data:str):
    os.environ[env_str] = "0"
    os.environ[f"{env_str}_DATA"] = data
    if not int(os.getenv("VIZ", "0")) and not int(os.getenv("PROFILE", "0")) and not CI:
      args = ['--kernels', getenv("VIZ_DATA", "")] if getenv("VIZ_DATA", "") else []
      args += ['--profile', getenv("PROFILE_DATA", "")] if getenv("PROFILE_DATA", "") else []
      viz_path = pathlib.Path(__file__).resolve().parent.parent / "viz" / "serve.py"
      os.execv(sys.executable, [sys.executable, viz_path.as_posix()] + args)

# *** simple graph rewrite engine ***

with Context(SPEC=0): SENTINEL = UOp(Ops.SENTINEL)
class BottomUpGate(Exception): pass
class RewriteContext:
  def __init__(self, pm, bpm, ctx=None):
    self.pm: PatternMatcher|None = pm
    self.pm_cache: dict[UOp, UOp|None] = {}
    self.bpm: PatternMatcher|None = bpm
    self.bpm_cache: dict[UOp, UOp|None] = {}
    self.ctx = ctx
    self.replace: dict[UOp, UOp] = {}

  def cached_pm_rewrite(self, x:UOp):
    if (ret:=self.pm_cache.get(x,SENTINEL)) is not SENTINEL: return ret
    ret = self.pm_cache[x] = cast(PatternMatcher, self.pm).rewrite(x, self.ctx)
    return ret

  def cached_bpm_rewrite(self, x:UOp):
    if (ret:=self.bpm_cache.get(x,SENTINEL)) is not SENTINEL: return ret
    ret = self.bpm_cache[x] = cast(PatternMatcher, self.bpm).rewrite(x, self.ctx)
    return ret

  def unified_rewrite(self, root:UOp) -> UOp:
    stack: collections.deque[tuple[UOp, int, UOp]] = collections.deque([(root, 0, root)])
    on_stack = {root}  # all UOps either on the stack or in self.replace, i.e. dont have to be placed again
    REWRITE_STACK_LIMIT = getenv("REWRITE_STACK_LIMIT", 250000)
    while stack:
      if len(stack) > REWRITE_STACK_LIMIT: raise RuntimeError("infinite loop in graph_rewrite (stack too big)")
      n, stage, new_n = stack.pop()
      if n in self.replace: continue  # skip any nodes we have seen
      if stage == 0:
        # if bottom up, we rewrite this node early. in both cases, we add its srcs to the stack
        if self.bpm is not None:
          # apply rewrite rules until a fixed point is reached. may return `uop` itself if PatternMatcher doesn't match
          test_n: UOp|None = n
          seen = set()
          try:
            while test_n is not None:
              if test_n in seen: raise RuntimeError("infinite loop in fixed_point_rewrite")
              seen.add(test_n)
              new_n, test_n = test_n, self.cached_bpm_rewrite(test_n)
          except BottomUpGate:
            # if the bpm matching raised a gate, we are done with this node and dont continue down the srcs
            self.replace[n] = unwrap(test_n)
            continue
        stack.append((n, 1, new_n))
        for x in reversed(new_n.src):
          if x in on_stack: continue
          stack.append((x, 0, x))
          on_stack.add(x)
      elif stage == 1:
        tmp = []
        for x in new_n.src:
          if (rx:=self.replace.get(x, SENTINEL)) is SENTINEL:
            # if some new sources aren't ready, we try this again later. happens with on_stack, maybe should remove?
            stack.appendleft((n, 1, new_n))
            break
          tmp.append(rx)
        else:
          # in stage 1, once all srcs are rewritten, rebuild (if changed) or run top-down rewrite
          if (new_src:=tuple(tmp)) == new_n.src:
            # if top down, do the rewrite. if no rewrite or bottom up, we are done rewriting this node so we add it to the dict
            if self.pm is None or (new_src_n:=self.cached_pm_rewrite(new_n)) is None:
              self.replace[n] = new_n
              continue
          else:
            # if srcs changed from rewrites, construct a new UOp with the new srcs
            new_src_n = UOp(new_n.op, new_n.dtype, new_src, new_n.arg, new_n.tag)
          # trigger a rewrite of new_src_n, then after that rewrite is done, link it back to n
          stack.append((n, 2, new_src_n))
          stack.append((new_src_n, 0, new_src_n))
      else:
        # in stage 2, we link the result of new_n to the result of n
        if (replaced_new_n:=self.replace.get(new_n, SENTINEL)) is SENTINEL:
          # not ready, try the link later
          stack.appendleft((n, 2, new_n))
        else:
          # otherwise we are done
          self.replace[n] = replaced_new_n
    return self.replace[root]

@profile_matches
def graph_rewrite(sink:UOp, pm:PatternMatcher, ctx=None, bottom_up=False, name=None, bpm=None) -> UOp:
  rewrite_ctx = RewriteContext(pm if not bottom_up else None, pm if bottom_up else bpm, ctx)
  return rewrite_ctx.unified_rewrite(sink)

@profile_matches
def graph_rewrite_map(sink:UOp, pm:PatternMatcher, ctx=None, bottom_up=False, name=None, bpm=None,
                      input_map:dict[UOp, UOp]|None=None, ) -> dict[UOp, UOp]:
  rewrite_ctx = RewriteContext(pm if not bottom_up else None, pm if bottom_up else bpm, ctx)
  new_map: dict[UOp, UOp] = {}
  for k in (list(sink.toposort())[::-1] if bottom_up else sink.toposort()):
    new_map[k] = v = rewrite_ctx.unified_rewrite(k)
    if k is not v and k.metadata is not None: all_metadata[v] = tuple(dedup(all_metadata.get(v, ())))+k.metadata
  if input_map is not None:
    for k,v in input_map.items(): new_map[k] = new_map.get(v,v)
  return new_map

def sint_to_uop(x:sint, dtype=dtypes.index) -> UOp: return UOp.const(dtype, x) if isinstance(x, int) else x.cast(dtype)

def select_dtype(u): return (dtypes.long if u.overflows(dtypes.int32) else dtypes.int).vec(u.dtype.count)
pm_lower_index_dtype = PatternMatcher([
  # There are no Unary ops at this point in symbolic, those are introduced later
  (UPat(GroupOp.Binary, name="u", src=(UPat.var("x").cast(dtypes.index), UPat.var("y").cast(dtypes.index))), lambda u,x,y:
    x.cast(dt:=least_upper_dtype(select_dtype(u), x.dtype, y.dtype)).alu(u.op, y.cast(dt)).cast(u.dtype)),
  (UPat((Ops.CONST, Ops.VCONST), dtype=dtypes.index, name="u"), lambda u: u.replace(dtype=select_dtype(u)).cast(u.dtype) if u.arg!=Invalid else None),
  (UPat(Ops.WHERE, dtypes.index, src=(UPat.var("cond"), UPat.var("x").cast(dtypes.index), UPat.var("y").cast(dtypes.index))), lambda cond,x,y:
    cond.where(x.cast(dt:=least_upper_dtype(x.dtype, y.dtype)), y.cast(dt)).cast(dtypes.index)),
  (UPat(Ops.RANGE, src=(UPat.var("end").cast(dtypes.index)), name="r"), lambda r,end: r.replace(dtype=end.dtype, src=(end,)).cast(dtypes.index)),
  (UPat(Ops.VECTORIZE, src=UPat().cast(dtypes.index), name="v"),
    lambda v: v.replace(dtype=(dt:=select_dtype(v)), src=tuple(s.src[0].cast(dt.scalar()) for s in v.src)).cast(dtypes.index)),
  # special can only be int32
  (UPat(Ops.SPECIAL, src=(UPat.var("var").cast(dtypes.index),), name="u"), lambda u,var: u.replace(dtype=dtypes.int, src=(var,)).cast(dtypes.index)),
  (UPat(Ops.DEFINE_VAR, dtype=dtypes.index, name="u"), lambda u: u.replace(dtype=dtypes.int).cast(dtypes.index)),
  (UPat(Ops.BIND, src=(UPat.var("var").cast(dtypes.index), UPat.cvar("val").cast(dtypes.index))), lambda var,val: var.bind(val).cast(dtypes.index)),
  (UPat(Ops.CAST, src=(UPat(name="x").cast(dtypes.index),), name="c"), lambda x,c: x.cast(c.dtype)),
  # lower Invalid
  (UPat.var("buf").index(UPat.var("cond").where(UPat.var("idx"), UPat(Ops.CONST, arg=Invalid))), lambda buf,idx,cond: buf.index(idx, cond, ptr=True)),
  # remove hanging casts
  (UPat(Ops.INDEX, src=(UPat.var("buf"), UPat.var("idx", dtypes.ints).cast()),), lambda buf,idx: buf.index(idx, ptr=True)),
  (UPat(Ops.INDEX, src=(UPat.var("buf"), UPat.var("idx", dtypes.ints).cast(), UPat.var("valid"))),
   lambda buf,idx,valid: buf.index(idx, valid, ptr=True)),
  (UPat((Ops.STORE, Ops.LOAD), src=(UPat(), UPat(), UPat().cast(dtypes.index)), allow_any_len=True, name="s"),
    lambda s: s.replace(src=s.src[:2]+tuple(u.src[0] for u in s.src[2:]))),
  (UPat((Ops.SINK, Ops.NOOP, Ops.END), name="n"),
   lambda n: n.replace(src=tuple(s.src[0] if s.op is Ops.CAST and s.dtype == dtypes.index else s for s in n.src))),
])
def _index_to_concrete_int(u:UOp): return graph_rewrite(u.sink(), pm_lower_index_dtype).src[0]

_substitute = PatternMatcher([(UPat(tuple(Ops), name="x"), lambda ctx,x: ctx.get(x,None))])
_remove_all_tags = PatternMatcher([(UPat(GroupOp.All, name="x"), lambda x: x.replace(tag=None) if x.tag is not None else None)])

def do_unbind(ctx:dict[Variable, int], x:UOp):
  v,i = x.unbind()
  ctx[v] = i
  return v
pm_unbind = PatternMatcher([(UPat(Ops.BIND, name="x"), do_unbind)])

# for debug
syms = { Ops.ADD: "+", Ops.SUB: "-", Ops.IDIV: "//", Ops.MOD: "%", Ops.SHL: "<<", Ops.SHR: ">>",
         Ops.MUL: "*", Ops.CMPLT: "<", Ops.CMPNE: "!=", Ops.AND: "&", Ops.OR: "|", Ops.XOR: "^"}
# comparison operators are not in here because they are chained in python, not left-associative
precedence = {Ops.MUL:1, Ops.IDIV:1, Ops.MOD:1, Ops.ADD:2, Ops.SUB:2, Ops.SHL:3, Ops.SHR:3, Ops.AND:4, Ops.XOR:5, Ops.OR:6}
def strip_binary_parens(x:UOp, left:str, right:str, code_for_op) -> str:
  if x.op not in precedence: return code_for_op(left, right)
  return code_for_op(strip_parens(left) if precedence.get(x.src[0].op,99)<=precedence[x.op] else left, strip_parens(right) if
    precedence.get(x.src[1].op,99)<precedence[x.op] else right)

renderer = PatternMatcher([
  (UPat((Ops.DEFINE_VAR,), name="x"), lambda x: x.arg[0]),
  (UPat((Ops.SPECIAL), name="x"), lambda x: x.arg),
  (UPat(Ops.RANGE, name="x"), lambda x: f"r{range_str(x)}"),
  (UPat((Ops.CONST, Ops.VCONST), name="x"), lambda x: str(x.arg)),
  (UPat(Ops.UNROLL, name="x"), lambda ctx,x,u: f"UNROLL({ctx[x.src[0]]}, {u.arg})"),
  (UPat(Ops.CAST, name="x"), lambda ctx,x: f"({str(x.dtype)[7:]})({ctx[x.src[0]]})"),
  (UPat(Ops.BIND, name="x"), lambda ctx,x: ctx[x.src[0]]),
  (UPat(Ops.NEG, name="x"), lambda ctx,x: f"(-{ctx[x.src[0]]})"),
  (UPat(Ops.RECIPROCAL, name="x"), lambda ctx,x: f"(1/{ctx[x.src[0]]})"),
  (UPat(Ops.MAX, name="x"), lambda ctx,x: f"max({ctx[x.src[0]]}, {ctx[x.src[1]]})"),
  (UPat(Ops.MULACC, name="x"), lambda ctx,x: f"({ctx[x.src[0]]}*{ctx[x.src[1]]}+{ctx[x.src[2]]})"),
  (UPat(Ops.WHERE, name="x"), lambda ctx,x: f"({ctx[x.src[1]]} if {ctx[x.src[0]]} else {ctx[x.src[2]]})"),
  (UPat(set(syms.keys()), name="x"), lambda ctx,x: strip_binary_parens(x, ctx[x.src[0]], ctx[x.src[1]], lambda a,b: f"({a}{syms[x.op]}{b})")),
  (UPat((Ops.INDEX, Ops.BUFFERIZE), name="x"), lambda x, ctx: ''.join([f"[{strip_parens(ctx[y])}]" for y in x.src[1:]])),
  (UPat(Ops.VECTORIZE, name="x"),
   lambda ctx,x: f"{{{','.join([ctx[y] for y in x.src])}}}" if not all_same(x.src) else f"{{{ctx[x.src[0]]}, ...}}"),
  (UPat(GroupOp.All, name="x"), lambda x: str(x)),
])

renderer_infer = PatternMatcher([
  (UPat(Ops.MOD, name="x"), lambda ctx,x: f"cmod({ctx[x.src[0]]}, {ctx[x.src[1]]})"),
  (UPat(Ops.IDIV, name="x"), lambda ctx,x: f"cdiv({ctx[x.src[0]]}, {ctx[x.src[1]]})"),
]) + renderer

# *** pyrender ***

def srcs(ctx, src): return f"({ctx[src[0]]},)" if len(src) == 1 else f"({', '.join([ctx[x] for x in src])})"
def render_marg(ctx,x:UOp):
  if x.op is Ops.PERMUTE: return str(x.marg)
  if x.op is Ops.FLIP: return str(tuple([i for i,x in enumerate(x.marg) if x]))
  pieces = []
  if x.op in {Ops.RESHAPE, Ops.EXPAND}:
    pieces = [f"{ctx[a] if isinstance(a, UOp) else str(a)}" for a in x.marg]
  if x.op in {Ops.PAD, Ops.SHRINK}:
    pieces = [f"({ctx[a[0]] if isinstance(a[0], UOp) else str(a[0])}, {ctx[a[1]] if isinstance(a[1], UOp) else str(a[1])})" for a in x.marg]
  return f"({','.join(pieces)})" if len(pieces) != 1 else f"({pieces[0]},)"

sugar = {Ops.SINK, Ops.END, Ops.STORE, Ops.LOAD, Ops.UNIQUE, Ops.SQRT, Ops.INDEX, Ops.REDUCE, Ops.AFTER, Ops.THREEFRY,
         Ops.WHERE, Ops.RECIPROCAL, Ops.EXP2, Ops.LOG2, Ops.SIN, Ops.CONTIGUOUS, Ops.BARRIER, Ops.ASSIGN, Ops.DETACH}
pm_pyrender_extra = PatternMatcher([
  (UPat(Ops.CONST, src=(UPat(Ops.DEVICE, name="d"), UPat(Ops.UNIQUE, name="u")), name="x"),
   lambda x,d,u: f"UOp.const({x.dtype}, {x.arg}, device={repr(d.arg)}, unique={u.arg})"),
  (UPat(Ops.CONST, src=(UPat(Ops.DEVICE, name="d"),), name="x"), lambda x,d: f"UOp.const({x.dtype}, {x.arg}, device={repr(d.arg)})"),
  (UPat(Ops.CONST, name="x"), lambda x: f"UOp.const({x.dtype}, {x.arg})"),
  (UPat(Ops.DEFINE_VAR, src=(), name="x"), lambda x:
    f"UOp.variable(\"{x.arg[0]}\", {x.arg[1]}, {x.arg[2]}{', dtype='+str(x.dtype) if x.dtype is not dtypes.index else ''})"),
  (UPat((Ops.CAST, Ops.BITCAST), name="x"), lambda ctx,x: f"{ctx[x.src[0]]}.{x.op.name.lower()}({x.dtype})"),
  (UPat(Ops.SPECIAL, src=(UPat(Ops.CONST),), name="x"), lambda x: f"UOp.special({x.src[0].arg}, {repr(x.arg)}, dtype={x.dtype})"),
  (UPat(Ops.BUFFER, src=(UPat(Ops.UNIQUE, name="u"), UPat(Ops.DEVICE, name="d")), name="x"), lambda x,u,d:
    f"UOp.new_buffer({repr(d.arg)}, {x.size}, {x.dtype}, {u.arg})"),
  (UPat(Ops.COPY, src=(UPat(name="x"), UPat(Ops.DEVICE, name="d"))), lambda ctx,x,d: f"{ctx[x]}.copy_to_device({repr(d.arg)})"),
  (UPat(Ops.REDUCE_AXIS, name="r"), lambda ctx,r: f"{ctx[r.src[0]]}.r({r.arg[0]}, {r.arg[1]})"),
  # NOTE: range has srcs sometimes after control flow
  (UPat(Ops.RANGE, src=(UPat(Ops.CONST, name="c"),), allow_any_len=True, name="x"), lambda ctx,x,c:
    "UOp.range("+', '.join([str(c.arg)] + [str(y) for y in x.arg])+
      (f', src={srcs(ctx, x.src[1:])}' if len(x.src) > 1 else '')+(', dtype='+str(x.dtype) if x.dtype is not dtypes.index else '')+")"),
  # TODO: index shouldn't mismatch dtype
  (UPat(Ops.INDEX, src=(UPat(), UPat()), allow_any_len=True, name="x"), lambda ctx,x:
   f"{ctx[x.src[0]]}.index({ctx[x.src[1]]}, "+(f"{ctx[x.src[2]]}, " if len(x.src) > 2 else "")+
    (f"dtype={x.dtype})" if x.src[0].dtype != x.dtype else "ptr=True)") if x.src[0].dtype.base != x.dtype else None),
  # TODO: fix forced_reshape
  (UPat(Ops.RESHAPE, name="x"), lambda ctx,x: f"{ctx[x.src[0]]}.forced_reshape({render_marg(ctx,x)})" if x.src[0].shape == x.shape else None),
  (UPat(GroupOp.Movement, name="x"), lambda ctx,x: f"{ctx[x.src[0]]}.{x.op.name.lower()}({render_marg(ctx,x)})"),
  # NOTE: CMPNE doesn't work cause there's no __rne__
  (UPat(set(syms.keys())-{Ops.SUB, Ops.CMPNE}, src=(UPat(Ops.CONST, name="y"), UPat(name="z")), name="x"),
   lambda ctx,x,y,z: strip_binary_parens(x, str(y.arg), ctx[z], lambda a,b: f"({a}{syms[x.op]}{b})")),
  # NOTE: sub doesn't work cause it's written as add/mul
  (UPat(set(syms.keys())-{Ops.SUB}, src=(UPat(name="y"), UPat(Ops.CONST, name="z")), name="x"), lambda ctx,x,y,z:
    strip_binary_parens(x, ctx[y], str(z.arg), lambda a,b: f"({a}{syms[x.op]}{b})")),
  (UPat(set(syms.keys())-{Ops.SUB}, name="x"), lambda ctx,x:
    strip_binary_parens(x, ctx[x.src[0]], ctx[x.src[1]], lambda a,b: f"({a}{syms[x.op]}{b})")),
  (UPat(sugar, src=(), name="x"), lambda x: f"UOp.{x.op.name.lower()}("+', '.join(([f'arg={repr(x.arg)}'] if x.arg is not None else []))+")"),
  (UPat(sugar, name="x"), lambda ctx,x: f"{ctx[x.src[0]]}.{x.op.name.lower()}("+', '.join([ctx[y] for y in x.src[1:]] + \
    ([f'arg={repr(x.arg)}'] if x.arg is not None else []))+")"),
])

# NOTE: you can remove pm_pyrender_extra and it'll still be correct
pm_pyrender = pm_pyrender_extra+PatternMatcher([
  (UPat(Ops.KERNEL, name="u"), lambda ctx,u: f"UOp(Ops.KERNEL, src={srcs(ctx,u.src)}, arg=Kernel({ctx[u.arg.ast]}(), {u.arg.metadata}))"),
  (UPat(GroupOp.All, name="u"), lambda ctx,u: f"UOp({u.op}, {u.dtype}, {srcs(ctx,u.src)}"+(f", {repr(u.arg)})" if u.arg is not None else ")")),
])

def pyrender(ast:UOp) -> str:
  lst = list(ast.toposort())

  cmap = consumer_map_from_toposort(lst)
  not_rendered = {Ops.CONST, Ops.VCONST, Ops.DEVICE}
  always_rendered = {Ops.DEFINE_GLOBAL, Ops.LOAD, Ops.SPECIAL, Ops.RANGE, Ops.CONTIGUOUS, Ops.VECTORIZE,
                     Ops.BUFFER, Ops.COPY, Ops.KERNEL, Ops.WHERE, Ops.END, Ops.ASSIGN}

  to_render: set[UOp] = {ast}
  for u in lst:
    if u.op in {Ops.SINK}:
      for s in u.src: to_render.add(s)
    if u.op is Ops.STORE: to_render.add(u.src[1])
    if u.op in {Ops.REDUCE, Ops.REDUCE_AXIS}: to_render.add(u.src[0])
    if u.op in not_rendered: continue
    # checking the consumers is not enough, you have to make sure it's not used twice by the one consumer
    if len(cmap[u]) == 1 and len([x for x in list(cmap[u].keys())[0].src if x is u]) == 1 and u.op not in always_rendered: continue
    to_render.add(u)

  kernels: dict[UOp, tuple[str, str]] = {}
  r: dict[UOp, str] = {}
  ret: dict[str, str] = {}
  for i,u in enumerate(lst):
    if u.op is Ops.KERNEL:
      if u.arg.ast not in kernels:
        kernels[u.arg.ast] = (f"k{len(kernels)}", f"def k{len(kernels)}():\n  " + pyrender(u.arg.ast).replace('\n', '\n  ') + "\n  return ast\n\n")
      r[u.arg.ast] = kernels[u.arg.ast][0]
    ren = cast(str, pm_pyrender.rewrite(u, ctx=r))
    assert isinstance(ren, str)
    if u.tag is not None: ren += f".rtag({repr(u.tag)})"
    if u not in to_render: r[u] = ren
    else:
      r[u] = f"c{i}" if u is not lst[-1] else "ast"
      ret[r[u]] = ren
  return ''.join([v[1] for v in kernels.values()]) + '\n'.join([f"{k} = {strip_parens(v)}" for k,v in ret.items()])

# *** what was symbolic.py ***

sint = int|UOp
Variable = UOp

ConstLike = ConstType|InvalidType|Variable|tuple[ConstType|InvalidType, ...]<|MERGE_RESOLUTION|>--- conflicted
+++ resolved
@@ -217,13 +217,6 @@
 
       # ops with custom handling
       case Ops.KERNEL: return self.arg.ast._shape
-<<<<<<< HEAD
-      #case Ops.STORE:
-      #  if isinstance(self.dtype, PtrDType): return (self.ptrdtype.size,)
-      #  if self.dtype is not dtypes.void: return self.src[0].src[0].shape
-      #  return None
-=======
->>>>>>> 41a098a8
 
       # TODO: disallow shape changing bitcast
       case Ops.BITCAST:
