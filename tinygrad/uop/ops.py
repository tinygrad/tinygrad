--- conflicted
+++ resolved
@@ -6,13 +6,8 @@
 from tinygrad.uop import Ops, GroupOp
 from tinygrad.uop.mathtraits import MathTrait
 from tinygrad.dtype import ConstType, ImageDType, dtypes, DType, truncate, PtrDType
-<<<<<<< HEAD
-from tinygrad.helpers import ContextVar, all_int, prod, getenv, all_same, Context, partition, temp, unwrap, T, argfix, Metadata, flatten
+from tinygrad.helpers import ContextVar, all_int, prod, getenv, all_same, Context, partition, temp, unwrap, T, argfix, Metadata, flatten, TRACEMETA
 from tinygrad.helpers import PICKLE_BUFFERS, PROFILE, dedup, cdiv, cmod, diskcache_put, to_function_name, cpu_profile, TracingKey, make_tuple
-=======
-from tinygrad.helpers import ContextVar, all_int, prod, getenv, all_same, Context, partition, temp, unwrap, T, argfix, Metadata, flatten, TRACEMETA
-from tinygrad.helpers import PICKLE_BUFFERS, PROFILE, dedup, cdiv, cmod, diskcache_put, to_function_name, cpu_profile, TracingKey
->>>>>>> 132f09fa
 if TYPE_CHECKING:
   from tinygrad.shape.shapetracker import ShapeTracker
   from tinygrad.device import Buffer, MultiBuffer
@@ -230,15 +225,9 @@
 
   def simplify(self, tracked=False):
     # late import!
-<<<<<<< HEAD
     from tinygrad.uop.symbolic import symbolic_flat
-    with Context(TRACK_MATCH_STATS=0):
-      return graph_rewrite(self, symbolic_flat)
-=======
-    from tinygrad.uop.symbolic import symbolic
     with Context(TRACK_MATCH_STATS=0 if not tracked else TRACK_MATCH_STATS.value):
-      return graph_rewrite(self, symbolic, name="simplify")
->>>>>>> 132f09fa
+      return graph_rewrite(self, symbolic_flat, name="simplify")
   def ssimplify(self) -> UOp|ConstType: return ret.arg if (ret:=self.simplify()).op is Ops.CONST else ret
   def _eval(self, dtype, expected_type:Type[T]) -> T:
     assert self.dtype in dtype, f"eval with wrong dtype {self}"
