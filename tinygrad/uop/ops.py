from __future__ import annotations
from typing import Any, Callable, cast, TYPE_CHECKING, Type, Sequence
import sys, time, functools, itertools, math, operator, hashlib, os, types, pickle, pathlib, inspect, weakref
from dataclasses import dataclass, field
from enum import Enum, auto
from tinygrad.uop import Ops, GroupOp
from tinygrad.uop.mathtraits import MathTrait
from tinygrad.dtype import ConstType, ImageDType, dtypes, DType, truncate, PtrDType
from tinygrad.helpers import ContextVar, all_int, prod, getenv, all_same, Context, partition, temp, unwrap, T, argfix, Metadata, flatten, TRACEMETA
from tinygrad.helpers import PICKLE_BUFFERS, PROFILE, dedup, cdiv, cmod, diskcache_put, to_function_name, cpu_profile, TracingKey
if TYPE_CHECKING:
  from tinygrad.shape.shapetracker import ShapeTracker
  from tinygrad.device import Buffer, MultiBuffer

class AxisType(Enum):
  GLOBAL = auto(); LOCAL = auto(); LOOP = auto(); GROUP_REDUCE = auto(); REDUCE = auto(); UPCAST = auto(); UNROLL = auto()  # noqa: E702

# https://en.wikipedia.org/wiki/Identity_element
def identity_element(op:Ops, dt:DType) -> ConstType: return dtypes.as_const({Ops.ADD:0, Ops.MUL:1, Ops.MAX:dtypes.min(dt)}[op], dt)

def can_pad(root:UOp, edges:dict[UOp, None]) -> bool:
  return all(u.op not in GroupOp.UnsafePad for u in root.toposort(gate=lambda x:x not in edges))

# With True as the default, this matches the old symbolic behavior
def resolve(x:UOp|bool, default:bool=True):
  if isinstance(x, bool): return x
  assert x.dtype == dtypes.bool, "UOp in resolve must be bool"
  # NOTE: generating the text for the exception is expensive, so we do this
  return bool(sx.vmin) if (sx:=x.simplify()).vmin == sx.vmax else default

# smax/smin are replacements for max/min that preserve symbolic
def _suop(lst, uop_fxn, python_fxn):
  uops, nums = partition(lst, lambda x: isinstance(x, UOp))
  return ssimplify(functools.reduce(uop_fxn, uops + ([python_fxn(nums)] if nums else [])))
def smax(*lst): return _suop(argfix(*lst), UOp.maximum, max)
def smin(*lst): return _suop(argfix(*lst), UOp.minimum, min)
def srender(x) -> str: return x.render() if isinstance(x, UOp) else str(x)

def ssimplify(uop): return uop.ssimplify() if isinstance(uop, UOp) else uop
def sym_infer(uop: UOp|int, var_vals: dict[UOp, int]) -> int: return uop.sym_infer(var_vals) if isinstance(uop, UOp) else uop

# used for UOp and UPat
def pretty_print(x:Any, rep:Callable, srcfn=lambda x: x.src, cache=None, d=0)->str:
  def dfs(x:Any, cache:dict):
    for s in srcfn(x) or []:
      cache.setdefault(s, [len(cache), 0, False])[1] += 1
      if cache[s][1] == 1: dfs(s, cache)
  if cache is None: dfs(x, cache:={})
  if (cx:=cache.setdefault(x, [0,0,False]))[2]: return f"{' '*d} x{cx[0]}"
  cx[2], srcs = True, ('None' if srcfn(x) is None else ''.join(f'\n{pretty_print(s, rep, srcfn, cache, d+2)},' for s in srcfn(x)))
  return f"{' '*d}{f'x{cx[0]}:=' * (cx[1]>1)}{rep(x)}" % srcs

class UOpMetaClass(type):
  ucache:dict[tuple, weakref.ReferenceType[UOp]] = {}
  def __call__(cls, op:Ops, dtype:DType=dtypes.void, src:tuple[UOp,...]=tuple(), arg:Any=None, tag:Any=None,
               metadata:tuple[Metadata,...]|None=None, _buffer:Buffer|None=None):
    if (wret:=UOpMetaClass.ucache.get(key:=(op, dtype, src, arg, tag), None)) is not None and (ret:=wret()) is not None: return ret
    UOpMetaClass.ucache[key] = ref = weakref.ref(created:=super().__call__(*key))
    for s in src: s.children.add(ref)
    if metadata is not None: all_metadata[created] = metadata
    # NOTE: this value is set by pickle when pickling a realized tensor
    if _buffer is not None:
      assert op is Ops.BUFFER, f"trying to set Buffer {_buffer} for {op}"
      buffers[created] = _buffer
    return created

# some uops map to other stuff
buffers:weakref.WeakKeyDictionary[UOp, Buffer|MultiBuffer] = weakref.WeakKeyDictionary() # this maps BUFFER uops to their device Buffers
all_metadata:weakref.WeakKeyDictionary[UOp, tuple[Metadata, ...]] = weakref.WeakKeyDictionary() # TODO: should this be here?

# NOTE: this should be frozen, but frozen is slower
@dataclass(eq=False, slots=True)
class UOp(MathTrait, metaclass=UOpMetaClass):
  op:Ops
  dtype:DType = dtypes.void
  src:tuple[UOp, ...] = tuple()
  arg:Any = None
  tag:Any = None
  children:set[weakref.ref[UOp]] = field(default_factory=set)
  def __del__(self):
    if Ops is not None and self.op is Ops.BUFFER and (buffer:=buffers.get(self)) is not None: buffer.ref(-1)
    try:
      if (ref:=UOpMetaClass.ucache.get(k:=(self.op, self.dtype, self.src, self.arg, self.tag))) is not None:
        for s in self.src: s.children.discard(ref)
        del UOpMetaClass.ucache[k]
    except AttributeError: pass
  def __reduce__(self):
    args = [self.op, self.dtype, self.src, self.arg, self.tag, self.metadata]
    if self.op is Ops.BUFFER and self.realized is not None and PICKLE_BUFFERS: args.append(self.realized)
    return UOp, tuple(args)
  def replace(self, **kwargs) -> UOp:
    new_args = (kwargs.pop("op", self.op), kwargs.pop("dtype", self.dtype), kwargs.pop("src", self.src),
                kwargs.pop("arg", self.arg), kwargs.pop("tag", self.tag))
    assert len(kwargs) == 0, f"unused kwargs in replace {list(kwargs)}"
    if (self.op, self.dtype, self.src, self.arg, self.tag) == new_args: return self
    return UOp(*new_args)
  def rtag(self, tag=True): return self.replace(tag=tag)
  @functools.cached_property
  def key(self) -> bytes:
    return hashlib.sha256(str((self.op, self.dtype, self.arg)).encode() + b"".join([s.key for s in self.src])).digest()
  def __repr__(self): return pretty_print(self, lambda x: f"{type(self).__name__}({x.op}, {x.dtype}, arg={x.argstr()}{x.tagstr()}, src=(%s))")
  def argstr(self): return f'({", ".join(map(str, self.arg))})' if self.op is Ops.REDUCE_AXIS else repr(self.arg)
  def tagstr(self): return f", tag={self.tag}" if self.tag is not None else ""

  @functools.cached_property
  def parents(self:UOp) -> dict[UOp, None]:
    ret = {s:None for s in self.src}
    for s in self.src: ret.update(s.parents)
    return ret
  @property
  def sparents(self:UOp) -> dict[UOp, None]: return {self:None, **self.parents}

  def toposort(self, gate:Callable|None=None) -> dict[UOp, None]:
    ret: dict[UOp, None] = {}
    stack: list[tuple[UOp, bool]] = [(self, False)] # each stack entry is (node, visited_flag)
    while stack:
      node, visited = stack.pop()
      if node in ret: continue
      if not visited:
        if gate is None or gate(node):
          stack.append((node, True))  # push node back on stack to process after its parents
          for parent in reversed(node.src): stack.append((parent, False)) # push parents on the stack
      else: ret[node] = None # second time i'm seeing this node, add it to returned toposort
    return ret

  # returns map of UOps to their children in the graph rooted by self
  def get_children_map(self) -> dict[UOp, dict[UOp, None]]:
    ret: dict[UOp, dict[UOp, None]] = {}
    for u in self.toposort():
      ret[u] = {}
      for s in u.src: ret[s][u] = None
    return ret

  @functools.cached_property
  def tuplize(self:UOp) -> tuple:
    return (self.op.value, self.arg, self.dtype,)+tuple([x.tuplize for x in self.src])

  # *** uop shape stuff ***

  @functools.cached_property
  def st(self) -> ShapeTracker|None:
    if self.op is Ops.INDEX and self.src[0].op in {Ops.DEFINE_GLOBAL, Ops.DEFINE_LOCAL, Ops.DEFINE_REG,
                                                   Ops.BUFFER, Ops.BUFFERIZE, Ops.VECTORIZE, Ops.STORE}:
      return None
    if self.op is Ops.BARRIER: return None
    if self.op in GroupOp.Block: return None
    from tinygrad.shape.shapetracker import ShapeTracker
    # VIEW and MovementOps define a new ShapeTracker from the arg
    if self.op is Ops.VIEW: return self.arg
    if self.op is Ops.BUFFERIZE: return ShapeTracker.from_shape((prod(tuple([int(r.vmax+1) for r in self.src[1:]])),))
    #if self.op is Ops.BUFFERIZE: return ShapeTracker.from_shape(tuple([r.vmax+1 for r in self.src[1:]]))
    # allow reshape from nothing
    if self.op is Ops.RESHAPE and self.src[0].st is None: return ShapeTracker.from_shape(self.arg)
    if self.op in GroupOp.Movement: return unwrap(self.src[0].st).mop(self.op, self.arg)
    # CONST with a DEVICE has a shape of ()
    if self.op is Ops.CONST and len(self.src) and self.src[0].op is Ops.DEVICE: return ShapeTracker.from_shape(())
    if self.op is Ops.STORE and isinstance(self.dtype, PtrDType): return ShapeTracker.from_shape((self.dtype.size,))
    # BufferOps and ASSIGN flow ShapeTracker from a direct edge
    if self.op in {Ops.STORE, Ops.ASSIGN, Ops.LOAD}: return self.src[0].st
    if self.op in GroupOp.Buffer: return views[0] if (views:=[x.st for x in self.src if x.op is Ops.VIEW]) else None

    # BUFFER/BUFFER_VIEW and KERNEL only have a size
    if self.op in {Ops.BUFFER, Ops.BUFFER_VIEW}: return ShapeTracker.from_shape((self.size,))
    if self.op is Ops.KERNEL: return ShapeTracker.from_shape((self.arg.ast.size,))
    if self.op in {Ops.DEFINE_GLOBAL, Ops.DEFINE_LOCAL, Ops.DEFINE_REG}:
      sz = cast(PtrDType, self.dtype).size
      return ShapeTracker.from_shape((sz,)) if sz > 0 else None

    # CONTIGUOUS with RANGE
    # TODO: how are these not RANGE?
    if self.op is Ops.CONTIGUOUS and len(self.src) > 1 and all(x.op is Ops.RANGE for x in self.src[1:]):
      return ShapeTracker.from_shape((tuple([int(x.vmax+1) for x in self.src[1:]])+self.src[0].shape))

    # hack for PTX, CASTing the ptr loses the shape
    if self.op is Ops.CAST and self.src[0].op is Ops.DEFINE_GLOBAL: return None

    # otherwise we get the shape from sources
    if not (src_sts := [x.st for x in self.src if x.st is not None]): return None
    assert all_same([x.shape for x in src_sts]), f"UOp sources must have the same shape {self} {[x.shape for x in src_sts]}"
    match self.op:
      case Ops.MULTI: shape = tuple(self.src[0].shape[a]*len(self.device) if a == self.axis else s for a,s in enumerate(self.src[0].shape))
      case Ops.BITCAST:
        shape = src_sts[0].shape
        if self.dtype.itemsize != (input_sz:=self.src[0].dtype.itemsize): shape = shape[:-1]+((shape[-1]*input_sz) // self.dtype.itemsize,)
      case Ops.REDUCE_AXIS | Ops.WMMA: shape = src_sts[0].reduce(self.axis_arg)
      case _: shape = src_sts[0].shape
    return ShapeTracker.from_shape(shape)

  @functools.cached_property
  def full_shape(self) -> tuple[sint, ...]:
    if self.op is Ops.VIEW: return self.shape
    # NOTE: if a parent doesn't have st its full_shape is empty
    parent_shapes = [x.full_shape for x in self.src]
    return tuple(smax(x) for x in itertools.zip_longest(*parent_shapes, fillvalue=1))
  @property
  def shape(self) -> tuple[sint, ...]:
    assert self.st is not None, f"{self.op} doesn't have a shape"
    return unwrap(self.st).shape
  @property
  def size(self) -> int: return self.arg[0] if self.op is Ops.BUFFER_VIEW else self.arg if self.op is Ops.BUFFER else unwrap(self.st).size

  # determine what ranges this is in
  @functools.cached_property
  def ranges(self) -> dict[UOp, None]:
    if self.op is Ops.RANGE: return {self:None}
    range_start = {Ops.BUFFERIZE: 1, Ops.REDUCE: 1, Ops.STORE: 2, Ops.WMMA: 3}
    ret: dict[UOp, None] = {}
    if self.op in range_start.keys():
      for s in self.src[:range_start[self.op]]: ret.update(s.ranges)
      for s in UOp.sink(*self.src[range_start[self.op]:]).ranges:
        if s in ret: del ret[s]
    else:
      for s in self.src: ret.update(s.ranges)
    return ret

  # *** uop evaluation ***

  def simplify(self, tracked=False):
    # late import!
    from tinygrad.uop.symbolic import symbolic
    with Context(TRACK_MATCH_STATS=0 if not tracked else TRACK_MATCH_STATS.value):
      return graph_rewrite(self, symbolic, name="simplify")
  def ssimplify(self) -> UOp|ConstType: return ret.arg if (ret:=self.simplify()).op is Ops.CONST else ret
  def _eval(self, dtype, expected_type:Type[T]) -> T:
    assert self.dtype in dtype, f"eval with wrong dtype {self}"
    vmin, vmax = (simple_self:=self.simplify())._min_max
    if vmin != vmax: raise ValueError(f"eval failed to be a single number, range is {vmin} to {vmax} in {simple_self.render()}")
    assert isinstance(vmin, expected_type), f"vmin is wrong dtype {type(vmin)} != {expected_type}"
    return vmin
  def __bool__(self): return self._eval((dtypes.bool,), bool)
  def __int__(self): return self._eval(dtypes.ints, int)
  def __float__(self): return self._eval(dtypes.floats, float)
  def substitute(self, dvars:dict[UOp, UOp], name:str|None=None):
    dvars = {k:v for k,v in dvars.items() if k is not v}
    if len(dvars) == 0: return self
    with Context(TRACK_MATCH_STATS=(0 if name is None else TRACK_MATCH_STATS.value)):
      return graph_rewrite(self, _substitute, dvars, bottom_up=True, name=name)

  # *** uop syntactic sugar ***

  @property
  def st_arg(self) -> ShapeTracker:
    assert self.op in GroupOp.Buffer, f"st_arg called on {self.op}"
    return unwrap(self.st)
  @property
  def axis_arg(self) -> tuple[int, ...]:
    assert self.op in {Ops.REDUCE_AXIS, Ops.WMMA}, f"axis_arg called on {self.op}"
    ret = self.arg[1] if self.op is Ops.REDUCE_AXIS else self.arg[7]
    assert isinstance(ret, tuple) and all(isinstance(x, int) for x in ret), f"axis_arg trying to return {ret}"
    return ret
  def sink(*srcs:UOp|None, **kwargs):  # pylint: disable=no-self-argument
    return UOp(Ops.SINK, dtypes.void, tuple([x for x in srcs if x is not None]), **kwargs)
  def detach(self): return UOp(Ops.DETACH, self.dtype, (self,))
  def index(self, *srcs:UOp|None, **kwargs):
    return UOp(Ops.INDEX, kwargs.pop("dtype", self.dtype), (self,)+tuple([x for x in srcs if x is not None]), **kwargs)
  def __getitem__(self, idx): return self.index(idx)
  def const_like(self, b:ConstLike):
    # constants can optionally have a DEVICE source
    return UOp.const(self.dtype, b, device=self._device, shape=self.shape if self.st is not None else None)
  def broadcast(self, count:int):
    assert self.dtype.count == 1
    if count == 1: return self
    return UOp(Ops.VECTORIZE, self.dtype.vec(count), (self,)*count)
  def cast(self, dtype:DType):
    # TODO: we shouldn't have to check for dtype.count == 1 here, but CAST is misused in AMD LLVM
    if dtype.count == 1 and dtype.count != self.dtype.count: dtype = dtype.vec(self.dtype.count)
    if self.dtype == dtype: return self
    return UOp(Ops.CAST, dtype, (self,))
  def bitcast(self, dtype:DType): return UOp(Ops.BITCAST, dtype, (self,))
  def gep(self, i:tuple[int, ...]|int):
    if isinstance(i, tuple) and len(i) == 1: return self.gep(i[0])
    if isinstance(i, int):
      # NOTE: these are just shortcuts to not have to create and fold later
      if self.op is Ops.VECTORIZE: return self.src[i]
      if self.op is Ops.VCONST: return UOp.const(self.dtype.scalar(), self.arg[i])
      if self.op is Ops.CONST: return UOp.const(self.dtype.scalar(), self.arg)
      i = (i,)
    return UOp(Ops.GEP, self.dtype.scalar().vec(len(i)) if len(i) > 1 else self.dtype.scalar(), (self,), i)
  def load(self, *src:UOp, **kwargs): return UOp(Ops.LOAD, dtype=kwargs.pop("dtype", self.dtype.base), src=(self,)+src, **kwargs)
  def store(self, *src:UOp, **kwargs): return UOp(Ops.STORE, kwargs.pop("dtype", dtypes.void), (self,)+src, **kwargs)
  def assign(self, x:UOp): return UOp(Ops.ASSIGN, self.dtype, (self, x))
  def barrier(self, *src:UOp): return UOp(Ops.BARRIER, src=(self,)+src)
  def alu(self, op, *src:UOp, **kwargs):
    out_dtype = (self, *src)[-1].dtype
    if op in {Ops.CMPLT, Ops.CMPNE, Ops.CMPEQ}: out_dtype = dtypes.bool.vec(out_dtype.count) if out_dtype.count > 1 else dtypes.bool
    return UOp(op, out_dtype, (self,)+src, **kwargs)
  @staticmethod
  def const(dtype:DType, b:ConstLike, device:str|tuple[str, ...]|None=None, shape:tuple[sint, ...]|None=None):
    if isinstance(b, UOp): return b.unbind()[0] if b.op is Ops.BIND else b
    if isinstance(b, tuple) and all_same(b): b = b[0]  # doesn't have to be a VCONST if they are all the same
    ret = UOp(Ops.VCONST if isinstance(b, tuple) else Ops.CONST, dtype, arg=dtypes.as_const(b, dtype))
    if shape is not None:
      from tinygrad.shape.shapetracker import ShapeTracker
      ret = ret.replace(src=(UOp(Ops.VIEW, dtypes.void, (), ShapeTracker.from_shape(shape, (0,)*len(shape))),))
    if device is not None:
      if shape is not None: ret = ret.replace(src=(UOp(Ops.DEVICE, arg=device).view(unwrap(ret.st)),))
      else: ret = ret.replace(src=(UOp(Ops.DEVICE, arg=device),))
    return ret
  @staticmethod
  def range(end:sint, *arg):
    if len(arg) == 0: raise RuntimeError("range needs an arg")
    if len(arg) == 1: arg = arg+(AxisType.LOOP,)
    return UOp(Ops.RANGE, dtype=dtypes.int, src=(sint_to_uop(end),), arg=arg)
  @staticmethod
  def special(end: sint, name:str):
    if (end:=sint_to_uop(end, dtypes.int32)).dtype is not dtypes.int32: raise RuntimeError("symbolic argument to special needs to be int32")
    return UOp(Ops.SPECIAL, dtypes.int32, src=(end,), arg=name)
  def r(self, op:Ops, axis:tuple[int, ...]):
    axis = tuple(sorted([x for x in axis if resolve(self.shape[x] != 1)]))
    if len(axis) == 0: return self
    # move any non reduce axis before the first reduce axis
    move_early, rest = partition(range(axis[0], len(self.shape)), lambda i: i not in axis and resolve(self.shape[i] != 1))
    permaxis = tuple(range(axis[0])) + tuple(move_early) + tuple(rest)
    ret = self.permute(permaxis)
    new_axis = tuple([x for x in range(axis[0]+len(move_early), len(self.shape)) if resolve(ret.shape[x] != 1)])
    assert len(axis) == len(new_axis)
    ret = UOp(Ops.REDUCE_AXIS, self.dtype, (ret,), (op, new_axis))
    return ret.reshape(tuple([x if i not in axis else 1 for i,x in enumerate(self.shape)]))
  def reduce(self, *src:UOp, **kwargs): return UOp(Ops.REDUCE, kwargs.pop('dtype', self.dtype), src=(self,)+src, **kwargs)
  def contiguous(self, *args, **kwargs): return UOp(Ops.CONTIGUOUS, dtype=self.dtype, src=(self,)+args, **kwargs)
  def contiguous_backward(self): return self.alu(Ops.CONTIGUOUS_BACKWARD)
  def bufferize(self, *args, **kwargs): return UOp(Ops.BUFFERIZE, dtype=self.dtype, src=(self,)+args, **kwargs)
  def fuse(self): return self.alu(Ops.FUSE)
  def allreduce(self, op, device:str|tuple[str, ...]|UOp):
    assert isinstance(self.device, tuple), f"allreduce must be on tuple {self.device} isn't"
    return UOp(Ops.ALLREDUCE, self.dtype, (self, UOp(Ops.DEVICE, arg=device) if not isinstance(device, UOp) else device), op)

  # *** from MultiLazyBuffer ***

  def multi(self, axis:int|None):
    assert isinstance(self.device, tuple), f"multi device must be tuple, {self.device} isn't"
    assert axis is not None, "multi None is no longer supported"
    return UOp(Ops.MULTI, self.dtype, (self,), axis)

  @property
  def bounds(self):
    if self.axis is None: raise RuntimeError("bounds is not defined when axis is None")
    return tuple(itertools.pairwise(itertools.accumulate([self.src[0].shape[self.axis] for _ in self.device], initial=0)))

  @functools.cached_property
  def axis(self) -> int|None:
    if self.op is Ops.MULTI: return self.arg
    # NOTE: they all have to share an axis, we always choose [-1]
    if self.op in GroupOp.ALU: return axes[-1] if (axes := dedup([x.axis for x in self.src if x.axis is not None])) else None
    if len(self.src) == 0: return None
    src_axis = self.src[0].axis
    if self.op is Ops.REDUCE_AXIS: return None if src_axis is not None and src_axis in self.arg[1] else src_axis
    if self.op is Ops.RESHAPE:
      if src_axis is None: return None
      arg_acc:list[sint] = list(itertools.accumulate(self.arg, operator.mul, initial=1))
      # new_axis is the last one that preserves prod(prior to new_axis) and must not move items between shards
      # TODO: what to do about shrinking to self.shape[self.axis]==1 len(self.real_lbs)==1?
      return len(arg_acc) - arg_acc[::-1].index(prod(self.src[0].shape[:src_axis])) - 1
    if self.op is Ops.PERMUTE: return self.arg.index(src_axis) if src_axis is not None else None
    return src_axis

  def _unshard(self, axis:int) -> UOp:
    bsz, dcount = self.shape[axis], len(self.device)
    dnum = UOp.variable("_device_num", 0, dcount-1)
    return self.pad(tuple((0,0) if a != axis else (bsz*dnum, bsz*(dcount-1) - bsz*dnum) for a in range(len(self.shape))))

  def _shard(self, axis:int) -> UOp:
    dcount = len(self.device)
    dnum = UOp.variable("_device_num", 0, dcount-1)
    if self.shape[axis] % dcount != 0: raise RuntimeError(f"multi axis uneven: {self.shape[axis]=} {axis=} {dcount=}")
    sz = self.shape[axis] // dcount
    return self.shrink(tuple((0,s) if i != axis else (dnum*sz,dnum*sz+sz) for i,s in enumerate(self.shape)))
  def shard(self, devices:tuple[str, ...], axis:int) -> UOp: return self.copy_to_device(devices)._shard(axis).multi(axis)

  # *** from LazyBuffer ***

  def copy_to_device(self, device:str|tuple[str, ...]|UOp, arg=None):
    assert arg is None or isinstance(self.device, tuple)
    inp = self if arg is None else UOp(Ops.MSELECT, self.dtype, src=(self,), arg=arg)
    return UOp(Ops.COPY, self.dtype, (inp, UOp(Ops.DEVICE, arg=device) if not isinstance(device, UOp) else device))
  def mselect(self, arg:int) -> UOp: return UOp(Ops.MSELECT, self.dtype, (self,), arg)
  @property
  def metadata(self) -> tuple[Metadata, ...]|None: return all_metadata.get(self, None)

  # *** uop movement ops ***

  @property
  def base(self) -> UOp:
    if (self.op is Ops.VIEW and len(self.src) != 0) or self.op in GroupOp.Movement: return self.src[0].base
    if self.op is Ops.MULTI: return self.src[0].base  # MULTI is really a VIEW
    return self
  def view(self, new_st:ShapeTracker) -> UOp: return UOp(Ops.VIEW, self.dtype, (self,), new_st)

  def _mop(self, op:Ops, arg) -> UOp:
    ret = UOp(op, self.dtype, (self,), arg)
    if self.st == ret.st: return self  # ignore NOOPs, also check ret.st
    return ret

  def forced_reshape(self, arg:tuple[sint, ...], **kwargs): return UOp(Ops.RESHAPE, kwargs.pop("dtype", self.dtype), src=(self,), arg=arg)

  def reshape(self, arg:tuple[sint, ...]): return self._mop(Ops.RESHAPE, arg)
  def expand(self, arg:tuple[sint, ...]): return self._mop(Ops.EXPAND, arg)
  def shrink(self, arg:tuple[tuple[sint, sint], ...]): return self._mop(Ops.SHRINK, arg)
  def pad(self, arg:tuple[tuple[sint, sint], ...]): return self._mop(Ops.PAD, arg)
  def permute(self, arg:tuple[int, ...]): return self._mop(Ops.PERMUTE, arg)
  def flip(self, arg:tuple[bool, ...]): return self._mop(Ops.FLIP, arg)

  # *** uop UNIQUE ***

  # TODO: use this in Buffer
  unique_num = itertools.count(0)
  @staticmethod
  def unique(): return UOp(Ops.UNIQUE, arg=next(UOp.unique_num))

  # *** uop Buffer stuff ***

  @staticmethod
  def new_buffer(device:str|tuple[str, ...], size:int, dtype:DType): return UOp(Ops.BUFFER, dtype, (UOp.unique(), UOp(Ops.DEVICE, arg=device)), size)
  @property
  def device(self) -> str|tuple[str, ...]: return cast(str|tuple[str, ...], unwrap(self._device))
  @functools.cached_property
  def _device(self) -> str|tuple[str, ...]|None:
    if self.op is Ops.DEVICE: return self.arg
    if self.op is Ops.MSELECT:
      assert isinstance(self.src[0].device, tuple), "mselect must be on tuple device"
      return self.src[0].device[self.arg]
    if self.op is Ops.MSTACK: return tuple(cast(str, x.device) for x in self.src)
    if self.op in {Ops.COPY, Ops.BUFFER, Ops.ALLREDUCE}: return self.src[1].device
    return next((x._device for x in self.src if x._device is not None), None)
  @property
  def buf_uop(self) -> UOp:
    if self.op is Ops.BUFFER: return self
    if self.op is Ops.MSELECT: return self.src[0].buf_uop.mselect(self.arg)
    if self.op is Ops.MSTACK: return UOp(Ops.MSTACK, self.dtype, src=tuple(x.buf_uop for x in self.src))
    assert self.op is Ops.ASSIGN, f"must be ASSIGN {self.op}"
    return self.src[0].base

  def as_buf(self) -> UOp:
    if self.op is Ops.MSELECT: return self.src[0].as_buf().mselect(self.arg)
    if self.op is Ops.MSTACK: return UOp(Ops.MSTACK, self.dtype, src=tuple(x.as_buf() for x in self.src))
    # TODO: this should be the only one of these. this is the one RANGEIFY uses
    s = self
    while len(s.src) and s.op is not Ops.BUFFER: s = s.src[0]
    return s

  @property
  def buffer(self) -> Buffer|MultiBuffer:
    from tinygrad.device import Buffer, MultiBuffer
    if self is not self.base:
      assert unwrap(self.st).contiguous, "VIEW only works here if it's contiguous"
      return self.src[0].buffer
    if self.op is Ops.MSELECT:
      ret = self.src[0].buffer
      assert isinstance(ret, MultiBuffer)
      return ret.bufs[self.arg]
    if self.op is Ops.MSTACK:
      ret = MultiBuffer.__new__(MultiBuffer)
      ret.bufs = [cast(Buffer, x.buffer) for x in self.src]
      assert all_same([x.size for x in ret.bufs]) and all_same([x.dtype for x in ret.bufs]), "multibuffers mismatch buffers"
      return ret
    assert self.op is Ops.BUFFER, f"must be BUFFER {self.op}"
    if (cret:=buffers.get(self)) is not None: return cret
    rdtype = self.dtype if isinstance(self.dtype, ImageDType) else self.dtype.base
    if isinstance(self.device, tuple): ret = MultiBuffer(self.device, self.size, rdtype).ref(1)
    else: ret = Buffer(self.device, self.size, rdtype).ref(1)
    buffers[self] = ret
    return ret
  @property
  def realized(self) -> Buffer|MultiBuffer|None:
    # NOTE: this is used by the JIT to determine which inputs we capture
    return self.buffer if self.op in {Ops.BUFFER, Ops.MSTACK} and self.buffer.is_allocated() else None
  @property
  def is_realized(self) -> bool:
    return all(x.base.realized is not None for x in self.base.src) if self.base.op is Ops.MULTI else self.base.realized is not None

  # *** uop Variable stuff ***

  @staticmethod
  def variable(name:str, min_val:ConstType, max_val:ConstType, dtype:DType=dtypes.int) -> UOp:
    assert not isinstance(min_val, UOp) and not isinstance(max_val, UOp), f"can't create Variable {name} with {min_val}/{max_val}"
    return UOp(Ops.DEFINE_VAR, dtype, arg=(name, min_val, max_val))
  @property
  def expr(self):
    assert self.op is Ops.DEFINE_VAR, f"op is {self.op}, need DEFINE_VAR"
    return self.arg[0]
  def bind(self, val:int|UOp):
    assert self.op is Ops.DEFINE_VAR, f"op is {self.op}, need DEFINE_VAR"
    uval = self.const_like(val) if isinstance(val, int) else val
    assert self.arg[1] <= uval.vmin and uval.vmax <= self.arg[2], f"bind {val} not in range [{self.arg[1]}, {self.arg[2]}]"
    return UOp(Ops.BIND, self.dtype, (self, uval))
  def unbind(self) -> tuple[Variable, int]:
    assert self.op is Ops.BIND and self.src[0].op is Ops.DEFINE_VAR and self.src[1].op is Ops.CONST, f"can't unbind {self}"
    return self.src[0], self.src[1].arg
  @property
  def val(self) -> int: return self.unbind()[1]
  def vars(self) -> set[UOp]:
    bound_vars = set([x for x in self.toposort() if x.op is Ops.BIND and x.src[0].op is Ops.DEFINE_VAR])
    bound_var_base = set(x.src[0] for x in bound_vars)
    all_vars = set([x for x in self.toposort() if x.op is Ops.DEFINE_VAR])
    return bound_vars.union(set([x for x in all_vars if x not in bound_var_base]))
  def variables(self) -> list[Variable]:
    st_vars: list[set[Variable]] = [x.arg.vars() for x in self.toposort() if x.op is Ops.VIEW]
    return sorted(set.union(*st_vars, set([x.unbind()[0] if x.op is not Ops.DEFINE_VAR else x for x in self.vars()])), key=lambda v: v.arg)

  # *** uop symbolic stuff ***

  def is_increasing(self:UOp) -> bool:
    # is f a monotonically increasing function regards its input
    if self.op in GroupOp.Irreducible: return True
    if self.op is Ops.ADD: return self.src[0].is_increasing() and self.src[1].is_increasing()
    if self.op in (Ops.MUL, Ops.IDIV) and self.src[1].op is Ops.CONST and self.src[1].arg >= 0: return self.src[0].is_increasing()
    return False  # False if not sure
  def const_factor(self) -> int:
    """largest known int that divides self"""
    # TODO: for negatives it's not the largest
    if self.op is Ops.CONST: return self.arg
    if self.op is Ops.VCONST: return math.gcd(*self.arg)
    if self.op is Ops.ADD: return math.gcd(self.src[0].const_factor(), self.src[1].const_factor())
    if self.op is Ops.MUL: return self.src[0].arg if self.src[0].op is Ops.CONST else self.src[1].arg if self.src[1].op is Ops.CONST else 1
    return 1
  def divides(self, v:int) -> UOp|None:
    if v==1: return self
    if self.op is Ops.CONST: return self.const_like(self.arg//v) if self.arg%v == 0 else None
    if self.op is Ops.VCONST: return self.const_like(tuple(x//v for x in self.arg)) if all(x%v == 0 for x in self.arg) else None
    if self.op is Ops.ADD: return d0+d1 if (d0:=self.src[0].divides(v)) is not None and (d1:=self.src[1].divides(v)) is not None else None
    if self.op is Ops.MUL:
      if (d0:=self.src[0].divides(v)) is not None: return d0 * self.src[1]
      if (d1:=self.src[1].divides(v)) is not None: return self.src[0] * d1
    return None # generic None if we aren't sure
  def pop_const(self) -> tuple[UOp, int]: return (self.src[0], self.src[1].arg) if self.op is Ops.ADD and self.src[1].op is Ops.CONST else (self, 0)
  @property
  def vmin(self) -> ConstType: return self._min_max[0]
  @property
  def vmax(self) -> ConstType: return self._min_max[1]
  @functools.cached_property
  def _min_max(self) -> tuple[ConstType, ConstType]:
    if self.op in GroupOp.Binary and not dtypes.is_float(self.dtype):
      (s0_vmin, s0_vmax), (s1_vmin, s1_vmax) = self.src[0]._min_max, self.src[1]._min_max
      if self.op is Ops.ADD: return s0_vmin+s1_vmin, s0_vmax+s1_vmax
      if self.op is Ops.SUB: return s0_vmin-s1_vmax, s0_vmax-s1_vmin
      if self.op is Ops.AND and s1_vmin == s1_vmax and s0_vmin >= 0 and s1_vmin >= 0: return min(0, s0_vmin), min(s0_vmax, s1_vmax)
      if self.op is Ops.MUL: return min(vals:=(s0_vmin*s1_vmin, s0_vmin*s1_vmax, s0_vmax*s1_vmin, s0_vmax*s1_vmax)), max(vals)
      # SHL/SHR on consts only
      if self.op is Ops.SHL and s1_vmin == s1_vmax and all_int(t:=(s0_vmin, s0_vmax, s1_vmin)): return t[0] << t[2], t[1] << t[2]
      if self.op is Ops.SHR and s1_vmin == s1_vmax and all_int(t:=(s0_vmin, s0_vmax, s1_vmin)): return t[0] >> t[2], t[1] >> t[2]
      if self.op is Ops.MOD:
        if s1_vmin > 0: return (0, s1_vmax-1) if s0_vmin >= 0 else (-(s1_vmax-1), 0) if s0_vmax <= 0 else (-(s1_vmax-1), s1_vmax-1)
        if s1_vmax < 0: return (0, -s1_vmin-1) if s0_vmin >= 0 else (-(-s1_vmin-1), 0) if s0_vmax <= 0 else (-(-s1_vmin-1), -s1_vmin-1)
      if self.op is Ops.IDIV:
        assert isinstance(s0_vmin, int) and isinstance(s0_vmax, int) and isinstance(s1_vmin, int) and isinstance(s1_vmax, int)
        if s1_vmin*s1_vmax>0:
          return min(vals:=(cdiv(s0_vmin, s1_vmin), cdiv(s0_vmin, s1_vmax), cdiv(s0_vmax, s1_vmin), cdiv(s0_vmax, s1_vmax))), max(vals)
      if self.op is Ops.MAX: return max(s0_vmin, s1_vmin), max(s0_vmax, s1_vmax)
      if self.op is Ops.CMPLT: return (s0_vmax<s1_vmin, s0_vmin<s1_vmax)
      if self.op is Ops.CMPNE: return ((s0_vmax < s1_vmin) or (s1_vmax < s0_vmin), not (s0_vmin == s0_vmax == s1_vmin == s1_vmax))
      if self.dtype == dtypes.bool:
        if self.op is Ops.OR: return s0_vmin or s1_vmin, s0_vmax or s1_vmax
        if self.op is Ops.AND: return s0_vmin and s1_vmin, s0_vmax and s1_vmax
    # float has NAN issue and we use explicit NAN in transcendental
    if self.op is Ops.WHERE and dtypes.is_int(self.dtype): return min(self.src[1].vmin, self.src[2].vmin), max(self.src[1].vmax, self.src[2].vmax)
    # NOTE: returned UOp is assumed to be CONST
    if self.op is Ops.DEFINE_VAR and self.arg: return self.arg[1], self.arg[2]
    if self.op in (Ops.RANGE, Ops.SPECIAL): return 0, (self.src[0]-1).vmax
    if self.op is Ops.BIND: return self.src[0]._min_max # ignore the bound value
    if self.op in {Ops.UNROLL, Ops.VECTORIZE}: return min(x.vmin for x in self.src), max(x.vmax for x in self.src)
<<<<<<< HEAD
=======
    # TODO: Ops.SPECIAL is Ops.DEFINE_VAR
    if self.op is Ops.SPECIAL: return 0, self.arg[1]-1 if isinstance(self.arg[1], int) else self.arg[1].vmax-1
>>>>>>> 61e4dc6a
    if self.op is Ops.CONST: return self.arg, self.arg
    if self.op is Ops.VCONST: return (min(self.arg), max(self.arg))
    # TODO: CAST to bool/unsigned is not monotone, still some case can be simplified
    if self.op is Ops.CAST and self.dtype in (dtypes.floats+dtypes.sints):
      return max(dtypes.min(self.dtype), self.src[0].vmin), min(self.src[0].vmax, dtypes.max(self.dtype))
    return dtypes.min(self.dtype), dtypes.max(self.dtype)

  @functools.cached_property
  def _sym_fxn(self):
    sself = self.simplify()
    varnames = tuple(x.arg[0] for x in sself.toposort() if x.op is Ops.DEFINE_VAR)
    # TODO: sanitize varnames, or don't use naked eval while staying fast
    return eval("lambda "+','.join(varnames)+": "+sself.render(pm=renderer_infer)), varnames  # pylint: disable=eval-used

  def sym_infer(self, var_vals:dict[UOp, int]):
    fxn, varnames = self._sym_fxn
    return fxn(**{k.arg[0]:v for k,v in var_vals.items() if k.arg[0] in varnames})

  def render(self, simplify=True, pm:PatternMatcher|None=None) -> str:
    with Context(TRACK_MATCH_STATS=0):
      ret = graph_rewrite(self.simplify() if simplify else self, renderer if pm is None else pm)
    return ret.arg if ret.op is Ops.NOOP else str(ret)

@dataclass(frozen=True)
class KernelInfo:
  name: str = "test"            # name of the kernel
  axis_types: tuple[AxisType, ...] = tuple()
  dont_use_locals: bool = False # don't use local indexing
  applied_opts: tuple = tuple()
  opts_to_apply: tuple|None = None
  @property
  def function_name(self): return to_function_name(self.name)

# ******** ops in python ********

def safe_exp2(x):
  try: return 2 ** x
  except OverflowError: return math.inf

def safe_pow(x, y):
  try: return math.nan if isinstance(p:=pow(x, y), complex) else p
  except ZeroDivisionError: return math.inf
  except ValueError: return math.inf if x > 0 else -math.inf

python_alu: dict[Ops, Callable]  = {
  Ops.LOG2: lambda x: math.log2(x) if x > 0 else -math.inf if x == 0 else math.nan, Ops.EXP2: safe_exp2,
  Ops.SQRT: lambda x: math.sqrt(x) if x >= 0 else math.nan, Ops.RECIP: lambda x: 1/x if x != 0 else math.copysign(math.inf, x),
  Ops.SIN: lambda x: math.sin(x) if not math.isinf(x) else math.nan, Ops.POW: safe_pow, Ops.TRUNC: math.trunc,
  Ops.NEG: operator.neg, Ops.ADD: operator.add, Ops.SUB: operator.sub, Ops.MUL: operator.mul, Ops.CMPNE: operator.ne, Ops.CMPLT: operator.lt,
  Ops.XOR: operator.xor, Ops.OR: operator.or_, Ops.AND: operator.and_, Ops.SHR: operator.rshift, Ops.SHL: operator.lshift, Ops.MAX: max,
  Ops.MOD: cmod, Ops.IDIV: cdiv, Ops.MULACC: lambda x,y,z: (x*y)+z, Ops.WHERE: lambda x,y,z: y if x else z, Ops.CMPEQ: operator.eq}

def exec_alu(op:Ops, dtype:DType, operands, truncate_output=True):
  if dtype.count > 1:
    return tuple([exec_alu(op, dtype.scalar(), [x[i] if isinstance(x, tuple) else x for x in operands]) for i in range(dtype.count)])
  alu = python_alu[op](*operands)
  return truncate.get(dtype, lambda x: x)(alu) if truncate_output else alu

# ***** uop helpers *****

def print_uops(uops:list[UOp]):
  for i,u in enumerate(uops):
    formatted_parents = [(uops.index(x) if x.op is not Ops.CONST else f"{x.arg}") if x in uops else "--" for x in u.src]
    print(f"{i:4d} {str(u.op):20s}: {str(u.dtype):30s} " f"{str(formatted_parents):32s} {u.arg}")

# ***** pattern matcher *****

def get_location() -> tuple[str, int]:
  frm = sys._getframe(1)
  # skip over ops.py/mathtraits.py (unless there's nothing but ops.py/mathtraits.py)
  while pathlib.Path(frm.f_code.co_filename).name in ("ops.py", "mathtraits.py") and frm.f_back is not None and \
      not frm.f_back.f_code.co_filename.startswith("<frozen"):
    frm = frm.f_back
  return frm.f_code.co_filename, frm.f_lineno

@functools.cache
def lines(fn) -> list[str]:
  with open(fn) as f: return f.readlines()

def printable(loc:tuple[str, int]) -> str:
  try: return lines(loc[0])[loc[1]-1].strip()
  except FileNotFoundError: return "<missing>"

class UPat(MathTrait):
  __slots__ = ("op", "dtype", "arg", "name", "src")
  def __init__(self, op:Ops|tuple[Ops, ...]|set[Ops]|None=None, dtype:DType|tuple[DType, ...]|None=None,
               src:tuple[UPat, ...]|list[UPat]|UPat|None=None, arg:Any=None,
               name:str|None=None, allow_any_len:bool=False, custom_early_reject:set[Ops]|None=None, location=None):
    assert op is None or isinstance(op, (Ops, tuple, set)), "op must be Ops or tuple of Ops"
    self.op: tuple[Ops, ...]|None = (op,) if isinstance(op, Ops) else (tuple(op) if isinstance(op, set) else op)
    self.dtype: tuple[DType, ...]|None = (dtype,) if isinstance(dtype, DType) else dtype
    self.arg, self.name, self._in_src, self.custom_early_reject = arg, name, src, custom_early_reject
    self.src: Any = None
    assert self.name != "ctx", "UPat can't be named ctx"
    assert dtype is None or isinstance(dtype, DType) or all(isinstance(x, DType) for x in dtype), f"invalid dtype {dtype}"

    # try all permutations if it's a list
    if isinstance(src, list): self.src = list(itertools.permutations(src)) if not all_same(src) else [tuple(src)]
    # only one if it's a tuple
    elif isinstance(src, tuple): self.src = [src]
    # repeat if it's a UPat
    elif isinstance(src, UPat): self.src = [itertools.repeat(src)]

    self.strict_length = not (allow_any_len or isinstance(src, UPat) or src is None)
    self.required_len: int = 0 if isinstance(src, UPat) or src is None else len(src)
    self.location = location or get_location()

    if custom_early_reject is not None: self.early_reject = custom_early_reject
    else:
      upat_match = [src] if isinstance(src, UPat) else ([] if src is None else self.src[0])
      self.early_reject = {pp.op[0] for pp in upat_match if pp.op is not None and len(pp.op) == 1}

  def __reduce__(self):
    return UPat, (self.op, self.dtype, self._in_src, self.arg, self.name, not self.strict_length, self.custom_early_reject, self.location)
  def named(self, name:str): return UPat(self.op, self.dtype, self._in_src, self.arg, name, not self.strict_length, self.custom_early_reject)

  @staticmethod
  def any(*src): return UPatAny(src=src)
  def or_casted(self, name:str|None=None): return UPat.any(self if name is None else self.named(name), UPat(Ops.CAST, name=name, src=(self,)))

  @staticmethod
  @functools.cache
  def var(name:str|None=None, dtype:DType|tuple[DType, ...]|None=None): return UPat(dtype=dtype, name=name)
  @staticmethod
  @functools.cache
  def cvar(name:str|None=None, dtype:DType|tuple[DType, ...]|None=None, vec=True):
    return UPat((Ops.CONST,Ops.VCONST) if vec else Ops.CONST, dtype, name=name)
  @staticmethod
  def const(dtype:DType|tuple[DType, ...]|None, b:ConstType): return UPat(Ops.CONST, dtype=dtype, arg=b)

  # lil helper
  def f(self, op, **kwargs): return UPat(op, src=(self,), **kwargs)

  # copied from UOp
  def sink(self, *srcs:UPat|None, **kwargs): return UPat(Ops.SINK, dtypes.void, (self,)+tuple([x for x in srcs if x is not None]), **kwargs)
  def index(self, idx:UPat, valid:UPat|None=None): return UPat(Ops.INDEX, self.dtype, (self,idx,valid) if valid is not None else (self,idx))
  def view(self, st=None, **kwargs): return UPat(Ops.VIEW, self.dtype, (self,), st, **kwargs)
  def cast(self, dtype=None, **kwargs): return UPat(Ops.CAST, dtype, (self,), **kwargs)
  def bitcast(self, dtype=None): return UPat(Ops.BITCAST, dtype, (self,))
  def gep(self, i:int|None=None, **kwargs): return UPat(Ops.GEP, None, (self,), (i,) if i is not None else None, **kwargs)
  def load(self, *src:UPat, **kwargs): return UPat(Ops.LOAD, src=(self,)+src, **kwargs)
  def store(self, *src:UPat, **kwargs): return UPat(Ops.STORE, self.dtype, (self,)+src, **kwargs)
  def assign(self, x:UPat, **kwargs): return UPat(Ops.ASSIGN, self.dtype, (self,x), **kwargs)
  def reduce(self, *src:UPat, **kwargs): return UPat(Ops.REDUCE, self.dtype, src=(self,)+src, **kwargs)
  def fuse(self): return self.alu(Ops.FUSE)
  def or_broadcasted(self, **kwargs): return UPat.any(self, UPat(Ops.VECTORIZE, self.dtype, src=self, **kwargs))
  def contiguous(self, *args, **kwargs): return UPat(Ops.CONTIGUOUS, dtype=self.dtype, src=(self,)+args, **kwargs)

  def const_like(self, b:ConstLike): return UPat.const(self.dtype, cast(ConstType, b))
  def alu(self, op:Ops, *src:UPat):
    asrc = (self,)+src
    return UPat(op, dtypes.bool if op in {Ops.CMPLT, Ops.CMPNE} else asrc[-1].dtype, list(asrc) if op in GroupOp.Commutative else asrc)

  def __repr__(self):
    def rep(x):
      form = "UPat(%s, %s, name=%s, dtype=%s, allow_any_len=%s, src=%s)"
      return form % (None if x.op is None else ('(%s)'%', '.join(map(str, x.op))), x.arg, repr(x.name),
        set(x.dtype) if x.dtype else None, not x.strict_length, "[%s]" if x.src and len(x.src)>1 else ("(%s)" if x.src else "%s"))
    return pretty_print(self, rep, srcfn=lambda x:None if x.src is None else [next(x.src[0])] if isinstance(x.src[0], itertools.repeat) else x.src[0])

  def match(self:UPat, uop:UOp, store:dict[str, UOp]) -> list[dict[str, UOp]]:
    if (self.op is not None and uop.op not in self.op) or \
       (self.name is not None and store.setdefault(self.name, uop) is not uop) or \
       (self.dtype is not None and uop.dtype not in self.dtype and uop.dtype.scalar() not in self.dtype) or \
       (self.arg is not None and self.arg != uop.arg) or \
       (len(uop.src) < self.required_len) or \
       (self.strict_length and len(uop.src) != self.required_len): return []
    if self.src is None: return [store]
    res: list[dict[str, UOp]] = []
    for vp in self.src:
      stores, new_stores = [store.copy()], []
      for uu, vv in zip(uop.src, vp):
        for s in stores: new_stores.extend(vv.match(uu, s))
        stores, new_stores = new_stores, []
      res.extend(stores)
    return res

class UPatAny(UPat):
  def match(self:UPat, uop:UOp, store:dict[str, UOp]) -> list[dict[str, UOp]]:
    matches = [x.match(uop, store.copy()) for x in self.src[0]]
    return flatten([x for x in matches if x is not None])

def deconstruct_function(fxn:Callable) -> tuple:
  new_globals = {k:v for k,v in fxn.__globals__.items() if k in fxn.__code__.co_names}
  for co in fxn.__code__.co_consts:
    if isinstance(co, types.CodeType): new_globals.update({k:v for k,v in fxn.__globals__.items() if k in co.co_names})
  # NOTE: optional round trip through pickle!
  assert fxn.__closure__ is None, "closures are not supported in pattern matchers"
  ret = fxn.__code__, new_globals, fxn.__name__, fxn.__defaults__
  return pickle.loads(pickle.dumps(ret)) if getenv("TEST_PICKLE") else ret

@functools.cache
def upat_interpret(p:UPat, fxn:Callable) -> Callable:
  real_fxn = types.FunctionType(*deconstruct_function(fxn))
  if 'ctx' in inspect.signature(real_fxn).parameters:
    def universal_match(uop, ctx):
      for match in p.match(uop, {}):
        if (ret:=real_fxn(ctx=ctx, **match)) is not None: return ret  # pylint: disable=not-callable
      return None
  else:
    def universal_match(uop, _):
      for match in p.match(uop, {}):
        if (ret:=real_fxn(**match)) is not None: return ret  # pylint: disable=not-callable
      return None
  return universal_match

class PatternMatcher:
  def __init__(self, patterns:Sequence[tuple[UPat, Callable|tuple]], compiled=bool(getenv("UPAT_COMPILE", 1))):
    if compiled: from tinygrad.uop.upat import upat_compile
    # if this comes from a pickle, we reconstruct the lambda functions here
    self.patterns:list[tuple[UPat, Callable]] = [(p,types.FunctionType(*fxn) if isinstance(fxn, tuple) else fxn) for p,fxn in patterns]
    # NOTE: use of DefaultDict here is very dangerous! all keys will live for the lifetime of the PatternMatcher!
    self.pdict: dict[Ops, list[tuple[UPat, Callable, set]]] = {}
    # uop is required, arg is optional
    for p,fxn in self.patterns:
      assert p.op is not None
      if compiled and (match:=upat_compile(p, fxn)) is not None: pass # pylint: disable=E0606
      else: match = upat_interpret(p, fxn)
      for uop in p.op: self.pdict.setdefault(uop, []).append((p, match, p.early_reject))

  def __reduce__(self): return PatternMatcher, ([(x,deconstruct_function(fxn) if fxn.__name__ == "<lambda>" else fxn) for x,fxn in self.patterns],)

  @functools.cache  # pylint: disable=method-cache-max-size-none
  def __add__(self, more:PatternMatcher) -> PatternMatcher: return PatternMatcher(self.patterns+more.patterns)

  def rewrite(self, uop:UOp, ctx=None) -> UOp|None:
    ler = {u.op for u in uop.src}
    for _,match,early_reject in self.pdict.get(uop.op, []):
      if not early_reject.issubset(ler): continue
      if (ret:=match(uop, ctx)) is not None and ret is not uop: return ret
    return None

# *** non-blocking UOp tracker ***

ucount = itertools.count()
uop_number:weakref.WeakKeyDictionary[UOp, int] = weakref.WeakKeyDictionary()
uop_fields:dict[int, tuple] = {}
def track_uop(u:UOp):
  if (cret:=uop_number.get(u)) is not None: return cret
  uop_number[u] = num = next(ucount)
  # KERNEL also has a UOp in the arg
  arg = type(u.arg)(track_uop(u.arg.ast), u.arg.metadata) if u.op is Ops.KERNEL else u.arg
  uop_fields[num] = (u.op, u.dtype, tuple(track_uop(s) for s in u.src), arg, u.tag)+((u.metadata,) if TRACEMETA>=2 else ())
  return num

# *** tracking pattern matcher ***

VIZ = ContextVar("VIZ", 0)
TRACK_MATCH_STATS = ContextVar("TRACK_MATCH_STATS", 2 if VIZ else 0)
match_stats:dict[UPat, list[int|float]] = dict()

@dataclass(frozen=True)
class TrackedGraphRewrite:
  loc:tuple[str, int]                    # location that called graph_rewrite
  sink:int                               # the sink input to graph_rewrite
  matches:list[tuple[int, int, tuple]]   # before/after UOp, UPat location
  name:str|None                          # optional name of the rewrite
  depth:int                              # depth if it's a subrewrite
  bottom_up:bool

tracked_keys:list[TracingKey] = []
tracked_ctxs:list[list[TrackedGraphRewrite]] = []
_name_cnt:dict[str, itertools.count] = {}

if getenv("CAPTURE_PROCESS_REPLAY"):
  replay_capture: dict[str, bytes] = {}
  import atexit
  @atexit.register
  def save_to_diskcache():
    for k,v in replay_capture.items(): diskcache_put("process_replay", k, v, prepickled=True)

def track_rewrites(name:Callable[..., str|TracingKey]|bool=True, replay:bool=False):
  def _decorator(func):
    def __wrapper(*args, **kwargs):
      fn = key = func.__name__
      if TRACK_MATCH_STATS >= 2:
        tracked_keys.append(key:=TracingKey(n:=f"{fn} n{next(_name_cnt.setdefault(fn, itertools.count(1)))}", (n,)))
        tracked_ctxs.append([])
      with cpu_profile(key, "TINY") as e:
        ret = func(*args, **kwargs)
      if TRACK_MATCH_STATS >= 2 and callable(name):
        name_ret = name(*args, **kwargs, ret=ret)
        assert isinstance(name_ret, (TracingKey, str)), f"name function returned {type(name_ret)}"
        tracked_keys[-1] = k = TracingKey(n:=tracked_keys[-1].display_name.replace(fn, name_ret), (n,)) if isinstance(name_ret, str) else name_ret
        e.name = TracingKey(k.display_name if isinstance(name_ret, str) else f"{fn} for {k.display_name}", k.keys)
      if getenv("CAPTURE_PROCESS_REPLAY") and replay:
        # find the unittest frame we're capturing in
        frm = sys._getframe(1)
        while (f_back:=frm.f_back) is not None and "unittest" not in f_back.f_code.co_filename: frm = f_back
        loc = f"{frm.f_code.co_filename.split('/')[-1]}:{frm.f_lineno} {frm.f_code.co_name}"
        # capture global context vars and all the args passed in
        with Context(PICKLE_BUFFERS=0):
          inputs = (fn, args, kwargs, ContextVar._cache)
          replay_capture[hashlib.sha256(pickle.dumps(inputs)).hexdigest()] = pickle.dumps(inputs+(loc, ret))
      return ret
    return __wrapper
  return _decorator

active_rewrites:list[TrackedGraphRewrite] = []
def track_matches(func):
  def _track_func(*args, **kwargs):
    if tracking:=(TRACK_MATCH_STATS >= 2 and tracked_ctxs):
      loc = ((frm:=sys._getframe(1)).f_code.co_filename, frm.f_lineno)
      depth = len(active_rewrites)
      tracked_ctxs[-1].append(ctx:=TrackedGraphRewrite(loc, track_uop(args[0]), [], kwargs.get("name", None), depth, kwargs.get("bottom_up", False)))
      active_rewrites.append(ctx)
    with cpu_profile(kwargs.get("name", "<unnamed>"), "TINY", display=tracking):
      ret = func(*args, **kwargs)
    if tracking: active_rewrites.pop()
    return ret
  return _track_func

class TrackedPatternMatcher(PatternMatcher):
  def rewrite(self, uop:UOp, ctx=None) -> UOp|None:
    ret = None
    ler = {u.op for u in uop.src}
    for p,match,early_reject in self.pdict.get(uop.op, []):
      if p not in match_stats: match_stats[p] = [0,0,0.0,0.0]
      st = time.perf_counter()
      if not early_reject.issubset(ler):
        match_stats[p][2] += time.perf_counter()-st
        continue
      match_stats[p][1] += 1
      try: ret = match(uop, ctx)
      except Exception as e:
        if TRACK_MATCH_STATS >= 2 and active_rewrites and not isinstance(e, RewriteNotReady):
          active_rewrites[-1].matches.append((track_uop(uop), track_uop(UOp(Ops.REWRITE_ERROR, src=uop.src, arg=str(sys.exc_info()[1]))), p.location))
        raise
      if ret is not None and ret is not uop:
        match_stats[p][0] += 1
        match_stats[p][3] += (et:=time.perf_counter()-st)
        if TRACK_MATCH_STATS >= 3: print(f"{et*1e6:7.2f} us -- ", printable(p.location))
        if TRACK_MATCH_STATS >= 2 and isinstance(ret, UOp) and active_rewrites:
          active_rewrites[-1].matches.append((track_uop(uop), track_uop(ret), p.location))
        return ret
      match_stats[p][2] += time.perf_counter()-st
    return None

if TRACK_MATCH_STATS or PROFILE:
  PatternMatcher = TrackedPatternMatcher  # type: ignore
  import atexit
  @atexit.register
  def print_match_stats():
    if TRACK_MATCH_STATS >= 2:
      with open(fn:=temp("rewrites.pkl", append_user=True), "wb") as f:
        print(f"rewrote {len(tracked_ctxs)} graphs and matched {sum(len(r.matches) for x in tracked_ctxs for r in x)} times, saved to {fn}")
        pickle.dump([(tracked_keys, tracked_ctxs, uop_fields)], f)
    if VIZ: launch_viz(VIZ, temp("rewrites.pkl", append_user=True))
    if getenv("PRINT_MATCH_STATS", TRACK_MATCH_STATS.value):
      ret = [0,0,0.0,0.0]
      for k,v in sorted(list(match_stats.items()), key=lambda x: x[1][2]+x[1][3]):
        loc_str = f"{k.location[0].split('/')[-1]}:{k.location[1]}"
        if v[1] != 0: print(f"{v[0]:6d} / {v[1]:7d} -- {v[3]*1000.:9.2f} / {(v[2]+v[3])*1000.:9.2f} ms -- {loc_str:20s}", printable(k.location))
        ret = [x+y for x,y in zip(ret, v)]
      print(f"{ret[0]:6d} / {ret[1]:7d} -- {ret[3]*1000.:9.2f} / {(ret[2]+ret[3])*1000.:9.2f} ms -- TOTAL")
      print(f"{len(match_stats)} rules, {sum(v[0] > 0 for v in match_stats.values())} matched once")

  def launch_viz(var:ContextVar, data:str):
    os.environ[(env_str:=var.key)] = "0"
    os.environ[f"{env_str}_DATA"] = data
    os.environ[f"{env_str}_VALUE"] = str(var.value)
    if not int(os.getenv("VIZ", "0")) and not int(os.getenv("PROFILE", "0")):
      args = ['--kernels', getenv("VIZ_DATA", "")] if getenv("VIZ_DATA", "") else []
      args += ['--profile', getenv("PROFILE_DATA", "")] if getenv("PROFILE_DATA", "") else []
      os.execv(sys.executable, [sys.executable] + [os.path.join(os.path.dirname(__file__), "../", "viz", "serve.py")] + args)

# *** simple graph rewrite engine ***

class RewriteNotReady(Exception): pass
class DontRewriteParents(Exception): pass
class RewriteContext:
  def __init__(self, pm, bpm, ctx=None):
    self.pm: PatternMatcher|None = pm
    self.pm_cache: dict[UOp, UOp|None] = {}
    self.bpm: PatternMatcher|None = bpm
    self.bpm_cache: dict[UOp, UOp|None] = {}
    self.ctx = ctx
    self.replace: dict[UOp, UOp] = {}

  def cached_pm_rewrite(self, x:UOp):
    if (ret:=self.pm_cache.get(x,False)) is not False: return ret
    ret = self.pm_cache[x] = cast(PatternMatcher, self.pm).rewrite(x, self.ctx)
    return ret

  def cached_bpm_rewrite(self, x:UOp):
    if (ret:=self.bpm_cache.get(x,False)) is not False: return ret
    ret = self.bpm_cache[x] = cast(PatternMatcher, self.bpm).rewrite(x, self.ctx)
    return ret

  def unified_rewrite(self, root:UOp) -> UOp:
    stack: list[tuple[UOp, int, UOp]] = [(root, 0, root)]
    while stack:
      if len(stack) >= 200000: raise RuntimeError("infinite loop in graph_rewrite (stack too big)")
      n, stage, new_n = stack.pop()
      if n in self.replace: continue  # skip any nodes we have seen
      try:
        if stage == 0:
          try:
            # if bottom up, we rewrite this node early. in both cases, we add its parents to the stack
            if self.bpm is not None:
              # apply rewrite rules until a fixed point is reached. may return `uop` itself if PatternMatcher doesn't match
              test_n: UOp|None = n
              seen = set()
              while test_n is not None:
                if test_n in seen: raise RuntimeError("infinite loop in fixed_point_rewrite")
                seen.add(test_n)
                new_n, test_n = test_n, self.cached_bpm_rewrite(test_n)
            stack.append((n, 1, new_n))
            for x in reversed(new_n.src): stack.append((x, 0, x))
          except DontRewriteParents:self.replace[n] = new_n
        elif stage == 1:
          try: new_src = tuple([self.replace[x] for x in new_n.src])
          except KeyError: raise RewriteNotReady  # pylint: disable=raise-missing-from
          if new_src == new_n.src:
            # if top down, do the rewrite. if no rewrite or bottom up, we are done rewriting this node so we add it to the dict
            if self.pm is None or (new_src_n:=self.cached_pm_rewrite(new_n)) is None:
              self.replace[n] = new_n
              continue
          else:
            # if srcs changed from rewrites, construct a new UOp with the new srcs
            new_src_n = UOp(new_n.op, new_n.dtype, new_src, new_n.arg, new_n.tag)
          # trigger a rewrite of new_src_n, then after that rewrite is done, link it back to n
          stack.append((n, 2, new_src_n))
          stack.append((new_src_n, 0, new_src_n))
        else:
          # in stage 2, we link the result of new_n to the result of n
          try: self.replace[n] = self.replace[new_n]
          except KeyError: raise RewriteNotReady  # pylint: disable=raise-missing-from
      except RewriteNotReady:
        # retry this later
        stack.insert(0, (n, stage, new_n))
    return self.replace[root]

@track_matches
def graph_rewrite(sink:UOp, pm:PatternMatcher, ctx=None, bottom_up=False, name=None, bpm=None) -> UOp:
  rewrite_ctx = RewriteContext(pm if not bottom_up else None, pm if bottom_up else bpm, ctx)
  return rewrite_ctx.unified_rewrite(sink)

@track_matches
def graph_rewrite_map(sink:UOp, pm:PatternMatcher, ctx=None, bottom_up=False, name=None, bpm=None,
                      input_map:dict[UOp, UOp]|None=None, ) -> dict[UOp, UOp]:
  rewrite_ctx = RewriteContext(pm if not bottom_up else None, pm if bottom_up else bpm, ctx)
  new_map: dict[UOp, UOp] = {}
  for k in (list(sink.toposort())[::-1] if bottom_up else sink.toposort()):
    new_map[k] = v = rewrite_ctx.unified_rewrite(k)
    if k is not v and k.metadata is not None: all_metadata[v] = tuple(dedup(all_metadata.get(v, ())))+k.metadata
  if input_map is not None:
    for k,v in input_map.items(): new_map[k] = new_map.get(v,v)
  return new_map

def sint_to_uop(x:sint, dtype:DType=dtypes.int) -> UOp: return UOp.const(dtype, x) if isinstance(x, int) else x

_substitute = PatternMatcher([(UPat(tuple(Ops), name="x"), lambda ctx,x: ctx.get(x,None))])

# for debug
syms = { Ops.ADD: "+", Ops.SUB: "-", Ops.IDIV: "//", Ops.MOD: "%", Ops.SHL: "<<", Ops.SHR: ">>",
         Ops.MUL: "*", Ops.CMPLT: "<", Ops.CMPNE: "!=", Ops.AND: "&", Ops.OR: "|", Ops.XOR: "^"}
renderer = PatternMatcher([
  (UPat((Ops.DEFINE_VAR,), name="x"), lambda x: UOp(Ops.NOOP, arg=x.arg[0])),
  (UPat((Ops.SPECIAL), name="x"), lambda x: UOp(Ops.NOOP, arg=x.arg)),
  (UPat(Ops.RANGE, name="x"), lambda x: UOp(Ops.NOOP, arg=f"ridx{x.arg[0]}" if x.arg[0] >= 0 else f"ridxm{-x.arg[0]}")),
  (UPat((Ops.CONST, Ops.VCONST), name="x"), lambda x: UOp(Ops.NOOP, arg=str(x.arg))),
  (UPat(Ops.UNROLL, name="x"), lambda x: UOp(Ops.NOOP, arg=f"UNROLL({x.src[0].arg}, {x.arg})")),
  (UPat(Ops.CAST, name="x"), lambda x: UOp(Ops.NOOP, arg=f"({str(x.dtype)[7:]})({x.src[0].arg})")),
  (UPat(Ops.LOAD), lambda: UOp(Ops.NOOP, arg="load")),
  (UPat(Ops.BIND, src=UPat(Ops.NOOP), name="x"), lambda x: x.src[0]),
  #(UPat(Ops.BIND, src=UPat(Ops.NOOP), name="x"), lambda x: UOp(Ops.NOOP, arg=f"{x.src[0].arg}[={x.src[1].arg}]")),
  (UPat(Ops.NEG, src=UPat(Ops.NOOP), name="x"), lambda x: UOp(Ops.NOOP, arg=f"(-{x.src[0].arg})")),
  (UPat(Ops.RECIP, src=UPat(Ops.NOOP), name="x"), lambda x: UOp(Ops.NOOP, arg=f"(1/{x.src[0].arg})")),
  (UPat(Ops.MAX, src=UPat(Ops.NOOP), name="x"), lambda x: UOp(Ops.NOOP, arg=f"max({x.src[0].arg}, {x.src[1].arg})")),
  (UPat(Ops.MULACC, src=UPat(Ops.NOOP), name="x"), lambda x: UOp(Ops.NOOP, arg=f"({x.src[0].arg}*{x.src[1].arg}+{x.src[2].arg})")),
  (UPat(Ops.WHERE, src=UPat(Ops.NOOP), name="x"), lambda x: UOp(Ops.NOOP, arg=f"({x.src[1].arg} if {x.src[0].arg} else {x.src[2].arg})")),
  (UPat(GroupOp.ALU, src=UPat(Ops.NOOP), name="x"), lambda x: UOp(Ops.NOOP, arg=f"({x.src[0].arg}{syms[x.op]}{x.src[1].arg})")),
])
renderer_infer = PatternMatcher([
  (UPat(Ops.MOD, src=UPat(Ops.NOOP), name="x"), lambda x: UOp(Ops.NOOP, arg=f"cmod({x.src[0].arg}, {x.src[1].arg})")),
  (UPat(Ops.IDIV, src=UPat(Ops.NOOP), name="x"), lambda x: UOp(Ops.NOOP, arg=f"cdiv({x.src[0].arg}, {x.src[1].arg})")),
  *renderer.patterns
])

# *** what was symbolic.py ***

sint = int|UOp
Variable = UOp

ConstLike = ConstType|Variable|tuple[ConstType, ...]<|MERGE_RESOLUTION|>--- conflicted
+++ resolved
@@ -558,11 +558,6 @@
     if self.op in (Ops.RANGE, Ops.SPECIAL): return 0, (self.src[0]-1).vmax
     if self.op is Ops.BIND: return self.src[0]._min_max # ignore the bound value
     if self.op in {Ops.UNROLL, Ops.VECTORIZE}: return min(x.vmin for x in self.src), max(x.vmax for x in self.src)
-<<<<<<< HEAD
-=======
-    # TODO: Ops.SPECIAL is Ops.DEFINE_VAR
-    if self.op is Ops.SPECIAL: return 0, self.arg[1]-1 if isinstance(self.arg[1], int) else self.arg[1].vmax-1
->>>>>>> 61e4dc6a
     if self.op is Ops.CONST: return self.arg, self.arg
     if self.op is Ops.VCONST: return (min(self.arg), max(self.arg))
     # TODO: CAST to bool/unsigned is not monotone, still some case can be simplified
