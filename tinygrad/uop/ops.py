from __future__ import annotations
from typing import Any, Callable, cast, TYPE_CHECKING, Type, Sequence
import sys, time, functools, itertools, math, operator, hashlib, os, types, pickle, pathlib, inspect, weakref, collections
from dataclasses import dataclass, field
from enum import Enum, auto
from tinygrad.uop import Ops, GroupOp
from tinygrad.uop.mathtraits import MathTrait
from tinygrad.dtype import ConstType, ImageDType, dtypes, DType, truncate, PtrDType, least_upper_dtype, Invalid, InvalidType
from tinygrad.helpers import ContextVar, all_int, prod, getenv, all_same, Context, partition, temp, unwrap, T, argfix, Metadata, flatten, TRACEMETA
from tinygrad.helpers import PICKLE_BUFFERS, PROFILE, dedup, cdiv, cmod, diskcache_put, to_function_name, cpu_profile, TracingKey, RANGEIFY, VIZ, SPEC
from tinygrad.helpers import strip_parens
if TYPE_CHECKING:
  from tinygrad.shape.shapetracker import ShapeTracker
  from tinygrad.device import Buffer, MultiBuffer

class AxisType(Enum):
  def __repr__(self): return str(self)
  GLOBAL = auto(); WARP = auto(); LOCAL = auto(); LOOP = auto(); GROUP_REDUCE = auto(); REDUCE = auto(); UPCAST = auto(); UNROLL = auto() # noqa: E702
  THREAD = auto()

range_start = {Ops.BUFFERIZE: 1, Ops.REDUCE: 1, Ops.STORE: 2, Ops.WMMA: 3}

# https://en.wikipedia.org/wiki/Identity_element
def identity_element(op:Ops, dt:DType) -> ConstType: return dtypes.as_const({Ops.ADD:0, Ops.MUL:1, Ops.MAX:dtypes.min(dt)}[op], dt)

def can_pad(root:UOp, edges:dict[UOp, None]) -> bool:
  return all(u.op not in GroupOp.UnsafePad for u in root.toposort(gate=lambda x:x not in edges))

# With True as the default, this matches the old symbolic behavior
def resolve(x:UOp|bool, default:bool=True):
  if isinstance(x, bool): return x
  assert x.dtype == dtypes.bool, "UOp in resolve must be bool"
  # NOTE: generating the text for the exception is expensive, so we do this
  return bool(sx.vmin) if (sx:=x.simplify()).vmin == sx.vmax else default

# smax/smin are replacements for max/min that preserve symbolic
def _suop(lst, uop_fxn, python_fxn):
  uops, nums = partition(lst, lambda x: isinstance(x, UOp))
  return ssimplify(functools.reduce(uop_fxn, uops + ([python_fxn(nums)] if nums else [])))
def smax(*lst): return _suop(argfix(*lst), UOp.maximum, max)
def smin(*lst): return _suop(argfix(*lst), UOp.minimum, min)
def srender(x) -> str: return x.render() if isinstance(x, UOp) else str(x)

def ssimplify(uop): return uop.ssimplify() if isinstance(uop, UOp) else uop
def sym_infer(uop: UOp|int, var_vals: dict[str, int]) -> int: return uop.sym_infer(var_vals) if isinstance(uop, UOp) else uop

def range_str(u:UOp) -> str: return '_'.join([str(x) if x >= 0 else "m"+str(-x) for x in u.arg[0:-1]])

# used for UOp and UPat
def pretty_print(x:Any, rep:Callable, srcfn=lambda x: x.src, cache=None, d=0)->str:
  def dfs(x:Any, cache:dict):
    for s in srcfn(x) or []:
      cache.setdefault(s, [len(cache), 0, False])[1] += 1
      if cache[s][1] == 1: dfs(s, cache)
  if cache is None: dfs(x, cache:={})
  if (cx:=cache.setdefault(x, [0,0,False]))[2]: return f"{' '*d} x{cx[0]}"
  cx[2], srcs = True, ('None' if srcfn(x) is None else ''.join(f'\n{pretty_print(s, rep, srcfn, cache, d+2)},' for s in srcfn(x)))
  return f"{' '*d}{f'x{cx[0]}:=' * (cx[1]>1)}{rep(x)}" % srcs

class UOpMetaClass(type):
  ucache:dict[tuple, weakref.ReferenceType[UOp]] = {}
  def __call__(cls, op:Ops, dtype:DType=dtypes.void, src:tuple[UOp,...]=tuple(), arg:Any=None, tag:Any=None,
               metadata:tuple[Metadata,...]|None=None, _buffer:Buffer|None=None):
    if (wret:=UOpMetaClass.ucache.get(key:=(op, dtype, src, arg, tag), None)) is not None and (ret:=wret()) is not None: return ret
    UOpMetaClass.ucache[key] = ref = weakref.ref(created:=super().__call__(*key))
    for s in src: s.children.add(ref)
    if metadata is not None: all_metadata[created] = metadata
    # NOTE: this value is set by pickle when pickling a realized tensor
    if _buffer is not None:
      assert op is Ops.BUFFER, f"trying to set Buffer {_buffer} for {op}"
      buffers[created] = _buffer
    if SPEC:
      from tinygrad.uop.spec import full_spec
      with Context(IGNORE_OOB=1): ret = full_spec.rewrite(created)
      if cast(bool|None, ret) is not True: raise RuntimeError(f"SPEC ISSUE {ret}: {created}")
    return created

# some uops map to other stuff
buffers:weakref.WeakKeyDictionary[UOp, Buffer|MultiBuffer] = weakref.WeakKeyDictionary() # this maps BUFFER uops to their device Buffers
all_metadata:weakref.WeakKeyDictionary[UOp, tuple[Metadata, ...]] = weakref.WeakKeyDictionary() # TODO: should this be here?

# NOTE: this should be frozen, but frozen is slower
@dataclass(eq=False, slots=True)
class UOp(MathTrait, metaclass=UOpMetaClass):
  op:Ops
  dtype:DType = dtypes.void
  src:tuple[UOp, ...] = tuple()
  arg:Any = None
  tag:Any = None
  children:set[weakref.ref[UOp]] = field(default_factory=set)
  def __del__(self):
    if Ops is not None and self.op is Ops.BUFFER and (buffer:=buffers.get(self)) is not None: buffer.ref(-1)
    try:
      if (ref:=UOpMetaClass.ucache.get(k:=(self.op, self.dtype, self.src, self.arg, self.tag))) is not None:
        for s in self.src: s.children.discard(ref)
        del UOpMetaClass.ucache[k]
    except AttributeError: pass
  def __reduce__(self):
    args = [self.op, self.dtype, self.src, self.arg, self.tag, self.metadata]
    if self.op is Ops.BUFFER and self.realized is not None and PICKLE_BUFFERS: args.append(self.realized)
    return UOp, tuple(args)
  def replace(self, **kwargs) -> UOp:
    new_args = (kwargs.pop("op", self.op), kwargs.pop("dtype", self.dtype), kwargs.pop("src", self.src),
                kwargs.pop("arg", self.arg), kwargs.pop("tag", self.tag))
    assert len(kwargs) == 0, f"unused kwargs in replace {list(kwargs)}"
    if (self.op, self.dtype, self.src, self.arg, self.tag) == new_args: return self
    return UOp(*new_args)
  def rtag(self, tag=True): return self.replace(tag=tag)
  @functools.cached_property
  def key(self) -> bytes:
    return hashlib.sha256(str((self.op, self.dtype, self.arg)).encode() + b"".join([s.key for s in self.src])).digest()
  def __repr__(self): return pretty_print(self, lambda x: f"{type(self).__name__}({x.op}, {x.dtype}, arg={x.argstr()}{x.tagstr()}, src=(%s))")
  def argstr(self): return f'({", ".join(map(str, self.arg))})' if self.op is Ops.REDUCE_AXIS else repr(self.arg)
  def tagstr(self): return f", tag={self.tag}" if self.tag is not None else ""

  def f(self, op, **kwargs): return UOp(op, dtype=kwargs.pop("dtype", self.dtype), src=(self,), **kwargs)

  @functools.cached_property
  def parents(self:UOp) -> dict[UOp, None]:
    ret = {s:None for s in self.src}
    for s in self.src: ret.update(s.parents)
    return ret
  @property
  def sparents(self:UOp) -> dict[UOp, None]: return {self:None, **self.parents}

  def toposort(self, gate:Callable|None=None) -> dict[UOp, None]:
    ret: dict[UOp, None] = {}
    stack: list[tuple[UOp, bool]] = [(self, False)] # each stack entry is (node, visited_flag)
    while stack:
      node, visited = stack.pop()
      if node in ret: continue
      if not visited:
        if gate is None or gate(node):
          stack.append((node, True))  # push node back on stack to process after its parents
          for parent in reversed(node.src): stack.append((parent, False)) # push parents on the stack
      else: ret[node] = None # second time i'm seeing this node, add it to returned toposort
    return ret

  def op_in_parents(self, *ops:Ops): return any(x.op in ops for x in self.toposort())

  # returns map of UOps to their children in the graph rooted by self
  def get_children_map(self) -> dict[UOp, dict[UOp, None]]:
    ret: dict[UOp, dict[UOp, None]] = {}
    for u in self.toposort():
      ret[u] = {}
      for s in u.src: ret[s][u] = None
    return ret

  @functools.cached_property
  def tuplize(self:UOp) -> tuple:
    return (self.op.value, self.arg, self.dtype,)+tuple([x.tuplize for x in self.src])

  @property
  def ptrdtype(self) -> PtrDType:
    if not isinstance(self.dtype, PtrDType): raise RuntimeError("ptrdtype called on UOp without PtrDType")
    return self.dtype

  # *** uop shape stuff ***

  @functools.cached_property
  def st(self) -> ShapeTracker|None:
    if self.op is Ops.INDEX and self.src[0].op in {Ops.DEFINE_GLOBAL, Ops.DEFINE_LOCAL, Ops.DEFINE_REG, Ops.MSTACK,
                                                   Ops.MSELECT, Ops.BUFFER, Ops.BUFFERIZE, Ops.VECTORIZE, Ops.STORE}:
      return None
    if self.op is Ops.INDEX and self.src[0].op is Ops.ASSIGN and self.src[0].src[1].op is Ops.KERNEL: return None
    if self.op is Ops.BARRIER: return None
    if self.op in GroupOp.Block: return None
    from tinygrad.shape.shapetracker import ShapeTracker
    # VIEW and MovementOps define a new ShapeTracker from the arg
    if self.op is Ops.VIEW: return self.arg
    if self.op is Ops.BUFFERIZE: return ShapeTracker.from_shape(tuple([int(r.vmax+1) for r in self.src[1:]]))
    # allow reshape from nothing
    if self.op is Ops.RESHAPE and self.src[0].st is None: return ShapeTracker.from_shape(self.arg)
    if self.op in GroupOp.Movement: return unwrap(self.src[0].st).mop(self.op, self.arg)
    # CONST with a DEVICE has a shape of ()
    if self.op is Ops.CONST and len(self.src) and self.src[0].op is Ops.DEVICE: return ShapeTracker.from_shape(())
    if self.op is Ops.STORE and isinstance(self.dtype, PtrDType): return ShapeTracker.from_shape((self.dtype.size,))
    if self.op is Ops.STORE and self.dtype is not dtypes.void: return self.src[0].src[0].st
    # BufferOps and ASSIGN flow ShapeTracker from a direct edge
    if self.op in {Ops.STORE, Ops.ASSIGN, Ops.LOAD}: return self.src[0].st
    if self.op in GroupOp.Buffer: return views[0] if (views:=[x.st for x in self.src if x.op is Ops.VIEW]) else None

    # BUFFER/BUFFER_VIEW and KERNEL only have a size
    if self.op in {Ops.BUFFER, Ops.BUFFER_VIEW}: return ShapeTracker.from_shape((self.size,))
    if self.op is Ops.KERNEL: return ShapeTracker.from_shape((self.arg.ast.size,))
    if self.op in {Ops.DEFINE_GLOBAL, Ops.DEFINE_LOCAL, Ops.DEFINE_REG}:
      sz = self.ptrdtype.size
      return ShapeTracker.from_shape((sz,)) if sz > 0 else None

    # CONTIGUOUS with RANGE
    # TODO: how are these not RANGE?
    if self.op is Ops.CONTIGUOUS and len(self.src) > 1 and all(x.op is Ops.RANGE for x in self.src[1:]):
      return ShapeTracker.from_shape((tuple([int(x.vmax+1) for x in self.src[1:]])+self.src[0].shape))

    # hack for PTX, CASTing the ptr loses the shape
    if self.op is Ops.CAST and self.src[0].op is Ops.DEFINE_GLOBAL: return None

    # otherwise we get the shape from sources
    if not (src_sts := [x.st for x in self.src if x.st is not None]): return None
    assert all_same([x.shape for x in src_sts]), f"UOp sources must have the same shape {self} {[x.shape for x in src_sts]}"
    match self.op:
      case Ops.MULTI: shape = tuple(self.src[0].shape[a]*len(self.device) if a == self.axis else s for a,s in enumerate(self.src[0].shape))
      case Ops.BITCAST:
        shape = src_sts[0].shape
        if self.dtype.itemsize != (input_sz:=self.src[0].dtype.itemsize): shape = shape[:-1]+((shape[-1]*input_sz) // self.dtype.itemsize,)
      case Ops.REDUCE_AXIS | Ops.WMMA: shape = src_sts[0].reduce(self.axis_arg)
      case _: shape = src_sts[0].shape
    return ShapeTracker.from_shape(shape)

  @functools.cached_property
  def full_shape(self) -> tuple[sint, ...]:
    if self.op is Ops.VIEW: return self.shape
    # NOTE: if a parent doesn't have st its full_shape is empty
    parent_shapes = [x.full_shape for x in self.src]
    return tuple(smax(x) for x in itertools.zip_longest(*parent_shapes, fillvalue=1))
  @property
  def shape(self) -> tuple[sint, ...]:
    assert self.st is not None, f"{self.op} doesn't have a shape"
    return unwrap(self.st).shape
  @property
  def size(self) -> int: return self.arg[0] if self.op is Ops.BUFFER_VIEW else self.arg if self.op is Ops.BUFFER else unwrap(self.st).size

  # determine what ranges this is in
  @functools.cached_property
  def _ranges(self) -> dict[UOp, None]:
    ret: dict[UOp, None] = {}
    if self.op in range_start.keys():
      for s in self.src[:range_start[self.op]]: ret.update(s.ranges)
      for s in UOp.sink(*self.src[range_start[self.op]:]).ranges:
        if s in ret: del ret[s]
    else:
      for s in self.src: ret.update(s.ranges)
    return ret

  @property
  def ranges(self) -> dict[UOp, None]:
    if self.op is Ops.RANGE: return {self:None}
    return self._ranges

  # *** uop evaluation ***

  def simplify(self, tracked=False):
    # late import!
    from tinygrad.uop.symbolic import symbolic
    with Context(TRACK_MATCH_STATS=0 if not tracked else TRACK_MATCH_STATS.value):
      return graph_rewrite(self, symbolic, name="simplify")
  def ssimplify(self) -> UOp|ConstType: return ret.arg if (ret:=self.simplify()).op is Ops.CONST else ret
  def _eval(self, dtype, expected_type:Type[T]) -> T:
    assert self.dtype in dtype, f"eval with wrong dtype {self}"
    vmin, vmax = (simple_self:=self.simplify())._min_max
    if vmin != vmax: raise ValueError(f"eval failed to be a single number, range is {vmin} to {vmax} in {simple_self.render()}")
    assert isinstance(vmin, expected_type), f"vmin is wrong dtype {type(vmin)} != {expected_type}"
    return vmin
  def __bool__(self): return self._eval((dtypes.bool,), bool)
  def __int__(self): return self._eval(dtypes.ints, int)
  def __float__(self): return self._eval(dtypes.floats, float)
  def substitute(self, dvars:dict[UOp, UOp], name:str|None=None):
    dvars = {k:v for k,v in dvars.items() if k is not v}
    if len(dvars) == 0: return self
    with Context(TRACK_MATCH_STATS=(0 if name is None else TRACK_MATCH_STATS.value)):
      return graph_rewrite(self, _substitute, dvars, bottom_up=True, name=name)

  # *** uop syntactic sugar ***

  @property
  def st_arg(self) -> ShapeTracker:
    assert self.op in GroupOp.Buffer, f"st_arg called on {self.op}"
    return unwrap(self.st)
  @property
  def axis_arg(self) -> tuple[int, ...]:
    assert self.op in {Ops.REDUCE_AXIS, Ops.WMMA}, f"axis_arg called on {self.op}"
    ret = self.arg[1] if self.op is Ops.REDUCE_AXIS else self.arg[7]
    assert isinstance(ret, tuple) and all(isinstance(x, int) for x in ret), f"axis_arg trying to return {ret}"
    return ret
  def sink(*srcs:UOp|None, **kwargs):  # pylint: disable=no-self-argument
    return UOp(Ops.SINK, dtypes.void, tuple([x for x in srcs if x is not None]), **kwargs)
  def detach(self): return UOp(Ops.DETACH, self.dtype, (self,))
  def index(self, *srcs:UOp|None, **kwargs):
    return UOp(Ops.INDEX, kwargs.pop("dtype", self.dtype), (self,)+tuple([x for x in srcs if x is not None]), **kwargs)
  def __getitem__(self, idx): return self.index(idx)
  def const_like(self, b:ConstLike):
    # constants can optionally have a DEVICE source
    return UOp.const(self.dtype, b, device=self._device, shape=self.shape if self.st is not None else None)
  def broadcast(self, count:int):
    assert self.dtype.count == 1
    if count == 1: return self
    return UOp(Ops.VECTORIZE, self.dtype.vec(count), (self,)*count)
  def cast(self, dtype:DType):
    # TODO: we shouldn't have to check for dtype.count == 1 here, but CAST is misused in AMD LLVM
    if dtype.count == 1 and dtype.count != self.dtype.count: dtype = dtype.vec(self.dtype.count)
    if self.dtype == dtype: return self
    return UOp(Ops.CAST, dtype, (self,))
  def bitcast(self, dtype:DType): return UOp(Ops.BITCAST, dtype, (self,))
  def gep(self, i:tuple[int, ...]|int):
    if isinstance(i, tuple) and len(i) == 1: return self.gep(i[0])
    if isinstance(i, int):
      # NOTE: these are just shortcuts to not have to create and fold later
      if self.op is Ops.VECTORIZE: return self.src[i]
      if self.op is Ops.VCONST: return UOp.const(self.dtype.scalar(), self.arg[i])
      if self.op is Ops.CONST: return UOp.const(self.dtype.scalar(), self.arg)
      i = (i,)
    return UOp(Ops.GEP, self.dtype.scalar().vec(len(i)) if len(i) > 1 else self.dtype.scalar(), (self,), i)
  def load(self, *src:UOp, **kwargs): return UOp(Ops.LOAD, dtype=kwargs.pop("dtype", self.dtype.base), src=(self,)+src, **kwargs)
  def store(self, *src:UOp, **kwargs): return UOp(Ops.STORE, kwargs.pop("dtype", dtypes.void), (self,)+src, **kwargs)
  def assign(self, x:UOp): return UOp(Ops.ASSIGN, self.dtype, (self, x))
  def barrier(self, *src:UOp): return UOp(Ops.BARRIER, src=(self,)+src)
  def alu(self, op, *src:UOp, **kwargs):
    out_dtype = (self, *src)[-1].dtype
    if op in {Ops.CMPLT, Ops.CMPNE, Ops.CMPEQ}: out_dtype = dtypes.bool.vec(out_dtype.count) if out_dtype.count > 1 else dtypes.bool
    return UOp(op, out_dtype, (self,)+src, **kwargs)
  @staticmethod
  def const(dtype:DType, b:ConstLike, device:str|tuple[str, ...]|None=None, shape:tuple[sint, ...]|None=None, src=None):
    if isinstance(b, UOp): return b.unbind()[0] if b.op is Ops.BIND else b
    if isinstance(b, tuple) and all_same(b): b = b[0]  # doesn't have to be a VCONST if they are all the same
    ret = UOp(Ops.VCONST if isinstance(b, tuple) else Ops.CONST, dtype, arg=dtypes.as_const(b, dtype), src=() if src is None else (src,))
    if RANGEIFY:
      # VIEW on const is no longer supported in RANGEIFY
      if device is not None: ret = ret.replace(src=(UOp(Ops.DEVICE, arg=device),))
      if shape is not None: ret = ret.reshape((1,)*len(shape)).expand(shape)
    else:
      if shape is not None:
        from tinygrad.shape.shapetracker import ShapeTracker
        ret = ret.replace(src=(UOp(Ops.VIEW, dtypes.void, (), ShapeTracker.from_shape(shape, (0,)*len(shape))),))
      if device is not None:
        if shape is not None: ret = ret.replace(src=(UOp(Ops.DEVICE, arg=device).view(unwrap(ret.st)),))
        else: ret = ret.replace(src=(UOp(Ops.DEVICE, arg=device),))
    return ret
  @staticmethod
  def range(end:sint, *arg):
    if len(arg) == 0: raise RuntimeError("range needs an arg")
    if len(arg) == 1: arg = arg+(AxisType.LOOP,)
    return UOp(Ops.RANGE, dtype=dtypes.index, src=(sint_to_uop(end),), arg=arg)
  def r(self, op:Ops, axis:tuple[int, ...]):
    axis = tuple(sorted([x for x in axis if resolve(self.shape[x] != 1)]))
    if len(axis) == 0: return self
    # move any non reduce axis before the first reduce axis
    move_early, rest = partition(range(axis[0], len(self.shape)), lambda i: i not in axis and resolve(self.shape[i] != 1))
    permaxis = tuple(range(axis[0])) + tuple(move_early) + tuple(rest)
    ret = self.permute(permaxis)
    new_axis = tuple([x for x in range(axis[0]+len(move_early), len(self.shape)) if resolve(ret.shape[x] != 1)])
    assert len(axis) == len(new_axis)
    ret = UOp(Ops.REDUCE_AXIS, self.dtype, (ret,), (op, new_axis))
    return ret.reshape(tuple([x if i not in axis else 1 for i,x in enumerate(self.shape)]))
  @staticmethod
  def invalid(count=1): return UOp(Ops.CONST, dtypes.index.vec(count), src=(), arg=Invalid)
  def valid(self, cond): return cond.where(self, UOp.invalid(self.dtype.count))
  def get_idx(self) -> UOp:
    assert self.dtype.scalar() is dtypes.index, "Can only call get_idx on index dtype"
    return self.src[1] if self.op is Ops.WHERE and self.src[2].arg is Invalid else self
  def get_valid(self) -> UOp:
    assert self.dtype.scalar() is dtypes.index, "Can only call get_valid on index dtype"
    return self.src[0] if self.op is Ops.WHERE and self.src[2].arg is Invalid else UOp.const(dtypes.bool, self.arg is not Invalid)
  def reduce(self, *src:UOp, **kwargs): return UOp(Ops.REDUCE, kwargs.pop('dtype', self.dtype), src=(self,)+src, **kwargs)
  def contiguous(self, *args, **kwargs): return UOp(Ops.CONTIGUOUS, dtype=self.dtype, src=(self,)+args, **kwargs)
  def realize(self, *args, **kwargs): return UOp(Ops.REALIZE, dtype=self.dtype, src=(self,)+args, **kwargs)
  def contiguous_backward(self): return self.alu(Ops.CONTIGUOUS_BACKWARD)
  def bufferize(self, *args, **kwargs): return UOp(Ops.BUFFERIZE, dtype=self.dtype, src=(self,)+args, **kwargs)
  def fuse(self): return self.alu(Ops.FUSE)
  def allreduce(self, op, device:str|tuple[str, ...]|UOp):
    assert isinstance(self.device, tuple), f"allreduce must be on tuple {self.device} isn't"
    return UOp(Ops.ALLREDUCE, self.dtype, (self, UOp(Ops.DEVICE, arg=device) if not isinstance(device, UOp) else device), op)
  def overflows(self, dtype:DType) -> bool: return self.vmin < dtype.min or dtype.max < self.vmax

  # *** ShapeTracker helpers ***

  def split_uop(self:UOp, sep:Ops):
    if self.op is sep:
      for s in self.src: yield from s.split_uop(sep)
    else: yield self

  # *** from MultiLazyBuffer ***

  def multi(self, axis:int|None):
    assert isinstance(self.device, tuple), f"multi device must be tuple, {self.device} isn't"
    assert axis is not None, "multi None is no longer supported"
    return UOp(Ops.MULTI, self.dtype, (self,), axis)

  @property
  def bounds(self):
    if self.axis is None: raise RuntimeError("bounds is not defined when axis is None")
    return tuple(itertools.pairwise(itertools.accumulate([self.src[0].shape[self.axis] for _ in self.device], initial=0)))

  @functools.cached_property
  def axis(self) -> int|None:
    if self.op is Ops.MULTI: return self.arg
    # NOTE: they all have to share an axis, we always choose [-1]
    if self.op in GroupOp.ALU: return axes[-1] if (axes := dedup([x.axis for x in self.src if x.axis is not None])) else None
    if len(self.src) == 0: return None
    src_axis = self.src[0].axis
    if self.op is Ops.REDUCE_AXIS: return None if src_axis is not None and src_axis in self.arg[1] else src_axis
    if self.op is Ops.RESHAPE:
      if src_axis is None: return None
      arg_acc:list[sint] = list(itertools.accumulate(self.arg, operator.mul, initial=1))
      # new_axis is the last one that preserves prod(prior to new_axis) and must not move items between shards
      # TODO: what to do about shrinking to self.shape[self.axis]==1 len(self.real_lbs)==1?
      return len(arg_acc) - arg_acc[::-1].index(prod(self.src[0].shape[:src_axis])) - 1
    if self.op is Ops.PERMUTE: return self.arg.index(src_axis) if src_axis is not None else None
    return src_axis

  def _unshard(self, axis:int) -> UOp:
    bsz, dcount = self.shape[axis], len(self.device)
    dnum = UOp.variable("_device_num", 0, dcount-1)
    return self.pad(tuple((0,0) if a != axis else (bsz*dnum, bsz*(dcount-1) - bsz*dnum) for a in range(len(self.shape))))

  def _shard(self, axis:int) -> UOp:
    dcount = len(self.device)
    dnum = UOp.variable("_device_num", 0, dcount-1)
    if self.shape[axis] % dcount != 0: raise RuntimeError(f"multi axis uneven: {self.shape[axis]=} {axis=} {dcount=}")
    sz = self.shape[axis] // dcount
    return self.shrink(tuple((0,s) if i != axis else (dnum*sz,dnum*sz+sz) for i,s in enumerate(self.shape)))
  def shard(self, devices:tuple[str, ...], axis:int) -> UOp: return self.copy_to_device(devices)._shard(axis).multi(axis)

  # *** from LazyBuffer ***

  def copy_to_device(self, device:str|tuple[str, ...]|UOp, arg=None):
    assert arg is None or isinstance(self.device, tuple)
    inp = self if arg is None else UOp(Ops.MSELECT, self.dtype, src=(self,), arg=arg)
    return UOp(Ops.COPY, self.dtype, (inp, UOp(Ops.DEVICE, arg=device) if not isinstance(device, UOp) else device))
  def mselect(self, arg:int) -> UOp: return UOp(Ops.MSELECT, self.dtype, (self,), arg)
  @property
  def metadata(self) -> tuple[Metadata, ...]|None: return all_metadata.get(self, None)

  # *** uop movement ops ***

  @property
  def base(self) -> UOp:
    if (self.op is Ops.VIEW and len(self.src) != 0) or self.op in GroupOp.Movement: return self.src[0].base
    if self.op is Ops.MULTI: return self.src[0].base  # MULTI is really a VIEW
    return self
  def view(self, new_st:ShapeTracker) -> UOp: return UOp(Ops.VIEW, self.dtype, (self,), new_st)

  def _mop(self, op:Ops, arg) -> UOp:
    ret = UOp(op, self.dtype, (self,), arg)
    if self.st == ret.st: return self  # ignore NOOPs, also check ret.st
    return ret

  def forced_reshape(self, arg:tuple[sint, ...], **kwargs): return UOp(Ops.RESHAPE, kwargs.pop("dtype", self.dtype), src=(self,), arg=arg)

  def reshape(self, arg:tuple[sint, ...]): return self._mop(Ops.RESHAPE, arg)
  def expand(self, arg:tuple[sint, ...]): return self._mop(Ops.EXPAND, arg)
  def shrink(self, arg:tuple[tuple[sint, sint], ...]): return self._mop(Ops.SHRINK, arg)
  def pad(self, arg:tuple[tuple[sint, sint], ...]): return self._mop(Ops.PAD, arg)
  def permute(self, arg:tuple[int, ...]): return self._mop(Ops.PERMUTE, arg)
  def flip(self, arg:tuple[bool, ...]): return self._mop(Ops.FLIP, arg)

  # *** uop UNIQUE ***

  # TODO: use this in Buffer
  unique_num = itertools.count(0)
  @staticmethod
  def unique(): return UOp(Ops.UNIQUE, arg=next(UOp.unique_num))

  # *** uop Buffer stuff ***

  @staticmethod
  def new_buffer(device:str|tuple[str, ...], size:int, dtype:DType): return UOp(Ops.BUFFER, dtype, (UOp.unique(), UOp(Ops.DEVICE, arg=device)), size)
  @property
  def device(self) -> str|tuple[str, ...]: return cast(str|tuple[str, ...], unwrap(self._device))
  @functools.cached_property
  def _device(self) -> str|tuple[str, ...]|None:
    if self.op is Ops.DEVICE: return self.arg
    if self.op is Ops.BUFFERIZE: return self.arg.device
    if self.op is Ops.MSELECT:
      assert isinstance(self.src[0].device, tuple), "mselect must be on tuple device"
      return self.src[0].device[self.arg]
    if self.op is Ops.MSTACK: return tuple(cast(str, x.device) for x in self.src)
    if self.op in {Ops.COPY, Ops.BUFFER, Ops.ALLREDUCE}: return self.src[1].device
    for x in self.src:
      if x._device is not None: return x._device
    return None
  @property
  def buf_uop(self) -> UOp:
    if self.op is Ops.BUFFER: return self
    if self.op is Ops.MSELECT: return self.src[0].buf_uop.mselect(self.arg)
    if self.op is Ops.MSTACK: return UOp(Ops.MSTACK, self.dtype, src=tuple(x.buf_uop for x in self.src))
    assert self.op is Ops.ASSIGN, f"must be ASSIGN {self.op}"
    return self.src[0].base

  def as_buf(self) -> UOp:
    if self.op is Ops.MSELECT: return self.src[0].as_buf().mselect(self.arg)
    if self.op is Ops.MSTACK: return UOp(Ops.MSTACK, self.dtype, src=tuple(x.as_buf() for x in self.src))
    # TODO: this should be the only one of these. this is the one RANGEIFY uses
    s = self
    while len(s.src) and s.op not in {Ops.BUFFER, Ops.MSTACK}: s = s.src[0]
    return s

  @property
  def buffer(self) -> Buffer|MultiBuffer:
    from tinygrad.device import Buffer, MultiBuffer
    if self is not self.base:
      assert unwrap(self.st).contiguous, "VIEW only works here if it's contiguous"
      return self.src[0].buffer
    if self.op is Ops.MSELECT:
      ret = self.src[0].buffer
      assert isinstance(ret, MultiBuffer)
      return ret.bufs[self.arg]
    if self.op is Ops.MSTACK:
      ret = MultiBuffer.__new__(MultiBuffer)
      ret.bufs = [cast(Buffer, x.buffer) for x in self.src]
      assert all_same([x.size for x in ret.bufs]) and all_same([x.dtype for x in ret.bufs]), "multibuffers mismatch buffers"
      return ret
    assert self.op is Ops.BUFFER, f"must be BUFFER {self.op}"
    if (cret:=buffers.get(self)) is not None: return cret
    rdtype = self.dtype if isinstance(self.dtype, ImageDType) else self.dtype.base
    if isinstance(self.device, tuple): ret = MultiBuffer(self.device, self.size, rdtype).ref(1)
    else: ret = Buffer(self.device, self.size, rdtype).ref(1)
    buffers[self] = ret
    return ret
  @property
  def realized(self) -> Buffer|MultiBuffer|None:
    # NOTE: this is used by the JIT to determine which inputs we capture
    return self.buffer if self.op in {Ops.BUFFER, Ops.MSTACK} and self.buffer.is_allocated() else None
  @property
  def is_realized(self) -> bool:
    return all(x.base.realized is not None for x in self.base.src) if self.base.op is Ops.MULTI else self.base.realized is not None

  # *** uop Variable stuff ***

  @staticmethod
  def variable(name:str, min_val:ConstType, max_val:ConstType, dtype:DType=dtypes.index) -> UOp:
    assert not isinstance(min_val, UOp) and not isinstance(max_val, UOp), f"can't create Variable {name} with {min_val}/{max_val}"
    return UOp(Ops.DEFINE_VAR, dtype, arg=(name, min_val, max_val))
  @property
  def expr(self) -> str:
    assert self.op is Ops.DEFINE_VAR, f"op is {self.op}, need DEFINE_VAR"
    return self.arg[0]
  def bind(self, val:int|UOp):
    assert self.op is Ops.DEFINE_VAR, f"op is {self.op}, need DEFINE_VAR"
    uval = self.const_like(val) if isinstance(val, int) else val
    assert self.arg[1] <= uval.vmin and uval.vmax <= self.arg[2], f"bind {val} not in range [{self.arg[1]}, {self.arg[2]}]"
    return UOp(Ops.BIND, self.dtype, (self, uval))
  def unbind(self) -> tuple[Variable, int]:
    assert self.op is Ops.BIND and self.src[0].op is Ops.DEFINE_VAR and self.src[1].op is Ops.CONST, f"can't unbind {self}"
    return self.src[0], self.src[1].arg
  @property
  def val(self) -> int: return self.unbind()[1]
  def vars(self) -> set[UOp]:
    bound_vars = set([x for x in self.toposort() if x.op is Ops.BIND and x.src[0].op is Ops.DEFINE_VAR])
    bound_var_base = set(x.src[0] for x in bound_vars)
    all_vars = set([x for x in self.toposort() if x.op is Ops.DEFINE_VAR])
    return bound_vars.union(set([x for x in all_vars if x not in bound_var_base]))
  def variables(self) -> list[Variable]:
    st_vars: list[set[Variable]] = [x.arg.vars() for x in self.toposort() if x.op is Ops.VIEW]
    return sorted(set.union(*st_vars, set([x.unbind()[0] if x.op is not Ops.DEFINE_VAR else x for x in self.vars()])), key=lambda v: v.arg)

  # *** uop symbolic stuff ***

  def is_increasing(self:UOp) -> bool:
    # is f a monotonically increasing function regards its input
    if self.op in GroupOp.Irreducible: return True
    if self.op is Ops.ADD: return self.src[0].is_increasing() and self.src[1].is_increasing()
    if self.op in (Ops.MUL, Ops.IDIV) and self.src[1].op is Ops.CONST and self.src[1].arg >= 0: return self.src[0].is_increasing()
    return False  # False if not sure
  def const_factor(self) -> int:
    """largest known int that divides self"""
    # TODO: for negatives it's not the largest
    if self.op is Ops.CONST: return self.arg
    if self.op is Ops.VCONST: return math.gcd(*self.arg)
    if self.op is Ops.ADD: return math.gcd(self.src[0].const_factor(), self.src[1].const_factor())
    if self.op is Ops.MUL: return self.src[0].arg if self.src[0].op is Ops.CONST else self.src[1].arg if self.src[1].op is Ops.CONST else 1
    return 1
  def divides(self, v:int) -> UOp|None:
    if v==1: return self
    if self.op is Ops.CONST: return self.const_like(self.arg//v) if self.arg%v == 0 else None
    if self.op is Ops.VCONST: return self.const_like(tuple(x//v for x in self.arg)) if all(x%v == 0 for x in self.arg) else None
    if self.op is Ops.ADD: return d0+d1 if (d0:=self.src[0].divides(v)) is not None and (d1:=self.src[1].divides(v)) is not None else None
    if self.op is Ops.MUL:
      if (d0:=self.src[0].divides(v)) is not None: return d0 * self.src[1]
      if (d1:=self.src[1].divides(v)) is not None: return self.src[0] * d1
    return None # generic None if we aren't sure
  def pop_const(self, op=Ops.ADD) -> tuple[UOp, ConstType]:
    return (self.src[0], self.src[1].arg) if self.op is op and self.src[1].op is Ops.CONST else (self, identity_element(op, self.dtype))
  @staticmethod
  def gcd(*uops: UOp) -> UOp:
    terms, factors = zip(*[(u.divides(f:=u.const_factor()),f) for u in uops])
    count = functools.reduce(operator.and_, [collections.Counter(term.split_uop(Ops.MUL)) for term in terms])
    return math.prod([*count.elements(), terms[0].const_like(math.gcd(*factors))])  # put the const at the top
  def divide_exact(self, v:UOp) -> UOp|None:
    if self is v: return self.const_like(1)
    if self.op is Ops.ADD: return None if (s0:=self.src[0].divide_exact(v)) is None or (s1:=self.src[1].divide_exact(v)) is None else s0+s1
    if v.op is Ops.CONST: return self.divides(v.arg)
    if self.op is Ops.MUL:
      (fac, const), (div_fac, div_const) = self.pop_const(Ops.MUL), v.pop_const(Ops.MUL)
      new_count = collections.Counter(fac.split_uop(Ops.MUL))
      new_count.subtract(div_fac.split_uop(Ops.MUL))
      if const%div_const==0 and all(v>=0 for v in new_count.values()): return math.prod([*new_count.elements(), self.const_like(const//div_const)])
    return None # generic None if we aren't sure
  @property
  def vmin(self) -> ConstType: return self._min_max[0]
  @property
  def vmax(self) -> ConstType: return self._min_max[1]
  @functools.cached_property
  def _min_max(self) -> tuple[ConstType, ConstType]:
    if self.op in GroupOp.Binary and not dtypes.is_float(self.dtype):
      (s0_vmin, s0_vmax), (s1_vmin, s1_vmax) = self.src[0]._min_max, self.src[1]._min_max
      if self.op is Ops.ADD: return s0_vmin+s1_vmin, s0_vmax+s1_vmax
      if self.op is Ops.SUB: return s0_vmin-s1_vmax, s0_vmax-s1_vmin
      if self.op is Ops.AND and s1_vmin == s1_vmax and s0_vmin >= 0 and s1_vmin >= 0: return min(0, s0_vmin), min(s0_vmax, s1_vmax)
      if self.op is Ops.MUL: return min(vals:=(s0_vmin*s1_vmin, s0_vmin*s1_vmax, s0_vmax*s1_vmin, s0_vmax*s1_vmax)), max(vals)
      # SHL/SHR on consts only
      if self.op is Ops.SHL and s1_vmin == s1_vmax and all_int(t:=(s0_vmin, s0_vmax, s1_vmin)): return t[0] << t[2], t[1] << t[2]
      if self.op is Ops.SHR and s1_vmin == s1_vmax and all_int(t:=(s0_vmin, s0_vmax, s1_vmin)): return t[0] >> t[2], t[1] >> t[2]
      if self.op is Ops.MOD:
        if s1_vmin > 0: return (0, s1_vmax-1) if s0_vmin >= 0 else (-(s1_vmax-1), 0) if s0_vmax <= 0 else (-(s1_vmax-1), s1_vmax-1)
        if s1_vmax < 0: return (0, -s1_vmin-1) if s0_vmin >= 0 else (-(-s1_vmin-1), 0) if s0_vmax <= 0 else (-(-s1_vmin-1), -s1_vmin-1)
      if self.op is Ops.IDIV:
        assert isinstance(s0_vmin, int) and isinstance(s0_vmax, int) and isinstance(s1_vmin, int) and isinstance(s1_vmax, int)
        if s1_vmin*s1_vmax>0:
          return min(vals:=(cdiv(s0_vmin, s1_vmin), cdiv(s0_vmin, s1_vmax), cdiv(s0_vmax, s1_vmin), cdiv(s0_vmax, s1_vmax))), max(vals)
      if self.op is Ops.MAX: return max(s0_vmin, s1_vmin), max(s0_vmax, s1_vmax)
      if self.op is Ops.CMPLT: return (s0_vmax<s1_vmin, s0_vmin<s1_vmax)
      if self.op is Ops.CMPNE: return ((s0_vmax < s1_vmin) or (s1_vmax < s0_vmin), not (s0_vmin == s0_vmax == s1_vmin == s1_vmax))
      if self.dtype == dtypes.bool:
        if self.op is Ops.OR: return s0_vmin or s1_vmin, s0_vmax or s1_vmax
        if self.op is Ops.AND: return s0_vmin and s1_vmin, s0_vmax and s1_vmax
    # float has NAN issue and we use explicit NAN in transcendental
    if self.op is Ops.WHERE and dtypes.is_int(self.dtype): return min(self.src[1].vmin, self.src[2].vmin), max(self.src[1].vmax, self.src[2].vmax)
    # NOTE: returned UOp is assumed to be CONST
    if self.op is Ops.DEFINE_VAR and self.arg: return self.arg[1], self.arg[2]
    if self.op in (Ops.RANGE, Ops.SPECIAL): return 0, (self.src[0]-1).vmax
    if self.op is Ops.BIND: return self.src[0]._min_max # ignore the bound value
    if self.op in {Ops.UNROLL, Ops.VECTORIZE}: return min(x.vmin for x in self.src), max(x.vmax for x in self.src)
    if self.op is Ops.CONST and self.arg is not Invalid: return self.arg, self.arg
    if self.op is Ops.VCONST and Invalid not in self.arg: return (min(self.arg), max(self.arg))
    if self.op is Ops.GEP: return self.src[0]._min_max
    # TODO: CAST to bool/unsigned is not monotone, still some case can be simplified
    if self.op is Ops.CAST and self.dtype in dtypes.floats+dtypes.sints+(dtypes.index,):
      return max(dtypes.min(self.dtype), self.src[0].vmin), min(self.src[0].vmax, dtypes.max(self.dtype))
    return dtypes.min(self.dtype), dtypes.max(self.dtype)

  @functools.cached_property
  def _sym_fxn(self):
    sself = self.simplify()
    varnames = tuple(x.arg[0] for x in sself.toposort() if x.op is Ops.DEFINE_VAR)
    # TODO: sanitize varnames, or don't use naked eval while staying fast
    return eval("lambda "+','.join(varnames)+": "+sself.render(pm=renderer_infer)), varnames  # pylint: disable=eval-used

  def sym_infer(self, var_vals:dict[str, int]):
    fxn, varnames = self._sym_fxn
    return fxn(**{k:v for k,v in var_vals.items() if k in varnames})

  def render(self, simplify=True, pm:PatternMatcher|None=None) -> str:
    with Context(TRACK_MATCH_STATS=0, SPEC=0):
      ret = graph_rewrite(self.simplify() if simplify else self, renderer if pm is None else pm)
    return ret.arg if ret.op is Ops.NOOP else str(ret)

@dataclass(frozen=True)
class KernelInfo:
  name: str = "test"            # name of the kernel
  axis_types: tuple[AxisType, ...] = tuple()
  dont_use_locals: bool = False # don't use local indexing
  applied_opts: tuple = tuple()
  opts_to_apply: tuple|None = None
  @property
  def function_name(self): return to_function_name(self.name)

# ******** ops in python ********

def safe_exp2(x):
  try: return 2 ** x
  except OverflowError: return math.inf

def safe_pow(x, y):
  try: return math.nan if isinstance(p:=pow(x, y), complex) else p
  except ZeroDivisionError: return math.inf
  except ValueError: return math.inf if x > 0 else -math.inf

python_alu: dict[Ops, Callable]  = {
  Ops.LOG2: lambda x: math.log2(x) if x > 0 else -math.inf if x == 0 else math.nan, Ops.EXP2: safe_exp2,
  Ops.SQRT: lambda x: math.sqrt(x) if x >= 0 else math.nan, Ops.RECIP: lambda x: 1/x if x != 0 else math.copysign(math.inf, x),
  Ops.SIN: lambda x: math.sin(x) if not math.isinf(x) else math.nan, Ops.POW: safe_pow, Ops.TRUNC: math.trunc,
  Ops.NEG: operator.neg, Ops.ADD: operator.add, Ops.SUB: operator.sub, Ops.MUL: operator.mul, Ops.CMPNE: operator.ne, Ops.CMPLT: operator.lt,
  Ops.XOR: operator.xor, Ops.OR: operator.or_, Ops.AND: operator.and_, Ops.SHR: operator.rshift, Ops.SHL: operator.lshift, Ops.MAX: max,
  Ops.MOD: cmod, Ops.IDIV: cdiv, Ops.MULACC: lambda x,y,z: (x*y)+z, Ops.WHERE: lambda x,y,z: y if x else z, Ops.CMPEQ: operator.eq}

def exec_alu(op:Ops, dtype:DType, operands, truncate_output=True):
  if dtype.count > 1:
    return tuple([exec_alu(op, dtype.scalar(), [x[i] if isinstance(x, tuple) else x for x in operands]) for i in range(dtype.count)])
  if dtype==dtypes.index and op in GroupOp.Binary and Invalid in operands: return Invalid
  alu = python_alu[op](*operands)
  return truncate.get(dtype, lambda x: x)(alu) if truncate_output else alu

# ***** uop helpers *****

def print_uops(uops:list[UOp]):
  for i,u in enumerate(uops):
    formatted_parents = [(uops.index(x) if x.op is not Ops.CONST else f"{x.arg}") if x in uops else "--" for x in u.src]
    print(f"{i:4d} {str(u.op):20s}: {str(u.dtype):30s} " f"{str(formatted_parents):32s} {u.arg}")

# ***** pattern matcher *****

def get_location() -> tuple[str, int]:
  frm = sys._getframe(1)
  # skip over ops.py/mathtraits.py (unless there's nothing but ops.py/mathtraits.py)
  while pathlib.Path(frm.f_code.co_filename).name in ("ops.py", "mathtraits.py") and frm.f_back is not None and \
      not frm.f_back.f_code.co_filename.startswith("<frozen"):
    frm = frm.f_back
  return frm.f_code.co_filename, frm.f_lineno

@functools.cache
def lines(fn) -> list[str]:
  with open(fn) as f: return f.readlines()

def printable(loc:tuple[str, int]) -> str:
  try: return lines(loc[0])[loc[1]-1].strip()
  except FileNotFoundError: return "<missing>"

class UPat(MathTrait):
  __slots__ = ("op", "dtype", "arg", "name", "src")
  def __init__(self, op:Ops|tuple[Ops, ...]|set[Ops]|None=None, dtype:DType|tuple[DType, ...]|None=None,
               src:tuple[UPat, ...]|list[UPat]|UPat|None=None, arg:Any=None,
               name:str|None=None, allow_any_len:bool=False, custom_early_reject:set[Ops]|None=None, location=None):
    assert op is None or isinstance(op, (Ops, tuple, set)), "op must be Ops or tuple of Ops"
    self.op: tuple[Ops, ...]|None = (op,) if isinstance(op, Ops) else (tuple(op) if isinstance(op, set) else op)
    self.dtype: tuple[DType, ...]|None = (dtype,) if isinstance(dtype, DType) else dtype
    self.arg, self.name, self._in_src, self.custom_early_reject = arg, name, src, custom_early_reject
    self.src: Any = None
    assert self.name != "ctx", "UPat can't be named ctx"
    assert dtype is None or isinstance(dtype, DType) or all(isinstance(x, DType) for x in dtype), f"invalid dtype {dtype}"

    # try all permutations if it's a list
    if isinstance(src, list): self.src = list(itertools.permutations(src)) if not all_same(src) else [tuple(src)]
    # only one if it's a tuple
    elif isinstance(src, tuple): self.src = [src]
    # repeat if it's a UPat
    elif isinstance(src, UPat): self.src = [itertools.repeat(src)]

    self.strict_length = not (allow_any_len or isinstance(src, UPat) or src is None)
    self.required_len: int = 0 if isinstance(src, UPat) or src is None else len(src)
    self.location = location or get_location()

    if custom_early_reject is not None: self.early_reject = custom_early_reject
    else:
      upat_match = [src] if isinstance(src, UPat) else ([] if src is None else self.src[0])
      self.early_reject = {pp.op[0] for pp in upat_match if pp.op is not None and len(pp.op) == 1}

  def __reduce__(self):
    return UPat, (self.op, self.dtype, self._in_src, self.arg, self.name, not self.strict_length, self.custom_early_reject, self.location)
  def named(self, name:str): return UPat(self.op, self.dtype, self._in_src, self.arg, name, not self.strict_length, self.custom_early_reject)

  @staticmethod
  def any(*src): return UPatAny(src=src)
  def or_casted(self, name:str|None=None): return UPat.any(self if name is None else self.named(name), UPat(Ops.CAST, name=name, src=(self,)))

  @staticmethod
  @functools.cache
  def var(name:str|None=None, dtype:DType|tuple[DType, ...]|None=None): return UPat(dtype=dtype, name=name)
  @staticmethod
  @functools.cache
  def cvar(name:str|None=None, dtype:DType|tuple[DType, ...]|None=None, vec=True):
    return UPat((Ops.CONST,Ops.VCONST) if vec else Ops.CONST, dtype, name=name)
  @staticmethod
  def const(dtype:DType|tuple[DType, ...]|None, b:ConstType|InvalidType): return UPat(Ops.CONST, dtype=dtype, arg=b)

  # lil helper
  def f(self, op, **kwargs): return UPat(op, src=(self,), **kwargs)

  # copied from UOp
  def sink(self, *srcs:UPat|None, **kwargs): return UPat(Ops.SINK, dtypes.void, (self,)+tuple([x for x in srcs if x is not None]), **kwargs)
  def index(self, idx:UPat, valid:UPat|None=None): return UPat(Ops.INDEX, self.dtype, (self,idx,valid) if valid is not None else (self,idx))
  def view(self, st=None, **kwargs): return UPat(Ops.VIEW, self.dtype, (self,), st, **kwargs)
  def cast(self, dtype=None, **kwargs): return UPat(Ops.CAST, dtype, (self,), **kwargs)
  def bitcast(self, dtype=None): return UPat(Ops.BITCAST, dtype, (self,))
  def gep(self, i:int|None=None, **kwargs): return UPat(Ops.GEP, None, (self,), (i,) if i is not None else None, **kwargs)
  def load(self, *src:UPat, **kwargs): return UPat(Ops.LOAD, src=(self,)+src, **kwargs)
  def store(self, *src:UPat, **kwargs): return UPat(Ops.STORE, self.dtype, (self,)+src, **kwargs)
  def assign(self, x:UPat, **kwargs): return UPat(Ops.ASSIGN, self.dtype, (self,x), **kwargs)
  def reduce(self, *src:UPat, **kwargs): return UPat(Ops.REDUCE, self.dtype, src=(self,)+src, **kwargs)
  def fuse(self): return self.alu(Ops.FUSE)
  def broadcast(self, **kwargs): return UPat(Ops.VECTORIZE, self.dtype, src=self, **kwargs)
  def or_broadcasted(self, **kwargs): return UPat.any(self, self.broadcast(**kwargs))
  def contiguous(self, *args, **kwargs): return UPat(Ops.CONTIGUOUS, dtype=self.dtype, src=(self,)+args, **kwargs)

  def const_like(self, b:ConstLike): return UPat.const(self.dtype, cast(ConstType, b))
  def alu(self, op:Ops, *src:UPat):
    asrc = (self,)+src
    return UPat(op, dtypes.bool if op in {Ops.CMPLT, Ops.CMPNE} else asrc[-1].dtype, list(asrc) if op in GroupOp.Commutative else asrc)

  def __repr__(self):
    def rep(x):
      form = "UPat(%s, %s, name=%s, dtype=%s, allow_any_len=%s, src=%s)"
      return form % (None if x.op is None else ('(%s)'%', '.join(map(str, x.op))), x.arg, repr(x.name),
        set(x.dtype) if x.dtype else None, not x.strict_length, "[%s]" if x.src and len(x.src)>1 else ("(%s)" if x.src else "%s"))
    return pretty_print(self, rep, srcfn=lambda x:None if x.src is None else [next(x.src[0])] if isinstance(x.src[0], itertools.repeat) else x.src[0])

  def match(self:UPat, uop:UOp, store:dict[str, UOp]) -> list[dict[str, UOp]]:
    if (self.op is not None and uop.op not in self.op) or \
       (self.name is not None and store.setdefault(self.name, uop) is not uop) or \
       (self.dtype is not None and uop.dtype not in self.dtype and uop.dtype.scalar() not in self.dtype) or \
       (self.arg is not None and self.arg != uop.arg) or \
       (len(uop.src) < self.required_len) or \
       (self.strict_length and len(uop.src) != self.required_len): return []
    if self.src is None: return [store]
    res: list[dict[str, UOp]] = []
    for vp in self.src:
      stores, new_stores = [store.copy()], []
      for uu, vv in zip(uop.src, vp):
        for s in stores: new_stores.extend(vv.match(uu, s))
        stores, new_stores = new_stores, []
      res.extend(stores)
    return res

class UPatAny(UPat):
  def match(self:UPat, uop:UOp, store:dict[str, UOp]) -> list[dict[str, UOp]]:
    matches = [x.match(uop, store.copy()) for x in self.src[0]]
    return flatten([x for x in matches if x is not None])

def deconstruct_function(fxn:Callable) -> tuple:
  new_globals = {k:v for k,v in fxn.__globals__.items() if k in fxn.__code__.co_names}
  for co in fxn.__code__.co_consts:
    if isinstance(co, types.CodeType): new_globals.update({k:v for k,v in fxn.__globals__.items() if k in co.co_names})
  # NOTE: optional round trip through pickle!
  assert fxn.__closure__ is None, "closures are not supported in pattern matchers"
  ret = fxn.__code__, new_globals, fxn.__name__, fxn.__defaults__
  return pickle.loads(pickle.dumps(ret)) if getenv("TEST_PICKLE") else ret

@functools.cache
def upat_interpret(p:UPat, fxn:Callable) -> Callable:
  real_fxn = types.FunctionType(*deconstruct_function(fxn))
  if 'ctx' in inspect.signature(real_fxn).parameters:
    def universal_match(uop, ctx):
      for match in p.match(uop, {}):
        if (ret:=real_fxn(ctx=ctx, **match)) is not None: return ret  # pylint: disable=not-callable
      return None
  else:
    def universal_match(uop, _):
      for match in p.match(uop, {}):
        if (ret:=real_fxn(**match)) is not None: return ret  # pylint: disable=not-callable
      return None
  return universal_match

class PatternMatcher:
  def __init__(self, patterns:Sequence[tuple[UPat, Callable|tuple]], compiled=bool(getenv("UPAT_COMPILE", 1))):
    if compiled: from tinygrad.uop.upat import upat_compile
    # if this comes from a pickle, we reconstruct the lambda functions here
    self.patterns:list[tuple[UPat, Callable]] = [(p,types.FunctionType(*fxn) if isinstance(fxn, tuple) else fxn) for p,fxn in patterns]
    # NOTE: use of DefaultDict here is very dangerous! all keys will live for the lifetime of the PatternMatcher!
    self.pdict: dict[Ops, list[tuple[UPat, Callable, set]]] = {}
    # uop is required, arg is optional
    for p,fxn in self.patterns:
      assert p.op is not None
      if compiled and (match:=upat_compile(p, fxn)) is not None: pass # pylint: disable=E0606
      else: match = upat_interpret(p, fxn)
      for uop in p.op: self.pdict.setdefault(uop, []).append((p, match, p.early_reject))

  def __reduce__(self): return PatternMatcher, ([(x,deconstruct_function(fxn) if fxn.__name__ == "<lambda>" else fxn) for x,fxn in self.patterns],)

  @functools.cache  # pylint: disable=method-cache-max-size-none
  def __add__(self, more:PatternMatcher) -> PatternMatcher: return PatternMatcher(self.patterns+more.patterns)

  def rewrite(self, uop:UOp, ctx=None) -> UOp|None:
    ler = {u.op for u in uop.src}
    for _,match,early_reject in self.pdict.get(uop.op, []):
      if not early_reject.issubset(ler): continue
      if (ret:=match(uop, ctx)) is not None and ret is not uop: return ret
    return None

# *** non-blocking UOp tracker ***

ucount = itertools.count()
uop_number:weakref.WeakKeyDictionary[UOp, int] = weakref.WeakKeyDictionary()
uop_fields:dict[int, tuple] = {}
def track_uop(u:UOp):
  if (cret:=uop_number.get(u)) is not None: return cret
  uop_number[u] = num = next(ucount)
  # KERNEL also has a UOp in the arg
  arg = type(u.arg)(track_uop(u.arg.ast), u.arg.metadata) if u.op is Ops.KERNEL else u.arg
  uop_fields[num] = (u.op, u.dtype, tuple(track_uop(s) for s in u.src), arg, u.tag)+((u.metadata,) if TRACEMETA>=2 else ())
  return num

# *** tracking pattern matcher ***

TRACK_MATCH_STATS = ContextVar("TRACK_MATCH_STATS", 2 if VIZ else 0)
match_stats:dict[UPat, list[int|float]] = dict()

@dataclass(frozen=True)
class TrackedGraphRewrite:
  loc:tuple[str, int]                    # location that called graph_rewrite
  sink:int                               # the sink input to graph_rewrite
  matches:list[tuple[int, int, tuple]]   # before/after UOp, UPat location
  name:str|None                          # optional name of the rewrite
  depth:int                              # depth if it's a subrewrite
  bottom_up:bool

tracked_keys:list[TracingKey] = []
tracked_ctxs:list[list[TrackedGraphRewrite]] = []
_name_cnt:dict[str, itertools.count] = {}

if getenv("CAPTURE_PROCESS_REPLAY"):
  replay_capture: dict[str, bytes] = {}
  import atexit
  @atexit.register
  def save_to_diskcache():
    for k,v in replay_capture.items(): diskcache_put("process_replay", k, v, prepickled=True)

def add_trace_group(kt:TracingKey) -> None:
  tracked_keys.append(kt)
  tracked_ctxs.append([])

def track_rewrites(name:Callable[..., str|TracingKey]|bool=True, replay:bool=False):
  def _decorator(func):
    def __wrapper(*args, **kwargs):
      fn = key = func.__name__
      if TRACK_MATCH_STATS >= 2: add_trace_group(key:=TracingKey(n:=f"{fn} n{next(_name_cnt.setdefault(fn, itertools.count(1)))}", (n,)))
      with cpu_profile(key, "TINY") as e:
        ret = func(*args, **kwargs)
      if TRACK_MATCH_STATS >= 2 and callable(name):
        name_ret = name(*args, **kwargs, ret=ret)
        assert isinstance(name_ret, (TracingKey, str)), f"name function returned {type(name_ret)}"
        tracked_keys[-1] = k = TracingKey(n:=tracked_keys[-1].display_name.replace(fn, name_ret), (n,)) if isinstance(name_ret, str) else name_ret
        e.name = TracingKey(k.display_name if isinstance(name_ret, str) else f"{fn} for {k.display_name}", k.keys)
      if getenv("CAPTURE_PROCESS_REPLAY") and replay:
        # find the unittest frame we're capturing in
        frm = sys._getframe(1)
        while (f_back:=frm.f_back) is not None and "unittest" not in f_back.f_code.co_filename: frm = f_back
        loc = f"{frm.f_code.co_filename.split('/')[-1]}:{frm.f_lineno} {frm.f_code.co_name}"
        # capture global context vars and all the args passed in
        with Context(PICKLE_BUFFERS=0):
          inputs = (fn, args, kwargs, ContextVar._cache)
          replay_capture[hashlib.sha256(pickle.dumps(inputs)).hexdigest()] = pickle.dumps(inputs+(loc, ret))
      return ret
    return __wrapper
  return _decorator

active_rewrites:list[TrackedGraphRewrite] = []
def track_matches(func):
  def _track_func(*args, **kwargs):
    if tracking:=(TRACK_MATCH_STATS >= 2):
      loc = ((frm:=sys._getframe(1)).f_code.co_filename, frm.f_lineno)
      depth = len(active_rewrites)
      if not tracked_ctxs: add_trace_group(TracingKey(f"default {func.__name__}"))
      tracked_ctxs[-1].append(ctx:=TrackedGraphRewrite(loc, track_uop(args[0]), [], kwargs.get("name", None), depth, kwargs.get("bottom_up", False)))
      active_rewrites.append(ctx)
    with cpu_profile(kwargs.get("name", "<unnamed>"), "TINY", display=tracking):
      ret = func(*args, **kwargs)
    if tracking: active_rewrites.pop()
    return ret
  return _track_func

class TrackedPatternMatcher(PatternMatcher):
  def rewrite(self, uop:UOp, ctx=None) -> UOp|None:
    ret = None
    ler = {u.op for u in uop.src}
    for p,match,early_reject in self.pdict.get(uop.op, []):
      if p not in match_stats: match_stats[p] = [0,0,0.0,0.0]
      st = time.perf_counter()
      if not early_reject.issubset(ler):
        match_stats[p][2] += time.perf_counter()-st
        continue
      match_stats[p][1] += 1
      try: ret = match(uop, ctx)
      except Exception as e:
        if TRACK_MATCH_STATS >= 2 and active_rewrites and not isinstance(e, RewriteNotReady):
          active_rewrites[-1].matches.append((track_uop(uop), track_uop(UOp(Ops.REWRITE_ERROR, src=uop.src, arg=str(sys.exc_info()[1]))), p.location))
        raise
      if ret is not None and ret is not uop:
        match_stats[p][0] += 1
        match_stats[p][3] += (et:=time.perf_counter()-st)
        if TRACK_MATCH_STATS >= 3: print(f"{et*1e6:7.2f} us -- ", printable(p.location))
        if TRACK_MATCH_STATS >= 2 and isinstance(ret, UOp) and active_rewrites:
          active_rewrites[-1].matches.append((track_uop(uop), track_uop(ret), p.location))
        return ret
      match_stats[p][2] += time.perf_counter()-st
    return None

if TRACK_MATCH_STATS or PROFILE:
  PatternMatcher = TrackedPatternMatcher  # type: ignore
  import atexit
  @atexit.register
  def print_match_stats():
    if TRACK_MATCH_STATS >= 2:
      with open(fn:=temp("rewrites.pkl", append_user=True), "wb") as f:
        print(f"rewrote {len(tracked_ctxs)} graphs and matched {sum(len(r.matches) for x in tracked_ctxs for r in x)} times, saved to {fn}")
        pickle.dump([(tracked_keys, tracked_ctxs, uop_fields)], f)
    if VIZ: return launch_viz("VIZ", temp("rewrites.pkl", append_user=True))
    if getenv("PRINT_MATCH_STATS", TRACK_MATCH_STATS.value):
      ret = [0,0,0.0,0.0]
      for k,v in sorted(list(match_stats.items()), key=lambda x: x[1][2]+x[1][3]):
        loc_str = f"{k.location[0].split('/')[-1]}:{k.location[1]}"
        if v[1] != 0: print(f"{v[0]:6d} / {v[1]:7d} -- {v[3]*1000.:9.2f} / {(v[2]+v[3])*1000.:9.2f} ms -- {loc_str:20s}", printable(k.location))
        ret = [x+y for x,y in zip(ret, v)]
      print(f"{ret[0]:6d} / {ret[1]:7d} -- {ret[3]*1000.:9.2f} / {(ret[2]+ret[3])*1000.:9.2f} ms -- TOTAL")
      print(f"{len(match_stats)} rules, {sum(v[0] > 0 for v in match_stats.values())} matched once")

  def launch_viz(env_str:str, data:str):
    os.environ[env_str] = "0"
    os.environ[f"{env_str}_DATA"] = data
    if not int(os.getenv("VIZ", "0")) and not int(os.getenv("PROFILE", "0")) and not int(os.getenv("SQTT", "0")):
      args = ['--kernels', getenv("VIZ_DATA", "")] if getenv("VIZ_DATA", "") else []
      args += ['--profile', getenv("PROFILE_DATA", "")] if getenv("PROFILE_DATA", "") else []
      os.execv(sys.executable, [sys.executable] + [os.path.join(os.path.dirname(__file__), "../", "viz", "serve.py")] + args)

# *** simple graph rewrite engine ***

class RewriteNotReady(Exception): pass
class BottomUpGate(Exception): pass
class RewriteContext:
  def __init__(self, pm, bpm, ctx=None):
    self.pm: PatternMatcher|None = pm
    self.pm_cache: dict[UOp, UOp|None] = {}
    self.bpm: PatternMatcher|None = bpm
    self.bpm_cache: dict[UOp, UOp|None] = {}
    self.ctx = ctx
    self.replace: dict[UOp, UOp] = {}

  def cached_pm_rewrite(self, x:UOp):
    if (ret:=self.pm_cache.get(x,False)) is not False: return ret
    ret = self.pm_cache[x] = cast(PatternMatcher, self.pm).rewrite(x, self.ctx)
    return ret

  def cached_bpm_rewrite(self, x:UOp):
    if (ret:=self.bpm_cache.get(x,False)) is not False: return ret
    ret = self.bpm_cache[x] = cast(PatternMatcher, self.bpm).rewrite(x, self.ctx)
    return ret

  def unified_rewrite(self, root:UOp) -> UOp:
    stack: collections.deque[tuple[UOp, int, UOp]] = collections.deque([(root, 0, root)])
    on_stack = {root}  # all UOps either on the stack or in self.replace, i.e. dont have to be placed again
    while stack:
<<<<<<< HEAD
      if len(stack) >= 250001: raise RuntimeError("infinite loop in graph_rewrite (stack too big)")
=======
      if len(stack) > getenv("REWRITE_STACK_LIMIT", 250000): raise RuntimeError("infinite loop in graph_rewrite (stack too big)")
>>>>>>> 2d24af88
      n, stage, new_n = stack.pop()
      if n in self.replace: continue  # skip any nodes we have seen
      try:
        if stage == 0:
          try:
            # if bottom up, we rewrite this node early. in both cases, we add its parents to the stack
            if self.bpm is not None:
              # apply rewrite rules until a fixed point is reached. may return `uop` itself if PatternMatcher doesn't match
              test_n: UOp|None = n
              seen = set()
              while test_n is not None:
                if test_n in seen: raise RuntimeError("infinite loop in fixed_point_rewrite")
                seen.add(test_n)
                new_n, test_n = test_n, self.cached_bpm_rewrite(test_n)
            stack.append((n, 1, new_n))
            for x in reversed(new_n.src):
              if x in on_stack: continue
              stack.append((x, 0, x))
              on_stack.add(x)
          # if the bpm matching raised a gate, we are done with this node and dont continue down the srcs
          except BottomUpGate: self.replace[n] = new_n
        elif stage == 1:
          try: new_src = tuple([self.replace[x] for x in new_n.src])
          except KeyError: raise RewriteNotReady
          if new_src == new_n.src:
            # if top down, do the rewrite. if no rewrite or bottom up, we are done rewriting this node so we add it to the dict
            if self.pm is None or (new_src_n:=self.cached_pm_rewrite(new_n)) is None:
              self.replace[n] = new_n
              continue
          else:
            # if srcs changed from rewrites, construct a new UOp with the new srcs
            new_src_n = UOp(new_n.op, new_n.dtype, new_src, new_n.arg, new_n.tag)
          # trigger a rewrite of new_src_n, then after that rewrite is done, link it back to n
          stack.append((n, 2, new_src_n))
          stack.append((new_src_n, 0, new_src_n))
        else:
          # in stage 2, we link the result of new_n to the result of n
          try: self.replace[n] = self.replace[new_n]
          except KeyError: raise RewriteNotReady
      except RewriteNotReady:
        # retry this later
        stack.appendleft((n, stage, new_n))
    return self.replace[root]

@track_matches
def graph_rewrite(sink:UOp, pm:PatternMatcher, ctx=None, bottom_up=False, name=None, bpm=None) -> UOp:
  rewrite_ctx = RewriteContext(pm if not bottom_up else None, pm if bottom_up else bpm, ctx)
  return rewrite_ctx.unified_rewrite(sink)

@track_matches
def graph_rewrite_map(sink:UOp, pm:PatternMatcher, ctx=None, bottom_up=False, name=None, bpm=None,
                      input_map:dict[UOp, UOp]|None=None, ) -> dict[UOp, UOp]:
  rewrite_ctx = RewriteContext(pm if not bottom_up else None, pm if bottom_up else bpm, ctx)
  new_map: dict[UOp, UOp] = {}
  for k in (list(sink.toposort())[::-1] if bottom_up else sink.toposort()):
    new_map[k] = v = rewrite_ctx.unified_rewrite(k)
    if k is not v and k.metadata is not None: all_metadata[v] = tuple(dedup(all_metadata.get(v, ())))+k.metadata
  if input_map is not None:
    for k,v in input_map.items(): new_map[k] = new_map.get(v,v)
  return new_map

def sint_to_uop(x:sint) -> UOp: return UOp.const(dtypes.index, x) if isinstance(x, int) else x.cast(dtypes.index)

def select_dtype(u): return (dtypes.long if u.overflows(dtypes.int32) else dtypes.int).vec(u.dtype.count)
pm_lower_index_dtype = PatternMatcher([
  # There are no Unary ops at this point in symbolic, those are introduced later
  (UPat(GroupOp.Binary, name="u", src=(UPat.var("x").cast(dtypes.index), UPat.var("y").cast(dtypes.index))), lambda u,x,y:
    x.cast(dt:=least_upper_dtype(select_dtype(u), x.dtype, y.dtype)).alu(u.op, y.cast(dt)).cast(u.dtype)),
  (UPat((Ops.CONST, Ops.VCONST), dtype=dtypes.index, name="u"), lambda u: u.replace(dtype=select_dtype(u)).cast(u.dtype) if u.arg!=Invalid else None),
  (UPat(Ops.WHERE, dtypes.index, src=(UPat.var("cond"), UPat.var("x").cast(dtypes.index), UPat.var("y").cast(dtypes.index))), lambda cond,x,y:
    cond.where(x.cast(dt:=least_upper_dtype(x.dtype, y.dtype)), y.cast(dt)).cast(dtypes.index)),
  (UPat(Ops.RANGE, src=(UPat.var("end").cast(dtypes.index)), name="r"), lambda r,end: r.replace(dtype=end.dtype, src=(end,)).cast(dtypes.index)),
  (UPat(Ops.VECTORIZE, src=UPat().cast(dtypes.index), name="v"),
    lambda v: v.replace(dtype=(dt:=select_dtype(v)), src=tuple(s.src[0].cast(dt.scalar()) for s in v.src)).cast(dtypes.index)),
  # special can only be int32
  (UPat(Ops.SPECIAL, src=(UPat.var("var").cast(dtypes.index),), name="u"), lambda u,var: u.replace(dtype=dtypes.int, src=(var,)).cast(dtypes.index)),
  (UPat(Ops.DEFINE_VAR, dtype=dtypes.index, name="u"), lambda u: u.replace(dtype=dtypes.int).cast(dtypes.index)),
  (UPat(Ops.BIND, src=(UPat.var("var").cast(dtypes.index), UPat.cvar("val").cast(dtypes.index))), lambda var,val: var.bind(val).cast(dtypes.index)),
  (UPat(Ops.CAST, src=(UPat(name="x").cast(dtypes.index),), name="c"), lambda x,c: x.cast(c.dtype)),
  # lower Invalid
  (UPat.var("buf").index(UPat.var("cond").where(UPat.var("idx"), UPat(Ops.CONST, arg=Invalid))), lambda buf,idx,cond: buf.index(idx, cond)),
  # remove hanging casts
  (UPat(Ops.INDEX, src=(UPat.var("buf"), UPat.var("idx", dtypes.ints).cast()),), lambda buf,idx: buf.index(idx)),
  (UPat(Ops.INDEX, src=(UPat.var("buf"), UPat.var("idx", dtypes.ints).cast(), UPat.var("valid"))), lambda buf,idx,valid: buf.index(idx, valid)),
  (UPat((Ops.STORE, Ops.LOAD), src=(UPat(), UPat(), UPat().cast(dtypes.index)), allow_any_len=True, name="s"),
    lambda s: s.replace(src=s.src[:2]+tuple(u.src[0] for u in s.src[2:]))),
  (UPat((Ops.SINK, Ops.NOOP), src=UPat().cast(dtypes.index), name="n"), lambda n: n.replace(src=tuple(s.src[0] for s in n.src))),
])
def _index_to_concrete_int(u:UOp): return graph_rewrite(u.sink(), pm_lower_index_dtype).src[0]

_substitute = PatternMatcher([(UPat(tuple(Ops), name="x"), lambda ctx,x: ctx.get(x,None))])

# for debug
syms = { Ops.ADD: "+", Ops.SUB: "-", Ops.IDIV: "//", Ops.MOD: "%", Ops.SHL: "<<", Ops.SHR: ">>",
         Ops.MUL: "*", Ops.CMPLT: "<", Ops.CMPNE: "!=", Ops.AND: "&", Ops.OR: "|", Ops.XOR: "^"}
renderer = PatternMatcher([
  (UPat((Ops.DEFINE_VAR,), name="x"), lambda x: UOp(Ops.NOOP, arg=x.arg[0])),
  (UPat((Ops.SPECIAL), name="x"), lambda x: UOp(Ops.NOOP, arg=x.arg)),
  (UPat(Ops.RANGE, name="x"), lambda x: UOp(Ops.NOOP, arg=f"r{range_str(x)}")),
  (UPat((Ops.CONST, Ops.VCONST), name="x"), lambda x: UOp(Ops.NOOP, arg=str(x.arg))),
  (UPat(Ops.UNROLL, name="x"), lambda x: UOp(Ops.NOOP, arg=f"UNROLL({x.src[0].arg}, {x.arg})")),
  (UPat(Ops.CAST, name="x"), lambda x: UOp(Ops.NOOP, arg=f"({str(x.dtype)[7:]})({x.src[0].arg})")),
  (UPat(Ops.BIND, src=UPat(Ops.NOOP), name="x"), lambda x: x.src[0]),
  #(UPat(Ops.BIND, src=UPat(Ops.NOOP), name="x"), lambda x: UOp(Ops.NOOP, arg=f"{x.src[0].arg}[={x.src[1].arg}]")),
  (UPat(Ops.NEG, src=UPat(Ops.NOOP), name="x"), lambda x: UOp(Ops.NOOP, arg=f"(-{x.src[0].arg})")),
  (UPat(Ops.RECIP, src=UPat(Ops.NOOP), name="x"), lambda x: UOp(Ops.NOOP, arg=f"(1/{x.src[0].arg})")),
  (UPat(Ops.MAX, src=UPat(Ops.NOOP), name="x"), lambda x: UOp(Ops.NOOP, arg=f"max({x.src[0].arg}, {x.src[1].arg})")),
  (UPat(Ops.MULACC, src=UPat(Ops.NOOP), name="x"), lambda x: UOp(Ops.NOOP, arg=f"({x.src[0].arg}*{x.src[1].arg}+{x.src[2].arg})")),
  (UPat(Ops.WHERE, src=UPat(Ops.NOOP), name="x"), lambda x: UOp(Ops.NOOP, arg=f"({x.src[1].arg} if {x.src[0].arg} else {x.src[2].arg})")),
  (UPat(set(syms.keys()), src=UPat(Ops.NOOP), name="x"), lambda x: UOp(Ops.NOOP, arg=f"({x.src[0].arg}{syms[x.op]}{x.src[1].arg})")),
  (UPat(Ops.VIEW, src=(UPat(Ops.NOOP),), name="x"), lambda x: UOp(Ops.NOOP, arg=f"{x.src[0].arg}.view({x.arg})")),
  (UPat((Ops.INDEX, Ops.BUFFERIZE), name="x"), lambda x:
   UOp(Ops.NOOP, arg=''.join([f"[{strip_parens(y.arg)}]" for y in x.src[1:]])) if all(y.op is Ops.NOOP for y in x.src[1:]) else None),
])
renderer_infer = PatternMatcher([
  (UPat(Ops.MOD, src=UPat(Ops.NOOP), name="x"), lambda x: UOp(Ops.NOOP, arg=f"cmod({x.src[0].arg}, {x.src[1].arg})")),
  (UPat(Ops.IDIV, src=UPat(Ops.NOOP), name="x"), lambda x: UOp(Ops.NOOP, arg=f"cdiv({x.src[0].arg}, {x.src[1].arg})")),
  *renderer.patterns
])

sugar = { Ops.SINK: "sink", Ops.STORE: "store", Ops.LOAD: "load", Ops.SQRT: "sqrt", Ops.INDEX: "index", Ops.REDUCE: "reduce",
          Ops.WHERE: "where", Ops.RECIP: "reciprocal", Ops.EXP2: "exp2", Ops.LOG2: "log2", Ops.SIN: "sin"}
pm_pyrender = PatternMatcher([
  (UPat(Ops.CONST, src=(UPat(Ops.NOOP),), name="x"), lambda x: UOp(Ops.NOOP, arg=f"UOp.const({x.dtype}, {x.arg}, src={x.src[0].arg})")),
  (UPat(Ops.CONST, name="x"), lambda x: UOp(Ops.NOOP, arg=f"UOp.const({x.dtype}, {x.arg})")),
  (UPat(Ops.CAST, src=(UPat(Ops.NOOP),), name="x"), lambda x: UOp(Ops.NOOP, arg=f"{x.src[0].arg}.cast({x.dtype})")),
  (UPat(Ops.BITCAST, src=(UPat(Ops.NOOP),), name="x"), lambda x: UOp(Ops.NOOP, arg=f"{x.src[0].arg}.bitcast({x.dtype})")),
  (UPat({Ops.MAX, Ops.THREEFRY, Ops.CMPLT, Ops.CMPNE, Ops.POW}, src=UPat(Ops.NOOP), name="x"),
   lambda x: UOp(Ops.NOOP, arg=f"{x.src[0].arg}.alu({x.op}, {x.src[1].arg})")),
  (UPat(Ops.RANGE, src=(UPat(Ops.NOOP),), name="x"), lambda x:
    UOp(Ops.NOOP, arg=f"UOp.range({x.src[0].arg}, {str(x.arg[0])}, {str(x.arg[1])})")),
  (UPat(set(sugar.keys()), src=UPat(Ops.NOOP), name="x"), lambda x: UOp(Ops.NOOP,
    arg=f"{x.src[0].arg}.{sugar[x.op]}({', '.join([y.arg for y in x.src[1:]] + ([f'arg={str(x.arg)}'] if x.arg is not None else []))})")),
  (UPat(Ops.REDUCE_AXIS, src=(UPat(Ops.NOOP),), name="x"),
   lambda x: UOp(Ops.NOOP, arg=f"{x.src[0].arg}.f({x.op}, arg=({', '.join([str(y) for y in x.arg])}))")),
  (UPat(Ops.VALID, src=(UPat(Ops.NOOP),), name="x"),
   lambda x: UOp(Ops.NOOP, arg=f"{x.src[0].arg}.f({x.op}, dtype=dtypes.bool)")),
])

@Context(SPEC=0)
def pyrender(ast:UOp) -> list[str]:
  cmap = ast.get_children_map()
  to_render = set()
  for u in ast.toposort():
    if u.op is Ops.STORE: to_render.add(u.src[1])
    if len(cmap[u]) == 1 and u.op not in {Ops.DEFINE_GLOBAL, Ops.VIEW, Ops.LOAD} or u.op in {Ops.CONST}: continue
    if u.op in {Ops.SINK, Ops.VIEW}:
      for s in u.src: to_render.add(s)
    to_render.add(u)
  ret: list[str] = []
  rep: dict[UOp, UOp] = {}
  for u in ast.toposort():
    if u not in to_render: continue
    ret.append(f"c{len(ret)} = {u.substitute(rep).render(simplify=False, pm=pm_pyrender+renderer)}")
    rep[u] = UOp(Ops.NOOP, arg=f"c{len(ret)-1}")
  return ret[0:-1] + ["ast ="+ret[-1].split("=", 1)[1]]

# *** what was symbolic.py ***

sint = int|UOp
Variable = UOp

ConstLike = ConstType|InvalidType|Variable|tuple[ConstType|InvalidType, ...]<|MERGE_RESOLUTION|>--- conflicted
+++ resolved
@@ -1017,11 +1017,7 @@
     stack: collections.deque[tuple[UOp, int, UOp]] = collections.deque([(root, 0, root)])
     on_stack = {root}  # all UOps either on the stack or in self.replace, i.e. dont have to be placed again
     while stack:
-<<<<<<< HEAD
-      if len(stack) >= 250001: raise RuntimeError("infinite loop in graph_rewrite (stack too big)")
-=======
       if len(stack) > getenv("REWRITE_STACK_LIMIT", 250000): raise RuntimeError("infinite loop in graph_rewrite (stack too big)")
->>>>>>> 2d24af88
       n, stage, new_n = stack.pop()
       if n in self.replace: continue  # skip any nodes we have seen
       try:
