--- conflicted
+++ resolved
@@ -266,12 +266,8 @@
     else:
       ret, new_axis = self, axis
     ret = UOp(Ops.REDUCE_AXIS, self.dtype, (ret,), (op, new_axis))
-<<<<<<< HEAD
     return ret.reshape(tuple([x for i,x in enumerate(self.shape) if i not in axis]))
   def assign(self, x:UOp): return UOp(Ops.ASSIGN, self.dtype, (self,x))
-=======
-    return ret.reshape(tuple([x if i not in axis else 1 for i,x in enumerate(self.shape)]))
->>>>>>> 6e9506e6
   def reduce(self, *src:UOp, **kwargs): return UOp(Ops.REDUCE, kwargs.pop('dtype', self.dtype), src=(self,)+src, **kwargs)
   def contiguous(self): return self.alu(Ops.CONTIGUOUS)
   def contiguous_backward(self): return self.alu(Ops.CONTIGUOUS_BACKWARD)
