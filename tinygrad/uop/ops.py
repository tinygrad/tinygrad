--- conflicted
+++ resolved
@@ -518,12 +518,9 @@
   local_dims: int = 0           # number of local dimensions  (this is remapping RANGE to SPECIAL)
   upcasted: int = 0             # count that are upcasted     (this is remapping RANGE to UNROLL)
   dont_use_locals: bool = False # don't use local indexing
-<<<<<<< HEAD
+  applied_opts: tuple = tuple()
   @property
   def function_name(self): return to_function_name(self.name)
-=======
-  applied_opts: tuple = tuple()
->>>>>>> fa52bdb5
 
 # ******** ops in python ********
 
