from __future__ import annotations
from typing import Any, Optional, Union, Callable, cast, TYPE_CHECKING, Type, get_args, Sequence
import sys, time, functools, itertools, math, operator, hashlib, os, types, pickle, pathlib, inspect, weakref
from enum import auto, IntEnum, Enum
from dataclasses import dataclass, field
from tinygrad.dtype import ConstType, ImageDType, dtypes, DType, truncate
from tinygrad.helpers import ContextVar, all_int, prod, getenv, all_same, Context, partition, temp, unwrap, T, argfix, Metadata, flatten
from tinygrad.helpers import PICKLE_BUFFERS, dedup, cdiv, cmod, diskcache_put
if TYPE_CHECKING:
  from tinygrad.shape.shapetracker import ShapeTracker
  from tinygrad.device import Buffer, MultiBuffer

# wrapper around IntEnum that preserves Enum.__str__ and makes auto() unique across all FastEnum subclasses
class FastEnum(IntEnum):
  def __str__(self): return Enum.__str__(self)
  @staticmethod
  def _generate_next_value_(_, __, ___, last_values): return 1 + max([0, *last_values, *[max(c) for c in FastEnum.__subclasses__()]])

class MathTrait:
  # required to implement
  def alu(self:T, arg:Ops, *src) -> T: raise NotImplementedError
  def const_like(self:T, b:ConstLike) -> T: raise NotImplementedError

  # great functions you get!
  def ufix(self, x): return self.const_like(x) if not isinstance(x, MathTrait) else x
  def _binop(self, op, x, reverse): return self.ufix(x).alu(op, self) if reverse else self.alu(op, self.ufix(x))
  def logical_not(self): return self.ne(True)
  def neg(self):
    if (dtype:=getattr(self, 'dtype')) is None: raise TypeError(f"MathTraits __neg__ requires a dtype, {self=}")
    return self.logical_not() if dtype.scalar() == dtypes.bool else self*(-1)
  def add(self, x, reverse=False): return self._binop(Ops.ADD, x, reverse)
  def mul(self, x, reverse=False): return self._binop(Ops.MUL, x, reverse)
  def bitwise_and(self, x, reverse=False): return self._binop(Ops.AND, x, reverse)
  def bitwise_or(self, x, reverse=False): return self._binop(Ops.OR, x, reverse)
  def bitwise_xor(self, x, reverse=False): return self._binop(Ops.XOR, x, reverse)
  def idiv(self, x, reverse=False): return self._binop(Ops.IDIV, x, reverse)
  def mod(self, x, reverse=False): return self._binop(Ops.MOD, x, reverse)
  def sub(self, x, reverse=False): return self.ufix(x).alu(Ops.ADD, -self) if reverse else self.alu(Ops.ADD, self.ufix(-x))
  def div(self, x, reverse=False): return (self.ufix(x)*self.alu(Ops.RECIP)) if reverse else (self*self.ufix(x).alu(Ops.RECIP))

  def __neg__(self): return self.neg()

  def __add__(self, x): return self.add(x)
  def __sub__(self, x): return self.sub(x)
  def __mul__(self, x): return self.mul(x)
  def __truediv__(self, x): return self.div(x)
  def __floordiv__(self, x): return self.idiv(x)  # TODO: idiv is trunc div, not floordiv
  def __mod__(self, x): return self.mod(x)
  def __and__(self, x): return self.bitwise_and(x)
  def __or__(self, x): return self.bitwise_or(x)
  def __xor__(self, x): return self.bitwise_xor(x)

  def __radd__(self, x): return self.add(x, True)
  def __rsub__(self, x): return self.sub(x, True)
  def __rmul__(self, x): return self.mul(x, True)
  def __rtruediv__(self, x): return self.div(x, True)
  def __rfloordiv__(self, x): return self.idiv(x, True)
  def __rand__(self, x): return self.bitwise_and(x, True)
  def __ror__(self, x): return self.bitwise_or(x, True)
  def __rxor__(self, x): return self.bitwise_xor(x, True)
  def __rmod__(self, x): return self.mod(x, True)

  def __lt__(self, x): return self.alu(Ops.CMPLT, self.ufix(x))
  def __gt__(self, x): return self.ufix(x).alu(Ops.CMPLT, self)
  def __ge__(self, x): return (self < x).logical_not()
  def __le__(self, x): return (self > x).logical_not()

  def ne(self, x): return self.alu(Ops.CMPNE, self.ufix(x))
  def eq(self, x): return self.ne(x).logical_not()
  def __ne__(self, x): return self.ne(x)
  # NOTE: __eq__ isn't overridden, and means the same thing as is by default

  def lshift(self, x, reverse=False): return self._binop(Ops.SHL, x, reverse)
  def rshift(self, x, reverse=False): return self._binop(Ops.SHR, x, reverse)
  def __lshift__(self, x): return self.lshift(x)
  def __rshift__(self, x): return self.rshift(x)
  def __rlshift__(self, x): return self.lshift(x, True)
  def __rrshift__(self, x): return self.rshift(x, True)

  def maximum(self, x): return self.alu(Ops.MAX, self.ufix(x))
  def minimum(self, x): return -(-self).maximum(-x)
  def where(self, x, y):
    if type(self) is type(x): return self.alu(Ops.WHERE, x, x.ufix(y))
    if type(self) is type(y): return self.alu(Ops.WHERE, y.ufix(x), y)
    raise RuntimeError("where needs at least one UOp arg")
  def threefry(self, seed): return self.alu(Ops.THREEFRY, seed)
  def reciprocal(self): return self.alu(Ops.RECIP)
  def sqrt(self): return self.alu(Ops.SQRT)
  def sin(self): return self.alu(Ops.SIN)
  def log2(self): return self.alu(Ops.LOG2)
  def exp2(self): return self.alu(Ops.EXP2)
  def pow(self, x): return self.alu(Ops.POW, self.ufix(x))

# the order of these Ops controls the order of the toposort
class Ops(FastEnum):
  # uops that aren't rendered
  SINK = auto(); CONTIGUOUS = auto(); CONTIGUOUS_BACKWARD = auto(); DETACH = auto(); KERNEL = auto(); UNIQUE = auto() # noqa: E702

  # MetaOps
  COPY = auto(); BUFFER_VIEW = auto(); MSELECT = auto() # noqa: E702

  # blocks in linearizer
  BLOCK = auto(); BLOCKSTART = auto(); BLOCKEND = auto(); BLOCKFINAL = auto() # noqa: E702

  # movement ops!
  RESHAPE = auto(); PERMUTE = auto(); EXPAND = auto(); PAD = auto(); SHRINK = auto(); FLIP = auto() # noqa: E702

  # misc ops
  UNROLL = auto(); CONTRACT = auto() # noqa: E702
  VIEW = auto(); DEFINE_GLOBAL = auto(); BUFFER = auto() # noqa: E702
  DEFINE_VAR = auto(); DEFINE_LOCAL = auto(); DEFINE_ACC = auto() # noqa: E702
  VALID = auto(); SPECIAL = auto(); NOOP = auto() # noqa: E702

  # reduce
  REDUCE_AXIS = auto(); REDUCE = auto(); ALLREDUCE = auto() # noqa: E702

  # helper ops
  GEP = auto(); VECTORIZE = auto(); CAT = auto(); PTRCAT = auto() # noqa: E702

  # UnaryOps
  CAST = auto(); BITCAST = auto(); EXP2 = auto(); LOG2 = auto(); SIN = auto(); SQRT = auto(); RECIP = auto(); NEG = auto() # noqa: E702

  # load/store before math
  LOAD = auto(); STORE = auto() # noqa: E702

  # early INDEX
  INDEX = auto()

  # math ops
  WMMA = auto()

  # BinaryOps
  ADD = auto(); MUL = auto(); SHL = auto(); SHR = auto(); IDIV = auto(); MAX = auto(); MOD = auto(); CMPLT = auto(); CMPNE = auto() # noqa: E702
  XOR = auto(); OR = auto(); AND = auto(); THREEFRY = auto(); SUB = auto(); FDIV = auto(); POW = auto() # noqa: E702

  # TernaryOps
  WHERE = auto(); MULACC = auto() # noqa: E702

  # assignment ops
  ASSIGN = auto()
  BIND = auto()

  # control flow ops
  BARRIER = auto(); RANGE = auto(); IF = auto(); ENDRANGE = auto(); ENDIF = auto(); GBARRIER = auto() # noqa: E702

  # consts last!
  VCONST = auto(); FCONST = auto(); CONST = auto() # noqa: E702

  # device
  DEVICE = auto()
  MULTI = auto()

  # CUSTOMI is inline
  CUSTOM = auto(); CUSTOMI = auto() # noqa: E702
  IGNORE = auto(); FUSE = auto() # noqa: E702

class GroupOp:
  Unary = {Ops.EXP2, Ops.LOG2, Ops.SIN, Ops.SQRT, Ops.RECIP, Ops.NEG}
  Binary = {Ops.ADD, Ops.MUL, Ops.IDIV, Ops.MAX, Ops.MOD, Ops.CMPLT, Ops.CMPNE, Ops.XOR, Ops.SHL, Ops.SHR, Ops.OR, Ops.AND, Ops.THREEFRY,
            Ops.SUB, Ops.FDIV, Ops.POW}
  Ternary = {Ops.WHERE, Ops.MULACC}
  ALU = set.union(Unary, Binary, Ternary)

  Irreducible = {Ops.CONST, Ops.DEFINE_VAR, Ops.SPECIAL, Ops.RANGE}
  Movement = {Ops.RESHAPE, Ops.EXPAND, Ops.PERMUTE, Ops.PAD, Ops.SHRINK, Ops.FLIP}

  Buffer = {Ops.LOAD, Ops.STORE, Ops.VALID, Ops.CONST, Ops.FCONST, Ops.DEFINE_VAR}
  Block = {Ops.BLOCK, Ops.BLOCKEND, Ops.BLOCKSTART}

  # BinaryOps that can be flipped
  Commutative = {Ops.ADD, Ops.MUL, Ops.MAX, Ops.CMPNE, Ops.XOR, Ops.AND, Ops.OR}

  # BinaryOps where f(f(a,b),c) = f(a,f(b,c))
  Associative = {Ops.ADD, Ops.MUL, Ops.AND, Ops.OR, Ops.MAX}

  # BinaryOps that satisfy f(x,x)=x see https://en.wikipedia.org/wiki/Idempotence
  Idempotent = {Ops.OR, Ops.AND, Ops.MAX}

  # do not preserve f(0) = 0
  UnsafePad = {Ops.RECIP, Ops.LOG2, Ops.EXP2, Ops.IDIV, Ops.POW}

  Meta = {Ops.COPY, Ops.BUFFER_VIEW}

  All = set(Ops)

# https://en.wikipedia.org/wiki/Identity_element
def identity_element(op:Ops, dt:DType) -> ConstType: return dtypes.as_const({Ops.ADD:0, Ops.MUL:1, Ops.MAX:dtypes.min(dt)}[op], dt)

def can_pad(root:UOp, edges:dict[UOp, None]) -> bool:
  return all(u.op not in GroupOp.UnsafePad for u in root.toposort(gate=lambda x:x not in edges))

# With True as the default, this matches the old symbolic behavior
def resolve(x:UOp|bool, default:bool=True):
  if isinstance(x, bool): return x
  assert x.dtype == dtypes.bool, "UOp in resolve must be bool"
  # NOTE: generating the text for the exception is expensive, so we do this
  return bool(sx.vmin) if (sx:=x.simplify()).vmin == sx.vmax else default

# smax/smin are replacements for max/min that preserve symbolic
def _suop(lst, uop_fxn, python_fxn):
  uops, nums = partition(lst, lambda x: isinstance(x, UOp))
  return ssimplify(functools.reduce(uop_fxn, uops + ([python_fxn(nums)] if nums else [])))
def smax(*lst): return _suop(argfix(*lst), UOp.maximum, max)
def smin(*lst): return _suop(argfix(*lst), UOp.minimum, min)
def srender(x) -> str: return x.render() if isinstance(x, UOp) else str(x)

def ssimplify(uop): return uop.ssimplify() if isinstance(uop, UOp) else uop
def sym_infer(uop: Union[UOp, int], var_vals: dict[UOp, int]) -> int: return uop.sym_infer(var_vals) if isinstance(uop, UOp) else uop

# used for UOp and UPat
def pretty_print(x:Any, rep:Callable, srcfn=lambda x: x.src, cache=None, d=0)->str:
  def dfs(x:Any, cache:dict):
    for s in srcfn(x) or []:
      cache.setdefault(s, [len(cache), 0, False])[1] += 1
      if cache[s][1] == 1: dfs(s, cache)
  if cache is None: dfs(x, cache:={})
  if (cx:=cache.setdefault(x, [0,0,False]))[2]: return f"{' '*d} x{cx[0]}"
  cx[2], srcs = True, ('None' if srcfn(x) is None else ''.join(f'\n{pretty_print(s, rep, srcfn, cache, d+2)},' for s in srcfn(x)))
  return f"{' '*d}{f'x{cx[0]}:=' * (cx[1]>1)}{rep(x)}" % srcs

class UOpMetaClass(type):
  ucache:dict[tuple, weakref.ReferenceType[UOp]] = {}
  def __call__(cls, op:Ops, dtype:DType=dtypes.void, src:tuple[UOp,...]=tuple(), arg:Any=None, tag:Any=None,
               metadata:tuple[Metadata,...]|None=None, _buffer:Buffer|None=None):
    if (wret:=UOpMetaClass.ucache.get(key:=(op, dtype, src, arg, tag), None)) is not None and (ret:=wret()) is not None: return ret
    UOpMetaClass.ucache[key] = ref = weakref.ref(created:=super().__call__(*key))
    for s in src: s.children.add(ref)
    if metadata is not None: all_metadata[created] = metadata
    # NOTE: this value is set by pickle when pickling a realized tensor
    if _buffer is not None:
      assert op is Ops.BUFFER, f"trying to set Buffer {_buffer} for {op}"
      buffers[created] = _buffer
    return created

# some uops map to other stuff
buffers:weakref.WeakKeyDictionary[UOp, Buffer|MultiBuffer] = weakref.WeakKeyDictionary() # this maps BUFFER uops to their device Buffers
all_metadata:weakref.WeakKeyDictionary[UOp, tuple[Metadata, ...]] = weakref.WeakKeyDictionary() # TODO: should this be here?

# NOTE: this should be frozen, but frozen is slower
@dataclass(eq=False, slots=True)
class UOp(MathTrait, metaclass=UOpMetaClass):
  op:Ops
  dtype:DType = dtypes.void
  src:tuple[UOp, ...] = tuple()
  arg:Any = None
  tag:Any = None
  children:set[weakref.ref[UOp]] = field(default_factory=set)
  def __del__(self):
    if self.op is Ops.BUFFER and (buffer:=buffers.get(self)) is not None: buffer.ref(-1)
    if (ref:=UOpMetaClass.ucache.get(k:=(self.op, self.dtype, self.src, self.arg, self.tag))) is not None:
      for s in self.src: s.children.discard(ref)
      del UOpMetaClass.ucache[k]
  def __reduce__(self):
    args = [self.op, self.dtype, self.src, self.arg, self.tag, self.metadata]
    if self.op is Ops.BUFFER and self.realized is not None and PICKLE_BUFFERS: args.append(self.realized)
    return UOp, tuple(args)
  def replace(self, **kwargs) -> UOp:
    new_args = (kwargs.pop("op", self.op), kwargs.pop("dtype", self.dtype), kwargs.pop("src", self.src),
                kwargs.pop("arg", self.arg), kwargs.pop("tag", self.tag))
    assert len(kwargs) == 0, f"unused kwargs in replace {list(kwargs)}"
    if (self.op, self.dtype, self.src, self.arg, self.tag) == new_args: return self
    return UOp(*new_args)
  @functools.cached_property
  def key(self) -> bytes:
    return hashlib.sha256(str((self.op, self.dtype, self.arg)).encode() + b"".join([s.key for s in self.src])).digest()
  def __repr__(self): return pretty_print(self, lambda x: f"{type(self).__name__}({x.op}, {x.dtype}, arg={x.argstr()}, src=(%s))")
  def argstr(self): return f'({", ".join(map(str, self.arg))})' if self.op is Ops.REDUCE_AXIS else repr(self.arg)

  @functools.cached_property
  def parents(self:UOp) -> dict[UOp, None]:
    ret = {s:None for s in self.src}
    for s in self.src: ret.update(s.parents)
    return ret
  @property
  def sparents(self:UOp) -> dict[UOp, None]: return {self:None, **self.parents}

  def toposort(self, gate:Callable|None=None) -> dict[UOp, None]:
    ret: dict[UOp, None] = {}
    stack: list[tuple[UOp, bool]] = [(self, False)] # each stack entry is (node, visited_flag)
    while stack:
      node, visited = stack.pop()
      if node in ret: continue
      if not visited:
        if gate is None or gate(node):
          stack.append((node, True))  # push node back on stack to process after its parents
          for parent in reversed(node.src): stack.append((parent, False)) # push parents on the stack
      else: ret[node] = None # second time i'm seeing this node, add it to returned toposort
    return ret

  # returns map of UOps to their children in the graph rooted by self
  def get_children_map(self) -> dict[UOp, dict[UOp, None]]:
    ret: dict[UOp, dict[UOp, None]] = {}
    for u in self.toposort():
      ret[u] = {}
      for s in u.src: ret[s][u] = None
    return ret

  @functools.cached_property
  def tuplize(self:UOp) -> tuple:
    return (self.op.value, self.arg, self.dtype,)+tuple([x.tuplize for x in self.src])

  # *** uop shape stuff ***

  @functools.cached_property
  def st(self) -> ShapeTracker|None:
    # VIEW and MovementOps define a new ShapeTracker from the arg
    if self.op is Ops.VIEW: return self.arg
    if self.op in GroupOp.Movement: return unwrap(self.src[0].st).mop(self.op, self.arg)
    # BufferOps and ASSIGN flow ShapeTracker from a direct edge
    if self.op in GroupOp.Buffer: return views[0] if (views:=[x.st for x in self.src if x.op is Ops.VIEW]) else None
    if self.op is Ops.ASSIGN: return self.src[0].st

    from tinygrad.shape.shapetracker import ShapeTracker
    # BUFFER/BUFFER_VIEW and KERNEL only have a size
    if self.op in {Ops.BUFFER, Ops.BUFFER_VIEW}: return ShapeTracker.from_shape((self.size,))
    if self.op is Ops.KERNEL: return ShapeTracker.from_shape((self.arg.ast.size,))

    # otherwise we get the shape from sources
    if not (src_sts := [x.st for x in self.src if x.st is not None]): return None
    assert all_same([x.shape for x in src_sts]), f"UOp sources must have the same shape {self} {[x.shape for x in src_sts]}"
    match self.op:
      case Ops.MULTI: shape = tuple(self.src[0].shape[a]*len(self.device) if a == self.axis else s for a,s in enumerate(self.src[0].shape))
      case Ops.BITCAST:
        shape = src_sts[0].shape
        if self.dtype.itemsize != (input_sz:=self.src[0].dtype.itemsize): shape = shape[:-1]+((shape[-1]*input_sz) // self.dtype.itemsize,)
      case Ops.REDUCE_AXIS | Ops.WMMA: shape = src_sts[0].reduce(self.axis_arg)
      case _: shape = src_sts[0].shape
    return ShapeTracker.from_shape(shape)

  @functools.cached_property
  def full_shape(self) -> tuple[sint, ...]:
    if self.op is Ops.VIEW: return self.shape
    # NOTE: if a parent doesn't have st its full_shape is empty
    parent_shapes = [x.full_shape for x in self.src]
    return tuple(smax(x) for x in zip(*[x for x in parent_shapes if x != ()]))
  @property
  def shape(self) -> tuple[sint, ...]: return unwrap(self.st).shape
  @property
  def size(self) -> int: return self.arg[0] if self.op is Ops.BUFFER_VIEW else self.arg if self.op is Ops.BUFFER else unwrap(self.st).size

  # *** uop evaluation ***

  def simplify(self):
    # late import!
    from tinygrad.codegen.symbolic import symbolic
    with Context(TRACK_MATCH_STATS=0):
      return graph_rewrite(self, symbolic)
  def ssimplify(self) -> Union[UOp, ConstType]: return ret.arg if (ret:=self.simplify()).op is Ops.CONST else ret
  def _eval(self, dtype, expected_type:Type[T]) -> T:
    assert self.dtype in dtype, f"eval with wrong dtype {self}"
    vmin, vmax = (simple_self:=self.simplify())._min_max
    if vmin != vmax: raise ValueError(f"eval failed to be a single number, range is {vmin} to {vmax} in {simple_self.render()}")
    assert isinstance(vmin, expected_type), f"vmin is wrong dtype {type(vmin)} != {expected_type}"
    return vmin
  def __bool__(self): return self._eval((dtypes.bool,), bool)
  def __int__(self): return self._eval(dtypes.ints, int)
  def __float__(self): return self._eval(dtypes.floats, float)
  def substitute(self, dvars:dict[UOp, UOp], name:str|None=None):
    dvars = {k:v for k,v in dvars.items() if k is not v}
    if len(dvars) == 0: return self
    with Context(TRACK_MATCH_STATS=(0 if name is None else TRACK_MATCH_STATS.value)):
      return graph_rewrite(self, _substitute, dvars, bottom_up=True, name=name)

  # *** uop syntactic sugar ***

  @property
  def st_arg(self) -> ShapeTracker:
    assert self.op in GroupOp.Buffer, f"st_arg called on {self.op}"
    return unwrap(self.st)
  @property
  def axis_arg(self) -> tuple[int, ...]:
    assert self.op in {Ops.REDUCE_AXIS, Ops.WMMA}, f"axis_arg called on {self.op}"
    ret = self.arg[1] if self.op is Ops.REDUCE_AXIS else self.arg[7]
    assert isinstance(ret, tuple) and all(isinstance(x, int) for x in ret), f"axis_arg trying to return {ret}"
    return ret
  def sink(self, *srcs:UOp|None, **kwargs): return UOp(Ops.SINK, dtypes.void, (self,)+tuple([x for x in srcs if x is not None]), **kwargs)
  def detach(self): return UOp(Ops.DETACH, self.dtype, (self,))
  def index(self, idx:UOp, valid:UOp|None=None): return UOp(Ops.INDEX, self.dtype, (self,idx,valid) if valid is not None else (self,idx))
  def const_like(self, b:ConstLike):
    # constants can optionally have a DEVICE source
    if self._device is not None or self.st is not None: return UOp.metaop(Ops.CONST, self.shape, self.dtype, self._device, b)
    return UOp.const(self.dtype, b)
  def broadcast(self, count:int):
    assert self.dtype.count == 1
    if count == 1: return self
    return UOp(Ops.VECTORIZE, self.dtype.vec(count), (self,)*count)
  def cast(self, dtype:DType):
    if self.dtype == dtype: return self
    return UOp(Ops.CAST, dtype, (self,))
  def cast_vec(self, dtype:DType): return UOp(Ops.CAST, dtype.vec(self.dtype.count), (self,))
  def bitcast(self, dtype:DType): return UOp(Ops.BITCAST, dtype, (self,))
  def gep(self, i:Union[tuple[int, ...], int]):
    if isinstance(i, tuple) and len(i) == 1: return self.gep(i[0])
    if isinstance(i, int):
      # NOTE: these are just shortcuts to not have to create and fold later
      if self.op is Ops.VECTORIZE: return self.src[i]
      if self.op is Ops.VCONST: return UOp.const(self.dtype.scalar(), self.arg[i])
      if self.op is Ops.CONST: return UOp.const(self.dtype.scalar(), self.arg)
      i = (i,)
    return UOp(Ops.GEP, self.dtype.scalar().vec(len(i)) if len(i) > 1 else self.dtype.scalar(), (self,), i)
  def load(self, *src:UOp, **kwargs):
    if 'dtype' not in kwargs: kwargs['dtype'] = self.dtype.base
    return UOp(Ops.LOAD, src=(self,)+src, **kwargs)
  def store(self, *src:UOp, **kwargs): return UOp(Ops.STORE, dtypes.void, (self,)+src, **kwargs)
  def alu(self, arg, *src:UOp):
    out_dtype = (self, *src)[-1].dtype
    if arg in {Ops.CMPLT, Ops.CMPNE}: out_dtype = dtypes.bool.vec(out_dtype.count) if out_dtype.count > 1 else dtypes.bool
    return UOp(arg, out_dtype, (self,)+src)
  @staticmethod
  def const(dtype:DType, b:ConstLike):
    if isinstance(b, UOp): return b.unbind()[0] if b.op is Ops.BIND else b
    if isinstance(b, tuple) and all_same(b): b = b[0]  # doesn't have to be a VCONST if they are all the same
    return UOp(Ops.VCONST if isinstance(b, tuple) else Ops.CONST, dtype, arg=dtypes.as_const(b, dtype))
<<<<<<< HEAD
  def valid(self, st:ShapeTracker):
    assert self.op in {Ops.CONST, Ops.DEFINE_VAR, Ops.FCONST} and any(v.mask is not None for v in st.views),\
      f"attempting to create VALID with {self.op} {st}"
    from tinygrad.shape.shapetracker import ShapeTracker
    # NOTE: only VALID has a masked ShapeTracker, the CONST operands are unmasked
    unmasked_st = st.remove_mask().to_uop()
    # unmasked_st = (st if self.op is Ops.FCONST else ShapeTracker.from_shape(()).reshape((1,)*len(st.shape)).expand(st.shape)).to_uop()
    return UOp(Ops.VALID, dtypes.bool, (st.to_uop(),)).where(self.replace(src=(unmasked_st,)), UOp.const(self.dtype, 0).replace(src=(unmasked_st,)))
=======
  def valid(self): return UOp.where(UOp(Ops.VALID, dtypes.bool, (UOp(Ops.VIEW, arg=self.st),)), self.const_like(self.base.arg), 0)
>>>>>>> b8fb2ba8
  @staticmethod
  def range(dtype:DType, end:sint, idx:int): return UOp(Ops.RANGE, dtype=dtype, src=(sint_to_uop(end),), arg=idx)
  def r(self, op:Ops, axis:tuple[int, ...]):
    axis = tuple(sorted([x for x in axis if resolve(self.shape[x] != 1)]))
    return self if len(axis) == 0 else UOp(Ops.REDUCE_AXIS, self.dtype, (self,), (op, axis))
  def assign(self, x:UOp): return UOp(Ops.ASSIGN, self.dtype, (self,x))
  def reduce(self, *src:UOp, **kwargs): return UOp(Ops.REDUCE, kwargs.pop('dtype', self.dtype), src=(self,)+src, **kwargs)
  def contiguous(self): return self.alu(Ops.CONTIGUOUS)
  def contiguous_backward(self): return self.alu(Ops.CONTIGUOUS_BACKWARD)
  def fuse(self): return self.alu(Ops.FUSE)
  def gbarrier(self): return self.alu(Ops.GBARRIER)
  def allreduce(self, op, device:str|tuple[str, ...]|UOp):
    assert isinstance(self.device, tuple), f"allreduce must be on tuple {self.device} isn't"
    return UOp(Ops.ALLREDUCE, self.dtype, (self, UOp(Ops.DEVICE, arg=device) if not isinstance(device, UOp) else device), op)

  # *** from MultiLazyBuffer ***

  def multi(self, axis:int|None):
    assert isinstance(self.device, tuple), f"multi device must be tuple, {self.device} isn't"
    assert axis is not None, "multi None is no longer supported"
    return UOp(Ops.MULTI, self.dtype, (self,), axis)

  @property
  def bounds(self):
    if self.axis is None: raise RuntimeError("bounds is not defined when axis is None")
    return tuple(itertools.pairwise(itertools.accumulate([self.src[0].shape[self.axis] for _ in self.device], initial=0)))

  @functools.cached_property
  def axis(self) -> Optional[int]:
    if self.op is Ops.MULTI: return self.arg
    # NOTE: they all have to share an axis, we always choose [-1]
    if self.op in GroupOp.ALU: return axes[-1] if (axes := dedup([x.axis for x in self.src if x.axis is not None])) else None
    if len(self.src) == 0: return None
    src_axis = self.src[0].axis
    if self.op is Ops.REDUCE_AXIS: return None if src_axis is not None and src_axis in self.arg[1] else src_axis
    if self.op is Ops.RESHAPE:
      if src_axis is None: return None
      arg_acc:list[sint] = list(itertools.accumulate(self.arg, operator.mul, initial=1))
      # new_axis is the last one that preserves prod(prior to new_axis) and must not move items between shards
      # TODO: what to do about shrinking to self.shape[self.axis]==1 len(self.real_lbs)==1?
      return len(arg_acc) - arg_acc[::-1].index(prod(self.src[0].shape[:src_axis])) - 1
    if self.op is Ops.PERMUTE: return self.arg.index(src_axis) if src_axis is not None else None
    return src_axis

  def _unshard(self, axis:int) -> UOp:
    bsz, dcount = self.shape[axis], len(self.device)
    dnum = UOp.variable("_device_num", 0, dcount-1)
    return self.pad(tuple((0,0) if a != axis else (bsz*dnum, bsz*(dcount-1) - bsz*dnum) for a in range(len(self.shape))))

  def _shard(self, axis:int) -> UOp:
    dcount = len(self.device)
    dnum = UOp.variable("_device_num", 0, dcount-1)
    if self.shape[axis] % dcount != 0: raise RuntimeError(f"multi axis uneven: {self.shape[axis]=} {axis=} {dcount=}")
    sz = self.shape[axis] // dcount
    return self.shrink(tuple((0,s) if i != axis else (dnum*sz,dnum*sz+sz) for i,s in enumerate(self.shape)))
  def shard(self, devices:tuple[str, ...], axis:int) -> UOp: return self.copy_to_device(devices)._shard(axis).multi(axis)

  # *** from LazyBuffer ***

  @staticmethod
  def metaop(op:Ops, shape:tuple[sint, ...], dtype:DType, device:str|tuple[str, ...]|None=None, arg=None) -> UOp:
    from tinygrad.shape.shapetracker import ShapeTracker
    # Tensor const is CONST(VIEW(DEVICE)) -> RESHAPE -> EXPAND
    if op is Ops.CONST:
      assert isinstance(arg, get_args(ConstType)), f"trying to create CONST with {arg=}"
<<<<<<< HEAD
      return UOp.const(dtype, unwrap(arg)).replace(src=(UOp(Ops.VIEW, dtypes.void, (UOp(Ops.DEVICE, arg=device),),
                 ShapeTracker.from_shape(())),)).reshape((1,)*len(shape)).expand(shape)
    if op is Ops.FCONST:
       return UOp(op, dtype, arg=arg).replace(src=(UOp(Ops.VIEW, dtypes.void, (UOp(Ops.DEVICE, arg=device),), ShapeTracker.from_shape(shape)),))
=======
      return UOp.const(dtype, unwrap(arg)).replace(src=(UOp(Ops.VIEW, dtypes.void, () if device is None else (UOp(Ops.DEVICE, arg=device),),
                 ShapeTracker.from_shape(()).reshape((1,)*len(shape)).expand(shape)),))
>>>>>>> b8fb2ba8
    # Tensor variable binding is BIND(VAR(VIEW(DEVICE)), CONST(VIEW(DEVICE)))
    assert op is Ops.BIND, f"unknown op {op}"
    var, val = arg.unbind()
    return var.replace(src=(UOp(Ops.VIEW, dtypes.void, (UOp(Ops.DEVICE, arg=device),), ShapeTracker.from_shape(shape)),)).bind(val)
  def copy_to_device(self, device:str|tuple[str, ...]|UOp, arg=None):
    assert arg is None or isinstance(self.device, tuple)
    inp = self if arg is None else UOp(Ops.MSELECT, self.dtype, src=(self,), arg=arg)
    return UOp(Ops.COPY, self.dtype, (inp, UOp(Ops.DEVICE, arg=device) if not isinstance(device, UOp) else device))
  def mselect(self, arg:int) -> UOp: return UOp(Ops.MSELECT, self.dtype, (self,), arg)
  @property
  def metadata(self) -> tuple[Metadata, ...]|None: return all_metadata.get(self, None)

  # *** uop movement ops ***

  @property
  def base(self) -> UOp:
    if (self.op is Ops.VIEW and len(self.src) != 0) or self.op in GroupOp.Movement: return self.src[0].base
    if self.op is Ops.MULTI: return self.src[0].base  # MULTI is really a VIEW
    return self
  def view(self, new_st:ShapeTracker) -> UOp: return UOp(Ops.VIEW, self.dtype, (self,), new_st)

  def _mop(self, op:Ops, arg):
    ret = UOp(op, self.dtype, (self,), arg)
    if self.st == ret.st: return self  # ignore NOOPs, also check ret.st
    return ret

  def reshape(self, arg:tuple[sint, ...]): return self._mop(Ops.RESHAPE, arg)
  def pad(self, arg:tuple[tuple[sint, sint], ...]): return self._mop(Ops.PAD, arg)
  def expand(self, arg:tuple[sint, ...]): return self._mop(Ops.EXPAND, arg)
  def permute(self, arg:tuple[sint, ...]): return self._mop(Ops.PERMUTE, arg)
  def shrink(self, arg:tuple[tuple[sint, sint], ...]): return self._mop(Ops.SHRINK, arg)
  def flip(self, arg:tuple[bool, ...]): return self._mop(Ops.FLIP, arg)

  # *** uop UNIQUE ***

  # TODO: use this in Buffer
  unique_num = itertools.count(0)
  @staticmethod
  def unique(): return UOp(Ops.UNIQUE, arg=next(UOp.unique_num))

  # *** uop Buffer stuff ***

  @staticmethod
  def new_buffer(device:str|tuple[str, ...], size:int, dtype:DType): return UOp(Ops.BUFFER, dtype, (UOp.unique(), UOp(Ops.DEVICE, arg=device)), size)
  @property
  def device(self) -> str|tuple[str, ...]: return cast(str|tuple[str, ...], unwrap(self._device))
  @functools.cached_property
  def _device(self) -> Optional[str|tuple[str, ...]]:
    if self.op is Ops.DEVICE: return self.arg
    if self.op is Ops.MSELECT:
      assert isinstance(self.src[0].device, tuple), "mselect must be on tuple device"
      return self.src[0].device[self.arg]
    if self.op in {Ops.COPY, Ops.BUFFER, Ops.ALLREDUCE}: return self.src[1].device
    return dsrcs[0]._device if len(dsrcs:=[x for x in self.src if x._device is not None]) != 0 else None
  @property
  def buf_uop(self) -> UOp:
    if self.op is Ops.BUFFER: return self
    if self.op is Ops.MSELECT: return self.src[0].buf_uop.mselect(self.arg)
    assert self.op is Ops.ASSIGN, f"must be ASSIGN {self.op}"
    return self.src[0].base
  @property
  def buffer(self) -> Buffer|MultiBuffer:
    from tinygrad.device import Buffer, MultiBuffer
    if self is not self.base:
      assert unwrap(self.st).contiguous, "VIEW only works here if it's contiguous"
      return self.src[0].buffer
    if self.op is Ops.MSELECT:
      ret = self.src[0].buffer
      assert isinstance(ret, MultiBuffer)
      return ret.bufs[self.arg]
    assert self.op is Ops.BUFFER, f"must be BUFFER {self.op}"
    if (cret:=buffers.get(self)) is not None: return cret
    rdtype = self.dtype if isinstance(self.dtype, ImageDType) else self.dtype.base
    if isinstance(self.device, tuple): ret = MultiBuffer(self.device, self.size, rdtype).ref(1)
    else: ret = Buffer(self.device, self.size, rdtype).ref(1)
    buffers[self] = ret
    return ret
  @property
  def realized(self) -> Optional[Buffer|MultiBuffer]: return self.buffer if self.op is Ops.BUFFER and self.buffer.is_allocated() else None
  @property
  def is_realized(self) -> bool:
    return all(x.base.realized is not None for x in self.base.src) if self.base.op is Ops.MULTI else self.base.realized is not None

  # *** uop Variable stuff ***

  @staticmethod
  def variable(name:str, min_val:ConstType, max_val:ConstType, dtype:DType=dtypes.int):
    assert not isinstance(min_val, UOp) and not isinstance(max_val, UOp), f"can't create Variable {name} with {min_val}/{max_val}"
    return UOp(Ops.DEFINE_VAR, dtype, arg=(name, min_val, max_val))
  @property
  def expr(self):
    assert self.op is Ops.DEFINE_VAR, f"op is {self.op}, need DEFINE_VAR"
    return self.arg[0]
  def bind(self, val:int):
    assert self.op is Ops.DEFINE_VAR, f"op is {self.op}, need DEFINE_VAR"
    assert self.arg[1] <= val and val <= self.arg[2], f"bind {val} not in range [{self.arg[1]}, {self.arg[2]}]"
    return UOp(Ops.BIND, self.dtype, (self, self.const_like(val)))
  def unbind(self) -> tuple[Variable, int]:
    assert self.op is Ops.BIND and self.src[0].op is Ops.DEFINE_VAR and self.src[1].op is Ops.CONST, f"can't unbind {self}"
    return self.src[0], self.src[1].arg
  @property
  def val(self) -> int: return self.unbind()[1]
  def vars(self) -> set[UOp]:
    bound_vars = set([x for x in self.toposort() if x.op is Ops.BIND and x.src[0].op is Ops.DEFINE_VAR])
    bound_var_base = set(x.src[0] for x in bound_vars)
    all_vars = set([x for x in self.toposort() if x.op is Ops.DEFINE_VAR])
    return bound_vars.union(set([x for x in all_vars if x not in bound_var_base]))
  def variables(self) -> list[Variable]:
    st_vars: list[set[Variable]] = [x.st_arg.vars() for x in self.toposort() if x.op in GroupOp.Buffer]
    return sorted(set.union(*st_vars, set([x.unbind()[0] if x.op is not Ops.DEFINE_VAR else x for x in self.vars()])), key=lambda v: v.arg)

  # *** uop symbolic stuff ***

  def is_increasing(self:UOp) -> bool:
    # is f a monotonically increasing function regards its input
    if self.op in GroupOp.Irreducible: return True
    if self.op is Ops.ADD: return self.src[0].is_increasing() and self.src[1].is_increasing()
    if self.op in (Ops.MUL, Ops.IDIV) and self.src[1].op is Ops.CONST and self.src[1].arg >= 0: return self.src[0].is_increasing()
    return False  # False if not sure
  def const_factor(self) -> int:
    """largest known int that divides self"""
    # TODO: for negatives it's not the largest
    if self.op is Ops.CONST: return self.arg
    if self.op is Ops.VCONST: return math.gcd(*self.arg)
    if self.op is Ops.ADD: return math.gcd(self.src[0].const_factor(), self.src[1].const_factor())
    if self.op is Ops.MUL: return self.src[0].arg if self.src[0].op is Ops.CONST else self.src[1].arg if self.src[1].op is Ops.CONST else 1
    return 1
  def divides(self, v:int) -> UOp|None:
    if v==1: return self
    if self.op is Ops.CONST: return self.const_like(self.arg//v) if self.arg%v == 0 else None
    if self.op is Ops.VCONST: return self.const_like(tuple(x//v for x in self.arg)) if all(x%v == 0 for x in self.arg) else None
    if self.op is Ops.ADD: return d0+d1 if (d0:=self.src[0].divides(v)) is not None and (d1:=self.src[1].divides(v)) is not None else None
    if self.op is Ops.MUL:
      if (d0:=self.src[0].divides(v)) is not None: return d0 * self.src[1]
      if (d1:=self.src[1].divides(v)) is not None: return self.src[0] * d1
    return None # generic None if we aren't sure
  @property
  def vmin(self) -> ConstType: return self._min_max[0]
  @property
  def vmax(self) -> ConstType: return self._min_max[1]
  @functools.cached_property
  def _min_max(self) -> tuple[ConstType, ConstType]:
    if self.op in GroupOp.Binary and not dtypes.is_float(self.dtype):
      (s0_vmin, s0_vmax), (s1_vmin, s1_vmax) = self.src[0]._min_max, self.src[1]._min_max
      if self.op is Ops.ADD: return s0_vmin+s1_vmin, s0_vmax+s1_vmax
      if self.op is Ops.SUB: return s0_vmin-s1_vmax, s0_vmax-s1_vmin
      if self.op is Ops.AND and s1_vmin == s1_vmax and s0_vmin >= 0 and s1_vmin >= 0: return min(0, s0_vmin), min(s0_vmax, s1_vmax)
      if self.op is Ops.MUL: return min(vals:=(s0_vmin*s1_vmin, s0_vmin*s1_vmax, s0_vmax*s1_vmin, s0_vmax*s1_vmax)), max(vals)
      # SHL/SHR on consts only
      if self.op is Ops.SHL and s1_vmin == s1_vmax and all_int(t:=(s0_vmin, s0_vmax, s1_vmin)): return t[0] << t[2], t[1] << t[2]
      if self.op is Ops.SHR and s1_vmin == s1_vmax and all_int(t:=(s0_vmin, s0_vmax, s1_vmin)): return t[0] >> t[2], t[1] >> t[2]
      if self.op is Ops.MOD:
        if s1_vmin > 0: return (0, s1_vmax-1) if s0_vmin >= 0 else (-(s1_vmax-1), 0) if s0_vmax <= 0 else (-(s1_vmax-1), s1_vmax-1)
        if s1_vmax < 0: return (0, -s1_vmax-1) if s0_vmin >= 0 else (-(-s1_vmax-1), 0) if s0_vmax <= 0 else (-(-s1_vmax-1), -s1_vmax-1)
      if self.op is Ops.IDIV:
        assert isinstance(s0_vmin, int) and isinstance(s0_vmax, int) and isinstance(s1_vmin, int) and isinstance(s1_vmax, int)
        if (c:=s1_vmin) == s1_vmax:  # s1 is a const
          if c > 0: return cdiv(s0_vmin, c), cdiv(s0_vmax, c)
          if c < 0: return cdiv(s0_vmax, c), cdiv(s0_vmin, c)
        if (s0_vmax <= 0 and s1_vmax < 0): return cdiv(s0_vmax, s1_vmin), cdiv(s0_vmin, s1_vmax)
        if (s0_vmin >= 0 and s1_vmin > 0): return cdiv(s0_vmin, s1_vmax), cdiv(s0_vmax, s1_vmin)
        if (s0_vmax <= 0 and s1_vmin > 0): return cdiv(s0_vmin, s1_vmin), cdiv(s0_vmax, s1_vmax)
        if (s0_vmin >= 0 and s1_vmax < 0): return cdiv(s0_vmax, s1_vmax), cdiv(s0_vmin, s1_vmin)
      if self.op is Ops.MAX: return max(s0_vmin, s1_vmin), max(s0_vmax, s1_vmax)
      if self.op is Ops.CMPLT: return (s0_vmax<s1_vmin, s0_vmin<s1_vmax)
      if self.op is Ops.CMPNE: return ((s0_vmax < s1_vmin) or (s1_vmax < s0_vmin), not (s0_vmin == s0_vmax == s1_vmin == s1_vmax))
      if self.dtype == dtypes.bool:
        if self.op is Ops.OR: return s0_vmin or s1_vmin, s0_vmax or s1_vmax
        if self.op is Ops.AND: return s0_vmin and s1_vmin, s0_vmax and s1_vmax
    # float has NAN issue and we use explicit NAN in transcendental
    if self.op is Ops.WHERE and dtypes.is_int(self.dtype): return min(self.src[1].vmin, self.src[2].vmin), max(self.src[1].vmax, self.src[2].vmax)
    # NOTE: returned UOp is assumed to be CONST
    if self.op is Ops.DEFINE_VAR and self.arg: return self.arg[1], self.arg[2]
    if self.op is Ops.RANGE: return 0, (self.src[0]-1).vmax
    if self.op is Ops.BIND: return self.src[0]._min_max # ignore the bound value
    if self.op in {Ops.UNROLL, Ops.VECTORIZE}: return min(x.vmin for x in self.src), max(x.vmax for x in self.src)
    # TODO: Ops.SPECIAL is Ops.DEFINE_VAR
    if self.op is Ops.SPECIAL: return 0, self.arg[1]-1 if isinstance(self.arg[1], int) else self.arg[1].vmax
    if self.op is Ops.CONST: return self.arg, self.arg
    if self.op is Ops.VCONST: return (min(self.arg), max(self.arg))
    # TODO: incorrect for bool and unsigned because CAST is not monotone
    if self.op is Ops.CAST: return max(dtypes.min(self.dtype), self.src[0].vmin), min(self.src[0].vmax, dtypes.max(self.dtype))
    return dtypes.min(self.dtype), dtypes.max(self.dtype)

  @functools.cached_property
  def _sym_fxn(self):
    sself = self.simplify()
    varnames = tuple(x.arg[0] for x in sself.toposort() if x.op is Ops.DEFINE_VAR)
    # TODO: sanitize varnames, or don't use naked eval while staying fast
    return eval("lambda "+','.join(varnames)+": "+sself.render(pm=renderer_infer)), varnames  # pylint: disable=eval-used

  def sym_infer(self, var_vals:dict[UOp, int]):
    fxn, varnames = self._sym_fxn
    return fxn(**{k.arg[0]:v for k,v in var_vals.items() if k.arg[0] in varnames})

  def render(self, simplify=True, pm:Optional[PatternMatcher]=None) -> str:
    ret = graph_rewrite(self.simplify() if simplify else self, renderer if pm is None else pm)
    return ret.arg if ret.op is Ops.NOOP else str(ret)

@dataclass(frozen=True)
class KernelInfo:
  name: str = "test"            # name of the kernel
  local_dims: int = 0           # number of local dimensions  (this is remapping RANGE to SPECIAL)
  upcasted: int = 0             # count that are upcasted     (this is remapping RANGE to UNROLL)
  dont_use_locals: bool = False # don't use local indexing

# ******** ops in python ********

def safe_exp2(x):
  try: return 2 ** x
  except OverflowError: return math.inf

def safe_pow(x, y):
  try: return math.nan if isinstance(p:=pow(x, y), complex) else p
  except ZeroDivisionError: return math.inf
  except ValueError: return math.inf if x > 0 else -math.inf

python_alu: dict[Ops, Callable]  = {
  Ops.LOG2: lambda x: math.log2(x) if x > 0 else -math.inf if x == 0 else math.nan, Ops.EXP2: safe_exp2,
  Ops.SQRT: lambda x: math.sqrt(x) if x >= 0 else math.nan, Ops.RECIP: lambda x: 1/x if x != 0 else math.copysign(math.inf, x),
  Ops.SIN: lambda x: math.sin(x) if not math.isinf(x) else math.nan, Ops.POW: safe_pow,
  Ops.NEG: operator.neg, Ops.ADD: operator.add, Ops.SUB: operator.sub, Ops.MUL: operator.mul, Ops.CMPNE: operator.ne, Ops.CMPLT: operator.lt,
  Ops.XOR: operator.xor, Ops.OR: operator.or_, Ops.AND: operator.and_, Ops.SHR: operator.rshift, Ops.SHL: operator.lshift, Ops.MAX: max,
  Ops.MOD: cmod, Ops.IDIV: cdiv, Ops.MULACC: lambda x,y,z: (x*y)+z, Ops.WHERE: lambda x,y,z: y if x else z}

def exec_alu(op:Ops, dtype:DType, operands, truncate_output=True):
  if dtype.count > 1:
    return tuple([exec_alu(op, dtype.scalar(), [x[i] if isinstance(x, tuple) else x for x in operands]) for i in range(dtype.count)])
  alu = python_alu[op](*operands)
  return truncate.get(dtype, lambda x: x)(alu) if truncate_output else alu

# ***** uop helpers *****

def print_uops(uops:list[UOp]):
  for i,u in enumerate(uops):
    formatted_parents = [(uops.index(x) if x.op is not Ops.CONST else f"{x.arg}") if x in uops else "--" for x in u.src]
    print(f"{i:4d} {str(u.op):20s}: {str(u.dtype):30s} " f"{str(formatted_parents):32s} {u.arg}")

# ***** pattern matcher *****

def get_location() -> tuple[str, int]:
  frm = sys._getframe(1)
  # skip over ops.py (unless there's nothing but ops.py)
  while pathlib.Path(frm.f_code.co_filename).name == "ops.py" and frm.f_back is not None and not frm.f_back.f_code.co_filename.startswith("<frozen"):
    frm = frm.f_back
  return frm.f_code.co_filename, frm.f_lineno

@functools.cache
def lines(fn) -> list[str]:
  with open(fn) as f: return f.readlines()

class UPat(MathTrait):
  __slots__ = ("op", "dtype", "arg", "name", "src")
  def __init__(self, op:Optional[Union[Ops, tuple[Ops, ...], set[Ops]]]=None, dtype:Optional[Union[DType, tuple[DType, ...]]]=None,
               src:Optional[Union[tuple[UPat, ...], list[UPat], UPat]]=None, arg:Any=None,
               name:Optional[str]=None, allow_any_len:bool=False, custom_early_reject:Optional[set[Ops]]=None, location=None):
    assert op is None or isinstance(op, (Ops, tuple, set)), "op must be Ops or tuple of Ops"
    self.op: Optional[tuple[Ops, ...]] = (op,) if isinstance(op, Ops) else (tuple(op) if isinstance(op, set) else op)
    self.dtype: Optional[tuple[DType, ...]] = (dtype,) if isinstance(dtype, DType) else dtype
    self.arg, self.name, self._in_src, self.custom_early_reject = arg, name, src, custom_early_reject
    self.src: Any = None
    assert self.name != "ctx", "UPat can't be named ctx"
    assert dtype is None or isinstance(dtype, DType) or all(isinstance(x, DType) for x in dtype), f"invalid dtype {dtype}"

    # try all permutations if it's a list
    if isinstance(src, list): self.src = list(itertools.permutations(src)) if not all_same(src) else [tuple(src)]
    # only one if it's a tuple
    elif isinstance(src, tuple): self.src = [src]
    # repeat if it's a UPat
    elif isinstance(src, UPat): self.src = [itertools.repeat(src)]

    self.strict_length = not (allow_any_len or isinstance(src, UPat) or src is None)
    self.required_len: int = 0 if isinstance(src, UPat) or src is None else len(src)
    self.location = location or get_location()

    if custom_early_reject is not None: self.early_reject = custom_early_reject
    else:
      upat_match = [src] if isinstance(src, UPat) else ([] if src is None else self.src[0])
      self.early_reject = {pp.op[0] for pp in upat_match if pp.op is not None and len(pp.op) == 1}

  def __reduce__(self):
    return UPat, (self.op, self.dtype, self._in_src, self.arg, self.name, not self.strict_length, self.custom_early_reject, self.location)
  def named(self, name:str): return UPat(self.op, self.dtype, self._in_src, self.arg, name, not self.strict_length, self.custom_early_reject)

  @staticmethod
  def any(*src): return UPatAny(src=src)
  def or_casted(self, name:str|None=None): return UPat.any(self if name is None else self.named(name), UPat(Ops.CAST, name=name, src=(self,)))

  @staticmethod
  @functools.cache
  def var(name:Optional[str]=None, dtype:Optional[Union[DType, tuple[DType, ...]]]=None): return UPat(dtype=dtype, name=name)
  @staticmethod
  @functools.cache
  def cvar(name:Optional[str]=None, dtype:Optional[DType]=None, vec=True): return UPat((Ops.CONST,Ops.VCONST) if vec else Ops.CONST, dtype, name=name)
  @staticmethod
  def const(dtype:Optional[Union[DType, tuple[DType, ...]]], b:ConstType): return UPat(Ops.CONST, dtype=dtype, arg=b)

  # copied from UOp
  def index(self, idx:UPat, valid:Optional[UPat]=None): return UPat(Ops.INDEX, self.dtype, (self,idx,valid) if valid is not None else (self,idx))
  def view(self, st=None, **kwargs): return UPat(Ops.VIEW, self.dtype, (self,), st, **kwargs)
  def cast(self, dtype=None, **kwargs): return UPat(Ops.CAST, dtype, (self,), **kwargs)
  def bitcast(self, dtype=None): return UPat(Ops.BITCAST, dtype, (self,))
  def gep(self, i:int|None=None, **kwargs): return UPat(Ops.GEP, None, (self,), (i,) if i is not None else None, **kwargs)
  def load(self, *src:UPat, **kwargs): return UPat(Ops.LOAD, src=(self,)+src, **kwargs)
  def store(self, *src:UPat, **kwargs): return UPat(Ops.STORE, dtypes.void, (self,)+src, **kwargs)
  def assign(self, x:UPat, **kwargs): return UPat(Ops.ASSIGN, self.dtype, (self,x), **kwargs)
  def reduce(self, *src:UPat, **kwargs): return UPat(Ops.REDUCE, self.dtype, src=(self,)+src, **kwargs)
  def fuse(self): return self.alu(Ops.FUSE)
  def or_broadcasted(self, **kwargs): return UPat.any(self, UPat(Ops.VECTORIZE, self.dtype, src=self, **kwargs))

  def const_like(self, b:ConstLike): return UPat.const(self.dtype, cast(ConstType, b))
  def alu(self, op:Ops, *src:UPat):
    asrc = (self,)+src
    return UPat(op, dtypes.bool if op in {Ops.CMPLT, Ops.CMPNE} else asrc[-1].dtype, list(asrc) if op in GroupOp.Commutative else asrc)

  def printable(self:UPat) -> str:
    try: return lines(self.location[0])[self.location[1]-1].strip()
    except FileNotFoundError: return "<missing>"

  def __repr__(self):
    def rep(x):
      form = "UPat(%s, %s, name=%s, dtype=%s, allow_any_len=%s, src=%s)"
      return form % (None if x.op is None else ('(%s)'%', '.join(map(str, x.op))), x.arg, repr(x.name),
        set(x.dtype) if x.dtype else None, not x.strict_length, "[%s]" if x.src and len(x.src)>1 else ("(%s)" if x.src else "%s"))
    return pretty_print(self, rep, srcfn=lambda x:None if x.src is None else [next(x.src[0])] if isinstance(x.src[0], itertools.repeat) else x.src[0])

  def match(self:UPat, uop:UOp, store:dict[str, UOp]) -> list[dict[str, UOp]]:
    if (self.op is not None and uop.op not in self.op) or \
       (self.name is not None and store.setdefault(self.name, uop) is not uop) or \
       (self.dtype is not None and uop.dtype not in self.dtype and uop.dtype.scalar() not in self.dtype) or \
       (self.arg is not None and self.arg != uop.arg) or \
       (len(uop.src) < self.required_len) or \
       (self.strict_length and len(uop.src) != self.required_len): return []
    if self.src is None: return [store]
    res: list[dict[str, UOp]] = []
    for vp in self.src:
      stores, new_stores = [store.copy()], []
      for uu, vv in zip(uop.src, vp):
        for s in stores: new_stores.extend(vv.match(uu, s))
        stores, new_stores = new_stores, []
      res.extend(stores)
    return res

class UPatAny(UPat):
  def match(self:UPat, uop:UOp, store:dict[str, UOp]) -> list[dict[str, UOp]]:
    matches = [x.match(uop, store.copy()) for x in self.src[0]]
    return flatten([x for x in matches if x is not None])

def deconstruct_function(fxn:Callable) -> tuple:
  new_globals = {k:v for k,v in fxn.__globals__.items() if k in fxn.__code__.co_names}
  for co in fxn.__code__.co_consts:
    if isinstance(co, types.CodeType): new_globals.update({k:v for k,v in fxn.__globals__.items() if k in co.co_names})
  # NOTE: optional round trip through pickle!
  assert fxn.__closure__ is None, "closures are not supported in pattern matchers"
  ret = fxn.__code__, new_globals, fxn.__name__, fxn.__defaults__
  return pickle.loads(pickle.dumps(ret)) if getenv("TEST_PICKLE") else ret

@functools.cache
def upat_interpret(p:UPat, fxn:Callable) -> Callable:
  real_fxn = types.FunctionType(*deconstruct_function(fxn))
  if 'ctx' in inspect.signature(real_fxn).parameters:
    def universal_match(uop, ctx):
      for match in p.match(uop, {}):
        if (ret:=real_fxn(ctx=ctx, **match)) is not None: return ret  # pylint: disable=not-callable
      return None
  else:
    def universal_match(uop, _):
      for match in p.match(uop, {}):
        if (ret:=real_fxn(**match)) is not None: return ret  # pylint: disable=not-callable
      return None
  return universal_match

class PatternMatcher:
  def __init__(self, patterns:Sequence[tuple[UPat, Callable|tuple]], compiled=bool(getenv("UPAT_COMPILE", 1))):
    if compiled: from tinygrad.uop.upat import upat_compile
    # if this comes from a pickle, we reconstruct the lambda functions here
    self.patterns:list[tuple[UPat, Callable]] = [(p,types.FunctionType(*fxn) if isinstance(fxn, tuple) else fxn) for p,fxn in patterns]
    # NOTE: use of DefaultDict here is very dangerous! all keys will live for the lifetime of the PatternMatcher!
    self.pdict: dict[Ops, list[tuple[UPat, Callable, set]]] = {}
    # uop is required, arg is optional
    for p,fxn in self.patterns:
      assert p.op is not None
      if compiled and (match:=upat_compile(p, fxn)) is not None: pass # pylint: disable=E0606
      else: match = upat_interpret(p, fxn)
      for uop in p.op: self.pdict.setdefault(uop, []).append((p, match, p.early_reject))

  def __reduce__(self): return PatternMatcher, ([(x,deconstruct_function(fxn) if fxn.__name__ == "<lambda>" else fxn) for x,fxn in self.patterns],)

  @functools.cache  # pylint: disable=method-cache-max-size-none
  def __add__(self, more:PatternMatcher): return PatternMatcher(self.patterns+more.patterns)

  def rewrite(self, uop:UOp, ctx=None) -> UOp|None:
    ler = {u.op for u in uop.src}
    for _,match,early_reject in self.pdict.get(uop.op, []):
      if not early_reject.issubset(ler): continue
      if (ret:=match(uop, ctx)) is not None: return ret
    return None

# *** tracking pattern matcher ***

TRACK_MATCH_STATS = ContextVar("TRACK_MATCH_STATS", 2 if getenv("VIZ") else 0)
match_stats:dict[UPat, list[Union[int, float]]] = dict()
@dataclass(frozen=True)
class TrackedGraphRewrite:
  loc: tuple[str, int]                                                                       # location that called graph_rewrite
  sink: UOp                                                                                  # the sink input to graph_rewrite
  bottom_up: bool
  matches: list[tuple[UOp, UOp, UPat]]                                                       # before+after of all the matches
  name: str|None
  depth: int
tracked_keys:list[Any] = []
tracked_ctxs:list[list[TrackedGraphRewrite]] = []
_name_cnt:dict[str, int] = {}

if getenv("CAPTURE_PROCESS_REPLAY"):
  replay_capture: dict[str, bytes] = {}
  import atexit
  @atexit.register
  def save_to_diskcache():
    for k,v in replay_capture.items(): diskcache_put("process_replay", k, v, prepickled=True)

def track_rewrites(named=False, name_fxn:Callable|None=None):
  def _decorator(func):
    def __wrapper(*args, **kwargs):
      if TRACK_MATCH_STATS >= 2:
        if (count_names:=(named or name_fxn or not args)): _name_cnt[func.__name__] = _name_cnt.get(func.__name__, 0)+1
        tracked_keys.append(f"{func.__name__}_{_name_cnt[func.__name__]}" if count_names else args[0])
        tracked_ctxs.append([])
      ret = func(*args, **kwargs)
      if TRACK_MATCH_STATS >= 2 and name_fxn is not None: tracked_keys[-1] = f"{name_fxn(ret)} n{_name_cnt[func.__name__]}"
      if getenv("CAPTURE_PROCESS_REPLAY"):
        # find the unittest frame we're capturing in
        frm = sys._getframe(1)
        while (f_back:=frm.f_back) is not None and "unittest" not in f_back.f_code.co_filename: frm = f_back
        loc = f"{frm.f_code.co_filename.split('/')[-1]}:{frm.f_lineno} {frm.f_code.co_name}"
        # capture global context vars and all the args passed in
        with Context(PICKLE_BUFFERS=0):
          inputs = (func.__name__, args, kwargs, ContextVar._cache)
          replay_capture[hashlib.sha256(pickle.dumps(inputs)).hexdigest()] = pickle.dumps(inputs+(loc, ret))
      return ret
    return __wrapper
  return _decorator

active_rewrites:list[TrackedGraphRewrite] = []
def track_matches(func):
  def _track_func(*args, **kwargs):
    if tracking:=(TRACK_MATCH_STATS >= 2 and tracked_ctxs):
      loc = ((frm:=sys._getframe(1)).f_code.co_filename, frm.f_lineno)
      depth = len(active_rewrites)
      tracked_ctxs[-1].append(ctx:=TrackedGraphRewrite(loc, args[0], kwargs.get("bottom_up", False),[], kwargs.get("name", None), depth))
      active_rewrites.append(ctx)
    ret = func(*args, **kwargs)
    if tracking: active_rewrites.pop()
    return ret
  return _track_func

class TrackedPatternMatcher(PatternMatcher):
  def rewrite(self, uop:UOp, ctx=None) -> UOp|None:
    ret = None
    ler = {u.op for u in uop.src}
    for p,match,early_reject in self.pdict.get(uop.op, []):
      if p not in match_stats: match_stats[p] = [0,0,0.0,0.0]
      st = time.perf_counter()
      if not early_reject.issubset(ler):
        match_stats[p][2] += time.perf_counter()-st
        continue
      match_stats[p][1] += 1
      if (ret:=match(uop, ctx)) is not None:
        match_stats[p][0] += 1
        match_stats[p][3] += (et:=time.perf_counter()-st)
        if TRACK_MATCH_STATS >= 3: print(f"{et*1e6:7.2f} us -- ", p.printable())
        if TRACK_MATCH_STATS >= 2 and isinstance(ret, UOp) and active_rewrites: active_rewrites[-1].matches.append((uop, ret, p))
        return ret
      match_stats[p][2] += time.perf_counter()-st
    return None

if TRACK_MATCH_STATS:
  PatternMatcher = TrackedPatternMatcher  # type: ignore
  import atexit
  @atexit.register
  def print_match_stats():
    if TRACK_MATCH_STATS >= 2:
      with open(fn:=temp("rewrites.pkl", append_user=True), "wb") as f:
        print(f"rewrote {len(tracked_ctxs)} graphs and matched {sum(len(r.matches) for x in tracked_ctxs for r in x)} times, saved to {fn}")
        with Context(PICKLE_BUFFERS=0): pickle.dump((tracked_keys, tracked_ctxs), f)
    if getenv("VIZ"): launch_viz("VIZ", temp("rewrites.pkl", append_user=True))
    if getenv("PRINT_MATCH_STATS", 1):
      ret = [0,0,0.0,0.0]
      for k,v in sorted(list(match_stats.items()), key=lambda x: x[1][2]+x[1][3]):
        loc_str = f"{k.location[0].split('/')[-1]}:{k.location[1]}"
        if v[1] != 0: print(f"{v[0]:6d} / {v[1]:7d} -- {v[3]*1000.:9.2f} / {(v[2]+v[3])*1000.:9.2f} ms -- {loc_str:20s}", k.printable())
        ret = [x+y for x,y in zip(ret, v)]
      print(f"{ret[0]:6d} / {ret[1]:7d} -- {ret[3]*1000.:9.2f} / {(ret[2]+ret[3])*1000.:9.2f} ms -- TOTAL")

def launch_viz(env_str:str, data:str):
  os.environ[env_str] = "0"
  os.environ[f"{env_str}_DATA"] = data
  if not int(os.getenv("VIZ", "0")) and not int(os.getenv("PROFILE", "0")):
    args = ['--kernels', getenv("VIZ_DATA", "")] if getenv("VIZ_DATA", "") else []
    args += ['--profile', getenv("PROFILE_DATA", "")] if getenv("PROFILE_DATA", "") else []
    os.execv(sys.executable, [sys.executable] + [os.path.join(os.path.dirname(__file__), "../", "viz", "serve.py")] + args)

# *** simple graph rewrite engine ***

class RewriteContext:
  def __init__(self, pm, ctx=None):
    self.pm: PatternMatcher = pm
    self.ctx = ctx
    self.replace: dict[UOp, UOp] = {}
  def top_down_rewrite(self, n:UOp) -> UOp:
    if (rn := self.replace.get(n)) is not None: return rn
    new_src = tuple([self.top_down_rewrite(x) for x in n.src])
    new_n = self.pm.rewrite(n, self.ctx) if new_src == n.src else UOp(n.op, n.dtype, new_src, n.arg)
    self.replace[n] = ret = n if new_n is None else self.top_down_rewrite(new_n)
    return ret
  def bottom_up_rewrite(self, n:UOp) -> UOp:
    if (rn := self.replace.get(n)) is not None: return rn
    new_n: UOp|None = n
    while new_n is not None: last_n, new_n = new_n, self.pm.rewrite(new_n, self.ctx)
    new_src = tuple([self.bottom_up_rewrite(x) for x in last_n.src])
    self.replace[n] = ret = last_n if new_src == last_n.src else self.bottom_up_rewrite(UOp(last_n.op, last_n.dtype, new_src, last_n.arg))
    return ret

@track_matches
def graph_rewrite(sink:UOp, pm:PatternMatcher, ctx=None, bottom_up=False, name=None) -> UOp:
  rewrite_ctx = RewriteContext(pm, ctx)
  return rewrite_ctx.bottom_up_rewrite(sink) if bottom_up else rewrite_ctx.top_down_rewrite(sink)

@track_matches
def graph_rewrite_map(sink:UOp, pm:PatternMatcher, ctx=None, bottom_up=False, name=None, input_map:dict[UOp, UOp]|None=None) -> dict[UOp, UOp]:
  rewrite_ctx = RewriteContext(pm, ctx)
  new_map: dict[UOp, UOp] = {}
  for k in sink.toposort():
    new_map[k] = v = rewrite_ctx.bottom_up_rewrite(k) if bottom_up else rewrite_ctx.top_down_rewrite(k)
    if k.metadata is not None: all_metadata[v] = tuple(dedup(all_metadata.get(v, ())))+k.metadata
  if input_map is not None:
    for k,v in input_map.items(): new_map[k] = new_map.get(v,v)
  return new_map

def sint_to_uop(x:sint, dtype:DType=dtypes.int) -> UOp: return UOp.const(dtype, x) if isinstance(x, int) else x

_substitute = PatternMatcher([(UPat(tuple(Ops), name="x"), lambda ctx,x: ctx.get(x,None))])

# for debug
syms = { Ops.ADD: "+", Ops.SUB: "-", Ops.IDIV: "//", Ops.MOD: "%", Ops.SHL: "<<", Ops.SHR: ">>",
         Ops.MUL: "*", Ops.CMPLT: "<", Ops.CMPNE: "!=", Ops.AND: "&", Ops.OR: "|", Ops.XOR: "^"}
renderer = PatternMatcher([
  (UPat((Ops.DEFINE_VAR, Ops.SPECIAL), name="x"), lambda x: UOp(Ops.NOOP, arg=x.arg[0])),
  (UPat(Ops.RANGE, name="x"), lambda x: UOp(Ops.NOOP, arg=f"ridx{x.arg}")),
  (UPat((Ops.CONST, Ops.VCONST), name="x"), lambda x: UOp(Ops.NOOP, arg=str(x.arg))),
  (UPat(Ops.UNROLL, name="x"), lambda x: UOp(Ops.NOOP, arg=f"UNROLL({x.src[0].arg}, {x.arg})")),
  (UPat(Ops.CAST, name="x"), lambda x: UOp(Ops.NOOP, arg=f"({str(x.dtype)[7:]})({x.src[0].arg})")),
  (UPat(Ops.LOAD), lambda: UOp(Ops.NOOP, arg="load")),
  (UPat(Ops.BIND, src=UPat(Ops.NOOP), name="x"), lambda x: x.src[0]),
  #(UPat(Ops.BIND, src=UPat(Ops.NOOP), name="x"), lambda x: UOp(Ops.NOOP, arg=f"{x.src[0].arg}[={x.src[1].arg}]")),
  (UPat(Ops.NEG, src=UPat(Ops.NOOP), name="x"), lambda x: UOp(Ops.NOOP, arg=f"(-{x.src[0].arg})")),
  (UPat(Ops.MAX, src=UPat(Ops.NOOP), name="x"), lambda x: UOp(Ops.NOOP, arg=f"max({x.src[0].arg}, {x.src[1].arg})")),
  (UPat(Ops.MULACC, src=UPat(Ops.NOOP), name="x"), lambda x: UOp(Ops.NOOP, arg=f"({x.src[0].arg}*{x.src[1].arg}+{x.src[2].arg})")),
  (UPat(Ops.WHERE, src=UPat(Ops.NOOP), name="x"), lambda x: UOp(Ops.NOOP, arg=f"({x.src[1].arg} if {x.src[0].arg} else {x.src[2].arg})")),
  (UPat(GroupOp.ALU, src=UPat(Ops.NOOP), name="x"), lambda x: UOp(Ops.NOOP, arg=f"({x.src[0].arg}{syms[x.op]}{x.src[1].arg})")),
])
renderer_infer = PatternMatcher([
  (UPat(Ops.MOD, src=UPat(Ops.NOOP), name="x"), lambda x: UOp(Ops.NOOP, arg=f"cmod({x.src[0].arg}, {x.src[1].arg})")),
  (UPat(Ops.IDIV, src=UPat(Ops.NOOP), name="x"), lambda x: UOp(Ops.NOOP, arg=f"cdiv({x.src[0].arg}, {x.src[1].arg})")),
  *renderer.patterns
])

# *** what was symbolic.py ***

sint = Union[int, UOp]
Variable = UOp

ConstLike = Union[ConstType, Variable, tuple[ConstType, ...]]<|MERGE_RESOLUTION|>--- conflicted
+++ resolved
@@ -411,18 +411,7 @@
     if isinstance(b, UOp): return b.unbind()[0] if b.op is Ops.BIND else b
     if isinstance(b, tuple) and all_same(b): b = b[0]  # doesn't have to be a VCONST if they are all the same
     return UOp(Ops.VCONST if isinstance(b, tuple) else Ops.CONST, dtype, arg=dtypes.as_const(b, dtype))
-<<<<<<< HEAD
-  def valid(self, st:ShapeTracker):
-    assert self.op in {Ops.CONST, Ops.DEFINE_VAR, Ops.FCONST} and any(v.mask is not None for v in st.views),\
-      f"attempting to create VALID with {self.op} {st}"
-    from tinygrad.shape.shapetracker import ShapeTracker
-    # NOTE: only VALID has a masked ShapeTracker, the CONST operands are unmasked
-    unmasked_st = st.remove_mask().to_uop()
-    # unmasked_st = (st if self.op is Ops.FCONST else ShapeTracker.from_shape(()).reshape((1,)*len(st.shape)).expand(st.shape)).to_uop()
-    return UOp(Ops.VALID, dtypes.bool, (st.to_uop(),)).where(self.replace(src=(unmasked_st,)), UOp.const(self.dtype, 0).replace(src=(unmasked_st,)))
-=======
   def valid(self): return UOp.where(UOp(Ops.VALID, dtypes.bool, (UOp(Ops.VIEW, arg=self.st),)), self.const_like(self.base.arg), 0)
->>>>>>> b8fb2ba8
   @staticmethod
   def range(dtype:DType, end:sint, idx:int): return UOp(Ops.RANGE, dtype=dtype, src=(sint_to_uop(end),), arg=idx)
   def r(self, op:Ops, axis:tuple[int, ...]):
@@ -488,15 +477,10 @@
     # Tensor const is CONST(VIEW(DEVICE)) -> RESHAPE -> EXPAND
     if op is Ops.CONST:
       assert isinstance(arg, get_args(ConstType)), f"trying to create CONST with {arg=}"
-<<<<<<< HEAD
-      return UOp.const(dtype, unwrap(arg)).replace(src=(UOp(Ops.VIEW, dtypes.void, (UOp(Ops.DEVICE, arg=device),),
-                 ShapeTracker.from_shape(())),)).reshape((1,)*len(shape)).expand(shape)
-    if op is Ops.FCONST:
-       return UOp(op, dtype, arg=arg).replace(src=(UOp(Ops.VIEW, dtypes.void, (UOp(Ops.DEVICE, arg=device),), ShapeTracker.from_shape(shape)),))
-=======
       return UOp.const(dtype, unwrap(arg)).replace(src=(UOp(Ops.VIEW, dtypes.void, () if device is None else (UOp(Ops.DEVICE, arg=device),),
                  ShapeTracker.from_shape(()).reshape((1,)*len(shape)).expand(shape)),))
->>>>>>> b8fb2ba8
+    if op is Ops.FCONST:
+       return UOp(op, dtype, (UOp(Ops.VIEW, dtypes.void, (UOp(Ops.DEVICE, arg=device),), ShapeTracker.from_shape(shape)),), arg)
     # Tensor variable binding is BIND(VAR(VIEW(DEVICE)), CONST(VIEW(DEVICE)))
     assert op is Ops.BIND, f"unknown op {op}"
     var, val = arg.unbind()
