from __future__ import annotations
from typing import Any, Callable, cast, TYPE_CHECKING, Type, Sequence
import sys, time, functools, itertools, math, operator, hashlib, os, types, pickle, pathlib, inspect, weakref
from dataclasses import dataclass, field
from enum import Enum, auto
from tinygrad.uop import Ops, GroupOp
from tinygrad.uop.mathtraits import MathTrait
from tinygrad.dtype import ConstType, ImageDType, dtypes, DType, truncate, PtrDType
from tinygrad.helpers import ContextVar, all_int, prod, getenv, all_same, Context, partition, temp, unwrap, T, argfix, Metadata, flatten
from tinygrad.helpers import PICKLE_BUFFERS, PROFILE, dedup, cdiv, cmod, diskcache_put, to_function_name, cpu_profile, TracingKey
if TYPE_CHECKING:
  from tinygrad.shape.shapetracker import ShapeTracker
  from tinygrad.device import Buffer, MultiBuffer

# https://en.wikipedia.org/wiki/Identity_element
def identity_element(op:Ops, dt:DType) -> ConstType: return dtypes.as_const({Ops.ADD:0, Ops.MUL:1, Ops.MAX:dtypes.min(dt)}[op], dt)

def can_pad(root:UOp, edges:dict[UOp, None]) -> bool:
  return all(u.op not in GroupOp.UnsafePad for u in root.toposort(gate=lambda x:x not in edges))

# With True as the default, this matches the old symbolic behavior
def resolve(x:UOp|bool, default:bool=True):
  if isinstance(x, bool): return x
  assert x.dtype == dtypes.bool, "UOp in resolve must be bool"
  # NOTE: generating the text for the exception is expensive, so we do this
  return bool(sx.vmin) if (sx:=x.simplify()).vmin == sx.vmax else default

# smax/smin are replacements for max/min that preserve symbolic
def _suop(lst, uop_fxn, python_fxn):
  uops, nums = partition(lst, lambda x: isinstance(x, UOp))
  return ssimplify(functools.reduce(uop_fxn, uops + ([python_fxn(nums)] if nums else [])))
def smax(*lst): return _suop(argfix(*lst), UOp.maximum, max)
def smin(*lst): return _suop(argfix(*lst), UOp.minimum, min)
def srender(x) -> str: return x.render() if isinstance(x, UOp) else str(x)

def ssimplify(uop): return uop.ssimplify() if isinstance(uop, UOp) else uop
def sym_infer(uop: UOp|int, var_vals: dict[UOp, int]) -> int: return uop.sym_infer(var_vals) if isinstance(uop, UOp) else uop

# used for UOp and UPat
def pretty_print(x:Any, rep:Callable, srcfn=lambda x: x.src, cache=None, d=0)->str:
  def dfs(x:Any, cache:dict):
    for s in srcfn(x) or []:
      cache.setdefault(s, [len(cache), 0, False])[1] += 1
      if cache[s][1] == 1: dfs(s, cache)
  if cache is None: dfs(x, cache:={})
  if (cx:=cache.setdefault(x, [0,0,False]))[2]: return f"{' '*d} x{cx[0]}"
  cx[2], srcs = True, ('None' if srcfn(x) is None else ''.join(f'\n{pretty_print(s, rep, srcfn, cache, d+2)},' for s in srcfn(x)))
  return f"{' '*d}{f'x{cx[0]}:=' * (cx[1]>1)}{rep(x)}" % srcs

class UOpMetaClass(type):
  ucache:dict[tuple, weakref.ReferenceType[UOp]] = {}
  def __call__(cls, op:Ops, dtype:DType=dtypes.void, src:tuple[UOp,...]=tuple(), arg:Any=None, tag:Any=None,
               metadata:tuple[Metadata,...]|None=None, _buffer:Buffer|None=None):
    if (wret:=UOpMetaClass.ucache.get(key:=(op, dtype, src, arg, tag), None)) is not None and (ret:=wret()) is not None: return ret
    UOpMetaClass.ucache[key] = ref = weakref.ref(created:=super().__call__(*key))
    for s in src: s.children.add(ref)
    if metadata is not None: all_metadata[created] = metadata
    # NOTE: this value is set by pickle when pickling a realized tensor
    if _buffer is not None:
      assert op is Ops.BUFFER, f"trying to set Buffer {_buffer} for {op}"
      buffers[created] = _buffer
    return created

# some uops map to other stuff
buffers:weakref.WeakKeyDictionary[UOp, Buffer|MultiBuffer] = weakref.WeakKeyDictionary() # this maps BUFFER uops to their device Buffers
all_metadata:weakref.WeakKeyDictionary[UOp, tuple[Metadata, ...]] = weakref.WeakKeyDictionary() # TODO: should this be here?

# NOTE: this should be frozen, but frozen is slower
@dataclass(eq=False, slots=True)
class UOp(MathTrait, metaclass=UOpMetaClass):
  op:Ops
  dtype:DType = dtypes.void
  src:tuple[UOp, ...] = tuple()
  arg:Any = None
  tag:Any = None
  children:set[weakref.ref[UOp]] = field(default_factory=set)
  def __del__(self):
    if Ops is not None and self.op is Ops.BUFFER and (buffer:=buffers.get(self)) is not None: buffer.ref(-1)
    try:
      if (ref:=UOpMetaClass.ucache.get(k:=(self.op, self.dtype, self.src, self.arg, self.tag))) is not None:
        for s in self.src: s.children.discard(ref)
        del UOpMetaClass.ucache[k]
    except AttributeError: pass
  def __reduce__(self):
    args = [self.op, self.dtype, self.src, self.arg, self.tag, self.metadata]
    if self.op is Ops.BUFFER and self.realized is not None and PICKLE_BUFFERS: args.append(self.realized)
    return UOp, tuple(args)
  def replace(self, **kwargs) -> UOp:
    new_args = (kwargs.pop("op", self.op), kwargs.pop("dtype", self.dtype), kwargs.pop("src", self.src),
                kwargs.pop("arg", self.arg), kwargs.pop("tag", self.tag))
    assert len(kwargs) == 0, f"unused kwargs in replace {list(kwargs)}"
    if (self.op, self.dtype, self.src, self.arg, self.tag) == new_args: return self
    return UOp(*new_args)
  def rtag(self, tag=True): return self.replace(tag=tag)
  @functools.cached_property
  def key(self) -> bytes:
    return hashlib.sha256(str((self.op, self.dtype, self.arg)).encode() + b"".join([s.key for s in self.src])).digest()
  def __repr__(self): return pretty_print(self, lambda x: f"{type(self).__name__}({x.op}, {x.dtype}, arg={x.argstr()}{x.tagstr()}, src=(%s))")
  def argstr(self): return f'({", ".join(map(str, self.arg))})' if self.op is Ops.REDUCE_AXIS else repr(self.arg)
  def tagstr(self): return f", tag={self.tag}" if self.tag is not None else ""

  @functools.cached_property
  def parents(self:UOp) -> dict[UOp, None]:
    ret = {s:None for s in self.src}
    for s in self.src: ret.update(s.parents)
    return ret
  @property
  def sparents(self:UOp) -> dict[UOp, None]: return {self:None, **self.parents}

  def toposort(self, gate:Callable|None=None) -> dict[UOp, None]:
    ret: dict[UOp, None] = {}
    stack: list[tuple[UOp, bool]] = [(self, False)] # each stack entry is (node, visited_flag)
    while stack:
      node, visited = stack.pop()
      if node in ret: continue
      if not visited:
        if gate is None or gate(node):
          stack.append((node, True))  # push node back on stack to process after its parents
          for parent in reversed(node.src): stack.append((parent, False)) # push parents on the stack
      else: ret[node] = None # second time i'm seeing this node, add it to returned toposort
    return ret

  # returns map of UOps to their children in the graph rooted by self
  def get_children_map(self) -> dict[UOp, dict[UOp, None]]:
    ret: dict[UOp, dict[UOp, None]] = {}
    for u in self.toposort():
      ret[u] = {}
      for s in u.src: ret[s][u] = None
    return ret

  @functools.cached_property
  def tuplize(self:UOp) -> tuple:
    return (self.op.value, self.arg, self.dtype,)+tuple([x.tuplize for x in self.src])

  # *** uop shape stuff ***

  @functools.cached_property
  def st(self) -> ShapeTracker|None:
    if self.op in GroupOp.Block or self.op is Ops.INDEX: return None
    from tinygrad.shape.shapetracker import ShapeTracker
    # VIEW and MovementOps define a new ShapeTracker from the arg
    if self.op is Ops.VIEW: return self.arg
    if self.op in GroupOp.Movement: return unwrap(self.src[0].st).mop(self.op, self.arg)
    # CONST with a DEVICE has a shape of ()
    if self.op is Ops.CONST and len(self.src) and self.src[0].op is Ops.DEVICE: return ShapeTracker.from_shape(())
    # BufferOps and ASSIGN flow ShapeTracker from a direct edge
    if self.op in {Ops.STORE, Ops.ASSIGN, Ops.LOAD}: return self.src[0].st
    if self.op in GroupOp.Buffer: return views[0] if (views:=[x.st for x in self.src if x.op is Ops.VIEW]) else None

    # BUFFER/BUFFER_VIEW and KERNEL only have a size
    if self.op in {Ops.BUFFER, Ops.BUFFER_VIEW}: return ShapeTracker.from_shape((self.size,))
    if self.op is Ops.KERNEL: return ShapeTracker.from_shape((self.arg.ast.size,))
    if self.op in {Ops.DEFINE_GLOBAL, Ops.DEFINE_LOCAL, Ops.DEFINE_REG}:
      sz = cast(PtrDType, self.dtype).size
      return ShapeTracker.from_shape((sz,)) if sz > 0 else None

    # hack for PTX, CASTing the ptr loses the shape
    if self.op is Ops.CAST and self.src[0].op is Ops.DEFINE_GLOBAL: return None

    # otherwise we get the shape from sources
    if not (src_sts := [x.st for x in self.src if x.st is not None]): return None
    assert all_same([x.shape for x in src_sts]), f"UOp sources must have the same shape {self} {[x.shape for x in src_sts]}"
    match self.op:
      case Ops.MULTI: shape = tuple(self.src[0].shape[a]*len(self.device) if a == self.axis else s for a,s in enumerate(self.src[0].shape))
      case Ops.BITCAST:
        shape = src_sts[0].shape
        if self.dtype.itemsize != (input_sz:=self.src[0].dtype.itemsize): shape = shape[:-1]+((shape[-1]*input_sz) // self.dtype.itemsize,)
      case Ops.REDUCE_AXIS | Ops.WMMA: shape = src_sts[0].reduce(self.axis_arg)
      case _: shape = src_sts[0].shape
    return ShapeTracker.from_shape(shape)

  @functools.cached_property
  def full_shape(self) -> tuple[sint, ...]:
    if self.op is Ops.VIEW: return self.shape
    # NOTE: if a parent doesn't have st its full_shape is empty
    parent_shapes = [x.full_shape for x in self.src]
    return tuple(smax(x) for x in itertools.zip_longest(*parent_shapes, fillvalue=1))
  @property
  def shape(self) -> tuple[sint, ...]:
    assert self.st is not None, f"{self.op} doesn't have a shape"
    return unwrap(self.st).shape
  @property
  def size(self) -> int: return self.arg[0] if self.op is Ops.BUFFER_VIEW else self.arg if self.op is Ops.BUFFER else unwrap(self.st).size

  # determine what ranges this is in
  @functools.cached_property
  def ranges(self) -> dict[UOp, None]:
    if self.op is Ops.RANGE: return {self:None}
    if self.op in {Ops.CONTIGUOUS, Ops.REDUCE, Ops.STORE}:
      ret = self.src[0].ranges.copy()
      for s in self.src[1:]:
        if s in ret: del ret[s]
    else:
      ret = {}
      for s in self.src: ret.update(s.ranges)
    return ret

  # *** uop evaluation ***

  def simplify(self):
    # late import!
    from tinygrad.uop.symbolic import symbolic
    with Context(TRACK_MATCH_STATS=0):
      return graph_rewrite(self, symbolic)
  def ssimplify(self) -> UOp|ConstType: return ret.arg if (ret:=self.simplify()).op is Ops.CONST else ret
  def _eval(self, dtype, expected_type:Type[T]) -> T:
    assert self.dtype in dtype, f"eval with wrong dtype {self}"
    vmin, vmax = (simple_self:=self.simplify())._min_max
    if vmin != vmax: raise ValueError(f"eval failed to be a single number, range is {vmin} to {vmax} in {simple_self.render()}")
    assert isinstance(vmin, expected_type), f"vmin is wrong dtype {type(vmin)} != {expected_type}"
    return vmin
  def __bool__(self): return self._eval((dtypes.bool,), bool)
  def __int__(self): return self._eval(dtypes.ints, int)
  def __float__(self): return self._eval(dtypes.floats, float)
  def substitute(self, dvars:dict[UOp, UOp], name:str|None=None):
    dvars = {k:v for k,v in dvars.items() if k is not v}
    if len(dvars) == 0: return self
    with Context(TRACK_MATCH_STATS=(0 if name is None else TRACK_MATCH_STATS.value)):
      return graph_rewrite(self, _substitute, dvars, bottom_up=True, name=name)

  # *** uop syntactic sugar ***

  @property
  def st_arg(self) -> ShapeTracker:
    assert self.op in GroupOp.Buffer, f"st_arg called on {self.op}"
    return unwrap(self.st)
  @property
  def axis_arg(self) -> tuple[int, ...]:
    assert self.op in {Ops.REDUCE_AXIS, Ops.WMMA}, f"axis_arg called on {self.op}"
    ret = self.arg[1] if self.op is Ops.REDUCE_AXIS else self.arg[7]
    assert isinstance(ret, tuple) and all(isinstance(x, int) for x in ret), f"axis_arg trying to return {ret}"
    return ret
  def sink(self, *srcs:UOp|None, **kwargs): return UOp(Ops.SINK, dtypes.void, (self,)+tuple([x for x in srcs if x is not None]), **kwargs)
  def detach(self): return UOp(Ops.DETACH, self.dtype, (self,))
  def index(self, *srcs:UOp|None, **kwargs):
    return UOp(Ops.INDEX, kwargs.pop("dtype", self.dtype), (self,)+tuple([x for x in srcs if x is not None]), **kwargs)
  def __getitem__(self, idx): return self.index(idx)
  def const_like(self, b:ConstLike):
    # constants can optionally have a DEVICE source
    return UOp.const(self.dtype, b, device=self._device, shape=self.shape if self.st is not None else None)
  def broadcast(self, count:int):
    assert self.dtype.count == 1
    if count == 1: return self
    return UOp(Ops.VECTORIZE, self.dtype.vec(count), (self,)*count)
  def cast(self, dtype:DType):
    # TODO: we shouldn't have to check for dtype.count == 1 here, but CAST is misused in AMD LLVM
    if dtype.count == 1 and dtype.count != self.dtype.count: dtype = dtype.vec(self.dtype.count)
    if self.dtype == dtype: return self
    return UOp(Ops.CAST, dtype, (self,))
  def bitcast(self, dtype:DType): return UOp(Ops.BITCAST, dtype, (self,))
  def gep(self, i:tuple[int, ...]|int):
    if isinstance(i, tuple) and len(i) == 1: return self.gep(i[0])
    if isinstance(i, int):
      # NOTE: these are just shortcuts to not have to create and fold later
      if self.op is Ops.VECTORIZE: return self.src[i]
      if self.op is Ops.VCONST: return UOp.const(self.dtype.scalar(), self.arg[i])
      if self.op is Ops.CONST: return UOp.const(self.dtype.scalar(), self.arg)
      i = (i,)
    return UOp(Ops.GEP, self.dtype.scalar().vec(len(i)) if len(i) > 1 else self.dtype.scalar(), (self,), i)
  def load(self, *src:UOp, **kwargs): return UOp(Ops.LOAD, dtype=kwargs.pop("dtype", self.dtype.base), src=(self,)+src, **kwargs)
  def store(self, *src:UOp, **kwargs): return UOp(Ops.STORE, dtypes.void, (self,)+src, **kwargs)
  def assign(self, x:UOp): return UOp(Ops.ASSIGN, self.dtype, (self, x))
  def barrier(self, *src:UOp): return UOp(Ops.BARRIER, src=(self,)+src)
  def alu(self, op, *src:UOp, **kwargs):
    out_dtype = (self, *src)[-1].dtype
    if op in {Ops.CMPLT, Ops.CMPNE, Ops.CMPEQ}: out_dtype = dtypes.bool.vec(out_dtype.count) if out_dtype.count > 1 else dtypes.bool
    return UOp(op, out_dtype, (self,)+src, **kwargs)
  @staticmethod
  def const(dtype:DType, b:ConstLike, device:str|tuple[str, ...]|None=None, shape:tuple[sint, ...]|None=None):
    if isinstance(b, UOp): return b.unbind()[0] if b.op is Ops.BIND else b
    if isinstance(b, tuple) and all_same(b): b = b[0]  # doesn't have to be a VCONST if they are all the same
    ret = UOp(Ops.VCONST if isinstance(b, tuple) else Ops.CONST, dtype, arg=dtypes.as_const(b, dtype))
    if shape is not None:
      from tinygrad.shape.shapetracker import ShapeTracker
      ret = ret.replace(src=(UOp(Ops.VIEW, dtypes.void, (), ShapeTracker.from_shape(shape, (0,)*len(shape))),))
    if device is not None:
      if shape is not None: ret = ret.replace(src=(UOp(Ops.DEVICE, arg=device).view(unwrap(ret.st)),))
      else: ret = ret.replace(src=(UOp(Ops.DEVICE, arg=device),))
    return ret
  @staticmethod
  def range(dtype:DType, end:sint, idx:int): return UOp(Ops.RANGE, dtype=dtype, src=(sint_to_uop(end),), arg=idx)
  def r(self, op:Ops, axis:tuple[int, ...]):
    axis = tuple(sorted([x for x in axis if resolve(self.shape[x] != 1)]))
    if len(axis) == 0: return self
    # move any non reduce axis before the first reduce axis
    move_early, rest = partition(range(axis[0], len(self.shape)), lambda i: i not in axis and resolve(self.shape[i] != 1))
    permaxis = tuple(range(axis[0])) + tuple(move_early) + tuple(rest)
    ret = self.permute(permaxis)
    new_axis = tuple([x for x in range(axis[0]+len(move_early), len(self.shape)) if resolve(ret.shape[x] != 1)])
    assert len(axis) == len(new_axis)
    ret = UOp(Ops.REDUCE_AXIS, self.dtype, (ret,), (op, new_axis))
    return ret.reshape(tuple([x if i not in axis else 1 for i,x in enumerate(self.shape)]))
  def reduce(self, *src:UOp, **kwargs): return UOp(Ops.REDUCE, kwargs.pop('dtype', self.dtype), src=(self,)+src, **kwargs)
  def contiguous(self, *args, **kwargs): return UOp(Ops.CONTIGUOUS, dtype=self.dtype, src=(self,)+args, **kwargs)
  def contiguous_backward(self): return self.alu(Ops.CONTIGUOUS_BACKWARD)
  def fuse(self): return self.alu(Ops.FUSE)
  def allreduce(self, op, device:str|tuple[str, ...]|UOp):
    assert isinstance(self.device, tuple), f"allreduce must be on tuple {self.device} isn't"
    return UOp(Ops.ALLREDUCE, self.dtype, (self, UOp(Ops.DEVICE, arg=device) if not isinstance(device, UOp) else device), op)

  # *** from MultiLazyBuffer ***

  def multi(self, axis:int|None):
    assert isinstance(self.device, tuple), f"multi device must be tuple, {self.device} isn't"
    assert axis is not None, "multi None is no longer supported"
    return UOp(Ops.MULTI, self.dtype, (self,), axis)

  @property
  def bounds(self):
    if self.axis is None: raise RuntimeError("bounds is not defined when axis is None")
    return tuple(itertools.pairwise(itertools.accumulate([self.src[0].shape[self.axis] for _ in self.device], initial=0)))

  @functools.cached_property
  def axis(self) -> int|None:
    if self.op is Ops.MULTI: return self.arg
    # NOTE: they all have to share an axis, we always choose [-1]
    if self.op in GroupOp.ALU: return axes[-1] if (axes := dedup([x.axis for x in self.src if x.axis is not None])) else None
    if len(self.src) == 0: return None
    src_axis = self.src[0].axis
    if self.op is Ops.REDUCE_AXIS: return None if src_axis is not None and src_axis in self.arg[1] else src_axis
    if self.op is Ops.RESHAPE:
      if src_axis is None: return None
      arg_acc:list[sint] = list(itertools.accumulate(self.arg, operator.mul, initial=1))
      # new_axis is the last one that preserves prod(prior to new_axis) and must not move items between shards
      # TODO: what to do about shrinking to self.shape[self.axis]==1 len(self.real_lbs)==1?
      return len(arg_acc) - arg_acc[::-1].index(prod(self.src[0].shape[:src_axis])) - 1
    if self.op is Ops.PERMUTE: return self.arg.index(src_axis) if src_axis is not None else None
    return src_axis

  def _unshard(self, axis:int) -> UOp:
    bsz, dcount = self.shape[axis], len(self.device)
    dnum = UOp.variable("_device_num", 0, dcount-1)
    return self.pad(tuple((0,0) if a != axis else (bsz*dnum, bsz*(dcount-1) - bsz*dnum) for a in range(len(self.shape))))

  def _shard(self, axis:int) -> UOp:
    dcount = len(self.device)
    dnum = UOp.variable("_device_num", 0, dcount-1)
    if self.shape[axis] % dcount != 0: raise RuntimeError(f"multi axis uneven: {self.shape[axis]=} {axis=} {dcount=}")
    sz = self.shape[axis] // dcount
    return self.shrink(tuple((0,s) if i != axis else (dnum*sz,dnum*sz+sz) for i,s in enumerate(self.shape)))
  def shard(self, devices:tuple[str, ...], axis:int) -> UOp: return self.copy_to_device(devices)._shard(axis).multi(axis)

  # *** from LazyBuffer ***

  def copy_to_device(self, device:str|tuple[str, ...]|UOp, arg=None):
    assert arg is None or isinstance(self.device, tuple)
    inp = self if arg is None else UOp(Ops.MSELECT, self.dtype, src=(self,), arg=arg)
    return UOp(Ops.COPY, self.dtype, (inp, UOp(Ops.DEVICE, arg=device) if not isinstance(device, UOp) else device))
  def mselect(self, arg:int) -> UOp: return UOp(Ops.MSELECT, self.dtype, (self,), arg)
  @property
  def metadata(self) -> tuple[Metadata, ...]|None: return all_metadata.get(self, None)

  # *** uop movement ops ***

  @property
  def base(self) -> UOp:
    if (self.op is Ops.VIEW and len(self.src) != 0) or self.op in GroupOp.Movement: return self.src[0].base
    if self.op is Ops.MULTI: return self.src[0].base  # MULTI is really a VIEW
    return self
  def view(self, new_st:ShapeTracker) -> UOp: return UOp(Ops.VIEW, self.dtype, (self,), new_st)

  def _mop(self, op:Ops, arg) -> UOp:
    ret = UOp(op, self.dtype, (self,), arg)
    if self.st == ret.st: return self  # ignore NOOPs, also check ret.st
    return ret

  def reshape(self, arg:tuple[sint, ...]): return self._mop(Ops.RESHAPE, arg)
  def pad(self, arg:tuple[tuple[sint, sint], ...]): return self._mop(Ops.PAD, arg)
  def expand(self, arg:tuple[sint, ...]): return self._mop(Ops.EXPAND, arg)
  def permute(self, arg:tuple[sint, ...]): return self._mop(Ops.PERMUTE, arg)
  def shrink(self, arg:tuple[tuple[sint, sint], ...]): return self._mop(Ops.SHRINK, arg)
  def flip(self, arg:tuple[bool, ...]): return self._mop(Ops.FLIP, arg)

  # *** uop UNIQUE ***

  # TODO: use this in Buffer
  unique_num = itertools.count(0)
  @staticmethod
  def unique(): return UOp(Ops.UNIQUE, arg=next(UOp.unique_num))

  # *** uop Buffer stuff ***

  @staticmethod
  def new_buffer(device:str|tuple[str, ...], size:int, dtype:DType): return UOp(Ops.BUFFER, dtype, (UOp.unique(), UOp(Ops.DEVICE, arg=device)), size)
  @property
  def device(self) -> str|tuple[str, ...]: return cast(str|tuple[str, ...], unwrap(self._device))
  @functools.cached_property
  def _device(self) -> str|tuple[str, ...]|None:
    if self.op is Ops.DEVICE: return self.arg
    if self.op is Ops.MSELECT:
      assert isinstance(self.src[0].device, tuple), "mselect must be on tuple device"
      return self.src[0].device[self.arg]
    if self.op is Ops.MSTACK: return tuple(cast(str, x.device) for x in self.src)
    if self.op in {Ops.COPY, Ops.BUFFER, Ops.ALLREDUCE}: return self.src[1].device
    return next((x._device for x in self.src if x._device is not None), None)
  @property
  def buf_uop(self) -> UOp:
    if self.op is Ops.BUFFER: return self
    if self.op is Ops.MSELECT: return self.src[0].buf_uop.mselect(self.arg)
    if self.op is Ops.MSTACK: return UOp(Ops.MSTACK, self.dtype, src=tuple(x.buf_uop for x in self.src))
    assert self.op is Ops.ASSIGN, f"must be ASSIGN {self.op}"
    return self.src[0].base
  @property
  def buffer(self) -> Buffer|MultiBuffer:
    from tinygrad.device import Buffer, MultiBuffer
    if self is not self.base:
      assert unwrap(self.st).contiguous, "VIEW only works here if it's contiguous"
      return self.src[0].buffer
    if self.op is Ops.MSELECT:
      ret = self.src[0].buffer
      assert isinstance(ret, MultiBuffer)
      return ret.bufs[self.arg]
    if self.op is Ops.MSTACK:
      ret = MultiBuffer.__new__(MultiBuffer)
      ret.bufs = [cast(Buffer, x.buffer) for x in self.src]
      assert all_same([x.size for x in ret.bufs]) and all_same([x.dtype for x in ret.bufs]), "multibuffers mismatch buffers"
      return ret
    assert self.op is Ops.BUFFER, f"must be BUFFER {self.op}"
    if (cret:=buffers.get(self)) is not None: return cret
    rdtype = self.dtype if isinstance(self.dtype, ImageDType) else self.dtype.base
    if isinstance(self.device, tuple): ret = MultiBuffer(self.device, self.size, rdtype).ref(1)
    else: ret = Buffer(self.device, self.size, rdtype).ref(1)
    buffers[self] = ret
    return ret
  @property
  def realized(self) -> Buffer|MultiBuffer|None:
    # NOTE: this is used by the JIT to determine which inputs we capture
    return self.buffer if self.op in {Ops.BUFFER, Ops.MSTACK} and self.buffer.is_allocated() else None
  @property
  def is_realized(self) -> bool:
    return all(x.base.realized is not None for x in self.base.src) if self.base.op is Ops.MULTI else self.base.realized is not None

  # *** uop Variable stuff ***

  @staticmethod
  def variable(name:str, min_val:ConstType, max_val:ConstType, dtype:DType=dtypes.int) -> UOp:
    assert not isinstance(min_val, UOp) and not isinstance(max_val, UOp), f"can't create Variable {name} with {min_val}/{max_val}"
    return UOp(Ops.DEFINE_VAR, dtype, arg=(name, min_val, max_val))
  @property
  def expr(self):
    assert self.op is Ops.DEFINE_VAR, f"op is {self.op}, need DEFINE_VAR"
    return self.arg[0]
  def bind(self, val:int|UOp):
    assert self.op is Ops.DEFINE_VAR, f"op is {self.op}, need DEFINE_VAR"
    uval = self.const_like(val) if isinstance(val, int) else val
    assert self.arg[1] <= uval.vmin and uval.vmax <= self.arg[2], f"bind {val} not in range [{self.arg[1]}, {self.arg[2]}]"
    return UOp(Ops.BIND, self.dtype, (self, uval))
  def unbind(self) -> tuple[Variable, int]:
    assert self.op is Ops.BIND and self.src[0].op is Ops.DEFINE_VAR and self.src[1].op is Ops.CONST, f"can't unbind {self}"
    return self.src[0], self.src[1].arg
  @property
  def val(self) -> int: return self.unbind()[1]
  def vars(self) -> set[UOp]:
    bound_vars = set([x for x in self.toposort() if x.op is Ops.BIND and x.src[0].op is Ops.DEFINE_VAR])
    bound_var_base = set(x.src[0] for x in bound_vars)
    all_vars = set([x for x in self.toposort() if x.op is Ops.DEFINE_VAR])
    return bound_vars.union(set([x for x in all_vars if x not in bound_var_base]))
  def variables(self) -> list[Variable]:
    st_vars: list[set[Variable]] = [x.arg.vars() for x in self.toposort() if x.op is Ops.VIEW]
    return sorted(set.union(*st_vars, set([x.unbind()[0] if x.op is not Ops.DEFINE_VAR else x for x in self.vars()])), key=lambda v: v.arg)

  # *** uop symbolic stuff ***

  def is_increasing(self:UOp) -> bool:
    # is f a monotonically increasing function regards its input
    if self.op in GroupOp.Irreducible: return True
    if self.op is Ops.ADD: return self.src[0].is_increasing() and self.src[1].is_increasing()
    if self.op in (Ops.MUL, Ops.IDIV) and self.src[1].op is Ops.CONST and self.src[1].arg >= 0: return self.src[0].is_increasing()
    return False  # False if not sure
  def const_factor(self) -> int:
    """largest known int that divides self"""
    # TODO: for negatives it's not the largest
    if self.op is Ops.CONST: return self.arg
    if self.op is Ops.VCONST: return math.gcd(*self.arg)
    if self.op is Ops.ADD: return math.gcd(self.src[0].const_factor(), self.src[1].const_factor())
    if self.op is Ops.MUL: return self.src[0].arg if self.src[0].op is Ops.CONST else self.src[1].arg if self.src[1].op is Ops.CONST else 1
    return 1
  def divides(self, v:int) -> UOp|None:
    if v==1: return self
    if self.op is Ops.CONST: return self.const_like(self.arg//v) if self.arg%v == 0 else None
    if self.op is Ops.VCONST: return self.const_like(tuple(x//v for x in self.arg)) if all(x%v == 0 for x in self.arg) else None
    if self.op is Ops.ADD: return d0+d1 if (d0:=self.src[0].divides(v)) is not None and (d1:=self.src[1].divides(v)) is not None else None
    if self.op is Ops.MUL:
      if (d0:=self.src[0].divides(v)) is not None: return d0 * self.src[1]
      if (d1:=self.src[1].divides(v)) is not None: return self.src[0] * d1
    return None # generic None if we aren't sure
  def pop_const(self) -> tuple[UOp, int]: return (self.src[0], self.src[1].arg) if self.op is Ops.ADD and self.src[1].op is Ops.CONST else (self, 0)
  @property
  def vmin(self) -> ConstType: return self._min_max[0]
  @property
  def vmax(self) -> ConstType: return self._min_max[1]
  @functools.cached_property
  def _min_max(self) -> tuple[ConstType, ConstType]:
    if self.op in GroupOp.Binary and not dtypes.is_float(self.dtype):
      (s0_vmin, s0_vmax), (s1_vmin, s1_vmax) = self.src[0]._min_max, self.src[1]._min_max
      if self.op is Ops.ADD: return s0_vmin+s1_vmin, s0_vmax+s1_vmax
      if self.op is Ops.SUB: return s0_vmin-s1_vmax, s0_vmax-s1_vmin
      if self.op is Ops.AND and s1_vmin == s1_vmax and s0_vmin >= 0 and s1_vmin >= 0: return min(0, s0_vmin), min(s0_vmax, s1_vmax)
      if self.op is Ops.MUL: return min(vals:=(s0_vmin*s1_vmin, s0_vmin*s1_vmax, s0_vmax*s1_vmin, s0_vmax*s1_vmax)), max(vals)
      # SHL/SHR on consts only
      if self.op is Ops.SHL and s1_vmin == s1_vmax and all_int(t:=(s0_vmin, s0_vmax, s1_vmin)): return t[0] << t[2], t[1] << t[2]
      if self.op is Ops.SHR and s1_vmin == s1_vmax and all_int(t:=(s0_vmin, s0_vmax, s1_vmin)): return t[0] >> t[2], t[1] >> t[2]
      if self.op is Ops.MOD:
        if s1_vmin > 0: return (0, s1_vmax-1) if s0_vmin >= 0 else (-(s1_vmax-1), 0) if s0_vmax <= 0 else (-(s1_vmax-1), s1_vmax-1)
        if s1_vmax < 0: return (0, -s1_vmin-1) if s0_vmin >= 0 else (-(-s1_vmin-1), 0) if s0_vmax <= 0 else (-(-s1_vmin-1), -s1_vmin-1)
      if self.op is Ops.IDIV:
        assert isinstance(s0_vmin, int) and isinstance(s0_vmax, int) and isinstance(s1_vmin, int) and isinstance(s1_vmax, int)
        if (c:=s1_vmin) == s1_vmax:  # s1 is a const
          if c > 0: return cdiv(s0_vmin, c), cdiv(s0_vmax, c)
          if c < 0: return cdiv(s0_vmax, c), cdiv(s0_vmin, c)
        if (s0_vmax <= 0 and s1_vmax < 0): return cdiv(s0_vmax, s1_vmin), cdiv(s0_vmin, s1_vmax)
        if (s0_vmin >= 0 and s1_vmin > 0): return cdiv(s0_vmin, s1_vmax), cdiv(s0_vmax, s1_vmin)
        if (s0_vmax <= 0 and s1_vmin > 0): return cdiv(s0_vmin, s1_vmin), cdiv(s0_vmax, s1_vmax)
        if (s0_vmin >= 0 and s1_vmax < 0): return cdiv(s0_vmax, s1_vmax), cdiv(s0_vmin, s1_vmin)
      if self.op is Ops.MAX: return max(s0_vmin, s1_vmin), max(s0_vmax, s1_vmax)
      if self.op is Ops.CMPLT: return (s0_vmax<s1_vmin, s0_vmin<s1_vmax)
      if self.op is Ops.CMPNE: return ((s0_vmax < s1_vmin) or (s1_vmax < s0_vmin), not (s0_vmin == s0_vmax == s1_vmin == s1_vmax))
      if self.dtype == dtypes.bool:
        if self.op is Ops.OR: return s0_vmin or s1_vmin, s0_vmax or s1_vmax
        if self.op is Ops.AND: return s0_vmin and s1_vmin, s0_vmax and s1_vmax
    # float has NAN issue and we use explicit NAN in transcendental
    if self.op is Ops.WHERE and dtypes.is_int(self.dtype): return min(self.src[1].vmin, self.src[2].vmin), max(self.src[1].vmax, self.src[2].vmax)
    # NOTE: returned UOp is assumed to be CONST
    if self.op is Ops.DEFINE_VAR and self.arg: return self.arg[1], self.arg[2]
    if self.op is Ops.RANGE: return 0, (self.src[0]-1).vmax
    if self.op is Ops.BIND: return self.src[0]._min_max # ignore the bound value
    if self.op in {Ops.UNROLL, Ops.VECTORIZE}: return min(x.vmin for x in self.src), max(x.vmax for x in self.src)
    # TODO: Ops.SPECIAL is Ops.DEFINE_VAR
    if self.op is Ops.SPECIAL: return 0, self.arg[1]-1 if isinstance(self.arg[1], int) else self.arg[1].vmax
    if self.op is Ops.CONST: return self.arg, self.arg
    if self.op is Ops.VCONST: return (min(self.arg), max(self.arg))
    # TODO: CAST to bool/unsigned is not monotone, still some case can be simplified
    if self.op is Ops.CAST and self.dtype in (dtypes.floats+dtypes.sints):
      return max(dtypes.min(self.dtype), self.src[0].vmin), min(self.src[0].vmax, dtypes.max(self.dtype))
    return dtypes.min(self.dtype), dtypes.max(self.dtype)

  @functools.cached_property
  def _sym_fxn(self):
    sself = self.simplify()
    varnames = tuple(x.arg[0] for x in sself.toposort() if x.op is Ops.DEFINE_VAR)
    # TODO: sanitize varnames, or don't use naked eval while staying fast
    return eval("lambda "+','.join(varnames)+": "+sself.render(pm=renderer_infer)), varnames  # pylint: disable=eval-used

  def sym_infer(self, var_vals:dict[UOp, int]):
    fxn, varnames = self._sym_fxn
    return fxn(**{k.arg[0]:v for k,v in var_vals.items() if k.arg[0] in varnames})

  def render(self, simplify=True, pm:PatternMatcher|None=None) -> str:
    ret = graph_rewrite(self.simplify() if simplify else self, renderer if pm is None else pm)
    return ret.arg if ret.op is Ops.NOOP else str(ret)

class AxisType(Enum):
  GLOBAL = auto(); LOCAL = auto(); LOOP = auto(); GROUP_REDUCE = auto(); REDUCE = auto(); UPCAST = auto(); UNROLL = auto()  # noqa: E702

@dataclass(frozen=True)
class KernelInfo:
  name: str = "test"            # name of the kernel
  axis_types: tuple[AxisType, ...] = tuple()
  dont_use_locals: bool = False # don't use local indexing
  applied_opts: tuple = tuple()
  opts_to_apply: tuple|None = None
  @property
  def function_name(self): return to_function_name(self.name)

# ******** ops in python ********

def safe_exp2(x):
  try: return 2 ** x
  except OverflowError: return math.inf

def safe_pow(x, y):
  try: return math.nan if isinstance(p:=pow(x, y), complex) else p
  except ZeroDivisionError: return math.inf
  except ValueError: return math.inf if x > 0 else -math.inf

python_alu: dict[Ops, Callable]  = {
  Ops.LOG2: lambda x: math.log2(x) if x > 0 else -math.inf if x == 0 else math.nan, Ops.EXP2: safe_exp2,
  Ops.SQRT: lambda x: math.sqrt(x) if x >= 0 else math.nan, Ops.RECIP: lambda x: 1/x if x != 0 else math.copysign(math.inf, x),
  Ops.SIN: lambda x: math.sin(x) if not math.isinf(x) else math.nan, Ops.POW: safe_pow, Ops.TRUNC: math.trunc,
  Ops.NEG: operator.neg, Ops.ADD: operator.add, Ops.SUB: operator.sub, Ops.MUL: operator.mul, Ops.CMPNE: operator.ne, Ops.CMPLT: operator.lt,
  Ops.XOR: operator.xor, Ops.OR: operator.or_, Ops.AND: operator.and_, Ops.SHR: operator.rshift, Ops.SHL: operator.lshift, Ops.MAX: max,
  Ops.MOD: cmod, Ops.IDIV: cdiv, Ops.MULACC: lambda x,y,z: (x*y)+z, Ops.WHERE: lambda x,y,z: y if x else z, Ops.CMPEQ: operator.eq}

def exec_alu(op:Ops, dtype:DType, operands, truncate_output=True):
  if dtype.count > 1:
    return tuple([exec_alu(op, dtype.scalar(), [x[i] if isinstance(x, tuple) else x for x in operands]) for i in range(dtype.count)])
  alu = python_alu[op](*operands)
  return truncate.get(dtype, lambda x: x)(alu) if truncate_output else alu

# ***** uop helpers *****

def print_uops(uops:list[UOp]):
  for i,u in enumerate(uops):
    formatted_parents = [(uops.index(x) if x.op is not Ops.CONST else f"{x.arg}") if x in uops else "--" for x in u.src]
    print(f"{i:4d} {str(u.op):20s}: {str(u.dtype):30s} " f"{str(formatted_parents):32s} {u.arg}")

# ***** pattern matcher *****

def get_location() -> tuple[str, int]:
  frm = sys._getframe(1)
  # skip over ops.py/mathtraits.py (unless there's nothing but ops.py/mathtraits.py)
  while pathlib.Path(frm.f_code.co_filename).name in ("ops.py", "mathtraits.py") and frm.f_back is not None and \
      not frm.f_back.f_code.co_filename.startswith("<frozen"):
    frm = frm.f_back
  return frm.f_code.co_filename, frm.f_lineno

@functools.cache
def lines(fn) -> list[str]:
  with open(fn) as f: return f.readlines()

def printable(loc:tuple[str, int]) -> str:
  try: return lines(loc[0])[loc[1]-1].strip()
  except FileNotFoundError: return "<missing>"

class UPat(MathTrait):
  __slots__ = ("op", "dtype", "arg", "name", "src")
  def __init__(self, op:Ops|tuple[Ops, ...]|set[Ops]|None=None, dtype:DType|tuple[DType, ...]|None=None,
               src:tuple[UPat, ...]|list[UPat]|UPat|None=None, arg:Any=None,
               name:str|None=None, allow_any_len:bool=False, custom_early_reject:set[Ops]|None=None, location=None):
    assert op is None or isinstance(op, (Ops, tuple, set)), "op must be Ops or tuple of Ops"
    self.op: tuple[Ops, ...]|None = (op,) if isinstance(op, Ops) else (tuple(op) if isinstance(op, set) else op)
    self.dtype: tuple[DType, ...]|None = (dtype,) if isinstance(dtype, DType) else dtype
    self.arg, self.name, self._in_src, self.custom_early_reject = arg, name, src, custom_early_reject
    self.src: Any = None
    assert self.name != "ctx", "UPat can't be named ctx"
    assert dtype is None or isinstance(dtype, DType) or all(isinstance(x, DType) for x in dtype), f"invalid dtype {dtype}"

    # try all permutations if it's a list
    if isinstance(src, list): self.src = list(itertools.permutations(src)) if not all_same(src) else [tuple(src)]
    # only one if it's a tuple
    elif isinstance(src, tuple): self.src = [src]
    # repeat if it's a UPat
    elif isinstance(src, UPat): self.src = [itertools.repeat(src)]

    self.strict_length = not (allow_any_len or isinstance(src, UPat) or src is None)
    self.required_len: int = 0 if isinstance(src, UPat) or src is None else len(src)
    self.location = location or get_location()

    if custom_early_reject is not None: self.early_reject = custom_early_reject
    else:
      upat_match = [src] if isinstance(src, UPat) else ([] if src is None else self.src[0])
      self.early_reject = {pp.op[0] for pp in upat_match if pp.op is not None and len(pp.op) == 1}

  def __reduce__(self):
    return UPat, (self.op, self.dtype, self._in_src, self.arg, self.name, not self.strict_length, self.custom_early_reject, self.location)
  def named(self, name:str): return UPat(self.op, self.dtype, self._in_src, self.arg, name, not self.strict_length, self.custom_early_reject)

  @staticmethod
  def any(*src): return UPatAny(src=src)
  def or_casted(self, name:str|None=None): return UPat.any(self if name is None else self.named(name), UPat(Ops.CAST, name=name, src=(self,)))

  @staticmethod
  @functools.cache
  def var(name:str|None=None, dtype:DType|tuple[DType, ...]|None=None): return UPat(dtype=dtype, name=name)
  @staticmethod
  @functools.cache
  def cvar(name:str|None=None, dtype:DType|None=None, vec=True): return UPat((Ops.CONST,Ops.VCONST) if vec else Ops.CONST, dtype, name=name)
  @staticmethod
  def const(dtype:DType|tuple[DType, ...]|None, b:ConstType): return UPat(Ops.CONST, dtype=dtype, arg=b)

  # copied from UOp
  def sink(self, *srcs:UPat|None, **kwargs): return UPat(Ops.SINK, dtypes.void, (self,)+tuple([x for x in srcs if x is not None]), **kwargs)
  def index(self, idx:UPat, valid:UPat|None=None): return UPat(Ops.INDEX, self.dtype, (self,idx,valid) if valid is not None else (self,idx))
  def view(self, st=None, **kwargs): return UPat(Ops.VIEW, self.dtype, (self,), st, **kwargs)
  def cast(self, dtype=None, **kwargs): return UPat(Ops.CAST, dtype, (self,), **kwargs)
  def bitcast(self, dtype=None): return UPat(Ops.BITCAST, dtype, (self,))
  def gep(self, i:int|None=None, **kwargs): return UPat(Ops.GEP, None, (self,), (i,) if i is not None else None, **kwargs)
  def load(self, *src:UPat, **kwargs): return UPat(Ops.LOAD, src=(self,)+src, **kwargs)
  def store(self, *src:UPat, **kwargs): return UPat(Ops.STORE, self.dtype, (self,)+src, **kwargs)
  def assign(self, x:UPat, **kwargs): return UPat(Ops.ASSIGN, self.dtype, (self,x), **kwargs)
  def reduce(self, *src:UPat, **kwargs): return UPat(Ops.REDUCE, self.dtype, src=(self,)+src, **kwargs)
  def fuse(self): return self.alu(Ops.FUSE)
  def or_broadcasted(self, **kwargs): return UPat.any(self, UPat(Ops.VECTORIZE, self.dtype, src=self, **kwargs))

  def const_like(self, b:ConstLike): return UPat.const(self.dtype, cast(ConstType, b))
  def alu(self, op:Ops, *src:UPat):
    asrc = (self,)+src
    return UPat(op, dtypes.bool if op in {Ops.CMPLT, Ops.CMPNE} else asrc[-1].dtype, list(asrc) if op in GroupOp.Commutative else asrc)

  def __repr__(self):
    def rep(x):
      form = "UPat(%s, %s, name=%s, dtype=%s, allow_any_len=%s, src=%s)"
      return form % (None if x.op is None else ('(%s)'%', '.join(map(str, x.op))), x.arg, repr(x.name),
        set(x.dtype) if x.dtype else None, not x.strict_length, "[%s]" if x.src and len(x.src)>1 else ("(%s)" if x.src else "%s"))
    return pretty_print(self, rep, srcfn=lambda x:None if x.src is None else [next(x.src[0])] if isinstance(x.src[0], itertools.repeat) else x.src[0])

  def match(self:UPat, uop:UOp, store:dict[str, UOp]) -> list[dict[str, UOp]]:
    if (self.op is not None and uop.op not in self.op) or \
       (self.name is not None and store.setdefault(self.name, uop) is not uop) or \
       (self.dtype is not None and uop.dtype not in self.dtype and uop.dtype.scalar() not in self.dtype) or \
       (self.arg is not None and self.arg != uop.arg) or \
       (len(uop.src) < self.required_len) or \
       (self.strict_length and len(uop.src) != self.required_len): return []
    if self.src is None: return [store]
    res: list[dict[str, UOp]] = []
    for vp in self.src:
      stores, new_stores = [store.copy()], []
      for uu, vv in zip(uop.src, vp):
        for s in stores: new_stores.extend(vv.match(uu, s))
        stores, new_stores = new_stores, []
      res.extend(stores)
    return res

class UPatAny(UPat):
  def match(self:UPat, uop:UOp, store:dict[str, UOp]) -> list[dict[str, UOp]]:
    matches = [x.match(uop, store.copy()) for x in self.src[0]]
    return flatten([x for x in matches if x is not None])

def deconstruct_function(fxn:Callable) -> tuple:
  new_globals = {k:v for k,v in fxn.__globals__.items() if k in fxn.__code__.co_names}
  for co in fxn.__code__.co_consts:
    if isinstance(co, types.CodeType): new_globals.update({k:v for k,v in fxn.__globals__.items() if k in co.co_names})
  # NOTE: optional round trip through pickle!
  assert fxn.__closure__ is None, "closures are not supported in pattern matchers"
  ret = fxn.__code__, new_globals, fxn.__name__, fxn.__defaults__
  return pickle.loads(pickle.dumps(ret)) if getenv("TEST_PICKLE") else ret

@functools.cache
def upat_interpret(p:UPat, fxn:Callable) -> Callable:
  real_fxn = types.FunctionType(*deconstruct_function(fxn))
  if 'ctx' in inspect.signature(real_fxn).parameters:
    def universal_match(uop, ctx):
      for match in p.match(uop, {}):
        if (ret:=real_fxn(ctx=ctx, **match)) is not None: return ret  # pylint: disable=not-callable
      return None
  else:
    def universal_match(uop, _):
      for match in p.match(uop, {}):
        if (ret:=real_fxn(**match)) is not None: return ret  # pylint: disable=not-callable
      return None
  return universal_match

class PatternMatcher:
  def __init__(self, patterns:Sequence[tuple[UPat, Callable|tuple]], compiled=bool(getenv("UPAT_COMPILE", 1))):
    if compiled: from tinygrad.uop.upat import upat_compile
    # if this comes from a pickle, we reconstruct the lambda functions here
    self.patterns:list[tuple[UPat, Callable]] = [(p,types.FunctionType(*fxn) if isinstance(fxn, tuple) else fxn) for p,fxn in patterns]
    # NOTE: use of DefaultDict here is very dangerous! all keys will live for the lifetime of the PatternMatcher!
    self.pdict: dict[Ops, list[tuple[UPat, Callable, set]]] = {}
    # uop is required, arg is optional
    for p,fxn in self.patterns:
      assert p.op is not None
      if compiled and (match:=upat_compile(p, fxn)) is not None: pass # pylint: disable=E0606
      else: match = upat_interpret(p, fxn)
      for uop in p.op: self.pdict.setdefault(uop, []).append((p, match, p.early_reject))

  def __reduce__(self): return PatternMatcher, ([(x,deconstruct_function(fxn) if fxn.__name__ == "<lambda>" else fxn) for x,fxn in self.patterns],)

  @functools.cache  # pylint: disable=method-cache-max-size-none
  def __add__(self, more:PatternMatcher): return PatternMatcher(self.patterns+more.patterns)

  def rewrite(self, uop:UOp, ctx=None) -> UOp|None:
    ler = {u.op for u in uop.src}
    for _,match,early_reject in self.pdict.get(uop.op, []):
      if not early_reject.issubset(ler): continue
      if (ret:=match(uop, ctx)) is not None and ret is not uop: return ret
    return None

# *** non-blocking UOp tracker ***

ucount = itertools.count()
uop_number:weakref.WeakKeyDictionary[UOp, int] = weakref.WeakKeyDictionary()
uop_fields:dict[int, tuple] = {}
def track_uop(u:UOp):
  if (cret:=uop_number.get(u)) is not None: return cret
  uop_number[u] = num = next(ucount)
  # KERNEL also has a UOp in the arg
  arg = type(u.arg)(track_uop(u.arg.ast), u.arg.metadata) if u.op is Ops.KERNEL else u.arg
  uop_fields[num] = (u.op, u.dtype, tuple(track_uop(s) for s in u.src), arg, u.tag)
  return num

# *** tracking pattern matcher ***

VIZ = ContextVar("VIZ", 0)
TRACK_MATCH_STATS = ContextVar("TRACK_MATCH_STATS", 2 if VIZ else 0)
match_stats:dict[UPat, list[int|float]] = dict()

@dataclass(frozen=True)
class TrackedGraphRewrite:
  loc:tuple[str, int]                    # location that called graph_rewrite
  sink:int                               # the sink input to graph_rewrite
  matches:list[tuple[int, int, tuple]]   # before/after UOp, UPat location
  name:str|None                          # optional name of the rewrite
  depth:int                              # depth if it's a subrewrite
  bottom_up:bool

tracked_keys:list[TracingKey] = []
tracked_ctxs:list[list[TrackedGraphRewrite]] = []
_name_cnt:dict[str, itertools.count] = {}

if getenv("CAPTURE_PROCESS_REPLAY"):
  replay_capture: dict[str, bytes] = {}
  import atexit
  @atexit.register
  def save_to_diskcache():
    for k,v in replay_capture.items(): diskcache_put("process_replay", k, v, prepickled=True)

def track_rewrites(name:Callable[..., str|TracingKey]|bool=True, replay:bool=False):
  def _decorator(func):
    def __wrapper(*args, **kwargs):
      fn = key = func.__name__
      if TRACK_MATCH_STATS >= 2:
        tracked_keys.append(key:=TracingKey(n:=f"{fn} n{next(_name_cnt.setdefault(fn, itertools.count(1)))}", (n,), cat=fn))
        tracked_ctxs.append([])
      with cpu_profile(key, "TINY") as e:
        ret = func(*args, **kwargs)
      if TRACK_MATCH_STATS >= 2 and callable(name):
        name_ret = name(*args, **kwargs, ret=ret)
        assert isinstance(name_ret, (TracingKey, str)), f"name function returned {type(name_ret)}"
        tracked_keys[-1] = k = TracingKey(n:=tracked_keys[-1].display_name.replace(fn, name_ret), (n,)) if isinstance(name_ret, str) else name_ret
        e.name = TracingKey(k.display_name if isinstance(name_ret, str) else f"{fn} for {k.display_name}", k.keys, cat=fn)
      if getenv("CAPTURE_PROCESS_REPLAY") and replay:
        # find the unittest frame we're capturing in
        frm = sys._getframe(1)
        while (f_back:=frm.f_back) is not None and "unittest" not in f_back.f_code.co_filename: frm = f_back
        loc = f"{frm.f_code.co_filename.split('/')[-1]}:{frm.f_lineno} {frm.f_code.co_name}"
        # capture global context vars and all the args passed in
        with Context(PICKLE_BUFFERS=0):
          inputs = (fn, args, kwargs, ContextVar._cache)
          replay_capture[hashlib.sha256(pickle.dumps(inputs)).hexdigest()] = pickle.dumps(inputs+(loc, ret))
      return ret
    return __wrapper
  return _decorator

active_rewrites:list[TrackedGraphRewrite] = []
def track_matches(func):
  def _track_func(*args, **kwargs):
    if tracking:=(TRACK_MATCH_STATS >= 2 and tracked_ctxs):
      loc = ((frm:=sys._getframe(1)).f_code.co_filename, frm.f_lineno)
      depth = len(active_rewrites)
      tracked_ctxs[-1].append(ctx:=TrackedGraphRewrite(loc, track_uop(args[0]), [], kwargs.get("name", None), depth, kwargs.get("bottom_up", False)))
      active_rewrites.append(ctx)
    with cpu_profile(kwargs.get("name", "<unnamed>"), "TINY", display=tracking):
      ret = func(*args, **kwargs)
    if tracking: active_rewrites.pop()
    return ret
  return _track_func

class TrackedPatternMatcher(PatternMatcher):
  def rewrite(self, uop:UOp, ctx=None) -> UOp|None:
    ret = None
    ler = {u.op for u in uop.src}
    for p,match,early_reject in self.pdict.get(uop.op, []):
      if p not in match_stats: match_stats[p] = [0,0,0.0,0.0]
      st = time.perf_counter()
      if not early_reject.issubset(ler):
        match_stats[p][2] += time.perf_counter()-st
        continue
      match_stats[p][1] += 1
      try: ret = match(uop, ctx)
<<<<<<< HEAD
      except Exception:
        if TRACK_MATCH_STATS >= 2 and active_rewrites:
          active_rewrites[-1].matches.append((track_uop(uop), track_uop(UOp(Ops.REWRITE_ERROR, src=uop.src, arg=str(sys.exc_info()[1]))), p.location))
=======
      except Exception as e:
        if TRACK_MATCH_STATS >= 2 and active_rewrites and not isinstance(e, RewriteNotReady):
          active_rewrites[-1].matches.append((track_uop(uop), track_uop(UOp(Ops.NOOP, arg=str(sys.exc_info()[1]))), p.location))
>>>>>>> ec4fccb1
        raise
      if ret is not None and ret is not uop:
        match_stats[p][0] += 1
        match_stats[p][3] += (et:=time.perf_counter()-st)
        if TRACK_MATCH_STATS >= 3: print(f"{et*1e6:7.2f} us -- ", printable(p.location))
        if TRACK_MATCH_STATS >= 2 and isinstance(ret, UOp) and active_rewrites:
          active_rewrites[-1].matches.append((track_uop(uop), track_uop(ret), p.location))
        return ret
      match_stats[p][2] += time.perf_counter()-st
    return None

if TRACK_MATCH_STATS or PROFILE:
  PatternMatcher = TrackedPatternMatcher  # type: ignore
  import atexit
  @atexit.register
  def print_match_stats():
    if TRACK_MATCH_STATS >= 2:
      with open(fn:=temp("rewrites.pkl", append_user=True), "wb") as f:
        print(f"rewrote {len(tracked_ctxs)} graphs and matched {sum(len(r.matches) for x in tracked_ctxs for r in x)} times, saved to {fn}")
        pickle.dump((tracked_keys, tracked_ctxs, uop_fields), f)
    if VIZ: launch_viz(VIZ, temp("rewrites.pkl", append_user=True))
    if getenv("PRINT_MATCH_STATS", TRACK_MATCH_STATS.value):
      ret = [0,0,0.0,0.0]
      for k,v in sorted(list(match_stats.items()), key=lambda x: x[1][2]+x[1][3]):
        loc_str = f"{k.location[0].split('/')[-1]}:{k.location[1]}"
        if v[1] != 0: print(f"{v[0]:6d} / {v[1]:7d} -- {v[3]*1000.:9.2f} / {(v[2]+v[3])*1000.:9.2f} ms -- {loc_str:20s}", printable(k.location))
        ret = [x+y for x,y in zip(ret, v)]
      print(f"{ret[0]:6d} / {ret[1]:7d} -- {ret[3]*1000.:9.2f} / {(ret[2]+ret[3])*1000.:9.2f} ms -- TOTAL")
      print(f"{len(match_stats)} rules, {sum(v[0] > 0 for v in match_stats.values())} matched once")

  def launch_viz(var:ContextVar, data:str):
    os.environ[(env_str:=var.key)] = "0"
    os.environ[f"{env_str}_DATA"] = data
    os.environ[f"{env_str}_VALUE"] = str(var.value)
    if not int(os.getenv("VIZ", "0")) and not int(os.getenv("PROFILE", "0")):
      args = ['--kernels', getenv("VIZ_DATA", "")] if getenv("VIZ_DATA", "") else []
      args += ['--profile', getenv("PROFILE_DATA", "")] if getenv("PROFILE_DATA", "") else []
      os.execv(sys.executable, [sys.executable] + [os.path.join(os.path.dirname(__file__), "../", "viz", "serve.py")] + args)

# *** simple graph rewrite engine ***

class RewriteNotReady(Exception): pass
class RewriteContext:
  def __init__(self, pm, bpm, ctx=None):
    self.pm: PatternMatcher|None = pm
    self.pm_cache: dict[UOp, UOp|None] = {}
    self.bpm: PatternMatcher|None = bpm
    self.bpm_cache: dict[UOp, UOp|None] = {}
    self.ctx = ctx
    self.replace: dict[UOp, UOp] = {}

  def cached_pm_rewrite(self, x:UOp):
    if (ret:=self.pm_cache.get(x,False)) is not False: return ret
    ret = self.pm_cache[x] = cast(PatternMatcher, self.pm).rewrite(x, self.ctx)
    return ret

  def cached_bpm_rewrite(self, x:UOp):
    if (ret:=self.bpm_cache.get(x,False)) is not False: return ret
    ret = self.bpm_cache[x] = cast(PatternMatcher, self.bpm).rewrite(x, self.ctx)
    return ret

  def unified_rewrite(self, root:UOp) -> UOp:
    stack: list[tuple[UOp, int, UOp]] = [(root, 0, root)]
    while stack:
      if len(stack) >= 200000: raise RuntimeError("infinite loop in graph_rewrite (stack too big)")
      n, stage, new_n = stack.pop()
      if n in self.replace: continue  # skip any nodes we have seen
      try:
        if stage == 0:
          # if bottom up, we rewrite this node early. in both cases, we add its parents to the stack
          if self.bpm is not None:
            # apply rewrite rules until a fixed point is reached. may return `uop` itself if PatternMatcher doesn't match
            test_n: UOp|None = n
            seen = set()
            while test_n is not None:
              if test_n in seen: raise RuntimeError("infinite loop in fixed_point_rewrite")
              seen.add(test_n)
              new_n, test_n = test_n, self.cached_bpm_rewrite(test_n)
          stack.append((n, 1, new_n))
          for x in reversed(new_n.src): stack.append((x, 0, x))
        elif stage == 1:
          try: new_src = tuple([self.replace[x] for x in new_n.src])
          except KeyError: raise RewriteNotReady  # pylint: disable=raise-missing-from
          if new_src == new_n.src:
            # if top down, do the rewrite. if no rewrite or bottom up, we are done rewriting this node so we add it to the dict
            if self.pm is None or (new_src_n:=self.cached_pm_rewrite(new_n)) is None:
              self.replace[n] = new_n
              continue
          else:
            # if srcs changed from rewrites, construct a new UOp with the new srcs
            new_src_n = UOp(new_n.op, new_n.dtype, new_src, new_n.arg, new_n.tag)
          # trigger a rewrite of new_src_n, then after that rewrite is done, link it back to n
          stack.append((n, 2, new_src_n))
          stack.append((new_src_n, 0, new_src_n))
        else:
          # in stage 2, we link the result of new_n to the result of n
          try: self.replace[n] = self.replace[new_n]
          except KeyError: raise RewriteNotReady  # pylint: disable=raise-missing-from
      except RewriteNotReady:
        # retry this later
        stack.insert(0, (n, stage, new_n))
    return self.replace[root]

@track_matches
def graph_rewrite(sink:UOp, pm:PatternMatcher, ctx=None, bottom_up=False, name=None, bpm=None) -> UOp:
  rewrite_ctx = RewriteContext(pm if not bottom_up else None, pm if bottom_up else bpm, ctx)
  return rewrite_ctx.unified_rewrite(sink)

@track_matches
def graph_rewrite_map(sink:UOp, pm:PatternMatcher, ctx=None, bottom_up=False, name=None, bpm=None,
                      input_map:dict[UOp, UOp]|None=None, ) -> dict[UOp, UOp]:
  rewrite_ctx = RewriteContext(pm if not bottom_up else None, pm if bottom_up else bpm, ctx)
  new_map: dict[UOp, UOp] = {}
  for k in (list(sink.toposort())[::-1] if bottom_up else sink.toposort()):
    new_map[k] = v = rewrite_ctx.unified_rewrite(k)
    if k is not v and k.metadata is not None: all_metadata[v] = tuple(dedup(all_metadata.get(v, ())))+k.metadata
  if input_map is not None:
    for k,v in input_map.items(): new_map[k] = new_map.get(v,v)
  return new_map

def sint_to_uop(x:sint, dtype:DType=dtypes.int) -> UOp: return UOp.const(dtype, x) if isinstance(x, int) else x

_substitute = PatternMatcher([(UPat(tuple(Ops), name="x"), lambda ctx,x: ctx.get(x,None))])

# for debug
syms = { Ops.ADD: "+", Ops.SUB: "-", Ops.IDIV: "//", Ops.MOD: "%", Ops.SHL: "<<", Ops.SHR: ">>",
         Ops.MUL: "*", Ops.CMPLT: "<", Ops.CMPNE: "!=", Ops.AND: "&", Ops.OR: "|", Ops.XOR: "^"}
renderer = PatternMatcher([
  (UPat((Ops.DEFINE_VAR, Ops.SPECIAL), name="x"), lambda x: UOp(Ops.NOOP, arg=x.arg[0])),
  (UPat(Ops.RANGE, name="x"), lambda x: UOp(Ops.NOOP, arg=f"ridx{x.arg}")),
  (UPat((Ops.CONST, Ops.VCONST), name="x"), lambda x: UOp(Ops.NOOP, arg=str(x.arg))),
  (UPat(Ops.UNROLL, name="x"), lambda x: UOp(Ops.NOOP, arg=f"UNROLL({x.src[0].arg}, {x.arg})")),
  (UPat(Ops.CAST, name="x"), lambda x: UOp(Ops.NOOP, arg=f"({str(x.dtype)[7:]})({x.src[0].arg})")),
  (UPat(Ops.LOAD), lambda: UOp(Ops.NOOP, arg="load")),
  (UPat(Ops.BIND, src=UPat(Ops.NOOP), name="x"), lambda x: x.src[0]),
  #(UPat(Ops.BIND, src=UPat(Ops.NOOP), name="x"), lambda x: UOp(Ops.NOOP, arg=f"{x.src[0].arg}[={x.src[1].arg}]")),
  (UPat(Ops.NEG, src=UPat(Ops.NOOP), name="x"), lambda x: UOp(Ops.NOOP, arg=f"(-{x.src[0].arg})")),
  (UPat(Ops.RECIP, src=UPat(Ops.NOOP), name="x"), lambda x: UOp(Ops.NOOP, arg=f"(1/{x.src[0].arg})")),
  (UPat(Ops.MAX, src=UPat(Ops.NOOP), name="x"), lambda x: UOp(Ops.NOOP, arg=f"max({x.src[0].arg}, {x.src[1].arg})")),
  (UPat(Ops.MULACC, src=UPat(Ops.NOOP), name="x"), lambda x: UOp(Ops.NOOP, arg=f"({x.src[0].arg}*{x.src[1].arg}+{x.src[2].arg})")),
  (UPat(Ops.WHERE, src=UPat(Ops.NOOP), name="x"), lambda x: UOp(Ops.NOOP, arg=f"({x.src[1].arg} if {x.src[0].arg} else {x.src[2].arg})")),
  (UPat(GroupOp.ALU, src=UPat(Ops.NOOP), name="x"), lambda x: UOp(Ops.NOOP, arg=f"({x.src[0].arg}{syms[x.op]}{x.src[1].arg})")),
])
renderer_infer = PatternMatcher([
  (UPat(Ops.MOD, src=UPat(Ops.NOOP), name="x"), lambda x: UOp(Ops.NOOP, arg=f"cmod({x.src[0].arg}, {x.src[1].arg})")),
  (UPat(Ops.IDIV, src=UPat(Ops.NOOP), name="x"), lambda x: UOp(Ops.NOOP, arg=f"cdiv({x.src[0].arg}, {x.src[1].arg})")),
  *renderer.patterns
])

# *** what was symbolic.py ***

sint = int|UOp
Variable = UOp

ConstLike = ConstType|Variable|tuple[ConstType, ...]<|MERGE_RESOLUTION|>--- conflicted
+++ resolved
@@ -848,15 +848,9 @@
         continue
       match_stats[p][1] += 1
       try: ret = match(uop, ctx)
-<<<<<<< HEAD
-      except Exception:
-        if TRACK_MATCH_STATS >= 2 and active_rewrites:
-          active_rewrites[-1].matches.append((track_uop(uop), track_uop(UOp(Ops.REWRITE_ERROR, src=uop.src, arg=str(sys.exc_info()[1]))), p.location))
-=======
       except Exception as e:
         if TRACK_MATCH_STATS >= 2 and active_rewrites and not isinstance(e, RewriteNotReady):
-          active_rewrites[-1].matches.append((track_uop(uop), track_uop(UOp(Ops.NOOP, arg=str(sys.exc_info()[1]))), p.location))
->>>>>>> ec4fccb1
+          active_rewrites[-1].matches.append((track_uop(uop), track_uop(UOp(Ops.REWRITE_ERROR, src=uop.src, arg=str(sys.exc_info()[1]))), p.location))
         raise
       if ret is not None and ret is not uop:
         match_stats[p][0] += 1
