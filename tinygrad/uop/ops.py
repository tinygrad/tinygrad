--- conflicted
+++ resolved
@@ -13,12 +13,8 @@
   from tinygrad.device import Buffer, MultiBuffer
 
 class AxisType(Enum):
-<<<<<<< HEAD
-  GLOBAL = auto(); LOCAL = auto(); LOOP = auto(); GROUP_REDUCE = auto(); REDUCE = auto(); UPCAST = auto(); UNROLL = auto()  # noqa: E702
+  GLOBAL = auto(); WARP = auto(); LOCAL = auto(); LOOP = auto(); GROUP_REDUCE = auto(); REDUCE = auto(); UPCAST = auto(); UNROLL = auto() # noqa: E702
   THREAD = auto()
-=======
-  GLOBAL = auto(); WARP = auto(); LOCAL = auto(); LOOP = auto(); GROUP_REDUCE = auto(); REDUCE = auto(); UPCAST = auto(); UNROLL = auto() # noqa: E702
->>>>>>> 290521f6
 
 # https://en.wikipedia.org/wiki/Identity_element
 def identity_element(op:Ops, dt:DType) -> ConstType: return dtypes.as_const({Ops.ADD:0, Ops.MUL:1, Ops.MAX:dtypes.min(dt)}[op], dt)
