--- conflicted
+++ resolved
@@ -232,16 +232,9 @@
       if self.op is Ops.CONST: return UOp.const(self.dtype.scalar(), self.arg)
       i = (i,)
     return UOp(Ops.GEP, self.dtype.scalar().vec(len(i)) if len(i) > 1 else self.dtype.scalar(), (self,), i)
-<<<<<<< HEAD
-  def load(self, *src:UOp, **kwargs):
-    if 'dtype' not in kwargs: kwargs['dtype'] = self.dtype.base
-    return UOp(Ops.LOAD, src=(self,)+src, **kwargs)
+  def load(self, *src:UOp, **kwargs): return UOp(Ops.LOAD, dtype=kwargs.pop("dtype", self.dtype.base), src=(self,)+src, **kwargs)
   def store(self, *src:UOp, **kwargs): return UOp(Ops.STORE, self.dtype, (self,)+src, **kwargs)
   def assign(self, x:UOp): return UOp(Ops.ASSIGN, self.dtype, (self,x))
-=======
-  def load(self, *src:UOp, **kwargs): return UOp(Ops.LOAD, dtype=kwargs.pop("dtype", self.dtype.base), src=(self,)+src, **kwargs)
-  def store(self, *src:UOp, **kwargs): return UOp(Ops.STORE, dtypes.void, (self,)+src, **kwargs)
->>>>>>> de2df925
   def alu(self, arg, *src:UOp):
     out_dtype = (self, *src)[-1].dtype
     if arg in {Ops.CMPLT, Ops.CMPNE}: out_dtype = dtypes.bool.vec(out_dtype.count) if out_dtype.count > 1 else dtypes.bool
