from __future__ import annotations
from typing import Any, Callable, cast, TYPE_CHECKING, Type, Sequence, Iterable
import sys, time, functools, itertools, math, operator, hashlib, os, types, pickle, pathlib, inspect, weakref, collections
from dataclasses import dataclass
from enum import Enum, auto
from tinygrad.uop import Ops, GroupOp
from tinygrad.uop.mathtraits import MathTrait
from tinygrad.dtype import ConstType, ImageDType, dtypes, DType, truncate, PtrDType, least_upper_dtype, Invalid, InvalidType
from tinygrad.helpers import ContextVar, all_int, prod, getenv, all_same, Context, partition, temp, unwrap, T, argfix, Metadata, flatten, TRACEMETA
from tinygrad.helpers import PICKLE_BUFFERS, PROFILE, dedup, cdiv, cmod, diskcache_put, to_function_name, cpu_profile, TracingKey, VIZ, SPEC
from tinygrad.helpers import strip_parens, colored
if TYPE_CHECKING:
  from tinygrad.device import Buffer, MultiBuffer

class AxisType(Enum):
  def __repr__(self): return str(self)
  GLOBAL = auto(); WARP = auto(); LOCAL = auto(); LOOP = auto(); GROUP_REDUCE = auto(); REDUCE = auto(); UPCAST = auto(); UNROLL = auto() # noqa: E702
  THREAD = auto()
axis_letters = {AxisType.GLOBAL: "g", AxisType.THREAD: "t", AxisType.LOCAL: "l", AxisType.WARP: "w", AxisType.LOOP: "L", AxisType.UPCAST: "u",
                AxisType.GROUP_REDUCE: "G", AxisType.REDUCE: "R", AxisType.UNROLL: "r"}
axis_colors = {AxisType.GLOBAL: "blue", AxisType.THREAD: "BLUE", AxisType.LOCAL: "cyan", AxisType.WARP: "CYAN", AxisType.LOOP: "WHITE",
               AxisType.UPCAST: "yellow", AxisType.GROUP_REDUCE: "RED", AxisType.REDUCE: "red", AxisType.UNROLL: "magenta"}

range_start = {Ops.BUFFERIZE: 1, Ops.REDUCE: 1, Ops.STORE: 2, Ops.WMMA: 3, Ops.END: 1}

# https://en.wikipedia.org/wiki/Identity_element
def identity_element(op:Ops, dt:DType) -> ConstType: return dtypes.as_const({Ops.ADD:0, Ops.MUL:1, Ops.MAX:dtypes.min(dt)}[op], dt)

# With True as the default, this matches the old symbolic behavior
def resolve(x:UOp|bool, default:bool=True):
  if isinstance(x, bool): return x
  assert x.dtype == dtypes.bool, "UOp in resolve must be bool"
  # NOTE: generating the text for the exception is expensive, so we do this
  return bool(sx.vmin) if (sx:=x.simplify()).vmin == sx.vmax else default

# smax/smin are replacements for max/min that preserve symbolic
def _suop(lst, uop_fxn, python_fxn):
  uops, nums = partition(lst, lambda x: isinstance(x, UOp))
  return ssimplify(functools.reduce(uop_fxn, uops + ([python_fxn(nums)] if nums else [])))
def smax(*lst) -> sint: return _suop(argfix(*lst), UOp.maximum, max)
def smin(*lst) -> sint: return _suop(argfix(*lst), UOp.minimum, min)
def srender(x:sint) -> str: return x.render() if isinstance(x, UOp) else str(x)

def ssimplify(uop:sint): return uop.ssimplify() if isinstance(uop, UOp) else uop
def sym_infer(uop: UOp|int, var_vals: dict[str, int]) -> int: return uop.sym_infer(var_vals) if isinstance(uop, UOp) else uop

<<<<<<< HEAD
def canonicalize_dim(uop:sint)->sint:
  # Simplify and return an actual integer, execept when unbound variables are involved
  if isinstance(uop, int): return uop
  from tinygrad.uop.symbolic import pm_canonicalize_shape
  simplified = graph_rewrite(uop, pm_canonicalize_shape, name="canonicalize_dim")
  if simplified.op is Ops.CONST: return simplified.arg
  return simplified
def canonicalize_shape(s:tuple[sint,...])->tuple[sint,...]: return tuple(canonicalize_dim(x) for x in s)


def range_str(u:UOp) -> str: return '_'.join([str(x) if x >= 0 else "m"+str(-x) for x in u.arg[0:-1]])
=======
def range_str(u:UOp, color=False) -> str:
  ret = '_'.join([str(x) if x >= 0 else "m"+str(-x) for x in u.arg[0:-1]])
  return colored(ret, axis_colors[u.arg[-1]]) if color else ret

def consumer_map_from_toposort(lst:Iterable[UOp]):
  ret: dict[UOp, dict[UOp, None]] = {}
  for u in lst:
    ret[u] = {}
    for s in u.src: ret[s][u] = None
  return ret
>>>>>>> 819592ee

# used for UOp and UPat
def pretty_print(x:Any, rep:Callable, srcfn=lambda x: x.src, cache=None, d=0)->str:
  def dfs(x:Any, cache:dict):
    for s in srcfn(x) or []:
      cache.setdefault(s, [len(cache), 0, False])[1] += 1
      if cache[s][1] == 1: dfs(s, cache)
  if cache is None: dfs(x, cache:={})
  if (cx:=cache.setdefault(x, [0,0,False]))[2]: return f"{' '*d} x{cx[0]}"
  cx[2], srcs = True, ('None' if srcfn(x) is None else ''.join(f'\n{pretty_print(s, rep, srcfn, cache, d+2)},' for s in srcfn(x)))
  return f"{' '*d}{f'x{cx[0]}:=' * (cx[1]>1)}{rep(x)}" % srcs

class UOpMetaClass(type):
  ucache:dict[tuple, weakref.ReferenceType[UOp]] = {}
  def __call__(cls, op:Ops, dtype:DType=dtypes.void, src:tuple[UOp,...]=tuple(), arg:Any=None, tag:Any=None,
               metadata:tuple[Metadata,...]|None=None, _buffer:Buffer|None=None):
    if (wret:=UOpMetaClass.ucache.get(key:=(op, dtype, src, arg, tag), None)) is not None and (ret:=wret()) is not None: return ret
    UOpMetaClass.ucache[key] = weakref.ref(created:=super().__call__(*key))
    if metadata is not None: all_metadata[created] = metadata
    # NOTE: this value is set by pickle when pickling a realized tensor
    if _buffer is not None:
      assert op is Ops.BUFFER, f"trying to set Buffer {_buffer} for {op}"
      buffers[created] = _buffer
    if SPEC > 1:
      from tinygrad.uop.spec import full_spec, test_pyrender
      if SPEC > 2: test_pyrender(created)
      with Context(IGNORE_OOB=1): ret = full_spec.rewrite(created)
      if cast(bool|None, ret) is not True: raise RuntimeError(f"SPEC ISSUE {ret}: {created}")
    return created

# some uops map to other stuff
buffers:weakref.WeakKeyDictionary[UOp, Buffer|MultiBuffer] = weakref.WeakKeyDictionary() # this maps BUFFER uops to their device Buffers
all_metadata:weakref.WeakKeyDictionary[UOp, tuple[Metadata, ...]] = weakref.WeakKeyDictionary() # TODO: should this be here?

# recursive_property replaces functools.cached_property in recursive UOp functions to prevent RecursionError
_NOT_FOUND = object()
class recursive_property(property):
  def __init__(self, fxn):
    self.fxn = fxn
    self.nm = "_RECURSIVE_PROPERTY_"+fxn.__name__
    self.__doc__ = fxn.__doc__
  def __get__(self, x:UOp|None, owner=None):
    if x is None: return self
    if (val:=x.__dict__.get(self.nm, _NOT_FOUND)) is _NOT_FOUND:
      for s in x.toposort(lambda z: not hasattr(z, self.nm)):
        s.__dict__[self.nm] = val = self.fxn(s)
    return val

# NOTE: this should be frozen, but frozen is slower
@dataclass(eq=False, slots=True)
class UOp(MathTrait, metaclass=UOpMetaClass):
  op:Ops
  dtype:DType = dtypes.void
  src:tuple[UOp, ...] = tuple()
  arg:Any = None
  tag:Any = None
  def __del__(self):
    if Ops is not None and self.op is Ops.BUFFER and (buffer:=buffers.get(self)) is not None: buffer.ref(-1)
    try: del UOpMetaClass.ucache[(self.op, self.dtype, self.src, self.arg, self.tag)]
    except AttributeError: pass
  def __reduce__(self):
    args = [self.op, self.dtype, self.src, self.arg, self.tag, self.metadata]
    if self.op is Ops.BUFFER and self.realized is not None and PICKLE_BUFFERS: args.append(self.realized)
    return UOp, tuple(args)
  def replace(self, **kwargs) -> UOp:
    new_args = (kwargs.pop("op", self.op), kwargs.pop("dtype", self.dtype), kwargs.pop("src", self.src),
                kwargs.pop("arg", self.arg), kwargs.pop("tag", self.tag))
    assert len(kwargs) == 0, f"unused kwargs in replace {list(kwargs)}"
    if (self.op, self.dtype, self.src, self.arg, self.tag) == new_args: return self
    return UOp(*new_args)
  def rtag(self, tag=True): return self.replace(tag=tag)
  @functools.cached_property
  def key(self) -> bytes:
    return hashlib.sha256(str((self.op, self.dtype, self.arg)).encode() + b"".join([s.key for s in self.src])).digest()
  def __repr__(self): return pretty_print(self, lambda x: f"{type(self).__name__}({x.op}, {x.dtype}, arg={x.argstr()}{x.tagstr()}, src=(%s))")
  def argstr(self): return f'({", ".join(map(str, self.arg))})' if self.op is Ops.REDUCE_AXIS else repr(self.arg)
  def tagstr(self): return f", tag={self.tag}" if self.tag is not None else ""

  def f(self, op, **kwargs): return UOp(op, dtype=kwargs.pop("dtype", self.dtype), src=(self,), **kwargs)

  @functools.cached_property
  def backward_slice(self:UOp) -> dict[UOp, None]:
    res: dict[UOp, None] = self.toposort()
    res.pop(self)
    return res

  @property
  def backward_slice_with_self(self:UOp) -> dict[UOp, None]: return {self:None, **self.backward_slice}
  def op_in_backward_slice_with_self(self, *ops:Ops): return any(x.op in ops for x in self.backward_slice_with_self)

  def toposort(self, gate:Callable|None=None) -> dict[UOp, None]:
    ret: dict[UOp, None] = {}
    stack: list[tuple[UOp, bool]] = [(self, False)] # each stack entry is (node, visited_flag)
    while stack:
      node, visited = stack.pop()
      if node in ret: continue
      if not visited:
        if gate is None or gate(node):
          stack.append((node, True))  # push node back on stack to process after its srcs
          for s in reversed(node.src): stack.append((s, False)) # push srcs on the stack
      else: ret[node] = None # second time i'm seeing this node, add it to returned toposort
    return ret

  # returns map of UOps to their consumers in the graph rooted by self
  def get_consumer_map(self) -> dict[UOp, dict[UOp, None]]: return consumer_map_from_toposort(self.toposort())

  def reverse_toposort(self, consumer_map) -> dict[UOp, None]:
    ret: dict[UOp, None] = {}
    stack: list[tuple[UOp, bool]] = [(x, False) for x in consumer_map if len(x.src) == 0]
    while stack:
      node, visited = stack.pop()
      if node in ret: continue
      if not visited:
        stack.append((node, True))  # push node back on stack to process after its srcs
        for s in consumer_map[node]: stack.append((s, False)) # push srcs on the stack
      else: ret[node] = None # second time i'm seeing this node, add it to returned toposort
    return ret

  @functools.cached_property
  def tuplize(self:UOp) -> tuple:
    return (self.op.value, self.arg, self.dtype,)+tuple([x.tuplize for x in self.src])

  @property
  def ptrdtype(self) -> PtrDType:
    if not isinstance(self.dtype, PtrDType): raise RuntimeError(f"ptrdtype called on UOp with type {self.dtype}")
    return self.dtype

  # *** uop shape stuff ***

  @recursive_property
  def _shape(self) -> tuple[sint, ...]|None:
    match self.op:
      # late ops don't have shape
      case Ops.UNIQUE | Ops.DEVICE | Ops.RANGE | Ops.INDEX | Ops.LOAD | Ops.IF | Ops.BARRIER | Ops.CUSTOM | Ops.CUSTOMI | \
           Ops.VECTORIZE | Ops.VCONST | Ops.GEP | Ops.SPECIAL | Ops.UNROLL | Ops.PRECAST:
        return None

      # some ops init the shape
      case Ops.CONST | Ops.DEFINE_VAR | Ops.BIND: return () if self._device is not None else None
      case Ops.BUFFER: return (self.arg,)
      case Ops.BUFFER_VIEW: return (self.arg[0],)
      case Ops.BUFFERIZE: return tuple([int(r.vmax+1) for r in self.src[1:]])
      case Ops.DEFINE_GLOBAL | Ops.DEFINE_LOCAL | Ops.DEFINE_REG: return (self.ptrdtype.size,)

      # passthrough ops
      case Ops.REDUCE | Ops.MSTACK | Ops.MSELECT | Ops.DETACH | Ops.CONTIGUOUS | Ops.CONTIGUOUS_BACKWARD | Ops.FUSE | Ops.AFTER | Ops.END:
        return self.src[0]._shape

      # ops with custom handling
      case Ops.KERNEL: return self.arg.ast._shape
      case Ops.STORE:
        if isinstance(self.dtype, PtrDType): return (self.ptrdtype.size,)
        if self.dtype is not dtypes.void: return self.src[0].src[0].shape
        return None

      # TODO: disallow shape changing bitcast
      case Ops.BITCAST:
        ps = self.src[0]._shape
        if ps is None: return None
        if (output_sz:=self.dtype.itemsize) != (input_sz:=self.src[0].dtype.itemsize): return ps[:-1]+(ssimplify((ps[-1]*input_sz) // output_sz),)
        return ps

      # TODO: disallow reshape from nothing. tested by TestOpenClip.test_multigpu_clip_score
      case Ops.RESHAPE:
        if self.src[0]._shape is None: return self.marg

    # movement ops change the shape. this is the logic from the old ShapeTracker
    # NOTE: ssimplify is required because the shape needs to be canonical for broadcasting and same shape checking
    if self.op in GroupOp.Movement.union({Ops.MULTI, Ops.REDUCE_AXIS, Ops.WMMA}):
      ps = self.src[0]._shape
      # TODO: WMMA is used for both axis WMMA and op WMMA. fix this and remove this hack. tested by BERT on AMD LLVM
      if ps is None and self.op is Ops.WMMA: return None
      if ps is None: raise RuntimeError(f"movement op {self.op} requires shape")
      match self.op:
        case Ops.RESHAPE:
          if not all(x >= 0 for x in self.marg): raise ValueError(f"shape can't contain negative numbers {self.marg}")
          if prod(canonicalize_shape(ps)) != prod(canonicalize_shape(self.marg)): raise ValueError(f"bad reshape: {ps} -> {self.marg}")
          return self.marg
        case Ops.EXPAND:
          if len(ps) != len(self.marg) or not all(s==ns or (s==1 and ns>=0) for s,ns in zip(canonicalize_shape(ps), canonicalize_shape(self.marg))):
            raise ValueError(f"bad expand: {ps} -> {self.marg}")
          return self.marg
        case Ops.PERMUTE:
          if sorted(self.marg) != list(range(len(ps))): raise ValueError(f"invalid permutation {self.marg} of len {len(ps)}")
          return tuple(ps[i] for i in self.marg)
        case Ops.PAD:
          # TODO: why do i need resolve here?
          if len(ps) != len(self.marg) or not all(resolve(b>=0) and resolve(e>=0) for b,e in self.marg): raise ValueError(f"invalid pad {self.marg}")
          return tuple(ssimplify(s+b+e) for s,(b,e) in zip(ps, self.marg))
        case Ops.SHRINK:
          # TODO: why do i need resolve here?
          if len(ps) != len(self.marg) or  \
             not all(resolve(0<=b) and resolve(b<=e) and resolve(e<=s) for s,(b,e) in zip(canonicalize_shape(ps),self.marg)):
            raise ValueError(f"invalid shrink {self.marg} for {ps}")
          return tuple(ssimplify(e-s) for s,e in self.marg)
        case Ops.FLIP:
          if len(ps) != len(self.marg) or not all(isinstance(x, bool) for x in self.marg): raise ValueError(f"bad flip on {ps}, {self.marg}")
          return ps
        case Ops.MULTI: return tuple(s*len(self.device) if a == self.axis else s for a,s in enumerate(ps))
        case Ops.REDUCE_AXIS | Ops.WMMA:
          axis_arg = self.arg[1] if self.op is Ops.REDUCE_AXIS else self.arg[7]
          if not isinstance(axis_arg, tuple) or not all(isinstance(x, int) and x>=0 and x<len(ps) for x in axis_arg):
            raise ValueError(f"invalid type for axis: {axis_arg}")
          return tuple(1 if i in axis_arg else s for i,s in enumerate(ps))

    # elementwise ops keep the shape the same. all inputs with shape must match
    if self.op in (GroupOp.Elementwise-{Ops.BITCAST}).union({Ops.COPY, Ops.ASSIGN, Ops.NOOP, Ops.GROUP, Ops.SINK, Ops.ALLREDUCE}):
      # TODO: remove this hack for 3 op assign
      input_shapes = [x._shape for x in (self.src[:2] if self.op is Ops.ASSIGN else self.src) if x._shape is not None]
      if len(input_shapes) == 0: return None
      if not all_same(input_shapes): raise RuntimeError(f"shape mismatch at {self.op}: {input_shapes}")
      return input_shapes[0]

    # all Ops must be explicitly handled
    raise NotImplementedError(f"no shape handling for {self.op} with {self.dtype}")

  @property
  def shape(self) -> tuple[sint, ...]:
    if (ret:=self._shape) is None: raise RuntimeError(f"shape requested, but {self.op} doesn't have a shape")
    return ret

  @property
  def size(self) -> int: return prod([int(x.vmax) if isinstance(x, UOp) else x for x in self.shape])

  @functools.cached_property
  def ended_ranges(self):
    if self.op in range_start: return self.src[range_start[self.op]:]
    return ()

  # determine what ranges this is in
  @recursive_property
  def _ranges(self) -> dict[UOp, None]:
    ret: dict[UOp, None] = {}
    for s in self.src: ret.update(s.ranges)
    if (er:=self.ended_ranges):
      for s in UOp.sink(*er).ranges:
        if s in ret: del ret[s]
    return ret

  @property
  def ranges(self) -> dict[UOp, None]:
    if self.op is Ops.RANGE: return {self:None}
    return self._ranges

  # *** uop evaluation ***

  def simplify(self, tracked=False, full_symbolic=True):
    # late import!
    from tinygrad.uop.symbolic import symbolic, commutative
    with Context(TRACK_MATCH_STATS=0 if not tracked else TRACK_MATCH_STATS.value):
      return graph_rewrite(self, symbolic if full_symbolic else commutative, name="simplify")
  def ssimplify(self) -> UOp|ConstType: return ret.arg if (ret:=self.simplify()).op is Ops.CONST else ret
  def sintify(self) -> sint: return self.arg if self.op is Ops.CONST else self
  def _eval(self, dtype, expected_type:Type[T]) -> T:
    assert self.dtype in dtype, f"eval with wrong dtype {self}"
    vmin, vmax = (simple_self:=self.simplify())._min_max
    if vmin != vmax: raise ValueError(f"eval failed to be a single number, range is {vmin} to {vmax} in {simple_self.render()}")
    assert isinstance(vmin, expected_type), f"vmin is wrong dtype {type(vmin)} != {expected_type}"
    return vmin
  def __bool__(self): return self._eval((dtypes.bool,), bool)
  def __int__(self): return self._eval(dtypes.ints, int)
  def __float__(self): return self._eval(dtypes.floats, float)
  def substitute(self, dvars:dict[UOp, UOp], name:str|None=None, extra_pm:PatternMatcher|None=None):
    dvars = {k:v for k,v in dvars.items() if k is not v}
    if len(dvars) == 0: return self
    with Context(TRACK_MATCH_STATS=(0 if name is None else TRACK_MATCH_STATS.value)):
      return graph_rewrite(self, (extra_pm+_substitute) if extra_pm is not None else _substitute, dvars, bottom_up=True, name=name)

  # *** uop tracing stuff ***

  @recursive_property
  def trace_num(self):
    num = next(ucount)
    # KERNEL also has a UOp in the arg
    arg = type(self.arg)(self.arg.ast.trace_num, self.arg.metadata) if self.op is Ops.KERNEL else self.arg
    uop_fields[num] = (self.op, self.dtype, tuple(s.trace_num for s in self.src), arg, self.tag)+((self.metadata,) if TRACEMETA>=2 else ())
    return num

  # *** uop syntactic sugar ***

  def sink(*srcs:UOp|None, **kwargs):  # pylint: disable=no-self-argument
    return UOp(Ops.SINK, dtypes.void, tuple([x for x in srcs if x is not None]), **kwargs)
  def group(*srcs:UOp|None):  # pylint: disable=no-self-argument
    if len(srcs) == 1 and isinstance(srcs[0], UOp): return srcs[0]
    return UOp(Ops.GROUP, dtypes.void, tuple([x for x in srcs if x is not None]))
  def detach(self): return UOp(Ops.DETACH, self.dtype, (self,))
  def index(self, *srcs:UOp|None, **kwargs):
    return UOp(Ops.INDEX, kwargs.pop("dtype", self.dtype), (self,)+tuple([x for x in srcs if x is not None]), **kwargs)
  def __getitem__(self, *idx): return self.index(*idx)
  def const_like(self, b:ConstLike):
    # constants can optionally have a DEVICE source
    return UOp.const(self.dtype, b, device=self._device, shape=self._shape)
  def broadcast(self, count:int):
    assert self.dtype.vcount == 1
    if count == 1: return self
    return UOp(Ops.VECTORIZE, self.dtype.vec(count), (self,)*count)
  def cast(self, dtype:DType):
    # TODO: we shouldn't have to check for dtype.count == 1 here, but CAST is misused in AMD LLVM
    if dtype.count == 1 and dtype.count != self.dtype.count: dtype = dtype.vec(self.dtype.count)
    if self.dtype == dtype: return self
    return UOp(Ops.CAST, dtype, (self,))
  def bitcast(self, dtype:DType): return UOp(Ops.BITCAST, dtype, (self,))
  def gep(self, i:tuple[int, ...]|int):
    if isinstance(i, tuple) and len(i) == 1: return self.gep(i[0])
    if isinstance(i, int):
      # NOTE: these are just shortcuts to not have to create and fold later
      if self.op is Ops.VECTORIZE: return self.src[i]
      if self.op is Ops.VCONST: return UOp.const(self.dtype.scalar(), self.arg[i])
      if self.op is Ops.CONST: return UOp.const(self.dtype.scalar(), self.arg)
      i = (i,)
    return UOp(Ops.GEP, self.dtype.scalar().vec(len(i)) if len(i) > 1 else self.dtype.scalar(), (self,), i)
  def load(self, *src:UOp, **kwargs): return UOp(Ops.LOAD, dtype=kwargs.pop("dtype", self.dtype.base), src=(self,)+src, **kwargs)
  def store(self, *src:UOp, **kwargs): return UOp(Ops.STORE, kwargs.pop("dtype", dtypes.void), (self,)+src, **kwargs)
  def end(self, *src:UOp):
    if len(src) == 0: return self
    return UOp(Ops.END, src=(self,)+src)
  def after(self, *src:UOp, **kwargs): return UOp(Ops.AFTER, self.dtype, (self,)+src, **kwargs)
  def assign(self, x:UOp): return UOp(Ops.ASSIGN, self.dtype, (self, x))
  def barrier(self, *src:UOp): return UOp(Ops.BARRIER, src=(self,)+src)
  def alu(self, op, *src:UOp, **kwargs):
    out_dtype = (self, *src)[-1].dtype
    if op in {Ops.CMPLT, Ops.CMPNE, Ops.CMPEQ}: out_dtype = dtypes.bool.vec(out_dtype.count) if out_dtype.count > 1 else dtypes.bool
    return UOp(op, out_dtype, (self,)+src, **kwargs)
  @staticmethod
  def const(dtype:DType, b:ConstLike, device:str|tuple[str, ...]|None=None, shape:tuple[sint, ...]|None=None, src=None, unique:bool|int=False):
    if isinstance(b, UOp): return b.unbind()[0] if b.op is Ops.BIND else b
    if isinstance(b, tuple) and all_same(b): b = b[0]  # doesn't have to be a VCONST if they are all the same
    # NOTE: float('nan') != float('nan'), so we canonicalize here
    if isinstance(b, float) and math.isnan(b): b = math.nan
    ret = UOp(Ops.VCONST if isinstance(b, tuple) else Ops.CONST, dtype, arg=dtypes.as_const(b, dtype), src=() if src is None else (src,))
    if device is not None:
      if unique or not isinstance(unique, bool): ret = ret.replace(src=(UOp(Ops.DEVICE, arg=device), UOp.unique(None if unique is True else unique)))
      else: ret = ret.replace(src=(UOp(Ops.DEVICE, arg=device),))
    elif unique or not isinstance(unique, bool): raise RuntimeError("unique consts only with DEVICE")
    if shape is not None: ret = ret.reshape((1,)*len(shape)).expand(shape)
    return ret
  @staticmethod
<<<<<<< HEAD
  def range(end:sint, *arg)->UOp:
=======
  def range(end:sint, *arg, dtype=dtypes.index, src=(), **kwargs):
>>>>>>> 819592ee
    if len(arg) == 0: raise RuntimeError("range needs an arg")
    if len(arg) == 1: arg = arg+(AxisType.LOOP,)
    return UOp(Ops.RANGE, dtype=dtype, src=(sint_to_uop(end, dtype),)+src, arg=arg, **kwargs)
  @staticmethod
  def special(end:sint, name:str, dtype=dtypes.index): return UOp(Ops.SPECIAL, dtype=dtype, src=(sint_to_uop(end, dtype),), arg=name)
  def r(self, op:Ops, axis:tuple[int, ...]):
    axis = tuple(sorted([x for x in axis if resolve(self.shape[x] != 1)]))
    return UOp(Ops.REDUCE_AXIS, self.dtype, (self,), (op, axis)) if len(axis) else self
  @staticmethod
  def invalid(count=1): return UOp(Ops.CONST, dtypes.index.vec(count), src=(), arg=Invalid)
  def valid(self, cond): return self if cond.op is Ops.WHERE and cond.arg else cond.where(self, UOp.invalid(self.dtype.count))
  def get_idx(self) -> UOp:
    assert self.dtype.scalar() is dtypes.index, "Can only call get_idx on index dtype"
    return self.src[1] if self.op is Ops.WHERE and self.src[2].arg is Invalid else self
  def get_valid(self) -> UOp:
    assert self.dtype.scalar() is dtypes.index, "Can only call get_valid on index dtype"
    return self.src[0] if self.op is Ops.WHERE and self.src[2].arg is Invalid else UOp.const(dtypes.bool, self.arg is not Invalid)
  def reduce(self, *src:UOp, **kwargs): return UOp(Ops.REDUCE, kwargs.pop('dtype', self.dtype), src=(self,)+src, **kwargs)

  def is_contiguous(self):
    # TODO: this is is_realized
    if self.op is Ops.RESHAPE: return self.src[0].is_contiguous()
    return self.op is Ops.BUFFER

  def contiguous(self, *args, **kwargs):
    if self.is_contiguous(): return self
    return UOp(Ops.CONTIGUOUS, dtype=self.dtype, src=(self,)+args, **kwargs)
  def contiguous_backward(self): return self.alu(Ops.CONTIGUOUS_BACKWARD)
  def bufferize(self, *args, **kwargs): return UOp(Ops.BUFFERIZE, dtype=self.dtype, src=(self,)+args, **kwargs)
  def fuse(self): return self.alu(Ops.FUSE)
  def allreduce(self, op, device:str|tuple[str, ...]|UOp):
    assert isinstance(self.device, tuple), f"allreduce must be on tuple {self.device} isn't"
    return UOp(Ops.ALLREDUCE, self.dtype, (self, UOp(Ops.DEVICE, arg=device) if not isinstance(device, UOp) else device), op)
  def overflows(self, dtype:DType) -> bool: return self.vmin < dtype.min or dtype.max < self.vmax

  # *** ShapeTracker helpers ***

  def split_uop(self:UOp, sep:Ops):
    if self.op is sep:
      for s in self.src: yield from s.split_uop(sep)
    else: yield self

  # *** from MultiLazyBuffer ***

  def multi(self, axis:int|None):
    assert isinstance(self.device, tuple), f"multi device must be tuple, {self.device} isn't"
    assert axis is not None, "multi None is no longer supported"
    return UOp(Ops.MULTI, self.dtype, (self,), axis)

  @property
  def bounds(self):
    if self.axis is None: raise RuntimeError("bounds is not defined when axis is None")
    return tuple(itertools.pairwise(itertools.accumulate([self.src[0].shape[self.axis] for _ in self.device], initial=0)))

  @functools.cached_property
  def axis(self) -> int|None:
    if self.op is Ops.MULTI: return self.arg
    # NOTE: they all have to share an axis, we always choose [-1]
    if self.op in GroupOp.ALU: return axes[-1] if (axes := dedup([x.axis for x in self.src if x.axis is not None])) else None
    if len(self.src) == 0: return None
    src_axis = self.src[0].axis
    if self.op is Ops.REDUCE_AXIS: return None if src_axis is not None and src_axis in self.arg[1] else src_axis
    if self.op is Ops.RESHAPE:
      if src_axis is None: return None
      arg_acc:list[sint] = list(itertools.accumulate(self.marg, operator.mul, initial=1))
      # new_axis is the last one that preserves prod(prior to new_axis) and must not move items between shards
      # TODO: what to do about shrinking to self.shape[self.axis]==1 len(self.real_lbs)==1?
      return len(arg_acc) - arg_acc[::-1].index(prod(self.src[0].shape[:src_axis])) - 1
    if self.op is Ops.PERMUTE: return self.marg.index(src_axis) if src_axis is not None else None
    return src_axis

  def _unshard(self, axis:int) -> UOp:
    bsz, dcount = self.shape[axis], len(self.device)
    dnum = UOp.variable("_device_num", 0, dcount-1)
    return self.pad(tuple((0,0) if a != axis else (bsz*dnum, bsz*(dcount-1) - bsz*dnum) for a in range(len(self.shape))))

  def _shard(self, axis:int) -> UOp:
    dcount = len(self.device)
    dnum = UOp.variable("_device_num", 0, dcount-1)
    if self.shape[axis] % dcount != 0: raise RuntimeError(f"multi axis uneven: {self.shape[axis]=} {axis=} {dcount=}")
    sz = self.shape[axis] // dcount
    return self.shrink(tuple((0,s) if i != axis else (dnum*sz,dnum*sz+sz) for i,s in enumerate(self.shape)))
  def shard(self, devices:tuple[str, ...], axis:int) -> UOp: return self.copy_to_device(devices)._shard(axis).multi(axis)

  # *** from LazyBuffer ***

  def copy_to_device(self, device:str|tuple[str, ...]|UOp, arg=None):
    assert arg is None or isinstance(self.device, tuple)
    inp = self if arg is None else UOp(Ops.MSELECT, self.dtype, src=(self,), arg=arg)
    return UOp(Ops.COPY, self.dtype, (inp, UOp(Ops.DEVICE, arg=device) if not isinstance(device, UOp) else device))
  def mselect(self, arg:int) -> UOp: return UOp(Ops.MSELECT, self.dtype, (self,), arg)
  @property
  def metadata(self) -> tuple[Metadata, ...]|None: return all_metadata.get(self, None)

  # *** uop movement ops ***

  @property
  def base(self) -> UOp:
    if self.op in GroupOp.Movement: return self.src[0].base
    if self.op is Ops.MULTI: return self.src[0].base  # MULTI is really a VIEW
    return self

  # like gep, but might return an integer
  def sgep(self, i:int) -> sint:
    match self.op:
      case Ops.CONST: return self.arg
      case Ops.VCONST: return self.arg[i]
      case Ops.VECTORIZE: return self.src[i].sintify()
      case _: raise RuntimeError(f"no sgep on {self.op}")

  @functools.cached_property
  def marg(self):
    match self.op:
      case Ops.RESHAPE | Ops.EXPAND: return tuple(self.src[1].sgep(i) for i in range(self.src[1].dtype.count))
      case Ops.PAD | Ops.SHRINK: return tuple((self.src[1].sgep(i), self.src[2].sgep(i)) for i in range(self.src[1].dtype.count))
      case Ops.PERMUTE | Ops.FLIP: return self.arg
      case _: raise RuntimeError(f"{self.op} is not a MovementOp")

  def _mop(self, op:Ops, arg, same_shape_noop:bool=False) -> UOp:
    match op:
      case Ops.RESHAPE | Ops.EXPAND: src_args = [arg]
      case Ops.PAD | Ops.SHRINK: src_args = list(zip(*arg))
      case Ops.PERMUTE | Ops.FLIP: src_args = []
      case _: raise RuntimeError(f"{op} is not a MovementOp")
    usrcs = []
    for arg in src_args:
      if len(arg) == 0: usrcs.append(UOp(Ops.VECTORIZE, dtypes.index.vec(0)))
      elif all(isinstance(x, int) for x in arg): usrcs.append(UOp.const(dtypes.index.vec(len(arg)), arg))
      else: usrcs.append(UOp(Ops.VECTORIZE, dtypes.index.vec(len(arg)), tuple(UOp.const(dtypes.index, x) if isinstance(x, int) else x for x in arg)))
    if len(usrcs) == 0: ret = UOp(op, self.dtype, (self,), arg)
    else: ret = UOp(op, self.dtype, (self,)+UOp.sink(*usrcs).simplify().src)
    # for all movement ops, we check shape property
    if ret.shape == self.shape and same_shape_noop: return self
    return ret

  # in these four, if the shape doesn't change we can return self
  def forced_reshape(self, arg:tuple[sint, ...]): return self._mop(Ops.RESHAPE, arg, same_shape_noop=False)
  def reshape(self, arg:tuple[sint, ...]): return self._mop(Ops.RESHAPE, arg, same_shape_noop=True)
  def expand(self, arg:tuple[sint, ...]): return self._mop(Ops.EXPAND, arg, same_shape_noop=True)
  def shrink(self, arg:tuple[tuple[sint, sint], ...]): return self._mop(Ops.SHRINK, arg, same_shape_noop=True)
  def pad(self, arg:tuple[tuple[sint, sint], ...]): return self._mop(Ops.PAD, arg, same_shape_noop=True)

  # in these two, we have custom logic to check if they are a no-op
  def permute(self, arg:tuple[int, ...]): return self._mop(Ops.PERMUTE, arg, same_shape_noop=False) if arg != tuple(range(len(self.shape))) else self
  def flip(self, arg:tuple[bool, ...]): return self._mop(Ops.FLIP, arg, same_shape_noop=False) if any(arg) and len(arg) == len(self.shape) else self

  # *** uop UNIQUE ***

  # TODO: use this in Buffer
  unique_num = itertools.count(0)
  @staticmethod
  def unique(arg:int|None=None): return UOp(Ops.UNIQUE, arg=next(UOp.unique_num) if arg is None else arg)

  # *** uop Buffer stuff ***

  @staticmethod
  def new_buffer(device:str|tuple[str, ...], size:int, dtype:DType, num=None):
    return UOp(Ops.BUFFER, dtype, (UOp.unique(num), UOp(Ops.DEVICE, arg=device)), size)
  @property
  def device(self) -> str|tuple[str, ...]: return cast(str|tuple[str, ...], unwrap(self._device))
  @recursive_property
  def _device(self) -> str|tuple[str, ...]|None:
    if self.op is Ops.DEVICE: return self.arg
    if self.op is Ops.BUFFERIZE: return self.arg.device
    if self.op is Ops.AFTER: return self.src[0]._device
    if self.op is Ops.MSELECT:
      assert isinstance(self.src[0].device, tuple), "mselect must be on tuple device"
      return self.src[0].device[self.arg]
    if self.op is Ops.MSTACK: return tuple(cast(str, x.device) for x in self.src)
    if self.op in {Ops.COPY, Ops.BUFFER, Ops.ALLREDUCE}: return self.src[1].device
    for x in self.src:
      if x._device is not None: return x._device
    return None
  @property
  def buf_uop(self) -> UOp:
    if self.op is Ops.BUFFER: return self
    if self.op is Ops.MSELECT: return self.src[0].buf_uop.mselect(self.arg)
    if self.op is Ops.MSTACK: return UOp(Ops.MSTACK, self.dtype, src=tuple(x.buf_uop for x in self.src))
    assert self.base.op is Ops.AFTER, f"must be AFTER {self.base.op}"
    return self.base.src[0].buf_uop.base

  def as_buf(self) -> UOp:
    if self.op is Ops.MSELECT: return self.src[0].as_buf().mselect(self.arg)
    if self.op is Ops.MSTACK: return UOp(Ops.MSTACK, self.dtype, src=tuple(x.as_buf() for x in self.src))
    # TODO: this should be the only one of these. this is the one RANGEIFY uses
    s = self
    while len(s.src) and s.op not in {Ops.BUFFER, Ops.BUFFERIZE, Ops.MSTACK}: s = s.src[0]
    return s

  @property
  def buffer(self) -> Buffer|MultiBuffer:
    from tinygrad.device import Buffer, MultiBuffer
    if self is not self.base:
      assert self.op is Ops.RESHAPE, f"can only be RESHAPE {self}"
      return self.src[0].buffer
    if self.op is Ops.MSELECT:
      ret = self.src[0].buffer
      assert isinstance(ret, MultiBuffer)
      return ret.bufs[self.arg]
    if self.op is Ops.MSTACK:
      ret = MultiBuffer.__new__(MultiBuffer)
      ret.bufs = [cast(Buffer, x.buffer) for x in self.src]
      assert all_same([x.size for x in ret.bufs]) and all_same([x.dtype for x in ret.bufs]), "multibuffers mismatch buffers"
      return ret
    assert self.op is Ops.BUFFER, f"must be BUFFER {self.op}"
    if (cret:=buffers.get(self)) is not None: return cret
    rdtype = self.dtype if isinstance(self.dtype, ImageDType) else self.dtype.base
    if isinstance(self.device, tuple): ret = MultiBuffer(self.device, self.size, rdtype).ref(1)
    else: ret = Buffer(self.device, self.size, rdtype).ref(1)
    buffers[self] = ret
    return ret
  @property
  def realized(self) -> Buffer|MultiBuffer|None:
    # NOTE: this is used by the JIT to determine which inputs we capture
    return self.buffer if self.op in {Ops.BUFFER, Ops.MSTACK} and self.buffer.is_allocated() else None
  @property
  def is_realized(self) -> bool:
    return all(x.base.realized is not None for x in self.base.src) if self.base.op is Ops.MULTI else self.base.realized is not None

  # *** uop Variable stuff ***

  @staticmethod
  def variable(name:str, min_val:ConstType, max_val:ConstType, dtype:DType=dtypes.index) -> UOp:
    assert not isinstance(min_val, UOp) and not isinstance(max_val, UOp), f"can't create Variable {name} with {min_val}/{max_val}"
    return UOp(Ops.DEFINE_VAR, dtype, arg=(name, min_val, max_val))
  @property
  def expr(self) -> str:
    assert self.op is Ops.DEFINE_VAR, f"op is {self.op}, need DEFINE_VAR"
    return self.arg[0]
  def bind(self, val:int|UOp):
    assert self.op is Ops.DEFINE_VAR, f"op is {self.op}, need DEFINE_VAR"
    uval = self.const_like(val) if isinstance(val, int) else val
    assert self.arg[1] <= uval.vmin and uval.vmax <= self.arg[2], f"bind {val} not in range [{self.arg[1]}, {self.arg[2]}]"
    return UOp(Ops.BIND, self.dtype, (self, uval))
  def unbind(self) -> tuple[Variable, int]:
    assert self.op is Ops.BIND and self.src[0].op is Ops.DEFINE_VAR and self.src[1].op is Ops.CONST, f"can't unbind {self}"
    return self.src[0], self.src[1].arg
  def unbind_all(self) -> tuple[UOp, dict[Variable, int]]:
    ret:dict[Variable, int] = {}
    return graph_rewrite(self, pm_unbind, ctx=ret), ret
  @property
  def val(self) -> int: return self.unbind()[1]
  def vars(self) -> set[UOp]:
    bound_vars = set([x for x in self.toposort() if x.op is Ops.BIND and x.src[0].op is Ops.DEFINE_VAR])
    bound_var_base = set(x.src[0] for x in bound_vars)
    all_vars = set([x for x in self.toposort() if x.op is Ops.DEFINE_VAR])
    return bound_vars.union(set([x for x in all_vars if x not in bound_var_base]))
  def variables(self) -> list[Variable]:
    return sorted(set([x.unbind()[0] if x.op is not Ops.DEFINE_VAR else x for x in self.vars()]), key=lambda v: v.arg)

  # *** uop symbolic stuff ***

  def is_increasing(self:UOp) -> bool:
    # is f a monotonically increasing function regards its input
    if self.op in GroupOp.Irreducible: return True
    if self.op is Ops.ADD: return self.src[0].is_increasing() and self.src[1].is_increasing()
    if self.op in (Ops.MUL, Ops.IDIV) and self.src[1].op is Ops.CONST and self.src[1].arg >= 0: return self.src[0].is_increasing()
    return False  # False if not sure
  def const_factor(self) -> int:
    """largest known int that divides self"""
    # TODO: for negatives it's not the largest
    if self.op is Ops.CONST: return self.arg
    if self.op is Ops.VCONST: return math.gcd(*self.arg)
    if self.op is Ops.ADD: return math.gcd(self.src[0].const_factor(), self.src[1].const_factor())
    if self.op is Ops.MUL: return self.src[0].arg if self.src[0].op is Ops.CONST else self.src[1].arg if self.src[1].op is Ops.CONST else 1
    return 1
  def divides(self, v:int) -> UOp|None:
    if v==1: return self
    if self.op is Ops.CONST: return self.const_like(self.arg//v) if self.arg%v == 0 else None
    if self.op is Ops.VCONST: return self.const_like(tuple(x//v for x in self.arg)) if all(x%v == 0 for x in self.arg) else None
    if self.op is Ops.ADD: return d0+d1 if (d0:=self.src[0].divides(v)) is not None and (d1:=self.src[1].divides(v)) is not None else None
    if self.op is Ops.MUL:
      if (d0:=self.src[0].divides(v)) is not None: return d0 * self.src[1]
      if (d1:=self.src[1].divides(v)) is not None: return self.src[0] * d1
    return None # generic None if we aren't sure
  def pop_const(self, op=Ops.ADD) -> tuple[UOp, ConstType]:
    return (self.src[0], self.src[1].arg) if self.op is op and self.src[1].op is Ops.CONST else (self, identity_element(op, self.dtype))
  @staticmethod
  def gcd(*uops: UOp) -> UOp:
    terms, factors = zip(*[(u.divides(f:=u.const_factor()),f) for u in uops])
    count = functools.reduce(operator.and_, [collections.Counter(term.split_uop(Ops.MUL)) for term in terms])
    return math.prod([*count.elements(), terms[0].const_like(math.gcd(*factors))])  # put the const at the top
  def divide_exact(self, v:UOp) -> UOp|None:
    if self is v: return self.const_like(1)
    if v.op is Ops.CONST: return self.divides(v.arg)
    if self.op is Ops.ADD: return None if (s0:=self.src[0].divide_exact(v)) is None or (s1:=self.src[1].divide_exact(v)) is None else s0+s1
    if self.op is Ops.MUL:
      (fac, const), (div_fac, div_const) = self.pop_const(Ops.MUL), v.pop_const(Ops.MUL)
      new_count = collections.Counter(fac.split_uop(Ops.MUL))
      new_count.subtract(div_fac.split_uop(Ops.MUL))
      if const%div_const==0 and all(v>=0 for v in new_count.values()): return math.prod([*new_count.elements(), self.const_like(const//div_const)])
    return None # generic None if we aren't sure
  def sum(self:UOp, *uops:UOp) -> UOp: return functools.reduce(operator.or_ if self.dtype is dtypes.bool else operator.add, uops, self)
  def prod(self:UOp, *uops:UOp) -> UOp: return functools.reduce(operator.and_ if self.dtype is dtypes.bool else operator.mul, uops, self)
  @property
  def vmin(self) -> ConstType: return self._min_max[0]
  @property
  def vmax(self) -> ConstType: return self._min_max[1]
  @functools.cached_property
  def _min_max(self) -> tuple[ConstType, ConstType]:
    if self.op in GroupOp.Binary and not dtypes.is_float(self.dtype):
      (s0_vmin, s0_vmax), (s1_vmin, s1_vmax) = self.src[0]._min_max, self.src[1]._min_max
      if self.op is Ops.ADD: return s0_vmin+s1_vmin, s0_vmax+s1_vmax
      if self.op is Ops.SUB: return s0_vmin-s1_vmax, s0_vmax-s1_vmin
      if self.op is Ops.AND and dtypes.is_int(self.dtype) and s1_vmin == s1_vmax >= 0 and s0_vmin >= 0: return min(0, s0_vmin), min(s0_vmax, s1_vmax)
      if self.op is Ops.MUL: return min(vals:=(s0_vmin*s1_vmin, s0_vmin*s1_vmax, s0_vmax*s1_vmin, s0_vmax*s1_vmax)), max(vals)
      # SHL/SHR on consts only
      if self.op is Ops.SHL and s1_vmin == s1_vmax and all_int(t:=(s0_vmin, s0_vmax, s1_vmin)): return t[0] << t[2], t[1] << t[2]
      if self.op is Ops.SHR and s1_vmin == s1_vmax and all_int(t:=(s0_vmin, s0_vmax, s1_vmin)): return t[0] >> t[2], t[1] >> t[2]
      if self.op is Ops.MOD:
        if s1_vmin > 0: return (0, s1_vmax-1) if s0_vmin >= 0 else (-(s1_vmax-1), 0) if s0_vmax <= 0 else (-(s1_vmax-1), s1_vmax-1)
        if s1_vmax < 0: return (0, -s1_vmin-1) if s0_vmin >= 0 else (-(-s1_vmin-1), 0) if s0_vmax <= 0 else (-(-s1_vmin-1), -s1_vmin-1)
      if self.op is Ops.IDIV:
        assert isinstance(s0_vmin, int) and isinstance(s0_vmax, int) and isinstance(s1_vmin, int) and isinstance(s1_vmax, int)
        if s1_vmin*s1_vmax>0:
          return min(vals:=(cdiv(s0_vmin, s1_vmin), cdiv(s0_vmin, s1_vmax), cdiv(s0_vmax, s1_vmin), cdiv(s0_vmax, s1_vmax))), max(vals)
      if self.op is Ops.MAX: return max(s0_vmin, s1_vmin), max(s0_vmax, s1_vmax)
      if self.op is Ops.CMPLT: return (s0_vmax<s1_vmin, s0_vmin<s1_vmax)
      if self.op is Ops.CMPNE: return ((s0_vmax < s1_vmin) or (s1_vmax < s0_vmin), not (s0_vmin == s0_vmax == s1_vmin == s1_vmax))
      if self.op is Ops.OR and self.dtype == dtypes.bool: return s0_vmin or s1_vmin, s0_vmax or s1_vmax
      if self.op is Ops.AND and self.dtype == dtypes.bool: return s0_vmin and s1_vmin, s0_vmax and s1_vmax
    # float has NAN issue and we use explicit NAN in transcendental
    if self.op is Ops.WHERE and dtypes.is_int(self.dtype): return min(self.src[1].vmin, self.src[2].vmin), max(self.src[1].vmax, self.src[2].vmax)
    # NOTE: returned UOp is assumed to be CONST
    if self.op is Ops.DEFINE_VAR and self.arg: return self.arg[1], self.arg[2]
    if self.op in (Ops.RANGE, Ops.SPECIAL): return 0, (self.src[0]-1).vmax
    if self.op is Ops.BIND: return self.src[0]._min_max # ignore the bound value
    if self.op in {Ops.UNROLL, Ops.VECTORIZE}: return min(x.vmin for x in self.src), max(x.vmax for x in self.src)
    if self.op is Ops.CONST and self.arg is not Invalid: return self.arg, self.arg
    if self.op is Ops.VCONST and Invalid not in self.arg: return (min(self.arg), max(self.arg))
    if self.op is Ops.GEP: return self.src[0]._min_max
    # TODO: CAST to bool/unsigned is not monotone, still some case can be simplified
    if self.op is Ops.CAST and self.dtype in dtypes.floats+dtypes.sints+(dtypes.index,):
      return max(dtypes.min(self.dtype), self.src[0].vmin), min(self.src[0].vmax, dtypes.max(self.dtype))
    return dtypes.min(self.dtype), dtypes.max(self.dtype)

  @functools.cached_property
  def _sym_fxn(self):
    sself = self.simplify()
    varnames = tuple(x.arg[0] for x in sself.toposort() if x.op is Ops.DEFINE_VAR)
    # TODO: sanitize varnames, or don't use naked eval while staying fast
    return eval("lambda "+','.join(varnames)+": "+sself.render(pm=renderer_infer)), varnames  # pylint: disable=eval-used

  def sym_infer(self, var_vals:dict[str, int]):
    fxn, varnames = self._sym_fxn
    return fxn(**{k:v for k,v in var_vals.items() if k in varnames})

  def render(self, simplify=True, pm:PatternMatcher|None=None) -> str:
    with Context(TRACK_MATCH_STATS=0, SPEC=0):
      ret = graph_rewrite(self.simplify() if simplify else self, renderer if pm is None else pm)
    return ret.arg if ret.op is Ops.NOOP else str(ret)

@dataclass(frozen=True)
class KernelInfo:
  name: str = "test"            # name of the kernel
  axis_types: tuple[AxisType, ...] = tuple()
  dont_use_locals: bool = False # don't use local indexing
  applied_opts: tuple = tuple()
  opts_to_apply: tuple|None = None
  @property
  def function_name(self): return to_function_name(self.name)

# ******** ops in python ********

def safe_exp2(x):
  try: return 2 ** x
  except OverflowError: return math.inf

def safe_pow(x, y):
  try: return math.nan if isinstance(p:=pow(x, y), complex) else p
  except ZeroDivisionError: return math.inf
  except ValueError: return math.inf if x > 0 else -math.inf

python_alu: dict[Ops, Callable]  = {
  Ops.LOG2: lambda x: math.log2(x) if x > 0 else -math.inf if x == 0 else math.nan, Ops.EXP2: safe_exp2,
  Ops.SQRT: lambda x: math.sqrt(x) if x >= 0 else math.nan, Ops.RECIPROCAL: lambda x: 1/x if x != 0 else math.copysign(math.inf, x),
  Ops.SIN: lambda x: math.sin(x) if not math.isinf(x) else math.nan, Ops.POW: safe_pow, Ops.TRUNC: math.trunc,
  Ops.NEG: operator.neg, Ops.ADD: operator.add, Ops.SUB: operator.sub, Ops.MUL: operator.mul, Ops.CMPNE: operator.ne, Ops.CMPLT: operator.lt,
  Ops.XOR: operator.xor, Ops.OR: operator.or_, Ops.AND: operator.and_, Ops.SHR: operator.rshift, Ops.SHL: operator.lshift, Ops.MAX: max,
  Ops.MOD: cmod, Ops.IDIV: cdiv, Ops.MULACC: lambda x,y,z: (x*y)+z, Ops.WHERE: lambda x,y,z: y if x else z, Ops.CMPEQ: operator.eq}

def exec_alu(op:Ops, dtype:DType, operands, truncate_output=True):
  if dtype.count > 1:
    return tuple([exec_alu(op, dtype.scalar(), [x[i] if isinstance(x, tuple) else x for x in operands]) for i in range(dtype.count)])
  if dtype==dtypes.index and op in GroupOp.Binary and Invalid in operands: return Invalid
  alu = python_alu[op](*operands)
  return truncate.get(dtype, lambda x: x)(alu) if truncate_output else alu

# ***** uop helpers *****

def print_uops(uops:list[UOp]):
  for i,u in enumerate(uops):
    formatted_srcs = [(uops.index(x) if x.op is not Ops.CONST else f"{x.arg}") if x in uops else "--" for x in u.src]
    print(f"{i:4d} {str(u.op):20s}: {str(u.dtype):40s} " f"{str(formatted_srcs):32s} {u.arg}")

# ***** pattern matcher *****

def get_location() -> tuple[str, int]:
  frm = sys._getframe(1)
  # skip over ops.py/mathtraits.py (unless there's nothing but ops.py/mathtraits.py)
  while pathlib.Path(frm.f_code.co_filename).name in ("ops.py", "mathtraits.py") and frm.f_back is not None and \
      not frm.f_back.f_code.co_filename.startswith("<frozen"):
    frm = frm.f_back
  return frm.f_code.co_filename, frm.f_lineno

@functools.cache
def lines(fn) -> list[str]:
  with open(fn) as f: return f.readlines()

def printable(loc:tuple[str, int]) -> str:
  try: return lines(loc[0])[loc[1]-1].strip()
  except FileNotFoundError: return "<missing>"

class UPat(MathTrait):
  __slots__ = ("op", "dtype", "arg", "name", "src")
  def __init__(self, op:Ops|tuple[Ops, ...]|set[Ops]|None=None, dtype:DType|tuple[DType, ...]|None=None,
               src:tuple[UPat, ...]|list[UPat]|UPat|None=None, arg:Any=None,
               name:str|None=None, allow_any_len:bool=False, custom_early_reject:set[Ops]|None=None, location=None):
    assert op is None or isinstance(op, (Ops, tuple, set)), "op must be Ops or tuple of Ops"
    self.op: tuple[Ops, ...]|None = (op,) if isinstance(op, Ops) else (tuple(op) if isinstance(op, set) else op)
    self.dtype: tuple[DType, ...]|None = (dtype,) if isinstance(dtype, DType) else dtype
    self.arg, self.name, self._in_src, self.custom_early_reject = arg, name, src, custom_early_reject
    self.src: Any = None
    assert self.name != "ctx", "UPat can't be named ctx"
    assert dtype is None or isinstance(dtype, DType) or all(isinstance(x, DType) for x in dtype), f"invalid dtype {dtype}"

    # try all permutations if it's a list
    if isinstance(src, list): self.src = list(itertools.permutations(src)) if not all_same(src) else [tuple(src)]
    # only one if it's a tuple
    elif isinstance(src, tuple): self.src = [src]
    # repeat if it's a UPat
    elif isinstance(src, UPat): self.src = [itertools.repeat(src)]

    self.strict_length = not (allow_any_len or isinstance(src, UPat) or src is None)
    self.required_len: int = 0 if isinstance(src, UPat) or src is None else len(src)
    self.location = location or get_location()

    if custom_early_reject is not None: self.early_reject = custom_early_reject
    else:
      upat_match = [src] if isinstance(src, UPat) else ([] if src is None else self.src[0])
      self.early_reject = {pp.op[0] for pp in upat_match if pp.op is not None and len(pp.op) == 1}

  def __reduce__(self):
    return UPat, (self.op, self.dtype, self._in_src, self.arg, self.name, not self.strict_length, self.custom_early_reject, self.location)
  def named(self, name:str): return UPat(self.op, self.dtype, self._in_src, self.arg, name, not self.strict_length, self.custom_early_reject)

  @staticmethod
  def any(*src): return UPatAny(src=src)
  def or_casted(self, name:str|None=None): return UPat.any(self if name is None else self.named(name), UPat(Ops.CAST, name=name, src=(self,)))
  def or_after(self, name:str|None=None):
    return UPat.any(self if name is None else self.named(name), UPat(Ops.AFTER, name=name, src=(self,), allow_any_len=True))

  @staticmethod
  @functools.cache
  def var(name:str|None=None, dtype:DType|tuple[DType, ...]|None=None): return UPat(dtype=dtype, name=name)
  @staticmethod
  @functools.cache
  def cvar(name:str|None=None, dtype:DType|tuple[DType, ...]|None=None, vec=True, arg=None):
    return UPat((Ops.CONST,Ops.VCONST) if vec else Ops.CONST, dtype, name=name, arg=arg)
  @staticmethod
  def const(dtype:DType|tuple[DType, ...]|None, b:ConstType|InvalidType): return UPat(Ops.CONST, dtype=dtype, arg=b)

  # lil helper
  def f(self, op, **kwargs): return UPat(op, src=(self,), **kwargs)

  # copied from UOp
  def sink(self, *srcs:UPat|None, **kwargs): return UPat(Ops.SINK, dtypes.void, (self,)+tuple([x for x in srcs if x is not None]), **kwargs)
  def index(self, idx:UPat, valid:UPat|None=None, **kwargs):
    return UPat(Ops.INDEX, self.dtype, (self,idx,valid) if valid is not None else (self,idx), **kwargs)
  def cast(self, dtype=None, **kwargs): return UPat(Ops.CAST, dtype, (self,), **kwargs)
  def bitcast(self, dtype=None): return UPat(Ops.BITCAST, dtype, (self,))
  def gep(self, i:int|None=None, **kwargs): return UPat(Ops.GEP, None, (self,), (i,) if i is not None else None, **kwargs)
  def load(self, *src:UPat, **kwargs): return UPat(Ops.LOAD, src=(self,)+src, **kwargs)
  def store(self, *src:UPat, **kwargs): return UPat(Ops.STORE, self.dtype, (self,)+src, **kwargs)
  def assign(self, x:UPat, **kwargs): return UPat(Ops.ASSIGN, self.dtype, (self,x), **kwargs)
  def reduce(self, *src:UPat, **kwargs): return UPat(Ops.REDUCE, self.dtype, src=(self,)+src, **kwargs)
  def fuse(self): return self.alu(Ops.FUSE)
  def broadcast(self, **kwargs): return UPat(Ops.VECTORIZE, self.dtype, src=self, **kwargs)
  def contiguous(self, *args, **kwargs): return UPat(Ops.CONTIGUOUS, dtype=self.dtype, src=(self,)+args, **kwargs)
  def after(self, *src:UPat, **kwargs): return UPat(Ops.AFTER, self.dtype, (self,)+src, **kwargs)

  def const_like(self, b:ConstLike): return UPat.const(self.dtype, cast(ConstType, b))
  def alu(self, op:Ops, *src:UPat):
    asrc = (self,)+src
    return UPat(op, dtypes.bool if op in {Ops.CMPLT, Ops.CMPNE} else asrc[-1].dtype, list(asrc) if op in GroupOp.Commutative else asrc)

  def match(self:UPat, uop:UOp, store:dict[str, UOp]) -> list[dict[str, UOp]]:
    if (self.op is not None and uop.op not in self.op) or \
       (self.name is not None and store.setdefault(self.name, uop) is not uop) or \
       (self.dtype is not None and uop.dtype not in self.dtype and uop.dtype.scalar() not in self.dtype) or \
       (self.arg is not None and self.arg != uop.arg) or \
       (len(uop.src) < self.required_len) or \
       (self.strict_length and len(uop.src) != self.required_len): return []
    if self.src is None: return [store]
    res: list[dict[str, UOp]] = []
    for vp in self.src:
      stores, new_stores = [store.copy()], []
      for uu, vv in zip(uop.src, vp):
        for s in stores: new_stores.extend(vv.match(uu, s))
        stores, new_stores = new_stores, []
      res.extend(stores)
    return res

class UPatAny(UPat):
  def match(self:UPat, uop:UOp, store:dict[str, UOp]) -> list[dict[str, UOp]]:
    matches = [x.match(uop, store.copy()) for x in self.src[0]]
    return flatten([x for x in matches if x is not None])

def deconstruct_function(fxn:Callable) -> tuple:
  new_globals = {k:v for k,v in fxn.__globals__.items() if k in fxn.__code__.co_names}
  for co in fxn.__code__.co_consts:
    if isinstance(co, types.CodeType): new_globals.update({k:v for k,v in fxn.__globals__.items() if k in co.co_names})
  # NOTE: optional round trip through pickle!
  assert fxn.__closure__ is None, "closures are not supported in pattern matchers"
  ret = fxn.__code__, new_globals, fxn.__name__, fxn.__defaults__
  return pickle.loads(pickle.dumps(ret)) if getenv("TEST_PICKLE") else ret

@functools.cache
def upat_interpret(p:UPat, fxn:Callable) -> Callable:
  real_fxn = types.FunctionType(*deconstruct_function(fxn))
  if 'ctx' in inspect.signature(real_fxn).parameters:
    def universal_match(uop, ctx):
      for match in p.match(uop, {}):
        if (ret:=real_fxn(ctx=ctx, **match)) is not None: return ret  # pylint: disable=not-callable
      return None
  else:
    def universal_match(uop, _):
      for match in p.match(uop, {}):
        if (ret:=real_fxn(**match)) is not None: return ret  # pylint: disable=not-callable
      return None
  return universal_match

class PatternMatcher:
  def __init__(self, patterns:Sequence[tuple[UPat, Callable|tuple]], compiled=bool(getenv("UPAT_COMPILE", 1))):
    if compiled: from tinygrad.uop.upat import upat_compile
    # if this comes from a pickle, we reconstruct the lambda functions here
    self.patterns:list[tuple[UPat, Callable]] = [(p,types.FunctionType(*fxn) if isinstance(fxn, tuple) else fxn) for p,fxn in patterns]
    # NOTE: use of DefaultDict here is very dangerous! all keys will live for the lifetime of the PatternMatcher!
    self.pdict: dict[Ops, list[tuple[UPat, Callable, set]]] = {}
    # uop is required, arg is optional
    for p,fxn in self.patterns:
      assert p.op is not None
      if compiled and (match:=upat_compile(p, fxn)) is not None: pass # pylint: disable=E0606
      else: match = upat_interpret(p, fxn)
      for uop in p.op: self.pdict.setdefault(uop, []).append((p, match, p.early_reject))

  def __reduce__(self): return PatternMatcher, ([(x,deconstruct_function(fxn) if fxn.__name__ == "<lambda>" else fxn) for x,fxn in self.patterns],)

  @functools.cache  # pylint: disable=method-cache-max-size-none
  def __add__(self, more:PatternMatcher) -> PatternMatcher: return PatternMatcher(self.patterns+more.patterns)

  def rewrite(self, uop:UOp, ctx=None) -> UOp|None:
    ler = {u.op for u in uop.src}
    for _,match,early_reject in self.pdict.get(uop.op, []):
      if not early_reject.issubset(ler): continue
      if (ret:=match(uop, ctx)) is not None and ret is not uop: return ret
    return None

# *** tracking pattern matcher ***

TRACK_MATCH_STATS = ContextVar("TRACK_MATCH_STATS", 2 if VIZ else 0)
match_stats:dict[UPat, list[int|float]] = dict()

# TRACK_MATCH_STATS>=2 or VIZ=1 saves all matches
ucount = itertools.count()
uop_fields:dict[int, tuple] = {}

@dataclass(frozen=True)
class TrackedGraphRewrite:
  loc:tuple[str, int]                           # location that called graph_rewrite
  sink:int                                      # the sink input to graph_rewrite
  matches:list[tuple[int, int, tuple, float]]   # before/after UOp, UPat location and time
  name:str                                      # name of the rewrite
  depth:int                                     # depth if it's a subrewrite
  bottom_up:bool

tracked_keys:list[TracingKey] = []
tracked_ctxs:list[list[TrackedGraphRewrite]] = []
_name_cnt:dict[str, itertools.count] = {}

if getenv("CAPTURE_PROCESS_REPLAY"):
  replay_capture: dict[str, bytes] = {}
  import atexit
  @atexit.register
  def save_to_diskcache():
    for k,v in replay_capture.items(): diskcache_put("process_replay", k, v, prepickled=True)

def add_trace_group(kt:TracingKey) -> None:
  tracked_keys.append(kt)
  tracked_ctxs.append([])

def track_rewrites(name:Callable[..., str|TracingKey]|bool=True, replay:bool=False):
  def _decorator(func):
    def __wrapper(*args, **kwargs):
      fn = key = func.__name__
      if TRACK_MATCH_STATS >= 2: add_trace_group(key:=TracingKey(n:=f"{fn} n{next(_name_cnt.setdefault(fn, itertools.count(1)))}", (n,)))
      with cpu_profile(key, "TINY") as e:
        ret = func(*args, **kwargs)
      if TRACK_MATCH_STATS >= 2 and callable(name):
        name_ret = name(*args, **kwargs, ret=ret)
        assert isinstance(name_ret, (TracingKey, str)), f"name function returned {type(name_ret)}"
        tracked_keys[-1] = k = TracingKey(n:=tracked_keys[-1].display_name.replace(fn, name_ret), (n,)) if isinstance(name_ret, str) else name_ret
        e.name = TracingKey(k.display_name if isinstance(name_ret, str) else f"{fn} for {k.display_name}", k.keys)
      if getenv("CAPTURE_PROCESS_REPLAY") and replay:
        # find the unittest frame we're capturing in
        frm = sys._getframe(1)
        while (f_back:=frm.f_back) is not None and "unittest" not in f_back.f_code.co_filename: frm = f_back
        loc = f"{frm.f_code.co_filename.split('/')[-1]}:{frm.f_lineno} {frm.f_code.co_name}"
        # capture global context vars and all the args passed in
        with Context(PICKLE_BUFFERS=0):
          inputs = (fn, args, kwargs, ContextVar._cache)
          replay_capture[hashlib.sha256(pickle.dumps(inputs)).hexdigest()] = pickle.dumps(inputs+(loc, ret))
      return ret
    return __wrapper
  return _decorator

active_rewrites:list[TrackedGraphRewrite] = []
def profile_matches(fxn:Callable):
  def wrap(*args, **kwargs):
    name = str(kwargs.get("name", None) or fxn.__name__)
    assert args and isinstance(args[0], UOp), f"invalid match tracing inputs for {name} with {args}"
    if tracking:=(TRACK_MATCH_STATS >= 2):
      loc = ((frm:=sys._getframe(1)).f_code.co_filename, frm.f_lineno)
      depth = len(active_rewrites)
      if not tracked_ctxs: add_trace_group(TracingKey(f"default {fxn.__name__}"))
      tracked_ctxs[-1].append(ctx:=TrackedGraphRewrite(loc, args[0].trace_num, [], name, depth, kwargs.get("bottom_up", False)))
      active_rewrites.append(ctx)
    with cpu_profile(name, "TINY", display=tracking):
      ret = fxn(*args, **kwargs)
    if tracking: active_rewrites.pop()
    return ret
  return wrap

class TrackedPatternMatcher(PatternMatcher):
  def rewrite(self, uop:UOp, ctx=None) -> UOp|None:
    ret = None
    ler = {u.op for u in uop.src}
    for p,match,early_reject in self.pdict.get(uop.op, []):
      if p not in match_stats: match_stats[p] = [0,0,0.0,0.0]
      st = time.perf_counter()
      if not early_reject.issubset(ler):
        match_stats[p][2] += time.perf_counter()-st
        continue
      match_stats[p][1] += 1
      try: ret = match(uop, ctx)
      except Exception:
        if TRACK_MATCH_STATS >= 2 and active_rewrites:
          active_rewrites[-1].matches.append((uop.trace_num, UOp(Ops.REWRITE_ERROR,src=uop.src,arg=str(sys.exc_info()[1])).trace_num,p.location,0))
        raise
      if ret is not None and ret is not uop:
        match_stats[p][0] += 1
        match_stats[p][3] += (et:=time.perf_counter()-st)
        if TRACK_MATCH_STATS >= 3: print(f"{et*1e6:7.2f} us -- ", printable(p.location))
        if TRACK_MATCH_STATS >= 2 and isinstance(ret, UOp) and active_rewrites:
          active_rewrites[-1].matches.append((uop.trace_num, ret.trace_num, p.location, et))
        return ret
      match_stats[p][2] += time.perf_counter()-st
    return None

@dataclass(frozen=True)
class RewriteTrace: keys:list[TracingKey]; rewrites:list[list[TrackedGraphRewrite]]; uop_fields:dict[int, tuple] # noqa: E702

if TRACK_MATCH_STATS or PROFILE:
  PatternMatcher = TrackedPatternMatcher  # type: ignore
  import atexit
  @atexit.register
  def print_match_stats():
    if TRACK_MATCH_STATS >= 2:
      with open(fn:=temp("rewrites.pkl", append_user=True), "wb") as f:
        print(f"rewrote {len(tracked_ctxs)} graphs and matched {sum(len(r.matches) for x in tracked_ctxs for r in x)} times, saved to {fn}")
        pickle.dump(RewriteTrace(tracked_keys, tracked_ctxs, uop_fields), f)
    if VIZ: return launch_viz("VIZ", temp("rewrites.pkl", append_user=True))
    if getenv("PRINT_MATCH_STATS", TRACK_MATCH_STATS.value):
      ret = [0,0,0.0,0.0]
      for k,v in sorted(list(match_stats.items()), key=lambda x: x[1][2]+x[1][3]):
        loc_str = f"{k.location[0].split('/')[-1]}:{k.location[1]}"
        if v[1] != 0: print(f"{v[0]:6d} / {v[1]:7d} -- {v[3]*1000.:9.2f} / {(v[2]+v[3])*1000.:9.2f} ms -- {loc_str:20s}", printable(k.location))
        ret = [x+y for x,y in zip(ret, v)]
      print(f"{ret[0]:6d} / {ret[1]:7d} -- {ret[3]*1000.:9.2f} / {(ret[2]+ret[3])*1000.:9.2f} ms -- TOTAL")
      print(f"{len(match_stats)} rules, {sum(v[0] > 0 for v in match_stats.values())} matched once")

  def launch_viz(env_str:str, data:str):
    os.environ[env_str] = "0"
    os.environ[f"{env_str}_DATA"] = data
    if not int(os.getenv("VIZ", "0")) and not int(os.getenv("PROFILE", "0")) and not int(os.getenv("SQTT", "0")):
      args = ['--kernels', getenv("VIZ_DATA", "")] if getenv("VIZ_DATA", "") else []
      args += ['--profile', getenv("PROFILE_DATA", "")] if getenv("PROFILE_DATA", "") else []
      viz_path = pathlib.Path(__file__).resolve().parent.parent / "viz" / "serve.py"
      os.execv(sys.executable, [sys.executable, viz_path.as_posix()] + args)

# *** simple graph rewrite engine ***

with Context(SPEC=0): SENTINEL = UOp(Ops.SENTINEL)
class BottomUpGate(Exception): pass
class RewriteContext:
  def __init__(self, pm, bpm, ctx=None):
    self.pm: PatternMatcher|None = pm
    self.pm_cache: dict[UOp, UOp|None] = {}
    self.bpm: PatternMatcher|None = bpm
    self.bpm_cache: dict[UOp, UOp|None] = {}
    self.ctx = ctx
    self.replace: dict[UOp, UOp] = {}

  def cached_pm_rewrite(self, x:UOp):
    if (ret:=self.pm_cache.get(x,SENTINEL)) is not SENTINEL: return ret
    ret = self.pm_cache[x] = cast(PatternMatcher, self.pm).rewrite(x, self.ctx)
    return ret

  def cached_bpm_rewrite(self, x:UOp):
    if (ret:=self.bpm_cache.get(x,SENTINEL)) is not SENTINEL: return ret
    ret = self.bpm_cache[x] = cast(PatternMatcher, self.bpm).rewrite(x, self.ctx)
    return ret

  def unified_rewrite(self, root:UOp) -> UOp:
    stack: collections.deque[tuple[UOp, int, UOp]] = collections.deque([(root, 0, root)])
    on_stack = {root}  # all UOps either on the stack or in self.replace, i.e. dont have to be placed again
    REWRITE_STACK_LIMIT = getenv("REWRITE_STACK_LIMIT", 250000)
    while stack:
      if len(stack) > REWRITE_STACK_LIMIT: raise RuntimeError("infinite loop in graph_rewrite (stack too big)")
      n, stage, new_n = stack.pop()
      if n in self.replace: continue  # skip any nodes we have seen
      if stage == 0:
        # if bottom up, we rewrite this node early. in both cases, we add its srcs to the stack
        if self.bpm is not None:
          # apply rewrite rules until a fixed point is reached. may return `uop` itself if PatternMatcher doesn't match
          test_n: UOp|None = n
          seen = set()
          try:
            while test_n is not None:
              if test_n in seen: raise RuntimeError("infinite loop in fixed_point_rewrite")
              seen.add(test_n)
              new_n, test_n = test_n, self.cached_bpm_rewrite(test_n)
          except BottomUpGate:
            # if the bpm matching raised a gate, we are done with this node and dont continue down the srcs
            self.replace[n] = unwrap(test_n)
            continue
        stack.append((n, 1, new_n))
        for x in reversed(new_n.src):
          if x in on_stack: continue
          stack.append((x, 0, x))
          on_stack.add(x)
      elif stage == 1:
        tmp = []
        for x in new_n.src:
          if (rx:=self.replace.get(x, SENTINEL)) is SENTINEL:
            # if some new sources aren't ready, we try this again later. happens with on_stack, maybe should remove?
            stack.appendleft((n, 1, new_n))
            break
          tmp.append(rx)
        else:
          # in stage 1, once all srcs are rewritten, rebuild (if changed) or run top-down rewrite
          if (new_src:=tuple(tmp)) == new_n.src:
            # if top down, do the rewrite. if no rewrite or bottom up, we are done rewriting this node so we add it to the dict
            if self.pm is None or (new_src_n:=self.cached_pm_rewrite(new_n)) is None:
              self.replace[n] = new_n
              continue
          else:
            # if srcs changed from rewrites, construct a new UOp with the new srcs
            new_src_n = UOp(new_n.op, new_n.dtype, new_src, new_n.arg, new_n.tag)
          # trigger a rewrite of new_src_n, then after that rewrite is done, link it back to n
          stack.append((n, 2, new_src_n))
          stack.append((new_src_n, 0, new_src_n))
      else:
        # in stage 2, we link the result of new_n to the result of n
        if (replaced_new_n:=self.replace.get(new_n, SENTINEL)) is SENTINEL:
          # not ready, try the link later
          stack.appendleft((n, 2, new_n))
        else:
          # otherwise we are done
          self.replace[n] = replaced_new_n
    return self.replace[root]

@profile_matches
def graph_rewrite(sink:UOp, pm:PatternMatcher, ctx=None, bottom_up=False, name=None, bpm=None) -> UOp:
  rewrite_ctx = RewriteContext(pm if not bottom_up else None, pm if bottom_up else bpm, ctx)
  return rewrite_ctx.unified_rewrite(sink)

@profile_matches
def graph_rewrite_map(sink:UOp, pm:PatternMatcher, ctx=None, bottom_up=False, name=None, bpm=None,
                      input_map:dict[UOp, UOp]|None=None, ) -> dict[UOp, UOp]:
  rewrite_ctx = RewriteContext(pm if not bottom_up else None, pm if bottom_up else bpm, ctx)
  new_map: dict[UOp, UOp] = {}
  for k in (list(sink.toposort())[::-1] if bottom_up else sink.toposort()):
    new_map[k] = v = rewrite_ctx.unified_rewrite(k)
    if k is not v and k.metadata is not None: all_metadata[v] = tuple(dedup(all_metadata.get(v, ())))+k.metadata
  if input_map is not None:
    for k,v in input_map.items(): new_map[k] = new_map.get(v,v)
  return new_map

def sint_to_uop(x:sint, dtype=dtypes.index) -> UOp: return UOp.const(dtype, x) if isinstance(x, int) else x.cast(dtype)

def select_dtype(u): return (dtypes.long if u.overflows(dtypes.int32) else dtypes.int).vec(u.dtype.count)
pm_lower_index_dtype = PatternMatcher([
  # There are no Unary ops at this point in symbolic, those are introduced later
  (UPat(GroupOp.Binary, name="u", src=(UPat.var("x").cast(dtypes.index), UPat.var("y").cast(dtypes.index))), lambda u,x,y:
    x.cast(dt:=least_upper_dtype(select_dtype(u), x.dtype, y.dtype)).alu(u.op, y.cast(dt)).cast(u.dtype)),
  (UPat((Ops.CONST, Ops.VCONST), dtype=dtypes.index, name="u"), lambda u: u.replace(dtype=select_dtype(u)).cast(u.dtype) if u.arg!=Invalid else None),
  (UPat(Ops.WHERE, dtypes.index, src=(UPat.var("cond"), UPat.var("x").cast(dtypes.index), UPat.var("y").cast(dtypes.index))), lambda cond,x,y:
    cond.where(x.cast(dt:=least_upper_dtype(x.dtype, y.dtype)), y.cast(dt)).cast(dtypes.index)),
  (UPat(Ops.RANGE, src=(UPat.var("end").cast(dtypes.index)), name="r"), lambda r,end: r.replace(dtype=end.dtype, src=(end,)).cast(dtypes.index)),
  (UPat(Ops.VECTORIZE, src=UPat().cast(dtypes.index), name="v"),
    lambda v: v.replace(dtype=(dt:=select_dtype(v)), src=tuple(s.src[0].cast(dt.scalar()) for s in v.src)).cast(dtypes.index)),
  # special can only be int32
  (UPat(Ops.SPECIAL, src=(UPat.var("var").cast(dtypes.index),), name="u"), lambda u,var: u.replace(dtype=dtypes.int, src=(var,)).cast(dtypes.index)),
  (UPat(Ops.DEFINE_VAR, dtype=dtypes.index, name="u"), lambda u: u.replace(dtype=dtypes.int).cast(dtypes.index)),
  (UPat(Ops.BIND, src=(UPat.var("var").cast(dtypes.index), UPat.cvar("val").cast(dtypes.index))), lambda var,val: var.bind(val).cast(dtypes.index)),
  (UPat(Ops.CAST, src=(UPat(name="x").cast(dtypes.index),), name="c"), lambda x,c: x.cast(c.dtype)),
  # lower Invalid
  (UPat.var("buf").index(UPat.var("cond").where(UPat.var("idx"), UPat(Ops.CONST, arg=Invalid))), lambda buf,idx,cond: buf.index(idx, cond)),
  # remove hanging casts
  (UPat(Ops.INDEX, src=(UPat.var("buf"), UPat.var("idx", dtypes.ints).cast()),), lambda buf,idx: buf.index(idx)),
  (UPat(Ops.INDEX, src=(UPat.var("buf"), UPat.var("idx", dtypes.ints).cast(), UPat.var("valid"))), lambda buf,idx,valid: buf.index(idx, valid)),
  (UPat((Ops.STORE, Ops.LOAD), src=(UPat(), UPat(), UPat().cast(dtypes.index)), allow_any_len=True, name="s"),
    lambda s: s.replace(src=s.src[:2]+tuple(u.src[0] for u in s.src[2:]))),
  (UPat((Ops.SINK, Ops.NOOP, Ops.END), name="n"),
   lambda n: n.replace(src=tuple(s.src[0] if s.op is Ops.CAST and s.dtype == dtypes.index else s for s in n.src))),
])
def _index_to_concrete_int(u:UOp): return graph_rewrite(u.sink(), pm_lower_index_dtype).src[0]

_substitute = PatternMatcher([(UPat(tuple(Ops), name="x"), lambda ctx,x: ctx.get(x,None))])

def do_unbind(ctx:dict[Variable, int], x:UOp):
  v,i = x.unbind()
  ctx[v] = i
  return v
pm_unbind = PatternMatcher([(UPat(Ops.BIND, name="x"), do_unbind)])

# for debug
syms = { Ops.ADD: "+", Ops.SUB: "-", Ops.IDIV: "//", Ops.MOD: "%", Ops.SHL: "<<", Ops.SHR: ">>",
         Ops.MUL: "*", Ops.CMPLT: "<", Ops.CMPNE: "!=", Ops.AND: "&", Ops.OR: "|", Ops.XOR: "^"}
renderer = PatternMatcher([
  (UPat((Ops.DEFINE_VAR,), name="x"), lambda x: UOp(Ops.NOOP, arg=x.arg[0])),
  (UPat((Ops.SPECIAL), name="x"), lambda x: UOp(Ops.NOOP, arg=x.arg)),
  (UPat(Ops.RANGE, name="x"), lambda x: UOp(Ops.NOOP, arg=f"r{range_str(x)}")),
  (UPat((Ops.CONST, Ops.VCONST), name="x"), lambda x: UOp(Ops.NOOP, arg=str(x.arg))),
  (UPat(Ops.UNROLL, name="x"), lambda x: UOp(Ops.NOOP, arg=f"UNROLL({x.src[0].arg}, {x.arg})")),
  (UPat(Ops.CAST, name="x"), lambda x: UOp(Ops.NOOP, arg=f"({str(x.dtype)[7:]})({x.src[0].arg})")),
  (UPat(Ops.BIND, src=UPat(Ops.NOOP), name="x"), lambda x: x.src[0]),
  #(UPat(Ops.BIND, src=UPat(Ops.NOOP), name="x"), lambda x: UOp(Ops.NOOP, arg=f"{x.src[0].arg}[={x.src[1].arg}]")),
  (UPat(Ops.NEG, src=UPat(Ops.NOOP), name="x"), lambda x: UOp(Ops.NOOP, arg=f"(-{x.src[0].arg})")),
  (UPat(Ops.RECIPROCAL, src=UPat(Ops.NOOP), name="x"), lambda x: UOp(Ops.NOOP, arg=f"(1/{x.src[0].arg})")),
  (UPat(Ops.MAX, src=UPat(Ops.NOOP), name="x"), lambda x: UOp(Ops.NOOP, arg=f"max({x.src[0].arg}, {x.src[1].arg})")),
  (UPat(Ops.MULACC, src=UPat(Ops.NOOP), name="x"), lambda x: UOp(Ops.NOOP, arg=f"({x.src[0].arg}*{x.src[1].arg}+{x.src[2].arg})")),
  (UPat(Ops.WHERE, src=UPat(Ops.NOOP), name="x"), lambda x: UOp(Ops.NOOP, arg=f"({x.src[1].arg} if {x.src[0].arg} else {x.src[2].arg})")),
  (UPat(set(syms.keys()), src=UPat(Ops.NOOP), name="x"), lambda x: UOp(Ops.NOOP, arg=f"({x.src[0].arg}{syms[x.op]}{x.src[1].arg})")),
  (UPat((Ops.INDEX, Ops.BUFFERIZE), name="x"), lambda x:
   UOp(Ops.NOOP, arg=''.join([f"[{strip_parens(y.arg)}]" for y in x.src[1:]])) if all(y.op is Ops.NOOP for y in x.src[1:]) else None),
  (UPat(Ops.VECTORIZE, src=UPat(Ops.NOOP), name="x"),
   lambda x: UOp(Ops.NOOP, arg=f"{{{','.join([y.arg for y in x.src])}}}" if not all_same(x.src) else f"{{{x.src[0].arg}, ...}}")),
])
renderer_infer = PatternMatcher([
  (UPat(Ops.MOD, src=UPat(Ops.NOOP), name="x"), lambda x: UOp(Ops.NOOP, arg=f"cmod({x.src[0].arg}, {x.src[1].arg})")),
  (UPat(Ops.IDIV, src=UPat(Ops.NOOP), name="x"), lambda x: UOp(Ops.NOOP, arg=f"cdiv({x.src[0].arg}, {x.src[1].arg})")),
  *renderer.patterns
])

# *** pyrender ***

def srcs(ctx, src): return f"({ctx[src[0]]},)" if len(src) == 1 else f"({', '.join([ctx[x] for x in src])})"
def render_marg(ctx,x:UOp):
  if x.op in {Ops.PERMUTE, Ops.FLIP}: return str(x.marg)
  pieces = []
  if x.op in {Ops.RESHAPE, Ops.EXPAND}:
    pieces = [f"{ctx[a] if isinstance(a, UOp) else str(a)}" for a in x.marg]
  if x.op in {Ops.PAD, Ops.SHRINK}:
    pieces = [f"({ctx[a[0]] if isinstance(a[0], UOp) else str(a[0])}, {ctx[a[1]] if isinstance(a[1], UOp) else str(a[1])})" for a in x.marg]
  return f"({','.join(pieces)})" if len(pieces) != 1 else f"({pieces[0]},)"

sugar = {Ops.SINK, Ops.END, Ops.STORE, Ops.LOAD, Ops.UNIQUE, Ops.SQRT, Ops.INDEX, Ops.REDUCE, Ops.AFTER, Ops.THREEFRY,
         Ops.WHERE, Ops.RECIPROCAL, Ops.EXP2, Ops.LOG2, Ops.SIN, Ops.CONTIGUOUS, Ops.BARRIER, Ops.ASSIGN, Ops.DETACH}
pm_pyrender_extra = PatternMatcher([
  (UPat(Ops.CONST, src=(UPat(Ops.DEVICE, name="d"), UPat(Ops.UNIQUE, name="u")), name="x"),
   lambda x,d,u: f"UOp.const({x.dtype}, {x.arg}, device={repr(d.arg)}, unique={u.arg})"),
  (UPat(Ops.CONST, src=(UPat(Ops.DEVICE, name="d"),), name="x"), lambda x,d: f"UOp.const({x.dtype}, {x.arg}, device={repr(d.arg)})"),
  (UPat(Ops.CONST, name="x"), lambda x: f"UOp.const({x.dtype}, {x.arg})"),
  (UPat(Ops.DEFINE_VAR, src=(), name="x"), lambda x:
    f"UOp.variable(\"{x.arg[0]}\", {x.arg[1]}, {x.arg[2]}{', dtype='+str(x.dtype) if x.dtype is not dtypes.index else ''})"),
  (UPat((Ops.CAST, Ops.BITCAST), name="x"), lambda ctx,x: f"{ctx[x.src[0]]}.{x.op.name.lower()}({x.dtype})"),
  (UPat(Ops.SPECIAL, src=(UPat(Ops.CONST),), name="x"), lambda x: f"UOp.special({x.src[0].arg}, {repr(x.arg)}, dtype={x.dtype})"),
  (UPat(Ops.BUFFER, src=(UPat(Ops.UNIQUE, name="u"), UPat(Ops.DEVICE, name="d")), name="x"), lambda x,u,d:
    f"UOp.new_buffer({repr(d.arg)}, {x.size}, {x.dtype}, {u.arg})"),
  (UPat(Ops.COPY, src=(UPat(name="x"), UPat(Ops.DEVICE, name="d"))), lambda ctx,x,d: f"{ctx[x]}.copy_to_device({repr(d.arg)})"),
  (UPat(Ops.REDUCE_AXIS, name="r"), lambda ctx,r: f"{ctx[r.src[0]]}.r({r.arg[0]}, {r.arg[1]})"),
  # NOTE: range has srcs sometimes after control flow
  (UPat(Ops.RANGE, src=(UPat(Ops.CONST, name="c"),), allow_any_len=True, name="x"), lambda ctx,x,c:
    "UOp.range("+', '.join([str(c.arg)] + [str(y) for y in x.arg])+
      (f', src={srcs(ctx, x.src[1:])}' if len(x.src) > 1 else '')+(', dtype='+str(x.dtype) if x.dtype is not dtypes.index else '')+")"),
  # TODO: index shouldn't mismatch dtype
  (UPat(Ops.INDEX, src=(UPat(), UPat()), name="x"), lambda ctx,x:
   f"{ctx[x.src[0]]}.index({ctx[x.src[1]]}, dtype={x.dtype})" if x.src[0].dtype != x.dtype else None),
  # TODO: fix forced_reshape
  (UPat(Ops.RESHAPE, name="x"), lambda ctx,x: f"{ctx[x.src[0]]}.forced_reshape({render_marg(ctx,x)})" if x.src[0].shape == x.shape else None),
  (UPat(GroupOp.Movement, name="x"), lambda ctx,x: f"{ctx[x.src[0]]}.{x.op.name.lower()}({render_marg(ctx,x)})"),
  # NOTE: CMPNE doesn't work cause there's no __rne__
  (UPat(set(syms.keys())-{Ops.SUB, Ops.CMPNE}, src=(UPat(Ops.CONST, name="y"), UPat(name="z")), name="x"),
   lambda ctx,x,y,z: f"({y.arg}{syms[x.op]}{ctx[z]})"),
  # NOTE: sub doesn't work cause it's written as add/mul
  (UPat(set(syms.keys())-{Ops.SUB}, src=(UPat(name="y"), UPat(Ops.CONST, name="z")), name="x"), lambda ctx,x,y,z: f"({ctx[y]}{syms[x.op]}{z.arg})"),
  (UPat(set(syms.keys())-{Ops.SUB}, name="x"), lambda ctx,x: f"({ctx[x.src[0]]}{syms[x.op]}{ctx[x.src[1]]})"),
  (UPat(sugar, src=(), name="x"), lambda x: f"UOp.{x.op.name.lower()}("+', '.join(([f'arg={repr(x.arg)}'] if x.arg is not None else []))+")"),
  (UPat(sugar, name="x"), lambda ctx,x: f"{ctx[x.src[0]]}.{x.op.name.lower()}("+', '.join([ctx[y] for y in x.src[1:]] + \
    ([f'arg={repr(x.arg)}'] if x.arg is not None else []))+")"),
])

# NOTE: you can remove pm_pyrender_extra and it'll still be correct
pm_pyrender = pm_pyrender_extra+PatternMatcher([
  (UPat(Ops.KERNEL, name="u"), lambda ctx,u: f"UOp(Ops.KERNEL, src={srcs(ctx,u.src)}, arg=Kernel({ctx[u.arg.ast]}(), {u.arg.metadata}))"),
  (UPat(GroupOp.All, name="u"), lambda ctx,u: f"UOp({u.op}, {u.dtype}, {srcs(ctx,u.src)}"+(f", {repr(u.arg)})" if u.arg is not None else ")")),
])

def pyrender(ast:UOp) -> str:
  lst = list(ast.toposort())

  cmap = consumer_map_from_toposort(lst)
  not_rendered = {Ops.CONST, Ops.VCONST, Ops.DEVICE}
  always_rendered = {Ops.DEFINE_GLOBAL, Ops.LOAD, Ops.SPECIAL, Ops.RANGE, Ops.CONTIGUOUS, Ops.VECTORIZE,
                     Ops.BUFFER, Ops.COPY, Ops.KERNEL, Ops.WHERE, Ops.END, Ops.ASSIGN}

  to_render: set[UOp] = {ast}
  for u in lst:
    if u.op in {Ops.SINK}:
      for s in u.src: to_render.add(s)
    if u.op is Ops.STORE: to_render.add(u.src[1])
    if u.op in {Ops.REDUCE, Ops.REDUCE_AXIS}: to_render.add(u.src[0])
    if u.op in not_rendered: continue
    # checking the consumers is not enough, you have to make sure it's not used twice by the one consumer
    if len(cmap[u]) == 1 and len([x for x in list(cmap[u].keys())[0].src if x is u]) == 1 and u.op not in always_rendered: continue
    to_render.add(u)

  kernels: dict[UOp, tuple[str, str]] = {}
  r: dict[UOp, str] = {}
  ret: dict[str, str] = {}
  for i,u in enumerate(lst):
    if u.op is Ops.KERNEL:
      if u.arg.ast not in kernels:
        kernels[u.arg.ast] = (f"k{len(kernels)}", f"def k{len(kernels)}():\n  " + pyrender(u.arg.ast).replace('\n', '\n  ') + "\n  return ast\n\n")
      r[u.arg.ast] = kernels[u.arg.ast][0]
    ren = cast(str, pm_pyrender.rewrite(u, ctx=r))
    assert isinstance(ren, str)
    if u.tag is not None: ren += f".rtag({repr(u.tag)})"
    if u not in to_render: r[u] = ren
    else:
      r[u] = f"c{i}" if u is not lst[-1] else "ast"
      ret[r[u]] = ren
  return ''.join([v[1] for v in kernels.values()]) + '\n'.join([f"{k} = {v}" for k,v in ret.items()])

# *** what was symbolic.py ***

sint = int|UOp
Variable = UOp

ConstLike = ConstType|InvalidType|Variable|tuple[ConstType|InvalidType, ...]<|MERGE_RESOLUTION|>--- conflicted
+++ resolved
@@ -44,7 +44,6 @@
 def ssimplify(uop:sint): return uop.ssimplify() if isinstance(uop, UOp) else uop
 def sym_infer(uop: UOp|int, var_vals: dict[str, int]) -> int: return uop.sym_infer(var_vals) if isinstance(uop, UOp) else uop
 
-<<<<<<< HEAD
 def canonicalize_dim(uop:sint)->sint:
   # Simplify and return an actual integer, execept when unbound variables are involved
   if isinstance(uop, int): return uop
@@ -54,9 +53,6 @@
   return simplified
 def canonicalize_shape(s:tuple[sint,...])->tuple[sint,...]: return tuple(canonicalize_dim(x) for x in s)
 
-
-def range_str(u:UOp) -> str: return '_'.join([str(x) if x >= 0 else "m"+str(-x) for x in u.arg[0:-1]])
-=======
 def range_str(u:UOp, color=False) -> str:
   ret = '_'.join([str(x) if x >= 0 else "m"+str(-x) for x in u.arg[0:-1]])
   return colored(ret, axis_colors[u.arg[-1]]) if color else ret
@@ -67,7 +63,6 @@
     ret[u] = {}
     for s in u.src: ret[s][u] = None
   return ret
->>>>>>> 819592ee
 
 # used for UOp and UPat
 def pretty_print(x:Any, rep:Callable, srcfn=lambda x: x.src, cache=None, d=0)->str:
@@ -405,11 +400,7 @@
     if shape is not None: ret = ret.reshape((1,)*len(shape)).expand(shape)
     return ret
   @staticmethod
-<<<<<<< HEAD
-  def range(end:sint, *arg)->UOp:
-=======
   def range(end:sint, *arg, dtype=dtypes.index, src=(), **kwargs):
->>>>>>> 819592ee
     if len(arg) == 0: raise RuntimeError("range needs an arg")
     if len(arg) == 1: arg = arg+(AxisType.LOOP,)
     return UOp(Ops.RANGE, dtype=dtype, src=(sint_to_uop(end, dtype),)+src, arg=arg, **kwargs)
