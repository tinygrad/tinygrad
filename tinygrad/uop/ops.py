--- conflicted
+++ resolved
@@ -800,7 +800,6 @@
 # *** tracking pattern matcher ***
 
 VIZ = ContextVar("VIZ", 0)
-TRACING_TIMESTAMP = ContextVar("TRACING_TIMESTAMP", int(time.monotonic()))
 TRACK_MATCH_STATS = ContextVar("TRACK_MATCH_STATS", 2 if VIZ else 0)
 match_stats:dict[UPat, list[int|float]] = dict()
 
@@ -894,25 +893,14 @@
 if TRACK_MATCH_STATS or PROFILE:
   PatternMatcher = TrackedPatternMatcher  # type: ignore
   import atexit
-  os.makedirs(dest_dir:=temp("rewrites", append_user=True), exist_ok=True)
   @atexit.register
   def print_match_stats():
     if TRACK_MATCH_STATS >= 2:
-      with open(tmp_fn:=os.path.join(dest_dir, f"temp_pid_{os.getpid()}"), "wb") as f:
-        print(f"rewrote {len(tracked_ctxs)} graphs and matched {sum(len(r.matches) for x in tracked_ctxs for r in x)} times")
+      with open(fn:=temp("rewrites.pkl", append_user=True), "wb") as f:
+        print(f"rewrote {len(tracked_ctxs)} graphs and matched {sum(len(r.matches) for x in tracked_ctxs for r in x)} times, saved to {fn}")
         pickle.dump((tracked_keys, tracked_ctxs, uop_fields), f)
-<<<<<<< HEAD
-        f.flush()
-        os.fsync(f.fileno())
-      fn = os.path.join(dest_dir, f"{TRACING_TIMESTAMP.value}_pid_{os.getpid()}")
-      print(f"saved to {fn}")
-      os.rename(tmp_fn, fn)
-    if VIZ: launch_viz("VIZ", dest_dir)
-    if getenv("PRINT_MATCH_STATS", 1):
-=======
     if VIZ: launch_viz(VIZ, temp("rewrites.pkl", append_user=True))
     if getenv("PRINT_MATCH_STATS", TRACK_MATCH_STATS.value):
->>>>>>> 884eb53e
       ret = [0,0,0.0,0.0]
       for k,v in sorted(list(match_stats.items()), key=lambda x: x[1][2]+x[1][3]):
         loc_str = f"{k.location[0].split('/')[-1]}:{k.location[1]}"
