--- conflicted
+++ resolved
@@ -785,11 +785,7 @@
       st = time.perf_counter_ns()
       name_str = (fn:=func.__name__)+f" n{next(_name_cnt.setdefault(fn, itertools.count(1)))}"
       if TRACK_MATCH_STATS >= 2:
-<<<<<<< HEAD
-        tracked_keys.append(args[0] if args and name is None else name_str)
-=======
-        tracked_keys.append((fn:=func.__name__)+f" n{next(_name_cnt.setdefault(fn, itertools.count(1)))}")
->>>>>>> b695e8c4
+        tracked_keys.append(name_str)
         tracked_ctxs.append([])
       ret = func(*args, **kwargs)
       if TRACK_MATCH_STATS >= 2 and callable(name):
