from __future__ import annotations
from typing import Any, Optional, Union, Callable, cast, TYPE_CHECKING, Type, Sequence
import sys, time, functools, itertools, math, operator, hashlib, os, types, pickle, pathlib, inspect, weakref
from enum import auto, IntEnum, Enum
from dataclasses import dataclass, field
from tinygrad.dtype import ConstType, ImageDType, dtypes, DType, truncate
from tinygrad.helpers import ContextVar, all_int, prod, getenv, all_same, Context, partition, temp, unwrap, T, argfix, Metadata, flatten
from tinygrad.helpers import PICKLE_BUFFERS, dedup, cdiv, cmod, diskcache_put
if TYPE_CHECKING:
  from tinygrad.shape.shapetracker import ShapeTracker
  from tinygrad.device import Buffer, MultiBuffer

# wrapper around IntEnum that preserves Enum.__str__ and makes auto() unique across all FastEnum subclasses
class FastEnum(IntEnum):
  def __str__(self): return Enum.__str__(self)
  @staticmethod
  def _generate_next_value_(_, __, ___, last_values): return 1 + max([0, *last_values, *[max(c) for c in FastEnum.__subclasses__()]])

class MathTrait:
  # required to implement
  def alu(self:T, arg:Ops, *src) -> T: raise NotImplementedError
  def const_like(self:T, b:ConstLike) -> T: raise NotImplementedError

  # great functions you get!
  def ufix(self, x): return self.const_like(x) if not isinstance(x, MathTrait) else x
  def _binop(self, op, x, reverse): return self.ufix(x).alu(op, self) if reverse else self.alu(op, self.ufix(x))
  def logical_not(self): return self.ne(True)
  def neg(self):
    if (dtype:=getattr(self, 'dtype')) is None: raise TypeError(f"MathTraits __neg__ requires a dtype, {self=}")
    return self.logical_not() if dtype.scalar() == dtypes.bool else self*(-1)
  def add(self, x, reverse=False): return self._binop(Ops.ADD, x, reverse)
  def mul(self, x, reverse=False): return self._binop(Ops.MUL, x, reverse)
  def bitwise_and(self, x, reverse=False): return self._binop(Ops.AND, x, reverse)
  def bitwise_or(self, x, reverse=False): return self._binop(Ops.OR, x, reverse)
  def bitwise_xor(self, x, reverse=False): return self._binop(Ops.XOR, x, reverse)
  def idiv(self, x, reverse=False): return self._binop(Ops.IDIV, x, reverse)
  def mod(self, x, reverse=False): return self._binop(Ops.MOD, x, reverse)
  def sub(self, x, reverse=False): return self.ufix(x).alu(Ops.ADD, -self) if reverse else self.alu(Ops.ADD, self.ufix(-x))
  def div(self, x, reverse=False): return (self.ufix(x)*self.alu(Ops.RECIP)) if reverse else (self*self.ufix(x).alu(Ops.RECIP))

  def __neg__(self): return self.neg()

  def __add__(self, x): return self.add(x)
  def __sub__(self, x): return self.sub(x)
  def __mul__(self, x): return self.mul(x)
  def __truediv__(self, x): return self.div(x)
  def __floordiv__(self, x): return self.idiv(x)  # TODO: idiv is trunc div, not floordiv
  def __mod__(self, x): return self.mod(x)
  def __and__(self, x): return self.bitwise_and(x)
  def __or__(self, x): return self.bitwise_or(x)
  def __xor__(self, x): return self.bitwise_xor(x)

  def __radd__(self, x): return self.add(x, True)
  def __rsub__(self, x): return self.sub(x, True)
  def __rmul__(self, x): return self.mul(x, True)
  def __rtruediv__(self, x): return self.div(x, True)
  def __rfloordiv__(self, x): return self.idiv(x, True)
  def __rand__(self, x): return self.bitwise_and(x, True)
  def __ror__(self, x): return self.bitwise_or(x, True)
  def __rxor__(self, x): return self.bitwise_xor(x, True)
  def __rmod__(self, x): return self.mod(x, True)

  def __lt__(self, x): return self.alu(Ops.CMPLT, self.ufix(x))
  def __gt__(self, x): return self.ufix(x).alu(Ops.CMPLT, self)
  def __ge__(self, x): return (self < x).logical_not()
  def __le__(self, x): return (self > x).logical_not()

  def ne(self, x): return self.alu(Ops.CMPNE, self.ufix(x))
  def eq(self, x): return self.ne(x).logical_not()
  def __ne__(self, x): return self.ne(x)
  # NOTE: __eq__ isn't overridden, and means the same thing as is by default

  def lshift(self, x, reverse=False): return self._binop(Ops.SHL, x, reverse)
  def rshift(self, x, reverse=False): return self._binop(Ops.SHR, x, reverse)
  def __lshift__(self, x): return self.lshift(x)
  def __rshift__(self, x): return self.rshift(x)
  def __rlshift__(self, x): return self.lshift(x, True)
  def __rrshift__(self, x): return self.rshift(x, True)

  def maximum(self, x): return self.alu(Ops.MAX, self.ufix(x))
  def minimum(self, x): return -(-self).maximum(-x)
  def where(self, x, y):
    if type(self) is type(x): return self.alu(Ops.WHERE, x, x.ufix(y))
    if type(self) is type(y): return self.alu(Ops.WHERE, y.ufix(x), y)
    raise RuntimeError("where needs at least one UOp arg")
  def threefry(self, seed): return self.alu(Ops.THREEFRY, seed)
  def reciprocal(self): return self.alu(Ops.RECIP)
  def sqrt(self): return self.alu(Ops.SQRT)
  def sin(self): return self.alu(Ops.SIN)
  def log2(self): return self.alu(Ops.LOG2)
  def exp2(self): return self.alu(Ops.EXP2)
  def pow(self, x): return self.alu(Ops.POW, self.ufix(x))

# the order of these Ops controls the order of the toposort
class Ops(FastEnum):
  # uops that aren't rendered
  SINK = auto(); CONTIGUOUS = auto(); CONTIGUOUS_BACKWARD = auto(); DETACH = auto(); KERNEL = auto(); UNIQUE = auto() # noqa: E702

  # MetaOps
  COPY = auto(); BUFFER_VIEW = auto(); MSELECT = auto(); MSTACK = auto() # noqa: E702

  # blocks in linearizer
  BLOCK = auto(); BLOCKSTART = auto(); BLOCKEND = auto(); BLOCKFINAL = auto() # noqa: E702

  # movement ops!
  RESHAPE = auto(); PERMUTE = auto(); EXPAND = auto(); PAD = auto(); SHRINK = auto(); FLIP = auto() # noqa: E702

  # misc ops
  UNROLL = auto(); CONTRACT = auto() # noqa: E702
  VIEW = auto(); DEFINE_GLOBAL = auto(); BUFFER = auto() # noqa: E702
  DEFINE_VAR = auto(); DEFINE_LOCAL = auto(); DEFINE_ACC = auto() # noqa: E702
  VALID = auto(); SPECIAL = auto(); NOOP = auto() # noqa: E702

  # reduce
  REDUCE_AXIS = auto(); REDUCE = auto(); ALLREDUCE = auto() # noqa: E702

  # helper ops
  GEP = auto(); VECTORIZE = auto(); CAT = auto(); PTRCAT = auto() # noqa: E702

  # UnaryOps
  CAST = auto(); BITCAST = auto(); EXP2 = auto(); LOG2 = auto(); SIN = auto(); SQRT = auto(); RECIP = auto(); NEG = auto() # noqa: E702

  # load/store before math
  LOAD = auto(); STORE = auto() # noqa: E702

  # early INDEX
  INDEX = auto()

  # math ops
  WMMA = auto()

  # BinaryOps
  ADD = auto(); MUL = auto(); SHL = auto(); SHR = auto(); IDIV = auto(); MAX = auto(); MOD = auto(); CMPLT = auto(); CMPNE = auto() # noqa: E702
  XOR = auto(); OR = auto(); AND = auto(); THREEFRY = auto(); SUB = auto(); FDIV = auto(); POW = auto() # noqa: E702

  # TernaryOps
  WHERE = auto(); MULACC = auto() # noqa: E702

  # assignment ops
  ASSIGN = auto()
  BIND = auto()

  # control flow ops
  BARRIER = auto(); RANGE = auto(); IF = auto(); ENDRANGE = auto(); ENDIF = auto(); GBARRIER = auto() # noqa: E702

  # consts last!
  VCONST = auto(); CONST = auto() # noqa: E702

  # device
  DEVICE = auto()
  MULTI = auto()

  # CUSTOMI is inline
  CUSTOM = auto(); CUSTOMI = auto() # noqa: E702
  IGNORE = auto(); FUSE = auto() # noqa: E702

class GroupOp:
  Unary = {Ops.EXP2, Ops.LOG2, Ops.SIN, Ops.SQRT, Ops.RECIP, Ops.NEG}
  Binary = {Ops.ADD, Ops.MUL, Ops.IDIV, Ops.MAX, Ops.MOD, Ops.CMPLT, Ops.CMPNE, Ops.XOR, Ops.SHL, Ops.SHR, Ops.OR, Ops.AND, Ops.THREEFRY,
            Ops.SUB, Ops.FDIV, Ops.POW}
  Ternary = {Ops.WHERE, Ops.MULACC}
  ALU = set.union(Unary, Binary, Ternary)

  Irreducible = {Ops.CONST, Ops.DEFINE_VAR, Ops.SPECIAL, Ops.RANGE}
  Movement = {Ops.RESHAPE, Ops.EXPAND, Ops.PERMUTE, Ops.PAD, Ops.SHRINK, Ops.FLIP}

  Buffer = {Ops.LOAD, Ops.STORE, Ops.VALID, Ops.CONST, Ops.DEFINE_VAR}
  Block = {Ops.BLOCK, Ops.BLOCKEND, Ops.BLOCKSTART}

  # BinaryOps that can be flipped
  Commutative = {Ops.ADD, Ops.MUL, Ops.MAX, Ops.CMPNE, Ops.XOR, Ops.AND, Ops.OR}

  # BinaryOps where f(f(a,b),c) = f(a,f(b,c))
  Associative = {Ops.ADD, Ops.MUL, Ops.AND, Ops.OR, Ops.MAX}

  # BinaryOps that satisfy f(x,x)=x see https://en.wikipedia.org/wiki/Idempotence
  Idempotent = {Ops.OR, Ops.AND, Ops.MAX}

  # do not preserve f(0) = 0
  UnsafePad = {Ops.RECIP, Ops.LOG2, Ops.EXP2, Ops.IDIV, Ops.POW}

  Meta = {Ops.COPY, Ops.BUFFER_VIEW}

  All = set(Ops)

# https://en.wikipedia.org/wiki/Identity_element
def identity_element(op:Ops, dt:DType) -> ConstType: return dtypes.as_const({Ops.ADD:0, Ops.MUL:1, Ops.MAX:dtypes.min(dt)}[op], dt)

def can_pad(root:UOp, edges:dict[UOp, None]) -> bool:
  return all(u.op not in GroupOp.UnsafePad for u in root.toposort(gate=lambda x:x not in edges))

# With True as the default, this matches the old symbolic behavior
def resolve(x:UOp|bool, default:bool=True):
  if isinstance(x, bool): return x
  assert x.dtype == dtypes.bool, "UOp in resolve must be bool"
  # NOTE: generating the text for the exception is expensive, so we do this
  return bool(sx.vmin) if (sx:=x.simplify()).vmin == sx.vmax else default

# smax/smin are replacements for max/min that preserve symbolic
def _suop(lst, uop_fxn, python_fxn):
  uops, nums = partition(lst, lambda x: isinstance(x, UOp))
  return ssimplify(functools.reduce(uop_fxn, uops + ([python_fxn(nums)] if nums else [])))
def smax(*lst): return _suop(argfix(*lst), UOp.maximum, max)
def smin(*lst): return _suop(argfix(*lst), UOp.minimum, min)
def srender(x) -> str: return x.render() if isinstance(x, UOp) else str(x)

def ssimplify(uop): return uop.ssimplify() if isinstance(uop, UOp) else uop
def sym_infer(uop: Union[UOp, int], var_vals: dict[UOp, int]) -> int: return uop.sym_infer(var_vals) if isinstance(uop, UOp) else uop

# used for UOp and UPat
def pretty_print(x:Any, rep:Callable, srcfn=lambda x: x.src, cache=None, d=0)->str:
  def dfs(x:Any, cache:dict):
    for s in srcfn(x) or []:
      cache.setdefault(s, [len(cache), 0, False])[1] += 1
      if cache[s][1] == 1: dfs(s, cache)
  if cache is None: dfs(x, cache:={})
  if (cx:=cache.setdefault(x, [0,0,False]))[2]: return f"{' '*d} x{cx[0]}"
  cx[2], srcs = True, ('None' if srcfn(x) is None else ''.join(f'\n{pretty_print(s, rep, srcfn, cache, d+2)},' for s in srcfn(x)))
  return f"{' '*d}{f'x{cx[0]}:=' * (cx[1]>1)}{rep(x)}" % srcs

class UOpMetaClass(type):
  ucache:dict[tuple, weakref.ReferenceType[UOp]] = {}
  def __call__(cls, op:Ops, dtype:DType=dtypes.void, src:tuple[UOp,...]=tuple(), arg:Any=None, tag:Any=None,
               metadata:tuple[Metadata,...]|None=None, _buffer:Buffer|None=None):
    if (wret:=UOpMetaClass.ucache.get(key:=(op, dtype, src, arg, tag), None)) is not None and (ret:=wret()) is not None: return ret
    UOpMetaClass.ucache[key] = ref = weakref.ref(created:=super().__call__(*key))
    for s in src: s.children.add(ref)
    if metadata is not None: all_metadata[created] = metadata
    # NOTE: this value is set by pickle when pickling a realized tensor
    if _buffer is not None:
      assert op is Ops.BUFFER, f"trying to set Buffer {_buffer} for {op}"
      buffers[created] = _buffer
    return created

# some uops map to other stuff
buffers:weakref.WeakKeyDictionary[UOp, Buffer|MultiBuffer] = weakref.WeakKeyDictionary() # this maps BUFFER uops to their device Buffers
all_metadata:weakref.WeakKeyDictionary[UOp, tuple[Metadata, ...]] = weakref.WeakKeyDictionary() # TODO: should this be here?

# NOTE: this should be frozen, but frozen is slower
@dataclass(eq=False, slots=True)
class UOp(MathTrait, metaclass=UOpMetaClass):
  op:Ops
  dtype:DType = dtypes.void
  src:tuple[UOp, ...] = tuple()
  arg:Any = None
  tag:Any = None
  children:set[weakref.ref[UOp]] = field(default_factory=set)
  def __del__(self):
    if self.op is Ops.BUFFER and (buffer:=buffers.get(self)) is not None: buffer.ref(-1)
    if (ref:=UOpMetaClass.ucache.get(k:=(self.op, self.dtype, self.src, self.arg, self.tag))) is not None:
      for s in self.src: s.children.discard(ref)
      del UOpMetaClass.ucache[k]
  def __reduce__(self):
    args = [self.op, self.dtype, self.src, self.arg, self.tag, self.metadata]
    if self.op is Ops.BUFFER and self.realized is not None and PICKLE_BUFFERS: args.append(self.realized)
    return UOp, tuple(args)
  def replace(self, **kwargs) -> UOp:
    new_args = (kwargs.pop("op", self.op), kwargs.pop("dtype", self.dtype), kwargs.pop("src", self.src),
                kwargs.pop("arg", self.arg), kwargs.pop("tag", self.tag))
    assert len(kwargs) == 0, f"unused kwargs in replace {list(kwargs)}"
    if (self.op, self.dtype, self.src, self.arg, self.tag) == new_args: return self
    return UOp(*new_args)
  @functools.cached_property
  def key(self) -> bytes:
    return hashlib.sha256(str((self.op, self.dtype, self.arg)).encode() + b"".join([s.key for s in self.src])).digest()
  def __repr__(self): return pretty_print(self, lambda x: f"{type(self).__name__}({x.op}, {x.dtype}, arg={x.argstr()}, src=(%s))")
  def argstr(self): return f'({", ".join(map(str, self.arg))})' if self.op is Ops.REDUCE_AXIS else repr(self.arg)

  @functools.cached_property
  def parents(self:UOp) -> dict[UOp, None]:
    ret = {s:None for s in self.src}
    for s in self.src: ret.update(s.parents)
    return ret
  @property
  def sparents(self:UOp) -> dict[UOp, None]: return {self:None, **self.parents}

  def toposort(self, gate:Callable|None=None) -> dict[UOp, None]:
    ret: dict[UOp, None] = {}
    stack: list[tuple[UOp, bool]] = [(self, False)] # each stack entry is (node, visited_flag)
    while stack:
      node, visited = stack.pop()
      if node in ret: continue
      if not visited:
        if gate is None or gate(node):
          stack.append((node, True))  # push node back on stack to process after its parents
          for parent in reversed(node.src): stack.append((parent, False)) # push parents on the stack
      else: ret[node] = None # second time i'm seeing this node, add it to returned toposort
    return ret

  # returns map of UOps to their children in the graph rooted by self
  def get_children_map(self) -> dict[UOp, dict[UOp, None]]:
    ret: dict[UOp, dict[UOp, None]] = {}
    for u in self.toposort():
      ret[u] = {}
      for s in u.src: ret[s][u] = None
    return ret

  @functools.cached_property
  def tuplize(self:UOp) -> tuple:
    return (self.op.value, self.arg, self.dtype,)+tuple([x.tuplize for x in self.src])

  # *** uop shape stuff ***

  @functools.cached_property
  def st(self) -> ShapeTracker|None:
    # VIEW and MovementOps define a new ShapeTracker from the arg
    if self.op is Ops.VIEW: return self.arg
    if self.op in GroupOp.Movement: return unwrap(self.src[0].st).mop(self.op, self.arg)
    # BufferOps and ASSIGN flow ShapeTracker from a direct edge
    if self.op in GroupOp.Buffer: return views[0] if (views:=[x.st for x in self.src if x.op is Ops.VIEW]) else None
    if self.op is Ops.ASSIGN: return self.src[0].st

    from tinygrad.shape.shapetracker import ShapeTracker
    # BUFFER/BUFFER_VIEW and KERNEL only have a size
    if self.op in {Ops.BUFFER, Ops.BUFFER_VIEW}: return ShapeTracker.from_shape((self.size,))
    if self.op is Ops.KERNEL: return ShapeTracker.from_shape((self.arg.ast.size,))

    # otherwise we get the shape from sources
    if not (src_sts := [x.st for x in self.src if x.st is not None]): return None
    assert all_same([x.shape for x in src_sts]), f"UOp sources must have the same shape {self} {[x.shape for x in src_sts]}"
    match self.op:
      case Ops.MULTI: shape = tuple(self.src[0].shape[a]*len(self.device) if a == self.axis else s for a,s in enumerate(self.src[0].shape))
      case Ops.BITCAST:
        shape = src_sts[0].shape
        if self.dtype.itemsize != (input_sz:=self.src[0].dtype.itemsize): shape = shape[:-1]+((shape[-1]*input_sz) // self.dtype.itemsize,)
      case Ops.REDUCE_AXIS | Ops.WMMA: shape = src_sts[0].reduce(self.axis_arg)
      case _: shape = src_sts[0].shape
    return ShapeTracker.from_shape(shape)

  @functools.cached_property
  def full_shape(self) -> tuple[sint, ...]:
    if self.op is Ops.VIEW: return self.shape
    # NOTE: if a parent doesn't have st its full_shape is empty
    parent_shapes = [x.full_shape for x in self.src]
    return tuple(smax(x) for x in zip(*[x for x in parent_shapes if x != ()]))
  @property
  def shape(self) -> tuple[sint, ...]: return unwrap(self.st).shape
  @property
  def size(self) -> int: return self.arg[0] if self.op is Ops.BUFFER_VIEW else self.arg if self.op is Ops.BUFFER else unwrap(self.st).size

  # *** uop evaluation ***

  def simplify(self):
    # late import!
    from tinygrad.codegen.symbolic import symbolic
    with Context(TRACK_MATCH_STATS=0):
      return graph_rewrite(self, symbolic)
  def ssimplify(self) -> Union[UOp, ConstType]: return ret.arg if (ret:=self.simplify()).op is Ops.CONST else ret
  def _eval(self, dtype, expected_type:Type[T]) -> T:
    assert self.dtype in dtype, f"eval with wrong dtype {self}"
    vmin, vmax = (simple_self:=self.simplify())._min_max
    if vmin != vmax: raise ValueError(f"eval failed to be a single number, range is {vmin} to {vmax} in {simple_self.render()}")
    assert isinstance(vmin, expected_type), f"vmin is wrong dtype {type(vmin)} != {expected_type}"
    return vmin
  def __bool__(self): return self._eval((dtypes.bool,), bool)
  def __int__(self): return self._eval(dtypes.ints, int)
  def __float__(self): return self._eval(dtypes.floats, float)
  def substitute(self, dvars:dict[UOp, UOp], name:str|None=None):
    dvars = {k:v for k,v in dvars.items() if k is not v}
    if len(dvars) == 0: return self
    with Context(TRACK_MATCH_STATS=(0 if name is None else TRACK_MATCH_STATS.value)):
      return graph_rewrite(self, _substitute, dvars, bottom_up=True, name=name)

  # *** uop syntactic sugar ***

  @property
  def st_arg(self) -> ShapeTracker:
    assert self.op in GroupOp.Buffer, f"st_arg called on {self.op}"
    return unwrap(self.st)
  @property
  def axis_arg(self) -> tuple[int, ...]:
    assert self.op in {Ops.REDUCE_AXIS, Ops.WMMA}, f"axis_arg called on {self.op}"
    ret = self.arg[1] if self.op is Ops.REDUCE_AXIS else self.arg[7]
    assert isinstance(ret, tuple) and all(isinstance(x, int) for x in ret), f"axis_arg trying to return {ret}"
    return ret
  def sink(self, *srcs:UOp|None, **kwargs): return UOp(Ops.SINK, dtypes.void, (self,)+tuple([x for x in srcs if x is not None]), **kwargs)
  def detach(self): return UOp(Ops.DETACH, self.dtype, (self,))
  def index(self, idx:UOp, valid:UOp|None=None): return UOp(Ops.INDEX, self.dtype, (self,idx,valid) if valid is not None else (self,idx))
  def const_like(self, b:ConstLike):
    # constants can optionally have a DEVICE source
<<<<<<< HEAD
    if self._device is not None or self.st is not None: return UOp.metaop(Ops.CONST, self.shape, self.dtype, self._device, b, unique=len(self.src) == 2)
    return UOp.const(self.dtype, b)
=======
    return UOp.const(self.dtype, b, device=self._device, shape=self.shape if self.st is not None else None)
>>>>>>> 5170f387
  def broadcast(self, count:int):
    assert self.dtype.count == 1
    if count == 1: return self
    return UOp(Ops.VECTORIZE, self.dtype.vec(count), (self,)*count)
  def cast(self, dtype:DType):
    if self.dtype == dtype: return self
    return UOp(Ops.CAST, dtype, (self,))
  def cast_vec(self, dtype:DType): return UOp(Ops.CAST, dtype.vec(self.dtype.count), (self,))
  def bitcast(self, dtype:DType): return UOp(Ops.BITCAST, dtype, (self,))
  def gep(self, i:Union[tuple[int, ...], int]):
    if isinstance(i, tuple) and len(i) == 1: return self.gep(i[0])
    if isinstance(i, int):
      # NOTE: these are just shortcuts to not have to create and fold later
      if self.op is Ops.VECTORIZE: return self.src[i]
      if self.op is Ops.VCONST: return UOp.const(self.dtype.scalar(), self.arg[i])
      if self.op is Ops.CONST: return UOp.const(self.dtype.scalar(), self.arg)
      i = (i,)
    return UOp(Ops.GEP, self.dtype.scalar().vec(len(i)) if len(i) > 1 else self.dtype.scalar(), (self,), i)
  def load(self, *src:UOp, **kwargs):
    if 'dtype' not in kwargs: kwargs['dtype'] = self.dtype.base
    return UOp(Ops.LOAD, src=(self,)+src, **kwargs)
  def store(self, *src:UOp, **kwargs): return UOp(Ops.STORE, dtypes.void, (self,)+src, **kwargs)
  def alu(self, arg, *src:UOp):
    out_dtype = (self, *src)[-1].dtype
    if arg in {Ops.CMPLT, Ops.CMPNE}: out_dtype = dtypes.bool.vec(out_dtype.count) if out_dtype.count > 1 else dtypes.bool
    return UOp(arg, out_dtype, (self,)+src)
  @staticmethod
  def const(dtype:DType, b:ConstLike, device:str|tuple[str, ...]|None=None, shape:tuple[sint, ...]|None=None):
    if isinstance(b, UOp): return b.unbind()[0] if b.op is Ops.BIND else b
    if isinstance(b, tuple) and all_same(b): b = b[0]  # doesn't have to be a VCONST if they are all the same
    ret = UOp(Ops.VCONST if isinstance(b, tuple) else Ops.CONST, dtype, arg=dtypes.as_const(b, dtype))
    if shape is not None:
      from tinygrad.shape.shapetracker import ShapeTracker
      ret = ret.replace(src=(ShapeTracker.from_shape(()).reshape((1,)*len(shape)).expand(shape).to_uop(),))
    if device is not None:
      ret = ret.replace(src=(UOp(Ops.DEVICE, arg=device).view(unwrap(ret.st)),))
    return ret
  def valid(self): return UOp.where(UOp(Ops.VALID, dtypes.bool, (UOp(Ops.VIEW, arg=self.st),)), self.const_like(self.base.arg), 0)
  @staticmethod
  def range(dtype:DType, end:sint, idx:int): return UOp(Ops.RANGE, dtype=dtype, src=(sint_to_uop(end),), arg=idx)
  def r(self, op:Ops, axis:tuple[int, ...]):
    axis = tuple(sorted([x for x in axis if resolve(self.shape[x] != 1)]))
    return self if len(axis) == 0 else UOp(Ops.REDUCE_AXIS, self.dtype, (self,), (op, axis))
  def assign(self, x:UOp): return UOp(Ops.ASSIGN, self.dtype, (self,x))
  def reduce(self, *src:UOp, **kwargs): return UOp(Ops.REDUCE, kwargs.pop('dtype', self.dtype), src=(self,)+src, **kwargs)
  def contiguous(self): return self.alu(Ops.CONTIGUOUS)
  def contiguous_backward(self): return self.alu(Ops.CONTIGUOUS_BACKWARD)
  def fuse(self): return self.alu(Ops.FUSE)
  def gbarrier(self): return self.alu(Ops.GBARRIER)
  def allreduce(self, op, device:str|tuple[str, ...]|UOp):
    assert isinstance(self.device, tuple), f"allreduce must be on tuple {self.device} isn't"
    return UOp(Ops.ALLREDUCE, self.dtype, (self, UOp(Ops.DEVICE, arg=device) if not isinstance(device, UOp) else device), op)

  # *** from MultiLazyBuffer ***

  def multi(self, axis:int|None):
    assert isinstance(self.device, tuple), f"multi device must be tuple, {self.device} isn't"
    assert axis is not None, "multi None is no longer supported"
    return UOp(Ops.MULTI, self.dtype, (self,), axis)

  @property
  def bounds(self):
    if self.axis is None: raise RuntimeError("bounds is not defined when axis is None")
    return tuple(itertools.pairwise(itertools.accumulate([self.src[0].shape[self.axis] for _ in self.device], initial=0)))

  @functools.cached_property
  def axis(self) -> Optional[int]:
    if self.op is Ops.MULTI: return self.arg
    # NOTE: they all have to share an axis, we always choose [-1]
    if self.op in GroupOp.ALU: return axes[-1] if (axes := dedup([x.axis for x in self.src if x.axis is not None])) else None
    if len(self.src) == 0: return None
    src_axis = self.src[0].axis
    if self.op is Ops.REDUCE_AXIS: return None if src_axis is not None and src_axis in self.arg[1] else src_axis
    if self.op is Ops.RESHAPE:
      if src_axis is None: return None
      arg_acc:list[sint] = list(itertools.accumulate(self.arg, operator.mul, initial=1))
      # new_axis is the last one that preserves prod(prior to new_axis) and must not move items between shards
      # TODO: what to do about shrinking to self.shape[self.axis]==1 len(self.real_lbs)==1?
      return len(arg_acc) - arg_acc[::-1].index(prod(self.src[0].shape[:src_axis])) - 1
    if self.op is Ops.PERMUTE: return self.arg.index(src_axis) if src_axis is not None else None
    return src_axis

  def _unshard(self, axis:int) -> UOp:
    bsz, dcount = self.shape[axis], len(self.device)
    dnum = UOp.variable("_device_num", 0, dcount-1)
    return self.pad(tuple((0,0) if a != axis else (bsz*dnum, bsz*(dcount-1) - bsz*dnum) for a in range(len(self.shape))))

  def _shard(self, axis:int) -> UOp:
    dcount = len(self.device)
    dnum = UOp.variable("_device_num", 0, dcount-1)
    if self.shape[axis] % dcount != 0: raise RuntimeError(f"multi axis uneven: {self.shape[axis]=} {axis=} {dcount=}")
    sz = self.shape[axis] // dcount
    return self.shrink(tuple((0,s) if i != axis else (dnum*sz,dnum*sz+sz) for i,s in enumerate(self.shape)))
  def shard(self, devices:tuple[str, ...], axis:int) -> UOp: return self.copy_to_device(devices)._shard(axis).multi(axis)

  # *** from LazyBuffer ***

<<<<<<< HEAD
  @staticmethod
  def metaop(op:Ops, shape:tuple[sint, ...], dtype:DType, device:str|tuple[str, ...]|None=None, arg=None, unique=True) -> UOp:
    from tinygrad.shape.shapetracker import ShapeTracker
    # Tensor const is CONST(VIEW(DEVICE)) -> RESHAPE -> EXPAND
    if op is Ops.CONST:
      assert isinstance(arg, get_args(ConstType)), f"trying to create CONST with {arg=}"
      return UOp.const(dtype, unwrap(arg)).replace(src=(UOp(Ops.VIEW, dtypes.void, () if device is None else (UOp(Ops.DEVICE, arg=device),),
                 ShapeTracker.from_shape(()).reshape((1,)*len(shape)).expand(shape)),)+((UOp.unique(),) if unique else ()))
    # Tensor variable binding is BIND(VAR(VIEW(DEVICE)), CONST(VIEW(DEVICE)))
    assert op is Ops.BIND, f"unknown op {op}"
    var, val = arg.unbind()
    return var.replace(src=(UOp(Ops.VIEW, dtypes.void, (UOp(Ops.DEVICE, arg=device),), ShapeTracker.from_shape(shape)),)).bind(val)
=======
>>>>>>> 5170f387
  def copy_to_device(self, device:str|tuple[str, ...]|UOp, arg=None):
    assert arg is None or isinstance(self.device, tuple)
    inp = self if arg is None else UOp(Ops.MSELECT, self.dtype, src=(self,), arg=arg)
    return UOp(Ops.COPY, self.dtype, (inp, UOp(Ops.DEVICE, arg=device) if not isinstance(device, UOp) else device))
  def mselect(self, arg:int) -> UOp: return UOp(Ops.MSELECT, self.dtype, (self,), arg)
  @property
  def metadata(self) -> tuple[Metadata, ...]|None: return all_metadata.get(self, None)

  # *** uop movement ops ***

  @property
  def base(self) -> UOp:
    if (self.op is Ops.VIEW and len(self.src) != 0) or self.op in GroupOp.Movement: return self.src[0].base
    if self.op is Ops.MULTI: return self.src[0].base  # MULTI is really a VIEW
    return self
  def view(self, new_st:ShapeTracker) -> UOp: return UOp(Ops.VIEW, self.dtype, (self,), new_st)

  def _mop(self, op:Ops, arg):
    ret = UOp(op, self.dtype, (self,), arg)
    if self.st == ret.st: return self  # ignore NOOPs, also check ret.st
    return ret

  def reshape(self, arg:tuple[sint, ...]): return self._mop(Ops.RESHAPE, arg)
  def pad(self, arg:tuple[tuple[sint, sint], ...]): return self._mop(Ops.PAD, arg)
  def expand(self, arg:tuple[sint, ...]): return self._mop(Ops.EXPAND, arg)
  def permute(self, arg:tuple[sint, ...]): return self._mop(Ops.PERMUTE, arg)
  def shrink(self, arg:tuple[tuple[sint, sint], ...]): return self._mop(Ops.SHRINK, arg)
  def flip(self, arg:tuple[bool, ...]): return self._mop(Ops.FLIP, arg)

  # *** uop UNIQUE ***

  # TODO: use this in Buffer
  unique_num = itertools.count(0)
  @staticmethod
  def unique(): return UOp(Ops.UNIQUE, arg=next(UOp.unique_num))

  # *** uop Buffer stuff ***

  @staticmethod
  def new_buffer(device:str|tuple[str, ...], size:int, dtype:DType): return UOp(Ops.BUFFER, dtype, (UOp.unique(), UOp(Ops.DEVICE, arg=device)), size)
  @property
  def device(self) -> str|tuple[str, ...]: return cast(str|tuple[str, ...], unwrap(self._device))
  @functools.cached_property
  def _device(self) -> Optional[str|tuple[str, ...]]:
    if self.op is Ops.DEVICE: return self.arg
    if self.op is Ops.MSELECT:
      assert isinstance(self.src[0].device, tuple), "mselect must be on tuple device"
      return self.src[0].device[self.arg]
    if self.op is Ops.MSTACK: return tuple(cast(str, x.device) for x in self.src)
    if self.op in {Ops.COPY, Ops.BUFFER, Ops.ALLREDUCE}: return self.src[1].device
    return dsrcs[0]._device if len(dsrcs:=[x for x in self.src if x._device is not None]) != 0 else None
  @property
  def buf_uop(self) -> UOp:
    if self.op is Ops.BUFFER: return self
    if self.op is Ops.MSELECT: return self.src[0].buf_uop.mselect(self.arg)
    if self.op is Ops.MSTACK: return UOp(Ops.MSTACK, self.dtype, src=tuple(x.buf_uop for x in self.src))
    assert self.op is Ops.ASSIGN, f"must be ASSIGN {self.op}"
    return self.src[0].base
  @property
  def buffer(self) -> Buffer|MultiBuffer:
    from tinygrad.device import Buffer, MultiBuffer
    if self is not self.base:
      assert unwrap(self.st).contiguous, "VIEW only works here if it's contiguous"
      return self.src[0].buffer
    if self.op is Ops.MSELECT:
      ret = self.src[0].buffer
      assert isinstance(ret, MultiBuffer)
      return ret.bufs[self.arg]
    if self.op is Ops.MSTACK:
      ret = MultiBuffer.__new__(MultiBuffer)
      ret.bufs = [cast(Buffer, x.buffer) for x in self.src]
      assert all_same([x.size for x in ret.bufs]) and all_same([x.dtype for x in ret.bufs]), "multibuffers mismatch buffers"
      return ret
    assert self.op is Ops.BUFFER, f"must be BUFFER {self.op}"
    if (cret:=buffers.get(self)) is not None: return cret
    rdtype = self.dtype if isinstance(self.dtype, ImageDType) else self.dtype.base
    if isinstance(self.device, tuple): ret = MultiBuffer(self.device, self.size, rdtype).ref(1)
    else: ret = Buffer(self.device, self.size, rdtype).ref(1)
    buffers[self] = ret
    return ret
  @property
  def realized(self) -> Optional[Buffer|MultiBuffer]: return self.buffer if self.op is Ops.BUFFER and self.buffer.is_allocated() else None
  @property
  def is_realized(self) -> bool:
    return all(x.base.realized is not None for x in self.base.src) if self.base.op is Ops.MULTI else self.base.realized is not None

  # *** uop Variable stuff ***

  @staticmethod
  def variable(name:str, min_val:ConstType, max_val:ConstType, dtype:DType=dtypes.int):
    assert not isinstance(min_val, UOp) and not isinstance(max_val, UOp), f"can't create Variable {name} with {min_val}/{max_val}"
    return UOp(Ops.DEFINE_VAR, dtype, arg=(name, min_val, max_val))
  @property
  def expr(self):
    assert self.op is Ops.DEFINE_VAR, f"op is {self.op}, need DEFINE_VAR"
    return self.arg[0]
  def bind(self, val:int):
    assert self.op is Ops.DEFINE_VAR, f"op is {self.op}, need DEFINE_VAR"
    assert self.arg[1] <= val and val <= self.arg[2], f"bind {val} not in range [{self.arg[1]}, {self.arg[2]}]"
    return UOp(Ops.BIND, self.dtype, (self, self.const_like(val)))
  def unbind(self) -> tuple[Variable, int]:
    assert self.op is Ops.BIND and self.src[0].op is Ops.DEFINE_VAR and self.src[1].op is Ops.CONST, f"can't unbind {self}"
    return self.src[0], self.src[1].arg
  @property
  def val(self) -> int: return self.unbind()[1]
  def vars(self) -> set[UOp]:
    bound_vars = set([x for x in self.toposort() if x.op is Ops.BIND and x.src[0].op is Ops.DEFINE_VAR])
    bound_var_base = set(x.src[0] for x in bound_vars)
    all_vars = set([x for x in self.toposort() if x.op is Ops.DEFINE_VAR])
    return bound_vars.union(set([x for x in all_vars if x not in bound_var_base]))
  def variables(self) -> list[Variable]:
    st_vars: list[set[Variable]] = [x.st_arg.vars() for x in self.toposort() if x.op in GroupOp.Buffer]
    return sorted(set.union(*st_vars, set([x.unbind()[0] if x.op is not Ops.DEFINE_VAR else x for x in self.vars()])), key=lambda v: v.arg)

  # *** uop symbolic stuff ***

  def is_increasing(self:UOp) -> bool:
    # is f a monotonically increasing function regards its input
    if self.op in GroupOp.Irreducible: return True
    if self.op is Ops.ADD: return self.src[0].is_increasing() and self.src[1].is_increasing()
    if self.op in (Ops.MUL, Ops.IDIV) and self.src[1].op is Ops.CONST and self.src[1].arg >= 0: return self.src[0].is_increasing()
    return False  # False if not sure
  def const_factor(self) -> int:
    """largest known int that divides self"""
    # TODO: for negatives it's not the largest
    if self.op is Ops.CONST: return self.arg
    if self.op is Ops.VCONST: return math.gcd(*self.arg)
    if self.op is Ops.ADD: return math.gcd(self.src[0].const_factor(), self.src[1].const_factor())
    if self.op is Ops.MUL: return self.src[0].arg if self.src[0].op is Ops.CONST else self.src[1].arg if self.src[1].op is Ops.CONST else 1
    return 1
  def divides(self, v:int) -> UOp|None:
    if v==1: return self
    if self.op is Ops.CONST: return self.const_like(self.arg//v) if self.arg%v == 0 else None
    if self.op is Ops.VCONST: return self.const_like(tuple(x//v for x in self.arg)) if all(x%v == 0 for x in self.arg) else None
    if self.op is Ops.ADD: return d0+d1 if (d0:=self.src[0].divides(v)) is not None and (d1:=self.src[1].divides(v)) is not None else None
    if self.op is Ops.MUL:
      if (d0:=self.src[0].divides(v)) is not None: return d0 * self.src[1]
      if (d1:=self.src[1].divides(v)) is not None: return self.src[0] * d1
    return None # generic None if we aren't sure
  @property
  def vmin(self) -> ConstType: return self._min_max[0]
  @property
  def vmax(self) -> ConstType: return self._min_max[1]
  @functools.cached_property
  def _min_max(self) -> tuple[ConstType, ConstType]:
    if self.op in GroupOp.Binary and not dtypes.is_float(self.dtype):
      (s0_vmin, s0_vmax), (s1_vmin, s1_vmax) = self.src[0]._min_max, self.src[1]._min_max
      if self.op is Ops.ADD: return s0_vmin+s1_vmin, s0_vmax+s1_vmax
      if self.op is Ops.SUB: return s0_vmin-s1_vmax, s0_vmax-s1_vmin
      if self.op is Ops.AND and s1_vmin == s1_vmax and s0_vmin >= 0 and s1_vmin >= 0: return min(0, s0_vmin), min(s0_vmax, s1_vmax)
      if self.op is Ops.MUL: return min(vals:=(s0_vmin*s1_vmin, s0_vmin*s1_vmax, s0_vmax*s1_vmin, s0_vmax*s1_vmax)), max(vals)
      # SHL/SHR on consts only
      if self.op is Ops.SHL and s1_vmin == s1_vmax and all_int(t:=(s0_vmin, s0_vmax, s1_vmin)): return t[0] << t[2], t[1] << t[2]
      if self.op is Ops.SHR and s1_vmin == s1_vmax and all_int(t:=(s0_vmin, s0_vmax, s1_vmin)): return t[0] >> t[2], t[1] >> t[2]
      if self.op is Ops.MOD:
        if s1_vmin > 0: return (0, s1_vmax-1) if s0_vmin >= 0 else (-(s1_vmax-1), 0) if s0_vmax <= 0 else (-(s1_vmax-1), s1_vmax-1)
        if s1_vmax < 0: return (0, -s1_vmax-1) if s0_vmin >= 0 else (-(-s1_vmax-1), 0) if s0_vmax <= 0 else (-(-s1_vmax-1), -s1_vmax-1)
      if self.op is Ops.IDIV:
        assert isinstance(s0_vmin, int) and isinstance(s0_vmax, int) and isinstance(s1_vmin, int) and isinstance(s1_vmax, int)
        if (c:=s1_vmin) == s1_vmax:  # s1 is a const
          if c > 0: return cdiv(s0_vmin, c), cdiv(s0_vmax, c)
          if c < 0: return cdiv(s0_vmax, c), cdiv(s0_vmin, c)
        if (s0_vmax <= 0 and s1_vmax < 0): return cdiv(s0_vmax, s1_vmin), cdiv(s0_vmin, s1_vmax)
        if (s0_vmin >= 0 and s1_vmin > 0): return cdiv(s0_vmin, s1_vmax), cdiv(s0_vmax, s1_vmin)
        if (s0_vmax <= 0 and s1_vmin > 0): return cdiv(s0_vmin, s1_vmin), cdiv(s0_vmax, s1_vmax)
        if (s0_vmin >= 0 and s1_vmax < 0): return cdiv(s0_vmax, s1_vmax), cdiv(s0_vmin, s1_vmin)
      if self.op is Ops.MAX: return max(s0_vmin, s1_vmin), max(s0_vmax, s1_vmax)
      if self.op is Ops.CMPLT: return (s0_vmax<s1_vmin, s0_vmin<s1_vmax)
      if self.op is Ops.CMPNE: return ((s0_vmax < s1_vmin) or (s1_vmax < s0_vmin), not (s0_vmin == s0_vmax == s1_vmin == s1_vmax))
      if self.dtype == dtypes.bool:
        if self.op is Ops.OR: return s0_vmin or s1_vmin, s0_vmax or s1_vmax
        if self.op is Ops.AND: return s0_vmin and s1_vmin, s0_vmax and s1_vmax
    # float has NAN issue and we use explicit NAN in transcendental
    if self.op is Ops.WHERE and dtypes.is_int(self.dtype): return min(self.src[1].vmin, self.src[2].vmin), max(self.src[1].vmax, self.src[2].vmax)
    # NOTE: returned UOp is assumed to be CONST
    if self.op is Ops.DEFINE_VAR and self.arg: return self.arg[1], self.arg[2]
    if self.op is Ops.RANGE: return 0, (self.src[0]-1).vmax
    if self.op is Ops.BIND: return self.src[0]._min_max # ignore the bound value
    if self.op in {Ops.UNROLL, Ops.VECTORIZE}: return min(x.vmin for x in self.src), max(x.vmax for x in self.src)
    # TODO: Ops.SPECIAL is Ops.DEFINE_VAR
    if self.op is Ops.SPECIAL: return 0, self.arg[1]-1 if isinstance(self.arg[1], int) else self.arg[1].vmax
    if self.op is Ops.CONST: return self.arg, self.arg
    if self.op is Ops.VCONST: return (min(self.arg), max(self.arg))
    # TODO: incorrect for bool and unsigned because CAST is not monotone
    if self.op is Ops.CAST: return max(dtypes.min(self.dtype), self.src[0].vmin), min(self.src[0].vmax, dtypes.max(self.dtype))
    return dtypes.min(self.dtype), dtypes.max(self.dtype)

  @functools.cached_property
  def _sym_fxn(self):
    sself = self.simplify()
    varnames = tuple(x.arg[0] for x in sself.toposort() if x.op is Ops.DEFINE_VAR)
    # TODO: sanitize varnames, or don't use naked eval while staying fast
    return eval("lambda "+','.join(varnames)+": "+sself.render(pm=renderer_infer)), varnames  # pylint: disable=eval-used

  def sym_infer(self, var_vals:dict[UOp, int]):
    fxn, varnames = self._sym_fxn
    return fxn(**{k.arg[0]:v for k,v in var_vals.items() if k.arg[0] in varnames})

  def render(self, simplify=True, pm:Optional[PatternMatcher]=None) -> str:
    ret = graph_rewrite(self.simplify() if simplify else self, renderer if pm is None else pm)
    return ret.arg if ret.op is Ops.NOOP else str(ret)

@dataclass(frozen=True)
class KernelInfo:
  name: str = "test"            # name of the kernel
  local_dims: int = 0           # number of local dimensions  (this is remapping RANGE to SPECIAL)
  upcasted: int = 0             # count that are upcasted     (this is remapping RANGE to UNROLL)
  dont_use_locals: bool = False # don't use local indexing

# ******** ops in python ********

def safe_exp2(x):
  try: return 2 ** x
  except OverflowError: return math.inf

def safe_pow(x, y):
  try: return math.nan if isinstance(p:=pow(x, y), complex) else p
  except ZeroDivisionError: return math.inf
  except ValueError: return math.inf if x > 0 else -math.inf

python_alu: dict[Ops, Callable]  = {
  Ops.LOG2: lambda x: math.log2(x) if x > 0 else -math.inf if x == 0 else math.nan, Ops.EXP2: safe_exp2,
  Ops.SQRT: lambda x: math.sqrt(x) if x >= 0 else math.nan, Ops.RECIP: lambda x: 1/x if x != 0 else math.copysign(math.inf, x),
  Ops.SIN: lambda x: math.sin(x) if not math.isinf(x) else math.nan, Ops.POW: safe_pow,
  Ops.NEG: operator.neg, Ops.ADD: operator.add, Ops.SUB: operator.sub, Ops.MUL: operator.mul, Ops.CMPNE: operator.ne, Ops.CMPLT: operator.lt,
  Ops.XOR: operator.xor, Ops.OR: operator.or_, Ops.AND: operator.and_, Ops.SHR: operator.rshift, Ops.SHL: operator.lshift, Ops.MAX: max,
  Ops.MOD: cmod, Ops.IDIV: cdiv, Ops.MULACC: lambda x,y,z: (x*y)+z, Ops.WHERE: lambda x,y,z: y if x else z}

def exec_alu(op:Ops, dtype:DType, operands, truncate_output=True):
  if dtype.count > 1:
    return tuple([exec_alu(op, dtype.scalar(), [x[i] if isinstance(x, tuple) else x for x in operands]) for i in range(dtype.count)])
  alu = python_alu[op](*operands)
  return truncate.get(dtype, lambda x: x)(alu) if truncate_output else alu

# ***** uop helpers *****

def print_uops(uops:list[UOp]):
  for i,u in enumerate(uops):
    formatted_parents = [(uops.index(x) if x.op is not Ops.CONST else f"{x.arg}") if x in uops else "--" for x in u.src]
    print(f"{i:4d} {str(u.op):20s}: {str(u.dtype):30s} " f"{str(formatted_parents):32s} {u.arg}")

# ***** pattern matcher *****

def get_location() -> tuple[str, int]:
  frm = sys._getframe(1)
  # skip over ops.py (unless there's nothing but ops.py)
  while pathlib.Path(frm.f_code.co_filename).name == "ops.py" and frm.f_back is not None and not frm.f_back.f_code.co_filename.startswith("<frozen"):
    frm = frm.f_back
  return frm.f_code.co_filename, frm.f_lineno

@functools.cache
def lines(fn) -> list[str]:
  with open(fn) as f: return f.readlines()

class UPat(MathTrait):
  __slots__ = ("op", "dtype", "arg", "name", "src")
  def __init__(self, op:Optional[Union[Ops, tuple[Ops, ...], set[Ops]]]=None, dtype:Optional[Union[DType, tuple[DType, ...]]]=None,
               src:Optional[Union[tuple[UPat, ...], list[UPat], UPat]]=None, arg:Any=None,
               name:Optional[str]=None, allow_any_len:bool=False, custom_early_reject:Optional[set[Ops]]=None, location=None):
    assert op is None or isinstance(op, (Ops, tuple, set)), "op must be Ops or tuple of Ops"
    self.op: Optional[tuple[Ops, ...]] = (op,) if isinstance(op, Ops) else (tuple(op) if isinstance(op, set) else op)
    self.dtype: Optional[tuple[DType, ...]] = (dtype,) if isinstance(dtype, DType) else dtype
    self.arg, self.name, self._in_src, self.custom_early_reject = arg, name, src, custom_early_reject
    self.src: Any = None
    assert self.name != "ctx", "UPat can't be named ctx"
    assert dtype is None or isinstance(dtype, DType) or all(isinstance(x, DType) for x in dtype), f"invalid dtype {dtype}"

    # try all permutations if it's a list
    if isinstance(src, list): self.src = list(itertools.permutations(src)) if not all_same(src) else [tuple(src)]
    # only one if it's a tuple
    elif isinstance(src, tuple): self.src = [src]
    # repeat if it's a UPat
    elif isinstance(src, UPat): self.src = [itertools.repeat(src)]

    self.strict_length = not (allow_any_len or isinstance(src, UPat) or src is None)
    self.required_len: int = 0 if isinstance(src, UPat) or src is None else len(src)
    self.location = location or get_location()

    if custom_early_reject is not None: self.early_reject = custom_early_reject
    else:
      upat_match = [src] if isinstance(src, UPat) else ([] if src is None else self.src[0])
      self.early_reject = {pp.op[0] for pp in upat_match if pp.op is not None and len(pp.op) == 1}

  def __reduce__(self):
    return UPat, (self.op, self.dtype, self._in_src, self.arg, self.name, not self.strict_length, self.custom_early_reject, self.location)
  def named(self, name:str): return UPat(self.op, self.dtype, self._in_src, self.arg, name, not self.strict_length, self.custom_early_reject)

  @staticmethod
  def any(*src): return UPatAny(src=src)
  def or_casted(self, name:str|None=None): return UPat.any(self if name is None else self.named(name), UPat(Ops.CAST, name=name, src=(self,)))

  @staticmethod
  @functools.cache
  def var(name:Optional[str]=None, dtype:Optional[Union[DType, tuple[DType, ...]]]=None): return UPat(dtype=dtype, name=name)
  @staticmethod
  @functools.cache
  def cvar(name:Optional[str]=None, dtype:Optional[DType]=None, vec=True): return UPat((Ops.CONST,Ops.VCONST) if vec else Ops.CONST, dtype, name=name)
  @staticmethod
  def const(dtype:Optional[Union[DType, tuple[DType, ...]]], b:ConstType): return UPat(Ops.CONST, dtype=dtype, arg=b)

  # copied from UOp
  def index(self, idx:UPat, valid:Optional[UPat]=None): return UPat(Ops.INDEX, self.dtype, (self,idx,valid) if valid is not None else (self,idx))
  def view(self, st=None, **kwargs): return UPat(Ops.VIEW, self.dtype, (self,), st, **kwargs)
  def cast(self, dtype=None, **kwargs): return UPat(Ops.CAST, dtype, (self,), **kwargs)
  def bitcast(self, dtype=None): return UPat(Ops.BITCAST, dtype, (self,))
  def gep(self, i:int|None=None, **kwargs): return UPat(Ops.GEP, None, (self,), (i,) if i is not None else None, **kwargs)
  def load(self, *src:UPat, **kwargs): return UPat(Ops.LOAD, src=(self,)+src, **kwargs)
  def store(self, *src:UPat, **kwargs): return UPat(Ops.STORE, dtypes.void, (self,)+src, **kwargs)
  def assign(self, x:UPat, **kwargs): return UPat(Ops.ASSIGN, self.dtype, (self,x), **kwargs)
  def reduce(self, *src:UPat, **kwargs): return UPat(Ops.REDUCE, self.dtype, src=(self,)+src, **kwargs)
  def fuse(self): return self.alu(Ops.FUSE)
  def or_broadcasted(self, **kwargs): return UPat.any(self, UPat(Ops.VECTORIZE, self.dtype, src=self, **kwargs))

  def const_like(self, b:ConstLike): return UPat.const(self.dtype, cast(ConstType, b))
  def alu(self, op:Ops, *src:UPat):
    asrc = (self,)+src
    return UPat(op, dtypes.bool if op in {Ops.CMPLT, Ops.CMPNE} else asrc[-1].dtype, list(asrc) if op in GroupOp.Commutative else asrc)

  def printable(self:UPat) -> str:
    try: return lines(self.location[0])[self.location[1]-1].strip()
    except FileNotFoundError: return "<missing>"

  def __repr__(self):
    def rep(x):
      form = "UPat(%s, %s, name=%s, dtype=%s, allow_any_len=%s, src=%s)"
      return form % (None if x.op is None else ('(%s)'%', '.join(map(str, x.op))), x.arg, repr(x.name),
        set(x.dtype) if x.dtype else None, not x.strict_length, "[%s]" if x.src and len(x.src)>1 else ("(%s)" if x.src else "%s"))
    return pretty_print(self, rep, srcfn=lambda x:None if x.src is None else [next(x.src[0])] if isinstance(x.src[0], itertools.repeat) else x.src[0])

  def match(self:UPat, uop:UOp, store:dict[str, UOp]) -> list[dict[str, UOp]]:
    if (self.op is not None and uop.op not in self.op) or \
       (self.name is not None and store.setdefault(self.name, uop) is not uop) or \
       (self.dtype is not None and uop.dtype not in self.dtype and uop.dtype.scalar() not in self.dtype) or \
       (self.arg is not None and self.arg != uop.arg) or \
       (len(uop.src) < self.required_len) or \
       (self.strict_length and len(uop.src) != self.required_len): return []
    if self.src is None: return [store]
    res: list[dict[str, UOp]] = []
    for vp in self.src:
      stores, new_stores = [store.copy()], []
      for uu, vv in zip(uop.src, vp):
        for s in stores: new_stores.extend(vv.match(uu, s))
        stores, new_stores = new_stores, []
      res.extend(stores)
    return res

class UPatAny(UPat):
  def match(self:UPat, uop:UOp, store:dict[str, UOp]) -> list[dict[str, UOp]]:
    matches = [x.match(uop, store.copy()) for x in self.src[0]]
    return flatten([x for x in matches if x is not None])

def deconstruct_function(fxn:Callable) -> tuple:
  new_globals = {k:v for k,v in fxn.__globals__.items() if k in fxn.__code__.co_names}
  for co in fxn.__code__.co_consts:
    if isinstance(co, types.CodeType): new_globals.update({k:v for k,v in fxn.__globals__.items() if k in co.co_names})
  # NOTE: optional round trip through pickle!
  assert fxn.__closure__ is None, "closures are not supported in pattern matchers"
  ret = fxn.__code__, new_globals, fxn.__name__, fxn.__defaults__
  return pickle.loads(pickle.dumps(ret)) if getenv("TEST_PICKLE") else ret

@functools.cache
def upat_interpret(p:UPat, fxn:Callable) -> Callable:
  real_fxn = types.FunctionType(*deconstruct_function(fxn))
  if 'ctx' in inspect.signature(real_fxn).parameters:
    def universal_match(uop, ctx):
      for match in p.match(uop, {}):
        if (ret:=real_fxn(ctx=ctx, **match)) is not None: return ret  # pylint: disable=not-callable
      return None
  else:
    def universal_match(uop, _):
      for match in p.match(uop, {}):
        if (ret:=real_fxn(**match)) is not None: return ret  # pylint: disable=not-callable
      return None
  return universal_match

class PatternMatcher:
  def __init__(self, patterns:Sequence[tuple[UPat, Callable|tuple]], compiled=bool(getenv("UPAT_COMPILE", 1))):
    if compiled: from tinygrad.uop.upat import upat_compile
    # if this comes from a pickle, we reconstruct the lambda functions here
    self.patterns:list[tuple[UPat, Callable]] = [(p,types.FunctionType(*fxn) if isinstance(fxn, tuple) else fxn) for p,fxn in patterns]
    # NOTE: use of DefaultDict here is very dangerous! all keys will live for the lifetime of the PatternMatcher!
    self.pdict: dict[Ops, list[tuple[UPat, Callable, set]]] = {}
    # uop is required, arg is optional
    for p,fxn in self.patterns:
      assert p.op is not None
      if compiled and (match:=upat_compile(p, fxn)) is not None: pass # pylint: disable=E0606
      else: match = upat_interpret(p, fxn)
      for uop in p.op: self.pdict.setdefault(uop, []).append((p, match, p.early_reject))

  def __reduce__(self): return PatternMatcher, ([(x,deconstruct_function(fxn) if fxn.__name__ == "<lambda>" else fxn) for x,fxn in self.patterns],)

  @functools.cache  # pylint: disable=method-cache-max-size-none
  def __add__(self, more:PatternMatcher): return PatternMatcher(self.patterns+more.patterns)

  def rewrite(self, uop:UOp, ctx=None) -> UOp|None:
    ler = {u.op for u in uop.src}
    for _,match,early_reject in self.pdict.get(uop.op, []):
      if not early_reject.issubset(ler): continue
      if (ret:=match(uop, ctx)) is not None: return ret
    return None

# *** tracking pattern matcher ***

TRACK_MATCH_STATS = ContextVar("TRACK_MATCH_STATS", 2 if getenv("VIZ") else 0)
match_stats:dict[UPat, list[Union[int, float]]] = dict()
@dataclass(frozen=True)
class TrackedGraphRewrite:
  loc: tuple[str, int]                                                                       # location that called graph_rewrite
  sink: UOp                                                                                  # the sink input to graph_rewrite
  bottom_up: bool
  matches: list[tuple[UOp, UOp, UPat]]                                                       # before+after of all the matches
  name: str|None
  depth: int
tracked_keys:list[Any] = []
tracked_ctxs:list[list[TrackedGraphRewrite]] = []
_name_cnt:dict[str, int] = {}

if getenv("CAPTURE_PROCESS_REPLAY"):
  replay_capture: dict[str, bytes] = {}
  import atexit
  @atexit.register
  def save_to_diskcache():
    for k,v in replay_capture.items(): diskcache_put("process_replay", k, v, prepickled=True)

def track_rewrites(named=False, name_fxn:Callable|None=None):
  def _decorator(func):
    def __wrapper(*args, **kwargs):
      if TRACK_MATCH_STATS >= 2:
        if (count_names:=(named or name_fxn or not args)): _name_cnt[func.__name__] = _name_cnt.get(func.__name__, 0)+1
        tracked_keys.append(f"{func.__name__}_{_name_cnt[func.__name__]}" if count_names else args[0])
        tracked_ctxs.append([])
      ret = func(*args, **kwargs)
      if TRACK_MATCH_STATS >= 2 and name_fxn is not None: tracked_keys[-1] = f"{name_fxn(ret)} n{_name_cnt[func.__name__]}"
      if getenv("CAPTURE_PROCESS_REPLAY"):
        # find the unittest frame we're capturing in
        frm = sys._getframe(1)
        while (f_back:=frm.f_back) is not None and "unittest" not in f_back.f_code.co_filename: frm = f_back
        loc = f"{frm.f_code.co_filename.split('/')[-1]}:{frm.f_lineno} {frm.f_code.co_name}"
        # capture global context vars and all the args passed in
        with Context(PICKLE_BUFFERS=0):
          inputs = (func.__name__, args, kwargs, ContextVar._cache)
          replay_capture[hashlib.sha256(pickle.dumps(inputs)).hexdigest()] = pickle.dumps(inputs+(loc, ret))
      return ret
    return __wrapper
  return _decorator

active_rewrites:list[TrackedGraphRewrite] = []
def track_matches(func):
  def _track_func(*args, **kwargs):
    if tracking:=(TRACK_MATCH_STATS >= 2 and tracked_ctxs):
      loc = ((frm:=sys._getframe(1)).f_code.co_filename, frm.f_lineno)
      depth = len(active_rewrites)
      tracked_ctxs[-1].append(ctx:=TrackedGraphRewrite(loc, args[0], kwargs.get("bottom_up", False),[], kwargs.get("name", None), depth))
      active_rewrites.append(ctx)
    ret = func(*args, **kwargs)
    if tracking: active_rewrites.pop()
    return ret
  return _track_func

class TrackedPatternMatcher(PatternMatcher):
  def rewrite(self, uop:UOp, ctx=None) -> UOp|None:
    ret = None
    ler = {u.op for u in uop.src}
    for p,match,early_reject in self.pdict.get(uop.op, []):
      if p not in match_stats: match_stats[p] = [0,0,0.0,0.0]
      st = time.perf_counter()
      if not early_reject.issubset(ler):
        match_stats[p][2] += time.perf_counter()-st
        continue
      match_stats[p][1] += 1
      if (ret:=match(uop, ctx)) is not None:
        match_stats[p][0] += 1
        match_stats[p][3] += (et:=time.perf_counter()-st)
        if TRACK_MATCH_STATS >= 3: print(f"{et*1e6:7.2f} us -- ", p.printable())
        if TRACK_MATCH_STATS >= 2 and isinstance(ret, UOp) and active_rewrites: active_rewrites[-1].matches.append((uop, ret, p))
        return ret
      match_stats[p][2] += time.perf_counter()-st
    return None

if TRACK_MATCH_STATS:
  PatternMatcher = TrackedPatternMatcher  # type: ignore
  import atexit
  @atexit.register
  def print_match_stats():
    if TRACK_MATCH_STATS >= 2:
      with open(fn:=temp("rewrites.pkl", append_user=True), "wb") as f:
        print(f"rewrote {len(tracked_ctxs)} graphs and matched {sum(len(r.matches) for x in tracked_ctxs for r in x)} times, saved to {fn}")
        with Context(PICKLE_BUFFERS=0): pickle.dump((tracked_keys, tracked_ctxs), f)
    if getenv("VIZ"): launch_viz("VIZ", temp("rewrites.pkl", append_user=True))
    if getenv("PRINT_MATCH_STATS", 1):
      ret = [0,0,0.0,0.0]
      for k,v in sorted(list(match_stats.items()), key=lambda x: x[1][2]+x[1][3]):
        loc_str = f"{k.location[0].split('/')[-1]}:{k.location[1]}"
        if v[1] != 0: print(f"{v[0]:6d} / {v[1]:7d} -- {v[3]*1000.:9.2f} / {(v[2]+v[3])*1000.:9.2f} ms -- {loc_str:20s}", k.printable())
        ret = [x+y for x,y in zip(ret, v)]
      print(f"{ret[0]:6d} / {ret[1]:7d} -- {ret[3]*1000.:9.2f} / {(ret[2]+ret[3])*1000.:9.2f} ms -- TOTAL")

def launch_viz(env_str:str, data:str):
  os.environ[env_str] = "0"
  os.environ[f"{env_str}_DATA"] = data
  if not int(os.getenv("VIZ", "0")) and not int(os.getenv("PROFILE", "0")):
    args = ['--kernels', getenv("VIZ_DATA", "")] if getenv("VIZ_DATA", "") else []
    args += ['--profile', getenv("PROFILE_DATA", "")] if getenv("PROFILE_DATA", "") else []
    os.execv(sys.executable, [sys.executable] + [os.path.join(os.path.dirname(__file__), "../", "viz", "serve.py")] + args)

# *** simple graph rewrite engine ***

class RewriteContext:
  def __init__(self, pm, ctx=None):
    self.pm: PatternMatcher = pm
    self.ctx = ctx
    self.replace: dict[UOp, UOp] = {}
  def top_down_rewrite(self, n:UOp) -> UOp:
    if (rn := self.replace.get(n)) is not None: return rn
    new_src = tuple([self.top_down_rewrite(x) for x in n.src])
    new_n = self.pm.rewrite(n, self.ctx) if new_src == n.src else UOp(n.op, n.dtype, new_src, n.arg)
    self.replace[n] = ret = n if new_n is None else self.top_down_rewrite(new_n)
    return ret
  def bottom_up_rewrite(self, n:UOp) -> UOp:
    if (rn := self.replace.get(n)) is not None: return rn
    new_n: UOp|None = n
    while new_n is not None: last_n, new_n = new_n, self.pm.rewrite(new_n, self.ctx)
    new_src = tuple([self.bottom_up_rewrite(x) for x in last_n.src])
    self.replace[n] = ret = last_n if new_src == last_n.src else self.bottom_up_rewrite(UOp(last_n.op, last_n.dtype, new_src, last_n.arg))
    return ret

@track_matches
def graph_rewrite(sink:UOp, pm:PatternMatcher, ctx=None, bottom_up=False, name=None) -> UOp:
  rewrite_ctx = RewriteContext(pm, ctx)
  return rewrite_ctx.bottom_up_rewrite(sink) if bottom_up else rewrite_ctx.top_down_rewrite(sink)

@track_matches
def graph_rewrite_map(sink:UOp, pm:PatternMatcher, ctx=None, bottom_up=False, name=None, input_map:dict[UOp, UOp]|None=None) -> dict[UOp, UOp]:
  rewrite_ctx = RewriteContext(pm, ctx)
  new_map: dict[UOp, UOp] = {}
  for k in sink.toposort():
    new_map[k] = v = rewrite_ctx.bottom_up_rewrite(k) if bottom_up else rewrite_ctx.top_down_rewrite(k)
    if k.metadata is not None: all_metadata[v] = tuple(dedup(all_metadata.get(v, ())))+k.metadata
  if input_map is not None:
    for k,v in input_map.items(): new_map[k] = new_map.get(v,v)
  return new_map

def sint_to_uop(x:sint, dtype:DType=dtypes.int) -> UOp: return UOp.const(dtype, x) if isinstance(x, int) else x

_substitute = PatternMatcher([(UPat(tuple(Ops), name="x"), lambda ctx,x: ctx.get(x,None))])

# for debug
syms = { Ops.ADD: "+", Ops.SUB: "-", Ops.IDIV: "//", Ops.MOD: "%", Ops.SHL: "<<", Ops.SHR: ">>",
         Ops.MUL: "*", Ops.CMPLT: "<", Ops.CMPNE: "!=", Ops.AND: "&", Ops.OR: "|", Ops.XOR: "^"}
renderer = PatternMatcher([
  (UPat((Ops.DEFINE_VAR, Ops.SPECIAL), name="x"), lambda x: UOp(Ops.NOOP, arg=x.arg[0])),
  (UPat(Ops.RANGE, name="x"), lambda x: UOp(Ops.NOOP, arg=f"ridx{x.arg}")),
  (UPat((Ops.CONST, Ops.VCONST), name="x"), lambda x: UOp(Ops.NOOP, arg=str(x.arg))),
  (UPat(Ops.UNROLL, name="x"), lambda x: UOp(Ops.NOOP, arg=f"UNROLL({x.src[0].arg}, {x.arg})")),
  (UPat(Ops.CAST, name="x"), lambda x: UOp(Ops.NOOP, arg=f"({str(x.dtype)[7:]})({x.src[0].arg})")),
  (UPat(Ops.LOAD), lambda: UOp(Ops.NOOP, arg="load")),
  (UPat(Ops.BIND, src=UPat(Ops.NOOP), name="x"), lambda x: x.src[0]),
  #(UPat(Ops.BIND, src=UPat(Ops.NOOP), name="x"), lambda x: UOp(Ops.NOOP, arg=f"{x.src[0].arg}[={x.src[1].arg}]")),
  (UPat(Ops.NEG, src=UPat(Ops.NOOP), name="x"), lambda x: UOp(Ops.NOOP, arg=f"(-{x.src[0].arg})")),
  (UPat(Ops.MAX, src=UPat(Ops.NOOP), name="x"), lambda x: UOp(Ops.NOOP, arg=f"max({x.src[0].arg}, {x.src[1].arg})")),
  (UPat(Ops.MULACC, src=UPat(Ops.NOOP), name="x"), lambda x: UOp(Ops.NOOP, arg=f"({x.src[0].arg}*{x.src[1].arg}+{x.src[2].arg})")),
  (UPat(Ops.WHERE, src=UPat(Ops.NOOP), name="x"), lambda x: UOp(Ops.NOOP, arg=f"({x.src[1].arg} if {x.src[0].arg} else {x.src[2].arg})")),
  (UPat(GroupOp.ALU, src=UPat(Ops.NOOP), name="x"), lambda x: UOp(Ops.NOOP, arg=f"({x.src[0].arg}{syms[x.op]}{x.src[1].arg})")),
])
renderer_infer = PatternMatcher([
  (UPat(Ops.MOD, src=UPat(Ops.NOOP), name="x"), lambda x: UOp(Ops.NOOP, arg=f"cmod({x.src[0].arg}, {x.src[1].arg})")),
  (UPat(Ops.IDIV, src=UPat(Ops.NOOP), name="x"), lambda x: UOp(Ops.NOOP, arg=f"cdiv({x.src[0].arg}, {x.src[1].arg})")),
  *renderer.patterns
])

# *** what was symbolic.py ***

sint = Union[int, UOp]
Variable = UOp

ConstLike = Union[ConstType, Variable, tuple[ConstType, ...]]<|MERGE_RESOLUTION|>--- conflicted
+++ resolved
@@ -378,12 +378,7 @@
   def index(self, idx:UOp, valid:UOp|None=None): return UOp(Ops.INDEX, self.dtype, (self,idx,valid) if valid is not None else (self,idx))
   def const_like(self, b:ConstLike):
     # constants can optionally have a DEVICE source
-<<<<<<< HEAD
-    if self._device is not None or self.st is not None: return UOp.metaop(Ops.CONST, self.shape, self.dtype, self._device, b, unique=len(self.src) == 2)
-    return UOp.const(self.dtype, b)
-=======
     return UOp.const(self.dtype, b, device=self._device, shape=self.shape if self.st is not None else None)
->>>>>>> 5170f387
   def broadcast(self, count:int):
     assert self.dtype.count == 1
     if count == 1: return self
@@ -481,21 +476,6 @@
 
   # *** from LazyBuffer ***
 
-<<<<<<< HEAD
-  @staticmethod
-  def metaop(op:Ops, shape:tuple[sint, ...], dtype:DType, device:str|tuple[str, ...]|None=None, arg=None, unique=True) -> UOp:
-    from tinygrad.shape.shapetracker import ShapeTracker
-    # Tensor const is CONST(VIEW(DEVICE)) -> RESHAPE -> EXPAND
-    if op is Ops.CONST:
-      assert isinstance(arg, get_args(ConstType)), f"trying to create CONST with {arg=}"
-      return UOp.const(dtype, unwrap(arg)).replace(src=(UOp(Ops.VIEW, dtypes.void, () if device is None else (UOp(Ops.DEVICE, arg=device),),
-                 ShapeTracker.from_shape(()).reshape((1,)*len(shape)).expand(shape)),)+((UOp.unique(),) if unique else ()))
-    # Tensor variable binding is BIND(VAR(VIEW(DEVICE)), CONST(VIEW(DEVICE)))
-    assert op is Ops.BIND, f"unknown op {op}"
-    var, val = arg.unbind()
-    return var.replace(src=(UOp(Ops.VIEW, dtypes.void, (UOp(Ops.DEVICE, arg=device),), ShapeTracker.from_shape(shape)),)).bind(val)
-=======
->>>>>>> 5170f387
   def copy_to_device(self, device:str|tuple[str, ...]|UOp, arg=None):
     assert arg is None or isinstance(self.device, tuple)
     inp = self if arg is None else UOp(Ops.MSELECT, self.dtype, src=(self,), arg=arg)
