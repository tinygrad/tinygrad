--- conflicted
+++ resolved
@@ -216,12 +216,8 @@
   # NOTE: for testing, we let sinks be anything
   #(UPat(Ops.SINK, src=UPat(Ops.STORE)), lambda: True),
   (UPat(Ops.SINK, dtypes.void), lambda: True),
-<<<<<<< HEAD
-  (UPat((Ops.NOOP, Ops.CUSTOMI, Ops.CUSTOM)), lambda: True),
-])
-=======
   (UPat((Ops.NOOP, Ops.CUSTOMI, Ops.CUSTOM, Ops.PRECAST)), lambda: True),
->>>>>>> 27701ef8
+])
 
 # additional backend specific specs
 ptx_spec = PatternMatcher([
