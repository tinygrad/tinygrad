from typing import cast, Callable
from tinygrad.uop.ops import PatternMatcher, UPat, GroupOp, Ops, UOp, print_uops, python_alu, graph_rewrite, AxisType
from tinygrad.dtype import DType, ImageDType, dtypes, PtrDType, AddrSpace, Invalid
from tinygrad.helpers import all_same, prod, DEBUG, IGNORE_OOB, Context, cpu_profile
try:
  import z3
  # older versions of z3 dont have some operators like & overloaded
  if z3.get_version() < (4, 12, 4, 0): raise ImportError

  # IDIV is truncated division but z3 does euclidian division (floor if b>0 ceil otherwise); mod by power of two sometimes uses Ops.AND
  def z3_cdiv(a, b):return z3.If((a<0), z3.If(0<b, (a+(b-1))/b, (a-(b+1))/b), a/b)
  def z3_xor(a,b):
    if isinstance(a, z3.BoolRef): return a^b
    assert a==-1 or b==-1, "xor can only be used in indexing if one of the aruments is -1"
    return -a-1 if b==-1 else -b-1
  z3_alu: dict[Ops, Callable] = python_alu | {Ops.MOD: lambda a,b: a-z3_cdiv(a,b)*b, Ops.IDIV: z3_cdiv, Ops.SHR: lambda a,b: a/(2**b.as_long()),
    Ops.SHL: lambda a,b: a*(2**b.as_long()), Ops.AND: lambda a,b: a%(b+1) if isinstance(b, z3.ArithRef) else a&b, Ops.WHERE: z3.If, Ops.XOR: z3_xor,
    Ops.MAX: lambda a,b: z3.If(a<b, b, a), Ops.TRUNC: lambda a: a if a.is_int() else z3.ToReal(z3.If(a >= 0, z3.ToInt(a), -z3.ToInt(-a)))}
  def create_bounded(name:str, vmin, vmax, solver:z3.Solver) -> z3.ArithRef:
    s = z3.Int(name, ctx=solver.ctx)
    solver.add(vmin <= s, s <= vmax)
    return s

  # ctx is (solver, load_number_dict)
  # each uop gets rewritten to NOOP(arg=(solver, z3_object)), the arg has the solver first due to UOpMetaClass caching. z3 objects from different
  # contexts can have the same hash but error on comparison
  z3_renderer = PatternMatcher([
    (UPat(Ops.SPECIAL, src=UPat(Ops.NOOP), name="x"), lambda x,ctx: UOp(Ops.NOOP, arg=(ctx[0],create_bounded(x.arg, 0, x.src[0].arg[1]-1, ctx[0])))),
    (UPat(Ops.DEFINE_VAR, name="x"), lambda x,ctx: UOp(Ops.NOOP, arg=(ctx[0],create_bounded(x.arg[0], x.arg[1], x.arg[2], ctx[0])))),
    (UPat(Ops.RANGE, name="x"), lambda x,ctx: UOp(Ops.NOOP, arg=(ctx[0],create_bounded(f"ridx{x.arg}", 0, x.src[0].arg[1]-1, ctx[0])))),
    # loaded bools become a z3 int with min max of 0-1
    (UPat(Ops.LOAD, dtypes.ints+(dtypes.bool,), name="x"), lambda x,ctx:
      UOp(Ops.NOOP, arg=(ctx[0],create_bounded(f"load{ctx[1].setdefault(x, len(ctx[1]))}", x.dtype.min, x.dtype.max, ctx[0]))).cast(x.dtype)),
    (UPat(Ops.CONST, dtype=dtypes.ints+(dtypes.bool,dtypes.index), name="x"),
      lambda x,ctx: UOp(Ops.NOOP, arg=(ctx[0],(z3.BoolVal if dtypes.is_bool(x.dtype) else z3.IntVal)(x.arg, ctx=ctx[0].ctx)))),
    # z3 can cast from bool to int automatically
    (UPat(Ops.CAST, dtype=dtypes.ints+(dtypes.index,), src=UPat(Ops.NOOP), name="x"), lambda x: x.src[0]),
    (UPat(Ops.CAST, dtype=dtypes.bool, src=UPat(Ops.NOOP), name="x"), lambda x,ctx: UOp(Ops.NOOP, arg=(ctx[0], x.src[0].arg[1]!=0))),
    # if the source of the cast is not a noop it means that it is a float and so we create a new variable
    (UPat(Ops.CAST, dtype=dtypes.ints+(dtypes.index,), name="x"), lambda x,ctx:
      UOp(Ops.NOOP, arg=(ctx[0], create_bounded(f"cast{ctx[1].setdefault(x, len(ctx[1]))}", x.dtype.min, x.dtype.max, ctx[0])))),
    (UPat(Ops.CAST, dtype=dtypes.bool, name="x"), lambda x,ctx:
      UOp(Ops.NOOP, arg=(ctx[0], z3.Bool(f"cast{ctx[1].setdefault(x, len(ctx[1]))}",ctx=ctx[0].ctx)))),
    (UPat(GroupOp.ALU, src=UPat(Ops.NOOP), name="x"), lambda x,ctx: UOp(Ops.NOOP, arg=(ctx[0], z3_alu[x.op](*(s.arg[1] for s in x.src))))),
    # A comparison between floats introduces a new bool variable
    (UPat(GroupOp.Comparison, src=UPat(dtype=dtypes.floats), name="x"), lambda x,ctx:
      UOp(Ops.NOOP, arg=(ctx[0], z3.Bool(f"float_cmp{ctx[1].setdefault(x, len(ctx[1]))}",ctx=ctx[0].ctx)))),
  ])

  def uops_to_z3(solver, *uops: UOp) -> 'list[z3.ExprRef]':
    with Context(TRACK_MATCH_STATS=0, SPEC=0):  # cant pickle z3 objects, and these UOps don't follow spec
      return [s.arg[1] for s in graph_rewrite(uops[0].sink(*uops[1:]), z3_renderer, ctx=(solver, {})).src]

  z3_imported = True
except (ImportError, AttributeError): z3_imported = False

buffer_spec = PatternMatcher([
  (UPat(Ops.UNIQUE, dtypes.void, ()), lambda: True),
  (UPat(Ops.DEVICE, dtypes.void, (), name="d"), lambda d:
   isinstance(d.arg, str) or (isinstance(d.arg, tuple) and all(isinstance(s, str) for s in d.arg))),
  (UPat(Ops.BUFFER, src=(UPat(Ops.UNIQUE), UPat(Ops.DEVICE)), allow_any_len=True, name="buf"),
   lambda buf: isinstance(buf.arg, int) and isinstance(buf.dtype, (DType, ImageDType))),
  (UPat(Ops.BUFFER_VIEW, src=(UPat(Ops.BUFFER),), name="buf_view"),
   lambda buf_view: isinstance(buf_view.arg, tuple) and len(buf_view.arg) == 2 and all(isinstance(arg, (int, UOp)) for arg in buf_view.arg)),
  (UPat(Ops.BUFFER_VIEW, src=(UPat(Ops.MSTACK, src=UPat(Ops.BUFFER)),)), lambda: True),
])

assign_spec = PatternMatcher([
  # KERNEL can attach to an ASSIGN to describe the compute required to realize a BUFFER
  (UPat(Ops.KERNEL, src=UPat((Ops.BUFFER, Ops.BUFFER_VIEW, Ops.ASSIGN, Ops.MSELECT, Ops.MSTACK, Ops.BIND))), lambda: True),

  # ASSIGN has a target and a value. It can also optionally depend on other assigns
  (UPat(Ops.ASSIGN, name="x"), lambda x: len(x.src) >= 2 and all(s.op is Ops.ASSIGN for s in x.src[2:])),

  # MSELECT chooses one of the multi buffers
  (UPat(Ops.MSELECT, name="x"), lambda x: isinstance(x.src[0].device, tuple) and x.arg < len(x.src[0].device)),

  # MSTACK combines buffers into multi
  (UPat(Ops.MSTACK, name="x"), lambda x: all(isinstance(x.device, str) for x in x.src)),
])

# *** this is the spec of a Tensor in UOp ***

tensor_uop_spec = buffer_spec+assign_spec+PatternMatcher([
  (UPat(GroupOp.Movement, name="mv", src=(UPat.var("x"),)),
   # naturally correct
   lambda mv,x: (isinstance(mv.arg, tuple) and mv.dtype == x.dtype) or
   # "make things that can't be images not images" can change the buffer dtype
   # this is fine as long as it's a realized buffer or const and base dtypes match.
   ((isinstance(mv.dtype, ImageDType) or isinstance(x.dtype, ImageDType)) and x.dtype.base == mv.dtype.base \
       and x.base.op in {Ops.BUFFER,Ops.ASSIGN,Ops.CONST})),

  # Tensor variable bindings
  (UPat(Ops.BIND, (dtypes.int,dtypes.index,), (UPat(Ops.DEFINE_VAR), UPat.cvar(dtype=(dtypes.int,dtypes.index,))), arg=None), lambda: True),

  (UPat(Ops.CONST, src=(UPat(Ops.DEVICE),)), lambda: True),

  # DETACH and CONTIGUOUS change how we interpret the source UOp
  # CONTIGUOUS ensures the source UOp realizes
  (UPat((Ops.DETACH, Ops.CONTIGUOUS, Ops.CONTIGUOUS_BACKWARD, Ops.FUSE), name="root", src=(UPat.var("x"),), arg=None),
   lambda root,x: root.dtype == x.dtype),

  # CONTIGUOUS with a range
  (UPat(Ops.CONTIGUOUS, name="root", src=(UPat.var("x"),), allow_any_len=True, arg=None),
   lambda root,x: root.dtype == x.dtype and all(u.op is Ops.RANGE for u in root.src[1:])),

  # COPY/ALLREDUCE/MULTI
  (UPat(Ops.COPY, name="copy", src=(UPat.var("x"), UPat(Ops.DEVICE)), arg=None), lambda copy,x: copy.dtype == x.dtype),
  (UPat(Ops.ALLREDUCE, name="red", src=(UPat.var("x"), UPat(Ops.DEVICE))), lambda red,x: red.dtype == x.dtype and isinstance(red.arg, Ops)),
  (UPat(Ops.MULTI, name="multi"), lambda multi: all(x.dtype == multi.dtype for x in multi.src) and isinstance(multi.arg, int)),

<<<<<<< HEAD
  # endrange/reduce for outerworld range work
  (UPat(Ops.ENDRANGE, src=(UPat(Ops.RANGE),), allow_any_len=True), lambda: True),
=======
  # REDUCE with an outerworld range
>>>>>>> 7596c1b8
  (UPat(Ops.REDUCE, src=(UPat(),), allow_any_len=True, name="x"), lambda x: all(y.dtype == dtypes.index for y in x.src[1:])),
])

# ***** uop type spec *****

def validate_index(idx:UOp, gate:UOp|None=None):
  if gate is None: gate = UOp.const(dtypes.bool, True)
  # TODO: check for overflow
  if IGNORE_OOB or isinstance(idx.dtype, ImageDType) or (sz := idx.src[0].ptrdtype.size) == -1: return True
  # We can use UOp min/max to do a faster check, but it can give false positive since its not an exact bound and doesn't consider the mask
  if 0<=idx.src[1].vmin and idx.src[1].vmax<sz: return True
  mask = idx.src[2]&gate if len(idx.src)==3 else gate

  # WEBGPU has a BITCAST in the index. TODO: fix
  if any(x.op is Ops.BITCAST for x in idx.toposort()): return True

  if not z3_imported: raise ImportError("z3 >= 4.12.4 is required for bounds checking, try IGNORE_OOB=0 or \"pip install 'z3-solver>=4.12.4\"")
  solver = z3.Solver(ctx=z3.Context())
  z3_idx, z3_mask = uops_to_z3(solver, idx.src[1], mask)
  solver.add(z3_mask)
  with cpu_profile("validate index with z3", "TINY"):
    if solver.check((z3_idx<0)|(sz<=z3_idx)) == z3.sat:
      print(f"idx={idx.src[1].render(simplify=False)}")
      print(f"mask & gate={mask.render(simplify=False)}")
      print(f"# OUT OF BOUNDS ACCESS: at {solver.model()} INDEX not in 0 - {sz}\nconstraints = {solver}")
      return False
  return True

def validate_store(idx:UOp, val:UOp, gate:UOp|None=None):
  if gate is None: gate = UOp.const(dtypes.bool, True)
  if gate.op is Ops.IF: gate = gate.src[0]
  # we need to find the implicit gates, inverse of delete_redundant_gates
  for u in val.toposort():
    if u.op is Ops.IF: gate &= u.src[0]
  return validate_index(idx, gate)

index_pat = UPat(Ops.INDEX, name="idx").or_casted()

# this is the matcher for the final rendered UOps
# matcher functions returns True or False (or None to not match)
spec = PatternMatcher([
  (UPat(Ops.DEFINE_GLOBAL, name="x"), lambda x: isinstance(x.dtype, (PtrDType, ImageDType)) and x.dtype.addrspace == AddrSpace.GLOBAL),
  (UPat(Ops.DEFINE_LOCAL, name="x"), lambda x: isinstance(x.dtype, PtrDType) and x.dtype.addrspace == AddrSpace.LOCAL),
  (UPat(Ops.DEFINE_REG, src=()), lambda: True),
  (UPat(Ops.DEFINE_VAR, name="x"), lambda x: isinstance(x.arg[1], int) and isinstance(x.arg[2], int)),

  (UPat(Ops.RANGE, src=(UPat.var("x"),), name="rng"), lambda rng,x: rng.dtype == x.dtype and isinstance(rng.arg, tuple) and len(rng.arg) >= 2 and \
     all(isinstance(ra, int) for ra in rng.arg[0:-1]) and isinstance(rng.arg[-1], AxisType)),
  (UPat(Ops.SPECIAL, src=(UPat.var("x"),), name="s"), lambda s,x: s.dtype == x.dtype == dtypes.int32 and isinstance(s.arg, str)),

  (UPat(Ops.CONST, src=(), name="x"), lambda x: type(x.arg) is type(dtypes.as_const(x.arg, x.dtype))),

  # **** new style load/store ****

  # make sure all index dtypes have been lowered
  (UPat(GroupOp.All, dtype=dtypes.index), lambda: False),
  (UPat(Ops.CONST, arg=Invalid), lambda: False),
  (UPat(Ops.VCONST, name="x"), lambda x: all(v is not Invalid for v in x.src)),

  # INDEX is used in new style load/store
  # INDEX takes a <buf, alu, gate?>
  (UPat(Ops.INDEX, src=(UPat(GroupOp.Defines), UPat())), lambda: True),
  (UPat(Ops.INDEX, src=(UPat(GroupOp.Defines), UPat(), UPat(dtype=dtypes.bool))), lambda: True),

  # LOAD on STORE
  (UPat(Ops.LOAD, src=(UPat(Ops.STORE),), allow_any_len=True), lambda: True),

  # LOAD takes a <bufidx, alt?, barrier?>
  (UPat(Ops.LOAD, src=(index_pat, UPat(Ops.IF, name="cond")), allow_any_len=True), lambda idx,cond: validate_index(idx,cond.src[0])),
  (UPat(Ops.LOAD, src=(index_pat,), allow_any_len=True), validate_index),

  # STORE takes a <bufidx, val, gate?>
  (UPat(Ops.STORE, src=(index_pat, UPat(name="val"), UPat(Ops.IF, name="gate")), allow_any_len=True), validate_store),
  (UPat(Ops.STORE, src=(index_pat, UPat(name="val")), allow_any_len=True), validate_store),

  # most ALUs have all matching dtypes, except CMPLT, CMPNE, and WHERE
  (UPat(Ops.WHERE, name="w", src=(UPat(dtype=dtypes.bool), UPat.var("x"), UPat.var("y"))), lambda w,x,y: w.dtype == x.dtype == y.dtype),
  (UPat((Ops.CMPLT, Ops.CMPNE, Ops.CMPEQ), dtype=dtypes.bool, src=(UPat.var("x"), UPat.var("y"))), lambda x,y: x.dtype.base == y.dtype.base),
  # and SHL/SHR, the shift distance can be an int
  (UPat((Ops.SHL, Ops.SHR), src=(UPat.var("x"), UPat.var("y")), name="a"), lambda a,x,y: a.dtype == x.dtype and y.dtype in (x.dtype, dtypes.uint)),
  (UPat((Ops.IDIV, Ops.MOD), name="x"), lambda x: None if dtypes.is_int(x.dtype) else False),
  (UPat(GroupOp.ALU, name="x"), lambda x: all(x.dtype.base == y.dtype.base for y in x.src)),

  (UPat(Ops.ENDRANGE, dtype=dtypes.void, src=(UPat(Ops.RANGE),)), lambda: True),

  # WMMA has a <a, b, acc>
  (UPat(Ops.WMMA, src=(UPat(), UPat(), UPat()), name="x"), lambda x: isinstance(x.arg, tuple) and len(x.arg) == 8),
  (UPat(Ops.CONTRACT, name="x"), lambda x: x.dtype.count == prod(y[1] for y in x.arg)),
  (UPat(Ops.UNROLL, name="x"), lambda x: x.src[0].dtype.count == prod(y[1] for y in x.arg)),

  # if has a <gate, barrier?>
  (UPat(Ops.IF, dtype=dtypes.void, src=(UPat(),)), lambda: True),
  (UPat(Ops.IF, dtype=dtypes.void, src=(UPat(), UPat(Ops.BARRIER))), lambda: True),
  (UPat(Ops.ENDIF, dtype=dtypes.void, src=(UPat(Ops.IF),)), lambda: True),

  (UPat(Ops.REDUCE_AXIS, name="x"), lambda x: isinstance(x.arg, tuple) and len(x.arg) >= 2 and x.arg[0] in {Ops.ADD, Ops.MUL, Ops.MAX}),
  (UPat(Ops.GEP, src=(UPat.var("src"),), name="gep"), lambda gep,src: gep.dtype == src.dtype.scalar()),
  (UPat(Ops.VECTORIZE, name="x"), lambda x: len(x.src)>1 and len(x.src) == x.dtype.vcount and all(x.dtype == y.dtype.vec(len(x.src)) for y in x.src)),
  (UPat((Ops.BITCAST, Ops.CAST), src=(UPat(),), name="x"), lambda x: x.arg is None),
  (UPat(Ops.BARRIER, dtypes.void, src=UPat(Ops.STORE, allow_any_len=True)), lambda: True), # NOTE: all pointers must be local
  (UPat(Ops.BARRIER, dtypes.void), lambda: True), # BARRIERs can also happen at the end of loops

  # NOTE: for testing, we let sinks be anything
  #(UPat(Ops.SINK, src=UPat(Ops.STORE)), lambda: True),
  (UPat(Ops.SINK, dtypes.void), lambda: True),
  (UPat((Ops.NOOP, Ops.CUSTOMI, Ops.CUSTOM, Ops.PRECAST)), lambda: True),

  # PTX LOAD/STORE
  (UPat((Ops.LOAD, Ops.STORE), src=(UPat(dtype=dtypes.int64),), allow_any_len=True), lambda: True),
])

# *** this is the UOp AST spec ***

ast_spec = PatternMatcher([
  # all parent UOps must have the same shape
  (UPat(GroupOp.All-{Ops.SINK}, name="root"), lambda root: all_same([x.shape for x in root.src if x.st is not None])),
])

# *** this spec should match all UOps ever created ***

full_spec = PatternMatcher([
  # SENTINEL should never be in the graph
  (UPat(Ops.SENTINEL), lambda: False),

  # allow any SUBSTITUTE
  (UPat(Ops.SUBSTITUTE), lambda: True),

  # Invalid must have type Index
  (UPat(Ops.CONST, arg=Invalid, name="x"), lambda x: x.dtype.scalar() == dtypes.index),
  # where on index in rhs position is fine
  (UPat(Ops.WHERE, src=(UPat(dtype=dtypes.bool), UPat(), UPat(dtype=dtypes.index))), lambda: True),

  # all rewrite error are okay
  (UPat(Ops.REWRITE_ERROR), lambda: True),

  # rangeify: buffer view with index or load is okay
  (UPat(Ops.BUFFER_VIEW, src=(UPat((Ops.INDEX, Ops.LOAD)),)), lambda: True),
  # bufferize (must be on ranges)
  (UPat(Ops.BUFFERIZE, src=(UPat(),), allow_any_len=True, name="x"), lambda x: all(y.op in {Ops.RANGE, Ops.CONST} for y in x.src[1:])),
  # intermediate index
  (UPat(Ops.INDEX, src=(UPat(),), allow_any_len=True, name="x"), lambda x: all(y.dtype == dtypes.index for y in x.src[1:]) or None),
  (UPat(Ops.REDUCE, src=(UPat(),), allow_any_len=True, name="x"), lambda x: all(y.dtype == dtypes.index for y in x.src[1:])),
  # copy on index
  (UPat(Ops.COPY, src=(UPat(Ops.INDEX), UPat())), lambda: True),
  # assign on index. the third op is the shape
  (UPat(Ops.ASSIGN, src=(UPat(), UPat(), UPat(GroupOp.Movement))), lambda: True),

  # expander: unroll/contract/gep/ptrcat/cat
  (UPat((Ops.UNROLL, Ops.CONTRACT), src=(UPat(),)), lambda: True),
  # GEP multi is supported here
  (UPat(Ops.GEP, name="gep"), lambda gep: gep.dtype is dtypes.void or gep.dtype.vcount == len(gep.arg)),
  # PTRCAT is like VECTORIZE, but it functions on ptrs
  (UPat(Ops.PTRCAT, name="x"), lambda x: x.dtype.vcount == sum([y.dtype.base.count for y in x.src])),
  # CAT is like VECTORIZE, but the srcs can be vectors
  (UPat(Ops.CAT, name="x"), lambda x: x.dtype.vcount == sum([y.dtype.vcount for y in x.src])),
  # vectorized index
  (UPat(Ops.INDEX, src=(UPat((Ops.VECTORIZE, Ops.CAST)), UPat())), lambda: True),

  # linearizer: outputs + intermediate KERNELs
  (UPat((Ops.BLOCKSTART, Ops.BLOCK, Ops.BLOCKFINAL, Ops.BLOCKEND, Ops.KERNEL), dtype=dtypes.void), lambda: True),

  # allow index dtype on a restricted set of UOps
  (UPat((Ops.ADD, Ops.MUL, Ops.MOD, Ops.IDIV, Ops.MAX, Ops.WHERE,
         Ops.SPECIAL, Ops.CAST, Ops.RANGE, Ops.VCONST, Ops.VECTORIZE), dtype=dtypes.index), lambda: True),

  # all loads/stores
  (UPat((Ops.LOAD, Ops.STORE)), lambda: True),
  # all ifs
  (UPat(Ops.IF), lambda: True),
  # all DEFINE_VAR to deal with the floats used in reduce collapse
  (UPat(Ops.DEFINE_VAR), lambda: True),
  # reshape on STORE
  (UPat(Ops.RESHAPE, src=(UPat(Ops.STORE),)), lambda: True),
])+tensor_uop_spec+spec

# ***** uop helpers *****

def type_verify(uops:list[UOp], extra_spec:PatternMatcher|None=None):
  check_spec = (extra_spec+spec) if extra_spec is not None else spec
  for i,u in enumerate(uops):
    with Context(TRACK_MATCH_STATS=0): ret = check_spec.rewrite(u)
    if cast(bool|None, ret) is not True:
      if DEBUG >= 3: print_uops(uops)
      raise RuntimeError(f"UOp verification failed at {i} on {u.op} {u.dtype} {len(u.src)} {[(x.op, x.dtype, x.arg) for x in u.src]} {u.arg}")<|MERGE_RESOLUTION|>--- conflicted
+++ resolved
@@ -109,12 +109,10 @@
   (UPat(Ops.ALLREDUCE, name="red", src=(UPat.var("x"), UPat(Ops.DEVICE))), lambda red,x: red.dtype == x.dtype and isinstance(red.arg, Ops)),
   (UPat(Ops.MULTI, name="multi"), lambda multi: all(x.dtype == multi.dtype for x in multi.src) and isinstance(multi.arg, int)),
 
-<<<<<<< HEAD
   # endrange/reduce for outerworld range work
   (UPat(Ops.ENDRANGE, src=(UPat(Ops.RANGE),), allow_any_len=True), lambda: True),
-=======
+
   # REDUCE with an outerworld range
->>>>>>> 7596c1b8
   (UPat(Ops.REDUCE, src=(UPat(),), allow_any_len=True, name="x"), lambda x: all(y.dtype == dtypes.index for y in x.src[1:])),
 ])
 
