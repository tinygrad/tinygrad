from typing import Callable, cast
from tinygrad.uop.ops import PatternMatcher, UPat, GroupOp, Ops, UOp, python_alu
from tinygrad.dtype import ImageDType, dtypes, Invalid
from tinygrad.helpers import IGNORE_OOB, cpu_profile

try:
  import z3
  # older versions of z3 dont have some operators like & overloaded
  if z3.get_version() < (4, 12, 4, 0): raise ImportError

  # IDIV is truncated division but z3 does euclidian division (floor if b>0 ceil otherwise); mod by power of two sometimes uses Ops.AND
  def z3_cdiv(a, b):return z3.If((a<0), z3.If(0<b, (a+(b-1))/b, (a-(b+1))/b), a/b)
  def z3_xor(a,b):
    if isinstance(a, z3.BoolRef): return a^b
    assert a==-1 or b==-1, "xor can only be used in indexing if one of the aruments is -1"
    return -a-1 if b==-1 else -b-1
  z3_alu: dict[Ops, Callable] = python_alu | {Ops.MOD: lambda a,b: a-z3_cdiv(a,b)*b, Ops.IDIV: z3_cdiv, Ops.SHR: lambda a,b: a/(2**b.as_long()),
    Ops.SHL: lambda a,b: a*(2**b.as_long()), Ops.AND: lambda a,b: a%(b+1) if isinstance(b, z3.ArithRef) else a&b, Ops.WHERE: z3.If, Ops.XOR: z3_xor,
    Ops.MAX: lambda a,b: z3.If(a<b, b, a),}
  def create_bounded(name:str, vmin, vmax, solver:z3.Solver) -> tuple[z3.ArithRef, z3.BoolRef]:
    return (s:=z3.Int(name, ctx=solver.ctx)), (vmin <= s)&(s <= vmax)

  z3_renderer = PatternMatcher([
<<<<<<< HEAD
    (UPat(Ops.NOOP, name="cond").where(UPat(Ops.NOOP, name="x"), UPat(Ops.CONST, arg=Invalid)), add_valid),
    (UPat(Ops.SPECIAL, src=UPat(Ops.NOOP), name="x"), lambda x,ctx: UOp(Ops.NOOP, arg=(ctx[0],create_bounded(x.arg, 0, x.src[0].arg[1]-1, ctx[0])))),
    (UPat(Ops.DEFINE_VAR, name="x"), lambda x,ctx: UOp(Ops.NOOP, arg=(ctx[0],create_bounded(x.arg[0], x.arg[1], x.arg[2], ctx[0])))),
    (UPat(Ops.RANGE, name="x"), lambda x,ctx: UOp(Ops.NOOP, arg=(ctx[0],create_bounded(f"ridx{x.arg}", 0, x.src[0].arg[1]-1, ctx[0])))),
    # loaded bools become a z3 int with min max of 0-1
    (UPat(Ops.LOAD, dtypes.ints+(dtypes.bool,), name="x"), lambda x,ctx:
      UOp(Ops.NOOP, arg=(ctx[0],create_bounded(f"load{ctx[1].setdefault(x, len(ctx[1]))}", x.dtype.min, x.dtype.max, ctx[0]))).cast(x.dtype)),
    (UPat(Ops.CONST, dtype=dtypes.ints+(dtypes.bool,dtypes.index), name="x"), lambda x,ctx:
      UOp(Ops.NOOP, arg=(ctx[0],(z3.BoolVal if dtypes.is_bool(x.dtype) else z3.IntVal)(x.arg, ctx=ctx[0].ctx))) if x.arg is not Invalid else None),
    (UPat(Ops.CAST, dtype=dtypes.ints+(dtypes.index,), src=UPat(Ops.NOOP), name="x"),
      lambda x,ctx: UOp(Ops.NOOP, arg=(ctx[0], z3.If(x.src[0].arg[1], 0, 1)))),
    (UPat(Ops.CAST, dtype=dtypes.bool, src=UPat(Ops.NOOP), name="x"), lambda x,ctx: UOp(Ops.NOOP, arg=(ctx[0], x.src[0].arg[1]!=0))),
    # if the source of the cast is not a noop it means that it is a float and so we create a new variable
    (UPat(Ops.CAST, dtype=dtypes.ints+(dtypes.index,), name="x"), lambda x,ctx:
      UOp(Ops.NOOP, arg=(ctx[0], create_bounded(f"cast{ctx[1].setdefault(x, len(ctx[1]))}", x.dtype.min, x.dtype.max, ctx[0])))),
    (UPat(Ops.CAST, dtype=dtypes.bool, name="x"), lambda x,ctx:
      UOp(Ops.NOOP, arg=(ctx[0], z3.Bool(f"cast{ctx[1].setdefault(x, len(ctx[1]))}",ctx=ctx[0].ctx)))),
    (UPat(GroupOp.ALU, src=UPat(Ops.NOOP), name="x"), lambda x,ctx: UOp(Ops.NOOP, arg=(ctx[0], z3_alu[x.op](*(s.arg[1] for s in x.src))))),
=======
    (UPat.var("cond").where(UPat.var("x"), UPat.const(dtypes.index, Invalid)), lambda x,cond,ctx: (ctx[1][x], ctx[1][cond])),
    # variables
    (UPat(Ops.SPECIAL, name="x"), lambda x,ctx: create_bounded(x.arg, 0, ctx[1][x.src[0]]-1, ctx[0])),
    (UPat(Ops.DEFINE_VAR, name="x"), lambda x,ctx: create_bounded(x.arg[0], x.arg[1], x.arg[2], ctx[0])),
    (UPat(Ops.RANGE, name="x"), lambda x,ctx: create_bounded(f"r{x.arg}", 0, ctx[1][x.src[0]]-1, ctx[0])),
    # loads are variables bounded by the min/max of the dtype
    (UPat(Ops.LOAD, dtypes.ints+(dtypes.index,), name="x"), lambda x,ctx: create_bounded(f"load{len(ctx[1])}", x.dtype.min, x.dtype.max, ctx[0])),
    (UPat(Ops.LOAD, dtypes.bool, name="x"), lambda x,ctx: (z3.Bool(f"load{len(ctx[1])}", ctx=ctx[0].ctx), None)),
    # constants
    (UPat(Ops.CONST, arg=Invalid, name="x"), lambda x,ctx: (z3.Int("Invalid", ctx=ctx[0].ctx), None)),
    (UPat(Ops.CONST, dtypes.ints+(dtypes.index,), name="x"), lambda x,ctx: (z3.IntVal(x.arg, ctx=ctx[0].ctx), None)),
    (UPat(Ops.CONST, dtypes.bool, name="x"), lambda x,ctx: (z3.BoolVal(x.arg, ctx=ctx[0].ctx), None)),
    # casts from floats create new variables
    (UPat(Ops.CAST, dtypes.bool, src=(UPat(dtype=dtypes.floats),), name="x"), lambda x,ctx: (z3.Bool(f"cast{len(ctx[1])}",ctx=ctx[0].ctx), None)),
    (UPat(Ops.CAST, dtypes.ints+(dtypes.index,), src=(UPat(dtype=dtypes.floats),), name="x"), lambda x,ctx:
      create_bounded(f"cast{len(ctx[1])}", x.dtype.min, x.dtype.max, ctx[0])),
>>>>>>> 1400378a
    # A comparison between floats introduces a new bool variable
    (UPat(GroupOp.Comparison, src=UPat(dtype=dtypes.floats), name="x"), lambda x,ctx: (z3.Bool(f"float_cmp{len(ctx[1])}", ctx=ctx[0].ctx), None)),
    # casts from bool/int to int/bool
    (UPat(Ops.CAST, dtypes.ints+(dtypes.index,),src=(UPat.var("x", dtypes.bool),), name="c"), lambda x,c,ctx: (z3.If(ctx[1][x], 1, 0), None)),
    (UPat(Ops.CAST, dtypes.ints+(dtypes.index,), src=(UPat.var("x", dtypes.ints+(dtypes.index,)),), name="c"), lambda x,c,ctx: (ctx[1][x], None)),
    (UPat(Ops.CAST, dtypes.bool, name="x"), lambda x,ctx: (ctx[1][x.src[0]]!=0, None)),
    (UPat(GroupOp.ALU, name="x"), lambda x,ctx: (z3_alu[x.op](*(ctx[1][s] for s in x.src)), None)),
  ])

  def uops_to_z3(solver, *uops: UOp) -> list[z3.ExprRef]:
    lst = list(UOp.sink(*uops).toposort(gate=lambda x: x.dtype.scalar() in dtypes.ints+(dtypes.bool, dtypes.index) or x.op is Ops.SINK))[:-1]
    z3map: dict[UOp, z3.ExprRef] = {}
    for i,u in enumerate(lst):
      new_u, constraint = cast(tuple[z3.ArithRef, z3.BoolRef|None], z3_renderer.rewrite(u, ctx=(solver, z3map)))
      if constraint is not None: solver.add(constraint)
      z3map[u] = new_u
    assert all(u in z3map for u in uops), "UOp failed to rewrite to z3!"
    return [z3map[u] for u in uops]

  z3_imported = True
except (ImportError, AttributeError): z3_imported = False

def validate_index(buf:UOp, idx:UOp, gate:UOp|None=None):
  if idx.op is Ops.CONST and idx.arg is Invalid: return True
  if gate is None: gate = UOp.const(dtypes.bool, True)
  # TODO: check for overflow
  if IGNORE_OOB or isinstance(buf.dtype, ImageDType) or (sz := buf.ptrdtype.size) == -1: return True
  # We can use UOp min/max to do a faster check, but it can give false positive since its not an exact bound and doesn't consider the mask
  if 0<=idx.vmin and idx.vmax<sz: return True

  # WEBGPU has a BITCAST in the index. TODO: fix
  if any(x.op is Ops.BITCAST for x in idx.toposort()): return True

  if not z3_imported: raise ImportError("z3 >= 4.12.4 is required for bounds checking, try IGNORE_OOB=0 or \"pip install 'z3-solver>=4.12.4\"")
  solver = z3.Solver(ctx=z3.Context())
  z3_idx, z3_mask = uops_to_z3(solver, idx, gate)
  solver.add(z3_mask)
  with cpu_profile("validate index with z3", "TINY"):
    match solver.check((z3_idx<0)|(sz<=z3_idx)):
      case z3.unsat: return True
      case z3.sat: print(f"# OUT OF BOUNDS ACCESS: at {solver.model()} INDEX not in 0 - {sz}\nconstraints = {solver}")
      case z3.unknown: print(f"# UNKNOWN RESULT FROM Z3: {solver.reason_unknown()}\nconstraints = {solver}")
  print(f"idx={idx.render(simplify=False)}")
  print(f"mask={gate.render(simplify=False)}")
  return False<|MERGE_RESOLUTION|>--- conflicted
+++ resolved
@@ -21,26 +21,6 @@
     return (s:=z3.Int(name, ctx=solver.ctx)), (vmin <= s)&(s <= vmax)
 
   z3_renderer = PatternMatcher([
-<<<<<<< HEAD
-    (UPat(Ops.NOOP, name="cond").where(UPat(Ops.NOOP, name="x"), UPat(Ops.CONST, arg=Invalid)), add_valid),
-    (UPat(Ops.SPECIAL, src=UPat(Ops.NOOP), name="x"), lambda x,ctx: UOp(Ops.NOOP, arg=(ctx[0],create_bounded(x.arg, 0, x.src[0].arg[1]-1, ctx[0])))),
-    (UPat(Ops.DEFINE_VAR, name="x"), lambda x,ctx: UOp(Ops.NOOP, arg=(ctx[0],create_bounded(x.arg[0], x.arg[1], x.arg[2], ctx[0])))),
-    (UPat(Ops.RANGE, name="x"), lambda x,ctx: UOp(Ops.NOOP, arg=(ctx[0],create_bounded(f"ridx{x.arg}", 0, x.src[0].arg[1]-1, ctx[0])))),
-    # loaded bools become a z3 int with min max of 0-1
-    (UPat(Ops.LOAD, dtypes.ints+(dtypes.bool,), name="x"), lambda x,ctx:
-      UOp(Ops.NOOP, arg=(ctx[0],create_bounded(f"load{ctx[1].setdefault(x, len(ctx[1]))}", x.dtype.min, x.dtype.max, ctx[0]))).cast(x.dtype)),
-    (UPat(Ops.CONST, dtype=dtypes.ints+(dtypes.bool,dtypes.index), name="x"), lambda x,ctx:
-      UOp(Ops.NOOP, arg=(ctx[0],(z3.BoolVal if dtypes.is_bool(x.dtype) else z3.IntVal)(x.arg, ctx=ctx[0].ctx))) if x.arg is not Invalid else None),
-    (UPat(Ops.CAST, dtype=dtypes.ints+(dtypes.index,), src=UPat(Ops.NOOP), name="x"),
-      lambda x,ctx: UOp(Ops.NOOP, arg=(ctx[0], z3.If(x.src[0].arg[1], 0, 1)))),
-    (UPat(Ops.CAST, dtype=dtypes.bool, src=UPat(Ops.NOOP), name="x"), lambda x,ctx: UOp(Ops.NOOP, arg=(ctx[0], x.src[0].arg[1]!=0))),
-    # if the source of the cast is not a noop it means that it is a float and so we create a new variable
-    (UPat(Ops.CAST, dtype=dtypes.ints+(dtypes.index,), name="x"), lambda x,ctx:
-      UOp(Ops.NOOP, arg=(ctx[0], create_bounded(f"cast{ctx[1].setdefault(x, len(ctx[1]))}", x.dtype.min, x.dtype.max, ctx[0])))),
-    (UPat(Ops.CAST, dtype=dtypes.bool, name="x"), lambda x,ctx:
-      UOp(Ops.NOOP, arg=(ctx[0], z3.Bool(f"cast{ctx[1].setdefault(x, len(ctx[1]))}",ctx=ctx[0].ctx)))),
-    (UPat(GroupOp.ALU, src=UPat(Ops.NOOP), name="x"), lambda x,ctx: UOp(Ops.NOOP, arg=(ctx[0], z3_alu[x.op](*(s.arg[1] for s in x.src))))),
-=======
     (UPat.var("cond").where(UPat.var("x"), UPat.const(dtypes.index, Invalid)), lambda x,cond,ctx: (ctx[1][x], ctx[1][cond])),
     # variables
     (UPat(Ops.SPECIAL, name="x"), lambda x,ctx: create_bounded(x.arg, 0, ctx[1][x.src[0]]-1, ctx[0])),
@@ -57,7 +37,6 @@
     (UPat(Ops.CAST, dtypes.bool, src=(UPat(dtype=dtypes.floats),), name="x"), lambda x,ctx: (z3.Bool(f"cast{len(ctx[1])}",ctx=ctx[0].ctx), None)),
     (UPat(Ops.CAST, dtypes.ints+(dtypes.index,), src=(UPat(dtype=dtypes.floats),), name="x"), lambda x,ctx:
       create_bounded(f"cast{len(ctx[1])}", x.dtype.min, x.dtype.max, ctx[0])),
->>>>>>> 1400378a
     # A comparison between floats introduces a new bool variable
     (UPat(GroupOp.Comparison, src=UPat(dtype=dtypes.floats), name="x"), lambda x,ctx: (z3.Bool(f"float_cmp{len(ctx[1])}", ctx=ctx[0].ctx), None)),
     # casts from bool/int to int/bool
