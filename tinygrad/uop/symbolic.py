--- conflicted
+++ resolved
@@ -284,14 +284,11 @@
   ((UPat.var("y") + UPat.var("x")) + UPat.var("x"), lambda y,x: y+x*2),
   ((UPat.var("x") / UPat.var("x2")) / UPat.var("x3"), lambda x,x2,x3: x/(x2*x3) if x2 is not x3 else None), # (x/x2)/x3 -> x/(x2*x3)
   (-1 * (UPat.var("x") + UPat.cvar("c")), lambda x,c: (-x)+(-c)),  # -(x+c) -> -x + -c
-<<<<<<< HEAD
   # if the intermediate cast doesnt narrow we can do it in one cast, we have to be carefull with bfloat16
   (UPat.var('x').cast(name="a").cast(name="b"), lambda x,a,b: x.cast(b.dtype) if can_safe_cast(x.dtype, a.dtype) and
     not (a.dtype==dtypes.float and (b.dtype==dtypes.bfloat16 or x.dtype==dtypes.bfloat16)) else None),
-=======
   (UPat.var('x', dtypes.ints).cast(dtypes.ints, name="a").cast(dtypes.ints, name="b"),
     lambda x,a,b: x.cast(b.dtype) if a.dtype.min<=x.vmin and x.vmax<=a.dtype.max else None),
->>>>>>> d9560a63
   # a conditional with the same results either way is a noop, also fold const conditionals
   (UPat.var().where(UPat.var("val"), UPat.var("val")), lambda val: val),
   (UPat.cvar("gate", vec=False).where(UPat.var("c0"), UPat.var("c1")), lambda gate, c0, c1: c0 if gate.arg else c1),
