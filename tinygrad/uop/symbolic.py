# all of symbolic lives here now
from typing import cast
import math, operator, struct, functools
from collections import defaultdict
from tinygrad.uop.ops import Ops, PatternMatcher, UPat, UOp, GroupOp, exec_alu
from tinygrad.dtype import ConstType, dtypes, PtrDType, AddrSpace, can_safe_cast
from tinygrad.helpers import partition, all_same, prod, flatten, get_single_element, cdiv, cmod, CORRECT_DIVMOD_FOLDING
from tinygrad.uop.decompositions import xpow

# ******** phase 1 of symbolic used to live in ops, it's the most generic folding rules ********

def simplify_pow(x:UOp, c:UOp) -> UOp|None:
  if c.arg < 0: return x.reciprocal().pow(-c)
  if c.arg == 0: return x.const_like(1)
  if int(c.arg-0.5)+0.5 == c.arg: return x.pow(c.const_like(c.arg-0.5)) * x.sqrt()
  if int(c.arg) == c.arg: return (y := x.pow(c.const_like(c.arg//2))) * y * (x if c.arg%2 == 1 else 1)
  return None

def fold_bitcast(root:UOp, c:UOp) -> UOp|None:
  if (from_fmt:=c.dtype.scalar().fmt) is None or (to_fmt:=root.dtype.scalar().fmt) is None: return None
  if c.dtype.itemsize != root.dtype.itemsize: return None
  def convert(v:ConstType): return struct.unpack(to_fmt, struct.pack(from_fmt, v))[0]
  return root.const_like(convert(c.arg) if root.dtype.count == 1 else tuple(map(convert, c.arg)))

symbolic_simple = PatternMatcher([
  # ** self folding **
  (UPat.var("x") + 0, lambda x: x),    # x+0 -> x
  (UPat.var("x") * 1, lambda x: x),    # x*1 -> x
  (UPat.var("x", dtype=dtypes.ints) ^ 0, lambda x: x), # x^0 -> x
  (UPat.var("x") // UPat.var("x"), lambda x: x.const_like(1)), # x//x -> 1
  (UPat.var("x") // 1, lambda x: x),   # x//1 -> x
  (UPat.var("x") // -1, lambda x: -x), # x//-1 -> -x
  (UPat.var("x") / UPat.var("x"), lambda x: x.const_like(1)), # x/x -> 1
  ((UPat.var("x") * UPat.var("x2")) / UPat.var("x2"), lambda x,x2: x), # (x*x2)/x2 -> x
  ((UPat.var() % UPat.var("y")).named("base") % UPat.var("y"), lambda base,y: base),  # (x%y)%y = -> x%y (rewritten with base for speed)
  (UPat.var("x")%UPat.cvar("c")+(UPat.var("x")//UPat.cvar("c"))*UPat.cvar("c"), lambda x,c: x), # (x%c)+(x//c)*c = x
  ((UPat.var("x")//UPat.cvar("c1"))*UPat.cvar("c3")+UPat.var("x")%UPat.cvar("c1")*UPat.cvar("c2"),
    lambda x,c1,c2,c3: x*c2 if c1.arg*c2.arg==c3.arg else None), # (x%c1)*c2+(x//c1)*c3 = x*c2 if c1*c2==c3
  (UPat.var("x", dtype=dtypes.bool) & UPat.cvar("c", vec=False), lambda x,c: x if c.arg else c),
  (UPat.var("x", dtype=dtypes.bool) | UPat.cvar("c", vec=False), lambda x,c: c if c.arg else x),
  (UPat(GroupOp.Idempotent, src=(UPat.var("x"), UPat.var("x"))), lambda x: x),
  (UPat.var("x", dtype=dtypes.bool).logical_not().logical_not(), lambda x: x),
  (UPat.var("x", dtype=dtypes.bool).where(UPat.const(dtypes.bool, True), UPat.const(dtypes.bool, False)), lambda x: x),
  (UPat.var("x", dtype=dtypes.bool).where(UPat.const(dtypes.bool, False), UPat.const(dtypes.bool, True)), lambda x: x.logical_not()),
  (UPat.var("x", dtype=dtypes.ints+(dtypes.bool,)).trunc(), lambda x: x),
  # ** zero folding **
  (UPat.var("x") < UPat.var("x"), lambda x: x.const_like(False).cast(dtypes.bool.vec(x.dtype.count))), # x < x -> False
  (UPat.var("x") % UPat.var("x"), lambda x: x.const_like(0)), # x%x -> 0
  (UPat.var("x", dtype=dtypes.ints) != UPat.var("x", dtype=dtypes.ints),
   lambda x: x.const_like(False).cast(dtypes.bool.vec(x.dtype.count))), # x != x -> False (only ints)
  # x*0 -> 0 or 0*x -> 0
  # if x is nan or inf it should render the nan value.
  # NOTE: this can be wrong for loaded NaN
  (UPat.var("x") * 0, lambda x: x.const_like(float("nan") if isinstance(x.arg, float) and (math.isnan(x.arg) or math.isinf(x.arg)) else 0)),
  # ** constant folding **
  # TODO: add const folding for Ops.THREEFRY
  (UPat(GroupOp.Unary, src=(UPat((Ops.VCONST, Ops.CONST)),), name="a"), lambda a: a.const_like(exec_alu(a.op, a.dtype, [a.src[0].arg], False))),
  (UPat(GroupOp.Binary-{Ops.THREEFRY}, src=(UPat((Ops.VCONST, Ops.CONST)),)*2, name="a"),
   lambda a: a.const_like(exec_alu(a.op, a.dtype, [a.src[0].arg, a.src[1].arg], False))),
  (UPat(GroupOp.Ternary, src=(UPat((Ops.VCONST, Ops.CONST)),)*3, name="a"),
   lambda a: a.const_like(exec_alu(a.op, a.dtype, [a.src[0].arg, a.src[1].arg, a.src[2].arg], False))),
  # bool MUL is AND, ADD/MAX is OR. prevents other rules to rewrite bool ADD/MUL incorrectly
  (UPat.var('x', dtype=dtypes.bool) * UPat.var('y', dtype=dtypes.bool), lambda x,y: x&y),
  (UPat.var('x', dtype=dtypes.bool) + UPat.var('y', dtype=dtypes.bool), lambda x,y: x|y),
  (UPat.var('x', dtype=dtypes.bool).maximum(UPat.var('y', dtype=dtypes.bool)), lambda x,y: x|y),
  # *** cast/bitcast ***
  (UPat(Ops.CAST, name="root", src=(UPat.cvar("c"),)), lambda root, c: root.const_like(c.arg)),
  (UPat((Ops.CAST, Ops.BITCAST), name="root"), lambda root: root.src[0] if root.dtype == root.src[0].dtype else None),
  (UPat(Ops.BITCAST, name="root", src=(UPat.cvar("c"),)), fold_bitcast),
  # b.cast(a).cast(b) -> b if a preserves all values in b
  (UPat.var('x').cast(name="a").cast(name="b"), lambda x,a,b: x if x.dtype == b.dtype and can_safe_cast(b.dtype, a.dtype) else None),
  # if the intermediate cast doesnt narrow we can do it in one cast, we have to be carefull with bfloat16
  (UPat.var('x').cast(name="a").cast(name="b"), lambda x,a,b: x.cast(b.dtype) if can_safe_cast(x.dtype, a.dtype) and
    not (a.dtype==dtypes.float and (b.dtype==dtypes.bfloat16 or x.dtype==dtypes.bfloat16)) else None),
  # ** pow **
  (UPat.var("x").alu(Ops.POW, UPat.cvar("c", vec=False)), simplify_pow),
  # positive const ** x
  (UPat.cvar("c", vec=False).alu(Ops.POW, UPat.var("x")), lambda c,x: c if c.arg == 1 else (x*math.log2(c.arg)).exp2() if c.arg > 0 else None),
  # rules for threefry
  ((UPat.var('x', dtypes.uint64)&0xFFFFFFFF).cast(dtypes.uint32), lambda x: x.cast(dtypes.uint32)&0xFFFFFFFF), # TODO: why is the and needed?
  (((UPat.var(None, dtypes.uint64)*(1<<32)) | UPat.var('y',  dtypes.uint32).cast(dtypes.uint64)).cast(dtypes.uint32), lambda y: y),
  (((UPat.var('x',  dtypes.uint64)*(1<<32)) | UPat.var(None, dtypes.uint32).cast(dtypes.uint64))//(1<<32), lambda x: x),
  # hacks for threefry long removal when padded (TODO: genericize)
  (UPat.var('x', dtypes.uint32).cast(dtypes.uint64) * UPat.var('y').where(UPat.const(dtypes.uint64, 1<<32), UPat.const(dtypes.uint64, 0)),
   lambda x,y: y.where(x, 0).cast(dtypes.uint64) * (1<<32)),
  ((UPat.var('x', dtypes.uint64)&(UPat.var('y').where(UPat.const(dtypes.uint64, 0xFFFFFFFF), UPat.const(dtypes.uint64, 0)))).cast(dtypes.uint32),
   lambda x,y: y.where(x.cast(dtypes.uint32), 0)),
  # new decomp rules for threefry
  (((UPat.var(None, dtypes.uint64)<<32) | UPat.var('y',  dtypes.uint32).cast(dtypes.uint64)).cast(dtypes.uint32), lambda y: y),
  (((UPat.var('x',  dtypes.uint64)<<32) | UPat.var(None, dtypes.uint32).cast(dtypes.uint64))>>32, lambda x: x),
  (UPat.var('b').where(UPat.var('x', dtypes.uint32).cast(dtypes.uint64), UPat.const(dtypes.uint64, 0)).cast(dtypes.uint32), lambda b,x: b.where(x,0))
])

# ******** phase 2 builds on phase 1, it includes the old "symbolic", rules that match deeper ********

def split_uop(x:UOp, sep:Ops):
  if x.op is sep:
    for s in x.src: yield from split_uop(s, sep)
  else: yield x

def fold_unrolled_divs(divs:UOp, denominator: int, fac=1) -> UOp|None:
  # div pattern in unrolled arange
  # example: (x//4+(x+1)//4+(x+2)//4+(x+3)//4 -> x
  seen_const, ans = [], None
  for u in split_uop(divs, Ops.ADD):
    if fac!=1:
      if u.op is not Ops.MUL or u.src[1].op is not Ops.CONST or u.src[1].arg != fac: return None
      u = u.src[0]
    if u.op is Ops.CAST and u.src[0].dtype == dtypes.index: u = u.src[0]
    if not (u.op is Ops.IDIV and u.src[1].op is Ops.CONST): return None
    if denominator != u.src[1].arg: return None
    if (s0:=u.src[0]).vmin < 0: return None
    # assumed CONST is the last of an ADD
    if s0.op is Ops.ADD and s0.src[1].op is Ops.CONST and s0.src[1].op is Ops.CONST:
      seen_const.append(s0.src[1].arg)
      s0 = s0.src[0]
    else: seen_const.append(0)
    if ans is None: ans = s0
    if ans is not s0: return None
  if ans is None: return None
  # the first (denominator-len(seen_const)) terms may have been folded to 0 already
  for i in range(denominator-len(seen_const)):
    if ans is not None and 0 <= ans.vmin and ans.vmax + i < denominator: seen_const.append(i)
  if sorted(seen_const)==list(range(denominator)):
    return (fac*ans).cast(divs.dtype)
  return None

def lt_folding(x:UOp, c:int) -> UOp|None:
  p, np = partition(split_uop(x, Ops.ADD), lambda u: u.const_factor() == 1)
  if np and (d:=math.gcd(*[u.const_factor() for u in np], c)) > 1 and 0 <= sum(u.vmin for u in p) and sum(u.vmax for u in p) < d:
    return cast(UOp, functools.reduce(operator.add, np).divides(d))<(c//d)
  return None

def canonicalize_simplex(X:UOp) -> UOp|None:
  # (X := a0*x0 + a1*x1 + ...) > 0 is equivalent to x0 + x1 + ... > 0 if xi >= 0 and ai > 0 for ints.
  # returns x0 + x1 + ... in such case, or None if not
  changed, ret = False, []
  for u in split_uop(X, Ops.ADD):
    # assumed the const is the last src of MUL
    if u.op is Ops.MUL and u.src[1].op is Ops.CONST and u.src[1].arg > 0:
      changed = True
      u = u.src[0]
    if not (u.op in GroupOp.Irreducible and u.vmin >= 0): return None
    ret.append(u)
  return functools.reduce(operator.add, ret) if changed else None

def cancel_divmod(d: UOp, x: UOp, y: UOp) -> UOp|None:
  # simple cancel div/mod case when the range of the numerator lies within a single denominator interval
  x_min, x_max, y_min, y_max = x.vmin, x.vmax, y.vmin, y.vmax
  assert isinstance(x_min, int) and isinstance(x_max, int) and isinstance(y_min, int) and isinstance(y_max, int)
  if y_min==y_max==0: raise ZeroDivisionError(f"{'Division' if d.op is Ops.IDIV else 'Mod'} by zero trying to rewrite {x.alu(d.op, y)}")
  if y_min*y_max > 0 and (q:=cdiv(x_min,y_min)) == cdiv(x_min,y_max) == cdiv(x_max,y_min) == cdiv(x_max,y_max):
    return x - q*y if d.op is Ops.MOD else d.const_like(q)
  return None

def remove_nested_mod(m: UOp, x: UOp, y: UOp) -> UOp|None:
  # remove nested mod in case the inner mod is a multiple of the outer mod
  # example: (a%4 + b)%2 -> (a+b)%2
  if ((c := y.arg) < 0) or x.vmin<0: return None
  new_xs = []
  something_changed = False
  for u in split_uop(x, Ops.ADD):
    if u.op is Ops.MOD:
      if u.src[1].divides(c) is not None:
        something_changed = True
        u = u.src[0]
    new_xs.append(u)
  new_x: UOp = functools.reduce(operator.add, new_xs)
  if something_changed and new_x.vmin>=0: return new_x % y
  return None

def fold_binary_numerator(d: UOp, x: UOp, y: UOp) -> UOp|None:
  # we can fold if the expression has only one non-constant term and this term can only take on two values
  if ((c := y.arg) < 0) or (x.dtype.count > 1): return None
  x,const = x.pop_const()
  terms, factors = zip(*[(u.divides(f:=u.const_factor()),f) for u in split_uop(x, Ops.ADD)])
  if len(terms)==1 and (v:=terms[0]).vmax-v.vmin == 1:
    y1 = cmod(factors[0]*v.vmin+const, c) if d.op is Ops.MOD else cdiv(factors[0]*v.vmin+const, c)  # type: ignore
    y2 = cmod(factors[0]*v.vmax+const, c) if d.op is Ops.MOD else cdiv(factors[0]*v.vmax+const, c)  # type: ignore
    return (y2-y1)*(v-v.vmin) + y1
  return None

def fold_divmod_congruence(d: UOp, x: UOp, y: UOp) -> UOp|None:
  # within a mod we can freely subtract multiples of c, we use this to see if a is congruent to an expression whose vmin/vmax are between 0 and c
  if (x.vmin<0 and CORRECT_DIVMOD_FOLDING) or ((c := y.arg) < 0) or (x.dtype.count > 1): return None
  x,const = x.pop_const()
  terms, factors = zip(*[(u.divides(f:=u.const_factor()),f) for u in split_uop(x, Ops.ADD)])
  # a//c = (a-a%c)/c, if we can fold a%c, we can fold a//c
  rems = [min((r:=f%c), r-c, key=abs) for f in factors]
  if (rem:=sum(r*v for r,v in zip(rems,terms))+const%c).vmin//c!=rem.vmax//c: return None
  if d.op is Ops.MOD: return rem - rem.vmin//c*c
  return sum((f-r)//c * v for f,r,v in zip(factors,rems,terms)) + (const-const%c+rem.vmin//c*c)//c

def divide_by_gcd(d: UOp, x: UOp, y: UOp) -> UOp|None:
  # x//y -> (x//gcd)//(y//gcd) or x%y -> gcd*(x//gcd)%(y//gcd)
  terms, factors = zip(*[(u.divides(f:=u.const_factor()),f) for u in split_uop(x, Ops.ADD)])
  if (gcd := math.gcd(y.arg, *factors)) == 1: return None
  ret = sum(f//gcd * v for f,v in zip(factors, terms)).alu(d.op, y.const_like(y.arg//gcd))
  return ret*gcd if d.op is Ops.MOD else ret

def nest_div_by_smallest_factor(d: UOp, x: UOp, y: UOp) -> UOp|None:
  # we try and nest the div and see if it allows the numerator to be simplified
  if ((c := y.arg) < 0) or (x.dtype.count > 1): return None
  factors = [u.const_factor() for u in split_uop(x.pop_const()[0], Ops.ADD)]
  # div is the smallest factor of the denominator (greater than 1) out of all "factors"
  # TODO: there are better ways to pick `div`, this sometimes adds extra divisions
  # TODO: add same optimization for mod
  div = min([y.arg]+[abs(f) for f in factors if abs(f) > 1 and (c%f)==0])
  if (1 < div < c) and (newxs:=(newx:=(x//div)).simplify()) is not newx and x.vmin>=0 and newx.vmin>=0: return newxs//(c//div)
  return None

def simplify_remainder(d: UOp, x: UOp, y: UOp) -> UOp|None:
  # we try and take out the quotient and see if it allows the numerator to be simplified
  if ((c := y.arg) < 0) or (x.dtype.count > 1): return None
  x_no_const,const = x.pop_const()
  terms, factors = zip(*[(u.divides(f:=u.const_factor()),f) for u in split_uop(x_no_const, Ops.ADD)])
  quotients, remainders = zip(*[divmod(f, c) for f in factors])
  gcd = math.gcd(c, *remainders)  # gcd without const!
  if const%c==const and gcd==1 and not any(r==0 or (r!=f and d.op is Ops.MOD) for r,f in zip(remainders, factors)): return None

  quo, rem = x.const_like(const//c), x.const_like((const%c)//gcd)
  for q,r,f,v in zip(quotients, remainders, factors, terms):
    if d.op is Ops.IDIV and r!=0:
      rem += f//gcd * v
    else:
      rem += r//gcd * v
      quo += q * v

  # if numerator before/after is negative, and it has remainder, don't simplify because C divmod is different from python divmod.
  if (x.vmin < 0 or rem.vmin < 0) and remainders: return None
  if d.op is Ops.MOD: return gcd*(rem % (c//gcd)) + const%gcd
  return rem//(c//gcd)+quo

def gep_through_wmma(gep:UOp, wmma:UOp):
  out_sz = prod(x[1] for x in wmma.arg[6][-1])
  wmma_idxs = gep.arg[::out_sz]
  for i in range(out_sz):
    if tuple(x-i for x in gep.arg[i::out_sz]) != wmma_idxs: return None
  tsrcs = []
  for s,sz in zip(wmma.src, wmma.arg[6]):
    src_args = []
    ssz = prod(x[1] for x in sz)
    for w in wmma_idxs: src_args += list(range((w//out_sz)*ssz, (w//out_sz)*ssz + ssz))
    tsrcs.append(s.gep(tuple(src_args)))
  return UOp(Ops.WMMA, gep.dtype, tuple(tsrcs), wmma.arg)

gep_pushing = PatternMatcher([
  # GEP/VECTORIZE, GEP/GEP, GEP/CONST, GEP/VCONST
  (UPat(Ops.GEP, name='g2').f(Ops.GEP, name='g1'),
   lambda g1, g2: g2.src[0].gep(tuple(g2.arg[g1.arg[i]] for i in range(len(g1.arg))))),
  (UPat(Ops.VECTORIZE, name='vec').f(Ops.GEP, name='gep'),
   lambda gep, vec: UOp(Ops.VECTORIZE, gep.dtype, tuple(vec.src[i] for i in gep.arg)) if len(gep.arg) > 1 else vec.src[gep.arg[0]]),
  (UPat.cvar("c", vec=False).f(Ops.GEP, name="gep"), lambda gep, c: gep.const_like(c.arg)),
  (UPat(Ops.VCONST, name="c").f(Ops.GEP, name="gep"), lambda gep, c: gep.const_like(tuple(c.arg[x] for x in gep.arg))),
  # GEP on void is skipped
  (UPat(Ops.GEP, src=(UPat(dtype=dtypes.void, name="x"),)), lambda x: x),
  # GEP in order is removed
  (UPat(Ops.GEP, name="g"), lambda g: g.src[0] if not isinstance(g.dtype, PtrDType) and g.arg == tuple(range(g.src[0].dtype.count)) else None),
  # push all GEPs through ALUs (fix arange stuff)
  (UPat((*GroupOp.ALU, Ops.CAST, Ops.BITCAST), name='alu').f(Ops.GEP, name='gep'),
   lambda gep,alu: UOp(alu.op, alu.dtype.scalar().vec(gep.dtype.count), tuple(x.gep(gep.arg) for x in alu.src), alu.arg) \
     if not isinstance(gep.dtype, PtrDType) else None),
  # CAT can't be rendered. it's a VECTORIZE on vectors, we expand to a single VECTORIZEs with GEPs (TODO: move this later)
  (UPat(Ops.CAT, name="x"), lambda x: UOp(Ops.VECTORIZE, x.dtype, tuple(y.gep(i) for y in x.src for i in range(y.dtype.count))) \
    if not isinstance(x.dtype, PtrDType) else None),
  # VECTORIZE on same GEP
  (UPat(Ops.VECTORIZE, name="v", src=UPat(Ops.GEP, src=(UPat.var("x"),))), lambda v,x: x.gep(tuple(get_single_element(i.arg) for i in v.src))),
  # push some GEPs through WMMAs
  (UPat(Ops.WMMA, name="wmma").f(Ops.GEP, name="gep"), gep_through_wmma),
])

commutative = PatternMatcher([
  # ** COMMUTATIVE flipping (only for ints) **
  # NOTE: this can break merging vector math by only flipping some of them
  (UPat(GroupOp.Commutative, dtype=(dtypes.index,dtypes.int), name='x'),
    lambda x: x.replace(src=x.src[::-1]) if x.src[1].tuplize < x.src[0].tuplize else None),
])

symbolic = symbolic_simple+commutative+PatternMatcher([
  # ** boolean algebra **
  (UPat.var("x") | (UPat.var("x") & UPat.var()), lambda x: x), # x|(x&y) -> x
  # ** combine terms **
  (UPat.var("x") * UPat.cvar("c0") + UPat.var("x") * UPat.cvar("c1"), lambda x,c0,c1: x*(c0+c1)), # (x*c0)+(x*c1) -> x*(c0+c1)
  ((UPat.var("y") + UPat.var("x") * UPat.cvar("c0")) + UPat.var("x") * UPat.cvar("c1"), lambda x,y,c0,c1: y+x*(c0+c1)),
  (UPat.var("x") + UPat.var("x") * UPat.cvar("c"), lambda x,c: x*(c+1)), # (x+x*c)-> x*(c+1)
  ((UPat.var("y") + UPat.var("x")) + UPat.var("x") * UPat.cvar("c"), lambda x,y,c: y+x*(c+1)),
  ((UPat.var("y") + UPat.var("x") * UPat.cvar("c")) + UPat.var("x"), lambda x,y,c: y+x*(c+1)),
  (UPat.var("x") + UPat.var("x"), lambda x: x*2), # (x+x)-> x*2
  ((UPat.var("y") + UPat.var("x")) + UPat.var("x"), lambda y,x: y+x*2),
  ((UPat.var("x") / UPat.var("x2")) / UPat.var("x3"), lambda x,x2,x3: x/(x2*x3) if x2 is not x3 else None), # (x/x2)/x3 -> x/(x2*x3)
  (-1 * (UPat.var("x") + UPat.cvar("c")), lambda x,c: (-x)+(-c)),  # -(x+c) -> -x + -c
  (UPat.var('x', dtypes.ints).cast(dtypes.ints, name="a").cast(name="b"),
    lambda x,a,b: x.cast(b.dtype) if a.dtype.min<=x.vmin and x.vmax<=a.dtype.max else None),
  # a conditional with the same results either way is a noop, also fold const conditionals
  (UPat.var().where(UPat.var("val"), UPat.var("val")), lambda val: val),
  (UPat.cvar("gate", vec=False).where(UPat.var("c0"), UPat.var("c1")), lambda gate, c0, c1: c0 if gate.arg else c1),
  (UPat.var("cond", dtype=dtypes.bool).logical_not().where(UPat.var("t"), UPat.var("f")), lambda cond, t, f: cond.where(f,t)),
  # alu of two where with same conds can combine, only do if true branch or false branch is const
  (UPat(GroupOp.Binary, name="alu", src=(UPat.var("c").where(UPat.var("t"), UPat.var("f")), UPat.var("c").where(UPat.var("tt"), UPat.var("ff")))), \
   lambda alu,c,t,tt,f,ff: c.where(t.alu(alu.op, tt), f.alu(alu.op, ff)) if t.op == tt.op == Ops.CONST or f.op == ff.op == Ops.CONST else None),
  # if its a plus we add the associative variation too
  ((UPat.var("y")+UPat.var("c").where(UPat.var("t"), UPat.var("f"))) + UPat.var("c").where(UPat.var("tt"), UPat.var("ff")), \
   lambda y,c,t,tt,f,ff: y+c.where(t+tt, f+ff) if t.op == tt.op == Ops.CONST or f.op == ff.op == Ops.CONST else None),
  # ALU/variable min==max -> CONST (slow!)
  (UPat(GroupOp.ALU|{Ops.DEFINE_VAR, Ops.SPECIAL, Ops.RANGE}, name="x"), lambda x: x.const_like(x.vmin) if x.vmin == x.vmax else None),
  # max folding
  (UPat.maximum(UPat.var("x"), UPat.var("y")), lambda x,y: x if x.vmin >= y.vmax else y if x.vmax <= y.vmin else None),
  # TODO: why does this rule break beautiful_mnist?
  #((UPat.var("x")+UPat.var("z")).maximum(UPat.var("y")+UPat.var("z")), lambda x,y,z: x.maximum(y) + z),
  #((UPat.var("x")*UPat.cvar("c1")).maximum(UPat.var("x")*UPat.cvar("c2")), max_var_const),
  # ** two stage ALU folding **
  *((UPat.var("x").alu(op, UPat.cvar("c1")).alu(op, UPat.cvar("c2")).named("f"),
     lambda f,x,c1,c2: x.alu(f.op,c1.alu(f.op,c2))) for op in GroupOp.Associative),
  ((UPat.cvar("c0") + UPat.var("x")) < UPat.cvar("c1"), lambda x,c0,c1: x<(c1-c0)),  # c0 + x < c1 -> x < c1 - c0
  ((UPat.var("x") // UPat.cvar("c1")) // UPat.cvar("c2"), lambda x,c1,c2: x//(c1*c2)), # (x//c1)//c2 -> x//(c1*c2)
  # ** lt **
  # c0*x<c1 for positive int c0,c1
  ((UPat.cvar("c0", vec=False)*UPat.var("x", dtype=dtypes.ints))<UPat.cvar("c1", vec=False),
   lambda x,c0,c1: x<math.ceil(c1.arg/c0.arg) if c0.arg > 0 and c1.arg > 0 else None),
  # c0*x<c1 for negative int c0 and non-positive c1
  ((UPat.cvar("c0", vec=False)*UPat.var("x", dtype=dtypes.ints))<UPat.cvar("c1", vec=False),
   lambda x,c0,c1: (-x)<(-(math.floor(-c1.arg/-c0.arg))) if c0.arg < 0 and c0.arg != -1 and c1.arg <= 0 else None),
  # x//d<c
  ((UPat.var("x", dtype=dtypes.ints)//UPat.cvar("d", vec=False))<UPat.cvar("c", vec=False),
   lambda x,d,c: (x<(c.arg*d.arg) if c.arg > 0 else x<(c.arg*d.arg-(d.arg-1))) if d.arg > 0 else None),
  # ** move add/mul consts to end (NOTE: this is still happening before constant folding) **
  ((UPat.var("x") + UPat.cvar("c1")) + UPat.var("y"), lambda x,c1,y: (x+y)+c1),
  ((UPat.var("x") * UPat.cvar("c1")) * UPat.var("y"), lambda x,c1,y: (x*y)*c1),
  # *** rules from symbolic ***
  # unrolled arange div folding
  ((UPat() + (UPat()//UPat.cvar("d", vec=False)).or_casted()).named("divs"),
    lambda divs,d: fold_unrolled_divs(divs, d.arg)),
  ((UPat() + ((UPat()//UPat.cvar("d", vec=False)).or_casted()*UPat.cvar("c"))).named("divs"), lambda divs,d,c:
    fold_unrolled_divs(divs, d.arg, c.arg)),
  # generic lt folding
  (UPat.var("x", dtypes.sints)<UPat.cvar("c", vec=False), lambda x,c: lt_folding(x, c.arg) if 0 < c.arg else None),
  (UPat.var("x", dtypes.sints)*-1 < UPat.var("y", dtypes.sints)*-1, lambda x,y: y<x),
  # canonicalize a simplex with positive coefficients > 0
  # not x < 1 -> X > 0
  ((UPat.var("x", dtypes.ints)<1).ne(True), lambda x: (newx<1).ne(True) if (newx:=canonicalize_simplex(x)) is not None else None),
  # ** div **
  # div folding
  ((UPat.var("x")//UPat.cvar("c") + UPat.cvar("a"))//UPat.cvar("d"), lambda x,c,a,d: (x+a*c)//(c*d)
    if c.vmin>0 and d.vmin>0 and ((x.vmin>=0 and a.vmin>=0) or (x.vmax<=0 and a.vmax<=0)) else None),  # (x//c+a)//d -> (x+a*c)//(c*d)
  # a range mod its own upper bound is just the range
  (UPat(Ops.RANGE, src=UPat.var("end"), name="r")%UPat.var("end"), lambda r,end: r),
  (UPat(Ops.RANGE, src=UPat.var("end"), name="r")//UPat.var("end"), lambda r,end: r.const_like(0)),
  (UPat((Ops.IDIV, Ops.MOD), dtypes.sints, name="d", src=(UPat.var("x"), UPat.var("y"))), cancel_divmod),
  (UPat((Ops.IDIV, Ops.MOD), dtypes.sints, name="d", src=(UPat.var("x"), UPat.cvar("y", vec=False))), fold_binary_numerator),
  (UPat((Ops.IDIV, Ops.MOD), dtypes.sints, name="d", src=(UPat.var("x"), UPat.cvar("y", vec=False))), fold_divmod_congruence),
  (UPat((Ops.IDIV, Ops.MOD), dtypes.sints, name="d", src=(UPat.var("x"), UPat.cvar("y", vec=False))), divide_by_gcd),
  (UPat(Ops.MOD, dtypes.sints, name="m", src=(UPat.var("x"), UPat.cvar("y", vec=False))), remove_nested_mod),
  (UPat((Ops.IDIV), dtypes.sints, name="d", src=(UPat.var("x"), UPat.cvar("y", vec=False))), nest_div_by_smallest_factor),
  (UPat((Ops.IDIV, Ops.MOD), dtypes.sints, name="d", src=(UPat.var("x"), UPat.cvar("y", vec=False))), simplify_remainder),
  (UPat.var("x") // UPat.var("d"), lambda x,d: -(x//(-d)) if d.vmax < 0 else None),
  (UPat.var("x") // UPat.var("d"), lambda x,d: -((-x)//d) if x.vmax <=0 else None),
  ((UPat.var("x", dtypes.sints)+UPat.cvar("c", vec=False)).named("n")//UPat.cvar("d", vec=False),
    lambda x,c,n,d: (-(-(c.arg%d.arg + x - (d.arg-1))//d) + c.arg//d.arg) if x.vmax<=0 and n.vmin>=0 and d.arg>0 else None),
  # ** mod **
  # mod folding
  (UPat.var("x") % UPat.var("d"), lambda x,d: -((-x)%d) if x.vmax <= 0 else None),
  (UPat.var("x") % UPat.var("d"), lambda x,d: (x%(-d)) if d.vmax <  0 else None),
])+gep_pushing

symbolic_flat = symbolic+PatternMatcher([
  # ** combine terms (opinionated) **
  (-1 * (UPat.var("x") + UPat.var("y")), lambda x,y: (-x)+(-y)),  # -(x+y) -> -x + -y
  # (x+y)*c -> x*c+y*c. only for int, float has inf*0=nan issue
  ((UPat.var("x", dtypes.ints) + UPat.var("y")) * UPat.cvar("c"), lambda x,y,c: x*c+y*c),
  # working around casts in arange
  ((UPat.var("x", dtypes.index) + UPat.cvar("c")).cast(dtypes.sints, name="cast"), lambda x,c,cast:x.cast(cast.dtype)+c.cast(cast.dtype)),
])

# ******** we take a small aside to "simplify_valid" to rewrite valids ********

def parse_valid(valid:UOp) -> tuple[UOp, bool, int]:
  # if it's X <= c, returns X, True, c
  # if it's X >= c, returns X, False, c

  # (X < c).ne(True) -> X >= c
  if valid.op is Ops.CMPNE and valid.src[1].op is Ops.CONST and valid.src[1].arg == 1 and \
    (s0:=valid.src[0]).op is Ops.CMPLT and dtypes.is_int(s0.src[0].dtype): return s0.src[0], False, int(s0.src[1].vmin)
  # X < c -> X <= c-1
<<<<<<< HEAD
  if valid.op is Ops.CMPLT and valid.src[1].op and dtypes.is_int(valid.src[0].dtype): return valid.src[0], True, int((valid.src[1]-1).vmax)
=======
  if valid.op is Ops.CMPLT and dtypes.is_int(valid.src[0].dtype): return valid.src[0], True, int((valid.src[1]).vmax)-1
>>>>>>> 033184b3
  raise ValueError(f"not able to parse {valid=}")

def uop_given_valid(valid:UOp, uop:UOp) -> UOp|None:
  # return None if valid is always False, otherwise the simplified uop (might be the same as input)

  # first, parse valid into {expr: (lower_bound, upper_bound)}
  bounds:defaultdict[UOp, list[ConstType|None]] = defaultdict(lambda: [None, None])
  for stmt in split_uop(valid, Ops.AND):
    try: expr, is_upper, c = parse_valid(stmt)
    except ValueError: return uop  # give up if we cannot parse the valid
    bounds[expr][int(is_upper)] = c

  # don't simplify any other gates, can lead to OOB, we substitute them back later
  uop = uop.substitute((load_subs:={u: UOp(Ops.NOOP, arg=u) for u in uop.toposort() if u.op is Ops.INDEX}))

  # simplify uop given that valid is True
  for expr,v in bounds.items():
    v0, v1 = (expr.vmin if v[0] is None else v[0], expr.vmax if v[1] is None else v[1])
    # some expr has lower bound > upper bound -> valid is an empty set and we return None
    if v0 > v1: return None
    # whole node became a const
    if v0 == v1:
      uop = uop.substitute({expr:expr.const_like(v0)}).simplify()
      continue
    # every candidate is a set of constrained UOp based on valid, and if every item in a set simplifies the uop into a same output, we rewrite uop
    candidates = []
    if expr.op is Ops.ADD and v0 == 1 and all(u.op in GroupOp.Irreducible for u in split_uop(expr, Ops.ADD)):
      # if the constraint is a simplex: X0 + X1 + ... > 0, we can check if all Xi > 0 simplify into the same output
      candidates.append([(Xi, UOp.variable("fake", 1, Xi.vmax, Xi.dtype)) for Xi in split_uop(expr, Ops.ADD)])
    # try checking the whole clause
    if expr in uop.toposort(): candidates.append([(expr, UOp.variable("fake", v0, v1, expr.dtype))])

    for candidate in candidates:
      # if every branch in candidate gives the same simplified uop, we can rewrite the uop
      newuops = [uop.substitute({X:newX}).simplify().substitute({newX:X}).simplify() for X,newX in candidate]
      if uop.op is Ops.VECTORIZE and len(uop.src) == 2:
        if all_same([uops.src[0] for uops in newuops]): uop = uop.replace(src=(newuops[0].src[0], uop.src[1]))
        if all_same([uops.src[1] for uops in newuops]): uop = uop.replace(src=(uop.src[0], newuops[0].src[1]))
      elif all_same(newuops): uop = newuops[0]

  # put the loads back in
  uop = uop.substitute({v:k for k,v in load_subs.items()})
  return uop

def _valid_priority(v: UOp, valids:list[UOp]):
  # we want valid that's in other valids' parents to be first, so it's more likely the other valids get simplified
  try: return sum(-1 if parse_valid(v)[0] in other.toposort() else 0 for other in valids)
  except ValueError: return 0

def simplify_valid(valid:UOp) -> UOp|None:
  ret:list[UOp] = []
  something_changed = False
  valids = list(split_uop(valid, Ops.AND))
  for stmt in sorted(valids, key=lambda v: _valid_priority(v, valids)):
    # TODO: root cause this and test_simplify_valid_from_div
    if stmt.op is Ops.CAST: return None
    ret.append(newstmt if ret and (newstmt:=uop_given_valid(functools.reduce(operator.and_, ret), stmt)) is not None else stmt)
    if ret[-1] is not stmt: something_changed = True
  return functools.reduce(operator.and_, ret) if something_changed else None

# ******** phase 3 is the complete symbolic, and deals with very complex things like loop rewriting and threefry transform ********

def reduce_mul_chain(r:UOp):
  if r.arg not in {Ops.ADD, Ops.MAX}: return None
  if r.dtype != r.src[0].dtype: return None
  inside, outside = [], []
  for m in split_uop(r.src[0], Ops.MUL):
    m_parents = m.toposort()
    if all(r not in m_parents for r in r.src[1:]) and (r.arg != Ops.MAX or m.vmin >= 0): outside.append(m)
    else: inside.append(m)
  if len(outside) == 0: return None
  return r.replace(src=(prod(inside) if len(inside) else r.src[0].const_like(1),)+r.src[1:])*prod(outside)

# this is symbolic 2.0
REMOVE_FROM_SINK = {Ops.SINK, Ops.UNROLL, Ops.PTRCAT, Ops.CAT, Ops.NOOP}
REMOVE_FROM_BARRIER = {Ops.VECTORIZE, Ops.SINK, Ops.CAT, Ops.PTRCAT, Ops.NOOP}
sym = symbolic_flat+PatternMatcher([
  # LOAD/STORE -> NOOP
  (UPat.var('x').store(UPat.var('x').load(), allow_any_len=True), lambda x: None if x.dtype.addrspace != AddrSpace.REG else x.src[0].src[0]),
  (UPat(Ops.LOAD, src=(UPat.cvar('c'))), lambda c: c),
  # VECTORIZE/CONST, VECTORIZE/GEP
  (UPat(Ops.VECTORIZE, src=UPat(Ops.CONST), name="vec"), lambda vec: UOp.const(vec.dtype, tuple(x.arg for x in vec.src))),
  (UPat(Ops.VECTORIZE, src=UPat(Ops.GEP, src=(UPat.var("x"),)), name="vec"), lambda vec,x: x.gep(tuple(y.arg[0] for y in vec.src))),
  # reorder ALU/VECTORIZE
  (UPat(GroupOp.ALU, src=(UPat(Ops.VECTORIZE, src=UPat(name='x')), UPat(Ops.VECTORIZE, src=UPat(name='y'))), name='alu'),
   lambda x,y,alu: UOp(Ops.VECTORIZE, alu.dtype, (UOp(alu.op, alu.dtype.scalar(), (x,y)),)*alu.dtype.count)),
  # VECTORIZE of a single element is just that element
  (UPat(Ops.VECTORIZE, src=(UPat(name='x'),)), lambda x: x),
  # VECTORIZE void is SINK
  (UPat(Ops.VECTORIZE, dtype=dtypes.void, src=UPat(Ops.BARRIER, name='b')), lambda b: b),
  (UPat(Ops.VECTORIZE, dtype=dtypes.void, name='x'), lambda x: UOp(Ops.SINK, dtypes.void, x.src)),
  # tensor core with a 0 input is acc
  (UPat(Ops.WMMA, src=(UPat.const(None, 0.0), UPat.var(), UPat.var("acc"))), lambda acc: acc),
  (UPat(Ops.WMMA, src=(UPat.var(), UPat.const(None, 0.0), UPat.var("acc"))), lambda acc: acc),
  # ** self folding **
  # x!=0 -> (bool)x
  (UPat.var("x")!=0, lambda x: x.cast(dtypes.bool.vec(x.dtype.count))),
  # ** where **
  # push cast to branches
  (UPat.var("s").where(UPat.var("a"), UPat.var("b")).cast().named("cast"), lambda s,a,b,cast: s.where(a.cast(cast.dtype), b.cast(cast.dtype))),
  # a.where(b.where(c, d), d) -> (a & b).where(c, d)
  (UPat.var("a").where(UPat.var("b").where(UPat.var("c"), UPat.var("d")), UPat.var("d")), lambda a,b,c,d: (a&b).where(c,d)),
  # ** pow **
  ((UPat(Ops.POW, name="p"), lambda p: xpow(*p.src))),
  # index true is index without op
  (UPat(Ops.INDEX, src=(UPat.var("b"), UPat.var("idx"), UPat.const(dtypes.bool, True))), lambda b, idx: b.index(idx)),
  # ** load/store folding **
  (UPat.store(UPat(Ops.INDEX, name="index"), UPat.load(UPat(Ops.INDEX, name="index"))), lambda index: UOp(Ops.NOOP)),
  (UPat.store(UPat(Ops.INDEX, name="index"), UPat.var("gate").where(UPat.var("alt"),
                                                                    UPat.load(UPat(Ops.INDEX, name="index"))), allow_any_len=True, name="store"),
   lambda index, gate, alt, store: UOp.store(index.src[0].index(index.src[1], gate), alt, *store.src[2:])),
  # fold gated LOAD/STORE
  (UPat().index(UPat(), UPat.const(dtypes.bool, True)).named("idx"), lambda idx: idx.replace(src=idx.src[0:2])), # remove True
  (UPat((Ops.LOAD, Ops.STORE), src=(UPat().index(UPat(), UPat.const(dtypes.bool, False)).or_casted(),), allow_any_len=True, name="x"),
    lambda x: UOp(Ops.NOOP) if x.op is Ops.STORE else x.const_like(0)), # NULL pointer store does nothing. NULL pointer load produces 0
  # remove VECTORIZE from SINK/BARRIER. TODO: SINK/BARRIER are really the same thing at GLOBAL/LOCAL levels
  (UPat(Ops.BARRIER, name="root"),
    lambda root: UOp(Ops.BARRIER, root.dtype, tuple(flatten(x.src if x.op in REMOVE_FROM_BARRIER else (x,) for x in root.src)), root.arg)
      if any(x.op in REMOVE_FROM_BARRIER for x in root.src) else None),
  (UPat(Ops.SINK, name="root"),
    lambda root: UOp(Ops.SINK, root.dtype, tuple(flatten(x.src if x.op in REMOVE_FROM_SINK else (x,) for x in root.src)), root.arg)
      if any(x.op in REMOVE_FROM_SINK for x in root.src) else None),
  ((UPat.var("x") * UPat.var("x")).reciprocal(), lambda x: x.reciprocal()*x.reciprocal()),  # 1/(x^c) -> (1/x)^c
  ((UPat.var("x") * UPat.var("x") * UPat.var("x")).reciprocal(), lambda x: x.reciprocal()*x.reciprocal()*x.reciprocal()),
  ((UPat.var("x") * UPat.cvar("c")).reciprocal(), lambda x,c: x.reciprocal()*c.reciprocal()), # 1/(x*c) -> (1/c)*(1/x)
  (UPat.var("x") * ((1+UPat.var("x")).reciprocal().named("d")), lambda x,d: 1-d), # x*/(1+x) -> 1-1/(1+x)
  (UPat.var("x") * ((1+UPat.var("x")).reciprocal().named("d")*UPat.var("y")), lambda x,y,d: y*(1-d)),
  (UPat.var("x") * ((1+UPat.var("x")).reciprocal().named("d")+UPat.var("y")), lambda x,y,d: (1-d)+x*y),
  # move const multiply after REDUCE (NOTE: the mul chain can do this, but only if it's a same dtype reduce)
  ((UPat.var("x")*UPat.cvar("c", vec=False)).reduce(arg=Ops.ADD, name="r", allow_any_len=True), lambda x,c,r: r.replace(src=(x,)+r.src[1:])*c.arg),
  # reduce mul chain, move muls after the reduce
  (UPat(Ops.MUL).reduce(name="r", allow_any_len=True), reduce_mul_chain),
])<|MERGE_RESOLUTION|>--- conflicted
+++ resolved
@@ -381,11 +381,7 @@
   if valid.op is Ops.CMPNE and valid.src[1].op is Ops.CONST and valid.src[1].arg == 1 and \
     (s0:=valid.src[0]).op is Ops.CMPLT and dtypes.is_int(s0.src[0].dtype): return s0.src[0], False, int(s0.src[1].vmin)
   # X < c -> X <= c-1
-<<<<<<< HEAD
-  if valid.op is Ops.CMPLT and valid.src[1].op and dtypes.is_int(valid.src[0].dtype): return valid.src[0], True, int((valid.src[1]-1).vmax)
-=======
   if valid.op is Ops.CMPLT and dtypes.is_int(valid.src[0].dtype): return valid.src[0], True, int((valid.src[1]).vmax)-1
->>>>>>> 033184b3
   raise ValueError(f"not able to parse {valid=}")
 
 def uop_given_valid(valid:UOp, uop:UOp) -> UOp|None:
