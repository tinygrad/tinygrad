--- conflicted
+++ resolved
@@ -372,13 +372,7 @@
   # mod folding
   (UPat.var("x") % UPat.var("d"), lambda x,d: -((-x)%d) if x.vmax <= 0 else None),
   (UPat.var("x") % UPat.var("d"), lambda x,d: (x%(-d)) if d.vmax <  0 else None),
-<<<<<<< HEAD
 ])+gep_pushing+cast_folding
-=======
-  # up + x//c*c + x%c
-  (UPat.var("up") + UPat.var("x", dtypes.ints)//UPat.cvar("c")*UPat.cvar("c") + UPat.var("x", dtypes.ints)%UPat.cvar("c"), lambda up,x,c: up+x),
-])+gep_pushing
->>>>>>> 870f63d9
 
 symbolic_flat = symbolic+PatternMatcher([
   # ** combine terms (opinionated) **
