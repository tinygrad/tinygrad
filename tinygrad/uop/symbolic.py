# all of symbolic lives here now
from typing import cast
import math, operator, struct, functools
from collections import defaultdict
from tinygrad.uop.ops import Ops, PatternMatcher, UPat, UOp, GroupOp, exec_alu
from tinygrad.dtype import ConstType, dtypes, PtrDType, AddrSpace, can_safe_cast
from tinygrad.helpers import partition, all_same, prod, flatten, get_single_element, cdiv, cmod, CORRECT_DIVMOD_FOLDING
from tinygrad.uop.decompositions import xpow

# ******** phase 1 of symbolic used to live in ops, it's the most generic folding rules ********

def simplify_pow(x:UOp, c:UOp) -> UOp|None:
  if c.arg < 0: return x.reciprocal().pow(-c)
  if c.arg == 0: return x.const_like(1)
  if int(c.arg-0.5)+0.5 == c.arg: return x.pow(c.const_like(c.arg-0.5)) * x.sqrt()
  if int(c.arg) == c.arg: return (y := x.pow(c.const_like(c.arg//2))) * y * (x if c.arg%2 == 1 else 1)
  return None

def fold_bitcast(root:UOp, c:UOp) -> UOp|None:
  if (from_fmt:=c.dtype.scalar().fmt) is None or (to_fmt:=root.dtype.scalar().fmt) is None: return None
  if c.dtype.itemsize != root.dtype.itemsize: return None
  def convert(v:ConstType): return struct.unpack(to_fmt, struct.pack(from_fmt, v))[0]
  return root.const_like(convert(c.arg) if root.dtype.count == 1 else tuple(map(convert, c.arg)))

symbolic_simple = PatternMatcher([
  # ** self folding **
  (UPat.var("x") + 0, lambda x: x),    # x+0 -> x
  (UPat.var("x") * 1, lambda x: x),    # x*1 -> x
  (UPat.var("x", dtype=dtypes.ints) ^ 0, lambda x: x), # x^0 -> x
  (UPat.var("x") // UPat.var("x"), lambda x: x.const_like(1)), # x//x -> 1
  (UPat.var("x") // 1, lambda x: x),   # x//1 -> x
  (UPat.var("x") // -1, lambda x: -x), # x//-1 -> -x
  (UPat.var("x") / UPat.var("x"), lambda x: x.const_like(1)), # x/x -> 1
  ((UPat.var("x") * UPat.var("x2")) / UPat.var("x2"), lambda x,x2: x), # (x*x2)/x2 -> x
  ((UPat.var() % UPat.var("y")).named("base") % UPat.var("y"), lambda base,y: base),  # (x%y)%y = -> x%y (rewritten with base for speed)
  (UPat.var("x")%UPat.cvar("c")+(UPat.var("x")//UPat.cvar("c"))*UPat.cvar("c"), lambda x,c: x), # (x%c)+(x//c)*c = x
  ((UPat.var("x")//UPat.cvar("c1"))*UPat.cvar("c3")+UPat.var("x")%UPat.cvar("c1")*UPat.cvar("c2"),
    lambda x,c1,c2,c3: x*c2 if c1.arg*c2.arg==c3.arg else None), # (x%c1)*c2+(x//c1)*c3 = x*c2 if c1*c2==c3
  (UPat.var("x", dtype=dtypes.bool) & UPat.cvar("c", vec=False), lambda x,c: x if c.arg else c),
  (UPat.var("x", dtype=dtypes.bool) | UPat.cvar("c", vec=False), lambda x,c: c if c.arg else x),
  (UPat(GroupOp.Idempotent, src=(UPat.var("x"), UPat.var("x"))), lambda x: x),
  (UPat.var("x", dtype=dtypes.bool).logical_not().logical_not(), lambda x: x),
  (UPat.var("x", dtype=dtypes.bool).where(UPat.const(dtypes.bool, True), UPat.const(dtypes.bool, False)), lambda x: x),
  (UPat.var("x", dtype=dtypes.bool).where(UPat.const(dtypes.bool, False), UPat.const(dtypes.bool, True)), lambda x: x.logical_not()),
  (UPat.var("x", dtype=dtypes.ints+(dtypes.bool,)).trunc(), lambda x: x),
  # ** zero folding **
  (UPat.var("x") < UPat.var("x"), lambda x: x.const_like(False).cast(dtypes.bool.vec(x.dtype.count))), # x < x -> False
  (UPat.var("x") % UPat.var("x"), lambda x: x.const_like(0)), # x%x -> 0
  (UPat.var("x", dtype=dtypes.ints) != UPat.var("x", dtype=dtypes.ints),
   lambda x: x.const_like(False).cast(dtypes.bool.vec(x.dtype.count))), # x != x -> False (only ints)
  # x*0 -> 0 or 0*x -> 0
  # if x is nan or inf it should render the nan value.
  # NOTE: this can be wrong for loaded NaN
  (UPat.var("x") * 0, lambda x: x.const_like(float("nan") if isinstance(x.arg, float) and (math.isnan(x.arg) or math.isinf(x.arg)) else 0)),
  # ** constant folding **
  # TODO: add const folding for Ops.THREEFRY
  (UPat(GroupOp.Unary, src=(UPat((Ops.VCONST, Ops.CONST)),), name="a"), lambda a: a.const_like(exec_alu(a.op, a.dtype, [a.src[0].arg], False))),
  (UPat(GroupOp.Binary-{Ops.THREEFRY}, src=(UPat((Ops.VCONST, Ops.CONST)),)*2, name="a"),
   lambda a: a.const_like(exec_alu(a.op, a.dtype, [a.src[0].arg, a.src[1].arg], False))),
  (UPat(GroupOp.Ternary, src=(UPat((Ops.VCONST, Ops.CONST)),)*3, name="a"),
   lambda a: a.const_like(exec_alu(a.op, a.dtype, [a.src[0].arg, a.src[1].arg, a.src[2].arg], False))),
  # bool MUL is AND, ADD/MAX is OR. prevents other rules to rewrite bool ADD/MUL incorrectly
  (UPat.var('x', dtype=dtypes.bool) * UPat.var('y', dtype=dtypes.bool), lambda x,y: x&y),
  (UPat.var('x', dtype=dtypes.bool) + UPat.var('y', dtype=dtypes.bool), lambda x,y: x|y),
  (UPat.var('x', dtype=dtypes.bool).maximum(UPat.var('y', dtype=dtypes.bool)), lambda x,y: x|y),
  # *** cast/bitcast ***
  (UPat(Ops.CAST, name="root", src=(UPat.cvar("c"),)), lambda root, c: root.const_like(c.arg)),
  (UPat((Ops.CAST, Ops.BITCAST), name="root"), lambda root: root.src[0] if root.dtype == root.src[0].dtype else None),
  (UPat(Ops.BITCAST, name="root", src=(UPat.cvar("c"),)), fold_bitcast),
  # b.cast(a).cast(b) -> b if a preserves all values in b
  (UPat.var('x').cast(name="a").cast(name="b"), lambda x,a,b: x if x.dtype == b.dtype and can_safe_cast(b.dtype, a.dtype) else None),
  # if the intermediate cast doesnt narrow we can do it in one cast, we have to be carefull with bfloat16
  (UPat.var('x').cast(name="a").cast(name="b"), lambda x,a,b: x.cast(b.dtype) if can_safe_cast(x.dtype, a.dtype) and
<<<<<<< HEAD
    not (a.dtype==dtypes.float and b.dtype==dtypes.bfloat16) else None),
=======
    not (a.dtype==dtypes.float and (b.dtype==dtypes.bfloat16 or x.dtype==dtypes.bfloat16)) else None),
>>>>>>> 1c6e43c2
  # ** pow **
  (UPat.var("x").alu(Ops.POW, UPat.cvar("c", vec=False)), simplify_pow),
  # positive const ** x
  (UPat.cvar("c", vec=False).alu(Ops.POW, UPat.var("x")), lambda c,x: c if c.arg == 1 else (x*math.log2(c.arg)).exp2() if c.arg > 0 else None),
  # rules for threefry
  ((UPat.var('x', dtypes.uint64)&0xFFFFFFFF).cast(dtypes.uint32), lambda x: x.cast(dtypes.uint32)&0xFFFFFFFF), # TODO: why is the and needed?
  (((UPat.var(None, dtypes.uint64)*(1<<32)) | UPat.var('y',  dtypes.uint32).cast(dtypes.uint64)).cast(dtypes.uint32), lambda y: y),
  (((UPat.var('x',  dtypes.uint64)*(1<<32)) | UPat.var(None, dtypes.uint32).cast(dtypes.uint64))//(1<<32), lambda x: x),
  # hacks for threefry long removal when padded (TODO: genericize)
  (UPat.var('x', dtypes.uint32).cast(dtypes.uint64) * UPat.var('y').where(UPat.const(dtypes.uint64, 1<<32), UPat.const(dtypes.uint64, 0)),
   lambda x,y: y.where(x, 0).cast(dtypes.uint64) * (1<<32)),
  ((UPat.var('x', dtypes.uint64)&(UPat.var('y').where(UPat.const(dtypes.uint64, 0xFFFFFFFF), UPat.const(dtypes.uint64, 0)))).cast(dtypes.uint32),
   lambda x,y: y.where(x.cast(dtypes.uint32), 0)),
  # new decomp rules for threefry
  (((UPat.var(None, dtypes.uint64)<<32) | UPat.var('y',  dtypes.uint32).cast(dtypes.uint64)).cast(dtypes.uint32), lambda y: y),
  (((UPat.var('x',  dtypes.uint64)<<32) | UPat.var(None, dtypes.uint32).cast(dtypes.uint64))>>32, lambda x: x),
  (UPat.var('b').where(UPat.var('x', dtypes.uint32).cast(dtypes.uint64), UPat.const(dtypes.uint64, 0)).cast(dtypes.uint32), lambda b,x: b.where(x,0))
])

# ******** phase 2 builds on phase 1, it includes the old "symbolic", rules that match deeper ********

def split_uop(x:UOp, sep:Ops):
  if x.op is sep:
    for s in x.src: yield from split_uop(s, sep)
  else: yield x

def fold_unrolled_divs(divs:UOp, denominator: int, fac=1) -> UOp|None:
  # div pattern in unrolled arange
  # example: (x//4+(x+1)//4+(x+2)//4+(x+3)//4 -> x
  seen_const, ans = [], None
  for u in split_uop(divs, Ops.ADD):
    if fac!=1:
      if u.op is not Ops.MUL or u.src[1].op is not Ops.CONST or u.src[1].arg != fac: return None
      u = u.src[0]
    if not (u.op is Ops.IDIV and u.src[1].op is Ops.CONST): return None
    if denominator != u.src[1].arg: return None
    if (s0:=u.src[0]).vmin < 0: return None
    # assumed CONST is the last of an ADD
    if s0.op is Ops.ADD and s0.src[1].op is Ops.CONST and s0.src[1].op is Ops.CONST:
      seen_const.append(s0.src[1].arg)
      s0 = s0.src[0]
    else: seen_const.append(0)
    if ans is None: ans = s0
    if ans is not s0: return None
  if ans is None: return None
  # the first (denominator-len(seen_const)) terms may have been folded to 0 already
  for i in range(denominator-len(seen_const)):
    if ans is not None and 0 <= ans.vmin and ans.vmax + i < denominator: seen_const.append(i)
  if sorted(seen_const)==list(range(denominator)):
    return fac*ans
  return None

def lt_folding(x:UOp, c:int) -> UOp|None:
  p, np = partition(split_uop(x, Ops.ADD), lambda u: u.const_factor() == 1)
  if np and (d:=math.gcd(*[u.const_factor() for u in np], c)) > 1 and 0 <= sum(u.vmin for u in p) and sum(u.vmax for u in p) < d:
    return cast(UOp, functools.reduce(operator.add, np).divides(d))<(c//d)
  return None

def canonicalize_simplex(X:UOp) -> UOp|None:
  # (X := a0*x0 + a1*x1 + ...) > 0 is equivalent to x0 + x1 + ... > 0 if xi >= 0 and ai > 0 for ints.
  # returns x0 + x1 + ... in such case, or None if not
  changed, ret = False, []
  for u in split_uop(X, Ops.ADD):
    # assumed the const is the last src of MUL
    if u.op is Ops.MUL and u.src[1].op is Ops.CONST and u.src[1].arg > 0:
      changed = True
      u = u.src[0]
    if not (u.op in GroupOp.Irreducible and u.vmin >= 0): return None
    ret.append(u)
  return functools.reduce(operator.add, ret) if changed else None

def cancel_divmod(d: UOp, x: UOp, y: UOp) -> UOp|None:
  # simple cancel div/mod case when the range of the numerator lies within a single denominator interval
  x_min, x_max, y_min, y_max = x.vmin, x.vmax, y.vmin, y.vmax
  assert isinstance(x_min, int) and isinstance(x_max, int) and isinstance(y_min, int) and isinstance(y_max, int)
  if y_min==y_max==0: raise ZeroDivisionError(f"{'Division' if d.op is Ops.IDIV else 'Mod'} by zero trying to rewrite {x.alu(d.op, y)}")
  if y_min*y_max > 0 and (q:=cdiv(x_min,y_min)) == cdiv(x_min,y_max) == cdiv(x_max,y_min) == cdiv(x_max,y_max):
    return x - q*y if d.op is Ops.MOD else d.const_like(q)
  return None

def remove_nested_mod(m: UOp, x: UOp, y: UOp) -> UOp|None:
  # remove nested mod in case the inner mod is a multiple of the outer mod
  # example: (a%4 + b)%2 -> (a+b)%2
  if ((c := y.arg) < 0) or x.vmin<0: return None
  new_xs = []
  something_changed = False
  for u in split_uop(x, Ops.ADD):
    if u.op is Ops.MOD:
      if u.src[1].divides(c) is not None:
        something_changed = True
        u = u.src[0]
    new_xs.append(u)
  new_x: UOp = functools.reduce(operator.add, new_xs)
  if something_changed and new_x.vmin>=0: return new_x % y
  return None

def fold_binary_numerator(d: UOp, x: UOp, y: UOp) -> UOp|None:
  # we can fold if the expression has only one non-constant term and this term can only take on two values
  if ((c := y.arg) < 0) or (x.dtype.count > 1): return None
  x,const = x.pop_const()
  terms, factors = zip(*[(u.divides(f:=u.const_factor()),f) for u in split_uop(x, Ops.ADD)])
  if len(terms)==1 and (v:=terms[0]).vmax-v.vmin == 1:
    y1 = cmod(factors[0]*v.vmin+const, c) if d.op is Ops.MOD else cdiv(factors[0]*v.vmin+const, c)  # type: ignore
    y2 = cmod(factors[0]*v.vmax+const, c) if d.op is Ops.MOD else cdiv(factors[0]*v.vmax+const, c)  # type: ignore
    return (y2-y1)*(v-v.vmin) + y1
  return None

def fold_divmod_congruence(d: UOp, x: UOp, y: UOp) -> UOp|None:
  # within a mod we can freely subtract multiples of c, we use this to see if a is congruent to an expression whose vmin/vmax are between 0 and c
  if (x.vmin<0 and CORRECT_DIVMOD_FOLDING) or ((c := y.arg) < 0) or (x.dtype.count > 1): return None
  x,const = x.pop_const()
  terms, factors = zip(*[(u.divides(f:=u.const_factor()),f) for u in split_uop(x, Ops.ADD)])
  # a//c = (a-a%c)/c, if we can fold a%c, we can fold a//c
  rems = [min((r:=f%c), r-c, key=abs) for f in factors]
  if (rem:=sum(r*v for r,v in zip(rems,terms))+const%c).vmin//c!=rem.vmax//c: return None
  if d.op is Ops.MOD: return rem - rem.vmin//c*c
  return sum((f-r)//c * v for f,r,v in zip(factors,rems,terms)) + (const-const%c+rem.vmin//c*c)//c

def divide_by_gcd(d: UOp, x: UOp, y: UOp) -> UOp|None:
  # x//y -> (x//gcd)//(y//gcd) or x%y -> gcd*(x//gcd)%(y//gcd)
  terms, factors = zip(*[(u.divides(f:=u.const_factor()),f) for u in split_uop(x, Ops.ADD)])
  if (gcd := math.gcd(y.arg, *factors)) == 1: return None
  ret = sum(f//gcd * v for f,v in zip(factors, terms)).alu(d.op, y.const_like(y.arg//gcd))
  return ret*gcd if d.op is Ops.MOD else ret

def nest_div_by_smallest_factor(d: UOp, x: UOp, y: UOp) -> UOp|None:
  # we try and nest the div and see if it allows the numerator to be simplified
  if ((c := y.arg) < 0) or (x.dtype.count > 1): return None
  factors = [u.const_factor() for u in split_uop(x.pop_const()[0], Ops.ADD)]
  # div is the smallest factor of the denominator (greater than 1) out of all "factors"
  # TODO: there are better ways to pick `div`, this sometimes adds extra divisions
  # TODO: add same optimization for mod
  div = min([y.arg]+[abs(f) for f in factors if abs(f) > 1 and (c%f)==0])
  if (1 < div < c) and (newxs:=(newx:=(x//div)).simplify()) is not newx and x.vmin>=0 and newx.vmin>=0: return newxs//(c//div)
  return None

def simplify_remainder(d: UOp, x: UOp, y: UOp) -> UOp|None:
  # we try and take out the quotient and see if it allows the numerator to be simplified
  if ((c := y.arg) < 0) or (x.dtype.count > 1): return None
  x_no_const,const = x.pop_const()
  terms, factors = zip(*[(u.divides(f:=u.const_factor()),f) for u in split_uop(x_no_const, Ops.ADD)])
  quotients, remainders = zip(*[divmod(f, c) for f in factors])
  gcd = math.gcd(c, *remainders)  # gcd without const!
  if const%c==const and gcd==1 and not any(r==0 or (r!=f and d.op is Ops.MOD) for r,f in zip(remainders, factors)): return None

  quo, rem = x.const_like(const//c), x.const_like((const%c)//gcd)
  for q,r,f,v in zip(quotients, remainders, factors, terms):
    if d.op is Ops.IDIV and r!=0:
      rem += f//gcd * v
    else:
      rem += r//gcd * v
      quo += q * v

  # if numerator before/after is negative, and it has remainder, don't simplify because C divmod is different from python divmod.
  if (x.vmin < 0 or rem.vmin < 0) and remainders: return None
  if d.op is Ops.MOD: return gcd*(rem % (c//gcd)) + const%gcd
  return rem//(c//gcd)+quo

def gep_through_wmma(gep:UOp, wmma:UOp):
  out_sz = prod(x[1] for x in wmma.arg[6][-1])
  wmma_idxs = gep.arg[::out_sz]
  for i in range(out_sz):
    if tuple(x-i for x in gep.arg[i::out_sz]) != wmma_idxs: return None
  tsrcs = []
  for s,sz in zip(wmma.src, wmma.arg[6]):
    src_args = []
    ssz = prod(x[1] for x in sz)
    for w in wmma_idxs: src_args += list(range((w//out_sz)*ssz, (w//out_sz)*ssz + ssz))
    tsrcs.append(s.gep(tuple(src_args)))
  return UOp(Ops.WMMA, gep.dtype, tuple(tsrcs), wmma.arg)

gep_pushing = PatternMatcher([
  # GEP/VECTORIZE, GEP/GEP, GEP/CONST, GEP/VCONST
  (UPat(Ops.GEP, name='g2').f(Ops.GEP, name='g1'),
   lambda g1, g2: g2.src[0].gep(tuple(g2.arg[g1.arg[i]] for i in range(len(g1.arg))))),
  (UPat(Ops.VECTORIZE, name='vec').f(Ops.GEP, name='gep'),
   lambda gep, vec: UOp(Ops.VECTORIZE, gep.dtype, tuple(vec.src[i] for i in gep.arg)) if len(gep.arg) > 1 else vec.src[gep.arg[0]]),
  (UPat.cvar("c", vec=False).f(Ops.GEP, name="gep"), lambda gep, c: gep.const_like(c.arg)),
  (UPat(Ops.VCONST, name="c").f(Ops.GEP, name="gep"), lambda gep, c: gep.const_like(tuple(c.arg[x] for x in gep.arg))),
  # GEP on void is skipped
  (UPat(Ops.GEP, src=(UPat(dtype=dtypes.void, name="x"),)), lambda x: x),
  # GEP in order is removed
  (UPat(Ops.GEP, name="g"), lambda g: g.src[0] if not isinstance(g.dtype, PtrDType) and g.arg == tuple(range(g.src[0].dtype.count)) else None),
  # push all GEPs through ALUs (fix arange stuff)
  (UPat((*GroupOp.ALU, Ops.CAST, Ops.BITCAST), name='alu').f(Ops.GEP, name='gep'),
   lambda gep,alu: UOp(alu.op, alu.dtype.scalar().vec(gep.dtype.count), tuple(x.gep(gep.arg) for x in alu.src), alu.arg) \
     if not isinstance(gep.dtype, PtrDType) else None),
  # CAT can't be rendered. it's a VECTORIZE on vectors, we expand to a single VECTORIZEs with GEPs (TODO: move this later)
  (UPat(Ops.CAT, name="x"), lambda x: UOp(Ops.VECTORIZE, x.dtype, tuple(y.gep(i) for y in x.src for i in range(y.dtype.count))) \
    if not isinstance(x.dtype, PtrDType) else None),
  # VECTORIZE on same GEP
  (UPat(Ops.VECTORIZE, name="v", src=UPat(Ops.GEP, src=(UPat.var("x"),))), lambda v,x: x.gep(tuple(get_single_element(i.arg) for i in v.src))),
  # push some GEPs through WMMAs
  (UPat(Ops.WMMA, name="wmma").f(Ops.GEP, name="gep"), gep_through_wmma),
])

commutative = PatternMatcher([
  # ** COMMUTATIVE flipping (only for ints) **
  # NOTE: this can break merging vector math by only flipping some of them
  (UPat(GroupOp.Commutative, dtype=dtypes.int, name='x'), lambda x: x.replace(src=x.src[::-1]) if x.src[1].tuplize < x.src[0].tuplize else None),
])

symbolic = symbolic_simple+commutative+PatternMatcher([
  # ** boolean algebra **
  (UPat.var("x") | (UPat.var("x") & UPat.var()), lambda x: x), # x|(x&y) -> x
  # ** combine terms **
  (UPat.var("x") * UPat.cvar("c0") + UPat.var("x") * UPat.cvar("c1"), lambda x,c0,c1: x*(c0+c1)), # (x*c0)+(x*c1) -> x*(c0+c1)
  ((UPat.var("y") + UPat.var("x") * UPat.cvar("c0")) + UPat.var("x") * UPat.cvar("c1"), lambda x,y,c0,c1: y+x*(c0+c1)),
  (UPat.var("x") + UPat.var("x") * UPat.cvar("c"), lambda x,c: x*(c+1)), # (x+x*c)-> x*(c+1)
  ((UPat.var("y") + UPat.var("x")) + UPat.var("x") * UPat.cvar("c"), lambda x,y,c: y+x*(c+1)),
  ((UPat.var("y") + UPat.var("x") * UPat.cvar("c")) + UPat.var("x"), lambda x,y,c: y+x*(c+1)),
  (UPat.var("x") + UPat.var("x"), lambda x: x*2), # (x+x)-> x*2
  ((UPat.var("y") + UPat.var("x")) + UPat.var("x"), lambda y,x: y+x*2),
  ((UPat.var("x") / UPat.var("x2")) / UPat.var("x3"), lambda x,x2,x3: x/(x2*x3) if x2 is not x3 else None), # (x/x2)/x3 -> x/(x2*x3)
  (-1 * (UPat.var("x") + UPat.cvar("c")), lambda x,c: (-x)+(-c)),  # -(x+c) -> -x + -c
  # a conditional with the same results either way is a noop, also fold const conditionals
  (UPat.var().where(UPat.var("val"), UPat.var("val")), lambda val: val),
  (UPat.cvar("gate", vec=False).where(UPat.var("c0"), UPat.var("c1")), lambda gate, c0, c1: c0 if gate.arg else c1),
  (UPat.var("cond", dtype=dtypes.bool).logical_not().where(UPat.var("t"), UPat.var("f")), lambda cond, t, f: cond.where(f,t)),
  # alu of two where with same conds can combine, only do if true branch or false branch is const
  (UPat(GroupOp.Binary, name="alu", src=(UPat.var("c").where(UPat.var("t"), UPat.var("f")), UPat.var("c").where(UPat.var("tt"), UPat.var("ff")))), \
   lambda alu,c,t,tt,f,ff: c.where(t.alu(alu.op, tt), f.alu(alu.op, ff)) if t.op == tt.op == Ops.CONST or f.op == ff.op == Ops.CONST else None),
  # if its a plus we add the associative variation too
  ((UPat.var("y")+UPat.var("c").where(UPat.var("t"), UPat.var("f"))) + UPat.var("c").where(UPat.var("tt"), UPat.var("ff")), \
   lambda y,c,t,tt,f,ff: y+c.where(t+tt, f+ff) if t.op == tt.op == Ops.CONST or f.op == ff.op == Ops.CONST else None),
  # ALU/variable min==max -> CONST (slow!)
  (UPat(GroupOp.ALU|{Ops.DEFINE_VAR, Ops.SPECIAL, Ops.RANGE}, name="x"), lambda x: x.const_like(x.vmin) if x.vmin == x.vmax else None),
  # max folding
  (UPat.maximum(UPat.var("x"), UPat.var("y")), lambda x,y: x if x.vmin >= y.vmax else y if x.vmax <= y.vmin else None),
  # TODO: why does this rule break beautiful_mnist?
  #((UPat.var("x")+UPat.var("z")).maximum(UPat.var("y")+UPat.var("z")), lambda x,y,z: x.maximum(y) + z),
  #((UPat.var("x")*UPat.cvar("c1")).maximum(UPat.var("x")*UPat.cvar("c2")), max_var_const),
  # ** two stage ALU folding **
  *((UPat.var("x").alu(op, UPat.cvar("c1")).alu(op, UPat.cvar("c2")).named("f"),
     lambda f,x,c1,c2: x.alu(f.op,c1.alu(f.op,c2))) for op in GroupOp.Associative),
  ((UPat.cvar("c0") + UPat.var("x")) < UPat.cvar("c1"), lambda x,c0,c1: x<(c1-c0)),  # c0 + x < c1 -> x < c1 - c0
  ((UPat.var("x") // UPat.cvar("c1")) // UPat.cvar("c2"), lambda x,c1,c2: x//(c1*c2)), # (x//c1)//c2 -> x//(c1*c2)
  # ** lt **
  # c0*x<c1 for positive int c0,c1
  ((UPat.cvar("c0", vec=False)*UPat.var("x", dtype=dtypes.ints))<UPat.cvar("c1", vec=False),
   lambda x,c0,c1: x<math.ceil(c1.arg/c0.arg) if c0.arg > 0 and c1.arg > 0 else None),
  # c0*x<c1 for negative int c0 and non-positive c1
  ((UPat.cvar("c0", vec=False)*UPat.var("x", dtype=dtypes.ints))<UPat.cvar("c1", vec=False),
   lambda x,c0,c1: (-x)<(-(math.floor(-c1.arg/-c0.arg))) if c0.arg < 0 and c0.arg != -1 and c1.arg <= 0 else None),
  # x//d<c
  ((UPat.var("x", dtype=dtypes.ints)//UPat.cvar("d", vec=False))<UPat.cvar("c", vec=False),
   lambda x,d,c: (x<(c.arg*d.arg) if c.arg > 0 else x<(c.arg*d.arg-(d.arg-1))) if d.arg > 0 else None),
  # ** move add/mul consts to end (NOTE: this is still happening before constant folding) **
  ((UPat.var("x") + UPat.cvar("c1")) + UPat.var("y"), lambda x,c1,y: (x+y)+c1),
  ((UPat.var("x") * UPat.cvar("c1")) * UPat.var("y"), lambda x,c1,y: (x*y)*c1),
  # *** rules from symbolic ***
  # unrolled arange div folding
  ((UPat() + UPat()//UPat.cvar("d", vec=False)).named("divs"), lambda divs,d: fold_unrolled_divs(divs, d.arg)),
  ((UPat() + (UPat()//UPat.cvar("d", vec=False))*UPat.cvar("c")).named("divs"), lambda divs,d,c: fold_unrolled_divs(divs, d.arg, c.arg)),
  # generic lt folding
  (UPat.var("x", dtypes.sints)<UPat.cvar("c", vec=False), lambda x,c: lt_folding(x, c.arg) if 0 < c.arg else None),
  (UPat.var("x", dtypes.sints)*-1 < UPat.var("y", dtypes.sints)*-1, lambda x,y: y<x),
  # canonicalize a simplex with positive coefficients > 0
  # not x < 1 -> X > 0
  ((UPat.var("x", dtypes.ints)<1).ne(True), lambda x: (newx<1).ne(True) if (newx:=canonicalize_simplex(x)) is not None else None),
  # ** div **
  # div folding
  ((UPat.var("x")//UPat.cvar("c") + UPat.cvar("a"))//UPat.cvar("d"), lambda x,c,a,d: (x+a*c)//(c*d)
    if c.vmin>0 and d.vmin>0 and ((x.vmin>=0 and a.vmin>=0) or (x.vmax<=0 and a.vmax<=0)) else None),  # (x//c+a)//d -> (x+a*c)//(c*d)
  # a range mod its own upper bound is just the range
  (UPat(Ops.RANGE, src=UPat.var("end"), name="r")%UPat.var("end"), lambda r,end: r),
  (UPat(Ops.RANGE, src=UPat.var("end"), name="r")//UPat.var("end"), lambda r,end: r.const_like(0)),
  (UPat((Ops.IDIV, Ops.MOD), dtypes.sints, name="d", src=(UPat.var("x"), UPat.var("y"))), cancel_divmod),
  (UPat((Ops.IDIV, Ops.MOD), dtypes.sints, name="d", src=(UPat.var("x"), UPat.cvar("y", vec=False))), fold_binary_numerator),
  (UPat((Ops.IDIV, Ops.MOD), dtypes.sints, name="d", src=(UPat.var("x"), UPat.cvar("y", vec=False))), fold_divmod_congruence),
  (UPat((Ops.IDIV, Ops.MOD), dtypes.sints, name="d", src=(UPat.var("x"), UPat.cvar("y", vec=False))), divide_by_gcd),
  (UPat(Ops.MOD, dtypes.sints, name="m", src=(UPat.var("x"), UPat.cvar("y", vec=False))), remove_nested_mod),
  (UPat((Ops.IDIV), dtypes.sints, name="d", src=(UPat.var("x"), UPat.cvar("y", vec=False))), nest_div_by_smallest_factor),
  (UPat((Ops.IDIV, Ops.MOD), dtypes.sints, name="d", src=(UPat.var("x"), UPat.cvar("y", vec=False))), simplify_remainder),
  (UPat.var("x") // UPat.var("d"), lambda x,d: -(x//(-d)) if d.vmax < 0 else None),
  (UPat.var("x") // UPat.var("d"), lambda x,d: -((-x)//d) if x.vmax <=0 else None),
  ((UPat.var("x", dtypes.sints)+UPat.cvar("c", vec=False)).named("n")//UPat.cvar("d", vec=False),
    lambda x,c,n,d: (-(-(c.arg%d.arg + x - (d.arg-1))//d) + c.arg//d.arg) if x.vmax<=0 and n.vmin>=0 and d.arg>0 else None),
  # ** mod **
  # mod folding
  (UPat.var("x") % UPat.var("d"), lambda x,d: -((-x)%d) if x.vmax <= 0 else None),
  (UPat.var("x") % UPat.var("d"), lambda x,d: (x%(-d)) if d.vmax <  0 else None),
])+gep_pushing

symbolic_flat = symbolic+PatternMatcher([
  # ** combine terms (opinionated) **
  (-1 * (UPat.var("x") + UPat.var("y")), lambda x,y: (-x)+(-y)),  # -(x+y) -> -x + -y
  # (x+y)*c -> x*c+y*c. only for int, float has inf*0=nan issue
  ((UPat.var("x", dtypes.ints) + UPat.var("y")) * UPat.cvar("c"), lambda x,y,c: x*c+y*c),
])

# ******** we take a small aside to "simplify_valid" to rewrite valids ********

def parse_valid(valid:UOp) -> tuple[UOp, bool, int]:
  # if it's X <= c, returns X, True, c
  # if it's X >= c, returns X, False, c

  # (X < c).ne(True) -> X >= c
  if valid.op is Ops.CMPNE and valid.src[1].op is Ops.CONST and valid.src[1].arg == 1 and \
    (s0:=valid.src[0]).op is Ops.CMPLT and s0.src[1].op is Ops.CONST: return s0.src[0], False, s0.src[1].arg
  # X < c -> X <= c-1
  if valid.op is Ops.CMPLT and valid.src[1].op is Ops.CONST and dtypes.is_int(valid.src[0].dtype): return valid.src[0], True, valid.src[1].arg-1
  raise ValueError(f"not able to parse {valid=}")

def uop_given_valid(valid:UOp, uop:UOp) -> UOp|None:
  # return None if valid is always False, otherwise the simplified uop (might be the same as input)

  # first, parse valid into {expr: (lower_bound, upper_bound)}
  bounds:defaultdict[UOp, list[ConstType|None]] = defaultdict(lambda: [None, None])
  for stmt in split_uop(valid, Ops.AND):
    try: expr, is_upper, c = parse_valid(stmt)
    except ValueError: return uop  # give up if we cannot parse the valid
    bounds[expr][int(is_upper)] = c

  # don't simplify any other gates, can lead to OOB, we substitute them back later
  uop = uop.substitute((load_subs:={u: UOp(Ops.NOOP, arg=u) for u in uop.toposort() if u.op is Ops.INDEX}))

  # simplify uop given that valid is True
  for expr,v in bounds.items():
    v0, v1 = (expr.vmin if v[0] is None else v[0], expr.vmax if v[1] is None else v[1])
    # some expr has lower bound > upper bound -> valid is an empty set and we return None
    if v0 > v1: return None
    # whole node became a const
    if v0 == v1:
      uop = uop.substitute({expr:expr.const_like(v0)}).simplify()
      continue
    # every candidate is a set of constrained UOp based on valid, and if every item in a set simplifies the uop into a same output, we rewrite uop
    candidates = []
    if expr.op is Ops.ADD and v0 == 1 and all(u.op in GroupOp.Irreducible for u in split_uop(expr, Ops.ADD)):
      # if the constraint is a simplex: X0 + X1 + ... > 0, we can check if all Xi > 0 simplify into the same output
      candidates.append([(Xi, UOp.variable("fake", 1, Xi.vmax, Xi.dtype)) for Xi in split_uop(expr, Ops.ADD)])
    # try checking the whole clause
    if expr in uop.toposort(): candidates.append([(expr, UOp.variable("fake", v0, v1, expr.dtype))])

    for candidate in candidates:
      # if every branch in candidate gives the same simplified uop, we can rewrite the uop
      newuops = [uop.substitute({X:newX}).simplify().substitute({newX:X}).simplify() for X,newX in candidate]
      if uop.op is Ops.VECTORIZE and len(uop.src) == 2:
        if all_same([uops.src[0] for uops in newuops]): uop = uop.replace(src=(newuops[0].src[0], uop.src[1]))
        if all_same([uops.src[1] for uops in newuops]): uop = uop.replace(src=(uop.src[0], newuops[0].src[1]))
      elif all_same(newuops): uop = newuops[0]

  # put the loads back in
  uop = uop.substitute({v:k for k,v in load_subs.items()})
  return uop

def _valid_priority(v: UOp, valids:list[UOp]):
  # we want valid that's in other valids' parents to be first, so it's more likely the other valids get simplified
  try: return sum(-1 if parse_valid(v)[0] in other.toposort() else 0 for other in valids)
  except ValueError: return 0

def simplify_valid(valid:UOp) -> UOp|None:
  ret:list[UOp] = []
  something_changed = False
  valids = list(split_uop(valid, Ops.AND))
  for stmt in sorted(valids, key=lambda v: _valid_priority(v, valids)):
    # TODO: root cause this and test_simplify_valid_from_div
    if stmt.op is Ops.CAST: return None
    ret.append(newstmt if ret and (newstmt:=uop_given_valid(functools.reduce(operator.and_, ret), stmt)) is not None else stmt)
    if ret[-1] is not stmt: something_changed = True
  return functools.reduce(operator.and_, ret) if something_changed else None

# ******** phase 3 is the complete symbolic, and deals with very complex things like loop rewriting and threefry transform ********

def reduce_mul_chain(r:UOp):
  if r.arg not in {Ops.ADD, Ops.MAX}: return None
  if r.dtype != r.src[0].dtype: return None
  inside, outside = [], []
  for m in split_uop(r.src[0], Ops.MUL):
    m_parents = m.toposort()
    if all(r not in m_parents for r in r.src[1:]) and (r.arg != Ops.MAX or m.vmin >= 0): outside.append(m)
    else: inside.append(m)
  if len(outside) == 0: return None
  return r.replace(src=(prod(inside) if len(inside) else r.src[0].const_like(1),)+r.src[1:])*prod(outside)

# this is symbolic 2.0
REMOVE_FROM_SINK = {Ops.SINK, Ops.UNROLL, Ops.PTRCAT, Ops.CAT, Ops.NOOP}
REMOVE_FROM_BARRIER = {Ops.VECTORIZE, Ops.SINK, Ops.CAT, Ops.PTRCAT, Ops.NOOP}
sym = symbolic_flat+PatternMatcher([
  # LOAD/STORE -> NOOP
  (UPat.var('x').store(UPat.var('x').load(), allow_any_len=True), lambda x: None if x.dtype.addrspace != AddrSpace.REG else x.src[0].src[0]),
  (UPat(Ops.LOAD, src=(UPat.cvar('c'))), lambda c: c),
  # VECTORIZE/CONST, VECTORIZE/GEP
  (UPat(Ops.VECTORIZE, src=UPat(Ops.CONST), name="vec"), lambda vec: UOp.const(vec.dtype, tuple(x.arg for x in vec.src))),
  (UPat(Ops.VECTORIZE, src=UPat(Ops.GEP, src=(UPat.var("x"),)), name="vec"), lambda vec,x: x.gep(tuple(y.arg[0] for y in vec.src))),
  # reorder ALU/VECTORIZE
  (UPat(GroupOp.ALU, src=(UPat(Ops.VECTORIZE, src=UPat(name='x')), UPat(Ops.VECTORIZE, src=UPat(name='y'))), name='alu'),
   lambda x,y,alu: UOp(Ops.VECTORIZE, alu.dtype, (UOp(alu.op, alu.dtype.scalar(), (x,y)),)*alu.dtype.count)),
  # VECTORIZE of a single element is just that element
  (UPat(Ops.VECTORIZE, src=(UPat(name='x'),)), lambda x: x),
  # VECTORIZE void is SINK
  (UPat(Ops.VECTORIZE, dtype=dtypes.void, src=UPat(Ops.BARRIER, name='b')), lambda b: b),
  (UPat(Ops.VECTORIZE, dtype=dtypes.void, name='x'), lambda x: UOp(Ops.SINK, dtypes.void, x.src)),
  # tensor core with a 0 input is acc
  (UPat(Ops.WMMA, src=(UPat.const(None, 0.0), UPat.var(), UPat.var("acc"))), lambda acc: acc),
  (UPat(Ops.WMMA, src=(UPat.var(), UPat.const(None, 0.0), UPat.var("acc"))), lambda acc: acc),
  # ** self folding **
  # x!=0 -> (bool)x
  (UPat.var("x")!=0, lambda x: x.cast(dtypes.bool.vec(x.dtype.count))),
  # ** where **
  # push cast to branches
  (UPat.var("s").where(UPat.var("a"), UPat.var("b")).cast().named("cast"), lambda s,a,b,cast: s.where(a.cast(cast.dtype), b.cast(cast.dtype))),
  # a.where(b.where(c, d), d) -> (a & b).where(c, d)
  (UPat.var("a").where(UPat.var("b").where(UPat.var("c"), UPat.var("d")), UPat.var("d")), lambda a,b,c,d: (a&b).where(c,d)),
  # ** pow **
  ((UPat(Ops.POW, name="p"), lambda p: xpow(*p.src))),
  # index true is index without op
  (UPat(Ops.INDEX, src=(UPat.var("b"), UPat.var("idx"), UPat.const(dtypes.bool, True))), lambda b, idx: b.index(idx)),
  # ** load/store folding **
  (UPat.store(UPat(Ops.INDEX, name="index"), UPat.load(UPat(Ops.INDEX, name="index"))), lambda index: UOp(Ops.NOOP)),
  (UPat.store(UPat(Ops.INDEX, name="index"), UPat.var("gate").where(UPat.var("alt"),
                                                                    UPat.load(UPat(Ops.INDEX, name="index"))), allow_any_len=True, name="store"),
   lambda index, gate, alt, store: UOp.store(index.src[0].index(index.src[1], gate), alt, *store.src[2:])),
  # fold gated LOAD/STORE
  (UPat().index(UPat(), UPat.const(dtypes.bool, True)).named("idx"), lambda idx: idx.replace(src=idx.src[0:2])), # remove True
  (UPat((Ops.LOAD, Ops.STORE), src=(UPat().index(UPat(), UPat.const(dtypes.bool, False)).or_casted(),), allow_any_len=True, name="x"),
    lambda x: UOp(Ops.NOOP) if x.op is Ops.STORE else x.const_like(0)), # NULL pointer store does nothing. NULL pointer load produces 0
  # remove VECTORIZE from SINK/BARRIER. TODO: SINK/BARRIER are really the same thing at GLOBAL/LOCAL levels
  (UPat(Ops.BARRIER, name="root"),
    lambda root: UOp(Ops.BARRIER, root.dtype, tuple(flatten(x.src if x.op in REMOVE_FROM_BARRIER else (x,) for x in root.src)), root.arg)
      if any(x.op in REMOVE_FROM_BARRIER for x in root.src) else None),
  (UPat(Ops.SINK, name="root"),
    lambda root: UOp(Ops.SINK, root.dtype, tuple(flatten(x.src if x.op in REMOVE_FROM_SINK else (x,) for x in root.src)), root.arg)
      if any(x.op in REMOVE_FROM_SINK for x in root.src) else None),
  ((UPat.var("x") * UPat.var("x")).reciprocal(), lambda x: x.reciprocal()*x.reciprocal()),  # 1/(x^c) -> (1/x)^c
  ((UPat.var("x") * UPat.var("x") * UPat.var("x")).reciprocal(), lambda x: x.reciprocal()*x.reciprocal()*x.reciprocal()),
  ((UPat.var("x") * UPat.cvar("c")).reciprocal(), lambda x,c: x.reciprocal()*c.reciprocal()), # 1/(x*c) -> (1/c)*(1/x)
  (UPat.var("x") * ((1+UPat.var("x")).reciprocal().named("d")), lambda x,d: 1-d), # x*/(1+x) -> 1-1/(1+x)
  (UPat.var("x") * ((1+UPat.var("x")).reciprocal().named("d")*UPat.var("y")), lambda x,y,d: y*(1-d)),
  (UPat.var("x") * ((1+UPat.var("x")).reciprocal().named("d")+UPat.var("y")), lambda x,y,d: (1-d)+x*y),
  # move const multiply after REDUCE (NOTE: the mul chain can do this, but only if it's a same dtype reduce)
  ((UPat.var("x")*UPat.cvar("c", vec=False)).reduce(arg=Ops.ADD, name="r", allow_any_len=True), lambda x,c,r: r.replace(src=(x,)+r.src[1:])*c.arg),
  # reduce mul chain, move muls after the reduce
  (UPat(Ops.MUL).reduce(name="r", allow_any_len=True), reduce_mul_chain),
])<|MERGE_RESOLUTION|>--- conflicted
+++ resolved
@@ -71,11 +71,7 @@
   (UPat.var('x').cast(name="a").cast(name="b"), lambda x,a,b: x if x.dtype == b.dtype and can_safe_cast(b.dtype, a.dtype) else None),
   # if the intermediate cast doesnt narrow we can do it in one cast, we have to be carefull with bfloat16
   (UPat.var('x').cast(name="a").cast(name="b"), lambda x,a,b: x.cast(b.dtype) if can_safe_cast(x.dtype, a.dtype) and
-<<<<<<< HEAD
-    not (a.dtype==dtypes.float and b.dtype==dtypes.bfloat16) else None),
-=======
     not (a.dtype==dtypes.float and (b.dtype==dtypes.bfloat16 or x.dtype==dtypes.bfloat16)) else None),
->>>>>>> 1c6e43c2
   # ** pow **
   (UPat.var("x").alu(Ops.POW, UPat.cvar("c", vec=False)), simplify_pow),
   # positive const ** x
