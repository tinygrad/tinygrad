--- conflicted
+++ resolved
@@ -322,14 +322,9 @@
     lambda x,c,n,d: (-(-(c.arg%d.arg + x - (d.arg-1))//d) + c.arg//d.arg) if x.vmax<=0 and n.vmin>=0 and d.arg>0 else None),
   # ** mod **
   # mod folding
-<<<<<<< HEAD
   # (UPat.var("x") % UPat.var("y"), lambda x,y: div_and_mod_folding(x,y,Ops.MOD)),
   (UPat.var("x") % UPat.var("d"), lambda x,d: -((-x)%d) if x.vmax <= 0 else None),
-=======
-  (UPat.var("x") % UPat.var("y"), lambda x,y: div_and_mod_folding(x,y,Ops.MOD)),
-  (UPat.var("x") % UPat.var("d"), lambda x,d: -((-x)%d) if x.vmax <=0 else None),
   (UPat.var("x") % UPat.var("d"), lambda x,d: (x%(-d)) if d.vmax <  0 else None),
->>>>>>> 18cdbec4
 ])+gep_pushing
 
 symbolic_flat = symbolic+PatternMatcher([
