--- conflicted
+++ resolved
@@ -410,35 +410,7 @@
   # don't simplify any other gates, can lead to OOB, we substitute them back later
   uop = uop.substitute((load_subs:={u: UOp(Ops.NOOP, arg=u) for u in uop.toposort() if u.op is Ops.INDEX}))
 
-  all_candidates = []
   # simplify uop given that valid is True
-<<<<<<< HEAD
-  for i, (expr,v) in enumerate(bounds.items()):
-    v0, v1 = (expr.vmin if v[0] is None else v[0], expr.vmax if v[1] is None else v[1])
-    expr = expr.substitute(load_subs)  # make sure expr appears in same form in the uop
-    # every candidate is a set of constrained UOp based on valid, and if every item in a set simplifies the uop into a same output, we rewrite uop
-    candidates = []
-    if try_simplex and expr.op is Ops.ADD and v0 == 1 and all(u.op in GroupOp.Irreducible for u in expr.split_uop(Ops.ADD)):
-      # if the constraint is a simplex: X0 + X1 + ... > 0, we can check if all Xi > 0 simplify into the same output
-      candidates.append([(Xi, UOp.variable(f"fake{i}", 1, Xi.vmax, Xi.dtype)) for Xi in expr.split_uop(Ops.ADD)])
-    # try checking the whole clause
-    candidates.append([(expr, UOp.variable(f"fake{i}", v0, v1, expr.dtype))])
-    all_candidates.append(candidates[-1][0])
-
-    for candidate in candidates:
-      # if every branch in candidate gives the same simplified uop, we can rewrite the uop
-      newuops = [uop.substitute({X:newX}) for X,newX in candidate]
-      if any(u is uop for u in newuops): continue  # if any branch doesnt appear in uop, skip
-      newuops = [u.simplify().substitute({newX:X}).simplify(full_symbolic=False) for (X,newX),u in zip(candidate,newuops)]
-      if uop.op is Ops.VECTORIZE and len(uop.src) == 2:
-        if all_same([uops.src[0] for uops in newuops]): uop = uop.replace(src=(newuops[0].src[0], uop.src[1]))
-        if all_same([uops.src[1] for uops in newuops]): uop = uop.replace(src=(uop.src[0], newuops[0].src[1]))
-      elif all_same(newuops): uop = newuops[0]
-
-  # try all the valids together (but only the non-simplex ones)
-  uop = uop.substitute(sub_dict:=dict(all_candidates)).simplify().substitute({newX:X for X,newX in sub_dict.items()}).simplify()
-
-=======
   all_candidates = []
   for i,(expr,v) in enumerate(bounds.items()):
     v0, v1 = (expr.vmin if v[0] is None else v[0], expr.vmax if v[1] is None else v[1])
@@ -465,8 +437,7 @@
 
   # try all the valids together (but only the whole expressions)
   if (s_uop:=uop.substitute(sub_dict:=dict(all_candidates))) is not uop:
-    uop = s_uop.simplify(tracked=True).substitute({newX:X for X,newX in sub_dict.items()}).simplify(full_symbolic=False)
->>>>>>> a2ae5667
+    uop = s_uop.simplify().substitute({newX:X for X,newX in sub_dict.items()}).simplify(full_symbolic=False)
   # put the loads back in
   uop = uop.substitute({v:k for k,v in load_subs.items()})
   return uop
