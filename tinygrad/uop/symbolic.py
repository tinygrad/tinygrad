# all of symbolic lives here now
import math, operator, struct, functools
from collections import defaultdict
from tinygrad.uop.ops import Ops, PatternMatcher, UPat, UOp, GroupOp, exec_alu
from tinygrad.dtype import ConstType, dtypes, PtrDType, AddrSpace, can_safe_cast, Invalid
from tinygrad.helpers import partition, all_same, prod, flatten, get_single_element, cdiv, cmod, CORRECT_DIVMOD_FOLDING, unwrap
from tinygrad.uop.decompositions import xpow

# ******** phase 1 of symbolic used to live in ops, it's the most generic folding rules ********

def simplify_pow(x:UOp, c:UOp) -> UOp|None:
  if c.arg < 0: return x.reciprocal().pow(-c)
  if c.arg == 0: return x.const_like(1)
  if int(c.arg-0.5)+0.5 == c.arg: return x.pow(c.const_like(c.arg-0.5)) * x.sqrt()
  if int(c.arg) == c.arg: return (y := x.pow(c.const_like(c.arg//2))) * y * (x if c.arg%2 == 1 else 1)
  return None

def fold_bitcast(root:UOp, c:UOp) -> UOp|None:
  if (from_fmt:=c.dtype.scalar().fmt) is None or (to_fmt:=root.dtype.scalar().fmt) is None: return None
  if c.dtype.itemsize != root.dtype.itemsize: return None
  def convert(v:ConstType): return struct.unpack(to_fmt, struct.pack(from_fmt, v))[0]
  return root.const_like(convert(c.arg) if root.dtype.count == 1 else tuple(map(convert, c.arg)))

invalid_pat = UPat(Ops.CONST, arg=Invalid, name="i")
invalid_gate = UPat.var("cond").where(UPat.var("x"), invalid_pat)

propagate_invalid = PatternMatcher([
  # this needs to be before symbolic so that 0*something_that_might_be_invalid doesnt become 0
  # propagate invalid, push it past children
  (invalid_gate.cast(name="cast"), lambda i,x,cond,cast: x.cast(cast.dtype) if cast.dtype is not dtypes.index else None),
  *((invalid_gate.alu(op, UPat.var("y")).named("alu"), lambda cond,x,y,alu,i: cond.where(x.alu(alu.op,y), i))
    for op in GroupOp.Binary-GroupOp.Comparison),
  *((invalid_gate.alu(op, UPat.var("y")).named("alu"), lambda cond,x,y,alu,i: x.alu(alu.op,y)) for op in GroupOp.Comparison),
  # invalid + y -> y same for other ops
  *((invalid_pat.alu(op, UPat(dtype=dtypes.index)).named("alu"), lambda alu,i: i) for op in GroupOp.Binary-GroupOp.Comparison),
  # i < y -> a_bool_value_that_will_never_be_used: we choose a random bool const
  *((invalid_pat.alu(op, UPat(dtype=dtypes.index)), lambda i: UOp.const(dtypes.bool, True)) for op in GroupOp.Comparison),
  # a.where(b.where(c, d), d) -> (a & b).where(c, d)
  (UPat.var("a").where(UPat.var("b").where(UPat.var("c"), UPat.var("d")), UPat.var("d")), lambda a,b,c,d: (a&b).where(c,d)),
])

symbolic_simple = propagate_invalid + PatternMatcher([
  # ** self folding **
  (UPat.var("x") + 0, lambda x: x),    # x+0 -> x
  (UPat.var("x") * 1, lambda x: x),    # x*1 -> x
  (UPat.var("x", dtype=dtypes.ints+(dtypes.bool, dtypes.index)) ^ 0, lambda x: x), # x^0 -> x
  (UPat.var("x") // UPat.var("x"), lambda x: x.const_like(1)), # x//x -> 1
  (UPat.var("x") // 1, lambda x: x),   # x//1 -> x
  (UPat.var("x") // -1, lambda x: -x), # x//-1 -> -x
  ((UPat.var() % UPat.var("y")).named("base") % UPat.var("y"), lambda base,y: base),  # (x%y)%y = -> x%y (rewritten with base for speed)
  # 4 variations of (x%c)+(x//c)*c = x   TODO: add sorting to remove some variations
  (UPat.var("x")%UPat.cvar("c")+(UPat.var("x")//UPat.cvar("c"))*UPat.cvar("c"), lambda x,c: x), # (x%c)+(x//c)*c = x
  ((UPat.var("x")//UPat.cvar("c1"))*UPat.cvar("c3")+UPat.var("x")%UPat.cvar("c1")*UPat.cvar("c2"),
    lambda x,c1,c2,c3: x*c2 if c1.arg*c2.arg==c3.arg else None), # (x%c1)*c2+(x//c1)*c3 = x*c2 if c1*c2==c3
  ((UPat.var("y")+(UPat.var("x")//UPat.cvar("c"))*UPat.cvar("c"))+UPat.var("x")%UPat.cvar("c"), lambda y,x,c: y+x),
  ((UPat.var("y")+UPat.var("x")%UPat.cvar("c"))+(UPat.var("x")//UPat.cvar("c"))*UPat.cvar("c"), lambda y,x,c: y+x),
  ((UPat.var("y")+(UPat.var("x")//UPat.cvar("c1"))*UPat.cvar("c3"))+UPat.var("x")%UPat.cvar("c1")*UPat.cvar("c2"),
    lambda y,x,c1,c2,c3: y+x*c2 if c1.arg*c2.arg==c3.arg else None),
  ((UPat.var("y")+UPat.var("x")%UPat.cvar("c1")*UPat.cvar("c2"))+(UPat.var("x")//UPat.cvar("c1"))*UPat.cvar("c3"),
    lambda y,x,c1,c2,c3: y+x*c2 if c1.arg*c2.arg==c3.arg else None),
  (UPat.var("x", dtype=dtypes.bool) & UPat.cvar("c", vec=False), lambda x,c: x if c.arg else c),
  (UPat.var("x", dtype=dtypes.bool) | UPat.cvar("c", vec=False), lambda x,c: c if c.arg else x),
  (UPat(GroupOp.Idempotent, src=(UPat.var("x"), UPat.var("x"))), lambda x: x),
  (UPat.var("x", dtype=dtypes.bool).logical_not().logical_not(), lambda x: x),
  (UPat.var("x", dtype=dtypes.bool).where(UPat.const(dtypes.bool, True), UPat.const(dtypes.bool, False)), lambda x: x),
  (UPat.var("x", dtype=dtypes.bool).where(UPat.const(dtypes.bool, False), UPat.const(dtypes.bool, True)), lambda x: x.logical_not()),
  (UPat.var("x", dtype=dtypes.ints+(dtypes.bool, dtypes.index)).trunc(), lambda x: x),
  # ** zero folding **
  (UPat.var("x") < UPat.var("x"), lambda x: x.const_like(False).cast(dtypes.bool.vec(x.dtype.count))), # x < x -> False
  (UPat.var("x") % UPat.var("x"), lambda x: x.const_like(0)), # x%x -> 0
  (UPat.var("x", dtype=dtypes.ints+(dtypes.bool, dtypes.index)) != UPat.var("x"),
   lambda x: x.const_like(False).cast(dtypes.bool.vec(x.dtype.count))), # x != x -> False (only ints)
  # ** constant folding **
  # TODO: add const folding for Ops.THREEFRY
  (UPat(GroupOp.Unary, src=(UPat((Ops.VCONST, Ops.CONST)),), name="a"), lambda a: a.const_like(exec_alu(a.op, a.dtype, [a.src[0].arg], False))),
  (UPat(GroupOp.Binary-{Ops.THREEFRY}, src=(UPat((Ops.VCONST, Ops.CONST)),)*2, name="a"),
   lambda a: a.const_like(exec_alu(a.op, a.dtype, [a.src[0].arg, a.src[1].arg], False))),
  (UPat(GroupOp.Ternary, src=(UPat((Ops.VCONST, Ops.CONST)),)*3, name="a"),
   lambda a: a.const_like(exec_alu(a.op, a.dtype, [a.src[0].arg, a.src[1].arg, a.src[2].arg], False))),
  # bool MUL is AND, ADD/MAX is OR. prevents other rules to rewrite bool ADD/MUL incorrectly
  (UPat.var('x', dtype=dtypes.bool) * UPat.var('y', dtype=dtypes.bool), lambda x,y: x&y),
  (UPat.var('x', dtype=dtypes.bool) + UPat.var('y', dtype=dtypes.bool), lambda x,y: x|y),
  (UPat.var('x', dtype=dtypes.bool).maximum(UPat.var('y', dtype=dtypes.bool)), lambda x,y: x|y),
  # *** div rules ***
  (UPat.cvar('x', arg=0) / 0, lambda x: x.const_like(float('nan'))),   # 0/0 -> nan
  ((UPat.var("x") * 0) / 0, lambda x: x.const_like(float('nan'))),     # (x*0)/0 -> nan
  # can be wrong if x or x2 is 0
  (UPat.var("x") / UPat.var("x"), lambda x: x.const_like(1)),          # x/x -> 1
  ((UPat.var("x") * UPat.var("x2")) / UPat.var("x2"), lambda x,x2: x), # (x*x2)/x2 -> x
  # x*0 -> 0 or 0*x -> 0
  # if x is nan or inf it should render the nan value.
  # NOTE: this can be wrong for loaded NaN
  (UPat.var("x") * 0, lambda x: x.const_like(float("nan") if x.op is Ops.CONST
                                             and isinstance(x.arg, float) and (math.isnan(x.arg) or math.isinf(x.arg)) else 0)),
  # *** cast/bitcast ***
  (UPat(Ops.CAST, name="root", src=(UPat.cvar("c"),)), lambda root, c: root.const_like(c.arg)),
  (UPat((Ops.CAST, Ops.BITCAST), name="root"), lambda root: root.src[0] if root.dtype == root.src[0].dtype else None),
  (UPat(Ops.BITCAST, name="root", src=(UPat.cvar("c"),)), fold_bitcast),
  # b.cast(a).cast(b) -> b if a preserves all values in b
  (UPat.var('x').cast(name="a").cast(name="b"), lambda x,a,b: x if x.dtype == b.dtype and can_safe_cast(b.dtype, a.dtype) else None),
  # ** pow **
  (UPat.var("x").alu(Ops.POW, UPat.cvar("c", vec=False)), simplify_pow),
  # positive const ** x
  (UPat.cvar("c", vec=False).alu(Ops.POW, UPat.var("x")), lambda c,x: c if c.arg == 1 else (x*math.log2(c.arg)).exp2() if c.arg > 0 else None),
  # rules for threefry
  ((UPat.var('x', dtypes.uint64)&0xFFFFFFFF).cast(dtypes.uint32), lambda x: x.cast(dtypes.uint32)&0xFFFFFFFF), # TODO: why is the and needed?
  (((UPat.var(None, dtypes.uint64)*(1<<32)) | UPat.var('y',  dtypes.uint32).cast(dtypes.uint64)).cast(dtypes.uint32), lambda y: y),
  (((UPat.var('x',  dtypes.uint64)*(1<<32)) | UPat.var(None, dtypes.uint32).cast(dtypes.uint64))//(1<<32), lambda x: x),
  # hacks for threefry long removal when padded (TODO: genericize)
  (UPat.var('x', dtypes.uint32).cast(dtypes.uint64) * UPat.var('y').where(UPat.const(dtypes.uint64, 1<<32), UPat.const(dtypes.uint64, 0)),
   lambda x,y: y.where(x, 0).cast(dtypes.uint64) * (1<<32)),
  ((UPat.var('x', dtypes.uint64)&(UPat.var('y').where(UPat.const(dtypes.uint64, 0xFFFFFFFF), UPat.const(dtypes.uint64, 0)))).cast(dtypes.uint32),
   lambda x,y: y.where(x.cast(dtypes.uint32), 0)),
  # new decomp rules for threefry
  (((UPat.var(None, dtypes.uint64)<<32) | UPat.var('y',  dtypes.uint32).cast(dtypes.uint64)).cast(dtypes.uint32), lambda y: y),
  (((UPat.var('x',  dtypes.uint64)<<32) | UPat.var(None, dtypes.uint32).cast(dtypes.uint64))>>32, lambda x: x),
  (UPat.var('b').where(UPat.var('x', dtypes.uint32).cast(dtypes.uint64), UPat.const(dtypes.uint64, 0)).cast(dtypes.uint32), lambda b,x: b.where(x,0)),
  # ** simple where folding **
  # a conditional with the same results either way is a noop, also fold const conditionals
  (UPat.var().where(UPat.var("val"), UPat.var("val")), lambda val: val),
  (UPat.cvar("gate", vec=False).where(UPat.var("c0"), UPat.var("c1")), lambda gate, c0, c1: c0 if gate.arg else c1),
])

# ******** phase 2 builds on phase 1, it includes the old "symbolic", rules that match deeper ********

def lt_folding(x:UOp, c:int) -> UOp|None:
  p, np = partition(x.split_uop(Ops.ADD), lambda u: u.const_factor() == 1)
  if np and (d:=math.gcd(*[u.const_factor() for u in np], c)) > 1 and 0 <= sum(u.vmin for u in p) and sum(u.vmax for u in p) < d:
    return unwrap(UOp.sum(*np).divides(d))<(c//d)
  return None

def canonicalize_simplex(X:UOp) -> UOp|None:
  # (X := a0*x0 + a1*x1 + ...) > 0 is equivalent to x0 + x1 + ... > 0 if xi >= 0 and ai > 0 for ints.
  # returns x0 + x1 + ... in such case, or None if not
  changed, ret = False, []
  for u in X.split_uop(Ops.ADD):
    # assumed the const is the last src of MUL
    if u.op is Ops.MUL and u.src[1].op is Ops.CONST and u.src[1].arg > 0:
      changed = True
      u = u.src[0]
    if not (u.op in GroupOp.Irreducible and u.vmin >= 0): return None
    ret.append(u)
  return UOp.sum(*ret) if changed else None

def cancel_divmod(d: UOp, x: UOp, y: UOp) -> UOp|None:
  # simple cancel div/mod case when the range of the numerator lies within a single denominator interval
  x_min, x_max, y_min, y_max = x.vmin, x.vmax, y.vmin, y.vmax
  assert isinstance(x_min, int) and isinstance(x_max, int) and isinstance(y_min, int) and isinstance(y_max, int)
  if y_min==y_max==0: raise ZeroDivisionError(f"{'Division' if d.op is Ops.IDIV else 'Mod'} by zero trying to rewrite {x.alu(d.op, y)}")
  if y_min*y_max > 0 and (q:=cdiv(x_min,y_min)) == cdiv(x_min,y_max) == cdiv(x_max,y_min) == cdiv(x_max,y_max):
    return x - q*y if d.op is Ops.MOD else d.const_like(q)
  return None

def remove_nested_mod(m: UOp, x: UOp, y: UOp) -> UOp|None:
  # remove nested mod in case the inner mod is a multiple of the outer mod
  # example: (a%4 + b)%2 -> (a+b)%2
  if ((c := y.arg) < 0) or x.vmin<0: return None
  new_xs = []
  something_changed = False
  for u in x.split_uop(Ops.ADD):
    if u.op is Ops.MOD:
      if u.src[1].divides(c) is not None:
        something_changed = True
        u = u.src[0]
    new_xs.append(u)
  new_x: UOp = UOp.sum(*new_xs)
  if something_changed and new_x.vmin>=0: return new_x % y
  return None

def fold_binary_numerator(d: UOp, x: UOp, y: UOp) -> UOp|None:
  # we can fold if the expression has only one non-constant term and this term can only take on two values
  if ((c := y.arg) < 0): return None
  x,const = x.pop_const()
  terms, factors = zip(*[(u.divides(f:=u.const_factor()),f) for u in x.split_uop(Ops.ADD)])
  if len(terms)==1 and (v:=terms[0]).vmax-v.vmin == 1:
    y1 = cmod(factors[0]*v.vmin+const, c) if d.op is Ops.MOD else cdiv(factors[0]*v.vmin+const, c)
    y2 = cmod(factors[0]*v.vmax+const, c) if d.op is Ops.MOD else cdiv(factors[0]*v.vmax+const, c)
    return (y2-y1)*(v-v.vmin) + y1
  return None

def fold_divmod_congruence(d: UOp, x: UOp, y: UOp) -> UOp|None:
  # within a mod we can freely subtract multiples of c, we use this to see if a is congruent to an expression whose vmin/vmax are between 0 and c
  if (x.vmin<0 and CORRECT_DIVMOD_FOLDING) or ((c := y.arg) < 0): return None
  x,const = x.pop_const()
  terms, factors = zip(*[(u.divides(f:=u.const_factor()),f) for u in x.split_uop(Ops.ADD)])
  # a//c = (a-a%c)/c, if we can fold a%c, we can fold a//c
  rems = [min((r:=f%c), r-c, key=abs) for f in factors]
  if (rem:=sum(r*v for r,v in zip(rems,terms))+const%c).vmin//c!=rem.vmax//c: return None
  if d.op is Ops.MOD: return rem - rem.vmin//c*c
  return sum((f-r)//c * v for f,r,v in zip(factors,rems,terms)) + (const-const%c+rem.vmin//c*c)//c

def divide_by_gcd(d: UOp, x: UOp, y: UOp) -> UOp|None:
  # x//y -> (x//gcd)//(y//gcd) or x%y -> gcd*(x//gcd)%(y//gcd)
  gcd = UOp.gcd(*x.split_uop(Ops.ADD), y).simplify()
  if gcd.op is Ops.CONST and gcd.arg==1: return None
  ret = unwrap(x.divide_exact(gcd)).alu(d.op, unwrap(y.divide_exact(gcd)))
  return ret*gcd if d.op is Ops.MOD else ret

def gcd_with_remainder(d: UOp, x: UOp, y: UOp):
  # (gcd*x+r)//(gcd*d) -> (x+(r%d)//gcd)//d + r//(gcd*d)
  # (gcd*x+r)%(gcd*d) -> gcd*(x+(r%d)//gcd)%d + r%gcd
  # These only work for floordiv (and the corresponding remainder)! Thats why we check the sign of x,y and new_x
  if ((c := y.arg) < 0) or x.vmin<0: return None
  x_no_const, const = x.pop_const()
  gcd = UOp.gcd(*x_no_const.split_uop(Ops.ADD), y).simplify()
  assert gcd.op is Ops.CONST
  if gcd.arg==1: return None
  new_x = unwrap(x_no_const.divide_exact(gcd)).simplify() + (const%c)//gcd
  if new_x.vmin<0: return None
  ret = new_x.alu(d.op, x.ufix(c//gcd.arg))
  return ret*gcd + const%gcd.arg if d.op is Ops.MOD else ret+const//c

def factor_remainder(d: UOp, x: UOp, y: UOp) -> UOp|None:
  # (d*x+y)//d -> x+y//d  or  (d*x+y)%d
  # for mod we go further and take the remainder of all factors to reduce their size
  # These only work for floordiv (and the corresponding remainder)! Thats why we check the sign of x,y and new_x
  if y.vmin<0 or x.vmin<0: return None
  quo, rem = [], []
  for u in x.split_uop(Ops.ADD):
    if (q:=u.divide_exact(y)) is not None: quo.append(q)
    # if this is mod and y is a const, we can make the remainder factor sm
    elif d.op is Ops.MOD and y.op is Ops.CONST and (c:=u.const_factor())%y.arg!=c:
      rem.append(u.divides(c)*(c%y.arg))
      quo.append(u.const_like(0))  # we append this so we can check if something changed
    else: rem.append(u)
  new_x = sum(rem)+x.const_like(0)
  if len(quo)==0 or new_x.vmin<0: return None
  return new_x%y if d.op is Ops.MOD else new_x//y+sum(quo)

def nest_div_by_smallest_factor(d: UOp, x: UOp, y: UOp) -> UOp|None:
  # we try and nest the div and see if it allows the numerator to be simplified
  if ((c := y.arg) < 0): return None
  factors = [u.const_factor() for u in x.split_uop(Ops.ADD) if u.op not in (Ops.CONST, Ops.VCONST)]
  div = min([y.arg]+[abs(f) for f in factors if abs(f) > 1 and (c%f)==0])
  newxs = fold_divmod_congruence(newx:=(x//div), x, y.const_like(div))
  if newxs is None: newxs = factor_remainder(newx, x, y.const_like(div))
  if div==y.arg or newxs is None or x.vmin<0 or newx.vmin<0: return None
  return newxs//(c//div)

def gep_through_wmma(gep:UOp, wmma:UOp):
  out_sz = prod(x[1] for x in wmma.arg[6][-1])
  wmma_idxs = gep.arg[::out_sz]
  for i in range(out_sz):
    if tuple(x-i for x in gep.arg[i::out_sz]) != wmma_idxs: return None
  tsrcs = []
  for s,sz in zip(wmma.src, wmma.arg[6]):
    src_args = []
    ssz = prod(x[1] for x in sz)
    for w in wmma_idxs: src_args += list(range((w//out_sz)*ssz, (w//out_sz)*ssz + ssz))
    tsrcs.append(s.gep(tuple(src_args)))
  return UOp(Ops.WMMA, gep.dtype, tuple(tsrcs), wmma.arg)

gep_pushing = PatternMatcher([
  # GEP/VECTORIZE, GEP/GEP, GEP/CONST, GEP/VCONST
  (UPat(Ops.GEP, name='g2').f(Ops.GEP, name='g1'),
   lambda g1, g2: g2.src[0].gep(tuple(g2.arg[g1.arg[i]] for i in range(len(g1.arg))))),
  (UPat(Ops.VECTORIZE, name='vec').f(Ops.GEP, name='gep'),
   lambda gep, vec: UOp(Ops.VECTORIZE, gep.dtype, tuple(vec.src[i] for i in gep.arg)) if len(gep.arg) > 1 else vec.src[gep.arg[0]]),
  (UPat.cvar("c", vec=False).f(Ops.GEP, name="gep"), lambda gep, c: gep.const_like(c.arg)),
  (UPat(Ops.VCONST, name="c").f(Ops.GEP, name="gep"), lambda gep, c: gep.const_like(tuple(c.arg[x] for x in gep.arg))),
  # GEP on void is skipped
  (UPat(Ops.GEP, src=(UPat(dtype=dtypes.void, name="x"),)), lambda x: x),
  # GEP in order is removed
  (UPat(Ops.GEP, name="g"), lambda g: g.src[0] if not isinstance(g.dtype, PtrDType) and g.arg == tuple(range(g.src[0].dtype.count)) else None),
  # push all GEPs through ALUs (fix arange stuff)
  (UPat((*GroupOp.ALU, Ops.CAST, Ops.BITCAST), name='alu').f(Ops.GEP, name='gep'),
   lambda gep,alu: UOp(alu.op, alu.dtype.scalar().vec(gep.dtype.count), tuple(x.gep(gep.arg) for x in alu.src), alu.arg) \
     if not isinstance(gep.dtype, PtrDType) and not isinstance(alu.dtype, PtrDType) else None),
  # CAT can't be rendered. it's a VECTORIZE on vectors, we expand to a single VECTORIZEs with GEPs (TODO: move this later)
  (UPat(Ops.CAT, name="x"), lambda x: UOp(Ops.VECTORIZE, x.dtype, tuple(y.gep(i) for y in x.src for i in range(y.dtype.count))) \
    if not isinstance(x.dtype, PtrDType) else None),
  # VECTORIZE on same GEP
  (UPat(Ops.VECTORIZE, name="v", src=UPat(Ops.GEP, src=(UPat.var("x"),))), lambda v,x: x.gep(tuple(get_single_element(i.arg) for i in v.src))),
  # push some GEPs through WMMAs
  (UPat(Ops.WMMA, name="wmma").f(Ops.GEP, name="gep"), gep_through_wmma),
])

commutative = PatternMatcher([
  # ** COMMUTATIVE flipping (only for index) **
  # NOTE: this can break merging vector math by only flipping some of them
  (UPat(GroupOp.Commutative, dtype=dtypes.index, name='x'), lambda x: x.replace(src=x.src[::-1]) if x.src[1].tuplize < x.src[0].tuplize else None),
])

symbolic = symbolic_simple+commutative+PatternMatcher([
  # ** boolean algebra **
  (UPat.var("x") | (UPat.var("x") & UPat.var()), lambda x: x), # x|(x&y) -> x
  # TODO: make a more general or folder like simplify_valid
  (UPat.var("x", dtype=dtypes.bool) | UPat.var("x").logical_not(), lambda x: x.const_like(True)),  # x|!x -> True
  # ** combine terms **
  (UPat.var("x") * UPat.cvar("c0") + UPat.var("x") * UPat.cvar("c1"), lambda x,c0,c1: x*(c0+c1)), # (x*c0)+(x*c1) -> x*(c0+c1)
  ((UPat.var("y") + UPat.var("x") * UPat.cvar("c0")) + UPat.var("x") * UPat.cvar("c1"), lambda x,y,c0,c1: y+x*(c0+c1)),
  (UPat.var("x") + UPat.var("x") * UPat.cvar("c"), lambda x,c: x*(c+1)), # (x+x*c)-> x*(c+1)
  ((UPat.var("y") + UPat.var("x")) + UPat.var("x") * UPat.cvar("c"), lambda x,y,c: y+x*(c+1)),
  ((UPat.var("y") + UPat.var("x") * UPat.cvar("c")) + UPat.var("x"), lambda x,y,c: y+x*(c+1)),
  (UPat.var("x") + UPat.var("x"), lambda x: x*2), # (x+x)-> x*2
  ((UPat.var("y") + UPat.var("x")) + UPat.var("x"), lambda y,x: y+x*2),
  ((UPat.var("x") / UPat.var("x2")) / UPat.var("x3"), lambda x,x2,x3: x/(x2*x3) if x2 is not x3 else None), # (x/x2)/x3 -> x/(x2*x3)
  (-1 * (UPat.var("x") + UPat.cvar("c")), lambda x,c: (-x)+(-c)),  # -(x+c) -> -x + -c
  (UPat.cvar("y") * (UPat.var("x", dtype=dtypes.index) + UPat.cvar("c")), lambda x,y,c: (y*x)+(y*c)),  # -(x+c) -> -x + -c
  # ** where folding **
  (UPat.var("cond", dtype=dtypes.bool).logical_not().where(UPat.var("t"), UPat.var("f")), lambda cond, t, f: cond.where(f,t)
    if f.arg is not Invalid else None),
  # alu of two where with same conds can combine, only do if true branch or false branch is const
  (UPat(GroupOp.Binary, name="alu", src=(UPat.var("c").where(UPat.var("t"), UPat.var("f")), UPat.var("c").where(UPat.var("tt"), UPat.var("ff")))), \
   lambda alu,c,t,tt,f,ff: c.where(t.alu(alu.op, tt), f.alu(alu.op, ff)) if t.op == tt.op == Ops.CONST or f.op == ff.op == Ops.CONST else None),
  # if its a plus we add the associative variation too
  ((UPat.var("y")+UPat.var("c").where(UPat.var("t"), UPat.var("f"))) + UPat.var("c").where(UPat.var("tt"), UPat.var("ff")), \
   lambda y,c,t,tt,f,ff: y+c.where(t+tt, f+ff) if t.op == tt.op == Ops.CONST or f.op == ff.op == Ops.CONST else None),
  # ALU/variable min==max -> CONST (slow!)
  (UPat(GroupOp.ALU|{Ops.DEFINE_VAR, Ops.SPECIAL}, name="x"), lambda x: x.const_like(x.vmin) if x.vmin == x.vmax else None),
  (UPat(Ops.RANGE, src=(UPat(Ops.CONST,)), name="x"), lambda x: x.const_like(x.vmin) if x.vmin == x.vmax else None),
  # max folding
  (UPat.maximum(UPat.var("x"), UPat.var("y")), lambda x,y: x if x.vmin >= y.vmax else y if x.vmax <= y.vmin else None),
  # TODO: why does this rule break beautiful_mnist?
  #((UPat.var("x")+UPat.var("z")).maximum(UPat.var("y")+UPat.var("z")), lambda x,y,z: x.maximum(y) + z),
  #((UPat.var("x")*UPat.cvar("c1")).maximum(UPat.var("x")*UPat.cvar("c2")), max_var_const),
  # ** two stage ALU folding **
  *((UPat.var("x").alu(op, UPat.cvar("c1")).alu(op, UPat.cvar("c2")).named("f"),
     lambda f,x,c1,c2: x.alu(f.op,c1.alu(f.op,c2))) for op in GroupOp.Associative),
  ((UPat.cvar("c0") + UPat.var("x")) < UPat.cvar("c1"), lambda x,c0,c1: x<(c1-c0)),  # c0 + x < c1 -> x < c1 - c0
  ((UPat.var("x") // UPat.cvar("c1")) // UPat.cvar("c2"), lambda x,c1,c2: x//(c1*c2)), # (x//c1)//c2 -> x//(c1*c2)
  # ** lt **
  # c0*x<c1 for positive int c0,c1
  ((UPat.cvar("c0", vec=False)*UPat.var("x", dtype=dtypes.index))<UPat.cvar("c1", vec=False),
   lambda x,c0,c1: x<math.ceil(c1.arg/c0.arg) if c0.arg > 0 and c1.arg > 0 else None),
  # c0*x<c1 for negative int c0 and non-positive c1
  ((UPat.cvar("c0", vec=False)*UPat.var("x", dtype=dtypes.index))<UPat.cvar("c1", vec=False),
   lambda x,c0,c1: (-x)<(-(math.floor(-c1.arg/-c0.arg))) if c0.arg < 0 and c0.arg != -1 and c1.arg <= 0 else None),
  # x//d<c
  ((UPat.var("x", dtype=dtypes.index)//UPat.cvar("d", vec=False))<UPat.cvar("c", vec=False),
   lambda x,d,c: (x<(c.arg*d.arg) if c.arg > 0 else x<(c.arg*d.arg-(d.arg-1))) if d.arg > 0 else None),
  # ** move add/mul consts to end (NOTE: this is still happening before constant folding) **
  ((UPat.var("x") + UPat.cvar("c1")) + UPat.var("y"), lambda x,c1,y: (x+y)+c1),
  ((UPat.var("x") * UPat.cvar("c1")) * UPat.var("y"), lambda x,c1,y: (x*y)*c1),
  # *** rules from symbolic ***
  # generic lt folding
  (UPat.var("x", dtypes.index)<UPat.cvar("c", vec=False), lambda x,c: lt_folding(x, c.arg) if 0 < c.arg else None),
  (UPat.var("x", dtypes.index)*-1 < UPat.var("y")*-1, lambda x,y: y<x),
  # canonicalize a simplex with positive coefficients > 0
  # not x < 1 -> X > 0
  ((UPat.var("x", dtypes.index)<1).ne(True), lambda x: (newx<1).ne(True) if (newx:=canonicalize_simplex(x)) is not None else None),
  # ** div **
  # div folding
  ((UPat.var("x")//UPat.cvar("c") + UPat.cvar("a"))//UPat.cvar("d"), lambda x,c,a,d: (x+a*c)//(c*d)
    if c.vmin>0 and d.vmin>0 and ((x.vmin>=0 and a.vmin>=0) or (x.vmax<=0 and a.vmax<=0)) else None),  # (x//c+a)//d -> (x+a*c)//(c*d)
  # a range mod its own upper bound is just the range
  (UPat(Ops.RANGE, src=UPat.var("end"), name="r")%UPat.var("end"), lambda r,end: r),
  (UPat(Ops.RANGE, src=UPat.var("end"), name="r")//UPat.var("end"), lambda r,end: r.const_like(0)),
  (UPat((Ops.IDIV, Ops.MOD), dtypes.index, name="d", src=(UPat.var("x"), UPat.var("y"))), cancel_divmod),
  (UPat.var("x", dtypes.index) // UPat.var("d"), lambda x,d: -(x//(-d)) if d.vmax < 0 else None),
  (UPat((Ops.IDIV, Ops.MOD), dtypes.index, name="d", src=(UPat.var("x"), UPat.cvar("y", vec=False))), fold_binary_numerator),
  (UPat((Ops.IDIV, Ops.MOD), dtypes.index, name="d", src=(UPat.var("x"), UPat.cvar("y", vec=False))), fold_divmod_congruence),
  (UPat((Ops.IDIV, Ops.MOD), dtypes.index, name="d", src=(UPat.var("x"), UPat.var("y"))), divide_by_gcd),
  (UPat((Ops.IDIV, Ops.MOD), dtypes.index, name="d", src=(UPat.var("x"), UPat.cvar("y", vec=False))), gcd_with_remainder),
  (UPat(Ops.MOD, dtypes.index, name="m", src=(UPat.var("x"), UPat.cvar("y", vec=False))), remove_nested_mod),
  (UPat((Ops.IDIV), dtypes.index, name="d", src=(UPat.var("x"), UPat.cvar("y", vec=False))), nest_div_by_smallest_factor),
  (UPat((Ops.IDIV, Ops.MOD), dtypes.index, name="d", src=(UPat.var("x"), UPat.var("y"))), factor_remainder),
  (UPat.var("x", dtypes.index) // UPat.var("d"), lambda x,d: -((-x)//d) if x.vmax<=0 else None),
  ((UPat.var("x", dtypes.index)+UPat.cvar("c", vec=False)).named("n")//UPat.cvar("d", vec=False),
    lambda x,c,n,d: ((x+c.arg%d.arg)//d + c.arg//d.arg) if c.arg%d.arg!=c.arg and x.vmin>=0 and n.vmin>=0 and d.arg>0 else None),
  ((UPat.var("x", dtypes.index)+UPat.cvar("c", vec=False)).named("n")//UPat.cvar("d", vec=False),
    lambda x,c,n,d: (-(-(c.arg%d.arg + x - (d.arg-1))//d) + c.arg//d.arg) if x.vmax<=0 and n.vmin>=0 and d.arg>0 else None),
  # ** mod **
  # mod folding
  (UPat.var("x", dtypes.index) % UPat.var("d"), lambda x,d: -((-x)%d) if x.vmax <= 0 else None),
  (UPat.var("x", dtypes.index) % UPat.var("d"), lambda x,d: (x%(-d)) if d.vmax <  0 else None),
  # cast/long folding
  # if the intermediate cast doesnt narrow we can do it in one cast
  (UPat.var('x').cast(name="a").cast(name="b"), lambda x,a,b: x.cast(b.dtype) if can_safe_cast(x.dtype, a.dtype) else None),
  (UPat.var('x', dtypes.ints+(dtypes.index,)).cast(dtypes.ints+(dtypes.index,), name="a").cast(name="b"),
    lambda x,a,b: x.cast(b.dtype) if a.dtype.min<=x.vmin and x.vmax<=a.dtype.max else None),
  # try to do math in int instead of long
  (UPat(GroupOp.Binary, src=(UPat.var("x", dtypes.long), UPat.var("y", dtypes.long)), name="u"), lambda u,x,y:
    x.cast(dtypes.int).alu(u.op, y.cast(dtypes.int)).cast(u.dtype) if not any(v.overflows(dtypes.int) for v in (u,x,y)) else None),
  ((UPat.var("x", dtypes.index) + UPat.cvar("c")).cast(dtypes.sints, name="cast"), lambda x,c,cast:x.cast(cast.dtype)+c.cast(cast.dtype)),
  # only RANGE/IF/STORE/KERNEL have side effects
  (UPat(Ops.AFTER, name="x"), lambda x: x.replace(src=(x.src[0],)+
    tuple(flatten([(y,) if y.op in {Ops.RANGE, Ops.STORE, Ops.KERNEL, Ops.BARRIER, Ops.END, Ops.UNROLL} else y.src for y in x.src[1:]])))),
  # after with 1 src is just src[0]
  (UPat(Ops.AFTER, src=(UPat.var("s"),)), lambda s: s),
  # VECTORIZE/CONST
  (UPat(Ops.VECTORIZE, src=UPat(Ops.CONST), name="vec"), lambda vec: UOp.const(vec.dtype, tuple(x.arg for x in vec.src))),
])+gep_pushing

symbolic_flat = symbolic+PatternMatcher([
  # ** combine terms (opinionated) **
  (-1 * (UPat.var("x") + UPat.var("y")), lambda x,y: (-x)+(-y)),  # -(x+y) -> -x + -y
  # (x+y)*c -> x*c+y*c. only for int, float has inf*0=nan issue
  ((UPat.var("x", dtypes.index) + UPat.var("y")) * UPat.cvar("c"), lambda x,y,c: x*c+y*c),
])

# ******** we take a small aside to "simplify_valid" to rewrite valids ********

def parse_valid(valid:UOp) -> tuple[UOp, bool, int]|None:
  # if it's X <= c, returns X, True, c
  # if it's X >= c, returns X, False, c

  # (X < c).ne(True) -> X >= c
  if valid.op is Ops.CMPNE and valid.src[1].op is Ops.CONST and valid.src[1].arg == 1 and \
    (s0:=valid.src[0]).op is Ops.CMPLT and dtypes.is_int(s0.src[0].dtype): return s0.src[0], False, int(s0.src[1].vmin)
  # X < c -> X <= c-1
  if valid.op is Ops.CMPLT and dtypes.is_int(valid.src[0].dtype): return valid.src[0], True, int((valid.src[1]).vmax)-1
  return None

def uop_given_valid(valid:UOp, uop:UOp, try_simplex=True) -> UOp:
  # return simplified uop (might be the same as input)

  # first, parse valid into {expr: (lower_bound, upper_bound)}
  bounds:defaultdict[UOp, list[ConstType|None]] = defaultdict(lambda: [None, None])
  for stmt in valid.split_uop(Ops.AND):
    if (res:=parse_valid(stmt)) is None: continue
    expr, is_upper, c = res
    bounds[expr][int(is_upper)] = c

  # don't simplify any other gates, can lead to OOB, we substitute them back later
  uop = uop.substitute((load_subs:={u: UOp(Ops.NOOP, dtype=u.dtype, arg=u) for u in uop.toposort() if u.op is Ops.INDEX}))

  # simplify uop given that valid is True
  all_candidates = []
  for i,(expr,v) in enumerate(bounds.items()):
    v0, v1 = (expr.vmin if v[0] is None else v[0], expr.vmax if v[1] is None else v[1])
    expr = expr.substitute(load_subs)  # make sure expr appears in same form in the uop
    # try checking the whole clause
    all_candidates.append((expr, UOp.variable(f"fake{i}", v0, v1, expr.dtype)))

    if try_simplex:
      # every candidate is a set of constrained UOp based on valid, and if every item in a set simplifies the uop into a same output, we rewrite uop
      candidates = [[all_candidates[-1]]]
      if expr.op is Ops.ADD and v0 == 1 and all(u.op in GroupOp.Irreducible for u in expr.split_uop(Ops.ADD)):
        # if the constraint is a simplex: X0 + X1 + ... > 0, we can check if all Xi > 0 simplify into the same output
        candidates.append([(Xi, UOp.variable(f"fake{i}", 1, Xi.vmax, Xi.dtype)) for Xi in expr.split_uop(Ops.ADD)])

      for candidate in candidates:
        # if every branch in candidate gives the same simplified uop, we can rewrite the uop
        newuops = [uop.substitute({X:newX}) for X,newX in candidate]
        if any(u is uop for u in newuops): continue  # if any branch doesnt appear in uop, skip
        newuops = [u.simplify().substitute({newX:X}).simplify(full_symbolic=False) for (X,newX),u in zip(candidate,newuops)]
        if uop.op is Ops.VECTORIZE and len(uop.src) == 2:
          if all_same([uops.src[0] for uops in newuops]): uop = uop.replace(src=(newuops[0].src[0], uop.src[1]))
          if all_same([uops.src[1] for uops in newuops]): uop = uop.replace(src=(uop.src[0], newuops[0].src[1]))
        elif all_same(newuops): uop = newuops[0]

  # try all the valids together (but only the whole expressions)
  if (s_uop:=uop.substitute(sub_dict:=dict(all_candidates))) is not uop:
    uop = s_uop.simplify().substitute({newX:X for X,newX in sub_dict.items()}).simplify(full_symbolic=False)
  # put the loads back in
  uop = uop.substitute({v:k for k,v in load_subs.items()})
  return uop

def _valid_priority(v: UOp, valids:list[UOp]):
  # we want valid that's in other valids' parents to be first, so it's more likely the other valids get simplified
  return sum(-1 if (res:=parse_valid(v)) is not None and res[0] in other.toposort() else 0 for other in valids)

def simplify_valid(valid:UOp) -> UOp|None:
  if valid.op_in_backward_slice_with_self(Ops.INDEX): return None  # this should only be for indexing, skip if there's a INDEX
  ret:list[UOp] = []
  something_changed = False
  valids = list(valid.split_uop(Ops.AND))
  for stmt in sorted(valids, key=lambda v: _valid_priority(v, valids)):
    ret.append(uop_given_valid(UOp.prod(*ret), stmt) if ret else stmt)
    if ret[-1] is not stmt: something_changed = True
  return UOp.prod(*ret) if something_changed else None

# ******** phase 3 is the complete symbolic, and deals with very complex things like loop rewriting and threefry transform ********

def reduce_mul_chain(r:UOp):
  if r.arg not in {Ops.ADD, Ops.MAX}: return None
  if r.dtype != r.src[0].dtype: return None
  inside, outside = [], []
  for m in r.src[0].split_uop(Ops.MUL):
    m_parents = m.toposort()
    if all(r not in m_parents for r in r.src[1:]) and (r.arg != Ops.MAX or m.vmin >= 0): outside.append(m)
    else: inside.append(m)
  if len(outside) == 0: return None
  return r.replace(src=(prod(inside) if len(inside) else r.src[0].const_like(1),)+r.src[1:])*prod(outside)

def drop_and_clauses(cond:UOp, x:UOp, i:UOp) -> UOp|None:
  if not (dropped_clauses:=[c for c in cond.split_uop(Ops.AND) if not any(r in x.ranges for r in c.ranges)]): return None
  return UOp.const(dtypes.bool, True).prod(*[c for c in cond.split_uop(Ops.AND) if c not in dropped_clauses]).where(x, i)
pm_drop_and_clauses = PatternMatcher([(UPat.var("cond").where(UPat.var("x", dtype=dtypes.index), invalid_pat), drop_and_clauses)])

def where_on_load(c1, buf, x):
  c2 = x.get_valid()
  duplicate_clauses = [c for c in c1.split_uop(Ops.AND) if c in c2.split_uop(Ops.AND)]
  # we move the condition from the where to the load _as long as_ the condtition doesn't have some range that would place it inside of a new range
  # also no data dependent loads!
  moved_clauses = [c for c in c1.split_uop(Ops.AND) if c not in duplicate_clauses and all(r in x.ranges for r in c.ranges)
    and all(u in x.backward_slice_with_self for u in c.backward_slice_with_self if u.op is Ops.INDEX)]
  if not (removed:=moved_clauses+duplicate_clauses): return None
  # aditionally we can drop the clause on the where if it already exists in the load
  remaining_clause = UOp.const(dtypes.bool, True).prod(*[c for c in c1.split_uop(Ops.AND) if c not in removed])
  return remaining_clause.where(buf.index(x.get_idx().valid(functools.reduce(operator.and_, moved_clauses, c2))), 0)
pm_move_where_on_load = PatternMatcher([
  (UPat.var("c1").where(UPat.var("buf").index(UPat.var("x")), 0), where_on_load),
  (UPat.var("c1").where(0, UPat.var("buf").index(UPat.var("x"))), lambda c1,buf,x: where_on_load(c1.logical_not(),buf,x)),
])

pm_simplify_valid = PatternMatcher([
  # simplify valid
  (UPat(Ops.AND, name="valid"), simplify_valid),
  (UPat.var("c").where(UPat.var("x", dtype=dtypes.index), invalid_pat), lambda c,x,i: c.where(uop_given_valid(c, x, try_simplex=False), i)),
])

# this is symbolic 2.0
REMOVE_FROM_SINK_LIKE = {Ops.UNROLL, Ops.NOOP, Ops.VECTORIZE, Ops.SINK}
sym = symbolic_flat+pm_simplify_valid+PatternMatcher([
  # LOAD/STORE -> NOOP
  (UPat.var('x').store(UPat.var('x').load(), allow_any_len=True), lambda x: None if x.dtype.addrspace != AddrSpace.REG else x.src[0].src[0]),
  (UPat(Ops.LOAD, src=(UPat.cvar('c'))), lambda c: c),
  # VECTORIZE/GEP
  (UPat(Ops.VECTORIZE, src=UPat(Ops.GEP, src=(UPat.var("x"),)), name="vec"), lambda vec,x: x.gep(tuple(y.arg[0] for y in vec.src))),
  # reorder ALU/VECTORIZE
  (UPat(GroupOp.ALU, src=(UPat(Ops.VECTORIZE, src=UPat(name='x')), UPat(Ops.VECTORIZE, src=UPat(name='y'))), name='alu'),
   lambda x,y,alu: UOp(Ops.VECTORIZE, alu.dtype, (UOp(alu.op, alu.dtype.scalar(), (x,y)),)*alu.dtype.count)),
  # VECTORIZE of a single element is just that element
  (UPat(Ops.VECTORIZE, src=(UPat(name='x'),)), lambda x: x),
<<<<<<< HEAD
  # don't broadcast group
  (UPat(Ops.GROUP, name='x').broadcast(), lambda x: x),
  # VECTORIZE void is SINK
  (UPat(Ops.VECTORIZE, dtype=dtypes.void, src=UPat(Ops.BARRIER, name='b')), lambda b: b),
  (UPat(Ops.VECTORIZE, dtype=dtypes.void, name='x'), lambda x: UOp(Ops.SINK, dtypes.void, x.src)),
=======
  # VECTORIZE void is GROUP
  (UPat(Ops.VECTORIZE, dtype=dtypes.void, name='x'), lambda x: UOp.group(*x.src)),
>>>>>>> b2caf4c2
  # tensor core with a 0 input is acc
  (UPat(Ops.WMMA, src=(UPat.const(None, 0.0), UPat.var(), UPat.var("acc"))), lambda acc: acc),
  (UPat(Ops.WMMA, src=(UPat.var(), UPat.const(None, 0.0), UPat.var("acc"))), lambda acc: acc),
  # ** self folding **
  # x!=0 -> (bool)x
  (UPat.var("x")!=0, lambda x: x.cast(dtypes.bool.vec(x.dtype.count))),
  # ** where **
  # push cast to branches
  (UPat.var("s").where(UPat.var("a"), UPat.var("b")).cast().named("cast"), lambda s,a,b,cast: s.where(a.cast(cast.dtype), b.cast(cast.dtype))),
  # ** pow **
  ((UPat(Ops.POW, name="p"), lambda p: xpow(*p.src))),
  # ** load/store folding **
  (UPat.store(UPat(Ops.INDEX, name="index"), UPat.load(UPat(Ops.INDEX, name="index"))), lambda index: UOp(Ops.NOOP)),
  (UPat.store(UPat(Ops.INDEX, name="index"), UPat.var("gate").where(UPat.var("alt"),
                                                                    UPat.load(UPat(Ops.INDEX, name="index"))), allow_any_len=True, name="store"),
   lambda index, gate, alt, store: UOp.store(index.src[0].index(gate.where(index.src[1], UOp.invalid())), alt, *store.src[2:])),
  # fold gated LOAD/STORE
  (UPat((Ops.LOAD, Ops.STORE), src=(UPat().index(UPat.const(dtypes.index, Invalid)).or_casted(),), allow_any_len=True, name="x"),
    lambda x: UOp(Ops.NOOP) if x.op is Ops.STORE else x.const_like(0)), # invalid store does nothing. invalid load produces 0
  # # Where after gated load becomes alt value, TODO: this is sort of duplicated with rules in devectorizer
  ((UPat.var("x") * UPat.var("x")).reciprocal(), lambda x: x.reciprocal()*x.reciprocal()),  # 1/(x^c) -> (1/x)^c
  ((UPat.var("x") * UPat.var("x") * UPat.var("x")).reciprocal(), lambda x: x.reciprocal()*x.reciprocal()*x.reciprocal()),
  ((UPat.var("x") * UPat.cvar("c")).reciprocal(), lambda x,c: x.reciprocal()*c.reciprocal()), # 1/(x*c) -> (1/c)*(1/x)
  (UPat.var("x") * ((1+UPat.var("x")).reciprocal().named("d")), lambda x,d: 1-d), # x*/(1+x) -> 1-1/(1+x)
  (UPat.var("x") * ((1+UPat.var("x")).reciprocal().named("d")*UPat.var("y")), lambda x,y,d: y*(1-d)),
  (UPat.var("x") * ((1+UPat.var("x")).reciprocal().named("d")+UPat.var("y")), lambda x,y,d: (1-d)+x*y),
  # move const multiply after REDUCE (NOTE: the mul chain can do this, but only if it's a same dtype reduce)
  ((UPat.var("x")*UPat.cvar("c", vec=False)).reduce(arg=Ops.ADD, name="r", allow_any_len=True), lambda x,c,r: r.replace(src=(x,)+r.src[1:])*c.arg),
  # reduce mul chain, move muls after the reduce
  (UPat(Ops.MUL).reduce(name="r", allow_any_len=True), reduce_mul_chain),
  # clean up GROUP/SINK
  (UPat(Ops.GROUP, src=(UPat.var("x"),)), lambda x: x),
  (UPat((Ops.SINK, Ops.GROUP), name="root"),
    lambda root: UOp(root.op, root.dtype, tuple(flatten(x.src if x.op in REMOVE_FROM_SINK_LIKE else (x,) for x in root.src)), root.arg)
      if any(x.op in REMOVE_FROM_SINK_LIKE for x in root.src) else None),
  # remove END with empty NOOP
  (UPat(Ops.END, src=(UPat(Ops.NOOP, src=(), name="noop"),), allow_any_len=True), lambda noop:noop),
])<|MERGE_RESOLUTION|>--- conflicted
+++ resolved
@@ -514,16 +514,8 @@
    lambda x,y,alu: UOp(Ops.VECTORIZE, alu.dtype, (UOp(alu.op, alu.dtype.scalar(), (x,y)),)*alu.dtype.count)),
   # VECTORIZE of a single element is just that element
   (UPat(Ops.VECTORIZE, src=(UPat(name='x'),)), lambda x: x),
-<<<<<<< HEAD
-  # don't broadcast group
-  (UPat(Ops.GROUP, name='x').broadcast(), lambda x: x),
-  # VECTORIZE void is SINK
-  (UPat(Ops.VECTORIZE, dtype=dtypes.void, src=UPat(Ops.BARRIER, name='b')), lambda b: b),
-  (UPat(Ops.VECTORIZE, dtype=dtypes.void, name='x'), lambda x: UOp(Ops.SINK, dtypes.void, x.src)),
-=======
   # VECTORIZE void is GROUP
   (UPat(Ops.VECTORIZE, dtype=dtypes.void, name='x'), lambda x: UOp.group(*x.src)),
->>>>>>> b2caf4c2
   # tensor core with a 0 input is acc
   (UPat(Ops.WMMA, src=(UPat.const(None, 0.0), UPat.var(), UPat.var("acc"))), lambda acc: acc),
   (UPat(Ops.WMMA, src=(UPat.var(), UPat.const(None, 0.0), UPat.var("acc"))), lambda acc: acc),
