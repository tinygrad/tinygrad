# all of symbolic lives here now
<<<<<<< HEAD
from typing import Any, cast
import math, operator, struct, functools, heapq
=======
from typing import cast
import math, operator, struct, functools
>>>>>>> 17d36d09
from collections import defaultdict
from tinygrad.uop.ops import Ops, PatternMatcher, UPat, UOp, GroupOp, exec_alu
from tinygrad.dtype import ConstType, dtypes, PtrDType, AddrSpace, can_safe_cast, Invalid
from tinygrad.helpers import partition, all_same, prod, flatten, get_single_element, cdiv, cmod, CORRECT_DIVMOD_FOLDING, unwrap
from tinygrad.uop.decompositions import xpow

# ******** phase 1 of symbolic used to live in ops, it's the most generic folding rules ********

def simplify_pow(x:UOp, c:UOp) -> UOp|None:
  if c.arg < 0: return x.reciprocal().pow(-c)
  if c.arg == 0: return x.const_like(1)
  if int(c.arg-0.5)+0.5 == c.arg: return x.pow(c.const_like(c.arg-0.5)) * x.sqrt()
  if int(c.arg) == c.arg: return (y := x.pow(c.const_like(c.arg//2))) * y * (x if c.arg%2 == 1 else 1)
  return None

def fold_bitcast(root:UOp, c:UOp) -> UOp|None:
  if (from_fmt:=c.dtype.scalar().fmt) is None or (to_fmt:=root.dtype.scalar().fmt) is None: return None
  if c.dtype.itemsize != root.dtype.itemsize: return None
  def convert(v:ConstType): return struct.unpack(to_fmt, struct.pack(from_fmt, v))[0]
  return root.const_like(convert(c.arg) if root.dtype.count == 1 else tuple(map(convert, c.arg)))

invalid_pat = UPat(Ops.CONST, arg=Invalid, name="i")
invalid_gate = UPat.var("cond").where(UPat.var("x"), invalid_pat)

propagate_invalid = PatternMatcher([
  # this needs to be before symbolic so that 0*something_that_might_be_invalid doesnt become 0
  # propagate invalid, push it past children
  *((invalid_gate.alu(op, UPat.var("y")).named("alu"), lambda cond,x,y,alu,i: cond.where(x.alu(alu.op,y), i))
    for op in GroupOp.Binary-GroupOp.Comparison),
  *((invalid_gate.alu(op, UPat.var("y")).named("alu"), lambda cond,x,y,alu,i: x.alu(alu.op,y)) for op in GroupOp.Comparison),
  # invalid + y -> y same for other ops
  *((invalid_pat.alu(op, UPat(dtype=dtypes.index)).named("alu"), lambda alu,i: i) for op in GroupOp.Binary-GroupOp.Comparison),
  # i < y -> a_bool_value_that_will_never_be_used: we choose a random bool const
  *((invalid_pat.alu(op, UPat(dtype=dtypes.index)), lambda i: UOp.const(dtypes.bool, True)) for op in GroupOp.Comparison),
  # a.where(b.where(c, d), d) -> (a & b).where(c, d)
  (UPat.var("a").where(UPat.var("b").where(UPat.var("c"), UPat.var("d")), UPat.var("d")), lambda a,b,c,d: (a&b).where(c,d)),
  # order of gate&!cond matters!, and-clauses are only simplified left to right and we need to gate to be used to fold cond
  (UPat.var("gate").where(invalid_gate, UPat.var("y")), lambda gate,cond,x,y,i: ((gate&cond.logical_not()).logical_not()).where(gate.where(x,y), i)),
  # unswap the branches for the rule above
  (UPat.var("gate").where(UPat.var("y"), invalid_gate).named("where"), lambda gate,cond,x,y,i: gate.logical_not().where(cond.where(x,i), y))
])

symbolic_simple = propagate_invalid + PatternMatcher([
  # ** self folding **
  (UPat.var("x") + 0, lambda x: x),    # x+0 -> x
  (UPat.var("x") * 1, lambda x: x),    # x*1 -> x
  (UPat.var("x", dtype=dtypes.ints+(dtypes.bool, dtypes.index)) ^ 0, lambda x: x), # x^0 -> x
  (UPat.var("x") // UPat.var("x"), lambda x: x.const_like(1)), # x//x -> 1
  (UPat.var("x") // 1, lambda x: x),   # x//1 -> x
  (UPat.var("x") // -1, lambda x: -x), # x//-1 -> -x
  (UPat.var("x") / UPat.var("x"), lambda x: x.const_like(1)), # x/x -> 1
  ((UPat.var("x") * UPat.var("x2")) / UPat.var("x2"), lambda x,x2: x), # (x*x2)/x2 -> x
  ((UPat.var() % UPat.var("y")).named("base") % UPat.var("y"), lambda base,y: base),  # (x%y)%y = -> x%y (rewritten with base for speed)
  # 4 variations of (x%c)+(x//c)*c = x   TODO: add sorting to remove some variations
  (UPat.var("x")%UPat.cvar("c")+(UPat.var("x")//UPat.cvar("c"))*UPat.cvar("c"), lambda x,c: x), # (x%c)+(x//c)*c = x
  ((UPat.var("x")//UPat.cvar("c1"))*UPat.cvar("c3")+UPat.var("x")%UPat.cvar("c1")*UPat.cvar("c2"),
    lambda x,c1,c2,c3: x*c2 if c1.arg*c2.arg==c3.arg else None), # (x%c1)*c2+(x//c1)*c3 = x*c2 if c1*c2==c3
  ((UPat.var("y")+(UPat.var("x")//UPat.cvar("c"))*UPat.cvar("c"))+UPat.var("x")%UPat.cvar("c"), lambda y,x,c: y+x),
  ((UPat.var("y")+UPat.var("x")%UPat.cvar("c"))+(UPat.var("x")//UPat.cvar("c"))*UPat.cvar("c"), lambda y,x,c: y+x),
  ((UPat.var("y")+(UPat.var("x")//UPat.cvar("c1"))*UPat.cvar("c3"))+UPat.var("x")%UPat.cvar("c1")*UPat.cvar("c2"),
    lambda y,x,c1,c2,c3: y+x*c2 if c1.arg*c2.arg==c3.arg else None),
  ((UPat.var("y")+UPat.var("x")%UPat.cvar("c1")*UPat.cvar("c2"))+(UPat.var("x")//UPat.cvar("c1"))*UPat.cvar("c3"),
    lambda y,x,c1,c2,c3: y+x*c2 if c1.arg*c2.arg==c3.arg else None),
  (UPat.var("x", dtype=dtypes.bool) & UPat.cvar("c", vec=False), lambda x,c: x if c.arg else c),
  (UPat.var("x", dtype=dtypes.bool) | UPat.cvar("c", vec=False), lambda x,c: c if c.arg else x),
  (UPat(GroupOp.Idempotent, src=(UPat.var("x"), UPat.var("x"))), lambda x: x),
  (UPat.var("x", dtype=dtypes.bool).logical_not().logical_not(), lambda x: x),
  (UPat.var("x", dtype=dtypes.bool).where(UPat.const(dtypes.bool, True), UPat.const(dtypes.bool, False)), lambda x: x),
  (UPat.var("x", dtype=dtypes.bool).where(UPat.const(dtypes.bool, False), UPat.const(dtypes.bool, True)), lambda x: x.logical_not()),
  (UPat.var("x", dtype=dtypes.ints+(dtypes.bool, dtypes.index)).trunc(), lambda x: x),
  # ** zero folding **
  (UPat.var("x") < UPat.var("x"), lambda x: x.const_like(False).cast(dtypes.bool.vec(x.dtype.count))), # x < x -> False
  (UPat.var("x") % UPat.var("x"), lambda x: x.const_like(0)), # x%x -> 0
  (UPat.var("x", dtype=dtypes.ints+(dtypes.bool, dtypes.index)) != UPat.var("x"),
   lambda x: x.const_like(False).cast(dtypes.bool.vec(x.dtype.count))), # x != x -> False (only ints)
  # x*0 -> 0 or 0*x -> 0
  # if x is nan or inf it should render the nan value.
  # NOTE: this can be wrong for loaded NaN
  (UPat.var("x") * 0, lambda x: x.const_like(float("nan") if isinstance(x.arg, float) and (math.isnan(x.arg) or math.isinf(x.arg)) else 0)),
  # ** constant folding **
  # TODO: add const folding for Ops.THREEFRY
  (UPat(GroupOp.Unary, src=(UPat((Ops.VCONST, Ops.CONST)),), name="a"), lambda a: a.const_like(exec_alu(a.op, a.dtype, [a.src[0].arg], False))),
  (UPat(GroupOp.Binary-{Ops.THREEFRY}, src=(UPat((Ops.VCONST, Ops.CONST)),)*2, name="a"),
   lambda a: a.const_like(exec_alu(a.op, a.dtype, [a.src[0].arg, a.src[1].arg], False))),
  (UPat(GroupOp.Ternary, src=(UPat((Ops.VCONST, Ops.CONST)),)*3, name="a"),
   lambda a: a.const_like(exec_alu(a.op, a.dtype, [a.src[0].arg, a.src[1].arg, a.src[2].arg], False))),
  # bool MUL is AND, ADD/MAX is OR. prevents other rules to rewrite bool ADD/MUL incorrectly
  (UPat.var('x', dtype=dtypes.bool) * UPat.var('y', dtype=dtypes.bool), lambda x,y: x&y),
  (UPat.var('x', dtype=dtypes.bool) + UPat.var('y', dtype=dtypes.bool), lambda x,y: x|y),
  (UPat.var('x', dtype=dtypes.bool).maximum(UPat.var('y', dtype=dtypes.bool)), lambda x,y: x|y),
  # *** cast/bitcast ***
  (UPat(Ops.CAST, name="root", src=(UPat.cvar("c"),)), lambda root, c: root.const_like(c.arg)),
  (UPat((Ops.CAST, Ops.BITCAST), name="root"), lambda root: root.src[0] if root.dtype == root.src[0].dtype else None),
  (UPat(Ops.BITCAST, name="root", src=(UPat.cvar("c"),)), fold_bitcast),
  # b.cast(a).cast(b) -> b if a preserves all values in b
  (UPat.var('x').cast(name="a").cast(name="b"), lambda x,a,b: x if x.dtype == b.dtype and can_safe_cast(b.dtype, a.dtype) else None),
  # ** pow **
  (UPat.var("x").alu(Ops.POW, UPat.cvar("c", vec=False)), simplify_pow),
  # positive const ** x
  (UPat.cvar("c", vec=False).alu(Ops.POW, UPat.var("x")), lambda c,x: c if c.arg == 1 else (x*math.log2(c.arg)).exp2() if c.arg > 0 else None),
  # rules for threefry
  ((UPat.var('x', dtypes.uint64)&0xFFFFFFFF).cast(dtypes.uint32), lambda x: x.cast(dtypes.uint32)&0xFFFFFFFF), # TODO: why is the and needed?
  (((UPat.var(None, dtypes.uint64)*(1<<32)) | UPat.var('y',  dtypes.uint32).cast(dtypes.uint64)).cast(dtypes.uint32), lambda y: y),
  (((UPat.var('x',  dtypes.uint64)*(1<<32)) | UPat.var(None, dtypes.uint32).cast(dtypes.uint64))//(1<<32), lambda x: x),
  # hacks for threefry long removal when padded (TODO: genericize)
  (UPat.var('x', dtypes.uint32).cast(dtypes.uint64) * UPat.var('y').where(UPat.const(dtypes.uint64, 1<<32), UPat.const(dtypes.uint64, 0)),
   lambda x,y: y.where(x, 0).cast(dtypes.uint64) * (1<<32)),
  ((UPat.var('x', dtypes.uint64)&(UPat.var('y').where(UPat.const(dtypes.uint64, 0xFFFFFFFF), UPat.const(dtypes.uint64, 0)))).cast(dtypes.uint32),
   lambda x,y: y.where(x.cast(dtypes.uint32), 0)),
  # new decomp rules for threefry
  (((UPat.var(None, dtypes.uint64)<<32) | UPat.var('y',  dtypes.uint32).cast(dtypes.uint64)).cast(dtypes.uint32), lambda y: y),
  (((UPat.var('x',  dtypes.uint64)<<32) | UPat.var(None, dtypes.uint32).cast(dtypes.uint64))>>32, lambda x: x),
  (UPat.var('b').where(UPat.var('x', dtypes.uint32).cast(dtypes.uint64), UPat.const(dtypes.uint64, 0)).cast(dtypes.uint32), lambda b,x: b.where(x,0)),
  # ** simple where folding **
  # a conditional with the same results either way is a noop, also fold const conditionals
  (UPat.var().where(UPat.var("val"), UPat.var("val")), lambda val: val),
  (UPat.cvar("gate", vec=False).where(UPat.var("c0"), UPat.var("c1")), lambda gate, c0, c1: c0 if gate.arg else c1),
])

# ******** phase 2 builds on phase 1, it includes the old "symbolic", rules that match deeper ********

def lt_folding(x:UOp, c:int) -> UOp|None:
  p, np = partition(x.split_uop(Ops.ADD), lambda u: u.const_factor() == 1)
  if np and (d:=math.gcd(*[u.const_factor() for u in np], c)) > 1 and 0 <= sum(u.vmin for u in p) and sum(u.vmax for u in p) < d:
    return cast(UOp, functools.reduce(operator.add, np).divides(d))<(c//d)
  return None

def canonicalize_simplex(X:UOp) -> UOp|None:
  # (X := a0*x0 + a1*x1 + ...) > 0 is equivalent to x0 + x1 + ... > 0 if xi >= 0 and ai > 0 for ints.
  # returns x0 + x1 + ... in such case, or None if not
  changed, ret = False, []
  for u in X.split_uop(Ops.ADD):
    # assumed the const is the last src of MUL
    if u.op is Ops.MUL and u.src[1].op is Ops.CONST and u.src[1].arg > 0:
      changed = True
      u = u.src[0]
    if not (u.op in GroupOp.Irreducible and u.vmin >= 0): return None
    ret.append(u)
  return functools.reduce(operator.add, ret) if changed else None

def cancel_divmod(d: UOp, x: UOp, y: UOp) -> UOp|None:
  # simple cancel div/mod case when the range of the numerator lies within a single denominator interval
  x_min, x_max, y_min, y_max = x.vmin, x.vmax, y.vmin, y.vmax
  assert isinstance(x_min, int) and isinstance(x_max, int) and isinstance(y_min, int) and isinstance(y_max, int)
  if y_min==y_max==0: raise ZeroDivisionError(f"{'Division' if d.op is Ops.IDIV else 'Mod'} by zero trying to rewrite {x.alu(d.op, y)}")
  if y_min*y_max > 0 and (q:=cdiv(x_min,y_min)) == cdiv(x_min,y_max) == cdiv(x_max,y_min) == cdiv(x_max,y_max):
    return x - q*y if d.op is Ops.MOD else d.const_like(q)
  return None

def remove_nested_mod(m: UOp, x: UOp, y: UOp) -> UOp|None:
  # remove nested mod in case the inner mod is a multiple of the outer mod
  # example: (a%4 + b)%2 -> (a+b)%2
  if ((c := y.arg) < 0) or x.vmin<0: return None
  new_xs = []
  something_changed = False
  for u in x.split_uop(Ops.ADD):
    if u.op is Ops.MOD:
      if u.src[1].divides(c) is not None:
        something_changed = True
        u = u.src[0]
    new_xs.append(u)
  new_x: UOp = functools.reduce(operator.add, new_xs)
  if something_changed and new_x.vmin>=0: return new_x % y
  return None

def fold_binary_numerator(d: UOp, x: UOp, y: UOp) -> UOp|None:
  # we can fold if the expression has only one non-constant term and this term can only take on two values
  if ((c := y.arg) < 0): return None
  x,const = x.pop_const()
  terms, factors = zip(*[(u.divides(f:=u.const_factor()),f) for u in x.split_uop(Ops.ADD)])
  if len(terms)==1 and (v:=terms[0]).vmax-v.vmin == 1:
    y1 = cmod(factors[0]*v.vmin+const, c) if d.op is Ops.MOD else cdiv(factors[0]*v.vmin+const, c)  # type: ignore
    y2 = cmod(factors[0]*v.vmax+const, c) if d.op is Ops.MOD else cdiv(factors[0]*v.vmax+const, c)  # type: ignore
    return (y2-y1)*(v-v.vmin) + y1
  return None

def fold_divmod_congruence(d: UOp, x: UOp, y: UOp) -> UOp|None:
  # within a mod we can freely subtract multiples of c, we use this to see if a is congruent to an expression whose vmin/vmax are between 0 and c
  if (x.vmin<0 and CORRECT_DIVMOD_FOLDING) or ((c := y.arg) < 0): return None
  x,const = x.pop_const()
  terms, factors = zip(*[(u.divides(f:=u.const_factor()),f) for u in x.split_uop(Ops.ADD)])
  # a//c = (a-a%c)/c, if we can fold a%c, we can fold a//c
  rems = [min((r:=f%c), r-c, key=abs) for f in factors]
  if (rem:=sum(r*v for r,v in zip(rems,terms))+const%c).vmin//c!=rem.vmax//c: return None
  if d.op is Ops.MOD: return rem - rem.vmin//c*c
  return sum((f-r)//c * v for f,r,v in zip(factors,rems,terms)) + (const-const%c+rem.vmin//c*c)//c

def divide_by_gcd(d: UOp, x: UOp, y: UOp) -> UOp|None:
  # x//y -> (x//gcd)//(y//gcd) or x%y -> gcd*(x//gcd)%(y//gcd)
  gcd = UOp.gcd(*x.split_uop(Ops.ADD), y).simplify()
  if gcd.op is Ops.CONST and gcd.arg==1: return None
  ret = unwrap(x.divide_exact(gcd)).alu(d.op, unwrap(y.divide_exact(gcd)))
  return ret*gcd if d.op is Ops.MOD else ret

<<<<<<< HEAD
def remove_nested_div(d: UOp, x: UOp, y: UOp) -> UOp|None:
  # (a//c+b)//y -> (a+b*c)//(c*y)
  divs, non_divs = partition(split_uop(x, Ops.ADD), lambda u: u.op is Ops.IDIV)
  if len(divs) != 1: return None
  (a,c), b = divs[0].src, sum(non_divs)
  if c.vmin > 0 and y.vmin > 0 and ((a.vmin>=0 and b.vmin>=0) or (a.vmax<=0 and b.vmax<=0)):
    return (a+b*c)//(c*y)
  return None

def nest_div_by_smallest_factor(d: UOp, x: UOp, y: UOp) -> UOp|None:
  # we try and nest the div and see if it allows the numerator to be simplified
  if ((c := y.arg) < 0) or (x.dtype.count > 1): return None
  factors = [u.const_factor() for u in split_uop(x.pop_const()[0], Ops.ADD)]
  # div is the smallest factor of the denominator (greater than 1) out of all "factors"
  # TODO: there are better ways to pick `div`, this sometimes adds extra divisions
  # TODO: add same optimization for mod
  factors = sorted(map(abs, factors), reverse=True)  # from large to small on absolute value
  div = math.gcd(y.arg, factors[0])
  if div == 1: return None
  for f in factors[1:]:
    if math.gcd(f, div) != 1: div = math.gcd(f, div)
    else: break
  if (newxs:=fold_divmod_congruence(newx:=(x//div), x, y.const_like(div))) is not None and x.vmin>=0 and newx.vmin>=0:
    return newxs//(c//div)
  return None

def simplify_remainder(d: UOp, x: UOp, y: UOp) -> UOp|None:
  # we try and take out the quotient and see if it allows the numerator to be simplified
  if ((c := y.arg) < 0) or (x.dtype.count > 1): return None
  x_no_const,const = x.pop_const()
  terms, factors = zip(*[(u.divides(f:=u.const_factor()),f) for u in split_uop(x_no_const, Ops.ADD)])
  quotients, remainders = zip(*[divmod(f, c) for f in factors])
  gcd = math.gcd(c, *remainders)  # gcd without const!
  if const%c==const and gcd==1 and not any(r==0 or (r!=f and d.op is Ops.MOD) for r,f in zip(remainders, factors)): return None

  quo, rem = x.const_like(const//c), x.const_like((const%c)//gcd)
  for q,r,f,v in zip(quotients, remainders, factors, terms):
    if d.op is Ops.IDIV and r!=0:
      rem += f//gcd * v
    else:
      rem += r//gcd * v
      quo += q * v

  # if numerator before/after is negative, and it has remainder, don't simplify because C divmod is different from python divmod.
  if (x.vmin < 0 or rem.vmin < 0) and remainders: return None
  if d.op is Ops.MOD: return gcd*(rem % (c//gcd)) + const%gcd
  return rem//(c//gcd)+quo
=======
def gcd_with_remainder(d: UOp, x: UOp, y: UOp):
  # (gcd*x+r)//(gcd*d) -> (x+(r%d)//gcd)//d + r//(gcd*d)
  # (gcd*x+r)%(gcd*d) -> gcd*(x+(r%d)//gcd)%d + r%gcd
  # These only work for floordiv (and the corresponding remainder)! Thats why we check the sign of x,y and new_x
  if ((c := y.arg) < 0) or x.vmin<0: return None
  x_no_const, const = x.pop_const()
  gcd = UOp.gcd(*x_no_const.split_uop(Ops.ADD), y).simplify()
  assert gcd.op is Ops.CONST
  if gcd.arg==1: return None
  new_x = unwrap(x_no_const.divide_exact(gcd)).simplify() + (const%c)//gcd
  if new_x.vmin<0: return None
  ret = new_x.alu(d.op, x.ufix(c//gcd.arg))
  return ret*gcd + const%gcd.arg if d.op is Ops.MOD else ret+const//c

def factor_remainder(d: UOp, x: UOp, y: UOp) -> UOp|None:
  # (d*x+y)//d -> x+y//d  or  (d*x+y)%d
  # for mod we go further and take the remainder of all factors to reduce their size
  # These only work for floordiv (and the corresponding remainder)! Thats why we check the sign of x,y and new_x
  if y.vmin<0 or x.vmin<0: return None
  quo, rem = [], []
  for u in x.split_uop(Ops.ADD):
    if (q:=u.divide_exact(y)) is not None: quo.append(q)
    # if this is mod and y is a const, we can make the remainder factor sm
    elif d.op is Ops.MOD and y.op is Ops.CONST and (c:=u.const_factor())%y.arg!=c:
      rem.append(u.divides(c)*(c%y.arg))
      quo.append(u.const_like(0))  # we append this so we can check if something changed
    else: rem.append(u)
  new_x = sum(rem)+x.const_like(0)
  if len(quo)==0 or new_x.vmin<0: return None
  return new_x%y if d.op is Ops.MOD else new_x//y+sum(quo)

def nest_div_by_smallest_factor(d: UOp, x: UOp, y: UOp) -> UOp|None:
  # we try and nest the div and see if it allows the numerator to be simplified
  if ((c := y.arg) < 0): return None
  factors = [u.const_factor() for u in x.split_uop(Ops.ADD) if u.op not in (Ops.CONST, Ops.VCONST)]
  div = min([y.arg]+[abs(f) for f in factors if abs(f) > 1 and (c%f)==0])
  newxs = fold_divmod_congruence(newx:=(x//div), x, y.const_like(div))
  if newxs is None: newxs = factor_remainder(newx, x, y.const_like(div))
  if div==y.arg or newxs is None or x.vmin<0 or newx.vmin<0: return None
  return newxs//(c//div)
>>>>>>> 17d36d09

def gep_through_wmma(gep:UOp, wmma:UOp):
  out_sz = prod(x[1] for x in wmma.arg[6][-1])
  wmma_idxs = gep.arg[::out_sz]
  for i in range(out_sz):
    if tuple(x-i for x in gep.arg[i::out_sz]) != wmma_idxs: return None
  tsrcs = []
  for s,sz in zip(wmma.src, wmma.arg[6]):
    src_args = []
    ssz = prod(x[1] for x in sz)
    for w in wmma_idxs: src_args += list(range((w//out_sz)*ssz, (w//out_sz)*ssz + ssz))
    tsrcs.append(s.gep(tuple(src_args)))
  return UOp(Ops.WMMA, gep.dtype, tuple(tsrcs), wmma.arg)

gep_pushing = PatternMatcher([
  # GEP/VECTORIZE, GEP/GEP, GEP/CONST, GEP/VCONST
  (UPat(Ops.GEP, name='g2').f(Ops.GEP, name='g1'),
   lambda g1, g2: g2.src[0].gep(tuple(g2.arg[g1.arg[i]] for i in range(len(g1.arg))))),
  (UPat(Ops.VECTORIZE, name='vec').f(Ops.GEP, name='gep'),
   lambda gep, vec: UOp(Ops.VECTORIZE, gep.dtype, tuple(vec.src[i] for i in gep.arg)) if len(gep.arg) > 1 else vec.src[gep.arg[0]]),
  (UPat.cvar("c", vec=False).f(Ops.GEP, name="gep"), lambda gep, c: gep.const_like(c.arg)),
  (UPat(Ops.VCONST, name="c").f(Ops.GEP, name="gep"), lambda gep, c: gep.const_like(tuple(c.arg[x] for x in gep.arg))),
  # GEP on void is skipped
  (UPat(Ops.GEP, src=(UPat(dtype=dtypes.void, name="x"),)), lambda x: x),
  # GEP in order is removed
  (UPat(Ops.GEP, name="g"), lambda g: g.src[0] if not isinstance(g.dtype, PtrDType) and g.arg == tuple(range(g.src[0].dtype.count)) else None),
  # push all GEPs through ALUs (fix arange stuff)
  (UPat((*GroupOp.ALU, Ops.CAST, Ops.BITCAST), name='alu').f(Ops.GEP, name='gep'),
   lambda gep,alu: UOp(alu.op, alu.dtype.scalar().vec(gep.dtype.count), tuple(x.gep(gep.arg) for x in alu.src), alu.arg) \
     if not isinstance(gep.dtype, PtrDType) else None),
  # CAT can't be rendered. it's a VECTORIZE on vectors, we expand to a single VECTORIZEs with GEPs (TODO: move this later)
  (UPat(Ops.CAT, name="x"), lambda x: UOp(Ops.VECTORIZE, x.dtype, tuple(y.gep(i) for y in x.src for i in range(y.dtype.count))) \
    if not isinstance(x.dtype, PtrDType) else None),
  # VECTORIZE on same GEP
  (UPat(Ops.VECTORIZE, name="v", src=UPat(Ops.GEP, src=(UPat.var("x"),))), lambda v,x: x.gep(tuple(get_single_element(i.arg) for i in v.src))),
  # push some GEPs through WMMAs
  (UPat(Ops.WMMA, name="wmma").f(Ops.GEP, name="gep"), gep_through_wmma),
])

def chain_insert(chain, b, op):
  if chain.op is not op or b.order_add > chain.src[1].order_add: return chain.alu(op, b)
  return chain_insert(chain.src[0], b, op).alu(op, chain.src[1])

commutative = PatternMatcher([
  # ** COMMUTATIVE flipping (only for index) **
  # NOTE: this can break merging vector math by only flipping some of them
<<<<<<< HEAD
  (UPat(GroupOp.Commutative-{Ops.ADD}, dtype=dtypes.int, name='x'),
    lambda x: x.replace(src=x.src[::-1]) if x.src[1].tuplize < x.src[0].tuplize else None),
  (UPat(Ops.ADD, dtype=dtypes.int, name='x'), lambda x: x.replace(src=x.src[::-1]) if x.src[0].op is not Ops.ADD and \
          (x.src[1].op is Ops.ADD or (x.src[0].order_add > x.src[1].order_add)) else None),  # a+(b+c) -> (b+c)+a, chain is always on the left
=======
  (UPat(GroupOp.Commutative, dtype=dtypes.index, name='x'), lambda x: x.replace(src=x.src[::-1]) if x.src[1].tuplize < x.src[0].tuplize else None),
>>>>>>> 17d36d09
])

symbolic = symbolic_simple+commutative+PatternMatcher([
  # ** boolean algebra **
  (UPat.var("x") | (UPat.var("x") & UPat.var()), lambda x: x), # x|(x&y) -> x
  # TODO: make a more general or folder like simplify_valid
  (UPat.var("x", dtype=dtypes.bool) | UPat.var("x").logical_not(), lambda x: x.const_like(True)),  # x|!x -> True
  # ** combine terms **
  (UPat.var("x") * UPat.cvar("c0") + UPat.var("x") * UPat.cvar("c1"), lambda x,c0,c1: x*(c0+c1)), # (x*c0)+(x*c1) -> x*(c0+c1)
  ((UPat.var("y") + UPat.var("x") * UPat.cvar("c0")) + UPat.var("x") * UPat.cvar("c1"), lambda x,y,c0,c1: y+x*(c0+c1)),
  (UPat.var("x") + UPat.var("x") * UPat.cvar("c"), lambda x,c: x*(c+1)), # (x+x*c)-> x*(c+1)
  ((UPat.var("y") + UPat.var("x")) + UPat.var("x") * UPat.cvar("c"), lambda x,y,c: y+x*(c+1)),
  ((UPat.var("y") + UPat.var("x") * UPat.cvar("c")) + UPat.var("x"), lambda x,y,c: y+x*(c+1)),
  (UPat.var("x") + UPat.var("x"), lambda x: x*2), # (x+x)-> x*2
  ((UPat.var("y") + UPat.var("x")) + UPat.var("x"), lambda y,x: y+x*2),
  ((UPat.var("x") / UPat.var("x2")) / UPat.var("x3"), lambda x,x2,x3: x/(x2*x3) if x2 is not x3 else None), # (x/x2)/x3 -> x/(x2*x3)
  (-1 * (UPat.var("x") + UPat.cvar("c")), lambda x,c: (-x)+(-c)),  # -(x+c) -> -x + -c
  # ** where folding **
  (UPat.var("cond", dtype=dtypes.bool).logical_not().where(UPat.var("t"), UPat.var("f")), lambda cond, t, f: cond.where(f,t)
    if f.arg is not Invalid else None),
  # alu of two where with same conds can combine, only do if true branch or false branch is const
  (UPat(GroupOp.Binary, name="alu", src=(UPat.var("c").where(UPat.var("t"), UPat.var("f")), UPat.var("c").where(UPat.var("tt"), UPat.var("ff")))), \
   lambda alu,c,t,tt,f,ff: c.where(t.alu(alu.op, tt), f.alu(alu.op, ff)) if t.op == tt.op == Ops.CONST or f.op == ff.op == Ops.CONST else None),
  # if its a plus we add the associative variation too
  ((UPat.var("y")+UPat.var("c").where(UPat.var("t"), UPat.var("f"))) + UPat.var("c").where(UPat.var("tt"), UPat.var("ff")), \
   lambda y,c,t,tt,f,ff: y+c.where(t+tt, f+ff) if t.op == tt.op == Ops.CONST or f.op == ff.op == Ops.CONST else None),
  # ALU/variable min==max -> CONST (slow!)
  (UPat(GroupOp.ALU|{Ops.DEFINE_VAR, Ops.SPECIAL, Ops.RANGE}, name="x"), lambda x: x.const_like(x.vmin) if x.vmin == x.vmax else None),
  # max folding
  (UPat.maximum(UPat.var("x"), UPat.var("y")), lambda x,y: x if x.vmin >= y.vmax else y if x.vmax <= y.vmin else None),
  # TODO: why does this rule break beautiful_mnist?
  #((UPat.var("x")+UPat.var("z")).maximum(UPat.var("y")+UPat.var("z")), lambda x,y,z: x.maximum(y) + z),
  #((UPat.var("x")*UPat.cvar("c1")).maximum(UPat.var("x")*UPat.cvar("c2")), max_var_const),
  # ** two stage ALU folding **
  *((UPat.var("x").alu(op, UPat.cvar("c1")).alu(op, UPat.cvar("c2")).named("f"),
     lambda f,x,c1,c2: x.alu(f.op,c1.alu(f.op,c2))) for op in GroupOp.Associative),
  ((UPat.cvar("c0") + UPat.var("x")) < UPat.cvar("c1"), lambda x,c0,c1: x<(c1-c0)),  # c0 + x < c1 -> x < c1 - c0
  ((UPat.var("x") // UPat.cvar("c1")) // UPat.cvar("c2"), lambda x,c1,c2: x//(c1*c2)), # (x//c1)//c2 -> x//(c1*c2)
  # ** lt **
  # c0*x<c1 for positive int c0,c1
  ((UPat.cvar("c0", vec=False)*UPat.var("x", dtype=dtypes.index))<UPat.cvar("c1", vec=False),
   lambda x,c0,c1: x<math.ceil(c1.arg/c0.arg) if c0.arg > 0 and c1.arg > 0 else None),
  # c0*x<c1 for negative int c0 and non-positive c1
  ((UPat.cvar("c0", vec=False)*UPat.var("x", dtype=dtypes.index))<UPat.cvar("c1", vec=False),
   lambda x,c0,c1: (-x)<(-(math.floor(-c1.arg/-c0.arg))) if c0.arg < 0 and c0.arg != -1 and c1.arg <= 0 else None),
  # x//d<c
  ((UPat.var("x", dtype=dtypes.index)//UPat.cvar("d", vec=False))<UPat.cvar("c", vec=False),
   lambda x,d,c: (x<(c.arg*d.arg) if c.arg > 0 else x<(c.arg*d.arg-(d.arg-1))) if d.arg > 0 else None),
  # ** move add/mul consts to end (NOTE: this is still happening before constant folding) **
  ((UPat.var("x") + UPat.cvar("c1")) + UPat.var("y"), lambda x,c1,y: (x+y)+c1),
  ((UPat.var("x") * UPat.cvar("c1")) * UPat.var("y"), lambda x,c1,y: (x*y)*c1),
  # *** rules from symbolic ***
  # generic lt folding
  (UPat.var("x", dtypes.index)<UPat.cvar("c", vec=False), lambda x,c: lt_folding(x, c.arg) if 0 < c.arg else None),
  (UPat.var("x", dtypes.index)*-1 < UPat.var("y")*-1, lambda x,y: y<x),
  # canonicalize a simplex with positive coefficients > 0
  # not x < 1 -> X > 0
  ((UPat.var("x", dtypes.index)<1).ne(True), lambda x: (newx<1).ne(True) if (newx:=canonicalize_simplex(x)) is not None else None),
  # ** div **
  # div folding
<<<<<<< HEAD
  (UPat((Ops.IDIV, Ops.MOD), dtypes.sints, name="d", src=(UPat.var("x"), UPat.var("y"))), cancel_divmod),
  (UPat((Ops.IDIV, Ops.MOD), dtypes.sints, name="d", src=(UPat.var("x"), UPat.cvar("y", vec=False))), fold_binary_numerator),
  (UPat((Ops.IDIV, Ops.MOD), dtypes.sints, name="d", src=(UPat.var("x"), UPat.cvar("y", vec=False))), fold_divmod_congruence),
  (UPat((Ops.IDIV, Ops.MOD), dtypes.sints, name="d", src=(UPat.var("x"), UPat.cvar("y", vec=False))), divide_by_gcd),
  (UPat(Ops.MOD, dtypes.sints, name="m", src=(UPat.var("x"), UPat.cvar("y", vec=False))), remove_nested_mod),
  (UPat(Ops.IDIV, dtypes.sints, name="d", src=(UPat.var("x"), UPat.var("y"))), remove_nested_div),
  (UPat((Ops.IDIV), dtypes.sints, name="d", src=(UPat.var("x"), UPat.cvar("y", vec=False))), nest_div_by_smallest_factor),
  (UPat((Ops.IDIV, Ops.MOD), dtypes.sints, name="d", src=(UPat.var("x"), UPat.cvar("y", vec=False))), simplify_remainder),
  (UPat.var("x") // UPat.var("d"), lambda x,d: -(x//(-d)) if d.vmax < 0 else None),
  (UPat.var("x") // UPat.var("d"), lambda x,d: -((-x)//d) if x.vmax <=0 else None),
  ((UPat.var("x", dtypes.sints)+UPat.cvar("c", vec=False)).named("n")//UPat.cvar("d", vec=False),
=======
  ((UPat.var("x")//UPat.cvar("c") + UPat.cvar("a"))//UPat.cvar("d"), lambda x,c,a,d: (x+a*c)//(c*d)
    if c.vmin>0 and d.vmin>0 and ((x.vmin>=0 and a.vmin>=0) or (x.vmax<=0 and a.vmax<=0)) else None),  # (x//c+a)//d -> (x+a*c)//(c*d)
  # a range mod its own upper bound is just the range
  (UPat(Ops.RANGE, src=UPat.var("end"), name="r")%UPat.var("end"), lambda r,end: r),
  (UPat(Ops.RANGE, src=UPat.var("end"), name="r")//UPat.var("end"), lambda r,end: r.const_like(0)),
  (UPat((Ops.IDIV, Ops.MOD), dtypes.index, name="d", src=(UPat.var("x"), UPat.var("y"))), cancel_divmod),
  (UPat.var("x", dtypes.index) // UPat.var("d"), lambda x,d: -(x//(-d)) if d.vmax < 0 else None),
  (UPat((Ops.IDIV, Ops.MOD), dtypes.index, name="d", src=(UPat.var("x"), UPat.cvar("y", vec=False))), fold_binary_numerator),
  (UPat((Ops.IDIV, Ops.MOD), dtypes.index, name="d", src=(UPat.var("x"), UPat.cvar("y", vec=False))), fold_divmod_congruence),
  (UPat((Ops.IDIV, Ops.MOD), dtypes.index, name="d", src=(UPat.var("x"), UPat.var("y"))), divide_by_gcd),
  (UPat((Ops.IDIV, Ops.MOD), dtypes.index, name="d", src=(UPat.var("x"), UPat.cvar("y", vec=False))), gcd_with_remainder),
  (UPat(Ops.MOD, dtypes.index, name="m", src=(UPat.var("x"), UPat.cvar("y", vec=False))), remove_nested_mod),
  (UPat((Ops.IDIV), dtypes.index, name="d", src=(UPat.var("x"), UPat.cvar("y", vec=False))), nest_div_by_smallest_factor),
  (UPat((Ops.IDIV, Ops.MOD), dtypes.index, name="d", src=(UPat.var("x"), UPat.var("y"))), factor_remainder),
  (UPat.var("x", dtypes.index) // UPat.var("d"), lambda x,d: -((-x)//d) if x.vmax<=0 else None),
  ((UPat.var("x", dtypes.index)+UPat.cvar("c", vec=False)).named("n")//UPat.cvar("d", vec=False),
    lambda x,c,n,d: ((x+c.arg%d.arg)//d + c.arg//d.arg) if c.arg%d.arg!=c.arg and x.vmin>=0 and n.vmin>=0 and d.arg>0 else None),
  ((UPat.var("x", dtypes.index)+UPat.cvar("c", vec=False)).named("n")//UPat.cvar("d", vec=False),
>>>>>>> 17d36d09
    lambda x,c,n,d: (-(-(c.arg%d.arg + x - (d.arg-1))//d) + c.arg//d.arg) if x.vmax<=0 and n.vmin>=0 and d.arg>0 else None),
  # ** mod **
  # mod folding
  (UPat.var("x", dtypes.index) % UPat.var("d"), lambda x,d: -((-x)%d) if x.vmax <= 0 else None),
  (UPat.var("x", dtypes.index) % UPat.var("d"), lambda x,d: (x%(-d)) if d.vmax <  0 else None),
  # cast/long folding
  # if the intermediate cast doesnt narrow we can do it in one cast
  (UPat.var('x').cast(name="a").cast(name="b"), lambda x,a,b: x.cast(b.dtype) if can_safe_cast(x.dtype, a.dtype) else None),
  (UPat.var('x', dtypes.ints+(dtypes.index,)).cast(dtypes.ints+(dtypes.index,), name="a").cast(name="b"),
    lambda x,a,b: x.cast(b.dtype) if a.dtype.min<=x.vmin and x.vmax<=a.dtype.max else None),
  # try to do math in int instead of long
  (UPat(GroupOp.Binary, src=(UPat.var("x", dtypes.long), UPat.var("y", dtypes.long)), name="u"), lambda u,x,y:
    x.cast(dtypes.int).alu(u.op, y.cast(dtypes.int)).cast(u.dtype) if not any(v.overflows(dtypes.int) for v in (u,x,y)) else None),
  ((UPat.var("x", dtypes.index) + UPat.cvar("c")).cast(dtypes.sints, name="cast"), lambda x,c,cast:x.cast(cast.dtype)+c.cast(cast.dtype)),
])+gep_pushing

symbolic_flat = symbolic+PatternMatcher([
  # ** combine terms (opinionated) **
  (-1 * (UPat.var("x") + UPat.var("y")), lambda x,y: (-x)+(-y)),  # -(x+y) -> -x + -y
  # (x+y)*c -> x*c+y*c. only for int, float has inf*0=nan issue
<<<<<<< HEAD
  ((UPat.var("x", dtypes.ints) + UPat.var("y")) * UPat.cvar("c"), lambda x,y,c: x*c+y*c),
  # swap terms if they are out of order (a+c)+b -> (a+b)+c
  (UPat(Ops.ADD, dtype=dtypes.int, src=(UPat(Ops.ADD, name="chain"), UPat(name="b"))),
    lambda chain,b: chain_insert(chain,b,Ops.ADD) if b.order_add < chain.src[1].order_add else None),
  # merge/flatten two add chains, (a+c)+(b+d) -> a+b+c+d
  (UPat(Ops.ADD, dtype=dtypes.int, src=(UPat(Ops.ADD, name='a'), UPat(Ops.ADD, name='b'))), lambda a,b:
    sum(heapq.merge(split_uop(a, Ops.ADD), split_uop(b, Ops.ADD), key=lambda u: u.order_add))),
=======
  ((UPat.var("x", dtypes.index) + UPat.var("y")) * UPat.cvar("c"), lambda x,y,c: x*c+y*c),
>>>>>>> 17d36d09
])

# ******** we take a small aside to "simplify_valid" to rewrite valids ********

def parse_valid(valid:UOp) -> tuple[UOp, bool, int]:
  # if it's X <= c, returns X, True, c
  # if it's X >= c, returns X, False, c

  # (X < c).ne(True) -> X >= c
  if valid.op is Ops.CMPNE and valid.src[1].op is Ops.CONST and valid.src[1].arg == 1 and \
    (s0:=valid.src[0]).op is Ops.CMPLT and dtypes.is_int(s0.src[0].dtype): return s0.src[0], False, int(s0.src[1].vmin)
  # X < c -> X <= c-1
  if valid.op is Ops.CMPLT and dtypes.is_int(valid.src[0].dtype): return valid.src[0], True, int((valid.src[1]).vmax)-1
  raise ValueError(f"not able to parse {valid=}")

def uop_given_valid(valid:UOp, uop:UOp) -> UOp|None:
  # return None if valid is always False, otherwise the simplified uop (might be the same as input)

  # first, parse valid into {expr: (lower_bound, upper_bound)}
  bounds:defaultdict[UOp, list[ConstType|None]] = defaultdict(lambda: [None, None])
  for stmt in valid.split_uop(Ops.AND):
    try: expr, is_upper, c = parse_valid(stmt)
    except ValueError: continue  # give up if we cannot parse the valid
    bounds[expr][int(is_upper)] = c

  # don't simplify any other gates, can lead to OOB, we substitute them back later
  uop = uop.substitute((load_subs:={u: UOp(Ops.NOOP, arg=u) for u in uop.toposort() if u.op is Ops.INDEX}))

  # simplify uop given that valid is True
  for expr,v in bounds.items():
    v0, v1 = (expr.vmin if v[0] is None else v[0], expr.vmax if v[1] is None else v[1])
    expr = expr.substitute(load_subs)  # make sure expr appears in same form in the uop
    # some expr has lower bound > upper bound -> valid is an empty set and we return None
    if v0 > v1: return None
    # whole node became a const
    if v0 == v1:
      uop = uop.substitute({expr:expr.const_like(v0)}).simplify()
      continue
    # every candidate is a set of constrained UOp based on valid, and if every item in a set simplifies the uop into a same output, we rewrite uop
    candidates = []
    if expr.op is Ops.ADD and v0 == 1 and all(u.op in GroupOp.Irreducible for u in expr.split_uop(Ops.ADD)):
      # if the constraint is a simplex: X0 + X1 + ... > 0, we can check if all Xi > 0 simplify into the same output
      candidates.append([(Xi, UOp.variable("fake", 1, Xi.vmax, Xi.dtype)) for Xi in expr.split_uop(Ops.ADD)])
    # try checking the whole clause
    if expr in uop.toposort(): candidates.append([(expr, UOp.variable("fake", v0, v1, expr.dtype))])

    for candidate in candidates:
      # if every branch in candidate gives the same simplified uop, we can rewrite the uop
      newuops = [uop.substitute({X:newX}).simplify().substitute({newX:X}).simplify() for X,newX in candidate]
      if uop.op is Ops.VECTORIZE and len(uop.src) == 2:
        if all_same([uops.src[0] for uops in newuops]): uop = uop.replace(src=(newuops[0].src[0], uop.src[1]))
        if all_same([uops.src[1] for uops in newuops]): uop = uop.replace(src=(uop.src[0], newuops[0].src[1]))
      elif all_same(newuops): uop = newuops[0]

  # put the loads back in
  uop = uop.substitute({v:k for k,v in load_subs.items()})
  return uop

def _valid_priority(v: UOp, valids:list[UOp]):
  # we want valid that's in other valids' parents to be first, so it's more likely the other valids get simplified
  try: return sum(-1 if parse_valid(v)[0] in other.toposort() else 0 for other in valids)
  except ValueError: return 0

def simplify_valid(valid:UOp) -> UOp|None:
  ret:list[UOp] = []
  something_changed = False
  valids = list(valid.split_uop(Ops.AND))
  for stmt in sorted(valids, key=lambda v: _valid_priority(v, valids)):
    # TODO: root cause this and test_simplify_valid_from_div
    if stmt.op is Ops.CAST: return None
    ret.append(newstmt if ret and (newstmt:=uop_given_valid(functools.reduce(operator.and_, ret), stmt)) is not None else stmt)
    if ret[-1] is not stmt: something_changed = True
  return functools.reduce(operator.and_, ret) if something_changed else None

# ******** phase 3 is the complete symbolic, and deals with very complex things like loop rewriting and threefry transform ********

def reduce_mul_chain(r:UOp):
  if r.arg not in {Ops.ADD, Ops.MAX}: return None
  if r.dtype != r.src[0].dtype: return None
  inside, outside = [], []
  for m in r.src[0].split_uop(Ops.MUL):
    m_parents = m.toposort()
    if all(r not in m_parents for r in r.src[1:]) and (r.arg != Ops.MAX or m.vmin >= 0): outside.append(m)
    else: inside.append(m)
  if len(outside) == 0: return None
  return r.replace(src=(prod(inside) if len(inside) else r.src[0].const_like(1),)+r.src[1:])*prod(outside)

# this is symbolic 2.0
REMOVE_FROM_SINK = {Ops.SINK, Ops.UNROLL, Ops.PTRCAT, Ops.CAT, Ops.NOOP}
REMOVE_FROM_BARRIER = {Ops.VECTORIZE, Ops.SINK, Ops.CAT, Ops.PTRCAT, Ops.NOOP}
sym = symbolic_flat+PatternMatcher([
  # simplify valid
  (UPat(Ops.AND, name="valid"), simplify_valid),
  (UPat.var("cond").where(UPat.var("x", dtype=dtypes.index), invalid_pat), lambda cond,x,i: cond.where(newx, i) if
    (newx:=uop_given_valid(cond, x)) is not x else None),
  # LOAD/STORE -> NOOP
  (UPat.var('x').store(UPat.var('x').load(), allow_any_len=True), lambda x: None if x.dtype.addrspace != AddrSpace.REG else x.src[0].src[0]),
  (UPat(Ops.LOAD, src=(UPat.cvar('c'))), lambda c: c),
  # VECTORIZE/CONST, VECTORIZE/GEP
  (UPat(Ops.VECTORIZE, src=UPat(Ops.CONST), name="vec"), lambda vec: UOp.const(vec.dtype, tuple(x.arg for x in vec.src))),
  (UPat(Ops.VECTORIZE, src=UPat(Ops.GEP, src=(UPat.var("x"),)), name="vec"), lambda vec,x: x.gep(tuple(y.arg[0] for y in vec.src))),
  # reorder ALU/VECTORIZE
  (UPat(GroupOp.ALU, src=(UPat(Ops.VECTORIZE, src=UPat(name='x')), UPat(Ops.VECTORIZE, src=UPat(name='y'))), name='alu'),
   lambda x,y,alu: UOp(Ops.VECTORIZE, alu.dtype, (UOp(alu.op, alu.dtype.scalar(), (x,y)),)*alu.dtype.count)),
  # VECTORIZE of a single element is just that element
  (UPat(Ops.VECTORIZE, src=(UPat(name='x'),)), lambda x: x),
  # VECTORIZE void is SINK
  (UPat(Ops.VECTORIZE, dtype=dtypes.void, src=UPat(Ops.BARRIER, name='b')), lambda b: b),
  (UPat(Ops.VECTORIZE, dtype=dtypes.void, name='x'), lambda x: UOp(Ops.SINK, dtypes.void, x.src)),
  # tensor core with a 0 input is acc
  (UPat(Ops.WMMA, src=(UPat.const(None, 0.0), UPat.var(), UPat.var("acc"))), lambda acc: acc),
  (UPat(Ops.WMMA, src=(UPat.var(), UPat.const(None, 0.0), UPat.var("acc"))), lambda acc: acc),
  # ** self folding **
  # x!=0 -> (bool)x
  (UPat.var("x")!=0, lambda x: x.cast(dtypes.bool.vec(x.dtype.count))),
  # ** where **
  # push cast to branches
  (UPat.var("s").where(UPat.var("a"), UPat.var("b")).cast().named("cast"), lambda s,a,b,cast: s.where(a.cast(cast.dtype), b.cast(cast.dtype))),
  # ** pow **
  ((UPat(Ops.POW, name="p"), lambda p: xpow(*p.src))),
  # ** load/store folding **
  (UPat.store(UPat(Ops.INDEX, name="index"), UPat.load(UPat(Ops.INDEX, name="index"))), lambda index: UOp(Ops.NOOP)),
  (UPat.store(UPat(Ops.INDEX, name="index"), UPat.var("gate").where(UPat.var("alt"),
                                                                    UPat.load(UPat(Ops.INDEX, name="index"))), allow_any_len=True, name="store"),
   lambda index, gate, alt, store: UOp.store(index.src[0].index(gate.where(index.src[1], UOp.invalid())), alt, *store.src[2:])),
  # fold gated LOAD/STORE
  (UPat((Ops.LOAD, Ops.STORE), src=(UPat().index(UPat.const(dtypes.index, Invalid)).or_casted(),), allow_any_len=True, name="x"),
    lambda x: UOp(Ops.NOOP) if x.op is Ops.STORE else x.const_like(0)), # invalid store does nothing. invalid load produces 0
  # remove VECTORIZE from SINK/BARRIER. TODO: SINK/BARRIER are really the same thing at GLOBAL/LOCAL levels
  (UPat(Ops.BARRIER, name="root"),
    lambda root: UOp(Ops.BARRIER, root.dtype, tuple(flatten(x.src if x.op in REMOVE_FROM_BARRIER else (x,) for x in root.src)), root.arg)
      if any(x.op in REMOVE_FROM_BARRIER for x in root.src) else None),
  (UPat(Ops.SINK, name="root"),
    lambda root: UOp(Ops.SINK, root.dtype, tuple(flatten(x.src if x.op in REMOVE_FROM_SINK else (x,) for x in root.src)), root.arg)
      if any(x.op in REMOVE_FROM_SINK for x in root.src) else None),
  ((UPat.var("x") * UPat.var("x")).reciprocal(), lambda x: x.reciprocal()*x.reciprocal()),  # 1/(x^c) -> (1/x)^c
  ((UPat.var("x") * UPat.var("x") * UPat.var("x")).reciprocal(), lambda x: x.reciprocal()*x.reciprocal()*x.reciprocal()),
  ((UPat.var("x") * UPat.cvar("c")).reciprocal(), lambda x,c: x.reciprocal()*c.reciprocal()), # 1/(x*c) -> (1/c)*(1/x)
  (UPat.var("x") * ((1+UPat.var("x")).reciprocal().named("d")), lambda x,d: 1-d), # x*/(1+x) -> 1-1/(1+x)
  (UPat.var("x") * ((1+UPat.var("x")).reciprocal().named("d")*UPat.var("y")), lambda x,y,d: y*(1-d)),
  (UPat.var("x") * ((1+UPat.var("x")).reciprocal().named("d")+UPat.var("y")), lambda x,y,d: (1-d)+x*y),
  # move const multiply after REDUCE (NOTE: the mul chain can do this, but only if it's a same dtype reduce)
  ((UPat.var("x")*UPat.cvar("c", vec=False)).reduce(arg=Ops.ADD, name="r", allow_any_len=True), lambda x,c,r: r.replace(src=(x,)+r.src[1:])*c.arg),
  # reduce mul chain, move muls after the reduce
  (UPat(Ops.MUL).reduce(name="r", allow_any_len=True), reduce_mul_chain),
])<|MERGE_RESOLUTION|>--- conflicted
+++ resolved
@@ -1,11 +1,6 @@
 # all of symbolic lives here now
-<<<<<<< HEAD
-from typing import Any, cast
-import math, operator, struct, functools, heapq
-=======
 from typing import cast
 import math, operator, struct, functools
->>>>>>> 17d36d09
 from collections import defaultdict
 from tinygrad.uop.ops import Ops, PatternMatcher, UPat, UOp, GroupOp, exec_alu
 from tinygrad.dtype import ConstType, dtypes, PtrDType, AddrSpace, can_safe_cast, Invalid
@@ -200,55 +195,6 @@
   ret = unwrap(x.divide_exact(gcd)).alu(d.op, unwrap(y.divide_exact(gcd)))
   return ret*gcd if d.op is Ops.MOD else ret
 
-<<<<<<< HEAD
-def remove_nested_div(d: UOp, x: UOp, y: UOp) -> UOp|None:
-  # (a//c+b)//y -> (a+b*c)//(c*y)
-  divs, non_divs = partition(split_uop(x, Ops.ADD), lambda u: u.op is Ops.IDIV)
-  if len(divs) != 1: return None
-  (a,c), b = divs[0].src, sum(non_divs)
-  if c.vmin > 0 and y.vmin > 0 and ((a.vmin>=0 and b.vmin>=0) or (a.vmax<=0 and b.vmax<=0)):
-    return (a+b*c)//(c*y)
-  return None
-
-def nest_div_by_smallest_factor(d: UOp, x: UOp, y: UOp) -> UOp|None:
-  # we try and nest the div and see if it allows the numerator to be simplified
-  if ((c := y.arg) < 0) or (x.dtype.count > 1): return None
-  factors = [u.const_factor() for u in split_uop(x.pop_const()[0], Ops.ADD)]
-  # div is the smallest factor of the denominator (greater than 1) out of all "factors"
-  # TODO: there are better ways to pick `div`, this sometimes adds extra divisions
-  # TODO: add same optimization for mod
-  factors = sorted(map(abs, factors), reverse=True)  # from large to small on absolute value
-  div = math.gcd(y.arg, factors[0])
-  if div == 1: return None
-  for f in factors[1:]:
-    if math.gcd(f, div) != 1: div = math.gcd(f, div)
-    else: break
-  if (newxs:=fold_divmod_congruence(newx:=(x//div), x, y.const_like(div))) is not None and x.vmin>=0 and newx.vmin>=0:
-    return newxs//(c//div)
-  return None
-
-def simplify_remainder(d: UOp, x: UOp, y: UOp) -> UOp|None:
-  # we try and take out the quotient and see if it allows the numerator to be simplified
-  if ((c := y.arg) < 0) or (x.dtype.count > 1): return None
-  x_no_const,const = x.pop_const()
-  terms, factors = zip(*[(u.divides(f:=u.const_factor()),f) for u in split_uop(x_no_const, Ops.ADD)])
-  quotients, remainders = zip(*[divmod(f, c) for f in factors])
-  gcd = math.gcd(c, *remainders)  # gcd without const!
-  if const%c==const and gcd==1 and not any(r==0 or (r!=f and d.op is Ops.MOD) for r,f in zip(remainders, factors)): return None
-
-  quo, rem = x.const_like(const//c), x.const_like((const%c)//gcd)
-  for q,r,f,v in zip(quotients, remainders, factors, terms):
-    if d.op is Ops.IDIV and r!=0:
-      rem += f//gcd * v
-    else:
-      rem += r//gcd * v
-      quo += q * v
-
-  # if numerator before/after is negative, and it has remainder, don't simplify because C divmod is different from python divmod.
-  if (x.vmin < 0 or rem.vmin < 0) and remainders: return None
-  if d.op is Ops.MOD: return gcd*(rem % (c//gcd)) + const%gcd
-  return rem//(c//gcd)+quo
-=======
 def gcd_with_remainder(d: UOp, x: UOp, y: UOp):
   # (gcd*x+r)//(gcd*d) -> (x+(r%d)//gcd)//d + r//(gcd*d)
   # (gcd*x+r)%(gcd*d) -> gcd*(x+(r%d)//gcd)%d + r%gcd
@@ -289,7 +235,6 @@
   if newxs is None: newxs = factor_remainder(newx, x, y.const_like(div))
   if div==y.arg or newxs is None or x.vmin<0 or newx.vmin<0: return None
   return newxs//(c//div)
->>>>>>> 17d36d09
 
 def gep_through_wmma(gep:UOp, wmma:UOp):
   out_sz = prod(x[1] for x in wmma.arg[6][-1])
@@ -336,14 +281,7 @@
 commutative = PatternMatcher([
   # ** COMMUTATIVE flipping (only for index) **
   # NOTE: this can break merging vector math by only flipping some of them
-<<<<<<< HEAD
-  (UPat(GroupOp.Commutative-{Ops.ADD}, dtype=dtypes.int, name='x'),
-    lambda x: x.replace(src=x.src[::-1]) if x.src[1].tuplize < x.src[0].tuplize else None),
-  (UPat(Ops.ADD, dtype=dtypes.int, name='x'), lambda x: x.replace(src=x.src[::-1]) if x.src[0].op is not Ops.ADD and \
-          (x.src[1].op is Ops.ADD or (x.src[0].order_add > x.src[1].order_add)) else None),  # a+(b+c) -> (b+c)+a, chain is always on the left
-=======
   (UPat(GroupOp.Commutative, dtype=dtypes.index, name='x'), lambda x: x.replace(src=x.src[::-1]) if x.src[1].tuplize < x.src[0].tuplize else None),
->>>>>>> 17d36d09
 ])
 
 symbolic = symbolic_simple+commutative+PatternMatcher([
@@ -404,19 +342,6 @@
   ((UPat.var("x", dtypes.index)<1).ne(True), lambda x: (newx<1).ne(True) if (newx:=canonicalize_simplex(x)) is not None else None),
   # ** div **
   # div folding
-<<<<<<< HEAD
-  (UPat((Ops.IDIV, Ops.MOD), dtypes.sints, name="d", src=(UPat.var("x"), UPat.var("y"))), cancel_divmod),
-  (UPat((Ops.IDIV, Ops.MOD), dtypes.sints, name="d", src=(UPat.var("x"), UPat.cvar("y", vec=False))), fold_binary_numerator),
-  (UPat((Ops.IDIV, Ops.MOD), dtypes.sints, name="d", src=(UPat.var("x"), UPat.cvar("y", vec=False))), fold_divmod_congruence),
-  (UPat((Ops.IDIV, Ops.MOD), dtypes.sints, name="d", src=(UPat.var("x"), UPat.cvar("y", vec=False))), divide_by_gcd),
-  (UPat(Ops.MOD, dtypes.sints, name="m", src=(UPat.var("x"), UPat.cvar("y", vec=False))), remove_nested_mod),
-  (UPat(Ops.IDIV, dtypes.sints, name="d", src=(UPat.var("x"), UPat.var("y"))), remove_nested_div),
-  (UPat((Ops.IDIV), dtypes.sints, name="d", src=(UPat.var("x"), UPat.cvar("y", vec=False))), nest_div_by_smallest_factor),
-  (UPat((Ops.IDIV, Ops.MOD), dtypes.sints, name="d", src=(UPat.var("x"), UPat.cvar("y", vec=False))), simplify_remainder),
-  (UPat.var("x") // UPat.var("d"), lambda x,d: -(x//(-d)) if d.vmax < 0 else None),
-  (UPat.var("x") // UPat.var("d"), lambda x,d: -((-x)//d) if x.vmax <=0 else None),
-  ((UPat.var("x", dtypes.sints)+UPat.cvar("c", vec=False)).named("n")//UPat.cvar("d", vec=False),
-=======
   ((UPat.var("x")//UPat.cvar("c") + UPat.cvar("a"))//UPat.cvar("d"), lambda x,c,a,d: (x+a*c)//(c*d)
     if c.vmin>0 and d.vmin>0 and ((x.vmin>=0 and a.vmin>=0) or (x.vmax<=0 and a.vmax<=0)) else None),  # (x//c+a)//d -> (x+a*c)//(c*d)
   # a range mod its own upper bound is just the range
@@ -435,7 +360,6 @@
   ((UPat.var("x", dtypes.index)+UPat.cvar("c", vec=False)).named("n")//UPat.cvar("d", vec=False),
     lambda x,c,n,d: ((x+c.arg%d.arg)//d + c.arg//d.arg) if c.arg%d.arg!=c.arg and x.vmin>=0 and n.vmin>=0 and d.arg>0 else None),
   ((UPat.var("x", dtypes.index)+UPat.cvar("c", vec=False)).named("n")//UPat.cvar("d", vec=False),
->>>>>>> 17d36d09
     lambda x,c,n,d: (-(-(c.arg%d.arg + x - (d.arg-1))//d) + c.arg//d.arg) if x.vmax<=0 and n.vmin>=0 and d.arg>0 else None),
   # ** mod **
   # mod folding
@@ -456,17 +380,7 @@
   # ** combine terms (opinionated) **
   (-1 * (UPat.var("x") + UPat.var("y")), lambda x,y: (-x)+(-y)),  # -(x+y) -> -x + -y
   # (x+y)*c -> x*c+y*c. only for int, float has inf*0=nan issue
-<<<<<<< HEAD
-  ((UPat.var("x", dtypes.ints) + UPat.var("y")) * UPat.cvar("c"), lambda x,y,c: x*c+y*c),
-  # swap terms if they are out of order (a+c)+b -> (a+b)+c
-  (UPat(Ops.ADD, dtype=dtypes.int, src=(UPat(Ops.ADD, name="chain"), UPat(name="b"))),
-    lambda chain,b: chain_insert(chain,b,Ops.ADD) if b.order_add < chain.src[1].order_add else None),
-  # merge/flatten two add chains, (a+c)+(b+d) -> a+b+c+d
-  (UPat(Ops.ADD, dtype=dtypes.int, src=(UPat(Ops.ADD, name='a'), UPat(Ops.ADD, name='b'))), lambda a,b:
-    sum(heapq.merge(split_uop(a, Ops.ADD), split_uop(b, Ops.ADD), key=lambda u: u.order_add))),
-=======
   ((UPat.var("x", dtypes.index) + UPat.var("y")) * UPat.cvar("c"), lambda x,y,c: x*c+y*c),
->>>>>>> 17d36d09
 ])
 
 # ******** we take a small aside to "simplify_valid" to rewrite valids ********
