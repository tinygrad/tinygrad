# inspired by https://github.com/karpathy/micrograd/blob/master/micrograd/engine.py
from __future__ import annotations
import time
from functools import partialmethod, reduce
from itertools import accumulate, filterfalse
from operator import add
import numpy as np
from typing import List, Tuple, Callable, Optional, ClassVar, Type, Union, Sequence
from tinygrad.helpers import ImageDType, argfix, make_pair, getenv, IMAGE, DEBUG, flatten, DType, dtypes
from math import ceil, pi, prod, sqrt, log, cos, copysign, isinf
from tinygrad.lazy import Device, LazyBuffer
from tinygrad.ops import LoadOps

# An instantiation of the Function is the Context
class Function:
  def __init__(self, device:str, *tensors:Tensor):
    self.device, self.parents, self.needs_input_grad, self.requires_grad = device, tensors, [tensors[0].requires_grad], tensors[0].requires_grad
    for t in tensors[1:]:
      self.needs_input_grad += [t.requires_grad]
      self.requires_grad = True if True in self.needs_input_grad else None if None in self.needs_input_grad else False  # intentionally here, does not happen if n_tensors = 1

  def forward(self, *args, **kwargs): raise NotImplementedError(f"forward not implemented for {type(self)}")
  def backward(self, *args, **kwargs): raise RuntimeError(f"backward not implemented for {type(self)}")

  @classmethod
  def apply(fxn:Type[Function], *x:Tensor, **kwargs) -> Tensor:
    data = [x[0].lazydata]
    for t in x[1:]: data += [t.lazydata]
    ret = Tensor((ctx:=fxn(x[0].device, *x)).forward(*data, **kwargs), device=ctx.device, requires_grad=ctx.requires_grad, canonical=True)
    if ctx.requires_grad and not Tensor.no_grad: ret._ctx = ctx    # used by autograd engine
    return ret

import tinygrad.mlops as mlops

# **** start with two base classes, Tensor and Function ****

class Tensor:
  __slots__ = "lazydata", "requires_grad", "grad", "_ctx", "device", "dtype"
  __deletable__ = ('_ctx',)
  training: ClassVar[bool] = False
  no_grad: ClassVar[bool] = False
  default_type: ClassVar[DType] = dtypes.float32

  def __init__(self, data:Union[int, float, list, LazyBuffer, np.ndarray], device:Optional[str]=None, dtype:Optional[DType]=None, requires_grad:Optional[bool]=None, canonical:bool=False):
    assert dtype is None or isinstance(dtype, DType), f"invalid dtype {dtype}"
    if not canonical: device = Device.DEFAULT if device is None else Device.canonicalize(device)
    # tensors have gradients, buffers do not
    self.grad: Optional[Tensor] = None

    # NOTE: this can be in three states. False and None: no gradient, True: gradient
    # None (the default) will be updated to True if it's put in an optimizer
    self.requires_grad: Optional[bool] = requires_grad

    # internal variables used for autograd graph construction
    self._ctx: Optional[Function] = None
    if isinstance(data, LazyBuffer):
      assert dtype is None or dtype == data.dtype, "dtype doesn't match, and casting isn't supported"
      self.lazydata = data if data.device == device else LazyBuffer.loadop(LoadOps.FROM, data.shape, data.dtype, device, src=data)
      self.device = self.lazydata.device
      self.dtype = self.lazydata.dtype
      return

    if isinstance(data, (int, float)):
      self.lazydata = LazyBuffer.loadop(LoadOps.CONST, tuple(), dtype or Tensor.default_type, device, data)
      self.device = self.lazydata.device
      self.dtype = self.lazydata.dtype
      return

    if data.__class__ is list:
      assert dtype is None or dtype.np is not None, f"{dtype} doesn't have a numpy dtype"
      data = np.array(data, dtype=(dtype or Tensor.default_type).np)

    if isinstance(data, np.ndarray):
      data = LazyBuffer.fromCPU(data)
      self.lazydata = data if data.device == device else LazyBuffer.loadop(LoadOps.FROM, data.shape, data.dtype, device, src=data)
      self.device = self.lazydata.device
      self.dtype = self.lazydata.dtype
      return
  
    raise RuntimeError(f"can't create Tensor from {data}")

  def __repr__(self):
    return f"<Tensor {self.lazydata!r} on {self.device} with grad {(self.grad.lazydata if self.grad else None)!r}>"

  # Python has a non moving GC, so this should be okay
  def __hash__(self): return id(self)

  @property
  def shape(self) -> Tuple[int, ...]: return self.lazydata.shape

  # ***** data handlers ****

  def realize(self) -> Tensor:
    self.lazydata.realize()
    return self

  def assign(self, x) -> Tensor:
    # TODO: this is a hack for writing to DISK
    if self.device.startswith("DISK"):
      if x.__class__ is not Tensor: x = Tensor(x, device="CPU", dtype=self.dtype, canonical=True)
      self.lazydata.realize().realized._copyin(x.numpy())  # type: ignore
      return self
    if x.__class__ is not Tensor: x = Tensor(x, device=self.device, dtype=self.dtype, canonical=True)
    assert self.shape == x.shape and self.device == x.device, f"assign shape mismatch {self.shape} != {x.shape} or device mismatch {self.device} != {x.device}"
    assert not x.requires_grad  # self requires_grad is okay?
    if DEBUG >= 4: print(f"assign {self.lazydata} <- {x.lazydata}")
    if self.lazydata.realized is not None and not getenv("DISALLOW_ASSIGN"): x.lazydata.output_buffer = self.lazydata.realized
    self.lazydata = x.lazydata
    return self

  def detach(self): return Tensor(self.lazydata, device=self.device, requires_grad=False, canonical=True)
  def numpy(self) -> np.ndarray: return self.lazydata.toCPU()

  # TODO: if things are realized this won't work
  def to_(self, device:str):
    assert self.lazydata.realized is None
    self.lazydata.device = device
    if self.grad: self.grad.to_(device)

  def to(self, device:str):
    ret = Tensor(self.lazydata, device)
    if self.grad: ret.grad = self.grad.to(device)
    return ret

  # ***** creation llop entrypoint *****

  @staticmethod
  def _loadop(op, sz, device:Optional[str]=None, dtype:Optional[DType]=None, arg=None, **kwargs):
    return Tensor(LazyBuffer.loadop(op, [sz], Tensor.default_type if dtype is None else dtype, Device.canonicalize(device), arg), dtype=dtype, device=device, **kwargs)

  @staticmethod
  def empty(*shape, **kwargs): return Tensor._loadop(LoadOps.EMPTY, prod(shape), **kwargs).reshape(shape)

  _seed: int = int(time.time())
  @staticmethod
  def manual_seed(seed=0): Tensor._seed = seed

  @staticmethod
  def rand(*shape, **kwargs):
    Tensor._seed += 1
    return Tensor._loadop(LoadOps.RAND, prod(shape), arg=Tensor._seed, **kwargs).reshape(shape)

  # ***** creation helper functions *****

  @staticmethod
  def full(shape:Tuple[int, ...], fill_value, **kwargs): return Tensor(fill_value, **kwargs).reshape([1]*len(new_shape := argfix(shape))).expand(new_shape)

  @staticmethod
  def zeros(*shape, **kwargs): return Tensor.full(argfix(*shape), 0, **kwargs)

  @staticmethod
  def ones(*shape, **kwargs): return Tensor.full(argfix(*shape), 1, **kwargs)

  @staticmethod
  def arange(start, stop=None, step=1, **kwargs):
    if stop is None: stop, start = start, 0
    return Tensor.full((ceil((stop-start)/step),), step, **kwargs).cumsum() + (start - step)

  @staticmethod
  def full_like(tensor, fill_value, dtype:Optional[DType]=None, **kwargs):
    return Tensor.full(tensor.shape, fill_value=fill_value, dtype=tensor.dtype if dtype is None else dtype, **kwargs)

  @staticmethod
  def zeros_like(tensor, **kwargs): return Tensor.full_like(tensor, 0, **kwargs)

  @staticmethod
  def ones_like(tensor, **kwargs): return Tensor.full_like(tensor, 1, **kwargs)

  @staticmethod
  def eye(dim:int, **kwargs):
    return Tensor([1], **kwargs).pad(((0,dim),)).reshape(1, dim+1).expand(dim, dim+1).reshape(dim*(dim+1)).shrink(((0,dim*dim),)).reshape(dim, dim)

  # ***** rng hlops *****

  @staticmethod
  def randn(*shape, dtype:Optional[DType]=None, **kwargs) -> Tensor:
    # https://en.wikipedia.org/wiki/Box%E2%80%93Muller_transform
    src = Tensor.rand(2, *shape, **kwargs)
    return src[0].mul(2*pi).cos().mul((1 - src[1]).log().mul(-2).sqrt()).cast(Tensor.default_type if dtype is None else dtype)

  @staticmethod
  def normal(*shape, mean=0.0, std=1.0, **kwargs) -> Tensor: return (std * Tensor.randn(*shape, **kwargs)) + mean

  @staticmethod
  def uniform(*shape, low=-1.0, high=1.0, **kwargs) -> Tensor: return ((high-low) * Tensor.rand(*shape, **kwargs)) + low

  @staticmethod
  def scaled_uniform(*shape, **kwargs) -> Tensor: return Tensor.uniform(*shape, **kwargs).mul(prod(shape)**-0.5)

  # https://www.tensorflow.org/api_docs/python/tf/keras/initializers/GlorotUniform
  @staticmethod
  def glorot_uniform(*shape, **kwargs) -> Tensor: return Tensor.uniform(*shape, **kwargs).mul((6/(shape[0]+prod(shape[1:])))**0.5)

  # https://pytorch.org/docs/stable/_modules/torch/nn/init.html#kaiming_uniform_
  @staticmethod
  def kaiming_uniform(*shape, a:float = 0.01, **kwargs) -> Tensor:
    bound = sqrt(3.0) * sqrt(2.0 / (1 + a ** 2)) / sqrt(prod(shape[1:]))
    return Tensor.uniform(*shape, low=-bound, high=bound, **kwargs)

  # https://pytorch.org/docs/stable/_modules/torch/nn/init.html#kaiming_normal_
  @staticmethod
  def kaiming_normal(*shape, a:float = 0.01, **kwargs) -> Tensor:
    std = sqrt(2.0 / (1 + a ** 2)) / sqrt(prod(shape[1:]))
    return Tensor.normal(*shape, mean=0.0, std=std, **kwargs)

  # ***** toposort and backward pass *****
  def deepwalk(self):
    def _deepwalk(node, visited, nodes):
      visited.add(node)
      if getattr(node, "_ctx", None):
        for i in node._ctx.parents:
          if i not in visited: _deepwalk(i, visited, nodes)
        nodes.append(node)
      return nodes
    return _deepwalk(self, set(), [])

  def backward(self):
    assert self.shape == tuple(), f"backward can only be called for scalar tensors, but it has shape {self.shape})"

    # fill in the first grad with one. don't use Tensor.ones because we don't need contiguous
    # this is "implicit gradient creation"
    self.grad = Tensor(1, device=self.device, requires_grad=False, canonical=True)

    for t0 in reversed(self.deepwalk()):
      assert (t0.grad is not None)
      grads = t0._ctx.backward(t0.grad.lazydata)
      grads = [Tensor(g, device=self.device, requires_grad=False, canonical=True) if g is not None else None
        for g in ([grads] if len(t0._ctx.parents) == 1 else grads)]
      for t, g in zip(t0._ctx.parents, grads):
        if g is not None and t.requires_grad:
          assert g.shape == t.shape, f"grad shape must match tensor shape, {g.shape!r} != {t.shape!r}"
          t.grad = g if t.grad is None else (t.grad + g)
      del t0._ctx

  # ***** movement mlops *****
  def reshape(self, shape, *args) -> Tensor:
    new_shape = argfix(shape, *args)
    assert 0 not in new_shape, f"zeros not allowed in shape {new_shape}"
    return mlops.Reshape.apply(self, shape=tuple([-prod(self.shape) // prod(new_shape) if s == -1 else s for s in new_shape]))
  def expand(self, shape, *args) -> Tensor: return mlops.Expand.apply(self, shape=tuple([x if x != -1 else s for s,x in zip(self.shape, argfix(shape, *args))]))
  def permute(self, order, *args) -> Tensor: return mlops.Permute.apply(self, order=argfix(order, *args))
  def flip(self, axis, *args) -> Tensor: return mlops.Flip.apply(self, axis=[x if x >= 0 else x+len(self.shape) for x in argfix(axis, *args)])
  def shrink(self, arg:Tuple[Tuple[int, int], ...]) -> Tensor: return mlops.Shrink.apply(self, arg=arg) if any(x != (0,s) for x,s in zip(arg, self.shape)) else self
  def pad(self, arg: Tuple[Tuple[int, int], ...], value:float=0) -> Tensor:
    ret = mlops.Pad.apply(self, arg=arg) if any(x != (0, 0) for x in arg) else self
    if isinf(value): return ret + copysign(1,value)/mlops.Pad.apply(Tensor.full(self.shape, value), arg=arg)
    return ret if 0 == value else ret + (value - mlops.Pad.apply(Tensor.full(self.shape, value), arg=arg))

  # ***** movement hlops *****

  # - Negative indices are taken relative to the end of the sequence, so X[-2] returns the 2nd-to-last element
  # - A slice i:j returns the elements with indices in [i, j)
  #    - If omitted, i and j will default to 0 and N, respectively, where N is the length of the sequence
  #    - Negative values for i and j are taken relative to the end of the sequence
  #    - Both i and j will be clamped to the range (-N, N], where N in the length of the sequence
  # - Indexing with np.newaxis or None on a given axis will add a new dimension of size one before that axis
  # - Empty slices are not allowed (tensors with 0s in shape have to be supported first, for all backends).
  # - For a slice [i:j:k] finding the correct indices is delegated to slice.indices(len).
  # - Strides > 1 and < 0 are now allowed!:
  #    - This works by applying Shrink -> [[Flip -> ] Pad -> Reshape -> Shrink] -> Reshape (ops in brackets are optional)
  #    - Idea of stride < 0 support:
  #        - Do the slice first, flip the axes were slice.step is negative, do slice.step -> -slice.step. Go to steps below.
  #    - Idea of stride `s` > 1 support (Pad -> Reshape -> Shrink):
  #        - Instead of doing [::s] on axis [dim_sz], do [:, 0] on axes [dim_sz_padded // s, s].
  #        - So pad dim_sz with as many zeros as needed (dim_sz -> dim_sz_padded) so that reshape to [dim_sz_padded // s, s]
  #          is possible.
  #        - Apply Shrink to do the slice [:, 0] on axes of shapes [dim_sz_padded // s, s].
  # - Fancy indexing and combined indexing is supported
  #    - Combined indexing works by letting regular slicing finish first -> computing the resulting dims w.r.t to Tensors passed in -> fancy indexing
  #    - Any Tensors passed in __getitem__ will perform (CMPEQ with arange -> MUL with self -> SUM_REDUCE) iteratively
  #        - The first iteration will expand the dim of self while consecutive iterations will reduce the dim
  #        - The dims are reduced at sum_dim for each Tensor passed in
  #    - There's a special case where a permute is needed at the end:
  #        - if first Tensor passed in (expand dims) is not at dim 0
  #        - and following Tensors does not follow consecutively to the end of fancy indexing's dims
  def __getitem__(self, val):
    def normalize_int(e, i, dim_sz):
      if -dim_sz <= e < dim_sz: return e if e != -1 else dim_sz-1
      raise IndexError(f"index {e} is out of bounds for dimension {i} with size {self.shape[i]}")
    val = list(val) if isinstance(val, tuple) else [val]
    if (num_slices := sum([isinstance(v, (slice, int, Tensor)) for v in val])) > len(self.shape):
      raise IndexError(f"too many indices for tensor of dimension {len(self.shape)}")
    orig_slices = list(val)
    ellipses_found = [i for i, v in enumerate(val) if v is Ellipsis]
    if ellipses_found:
      if ellipses_found[1:]:
        raise IndexError("an index can only have a single ellipsis ('...')")
      ellipsis_idx = ellipses_found[0]
      orig_slices[ellipsis_idx:ellipsis_idx+1] = [slice(None)] * (len(self.shape) - num_slices)
    else:
      orig_slices += [slice(None)] * (len(self.shape) - num_slices)
    tensor_found = [(i,v) for i, v in enumerate(orig_slices) if isinstance(v, Tensor)]
    orig_slices = [slice(None, None, None) if isinstance(v, Tensor) else v for v in orig_slices]
    valid_slices = list(filterfalse(lambda x: x is None, orig_slices))
    valid_slices = [v if isinstance(v, slice) else slice(y := normalize_int(v, i, dim_sz), y+1) for i, (v, dim_sz) in enumerate(zip(valid_slices, self.shape))]
    start, stop, strides = zip(*y) if (y := [s.indices(dim_sz) for s, dim_sz in zip(valid_slices, self.shape)]) else ((), (), ())
    new_slice = tuple([(s, e) if st > 0 else (e+1, s+1) for s, e, st in zip(start, stop, strides)])
    new_shape = tuple([e - s for s, e in new_slice])
    # Shrink
    sliced_tensor = self.shrink(new_slice)
    # Flip
    if (flip_axes := tuple([i for i, s in enumerate(strides) if s < 0])):
      sliced_tensor = sliced_tensor.flip(axis=flip_axes)
    if any(s != 1 for s in strides):
      # normalize if negative strides
      strides = tuple([abs(s) for s in strides])
      def num_zeros(step, dim_sz): return 0 if step == 1 or (y := dim_sz % step) == 0 else (step - y)
      # Pad: add pad at the end: [dim_sz] -> [dim_sz_padded]
      paddings = tuple([(0, num_zeros(s, dim_sz)) for s, dim_sz in zip(strides, sliced_tensor.shape)])
      padded_tensor = sliced_tensor.pad(paddings)
      # Reshape: [dim_sz_padded] -> [dim_sz_padded // s, s]
      new_shape = reduce(add, [[sh // s, s] for sh, s in zip(padded_tensor.shape, strides)], [])  # type: ignore
      reshaped_tensor = padded_tensor.reshape(new_shape)
      # Shrink: do [:, 0]
      new_shape = new_shape[::2]
      final_slice = reduce(add, (((0, sh), (0, 1)) for sh in new_shape), ())
      sliced_tensor = reshaped_tensor.shrink(final_slice)
    final_shape = []
    sub = [0] * len(tensor_found)
    it_shape = iter(new_shape)
    for i,s in enumerate(orig_slices):
      if isinstance(s, (int, slice)):
        dim_shape = next(it_shape)
        if isinstance(s, slice): final_shape.append(dim_shape)
        elif tensor_found:
          for i_ in range(len(tensor_found)):
            if tensor_found[i_][0] > i: sub[i_] -= 1
      else: # s is None
        final_shape.append(1)
    ret = sliced_tensor.reshape(tuple(final_shape))  # Reshape
    if tensor_found: # Fancy/tensor indexing
      for i,s in enumerate(sub): tensor_found[i] = (tensor_found[i][0]+s, tensor_found[i][1])
      dim = [i[0] for i in tensor_found]
      idx = [i[1].sign().contiguous().__neg__().contiguous().relu() * ret.shape[i[0]] + i[1] for i in tensor_found] # TODO first contiguous fixes torch+cpu_only CI, but it causes llvm to fail. Second one fixes llvm
      max_dim = max(idx, key=lambda i: i.ndim).ndim
      idx = [i if i.ndim == max_dim else i.reshape(*[1]*(max_dim-i.ndim), *i.shape) for i in idx]
      sum_dim = [d if n==0 else d+i.ndim-n for n,(d,i) in enumerate(zip(dim,idx))]
      new_idx = idx[0].reshape(*[1]*sum_dim[0], 1, *idx[0].shape, *[1]*(ret.ndim-sum_dim[0]-1))
      arange = Tensor.arange(ret.shape[sum_dim[0]], dtype=dtypes.int32, requires_grad=False).reshape(*[1]*sum_dim[0], ret.shape[sum_dim[0]], *[1]*idx[0].ndim, *[1]*(ret.ndim-sum_dim[0]-1))
      ret = (ret.reshape(*ret.shape[:sum_dim[0]+1], *[1]*idx[0].ndim, *ret.shape[sum_dim[0]+1:]) * (arange == new_idx)).sum(sum_dim[0])
      for idx_,d in zip(idx[1:],sum_dim[1:]):
        new_idx = idx_.reshape(*[1]*sum_dim[0], *idx_.shape, *[1]*(ret.ndim-sum_dim[0]-idx_.ndim))
        arange = Tensor.arange(ret.shape[d], dtype=dtypes.int32, requires_grad=False).reshape(*[1]*(d), ret.shape[d], *[1]*(ret.ndim-d-1))
        ret = ((new_idx == arange) * ret).sum(d)
      if dim[0] != 0 and dim != list(range(dim[0], dim[-1]+1)) and len(dim) != 1: # special permute case
        order = list(range(ret.ndim))
        order = order[dim[0]:dim[0]+idx[0].ndim] + order[:dim[0]] + order[dim[0]+idx[0].ndim:]
        ret = ret.permute(order=order)
    return ret

  # NOTE: using slice is discouraged and things should migrate to pad and shrink
  def slice(self, arg:Sequence[Optional[Tuple[int, int]]], value:float=0) -> Tensor:
    arg_ = tuple([a if a is not None else (0,s) for s,a in zip(self.shape, arg)])
    padding = tuple([(max(0, -p[0]), max(0, p[1]-self.shape[i])) for i,p in enumerate(arg_)])
    return self.pad(padding, value=value).shrink(tuple([(p[0] + padding[i][0], p[1] + padding[i][0]) for i,p in enumerate(arg_)]))

  def gather(self: Tensor, idx: Tensor, dim: int):
    assert idx.ndim == self.ndim, "self.ndim must equal idx.ndim"
    assert all(s >= i for s,i in zip(self.shape, idx.shape)), "all dim of idx.shape must be smaller than self.shape"
    if dim < 0: dim += self.ndim
    idx = idx.transpose(ax1=dim, ax2=0).unsqueeze(-1)
    permarg = list(range(self.ndim))
    permarg = permarg[1:dim] + [permarg[0]] + permarg[dim+1:] + [permarg[dim]] if dim != 0 else permarg[1:] + [permarg[0]]
    return ((idx == Tensor.arange(self.shape[dim])) * self.permute(*permarg).shrink(tuple([*[(0,sh) for sh in idx.shape[1:-1]], (0,self.shape[dim])])).unsqueeze(0)).sum(-1).transpose(ax1=0, ax2=dim)

  def cat(self, *args, dim=0):
    dim = (dim + len(self.shape)) if dim < 0 else dim
    assert all(len(y.shape) == len(self.shape) and all(y.shape[i] == s for i,s in enumerate(self.shape) if i != dim) for y in args)
    catargs = [self, *args]
    assert all(t.shape for t in catargs), "zero-dimensional tensor cannot be concatenated"
    shapes = [s.shape[dim] for s in catargs]
    shape_cumsum = [0, *accumulate(shapes)]
    slc = [[(0, 0) for _ in self.shape] for _ in catargs]
    for shp,k,s in zip(shapes, shape_cumsum[:-1], slc):
      s[dim] = (k, shape_cumsum[-1] - k - shp)
    return reduce(Tensor.__add__, [arg.pad(tuple(s)) for arg,s in zip(catargs, slc)])

  @staticmethod
  def stack(tensors, dim=0):
    first = tensors[0].unsqueeze(dim)
    unsqueezed_tensors = [tensor.unsqueeze(dim) for tensor in tensors[1:]]
    # checks for shapes and number of dimensions delegated to cat
    return first.cat(*unsqueezed_tensors, dim=dim)

  def repeat(self, repeats):
    base_shape = self.shape
    if len(repeats) > self.ndim:
      base_shape = (1,) * (len(repeats) - self.ndim) + base_shape
    new_shape = [x for b in base_shape for x in [1, b]]
    expand_shape = [x for r,s in zip(repeats, base_shape) for x in [r,s]]
    final_shape = [r*s for r,s in zip(repeats, base_shape)]
    return self.reshape(new_shape).expand(expand_shape).reshape(final_shape)

  # TODO: make this nicer with syntactic sugar in slice
  def chunk(self, num, dim):
    slice_params = [[slice(None) for s in self.shape] for _ in range(ceil(self.shape[dim]/ceil(self.shape[dim]/num)))]
    for i, k in enumerate(range(0, self.shape[dim], ceil(self.shape[dim]/num))):
      slice_params[i][dim] = slice(k, k + ceil(self.shape[dim]/num))
    return [self[tuple(sl)] for sl in slice_params]

  def squeeze(self, dim=None):
    if dim is None: return self if 1 not in self.shape else self.reshape(*[size for size in self.shape if size != 1])
    if dim <= 0 and self.ndim == 0: return self # This is to match PyTorch behavior
    if not -self.ndim <= dim < self.ndim: raise IndexError(f"Dimension out of range (expected to be in range of [{-self.ndim if self.ndim > 0 else self.ndim-1}, {self.ndim-1 if self.ndim > 0 else self.ndim}], but got {dim})")
    if dim < 0: dim += self.ndim
    return self if self.shape[dim] != 1 else self.reshape(*[size for idx, size in enumerate(self.shape) if idx != dim])

  def unsqueeze(self, dim):
    if dim < 0: dim = len(self.shape) + dim + 1
    return self.reshape(self.shape[:dim] + (1,) + self.shape[dim:])

  # (padding_left, padding_right, padding_top, padding_bottom)
  def pad2d(self, padding:Union[List[int], Tuple[int, ...]], value:float=0):
    slc = [(-p0, s+p1) for p0,p1,s in zip(padding[::2], padding[1::2], self.shape[::-1])][::-1]
    return self.slice([(0,s) for s in self.shape[:-(len(padding)//2)]] + slc, value=value)

  @property
  def T(self) -> Tensor: return self.transpose()
  def transpose(self, ax1=1, ax2=0) -> Tensor:
    order = list(range(len(self.shape)))
    order[ax1], order[ax2] = order[ax2], order[ax1]
    return self.permute(order)
  def flatten(self, start_dim=0): return self.reshape(shape=self.shape[0:start_dim] + (-1,))

  # ***** reduce ops *****

  def _reduce(self, fxn:Type[Function], axis:Optional[Union[int, Tuple[int, ...]]]=None, keepdim=False):
    if not self.shape:
      shape: Tuple[int, ...] = ()
      new_shape: Tuple[int, ...] = ()
    elif axis is None:
      shape, new_shape = (), (1,) * len(self.shape)
    elif isinstance(axis, int):
      rotated_axis = axis if axis >= 0 else axis+len(self.shape)
      shape = (*(a:=self.shape[:rotated_axis]), *(b:=self.shape[rotated_axis+1:]))
      new_shape = (*a, 1, *b)
    else:
      axis_ = tuple([x if x >= 0 else x+len(self.shape) for x in axis])
      shape = tuple([s for i,s in enumerate(self.shape) if i not in axis_])
      new_shape = tuple([1 if i in axis_ else s for i,s in enumerate(self.shape)])
    ret = fxn.apply(self, new_shape=new_shape)
    return ret if keepdim else ret.reshape(shape=shape)

  def sum(self, axis=None, keepdim=False): return self._reduce(mlops.Sum, axis, keepdim)
  def max(self, axis=None, keepdim=False): return self._reduce(mlops.Max, axis, keepdim)
  def min(self, axis=None, keepdim=False): return -((-self).max(axis=axis, keepdim=keepdim))

  def mean(self, axis=None, keepdim=False):
    out = self.sum(axis=axis, keepdim=keepdim)
    return out * (prod(out.shape)/prod(self.shape))
  def std(self, axis=None, keepdim=False, correction=1):
    square_sum = ((self - self.mean(axis=axis, keepdim=True)).square()).sum(axis=axis, keepdim=keepdim)
    return (square_sum / (prod(self.shape)/prod(square_sum.shape)-correction)).sqrt()
  def _softmax(self, axis):
    m = self - self.max(axis=axis, keepdim=True)
    e = m.exp()
    return m, e, e.sum(axis=axis, keepdim=True)

  def softmax(self, axis=-1):
    _, e, ss = self._softmax(axis)
    return e.div(ss)

  def log_softmax(self, axis=-1):
    m, _, ss = self._softmax(axis)
    return m - ss.log()

  # ***** processing ops *****

  def _pool(self, k_:Tuple[int, ...], stride:Union[Tuple[int, ...], int]=1, dilation:Union[Tuple[int, ...], int]=1) -> Tensor:
    assert len(self.shape) >= len(k_), f"can't pool {self.shape} with {k_}"
    s_, d_ = make_pair(stride, len(k_)), make_pair(dilation, len(k_))
    assert len(k_) == len(s_) and len(k_) == len(d_), f"stride/dilation mismatch kernel:{k_} stride:{s_} dilation:{d_}"
    slc_prefix, prefix, i_ = [(0,x) for x in self.shape[0:-len(k_)]], self.shape[0:-len(k_)], self.shape[-len(k_):]
    if any(k > s for k,s in zip(k_, s_)) or any(d != 1 for d in d_):
      o_ = [(i - d * (k-1) - 1)//s + 1 for i,d,k,s in zip(i_, d_, k_, s_)]
      e_ = [ceil(k*(i+d) / i) for k,i,d in zip(k_, i_, d_)]  # expands such that we don't need padding
      xup = self.reshape(*prefix, *flatten((1,i) for i in i_)).expand(*prefix, *flatten((e,i) for e,i in zip(e_, i_))).reshape(*prefix, *[e*i for e,i in zip(e_, i_)])
      # slide by dilation
      xup = xup.slice(slc_prefix + [(0,k*(i+d)) for k,i,d in zip(k_, i_, d_)])
      xup = xup.reshape(*prefix, *flatten((k,i+d) for k,i,d in zip(k_, i_, d_)))
      xup = xup.slice(slc_prefix + flatten(((0,k), (0,o*s)) for k,o,s in zip(k_, o_, s_)))
      # handle stride, and permute to move reduce to the end
      xup = xup.reshape(*prefix, *flatten((k,o,s) for k,o,s in zip(k_, o_, s_)))
      xup = xup.slice(slc_prefix + flatten(((0,k), (0,o), (0,1)) for k,o in zip(k_, o_)))
      xup = xup.reshape(*prefix, *flatten((k,o) for k,o in zip(k_, o_)))
      return xup.permute(*range(lp:=len(prefix)), *[lp+i*2+1 for i in range(len(k_))], *[lp+i*2 for i in range(len(k_))])
    # TODO: once the shapetracker can optimize well, remove this alternative implementation. or not if the CPU implementation doesn't use ShapeTracker
    o_ = [(i+(s-k))//s for i,s,k in zip(i_, s_, k_)]
    xup = self.slice(slc_prefix + [(0,o*s) for o,s in zip(o_, s_)])
<<<<<<< HEAD
    xup = xup.reshape(*prefix, *([1]*len(_insert_dims)), *flatten(((o, s) for o,s in zip(o_, s_))))
    if _insert_dims:
      xup = xup.expand(*prefix, *_insert_dims, *flatten(((o, s) for o,s in zip(o_, s_))))
      prefix += _insert_dims
      slc_prefix += [(0,x) for x in _insert_dims]
=======
    xup = xup.reshape(*prefix, *flatten(((o, s) for o,s in zip(o_, s_))))
>>>>>>> 012ee7d1
    xup = xup.slice(slc_prefix + flatten(((0,o), (0,k)) for o,k in zip(o_, k_)))
    return xup.permute(*range(lp:=len(prefix)), *[lp+i*2 for i in range(len(k_))], *[lp+i*2+1 for i in range(len(k_))])

  # NOTE: these work for more than 2D
  def avg_pool2d(self, kernel_size=(2,2), stride=None): return self._pool(make_pair(kernel_size), stride if stride is not None else kernel_size).mean(axis=tuple(range(0-len(make_pair(kernel_size)), 0)))
  def max_pool2d(self, kernel_size=(2,2), stride=None, dilation=1): return self._pool(make_pair(kernel_size), stride if stride is not None else kernel_size, dilation).max(axis=tuple(range(0-len(make_pair(kernel_size)), 0)))

  def conv_transpose2d(self, weight:Tensor, bias:Optional[Tensor]=None, groups=1, stride=1, dilation=1, padding=0, output_padding=0) -> Tensor:
    HW, trailing = weight.shape[2:], list(range(3, len(weight.shape)+1))
    x, w = self, weight.reshape(groups, weight.shape[0]//groups, weight.shape[1], *weight.shape[2:]).permute(0,2,1,*trailing).flip(trailing)
    stride = make_pair(stride, len(HW))
    if any(s>1 for s in stride):
      x = x.reshape(*x.shape[:2], *flatten((k,1) for k in x.shape[2:]))
      x = x.pad(((0,0), (0,0), *flatten(((0,0),(0,s-1)) for s in stride)))
      x = x.reshape(*x.shape[:2], *[k*s for k,s in zip(x.shape[2::2], stride)])
      x = x.shrink(((0,x.shape[0]), (0,x.shape[1]), *[(0,k-(s-1)) for k,s in zip(x.shape[2:], stride)]))
    padding = flatten((((k-1)*d-p,(k-1)*d-p+op) for k,d,p,op in reversed(list(zip(HW, make_pair(dilation, len(HW)), make_pair(padding, len(HW)), make_pair(output_padding, len(HW)))))))
    return x.conv2d(w.reshape(w.shape[0]*w.shape[1],*w.shape[2:]), groups=groups, bias=bias, dilation=dilation, padding=padding)

  def conv2d(self, weight:Tensor, bias:Optional[Tensor]=None, groups=1, stride=1, dilation=1, padding=0) -> Tensor:
    (bs,cin_), (cout,cin), HW = self.shape[:2], weight.shape[:2], weight.shape[2:]
    assert groups*cin == cin_ and len(self.shape) == len(weight.shape), f"Input Tensor shape {self.shape} does not match the shape of the weights {weight.shape}. ({groups*cin} vs. {cin_})"
    if isinstance(padding, (tuple,list)): assert len(padding) == 2*len(HW) or len(padding) == len(HW), f"Expected padding of length {2*len(HW)} or {len(HW)}, but got {len(padding)} for tensor of shape {self.shape}"
    padding_ = [padding]*2*len(HW) if isinstance(padding, int) else (padding if len(padding) == 2*len(HW) else [p for p in padding for _ in range(2)][::-1])

    # conv2d is a pooling op (with padding)
    x = self.pad2d(padding_)._pool(HW, stride, dilation)   # (bs, groups*cin, oy, ox, H, W)
    rcout, oyx = cout//groups, x.shape[2:-len(HW)]
    x = x.reshape(bs, groups, cin, 1, *oyx, *HW).expand(bs, groups, cin, rcout, *oyx, *HW).permute(0,1,3,*[4+i for i in range(len(oyx))],2,*[4+len(oyx)+i for i in range(len(HW))])

    # conv! broadcasted to (bs, groups, rcout, *oyx, cin, *HW)
    ret = (x * weight.reshape(1, groups, rcout, *[1] * len(oyx), cin, *HW)).sum((-1-i for i in range(1+len(oyx))), keepdim=True).reshape(bs, cout, *oyx)
    return ret if bias is None else ret.add(bias.reshape(1, -1, *[1] * len(HW)))

  def dot(self, w:Tensor) -> Tensor:
    m1, m2 = (1,)*min(len(self.shape)-1, len(w.shape)-1, 1), -min(len(w.shape), 2)
    assert len(self.shape) != 0 and len(w.shape) != 0, f"both arguments to matmul need to be at least 1D, but they are {len(self.shape)}D and {len(w.shape)}D"
    assert self.shape[-1] == w.shape[-min(len(w.shape), 2)], f"Input Tensor shapes {self.shape} and {w.shape} cannot be multiplied ({self.shape[-1]} != {w.shape[-min(len(w.shape), 2)]})"
    x = self.reshape(*self.shape[:-1], *m1, self.shape[-1])
    w = w.reshape(*w.shape[:-2], *m1, *w.shape[m2:]).transpose(-1, m2)
    return (x*w).sum(-1)

  def cumsum(self, axis=0):
    axis = (axis + self.ndim) if axis < 0 else axis
    x = self.permute(*[i for i in range(self.ndim) if i != axis], axis)
    return x.reshape(1, 1, -1, self.shape[axis]).conv2d(Tensor.ones(1, 1, 1, self.shape[axis], dtype=self.dtype, device=self.device), padding=(self.shape[axis]-1, 0, 0, 0)).reshape(*x.shape).permute(*range(axis), self.ndim - 1, *range(axis, self.ndim-1))

  # ***** mlops (unary) *****

  def contiguous(self): return mlops.Contiguous.apply(self)
  def log(self): return mlops.Log.apply(self)
  def log2(self): return mlops.Log.apply(self)/log(2)
  def exp(self): return mlops.Exp.apply(self)
  def relu(self): return mlops.Relu.apply(self)
  def sigmoid(self): return mlops.Sigmoid.apply(self)
  def sin(self): return mlops.Sin.apply(self)
  def sqrt(self): return mlops.Sqrt.apply(self)
  def rsqrt(self): return (1/self).sqrt()
  def cos(self): return ((pi/2)-self).sin()
  def tan(self): return self.sin() / self.cos()

  @staticmethod
  def _tri(r:int, c:int, k:int=0, **kwargs) -> Tensor: return Tensor.arange(r, **kwargs).unsqueeze(1).expand(r,c) <= Tensor.arange(-k, c-k, **kwargs).unsqueeze(0).expand(r,c)
  def triu(self, k:int=0) -> Tensor: return Tensor._tri(self.shape[-2], self.shape[-1], k=k, dtype=self.dtype).where(self, Tensor.zeros_like(self))
  def tril(self, k:int=0) -> Tensor: return Tensor._tri(self.shape[-2], self.shape[-1], k=k+1, dtype=self.dtype).where(Tensor.zeros_like(self), self)

  # ***** math functions (unary) *****
  def trunc(self: Tensor) -> Tensor: return self.cast(dtypes.int32).contiguous().cast(self.dtype)
  def ceil(self: Tensor) -> Tensor: return (self > (b := self.trunc())).where(b+1, b)
  def floor(self: Tensor) -> Tensor: return (self < (b := self.trunc())).where(b-1, b)

  def __neg__(self): return 0.0-self
  def square(self): return self*self
  def clip(self, min_, max_): return self.maximum(min_).minimum(max_)
  def abs(self): return self.relu() + (-self).relu()
  def sign(self): return self / (self.abs() + 1e-10)
  def reciprocal(self): return 1.0/self

  # ***** activation functions (unary) *****
  def elu(self, alpha=1.0): return self.relu() - alpha*(1-self.exp()).relu()
  def celu(self, alpha=1.0): return self.maximum(0) + (alpha * ((self / alpha).exp() - 1)).minimum(0)
  def swish(self): return self * self.sigmoid()
  def silu(self): return self.swish()   # The SiLU function is also known as the swish function.
  def relu6(self): return self.relu() - (self-6).relu()
  def hardswish(self): return self * (self+3).relu6() * (1/6)
  def tanh(self): return 2.0 * ((2.0 * self).sigmoid()) - 1.0
  def hardtanh(self, min_val=-1, max_val=1): return self.clip(min_val, max_val)
  def gelu(self): return 0.5 * self * (1 + (self * 0.7978845608 * (1 + 0.044715 * self * self)).tanh())
  def quick_gelu(self): return self * (self * 1.702).sigmoid()
  def leakyrelu(self, neg_slope=0.01): return self.relu() - (-neg_slope*self).relu()
  def mish(self): return self * self.softplus().tanh()
  def softplus(self, beta=1): return (1/beta) * (1 + (self*beta).exp()).log()
  def softsign(self): return self / (1 + self.abs())

  # ***** broadcasted binary mlops *****

  def _broadcasted(self, fxn:Type[Function], other:Union[Tensor, float], reverse:bool=False) -> Tensor:
    x: Tensor = self
    y: Tensor = other if isinstance(other, Tensor) else Tensor(other, device=self.device, requires_grad=False, dtype=self.dtype if self.dtype is not dtypes.bool and self.dtype.__class__ is not ImageDType else dtypes.float32, canonical=True)
    if reverse: x, y = y, x
    if x.shape == y.shape: return fxn.apply(x, y)

    if (len_y_shape:=len(y.shape)) < (len_x_shape:=len(x.shape)): y = y.reshape((1,) * (len_x_shape - len_y_shape) + y.shape)
    else: x = x.reshape((1,) * (len_y_shape - len_x_shape) + x.shape)

    shape_ret = tuple([max(x, y) for x, y in zip(x.shape, y.shape)])
    if x.shape != shape_ret: x = x.expand(shape_ret)
    if y.shape != shape_ret: y = y.expand(shape_ret)

    return fxn.apply(x, y)

  def add(self, x:Union[Tensor, float], reverse=False) -> Tensor: return self._broadcasted(mlops.Add, x, reverse) if x.__class__ is Tensor or x else self
  def sub(self, x:Union[Tensor, float], reverse=False) -> Tensor: return self._broadcasted(mlops.Sub, x, reverse) if x.__class__ is Tensor or x or reverse else self
  def mul(self, x:Union[Tensor, float], reverse=False) -> Tensor: return self._broadcasted(mlops.Mul, x, reverse) if x.__class__ is Tensor or x != 1.0 else self
  def div(self, x:Union[Tensor, float], reverse=False) -> Tensor: return self._broadcasted(mlops.Div, x, reverse) if x.__class__ is Tensor or reverse or not x else self.mul(1/x)
  def pow(self, x:Union[Tensor, float], reverse=False) -> Tensor:
    if x.__class__ is not Tensor and not reverse:
      # simple pow identities
      if x == 2.0: return self*self
      if x < 0: return (1.0/self).pow(-x)
      if x == 1.0: return self
      if x == 0.5: return self.sqrt()
    ar = self.abs().log().mul(x).exp() if not reverse or isinstance(x, Tensor) else self.mul(log(abs(x))).exp()
    # correct sign of negative numbers raised to a power (cos has a period of 2pi so we use it here to get the oddness of the power)
    sign = (x * pi).cos() if isinstance(x, Tensor) else cos(x * pi) if not reverse else (self * pi).cos()
    # we only need to correct the sign if the base is negative
    base_sign = ((self.sign() if not reverse else x.sign() if isinstance(x, Tensor) else copysign(1, x)) - 1) / -2
    # we need 0 to be positive so we need to correct base_sign when the base is 0
    base_sign = base_sign - (1.5 * (1 - (self.sign().abs() if not reverse else x.sign().abs() if isinstance(x, Tensor) else abs(int(bool(x))))))
    # inject nan if the base is negative and the power is not an integer
    to_nan = (((x - x.trunc()) * 1e10).abs().clip(0, 1) if isinstance(x, Tensor) else int(bool(x - int(x))) if not reverse else ((self - self.trunc()) * 1e10).abs().clip(0, 1)) * base_sign
    inject_nan = ((((-to_nan) * 2) + 1)).log().add(1) if isinstance(to_nan, Tensor) else 1 if not to_nan else float("nan")
    return ar.mul(sign * base_sign + (1 - base_sign)).mul(inject_nan)
  def matmul(self, x:Tensor, reverse=False) -> Tensor: return x.dot(self) if reverse else self.dot(x)

  def maximum(self, x:Union[Tensor, float]) -> Tensor: return (self<x).detach().where(x, (self>x).detach().where(self, (self+x)/2))
  def minimum(self, x:Union[Tensor, float]) -> Tensor: return -((-self).maximum(-x))

  # ***** broadcasted trinary mlops *****

  def where(self:Tensor, input_:Union[Tensor, float], other:Union[Tensor, float]):
    # TODO: ensure self is non-differentiable, could mess with ceil/float though
    dtype = self.dtype if self.dtype != dtypes.bool and self.dtype.__class__ is not ImageDType else dtypes.float32
    x: Tensor = self
    y: Tensor = Tensor(input_, device=self.device, requires_grad=False, dtype=dtype, canonical=True) if not isinstance(input_, Tensor) else input_
    z: Tensor = Tensor(other, device=self.device, requires_grad=False, dtype=dtype, canonical=True) if not isinstance(other, Tensor) else other
    if x.shape == y.shape and y.shape == z.shape: return mlops.Where.apply(x, y, z)

    # TODO refactor this code along with the binary version above
    len_x_shape, len_y_shape, len_z_shape = len(x.shape), len(y.shape), len(z.shape)
    max_shape = max(len_x_shape, len_y_shape, len_z_shape)

    if len_x_shape != max_shape: x = x.reshape((1,) * (max_shape - len_x_shape) + x.shape)
    if len_y_shape != max_shape: y = y.reshape((1,) * (max_shape - len_y_shape) + y.shape)
    if len_z_shape != max_shape: z = z.reshape((1,) * (max_shape - len_z_shape) + z.shape)

    shape_ret = tuple([max(x, y, z) for x, y, z in zip(x.shape, y.shape, z.shape)])
    if x.shape != shape_ret: x = x.expand(shape_ret)
    if y.shape != shape_ret: y = y.expand(shape_ret)
    if z.shape != shape_ret: z = z.expand(shape_ret)

    return mlops.Where.apply(x, y, z)

  # ***** binary op wrappers (18 wasted lines to make the typechecker happy) *****

  # NOTE: __pow__ and friends are broken in mypyc with the ** operator
  def __add__(self, x) -> Tensor: return self.add(x)
  def __sub__(self, x) -> Tensor: return self.sub(x)
  def __mul__(self, x) -> Tensor: return self.mul(x)
  def __pow__(self, x) -> Tensor: return self.pow(x)
  def __truediv__(self, x) -> Tensor: return self.div(x)
  def __matmul__(self, x) -> Tensor: return self.matmul(x)

  def __radd__(self, x) -> Tensor: return self.add(x, True)
  def __rsub__(self, x) -> Tensor: return self.sub(x, True)
  def __rmul__(self, x) -> Tensor: return self.mul(x, True)
  def __rpow__(self, x) -> Tensor: return self.pow(x, True)
  def __rtruediv__(self, x) -> Tensor: return self.div(x, True)
  def __rmatmul__(self, x) -> Tensor: return self.matmul(x, True)

  def __iadd__(self, x) -> Tensor: return self.assign(self.add(x))
  def __isub__(self, x) -> Tensor: return self.assign(self.sub(x))
  def __imul__(self, x) -> Tensor: return self.assign(self.mul(x))
  def __ipow__(self, x) -> Tensor: return self.assign(self.pow(x))
  def __itruediv__(self, x) -> Tensor: return self.assign(self.div(x))
  def __imatmul__(self, x) -> Tensor: return self.assign(self.matmul(x))

  def __lt__(self, x) -> Tensor: return self._broadcasted(mlops.Less, x, False)
  def __gt__(self, x) -> Tensor: return self._broadcasted(mlops.Less, x, True)
  def __ge__(self, x) -> Tensor: return 1.0-(self<x)
  def __le__(self, x) -> Tensor: return 1.0-(self>x)
  def __ne__(self, x) -> Tensor: return (self<x) + (self>x)   # type: ignore
  def __eq__(self, x) -> Tensor: return 1.0-(self != x)       # type: ignore

  # ***** functional nn ops *****
  def linear(self, weight:Tensor, bias:Optional[Tensor]=None):
    x = self.mul(weight) if len(weight.shape) == 1 else self.dot(weight)
    return x.add(bias) if bias is not None else x

  def sequential(self, ll:List[Callable[[Tensor], Tensor]]): return reduce(lambda x,f: f(x), ll, self)

  def layernorm(self, axis=-1, eps:float=1e-5) -> Tensor:
    y = (self - self.mean(axis, keepdim=True))
    return y.mul((y*y).mean(axis, keepdim=True).add(eps).rsqrt())

  def batchnorm(self, weight:Optional[Tensor], bias:Optional[Tensor], mean:Tensor, invstd:Tensor) -> Tensor:
    x = (self - mean.reshape(shape=[1, -1, 1, 1]))
    if weight: x = x * weight.reshape(shape=[1, -1, 1, 1])
    ret = x.mul(invstd.reshape(shape=[1, -1, 1, 1]) if len(invstd.shape) == 1 else invstd)
    return (ret + bias.reshape(shape=[1, -1, 1, 1])) if bias else ret

  def dropout(self, p=0.5) -> Tensor:
    if not Tensor.training: return self
    mask = (Tensor.rand(*self.shape, requires_grad=False) >= p).cast(dtypes.bool)
    return self * mask * (1/(1.0 - p))

  def scaled_dot_product_attention(self, key:Tensor, value:Tensor, attn_mask:Optional[Tensor]=None, dropout_p:float=0.0, is_causal:bool=False) -> Tensor:
    if is_causal: attn_mask = Tensor.ones(self.shape[-2], key.shape[-2], requires_grad=False).tril(0).cast(dtypes.bool)
    if attn_mask is not None and attn_mask.dtype == dtypes.bool: attn_mask = (attn_mask == 0).where(-float("inf"), attn_mask)
    return (self @ key.transpose(-2,-1) / sqrt(self.shape[-1]) + attn_mask).softmax(-1).dropout(dropout_p) @ value

  # ***** cast ops *****

  def cast(self, dtype:DType) -> Tensor: return mlops.Cast.apply(self, dtype=dtype) if self.dtype != dtype else self
  def bitcast(self, dtype:DType) -> Tensor: return mlops.Cast.apply(self, dtype=dtype, bitcast=True) if self.dtype != dtype else self
  def float(self) -> Tensor: return self.cast(dtypes.float32)
  def half(self) -> Tensor: return self.cast(dtypes.float16)

  # ***** Convenience stuff *****
  @property
  def ndim(self) -> int: return len(self.shape)
  def numel(self) -> int: return prod(self.shape)
  def element_size(self) -> int: return self.dtype.itemsize
  def nbytes(self) -> int: return self.numel() * self.element_size()
  def is_floating_point(self) -> bool: return dtypes.is_float(self.dtype)

# register functions to move between devices
for device in Device._buffers:
  setattr(Tensor, f"{device.lower()}", partialmethod(Tensor.to, device))
  setattr(Tensor, f"{device.lower()}_", partialmethod(Tensor.to_, device))

# if IMAGE>0 we install these replacement functions in Tensor (hack!)
from tinygrad.nn.image import image_conv2d, image_dot
if IMAGE:
  setattr(Tensor, "conv2d", image_conv2d)
  setattr(Tensor, "dot", image_dot)<|MERGE_RESOLUTION|>--- conflicted
+++ resolved
@@ -487,15 +487,7 @@
     # TODO: once the shapetracker can optimize well, remove this alternative implementation. or not if the CPU implementation doesn't use ShapeTracker
     o_ = [(i+(s-k))//s for i,s,k in zip(i_, s_, k_)]
     xup = self.slice(slc_prefix + [(0,o*s) for o,s in zip(o_, s_)])
-<<<<<<< HEAD
-    xup = xup.reshape(*prefix, *([1]*len(_insert_dims)), *flatten(((o, s) for o,s in zip(o_, s_))))
-    if _insert_dims:
-      xup = xup.expand(*prefix, *_insert_dims, *flatten(((o, s) for o,s in zip(o_, s_))))
-      prefix += _insert_dims
-      slc_prefix += [(0,x) for x in _insert_dims]
-=======
     xup = xup.reshape(*prefix, *flatten(((o, s) for o,s in zip(o_, s_))))
->>>>>>> 012ee7d1
     xup = xup.slice(slc_prefix + flatten(((0,o), (0,k)) for o,k in zip(o_, k_)))
     return xup.permute(*range(lp:=len(prefix)), *[lp+i*2 for i in range(len(k_))], *[lp+i*2+1 for i in range(len(k_))])
 
