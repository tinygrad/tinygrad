--- conflicted
+++ resolved
@@ -141,13 +141,8 @@
       assert dtype is None or dtype==data.dtype, "dtype doesn't match, and casting isn't supported"
       # if data is dtype.index that means that this is a symbolic int and we need to lower it to something we can make a Tensor out of
       if data.dtype==dtypes.index: data = index_to_concrete_int(data)
-<<<<<<< HEAD
-      if data.op is Ops.BIND:
-        var, val = data.unbind()
-=======
       if data.op is Ops.BIND:  # type: ignore  # mypy type narrowing is bugged here
         var, val = data.unbind()  # type: ignore
->>>>>>> 56861852
         # give the bound constant a device
         const = UOp.const(var.dtype, val, device, ())
         data = data.replace(src=(var.replace(src=const.src), const))  # type: ignore
