# inspired by https://github.com/karpathy/micrograd/blob/master/micrograd/engine.py
import os, atexit, time, inspect, functools, importlib
from collections import defaultdict
import numpy as np
from tinygrad.helpers import prod

# **** profiler ****

DEBUG = os.getenv("DEBUG", None) is not None
if DEBUG:
  debug_counts, debug_times = defaultdict(int), defaultdict(float)
  def print_debug_exit():
    for name, _ in sorted(debug_times.items(), key=lambda x: -x[1]):
      print(f"{name:>20} : {debug_counts[name]:>6} {debug_times[name]:>10.2f} ms")
  atexit.register(print_debug_exit)

global_num_max = 0
class ProfileOp:
  def __init__(self, ctx, name, x, backward=False):
    self.ctx, self.name, self.x, self.output, self.backward = ctx, f"back_{name}" if backward else name, x, None, backward
  def __enter__(self):
    if DEBUG: self.st = time.time()
    return self
  def __exit__(self, *junk):
    if DEBUG:
      self.output[0].data.toCPU()
      et = (time.time()-self.st)*1000.
      debug_counts[self.name] += 1
      debug_times[self.name] += et
      print(f"{self.name:>20} : {et:>7.2f} ms {str([y.shape for y in self.x]):>40} -> {str([y.shape for y in self.output])}")

# **** enumerate supported devices ****

class Device:
  _ops = sorted(os.listdir(os.path.join(os.path.dirname(os.path.realpath(__file__)), "llops")))
  imports = dict(enumerate([os.path.splitext(x)[0] for x in _ops if x.startswith("ops_")]))
  DEFAULT = None
  buffers, llops = {}, {}
  for i,op in imports.items():
    name = op[len("ops_"):].upper()
    vars()[name] = i
    DEFAULT = i if os.environ.get(name, 0) == "1" else DEFAULT
    try:
      llops[i] = importlib.import_module('tinygrad.llops.'+op)
<<<<<<< HEAD
      def find_buffer(llo, name):
        return [cls for cname, cls in inspect.getmembers(llo, inspect.isclass) if (cname.upper() == name + "BUFFER")][0]
=======
      def find_buffer(llo, name): return [cls for cname, cls in inspect.getmembers(llo, inspect.isclass) if (cname.upper() == name + "BUFFER")][0]
>>>>>>> 395eb60f
      buffers[i] = find_buffer(llops[i], name)
    except ImportError as e:
      print(op, "not available", e)
  DEFAULT = CPU if DEFAULT is None else DEFAULT

# **** start with two base classes, Tensor and Function ****

class Tensor:
  did_float_warning = False
  training = False

  def __init__(self, data, device=Device.DEFAULT, requires_grad=True):
    self.device, self.data = device, self._move_data(data, device)

    self.grad, self.requires_grad = None, requires_grad

    # internal variables used for autograd graph construction
    self._ctx = None

  def __repr__(self):
    return f"<Tensor {self.data!r} with grad {(self.grad.data if self.grad else None)!r}>"

  def assign(self, x):
    if not isinstance(x, Tensor):
      x = Tensor(x)
    assert self.shape == x.shape
    self.data = x.data
    return x

  @property
  def shape(self):
    return self.data.shape

  @staticmethod
  def _get_data_dtype(data):
    return data.getdtype() if getattr(data, 'getdtype', None) else data.dtype

  @property
  def dtype(self):
    return Tensor._get_data_dtype(self.data)

  # ***** creation helper functions *****

  @classmethod
  def zeros(cls, *shape, **kwargs):
    return cls(np.zeros(shape, dtype=np.float32), **kwargs)

  @classmethod
  def ones(cls, *shape, **kwargs):
    return cls(np.ones(shape, dtype=np.float32), **kwargs)

  @classmethod
  def randn(cls, *shape, **kwargs):
    return cls(np.random.randn(*shape).astype(np.float32), **kwargs)
  
  @classmethod
  def arange(cls, stop, start=0, **kwargs):
    return cls(np.arange(start=start, stop=stop).astype(np.float32), **kwargs)

  @classmethod
  def uniform(cls, *shape, **kwargs):
    return cls((np.random.uniform(-1., 1., size=shape)/np.sqrt(prod(shape))).astype(np.float32), **kwargs)

  @classmethod
  def eye(cls, dim, **kwargs):
    return cls(np.eye(dim).astype(np.float32), **kwargs)

  # ***** toposort and backward pass *****

  def deepwalk(self):
    def _deepwalk(node, visited, nodes):
      visited.add(node)
      if node._ctx:
        [_deepwalk(i, visited, nodes) for i in node._ctx.parents if i not in visited]
        nodes.append(node)
      return nodes
    return _deepwalk(self, set(), [])

  def backward(self):
    assert self.shape == (1,)

    # fill in the first grad with one
    # this is "implicit gradient creation"
    self.grad = Tensor.ones(*self.shape, device=self.device, requires_grad=False)

    for t0 in reversed(self.deepwalk()):
      if not any(x.requires_grad for x in t0._ctx.parents):
        continue
      assert (t0.grad is not None)
      with ProfileOp(t0._ctx, t0._ctx.__class__.__name__, [t0.grad], backward=True) as po:
        grads = t0._ctx.backward(t0._ctx, t0.grad.data)
        grads = [Tensor(g, device=self.device, requires_grad=False) if g is not None else None
          for g in ([grads] if len(t0._ctx.parents) == 1 else grads)]
        po.output = [x for x in grads if x is not None]   # backward can return None if no required gradient, don't profile it
      for t, g in zip(t0._ctx.parents, grads):
        if g is not None and t.requires_grad:
          assert g.shape == t.shape, \
            f"grad shape must match tensor shape in {self._ctx!r}, {g.shape!r} != {t.shape!r}"
          t.grad = g if t.grad is None else (t.grad + g)

  # ***** tinygrad supports many devices *****

  @staticmethod
  def _move_data(data, device):
    if isinstance(data, list):
      data = np.array(data, dtype=np.float32)
    if isinstance(data, Device.buffers[device]):
      return data
    if isinstance(data, np.ndarray):
      data = data.view(Device.buffers[Device.CPU])

    if Tensor._get_data_dtype(data) != np.float32 and not Tensor.did_float_warning:
      # warning? float64 is actually needed for numerical jacobian
      print(f"warning, {data.shape!r} isn't float32, it's {data.dtype}")
      Tensor.did_float_warning = True

    data = data.toCPU().view(Device.buffers[Device.CPU])
    return Device.buffers[device].fromCPU(data)

  def to_(self, device):
    self.data, self.device = self._move_data(self.data, device), device
    if self.grad: self.grad.to_(device)

  def to(self, device):
    ret = Tensor(self.data, device)
    if self.grad: ret.grad = self.grad.to(device)
    return ret

  def detach(self):
    return Tensor(self.data, device=self.device, requires_grad=False)

  def numpy(self):
    return np.array(self.cpu().data)

  # ***** non first class ops *****
  
  def __getitem__(self, val):
    arg = []
    new_shape = []
    if val is not None:
      for i, s in enumerate(val if isinstance(val, (list, tuple)) else [val]):
        if isinstance(s, int):
          arg.append((s, s + 1))
        else:
          arg.append((s.start if s.start is not None else 0,
            (s.stop if s.stop >=0 else self.shape[i]+s.stop) if s.stop is not None else self.shape[i]))
          new_shape.append(arg[-1][1] - arg[-1][0])
          assert s.step is None or s.step == 1
    new_shape += self.shape[len(arg):]
    ret = self.slice(arg = arg + [(0,self.shape[i]) for i in range(len(arg), len(self.shape))])
    return ret.reshape(shape=new_shape) if tuple(ret.shape) != tuple(new_shape) else ret

  def cat(self, *args, dim=0):
    dim = (dim + len(self.shape)) if dim < 0 else dim
    for y in args: assert len(self.shape) == len(y.shape)
    args = [self] + list(args)
    s = [[] for _ in range(len(args))]
    for i in range(len(self.shape)):
      if i != dim:
        assert self.shape[i] == y.shape[i]
        for j in range(len(args)):
          s[j].append((0, self.shape[i]))
      else:
        shape_sum = 0
        for y in args: shape_sum += y.shape[i]
        k = 0
        for j,y in enumerate(args):
          s[j].append((-k, shape_sum-k))
          k += y.shape[i]
    ret = self.slice(arg=s[0])
    for ts,y in zip(s[1:], args[1:]):
      ret += y.slice(arg=ts)
    return ret

  def pad2d(self, padding):
    return self[:, :, -padding[2]:self.shape[2]+padding[3], -padding[0]:self.shape[3]+padding[1]]

  def matmul(x, w):
    bs, groups = prod(x.shape[0:-2]), prod(w.shape[0:-2])
    cin, cout = w.shape[-2], w.shape[-1]
    out_shape_t = tuple(list(x.shape[0:-2])+[cout,-1])
    if len(x.shape) == 1: order, out_shape_t = (0,), (cout, )
    else: order = tuple(list(range(len(x.shape)-2))+[len(x.shape)-1, len(x.shape)-2])
    worder = tuple(list(range(len(w.shape)-2))+[len(w.shape)-1, len(w.shape)-2])

    # NOTE: with NHWC we can remove the transposes
    # bs x groups*cin x H x W
    cx = x.transpose(order=order).reshape(shape=(bs//groups, groups*cin, -1, 1))
    # groups*cout x cin x H, W
    cw = w.transpose(order=worder).reshape(shape=(groups*cout, cin, 1, 1))
    return cx.conv2d(cw, groups=groups).reshape(shape=out_shape_t).transpose(order=order)

  dot = matmul

  def transpose(self, order=(1,0)):
    return self.permute(order=order)

  def flatten(self, start_dim=0):
    return self.reshape(shape=tuple(list(self.shape[0:start_dim]) + [-1]))

  def _canonicalize_reduce_axis(self, axis):
    if axis is None: axis = range(len(self.shape))
    if isinstance(axis, int): axis = [axis]
    axis = tuple([x if x >= 0 else x+len(self.shape) for x in axis])
    shape = [self.shape[i] for i in range(len(self.shape)) if i not in axis]
    shape = [1] if shape == [] else shape
    return axis, shape

  def sum(self, axis=None, keepdim=False):
    axis, out_shape = self._canonicalize_reduce_axis(axis)
    ret = self._sum(axis=axis)
    return ret if keepdim or ret.shape == out_shape else ret.reshape(shape=out_shape)

  def max(self, axis=None, keepdim=False):
    axis, out_shape = self._canonicalize_reduce_axis(axis)
    ret = self._max(axis=axis)
    return ret if keepdim or ret.shape == out_shape else ret.reshape(shape=out_shape)

  def mean(self, axis=None, keepdim=False):
    out = self.sum(axis=axis, keepdim=keepdim)
    return out * (prod(out.shape)/prod(self.shape))

  def sqrt(self):
    return self.pow(0.5)

  def div(self, y):
    return self * (y ** -1.0)
  __truediv__ = div

  def sigmoid(self):
    #e = self.exp(); return e.div(1 + e)
    return (1.0 + (0.0-self).exp()) ** -1.0

  def elu(self, alpha=1.0):
    return self.relu() - (-alpha*(self.exp() - 1)).relu()

  def swish(self):
    return self * self.sigmoid()

  def relu6(self):
    return self.relu() - (self-6).relu()

  def clip(self, min, max):
    return ((self-min).relu()+min) - (self-max).relu()

  def hardswish(self):
    return self * (self+3).relu6() * (1/6)

  def tanh(self):
    return 2.0 * ((2.0 * self).sigmoid()) - 1.0

  def gelu(x):
    # https://github.com/huggingface/transformers/blob/master/src/transformers/activations.py
    #import torch; return Tensor(torch.nn.functional.gelu(torch.tensor(x.data)).numpy())
    return 0.5 * x * (1 + (x * 0.7978845608 * (1 + 0.044715 * x * x)).tanh())

  def leakyrelu(self, neg_slope=0.01):
    return self.relu() - (-neg_slope*self).relu()

  def _softmax(self):
    m = self - self.max(axis=len(self.shape)-1, keepdim=True)
    e = m.exp()
    return m, e, e.sum(axis=len(self.shape)-1, keepdim=True)

  def softmax(self):
    _, e, ss = self._softmax()
    return e.div(ss)

  def logsoftmax(self):
    m, _, ss = self._softmax()
    return m - ss.log()

  def dropout(self, p=0.5):
    if not Tensor.training: return self
    _mask = np.asarray(np.random.binomial(1, 1.0-p, size=self.shape), dtype=self.dtype)
    return self * Tensor(_mask, requires_grad=False, device=self.device) * (1/(1.0 - p))

  def softplus(self, limit=20, beta=1):
    # safe softplus - 1/beta*log(1 + exp(beta*x)) (PyTorch)
    eb = (self*beta).exp()
    ret = (1 + eb).log()
    return (1/beta)*ret

  def mish(self):
    return self * (self.softplus().tanh()) # x*tanh(softplus(x))

  def abs(self):
    return self.relu() + (-1.0*self).relu()

  def sign(self):
    return self / (self.abs() + 1e-10)

  def _pool2d(self, py, px):
    xup = self[:, :, :self.shape[2]-self.shape[2]%py, :self.shape[3]-self.shape[3]%px] if (self.shape[2]%py != 0) or (self.shape[3]%px != 0) else self
    return xup.reshape(shape=(xup.shape[0], xup.shape[1], xup.shape[2]//py, py, xup.shape[3]//px, px))

  def avg_pool2d(self, kernel_size=(2,2)):
    return self._pool2d(*kernel_size).mean(axis=(3,5))

  def max_pool2d(self, kernel_size=(2,2)):
    return self._pool2d(*kernel_size).max(axis=(3,5))

  def conv2d(self, weight, bias=None, **kwargs):
    ret = self._conv2d(weight, **kwargs)
    return ret if bias is None else ret.add(bias.reshape(shape=[1, -1, 1, 1]))

  # ***** broadcasted binary ops *****

  @staticmethod
  def broadcasted(fxn, x, y):
    tt = [arg for arg in [x,y] if isinstance(arg, Tensor)][0]  # this is the prototype tensor
    if not isinstance(x, Tensor): x = Tensor(np.array([x], dtype=tt.dtype), device=tt.device, requires_grad=False) 
    if not isinstance(y, Tensor): y = Tensor(np.array([y], dtype=tt.dtype), device=tt.device, requires_grad=False) 

    n_dims = max(len(x.shape), len(y.shape))
    if len(x.shape) != n_dims: x = x.reshape(list(x.shape) + [1]*(n_dims-len(x.shape)))
    if len(y.shape) != n_dims: y = y.reshape(list(y.shape) + [1]*(n_dims-len(y.shape)))

    shape_ret = tuple([int(x) for x in np.maximum(x.shape, y.shape)])
    if x.shape != shape_ret: x = x.expand(shape_ret)
    if y.shape != shape_ret: y = y.expand(shape_ret)
    return fxn(x, y)

  # TODO: are these the only ones that can take number arguments?
  def add(self, x): return Tensor.broadcasted(Tensor._add, self, x)
  def sub(self, x): return Tensor.broadcasted(Tensor._sub, self, x)
  def mul(self, x): return Tensor.broadcasted(Tensor._mul, self, x)
  def pow(self, x): return Tensor.broadcasted(Tensor._pow, self, x)

  # ***** functional nn ops *****

  # TODO: fix the kwargs problem
  def reshape(self, shape): return self._reshape(shape=shape)
  def expand(self, shape): return self._expand(shape=shape)

  def linear(self, weight, bias):
    shp = [1] * (len(self.shape)-1) + [-1]
    ret = self.mul(weight.reshape(shape=shp)) if len(weight.shape) == 1 else self.dot(weight)
    return ret.add(bias.reshape(shape=shp))

  def sequential(self, ll):
    for l in ll: self = l(self)
    return self

  def layernorm(x, eps=1e-5):
    y = (x - x.mean(axis=-1, keepdim=True))
    return y.div((y*y).mean(axis=-1, keepdim=True).add(eps).sqrt())

# An instantiation of the Function is the Context
#from tinygrad.ops import Ops
from tinygrad.llops.ops_lazy import Ops
class Function(Ops):
  def __new__(cls, *args, **kwargs):
    cls.forward = staticmethod(cls.forward)
    cls.backward = staticmethod(cls.backward)
    return super().__new__(cls)

  def __init__(self, device, *tensors):
    self.device = device
    self.parents = tensors
    self.needs_input_grad = [t.requires_grad for t in tensors]
    self.requires_grad = any(self.needs_input_grad)
    self.saved_tensors = []

  buffer = property(lambda self: Device.buffers[self.device])
  op = property(lambda self: Device.llops[self.device])

  def save_for_backward(self, *x):
    if self.requires_grad:
      self.saved_tensors.extend(x)

  @classmethod
  def apply(cls, *x, **kwargs):
    assert all([isinstance(arg, Tensor) for arg in x])
    ctx = cls(x[0].device, *x)
    with ProfileOp(ctx, ctx.__class__.__name__, x) as po:
      ret = Tensor(cls.forward(ctx, *[t.data for t in x], **kwargs),
                   device=ctx.device, requires_grad=ctx.requires_grad)
      po.output = [ret]
    if ret.requires_grad:
      ret._ctx = ctx    # used by autograd engine
    return ret

# register functions to move between devices
for device in [device for device in Device.__dict__.keys() if device[0] != "_"]:
  setattr(Tensor, f"{device.lower()}", functools.partialmethod(Tensor.to, Device.__dict__[device]))
  setattr(Tensor, f"{device.lower()}_", functools.partialmethod(Tensor.to_, Device.__dict__[device]))

# register all the mlops "math" operations
def register(name, fxn):
  def dispatch(*x, **kwargs): return fxn.apply(*x, **kwargs)   # TODO: there's probably a very pythonic thing to replace this with
  setattr(Tensor, "_"+name if (getattr(Tensor, name, None) is not None) else name, dispatch)
for name, cls in inspect.getmembers(importlib.import_module('tinygrad.mlops'), inspect.isclass):
  if name[0] != "_" and name != "Function" and not name.endswith("Ops"): register(name.lower(), cls)

# register the operators
# TODO: add div
def register_op(name, fxn):
  setattr(Tensor, f"__{name}__", fxn)
  setattr(Tensor, f"__i{name}__", lambda self,x: self.assign(fxn(self,x)))
  setattr(Tensor, f"__r{name}__", lambda self,x: fxn(x,self))
for name in ['add', 'sub', 'mul', 'pow', 'matmul']: register_op(name, getattr(Tensor, name))<|MERGE_RESOLUTION|>--- conflicted
+++ resolved
@@ -42,12 +42,7 @@
     DEFAULT = i if os.environ.get(name, 0) == "1" else DEFAULT
     try:
       llops[i] = importlib.import_module('tinygrad.llops.'+op)
-<<<<<<< HEAD
-      def find_buffer(llo, name):
-        return [cls for cname, cls in inspect.getmembers(llo, inspect.isclass) if (cname.upper() == name + "BUFFER")][0]
-=======
       def find_buffer(llo, name): return [cls for cname, cls in inspect.getmembers(llo, inspect.isclass) if (cname.upper() == name + "BUFFER")][0]
->>>>>>> 395eb60f
       buffers[i] = find_buffer(llops[i], name)
     except ImportError as e:
       print(op, "not available", e)
