# inspired by https://github.com/karpathy/micrograd/blob/master/micrograd/engine.py
from __future__ import annotations
import time, math, itertools, functools
from contextlib import ContextDecorator
from typing import List, Tuple, Callable, Optional, ClassVar, Type, Union, Sequence, Dict, DefaultDict, cast, get_args, Set
from collections import defaultdict
import numpy as np

from tinygrad.dtype import DType, dtypes, ImageDType, ConstType, least_upper_float, least_upper_dtype, sum_acc_dtype
from tinygrad.helpers import argfix, make_pair, flatten, prod, all_int, round_up, merge_dicts, fully_flatten, argsort, getenv
from tinygrad.helpers import IMAGE, DEBUG, WINO, THREEFRY
from tinygrad.lazy import LazyBuffer
from tinygrad.multi import MultiLazyBuffer
from tinygrad.ops import LoadOps
from tinygrad.device import Device, Buffer, BufferOptions
from tinygrad.shape.symbolic import sint, Variable, MulNode, Node
from tinygrad.engine.realize import run_schedule
from tinygrad.engine.schedule import ScheduleItem, create_schedule_with_vars, memory_planner

# **** start with two base classes, Tensor and Function ****

class Function:
  def __init__(self, device:Union[str, Tuple[str, ...]], *tensors:Tensor):
    self.device = device
    self.needs_input_grad = [t.requires_grad for t in tensors]
    self.requires_grad = True if any(self.needs_input_grad) else None if None in self.needs_input_grad else False
    if self.requires_grad: self.parents = tensors

  def forward(self, *args, **kwargs): raise NotImplementedError(f"forward not implemented for {type(self)}")
  def backward(self, *args, **kwargs): raise RuntimeError(f"backward not implemented for {type(self)}")

  @classmethod
  def apply(fxn:Type[Function], *x:Tensor, **kwargs) -> Tensor:
    ctx = fxn(x[0].device, *x)
    ret = Tensor.__new__(Tensor)
    ret.lazydata, ret.requires_grad, ret.grad = ctx.forward(*[t.lazydata for t in x], **kwargs), ctx.requires_grad, None
    ret._ctx = ctx if ctx.requires_grad and not Tensor.no_grad else None  # used by autograd engine
    return ret

import tinygrad.function as F

def _loadop(op, shape:Tuple[sint,...], dtype:DType, device:Union[str, Tuple[str, ...]], arg=None, src:Tuple[LazyBuffer, ...]=()):
  if isinstance(device, str): return LazyBuffer.loadop(op, shape, dtype, device, arg, src)
  return MultiLazyBuffer([LazyBuffer.loadop(op, shape, dtype, d, arg, src) for d in device], None)

def _fromcpu(x: np.ndarray) -> LazyBuffer:
  ret = LazyBuffer.loadop(LoadOps.EMPTY, x.shape, dtypes.from_np(x.dtype), "NPY")
  # fake realize
  ret.buffer.allocate(x)
  del ret.srcs
  return ret

def _get_winograd_matcols(mat, dims:int, shp:Tuple[sint, ...], device:Union[str, Tuple[str, ...]]) -> List[List[Tensor]]:
  return [[Tensor.cat(*[Tensor.full(shp[:dim] + (1,) + shp[dim+1:], float(m[k]), device=device) for m in mat], dim=dim)
           for k in range(len(mat[0]))] for dim in range(dims)]

# winograd conv 3 kernel f(4x4,3x3) see: http://arxiv.org/abs/1509.09308
def _apply_winograd_matrix(mat, t:Tensor, dims:int) -> Tensor:
  # multiply mat_1 @ mat_2 @ t with foldable constants, where mat_i acts on vector t along dimension i; roughly kron(mat, mat) @ t
  # due to realize-before-expand rule in lazy.py, we must operate in this order: reshape -> expand -> arithmetic
  t_ = t.reshape(t.shape[:dims] + (1,) * dims + t.shape[dims:]).expand(t.shape[:dims] + (len(mat),) * dims + t.shape[dims:])  # add output dims
  # precalculate mat columns for each dim; prod(itertools.product(matcols)) gives the columns of kron(mat, mat, ...)
  matcols = _get_winograd_matcols(mat, dims, t_.shape[dims:], t_.device)
  # multiply each element of t_ by the corresponding stacked column of kron(mat, mat), producing only one view for each element of t
  ret = sum(prod(col[idx] for col, idx in zip(matcols, mat_is)) * t_[mat_is] for mat_is in itertools.product(range(len(mat[0])), repeat=dims))
  assert isinstance(ret, Tensor), "sum didn't return a Tensor"
  return ret

def _pad_left(*shps:Tuple[sint, ...], v=1): return tuple((v,) * (max(len(i_) for i_ in shps) - len(i)) + i for i in shps)
def _broadcast_shape(*shps:Tuple[sint, ...]): return tuple(0 if any(sh_ == 0 for sh_ in sh) else max(sh) for sh in zip(*_pad_left(*shps)))

class Tensor:
  """
  A `Tensor` is a multi-dimensional matrix containing elements of a single data type.

  ```python exec="true" session="tensor"
  from tinygrad import Tensor
  ```
  """
  __slots__ = "lazydata", "requires_grad", "grad", "_ctx"
  __deletable__ = ('_ctx',)
  training: ClassVar[bool] = False
  class train(ContextDecorator):
    def __init__(self, mode:bool = True): self.mode = mode
    def __enter__(self): self.prev, Tensor.training = Tensor.training, self.mode
    def __exit__(self, exc_type, exc_value, traceback): Tensor.training = self.prev

  no_grad: ClassVar[bool] = False
  class inference_mode(ContextDecorator):
    def __init__(self, mode:bool = True): self.mode = mode
    def __enter__(self): self.prev, Tensor.no_grad = Tensor.no_grad, self.mode
    def __exit__(self, exc_type, exc_value, traceback): Tensor.no_grad = self.prev
  def __init__(self, data:Union[None, ConstType, List, Tuple, LazyBuffer, np.ndarray, bytes, MultiLazyBuffer, Variable],
               device:Optional[Union[str, tuple, list]]=None, dtype:Optional[DType]=None, requires_grad:Optional[bool]=None):
    assert dtype is None or isinstance(dtype, DType), f"invalid dtype {dtype}"
    device = tuple(Device.canonicalize(x) for x in device) if isinstance(device, (tuple, list)) else Device.canonicalize(device)
    # tensors have gradients, buffers do not
    self.grad: Optional[Tensor] = None

    # NOTE: this can be in three states. False and None: no gradient, True: gradient
    # None (the default) will be updated to True if it's put in an optimizer
    self.requires_grad: Optional[bool] = requires_grad

    # internal variables used for autograd graph construction
    self._ctx: Optional[Function] = None
    if isinstance(data, LazyBuffer): assert dtype is None or dtype == data.dtype, "dtype doesn't match, and casting isn't supported"
    elif isinstance(data, get_args(ConstType)): data = _loadop(LoadOps.CONST, tuple(), dtype or dtypes.from_py(data), device, data)
    elif isinstance(data, Variable): data = _loadop(LoadOps.CONST, tuple(), dtype or dtypes.from_py(data.unbind()[1]), device, data)
    elif isinstance(data, bytes): data = _fromcpu(np.frombuffer(data, np.uint8))
    elif data is None: data = _loadop(LoadOps.EMPTY, (0,), dtype or dtypes.default_float, device)
    elif isinstance(data, list):
      if dtype is None:
        if (d := fully_flatten(data)) and all(isinstance(s, bool) for s in d): dtype = dtypes.bool
        else: dtype = dtypes.default_int if d and all_int(d) else dtypes.default_float
      if dtype == dtypes.bfloat16: data = Tensor(_fromcpu(np.array(data, np.float32)), device=device).cast(dtypes.bfloat16).lazydata
      else: data = _fromcpu(np.array(data, dtype.np))
    elif isinstance(data, np.ndarray):
      if data.shape == (): data = _loadop(LoadOps.CONST, tuple(), dtype or dtypes.from_np(data.dtype), device, data.item())
      else: data = _fromcpu(data.astype(dtype.np) if dtype is not None and dtype.np is not None else data)

    # data is a LazyBuffer, but it might be on the wrong device
    if not isinstance(data, (LazyBuffer, MultiLazyBuffer)): raise RuntimeError(f"can't create Tensor from {data!r} with type {type(data)}")
    if isinstance(device, tuple):
      # TODO: what if it's a MultiLazyBuffer on other devices?
      self.lazydata: Union[LazyBuffer, MultiLazyBuffer] = MultiLazyBuffer.from_sharded(data, device, None) if isinstance(data, LazyBuffer) else data
    else:
      self.lazydata = data if data.device == device else data.copy_to_device(device)

  def __repr__(self): return f"<Tensor {self.lazydata!r} on {self.device} with grad {(self.grad.lazydata if self.grad is not None else None)!r}>"

  # Python has a non moving GC, so this should be okay
  def __hash__(self): return id(self)

  def __bool__(self): raise TypeError("__bool__ on Tensor is not defined")

  def __len__(self): return self.shape[0] if len(self.shape) else 1

  @property
  def device(self) -> Union[str, Tuple[str, ...]]: return self.lazydata.device

  @property
  def shape(self) -> Tuple[sint, ...]: return self.lazydata.shape

  @property
  def dtype(self) -> DType: return self.lazydata.dtype

  # ***** data handlers ****

  def schedule_with_vars(self, *lst:Tensor, seen:Optional[Set[LazyBuffer]]=None) -> Tuple[List[ScheduleItem], Dict[Variable, int]]:
    """Create the schedule needed to realize these Tensor(s), with Variables."""
    if getenv("FUZZ_SCHEDULE"):
      from test.external.fuzz_schedule import fuzz_schedule
      fuzz_schedule(flatten([x.lazydata.lbs for x in (self,)+lst]))
    schedule, var_vals = create_schedule_with_vars(flatten([x.lazydata.lbs for x in (self,)+lst]), seen)
    return memory_planner(schedule), var_vals

  def schedule(self, *lst:Tensor, seen:Optional[Set[LazyBuffer]]=None) -> List[ScheduleItem]:
    """Create the schedule needed to realize these Tensor(s)."""
    schedule, var_vals = self.schedule_with_vars(*lst, seen=seen)
    assert len(var_vals) == 0
    return schedule

  def realize(self, *lst:Tensor, do_update_stats=True) -> Tensor:
    """Trigger the computation needed to create these Tensor(s)."""
    run_schedule(*self.schedule_with_vars(*lst), do_update_stats=do_update_stats)
    return self

  def replace(self, x:Tensor) -> Tensor:
    # used for replacing a Tensor with a new version of it (potentially with a different device and dtype)
    assert not x.requires_grad and getattr(self, '_ctx', None) is None
    assert self.shape == x.shape, f"replace shape mismatch {self.shape} != {x.shape}"
    self.lazydata = x.lazydata
    return self

  def assign(self, x) -> Tensor:
    # TODO: this is a hack for writing to DISK. remove with working assign
    if isinstance(self.device, str) and self.device.startswith("DISK"):
      if x.__class__ is not Tensor: x = Tensor(x, device="NPY", dtype=self.dtype)
      self.contiguous().realize().lazydata.base.realized.copyin(x.numpy().data)
      return self
    if x.__class__ is not Tensor: x = Tensor(x, device=self.device, dtype=self.dtype)
    if DEBUG >= 4: print(f"assign {self.lazydata} <- {x.lazydata}")
    if self.lazydata is x.lazydata: return self  # a self assign is a NOOP
    # NOTE: we allow cross device assign
    assert self.shape == x.shape, f"assign shape mismatch {self.shape} != {x.shape}"
    assert self.device == x.device, f"assign device mismatch {self.device} != {x.device}"
    assert self.dtype == x.dtype, f"assign dtype mismatch {self.dtype} != {x.dtype}"
    assert not isinstance(self.lazydata, MultiLazyBuffer) or self.lazydata.axis == x.lazydata.axis, "axis must match on MultiLazyBuffer"
    assert not x.requires_grad  # self requires_grad is okay?
    if not self.lazydata.is_realized(): return self.replace(x)
    self.lazydata = self.lazydata.assign(x.lazydata)
    return self
  def detach(self) -> Tensor: return Tensor(self.lazydata, device=self.device, requires_grad=False)

  def _data(self) -> memoryview:
    if 0 in self.shape: return memoryview(bytearray(0))
    # NOTE: this realizes on the object from as_buffer being a Python object
    cpu = self.cast(self.dtype.scalar()).contiguous().to("CLANG").realize()
    buf = cast(Buffer, cast(LazyBuffer, cpu.lazydata).base.realized)
    if self.device != "CLANG": buf.options = BufferOptions(nolru=True)
    return buf.as_buffer(allow_zero_copy=True if self.device != "CLANG" else False)

  def data(self) -> memoryview:
    assert self.dtype.fmt is not None, f"no fmt dtype for {self.dtype}"
    assert all_int(self.shape), f"no data if shape is symbolic, {self.shape=}"
    return self._data().cast(self.dtype.fmt, self.shape)
  def item(self) -> ConstType:
    """
    Returns the value of this tensor as a standard Python number.

    ```python exec="true" source="above" session="tensor" result="python"
    t = Tensor(42)
    print(t.item())
    ```
    """
    assert self.dtype.fmt is not None, f"no fmt dtype for {self.dtype}"
    assert self.numel() == 1, "must have one element for item"
    return self._data().cast(self.dtype.fmt)[0]
  # TODO: should be Tensor.tolist() -> Union[List[ConstType], ConstType]. The List is Sequence because mypy expects memoryview.tolist() -> list[int]
  # src: https://github.com/python/mypy/blob/release-1.6/mypy/typeshed/stdlib/builtins.pyi#L803
  def tolist(self) -> Union[Sequence[ConstType], ConstType]:
    """
    Returns the value of this tensor as a nested list.

    ```python exec="true" source="above" session="tensor" result="python"
    t = Tensor([1, 2, 3, 4])
    print(t.tolist())
    ```
    """
    return self.data().tolist()
  def numpy(self) -> np.ndarray:
    """
    Returns the value of this tensor as a numpy array.

    ```python exec="true" source="above" session="tensor" result="python"
    t = Tensor([1, 2, 3, 4])
    print(t.numpy())
    ```
    """
    if self.dtype == dtypes.bfloat16: return self.float().numpy()
    assert self.dtype.np is not None, f"no np dtype for {self.dtype}"
    assert all_int(self.shape), f"no data if shape is symbolic, {self.shape=}"
    return np.frombuffer(self._data(), dtype=self.dtype.np).reshape(self.shape)

  def to(self, device:Optional[Union[str, Tuple[str, ...]]]) -> Tensor:
    device = tuple(Device.canonicalize(x) for x in device) if isinstance(device, (tuple, list)) else Device.canonicalize(device)
    if device == self.device: return self
    if not isinstance(device, str): return self.shard(device)
    ret = Tensor(self.lazydata, device, requires_grad=self.requires_grad)
    if self.grad is not None: ret.grad = self.grad.to(device)
    if hasattr(self, '_ctx'): ret._ctx = self._ctx
    return ret

  def to_(self, device:Optional[Union[str, Tuple[str, ...]]]):
    real = self.to(device)
    # TODO: is this assign?
    if self.grad is not None and real.grad is not None: self.grad.lazydata = real.grad.lazydata
    self.lazydata = real.lazydata

  def shard(self, devices:Tuple[str, ...], axis:Optional[int]=None) -> Tensor:
    assert isinstance(self.lazydata, LazyBuffer), "can't shard a MultiLazyBuffer"
    canonical_devices = tuple(Device.canonicalize(x) for x in devices)
    if axis is not None and axis < 0: axis += len(self.shape)
    return Tensor(MultiLazyBuffer.from_sharded(self.lazydata, canonical_devices, axis), device=canonical_devices, requires_grad=self.requires_grad)

  def shard_(self, devices:Tuple[str, ...], axis:Optional[int]=None):
    self.lazydata = self.shard(devices, axis).lazydata
    return self

  @staticmethod
  def from_node(y:Node, **kwargs) -> Tensor:
    if isinstance(y, MulNode): return Tensor.from_node(y.a, **kwargs) * y.b
    if isinstance(y, Variable): return Tensor(y, **kwargs, requires_grad=False)
    raise RuntimeError(f"unhandled Node {y}")

  # ***** creation llop entrypoint *****

  @staticmethod
  def _loadop(op, shape, device:Optional[Union[Tuple[str, ...], str]]=None, dtype:Optional[DType]=None, arg=None, **kwargs):
    if isinstance(device, tuple):
      return Tensor(MultiLazyBuffer([LazyBuffer.loadop(op, shape, dtype or dtypes.default_float, Device.canonicalize(d), arg) \
                                      for d in device], None), device, dtype, **kwargs)
    return Tensor(LazyBuffer.loadop(op, shape, dtype or dtypes.default_float, Device.canonicalize(device), arg), device, dtype, **kwargs)

  @staticmethod
  def empty(*shape, **kwargs):
    """
    Creates an empty tensor with the given shape.

    You can pass in `dtype` and `device` keyword arguments to control the data type and device of the tensor.
    Additionally, all other keyword arguments are passed to the constructor of the tensor.

    ```python exec="true" source="above" session="tensor" result="python"
    t = Tensor.empty(2, 3)
    print(t.shape)
    ```
    """
    return Tensor._loadop(LoadOps.EMPTY, argfix(*shape), **kwargs)

  _seed: int = int(time.time())
  _rng_counter: Optional[Tensor] = None
  @staticmethod
  def manual_seed(seed=0):
    """
    Sets the seed for random operations.

    ```python exec="true" source="above" session="tensor" result="python"
    Tensor.manual_seed(42)
    print(Tensor._seed)
    ```
    """
    Tensor._seed, Tensor._rng_counter = seed, Tensor([0], dtype=dtypes.uint32, requires_grad=False)

  @staticmethod
  def rand(*shape, device:Optional[Union[Tuple[str, ...], str]]=None, dtype:Optional[DType]=None, **kwargs):
    """
    Creates a tensor with the given shape, filled with random values between the interval `[0, 1)`.

    You can pass in `dtype` and `device` keyword arguments to control the data type and device of the tensor.
    Additionally, all other keyword arguments are passed to the constructor of the tensor.

    ```python exec="true" source="above" session="tensor" result="python"
    Tensor.manual_seed(42)
    t = Tensor.rand(2, 3)
    print(t.numpy())
    ```
    """
    if Tensor._rng_counter is None: Tensor._rng_counter = Tensor([0], dtype=dtypes.uint32, requires_grad=False)
    if not THREEFRY.value:
      # for bfloat16, numpy rand passes buffer in float
      if (dtype or dtypes.default_float) == dtypes.bfloat16:
        return Tensor.rand(*shape, **kwargs, device=device, dtype=dtypes.float).cast(dtypes.bfloat16)
      return Tensor._loadop(LoadOps.CUSTOM, argfix(*shape), arg=custom_random, device=device, dtype=dtype, **kwargs)

    # threefry
    if (num := prod((shape:=argfix(*shape)))) == 0: return Tensor.zeros(shape, device=device, dtype=dtype, **kwargs)
    counts1 = (Tensor.arange(math.ceil(num / 2), device=device, dtype=dtypes.uint32, requires_grad=False)+Tensor._rng_counter.to(device)).realize()
    counts2 = counts1 + math.ceil(num / 2)
    Tensor._rng_counter.assign(Tensor._rng_counter + num).realize()

    rotations = [[13, 15, 26, 6], [17, 29, 16, 24]]
    ks = [0x0, Tensor._seed ^ 0x0 ^ 0x1BD11BDA, Tensor._seed]

    x = [counts1 + ks[-1], counts2 + ks[0]]
    for i in range(5):
      for r in rotations[i % 2]: x[0], x[1] = (x0 := x[0] + x[1]), x0 ^ ((x[1] << r) + (x[1] >> (32 - r)))
      x = [(x[0] + ks[i % 3]), (x[1] + ks[(i + 1) % 3] + i + 1)]
    out = x[0].cat(x[1]).rshift(8).cast(dtypes.float32).div(2 ** 24)[:num]
    out = out.reshape(shape).cast(dtypes.default_float if dtype is None else dtype)
    out.requires_grad = kwargs.get("requires_grad")
    return out.contiguous()

  # ***** creation helper functions *****

  @staticmethod
  def full(shape:Tuple[sint, ...], fill_value:ConstType, **kwargs):
    """
    Creates a tensor with the given shape, filled with the given value.

    You can pass in `dtype` and `device` keyword arguments to control the data type and device of the tensor.
    Additionally, all other keyword arguments are passed to the constructor of the tensor.

    ```python exec="true" source="above" session="tensor" result="python"
    t = Tensor.full((2, 3), 42)
    print(t.numpy())
    ```
    """
    return Tensor(fill_value, **kwargs).reshape((1, )*len(new_shape := argfix(shape))).expand(new_shape)

  @staticmethod
  def zeros(*shape, **kwargs):
    """
    Creates a tensor with the given shape, filled with zeros.

    You can pass in `dtype` and `device` keyword arguments to control the data type and device of the tensor.
    Additionally, all other keyword arguments are passed to the constructor of the tensor.

    ```python exec="true" source="above" session="tensor" result="python"
    t = Tensor.zeros(2, 3)
    print(t.numpy())
    ```
    """
    return Tensor.full(argfix(*shape), 0.0, **kwargs)

  @staticmethod
  def ones(*shape, **kwargs):
    """
    Creates a tensor with the given shape, filled with ones.

    You can pass in `dtype` and `device` keyword arguments to control the data type and device of the tensor.
    Additionally, all other keyword arguments are passed to the constructor of the tensor.

    ```python exec="true" source="above" session="tensor" result="python"
    t = Tensor.ones(2, 3)
    print(t.numpy())
    ```
    """
    return Tensor.full(argfix(*shape), 1.0, **kwargs)

  @staticmethod
  def arange(start, stop=None, step=1, **kwargs):
    """
    If `stop` is not specified, creates a tensor with the given shape, filled with values from `0` to `start` with the given step size.

    If `stop` is specified, creates a tensor with the given shape, filled with values from `start` to `stop` with the given step size.

    You can pass in `dtype` and `device` keyword arguments to control the data type and device of the tensor.
    Additionally, all other keyword arguments are passed to the constructor of the tensor.

    ```python exec="true" source="above" session="tensor" result="python"
    t = Tensor.arange(5)
    print(t.numpy())
    ```

    ```python exec="true" source="above" session="tensor" result="python"
    t = Tensor.arange(5, 10)
    print(t.numpy())
    ```

    ```python exec="true" source="above" session="tensor" result="python"
    t = Tensor.arange(5, 10, 2)
    print(t.numpy())
    ```
    """
    if stop is None: stop, start = start, 0
    assert all(isinstance(s, (int, float)) for s in (start, stop, step)), f"symbolic arange not supported {start=}, {stop=}, {step=}"
    dtype = kwargs.pop("dtype", dtypes.default_float if any(isinstance(x, float) for x in (start, stop, step)) else dtypes.default_int)
    return (Tensor.full((math.ceil((stop-start)/step),), step, dtype=dtype, **kwargs)._cumsum() + (start - step)).cast(dtype)

  @staticmethod
  def eye(dim:int, **kwargs):
    """
    Creates an identity matrix of the given dimension.

    You can pass in `dtype` and `device` keyword arguments to control the data type and device of the tensor.
    Additionally, all other keyword arguments are passed to the constructor of the tensor.

    ```python exec="true" source="above" session="tensor" result="python"
    t = Tensor.eye(3)
    print(t.numpy())
    ```
    """
    return Tensor.ones((dim,1),**kwargs).pad((None,(0,dim))).flatten().shrink(((0,dim*dim),)).reshape(dim, dim)

  def full_like(self, fill_value:ConstType, **kwargs):
    """
    Creates a tensor with the same shape as `tensor`, filled with the given value.
    If `dtype` is not specified, the dtype of `tensor` is used.

    You can pass in the `device` keyword argument to control device of the tensor.
    Additionally, all other keyword arguments are passed to the constructor of the tensor.

    ```python exec="true" source="above" session="tensor" result="python"
    ot = Tensor.ones(2, 3)
    t = Tensor.full_like(ot, 42)
    print(t.numpy())
    ```
    """
    return Tensor.full(self.shape, fill_value, dtype=kwargs.pop("dtype", self.dtype), device=kwargs.pop("device", self.device), **kwargs)
  def zeros_like(self, **kwargs):
    """
    Creates a tensor with the same shape as `tensor`, filled with zeros.

    You can pass in `dtype` and `device` keyword arguments to control the data type and device of the tensor.
    Additionally, all other keyword arguments are passed to the constructor of the tensor.

    ```python exec="true" source="above" session="tensor" result="python"
    ot = Tensor.ones(2, 3)
    t = Tensor.zeros_like(ot)
    print(t.numpy())
    ```
    """
    return self.full_like(0, **kwargs)
  def ones_like(self, **kwargs):
    """
    Creates a tensor with the same shape as `tensor`, filled with ones.

    You can pass in `dtype` and `device` keyword arguments to control the data type and device of the tensor.
    Additionally, all other keyword arguments are passed to the constructor of the tensor.

    ```python exec="true" source="above" session="tensor" result="python"
    ot = Tensor.zeros(2, 3)
    t = Tensor.ones_like(ot)
    print(t.numpy())
    ```
    """
    return self.full_like(1, **kwargs)

  # ***** rng hlops *****

  @staticmethod
  def randn(*shape, dtype:Optional[DType]=None, **kwargs) -> Tensor:
    """
    Creates a tensor with the given shape, filled with random values from a normal distribution with mean `0` and standard deviation `1`.
    If `dtype` is not specified, the default type is used.

    You can pass in the `device` keyword argument to control device of the tensor.
    Additionally, all other keyword arguments are passed to the constructor of the tensor.

    ```python exec="true" source="above" session="tensor" result="python"
    Tensor.manual_seed(42)
    t = Tensor.randn(2, 3)
    print(t.numpy())
    ```
    """
    # https://en.wikipedia.org/wiki/Box%E2%80%93Muller_transform
    src = Tensor.rand((2, *argfix(*shape)), **{**kwargs, "dtype": dtypes.float32})
    return src[0].mul(2*math.pi).cos().mul((1 - src[1]).log().mul(-2).sqrt()).cast(dtype or dtypes.default_float)

  @staticmethod
  def randint(*shape, low=0, high=10, **kwargs) -> Tensor:
    """
    Creates a tensor with the given shape, filled with random integer values from the interval `[low, high)`.
    If `dtype` is not specified, the default type is used.

    You can pass in the `device` keyword argument to control device of the tensor.
    Additionally, all other keyword arguments are passed to the constructor of the tensor.

    ```python exec="true" source="above" session="tensor" result="python"
    Tensor.manual_seed(42)
    t = Tensor.randint(2, 3, low=5, high=10)
    print(t.numpy())
    """
    assert dtypes.is_int(dtype := kwargs.pop("dtype", dtypes.int32)), f"Unsupported dtype {dtype} for randint"
    return Tensor.uniform(*shape, low=low, high=high, dtype=dtype, **kwargs)

  @staticmethod
  def normal(*shape, mean=0.0, std=1.0, **kwargs) -> Tensor:
    """
    Creates a tensor with the given shape, filled with random values from a normal distribution with the given mean and standard deviation.

    You can pass in `dtype` and `device` keyword arguments to control the data type and device of the tensor.
    Additionally, all other keyword arguments are passed to the constructor of the tensor.

    ```python exec="true" source="above" session="tensor" result="python"
    Tensor.manual_seed(42)
    t = Tensor.normal(2, 3, mean=10, std=2)
    print(t.numpy())
    ```
    """
    return (std * Tensor.randn(*shape, **kwargs)) + mean

  @staticmethod
  def uniform(*shape, low=0.0, high=1.0, **kwargs) -> Tensor:
    """
    Creates a tensor with the given shape, filled with random values from a uniform distribution with the given lower and upper bounds.

    You can pass in `dtype` and `device` keyword arguments to control the data type and device of the tensor.
    Additionally, all other keyword arguments are passed to the constructor of the tensor.

    ```python exec="true" source="above" session="tensor" result="python"
    Tensor.manual_seed(42)
    t = Tensor.uniform(2, 3, low=2, high=10)
    print(t.numpy())
    ```
    """
    dtype = kwargs.pop("dtype", dtypes.default_float)
    return ((high-low) * Tensor.rand(*shape, **kwargs)).cast(dtype) + low

  @staticmethod
  def scaled_uniform(*shape, **kwargs) -> Tensor:
    """
    Creates a tensor with the given shape, filled with random values
    from a uniform distribution with a mean of zero and a standard deviation of `(prod(shape)**-0.5`.

    You can pass in `dtype` and `device` keyword arguments to control the data type and device of the tensor.
    Additionally, all other keyword arguments are passed to the constructor of the tensor.

    ```python exec="true" source="above" session="tensor" result="python"
    Tensor.manual_seed(42)
    t = Tensor.scaled_uniform(2, 3)
    print(t.numpy())
    ```
    """
    return Tensor.uniform(*shape, low=-1.0, high=1.0, **kwargs).mul(prod(argfix(*shape))**-0.5)

  # https://www.tensorflow.org/api_docs/python/tf/keras/initializers/GlorotUniform
  @staticmethod
  def glorot_uniform(*shape, **kwargs) -> Tensor:
    """
    <https://www.tensorflow.org/api_docs/python/tf/keras/initializers/GlorotUniform>

    You can pass in `dtype` and `device` keyword arguments to control the data type and device of the tensor.
    Additionally, all other keyword arguments are passed to the constructor of the tensor.

    ```python exec="true" source="above" session="tensor" result="python"
    Tensor.manual_seed(42)
    t = Tensor.glorot_uniform(2, 3)
    print(t.numpy())
    ```
    """
    return Tensor.uniform(*shape, low=-1.0, high=1.0, **kwargs).mul((6/(argfix(*shape)[0]+prod(argfix(*shape)[1:])))**0.5)

  # https://pytorch.org/docs/stable/_modules/torch/nn/init.html#kaiming_uniform_
  @staticmethod
  def kaiming_uniform(*shape, a:float = 0.01, **kwargs) -> Tensor:
    """
    <https://pytorch.org/docs/stable/_modules/torch/nn/init.html#kaiming_uniform_>

    You can pass in `dtype` and `device` keyword arguments to control the data type and device of the tensor.
    Additionally, all other keyword arguments are passed to the constructor of the tensor.

    ```python exec="true" source="above" session="tensor" result="python"
    Tensor.manual_seed(42)
    t = Tensor.kaiming_uniform(2, 3)
    print(t.numpy())
    ```
    """
    bound = math.sqrt(3.0) * math.sqrt(2.0 / (1 + a ** 2)) / math.sqrt(prod(argfix(*shape)[1:]))
    return Tensor.uniform(*shape, low=-bound, high=bound, **kwargs)

  # https://pytorch.org/docs/stable/_modules/torch/nn/init.html#kaiming_normal_
  @staticmethod
  def kaiming_normal(*shape, a:float = 0.01, **kwargs) -> Tensor:
    """
    <https://pytorch.org/docs/stable/_modules/torch/nn/init.html#kaiming_normal_>

    You can pass in `dtype` and `device` keyword arguments to control the data type and device of the tensor.
    Additionally, all other keyword arguments are passed to the constructor of the tensor.

    ```python exec="true" source="above" session="tensor" result="python"
    Tensor.manual_seed(42)
    t = Tensor.kaiming_normal(2, 3)
    print(t.numpy())
    ```
    """
    std = math.sqrt(2.0 / (1 + a ** 2)) / math.sqrt(prod(argfix(*shape)[1:]))
    return Tensor.normal(*shape, mean=0.0, std=std, **kwargs)

  def multinomial(self:Tensor, num_samples:int = 1, replacement:bool = False) -> Tensor:
    assert 1 <= self.ndim <= 2 and num_samples > 0, f"{self.ndim=} must be 1 or 2 dim, {num_samples=} must be positive"
    assert replacement or num_samples == 1, "no replacement only supports num_samples = 1"
    weight = self.unsqueeze(0) if self.ndim == 1 else self
    cdf = (cw := weight.cumsum(1).float()) / cw[:, -1].unsqueeze(1)
    unif_samples = Tensor.rand(num_samples, cdf.shape[0], 1, device=self.device)
    indices = (unif_samples.expand((-1, -1, cdf.shape[1])) >= cdf).sum(2).permute((1, 0))
    return (indices.squeeze(0) if self.ndim == 1 else indices).cast(dtypes.int32)

  # ***** toposort and backward pass *****

  def _deepwalk(self):
    def _walk(node, visited):
      visited.add(node)
      if getattr(node, "_ctx", None):
        for i in node._ctx.parents:
          if i not in visited: yield from _walk(i, visited)
        yield node
    return list(_walk(self, set()))

  def backward(self) -> Tensor:
    """
    Propagates the gradient of a tensor backwards through the computation graph.
    Must be used on a scalar tensor.

    ```python exec="true" source="above" session="tensor" result="python"
    t = Tensor.arange(6, requires_grad=True)
    t2 = t.sum()
    t2.backward()
    print(t.grad.numpy())
    ```
    """
    assert self.shape == tuple(), f"backward can only be called for scalar tensors, but it has shape {self.shape})"

    # fill in the first grad with one. don't use Tensor.ones because we don't need contiguous
    # this is "implicit gradient creation"
    self.grad = Tensor(1.0, dtype=self.dtype, device=self.device, requires_grad=False)

    for t0 in reversed(self._deepwalk()):
      if t0.grad is None: raise RuntimeError(f"tensor {t0} has no grad")
      grads = t0._ctx.backward(t0.grad.lazydata)
      grads = [Tensor(g, device=self.device, requires_grad=False) if g is not None else None
        for g in ([grads] if len(t0._ctx.parents) == 1 else grads)]
      for t, g in zip(t0._ctx.parents, grads):
        if g is not None and t.requires_grad:
          assert g.shape == t.shape, f"grad shape must match tensor shape, {g.shape!r} != {t.shape!r}"
          t.grad = g if t.grad is None else (t.grad + g)
      del t0._ctx
    return self

  # ***** movement mlops *****

  def view(self, *shape) -> Tensor: return self.reshape(shape)  # in tinygrad, view and reshape are the same thing
  def reshape(self, shape, *args) -> Tensor:
    """
    Returns a new tensor with the same data as the original tensor but with a different shape.
    shape can be passed as a tuple or as separate arguments.

    ```python exec="true" source="above" session="tensor" result="python"
    t = Tensor.arange(6)
    print(t.reshape(2, 3).numpy())
    ```
    """
    new_shape = argfix(shape, *args)
    new_shape = tuple([-prod(self.shape) // prod(new_shape) if s == -1 else (s if s is not None else self.shape[i]) for i,s in enumerate(new_shape)])
    return F.Reshape.apply(self, shape=new_shape) if new_shape != self.shape else self
  def expand(self, shape, *args) -> Tensor:
    """
    Returns a new tensor that is expanded to the shape that is specified.
    Expand can also increase the number of dimensions that a tensor has.

    Passing a -1 to a dimension means that it's size will not be changed.

    ```python exec="true" source="above" session="tensor" result="python"
    t = Tensor([1, 2, 3])
    print(t.expand(4, -1).numpy())
    ```
    """
    return self._broadcast_to(tuple(sh if s==-1 or s is None else s for s, sh in zip(*(_pad_left(argfix(shape, *args), self.shape)))))
  def permute(self, order, *args) -> Tensor:
    """
    Returns a new tensor that is a permutation of the original tensor.
    The new tensor has the same data as the original tensor but with the dimensions permuted according to the order specified.
    order can be passed as a tuple or as separate arguments.

    ```python exec="true" source="above" session="tensor" result="python"
    t = Tensor.arange(6).reshape(2, 3)
    print(t.numpy(), "->")
    print(t.permute(1, 0).numpy())
    ```
    """
    return F.Permute.apply(self, order=argfix(order, *args))
  def flip(self, axis, *args) -> Tensor: return F.Flip.apply(self, axis=[x if x >= 0 else x+len(self.shape) for x in argfix(axis, *args)])
  def shrink(self, arg:Tuple[Optional[Tuple[sint, sint]], ...]) -> Tensor:
    if all(x is None or x == (0,s) for x,s in zip(arg, self.shape)): return self
    return F.Shrink.apply(self, arg=tuple(x if x is not None else (0,s) for x,s in zip(arg, self.shape)))
  def pad(self, arg:Tuple[Optional[Tuple[sint, sint]], ...], value:float=0.0) -> Tensor:
    if all(x is None or x == (0,0) for x in arg): return self
    ret = F.Pad.apply(self, arg=(narg:=tuple(x if x is not None else (0,0) for x in arg)))
    return ret if 0 == value else ret + F.Pad.apply(Tensor.ones_like(self), arg=narg).where(0, value)

  # ***** movement hlops *****

  # Supported Indexing Implementations:
  #   1. Int indexing (no copy)
  #     - for all dims where there's int, shrink -> reshape
  #     - negative indices are taken relative to the end of the sequence, so X[-2] returns the 2nd-to-last element
  #     - X = Tensor.rand(4,5,9); X[2,-2] shrinks the Tensor to X.shrink(((2, 3), (3, 4), (0, 9))) -> X.shape=(1,1,9)
  #     - Then we reshape (collapse) the int dim away such that for X: (1,1,9) -> (9,)
  #   2. Slice indexing (no copy)
  #     - for all dims where slice is start:end:stride, shrink -> Optional[flip] -> pad -> reshape -> shrink
  #     - first shrink the Tensor to X.shrink(((start, end),))
  #     - then we apply stride through Optional[flip] -> pad -> reshape -> shrink
  #       - flip where dim value is negative
  #       - pad 0's on dims such that reshaping [dim_size_padded] -> [dim_size_padded // stride, stride] is possible
  #       - shrink [dim_size_padded // stride, stride] -> [dim_size_padded // stride, 1]
  #       - reshape [dim_size_padded // stride, 1] -> [dim_size_padded // stride] and now you have your stride
  #   3. None indexing (no copy)
  #     - reshape (inject) a dim at the dim where there's None
  #   4. Tensor indexing (copy)
  #     - use Tensor.arange == tensor_index to create masks for dims with Tensors (adds a dim for each mask)
  #     - combine masks together with mul
  #     - apply mask to self by mask * self
  #     - sum reduce away the extra dims added from creating masks
  # Tiny Things:
  #   1. Supported indices: Union[int, slice, Tensor, None, List, Tuple, Ellipsis]
  #     - for any list, List[Union[List, Tuple, int]], must have homogeneous shape
  #     - for any tuple, Tuple[Union[List, Tuple, int]], must have homogeneous shape
  #   2. Bool indexing is not supported
  #   3. Out of bounds Tensor indexing results in 0
  #     - e.g: Tensor([1, 2, 3])[Tensor([4, 3, 2])] -> [0, 0, 3] index 4 and 3 are OOB
  def __getitem__(self, indices) -> Tensor:
    # 1. indices normalization and validation
    # treat internal tuples and lists as Tensors and standardize indices to list type
    if isinstance(indices, list) and all_int(indices): indices = [Tensor(indices, self.device, requires_grad=False)]
    elif isinstance(indices, (tuple, list)):
      indices = [Tensor(list(i), self.device, requires_grad=False) if isinstance(i, (tuple, list)) else i for i in indices]
    else: indices = [indices]

    # turn scalar Tensors into const val for int indexing if possible
    indices = [self._to_const_val(i) if isinstance(i, Tensor) and i.shape == () else i for i in indices]
    # move Tensor indices to the same device as self
    indices = [i.to(self.device) if isinstance(i, Tensor) else i for i in indices]

    # filter ellipsis and fill with slice(None) or fill rest of indices with slice(None)
    ellipsis_idx = [dim for dim, i in enumerate(indices) if i is Ellipsis]
    fill_idx = ellipsis_idx[0] if ellipsis_idx else len(indices)
    num_indices = len(indices) - len(ellipsis_idx) - sum(1 for i in indices if i is None)
    indices[fill_idx:fill_idx+1] = [slice(None)] * (len(self.shape) - num_indices)

    # use Dict[type, List[dimension]] to track elements in indices
    type_dim: DefaultDict[Union[type, None], List[int]] = defaultdict(list)

    # record None for dimension injection later and filter None and record rest of indices
    type_dim[None] = [dim for dim, i in enumerate(indices) if i is None]
    indices_filtered = [v for v in indices if v is not None]
    for dim,i in enumerate(indices_filtered): type_dim[type(i)].append(dim)

    for index_type in type_dim:
      if index_type not in [None, int, slice, Tensor]: raise IndexError(f"{index_type=} not supported")
    if len(ellipsis_idx) > 1: raise IndexError("indices can only have a single ellipsis ('...')")
    if num_indices > self.ndim: raise IndexError(f"too many {num_indices=} for {self.ndim=}")

    # 2. basic indexing, uses only movement ops (no copy)
    # currently indices_filtered: Tuple[Union[slice, int, Tensor], ...]
    # turn indices in indices_filtered to Tuple[shrink_arg, strides]
    for dim in type_dim[int]:
      if (index := indices_filtered[dim]) >= (size := self.shape[dim]) or index < -size:
        raise IndexError(f"{index=} is out of bounds on {dim=} with {size=}")
      indices_filtered[dim] = ((index, index+1), 1) if index >= 0 else ((size+index, size+index+1), 1)
    for dim in type_dim[slice]:
      if (index := indices_filtered[dim]).step == 0: raise ValueError(f"{index=} on {dim=} cannot have 0 as step")
      s, e, st = index.indices(self.shape[dim])
      indices_filtered[dim] = ((0, 0) if (st * (e - s)) < 0 else (s, e) if st > 0 else (e+1, s+1), st)
    # record tensors and skip all Tensor dims for basic indexing
    tensor_index: List[Tensor] = []
    for dim in type_dim[Tensor]:
      tensor_index.append(index := indices_filtered[dim])
      if not dtypes.is_int(index.dtype): raise IndexError(f"{index.dtype=} on {dim=} is not supported, only int tensor indexing is supported")
      indices_filtered[dim] = ((0, self.shape[dim]), 1)

    new_slice, strides = ((),()) if not indices_filtered else zip(*indices_filtered)
    ret = self.shrink(new_slice).flip(tuple(i for i, s in enumerate(strides) if s < 0))
    if any(abs(s) != 1 for s in strides):
      strides = tuple(abs(s) for s in strides)
      ret = ret.pad(tuple((0, round_up(sh, s) - sh) for s, sh in zip(strides, ret.shape)))
      ret = ret.reshape(tuple(flatten((sh // s, s) for s, sh in zip(strides, ret.shape))))
      ret = ret.shrink(tuple(flatten(((0, sh), (0, 1)) for sh in ret.shape[::2]))).reshape(ret.shape[::2])

    # inject 1 for dim where it's None and collapse dim for int
    new_shape = list(ret.shape)
    for dim in type_dim[None]: new_shape.insert(dim, 1)
    for dim in (dims_collapsed := tuple(dim + sum(1 for d in type_dim[None] if dim >= d) for dim in reversed(type_dim[int]))): new_shape.pop(dim)

    ret = ret.reshape(new_shape)
    assert all_int(ret.shape), f"does not support symbolic shape {ret.shape}"

    # 3. advanced indexing (copy)
    if type_dim[Tensor]:
      # calculate dim of current ret by subtracting dims collapsed and adding dims injected up until tensor_dim
      def calc_dim(tensor_dim:int) -> int:
        return tensor_dim - sum(1 for d in dims_collapsed if tensor_dim >= d) + sum(1 for d in type_dim[None] if tensor_dim >= d)

      # track tensor_dim and tensor_index using a dict
      # calc_dim to get dim and use that to normalize the negative tensor indices
      idx: Dict[int,Tensor] = {(dim := calc_dim(td)):(tensor<0).where(ret.shape[dim],0) + tensor for td,tensor in zip(type_dim[Tensor], tensor_index)}

      masks, first_dim, last_dim = [], min(idx.keys()), max(idx.keys())
      pre_reduce_shape = ret.shape[:first_dim] + (big_shape := _broadcast_shape(*(t.shape for t in idx.values()))) + ret.shape[first_dim:]

      # create masks
      for dim, i in idx.items():
        try: i = i.reshape(i.shape + (1,)*(ret.ndim - first_dim)).expand(pre_reduce_shape)
        except ValueError as e: raise IndexError(f"cannot broadcast indices: {e}") from e
        a = Tensor.arange(ret.shape[dim], device=self.device, requires_grad=False).reshape((ret.shape[dim],) + (1,)*(ret.ndim - dim - 1))
        masks.append(i == a)

      # reduce masks to 1 mask
      mask: Tensor = functools.reduce(lambda x,y: x.mul(y), masks)

      # inject 1's for the extra dims added in create masks
      sh = ret.shape[:first_dim] + (1,) * len(big_shape) + ret.shape[first_dim:]
      # sum reduce the extra dims introduced in create masks
      ret = (ret.reshape(sh) * mask).sum(tuple(i + len(big_shape) for i in idx.keys()), acc_dtype=ret.dtype)

      # special permute case
      if first_dim != 0 and len(idx) != 1 and tuple(idx.keys()) != tuple(range(first_dim, last_dim+1)):
        ret = ret.permute(*range(first_dim, first_dim+len(big_shape)), *range(0, first_dim), *range(first_dim+len(big_shape), ret.ndim))
    return ret

  def __setitem__(self, indices, v:Union[Tensor, ConstType]) -> None:
    if isinstance(self.device, str) and self.device.startswith("DISK"):
      self.__getitem__(indices).assign(v)
      return
    # NOTE: check that setitem target is valid first
    assert all(lb.st.contiguous for lb in self.lazydata.lbs), "setitem target needs to be contiguous"
    if not isinstance(v, (Tensor, float, int, bool)): raise TypeError(f"can't set a {type(v).__name__} to a Tensor")
    if not isinstance(v, Tensor): v = Tensor(v, device=self.device, dtype=self.dtype)
    if self.requires_grad or v.requires_grad: raise NotImplementedError("setitem with requires_grad is not supported")
    if isinstance(indices, (Tensor, list)) or (isinstance(indices, tuple) and any(isinstance(i, (Tensor, list)) for i in indices)):
      raise NotImplementedError("Advanced indexing setitem is not currently supported")

    assign_to = self.realize().__getitem__(indices)
    # NOTE: contiguous to prevent const folding.
    v = v.cast(assign_to.dtype)._broadcast_to(_broadcast_shape(assign_to.shape, v.shape)).contiguous()
    assign_to.assign(v).realize()

  # NOTE: using slice is discouraged and things should migrate to pad and shrink
  def slice(self, arg:Sequence[Optional[Tuple[int, sint]]], value:float=0) -> Tensor:
    arg_ = tuple(a if a is not None else (0, s) for s,a in zip(self.shape, arg))
    padding = tuple((max(0, -l), max(0, r-s)) for s,(l,r) in zip(self.shape, arg_))
    return self.pad(padding, value=value).shrink(tuple((l + pl, r + pl) for (l,r),(pl,_) in zip(arg_, padding)))

  def gather(self:Tensor, idx:Tensor, dim:int) -> Tensor:
    assert idx.ndim == self.ndim, "self.ndim must equal idx.ndim"
    assert all(s >= i for s,i in zip(self.shape, idx.shape)), "all dim of idx.shape must be smaller than self.shape"
    dim = self._resolve_dim(dim)
    idx = idx.to(self.device).transpose(0, dim).unsqueeze(-1)
    permarg = list(range(self.ndim))
    permarg = permarg[1:dim] + [permarg[0]] + permarg[dim+1:] + [permarg[dim]] if dim != 0 else permarg[1:] + [permarg[0]]
    return ((idx == Tensor.arange(self.shape[dim], requires_grad=False, device=self.device)) * self.permute(*permarg).shrink(
      tuple([*[(0,sh) for sh in idx.shape[1:-1]], None])).unsqueeze(0)).sum(-1, acc_dtype=self.dtype).transpose(0, dim)

  def cat(self:Tensor, *args:Tensor, dim:int=0) -> Tensor:
    dim = self._resolve_dim(dim)
    assert all(len(y.shape) == len(self.shape) and all(y.shape[i] == s for i,s in enumerate(self.shape) if i != dim) for y in args)
    catargs = [self, *args]
    cat_dims = [s.shape[dim] for s in catargs]
    cat_dim_cumsum = [0, *itertools.accumulate(cat_dims)]
    slc:List[List[Optional[Tuple[sint, sint]]]] = [[None for _ in self.shape] for _ in catargs]
    for d,k,s in zip(cat_dims, cat_dim_cumsum[:-1], slc): s[dim] = (k, cat_dim_cumsum[-1] - k - d)
    return functools.reduce(Tensor.__add__, [arg.pad(tuple(s)) for arg,s in zip(catargs, slc)])

  @staticmethod
  def stack(tensors:Sequence[Tensor], dim:int=0) -> Tensor:
    unsqueezed_tensors = [tensor.unsqueeze(dim) for tensor in tensors]
    # checks for shapes and number of dimensions delegated to cat
    return unsqueezed_tensors[0].cat(*unsqueezed_tensors[1:], dim=dim)

  def repeat(self, repeats:Sequence[int]) -> Tensor:
    base_shape = (1,) * (len(repeats) - self.ndim) + self.shape
    new_shape = [x for b in base_shape for x in [1, b]]
    expand_shape = [x for rs in zip(repeats, base_shape) for x in rs]
    final_shape = [r*s for r,s in zip(repeats, base_shape)]
    return self.reshape(new_shape).expand(expand_shape).reshape(final_shape)

  def _resolve_dim(self, dim:int, *, outer:bool=False) -> int:
    if not -max(1, self.ndim+outer) <= dim < max(1, self.ndim+outer):
      raise IndexError(f"{dim=} out of range {[-max(1, self.ndim+outer), max(1, self.ndim+outer)-1]}")
    return dim + self.ndim+outer if dim < 0 else dim

  def split(self, sizes:Union[int, List[int]], dim:int=0) -> Tuple[Tensor, ...]:
    assert all_int(self.shape), f"does not support symbolic shape {self.shape}"
    dim = self._resolve_dim(dim)
    if isinstance(sizes, int): sizes = [min(sizes, self.shape[dim]-i) for i in range(0, max(1, self.shape[dim]), max(1, sizes))]
    assert sum(sizes) == self.shape[dim], f"expect sizes to sum exactly to {self.shape[dim]}, but got {sum(sizes)}"
    return tuple(self[sl] for sl in [tuple([slice(None)]*dim + [slice(sum(sizes[:i]), sum(sizes[:i + 1]))]) for i in range(len(sizes))])

  def chunk(self, num:int, dim:int=0) -> List[Tensor]:
    assert all_int(self.shape), f"does not support symbolic shape {self.shape}"
    assert num > 0, f"expect num to be greater than 0, got: {num}"
    dim = self._resolve_dim(dim)
    return list(self.split(math.ceil(self.shape[dim]/num) if self.shape[dim] else [0]*num, dim=dim))

  def squeeze(self, dim:Optional[int]=None) -> Tensor:
    if dim is None: return self.reshape(tuple(dim for dim in self.shape if dim != 1))
    dim = self._resolve_dim(dim)
    return self if not self.ndim or self.shape[dim] != 1 else self.reshape(self.shape[:dim] + self.shape[dim+1:])

  def unsqueeze(self, dim:int) -> Tensor:
    dim = self._resolve_dim(dim, outer=True)
    return self.reshape(self.shape[:dim] + (1,) + self.shape[dim:])

  # (padding_left, padding_right, padding_top, padding_bottom)
  def pad2d(self, padding:Sequence[int], value:float=0) -> Tensor:
    slc = [(-p0, s+p1) for p0,p1,s in zip(padding[::2], padding[1::2], self.shape[::-1])][::-1]
    return self.slice([(0,s) for s in self.shape[:-(len(padding)//2)]] + slc, value=value)

  @property
  def T(self) -> Tensor: return self.transpose()
  def transpose(self, ax1=1, ax2=0) -> Tensor:
    order = list(range(self.ndim))
    order[ax1], order[ax2] = order[ax2], order[ax1]
    return self.permute(order)
  def flatten(self, start_dim=0, end_dim=-1):
    start_dim, end_dim = self._resolve_dim(start_dim), self._resolve_dim(end_dim)
    return self.reshape(self.shape[:start_dim] + (prod(self.shape[start_dim:end_dim+1]), ) + self.shape[end_dim+1:])
  def unflatten(self, dim:int, sizes:Tuple[int,...]):
    dim = self._resolve_dim(dim)
    return self.reshape(self.shape[:dim] + sizes + self.shape[dim+1:])

  # ***** reduce ops *****

  def _reduce(self, fxn:Type[Function], axis:Optional[Union[int, Tuple[int, ...]]]=None, keepdim=False) -> Tensor:
    if self.ndim == 0:
      if axis is not None and axis not in [-1, 0]: raise IndexError(f"{axis=} out of range of [-1, 0]")
      axis = None
    axis_: Tuple[int, ...] = tuple(range(len(self.shape))) if axis is None else ((axis,) if isinstance(axis, int) else tuple(axis))
    axis_ = tuple(self._resolve_dim(x) for x in axis_)
    ret = fxn.apply(self, axis=axis_)
    return ret if keepdim else ret.reshape(tuple(s for i,s in enumerate(self.shape) if i not in axis_))

  def sum(self, axis=None, keepdim=False, acc_dtype:Optional[DType]=None):
<<<<<<< HEAD
    """
    Returns the sum of elements
    """
    return self._reduce(F.Sum, axis, keepdim, acc_dtype)
=======
    ret = self.cast(acc_dtype or sum_acc_dtype(self.dtype))._reduce(F.Sum, axis, keepdim)
    return ret.cast(self.dtype) if self.dtype in {dtypes.float16, dtypes.bfloat16} else ret
>>>>>>> 721f9f6a
  def max(self, axis=None, keepdim=False): return self._reduce(F.Max, axis, keepdim)
  def min(self, axis=None, keepdim=False): return -((-self).max(axis=axis, keepdim=keepdim))

  def mean(self, axis=None, keepdim=False):
    output_dtype = self.dtype if dtypes.is_float(self.dtype) else dtypes.float32
    numerator = self.cast(sum_acc_dtype(self.dtype)).sum(axis=axis, keepdim=keepdim)
    return numerator.div(prod([si for si, so in zip(self.shape, self.sum(axis=axis, keepdim=True).shape) if si != so])).cast(output_dtype)
  def var(self, axis=None, keepdim=False, correction=1):
    assert all_int(self.shape), "does not support symbolic shape"
    square_sum = ((self - self.mean(axis=axis, keepdim=True)).square()).sum(axis=axis, keepdim=keepdim)
    return square_sum.div(max(0, prod(self.shape)/prod(square_sum.shape)-correction))
  def std(self, axis=None, keepdim=False, correction=1): return self.var(axis, keepdim, correction).sqrt()

  def _softmax(self, axis):
    m = self - self.max(axis=axis, keepdim=True)
    e = m.exp()
    return m, e, e.sum(axis=axis, keepdim=True)

  def softmax(self, axis=-1):
    _, e, ss = self._softmax(axis)
    return e.div(ss)

  def log_softmax(self, axis=-1):
    m, _, ss = self._softmax(axis)
    return m - ss.log()

  def logsumexp(self, axis=None, keepdim=False):
    m = self.max(axis=axis, keepdim=True)
    return (self - m).exp().sum(axis=axis, keepdim=keepdim).log() + m.squeeze(axis)

  def argmax(self, axis=None, keepdim=False):
    # NOTE: return the first index if there are multiple occurrences of the maximum values
    if axis is None:
      idx = (self == self.max(axis)) * Tensor.arange(prod(self.shape)-1,-1,-1, requires_grad=False, device=self.device).reshape(self.shape)
      return (prod(self.shape) - idx.max() - 1).cast(dtypes.int32)
    axis = self._resolve_dim(axis)
    m = self == self.max(axis=axis, keepdim=True)
    idx = m * Tensor.arange(self.shape[axis]-1,-1,-1, requires_grad=False, device=self.device).reshape(self.shape[axis], *[1]*(self.ndim-axis-1))
    return (self.shape[axis]-idx.max(axis=axis, keepdim=keepdim)-1).cast(dtypes.int32)
  def argmin(self, axis=None, keepdim=False): return (-self).argmax(axis=axis, keepdim=keepdim)

  @staticmethod
  def einsum(formula:str, *raw_xs, acc_dtype:Optional[DType]=None) -> Tensor:
    xs:Tuple[Tensor] = argfix(*raw_xs)
    formula = formula.replace(" ", "")
    inputs_str, output = formula.split("->") if "->" in formula else (formula, sorted(formula))
    inputs = [x for x in cast(str,inputs_str).split(',')]
    assert len(xs) == len(inputs), f"number of inputs doesn't match number of operands in formula, expected {len(inputs)}, got {len(xs)}"

    # map the value of each letter in the formula
    letter_val = sorted(merge_dicts([{letter:dim for letter, dim in zip(letters, tensor.shape)} for letters, tensor in zip(inputs, xs)]).items())

    xs_:List[Tensor] = []
    lhs = [sorted(enumerate(s), key=lambda e:e[1]) for s in inputs]
    for x,(order,letters) in zip(xs, [list(zip(*l)) for l in lhs]):
      # permute to the sorted letter order, then reshape/expand to create dimensions for the missing letters
      xs_.append(x.permute(order).reshape([val if letter in letters else 1 for letter,val in letter_val]).expand([val for _,val in letter_val]))

    # determine the inverse permutation to revert back to original order
    rhs_letter_order = argsort(list(output))
    rhs_order = argsort(rhs_letter_order)

    # sum over all axes that's not in the output, then permute to the output order
    return functools.reduce(lambda a,b:a*b, xs_) \
      .sum(axis=[axis for axis,(letter,_) in enumerate(letter_val) if letter not in output],acc_dtype=acc_dtype).permute(rhs_order)

  # ***** processing ops *****

  def _pool(self, k_:Tuple[sint, ...], stride:Union[Tuple[int, ...], int]=1, dilation:Union[Tuple[int, ...], int]=1) -> Tensor:
    assert len(self.shape) >= len(k_), f"can't pool {self.shape} with {k_}"
    assert all_int(self.shape) and all_int(k_), f"does not support symbolic {self.shape=}, {k_=}"
    s_, d_ = make_pair(stride, len(k_)), make_pair(dilation, len(k_))
    assert len(k_) == len(s_) == len(d_), f"stride/dilation mismatch kernel:{k_} stride:{s_} dilation:{d_}"
    noop_, i_ = [None] * len(self.shape[:-len(k_)]), self.shape[-len(k_):]
    if any(k > s for k,s in zip(k_, s_)) or any(d != 1 for d in d_):
      o_ = [(i - d * (k-1) - 1)//s + 1 for i,d,k,s in zip(i_, d_, k_, s_)]
      # repeats such that we don't need padding
      xup = self.repeat([1]*len(noop_) + [math.ceil(k*(i+d) / i) for k,i,d in zip(k_, i_, d_)])
      # slice by dilation
      xup = xup.shrink(tuple(noop_ + [(0,k*(i+d)) for k,i,d in zip(k_, i_, d_)])).reshape(noop_ + flatten((k,i+d) for k,i,d in zip(k_, i_, d_)))
      # handle stride
      xup = xup.shrink(noop_ + flatten(((0,k), (0,o*s)) for k,o,s in zip(k_, o_, s_))).reshape(noop_ + flatten((k,o,s) for k,o,s in zip(k_, o_, s_)))
      xup = xup.shrink(noop_ + flatten(((0,k), (0,o), (0,1)) for k,o in zip(k_, o_))).reshape(noop_ + flatten((k,o) for k,o in zip(k_, o_)))
      # permute to move reduce to the end
      return xup.permute(*range(len(noop_)), *[len(noop_)+i*2+1 for i in range(len(i_))], *[len(noop_)+i*2 for i in range(len(i_))])
    # TODO: once the shapetracker can optimize well, remove this alternative implementation. or not if the CPU implementation doesn't use ShapeTracker
    o_ = [(i+(s-k))//s for i,s,k in zip(i_, s_, k_)]
    xup = self.pad(tuple(noop_ + [(0, max(0,o*s-i)) for i,o,s in zip(i_, o_, s_)])).shrink(tuple(noop_ + [(0,o*s) for o,s in zip(o_, s_)]))
    xup = xup.reshape(noop_ + flatten(((o,s) for o,s in zip(o_, s_))))
    xup = xup.shrink(noop_ + flatten(((0,o), (0,k)) for o,k in zip(o_, k_)))
    return xup.permute(*range(len(noop_)), *[len(noop_)+i*2 for i in range(len(i_))], *[len(noop_)+i*2+1 for i in range(len(i_))])

  # NOTE: these work for more than 2D
  def avg_pool2d(self, kernel_size=(2,2), stride=None, dilation=1): return self._pool(
        make_pair(kernel_size), stride if stride is not None else kernel_size, dilation).mean(axis=tuple(range(0-len(make_pair(kernel_size)), 0)))
  def max_pool2d(self, kernel_size=(2,2), stride=None, dilation=1): return self._pool(
        make_pair(kernel_size), stride if stride is not None else kernel_size, dilation).max(axis=tuple(range(0-len(make_pair(kernel_size)), 0)))

  def conv_transpose2d(self, weight:Tensor, bias:Optional[Tensor]=None, groups=1, stride=1, dilation=1, padding=0, output_padding=0) -> Tensor:
    HW, trailing = weight.shape[2:], list(range(3, len(weight.shape)+1))
    x, w = self, weight.unflatten(0, (groups, -1)).permute(0,2,1,*trailing).flip(trailing)
    stride = make_pair(stride, len(HW))
    if any(s>1 for s in stride):
      x = x.reshape(None, None, *flatten((k,1) for k in x.shape[2:]))
      x = x.pad((None, None, *flatten((None,(0,s-1)) for s in stride)))
      x = x.reshape(None, None, *[k*s for k,s in zip(x.shape[2::2], stride)])
      x = x.shrink((None, None, *[(0,k-(s-1)) for k,s in zip(x.shape[2:], stride)]))
    padding = flatten((((k-1)*d-p,(k-1)*d-p+op) for k,d,p,op in reversed(list(
      zip(HW, make_pair(dilation, len(HW)), make_pair(padding, len(HW)), make_pair(output_padding, len(HW)))))))
    return x.conv2d(w.flatten(end_dim=1), groups=groups, bias=bias, dilation=dilation, padding=padding)

  def conv2d(self, weight:Tensor, bias:Optional[Tensor]=None, groups=1, stride=1, dilation=1, padding=0, acc_dtype:Optional[DType]=None) -> Tensor:
    (bs,cin_), (cout,cin), HW = self.shape[:2], weight.shape[:2], weight.shape[2:]
    assert groups*cin == cin_ and len(self.shape) == len(weight.shape), f"Input Tensor shape {self.shape} does not match the shape of the weights {weight.shape}. ({groups*cin} vs. {cin_})"  # noqa: E501
    if isinstance(padding, (tuple,list)): assert len(padding) == 2*len(HW) or len(padding) == len(HW), f"Expected padding of length {2*len(HW)} or {len(HW)}, but got {len(padding)} for tensor of shape {self.shape}"  # noqa: E501
    padding_ = [padding]*2*len(HW) if isinstance(padding, int) else (padding if len(padding) == 2*len(HW) else [p for p in padding for _ in range(2)][::-1])  # noqa: E501

    # conv2d is a pooling op (with padding)
    x = self.pad2d(padding_)._pool(HW, stride, dilation)   # (bs, groups*cin, oy, ox, H, W)
    rcout, oyx = cout//groups, x.shape[2:-len(HW)]
    if not all(x == 3 for x in HW) or stride != 1 or dilation != 1 or not WINO:
      # normal conv
      x = x.reshape(bs, groups, cin, 1, *oyx, *HW).expand(bs, groups, cin, rcout, *oyx, *HW).permute(0,1,3,*[4+i for i in range(len(oyx))],2,*[4+len(oyx)+i for i in range(len(HW))])  # noqa: E501

      # conv! broadcasted to (bs, groups, rcout, *oyx, cin, *HW)
      ret = (x * weight.reshape(1, groups, rcout, *[1] * len(oyx), cin, *HW)).sum([-1-i for i in range(1+len(oyx))], keepdim=True, acc_dtype=acc_dtype).reshape(bs, cout, *oyx)  # noqa: E501
      return ret if bias is None else ret.add(bias.reshape(1, -1, *[1] * len(HW)))

    HWI, HWO = (6,) * len(HW), (4,) * len(HW)  # F(4x4,3x3) winograd tiles
    winograd_G = [[1/4, 0, 0], [-1/6, -1/6, -1/6], [-1/6, 1/6, -1/6], [1/24, 1/12, 1/6], [1/24, -1/12, 1/6], [0, 0, 1]]
    winograd_Bt = [[4, 0, -5, 0, 1, 0], [0, -4, -4, 1, 1, 0], [0, 4, -4, -1, 1, 0], [0, -2, -1, 2, 1, 0], [0, 2, -1, -2, 1, 0], [0, 4, 0, -5, 0, 1]]
    winograd_At = [[1, 1, 1, 1, 1, 0], [0, 1, -1, 2, -2, 0], [0, 1, 1, 4, 4, 0], [0, 1, -1, 8, -8, 1]] # applying At in pre-order doubles compile time

    # todo: stride == dilation
    # use padding to round up to 4x4 output tiles
    # (bs, cin_, tyx, HWI)
    d = self.pad2d(sum([[padding_[i*2], padding_[i*2+1] + (-(dim + sum(padding_[i * 2:(i + 1) * 2]) - 2) % 4)] for i, dim in enumerate(self.shape[-len(HW):])], []))._pool(HWI, HWO)  # noqa: E501
    # move HW to the front: # (HWI, bs, cin_, tyx)
    d = d.permute(*range(len(d.shape)-len(HW),len(d.shape)), *range(len(d.shape)-len(HW)))
    tyx = d.shape[-len(HWI):]  # dim of tiling

    g = weight.permute(*range(len(weight.shape)-len(HW),len(weight.shape)), *range(len(weight.shape)-len(HW)))  # move HW to the front

    # compute 6x6 winograd tiles: GgGt, BtdB
    # (HWI, groups * rcout, cin) -> (HWI, bs=1, groups, rcout, cin, tyx=(1,1))
    gfactors = _apply_winograd_matrix(winograd_G, g, len(HW)).reshape(*HWI, 1, groups, rcout, cin, *([1]*len(tyx)))
    # (HWI, bs, cin_, tyx) -> (HWI, bs, groups, 1 ,cin, *tyx)
    dfactors = _apply_winograd_matrix(winograd_Bt, d, len(HW)).reshape(*HWI, bs, groups, 1, cin, *tyx)

    # matmul; sum across cin: (HWI, bs, groups, rcout, *tyx); then HWI -> HWO: (HWO, bs, groups, rcout, *tyx)
    ret = _apply_winograd_matrix(winograd_At, (gfactors * dfactors).sum(axis=-1-len(HW), acc_dtype=acc_dtype), len(HW))

    # interleave tyx and HWO: (bs, groups, rcout, oy, HO, ox, WO)
    ret = ret.permute([*range(len(HW), len(ret.shape)-len(HW)), *[i+o for i in range(len(HW)) for o in [len(ret.shape)-len(HW),0]]])
    # merge groups and rcout, tyx and HWO: (bs, groups, cout, *yx), shrink to final
    ret = ret.reshape(bs, cout, *[c * HWO[i] for i, c in enumerate(tyx)]).shrink(tuple((0, s) for s in [bs, cout, *oyx]))

    return (ret if bias is None else ret.add(bias.reshape(1, -1, *[1 for _ in range(len(HW))]))).contiguous().contiguous_backward()

  def dot(self, w:Tensor, acc_dtype:Optional[DType]=None) -> Tensor:
    n1, n2 = len(self.shape), len(w.shape)
    assert n1 != 0 and n2 != 0, f"both arguments to matmul need to be at least 1D, but they are {n1}D and {n2}D"
    assert (L:=self.shape[-1]) == (R:=w.shape[-min(n2, 2)]), f"Input Tensor shapes {self.shape} and {w.shape} cannot be multiplied ({L} != {R})"
    x = self.reshape(*self.shape[0:-1], *[1]*min(n1-1, n2-1, 1), self.shape[-1])
    w = w.reshape(*w.shape[0:-2], *[1]*min(n1-1, n2-1, 1), *w.shape[-min(n2, 2):]).transpose(-1, -min(n2, 2))
    return (x*w).sum(-1, acc_dtype=acc_dtype).cast(least_upper_dtype(x.dtype, w.dtype))

  def matmul(self, x:Tensor, reverse=False, acc_dtype:Optional[DType]=None) -> Tensor:
    return x.dot(self, acc_dtype=acc_dtype) if reverse else self.dot(x, acc_dtype=acc_dtype)

  def _cumsum(self, axis:int=0, _first_zero=False) -> Tensor:
    pl_sz = self.shape[axis] - int(not _first_zero and self.shape[axis] != 0)
    return self.transpose(axis,-1).pad2d((pl_sz,0))._pool((self.shape[axis] or 1,)).sum(-1).transpose(axis,-1)
  def cumsum(self, axis:int=0) -> Tensor:
    # TODO: someday the optimizer will find this on it's own
    # for now this is a two stage cumsum
    SPLIT = 256
    if self.shape[axis] <= SPLIT*2: return self._cumsum(axis)
    ret = self.transpose(axis,-1).pad2d((round_up(self.shape[axis], SPLIT)-self.shape[axis], 0))
    ret = ret.unflatten(-1, (-1, SPLIT))._cumsum(-1)
    base_add = ret[..., -1]._cumsum(-1, _first_zero=True)[..., :-1]
    base_add = base_add.unsqueeze(-1).expand(*base_add.shape, ret.shape[-1])
    def fix(x:Tensor): return x.flatten(start_dim=-2)[..., -self.shape[axis]:].transpose(axis,-1)
    return fix(ret) + fix(base_add)

  @staticmethod
  def _tri(r:sint, c:sint, k:int=0, **kwargs) -> Tensor:
    assert all_int((r,c)), "does not support symbolic"
    if r == 0: return Tensor.zeros((r, c), **kwargs)
    return Tensor.arange(r, **kwargs).unsqueeze(1).expand(r,c) <= Tensor.arange(-k, c-k, **kwargs).unsqueeze(0).expand(r,c)
  def triu(self, k:int=0) -> Tensor: return Tensor._tri(self.shape[-2], self.shape[-1], k=k, device=self.device).where(self, 0)
  def tril(self, k:int=0) -> Tensor: return Tensor._tri(self.shape[-2], self.shape[-1], k=k+1, device=self.device).where(0, self)

  # ***** mlops (unary) *****

  def logical_not(self): return F.Eq.apply(*self._broadcasted(False))
  def neg(self): return F.Neg.apply(self) if self.dtype != dtypes.bool else self.logical_not()
  def contiguous(self): return F.Contiguous.apply(self)
  def contiguous_backward(self): return F.ContiguousBackward.apply(self)
  def log(self): return F.Log.apply(self.cast(least_upper_float(self.dtype)))
  def log2(self): return self.log()/math.log(2)
  def exp(self): return F.Exp.apply(self.cast(least_upper_float(self.dtype)))
  def exp2(self): return F.Exp.apply(self*math.log(2))
  def relu(self): return F.Relu.apply(self)
  def sigmoid(self): return F.Sigmoid.apply(self.cast(least_upper_float(self.dtype)))
  def sin(self): return F.Sin.apply(self.cast(least_upper_float(self.dtype)))
  def sqrt(self): return F.Sqrt.apply(self.cast(least_upper_float(self.dtype)))
  def rsqrt(self): return self.reciprocal().sqrt()
  def cos(self): return ((math.pi/2)-self).sin()
  def tan(self): return self.sin() / self.cos()

  # ***** math functions (unary) *****

  def trunc(self: Tensor) -> Tensor: return self.cast(dtypes.int32).cast(self.dtype)
  def ceil(self: Tensor) -> Tensor: return (self > (b := self.trunc())).where(b+1, b)
  def floor(self: Tensor) -> Tensor: return (self < (b := self.trunc())).where(b-1, b)
  def round(self: Tensor) -> Tensor:
    return ((self > 0) == ((b := self.cast(dtypes.int32) / 2.0).cast(dtypes.int32) == b)).where((self - 0.5).ceil(), (self + 0.5).floor())
  def lerp(self, end: Tensor, weight: Union[Tensor, float]) -> Tensor: return self + (end - self) * weight
  def square(self): return self*self
  def clip(self, min_, max_): return self.maximum(min_).minimum(max_)
  def sign(self): return F.Sign.apply(self)
  def abs(self): return self * self.sign()
  def reciprocal(self): return F.Reciprocal.apply(self.cast(least_upper_float(self.dtype)))

  # ***** activation functions (unary) *****

  def elu(self, alpha=1.0): return self.relu() - alpha*(1-self.exp()).relu()
  def celu(self, alpha=1.0): return self.maximum(0) + (alpha * ((self / alpha).exp() - 1)).minimum(0)
  def swish(self): return self * self.sigmoid()
  def silu(self): return self.swish()   # The SiLU function is also known as the swish function.
  def relu6(self): return self.relu() - (self-6).relu()
  def hardswish(self): return self * (self+3).relu6() * (1/6)
  def tanh(self): return 2.0 * ((2.0 * self).sigmoid()) - 1.0
  def sinh(self): return (self.exp() - self.neg().exp()) / 2
  def cosh(self): return (self.exp() + self.neg().exp()) / 2
  def atanh(self): return ((1 + self)/(1 - self)).log() / 2
  def asinh(self): return (self + (self.square() + 1).sqrt()).log()
  def acosh(self): return (self + (self.square() - 1).sqrt()).log()
  def hardtanh(self, min_val=-1, max_val=1): return self.clip(min_val, max_val)
  def gelu(self): return 0.5 * self * (1 + (self * 0.7978845608 * (1 + 0.044715 * self * self)).tanh())
  def quick_gelu(self): return self * (self * 1.702).sigmoid()
  def leakyrelu(self, neg_slope=0.01): return self.relu() - (-neg_slope*self).relu()
  def mish(self): return self * self.softplus().tanh()
  def softplus(self, beta=1): return (1/beta) * (1 + (self*beta).exp()).log()
  def softsign(self): return self / (1 + self.abs())

  # ***** broadcasted elementwise mlops *****
  def _broadcast_to(self, shape:Tuple[sint, ...]):
    reshape_arg, _ = _pad_left(self.shape, shape)
    if self.ndim > len(shape) or not all(sh in {s,1} or (s==0 and sh==1) for sh,s in zip(reshape_arg, shape)):
      raise ValueError(f"cannot broadcast tensor with shape={self.shape} to {shape=}")
    return F.Expand.apply(self.reshape(reshape_arg), shape=shape) if shape != self.shape else self

  def _broadcasted(self, y:Union[Tensor, ConstType], reverse:bool=False, match_dtype:bool=True) -> Tuple[Tensor, Tensor]:
    x: Tensor = self
    if not isinstance(y, Tensor):
      # make y a Tensor
      assert isinstance(y, (float, int, bool, Node)), f"{type(y)=}, {y=}"
      if isinstance(self.dtype, ImageDType) or dtypes.is_float(x.dtype) or (dtypes.is_int(x.dtype) and isinstance(y, int)): y_dtype = x.dtype
      else: y_dtype = dtypes.from_py(y)
      if isinstance(y, Node): y = Tensor.from_node(y, device=self.device)
      else: y = Tensor(dtypes.as_const(y, y_dtype), self.device, y_dtype, requires_grad=False)

    if match_dtype:
      output_dtype = least_upper_dtype(x.dtype, y.dtype)
      x, y = x.cast(output_dtype), y.cast(output_dtype)

    if reverse: x, y = y, x

    # broadcast
    out_shape = _broadcast_shape(x.shape, y.shape)
    return x._broadcast_to(out_shape), y._broadcast_to(out_shape)

  def _to_const_val(self, x:Union[Tensor, ConstType]) -> Union[Tensor, ConstType]:
    # TODO: update with multi
    return x.lazydata.base.arg if isinstance(x, Tensor) and isinstance(x.lazydata, LazyBuffer) and x.lazydata.is_unrealized_unmasked_const() \
      and not x.requires_grad and self._broadcasted(x)[0].shape == self.shape else x

  def add(self, x:Union[Tensor, ConstType], reverse=False) -> Tensor: return F.Add.apply(*self._broadcasted(x, reverse))
  def sub(self, x:Union[Tensor, ConstType], reverse=False) -> Tensor: return F.Sub.apply(*self._broadcasted(x, reverse))
  def mul(self, x:Union[Tensor, ConstType], reverse=False) -> Tensor: return F.Mul.apply(*self._broadcasted(x, reverse))
  def div(self, x:Union[Tensor, ConstType], reverse=False, upcast=True) -> Tensor:
    numerator, denominator = self._broadcasted(x, reverse)
    if upcast: numerator, denominator = numerator.cast(least_upper_float(numerator.dtype)), denominator.cast(least_upper_float(denominator.dtype))
    return F.Div.apply(numerator, denominator)
  def xor(self, x:Union[Tensor, ConstType], reverse=False) -> Tensor: return F.Xor.apply(*self._broadcasted(x, reverse))

  def lshift(self, x:int):
    assert dtypes.is_unsigned(self.dtype) and isinstance(x, int) and x >= 0, f"not supported {self.dtype=} {x=}"
    return self.mul(2 ** x)

  def rshift(self, x:int):
    assert dtypes.is_unsigned(self.dtype) and isinstance(x, int) and x >= 0, f"not supported {self.dtype=} {x=}"
    return self.div(2 ** x, upcast=False)

  def pow(self, x:Union[Tensor, ConstType], reverse=False) -> Tensor:
    x = self._to_const_val(x)
    if not isinstance(x, Tensor) and not reverse:
      # simple pow identities
      if x < 0: return self.reciprocal().pow(-x)
      if x == 0: return 1 + self * 0
      if x in [3,2,1]: return functools.reduce(lambda acc,_: acc * self, range(int(x)-1), self)
      if x == 0.5: return self.sqrt()
    if not isinstance(x, Tensor) and reverse and x > 0: return self.mul(math.log(x)).exp()
    ar = self.abs().log().mul(x).exp() if not reverse or isinstance(x, Tensor) else self.mul(math.log(abs(x))).exp()
    # correct sign of negative numbers raised to a power (cos has a period of 2pi so we use it here to get the oddness of the power)
    sign = (x * math.pi).cos() if isinstance(x, Tensor) else math.cos(x * math.pi) if not reverse else (self * math.pi).cos()
    # we only need to correct the sign if the base is negative
    base_sign = ((self.sign() if not reverse else x.sign() if isinstance(x, Tensor) else math.copysign(1, x)) - 1) / -2
    # we need 0 to be positive so we need to correct base_sign when the base is 0
    base_sign = base_sign - (1.5 * (1 - (self.sign().abs() if not reverse else x.sign().abs() if isinstance(x, Tensor) else abs(int(bool(x))))))
    # inject nan if the base is negative and the power is not an integer
    to_nan = (((x - x.trunc()) * 1e10).abs().clip(0, 1) if isinstance(x, Tensor) else \
              int(bool(x - int(x))) if not reverse else ((self - self.trunc()) * 1e10).abs().clip(0, 1)) * base_sign
    inject_nan = ((((-to_nan) * 2) + 1)).log().add(1) if isinstance(to_nan, Tensor) else 1 if not to_nan else float("nan")
    return ar.mul(sign * base_sign + (1 - base_sign)).mul(inject_nan)

  def maximum(self, x:Union[Tensor, ConstType]) -> Tensor:
    return (self<x).detach().where(x, (self==x).detach().where(((self * 0.5 + x * 0.5).cast(self.dtype)), self))
  def minimum(self, x:Union[Tensor, ConstType]) -> Tensor: return -((-self).maximum(-x))

  def where(self:Tensor, input_:Union[Tensor, ConstType], other:Union[Tensor, ConstType]):
    if isinstance(input_, Tensor): input_, other = input_._broadcasted(other)
    elif isinstance(other, Tensor): other, input_ = other._broadcasted(input_)
    x_,y = self._broadcasted(input_, match_dtype=False)
    x,z = x_._broadcasted(other, match_dtype=False)
    return F.Where.apply(x.cast(dtypes.bool), *y._broadcasted(z))

  def masked_fill(self:Tensor, mask:Tensor, value:Union[Tensor, ConstType]): return mask.where(value, self)

  # ***** op wrappers (wasted lines to make the typechecker happy) *****

  def __neg__(self) -> Tensor: return self.neg()

  def __add__(self, x) -> Tensor: return self.add(x)
  def __sub__(self, x) -> Tensor: return self.sub(x)
  def __mul__(self, x) -> Tensor: return self.mul(x)
  def __pow__(self, x) -> Tensor: return self.pow(x)
  def __truediv__(self, x) -> Tensor: return self.div(x)
  def __matmul__(self, x) -> Tensor: return self.matmul(x)
  def __xor__(self, x) -> Tensor: return self.xor(x)
  def __lshift__(self, x) -> Tensor: return self.lshift(x)
  def __rshift__(self, x) -> Tensor: return self.rshift(x)

  def __radd__(self, x) -> Tensor: return self.add(x, True)
  def __rsub__(self, x) -> Tensor: return self.sub(x, True)
  def __rmul__(self, x) -> Tensor: return self.mul(x, True)
  def __rpow__(self, x) -> Tensor: return self.pow(x, True)
  def __rtruediv__(self, x) -> Tensor: return self.div(x, True)
  def __rmatmul__(self, x) -> Tensor: return self.matmul(x, True)
  def __rxor__(self, x) -> Tensor: return self.xor(x, True)

  def __iadd__(self, x) -> Tensor: return self.assign(self.add(x))
  def __isub__(self, x) -> Tensor: return self.assign(self.sub(x))
  def __imul__(self, x) -> Tensor: return self.assign(self.mul(x))
  def __ipow__(self, x) -> Tensor: return self.assign(self.pow(x))
  def __itruediv__(self, x) -> Tensor: return self.assign(self.div(x))
  def __imatmul__(self, x) -> Tensor: return self.assign(self.matmul(x))
  def __ixor__(self, x) -> Tensor: return self.assign(self.xor(x))
  def __ilshift__(self, x) -> Tensor: return self.assign(self.lshift(x))
  def __irshift__(self, x) -> Tensor: return self.assign(self.rshift(x))

  def __lt__(self, x) -> Tensor: return F.Less.apply(*self._broadcasted(x, False))
  def __gt__(self, x) -> Tensor: return F.Less.apply(*self._broadcasted(x, True))
  def __ge__(self, x) -> Tensor: return (self<x).logical_not()
  def __le__(self, x) -> Tensor: return (self>x).logical_not()
  def __eq__(self, x) -> Tensor: return F.Eq.apply(*self._broadcasted(x, True))       # type: ignore[override]
  def __ne__(self, x) -> Tensor: return (self==x).logical_not()                       # type: ignore[override]

  # ***** functional nn ops *****

  def linear(self, weight:Tensor, bias:Optional[Tensor]=None):
    x = self.mul(weight) if len(weight.shape) == 1 else self.dot(weight)
    return x.add(bias) if bias is not None else x

  def sequential(self, ll:List[Callable[[Tensor], Tensor]]): return functools.reduce(lambda x,f: f(x), ll, self)

  def layernorm(self, axis=-1, eps:float=1e-5) -> Tensor:
    y = (self - self.mean(axis, keepdim=True))
    return y.mul((y*y).mean(axis, keepdim=True).add(eps).rsqrt())

  def batchnorm(self, weight:Optional[Tensor], bias:Optional[Tensor], mean:Tensor, invstd:Tensor, axis:Union[int,Tuple[int,...]]=1) -> Tensor:
    axis_ = argfix(axis)
    shape = tuple(s if ax in axis_ else 1 for ax, s in enumerate(self.shape))
    x = self - mean.reshape(shape)
    if weight is not None: x = x * weight.reshape(shape)
    ret = x.mul(invstd.reshape(shape) if len(invstd.shape) == len(axis_) else invstd)
    return (ret + bias.reshape(shape)) if bias is not None else ret

  def dropout(self, p=0.5) -> Tensor:
    if not Tensor.training or p == 0: return self
    return self * (Tensor.rand(*self.shape, requires_grad=False, dtype=dtypes.default_float, device=self.device) >= p) * (1/(1.0 - p))

  def one_hot(self, num_classes:int) -> Tensor:
    return (self[..., None] == Tensor.arange(num_classes, requires_grad=False, device=self.device)).where(1, 0)

  def scaled_dot_product_attention(self, key:Tensor, value:Tensor, attn_mask:Optional[Tensor]=None,
                                   dropout_p:float=0.0, is_causal:bool=False) -> Tensor:
    # NOTE: it works if key, value have symbolic shape
    assert all_int(self.shape), f"does not support symbolic shape {self.shape}"
    if is_causal: attn_mask = Tensor.ones(self.shape[-2], key.shape[-2], requires_grad=False, device=self.device).tril(0).cast(dtypes.bool)
    if attn_mask is not None and attn_mask.dtype == dtypes.bool: attn_mask = (attn_mask == 0).where(-float("inf"), 0)
    qk = self @ key.transpose(-2,-1) / math.sqrt(self.shape[-1])
    return ((qk+attn_mask) if attn_mask is not None else qk).softmax(-1).dropout(dropout_p) @ value

  def binary_crossentropy(self, y:Tensor) -> Tensor:
    return (-y*self.log() - (1-y)*(1-self).log()).mean()

  def binary_crossentropy_logits(self, y:Tensor) -> Tensor:
    return (self.maximum(0) - y * self + (1 + self.abs().neg().exp()).log()).mean()

  def sparse_categorical_crossentropy(self, Y:Tensor, ignore_index=-1, label_smoothing=0.0) -> Tensor:
    assert 0.0 <= label_smoothing <= 1.0, "label_smoothing must be in [0.0, 1.0]"
    # NOTE: self is a logits input
    log_probs, loss_mask = self.log_softmax(), (Y != ignore_index)
    y_counter = Tensor.arange(self.shape[-1], requires_grad=False, device=self.device).unsqueeze(0).expand(Y.numel(), self.shape[-1])
    y = ((y_counter == Y.flatten().reshape(-1, 1)) * loss_mask.reshape(-1, 1)).reshape(*Y.shape, self.shape[-1])
    smoothing = label_smoothing * (log_probs.mean(-1) * loss_mask).sum()
    return -((1 - label_smoothing) * (log_probs * y).sum() + smoothing) / loss_mask.sum()

  # ***** cast ops *****

  def llvm_bf16_cast(self, dtype:DType):
    # hack for devices that don't support bfloat16
    assert self.dtype == dtypes.bfloat16
    return self.to("LLVM").bitcast(dtypes.uint16).cast(dtypes.uint32).mul(1<<16).bitcast(dtypes.float32).cast(dtype)
  def cast(self, dtype:DType) -> Tensor: return self if self.dtype == dtype else F.Cast.apply(self, dtype=dtype)
  def bitcast(self, dtype:DType) -> Tensor:
    if self.requires_grad: raise RuntimeError("can't backprop through bitcast")
    return F.Cast.apply(self, dtype=dtype, bitcast=True) if self.dtype != dtype else self
  def float(self) -> Tensor: return self.cast(dtypes.float32)
  def half(self) -> Tensor: return self.cast(dtypes.float16)

  # ***** convenience stuff *****

  @property
  def ndim(self) -> int: return len(self.shape)
  def numel(self) -> sint: return prod(self.shape)
  def element_size(self) -> int: return self.dtype.itemsize
  def nbytes(self) -> int: return self.numel() * self.element_size()
  def is_floating_point(self) -> bool: return dtypes.is_float(self.dtype)
  def size(self, dim=None) -> Union[sint, Tuple[sint, ...]]: return self.shape if dim is None else self.shape[dim]

  # *** image Tensor function replacements ***

  def image_dot(self, w:Tensor, acc_dtype=None):
    # NOTE: we use a 1x1 conv2d to do the matmul. mxk @ kxn = (1,k,m,1).conv2d(n,k,1,1)
    n1, n2 = len(self.shape), len(w.shape)
    assert n1 != 0 and n2 != 0, f"both arguments to matmul need to be at least 1D, but they are {n1}D and {n2}D"
    assert self.shape[-1] == w.shape[-min(n2, 2)], f"Input Tensor shapes {self.shape} and {w.shape} cannot be multiplied ({self.shape[-1]} != {w.shape[-min(n2, 2)]})"  # noqa: E501
    bs, groups, cin, cout = prod(self.shape[0:-2]), prod(w.shape[0:-2]), w.shape[-2], w.shape[-1]
    out_shape_t = self.shape[0:-2] + (cout,-1) if len(self.shape) > 1 else (cout, )

    # NOTE: with NHWC we can remove the transposes
    # bs x groups*cin x H x W
    cx = self.transpose(self.ndim-1, self.ndim-2).reshape((bs//groups, groups*cin, -1, 1))
    # groups*cout x cin x H, W
    cw = w.transpose(w.ndim-1, w.ndim-2).reshape((groups*cout, cin, 1, 1))
    return cx.image_conv2d(cw, groups=groups, acc_dtype=acc_dtype).reshape(out_shape_t).transpose(self.ndim-1, self.ndim-2)

  def image_conv2d(self, weight:Tensor, bias:Optional[Tensor]=None, groups=1, stride=1, dilation=1, padding=0, acc_dtype=None):
    base_image_type = dtypes.imageh if getenv("FLOAT16", 0) else dtypes.imagef

    (bs,_,iy,ix), (cout,cin,H,W) = self.shape, weight.shape
    x, w = self, weight.reshape(groups, (rcout := cout//groups), cin, H, W)

    # hack for non multiples of 4 on cin
    if cin % 4 != 0 and not (cin == 1 and groups%4 == 0):
      x = x.reshape(bs, groups, cin, iy, ix)   # do this always?
      added_input_channels = 4 - (cin % 4)
      w = w.pad(tuple((0, added_input_channels) if i == 2 else None for i in range(w.ndim)))
      x = x.pad(tuple((0, added_input_channels) if i == 2 else None for i in range(x.ndim)))
      cin = cin + added_input_channels
      x = x.reshape(bs, groups*cin, iy, ix)

    # hack for non multiples of 4 on rcout
    added_output_channels = 0
    if rcout % 4 != 0 and not (rcout == 1 and groups%4 == 0):
      added_output_channels = 4 - (rcout % 4)
      rcout += added_output_channels
      cout = groups * rcout
      w = w.pad(tuple((0, added_output_channels) if i == 1 else None for i in range(w.ndim)))

    # packed (note: flipping bs and iy would make the auto-padding work)
    x = x.permute(0,2,3,1)
    cin_last = iy == 1 and ix == 1
    if cin == 1: w = w.reshape(cout//4,4,H,W).permute(0,2,3,1)
    elif cin_last: w = w.reshape(cout//4,4,cin//4,4,H,W).permute(0,4,2,5,1,3)
    else: w = w.reshape(cout//4,4,cin//4,4,H,W).permute(0,4,2,5,3,1)

    # contiguous creates the image, and early realize static weights (TODO: test for the static weight)
    if IMAGE >= 2: x,w = x.cast(base_image_type((bs*iy, ix*groups*cin//4, 4))), w.cast(base_image_type((cout//4, H*W*cin, 4)))
    x, w = x.contiguous(), w.contiguous()

    # expand out
    rcin_hi, rcin_lo = cin//4 if cin >= 4 else 1, 4 if cin >= 4 else 1
    cout_expand = [groups//4 if cin == 1 else groups, 4 if cin == 1 else 1, rcout//4 if rcout >= 4 else 1, 4 if rcout >= 4 else 1]
    x = x.reshape(bs, iy, ix, groups, rcin_hi, rcin_lo)
    if cin_last: w = w.reshape(cout//4, H, rcin_hi, W, 4, rcin_lo)
    else: w = w.reshape(cout//4, H, rcin_hi, W, rcin_lo, 4).permute(0,1,2,3,5,4)

    # padding
    padding_ = [padding]*4 if isinstance(padding, int) else (padding if len(padding) == 4 else [padding[1], padding[1], padding[0], padding[0]])
    x = x.slice((None, (-padding_[2], x.shape[1]+padding_[3]), (-padding_[0], x.shape[2]+padding_[1]), None, None, None))

    # prepare input
    x = x.permute(0,3,4,5,1,2)._pool((H, W), stride, dilation) # -> (bs, groups, rcin_hi, rcin_lo, oy, ox, H, W)
    x = x.permute(0,4,5,1,2,3,6,7).reshape(bs, (oy := x.shape[4]), (ox := x.shape[5]), *cout_expand[0:2], 1, 1, rcin_hi, rcin_lo, H, W)

    # prepare weights
    w = w.permute(0,4,2,5,1,3).reshape((1, 1, 1, *cout_expand, rcin_hi, rcin_lo, H, W))

    # the conv!
    ret = (x*w).cast(base_image_type((bs*oy, ox*cout//4, 4)) if IMAGE >= 2 else dtypes.float32).sum((-4, -3, -2, -1), acc_dtype=acc_dtype)

    # undo hack for non multiples of 4 on C.rcout
    if added_output_channels != 0:
      ret = ret.reshape(bs, oy, ox, groups, rcout)[:, :, :, :, :-added_output_channels]
      cout = groups * (rcout - added_output_channels)

    # NCHW output
    ret = ret.reshape(bs, oy, ox, cout).permute(0,3,1,2)
    return ret if bias is None else ret.add(bias.reshape(1, -1, 1, 1))

# register functions to move between devices
for device in Device._devices: setattr(Tensor, f"{device.lower()}", functools.partialmethod(Tensor.to, device))

if IMAGE:
  # if IMAGE>0 we install these replacement functions in Tensor (hack!)
  setattr(Tensor, "conv2d", Tensor.image_conv2d)
  setattr(Tensor, "dot", Tensor.image_dot)

# TODO: eventually remove this
def custom_random(out:Buffer):
  Tensor._seed += 1
  rng = np.random.default_rng(Tensor._seed)
  if out.dtype == dtypes.half: rng_np_buffer = (rng.integers(low=0, high=2047, size=out.size) / 2048).astype(np.half, copy=False)
  else: rng_np_buffer = rng.random(size=out.size, dtype=np.float32).astype(dtype=out.dtype.np, copy=False)
  out.copyin(rng_np_buffer.data)<|MERGE_RESOLUTION|>--- conflicted
+++ resolved
@@ -970,15 +970,8 @@
     return ret if keepdim else ret.reshape(tuple(s for i,s in enumerate(self.shape) if i not in axis_))
 
   def sum(self, axis=None, keepdim=False, acc_dtype:Optional[DType]=None):
-<<<<<<< HEAD
-    """
-    Returns the sum of elements
-    """
-    return self._reduce(F.Sum, axis, keepdim, acc_dtype)
-=======
     ret = self.cast(acc_dtype or sum_acc_dtype(self.dtype))._reduce(F.Sum, axis, keepdim)
     return ret.cast(self.dtype) if self.dtype in {dtypes.float16, dtypes.bfloat16} else ret
->>>>>>> 721f9f6a
   def max(self, axis=None, keepdim=False): return self._reduce(F.Max, axis, keepdim)
   def min(self, axis=None, keepdim=False): return -((-self).max(axis=axis, keepdim=keepdim))
 
