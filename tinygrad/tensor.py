--- conflicted
+++ resolved
@@ -1,11 +1,6 @@
 # inspired by https://github.com/karpathy/micrograd/blob/master/micrograd/engine.py
 from __future__ import annotations
-<<<<<<< HEAD
-import dataclasses
-import time, math, itertools, functools, struct, sys, inspect, pathlib, string, hashlib
-=======
-import time, math, itertools, functools, struct, sys, inspect, pathlib, string, dataclasses
->>>>>>> 31b9c74c
+import time, math, itertools, functools, struct, sys, inspect, pathlib, string, dataclasses, hashlib
 from contextlib import ContextDecorator
 from typing import List, Tuple, Callable, Optional, ClassVar, Type, Union, Sequence, Dict, DefaultDict, cast, get_args, Literal
 from collections import defaultdict
