--- conflicted
+++ resolved
@@ -414,8 +414,6 @@
     Tensor._seed, Tensor._device_seeds, Tensor._device_rng_counters = seed, {}, {}
 
   @staticmethod
-<<<<<<< HEAD
-=======
   def _threefry_random_bits(key0, key1, counts0, counts1):
     x = (counts1.cast(dtypes.uint64) << 32) | counts0.cast(dtypes.uint64)
     key = (Tensor(key0, device=x.device, dtype=dtypes.uint64, requires_grad=False) << 32) | key1
@@ -424,7 +422,6 @@
     return counts0.cat(counts1)
 
   @staticmethod
->>>>>>> 2be0b26a
   def rand(*shape, device:Optional[str]=None, dtype:Optional[DTypeLike]=None, **kwargs) -> Tensor:
     """
     Creates a tensor with the given shape, filled with random values from a uniform distribution over the interval `[0, 1)`.
@@ -442,11 +439,9 @@
     if not all_int(shape:=argfix(*shape)) or not all(s >= 0 for s in shape): raise ValueError(f"invalid input {shape=}")
     if device is not None and not isinstance(device, str): raise ValueError(f"rand only supports single device, got {device=}")
     device, had_counter = Device.canonicalize(device), False
-<<<<<<< HEAD
-=======
 
     # when using MOCKGPU and NV generate rand on CLANG
-    if THREEFRY and getenv("MOCKGPU") and device.startswith("NV"): _device, device = device, "CLANG"
+    if getenv("MOCKGPU") and device.startswith("NV"): _device, device = device, "CLANG"
     else: _device = None
 
     # generate per device seeds and rng counter if we haven't seen this device yet
@@ -454,42 +449,21 @@
       Tensor._device_seeds[device] = int.from_bytes(hashlib.sha256(device.encode()).digest(), "big") & 0xffffffff
       Tensor._device_rng_counters[device] = Tensor([0], device=device, dtype=dtypes.uint32, requires_grad=False)
     else: had_counter = True
->>>>>>> 2be0b26a
-
-    # when using MOCKGPU and NV generate rand on CLANG
-    if getenv("MOCKGPU") and device.startswith("NV"): _device, device = device, "CLANG"
-    else: _device = None
-
-    # generate per device seeds and rng counter if we haven't seen this device yet
-    if device not in Tensor._device_seeds:
-      Tensor._device_seeds[device] = int.from_bytes(hashlib.sha256(device.encode()).digest(), "big") & 0xffffffff
-      Tensor._device_rng_counters[device] = Tensor([0], device=device, dtype=dtypes.uint32, requires_grad=False)
-    else: had_counter = True
 
     # if shape has 0, return zero tensor
     if (num := math.ceil(((num_ := prod(shape)) * dtype.itemsize) / 4)) == 0: return Tensor.zeros(shape, device=device, dtype=dtype, **kwargs)
 
     # increment rng counter for devices
     if had_counter: Tensor._device_rng_counters[device].assign(Tensor._device_rng_counters[device] + num)
-<<<<<<< HEAD
 
     # threefry random bits
     counts1 = (Tensor.arange(math.ceil(num / 2), device=device, dtype=dtypes.uint32, requires_grad=False)+Tensor._device_rng_counters[device])
     counts2 = counts1 + math.ceil(num / 2)
-
-    # threefry random bits
-    x = (counts2.cast(dtypes.uint64) << 32) | counts1.cast(dtypes.uint64)
-    key = (Tensor(Tensor._seed, device=x.device, dtype=dtypes.uint64, requires_grad=False) << 32) | (Tensor._device_seeds[device] & 0xffffffff)
-    x = F.Threefry.apply(*x._broadcasted(key))
-    counts1, counts2 = (x & 0xffffffff).cast(dtypes.uint32), ((x >> 32) & 0xffffffff).cast(dtypes.uint32)
-    bits = counts1.cat(counts2)[:num]
-=======
 
     # threefry random bits
     counts0 = (Tensor.arange(math.ceil(num / 2), device=device, dtype=dtypes.uint32, requires_grad=False)+Tensor._device_rng_counters[device])
     counts1 = counts0 + math.ceil(num / 2)
     bits = Tensor._threefry_random_bits(Tensor._seed, Tensor._device_seeds[device], counts0, counts1)[:num]
->>>>>>> 2be0b26a
 
     # bitcast to uint with same number of bits
     _, nmant = dtypes.finfo(dtype)
@@ -501,13 +475,9 @@
     # bitcast back to the original dtype and reshape
     out = bits.bitcast(dtype)[:num_].sub(1).reshape(shape)
 
-<<<<<<< HEAD
-    if getenv("MOCKGPU") and _device: out = out.to(_device)
-=======
     # move back to the original device if we were using MOCKGPU
     if getenv("MOCKGPU") and _device: out = out.to(_device)
 
->>>>>>> 2be0b26a
     out.requires_grad = kwargs.get("requires_grad")
     return out.contiguous()
 
@@ -672,23 +642,15 @@
     ```
     """
     dtype = kwargs.pop("dtype", self.dtype)
-<<<<<<< HEAD
-=======
     device = kwargs.pop("device", self.device)
->>>>>>> 2be0b26a
     if isinstance(self.device, tuple):
       assert isinstance(self.lazydata, MultiLazyBuffer)
       if self.lazydata.axis is not None:
         rands = [Tensor.rand(*lb.shape, device=lb.device, dtype=dtype) for lb in self.lazydata.lbs]
         return Tensor(MultiLazyBuffer([cast(LazyBuffer, r.lazydata) for r in rands], self.lazydata.axis, None),
                       device=self.device, dtype=dtype, **kwargs)
-<<<<<<< HEAD
-      raise ValueError("rand_like doesn't support None shard axis")
-    return Tensor.rand(*self.shape, device=kwargs.pop("device", self.device), dtype=dtype, **kwargs)
-=======
       return Tensor.rand(*self.shape, dtype=dtype, **kwargs).shard(self.device)
     return Tensor.rand(*self.shape, device=device, dtype=dtype, **kwargs)
->>>>>>> 2be0b26a
 
   # ***** rng hlops *****
 
