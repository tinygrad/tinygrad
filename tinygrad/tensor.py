# inspired by https://github.com/karpathy/micrograd/blob/master/micrograd/engine.py
from __future__ import annotations
import time, math
from typing import List, Tuple, Callable, Optional, ClassVar, Type, Union, Sequence, Iterable, DefaultDict, cast
from collections import defaultdict
from functools import partialmethod, reduce
from itertools import accumulate
import numpy as np

from tinygrad.helpers import DType, dtypes, ImageDType, least_upper_float, least_upper_dtype
from tinygrad.helpers import argfix, make_pair, getenv, IMAGE, DEBUG, flatten, prod, all_int, round_up, merge_dicts, fully_flatten
from tinygrad.lazy import LazyBuffer, create_schedule
from tinygrad.ops import LoadOps
from tinygrad.device import Device, Buffer
from tinygrad.shape.symbolic import sint
from tinygrad.realize import run_schedule

# **** start with two base classes, Tensor and Function ****

class Function:
  def __init__(self, device:str, *tensors:Tensor):
    self.device = device
    self.needs_input_grad = [t.requires_grad for t in tensors]
    self.requires_grad = True if any(self.needs_input_grad) else None if None in self.needs_input_grad else False
    if self.requires_grad: self.parents = tensors

  def forward(self, *args, **kwargs): raise NotImplementedError(f"forward not implemented for {type(self)}")
  def backward(self, *args, **kwargs): raise RuntimeError(f"backward not implemented for {type(self)}")

  @classmethod
  def apply(fxn:Type[Function], *x:Tensor, **kwargs) -> Tensor:
    ctx = fxn(x[0].device, *x)
    ret = Tensor(ctx.forward(*[t.lazydata for t in x], **kwargs), device=ctx.device, requires_grad=ctx.requires_grad)
    if ctx.requires_grad and not Tensor.no_grad: ret._ctx = ctx    # used by autograd engine
    return ret

import tinygrad.mlops as mlops

class Tensor:
  __slots__ = "lazydata", "requires_grad", "grad", "_ctx"
  __deletable__ = ('_ctx',)
  training: ClassVar[bool] = False
  class train:
    def __init__(self, val=True): self.val = val
    def __enter__(self): self.prev, Tensor.training = Tensor.training, self.val
    def __exit__(self, exc_type, exc_value, traceback): Tensor.training = self.prev

  no_grad: ClassVar[bool] = False
  def __init__(self, data:Union[None, bool, int, float, List, Tuple, LazyBuffer, np.ndarray, bytes],
               device:Optional[str]=None, dtype:Optional[DType]=None, requires_grad:Optional[bool]=None):
    assert dtype is None or isinstance(dtype, DType), f"invalid dtype {dtype}"
    device = Device.canonicalize(device)
    # tensors have gradients, buffers do not
    self.grad: Optional[Tensor] = None

    # NOTE: this can be in three states. False and None: no gradient, True: gradient
    # None (the default) will be updated to True if it's put in an optimizer
    self.requires_grad: Optional[bool] = requires_grad

    # internal variables used for autograd graph construction
    self._ctx: Optional[Function] = None
    if isinstance(data, LazyBuffer): assert dtype is None or dtype == data.dtype, "dtype doesn't match, and casting isn't supported"
    elif isinstance(data, (bool, int, float)): data = LazyBuffer.loadop(LoadOps.CONST, tuple(), dtype or dtypes.from_py(data), device, data)
    elif isinstance(data, bytes): data = LazyBuffer.fromCPU(np.frombuffer(data, np.uint8))
    elif data is None: data = LazyBuffer.loadop(LoadOps.EMPTY, (0,), dtype or dtypes.default_float, device)
    elif isinstance(data, list):
      if (d := fully_flatten(data)) and all(isinstance(s, bool) for s in d): dtype = dtype or dtypes.bool
      elif d and all_int(d): dtype = dtype or dtypes.default_int
      else: dtype = dtype or dtypes.default_float
      # NOTE: cast at the end for the dtypes that do not have a numpy dtype
      data = LazyBuffer.fromCPU(np.array(data, dtype.np)).cast(dtype)
    elif isinstance(data, np.ndarray):
      if data.shape == (): data = LazyBuffer.loadop(LoadOps.CONST, tuple(), dtype or dtypes.from_np(data.dtype), device, data.item())
      else: data = LazyBuffer.fromCPU(data.astype(dtype.np) if dtype is not None and dtype.np is not None else data)

    # data is a LazyBuffer, but it might be on the wrong device
    if not isinstance(data, LazyBuffer): raise RuntimeError(f"can't create Tensor from {data!r} with type {type(data)}")
    self.lazydata = data if data.device == device else data.copy_to_device(device)

  def __repr__(self):
    return f"<Tensor {self.lazydata!r} on {self.device} with grad {(self.grad.lazydata if self.grad else None)!r}>"

  # Python has a non moving GC, so this should be okay
  def __hash__(self): return id(self)

  @property
  def device(self) -> str: return self.lazydata.device

  @property
  def shape(self) -> Tuple[sint, ...]: return self.lazydata.shape

  @property
  def dtype(self) -> DType: return self.lazydata.dtype

  # ***** data handlers ****

  @staticmethod
  def corealize(lst:Iterable[Tensor]): run_schedule(create_schedule([x.lazydata for x in lst]))

  def realize(self) -> Tensor:
    run_schedule(self.lazydata.schedule())
    return self

  def assign(self, x) -> Tensor:
    # TODO: this is a hack for writing to DISK. remove with working assign
    if self.device.startswith("DISK"):
      if x.__class__ is not Tensor: x = Tensor(x, device="CPU", dtype=self.dtype)
      self.contiguous().realize().lazydata.base.realized.copyin(x.numpy().data)
      return self
    if x.__class__ is not Tensor: x = Tensor(x, device=self.device, dtype=self.dtype)
    # NOTE: we allow cross device assign
    assert self.shape == x.shape, f"assign shape mismatch {self.shape} != {x.shape}"
    assert not x.requires_grad  # self requires_grad is okay?
    if DEBUG >= 4: print(f"assign {self.lazydata} <- {x.lazydata}")
    if self.dtype == x.dtype and self.lazydata.base.realized is not None and not getenv("DISALLOW_ASSIGN"): x.lazydata.output_buffer = self.lazydata.base.realized  # noqa: E501
    self.lazydata = x.lazydata
    return self
  def detach(self) -> Tensor: return Tensor(self.lazydata, device=self.device, requires_grad=False)

  # TODO: these are good places to start removing numpy
  def item(self) -> Union[float, int, bool]:
    assert self.numel() == 1, "must have one element for item"
    return cast(Buffer, self.contiguous().realize().lazydata.base.realized).toCPU().item()
  def data(self) -> memoryview: return self.numpy().data

  # TODO: this should import numpy and use .data() to construct the array
  def numpy(self) -> np.ndarray:
    assert all_int(self.shape), f"no numpy if shape is symbolic, {self.shape=}"
    assert self.dtype.np is not None, f"no numpy dtype for {self.dtype}"
    if 0 in self.shape: return np.zeros(self.shape, dtype=self.dtype.np)
    return self.cast(self.dtype.scalar()).contiguous().realize().lazydata.base.realized.toCPU().astype(self.dtype.np, copy=True).reshape(self.shape)

  def to(self, device:Optional[str]) -> Tensor:
    if device is None or device == self.device: return self
    ret = Tensor(self.lazydata, device)
    if self.grad: ret.grad = self.grad.to(device)
    return ret

  def to_(self, device:Optional[str]):
    if device is None or device == self.device: return
    if self.grad: self.grad = self.grad.to_(device)
    _ret = Tensor(self.lazydata, device)
    self.lazydata = _ret.lazydata

  # ***** creation llop entrypoint *****

  @staticmethod
  def _loadop(op, shape, device:Optional[str]=None, dtype:Optional[DType]=None, arg=None, **kwargs):
    return Tensor(LazyBuffer.loadop(op, shape, dtype or dtypes.default_float, Device.canonicalize(device), arg), dtype=dtype, device=device, **kwargs)

  @staticmethod
  def empty(*shape, **kwargs): return Tensor._loadop(LoadOps.EMPTY, argfix(*shape), **kwargs)

  _seed: int = int(time.time())
  @staticmethod
  def manual_seed(seed=0): Tensor._seed = seed

  @staticmethod
  def rand(*shape, **kwargs): return Tensor._loadop(LoadOps.CUSTOM, argfix(*shape), arg=custom_random, **kwargs)

  # ***** creation helper functions *****

  @staticmethod
  def full(shape:Tuple[sint, ...], fill_value: Union[bool, int, float], **kwargs):
    return Tensor(fill_value, **kwargs).reshape((1, )*len(new_shape := argfix(shape))).expand(new_shape)

  @staticmethod
  def zeros(*shape, **kwargs): return Tensor.full(argfix(*shape), 0.0, **kwargs)

  @staticmethod
  def ones(*shape, **kwargs): return Tensor.full(argfix(*shape), 1.0, **kwargs)

  @staticmethod
  def arange(start, stop=None, step=1, **kwargs):
    if stop is None: stop, start = start, 0
    dtype = kwargs.pop("dtype", dtypes.default_float if any(isinstance(x, float) for x in (start, stop, step)) else dtypes.default_int)
    return (Tensor.full((math.ceil((stop-start)/step),), step, dtype=dtype, **kwargs).cumsum() + (start - step)).cast(dtype)

  @staticmethod
  def eye(dim:int, **kwargs):
    return Tensor.ones((dim,1),**kwargs).pad((None,(0,dim))).reshape(dim*(dim+1)).shrink(((0,dim*dim),)).reshape(dim, dim)

  def full_like(self, fill_value: Union[bool, int, float], **kwargs):
    return Tensor.full(self.shape, fill_value, dtype=kwargs.pop("dtype", self.dtype), device=kwargs.pop("device", self.device), **kwargs)
  def zeros_like(self, **kwargs): return self.full_like(0, **kwargs)
  def ones_like(self, **kwargs): return self.full_like(1, **kwargs)

  # ***** rng hlops *****

  @staticmethod
  def randn(*shape, dtype:Optional[DType]=None, **kwargs) -> Tensor:
    # https://en.wikipedia.org/wiki/Box%E2%80%93Muller_transform
    src = Tensor.rand(2, *shape, **kwargs)
    return src[0].mul(2*math.pi).cos().mul((1 - src[1]).log().mul(-2).sqrt()).cast(dtype or dtypes.default_float)

  @staticmethod
  def randint(*shape, low=0, high=10, **kwargs) -> Tensor: return Tensor.uniform(shape, low=low, high=high, dtype=dtypes.int32)

  @staticmethod
  def normal(*shape, mean=0.0, std=1.0, **kwargs) -> Tensor: return (std * Tensor.randn(*shape, **kwargs)) + mean

  @staticmethod
  def uniform(*shape, low=0.0, high=1.0, **kwargs) -> Tensor:
    dtype = kwargs.pop("dtype", dtypes.default_float)
    return ((high-low) * Tensor.rand(*shape, **kwargs)).cast(dtype) + low

  @staticmethod
  def scaled_uniform(*shape, **kwargs) -> Tensor: return Tensor.uniform(*shape, low=-1.0, high=1.0, **kwargs).mul(prod(shape)**-0.5)

  # https://www.tensorflow.org/api_docs/python/tf/keras/initializers/GlorotUniform
  @staticmethod
  def glorot_uniform(*shape, **kwargs) -> Tensor: return Tensor.uniform(*shape, low=-1.0, high=1.0, **kwargs).mul((6/(shape[0]+prod(shape[1:])))**0.5)

  # https://pytorch.org/docs/stable/_modules/torch/nn/init.html#kaiming_uniform_
  @staticmethod
  def kaiming_uniform(*shape, a:float = 0.01, **kwargs) -> Tensor:
    bound = math.sqrt(3.0) * math.sqrt(2.0 / (1 + a ** 2)) / math.sqrt(prod(shape[1:]))
    return Tensor.uniform(*shape, low=-bound, high=bound, **kwargs)

  # https://pytorch.org/docs/stable/_modules/torch/nn/init.html#kaiming_normal_
  @staticmethod
  def kaiming_normal(*shape, a:float = 0.01, **kwargs) -> Tensor:
    std = math.sqrt(2.0 / (1 + a ** 2)) / math.sqrt(prod(shape[1:]))
    return Tensor.normal(*shape, mean=0.0, std=std, **kwargs)

  def multinomial(self:Tensor, num_samples:int = 1, replacement:bool = False) -> Tensor:
    assert 1 <= self.ndim <= 2 and num_samples > 0, f"{self.ndim=} must be 1 or 2 dim, {num_samples=} must be positive"
    assert replacement or num_samples == 1, "no replacement only supports num_samples = 1"
    weight = self.unsqueeze(0) if self.ndim == 1 else self
    cdf = (cw := weight.cumsum(1)) / cw[:, -1].unsqueeze(1)
    unif_samples = Tensor.rand(num_samples, cdf.shape[0], 1)
    indices = ((unif_samples.expand((-1, -1, cdf.shape[1])) >= cdf).cast(dtypes.int)).sum(2).permute((1, 0))
    return (indices.squeeze(0) if self.ndim == 1 else indices).cast(dtypes.int32)

  # ***** toposort and backward pass *****

  def deepwalk(self):
    def _deepwalk(node, visited, nodes):
      visited.add(node)
      if getattr(node, "_ctx", None):
        for i in node._ctx.parents:
          if i not in visited: _deepwalk(i, visited, nodes)
        nodes.append(node)
      return nodes
    return _deepwalk(self, set(), [])

  def backward(self) -> Tensor:
    assert self.shape == tuple(), f"backward can only be called for scalar tensors, but it has shape {self.shape})"

    # fill in the first grad with one. don't use Tensor.ones because we don't need contiguous
    # this is "implicit gradient creation"
    self.grad = Tensor(1.0, device=self.device, requires_grad=False)

    for t0 in reversed(self.deepwalk()):
      assert (t0.grad is not None)
      grads = t0._ctx.backward(t0.grad.lazydata)
      grads = [Tensor(g, device=self.device, requires_grad=False) if g is not None else None
        for g in ([grads] if len(t0._ctx.parents) == 1 else grads)]
      for t, g in zip(t0._ctx.parents, grads):
        if g is not None and t.requires_grad:
          assert g.shape == t.shape, f"grad shape must match tensor shape, {g.shape!r} != {t.shape!r}"
          t.grad = g if t.grad is None else (t.grad + g)
      del t0._ctx
    return self

  # ***** movement mlops *****

  def reshape(self, shape, *args) -> Tensor:
    new_shape = argfix(shape, *args)
    return mlops.Reshape.apply(self, shape=tuple([-prod(self.shape) // prod(new_shape) if s == -1 else (s if s is not None else self.shape[i]) for i,s in enumerate(new_shape)]))  # noqa: E501
  def expand(self, shape, *args) -> Tensor:
    if shape == self.shape: return self
    return mlops.Expand.apply(self, shape=tuple([x if x != -1 else s for s,x in zip(self.shape, argfix(shape, *args))]))
  def permute(self, order, *args) -> Tensor: return mlops.Permute.apply(self, order=argfix(order, *args))
  def flip(self, axis, *args) -> Tensor: return mlops.Flip.apply(self, axis=[x if x >= 0 else x+len(self.shape) for x in argfix(axis, *args)])
  def shrink(self, arg:Tuple[Optional[Tuple[sint, sint]], ...]) -> Tensor:
    if not any(x is not None and x != (0,s) for x,s in zip(arg, self.shape)): return self
    return mlops.Shrink.apply(self, arg=tuple(x if x is not None else (0,s) for x,s in zip(arg, self.shape)))
  def pad(self, arg:Tuple[Optional[Tuple[sint, sint]], ...], value:float=0.0) -> Tensor:
    if all(x is None or x == (0,0) for x in arg): return self
    ret = mlops.Pad.apply(self, arg=(narg:=tuple(x if x is not None else (0,0) for x in arg)))
    return ret if 0 == value else ret + mlops.Pad.apply(Tensor.ones_like(self), arg=narg).where(0, value)

  # ***** movement hlops *****

  # - Negative indices are taken relative to the end of the sequence, so X[-2] returns the 2nd-to-last element
  # - A slice i:j returns the elements with indices in [i, j)
  #    - If omitted, i and j will default to 0 and N, respectively, where N is the length of the sequence
  #    - Negative values for i and j are taken relative to the end of the sequence
  #    - Both i and j will be clamped to the range (-N, N], where N in the length of the sequence
  # - Indexing with None on a given axis will add a new dimension of size one before that axis
  # - Empty slices are not allowed (tensors with 0s in shape have to be supported first, for all backends).
  # - For a slice [i:j:k] finding the correct indices is delegated to slice.indices(len).
  # - Strides > 1 and < 0 are now allowed!:
  #    - This works by applying Shrink -> [[Flip -> ] Pad -> Reshape -> Shrink] -> Reshape (ops in brackets are optional)
  #    - Idea of stride < 0 support:
  #        - Do the slice first, flip the axes were slice.step is negative, do slice.step -> -slice.step. Go to steps below.
  #    - Idea of stride `s` > 1 support (Pad -> Reshape -> Shrink):
  #        - Instead of doing [::s] on axis [dim_sz], do [:, 0] on axes [dim_sz_padded // s, s].
  #        - So pad dim_sz with as many zeros as needed (dim_sz -> dim_sz_padded) so that reshape to [dim_sz_padded // s, s]
  #          is possible.
  #        - Apply Shrink to do the slice [:, 0] on axes of shapes [dim_sz_padded // s, s].
  # - Fancy indexing and combined indexing is supported
  #    - Combined indexing works by letting regular slicing finish first -> computing the resulting dims w.r.t to Tensors passed in -> fancy indexing
  #    - Any Tensors passed in __getitem__ will perform (CMPEQ with arange -> MUL with self -> SUM_REDUCE) iteratively
  #        - The first iteration will expand the dim of self while consecutive iterations will reduce the dim
  #    - There's a special case where a permute is needed at the end:
  #        - if first Tensor passed in (expand dims) is not at dim 0
  #        - and following Tensors does not follow consecutively to the end of fancy indexing's dims
  # TODO: boolean indices
  # TODO: figure out the exact acceptable types for indices, especially for internal list/tuple types
  # TODO: update docs
  def __getitem__(self, indices: Union[int, slice, Tensor, None, List, Tuple]) -> Tensor: # no ellipsis type...
    # 1. indices normalization and validation
    # treat internal tuples and lists as Tensors and standardize indices to list type
    if isinstance(indices, (tuple, list)):
      # special case <indices: List[int]>, a lil ugly
      if isinstance(indices, list) and all_int(indices): indices = [Tensor(indices, requires_grad=False, device=self.device)]
      else: indices = [Tensor(list(i), requires_grad=False, device=self.device) if isinstance(i, (tuple, list)) else i for i in indices]
    else: indices = [indices]

    # filter ellipsis and fill with slice(None) or fill rest of indices with slice(None)
    ellipsis_idx = [dim for dim, i in enumerate(indices) if i is Ellipsis]
    fill_idx = ellipsis_idx[0] if ellipsis_idx else len(indices)
    num_slices = len(indices) - len(ellipsis_idx) - sum(1 for i in indices if i is None)
    indices[fill_idx:fill_idx+1] = [slice(None)] * (len(self.shape) - num_slices)

    # use Dict[type, List[dimension]] to track elements in indices
    type_dim: DefaultDict[Union[type, None], List[int]] = defaultdict(list)

    # record None for dimension injection later and filter None and record rest of indices
    type_dim[None] = [dim for dim, i in enumerate(indices) if i is None]
    indices_filtered = [v for v in indices if v is not None]
    for dim,i in enumerate(indices_filtered): type_dim[type(i)].append(dim)

    # validation! raise Errors
    if slice in type_dim and self.ndim == 0: raise IndexError("slice cannot be applied to a 0-dim tensor.")
    if len(ellipsis_idx) > 1: raise IndexError("an index can only have a single ellipsis ('...')")
    if float in type_dim: raise IndexError("float type is not valid index")
    if any(isinstance(i, slice) and i.step == 0 for i in indices): raise ValueError('slice step cannot be 0')
    if num_slices > len(self.shape): raise IndexError(f"too many indices for tensor of dimension {len(self.shape)}")

    # 2. basic indexing (no copy)
    # currently indices_filtered: Tuple[Union[slice, int, Tensor], ...]
    # turn indices in indices_filtered to Tuple[shrink_arg, strides]
    for dim in type_dim[int]:
      if (index := indices_filtered[dim]) >= (size := self.shape[dim]) or index < -size:
        raise IndexError(f"{index=} is out of bounds for dimension {dim} with {size=}")
      indices_filtered[dim] = ((index, index+1), 1) if index >= 0 else ((size+index, size+index+1), 1)
    for dim in type_dim[slice]:
      s, e, st = indices_filtered[dim].indices(self.shape[dim])
      indices_filtered[dim] = ((0, 0) if (st > 0 and e < s) or (st <= 0 and e > s) else (s, e) if st > 0 else (e+1, s+1), st)
    for dim in type_dim[Tensor]: indices_filtered[dim] = ((0, self.shape[dim]), 1)

    new_slice, strides = ((),()) if not indices_filtered else zip(*indices_filtered)
    ret = self.shrink(new_slice).flip(axis=[i for i, s in enumerate(strides) if s < 0])
    # add strides by pad -> reshape -> shrink
    if any(abs(s) != 1 for s in strides):
      strides = tuple(abs(s) for s in strides)
      ret = ret.pad(tuple((0, round_up(sh, s) - sh) for s, sh in zip(strides, ret.shape)))
      ret = ret.reshape(flatten([sh // s, s] for s, sh in zip(strides, ret.shape)))
      ret = ret.shrink(tuple(flatten(((0, sh), (0, 1)) for sh in ret.shape[::2]))).reshape(ret.shape[::2])

    # inject 1 for dim where it's None and collapse dim for int
    new_shape = list(ret.shape)
    for dim in type_dim[None]: new_shape.insert(dim, 1)
    for dim in (dims_collapsed := [dim + sum(1 for d in type_dim[None] if dim >= d) for dim in reversed(type_dim[int])]): new_shape.pop(dim)
    assert all_int(new_shape), f"does not support symbolic shape {new_shape}"

    ret = ret.reshape(tuple(new_shape))

    # 3. advanced indexing (copy)
    if type_dim[Tensor]:

      # extract tensors and tensor dimensions
      idx, tdim = [], []
      for tensor_dim in type_dim[Tensor]:
        dims_collapsed_, dims_injected = sum(1 for d in dims_collapsed if tensor_dim >= d), sum(1 for d in type_dim[None] if tensor_dim >= d)
        tdim.append(td := tensor_dim - dims_collapsed_ + dims_injected)
        # normalize the negative tensor indices
        idx.append(((t := indices[tensor_dim + dims_injected]) < 0).where(ret.shape[td], 0) + t)
        # TODO uint8 and bool tensor indexing
        if not (dtypes.is_int(t.dtype) or t.dtype == dtypes.bool): raise IndexError("tensors used as indices must be int or bool tensors")

      # compute sum_dim, arange, and idx
      max_dim = max(i.ndim for i in idx)
      sum_dim = [d if n==0 else d+max_dim-n for n,d in enumerate(tdim)]
      arange = [Tensor.arange(ret.shape[d], requires_grad=False, device=self.device).reshape(*[1]*sd, ret.shape[d], *[1]*(ret.ndim + max_dim - n - sd - 1)) for n,(sd,d) in enumerate(zip(sum_dim, tdim))]   # noqa: E501
      first_idx = [idx[0].reshape(*[1]*tdim[0], *[1]*(1 + max_dim - idx[0].ndim), *idx[0].shape, *[1]*(ret.ndim - tdim[0] - 1))]
      rest_idx = [i.reshape(*[1]*tdim[0], *[1]*(max_dim - i.ndim), *i.shape, *[1]*(ret.ndim - tdim[0] - n)) for n,i in enumerate(idx[1:], 1)]
      reshaped_idx = first_idx + rest_idx
      ret = ret.reshape(*ret.shape[:sum_dim[0]+1], *[1]*max_dim, *ret.shape[sum_dim[0]+1:])

      # iteratively eq -> mul -> sum fancy index
      try:
        for a,i,sd in zip(arange, reshaped_idx, sum_dim): ret = (a==i).mul(ret).sum(sd)
      except AssertionError as exc: raise IndexError(f"cannot broadcast with index shapes {', '.join(str(i.shape) for i in idx)}") from exc

      # special permute case
      if tdim[0] != 0 and len(tdim) != 1 and tdim != list(range(tdim[0], tdim[-1]+1)):
        ret_dims = list(range(ret.ndim))
        ret = ret.permute(ret_dims[tdim[0]:tdim[0]+max_dim] + ret_dims[:tdim[0]] + ret_dims[tdim[0]+max_dim:])
    return ret

  def __setitem__(self,indices,v): return self.__getitem__(indices).assign(v)

  # NOTE: using slice is discouraged and things should migrate to pad and shrink
  def slice(self, arg:Sequence[Optional[Tuple[int, sint]]], value:float=0) -> Tensor:
    arg_ = tuple(a if a is not None else (0, s) for s,a in zip(self.shape, arg))
    padding = tuple((max(0, -l), max(0, r-s)) for s,(l,r) in zip(self.shape, arg_))
    return self.pad(padding, value=value).shrink(tuple((l + pl, r + pl) for (l,r),(pl,_) in zip(arg_, padding)))

  def gather(self:Tensor, idx:Tensor, dim:int) -> Tensor:
    assert idx.ndim == self.ndim, "self.ndim must equal idx.ndim"
    assert all(s >= i for s,i in zip(self.shape, idx.shape)), "all dim of idx.shape must be smaller than self.shape"
    if dim < 0: dim += self.ndim
    idx = idx.transpose(ax1=dim, ax2=0).unsqueeze(-1)
    permarg = list(range(self.ndim))
    permarg = permarg[1:dim] + [permarg[0]] + permarg[dim+1:] + [permarg[dim]] if dim != 0 else permarg[1:] + [permarg[0]]
    return ((idx == Tensor.arange(self.shape[dim], requires_grad=False, device=self.device)) * self.permute(*permarg).shrink(tuple([*[(0,sh) for sh in idx.shape[1:-1]], (0,self.shape[dim])])).unsqueeze(0)).sum(-1).transpose(ax1=0, ax2=dim)  # noqa: E501

  def cat(self:Tensor, *args:Tensor, dim:int=0) -> Tensor:
    if dim < 0: dim += self.ndim
    assert all(len(y.shape) == len(self.shape) and all(y.shape[i] == s for i,s in enumerate(self.shape) if i != dim) for y in args)
    catargs = [self, *args]
    assert all(t.shape for t in catargs), "zero-dimensional tensor cannot be concatenated"
    shapes = [s.shape[dim] for s in catargs]
    shape_cumsum = [0, *accumulate(shapes)]
    slc:List[List[Optional[Tuple[sint, sint]]]] = [[None for _ in self.shape] for _ in catargs]
    for shp,k,s in zip(shapes, shape_cumsum[:-1], slc): s[dim] = (k, shape_cumsum[-1] - k - shp)
    return reduce(Tensor.__add__, [arg.pad(tuple(s)) for arg,s in zip(catargs, slc)])

  @staticmethod
  def stack(tensors:Sequence[Tensor], dim:int=0) -> Tensor:
    unsqueezed_tensors = [tensor.unsqueeze(dim) for tensor in tensors]
    # checks for shapes and number of dimensions delegated to cat
    return unsqueezed_tensors[0].cat(*unsqueezed_tensors[1:], dim=dim)

  def repeat(self, repeats:Sequence[int]) -> Tensor:
    base_shape = (1,) * (len(repeats) - self.ndim) + self.shape
    new_shape = [x for b in base_shape for x in [1, b]]
    expand_shape = [x for rs in zip(repeats, base_shape) for x in rs]
    final_shape = [r*s for r,s in zip(repeats, base_shape)]
    return self.reshape(new_shape).expand(expand_shape).reshape(final_shape)

  def chunk(self, num:int, dim:int=0) -> List[Tensor]:
    assert all_int(self.shape), f"does not support symbolic shape {self.shape}"
    dim, step = dim + self.ndim if dim < 0 else dim, math.ceil(self.shape[dim]/num)
    slice_params = [[slice(None)]*dim + [slice(k, k + step)] for k in range(0, self.shape[dim], step)]
    return [self[tuple(sl)] for sl in slice_params]

  def squeeze(self, dim:Optional[int]=None) -> Tensor:
    if dim is None: return self if 1 not in self.shape else self.reshape(*[dim for dim in self.shape if dim != 1])
    if self.ndim == 0 and dim in [-1, 0]: return self  # this is to match torch behavior
    if not -self.ndim <= dim <= self.ndim-1: raise IndexError(f"{dim=} out of range {[-self.ndim, self.ndim-1] if self.ndim else [-1, 0]}")
    if dim < 0: dim += self.ndim
    return self if self.shape[dim] != 1 else self.reshape(self.shape[:dim] + self.shape[dim+1:])

  def unsqueeze(self, dim:int) -> Tensor:
    if dim < 0: dim = self.ndim + dim + 1
    return self.reshape(self.shape[:dim] + (1,) + self.shape[dim:])

  # (padding_left, padding_right, padding_top, padding_bottom)
  def pad2d(self, padding:Sequence[int], value:float=0) -> Tensor:
    slc = [(-p0, s+p1) for p0,p1,s in zip(padding[::2], padding[1::2], self.shape[::-1])][::-1]
    return self.slice([(0,s) for s in self.shape[:-(len(padding)//2)]] + slc, value=value)

  @property
  def T(self) -> Tensor: return self.transpose()
  def transpose(self, ax1=1, ax2=0) -> Tensor:
    order = list(range(self.ndim))
    order[ax1], order[ax2] = order[ax2], order[ax1]
    return self.permute(order)
  def flatten(self, start_dim=0): return self.reshape(shape=self.shape[:start_dim] + (-1,))

  # ***** reduce ops *****

  def _reduce(self, fxn:Type[Function], axis:Optional[Union[int, Tuple[int, ...]]]=None, keepdim=False) -> Tensor:
    axis_: List[int] = list(range(len(self.shape))) if axis is None else ([axis] if isinstance(axis, int) else list(axis))
    axis_ = [x if x >= 0 else x+len(self.shape) for x in axis_]
    shape = tuple(s for i,s in enumerate(self.shape) if i not in axis_)
    if 0 in self.shape and 0 not in shape:
      return Tensor.full(tuple(1 if s == 0 else s for s in self.shape) if keepdim else shape, {mlops.Sum: 0.0, mlops.Max: -float("inf")}[fxn])
    ret = fxn.apply(self, new_shape=tuple([1 if i in axis_ else s for i,s in enumerate(self.shape)]))
    return ret if keepdim else ret.reshape(shape=shape)

  def sum(self, axis=None, keepdim=False):
    output_dtype = least_upper_dtype(self.dtype, dtypes.uint) if dtypes.is_unsigned(self.dtype) else \
                   least_upper_dtype(self.dtype, dtypes.int) if (dtypes.is_int(self.dtype) or self.dtype==dtypes.bool) else self.dtype
    return self.cast(output_dtype)._reduce(mlops.Sum, axis, keepdim)

  def max(self, axis=None, keepdim=False): return self._reduce(mlops.Max, axis, keepdim)
  def min(self, axis=None, keepdim=False): return -((-self).max(axis=axis, keepdim=keepdim))

  def mean(self, axis=None, keepdim=False):
    assert all_int(self.shape), "does not support symbolic shape"
    out = self.sum(axis=axis, keepdim=keepdim)
    return out.mul(prod(out.shape)/prod(self.shape)) if 0 not in self.shape else out
  def std(self, axis=None, keepdim=False, correction=1):
    assert all_int(self.shape), "does not support symbolic shape"
    square_sum = ((self - self.mean(axis=axis, keepdim=True)).square()).sum(axis=axis, keepdim=keepdim)
    return square_sum.div(prod(self.shape)/prod(square_sum.shape)-correction).sqrt()
  def _softmax(self, axis):
    m = self - self.max(axis=axis, keepdim=True)
    e = m.exp()
    return m, e, e.sum(axis=axis, keepdim=True)

  def softmax(self, axis=-1):
    _, e, ss = self._softmax(axis)
    return e.div(ss)

  def log_softmax(self, axis=-1):
    m, _, ss = self._softmax(axis)
    return m - ss.log()

  def argmax(self, axis=None, keepdim=False):
    if axis is None:
      m = (self == self.max(axis)).cast(dtypes.int)
      idx = m * Tensor.arange(prod(self.shape)-1,-1,-1, requires_grad=False, device=self.device).reshape(self.shape)
      return prod(self.shape) - idx.max() - 1
    axis = axis + len(self.shape) if axis < 0 else axis
    m = (self == self.max(axis=axis, keepdim=True)).cast(dtypes.int)
    idx = m * Tensor.arange(self.shape[axis]-1,-1,-1, requires_grad=False, device=self.device).reshape(self.shape[axis], *[1]*(self.ndim-axis-1))
    return self.shape[axis]-idx.max(axis=axis, keepdim=keepdim)-1
  def argmin(self, axis=None, keepdim=False): return (-self).argmax(axis=axis, keepdim=keepdim)

  @staticmethod
  def einsum(formula:str, *raw_xs) -> Tensor:
    xs:Tuple[Tensor] = argfix(*raw_xs)
    formula = formula.replace(" ", "")
    inputs_str, output = formula.split("->") if "->" in formula else (formula, sorted(formula))
    inputs = [x for x in cast(str,inputs_str).split(',')]
    assert len(xs) == len(inputs), f"number of inputs doesn't match number of operands in formula, expected {len(inputs)}, got {len(xs)}"

    # map the value of each letter in the formula
    letter_val = sorted(merge_dicts([{letter:dim for letter, dim in zip(letters, tensor.shape)} for letters, tensor in zip(inputs, xs)]).items())

    xs_:List[Tensor] = []
    lhs = [sorted(enumerate(s), key=lambda e:e[1]) for s in inputs]
    for x,(order,letters) in zip(xs, [list(zip(*l)) for l in lhs]):
      # permute to the sorted letter order, then reshape/expand to create dimensions for the missing letters
      xs_.append(x.permute(order).reshape([val if letter in letters else 1 for letter,val in letter_val]).expand([val for _,val in letter_val]))

    rhs_order, rhs_letters = tuple(zip(*sorted(enumerate(output), key=lambda e:e[1]))) or ([], [])
    # sum over all axes that's not in the output, then permute to the output order
    return reduce(lambda a,b:a*b, xs_).sum(axis=[axis for axis,(letter,_) in enumerate(letter_val) if letter not in rhs_letters]).permute(rhs_order)

  # ***** processing ops *****

  def _pool(self, k_:Tuple[sint, ...], stride:Union[Tuple[int, ...], int]=1, dilation:Union[Tuple[int, ...], int]=1) -> Tensor:
    assert len(self.shape) >= len(k_), f"can't pool {self.shape} with {k_}"
    assert all_int(self.shape) and all_int(k_), f"does not support symbolic {self.shape=}, {k_=}"
    s_, d_ = make_pair(stride, len(k_)), make_pair(dilation, len(k_))
    assert len(k_) == len(s_) and len(k_) == len(d_), f"stride/dilation mismatch kernel:{k_} stride:{s_} dilation:{d_}"
    slc_prefix, prefix, i_ = [(0,x) for x in self.shape[0:-len(k_)]], self.shape[0:-len(k_)], self.shape[-len(k_):]
    if any(k > s for k,s in zip(k_, s_)) or any(d != 1 for d in d_):
      o_ = [(i - d * (k-1) - 1)//s + 1 for i,d,k,s in zip(i_, d_, k_, s_)]
      e_ = [math.ceil(k*(i+d) / i) for k,i,d in zip(k_, i_, d_)]  # expands such that we don't need padding
      xup = self.reshape(*prefix, *flatten((1,i) for i in i_)).expand(*prefix, *flatten((e,i) for e,i in zip(e_, i_))).reshape(*prefix, *[e*i for e,i in zip(e_, i_)])  # noqa: E501
      # slide by dilation
      xup = xup.slice(slc_prefix + [(0,k*(i+d)) for k,i,d in zip(k_, i_, d_)])
      xup = xup.reshape(*prefix, *flatten((k,i+d) for k,i,d in zip(k_, i_, d_)))
      xup = xup.slice(slc_prefix + flatten(((0,k), (0,o*s)) for k,o,s in zip(k_, o_, s_)))
      # handle stride, and permute to move reduce to the end
      xup = xup.reshape(*prefix, *flatten((k,o,s) for k,o,s in zip(k_, o_, s_)))
      xup = xup.slice(slc_prefix + flatten(((0,k), (0,o), (0,1)) for k,o in zip(k_, o_)))
      xup = xup.reshape(*prefix, *flatten((k,o) for k,o in zip(k_, o_)))
      return xup.permute(*range(len(prefix)), *[len(prefix)+i*2+1 for i in range(len(k_))], *[len(prefix)+i*2 for i in range(len(k_))])
    # TODO: once the shapetracker can optimize well, remove this alternative implementation. or not if the CPU implementation doesn't use ShapeTracker
    o_ = [(i+(s-k))//s for i,s,k in zip(i_, s_, k_)]
    xup = self.slice(slc_prefix + [(0,o*s) for o,s in zip(o_, s_)])
    xup = xup.reshape(*prefix, *flatten(((o, s) for o,s in zip(o_, s_))))
    xup = xup.slice(slc_prefix + flatten(((0,o), (0,k)) for o,k in zip(o_, k_)))
    return xup.permute(*range(len(prefix)), *[len(prefix)+i*2 for i in range(len(k_))], *[len(prefix)+i*2+1 for i in range(len(k_))])

  # NOTE: these work for more than 2D
  def avg_pool2d(self, kernel_size=(2,2), stride=None, dilation=1): return self._pool(make_pair(kernel_size), stride if stride is not None else kernel_size, dilation).mean(axis=tuple(range(0-len(make_pair(kernel_size)), 0)))  # noqa: E501
  def max_pool2d(self, kernel_size=(2,2), stride=None, dilation=1): return self._pool(make_pair(kernel_size), stride if stride is not None else kernel_size, dilation).max(axis=tuple(range(0-len(make_pair(kernel_size)), 0)))  # noqa: E501

  def conv_transpose2d(self, weight:Tensor, bias:Optional[Tensor]=None, groups=1, stride=1, dilation=1, padding=0, output_padding=0) -> Tensor:
    HW, trailing = weight.shape[2:], list(range(3, len(weight.shape)+1))
    x, w = self, weight.reshape(groups, weight.shape[0]//groups, weight.shape[1], *weight.shape[2:]).permute(0,2,1,*trailing).flip(trailing)
    stride = make_pair(stride, len(HW))
    if any(s>1 for s in stride):
      x = x.reshape(None, None, *flatten((k,1) for k in x.shape[2:]))
      x = x.pad((None, None, *flatten((None,(0,s-1)) for s in stride)))
      x = x.reshape(None, None, *[k*s for k,s in zip(x.shape[2::2], stride)])
      x = x.shrink((None, None, *[(0,k-(s-1)) for k,s in zip(x.shape[2:], stride)]))
    padding = flatten((((k-1)*d-p,(k-1)*d-p+op) for k,d,p,op in reversed(list(zip(HW, make_pair(dilation, len(HW)), make_pair(padding, len(HW)), make_pair(output_padding, len(HW)))))))  # noqa: E501
    return x.conv2d(w.reshape(w.shape[0]*w.shape[1],*w.shape[2:]), groups=groups, bias=bias, dilation=dilation, padding=padding)

  wino = getenv("WINO", 0)
  def conv2d(self, weight:Tensor, bias:Optional[Tensor]=None, groups=1, stride=1, dilation=1, padding=0) -> Tensor:
    (bs,cin_), (cout,cin), HW = self.shape[:2], weight.shape[:2], weight.shape[2:]
    assert groups*cin == cin_ and len(self.shape) == len(weight.shape), f"Input Tensor shape {self.shape} does not match the shape of the weights {weight.shape}. ({groups*cin} vs. {cin_})"  # noqa: E501
    if isinstance(padding, (tuple,list)): assert len(padding) == 2*len(HW) or len(padding) == len(HW), f"Expected padding of length {2*len(HW)} or {len(HW)}, but got {len(padding)} for tensor of shape {self.shape}"  # noqa: E501
    padding_ = [padding]*2*len(HW) if isinstance(padding, int) else (padding if len(padding) == 2*len(HW) else [p for p in padding for _ in range(2)][::-1])  # noqa: E501

    # conv2d is a pooling op (with padding)
    x = self.pad2d(padding_)._pool(HW, stride, dilation)   # (bs, groups*cin, oy, ox, H, W)
    rcout, oyx = cout//groups, x.shape[2:-len(HW)]
    if not all(x == 3 for x in HW) or stride != 1 or dilation != 1 or not Tensor.wino:
      # normal conv
      x = x.reshape(bs, groups, cin, 1, *oyx, *HW).expand(bs, groups, cin, rcout, *oyx, *HW).permute(0,1,3,*[4+i for i in range(len(oyx))],2,*[4+len(oyx)+i for i in range(len(HW))])  # noqa: E501

      # conv! broadcasted to (bs, groups, rcout, *oyx, cin, *HW)
      ret = (x * weight.reshape(1, groups, rcout, *[1] * len(oyx), cin, *HW)).sum([-1-i for i in range(1+len(oyx))], keepdim=True).reshape(bs, cout, *oyx)  # noqa: E501
      return ret if bias is None else ret.add(bias.reshape(1, -1, *[1] * len(HW)))

    # winograd conv 3 kernel f(4x4,3x3) see: http://arxiv.org/abs/1509.09308
    def apply_matrix(mat, t, dim=0): return t if dim == len(HW) else Tensor.stack([apply_matrix(mat, sum(mm*t[j] for j,mm in enumerate(m) if mm), dim=dim+1) for m in mat])  # noqa: E501
    HWI, HWO = (6,) * len(HW), (4,) * len(HW)  # F(4x4,3x3) winograd tiles
    winograd_Bt = [[4, 0, -5, 0, 1, 0], [0, -4, -4, 1, 1, 0], [0, 4, -4, -1, 1, 0], [0, -2, -1, 2, 1, 0], [0, 2, -1, -2, 1, 0], [0, 4, 0, -5, 0, 1]]
    winograd_G = [[1/4, 0, 0], [-1/6, -1/6, -1/6], [-1/6, 1/6, -1/6], [1/24, 1/12, 1/6], [1/24, -1/12, 1/6], [0, 0, 1]]
    winograd_At = [[1, 1, 1, 1, 1, 0], [0, 1, -1, 2, -2, 0], [0, 1, 1, 4, 4, 0], [0, 1, -1, 8, -8, 1]] # applying At in pre-order doubles compile time

    # todo: stride == dilation
    # use padding to round up to 4x4 output tiles
    # (bs, cin_, tyx, HWI)
    d = self.pad2d(sum([[padding_[i*2], padding_[i*2+1] + (-(dim + sum(padding_[i * 2:(i + 1) * 2]) - 2) % 4)] for i, dim in enumerate(self.shape[-len(HW):])], []))._pool(HWI, HWO)  # noqa: E501
    # move HW to the front: # (HWI, bs, cin_, tyx)
    d = d.permute(*range(len(d.shape)-len(HW),len(d.shape)), *range(len(d.shape)-len(HW))).contiguous_backward()
    tyx = d.shape[-len(HWI):]  # dim of tiling

    g = weight.permute(*range(len(weight.shape)-len(HW),len(weight.shape)), *range(len(weight.shape)-len(HW)))  # move HW to the front

    # compute 6x6 winograd tiles: GgGt, BtdB
    # (HWI, groups * rcout, cin) -> (HWI, bs=1, groups, rcout, cin, tyx=(1,1))
    gfactors = apply_matrix(winograd_G, g).contiguous().reshape(*HWI, 1, groups, rcout, cin, *([1]*len(tyx)))
    # (HWI, bs, cin_, tyx) -> (HWI, bs, groups, 1 ,cin, *tyx)
    dfactors = apply_matrix(winograd_Bt, d).contiguous().reshape(*HWI, bs, groups, 1, cin, *tyx)

    # matmul; sum across cin: (HWI, bs, groups, rcout, *tyx); then HWI -> HWO: (HWO, bs, groups, rcout, *tyx)
    ret = apply_matrix(winograd_At, (gfactors * dfactors).sum(axis=-1-len(HW)))

    # interleave tyx and HWO: (bs, groups, rcout, oy, HO, ox, WO)
    ret = ret.permute([*range(len(HW), len(ret.shape)-len(HW)), *[i+o for i in range(len(HW)) for o in [len(ret.shape)-len(HW),0]]])
    # merge groups and rcout, tyx and HWO: (bs, groups, cout, *yx), shrink to final
    ret = ret.reshape(bs, cout, *[c * HWO[i] for i, c in enumerate(tyx)]).shrink(tuple((0, s) for s in [bs, cout, *oyx]))

    return (ret if bias is None else ret.add(bias.reshape(1, -1, *[1 for _ in range(len(HW))]))).contiguous().contiguous_backward()

  def dot(self, w:Tensor) -> Tensor:
    n1, n2 = len(self.shape), len(w.shape)
    assert n1 != 0 and n2 != 0, f"both arguments to matmul need to be at least 1D, but they are {n1}D and {n2}D"
    assert self.shape[-1] == w.shape[-min(n2, 2)], f"Input Tensor shapes {self.shape} and {w.shape} cannot be multiplied ({self.shape[-1]} != {w.shape[-min(n2, 2)]})"  # noqa: E501
    x = self.reshape(*self.shape[0:-1], *[1]*min(n1-1, n2-1, 1), self.shape[-1])
    w = w.reshape(*w.shape[0:-2], *[1]*min(n1-1, n2-1, 1), *w.shape[-min(n2, 2):]).transpose(-1, -min(n2, 2))
<<<<<<< HEAD
    promoted_dtype = least_upper_dtype(x.dtype, w.dtype)
    output_dtype = least_upper_float(promoted_dtype)
    x, w = x.cast(output_dtype), w.cast(output_dtype)
    out = (x*w).sum(-1)
    return out if output_dtype == promoted_dtype else out.cast(promoted_dtype)
=======
    return (x*w).sum(-1).cast(least_upper_dtype(x.dtype, w.dtype))
>>>>>>> 8de1fc25

  def _cumsum(self, axis:int=0, _first_zero=False) -> Tensor:
    return self.transpose(axis,-1).pad2d((self.shape[axis]-int(not _first_zero),0))._pool((self.shape[axis],)).sum(-1).transpose(axis,-1)
  def cumsum(self, axis:int=0) -> Tensor:
    # TODO: someday the optimizer will find this on it's own
    # for now this is a two stage cumsum
    SPLIT = 256
    if self.shape[axis] <= SPLIT*2: return self._cumsum(axis)
    ret = self.transpose(axis,-1).pad2d((round_up(self.shape[axis], SPLIT)-self.shape[axis], 0))
    ret = ret.reshape(*ret.shape[0:-1], ret.shape[-1]//SPLIT, SPLIT)._cumsum(-1)
    base_add = ret[..., -1]._cumsum(-1, _first_zero=True)[..., :-1]
    base_add = base_add.unsqueeze(-1).expand(*base_add.shape, ret.shape[-1])
    def fix(x:Tensor): return x.reshape(*ret.shape[0:-2], ret.shape[-2] * ret.shape[-1])[..., -self.shape[axis]:].transpose(axis,-1)
    return fix(ret) + fix(base_add)

  @staticmethod
  def _tri(r:sint, c:sint, k:int=0, **kwargs) -> Tensor:
    assert all_int((r,c)), "does not support symbolic"
    return Tensor.arange(r, **kwargs).unsqueeze(1).expand(r,c) <= Tensor.arange(-k, c-k, **kwargs).unsqueeze(0).expand(r,c)
  def triu(self, k:int=0) -> Tensor:
    return Tensor._tri(self.shape[-2], self.shape[-1], k=k, device=self.device).where(self, Tensor.zeros_like(self))
  def tril(self, k:int=0) -> Tensor:
    return Tensor._tri(self.shape[-2], self.shape[-1], k=k+1, device=self.device).where(Tensor.zeros_like(self), self)

  # ***** mlops (unary) *****

  def neg(self): return mlops.Neg.apply(self)
  def contiguous(self): return mlops.Contiguous.apply(self)
  def contiguous_backward(self): return mlops.ContiguousBackward.apply(self)
  def log(self): return mlops.Log.apply(self.cast(least_upper_float(self.dtype)))
  def log2(self): return self.log()/math.log(2)
  def exp(self): return mlops.Exp.apply(self.cast(least_upper_float(self.dtype)))
  def exp2(self): return mlops.Exp.apply(self*math.log(2))
  def relu(self): return mlops.Relu.apply(self)
  def sigmoid(self): return mlops.Sigmoid.apply(self.cast(least_upper_float(self.dtype)))
  def sin(self): return mlops.Sin.apply(self.cast(least_upper_float(self.dtype)))
  def sqrt(self): return mlops.Sqrt.apply(self.cast(least_upper_float(self.dtype)))
  def rsqrt(self): return self.reciprocal().sqrt()
  def cos(self): return ((math.pi/2)-self).sin()
  def tan(self): return self.sin() / self.cos()

  # ***** math functions (unary) *****

  def trunc(self: Tensor) -> Tensor: return self.cast(dtypes.int32).contiguous().cast(self.dtype)
  def ceil(self: Tensor) -> Tensor: return (self > (b := self.trunc())).where(b+1, b)
  def floor(self: Tensor) -> Tensor: return (self < (b := self.trunc())).where(b-1, b)

  def square(self): return self*self
  def clip(self, min_, max_): return self.maximum(min_).minimum(max_)
  def abs(self): return self.relu() + (-self).relu()
  def sign(self): return ((self.float()) / (self.float().abs() + 1e-12)).cast(self.dtype)
  def reciprocal(self): return 1.0/self

  # ***** activation functions (unary) *****

  def elu(self, alpha=1.0): return self.relu() - alpha*(1-self.exp()).relu()
  def celu(self, alpha=1.0): return self.maximum(0) + (alpha * ((self / alpha).exp() - 1)).minimum(0)
  def swish(self): return self * self.sigmoid()
  def silu(self): return self.swish()   # The SiLU function is also known as the swish function.
  def relu6(self): return self.relu() - (self-6).relu()
  def hardswish(self): return self * (self+3).relu6() * (1/6)
  def tanh(self): return 2.0 * ((2.0 * self).sigmoid()) - 1.0
  def sinh(self): return (self.exp() - self.neg().exp()) / 2
  def cosh(self): return (self.exp() + self.neg().exp()) / 2
  def atanh(self): return ((1 + self)/(1 - self)).log() / 2
  def asinh(self): return (self + (self.square() + 1).sqrt()).log()
  def acosh(self): return (self + (self.square() - 1).sqrt()).log()
  def hardtanh(self, min_val=-1, max_val=1): return self.clip(min_val, max_val)
  def gelu(self): return 0.5 * self * (1 + (self * 0.7978845608 * (1 + 0.044715 * self * self)).tanh())
  def quick_gelu(self): return self * (self * 1.702).sigmoid()
  def leakyrelu(self, neg_slope=0.01): return self.relu() - (-neg_slope*self).relu()
  def mish(self): return self * self.softplus().tanh()
  def softplus(self, beta=1): return (1/beta) * (1 + (self*beta).exp()).log()
  def softsign(self): return self / (1 + self.abs())

  # ***** broadcasted binary mlops *****

  def _broadcasted(self, y:Union[Tensor, float, int, bool], reverse:bool=False, match_dtype:bool=True) -> Tuple[Tensor, Tensor]:
    x: Tensor = self
    if not isinstance(y, Tensor):
      # make y a Tensor
      if 0 in self.shape: return self, self.full_like(y)
      if isinstance(self.dtype, ImageDType) or dtypes.is_float(x.dtype) or (dtypes.is_int(x.dtype) and isinstance(y, int)): y_dtype = x.dtype
      else: y_dtype = dtypes.from_py(y)
      y = Tensor(y, self.device, y_dtype, requires_grad=False)

    if match_dtype:
      output_dtype = least_upper_dtype(x.dtype, y.dtype)
      x, y = x.cast(output_dtype), y.cast(output_dtype)

    if reverse: x, y = y, x

    # left pad shape with 1s
    if len(y.shape) < len(x.shape): y = y.reshape((1,) * (len(x.shape) - len(y.shape)) + y.shape)
    elif len(x.shape) < len(y.shape): x = x.reshape((1,) * (len(y.shape) - len(x.shape)) + x.shape)

    broadcasted_shape = tuple(max(xi, yi) for xi, yi in zip(x.shape, y.shape))
    return x.expand(broadcasted_shape), y.expand(broadcasted_shape)

  def _to_const_val(self, x:Union[Tensor, float, int, bool]) -> Union[Tensor, float, int, bool]:
    return x.lazydata.base.arg if isinstance(x, Tensor) and x.lazydata.is_unrealized_contiguous_const() \
      and not x.requires_grad and self._broadcasted(x)[0].shape == self.shape else x

  def add(self, x:Union[Tensor, float, int, bool], reverse=False) -> Tensor:
    x = self._to_const_val(x)
    return mlops.Add.apply(*self._broadcasted(x, reverse)) if x.__class__ is Tensor or x else self
  def sub(self, x:Union[Tensor, float, int, bool], reverse=False) -> Tensor:
    x = self._to_const_val(x)
    return mlops.Sub.apply(*self._broadcasted(x, reverse)) if x.__class__ is Tensor or x else (-self if reverse else self)
  def mul(self, x:Union[Tensor, float, int, bool], reverse=False) -> Tensor:
    x = self._to_const_val(x)
    if x.__class__ is not Tensor and x == 0.0: return mlops.Zero.apply(self)
    if x.__class__ is not Tensor and x == -1.0: return -self
    return mlops.Mul.apply(*self._broadcasted(x, reverse)) if x.__class__ is Tensor or x != 1.0 else self
  def div(self, x:Union[Tensor, float, int, bool], reverse=False) -> Tensor:
    x = self._to_const_val(x)
    return mlops.Div.apply(*self._broadcasted(x, reverse)) if x.__class__ is Tensor or reverse or not x or not dtypes.is_float(self.dtype) else self.mul(1/x)  # noqa: E501
  def pow(self, x:Union[Tensor, float, int, bool], reverse=False) -> Tensor:
    x = self._to_const_val(x)
    if not isinstance(x, Tensor) and not reverse:
      # simple pow identities
      if x < 0: return self.reciprocal().pow(-x)
      if x in [3,2,1,0]: return reduce(lambda acc,_: acc * self, range(int(x)), mlops.Zero.apply(self)+1)
      if x == 0.5: return self.sqrt()
    if not isinstance(x, Tensor) and reverse and x > 0: return self.mul(math.log(x)).exp()
    ar = self.abs().log().mul(x).exp() if not reverse or isinstance(x, Tensor) else self.mul(math.log(abs(x))).exp()
    # correct sign of negative numbers raised to a power (cos has a period of 2pi so we use it here to get the oddness of the power)
    sign = (x * math.pi).cos() if isinstance(x, Tensor) else math.cos(x * math.pi) if not reverse else (self * math.pi).cos()
    # we only need to correct the sign if the base is negative
    base_sign = ((self.sign() if not reverse else x.sign() if isinstance(x, Tensor) else math.copysign(1, x)) - 1) / -2
    # we need 0 to be positive so we need to correct base_sign when the base is 0
    base_sign = base_sign - (1.5 * (1 - (self.sign().abs() if not reverse else x.sign().abs() if isinstance(x, Tensor) else abs(int(bool(x))))))
    # inject nan if the base is negative and the power is not an integer
    to_nan = (((x - x.trunc()) * 1e10).abs().clip(0, 1) if isinstance(x, Tensor) else int(bool(x - int(x))) if not reverse else ((self - self.trunc()) * 1e10).abs().clip(0, 1)) * base_sign  # noqa: E501
    inject_nan = ((((-to_nan) * 2) + 1)).log().add(1) if isinstance(to_nan, Tensor) else 1 if not to_nan else float("nan")
    return ar.mul(sign * base_sign + (1 - base_sign)).mul(inject_nan)
  def matmul(self, x:Tensor, reverse=False) -> Tensor: return x.dot(self) if reverse else self.dot(x)
  def xor(self, x:Tensor, reverse=False) -> Tensor: return mlops.Xor.apply(*self._broadcasted(x, reverse))

  def maximum(self, x:Union[Tensor, float]) -> Tensor: return (self<x).detach().where(x, (self>x).detach().where(self, (self+x)/2))
  def minimum(self, x:Union[Tensor, float]) -> Tensor: return -((-self).maximum(-x))

  def where(self:Tensor, input_:Union[Tensor, float], other:Union[Tensor, float]):
    x_,y = self._broadcasted(input_, match_dtype=False)
    x,z = x_._broadcasted(other, match_dtype=False)
    return mlops.Where.apply(x.cast(dtypes.bool), *y._broadcasted(z))

  # ***** op wrappers (wasted lines to make the typechecker happy) *****

  def __neg__(self) -> Tensor: return self.neg()

  def __add__(self, x) -> Tensor: return self.add(x)
  def __sub__(self, x) -> Tensor: return self.sub(x)
  def __mul__(self, x) -> Tensor: return self.mul(x)
  def __pow__(self, x) -> Tensor: return self.pow(x)
  def __truediv__(self, x) -> Tensor: return self.div(x)
  def __matmul__(self, x) -> Tensor: return self.matmul(x)
  def __xor__(self, x) -> Tensor: return self.xor(x)

  def __radd__(self, x) -> Tensor: return self.add(x, True)
  def __rsub__(self, x) -> Tensor: return self.sub(x, True)
  def __rmul__(self, x) -> Tensor: return self.mul(x, True)
  def __rpow__(self, x) -> Tensor: return self.pow(x, True)
  def __rtruediv__(self, x) -> Tensor: return self.div(x, True)
  def __rmatmul__(self, x) -> Tensor: return self.matmul(x, True)
  def __rxor__(self, x) -> Tensor: return self.xor(x, True)

  def __iadd__(self, x) -> Tensor: return self.assign(self.add(x))
  def __isub__(self, x) -> Tensor: return self.assign(self.sub(x))
  def __imul__(self, x) -> Tensor: return self.assign(self.mul(x))
  def __ipow__(self, x) -> Tensor: return self.assign(self.pow(x))
  def __itruediv__(self, x) -> Tensor: return self.assign(self.div(x))
  def __imatmul__(self, x) -> Tensor: return self.assign(self.matmul(x))
  def __ixor__(self, x) -> Tensor: return self.assign(self.xor(x))

  # in webgpu bool cannot be used as a storage buffer type
  def __lt__(self, x) -> Tensor: return mlops.Less.apply(*self._broadcasted(x, False)).cast(dtypes.float if self.device == "WEBGPU" else dtypes.bool)
  def __gt__(self, x) -> Tensor: return mlops.Less.apply(*self._broadcasted(x, True)).cast(dtypes.float if self.device == "WEBGPU" else dtypes.bool)
  def __ge__(self, x) -> Tensor: return 1.0-(self<x)
  def __le__(self, x) -> Tensor: return 1.0-(self>x)
  def __ne__(self, x) -> Tensor: return (self<x) + (self>x)   # type: ignore[override]
  def __eq__(self, x) -> Tensor: return 1.0-(self != x)       # type: ignore[override]

  # ***** functional nn ops *****

  def linear(self, weight:Tensor, bias:Optional[Tensor]=None):
    x = self.mul(weight) if len(weight.shape) == 1 else self.dot(weight)
    return x.add(bias) if bias is not None else x

  def sequential(self, ll:List[Callable[[Tensor], Tensor]]): return reduce(lambda x,f: f(x), ll, self)

  def layernorm(self, axis=-1, eps:float=1e-5) -> Tensor:
    y = (self - self.mean(axis, keepdim=True))
    return y.mul((y*y).mean(axis, keepdim=True).add(eps).rsqrt())

  def batchnorm(self, weight:Optional[Tensor], bias:Optional[Tensor], mean:Tensor, invstd:Tensor) -> Tensor:
    x = (self - mean.reshape(shape=[1, -1, 1, 1]))
    if weight: x = x * weight.reshape(shape=[1, -1, 1, 1])
    ret = x.mul(invstd.reshape(shape=[1, -1, 1, 1]) if len(invstd.shape) == 1 else invstd)
    return (ret + bias.reshape(shape=[1, -1, 1, 1])) if bias else ret

  def dropout(self, p=0.5) -> Tensor:
    if not Tensor.training or p == 0: return self
    mask = (Tensor.rand(*self.shape, requires_grad=False, device=self.device) >= p).cast(dtypes.bool)
    return self * mask * (1/(1.0 - p))

  def scaled_dot_product_attention(self, key:Tensor, value:Tensor, attn_mask:Optional[Tensor]=None, dropout_p:float=0.0, is_causal:bool=False) -> Tensor:  # noqa: E501
    # NOTE: it works if key, value have symbolic shape
    assert all_int(self.shape), f"does not support symbolic shape {self.shape}"
    if is_causal: attn_mask = Tensor.ones(self.shape[-2], key.shape[-2], requires_grad=False, device=self.device).tril(0).cast(dtypes.bool)
    if attn_mask is not None and attn_mask.dtype == dtypes.bool: attn_mask = (attn_mask == 0).where(-float("inf"), 0)
    qk = self @ key.transpose(-2,-1) / math.sqrt(self.shape[-1])
    return ((qk+attn_mask) if attn_mask is not None else qk).softmax(-1).dropout(dropout_p) @ value

  def binary_crossentropy(self, y:Tensor) -> Tensor:
    return (-y*self.log() - (1-y)*(1-self).log()).mean()

  def binary_crossentropy_logits(self, y:Tensor) -> Tensor:
    return (self.maximum(0) - y * self + (1 + self.abs().__neg__().exp()).log()).mean()

  def sparse_categorical_crossentropy(self, Y:Tensor, ignore_index=-1) -> Tensor:
    # NOTE: self is a logits input
    loss_mask = (Y != ignore_index).cast(dtypes.float)
    y_counter = Tensor.arange(self.shape[-1], requires_grad=False, device=self.device).unsqueeze(0).expand(Y.numel(), self.shape[-1])  # noqa: E501
    y = ((y_counter == Y.flatten().reshape(-1, 1)).where(-1, 0) * loss_mask.reshape(-1, 1)).reshape(*Y.shape, self.shape[-1])
    return self.log_softmax().mul(y).sum() / loss_mask.sum()

  # ***** cast ops *****

  def cast(self, dtype:DType) -> Tensor:
    # hack for devices that don't support bfloat16
    if self.dtype == dtypes.bfloat16:
      return self.bitcast(dtypes.uint16).cast(dtypes.uint32).mul(1<<16).contiguous().bitcast(dtypes.float32).cast(dtype)
    return mlops.Cast.apply(self, dtype=dtype) if self.dtype != dtype else self
  def bitcast(self, dtype:DType) -> Tensor:
    assert self.dtype.itemsize == dtype.itemsize, "can't bitcast mismatched dtype itemsizes"
    return mlops.Cast.apply(self, dtype=dtype, bitcast=True) if self.dtype != dtype else self
  def float(self) -> Tensor: return self.cast(dtypes.float32)
  def half(self) -> Tensor: return self.cast(dtypes.float16)

  # ***** convenience stuff *****

  @property
  def ndim(self) -> int: return len(self.shape)
  def numel(self) -> sint: return prod(self.shape)
  def element_size(self) -> int: return self.dtype.itemsize
  def nbytes(self) -> int: return self.numel() * self.element_size()
  def is_floating_point(self) -> bool: return dtypes.is_float(self.dtype)

# register functions to move between devices
for device in Device._buffers: setattr(Tensor, f"{device.lower()}", partialmethod(Tensor.to, device))

if IMAGE:
  # if IMAGE>0 we install these replacement functions in Tensor (hack!)
  from tinygrad.features.image import image_conv2d, image_dot
  setattr(Tensor, "conv2d", image_conv2d)
  setattr(Tensor, "dot", image_dot)

# TODO: remove the custom op and replace with threefry
def custom_random(out:Buffer):
  Tensor._seed += 1
  if DEBUG >= 2: print(f"*** {out.device}   rand  seed {Tensor._seed} size {out.size:<15d} dtype {out.dtype}")
  rng = np.random.default_rng(Tensor._seed)
  rng_np_buffer = rng.random(size=out.size, dtype=np.float32).astype(dtype=out.dtype.np, copy=False)
  out.copyin(rng_np_buffer.data)<|MERGE_RESOLUTION|>--- conflicted
+++ resolved
@@ -229,7 +229,7 @@
     weight = self.unsqueeze(0) if self.ndim == 1 else self
     cdf = (cw := weight.cumsum(1)) / cw[:, -1].unsqueeze(1)
     unif_samples = Tensor.rand(num_samples, cdf.shape[0], 1)
-    indices = ((unif_samples.expand((-1, -1, cdf.shape[1])) >= cdf).cast(dtypes.int)).sum(2).permute((1, 0))
+    indices = (unif_samples.expand((-1, -1, cdf.shape[1])) >= cdf).sum(2).permute((1, 0))
     return (indices.squeeze(0) if self.ndim == 1 else indices).cast(dtypes.int32)
 
   # ***** toposort and backward pass *****
@@ -515,11 +515,10 @@
 
   def argmax(self, axis=None, keepdim=False):
     if axis is None:
-      m = (self == self.max(axis)).cast(dtypes.int)
-      idx = m * Tensor.arange(prod(self.shape)-1,-1,-1, requires_grad=False, device=self.device).reshape(self.shape)
+      idx = (self == self.max(axis)) * Tensor.arange(prod(self.shape)-1,-1,-1, requires_grad=False, device=self.device).reshape(self.shape)
       return prod(self.shape) - idx.max() - 1
     axis = axis + len(self.shape) if axis < 0 else axis
-    m = (self == self.max(axis=axis, keepdim=True)).cast(dtypes.int)
+    m = self == self.max(axis=axis, keepdim=True)
     idx = m * Tensor.arange(self.shape[axis]-1,-1,-1, requires_grad=False, device=self.device).reshape(self.shape[axis], *[1]*(self.ndim-axis-1))
     return self.shape[axis]-idx.max(axis=axis, keepdim=keepdim)-1
   def argmin(self, axis=None, keepdim=False): return (-self).argmax(axis=axis, keepdim=keepdim)
@@ -646,15 +645,7 @@
     assert self.shape[-1] == w.shape[-min(n2, 2)], f"Input Tensor shapes {self.shape} and {w.shape} cannot be multiplied ({self.shape[-1]} != {w.shape[-min(n2, 2)]})"  # noqa: E501
     x = self.reshape(*self.shape[0:-1], *[1]*min(n1-1, n2-1, 1), self.shape[-1])
     w = w.reshape(*w.shape[0:-2], *[1]*min(n1-1, n2-1, 1), *w.shape[-min(n2, 2):]).transpose(-1, -min(n2, 2))
-<<<<<<< HEAD
-    promoted_dtype = least_upper_dtype(x.dtype, w.dtype)
-    output_dtype = least_upper_float(promoted_dtype)
-    x, w = x.cast(output_dtype), w.cast(output_dtype)
-    out = (x*w).sum(-1)
-    return out if output_dtype == promoted_dtype else out.cast(promoted_dtype)
-=======
     return (x*w).sum(-1).cast(least_upper_dtype(x.dtype, w.dtype))
->>>>>>> 8de1fc25
 
   def _cumsum(self, axis:int=0, _first_zero=False) -> Tensor:
     return self.transpose(axis,-1).pad2d((self.shape[axis]-int(not _first_zero),0))._pool((self.shape[axis],)).sum(-1).transpose(axis,-1)
