# inspired by https://github.com/karpathy/micrograd/blob/master/micrograd/engine.py
from __future__ import annotations
import time, math, itertools, functools, struct, sys, inspect, pathlib, string, hashlib, weakref
from contextlib import ContextDecorator
from typing import Callable, ClassVar, Sequence, cast, get_args, Literal, SupportsIndex, ParamSpec, TypeVar, Generic
from tinygrad.dtype import DType, DTypeLike, dtypes, ImageDType, ConstType, least_upper_float, least_upper_dtype, sum_acc_dtype, to_dtype, truncate
from tinygrad.dtype import _from_np_dtype, _to_np_dtype
from tinygrad.helpers import argfix, make_tuple, flatten, prod, all_int, round_up, merge_dicts, argsort, getenv, all_same, fully_flatten
from tinygrad.helpers import IMAGE, WINO, Metadata, TRACEMETA, ceildiv, fetch, polyN, DEBUG, is_numpy_ndarray, SPEC
from tinygrad.helpers import suppress_finalizing
from tinygrad.gradient import compute_gradient
from tinygrad.mixin import OpMixin
from tinygrad.mixin.movement import _align_left
from tinygrad.uop.ops import smax, smin, resolve, UOp, Ops, sint, identity_element, all_metadata, _index_to_concrete_int, sint_to_uop
from tinygrad.uop.spec import type_verify, tensor_spec
from tinygrad.device import Device, Buffer
from tinygrad.engine.realize import run_schedule
from tinygrad.engine.memory import memory_planner
from tinygrad.engine.schedule import ScheduleItem, create_schedule_with_vars
from tinygrad.schedule.rangeify import get_rangeify_map
from tinygrad.schedule.multi import get_multi_map

# TODO: this should be the only usage of Device
def canonicalize_device(device:str|None) -> str: return Device.canonicalize(device)

# *** all in scope Tensors are here. this gets relevant UOps ***

all_tensors: dict[weakref.ref[Tensor], None] = {}
def _apply_map_to_tensors(applied_map:dict[UOp, UOp], name:str|None=None) -> None:
  scope_tensors = [t for tref in tuple(all_tensors) if (t:=tref()) is not None and
                   (t.uop in applied_map or len(applied_map.keys() & t.uop.backward_slice.keys()))]

  # get all Tensors and apply the map
  sink = UOp.sink(*[t.uop for t in scope_tensors])
  new_sink = sink.substitute(applied_map, name=name)

  # set the relevant uop to the realized UOps
  for t,s,ns in zip(scope_tensors, sink.src, new_sink.src):
    if s is ns: continue
    t.uop = ns

# **** Tensor helper functions ****

def _fromnp(x: 'np.ndarray') -> UOp:  # type: ignore [name-defined] # noqa: F821
  ret = UOp.new_buffer("NPY", x.size, _from_np_dtype(x.dtype))
  # fake realize
  ret.buffer.allocate(x)
  return ret.reshape(x.shape)

def get_shape(x) -> tuple[int, ...]:
  # NOTE: str is special because __getitem__ on a str is still a str
  if not hasattr(x, "__len__") or not hasattr(x, "__getitem__") or isinstance(x, str) or (hasattr(x, "shape") and x.shape == ()): return ()
  if not all_same(subs:=[get_shape(xi) for xi in x]): raise ValueError(f"inhomogeneous shape from {x}")
  return (len(subs),) + (subs[0] if subs else ())

def _frompy(x:list|tuple|bytes, dtype:DType) -> UOp:
  if isinstance(x, bytes): ret, data = UOp.new_buffer("PYTHON", len(x)//dtype.itemsize, dtype), x
  else:
    ret = UOp.new_buffer("PYTHON", prod(shape:=get_shape(x)), dtype).reshape(shape)
    assert dtype.fmt is not None, f"{dtype=} has None fmt"
    truncate_function = truncate[dtype]
    data = struct.pack(f"{ret.size}{dtype.fmt}", *[truncate_function(dtypes.as_const(xi, dtype)) for xi in fully_flatten(x)])
  # fake realize
  ret.buffer.allocate(memoryview(data if Device.DEFAULT != "PYTHON" else bytearray(data)))
  return ret

<<<<<<< HEAD
def _align_left(*shapes:tuple[sint, ...]) -> tuple[tuple[sint, ...], ...]:
  # unsqueeze left to make every shape same length
  max_dim = max(len(shape) for shape in shapes)
  return tuple((1,) * (max_dim - len(shape)) + shape for shape in shapes)
=======
def _get_winograd_matcols(mat, dims:int, shp:tuple[sint, ...], device:str|tuple[str, ...], dtype:DType) -> list[list[Tensor]]:
  return [[Tensor.cat(*[Tensor.full(shp[:dim] + (1,) + shp[dim+1:], float(m[k]), device=device, dtype=dtype) for m in mat], dim=dim)
           for k in range(len(mat[0]))] for dim in range(dims)]

# winograd conv 3 kernel f(4x4,3x3) see: http://arxiv.org/abs/1509.09308
def _apply_winograd_matrix(mat, t:Tensor, dims:int) -> Tensor:
  # multiply mat_1 @ mat_2 @ t with foldable constants, where mat_i acts on vector t along dimension i; roughly kron(mat, mat) @ t
  # due to realize-before-expand rule in lazy.py, we must operate in this order: reshape -> expand -> arithmetic
  t_ = t.reshape(t.shape[:dims] + (1,) * dims + t.shape[dims:]).expand(t.shape[:dims] + (len(mat),) * dims + t.shape[dims:])  # add output dims
  # precalculate mat columns for each dim; prod(itertools.product(matcols)) gives the columns of kron(mat, mat, ...)
  matcols = _get_winograd_matcols(mat, dims, t_.shape[dims:], t_.device, t_.dtype)
  # multiply each element of t_ by the corresponding stacked column of kron(mat, mat), producing only one view for each element of t
  ret = sum(prod(col[idx] for col, idx in zip(matcols, mat_is)) * t_[mat_is] for mat_is in itertools.product(range(len(mat[0])), repeat=dims))
  assert isinstance(ret, Tensor), "sum didn't return a Tensor"
  return ret

>>>>>>> 55be95da
def _broadcast_shape(*shapes:tuple[sint, ...]) -> tuple[sint, ...]:
  return tuple(0 if 0 in nth_dim_sizes else smax(nth_dim_sizes) for nth_dim_sizes in zip(*_align_left(*shapes)))

def _masked_setitem(target:Tensor, values:Tensor, mask:Tensor, axes:tuple[int, ...]) -> Tensor:
  # reduce such that if mask contains repeated indices the last one remains
  for dim in reversed(axes):
    mask, values = functools.reduce(lambda x,y: (x[0]|y[0], y[0].where(y[1], x[1])), zip(mask.split(1, dim), values.split(1, dim)))
  # remove extra dims from reduce
  for dim in reversed(axes): mask, values = mask.squeeze(dim), values.squeeze(dim)
  # select from values for each True element in mask else select from target
  return mask.where(values, target)

#  `(padding_left, padding_right, padding_top, padding_bottom, ...)` ->  `(..., (padding_top, padding_bottom), (padding_left, padding_right))`
def _flat_to_grouped(padding:Sequence[sint]) -> tuple[tuple[sint, sint], ...]: return tuple(zip(padding[-2::-2], padding[::-2]))

ReductionStr = Literal["mean", "sum", "none"]

class Tensor(OpMixin):
  """
  A `Tensor` is a multi-dimensional matrix containing elements of a single data type.

  ```python exec="true" session="tensor"
  from tinygrad import Tensor, dtypes, nn
  import numpy as np
  import math
  np.set_printoptions(precision=4)
  ```
  """
  __slots__ = "uop", "requires_grad", "grad"
  training: ClassVar[bool] = False

  def __init__(self, data:ConstType|bytes|list|tuple|UOp|'np.ndarray'|pathlib.Path|None,  # type: ignore [name-defined] # noqa: F821
               device:str|tuple|list|None=None, dtype:DTypeLike|None=None, requires_grad:bool|None=None, _force_unique:bool=False):
    if device is None and isinstance(data, pathlib.Path): device = f"DISK:{data.resolve()}"  # keep it on the disk if device is None
    _dtype:DType|None = to_dtype(dtype) if dtype is not None else None
    _device:str|tuple[str, ...] = tuple(canonicalize_device(x) for x in device) if isinstance(device, (tuple, list)) else canonicalize_device(device)
    del device, dtype

    # tensors can have gradients if you have called .backward
    self.grad:Tensor|None = None

    # NOTE: this can be in three states. False and None: no gradient, True: gradient
    # None (the default) will be updated to True if it's put in an optimizer
    self.requires_grad:bool|None = requires_grad

    # create a UOp from the different types of inputs
    if isinstance(data, UOp):
      assert _dtype is None or _dtype==data.dtype, "dtype doesn't match, and casting isn't supported"
      # if data is dtype.index that means that this is a symbolic int and we need to lower it to something we can make a Tensor out of
      if data.dtype==dtypes.index: data = _index_to_concrete_int(data)
      if data.op is Ops.BIND:  # type: ignore  # mypy type narrowing is bugged here
        var, val = data.unbind()  # type: ignore
        # give the bound constant a device
        const = UOp.const(var.dtype, val, _device, ())
        data = data.replace(src=(var.replace(src=const.src), const))  # type: ignore
    elif data is None: data = UOp.const(_dtype or dtypes.default_float, 0, _device, (), unique=_force_unique)
    elif isinstance(data, get_args(ConstType)): data = UOp.const(_dtype or dtypes.from_py(data), data, _device, (), unique=_force_unique)
    elif isinstance(data, bytes): data = _frompy(data, dtypes.uint8 if _dtype is None else _dtype)
    elif isinstance(data, (list, tuple)):
      if _dtype is None:
        if (d := fully_flatten(data)) and all(isinstance(s, bool) for s in d): _dtype = dtypes.bool
        else: _dtype = dtypes.default_int if d and all_int(d) else dtypes.default_float  # NOTE: this works because all_int([True, False]) is True
      if _dtype in [dtypes.bfloat16, *dtypes.fp8s]: data = Tensor(_frompy(data, dtypes.float32), device=_device).cast(_dtype).uop
      else: data = _frompy(data, _dtype)
    elif is_numpy_ndarray(data):
      import numpy as np
      assert isinstance(data, np.ndarray), f"expected np.ndarray, got {data}"
      if data.shape == (): data = UOp.const(_dtype or _from_np_dtype(data.dtype), data.item(), _device, (), unique=_force_unique)
      else: data = _fromnp(data.astype(npdtype) if _dtype is not None and (npdtype:=_to_np_dtype(_dtype)) is not None else data)  # type: ignore [name-defined]
    elif isinstance(data, pathlib.Path):
      _dtype = _dtype or dtypes.uint8
      data = UOp.new_buffer(f"DISK:{data.resolve()}", data.stat().st_size // _dtype.itemsize, _dtype)

    # by this point, it has to be a UOp
    if not isinstance(data, UOp): raise RuntimeError(f"can't create Tensor from {data!r} with type {type(data)}")

    # data might be on a different device
    if isinstance(_device, str): self.uop:UOp = data if data.device == _device else data.copy_to_device(_device)
    # if device is a tuple, we should have/construct a MultiLazyBuffer
    elif isinstance(data.device, str): self.uop = Tensor(data).shard(_device).uop
    else:
      assert data.device == _device, f"MultiLazyBuffer device mismatch, {data.device} != {_device}"
      self.uop = data

    # add to all_tensors after construction succeeds
    all_tensors[weakref.ref(self)] = None

  @suppress_finalizing
  def __del__(self): all_tensors.pop(weakref.ref(self), None)

  def _apply_uop(self, fxn:Callable, *x:Tensor, extra_args=(), **kwargs) -> Tensor:
    new_uop: UOp = fxn(*[t.uop for t in (self,)+x], *extra_args, **kwargs)
    if (metadata:=_METADATA.get()) is not None and TRACEMETA >= 1: all_metadata[new_uop] = (metadata,)
    needs_input_grad = [t.requires_grad for t in (self,)+x]
    return Tensor(new_uop, device=new_uop.device, requires_grad=True if any(needs_input_grad) else None if None in needs_input_grad else False)

  def _apply_broadcasted_uop(self, fxn:Callable, x:Tensor|ConstType, reverse=False) -> Tensor:
    lhs,rhs = self._broadcasted(x, reverse)
    return lhs._apply_uop(fxn, rhs)

  # _binop is used by MathTrait
  def _binop(self, op, x, reverse): return self._apply_broadcasted_uop(lambda *u: UOp.alu(u[0], op, *u[1:]), x, reverse)

  def requires_grad_(self, requires_grad=True) -> Tensor:
    self.requires_grad = requires_grad
    return self

  class train(ContextDecorator):
    def __init__(self, mode:bool = True): self.mode = mode
    def __enter__(self): self.prev, Tensor.training = Tensor.training, self.mode
    def __exit__(self, exc_type, exc_value, traceback): Tensor.training = self.prev

  def __repr__(self):
    ld = self.uop
    ld_repr = f"<UOp {ld.device} {ld.shape} {str(ld.dtype)[7:]}>"
    return f"<Tensor {ld_repr} on {self.device} with grad {(self.grad.uop if self.grad is not None else None)!r}>"

  # Python has a non moving GC, so this should be okay
  def __hash__(self): return id(self)

  def __bool__(self): raise TypeError("__bool__ on Tensor is not defined")

  def __len__(self):
    if not self.shape: raise TypeError("len() of a 0-d tensor")
    return self.shape[0]

  @property
  def device(self) -> str|tuple[str, ...]: return self.uop.device

  @property
  def shape(self) -> tuple[sint, ...]: return self.uop.shape

  @property
  def dtype(self) -> DType: return self.uop.dtype

  # ***** data handlers ****

  def kernelize(self, *lst:Tensor) -> Tensor:
    """
    Creates the kernels and buffers needed to realize these Tensor(s).

    NOTE: Kernelize can be called multiple times on a Tensor
    """
    big_sink = UOp.sink(*[x.uop for x in (self,)+lst])

    # verify Tensors match the spec
    if SPEC: type_verify(big_sink, tensor_spec)

    if any(isinstance(x._device, tuple) for x in big_sink.toposort()):
      _apply_map_to_tensors(get_multi_map(big_sink), "Apply Multi Map")
      big_sink = UOp.sink(*flatten([x.uop.src if x.uop.op is Ops.MULTI else [x.uop] for x in (self,)+lst]))

    becomes_map = get_rangeify_map(big_sink)
    _apply_map_to_tensors(becomes_map, name="Apply Kernelize Map")
    return self

  def custom_kernel(self, *lst:Tensor, fxn:Callable, grad_fxn:Callable|None=None) -> list[Tensor]:
    """
    Call into a custom kernel written in UOps. Returns the Tensors after the Kernel has been applied.

    This API is alpha and may change.
    """
    return [Tensor(u) for u in UOp.custom_kernel(*[t.uop for t in (self,)+lst], fxn=fxn, grad_fxn=grad_fxn)]

  def schedule_with_vars(self, *lst:Tensor) -> tuple[list[ScheduleItem], dict[str, int]]:
    """
    Creates the schedule needed to realize these Tensor(s), with Variables.

    NOTE: A Tensor can only be scheduled once.
    """
    st = time.perf_counter()
    self.kernelize(*lst)
    sink = UOp.sink(*[x.uop for x in (self,)+lst])

    # remove all AFTERs, after scheduling, the tensors are just buffers
    remove_assign_map = {u:u.buf_uop for u in sink.toposort() if u.op is Ops.AFTER}
    _apply_map_to_tensors(remove_assign_map, name="Remove After")

    # create the schedule
    schedule, var_vals = create_schedule_with_vars(sink)
    schedule = memory_planner(schedule)
    if (DEBUG >= 1 and len(schedule) > 1) or DEBUG >= 3: print(f"scheduled {len(schedule)} kernels in {(time.perf_counter()-st)*1000:.2f} ms")
    return schedule, var_vals

  def schedule(self, *lst:Tensor) -> list[ScheduleItem]:
    """Creates the schedule needed to realize these Tensor(s)."""
    schedule, var_vals = self.schedule_with_vars(*lst)
    assert len(var_vals) == 0
    return schedule

  def realize(self, *lst:Tensor, do_update_stats=True) -> Tensor:
    """Triggers the computation needed to create these Tensor(s)."""
    if len(to_realize:=[x for x in (self,)+lst if not x.uop.is_contiguous()]):
      run_schedule(*Tensor.schedule_with_vars(*to_realize), do_update_stats=do_update_stats)
    return self

  def replace(self, x:Tensor, allow_shape_mismatch=False) -> Tensor:
    """
    Replaces the data of this tensor with the data of another tensor. Only the shape of the tensors must match.
    """
    # used for replacing a Tensor with a new version of it (potentially with a different device and dtype)
    assert self.shape == x.shape or allow_shape_mismatch, f"replace shape mismatch {self.shape} != {x.shape}"
    self.uop = x.uop
    return self

  def assign(self, x) -> Tensor:
    # TODO: this is a hack for writing to DISK. remove with working assign
    if isinstance(self.device, str) and self.device.startswith("DISK"):
      if x.__class__ is not Tensor: x = Tensor(x, device="CPU", dtype=self.dtype)
      self._buffer().copyin(x._data())
      return self
    if x.__class__ is not Tensor: x = Tensor(x, device=self.device, dtype=self.dtype)
    if self.uop is x.uop: return self  # a self assign is a NOOP
    # NOTE: we allow cross device assign
    # broadcast x
    if least_upper_dtype(self.dtype, x.dtype) == self.dtype: x = x._broadcast_to(self.shape).cast(self.dtype)
    assert self.shape == x.shape, f"assign shape mismatch {self.shape} != {x.shape}"
    assert self.device == x.device, f"assign device mismatch {self.device} != {x.device}"
    assert self.dtype == x.dtype, f"assign dtype mismatch {self.dtype} != {x.dtype}"
    return self.replace(self._apply_uop(UOp.assign, x))

  def detach(self) -> Tensor:
    """
    Returns a new tensor with the same data as this tensor, but detached from the autograd graph.
    """
    return Tensor(self.uop.detach(), device=self.device, requires_grad=False)

  def _buffer(self) -> Buffer:
    x = self.cast(self.dtype.base).contiguous()
    if isinstance(self.device, tuple): x = x.to("CPU")
    return cast(Buffer, x.realize().uop.base.buffer).ensure_allocated()
  def _data(self) -> memoryview: return self._buffer().as_buffer()

  def data(self) -> memoryview:
    """
    Returns the data of this tensor as a memoryview.

    ```python exec="true" source="above" session="tensor" result="python"
    t = Tensor([1, 2, 3, 4])
    print(np.frombuffer(t.data(), dtype=np.int32))
    ```
    """
    if 0 in self.shape: return memoryview(bytearray(0)).cast(self.dtype.base.fmt)
    assert all_int(self.shape), f"no data if shape is symbolic, {self.shape=}"
    return self._buffer().as_typed_buffer(self.shape)

  def item(self) -> ConstType:
    """
    Returns the value of this tensor as a standard Python number.

    ```python exec="true" source="above" session="tensor" result="python"
    t = Tensor(42)
    print(t.item())
    ```
    """
    assert self.numel() == 1, "must have one element for item"
    return self.data()[(0,) * len(self.shape)]

  # TODO: should be Tensor.tolist() -> Union[list[ConstType], ConstType]. The list is Sequence because mypy expects memoryview.tolist() -> list[int]
  # src: https://github.com/python/mypy/blob/release-1.6/mypy/typeshed/stdlib/builtins.pyi#L803
  def tolist(self) -> Sequence[ConstType]|ConstType:
    """
    Returns the value of this tensor as a nested list.
    Returns single value for const tensor.

    ```python exec="true" source="above" session="tensor" result="python"
    t = Tensor([1, 2, 3, 4])
    print(t.tolist())
    ```
    ```python exec="true" source="above" session="tensor" result="python"
    t = Tensor(5)
    print(t.tolist())
    ```
    """
    # TODO: remove half once minimum python supports it
    if self.dtype in (dtypes.half, dtypes.bfloat16, *dtypes.fp8s): return self.cast(dtypes.float32).tolist()
    return self.data().tolist()

  def numpy(self) -> 'np.ndarray':  # type: ignore [name-defined] # noqa: F821
    """
    Returns the value of this tensor as a `numpy.ndarray`.

    ```python exec="true" source="above" session="tensor" result="python"
    t = Tensor([1, 2, 3, 4])
    print(repr(t.numpy()))
    ```
    """
    assert all_int(self.shape), f"no data if shape is symbolic, {self.shape=}"
    import numpy as np
    if self.dtype.base in { dtypes.bfloat16, *dtypes.fp8s }: return self.float().numpy()
    if 0 in self.shape: return np.empty(self.shape, dtype=_to_np_dtype(self.dtype.base))
    return self._buffer().numpy().reshape(self.shape)

  def clone(self) -> Tensor:
    """
    Creates a clone of this tensor allocating a separate buffer for the data.
    """
    ret = Tensor.empty(self.shape, device=self.device, dtype=self.dtype)
    if self.grad is not None: ret.grad = self.grad.clone()
    return ret.assign(self)

  def to(self, device:str|tuple[str, ...]|None) -> Tensor:
    """
    Moves the tensor to the given device.
    """
    device = tuple(canonicalize_device(x) for x in device) if isinstance(device, (tuple, list)) else canonicalize_device(device)
    if device == self.device: return self
    if not isinstance(device, str): return self.shard(device)
    ret = Tensor(self.uop, device, requires_grad=self.requires_grad)
    if self.grad is not None: ret.grad = self.grad.to(device)
    return ret

  def to_(self, device:str|tuple[str, ...]|None) -> Tensor:
    """
    Moves the tensor to the given device in place.
    """
    real = self.to(device)
    if self.grad is not None and real.grad is not None: self.grad.replace(real.grad)
    return self.replace(real)

  def shard(self, devices:tuple[str, ...], axis:int|None=None) -> Tensor:
    """
    Shards the tensor across the given devices. Optionally specify which axis to shard on.

    ```python exec="true" source="above" session="tensor" result="python"
    t = Tensor.empty(2, 4)
    print(t.shard((t.device, t.device), axis=1).uop)
    ```
    """
    assert isinstance(self.device, str), "can't shard a MultiLazyBuffer"
    devices = tuple(canonicalize_device(x) for x in devices)
    mlb = self.uop.shard(devices, self._resolve_dim(axis)) if axis is not None else self.uop.copy_to_device(devices)
    return Tensor(mlb, device=devices, requires_grad=self.requires_grad)

  def shard_(self, devices:tuple[str, ...], axis:int|None=None) -> Tensor:
    """
    Shards the tensor across the given devices in place.
    """
    return self.replace(self.shard(devices, axis))

  CHUNK_SIZE = 2**20
  def load(self, size:int) -> Tensor:
    """
    Load a tensor from storage.

    self should be a tensor of the hash to load
    """
    # TODO: this should work locally as well
    assert self.dtype == dtypes.uint8, "hash is expected to be uint8"
    h = self.contiguous().flatten()
    assert h.shape[0] == 16, "expected hash"

    base_chunks = math.ceil(size / Tensor.CHUNK_SIZE)
    tree_depth = math.ceil(math.log(base_chunks, Tensor.CHUNK_SIZE // 16))
    data, level_chunks = h, 0
    for i in reversed(range(tree_depth + 1)):
      data = data.to("tinyfs:load")

      # if not last level, its still hashes
      if i > 0 or tree_depth == 0:
        level_chunks = max(1, math.ceil(base_chunks / (Tensor.CHUNK_SIZE // 16)**(i-1)))
        pad_amt = 16 * level_chunks
      else: pad_amt = Tensor.CHUNK_SIZE * level_chunks
      if (tsize := data.shape[0]) < pad_amt: data = data.pad((0, pad_amt - tsize))
      data = data[:pad_amt].contiguous()
      if i != 0: data = data.to(self.device)

    return data[:size]

  def store(self) -> Tensor:
    """
    Store a tensor to storage.
    """
    # TODO: this should work locally as well
    data = self.contiguous().flatten().bitcast(dtypes.uint8)

    # pad to a multiple of 1mb
    if (tsize := data.shape[0]) % Tensor.CHUNK_SIZE != 0: data = data.pad((0, Tensor.CHUNK_SIZE - tsize % Tensor.CHUNK_SIZE))
    size = data.shape[0]

    base_chunks = math.ceil(size / Tensor.CHUNK_SIZE)
    tree_depth = math.ceil(math.log(base_chunks, Tensor.CHUNK_SIZE // 16))

    to_device = "CPU" if isinstance(self.device, str) and self.device.startswith("DISK") else self.device

    level_chunks = base_chunks
    for _ in range(tree_depth + 1):
      data = data.to("tinyfs:store")[:level_chunks * 16].contiguous().to(to_device)
      if (tsize := data.shape[0]) % Tensor.CHUNK_SIZE != 0: data = data.pad((0, Tensor.CHUNK_SIZE - tsize % Tensor.CHUNK_SIZE))
      level_chunks = math.ceil(data.shape[0] / Tensor.CHUNK_SIZE)

    return data[:16].contiguous()

  @staticmethod
  def from_uop(y:UOp, **kwargs) -> Tensor:
    if y.op is Ops.BIND: return Tensor(y, **kwargs, requires_grad=False)
    if y.op is Ops.CONST: return Tensor(y.arg, **kwargs, requires_grad=False)
    if y.op is Ops.MUL: return Tensor.from_uop(y.src[0]) * Tensor.from_uop(y.src[1])
    if y.op is Ops.ADD: return Tensor.from_uop(y.src[0]) + Tensor.from_uop(y.src[1])
    raise RuntimeError(f"unhandled UOp {y}")

  # ***** creation entrypoint *****

  @staticmethod
  def empty(*shape, device:str|tuple[str, ...]|None=None, dtype:DTypeLike|None=None, **kwargs) -> Tensor:
    """
    Creates an empty tensor with the given shape.

    You can pass in `dtype` and `device` keyword arguments to control the data type and device of the tensor.
    Additionally, all other keyword arguments are passed to the constructor of the tensor.

    ```python exec="true" source="above" session="tensor" result="python"
    t = Tensor.empty(2, 3)
    print(t.shape)
    ```
    """
    dtype, shape = to_dtype(dtype) if dtype is not None else dtypes.default_float, argfix(*shape)
    if not isinstance(size:=prod([x.vmax if isinstance(x, UOp) else x for x in shape]), int): raise ValueError(f"size must be int {size}")
    # TODO: add test for multidevice tensor
    device = tuple(canonicalize_device(d) for d in device) if isinstance(device, tuple) else canonicalize_device(device)
    return Tensor(UOp.new_buffer(device, size, dtype), device, dtype, **kwargs).shrink(((0,prod(shape)),)).reshape(shape)

  def empty_like(self, **kwargs) -> Tensor:
    """
    Creates an empty tensor with the same shape as `self`.
    If `dtype` is not specified, the dtype of `self` is used.
    """
    return Tensor.empty(self.shape, dtype=kwargs.pop("dtype", self.dtype), device=kwargs.pop("device", self.device), **kwargs)

  @staticmethod
  def from_blob(ptr:int, shape:tuple[int, ...], **kwargs) -> Tensor:
    """
    Exposes the pointer as a Tensor without taking ownership of the original data.
    The pointer must remain valid for the entire lifetime of the created Tensor.

    You can pass in `dtype` and `device` keyword arguments to control the data type and device of the tensor.
    Additionally, all other keyword arguments are passed to the constructor of the tensor.
    """
    r = Tensor.empty(*shape, **kwargs)
    assert isinstance(r.device, str)
    cast(Buffer, r.uop.buffer).allocate(external_ptr=ptr)
    return r

  @staticmethod
  def from_url(url:str, gunzip:bool=False, **kwargs) -> Tensor:
    """
    Creates a Tensor from a URL.

    This is the preferred way to access Internet resources.
    It currently returns a DISK Tensor, but in the future it may return an HTTP Tensor.
    This also will soon become lazy (when possible) and not print progress without DEBUG.

    The `gunzip` flag will gzip extract the resource and return an extracted Tensor.
    """
    return Tensor(fetch(url, gunzip=gunzip), **kwargs)

  _seed: int = int(time.time())
  _device_seeds: dict[str, Tensor] = {}
  _device_rng_counters: dict[str, Tensor] = {}
  @staticmethod
  def manual_seed(seed=0) -> None:
    """
    Sets the seed for random operations.

    ```python exec="true" source="above" session="tensor" result="python"
    Tensor.manual_seed(42)
    print(Tensor.rand(5).numpy())
    print(Tensor.rand(5).numpy())
    ```
    ```python exec="true" source="above" session="tensor" result="python"
    Tensor.manual_seed(42)  # reset to the same seed
    print(Tensor.rand(5).numpy())
    print(Tensor.rand(5).numpy())
    ```
    """
    Tensor._seed, Tensor._device_seeds, Tensor._device_rng_counters = seed, {}, {}

  @staticmethod
  def _threefry_random_bits(key:Tensor, counts0:Tensor, counts1:Tensor) -> Tensor:
    x = (counts1.cast(dtypes.uint64) << 32) | counts0.cast(dtypes.uint64)
    x = x._apply_uop(UOp.threefry, (key[1]._broadcast_to(x.shape).cast(dtypes.uint64) << 32) | key[0]._broadcast_to(x.shape).cast(dtypes.uint64))
    counts0, counts1 = (x & 0xffffffff).cast(dtypes.uint32), ((x >> 32) & 0xffffffff).cast(dtypes.uint32)
    return counts0.cat(counts1)

  @staticmethod
  def rand(*shape, device:str|None=None, dtype:DTypeLike|None=None, contiguous:bool=True, **kwargs) -> Tensor:
    """
    Creates a tensor with the given shape, filled with random values from a uniform distribution over the interval `[0, 1)`.

    You can pass in `dtype` and `device` keyword arguments to control the data type and device of the tensor.
    Additionally, all other keyword arguments are passed to the constructor of the tensor.

    ```python exec="true" source="above" session="tensor" result="python"
    Tensor.manual_seed(42)
    t = Tensor.rand(2, 3)
    print(t.numpy())
    ```
    """
    if not dtypes.is_float(dtype := to_dtype(dtype or dtypes.default_float)): raise ValueError(f"rand only supports float dtypes, got {dtype}")
    if not all_int(shape:=argfix(*shape)) or not all(s >= 0 for s in shape): raise ValueError(f"invalid input {shape=}")
    if device is not None and not isinstance(device, str): raise ValueError(f"rand only supports single device, got {device=}")
    device = canonicalize_device(device)

    # if shape has 0, return zero tensor
    if (numel := prod(shape)) == 0: return Tensor.zeros(shape, device=device, dtype=dtype, **kwargs)
    num = ceildiv(numel * dtype.itemsize, 4)

    # generate per device seeds and rng counter if we haven't seen this device yet
    if device not in Tensor._device_seeds:
      Tensor._device_seeds[device] = Tensor(
        [int.from_bytes(hashlib.sha256(len(Tensor._device_seeds).to_bytes(4, "big")).digest(), "big"), Tensor._seed],
        device=device, dtype=dtypes.uint32, requires_grad=False)
      Tensor._device_rng_counters[device] = Tensor([num], device=device, dtype=dtypes.uint32, requires_grad=False)
    # increment rng counter for devices
    else: Tensor._device_rng_counters[device].assign(Tensor._device_rng_counters[device] + num)

    # threefry random bits
    bits_count = Tensor._device_rng_counters[device] - num
    counts0 = (Tensor.arange(ceildiv(num, 2), device=device, dtype=dtypes.uint32, requires_grad=False)+bits_count)
    counts1 = counts0 + ceildiv(num, 2)
    bits = Tensor._threefry_random_bits(Tensor._device_seeds[device], counts0, counts1)[:num]

    # bitcast to uint with same number of bits
    _, nmant = dtypes.finfo(dtype)
    uint_dtype = {1: dtypes.uint8, 2: dtypes.uint16, 4: dtypes.uint32, 8: dtypes.uint64}[dtype.itemsize]
    bits = bits.bitcast(uint_dtype)
    # only randomize the mantissa bits and set the exponent to 1
    one = Tensor.ones_like(bits, device=bits.device, dtype=dtype).bitcast(uint_dtype)
    bits = bits.rshift((dtype.itemsize * 8) - nmant).bitwise_or(one)
    # bitcast back to the original dtype and reshape
    out = bits.bitcast(dtype)[:numel].sub(1).reshape(shape).requires_grad_(kwargs.get("requires_grad"))
    return out.contiguous() if contiguous else out

  # ***** creation helper functions *****

  @staticmethod
  def full(shape:tuple[sint, ...], fill_value:ConstType, **kwargs) -> Tensor:
    """
    Creates a tensor with the given shape, filled with the given value.

    You can pass in `dtype` and `device` keyword arguments to control the data type and device of the tensor.
    Additionally, all other keyword arguments are passed to the constructor of the tensor.

    ```python exec="true" source="above" session="tensor" result="python"
    print(Tensor.full((2, 3), 42).numpy())
    ```
    ```python exec="true" source="above" session="tensor" result="python"
    print(Tensor.full((2, 3), False).numpy())
    ```
    """
    return Tensor(fill_value, _force_unique=True, **kwargs).reshape((1, )*len(new_shape := argfix(shape))).expand(new_shape)

  @staticmethod
  def zeros(*shape, **kwargs) -> Tensor:
    """
    Creates a tensor with the given shape, filled with zeros.

    You can pass in `dtype` and `device` keyword arguments to control the data type and device of the tensor.
    Additionally, all other keyword arguments are passed to the constructor of the tensor.

    ```python exec="true" source="above" session="tensor" result="python"
    print(Tensor.zeros(2, 3).numpy())
    ```
    ```python exec="true" source="above" session="tensor" result="python"
    print(Tensor.zeros(2, 3, dtype=dtypes.int32).numpy())
    ```
    """
    return Tensor.full(argfix(*shape), 0.0, **kwargs)

  @staticmethod
  def ones(*shape, **kwargs) -> Tensor:
    """
    Creates a tensor with the given shape, filled with ones.

    You can pass in `dtype` and `device` keyword arguments to control the data type and device of the tensor.
    Additionally, all other keyword arguments are passed to the constructor of the tensor.

    ```python exec="true" source="above" session="tensor" result="python"
    print(Tensor.ones(2, 3).numpy())
    ```
    ```python exec="true" source="above" session="tensor" result="python"
    print(Tensor.ones(2, 3, dtype=dtypes.int32).numpy())
    ```
    """
    return Tensor.full(argfix(*shape), 1.0, **kwargs)

  @staticmethod
  def arange(start, stop=None, step=1, **kwargs) -> Tensor:
    """
    Returns a 1-D tensor of size `ceil((stop - start) / step)` with values from `[start, stop)`, with spacing between values given by `step`.

    If `stop` is not specified, values are generated from `[0, start)` with the given `step`.

    If `stop` is specified, values are generated from `[start, stop)` with the given `step`.

    You can pass in `dtype` and `device` keyword arguments to control the data type and device of the tensor.
    Additionally, all other keyword arguments are passed to the constructor of the tensor.

    ```python exec="true" source="above" session="tensor" result="python"
    print(Tensor.arange(5).numpy())
    ```
    ```python exec="true" source="above" session="tensor" result="python"
    print(Tensor.arange(5, 10).numpy())
    ```
    ```python exec="true" source="above" session="tensor" result="python"
    print(Tensor.arange(5, 10, 2).numpy())
    ```
    ```python exec="true" source="above" session="tensor" result="python"
    print(Tensor.arange(5.5, 10, 2).numpy())
    ```
    """
    if stop is None: stop, start = start, 0
    dtype = kwargs.pop("dtype", dtypes.default_float if any(isinstance(x, float) for x in (start, stop, step)) else dtypes.default_int)
    if start < (dt:=to_dtype(dtype)).min or dt.max < (stop-step): raise ValueError(f"arange [{start}, {stop}) is not representable in dtype {dtype}")
    # NOTE: this matches numpy, torch raises RuntimeError if stop-start and step have different signs
    if (output_len:=ceildiv(stop-start, step)) <= 0: return Tensor([], dtype=dtype, **kwargs)
    return (Tensor.full((output_len,), step, dtype=dtype, **kwargs)._cumalu(0, Ops.ADD) + (start - step)).cast(dtype)

  @staticmethod
  def linspace(start:int|float, stop:int|float, steps:int, **kwargs) -> Tensor:
    """
    Returns a 1-D tensor of `steps` evenly spaced values from `start` to `stop`, inclusive.

    You can pass in `dtype` and `device` keyword arguments to control the data type and device of the tensor.
    Additionally, all other keyword arguments are passed to the constructor of the tensor.

    ```python exec="true" source="above" session="tensor" result="python"
    print(Tensor.linspace(0, 10, 5).numpy())
    ```
    ```python exec="true" source="above" session="tensor" result="python"
    print(Tensor.linspace(-1, 1, 5).numpy())
    ```
    """
    if steps < 0: raise ValueError("number of steps must be non-negative")
    if (dtype := to_dtype(kwargs.pop("dtype", dtypes.default_float))) == dtypes.bool: raise ValueError("linspace with bool dtype is not supported")
    if steps == 1: return Tensor([start], dtype=dtype, **kwargs)
    return (start + Tensor.arange(steps, **kwargs) * ((stop - start) / (steps - 1))).cast(dtype)

  @staticmethod
  def eye(n:int, m:int|None=None, dtype=None, device=None, requires_grad:bool|None=None) -> Tensor:
    """
    Returns a 2-D tensor with `n` rows and `m` columns, with ones on the diagonal and zeros elsewhere.

    You can pass in `dtype` and `device` keyword arguments to control the data type and device of the tensor.
    Additionally, all other keyword arguments are passed to the constructor of the tensor.

    ```python exec="true" source="above" session="tensor" result="python"
    print(Tensor.eye(3).numpy())
    ```

    ```python exec="true" source="above" session="tensor" result="python"
    print(Tensor.eye(2, 4).numpy())
    ```
    """
    if n < 0 or ((m := n if m is None else m) < 0): raise ValueError(f"cannot have negative {n=}, {m=}")
    t = (Tensor.arange(n, device=device).unsqueeze(-1) == Tensor.arange(m, device=device))
    return t.cast(dtype or dtypes.default_float).requires_grad_(requires_grad)

  def full_like(self, fill_value:ConstType, **kwargs) -> Tensor:
    """
    Creates a tensor with the same shape as `self`, filled with the given value.
    If `dtype` is not specified, the dtype of `self` is used.

    You can pass in the `device` keyword argument to control device of the tensor.
    Additionally, all other keyword arguments are passed to the constructor of the tensor.

    ```python exec="true" source="above" session="tensor" result="python"
    t = Tensor.ones(2, 3)
    print(Tensor.full_like(t, 42).numpy())
    ```
    """
    return Tensor.full(self.shape, fill_value, dtype=kwargs.pop("dtype", self.dtype), device=kwargs.pop("device", self.device), **kwargs)

  def zeros_like(self, **kwargs) -> Tensor:
    """
    Creates a tensor with the same shape as `self`, filled with zeros.

    You can pass in `dtype` and `device` keyword arguments to control the data type and device of the tensor.
    Additionally, all other keyword arguments are passed to the constructor of the tensor.

    ```python exec="true" source="above" session="tensor" result="python"
    t = Tensor.ones(2, 3)
    print(Tensor.zeros_like(t).numpy())
    ```
    """
    return self.full_like(0, **kwargs)

  def ones_like(self, **kwargs) -> Tensor:
    """
    Creates a tensor with the same shape as `self`, filled with ones.

    You can pass in `dtype` and `device` keyword arguments to control the data type and device of the tensor.
    Additionally, all other keyword arguments are passed to the constructor of the tensor.

    ```python exec="true" source="above" session="tensor" result="python"
    t = Tensor.zeros(2, 3)
    print(Tensor.ones_like(t).numpy())
    ```
    """
    return self.full_like(1, **kwargs)

  def rand_like(self, **kwargs) -> Tensor:
    """
    Creates a tensor with the same shape and sharding as `self`, filled with random values from a uniform distribution over the interval `[0, 1)`.

    You can pass in `dtype` and `device` keyword arguments to control the data type and device of the tensor.
    Additionally, all other keyword arguments are passed to the constructor of the tensor.

    ```python exec="true" source="above" session="tensor" result="python"
    t = Tensor.ones(2, 3)
    print(Tensor.rand_like(t).numpy())
    ```
    """
    dtype = kwargs.pop("dtype", self.dtype)
    if isinstance(self.device, tuple):
      if kwargs.get("device") is not None: raise RuntimeError("cannot specify `device` on `rand_like` of a multi device tensor")
      if self.uop.axis is None: return Tensor.rand(*self.shape, dtype=dtype, **kwargs).shard(self.device)
      contiguous = kwargs.pop("contiguous", True)
      sharded_shape = tuple(s//len(self.device) if a==self.uop.axis else s for a,s in enumerate(self.shape))
      rands = UOp(Ops.MSTACK, dtype=dtype,
                  src=tuple([Tensor.rand(sharded_shape, device=d, dtype=dtype, contiguous=contiguous, **kwargs).uop for d in self.device]))
      return Tensor(UOp.multi(rands, axis=self.uop.axis), device=self.device, dtype=dtype, **kwargs)
    return Tensor.rand(*self.shape, device=kwargs.pop("device", self.device), dtype=dtype, **kwargs)

  # ***** rng hlops *****

  def randn_like(self, dtype:DTypeLike|None=None, requires_grad:bool|None=None, **kwargs) -> Tensor:
    """
    Creates a tensor with the same shape and sharding as `self`, filled with random values from a normal distribution with mean 0 and variance 1.

    You can pass in `dtype` and `device` keyword arguments to control the data type and device of the tensor.
    Additionally, all other keyword arguments are passed to the constructor of the tensor.

    ```python exec="true" source="above" session="tensor" result="python"
    t = Tensor.ones(2, 3)
    print(Tensor.randn_like(t).numpy())
    ```
    """
    src = self.stack(self).rand_like(**{**kwargs, "dtype": dtypes.float32})
    # https://en.wikipedia.org/wiki/Box%E2%80%93Muller_transform
    return (src[0].mul(2*math.pi).cos().mul((1 - src[1]).log().mul(-2).sqrt()).cast(dtype or self.dtype)).requires_grad_(requires_grad)

  @staticmethod
  def randn(*shape, dtype:DTypeLike|None=None, requires_grad:bool|None=None, **kwargs) -> Tensor:
    """
    Creates a tensor with the given shape, filled with random values from a normal distribution with mean `0` and standard deviation `1`.
    If `dtype` is not specified, the default type is used.

    You can pass in the `device` keyword argument to control device of the tensor.
    Additionally, all other keyword arguments are passed to the constructor of the tensor.

    ```python exec="true" source="above" session="tensor" result="python"
    Tensor.manual_seed(42)
    print(Tensor.randn(2, 3).numpy())
    ```
    """
    return Tensor.empty(*shape, **kwargs).randn_like(dtype=dtype, requires_grad=requires_grad)

  @staticmethod
  def randint(*shape, low=0, high=10, dtype=dtypes.int32, **kwargs) -> Tensor:
    """
    Creates a tensor with the given shape, filled with random integer values generated uniformly from the interval `[low, high)`.
    If `dtype` is not specified, the default type is used.

    You can pass in the `device` keyword argument to control device of the tensor.
    Additionally, all other keyword arguments are passed to the constructor of the tensor.

    ```python exec="true" source="above" session="tensor" result="python"
    Tensor.manual_seed(42)
    print(Tensor.randint(2, 3, low=5, high=10).numpy())
    ```
    """
    if not isinstance(low, int) or not isinstance(high, int): raise TypeError(f"{low=} and {high=} must be integers")
    dtype = to_dtype(dtype)
    if not dtypes.is_int(dtype): raise TypeError(f"{dtype=} must be int")
    return Tensor.uniform(*shape, low=low, high=high, dtype=dtype, **kwargs)

  @staticmethod
  def normal(*shape, mean=0.0, std=1.0, requires_grad:bool|None=None, **kwargs) -> Tensor:
    """
    Creates a tensor with the given shape, filled with random values from a normal distribution with the given `mean` and standard deviation `std`.

    You can pass in `dtype` and `device` keyword arguments to control the data type and device of the tensor.
    Additionally, all other keyword arguments are passed to the constructor of the tensor.

    ```python exec="true" source="above" session="tensor" result="python"
    Tensor.manual_seed(42)
    print(Tensor.normal(2, 3, mean=10, std=2).numpy())
    ```
    """
    return ((std * Tensor.randn(*shape, **kwargs)) + mean).requires_grad_(requires_grad)

  @staticmethod
  def uniform(*shape, low=0.0, high=1.0, dtype:DTypeLike|None=None, requires_grad:bool|None=None, **kwargs) -> Tensor:
    """
    Creates a tensor with the given shape, filled with random values from a uniform distribution over the interval `[low, high)`.

    You can pass in `dtype` and `device` keyword arguments to control the data type and device of the tensor.
    Additionally, all other keyword arguments are passed to the constructor of the tensor.

    ```python exec="true" source="above" session="tensor" result="python"
    Tensor.manual_seed(42)
    print(Tensor.uniform(2, 3, low=2, high=10).numpy())
    ```
    """
    return (((high-low) * Tensor.rand(*shape, **kwargs)).cast(dtype or dtypes.default_float) + low).requires_grad_(requires_grad)

  @staticmethod
  def scaled_uniform(*shape, **kwargs) -> Tensor:
    """
    Creates a tensor with the given shape, filled with random values from a uniform distribution
    over the interval `[-prod(shape)**-0.5, prod(shape)**-0.5)`.

    You can pass in `dtype` and `device` keyword arguments to control the data type and device of the tensor.
    Additionally, all other keyword arguments are passed to the constructor of the tensor.

    ```python exec="true" source="above" session="tensor" result="python"
    Tensor.manual_seed(42)
    print(Tensor.scaled_uniform(2, 3).numpy())
    ```
    """
    return Tensor.uniform(*shape, low=-1.0, high=1.0, **kwargs).mul(prod(argfix(*shape))**-0.5)

  # https://www.tensorflow.org/api_docs/python/tf/keras/initializers/GlorotUniform
  @staticmethod
  def glorot_uniform(*shape, **kwargs) -> Tensor:
    """
    <https://www.tensorflow.org/api_docs/python/tf/keras/initializers/GlorotUniform>

    You can pass in `dtype` and `device` keyword arguments to control the data type and device of the tensor.
    Additionally, all other keyword arguments are passed to the constructor of the tensor.

    ```python exec="true" source="above" session="tensor" result="python"
    Tensor.manual_seed(42)
    print(Tensor.glorot_uniform(2, 3).numpy())
    ```
    """
    return Tensor.uniform(*shape, low=-1.0, high=1.0, **kwargs).mul((6/(argfix(*shape)[0]+prod(argfix(*shape)[1:])))**0.5)

  # https://pytorch.org/docs/stable/_modules/torch/nn/init.html#kaiming_uniform_
  @staticmethod
  def kaiming_uniform(*shape, a:float = 0.01, **kwargs) -> Tensor:
    """
    <https://pytorch.org/docs/stable/_modules/torch/nn/init.html#kaiming_uniform_>

    You can pass in `dtype` and `device` keyword arguments to control the data type and device of the tensor.
    Additionally, all other keyword arguments are passed to the constructor of the tensor.

    ```python exec="true" source="above" session="tensor" result="python"
    Tensor.manual_seed(42)
    print(Tensor.kaiming_uniform(2, 3).numpy())
    ```
    """
    bound = math.sqrt(3.0) * math.sqrt(2.0 / (1 + a ** 2)) / math.sqrt(prod(argfix(*shape)[1:]))
    return Tensor.uniform(*shape, low=-bound, high=bound, **kwargs)

  # https://pytorch.org/docs/stable/_modules/torch/nn/init.html#kaiming_normal_
  @staticmethod
  def kaiming_normal(*shape, a:float = 0.01, **kwargs) -> Tensor:
    """
    <https://pytorch.org/docs/stable/_modules/torch/nn/init.html#kaiming_normal_>

    You can pass in `dtype` and `device` keyword arguments to control the data type and device of the tensor.
    Additionally, all other keyword arguments are passed to the constructor of the tensor.

    ```python exec="true" source="above" session="tensor" result="python"
    Tensor.manual_seed(42)
    print(Tensor.kaiming_normal(2, 3).numpy())
    ```
    """
    std = math.sqrt(2.0 / (1 + a ** 2)) / math.sqrt(prod(argfix(*shape)[1:]))
    return Tensor.normal(*shape, mean=0.0, std=std, **kwargs)

  @staticmethod
  def randperm(n:int, device=None, dtype=dtypes.int32, **kwargs) -> Tensor:
    """
    Returns a tensor with a random permutation of integers from `0` to `n-1`.

    ```python exec="true" source="above" session="tensor" result="python"
    Tensor.manual_seed(42)
    print(Tensor.randperm(6).numpy())
    ```
    """
    return Tensor.rand(n, device=device, **kwargs).argsort().cast(dtype)

  def multinomial(self:Tensor, num_samples:int = 1, replacement:bool = False) -> Tensor:
    """
    Returns a tensor with `num_samples` indices sampled from a multinomial distribution weighted by `self`.

    NOTE: `replacement=False` for `num_samples > 1` is not supported yet.
    ```python exec="true" source="above" session="tensor" result="python"
    Tensor.manual_seed(42)
    t = Tensor([1, 2, 3, 4])
    print(t.multinomial(20, replacement=True).numpy())
    ```
    """
    assert 1 <= self.ndim <= 2 and num_samples > 0, f"{self.ndim=} must be 1 or 2 dim, {num_samples=} must be positive"
    assert replacement or num_samples == 1, "no replacement only supports num_samples = 1"
    weight = self.unsqueeze(0) if self.ndim == 1 else self
    cdf = (cw := weight.cumsum(1).float()) / cw[:, -1].unsqueeze(1)
    unif_samples = Tensor.rand(num_samples, cdf.shape[0], 1).to(self.device)
    indices = (unif_samples.expand((-1, -1, cdf.shape[1])) >= cdf).sum(2).permute((1, 0))
    return (indices.squeeze(0) if self.ndim == 1 else indices).cast(dtypes.int32)

  # ***** toposort and backward pass *****

  def gradient(self, *targets:Tensor, gradient:Tensor|None=None, materialize_grads=False) -> list[Tensor]:
    """
    Computes the gradient of the targets with respect to self.

    ```python exec="true" source="above" session="tensor" result="python"
    x = Tensor.eye(3)
    y = Tensor([[2.0,0,-2.0]])
    z = y.matmul(x).sum()
    dx, dy = z.gradient(x, y)

    print(dx.tolist())  # dz/dx
    print(dy.tolist())  # dz/dy
    ```
    """
    assert gradient is not None or self.shape == tuple(), "when no gradient is provided, backward must be called on a scalar tensor"
    if not (self.is_floating_point() and all(t.is_floating_point() for t in targets)): raise RuntimeError("only float Tensors have gradient")
    if gradient is None: gradient = Tensor(1.0, dtype=self.dtype, device=self.device, requires_grad=False)
    target_uops = [x.uop for x in targets]
    grads = compute_gradient(self.uop, gradient.uop, set(target_uops))
    ret = []
    for x in target_uops:
      if (y:=grads.get(x)) is None:
        if materialize_grads: y = x.const_like(0)
        else: raise RuntimeError(f"{x}\n\nnot found in\n\n{self.uop}")
      ret.append(y)
    # create returned Tensors
    return [Tensor(u, device=t.device) for t,u in zip(targets, ret)]

  def backward(self, gradient:Tensor|None=None) -> Tensor:
    """
    Propagates the gradient of a tensor backwards through the computation graph.
    If the 'gradient' argument is not provided, the tensor must be a scalar, and the gradient is implicitly set to 1.0.
    ```python exec="true" source="above" session="tensor" result="python"
    t = Tensor([1.0, 2.0, 3.0, 4.0], requires_grad=True)
    t.sum().backward()
    print(t.grad.numpy())
    ```
    """
    all_uops = self.uop.toposort()
    tensors_need_grad: list[Tensor] = [t for tref in all_tensors if (t:=tref()) is not None and \
                                       t.uop in all_uops and t.requires_grad]
    # clear contexts
    for t,g in zip(tensors_need_grad, self.gradient(*tensors_need_grad, gradient=gradient, materialize_grads=True)):
      assert g.shape == t.shape, f"grad shape must match tensor shape, {g.shape!r} != {t.shape!r}"
      t.grad = g if t.grad is None else (t.grad + g)
    return self

  # ***** movement low level ops *****

  def _mop(self, op:Ops, arg) -> Tensor: return self._apply_uop(UOp._mop, extra_args=(op,), arg=arg)

  def pad(self, padding:Sequence[sint]|Sequence[tuple[sint, sint]|None], mode:str="constant", value:float=0.0) -> Tensor:
    """
    Returns a tensor with padding applied based on the input `padding`.

    `padding` supports two padding structures:

    1. Flat padding: `(padding_left, padding_right, padding_top, padding_bottom, ...)`
        - This structure matches PyTorch's pad.
        - `padding` length must be even.

    2. Group padding: `(..., (padding_top, padding_bottom), (padding_left, padding_right))`
        - This structure matches pad for JAX, NumPy, TensorFlow, and others.
        - For each axis, padding can be `None`, meaning no padding, or a tuple `(start, end)`.
        - `padding` must have the same length as `self.ndim`.

    Padding values can be negative, resulting in dimension shrinks that work similarly to Python negative slices.
    Padding modes is selected with `mode` which supports `constant`, `reflect` and `replicate`.

    ```python exec="true" source="above" session="tensor" result="python"
    t = Tensor.arange(9).reshape(1, 1, 3, 3)
    print(t.numpy())
    ```
    ```python exec="true" source="above" session="tensor" result="python"
    print(t.pad((1, 2, 0, -1)).numpy())
    ```
    ```python exec="true" source="above" session="tensor" result="python"
    print(t.pad(((None, None, (0, -1), (1, 2)))).numpy())
    ```
    ```python exec="true" source="above" session="tensor" result="python"
    print(t.pad((1, 2, 0, -1), value=-float('inf')).numpy())
    ```
    """
    if mode not in {"constant", "reflect", "replicate", "circular"}: raise NotImplementedError(f"{mode=} is not supported")
    # flat padding
    if all(isinstance(p, (int,UOp)) for p in padding):
      if len(padding)%2 != 0: raise ValueError("Flat padding must have even number of pads")
      pX = _flat_to_grouped(tuple(cast(Sequence[sint], padding)) + (0,0)*(self.ndim - len(padding)//2))
    # group padding
    else: pX = tuple((0,0) if p is None else p for p in cast(Sequence[tuple[sint, sint]|None], padding))
    if len(pX) != self.ndim: raise ValueError(f"padding length is improper, {padding=} {self.ndim=}")
    X, pads = self, tuple((smax(pB,0), smax(pA,0)) for pB,pA in pX)
    if mode == "constant":
      def _constant(x:Tensor,px,v) -> Tensor:
        return x._apply_uop(UOp.pad, arg=px) if v == 0 else (x._apply_uop(UOp.pad, arg=px)+Tensor.ones_like(x)._apply_uop(UOp.pad, arg=px).where(0,v))
      return _constant(X, pX, value) if all(resolve(p >= 0) for p in flatten(pX)) else \
             _constant(X.shrink(tuple((-smin(pB,0),smin(pA+s,s)) for (pB,pA),s in zip(pX, X.shape))), pads, value)
    assert all_int(self.shape), f"does not support symbolic shape {self.shape}"
    if mode == "circular":
      if any(pB>sh or pA>sh for (pB,pA),sh in zip(pX, X.shape)): raise ValueError('Padding value causes wrapping around more than once.')
      if any(pB<0 or pA<0 for pB,pA in pX): raise NotImplementedError("Negative pads with circular pads is not supported")
      orig_shape, X = X.shape, X.repeat(tuple(1 + bool(pB) + bool(pA) for pB,pA in pads))
      return X.shrink(tuple((0 if pB == 0 else osh-pB, xsh if pA == 0 else xsh-osh+pA) for (pB,pA),osh,xsh in zip(pads, orig_shape, X.shape)))
    for d,(pB,pA) in enumerate(pads):
      if mode == "reflect":
        if pB >= (s:=X.shape[d]) or pA>=s: raise ValueError(f"Padding ({pB}, {pA}) should be less than the input size={s} for dim={d}.")
        slcB, slcA, = slice(pB,0,-1), slice(s-2 if s-2>=0 else None, s-2-pA if s-2-pA>=0 else None, -1)
        xB, xA = (X[[slc if i == d else slice(None) for i in range(X.ndim)]] if p > 0 else None for slc, p in ((slcB, pB), (slcA, pA)))
      if mode == "replicate":
        shrB, shrA, = tuple((0,1) if i==d else None for i in range(X.ndim)), tuple((X.shape[i]-1,X.shape[i]) if i==d else None for i in range(X.ndim))
        xB, xA = (X.shrink(shr).expand(tuple(p if i==d else None for i in range(X.ndim))) if p > 0 else None for shr, p in ((shrB, pB), (shrA, pA)))
      X = Tensor.cat(*(X_ for X_ in (xB, X, xA) if X_ is not None), dim=d)
    return X.shrink(tuple((-min(pB,0), min(pA+s,s)) for (pB,pA),s in zip(pX, X.shape)))

  # convenience
  def pad_to(self, shape, *args):
    if len(new_shape := argfix(shape, *args)) != self.ndim: raise ValueError(f"dim mismatch, cannot pad {self.shape} to {new_shape}")
    return self.pad(tuple([None if ns is None else (0, ns-s) for s,ns in zip(self.shape, new_shape)]))

  # ***** movement high level ops *****

  def _getitem(self, indices, v: Tensor|None = None) -> Tensor:
    # wrap single index into a list
    if (isinstance(indices, list) and all_int(indices)) or not isinstance(indices, (tuple, list)): indices = [indices]
    x, indices = self, list(indices)

    # fill ellipsis or rest of indices with slice(None)
    if len(ellipsis_idx := [dim for dim, i in enumerate(indices) if i is Ellipsis]) > 1: raise IndexError("indices can only have a single ellipsis")
    # NOTE: None adds a dim later
    num_indices = len(indices) - len(ellipsis_idx) - sum(1 for i in indices if i is None)
    if num_indices > self.ndim: raise IndexError(f"too many {num_indices=} for {self.ndim=}")
    fill_idx = ellipsis_idx[0] if ellipsis_idx else len(indices)
    indices[fill_idx:fill_idx+1] = [slice(None)] * (self.ndim - num_indices)

    indices_parsed, dim = [], 0
    for index in indices:
      size = 1 if index is None else self.shape[dim]
      boundary, stride = [0, size], 1  # defaults
      match index:
        case Tensor():
          if not dtypes.is_int(index.dtype): raise IndexError(f"index dtype {index.dtype} is not supported")
          assert isinstance(size, int), "size must be an int"
          index = (index < 0).where(index+size, index).to(self.device)  # treat negative index values
        case list() | tuple():
          if not dtypes.is_int((ti:=Tensor(index)).dtype): raise IndexError(f"{index=} contains non-int element")
          index = Tensor([i+size if i<0 else i for i in fully_flatten(index)], self.device, requires_grad=False).reshape(ti.shape)
        case int() | UOp(): # sint
          if index >= size or index < -size: raise IndexError(f"{index=} is out of bounds with {size=}")
          # TODO: is this right for (negative) symbolic?
          boundary = [index, index+1] if index >= 0 else [index+size, index+size+1]
        case slice():
          if index.step == 0: raise ValueError(f"{index=} cannot have 0 as step")
          start, stop = 0 if index.start is None else index.start, size if index.stop is None else index.stop
          step = 1 if index.step is None else index.step
          boundary, stride = [start, stop], step
          if all(isinstance(s, int) for s in (start,stop,step)):
            # handle int slicing
            # if we're slicing a symbolic dimension into a int dimension, we can slice untill the bind size
            # TODO: right now this is using vmax instead of the bind size because jit doesnt update the bound value of the returned tensor
            if isinstance(size, UOp): size = int(size.vmax)
            *boundary, stride = index.indices(cast(SupportsIndex, size))
            if stride * (boundary[1] - boundary[0]) < 0: boundary = [0, 0]
            elif stride < 0: boundary = [boundary[1] + 1, boundary[0] + 1]
            # update size for slice
            size = ceildiv((boundary[1] - boundary[0]), abs(stride))
          elif resolve(step == 1, False) and all(isinstance(s,sint) for s in (start, stop)) and resolve((stop-start) > 0, False):
            # simple symbolic slice
            size = cast(sint, cast(UOp, (stop - start)).ssimplify())
          else: raise TypeError(f"slice {index=} is not supported")
        case None: pass # do nothing
        case _: raise IndexError(f"{type(index).__name__} indexing is not supported")
      indices_parsed.append({"index":index, "size":size, "boundary":tuple(boundary), "stride":stride})
      if index is not None: dim += 1

    # movement op indexing
    if mops := [i for i in indices_parsed if i['index'] is not None]:
      # flip negative strides
      shrinks, strides = zip(*((i['boundary'], i['stride']) for i in mops))
      x = x.shrink(shrinks).flip(tuple(i for i,st in enumerate(strides) if st < 0))
      strides = tuple(map(abs, strides))
      # apply stride
      if any(st != 1 for st in strides):
        # pad shape to multiple of stride
        if not all_int(x.shape): raise RuntimeError("symbolic shape not supported")
        x = x.pad(tuple((0, round_up(s, st) - s) for s, st in zip(x.shape, strides)))
        x = x.reshape(tuple(flatten((s // st, st) for s, st in zip(x.shape, strides))))
        x = x.shrink(tuple(flatten(((0, s), (0, 1)) for s in x.shape[::2]))).reshape(x.shape[::2])

    # dim injection from None by including None dim size (which is 1) and dim collapse by skipping int dim size
    x = x.reshape(tuple(index['size'] for index in indices_parsed if not isinstance(index['index'], sint)))

    # tensor indexing
    if tops := [(d,i) for d,i in enumerate(i_ for i_ in indices_parsed if not isinstance(i_['index'], int)) if isinstance(i['index'], Tensor)]:
      # unload the tensor object into actual tensors
      dims, tensors, masks = [d for d,_ in tops], cast(list[Tensor], [i['index'] for _,i in tops]), []
      pre_reduce_shape = x.shape[:dims[0]] + (big_shape := _broadcast_shape(*(t.shape for t in tensors))) + x.shape[dims[0]:]

      # create index masks
      for dim, tensor in zip(dims, tensors):
        try: i = tensor.reshape(tensor.shape + (1,)*(x.ndim - dims[0])).expand(pre_reduce_shape)
        except ValueError as e: raise IndexError(f"cannot broadcast indices: {e}") from e
        masks.append(i._one_hot_along_dim(num_classes=x.shape[dim], dim=(dim - x.ndim)))

      # reduce masks to 1 mask
      mask: Tensor = functools.reduce(lambda x,y: x.mul(y), masks)

      # inject 1's for the extra dims added in create masks
      reshape_arg = x.shape[:dims[0]] + (1,) * len(big_shape) + x.shape[dims[0]:]
      # sum reduce the extra dims introduced in create masks
      x = (mask.where(x.reshape(reshape_arg), 0)).sum(sum_axis:=tuple(d + len(big_shape) for d in dims), dtype=x.dtype)

      # special permute case
      if (permuted := dims[0] != 0 and len(dims) != 1 and tuple(dims) != tuple(range(dims[0], dims[-1]+1))):
        mask, x = (y.permute(*range(dims[0], dims[0]+len(big_shape)), *range(0, dims[0]), *range(dims[0]+len(big_shape), y.ndim)) for y in (mask, x))

      # for advanced setitem, returns whole tensor with indices replaced
      if v is not None:
        vb = v.cast(self.dtype)._broadcast_to(_broadcast_shape(x.shape, v.shape))
        # add back reduced dims from sum
        for dim in sum_axis: vb = vb.unsqueeze(dim)
        # run _masked_setitem on tuple of axis that is to be reduced to match self.shape
        x = _masked_setitem(self, vb, mask, tuple(range((start := dims[0] if not permuted else 0), start + len(big_shape))))

    return x

  def __getitem__(self, indices) -> Tensor:
    """
    Retrieves a sub-tensor using indexing.

    Supported Index Types: `int | slice | Tensor | None | list | tuple | Ellipsis`

    Examples:
    ```python exec="true" source="above" session="tensor" result="python"
    t = Tensor.arange(12).reshape(3, 4)
    print(t.numpy())
    ```

    - Int Indexing: Select an element or sub-tensor using integers for each dimension.
      ```python exec="true" source="above" session="tensor" result="python"
      print(t[1, 2].numpy())
      ```

    - Slice Indexing: Select a range of elements using slice notation (`start:end:stride`).
      ```python exec="true" source="above" session="tensor" result="python"
      print(t[0:2, ::2].numpy())
      ```

    - Tensor Indexing: Use another tensor as indices for advanced indexing. Using `tuple` or `list` here also works.
      ```python exec="true" source="above" session="tensor" result="python"
      print(t[Tensor([2, 0, 1]), Tensor([1, 2, 3])].numpy())
      ```

    - `None` Indexing: Add a new dimension to the tensor.
      ```python exec="true" source="above" session="tensor" result="python"
      print(t[:, None].shape)
      ```

    NOTE: Out-of-bounds indexing results in a value of `0`.
    ```python exec="true" source="above" session="tensor" result="python"
    t = Tensor([1, 2, 3])
    print(t[Tensor([4, 3, 2])].numpy())
    ```
    """
    return self._getitem(indices)

  def __setitem__(self, indices, v:Tensor|ConstType) -> None:
    if isinstance(self.device, str) and self.device.startswith("DISK"):
      self.realize()._getitem(indices).assign(v)
      return
    # NOTE: check that setitem target is valid first
    if isinstance(v, get_args(ConstType)): v = Tensor(v, device=self.device, dtype=self.dtype)
    if not isinstance(v, Tensor): raise TypeError(f"can't set a {type(v).__name__} to a Tensor")
    if self.requires_grad or v.requires_grad: raise NotImplementedError("setitem with requires_grad is not supported")
    self.realize()
    if not self.uop.is_contiguous(): raise RuntimeError("setitem target needs to be contiguous")
    res = self._getitem(indices, v)
    # if shapes match and data is not shared it's a copy and we assign to self
    if res.shape == self.shape and res.uop is not self.uop:
      self.assign(res).realize()
    else: # no copy, basic setitem
      v = v.cast(res.dtype)._broadcast_to(_broadcast_shape(res.shape, v.shape)).contiguous()
      res.assign(v).realize()

  def gather(self:Tensor, dim:int, index:Tensor) -> Tensor:
    """
    Gathers values along an axis specified by `dim`.

    ```python exec="true" source="above" session="tensor" result="python"
    t = Tensor([[1, 2], [3, 4]])
    print(t.numpy())
    ```
    ```python exec="true" source="above" session="tensor" result="python"
    print(t.gather(1, Tensor([[0, 0], [1, 0]])).numpy())
    ```
    """
    assert index.ndim == self.ndim, f"self.ndim must equal index.ndim, {self.ndim=}, {index.ndim=}"
    dim = self._resolve_dim(dim)
    assert all(s >= i for d,(s,i) in enumerate(zip(self.shape, index.shape)) if d != dim), "requires self.shape[d] >= index.shape[d] for all d != dim"
    index = index.to(self.device)
    x = self.shrink(tuple((0, i) if d != dim else None for d,i in enumerate(index.shape))).unsqueeze(-1).transpose(-1, dim)
    return (index.unsqueeze(-1)._one_hot_along_dim(self.shape[dim]).where(x, 0)).sum(-1, dtype=self.dtype)

  def cat(self:Tensor, *args:Tensor, dim:int=0) -> Tensor:
    """
    Concatenates self with other `Tensor` in `args` along an axis specified by `dim`.
    All tensors must have the same shape except in the concatenating dimension.

    ```python exec="true" source="above" session="tensor" result="python"
    t0, t1, t2 = Tensor([[1, 2]]), Tensor([[3, 4]]), Tensor([[5, 6]])
    print(t0.cat(t1, t2, dim=0).numpy())
    ```
    ```python exec="true" source="above" session="tensor" result="python"
    print(t0.cat(t1, t2, dim=1).numpy())
    ```
    """
    dim = self._resolve_dim(dim)
    for arg in args: assert arg.ndim==self.ndim and all(ti==ai for i,(ti,ai) in enumerate(zip(self.shape, arg.shape)) if i!=dim)
    tensors = [self, *args]
    dim_cumsum = list(itertools.accumulate([t.shape[dim] for t in tensors], initial=0))
    for i,t in enumerate(tensors): tensors[i] = t.pad([(dim_cumsum[i], dim_cumsum[-1]-dim_cumsum[i+1]) if j==dim else None for j in range(t.ndim)])
    return functools.reduce(Tensor.add, tensors)

  def stack(self:Tensor, *args:Tensor, dim:int=0) -> Tensor:
    """
    Concatenates self with other `Tensor` in `args` along a new dimension specified by `dim`.

    ```python exec="true" source="above" session="tensor" result="python"
    t0, t1, t2 = Tensor([1, 2]), Tensor([3, 4]), Tensor([5, 6])
    print(t0.stack(t1, t2, dim=0).numpy())
    ```
    ```python exec="true" source="above" session="tensor" result="python"
    print(t0.stack(t1, t2, dim=1).numpy())
    ```
    """
    # checks for shapes and number of dimensions delegated to cat
    return Tensor.cat(*[t.unsqueeze(dim) for t in argfix(self, *args)], dim=dim)

  def split(self, sizes:int|Sequence[int], dim:int=0) -> tuple[Tensor, ...]:
    """
    Splits the tensor into chunks along the dimension specified by `dim`.
    If `sizes` is an integer, it splits into equally sized chunks if possible, otherwise the last chunk will be smaller.
    If `sizes` is a list, it splits into `len(sizes)` chunks with size in `dim` according to `size`.

    ```python exec="true" source="above" session="tensor" result="python"
    t = Tensor.arange(10).reshape(5, 2)
    print(t.numpy())
    ```
    ```python exec="true" source="above" session="tensor" result="python"
    split = t.split(2)
    print("\\n".join([repr(x.numpy()) for x in split]))
    ```
    ```python exec="true" source="above" session="tensor" result="python"
    split = t.split([1, 4])
    print("\\n".join([repr(x.numpy()) for x in split]))
    ```
    """
    assert all_int(self.shape), f"does not support symbolic shape {self.shape}"
    dim = self._resolve_dim(dim)
    if isinstance(sizes, int): sizes = [min(sizes, self.shape[dim]-i) for i in range(0, max(1, self.shape[dim]), max(1, sizes))]
    assert sum(sizes) == self.shape[dim], f"expect sizes to sum exactly to {self.shape[dim]}, but got {sum(sizes)}"
    return tuple(self[sl] for sl in [tuple([slice(None)]*dim + [slice(sum(sizes[:i]), sum(sizes[:i + 1]))]) for i in range(len(sizes))])

  def chunk(self, chunks:int, dim:int=0) -> list[Tensor]:
    """
    Splits the tensor into `chunks` number of chunks along the dimension `dim`.
    If the tensor size along `dim` is not divisible by `chunks`, all returned chunks will be the same size except the last one.
    The function may return fewer than the specified number of chunks.

    ```python exec="true" source="above" session="tensor" result="python"
    chunked = Tensor.arange(11).chunk(6)
    print("\\n".join([repr(x.numpy()) for x in chunked]))
    ```
    ```python exec="true" source="above" session="tensor" result="python"
    chunked = Tensor.arange(12).chunk(6)
    print("\\n".join([repr(x.numpy()) for x in chunked]))
    ```
    ```python exec="true" source="above" session="tensor" result="python"
    chunked = Tensor.arange(13).chunk(6)
    print("\\n".join([repr(x.numpy()) for x in chunked]))
    ```
    """
    assert all_int(self.shape), f"does not support symbolic shape {self.shape}"
    assert chunks > 0, f"expect chunks to be greater than 0, got: {chunks}"
    dim = self._resolve_dim(dim)
    return list(self.split(ceildiv(self.shape[dim], chunks) if self.shape[dim] else [0]*chunks, dim=dim))

  def unfold(self, dim:int, size:sint, step:int) -> Tensor:
    """
    Unfolds the tensor along dimension `dim` into overlapping windows.

    Each window has length `size` and begins every `step` elements of `self`.
    Returns the input tensor with dimension `dim` replaced by dims `(n_windows, size)`
    where `n_windows = (self.shape[dim] - size) // step + 1`.

    ```python exec="true" source="above" session="tensor" result="python"
    unfolded = Tensor.arange(8).unfold(0,2,2)
    print("\\n".join([repr(x.numpy()) for x in unfolded]))
    ```
    ```python exec="true" source="above" session="tensor" result="python"
    unfolded = Tensor.arange(27).reshape(3,3,3).unfold(-1,2,3)
    print("\\n".join([repr(x.numpy()) for x in unfolded]))
    ```
    """
    if size < 0: raise RuntimeError(f'size must be >= 0 but got {size=}')
    if step <= 0: raise RuntimeError(f'step must be > 0 but got {step=}')
    if size > self.shape[dim]: raise RuntimeError(f'maximum size for tensor at dimension {dim} is {self.shape[dim]} but size is {size}')
    dim = self._resolve_dim(dim)
    perm_to_last = tuple(i for i in range(self.ndim) if i != dim) + (dim,)
    return self.permute(perm_to_last)._pool((size,), step).permute(argsort(perm_to_last) + (self.ndim,))

  def meshgrid(self:Tensor, *args:Tensor, indexing:Literal["ij", "xy"]="ij") -> tuple[Tensor, ...]:
    """
    Generates coordinate matrices from coordinate vectors.
    Input tensors can be scalars or 1D tensors.

    `indexing` determines how the output grids are aligned.
    `ij` indexing follows matrix-style indexing and `xy` indexing follows Cartesian-style indexing.

    ```python exec="true" source="above" session="tensor" result="python"
    x, y = Tensor([1, 2, 3]), Tensor([4, 5, 6])
    grid_x, grid_y = x.meshgrid(y)
    print(grid_x.numpy())
    print(grid_y.numpy())
    ```
    ```python exec="true" source="above" session="tensor" result="python"
    grid_x, grid_y = x.meshgrid(y, indexing="xy")
    print(grid_x.numpy())
    print(grid_y.numpy())
    ```
    """
    if indexing not in ("ij", "xy"): raise RuntimeError(f'indexing must be in ("ij", "xy"), got {indexing}')
    if len(tensors:=(self, *args)) == 1: return tensors
    basis = tuple(range(len(tensors))) if indexing == "ij" else (1, 0) + tuple(range(2, len(tensors)))
    tensors = tuple(t.reshape((-1,) + (1,)*(len(args) - i)) for i,t in zip(basis, tensors))
    output_shape = _broadcast_shape(*(t.shape for t in tensors))
    return tuple(t._broadcast_to(output_shape) for t in tensors)

  def diag(self) -> Tensor:
    """
    Returns a 2-D square tensor with the elements of input as the main diagonal.

    ```python exec="true" source="above" session="tensor" result="python"
    print(Tensor([1, 2, 3]).diag().numpy())
    ```
    """
    if self.ndim != 1: raise ValueError(f"expect input to be 1-D, getting {self.ndim}-D")
    return self.unsqueeze(-1).pad((None,(0,n:=self.shape[0]))).flatten().shrink(((0,n*n),)).reshape(n,n)

  def diagonal(self) -> Tensor:
    """
    Returns a view of input tensor with its main diagonal elements.

    ```python exec="true" source="above" session="tensor" result="python"
    t = Tensor.arange(9).reshape(3, 3)
    print(t.numpy())
    ```
    ```python exec="true" source="above" session="tensor" result="python"
    print(t.diagonal().numpy())
    ```
    """
    if self.ndim != 2 or (n:=self.shape[0]) != self.shape[1]: raise ValueError(f"only 2-D square tensor is supported, getting {self.shape=}")
    return self.flatten().pad(((0, n))).reshape(n, n+1)[:, 0]

  def roll(self, shifts:int|tuple[int, ...], dims:int|tuple[int, ...]|None=None) -> Tensor:
    """
    Rolls the tensor along specified dimension(s).
    The rolling operation is circular, meaning that elements that go beyond the edge are wrapped around to the beginning of the dimension.

    ```python exec="true" source="above" session="tensor" result="python"
    t = Tensor.arange(4)
    print(t.roll(shifts=1, dims=0).numpy())
    ```
    ```python exec="true" source="above" session="tensor" result="python"
    print(t.roll(shifts=-1, dims=0).numpy())
    ```
    """
    if dims is None: return self.flatten().roll(shifts, 0).reshape(self.shape)
    dims, shifts, slices = tuple(self._resolve_dim(d) for d in make_tuple(dims, 1)), make_tuple(shifts, 1), [slice(None)] * self.ndim
    if len(dims) != len(shifts): raise RuntimeError(f"{len(dims)=} != {len(shifts)=}")
    for dim, shift in zip(dims, shifts): slices[dim] = slice(delta:=self.shape[dim]-shift%self.shape[dim], delta+self.shape[dim])
    return self.repeat(*tuple(2 if i in dims else 1 for i in range(self.ndim)))[slices]

  def masked_select(self, mask):
    """
    Selects elements from `self` based on the boolean `mask`.

    ```python exec="true" source="above" session="tensor" result="python"
    t = Tensor([[0, 1, 2], [3, 4, 5], [6, 7, 8]])
    mask = Tensor([[True, False, True], [False, True, False], [False, False, True]])
    print(t.numpy())
    print(mask.numpy())
    ```
    ```python exec="true" source="above" session="tensor" result="python"
    print(t.masked_select(mask).numpy())
    ```
    """
    if not dtypes.is_bool(mask.dtype): raise RuntimeError(f"masked_select expects bool mask tensor, got {mask.dtype}")
    x, mask = self.flatten(), mask._broadcast_to(self.shape).flatten()
    mask_cumsum = mask.cumsum()
    counts = Tensor.zeros(mask_cumsum[-1].item(), dtype=dtypes.int32)
    idxs = counts.scatter(0, mask_cumsum, 1, reduce='add').cumsum()
    return x[idxs]

  def masked_fill(self:Tensor, mask:Tensor, value:Tensor|ConstType) -> Tensor:
    """
    Replaces `self` with `value` wherever the elements of `mask` are True.

    ```python exec="true" source="above" session="tensor" result="python"
    t = Tensor([1, 2, 3, 4, 5])
    mask = Tensor([True, False, True, False, False])
    print(t.masked_fill(mask, -12).numpy())
    ```
    ```python exec="true" source="above" session="tensor" result="python"
    t = Tensor([1, 2, 3, 4, 5])
    mask = Tensor([True, False, True, False, False])
    value = Tensor([-1, -2, -3, -4, -5])
    print(t.masked_fill(mask, value).numpy())
    ```
    """
    return mask.where(value, self)

  # ***** reduce ops *****

  def _reduce(self, op:Ops, axis:int|Sequence[int]|None=None, keepdim=False) -> Tensor:
    axis = tuple(self._resolve_dim(x) for x in (range(self.ndim) if axis is None else make_tuple(axis, 1)))
    if self.ndim == 0: axis = ()
    ret = self._apply_uop(UOp.r, op=op, axis=axis)
    return ret if keepdim else ret.reshape(tuple(s for i,s in enumerate(self.shape) if i not in axis))

  def sum(self, axis:int|Sequence[int]|None=None, keepdim=False, dtype:DTypeLike|None=None) -> Tensor:
    """
    Returns the sum of the elements of the tensor along the specified axis or axes.

    You can pass in `axis` and `keepdim` keyword arguments to control the axis along
    which the maximum is computed and whether the reduced dimensions are retained.

    You can pass in `dtype` keyword argument to control the data type of the accumulation.
    If not specified, the accumulation data type is chosen based on the input tensor's data type.

    ```python exec="true" source="above" session="tensor" result="python"
    t = Tensor.arange(6).reshape(2, 3)
    print(t.numpy())
    ```
    ```python exec="true" source="above" session="tensor" result="python"
    print(t.sum().numpy())
    ```
    ```python exec="true" source="above" session="tensor" result="python"
    print(t.sum(axis=0).numpy())
    ```
    ```python exec="true" source="above" session="tensor" result="python"
    print(t.sum(axis=1).numpy())
    ```
    """
    ret = self.cast(sum_acc_dtype(self.dtype) if dtype is None else dtype)._reduce(Ops.ADD, axis, keepdim)
    return ret.cast(self.dtype) if dtype is None and self.dtype in (dtypes.float16, dtypes.bfloat16, *dtypes.fp8s) else ret

  def prod(self, axis:int|Sequence[int]|None=None, keepdim=False, dtype:DTypeLike|None=None) -> Tensor:
    """
    Returns the product of the elements of the tensor along the specified axis or axes.

    You can pass in `axis` and `keepdim` keyword arguments to control the axis along
    which the maximum is computed and whether the reduced dimensions are retained.

    You can pass in `dtype` keyword argument to control the data type of the accumulation.
    If not specified, the accumulation data type is chosen based on the input tensor's data type.

    ```python exec="true" source="above" session="tensor" result="python"
    t = Tensor([-1, -2, -3, 1, 2, 3]).reshape(2, 3)
    print(t.numpy())
    ```
    ```python exec="true" source="above" session="tensor" result="python"
    print(t.prod().numpy())
    ```
    ```python exec="true" source="above" session="tensor" result="python"
    print(t.prod(axis=0).numpy())
    ```
    ```python exec="true" source="above" session="tensor" result="python"
    print(t.prod(axis=1).numpy())
    ```
    """
    return self.cast(dtype if dtype is not None else self.dtype)._reduce(Ops.MUL, axis, keepdim)

  def max(self, axis:int|Sequence[int]|None=None, keepdim=False) -> Tensor:
    """
    Returns the maximum value of the tensor along the specified axis or axes.

    You can pass in `axis` and `keepdim` keyword arguments to control the axis along
    which the maximum is computed and whether the reduced dimensions are retained.

    ```python exec="true" source="above" session="tensor" result="python"
    t = Tensor([[1, 0, 2], [5, 4, 3]])
    print(t.numpy())
    ```
    ```python exec="true" source="above" session="tensor" result="python"
    print(t.max().numpy())
    ```
    ```python exec="true" source="above" session="tensor" result="python"
    print(t.max(axis=0).numpy())
    ```
    ```python exec="true" source="above" session="tensor" result="python"
    print(t.max(axis=1, keepdim=True).numpy())
    ```
    """
    return self._reduce(Ops.MAX, axis, keepdim)

  def _inverse(self) -> Tensor: return -self if self.is_floating_point() else ~self if dtypes.is_int(self.dtype) else self.logical_not()

  def min(self, axis:int|Sequence[int]|None=None, keepdim=False) -> Tensor:
    """
    Returns the minimum value of the tensor along the specified axis or axes.

    You can pass in `axis` and `keepdim` keyword arguments to control the axis along
    which the minimum is computed and whether the reduced dimensions are retained.

    ```python exec="true" source="above" session="tensor" result="python"
    t = Tensor([[1, 0, 2], [5, 4, 3]])
    print(t.numpy())
    ```
    ```python exec="true" source="above" session="tensor" result="python"
    print(t.min().numpy())
    ```
    ```python exec="true" source="above" session="tensor" result="python"
    print(t.min(axis=0).numpy())
    ```
    ```python exec="true" source="above" session="tensor" result="python"
    print(t.min(axis=1, keepdim=True).numpy())
    ```
    """
    return self._inverse().max(axis=axis, keepdim=keepdim)._inverse()

  def any(self, axis:int|Sequence[int]|None=None, keepdim=False) -> Tensor:
    """
    Tests if any element evaluates to `True` along the specified axis or axes.

    You can pass in `axis` and `keepdim` keyword arguments to control the reduce axis and whether the reduced dimensions are retained.

    ```python exec="true" source="above" session="tensor" result="python"
    t = Tensor([[True, True], [True, False], [False, False]])
    print(t.numpy())
    ```
    ```python exec="true" source="above" session="tensor" result="python"
    print(t.any().numpy())
    ```
    ```python exec="true" source="above" session="tensor" result="python"
    print(t.any(axis=0).numpy())
    ```
    ```python exec="true" source="above" session="tensor" result="python"
    print(t.any(axis=1, keepdim=True).numpy())
    ```
    """
    return self.bool().max(axis, keepdim)

  def all(self, axis:int|Sequence[int]|None=None, keepdim=False) -> Tensor:
    """
    Tests if all element evaluates to `True` along the specified axis or axes.

    You can pass in `axis` and `keepdim` keyword arguments to control the reduce axis and whether the reduced dimensions are retained.

    ```python exec="true" source="above" session="tensor" result="python"
    t = Tensor([[True, True], [True, False], [False, False]])
    print(t.numpy())
    ```
    ```python exec="true" source="above" session="tensor" result="python"
    print(t.all().numpy())
    ```
    ```python exec="true" source="above" session="tensor" result="python"
    print(t.all(axis=0).numpy())
    ```
    ```python exec="true" source="above" session="tensor" result="python"
    print(t.all(axis=1, keepdim=True).numpy())
    ```
    """
    return self.logical_not().any(axis, keepdim).logical_not()

  def isclose(self, other:Tensor, rtol:float=1e-05, atol:float=1e-08, equal_nan=False) -> Tensor:
    """
    Returns a new tensor with element-wise comparison of closeness to `other` within a tolerance.

    The `rtol` and `atol` keyword arguments control the relative and absolute tolerance of the comparison.

    By default, two `NaN` values are not close to each other. If `equal_nan` is `True`, two `NaN` values are considered close.

    ```python exec="true" source="above" session="tensor" result="python"
    print(Tensor([1e-7, 1e-8, 1e-9, float('nan')]).isclose(Tensor([0.0, 0.0, 0.0, float('nan')])).numpy())
    ```
    ```python exec="true" source="above" session="tensor" result="python"
    print(Tensor([float('nan')]).isclose(Tensor([float('nan')]), equal_nan=True).numpy())
    ```
    """
    is_finite_close = self.isfinite() & other.isfinite() & ((self - other).abs() <= atol + rtol * other.abs())
    is_infinite_close = (self.isinf() | other.isinf()) & (self == other)
    is_nan_close = (self.isnan() & other.isnan()) & equal_nan
    return is_finite_close | is_infinite_close | is_nan_close

  def allclose(self, other:Tensor, rtol:float=1e-05, atol:float=1e-08, equal_nan=False) -> bool:
    """
    Check if all self and other are close. Return True or False.
    """
    return bool(self.isclose(other, rtol=rtol, atol=atol, equal_nan=equal_nan).all().item())

  def mean(self, axis:int|Sequence[int]|None=None, keepdim=False) -> Tensor:
    """
    Returns the mean value of the tensor along the specified axis or axes.

    You can pass in `axis` and `keepdim` keyword arguments to control the axis along
    which the mean is computed and whether the reduced dimensions are retained.

    ```python exec="true" source="above" session="tensor" result="python"
    Tensor.manual_seed(42)
    t = Tensor.normal(2, 3, mean=2.5, std=0.5)
    print(t.numpy())
    ```
    ```python exec="true" source="above" session="tensor" result="python"
    print(t.mean().numpy())
    ```
    ```python exec="true" source="above" session="tensor" result="python"
    print(t.mean(axis=0).numpy())
    ```
    ```python exec="true" source="above" session="tensor" result="python"
    print(t.mean(axis=1).numpy())
    ```
    """
    output_dtype = self.dtype if dtypes.is_float(self.dtype) else dtypes.float32
    numerator = self.cast(sum_acc_dtype(self.dtype)).sum(axis=axis, keepdim=keepdim)
    return numerator.div(prod([cast(int, si) for si, so in zip(self.shape, self.sum(axis=axis, keepdim=True).shape) if resolve(si != so)])) \
      .cast(output_dtype)

  def var(self, axis:int|Sequence[int]|None=None, keepdim=False, correction=1) -> Tensor:
    """
    Returns the variance of the tensor along the specified axis or axes.

    You can pass in `axis`, `keepdim`, and `correction` keyword arguments to control the axis along
    which the variance is computed, whether the reduced dimensions are retained, and the Bessel's correction applied.

    ```python exec="true" source="above" session="tensor" result="python"
    Tensor.manual_seed(42)
    t = Tensor.normal(2, 3, mean=2.5, std=0.5)
    print(t.numpy())
    ```
    ```python exec="true" source="above" session="tensor" result="python"
    print(t.var().numpy())
    ```
    ```python exec="true" source="above" session="tensor" result="python"
    print(t.var(axis=0).numpy())
    ```
    ```python exec="true" source="above" session="tensor" result="python"
    print(t.var(axis=1).numpy())
    ```
    """
    squares = (self - self.mean(axis=axis, keepdim=True)).square()
    n = prod([si for si, so in zip(self.shape, squares.sum(axis=axis, keepdim=True).shape) if resolve(si != so)])
    return squares.sum(axis=axis, keepdim=keepdim).div(smax([0, n-correction]))

  def var_mean(self, axis:int|Sequence[int]|None=None, keepdim=False, correction=1) -> tuple[Tensor, Tensor]:
    """
    Calculates the variance and mean over the dimensions specified by dim.
    Syntactic sugar around `Tensor.var` and `Tensor.mean` to match `torch.var_mean`.

    ```python exec="true" source="above" session="tensor" result="python"
    Tensor.manual_seed(42)
    t = Tensor.normal(2, 3, mean=2.5, std=0.5)
    print(t.numpy())
    ```
    ```python exec="true" source="above" session="tensor" result="python"
    var, mean = t.var_mean()
    print(var.numpy(), mean.numpy())
    ```
    """
    return self.var(axis, keepdim, correction), self.mean(axis, keepdim)

  def std(self, axis:int|Sequence[int]|None=None, keepdim=False, correction=1) -> Tensor:
    """
    Returns the standard deviation of the tensor along the specified axis or axes.

    You can pass in `axis`, `keepdim`, and `correction` keyword arguments to control the axis along
    which the standard deviation is computed, whether the reduced dimensions are retained, and the Bessel's correction applied.

    ```python exec="true" source="above" session="tensor" result="python"
    Tensor.manual_seed(42)
    t = Tensor.normal(2, 3, mean=2.5, std=0.5)
    print(t.numpy())
    ```
    ```python exec="true" source="above" session="tensor" result="python"
    print(t.std().numpy())
    ```
    ```python exec="true" source="above" session="tensor" result="python"
    print(t.std(axis=0).numpy())
    ```
    ```python exec="true" source="above" session="tensor" result="python"
    print(t.std(axis=1).numpy())
    ```
    """
    return self.var(axis, keepdim, correction).sqrt()

  def std_mean(self, axis:int|Sequence[int]|None=None, keepdim=False, correction=1) -> tuple[Tensor, Tensor]:
    """
    Calculates the standard deviation and mean over the dimensions specified by dim.
    Syntactic sugar around `Tensor.std` and `Tensor.mean` to match `torch.std_mean`.

    ```python exec="true" source="above" session="tensor" result="python"
    Tensor.manual_seed(42)
    t = Tensor.normal(2, 3, mean=2.5, std=0.5)
    print(t.numpy())
    ```
    ```python exec="true" source="above" session="tensor" result="python"
    std, mean = t.std_mean()
    print(std.numpy(), mean.numpy())
    ```
    """
    return self.std(axis, keepdim, correction), self.mean(axis, keepdim)

  def keccak(self, cfg:str|tuple[int, int]="sha3_256"):
    """
    Calculates a Keccak hash over the last dimension. Uses "sha3_256" by default.

    ```python exec="false" source="above" session="tensor" result="python"
    t = Tensor(b"Hello World!").keccak()
    print(t.data().hex())
    ```
    """

    # https://keccak.team/keccak_specs_summary.html

    def ctensor(l: Sequence[ConstType], dtype: DType = dtypes.uint64):
      # TODO: contiguous is here for compile speed
      return Tensor.stack(*(Tensor(v, dtype=dtype, device=self.device) for v in l)).contiguous()
    rot_offsets = [44, 43, 21, 14, 28, 20, 3, 45, 61, 1, 6, 25, 8, 18, 27, 36, 10, 15, 56, 62, 55, 39, 41, 2]
    rot_offsets_v0, rot_offsets_v1 =  ctensor([0] + [1 << v for v in rot_offsets]), ctensor([1] + [1 << (64 - v) for v in rot_offsets])

    # calculated from π step
    reorder_indexes = ctensor([0,6,12,18,24,3,9,10,16,22,1,7,13,19,20,4,5,11,17,23,2,8,14,15,21], dtype=dtypes.int32)
    rnd_const_masks = [ctensor([v]).pad((0, 24)) for v in (1, 0x8082, 0x800000000000808a, 0x8000000080008000, 0x808b, 0x80000001, 0x8000000080008081,
    0x8000000000008009, 0x8a, 0x88, 0x80008009, 0x8000000a, 0x8000808b, 0x800000000000008b, 0x8000000000008089, 0x8000000000008003,
    0x8000000000008002, 0x8000000000000080, 0x800a, 0x800000008000000a, 0x8000000080008081, 0x8000000000008080, 0x80000001, 0x8000000080008008)]

    rate, dsbyte = {"sha3_224": (144, 6), "sha3_256": (136, 6), "shake_128": (168, 31)}[cfg] if isinstance(cfg, str) else cfg
    data, data_pad = self.bitcast(dtypes.uint8).reshape(prod(self.shape[:-1]), self.shape[-1]), rate - (self.shape[-1] * self.dtype.itemsize % rate)
    # pad batches then pad blocks
    data = data.pad((None, (0, data_pad))).reshape(bs := data.shape[0], -1, rate).pad((None, None, (0, 200 - rate)))

    # create pad mask
    lbe = prod(data.shape[1:]) + rate - data_pad - 200
    if data_pad == 1: mb = [(lbe, 0), (1, dsbyte ^ 0x80), (200 - rate, 0)]
    else: mb = [(lbe, 0), (1, dsbyte), (data_pad - 2, 0), (1, 0x80), (200 - rate, 0)]
    pad_mask = Tensor.cat(*(Tensor(v, dtype=dtypes.uint8, device=data.device).expand(l) for l, v in mb if l > 0)).unsqueeze(0)

    data = (data.flatten(1) ^ pad_mask).reshape(*data.shape[:2], 200).bitcast(dtypes.uint64)

    state = Tensor.zeros(bs, 25, device=self.device, dtype=dtypes.uint64)
    for k in range(int(data.shape[1])):
      state = state ^ data.shrink((None, (k, k+1), None)).squeeze(1)
      for i in range(24): # f1600
        # θ step
        p = state.reshape(bs, 5, 5).transpose(2, 1)
        t1 = (p[:,:,0] ^ p[:,:,1] ^ p[:,:,2] ^ p[:,:,3] ^ p[:,:,4]).roll(-1, 1) # xor reduce
        state = state ^ (t1.roll(2, 1).bitwise_xor((t1 << 1) ^ (t1 >> 63)).unsqueeze(2).expand(bs, 5, 5).transpose(2, 1).flatten(1))
        # ρ and π steps
        state = state[:, reorder_indexes]
        state = (state * rot_offsets_v0).bitwise_or(state // rot_offsets_v1).reshape(bs, 5, 5)
        # χ and ι step
        state = state.bitwise_xor(~state.roll(shifts=-1, dims=2) & state.roll(shifts=-2, dims=2))
        state = state.flatten(1) ^ rnd_const_masks[i]
      # NOTE: kernelize here to prevent internal stack from growing propotional to data size
      state = state.kernelize()
    return state.bitcast(dtypes.uint8)[:,:(obytes:=(200 - rate) // 2)].reshape(*self.shape[:-1], obytes)

  def _hash_1mb(self) -> Tensor:
    assert self.dtype == dtypes.uint8, "only support uint8 tensors for hashing"
    assert self.ndim == 2, "only support batched 1d tensors"
    assert self.shape[1] == 1024 * 1024, "only support messages of 1mb"

    blocks = self.shape[0] * self.shape[1] // 4096
    data = self.reshape(blocks, 4096)
    block_hashes = data.keccak("shake_128").reshape(self.shape[0], 4096)
    return block_hashes.keccak("shake_128").reshape(self.shape[0], 16)

  def hash(self) -> Tensor:
    """
    Calculates a 16-byte hash of the tensor.
    ```python exec="false source="above" session="tensor" result="python"
    t = Tensor(b"Hello World!").hash()
    print(t.data().hex())
    ```
    """

    data = self.flatten().bitcast(dtypes.uint8)
    if (tsize := data.shape[0]) % 2**20 != 0: data = data.pad((0, 2**20 - tsize % 2**20))
    base_chunks = ceildiv(data.shape[0], 2**20)
    tree_depth = math.ceil(math.log(base_chunks, 65536)) if base_chunks > 1 else 0

    level_chunks = base_chunks
    for _ in range(tree_depth + 1):
      data = data.reshape(level_chunks, 2**20)._hash_1mb().flatten()
      if (tsize := data.shape[0]) % 2**20 != 0: data = data.pad((0, 2**20 - tsize % 2**20))
      level_chunks = ceildiv(data.shape[0], 2**20)

    return data[:16]

  def _softmax(self, axis, dtype:DTypeLike|None=None) -> tuple[Tensor, Tensor, Tensor]:
    m = self - self.max(axis=axis, keepdim=True).detach()
    if dtype is not None: m = m.cast(dtype)
    e = m.exp()
    return m, e, e.sum(axis=axis, keepdim=True)

  def softmax(self, axis=-1, dtype:DTypeLike|None=None) -> Tensor:
    """
    Applies the softmax function to the tensor along the specified axis.

    Rescales the elements of the tensor such that they lie in the range [0, 1] and sum to 1.

    You can pass in the `axis` keyword argument to control the axis along which the softmax is computed.

    ```python exec="true" source="above" session="tensor" result="python"
    Tensor.manual_seed(42)
    t = Tensor.randn(2, 3)
    print(t.numpy())
    ```
    ```python exec="true" source="above" session="tensor" result="python"
    print(t.softmax().numpy())
    ```
    ```python exec="true" source="above" session="tensor" result="python"
    print(t.softmax(axis=0).numpy())
    ```
    """
    _, e, ss = self._softmax(axis, dtype)
    return e.div(ss)

  def log_softmax(self, axis=-1, dtype:DTypeLike|None=None) -> Tensor:
    """
    Applies the log-softmax function to the tensor along the specified axis.

    The log-softmax function is a numerically stable alternative to the softmax function in log space.

    You can pass in the `axis` keyword argument to control the axis along which the log-softmax is computed.

    ```python exec="true" source="above" session="tensor" result="python"
    Tensor.manual_seed(42)
    t = Tensor.randn(2, 3)
    print(t.numpy())
    ```
    ```python exec="true" source="above" session="tensor" result="python"
    print(t.log_softmax().numpy())
    ```
    ```python exec="true" source="above" session="tensor" result="python"
    print(t.log_softmax(axis=0).numpy())
    ```
    """
    m, _, ss = self._softmax(axis, dtype)
    return m - ss.log()

  def logsumexp(self, axis=None, keepdim=False) -> Tensor:
    """
    Computes the log-sum-exp of the tensor along the specified axis or axes.

    The log-sum-exp function is a numerically stable way to compute the logarithm of the sum of exponentials.

    You can pass in `axis` and `keepdim` keyword arguments to control the axis along
    which the log-sum-exp is computed and whether the reduced dimensions are retained.

    ```python exec="true" source="above" session="tensor" result="python"
    Tensor.manual_seed(42)
    t = Tensor.randn(2, 3)
    print(t.numpy())
    ```
    ```python exec="true" source="above" session="tensor" result="python"
    print(t.logsumexp().numpy())
    ```
    ```python exec="true" source="above" session="tensor" result="python"
    print(t.logsumexp(axis=0).numpy())
    ```
    ```python exec="true" source="above" session="tensor" result="python"
    print(t.logsumexp(axis=1).numpy())
    ```
    """
    m = self.max(axis=axis, keepdim=True)
    return (self - m).exp().sum(axis=axis, keepdim=keepdim).log() + m.squeeze(axis)

  def logcumsumexp(self, axis=0) -> Tensor:
    """
    Computes the log-cumsum-exp of the tensor along the specified axis or axes.

    The log-cumsum-exp function is a numerically stable way to compute the logarithm of the cumulative sum of exponentials.

    You can pass in the `axis` keyword argument to control the axis along which
    the log-cumsum-exp is computed.

    ```python exec="true" source="above" session="tensor" result="python"
    Tensor.manual_seed(42)
    t = Tensor.randn(2, 3)
    print(t.numpy())
    ```
    ```python exec="true" source="above" session="tensor" result="python"
    print(t.logcumsumexp().numpy())
    ```
    ```python exec="true" source="above" session="tensor" result="python"
    print(t.logcumsumexp(axis=0).numpy())
    ```
    ```python exec="true" source="above" session="tensor" result="python"
    print(t.logcumsumexp(axis=1).numpy())
    ```
    """
    if self.ndim == 0: return self
    x = self.transpose(axis, -1)
    last_dim_size = x.shape[-1]
    x_unsqueezed = x.unsqueeze(-2).expand((None,)*(self.ndim-1)+(last_dim_size, None))
    x_cummax = x.cummax(-1)
    mask = Tensor.ones(last_dim_size, last_dim_size, requires_grad=False, device=self.device).tril()
    ret = mask.where(x_unsqueezed - x_cummax.unsqueeze(-1), dtypes.min(self.dtype)).exp().sum(-1).log() + x_cummax
    return ret.transpose(-1, axis)

  def argmax(self, axis=None, keepdim=False) -> Tensor:
    """
    Returns the indices of the maximum value of the tensor along the specified axis.

    You can pass in `axis` and `keepdim` keyword arguments to control the axis along
    which the maximum is computed and whether the reduced dimensions are retained.

    ```python exec="true" source="above" session="tensor" result="python"
    t = Tensor([[1, 0, 2], [5, 4, 3]])
    print(t.numpy())
    ```
    ```python exec="true" source="above" session="tensor" result="python"
    print(t.argmax().numpy()) # Returns the index of the maximum value in the flattened tensor.
    ```
    ```python exec="true" source="above" session="tensor" result="python"
    print(t.argmax(axis=0).numpy()) # Returns the indices of the maximum values along axis 0.
    ```
    ```python exec="true" source="above" session="tensor" result="python"
    print(t.argmax(axis=1).numpy()) # Returns the indices of the maximum values along axis 1.
    ```
    """
    if axis is None: return self.flatten().argmax(0)
    axis = self._resolve_dim(axis)
    m = self == self.max(axis=axis, keepdim=True)
    idx = m * Tensor.arange(self.shape[axis],0,-1, requires_grad=False, device=self.device).reshape(self.shape[axis], *[1]*(self.ndim-axis-1))
    return (self.shape[axis]-idx.max(axis=axis, keepdim=keepdim)).cast(dtypes.int32)

  def argmin(self, axis=None, keepdim=False) -> Tensor:
    """
    Returns the indices of the minimum value of the tensor along the specified axis.

    You can pass in `axis` and `keepdim` keyword arguments to control the axis along
    which the minimum is computed and whether the reduced dimensions are retained.

    ```python exec="true" source="above" session="tensor" result="python"
    t = Tensor([[1, 0, 2], [5, 4, 3]])
    print(t.numpy())
    ```
    ```python exec="true" source="above" session="tensor" result="python"
    print(t.argmin().numpy()) # Returns the index of the minimum value in the flattened tensor.
    ```
    ```python exec="true" source="above" session="tensor" result="python"
    print(t.argmin(axis=0).numpy()) # Returns the indices of the minimum values along axis 0.
    ```
    ```python exec="true" source="above" session="tensor" result="python"
    print(t.argmin(axis=1).numpy()) # Returns the indices of the minimum values along axis 1.
    ```
    """
    return self._inverse().argmax(axis=axis, keepdim=keepdim)

  @staticmethod
  def einsum(formula:str, *operands:Tensor|Sequence[Tensor], dtype:DTypeLike|None=None) -> Tensor:
    """
    Sums the product of the elements of the input tensors according to a formula based on the Einstein summation convention.

    See: https://pytorch.org/docs/stable/generated/torch.einsum.html

    ```python exec="true" source="above" session="tensor" result="python"
    x = Tensor([[1, 2], [3, 4]])
    y = Tensor([[5, 6], [7, 8]])
    print(Tensor.einsum("ij,ij->", x, y).numpy())
    ```
    """
    def parse_formula(formula:str, *operands:Tensor):
      if "..." in (formula := formula.replace(" ", "")):
        ell_chars, ell_longest = "".join(c for c in string.ascii_letters if c not in formula), 0
        for i, inp in enumerate(filter(lambda x: "..." in x, inputs := formula.split("->")[0].split(","))):
          if (ell_count := max(operands[i].ndim, 1) - (len(inp) - len("..."))) > ell_longest: ell_longest = ell_count
          inputs[i] = inp.replace("...", ell_chars[-ell_count:])
        inputs_str, out_ellipse = ",".join(inputs), ell_chars[-ell_longest:]
        return (inputs_str, formula.split("->")[1].replace("...", out_ellipse)) if "->" in formula else \
          (inputs_str, out_ellipse + ''.join(sorted(c for c in inputs_str if inputs_str.count(c) == 1 and c.isalpha() and c not in out_ellipse)))
      return formula.split("->") if "->" in formula else (formula, ''.join(c for c in sorted(formula) if formula.count(c) == 1 and c.isalpha()))

    xs:tuple[Tensor, ...] = argfix(*operands)
    inputs_str, output = parse_formula(formula, *xs)
    inputs = inputs_str.split(",")
    if len(xs)!=len(inputs): raise ValueError(f"number of inputs doesn't match number of operands in formula, expected {len(inputs)}, got {len(xs)}")

    # map the value of each letter in the formula
    letter_val = sorted(merge_dicts([dict(zip(letters, tensor.shape)) for letters, tensor in zip(inputs, xs)]).items())

    xs_:list[Tensor] = []
    lhs = [sorted(enumerate(s), key=lambda e:e[1]) for s in inputs]
    for x,(order,letters) in zip(xs, [list(zip(*l)) for l in lhs]):
      # permute to the sorted letter order, then reshape/expand to create dimensions for the missing letters
      xs_.append(x.permute(order).reshape([val if letter in letters else 1 for letter,val in letter_val]).expand([val for _,val in letter_val]))

    # ordinal encode the output alphabet
    rhs_order = argsort(argsort(list(output)))

    # sum over all axes that's not in the output, then permute to the output order
    return functools.reduce(lambda a,b:a*b, xs_) \
      .sum(axis=[axis for axis,(letter,_) in enumerate(letter_val) if letter not in output], dtype=dtype).permute(rhs_order)

  # ***** processing ops *****

  def _resolve_pool_pads(self, padding:int|Sequence[int], dims:int) -> Sequence[int]:
    if not isinstance(padding, int) and not (len(padding) == 2*dims or len(padding) == dims):
      raise ValueError(f"Padding must be an int or a sequence of length {dims} or {2*dims}, but got {padding=} for {self.shape=} with {dims=}.")
    return [padding]*2*dims if isinstance(padding, int) else (padding if len(padding) == 2*dims else [p for p in padding for _ in range(2)][::-1])

  def _apply_ceil_mode(self, pads:Sequence[int], k_:tuple[sint, ...], s_:int|tuple[int, ...], d_:int|tuple[int, ...]) -> list[int]:
    (d_,s_), i_ = (make_tuple(x, len(k_)) for x in (d_,s_)), self.shape[-len(k_):]
    pads, grouped_pads = list(pads), _flat_to_grouped(pads)
    # https://arxiv.org/pdf/1603.07285 section 5.1, relationship 15.
    o_ = [ceildiv(i+pB+pA - (d*(k-1)+1), s) + 1 for i,d,k,s,(pB,pA) in zip(i_,d_,k_,s_,grouped_pads)]
    for dim,(o,i,s,k,d,(pB,pA)) in enumerate(zip(o_,i_,s_,k_,d_,grouped_pads)):
      # we have to do additional padding before `_pool` so that `o_` in `_pool` is calculated correctly
      # `s*(o-1) + (d*(k-1)+1) - (i+pB+pA)` -> last_sliding_window_start + full_kernel_size - padded_input_shape
      # we decrease padding in the case that a sliding window starts in the end padded region, thereby decreasing `o_` in `_pool`
      # `smax(s*(o-1) - (pB+i-1), 0)` -> last_sliding_window_start - (pad_before + input_size - zero_offset)
      pads[-1-dim*2] += s*(o-1) + (d*(k-1)+1) - (i+pB+pA) - smax(s*(o-1) - (pB+i-1), 0)
    return pads

  # NOTE: these work for more than 2D
  def avg_pool2d(self, kernel_size:tuple[int, ...]=(2,2), stride=None, dilation=1, padding:int|tuple[int, ...]=0,
                 ceil_mode=False, count_include_pad=True) -> Tensor:
    """
    Applies average pooling over a tensor.

    This function supports three different types of `padding`

    1. `int` (single value):
      Applies the same padding value uniformly to all spatial dimensions.

    2. `tuple[int, ...]` (length = number of spatial dimensions):
      Specifies a distinct padding value for each spatial dimension in the form `(padding_height, padding_width, ...)`.

    3. `tuple[int, ...]` (length = 2 * number of spatial dimensions):
      Specifies explicit padding for each side of each spatial dimension in the form
      `(padding_left, padding_right, padding_top, padding_bottom, ...)`.

    When `ceil_mode` is set to `True`, output shape will be determined using ceil division.
    When `count_include_pad` is set to `False`, zero padding will not be included in the averaging calculation.

    NOTE: unlike PyTorch, this implementation is not limited to only 2d pooling and instead works for any number of dimensions.

    ```python exec="true" source="above" session="tensor" result="python"
    t = Tensor.arange(25).reshape(1, 1, 5, 5)
    print(t.avg_pool2d().numpy())
    ```
    ```python exec="true" source="above" session="tensor" result="python"
    print(t.avg_pool2d(ceil_mode=True).numpy())
    ```
    ```python exec="true" source="above" session="tensor" result="python"
    print(t.avg_pool2d(padding=1).numpy())
    ```
    ```python exec="true" source="above" session="tensor" result="python"
    print(t.avg_pool2d(padding=1, count_include_pad=False).numpy())
    ```
    """
    axis = tuple(range(-len(k_ := make_tuple(kernel_size, 2)), 0))
    def pool(x:Tensor, padding_:Sequence[int]) -> Tensor: return x.pad(padding_)._pool(k_, stride if stride is not None else k_, dilation)
    reg_pads = self._resolve_pool_pads(padding, len(k_))
    ceil_pads = self._apply_ceil_mode(reg_pads, k_, stride if stride is not None else k_, dilation)
    if not count_include_pad:
      pads = ceil_pads if ceil_mode else reg_pads
      return pool(self, pads).sum(axis) / pool(self.ones_like(), pads).sum(axis)
    if not ceil_mode: return pool(self, reg_pads).mean(axis)
    return pool(self, ceil_pads).sum(axis) / pool(self.pad(reg_pads).ones_like(), tuple(cp-rp for cp,rp in zip(ceil_pads, reg_pads))).sum(axis)

  def max_pool2d(self, kernel_size:tuple[int, ...]=(2,2), stride=None, dilation=1, padding:int|tuple[int, ...]=0,
                 ceil_mode=False, return_indices=False) -> Tensor | tuple[Tensor, Tensor]:
    """
    Applies max pooling over a tensor.

    This function supports three different types of `padding`

    1. `int` (single value):
      Applies the same padding value uniformly to all spatial dimensions.

    2. `tuple[int, ...]` (length = number of spatial dimensions):
      Specifies a distinct padding value for each spatial dimension in the form `(padding_height, padding_width, ...)`.

    3. `tuple[int, ...]` (length = 2 * number of spatial dimensions):
      Specifies explicit padding for each side of each spatial dimension in the form
      `(padding_left, padding_right, padding_top, padding_bottom, ...)`.

    When `ceil_mode` is set to `True`, output shape will be determined using ceil division.
    When `return_indices` is set to `True`, the argmax will be returned along with the max values.

    NOTE: unlike PyTorch, this implementation is not limited to only 2d pooling and instead works for any number of dimensions.

    ```python exec="true" source="above" session="tensor" result="python"
    t = Tensor.arange(25).reshape(1, 1, 5, 5)
    print(t.max_pool2d().numpy())
    ```
    ```python exec="true" source="above" session="tensor" result="python"
    print(t.max_pool2d(ceil_mode=True).numpy())
    ```
    ```python exec="true" source="above" session="tensor" result="python"
    print(t.max_pool2d(padding=1).numpy())
    ```
    """
    axis = tuple(range(-len(k_ := make_tuple(kernel_size, 2)), 0))
    pads = self._resolve_pool_pads(padding, len(k_))
    if ceil_mode: pads = self._apply_ceil_mode(pads, k_, stride if stride is not None else k_, dilation)
    pooled = self.pad(pads, value=dtypes.min(self.dtype))._pool(k_, stride if stride is not None else k_, dilation)
    if not return_indices: return pooled.max(axis)
    spatial_sz = math.prod(spatial_shape := self.shape[-len(k_):])
    idx = Tensor.arange(spatial_sz,0,-1, requires_grad=False, device=self.device).reshape(spatial_shape)
    m = pooled == pooled.max(axis, keepdim=True)
    idx = m * idx.pad(pads, value=dtypes.min(idx.dtype))._pool(k_, stride if stride is not None else k_, dilation)
    return pooled.max(axis), spatial_sz - idx.max(axis)

  def max_unpool2d(self, indices:Tensor, kernel_size:tuple[int, ...]=(2,2), stride=None, dilation=1, padding:int|tuple[int, ...]=0, output_size=None):
    """
    Performs a partial inverse of `max_pool2d` using the indices from the argmax.

    When `output_size` is provided, the output shape disambiguates to the provided shape.

    NOTE: unlike PyTorch, this implementation is not limited to only 2d pooling and instead works for any number of dimensions.

    ```python exec="true" source="above" session="tensor" result="python"
    t = Tensor.arange(1, 17).reshape(1, 1, 4, 4)
    print(t.numpy())
    ```
    ```python exec="true" source="above" session="tensor" result="python"
    output, indices = Tensor.max_pool2d(t, return_indices=True)
    print(output.numpy())
    print(indices.numpy())
    ```
    ```python exec="true" source="above" session="tensor" result="python"
    print(Tensor.max_unpool2d(output, indices).numpy())
    ```
    """
    bs,c,*spatial_shape = self.shape
    if output_size is None:
      k_,d_,s_ = (make_tuple(x, len(spatial_shape)) for x in (kernel_size, dilation, stride if stride is not None else kernel_size))
      p_ = _flat_to_grouped(self._resolve_pool_pads(padding, len(spatial_shape)))
      # https://arxiv.org/pdf/1603.07285 inverse of relationship 15 in section 5.1.
      output_size = tuple((i-1)*s - (pB+pA) + (d*(k-1)+1) for i,k,d,s,(pA,pB) in zip(spatial_shape,k_,d_,s_,p_))
    else: output_size = output_size[-len(spatial_shape):]
    ret = (indices.reshape(bs,c,1,-1)._one_hot_along_dim(prod(output_size), 2).where(self.reshape(bs,c,1,-1), 0)).sum(3)
    return ret.reshape(bs,c,*output_size)

  def conv2d(self, weight:Tensor, bias:Tensor|None=None, groups=1, stride=1, dilation=1, padding:int|tuple[int, ...]=0,
             dtype:DTypeLike|None=None) -> Tensor:
    """
    Applies a convolution over a tensor with a given `weight` and optional `bias`.

    This function supports three different types of `padding`

    1. `int` (single value):
      Applies the same padding value uniformly to all spatial dimensions.

    2. `tuple[int, ...]` (length = number of spatial dimensions):
      Specifies a distinct padding value for each spatial dimension in the form `(padding_height, padding_width, ...)`.

    3. `tuple[int, ...]` (length = 2 * number of spatial dimensions):
      Specifies explicit padding for each side of each spatial dimension in the form
      `(padding_left, padding_right, padding_top, padding_bottom, ...)`.

    NOTE: unlike PyTorch, this implementation is not limited to only 2d convolutions and instead works for any number of dimensions.

    See: https://pytorch.org/docs/stable/generated/torch.nn.Conv2d.html

    ```python exec="true" source="above" session="tensor" result="python"
    t = Tensor.arange(9).reshape(1, 1, 3, 3)
    w = Tensor.ones(1, 1, 2, 2)
    print(t.conv2d(w).numpy())
    ```
    """
    if IMAGE: return self.image_conv2d(weight, bias, groups, stride, dilation, padding, dtype)
    (bs,cin_), (cout,cin), HW = self.shape[:2], weight.shape[:2], weight.shape[2:]
    padding_ = self._resolve_pool_pads(padding, len(HW))
    assert groups*cin == cin_ and len(self.shape) == len(weight.shape),\
        f"Input Tensor shape {self.shape} does not match the shape of the weights {weight.shape}. ({groups*cin} vs. {cin_})"

    # conv2d is a pooling op (with padding)
    x = self.pad(padding_)._pool(HW, stride, dilation)   # (bs, groups*cin, oy, ox, H, W)
    rcout, oyx = cout//groups, x.shape[2:-len(HW)]

    x = x.reshape(bs, groups, cin, 1, *oyx, *HW).expand(bs, groups, cin, rcout, *oyx, *HW)\
      .permute(0,1,3,*[4+i for i in range(len(oyx))],2,*[4+len(oyx)+i for i in range(len(HW))])

    # conv! broadcasted to (bs, groups, rcout, *oyx, cin, *HW)
    ret = (x * weight.reshape(1, groups, rcout, *[1] * len(oyx), cin, *HW))\
      .sum([-1-i for i in range(1+len(oyx))], keepdim=True, dtype=dtype).reshape(bs, cout, *oyx)
    return ret if bias is None else ret.add(bias.reshape(1, -1, *[1] * len(HW)))

  def conv_transpose2d(self, weight:Tensor, bias:Tensor|None=None, groups=1, stride=1, dilation=1, padding=0, output_padding=0) -> Tensor:
    """
    Applies a transposed convolution over a tensor with a given `weight` and optional `bias`.

    This function supports three different types of `padding`

    1. `int` (single value):
      Applies the same padding value uniformly to all spatial dimensions.

    2. `tuple[int, ...]` (length = number of spatial dimensions):
      Specifies a distinct padding value for each spatial dimension in the form `(padding_height, padding_width, ...)`.

    3. `tuple[int, ...]` (length = 2 * number of spatial dimensions):
      Specifies explicit padding for each side of each spatial dimension in the form
      `(padding_left, padding_right, padding_top, padding_bottom, ...)`.

    NOTE: unlike PyTorch, this implementation is not limited to only 2d transposed convolutions and instead works for any number of dimensions.

    See: https://pytorch.org/docs/stable/generated/torch.nn.ConvTranspose2d.html

    ```python exec="true" source="above" session="tensor" result="python"
    t = Tensor.arange(9).reshape(1, 1, 3, 3)
    w = Tensor.ones(1, 1, 2, 2)
    print(t.conv_transpose2d(w).numpy())
    ```
    """
    x, w = self, weight.unflatten(0, (groups, -1)).transpose(1, 2).flip(*range(3, len(weight.shape)+1))
    HW = weight.shape[2:]
    padding = _flat_to_grouped(self._resolve_pool_pads(padding, len(HW)))
    stride, dilation, output_padding = [make_tuple(x, len(HW)) for x in (stride, dilation, output_padding)]
    if any(s>1 for s in stride):
      # handle strides: (k) -> reshape -> (k,1) -> pad -> (k,s) -> reshape -> (k*s) -> shrink (k-(s-1))
      x = x.reshape(None, None, *flatten((k,1) for k in x.shape[2:]))
      x = x.pad((None, None, *flatten((None,(0,s-1)) for s in stride)))
      x = x.reshape(None, None, *[k*s for k,s in zip(x.shape[2::2], stride)])
      x = x.shrink((None, None, *[(0,k-(s-1)) for k,s in zip(x.shape[2:], stride)]))
    padding = flatten((((k-1)*d-pB,(k-1)*d-pA+op) for k,d,(pB,pA),op in reversed(list(zip(HW, dilation, padding, output_padding)))))
    return x.conv2d(w.flatten(end_dim=1), groups=groups, bias=bias, dilation=dilation, padding=padding)

  def dot(self, w:Tensor, dtype:DTypeLike|None=None) -> Tensor:

    """
    Performs dot product between two tensors.
    If `w` is 1-D, it's a sum product over the last axis of `self` and `w`.
    If `w` is N-D with N>=2, it's a sum product over the last axis of `self` and the second-to-last axis of `w`.

    You can pass in the optional `dtype` keyword argument to control the data type of the accumulation.

    ```python exec="true" source="above" session="tensor" result="python"
    a = Tensor([1, 2, 3])
    b = Tensor([1, 1, 0])
    print(a.dot(b).numpy())
    ```
    ```python exec="true" source="above" session="tensor" result="python"
    a = Tensor([[1, 2], [3, 4]])
    b = Tensor([[5, 6], [7, 8]])
    print(a.dot(b).numpy())
    ```
    """
    if IMAGE: return self.image_dot(w, dtype)
    x, dx, dw = self, self.ndim, w.ndim
    if not (dx > 0 and dw > 0): raise RuntimeError(f"both tensors need to be at least 1D, got {dx}D and {dw}D")
    if x.shape[-1] != w.shape[axis_w:=-min(w.ndim,2)]: raise RuntimeError(f"cannot dot {x.shape} and {w.shape}")
    x = x.reshape(*x.shape[0:-1], *[1]*min(dx-1, dw-1, 1), x.shape[-1])
    w = w.reshape(*w.shape[0:-2], *[1]*min(dx-1, dw-1, 1), *w.shape[axis_w:]).transpose(-1, axis_w)
    return (x*w).sum(-1, dtype=dtype).cast(least_upper_dtype(x.dtype, w.dtype) if dtype is None else dtype)

  def matmul(self, x:Tensor, reverse=False, dtype:DTypeLike|None=None) -> Tensor:
    """
    Performs matrix multiplication between two tensors.

    You can pass in the `reverse` keyword argument to control the order of the matrix multiplication.
    You can pass in the optional `dtype` keyword argument to control the data type of the accumulation.

    ```python exec="true" source="above" session="tensor" result="python"
    a = Tensor([[1, 2], [3, 4]])
    b = Tensor([[5, 6], [7, 8]])
    print(a.matmul(b).numpy())
    ```
    """
    return x.dot(self, dtype=dtype) if reverse else self.dot(x, dtype=dtype)

  def _cumalu(self, axis:int, op:Ops, _include_initial=False) -> Tensor:
    assert self.shape[axis] != 0 and op in (Ops.ADD, Ops.MAX, Ops.MUL)
    pl_sz = self.shape[axis] - int(not _include_initial)
    pooled = self.transpose(axis,-1).pad((pl_sz, -int(_include_initial)), value=identity_element(op, self.dtype))._pool((self.shape[axis],))
    return {Ops.ADD: pooled.sum(-1), Ops.MAX: pooled.max(-1), Ops.MUL: pooled.prod(-1)}[op].transpose(axis, -1)

  def _split_cumalu(self, axis:int, op:Ops) -> Tensor:
    axis = self._resolve_dim(axis)
    if self.ndim == 0 or 0 in self.shape: return self
    # TODO: someday the optimizer will find this on its own
    # for now this is a two stage cumsum
    SPLIT = 256
    if not isinstance(s:=self.shape[axis], int) or s <= SPLIT*2: return self._cumalu(axis, op)
    ret = self.transpose(axis,-1).pad((round_up(s, SPLIT)-s, 0), value=identity_element(op, self.dtype)).unflatten(-1, (-1, SPLIT))._cumalu(-1, op)
    base = ret[..., -1]._cumalu(-1, op, _include_initial=True)
    base = base.unsqueeze(-1).expand(*base.shape, ret.shape[-1])
    def fix(x: Tensor) -> Tensor: return x.flatten(start_dim=-2)[..., -s:].transpose(axis,-1)
    reduce_fxns: dict[Ops, Callable[[Tensor, Tensor], Tensor]] = {Ops.ADD: Tensor.__add__, Ops.MAX: Tensor.maximum, Ops.MUL: Tensor.__mul__}
    return reduce_fxns[op](fix(ret), fix(base))

  def cumsum(self, axis:int=0) -> Tensor:
    """
    Computes the cumulative sum of the tensor along the specified `axis`.

    ```python exec="true" source="above" session="tensor" result="python"
    t = Tensor.ones(2, 3)
    print(t.numpy())
    ```
    ```python exec="true" source="above" session="tensor" result="python"
    print(t.cumsum(1).numpy())
    ```
    """
    return self._split_cumalu(axis, Ops.ADD)

  def cumprod(self, axis:int) -> Tensor:
    """
    Computes the cumulative product of the elements of the tensor along the specified `axis`.

    ```python exec="true" source="above" session="tensor" result="python"
    t = Tensor.arange(1, 7).reshape(2, 3)
    print(t.numpy())
    ```
    ```python exec="true" source="above" session="tensor" result="python"
    print(t.cumprod(axis=0).numpy())
    ```
    """
    return self._split_cumalu(axis, Ops.MUL)

  def cummax(self, axis:int=0) -> Tensor:
    """
    Computes the cumulative max of the tensor along the specified `axis`.

    ```python exec="true" source="above" session="tensor" result="python"
    t = Tensor([0, 1, -1, 2, -2, 3, -3])
    print(t.numpy())
    ```
    ```python exec="true" source="above" session="tensor" result="python"
    print(t.cummax(0).numpy())
    ```
    """
    return self._split_cumalu(axis, Ops.MAX)

  @staticmethod
  def _tri(r:sint, c:sint, diagonal:int=0, device=None, requires_grad:bool|None=None) -> Tensor:
    assert isinstance(r, int) and isinstance(c, int), f"does not support symbolic, getting {r=}, {c=}"
    return (Tensor.arange(r, device=device).unsqueeze(-1) + diagonal <= Tensor.arange(c, device=device)).requires_grad_(requires_grad)

  def triu(self, diagonal:int=0) -> Tensor:
    """
    Returns the upper triangular part of the tensor, the other elements are set to 0.

    The argument `diagonal` determines which diagonal is on the boundary. `diagonal = 0` means the main diagonal.
    Positive `diagonal` means above the main diagonal, and negative `diagonal` means below the main diagonal.

    ```python exec="true" source="above" session="tensor" result="python"
    t = Tensor([[1, 2, 3, 4], [5, 6, 7, 8], [9, 10, 11, 12]])
    print(t.numpy())
    ```
    ```python exec="true" source="above" session="tensor" result="python"
    print(t.triu(diagonal=0).numpy())
    ```
    ```python exec="true" source="above" session="tensor" result="python"
    print(t.triu(diagonal=1).numpy())
    ```
    ```python exec="true" source="above" session="tensor" result="python"
    print(t.triu(diagonal=-1).numpy())
    ```
    """
    return Tensor._tri(self.shape[-2], self.shape[-1], diagonal=diagonal, device=self.device).where(self, self.zeros_like())

  def tril(self, diagonal:int=0) -> Tensor:
    """
    Returns the lower triangular part of the tensor, the other elements are set to 0.

    The argument `diagonal` determines which diagonal is on the boundary. `diagonal = 0` means the main diagonal.
    Positive `diagonal` means above the main diagonal, and negative `diagonal` means below the main diagonal.

    ```python exec="true" source="above" session="tensor" result="python"
    t = Tensor([[1, 2, 3, 4], [5, 6, 7, 8], [9, 10, 11, 12]])
    print(t.numpy())
    ```
    ```python exec="true" source="above" session="tensor" result="python"
    print(t.tril(diagonal=0).numpy())
    ```
    ```python exec="true" source="above" session="tensor" result="python"
    print(t.tril(diagonal=1).numpy())
    ```
    ```python exec="true" source="above" session="tensor" result="python"
    print(t.tril(diagonal=-1).numpy())
    ```
    """
    return Tensor._tri(self.shape[-2], self.shape[-1], diagonal=diagonal+1, device=self.device).where(self.zeros_like(), self)

  def interpolate(self, size:tuple[int, ...], mode:str="linear", align_corners:bool=False) -> Tensor:
    """
    Downsamples or Upsamples to the input `size`, accepts 0 to N batch dimensions.

    The interpolation algorithm is selected with `mode` which currently only supports `linear`, `nearest` and `nearest-exact`.
    To run `bilinear` or `trilinear`, pass in a 2D or 3D size.

    ```python exec="true" source="above" session="tensor" result="python"
    t = Tensor([[1, 2, 3, 4], [21, 22, 23, 24], [41, 42, 43, 44]])
    print(t.numpy())
    ```
    ```python exec="true" source="above" session="tensor" result="python"
    print(t.interpolate(size=(2,3), mode="linear").numpy())
    ```
    """
    assert isinstance(size, (tuple,list)) and all_int(size) and 0 < len(size) <= self.ndim, f"invalid {size=}"
    assert mode in ("linear", "nearest", "nearest-exact"), "only supports linear, nearest or nearest-exact interpolate"
    assert not (align_corners and mode != "linear"), "align_corners option can only be set with the interpolating mode linear"
    x, expand = self, list(self.shape)
    for i in range(-1,-len(size)-1,-1):
      scale = (self.shape[i] - int(align_corners)) / (size[i] - int(align_corners))
      arr, reshape = Tensor.arange(size[i], dtype=dtypes.float32, device=self.device), [1] * self.ndim
      reshape[i] = expand[i] = size[i]
      if mode == "linear":
        index = (scale*arr if align_corners else (scale*(arr+0.5))-0.5).clip(0, self.shape[i]-1)
        low, high, perc = [y.reshape(reshape).expand(expand) for y in (index.floor().int(), index.ceil().int(), index - index.floor())]
        x = x.gather(i, low).lerp(x.gather(i, high), perc)
      else:
        index = (scale*(arr+0.5) if mode=="nearest-exact" else scale*arr).cast(dtypes.int32).reshape(reshape).expand(expand)
        x = x.gather(i, index)
    return x.cast(self.dtype)

  def _pre_scatter(self, dim:int, index:Tensor, src:Tensor) -> tuple[Tensor, Tensor]:
    index, dim = index.to(self.device), self._resolve_dim(dim)
    assert index.ndim == self.ndim == src.ndim, f"self.ndim, index.ndim and src.ndim must all equal, {self.ndim=} {index.ndim=} {src.ndim=}"
    assert all((d == dim or self_ >= index_) and src_ >= index_ for d,(self_,index_,src_) in enumerate(zip(self.shape, index.shape, src.shape))), \
      f"All dimensions of {index.shape=} should be <= to all dimensions of {src.shape=} and all dimensions except dimension {dim} of {self.shape=}"
    if self.dtype != src.dtype: raise RuntimeError(f"expect {self.dtype=} to be equal to {src.dtype=}")
    # shrink src to index shape to shrink away the unused values
    src = src.shrink(tuple((0,s) for s in index.shape))
    # prepare src and mask for reduce with respect to dim
    src = src.unsqueeze(-1).expand(*src.shape, self.shape[dim]).transpose(-1, dim)
    mask = index.unsqueeze(-1)._one_hot_along_dim(self.shape[dim]).transpose(-1, dim)
    # pad src and mask to self.shape so that reduce can be done with padded values as no-ops
    src, mask = (x.pad(tuple((0, self.shape[i] - x.shape[i]) if i != dim else None for i in range(self.ndim)) + (None,)) for x in (src, mask))
    return src, mask

  def scatter(self, dim:int, index:Tensor, src:Tensor|ConstType, reduce:Literal['multiply', 'add']|None=None) -> Tensor:
    """
    Scatters `src` values along an axis specified by `dim`.
    Apply `add` or `multiply` reduction operation with `reduce`.

    NOTE: To use the `reduce` argument with a Tensor `src`, see `Tensor.scatter_reduce`.

    ```python exec="true" source="above" session="tensor" result="python"
    src = Tensor.arange(1, 11).reshape(2, 5)
    print(src.numpy())
    ```
    ```python exec="true" source="above" session="tensor" result="python"
    index = Tensor([[0, 1, 2, 0]])
    print(Tensor.zeros(3, 5, dtype=src.dtype).scatter(0, index, src).numpy())
    ```
    ```python exec="true" source="above" session="tensor" result="python"
    index = Tensor([[0, 1, 2], [0, 1, 4]])
    print(Tensor.zeros(3, 5, dtype=src.dtype).scatter(1, index, src).numpy())
    ```
    ```python exec="true" source="above" session="tensor" result="python"
    print(Tensor.full((2, 4), 2.0).scatter(1, Tensor([[2], [3]]), 1.23, reduce='multiply').numpy())
    ```
    ```python exec="true" source="above" session="tensor" result="python"
    print(Tensor.full((2, 4), 2.0).scatter(1, Tensor([[2], [3]]), 1.23, reduce='add').numpy())
    ```
    """
    if reduce not in {None, "add", "multiply"}: raise TypeError(f"{reduce=} must be one of None, 'multiply', or 'add'")
    if reduce and isinstance(src, Tensor): raise TypeError("Tensor src is not supported with reduce arg. see scatter_reduce")
    if not isinstance(src, Tensor): src = index.full_like(src, device=self.device, dtype=self.dtype)
    if reduce == "add": return self.scatter_reduce(dim, index, src, "sum", include_self=True)
    if reduce == "multiply": return self.scatter_reduce(dim, index, src, "prod", include_self=True)
    src, mask = self._pre_scatter(dim, index, src)
    return _masked_setitem(self, src, mask, (-1,))

  def scatter_reduce(self, dim:int, index:Tensor, src:Tensor, reduce:Literal["sum", "prod", "mean", "amax", "amin"],
                     include_self:bool=True) -> Tensor:
    """
    Scatters `src` values along an axis specified by `dim`.
    Apply `"sum"`, `"prod"`, `"mean"`, `"amax"`, or `"amin"` reduction operations with `reduce`.

    Set `include_self=False` to exclude values in the `self` Tensor from the reduction.

    ```python exec="true" source="above" session="tensor" result="python"
    src = Tensor.arange(1, 11).cast(dtypes.float).reshape(2, 5)
    print(src.numpy())
    index = Tensor([[0, 0, 0, 0, 0], [0, 0, 0, 0, 0]])
    print(index.numpy())
    ```
    ```python exec="true" source="above" session="tensor" result="python"
    print(Tensor.ones(1, 5, dtype=src.dtype).scatter_reduce(0, index, src, reduce='sum').numpy())
    ```
    ```python exec="true" source="above" session="tensor" result="python"
    print(Tensor.ones(1, 5, dtype=src.dtype).scatter_reduce(0, index, src, reduce='prod').numpy())
    ```
    ```python exec="true" source="above" session="tensor" result="python"
    print(Tensor.ones(1, 5, dtype=src.dtype).scatter_reduce(0, index, src, reduce='mean', include_self=False).numpy())
    ```
    ```python exec="true" source="above" session="tensor" result="python"
    print(Tensor([[-10, 20, 0, 5, 10]], dtype=src.dtype).scatter_reduce(0, index, src, reduce='amax').numpy())
    ```
    ```python exec="true" source="above" session="tensor" result="python"
    print(Tensor([[-10, 20, 0, 5, 10]], dtype=src.dtype).scatter_reduce(0, index, src, reduce='amin').numpy())
    ```
    """
    src, mask = self._pre_scatter(dim, index, src)
    def _inv_mask(a:Tensor|ConstType, b:Tensor|ConstType) -> Tensor: return mask.any(-1).logical_not().where(a, b)
    if reduce == "sum": return mask.where(src, 0).sum(-1).add(self if include_self else _inv_mask(self, 0))
    if reduce == "prod": return mask.where(src, 1).prod(-1).mul(self if include_self else _inv_mask(self, 1))
    if reduce == "amax": return mask.where(src, m := dtypes.min(src.dtype)).max(-1).maximum(self if include_self else _inv_mask(self, m))
    if reduce == "amin": return mask.where(src, m := dtypes.max(src.dtype)).min(-1).minimum(self if include_self else _inv_mask(self, m))
    if reduce == "mean":
      count = mask.where(1, 0).sum(-1).add(1 if include_self else _inv_mask(1, 0))
      return mask.where(src, 0).sum(-1).add(self if include_self else _inv_mask(self, 0)).div(count)
    raise RuntimeError(f"{reduce=} must be one of 'sum', 'prod', 'mean', 'amax', 'amin'")

  def sort(self, dim:int=-1, descending:bool=False) -> tuple[Tensor, Tensor]:
    """
    Performs a bitonic sort on the tensor along the specified dimension.

    Order of indices for equivalent elements is always preserved.

    See: https://en.wikipedia.org/wiki/Bitonic_sorter

    ```python exec="true" source="above" session="tensor" result="python"
    t = Tensor([[0.1, 0.5, 1.2, 3.4, 2.1], [2.2, 1.9, 0.3, 4.5, 0.8]])
    print(t.numpy())
    ```
    ```python exec="true" source="above" session="tensor" result="python"
    sorted_values, indices = t.sort(dim=1, descending=True)
    print(sorted_values.numpy())
    print(indices.numpy())
    ```
    """
    x, dim = self, self._resolve_dim(dim)
    if (orig_len:= x.shape[dim]) <= 1: return x, x.zeros_like(dtype=dtypes.default_int)
    # pad to power of 2
    n_stages = (orig_len-1).bit_length()
    pads = tuple((0, 2**n_stages - orig_len) if i == dim else None for i in range(x.ndim))
    x = x.pad(pads, value=dtypes.min(x.dtype) if descending else dtypes.max(x.dtype)).unflatten(dim, (2,)*n_stages)
    # https://en.wikipedia.org/wiki/Bitonic_sorter#/media/File:BitonicSort1.svg
    for stage in range(1, n_stages+1):
      if stage != n_stages:
        # flip so arrows of green boxes point the same way as blue boxes
        crossover_dim = dim + n_stages - stage - 1
        blue_box, green_box = x.split(1, crossover_dim)
        flip_dims = tuple(-i for i in range(1, stage+1+(self.ndim-dim)))
        x = (blue_box.cat(green_box.flip(flip_dims), dim=crossover_dim)).contiguous()
      for substage in range(stage-1, -1, -1):
        partner_dim = dim + n_stages - substage - 1
        x_top, x_bottom = x.split(1, partner_dim)
        x_larger, x_smaller = x_top.maximum(x_bottom), x_top.minimum(x_bottom)
        x = (x_larger.cat(x_smaller, dim=partner_dim) if descending else x_smaller.cat(x_larger, dim=partner_dim)).contiguous()
      if stage != n_stages:
        # flip wires back to undo the crossover
        blue_box, flipped_green_box = x.split(1, crossover_dim)
        x = blue_box.cat(flipped_green_box.flip(flip_dims), dim=crossover_dim)
    x = x.flatten(dim, dim+n_stages-1).shrink(tuple((0, s) for s in self.shape))
    # compute indices for sorted values
    mask = Tensor.ones(orig_len, orig_len, dtype=dtypes.bool, device=self.device).tril().reshape((None, None) + (1,)*(self.ndim-dim-1))
    def compute_counts(t:Tensor): return (mask & (t.unsqueeze(dim) == t.unsqueeze(dim+1))).sum(dim+1)
    count_orig, count_sorted = compute_counts(self), compute_counts(x)
    cond = (self.unsqueeze(dim+1) == x.unsqueeze(dim)) & (count_orig.unsqueeze(dim+1) == count_sorted.unsqueeze(dim))
    idx = Tensor.arange(orig_len, device=self.device).reshape(tuple(orig_len if i == dim else 1 for i in range(x.ndim)))
    idx = (cond * idx.unsqueeze(dim+1)).sum(dim)
    return x, idx

  def argsort(self, dim:int=-1, descending:bool=False) -> Tensor:
    """
    Returns the indices that sort input tensor along given `dimension` in given `descending` order by value.

    ```python exec="true" source="above" session="tensor" result="python"
    t = Tensor([[2, 3, 4, 1], [1, 4, 3, 2]])
    print(t.argsort().numpy())
    ```
    """
    return self.sort(dim, descending)[1]

  def topk(self, k:int, dim:int=-1, largest:bool=True, sorted_:bool=True) -> tuple[Tensor, Tensor]:
    """
    Computes the top-k elements of the tensor along the specified `dim`.

    Order of indices for equivalent elements is always preserved.

    ```python exec="true" source="above" session="tensor" result="python"
    t = Tensor([[0.1, 0.5, 1.2, 3.4, 2.1], [2.2, 1.9, 0.3, 4.5, 0.8]])
    print(t.numpy())
    ```
    ```python exec="true" source="above" session="tensor" result="python"
    topk_values, topk_indices = t.topk(2, dim=1)
    print(topk_values.numpy())
    print(topk_indices.numpy())
    ```
    """
    if not sorted_: raise NotImplementedError("topk with sorted_=False is not supported")
    if k > self.shape[dim:=self._resolve_dim(dim)]: raise ValueError(f"selected index {k=} is out of range")
    x, idx = self.sort(dim, descending=largest)
    shrink_to_k = tuple((0, k) if i == dim else None for i in range(self.ndim))
    return x.shrink(shrink_to_k), idx.shrink(shrink_to_k)

  # ***** unary ops *****

  def logical_not(self) -> Tensor:
    """
    Computes the logical NOT of the tensor element-wise.

    ```python exec="true" source="above" session="tensor" result="python"
    print(Tensor([False, True]).logical_not().numpy())
    ```
    """
    return self.cast(dtypes.bool)._apply_broadcasted_uop(UOp.ne, True)

  def neg(self) -> Tensor:
    """
    Negates the tensor element-wise.

    ```python exec="true" source="above" session="tensor" result="python"
    print(Tensor([-3., -2., -1., 0., 1., 2., 3.]).neg().numpy())
    ```
    """
    return self*-1 if self.dtype != dtypes.bool else self.logical_not()

  def contiguous(self, *args, **kwargs) -> Tensor:
    """
    Returns a contiguous tensor.
    """
    return self._apply_uop(UOp.contiguous, extra_args=args, **kwargs)

  def contiguous_backward(self) -> Tensor:
    """
    Inserts a contiguous operation in the backward pass.
    """
    return self._apply_uop(UOp.contiguous_backward)

  def log(self) -> Tensor:
    """
    Computes the natural logarithm element-wise.

    See: https://en.wikipedia.org/wiki/Logarithm

    ```python exec="true" source="above" session="tensor" result="python"
    print(Tensor([1., 2., 4., 8.]).log().numpy())
    ```
    """
    return self.log2()*math.log(2)

  def log2(self) -> Tensor:
    """
    Computes the base-2 logarithm element-wise.

    See: https://en.wikipedia.org/wiki/Logarithm

    ```python exec="true" source="above" session="tensor" result="python"
    print(Tensor([1., 2., 4., 8.]).log2().numpy())
    ```
    """
    return self.cast(least_upper_float(self.dtype))._apply_uop(UOp.log2)

  def exp(self) -> Tensor:
    """
    Computes the exponential function element-wise.

    See: https://en.wikipedia.org/wiki/Exponential_function

    ```python exec="true" source="above" session="tensor" result="python"
    print(Tensor([0., 1., 2., 3.]).exp().numpy())
    ```
    """
    # TODO: make it generic, and same thing to log and cos
    if self.is_floating_point(): return self.cast(least_upper_dtype(self.dtype, dtypes.float32)).mul(1/math.log(2)).exp2().cast(self.dtype)
    # TODO: behavior when DEFAULT_FLOAT is bfloat16 and input is int32?
    return self.mul(1/math.log(2)).exp2()

  def exp2(self) -> Tensor:
    """
    Computes the base-2 exponential function element-wise.

    See: https://en.wikipedia.org/wiki/Exponential_function

    ```python exec="true" source="above" session="tensor" result="python"
    print(Tensor([0., 1., 2., 3.]).exp2().numpy())
    ```
    """
    return self.cast(least_upper_float(self.dtype))._apply_uop(UOp.exp2)

  def relu(self) -> Tensor:
    """
    Applies the Rectified Linear Unit (ReLU) function element-wise.

    ```python exec="true" source="above" session="tensor" result="python"
    print(Tensor([-3., -2., -1., 0., 1., 2., 3.]).relu().numpy())
    ```
    """
    # NOTE: if you write this as self.maximum(0) the gradient is wrong, passing through half when self is 0
    return (self>0).where(self, 0)

  def sigmoid(self) -> Tensor:
    """
    Applies the Sigmoid function element-wise.

    - Described: https://en.wikipedia.org/wiki/Sigmoid_function

    ```python exec="true" source="above" session="tensor" result="python"
    print(Tensor([-3., -2., -1., 0., 1., 2., 3.]).sigmoid().numpy())
    ```
    """
    return (1 + (self * (-1/math.log(2))).exp2()).reciprocal()

  def logsigmoid(self) -> Tensor:
    """
    Applies the LogSigmoid function element-wise.

    - See: https://docs.pytorch.org/docs/stable/generated/torch.nn.functional.logsigmoid.html

    ```python exec="true" source="above" session="tensor" result="python"
    print(Tensor([-3., -2., -1., 0., 1., 2., 3.]).logsigmoid().numpy())
    ```
    """
    return -(-self).softplus()

  def hardsigmoid(self, alpha:float=1/6, beta:float=0.5) -> Tensor:
    """
    Applies the Hardsigmoid function element-wise.
    NOTE: default `alpha` and `beta` values are taken from torch

    - See: https://pytorch.org/docs/stable/generated/torch.nn.functional.hardsigmoid.html

    ```python exec="true" source="above" session="tensor" result="python"
    print(Tensor([-3., -2., -1., 0., 1., 2., 3.]).hardsigmoid().numpy())
    ```
    """
    return (alpha * self + beta).relu() - (alpha * self + beta - 1).relu()

  def sqrt(self) -> Tensor:
    """
    Computes the square root of the tensor element-wise.

    ```python exec="true" source="above" session="tensor" result="python"
    print(Tensor([1., 2., 3., 4.]).sqrt().numpy())
    ```
    """
    return self.cast(least_upper_float(self.dtype))._apply_uop(UOp.sqrt)

  def rsqrt(self) -> Tensor:
    """
    Computes the reciprocal of the square root of the tensor element-wise.

    ```python exec="true" source="above" session="tensor" result="python"
    print(Tensor([1., 2., 3., 4.]).rsqrt().numpy())
    ```
    """
    return self.sqrt().reciprocal()

  def sin(self) -> Tensor:
    """
    Computes the sine of the tensor element-wise.

    ```python exec="true" source="above" session="tensor" result="python"
    print(Tensor([0., math.pi/2, math.pi, 3*math.pi/2, 2*math.pi]).sin().numpy())
    ```
    """
    return self.cast(least_upper_float(self.dtype))._apply_uop(UOp.sin)

  def cos(self) -> Tensor:
    """
    Computes the cosine of the tensor element-wise.

    ```python exec="true" source="above" session="tensor" result="python"
    print(Tensor([0., math.pi/2, math.pi, 3*math.pi/2, 2*math.pi]).cos().numpy())
    ```
    """
    if self.is_floating_point(): return ((math.pi/2)-self.cast(least_upper_dtype(self.dtype, dtypes.float32))).sin().cast(self.dtype)
    return ((math.pi/2)-self).sin()

  def tan(self) -> Tensor:
    """
    Computes the tangent of the tensor element-wise.

    ```python exec="true" source="above" session="tensor" result="python"
    print(Tensor([0., math.pi/4, math.pi/2, 3*math.pi/4, math.pi]).tan().numpy())
    ```
    """
    return self.sin() / self.cos()

  def asin(self) -> Tensor:
    """
    Computes the inverse sine (arcsine) of the tensor element-wise.

    ```python exec="true" source="above" session="tensor" result="python"
    print(Tensor([-0.9, -0.6, -0.3, 0., 0.3, 0.6, 0.9]).asin().numpy())
    ```
    """
    # https://personal.math.ubc.ca/~cbm/aands/page_81.htm 4.4.46
    coefficients = [-0.0012624911, 0.0066700901, -0.0170881256, 0.0308918810, -0.0501743046, 0.0889789874, -0.2145988016, 1.5707963050]
    x = math.pi / 2 - (1.0 - self.abs()).sqrt() * polyN(self.abs(), coefficients)
    return self.sign() * x

  def acos(self) -> Tensor:
    """
    Computes the inverse cosine (arccosine) of the tensor element-wise.

    ```python exec="true" source="above" session="tensor" result="python"
    print(Tensor([-0.9, -0.6, -0.3, 0., 0.3, 0.6, 0.9]).acos().numpy())
    ```
    """
    return math.pi / 2 - self.asin()

  def atan(self) -> Tensor:
    """
    Computes the inverse tangent (arctan) of the tensor element-wise.

    ```python exec="true" source="above" session="tensor" result="python"
    print(Tensor([-3., -2., -1., 0., 1., 2., 3.]).atan().numpy())
    ```
    """
    return (self / (1 + self * self).sqrt()).asin()

  # ***** math functions *****

  def trunc(self: Tensor) -> Tensor:
    """
    Truncates the tensor element-wise.

    ```python exec="true" source="above" session="tensor" result="python"
    print(Tensor([-3.5, -2.5, -1.5, -0.5, 0.5, 1.5, 2.5, 3.5]).trunc().numpy())
    ```
    """
    return self._apply_uop(UOp.trunc)

  def ceil(self: Tensor) -> Tensor:
    """
    Rounds the tensor element-wise towards positive infinity.

    ```python exec="true" source="above" session="tensor" result="python"
    print(Tensor([-3.5, -2.5, -1.5, -0.5, 0.5, 1.5, 2.5, 3.5]).ceil().numpy())
    ```
    """
    return (self > (b := self.trunc())).where(b+1, b)

  def floor(self: Tensor) -> Tensor:
    """
    Rounds the tensor element-wise towards negative infinity.

    ```python exec="true" source="above" session="tensor" result="python"
    print(Tensor([-3.5, -2.5, -1.5, -0.5, 0.5, 1.5, 2.5, 3.5]).floor().numpy())
    ```
    """
    return (self < (b := self.trunc())).where(b-1, b)

  def round(self: Tensor) -> Tensor:
    """
    Rounds the tensor element-wise with rounding half to even.

    ```python exec="true" source="above" session="tensor" result="python"
    print(Tensor([-3.5, -2.5, -1.5, -0.5, 0.5, 1.5, 2.5, 3.5]).round().numpy())
    ```
    """
    return ((self > 0) == ((b := self.trunc() / 2.0).trunc() == b)).where((self - 0.5).ceil(), (self + 0.5).floor())

  def isinf(self:Tensor, detect_positive:bool=True, detect_negative:bool=True) -> Tensor:
    """
    Checks the tensor element-wise to return True where the element is infinity, otherwise returns False

    ```python exec="true" source="above" session="tensor" result="python"
    print(Tensor([1, float('inf'), 2, float('-inf'), float('nan')]).isinf().numpy())
    ```
    """
    return (self == float("inf")) * detect_positive + (self == float("-inf")) * detect_negative

  def isnan(self:Tensor) -> Tensor:
    """
    Checks the tensor element-wise to return True where the element is NaN, otherwise returns False

    ```python exec="true" source="above" session="tensor" result="python"
    print(Tensor([1, float('inf'), 2, float('-inf'), float('nan')]).isnan().numpy())
    ```
    """
    return self != self

  def isfinite(self:Tensor) -> Tensor:
    """
    Checks the tensor element-wise to return True where the element is finite, otherwise returns False

    ```python exec="true" source="above" session="tensor" result="python"
    print(Tensor([1, float('inf'), 2, float('-inf'), float('nan')]).isfinite().numpy())
    ```
    """
    return (self.isinf()|self.isnan()).logical_not()

  def lerp(self, end:Tensor, weight:Tensor|float) -> Tensor:
    """
    Linearly interpolates between `self` and `end` by `weight`.

    ```python exec="true" source="above" session="tensor" result="python"
    print(Tensor([1., 2., 3.]).lerp(Tensor([4., 5., 6.]), 0.5).numpy())
    ```
    """
    if self.dtype == dtypes.uint8 and isinstance(weight, Tensor):
      w_i = (weight * (1<<(W_PREC:=7)) + 0.5).cast(dtypes.int16)
      return (self+(((end - self).cast(dtypes.int8) * w_i + (1<<W_PREC-1)).cast(dtypes.uint16) >> W_PREC)).cast(dtypes.uint8)
    return self + (end - self) * weight

  def square(self) -> Tensor:
    """
    Squares the tensor element-wise.
    Equivalent to `self*self`.

    ```python exec="true" source="above" session="tensor" result="python"
    print(Tensor([-3., -2., -1., 0., 1., 2., 3.]).square().numpy())
    ```
    """
    return self*self

  def clamp(self, min_=None, max_=None) -> Tensor:
    """
    Clips (clamps) the values in the tensor between `min_` and `max_` element-wise.
    If `min_` is `None`, there is no lower bound. If `max_` is None, there is no upper bound.

    ```python exec="true" source="above" session="tensor" result="python"
    print(Tensor([-3., -2., -1., 0., 1., 2., 3.]).clip(-1, 1).numpy())
    ```
    """
    if min_ is None and max_ is None: raise RuntimeError("at least one of 'min_' or 'max_' must not be None")
    ret = self.maximum(min_) if min_ is not None else self
    return ret.minimum(max_) if max_ is not None else ret

  def clip(self, min_=None, max_=None) -> Tensor:
    """
    Alias for `Tensor.clamp`.
    """
    return self.clamp(min_, max_)

  def sign(self) -> Tensor:
    """
    Returns the sign of the tensor element-wise.

    ```python exec="true" source="above" session="tensor" result="python"
    print(Tensor([-3., -2., -1., 0., 1., 2., 3.]).sign().numpy())
    ```
    """
    return self.ne(0).where((self<0).where(self.full_like(-1), self.full_like(1)), self.full_like(0)) + self*0

  def abs(self) -> Tensor:
    """
    Computes the absolute value of the tensor element-wise.

    ```python exec="true" source="above" session="tensor" result="python"
    print(Tensor([-3., -2., -1., 0., 1., 2., 3.]).abs().numpy())
    ```
    """
    return self * self.sign()

  def reciprocal(self) -> Tensor:
    """
    Computes `1/x` element-wise.

    ```python exec="true" source="above" session="tensor" result="python"
    print(Tensor([1., 2., 3., 4.]).reciprocal().numpy())
    ```
    """
    return self.cast(least_upper_float(self.dtype))._apply_uop(UOp.reciprocal)

  # ***** activation functions *****

  def elu(self, alpha=1.0) -> Tensor:
    """
    Applies the Exponential Linear Unit (ELU) function element-wise.

    - Paper: https://arxiv.org/abs/1511.07289v5

    ```python exec="true" source="above" session="tensor" result="python"
    print(Tensor([-3., -2., -1., 0., 1., 2., 3.]).elu().numpy())
    ```
    """
    return self.relu() - alpha*(1-self.exp()).relu()

  def celu(self, alpha=1.0) -> Tensor:
    """
    Applies the Continuously differentiable Exponential Linear Unit (CELU) function element-wise.

    - Paper: https://arxiv.org/abs/1704.07483

    ```python exec="true" source="above" session="tensor" result="python"
    print(Tensor([-3., -2., -1., 0., 1., 2., 3.]).celu().numpy())
    ```
    """
    return self.maximum(0) + (alpha * ((self / alpha).exp() - 1)).minimum(0)

  def selu(self, alpha=1.67326, gamma=1.0507) -> Tensor:
    """
    Applies the Scaled Exponential Linear Unit (SELU) function element-wise.

    - Paper: https://arxiv.org/abs/1706.02515v5

    ```python exec="true" source="above" session="tensor" result="python"
    print(Tensor([-3., -2., -1., 0., 1., 2., 3.]).selu().numpy())
    ```
    """
    return gamma * (self >= 0).detach().where(self, alpha * (self.exp() - 1))

  def swish(self) -> Tensor:
    """
    See `.silu()`

    - Paper: https://arxiv.org/abs/1710.05941v1

    ```python exec="true" source="above" session="tensor" result="python"
    print(Tensor([-3., -2., -1., 0., 1., 2., 3.]).swish().numpy())
    ```
    """
    return self * self.sigmoid()

  def silu(self) -> Tensor:
    """
    Applies the Sigmoid Linear Unit (SiLU) function element-wise.

    - Paper: https://arxiv.org/abs/1606.08415

    ```python exec="true" source="above" session="tensor" result="python"
    print(Tensor([-3., -2., -1., 0., 1., 2., 3.]).silu().numpy())
    ```
    """
    return self.swish()   # The SiLU function is also known as the swish function.

  def relu6(self) -> Tensor:
    """
    Applies the ReLU6 function element-wise.

    - Paper: https://arxiv.org/abs/1704.04861v1

    ```python exec="true" source="above" session="tensor" result="python"
    print(Tensor([-9., -6., -3., 0., 3., 6., 9.]).relu6().numpy())
    ```
    """
    return self.relu() - (self-6).relu()

  def hardswish(self) -> Tensor:
    """
    Applies the Hardswish function element-wise.

    - Paper: https://arxiv.org/abs/1905.02244v5

    ```python exec="true" source="above" session="tensor" result="python"
    print(Tensor([-3., -2., -1., 0., 1., 2., 3.]).hardswish().numpy())
    ```
    """
    return self * (self+3).relu6() * (1/6)

  def tanh(self) -> Tensor:
    """
    Applies the Hyperbolic Tangent (tanh) function element-wise.

    - Described: https://en.wikipedia.org/wiki/Hyperbolic_functions#Tanh

    ```python exec="true" source="above" session="tensor" result="python"
    print(Tensor([-3., -2., -1., 0., 1., 2., 3.]).tanh().numpy())
    ```
    """
    return 2.0 * ((2.0 * self).sigmoid()) - 1.0

  def sinh(self) -> Tensor:
    """
    Applies the Hyperbolic Sine (sinh) function element-wise.

    - Described: https://en.wikipedia.org/wiki/Hyperbolic_functions#Sinh

    ```python exec="true" source="above" session="tensor" result="python"
    print(Tensor([-3., -2., -1., 0., 1., 2., 3.]).sinh().numpy())
    ```
    """
    return (self.exp() - self.neg().exp()) / 2

  def cosh(self) -> Tensor:
    """
    Applies the Hyperbolic Cosine (cosh) function element-wise.

    - Described: https://en.wikipedia.org/wiki/Hyperbolic_functions#Cosh

    ```python exec="true" source="above" session="tensor" result="python"
    print(Tensor([-3., -2., -1., 0., 1., 2., 3.]).cosh().numpy())
    ```
    """
    return (self.exp() + self.neg().exp()) / 2

  def atanh(self) -> Tensor:
    """
    Applies the Inverse Hyperbolic Tangent (atanh) function element-wise.

    - Described: https://en.wikipedia.org/wiki/Inverse_hyperbolic_functions#atanh

    ```python exec="true" source="above" session="tensor" result="python"
    print(Tensor([-0.9, -0.6, -0.3, 0., 0.3, 0.6, 0.9]).atanh().numpy())
    ```
    """
    return ((1 + self)/(1 - self)).log() / 2

  def asinh(self) -> Tensor:
    """
    Applies the Inverse Hyperbolic Sine (asinh) function element-wise.

    - Described: https://en.wikipedia.org/wiki/Inverse_hyperbolic_functions#asinh

    ```python exec="true" source="above" session="tensor" result="python"
    print(Tensor([-3., -2., -1., 0., 1., 2., 3.]).asinh().numpy())
    ```
    """
    return (self + (self.square() + 1).sqrt()).log()

  def acosh(self) -> Tensor:
    """
    Applies the Inverse Hyperbolic Cosine (acosh) function element-wise.

    - Described: https://en.wikipedia.org/wiki/Inverse_hyperbolic_functions#acosh

    ```python exec="true" source="above" session="tensor" result="python"
    print(Tensor([-3., -2., -1., 0., 1., 2., 3.]).acosh().numpy())
    ```
    """
    return (self + (self.square() - 1).sqrt()).log()

  def hardtanh(self, min_val=-1, max_val=1) -> Tensor:
    """
    Applies the Hardtanh function element-wise.

    ```python exec="true" source="above" session="tensor" result="python"
    print(Tensor([-1.5, -1.0, -0.5, 0., 0.5, 1.0, 1.5]).hardtanh().numpy())
    ```
    """
    return self.clip(min_val, max_val)

  def erf(self) -> Tensor:
    """
    Applies error function element-wise.

    - Described: https://en.wikipedia.org/wiki/Error_function

    ```python exec="true" source="above" session="tensor" result="python"
    print(Tensor([-1.5, -1.0, -0.5, 0., 0.5, 1.0, 1.5]).erf().numpy())
    ```
    """
    # https://personal.math.ubc.ca/~cbm/aands/page_299.htm 7.1.26
    t = 1.0 / (1.0 + 0.3275911 * self.abs())
    return self.sign() * (1.0 - t * polyN(t, [1.061405429, -1.453152027, 1.421413741, -0.284496736, 0.254829592]) * (-self.square()).exp())

  def gelu(self) -> Tensor:
    """
    Applies the Gaussian Error Linear Unit (GELU) function element-wise.

    - Paper: https://arxiv.org/abs/1606.08415v5

    ```python exec="true" source="above" session="tensor" result="python"
    print(Tensor([-3., -2., -1., 0., 1., 2., 3.]).gelu().numpy())
    ```
    """
    return 0.5 * self * (1 + (math.sqrt(2 / math.pi) * (self + 0.044715 * self ** 3)).tanh())

  def quick_gelu(self) -> Tensor:
    """
    Applies the Sigmoid GELU approximation element-wise.

    ```python exec="true" source="above" session="tensor" result="python"
    print(Tensor([-3., -2., -1., 0., 1., 2., 3.]).quick_gelu().numpy())
    ```
    """
    return self * (self * 1.702).sigmoid()

  def leaky_relu(self, neg_slope=0.01) -> Tensor:
    """
    Applies the Leaky ReLU function element-wise.

    ```python exec="true" source="above" session="tensor" result="python"
    print(Tensor([-3., -2., -1., 0., 1., 2., 3.]).leaky_relu().numpy())
    ```
    ```python exec="true" source="above" session="tensor" result="python"
    print(Tensor([-3., -2., -1., 0., 1., 2., 3.]).leaky_relu(neg_slope=0.42).numpy())
    ```
    """
    return (self<0).where(neg_slope*self, self)

  def mish(self) -> Tensor:
    """
    Applies the Mish function element-wise.

    - Paper: https://arxiv.org/abs/1908.08681v3

    ```python exec="true" source="above" session="tensor" result="python"
    print(Tensor([-3., -2., -1., 0., 1., 2., 3.]).mish().numpy())
    ```
    """
    return self * self.softplus().tanh()

  def softplus(self, beta=1.0) -> Tensor:
    """
    Applies the Softplus function element-wise.

    ```python exec="true" source="above" session="tensor" result="python"
    print(Tensor([-3., -2., -1., 0., 1., 2., 3.]).softplus().numpy())
    ```
    """
    return (1/beta) * (self*beta).logaddexp(0.0)

  def softsign(self) -> Tensor:
    """
    Applies the Softsign function element-wise.

    ```python exec="true" source="above" session="tensor" result="python"
    print(Tensor([-3., -2., -1., 0., 1., 2., 3.]).softsign().numpy())
    ```
    """
    return self / (1 + self.abs())

  # ***** broadcasted elementwise ops *****

  def _broadcasted(self, y:Tensor|ConstType|UOp, reverse:bool=False, match_dtype:bool=True, backward_cast:bool=True) -> tuple[Tensor, Tensor]:
    x: Tensor = self
    if not isinstance(y, Tensor):
      # make y a Tensor
      assert isinstance(y, (*get_args(ConstType), UOp)), f"{type(y)=}, {y=}"
      if isinstance(x.dtype, ImageDType) or dtypes.is_float(x.dtype) or (dtypes.is_int(x.dtype) and isinstance(y, int)): y_dtype = x.dtype
      elif not isinstance(y, UOp): y_dtype = dtypes.from_py(y)
      if isinstance(y, UOp): y = Tensor.from_uop(y, device=x.device)
      else: y = Tensor(dtypes.as_const(y, y_dtype), x.device, y_dtype, requires_grad=False)

    if match_dtype and x.dtype != y.dtype:
      output_dtype = least_upper_dtype(x.dtype, y.dtype)
      x, y = x.cast(output_dtype), y.cast(output_dtype)

    if reverse: x, y = y, x

    # compute the output shape
    out_shape = _broadcast_shape(x.shape, y.shape)

    # broadcast
    # NOTE: the backward cast is no-op in forward and uses sum_acc_dtype in the backward sum
    return x.cast(sum_acc_dtype(x.dtype) if backward_cast else x.dtype)._broadcast_to(out_shape).cast(x.dtype), \
           y.cast(sum_acc_dtype(y.dtype) if backward_cast else y.dtype)._broadcast_to(out_shape).cast(y.dtype)

  def sub(self, x:Tensor|ConstType, reverse=False) -> Tensor:
    """
    Subtracts `x` from `self`.
    Equivalent to `self - x`.
    Supports broadcasting to a common shape, type promotion, and integer, float, boolean inputs.

    ```python exec="true" source="above" session="tensor" result="python"
    Tensor.manual_seed(42)
    t = Tensor.randn(4)
    print(t.numpy())
    ```
    ```python exec="true" source="above" session="tensor" result="python"
    print(t.sub(20).numpy())
    ```
    ```python exec="true" source="above" session="tensor" result="python"
    print(t.sub(Tensor([[2.0], [3.5]])).numpy())
    ```
    """
    a, b = self._broadcasted(x, reverse)
    return a + (-b)

  def div(self, x:Tensor|ConstType, reverse=False, rounding_mode:Literal["trunc", "floor"]|None=None) -> Tensor:
    """
    Divides `self` by `x`.
    Equivalent to `self / x`.
    Supports broadcasting to a common shape, type promotion, and integer, float, boolean inputs.
    `div` performs true division.

    ```python exec="true" source="above" session="tensor" result="python"
    Tensor.manual_seed(42)
    t = Tensor.randn(4)
    print(t.numpy())
    ```
    ```python exec="true" source="above" session="tensor" result="python"
    print(t.div(3).numpy())
    ```
    ```python exec="true" source="above" session="tensor" result="python"
    print(Tensor([1, 4, 10]).div(Tensor([2, 3, 4])).numpy())
    ```
    """
    numerator, denominator = self._broadcasted(x, reverse)
    d = numerator.cast(least_upper_float(numerator.dtype)) * denominator.cast(least_upper_float(denominator.dtype)).reciprocal()
    output_dtype = numerator.dtype if dtypes.is_int(numerator.dtype) else d.dtype
    if dtypes.is_int(dt:=least_upper_dtype(numerator.dtype, denominator.dtype)) and rounding_mode is not None:
      numerator, denominator = numerator.cast(dt), denominator.cast(dt)
      if rounding_mode == "trunc": return numerator.idiv(denominator)
      if rounding_mode == "floor":
        truncate_div, truncate_mod = numerator.idiv(denominator), numerator._apply_broadcasted_uop(UOp.mod, denominator)
        opposite_sign = ((numerator>0)&(denominator<0)) | ((numerator<0)&(denominator>0))
        return (opposite_sign&(truncate_mod!=0)).where(truncate_div-1, truncate_div)
    if rounding_mode == "trunc": return d.trunc().cast(output_dtype)
    if rounding_mode == "floor": return d.floor().cast(output_dtype)
    if rounding_mode is not None: raise RuntimeError(f"{rounding_mode=} is not supported")
    return d

  def mod(self, x:Tensor|ConstType, reverse=False) -> Tensor:
    """
    Mod `self` by `x`.
    Equivalent to `self % x`.
    Supports broadcasting to a common shape, type promotion, and integer inputs.

    ```python exec="true" source="above" session="tensor" result="python"
    print(Tensor([-4, 7, 5, 4, -7, 8]).mod(Tensor([2, -3, 8, -2, 3, 5])).numpy())
    ```
    """
    a, b = self._broadcasted(x, reverse)
    return a - a.div(b, rounding_mode="floor") * b

  def bitwise_not(self) -> Tensor:
    """
    Computes the bitwise NOT of `self`.
    Equivalent to `~self`.
    ```python exec="true" source="above" session="tensor" result="python"
    print(Tensor([0, 2, 5, 255], dtype="int8").bitwise_not().numpy())
    ```
    ```python exec="true" source="above" session="tensor" result="python"
    print(Tensor([True, False]).bitwise_not().numpy())
    ```
    """
    if self.dtype != dtypes.bool and not dtypes.is_int(self.dtype): raise RuntimeError(f"{self.dtype} is not supported")
    return self.logical_not() if self.dtype == dtypes.bool else self ^ -1

  def lshift(self, x:Tensor|int, reverse=False) -> Tensor:
    """
    Computes left arithmetic shift of `self` by `x` bits. `self` must have unsigned dtype.
    Equivalent to `self << x`.

    ```python exec="true" source="above" session="tensor" result="python"
    print(Tensor([1, 3, 31], dtype=dtypes.uint8).lshift(2).numpy())
    ```
    """
    assert dtypes.is_unsigned(self.dtype) and isinstance(x, int) and x >= 0 and not reverse, f"not supported {self.dtype=} {x=}"
    return self.mul(2 ** x, reverse)

  def rshift(self, x:Tensor|int, reverse=False) -> Tensor:
    """
    Computes right arithmetic shift of `self` by `x` bits. `self` must have unsigned dtype.
    Equivalent to `self >> x`.

    ```python exec="true" source="above" session="tensor" result="python"
    print(Tensor([4, 13, 125], dtype=dtypes.uint8).rshift(2).numpy())
    ```
    """
    assert dtypes.is_unsigned(self.dtype) and isinstance(x, int) and x >= 0 and not reverse, f"not supported {self.dtype=} {x=}"
    return self.idiv(2 ** x, reverse)

  def pow(self, x:Tensor|ConstType, reverse=False) -> Tensor:
    """
    Computes power of `self` with `x`.
    Equivalent to `self ** x`.

    ```python exec="true" source="above" session="tensor" result="python"
    print(Tensor([-1, 2, 3]).pow(2.0).numpy())
    ```
    ```python exec="true" source="above" session="tensor" result="python"
    print(Tensor([-1, 2, 3]).pow(Tensor([-1.5, 0.5, 1.5])).numpy())
    ```
    ```python exec="true" source="above" session="tensor" result="python"
    print((2.0 ** Tensor([-1, 2, 3])).numpy())
    ```
    """
    base, exponent = self._broadcasted(x, reverse=reverse)
    # TODO: int pow
    if not base.is_floating_point() and not (isinstance(x, int) and x >= 0): raise RuntimeError("base needs to be float")

    ret = base._apply_uop(UOp.pow, exponent)
    # NOTE: pow(int, float) -> int
    return ret.round().cast(self.dtype) if not reverse and not dtypes.is_float(self.dtype) and dtypes.is_float(exponent.dtype) else ret

  def maximum(self, x:Tensor|ConstType) -> Tensor:
    """
    Computes element-wise maximum of `self` and `x`.

    ```python exec="true" source="above" session="tensor" result="python"
    print(Tensor([-1, 2, 3]).maximum(1).numpy())
    ```
    ```python exec="true" source="above" session="tensor" result="python"
    print(Tensor([-1, 2, 3]).maximum(Tensor([-4, -2, 9])).numpy())
    ```
    """
    return self._apply_broadcasted_uop(UOp.maximum, x)

  def minimum(self, x:Tensor|ConstType) -> Tensor:
    """
    Computes element-wise minimum of `self` and `x`.

    ```python exec="true" source="above" session="tensor" result="python"
    print(Tensor([-1, 2, 3]).minimum(1).numpy())
    ```
    ```python exec="true" source="above" session="tensor" result="python"
    print(Tensor([-1, 2, 3]).minimum(Tensor([-4, -2, 9])).numpy())
    ```
    """
    t, x = self._broadcasted(x)
    return t._inverse().maximum(x._inverse())._inverse()

  def where(self:Tensor, x:Tensor|ConstType|sint, y:Tensor|ConstType|sint) -> Tensor:
    """
    Returns a tensor of elements selected from either `x` or `y`, depending on `self`.
    `output_i = x_i if self_i else y_i`.

    ```python exec="true" source="above" session="tensor" result="python"
    cond = Tensor([[True, True, False], [True, False, False]])
    print(cond.where(1, 3).numpy())
    ```
    ```python exec="true" source="above" session="tensor" result="python"
    Tensor.manual_seed(42)
    cond = Tensor.randn(2, 3)
    print(cond.numpy())
    ```
    ```python exec="true" source="above" session="tensor" result="python"
    print((cond > 0).where(cond, -float("inf")).numpy())
    ```
    """
    if isinstance(x, Tensor): x, y = x._broadcasted(y)
    elif isinstance(y, Tensor): y, x = y._broadcasted(x)
    cond, x = self._broadcasted(x, match_dtype=False)
    cond, y = cond._broadcasted(y, match_dtype=False)
    return cond.cast(dtypes.bool)._apply_uop(UOp.where, *x._broadcasted(y))

  def copysign(self, other) -> Tensor:
    """
    Returns a tensor of with the magnitude of `self` and the sign of `other`, elementwise.
    """
    # NOTE: torch always return in float, we return based on the broadcasting rule.
    other = self._broadcasted(other)[1]
    # TODO: remove other*0?
    return (other < 0).where(-self.abs(), self.abs()) + other*0

  def logaddexp(self, other) -> Tensor:
    """
    Calculates (self.exp()+other.exp()).log(), elementwise.
    """
    m = self.maximum(other)
    return ((self-m).exp() + (self._broadcasted(other)[1]-m).exp()).log() + m

  # ***** op wrappers *****

  def __invert__(self) -> Tensor: return self.bitwise_not()

  # TODO: combine with UOps __floordiv__
  def __floordiv__(self, x): return self.div(x, rounding_mode="floor")
  def __rfloordiv__(self, x): return self.div(x, rounding_mode="floor", reverse=True)

  def __pow__(self, x) -> Tensor: return self.pow(x)
  def __matmul__(self, x) -> Tensor: return self.matmul(x)

  def __rpow__(self, x) -> Tensor: return self.pow(x, True)
  def __rmatmul__(self, x) -> Tensor: return self.matmul(x, True)

  def __ifloordiv__(self, x) -> Tensor: return self.assign(self.__floordiv__(x))
  def __ipow__(self, x) -> Tensor: return self.assign(self.pow(x))
  def __imatmul__(self, x) -> Tensor: return self.assign(self.matmul(x))

  # unlike Tensors, UOps are immutable, so these don't go in MathTraits
  def __iadd__(self, x) -> Tensor: return self.assign(self.add(x)) # type: ignore[misc]
  def __isub__(self, x) -> Tensor: return self.assign(self.sub(x)) # type: ignore[misc]
  def __imul__(self, x) -> Tensor: return self.assign(self.mul(x)) # type: ignore[misc]
  def __itruediv__(self, x) -> Tensor: return self.assign(self.div(x)) # type: ignore[misc]
  def __iand__(self, x) -> Tensor: return self.assign(self.bitwise_and(x)) # type: ignore[misc]
  def __ior__(self, x) -> Tensor: return self.assign(self.bitwise_or(x)) # type: ignore[misc]
  def __ixor__(self, x) -> Tensor: return self.assign(self.bitwise_xor(x)) # type: ignore[misc]
  def __ilshift__(self, x) -> Tensor: return self.assign(self.lshift(x)) # type: ignore[misc]
  def __irshift__(self, x) -> Tensor: return self.assign(self.rshift(x)) # type: ignore[misc]

  def __lt__(self, x) -> Tensor: return self._apply_broadcasted_uop(UOp.__lt__, x, False)
  def __gt__(self, x) -> Tensor: return self._apply_broadcasted_uop(UOp.__lt__, x, True)
  def ne(self, x) -> Tensor: return self._apply_broadcasted_uop(UOp.ne, x, False)

  def __eq__(self, x) -> Tensor: return self.eq(x)                      # type: ignore[override]

  # ***** functional nn ops *****

  def linear(self, weight:Tensor, bias:Tensor|None=None, dtype:DTypeLike|None=None) -> Tensor:
    """
    Applies a linear transformation to `self` using `weight` and `bias`.

    See: https://pytorch.org/docs/stable/generated/torch.nn.Linear.html

    ```python exec="true" source="above" session="tensor" result="python"
    t = Tensor([[1, 2], [3, 4]])
    weight = Tensor([[1, 2], [3, 4]])
    bias = Tensor([1, 2])
    print(t.linear(weight, bias).numpy())
    ```
    """
    if dtype is not None: return self.cast(dtype).linear(weight.cast(dtype), bias.cast(dtype) if bias is not None else bias)
    x = self.mul(weight) if len(weight.shape) == 1 else self.dot(weight)
    return x.add(bias) if bias is not None else x

  def sequential(self, ll:list[Callable[[Tensor], Tensor]]) -> Tensor:
    """
    Applies a sequence of functions to `self` chaining the output of each function to the input of the next.

    ```python exec="true" source="above" session="tensor" result="python"
    t = Tensor([1, 2, 3])
    print(t.sequential([lambda x: x * 2, lambda x: x + 1]).numpy())
    ```
    """
    return functools.reduce(lambda x,f: f(x), ll, self)

  def layernorm(self, axis:int|tuple[int,...]=-1, eps:float=1e-5) -> Tensor:
    """
    Applies Layer Normalization over a mini-batch of inputs.

    - Paper: https://arxiv.org/abs/1607.06450v1

    ```python exec="true" source="above" session="tensor" result="python"
    t = Tensor.randn(8, 10, 16) * 2 + 8
    print(t.mean().item(), t.std().item())
    ```
    ```python exec="true" source="above" session="tensor" result="python"
    t = t.layernorm()
    print(t.mean().item(), t.std().item())
    ```
    """
    y = (self - self.mean(axis, keepdim=True))
    return y.mul((y*y).mean(axis, keepdim=True).add(eps).rsqrt())

  def batchnorm(self, weight:Tensor|None, bias:Tensor|None, mean:Tensor, invstd:Tensor, axis:int|tuple[int, ...]=1) -> Tensor:
    """
    Applies Batch Normalization over a mini-batch of inputs.

    - Paper: https://arxiv.org/abs/1502.03167

    ```python exec="true" source="above" session="tensor" result="python"
    t = Tensor.randn(8, 4, 16, 16) * 2 + 8
    print(t.mean().item(), t.std().item())
    ```
    ```python exec="true" source="above" session="tensor" result="python"
    t = t.batchnorm(None, None, t.mean(axis=(0,2,3)), t.var(axis=(0,2,3)).add(1e-5).rsqrt())
    print(t.mean().item(), t.std().item())
    ```
    """
    axis_ = argfix(axis)
    shape = tuple(s if ax in axis_ else 1 for ax, s in enumerate(self.shape))
    x = self - mean.reshape(shape)
    if weight is not None: x = x * weight.reshape(shape)
    ret = x.mul(invstd.reshape(shape) if len(invstd.shape) == len(axis_) else invstd)
    return (ret + bias.reshape(shape)) if bias is not None else ret

  def dropout(self, p=0.5) -> Tensor:
    """
    Applies dropout to `self`.

    NOTE: dropout is only applied when `Tensor.training` is `True`.

    - Paper: https://jmlr.org/papers/v15/srivastava14a.html

    ```python exec="true" source="above" session="tensor" result="python"
    Tensor.manual_seed(42)
    t = Tensor.randn(2, 2)
    with Tensor.train():
      print(t.dropout().numpy())
    ```
    """
    if not 0 <= p <= 1: raise ValueError(f"{p=} is out of range [0, 1]")
    if not Tensor.training or p == 0: return self
    if p == 1: return self.zeros_like()
    return (Tensor.rand_like(self, requires_grad=False, dtype=dtypes.default_float, contiguous=False) >= p).contiguous().where(self, 0) / (1.0 - p)

  # helper function commonly used for indexing
  def _one_hot_along_dim(self:Tensor, num_classes:sint, dim:int=-1) -> Tensor:
    if not dtypes.is_int(self.dtype): raise RuntimeError(f"_one_hot_along_dim expects int index tensor, getting {self.dtype}")
    offset = self.ndim - self._resolve_dim(dim) - 1
    dt = dtypes.int64 if sint_to_uop(num_classes).overflows(dtypes.int32) else dtypes.int32
    return self == Tensor.arange(num_classes, dtype=dt, device=self.device, requires_grad=False).reshape((num_classes,) + (1,) * offset)

  def one_hot(self, num_classes:int=-1) -> Tensor:
    """
    Converts `self` to a one-hot tensor.

    `num_classes` defaults to -1, which means num_classes will be inferred as max(self) + 1.

    ```python exec="true" source="above" session="tensor" result="python"
    t = Tensor([0, 1, 3, 3, 4])
    print(t.one_hot(5).numpy())
    ```
    """
    if not dtypes.is_int(self.dtype): raise RuntimeError(f"expect integer dtype, getting {self.dtype=}")
    if num_classes == -1: num_classes = (self.max()+1).item()
    return self[..., None]._one_hot_along_dim(num_classes).where(1, 0)

  def scaled_dot_product_attention(self, key:Tensor, value:Tensor, attn_mask:Tensor|None=None, dropout_p:float=0.0,
                                   is_causal:bool=False, enable_gqa:bool=False) -> Tensor:
    """
    Computes scaled dot-product attention.
    `self` is the query tensor, `key` is the key tensor, and `value` is the value tensor.

    - Paper: https://arxiv.org/abs/1706.03762v7

    ```python exec="true" source="above" session="tensor" result="python"
    q = Tensor.randn(2, 4, 8)
    k = Tensor.randn(2, 4, 8)
    v = Tensor.randn(2, 4, 8)
    print(q.scaled_dot_product_attention(k, v).numpy())
    ```
    """
    # NOTE: it also works when `key` and `value` have symbolic shape.
    assert all_int(self.shape), f"does not support symbolic shape {self.shape}"
    # GQA: https://docs.pytorch.org/docs/stable/generated/torch.nn.functional.scaled_dot_product_attention.html
    if enable_gqa:
      key = key.repeat_interleave(self.shape[-3] // key.shape[-3], dim=-3)
      value = value.repeat_interleave(self.shape[-3] // value.shape[-3], dim=-3)

    q = self
    qk = q.matmul(key.transpose(-2,-1), dtype=least_upper_dtype(q.dtype, key.dtype, dtypes.float32)) / math.sqrt(q.shape[-1])
    # handle attention mask
    if is_causal:
      if attn_mask is not None: raise RuntimeError("cannot set attn_mask when is_causal=True")
      attn_mask = qk.ones_like(requires_grad=False, device=self.device, dtype=dtypes.bool).tril()
    if attn_mask is not None:
      if attn_mask.dtype == dtypes.bool: attn_mask = attn_mask.where(0, -float("inf"))
      qk = qk + attn_mask
    return qk.cast(self.dtype).softmax(-1).dropout(dropout_p) @ value

  def _do_reduction(self, reduction:ReductionStr="mean") -> Tensor:
    if reduction not in get_args(ReductionStr): raise ValueError(f"{reduction=} must be one of {get_args(ReductionStr)}")
    reductions: dict[str, Callable[[Tensor], Tensor]] = {"mean": Tensor.mean, "sum": Tensor.sum, "none": lambda x: x}
    return reductions[reduction](self)

  def binary_crossentropy(self, Y:Tensor, reduction:ReductionStr="mean") -> Tensor:
    """
    Computes the binary cross-entropy loss between `self` and `Y`.

    See: https://pytorch.org/docs/stable/generated/torch.nn.BCELoss.html

    ```python exec="true" source="above" session="tensor" result="python"
    t = Tensor([0.1, 0.9, 0.2])
    Y = Tensor([0, 1, 0])
    print(t.binary_crossentropy(Y).item())
    ```
    """
    return (-Y*self.log() - (1-Y)*(1-self).log())._do_reduction(reduction)

  def binary_crossentropy_logits(self, Y:Tensor, reduction:ReductionStr="mean", pos_weight:Tensor|None=None) -> Tensor:
    """
    Computes the binary cross-entropy loss between `self` and `Y` where `self` is logits.

    See: https://pytorch.org/docs/stable/generated/torch.nn.BCEWithLogitsLoss.html

    ```python exec="true" source="above" session="tensor" result="python"
    t = Tensor([-1, 2, -3])
    Y = Tensor([0, 1, 0])
    print(t.binary_crossentropy_logits(Y).item())
    ```
    """
    log_p, log_1_minus_p = self.logsigmoid(), (-self).logsigmoid()
    return (-((1 if pos_weight is None else pos_weight) * Y * log_p + (1-Y) * log_1_minus_p))._do_reduction(reduction)

  def sparse_categorical_crossentropy(self, Y:Tensor, ignore_index:int=-1, label_smoothing=0.0, reduction:ReductionStr="mean") -> Tensor:
    """
    Computes the sparse categorical cross-entropy loss between `self` and `Y`.

    NOTE: `self` is logits and `Y` is the target labels.
    NOTE: unlike PyTorch, this function expects the class axis to be -1

    See: https://pytorch.org/docs/stable/generated/torch.nn.CrossEntropyLoss.html

    ```python exec="true" source="above" session="tensor" result="python"
    t = Tensor([[-1, 2, -3], [1, -2, 3]])
    Y = Tensor([1, 2])
    print(t.sparse_categorical_crossentropy(Y).item())
    ```
    """
    assert 0.0 <= label_smoothing <= 1.0, "label_smoothing must be in [0.0, 1.0]"
    assert reduction in get_args(ReductionStr), f"reduction must be one of {get_args(ReductionStr)}"
    log_probs = self.log_softmax()
    loss_mask = (Y != ignore_index) if ignore_index != -1 else Y.ones_like(dtype=dtypes.bool)
    y = Y.to(self.device).unsqueeze(-1)._one_hot_along_dim(self.shape[-1], dim=-1) * loss_mask.unsqueeze(-1)
    smoothing = label_smoothing * (log_probs.mean(-1) * loss_mask)
    unreduced = ((1 - label_smoothing) * (log_probs * y).sum(-1) + smoothing)
    # NOTE: because of ignore_index, we can't use Tensor.mean (so can't use `_do_reduction` here)
    return -(unreduced.sum() / loss_mask.sum() if reduction == "mean" else (unreduced.sum() if reduction == "sum" else unreduced))

  def cross_entropy(self, Y:Tensor, reduction:ReductionStr="mean", label_smoothing:float=0.0) -> Tensor:
    """
    Computes the cross entropy loss between input logits and target.

    NOTE: `self` are logits and `Y` are the target labels or class probabilities.

    See: https://pytorch.org/docs/stable/generated/torch.nn.functional.cross_entropy.html

    ```python exec="true" source="above" session="tensor" result="python"
    t = Tensor([[-1, 2, -3], [1, -2, 3]])
    Y = Tensor([1, 2])
    print(t.cross_entropy(Y).item())
    ```
    ```python exec="true" source="above" session="tensor" result="python"
    t = Tensor([[-1, 2, -3], [1, -2, 3]])
    Y = Tensor([1, 2])
    print(t.cross_entropy(Y, reduction='none').numpy())
    ```
    """
    assert 0.0 <= label_smoothing <= 1.0, "label_smoothing must be in [0.0, 1.0]"
    classes_dim = 0 if self.ndim == 1 else 1
    if self.shape != Y.shape:
      if self.max(classes_dim).shape != Y.shape: raise RuntimeError(f"shape mismatch: {self.shape=}, {Y.shape=}")
      Y = Y.unsqueeze(classes_dim)._one_hot_along_dim(num_classes=self.shape[classes_dim], dim=classes_dim)
    Y = (1 - label_smoothing)*Y + label_smoothing / int(Y.shape[classes_dim])
    return -self.log_softmax(classes_dim).mul(Y).sum(classes_dim)._do_reduction(reduction)

  def nll_loss(self, Y:Tensor, weight:Tensor|None=None, ignore_index:int|None=None, reduction:ReductionStr="mean") -> Tensor:
    """
    Computes the negative log likelihood loss between log-probabilities and target labels.

    NOTE: `self` is log-probabilities and `Y` is the Y labels or class probabilities.

    See: https://pytorch.org/docs/stable/generated/torch.nn.functional.nll_loss.html

    ```python exec="true" source="above" session="tensor" result="python"
    t = Tensor([[-1, 2, -3], [1, -2, 3]])
    Y = Tensor([1, 2])
    print(t.log_softmax().nll_loss(Y).item())
    ```
    ```python exec="true" source="above" session="tensor" result="python"
    t = Tensor([[-1, 2, -3], [1, -2, 3]])
    Y = Tensor([1, 2])
    print(t.log_softmax().nll_loss(Y, reduction='none').numpy())
    ```
    """
    weight = Tensor.ones_like(Y, requires_grad=False) if weight is None else weight[Y]
    masked_weight = weight if ignore_index is None else weight * (Y != ignore_index)
    nll = -self.gather(1, Y.unsqueeze(1)).squeeze(1) * masked_weight
    return nll.sum() / masked_weight.sum() if reduction == "mean" else nll._do_reduction(reduction)

  def newton_schulz(self, steps:int, params:tuple[int, ...], eps:float=1.0e-7) -> Tensor:
    """
    Performs the newton-schulz algorithm for odd polynomials. The degree of the odd polynomial depends on the number of params.

    ```python exec="true" source="above" session="tensor" result="python"
    t = Tensor.randn(4, 4)
    print(t.newton_schulz(steps=5, params=(2,-1.5,0.5)).numpy())
    ```
    """
    assert self.ndim > 1, "NS only works for two or more dims"
    if self.shape[-2] > self.shape[-1]: return self.transpose(-2, -1).newton_schulz(steps, params, eps).transpose(-2, -1)
    G = self / (self.square().sum(axis=(-2, -1), keepdim=True).sqrt() + eps)
    for _ in range(steps): G = sum(p * functools.reduce(lambda x, y: (y @ y.transpose(-2, -1)) @ x, [G]*i, G) for i,p in enumerate(params))
    return G

  def qr(self) -> tuple[Tensor, Tensor]:
    assert self.ndim > 1, f"expected two or more dimensions, got {self.ndim}"
    b_shape, m, n = self.shape[:-2], int(self.shape[-2]), int(self.shape[-1])
    R = self.clone()
    Q = Tensor.eye(m, dtype=self.dtype).reshape((1,) * len(b_shape) + (m, m)).expand(b_shape + (m, m)).contiguous()
    for i in range(min(m, n)):
      x = R[..., i:m, i].contiguous()  # TODO: without contigous this can silently be wrong, should at least assert
      s = -x[..., 0].sign()
      u1 = x[..., 0] - s * x.square().sum(-1).sqrt()
      w = x.unsqueeze(-1) / u1.reshape(b_shape + (1, 1))
      w[..., 0, 0] = 1
      tau = (-s * u1 / x.square().sum(-1).sqrt()).reshape(b_shape + (1, 1))
      R[..., i:m, :] = R[..., i:m, :] - (w * tau) @ (w.transpose(-2, -1) @ R[..., i:m, :])
      Q[..., :, i:m] = Q[..., :, i:m] - (Q[..., :, i:m] @ w) @ (tau * w).transpose(-2, -1)
    return Q,R

  def svd(self, full_matrices = True) -> tuple[Tensor, Tensor, Tensor]:
    #partial implementation of https://www.netlib.org/lapack/lawnspdf/lawn169.pdf , pg 26
    assert self.ndim > 1, f"expected two or more dimensions, got {self.ndim}"
    b_shape, m, n = self.shape[:-2], int(self.shape[-2]), int(self.shape[-1])
    #preprocess the matrix
    Q, R = (self.qr() if m >= n else self.transpose(-2, -1).qr())
    num, q_num = min(m, n), max(m, n)
    U = R.shrink(tuple([None] * len(b_shape) + [(0, num), (0, num)])).contiguous()
    V = Tensor.eye(num, dtype=self.dtype).reshape((1,) * len(b_shape) + (num, num)).expand(b_shape + (num, num)).contiguous()
    #prepare round robin pairing
    permute, inverse_permute = Tensor.arange(0, num, dtype=dtypes.int), Tensor.zeros(num, dtype=dtypes.int).contiguous()
    permute[num//2:num] = permute[num//2:num].flip(0)
    inverse_permute[permute] = Tensor.arange(num, dtype=dtypes.int)
    def one_round_jacobi(U, V,permute,inverse_permute):
      #pair all the columns
      V_permuted, runoff_V = (V[..., permute].split(num - 1, -1)) if num % 2 == 1 else (V[..., permute], None)
      V_left, V_right = V_permuted.split(num//2, -1)
      U_permuted, runoff_U = (U[..., permute].split(num - 1, -1)) if num % 2 == 1 else (U[..., permute], None)
      U_left, U_right = U_permuted.split(num//2, -1)
      #compute the jacobi rotations for each pairing
      gamma = (U_left * U_right).sum(-2).reshape(b_shape + (1, num//2))
      alpha, beta = U_permuted.square().sum(-2).unsqueeze(-2).split(num//2, -1)
      tau = (beta - alpha) / (2 * gamma)
      t = tau.sign() / (tau.abs() + (1 + tau.square()).sqrt())
      c = 1 / (1 + t.square()).sqrt()
      s = c * t
      #apply the rotations
      U_left, U_right = c * U_left - s * U_right, s * U_left + c * U_right
      U = U_left.cat(U_right.cat(runoff_U, dim = -1) if num % 2 == 1 else U_right, dim = -1)[..., inverse_permute]
      V_left, V_right = c * V_left - s * V_right, s * V_left + c * V_right
      V = V_left.cat(V_right.cat(runoff_V, dim = -1) if num % 2 == 1 else V_right, dim = -1)[..., inverse_permute]
      #prepare the next round robin pairings
      if num % 2 == 1: permute = ((permute - 1) % num)
      else: permute = permute[0].reshape(1).cat(((permute[1:num] - 2) % (num - 1)) + 1)
      inverse_permute = inverse_permute.scatter(0,permute,Tensor.arange(num,dtype=dtypes.int32))
      return U, V, permute, inverse_permute
    max_iterations, iterations_per_round = 1, int(num * math.log2(num) * 2 + 2)#sorta heuristic, most use num*log2(num)
    for _ in range(max_iterations * iterations_per_round): U, V, permute, inverse_permute = one_round_jacobi(U, V, permute, inverse_permute)
    #extract singular values and sort. construct U from Q
    S, indices = U.square().sum(-2).sqrt().sort(dim = -1, descending=True)
    new_indices = Tensor.arange(num).reshape((1,) * (self.ndim - 1) + (num,)).expand(b_shape + (num, num)).contiguous()
    new_indices[..., :num] = indices.reshape(b_shape + (1, num)).expand(b_shape + (num, num))
    U, V = U.gather(-1, new_indices[...,0:num,0:num]) / S.unsqueeze(-2), V.gather(-1, new_indices[..., 0:num, 0:num]).realize()

    padded_u = Tensor.eye(q_num, dtype=U.dtype).reshape((1,) * len(b_shape) + (q_num, q_num)).expand(b_shape + (q_num, q_num)).contiguous()
    padded_u[..., 0:num, 0:num] = U
    U = Q @ padded_u
    if not full_matrices: U, V = U[..., 0:num], V[..., 0:num]
    return (U, S, V.transpose(-2,-1)) if m >= n else (V, S, U.transpose(-2, -1))

  # ***** Tensor Properties *****

  def element_size(self) -> int:
    """
    Returns the size in bytes of an individual element in the tensor.

    ```python exec="true" source="above" session="tensor" result="python"
    t = Tensor([5], dtype=dtypes.int16)
    print(t.element_size())
    ```
    """
    return self.dtype.itemsize

  def nbytes(self) -> int:
    """
    Returns the total number of bytes of all elements in the tensor.

    ```python exec="true" source="above" session="tensor" result="python"
    t = Tensor([8, 9], dtype=dtypes.float)
    print(t.nbytes())
    ```
    """
    return self.numel() * self.element_size()

  def is_floating_point(self) -> bool:
    """
    Returns `True` if the tensor contains floating point types, i.e. is one of `dtypes.float64`, `dtypes.float32`,
    `dtypes.float16`, `dtypes.bfloat16`.

    ```python exec="true" source="above" session="tensor" result="python"
    t = Tensor([8, 9], dtype=dtypes.float32)
    print(t.is_floating_point())
    ```
    """
    return dtypes.is_float(self.dtype)

  def size(self, dim:int|None=None) -> sint|tuple[sint, ...]:
    """
    Returns the size of the tensor. If `dim` is specified, return the length along dimension `dim`. Otherwise return the shape of the tensor.

    ```python exec="true" source="above" session="tensor" result="python"
    t = Tensor([[4, 5, 6], [7, 8, 9]])
    print(t.size())
    ```
    ```python exec="true" source="above" session="tensor" result="python"
    print(t.size(dim=1))
    ```
    """
    return self.shape if dim is None else self.shape[dim]

  # ***** cast ops *****

  def cast(self, dtype:DTypeLike) -> Tensor:
    """
    Casts `self` to the given `dtype`.

    ```python exec="true" source="above" session="tensor" result="python"
    t = Tensor([-1, 2.5, 3], dtype=dtypes.float)
    print(t.dtype, t.numpy())
    ```
    ```python exec="true" source="above" session="tensor" result="python"
    t = t.cast(dtypes.int32)
    print(t.dtype, t.numpy())
    ```
    ```python exec="true" source="above" session="tensor" result="python"
    t = t.cast(dtypes.uint8)
    print(t.dtype, t.numpy())
    ```
    """
    if (dt:=to_dtype(dtype)) in {dtypes.uint8, dtypes.uint16} and dtypes.is_float(self.dtype):
      # NOTE: values within the int32 range and outside the unsigned dtype range will cause values to wrap around
      return self._apply_uop(UOp.cast, dtype=dtypes.int32)._apply_uop(UOp.cast, dtype=dt)
    return self if self.dtype == dt else self._apply_uop(UOp.cast, dtype=dt)

  def bitcast(self, dtype:DTypeLike) -> Tensor:
    """
    Bitcasts `self` to the given `dtype` of the same itemsize.

    `self` must not require a gradient.

    ```python exec="true" source="above" session="tensor" result="python"
    t = Tensor([-1, 2, 3], dtype=dtypes.int32)
    print(t.dtype, t.numpy())
    ```
    ```python exec="true" source="above" session="tensor" result="python"
    t = t.bitcast(dtypes.uint32)
    print(t.dtype, t.numpy())
    ```
    """
    if self.requires_grad: raise RuntimeError("can't backprop through bitcast")
    dt = to_dtype(dtype)
    if (ns:=dt.itemsize) != (os:=self.dtype.itemsize) and (self.shape[-1]*os) % ns != 0: raise RuntimeError("unsupported size in bitcast")
    if (not isinstance(self.device, str) or not self.device.startswith("DISK")) and ns != os:
      new_uint, old_uint = to_dtype(f"uint{8*ns}"), to_dtype(f"uint{8*os}")
      tmp = self.bitcast(old_uint)
      if ns > os:
        tmp = tmp.reshape(self.shape[:-1] + (self.shape[-1]//(rate := ns//os), rate))
        nones = (None,) * (tmp.ndim - 1)
        return functools.reduce(Tensor.add, (tmp.shrink(nones + ((i, i+1),)).cast(new_uint)<<8*i*os for i in range(rate))).squeeze(-1).bitcast(dtype)
      return Tensor.stack(*(tmp>>8*i*ns for i in range(os//ns)), dim=-1).flatten(-2).cast(new_uint).bitcast(dtype)
    return self._apply_uop(UOp.bitcast, dtype=dt) if self.dtype != dt else self

  def float(self) -> Tensor:
    """
    Convenience method to cast `self` to a `float32` Tensor.

    ```python exec="true" source="above" session="tensor" result="python"
    t = Tensor([-1, 2, 3], dtype=dtypes.int32)
    print(t.dtype, t.numpy())
    ```
    ```python exec="true" source="above" session="tensor" result="python"
    t = t.float()
    print(t.dtype, t.numpy())
    ```
    """
    return self.cast(dtypes.float32)

  def half(self) -> Tensor:
    """
    Convenience method to cast `self` to a `float16` Tensor.

    ```python exec="true" source="above" session="tensor" result="python"
    t = Tensor([-1, 2, 3], dtype=dtypes.int32)
    print(t.dtype, t.numpy())
    ```
    ```python exec="true" source="above" session="tensor" result="python"
    t = t.half()
    print(t.dtype, t.numpy())
    ```
    """
    return self.cast(dtypes.float16)

  def int(self) -> Tensor:
    """
    Convenience method to cast `self` to a `int32` Tensor.

    ```python exec="true" source="above" session="tensor" result="python"
    t = Tensor([-1.5, -0.5, 0.0, 0.5, 1.5])
    print(t.dtype, t.numpy())
    ```
    ```python exec="true" source="above" session="tensor" result="python"
    t = t.int()
    print(t.dtype, t.numpy())
    ```
    """
    return self.cast(dtypes.int32)

  def bool(self) -> Tensor:
    """
    Convenience method to cast `self` to a `bool` Tensor.

    ```python exec="true" source="above" session="tensor" result="python"
    t = Tensor([-1, 0, 1])
    print(t.dtype, t.numpy())
    ```
    ```python exec="true" source="above" session="tensor" result="python"
    t = t.bool()
    print(t.dtype, t.numpy())
    ```
    """
    return self.cast(dtypes.bool)

  def bfloat16(self) -> Tensor: return self.cast(dtypes.bfloat16)
  def double(self) -> Tensor: return self.cast(dtypes.double)
  def long(self) -> Tensor: return self.cast(dtypes.long)
  def short(self) -> Tensor: return self.cast(dtypes.short)

  # *** image Tensor function replacements ***

  def image_dot(self, w:Tensor, dtype:DTypeLike|None=None) -> Tensor:
    # NOTE: we use a 1x1 conv2d to do the matmul. mxk @ kxn = (1,k,m,1).conv2d(n,k,1,1)
    if not (self.ndim > 0 and w.ndim > 0): raise RuntimeError(f"both tensors need to be at least 1D, got {self.ndim=}, {w.ndim=}")
    if self.shape[-1] != w.shape[-min(w.ndim, 2)]: raise RuntimeError(f"cannot image_dot {self.shape} and {w.shape}")

    bs, groups, cin, cout = prod(self.shape[0:-2]), prod(w.shape[0:-2]), w.shape[-2], w.shape[-1]
    out_shape_t = self.shape[0:-2] + (cout,-1) if len(self.shape) > 1 else (cout,)

    # NOTE: with NHWC we can remove the transposes
    # bs x groups*cin x H x W
    cx = self.transpose(self.ndim-1, self.ndim-2).reshape(bs//groups, groups*cin, -1, 1)
    # groups*cout x cin x H, W
    cw = w.transpose(w.ndim-1, w.ndim-2).reshape(groups*cout, cin, 1, 1)
    return cx.image_conv2d(cw, groups=groups, dtype=dtype).reshape(out_shape_t).transpose(self.ndim-1, self.ndim-2)

  def image_conv2d(self, weight:Tensor, bias:Tensor|None=None, groups=1, stride=1, dilation=1, padding=0, dtype=None) -> Tensor:
    base_image_type = dtypes.imageh if getenv("FLOAT16", 0) else dtypes.imagef

    (bs,_,iy,ix), (cout,cin,H,W) = self.shape, weight.shape
    x, w = self, weight.reshape(groups, (rcout := cout//groups), cin, H, W)

    # hack for non multiples of 4 on cin
    if cin % 4 != 0 and not (cin == 1 and groups%4 == 0):
      x = x.reshape(bs, groups, cin, iy, ix)   # do this always?
      added_input_channels = 4 - (cin % 4)
      cin = cin + added_input_channels
      w = w.pad_to(None, None, cin, None, None)
      x = x.pad_to(None, None, cin, None, None).reshape(bs, groups*cin, iy, ix)

    # hack for non multiples of 4 on rcout
    added_output_channels = 0
    if rcout % 4 != 0 and not (rcout == 1 and groups%4 == 0):
      added_output_channels = 4 - (rcout % 4)
      rcout += added_output_channels
      cout = groups * rcout
      w = w.pad_to(None, rcout, None, None, None)

    # packed (note: flipping bs and iy would make the auto-padding work)
    x = x.permute(0,2,3,1)
    cin_last = iy == 1 and ix == 1
    if cin == 1: w = w.reshape(cout//4,4,H,W).permute(0,2,3,1)
    elif cin_last: w = w.reshape(cout//4,4,cin//4,4,H,W).permute(0,4,2,5,1,3)
    else: w = w.reshape(cout//4,4,cin//4,4,H,W).permute(0,4,2,5,3,1)

    # contiguous creates the image, and early realize static weights (TODO: test for the static weight)
    if IMAGE >= 2: x,w = x.cast(base_image_type((bs*iy, ix*groups*cin//4, 4))), w.cast(base_image_type((cout//4, H*W*cin, 4)))
    x, w = x.contiguous(), w.contiguous()

    # expand out
    rcin_hi, rcin_lo = (cin//4, 4) if cin >= 4 else (1, 1)
    group_shape, rcout_expand = (groups//4, 4) if cin == 1 else (groups, 1), (rcout//4, 4) if rcout >= 4 else (1, 1)
    x = x.reshape(bs, iy, ix, groups, rcin_hi, rcin_lo)
    if cin_last: w = w.reshape(cout//4, H, rcin_hi, W, 4, rcin_lo)
    else: w = w.reshape(cout//4, H, rcin_hi, W, rcin_lo, 4).permute(0,1,2,3,5,4)

    # prepare input
    x = x.permute(0,3,4,5,1,2).pad(self._resolve_pool_pads(padding,2))._pool((H,W), stride, dilation)# -> (bs, groups, rcin_hi, rcin_lo, oy, ox, H, W)
    x = x.permute(0,4,5,1,2,3,6,7).reshape(bs, (oy := x.shape[4]), (ox := x.shape[5]), *group_shape, 1, 1, rcin_hi, rcin_lo, H, W)

    # prepare weights
    w = w.permute(0,4,2,5,1,3).reshape((1, 1, 1, *group_shape, *rcout_expand, rcin_hi, rcin_lo, H, W))

    # the conv!
    ret = (x*w).cast(base_image_type((bs*oy, ox*cout//4, 4)) if IMAGE >= 2 else dtypes.float32).sum((-4, -3, -2, -1), dtype=dtype)

    # undo hack for non multiples of 4 on C.rcout
    if added_output_channels != 0:
      ret = ret.reshape(bs, oy, ox, groups, rcout)[:, :, :, :, :-added_output_channels]
      cout = groups * (rcout - added_output_channels)

    # NCHW output
    ret = ret.reshape(bs, oy, ox, cout).permute(0,3,1,2)
    return ret if bias is None else ret.add(bias.reshape(1, -1, 1, 1))

P = ParamSpec("P")
T = TypeVar("T")

# this tracks the tensor.py METADATA, contextvars.ContextVar was switched to this due to thread safety issues
class _ContextVar(Generic[T]):
  def __init__(self, default:T): self.state:T = default
  def get(self) -> T: return self.state
  def set(self, x:T) -> T:
    ret, self.state = self.state, x
    return ret
_METADATA: _ContextVar[Metadata|None] = _ContextVar(default=None)

def _metadata_wrapper(fn: Callable[P, T]) -> Callable[P, T]:
  def _wrapper(*args: P.args, **kwargs: P.kwargs) -> T:
    if TRACEMETA < 1 or _METADATA.get() is not None: return fn(*args, **kwargs)

    if TRACEMETA >= 2:
      caller_frame = sys._getframe(frame := 1)
      caller_module = caller_frame.f_globals.get("__name__", None)
      caller_func = caller_frame.f_code.co_name
      if caller_module is None: return fn(*args, **kwargs)

      # if its called from nn we want to step up frames until we are out of nn
      while caller_module.startswith("tinygrad.nn") and "optim" not in caller_module:
        caller_frame = sys._getframe(frame := frame + 1)
        caller_module = caller_frame.f_globals.get("__name__", None)
        if caller_module is None: return fn(*args, **kwargs)

      # if its called from a lambda in tinygrad we want to look two more frames up
      if caller_module.startswith("tinygrad") and caller_func == "<lambda>": caller_frame = sys._getframe(frame := frame + 2)
      caller_module = caller_frame.f_globals.get("__name__", None)
      if caller_module is None: return fn(*args, **kwargs)
      caller_func = caller_frame.f_code.co_name
      caller_lineno = caller_frame.f_lineno

      caller = f"{caller_module}:{caller_lineno}::{caller_func}"
    else: caller = ""

    token = _METADATA.set(Metadata(name=fn.__name__, caller=caller))
    ret = fn(*args, **kwargs)
    _METADATA.set(token)
    return ret
  return _wrapper

if TRACEMETA >= 1:
  for name, fn in inspect.getmembers(Tensor, inspect.isfunction):
    if name in ["__class__", "__init__", "__new__", "__repr__", "backward", "sequential", "gradient"]: continue
    setattr(Tensor, name, functools.wraps(fn)(_metadata_wrapper(fn)))<|MERGE_RESOLUTION|>--- conflicted
+++ resolved
@@ -6,7 +6,7 @@
 from tinygrad.dtype import DType, DTypeLike, dtypes, ImageDType, ConstType, least_upper_float, least_upper_dtype, sum_acc_dtype, to_dtype, truncate
 from tinygrad.dtype import _from_np_dtype, _to_np_dtype
 from tinygrad.helpers import argfix, make_tuple, flatten, prod, all_int, round_up, merge_dicts, argsort, getenv, all_same, fully_flatten
-from tinygrad.helpers import IMAGE, WINO, Metadata, TRACEMETA, ceildiv, fetch, polyN, DEBUG, is_numpy_ndarray, SPEC
+from tinygrad.helpers import IMAGE, WINO, Metadata, TRACEMETA, ceildiv, fetch, polyN, DEBUG, is_numpy_ndarray, SPEC, WINO_OLD
 from tinygrad.helpers import suppress_finalizing
 from tinygrad.gradient import compute_gradient
 from tinygrad.mixin import OpMixin
@@ -64,12 +64,6 @@
   ret.buffer.allocate(memoryview(data if Device.DEFAULT != "PYTHON" else bytearray(data)))
   return ret
 
-<<<<<<< HEAD
-def _align_left(*shapes:tuple[sint, ...]) -> tuple[tuple[sint, ...], ...]:
-  # unsqueeze left to make every shape same length
-  max_dim = max(len(shape) for shape in shapes)
-  return tuple((1,) * (max_dim - len(shape)) + shape for shape in shapes)
-=======
 def _get_winograd_matcols(mat, dims:int, shp:tuple[sint, ...], device:str|tuple[str, ...], dtype:DType) -> list[list[Tensor]]:
   return [[Tensor.cat(*[Tensor.full(shp[:dim] + (1,) + shp[dim+1:], float(m[k]), device=device, dtype=dtype) for m in mat], dim=dim)
            for k in range(len(mat[0]))] for dim in range(dims)]
@@ -86,7 +80,6 @@
   assert isinstance(ret, Tensor), "sum didn't return a Tensor"
   return ret
 
->>>>>>> 55be95da
 def _broadcast_shape(*shapes:tuple[sint, ...]) -> tuple[sint, ...]:
   return tuple(0 if 0 in nth_dim_sizes else smax(nth_dim_sizes) for nth_dim_sizes in zip(*_align_left(*shapes)))
 
@@ -2276,14 +2269,47 @@
     # conv2d is a pooling op (with padding)
     x = self.pad(padding_)._pool(HW, stride, dilation)   # (bs, groups*cin, oy, ox, H, W)
     rcout, oyx = cout//groups, x.shape[2:-len(HW)]
-
-    x = x.reshape(bs, groups, cin, 1, *oyx, *HW).expand(bs, groups, cin, rcout, *oyx, *HW)\
-      .permute(0,1,3,*[4+i for i in range(len(oyx))],2,*[4+len(oyx)+i for i in range(len(HW))])
-
-    # conv! broadcasted to (bs, groups, rcout, *oyx, cin, *HW)
-    ret = (x * weight.reshape(1, groups, rcout, *[1] * len(oyx), cin, *HW))\
-      .sum([-1-i for i in range(1+len(oyx))], keepdim=True, dtype=dtype).reshape(bs, cout, *oyx)
-    return ret if bias is None else ret.add(bias.reshape(1, -1, *[1] * len(HW)))
+    if not all(x == 3 for x in HW) or stride != 1 or dilation != 1 or not WINO:
+      # normal conv
+      x = x.reshape(bs, groups, cin, 1, *oyx, *HW).expand(bs, groups, cin, rcout, *oyx, *HW)\
+        .permute(0,1,3,*[4+i for i in range(len(oyx))],2,*[4+len(oyx)+i for i in range(len(HW))])
+
+      # conv! broadcasted to (bs, groups, rcout, *oyx, cin, *HW)
+      ret = (x * weight.reshape(1, groups, rcout, *[1] * len(oyx), cin, *HW))\
+        .sum([-1-i for i in range(1+len(oyx))], keepdim=True, dtype=dtype).reshape(bs, cout, *oyx)
+      return ret if bias is None else ret.add(bias.reshape(1, -1, *[1] * len(HW)))
+
+    HWI, HWO = (6,) * len(HW), (4,) * len(HW)  # F(4x4,3x3) winograd tiles
+    winograd_G = [[1/4, 0, 0], [-1/6, -1/6, -1/6], [-1/6, 1/6, -1/6], [1/24, 1/12, 1/6], [1/24, -1/12, 1/6], [0, 0, 1]]
+    winograd_Bt = [[4, 0, -5, 0, 1, 0], [0, -4, -4, 1, 1, 0], [0, 4, -4, -1, 1, 0], [0, -2, -1, 2, 1, 0], [0, 2, -1, -2, 1, 0], [0, 4, 0, -5, 0, 1]]
+    winograd_At = [[1, 1, 1, 1, 1, 0], [0, 1, -1, 2, -2, 0], [0, 1, 1, 4, 4, 0], [0, 1, -1, 8, -8, 1]] # applying At in pre-order doubles compile time
+
+    # TODO: stride == dilation
+    # use padding to round up to 4x4 output tiles
+    # (bs, cin_, tyx, HWI)
+    pads = [[padding_[i*2], padding_[i*2+1] + (-(dim + sum(padding_[i * 2:(i + 1) * 2]) - 2) % 4)] for i, dim in enumerate(self.shape[-len(HW):])]
+    d = self.pad(sum(pads, []))._pool(HWI, HWO)
+    # move HW to the front: # (HWI, bs, cin_, tyx)
+    d = d.permute(*range(len(d.shape)-len(HW),len(d.shape)), *range(len(d.shape)-len(HW)))
+    tyx = d.shape[-len(HWI):]  # dim of tiling
+
+    g = weight.permute(*range(len(weight.shape)-len(HW),len(weight.shape)), *range(len(weight.shape)-len(HW)))  # move HW to the front
+
+    # compute 6x6 winograd tiles: GgGt, BtdB
+    # (HWI, groups * rcout, cin) -> (HWI, bs=1, groups, rcout, cin, tyx=(1,1))
+    gfactors = _apply_winograd_matrix(winograd_G, g, len(HW)).reshape(*HWI, 1, groups, rcout, cin, *([1]*len(tyx)))
+    # (HWI, bs, cin_, tyx) -> (HWI, bs, groups, 1 ,cin, *tyx)
+    dfactors = _apply_winograd_matrix(winograd_Bt, d, len(HW)).reshape(*HWI, bs, groups, 1, cin, *tyx)
+
+    # matmul; sum across cin: (HWI, bs, groups, rcout, *tyx); then HWI -> HWO: (HWO, bs, groups, rcout, *tyx)
+    ret = _apply_winograd_matrix(winograd_At, (gfactors * dfactors).sum(axis=-1-len(HW), dtype=dtype), len(HW))
+
+    # interleave tyx and HWO: (bs, groups, rcout, oy, HO, ox, WO)
+    ret = ret.permute([*range(len(HW), len(ret.shape)-len(HW)), *[i+o for i in range(len(HW)) for o in [len(ret.shape)-len(HW),0]]])
+    # merge groups and rcout, tyx and HWO: (bs, groups, cout, *yx), shrink to final
+    ret = ret.reshape(bs, cout, *[c * HWO[i] for i, c in enumerate(tyx)]).shrink(tuple((0, s) for s in [bs, cout, *oyx]))
+
+    return (ret if bias is None else ret.add(bias.reshape(1, -1, *[1 for _ in range(len(HW))]))).contiguous().contiguous_backward()
 
   def conv_transpose2d(self, weight:Tensor, bias:Tensor|None=None, groups=1, stride=1, dilation=1, padding=0, output_padding=0) -> Tensor:
     """
