# inspired by https://github.com/karpathy/micrograd/blob/master/micrograd/engine.py
from inspect import signature
import numpy as np
import os

# **** profiler ****

DEBUG = os.getenv("DEBUG", None) is not None
if DEBUG:
  import collections, atexit, time
  debug_counts = collections.defaultdict(int)
  debug_times = collections.defaultdict(float)
  def print_debug_exit():
    for name, _ in sorted(debug_times.items(), key=lambda x: -x[1]):
      print(f"{name:>20} : {debug_counts[name]:>6} {debug_times[name]:>10.2f} ms")
  atexit.register(print_debug_exit)

class ProfileOp:
  def __init__(self, name, x, backward=False):
    self.name = ("back_" if backward else "")+name
    self.x = x
  def __enter__(self):
    if DEBUG: self.st = time.time()
  def __exit__(self, *junk):
    if DEBUG:
      if cl_queue is not None:
        cl_queue.finish()
      et = (time.time()-self.st)*1000.
      debug_counts[self.name] += 1
      debug_times[self.name] += et
      print(f"{self.name:>20} : {et:>7.2f} ms {[y.shape for y in self.x]}")

# **** GPU functions ****

cl_ctx, cl_queue = None, None
def require_init_gpu():
  global cl_ctx, cl_queue
  if cl_queue is None:
    cl_ctx = cl.create_some_context(interactive=False)
    # this is an in-order command queue
    cl_queue = cl.CommandQueue(cl_ctx)

class GPUBuffer:
  def __init__(self, shape, hostbuf=None):
    self.shape, self.dtype = tuple(shape), np.float32
    self.cl = hostbuf.cl if isinstance(hostbuf, GPUBuffer) else \
      cl.Buffer(cl_ctx, cl.mem_flags.READ_WRITE | (cl.mem_flags.COPY_HOST_PTR if hostbuf is not None else 0), 4*np.prod(shape),
                hostbuf=hostbuf.astype(np.float32).ravel() if hostbuf is not None else None)

  def __repr__(self):
    return f"<GPUBuffer with shape {self.shape!r}>"

# **** start with two base classes, Tensor and Function ****

class Tensor:
  did_float_warning = False
  default_gpu = False
  ops_cpu, ops_gpu = {}, {}

  def __init__(self, data, gpu=None, requires_grad=True):
    if gpu is None:
      gpu = Tensor.default_gpu
    if isinstance(data, list):
      data = np.array(data, dtype=np.float32)
    elif GPU and isinstance(data, GPUBuffer):
      self.gpu = True
    elif not isinstance(data, np.ndarray):
      raise TypeError(f"Error constructing tensor with {data!r}")

    if isinstance(data, np.ndarray):
      if data.dtype != np.float32 and not Tensor.did_float_warning:
        # warning? float64 is actually needed for numerical jacobian
        print(f"warning, {data.shape!r} isn't float32")
        Tensor.did_float_warning = True
      self.gpu = False

    self.data = data
    self.grad = None
    self.requires_grad = requires_grad

    if gpu:
      self.cuda_()

    # internal variables used for autograd graph construction
    self._ctx = None

  def __repr__(self):
    return f"Tensor {self.data!r} with grad {(self.grad.data if self.grad else None)!r}"

  def assign(self, x):
    self.data = x.data

  @property
  def shape(self):
    return self.data.shape

  @property
  def dtype(self):
    return self.data.dtype

  # ***** creation helper functions *****

  @classmethod
  def zeros(cls, *shape, **kwargs):
    return cls(np.zeros(shape, dtype=np.float32), **kwargs)

  @classmethod
  def ones(cls, *shape, **kwargs):
    return cls(np.ones(shape, dtype=np.float32), **kwargs)

  @classmethod
  def randn(cls, *shape, **kwargs):
    return cls(np.random.randn(*shape).astype(np.float32), **kwargs)

  @classmethod
  def uniform(cls, *shape, **kwargs):
    return cls((np.random.uniform(-1., 1., size=shape)/np.sqrt(np.prod(shape))).astype(np.float32), **kwargs)

  @classmethod
  def eye(cls, dim, **kwargs):
    return cls(np.eye(dim).astype(np.float32), **kwargs)

  # ***** toposort and backward pass *****

  def deepwalk(self, visited: set, nodes: list):
    visited.add(self)
    if self._ctx:
      [i.deepwalk(visited, nodes) for i in self._ctx.parents if i not in visited]
      nodes.append(self)
    return nodes

  def backward(self):
    assert self.shape == (1,)

    # fill in the first grad with one
    # this is "implicit gradient creation"
    self.grad = Tensor(np.ones(self.shape, dtype=self.dtype), gpu=self.gpu, requires_grad=False)

    for t0 in reversed(self.deepwalk(set(), [])):
      assert (t0.grad is not None)
      with ProfileOp(t0._ctx.__class__.__name__, [t0.grad], backward=True):
        grads = t0._ctx.backward(t0._ctx, t0.grad.data)
      if len(t0._ctx.parents) == 1:
        grads = [grads]
      for t,g in zip(t0._ctx.parents, grads):
        if g is None:
          continue
        assert g.shape == t.shape, \
          f"grad shape must match tensor shape in {self._ctx!r}, {g.shape!r} != {t.shape!r}"
        gt = Tensor(g, requires_grad=False)
        t.grad = gt if t.grad is None else (t.grad + gt)

  # ***** tinygrad supports CPU and GPU *****

  def cpu(self):
    if self.gpu:
      ret = Tensor(np.empty(self.shape, dtype=np.float32), gpu=False)
      cl.enqueue_copy(cl_queue, ret.data, self.data.cl, is_blocking=True)
      if self.grad:
        ret.grad = self.grad.cpu()
      return ret
    else:
      return self

  def cuda_(self):
    self.data = self.cuda().data
    self.gpu = True

  def cuda(self):
    if not GPU:
      raise Exception("No GPU Support, install pyopencl")
    if not self.gpu:
      require_init_gpu()
      ret = Tensor(GPUBuffer(self.shape, self.data))
      if self.grad:
        ret.grad = self.grad.cuda()
      return ret
    else:
      return self

  def detach(self):
    return Tensor(self.data, self.gpu)

  # ***** non first class ops *****

  def mean(self, axis=None):
    out = self.sum(axis=axis)
    coeff = np.prod(out.shape)/np.prod(self.shape)
    return out * coeff

  def sqrt(self):
    return self.pow(0.5)

  def div(self, y):
    return self * (y ** -1.0)

  def swish(self):
    return self * self.sigmoid()

  def tanh(self):
    return 2.0 * ((2.0 * self).sigmoid()) - 1.0

  def leaky_relu(self, neg_slope=0.01):
    return self.relu() - (-neg_slope*self).relu()

  def abs(self):
<<<<<<< HEAD
    return self.relu() + (-self).relu()

  def neg(self):
    return -1.0 * self
=======
    return self.relu() + (-1.0*self).relu()
>>>>>>> 38b29f49

# An instantiation of the Function is the Context
class Function:
  def __init__(self, *tensors):
    self.parents = tensors
    self.saved_tensors = []

  def save_for_backward(self, *x):
    self.saved_tensors.extend(x)

  def apply(self, *x, **kwargs):
    ctx = self(*x) # self - operation i.e 'add', 'sub', etc.
    # use default params
    params = signature(self.forward).parameters
    for p in params.values():
      if p.default is not p.empty:
        setattr(ctx, p.name, p.default)
    # overwrite with passed params
    for k, v in kwargs.items():
      setattr(ctx, k, v)
    with ProfileOp(ctx.__class__.__name__, x):
      ret = Tensor(self.forward(ctx, *[t.data for t in x], **kwargs),
                   requires_grad=any([t.requires_grad for t in x]))
    if ret.requires_grad:
      ret._ctx = ctx
    return ret

def register(name, fxn, gpu=False):
  if gpu:
    Tensor.ops_gpu[name] = fxn
  else:
    Tensor.ops_cpu[name] = fxn
  def dispatch(*x, **kwargs):
    tt = [arg for arg in x if isinstance(arg, Tensor)][0]
    x = [Tensor(np.array([arg], dtype=tt.dtype), gpu=tt.gpu, requires_grad=False) if not isinstance(arg, Tensor) else arg for arg in x]
    f = (Tensor.ops_gpu if tt.gpu else Tensor.ops_cpu)[name]
    f.cl_ctx, f.cl_queue = cl_ctx, cl_queue
    return f.apply(f, *x, **kwargs)
  setattr(Tensor, name, dispatch)
  # TODO: div is a second class op, so it doesn't work here
  if not hasattr(Tensor, "__neg__"):
      setattr(Tensor, f"__neg__", lambda self: self.neg())

  if name in ['add', 'sub', 'mul', 'pow']:
    setattr(Tensor, f"__{name}__", dispatch)
    setattr(Tensor, f"__i{name}__", lambda self,x: self.assign(dispatch(self,x)))
    setattr(Tensor, f"__r{name}__", lambda self,x: dispatch(x,self))

# this registers all the operations
import tinygrad.ops_cpu
try:
  import pyopencl as cl
  import tinygrad.ops_gpu
  GPU = True
except ImportError:
  # no GPU support
  GPU = False
<|MERGE_RESOLUTION|>--- conflicted
+++ resolved
@@ -204,14 +204,11 @@
     return self.relu() - (-neg_slope*self).relu()
 
   def abs(self):
-<<<<<<< HEAD
-    return self.relu() + (-self).relu()
+    return self.relu() + (-*self).relu()
 
   def neg(self):
-    return -1.0 * self
-=======
-    return self.relu() + (-1.0*self).relu()
->>>>>>> 38b29f49
+    return -1.0*self
+
 
 # An instantiation of the Function is the Context
 class Function:
