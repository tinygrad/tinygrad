--- conflicted
+++ resolved
@@ -39,25 +39,10 @@
     device = Device.canonicalize(device)
     if isinstance(data, (list, tuple)):
       data = np.array(data, dtype=(dtype if dtype is not None else Tensor.default_type).np)
-<<<<<<< HEAD
-    elif isinstance(data, LazyBuffer) and data.device != device:
-      # TODO: this has to realize, it shouldn't have to
-      data = data.realize().toCPU()
-
-    # all ndarrays are lazy now
-    if isinstance(data, np.ndarray): data = LazyNumpyArray.from_np(data)
-
-    # by here, it's either LazyNumpyArray or LazyBuffer
-    # TODO: it should all be LazyBuffer I think
-    if isinstance(data, LazyNumpyArray):
-      lazydata = LazyBuffer.fromCPU(data.astype(dtype.np) if dtype is not None else data, device)
-    elif isinstance(data, LazyBuffer):
-=======
     if isinstance(data, np.ndarray):
       data = LazyBuffer.fromCPU(data)
 
     if isinstance(data, LazyBuffer):
->>>>>>> 43ea1614
       assert dtype is None or dtype == data.dtype, "dtype doesn't match, and casting isn't supported"
       lazydata = data if data.device == device else LazyBuffer.loadop(LoadOps.FROM, data.shape, data.dtype, device, src=data)
     elif isinstance(data, (int, float)):
@@ -486,7 +471,7 @@
   def cumsum(self, axis=0):
     x = self.permute(*(i for i in range(self.ndim) if i != axis), axis)
     return x.reshape(1, 1, -1, self.shape[axis]).conv2d(Tensor.ones(1, 1, 1, self.shape[axis]), padding=(self.shape[axis]-1, 0, 0, 0)).reshape(*x.shape).permute(*range(axis), self.ndim - 1, *range(axis, self.ndim-1))
-  
+
   # ***** mlops (unary) *****
 
   def contiguous(self): return mlops.Contiguous.apply(self)
