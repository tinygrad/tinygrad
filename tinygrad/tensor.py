--- conflicted
+++ resolved
@@ -252,12 +252,7 @@
     # create the schedule
     schedule, var_vals = create_schedule_with_vars(sink)
     schedule = memory_planner(schedule)
-<<<<<<< HEAD
-    if (DEBUG >= 1 and len(schedule) >= 10) or (DEBUG >= 2 and len(schedule) > 1):
-      print(f"scheduled {len(schedule)} kernels in {(time.perf_counter()-st)*1000:.2f} ms")
-=======
     if DEBUG >= 1 and len(schedule) > 1: print(f"scheduled {len(schedule)} kernels in {(time.perf_counter()-st)*1000:.2f} ms")
->>>>>>> 4afa0b86
     return schedule, var_vals
 
   def schedule(self, *lst:Tensor) -> list[ScheduleItem]:
