--- conflicted
+++ resolved
@@ -1,4 +1,3 @@
-<<<<<<< HEAD
 # inspired by https://github.com/karpathy/micrograd/blob/master/micrograd/engine.py
 from __future__ import annotations
 import time, math, itertools, functools, struct, sys, inspect, pathlib, string, hashlib, weakref
@@ -4112,18 +4111,17 @@
 
   def image_dot(self, w:Tensor, dtype:DTypeLike|None=None) -> Tensor:
     # NOTE: we use a 1x1 conv2d to do the matmul. mxk @ kxn = (1,k,m,1).conv2d(n,k,1,1)
-    x, dx, dw = self, self.ndim, w.ndim
-    if not (dx > 0 and dw > 0): raise RuntimeError(f"both tensors need to be at least 1D, got {dx}D and {dw}D")
-    if x.shape[-1] != w.shape[-min(w.ndim, 2)]: raise RuntimeError(f"cannot image_dot {x.shape} and {w.shape}")
+    if not (self.ndim > 0 and w.ndim > 0): raise RuntimeError(f"both tensors need to be at least 1D, got {self.ndim=}, {w.ndim=}")
+    if self.shape[-1] != w.shape[-min(w.ndim, 2)]: raise RuntimeError(f"cannot image_dot {self.shape} and {w.shape}")
 
     bs, groups, cin, cout = prod(self.shape[0:-2]), prod(w.shape[0:-2]), w.shape[-2], w.shape[-1]
-    out_shape_t = self.shape[0:-2] + (cout,-1) if len(self.shape) > 1 else (cout, )
+    out_shape_t = self.shape[0:-2] + (cout,-1) if len(self.shape) > 1 else (cout,)
 
     # NOTE: with NHWC we can remove the transposes
     # bs x groups*cin x H x W
-    cx = self.transpose(self.ndim-1, self.ndim-2).reshape((bs//groups, groups*cin, -1, 1))
+    cx = self.transpose(self.ndim-1, self.ndim-2).reshape(bs//groups, groups*cin, -1, 1)
     # groups*cout x cin x H, W
-    cw = w.transpose(w.ndim-1, w.ndim-2).reshape((groups*cout, cin, 1, 1))
+    cw = w.transpose(w.ndim-1, w.ndim-2).reshape(groups*cout, cin, 1, 1)
     return cx.image_conv2d(cw, groups=groups, dtype=dtype).reshape(out_shape_t).transpose(self.ndim-1, self.ndim-2)
 
   def image_conv2d(self, weight:Tensor, bias:Tensor|None=None, groups=1, stride=1, dilation=1, padding=0, dtype=None) -> Tensor:
@@ -4136,10 +4134,9 @@
     if cin % 4 != 0 and not (cin == 1 and groups%4 == 0):
       x = x.reshape(bs, groups, cin, iy, ix)   # do this always?
       added_input_channels = 4 - (cin % 4)
-      w = w.pad(tuple((0, added_input_channels) if i == 2 else None for i in range(w.ndim)))
-      x = x.pad(tuple((0, added_input_channels) if i == 2 else None for i in range(x.ndim)))
       cin = cin + added_input_channels
-      x = x.reshape(bs, groups*cin, iy, ix)
+      w = w.pad_to(None, None, cin, None, None)
+      x = x.pad_to(None, None, cin, None, None).reshape(bs, groups*cin, iy, ix)
 
     # hack for non multiples of 4 on rcout
     added_output_channels = 0
@@ -4147,7 +4144,7 @@
       added_output_channels = 4 - (rcout % 4)
       rcout += added_output_channels
       cout = groups * rcout
-      w = w.pad(tuple((0, added_output_channels) if i == 1 else None for i in range(w.ndim)))
+      w = w.pad_to(None, rcout, None, None, None)
 
     # packed (note: flipping bs and iy would make the auto-padding work)
     x = x.permute(0,2,3,1)
@@ -4161,18 +4158,18 @@
     x, w = x.contiguous(), w.contiguous()
 
     # expand out
-    rcin_hi, rcin_lo = cin//4 if cin >= 4 else 1, 4 if cin >= 4 else 1
-    cout_expand = [groups//4 if cin == 1 else groups, 4 if cin == 1 else 1, rcout//4 if rcout >= 4 else 1, 4 if rcout >= 4 else 1]
+    rcin_hi, rcin_lo = (cin//4, 4) if cin >= 4 else (1, 1)
+    group_shape, rcout_expand = (groups//4, 4) if cin == 1 else (groups, 1), (rcout//4, 4) if rcout >= 4 else (1, 1)
     x = x.reshape(bs, iy, ix, groups, rcin_hi, rcin_lo)
     if cin_last: w = w.reshape(cout//4, H, rcin_hi, W, 4, rcin_lo)
     else: w = w.reshape(cout//4, H, rcin_hi, W, rcin_lo, 4).permute(0,1,2,3,5,4)
 
     # prepare input
     x = x.permute(0,3,4,5,1,2).pad(self._resolve_pool_pads(padding,2))._pool((H,W), stride, dilation)# -> (bs, groups, rcin_hi, rcin_lo, oy, ox, H, W)
-    x = x.permute(0,4,5,1,2,3,6,7).reshape(bs, (oy := x.shape[4]), (ox := x.shape[5]), *cout_expand[0:2], 1, 1, rcin_hi, rcin_lo, H, W)
+    x = x.permute(0,4,5,1,2,3,6,7).reshape(bs, (oy := x.shape[4]), (ox := x.shape[5]), *group_shape, 1, 1, rcin_hi, rcin_lo, H, W)
 
     # prepare weights
-    w = w.permute(0,4,2,5,1,3).reshape((1, 1, 1, *cout_expand, rcin_hi, rcin_lo, H, W))
+    w = w.permute(0,4,2,5,1,3).reshape((1, 1, 1, *group_shape, *rcout_expand, rcin_hi, rcin_lo, H, W))
 
     # the conv!
     ret = (x*w).cast(base_image_type((bs*oy, ox*cout//4, 4)) if IMAGE >= 2 else dtypes.float32).sum((-4, -3, -2, -1), dtype=dtype)
@@ -4233,4239 +4230,4 @@
 if TRACEMETA >= 1:
   for name, fn in inspect.getmembers(Tensor, inspect.isfunction):
     if name in ["__class__", "__init__", "__new__", "__repr__", "backward", "sequential", "gradient"]: continue
-    setattr(Tensor, name, functools.wraps(fn)(_metadata_wrapper(fn)))
-=======
-# inspired by https://github.com/karpathy/micrograd/blob/master/micrograd/engine.py
-from __future__ import annotations
-import time, math, itertools, functools, struct, sys, inspect, pathlib, string, hashlib, weakref
-from contextlib import ContextDecorator
-from typing import Callable, ClassVar, Sequence, cast, get_args, Literal, SupportsIndex, ParamSpec, TypeVar, Generic
-from tinygrad.dtype import DType, DTypeLike, dtypes, ImageDType, ConstType, least_upper_float, least_upper_dtype, sum_acc_dtype, to_dtype, truncate
-from tinygrad.dtype import _from_np_dtype, _to_np_dtype
-from tinygrad.helpers import argfix, make_tuple, flatten, prod, all_int, round_up, merge_dicts, argsort, getenv, all_same, fully_flatten
-from tinygrad.helpers import IMAGE, WINO, Metadata, TRACEMETA, ceildiv, fetch, polyN, DEBUG, is_numpy_ndarray, SPEC
-from tinygrad.helpers import suppress_finalizing
-from tinygrad.gradient import compute_gradient
-from tinygrad.mixin import OpMixin
-from tinygrad.mixin.movement import _align_left
-from tinygrad.uop.ops import smax, smin, resolve, UOp, Ops, sint, identity_element, all_metadata, _index_to_concrete_int, sint_to_uop
-from tinygrad.uop.spec import type_verify, tensor_spec
-from tinygrad.device import Device, Buffer
-from tinygrad.engine.realize import run_schedule
-from tinygrad.engine.memory import memory_planner
-from tinygrad.engine.schedule import ScheduleItem, create_schedule_with_vars
-from tinygrad.schedule.rangeify import get_rangeify_map
-from tinygrad.schedule.multi import get_multi_map
-
-# TODO: this should be the only usage of Device
-def canonicalize_device(device:str|None) -> str: return Device.canonicalize(device)
-
-# *** all in scope Tensors are here. this gets relevant UOps ***
-
-all_tensors: dict[weakref.ref[Tensor], None] = {}
-def _apply_map_to_tensors(applied_map:dict[UOp, UOp], name:str|None=None) -> None:
-  scope_tensors = [t for tref in tuple(all_tensors) if (t:=tref()) is not None and
-                   (t.uop in applied_map or len(applied_map.keys() & t.uop.backward_slice.keys()))]
-
-  # get all Tensors and apply the map
-  sink = UOp.sink(*[t.uop for t in scope_tensors])
-  new_sink = sink.substitute(applied_map, name=name)
-
-  # set the relevant uop to the realized UOps
-  for t,s,ns in zip(scope_tensors, sink.src, new_sink.src):
-    if s is ns: continue
-    t.uop = ns
-
-# **** Tensor helper functions ****
-
-def _fromnp(x: 'np.ndarray') -> UOp:  # type: ignore [name-defined] # noqa: F821
-  ret = UOp.new_buffer("NPY", x.size, _from_np_dtype(x.dtype))
-  # fake realize
-  ret.buffer.allocate(x)
-  return ret.reshape(x.shape)
-
-def get_shape(x) -> tuple[int, ...]:
-  # NOTE: str is special because __getitem__ on a str is still a str
-  if not hasattr(x, "__len__") or not hasattr(x, "__getitem__") or isinstance(x, str) or (hasattr(x, "shape") and x.shape == ()): return ()
-  if not all_same(subs:=[get_shape(xi) for xi in x]): raise ValueError(f"inhomogeneous shape from {x}")
-  return (len(subs),) + (subs[0] if subs else ())
-
-def _frompy(x:list|tuple|bytes, dtype:DType) -> UOp:
-  if isinstance(x, bytes): ret, data = UOp.new_buffer("PYTHON", len(x)//dtype.itemsize, dtype), x
-  else:
-    ret = UOp.new_buffer("PYTHON", prod(shape:=get_shape(x)), dtype).reshape(shape)
-    assert dtype.fmt is not None, f"{dtype=} has None fmt"
-    truncate_function = truncate[dtype]
-    data = struct.pack(f"{ret.size}{dtype.fmt}", *[truncate_function(dtypes.as_const(xi, dtype)) for xi in fully_flatten(x)])
-  # fake realize
-  ret.buffer.allocate(memoryview(data if Device.DEFAULT != "PYTHON" else bytearray(data)))
-  return ret
-
-def _get_winograd_matcols(mat, dims:int, shp:tuple[sint, ...], device:str|tuple[str, ...], dtype:DType) -> list[list[Tensor]]:
-  return [[Tensor.cat(*[Tensor.full(shp[:dim] + (1,) + shp[dim+1:], float(m[k]), device=device, dtype=dtype) for m in mat], dim=dim)
-           for k in range(len(mat[0]))] for dim in range(dims)]
-
-# winograd conv 3 kernel f(4x4,3x3) see: http://arxiv.org/abs/1509.09308
-def _apply_winograd_matrix(mat, t:Tensor, dims:int) -> Tensor:
-  # multiply mat_1 @ mat_2 @ t with foldable constants, where mat_i acts on vector t along dimension i; roughly kron(mat, mat) @ t
-  # due to realize-before-expand rule in lazy.py, we must operate in this order: reshape -> expand -> arithmetic
-  t_ = t.reshape(t.shape[:dims] + (1,) * dims + t.shape[dims:]).expand(t.shape[:dims] + (len(mat),) * dims + t.shape[dims:])  # add output dims
-  # precalculate mat columns for each dim; prod(itertools.product(matcols)) gives the columns of kron(mat, mat, ...)
-  matcols = _get_winograd_matcols(mat, dims, t_.shape[dims:], t_.device, t_.dtype)
-  # multiply each element of t_ by the corresponding stacked column of kron(mat, mat), producing only one view for each element of t
-  ret = sum(prod(col[idx] for col, idx in zip(matcols, mat_is)) * t_[mat_is] for mat_is in itertools.product(range(len(mat[0])), repeat=dims))
-  assert isinstance(ret, Tensor), "sum didn't return a Tensor"
-  return ret
-
-def _broadcast_shape(*shapes:tuple[sint, ...]) -> tuple[sint, ...]:
-  return tuple(0 if 0 in nth_dim_sizes else smax(nth_dim_sizes) for nth_dim_sizes in zip(*_align_left(*shapes)))
-
-def _masked_setitem(target:Tensor, values:Tensor, mask:Tensor, axes:tuple[int, ...]) -> Tensor:
-  # reduce such that if mask contains repeated indices the last one remains
-  for dim in reversed(axes):
-    mask, values = functools.reduce(lambda x,y: (x[0]|y[0], y[0].where(y[1], x[1])), zip(mask.split(1, dim), values.split(1, dim)))
-  # remove extra dims from reduce
-  for dim in reversed(axes): mask, values = mask.squeeze(dim), values.squeeze(dim)
-  # select from values for each True element in mask else select from target
-  return mask.where(values, target)
-
-#  `(padding_left, padding_right, padding_top, padding_bottom, ...)` ->  `(..., (padding_top, padding_bottom), (padding_left, padding_right))`
-def _flat_to_grouped(padding:Sequence[sint]) -> tuple[tuple[sint, sint], ...]: return tuple(zip(padding[-2::-2], padding[::-2]))
-
-ReductionStr = Literal["mean", "sum", "none"]
-
-class Tensor(OpMixin):
-  """
-  A `Tensor` is a multi-dimensional matrix containing elements of a single data type.
-
-  ```python exec="true" session="tensor"
-  from tinygrad import Tensor, dtypes, nn
-  import numpy as np
-  import math
-  np.set_printoptions(precision=4)
-  ```
-  """
-  __slots__ = "uop", "requires_grad", "grad"
-  training: ClassVar[bool] = False
-
-  def __init__(self, data:ConstType|bytes|list|tuple|UOp|'np.ndarray'|pathlib.Path|None,  # type: ignore [name-defined] # noqa: F821
-               device:str|tuple|list|None=None, dtype:DTypeLike|None=None, requires_grad:bool|None=None, _force_unique:bool=False):
-    if device is None and isinstance(data, pathlib.Path): device = f"DISK:{data.resolve()}"  # keep it on the disk if device is None
-    _dtype:DType|None = to_dtype(dtype) if dtype is not None else None
-    _device:str|tuple[str, ...] = tuple(canonicalize_device(x) for x in device) if isinstance(device, (tuple, list)) else canonicalize_device(device)
-    del device, dtype
-
-    # tensors can have gradients if you have called .backward
-    self.grad:Tensor|None = None
-
-    # NOTE: this can be in three states. False and None: no gradient, True: gradient
-    # None (the default) will be updated to True if it's put in an optimizer
-    self.requires_grad:bool|None = requires_grad
-
-    # create a UOp from the different types of inputs
-    if isinstance(data, UOp):
-      assert _dtype is None or _dtype==data.dtype, "dtype doesn't match, and casting isn't supported"
-      # if data is dtype.index that means that this is a symbolic int and we need to lower it to something we can make a Tensor out of
-      if data.dtype==dtypes.index: data = _index_to_concrete_int(data)
-      if data.op is Ops.BIND:  # type: ignore  # mypy type narrowing is bugged here
-        var, val = data.unbind()  # type: ignore
-        # give the bound constant a device
-        const = UOp.const(var.dtype, val, _device, ())
-        data = data.replace(src=(var.replace(src=const.src), const))  # type: ignore
-    elif data is None: data = UOp.const(_dtype or dtypes.default_float, 0, _device, (), unique=_force_unique)
-    elif isinstance(data, get_args(ConstType)): data = UOp.const(_dtype or dtypes.from_py(data), data, _device, (), unique=_force_unique)
-    elif isinstance(data, bytes): data = _frompy(data, dtypes.uint8 if _dtype is None else _dtype)
-    elif isinstance(data, (list, tuple)):
-      if _dtype is None:
-        if (d := fully_flatten(data)) and all(isinstance(s, bool) for s in d): _dtype = dtypes.bool
-        else: _dtype = dtypes.default_int if d and all_int(d) else dtypes.default_float  # NOTE: this works because all_int([True, False]) is True
-      if _dtype in [dtypes.bfloat16, *dtypes.fp8s]: data = Tensor(_frompy(data, dtypes.float32), device=_device).cast(_dtype).uop
-      else: data = _frompy(data, _dtype)
-    elif is_numpy_ndarray(data):
-      import numpy as np
-      assert isinstance(data, np.ndarray), f"expected np.ndarray, got {data}"
-      if data.shape == (): data = UOp.const(_dtype or _from_np_dtype(data.dtype), data.item(), _device, (), unique=_force_unique)
-      else: data = _fromnp(data.astype(npdtype) if _dtype is not None and (npdtype:=_to_np_dtype(_dtype)) is not None else data)  # type: ignore [name-defined]
-    elif isinstance(data, pathlib.Path):
-      _dtype = _dtype or dtypes.uint8
-      data = UOp.new_buffer(f"DISK:{data.resolve()}", data.stat().st_size // _dtype.itemsize, _dtype)
-
-    # by this point, it has to be a UOp
-    if not isinstance(data, UOp): raise RuntimeError(f"can't create Tensor from {data!r} with type {type(data)}")
-
-    # data might be on a different device
-    if isinstance(_device, str): self.uop:UOp = data if data.device == _device else data.copy_to_device(_device)
-    # if device is a tuple, we should have/construct a MultiLazyBuffer
-    elif isinstance(data.device, str): self.uop = Tensor(data).shard(_device).uop
-    else:
-      assert data.device == _device, f"MultiLazyBuffer device mismatch, {data.device} != {_device}"
-      self.uop = data
-
-    # add to all_tensors after construction succeeds
-    all_tensors[weakref.ref(self)] = None
-
-  @suppress_finalizing
-  def __del__(self): all_tensors.pop(weakref.ref(self), None)
-
-  def _apply_uop(self, fxn:Callable, *x:Tensor, extra_args=(), **kwargs) -> Tensor:
-    new_uop: UOp = fxn(*[t.uop for t in (self,)+x], *extra_args, **kwargs)
-    if (metadata:=_METADATA.get()) is not None: all_metadata[new_uop] = (metadata,)
-    needs_input_grad = [t.requires_grad for t in (self,)+x]
-    return Tensor(new_uop, device=new_uop.device, requires_grad=True if any(needs_input_grad) else None if None in needs_input_grad else False)
-
-  def _apply_broadcasted_uop(self, fxn:Callable, x:Tensor|ConstType, reverse=False) -> Tensor:
-    lhs,rhs = self._broadcasted(x, reverse)
-    return lhs._apply_uop(fxn, rhs)
-
-  # _binop is used by MathTrait
-  def _binop(self, op, x, reverse): return self._apply_broadcasted_uop(lambda *u: UOp.alu(u[0], op, *u[1:]), x, reverse)
-
-  def requires_grad_(self, requires_grad=True) -> Tensor:
-    self.requires_grad = requires_grad
-    return self
-
-  class train(ContextDecorator):
-    def __init__(self, mode:bool = True): self.mode = mode
-    def __enter__(self): self.prev, Tensor.training = Tensor.training, self.mode
-    def __exit__(self, exc_type, exc_value, traceback): Tensor.training = self.prev
-
-  def __repr__(self):
-    ld = self.uop
-    ld_repr = f"<UOp {ld.device} {ld.shape} {str(ld.dtype)[7:]}>"
-    return f"<Tensor {ld_repr} on {self.device} with grad {(self.grad.uop if self.grad is not None else None)!r}>"
-
-  # Python has a non moving GC, so this should be okay
-  def __hash__(self): return id(self)
-
-  def __bool__(self): raise TypeError("__bool__ on Tensor is not defined")
-
-  def __len__(self):
-    if not self.shape: raise TypeError("len() of a 0-d tensor")
-    return self.shape[0]
-
-  @property
-  def device(self) -> str|tuple[str, ...]: return self.uop.device
-
-  @property
-  def shape(self) -> tuple[sint, ...]: return self.uop.shape
-
-  @property
-  def dtype(self) -> DType: return self.uop.dtype
-
-  # ***** data handlers ****
-
-  def kernelize(self, *lst:Tensor) -> Tensor:
-    """
-    Creates the kernels and buffers needed to realize these Tensor(s).
-
-    NOTE: Kernelize can be called multiple times on a Tensor
-    """
-    big_sink = UOp.sink(*[x.uop for x in (self,)+lst])
-
-    # verify Tensors match the spec
-    if SPEC: type_verify(big_sink, tensor_spec)
-
-    if any(isinstance(x._device, tuple) for x in big_sink.toposort()):
-      _apply_map_to_tensors(get_multi_map(big_sink), "Apply Multi Map")
-      big_sink = UOp.sink(*flatten([x.uop.src if x.uop.op is Ops.MULTI else [x.uop] for x in (self,)+lst]))
-
-    becomes_map = get_rangeify_map(big_sink)
-    _apply_map_to_tensors(becomes_map, name="Apply Kernelize Map")
-    return self
-
-  def custom_kernel(self, *lst:Tensor, fxn:Callable, grad_fxn:Callable|None=None) -> list[Tensor]:
-    """
-    Call into a custom kernel written in UOps. Returns the Tensors after the Kernel has been applied.
-
-    This API is alpha and may change.
-    """
-    return [Tensor(u) for u in UOp.custom_kernel(*[t.uop for t in (self,)+lst], fxn=fxn, grad_fxn=grad_fxn)]
-
-  def schedule_with_vars(self, *lst:Tensor) -> tuple[list[ScheduleItem], dict[str, int]]:
-    """
-    Creates the schedule needed to realize these Tensor(s), with Variables.
-
-    NOTE: A Tensor can only be scheduled once.
-    """
-    st = time.perf_counter()
-    self.kernelize(*lst)
-    sink = UOp.sink(*[x.uop for x in (self,)+lst])
-
-    # remove all AFTERs, after scheduling, the tensors are just buffers
-    remove_assign_map = {u:u.buf_uop for u in sink.toposort() if u.op is Ops.AFTER}
-    _apply_map_to_tensors(remove_assign_map, name="Remove After")
-
-    # create the schedule
-    schedule, var_vals = create_schedule_with_vars(sink)
-    schedule = memory_planner(schedule)
-    if (DEBUG >= 1 and len(schedule) > 1) or DEBUG >= 3: print(f"scheduled {len(schedule)} kernels in {(time.perf_counter()-st)*1000:.2f} ms")
-    return schedule, var_vals
-
-  def schedule(self, *lst:Tensor) -> list[ScheduleItem]:
-    """Creates the schedule needed to realize these Tensor(s)."""
-    schedule, var_vals = self.schedule_with_vars(*lst)
-    assert len(var_vals) == 0
-    return schedule
-
-  def realize(self, *lst:Tensor, do_update_stats=True) -> Tensor:
-    """Triggers the computation needed to create these Tensor(s)."""
-    if len(to_realize:=[x for x in (self,)+lst if not x.uop.is_contiguous()]):
-      run_schedule(*Tensor.schedule_with_vars(*to_realize), do_update_stats=do_update_stats)
-    return self
-
-  def replace(self, x:Tensor, allow_shape_mismatch=False) -> Tensor:
-    """
-    Replaces the data of this tensor with the data of another tensor. Only the shape of the tensors must match.
-    """
-    # used for replacing a Tensor with a new version of it (potentially with a different device and dtype)
-    assert self.shape == x.shape or allow_shape_mismatch, f"replace shape mismatch {self.shape} != {x.shape}"
-    self.uop = x.uop
-    return self
-
-  def assign(self, x) -> Tensor:
-    # TODO: this is a hack for writing to DISK. remove with working assign
-    if isinstance(self.device, str) and self.device.startswith("DISK"):
-      if x.__class__ is not Tensor: x = Tensor(x, device="CPU", dtype=self.dtype)
-      self._buffer().copyin(x._data())
-      return self
-    if x.__class__ is not Tensor: x = Tensor(x, device=self.device, dtype=self.dtype)
-    if self.uop is x.uop: return self  # a self assign is a NOOP
-    # NOTE: we allow cross device assign
-    # broadcast x
-    if least_upper_dtype(self.dtype, x.dtype) == self.dtype: x = x._broadcast_to(self.shape).cast(self.dtype)
-    assert self.shape == x.shape, f"assign shape mismatch {self.shape} != {x.shape}"
-    assert self.device == x.device, f"assign device mismatch {self.device} != {x.device}"
-    assert self.dtype == x.dtype, f"assign dtype mismatch {self.dtype} != {x.dtype}"
-    return self.replace(self._apply_uop(UOp.assign, x))
-
-  def detach(self) -> Tensor:
-    """
-    Returns a new tensor with the same data as this tensor, but detached from the autograd graph.
-    """
-    return Tensor(self.uop.detach(), device=self.device, requires_grad=False)
-
-  def _buffer(self) -> Buffer:
-    x = self.cast(self.dtype.base).contiguous()
-    if isinstance(self.device, tuple): x = x.to("CPU")
-    return cast(Buffer, x.realize().uop.base.buffer).ensure_allocated()
-  def _data(self) -> memoryview: return self._buffer().as_buffer()
-
-  def data(self) -> memoryview:
-    """
-    Returns the data of this tensor as a memoryview.
-
-    ```python exec="true" source="above" session="tensor" result="python"
-    t = Tensor([1, 2, 3, 4])
-    print(np.frombuffer(t.data(), dtype=np.int32))
-    ```
-    """
-    if 0 in self.shape: return memoryview(bytearray(0)).cast(self.dtype.base.fmt)
-    assert all_int(self.shape), f"no data if shape is symbolic, {self.shape=}"
-    return self._buffer().as_typed_buffer(self.shape)
-
-  def item(self) -> ConstType:
-    """
-    Returns the value of this tensor as a standard Python number.
-
-    ```python exec="true" source="above" session="tensor" result="python"
-    t = Tensor(42)
-    print(t.item())
-    ```
-    """
-    assert self.numel() == 1, "must have one element for item"
-    return self.data()[(0,) * len(self.shape)]
-
-  # TODO: should be Tensor.tolist() -> Union[list[ConstType], ConstType]. The list is Sequence because mypy expects memoryview.tolist() -> list[int]
-  # src: https://github.com/python/mypy/blob/release-1.6/mypy/typeshed/stdlib/builtins.pyi#L803
-  def tolist(self) -> Sequence[ConstType]|ConstType:
-    """
-    Returns the value of this tensor as a nested list.
-    Returns single value for const tensor.
-
-    ```python exec="true" source="above" session="tensor" result="python"
-    t = Tensor([1, 2, 3, 4])
-    print(t.tolist())
-    ```
-    ```python exec="true" source="above" session="tensor" result="python"
-    t = Tensor(5)
-    print(t.tolist())
-    ```
-    """
-    # TODO: remove half once minimum python supports it
-    if self.dtype in (dtypes.half, dtypes.bfloat16, *dtypes.fp8s): return self.cast(dtypes.float32).tolist()
-    return self.data().tolist()
-
-  def numpy(self) -> 'np.ndarray':  # type: ignore [name-defined] # noqa: F821
-    """
-    Returns the value of this tensor as a `numpy.ndarray`.
-
-    ```python exec="true" source="above" session="tensor" result="python"
-    t = Tensor([1, 2, 3, 4])
-    print(repr(t.numpy()))
-    ```
-    """
-    assert all_int(self.shape), f"no data if shape is symbolic, {self.shape=}"
-    import numpy as np
-    if self.dtype.base in { dtypes.bfloat16, *dtypes.fp8s }: return self.float().numpy()
-    if 0 in self.shape: return np.empty(self.shape, dtype=_to_np_dtype(self.dtype.base))
-    return self._buffer().numpy().reshape(self.shape)
-
-  def clone(self) -> Tensor:
-    """
-    Creates a clone of this tensor allocating a separate buffer for the data.
-    """
-    ret = Tensor.empty(self.shape, device=self.device, dtype=self.dtype)
-    if self.grad is not None: ret.grad = self.grad.clone()
-    return ret.assign(self)
-
-  def to(self, device:str|tuple[str, ...]|None) -> Tensor:
-    """
-    Moves the tensor to the given device.
-    """
-    device = tuple(canonicalize_device(x) for x in device) if isinstance(device, (tuple, list)) else canonicalize_device(device)
-    if device == self.device: return self
-    if not isinstance(device, str): return self.shard(device)
-    ret = Tensor(self.uop, device, requires_grad=self.requires_grad)
-    if self.grad is not None: ret.grad = self.grad.to(device)
-    return ret
-
-  def to_(self, device:str|tuple[str, ...]|None) -> Tensor:
-    """
-    Moves the tensor to the given device in place.
-    """
-    real = self.to(device)
-    if self.grad is not None and real.grad is not None: self.grad.replace(real.grad)
-    return self.replace(real)
-
-  def shard(self, devices:tuple[str, ...], axis:int|None=None) -> Tensor:
-    """
-    Shards the tensor across the given devices. Optionally specify which axis to shard on.
-
-    ```python exec="true" source="above" session="tensor" result="python"
-    t = Tensor.empty(2, 4)
-    print(t.shard((t.device, t.device), axis=1).uop)
-    ```
-    """
-    assert isinstance(self.device, str), "can't shard a MultiLazyBuffer"
-    devices = tuple(canonicalize_device(x) for x in devices)
-    mlb = self.uop.shard(devices, self._resolve_dim(axis)) if axis is not None else self.uop.copy_to_device(devices)
-    return Tensor(mlb, device=devices, requires_grad=self.requires_grad)
-
-  def shard_(self, devices:tuple[str, ...], axis:int|None=None) -> Tensor:
-    """
-    Shards the tensor across the given devices in place.
-    """
-    return self.replace(self.shard(devices, axis))
-
-  CHUNK_SIZE = 2**20
-  def load(self, size:int) -> Tensor:
-    """
-    Load a tensor from storage.
-
-    self should be a tensor of the hash to load
-    """
-    # TODO: this should work locally as well
-    assert self.dtype == dtypes.uint8, "hash is expected to be uint8"
-    h = self.contiguous().flatten()
-    assert h.shape[0] == 16, "expected hash"
-
-    base_chunks = math.ceil(size / Tensor.CHUNK_SIZE)
-    tree_depth = math.ceil(math.log(base_chunks, Tensor.CHUNK_SIZE // 16))
-    data, level_chunks = h, 0
-    for i in reversed(range(tree_depth + 1)):
-      data = data.to("tinyfs:load")
-
-      # if not last level, its still hashes
-      if i > 0 or tree_depth == 0:
-        level_chunks = max(1, math.ceil(base_chunks / (Tensor.CHUNK_SIZE // 16)**(i-1)))
-        pad_amt = 16 * level_chunks
-      else: pad_amt = Tensor.CHUNK_SIZE * level_chunks
-      if (tsize := data.shape[0]) < pad_amt: data = data.pad((0, pad_amt - tsize))
-      data = data[:pad_amt].contiguous()
-      if i != 0: data = data.to(self.device)
-
-    return data[:size]
-
-  def store(self) -> Tensor:
-    """
-    Store a tensor to storage.
-    """
-    # TODO: this should work locally as well
-    data = self.contiguous().flatten().bitcast(dtypes.uint8)
-
-    # pad to a multiple of 1mb
-    if (tsize := data.shape[0]) % Tensor.CHUNK_SIZE != 0: data = data.pad((0, Tensor.CHUNK_SIZE - tsize % Tensor.CHUNK_SIZE))
-    size = data.shape[0]
-
-    base_chunks = math.ceil(size / Tensor.CHUNK_SIZE)
-    tree_depth = math.ceil(math.log(base_chunks, Tensor.CHUNK_SIZE // 16))
-
-    to_device = "CPU" if isinstance(self.device, str) and self.device.startswith("DISK") else self.device
-
-    level_chunks = base_chunks
-    for _ in range(tree_depth + 1):
-      data = data.to("tinyfs:store")[:level_chunks * 16].contiguous().to(to_device)
-      if (tsize := data.shape[0]) % Tensor.CHUNK_SIZE != 0: data = data.pad((0, Tensor.CHUNK_SIZE - tsize % Tensor.CHUNK_SIZE))
-      level_chunks = math.ceil(data.shape[0] / Tensor.CHUNK_SIZE)
-
-    return data[:16].contiguous()
-
-  @staticmethod
-  def from_uop(y:UOp, **kwargs) -> Tensor:
-    if y.op is Ops.BIND: return Tensor(y, **kwargs, requires_grad=False)
-    if y.op is Ops.CONST: return Tensor(y.arg, **kwargs, requires_grad=False)
-    if y.op is Ops.MUL: return Tensor.from_uop(y.src[0]) * Tensor.from_uop(y.src[1])
-    if y.op is Ops.ADD: return Tensor.from_uop(y.src[0]) + Tensor.from_uop(y.src[1])
-    raise RuntimeError(f"unhandled UOp {y}")
-
-  # ***** creation entrypoint *****
-
-  @staticmethod
-  def empty(*shape, device:str|tuple[str, ...]|None=None, dtype:DTypeLike|None=None, **kwargs) -> Tensor:
-    """
-    Creates an empty tensor with the given shape.
-
-    You can pass in `dtype` and `device` keyword arguments to control the data type and device of the tensor.
-    Additionally, all other keyword arguments are passed to the constructor of the tensor.
-
-    ```python exec="true" source="above" session="tensor" result="python"
-    t = Tensor.empty(2, 3)
-    print(t.shape)
-    ```
-    """
-    dtype, shape = to_dtype(dtype) if dtype is not None else dtypes.default_float, argfix(*shape)
-    if not isinstance(size:=prod([x.vmax if isinstance(x, UOp) else x for x in shape]), int): raise ValueError(f"size must be int {size}")
-    # TODO: add test for multidevice tensor
-    device = tuple(canonicalize_device(d) for d in device) if isinstance(device, tuple) else canonicalize_device(device)
-    return Tensor(UOp.new_buffer(device, size, dtype), device, dtype, **kwargs).shrink(((0,prod(shape)),)).reshape(shape)
-
-  def empty_like(self, **kwargs) -> Tensor:
-    """
-    Creates an empty tensor with the same shape as `self`.
-    If `dtype` is not specified, the dtype of `self` is used.
-    """
-    return Tensor.empty(self.shape, dtype=kwargs.pop("dtype", self.dtype), device=kwargs.pop("device", self.device), **kwargs)
-
-  @staticmethod
-  def from_blob(ptr:int, shape:tuple[int, ...], **kwargs) -> Tensor:
-    """
-    Exposes the pointer as a Tensor without taking ownership of the original data.
-    The pointer must remain valid for the entire lifetime of the created Tensor.
-
-    You can pass in `dtype` and `device` keyword arguments to control the data type and device of the tensor.
-    Additionally, all other keyword arguments are passed to the constructor of the tensor.
-    """
-    r = Tensor.empty(*shape, **kwargs)
-    assert isinstance(r.device, str)
-    cast(Buffer, r.uop.buffer).allocate(external_ptr=ptr)
-    return r
-
-  @staticmethod
-  def from_url(url:str, gunzip:bool=False, **kwargs) -> Tensor:
-    """
-    Creates a Tensor from a URL.
-
-    This is the preferred way to access Internet resources.
-    It currently returns a DISK Tensor, but in the future it may return an HTTP Tensor.
-    This also will soon become lazy (when possible) and not print progress without DEBUG.
-
-    The `gunzip` flag will gzip extract the resource and return an extracted Tensor.
-    """
-    return Tensor(fetch(url, gunzip=gunzip), **kwargs)
-
-  _seed: int = int(time.time())
-  _device_seeds: dict[str, Tensor] = {}
-  _device_rng_counters: dict[str, Tensor] = {}
-  @staticmethod
-  def manual_seed(seed=0) -> None:
-    """
-    Sets the seed for random operations.
-
-    ```python exec="true" source="above" session="tensor" result="python"
-    Tensor.manual_seed(42)
-    print(Tensor.rand(5).numpy())
-    print(Tensor.rand(5).numpy())
-    ```
-    ```python exec="true" source="above" session="tensor" result="python"
-    Tensor.manual_seed(42)  # reset to the same seed
-    print(Tensor.rand(5).numpy())
-    print(Tensor.rand(5).numpy())
-    ```
-    """
-    Tensor._seed, Tensor._device_seeds, Tensor._device_rng_counters = seed, {}, {}
-
-  @staticmethod
-  def _threefry_random_bits(key:Tensor, counts0:Tensor, counts1:Tensor) -> Tensor:
-    x = (counts1.cast(dtypes.uint64) << 32) | counts0.cast(dtypes.uint64)
-    x = x._apply_uop(UOp.threefry, (key[1]._broadcast_to(x.shape).cast(dtypes.uint64) << 32) | key[0]._broadcast_to(x.shape).cast(dtypes.uint64))
-    counts0, counts1 = (x & 0xffffffff).cast(dtypes.uint32), ((x >> 32) & 0xffffffff).cast(dtypes.uint32)
-    return counts0.cat(counts1)
-
-  @staticmethod
-  def rand(*shape, device:str|None=None, dtype:DTypeLike|None=None, contiguous:bool=True, **kwargs) -> Tensor:
-    """
-    Creates a tensor with the given shape, filled with random values from a uniform distribution over the interval `[0, 1)`.
-
-    You can pass in `dtype` and `device` keyword arguments to control the data type and device of the tensor.
-    Additionally, all other keyword arguments are passed to the constructor of the tensor.
-
-    ```python exec="true" source="above" session="tensor" result="python"
-    Tensor.manual_seed(42)
-    t = Tensor.rand(2, 3)
-    print(t.numpy())
-    ```
-    """
-    if not dtypes.is_float(dtype := to_dtype(dtype or dtypes.default_float)): raise ValueError(f"rand only supports float dtypes, got {dtype}")
-    if not all_int(shape:=argfix(*shape)) or not all(s >= 0 for s in shape): raise ValueError(f"invalid input {shape=}")
-    if device is not None and not isinstance(device, str): raise ValueError(f"rand only supports single device, got {device=}")
-    device = canonicalize_device(device)
-
-    # if shape has 0, return zero tensor
-    if (numel := prod(shape)) == 0: return Tensor.zeros(shape, device=device, dtype=dtype, **kwargs)
-    num = ceildiv(numel * dtype.itemsize, 4)
-
-    # generate per device seeds and rng counter if we haven't seen this device yet
-    if device not in Tensor._device_seeds:
-      Tensor._device_seeds[device] = Tensor(
-        [int.from_bytes(hashlib.sha256(len(Tensor._device_seeds).to_bytes(4, "big")).digest(), "big"), Tensor._seed],
-        device=device, dtype=dtypes.uint32, requires_grad=False)
-      Tensor._device_rng_counters[device] = Tensor([num], device=device, dtype=dtypes.uint32, requires_grad=False)
-    # increment rng counter for devices
-    else: Tensor._device_rng_counters[device].assign(Tensor._device_rng_counters[device] + num)
-
-    # threefry random bits
-    bits_count = Tensor._device_rng_counters[device] - num
-    counts0 = (Tensor.arange(ceildiv(num, 2), device=device, dtype=dtypes.uint32, requires_grad=False)+bits_count)
-    counts1 = counts0 + ceildiv(num, 2)
-    bits = Tensor._threefry_random_bits(Tensor._device_seeds[device], counts0, counts1)[:num]
-
-    # bitcast to uint with same number of bits
-    _, nmant = dtypes.finfo(dtype)
-    uint_dtype = {1: dtypes.uint8, 2: dtypes.uint16, 4: dtypes.uint32, 8: dtypes.uint64}[dtype.itemsize]
-    bits = bits.bitcast(uint_dtype)
-    # only randomize the mantissa bits and set the exponent to 1
-    one = Tensor.ones_like(bits, device=bits.device, dtype=dtype).bitcast(uint_dtype)
-    bits = bits.rshift((dtype.itemsize * 8) - nmant).bitwise_or(one)
-    # bitcast back to the original dtype and reshape
-    out = bits.bitcast(dtype)[:numel].sub(1).reshape(shape).requires_grad_(kwargs.get("requires_grad"))
-    return out.contiguous() if contiguous else out
-
-  # ***** creation helper functions *****
-
-  @staticmethod
-  def full(shape:tuple[sint, ...], fill_value:ConstType, **kwargs) -> Tensor:
-    """
-    Creates a tensor with the given shape, filled with the given value.
-
-    You can pass in `dtype` and `device` keyword arguments to control the data type and device of the tensor.
-    Additionally, all other keyword arguments are passed to the constructor of the tensor.
-
-    ```python exec="true" source="above" session="tensor" result="python"
-    print(Tensor.full((2, 3), 42).numpy())
-    ```
-    ```python exec="true" source="above" session="tensor" result="python"
-    print(Tensor.full((2, 3), False).numpy())
-    ```
-    """
-    return Tensor(fill_value, _force_unique=True, **kwargs).reshape((1, )*len(new_shape := argfix(shape))).expand(new_shape)
-
-  @staticmethod
-  def zeros(*shape, **kwargs) -> Tensor:
-    """
-    Creates a tensor with the given shape, filled with zeros.
-
-    You can pass in `dtype` and `device` keyword arguments to control the data type and device of the tensor.
-    Additionally, all other keyword arguments are passed to the constructor of the tensor.
-
-    ```python exec="true" source="above" session="tensor" result="python"
-    print(Tensor.zeros(2, 3).numpy())
-    ```
-    ```python exec="true" source="above" session="tensor" result="python"
-    print(Tensor.zeros(2, 3, dtype=dtypes.int32).numpy())
-    ```
-    """
-    return Tensor.full(argfix(*shape), 0.0, **kwargs)
-
-  @staticmethod
-  def ones(*shape, **kwargs) -> Tensor:
-    """
-    Creates a tensor with the given shape, filled with ones.
-
-    You can pass in `dtype` and `device` keyword arguments to control the data type and device of the tensor.
-    Additionally, all other keyword arguments are passed to the constructor of the tensor.
-
-    ```python exec="true" source="above" session="tensor" result="python"
-    print(Tensor.ones(2, 3).numpy())
-    ```
-    ```python exec="true" source="above" session="tensor" result="python"
-    print(Tensor.ones(2, 3, dtype=dtypes.int32).numpy())
-    ```
-    """
-    return Tensor.full(argfix(*shape), 1.0, **kwargs)
-
-  @staticmethod
-  def arange(start, stop=None, step=1, **kwargs) -> Tensor:
-    """
-    Returns a 1-D tensor of size `ceil((stop - start) / step)` with values from `[start, stop)`, with spacing between values given by `step`.
-
-    If `stop` is not specified, values are generated from `[0, start)` with the given `step`.
-
-    If `stop` is specified, values are generated from `[start, stop)` with the given `step`.
-
-    You can pass in `dtype` and `device` keyword arguments to control the data type and device of the tensor.
-    Additionally, all other keyword arguments are passed to the constructor of the tensor.
-
-    ```python exec="true" source="above" session="tensor" result="python"
-    print(Tensor.arange(5).numpy())
-    ```
-    ```python exec="true" source="above" session="tensor" result="python"
-    print(Tensor.arange(5, 10).numpy())
-    ```
-    ```python exec="true" source="above" session="tensor" result="python"
-    print(Tensor.arange(5, 10, 2).numpy())
-    ```
-    ```python exec="true" source="above" session="tensor" result="python"
-    print(Tensor.arange(5.5, 10, 2).numpy())
-    ```
-    """
-    if stop is None: stop, start = start, 0
-    dtype = kwargs.pop("dtype", dtypes.default_float if any(isinstance(x, float) for x in (start, stop, step)) else dtypes.default_int)
-    if start < (dt:=to_dtype(dtype)).min or dt.max < (stop-step): raise ValueError(f"arange [{start}, {stop}) is not representable in dtype {dtype}")
-    # NOTE: this matches numpy, torch raises RuntimeError if stop-start and step have different signs
-    if (output_len:=ceildiv(stop-start, step)) <= 0: return Tensor([], dtype=dtype, **kwargs)
-    return (Tensor.full((output_len,), step, dtype=dtype, **kwargs)._cumalu(0, Ops.ADD) + (start - step)).cast(dtype)
-
-  @staticmethod
-  def linspace(start:int|float, stop:int|float, steps:int, **kwargs) -> Tensor:
-    """
-    Returns a 1-D tensor of `steps` evenly spaced values from `start` to `stop`, inclusive.
-
-    You can pass in `dtype` and `device` keyword arguments to control the data type and device of the tensor.
-    Additionally, all other keyword arguments are passed to the constructor of the tensor.
-
-    ```python exec="true" source="above" session="tensor" result="python"
-    print(Tensor.linspace(0, 10, 5).numpy())
-    ```
-    ```python exec="true" source="above" session="tensor" result="python"
-    print(Tensor.linspace(-1, 1, 5).numpy())
-    ```
-    """
-    if steps < 0: raise ValueError("number of steps must be non-negative")
-    if (dtype := to_dtype(kwargs.pop("dtype", dtypes.default_float))) == dtypes.bool: raise ValueError("linspace with bool dtype is not supported")
-    if steps == 1: return Tensor([start], dtype=dtype, **kwargs)
-    return (start + Tensor.arange(steps, **kwargs) * ((stop - start) / (steps - 1))).cast(dtype)
-
-  @staticmethod
-  def eye(n:int, m:int|None=None, **kwargs) -> Tensor:
-    """
-    Returns a 2-D tensor with `n` rows and `m` columns, with ones on the diagonal and zeros elsewhere.
-
-    You can pass in `dtype` and `device` keyword arguments to control the data type and device of the tensor.
-    Additionally, all other keyword arguments are passed to the constructor of the tensor.
-
-    ```python exec="true" source="above" session="tensor" result="python"
-    print(Tensor.eye(3).numpy())
-    ```
-
-    ```python exec="true" source="above" session="tensor" result="python"
-    print(Tensor.eye(2, 4).numpy())
-    ```
-    """
-    if n < 0 or (m is not None and m < 0): raise ValueError(f"cannot have negative {n=}, {m=}")
-    x = Tensor.ones(n, **kwargs).diag()
-    return x if m is None else x.pad((None, (0, m-n))) if m > n else x.shrink((None, (0, m)))
-
-  def full_like(self, fill_value:ConstType, **kwargs) -> Tensor:
-    """
-    Creates a tensor with the same shape as `self`, filled with the given value.
-    If `dtype` is not specified, the dtype of `self` is used.
-
-    You can pass in the `device` keyword argument to control device of the tensor.
-    Additionally, all other keyword arguments are passed to the constructor of the tensor.
-
-    ```python exec="true" source="above" session="tensor" result="python"
-    t = Tensor.ones(2, 3)
-    print(Tensor.full_like(t, 42).numpy())
-    ```
-    """
-    return Tensor.full(self.shape, fill_value, dtype=kwargs.pop("dtype", self.dtype), device=kwargs.pop("device", self.device), **kwargs)
-
-  def zeros_like(self, **kwargs) -> Tensor:
-    """
-    Creates a tensor with the same shape as `self`, filled with zeros.
-
-    You can pass in `dtype` and `device` keyword arguments to control the data type and device of the tensor.
-    Additionally, all other keyword arguments are passed to the constructor of the tensor.
-
-    ```python exec="true" source="above" session="tensor" result="python"
-    t = Tensor.ones(2, 3)
-    print(Tensor.zeros_like(t).numpy())
-    ```
-    """
-    return self.full_like(0, **kwargs)
-
-  def ones_like(self, **kwargs) -> Tensor:
-    """
-    Creates a tensor with the same shape as `self`, filled with ones.
-
-    You can pass in `dtype` and `device` keyword arguments to control the data type and device of the tensor.
-    Additionally, all other keyword arguments are passed to the constructor of the tensor.
-
-    ```python exec="true" source="above" session="tensor" result="python"
-    t = Tensor.zeros(2, 3)
-    print(Tensor.ones_like(t).numpy())
-    ```
-    """
-    return self.full_like(1, **kwargs)
-
-  def rand_like(self, **kwargs) -> Tensor:
-    """
-    Creates a tensor with the same shape and sharding as `self`, filled with random values from a uniform distribution over the interval `[0, 1)`.
-
-    You can pass in `dtype` and `device` keyword arguments to control the data type and device of the tensor.
-    Additionally, all other keyword arguments are passed to the constructor of the tensor.
-
-    ```python exec="true" source="above" session="tensor" result="python"
-    t = Tensor.ones(2, 3)
-    print(Tensor.rand_like(t).numpy())
-    ```
-    """
-    dtype = kwargs.pop("dtype", self.dtype)
-    if isinstance(self.device, tuple):
-      if kwargs.get("device") is not None: raise RuntimeError("cannot specify `device` on `rand_like` of a multi device tensor")
-      if self.uop.axis is None: return Tensor.rand(*self.shape, dtype=dtype, **kwargs).shard(self.device)
-      contiguous = kwargs.pop("contiguous", True)
-      sharded_shape = tuple(s//len(self.device) if a==self.uop.axis else s for a,s in enumerate(self.shape))
-      rands = UOp(Ops.MSTACK, dtype=dtype,
-                  src=tuple([Tensor.rand(sharded_shape, device=d, dtype=dtype, contiguous=contiguous, **kwargs).uop for d in self.device]))
-      return Tensor(UOp.multi(rands, axis=self.uop.axis), device=self.device, dtype=dtype, **kwargs)
-    return Tensor.rand(*self.shape, device=kwargs.pop("device", self.device), dtype=dtype, **kwargs)
-
-  # ***** rng hlops *****
-
-  def randn_like(self, dtype:DTypeLike|None=None, requires_grad:bool|None=None, **kwargs) -> Tensor:
-    """
-    Creates a tensor with the same shape and sharding as `self`, filled with random values from a normal distribution with mean 0 and variance 1.
-
-    You can pass in `dtype` and `device` keyword arguments to control the data type and device of the tensor.
-    Additionally, all other keyword arguments are passed to the constructor of the tensor.
-
-    ```python exec="true" source="above" session="tensor" result="python"
-    t = Tensor.ones(2, 3)
-    print(Tensor.randn_like(t).numpy())
-    ```
-    """
-    src = self.stack(self).rand_like(**{**kwargs, "dtype": dtypes.float32})
-    # https://en.wikipedia.org/wiki/Box%E2%80%93Muller_transform
-    return (src[0].mul(2*math.pi).cos().mul((1 - src[1]).log().mul(-2).sqrt()).cast(dtype or self.dtype)).requires_grad_(requires_grad)
-
-  @staticmethod
-  def randn(*shape, dtype:DTypeLike|None=None, requires_grad:bool|None=None, **kwargs) -> Tensor:
-    """
-    Creates a tensor with the given shape, filled with random values from a normal distribution with mean `0` and standard deviation `1`.
-    If `dtype` is not specified, the default type is used.
-
-    You can pass in the `device` keyword argument to control device of the tensor.
-    Additionally, all other keyword arguments are passed to the constructor of the tensor.
-
-    ```python exec="true" source="above" session="tensor" result="python"
-    Tensor.manual_seed(42)
-    print(Tensor.randn(2, 3).numpy())
-    ```
-    """
-    return Tensor.empty(*shape, **kwargs).randn_like(dtype=dtype, requires_grad=requires_grad)
-
-  @staticmethod
-  def randint(*shape, low=0, high=10, dtype=dtypes.int32, **kwargs) -> Tensor:
-    """
-    Creates a tensor with the given shape, filled with random integer values generated uniformly from the interval `[low, high)`.
-    If `dtype` is not specified, the default type is used.
-
-    You can pass in the `device` keyword argument to control device of the tensor.
-    Additionally, all other keyword arguments are passed to the constructor of the tensor.
-
-    ```python exec="true" source="above" session="tensor" result="python"
-    Tensor.manual_seed(42)
-    print(Tensor.randint(2, 3, low=5, high=10).numpy())
-    ```
-    """
-    if not isinstance(low, int) or not isinstance(high, int): raise TypeError(f"{low=} and {high=} must be integers")
-    dtype = to_dtype(dtype)
-    if not dtypes.is_int(dtype): raise TypeError(f"{dtype=} must be int")
-    return Tensor.uniform(*shape, low=low, high=high, dtype=dtype, **kwargs)
-
-  @staticmethod
-  def normal(*shape, mean=0.0, std=1.0, requires_grad:bool|None=None, **kwargs) -> Tensor:
-    """
-    Creates a tensor with the given shape, filled with random values from a normal distribution with the given `mean` and standard deviation `std`.
-
-    You can pass in `dtype` and `device` keyword arguments to control the data type and device of the tensor.
-    Additionally, all other keyword arguments are passed to the constructor of the tensor.
-
-    ```python exec="true" source="above" session="tensor" result="python"
-    Tensor.manual_seed(42)
-    print(Tensor.normal(2, 3, mean=10, std=2).numpy())
-    ```
-    """
-    return ((std * Tensor.randn(*shape, **kwargs)) + mean).requires_grad_(requires_grad)
-
-  @staticmethod
-  def uniform(*shape, low=0.0, high=1.0, dtype:DTypeLike|None=None, requires_grad:bool|None=None, **kwargs) -> Tensor:
-    """
-    Creates a tensor with the given shape, filled with random values from a uniform distribution over the interval `[low, high)`.
-
-    You can pass in `dtype` and `device` keyword arguments to control the data type and device of the tensor.
-    Additionally, all other keyword arguments are passed to the constructor of the tensor.
-
-    ```python exec="true" source="above" session="tensor" result="python"
-    Tensor.manual_seed(42)
-    print(Tensor.uniform(2, 3, low=2, high=10).numpy())
-    ```
-    """
-    return (((high-low) * Tensor.rand(*shape, **kwargs)).cast(dtype or dtypes.default_float) + low).requires_grad_(requires_grad)
-
-  @staticmethod
-  def scaled_uniform(*shape, **kwargs) -> Tensor:
-    """
-    Creates a tensor with the given shape, filled with random values from a uniform distribution
-    over the interval `[-prod(shape)**-0.5, prod(shape)**-0.5)`.
-
-    You can pass in `dtype` and `device` keyword arguments to control the data type and device of the tensor.
-    Additionally, all other keyword arguments are passed to the constructor of the tensor.
-
-    ```python exec="true" source="above" session="tensor" result="python"
-    Tensor.manual_seed(42)
-    print(Tensor.scaled_uniform(2, 3).numpy())
-    ```
-    """
-    return Tensor.uniform(*shape, low=-1.0, high=1.0, **kwargs).mul(prod(argfix(*shape))**-0.5)
-
-  # https://www.tensorflow.org/api_docs/python/tf/keras/initializers/GlorotUniform
-  @staticmethod
-  def glorot_uniform(*shape, **kwargs) -> Tensor:
-    """
-    <https://www.tensorflow.org/api_docs/python/tf/keras/initializers/GlorotUniform>
-
-    You can pass in `dtype` and `device` keyword arguments to control the data type and device of the tensor.
-    Additionally, all other keyword arguments are passed to the constructor of the tensor.
-
-    ```python exec="true" source="above" session="tensor" result="python"
-    Tensor.manual_seed(42)
-    print(Tensor.glorot_uniform(2, 3).numpy())
-    ```
-    """
-    return Tensor.uniform(*shape, low=-1.0, high=1.0, **kwargs).mul((6/(argfix(*shape)[0]+prod(argfix(*shape)[1:])))**0.5)
-
-  # https://pytorch.org/docs/stable/_modules/torch/nn/init.html#kaiming_uniform_
-  @staticmethod
-  def kaiming_uniform(*shape, a:float = 0.01, **kwargs) -> Tensor:
-    """
-    <https://pytorch.org/docs/stable/_modules/torch/nn/init.html#kaiming_uniform_>
-
-    You can pass in `dtype` and `device` keyword arguments to control the data type and device of the tensor.
-    Additionally, all other keyword arguments are passed to the constructor of the tensor.
-
-    ```python exec="true" source="above" session="tensor" result="python"
-    Tensor.manual_seed(42)
-    print(Tensor.kaiming_uniform(2, 3).numpy())
-    ```
-    """
-    bound = math.sqrt(3.0) * math.sqrt(2.0 / (1 + a ** 2)) / math.sqrt(prod(argfix(*shape)[1:]))
-    return Tensor.uniform(*shape, low=-bound, high=bound, **kwargs)
-
-  # https://pytorch.org/docs/stable/_modules/torch/nn/init.html#kaiming_normal_
-  @staticmethod
-  def kaiming_normal(*shape, a:float = 0.01, **kwargs) -> Tensor:
-    """
-    <https://pytorch.org/docs/stable/_modules/torch/nn/init.html#kaiming_normal_>
-
-    You can pass in `dtype` and `device` keyword arguments to control the data type and device of the tensor.
-    Additionally, all other keyword arguments are passed to the constructor of the tensor.
-
-    ```python exec="true" source="above" session="tensor" result="python"
-    Tensor.manual_seed(42)
-    print(Tensor.kaiming_normal(2, 3).numpy())
-    ```
-    """
-    std = math.sqrt(2.0 / (1 + a ** 2)) / math.sqrt(prod(argfix(*shape)[1:]))
-    return Tensor.normal(*shape, mean=0.0, std=std, **kwargs)
-
-  @staticmethod
-  def randperm(n:int, device=None, dtype=dtypes.int32, **kwargs) -> Tensor:
-    """
-    Returns a tensor with a random permutation of integers from `0` to `n-1`.
-
-    ```python exec="true" source="above" session="tensor" result="python"
-    Tensor.manual_seed(42)
-    print(Tensor.randperm(6).numpy())
-    ```
-    """
-    return Tensor.rand(n, device=device, **kwargs).argsort().cast(dtype)
-
-  def multinomial(self:Tensor, num_samples:int = 1, replacement:bool = False) -> Tensor:
-    """
-    Returns a tensor with `num_samples` indices sampled from a multinomial distribution weighted by `self`.
-
-    NOTE: `replacement=False` for `num_samples > 1` is not supported yet.
-    ```python exec="true" source="above" session="tensor" result="python"
-    Tensor.manual_seed(42)
-    t = Tensor([1, 2, 3, 4])
-    print(t.multinomial(20, replacement=True).numpy())
-    ```
-    """
-    assert 1 <= self.ndim <= 2 and num_samples > 0, f"{self.ndim=} must be 1 or 2 dim, {num_samples=} must be positive"
-    assert replacement or num_samples == 1, "no replacement only supports num_samples = 1"
-    weight = self.unsqueeze(0) if self.ndim == 1 else self
-    cdf = (cw := weight.cumsum(1).float()) / cw[:, -1].unsqueeze(1)
-    unif_samples = Tensor.rand(num_samples, cdf.shape[0], 1).to(self.device)
-    indices = (unif_samples.expand((-1, -1, cdf.shape[1])) >= cdf).sum(2).permute((1, 0))
-    return (indices.squeeze(0) if self.ndim == 1 else indices).cast(dtypes.int32)
-
-  # ***** toposort and backward pass *****
-
-  def gradient(self, *targets:Tensor, gradient:Tensor|None=None, materialize_grads=False) -> list[Tensor]:
-    """
-    Computes the gradient of the targets with respect to self.
-
-    ```python exec="true" source="above" session="tensor" result="python"
-    x = Tensor.eye(3)
-    y = Tensor([[2.0,0,-2.0]])
-    z = y.matmul(x).sum()
-    dx, dy = z.gradient(x, y)
-
-    print(dx.tolist())  # dz/dx
-    print(dy.tolist())  # dz/dy
-    ```
-    """
-    assert gradient is not None or self.shape == tuple(), "when no gradient is provided, backward must be called on a scalar tensor"
-    if not (self.is_floating_point() and all(t.is_floating_point() for t in targets)): raise RuntimeError("only float Tensors have gradient")
-    if gradient is None: gradient = Tensor(1.0, dtype=self.dtype, device=self.device, requires_grad=False)
-    target_uops = [x.uop for x in targets]
-    grads = compute_gradient(self.uop, gradient.uop, set(target_uops))
-    ret = []
-    for x in target_uops:
-      if (y:=grads.get(x)) is None:
-        if materialize_grads: y = x.const_like(0)
-        else: raise RuntimeError(f"{x}\n\nnot found in\n\n{self.uop}")
-      ret.append(y)
-    # create returned Tensors
-    return [Tensor(u, device=t.device) for t,u in zip(targets, ret)]
-
-  def backward(self, gradient:Tensor|None=None) -> Tensor:
-    """
-    Propagates the gradient of a tensor backwards through the computation graph.
-    If the 'gradient' argument is not provided, the tensor must be a scalar, and the gradient is implicitly set to 1.0.
-    ```python exec="true" source="above" session="tensor" result="python"
-    t = Tensor([1.0, 2.0, 3.0, 4.0], requires_grad=True)
-    t.sum().backward()
-    print(t.grad.numpy())
-    ```
-    """
-    all_uops = self.uop.toposort()
-    tensors_need_grad: list[Tensor] = [t for tref in all_tensors if (t:=tref()) is not None and \
-                                       t.uop in all_uops and t.requires_grad]
-    # clear contexts
-    for t,g in zip(tensors_need_grad, self.gradient(*tensors_need_grad, gradient=gradient, materialize_grads=True)):
-      assert g.shape == t.shape, f"grad shape must match tensor shape, {g.shape!r} != {t.shape!r}"
-      t.grad = g if t.grad is None else (t.grad + g)
-    return self
-
-  # ***** movement low level ops *****
-
-  def _mop(self, op:Ops, arg) -> Tensor: return self._apply_uop(UOp._mop, extra_args=(op,), arg=arg)
-
-  def pad(self, padding:Sequence[sint]|Sequence[tuple[sint, sint]|None], mode:str="constant", value:float=0.0) -> Tensor:
-    """
-    Returns a tensor with padding applied based on the input `padding`.
-
-    `padding` supports two padding structures:
-
-    1. Flat padding: `(padding_left, padding_right, padding_top, padding_bottom, ...)`
-        - This structure matches PyTorch's pad.
-        - `padding` length must be even.
-
-    2. Group padding: `(..., (padding_top, padding_bottom), (padding_left, padding_right))`
-        - This structure matches pad for JAX, NumPy, TensorFlow, and others.
-        - For each axis, padding can be `None`, meaning no padding, or a tuple `(start, end)`.
-        - `padding` must have the same length as `self.ndim`.
-
-    Padding values can be negative, resulting in dimension shrinks that work similarly to Python negative slices.
-    Padding modes is selected with `mode` which supports `constant`, `reflect` and `replicate`.
-
-    ```python exec="true" source="above" session="tensor" result="python"
-    t = Tensor.arange(9).reshape(1, 1, 3, 3)
-    print(t.numpy())
-    ```
-    ```python exec="true" source="above" session="tensor" result="python"
-    print(t.pad((1, 2, 0, -1)).numpy())
-    ```
-    ```python exec="true" source="above" session="tensor" result="python"
-    print(t.pad(((None, None, (0, -1), (1, 2)))).numpy())
-    ```
-    ```python exec="true" source="above" session="tensor" result="python"
-    print(t.pad((1, 2, 0, -1), value=-float('inf')).numpy())
-    ```
-    """
-    if mode not in {"constant", "reflect", "replicate", "circular"}: raise NotImplementedError(f"{mode=} is not supported")
-    # flat padding
-    if all(isinstance(p, (int,UOp)) for p in padding):
-      if len(padding)%2 != 0: raise ValueError("Flat padding must have even number of pads")
-      pX = _flat_to_grouped(tuple(cast(Sequence[sint], padding)) + (0,0)*(self.ndim - len(padding)//2))
-    # group padding
-    else: pX = tuple((0,0) if p is None else p for p in cast(Sequence[tuple[sint, sint]|None], padding))
-    if len(pX) != self.ndim: raise ValueError(f"padding length is improper, {padding=} {self.ndim=}")
-    X, pads = self, tuple((smax(pB,0), smax(pA,0)) for pB,pA in pX)
-    if mode == "constant":
-      def _constant(x:Tensor,px,v) -> Tensor:
-        return x._apply_uop(UOp.pad, arg=px) if v == 0 else (x._apply_uop(UOp.pad, arg=px)+Tensor.ones_like(x)._apply_uop(UOp.pad, arg=px).where(0,v))
-      return _constant(X, pX, value) if all(resolve(p >= 0) for p in flatten(pX)) else \
-             _constant(X.shrink(tuple((-smin(pB,0),smin(pA+s,s)) for (pB,pA),s in zip(pX, X.shape))), pads, value)
-    assert all_int(self.shape), f"does not support symbolic shape {self.shape}"
-    if mode == "circular":
-      if any(pB>sh or pA>sh for (pB,pA),sh in zip(pX, X.shape)): raise ValueError('Padding value causes wrapping around more than once.')
-      if any(pB<0 or pA<0 for pB,pA in pX): raise NotImplementedError("Negative pads with circular pads is not supported")
-      orig_shape, X = X.shape, X.repeat(tuple(1 + bool(pB) + bool(pA) for pB,pA in pads))
-      return X.shrink(tuple((0 if pB == 0 else osh-pB, xsh if pA == 0 else xsh-osh+pA) for (pB,pA),osh,xsh in zip(pads, orig_shape, X.shape)))
-    for d,(pB,pA) in enumerate(pads):
-      if mode == "reflect":
-        if pB >= (s:=X.shape[d]) or pA>=s: raise ValueError(f"Padding ({pB}, {pA}) should be less than the input size={s} for dim={d}.")
-        slcB, slcA, = slice(pB,0,-1), slice(s-2 if s-2>=0 else None, s-2-pA if s-2-pA>=0 else None, -1)
-        xB, xA = (X[[slc if i == d else slice(None) for i in range(X.ndim)]] if p > 0 else None for slc, p in ((slcB, pB), (slcA, pA)))
-      if mode == "replicate":
-        shrB, shrA, = tuple((0,1) if i==d else None for i in range(X.ndim)), tuple((X.shape[i]-1,X.shape[i]) if i==d else None for i in range(X.ndim))
-        xB, xA = (X.shrink(shr).expand(tuple(p if i==d else None for i in range(X.ndim))) if p > 0 else None for shr, p in ((shrB, pB), (shrA, pA)))
-      X = Tensor.cat(*(X_ for X_ in (xB, X, xA) if X_ is not None), dim=d)
-    return X.shrink(tuple((-min(pB,0), min(pA+s,s)) for (pB,pA),s in zip(pX, X.shape)))
-
-  # convenience
-  def pad_to(self, shape, *args):
-    if len(new_shape := argfix(shape, *args)) != self.ndim: raise ValueError(f"dim mismatch, cannot pad {self.shape} to {new_shape}")
-    return self.pad(tuple([None if ns is None else (0, ns-s) for s,ns in zip(self.shape, new_shape)]))
-
-  # ***** movement high level ops *****
-
-  def _getitem(self, indices, v: Tensor|None = None) -> Tensor:
-    # wrap single index into a list
-    if (isinstance(indices, list) and all_int(indices)) or not isinstance(indices, (tuple, list)): indices = [indices]
-    x, indices = self, list(indices)
-
-    # fill ellipsis or rest of indices with slice(None)
-    if len(ellipsis_idx := [dim for dim, i in enumerate(indices) if i is Ellipsis]) > 1: raise IndexError("indices can only have a single ellipsis")
-    # NOTE: None adds a dim later
-    num_indices = len(indices) - len(ellipsis_idx) - sum(1 for i in indices if i is None)
-    if num_indices > self.ndim: raise IndexError(f"too many {num_indices=} for {self.ndim=}")
-    fill_idx = ellipsis_idx[0] if ellipsis_idx else len(indices)
-    indices[fill_idx:fill_idx+1] = [slice(None)] * (self.ndim - num_indices)
-
-    indices_parsed, dim = [], 0
-    for index in indices:
-      size = 1 if index is None else self.shape[dim]
-      boundary, stride = [0, size], 1  # defaults
-      match index:
-        case Tensor():
-          if not dtypes.is_int(index.dtype): raise IndexError(f"index dtype {index.dtype} is not supported")
-          assert isinstance(size, int), "size must be an int"
-          index = (index < 0).where(index+size, index).to(self.device)  # treat negative index values
-        case list() | tuple():
-          if not dtypes.is_int((ti:=Tensor(index)).dtype): raise IndexError(f"{index=} contains non-int element")
-          index = Tensor([i+size if i<0 else i for i in fully_flatten(index)], self.device, requires_grad=False).reshape(ti.shape)
-        case int() | UOp(): # sint
-          if index >= size or index < -size: raise IndexError(f"{index=} is out of bounds with {size=}")
-          # TODO: is this right for (negative) symbolic?
-          boundary = [index, index+1] if index >= 0 else [index+size, index+size+1]
-        case slice():
-          if index.step == 0: raise ValueError(f"{index=} cannot have 0 as step")
-          start, stop = 0 if index.start is None else index.start, size if index.stop is None else index.stop
-          step = 1 if index.step is None else index.step
-          boundary, stride = [start, stop], step
-          if all(isinstance(s, int) for s in (start,stop,step)):
-            # handle int slicing
-            # if we're slicing a symbolic dimension into a int dimension, we can slice untill the bind size
-            # TODO: right now this is using vmax instead of the bind size because jit doesnt update the bound value of the returned tensor
-            if isinstance(size, UOp): size = int(size.vmax)
-            *boundary, stride = index.indices(cast(SupportsIndex, size))
-            if stride * (boundary[1] - boundary[0]) < 0: boundary = [0, 0]
-            elif stride < 0: boundary = [boundary[1] + 1, boundary[0] + 1]
-            # update size for slice
-            size = ceildiv((boundary[1] - boundary[0]), abs(stride))
-          elif resolve(step == 1, False) and all(isinstance(s,sint) for s in (start, stop)) and resolve((stop-start) > 0, False):
-            # simple symbolic slice
-            size = cast(sint, cast(UOp, (stop - start)).ssimplify())
-          else: raise TypeError(f"slice {index=} is not supported")
-        case None: pass # do nothing
-        case _: raise IndexError(f"{type(index).__name__} indexing is not supported")
-      indices_parsed.append({"index":index, "size":size, "boundary":tuple(boundary), "stride":stride})
-      if index is not None: dim += 1
-
-    # movement op indexing
-    if mops := [i for i in indices_parsed if i['index'] is not None]:
-      # flip negative strides
-      shrinks, strides = zip(*((i['boundary'], i['stride']) for i in mops))
-      x = x.shrink(shrinks).flip(tuple(i for i,st in enumerate(strides) if st < 0))
-      strides = tuple(map(abs, strides))
-      # apply stride
-      if any(st != 1 for st in strides):
-        # pad shape to multiple of stride
-        if not all_int(x.shape): raise RuntimeError("symbolic shape not supported")
-        x = x.pad(tuple((0, round_up(s, st) - s) for s, st in zip(x.shape, strides)))
-        x = x.reshape(tuple(flatten((s // st, st) for s, st in zip(x.shape, strides))))
-        x = x.shrink(tuple(flatten(((0, s), (0, 1)) for s in x.shape[::2]))).reshape(x.shape[::2])
-
-    # dim injection from None by including None dim size (which is 1) and dim collapse by skipping int dim size
-    x = x.reshape(tuple(index['size'] for index in indices_parsed if not isinstance(index['index'], sint)))
-
-    # tensor indexing
-    if tops := [(d,i) for d,i in enumerate(i_ for i_ in indices_parsed if not isinstance(i_['index'], int)) if isinstance(i['index'], Tensor)]:
-      # unload the tensor object into actual tensors
-      dims, tensors, masks = [d for d,_ in tops], cast(list[Tensor], [i['index'] for _,i in tops]), []
-      pre_reduce_shape = x.shape[:dims[0]] + (big_shape := _broadcast_shape(*(t.shape for t in tensors))) + x.shape[dims[0]:]
-
-      # create index masks
-      for dim, tensor in zip(dims, tensors):
-        try: i = tensor.reshape(tensor.shape + (1,)*(x.ndim - dims[0])).expand(pre_reduce_shape)
-        except ValueError as e: raise IndexError(f"cannot broadcast indices: {e}") from e
-        masks.append(i._one_hot_along_dim(num_classes=x.shape[dim], dim=(dim - x.ndim)))
-
-      # reduce masks to 1 mask
-      mask: Tensor = functools.reduce(lambda x,y: x.mul(y), masks)
-
-      # inject 1's for the extra dims added in create masks
-      reshape_arg = x.shape[:dims[0]] + (1,) * len(big_shape) + x.shape[dims[0]:]
-      # sum reduce the extra dims introduced in create masks
-      x = (mask.where(x.reshape(reshape_arg), 0)).sum(sum_axis:=tuple(d + len(big_shape) for d in dims), dtype=x.dtype)
-
-      # special permute case
-      if (permuted := dims[0] != 0 and len(dims) != 1 and tuple(dims) != tuple(range(dims[0], dims[-1]+1))):
-        mask, x = (y.permute(*range(dims[0], dims[0]+len(big_shape)), *range(0, dims[0]), *range(dims[0]+len(big_shape), y.ndim)) for y in (mask, x))
-
-      # for advanced setitem, returns whole tensor with indices replaced
-      if v is not None:
-        vb = v.cast(self.dtype)._broadcast_to(_broadcast_shape(x.shape, v.shape))
-        # add back reduced dims from sum
-        for dim in sum_axis: vb = vb.unsqueeze(dim)
-        # run _masked_setitem on tuple of axis that is to be reduced to match self.shape
-        x = _masked_setitem(self, vb, mask, tuple(range((start := dims[0] if not permuted else 0), start + len(big_shape))))
-
-    return x
-
-  def __getitem__(self, indices) -> Tensor:
-    """
-    Retrieves a sub-tensor using indexing.
-
-    Supported Index Types: `int | slice | Tensor | None | list | tuple | Ellipsis`
-
-    Examples:
-    ```python exec="true" source="above" session="tensor" result="python"
-    t = Tensor.arange(12).reshape(3, 4)
-    print(t.numpy())
-    ```
-
-    - Int Indexing: Select an element or sub-tensor using integers for each dimension.
-      ```python exec="true" source="above" session="tensor" result="python"
-      print(t[1, 2].numpy())
-      ```
-
-    - Slice Indexing: Select a range of elements using slice notation (`start:end:stride`).
-      ```python exec="true" source="above" session="tensor" result="python"
-      print(t[0:2, ::2].numpy())
-      ```
-
-    - Tensor Indexing: Use another tensor as indices for advanced indexing. Using `tuple` or `list` here also works.
-      ```python exec="true" source="above" session="tensor" result="python"
-      print(t[Tensor([2, 0, 1]), Tensor([1, 2, 3])].numpy())
-      ```
-
-    - `None` Indexing: Add a new dimension to the tensor.
-      ```python exec="true" source="above" session="tensor" result="python"
-      print(t[:, None].shape)
-      ```
-
-    NOTE: Out-of-bounds indexing results in a value of `0`.
-    ```python exec="true" source="above" session="tensor" result="python"
-    t = Tensor([1, 2, 3])
-    print(t[Tensor([4, 3, 2])].numpy())
-    ```
-    """
-    return self._getitem(indices)
-
-  def __setitem__(self, indices, v:Tensor|ConstType) -> None:
-    if isinstance(self.device, str) and self.device.startswith("DISK"):
-      self.realize()._getitem(indices).assign(v)
-      return
-    # NOTE: check that setitem target is valid first
-    if isinstance(v, get_args(ConstType)): v = Tensor(v, device=self.device, dtype=self.dtype)
-    if not isinstance(v, Tensor): raise TypeError(f"can't set a {type(v).__name__} to a Tensor")
-    if self.requires_grad or v.requires_grad: raise NotImplementedError("setitem with requires_grad is not supported")
-    self.realize()
-    if not self.uop.is_contiguous(): raise RuntimeError("setitem target needs to be contiguous")
-    res = self._getitem(indices, v)
-    # if shapes match and data is not shared it's a copy and we assign to self
-    if res.shape == self.shape and res.uop is not self.uop:
-      self.assign(res).realize()
-    else: # no copy, basic setitem
-      v = v.cast(res.dtype)._broadcast_to(_broadcast_shape(res.shape, v.shape)).contiguous()
-      res.assign(v).realize()
-
-  def gather(self:Tensor, dim:int, index:Tensor) -> Tensor:
-    """
-    Gathers values along an axis specified by `dim`.
-
-    ```python exec="true" source="above" session="tensor" result="python"
-    t = Tensor([[1, 2], [3, 4]])
-    print(t.numpy())
-    ```
-    ```python exec="true" source="above" session="tensor" result="python"
-    print(t.gather(1, Tensor([[0, 0], [1, 0]])).numpy())
-    ```
-    """
-    assert index.ndim == self.ndim, f"self.ndim must equal index.ndim, {self.ndim=}, {index.ndim=}"
-    dim = self._resolve_dim(dim)
-    assert all(s >= i for d,(s,i) in enumerate(zip(self.shape, index.shape)) if d != dim), "requires self.shape[d] >= index.shape[d] for all d != dim"
-    index = index.to(self.device)
-    x = self.shrink(tuple((0, i) if d != dim else None for d,i in enumerate(index.shape))).unsqueeze(-1).transpose(-1, dim)
-    return (index.unsqueeze(-1)._one_hot_along_dim(self.shape[dim]).where(x, 0)).sum(-1, dtype=self.dtype)
-
-  def cat(self:Tensor, *args:Tensor, dim:int=0) -> Tensor:
-    """
-    Concatenates self with other `Tensor` in `args` along an axis specified by `dim`.
-    All tensors must have the same shape except in the concatenating dimension.
-
-    ```python exec="true" source="above" session="tensor" result="python"
-    t0, t1, t2 = Tensor([[1, 2]]), Tensor([[3, 4]]), Tensor([[5, 6]])
-    print(t0.cat(t1, t2, dim=0).numpy())
-    ```
-    ```python exec="true" source="above" session="tensor" result="python"
-    print(t0.cat(t1, t2, dim=1).numpy())
-    ```
-    """
-    dim = self._resolve_dim(dim)
-    for arg in args: assert arg.ndim==self.ndim and all(ti==ai for i,(ti,ai) in enumerate(zip(self.shape, arg.shape)) if i!=dim)
-    tensors = [self, *args]
-    dim_cumsum = list(itertools.accumulate([t.shape[dim] for t in tensors], initial=0))
-    for i,t in enumerate(tensors): tensors[i] = t.pad([(dim_cumsum[i], dim_cumsum[-1]-dim_cumsum[i+1]) if j==dim else None for j in range(t.ndim)])
-    return functools.reduce(Tensor.add, tensors)
-
-  def stack(self:Tensor, *args:Tensor, dim:int=0) -> Tensor:
-    """
-    Concatenates self with other `Tensor` in `args` along a new dimension specified by `dim`.
-
-    ```python exec="true" source="above" session="tensor" result="python"
-    t0, t1, t2 = Tensor([1, 2]), Tensor([3, 4]), Tensor([5, 6])
-    print(t0.stack(t1, t2, dim=0).numpy())
-    ```
-    ```python exec="true" source="above" session="tensor" result="python"
-    print(t0.stack(t1, t2, dim=1).numpy())
-    ```
-    """
-    # checks for shapes and number of dimensions delegated to cat
-    return Tensor.cat(*[t.unsqueeze(dim) for t in argfix(self, *args)], dim=dim)
-
-  def split(self, sizes:int|Sequence[int], dim:int=0) -> tuple[Tensor, ...]:
-    """
-    Splits the tensor into chunks along the dimension specified by `dim`.
-    If `sizes` is an integer, it splits into equally sized chunks if possible, otherwise the last chunk will be smaller.
-    If `sizes` is a list, it splits into `len(sizes)` chunks with size in `dim` according to `size`.
-
-    ```python exec="true" source="above" session="tensor" result="python"
-    t = Tensor.arange(10).reshape(5, 2)
-    print(t.numpy())
-    ```
-    ```python exec="true" source="above" session="tensor" result="python"
-    split = t.split(2)
-    print("\\n".join([repr(x.numpy()) for x in split]))
-    ```
-    ```python exec="true" source="above" session="tensor" result="python"
-    split = t.split([1, 4])
-    print("\\n".join([repr(x.numpy()) for x in split]))
-    ```
-    """
-    assert all_int(self.shape), f"does not support symbolic shape {self.shape}"
-    dim = self._resolve_dim(dim)
-    if isinstance(sizes, int): sizes = [min(sizes, self.shape[dim]-i) for i in range(0, max(1, self.shape[dim]), max(1, sizes))]
-    assert sum(sizes) == self.shape[dim], f"expect sizes to sum exactly to {self.shape[dim]}, but got {sum(sizes)}"
-    return tuple(self[sl] for sl in [tuple([slice(None)]*dim + [slice(sum(sizes[:i]), sum(sizes[:i + 1]))]) for i in range(len(sizes))])
-
-  def chunk(self, chunks:int, dim:int=0) -> list[Tensor]:
-    """
-    Splits the tensor into `chunks` number of chunks along the dimension `dim`.
-    If the tensor size along `dim` is not divisible by `chunks`, all returned chunks will be the same size except the last one.
-    The function may return fewer than the specified number of chunks.
-
-    ```python exec="true" source="above" session="tensor" result="python"
-    chunked = Tensor.arange(11).chunk(6)
-    print("\\n".join([repr(x.numpy()) for x in chunked]))
-    ```
-    ```python exec="true" source="above" session="tensor" result="python"
-    chunked = Tensor.arange(12).chunk(6)
-    print("\\n".join([repr(x.numpy()) for x in chunked]))
-    ```
-    ```python exec="true" source="above" session="tensor" result="python"
-    chunked = Tensor.arange(13).chunk(6)
-    print("\\n".join([repr(x.numpy()) for x in chunked]))
-    ```
-    """
-    assert all_int(self.shape), f"does not support symbolic shape {self.shape}"
-    assert chunks > 0, f"expect chunks to be greater than 0, got: {chunks}"
-    dim = self._resolve_dim(dim)
-    return list(self.split(ceildiv(self.shape[dim], chunks) if self.shape[dim] else [0]*chunks, dim=dim))
-
-  def unfold(self, dim:int, size:sint, step:int) -> Tensor:
-    """
-    Unfolds the tensor along dimension `dim` into overlapping windows.
-
-    Each window has length `size` and begins every `step` elements of `self`.
-    Returns the input tensor with dimension `dim` replaced by dims `(n_windows, size)`
-    where `n_windows = (self.shape[dim] - size) // step + 1`.
-
-    ```python exec="true" source="above" session="tensor" result="python"
-    unfolded = Tensor.arange(8).unfold(0,2,2)
-    print("\\n".join([repr(x.numpy()) for x in unfolded]))
-    ```
-    ```python exec="true" source="above" session="tensor" result="python"
-    unfolded = Tensor.arange(27).reshape(3,3,3).unfold(-1,2,3)
-    print("\\n".join([repr(x.numpy()) for x in unfolded]))
-    ```
-    """
-    if size < 0: raise RuntimeError(f'size must be >= 0 but got {size=}')
-    if step <= 0: raise RuntimeError(f'step must be > 0 but got {step=}')
-    if size > self.shape[dim]: raise RuntimeError(f'maximum size for tensor at dimension {dim} is {self.shape[dim]} but size is {size}')
-    dim = self._resolve_dim(dim)
-    perm_to_last = tuple(i for i in range(self.ndim) if i != dim) + (dim,)
-    return self.permute(perm_to_last)._pool((size,), step).permute(argsort(perm_to_last) + (self.ndim,))
-
-  def meshgrid(self:Tensor, *args:Tensor, indexing:Literal["ij", "xy"]="ij") -> tuple[Tensor, ...]:
-    """
-    Generates coordinate matrices from coordinate vectors.
-    Input tensors can be scalars or 1D tensors.
-
-    `indexing` determines how the output grids are aligned.
-    `ij` indexing follows matrix-style indexing and `xy` indexing follows Cartesian-style indexing.
-
-    ```python exec="true" source="above" session="tensor" result="python"
-    x, y = Tensor([1, 2, 3]), Tensor([4, 5, 6])
-    grid_x, grid_y = x.meshgrid(y)
-    print(grid_x.numpy())
-    print(grid_y.numpy())
-    ```
-    ```python exec="true" source="above" session="tensor" result="python"
-    grid_x, grid_y = x.meshgrid(y, indexing="xy")
-    print(grid_x.numpy())
-    print(grid_y.numpy())
-    ```
-    """
-    if indexing not in ("ij", "xy"): raise RuntimeError(f'indexing must be in ("ij", "xy"), got {indexing}')
-    if len(tensors:=(self, *args)) == 1: return tensors
-    basis = tuple(range(len(tensors))) if indexing == "ij" else (1, 0) + tuple(range(2, len(tensors)))
-    tensors = tuple(t.reshape((-1,) + (1,)*(len(args) - i)) for i,t in zip(basis, tensors))
-    output_shape = _broadcast_shape(*(t.shape for t in tensors))
-    return tuple(t._broadcast_to(output_shape) for t in tensors)
-
-  def diag(self) -> Tensor:
-    """
-    Returns a 2-D square tensor with the elements of input as the main diagonal.
-
-    ```python exec="true" source="above" session="tensor" result="python"
-    print(Tensor([1, 2, 3]).diag().numpy())
-    ```
-    """
-    if self.ndim != 1: raise ValueError(f"expect input to be 1-D, getting {self.ndim}-D")
-    return self.unsqueeze(-1).pad((None,(0,n:=self.shape[0]))).flatten().shrink(((0,n*n),)).reshape(n,n)
-
-  def diagonal(self) -> Tensor:
-    """
-    Returns a view of input tensor with its main diagonal elements.
-
-    ```python exec="true" source="above" session="tensor" result="python"
-    t = Tensor.arange(9).reshape(3, 3)
-    print(t.numpy())
-    ```
-    ```python exec="true" source="above" session="tensor" result="python"
-    print(t.diagonal().numpy())
-    ```
-    """
-    if self.ndim != 2 or (n:=self.shape[0]) != self.shape[1]: raise ValueError(f"only 2-D square tensor is supported, getting {self.shape=}")
-    return self.flatten().pad(((0, n))).reshape(n, n+1)[:, 0]
-
-  def roll(self, shifts:int|tuple[int, ...], dims:int|tuple[int, ...]|None=None) -> Tensor:
-    """
-    Rolls the tensor along specified dimension(s).
-    The rolling operation is circular, meaning that elements that go beyond the edge are wrapped around to the beginning of the dimension.
-
-    ```python exec="true" source="above" session="tensor" result="python"
-    t = Tensor.arange(4)
-    print(t.roll(shifts=1, dims=0).numpy())
-    ```
-    ```python exec="true" source="above" session="tensor" result="python"
-    print(t.roll(shifts=-1, dims=0).numpy())
-    ```
-    """
-    if dims is None: return self.flatten().roll(shifts, 0).reshape(self.shape)
-    dims, shifts, slices = tuple(self._resolve_dim(d) for d in make_tuple(dims, 1)), make_tuple(shifts, 1), [slice(None)] * self.ndim
-    if len(dims) != len(shifts): raise RuntimeError(f"{len(dims)=} != {len(shifts)=}")
-    for dim, shift in zip(dims, shifts): slices[dim] = slice(delta:=self.shape[dim]-shift%self.shape[dim], delta+self.shape[dim])
-    return self.repeat(*tuple(2 if i in dims else 1 for i in range(self.ndim)))[slices]
-
-  def masked_select(self, mask):
-    """
-    Selects elements from `self` based on the boolean `mask`.
-
-    ```python exec="true" source="above" session="tensor" result="python"
-    t = Tensor([[0, 1, 2], [3, 4, 5], [6, 7, 8]])
-    mask = Tensor([[True, False, True], [False, True, False], [False, False, True]])
-    print(t.numpy())
-    print(mask.numpy())
-    ```
-    ```python exec="true" source="above" session="tensor" result="python"
-    print(t.masked_select(mask).numpy())
-    ```
-    """
-    if not dtypes.is_bool(mask.dtype): raise RuntimeError(f"masked_select expects bool mask tensor, got {mask.dtype}")
-    x, mask = self.flatten(), mask._broadcast_to(self.shape).flatten()
-    mask_cumsum = mask.cumsum()
-    counts = Tensor.zeros(mask_cumsum[-1].item(), dtype=dtypes.int32)
-    idxs = counts.scatter(0, mask_cumsum, 1, reduce='add').cumsum()
-    return x[idxs]
-
-  def masked_fill(self:Tensor, mask:Tensor, value:Tensor|ConstType) -> Tensor:
-    """
-    Replaces `self` with `value` wherever the elements of `mask` are True.
-
-    ```python exec="true" source="above" session="tensor" result="python"
-    t = Tensor([1, 2, 3, 4, 5])
-    mask = Tensor([True, False, True, False, False])
-    print(t.masked_fill(mask, -12).numpy())
-    ```
-    ```python exec="true" source="above" session="tensor" result="python"
-    t = Tensor([1, 2, 3, 4, 5])
-    mask = Tensor([True, False, True, False, False])
-    value = Tensor([-1, -2, -3, -4, -5])
-    print(t.masked_fill(mask, value).numpy())
-    ```
-    """
-    return mask.where(value, self)
-
-  # ***** reduce ops *****
-
-  def _reduce(self, op:Ops, axis:int|Sequence[int]|None=None, keepdim=False) -> Tensor:
-    axis = tuple(self._resolve_dim(x) for x in (range(self.ndim) if axis is None else make_tuple(axis, 1)))
-    if self.ndim == 0: axis = ()
-    ret = self._apply_uop(UOp.r, op=op, axis=axis)
-    return ret if keepdim else ret.reshape(tuple(s for i,s in enumerate(self.shape) if i not in axis))
-
-  def sum(self, axis:int|Sequence[int]|None=None, keepdim=False, dtype:DTypeLike|None=None) -> Tensor:
-    """
-    Returns the sum of the elements of the tensor along the specified axis or axes.
-
-    You can pass in `axis` and `keepdim` keyword arguments to control the axis along
-    which the maximum is computed and whether the reduced dimensions are retained.
-
-    You can pass in `dtype` keyword argument to control the data type of the accumulation.
-    If not specified, the accumulation data type is chosen based on the input tensor's data type.
-
-    ```python exec="true" source="above" session="tensor" result="python"
-    t = Tensor.arange(6).reshape(2, 3)
-    print(t.numpy())
-    ```
-    ```python exec="true" source="above" session="tensor" result="python"
-    print(t.sum().numpy())
-    ```
-    ```python exec="true" source="above" session="tensor" result="python"
-    print(t.sum(axis=0).numpy())
-    ```
-    ```python exec="true" source="above" session="tensor" result="python"
-    print(t.sum(axis=1).numpy())
-    ```
-    """
-    ret = self.cast(sum_acc_dtype(self.dtype) if dtype is None else dtype)._reduce(Ops.ADD, axis, keepdim)
-    return ret.cast(self.dtype) if dtype is None and self.dtype in (dtypes.float16, dtypes.bfloat16, *dtypes.fp8s) else ret
-
-  def prod(self, axis:int|Sequence[int]|None=None, keepdim=False, dtype:DTypeLike|None=None) -> Tensor:
-    """
-    Returns the product of the elements of the tensor along the specified axis or axes.
-
-    You can pass in `axis` and `keepdim` keyword arguments to control the axis along
-    which the maximum is computed and whether the reduced dimensions are retained.
-
-    You can pass in `dtype` keyword argument to control the data type of the accumulation.
-    If not specified, the accumulation data type is chosen based on the input tensor's data type.
-
-    ```python exec="true" source="above" session="tensor" result="python"
-    t = Tensor([-1, -2, -3, 1, 2, 3]).reshape(2, 3)
-    print(t.numpy())
-    ```
-    ```python exec="true" source="above" session="tensor" result="python"
-    print(t.prod().numpy())
-    ```
-    ```python exec="true" source="above" session="tensor" result="python"
-    print(t.prod(axis=0).numpy())
-    ```
-    ```python exec="true" source="above" session="tensor" result="python"
-    print(t.prod(axis=1).numpy())
-    ```
-    """
-    return self.cast(dtype if dtype is not None else self.dtype)._reduce(Ops.MUL, axis, keepdim)
-
-  def max(self, axis:int|Sequence[int]|None=None, keepdim=False) -> Tensor:
-    """
-    Returns the maximum value of the tensor along the specified axis or axes.
-
-    You can pass in `axis` and `keepdim` keyword arguments to control the axis along
-    which the maximum is computed and whether the reduced dimensions are retained.
-
-    ```python exec="true" source="above" session="tensor" result="python"
-    t = Tensor([[1, 0, 2], [5, 4, 3]])
-    print(t.numpy())
-    ```
-    ```python exec="true" source="above" session="tensor" result="python"
-    print(t.max().numpy())
-    ```
-    ```python exec="true" source="above" session="tensor" result="python"
-    print(t.max(axis=0).numpy())
-    ```
-    ```python exec="true" source="above" session="tensor" result="python"
-    print(t.max(axis=1, keepdim=True).numpy())
-    ```
-    """
-    return self._reduce(Ops.MAX, axis, keepdim)
-
-  def _inverse(self) -> Tensor: return -self if self.is_floating_point() else ~self if dtypes.is_int(self.dtype) else self.logical_not()
-
-  def min(self, axis:int|Sequence[int]|None=None, keepdim=False) -> Tensor:
-    """
-    Returns the minimum value of the tensor along the specified axis or axes.
-
-    You can pass in `axis` and `keepdim` keyword arguments to control the axis along
-    which the minimum is computed and whether the reduced dimensions are retained.
-
-    ```python exec="true" source="above" session="tensor" result="python"
-    t = Tensor([[1, 0, 2], [5, 4, 3]])
-    print(t.numpy())
-    ```
-    ```python exec="true" source="above" session="tensor" result="python"
-    print(t.min().numpy())
-    ```
-    ```python exec="true" source="above" session="tensor" result="python"
-    print(t.min(axis=0).numpy())
-    ```
-    ```python exec="true" source="above" session="tensor" result="python"
-    print(t.min(axis=1, keepdim=True).numpy())
-    ```
-    """
-    return self._inverse().max(axis=axis, keepdim=keepdim)._inverse()
-
-  def any(self, axis:int|Sequence[int]|None=None, keepdim=False) -> Tensor:
-    """
-    Tests if any element evaluates to `True` along the specified axis or axes.
-
-    You can pass in `axis` and `keepdim` keyword arguments to control the reduce axis and whether the reduced dimensions are retained.
-
-    ```python exec="true" source="above" session="tensor" result="python"
-    t = Tensor([[True, True], [True, False], [False, False]])
-    print(t.numpy())
-    ```
-    ```python exec="true" source="above" session="tensor" result="python"
-    print(t.any().numpy())
-    ```
-    ```python exec="true" source="above" session="tensor" result="python"
-    print(t.any(axis=0).numpy())
-    ```
-    ```python exec="true" source="above" session="tensor" result="python"
-    print(t.any(axis=1, keepdim=True).numpy())
-    ```
-    """
-    return self.bool().max(axis, keepdim)
-
-  def all(self, axis:int|Sequence[int]|None=None, keepdim=False) -> Tensor:
-    """
-    Tests if all element evaluates to `True` along the specified axis or axes.
-
-    You can pass in `axis` and `keepdim` keyword arguments to control the reduce axis and whether the reduced dimensions are retained.
-
-    ```python exec="true" source="above" session="tensor" result="python"
-    t = Tensor([[True, True], [True, False], [False, False]])
-    print(t.numpy())
-    ```
-    ```python exec="true" source="above" session="tensor" result="python"
-    print(t.all().numpy())
-    ```
-    ```python exec="true" source="above" session="tensor" result="python"
-    print(t.all(axis=0).numpy())
-    ```
-    ```python exec="true" source="above" session="tensor" result="python"
-    print(t.all(axis=1, keepdim=True).numpy())
-    ```
-    """
-    return self.logical_not().any(axis, keepdim).logical_not()
-
-  def isclose(self, other:Tensor, rtol:float=1e-05, atol:float=1e-08, equal_nan=False) -> Tensor:
-    """
-    Returns a new tensor with element-wise comparison of closeness to `other` within a tolerance.
-
-    The `rtol` and `atol` keyword arguments control the relative and absolute tolerance of the comparison.
-
-    By default, two `NaN` values are not close to each other. If `equal_nan` is `True`, two `NaN` values are considered close.
-
-    ```python exec="true" source="above" session="tensor" result="python"
-    print(Tensor([1e-7, 1e-8, 1e-9, float('nan')]).isclose(Tensor([0.0, 0.0, 0.0, float('nan')])).numpy())
-    ```
-    ```python exec="true" source="above" session="tensor" result="python"
-    print(Tensor([float('nan')]).isclose(Tensor([float('nan')]), equal_nan=True).numpy())
-    ```
-    """
-    is_finite_close = self.isfinite() & other.isfinite() & ((self - other).abs() <= atol + rtol * other.abs())
-    is_infinite_close = (self.isinf() | other.isinf()) & (self == other)
-    is_nan_close = (self.isnan() & other.isnan()) & equal_nan
-    return is_finite_close | is_infinite_close | is_nan_close
-
-  def allclose(self, other:Tensor, rtol:float=1e-05, atol:float=1e-08, equal_nan=False) -> bool:
-    """
-    Check if all self and other are close. Return True or False.
-    """
-    return bool(self.isclose(other, rtol=rtol, atol=atol, equal_nan=equal_nan).all().item())
-
-  def mean(self, axis:int|Sequence[int]|None=None, keepdim=False) -> Tensor:
-    """
-    Returns the mean value of the tensor along the specified axis or axes.
-
-    You can pass in `axis` and `keepdim` keyword arguments to control the axis along
-    which the mean is computed and whether the reduced dimensions are retained.
-
-    ```python exec="true" source="above" session="tensor" result="python"
-    Tensor.manual_seed(42)
-    t = Tensor.normal(2, 3, mean=2.5, std=0.5)
-    print(t.numpy())
-    ```
-    ```python exec="true" source="above" session="tensor" result="python"
-    print(t.mean().numpy())
-    ```
-    ```python exec="true" source="above" session="tensor" result="python"
-    print(t.mean(axis=0).numpy())
-    ```
-    ```python exec="true" source="above" session="tensor" result="python"
-    print(t.mean(axis=1).numpy())
-    ```
-    """
-    output_dtype = self.dtype if dtypes.is_float(self.dtype) else dtypes.float32
-    numerator = self.cast(sum_acc_dtype(self.dtype)).sum(axis=axis, keepdim=keepdim)
-    return numerator.div(prod([cast(int, si) for si, so in zip(self.shape, self.sum(axis=axis, keepdim=True).shape) if resolve(si != so)])) \
-      .cast(output_dtype)
-
-  def var(self, axis:int|Sequence[int]|None=None, keepdim=False, correction=1) -> Tensor:
-    """
-    Returns the variance of the tensor along the specified axis or axes.
-
-    You can pass in `axis`, `keepdim`, and `correction` keyword arguments to control the axis along
-    which the variance is computed, whether the reduced dimensions are retained, and the Bessel's correction applied.
-
-    ```python exec="true" source="above" session="tensor" result="python"
-    Tensor.manual_seed(42)
-    t = Tensor.normal(2, 3, mean=2.5, std=0.5)
-    print(t.numpy())
-    ```
-    ```python exec="true" source="above" session="tensor" result="python"
-    print(t.var().numpy())
-    ```
-    ```python exec="true" source="above" session="tensor" result="python"
-    print(t.var(axis=0).numpy())
-    ```
-    ```python exec="true" source="above" session="tensor" result="python"
-    print(t.var(axis=1).numpy())
-    ```
-    """
-    squares = (self - self.mean(axis=axis, keepdim=True)).square()
-    n = prod([si for si, so in zip(self.shape, squares.sum(axis=axis, keepdim=True).shape) if resolve(si != so)])
-    return squares.sum(axis=axis, keepdim=keepdim).div(smax([0, n-correction]))
-
-  def var_mean(self, axis:int|Sequence[int]|None=None, keepdim=False, correction=1) -> tuple[Tensor, Tensor]:
-    """
-    Calculates the variance and mean over the dimensions specified by dim.
-    Syntactic sugar around `Tensor.var` and `Tensor.mean` to match `torch.var_mean`.
-
-    ```python exec="true" source="above" session="tensor" result="python"
-    Tensor.manual_seed(42)
-    t = Tensor.normal(2, 3, mean=2.5, std=0.5)
-    print(t.numpy())
-    ```
-    ```python exec="true" source="above" session="tensor" result="python"
-    var, mean = t.var_mean()
-    print(var.numpy(), mean.numpy())
-    ```
-    """
-    return self.var(axis, keepdim, correction), self.mean(axis, keepdim)
-
-  def std(self, axis:int|Sequence[int]|None=None, keepdim=False, correction=1) -> Tensor:
-    """
-    Returns the standard deviation of the tensor along the specified axis or axes.
-
-    You can pass in `axis`, `keepdim`, and `correction` keyword arguments to control the axis along
-    which the standard deviation is computed, whether the reduced dimensions are retained, and the Bessel's correction applied.
-
-    ```python exec="true" source="above" session="tensor" result="python"
-    Tensor.manual_seed(42)
-    t = Tensor.normal(2, 3, mean=2.5, std=0.5)
-    print(t.numpy())
-    ```
-    ```python exec="true" source="above" session="tensor" result="python"
-    print(t.std().numpy())
-    ```
-    ```python exec="true" source="above" session="tensor" result="python"
-    print(t.std(axis=0).numpy())
-    ```
-    ```python exec="true" source="above" session="tensor" result="python"
-    print(t.std(axis=1).numpy())
-    ```
-    """
-    return self.var(axis, keepdim, correction).sqrt()
-
-  def std_mean(self, axis:int|Sequence[int]|None=None, keepdim=False, correction=1) -> tuple[Tensor, Tensor]:
-    """
-    Calculates the standard deviation and mean over the dimensions specified by dim.
-    Syntactic sugar around `Tensor.std` and `Tensor.mean` to match `torch.std_mean`.
-
-    ```python exec="true" source="above" session="tensor" result="python"
-    Tensor.manual_seed(42)
-    t = Tensor.normal(2, 3, mean=2.5, std=0.5)
-    print(t.numpy())
-    ```
-    ```python exec="true" source="above" session="tensor" result="python"
-    std, mean = t.std_mean()
-    print(std.numpy(), mean.numpy())
-    ```
-    """
-    return self.std(axis, keepdim, correction), self.mean(axis, keepdim)
-
-  def keccak(self, cfg:str|tuple[int, int]="sha3_256"):
-    """
-    Calculates a Keccak hash over the last dimension. Uses "sha3_256" by default.
-
-    ```python exec="false" source="above" session="tensor" result="python"
-    t = Tensor(b"Hello World!").keccak()
-    print(t.data().hex())
-    ```
-    """
-
-    # https://keccak.team/keccak_specs_summary.html
-
-    def ctensor(l: Sequence[ConstType], dtype: DType = dtypes.uint64):
-      # TODO: contiguous is here for compile speed
-      return Tensor.stack(*(Tensor(v, dtype=dtype, device=self.device) for v in l)).contiguous()
-    rot_offsets = [44, 43, 21, 14, 28, 20, 3, 45, 61, 1, 6, 25, 8, 18, 27, 36, 10, 15, 56, 62, 55, 39, 41, 2]
-    rot_offsets_v0, rot_offsets_v1 =  ctensor([0] + [1 << v for v in rot_offsets]), ctensor([1] + [1 << (64 - v) for v in rot_offsets])
-
-    # calculated from π step
-    reorder_indexes = ctensor([0,6,12,18,24,3,9,10,16,22,1,7,13,19,20,4,5,11,17,23,2,8,14,15,21], dtype=dtypes.int32)
-    rnd_const_masks = [ctensor([v]).pad((0, 24)) for v in (1, 0x8082, 0x800000000000808a, 0x8000000080008000, 0x808b, 0x80000001, 0x8000000080008081,
-    0x8000000000008009, 0x8a, 0x88, 0x80008009, 0x8000000a, 0x8000808b, 0x800000000000008b, 0x8000000000008089, 0x8000000000008003,
-    0x8000000000008002, 0x8000000000000080, 0x800a, 0x800000008000000a, 0x8000000080008081, 0x8000000000008080, 0x80000001, 0x8000000080008008)]
-
-    rate, dsbyte = {"sha3_224": (144, 6), "sha3_256": (136, 6), "shake_128": (168, 31)}[cfg] if isinstance(cfg, str) else cfg
-    data, data_pad = self.bitcast(dtypes.uint8).reshape(prod(self.shape[:-1]), self.shape[-1]), rate - (self.shape[-1] * self.dtype.itemsize % rate)
-    # pad batches then pad blocks
-    data = data.pad((None, (0, data_pad))).reshape(bs := data.shape[0], -1, rate).pad((None, None, (0, 200 - rate)))
-
-    # create pad mask
-    lbe = prod(data.shape[1:]) + rate - data_pad - 200
-    if data_pad == 1: mb = [(lbe, 0), (1, dsbyte ^ 0x80), (200 - rate, 0)]
-    else: mb = [(lbe, 0), (1, dsbyte), (data_pad - 2, 0), (1, 0x80), (200 - rate, 0)]
-    pad_mask = Tensor.cat(*(Tensor(v, dtype=dtypes.uint8, device=data.device).expand(l) for l, v in mb if l > 0)).unsqueeze(0)
-
-    data = (data.flatten(1) ^ pad_mask).reshape(*data.shape[:2], 200).bitcast(dtypes.uint64)
-
-    state = Tensor.zeros(bs, 25, device=self.device, dtype=dtypes.uint64)
-    for k in range(int(data.shape[1])):
-      state = state ^ data.shrink((None, (k, k+1), None)).squeeze(1)
-      for i in range(24): # f1600
-        # θ step
-        p = state.reshape(bs, 5, 5).transpose(2, 1)
-        t1 = (p[:,:,0] ^ p[:,:,1] ^ p[:,:,2] ^ p[:,:,3] ^ p[:,:,4]).roll(-1, 1) # xor reduce
-        state = state ^ (t1.roll(2, 1).bitwise_xor((t1 << 1) ^ (t1 >> 63)).unsqueeze(2).expand(bs, 5, 5).transpose(2, 1).flatten(1))
-        # ρ and π steps
-        state = state[:, reorder_indexes]
-        state = (state * rot_offsets_v0).bitwise_or(state // rot_offsets_v1).reshape(bs, 5, 5)
-        # χ and ι step
-        state = state.bitwise_xor(~state.roll(shifts=-1, dims=2) & state.roll(shifts=-2, dims=2))
-        state = state.flatten(1) ^ rnd_const_masks[i]
-      # NOTE: kernelize here to prevent internal stack from growing propotional to data size
-      state = state.kernelize()
-    return state.bitcast(dtypes.uint8)[:,:(obytes:=(200 - rate) // 2)].reshape(*self.shape[:-1], obytes)
-
-  def _hash_1mb(self) -> Tensor:
-    assert self.dtype == dtypes.uint8, "only support uint8 tensors for hashing"
-    assert self.ndim == 2, "only support batched 1d tensors"
-    assert self.shape[1] == 1024 * 1024, "only support messages of 1mb"
-
-    blocks = self.shape[0] * self.shape[1] // 4096
-    data = self.reshape(blocks, 4096)
-    block_hashes = data.keccak("shake_128").reshape(self.shape[0], 4096)
-    return block_hashes.keccak("shake_128").reshape(self.shape[0], 16)
-
-  def hash(self) -> Tensor:
-    """
-    Calculates a 16-byte hash of the tensor.
-    ```python exec="false source="above" session="tensor" result="python"
-    t = Tensor(b"Hello World!").hash()
-    print(t.data().hex())
-    ```
-    """
-
-    data = self.flatten().bitcast(dtypes.uint8)
-    if (tsize := data.shape[0]) % 2**20 != 0: data = data.pad((0, 2**20 - tsize % 2**20))
-    base_chunks = ceildiv(data.shape[0], 2**20)
-    tree_depth = math.ceil(math.log(base_chunks, 65536)) if base_chunks > 1 else 0
-
-    level_chunks = base_chunks
-    for _ in range(tree_depth + 1):
-      data = data.reshape(level_chunks, 2**20)._hash_1mb().flatten()
-      if (tsize := data.shape[0]) % 2**20 != 0: data = data.pad((0, 2**20 - tsize % 2**20))
-      level_chunks = ceildiv(data.shape[0], 2**20)
-
-    return data[:16]
-
-  def _softmax(self, axis, dtype:DTypeLike|None=None) -> tuple[Tensor, Tensor, Tensor]:
-    m = self - self.max(axis=axis, keepdim=True).detach()
-    if dtype is not None: m = m.cast(dtype)
-    e = m.exp()
-    return m, e, e.sum(axis=axis, keepdim=True)
-
-  def softmax(self, axis=-1, dtype:DTypeLike|None=None) -> Tensor:
-    """
-    Applies the softmax function to the tensor along the specified axis.
-
-    Rescales the elements of the tensor such that they lie in the range [0, 1] and sum to 1.
-
-    You can pass in the `axis` keyword argument to control the axis along which the softmax is computed.
-
-    ```python exec="true" source="above" session="tensor" result="python"
-    Tensor.manual_seed(42)
-    t = Tensor.randn(2, 3)
-    print(t.numpy())
-    ```
-    ```python exec="true" source="above" session="tensor" result="python"
-    print(t.softmax().numpy())
-    ```
-    ```python exec="true" source="above" session="tensor" result="python"
-    print(t.softmax(axis=0).numpy())
-    ```
-    """
-    _, e, ss = self._softmax(axis, dtype)
-    return e.div(ss)
-
-  def log_softmax(self, axis=-1, dtype:DTypeLike|None=None) -> Tensor:
-    """
-    Applies the log-softmax function to the tensor along the specified axis.
-
-    The log-softmax function is a numerically stable alternative to the softmax function in log space.
-
-    You can pass in the `axis` keyword argument to control the axis along which the log-softmax is computed.
-
-    ```python exec="true" source="above" session="tensor" result="python"
-    Tensor.manual_seed(42)
-    t = Tensor.randn(2, 3)
-    print(t.numpy())
-    ```
-    ```python exec="true" source="above" session="tensor" result="python"
-    print(t.log_softmax().numpy())
-    ```
-    ```python exec="true" source="above" session="tensor" result="python"
-    print(t.log_softmax(axis=0).numpy())
-    ```
-    """
-    m, _, ss = self._softmax(axis, dtype)
-    return m - ss.log()
-
-  def logsumexp(self, axis=None, keepdim=False) -> Tensor:
-    """
-    Computes the log-sum-exp of the tensor along the specified axis or axes.
-
-    The log-sum-exp function is a numerically stable way to compute the logarithm of the sum of exponentials.
-
-    You can pass in `axis` and `keepdim` keyword arguments to control the axis along
-    which the log-sum-exp is computed and whether the reduced dimensions are retained.
-
-    ```python exec="true" source="above" session="tensor" result="python"
-    Tensor.manual_seed(42)
-    t = Tensor.randn(2, 3)
-    print(t.numpy())
-    ```
-    ```python exec="true" source="above" session="tensor" result="python"
-    print(t.logsumexp().numpy())
-    ```
-    ```python exec="true" source="above" session="tensor" result="python"
-    print(t.logsumexp(axis=0).numpy())
-    ```
-    ```python exec="true" source="above" session="tensor" result="python"
-    print(t.logsumexp(axis=1).numpy())
-    ```
-    """
-    m = self.max(axis=axis, keepdim=True)
-    return (self - m).exp().sum(axis=axis, keepdim=keepdim).log() + m.squeeze(axis)
-
-  def logcumsumexp(self, axis=0) -> Tensor:
-    """
-    Computes the log-cumsum-exp of the tensor along the specified axis or axes.
-
-    The log-cumsum-exp function is a numerically stable way to compute the logarithm of the cumulative sum of exponentials.
-
-    You can pass in the `axis` keyword argument to control the axis along which
-    the log-cumsum-exp is computed.
-
-    ```python exec="true" source="above" session="tensor" result="python"
-    Tensor.manual_seed(42)
-    t = Tensor.randn(2, 3)
-    print(t.numpy())
-    ```
-    ```python exec="true" source="above" session="tensor" result="python"
-    print(t.logcumsumexp().numpy())
-    ```
-    ```python exec="true" source="above" session="tensor" result="python"
-    print(t.logcumsumexp(axis=0).numpy())
-    ```
-    ```python exec="true" source="above" session="tensor" result="python"
-    print(t.logcumsumexp(axis=1).numpy())
-    ```
-    """
-    if self.ndim == 0: return self
-    x = self.transpose(axis, -1)
-    last_dim_size = x.shape[-1]
-    x_unsqueezed = x.unsqueeze(-2).expand((None,)*(self.ndim-1)+(last_dim_size, None))
-    x_cummax = x.cummax(-1)
-    mask = Tensor.ones(last_dim_size, last_dim_size, requires_grad=False, device=self.device).tril()
-    ret = mask.where(x_unsqueezed - x_cummax.unsqueeze(-1), dtypes.min(self.dtype)).exp().sum(-1).log() + x_cummax
-    return ret.transpose(-1, axis)
-
-  def argmax(self, axis=None, keepdim=False) -> Tensor:
-    """
-    Returns the indices of the maximum value of the tensor along the specified axis.
-
-    You can pass in `axis` and `keepdim` keyword arguments to control the axis along
-    which the maximum is computed and whether the reduced dimensions are retained.
-
-    ```python exec="true" source="above" session="tensor" result="python"
-    t = Tensor([[1, 0, 2], [5, 4, 3]])
-    print(t.numpy())
-    ```
-    ```python exec="true" source="above" session="tensor" result="python"
-    print(t.argmax().numpy()) # Returns the index of the maximum value in the flattened tensor.
-    ```
-    ```python exec="true" source="above" session="tensor" result="python"
-    print(t.argmax(axis=0).numpy()) # Returns the indices of the maximum values along axis 0.
-    ```
-    ```python exec="true" source="above" session="tensor" result="python"
-    print(t.argmax(axis=1).numpy()) # Returns the indices of the maximum values along axis 1.
-    ```
-    """
-    if axis is None: return self.flatten().argmax(0)
-    axis = self._resolve_dim(axis)
-    m = self == self.max(axis=axis, keepdim=True)
-    idx = m * Tensor.arange(self.shape[axis],0,-1, requires_grad=False, device=self.device).reshape(self.shape[axis], *[1]*(self.ndim-axis-1))
-    return (self.shape[axis]-idx.max(axis=axis, keepdim=keepdim)).cast(dtypes.int32)
-
-  def argmin(self, axis=None, keepdim=False) -> Tensor:
-    """
-    Returns the indices of the minimum value of the tensor along the specified axis.
-
-    You can pass in `axis` and `keepdim` keyword arguments to control the axis along
-    which the minimum is computed and whether the reduced dimensions are retained.
-
-    ```python exec="true" source="above" session="tensor" result="python"
-    t = Tensor([[1, 0, 2], [5, 4, 3]])
-    print(t.numpy())
-    ```
-    ```python exec="true" source="above" session="tensor" result="python"
-    print(t.argmin().numpy()) # Returns the index of the minimum value in the flattened tensor.
-    ```
-    ```python exec="true" source="above" session="tensor" result="python"
-    print(t.argmin(axis=0).numpy()) # Returns the indices of the minimum values along axis 0.
-    ```
-    ```python exec="true" source="above" session="tensor" result="python"
-    print(t.argmin(axis=1).numpy()) # Returns the indices of the minimum values along axis 1.
-    ```
-    """
-    return self._inverse().argmax(axis=axis, keepdim=keepdim)
-
-  @staticmethod
-  def einsum(formula:str, *operands:Tensor|Sequence[Tensor], dtype:DTypeLike|None=None) -> Tensor:
-    """
-    Sums the product of the elements of the input tensors according to a formula based on the Einstein summation convention.
-
-    See: https://pytorch.org/docs/stable/generated/torch.einsum.html
-
-    ```python exec="true" source="above" session="tensor" result="python"
-    x = Tensor([[1, 2], [3, 4]])
-    y = Tensor([[5, 6], [7, 8]])
-    print(Tensor.einsum("ij,ij->", x, y).numpy())
-    ```
-    """
-    def parse_formula(formula:str, *operands:Tensor):
-      if "..." in (formula := formula.replace(" ", "")):
-        ell_chars, ell_longest = "".join(c for c in string.ascii_letters if c not in formula), 0
-        for i, inp in enumerate(filter(lambda x: "..." in x, inputs := formula.split("->")[0].split(","))):
-          if (ell_count := max(operands[i].ndim, 1) - (len(inp) - len("..."))) > ell_longest: ell_longest = ell_count
-          inputs[i] = inp.replace("...", ell_chars[-ell_count:])
-        inputs_str, out_ellipse = ",".join(inputs), ell_chars[-ell_longest:]
-        return (inputs_str, formula.split("->")[1].replace("...", out_ellipse)) if "->" in formula else \
-          (inputs_str, out_ellipse + ''.join(sorted(c for c in inputs_str if inputs_str.count(c) == 1 and c.isalpha() and c not in out_ellipse)))
-      return formula.split("->") if "->" in formula else (formula, ''.join(c for c in sorted(formula) if formula.count(c) == 1 and c.isalpha()))
-
-    xs:tuple[Tensor, ...] = argfix(*operands)
-    inputs_str, output = parse_formula(formula, *xs)
-    inputs = inputs_str.split(",")
-    if len(xs)!=len(inputs): raise ValueError(f"number of inputs doesn't match number of operands in formula, expected {len(inputs)}, got {len(xs)}")
-
-    # map the value of each letter in the formula
-    letter_val = sorted(merge_dicts([dict(zip(letters, tensor.shape)) for letters, tensor in zip(inputs, xs)]).items())
-
-    xs_:list[Tensor] = []
-    lhs = [sorted(enumerate(s), key=lambda e:e[1]) for s in inputs]
-    for x,(order,letters) in zip(xs, [list(zip(*l)) for l in lhs]):
-      # permute to the sorted letter order, then reshape/expand to create dimensions for the missing letters
-      xs_.append(x.permute(order).reshape([val if letter in letters else 1 for letter,val in letter_val]).expand([val for _,val in letter_val]))
-
-    # ordinal encode the output alphabet
-    rhs_order = argsort(argsort(list(output)))
-
-    # sum over all axes that's not in the output, then permute to the output order
-    return functools.reduce(lambda a,b:a*b, xs_) \
-      .sum(axis=[axis for axis,(letter,_) in enumerate(letter_val) if letter not in output], dtype=dtype).permute(rhs_order)
-
-  # ***** processing ops *****
-
-  def _pool(self, k_:tuple[sint, ...], stride:int|tuple[int, ...]=1, dilation:int|tuple[int, ...]=1) -> Tensor:
-    assert len(self.shape) >= len(k_), f"can't pool {self.shape} with {k_}"
-    s_, d_ = make_tuple(stride, len(k_)), make_tuple(dilation, len(k_))
-    assert len(k_) == len(s_) == len(d_), f"stride/dilation mismatch kernel:{k_} stride:{s_} dilation:{d_}"
-    noop, i_ = [None] * (self.ndim-len(k_)), self.shape[-len(k_):]
-    assert all(resolve(d*(k-1)+1 <= i) for k,d,i in zip(k_,d_,i_)), "kernel size cannot be greater than actual input size"
-    o_ = [ceildiv(i-d*(k-1), s) for i,d,k,s in zip(i_,d_,k_,s_)]
-    # input size scaling factor to make sure shrink for stride is possible
-    f_ = [smax(1, ceildiv(o*s - d, i)) for o,s,i,d in zip(o_,s_,i_,d_)]
-    # repeats such that we don't need padding
-    x = self.repeat([1]*len(noop) + [ceildiv(k*(i*f+d),i) for k,i,d,f in zip(k_,i_,d_,f_)])
-    # handle dilation
-    x = x.shrink_to(noop + [k*(i*f+d) for k,i,d,f in zip(k_,i_,d_,f_)]).reshape(noop + flatten((k,(i*f+d)) for k,i,d,f in zip(k_,i_,d_,f_)))
-    # handle stride
-    x = x.shrink_to(noop + flatten((k,o*s) for k,o,s in zip(k_,o_,s_))).reshape(noop + flatten((k,o,s) for k,o,s in zip(k_,o_,s_)))
-    x = x.shrink_to(noop + flatten((k,o,1) for k,o in zip(k_,o_))).reshape(noop + flatten((k,o) for k,o in zip(k_,o_)))
-    # permute to move reduce to the end
-    return x.permute(*range(len(noop)), *[len(noop)+i*2+1 for i in range(len(i_))], *[len(noop)+i*2 for i in range(len(i_))])
-
-  def _resolve_pool_pads(self, padding:int|Sequence[int], dims:int) -> Sequence[int]:
-    if not isinstance(padding, int) and not (len(padding) == 2*dims or len(padding) == dims):
-      raise ValueError(f"Padding must be an int or a sequence of length {dims} or {2*dims}, but got {padding=} for {self.shape=} with {dims=}.")
-    return [padding]*2*dims if isinstance(padding, int) else (padding if len(padding) == 2*dims else [p for p in padding for _ in range(2)][::-1])
-
-  def _apply_ceil_mode(self, pads:Sequence[int], k_:tuple[sint, ...], s_:int|tuple[int, ...], d_:int|tuple[int, ...]) -> list[int]:
-    (d_,s_), i_ = (make_tuple(x, len(k_)) for x in (d_,s_)), self.shape[-len(k_):]
-    pads, grouped_pads = list(pads), _flat_to_grouped(pads)
-    # https://arxiv.org/pdf/1603.07285 section 5.1, relationship 15.
-    o_ = [ceildiv(i+pB+pA - (d*(k-1)+1), s) + 1 for i,d,k,s,(pB,pA) in zip(i_,d_,k_,s_,grouped_pads)]
-    for dim,(o,i,s,k,d,(pB,pA)) in enumerate(zip(o_,i_,s_,k_,d_,grouped_pads)):
-      # we have to do additional padding before `_pool` so that `o_` in `_pool` is calculated correctly
-      # `s*(o-1) + (d*(k-1)+1) - (i+pB+pA)` -> last_sliding_window_start + full_kernel_size - padded_input_shape
-      # we decrease padding in the case that a sliding window starts in the end padded region, thereby decreasing `o_` in `_pool`
-      # `smax(s*(o-1) - (pB+i-1), 0)` -> last_sliding_window_start - (pad_before + input_size - zero_offset)
-      pads[-1-dim*2] += s*(o-1) + (d*(k-1)+1) - (i+pB+pA) - smax(s*(o-1) - (pB+i-1), 0)
-    return pads
-
-  # NOTE: these work for more than 2D
-  def avg_pool2d(self, kernel_size:tuple[int, ...]=(2,2), stride=None, dilation=1, padding:int|tuple[int, ...]=0,
-                 ceil_mode=False, count_include_pad=True) -> Tensor:
-    """
-    Applies average pooling over a tensor.
-
-    This function supports three different types of `padding`
-
-    1. `int` (single value):
-      Applies the same padding value uniformly to all spatial dimensions.
-
-    2. `tuple[int, ...]` (length = number of spatial dimensions):
-      Specifies a distinct padding value for each spatial dimension in the form `(padding_height, padding_width, ...)`.
-
-    3. `tuple[int, ...]` (length = 2 * number of spatial dimensions):
-      Specifies explicit padding for each side of each spatial dimension in the form
-      `(padding_left, padding_right, padding_top, padding_bottom, ...)`.
-
-    When `ceil_mode` is set to `True`, output shape will be determined using ceil division.
-    When `count_include_pad` is set to `False`, zero padding will not be included in the averaging calculation.
-
-    NOTE: unlike PyTorch, this implementation is not limited to only 2d pooling and instead works for any number of dimensions.
-
-    ```python exec="true" source="above" session="tensor" result="python"
-    t = Tensor.arange(25).reshape(1, 1, 5, 5)
-    print(t.avg_pool2d().numpy())
-    ```
-    ```python exec="true" source="above" session="tensor" result="python"
-    print(t.avg_pool2d(ceil_mode=True).numpy())
-    ```
-    ```python exec="true" source="above" session="tensor" result="python"
-    print(t.avg_pool2d(padding=1).numpy())
-    ```
-    ```python exec="true" source="above" session="tensor" result="python"
-    print(t.avg_pool2d(padding=1, count_include_pad=False).numpy())
-    ```
-    """
-    axis = tuple(range(-len(k_ := make_tuple(kernel_size, 2)), 0))
-    def pool(x:Tensor, padding_:Sequence[int]) -> Tensor: return x.pad(padding_)._pool(k_, stride if stride is not None else k_, dilation)
-    reg_pads = self._resolve_pool_pads(padding, len(k_))
-    ceil_pads = self._apply_ceil_mode(reg_pads, k_, stride if stride is not None else k_, dilation)
-    if not count_include_pad:
-      pads = ceil_pads if ceil_mode else reg_pads
-      return pool(self, pads).sum(axis) / pool(self.ones_like(), pads).sum(axis)
-    if not ceil_mode: return pool(self, reg_pads).mean(axis)
-    return pool(self, ceil_pads).sum(axis) / pool(self.pad(reg_pads).ones_like(), tuple(cp-rp for cp,rp in zip(ceil_pads, reg_pads))).sum(axis)
-
-  def max_pool2d(self, kernel_size:tuple[int, ...]=(2,2), stride=None, dilation=1, padding:int|tuple[int, ...]=0,
-                 ceil_mode=False, return_indices=False) -> Tensor | tuple[Tensor, Tensor]:
-    """
-    Applies max pooling over a tensor.
-
-    This function supports three different types of `padding`
-
-    1. `int` (single value):
-      Applies the same padding value uniformly to all spatial dimensions.
-
-    2. `tuple[int, ...]` (length = number of spatial dimensions):
-      Specifies a distinct padding value for each spatial dimension in the form `(padding_height, padding_width, ...)`.
-
-    3. `tuple[int, ...]` (length = 2 * number of spatial dimensions):
-      Specifies explicit padding for each side of each spatial dimension in the form
-      `(padding_left, padding_right, padding_top, padding_bottom, ...)`.
-
-    When `ceil_mode` is set to `True`, output shape will be determined using ceil division.
-    When `return_indices` is set to `True`, the argmax will be returned along with the max values.
-
-    NOTE: unlike PyTorch, this implementation is not limited to only 2d pooling and instead works for any number of dimensions.
-
-    ```python exec="true" source="above" session="tensor" result="python"
-    t = Tensor.arange(25).reshape(1, 1, 5, 5)
-    print(t.max_pool2d().numpy())
-    ```
-    ```python exec="true" source="above" session="tensor" result="python"
-    print(t.max_pool2d(ceil_mode=True).numpy())
-    ```
-    ```python exec="true" source="above" session="tensor" result="python"
-    print(t.max_pool2d(padding=1).numpy())
-    ```
-    """
-    axis = tuple(range(-len(k_ := make_tuple(kernel_size, 2)), 0))
-    pads = self._resolve_pool_pads(padding, len(k_))
-    if ceil_mode: pads = self._apply_ceil_mode(pads, k_, stride if stride is not None else k_, dilation)
-    pooled = self.pad(pads, value=dtypes.min(self.dtype))._pool(k_, stride if stride is not None else k_, dilation)
-    if not return_indices: return pooled.max(axis)
-    spatial_sz = math.prod(spatial_shape := self.shape[-len(k_):])
-    idx = Tensor.arange(spatial_sz,0,-1, requires_grad=False, device=self.device).reshape(spatial_shape)
-    m = pooled == pooled.max(axis, keepdim=True)
-    idx = m * idx.pad(pads, value=dtypes.min(idx.dtype))._pool(k_, stride if stride is not None else k_, dilation)
-    return pooled.max(axis), spatial_sz - idx.max(axis)
-
-  def max_unpool2d(self, indices:Tensor, kernel_size:tuple[int, ...]=(2,2), stride=None, dilation=1, padding:int|tuple[int, ...]=0, output_size=None):
-    """
-    Performs a partial inverse of `max_pool2d` using the indices from the argmax.
-
-    When `output_size` is provided, the output shape disambiguates to the provided shape.
-
-    NOTE: unlike PyTorch, this implementation is not limited to only 2d pooling and instead works for any number of dimensions.
-
-    ```python exec="true" source="above" session="tensor" result="python"
-    t = Tensor.arange(1, 17).reshape(1, 1, 4, 4)
-    print(t.numpy())
-    ```
-    ```python exec="true" source="above" session="tensor" result="python"
-    output, indices = Tensor.max_pool2d(t, return_indices=True)
-    print(output.numpy())
-    print(indices.numpy())
-    ```
-    ```python exec="true" source="above" session="tensor" result="python"
-    print(Tensor.max_unpool2d(output, indices).numpy())
-    ```
-    """
-    bs,c,*spatial_shape = self.shape
-    if output_size is None:
-      k_,d_,s_ = (make_tuple(x, len(spatial_shape)) for x in (kernel_size, dilation, stride if stride is not None else kernel_size))
-      p_ = _flat_to_grouped(self._resolve_pool_pads(padding, len(spatial_shape)))
-      # https://arxiv.org/pdf/1603.07285 inverse of relationship 15 in section 5.1.
-      output_size = tuple((i-1)*s - (pB+pA) + (d*(k-1)+1) for i,k,d,s,(pA,pB) in zip(spatial_shape,k_,d_,s_,p_))
-    else: output_size = output_size[-len(spatial_shape):]
-    ret = (indices.reshape(bs,c,1,-1)._one_hot_along_dim(prod(output_size), 2).where(self.reshape(bs,c,1,-1), 0)).sum(3)
-    return ret.reshape(bs,c,*output_size)
-
-  def conv2d(self, weight:Tensor, bias:Tensor|None=None, groups=1, stride=1, dilation=1, padding:int|tuple[int, ...]=0,
-             dtype:DTypeLike|None=None) -> Tensor:
-    """
-    Applies a convolution over a tensor with a given `weight` and optional `bias`.
-
-    This function supports three different types of `padding`
-
-    1. `int` (single value):
-      Applies the same padding value uniformly to all spatial dimensions.
-
-    2. `tuple[int, ...]` (length = number of spatial dimensions):
-      Specifies a distinct padding value for each spatial dimension in the form `(padding_height, padding_width, ...)`.
-
-    3. `tuple[int, ...]` (length = 2 * number of spatial dimensions):
-      Specifies explicit padding for each side of each spatial dimension in the form
-      `(padding_left, padding_right, padding_top, padding_bottom, ...)`.
-
-    NOTE: unlike PyTorch, this implementation is not limited to only 2d convolutions and instead works for any number of dimensions.
-
-    See: https://pytorch.org/docs/stable/generated/torch.nn.Conv2d.html
-
-    ```python exec="true" source="above" session="tensor" result="python"
-    t = Tensor.arange(9).reshape(1, 1, 3, 3)
-    w = Tensor.ones(1, 1, 2, 2)
-    print(t.conv2d(w).numpy())
-    ```
-    """
-    if IMAGE: return self.image_conv2d(weight, bias, groups, stride, dilation, padding, dtype)
-    (bs,cin_), (cout,cin), HW = self.shape[:2], weight.shape[:2], weight.shape[2:]
-    padding_ = self._resolve_pool_pads(padding, len(HW))
-    assert groups*cin == cin_ and len(self.shape) == len(weight.shape),\
-        f"Input Tensor shape {self.shape} does not match the shape of the weights {weight.shape}. ({groups*cin} vs. {cin_})"
-
-    # conv2d is a pooling op (with padding)
-    x = self.pad(padding_)._pool(HW, stride, dilation)   # (bs, groups*cin, oy, ox, H, W)
-    rcout, oyx = cout//groups, x.shape[2:-len(HW)]
-    if not all(x == 3 for x in HW) or stride != 1 or dilation != 1 or not WINO:
-      # normal conv
-      x = x.reshape(bs, groups, cin, 1, *oyx, *HW).expand(bs, groups, cin, rcout, *oyx, *HW)\
-        .permute(0,1,3,*[4+i for i in range(len(oyx))],2,*[4+len(oyx)+i for i in range(len(HW))])
-
-      # conv! broadcasted to (bs, groups, rcout, *oyx, cin, *HW)
-      ret = (x * weight.reshape(1, groups, rcout, *[1] * len(oyx), cin, *HW))\
-        .sum([-1-i for i in range(1+len(oyx))], keepdim=True, dtype=dtype).reshape(bs, cout, *oyx)
-      return ret if bias is None else ret.add(bias.reshape(1, -1, *[1] * len(HW)))
-
-    HWI, HWO = (6,) * len(HW), (4,) * len(HW)  # F(4x4,3x3) winograd tiles
-    winograd_G = [[1/4, 0, 0], [-1/6, -1/6, -1/6], [-1/6, 1/6, -1/6], [1/24, 1/12, 1/6], [1/24, -1/12, 1/6], [0, 0, 1]]
-    winograd_Bt = [[4, 0, -5, 0, 1, 0], [0, -4, -4, 1, 1, 0], [0, 4, -4, -1, 1, 0], [0, -2, -1, 2, 1, 0], [0, 2, -1, -2, 1, 0], [0, 4, 0, -5, 0, 1]]
-    winograd_At = [[1, 1, 1, 1, 1, 0], [0, 1, -1, 2, -2, 0], [0, 1, 1, 4, 4, 0], [0, 1, -1, 8, -8, 1]] # applying At in pre-order doubles compile time
-
-    # TODO: stride == dilation
-    # use padding to round up to 4x4 output tiles
-    # (bs, cin_, tyx, HWI)
-    pads = [[padding_[i*2], padding_[i*2+1] + (-(dim + sum(padding_[i * 2:(i + 1) * 2]) - 2) % 4)] for i, dim in enumerate(self.shape[-len(HW):])]
-    d = self.pad(sum(pads, []))._pool(HWI, HWO)
-    # move HW to the front: # (HWI, bs, cin_, tyx)
-    d = d.permute(*range(len(d.shape)-len(HW),len(d.shape)), *range(len(d.shape)-len(HW)))
-    tyx = d.shape[-len(HWI):]  # dim of tiling
-
-    g = weight.permute(*range(len(weight.shape)-len(HW),len(weight.shape)), *range(len(weight.shape)-len(HW)))  # move HW to the front
-
-    # compute 6x6 winograd tiles: GgGt, BtdB
-    # (HWI, groups * rcout, cin) -> (HWI, bs=1, groups, rcout, cin, tyx=(1,1))
-    gfactors = _apply_winograd_matrix(winograd_G, g, len(HW)).reshape(*HWI, 1, groups, rcout, cin, *([1]*len(tyx)))
-    # (HWI, bs, cin_, tyx) -> (HWI, bs, groups, 1 ,cin, *tyx)
-    dfactors = _apply_winograd_matrix(winograd_Bt, d, len(HW)).reshape(*HWI, bs, groups, 1, cin, *tyx)
-
-    # matmul; sum across cin: (HWI, bs, groups, rcout, *tyx); then HWI -> HWO: (HWO, bs, groups, rcout, *tyx)
-    ret = _apply_winograd_matrix(winograd_At, (gfactors * dfactors).sum(axis=-1-len(HW), dtype=dtype), len(HW))
-
-    # interleave tyx and HWO: (bs, groups, rcout, oy, HO, ox, WO)
-    ret = ret.permute([*range(len(HW), len(ret.shape)-len(HW)), *[i+o for i in range(len(HW)) for o in [len(ret.shape)-len(HW),0]]])
-    # merge groups and rcout, tyx and HWO: (bs, groups, cout, *yx), shrink to final
-    ret = ret.reshape(bs, cout, *[c * HWO[i] for i, c in enumerate(tyx)]).shrink(tuple((0, s) for s in [bs, cout, *oyx]))
-
-    return (ret if bias is None else ret.add(bias.reshape(1, -1, *[1 for _ in range(len(HW))]))).contiguous().contiguous_backward()
-
-  def conv_transpose2d(self, weight:Tensor, bias:Tensor|None=None, groups=1, stride=1, dilation=1, padding=0, output_padding=0) -> Tensor:
-    """
-    Applies a transposed convolution over a tensor with a given `weight` and optional `bias`.
-
-    This function supports three different types of `padding`
-
-    1. `int` (single value):
-      Applies the same padding value uniformly to all spatial dimensions.
-
-    2. `tuple[int, ...]` (length = number of spatial dimensions):
-      Specifies a distinct padding value for each spatial dimension in the form `(padding_height, padding_width, ...)`.
-
-    3. `tuple[int, ...]` (length = 2 * number of spatial dimensions):
-      Specifies explicit padding for each side of each spatial dimension in the form
-      `(padding_left, padding_right, padding_top, padding_bottom, ...)`.
-
-    NOTE: unlike PyTorch, this implementation is not limited to only 2d transposed convolutions and instead works for any number of dimensions.
-
-    See: https://pytorch.org/docs/stable/generated/torch.nn.ConvTranspose2d.html
-
-    ```python exec="true" source="above" session="tensor" result="python"
-    t = Tensor.arange(9).reshape(1, 1, 3, 3)
-    w = Tensor.ones(1, 1, 2, 2)
-    print(t.conv_transpose2d(w).numpy())
-    ```
-    """
-    x, w = self, weight.unflatten(0, (groups, -1)).transpose(1, 2).flip(*range(3, len(weight.shape)+1))
-    HW = weight.shape[2:]
-    padding = _flat_to_grouped(self._resolve_pool_pads(padding, len(HW)))
-    stride, dilation, output_padding = [make_tuple(x, len(HW)) for x in (stride, dilation, output_padding)]
-    if any(s>1 for s in stride):
-      # handle strides: (k) -> reshape -> (k,1) -> pad -> (k,s) -> reshape -> (k*s) -> shrink (k-(s-1))
-      x = x.reshape(None, None, *flatten((k,1) for k in x.shape[2:]))
-      x = x.pad((None, None, *flatten((None,(0,s-1)) for s in stride)))
-      x = x.reshape(None, None, *[k*s for k,s in zip(x.shape[2::2], stride)])
-      x = x.shrink((None, None, *[(0,k-(s-1)) for k,s in zip(x.shape[2:], stride)]))
-    padding = flatten((((k-1)*d-pB,(k-1)*d-pA+op) for k,d,(pB,pA),op in reversed(list(zip(HW, dilation, padding, output_padding)))))
-    return x.conv2d(w.flatten(end_dim=1), groups=groups, bias=bias, dilation=dilation, padding=padding)
-
-  def dot(self, w:Tensor, dtype:DTypeLike|None=None) -> Tensor:
-
-    """
-    Performs dot product between two tensors.
-    If `w` is 1-D, it's a sum product over the last axis of `self` and `w`.
-    If `w` is N-D with N>=2, it's a sum product over the last axis of `self` and the second-to-last axis of `w`.
-
-    You can pass in the optional `dtype` keyword argument to control the data type of the accumulation.
-
-    ```python exec="true" source="above" session="tensor" result="python"
-    a = Tensor([1, 2, 3])
-    b = Tensor([1, 1, 0])
-    print(a.dot(b).numpy())
-    ```
-    ```python exec="true" source="above" session="tensor" result="python"
-    a = Tensor([[1, 2], [3, 4]])
-    b = Tensor([[5, 6], [7, 8]])
-    print(a.dot(b).numpy())
-    ```
-    """
-    if IMAGE: return self.image_dot(w, dtype)
-    x, dx, dw = self, self.ndim, w.ndim
-    if not (dx > 0 and dw > 0): raise RuntimeError(f"both tensors need to be at least 1D, got {dx}D and {dw}D")
-    if x.shape[-1] != w.shape[axis_w:=-min(w.ndim,2)]: raise RuntimeError(f"cannot dot {x.shape} and {w.shape}")
-    x = x.reshape(*x.shape[0:-1], *[1]*min(dx-1, dw-1, 1), x.shape[-1])
-    w = w.reshape(*w.shape[0:-2], *[1]*min(dx-1, dw-1, 1), *w.shape[axis_w:]).transpose(-1, axis_w)
-    return (x*w).sum(-1, dtype=dtype).cast(least_upper_dtype(x.dtype, w.dtype) if dtype is None else dtype)
-
-  def matmul(self, x:Tensor, reverse=False, dtype:DTypeLike|None=None) -> Tensor:
-    """
-    Performs matrix multiplication between two tensors.
-
-    You can pass in the `reverse` keyword argument to control the order of the matrix multiplication.
-    You can pass in the optional `dtype` keyword argument to control the data type of the accumulation.
-
-    ```python exec="true" source="above" session="tensor" result="python"
-    a = Tensor([[1, 2], [3, 4]])
-    b = Tensor([[5, 6], [7, 8]])
-    print(a.matmul(b).numpy())
-    ```
-    """
-    return x.dot(self, dtype=dtype) if reverse else self.dot(x, dtype=dtype)
-
-  def _cumalu(self, axis:int, op:Ops, _include_initial=False) -> Tensor:
-    assert self.shape[axis] != 0 and op in (Ops.ADD, Ops.MAX, Ops.MUL)
-    pl_sz = self.shape[axis] - int(not _include_initial)
-    pooled = self.transpose(axis,-1).pad((pl_sz, -int(_include_initial)), value=identity_element(op, self.dtype))._pool((self.shape[axis],))
-    return {Ops.ADD: pooled.sum(-1), Ops.MAX: pooled.max(-1), Ops.MUL: pooled.prod(-1)}[op].transpose(axis, -1)
-
-  def _split_cumalu(self, axis:int, op:Ops) -> Tensor:
-    axis = self._resolve_dim(axis)
-    if self.ndim == 0 or 0 in self.shape: return self
-    # TODO: someday the optimizer will find this on its own
-    # for now this is a two stage cumsum
-    SPLIT = 256
-    if not isinstance(s:=self.shape[axis], int) or s <= SPLIT*2: return self._cumalu(axis, op)
-    ret = self.transpose(axis,-1).pad((round_up(s, SPLIT)-s, 0), value=identity_element(op, self.dtype)).unflatten(-1, (-1, SPLIT))._cumalu(-1, op)
-    base = ret[..., -1]._cumalu(-1, op, _include_initial=True)
-    base = base.unsqueeze(-1).expand(*base.shape, ret.shape[-1])
-    def fix(x: Tensor) -> Tensor: return x.flatten(start_dim=-2)[..., -s:].transpose(axis,-1)
-    reduce_fxns: dict[Ops, Callable[[Tensor, Tensor], Tensor]] = {Ops.ADD: Tensor.__add__, Ops.MAX: Tensor.maximum, Ops.MUL: Tensor.__mul__}
-    return reduce_fxns[op](fix(ret), fix(base))
-
-  def cumsum(self, axis:int=0) -> Tensor:
-    """
-    Computes the cumulative sum of the tensor along the specified `axis`.
-
-    ```python exec="true" source="above" session="tensor" result="python"
-    t = Tensor.ones(2, 3)
-    print(t.numpy())
-    ```
-    ```python exec="true" source="above" session="tensor" result="python"
-    print(t.cumsum(1).numpy())
-    ```
-    """
-    return self._split_cumalu(axis, Ops.ADD)
-
-  def cumprod(self, axis:int) -> Tensor:
-    """
-    Computes the cumulative product of the elements of the tensor along the specified `axis`.
-
-    ```python exec="true" source="above" session="tensor" result="python"
-    t = Tensor.arange(1, 7).reshape(2, 3)
-    print(t.numpy())
-    ```
-    ```python exec="true" source="above" session="tensor" result="python"
-    print(t.cumprod(axis=0).numpy())
-    ```
-    """
-    return self._split_cumalu(axis, Ops.MUL)
-
-  def cummax(self, axis:int=0) -> Tensor:
-    """
-    Computes the cumulative max of the tensor along the specified `axis`.
-
-    ```python exec="true" source="above" session="tensor" result="python"
-    t = Tensor([0, 1, -1, 2, -2, 3, -3])
-    print(t.numpy())
-    ```
-    ```python exec="true" source="above" session="tensor" result="python"
-    print(t.cummax(0).numpy())
-    ```
-    """
-    return self._split_cumalu(axis, Ops.MAX)
-
-  @staticmethod
-  def _tri(r:sint, c:sint, diagonal:int=0, **kwargs) -> Tensor:
-    assert isinstance(r, int) and isinstance(c, int), f"does not support symbolic, getting {r=}, {c=}"
-    if r == 0 or c == 0 or diagonal >= c: return Tensor.zeros(r,c,**kwargs)
-    if r+diagonal <= 0: return Tensor.ones(r,c,**kwargs)
-    s = r+c-1
-    # build a (s, s) upper triangle
-    t = Tensor.ones(s,s,**kwargs).pad((None,(0,s))).flatten().shrink(((0,s*(2*s-1)),)).reshape(s,-1).shrink((None,(0,s)))
-    return t[:r,-diagonal:c-diagonal] if diagonal <= 0 else t[diagonal:r+diagonal,:c]
-
-  def triu(self, diagonal:int=0) -> Tensor:
-    """
-    Returns the upper triangular part of the tensor, the other elements are set to 0.
-
-    The argument `diagonal` determines which diagonal is on the boundary. `diagonal = 0` means the main diagonal.
-    Positive `diagonal` means above the main diagonal, and negative `diagonal` means below the main diagonal.
-
-    ```python exec="true" source="above" session="tensor" result="python"
-    t = Tensor([[1, 2, 3, 4], [5, 6, 7, 8], [9, 10, 11, 12]])
-    print(t.numpy())
-    ```
-    ```python exec="true" source="above" session="tensor" result="python"
-    print(t.triu(diagonal=0).numpy())
-    ```
-    ```python exec="true" source="above" session="tensor" result="python"
-    print(t.triu(diagonal=1).numpy())
-    ```
-    ```python exec="true" source="above" session="tensor" result="python"
-    print(t.triu(diagonal=-1).numpy())
-    ```
-    """
-    return Tensor._tri(self.shape[-2], self.shape[-1], diagonal=diagonal, device=self.device, dtype=dtypes.bool).where(self, self.zeros_like())
-
-  def tril(self, diagonal:int=0) -> Tensor:
-    """
-    Returns the lower triangular part of the tensor, the other elements are set to 0.
-
-    The argument `diagonal` determines which diagonal is on the boundary. `diagonal = 0` means the main diagonal.
-    Positive `diagonal` means above the main diagonal, and negative `diagonal` means below the main diagonal.
-
-    ```python exec="true" source="above" session="tensor" result="python"
-    t = Tensor([[1, 2, 3, 4], [5, 6, 7, 8], [9, 10, 11, 12]])
-    print(t.numpy())
-    ```
-    ```python exec="true" source="above" session="tensor" result="python"
-    print(t.tril(diagonal=0).numpy())
-    ```
-    ```python exec="true" source="above" session="tensor" result="python"
-    print(t.tril(diagonal=1).numpy())
-    ```
-    ```python exec="true" source="above" session="tensor" result="python"
-    print(t.tril(diagonal=-1).numpy())
-    ```
-    """
-    return Tensor._tri(self.shape[-2], self.shape[-1], diagonal=diagonal+1, device=self.device, dtype=dtypes.bool).where(self.zeros_like(), self)
-
-  def interpolate(self, size:tuple[int, ...], mode:str="linear", align_corners:bool=False) -> Tensor:
-    """
-    Downsamples or Upsamples to the input `size`, accepts 0 to N batch dimensions.
-
-    The interpolation algorithm is selected with `mode` which currently only supports `linear`, `nearest` and `nearest-exact`.
-    To run `bilinear` or `trilinear`, pass in a 2D or 3D size.
-
-    ```python exec="true" source="above" session="tensor" result="python"
-    t = Tensor([[1, 2, 3, 4], [21, 22, 23, 24], [41, 42, 43, 44]])
-    print(t.numpy())
-    ```
-    ```python exec="true" source="above" session="tensor" result="python"
-    print(t.interpolate(size=(2,3), mode="linear").numpy())
-    ```
-    """
-    assert isinstance(size, (tuple,list)) and all_int(size) and 0 < len(size) <= self.ndim, f"invalid {size=}"
-    assert mode in ("linear", "nearest", "nearest-exact"), "only supports linear, nearest or nearest-exact interpolate"
-    assert not (align_corners and mode != "linear"), "align_corners option can only be set with the interpolating mode linear"
-    x, expand = self, list(self.shape)
-    for i in range(-1,-len(size)-1,-1):
-      scale = (self.shape[i] - int(align_corners)) / (size[i] - int(align_corners))
-      arr, reshape = Tensor.arange(size[i], dtype=dtypes.float32, device=self.device), [1] * self.ndim
-      reshape[i] = expand[i] = size[i]
-      if mode == "linear":
-        index = (scale*arr if align_corners else (scale*(arr+0.5))-0.5).clip(0, self.shape[i]-1)
-        low, high, perc = [y.reshape(reshape).expand(expand) for y in (index.floor().int(), index.ceil().int(), index - index.floor())]
-        x = x.gather(i, low).lerp(x.gather(i, high), perc)
-      else:
-        index = (scale*(arr+0.5) if mode=="nearest-exact" else scale*arr).cast(dtypes.int32).reshape(reshape).expand(expand)
-        x = x.gather(i, index)
-    return x.cast(self.dtype)
-
-  def _pre_scatter(self, dim:int, index:Tensor, src:Tensor) -> tuple[Tensor, Tensor]:
-    index, dim = index.to(self.device), self._resolve_dim(dim)
-    assert index.ndim == self.ndim == src.ndim, f"self.ndim, index.ndim and src.ndim must all equal, {self.ndim=} {index.ndim=} {src.ndim=}"
-    assert all((d == dim or self_ >= index_) and src_ >= index_ for d,(self_,index_,src_) in enumerate(zip(self.shape, index.shape, src.shape))), \
-      f"All dimensions of {index.shape=} should be <= to all dimensions of {src.shape=} and all dimensions except dimension {dim} of {self.shape=}"
-    if self.dtype != src.dtype: raise RuntimeError(f"expect {self.dtype=} to be equal to {src.dtype=}")
-    # shrink src to index shape to shrink away the unused values
-    src = src.shrink(tuple((0,s) for s in index.shape))
-    # prepare src and mask for reduce with respect to dim
-    src = src.unsqueeze(-1).expand(*src.shape, self.shape[dim]).transpose(-1, dim)
-    mask = index.unsqueeze(-1)._one_hot_along_dim(self.shape[dim]).transpose(-1, dim)
-    # pad src and mask to self.shape so that reduce can be done with padded values as no-ops
-    src, mask = (x.pad(tuple((0, self.shape[i] - x.shape[i]) if i != dim else None for i in range(self.ndim)) + (None,)) for x in (src, mask))
-    return src, mask
-
-  def scatter(self, dim:int, index:Tensor, src:Tensor|ConstType, reduce:Literal['multiply', 'add']|None=None) -> Tensor:
-    """
-    Scatters `src` values along an axis specified by `dim`.
-    Apply `add` or `multiply` reduction operation with `reduce`.
-
-    NOTE: To use the `reduce` argument with a Tensor `src`, see `Tensor.scatter_reduce`.
-
-    ```python exec="true" source="above" session="tensor" result="python"
-    src = Tensor.arange(1, 11).reshape(2, 5)
-    print(src.numpy())
-    ```
-    ```python exec="true" source="above" session="tensor" result="python"
-    index = Tensor([[0, 1, 2, 0]])
-    print(Tensor.zeros(3, 5, dtype=src.dtype).scatter(0, index, src).numpy())
-    ```
-    ```python exec="true" source="above" session="tensor" result="python"
-    index = Tensor([[0, 1, 2], [0, 1, 4]])
-    print(Tensor.zeros(3, 5, dtype=src.dtype).scatter(1, index, src).numpy())
-    ```
-    ```python exec="true" source="above" session="tensor" result="python"
-    print(Tensor.full((2, 4), 2.0).scatter(1, Tensor([[2], [3]]), 1.23, reduce='multiply').numpy())
-    ```
-    ```python exec="true" source="above" session="tensor" result="python"
-    print(Tensor.full((2, 4), 2.0).scatter(1, Tensor([[2], [3]]), 1.23, reduce='add').numpy())
-    ```
-    """
-    if reduce not in {None, "add", "multiply"}: raise TypeError(f"{reduce=} must be one of None, 'multiply', or 'add'")
-    if reduce and isinstance(src, Tensor): raise TypeError("Tensor src is not supported with reduce arg. see scatter_reduce")
-    if not isinstance(src, Tensor): src = index.full_like(src, device=self.device, dtype=self.dtype)
-    if reduce == "add": return self.scatter_reduce(dim, index, src, "sum", include_self=True)
-    if reduce == "multiply": return self.scatter_reduce(dim, index, src, "prod", include_self=True)
-    src, mask = self._pre_scatter(dim, index, src)
-    return _masked_setitem(self, src, mask, (-1,))
-
-  def scatter_reduce(self, dim:int, index:Tensor, src:Tensor, reduce:Literal["sum", "prod", "mean", "amax", "amin"],
-                     include_self:bool=True) -> Tensor:
-    """
-    Scatters `src` values along an axis specified by `dim`.
-    Apply `"sum"`, `"prod"`, `"mean"`, `"amax"`, or `"amin"` reduction operations with `reduce`.
-
-    Set `include_self=False` to exclude values in the `self` Tensor from the reduction.
-
-    ```python exec="true" source="above" session="tensor" result="python"
-    src = Tensor.arange(1, 11).cast(dtypes.float).reshape(2, 5)
-    print(src.numpy())
-    index = Tensor([[0, 0, 0, 0, 0], [0, 0, 0, 0, 0]])
-    print(index.numpy())
-    ```
-    ```python exec="true" source="above" session="tensor" result="python"
-    print(Tensor.ones(1, 5, dtype=src.dtype).scatter_reduce(0, index, src, reduce='sum').numpy())
-    ```
-    ```python exec="true" source="above" session="tensor" result="python"
-    print(Tensor.ones(1, 5, dtype=src.dtype).scatter_reduce(0, index, src, reduce='prod').numpy())
-    ```
-    ```python exec="true" source="above" session="tensor" result="python"
-    print(Tensor.ones(1, 5, dtype=src.dtype).scatter_reduce(0, index, src, reduce='mean', include_self=False).numpy())
-    ```
-    ```python exec="true" source="above" session="tensor" result="python"
-    print(Tensor([[-10, 20, 0, 5, 10]], dtype=src.dtype).scatter_reduce(0, index, src, reduce='amax').numpy())
-    ```
-    ```python exec="true" source="above" session="tensor" result="python"
-    print(Tensor([[-10, 20, 0, 5, 10]], dtype=src.dtype).scatter_reduce(0, index, src, reduce='amin').numpy())
-    ```
-    """
-    src, mask = self._pre_scatter(dim, index, src)
-    def _inv_mask(a:Tensor|ConstType, b:Tensor|ConstType) -> Tensor: return mask.any(-1).logical_not().where(a, b)
-    if reduce == "sum": return mask.where(src, 0).sum(-1).add(self if include_self else _inv_mask(self, 0))
-    if reduce == "prod": return mask.where(src, 1).prod(-1).mul(self if include_self else _inv_mask(self, 1))
-    if reduce == "amax": return mask.where(src, m := dtypes.min(src.dtype)).max(-1).maximum(self if include_self else _inv_mask(self, m))
-    if reduce == "amin": return mask.where(src, m := dtypes.max(src.dtype)).min(-1).minimum(self if include_self else _inv_mask(self, m))
-    if reduce == "mean":
-      count = mask.where(1, 0).sum(-1).add(1 if include_self else _inv_mask(1, 0))
-      return mask.where(src, 0).sum(-1).add(self if include_self else _inv_mask(self, 0)).div(count)
-    raise RuntimeError(f"{reduce=} must be one of 'sum', 'prod', 'mean', 'amax', 'amin'")
-
-  def sort(self, dim:int=-1, descending:bool=False) -> tuple[Tensor, Tensor]:
-    """
-    Performs a bitonic sort on the tensor along the specified dimension.
-
-    Order of indices for equivalent elements is always preserved.
-
-    See: https://en.wikipedia.org/wiki/Bitonic_sorter
-
-    ```python exec="true" source="above" session="tensor" result="python"
-    t = Tensor([[0.1, 0.5, 1.2, 3.4, 2.1], [2.2, 1.9, 0.3, 4.5, 0.8]])
-    print(t.numpy())
-    ```
-    ```python exec="true" source="above" session="tensor" result="python"
-    sorted_values, indices = t.sort(dim=1, descending=True)
-    print(sorted_values.numpy())
-    print(indices.numpy())
-    ```
-    """
-    x, dim = self, self._resolve_dim(dim)
-    if (orig_len:= x.shape[dim]) <= 1: return x, x.zeros_like(dtype=dtypes.default_int)
-    # pad to power of 2
-    n_stages = (orig_len-1).bit_length()
-    pads = tuple((0, 2**n_stages - orig_len) if i == dim else None for i in range(x.ndim))
-    x = x.pad(pads, value=dtypes.min(x.dtype) if descending else dtypes.max(x.dtype)).unflatten(dim, (2,)*n_stages)
-    # https://en.wikipedia.org/wiki/Bitonic_sorter#/media/File:BitonicSort1.svg
-    for stage in range(1, n_stages+1):
-      if stage != n_stages:
-        # flip so arrows of green boxes point the same way as blue boxes
-        crossover_dim = dim + n_stages - stage - 1
-        blue_box, green_box = x.split(1, crossover_dim)
-        flip_dims = tuple(-i for i in range(1, stage+1+(self.ndim-dim)))
-        x = (blue_box.cat(green_box.flip(flip_dims), dim=crossover_dim)).contiguous()
-      for substage in range(stage-1, -1, -1):
-        partner_dim = dim + n_stages - substage - 1
-        x_top, x_bottom = x.split(1, partner_dim)
-        x_larger, x_smaller = x_top.maximum(x_bottom), x_top.minimum(x_bottom)
-        x = (x_larger.cat(x_smaller, dim=partner_dim) if descending else x_smaller.cat(x_larger, dim=partner_dim)).contiguous()
-      if stage != n_stages:
-        # flip wires back to undo the crossover
-        blue_box, flipped_green_box = x.split(1, crossover_dim)
-        x = blue_box.cat(flipped_green_box.flip(flip_dims), dim=crossover_dim)
-    x = x.flatten(dim, dim+n_stages-1).shrink(tuple((0, s) for s in self.shape))
-    # compute indices for sorted values
-    mask = Tensor.ones(orig_len, orig_len, dtype=dtypes.bool, device=self.device).tril().reshape((None, None) + (1,)*(self.ndim-dim-1))
-    def compute_counts(t:Tensor): return (mask & (t.unsqueeze(dim) == t.unsqueeze(dim+1))).sum(dim+1)
-    count_orig, count_sorted = compute_counts(self), compute_counts(x)
-    cond = (self.unsqueeze(dim+1) == x.unsqueeze(dim)) & (count_orig.unsqueeze(dim+1) == count_sorted.unsqueeze(dim))
-    idx = Tensor.arange(orig_len, device=self.device).reshape(tuple(orig_len if i == dim else 1 for i in range(x.ndim)))
-    idx = (cond * idx.unsqueeze(dim+1)).sum(dim)
-    return x, idx
-
-  def argsort(self, dim:int=-1, descending:bool=False) -> Tensor:
-    """
-    Returns the indices that sort input tensor along given `dimension` in given `descending` order by value.
-
-    ```python exec="true" source="above" session="tensor" result="python"
-    t = Tensor([[2, 3, 4, 1], [1, 4, 3, 2]])
-    print(t.argsort().numpy())
-    ```
-    """
-    return self.sort(dim, descending)[1]
-
-  def topk(self, k:int, dim:int=-1, largest:bool=True, sorted_:bool=True) -> tuple[Tensor, Tensor]:
-    """
-    Computes the top-k elements of the tensor along the specified `dim`.
-
-    Order of indices for equivalent elements is always preserved.
-
-    ```python exec="true" source="above" session="tensor" result="python"
-    t = Tensor([[0.1, 0.5, 1.2, 3.4, 2.1], [2.2, 1.9, 0.3, 4.5, 0.8]])
-    print(t.numpy())
-    ```
-    ```python exec="true" source="above" session="tensor" result="python"
-    topk_values, topk_indices = t.topk(2, dim=1)
-    print(topk_values.numpy())
-    print(topk_indices.numpy())
-    ```
-    """
-    if not sorted_: raise NotImplementedError("topk with sorted_=False is not supported")
-    if k > self.shape[dim:=self._resolve_dim(dim)]: raise ValueError(f"selected index {k=} is out of range")
-    x, idx = self.sort(dim, descending=largest)
-    shrink_to_k = tuple((0, k) if i == dim else None for i in range(self.ndim))
-    return x.shrink(shrink_to_k), idx.shrink(shrink_to_k)
-
-  # ***** unary ops *****
-
-  def logical_not(self) -> Tensor:
-    """
-    Computes the logical NOT of the tensor element-wise.
-
-    ```python exec="true" source="above" session="tensor" result="python"
-    print(Tensor([False, True]).logical_not().numpy())
-    ```
-    """
-    return self.cast(dtypes.bool)._apply_broadcasted_uop(UOp.ne, True)
-
-  def neg(self) -> Tensor:
-    """
-    Negates the tensor element-wise.
-
-    ```python exec="true" source="above" session="tensor" result="python"
-    print(Tensor([-3., -2., -1., 0., 1., 2., 3.]).neg().numpy())
-    ```
-    """
-    return self*-1 if self.dtype != dtypes.bool else self.logical_not()
-
-  def contiguous(self, *args, **kwargs) -> Tensor:
-    """
-    Returns a contiguous tensor.
-    """
-    return self._apply_uop(UOp.contiguous, extra_args=args, **kwargs)
-
-  def contiguous_backward(self) -> Tensor:
-    """
-    Inserts a contiguous operation in the backward pass.
-    """
-    return self._apply_uop(UOp.contiguous_backward)
-
-  def log(self) -> Tensor:
-    """
-    Computes the natural logarithm element-wise.
-
-    See: https://en.wikipedia.org/wiki/Logarithm
-
-    ```python exec="true" source="above" session="tensor" result="python"
-    print(Tensor([1., 2., 4., 8.]).log().numpy())
-    ```
-    """
-    return self.log2()*math.log(2)
-
-  def log2(self) -> Tensor:
-    """
-    Computes the base-2 logarithm element-wise.
-
-    See: https://en.wikipedia.org/wiki/Logarithm
-
-    ```python exec="true" source="above" session="tensor" result="python"
-    print(Tensor([1., 2., 4., 8.]).log2().numpy())
-    ```
-    """
-    return self.cast(least_upper_float(self.dtype))._apply_uop(UOp.log2)
-
-  def exp(self) -> Tensor:
-    """
-    Computes the exponential function element-wise.
-
-    See: https://en.wikipedia.org/wiki/Exponential_function
-
-    ```python exec="true" source="above" session="tensor" result="python"
-    print(Tensor([0., 1., 2., 3.]).exp().numpy())
-    ```
-    """
-    # TODO: make it generic, and same thing to log and cos
-    if self.is_floating_point(): return self.cast(least_upper_dtype(self.dtype, dtypes.float32)).mul(1/math.log(2)).exp2().cast(self.dtype)
-    # TODO: behavior when DEFAULT_FLOAT is bfloat16 and input is int32?
-    return self.mul(1/math.log(2)).exp2()
-
-  def exp2(self) -> Tensor:
-    """
-    Computes the base-2 exponential function element-wise.
-
-    See: https://en.wikipedia.org/wiki/Exponential_function
-
-    ```python exec="true" source="above" session="tensor" result="python"
-    print(Tensor([0., 1., 2., 3.]).exp2().numpy())
-    ```
-    """
-    return self.cast(least_upper_float(self.dtype))._apply_uop(UOp.exp2)
-
-  def relu(self) -> Tensor:
-    """
-    Applies the Rectified Linear Unit (ReLU) function element-wise.
-
-    ```python exec="true" source="above" session="tensor" result="python"
-    print(Tensor([-3., -2., -1., 0., 1., 2., 3.]).relu().numpy())
-    ```
-    """
-    # NOTE: if you write this as self.maximum(0) the gradient is wrong, passing through half when self is 0
-    return (self>0).where(self, 0)
-
-  def sigmoid(self) -> Tensor:
-    """
-    Applies the Sigmoid function element-wise.
-
-    - Described: https://en.wikipedia.org/wiki/Sigmoid_function
-
-    ```python exec="true" source="above" session="tensor" result="python"
-    print(Tensor([-3., -2., -1., 0., 1., 2., 3.]).sigmoid().numpy())
-    ```
-    """
-    return (1 + (self * (-1/math.log(2))).exp2()).reciprocal()
-
-  def logsigmoid(self) -> Tensor:
-    """
-    Applies the LogSigmoid function element-wise.
-
-    - See: https://docs.pytorch.org/docs/stable/generated/torch.nn.functional.logsigmoid.html
-
-    ```python exec="true" source="above" session="tensor" result="python"
-    print(Tensor([-3., -2., -1., 0., 1., 2., 3.]).logsigmoid().numpy())
-    ```
-    """
-    return -(-self).softplus()
-
-  def hardsigmoid(self, alpha:float=1/6, beta:float=0.5) -> Tensor:
-    """
-    Applies the Hardsigmoid function element-wise.
-    NOTE: default `alpha` and `beta` values are taken from torch
-
-    - See: https://pytorch.org/docs/stable/generated/torch.nn.functional.hardsigmoid.html
-
-    ```python exec="true" source="above" session="tensor" result="python"
-    print(Tensor([-3., -2., -1., 0., 1., 2., 3.]).hardsigmoid().numpy())
-    ```
-    """
-    return (alpha * self + beta).relu() - (alpha * self + beta - 1).relu()
-
-  def sqrt(self) -> Tensor:
-    """
-    Computes the square root of the tensor element-wise.
-
-    ```python exec="true" source="above" session="tensor" result="python"
-    print(Tensor([1., 2., 3., 4.]).sqrt().numpy())
-    ```
-    """
-    return self.cast(least_upper_float(self.dtype))._apply_uop(UOp.sqrt)
-
-  def rsqrt(self) -> Tensor:
-    """
-    Computes the reciprocal of the square root of the tensor element-wise.
-
-    ```python exec="true" source="above" session="tensor" result="python"
-    print(Tensor([1., 2., 3., 4.]).rsqrt().numpy())
-    ```
-    """
-    return self.sqrt().reciprocal()
-
-  def sin(self) -> Tensor:
-    """
-    Computes the sine of the tensor element-wise.
-
-    ```python exec="true" source="above" session="tensor" result="python"
-    print(Tensor([0., math.pi/2, math.pi, 3*math.pi/2, 2*math.pi]).sin().numpy())
-    ```
-    """
-    return self.cast(least_upper_float(self.dtype))._apply_uop(UOp.sin)
-
-  def cos(self) -> Tensor:
-    """
-    Computes the cosine of the tensor element-wise.
-
-    ```python exec="true" source="above" session="tensor" result="python"
-    print(Tensor([0., math.pi/2, math.pi, 3*math.pi/2, 2*math.pi]).cos().numpy())
-    ```
-    """
-    if self.is_floating_point(): return ((math.pi/2)-self.cast(least_upper_dtype(self.dtype, dtypes.float32))).sin().cast(self.dtype)
-    return ((math.pi/2)-self).sin()
-
-  def tan(self) -> Tensor:
-    """
-    Computes the tangent of the tensor element-wise.
-
-    ```python exec="true" source="above" session="tensor" result="python"
-    print(Tensor([0., math.pi/4, math.pi/2, 3*math.pi/4, math.pi]).tan().numpy())
-    ```
-    """
-    return self.sin() / self.cos()
-
-  def asin(self) -> Tensor:
-    """
-    Computes the inverse sine (arcsine) of the tensor element-wise.
-
-    ```python exec="true" source="above" session="tensor" result="python"
-    print(Tensor([-0.9, -0.6, -0.3, 0., 0.3, 0.6, 0.9]).asin().numpy())
-    ```
-    """
-    # https://personal.math.ubc.ca/~cbm/aands/page_81.htm 4.4.46
-    coefficients = [-0.0012624911, 0.0066700901, -0.0170881256, 0.0308918810, -0.0501743046, 0.0889789874, -0.2145988016, 1.5707963050]
-    x = math.pi / 2 - (1.0 - self.abs()).sqrt() * polyN(self.abs(), coefficients)
-    return self.sign() * x
-
-  def acos(self) -> Tensor:
-    """
-    Computes the inverse cosine (arccosine) of the tensor element-wise.
-
-    ```python exec="true" source="above" session="tensor" result="python"
-    print(Tensor([-0.9, -0.6, -0.3, 0., 0.3, 0.6, 0.9]).acos().numpy())
-    ```
-    """
-    return math.pi / 2 - self.asin()
-
-  def atan(self) -> Tensor:
-    """
-    Computes the inverse tangent (arctan) of the tensor element-wise.
-
-    ```python exec="true" source="above" session="tensor" result="python"
-    print(Tensor([-3., -2., -1., 0., 1., 2., 3.]).atan().numpy())
-    ```
-    """
-    return (self / (1 + self * self).sqrt()).asin()
-
-  # ***** math functions *****
-
-  def trunc(self: Tensor) -> Tensor:
-    """
-    Truncates the tensor element-wise.
-
-    ```python exec="true" source="above" session="tensor" result="python"
-    print(Tensor([-3.5, -2.5, -1.5, -0.5, 0.5, 1.5, 2.5, 3.5]).trunc().numpy())
-    ```
-    """
-    return self._apply_uop(UOp.trunc)
-
-  def ceil(self: Tensor) -> Tensor:
-    """
-    Rounds the tensor element-wise towards positive infinity.
-
-    ```python exec="true" source="above" session="tensor" result="python"
-    print(Tensor([-3.5, -2.5, -1.5, -0.5, 0.5, 1.5, 2.5, 3.5]).ceil().numpy())
-    ```
-    """
-    return (self > (b := self.trunc())).where(b+1, b)
-
-  def floor(self: Tensor) -> Tensor:
-    """
-    Rounds the tensor element-wise towards negative infinity.
-
-    ```python exec="true" source="above" session="tensor" result="python"
-    print(Tensor([-3.5, -2.5, -1.5, -0.5, 0.5, 1.5, 2.5, 3.5]).floor().numpy())
-    ```
-    """
-    return (self < (b := self.trunc())).where(b-1, b)
-
-  def round(self: Tensor) -> Tensor:
-    """
-    Rounds the tensor element-wise with rounding half to even.
-
-    ```python exec="true" source="above" session="tensor" result="python"
-    print(Tensor([-3.5, -2.5, -1.5, -0.5, 0.5, 1.5, 2.5, 3.5]).round().numpy())
-    ```
-    """
-    return ((self > 0) == ((b := self.trunc() / 2.0).trunc() == b)).where((self - 0.5).ceil(), (self + 0.5).floor())
-
-  def isinf(self:Tensor, detect_positive:bool=True, detect_negative:bool=True) -> Tensor:
-    """
-    Checks the tensor element-wise to return True where the element is infinity, otherwise returns False
-
-    ```python exec="true" source="above" session="tensor" result="python"
-    print(Tensor([1, float('inf'), 2, float('-inf'), float('nan')]).isinf().numpy())
-    ```
-    """
-    return (self == float("inf")) * detect_positive + (self == float("-inf")) * detect_negative
-
-  def isnan(self:Tensor) -> Tensor:
-    """
-    Checks the tensor element-wise to return True where the element is NaN, otherwise returns False
-
-    ```python exec="true" source="above" session="tensor" result="python"
-    print(Tensor([1, float('inf'), 2, float('-inf'), float('nan')]).isnan().numpy())
-    ```
-    """
-    return self != self
-
-  def isfinite(self:Tensor) -> Tensor:
-    """
-    Checks the tensor element-wise to return True where the element is finite, otherwise returns False
-
-    ```python exec="true" source="above" session="tensor" result="python"
-    print(Tensor([1, float('inf'), 2, float('-inf'), float('nan')]).isfinite().numpy())
-    ```
-    """
-    return (self.isinf()|self.isnan()).logical_not()
-
-  def lerp(self, end:Tensor, weight:Tensor|float) -> Tensor:
-    """
-    Linearly interpolates between `self` and `end` by `weight`.
-
-    ```python exec="true" source="above" session="tensor" result="python"
-    print(Tensor([1., 2., 3.]).lerp(Tensor([4., 5., 6.]), 0.5).numpy())
-    ```
-    """
-    if self.dtype == dtypes.uint8 and isinstance(weight, Tensor):
-      w_i = (weight * (1<<(W_PREC:=7)) + 0.5).cast(dtypes.int16)
-      return (self+(((end - self).cast(dtypes.int8) * w_i + (1<<W_PREC-1)).cast(dtypes.uint16) >> W_PREC)).cast(dtypes.uint8)
-    return self + (end - self) * weight
-
-  def square(self) -> Tensor:
-    """
-    Squares the tensor element-wise.
-    Equivalent to `self*self`.
-
-    ```python exec="true" source="above" session="tensor" result="python"
-    print(Tensor([-3., -2., -1., 0., 1., 2., 3.]).square().numpy())
-    ```
-    """
-    return self*self
-
-  def clamp(self, min_=None, max_=None) -> Tensor:
-    """
-    Clips (clamps) the values in the tensor between `min_` and `max_` element-wise.
-    If `min_` is `None`, there is no lower bound. If `max_` is None, there is no upper bound.
-
-    ```python exec="true" source="above" session="tensor" result="python"
-    print(Tensor([-3., -2., -1., 0., 1., 2., 3.]).clip(-1, 1).numpy())
-    ```
-    """
-    if min_ is None and max_ is None: raise RuntimeError("at least one of 'min_' or 'max_' must not be None")
-    ret = self.maximum(min_) if min_ is not None else self
-    return ret.minimum(max_) if max_ is not None else ret
-
-  def clip(self, min_=None, max_=None) -> Tensor:
-    """
-    Alias for `Tensor.clamp`.
-    """
-    return self.clamp(min_, max_)
-
-  def sign(self) -> Tensor:
-    """
-    Returns the sign of the tensor element-wise.
-
-    ```python exec="true" source="above" session="tensor" result="python"
-    print(Tensor([-3., -2., -1., 0., 1., 2., 3.]).sign().numpy())
-    ```
-    """
-    return self.ne(0).where((self<0).where(self.full_like(-1), self.full_like(1)), self.full_like(0)) + self*0
-
-  def abs(self) -> Tensor:
-    """
-    Computes the absolute value of the tensor element-wise.
-
-    ```python exec="true" source="above" session="tensor" result="python"
-    print(Tensor([-3., -2., -1., 0., 1., 2., 3.]).abs().numpy())
-    ```
-    """
-    return self * self.sign()
-
-  def reciprocal(self) -> Tensor:
-    """
-    Computes `1/x` element-wise.
-
-    ```python exec="true" source="above" session="tensor" result="python"
-    print(Tensor([1., 2., 3., 4.]).reciprocal().numpy())
-    ```
-    """
-    return self.cast(least_upper_float(self.dtype))._apply_uop(UOp.reciprocal)
-
-  # ***** activation functions *****
-
-  def elu(self, alpha=1.0) -> Tensor:
-    """
-    Applies the Exponential Linear Unit (ELU) function element-wise.
-
-    - Paper: https://arxiv.org/abs/1511.07289v5
-
-    ```python exec="true" source="above" session="tensor" result="python"
-    print(Tensor([-3., -2., -1., 0., 1., 2., 3.]).elu().numpy())
-    ```
-    """
-    return self.relu() - alpha*(1-self.exp()).relu()
-
-  def celu(self, alpha=1.0) -> Tensor:
-    """
-    Applies the Continuously differentiable Exponential Linear Unit (CELU) function element-wise.
-
-    - Paper: https://arxiv.org/abs/1704.07483
-
-    ```python exec="true" source="above" session="tensor" result="python"
-    print(Tensor([-3., -2., -1., 0., 1., 2., 3.]).celu().numpy())
-    ```
-    """
-    return self.maximum(0) + (alpha * ((self / alpha).exp() - 1)).minimum(0)
-
-  def selu(self, alpha=1.67326, gamma=1.0507) -> Tensor:
-    """
-    Applies the Scaled Exponential Linear Unit (SELU) function element-wise.
-
-    - Paper: https://arxiv.org/abs/1706.02515v5
-
-    ```python exec="true" source="above" session="tensor" result="python"
-    print(Tensor([-3., -2., -1., 0., 1., 2., 3.]).selu().numpy())
-    ```
-    """
-    return gamma * (self >= 0).detach().where(self, alpha * (self.exp() - 1))
-
-  def swish(self) -> Tensor:
-    """
-    See `.silu()`
-
-    - Paper: https://arxiv.org/abs/1710.05941v1
-
-    ```python exec="true" source="above" session="tensor" result="python"
-    print(Tensor([-3., -2., -1., 0., 1., 2., 3.]).swish().numpy())
-    ```
-    """
-    return self * self.sigmoid()
-
-  def silu(self) -> Tensor:
-    """
-    Applies the Sigmoid Linear Unit (SiLU) function element-wise.
-
-    - Paper: https://arxiv.org/abs/1606.08415
-
-    ```python exec="true" source="above" session="tensor" result="python"
-    print(Tensor([-3., -2., -1., 0., 1., 2., 3.]).silu().numpy())
-    ```
-    """
-    return self.swish()   # The SiLU function is also known as the swish function.
-
-  def relu6(self) -> Tensor:
-    """
-    Applies the ReLU6 function element-wise.
-
-    - Paper: https://arxiv.org/abs/1704.04861v1
-
-    ```python exec="true" source="above" session="tensor" result="python"
-    print(Tensor([-9., -6., -3., 0., 3., 6., 9.]).relu6().numpy())
-    ```
-    """
-    return self.relu() - (self-6).relu()
-
-  def hardswish(self) -> Tensor:
-    """
-    Applies the Hardswish function element-wise.
-
-    - Paper: https://arxiv.org/abs/1905.02244v5
-
-    ```python exec="true" source="above" session="tensor" result="python"
-    print(Tensor([-3., -2., -1., 0., 1., 2., 3.]).hardswish().numpy())
-    ```
-    """
-    return self * (self+3).relu6() * (1/6)
-
-  def tanh(self) -> Tensor:
-    """
-    Applies the Hyperbolic Tangent (tanh) function element-wise.
-
-    - Described: https://en.wikipedia.org/wiki/Hyperbolic_functions#Tanh
-
-    ```python exec="true" source="above" session="tensor" result="python"
-    print(Tensor([-3., -2., -1., 0., 1., 2., 3.]).tanh().numpy())
-    ```
-    """
-    return 2.0 * ((2.0 * self).sigmoid()) - 1.0
-
-  def sinh(self) -> Tensor:
-    """
-    Applies the Hyperbolic Sine (sinh) function element-wise.
-
-    - Described: https://en.wikipedia.org/wiki/Hyperbolic_functions#Sinh
-
-    ```python exec="true" source="above" session="tensor" result="python"
-    print(Tensor([-3., -2., -1., 0., 1., 2., 3.]).sinh().numpy())
-    ```
-    """
-    return (self.exp() - self.neg().exp()) / 2
-
-  def cosh(self) -> Tensor:
-    """
-    Applies the Hyperbolic Cosine (cosh) function element-wise.
-
-    - Described: https://en.wikipedia.org/wiki/Hyperbolic_functions#Cosh
-
-    ```python exec="true" source="above" session="tensor" result="python"
-    print(Tensor([-3., -2., -1., 0., 1., 2., 3.]).cosh().numpy())
-    ```
-    """
-    return (self.exp() + self.neg().exp()) / 2
-
-  def atanh(self) -> Tensor:
-    """
-    Applies the Inverse Hyperbolic Tangent (atanh) function element-wise.
-
-    - Described: https://en.wikipedia.org/wiki/Inverse_hyperbolic_functions#atanh
-
-    ```python exec="true" source="above" session="tensor" result="python"
-    print(Tensor([-0.9, -0.6, -0.3, 0., 0.3, 0.6, 0.9]).atanh().numpy())
-    ```
-    """
-    return ((1 + self)/(1 - self)).log() / 2
-
-  def asinh(self) -> Tensor:
-    """
-    Applies the Inverse Hyperbolic Sine (asinh) function element-wise.
-
-    - Described: https://en.wikipedia.org/wiki/Inverse_hyperbolic_functions#asinh
-
-    ```python exec="true" source="above" session="tensor" result="python"
-    print(Tensor([-3., -2., -1., 0., 1., 2., 3.]).asinh().numpy())
-    ```
-    """
-    return (self + (self.square() + 1).sqrt()).log()
-
-  def acosh(self) -> Tensor:
-    """
-    Applies the Inverse Hyperbolic Cosine (acosh) function element-wise.
-
-    - Described: https://en.wikipedia.org/wiki/Inverse_hyperbolic_functions#acosh
-
-    ```python exec="true" source="above" session="tensor" result="python"
-    print(Tensor([-3., -2., -1., 0., 1., 2., 3.]).acosh().numpy())
-    ```
-    """
-    return (self + (self.square() - 1).sqrt()).log()
-
-  def hardtanh(self, min_val=-1, max_val=1) -> Tensor:
-    """
-    Applies the Hardtanh function element-wise.
-
-    ```python exec="true" source="above" session="tensor" result="python"
-    print(Tensor([-1.5, -1.0, -0.5, 0., 0.5, 1.0, 1.5]).hardtanh().numpy())
-    ```
-    """
-    return self.clip(min_val, max_val)
-
-  def erf(self) -> Tensor:
-    """
-    Applies error function element-wise.
-
-    - Described: https://en.wikipedia.org/wiki/Error_function
-
-    ```python exec="true" source="above" session="tensor" result="python"
-    print(Tensor([-1.5, -1.0, -0.5, 0., 0.5, 1.0, 1.5]).erf().numpy())
-    ```
-    """
-    # https://personal.math.ubc.ca/~cbm/aands/page_299.htm 7.1.26
-    t = 1.0 / (1.0 + 0.3275911 * self.abs())
-    return self.sign() * (1.0 - t * polyN(t, [1.061405429, -1.453152027, 1.421413741, -0.284496736, 0.254829592]) * (-self.square()).exp())
-
-  def gelu(self) -> Tensor:
-    """
-    Applies the Gaussian Error Linear Unit (GELU) function element-wise.
-
-    - Paper: https://arxiv.org/abs/1606.08415v5
-
-    ```python exec="true" source="above" session="tensor" result="python"
-    print(Tensor([-3., -2., -1., 0., 1., 2., 3.]).gelu().numpy())
-    ```
-    """
-    return 0.5 * self * (1 + (math.sqrt(2 / math.pi) * (self + 0.044715 * self ** 3)).tanh())
-
-  def quick_gelu(self) -> Tensor:
-    """
-    Applies the Sigmoid GELU approximation element-wise.
-
-    ```python exec="true" source="above" session="tensor" result="python"
-    print(Tensor([-3., -2., -1., 0., 1., 2., 3.]).quick_gelu().numpy())
-    ```
-    """
-    return self * (self * 1.702).sigmoid()
-
-  def leaky_relu(self, neg_slope=0.01) -> Tensor:
-    """
-    Applies the Leaky ReLU function element-wise.
-
-    ```python exec="true" source="above" session="tensor" result="python"
-    print(Tensor([-3., -2., -1., 0., 1., 2., 3.]).leaky_relu().numpy())
-    ```
-    ```python exec="true" source="above" session="tensor" result="python"
-    print(Tensor([-3., -2., -1., 0., 1., 2., 3.]).leaky_relu(neg_slope=0.42).numpy())
-    ```
-    """
-    return (self<0).where(neg_slope*self, self)
-
-  def mish(self) -> Tensor:
-    """
-    Applies the Mish function element-wise.
-
-    - Paper: https://arxiv.org/abs/1908.08681v3
-
-    ```python exec="true" source="above" session="tensor" result="python"
-    print(Tensor([-3., -2., -1., 0., 1., 2., 3.]).mish().numpy())
-    ```
-    """
-    return self * self.softplus().tanh()
-
-  def softplus(self, beta=1.0) -> Tensor:
-    """
-    Applies the Softplus function element-wise.
-
-    ```python exec="true" source="above" session="tensor" result="python"
-    print(Tensor([-3., -2., -1., 0., 1., 2., 3.]).softplus().numpy())
-    ```
-    """
-    return (1/beta) * (self*beta).logaddexp(0.0)
-
-  def softsign(self) -> Tensor:
-    """
-    Applies the Softsign function element-wise.
-
-    ```python exec="true" source="above" session="tensor" result="python"
-    print(Tensor([-3., -2., -1., 0., 1., 2., 3.]).softsign().numpy())
-    ```
-    """
-    return self / (1 + self.abs())
-
-  # ***** broadcasted elementwise ops *****
-
-  def _broadcasted(self, y:Tensor|ConstType|UOp, reverse:bool=False, match_dtype:bool=True, backward_cast:bool=True) -> tuple[Tensor, Tensor]:
-    x: Tensor = self
-    if not isinstance(y, Tensor):
-      # make y a Tensor
-      assert isinstance(y, (*get_args(ConstType), UOp)), f"{type(y)=}, {y=}"
-      if isinstance(x.dtype, ImageDType) or dtypes.is_float(x.dtype) or (dtypes.is_int(x.dtype) and isinstance(y, int)): y_dtype = x.dtype
-      elif not isinstance(y, UOp): y_dtype = dtypes.from_py(y)
-      if isinstance(y, UOp): y = Tensor.from_uop(y, device=x.device)
-      else: y = Tensor(dtypes.as_const(y, y_dtype), x.device, y_dtype, requires_grad=False)
-
-    if match_dtype and x.dtype != y.dtype:
-      output_dtype = least_upper_dtype(x.dtype, y.dtype)
-      x, y = x.cast(output_dtype), y.cast(output_dtype)
-
-    if reverse: x, y = y, x
-
-    # compute the output shape
-    out_shape = _broadcast_shape(x.shape, y.shape)
-
-    # broadcast
-    # NOTE: the backward cast is no-op in forward and uses sum_acc_dtype in the backward sum
-    return x.cast(sum_acc_dtype(x.dtype) if backward_cast else x.dtype)._broadcast_to(out_shape).cast(x.dtype), \
-           y.cast(sum_acc_dtype(y.dtype) if backward_cast else y.dtype)._broadcast_to(out_shape).cast(y.dtype)
-
-  def sub(self, x:Tensor|ConstType, reverse=False) -> Tensor:
-    """
-    Subtracts `x` from `self`.
-    Equivalent to `self - x`.
-    Supports broadcasting to a common shape, type promotion, and integer, float, boolean inputs.
-
-    ```python exec="true" source="above" session="tensor" result="python"
-    Tensor.manual_seed(42)
-    t = Tensor.randn(4)
-    print(t.numpy())
-    ```
-    ```python exec="true" source="above" session="tensor" result="python"
-    print(t.sub(20).numpy())
-    ```
-    ```python exec="true" source="above" session="tensor" result="python"
-    print(t.sub(Tensor([[2.0], [3.5]])).numpy())
-    ```
-    """
-    a, b = self._broadcasted(x, reverse)
-    return a + (-b)
-
-  def div(self, x:Tensor|ConstType, reverse=False, rounding_mode:Literal["trunc", "floor"]|None=None) -> Tensor:
-    """
-    Divides `self` by `x`.
-    Equivalent to `self / x`.
-    Supports broadcasting to a common shape, type promotion, and integer, float, boolean inputs.
-    `div` performs true division.
-
-    ```python exec="true" source="above" session="tensor" result="python"
-    Tensor.manual_seed(42)
-    t = Tensor.randn(4)
-    print(t.numpy())
-    ```
-    ```python exec="true" source="above" session="tensor" result="python"
-    print(t.div(3).numpy())
-    ```
-    ```python exec="true" source="above" session="tensor" result="python"
-    print(Tensor([1, 4, 10]).div(Tensor([2, 3, 4])).numpy())
-    ```
-    """
-    numerator, denominator = self._broadcasted(x, reverse)
-    d = numerator.cast(least_upper_float(numerator.dtype)) * denominator.cast(least_upper_float(denominator.dtype)).reciprocal()
-    output_dtype = numerator.dtype if dtypes.is_int(numerator.dtype) else d.dtype
-    if dtypes.is_int(dt:=least_upper_dtype(numerator.dtype, denominator.dtype)) and rounding_mode is not None:
-      numerator, denominator = numerator.cast(dt), denominator.cast(dt)
-      if rounding_mode == "trunc": return numerator.idiv(denominator)
-      if rounding_mode == "floor":
-        truncate_div, truncate_mod = numerator.idiv(denominator), numerator._apply_broadcasted_uop(UOp.mod, denominator)
-        opposite_sign = ((numerator>0)&(denominator<0)) | ((numerator<0)&(denominator>0))
-        return (opposite_sign&(truncate_mod!=0)).where(truncate_div-1, truncate_div)
-    if rounding_mode == "trunc": return d.trunc().cast(output_dtype)
-    if rounding_mode == "floor": return d.floor().cast(output_dtype)
-    if rounding_mode is not None: raise RuntimeError(f"{rounding_mode=} is not supported")
-    return d
-
-  def mod(self, x:Tensor|ConstType, reverse=False) -> Tensor:
-    """
-    Mod `self` by `x`.
-    Equivalent to `self % x`.
-    Supports broadcasting to a common shape, type promotion, and integer inputs.
-
-    ```python exec="true" source="above" session="tensor" result="python"
-    print(Tensor([-4, 7, 5, 4, -7, 8]).mod(Tensor([2, -3, 8, -2, 3, 5])).numpy())
-    ```
-    """
-    a, b = self._broadcasted(x, reverse)
-    return a - a.div(b, rounding_mode="floor") * b
-
-  def bitwise_not(self) -> Tensor:
-    """
-    Computes the bitwise NOT of `self`.
-    Equivalent to `~self`.
-    ```python exec="true" source="above" session="tensor" result="python"
-    print(Tensor([0, 2, 5, 255], dtype="int8").bitwise_not().numpy())
-    ```
-    ```python exec="true" source="above" session="tensor" result="python"
-    print(Tensor([True, False]).bitwise_not().numpy())
-    ```
-    """
-    if self.dtype != dtypes.bool and not dtypes.is_int(self.dtype): raise RuntimeError(f"{self.dtype} is not supported")
-    return self.logical_not() if self.dtype == dtypes.bool else self ^ -1
-
-  def lshift(self, x:Tensor|int, reverse=False) -> Tensor:
-    """
-    Computes left arithmetic shift of `self` by `x` bits. `self` must have unsigned dtype.
-    Equivalent to `self << x`.
-
-    ```python exec="true" source="above" session="tensor" result="python"
-    print(Tensor([1, 3, 31], dtype=dtypes.uint8).lshift(2).numpy())
-    ```
-    """
-    assert dtypes.is_unsigned(self.dtype) and isinstance(x, int) and x >= 0 and not reverse, f"not supported {self.dtype=} {x=}"
-    return self.mul(2 ** x, reverse)
-
-  def rshift(self, x:Tensor|int, reverse=False) -> Tensor:
-    """
-    Computes right arithmetic shift of `self` by `x` bits. `self` must have unsigned dtype.
-    Equivalent to `self >> x`.
-
-    ```python exec="true" source="above" session="tensor" result="python"
-    print(Tensor([4, 13, 125], dtype=dtypes.uint8).rshift(2).numpy())
-    ```
-    """
-    assert dtypes.is_unsigned(self.dtype) and isinstance(x, int) and x >= 0 and not reverse, f"not supported {self.dtype=} {x=}"
-    return self.idiv(2 ** x, reverse)
-
-  def pow(self, x:Tensor|ConstType, reverse=False) -> Tensor:
-    """
-    Computes power of `self` with `x`.
-    Equivalent to `self ** x`.
-
-    ```python exec="true" source="above" session="tensor" result="python"
-    print(Tensor([-1, 2, 3]).pow(2.0).numpy())
-    ```
-    ```python exec="true" source="above" session="tensor" result="python"
-    print(Tensor([-1, 2, 3]).pow(Tensor([-1.5, 0.5, 1.5])).numpy())
-    ```
-    ```python exec="true" source="above" session="tensor" result="python"
-    print((2.0 ** Tensor([-1, 2, 3])).numpy())
-    ```
-    """
-    base, exponent = self._broadcasted(x, reverse=reverse)
-    # TODO: int pow
-    if not base.is_floating_point() and not (isinstance(x, int) and x >= 0): raise RuntimeError("base needs to be float")
-
-    ret = base._apply_uop(UOp.pow, exponent)
-    # NOTE: pow(int, float) -> int
-    return ret.round().cast(self.dtype) if not reverse and not dtypes.is_float(self.dtype) and dtypes.is_float(exponent.dtype) else ret
-
-  def maximum(self, x:Tensor|ConstType) -> Tensor:
-    """
-    Computes element-wise maximum of `self` and `x`.
-
-    ```python exec="true" source="above" session="tensor" result="python"
-    print(Tensor([-1, 2, 3]).maximum(1).numpy())
-    ```
-    ```python exec="true" source="above" session="tensor" result="python"
-    print(Tensor([-1, 2, 3]).maximum(Tensor([-4, -2, 9])).numpy())
-    ```
-    """
-    return self._apply_broadcasted_uop(UOp.maximum, x)
-
-  def minimum(self, x:Tensor|ConstType) -> Tensor:
-    """
-    Computes element-wise minimum of `self` and `x`.
-
-    ```python exec="true" source="above" session="tensor" result="python"
-    print(Tensor([-1, 2, 3]).minimum(1).numpy())
-    ```
-    ```python exec="true" source="above" session="tensor" result="python"
-    print(Tensor([-1, 2, 3]).minimum(Tensor([-4, -2, 9])).numpy())
-    ```
-    """
-    t, x = self._broadcasted(x)
-    return t._inverse().maximum(x._inverse())._inverse()
-
-  def where(self:Tensor, x:Tensor|ConstType|sint, y:Tensor|ConstType|sint) -> Tensor:
-    """
-    Returns a tensor of elements selected from either `x` or `y`, depending on `self`.
-    `output_i = x_i if self_i else y_i`.
-
-    ```python exec="true" source="above" session="tensor" result="python"
-    cond = Tensor([[True, True, False], [True, False, False]])
-    print(cond.where(1, 3).numpy())
-    ```
-    ```python exec="true" source="above" session="tensor" result="python"
-    Tensor.manual_seed(42)
-    cond = Tensor.randn(2, 3)
-    print(cond.numpy())
-    ```
-    ```python exec="true" source="above" session="tensor" result="python"
-    print((cond > 0).where(cond, -float("inf")).numpy())
-    ```
-    """
-    if isinstance(x, Tensor): x, y = x._broadcasted(y)
-    elif isinstance(y, Tensor): y, x = y._broadcasted(x)
-    cond, x = self._broadcasted(x, match_dtype=False)
-    cond, y = cond._broadcasted(y, match_dtype=False)
-    return cond.cast(dtypes.bool)._apply_uop(UOp.where, *x._broadcasted(y))
-
-  def copysign(self, other) -> Tensor:
-    """
-    Returns a tensor of with the magnitude of `self` and the sign of `other`, elementwise.
-    """
-    # NOTE: torch always return in float, we return based on the broadcasting rule.
-    other = self._broadcasted(other)[1]
-    # TODO: remove other*0?
-    return (other < 0).where(-self.abs(), self.abs()) + other*0
-
-  def logaddexp(self, other) -> Tensor:
-    """
-    Calculates (self.exp()+other.exp()).log(), elementwise.
-    """
-    m = self.maximum(other)
-    return ((self-m).exp() + (self._broadcasted(other)[1]-m).exp()).log() + m
-
-  # ***** op wrappers *****
-
-  def __invert__(self) -> Tensor: return self.bitwise_not()
-
-  # TODO: combine with UOps __floordiv__
-  def __floordiv__(self, x): return self.div(x, rounding_mode="floor")
-  def __rfloordiv__(self, x): return self.div(x, rounding_mode="floor", reverse=True)
-
-  def __pow__(self, x) -> Tensor: return self.pow(x)
-  def __matmul__(self, x) -> Tensor: return self.matmul(x)
-
-  def __rpow__(self, x) -> Tensor: return self.pow(x, True)
-  def __rmatmul__(self, x) -> Tensor: return self.matmul(x, True)
-
-  def __ifloordiv__(self, x) -> Tensor: return self.assign(self.__floordiv__(x))
-  def __ipow__(self, x) -> Tensor: return self.assign(self.pow(x))
-  def __imatmul__(self, x) -> Tensor: return self.assign(self.matmul(x))
-
-  # unlike Tensors, UOps are immutable, so these don't go in MathTraits
-  def __iadd__(self, x) -> Tensor: return self.assign(self.add(x)) # type: ignore[misc]
-  def __isub__(self, x) -> Tensor: return self.assign(self.sub(x)) # type: ignore[misc]
-  def __imul__(self, x) -> Tensor: return self.assign(self.mul(x)) # type: ignore[misc]
-  def __itruediv__(self, x) -> Tensor: return self.assign(self.div(x)) # type: ignore[misc]
-  def __iand__(self, x) -> Tensor: return self.assign(self.bitwise_and(x)) # type: ignore[misc]
-  def __ior__(self, x) -> Tensor: return self.assign(self.bitwise_or(x)) # type: ignore[misc]
-  def __ixor__(self, x) -> Tensor: return self.assign(self.bitwise_xor(x)) # type: ignore[misc]
-  def __ilshift__(self, x) -> Tensor: return self.assign(self.lshift(x)) # type: ignore[misc]
-  def __irshift__(self, x) -> Tensor: return self.assign(self.rshift(x)) # type: ignore[misc]
-
-  def __lt__(self, x) -> Tensor: return self._apply_broadcasted_uop(UOp.__lt__, x, False)
-  def __gt__(self, x) -> Tensor: return self._apply_broadcasted_uop(UOp.__lt__, x, True)
-  def ne(self, x) -> Tensor: return self._apply_broadcasted_uop(UOp.ne, x, False)
-
-  def __eq__(self, x) -> Tensor: return self.eq(x)                      # type: ignore[override]
-
-  # ***** functional nn ops *****
-
-  def linear(self, weight:Tensor, bias:Tensor|None=None, dtype:DTypeLike|None=None) -> Tensor:
-    """
-    Applies a linear transformation to `self` using `weight` and `bias`.
-
-    See: https://pytorch.org/docs/stable/generated/torch.nn.Linear.html
-
-    ```python exec="true" source="above" session="tensor" result="python"
-    t = Tensor([[1, 2], [3, 4]])
-    weight = Tensor([[1, 2], [3, 4]])
-    bias = Tensor([1, 2])
-    print(t.linear(weight, bias).numpy())
-    ```
-    """
-    if dtype is not None: return self.cast(dtype).linear(weight.cast(dtype), bias.cast(dtype) if bias is not None else bias)
-    x = self.mul(weight) if len(weight.shape) == 1 else self.dot(weight)
-    return x.add(bias) if bias is not None else x
-
-  def sequential(self, ll:list[Callable[[Tensor], Tensor]]) -> Tensor:
-    """
-    Applies a sequence of functions to `self` chaining the output of each function to the input of the next.
-
-    ```python exec="true" source="above" session="tensor" result="python"
-    t = Tensor([1, 2, 3])
-    print(t.sequential([lambda x: x * 2, lambda x: x + 1]).numpy())
-    ```
-    """
-    return functools.reduce(lambda x,f: f(x), ll, self)
-
-  def layernorm(self, axis:int|tuple[int,...]=-1, eps:float=1e-5) -> Tensor:
-    """
-    Applies Layer Normalization over a mini-batch of inputs.
-
-    - Paper: https://arxiv.org/abs/1607.06450v1
-
-    ```python exec="true" source="above" session="tensor" result="python"
-    t = Tensor.randn(8, 10, 16) * 2 + 8
-    print(t.mean().item(), t.std().item())
-    ```
-    ```python exec="true" source="above" session="tensor" result="python"
-    t = t.layernorm()
-    print(t.mean().item(), t.std().item())
-    ```
-    """
-    y = (self - self.mean(axis, keepdim=True))
-    return y.mul((y*y).mean(axis, keepdim=True).add(eps).rsqrt())
-
-  def batchnorm(self, weight:Tensor|None, bias:Tensor|None, mean:Tensor, invstd:Tensor, axis:int|tuple[int, ...]=1) -> Tensor:
-    """
-    Applies Batch Normalization over a mini-batch of inputs.
-
-    - Paper: https://arxiv.org/abs/1502.03167
-
-    ```python exec="true" source="above" session="tensor" result="python"
-    t = Tensor.randn(8, 4, 16, 16) * 2 + 8
-    print(t.mean().item(), t.std().item())
-    ```
-    ```python exec="true" source="above" session="tensor" result="python"
-    t = t.batchnorm(None, None, t.mean(axis=(0,2,3)), t.var(axis=(0,2,3)).add(1e-5).rsqrt())
-    print(t.mean().item(), t.std().item())
-    ```
-    """
-    axis_ = argfix(axis)
-    shape = tuple(s if ax in axis_ else 1 for ax, s in enumerate(self.shape))
-    x = self - mean.reshape(shape)
-    if weight is not None: x = x * weight.reshape(shape)
-    ret = x.mul(invstd.reshape(shape) if len(invstd.shape) == len(axis_) else invstd)
-    return (ret + bias.reshape(shape)) if bias is not None else ret
-
-  def dropout(self, p=0.5) -> Tensor:
-    """
-    Applies dropout to `self`.
-
-    NOTE: dropout is only applied when `Tensor.training` is `True`.
-
-    - Paper: https://jmlr.org/papers/v15/srivastava14a.html
-
-    ```python exec="true" source="above" session="tensor" result="python"
-    Tensor.manual_seed(42)
-    t = Tensor.randn(2, 2)
-    with Tensor.train():
-      print(t.dropout().numpy())
-    ```
-    """
-    if not 0 <= p <= 1: raise ValueError(f"{p=} is out of range [0, 1]")
-    if not Tensor.training or p == 0: return self
-    if p == 1: return self.zeros_like()
-    return (Tensor.rand_like(self, requires_grad=False, dtype=dtypes.default_float, contiguous=False) >= p).contiguous().where(self, 0) / (1.0 - p)
-
-  # helper function commonly used for indexing
-  def _one_hot_along_dim(self:Tensor, num_classes:sint, dim:int=-1) -> Tensor:
-    if not dtypes.is_int(self.dtype): raise RuntimeError(f"_one_hot_along_dim expects int index tensor, getting {self.dtype}")
-    offset = self.ndim - self._resolve_dim(dim) - 1
-    dt = dtypes.int64 if sint_to_uop(num_classes).overflows(dtypes.int32) else dtypes.int32
-    return self == Tensor.arange(num_classes, dtype=dt, device=self.device, requires_grad=False).reshape((num_classes,) + (1,) * offset)
-
-  def one_hot(self, num_classes:int=-1) -> Tensor:
-    """
-    Converts `self` to a one-hot tensor.
-
-    `num_classes` defaults to -1, which means num_classes will be inferred as max(self) + 1.
-
-    ```python exec="true" source="above" session="tensor" result="python"
-    t = Tensor([0, 1, 3, 3, 4])
-    print(t.one_hot(5).numpy())
-    ```
-    """
-    if not dtypes.is_int(self.dtype): raise RuntimeError(f"expect integer dtype, getting {self.dtype=}")
-    if num_classes == -1: num_classes = (self.max()+1).item()
-    return self[..., None]._one_hot_along_dim(num_classes).where(1, 0)
-
-  def scaled_dot_product_attention(self, key:Tensor, value:Tensor, attn_mask:Tensor|None=None, dropout_p:float=0.0,
-                                   is_causal:bool=False, enable_gqa:bool=False) -> Tensor:
-    """
-    Computes scaled dot-product attention.
-    `self` is the query tensor, `key` is the key tensor, and `value` is the value tensor.
-
-    - Paper: https://arxiv.org/abs/1706.03762v7
-
-    ```python exec="true" source="above" session="tensor" result="python"
-    q = Tensor.randn(2, 4, 8)
-    k = Tensor.randn(2, 4, 8)
-    v = Tensor.randn(2, 4, 8)
-    print(q.scaled_dot_product_attention(k, v).numpy())
-    ```
-    """
-    # NOTE: it also works when `key` and `value` have symbolic shape.
-    assert all_int(self.shape), f"does not support symbolic shape {self.shape}"
-    # GQA: https://docs.pytorch.org/docs/stable/generated/torch.nn.functional.scaled_dot_product_attention.html
-    if enable_gqa:
-      key = key.repeat_interleave(self.shape[-3] // key.shape[-3], dim=-3)
-      value = value.repeat_interleave(self.shape[-3] // value.shape[-3], dim=-3)
-
-    q = self
-    qk = q.matmul(key.transpose(-2,-1), dtype=least_upper_dtype(q.dtype, key.dtype, dtypes.float32)) / math.sqrt(q.shape[-1])
-    # handle attention mask
-    if is_causal:
-      if attn_mask is not None: raise RuntimeError("cannot set attn_mask when is_causal=True")
-      attn_mask = qk.ones_like(requires_grad=False, device=self.device, dtype=dtypes.bool).tril()
-    if attn_mask is not None:
-      if attn_mask.dtype == dtypes.bool: attn_mask = attn_mask.where(0, -float("inf"))
-      qk = qk + attn_mask
-    return qk.cast(self.dtype).softmax(-1).dropout(dropout_p) @ value
-
-  def _do_reduction(self, reduction:ReductionStr="mean") -> Tensor:
-    if reduction not in get_args(ReductionStr): raise ValueError(f"{reduction=} must be one of {get_args(ReductionStr)}")
-    reductions: dict[str, Callable[[Tensor], Tensor]] = {"mean": Tensor.mean, "sum": Tensor.sum, "none": lambda x: x}
-    return reductions[reduction](self)
-
-  def binary_crossentropy(self, Y:Tensor, reduction:ReductionStr="mean") -> Tensor:
-    """
-    Computes the binary cross-entropy loss between `self` and `Y`.
-
-    See: https://pytorch.org/docs/stable/generated/torch.nn.BCELoss.html
-
-    ```python exec="true" source="above" session="tensor" result="python"
-    t = Tensor([0.1, 0.9, 0.2])
-    Y = Tensor([0, 1, 0])
-    print(t.binary_crossentropy(Y).item())
-    ```
-    """
-    return (-Y*self.log() - (1-Y)*(1-self).log())._do_reduction(reduction)
-
-  def binary_crossentropy_logits(self, Y:Tensor, reduction:ReductionStr="mean", pos_weight:Tensor|None=None) -> Tensor:
-    """
-    Computes the binary cross-entropy loss between `self` and `Y` where `self` is logits.
-
-    See: https://pytorch.org/docs/stable/generated/torch.nn.BCEWithLogitsLoss.html
-
-    ```python exec="true" source="above" session="tensor" result="python"
-    t = Tensor([-1, 2, -3])
-    Y = Tensor([0, 1, 0])
-    print(t.binary_crossentropy_logits(Y).item())
-    ```
-    """
-    log_p, log_1_minus_p = self.logsigmoid(), (-self).logsigmoid()
-    return (-((1 if pos_weight is None else pos_weight) * Y * log_p + (1-Y) * log_1_minus_p))._do_reduction(reduction)
-
-  def sparse_categorical_crossentropy(self, Y:Tensor, ignore_index:int=-1, label_smoothing=0.0, reduction:ReductionStr="mean") -> Tensor:
-    """
-    Computes the sparse categorical cross-entropy loss between `self` and `Y`.
-
-    NOTE: `self` is logits and `Y` is the target labels.
-    NOTE: unlike PyTorch, this function expects the class axis to be -1
-
-    See: https://pytorch.org/docs/stable/generated/torch.nn.CrossEntropyLoss.html
-
-    ```python exec="true" source="above" session="tensor" result="python"
-    t = Tensor([[-1, 2, -3], [1, -2, 3]])
-    Y = Tensor([1, 2])
-    print(t.sparse_categorical_crossentropy(Y).item())
-    ```
-    """
-    assert 0.0 <= label_smoothing <= 1.0, "label_smoothing must be in [0.0, 1.0]"
-    assert reduction in get_args(ReductionStr), f"reduction must be one of {get_args(ReductionStr)}"
-    log_probs = self.log_softmax()
-    loss_mask = (Y != ignore_index) if ignore_index != -1 else Y.ones_like(dtype=dtypes.bool)
-    y = Y.to(self.device).unsqueeze(-1)._one_hot_along_dim(self.shape[-1], dim=-1) * loss_mask.unsqueeze(-1)
-    smoothing = label_smoothing * (log_probs.mean(-1) * loss_mask)
-    unreduced = ((1 - label_smoothing) * (log_probs * y).sum(-1) + smoothing)
-    # NOTE: because of ignore_index, we can't use Tensor.mean (so can't use `_do_reduction` here)
-    return -(unreduced.sum() / loss_mask.sum() if reduction == "mean" else (unreduced.sum() if reduction == "sum" else unreduced))
-
-  def cross_entropy(self, Y:Tensor, reduction:ReductionStr="mean", label_smoothing:float=0.0) -> Tensor:
-    """
-    Computes the cross entropy loss between input logits and target.
-
-    NOTE: `self` are logits and `Y` are the target labels or class probabilities.
-
-    See: https://pytorch.org/docs/stable/generated/torch.nn.functional.cross_entropy.html
-
-    ```python exec="true" source="above" session="tensor" result="python"
-    t = Tensor([[-1, 2, -3], [1, -2, 3]])
-    Y = Tensor([1, 2])
-    print(t.cross_entropy(Y).item())
-    ```
-    ```python exec="true" source="above" session="tensor" result="python"
-    t = Tensor([[-1, 2, -3], [1, -2, 3]])
-    Y = Tensor([1, 2])
-    print(t.cross_entropy(Y, reduction='none').numpy())
-    ```
-    """
-    assert 0.0 <= label_smoothing <= 1.0, "label_smoothing must be in [0.0, 1.0]"
-    classes_dim = 0 if self.ndim == 1 else 1
-    if self.shape != Y.shape:
-      if self.max(classes_dim).shape != Y.shape: raise RuntimeError(f"shape mismatch: {self.shape=}, {Y.shape=}")
-      Y = Y.unsqueeze(classes_dim)._one_hot_along_dim(num_classes=self.shape[classes_dim], dim=classes_dim)
-    Y = (1 - label_smoothing)*Y + label_smoothing / int(Y.shape[classes_dim])
-    return -self.log_softmax(classes_dim).mul(Y).sum(classes_dim)._do_reduction(reduction)
-
-  def nll_loss(self, Y:Tensor, weight:Tensor|None=None, ignore_index:int|None=None, reduction:ReductionStr="mean") -> Tensor:
-    """
-    Computes the negative log likelihood loss between log-probabilities and target labels.
-
-    NOTE: `self` is log-probabilities and `Y` is the Y labels or class probabilities.
-
-    See: https://pytorch.org/docs/stable/generated/torch.nn.functional.nll_loss.html
-
-    ```python exec="true" source="above" session="tensor" result="python"
-    t = Tensor([[-1, 2, -3], [1, -2, 3]])
-    Y = Tensor([1, 2])
-    print(t.log_softmax().nll_loss(Y).item())
-    ```
-    ```python exec="true" source="above" session="tensor" result="python"
-    t = Tensor([[-1, 2, -3], [1, -2, 3]])
-    Y = Tensor([1, 2])
-    print(t.log_softmax().nll_loss(Y, reduction='none').numpy())
-    ```
-    """
-    weight = Tensor.ones_like(Y, requires_grad=False) if weight is None else weight[Y]
-    masked_weight = weight if ignore_index is None else weight * (Y != ignore_index)
-    nll = -self.gather(1, Y.unsqueeze(1)).squeeze(1) * masked_weight
-    return nll.sum() / masked_weight.sum() if reduction == "mean" else nll._do_reduction(reduction)
-
-  def newton_schulz(self, steps:int, params:tuple[int, ...], eps:float=1.0e-7) -> Tensor:
-    """
-    Performs the newton-schulz algorithm for odd polynomials. The degree of the odd polynomial depends on the number of params.
-
-    ```python exec="true" source="above" session="tensor" result="python"
-    t = Tensor.randn(4, 4)
-    print(t.newton_schulz(steps=5, params=(2,-1.5,0.5)).numpy())
-    ```
-    """
-    assert self.ndim > 1, "NS only works for two or more dims"
-    if self.shape[-2] > self.shape[-1]: return self.transpose(-2, -1).newton_schulz(steps, params, eps).transpose(-2, -1)
-    G = self / (self.square().sum(axis=(-2, -1), keepdim=True).sqrt() + eps)
-    for _ in range(steps): G = sum(p * functools.reduce(lambda x, y: (y @ y.transpose(-2, -1)) @ x, [G]*i, G) for i,p in enumerate(params))
-    return G
-
-  def qr(self) -> tuple[Tensor, Tensor]:
-    assert self.ndim > 1, f"expected two or more dimensions, got {self.ndim}"
-    b_shape, m, n = self.shape[:-2], int(self.shape[-2]), int(self.shape[-1])
-    R = self.clone()
-    Q = Tensor.eye(m, dtype=self.dtype).reshape((1,) * len(b_shape) + (m, m)).expand(b_shape + (m, m)).contiguous()
-    for i in range(min(m, n)):
-      x = R[..., i:m, i].contiguous()  # TODO: without contigous this can silently be wrong, should at least assert
-      s = -x[..., 0].sign()
-      u1 = x[..., 0] - s * x.square().sum(-1).sqrt()
-      w = x.unsqueeze(-1) / u1.reshape(b_shape + (1, 1))
-      w[..., 0, 0] = 1
-      tau = (-s * u1 / x.square().sum(-1).sqrt()).reshape(b_shape + (1, 1))
-      R[..., i:m, :] = R[..., i:m, :] - (w * tau) @ (w.transpose(-2, -1) @ R[..., i:m, :])
-      Q[..., :, i:m] = Q[..., :, i:m] - (Q[..., :, i:m] @ w) @ (tau * w).transpose(-2, -1)
-    return Q,R
-
-  def svd(self, full_matrices = True) -> tuple[Tensor, Tensor, Tensor]:
-    #partial implementation of https://www.netlib.org/lapack/lawnspdf/lawn169.pdf , pg 26
-    assert self.ndim > 1, f"expected two or more dimensions, got {self.ndim}"
-    b_shape, m, n = self.shape[:-2], int(self.shape[-2]), int(self.shape[-1])
-    #preprocess the matrix
-    Q, R = (self.qr() if m >= n else self.transpose(-2, -1).qr())
-    num, q_num = min(m, n), max(m, n)
-    U = R.shrink(tuple([None] * len(b_shape) + [(0, num), (0, num)])).contiguous()
-    V = Tensor.eye(num, dtype=self.dtype).reshape((1,) * len(b_shape) + (num, num)).expand(b_shape + (num, num)).contiguous()
-    #prepare round robin pairing
-    permute, inverse_permute = Tensor.arange(0, num, dtype=dtypes.int), Tensor.zeros(num, dtype=dtypes.int).contiguous()
-    permute[num//2:num] = permute[num//2:num].flip(0)
-    inverse_permute[permute] = Tensor.arange(num, dtype=dtypes.int)
-    def one_round_jacobi(U, V,permute,inverse_permute):
-      #pair all the columns
-      V_permuted, runoff_V = (V[..., permute].split(num - 1, -1)) if num % 2 == 1 else (V[..., permute], None)
-      V_left, V_right = V_permuted.split(num//2, -1)
-      U_permuted, runoff_U = (U[..., permute].split(num - 1, -1)) if num % 2 == 1 else (U[..., permute], None)
-      U_left, U_right = U_permuted.split(num//2, -1)
-      #compute the jacobi rotations for each pairing
-      gamma = (U_left * U_right).sum(-2).reshape(b_shape + (1, num//2))
-      alpha, beta = U_permuted.square().sum(-2).unsqueeze(-2).split(num//2, -1)
-      tau = (beta - alpha) / (2 * gamma)
-      t = tau.sign() / (tau.abs() + (1 + tau.square()).sqrt())
-      c = 1 / (1 + t.square()).sqrt()
-      s = c * t
-      #apply the rotations
-      U_left, U_right = c * U_left - s * U_right, s * U_left + c * U_right
-      U = U_left.cat(U_right.cat(runoff_U, dim = -1) if num % 2 == 1 else U_right, dim = -1)[..., inverse_permute]
-      V_left, V_right = c * V_left - s * V_right, s * V_left + c * V_right
-      V = V_left.cat(V_right.cat(runoff_V, dim = -1) if num % 2 == 1 else V_right, dim = -1)[..., inverse_permute]
-      #prepare the next round robin pairings
-      if num % 2 == 1: permute = ((permute - 1) % num)
-      else: permute = permute[0].reshape(1).cat(((permute[1:num] - 2) % (num - 1)) + 1)
-      inverse_permute = inverse_permute.scatter(0,permute,Tensor.arange(num,dtype=dtypes.int32))
-      return U, V, permute, inverse_permute
-    max_iterations, iterations_per_round = 1, int(num * math.log2(num) * 2 + 2)#sorta heuristic, most use num*log2(num)
-    for _ in range(max_iterations * iterations_per_round): U, V, permute, inverse_permute = one_round_jacobi(U, V, permute, inverse_permute)
-    #extract singular values and sort. construct U from Q
-    S, indices = U.square().sum(-2).sqrt().sort(dim = -1, descending=True)
-    new_indices = Tensor.arange(num).reshape((1,) * (self.ndim - 1) + (num,)).expand(b_shape + (num, num)).contiguous()
-    new_indices[..., :num] = indices.reshape(b_shape + (1, num)).expand(b_shape + (num, num))
-    U, V = U.gather(-1, new_indices[...,0:num,0:num]) / S.unsqueeze(-2), V.gather(-1, new_indices[..., 0:num, 0:num]).realize()
-
-    padded_u = Tensor.eye(q_num, dtype=U.dtype).reshape((1,) * len(b_shape) + (q_num, q_num)).expand(b_shape + (q_num, q_num)).contiguous()
-    padded_u[..., 0:num, 0:num] = U
-    U = Q @ padded_u
-    if not full_matrices: U, V = U[..., 0:num], V[..., 0:num]
-    return (U, S, V.transpose(-2,-1)) if m >= n else (V, S, U.transpose(-2, -1))
-
-  # ***** Tensor Properties *****
-
-  def element_size(self) -> int:
-    """
-    Returns the size in bytes of an individual element in the tensor.
-
-    ```python exec="true" source="above" session="tensor" result="python"
-    t = Tensor([5], dtype=dtypes.int16)
-    print(t.element_size())
-    ```
-    """
-    return self.dtype.itemsize
-
-  def nbytes(self) -> int:
-    """
-    Returns the total number of bytes of all elements in the tensor.
-
-    ```python exec="true" source="above" session="tensor" result="python"
-    t = Tensor([8, 9], dtype=dtypes.float)
-    print(t.nbytes())
-    ```
-    """
-    return self.numel() * self.element_size()
-
-  def is_floating_point(self) -> bool:
-    """
-    Returns `True` if the tensor contains floating point types, i.e. is one of `dtypes.float64`, `dtypes.float32`,
-    `dtypes.float16`, `dtypes.bfloat16`.
-
-    ```python exec="true" source="above" session="tensor" result="python"
-    t = Tensor([8, 9], dtype=dtypes.float32)
-    print(t.is_floating_point())
-    ```
-    """
-    return dtypes.is_float(self.dtype)
-
-  def size(self, dim:int|None=None) -> sint|tuple[sint, ...]:
-    """
-    Returns the size of the tensor. If `dim` is specified, return the length along dimension `dim`. Otherwise return the shape of the tensor.
-
-    ```python exec="true" source="above" session="tensor" result="python"
-    t = Tensor([[4, 5, 6], [7, 8, 9]])
-    print(t.size())
-    ```
-    ```python exec="true" source="above" session="tensor" result="python"
-    print(t.size(dim=1))
-    ```
-    """
-    return self.shape if dim is None else self.shape[dim]
-
-  # ***** cast ops *****
-
-  def cast(self, dtype:DTypeLike) -> Tensor:
-    """
-    Casts `self` to the given `dtype`.
-
-    ```python exec="true" source="above" session="tensor" result="python"
-    t = Tensor([-1, 2.5, 3], dtype=dtypes.float)
-    print(t.dtype, t.numpy())
-    ```
-    ```python exec="true" source="above" session="tensor" result="python"
-    t = t.cast(dtypes.int32)
-    print(t.dtype, t.numpy())
-    ```
-    ```python exec="true" source="above" session="tensor" result="python"
-    t = t.cast(dtypes.uint8)
-    print(t.dtype, t.numpy())
-    ```
-    """
-    if (dt:=to_dtype(dtype)) in {dtypes.uint8, dtypes.uint16} and dtypes.is_float(self.dtype):
-      # NOTE: values within the int32 range and outside the unsigned dtype range will cause values to wrap around
-      return self._apply_uop(UOp.cast, dtype=dtypes.int32)._apply_uop(UOp.cast, dtype=dt)
-    return self if self.dtype == dt else self._apply_uop(UOp.cast, dtype=dt)
-
-  def bitcast(self, dtype:DTypeLike) -> Tensor:
-    """
-    Bitcasts `self` to the given `dtype` of the same itemsize.
-
-    `self` must not require a gradient.
-
-    ```python exec="true" source="above" session="tensor" result="python"
-    t = Tensor([-1, 2, 3], dtype=dtypes.int32)
-    print(t.dtype, t.numpy())
-    ```
-    ```python exec="true" source="above" session="tensor" result="python"
-    t = t.bitcast(dtypes.uint32)
-    print(t.dtype, t.numpy())
-    ```
-    """
-    if self.requires_grad: raise RuntimeError("can't backprop through bitcast")
-    dt = to_dtype(dtype)
-    if (ns:=dt.itemsize) != (os:=self.dtype.itemsize) and (self.shape[-1]*os) % ns != 0: raise RuntimeError("unsupported size in bitcast")
-    if (not isinstance(self.device, str) or not self.device.startswith("DISK")) and ns != os:
-      new_uint, old_uint = to_dtype(f"uint{8*ns}"), to_dtype(f"uint{8*os}")
-      tmp = self.bitcast(old_uint)
-      if ns > os:
-        tmp = tmp.reshape(self.shape[:-1] + (self.shape[-1]//(rate := ns//os), rate))
-        nones = (None,) * (tmp.ndim - 1)
-        return functools.reduce(Tensor.add, (tmp.shrink(nones + ((i, i+1),)).cast(new_uint)<<8*i*os for i in range(rate))).squeeze(-1).bitcast(dtype)
-      return Tensor.stack(*(tmp>>8*i*ns for i in range(os//ns)), dim=-1).flatten(-2).cast(new_uint).bitcast(dtype)
-    return self._apply_uop(UOp.bitcast, dtype=dt) if self.dtype != dt else self
-
-  def float(self) -> Tensor:
-    """
-    Convenience method to cast `self` to a `float32` Tensor.
-
-    ```python exec="true" source="above" session="tensor" result="python"
-    t = Tensor([-1, 2, 3], dtype=dtypes.int32)
-    print(t.dtype, t.numpy())
-    ```
-    ```python exec="true" source="above" session="tensor" result="python"
-    t = t.float()
-    print(t.dtype, t.numpy())
-    ```
-    """
-    return self.cast(dtypes.float32)
-
-  def half(self) -> Tensor:
-    """
-    Convenience method to cast `self` to a `float16` Tensor.
-
-    ```python exec="true" source="above" session="tensor" result="python"
-    t = Tensor([-1, 2, 3], dtype=dtypes.int32)
-    print(t.dtype, t.numpy())
-    ```
-    ```python exec="true" source="above" session="tensor" result="python"
-    t = t.half()
-    print(t.dtype, t.numpy())
-    ```
-    """
-    return self.cast(dtypes.float16)
-
-  def int(self) -> Tensor:
-    """
-    Convenience method to cast `self` to a `int32` Tensor.
-
-    ```python exec="true" source="above" session="tensor" result="python"
-    t = Tensor([-1.5, -0.5, 0.0, 0.5, 1.5])
-    print(t.dtype, t.numpy())
-    ```
-    ```python exec="true" source="above" session="tensor" result="python"
-    t = t.int()
-    print(t.dtype, t.numpy())
-    ```
-    """
-    return self.cast(dtypes.int32)
-
-  def bool(self) -> Tensor:
-    """
-    Convenience method to cast `self` to a `bool` Tensor.
-
-    ```python exec="true" source="above" session="tensor" result="python"
-    t = Tensor([-1, 0, 1])
-    print(t.dtype, t.numpy())
-    ```
-    ```python exec="true" source="above" session="tensor" result="python"
-    t = t.bool()
-    print(t.dtype, t.numpy())
-    ```
-    """
-    return self.cast(dtypes.bool)
-
-  def bfloat16(self) -> Tensor: return self.cast(dtypes.bfloat16)
-  def double(self) -> Tensor: return self.cast(dtypes.double)
-  def long(self) -> Tensor: return self.cast(dtypes.long)
-  def short(self) -> Tensor: return self.cast(dtypes.short)
-
-  # *** image Tensor function replacements ***
-
-  def image_dot(self, w:Tensor, dtype:DTypeLike|None=None) -> Tensor:
-    # NOTE: we use a 1x1 conv2d to do the matmul. mxk @ kxn = (1,k,m,1).conv2d(n,k,1,1)
-    if not (self.ndim > 0 and w.ndim > 0): raise RuntimeError(f"both tensors need to be at least 1D, got {self.ndim=}, {w.ndim=}")
-    if self.shape[-1] != w.shape[-min(w.ndim, 2)]: raise RuntimeError(f"cannot image_dot {self.shape} and {w.shape}")
-
-    bs, groups, cin, cout = prod(self.shape[0:-2]), prod(w.shape[0:-2]), w.shape[-2], w.shape[-1]
-    out_shape_t = self.shape[0:-2] + (cout,-1) if len(self.shape) > 1 else (cout,)
-
-    # NOTE: with NHWC we can remove the transposes
-    # bs x groups*cin x H x W
-    cx = self.transpose(self.ndim-1, self.ndim-2).reshape(bs//groups, groups*cin, -1, 1)
-    # groups*cout x cin x H, W
-    cw = w.transpose(w.ndim-1, w.ndim-2).reshape(groups*cout, cin, 1, 1)
-    return cx.image_conv2d(cw, groups=groups, dtype=dtype).reshape(out_shape_t).transpose(self.ndim-1, self.ndim-2)
-
-  def image_conv2d(self, weight:Tensor, bias:Tensor|None=None, groups=1, stride=1, dilation=1, padding=0, dtype=None) -> Tensor:
-    base_image_type = dtypes.imageh if getenv("FLOAT16", 0) else dtypes.imagef
-
-    (bs,_,iy,ix), (cout,cin,H,W) = self.shape, weight.shape
-    x, w = self, weight.reshape(groups, (rcout := cout//groups), cin, H, W)
-
-    # hack for non multiples of 4 on cin
-    if cin % 4 != 0 and not (cin == 1 and groups%4 == 0):
-      x = x.reshape(bs, groups, cin, iy, ix)   # do this always?
-      added_input_channels = 4 - (cin % 4)
-      cin = cin + added_input_channels
-      w = w.pad_to(None, None, cin, None, None)
-      x = x.pad_to(None, None, cin, None, None).reshape(bs, groups*cin, iy, ix)
-
-    # hack for non multiples of 4 on rcout
-    added_output_channels = 0
-    if rcout % 4 != 0 and not (rcout == 1 and groups%4 == 0):
-      added_output_channels = 4 - (rcout % 4)
-      rcout += added_output_channels
-      cout = groups * rcout
-      w = w.pad_to(None, rcout, None, None, None)
-
-    # packed (note: flipping bs and iy would make the auto-padding work)
-    x = x.permute(0,2,3,1)
-    cin_last = iy == 1 and ix == 1
-    if cin == 1: w = w.reshape(cout//4,4,H,W).permute(0,2,3,1)
-    elif cin_last: w = w.reshape(cout//4,4,cin//4,4,H,W).permute(0,4,2,5,1,3)
-    else: w = w.reshape(cout//4,4,cin//4,4,H,W).permute(0,4,2,5,3,1)
-
-    # contiguous creates the image, and early realize static weights (TODO: test for the static weight)
-    if IMAGE >= 2: x,w = x.cast(base_image_type((bs*iy, ix*groups*cin//4, 4))), w.cast(base_image_type((cout//4, H*W*cin, 4)))
-    x, w = x.contiguous(), w.contiguous()
-
-    # expand out
-    rcin_hi, rcin_lo = (cin//4, 4) if cin >= 4 else (1, 1)
-    group_shape, rcout_expand = (groups//4, 4) if cin == 1 else (groups, 1), (rcout//4, 4) if rcout >= 4 else (1, 1)
-    x = x.reshape(bs, iy, ix, groups, rcin_hi, rcin_lo)
-    if cin_last: w = w.reshape(cout//4, H, rcin_hi, W, 4, rcin_lo)
-    else: w = w.reshape(cout//4, H, rcin_hi, W, rcin_lo, 4).permute(0,1,2,3,5,4)
-
-    # prepare input
-    x = x.permute(0,3,4,5,1,2).pad(self._resolve_pool_pads(padding,2))._pool((H,W), stride, dilation)# -> (bs, groups, rcin_hi, rcin_lo, oy, ox, H, W)
-    x = x.permute(0,4,5,1,2,3,6,7).reshape(bs, (oy := x.shape[4]), (ox := x.shape[5]), *group_shape, 1, 1, rcin_hi, rcin_lo, H, W)
-
-    # prepare weights
-    w = w.permute(0,4,2,5,1,3).reshape((1, 1, 1, *group_shape, *rcout_expand, rcin_hi, rcin_lo, H, W))
-
-    # the conv!
-    ret = (x*w).cast(base_image_type((bs*oy, ox*cout//4, 4)) if IMAGE >= 2 else dtypes.float32).sum((-4, -3, -2, -1), dtype=dtype)
-
-    # undo hack for non multiples of 4 on C.rcout
-    if added_output_channels != 0:
-      ret = ret.reshape(bs, oy, ox, groups, rcout)[:, :, :, :, :-added_output_channels]
-      cout = groups * (rcout - added_output_channels)
-
-    # NCHW output
-    ret = ret.reshape(bs, oy, ox, cout).permute(0,3,1,2)
-    return ret if bias is None else ret.add(bias.reshape(1, -1, 1, 1))
-
-P = ParamSpec("P")
-T = TypeVar("T")
-
-# this tracks the tensor.py METADATA, contextvars.ContextVar was switched to this due to thread safety issues
-class _ContextVar(Generic[T]):
-  def __init__(self, default:T): self.state:T = default
-  def get(self) -> T: return self.state
-  def set(self, x:T) -> T:
-    ret, self.state = self.state, x
-    return ret
-_METADATA: _ContextVar[Metadata|None] = _ContextVar(default=None)
-
-def _metadata_wrapper(fn: Callable[P, T]) -> Callable[P, T]:
-  def _wrapper(*args: P.args, **kwargs: P.kwargs) -> T:
-    if _METADATA.get() is not None: return fn(*args, **kwargs)
-
-    if TRACEMETA >= 2:
-      caller_frame = sys._getframe(frame := 1)
-      caller_module = caller_frame.f_globals.get("__name__", None)
-      caller_func = caller_frame.f_code.co_name
-      if caller_module is None: return fn(*args, **kwargs)
-
-      # if its called from nn we want to step up frames until we are out of nn
-      while caller_module.startswith("tinygrad.nn") and "optim" not in caller_module:
-        caller_frame = sys._getframe(frame := frame + 1)
-        caller_module = caller_frame.f_globals.get("__name__", None)
-        if caller_module is None: return fn(*args, **kwargs)
-
-      # if its called from a lambda in tinygrad we want to look two more frames up
-      if caller_module.startswith("tinygrad") and caller_func == "<lambda>": caller_frame = sys._getframe(frame := frame + 2)
-      caller_module = caller_frame.f_globals.get("__name__", None)
-      if caller_module is None: return fn(*args, **kwargs)
-      caller_func = caller_frame.f_code.co_name
-      caller_lineno = caller_frame.f_lineno
-
-      caller = f"{caller_module}:{caller_lineno}::{caller_func}"
-    else: caller = ""
-
-    token = _METADATA.set(Metadata(name=fn.__name__, caller=caller))
-    ret = fn(*args, **kwargs)
-    _METADATA.set(token)
-    return ret
-  return _wrapper
-
-if TRACEMETA >= 1:
-  for name, fn in inspect.getmembers(Tensor, inspect.isfunction):
-    if name in ["__class__", "__init__", "__new__", "__repr__", "backward", "sequential", "gradient"]: continue
-    setattr(Tensor, name, functools.wraps(fn)(_metadata_wrapper(fn)))
->>>>>>> 222bb12d
+    setattr(Tensor, name, functools.wraps(fn)(_metadata_wrapper(fn)))