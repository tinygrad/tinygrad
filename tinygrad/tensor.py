# inspired by https://github.com/karpathy/micrograd/blob/master/micrograd/engine.py
from __future__ import annotations
import time, math, itertools, functools, struct, sys, inspect, pathlib, string, hashlib, weakref
from contextlib import ContextDecorator
from typing import Callable, ClassVar, Sequence, cast, get_args, Literal, SupportsIndex, ParamSpec, TypeVar
from tinygrad.dtype import DType, DTypeLike, dtypes, ImageDType, ConstType, least_upper_float, least_upper_dtype, sum_acc_dtype, to_dtype, truncate
from tinygrad.dtype import _from_np_dtype, _to_np_dtype
from tinygrad.helpers import argfix, make_tuple, flatten, prod, all_int, round_up, merge_dicts, argsort, getenv, all_same, fully_flatten, dedup
from tinygrad.helpers import IMAGE, WINO, _METADATA, Metadata, TRACEMETA, ceildiv, fetch, polyN, unwrap
from tinygrad.engine.multi import get_multi_map
from tinygrad.gradient import compute_gradient
from tinygrad.ops import smax, smin, resolve, UOp, Ops, sint, Variable, SimpleMathTrait, identity_element
from tinygrad.spec import tensor_uop_spec, type_verify
from tinygrad.device import Device, Buffer
from tinygrad.engine.realize import run_schedule
from tinygrad.engine.memory import memory_planner
from tinygrad.engine.schedule import ScheduleItem, create_schedule_with_vars

# *** all in scope Tensors are here. this gets relevant UOps ***

all_tensors: set[weakref.ref[Tensor]] = set()

def _apply_map_to_tensors(applied_map:dict[UOp, UOp]) -> None:
  # get all children of keys in applied_map
  all_uops: set[UOp] = set()
  search_uops = list(applied_map)
  while len(search_uops):
    x = search_uops.pop(0)
    if x in all_uops: continue
    all_uops.add(x)
    search_uops.extend([u for c in x.children if (u:=c()) is not None])

  # link the found UOps back to Tensors. exit early if there's no Tensors to realize
  # NOTE: this uses all_tensors, but it's fast
  fixed_tensors: list[Tensor] = [t for tref in all_tensors if (t:=tref()) is not None and t.lazydata in all_uops]

  if len(fixed_tensors):
    # potentially rewrite all the discovered Tensors
    sink = UOp.sink(*[t.lazydata for t in fixed_tensors])
    new_sink = sink.substitute(applied_map)

    # set the relevant lazydata to the realized UOps
    for t,s,ns in zip(fixed_tensors, sink.src, new_sink.src):
      if s is ns: continue
      t.lazydata = ns

# **** Tensor helper functions ****

def _metaop(op, shape:tuple[sint,...], dtype:DType, device:str|tuple[str, ...], arg=None) -> UOp:
  if isinstance(device, str): return UOp.metaop(op, shape, dtype, device, arg)
  return UOp.multi(*[UOp.metaop(op, shape, dtype, d, arg) for d in device], axis=None)

def _fromnp(x: 'np.ndarray') -> UOp:  # type: ignore [name-defined] # noqa: F821
  ret = UOp.metaop(Ops.EMPTY, x.shape, _from_np_dtype(x.dtype), "NPY")
  # fake realize
  ret.buffer.allocate(x)
  return ret

def get_shape(x) -> tuple[int, ...]:
  # NOTE: str is special because __getitem__ on a str is still a str
  if not hasattr(x, "__len__") or not hasattr(x, "__getitem__") or isinstance(x, str) or (hasattr(x, "shape") and x.shape == ()): return ()
  if not all_same(subs:=[get_shape(xi) for xi in x]): raise ValueError(f"inhomogeneous shape from {x}")
  return (len(subs),) + (subs[0] if subs else ())

def _frompy(x:list|tuple|bytes, dtype:DType) -> UOp:
  if isinstance(x, bytes): ret, data = UOp.metaop(Ops.EMPTY, (len(x)//dtype.itemsize,), dtype, "PYTHON"), x
  else:
    ret = UOp.metaop(Ops.EMPTY, get_shape(x), dtype, "PYTHON")
    assert dtype.fmt is not None, f"{dtype=} has None fmt"
    truncate_function = truncate[dtype]
    data = struct.pack(f"@{ret.size}{dtype.fmt}", *[truncate_function(xi) for xi in fully_flatten(x)])
  # fake realize
  ret.buffer.allocate(memoryview(data if Device.DEFAULT != "PYTHON" else bytearray(data)))
  return ret

def _get_winograd_matcols(mat, dims:int, shp:tuple[sint, ...], device:str|tuple[str, ...], dtype:DType) -> list[list[Tensor]]:
  return [[Tensor.cat(*[Tensor.full(shp[:dim] + (1,) + shp[dim+1:], float(m[k]), device=device, dtype=dtype) for m in mat], dim=dim)
           for k in range(len(mat[0]))] for dim in range(dims)]

# winograd conv 3 kernel f(4x4,3x3) see: http://arxiv.org/abs/1509.09308
def _apply_winograd_matrix(mat, t:Tensor, dims:int) -> Tensor:
  # multiply mat_1 @ mat_2 @ t with foldable constants, where mat_i acts on vector t along dimension i; roughly kron(mat, mat) @ t
  # due to realize-before-expand rule in lazy.py, we must operate in this order: reshape -> expand -> arithmetic
  t_ = t.reshape(t.shape[:dims] + (1,) * dims + t.shape[dims:]).expand(t.shape[:dims] + (len(mat),) * dims + t.shape[dims:])  # add output dims
  # precalculate mat columns for each dim; prod(itertools.product(matcols)) gives the columns of kron(mat, mat, ...)
  matcols = _get_winograd_matcols(mat, dims, t_.shape[dims:], t_.device, t_.dtype)
  # multiply each element of t_ by the corresponding stacked column of kron(mat, mat), producing only one view for each element of t
  ret = sum(prod(col[idx] for col, idx in zip(matcols, mat_is)) * t_[mat_is] for mat_is in itertools.product(range(len(mat[0])), repeat=dims))
  assert isinstance(ret, Tensor), "sum didn't return a Tensor"
  return ret

def _align_left(*shapes:tuple[sint, ...]) -> tuple[tuple[sint, ...], ...]:
  # unsqueeze left to make every shape same length
  max_dim = max(len(shape) for shape in shapes)
  return tuple((1,) * (max_dim - len(shape)) + shape for shape in shapes)
def _broadcast_shape(*shapes:tuple[sint, ...]) -> tuple[sint, ...]:
  return tuple(0 if 0 in nth_dim_sizes else smax(nth_dim_sizes) for nth_dim_sizes in zip(*_align_left(*shapes)))

def _masked_setitem(target:Tensor, values:Tensor, mask:Tensor, axes:tuple[int, ...]) -> Tensor:
  # apply mask to values (already broadcasted) and reduce such that if mask contains repeated indices the last one remains
  values = values * mask
  for dim in axes: mask, values = functools.reduce(lambda x,y: (x[0]|y[0], y[0].where(y[1], x[1])), zip(mask.split(1, dim), values.split(1, dim)))
  # remove extra dims from reduce
  for dim in reversed(axes): mask, values = mask.squeeze(dim), values.squeeze(dim)
  # select from values for each True element in mask else select from self
  return mask.where(values, target)

#  `(padding_left, padding_right, padding_top, padding_bottom, ...)` ->  `(..., (padding_top, padding_bottom), (padding_left, padding_right))`
def _flat_to_grouped(padding:Sequence[sint]) -> tuple[tuple[sint, sint], ...]: return tuple(zip(padding[-2::-2], padding[::-2]))

ReductionStr = Literal["mean", "sum", "none"]

class Tensor(SimpleMathTrait):
  """
  A `Tensor` is a multi-dimensional matrix containing elements of a single data type.

  ```python exec="true" session="tensor"
  from tinygrad import Tensor, dtypes, nn
  import numpy as np
  import math
  np.set_printoptions(precision=4)
  ```
  """
  __slots__ = "lazydata", "requires_grad", "grad"
  training: ClassVar[bool] = False
  no_grad: ClassVar[bool] = False

  def __init__(self, data:ConstType|bytes|list|tuple|UOp|'np.ndarray'|pathlib.Path|None,  # type: ignore [name-defined] # noqa: F821
               device:str|tuple|list|None=None, dtype:DTypeLike|None=None, requires_grad:bool|None=None):
    if dtype is not None: dtype = to_dtype(dtype)
    if device is None and isinstance(data, pathlib.Path): device = f"DISK:{data.resolve()}"  # keep it on the disk if device is None
    device = tuple(Device.canonicalize(x) for x in device) if isinstance(device, (tuple, list)) else Device.canonicalize(device)

    # tensors can have gradients if you have called .backward
    self.grad:Tensor|None = None

    # NOTE: this can be in three states. False and None: no gradient, True: gradient
    # None (the default) will be updated to True if it's put in an optimizer
    self.requires_grad:bool|None = requires_grad

    # create a LazyBuffer from the different types of inputs
    if isinstance(data, UOp):
      assert dtype is None or dtype==data.dtype, "dtype doesn't match, and casting isn't supported"
      # NOTE: this is here because LazyBuffer = UOp
      if isinstance(data, UOp) and data.op is Ops.BIND: data = _metaop(Ops.BIND, tuple(), dtype or data.dtype, device, data)
    elif data is None: data = _metaop(Ops.EMPTY, (0,), dtype or dtypes.default_float, device)
    elif isinstance(data, get_args(ConstType)): data = _metaop(Ops.CONST, tuple(), dtype or dtypes.from_py(data), device, data)
    elif isinstance(data, bytes): data = _frompy(data, dtypes.uint8 if dtype is None else dtype)
    elif isinstance(data, (list, tuple)):
      if dtype is None:
        if (d := fully_flatten(data)) and all(isinstance(s, bool) for s in d): dtype = dtypes.bool
        else: dtype = dtypes.default_int if d and all_int(d) else dtypes.default_float  # NOTE: this works because all_int([True, False]) is True
      if dtype in [dtypes.bfloat16, dtypes.fp8e4m3, dtypes.fp8e5m2]:
        data = Tensor(_frompy(data, dtypes.float32), device=device).cast(dtype).lazydata
      else: data = _frompy(data, dtype)
    elif str(type(data)) == "<class 'numpy.ndarray'>":
      import numpy as np
      assert isinstance(data, np.ndarray), f"expected np.ndarray, got {data}"
      if data.shape == (): data = _metaop(Ops.CONST, tuple(), dtype or _from_np_dtype(data.dtype), device, data.item())
      else: data = _fromnp(data.astype(npdtype) if dtype is not None and (npdtype:=_to_np_dtype(dtype)) is not None else data)  # type: ignore [name-defined]
    elif isinstance(data, pathlib.Path):
      dtype = dtype or dtypes.uint8
      data = _metaop(Ops.EMPTY, (data.stat().st_size // dtype.itemsize,), dtype, f"DISK:{data.resolve()}")

    # by this point, it has to be a UOp
    if not isinstance(data, UOp): raise RuntimeError(f"can't create Tensor from {data!r} with type {type(data)}")

    # data might be on a different device
    if isinstance(device, str): self.lazydata:UOp = data if data.device == device else data.copy_to_device(device)
    # if device is a tuple, we should have/construct a MultiLazyBuffer
    elif isinstance(data, UOp) and isinstance(data.device, str): self.lazydata = Tensor(data).shard(device).lazydata
    else:
      assert data.device == device, f"MultiLazyBuffer device mismatch, {data.device} != {device}"
      self.lazydata = data

    # add to all_tensors after construction succeeds
    all_tensors.add(weakref.ref(self))
  def __del__(self): all_tensors.discard(weakref.ref(self))

  def _apply_uop(self, fxn:Callable, *x:Tensor, **kwargs) -> Tensor:
    new_uop: UOp = fxn(*[t.lazydata for t in (self,)+x], **kwargs)
    needs_input_grad = [t.requires_grad for t in (self,)+x]
    return Tensor(new_uop, device=new_uop.device, requires_grad=True if any(needs_input_grad) else None if None in needs_input_grad else False)

  def _apply_broadcasted_uop(self, fxn:Callable, x:Tensor|ConstType, reverse=False) -> Tensor:
    lhs,rhs = self._broadcasted(x, reverse)
    return lhs._apply_uop(fxn, rhs)

  def requires_grad_(self, requires_grad=True) -> Tensor:
    self.requires_grad = requires_grad
    return self

  class train(ContextDecorator):
    def __init__(self, mode:bool = True): self.mode = mode
    def __enter__(self): self.prev, Tensor.training = Tensor.training, self.mode
    def __exit__(self, exc_type, exc_value, traceback): Tensor.training = self.prev

  class test(ContextDecorator):
    def __init__(self, mode:bool = True): self.mode = mode
    def __enter__(self): self.prev, Tensor.no_grad = Tensor.no_grad, self.mode
    def __exit__(self, exc_type, exc_value, traceback): Tensor.no_grad = self.prev

  def __repr__(self):
    ld = self.lazydata
    ld_repr = f"<UOp {ld.device} {ld.shape} {str(ld.dtype)[7:]} {ld.st if ld.base is not ld else (ld.op, ld.realized)}>"
    return f"<Tensor {ld_repr} on {self.device} with grad {(self.grad.lazydata if self.grad is not None else None)!r}>"

  # Python has a non moving GC, so this should be okay
  def __hash__(self): return id(self)

  def __bool__(self): raise TypeError("__bool__ on Tensor is not defined")

  def __len__(self):
    if not self.shape: raise TypeError("len() of a 0-d tensor")
    return self.shape[0]

  @property
  def device(self) -> str|tuple[str, ...]: return self.lazydata.device

  @property
  def shape(self) -> tuple[sint, ...]: return self.lazydata.shape

  @property
  def dtype(self) -> DType: return self.lazydata.dtype

  # ***** data handlers ****

  def schedule_with_vars(self, *lst:Tensor) -> tuple[list[ScheduleItem], dict[Variable, int]]:
    """
    Creates the schedule needed to realize these Tensor(s), with Variables.

    NOTE: A Tensor can only be scheduled once.
    """
    big_sink = UOp.sink(*[x.lazydata for x in (self,)+lst])

    # TODO: move this to scheduler tensor_map pass
    if any(x.op is Ops.MULTI for x in big_sink.toposort):
      # multi fixup
      _apply_map_to_tensors(get_multi_map(big_sink))
      big_sink = UOp.sink(*flatten([x.lazydata.src if x.lazydata.op is Ops.MULTI else [x.lazydata] for x in (self,)+lst]))

    # verify Tensors match the spec
    if __debug__: type_verify(list(big_sink.toposort), tensor_uop_spec)

    schedule, var_vals, becomes_map = create_schedule_with_vars(big_sink)
    _apply_map_to_tensors(becomes_map)
    return memory_planner(schedule), var_vals

  def schedule(self, *lst:Tensor) -> list[ScheduleItem]:
    """Creates the schedule needed to realize these Tensor(s)."""
    schedule, var_vals = self.schedule_with_vars(*lst)
    assert len(var_vals) == 0
    return schedule

  def realize(self, *lst:Tensor, do_update_stats=True) -> Tensor:
    """Triggers the computation needed to create these Tensor(s)."""
    run_schedule(*self.schedule_with_vars(*lst), do_update_stats=do_update_stats)
    return self

  def replace(self, x:Tensor, allow_shape_mismatch=False) -> Tensor:
    """
    Replaces the data of this tensor with the data of another tensor. Only the shape of the tensors must match.
    """
    # used for replacing a Tensor with a new version of it (potentially with a different device and dtype)
    assert self.shape == x.shape or allow_shape_mismatch, f"replace shape mismatch {self.shape} != {x.shape}"
    self.lazydata = x.lazydata
    return self

  def assign(self, x) -> Tensor:
    # TODO: this is a hack for writing to DISK. remove with working assign
    if isinstance(self.device, str) and self.device.startswith("DISK"):
      if x.__class__ is not Tensor: x = Tensor(x, device="CPU", dtype=self.dtype)
      self.contiguous().realize().lazydata.base.buffer.ensure_allocated().copyin(x._data())
      return self
    if x.__class__ is not Tensor: x = Tensor(x, device=self.device, dtype=self.dtype)
    if self.lazydata is x.lazydata: return self  # a self assign is a NOOP
    # NOTE: we allow cross device assign
    assert self.shape == x.shape, f"assign shape mismatch {self.shape} != {x.shape}"
    assert self.device == x.device, f"assign device mismatch {self.device} != {x.device}"
    assert self.dtype == x.dtype, f"assign dtype mismatch {self.dtype} != {x.dtype}"
    assert not x.requires_grad  # self requires_grad is okay?
    if not self.lazydata.is_realized: return self.replace(x)
    self.lazydata = self.lazydata.assign(x.lazydata)
    return self

  def detach(self) -> Tensor:
    """
    Returns a new tensor with the same data as this tensor, but detached from the autograd graph.
    """
    return Tensor(self.lazydata.detach(), device=self.device, requires_grad=False)

  def _buffer(self) -> Buffer: return self.cast(self.dtype.base).contiguous().to("CPU").realize().lazydata.base.buffer
  def _data(self) -> memoryview: return self._buffer().as_buffer()

  def data(self) -> memoryview:
    """
    Returns the data of this tensor as a memoryview.

    ```python exec="true" source="above" session="tensor" result="python"
    t = Tensor([1, 2, 3, 4])
    print(np.frombuffer(t.data(), dtype=np.int32))
    ```
    """
    if 0 in self.shape: return memoryview(bytearray(0)).cast(self.dtype.base.fmt)
    assert all_int(self.shape), f"no data if shape is symbolic, {self.shape=}"
    return self._buffer().as_typed_buffer(self.shape)

  def item(self) -> ConstType:
    """
    Returns the value of this tensor as a standard Python number.

    ```python exec="true" source="above" session="tensor" result="python"
    t = Tensor(42)
    print(t.item())
    ```
    """
    assert self.numel() == 1, "must have one element for item"
    return self.data()[(0,) * len(self.shape)]

  # TODO: should be Tensor.tolist() -> Union[list[ConstType], ConstType]. The list is Sequence because mypy expects memoryview.tolist() -> list[int]
  # src: https://github.com/python/mypy/blob/release-1.6/mypy/typeshed/stdlib/builtins.pyi#L803
  def tolist(self) -> Sequence[ConstType]|ConstType:
    """
    Returns the value of this tensor as a nested list.
    Returns single value for const tensor.

    ```python exec="true" source="above" session="tensor" result="python"
    t = Tensor([1, 2, 3, 4])
    print(t.tolist())
    ```
    ```python exec="true" source="above" session="tensor" result="python"
    t = Tensor(5)
    print(t.tolist())
    ```
    """
    return self.data().tolist()

  def numpy(self) -> 'np.ndarray':  # type: ignore [name-defined] # noqa: F821
    """
    Returns the value of this tensor as a `numpy.ndarray`.

    ```python exec="true" source="above" session="tensor" result="python"
    t = Tensor([1, 2, 3, 4])
    print(repr(t.numpy()))
    ```
    """
    assert all_int(self.shape), f"no data if shape is symbolic, {self.shape=}"
    import numpy as np
<<<<<<< HEAD
    if self.dtype.base in [dtypes.bfloat16, dtypes.fp8e4m3, dtypes.fp8e5m2]: return self.float().numpy()
    assert _to_np_dtype(self.dtype.base) is not None, f"no np dtype for {self.dtype.base}"
    assert all_int(self.shape), f"no data if shape is symbolic, {self.shape=}"
    return np.frombuffer(self._data(), dtype=_to_np_dtype(self.dtype.base)).reshape(self.shape)
=======
    if self.dtype.base == dtypes.bfloat16: return self.float().numpy()
    if 0 in self.shape: return np.empty(self.shape, dtype=_to_np_dtype(self.dtype.base))
    return self._buffer().numpy().reshape(self.shape)
>>>>>>> a8ff8536

  def clone(self) -> Tensor:
    """
    Creates a clone of this tensor allocating a separate buffer for the data.
    """
    ret = Tensor(self.lazydata.clone(), self.device, requires_grad=self.requires_grad)
    if self.grad is not None: ret.grad = self.grad.clone()
    return ret

  def to(self, device:str|tuple[str, ...]|None) -> Tensor:
    """
    Moves the tensor to the given device.
    """
    device = tuple(Device.canonicalize(x) for x in device) if isinstance(device, (tuple, list)) else Device.canonicalize(device)
    if device == self.device: return self
    if not isinstance(device, str): return self.shard(device)
    ret = Tensor(self.lazydata, device, requires_grad=self.requires_grad)
    if self.grad is not None: ret.grad = self.grad.to(device)
    return ret

  def to_(self, device:str|tuple[str, ...]|None) -> Tensor:
    """
    Moves the tensor to the given device in place.
    """
    real = self.to(device)
    if self.grad is not None and real.grad is not None: self.grad.replace(real.grad)
    return self.replace(real)

  def shard(self, devices:tuple[str, ...], axis:int|None=None) -> Tensor:
    """
    Shards the tensor across the given devices. Optionally specify which axis to shard on.

    ```python exec="true" source="above" session="tensor" result="python"
    t = Tensor.empty(2, 4)
    print(t.shard((t.device, t.device), axis=1).lazydata)
    ```
    """
    assert isinstance(self.device, str), "can't shard a MultiLazyBuffer"
    devices = tuple(Device.canonicalize(x) for x in devices)
    mlb = self.lazydata.shard(devices, self._resolve_dim(axis) if axis is not None else None)
    return Tensor(mlb, device=devices, requires_grad=self.requires_grad)

  def shard_(self, devices:tuple[str, ...], axis:int|None=None) -> Tensor:
    """
    Shards the tensor across the given devices in place.
    """
    return self.replace(self.shard(devices, axis))

  @staticmethod
  def from_uop(y:UOp, **kwargs) -> Tensor:
    if y.op is Ops.BIND: return Tensor(y, **kwargs, requires_grad=False)   # this is the only UOp allowed in Tensor
    if y.op is Ops.CONST: return Tensor(y.arg, **kwargs, requires_grad=False)
    if y.op is Ops.MUL: return Tensor.from_uop(y.src[0]) * Tensor.from_uop(y.src[1])
    if y.op is Ops.ADD: return Tensor.from_uop(y.src[0]) + Tensor.from_uop(y.src[1])
    raise RuntimeError(f"unhandled UOp {y}")

  # ***** creation entrypoint *****

  @staticmethod
  def _metaop(op, shape, device:str|tuple[str, ...]|None=None, dtype:DTypeLike|None=None, arg=None, **kwargs) -> Tensor:
    dtype = to_dtype(dtype) if dtype is not None else dtypes.default_float
    if isinstance(device, tuple):
      return Tensor(UOp.multi(*[UOp.metaop(op, shape, dtype, Device.canonicalize(d), arg) for d in device], axis=None),
                    device, dtype, **kwargs)
    return Tensor(UOp.metaop(op, shape, dtype, Device.canonicalize(device), arg), device, dtype, **kwargs)

  @staticmethod
  def empty(*shape, **kwargs) -> Tensor:
    """
    Creates an empty tensor with the given shape.

    You can pass in `dtype` and `device` keyword arguments to control the data type and device of the tensor.
    Additionally, all other keyword arguments are passed to the constructor of the tensor.

    ```python exec="true" source="above" session="tensor" result="python"
    t = Tensor.empty(2, 3)
    print(t.shape)
    ```
    """
    return Tensor._metaop(Ops.EMPTY, argfix(*shape), **kwargs)

  @staticmethod
  def from_blob(ptr:int, shape:tuple[int, ...], **kwargs) -> Tensor:
    """
    Exposes the pointer as a Tensor without taking ownership of the original data.
    The pointer must remain valid for the entire lifetime of the created Tensor.

    You can pass in `dtype` and `device` keyword arguments to control the data type and device of the tensor.
    Additionally, all other keyword arguments are passed to the constructor of the tensor.
    """

    r = Tensor._metaop(Ops.EMPTY, shape, **kwargs)
    r.lazydata.buffer.allocate(external_ptr=ptr)
    return r

  @staticmethod
  def from_url(url:str, gunzip:bool=False, **kwargs) -> Tensor:
    """
    Create a Tensor from a URL.

    This is the preferred way to access Internet resources.
    It currently returns a DISK Tensor, but in the future it may return an HTTP Tensor.
    This also will soon become lazy (when possible) and not print progress without DEBUG.

    THe `gunzip` flag will gzip extract the resource and return an extracted Tensor.
    """
    return Tensor(fetch(url, gunzip=gunzip), **kwargs)

  _seed: int = int(time.time())
  _device_seeds: dict[str, Tensor] = {}
  _device_rng_counters: dict[str, Tensor] = {}
  @staticmethod
  def manual_seed(seed=0) -> None:
    """
    Sets the seed for random operations.

    ```python exec="true" source="above" session="tensor" result="python"
    Tensor.manual_seed(42)
    print(Tensor.rand(5).numpy())
    print(Tensor.rand(5).numpy())
    ```
    ```python exec="true" source="above" session="tensor" result="python"
    Tensor.manual_seed(42)  # reset to the same seed
    print(Tensor.rand(5).numpy())
    print(Tensor.rand(5).numpy())
    ```
    """
    Tensor._seed, Tensor._device_seeds, Tensor._device_rng_counters = seed, {}, {}

  @staticmethod
  def _threefry_random_bits(key:Tensor, counts0:Tensor, counts1:Tensor) -> Tensor:
    x = (counts1.cast(dtypes.uint64) << 32) | counts0.cast(dtypes.uint64)
    x = x._apply_uop(UOp.threefry, (key[1]._broadcast_to(x.shape).cast(dtypes.uint64) << 32) | key[0]._broadcast_to(x.shape).cast(dtypes.uint64))
    counts0, counts1 = (x & 0xffffffff).cast(dtypes.uint32), ((x >> 32) & 0xffffffff).cast(dtypes.uint32)
    return counts0.cat(counts1)

  @staticmethod
  def rand(*shape, device:str|None=None, dtype:DTypeLike|None=None, contiguous:bool=True, **kwargs) -> Tensor:
    """
    Creates a tensor with the given shape, filled with random values from a uniform distribution over the interval `[0, 1)`.

    You can pass in `dtype` and `device` keyword arguments to control the data type and device of the tensor.
    Additionally, all other keyword arguments are passed to the constructor of the tensor.

    ```python exec="true" source="above" session="tensor" result="python"
    Tensor.manual_seed(42)
    t = Tensor.rand(2, 3)
    print(t.numpy())
    ```
    """
    if not dtypes.is_float(dtype := to_dtype(dtype or dtypes.default_float)): raise ValueError(f"rand only supports float dtypes, got {dtype}")
    if not all_int(shape:=argfix(*shape)) or not all(s >= 0 for s in shape): raise ValueError(f"invalid input {shape=}")
    if device is not None and not isinstance(device, str): raise ValueError(f"rand only supports single device, got {device=}")
    device = Device.canonicalize(device)

    # if shape has 0, return zero tensor
    if (numel := prod(shape)) == 0: return Tensor.zeros(shape, device=device, dtype=dtype, **kwargs)
    num = ceildiv(numel * dtype.itemsize, 4)

    # generate per device seeds and rng counter if we haven't seen this device yet
    if device not in Tensor._device_seeds:
      Tensor._device_seeds[device] = Tensor(
        [int.from_bytes(hashlib.sha256(len(Tensor._device_seeds).to_bytes(4, "big")).digest(), "big"), Tensor._seed],
        device=device, dtype=dtypes.uint32, requires_grad=False)
      Tensor._device_rng_counters[device] = Tensor([0], device=device, dtype=dtypes.uint32, requires_grad=False)
    # increment rng counter for devices
    else: Tensor._device_rng_counters[device].assign(Tensor._device_rng_counters[device] + num).contiguous()

    # threefry random bits
    counts0 = (Tensor.arange(ceildiv(num, 2), device=device, dtype=dtypes.uint32, requires_grad=False)+Tensor._device_rng_counters[device])
    counts1 = counts0 + ceildiv(num, 2)
    bits = Tensor._threefry_random_bits(Tensor._device_seeds[device], counts0, counts1)[:num]

    # bitcast to uint with same number of bits
    _, nmant = dtypes.finfo(dtype)
    uint_dtype = {1: dtypes.uint8, 2: dtypes.uint16, 4: dtypes.uint32, 8: dtypes.uint64}[dtype.itemsize]
    bits = bits.bitcast(uint_dtype)
    # only randomize the mantissa bits and set the exponent to 1
    one = Tensor.ones_like(bits, device=bits.device, dtype=dtype).bitcast(uint_dtype)
    bits = bits.rshift((dtype.itemsize * 8) - nmant).bitwise_or(one)
    # bitcast back to the original dtype and reshape
    out = bits.bitcast(dtype)[:numel].sub(1).reshape(shape).requires_grad_(kwargs.get("requires_grad"))
    return out.contiguous() if contiguous else out

  # ***** creation helper functions *****

  @staticmethod
  def full(shape:tuple[sint, ...], fill_value:ConstType, **kwargs) -> Tensor:
    """
    Creates a tensor with the given shape, filled with the given value.

    You can pass in `dtype` and `device` keyword arguments to control the data type and device of the tensor.
    Additionally, all other keyword arguments are passed to the constructor of the tensor.

    ```python exec="true" source="above" session="tensor" result="python"
    print(Tensor.full((2, 3), 42).numpy())
    ```
    ```python exec="true" source="above" session="tensor" result="python"
    print(Tensor.full((2, 3), False).numpy())
    ```
    """
    return Tensor(fill_value, **kwargs).reshape((1, )*len(new_shape := argfix(shape))).expand(new_shape)

  @staticmethod
  def zeros(*shape, **kwargs) -> Tensor:
    """
    Creates a tensor with the given shape, filled with zeros.

    You can pass in `dtype` and `device` keyword arguments to control the data type and device of the tensor.
    Additionally, all other keyword arguments are passed to the constructor of the tensor.

    ```python exec="true" source="above" session="tensor" result="python"
    print(Tensor.zeros(2, 3).numpy())
    ```
    ```python exec="true" source="above" session="tensor" result="python"
    print(Tensor.zeros(2, 3, dtype=dtypes.int32).numpy())
    ```
    """
    return Tensor.full(argfix(*shape), 0.0, **kwargs)

  @staticmethod
  def ones(*shape, **kwargs) -> Tensor:
    """
    Creates a tensor with the given shape, filled with ones.

    You can pass in `dtype` and `device` keyword arguments to control the data type and device of the tensor.
    Additionally, all other keyword arguments are passed to the constructor of the tensor.

    ```python exec="true" source="above" session="tensor" result="python"
    print(Tensor.ones(2, 3).numpy())
    ```
    ```python exec="true" source="above" session="tensor" result="python"
    print(Tensor.ones(2, 3, dtype=dtypes.int32).numpy())
    ```
    """
    return Tensor.full(argfix(*shape), 1.0, **kwargs)

  @staticmethod
  def arange(start, stop=None, step=1, **kwargs) -> Tensor:
    """
    Returns a 1-D tensor of size `ceil((stop - start) / step)` with values from `[start, stop)`, with spacing between values given by `step`.

    If `stop` is not specified, values are generated from `[0, start)` with the given `step`.

    If `stop` is specified, values are generated from `[start, stop)` with the given `step`.

    You can pass in `dtype` and `device` keyword arguments to control the data type and device of the tensor.
    Additionally, all other keyword arguments are passed to the constructor of the tensor.

    ```python exec="true" source="above" session="tensor" result="python"
    print(Tensor.arange(5).numpy())
    ```
    ```python exec="true" source="above" session="tensor" result="python"
    print(Tensor.arange(5, 10).numpy())
    ```
    ```python exec="true" source="above" session="tensor" result="python"
    print(Tensor.arange(5, 10, 2).numpy())
    ```
    ```python exec="true" source="above" session="tensor" result="python"
    print(Tensor.arange(5.5, 10, 2).numpy())
    ```
    """
    if stop is None: stop, start = start, 0
    dtype = kwargs.pop("dtype", dtypes.default_float if any(isinstance(x, float) for x in (start, stop, step)) else dtypes.default_int)
    # NOTE: this matches numpy, torch raises RuntimeError if stop-start and step have different signs
    if (output_len:=ceildiv(stop-start, step)) <= 0: return Tensor([], dtype=dtype, **kwargs)
    return (Tensor.full((output_len,), step, dtype=dtype, **kwargs)._cumalu(0, Ops.ADD) + (start - step)).cast(dtype)

  @staticmethod
  def linspace(start:int|float, stop:int|float, steps:int, **kwargs) -> Tensor:
    """
    Returns a 1-D tensor of `steps` evenly spaced values from `start` to `stop`, inclusive.

    You can pass in `dtype` and `device` keyword arguments to control the data type and device of the tensor.
    Additionally, all other keyword arguments are passed to the constructor of the tensor.

    ```python exec="true" source="above" session="tensor" result="python"
    print(Tensor.linspace(0, 10, 5).numpy())
    ```
    ```python exec="true" source="above" session="tensor" result="python"
    print(Tensor.linspace(-1, 1, 5).numpy())
    ```
    """
    if steps < 0: raise ValueError("number of steps must be non-negative")
    if (dtype := to_dtype(kwargs.pop("dtype", dtypes.default_float))) == dtypes.bool: raise ValueError("linspace with bool dtype is not supported")
    if steps == 1: return Tensor([start], dtype=dtype, **kwargs)
    return (start + Tensor.arange(steps, **kwargs) * ((stop - start) / (steps - 1))).cast(dtype)

  @staticmethod
  def eye(n:int, m:int|None=None, **kwargs) -> Tensor:
    """
    Returns a 2-D tensor with `n` rows and `m` columns, with ones on the diagonal and zeros elsewhere.

    You can pass in `dtype` and `device` keyword arguments to control the data type and device of the tensor.
    Additionally, all other keyword arguments are passed to the constructor of the tensor.

    ```python exec="true" source="above" session="tensor" result="python"
    print(Tensor.eye(3).numpy())
    ```

    ```python exec="true" source="above" session="tensor" result="python"
    print(Tensor.eye(2, 4).numpy())
    ```
    """
    if n < 0 or (m is not None and m < 0): raise ValueError(f"cannot have negative {n=}, {m=}")
    x = Tensor.ones((n,1),**kwargs).pad((None,(0,n))).flatten().shrink(((0,n*n),)).reshape(n,n)
    return x if m is None else x.pad((None, (0, m-n))) if m > n else x.shrink((None, (0, m)))

  def full_like(self, fill_value:ConstType, **kwargs) -> Tensor:
    """
    Creates a tensor with the same shape as `self`, filled with the given value.
    If `dtype` is not specified, the dtype of `self` is used.

    You can pass in the `device` keyword argument to control device of the tensor.
    Additionally, all other keyword arguments are passed to the constructor of the tensor.

    ```python exec="true" source="above" session="tensor" result="python"
    t = Tensor.ones(2, 3)
    print(Tensor.full_like(t, 42).numpy())
    ```
    """
    return Tensor.full(self.shape, fill_value, dtype=kwargs.pop("dtype", self.dtype), device=kwargs.pop("device", self.device), **kwargs)

  def zeros_like(self, **kwargs) -> Tensor:
    """
    Creates a tensor with the same shape as `self`, filled with zeros.

    You can pass in `dtype` and `device` keyword arguments to control the data type and device of the tensor.
    Additionally, all other keyword arguments are passed to the constructor of the tensor.

    ```python exec="true" source="above" session="tensor" result="python"
    t = Tensor.ones(2, 3)
    print(Tensor.zeros_like(t).numpy())
    ```
    """
    return self.full_like(0, **kwargs)

  def ones_like(self, **kwargs) -> Tensor:
    """
    Creates a tensor with the same shape as `self`, filled with ones.

    You can pass in `dtype` and `device` keyword arguments to control the data type and device of the tensor.
    Additionally, all other keyword arguments are passed to the constructor of the tensor.

    ```python exec="true" source="above" session="tensor" result="python"
    t = Tensor.zeros(2, 3)
    print(Tensor.ones_like(t).numpy())
    ```
    """
    return self.full_like(1, **kwargs)

  def rand_like(self, **kwargs) -> Tensor:
    """
    Creates a tensor with the same shape and sharding as `self`, filled with random values from a uniform distribution over the interval `[0, 1)`.

    You can pass in `dtype` and `device` keyword arguments to control the data type and device of the tensor.
    Additionally, all other keyword arguments are passed to the constructor of the tensor.

    ```python exec="true" source="above" session="tensor" result="python"
    t = Tensor.ones(2, 3)
    print(Tensor.rand_like(t).numpy())
    ```
    """
    dtype = kwargs.pop("dtype", self.dtype)
    if isinstance(self.device, tuple):
      if kwargs.get("device") is not None: raise RuntimeError("cannot specify `device` on `rand_like` of a multi device tensor")
      if self.lazydata.axis is None: return Tensor.rand(*self.shape, dtype=dtype, **kwargs).shard(self.device)
      contiguous = kwargs.pop("contiguous", True)
      sharded_shape = tuple(s//len(self.device) if a==self.lazydata.axis else s for a,s in enumerate(self.shape))
      rands = [Tensor.rand(sharded_shape, device=d, dtype=dtype, contiguous=contiguous, **kwargs).lazydata for d in self.device]
      return Tensor(UOp.multi(*rands, axis=self.lazydata.axis), device=self.device, dtype=dtype, **kwargs)
    return Tensor.rand(*self.shape, device=kwargs.pop("device", self.device), dtype=dtype, **kwargs)

  # ***** rng hlops *****

  @staticmethod
  def randn(*shape, dtype:DTypeLike|None=None, requires_grad:bool|None=None, **kwargs) -> Tensor:
    """
    Creates a tensor with the given shape, filled with random values from a normal distribution with mean `0` and standard deviation `1`.
    If `dtype` is not specified, the default type is used.

    You can pass in the `device` keyword argument to control device of the tensor.
    Additionally, all other keyword arguments are passed to the constructor of the tensor.

    ```python exec="true" source="above" session="tensor" result="python"
    Tensor.manual_seed(42)
    print(Tensor.randn(2, 3).numpy())
    ```
    """
    # https://en.wikipedia.org/wiki/Box%E2%80%93Muller_transform
    src = Tensor.rand((2, *argfix(*shape)), **{**kwargs, "dtype": dtypes.float32})
    return (src[0].mul(2*math.pi).cos().mul((1 - src[1]).log().mul(-2).sqrt()).cast(dtype or dtypes.default_float)).requires_grad_(requires_grad)

  @staticmethod
  def randint(*shape, low=0, high=10, dtype=dtypes.int32, **kwargs) -> Tensor:
    """
    Creates a tensor with the given shape, filled with random integer values generated uniformly from the interval `[low, high)`.
    If `dtype` is not specified, the default type is used.

    You can pass in the `device` keyword argument to control device of the tensor.
    Additionally, all other keyword arguments are passed to the constructor of the tensor.

    ```python exec="true" source="above" session="tensor" result="python"
    Tensor.manual_seed(42)
    print(Tensor.randint(2, 3, low=5, high=10).numpy())
    ```
    """
    if not isinstance(low, int) or not isinstance(high, int): raise TypeError(f"{low=} and {high=} must be integers")
    dtype = to_dtype(dtype)
    if not dtypes.is_int(dtype): raise TypeError(f"{dtype=} must be int")
    return Tensor.uniform(*shape, low=low, high=high, dtype=dtype, **kwargs)

  @staticmethod
  def normal(*shape, mean=0.0, std=1.0, requires_grad:bool|None=None, **kwargs) -> Tensor:
    """
    Creates a tensor with the given shape, filled with random values from a normal distribution with the given `mean` and standard deviation `std`.

    You can pass in `dtype` and `device` keyword arguments to control the data type and device of the tensor.
    Additionally, all other keyword arguments are passed to the constructor of the tensor.

    ```python exec="true" source="above" session="tensor" result="python"
    Tensor.manual_seed(42)
    print(Tensor.normal(2, 3, mean=10, std=2).numpy())
    ```
    """
    return ((std * Tensor.randn(*shape, **kwargs)) + mean).requires_grad_(requires_grad)

  @staticmethod
  def uniform(*shape, low=0.0, high=1.0, dtype:DTypeLike|None=None, requires_grad:bool|None=None, **kwargs) -> Tensor:
    """
    Creates a tensor with the given shape, filled with random values from a uniform distribution over the interval `[low, high)`.

    You can pass in `dtype` and `device` keyword arguments to control the data type and device of the tensor.
    Additionally, all other keyword arguments are passed to the constructor of the tensor.

    ```python exec="true" source="above" session="tensor" result="python"
    Tensor.manual_seed(42)
    print(Tensor.uniform(2, 3, low=2, high=10).numpy())
    ```
    """
    return (((high-low) * Tensor.rand(*shape, **kwargs)).cast(dtype or dtypes.default_float) + low).requires_grad_(requires_grad)

  @staticmethod
  def scaled_uniform(*shape, **kwargs) -> Tensor:
    """
    Creates a tensor with the given shape, filled with random values from a uniform distribution
    over the interval `[-prod(shape)**-0.5, prod(shape)**-0.5)`.

    You can pass in `dtype` and `device` keyword arguments to control the data type and device of the tensor.
    Additionally, all other keyword arguments are passed to the constructor of the tensor.

    ```python exec="true" source="above" session="tensor" result="python"
    Tensor.manual_seed(42)
    print(Tensor.scaled_uniform(2, 3).numpy())
    ```
    """
    return Tensor.uniform(*shape, low=-1.0, high=1.0, **kwargs).mul(prod(argfix(*shape))**-0.5)

  # https://www.tensorflow.org/api_docs/python/tf/keras/initializers/GlorotUniform
  @staticmethod
  def glorot_uniform(*shape, **kwargs) -> Tensor:
    """
    <https://www.tensorflow.org/api_docs/python/tf/keras/initializers/GlorotUniform>

    You can pass in `dtype` and `device` keyword arguments to control the data type and device of the tensor.
    Additionally, all other keyword arguments are passed to the constructor of the tensor.

    ```python exec="true" source="above" session="tensor" result="python"
    Tensor.manual_seed(42)
    print(Tensor.glorot_uniform(2, 3).numpy())
    ```
    """
    return Tensor.uniform(*shape, low=-1.0, high=1.0, **kwargs).mul((6/(argfix(*shape)[0]+prod(argfix(*shape)[1:])))**0.5)

  # https://pytorch.org/docs/stable/_modules/torch/nn/init.html#kaiming_uniform_
  @staticmethod
  def kaiming_uniform(*shape, a:float = 0.01, **kwargs) -> Tensor:
    """
    <https://pytorch.org/docs/stable/_modules/torch/nn/init.html#kaiming_uniform_>

    You can pass in `dtype` and `device` keyword arguments to control the data type and device of the tensor.
    Additionally, all other keyword arguments are passed to the constructor of the tensor.

    ```python exec="true" source="above" session="tensor" result="python"
    Tensor.manual_seed(42)
    print(Tensor.kaiming_uniform(2, 3).numpy())
    ```
    """
    bound = math.sqrt(3.0) * math.sqrt(2.0 / (1 + a ** 2)) / math.sqrt(prod(argfix(*shape)[1:]))
    return Tensor.uniform(*shape, low=-bound, high=bound, **kwargs)

  # https://pytorch.org/docs/stable/_modules/torch/nn/init.html#kaiming_normal_
  @staticmethod
  def kaiming_normal(*shape, a:float = 0.01, **kwargs) -> Tensor:
    """
    <https://pytorch.org/docs/stable/_modules/torch/nn/init.html#kaiming_normal_>

    You can pass in `dtype` and `device` keyword arguments to control the data type and device of the tensor.
    Additionally, all other keyword arguments are passed to the constructor of the tensor.

    ```python exec="true" source="above" session="tensor" result="python"
    Tensor.manual_seed(42)
    print(Tensor.kaiming_normal(2, 3).numpy())
    ```
    """
    std = math.sqrt(2.0 / (1 + a ** 2)) / math.sqrt(prod(argfix(*shape)[1:]))
    return Tensor.normal(*shape, mean=0.0, std=std, **kwargs)

  def multinomial(self:Tensor, num_samples:int = 1, replacement:bool = False) -> Tensor:
    assert 1 <= self.ndim <= 2 and num_samples > 0, f"{self.ndim=} must be 1 or 2 dim, {num_samples=} must be positive"
    assert replacement or num_samples == 1, "no replacement only supports num_samples = 1"
    weight = self.unsqueeze(0) if self.ndim == 1 else self
    cdf = (cw := weight.cumsum(1).float()) / cw[:, -1].unsqueeze(1)
    unif_samples = Tensor.rand(num_samples, cdf.shape[0], 1).to(self.device)
    indices = (unif_samples.expand((-1, -1, cdf.shape[1])) >= cdf).sum(2).permute((1, 0))
    return (indices.squeeze(0) if self.ndim == 1 else indices).cast(dtypes.int32)

  # ***** toposort and backward pass *****

  def gradient(self, *targets:Tensor, gradient:Tensor|None=None, materialize_grads=False) -> list[Tensor]:
    """
    Compute the gradient of the targets with respect to self.

    ```python exec="true" source="above" session="tensor" result="python"
    x = Tensor.eye(3)
    y = Tensor([[2.0,0,-2.0]])
    z = y.matmul(x).sum()
    dx, dy = z.gradient(x, y)

    print(dx.tolist())  # dz/dx
    print(dy.tolist())  # dz/dy
    ```
    """
    assert gradient is not None or self.shape == tuple(), "when no gradient is provided, backward must be called on a scalar tensor"
    if gradient is None: gradient = Tensor(1.0, dtype=self.dtype, device=self.device, requires_grad=False)
    rets = []
    target_uops = [x.lazydata for x in targets]
    grads = compute_gradient(self.lazydata, gradient.lazydata, set(target_uops))
    ret = []
    for x in target_uops:
      if (y:=grads.get(x)) is None:
        if materialize_grads: y = x.const_like(0)
        else: raise RuntimeError(f"{x}\n\nnot found in\n\n{self.lazydata}")
      ret.append(y)
    rets.append(ret)
    # create returned Tensors
    return [Tensor(u, device=t.device) for t,u in zip(targets, rets[0])]

  def backward(self, gradient:Tensor|None=None) -> Tensor:
    """
    Propagates the gradient of a tensor backwards through the computation graph.
    If the 'gradient' argument is not provided, the tensor must be a scalar, and the gradient is implicitly set to 1.0.
    ```python exec="true" source="above" session="tensor" result="python"
    t = Tensor([1.0, 2.0, 3.0, 4.0], requires_grad=True)
    t.sum().backward()
    print(t.grad.numpy())
    ```
    """
    all_uops = self.lazydata.toposort
    tensors_need_grad: list[Tensor] = [t for tref in all_tensors if (t:=tref()) is not None and \
                                       t.lazydata in all_uops and t.requires_grad and not Tensor.no_grad]
    # clear contexts
    for t,g in zip(tensors_need_grad, self.gradient(*tensors_need_grad, gradient=gradient, materialize_grads=True)):
      assert g.shape == t.shape, f"grad shape must match tensor shape, {g.shape!r} != {t.shape!r}"
      t.grad = g if t.grad is None else (t.grad + g)
    return self

  # ***** movement low level ops *****

  def view(self, shape:tuple[sint, ...], *args) -> Tensor:
    """`.view` is an alias for `.reshape`."""
    return self.reshape(argfix(shape, *args))

  def reshape(self, shape, *args) -> Tensor:
    """
    Returns a tensor with the same data as the original tensor but with a different shape.
    `shape` can be passed as a tuple or as separate arguments.

    ```python exec="true" source="above" session="tensor" result="python"
    t = Tensor.arange(6)
    print(t.reshape(2, 3).numpy())
    ```
    """
    # resolve None and args
    new_shape = tuple([s if s is not None else self.shape[i] for i,s in enumerate(argfix(shape, *args))])
    # resolve -1
    if (c := new_shape.count(-1)) > 1: raise RuntimeError(f"only one dimension can be inferred using -1, getting {new_shape}")
    if c: new_shape = tuple([-prod(self.shape) // prod(new_shape) if s == -1 else s for s in new_shape])
    return self._apply_uop(UOp.reshape, arg=new_shape) if new_shape != self.shape else self

  def expand(self, shape, *args) -> Tensor:
    """
    Returns a tensor that is expanded to the shape that is specified.
    Expand can also increase the number of dimensions that a tensor has.

    Passing a `-1` or `None` to a dimension means that its size will not be changed.

    ```python exec="true" source="above" session="tensor" result="python"
    t = Tensor([1, 2, 3])
    print(t.expand(4, -1).numpy())
    ```
    """
    new_shape = tuple(from_ if to == -1 or to is None else to for from_, to in zip(*(_align_left(self.shape, argfix(shape, *args)))))
    return self._broadcast_to(new_shape)

  def permute(self, order, *args) -> Tensor:
    """
    Returns a tensor that is a permutation of the original tensor.
    The new tensor has the same data as the original tensor but with the dimensions permuted according to the order specified.
    `order` can be passed as a tuple or as separate arguments.

    ```python exec="true" source="above" session="tensor" result="python"
    t = Tensor.arange(6).reshape(2, 3)
    print(t.numpy())
    ```
    ```python exec="true" source="above" session="tensor" result="python"
    print(t.permute(1, 0).numpy())
    ```
    """
    order_arg = tuple(self._resolve_dim(x) for x in argfix(order, *args))
    if sorted(order_arg) != list(range(self.ndim)): raise RuntimeError(f"order is not a valid permutation, getting {order_arg}")
    return self._apply_uop(UOp.permute, arg=order_arg)

  def flip(self, axis, *args) -> Tensor:
    """
    Returns a tensor that reverses the order of the original tensor along given `axis`.
    `axis` can be passed as a tuple or as separate arguments.

    ```python exec="true" source="above" session="tensor" result="python"
    t = Tensor.arange(6).reshape(2, 3)
    print(t.numpy())
    ```
    ```python exec="true" source="above" session="tensor" result="python"
    print(t.flip(0).numpy())
    ```
    ```python exec="true" source="above" session="tensor" result="python"
    print(t.flip((0, 1)).numpy())
    ```
    """
    axis_arg = tuple(self._resolve_dim(x) for x in argfix(axis, *args))
    if len(axis_arg) != len(dedup(axis_arg)): raise RuntimeError(f"dim can appear at most once, getting {axis_arg}")
    return self._apply_uop(UOp.flip, arg=tuple([i in axis_arg for i in range(len(self.shape))]))

  def shrink(self, arg:tuple[tuple[sint, sint]|None, ...]) -> Tensor:
    """
    Returns a tensor that shrinks the each axis based on input arg.
    `arg` must have the same length as `self.ndim`.
    For each axis, it can be `None`, which means no shrink, or a tuple `(start, end)` that works the same as Python slice.

    ```python exec="true" source="above" session="tensor" result="python"
    t = Tensor.arange(9).reshape(3, 3)
    print(t.numpy())
    ```
    ```python exec="true" source="above" session="tensor" result="python"
    print(t.shrink(((None, (1, 3)))).numpy())
    ```
    ```python exec="true" source="above" session="tensor" result="python"
    print(t.shrink((((0, 2), (0, 2)))).numpy())
    ```
    """
    if (shrink_arg:=[x if x is not None else (0,s) for x,s in zip(arg, self.shape)]) == [(0,s) for s in self.shape]: return self
    return self._apply_uop(UOp.shrink, arg=tuple(shrink_arg))

  def pad(self, padding:Sequence[sint]|Sequence[tuple[sint, sint]|None], mode:str="constant", value:float=0.0) -> Tensor:
    """
    Returns a tensor with padding applied based on the input `padding`.

    `padding` supports two padding structures:

    1. Flat padding: `(padding_left, padding_right, padding_top, padding_bottom, ...)`
        - This structure matches PyTorch's pad.
        - `padding` length must be even.

    2. Group padding: `(..., (padding_top, padding_bottom), (padding_left, padding_right))`
        - This structure matches pad for JAX, NumPy, TensorFlow, and others.
        - For each axis, padding can be `None`, meaning no padding, or a tuple `(start, end)`.
        - `padding` must have the same length as `self.ndim`.

    Padding values can be negative, resulting in dimension shrinks that work similarly to Python negative slices.
    Padding modes is selected with `mode` which supports `constant`, `reflect` and `replicate`.

    ```python exec="true" source="above" session="tensor" result="python"
    t = Tensor.arange(9).reshape(1, 1, 3, 3)
    print(t.numpy())
    ```
    ```python exec="true" source="above" session="tensor" result="python"
    print(t.pad((1, 2, 0, -1)).numpy())
    ```
    ```python exec="true" source="above" session="tensor" result="python"
    print(t.pad(((None, None, (0, -1), (1, 2)))).numpy())
    ```
    ```python exec="true" source="above" session="tensor" result="python"
    print(t.pad((1, 2, 0, -1), value=-float('inf')).numpy())
    ```
    """
    if mode not in {"constant", "reflect", "replicate", "circular"}: raise NotImplementedError(f"{mode=} is not supported")
    # flat padding
    if all(isinstance(p, (int,UOp)) for p in padding):
      if len(padding)%2 != 0: raise ValueError("Flat padding must have even number of pads")
      pX = _flat_to_grouped(tuple(cast(Sequence[sint], padding)) + (0,0)*(self.ndim - len(padding)//2))
    # group padding
    else: pX = tuple((0,0) if p is None else p for p in cast(Sequence[tuple[sint, sint]|None], padding))
    if len(pX) != self.ndim: raise ValueError(f"padding length is improper, {padding=} {self.ndim=}")
    X, pads = self, tuple((smax(pB,0), smax(pA,0)) for pB,pA in pX)
    if mode == "constant":
      def _constant(x:Tensor,px,v) -> Tensor:
        return x._apply_uop(UOp.pad, arg=px) if v == 0 else (x._apply_uop(UOp.pad, arg=px)+Tensor.ones_like(x)._apply_uop(UOp.pad, arg=px).where(0,v))
      return _constant(X, pX, value) if all(resolve(p >= 0) for p in flatten(pX)) else \
             _constant(X.shrink(tuple((-smin(pB,0),smin(pA+s,s)) for (pB,pA),s in zip(pX, X.shape))), pads, value)
    assert all_int(self.shape), f"does not support symbolic shape {self.shape}"
    if mode == "circular":
      if any(pB>sh or pA>sh for (pB,pA),sh in zip(pX, X.shape)): raise ValueError('Padding value causes wrapping around more than once.')
      if any(pB<0 or pA<0 for pB,pA in pX): raise NotImplementedError("Negative pads with circular pads is not supported")
      orig_shape, X = X.shape, X.repeat(tuple(1 + bool(pB) + bool(pA) for pB,pA in pads))
      return X.shrink(tuple((0 if pB == 0 else osh-pB, xsh if pA == 0 else xsh-osh+pA) for (pB,pA),osh,xsh in zip(pads, orig_shape, X.shape)))
    for d,(pB,pA) in enumerate(pads):
      if mode == "reflect":
        if pB >= (s:=X.shape[d]) or pA>=s: raise ValueError(f"Padding ({pB}, {pA}) should be less than the input size={s} for dim={d}.")
        slcB, slcA, = slice(pB,0,-1), slice(s-2 if s-2>=0 else None, s-2-pA if s-2-pA>=0 else None, -1)
        xB, xA = (X[[slc if i == d else slice(None) for i in range(X.ndim)]] if p > 0 else None for slc, p in ((slcB, pB), (slcA, pA)))
      if mode == "replicate":
        shrB, shrA, = tuple((0,1) if i==d else None for i in range(X.ndim)), tuple((X.shape[i]-1,X.shape[i]) if i==d else None for i in range(X.ndim))
        xB, xA = (X.shrink(shr).expand(tuple(p if i==d else None for i in range(X.ndim))) if p > 0 else None for shr, p in ((shrB, pB), (shrA, pA)))
      X = Tensor.cat(*(X_ for X_ in (xB, X, xA) if X_ is not None), dim=d)
    return X.shrink(tuple((-min(pB,0), min(pA+s,s)) for (pB,pA),s in zip(pX, X.shape)))

  # ***** movement high level ops *****

  def _getitem(self, indices, v: Tensor|None = None) -> Tensor:
    # wrap single index into a list
    if (isinstance(indices, list) and all_int(indices)) or not isinstance(indices, (tuple, list)): indices = [indices]
    x, indices = self, list(indices)

    # filter ellipsis and fill with slice(None) or fill rest of indices with slice(None)
    if len(ellipsis_idx := [dim for dim, i in enumerate(indices) if i is Ellipsis]) > 1: raise IndexError("indices can only have a single ellipsis")
    fill_idx = ellipsis_idx[0] if ellipsis_idx else len(indices)
    num_indices = len(indices) - len(ellipsis_idx) - sum(1 for i in indices if i is None)
    if num_indices > self.ndim: raise IndexError(f"too many {num_indices=} for {self.ndim=}")
    indices[fill_idx:fill_idx+1] = [slice(None)] * (self.ndim - num_indices)

    indices_parsed, dim = [], 0
    for index in indices:
      size = 1 if index is None else self.shape[dim]
      boundary, stride = [0, size], 1  # defaults
      match index:
        case list() | tuple() | Tensor():
          if not isinstance(index, Tensor): index = Tensor(index, self.device, requires_grad=False)
          if not dtypes.is_int(index.dtype): raise IndexError(f"index dtype {index.dtype} is not supported")
          index = (index.to(self.device) < 0).where(index+size, index)  # treat negative index values
        case int() | UOp(): # sint
          if index >= size or index < -size: raise IndexError(f"{index=} is out of bounds with {size=}")
          boundary = [index, index+1] if index >= 0 else [index+size, index+size+1]
        case slice():
          if index.step == 0: raise ValueError(f"{index=} cannot have 0 as step")
          if not all(isinstance(s,int) or s is None for s in (index.start,index.stop,index.step)): raise TypeError("only int slicing is supported")
          # handle int slicing
          *boundary, stride = index.indices(cast(SupportsIndex, size))
          if stride * (boundary[1] - boundary[0]) < 0: boundary = [0, 0]
          elif stride < 0: boundary = [boundary[1] + 1, boundary[0] + 1]
          # update size for slice
          size = ceildiv((boundary[1] - boundary[0]), abs(stride))
        case None: pass # do nothing
        case _: raise IndexError(f"{type(index).__name__} indexing is not supported")
      indices_parsed.append({"index":index, "size":size, "boundary":tuple(boundary), "stride":stride})
      if index is not None: dim += 1

    # movement op indexing
    if mops := [i for i in indices_parsed if i['index'] is not None]:
      # flip negative strides
      shrinks, strides = zip(*((i['boundary'], i['stride']) for i in mops))
      x = x.shrink(shrinks).flip(tuple(i for i,st in enumerate(strides) if st < 0))
      # handle stride != 1 or -1
      if any(abs(st) != 1 for st in strides):
        strides = tuple(abs(s) for s in strides)
        # pad shape to multiple of stride
        if not all_int(x.shape): raise RuntimeError("symbolic shape not supported")
        x = x.pad(tuple((0, round_up(s, st) - s) for s, st in zip(x.shape, strides)))
        x = x.reshape(tuple(flatten((s // st, st) for s, st in zip(x.shape, strides))))
        x = x.shrink(tuple(flatten(((0, s), (0, 1)) for s in x.shape[::2]))).reshape(x.shape[::2])

    # dim injection from None by including None dim size (which is 1) and dim collapse by skipping int dim size
    x = x.reshape(tuple(index['size'] for index in indices_parsed if not isinstance(index['index'], int)))

    # tensor indexing
    if tops := [(d,i) for d,i in enumerate(i_ for i_ in indices_parsed if not isinstance(i_['index'], int)) if isinstance(i['index'], Tensor)]:
      # unload the tensor object into actual tensors
      dims, tensors, masks = [d for d,_ in tops], cast(list[Tensor], [i['index'] for _,i in tops]), []
      pre_reduce_shape = x.shape[:dims[0]] + (big_shape := _broadcast_shape(*(t.shape for t in tensors))) + x.shape[dims[0]:]

      # create index masks
      for dim, tensor in zip(dims, tensors):
        try: i = tensor.reshape(tensor.shape + (1,)*(x.ndim - dims[0])).expand(pre_reduce_shape)
        except ValueError as e: raise IndexError(f"cannot broadcast indices: {e}") from e
        masks.append(i._one_hot_along_dim(num_classes=x.shape[dim], dim=(dim - x.ndim)))

      # reduce masks to 1 mask
      mask: Tensor = functools.reduce(lambda x,y: x.mul(y), masks)

      # inject 1's for the extra dims added in create masks
      reshape_arg = x.shape[:dims[0]] + (1,) * len(big_shape) + x.shape[dims[0]:]
      # sum reduce the extra dims introduced in create masks
      x = (x.reshape(reshape_arg) * mask).sum(sum_axis:=tuple(d + len(big_shape) for d in dims), dtype=x.dtype)

      # special permute case
      if dims[0] != 0 and len(dims) != 1 and tuple(dims) != tuple(range(dims[0], dims[-1]+1)):
        x = x.permute(*range(dims[0], dims[0]+len(big_shape)), *range(0, dims[0]), *range(dims[0]+len(big_shape), x.ndim))

      # for advanced setitem, returns whole tensor with indices replaced
      if v is not None:
        vb = v.cast(self.dtype)._broadcast_to(_broadcast_shape(x.shape, v.shape))
        # add back reduced dims from sum
        for dim in sum_axis: vb = vb.unsqueeze(dim)
        # run _masked_setitem on tuple of axis that is to be reduced to match self.shape
        x = _masked_setitem(self, vb, mask, tuple(range(dims[0], dims[0] + len(big_shape))))

    return x

  def __getitem__(self, indices) -> Tensor:
    """
    Retrieve a sub-tensor using indexing.

    Supported Index Types: `int | slice | Tensor | None | list | tuple | Ellipsis`

    Examples:
    ```python exec="true" source="above" session="tensor" result="python"
    t = Tensor.arange(12).reshape(3, 4)
    print(t.numpy())
    ```

    - Int Indexing: Select an element or sub-tensor using integers for each dimension.
      ```python exec="true" source="above" session="tensor" result="python"
      print(t[1, 2].numpy())
      ```

    - Slice Indexing: Select a range of elements using slice notation (`start:end:stride`).
      ```python exec="true" source="above" session="tensor" result="python"
      print(t[0:2, ::2].numpy())
      ```

    - Tensor Indexing: Use another tensor as indices for advanced indexing. Using `tuple` or `list` here also works.
      ```python exec="true" source="above" session="tensor" result="python"
      print(t[Tensor([2, 0, 1]), Tensor([1, 2, 3])].numpy())
      ```

    - `None` Indexing: Add a new dimension to the tensor.
      ```python exec="true" source="above" session="tensor" result="python"
      print(t[:, None].shape)
      ```

    NOTE: Out-of-bounds indexing results in a value of `0`.
    ```python exec="true" source="above" session="tensor" result="python"
    t = Tensor([1, 2, 3])
    print(t[Tensor([4, 3, 2])].numpy())
    ```
    """
    return self._getitem(indices)

  def __setitem__(self, indices, v:Tensor|ConstType) -> None:
    if isinstance(self.device, str) and self.device.startswith("DISK"):
      self._getitem(indices).assign(v)
      return
    # NOTE: check that setitem target is valid first
    if not unwrap(self.lazydata.st).contiguous: raise RuntimeError("setitem target needs to be contiguous")
    if isinstance(v, get_args(ConstType)): v = Tensor(v, device=self.device, dtype=self.dtype)
    if not isinstance(v, Tensor): raise TypeError(f"can't set a {type(v).__name__} to a Tensor")
    if self.requires_grad or v.requires_grad: raise NotImplementedError("setitem with requires_grad is not supported")

    res = self.realize()._getitem(indices, v)
    # if shapes match and data is not shared it's a copy and we assign to self
    if res.shape == self.shape and res.lazydata is not self.lazydata:
      self.assign(res).realize()
    else: # no copy, basic setitem
      v = v.cast(res.dtype)._broadcast_to(_broadcast_shape(res.shape, v.shape)).contiguous()
      res.assign(v).realize()

  def gather(self:Tensor, dim:int, index:Tensor) -> Tensor:
    """
    Gathers values along an axis specified by `dim`.

    ```python exec="true" source="above" session="tensor" result="python"
    t = Tensor([[1, 2], [3, 4]])
    print(t.numpy())
    ```
    ```python exec="true" source="above" session="tensor" result="python"
    print(t.gather(1, Tensor([[0, 0], [1, 0]])).numpy())
    ```
    """
    assert index.ndim == self.ndim, f"self.ndim must equal index.ndim, {self.ndim=}, {index.ndim=}"
    dim = self._resolve_dim(dim)
    assert all(s >= i for d,(s,i) in enumerate(zip(self.shape, index.shape)) if d != dim), "requires self.shape[d] >= index.shape[d] for all d != dim"
    index = index.to(self.device)
    x = self.shrink(tuple((0, i) if d != dim else None for d,i in enumerate(index.shape))).unsqueeze(-1).transpose(-1, dim)
    return (x * index.unsqueeze(-1)._one_hot_along_dim(self.shape[dim])).sum(-1, dtype=self.dtype)

  def cat(self:Tensor, *args:Tensor, dim:int=0) -> Tensor:
    """
    Concatenates self with other `Tensor` in `args` along an axis specified by `dim`.
    All tensors must have the same shape except in the concatenating dimension.

    ```python exec="true" source="above" session="tensor" result="python"
    t0, t1, t2 = Tensor([[1, 2]]), Tensor([[3, 4]]), Tensor([[5, 6]])
    print(t0.cat(t1, t2, dim=0).numpy())
    ```
    ```python exec="true" source="above" session="tensor" result="python"
    print(t0.cat(t1, t2, dim=1).numpy())
    ```
    """
    dim = self._resolve_dim(dim)
    for arg in args: assert arg.ndim==self.ndim and all(ti==ai for i,(ti,ai) in enumerate(zip(self.shape, arg.shape)) if i!=dim)
    tensors = [self, *args]
    dim_cumsum = list(itertools.accumulate([t.shape[dim] for t in tensors], initial=0))
    for i,t in enumerate(tensors): tensors[i] = t.pad([(dim_cumsum[i], dim_cumsum[-1]-dim_cumsum[i+1]) if j==dim else None for j in range(t.ndim)])
    return functools.reduce(Tensor.add, tensors)

  def stack(self:Tensor, *args:Tensor, dim:int=0) -> Tensor:
    """
    Concatenates self with other `Tensor` in `args` along a new dimension specified by `dim`.

    ```python exec="true" source="above" session="tensor" result="python"
    t0, t1, t2 = Tensor([1, 2]), Tensor([3, 4]), Tensor([5, 6])
    print(t0.stack(t1, t2, dim=0).numpy())
    ```
    ```python exec="true" source="above" session="tensor" result="python"
    print(t0.stack(t1, t2, dim=1).numpy())
    ```
    """
    # checks for shapes and number of dimensions delegated to cat
    return Tensor.cat(*[t.unsqueeze(dim) for t in [self, *args]], dim=dim)

  def repeat_interleave(self, repeats:int, dim:int|None=None) -> Tensor:
    """
    Repeat elements of a tensor.

    ```python exec="true" source="above" session="tensor" result="python"
    t = Tensor([1, 2, 3])
    print(t.repeat_interleave(2).numpy())
    ```
    """
    x, dim = (self.flatten(), 0) if dim is None else (self, self._resolve_dim(dim))
    shp = x.shape
    return x.reshape(*shp[:dim+1], 1, *shp[dim+1:]).expand(*shp[:dim+1], repeats, *shp[dim+1:]).reshape(*shp[:dim], shp[dim]*repeats, *shp[dim+1:])

  def repeat(self, repeats, *args) -> Tensor:
    """
    Repeats tensor number of times along each dimension specified by `repeats`.
    `repeats` can be passed as a tuple or as separate arguments.

    ```python exec="true" source="above" session="tensor" result="python"
    t = Tensor([1, 2, 3])
    print(t.repeat(4, 2).numpy())
    ```
    ```python exec="true" source="above" session="tensor" result="python"
    print(t.repeat(4, 2, 1).shape)
    ```
    """
    repeats = argfix(repeats, *args)
    base_shape = _align_left(self.shape, repeats)[0]
    unsqueezed_shape = flatten([[1, s] for s in base_shape])
    expanded_shape = flatten([[r, s] for r,s in zip(repeats, base_shape)])
    final_shape = [r*s for r,s in zip(repeats, base_shape)]
    return self.reshape(unsqueezed_shape).expand(expanded_shape).reshape(final_shape)

  def _resolve_dim(self, dim:int, *, extra:bool=False) -> int:
    total = self.ndim + int(extra)
    if not -max(1, total) <= dim <= max(1, total)-1: raise IndexError(f"{dim=} out of range {[-max(1, total), max(1, total)-1]}")
    return dim + total if dim < 0 else dim

  def split(self, sizes:int|Sequence[int], dim:int=0) -> tuple[Tensor, ...]:
    """
    Splits the tensor into chunks along the dimension specified by `dim`.
    If `sizes` is an integer, it splits into equally sized chunks if possible, otherwise the last chunk will be smaller.
    If `sizes` is a list, it splits into `len(sizes)` chunks with size in `dim` according to `size`.

    ```python exec="true" source="above" session="tensor" result="python"
    t = Tensor.arange(10).reshape(5, 2)
    print(t.numpy())
    ```
    ```python exec="true" source="above" session="tensor" result="python"
    split = t.split(2)
    print("\\n".join([repr(x.numpy()) for x in split]))
    ```
    ```python exec="true" source="above" session="tensor" result="python"
    split = t.split([1, 4])
    print("\\n".join([repr(x.numpy()) for x in split]))
    ```
    """
    assert all_int(self.shape), f"does not support symbolic shape {self.shape}"
    dim = self._resolve_dim(dim)
    if isinstance(sizes, int): sizes = [min(sizes, self.shape[dim]-i) for i in range(0, max(1, self.shape[dim]), max(1, sizes))]
    assert sum(sizes) == self.shape[dim], f"expect sizes to sum exactly to {self.shape[dim]}, but got {sum(sizes)}"
    return tuple(self[sl] for sl in [tuple([slice(None)]*dim + [slice(sum(sizes[:i]), sum(sizes[:i + 1]))]) for i in range(len(sizes))])

  def chunk(self, chunks:int, dim:int=0) -> list[Tensor]:
    """
    Splits the tensor into `chunks` number of chunks along the dimension `dim`.
    If the tensor size along `dim` is not divisible by `chunks`, all returned chunks will be the same size except the last one.
    The function may return fewer than the specified number of chunks.

    ```python exec="true" source="above" session="tensor" result="python"
    chunked = Tensor.arange(11).chunk(6)
    print("\\n".join([repr(x.numpy()) for x in chunked]))
    ```
    ```python exec="true" source="above" session="tensor" result="python"
    chunked = Tensor.arange(12).chunk(6)
    print("\\n".join([repr(x.numpy()) for x in chunked]))
    ```
    ```python exec="true" source="above" session="tensor" result="python"
    chunked = Tensor.arange(13).chunk(6)
    print("\\n".join([repr(x.numpy()) for x in chunked]))
    ```
    """
    assert all_int(self.shape), f"does not support symbolic shape {self.shape}"
    assert chunks > 0, f"expect chunks to be greater than 0, got: {chunks}"
    dim = self._resolve_dim(dim)
    return list(self.split(ceildiv(self.shape[dim], chunks) if self.shape[dim] else [0]*chunks, dim=dim))

  def meshgrid(self:Tensor, *args:Tensor, indexing:Literal["ij", "xy"]="ij") -> tuple[Tensor, ...]:
    """
    Generates coordinate matrices from coordinate vectors.
    Input tensors can be scalars or 1D tensors.

    `indexing` determines how the output grids are aligned.
    `ij` indexing follows matrix-style indexing and `xy` indexing follows Cartesian-style indexing.

    ```python exec="true" source="above" session="tensor" result="python"
    x, y = Tensor([1, 2, 3]), Tensor([4, 5, 6])
    grid_x, grid_y = x.meshgrid(y)
    print(grid_x.numpy())
    print(grid_y.numpy())
    ```
    ```python exec="true" source="above" session="tensor" result="python"
    grid_x, grid_y = x.meshgrid(y, indexing="xy")
    print(grid_x.numpy())
    print(grid_y.numpy())
    ```
    """
    if indexing not in ("ij", "xy"): raise RuntimeError(f'indexing must be in ("ij", "xy"), got {indexing}')
    if len(tensors:=(self, *args)) == 1: return tensors
    basis = tuple(range(len(tensors))) if indexing == "ij" else (1, 0) + tuple(range(2, len(tensors)))
    tensors = tuple(t.reshape((-1,) + (1,)*(len(args) - i)) for i,t in zip(basis, tensors))
    output_shape = _broadcast_shape(*(t.shape for t in tensors))
    return tuple(t._broadcast_to(output_shape) for t in tensors)

  def squeeze(self, dim:int|None=None) -> Tensor:
    """
    Returns a tensor with specified dimensions of input of size 1 removed.
    If `dim` is not specified, all dimensions with size 1 are removed.

    ```python exec="true" source="above" session="tensor" result="python"
    t = Tensor.zeros(2, 1, 2, 1, 2)
    print(t.squeeze().shape)
    ```
    ```python exec="true" source="above" session="tensor" result="python"
    print(t.squeeze(0).shape)
    ```
    ```python exec="true" source="above" session="tensor" result="python"
    print(t.squeeze(1).shape)
    ```
    """
    if dim is None: return self.reshape(tuple(dim for dim in self.shape if dim != 1))
    dim = self._resolve_dim(dim)
    return self if not self.ndim or self.shape[dim] != 1 else self.reshape(self.shape[:dim] + self.shape[dim+1:])

  def unsqueeze(self, dim:int) -> Tensor:
    """
    Returns a tensor with a new dimension of size 1 inserted at the specified `dim`.

    ```python exec="true" source="above" session="tensor" result="python"
    t = Tensor([1, 2, 3, 4])
    print(t.unsqueeze(0).numpy())
    ```
    ```python exec="true" source="above" session="tensor" result="python"
    print(t.unsqueeze(1).numpy())
    ```
    """
    dim = self._resolve_dim(dim, extra=True)
    return self.reshape(self.shape[:dim] + (1,) + self.shape[dim:])

  @property
  def T(self) -> Tensor:
    """`.T` is an alias for `.transpose()`."""
    return self.transpose()

  def transpose(self, dim0=1, dim1=0) -> Tensor:
    """
    Returns a tensor that is a transposed version of the original tensor.
    The given dimensions `dim0` and `dim1` are swapped.

    ```python exec="true" source="above" session="tensor" result="python"
    t = Tensor.arange(6).reshape(2, 3)
    print(t.numpy())
    ```
    ```python exec="true" source="above" session="tensor" result="python"
    print(t.transpose(0, 1).numpy())
    ```
    """
    order = list(range(self.ndim))
    order[dim0], order[dim1] = order[dim1], order[dim0]
    return self.permute(order)

  def flatten(self, start_dim=0, end_dim=-1) -> Tensor:
    """
    Flattens the tensor by reshaping it into a one-dimensional tensor.
    If `start_dim` or `end_dim` are passed, only dimensions starting with `start_dim` and ending with `end_dim` are flattened.

    ```python exec="true" source="above" session="tensor" result="python"
    t = Tensor.arange(8).reshape(2, 2, 2)
    print(t.flatten().numpy())
    ```
    ```python exec="true" source="above" session="tensor" result="python"
    print(t.flatten(start_dim=1).numpy())
    ```
    """
    start_dim, end_dim = self._resolve_dim(start_dim), self._resolve_dim(end_dim)
    return self.reshape(self.shape[:start_dim] + (prod(self.shape[start_dim:end_dim+1]), ) + self.shape[end_dim+1:])

  def unflatten(self, dim:int, sizes:tuple[int,...]) -> Tensor:
    """
    Unflattens dimension `dim` of the tensor into multiple dimensions specified by `sizes`. `Tensor.flatten()` is the inverse of this function.

    ```python exec="true" source="above" session="tensor" result="python"
    print(Tensor.ones(3, 4, 1).unflatten(1, (2, 2)).shape)
    ```
    ```python exec="true" source="above" session="tensor" result="python"
    print(Tensor.ones(3, 4, 1).unflatten(1, (-1, 2)).shape)
    ```
    ```python exec="true" source="above" session="tensor" result="python"
    print(Tensor.ones(5, 12, 3).unflatten(-2, (2, 2, 3, 1, 1)).shape)
    ```
    """
    dim = self._resolve_dim(dim)
    return self.reshape(self.shape[:dim] + sizes + self.shape[dim+1:])

  def roll(self, shifts:int|tuple[int, ...], dims:int|tuple[int, ...]) -> Tensor:
    """
    Rolls the tensor along specified dimension(s).
    The rolling operation is circular, meaning that elements that go beyond the edge are wrapped around to the beginning of the dimension.

    ```python exec="true" source="above" session="tensor" result="python"
    t = Tensor.arange(4)
    print(t.roll(shifts=1, dims=0).numpy())
    ```
    ```python exec="true" source="above" session="tensor" result="python"
    print(t.roll(shifts=-1, dims=0).numpy())
    ```
    """
    dims, rolled = tuple(self._resolve_dim(d) for d in make_tuple(dims, 1)), self
    for dim, shift in zip(dims, make_tuple(shifts, 1)):
      shift = shift % self.shape[dim]
      rolled = Tensor.cat(rolled[tuple(slice(None) if i != dim else slice(-shift, None) for i in range(rolled.ndim))],
                          rolled[tuple(slice(None) if i != dim else slice(None, -shift) for i in range(rolled.ndim))], dim=dim)
    return rolled

  def rearrange(self, formula:str, **sizes) -> Tensor:
    """
    Rearranges input according to formula

    See: https://einops.rocks/api/rearrange/

    ```python exec="true" source="above" session="tensor" result="python"
    x = Tensor([[1, 2], [3, 4]])
    print(Tensor.rearrange(x, "batch channel -> (batch channel)").numpy())
    ```
    """
    def parse_formula(formula: str):
      tokens = f" {formula} ".replace("…", "...").replace("(", " ( ").replace(")", " ) ").replace(" ", "  ").replace(" 1 ", " ( ) ").split()
      lparens, rparens = map(lambda x: [i for i, ch in enumerate(tokens) if ch == x], ("(", ")"))
      pairs = list(zip(lparens, rparens))
      assert len(lparens) == len(rparens) and sorted(flatten(pairs)) == flatten(pairs), "bracket mismatch"
      return [name for name in tokens if name not in ("(", ")")], [(s - 2*i, e - 1 - 2*i) for i, (s, e) in enumerate(pairs)]

    assert formula.count("->") == 1, 'need exactly one "->" in formula'

    (lhs, unflatten_dims), (rhs, flatten_dims) = map(parse_formula, formula.split("->"))

    for name in sizes: assert name in lhs, f"axis {name} is not used in transform"
    assert sorted(lhs) == sorted(rhs) and len(lhs) == len(set(lhs)), f"name mismatch in {formula}"
    for name in flatten((lhs, rhs)): assert name == "..." or (name.isidentifier() and "_" not in (name[0], name[-1])), f"invalid axis name {name}"
    assert "..." not in flatten([lhs[s:e] for s, e in unflatten_dims]), f"cannot have collapsed ellipsis (...) in lhs of {formula}"
    assert lhs.count("...") <= 1, f"too many ellipses in {formula}"

    # resolve ellipsis
    if "..." in lhs: ell_len = len(self.shape) - len(lhs) + 1 + sum(e - s - 1 for s, e in unflatten_dims)
    lhs, rhs = map(lambda l: l[:(i:=l.index("..."))] + [f"...{j}" for j in range(ell_len)] + l[i + 1:] if "..." in l else l, (lhs, rhs))
    unflatten_dims = [(s + (ell_len - 1 if "...0" in lhs[:s] else 0), e + (ell_len - 1 if "...0" in lhs[:e] else 0)) for s, e in unflatten_dims]
    flatten_dims = [(s + (ell_len - 1 if "...0" in rhs[:s] else 0), e + (ell_len - 1 if "...0" in rhs[:e] else 0)) for s, e in flatten_dims]

    # apply movement ops in order unflatten -> permute -> flatten/unsqueeze
    t = functools.reduce(lambda x, dims: x.unflatten(dims[0], tuple(sizes.get(lhs[d], -1) for d in range(*dims))), unflatten_dims, self)
    for i, name in enumerate(lhs): assert (name not in sizes) or sizes[name] == t.shape[i], f"size provided for dimension {name} incorrect"
    t = t.permute([lhs.index(name) for name in rhs])
    return functools.reduce(lambda x, dims: x.flatten(dims[0], dims[1] - 1) if dims[0]<dims[1] else x.unsqueeze(dims[0]), reversed(flatten_dims), t)

  def masked_select(self, mask):
    """
    Selects elements from `self` based on the boolean `mask`.

    ```python exec="true" source="above" session="tensor" result="python"
    t = Tensor([[0, 1, 2], [3, 4, 5], [6, 7, 8]])
    mask = Tensor([[True, False, True], [False, True, False], [False, False, True]])
    print(t.numpy())
    print(mask.numpy())
    ```
    ```python exec="true" source="above" session="tensor" result="python"
    print(t.masked_select(mask).numpy())
    ```
    """
    if not dtypes.is_bool(mask.dtype): raise RuntimeError(f"masked_select expects bool mask tensor, got {mask.dtype}")
    x, mask = self.flatten(), mask._broadcast_to(self.shape).flatten()
    mask_cumsum = mask.cumsum()
    counts = Tensor.zeros(mask_cumsum[-1].item(), dtype=dtypes.int32)
    idxs = counts.scatter(0, mask_cumsum, 1, reduce='add').cumsum()
    return x[idxs]

  # ***** reduce ops *****

  def _reduce(self, op:Ops, axis:int|Sequence[int]|None=None, keepdim=False) -> Tensor:
    axis = tuple(self._resolve_dim(x) for x in (range(self.ndim) if axis is None else make_tuple(axis, 1)))
    if self.ndim == 0: axis = ()
    ret = self._apply_uop(UOp.r, op=op, axis=axis)
    return ret if keepdim else ret.reshape(tuple(s for i,s in enumerate(self.shape) if i not in axis))

  def sum(self, axis:int|Sequence[int]|None=None, keepdim=False, dtype:DTypeLike|None=None) -> Tensor:
    """
    Returns the sum of the elements of the tensor along the specified axis or axes.

    You can pass in `axis` and `keepdim` keyword arguments to control the axis along
    which the maximum is computed and whether the reduced dimensions are retained.

    You can pass in `dtype` keyword argument to control the data type of the accumulation.
    If not specified, the accumulation data type is chosen based on the input tensor's data type.

    ```python exec="true" source="above" session="tensor" result="python"
    t = Tensor.arange(6).reshape(2, 3)
    print(t.numpy())
    ```
    ```python exec="true" source="above" session="tensor" result="python"
    print(t.sum().numpy())
    ```
    ```python exec="true" source="above" session="tensor" result="python"
    print(t.sum(axis=0).numpy())
    ```
    ```python exec="true" source="above" session="tensor" result="python"
    print(t.sum(axis=1).numpy())
    ```
    """
<<<<<<< HEAD
    ret = self.cast(sum_acc_dtype(self.dtype) if acc_dtype is None else acc_dtype)._reduce(Ops.ADD, axis, keepdim)
    return ret.cast(self.dtype) if acc_dtype is None and self.dtype in (dtypes.float16, dtypes.bfloat16, dtypes.fp8e4m3, dtypes.fp8e5m2) else ret
=======
    ret = self.cast(sum_acc_dtype(self.dtype) if dtype is None else dtype)._reduce(Ops.ADD, axis, keepdim)
    return ret.cast(self.dtype) if dtype is None and self.dtype in (dtypes.float16, dtypes.bfloat16) else ret
>>>>>>> a8ff8536

  def prod(self, axis:int|Sequence[int]|None=None, keepdim=False, dtype:DTypeLike|None=None) -> Tensor:
    """
    Returns the product of the elements of the tensor along the specified axis or axes.

    You can pass in `axis` and `keepdim` keyword arguments to control the axis along
    which the maximum is computed and whether the reduced dimensions are retained.

    You can pass in `dtype` keyword argument to control the data type of the accumulation.
    If not specified, the accumulation data type is chosen based on the input tensor's data type.

    ```python exec="true" source="above" session="tensor" result="python"
    t = Tensor([-1, -2, -3, 1, 2, 3]).reshape(2, 3)
    print(t.numpy())
    ```
    ```python exec="true" source="above" session="tensor" result="python"
    print(t.prod().numpy())
    ```
    ```python exec="true" source="above" session="tensor" result="python"
    print(t.prod(axis=0).numpy())
    ```
    ```python exec="true" source="above" session="tensor" result="python"
    print(t.prod(axis=1).numpy())
    ```
    """
    return self.cast(dtype if dtype is not None else self.dtype)._reduce(Ops.MUL, axis, keepdim)

  def max(self, axis:int|Sequence[int]|None=None, keepdim=False) -> Tensor:
    """
    Returns the maximum value of the tensor along the specified axis or axes.

    You can pass in `axis` and `keepdim` keyword arguments to control the axis along
    which the maximum is computed and whether the reduced dimensions are retained.

    ```python exec="true" source="above" session="tensor" result="python"
    t = Tensor([[1, 0, 2], [5, 4, 3]])
    print(t.numpy())
    ```
    ```python exec="true" source="above" session="tensor" result="python"
    print(t.max().numpy())
    ```
    ```python exec="true" source="above" session="tensor" result="python"
    print(t.max(axis=0).numpy())
    ```
    ```python exec="true" source="above" session="tensor" result="python"
    print(t.max(axis=1, keepdim=True).numpy())
    ```
    """
    return self._reduce(Ops.MAX, axis, keepdim)

  def _inverse(self) -> Tensor: return -self if self.is_floating_point() else ~self if dtypes.is_int(self.dtype) else self.logical_not()

  def min(self, axis:int|Sequence[int]|None=None, keepdim=False) -> Tensor:
    """
    Returns the minimum value of the tensor along the specified axis or axes.

    You can pass in `axis` and `keepdim` keyword arguments to control the axis along
    which the minimum is computed and whether the reduced dimensions are retained.

    ```python exec="true" source="above" session="tensor" result="python"
    t = Tensor([[1, 0, 2], [5, 4, 3]])
    print(t.numpy())
    ```
    ```python exec="true" source="above" session="tensor" result="python"
    print(t.min().numpy())
    ```
    ```python exec="true" source="above" session="tensor" result="python"
    print(t.min(axis=0).numpy())
    ```
    ```python exec="true" source="above" session="tensor" result="python"
    print(t.min(axis=1, keepdim=True).numpy())
    ```
    """
    return self._inverse().max(axis=axis, keepdim=keepdim)._inverse()

  def any(self, axis:int|Sequence[int]|None=None, keepdim=False) -> Tensor:
    """
    Tests if any element evaluates to `True` along the specified axis or axes.

    You can pass in `axis` and `keepdim` keyword arguments to control the reduce axis and whether the reduced dimensions are retained.

    ```python exec="true" source="above" session="tensor" result="python"
    t = Tensor([[True, True], [True, False], [False, False]])
    print(t.numpy())
    ```
    ```python exec="true" source="above" session="tensor" result="python"
    print(t.any().numpy())
    ```
    ```python exec="true" source="above" session="tensor" result="python"
    print(t.any(axis=0).numpy())
    ```
    ```python exec="true" source="above" session="tensor" result="python"
    print(t.any(axis=1, keepdim=True).numpy())
    ```
    """
    return self.bool().max(axis, keepdim)

  def all(self, axis:int|Sequence[int]|None=None, keepdim=False) -> Tensor:
    """
    Tests if all element evaluates to `True` along the specified axis or axes.

    You can pass in `axis` and `keepdim` keyword arguments to control the reduce axis and whether the reduced dimensions are retained.

    ```python exec="true" source="above" session="tensor" result="python"
    t = Tensor([[True, True], [True, False], [False, False]])
    print(t.numpy())
    ```
    ```python exec="true" source="above" session="tensor" result="python"
    print(t.all().numpy())
    ```
    ```python exec="true" source="above" session="tensor" result="python"
    print(t.all(axis=0).numpy())
    ```
    ```python exec="true" source="above" session="tensor" result="python"
    print(t.all(axis=1, keepdim=True).numpy())
    ```
    """
    return self.logical_not().any(axis, keepdim).logical_not()

  def isclose(self, other:Tensor, rtol:float=1e-05, atol:float=1e-08, equal_nan=False) -> Tensor:
    """
    Returns a new tensor with element-wise comparison of closeness to `other` within a tolerance.

    The `rtol` and `atol` keyword arguments control the relative and absolute tolerance of the comparison.

    By default, two `NaN` values are not close to each other. If `equal_nan` is `True`, two `NaN` values are considered close.

    ```python exec="true" source="above" session="tensor" result="python"
    print(Tensor([1e-7, 1e-8, 1e-9, float('nan')]).isclose(Tensor([0.0, 0.0, 0.0, float('nan')])).numpy())
    ```
    ```python exec="true" source="above" session="tensor" result="python"
    print(Tensor([float('nan')]).isclose(Tensor([float('nan')]), equal_nan=True).numpy())
    ```
    """
    is_finite_close = self.isfinite() & other.isfinite() & ((self - other).abs() <= atol + rtol * other.abs())
    is_infinite_close = (self.isinf() | other.isinf()) & (self == other)
    is_nan_close = (self.isnan() & other.isnan()) & equal_nan
    return is_finite_close | is_infinite_close | is_nan_close

  def mean(self, axis:int|Sequence[int]|None=None, keepdim=False) -> Tensor:
    """
    Returns the mean value of the tensor along the specified axis or axes.

    You can pass in `axis` and `keepdim` keyword arguments to control the axis along
    which the mean is computed and whether the reduced dimensions are retained.

    ```python exec="true" source="above" session="tensor" result="python"
    Tensor.manual_seed(42)
    t = Tensor.normal(2, 3, mean=2.5, std=0.5)
    print(t.numpy())
    ```
    ```python exec="true" source="above" session="tensor" result="python"
    print(t.mean().numpy())
    ```
    ```python exec="true" source="above" session="tensor" result="python"
    print(t.mean(axis=0).numpy())
    ```
    ```python exec="true" source="above" session="tensor" result="python"
    print(t.mean(axis=1).numpy())
    ```
    """
    output_dtype = self.dtype if dtypes.is_float(self.dtype) else dtypes.float32
    numerator = self.cast(sum_acc_dtype(self.dtype)).sum(axis=axis, keepdim=keepdim)
    return numerator.div(prod([cast(int, si) for si, so in zip(self.shape, self.sum(axis=axis, keepdim=True).shape) if resolve(si != so)])) \
      .cast(output_dtype)

  def var(self, axis:int|Sequence[int]|None=None, keepdim=False, correction=1) -> Tensor:
    """
    Returns the variance of the tensor along the specified axis or axes.

    You can pass in `axis`, `keepdim`, and `correction` keyword arguments to control the axis along
    which the variance is computed, whether the reduced dimensions are retained, and the Bessel's correction applied.

    ```python exec="true" source="above" session="tensor" result="python"
    Tensor.manual_seed(42)
    t = Tensor.normal(2, 3, mean=2.5, std=0.5)
    print(t.numpy())
    ```
    ```python exec="true" source="above" session="tensor" result="python"
    print(t.var().numpy())
    ```
    ```python exec="true" source="above" session="tensor" result="python"
    print(t.var(axis=0).numpy())
    ```
    ```python exec="true" source="above" session="tensor" result="python"
    print(t.var(axis=1).numpy())
    ```
    """
    squares = (self - self.mean(axis=axis, keepdim=True)).square()
    n = prod([si for si, so in zip(self.shape, squares.sum(axis=axis, keepdim=True).shape) if resolve(si != so)])
    return squares.sum(axis=axis, keepdim=keepdim).div(smax([0, n-correction]))

  def var_mean(self, axis:int|Sequence[int]|None=None, keepdim=False, correction=1) -> tuple[Tensor, Tensor]:
    """
    Calculates the variance and mean over the dimensions specified by dim.
    Syntactic sugar around `Tensor.var` and `Tensor.mean` to match `torch.var_mean`.

    ```python exec="true" source="above" session="tensor" result="python"
    Tensor.manual_seed(42)
    t = Tensor.normal(2, 3, mean=2.5, std=0.5)
    print(t.numpy())
    ```
    ```python exec="true" source="above" session="tensor" result="python"
    var, mean = t.var_mean()
    print(var.numpy(), mean.numpy())
    ```
    """
    return self.var(axis, keepdim, correction), self.mean(axis, keepdim)

  def std(self, axis:int|Sequence[int]|None=None, keepdim=False, correction=1) -> Tensor:
    """
    Returns the standard deviation of the tensor along the specified axis or axes.

    You can pass in `axis`, `keepdim`, and `correction` keyword arguments to control the axis along
    which the standard deviation is computed, whether the reduced dimensions are retained, and the Bessel's correction applied.

    ```python exec="true" source="above" session="tensor" result="python"
    Tensor.manual_seed(42)
    t = Tensor.normal(2, 3, mean=2.5, std=0.5)
    print(t.numpy())
    ```
    ```python exec="true" source="above" session="tensor" result="python"
    print(t.std().numpy())
    ```
    ```python exec="true" source="above" session="tensor" result="python"
    print(t.std(axis=0).numpy())
    ```
    ```python exec="true" source="above" session="tensor" result="python"
    print(t.std(axis=1).numpy())
    ```
    """
    return self.var(axis, keepdim, correction).sqrt()

  def std_mean(self, axis:int|Sequence[int]|None=None, keepdim=False, correction=1) -> tuple[Tensor, Tensor]:
    """
    Calculates the standard deviation and mean over the dimensions specified by dim.
    Syntactic sugar around `Tensor.std` and `Tensor.mean` to match `torch.std_mean`.

    ```python exec="true" source="above" session="tensor" result="python"
    Tensor.manual_seed(42)
    t = Tensor.normal(2, 3, mean=2.5, std=0.5)
    print(t.numpy())
    ```
    ```python exec="true" source="above" session="tensor" result="python"
    std, mean = t.std_mean()
    print(std.numpy(), mean.numpy())
    ```
    """
    return self.std(axis, keepdim, correction), self.mean(axis, keepdim)

  def _softmax(self, axis, dtype:DTypeLike|None=None) -> tuple[Tensor, Tensor, Tensor]:
    m = self - self.max(axis=axis, keepdim=True).detach()
    if dtype is not None: m = m.cast(dtype)
    e = m.exp()
    return m, e, e.sum(axis=axis, keepdim=True)

  def softmax(self, axis=-1, dtype:DTypeLike|None=None) -> Tensor:
    """
    Applies the softmax function to the tensor along the specified axis.

    Rescales the elements of the tensor such that they lie in the range [0, 1] and sum to 1.

    You can pass in the `axis` keyword argument to control the axis along which the softmax is computed.

    ```python exec="true" source="above" session="tensor" result="python"
    Tensor.manual_seed(42)
    t = Tensor.randn(2, 3)
    print(t.numpy())
    ```
    ```python exec="true" source="above" session="tensor" result="python"
    print(t.softmax().numpy())
    ```
    ```python exec="true" source="above" session="tensor" result="python"
    print(t.softmax(axis=0).numpy())
    ```
    """
    _, e, ss = self._softmax(axis, dtype)
    return e.div(ss)

  def log_softmax(self, axis=-1, dtype:DTypeLike|None=None) -> Tensor:
    """
    Applies the log-softmax function to the tensor along the specified axis.

    The log-softmax function is a numerically stable alternative to the softmax function in log space.

    You can pass in the `axis` keyword argument to control the axis along which the log-softmax is computed.

    ```python exec="true" source="above" session="tensor" result="python"
    Tensor.manual_seed(42)
    t = Tensor.randn(2, 3)
    print(t.numpy())
    ```
    ```python exec="true" source="above" session="tensor" result="python"
    print(t.log_softmax().numpy())
    ```
    ```python exec="true" source="above" session="tensor" result="python"
    print(t.log_softmax(axis=0).numpy())
    ```
    """
    m, _, ss = self._softmax(axis, dtype)
    return m - ss.log()

  def logsumexp(self, axis=None, keepdim=False) -> Tensor:
    """
    Computes the log-sum-exp of the tensor along the specified axis or axes.

    The log-sum-exp function is a numerically stable way to compute the logarithm of the sum of exponentials.

    You can pass in `axis` and `keepdim` keyword arguments to control the axis along
    which the log-sum-exp is computed and whether the reduced dimensions are retained.

    ```python exec="true" source="above" session="tensor" result="python"
    Tensor.manual_seed(42)
    t = Tensor.randn(2, 3)
    print(t.numpy())
    ```
    ```python exec="true" source="above" session="tensor" result="python"
    print(t.logsumexp().numpy())
    ```
    ```python exec="true" source="above" session="tensor" result="python"
    print(t.logsumexp(axis=0).numpy())
    ```
    ```python exec="true" source="above" session="tensor" result="python"
    print(t.logsumexp(axis=1).numpy())
    ```
    """
    m = self.max(axis=axis, keepdim=True)
    return (self - m).exp().sum(axis=axis, keepdim=keepdim).log() + m.squeeze(axis)

  def logcumsumexp(self, axis=0) -> Tensor:
    """
    Computes the log-cumsum-exp of the tensor along the specified axis or axes.

    The log-cumsum-exp function is a numerically stable way to compute the logarithm of the cumulative sum of exponentials.

    You can pass in the `axis` keyword argument to control the axis along which
    the log-cum-sum-exp is computed.

    ```python exec="true" source="above" session="tensor" result="python"
    Tensor.manual_seed(42)
    t = Tensor.randn(2, 3)
    print(t.numpy())
    ```
    ```python exec="true" source="above" session="tensor" result="python"
    print(t.logcumsumexp().numpy())
    ```
    ```python exec="true" source="above" session="tensor" result="python"
    print(t.logcumsumexp(axis=0).numpy())
    ```
    ```python exec="true" source="above" session="tensor" result="python"
    print(t.logcumsumexp(axis=1).numpy())
    ```
    """
    if self.ndim == 0: return self
    axis = self._resolve_dim(axis)
    x = self.transpose(axis, -1)
    last_dim_size = x.shape[-1]
    x_reshaped = x.reshape(-1, last_dim_size)
    x_cummax = x_reshaped.cummax(-1).unsqueeze(-1)
    x_expand = x_reshaped.unsqueeze(1).expand(*x_reshaped.shape, last_dim_size)
    mask = Tensor.ones(last_dim_size, last_dim_size, requires_grad=False, device=self.device).tril().unsqueeze(0)
    ret = ((x_expand - x_cummax).exp() * mask).sum(-1).log() + x_cummax.squeeze(-1)
    return ret.reshape(*x.shape).transpose(-1, axis)

  def argmax(self, axis=None, keepdim=False) -> Tensor:
    """
    Returns the indices of the maximum value of the tensor along the specified axis.

    You can pass in `axis` and `keepdim` keyword arguments to control the axis along
    which the maximum is computed and whether the reduced dimensions are retained.

    ```python exec="true" source="above" session="tensor" result="python"
    t = Tensor([[1, 0, 2], [5, 4, 3]])
    print(t.numpy())
    ```
    ```python exec="true" source="above" session="tensor" result="python"
    print(t.argmax().numpy()) # Returns the index of the maximum value in the flattened tensor.
    ```
    ```python exec="true" source="above" session="tensor" result="python"
    print(t.argmax(axis=0).numpy()) # Returns the indices of the maximum values along axis 0.
    ```
    ```python exec="true" source="above" session="tensor" result="python"
    print(t.argmax(axis=1).numpy()) # Returns the indices of the maximum values along axis 1.
    ```
    """
    if axis is None: return self.flatten().argmax(0)
    axis = self._resolve_dim(axis)
    m = self == self.max(axis=axis, keepdim=True)
    idx = m * Tensor.arange(self.shape[axis],0,-1, requires_grad=False, device=self.device).reshape(self.shape[axis], *[1]*(self.ndim-axis-1))
    return (self.shape[axis]-idx.max(axis=axis, keepdim=keepdim)).cast(dtypes.int32)

  def argmin(self, axis=None, keepdim=False) -> Tensor:
    """
    Returns the indices of the minimum value of the tensor along the specified axis.

    You can pass in `axis` and `keepdim` keyword arguments to control the axis along
    which the minimum is computed and whether the reduced dimensions are retained.

    ```python exec="true" source="above" session="tensor" result="python"
    t = Tensor([[1, 0, 2], [5, 4, 3]])
    print(t.numpy())
    ```
    ```python exec="true" source="above" session="tensor" result="python"
    print(t.argmin().numpy()) # Returns the index of the minimum value in the flattened tensor.
    ```
    ```python exec="true" source="above" session="tensor" result="python"
    print(t.argmin(axis=0).numpy()) # Returns the indices of the minimum values along axis 0.
    ```
    ```python exec="true" source="above" session="tensor" result="python"
    print(t.argmin(axis=1).numpy()) # Returns the indices of the minimum values along axis 1.
    ```
    """
    return self._inverse().argmax(axis=axis, keepdim=keepdim)

  @staticmethod
  def einsum(formula:str, *operands:Tensor|Sequence[Tensor], dtype:DTypeLike|None=None) -> Tensor:
    """
    Sums the product of the elements of the input tensors according to a formula based on the Einstein summation convention.

    See: https://pytorch.org/docs/stable/generated/torch.einsum.html

    ```python exec="true" source="above" session="tensor" result="python"
    x = Tensor([[1, 2], [3, 4]])
    y = Tensor([[5, 6], [7, 8]])
    print(Tensor.einsum("ij,ij->", x, y).numpy())
    ```
    """
    def parse_formula(formula:str, *operands:Tensor):
      if "..." in (formula := formula.replace(" ", "")):
        ell_chars, ell_longest = "".join(set(string.ascii_letters) - set(formula)), 0
        for i, inp in enumerate(filter(lambda x: "..." in x, inputs := formula.split("->")[0].split(","))):
          if (ell_count := max(operands[i].ndim, 1) - (len(inp) - len("..."))) > ell_longest: ell_longest = ell_count
          inputs[i] = inp.replace("...", ell_chars[-ell_count:])
        inputs_str, out_ellipse = ",".join(inputs), ell_chars[-ell_longest:]
        return (inputs_str, formula.split("->")[1].replace("...", out_ellipse)) if "->" in formula else \
          (inputs_str, out_ellipse + ''.join(sorted(c for c in inputs_str if inputs_str.count(c) == 1 and c.isalpha() and c not in out_ellipse)))
      return formula.split("->") if "->" in formula else (formula, ''.join(c for c in sorted(formula) if formula.count(c) == 1 and c.isalpha()))

    xs:tuple[Tensor, ...] = argfix(*operands)
    inputs_str, output = parse_formula(formula, *xs)
    inputs = inputs_str.split(",")
    assert len(xs) == len(inputs), f"number of inputs doesn't match number of operands in formula, expected {len(inputs)}, got {len(xs)}"

    # map the value of each letter in the formula
    letter_val = sorted(merge_dicts([dict(zip(letters, tensor.shape)) for letters, tensor in zip(inputs, xs)]).items())

    xs_:list[Tensor] = []
    lhs = [sorted(enumerate(s), key=lambda e:e[1]) for s in inputs]
    for x,(order,letters) in zip(xs, [list(zip(*l)) for l in lhs]):
      # permute to the sorted letter order, then reshape/expand to create dimensions for the missing letters
      xs_.append(x.permute(order).reshape([val if letter in letters else 1 for letter,val in letter_val]).expand([val for _,val in letter_val]))

    # ordinal encode the output alphabet
    rhs_order = argsort(argsort(list(output)))

    # sum over all axes that's not in the output, then permute to the output order
    return functools.reduce(lambda a,b:a*b, xs_) \
      .sum(axis=[axis for axis,(letter,_) in enumerate(letter_val) if letter not in output], dtype=dtype).permute(rhs_order)

  # ***** processing ops *****

  def _pool(self, k_:tuple[sint, ...], stride:int|tuple[int, ...]=1, dilation:int|tuple[int, ...]=1) -> Tensor:
    assert len(self.shape) >= len(k_), f"can't pool {self.shape} with {k_}"
    s_, d_ = make_tuple(stride, len(k_)), make_tuple(dilation, len(k_))
    assert len(k_) == len(s_) == len(d_), f"stride/dilation mismatch kernel:{k_} stride:{s_} dilation:{d_}"
    noop, i_ = [None] * (self.ndim-len(k_)), self.shape[-len(k_):]
    assert all(resolve(d*(k-1)+1 <= i) for k,d,i in zip(k_,d_,i_)), "kernel size cannot be greater than actual input size"
    o_ = [ceildiv(i-d*(k-1), s) for i,d,k,s in zip(i_,d_,k_,s_)]
    if any(resolve(k > s) for k,s in zip(k_,s_)) or any(d != 1 for d in d_):
      # input size scaling factor to make sure shrink for stride is possible
      f_ = [1 + int(resolve(o*s > (i - d*(k-1)))) for o,s,i,d,k in zip(o_,s_,i_,d_,k_)]
      # # repeats such that we don't need padding
      x = self.repeat([1]*len(noop) + [ceildiv(k*(i*f+d),i) for k,i,d,f in zip(k_,i_,d_,f_)])
      # handle dilation
      x = x.shrink(tuple(noop + [(0,k*(i*f+d)) for k,i,d,f in zip(k_,i_,d_,f_)])).reshape(noop + flatten((k,(i*f+d)) for k,i,d,f in zip(k_,i_,d_,f_)))
      # handle stride
      x = x.shrink(tuple(noop + flatten(((0,k), (0,o*s)) for k,o,s in zip(k_,o_,s_)))).reshape(noop + flatten((k,o,s) for k,o,s in zip(k_,o_,s_)))
      x = x.shrink(tuple(noop + flatten(((0,k), (0,o), (0,1)) for k,o in zip(k_,o_)))).reshape(noop + flatten((k,o) for k,o in zip(k_,o_)))
      # permute to move reduce to the end
      return x.permute(*range(len(noop)), *[len(noop)+i*2+1 for i in range(len(i_))], *[len(noop)+i*2 for i in range(len(i_))])
    # TODO: once the shapetracker can optimize well, remove this alternative implementation
    x = self.pad(tuple(noop + [(0, max(0,o*s-i)) for i,o,s in zip(i_,o_,s_)])).shrink(tuple(noop + [(0,o*s) for o,s in zip(o_,s_)]))
    x = x.reshape(noop + flatten(((o,s) for o,s in zip(o_,s_))))
    x = x.shrink(tuple(noop + flatten(((0,o), (0,k)) for o,k in zip(o_,k_))))
    return x.permute(*range(len(noop)), *[len(noop)+i*2 for i in range(len(i_))], *[len(noop)+i*2+1 for i in range(len(i_))])

  def _resolve_pool_pads(self, padding:int|Sequence[int], dims:int) -> Sequence[int]:
    if not isinstance(padding, int) and not (len(padding) == 2*dims or len(padding) == dims):
      raise ValueError(f"Padding must be an int or a sequence of length {dims} or {2*dims}, but got {padding=} for {self.shape=} with {dims=}.")
    return [padding]*2*dims if isinstance(padding, int) else (padding if len(padding) == 2*dims else [p for p in padding for _ in range(2)][::-1])

  def _apply_ceil_mode(self, pads:Sequence[int], k_:tuple[sint, ...], s_:int|tuple[int, ...], d_:int|tuple[int, ...]) -> list[int]:
    (d_,s_), i_ = (make_tuple(x, len(k_)) for x in (d_,s_)), self.shape[-len(k_):]
    pads, grouped_pads = list(pads), _flat_to_grouped(pads)
    # https://arxiv.org/pdf/1603.07285 section 5.1, relationship 15.
    o_ = [ceildiv(i+pB+pA - (d*(k-1)+1), s) + 1 for i,d,k,s,(pB,pA) in zip(i_,d_,k_,s_,grouped_pads)]
    for dim,(o,i,s,k,d,(pB,pA)) in enumerate(zip(o_,i_,s_,k_,d_,grouped_pads)):
      # we have to do additional padding before `_pool` so that `o_` in `_pool` is calculated correctly
      # `s*(o-1) + (d*(k-1)+1) - (i+pB+pA)` -> last_sliding_window_start + full_kernel_size - padded_input_shape
      # we decrease padding in the case that a sliding window starts in the end padded region, thereby decreasing `o_` in `_pool`
      # `smax(s*(o-1) - (pB+i-1), 0)` -> last_sliding_window_start - (pad_before + input_size - zero_offset)
      pads[-1-dim*2] += s*(o-1) + (d*(k-1)+1) - (i+pB+pA) - smax(s*(o-1) - (pB+i-1), 0)
    return pads

  # NOTE: these work for more than 2D
  def avg_pool2d(self, kernel_size:tuple[int, ...]=(2,2), stride=None, dilation=1, padding:int|tuple[int, ...]=0,
                 ceil_mode=False, count_include_pad=True) -> Tensor:
    """
    Applies average pooling over a tensor.

    This function supports three different types of `padding`

    1. `int` (single value):
      Applies the same padding value uniformly to all spatial dimensions.

    2. `tuple[int, ...]` (length = number of spatial dimensions):
      Specifies a distinct padding value for each spatial dimension in the form `(padding_height, padding_width, ...)`.

    3. `tuple[int, ...]` (length = 2 * number of spatial dimensions):
      Specifies explicit padding for each side of each spatial dimension in the form
      `(padding_left, padding_right, padding_top, padding_bottom, ...)`.

    When `ceil_mode` is set to `True`, output shape will be determined using ceil division.
    When `count_include_pad` is set to `False`, zero padding will not be included in the averaging calculation.

    NOTE: unlike PyTorch, this implementation is not limited to only 2d pooling and instead works for any number of dimensions.

    See: https://paperswithcode.com/method/average-pooling

    ```python exec="true" source="above" session="tensor" result="python"
    t = Tensor.arange(25).reshape(1, 1, 5, 5)
    print(t.avg_pool2d().numpy())
    ```
    ```python exec="true" source="above" session="tensor" result="python"
    print(t.avg_pool2d(ceil_mode=True).numpy())
    ```
    ```python exec="true" source="above" session="tensor" result="python"
    print(t.avg_pool2d(padding=1).numpy())
    ```
    ```python exec="true" source="above" session="tensor" result="python"
    print(t.avg_pool2d(padding=1, count_include_pad=False).numpy())
    ```
    """
    axis = tuple(range(-len(k_ := make_tuple(kernel_size, 2)), 0))
    def pool(x:Tensor, padding_:Sequence[int]) -> Tensor: return x.pad(padding_)._pool(k_, stride if stride is not None else k_, dilation)
    reg_pads = self._resolve_pool_pads(padding, len(k_))
    ceil_pads = self._apply_ceil_mode(reg_pads, k_, stride if stride is not None else k_, dilation)
    if not count_include_pad:
      pads = ceil_pads if ceil_mode else reg_pads
      return pool(self, pads).sum(axis) / pool(self.ones_like(), pads).sum(axis)
    if not ceil_mode: return pool(self, reg_pads).mean(axis)
    return pool(self, ceil_pads).sum(axis) / pool(self.pad(reg_pads).ones_like(), tuple(cp-rp for cp,rp in zip(ceil_pads, reg_pads))).sum(axis)

  def max_pool2d(self, kernel_size:tuple[int, ...]=(2,2), stride=None, dilation=1, padding:int|tuple[int, ...]=0,
                 ceil_mode=False, return_indices=False) -> Tensor | tuple[Tensor, Tensor]:
    """
    Applies max pooling over a tensor.

    This function supports three different types of `padding`

    1. `int` (single value):
      Applies the same padding value uniformly to all spatial dimensions.

    2. `tuple[int, ...]` (length = number of spatial dimensions):
      Specifies a distinct padding value for each spatial dimension in the form `(padding_height, padding_width, ...)`.

    3. `tuple[int, ...]` (length = 2 * number of spatial dimensions):
      Specifies explicit padding for each side of each spatial dimension in the form
      `(padding_left, padding_right, padding_top, padding_bottom, ...)`.

    When `ceil_mode` is set to `True`, output shape will be determined using ceil division.
    When `return_indices` is set to `True`, the argmax will be returned along with the max values.

    NOTE: unlike PyTorch, this implementation is not limited to only 2d pooling and instead works for any number of dimensions.

    See: https://paperswithcode.com/method/max-pooling

    ```python exec="true" source="above" session="tensor" result="python"
    t = Tensor.arange(25).reshape(1, 1, 5, 5)
    print(t.max_pool2d().numpy())
    ```
    ```python exec="true" source="above" session="tensor" result="python"
    print(t.max_pool2d(ceil_mode=True).numpy())
    ```
    ```python exec="true" source="above" session="tensor" result="python"
    print(t.max_pool2d(padding=1).numpy())
    ```
    """
    axis = tuple(range(-len(k_ := make_tuple(kernel_size, 2)), 0))
    pads = self._resolve_pool_pads(padding, len(k_))
    if ceil_mode: pads = self._apply_ceil_mode(pads, k_, stride if stride is not None else k_, dilation)
    pooled = self.pad(pads, value=dtypes.min(self.dtype))._pool(k_, stride if stride is not None else k_, dilation)
    if not return_indices: return pooled.max(axis)
    spatial_sz = math.prod(spatial_shape := self.shape[-len(k_):])
    idx = Tensor.arange(spatial_sz,0,-1, requires_grad=False, device=self.device).reshape(spatial_shape)
    m = pooled == pooled.max(axis, keepdim=True)
    idx = m * idx.pad(pads, value=dtypes.min(idx.dtype))._pool(k_, stride if stride is not None else k_, dilation)
    return pooled.max(axis), spatial_sz - idx.max(axis)

  def max_unpool2d(self, indices:Tensor, kernel_size:tuple[int, ...]=(2,2), stride=None, dilation=1, padding:int|tuple[int, ...]=0, output_size=None):
    """
    Performs a partial inverse of `max_pool2d` using the indices from the argmax.

    When `output_size` is provided, the output shape disambiguates to the provided shape.

    NOTE: unlike PyTorch, this implementation is not limited to only 2d pooling and instead works for any number of dimensions.

    ```python exec="true" source="above" session="tensor" result="python"
    t = Tensor.arange(1, 17).reshape(1, 1, 4, 4)
    print(t.numpy())
    ```
    ```python exec="true" source="above" session="tensor" result="python"
    output, indices = Tensor.max_pool2d(t, return_indices=True)
    print(output.numpy())
    print(indices.numpy())
    ```
    ```python exec="true" source="above" session="tensor" result="python"
    print(Tensor.max_unpool2d(output, indices).numpy())
    ```
    """
    bs,c,*spatial_shape = self.shape
    if output_size is None:
      k_,d_,s_ = (make_tuple(x, len(spatial_shape)) for x in (kernel_size, dilation, stride if stride is not None else kernel_size))
      p_ = _flat_to_grouped(self._resolve_pool_pads(padding, len(spatial_shape)))
      # https://arxiv.org/pdf/1603.07285 inverse of relationship 15 in section 5.1.
      output_size = tuple((i-1)*s - (pB+pA) + (d*(k-1)+1) for i,k,d,s,(pA,pB) in zip(spatial_shape,k_,d_,s_,p_))
    else: output_size = output_size[-len(spatial_shape):]
    ret = (indices.reshape(bs,c,1,-1)._one_hot_along_dim(prod(output_size), 2) * self.reshape(bs,c,1,-1)).sum(3)
    return ret.reshape(bs,c,*output_size)

  def conv2d(self, weight:Tensor, bias:Tensor|None=None, groups=1, stride=1, dilation=1, padding:int|tuple[int, ...]=0,
             dtype:DTypeLike|None=None) -> Tensor:
    """
    Applies a convolution over a tensor with a given `weight` and optional `bias`.

    This function supports three different types of `padding`

    1. `int` (single value):
      Applies the same padding value uniformly to all spatial dimensions.

    2. `tuple[int, ...]` (length = number of spatial dimensions):
      Specifies a distinct padding value for each spatial dimension in the form `(padding_height, padding_width, ...)`.

    3. `tuple[int, ...]` (length = 2 * number of spatial dimensions):
      Specifies explicit padding for each side of each spatial dimension in the form
      `(padding_left, padding_right, padding_top, padding_bottom, ...)`.

    NOTE: unlike PyTorch, this implementation is not limited to only 2d convolutions and instead works for any number of dimensions.

    See: https://pytorch.org/docs/stable/generated/torch.nn.Conv2d.html

    ```python exec="true" source="above" session="tensor" result="python"
    t = Tensor.arange(9).reshape(1, 1, 3, 3)
    w = Tensor.ones(1, 1, 2, 2)
    print(t.conv2d(w).numpy())
    ```
    """
    if IMAGE: return self.image_conv2d(weight, bias, groups, stride, dilation, padding, dtype)
    (bs,cin_), (cout,cin), HW = self.shape[:2], weight.shape[:2], weight.shape[2:]
    padding_ = self._resolve_pool_pads(padding, len(HW))
    assert groups*cin == cin_ and len(self.shape) == len(weight.shape), f"Input Tensor shape {self.shape} does not match the shape of the weights {weight.shape}. ({groups*cin} vs. {cin_})"  # noqa: E501

    # conv2d is a pooling op (with padding)
    x = self.pad(padding_)._pool(HW, stride, dilation)   # (bs, groups*cin, oy, ox, H, W)
    rcout, oyx = cout//groups, x.shape[2:-len(HW)]
    if not all(x == 3 for x in HW) or stride != 1 or dilation != 1 or not WINO:
      # normal conv
      x = x.reshape(bs, groups, cin, 1, *oyx, *HW).expand(bs, groups, cin, rcout, *oyx, *HW).permute(0,1,3,*[4+i for i in range(len(oyx))],2,*[4+len(oyx)+i for i in range(len(HW))])  # noqa: E501

      # conv! broadcasted to (bs, groups, rcout, *oyx, cin, *HW)
      ret = (x * weight.reshape(1, groups, rcout, *[1] * len(oyx), cin, *HW)).sum([-1-i for i in range(1+len(oyx))], keepdim=True, dtype=dtype).reshape(bs, cout, *oyx)  # noqa: E501
      return ret if bias is None else ret.add(bias.reshape(1, -1, *[1] * len(HW)))

    HWI, HWO = (6,) * len(HW), (4,) * len(HW)  # F(4x4,3x3) winograd tiles
    winograd_G = [[1/4, 0, 0], [-1/6, -1/6, -1/6], [-1/6, 1/6, -1/6], [1/24, 1/12, 1/6], [1/24, -1/12, 1/6], [0, 0, 1]]
    winograd_Bt = [[4, 0, -5, 0, 1, 0], [0, -4, -4, 1, 1, 0], [0, 4, -4, -1, 1, 0], [0, -2, -1, 2, 1, 0], [0, 2, -1, -2, 1, 0], [0, 4, 0, -5, 0, 1]]
    winograd_At = [[1, 1, 1, 1, 1, 0], [0, 1, -1, 2, -2, 0], [0, 1, 1, 4, 4, 0], [0, 1, -1, 8, -8, 1]] # applying At in pre-order doubles compile time

    # todo: stride == dilation
    # use padding to round up to 4x4 output tiles
    # (bs, cin_, tyx, HWI)
    d = self.pad(sum([[padding_[i*2], padding_[i*2+1] + (-(dim + sum(padding_[i * 2:(i + 1) * 2]) - 2) % 4)] for i, dim in enumerate(self.shape[-len(HW):])], []))._pool(HWI, HWO)  # noqa: E501
    # move HW to the front: # (HWI, bs, cin_, tyx)
    d = d.permute(*range(len(d.shape)-len(HW),len(d.shape)), *range(len(d.shape)-len(HW)))
    tyx = d.shape[-len(HWI):]  # dim of tiling

    g = weight.permute(*range(len(weight.shape)-len(HW),len(weight.shape)), *range(len(weight.shape)-len(HW)))  # move HW to the front

    # compute 6x6 winograd tiles: GgGt, BtdB
    # (HWI, groups * rcout, cin) -> (HWI, bs=1, groups, rcout, cin, tyx=(1,1))
    gfactors = _apply_winograd_matrix(winograd_G, g, len(HW)).reshape(*HWI, 1, groups, rcout, cin, *([1]*len(tyx)))
    # (HWI, bs, cin_, tyx) -> (HWI, bs, groups, 1 ,cin, *tyx)
    dfactors = _apply_winograd_matrix(winograd_Bt, d, len(HW)).reshape(*HWI, bs, groups, 1, cin, *tyx)

    # matmul; sum across cin: (HWI, bs, groups, rcout, *tyx); then HWI -> HWO: (HWO, bs, groups, rcout, *tyx)
    ret = _apply_winograd_matrix(winograd_At, (gfactors * dfactors).sum(axis=-1-len(HW), dtype=dtype), len(HW))

    # interleave tyx and HWO: (bs, groups, rcout, oy, HO, ox, WO)
    ret = ret.permute([*range(len(HW), len(ret.shape)-len(HW)), *[i+o for i in range(len(HW)) for o in [len(ret.shape)-len(HW),0]]])
    # merge groups and rcout, tyx and HWO: (bs, groups, cout, *yx), shrink to final
    ret = ret.reshape(bs, cout, *[c * HWO[i] for i, c in enumerate(tyx)]).shrink(tuple((0, s) for s in [bs, cout, *oyx]))

    return (ret if bias is None else ret.add(bias.reshape(1, -1, *[1 for _ in range(len(HW))]))).contiguous().contiguous_backward()

  def conv_transpose2d(self, weight:Tensor, bias:Tensor|None=None, groups=1, stride=1, dilation=1, padding=0, output_padding=0) -> Tensor:
    """
    Applies a transposed convolution over a tensor with a given `weight` and optional `bias`.

    This function supports three different types of `padding`

    1. `int` (single value):
      Applies the same padding value uniformly to all spatial dimensions.

    2. `tuple[int, ...]` (length = number of spatial dimensions):
      Specifies a distinct padding value for each spatial dimension in the form `(padding_height, padding_width, ...)`.

    3. `tuple[int, ...]` (length = 2 * number of spatial dimensions):
      Specifies explicit padding for each side of each spatial dimension in the form
      `(padding_left, padding_right, padding_top, padding_bottom, ...)`.

    NOTE: unlike PyTorch, this implementation is not limited to only 2d transposed convolutions and instead works for any number of dimensions.

    See: https://pytorch.org/docs/stable/generated/torch.nn.ConvTranspose2d.html

    ```python exec="true" source="above" session="tensor" result="python"
    t = Tensor.arange(9).reshape(1, 1, 3, 3)
    w = Tensor.ones(1, 1, 2, 2)
    print(t.conv_transpose2d(w).numpy())
    ```
    """
    x, w = self, weight.unflatten(0, (groups, -1)).transpose(1, 2).flip(*range(3, len(weight.shape)+1))
    HW = weight.shape[2:]
    padding = _flat_to_grouped(self._resolve_pool_pads(padding, len(HW)))
    stride, dilation, output_padding = [make_tuple(x, len(HW)) for x in (stride, dilation, output_padding)]
    if any(s>1 for s in stride):
      # handle strides: (k) -> reshape -> (k,1) -> pad -> (k,s) -> reshape -> (k*s) -> shrink (k-(s-1))
      x = x.reshape(None, None, *flatten((k,1) for k in x.shape[2:]))
      x = x.pad((None, None, *flatten((None,(0,s-1)) for s in stride)))
      x = x.reshape(None, None, *[k*s for k,s in zip(x.shape[2::2], stride)])
      x = x.shrink((None, None, *[(0,k-(s-1)) for k,s in zip(x.shape[2:], stride)]))
    padding = flatten((((k-1)*d-pB,(k-1)*d-pA+op) for k,d,(pB,pA),op in reversed(list(zip(HW, dilation, padding, output_padding)))))
    return x.conv2d(w.flatten(end_dim=1), groups=groups, bias=bias, dilation=dilation, padding=padding)

  def dot(self, w:Tensor, dtype:DTypeLike|None=None) -> Tensor:

    """
    Performs dot product between two tensors.
    If `w` is 1-D, it's a sum product over the last axis of `self` and `w`.
    If `w` is N-D with N>=2, it's a sum product over the last axis of `self` and the second-to-last axis of `w`.

    You can pass in the optional `dtype` keyword argument to control the data type of the accumulation.

    ```python exec="true" source="above" session="tensor" result="python"
    a = Tensor([1, 2, 3])
    b = Tensor([1, 1, 0])
    print(a.dot(b).numpy())
    ```
    ```python exec="true" source="above" session="tensor" result="python"
    a = Tensor([[1, 2], [3, 4]])
    b = Tensor([[5, 6], [7, 8]])
    print(a.dot(b).numpy())
    ```
    """
    if IMAGE: return self.image_dot(w, dtype)
    x, dx, dw = self, self.ndim, w.ndim
    if not (dx > 0 and dw > 0): raise RuntimeError(f"both tensors need to be at least 1D, got {dx}D and {dw}D")
    if x.shape[-1] != w.shape[axis_w:=-min(w.ndim,2)]: raise RuntimeError(f"cannot dot {x.shape} and {w.shape}")
    x = x.reshape(*x.shape[0:-1], *[1]*min(dx-1, dw-1, 1), x.shape[-1])
    w = w.reshape(*w.shape[0:-2], *[1]*min(dx-1, dw-1, 1), *w.shape[axis_w:]).transpose(-1, axis_w)
    return (x*w).sum(-1, dtype=dtype).cast(least_upper_dtype(x.dtype, w.dtype) if dtype is None else dtype)

  def matmul(self, x:Tensor, reverse=False, dtype:DTypeLike|None=None) -> Tensor:
    """
    Performs matrix multiplication between two tensors.

    You can pass in the `reverse` keyword argument to control the order of the matrix multiplication.
    You can pass in the optional `dtype` keyword argument to control the data type of the accumulation.

    ```python exec="true" source="above" session="tensor" result="python"
    a = Tensor([[1, 2], [3, 4]])
    b = Tensor([[5, 6], [7, 8]])
    print(a.matmul(b).numpy())
    ```
    """
    return x.dot(self, dtype=dtype) if reverse else self.dot(x, dtype=dtype)

  def _cumalu(self, axis:int, op:Ops, _include_initial=False) -> Tensor:
    assert self.shape[axis] != 0 and op in (Ops.ADD, Ops.MAX)
    pl_sz = self.shape[axis] - int(not _include_initial)
    pooled = self.transpose(axis,-1).pad((pl_sz, -int(_include_initial)), value=identity_element(op, self.dtype))._pool((self.shape[axis],))
    return (pooled.sum(-1) if op is Ops.ADD else pooled.max(-1)).transpose(axis,-1)

  def _split_cumalu(self, axis:int, op:Ops) -> Tensor:
    axis = self._resolve_dim(axis)
    if self.ndim == 0 or 0 in self.shape: return self
    # TODO: someday the optimizer will find this on it's own
    # for now this is a two stage cumsum
    SPLIT = 256
    if not isinstance(s:=self.shape[axis], int) or s <= SPLIT*2: return self._cumalu(axis, op)
    ret = self.transpose(axis,-1).pad((round_up(s, SPLIT)-s, 0), value=identity_element(op, self.dtype)).unflatten(-1, (-1, SPLIT))._cumalu(-1, op)
    base = ret[..., -1]._cumalu(-1, op, _include_initial=True)
    base = base.unsqueeze(-1).expand(*base.shape, ret.shape[-1])
    def fix(x: Tensor) -> Tensor: return x.flatten(start_dim=-2)[..., -s:].transpose(axis,-1)
    return fix(ret) + fix(base) if op is Ops.ADD else fix(ret).maximum(fix(base))

  def cumsum(self, axis:int=0) -> Tensor:
    """
    Computes the cumulative sum of the tensor along the specified `axis`.

    ```python exec="true" source="above" session="tensor" result="python"
    t = Tensor.ones(2, 3)
    print(t.numpy())
    ```
    ```python exec="true" source="above" session="tensor" result="python"
    print(t.cumsum(1).numpy())
    ```
    """
    return self._split_cumalu(axis, Ops.ADD)

  def cummax(self, axis:int=0) -> Tensor:
    """
    Computes the cumulative max of the tensor along the specified `axis`.

    ```python exec="true" source="above" session="tensor" result="python"
    t = Tensor([0, 1, -1, 2, -2, 3, -3])
    print(t.numpy())
    ```
    ```python exec="true" source="above" session="tensor" result="python"
    print(t.cummax(0).numpy())
    ```
    """
    return self._split_cumalu(axis, Ops.MAX)

  @staticmethod
  def _tri(r:sint, c:sint, diagonal:int=0, **kwargs) -> Tensor:
    assert isinstance(r, int) and isinstance(c, int), f"does not support symbolic, getting {r=}, {c=}"
    if r == 0 or c == 0 or diagonal >= c: return Tensor.zeros(r,c,**kwargs)
    if r+diagonal <= 0: return Tensor.ones(r,c,**kwargs)
    s = r+c-1
    # build a (s, s) upper triangle
    t = Tensor.ones(s,s,**kwargs).pad((None,(0,s))).flatten().shrink(((0,s*(2*s-1)),)).reshape(s,-1).shrink((None,(0,s)))
    return t[:r,-diagonal:c-diagonal] if diagonal <= 0 else t[diagonal:r+diagonal,:c]

  def triu(self, diagonal:int=0) -> Tensor:
    """
    Returns the upper triangular part of the tensor, the other elements are set to 0.

    The argument `diagonal` determines which diagonal is on the boundary. `diagonal = 0` means the main diagonal.
    Positive `diagonal` means above the main diagonal, and negative `diagonal` means below the main diagonal.

    ```python exec="true" source="above" session="tensor" result="python"
    t = Tensor([[1, 2, 3, 4], [5, 6, 7, 8], [9, 10, 11, 12]])
    print(t.numpy())
    ```
    ```python exec="true" source="above" session="tensor" result="python"
    print(t.triu(diagonal=0).numpy())
    ```
    ```python exec="true" source="above" session="tensor" result="python"
    print(t.triu(diagonal=1).numpy())
    ```
    ```python exec="true" source="above" session="tensor" result="python"
    print(t.triu(diagonal=-1).numpy())
    ```
    """
    return Tensor._tri(self.shape[-2], self.shape[-1], diagonal=diagonal, device=self.device, dtype=dtypes.bool).where(self, 0).cast(self.dtype)

  def tril(self, diagonal:int=0) -> Tensor:
    """
    Returns the lower triangular part of the tensor, the other elements are set to 0.

    The argument `diagonal` determines which diagonal is on the boundary. `diagonal = 0` means the main diagonal.
    Positive `diagonal` means above the main diagonal, and negative `diagonal` means below the main diagonal.

    ```python exec="true" source="above" session="tensor" result="python"
    t = Tensor([[1, 2, 3, 4], [5, 6, 7, 8], [9, 10, 11, 12]])
    print(t.numpy())
    ```
    ```python exec="true" source="above" session="tensor" result="python"
    print(t.tril(diagonal=0).numpy())
    ```
    ```python exec="true" source="above" session="tensor" result="python"
    print(t.tril(diagonal=1).numpy())
    ```
    ```python exec="true" source="above" session="tensor" result="python"
    print(t.tril(diagonal=-1).numpy())
    ```
    """
    return Tensor._tri(self.shape[-2], self.shape[-1], diagonal=diagonal+1, device=self.device, dtype=dtypes.bool).where(0, self).cast(self.dtype)

  def interpolate(self, size:tuple[int, ...], mode:str="linear", align_corners:bool=False) -> Tensor:
    """
    Downsamples or Upsamples to the input `size`, accepts 0 to N batch dimensions.

    The interpolation algorithm is selected with `mode` which currently only supports `linear`, `nearest` and `nearest-exact`.
    To run `bilinear` or `trilinear`, pass in a 2D or 3D size.

    ```python exec="true" source="above" session="tensor" result="python"
    t = Tensor([[1, 2, 3, 4], [21, 22, 23, 24], [41, 42, 43, 44]])
    print(t.numpy())
    ```
    ```python exec="true" source="above" session="tensor" result="python"
    print(t.interpolate(size=(2,3), mode="linear").numpy())
    ```
    """
    assert isinstance(size, (tuple,list)) and all_int(size) and 0 < len(size) <= self.ndim, f"invalid {size=}"
    assert mode in ("linear", "nearest", "nearest-exact"), "only supports linear, nearest or nearest-exact interpolate"
    assert not (align_corners and mode != "linear"), "align_corners option can only be set with the interpolating mode linear"
    x, expand = self, list(self.shape)
    for i in range(-1,-len(size)-1,-1):
      scale = (self.shape[i] - int(align_corners)) / (size[i] - int(align_corners))
      arr, reshape = Tensor.arange(size[i], dtype=dtypes.float32, device=self.device), [1] * self.ndim
      reshape[i] = expand[i] = size[i]
      if mode == "linear":
        index = (scale*arr if align_corners else (scale*(arr+0.5))-0.5).clip(0, self.shape[i]-1)
        low, high, perc = [y.reshape(reshape).expand(expand) for y in (index.floor().int(), index.ceil().int(), index - index.floor())]
        x = x.gather(i, low).lerp(x.gather(i, high), perc)
      else:
        index = (scale*(arr+0.5) if mode=="nearest-exact" else scale*arr).cast(dtypes.int32).reshape(reshape).expand(expand)
        x = x.gather(i, index)
    return x.cast(self.dtype)

  def _pre_scatter(self, dim:int, index:Tensor, src:Tensor) -> tuple[Tensor, Tensor]:
    index, dim = index.to(self.device), self._resolve_dim(dim)
    assert index.ndim == self.ndim == src.ndim, f"self.ndim, index.ndim and src.dim must all equal, {self.ndim=} {index.ndim=} {src.ndim=}"
    assert all((d == dim or self_ >= index_) and src_ >= index_ for d,(self_,index_,src_) in enumerate(zip(self.shape, index.shape, src.shape))), \
      f"All dimensions of {index.shape=} should be <= to all dimensions of {src.shape=} and all dimensions except dimension {dim} of {self.shape=}"
    if self.dtype != src.dtype: raise RuntimeError(f"expect {self.dtype=} to be equal to {src.dtype=}")
    # shrink src to index shape to shrink away the unused values
    src = src.shrink(tuple((0,s) for s in index.shape))
    # prepare src and mask for reduce with respect to dim
    src = src.unsqueeze(-1).expand(*src.shape, self.shape[dim]).transpose(-1, dim)
    mask = index.unsqueeze(-1)._one_hot_along_dim(self.shape[dim]).transpose(-1, dim)
    # pad src and mask to self.shape so that reduce can be done with padded values as no-ops
    src, mask = (x.pad(tuple((0, self.shape[i] - x.shape[i]) if i != dim else None for i in range(self.ndim)) + (None,)) for x in (src, mask))
    return src, mask

  def scatter(self, dim:int, index:Tensor, src:Tensor|ConstType, reduce:Literal['multiply', 'add']|None=None) -> Tensor:
    """
    Scatters `src` values along an axis specified by `dim`.
    Apply `add` or `multiply` reduction operation with `reduce`.

    NOTE: To use the `reduce` argument with a Tensor `src`, see `Tensor.scatter_reduce`.

    ```python exec="true" source="above" session="tensor" result="python"
    src = Tensor.arange(1, 11).reshape(2, 5)
    print(src.numpy())
    ```
    ```python exec="true" source="above" session="tensor" result="python"
    index = Tensor([[0, 1, 2, 0]])
    print(Tensor.zeros(3, 5, dtype=src.dtype).scatter(0, index, src).numpy())
    ```
    ```python exec="true" source="above" session="tensor" result="python"
    index = Tensor([[0, 1, 2], [0, 1, 4]])
    print(Tensor.zeros(3, 5, dtype=src.dtype).scatter(1, index, src).numpy())
    ```
    ```python exec="true" source="above" session="tensor" result="python"
    print(Tensor.full((2, 4), 2.0).scatter(1, Tensor([[2], [3]]), 1.23, reduce='multiply').numpy())
    ```
    ```python exec="true" source="above" session="tensor" result="python"
    print(Tensor.full((2, 4), 2.0).scatter(1, Tensor([[2], [3]]), 1.23, reduce='add').numpy())
    ```
    """
    if reduce not in {None, "add", "multiply"}: raise TypeError(f"{reduce=} must be one of None, 'multiply', or 'add'")
    if reduce and isinstance(src, Tensor): raise TypeError("Tensor src is not supported with reduce arg. see scatter_reduce")
    if not isinstance(src, Tensor): src = index.full_like(src, device=self.device, dtype=self.dtype)
    if reduce == "add": return self.scatter_reduce(dim, index, src, "sum", include_self=True)
    if reduce == "multiply": return self.scatter_reduce(dim, index, src, "prod", include_self=True)
    src, mask = self._pre_scatter(dim, index, src)
    return _masked_setitem(self, src, mask, (-1,))

  def scatter_reduce(self, dim:int, index:Tensor, src:Tensor, reduce:Literal["sum", "prod", "mean", "amax", "amin"],
                     include_self:bool=True) -> Tensor:
    """
    Scatters `src` values along an axis specified by `dim`.
    Apply `"sum"`, `"prod"`, `"mean"`, `"amax"`, or `"amin"` reduction operations with `reduce`.

    Set `include_self=False` to exclude values in the `self` Tensor from the reduction.

    ```python exec="true" source="above" session="tensor" result="python"
    src = Tensor.arange(1, 11).cast(dtypes.float).reshape(2, 5)
    print(src.numpy())
    index = Tensor([[0, 0, 0, 0, 0], [0, 0, 0, 0, 0]])
    print(index.numpy())
    ```
    ```python exec="true" source="above" session="tensor" result="python"
    print(Tensor.ones(1, 5, dtype=src.dtype).scatter_reduce(0, index, src, reduce='sum').numpy())
    ```
    ```python exec="true" source="above" session="tensor" result="python"
    print(Tensor.ones(1, 5, dtype=src.dtype).scatter_reduce(0, index, src, reduce='prod').numpy())
    ```
    ```python exec="true" source="above" session="tensor" result="python"
    print(Tensor.ones(1, 5, dtype=src.dtype).scatter_reduce(0, index, src, reduce='mean', include_self=False).numpy())
    ```
    ```python exec="true" source="above" session="tensor" result="python"
    print(Tensor([[-10, 20, 0, 5, 10]], dtype=src.dtype).scatter_reduce(0, index, src, reduce='amax').numpy())
    ```
    ```python exec="true" source="above" session="tensor" result="python"
    print(Tensor([[-10, 20, 0, 5, 10]], dtype=src.dtype).scatter_reduce(0, index, src, reduce='amin').numpy())
    ```
    """
    src, mask = self._pre_scatter(dim, index, src)
    def _inv_mask(a:Tensor|ConstType, b:Tensor|ConstType) -> Tensor: return mask.any(-1).logical_not().where(a, b)
    # TODO: should not overwrite dtype here?
    if reduce == "sum": return mask.where(src, 0).sum(-1, dtype=self.dtype).add(self if include_self else _inv_mask(self, 0))
    if reduce == "prod": return mask.where(src, 1).prod(-1, dtype=self.dtype).mul(self if include_self else _inv_mask(self, 1))
    if reduce == "amax": return mask.where(src, m := dtypes.min(src.dtype)).max(-1).maximum(self if include_self else _inv_mask(self, m))
    if reduce == "amin": return mask.where(src, m := dtypes.max(src.dtype)).min(-1).minimum(self if include_self else _inv_mask(self, m))
    if reduce == "mean":
      count = mask.where(1, 0).sum(-1, dtype=self.dtype).add(1 if include_self else _inv_mask(1, 0))
      return mask.where(src, 0).sum(-1, dtype=self.dtype).add(self if include_self else _inv_mask(self, 0)).div(count)
    raise RuntimeError(f"{reduce=} must be one of 'sum', 'prod', 'mean', 'amax', 'amin'")

  def sort(self, dim:int=-1, descending:bool=False) -> tuple[Tensor, Tensor]:
    """
    Performs a bitonic sort on the tensor along the specified dimension.

    Order of indices for equivalent elements is always preserved.

    See: https://en.wikipedia.org/wiki/Bitonic_sorter

    ```python exec="true" source="above" session="tensor" result="python"
    t = Tensor([[0.1, 0.5, 1.2, 3.4, 2.1], [2.2, 1.9, 0.3, 4.5, 0.8]])
    print(t.numpy())
    ```
    ```python exec="true" source="above" session="tensor" result="python"
    sorted_values, indices = t.sort(dim=1, descending=True)
    print(sorted_values.numpy())
    print(indices.numpy())
    ```
    """
    x, dim = self, self._resolve_dim(dim)
    # pad to power of 2
    orig_len = x.shape[dim]
    n_stages = math.ceil(math.log2(orig_len))
    fill_value = dtypes.min(x.dtype) if descending else dtypes.max(x.dtype)
    pads = tuple((0, 2**n_stages - orig_len) if i == dim else None for i in range(x.ndim))
    x = x.pad(pads, value=fill_value).unflatten(dim, (2,)*n_stages)
    # https://en.wikipedia.org/wiki/Bitonic_sorter#/media/File:BitonicSort1.svg
    for stage in range(1, n_stages+1):
      if stage != n_stages:
        # flip so arrows of green boxes point the same way as blue boxes
        crossover_dim = dim + n_stages - stage - 1
        blue_box, green_box = x.split(1, crossover_dim)
        flip_dims = tuple(-i for i in range(1, stage+1+(self.ndim-dim)))
        x = (blue_box.cat(green_box.flip(flip_dims), dim=crossover_dim)).contiguous()
      for substage in range(stage-1, -1, -1):
        partner_dim = dim + n_stages - substage - 1
        x_top, x_bottom = x.split(1, partner_dim)
        x_larger, x_smaller = x_top.maximum(x_bottom), x_top.minimum(x_bottom)
        x = (x_larger.cat(x_smaller, dim=partner_dim) if descending else x_smaller.cat(x_larger, dim=partner_dim)).contiguous()
      if stage != n_stages:
        # flip wires back to undo the crossover
        blue_box, flipped_green_box = x.split(1, crossover_dim)
        x = blue_box.cat(flipped_green_box.flip(flip_dims), dim=crossover_dim)
    x = x.flatten(dim, dim+n_stages-1).shrink(tuple((0, orig_len) if i == dim else None for i in range(x.ndim)))
    # compute indices for sorted values
    idx = Tensor.arange(orig_len, requires_grad=False, device=self.device).reshape(tuple(orig_len if i == dim else 1 for i in range(x.ndim)))
    idx = idx.expand(x.shape)
    def compute_counts(t:Tensor): return ((idx.unsqueeze(dim) <= idx.unsqueeze(dim+1)) & (t.unsqueeze(dim) == t.unsqueeze(dim+1))).sum(dim+1)
    count_orig, count_sorted = compute_counts(self), compute_counts(x)
    cond = (self.unsqueeze(dim+1) == x.unsqueeze(dim)) & (count_orig.unsqueeze(dim+1) == count_sorted.unsqueeze(dim))
    idx = (cond * idx.unsqueeze(dim+1)).sum(dim)
    return x, idx

  def topk(self, k:int, dim:int=-1, largest:bool=True, sorted_:bool=True) -> tuple[Tensor, Tensor]:
    """
    Computes the top-k elements of the tensor along the specified `dim`.

    Order of indices for equivalent elements is always preserved.

    ```python exec="true" source="above" session="tensor" result="python"
    t = Tensor([[0.1, 0.5, 1.2, 3.4, 2.1], [2.2, 1.9, 0.3, 4.5, 0.8]])
    print(t.numpy())
    ```
    ```python exec="true" source="above" session="tensor" result="python"
    topk_values, topk_indices = t.topk(2, dim=1)
    print(topk_values.numpy())
    print(topk_indices.numpy())
    ```
    """
    if not sorted_: raise NotImplementedError("topk with sorted_=False is not supported")
    if k > self.shape[dim:=self._resolve_dim(dim)]: raise ValueError(f"selected index {k=} is out of range")
    x, idx = self.sort(dim, descending=largest)
    shrink_to_k = tuple((0, k) if i == dim else None for i in range(self.ndim))
    return x.shrink(shrink_to_k), idx.shrink(shrink_to_k)

  # ***** unary ops *****

  def logical_not(self) -> Tensor:
    """
    Computes the logical NOT of the tensor element-wise.

    ```python exec="true" source="above" session="tensor" result="python"
    print(Tensor([False, True]).logical_not().numpy())
    ```
    """
    return self.cast(dtypes.bool)._apply_broadcasted_uop(UOp.ne, True)

  def neg(self) -> Tensor:
    """
    Negates the tensor element-wise.

    ```python exec="true" source="above" session="tensor" result="python"
    print(Tensor([-3., -2., -1., 0., 1., 2., 3.]).neg().numpy())
    ```
    """
    return self*-1 if self.dtype != dtypes.bool else self.logical_not()

  def contiguous(self) -> Tensor:
    """
    Returns a contiguous tensor.
    """
    return self._apply_uop(UOp.contiguous)

  def contiguous_backward(self) -> Tensor:
    """
    Inserts a contiguous operation in the backward pass.
    """
    return self._apply_uop(UOp.contiguous_backward)

  def log(self) -> Tensor:
    """
    Computes the natural logarithm element-wise.

    See: https://en.wikipedia.org/wiki/Logarithm

    ```python exec="true" source="above" session="tensor" result="python"
    print(Tensor([1., 2., 4., 8.]).log().numpy())
    ```
    """
    return self.log2()*math.log(2)

  def log2(self) -> Tensor:
    """
    Computes the base-2 logarithm element-wise.

    See: https://en.wikipedia.org/wiki/Logarithm

    ```python exec="true" source="above" session="tensor" result="python"
    print(Tensor([1., 2., 4., 8.]).log2().numpy())
    ```
    """
    return self.cast(least_upper_float(self.dtype))._apply_uop(UOp.log2)

  def exp(self) -> Tensor:
    """
    Computes the exponential function element-wise.

    See: https://en.wikipedia.org/wiki/Exponential_function

    ```python exec="true" source="above" session="tensor" result="python"
    print(Tensor([0., 1., 2., 3.]).exp().numpy())
    ```
    """
    return self.mul(1/math.log(2)).exp2()

  def exp2(self) -> Tensor:
    """
    Computes the base-2 exponential function element-wise.

    See: https://en.wikipedia.org/wiki/Exponential_function

    ```python exec="true" source="above" session="tensor" result="python"
    print(Tensor([0., 1., 2., 3.]).exp2().numpy())
    ```
    """
    return self.cast(least_upper_float(self.dtype))._apply_uop(UOp.exp2)

  def relu(self) -> Tensor:
    """
    Applies the Rectified Linear Unit (ReLU) function element-wise.

    - Described: https://paperswithcode.com/method/relu

    ```python exec="true" source="above" session="tensor" result="python"
    print(Tensor([-3., -2., -1., 0., 1., 2., 3.]).relu().numpy())
    ```
    """
    return (self>0).where(self, 0)

  def sigmoid(self) -> Tensor:
    """
    Applies the Sigmoid function element-wise.

    - Described: https://en.wikipedia.org/wiki/Sigmoid_function

    ```python exec="true" source="above" session="tensor" result="python"
    print(Tensor([-3., -2., -1., 0., 1., 2., 3.]).sigmoid().numpy())
    ```
    """
    return (1 + (self * (-1/math.log(2))).exp2()).reciprocal()

  def hardsigmoid(self, alpha:float=1/6, beta:float=0.5) -> Tensor:
    """
    Applies the Hardsigmoid function element-wise.
    NOTE: default `alpha` and `beta` values is taken from torch

    - Described: https://paperswithcode.com/method/hard-sigmoid
    - See: https://pytorch.org/docs/stable/generated/torch.nn.functional.hardsigmoid.html

    ```python exec="true" source="above" session="tensor" result="python"
    print(Tensor([-3., -2., -1., 0., 1., 2., 3.]).hardsigmoid().numpy())
    ```
    """
    return (alpha * self + beta).relu() - (alpha * self + beta - 1).relu()

  def sqrt(self) -> Tensor:
    """
    Computes the square root of the tensor element-wise.

    ```python exec="true" source="above" session="tensor" result="python"
    print(Tensor([1., 2., 3., 4.]).sqrt().numpy())
    ```
    """
    return self.cast(least_upper_float(self.dtype))._apply_uop(UOp.sqrt)

  def rsqrt(self) -> Tensor:
    """
    Computes the reciprocal of the square root of the tensor element-wise.

    ```python exec="true" source="above" session="tensor" result="python"
    print(Tensor([1., 2., 3., 4.]).rsqrt().numpy())
    ```
    """
    return self.sqrt().reciprocal()

  def sin(self) -> Tensor:
    """
    Computes the sine of the tensor element-wise.

    ```python exec="true" source="above" session="tensor" result="python"
    print(Tensor([0., math.pi/2, math.pi, 3*math.pi/2, 2*math.pi]).sin().numpy())
    ```
    """
    return self.cast(least_upper_float(self.dtype))._apply_uop(UOp.sin)

  def cos(self) -> Tensor:
    """
    Computes the cosine of the tensor element-wise.

    ```python exec="true" source="above" session="tensor" result="python"
    print(Tensor([0., math.pi/2, math.pi, 3*math.pi/2, 2*math.pi]).cos().numpy())
    ```
    """
    return ((math.pi/2)-self).sin()

  def tan(self) -> Tensor:
    """
    Computes the tangent of the tensor element-wise.

    ```python exec="true" source="above" session="tensor" result="python"
    print(Tensor([0., math.pi/4, math.pi/2, 3*math.pi/4, math.pi]).tan().numpy())
    ```
    """
    return self.sin() / self.cos()

  def asin(self) -> Tensor:
    """
    Computes the inverse sine (arcsine) of the tensor element-wise.

    ```python exec="true" source="above" session="tensor" result="python"
    print(Tensor([-0.9, -0.6, -0.3, 0., 0.3, 0.6, 0.9]).asin().numpy())
    ```
    """
    # https://personal.math.ubc.ca/~cbm/aands/page_81.htm 4.4.46
    coefficients = [-0.0012624911, 0.0066700901, -0.0170881256, 0.0308918810, -0.0501743046, 0.0889789874, -0.2145988016, 1.5707963050]
    x = math.pi / 2 - (1.0 - self.abs()).sqrt() * polyN(self.abs(), coefficients)
    return self.sign() * x

  def acos(self) -> Tensor:
    """
    Computes the inverse cosine (arccosine) of the tensor element-wise.

    ```python exec="true" source="above" session="tensor" result="python"
    print(Tensor([-0.9, -0.6, -0.3, 0., 0.3, 0.6, 0.9]).acos().numpy())
    ```
    """
    return math.pi / 2 - self.asin()

  def atan(self) -> Tensor:
    """
    Computes the inverse tangent (arctan) of the tensor element-wise.

    ```python exec="true" source="above" session="tensor" result="python"
    print(Tensor([-3., -2., -1., 0., 1., 2., 3.]).atan().numpy())
    ```
    """
    return (self / (1 + self * self).sqrt()).asin()

  # ***** math functions *****

  def trunc(self: Tensor) -> Tensor:
    """
    Truncates the tensor element-wise.

    ```python exec="true" source="above" session="tensor" result="python"
    print(Tensor([-3.5, -2.5, -1.5, -0.5, 0.5, 1.5, 2.5, 3.5]).trunc().numpy())
    ```
    """
    return self.cast(dtypes.int32).cast(self.dtype)

  def ceil(self: Tensor) -> Tensor:
    """
    Rounds the tensor element-wise towards positive infinity.

    ```python exec="true" source="above" session="tensor" result="python"
    print(Tensor([-3.5, -2.5, -1.5, -0.5, 0.5, 1.5, 2.5, 3.5]).ceil().numpy())
    ```
    """
    return (self > (b := self.trunc())).where(b+1, b)

  def floor(self: Tensor) -> Tensor:
    """
    Rounds the tensor element-wise towards negative infinity.

    ```python exec="true" source="above" session="tensor" result="python"
    print(Tensor([-3.5, -2.5, -1.5, -0.5, 0.5, 1.5, 2.5, 3.5]).floor().numpy())
    ```
    """
    return (self < (b := self.trunc())).where(b-1, b)

  def round(self: Tensor) -> Tensor:
    """
    Rounds the tensor element-wise with rounding half to even.

    ```python exec="true" source="above" session="tensor" result="python"
    print(Tensor([-3.5, -2.5, -1.5, -0.5, 0.5, 1.5, 2.5, 3.5]).round().numpy())
    ```
    """
    return ((self > 0) == ((b := self.cast(dtypes.int32) / 2.0).cast(dtypes.int32) == b)).where((self - 0.5).ceil(), (self + 0.5).floor())

  def isinf(self:Tensor, detect_positive:bool=True, detect_negative:bool=True) -> Tensor:
    """
    Checks the tensor element-wise to return True where the element is infinity, otherwise returns False

    ```python exec="true" source="above" session="tensor" result="python"
    print(Tensor([1, float('inf'), 2, float('-inf'), float('nan')]).isinf().numpy())
    ```
    """
    return (self == float("inf")) * detect_positive + (self == float("-inf")) * detect_negative

  def isnan(self:Tensor) -> Tensor:
    """
    Checks the tensor element-wise to return True where the element is NaN, otherwise returns False

    ```python exec="true" source="above" session="tensor" result="python"
    print(Tensor([1, float('inf'), 2, float('-inf'), float('nan')]).isnan().numpy())
    ```
    """
    return self != self

  def isfinite(self:Tensor) -> Tensor:
    """
    Checks the tensor element-wise to return True where the element is finite, otherwise returns False

    ```python exec="true" source="above" session="tensor" result="python"
    print(Tensor([1, float('inf'), 2, float('-inf'), float('nan')]).isfinite().numpy())
    ```
    """
    return (self.isinf()|self.isnan()).logical_not()

  def lerp(self, end:Tensor, weight:Tensor|float) -> Tensor:
    """
    Linearly interpolates between `self` and `end` by `weight`.

    ```python exec="true" source="above" session="tensor" result="python"
    print(Tensor([1., 2., 3.]).lerp(Tensor([4., 5., 6.]), 0.5).numpy())
    ```
    """
    if self.dtype == dtypes.uint8 and isinstance(weight, Tensor):
      w_i = (weight * (1<<(W_PREC:=7)) + 0.5).cast(dtypes.int16)
      return (self+(((end - self).cast(dtypes.int8) * w_i + (1<<W_PREC-1)).cast(dtypes.uint16) >> W_PREC)).cast(dtypes.uint8)
    return self + (end - self) * weight

  def square(self) -> Tensor:
    """
    Squares the tensor element-wise.
    Equivalent to `self*self`.

    ```python exec="true" source="above" session="tensor" result="python"
    print(Tensor([-3., -2., -1., 0., 1., 2., 3.]).square().numpy())
    ```
    """
    return self*self

  def clamp(self, min_=None, max_=None) -> Tensor:
    """
    Clips (clamps) the values in the tensor between `min_` and `max_` element-wise.
    If `min_` is `None`, there is no lower bound. If `max_` is None, there is no upper bound.

    ```python exec="true" source="above" session="tensor" result="python"
    print(Tensor([-3., -2., -1., 0., 1., 2., 3.]).clip(-1, 1).numpy())
    ```
    """
    if min_ is None and max_ is None: raise RuntimeError("at least one of 'min_' or 'max_' must not be None")
    ret = self.maximum(min_) if min_ is not None else self
    return ret.minimum(max_) if max_ is not None else ret

  def clip(self, min_=None, max_=None) -> Tensor:
    """
    Alias for `Tensor.clamp`.
    """
    return self.clamp(min_, max_)

  def sign(self) -> Tensor:
    """
    Returns the sign of the tensor element-wise.

    ```python exec="true" source="above" session="tensor" result="python"
    print(Tensor([-3., -2., -1., 0., 1., 2., 3.]).sign().numpy())
    ```
    """
    return self.ne(0).where((self<0).where(self.full_like(-1), self.full_like(1)), self.full_like(0)) + self*0

  def abs(self) -> Tensor:
    """
    Computes the absolute value of the tensor element-wise.

    ```python exec="true" source="above" session="tensor" result="python"
    print(Tensor([-3., -2., -1., 0., 1., 2., 3.]).abs().numpy())
    ```
    """
    return self * self.sign()

  def reciprocal(self) -> Tensor:
    """
    Compute `1/x` element-wise.

    ```python exec="true" source="above" session="tensor" result="python"
    print(Tensor([1., 2., 3., 4.]).reciprocal().numpy())
    ```
    """
    return self.cast(least_upper_float(self.dtype))._apply_uop(UOp.reciprocal)

  # ***** activation functions *****

  def elu(self, alpha=1.0) -> Tensor:
    """
    Applies the Exponential Linear Unit (ELU) function element-wise.

    - Described: https://paperswithcode.com/method/elu
    - Paper: https://arxiv.org/abs/1511.07289v5

    ```python exec="true" source="above" session="tensor" result="python"
    print(Tensor([-3., -2., -1., 0., 1., 2., 3.]).elu().numpy())
    ```
    """
    return self.relu() - alpha*(1-self.exp()).relu()

  def celu(self, alpha=1.0) -> Tensor:
    """
    Applies the Continuously differentiable Exponential Linear Unit (CELU) function element-wise.

    - Described: https://paperswithcode.com/method/celu
    - Paper: https://arxiv.org/abs/1704.07483

    ```python exec="true" source="above" session="tensor" result="python"
    print(Tensor([-3., -2., -1., 0., 1., 2., 3.]).celu().numpy())
    ```
    """
    return self.maximum(0) + (alpha * ((self / alpha).exp() - 1)).minimum(0)

  def selu(self, alpha=1.67326, gamma=1.0507) -> Tensor:
    """
    Applies the Scaled Exponential Linear Unit (SELU) function element-wise.

    - Described: https://paperswithcode.com/method/selu
    - Paper: https://arxiv.org/abs/1706.02515v5

    ```python exec="true" source="above" session="tensor" result="python"
    print(Tensor([-3., -2., -1., 0., 1., 2., 3.]).selu().numpy())
    ```
    """
    return gamma * (self >= 0).detach().where(self, alpha * (self.exp() - 1))

  def swish(self) -> Tensor:
    """
    See `.silu()`

    - Paper: https://arxiv.org/abs/1710.05941v1

    ```python exec="true" source="above" session="tensor" result="python"
    print(Tensor([-3., -2., -1., 0., 1., 2., 3.]).swish().numpy())
    ```
    """
    return self * self.sigmoid()

  def silu(self) -> Tensor:
    """
    Applies the Sigmoid Linear Unit (SiLU) function element-wise.

    - Described: https://paperswithcode.com/method/silu
    - Paper: https://arxiv.org/abs/1606.08415

    ```python exec="true" source="above" session="tensor" result="python"
    print(Tensor([-3., -2., -1., 0., 1., 2., 3.]).silu().numpy())
    ```
    """
    return self.swish()   # The SiLU function is also known as the swish function.

  def relu6(self) -> Tensor:
    """
    Applies the ReLU6 function element-wise.

    - Described: https://paperswithcode.com/method/relu6
    - Paper: https://arxiv.org/abs/1704.04861v1

    ```python exec="true" source="above" session="tensor" result="python"
    print(Tensor([-9., -6., -3., 0., 3., 6., 9.]).relu6().numpy())
    ```
    """
    return self.relu() - (self-6).relu()

  def hardswish(self) -> Tensor:
    """
    Applies the Hardswish function element-wise.

    - Described: https://paperswithcode.com/method/hard-swish
    - Paper: https://arxiv.org/abs/1905.02244v5

    ```python exec="true" source="above" session="tensor" result="python"
    print(Tensor([-3., -2., -1., 0., 1., 2., 3.]).hardswish().numpy())
    ```
    """
    return self * (self+3).relu6() * (1/6)

  def tanh(self) -> Tensor:
    """
    Applies the Hyperbolic Tangent (tanh) function element-wise.

    - Described: https://en.wikipedia.org/wiki/Hyperbolic_functions#Tanh

    ```python exec="true" source="above" session="tensor" result="python"
    print(Tensor([-3., -2., -1., 0., 1., 2., 3.]).tanh().numpy())
    ```
    """
    return 2.0 * ((2.0 * self).sigmoid()) - 1.0

  def sinh(self) -> Tensor:
    """
    Applies the Hyperbolic Sine (sinh) function element-wise.

    - Described: https://en.wikipedia.org/wiki/Hyperbolic_functions#Sinh

    ```python exec="true" source="above" session="tensor" result="python"
    print(Tensor([-3., -2., -1., 0., 1., 2., 3.]).sinh().numpy())
    ```
    """
    return (self.exp() - self.neg().exp()) / 2

  def cosh(self) -> Tensor:
    """
    Applies the Hyperbolic Cosine (cosh) function element-wise.

    - Described: https://en.wikipedia.org/wiki/Hyperbolic_functions#Cosh

    ```python exec="true" source="above" session="tensor" result="python"
    print(Tensor([-3., -2., -1., 0., 1., 2., 3.]).cosh().numpy())
    ```
    """
    return (self.exp() + self.neg().exp()) / 2

  def atanh(self) -> Tensor:
    """
    Applies the Inverse Hyperbolic Tangent (atanh) function element-wise.

    - Described: https://en.wikipedia.org/wiki/Inverse_hyperbolic_functions#atanh

    ```python exec="true" source="above" session="tensor" result="python"
    print(Tensor([-0.9, -0.6, -0.3, 0., 0.3, 0.6, 0.9]).atanh().numpy())
    ```
    """
    return ((1 + self)/(1 - self)).log() / 2

  def asinh(self) -> Tensor:
    """
    Applies the Inverse Hyperbolic Sine (asinh) function element-wise.

    - Described: https://en.wikipedia.org/wiki/Inverse_hyperbolic_functions#asinh

    ```python exec="true" source="above" session="tensor" result="python"
    print(Tensor([-3., -2., -1., 0., 1., 2., 3.]).asinh().numpy())
    ```
    """
    return (self + (self.square() + 1).sqrt()).log()

  def acosh(self) -> Tensor:
    """
    Applies the Inverse Hyperbolic Cosine (acosh) function element-wise.

    - Described: https://en.wikipedia.org/wiki/Inverse_hyperbolic_functions#acosh

    ```python exec="true" source="above" session="tensor" result="python"
    print(Tensor([-3., -2., -1., 0., 1., 2., 3.]).acosh().numpy())
    ```
    """
    return (self + (self.square() - 1).sqrt()).log()

  def hardtanh(self, min_val=-1, max_val=1) -> Tensor:
    """
    Applies the Hardtanh function element-wise.

    - Described: https://paperswithcode.com/method/hardtanh-activation

    ```python exec="true" source="above" session="tensor" result="python"
    print(Tensor([-1.5, -1.0, -0.5, 0., 0.5, 1.0, 1.5]).hardtanh().numpy())
    ```
    """
    return self.clip(min_val, max_val)

  def erf(self) -> Tensor:
    """
    Applies error function element-wise.

    - Described: https://en.wikipedia.org/wiki/Error_function

    ```python exec="true" source="above" session="tensor" result="python"
    print(Tensor([-1.5, -1.0, -0.5, 0., 0.5, 1.0, 1.5]).erf().numpy())
    ```
    """
    # https://personal.math.ubc.ca/~cbm/aands/page_299.htm 7.1.26
    t = 1.0 / (1.0 + 0.3275911 * self.abs())
    return self.sign() * (1.0 - t * polyN(t, [1.061405429, -1.453152027, 1.421413741, -0.284496736, 0.254829592]) * (-self.square()).exp())

  def gelu(self) -> Tensor:
    """
    Applies the Gaussian Error Linear Unit (GELU) function element-wise.

    - Described: https://paperswithcode.com/method/gelu
    - Paper: https://arxiv.org/abs/1606.08415v5

    ```python exec="true" source="above" session="tensor" result="python"
    print(Tensor([-3., -2., -1., 0., 1., 2., 3.]).gelu().numpy())
    ```
    """
    return 0.5 * self * (1 + (math.sqrt(2 / math.pi) * (self + 0.044715 * self ** 3)).tanh())

  def quick_gelu(self) -> Tensor:
    """
    Applies the Sigmoid GELU approximation element-wise.

    - Described: https://paperswithcode.com/method/gelu

    ```python exec="true" source="above" session="tensor" result="python"
    print(Tensor([-3., -2., -1., 0., 1., 2., 3.]).quick_gelu().numpy())
    ```
    """
    return self * (self * 1.702).sigmoid()

  def leaky_relu(self, neg_slope=0.01) -> Tensor:
    """
    Applies the Leaky ReLU function element-wise.

    - Described: https://paperswithcode.com/method/leaky-relu

    ```python exec="true" source="above" session="tensor" result="python"
    print(Tensor([-3., -2., -1., 0., 1., 2., 3.]).leaky_relu().numpy())
    ```
    ```python exec="true" source="above" session="tensor" result="python"
    print(Tensor([-3., -2., -1., 0., 1., 2., 3.]).leaky_relu(neg_slope=0.42).numpy())
    ```
    """
    return (self<0).where(neg_slope*self, self)

  def mish(self) -> Tensor:
    """
    Applies the Mish function element-wise.

    - Described: https://paperswithcode.com/method/mish
    - Paper: https://arxiv.org/abs/1908.08681v3

    ```python exec="true" source="above" session="tensor" result="python"
    print(Tensor([-3., -2., -1., 0., 1., 2., 3.]).mish().numpy())
    ```
    """
    return self * self.softplus().tanh()

  def softplus(self, beta=1) -> Tensor:
    """
    Applies the Softplus function element-wise.

    - Described: https://paperswithcode.com/method/softplus

    ```python exec="true" source="above" session="tensor" result="python"
    print(Tensor([-3., -2., -1., 0., 1., 2., 3.]).softplus().numpy())
    ```
    """
    return (1/beta) * (1 + (self*beta).exp()).log()

  def softsign(self) -> Tensor:
    """
    Applies the Softsign function element-wise.

    - Described: https://paperswithcode.com/method/softsign

    ```python exec="true" source="above" session="tensor" result="python"
    print(Tensor([-3., -2., -1., 0., 1., 2., 3.]).softsign().numpy())
    ```
    """
    return self / (1 + self.abs())

  # ***** broadcasted elementwise ops *****
  def _broadcast_to(self, new_shape:tuple[sint, ...]) -> Tensor:
    if self.shape == new_shape: return self
    if self.ndim > len(new_shape): raise ValueError(f"cannot broadcast tensor to fewer dimensions. shape={self.shape} to {new_shape=}")
    # first unsqueeze left with 1s https://data-apis.org/array-api/latest/API_specification/broadcasting.html
    shape, _ = _align_left(self.shape, new_shape)
    # for each dimension, check either dim is 1, or it does not change
    if not all(resolve(s == ns) or resolve(s == 1) for s,ns in zip(shape, new_shape)):
      raise ValueError(f"cannot broadcast {self.shape} to {new_shape=}")
    return self.reshape(shape)._apply_uop(UOp.expand, arg=new_shape)

  def _broadcasted(self, y:Tensor|ConstType|UOp, reverse:bool=False, match_dtype:bool=True) -> tuple[Tensor, Tensor]:
    x: Tensor = self
    if not isinstance(y, Tensor):
      # make y a Tensor
      assert isinstance(y, (*get_args(ConstType), UOp)), f"{type(y)=}, {y=}"
      if isinstance(x.dtype, ImageDType) or dtypes.is_float(x.dtype) or (dtypes.is_int(x.dtype) and isinstance(y, int)): y_dtype = x.dtype
      elif not isinstance(y, UOp): y_dtype = dtypes.from_py(y)
      if isinstance(y, UOp): y = Tensor.from_uop(y, device=x.device)
      else: y = Tensor(dtypes.as_const(y, y_dtype), x.device, y_dtype, requires_grad=False)

    if match_dtype and x.dtype != y.dtype:
      output_dtype = least_upper_dtype(x.dtype, y.dtype)
      x, y = x.cast(output_dtype), y.cast(output_dtype)

    if reverse: x, y = y, x

    # broadcast
    return x._broadcast_to(out_shape:=_broadcast_shape(x.shape, y.shape)), y._broadcast_to(out_shape)

  def add(self, x:Tensor|ConstType, reverse=False) -> Tensor:
    """
    Adds `self` and `x`.
    Equivalent to `self + x`.
    Supports broadcasting to a common shape, type promotion, and integer, float, boolean inputs.

    ```python exec="true" source="above" session="tensor" result="python"
    Tensor.manual_seed(42)
    t = Tensor.randn(4)
    print(t.numpy())
    ```
    ```python exec="true" source="above" session="tensor" result="python"
    print(t.add(20).numpy())
    ```
    ```python exec="true" source="above" session="tensor" result="python"
    print(t.add(Tensor([[2.0], [3.5]])).numpy())
    ```
    """
    return self._apply_broadcasted_uop(UOp.add, x, reverse)

  def sub(self, x:Tensor|ConstType, reverse=False) -> Tensor:
    """
    Subtracts `x` from `self`.
    Equivalent to `self - x`.
    Supports broadcasting to a common shape, type promotion, and integer, float, boolean inputs.

    ```python exec="true" source="above" session="tensor" result="python"
    Tensor.manual_seed(42)
    t = Tensor.randn(4)
    print(t.numpy())
    ```
    ```python exec="true" source="above" session="tensor" result="python"
    print(t.sub(20).numpy())
    ```
    ```python exec="true" source="above" session="tensor" result="python"
    print(t.sub(Tensor([[2.0], [3.5]])).numpy())
    ```
    """
    a, b = self._broadcasted(x, reverse)
    return a + (-b)

  def mul(self, x:Tensor|ConstType, reverse=False) -> Tensor:
    """
    Multiplies `self` and `x`.
    Equivalent to `self * x`.
    Supports broadcasting to a common shape, type promotion, and integer, float, boolean inputs.

    ```python exec="true" source="above" session="tensor" result="python"
    Tensor.manual_seed(42)
    t = Tensor.randn(4)
    print(t.numpy())
    ```
    ```python exec="true" source="above" session="tensor" result="python"
    print(t.mul(3).numpy())
    ```
    ```python exec="true" source="above" session="tensor" result="python"
    print(t.mul(Tensor([[-1.0], [2.0]])).numpy())
    ```
    """
    return self._apply_broadcasted_uop(UOp.mul, x, reverse)

  def idiv(self, x:Tensor|ConstType, reverse=False) -> Tensor:
    """
    Divides `self` by `x`.
    Equivalent to `self // x`.
    Supports broadcasting to a common shape, type promotion, and integer inputs.
    `idiv` performs integer division (truncate towards zero).

    ```python exec="true" source="above" session="tensor" result="python"
    print(Tensor([-4, 7, 5, 4, -7, 8]).idiv(Tensor([2, -3, 8, -2, 3, 5])).numpy())
    ```
    """
    return self._apply_broadcasted_uop(UOp.idiv, x, reverse)

  def div(self, x:Tensor|ConstType, reverse=False, rounding_mode:Literal["trunc", "floor"]|None=None) -> Tensor:
    """
    Divides `self` by `x`.
    Equivalent to `self / x`.
    Supports broadcasting to a common shape, type promotion, and integer, float, boolean inputs.
    `div` performs true division.

    ```python exec="true" source="above" session="tensor" result="python"
    Tensor.manual_seed(42)
    t = Tensor.randn(4)
    print(t.numpy())
    ```
    ```python exec="true" source="above" session="tensor" result="python"
    print(t.div(3).numpy())
    ```
    ```python exec="true" source="above" session="tensor" result="python"
    print(Tensor([1, 4, 10]).div(Tensor([2, 3, 4])).numpy())
    ```
    """
    numerator, denominator = self._broadcasted(x, reverse)
    d = numerator.cast(least_upper_float(numerator.dtype)) * denominator.cast(least_upper_float(denominator.dtype)).reciprocal()
    output_dtype = numerator.dtype if dtypes.is_int(numerator.dtype) else d.dtype
    if rounding_mode == "trunc": return d.trunc().cast(output_dtype)
    if rounding_mode == "floor": return d.floor().cast(output_dtype)
    if rounding_mode is not None: raise RuntimeError(f"{rounding_mode=} is not supported")
    return d

  def mod(self, x:Tensor|ConstType, reverse=False) -> Tensor:
    """
    Mod `self` by `x`.
    Equivalent to `self % x`.
    Supports broadcasting to a common shape, type promotion, and integer inputs.

    ```python exec="true" source="above" session="tensor" result="python"
    print(Tensor([-4, 7, 5, 4, -7, 8]).mod(Tensor([2, -3, 8, -2, 3, 5])).numpy())
    ```
    """
    a, b = self._broadcasted(x, reverse)
    return a - a.div(b, rounding_mode="floor") * b

  def bitwise_xor(self, x:Tensor|ConstType, reverse=False) -> Tensor:
    """
    Computes bitwise xor of `self` and `x`.
    Equivalent to `self ^ x`.
    Supports broadcasting to a common shape, type promotion, and integer, boolean inputs.

    ```python exec="true" source="above" session="tensor" result="python"
    print(Tensor([-1, -2, 3]).bitwise_xor(Tensor([1, 0, 3])).numpy())
    ```
    ```python exec="true" source="above" session="tensor" result="python"
    print(Tensor([True, True, False, False]).bitwise_xor(Tensor([True, False, True, False])).numpy())
    ```
    """
    if self.dtype != dtypes.bool and not dtypes.is_int(self.dtype): raise RuntimeError(f"{self.dtype} is not supported")
    return self._apply_broadcasted_uop(UOp.bitwise_xor, x, reverse)

  def bitwise_and(self, x:Tensor|ConstType, reverse=False) -> Tensor:
    """
    Compute the bitwise AND of `self` and `x`.
    Equivalent to `self & x`.
    Supports broadcasting to a common shape, type promotion, and integer, boolean inputs.
    ```python exec="true" source="above" session="tensor" result="python"
    print(Tensor([2, 5, 255]).bitwise_and(Tensor([3, 14, 16])).numpy())
    ```
    ```python exec="true" source="above" session="tensor" result="python"
    print(Tensor([True, True, False, False]).bitwise_and(Tensor([True, False, True, False])).numpy())
    ```
    """
    if self.dtype != dtypes.bool and not dtypes.is_int(self.dtype): raise RuntimeError(f"{self.dtype} is not supported")
    return self._apply_broadcasted_uop(UOp.bitwise_and, x, reverse)

  def bitwise_or(self, x:Tensor|ConstType, reverse=False) -> Tensor:
    """
    Compute the bitwise OR of `self` and `x`.
    Equivalent to `self | x`.
    Supports broadcasting to a common shape, type promotion, and integer, boolean inputs.
    ```python exec="true" source="above" session="tensor" result="python"
    print(Tensor([2, 5, 255]).bitwise_or(Tensor([4, 4, 4])).numpy())
    ```
    ```python exec="true" source="above" session="tensor" result="python"
    print(Tensor([True, True, False, False]).bitwise_or(Tensor([True, False, True, False])).numpy())
    ```
    """
    if self.dtype != dtypes.bool and not dtypes.is_int(self.dtype): raise RuntimeError(f"{self.dtype} is not supported")
    return self._apply_broadcasted_uop(UOp.bitwise_or, x, reverse)

  def bitwise_not(self) -> Tensor:
    """
    Compute the bitwise NOT of `self`.
    Equivalent to `~self`.
    ```python exec="true" source="above" session="tensor" result="python"
    print(Tensor([0, 2, 5, 255], dtype="int8").bitwise_not().numpy())
    ```
    ```python exec="true" source="above" session="tensor" result="python"
    print(Tensor([True, False]).bitwise_not().numpy())
    ```
    """
    if self.dtype != dtypes.bool and not dtypes.is_int(self.dtype): raise RuntimeError(f"{self.dtype} is not supported")
    return self.logical_not() if self.dtype == dtypes.bool else self ^ -1

  def lshift(self, x:int) -> Tensor:
    """
    Computes left arithmetic shift of `self` by `x` bits. `self` must have unsigned dtype.
    Equivalent to `self << x`.

    ```python exec="true" source="above" session="tensor" result="python"
    print(Tensor([1, 3, 31], dtype=dtypes.uint8).lshift(2).numpy())
    ```
    """
    assert dtypes.is_unsigned(self.dtype) and isinstance(x, int) and x >= 0, f"not supported {self.dtype=} {x=}"
    return self.mul(2 ** x)

  def rshift(self, x:int) -> Tensor:
    """
    Computes right arithmetic shift of `self` by `x` bits. `self` must have unsigned dtype.
    Equivalent to `self >> x`.

    ```python exec="true" source="above" session="tensor" result="python"
    print(Tensor([4, 13, 125], dtype=dtypes.uint8).rshift(2).numpy())
    ```
    """
    assert dtypes.is_unsigned(self.dtype) and isinstance(x, int) and x >= 0, f"not supported {self.dtype=} {x=}"
    return self.idiv(2 ** x)

  def pow(self, x:Tensor|ConstType, reverse=False) -> Tensor:
    """
    Computes power of `self` with `x`.
    Equivalent to `self ** x`.

    ```python exec="true" source="above" session="tensor" result="python"
    print(Tensor([-1, 2, 3]).pow(2.0).numpy())
    ```
    ```python exec="true" source="above" session="tensor" result="python"
    print(Tensor([-1, 2, 3]).pow(Tensor([-1.5, 0.5, 1.5])).numpy())
    ```
    ```python exec="true" source="above" session="tensor" result="python"
    print((2.0 ** Tensor([-1, 2, 3])).numpy())
    ```
    """
    base, exponent = self._broadcasted(x, reverse=reverse)
    # TODO: int pow
    if not base.is_floating_point(): raise RuntimeError("base needs to be float")

    # NOTE: pow(int, float) -> int
    ret = base._apply_uop(UOp.pow, exponent)
    return ret.round().cast(self.dtype) if not dtypes.is_float(self.dtype) else ret

  def maximum(self, x:Tensor|ConstType) -> Tensor:
    """
    Computes element-wise maximum of `self` and `x`.

    ```python exec="true" source="above" session="tensor" result="python"
    print(Tensor([-1, 2, 3]).maximum(1).numpy())
    ```
    ```python exec="true" source="above" session="tensor" result="python"
    print(Tensor([-1, 2, 3]).maximum(Tensor([-4, -2, 9])).numpy())
    ```
    """
    return self._apply_broadcasted_uop(UOp.maximum, x)

  def minimum(self, x:Tensor|ConstType) -> Tensor:
    """
    Computes element-wise minimum of `self` and `x`.

    ```python exec="true" source="above" session="tensor" result="python"
    print(Tensor([-1, 2, 3]).minimum(1).numpy())
    ```
    ```python exec="true" source="above" session="tensor" result="python"
    print(Tensor([-1, 2, 3]).minimum(Tensor([-4, -2, 9])).numpy())
    ```
    """
    t, x = self._broadcasted(x)
    return t._inverse().maximum(x._inverse())._inverse()

  def where(self:Tensor, x:Tensor|ConstType|sint, y:Tensor|ConstType|sint) -> Tensor:
    """
    Return a tensor of elements selected from either `x` or `y`, depending on `self`.
    `output_i = x_i if self_i else y_i`.

    ```python exec="true" source="above" session="tensor" result="python"
    cond = Tensor([[True, True, False], [True, False, False]])
    print(cond.where(1, 3).numpy())
    ```
    ```python exec="true" source="above" session="tensor" result="python"
    Tensor.manual_seed(42)
    cond = Tensor.randn(2, 3)
    print(cond.numpy())
    ```
    ```python exec="true" source="above" session="tensor" result="python"
    print((cond > 0).where(cond, -float("inf")).numpy())
    ```
    """
    if isinstance(x, Tensor): x, y = x._broadcasted(y)
    elif isinstance(y, Tensor): y, x = y._broadcasted(x)
    cond, x = self._broadcasted(x, match_dtype=False)
    cond, y = cond._broadcasted(y, match_dtype=False)
    return cond.cast(dtypes.bool)._apply_uop(UOp.where, *x._broadcasted(y))

  def masked_fill(self:Tensor, mask:Tensor, value:Tensor|ConstType) -> Tensor: return mask.where(value, self)

  def copysign(self, other) -> Tensor:
    """
    Return a tensor of with the magnitude of `self` and the sign of `other`, elementwise.
    """
    # NOTE: torch always return in float, we return based on the broadcasting rule.
    other = self._broadcasted(other)[1]
    # TODO: remove other*0?
    return (other < 0).where(-self.abs(), self.abs()) + other*0

  # ***** op wrappers *****

  def __invert__(self) -> Tensor: return self.bitwise_not()

  def __lshift__(self, x:int) -> Tensor: return self.lshift(x)
  def __rshift__(self, x:int) -> Tensor: return self.rshift(x)

  def __pow__(self, x) -> Tensor: return self.pow(x)
  def __matmul__(self, x) -> Tensor: return self.matmul(x)

  def __rpow__(self, x) -> Tensor: return self.pow(x, True)
  def __rmatmul__(self, x) -> Tensor: return self.matmul(x, True)

  def __iadd__(self, x) -> Tensor: return self.assign(self.add(x))
  def __isub__(self, x) -> Tensor: return self.assign(self.sub(x))
  def __imul__(self, x) -> Tensor: return self.assign(self.mul(x))
  def __ipow__(self, x) -> Tensor: return self.assign(self.pow(x))
  def __itruediv__(self, x) -> Tensor: return self.assign(self.div(x))
  def __ifloordiv__(self, x) -> Tensor: return self.assign(self.idiv(x))
  def __imatmul__(self, x) -> Tensor: return self.assign(self.matmul(x))
  def __iand__(self, x) -> Tensor: return self.assign(self.bitwise_and(x))
  def __ior__(self, x) -> Tensor: return self.assign(self.bitwise_or(x))
  def __ixor__(self, x) -> Tensor: return self.assign(self.bitwise_xor(x))
  def __ilshift__(self, x:int) -> Tensor: return self.assign(self.lshift(x))
  def __irshift__(self, x:int) -> Tensor: return self.assign(self.rshift(x))

  def __lt__(self, x) -> Tensor: return self._apply_broadcasted_uop(UOp.__lt__, x, False)
  def __gt__(self, x) -> Tensor: return self._apply_broadcasted_uop(UOp.__lt__, x, True)
  def ne(self, x) -> Tensor: return self._apply_broadcasted_uop(UOp.ne, x, False)

  def __eq__(self, x) -> Tensor: return self.eq(x)                      # type: ignore[override]

  # ***** functional nn ops *****

  def linear(self, weight:Tensor, bias:Tensor|None=None) -> Tensor:
    """
    Applies a linear transformation to `self` using `weight` and `bias`.

    See: https://pytorch.org/docs/stable/generated/torch.nn.Linear.html

    ```python exec="true" source="above" session="tensor" result="python"
    t = Tensor([[1, 2], [3, 4]])
    weight = Tensor([[1, 2], [3, 4]])
    bias = Tensor([1, 2])
    print(t.linear(weight, bias).numpy())
    ```
    """
    x = self.mul(weight) if len(weight.shape) == 1 else self.dot(weight)
    return x.add(bias) if bias is not None else x

  def sequential(self, ll:list[Callable[[Tensor], Tensor]]) -> Tensor:
    """
    Applies a sequence of functions to `self` chaining the output of each function to the input of the next.

    ```python exec="true" source="above" session="tensor" result="python"
    t = Tensor([1, 2, 3])
    print(t.sequential([lambda x: x * 2, lambda x: x + 1]).numpy())
    ```
    """
    return functools.reduce(lambda x,f: f(x), ll, self)

  def layernorm(self, axis:int|tuple[int,...]=-1, eps:float=1e-5) -> Tensor:
    """
    Applies Layer Normalization over a mini-batch of inputs.

    - Described: https://paperswithcode.com/method/layer-normalization
    - Paper: https://arxiv.org/abs/1607.06450v1

    ```python exec="true" source="above" session="tensor" result="python"
    t = Tensor.randn(8, 10, 16) * 2 + 8
    print(t.mean().item(), t.std().item())
    ```
    ```python exec="true" source="above" session="tensor" result="python"
    t = t.layernorm()
    print(t.mean().item(), t.std().item())
    ```
    """
    y = (self - self.mean(axis, keepdim=True))
    return y.mul((y*y).mean(axis, keepdim=True).add(eps).rsqrt())

  def batchnorm(self, weight:Tensor|None, bias:Tensor|None, mean:Tensor, invstd:Tensor, axis:int|tuple[int, ...]=1) -> Tensor:
    """
    Applies Batch Normalization over a mini-batch of inputs.

    - Described: https://paperswithcode.com/method/batch-normalization
    - Paper: https://arxiv.org/abs/1502.03167

    ```python exec="true" source="above" session="tensor" result="python"
    t = Tensor.randn(8, 4, 16, 16) * 2 + 8
    print(t.mean().item(), t.std().item())
    ```
    ```python exec="true" source="above" session="tensor" result="python"
    t = t.batchnorm(None, None, t.mean(axis=(0,2,3)), t.var(axis=(0,2,3)).add(1e-5).rsqrt())
    print(t.mean().item(), t.std().item())
    ```
    """
    axis_ = argfix(axis)
    shape = tuple(s if ax in axis_ else 1 for ax, s in enumerate(self.shape))
    x = self - mean.reshape(shape)
    if weight is not None: x = x * weight.reshape(shape)
    ret = x.mul(invstd.reshape(shape) if len(invstd.shape) == len(axis_) else invstd)
    return (ret + bias.reshape(shape)) if bias is not None else ret

  def dropout(self, p=0.5) -> Tensor:
    """
    Applies dropout to `self`.

    NOTE: dropout is only applied when `Tensor.training` is `True`.

    - Described: https://paperswithcode.com/method/dropout
    - Paper: https://jmlr.org/papers/v15/srivastava14a.html

    ```python exec="true" source="above" session="tensor" result="python"
    Tensor.manual_seed(42)
    t = Tensor.randn(2, 2)
    with Tensor.train():
      print(t.dropout().numpy())
    ```
    """
    if not Tensor.training or p == 0: return self
    return (Tensor.rand_like(self, requires_grad=False, dtype=dtypes.default_float, contiguous=False) >= p).contiguous().where(self, 0) / (1.0 - p)

  # helper function commonly used for indexing
  def _one_hot_along_dim(self:Tensor, num_classes:sint, dim:int=-1) -> Tensor:
    if not dtypes.is_int(self.dtype): raise RuntimeError(f"_one_hot_along_dim expects int index tensor, getting {self.dtype}")
    offset = self.ndim - self._resolve_dim(dim) - 1
    return self == Tensor.arange(num_classes, device=self.device, requires_grad=False).reshape((num_classes,) + (1,) * offset)

  def one_hot(self, num_classes:int=-1) -> Tensor:
    """
    Converts `self` to a one-hot tensor.

    `num_classes` defaults to -1, which means num_classes will be inferred as max(self) + 1.

    ```python exec="true" source="above" session="tensor" result="python"
    t = Tensor([0, 1, 3, 3, 4])
    print(t.one_hot(5).numpy())
    ```
    """
    if not dtypes.is_int(self.dtype): raise RuntimeError(f"expect integer dtype, getting {self.dtype=}")
    if num_classes == -1: num_classes = (self.max()+1).item()
    return self[..., None]._one_hot_along_dim(num_classes).where(1, 0)

  def scaled_dot_product_attention(self, key:Tensor, value:Tensor, attn_mask:Tensor|None=None, dropout_p:float=0.0, is_causal:bool=False) -> Tensor:
    """
    Computes scaled dot-product attention.
    `self` is the query tensor, `key` is the key tensor, and `value` is the value tensor.

    - Described: https://paperswithcode.com/method/scaled
    - Paper: https://arxiv.org/abs/1706.03762v7

    ```python exec="true" source="above" session="tensor" result="python"
    q = Tensor.randn(2, 4, 8)
    k = Tensor.randn(2, 4, 8)
    v = Tensor.randn(2, 4, 8)
    print(q.scaled_dot_product_attention(k, v).numpy())
    ```
    """
    # NOTE: it also works when `key` and `value` have symbolic shape.
    assert all_int(self.shape), f"does not support symbolic shape {self.shape}"
    qk = self.matmul(key.transpose(-2,-1), dtype=least_upper_dtype(self.dtype, key.dtype, dtypes.float32)) / math.sqrt(self.shape[-1])
    # handle attention mask
    if is_causal:
      if attn_mask is not None: raise RuntimeError("cannot set attn_mask when is_causal=True")
      attn_mask = qk.ones_like(requires_grad=False, device=self.device, dtype=dtypes.bool).tril()
    if attn_mask is not None:
      if attn_mask.dtype == dtypes.bool: attn_mask = attn_mask.where(0, -float("inf"))
      qk = qk + attn_mask
    return qk.cast(self.dtype).softmax(-1).dropout(dropout_p) @ value

  def _do_reduction(self, reduction:ReductionStr="mean") -> Tensor:
    if reduction not in get_args(ReductionStr): raise ValueError(f"{reduction=} must be one of {get_args(ReductionStr)}")
    reductions: dict[str, Callable[[Tensor], Tensor]] = {"mean": Tensor.mean, "sum": Tensor.sum, "none": lambda x: x}
    return reductions[reduction](self)

  def binary_crossentropy(self, Y:Tensor, reduction:ReductionStr="mean") -> Tensor:
    """
    Computes the binary cross-entropy loss between `self` and `Y`.

    See: https://pytorch.org/docs/stable/generated/torch.nn.BCELoss.html

    ```python exec="true" source="above" session="tensor" result="python"
    t = Tensor([0.1, 0.9, 0.2])
    Y = Tensor([0, 1, 0])
    print(t.binary_crossentropy(Y).item())
    ```
    """
    return (-Y*self.log() - (1-Y)*(1-self).log())._do_reduction(reduction)

  def binary_crossentropy_logits(self, Y:Tensor, reduction:ReductionStr="mean") -> Tensor:
    """
    Computes the binary cross-entropy loss between `self` and `Y` where `self` is logits.

    See: https://pytorch.org/docs/stable/generated/torch.nn.BCEWithLogitsLoss.html

    ```python exec="true" source="above" session="tensor" result="python"
    t = Tensor([-1, 2, -3])
    Y = Tensor([0, 1, 0])
    print(t.binary_crossentropy_logits(Y).item())
    ```
    """
    return (self.maximum(0) - Y * self + (1 + self.abs().neg().exp()).log())._do_reduction(reduction)

  def sparse_categorical_crossentropy(self, Y:Tensor, ignore_index:int=-1, label_smoothing=0.0, reduction:ReductionStr="mean") -> Tensor:
    """
    Computes the sparse categorical cross-entropy loss between `self` and `Y`.

    NOTE: `self` is logits and `Y` is the target labels.
    NOTE: unlike PyTorch, this function expects the class axis to be -1

    See: https://pytorch.org/docs/stable/generated/torch.nn.CrossEntropyLoss.html

    ```python exec="true" source="above" session="tensor" result="python"
    t = Tensor([[-1, 2, -3], [1, -2, 3]])
    Y = Tensor([1, 2])
    print(t.sparse_categorical_crossentropy(Y).item())
    ```
    """
    assert 0.0 <= label_smoothing <= 1.0, "label_smoothing must be in [0.0, 1.0]"
    assert reduction in ("mean", "sum", "none"), "reduction must be one of ['mean', 'sum', 'none']"
    log_probs, loss_mask = self.log_softmax(), (Y != ignore_index) if ignore_index != -1 else Y.ones_like(dtype=dtypes.bool)
    y_counted = Y.to(self.device).flatten().reshape(-1, 1)._one_hot_along_dim(self.shape[-1])
    y = (y_counted * loss_mask.reshape(-1, 1)).reshape(*Y.shape, self.shape[-1])
    smoothing = label_smoothing * (log_probs.mean(-1) * loss_mask)
    unreduced = ((1 - label_smoothing) * (log_probs * y).sum(-1) + smoothing)
    # NOTE: because of ignore_index, we can't use Tensor.mean (so can't use `_do_reduction` here)
    return -(unreduced.sum() / loss_mask.sum() if reduction == "mean" else (unreduced.sum() if reduction == "sum" else unreduced))

  def cross_entropy(self, Y:Tensor, reduction:ReductionStr="mean", label_smoothing:float=0.0) -> Tensor:
    """
    Compute the cross entropy loss between input logits and target.

    NOTE: `self` are logits and `Y` are the target labels or class probabilities.

    See: https://pytorch.org/docs/stable/generated/torch.nn.functional.cross_entropy.html

    ```python exec="true" source="above" session="tensor" result="python"
    t = Tensor([[-1, 2, -3], [1, -2, 3]])
    Y = Tensor([1, 2])
    print(t.cross_entropy(Y).item())
    ```
    ```python exec="true" source="above" session="tensor" result="python"
    t = Tensor([[-1, 2, -3], [1, -2, 3]])
    Y = Tensor([1, 2])
    print(t.cross_entropy(Y, reduction='none').numpy())
    ```
    """
    assert 0.0 <= label_smoothing <= 1.0, "label_smoothing must be in [0.0, 1.0]"
    Y = Y.one_hot(num_classes=cast(int, self.shape[1])) if Y.ndim < 2 else Y
    Y = (1 - label_smoothing)*Y + label_smoothing / cast(int, Y.shape[1])
    ret = -self.log_softmax(axis=1).mul(Y).sum(axis=1)
    return ret._do_reduction(reduction)

  def nll_loss(self, Y:Tensor, weight:Tensor|None=None, ignore_index:int|None=None, reduction:ReductionStr="mean") -> Tensor:
    """
    Compute the negative log likelihood loss between log-probabilities and target labels.

    NOTE: `self` is log-probabilities and `Y` is the Y labels or class probabilities.

    See: https://pytorch.org/docs/stable/generated/torch.nn.functional.nll_loss.html

    ```python exec="true" source="above" session="tensor" result="python"
    t = Tensor([[-1, 2, -3], [1, -2, 3]])
    Y = Tensor([1, 2])
    print(t.log_softmax().nll_loss(Y).item())
    ```
    ```python exec="true" source="above" session="tensor" result="python"
    t = Tensor([[-1, 2, -3], [1, -2, 3]])
    Y = Tensor([1, 2])
    print(t.log_softmax().nll_loss(Y, reduction='none').numpy())
    ```
    """
    weight = Tensor.ones_like(Y, requires_grad=False) if weight is None else weight[Y]
    masked_weight = weight if ignore_index is None else weight * (Y != ignore_index)
    nll = -self.gather(1, Y.unsqueeze(1)).squeeze(1) * masked_weight
    return nll.sum() / masked_weight.sum() if reduction == "mean" else nll._do_reduction(reduction)

  # ***** Tensor Properties *****

  @property
  def ndim(self) -> int:
    """
    Returns the number of dimensions in the tensor.

    ```python exec="true" source="above" session="tensor" result="python"
    t = Tensor([[1, 2], [3, 4]])
    print(t.ndim)
    ```
    """
    return len(self.shape)

  def numel(self) -> sint:
    """
    Returns the total number of elements in the tensor.

    ```python exec="true" source="above" session="tensor" result="python"
    t = Tensor([[[1, 2], [3, 4]], [[5, 6], [7, 8]]])
    print(t.numel())
    ```
    """
    return prod(self.shape)

  def element_size(self) -> int:
    """
    Returns the size in bytes of an individual element in the tensor.

    ```python exec="true" source="above" session="tensor" result="python"
    t = Tensor([5], dtype=dtypes.int16)
    print(t.element_size())
    ```
    """
    return self.dtype.itemsize

  def nbytes(self) -> int:
    """
    Returns the total number of bytes of all elements in the tensor.

    ```python exec="true" source="above" session="tensor" result="python"
    t = Tensor([8, 9], dtype=dtypes.float)
    print(t.nbytes())
    ```
    """
    return self.numel() * self.element_size()

  def is_floating_point(self) -> bool:
    """
    Returns `True` if the tensor contains floating point types, i.e. is one of `dtype.float64`, `dtype.float32`,
    `dtype.float16`, `dtype.bfloat16`.

    ```python exec="true" source="above" session="tensor" result="python"
    t = Tensor([8, 9], dtype=dtypes.float32)
    print(t.is_floating_point())
    ```
    """
    return dtypes.is_float(self.dtype)

  def size(self, dim:int|None=None) -> sint|tuple[sint, ...]:
    """
    Return the size of the tensor. If `dim` is specified, return the length along dimension `dim`. Otherwise return the shape of the tensor.

    ```python exec="true" source="above" session="tensor" result="python"
    t = Tensor([[4, 5, 6], [7, 8, 9]])
    print(t.size())
    ```
    ```python exec="true" source="above" session="tensor" result="python"
    print(t.size(dim=1))
    ```
    """
    return self.shape if dim is None else self.shape[dim]

  # ***** cast ops *****

  def llvm_bf16_cast(self, dtype:DTypeLike) -> Tensor:
    # hack for devices that don't support bfloat16
    assert self.dtype == dtypes.bfloat16
    return self.to("LLVM").cast(dtype)

  def cast(self, dtype:DTypeLike) -> Tensor:
    """
    Casts `self` to the given `dtype`.

    ```python exec="true" source="above" session="tensor" result="python"
    t = Tensor([-1, 2.5, 3], dtype=dtypes.float)
    print(t.dtype, t.numpy())
    ```
    ```python exec="true" source="above" session="tensor" result="python"
    t = t.cast(dtypes.int32)
    print(t.dtype, t.numpy())
    ```
    ```python exec="true" source="above" session="tensor" result="python"
    t = t.cast(dtypes.uint8)
    print(t.dtype, t.numpy())
    ```
    """
    if (dt:=to_dtype(dtype)) in {dtypes.uint8, dtypes.uint16} and dtypes.is_float(self.dtype):
      # NOTE: values within the int32 range and outside the unsigned dtype range will cause values to wrap around
      return self._apply_uop(UOp.cast, dtype=dtypes.int32)._apply_uop(UOp.cast, dtype=dt)
    return self if self.dtype == dt else self._apply_uop(UOp.cast, dtype=dt)

  def bitcast(self, dtype:DTypeLike) -> Tensor:
    """
    Bitcasts `self` to the given `dtype` of the same itemsize.

    `self` must not require a gradient.

    ```python exec="true" source="above" session="tensor" result="python"
    t = Tensor([-1, 2, 3], dtype=dtypes.int32)
    print(t.dtype, t.numpy())
    ```
    ```python exec="true" source="above" session="tensor" result="python"
    t = t.bitcast(dtypes.uint32)
    print(t.dtype, t.numpy())
    ```
    """
    if self.requires_grad: raise RuntimeError("can't backprop through bitcast")
    dt = to_dtype(dtype)
    if (ns:=dt.itemsize) != (os:=self.dtype.itemsize) and (self.shape[-1]*os) % ns != 0: raise RuntimeError("unsupported size in bitcast")
    if (not isinstance(self.device, str) or not self.device.startswith("DISK")) and ns != os:
      new_uint, old_uint = to_dtype(f"uint{8*ns}"), to_dtype(f"uint{8*os}")
      tmp = self.bitcast(old_uint)
      if ns > os: return functools.reduce(Tensor.add, (tmp[..., i::ns//os].cast(new_uint) << 8*i*os for i in range(ns//os))).bitcast(dtype)
      return Tensor.stack(*(tmp>>8*i*ns for i in range(os//ns)), dim=-1).flatten(-2).cast(new_uint).bitcast(dtype)
    return self._apply_uop(UOp.bitcast, dtype=dt) if self.dtype != dt else self

  def float(self) -> Tensor:
    """
    Convenience method to cast `self` to a `float32` Tensor.

    ```python exec="true" source="above" session="tensor" result="python"
    t = Tensor([-1, 2, 3], dtype=dtypes.int32)
    print(t.dtype, t.numpy())
    ```
    ```python exec="true" source="above" session="tensor" result="python"
    t = t.float()
    print(t.dtype, t.numpy())
    ```
    """
    return self.cast(dtypes.float32)

  def half(self) -> Tensor:
    """
    Convenience method to cast `self` to a `float16` Tensor.

    ```python exec="true" source="above" session="tensor" result="python"
    t = Tensor([-1, 2, 3], dtype=dtypes.int32)
    print(t.dtype, t.numpy())
    ```
    ```python exec="true" source="above" session="tensor" result="python"
    t = t.half()
    print(t.dtype, t.numpy())
    ```
    """
    return self.cast(dtypes.float16)

  def int(self) -> Tensor:
    """
    Convenience method to cast `self` to a `int32` Tensor.

    ```python exec="true" source="above" session="tensor" result="python"
    t = Tensor([-1.5, -0.5, 0.0, 0.5, 1.5])
    print(t.dtype, t.numpy())
    ```
    ```python exec="true" source="above" session="tensor" result="python"
    t = t.int()
    print(t.dtype, t.numpy())
    ```
    """
    return self.cast(dtypes.int32)

  def bool(self) -> Tensor:
    """
    Convenience method to cast `self` to a `bool` Tensor.

    ```python exec="true" source="above" session="tensor" result="python"
    t = Tensor([-1, 0, 1])
    print(t.dtype, t.numpy())
    ```
    ```python exec="true" source="above" session="tensor" result="python"
    t = t.bool()
    print(t.dtype, t.numpy())
    ```
    """
    return self.cast(dtypes.bool)

  # *** image Tensor function replacements ***

  def image_dot(self, w:Tensor, dtype:DTypeLike|None=None) -> Tensor:
    # NOTE: we use a 1x1 conv2d to do the matmul. mxk @ kxn = (1,k,m,1).conv2d(n,k,1,1)
    x, dx, dw = self, self.ndim, w.ndim
    if not (dx > 0 and dw > 0): raise RuntimeError(f"both tensors need to be at least 1D, got {dx}D and {dw}D")
    if x.shape[-1] != w.shape[-min(w.ndim, 2)]: raise RuntimeError(f"cannot image_dot {x.shape} and {w.shape}")

    bs, groups, cin, cout = prod(self.shape[0:-2]), prod(w.shape[0:-2]), w.shape[-2], w.shape[-1]
    out_shape_t = self.shape[0:-2] + (cout,-1) if len(self.shape) > 1 else (cout, )

    # NOTE: with NHWC we can remove the transposes
    # bs x groups*cin x H x W
    cx = self.transpose(self.ndim-1, self.ndim-2).reshape((bs//groups, groups*cin, -1, 1))
    # groups*cout x cin x H, W
    cw = w.transpose(w.ndim-1, w.ndim-2).reshape((groups*cout, cin, 1, 1))
    return cx.image_conv2d(cw, groups=groups, dtype=dtype).reshape(out_shape_t).transpose(self.ndim-1, self.ndim-2)

  def image_conv2d(self, weight:Tensor, bias:Tensor|None=None, groups=1, stride=1, dilation=1, padding=0, dtype=None) -> Tensor:
    base_image_type = dtypes.imageh if getenv("FLOAT16", 0) else dtypes.imagef

    (bs,_,iy,ix), (cout,cin,H,W) = self.shape, weight.shape
    x, w = self, weight.reshape(groups, (rcout := cout//groups), cin, H, W)

    # hack for non multiples of 4 on cin
    if cin % 4 != 0 and not (cin == 1 and groups%4 == 0):
      x = x.reshape(bs, groups, cin, iy, ix)   # do this always?
      added_input_channels = 4 - (cin % 4)
      w = w.pad(tuple((0, added_input_channels) if i == 2 else None for i in range(w.ndim)))
      x = x.pad(tuple((0, added_input_channels) if i == 2 else None for i in range(x.ndim)))
      cin = cin + added_input_channels
      x = x.reshape(bs, groups*cin, iy, ix)

    # hack for non multiples of 4 on rcout
    added_output_channels = 0
    if rcout % 4 != 0 and not (rcout == 1 and groups%4 == 0):
      added_output_channels = 4 - (rcout % 4)
      rcout += added_output_channels
      cout = groups * rcout
      w = w.pad(tuple((0, added_output_channels) if i == 1 else None for i in range(w.ndim)))

    # packed (note: flipping bs and iy would make the auto-padding work)
    x = x.permute(0,2,3,1)
    cin_last = iy == 1 and ix == 1
    if cin == 1: w = w.reshape(cout//4,4,H,W).permute(0,2,3,1)
    elif cin_last: w = w.reshape(cout//4,4,cin//4,4,H,W).permute(0,4,2,5,1,3)
    else: w = w.reshape(cout//4,4,cin//4,4,H,W).permute(0,4,2,5,3,1)

    # contiguous creates the image, and early realize static weights (TODO: test for the static weight)
    if IMAGE >= 2: x,w = x.cast(base_image_type((bs*iy, ix*groups*cin//4, 4))), w.cast(base_image_type((cout//4, H*W*cin, 4)))
    x, w = x.contiguous(), w.contiguous()

    # expand out
    rcin_hi, rcin_lo = cin//4 if cin >= 4 else 1, 4 if cin >= 4 else 1
    cout_expand = [groups//4 if cin == 1 else groups, 4 if cin == 1 else 1, rcout//4 if rcout >= 4 else 1, 4 if rcout >= 4 else 1]
    x = x.reshape(bs, iy, ix, groups, rcin_hi, rcin_lo)
    if cin_last: w = w.reshape(cout//4, H, rcin_hi, W, 4, rcin_lo)
    else: w = w.reshape(cout//4, H, rcin_hi, W, rcin_lo, 4).permute(0,1,2,3,5,4)

    # prepare input
    x = x.permute(0,3,4,5,1,2).pad(self._resolve_pool_pads(padding,2))._pool((H,W), stride, dilation)# -> (bs, groups, rcin_hi, rcin_lo, oy, ox, H, W)
    x = x.permute(0,4,5,1,2,3,6,7).reshape(bs, (oy := x.shape[4]), (ox := x.shape[5]), *cout_expand[0:2], 1, 1, rcin_hi, rcin_lo, H, W)

    # prepare weights
    w = w.permute(0,4,2,5,1,3).reshape((1, 1, 1, *cout_expand, rcin_hi, rcin_lo, H, W))

    # the conv!
    ret = (x*w).cast(base_image_type((bs*oy, ox*cout//4, 4)) if IMAGE >= 2 else dtypes.float32).sum((-4, -3, -2, -1), dtype=dtype)

    # undo hack for non multiples of 4 on C.rcout
    if added_output_channels != 0:
      ret = ret.reshape(bs, oy, ox, groups, rcout)[:, :, :, :, :-added_output_channels]
      cout = groups * (rcout - added_output_channels)

    # NCHW output
    ret = ret.reshape(bs, oy, ox, cout).permute(0,3,1,2)
    return ret if bias is None else ret.add(bias.reshape(1, -1, 1, 1))

P = ParamSpec("P")
T = TypeVar("T")
def _metadata_wrapper(fn: Callable[P, T]) -> Callable[P, T]:
  def _wrapper(*args: P.args, **kwargs: P.kwargs) -> T:
    if _METADATA.get() is not None: return fn(*args, **kwargs)

    if TRACEMETA >= 2:
      caller_frame = sys._getframe(frame := 1)
      caller_module = caller_frame.f_globals.get("__name__", None)
      caller_func = caller_frame.f_code.co_name
      if caller_module is None: return fn(*args, **kwargs)

      # if its called from nn we want to step up frames until we are out of nn
      while caller_module.startswith("tinygrad.nn") and "optim" not in caller_module:
        caller_frame = sys._getframe(frame := frame + 1)
        caller_module = caller_frame.f_globals.get("__name__", None)
        if caller_module is None: return fn(*args, **kwargs)

      # if its called from a lambda in tinygrad we want to look two more frames up
      if caller_module.startswith("tinygrad") and caller_func == "<lambda>": caller_frame = sys._getframe(frame := frame + 2)
      caller_module = caller_frame.f_globals.get("__name__", None)
      if caller_module is None: return fn(*args, **kwargs)
      caller_func = caller_frame.f_code.co_name
      caller_lineno = caller_frame.f_lineno

      caller = f"{caller_module}:{caller_lineno}::{caller_func}"
    else: caller = ""

    token = _METADATA.set(Metadata(name=fn.__name__, caller=caller))
    ret = fn(*args, **kwargs)
    _METADATA.reset(token)
    return ret
  return _wrapper

if TRACEMETA >= 1:
  for name, fn in inspect.getmembers(Tensor, inspect.isfunction):
    if name in ["__class__", "__init__", "__new__", "__repr__", "backward", "sequential", "gradient"]: continue
    setattr(Tensor, name, functools.wraps(fn)(_metadata_wrapper(fn)))<|MERGE_RESOLUTION|>--- conflicted
+++ resolved
@@ -346,16 +346,9 @@
     """
     assert all_int(self.shape), f"no data if shape is symbolic, {self.shape=}"
     import numpy as np
-<<<<<<< HEAD
     if self.dtype.base in [dtypes.bfloat16, dtypes.fp8e4m3, dtypes.fp8e5m2]: return self.float().numpy()
-    assert _to_np_dtype(self.dtype.base) is not None, f"no np dtype for {self.dtype.base}"
-    assert all_int(self.shape), f"no data if shape is symbolic, {self.shape=}"
-    return np.frombuffer(self._data(), dtype=_to_np_dtype(self.dtype.base)).reshape(self.shape)
-=======
-    if self.dtype.base == dtypes.bfloat16: return self.float().numpy()
     if 0 in self.shape: return np.empty(self.shape, dtype=_to_np_dtype(self.dtype.base))
     return self._buffer().numpy().reshape(self.shape)
->>>>>>> a8ff8536
 
   def clone(self) -> Tensor:
     """
@@ -1602,13 +1595,8 @@
     print(t.sum(axis=1).numpy())
     ```
     """
-<<<<<<< HEAD
-    ret = self.cast(sum_acc_dtype(self.dtype) if acc_dtype is None else acc_dtype)._reduce(Ops.ADD, axis, keepdim)
-    return ret.cast(self.dtype) if acc_dtype is None and self.dtype in (dtypes.float16, dtypes.bfloat16, dtypes.fp8e4m3, dtypes.fp8e5m2) else ret
-=======
     ret = self.cast(sum_acc_dtype(self.dtype) if dtype is None else dtype)._reduce(Ops.ADD, axis, keepdim)
-    return ret.cast(self.dtype) if dtype is None and self.dtype in (dtypes.float16, dtypes.bfloat16) else ret
->>>>>>> a8ff8536
+    return ret.cast(self.dtype) if dtype is None and self.dtype in (dtypes.float16, dtypes.bfloat16, dtypes.fp8e4m3, dtypes.fp8e5m2) else ret
 
   def prod(self, axis:int|Sequence[int]|None=None, keepdim=False, dtype:DTypeLike|None=None) -> Tensor:
     """
