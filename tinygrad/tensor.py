# inspired by https://github.com/karpathy/micrograd/blob/master/micrograd/engine.py
from __future__ import annotations
import time, math, itertools, functools, struct, sys, inspect, pathlib, string, hashlib, weakref, contextvars
from contextlib import ContextDecorator
from typing import Callable, ClassVar, Sequence, cast, get_args, Literal, SupportsIndex, ParamSpec, TypeVar, Optional
from tinygrad.dtype import DType, DTypeLike, dtypes, ImageDType, ConstType, least_upper_float, least_upper_dtype, sum_acc_dtype, to_dtype, truncate
from tinygrad.dtype import _from_np_dtype, _to_np_dtype
from tinygrad.helpers import argfix, make_tuple, flatten, prod, all_int, round_up, merge_dicts, argsort, getenv, all_same, fully_flatten, dedup
from tinygrad.helpers import IMAGE, WINO, Metadata, TRACEMETA, ceildiv, fetch, polyN, unwrap, DEBUG, LIMIT_REALIZE
from tinygrad.gradient import compute_gradient
from tinygrad.uop.ops import smax, smin, resolve, UOp, Ops, sint, Variable, MathTrait, identity_element, all_metadata
from tinygrad.uop.spec import tensor_uop_spec, type_verify
from tinygrad.device import Device, Buffer
from tinygrad.engine.realize import run_schedule
from tinygrad.engine.memory import memory_planner
from tinygrad.engine.schedule import ScheduleItem, create_schedule_with_vars
from tinygrad.engine.grouper import get_kernelize_map

# *** all in scope Tensors are here. this gets relevant UOps ***

all_tensors: set[weakref.ref[Tensor]] = set()
def _find_all_tensors_for_uops(all_uops: set[UOp]) -> list[Tensor]:
  return [t for tref in all_tensors if (t:=tref()) is not None and t.lazydata in all_uops]

def _apply_map_to_tensors(applied_map:dict[UOp, UOp], name:str|None=None) -> None:
  # get all children of keys in applied_map
  all_uops: set[UOp] = set()
  search_uops = list(applied_map)
  while len(search_uops):
    x = search_uops.pop()
    if x in all_uops: continue
    all_uops.add(x)
    search_uops.extend([u for c in x.children if (u:=c()) is not None])

  # link the found UOps back to Tensors. exit early if there's no Tensors to realize
  # NOTE: this uses all_tensors, but it's fast
  if len(fixed_tensors := _find_all_tensors_for_uops(all_uops)):
    # potentially rewrite all the discovered Tensors
    sink = UOp.sink(*[t.lazydata for t in fixed_tensors])
    new_sink = sink.substitute(applied_map, name=name)

    # set the relevant lazydata to the realized UOps
    for t,s,ns in zip(fixed_tensors, sink.src, new_sink.src):
      if s is ns: continue
      t.lazydata = ns

# **** Tensor helper functions ****

# this tracks the tensor.py METADATA
_METADATA: contextvars.ContextVar[Optional[Metadata]] = contextvars.ContextVar("_METADATA", default=None)

def _metaop(op, shape:tuple[sint,...], dtype:DType, device:str|tuple[str, ...], arg=None) -> UOp: return UOp.metaop(op, shape, dtype, device, arg)

def _fromnp(x: 'np.ndarray') -> UOp:  # type: ignore [name-defined] # noqa: F821
  ret = UOp.new_buffer("NPY", x.size, _from_np_dtype(x.dtype))
  # fake realize
  ret.buffer.allocate(x)
  return ret.reshape(x.shape)

def get_shape(x) -> tuple[int, ...]:
  # NOTE: str is special because __getitem__ on a str is still a str
  if not hasattr(x, "__len__") or not hasattr(x, "__getitem__") or isinstance(x, str) or (hasattr(x, "shape") and x.shape == ()): return ()
  if not all_same(subs:=[get_shape(xi) for xi in x]): raise ValueError(f"inhomogeneous shape from {x}")
  return (len(subs),) + (subs[0] if subs else ())

def _frompy(x:list|tuple|bytes, dtype:DType) -> UOp:
  if isinstance(x, bytes): ret, data = UOp.new_buffer("PYTHON", len(x)//dtype.itemsize, dtype), x
  else:
    ret = UOp.new_buffer("PYTHON", prod(shape:=get_shape(x)), dtype).reshape(shape)
    assert dtype.fmt is not None, f"{dtype=} has None fmt"
    truncate_function = truncate[dtype]
    data = struct.pack(f"@{ret.size}{dtype.fmt}", *[truncate_function(xi) for xi in fully_flatten(x)])
  # fake realize
  ret.buffer.allocate(memoryview(data if Device.DEFAULT != "PYTHON" else bytearray(data)))
  return ret

def _get_winograd_matcols(mat, dims:int, shp:tuple[sint, ...], device:str|tuple[str, ...], dtype:DType) -> list[list[Tensor]]:
  return [[Tensor.cat(*[Tensor.full(shp[:dim] + (1,) + shp[dim+1:], float(m[k]), device=device, dtype=dtype) for m in mat], dim=dim)
           for k in range(len(mat[0]))] for dim in range(dims)]

# winograd conv 3 kernel f(4x4,3x3) see: http://arxiv.org/abs/1509.09308
def _apply_winograd_matrix(mat, t:Tensor, dims:int) -> Tensor:
  # multiply mat_1 @ mat_2 @ t with foldable constants, where mat_i acts on vector t along dimension i; roughly kron(mat, mat) @ t
  # due to realize-before-expand rule in lazy.py, we must operate in this order: reshape -> expand -> arithmetic
  t_ = t.reshape(t.shape[:dims] + (1,) * dims + t.shape[dims:]).expand(t.shape[:dims] + (len(mat),) * dims + t.shape[dims:])  # add output dims
  # precalculate mat columns for each dim; prod(itertools.product(matcols)) gives the columns of kron(mat, mat, ...)
  matcols = _get_winograd_matcols(mat, dims, t_.shape[dims:], t_.device, t_.dtype)
  # multiply each element of t_ by the corresponding stacked column of kron(mat, mat), producing only one view for each element of t
  ret = sum(prod(col[idx] for col, idx in zip(matcols, mat_is)) * t_[mat_is] for mat_is in itertools.product(range(len(mat[0])), repeat=dims))
  assert isinstance(ret, Tensor), "sum didn't return a Tensor"
  return ret

def _align_left(*shapes:tuple[sint, ...]) -> tuple[tuple[sint, ...], ...]:
  # unsqueeze left to make every shape same length
  max_dim = max(len(shape) for shape in shapes)
  return tuple((1,) * (max_dim - len(shape)) + shape for shape in shapes)
def _broadcast_shape(*shapes:tuple[sint, ...]) -> tuple[sint, ...]:
  return tuple(0 if 0 in nth_dim_sizes else smax(nth_dim_sizes) for nth_dim_sizes in zip(*_align_left(*shapes)))

def _masked_setitem(target:Tensor, values:Tensor, mask:Tensor, axes:tuple[int, ...]) -> Tensor:
  # reduce such that if mask contains repeated indices the last one remains
  for dim in axes: mask, values = functools.reduce(lambda x,y: (x[0]|y[0], y[0].where(y[1], x[1])), zip(mask.split(1, dim), values.split(1, dim)))
  # remove extra dims from reduce
  for dim in reversed(axes): mask, values = mask.squeeze(dim), values.squeeze(dim)
  # select from values for each True element in mask else select from target
  return mask.where(values, target)

#  `(padding_left, padding_right, padding_top, padding_bottom, ...)` ->  `(..., (padding_top, padding_bottom), (padding_left, padding_right))`
def _flat_to_grouped(padding:Sequence[sint]) -> tuple[tuple[sint, sint], ...]: return tuple(zip(padding[-2::-2], padding[::-2]))

ReductionStr = Literal["mean", "sum", "none"]

<<<<<<< HEAD
no_realize_uops: set[UOp] = set() # with LIMIT_REALIZE, these UOps are not allowed in lazydata graphs of Tensors being realized

class Tensor(SimpleMathTrait):
=======
class Tensor(MathTrait):
>>>>>>> d90ddcc3
  """
  A `Tensor` is a multi-dimensional matrix containing elements of a single data type.

  ```python exec="true" session="tensor"
  from tinygrad import Tensor, dtypes, nn
  import numpy as np
  import math
  np.set_printoptions(precision=4)
  ```
  """
  __slots__ = "lazydata", "requires_grad", "grad"
  training: ClassVar[bool] = False
  no_grad: ClassVar[bool] = False

  def __init__(self, data:ConstType|bytes|list|tuple|UOp|'np.ndarray'|pathlib.Path|None,  # type: ignore [name-defined] # noqa: F821
               device:str|tuple|list|None=None, dtype:DTypeLike|None=None, requires_grad:bool|None=None):
    if dtype is not None: dtype = to_dtype(dtype)
    if device is None and isinstance(data, pathlib.Path): device = f"DISK:{data.resolve()}"  # keep it on the disk if device is None
    device = tuple(Device.canonicalize(x) for x in device) if isinstance(device, (tuple, list)) else Device.canonicalize(device)

    # tensors can have gradients if you have called .backward
    self.grad:Tensor|None = None

    # NOTE: this can be in three states. False and None: no gradient, True: gradient
    # None (the default) will be updated to True if it's put in an optimizer
    self.requires_grad:bool|None = requires_grad

    # create a UOp from the different types of inputs
    if isinstance(data, UOp):
      assert dtype is None or dtype==data.dtype, "dtype doesn't match, and casting isn't supported"
      if data.op is Ops.BIND: data = _metaop(Ops.BIND, tuple(), dtype or data.dtype, device, data)
    elif data is None: data = _metaop(Ops.CONST, (0,), dtype or dtypes.default_float, device, arg=0)
    elif isinstance(data, get_args(ConstType)): data = _metaop(Ops.CONST, tuple(), dtype or dtypes.from_py(data), device, data)
    elif isinstance(data, bytes): data = _frompy(data, dtypes.uint8 if dtype is None else dtype)
    elif isinstance(data, (list, tuple)):
      if dtype is None:
        if (d := fully_flatten(data)) and all(isinstance(s, bool) for s in d): dtype = dtypes.bool
        else: dtype = dtypes.default_int if d and all_int(d) else dtypes.default_float  # NOTE: this works because all_int([True, False]) is True
      if dtype in [dtypes.bfloat16, *dtypes.fp8s]: data = Tensor(_frompy(data, dtypes.float32), device=device).cast(dtype).lazydata
      else: data = _frompy(data, dtype)
    elif str(type(data)) == "<class 'numpy.ndarray'>":
      import numpy as np
      assert isinstance(data, np.ndarray), f"expected np.ndarray, got {data}"
      if data.shape == (): data = _metaop(Ops.CONST, tuple(), dtype or _from_np_dtype(data.dtype), device, data.item())
      else: data = _fromnp(data.astype(npdtype) if dtype is not None and (npdtype:=_to_np_dtype(dtype)) is not None else data)  # type: ignore [name-defined]
    elif isinstance(data, pathlib.Path):
      dtype = dtype or dtypes.uint8
      data = UOp.new_buffer(f"DISK:{data.resolve()}", data.stat().st_size // dtype.itemsize, dtype)

    # by this point, it has to be a UOp
    if not isinstance(data, UOp): raise RuntimeError(f"can't create Tensor from {data!r} with type {type(data)}")

    # data might be on a different device
    if isinstance(device, str): self.lazydata:UOp = data if data.device == device else data.copy_to_device(device)
    # if device is a tuple, we should have/construct a MultiLazyBuffer
    elif isinstance(data, UOp) and isinstance(data.device, str): self.lazydata = Tensor(data).shard(device).lazydata
    else:
      assert data.device == device, f"MultiLazyBuffer device mismatch, {data.device} != {device}"
      self.lazydata = data

    # add to all_tensors after construction succeeds
    all_tensors.add(weakref.ref(self))
  def __del__(self): all_tensors.discard(weakref.ref(self))

  def _apply_uop(self, fxn:Callable, *x:Tensor, **kwargs) -> Tensor:
    new_uop: UOp = fxn(*[t.lazydata for t in (self,)+x], **kwargs)
    if (metadata:=_METADATA.get()) is not None: all_metadata[new_uop] = (metadata,)
    needs_input_grad = [t.requires_grad for t in (self,)+x]
    return Tensor(new_uop, device=new_uop.device, requires_grad=True if any(needs_input_grad) else None if None in needs_input_grad else False)

  def _apply_broadcasted_uop(self, fxn:Callable, x:Tensor|ConstType, reverse=False) -> Tensor:
    lhs,rhs = self._broadcasted(x, reverse)
    return lhs._apply_uop(fxn, rhs)

  def requires_grad_(self, requires_grad=True) -> Tensor:
    self.requires_grad = requires_grad
    return self

  class train(ContextDecorator):
    def __init__(self, mode:bool = True): self.mode = mode
    def __enter__(self): self.prev, Tensor.training = Tensor.training, self.mode
    def __exit__(self, exc_type, exc_value, traceback): Tensor.training = self.prev

  class test(ContextDecorator):
    def __init__(self, mode:bool = True): self.mode = mode
    def __enter__(self): self.prev, Tensor.no_grad = Tensor.no_grad, self.mode
    def __exit__(self, exc_type, exc_value, traceback): Tensor.no_grad = self.prev

  def __repr__(self):
    ld = self.lazydata
    ld_repr = f"<UOp {ld.device} {ld.shape} {str(ld.dtype)[7:]} {ld.st if ld.base is not ld else (ld.op, ld.realized)}>"
    return f"<Tensor {ld_repr} on {self.device} with grad {(self.grad.lazydata if self.grad is not None else None)!r}>"

  # Python has a non moving GC, so this should be okay
  def __hash__(self): return id(self)

  def __bool__(self): raise TypeError("__bool__ on Tensor is not defined")

  def __len__(self):
    if not self.shape: raise TypeError("len() of a 0-d tensor")
    return self.shape[0]

  @property
  def device(self) -> str|tuple[str, ...]: return self.lazydata.device

  @property
  def shape(self) -> tuple[sint, ...]: return self.lazydata.shape

  @property
  def dtype(self) -> DType: return self.lazydata.dtype

  # ***** data handlers ****

  def kernelize(self, *lst:Tensor) -> Tensor:
    """
    Creates the kernels and buffers needed to realize these Tensor(s).

    NOTE: Kernelize can be called multiple times on a Tensor
    """
    big_sink = UOp.sink(*[x.lazydata for x in (self,)+lst])

    # verify Tensors match the spec
    if __debug__: type_verify(list(big_sink.toposort()), tensor_uop_spec)

    becomes_map = get_kernelize_map(big_sink)
    _apply_map_to_tensors(becomes_map, name="Apply Kernelize Map")
    return self

  def schedule_with_vars(self, *lst:Tensor) -> tuple[list[ScheduleItem], dict[Variable, int]]:
    """
    Creates the schedule needed to realize these Tensor(s), with Variables.

    NOTE: A Tensor can only be scheduled once.
    """
    st = time.perf_counter()
    self.kernelize(*lst)
    sink = UOp.sink(*[x.lazydata for x in (self,)+lst])

    # remove all ASSIGNs, after scheduling, the tensors are just buffers
    remove_assign_map = {u:u.buf_uop for u in sink.toposort() if u.op is Ops.ASSIGN}
    _apply_map_to_tensors(remove_assign_map, name="Remove Assigns")

    # create the schedule
    schedule, var_vals = create_schedule_with_vars(sink)
    schedule = memory_planner(schedule)
    if DEBUG >= 1 and len(schedule) >= 10: print(f"scheduled {len(schedule)} kernels in {(time.perf_counter()-st)*1000:.2f} ms")
    return schedule, var_vals

  def schedule(self, *lst:Tensor) -> list[ScheduleItem]:
    """Creates the schedule needed to realize these Tensor(s)."""
    schedule, var_vals = self.schedule_with_vars(*lst)
    assert len(var_vals) == 0
    return schedule

  def realize(self, *lst:Tensor, do_update_stats=True) -> Tensor:
    """Triggers the computation needed to create these Tensor(s)."""
    if LIMIT_REALIZE and no_realize_uops.intersection({u for t in (self,)+lst for u in t.lazydata.toposort()}):
      raise RuntimeError(f"Realization of Tensor(s) that depend on these UOps is not allowed: {no_realize_uops}")
    run_schedule(*self.schedule_with_vars(*lst), do_update_stats=do_update_stats)
    return self

  def replace(self, x:Tensor, allow_shape_mismatch=False) -> Tensor:
    """
    Replaces the data of this tensor with the data of another tensor. Only the shape of the tensors must match.
    """
    # used for replacing a Tensor with a new version of it (potentially with a different device and dtype)
    assert self.shape == x.shape or allow_shape_mismatch, f"replace shape mismatch {self.shape} != {x.shape}"
    self.lazydata = x.lazydata
    return self

  def assign(self, x) -> Tensor:
    # TODO: this is a hack for writing to DISK. remove with working assign
    if isinstance(self.device, str) and self.device.startswith("DISK"):
      if x.__class__ is not Tensor: x = Tensor(x, device="CPU", dtype=self.dtype)
      cast(Buffer, self.contiguous().realize().lazydata.base.buffer).ensure_allocated().copyin(x._data())
      return self
    if x.__class__ is not Tensor: x = Tensor(x, device=self.device, dtype=self.dtype)
    if self.lazydata is x.lazydata: return self  # a self assign is a NOOP
    # NOTE: we allow cross device assign
    assert self.shape == x.shape, f"assign shape mismatch {self.shape} != {x.shape}"
    assert self.device == x.device, f"assign device mismatch {self.device} != {x.device}"
    assert self.dtype == x.dtype, f"assign dtype mismatch {self.dtype} != {x.dtype}"
    self.lazydata = self.lazydata.assign(x.lazydata)
    return self

  def detach(self) -> Tensor:
    """
    Returns a new tensor with the same data as this tensor, but detached from the autograd graph.
    """
    return Tensor(self.lazydata.detach(), device=self.device, requires_grad=False)

  def _buffer(self) -> Buffer: return cast(Buffer, self.cast(self.dtype.base).contiguous().to("CPU").realize().lazydata.base.buffer)
  def _data(self) -> memoryview: return self._buffer().as_buffer()

  def data(self) -> memoryview:
    """
    Returns the data of this tensor as a memoryview.

    ```python exec="true" source="above" session="tensor" result="python"
    t = Tensor([1, 2, 3, 4])
    print(np.frombuffer(t.data(), dtype=np.int32))
    ```
    """
    if 0 in self.shape: return memoryview(bytearray(0)).cast(self.dtype.base.fmt)
    assert all_int(self.shape), f"no data if shape is symbolic, {self.shape=}"
    return self._buffer().as_typed_buffer(self.shape)

  def item(self) -> ConstType:
    """
    Returns the value of this tensor as a standard Python number.

    ```python exec="true" source="above" session="tensor" result="python"
    t = Tensor(42)
    print(t.item())
    ```
    """
    assert self.numel() == 1, "must have one element for item"
    return self.data()[(0,) * len(self.shape)]

  # TODO: should be Tensor.tolist() -> Union[list[ConstType], ConstType]. The list is Sequence because mypy expects memoryview.tolist() -> list[int]
  # src: https://github.com/python/mypy/blob/release-1.6/mypy/typeshed/stdlib/builtins.pyi#L803
  def tolist(self) -> Sequence[ConstType]|ConstType:
    """
    Returns the value of this tensor as a nested list.
    Returns single value for const tensor.

    ```python exec="true" source="above" session="tensor" result="python"
    t = Tensor([1, 2, 3, 4])
    print(t.tolist())
    ```
    ```python exec="true" source="above" session="tensor" result="python"
    t = Tensor(5)
    print(t.tolist())
    ```
    """
    return self.data().tolist()

  def numpy(self) -> 'np.ndarray':  # type: ignore [name-defined] # noqa: F821
    """
    Returns the value of this tensor as a `numpy.ndarray`.

    ```python exec="true" source="above" session="tensor" result="python"
    t = Tensor([1, 2, 3, 4])
    print(repr(t.numpy()))
    ```
    """
    assert all_int(self.shape), f"no data if shape is symbolic, {self.shape=}"
    import numpy as np
    if self.dtype.base == dtypes.bfloat16: return self.float().numpy()
    if 0 in self.shape: return np.empty(self.shape, dtype=_to_np_dtype(self.dtype.base))
    return self._buffer().numpy().reshape(self.shape)

  def clone(self) -> Tensor:
    """
    Creates a clone of this tensor allocating a separate buffer for the data.
    """
    ret = Tensor.empty(self.shape, device=self.device, dtype=self.dtype)
    if self.grad is not None: ret.grad = self.grad.clone()
    return ret.assign(self)

  def to(self, device:str|tuple[str, ...]|None) -> Tensor:
    """
    Moves the tensor to the given device.
    """
    device = tuple(Device.canonicalize(x) for x in device) if isinstance(device, (tuple, list)) else Device.canonicalize(device)
    if device == self.device: return self
    if not isinstance(device, str): return self.shard(device)
    ret = Tensor(self.lazydata, device, requires_grad=self.requires_grad)
    if self.grad is not None: ret.grad = self.grad.to(device)
    return ret

  def to_(self, device:str|tuple[str, ...]|None) -> Tensor:
    """
    Moves the tensor to the given device in place.
    """
    real = self.to(device)
    if self.grad is not None and real.grad is not None: self.grad.replace(real.grad)
    return self.replace(real)

  def shard(self, devices:tuple[str, ...], axis:int|None=None) -> Tensor:
    """
    Shards the tensor across the given devices. Optionally specify which axis to shard on.

    ```python exec="true" source="above" session="tensor" result="python"
    t = Tensor.empty(2, 4)
    print(t.shard((t.device, t.device), axis=1).lazydata)
    ```
    """
    assert isinstance(self.device, str), "can't shard a MultiLazyBuffer"
    devices = tuple(Device.canonicalize(x) for x in devices)
    mlb = self.lazydata.shard(devices, self._resolve_dim(axis)) if axis is not None else self.lazydata.copy_to_device(devices)
    return Tensor(mlb, device=devices, requires_grad=self.requires_grad)

  def shard_(self, devices:tuple[str, ...], axis:int|None=None) -> Tensor:
    """
    Shards the tensor across the given devices in place.
    """
    return self.replace(self.shard(devices, axis))

  @staticmethod
  def from_uop(y:UOp, **kwargs) -> Tensor:
    if y.op is Ops.BIND: return Tensor(y, **kwargs, requires_grad=False)
    if y.op is Ops.CONST: return Tensor(y.arg, **kwargs, requires_grad=False)
    if y.op is Ops.MUL: return Tensor.from_uop(y.src[0]) * Tensor.from_uop(y.src[1])
    if y.op is Ops.ADD: return Tensor.from_uop(y.src[0]) + Tensor.from_uop(y.src[1])
    raise RuntimeError(f"unhandled UOp {y}")

  # ***** creation entrypoint *****

  @staticmethod
  def empty(*shape, device:str|tuple[str, ...]|None=None, dtype:DTypeLike|None=None, **kwargs) -> Tensor:
    """
    Creates an empty tensor with the given shape.

    You can pass in `dtype` and `device` keyword arguments to control the data type and device of the tensor.
    Additionally, all other keyword arguments are passed to the constructor of the tensor.

    ```python exec="true" source="above" session="tensor" result="python"
    t = Tensor.empty(2, 3)
    print(t.shape)
    ```
    """
    dtype, shape = to_dtype(dtype) if dtype is not None else dtypes.default_float, argfix(*shape)
    if not isinstance(size:=prod([x.vmax if isinstance(x, UOp) else x for x in shape]), int): raise ValueError(f"size must be int {size}")
    # TODO: add test for multidevice tensor
    device = tuple(Device.canonicalize(d) for d in device) if isinstance(device, tuple) else Device.canonicalize(device)
    return Tensor(UOp.new_buffer(device, size, dtype), device, dtype, **kwargs).reshape(shape)

  @staticmethod
  def from_blob(ptr:int, shape:tuple[int, ...], **kwargs) -> Tensor:
    """
    Exposes the pointer as a Tensor without taking ownership of the original data.
    The pointer must remain valid for the entire lifetime of the created Tensor.

    You can pass in `dtype` and `device` keyword arguments to control the data type and device of the tensor.
    Additionally, all other keyword arguments are passed to the constructor of the tensor.
    """
    r = Tensor.empty(*shape, **kwargs)
    assert isinstance(r.device, str)
    cast(Buffer, r.lazydata.buffer).allocate(external_ptr=ptr)
    return r

  @staticmethod
  def from_url(url:str, gunzip:bool=False, **kwargs) -> Tensor:
    """
    Create a Tensor from a URL.

    This is the preferred way to access Internet resources.
    It currently returns a DISK Tensor, but in the future it may return an HTTP Tensor.
    This also will soon become lazy (when possible) and not print progress without DEBUG.

    THe `gunzip` flag will gzip extract the resource and return an extracted Tensor.
    """
    return Tensor(fetch(url, gunzip=gunzip), **kwargs)

  _seed: int = int(time.time())
  _device_seeds: dict[str, Tensor] = {}
  _device_rng_counters: dict[str, Tensor] = {}
  @staticmethod
  def manual_seed(seed=0) -> None:
    """
    Sets the seed for random operations.

    ```python exec="true" source="above" session="tensor" result="python"
    Tensor.manual_seed(42)
    print(Tensor.rand(5).numpy())
    print(Tensor.rand(5).numpy())
    ```
    ```python exec="true" source="above" session="tensor" result="python"
    Tensor.manual_seed(42)  # reset to the same seed
    print(Tensor.rand(5).numpy())
    print(Tensor.rand(5).numpy())
    ```
    """
    Tensor._seed, Tensor._device_seeds, Tensor._device_rng_counters = seed, {}, {}

  @staticmethod
  def _threefry_random_bits(key:Tensor, counts0:Tensor, counts1:Tensor) -> Tensor:
    x = (counts1.cast(dtypes.uint64) << 32) | counts0.cast(dtypes.uint64)
    x = x._apply_uop(UOp.threefry, (key[1]._broadcast_to(x.shape).cast(dtypes.uint64) << 32) | key[0]._broadcast_to(x.shape).cast(dtypes.uint64))
    counts0, counts1 = (x & 0xffffffff).cast(dtypes.uint32), ((x >> 32) & 0xffffffff).cast(dtypes.uint32)
    return counts0.cat(counts1)

  @staticmethod
  def rand(*shape, device:str|None=None, dtype:DTypeLike|None=None, contiguous:bool=True, **kwargs) -> Tensor:
    """
    Creates a tensor with the given shape, filled with random values from a uniform distribution over the interval `[0, 1)`.

    You can pass in `dtype` and `device` keyword arguments to control the data type and device of the tensor.
    Additionally, all other keyword arguments are passed to the constructor of the tensor.

    ```python exec="true" source="above" session="tensor" result="python"
    Tensor.manual_seed(42)
    t = Tensor.rand(2, 3)
    print(t.numpy())
    ```
    """
    if not dtypes.is_float(dtype := to_dtype(dtype or dtypes.default_float)): raise ValueError(f"rand only supports float dtypes, got {dtype}")
    if not all_int(shape:=argfix(*shape)) or not all(s >= 0 for s in shape): raise ValueError(f"invalid input {shape=}")
    if device is not None and not isinstance(device, str): raise ValueError(f"rand only supports single device, got {device=}")
    device = Device.canonicalize(device)

    # if shape has 0, return zero tensor
    if (numel := prod(shape)) == 0: return Tensor.zeros(shape, device=device, dtype=dtype, **kwargs)
    num = ceildiv(numel * dtype.itemsize, 4)

    # generate per device seeds and rng counter if we haven't seen this device yet
    if device not in Tensor._device_seeds:
      Tensor._device_seeds[device] = Tensor(
        [int.from_bytes(hashlib.sha256(len(Tensor._device_seeds).to_bytes(4, "big")).digest(), "big"), Tensor._seed],
        device=device, dtype=dtypes.uint32, requires_grad=False)
      Tensor._device_rng_counters[device] = Tensor([0], device=device, dtype=dtypes.uint32, requires_grad=False)
    # increment rng counter for devices
    else: Tensor._device_rng_counters[device].assign(Tensor._device_rng_counters[device] + num).contiguous()

    # threefry random bits
    counts0 = (Tensor.arange(ceildiv(num, 2), device=device, dtype=dtypes.uint32, requires_grad=False)+Tensor._device_rng_counters[device])
    counts1 = counts0 + ceildiv(num, 2)
    bits = Tensor._threefry_random_bits(Tensor._device_seeds[device], counts0, counts1)[:num]

    # bitcast to uint with same number of bits
    _, nmant = dtypes.finfo(dtype)
    uint_dtype = {1: dtypes.uint8, 2: dtypes.uint16, 4: dtypes.uint32, 8: dtypes.uint64}[dtype.itemsize]
    bits = bits.bitcast(uint_dtype)
    # only randomize the mantissa bits and set the exponent to 1
    one = Tensor.ones_like(bits, device=bits.device, dtype=dtype).bitcast(uint_dtype)
    bits = bits.rshift((dtype.itemsize * 8) - nmant).bitwise_or(one)
    # bitcast back to the original dtype and reshape
    out = bits.bitcast(dtype)[:numel].sub(1).reshape(shape).requires_grad_(kwargs.get("requires_grad"))
    return out.contiguous() if contiguous else out

  # ***** creation helper functions *****

  @staticmethod
  def full(shape:tuple[sint, ...], fill_value:ConstType, **kwargs) -> Tensor:
    """
    Creates a tensor with the given shape, filled with the given value.

    You can pass in `dtype` and `device` keyword arguments to control the data type and device of the tensor.
    Additionally, all other keyword arguments are passed to the constructor of the tensor.

    ```python exec="true" source="above" session="tensor" result="python"
    print(Tensor.full((2, 3), 42).numpy())
    ```
    ```python exec="true" source="above" session="tensor" result="python"
    print(Tensor.full((2, 3), False).numpy())
    ```
    """
    return Tensor(fill_value, **kwargs).reshape((1, )*len(new_shape := argfix(shape))).expand(new_shape)

  @staticmethod
  def zeros(*shape, **kwargs) -> Tensor:
    """
    Creates a tensor with the given shape, filled with zeros.

    You can pass in `dtype` and `device` keyword arguments to control the data type and device of the tensor.
    Additionally, all other keyword arguments are passed to the constructor of the tensor.

    ```python exec="true" source="above" session="tensor" result="python"
    print(Tensor.zeros(2, 3).numpy())
    ```
    ```python exec="true" source="above" session="tensor" result="python"
    print(Tensor.zeros(2, 3, dtype=dtypes.int32).numpy())
    ```
    """
    return Tensor.full(argfix(*shape), 0.0, **kwargs)

  @staticmethod
  def ones(*shape, **kwargs) -> Tensor:
    """
    Creates a tensor with the given shape, filled with ones.

    You can pass in `dtype` and `device` keyword arguments to control the data type and device of the tensor.
    Additionally, all other keyword arguments are passed to the constructor of the tensor.

    ```python exec="true" source="above" session="tensor" result="python"
    print(Tensor.ones(2, 3).numpy())
    ```
    ```python exec="true" source="above" session="tensor" result="python"
    print(Tensor.ones(2, 3, dtype=dtypes.int32).numpy())
    ```
    """
    return Tensor.full(argfix(*shape), 1.0, **kwargs)

  @staticmethod
  def arange(start, stop=None, step=1, **kwargs) -> Tensor:
    """
    Returns a 1-D tensor of size `ceil((stop - start) / step)` with values from `[start, stop)`, with spacing between values given by `step`.

    If `stop` is not specified, values are generated from `[0, start)` with the given `step`.

    If `stop` is specified, values are generated from `[start, stop)` with the given `step`.

    You can pass in `dtype` and `device` keyword arguments to control the data type and device of the tensor.
    Additionally, all other keyword arguments are passed to the constructor of the tensor.

    ```python exec="true" source="above" session="tensor" result="python"
    print(Tensor.arange(5).numpy())
    ```
    ```python exec="true" source="above" session="tensor" result="python"
    print(Tensor.arange(5, 10).numpy())
    ```
    ```python exec="true" source="above" session="tensor" result="python"
    print(Tensor.arange(5, 10, 2).numpy())
    ```
    ```python exec="true" source="above" session="tensor" result="python"
    print(Tensor.arange(5.5, 10, 2).numpy())
    ```
    """
    if stop is None: stop, start = start, 0
    dtype = kwargs.pop("dtype", dtypes.default_float if any(isinstance(x, float) for x in (start, stop, step)) else dtypes.default_int)
    # NOTE: this matches numpy, torch raises RuntimeError if stop-start and step have different signs
    if (output_len:=ceildiv(stop-start, step)) <= 0: return Tensor([], dtype=dtype, **kwargs)
    return (Tensor.full((output_len,), step, dtype=dtype, **kwargs)._cumalu(0, Ops.ADD) + (start - step)).cast(dtype)

  @staticmethod
  def linspace(start:int|float, stop:int|float, steps:int, **kwargs) -> Tensor:
    """
    Returns a 1-D tensor of `steps` evenly spaced values from `start` to `stop`, inclusive.

    You can pass in `dtype` and `device` keyword arguments to control the data type and device of the tensor.
    Additionally, all other keyword arguments are passed to the constructor of the tensor.

    ```python exec="true" source="above" session="tensor" result="python"
    print(Tensor.linspace(0, 10, 5).numpy())
    ```
    ```python exec="true" source="above" session="tensor" result="python"
    print(Tensor.linspace(-1, 1, 5).numpy())
    ```
    """
    if steps < 0: raise ValueError("number of steps must be non-negative")
    if (dtype := to_dtype(kwargs.pop("dtype", dtypes.default_float))) == dtypes.bool: raise ValueError("linspace with bool dtype is not supported")
    if steps == 1: return Tensor([start], dtype=dtype, **kwargs)
    return (start + Tensor.arange(steps, **kwargs) * ((stop - start) / (steps - 1))).cast(dtype)

  @staticmethod
  def eye(n:int, m:int|None=None, **kwargs) -> Tensor:
    """
    Returns a 2-D tensor with `n` rows and `m` columns, with ones on the diagonal and zeros elsewhere.

    You can pass in `dtype` and `device` keyword arguments to control the data type and device of the tensor.
    Additionally, all other keyword arguments are passed to the constructor of the tensor.

    ```python exec="true" source="above" session="tensor" result="python"
    print(Tensor.eye(3).numpy())
    ```

    ```python exec="true" source="above" session="tensor" result="python"
    print(Tensor.eye(2, 4).numpy())
    ```
    """
    if n < 0 or (m is not None and m < 0): raise ValueError(f"cannot have negative {n=}, {m=}")
    x = Tensor.ones((n,1),**kwargs).pad((None,(0,n))).flatten().shrink(((0,n*n),)).reshape(n,n)
    return x if m is None else x.pad((None, (0, m-n))) if m > n else x.shrink((None, (0, m)))

  def full_like(self, fill_value:ConstType, **kwargs) -> Tensor:
    """
    Creates a tensor with the same shape as `self`, filled with the given value.
    If `dtype` is not specified, the dtype of `self` is used.

    You can pass in the `device` keyword argument to control device of the tensor.
    Additionally, all other keyword arguments are passed to the constructor of the tensor.

    ```python exec="true" source="above" session="tensor" result="python"
    t = Tensor.ones(2, 3)
    print(Tensor.full_like(t, 42).numpy())
    ```
    """
    return Tensor.full(self.shape, fill_value, dtype=kwargs.pop("dtype", self.dtype), device=kwargs.pop("device", self.device), **kwargs)

  def zeros_like(self, **kwargs) -> Tensor:
    """
    Creates a tensor with the same shape as `self`, filled with zeros.

    You can pass in `dtype` and `device` keyword arguments to control the data type and device of the tensor.
    Additionally, all other keyword arguments are passed to the constructor of the tensor.

    ```python exec="true" source="above" session="tensor" result="python"
    t = Tensor.ones(2, 3)
    print(Tensor.zeros_like(t).numpy())
    ```
    """
    return self.full_like(0, **kwargs)

  def ones_like(self, **kwargs) -> Tensor:
    """
    Creates a tensor with the same shape as `self`, filled with ones.

    You can pass in `dtype` and `device` keyword arguments to control the data type and device of the tensor.
    Additionally, all other keyword arguments are passed to the constructor of the tensor.

    ```python exec="true" source="above" session="tensor" result="python"
    t = Tensor.zeros(2, 3)
    print(Tensor.ones_like(t).numpy())
    ```
    """
    return self.full_like(1, **kwargs)

  def rand_like(self, **kwargs) -> Tensor:
    """
    Creates a tensor with the same shape and sharding as `self`, filled with random values from a uniform distribution over the interval `[0, 1)`.

    You can pass in `dtype` and `device` keyword arguments to control the data type and device of the tensor.
    Additionally, all other keyword arguments are passed to the constructor of the tensor.

    ```python exec="true" source="above" session="tensor" result="python"
    t = Tensor.ones(2, 3)
    print(Tensor.rand_like(t).numpy())
    ```
    """
    dtype = kwargs.pop("dtype", self.dtype)
    if isinstance(self.device, tuple):
      if kwargs.get("device") is not None: raise RuntimeError("cannot specify `device` on `rand_like` of a multi device tensor")
      return Tensor.rand(*self.shape, dtype=dtype, **kwargs).shard(self.device, self.lazydata.axis)
    return Tensor.rand(*self.shape, device=kwargs.pop("device", self.device), dtype=dtype, **kwargs)

  # ***** rng hlops *****

  def randn_like(self, dtype:DTypeLike|None=None, requires_grad:bool|None=None, **kwargs) -> Tensor:
    """
    Creates a tensor with the same shape and sharding as `self`, filled with random values from a normal distribution with mean 0 and variance 1.

    You can pass in `dtype` and `device` keyword arguments to control the data type and device of the tensor.
    Additionally, all other keyword arguments are passed to the constructor of the tensor.

    ```python exec="true" source="above" session="tensor" result="python"
    t = Tensor.ones(2, 3)
    print(Tensor.randn_like(t).numpy())
    ```
    """
    src = self.stack(self).rand_like(**{**kwargs, "dtype": dtypes.float32})
    # https://en.wikipedia.org/wiki/Box%E2%80%93Muller_transform
    return (src[0].mul(2*math.pi).cos().mul((1 - src[1]).log().mul(-2).sqrt()).cast(dtype or self.dtype)).requires_grad_(requires_grad)

  @staticmethod
  def randn(*shape, dtype:DTypeLike|None=None, requires_grad:bool|None=None, **kwargs) -> Tensor:
    """
    Creates a tensor with the given shape, filled with random values from a normal distribution with mean `0` and standard deviation `1`.
    If `dtype` is not specified, the default type is used.

    You can pass in the `device` keyword argument to control device of the tensor.
    Additionally, all other keyword arguments are passed to the constructor of the tensor.

    ```python exec="true" source="above" session="tensor" result="python"
    Tensor.manual_seed(42)
    print(Tensor.randn(2, 3).numpy())
    ```
    """
    return Tensor.empty(*shape).randn_like(dtype=dtype, requires_grad=requires_grad)

  @staticmethod
  def randint(*shape, low=0, high=10, dtype=dtypes.int32, **kwargs) -> Tensor:
    """
    Creates a tensor with the given shape, filled with random integer values generated uniformly from the interval `[low, high)`.
    If `dtype` is not specified, the default type is used.

    You can pass in the `device` keyword argument to control device of the tensor.
    Additionally, all other keyword arguments are passed to the constructor of the tensor.

    ```python exec="true" source="above" session="tensor" result="python"
    Tensor.manual_seed(42)
    print(Tensor.randint(2, 3, low=5, high=10).numpy())
    ```
    """
    if not isinstance(low, int) or not isinstance(high, int): raise TypeError(f"{low=} and {high=} must be integers")
    dtype = to_dtype(dtype)
    if not dtypes.is_int(dtype): raise TypeError(f"{dtype=} must be int")
    return Tensor.uniform(*shape, low=low, high=high, dtype=dtype, **kwargs)

  @staticmethod
  def normal(*shape, mean=0.0, std=1.0, requires_grad:bool|None=None, **kwargs) -> Tensor:
    """
    Creates a tensor with the given shape, filled with random values from a normal distribution with the given `mean` and standard deviation `std`.

    You can pass in `dtype` and `device` keyword arguments to control the data type and device of the tensor.
    Additionally, all other keyword arguments are passed to the constructor of the tensor.

    ```python exec="true" source="above" session="tensor" result="python"
    Tensor.manual_seed(42)
    print(Tensor.normal(2, 3, mean=10, std=2).numpy())
    ```
    """
    return ((std * Tensor.randn(*shape, **kwargs)) + mean).requires_grad_(requires_grad)

  @staticmethod
  def uniform(*shape, low=0.0, high=1.0, dtype:DTypeLike|None=None, requires_grad:bool|None=None, **kwargs) -> Tensor:
    """
    Creates a tensor with the given shape, filled with random values from a uniform distribution over the interval `[low, high)`.

    You can pass in `dtype` and `device` keyword arguments to control the data type and device of the tensor.
    Additionally, all other keyword arguments are passed to the constructor of the tensor.

    ```python exec="true" source="above" session="tensor" result="python"
    Tensor.manual_seed(42)
    print(Tensor.uniform(2, 3, low=2, high=10).numpy())
    ```
    """
    return (((high-low) * Tensor.rand(*shape, **kwargs)).cast(dtype or dtypes.default_float) + low).requires_grad_(requires_grad)

  @staticmethod
  def scaled_uniform(*shape, **kwargs) -> Tensor:
    """
    Creates a tensor with the given shape, filled with random values from a uniform distribution
    over the interval `[-prod(shape)**-0.5, prod(shape)**-0.5)`.

    You can pass in `dtype` and `device` keyword arguments to control the data type and device of the tensor.
    Additionally, all other keyword arguments are passed to the constructor of the tensor.

    ```python exec="true" source="above" session="tensor" result="python"
    Tensor.manual_seed(42)
    print(Tensor.scaled_uniform(2, 3).numpy())
    ```
    """
    return Tensor.uniform(*shape, low=-1.0, high=1.0, **kwargs).mul(prod(argfix(*shape))**-0.5)

  # https://www.tensorflow.org/api_docs/python/tf/keras/initializers/GlorotUniform
  @staticmethod
  def glorot_uniform(*shape, **kwargs) -> Tensor:
    """
    <https://www.tensorflow.org/api_docs/python/tf/keras/initializers/GlorotUniform>

    You can pass in `dtype` and `device` keyword arguments to control the data type and device of the tensor.
    Additionally, all other keyword arguments are passed to the constructor of the tensor.

    ```python exec="true" source="above" session="tensor" result="python"
    Tensor.manual_seed(42)
    print(Tensor.glorot_uniform(2, 3).numpy())
    ```
    """
    return Tensor.uniform(*shape, low=-1.0, high=1.0, **kwargs).mul((6/(argfix(*shape)[0]+prod(argfix(*shape)[1:])))**0.5)

  # https://pytorch.org/docs/stable/_modules/torch/nn/init.html#kaiming_uniform_
  @staticmethod
  def kaiming_uniform(*shape, a:float = 0.01, **kwargs) -> Tensor:
    """
    <https://pytorch.org/docs/stable/_modules/torch/nn/init.html#kaiming_uniform_>

    You can pass in `dtype` and `device` keyword arguments to control the data type and device of the tensor.
    Additionally, all other keyword arguments are passed to the constructor of the tensor.

    ```python exec="true" source="above" session="tensor" result="python"
    Tensor.manual_seed(42)
    print(Tensor.kaiming_uniform(2, 3).numpy())
    ```
    """
    bound = math.sqrt(3.0) * math.sqrt(2.0 / (1 + a ** 2)) / math.sqrt(prod(argfix(*shape)[1:]))
    return Tensor.uniform(*shape, low=-bound, high=bound, **kwargs)

  # https://pytorch.org/docs/stable/_modules/torch/nn/init.html#kaiming_normal_
  @staticmethod
  def kaiming_normal(*shape, a:float = 0.01, **kwargs) -> Tensor:
    """
    <https://pytorch.org/docs/stable/_modules/torch/nn/init.html#kaiming_normal_>

    You can pass in `dtype` and `device` keyword arguments to control the data type and device of the tensor.
    Additionally, all other keyword arguments are passed to the constructor of the tensor.

    ```python exec="true" source="above" session="tensor" result="python"
    Tensor.manual_seed(42)
    print(Tensor.kaiming_normal(2, 3).numpy())
    ```
    """
    std = math.sqrt(2.0 / (1 + a ** 2)) / math.sqrt(prod(argfix(*shape)[1:]))
    return Tensor.normal(*shape, mean=0.0, std=std, **kwargs)

  @staticmethod
  def randperm(n: int, *, device=None, dtype=dtypes.int32, **kwargs) -> Tensor:
    r = Tensor.rand(n, device=device, **kwargs)
    _, indices = r.sort()
    return indices.cast(dtype)

  def multinomial(self:Tensor, num_samples:int = 1, replacement:bool = False) -> Tensor:
    assert 1 <= self.ndim <= 2 and num_samples > 0, f"{self.ndim=} must be 1 or 2 dim, {num_samples=} must be positive"
    assert replacement or num_samples == 1, "no replacement only supports num_samples = 1"
    weight = self.unsqueeze(0) if self.ndim == 1 else self
    cdf = (cw := weight.cumsum(1).float()) / cw[:, -1].unsqueeze(1)
    unif_samples = Tensor.rand(num_samples, cdf.shape[0], 1).to(self.device)
    indices = (unif_samples.expand((-1, -1, cdf.shape[1])) >= cdf).sum(2).permute((1, 0))
    return (indices.squeeze(0) if self.ndim == 1 else indices).cast(dtypes.int32)

  # ***** toposort and backward pass *****

  def gradient(self, *targets:Tensor, gradient:Tensor|None=None, materialize_grads=False) -> list[Tensor]:
    """
    Compute the gradient of the targets with respect to self.

    ```python exec="true" source="above" session="tensor" result="python"
    x = Tensor.eye(3)
    y = Tensor([[2.0,0,-2.0]])
    z = y.matmul(x).sum()
    dx, dy = z.gradient(x, y)

    print(dx.tolist())  # dz/dx
    print(dy.tolist())  # dz/dy
    ```
    """
    assert gradient is not None or self.shape == tuple(), "when no gradient is provided, backward must be called on a scalar tensor"
    if not (self.is_floating_point() and all(t.is_floating_point() for t in targets)): raise RuntimeError("only float Tensors have gradient")
    if gradient is None: gradient = Tensor(1.0, dtype=self.dtype, device=self.device, requires_grad=False)
    rets = []
    target_uops = [x.lazydata for x in targets]
    grads = compute_gradient(self.lazydata, gradient.lazydata, set(target_uops))
    ret = []
    for x in target_uops:
      if (y:=grads.get(x)) is None:
        if materialize_grads: y = x.const_like(0)
        else: raise RuntimeError(f"{x}\n\nnot found in\n\n{self.lazydata}")
      ret.append(y)
    rets.append(ret)
    # create returned Tensors
    return [Tensor(u, device=t.device) for t,u in zip(targets, rets[0])]

  def backward(self, gradient:Tensor|None=None) -> Tensor:
    """
    Propagates the gradient of a tensor backwards through the computation graph.
    If the 'gradient' argument is not provided, the tensor must be a scalar, and the gradient is implicitly set to 1.0.
    ```python exec="true" source="above" session="tensor" result="python"
    t = Tensor([1.0, 2.0, 3.0, 4.0], requires_grad=True)
    t.sum().backward()
    print(t.grad.numpy())
    ```
    """
    all_uops = self.lazydata.toposort()
    tensors_need_grad: list[Tensor] = [t for tref in all_tensors if (t:=tref()) is not None and \
                                       t.lazydata in all_uops and t.requires_grad and not Tensor.no_grad]
    # clear contexts
    for t,g in zip(tensors_need_grad, self.gradient(*tensors_need_grad, gradient=gradient, materialize_grads=True)):
      assert g.shape == t.shape, f"grad shape must match tensor shape, {g.shape!r} != {t.shape!r}"
      t.grad = g if t.grad is None else (t.grad + g)
    return self

  # ***** movement low level ops *****

  def view(self, shape:tuple[sint, ...], *args) -> Tensor:
    """`.view` is an alias for `.reshape`."""
    return self.reshape(argfix(shape, *args))

  def reshape(self, shape, *args) -> Tensor:
    """
    Returns a tensor with the same data as the original tensor but with a different shape.
    `shape` can be passed as a tuple or as separate arguments.

    ```python exec="true" source="above" session="tensor" result="python"
    t = Tensor.arange(6)
    print(t.reshape(2, 3).numpy())
    ```
    """
    # resolve None and args
    new_shape = tuple([s if s is not None else self.shape[i] for i,s in enumerate(argfix(shape, *args))])
    # resolve -1
    if (c := new_shape.count(-1)) > 1: raise RuntimeError(f"only one dimension can be inferred using -1, getting {new_shape}")
    if c: new_shape = tuple([-prod(self.shape) // prod(new_shape) if s == -1 else s for s in new_shape])
    return self._apply_uop(UOp.reshape, arg=new_shape) if new_shape != self.shape else self

  def expand(self, shape, *args) -> Tensor:
    """
    Returns a tensor that is expanded to the shape that is specified.
    Expand can also increase the number of dimensions that a tensor has.

    Passing a `-1` or `None` to a dimension means that its size will not be changed.

    ```python exec="true" source="above" session="tensor" result="python"
    t = Tensor([1, 2, 3])
    print(t.expand(4, -1).numpy())
    ```
    """
    new_shape = tuple(from_ if to == -1 or to is None else to for from_, to in zip(*(_align_left(self.shape, argfix(shape, *args)))))
    return self._broadcast_to(new_shape)

  def permute(self, order, *args) -> Tensor:
    """
    Returns a tensor that is a permutation of the original tensor.
    The new tensor has the same data as the original tensor but with the dimensions permuted according to the order specified.
    `order` can be passed as a tuple or as separate arguments.

    ```python exec="true" source="above" session="tensor" result="python"
    t = Tensor.empty(2, 3, 5)
    print(t.shape)
    ```
    ```python exec="true" source="above" session="tensor" result="python"
    print(t.permute(2, 0, 1).shape)
    ```
    """
    order_arg = tuple(self._resolve_dim(x) for x in argfix(order, *args))
    if sorted(order_arg) != list(range(self.ndim)): raise RuntimeError(f"order is not a valid permutation, getting {order_arg}")
    return self._apply_uop(UOp.permute, arg=order_arg)

  def flip(self, axis, *args) -> Tensor:
    """
    Returns a tensor that reverses the order of the original tensor along given `axis`.
    `axis` can be passed as a tuple or as separate arguments.

    ```python exec="true" source="above" session="tensor" result="python"
    t = Tensor.arange(6).reshape(2, 3)
    print(t.numpy())
    ```
    ```python exec="true" source="above" session="tensor" result="python"
    print(t.flip(0).numpy())
    ```
    ```python exec="true" source="above" session="tensor" result="python"
    print(t.flip((0, 1)).numpy())
    ```
    """
    axis_arg = tuple(self._resolve_dim(x) for x in argfix(axis, *args))
    if len(axis_arg) != len(dedup(axis_arg)): raise RuntimeError(f"dim can appear at most once, getting {axis_arg}")
    return self._apply_uop(UOp.flip, arg=tuple([i in axis_arg for i in range(len(self.shape))]))

  def shrink(self, arg:tuple[tuple[sint, sint]|None, ...]) -> Tensor:
    """
    Returns a tensor that shrinks the each axis based on input arg.
    `arg` must have the same length as `self.ndim`.
    For each axis, it can be `None`, which means no shrink, or a tuple `(start, end)` that works the same as Python slice.

    ```python exec="true" source="above" session="tensor" result="python"
    t = Tensor.arange(9).reshape(3, 3)
    print(t.numpy())
    ```
    ```python exec="true" source="above" session="tensor" result="python"
    print(t.shrink(((None, (1, 3)))).numpy())
    ```
    ```python exec="true" source="above" session="tensor" result="python"
    print(t.shrink((((0, 2), (0, 2)))).numpy())
    ```
    """
    if (shrink_arg:=[x if x is not None else (0,s) for x,s in zip(arg, self.shape)]) == [(0,s) for s in self.shape]: return self
    return self._apply_uop(UOp.shrink, arg=tuple(shrink_arg))

  def pad(self, padding:Sequence[sint]|Sequence[tuple[sint, sint]|None], mode:str="constant", value:float=0.0) -> Tensor:
    """
    Returns a tensor with padding applied based on the input `padding`.

    `padding` supports two padding structures:

    1. Flat padding: `(padding_left, padding_right, padding_top, padding_bottom, ...)`
        - This structure matches PyTorch's pad.
        - `padding` length must be even.

    2. Group padding: `(..., (padding_top, padding_bottom), (padding_left, padding_right))`
        - This structure matches pad for JAX, NumPy, TensorFlow, and others.
        - For each axis, padding can be `None`, meaning no padding, or a tuple `(start, end)`.
        - `padding` must have the same length as `self.ndim`.

    Padding values can be negative, resulting in dimension shrinks that work similarly to Python negative slices.
    Padding modes is selected with `mode` which supports `constant`, `reflect` and `replicate`.

    ```python exec="true" source="above" session="tensor" result="python"
    t = Tensor.arange(9).reshape(1, 1, 3, 3)
    print(t.numpy())
    ```
    ```python exec="true" source="above" session="tensor" result="python"
    print(t.pad((1, 2, 0, -1)).numpy())
    ```
    ```python exec="true" source="above" session="tensor" result="python"
    print(t.pad(((None, None, (0, -1), (1, 2)))).numpy())
    ```
    ```python exec="true" source="above" session="tensor" result="python"
    print(t.pad((1, 2, 0, -1), value=-float('inf')).numpy())
    ```
    """
    if mode not in {"constant", "reflect", "replicate", "circular"}: raise NotImplementedError(f"{mode=} is not supported")
    # flat padding
    if all(isinstance(p, (int,UOp)) for p in padding):
      if len(padding)%2 != 0: raise ValueError("Flat padding must have even number of pads")
      pX = _flat_to_grouped(tuple(cast(Sequence[sint], padding)) + (0,0)*(self.ndim - len(padding)//2))
    # group padding
    else: pX = tuple((0,0) if p is None else p for p in cast(Sequence[tuple[sint, sint]|None], padding))
    if len(pX) != self.ndim: raise ValueError(f"padding length is improper, {padding=} {self.ndim=}")
    X, pads = self, tuple((smax(pB,0), smax(pA,0)) for pB,pA in pX)
    if mode == "constant":
      def _constant(x:Tensor,px,v) -> Tensor:
        return x._apply_uop(UOp.pad, arg=px) if v == 0 else (x._apply_uop(UOp.pad, arg=px)+Tensor.ones_like(x)._apply_uop(UOp.pad, arg=px).where(0,v))
      return _constant(X, pX, value) if all(resolve(p >= 0) for p in flatten(pX)) else \
             _constant(X.shrink(tuple((-smin(pB,0),smin(pA+s,s)) for (pB,pA),s in zip(pX, X.shape))), pads, value)
    assert all_int(self.shape), f"does not support symbolic shape {self.shape}"
    if mode == "circular":
      if any(pB>sh or pA>sh for (pB,pA),sh in zip(pX, X.shape)): raise ValueError('Padding value causes wrapping around more than once.')
      if any(pB<0 or pA<0 for pB,pA in pX): raise NotImplementedError("Negative pads with circular pads is not supported")
      orig_shape, X = X.shape, X.repeat(tuple(1 + bool(pB) + bool(pA) for pB,pA in pads))
      return X.shrink(tuple((0 if pB == 0 else osh-pB, xsh if pA == 0 else xsh-osh+pA) for (pB,pA),osh,xsh in zip(pads, orig_shape, X.shape)))
    for d,(pB,pA) in enumerate(pads):
      if mode == "reflect":
        if pB >= (s:=X.shape[d]) or pA>=s: raise ValueError(f"Padding ({pB}, {pA}) should be less than the input size={s} for dim={d}.")
        slcB, slcA, = slice(pB,0,-1), slice(s-2 if s-2>=0 else None, s-2-pA if s-2-pA>=0 else None, -1)
        xB, xA = (X[[slc if i == d else slice(None) for i in range(X.ndim)]] if p > 0 else None for slc, p in ((slcB, pB), (slcA, pA)))
      if mode == "replicate":
        shrB, shrA, = tuple((0,1) if i==d else None for i in range(X.ndim)), tuple((X.shape[i]-1,X.shape[i]) if i==d else None for i in range(X.ndim))
        xB, xA = (X.shrink(shr).expand(tuple(p if i==d else None for i in range(X.ndim))) if p > 0 else None for shr, p in ((shrB, pB), (shrA, pA)))
      X = Tensor.cat(*(X_ for X_ in (xB, X, xA) if X_ is not None), dim=d)
    return X.shrink(tuple((-min(pB,0), min(pA+s,s)) for (pB,pA),s in zip(pX, X.shape)))

  # ***** movement high level ops *****

  def _getitem(self, indices, v: Tensor|None = None) -> Tensor:
    # wrap single index into a list
    if (isinstance(indices, list) and all_int(indices)) or not isinstance(indices, (tuple, list)): indices = [indices]
    x, indices = self, list(indices)

    # filter ellipsis and fill with slice(None) or fill rest of indices with slice(None)
    if len(ellipsis_idx := [dim for dim, i in enumerate(indices) if i is Ellipsis]) > 1: raise IndexError("indices can only have a single ellipsis")
    fill_idx = ellipsis_idx[0] if ellipsis_idx else len(indices)
    num_indices = len(indices) - len(ellipsis_idx) - sum(1 for i in indices if i is None)
    if num_indices > self.ndim: raise IndexError(f"too many {num_indices=} for {self.ndim=}")
    indices[fill_idx:fill_idx+1] = [slice(None)] * (self.ndim - num_indices)

    indices_parsed, dim = [], 0
    for index in indices:
      size = 1 if index is None else self.shape[dim]
      boundary, stride = [0, size], 1  # defaults
      match index:
        case list() | tuple() | Tensor():
          if not isinstance(index, Tensor): index = Tensor(index, self.device, requires_grad=False)
          if not dtypes.is_int(index.dtype): raise IndexError(f"index dtype {index.dtype} is not supported")
          index = (index.to(self.device) < 0).where(index+size, index)  # treat negative index values
        case int() | UOp(): # sint
          if index >= size or index < -size: raise IndexError(f"{index=} is out of bounds with {size=}")
          boundary = [index, index+1] if index >= 0 else [index+size, index+size+1]
        case slice():
          if index.step == 0: raise ValueError(f"{index=} cannot have 0 as step")
          if all(isinstance(s, int) or s is None for s in (index.start,index.stop,index.step)):
            # handle int slicing
            *boundary, stride = index.indices(cast(SupportsIndex, size))
            if stride * (boundary[1] - boundary[0]) < 0: boundary = [0, 0]
            elif stride < 0: boundary = [boundary[1] + 1, boundary[0] + 1]
            # update size for slice
            size = ceildiv((boundary[1] - boundary[0]), abs(stride))
          elif index.step is None and all(isinstance(s,(int,UOp))for s in (index.start,index.stop)) and resolve((index.stop-index.start) > 0, False):
            # simple symbolic slice
            boundary = [index.start, index.stop]
            size = (index.stop - index.start).ssimplify()
          else: raise TypeError(f"slice {index=} is not supported")
        case None: pass # do nothing
        case _: raise IndexError(f"{type(index).__name__} indexing is not supported")
      indices_parsed.append({"index":index, "size":size, "boundary":tuple(boundary), "stride":stride})
      if index is not None: dim += 1

    # movement op indexing
    if mops := [i for i in indices_parsed if i['index'] is not None]:
      # flip negative strides
      shrinks, strides = zip(*((i['boundary'], i['stride']) for i in mops))
      x = x.shrink(shrinks).flip(tuple(i for i,st in enumerate(strides) if st < 0))
      # handle stride != 1 or -1
      if any(abs(st) != 1 for st in strides):
        strides = tuple(abs(s) for s in strides)
        # pad shape to multiple of stride
        if not all_int(x.shape): raise RuntimeError("symbolic shape not supported")
        x = x.pad(tuple((0, round_up(s, st) - s) for s, st in zip(x.shape, strides)))
        x = x.reshape(tuple(flatten((s // st, st) for s, st in zip(x.shape, strides))))
        x = x.shrink(tuple(flatten(((0, s), (0, 1)) for s in x.shape[::2]))).reshape(x.shape[::2])

    # dim injection from None by including None dim size (which is 1) and dim collapse by skipping int dim size
    x = x.reshape(tuple(index['size'] for index in indices_parsed if not isinstance(index['index'], (int, UOp))))

    # tensor indexing
    if tops := [(d,i) for d,i in enumerate(i_ for i_ in indices_parsed if not isinstance(i_['index'], int)) if isinstance(i['index'], Tensor)]:
      # unload the tensor object into actual tensors
      dims, tensors, masks = [d for d,_ in tops], cast(list[Tensor], [i['index'] for _,i in tops]), []
      pre_reduce_shape = x.shape[:dims[0]] + (big_shape := _broadcast_shape(*(t.shape for t in tensors))) + x.shape[dims[0]:]

      # create index masks
      for dim, tensor in zip(dims, tensors):
        try: i = tensor.reshape(tensor.shape + (1,)*(x.ndim - dims[0])).expand(pre_reduce_shape)
        except ValueError as e: raise IndexError(f"cannot broadcast indices: {e}") from e
        masks.append(i._one_hot_along_dim(num_classes=x.shape[dim], dim=(dim - x.ndim)))

      # reduce masks to 1 mask
      mask: Tensor = functools.reduce(lambda x,y: x.mul(y), masks)

      # inject 1's for the extra dims added in create masks
      reshape_arg = x.shape[:dims[0]] + (1,) * len(big_shape) + x.shape[dims[0]:]
      # sum reduce the extra dims introduced in create masks
      x = (x.reshape(reshape_arg) * mask).sum(sum_axis:=tuple(d + len(big_shape) for d in dims), dtype=x.dtype)

      # special permute case
      if dims[0] != 0 and len(dims) != 1 and tuple(dims) != tuple(range(dims[0], dims[-1]+1)):
        x = x.permute(*range(dims[0], dims[0]+len(big_shape)), *range(0, dims[0]), *range(dims[0]+len(big_shape), x.ndim))

      # for advanced setitem, returns whole tensor with indices replaced
      if v is not None:
        vb = v.cast(self.dtype)._broadcast_to(_broadcast_shape(x.shape, v.shape))
        # add back reduced dims from sum
        for dim in sum_axis: vb = vb.unsqueeze(dim)
        # run _masked_setitem on tuple of axis that is to be reduced to match self.shape
        x = _masked_setitem(self, vb, mask, tuple(range(dims[0], dims[0] + len(big_shape))))

    return x

  def __getitem__(self, indices) -> Tensor:
    """
    Retrieve a sub-tensor using indexing.

    Supported Index Types: `int | slice | Tensor | None | list | tuple | Ellipsis`

    Examples:
    ```python exec="true" source="above" session="tensor" result="python"
    t = Tensor.arange(12).reshape(3, 4)
    print(t.numpy())
    ```

    - Int Indexing: Select an element or sub-tensor using integers for each dimension.
      ```python exec="true" source="above" session="tensor" result="python"
      print(t[1, 2].numpy())
      ```

    - Slice Indexing: Select a range of elements using slice notation (`start:end:stride`).
      ```python exec="true" source="above" session="tensor" result="python"
      print(t[0:2, ::2].numpy())
      ```

    - Tensor Indexing: Use another tensor as indices for advanced indexing. Using `tuple` or `list` here also works.
      ```python exec="true" source="above" session="tensor" result="python"
      print(t[Tensor([2, 0, 1]), Tensor([1, 2, 3])].numpy())
      ```

    - `None` Indexing: Add a new dimension to the tensor.
      ```python exec="true" source="above" session="tensor" result="python"
      print(t[:, None].shape)
      ```

    NOTE: Out-of-bounds indexing results in a value of `0`.
    ```python exec="true" source="above" session="tensor" result="python"
    t = Tensor([1, 2, 3])
    print(t[Tensor([4, 3, 2])].numpy())
    ```
    """
    return self._getitem(indices)

  def __setitem__(self, indices, v:Tensor|ConstType) -> None:
    if isinstance(self.device, str) and self.device.startswith("DISK"):
      self.realize()._getitem(indices).assign(v)
      return
    # NOTE: check that setitem target is valid first
    if not unwrap(self.lazydata.st).contiguous: raise RuntimeError("setitem target needs to be contiguous")
    if isinstance(v, get_args(ConstType)): v = Tensor(v, device=self.device, dtype=self.dtype)
    if not isinstance(v, Tensor): raise TypeError(f"can't set a {type(v).__name__} to a Tensor")
    if self.requires_grad or v.requires_grad: raise NotImplementedError("setitem with requires_grad is not supported")

    res = self.realize()._getitem(indices, v)
    # if shapes match and data is not shared it's a copy and we assign to self
    if res.shape == self.shape and res.lazydata is not self.lazydata:
      self.assign(res).realize()
    else: # no copy, basic setitem
      v = v.cast(res.dtype)._broadcast_to(_broadcast_shape(res.shape, v.shape)).contiguous()
      res.assign(v).realize()

  def gather(self:Tensor, dim:int, index:Tensor) -> Tensor:
    """
    Gathers values along an axis specified by `dim`.

    ```python exec="true" source="above" session="tensor" result="python"
    t = Tensor([[1, 2], [3, 4]])
    print(t.numpy())
    ```
    ```python exec="true" source="above" session="tensor" result="python"
    print(t.gather(1, Tensor([[0, 0], [1, 0]])).numpy())
    ```
    """
    assert index.ndim == self.ndim, f"self.ndim must equal index.ndim, {self.ndim=}, {index.ndim=}"
    dim = self._resolve_dim(dim)
    assert all(s >= i for d,(s,i) in enumerate(zip(self.shape, index.shape)) if d != dim), "requires self.shape[d] >= index.shape[d] for all d != dim"
    index = index.to(self.device)
    x = self.shrink(tuple((0, i) if d != dim else None for d,i in enumerate(index.shape))).unsqueeze(-1).transpose(-1, dim)
    return (x * index.unsqueeze(-1)._one_hot_along_dim(self.shape[dim])).sum(-1, dtype=self.dtype)

  def cat(self:Tensor, *args:Tensor, dim:int=0) -> Tensor:
    """
    Concatenates self with other `Tensor` in `args` along an axis specified by `dim`.
    All tensors must have the same shape except in the concatenating dimension.

    ```python exec="true" source="above" session="tensor" result="python"
    t0, t1, t2 = Tensor([[1, 2]]), Tensor([[3, 4]]), Tensor([[5, 6]])
    print(t0.cat(t1, t2, dim=0).numpy())
    ```
    ```python exec="true" source="above" session="tensor" result="python"
    print(t0.cat(t1, t2, dim=1).numpy())
    ```
    """
    dim = self._resolve_dim(dim)
    for arg in args: assert arg.ndim==self.ndim and all(ti==ai for i,(ti,ai) in enumerate(zip(self.shape, arg.shape)) if i!=dim)
    tensors = [self, *args]
    dim_cumsum = list(itertools.accumulate([t.shape[dim] for t in tensors], initial=0))
    for i,t in enumerate(tensors): tensors[i] = t.pad([(dim_cumsum[i], dim_cumsum[-1]-dim_cumsum[i+1]) if j==dim else None for j in range(t.ndim)])
    return functools.reduce(Tensor.add, tensors)

  def stack(self:Tensor, *args:Tensor, dim:int=0) -> Tensor:
    """
    Concatenates self with other `Tensor` in `args` along a new dimension specified by `dim`.

    ```python exec="true" source="above" session="tensor" result="python"
    t0, t1, t2 = Tensor([1, 2]), Tensor([3, 4]), Tensor([5, 6])
    print(t0.stack(t1, t2, dim=0).numpy())
    ```
    ```python exec="true" source="above" session="tensor" result="python"
    print(t0.stack(t1, t2, dim=1).numpy())
    ```
    """
    # checks for shapes and number of dimensions delegated to cat
    return Tensor.cat(*[t.unsqueeze(dim) for t in [self, *args]], dim=dim)

  def repeat_interleave(self, repeats:int, dim:int|None=None) -> Tensor:
    """
    Repeat elements of a tensor.

    ```python exec="true" source="above" session="tensor" result="python"
    t = Tensor([1, 2, 3])
    print(t.repeat_interleave(2).numpy())
    ```
    """
    x, dim = (self.flatten(), 0) if dim is None else (self, self._resolve_dim(dim))
    shp = x.shape
    return x.reshape(*shp[:dim+1], 1, *shp[dim+1:]).expand(*shp[:dim+1], repeats, *shp[dim+1:]).reshape(*shp[:dim], shp[dim]*repeats, *shp[dim+1:])

  def repeat(self, repeats, *args) -> Tensor:
    """
    Repeats tensor number of times along each dimension specified by `repeats`.
    `repeats` can be passed as a tuple or as separate arguments.

    ```python exec="true" source="above" session="tensor" result="python"
    t = Tensor([1, 2, 3])
    print(t.repeat(4, 2).numpy())
    ```
    ```python exec="true" source="above" session="tensor" result="python"
    print(t.repeat(4, 2, 1).shape)
    ```
    """
    repeats = argfix(repeats, *args)
    base_shape = _align_left(self.shape, repeats)[0]
    unsqueezed_shape = flatten([[1, s] for s in base_shape])
    expanded_shape = flatten([[r, s] for r,s in zip(repeats, base_shape)])
    final_shape = [r*s for r,s in zip(repeats, base_shape)]
    return self.reshape(unsqueezed_shape).expand(expanded_shape).reshape(final_shape)

  def _resolve_dim(self, dim:int, *, extra:bool=False) -> int:
    total = self.ndim + int(extra)
    if not -max(1, total) <= dim <= max(1, total)-1: raise IndexError(f"{dim=} out of range {[-max(1, total), max(1, total)-1]}")
    return dim + total if dim < 0 else dim

  def split(self, sizes:int|Sequence[int], dim:int=0) -> tuple[Tensor, ...]:
    """
    Splits the tensor into chunks along the dimension specified by `dim`.
    If `sizes` is an integer, it splits into equally sized chunks if possible, otherwise the last chunk will be smaller.
    If `sizes` is a list, it splits into `len(sizes)` chunks with size in `dim` according to `size`.

    ```python exec="true" source="above" session="tensor" result="python"
    t = Tensor.arange(10).reshape(5, 2)
    print(t.numpy())
    ```
    ```python exec="true" source="above" session="tensor" result="python"
    split = t.split(2)
    print("\\n".join([repr(x.numpy()) for x in split]))
    ```
    ```python exec="true" source="above" session="tensor" result="python"
    split = t.split([1, 4])
    print("\\n".join([repr(x.numpy()) for x in split]))
    ```
    """
    assert all_int(self.shape), f"does not support symbolic shape {self.shape}"
    dim = self._resolve_dim(dim)
    if isinstance(sizes, int): sizes = [min(sizes, self.shape[dim]-i) for i in range(0, max(1, self.shape[dim]), max(1, sizes))]
    assert sum(sizes) == self.shape[dim], f"expect sizes to sum exactly to {self.shape[dim]}, but got {sum(sizes)}"
    return tuple(self[sl] for sl in [tuple([slice(None)]*dim + [slice(sum(sizes[:i]), sum(sizes[:i + 1]))]) for i in range(len(sizes))])

  def chunk(self, chunks:int, dim:int=0) -> list[Tensor]:
    """
    Splits the tensor into `chunks` number of chunks along the dimension `dim`.
    If the tensor size along `dim` is not divisible by `chunks`, all returned chunks will be the same size except the last one.
    The function may return fewer than the specified number of chunks.

    ```python exec="true" source="above" session="tensor" result="python"
    chunked = Tensor.arange(11).chunk(6)
    print("\\n".join([repr(x.numpy()) for x in chunked]))
    ```
    ```python exec="true" source="above" session="tensor" result="python"
    chunked = Tensor.arange(12).chunk(6)
    print("\\n".join([repr(x.numpy()) for x in chunked]))
    ```
    ```python exec="true" source="above" session="tensor" result="python"
    chunked = Tensor.arange(13).chunk(6)
    print("\\n".join([repr(x.numpy()) for x in chunked]))
    ```
    """
    assert all_int(self.shape), f"does not support symbolic shape {self.shape}"
    assert chunks > 0, f"expect chunks to be greater than 0, got: {chunks}"
    dim = self._resolve_dim(dim)
    return list(self.split(ceildiv(self.shape[dim], chunks) if self.shape[dim] else [0]*chunks, dim=dim))

  def meshgrid(self:Tensor, *args:Tensor, indexing:Literal["ij", "xy"]="ij") -> tuple[Tensor, ...]:
    """
    Generates coordinate matrices from coordinate vectors.
    Input tensors can be scalars or 1D tensors.

    `indexing` determines how the output grids are aligned.
    `ij` indexing follows matrix-style indexing and `xy` indexing follows Cartesian-style indexing.

    ```python exec="true" source="above" session="tensor" result="python"
    x, y = Tensor([1, 2, 3]), Tensor([4, 5, 6])
    grid_x, grid_y = x.meshgrid(y)
    print(grid_x.numpy())
    print(grid_y.numpy())
    ```
    ```python exec="true" source="above" session="tensor" result="python"
    grid_x, grid_y = x.meshgrid(y, indexing="xy")
    print(grid_x.numpy())
    print(grid_y.numpy())
    ```
    """
    if indexing not in ("ij", "xy"): raise RuntimeError(f'indexing must be in ("ij", "xy"), got {indexing}')
    if len(tensors:=(self, *args)) == 1: return tensors
    basis = tuple(range(len(tensors))) if indexing == "ij" else (1, 0) + tuple(range(2, len(tensors)))
    tensors = tuple(t.reshape((-1,) + (1,)*(len(args) - i)) for i,t in zip(basis, tensors))
    output_shape = _broadcast_shape(*(t.shape for t in tensors))
    return tuple(t._broadcast_to(output_shape) for t in tensors)

  def squeeze(self, dim:int|None=None) -> Tensor:
    """
    Returns a tensor with specified dimensions of input of size 1 removed.
    If `dim` is not specified, all dimensions with size 1 are removed.

    ```python exec="true" source="above" session="tensor" result="python"
    t = Tensor.zeros(2, 1, 2, 1, 2)
    print(t.squeeze().shape)
    ```
    ```python exec="true" source="above" session="tensor" result="python"
    print(t.squeeze(0).shape)
    ```
    ```python exec="true" source="above" session="tensor" result="python"
    print(t.squeeze(1).shape)
    ```
    """
    if dim is None: return self.reshape(tuple(dim for dim in self.shape if dim != 1))
    dim = self._resolve_dim(dim)
    return self if not self.ndim or self.shape[dim] != 1 else self.reshape(self.shape[:dim] + self.shape[dim+1:])

  def unsqueeze(self, dim:int) -> Tensor:
    """
    Returns a tensor with a new dimension of size 1 inserted at the specified `dim`.

    ```python exec="true" source="above" session="tensor" result="python"
    t = Tensor([1, 2, 3, 4])
    print(t.unsqueeze(0).numpy())
    ```
    ```python exec="true" source="above" session="tensor" result="python"
    print(t.unsqueeze(1).numpy())
    ```
    """
    dim = self._resolve_dim(dim, extra=True)
    return self.reshape(self.shape[:dim] + (1,) + self.shape[dim:])

  @property
  def T(self) -> Tensor:
    """`.T` is an alias for `.transpose()`."""
    return self.transpose()

  def transpose(self, dim0=1, dim1=0) -> Tensor:
    """
    Returns a tensor that is a transposed version of the original tensor.
    The given dimensions `dim0` and `dim1` are swapped.

    ```python exec="true" source="above" session="tensor" result="python"
    t = Tensor.arange(6).reshape(2, 3)
    print(t.numpy())
    ```
    ```python exec="true" source="above" session="tensor" result="python"
    print(t.transpose(0, 1).numpy())
    ```
    """
    order = list(range(self.ndim))
    order[dim0], order[dim1] = order[dim1], order[dim0]
    return self.permute(order)

  def flatten(self, start_dim=0, end_dim=-1) -> Tensor:
    """
    Flattens the tensor by reshaping it into a one-dimensional tensor.
    If `start_dim` or `end_dim` are passed, only dimensions starting with `start_dim` and ending with `end_dim` are flattened.

    ```python exec="true" source="above" session="tensor" result="python"
    t = Tensor.arange(8).reshape(2, 2, 2)
    print(t.flatten().numpy())
    ```
    ```python exec="true" source="above" session="tensor" result="python"
    print(t.flatten(start_dim=1).numpy())
    ```
    """
    start_dim, end_dim = self._resolve_dim(start_dim), self._resolve_dim(end_dim)
    return self.reshape(self.shape[:start_dim] + (prod(self.shape[start_dim:end_dim+1]), ) + self.shape[end_dim+1:])

  def unflatten(self, dim:int, sizes:tuple[int,...]) -> Tensor:
    """
    Unflattens dimension `dim` of the tensor into multiple dimensions specified by `sizes`. `Tensor.flatten()` is the inverse of this function.

    ```python exec="true" source="above" session="tensor" result="python"
    print(Tensor.ones(3, 4, 1).unflatten(1, (2, 2)).shape)
    ```
    ```python exec="true" source="above" session="tensor" result="python"
    print(Tensor.ones(3, 4, 1).unflatten(1, (-1, 2)).shape)
    ```
    ```python exec="true" source="above" session="tensor" result="python"
    print(Tensor.ones(5, 12, 3).unflatten(-2, (2, 2, 3, 1, 1)).shape)
    ```
    """
    dim = self._resolve_dim(dim)
    return self.reshape(self.shape[:dim] + sizes + self.shape[dim+1:])

  def roll(self, shifts:int|tuple[int, ...], dims:int|tuple[int, ...]) -> Tensor:
    """
    Rolls the tensor along specified dimension(s).
    The rolling operation is circular, meaning that elements that go beyond the edge are wrapped around to the beginning of the dimension.

    ```python exec="true" source="above" session="tensor" result="python"
    t = Tensor.arange(4)
    print(t.roll(shifts=1, dims=0).numpy())
    ```
    ```python exec="true" source="above" session="tensor" result="python"
    print(t.roll(shifts=-1, dims=0).numpy())
    ```
    """
    dims, rolled = tuple(self._resolve_dim(d) for d in make_tuple(dims, 1)), self
    for dim, shift in zip(dims, make_tuple(shifts, 1)):
      shift = shift % self.shape[dim]
      rolled = Tensor.cat(rolled[tuple(slice(None) if i != dim else slice(-shift, None) for i in range(rolled.ndim))],
                          rolled[tuple(slice(None) if i != dim else slice(None, -shift) for i in range(rolled.ndim))], dim=dim)
    return rolled

  def rearrange(self, formula:str, **sizes) -> Tensor:
    """
    Rearranges input according to formula

    See: https://einops.rocks/api/rearrange/

    ```python exec="true" source="above" session="tensor" result="python"
    x = Tensor([[1, 2], [3, 4]])
    print(Tensor.rearrange(x, "batch channel -> (batch channel)").numpy())
    ```
    """
    def parse_formula(formula: str):
      tokens = f" {formula} ".replace("…", "...").replace("(", " ( ").replace(")", " ) ").replace(" ", "  ").replace(" 1 ", " ( ) ").split()
      lparens, rparens = map(lambda x: [i for i, ch in enumerate(tokens) if ch == x], ("(", ")"))
      pairs = list(zip(lparens, rparens))
      assert len(lparens) == len(rparens) and sorted(flatten(pairs)) == flatten(pairs), "bracket mismatch"
      return [name for name in tokens if name not in ("(", ")")], [(s - 2*i, e - 1 - 2*i) for i, (s, e) in enumerate(pairs)]

    assert formula.count("->") == 1, 'need exactly one "->" in formula'

    (lhs, unflatten_dims), (rhs, flatten_dims) = map(parse_formula, formula.split("->"))

    for name in sizes: assert name in lhs, f"axis {name} is not used in transform"
    assert sorted(lhs) == sorted(rhs) and len(lhs) == len(set(lhs)), f"name mismatch in {formula}"
    for name in flatten((lhs, rhs)): assert name == "..." or (name.isidentifier() and "_" not in (name[0], name[-1])), f"invalid axis name {name}"
    assert "..." not in flatten([lhs[s:e] for s, e in unflatten_dims]), f"cannot have collapsed ellipsis (...) in lhs of {formula}"
    assert lhs.count("...") <= 1, f"too many ellipses in {formula}"

    # resolve ellipsis
    if "..." in lhs: ell_len = len(self.shape) - len(lhs) + 1 + sum(e - s - 1 for s, e in unflatten_dims)
    lhs, rhs = map(lambda l: l[:(i:=l.index("..."))] + [f"...{j}" for j in range(ell_len)] + l[i + 1:] if "..." in l else l, (lhs, rhs))
    unflatten_dims = [(s + (ell_len - 1 if "...0" in lhs[:s] else 0), e + (ell_len - 1 if "...0" in lhs[:e] else 0)) for s, e in unflatten_dims]
    flatten_dims = [(s + (ell_len - 1 if "...0" in rhs[:s] else 0), e + (ell_len - 1 if "...0" in rhs[:e] else 0)) for s, e in flatten_dims]

    # apply movement ops in order unflatten -> permute -> flatten/unsqueeze
    t = functools.reduce(lambda x, dims: x.unflatten(dims[0], tuple(sizes.get(lhs[d], -1) for d in range(*dims))), unflatten_dims, self)
    for i, name in enumerate(lhs): assert (name not in sizes) or sizes[name] == t.shape[i], f"size provided for dimension {name} incorrect"
    t = t.permute([lhs.index(name) for name in rhs])
    return functools.reduce(lambda x, dims: x.flatten(dims[0], dims[1] - 1) if dims[0]<dims[1] else x.unsqueeze(dims[0]), reversed(flatten_dims), t)

  def masked_select(self, mask):
    """
    Selects elements from `self` based on the boolean `mask`.

    ```python exec="true" source="above" session="tensor" result="python"
    t = Tensor([[0, 1, 2], [3, 4, 5], [6, 7, 8]])
    mask = Tensor([[True, False, True], [False, True, False], [False, False, True]])
    print(t.numpy())
    print(mask.numpy())
    ```
    ```python exec="true" source="above" session="tensor" result="python"
    print(t.masked_select(mask).numpy())
    ```
    """
    if not dtypes.is_bool(mask.dtype): raise RuntimeError(f"masked_select expects bool mask tensor, got {mask.dtype}")
    x, mask = self.flatten(), mask._broadcast_to(self.shape).flatten()
    mask_cumsum = mask.cumsum()
    counts = Tensor.zeros(mask_cumsum[-1].item(), dtype=dtypes.int32)
    idxs = counts.scatter(0, mask_cumsum, 1, reduce='add').cumsum()
    return x[idxs]

  # ***** reduce ops *****

  def _reduce(self, op:Ops, axis:int|Sequence[int]|None=None, keepdim=False) -> Tensor:
    axis = tuple(self._resolve_dim(x) for x in (range(self.ndim) if axis is None else make_tuple(axis, 1)))
    if self.ndim == 0: axis = ()
    ret = self._apply_uop(UOp.r, op=op, axis=axis)
    return ret if keepdim else ret.reshape(tuple(s for i,s in enumerate(self.shape) if i not in axis))

  def sum(self, axis:int|Sequence[int]|None=None, keepdim=False, dtype:DTypeLike|None=None) -> Tensor:
    """
    Returns the sum of the elements of the tensor along the specified axis or axes.

    You can pass in `axis` and `keepdim` keyword arguments to control the axis along
    which the maximum is computed and whether the reduced dimensions are retained.

    You can pass in `dtype` keyword argument to control the data type of the accumulation.
    If not specified, the accumulation data type is chosen based on the input tensor's data type.

    ```python exec="true" source="above" session="tensor" result="python"
    t = Tensor.arange(6).reshape(2, 3)
    print(t.numpy())
    ```
    ```python exec="true" source="above" session="tensor" result="python"
    print(t.sum().numpy())
    ```
    ```python exec="true" source="above" session="tensor" result="python"
    print(t.sum(axis=0).numpy())
    ```
    ```python exec="true" source="above" session="tensor" result="python"
    print(t.sum(axis=1).numpy())
    ```
    """
    ret = self.cast(sum_acc_dtype(self.dtype) if dtype is None else dtype)._reduce(Ops.ADD, axis, keepdim)
    return ret.cast(self.dtype) if dtype is None and self.dtype in (dtypes.float16, dtypes.bfloat16) else ret

  def prod(self, axis:int|Sequence[int]|None=None, keepdim=False, dtype:DTypeLike|None=None) -> Tensor:
    """
    Returns the product of the elements of the tensor along the specified axis or axes.

    You can pass in `axis` and `keepdim` keyword arguments to control the axis along
    which the maximum is computed and whether the reduced dimensions are retained.

    You can pass in `dtype` keyword argument to control the data type of the accumulation.
    If not specified, the accumulation data type is chosen based on the input tensor's data type.

    ```python exec="true" source="above" session="tensor" result="python"
    t = Tensor([-1, -2, -3, 1, 2, 3]).reshape(2, 3)
    print(t.numpy())
    ```
    ```python exec="true" source="above" session="tensor" result="python"
    print(t.prod().numpy())
    ```
    ```python exec="true" source="above" session="tensor" result="python"
    print(t.prod(axis=0).numpy())
    ```
    ```python exec="true" source="above" session="tensor" result="python"
    print(t.prod(axis=1).numpy())
    ```
    """
    return self.cast(dtype if dtype is not None else self.dtype)._reduce(Ops.MUL, axis, keepdim)

  def max(self, axis:int|Sequence[int]|None=None, keepdim=False) -> Tensor:
    """
    Returns the maximum value of the tensor along the specified axis or axes.

    You can pass in `axis` and `keepdim` keyword arguments to control the axis along
    which the maximum is computed and whether the reduced dimensions are retained.

    ```python exec="true" source="above" session="tensor" result="python"
    t = Tensor([[1, 0, 2], [5, 4, 3]])
    print(t.numpy())
    ```
    ```python exec="true" source="above" session="tensor" result="python"
    print(t.max().numpy())
    ```
    ```python exec="true" source="above" session="tensor" result="python"
    print(t.max(axis=0).numpy())
    ```
    ```python exec="true" source="above" session="tensor" result="python"
    print(t.max(axis=1, keepdim=True).numpy())
    ```
    """
    return self._reduce(Ops.MAX, axis, keepdim)

  def _inverse(self) -> Tensor: return -self if self.is_floating_point() else ~self if dtypes.is_int(self.dtype) else self.logical_not()

  def min(self, axis:int|Sequence[int]|None=None, keepdim=False) -> Tensor:
    """
    Returns the minimum value of the tensor along the specified axis or axes.

    You can pass in `axis` and `keepdim` keyword arguments to control the axis along
    which the minimum is computed and whether the reduced dimensions are retained.

    ```python exec="true" source="above" session="tensor" result="python"
    t = Tensor([[1, 0, 2], [5, 4, 3]])
    print(t.numpy())
    ```
    ```python exec="true" source="above" session="tensor" result="python"
    print(t.min().numpy())
    ```
    ```python exec="true" source="above" session="tensor" result="python"
    print(t.min(axis=0).numpy())
    ```
    ```python exec="true" source="above" session="tensor" result="python"
    print(t.min(axis=1, keepdim=True).numpy())
    ```
    """
    return self._inverse().max(axis=axis, keepdim=keepdim)._inverse()

  def any(self, axis:int|Sequence[int]|None=None, keepdim=False) -> Tensor:
    """
    Tests if any element evaluates to `True` along the specified axis or axes.

    You can pass in `axis` and `keepdim` keyword arguments to control the reduce axis and whether the reduced dimensions are retained.

    ```python exec="true" source="above" session="tensor" result="python"
    t = Tensor([[True, True], [True, False], [False, False]])
    print(t.numpy())
    ```
    ```python exec="true" source="above" session="tensor" result="python"
    print(t.any().numpy())
    ```
    ```python exec="true" source="above" session="tensor" result="python"
    print(t.any(axis=0).numpy())
    ```
    ```python exec="true" source="above" session="tensor" result="python"
    print(t.any(axis=1, keepdim=True).numpy())
    ```
    """
    return self.bool().max(axis, keepdim)

  def all(self, axis:int|Sequence[int]|None=None, keepdim=False) -> Tensor:
    """
    Tests if all element evaluates to `True` along the specified axis or axes.

    You can pass in `axis` and `keepdim` keyword arguments to control the reduce axis and whether the reduced dimensions are retained.

    ```python exec="true" source="above" session="tensor" result="python"
    t = Tensor([[True, True], [True, False], [False, False]])
    print(t.numpy())
    ```
    ```python exec="true" source="above" session="tensor" result="python"
    print(t.all().numpy())
    ```
    ```python exec="true" source="above" session="tensor" result="python"
    print(t.all(axis=0).numpy())
    ```
    ```python exec="true" source="above" session="tensor" result="python"
    print(t.all(axis=1, keepdim=True).numpy())
    ```
    """
    return self.logical_not().any(axis, keepdim).logical_not()

  def isclose(self, other:Tensor, rtol:float=1e-05, atol:float=1e-08, equal_nan=False) -> Tensor:
    """
    Returns a new tensor with element-wise comparison of closeness to `other` within a tolerance.

    The `rtol` and `atol` keyword arguments control the relative and absolute tolerance of the comparison.

    By default, two `NaN` values are not close to each other. If `equal_nan` is `True`, two `NaN` values are considered close.

    ```python exec="true" source="above" session="tensor" result="python"
    print(Tensor([1e-7, 1e-8, 1e-9, float('nan')]).isclose(Tensor([0.0, 0.0, 0.0, float('nan')])).numpy())
    ```
    ```python exec="true" source="above" session="tensor" result="python"
    print(Tensor([float('nan')]).isclose(Tensor([float('nan')]), equal_nan=True).numpy())
    ```
    """
    is_finite_close = self.isfinite() & other.isfinite() & ((self - other).abs() <= atol + rtol * other.abs())
    is_infinite_close = (self.isinf() | other.isinf()) & (self == other)
    is_nan_close = (self.isnan() & other.isnan()) & equal_nan
    return is_finite_close | is_infinite_close | is_nan_close

  def mean(self, axis:int|Sequence[int]|None=None, keepdim=False) -> Tensor:
    """
    Returns the mean value of the tensor along the specified axis or axes.

    You can pass in `axis` and `keepdim` keyword arguments to control the axis along
    which the mean is computed and whether the reduced dimensions are retained.

    ```python exec="true" source="above" session="tensor" result="python"
    Tensor.manual_seed(42)
    t = Tensor.normal(2, 3, mean=2.5, std=0.5)
    print(t.numpy())
    ```
    ```python exec="true" source="above" session="tensor" result="python"
    print(t.mean().numpy())
    ```
    ```python exec="true" source="above" session="tensor" result="python"
    print(t.mean(axis=0).numpy())
    ```
    ```python exec="true" source="above" session="tensor" result="python"
    print(t.mean(axis=1).numpy())
    ```
    """
    output_dtype = self.dtype if dtypes.is_float(self.dtype) else dtypes.float32
    numerator = self.cast(sum_acc_dtype(self.dtype)).sum(axis=axis, keepdim=keepdim)
    return numerator.div(prod([cast(int, si) for si, so in zip(self.shape, self.sum(axis=axis, keepdim=True).shape) if resolve(si != so)])) \
      .cast(output_dtype)

  def var(self, axis:int|Sequence[int]|None=None, keepdim=False, correction=1) -> Tensor:
    """
    Returns the variance of the tensor along the specified axis or axes.

    You can pass in `axis`, `keepdim`, and `correction` keyword arguments to control the axis along
    which the variance is computed, whether the reduced dimensions are retained, and the Bessel's correction applied.

    ```python exec="true" source="above" session="tensor" result="python"
    Tensor.manual_seed(42)
    t = Tensor.normal(2, 3, mean=2.5, std=0.5)
    print(t.numpy())
    ```
    ```python exec="true" source="above" session="tensor" result="python"
    print(t.var().numpy())
    ```
    ```python exec="true" source="above" session="tensor" result="python"
    print(t.var(axis=0).numpy())
    ```
    ```python exec="true" source="above" session="tensor" result="python"
    print(t.var(axis=1).numpy())
    ```
    """
    squares = (self - self.mean(axis=axis, keepdim=True)).square()
    n = prod([si for si, so in zip(self.shape, squares.sum(axis=axis, keepdim=True).shape) if resolve(si != so)])
    return squares.sum(axis=axis, keepdim=keepdim).div(smax([0, n-correction]))

  def var_mean(self, axis:int|Sequence[int]|None=None, keepdim=False, correction=1) -> tuple[Tensor, Tensor]:
    """
    Calculates the variance and mean over the dimensions specified by dim.
    Syntactic sugar around `Tensor.var` and `Tensor.mean` to match `torch.var_mean`.

    ```python exec="true" source="above" session="tensor" result="python"
    Tensor.manual_seed(42)
    t = Tensor.normal(2, 3, mean=2.5, std=0.5)
    print(t.numpy())
    ```
    ```python exec="true" source="above" session="tensor" result="python"
    var, mean = t.var_mean()
    print(var.numpy(), mean.numpy())
    ```
    """
    return self.var(axis, keepdim, correction), self.mean(axis, keepdim)

  def std(self, axis:int|Sequence[int]|None=None, keepdim=False, correction=1) -> Tensor:
    """
    Returns the standard deviation of the tensor along the specified axis or axes.

    You can pass in `axis`, `keepdim`, and `correction` keyword arguments to control the axis along
    which the standard deviation is computed, whether the reduced dimensions are retained, and the Bessel's correction applied.

    ```python exec="true" source="above" session="tensor" result="python"
    Tensor.manual_seed(42)
    t = Tensor.normal(2, 3, mean=2.5, std=0.5)
    print(t.numpy())
    ```
    ```python exec="true" source="above" session="tensor" result="python"
    print(t.std().numpy())
    ```
    ```python exec="true" source="above" session="tensor" result="python"
    print(t.std(axis=0).numpy())
    ```
    ```python exec="true" source="above" session="tensor" result="python"
    print(t.std(axis=1).numpy())
    ```
    """
    return self.var(axis, keepdim, correction).sqrt()

  def std_mean(self, axis:int|Sequence[int]|None=None, keepdim=False, correction=1) -> tuple[Tensor, Tensor]:
    """
    Calculates the standard deviation and mean over the dimensions specified by dim.
    Syntactic sugar around `Tensor.std` and `Tensor.mean` to match `torch.std_mean`.

    ```python exec="true" source="above" session="tensor" result="python"
    Tensor.manual_seed(42)
    t = Tensor.normal(2, 3, mean=2.5, std=0.5)
    print(t.numpy())
    ```
    ```python exec="true" source="above" session="tensor" result="python"
    std, mean = t.std_mean()
    print(std.numpy(), mean.numpy())
    ```
    """
    return self.std(axis, keepdim, correction), self.mean(axis, keepdim)

  def _softmax(self, axis, dtype:DTypeLike|None=None) -> tuple[Tensor, Tensor, Tensor]:
    m = self - self.max(axis=axis, keepdim=True).detach()
    if dtype is not None: m = m.cast(dtype)
    e = m.exp()
    return m, e, e.sum(axis=axis, keepdim=True)

  def softmax(self, axis=-1, dtype:DTypeLike|None=None, _single_kernel=getenv("SINGLE_KERNEL_SOFTMAX")) -> Tensor:
    """
    Applies the softmax function to the tensor along the specified axis.

    Rescales the elements of the tensor such that they lie in the range [0, 1] and sum to 1.

    You can pass in the `axis` keyword argument to control the axis along which the softmax is computed.

    ```python exec="true" source="above" session="tensor" result="python"
    Tensor.manual_seed(42)
    t = Tensor.randn(2, 3)
    print(t.numpy())
    ```
    ```python exec="true" source="above" session="tensor" result="python"
    print(t.softmax().numpy())
    ```
    ```python exec="true" source="above" session="tensor" result="python"
    print(t.softmax(axis=0).numpy())
    ```
    """
    if _single_kernel:
      _, e, ss = self.contiguous()._softmax(axis, dtype)
      return e.div(ss).fuse()
    _, e, ss = self._softmax(axis, dtype)
    return e.div(ss)

  def log_softmax(self, axis=-1, dtype:DTypeLike|None=None) -> Tensor:
    """
    Applies the log-softmax function to the tensor along the specified axis.

    The log-softmax function is a numerically stable alternative to the softmax function in log space.

    You can pass in the `axis` keyword argument to control the axis along which the log-softmax is computed.

    ```python exec="true" source="above" session="tensor" result="python"
    Tensor.manual_seed(42)
    t = Tensor.randn(2, 3)
    print(t.numpy())
    ```
    ```python exec="true" source="above" session="tensor" result="python"
    print(t.log_softmax().numpy())
    ```
    ```python exec="true" source="above" session="tensor" result="python"
    print(t.log_softmax(axis=0).numpy())
    ```
    """
    m, _, ss = self._softmax(axis, dtype)
    return m - ss.log()

  def logsumexp(self, axis=None, keepdim=False) -> Tensor:
    """
    Computes the log-sum-exp of the tensor along the specified axis or axes.

    The log-sum-exp function is a numerically stable way to compute the logarithm of the sum of exponentials.

    You can pass in `axis` and `keepdim` keyword arguments to control the axis along
    which the log-sum-exp is computed and whether the reduced dimensions are retained.

    ```python exec="true" source="above" session="tensor" result="python"
    Tensor.manual_seed(42)
    t = Tensor.randn(2, 3)
    print(t.numpy())
    ```
    ```python exec="true" source="above" session="tensor" result="python"
    print(t.logsumexp().numpy())
    ```
    ```python exec="true" source="above" session="tensor" result="python"
    print(t.logsumexp(axis=0).numpy())
    ```
    ```python exec="true" source="above" session="tensor" result="python"
    print(t.logsumexp(axis=1).numpy())
    ```
    """
    m = self.max(axis=axis, keepdim=True)
    return (self - m).exp().sum(axis=axis, keepdim=keepdim).log() + m.squeeze(axis)

  def logcumsumexp(self, axis=0) -> Tensor:
    """
    Computes the log-cumsum-exp of the tensor along the specified axis or axes.

    The log-cumsum-exp function is a numerically stable way to compute the logarithm of the cumulative sum of exponentials.

    You can pass in the `axis` keyword argument to control the axis along which
    the log-cum-sum-exp is computed.

    ```python exec="true" source="above" session="tensor" result="python"
    Tensor.manual_seed(42)
    t = Tensor.randn(2, 3)
    print(t.numpy())
    ```
    ```python exec="true" source="above" session="tensor" result="python"
    print(t.logcumsumexp().numpy())
    ```
    ```python exec="true" source="above" session="tensor" result="python"
    print(t.logcumsumexp(axis=0).numpy())
    ```
    ```python exec="true" source="above" session="tensor" result="python"
    print(t.logcumsumexp(axis=1).numpy())
    ```
    """
    if self.ndim == 0: return self
    axis = self._resolve_dim(axis)
    x = self.transpose(axis, -1)
    last_dim_size = x.shape[-1]
    x_reshaped = x.reshape(-1, last_dim_size)
    x_cummax = x_reshaped.cummax(-1).unsqueeze(-1)
    x_expand = x_reshaped.unsqueeze(1).expand(*x_reshaped.shape, last_dim_size)
    mask = Tensor.ones(last_dim_size, last_dim_size, requires_grad=False, device=self.device).tril().unsqueeze(0)
    ret = ((x_expand - x_cummax).exp() * mask).sum(-1).log() + x_cummax.squeeze(-1)
    return ret.reshape(*x.shape).transpose(-1, axis)

  def argmax(self, axis=None, keepdim=False) -> Tensor:
    """
    Returns the indices of the maximum value of the tensor along the specified axis.

    You can pass in `axis` and `keepdim` keyword arguments to control the axis along
    which the maximum is computed and whether the reduced dimensions are retained.

    ```python exec="true" source="above" session="tensor" result="python"
    t = Tensor([[1, 0, 2], [5, 4, 3]])
    print(t.numpy())
    ```
    ```python exec="true" source="above" session="tensor" result="python"
    print(t.argmax().numpy()) # Returns the index of the maximum value in the flattened tensor.
    ```
    ```python exec="true" source="above" session="tensor" result="python"
    print(t.argmax(axis=0).numpy()) # Returns the indices of the maximum values along axis 0.
    ```
    ```python exec="true" source="above" session="tensor" result="python"
    print(t.argmax(axis=1).numpy()) # Returns the indices of the maximum values along axis 1.
    ```
    """
    if axis is None: return self.flatten().argmax(0)
    axis = self._resolve_dim(axis)
    m = self == self.max(axis=axis, keepdim=True)
    idx = m * Tensor.arange(self.shape[axis],0,-1, requires_grad=False, device=self.device).reshape(self.shape[axis], *[1]*(self.ndim-axis-1))
    return (self.shape[axis]-idx.max(axis=axis, keepdim=keepdim)).cast(dtypes.int32)

  def argmin(self, axis=None, keepdim=False) -> Tensor:
    """
    Returns the indices of the minimum value of the tensor along the specified axis.

    You can pass in `axis` and `keepdim` keyword arguments to control the axis along
    which the minimum is computed and whether the reduced dimensions are retained.

    ```python exec="true" source="above" session="tensor" result="python"
    t = Tensor([[1, 0, 2], [5, 4, 3]])
    print(t.numpy())
    ```
    ```python exec="true" source="above" session="tensor" result="python"
    print(t.argmin().numpy()) # Returns the index of the minimum value in the flattened tensor.
    ```
    ```python exec="true" source="above" session="tensor" result="python"
    print(t.argmin(axis=0).numpy()) # Returns the indices of the minimum values along axis 0.
    ```
    ```python exec="true" source="above" session="tensor" result="python"
    print(t.argmin(axis=1).numpy()) # Returns the indices of the minimum values along axis 1.
    ```
    """
    return self._inverse().argmax(axis=axis, keepdim=keepdim)

  @staticmethod
  def einsum(formula:str, *operands:Tensor|Sequence[Tensor], dtype:DTypeLike|None=None) -> Tensor:
    """
    Sums the product of the elements of the input tensors according to a formula based on the Einstein summation convention.

    See: https://pytorch.org/docs/stable/generated/torch.einsum.html

    ```python exec="true" source="above" session="tensor" result="python"
    x = Tensor([[1, 2], [3, 4]])
    y = Tensor([[5, 6], [7, 8]])
    print(Tensor.einsum("ij,ij->", x, y).numpy())
    ```
    """
    def parse_formula(formula:str, *operands:Tensor):
      if "..." in (formula := formula.replace(" ", "")):
        ell_chars, ell_longest = "".join(set(string.ascii_letters) - set(formula)), 0
        for i, inp in enumerate(filter(lambda x: "..." in x, inputs := formula.split("->")[0].split(","))):
          if (ell_count := max(operands[i].ndim, 1) - (len(inp) - len("..."))) > ell_longest: ell_longest = ell_count
          inputs[i] = inp.replace("...", ell_chars[-ell_count:])
        inputs_str, out_ellipse = ",".join(inputs), ell_chars[-ell_longest:]
        return (inputs_str, formula.split("->")[1].replace("...", out_ellipse)) if "->" in formula else \
          (inputs_str, out_ellipse + ''.join(sorted(c for c in inputs_str if inputs_str.count(c) == 1 and c.isalpha() and c not in out_ellipse)))
      return formula.split("->") if "->" in formula else (formula, ''.join(c for c in sorted(formula) if formula.count(c) == 1 and c.isalpha()))

    xs:tuple[Tensor, ...] = argfix(*operands)
    inputs_str, output = parse_formula(formula, *xs)
    inputs = inputs_str.split(",")
    assert len(xs) == len(inputs), f"number of inputs doesn't match number of operands in formula, expected {len(inputs)}, got {len(xs)}"

    # map the value of each letter in the formula
    letter_val = sorted(merge_dicts([dict(zip(letters, tensor.shape)) for letters, tensor in zip(inputs, xs)]).items())

    xs_:list[Tensor] = []
    lhs = [sorted(enumerate(s), key=lambda e:e[1]) for s in inputs]
    for x,(order,letters) in zip(xs, [list(zip(*l)) for l in lhs]):
      # permute to the sorted letter order, then reshape/expand to create dimensions for the missing letters
      xs_.append(x.permute(order).reshape([val if letter in letters else 1 for letter,val in letter_val]).expand([val for _,val in letter_val]))

    # ordinal encode the output alphabet
    rhs_order = argsort(argsort(list(output)))

    # sum over all axes that's not in the output, then permute to the output order
    return functools.reduce(lambda a,b:a*b, xs_) \
      .sum(axis=[axis for axis,(letter,_) in enumerate(letter_val) if letter not in output], dtype=dtype).permute(rhs_order)

  # ***** processing ops *****

  def _pool(self, k_:tuple[sint, ...], stride:int|tuple[int, ...]=1, dilation:int|tuple[int, ...]=1) -> Tensor:
    assert len(self.shape) >= len(k_), f"can't pool {self.shape} with {k_}"
    s_, d_ = make_tuple(stride, len(k_)), make_tuple(dilation, len(k_))
    assert len(k_) == len(s_) == len(d_), f"stride/dilation mismatch kernel:{k_} stride:{s_} dilation:{d_}"
    noop, i_ = [None] * (self.ndim-len(k_)), self.shape[-len(k_):]
    assert all(resolve(d*(k-1)+1 <= i) for k,d,i in zip(k_,d_,i_)), "kernel size cannot be greater than actual input size"
    o_ = [ceildiv(i-d*(k-1), s) for i,d,k,s in zip(i_,d_,k_,s_)]
    if any(resolve(k > s) for k,s in zip(k_,s_)) or any(d != 1 for d in d_):
      # input size scaling factor to make sure shrink for stride is possible
      f_ = [1 + int(resolve(o*s > (i - d*(k-1)))) for o,s,i,d,k in zip(o_,s_,i_,d_,k_)]
      # # repeats such that we don't need padding
      x = self.repeat([1]*len(noop) + [ceildiv(k*(i*f+d),i) for k,i,d,f in zip(k_,i_,d_,f_)])
      # handle dilation
      x = x.shrink(tuple(noop + [(0,k*(i*f+d)) for k,i,d,f in zip(k_,i_,d_,f_)])).reshape(noop + flatten((k,(i*f+d)) for k,i,d,f in zip(k_,i_,d_,f_)))
      # handle stride
      x = x.shrink(tuple(noop + flatten(((0,k), (0,o*s)) for k,o,s in zip(k_,o_,s_)))).reshape(noop + flatten((k,o,s) for k,o,s in zip(k_,o_,s_)))
      x = x.shrink(tuple(noop + flatten(((0,k), (0,o), (0,1)) for k,o in zip(k_,o_)))).reshape(noop + flatten((k,o) for k,o in zip(k_,o_)))
      # permute to move reduce to the end
      return x.permute(*range(len(noop)), *[len(noop)+i*2+1 for i in range(len(i_))], *[len(noop)+i*2 for i in range(len(i_))])
    # TODO: once the shapetracker can optimize well, remove this alternative implementation
    x = self.pad(tuple(noop + [(0, max(0,o*s-i)) for i,o,s in zip(i_,o_,s_)])).shrink(tuple(noop + [(0,o*s) for o,s in zip(o_,s_)]))
    x = x.reshape(noop + flatten(((o,s) for o,s in zip(o_,s_))))
    x = x.shrink(tuple(noop + flatten(((0,o), (0,k)) for o,k in zip(o_,k_))))
    return x.permute(*range(len(noop)), *[len(noop)+i*2 for i in range(len(i_))], *[len(noop)+i*2+1 for i in range(len(i_))])

  def _resolve_pool_pads(self, padding:int|Sequence[int], dims:int) -> Sequence[int]:
    if not isinstance(padding, int) and not (len(padding) == 2*dims or len(padding) == dims):
      raise ValueError(f"Padding must be an int or a sequence of length {dims} or {2*dims}, but got {padding=} for {self.shape=} with {dims=}.")
    return [padding]*2*dims if isinstance(padding, int) else (padding if len(padding) == 2*dims else [p for p in padding for _ in range(2)][::-1])

  def _apply_ceil_mode(self, pads:Sequence[int], k_:tuple[sint, ...], s_:int|tuple[int, ...], d_:int|tuple[int, ...]) -> list[int]:
    (d_,s_), i_ = (make_tuple(x, len(k_)) for x in (d_,s_)), self.shape[-len(k_):]
    pads, grouped_pads = list(pads), _flat_to_grouped(pads)
    # https://arxiv.org/pdf/1603.07285 section 5.1, relationship 15.
    o_ = [ceildiv(i+pB+pA - (d*(k-1)+1), s) + 1 for i,d,k,s,(pB,pA) in zip(i_,d_,k_,s_,grouped_pads)]
    for dim,(o,i,s,k,d,(pB,pA)) in enumerate(zip(o_,i_,s_,k_,d_,grouped_pads)):
      # we have to do additional padding before `_pool` so that `o_` in `_pool` is calculated correctly
      # `s*(o-1) + (d*(k-1)+1) - (i+pB+pA)` -> last_sliding_window_start + full_kernel_size - padded_input_shape
      # we decrease padding in the case that a sliding window starts in the end padded region, thereby decreasing `o_` in `_pool`
      # `smax(s*(o-1) - (pB+i-1), 0)` -> last_sliding_window_start - (pad_before + input_size - zero_offset)
      pads[-1-dim*2] += s*(o-1) + (d*(k-1)+1) - (i+pB+pA) - smax(s*(o-1) - (pB+i-1), 0)
    return pads

  # NOTE: these work for more than 2D
  def avg_pool2d(self, kernel_size:tuple[int, ...]=(2,2), stride=None, dilation=1, padding:int|tuple[int, ...]=0,
                 ceil_mode=False, count_include_pad=True) -> Tensor:
    """
    Applies average pooling over a tensor.

    This function supports three different types of `padding`

    1. `int` (single value):
      Applies the same padding value uniformly to all spatial dimensions.

    2. `tuple[int, ...]` (length = number of spatial dimensions):
      Specifies a distinct padding value for each spatial dimension in the form `(padding_height, padding_width, ...)`.

    3. `tuple[int, ...]` (length = 2 * number of spatial dimensions):
      Specifies explicit padding for each side of each spatial dimension in the form
      `(padding_left, padding_right, padding_top, padding_bottom, ...)`.

    When `ceil_mode` is set to `True`, output shape will be determined using ceil division.
    When `count_include_pad` is set to `False`, zero padding will not be included in the averaging calculation.

    NOTE: unlike PyTorch, this implementation is not limited to only 2d pooling and instead works for any number of dimensions.

    See: https://paperswithcode.com/method/average-pooling

    ```python exec="true" source="above" session="tensor" result="python"
    t = Tensor.arange(25).reshape(1, 1, 5, 5)
    print(t.avg_pool2d().numpy())
    ```
    ```python exec="true" source="above" session="tensor" result="python"
    print(t.avg_pool2d(ceil_mode=True).numpy())
    ```
    ```python exec="true" source="above" session="tensor" result="python"
    print(t.avg_pool2d(padding=1).numpy())
    ```
    ```python exec="true" source="above" session="tensor" result="python"
    print(t.avg_pool2d(padding=1, count_include_pad=False).numpy())
    ```
    """
    axis = tuple(range(-len(k_ := make_tuple(kernel_size, 2)), 0))
    def pool(x:Tensor, padding_:Sequence[int]) -> Tensor: return x.pad(padding_)._pool(k_, stride if stride is not None else k_, dilation)
    reg_pads = self._resolve_pool_pads(padding, len(k_))
    ceil_pads = self._apply_ceil_mode(reg_pads, k_, stride if stride is not None else k_, dilation)
    if not count_include_pad:
      pads = ceil_pads if ceil_mode else reg_pads
      return pool(self, pads).sum(axis) / pool(self.ones_like(), pads).sum(axis)
    if not ceil_mode: return pool(self, reg_pads).mean(axis)
    return pool(self, ceil_pads).sum(axis) / pool(self.pad(reg_pads).ones_like(), tuple(cp-rp for cp,rp in zip(ceil_pads, reg_pads))).sum(axis)

  def max_pool2d(self, kernel_size:tuple[int, ...]=(2,2), stride=None, dilation=1, padding:int|tuple[int, ...]=0,
                 ceil_mode=False, return_indices=False) -> Tensor | tuple[Tensor, Tensor]:
    """
    Applies max pooling over a tensor.

    This function supports three different types of `padding`

    1. `int` (single value):
      Applies the same padding value uniformly to all spatial dimensions.

    2. `tuple[int, ...]` (length = number of spatial dimensions):
      Specifies a distinct padding value for each spatial dimension in the form `(padding_height, padding_width, ...)`.

    3. `tuple[int, ...]` (length = 2 * number of spatial dimensions):
      Specifies explicit padding for each side of each spatial dimension in the form
      `(padding_left, padding_right, padding_top, padding_bottom, ...)`.

    When `ceil_mode` is set to `True`, output shape will be determined using ceil division.
    When `return_indices` is set to `True`, the argmax will be returned along with the max values.

    NOTE: unlike PyTorch, this implementation is not limited to only 2d pooling and instead works for any number of dimensions.

    See: https://paperswithcode.com/method/max-pooling

    ```python exec="true" source="above" session="tensor" result="python"
    t = Tensor.arange(25).reshape(1, 1, 5, 5)
    print(t.max_pool2d().numpy())
    ```
    ```python exec="true" source="above" session="tensor" result="python"
    print(t.max_pool2d(ceil_mode=True).numpy())
    ```
    ```python exec="true" source="above" session="tensor" result="python"
    print(t.max_pool2d(padding=1).numpy())
    ```
    """
    axis = tuple(range(-len(k_ := make_tuple(kernel_size, 2)), 0))
    pads = self._resolve_pool_pads(padding, len(k_))
    if ceil_mode: pads = self._apply_ceil_mode(pads, k_, stride if stride is not None else k_, dilation)
    pooled = self.pad(pads, value=dtypes.min(self.dtype))._pool(k_, stride if stride is not None else k_, dilation)
    if not return_indices: return pooled.max(axis)
    spatial_sz = math.prod(spatial_shape := self.shape[-len(k_):])
    idx = Tensor.arange(spatial_sz,0,-1, requires_grad=False, device=self.device).reshape(spatial_shape)
    m = pooled == pooled.max(axis, keepdim=True)
    idx = m * idx.pad(pads, value=dtypes.min(idx.dtype))._pool(k_, stride if stride is not None else k_, dilation)
    return pooled.max(axis), spatial_sz - idx.max(axis)

  def max_unpool2d(self, indices:Tensor, kernel_size:tuple[int, ...]=(2,2), stride=None, dilation=1, padding:int|tuple[int, ...]=0, output_size=None):
    """
    Performs a partial inverse of `max_pool2d` using the indices from the argmax.

    When `output_size` is provided, the output shape disambiguates to the provided shape.

    NOTE: unlike PyTorch, this implementation is not limited to only 2d pooling and instead works for any number of dimensions.

    ```python exec="true" source="above" session="tensor" result="python"
    t = Tensor.arange(1, 17).reshape(1, 1, 4, 4)
    print(t.numpy())
    ```
    ```python exec="true" source="above" session="tensor" result="python"
    output, indices = Tensor.max_pool2d(t, return_indices=True)
    print(output.numpy())
    print(indices.numpy())
    ```
    ```python exec="true" source="above" session="tensor" result="python"
    print(Tensor.max_unpool2d(output, indices).numpy())
    ```
    """
    bs,c,*spatial_shape = self.shape
    if output_size is None:
      k_,d_,s_ = (make_tuple(x, len(spatial_shape)) for x in (kernel_size, dilation, stride if stride is not None else kernel_size))
      p_ = _flat_to_grouped(self._resolve_pool_pads(padding, len(spatial_shape)))
      # https://arxiv.org/pdf/1603.07285 inverse of relationship 15 in section 5.1.
      output_size = tuple((i-1)*s - (pB+pA) + (d*(k-1)+1) for i,k,d,s,(pA,pB) in zip(spatial_shape,k_,d_,s_,p_))
    else: output_size = output_size[-len(spatial_shape):]
    ret = (indices.reshape(bs,c,1,-1)._one_hot_along_dim(prod(output_size), 2) * self.reshape(bs,c,1,-1)).sum(3)
    return ret.reshape(bs,c,*output_size)

  def conv2d(self, weight:Tensor, bias:Tensor|None=None, groups=1, stride=1, dilation=1, padding:int|tuple[int, ...]=0,
             dtype:DTypeLike|None=None) -> Tensor:
    """
    Applies a convolution over a tensor with a given `weight` and optional `bias`.

    This function supports three different types of `padding`

    1. `int` (single value):
      Applies the same padding value uniformly to all spatial dimensions.

    2. `tuple[int, ...]` (length = number of spatial dimensions):
      Specifies a distinct padding value for each spatial dimension in the form `(padding_height, padding_width, ...)`.

    3. `tuple[int, ...]` (length = 2 * number of spatial dimensions):
      Specifies explicit padding for each side of each spatial dimension in the form
      `(padding_left, padding_right, padding_top, padding_bottom, ...)`.

    NOTE: unlike PyTorch, this implementation is not limited to only 2d convolutions and instead works for any number of dimensions.

    See: https://pytorch.org/docs/stable/generated/torch.nn.Conv2d.html

    ```python exec="true" source="above" session="tensor" result="python"
    t = Tensor.arange(9).reshape(1, 1, 3, 3)
    w = Tensor.ones(1, 1, 2, 2)
    print(t.conv2d(w).numpy())
    ```
    """
    if IMAGE: return self.image_conv2d(weight, bias, groups, stride, dilation, padding, dtype)
    (bs,cin_), (cout,cin), HW = self.shape[:2], weight.shape[:2], weight.shape[2:]
    padding_ = self._resolve_pool_pads(padding, len(HW))
    assert groups*cin == cin_ and len(self.shape) == len(weight.shape), f"Input Tensor shape {self.shape} does not match the shape of the weights {weight.shape}. ({groups*cin} vs. {cin_})"  # noqa: E501

    # conv2d is a pooling op (with padding)
    x = self.pad(padding_)._pool(HW, stride, dilation)   # (bs, groups*cin, oy, ox, H, W)
    rcout, oyx = cout//groups, x.shape[2:-len(HW)]
    if not all(x == 3 for x in HW) or stride != 1 or dilation != 1 or not WINO:
      # normal conv
      x = x.reshape(bs, groups, cin, 1, *oyx, *HW).expand(bs, groups, cin, rcout, *oyx, *HW).permute(0,1,3,*[4+i for i in range(len(oyx))],2,*[4+len(oyx)+i for i in range(len(HW))])  # noqa: E501

      # conv! broadcasted to (bs, groups, rcout, *oyx, cin, *HW)
      ret = (x * weight.reshape(1, groups, rcout, *[1] * len(oyx), cin, *HW)).sum([-1-i for i in range(1+len(oyx))], keepdim=True, dtype=dtype).reshape(bs, cout, *oyx)  # noqa: E501
      return ret if bias is None else ret.add(bias.reshape(1, -1, *[1] * len(HW)))

    HWI, HWO = (6,) * len(HW), (4,) * len(HW)  # F(4x4,3x3) winograd tiles
    winograd_G = [[1/4, 0, 0], [-1/6, -1/6, -1/6], [-1/6, 1/6, -1/6], [1/24, 1/12, 1/6], [1/24, -1/12, 1/6], [0, 0, 1]]
    winograd_Bt = [[4, 0, -5, 0, 1, 0], [0, -4, -4, 1, 1, 0], [0, 4, -4, -1, 1, 0], [0, -2, -1, 2, 1, 0], [0, 2, -1, -2, 1, 0], [0, 4, 0, -5, 0, 1]]
    winograd_At = [[1, 1, 1, 1, 1, 0], [0, 1, -1, 2, -2, 0], [0, 1, 1, 4, 4, 0], [0, 1, -1, 8, -8, 1]] # applying At in pre-order doubles compile time

    # TODO: stride == dilation
    # use padding to round up to 4x4 output tiles
    # (bs, cin_, tyx, HWI)
    d = self.pad(sum([[padding_[i*2], padding_[i*2+1] + (-(dim + sum(padding_[i * 2:(i + 1) * 2]) - 2) % 4)] for i, dim in enumerate(self.shape[-len(HW):])], []))._pool(HWI, HWO)  # noqa: E501
    # move HW to the front: # (HWI, bs, cin_, tyx)
    d = d.permute(*range(len(d.shape)-len(HW),len(d.shape)), *range(len(d.shape)-len(HW)))
    tyx = d.shape[-len(HWI):]  # dim of tiling

    g = weight.permute(*range(len(weight.shape)-len(HW),len(weight.shape)), *range(len(weight.shape)-len(HW)))  # move HW to the front

    # compute 6x6 winograd tiles: GgGt, BtdB
    # (HWI, groups * rcout, cin) -> (HWI, bs=1, groups, rcout, cin, tyx=(1,1))
    gfactors = _apply_winograd_matrix(winograd_G, g, len(HW)).reshape(*HWI, 1, groups, rcout, cin, *([1]*len(tyx)))
    # (HWI, bs, cin_, tyx) -> (HWI, bs, groups, 1 ,cin, *tyx)
    dfactors = _apply_winograd_matrix(winograd_Bt, d, len(HW)).reshape(*HWI, bs, groups, 1, cin, *tyx)

    # matmul; sum across cin: (HWI, bs, groups, rcout, *tyx); then HWI -> HWO: (HWO, bs, groups, rcout, *tyx)
    ret = _apply_winograd_matrix(winograd_At, (gfactors * dfactors).sum(axis=-1-len(HW), dtype=dtype), len(HW))

    # interleave tyx and HWO: (bs, groups, rcout, oy, HO, ox, WO)
    ret = ret.permute([*range(len(HW), len(ret.shape)-len(HW)), *[i+o for i in range(len(HW)) for o in [len(ret.shape)-len(HW),0]]])
    # merge groups and rcout, tyx and HWO: (bs, groups, cout, *yx), shrink to final
    ret = ret.reshape(bs, cout, *[c * HWO[i] for i, c in enumerate(tyx)]).shrink(tuple((0, s) for s in [bs, cout, *oyx]))

    return (ret if bias is None else ret.add(bias.reshape(1, -1, *[1 for _ in range(len(HW))]))).contiguous().contiguous_backward()

  def conv_transpose2d(self, weight:Tensor, bias:Tensor|None=None, groups=1, stride=1, dilation=1, padding=0, output_padding=0) -> Tensor:
    """
    Applies a transposed convolution over a tensor with a given `weight` and optional `bias`.

    This function supports three different types of `padding`

    1. `int` (single value):
      Applies the same padding value uniformly to all spatial dimensions.

    2. `tuple[int, ...]` (length = number of spatial dimensions):
      Specifies a distinct padding value for each spatial dimension in the form `(padding_height, padding_width, ...)`.

    3. `tuple[int, ...]` (length = 2 * number of spatial dimensions):
      Specifies explicit padding for each side of each spatial dimension in the form
      `(padding_left, padding_right, padding_top, padding_bottom, ...)`.

    NOTE: unlike PyTorch, this implementation is not limited to only 2d transposed convolutions and instead works for any number of dimensions.

    See: https://pytorch.org/docs/stable/generated/torch.nn.ConvTranspose2d.html

    ```python exec="true" source="above" session="tensor" result="python"
    t = Tensor.arange(9).reshape(1, 1, 3, 3)
    w = Tensor.ones(1, 1, 2, 2)
    print(t.conv_transpose2d(w).numpy())
    ```
    """
    x, w = self, weight.unflatten(0, (groups, -1)).transpose(1, 2).flip(*range(3, len(weight.shape)+1))
    HW = weight.shape[2:]
    padding = _flat_to_grouped(self._resolve_pool_pads(padding, len(HW)))
    stride, dilation, output_padding = [make_tuple(x, len(HW)) for x in (stride, dilation, output_padding)]
    if any(s>1 for s in stride):
      # handle strides: (k) -> reshape -> (k,1) -> pad -> (k,s) -> reshape -> (k*s) -> shrink (k-(s-1))
      x = x.reshape(None, None, *flatten((k,1) for k in x.shape[2:]))
      x = x.pad((None, None, *flatten((None,(0,s-1)) for s in stride)))
      x = x.reshape(None, None, *[k*s for k,s in zip(x.shape[2::2], stride)])
      x = x.shrink((None, None, *[(0,k-(s-1)) for k,s in zip(x.shape[2:], stride)]))
    padding = flatten((((k-1)*d-pB,(k-1)*d-pA+op) for k,d,(pB,pA),op in reversed(list(zip(HW, dilation, padding, output_padding)))))
    return x.conv2d(w.flatten(end_dim=1), groups=groups, bias=bias, dilation=dilation, padding=padding)

  def dot(self, w:Tensor, dtype:DTypeLike|None=None) -> Tensor:

    """
    Performs dot product between two tensors.
    If `w` is 1-D, it's a sum product over the last axis of `self` and `w`.
    If `w` is N-D with N>=2, it's a sum product over the last axis of `self` and the second-to-last axis of `w`.

    You can pass in the optional `dtype` keyword argument to control the data type of the accumulation.

    ```python exec="true" source="above" session="tensor" result="python"
    a = Tensor([1, 2, 3])
    b = Tensor([1, 1, 0])
    print(a.dot(b).numpy())
    ```
    ```python exec="true" source="above" session="tensor" result="python"
    a = Tensor([[1, 2], [3, 4]])
    b = Tensor([[5, 6], [7, 8]])
    print(a.dot(b).numpy())
    ```
    """
    if IMAGE: return self.image_dot(w, dtype)
    x, dx, dw = self, self.ndim, w.ndim
    if not (dx > 0 and dw > 0): raise RuntimeError(f"both tensors need to be at least 1D, got {dx}D and {dw}D")
    if x.shape[-1] != w.shape[axis_w:=-min(w.ndim,2)]: raise RuntimeError(f"cannot dot {x.shape} and {w.shape}")
    x = x.reshape(*x.shape[0:-1], *[1]*min(dx-1, dw-1, 1), x.shape[-1])
    w = w.reshape(*w.shape[0:-2], *[1]*min(dx-1, dw-1, 1), *w.shape[axis_w:]).transpose(-1, axis_w)
    return (x*w).sum(-1, dtype=dtype).cast(least_upper_dtype(x.dtype, w.dtype) if dtype is None else dtype)

  def matmul(self, x:Tensor, reverse=False, dtype:DTypeLike|None=None) -> Tensor:
    """
    Performs matrix multiplication between two tensors.

    You can pass in the `reverse` keyword argument to control the order of the matrix multiplication.
    You can pass in the optional `dtype` keyword argument to control the data type of the accumulation.

    ```python exec="true" source="above" session="tensor" result="python"
    a = Tensor([[1, 2], [3, 4]])
    b = Tensor([[5, 6], [7, 8]])
    print(a.matmul(b).numpy())
    ```
    """
    return x.dot(self, dtype=dtype) if reverse else self.dot(x, dtype=dtype)

  def _cumalu(self, axis:int, op:Ops, _include_initial=False) -> Tensor:
    assert self.shape[axis] != 0 and op in (Ops.ADD, Ops.MAX, Ops.MUL)
    pl_sz = self.shape[axis] - int(not _include_initial)
    pooled = self.transpose(axis,-1).pad((pl_sz, -int(_include_initial)), value=identity_element(op, self.dtype))._pool((self.shape[axis],))
    return {Ops.ADD: pooled.sum(-1), Ops.MAX: pooled.max(-1), Ops.MUL: pooled.prod(-1)}[op].transpose(axis, -1)

  def _split_cumalu(self, axis:int, op:Ops) -> Tensor:
    axis = self._resolve_dim(axis)
    if self.ndim == 0 or 0 in self.shape: return self
    # TODO: someday the optimizer will find this on its own
    # for now this is a two stage cumsum
    SPLIT = 256
    if not isinstance(s:=self.shape[axis], int) or s <= SPLIT*2: return self._cumalu(axis, op)
    ret = self.transpose(axis,-1).pad((round_up(s, SPLIT)-s, 0), value=identity_element(op, self.dtype)).unflatten(-1, (-1, SPLIT))._cumalu(-1, op)
    base = ret[..., -1]._cumalu(-1, op, _include_initial=True)
    base = base.unsqueeze(-1).expand(*base.shape, ret.shape[-1])
    def fix(x: Tensor) -> Tensor: return x.flatten(start_dim=-2)[..., -s:].transpose(axis,-1)
    return {Ops.ADD: Tensor.__add__, Ops.MAX: Tensor.maximum, Ops.MUL: Tensor.__mul__}[op](fix(ret), fix(base))

  def cumsum(self, axis:int=0) -> Tensor:
    """
    Computes the cumulative sum of the tensor along the specified `axis`.

    ```python exec="true" source="above" session="tensor" result="python"
    t = Tensor.ones(2, 3)
    print(t.numpy())
    ```
    ```python exec="true" source="above" session="tensor" result="python"
    print(t.cumsum(1).numpy())
    ```
    """
    return self._split_cumalu(axis, Ops.ADD)

  def cumprod(self, axis:int) -> Tensor:
    """
    Computes the cumulative product of the elements of the tensor along the specified `axis`.

    ```python exec="true" source="above" session="tensor" result="python"
    t = Tensor.arange(1, 7).reshape(2, 3)
    print(t.numpy())
    ```
    ```python exec="true" source="above" session="tensor" result="python"
    print(t.cumprod(axis=0).numpy())
    ```
    """
    return self._split_cumalu(axis, Ops.MUL)

  def cummax(self, axis:int=0) -> Tensor:
    """
    Computes the cumulative max of the tensor along the specified `axis`.

    ```python exec="true" source="above" session="tensor" result="python"
    t = Tensor([0, 1, -1, 2, -2, 3, -3])
    print(t.numpy())
    ```
    ```python exec="true" source="above" session="tensor" result="python"
    print(t.cummax(0).numpy())
    ```
    """
    return self._split_cumalu(axis, Ops.MAX)

  @staticmethod
  def _tri(r:sint, c:sint, diagonal:int=0, **kwargs) -> Tensor:
    assert isinstance(r, int) and isinstance(c, int), f"does not support symbolic, getting {r=}, {c=}"
    if r == 0 or c == 0 or diagonal >= c: return Tensor.zeros(r,c,**kwargs)
    if r+diagonal <= 0: return Tensor.ones(r,c,**kwargs)
    s = r+c-1
    # build a (s, s) upper triangle
    t = Tensor.ones(s,s,**kwargs).pad((None,(0,s))).flatten().shrink(((0,s*(2*s-1)),)).reshape(s,-1).shrink((None,(0,s)))
    return t[:r,-diagonal:c-diagonal] if diagonal <= 0 else t[diagonal:r+diagonal,:c]

  def triu(self, diagonal:int=0) -> Tensor:
    """
    Returns the upper triangular part of the tensor, the other elements are set to 0.

    The argument `diagonal` determines which diagonal is on the boundary. `diagonal = 0` means the main diagonal.
    Positive `diagonal` means above the main diagonal, and negative `diagonal` means below the main diagonal.

    ```python exec="true" source="above" session="tensor" result="python"
    t = Tensor([[1, 2, 3, 4], [5, 6, 7, 8], [9, 10, 11, 12]])
    print(t.numpy())
    ```
    ```python exec="true" source="above" session="tensor" result="python"
    print(t.triu(diagonal=0).numpy())
    ```
    ```python exec="true" source="above" session="tensor" result="python"
    print(t.triu(diagonal=1).numpy())
    ```
    ```python exec="true" source="above" session="tensor" result="python"
    print(t.triu(diagonal=-1).numpy())
    ```
    """
    return Tensor._tri(self.shape[-2], self.shape[-1], diagonal=diagonal, device=self.device, dtype=dtypes.bool).where(self, 0).cast(self.dtype)

  def tril(self, diagonal:int=0) -> Tensor:
    """
    Returns the lower triangular part of the tensor, the other elements are set to 0.

    The argument `diagonal` determines which diagonal is on the boundary. `diagonal = 0` means the main diagonal.
    Positive `diagonal` means above the main diagonal, and negative `diagonal` means below the main diagonal.

    ```python exec="true" source="above" session="tensor" result="python"
    t = Tensor([[1, 2, 3, 4], [5, 6, 7, 8], [9, 10, 11, 12]])
    print(t.numpy())
    ```
    ```python exec="true" source="above" session="tensor" result="python"
    print(t.tril(diagonal=0).numpy())
    ```
    ```python exec="true" source="above" session="tensor" result="python"
    print(t.tril(diagonal=1).numpy())
    ```
    ```python exec="true" source="above" session="tensor" result="python"
    print(t.tril(diagonal=-1).numpy())
    ```
    """
    return Tensor._tri(self.shape[-2], self.shape[-1], diagonal=diagonal+1, device=self.device, dtype=dtypes.bool).where(0, self).cast(self.dtype)

  def interpolate(self, size:tuple[int, ...], mode:str="linear", align_corners:bool=False) -> Tensor:
    """
    Downsamples or Upsamples to the input `size`, accepts 0 to N batch dimensions.

    The interpolation algorithm is selected with `mode` which currently only supports `linear`, `nearest` and `nearest-exact`.
    To run `bilinear` or `trilinear`, pass in a 2D or 3D size.

    ```python exec="true" source="above" session="tensor" result="python"
    t = Tensor([[1, 2, 3, 4], [21, 22, 23, 24], [41, 42, 43, 44]])
    print(t.numpy())
    ```
    ```python exec="true" source="above" session="tensor" result="python"
    print(t.interpolate(size=(2,3), mode="linear").numpy())
    ```
    """
    assert isinstance(size, (tuple,list)) and all_int(size) and 0 < len(size) <= self.ndim, f"invalid {size=}"
    assert mode in ("linear", "nearest", "nearest-exact"), "only supports linear, nearest or nearest-exact interpolate"
    assert not (align_corners and mode != "linear"), "align_corners option can only be set with the interpolating mode linear"
    x, expand = self, list(self.shape)
    for i in range(-1,-len(size)-1,-1):
      scale = (self.shape[i] - int(align_corners)) / (size[i] - int(align_corners))
      arr, reshape = Tensor.arange(size[i], dtype=dtypes.float32, device=self.device), [1] * self.ndim
      reshape[i] = expand[i] = size[i]
      if mode == "linear":
        index = (scale*arr if align_corners else (scale*(arr+0.5))-0.5).clip(0, self.shape[i]-1)
        low, high, perc = [y.reshape(reshape).expand(expand) for y in (index.floor().int(), index.ceil().int(), index - index.floor())]
        x = x.gather(i, low).lerp(x.gather(i, high), perc)
      else:
        index = (scale*(arr+0.5) if mode=="nearest-exact" else scale*arr).cast(dtypes.int32).reshape(reshape).expand(expand)
        x = x.gather(i, index)
    return x.cast(self.dtype)

  def _pre_scatter(self, dim:int, index:Tensor, src:Tensor) -> tuple[Tensor, Tensor]:
    index, dim = index.to(self.device), self._resolve_dim(dim)
    assert index.ndim == self.ndim == src.ndim, f"self.ndim, index.ndim and src.dim must all equal, {self.ndim=} {index.ndim=} {src.ndim=}"
    assert all((d == dim or self_ >= index_) and src_ >= index_ for d,(self_,index_,src_) in enumerate(zip(self.shape, index.shape, src.shape))), \
      f"All dimensions of {index.shape=} should be <= to all dimensions of {src.shape=} and all dimensions except dimension {dim} of {self.shape=}"
    if self.dtype != src.dtype: raise RuntimeError(f"expect {self.dtype=} to be equal to {src.dtype=}")
    # shrink src to index shape to shrink away the unused values
    src = src.shrink(tuple((0,s) for s in index.shape))
    # prepare src and mask for reduce with respect to dim
    src = src.unsqueeze(-1).expand(*src.shape, self.shape[dim]).transpose(-1, dim)
    mask = index.unsqueeze(-1)._one_hot_along_dim(self.shape[dim]).transpose(-1, dim)
    # pad src and mask to self.shape so that reduce can be done with padded values as no-ops
    src, mask = (x.pad(tuple((0, self.shape[i] - x.shape[i]) if i != dim else None for i in range(self.ndim)) + (None,)) for x in (src, mask))
    return src, mask

  def scatter(self, dim:int, index:Tensor, src:Tensor|ConstType, reduce:Literal['multiply', 'add']|None=None) -> Tensor:
    """
    Scatters `src` values along an axis specified by `dim`.
    Apply `add` or `multiply` reduction operation with `reduce`.

    NOTE: To use the `reduce` argument with a Tensor `src`, see `Tensor.scatter_reduce`.

    ```python exec="true" source="above" session="tensor" result="python"
    src = Tensor.arange(1, 11).reshape(2, 5)
    print(src.numpy())
    ```
    ```python exec="true" source="above" session="tensor" result="python"
    index = Tensor([[0, 1, 2, 0]])
    print(Tensor.zeros(3, 5, dtype=src.dtype).scatter(0, index, src).numpy())
    ```
    ```python exec="true" source="above" session="tensor" result="python"
    index = Tensor([[0, 1, 2], [0, 1, 4]])
    print(Tensor.zeros(3, 5, dtype=src.dtype).scatter(1, index, src).numpy())
    ```
    ```python exec="true" source="above" session="tensor" result="python"
    print(Tensor.full((2, 4), 2.0).scatter(1, Tensor([[2], [3]]), 1.23, reduce='multiply').numpy())
    ```
    ```python exec="true" source="above" session="tensor" result="python"
    print(Tensor.full((2, 4), 2.0).scatter(1, Tensor([[2], [3]]), 1.23, reduce='add').numpy())
    ```
    """
    if reduce not in {None, "add", "multiply"}: raise TypeError(f"{reduce=} must be one of None, 'multiply', or 'add'")
    if reduce and isinstance(src, Tensor): raise TypeError("Tensor src is not supported with reduce arg. see scatter_reduce")
    if not isinstance(src, Tensor): src = index.full_like(src, device=self.device, dtype=self.dtype)
    if reduce == "add": return self.scatter_reduce(dim, index, src, "sum", include_self=True)
    if reduce == "multiply": return self.scatter_reduce(dim, index, src, "prod", include_self=True)
    src, mask = self._pre_scatter(dim, index, src)
    return _masked_setitem(self, src, mask, (-1,))

  def scatter_reduce(self, dim:int, index:Tensor, src:Tensor, reduce:Literal["sum", "prod", "mean", "amax", "amin"],
                     include_self:bool=True) -> Tensor:
    """
    Scatters `src` values along an axis specified by `dim`.
    Apply `"sum"`, `"prod"`, `"mean"`, `"amax"`, or `"amin"` reduction operations with `reduce`.

    Set `include_self=False` to exclude values in the `self` Tensor from the reduction.

    ```python exec="true" source="above" session="tensor" result="python"
    src = Tensor.arange(1, 11).cast(dtypes.float).reshape(2, 5)
    print(src.numpy())
    index = Tensor([[0, 0, 0, 0, 0], [0, 0, 0, 0, 0]])
    print(index.numpy())
    ```
    ```python exec="true" source="above" session="tensor" result="python"
    print(Tensor.ones(1, 5, dtype=src.dtype).scatter_reduce(0, index, src, reduce='sum').numpy())
    ```
    ```python exec="true" source="above" session="tensor" result="python"
    print(Tensor.ones(1, 5, dtype=src.dtype).scatter_reduce(0, index, src, reduce='prod').numpy())
    ```
    ```python exec="true" source="above" session="tensor" result="python"
    print(Tensor.ones(1, 5, dtype=src.dtype).scatter_reduce(0, index, src, reduce='mean', include_self=False).numpy())
    ```
    ```python exec="true" source="above" session="tensor" result="python"
    print(Tensor([[-10, 20, 0, 5, 10]], dtype=src.dtype).scatter_reduce(0, index, src, reduce='amax').numpy())
    ```
    ```python exec="true" source="above" session="tensor" result="python"
    print(Tensor([[-10, 20, 0, 5, 10]], dtype=src.dtype).scatter_reduce(0, index, src, reduce='amin').numpy())
    ```
    """
    src, mask = self._pre_scatter(dim, index, src)
    def _inv_mask(a:Tensor|ConstType, b:Tensor|ConstType) -> Tensor: return mask.any(-1).logical_not().where(a, b)
    # TODO: should not overwrite dtype here?
    if reduce == "sum": return mask.where(src, 0).sum(-1, dtype=self.dtype).add(self if include_self else _inv_mask(self, 0))
    if reduce == "prod": return mask.where(src, 1).prod(-1, dtype=self.dtype).mul(self if include_self else _inv_mask(self, 1))
    if reduce == "amax": return mask.where(src, m := dtypes.min(src.dtype)).max(-1).maximum(self if include_self else _inv_mask(self, m))
    if reduce == "amin": return mask.where(src, m := dtypes.max(src.dtype)).min(-1).minimum(self if include_self else _inv_mask(self, m))
    if reduce == "mean":
      count = mask.where(1, 0).sum(-1, dtype=self.dtype).add(1 if include_self else _inv_mask(1, 0))
      return mask.where(src, 0).sum(-1, dtype=self.dtype).add(self if include_self else _inv_mask(self, 0)).div(count)
    raise RuntimeError(f"{reduce=} must be one of 'sum', 'prod', 'mean', 'amax', 'amin'")

  def sort(self, dim:int=-1, descending:bool=False) -> tuple[Tensor, Tensor]:
    """
    Performs a bitonic sort on the tensor along the specified dimension.

    Order of indices for equivalent elements is always preserved.

    See: https://en.wikipedia.org/wiki/Bitonic_sorter

    ```python exec="true" source="above" session="tensor" result="python"
    t = Tensor([[0.1, 0.5, 1.2, 3.4, 2.1], [2.2, 1.9, 0.3, 4.5, 0.8]])
    print(t.numpy())
    ```
    ```python exec="true" source="above" session="tensor" result="python"
    sorted_values, indices = t.sort(dim=1, descending=True)
    print(sorted_values.numpy())
    print(indices.numpy())
    ```
    """
    x, dim = self, self._resolve_dim(dim)
    # pad to power of 2
    orig_len = x.shape[dim]
    n_stages = math.ceil(math.log2(orig_len))
    fill_value = dtypes.min(x.dtype) if descending else dtypes.max(x.dtype)
    pads = tuple((0, 2**n_stages - orig_len) if i == dim else None for i in range(x.ndim))
    x = x.pad(pads, value=fill_value).unflatten(dim, (2,)*n_stages)
    # https://en.wikipedia.org/wiki/Bitonic_sorter#/media/File:BitonicSort1.svg
    for stage in range(1, n_stages+1):
      if stage != n_stages:
        # flip so arrows of green boxes point the same way as blue boxes
        crossover_dim = dim + n_stages - stage - 1
        blue_box, green_box = x.split(1, crossover_dim)
        flip_dims = tuple(-i for i in range(1, stage+1+(self.ndim-dim)))
        x = (blue_box.cat(green_box.flip(flip_dims), dim=crossover_dim)).contiguous()
      for substage in range(stage-1, -1, -1):
        partner_dim = dim + n_stages - substage - 1
        x_top, x_bottom = x.split(1, partner_dim)
        x_larger, x_smaller = x_top.maximum(x_bottom), x_top.minimum(x_bottom)
        x = (x_larger.cat(x_smaller, dim=partner_dim) if descending else x_smaller.cat(x_larger, dim=partner_dim)).contiguous()
      if stage != n_stages:
        # flip wires back to undo the crossover
        blue_box, flipped_green_box = x.split(1, crossover_dim)
        x = blue_box.cat(flipped_green_box.flip(flip_dims), dim=crossover_dim)
    x = x.flatten(dim, dim+n_stages-1).shrink(tuple((0, orig_len) if i == dim else None for i in range(x.ndim)))
    # compute indices for sorted values
    idx = Tensor.arange(orig_len, requires_grad=False, device=self.device).reshape(tuple(orig_len if i == dim else 1 for i in range(x.ndim)))
    idx = idx.expand(x.shape)
    def compute_counts(t:Tensor): return ((idx.unsqueeze(dim) <= idx.unsqueeze(dim+1)) & (t.unsqueeze(dim) == t.unsqueeze(dim+1))).sum(dim+1)
    count_orig, count_sorted = compute_counts(self), compute_counts(x)
    cond = (self.unsqueeze(dim+1) == x.unsqueeze(dim)) & (count_orig.unsqueeze(dim+1) == count_sorted.unsqueeze(dim))
    idx = (cond * idx.unsqueeze(dim+1)).sum(dim)
    return x, idx

  def topk(self, k:int, dim:int=-1, largest:bool=True, sorted_:bool=True) -> tuple[Tensor, Tensor]:
    """
    Computes the top-k elements of the tensor along the specified `dim`.

    Order of indices for equivalent elements is always preserved.

    ```python exec="true" source="above" session="tensor" result="python"
    t = Tensor([[0.1, 0.5, 1.2, 3.4, 2.1], [2.2, 1.9, 0.3, 4.5, 0.8]])
    print(t.numpy())
    ```
    ```python exec="true" source="above" session="tensor" result="python"
    topk_values, topk_indices = t.topk(2, dim=1)
    print(topk_values.numpy())
    print(topk_indices.numpy())
    ```
    """
    if not sorted_: raise NotImplementedError("topk with sorted_=False is not supported")
    if k > self.shape[dim:=self._resolve_dim(dim)]: raise ValueError(f"selected index {k=} is out of range")
    x, idx = self.sort(dim, descending=largest)
    shrink_to_k = tuple((0, k) if i == dim else None for i in range(self.ndim))
    return x.shrink(shrink_to_k), idx.shrink(shrink_to_k)

  # ***** unary ops *****

  def logical_not(self) -> Tensor:
    """
    Computes the logical NOT of the tensor element-wise.

    ```python exec="true" source="above" session="tensor" result="python"
    print(Tensor([False, True]).logical_not().numpy())
    ```
    """
    return self.cast(dtypes.bool)._apply_broadcasted_uop(UOp.ne, True)

  def neg(self) -> Tensor:
    """
    Negates the tensor element-wise.

    ```python exec="true" source="above" session="tensor" result="python"
    print(Tensor([-3., -2., -1., 0., 1., 2., 3.]).neg().numpy())
    ```
    """
    return self*-1 if self.dtype != dtypes.bool else self.logical_not()

  def contiguous(self) -> Tensor:
    """
    Returns a contiguous tensor.
    """
    return self._apply_uop(UOp.contiguous)

  def fuse(self) -> Tensor:
    """
    Make this a single kernel back to Ops.CONTIGUOUS on the inputs.

    Useful for single kernel softmax and flash attention.
    Careful, this can break codegen or make kernels really slow.
    """
    return self._apply_uop(UOp.fuse)

  def contiguous_backward(self) -> Tensor:
    """
    Inserts a contiguous operation in the backward pass.
    """
    return self._apply_uop(UOp.contiguous_backward)

  def log(self) -> Tensor:
    """
    Computes the natural logarithm element-wise.

    See: https://en.wikipedia.org/wiki/Logarithm

    ```python exec="true" source="above" session="tensor" result="python"
    print(Tensor([1., 2., 4., 8.]).log().numpy())
    ```
    """
    return self.log2()*math.log(2)

  def log2(self) -> Tensor:
    """
    Computes the base-2 logarithm element-wise.

    See: https://en.wikipedia.org/wiki/Logarithm

    ```python exec="true" source="above" session="tensor" result="python"
    print(Tensor([1., 2., 4., 8.]).log2().numpy())
    ```
    """
    return self.cast(least_upper_float(self.dtype))._apply_uop(UOp.log2)

  def exp(self) -> Tensor:
    """
    Computes the exponential function element-wise.

    See: https://en.wikipedia.org/wiki/Exponential_function

    ```python exec="true" source="above" session="tensor" result="python"
    print(Tensor([0., 1., 2., 3.]).exp().numpy())
    ```
    """
    return self.mul(1/math.log(2)).exp2()

  def exp2(self) -> Tensor:
    """
    Computes the base-2 exponential function element-wise.

    See: https://en.wikipedia.org/wiki/Exponential_function

    ```python exec="true" source="above" session="tensor" result="python"
    print(Tensor([0., 1., 2., 3.]).exp2().numpy())
    ```
    """
    return self.cast(least_upper_float(self.dtype))._apply_uop(UOp.exp2)

  def relu(self) -> Tensor:
    """
    Applies the Rectified Linear Unit (ReLU) function element-wise.

    - Described: https://paperswithcode.com/method/relu

    ```python exec="true" source="above" session="tensor" result="python"
    print(Tensor([-3., -2., -1., 0., 1., 2., 3.]).relu().numpy())
    ```
    """
    # NOTE: if you write this as self.maximum(0) the gradient is wrong, passing through half when self is 0
    return (self>0).where(self, 0)

  def sigmoid(self) -> Tensor:
    """
    Applies the Sigmoid function element-wise.

    - Described: https://en.wikipedia.org/wiki/Sigmoid_function

    ```python exec="true" source="above" session="tensor" result="python"
    print(Tensor([-3., -2., -1., 0., 1., 2., 3.]).sigmoid().numpy())
    ```
    """
    return (1 + (self * (-1/math.log(2))).exp2()).reciprocal()

  def hardsigmoid(self, alpha:float=1/6, beta:float=0.5) -> Tensor:
    """
    Applies the Hardsigmoid function element-wise.
    NOTE: default `alpha` and `beta` values is taken from torch

    - Described: https://paperswithcode.com/method/hard-sigmoid
    - See: https://pytorch.org/docs/stable/generated/torch.nn.functional.hardsigmoid.html

    ```python exec="true" source="above" session="tensor" result="python"
    print(Tensor([-3., -2., -1., 0., 1., 2., 3.]).hardsigmoid().numpy())
    ```
    """
    return (alpha * self + beta).relu() - (alpha * self + beta - 1).relu()

  def sqrt(self) -> Tensor:
    """
    Computes the square root of the tensor element-wise.

    ```python exec="true" source="above" session="tensor" result="python"
    print(Tensor([1., 2., 3., 4.]).sqrt().numpy())
    ```
    """
    return self.cast(least_upper_float(self.dtype))._apply_uop(UOp.sqrt)

  def rsqrt(self) -> Tensor:
    """
    Computes the reciprocal of the square root of the tensor element-wise.

    ```python exec="true" source="above" session="tensor" result="python"
    print(Tensor([1., 2., 3., 4.]).rsqrt().numpy())
    ```
    """
    return self.sqrt().reciprocal()

  def sin(self) -> Tensor:
    """
    Computes the sine of the tensor element-wise.

    ```python exec="true" source="above" session="tensor" result="python"
    print(Tensor([0., math.pi/2, math.pi, 3*math.pi/2, 2*math.pi]).sin().numpy())
    ```
    """
    return self.cast(least_upper_float(self.dtype))._apply_uop(UOp.sin)

  def cos(self) -> Tensor:
    """
    Computes the cosine of the tensor element-wise.

    ```python exec="true" source="above" session="tensor" result="python"
    print(Tensor([0., math.pi/2, math.pi, 3*math.pi/2, 2*math.pi]).cos().numpy())
    ```
    """
    return ((math.pi/2)-self).sin()

  def tan(self) -> Tensor:
    """
    Computes the tangent of the tensor element-wise.

    ```python exec="true" source="above" session="tensor" result="python"
    print(Tensor([0., math.pi/4, math.pi/2, 3*math.pi/4, math.pi]).tan().numpy())
    ```
    """
    return self.sin() / self.cos()

  def asin(self) -> Tensor:
    """
    Computes the inverse sine (arcsine) of the tensor element-wise.

    ```python exec="true" source="above" session="tensor" result="python"
    print(Tensor([-0.9, -0.6, -0.3, 0., 0.3, 0.6, 0.9]).asin().numpy())
    ```
    """
    # https://personal.math.ubc.ca/~cbm/aands/page_81.htm 4.4.46
    coefficients = [-0.0012624911, 0.0066700901, -0.0170881256, 0.0308918810, -0.0501743046, 0.0889789874, -0.2145988016, 1.5707963050]
    x = math.pi / 2 - (1.0 - self.abs()).sqrt() * polyN(self.abs(), coefficients)
    return self.sign() * x

  def acos(self) -> Tensor:
    """
    Computes the inverse cosine (arccosine) of the tensor element-wise.

    ```python exec="true" source="above" session="tensor" result="python"
    print(Tensor([-0.9, -0.6, -0.3, 0., 0.3, 0.6, 0.9]).acos().numpy())
    ```
    """
    return math.pi / 2 - self.asin()

  def atan(self) -> Tensor:
    """
    Computes the inverse tangent (arctan) of the tensor element-wise.

    ```python exec="true" source="above" session="tensor" result="python"
    print(Tensor([-3., -2., -1., 0., 1., 2., 3.]).atan().numpy())
    ```
    """
    return (self / (1 + self * self).sqrt()).asin()

  # ***** math functions *****

  def trunc(self: Tensor) -> Tensor:
    """
    Truncates the tensor element-wise.

    ```python exec="true" source="above" session="tensor" result="python"
    print(Tensor([-3.5, -2.5, -1.5, -0.5, 0.5, 1.5, 2.5, 3.5]).trunc().numpy())
    ```
    """
    return self.cast(dtypes.int32).cast(self.dtype)

  def ceil(self: Tensor) -> Tensor:
    """
    Rounds the tensor element-wise towards positive infinity.

    ```python exec="true" source="above" session="tensor" result="python"
    print(Tensor([-3.5, -2.5, -1.5, -0.5, 0.5, 1.5, 2.5, 3.5]).ceil().numpy())
    ```
    """
    return (self > (b := self.trunc())).where(b+1, b)

  def floor(self: Tensor) -> Tensor:
    """
    Rounds the tensor element-wise towards negative infinity.

    ```python exec="true" source="above" session="tensor" result="python"
    print(Tensor([-3.5, -2.5, -1.5, -0.5, 0.5, 1.5, 2.5, 3.5]).floor().numpy())
    ```
    """
    return (self < (b := self.trunc())).where(b-1, b)

  def round(self: Tensor) -> Tensor:
    """
    Rounds the tensor element-wise with rounding half to even.

    ```python exec="true" source="above" session="tensor" result="python"
    print(Tensor([-3.5, -2.5, -1.5, -0.5, 0.5, 1.5, 2.5, 3.5]).round().numpy())
    ```
    """
    return ((self > 0) == ((b := self.cast(dtypes.int32) / 2.0).cast(dtypes.int32) == b)).where((self - 0.5).ceil(), (self + 0.5).floor())

  def isinf(self:Tensor, detect_positive:bool=True, detect_negative:bool=True) -> Tensor:
    """
    Checks the tensor element-wise to return True where the element is infinity, otherwise returns False

    ```python exec="true" source="above" session="tensor" result="python"
    print(Tensor([1, float('inf'), 2, float('-inf'), float('nan')]).isinf().numpy())
    ```
    """
    return (self == float("inf")) * detect_positive + (self == float("-inf")) * detect_negative

  def isnan(self:Tensor) -> Tensor:
    """
    Checks the tensor element-wise to return True where the element is NaN, otherwise returns False

    ```python exec="true" source="above" session="tensor" result="python"
    print(Tensor([1, float('inf'), 2, float('-inf'), float('nan')]).isnan().numpy())
    ```
    """
    return self != self

  def isfinite(self:Tensor) -> Tensor:
    """
    Checks the tensor element-wise to return True where the element is finite, otherwise returns False

    ```python exec="true" source="above" session="tensor" result="python"
    print(Tensor([1, float('inf'), 2, float('-inf'), float('nan')]).isfinite().numpy())
    ```
    """
    return (self.isinf()|self.isnan()).logical_not()

  def lerp(self, end:Tensor, weight:Tensor|float) -> Tensor:
    """
    Linearly interpolates between `self` and `end` by `weight`.

    ```python exec="true" source="above" session="tensor" result="python"
    print(Tensor([1., 2., 3.]).lerp(Tensor([4., 5., 6.]), 0.5).numpy())
    ```
    """
    if self.dtype == dtypes.uint8 and isinstance(weight, Tensor):
      w_i = (weight * (1<<(W_PREC:=7)) + 0.5).cast(dtypes.int16)
      return (self+(((end - self).cast(dtypes.int8) * w_i + (1<<W_PREC-1)).cast(dtypes.uint16) >> W_PREC)).cast(dtypes.uint8)
    return self + (end - self) * weight

  def square(self) -> Tensor:
    """
    Squares the tensor element-wise.
    Equivalent to `self*self`.

    ```python exec="true" source="above" session="tensor" result="python"
    print(Tensor([-3., -2., -1., 0., 1., 2., 3.]).square().numpy())
    ```
    """
    return self*self

  def clamp(self, min_=None, max_=None) -> Tensor:
    """
    Clips (clamps) the values in the tensor between `min_` and `max_` element-wise.
    If `min_` is `None`, there is no lower bound. If `max_` is None, there is no upper bound.

    ```python exec="true" source="above" session="tensor" result="python"
    print(Tensor([-3., -2., -1., 0., 1., 2., 3.]).clip(-1, 1).numpy())
    ```
    """
    if min_ is None and max_ is None: raise RuntimeError("at least one of 'min_' or 'max_' must not be None")
    ret = self.maximum(min_) if min_ is not None else self
    return ret.minimum(max_) if max_ is not None else ret

  def clip(self, min_=None, max_=None) -> Tensor:
    """
    Alias for `Tensor.clamp`.
    """
    return self.clamp(min_, max_)

  def sign(self) -> Tensor:
    """
    Returns the sign of the tensor element-wise.

    ```python exec="true" source="above" session="tensor" result="python"
    print(Tensor([-3., -2., -1., 0., 1., 2., 3.]).sign().numpy())
    ```
    """
    return self.ne(0).where((self<0).where(self.full_like(-1), self.full_like(1)), self.full_like(0)) + self*0

  def abs(self) -> Tensor:
    """
    Computes the absolute value of the tensor element-wise.

    ```python exec="true" source="above" session="tensor" result="python"
    print(Tensor([-3., -2., -1., 0., 1., 2., 3.]).abs().numpy())
    ```
    """
    return self * self.sign()

  def reciprocal(self) -> Tensor:
    """
    Compute `1/x` element-wise.

    ```python exec="true" source="above" session="tensor" result="python"
    print(Tensor([1., 2., 3., 4.]).reciprocal().numpy())
    ```
    """
    return self.cast(least_upper_float(self.dtype))._apply_uop(UOp.reciprocal)

  # ***** activation functions *****

  def elu(self, alpha=1.0) -> Tensor:
    """
    Applies the Exponential Linear Unit (ELU) function element-wise.

    - Described: https://paperswithcode.com/method/elu
    - Paper: https://arxiv.org/abs/1511.07289v5

    ```python exec="true" source="above" session="tensor" result="python"
    print(Tensor([-3., -2., -1., 0., 1., 2., 3.]).elu().numpy())
    ```
    """
    return self.relu() - alpha*(1-self.exp()).relu()

  def celu(self, alpha=1.0) -> Tensor:
    """
    Applies the Continuously differentiable Exponential Linear Unit (CELU) function element-wise.

    - Described: https://paperswithcode.com/method/celu
    - Paper: https://arxiv.org/abs/1704.07483

    ```python exec="true" source="above" session="tensor" result="python"
    print(Tensor([-3., -2., -1., 0., 1., 2., 3.]).celu().numpy())
    ```
    """
    return self.maximum(0) + (alpha * ((self / alpha).exp() - 1)).minimum(0)

  def selu(self, alpha=1.67326, gamma=1.0507) -> Tensor:
    """
    Applies the Scaled Exponential Linear Unit (SELU) function element-wise.

    - Described: https://paperswithcode.com/method/selu
    - Paper: https://arxiv.org/abs/1706.02515v5

    ```python exec="true" source="above" session="tensor" result="python"
    print(Tensor([-3., -2., -1., 0., 1., 2., 3.]).selu().numpy())
    ```
    """
    return gamma * (self >= 0).detach().where(self, alpha * (self.exp() - 1))

  def swish(self) -> Tensor:
    """
    See `.silu()`

    - Paper: https://arxiv.org/abs/1710.05941v1

    ```python exec="true" source="above" session="tensor" result="python"
    print(Tensor([-3., -2., -1., 0., 1., 2., 3.]).swish().numpy())
    ```
    """
    return self * self.sigmoid()

  def silu(self) -> Tensor:
    """
    Applies the Sigmoid Linear Unit (SiLU) function element-wise.

    - Described: https://paperswithcode.com/method/silu
    - Paper: https://arxiv.org/abs/1606.08415

    ```python exec="true" source="above" session="tensor" result="python"
    print(Tensor([-3., -2., -1., 0., 1., 2., 3.]).silu().numpy())
    ```
    """
    return self.swish()   # The SiLU function is also known as the swish function.

  def relu6(self) -> Tensor:
    """
    Applies the ReLU6 function element-wise.

    - Described: https://paperswithcode.com/method/relu6
    - Paper: https://arxiv.org/abs/1704.04861v1

    ```python exec="true" source="above" session="tensor" result="python"
    print(Tensor([-9., -6., -3., 0., 3., 6., 9.]).relu6().numpy())
    ```
    """
    return self.relu() - (self-6).relu()

  def hardswish(self) -> Tensor:
    """
    Applies the Hardswish function element-wise.

    - Described: https://paperswithcode.com/method/hard-swish
    - Paper: https://arxiv.org/abs/1905.02244v5

    ```python exec="true" source="above" session="tensor" result="python"
    print(Tensor([-3., -2., -1., 0., 1., 2., 3.]).hardswish().numpy())
    ```
    """
    return self * (self+3).relu6() * (1/6)

  def tanh(self) -> Tensor:
    """
    Applies the Hyperbolic Tangent (tanh) function element-wise.

    - Described: https://en.wikipedia.org/wiki/Hyperbolic_functions#Tanh

    ```python exec="true" source="above" session="tensor" result="python"
    print(Tensor([-3., -2., -1., 0., 1., 2., 3.]).tanh().numpy())
    ```
    """
    return 2.0 * ((2.0 * self).sigmoid()) - 1.0

  def sinh(self) -> Tensor:
    """
    Applies the Hyperbolic Sine (sinh) function element-wise.

    - Described: https://en.wikipedia.org/wiki/Hyperbolic_functions#Sinh

    ```python exec="true" source="above" session="tensor" result="python"
    print(Tensor([-3., -2., -1., 0., 1., 2., 3.]).sinh().numpy())
    ```
    """
    return (self.exp() - self.neg().exp()) / 2

  def cosh(self) -> Tensor:
    """
    Applies the Hyperbolic Cosine (cosh) function element-wise.

    - Described: https://en.wikipedia.org/wiki/Hyperbolic_functions#Cosh

    ```python exec="true" source="above" session="tensor" result="python"
    print(Tensor([-3., -2., -1., 0., 1., 2., 3.]).cosh().numpy())
    ```
    """
    return (self.exp() + self.neg().exp()) / 2

  def atanh(self) -> Tensor:
    """
    Applies the Inverse Hyperbolic Tangent (atanh) function element-wise.

    - Described: https://en.wikipedia.org/wiki/Inverse_hyperbolic_functions#atanh

    ```python exec="true" source="above" session="tensor" result="python"
    print(Tensor([-0.9, -0.6, -0.3, 0., 0.3, 0.6, 0.9]).atanh().numpy())
    ```
    """
    return ((1 + self)/(1 - self)).log() / 2

  def asinh(self) -> Tensor:
    """
    Applies the Inverse Hyperbolic Sine (asinh) function element-wise.

    - Described: https://en.wikipedia.org/wiki/Inverse_hyperbolic_functions#asinh

    ```python exec="true" source="above" session="tensor" result="python"
    print(Tensor([-3., -2., -1., 0., 1., 2., 3.]).asinh().numpy())
    ```
    """
    return (self + (self.square() + 1).sqrt()).log()

  def acosh(self) -> Tensor:
    """
    Applies the Inverse Hyperbolic Cosine (acosh) function element-wise.

    - Described: https://en.wikipedia.org/wiki/Inverse_hyperbolic_functions#acosh

    ```python exec="true" source="above" session="tensor" result="python"
    print(Tensor([-3., -2., -1., 0., 1., 2., 3.]).acosh().numpy())
    ```
    """
    return (self + (self.square() - 1).sqrt()).log()

  def hardtanh(self, min_val=-1, max_val=1) -> Tensor:
    """
    Applies the Hardtanh function element-wise.

    - Described: https://paperswithcode.com/method/hardtanh-activation

    ```python exec="true" source="above" session="tensor" result="python"
    print(Tensor([-1.5, -1.0, -0.5, 0., 0.5, 1.0, 1.5]).hardtanh().numpy())
    ```
    """
    return self.clip(min_val, max_val)

  def erf(self) -> Tensor:
    """
    Applies error function element-wise.

    - Described: https://en.wikipedia.org/wiki/Error_function

    ```python exec="true" source="above" session="tensor" result="python"
    print(Tensor([-1.5, -1.0, -0.5, 0., 0.5, 1.0, 1.5]).erf().numpy())
    ```
    """
    # https://personal.math.ubc.ca/~cbm/aands/page_299.htm 7.1.26
    t = 1.0 / (1.0 + 0.3275911 * self.abs())
    return self.sign() * (1.0 - t * polyN(t, [1.061405429, -1.453152027, 1.421413741, -0.284496736, 0.254829592]) * (-self.square()).exp())

  def gelu(self) -> Tensor:
    """
    Applies the Gaussian Error Linear Unit (GELU) function element-wise.

    - Described: https://paperswithcode.com/method/gelu
    - Paper: https://arxiv.org/abs/1606.08415v5

    ```python exec="true" source="above" session="tensor" result="python"
    print(Tensor([-3., -2., -1., 0., 1., 2., 3.]).gelu().numpy())
    ```
    """
    return 0.5 * self * (1 + (math.sqrt(2 / math.pi) * (self + 0.044715 * self ** 3)).tanh())

  def quick_gelu(self) -> Tensor:
    """
    Applies the Sigmoid GELU approximation element-wise.

    - Described: https://paperswithcode.com/method/gelu

    ```python exec="true" source="above" session="tensor" result="python"
    print(Tensor([-3., -2., -1., 0., 1., 2., 3.]).quick_gelu().numpy())
    ```
    """
    return self * (self * 1.702).sigmoid()

  def leaky_relu(self, neg_slope=0.01) -> Tensor:
    """
    Applies the Leaky ReLU function element-wise.

    - Described: https://paperswithcode.com/method/leaky-relu

    ```python exec="true" source="above" session="tensor" result="python"
    print(Tensor([-3., -2., -1., 0., 1., 2., 3.]).leaky_relu().numpy())
    ```
    ```python exec="true" source="above" session="tensor" result="python"
    print(Tensor([-3., -2., -1., 0., 1., 2., 3.]).leaky_relu(neg_slope=0.42).numpy())
    ```
    """
    return (self<0).where(neg_slope*self, self)

  def mish(self) -> Tensor:
    """
    Applies the Mish function element-wise.

    - Described: https://paperswithcode.com/method/mish
    - Paper: https://arxiv.org/abs/1908.08681v3

    ```python exec="true" source="above" session="tensor" result="python"
    print(Tensor([-3., -2., -1., 0., 1., 2., 3.]).mish().numpy())
    ```
    """
    return self * self.softplus().tanh()

  def softplus(self, beta=1) -> Tensor:
    """
    Applies the Softplus function element-wise.

    - Described: https://paperswithcode.com/method/softplus

    ```python exec="true" source="above" session="tensor" result="python"
    print(Tensor([-3., -2., -1., 0., 1., 2., 3.]).softplus().numpy())
    ```
    """
    return (1/beta) * (1 + (self*beta).exp()).log()

  def softsign(self) -> Tensor:
    """
    Applies the Softsign function element-wise.

    - Described: https://paperswithcode.com/method/softsign

    ```python exec="true" source="above" session="tensor" result="python"
    print(Tensor([-3., -2., -1., 0., 1., 2., 3.]).softsign().numpy())
    ```
    """
    return self / (1 + self.abs())

  # ***** broadcasted elementwise ops *****
  def _broadcast_to(self, new_shape:tuple[sint, ...]) -> Tensor:
    if self.shape == new_shape: return self
    if self.ndim > len(new_shape): raise ValueError(f"cannot broadcast tensor to fewer dimensions. shape={self.shape} to {new_shape=}")
    # first unsqueeze left with 1s https://data-apis.org/array-api/latest/API_specification/broadcasting.html
    shape, _ = _align_left(self.shape, new_shape)
    # for each dimension, check either dim is 1, or it does not change
    if not all(resolve(s == ns) or resolve(s == 1) for s,ns in zip(shape, new_shape)):
      raise ValueError(f"cannot broadcast {self.shape} to {new_shape=}")
    return self.reshape(shape)._apply_uop(UOp.expand, arg=new_shape)

  def _broadcasted(self, y:Tensor|ConstType|UOp, reverse:bool=False, match_dtype:bool=True) -> tuple[Tensor, Tensor]:
    x: Tensor = self
    if not isinstance(y, Tensor):
      # make y a Tensor
      assert isinstance(y, (*get_args(ConstType), UOp)), f"{type(y)=}, {y=}"
      if isinstance(x.dtype, ImageDType) or dtypes.is_float(x.dtype) or (dtypes.is_int(x.dtype) and isinstance(y, int)): y_dtype = x.dtype
      elif not isinstance(y, UOp): y_dtype = dtypes.from_py(y)
      if isinstance(y, UOp): y = Tensor.from_uop(y, device=x.device)
      else: y = Tensor(dtypes.as_const(y, y_dtype), x.device, y_dtype, requires_grad=False)

    if match_dtype and x.dtype != y.dtype:
      output_dtype = least_upper_dtype(x.dtype, y.dtype)
      x, y = x.cast(output_dtype), y.cast(output_dtype)

    if reverse: x, y = y, x

    # broadcast
    return x._broadcast_to(out_shape:=_broadcast_shape(x.shape, y.shape)), y._broadcast_to(out_shape)

  def add(self, x:Tensor|ConstType, reverse=False) -> Tensor:
    """
    Adds `self` and `x`.
    Equivalent to `self + x`.
    Supports broadcasting to a common shape, type promotion, and integer, float, boolean inputs.

    ```python exec="true" source="above" session="tensor" result="python"
    Tensor.manual_seed(42)
    t = Tensor.randn(4)
    print(t.numpy())
    ```
    ```python exec="true" source="above" session="tensor" result="python"
    print(t.add(20).numpy())
    ```
    ```python exec="true" source="above" session="tensor" result="python"
    print(t.add(Tensor([[2.0], [3.5]])).numpy())
    ```
    """
    return self._apply_broadcasted_uop(UOp.add, x, reverse)

  def sub(self, x:Tensor|ConstType, reverse=False) -> Tensor:
    """
    Subtracts `x` from `self`.
    Equivalent to `self - x`.
    Supports broadcasting to a common shape, type promotion, and integer, float, boolean inputs.

    ```python exec="true" source="above" session="tensor" result="python"
    Tensor.manual_seed(42)
    t = Tensor.randn(4)
    print(t.numpy())
    ```
    ```python exec="true" source="above" session="tensor" result="python"
    print(t.sub(20).numpy())
    ```
    ```python exec="true" source="above" session="tensor" result="python"
    print(t.sub(Tensor([[2.0], [3.5]])).numpy())
    ```
    """
    a, b = self._broadcasted(x, reverse)
    return a + (-b)

  def mul(self, x:Tensor|ConstType, reverse=False) -> Tensor:
    """
    Multiplies `self` and `x`.
    Equivalent to `self * x`.
    Supports broadcasting to a common shape, type promotion, and integer, float, boolean inputs.

    ```python exec="true" source="above" session="tensor" result="python"
    Tensor.manual_seed(42)
    t = Tensor.randn(4)
    print(t.numpy())
    ```
    ```python exec="true" source="above" session="tensor" result="python"
    print(t.mul(3).numpy())
    ```
    ```python exec="true" source="above" session="tensor" result="python"
    print(t.mul(Tensor([[-1.0], [2.0]])).numpy())
    ```
    """
    return self._apply_broadcasted_uop(UOp.mul, x, reverse)

  def idiv(self, x:Tensor|ConstType, reverse=False) -> Tensor:
    """
    Divides `self` by `x`.
    Equivalent to `self // x`.
    Supports broadcasting to a common shape, type promotion, and integer inputs.
    `idiv` performs integer division (truncate towards zero).

    ```python exec="true" source="above" session="tensor" result="python"
    print(Tensor([-4, 7, 5, 4, -7, 8]).idiv(Tensor([2, -3, 8, -2, 3, 5])).numpy())
    ```
    """
    return self._apply_broadcasted_uop(UOp.idiv, x, reverse)

  def div(self, x:Tensor|ConstType, reverse=False, rounding_mode:Literal["trunc", "floor"]|None=None) -> Tensor:
    """
    Divides `self` by `x`.
    Equivalent to `self / x`.
    Supports broadcasting to a common shape, type promotion, and integer, float, boolean inputs.
    `div` performs true division.

    ```python exec="true" source="above" session="tensor" result="python"
    Tensor.manual_seed(42)
    t = Tensor.randn(4)
    print(t.numpy())
    ```
    ```python exec="true" source="above" session="tensor" result="python"
    print(t.div(3).numpy())
    ```
    ```python exec="true" source="above" session="tensor" result="python"
    print(Tensor([1, 4, 10]).div(Tensor([2, 3, 4])).numpy())
    ```
    """
    numerator, denominator = self._broadcasted(x, reverse)
    d = numerator.cast(least_upper_float(numerator.dtype)) * denominator.cast(least_upper_float(denominator.dtype)).reciprocal()
    output_dtype = numerator.dtype if dtypes.is_int(numerator.dtype) else d.dtype
    if dtypes.is_int(dt:=least_upper_dtype(numerator.dtype, denominator.dtype)) and rounding_mode is not None:
      numerator, denominator = numerator.cast(dt), denominator.cast(dt)
      if rounding_mode == "trunc": return numerator.idiv(denominator)
      if rounding_mode == "floor":
        truncate_div, truncate_mod = numerator.idiv(denominator), numerator._apply_broadcasted_uop(UOp.mod, denominator)
        opposite_sign = ((numerator>0)&(denominator<0)) | ((numerator<0)&(denominator>0))
        return (opposite_sign&(truncate_mod!=0)).where(truncate_div-1, truncate_div)
    if rounding_mode == "trunc": return d.trunc().cast(output_dtype)
    if rounding_mode == "floor": return d.floor().cast(output_dtype)
    if rounding_mode is not None: raise RuntimeError(f"{rounding_mode=} is not supported")
    return d

  def mod(self, x:Tensor|ConstType, reverse=False) -> Tensor:
    """
    Mod `self` by `x`.
    Equivalent to `self % x`.
    Supports broadcasting to a common shape, type promotion, and integer inputs.

    ```python exec="true" source="above" session="tensor" result="python"
    print(Tensor([-4, 7, 5, 4, -7, 8]).mod(Tensor([2, -3, 8, -2, 3, 5])).numpy())
    ```
    """
    a, b = self._broadcasted(x, reverse)
    return a - a.div(b, rounding_mode="floor") * b

  def bitwise_xor(self, x:Tensor|ConstType, reverse=False) -> Tensor:
    """
    Computes bitwise xor of `self` and `x`.
    Equivalent to `self ^ x`.
    Supports broadcasting to a common shape, type promotion, and integer, boolean inputs.

    ```python exec="true" source="above" session="tensor" result="python"
    print(Tensor([-1, -2, 3]).bitwise_xor(Tensor([1, 0, 3])).numpy())
    ```
    ```python exec="true" source="above" session="tensor" result="python"
    print(Tensor([True, True, False, False]).bitwise_xor(Tensor([True, False, True, False])).numpy())
    ```
    """
    if self.dtype != dtypes.bool and not dtypes.is_int(self.dtype): raise RuntimeError(f"{self.dtype} is not supported")
    return self._apply_broadcasted_uop(UOp.bitwise_xor, x, reverse)

  def bitwise_and(self, x:Tensor|ConstType, reverse=False) -> Tensor:
    """
    Compute the bitwise AND of `self` and `x`.
    Equivalent to `self & x`.
    Supports broadcasting to a common shape, type promotion, and integer, boolean inputs.
    ```python exec="true" source="above" session="tensor" result="python"
    print(Tensor([2, 5, 255]).bitwise_and(Tensor([3, 14, 16])).numpy())
    ```
    ```python exec="true" source="above" session="tensor" result="python"
    print(Tensor([True, True, False, False]).bitwise_and(Tensor([True, False, True, False])).numpy())
    ```
    """
    if self.dtype != dtypes.bool and not dtypes.is_int(self.dtype): raise RuntimeError(f"{self.dtype} is not supported")
    return self._apply_broadcasted_uop(UOp.bitwise_and, x, reverse)

  def bitwise_or(self, x:Tensor|ConstType, reverse=False) -> Tensor:
    """
    Compute the bitwise OR of `self` and `x`.
    Equivalent to `self | x`.
    Supports broadcasting to a common shape, type promotion, and integer, boolean inputs.
    ```python exec="true" source="above" session="tensor" result="python"
    print(Tensor([2, 5, 255]).bitwise_or(Tensor([4, 4, 4])).numpy())
    ```
    ```python exec="true" source="above" session="tensor" result="python"
    print(Tensor([True, True, False, False]).bitwise_or(Tensor([True, False, True, False])).numpy())
    ```
    """
    if self.dtype != dtypes.bool and not dtypes.is_int(self.dtype): raise RuntimeError(f"{self.dtype} is not supported")
    return self._apply_broadcasted_uop(UOp.bitwise_or, x, reverse)

  def bitwise_not(self) -> Tensor:
    """
    Compute the bitwise NOT of `self`.
    Equivalent to `~self`.
    ```python exec="true" source="above" session="tensor" result="python"
    print(Tensor([0, 2, 5, 255], dtype="int8").bitwise_not().numpy())
    ```
    ```python exec="true" source="above" session="tensor" result="python"
    print(Tensor([True, False]).bitwise_not().numpy())
    ```
    """
    if self.dtype != dtypes.bool and not dtypes.is_int(self.dtype): raise RuntimeError(f"{self.dtype} is not supported")
    return self.logical_not() if self.dtype == dtypes.bool else self ^ -1

  def lshift(self, x:int, reverse=False) -> Tensor:
    """
    Computes left arithmetic shift of `self` by `x` bits. `self` must have unsigned dtype.
    Equivalent to `self << x`.

    ```python exec="true" source="above" session="tensor" result="python"
    print(Tensor([1, 3, 31], dtype=dtypes.uint8).lshift(2).numpy())
    ```
    """
    assert dtypes.is_unsigned(self.dtype) and isinstance(x, int) and x >= 0 and not reverse, f"not supported {self.dtype=} {x=}"
    return self.mul(2 ** x, reverse)

  def rshift(self, x:int, reverse=False) -> Tensor:
    """
    Computes right arithmetic shift of `self` by `x` bits. `self` must have unsigned dtype.
    Equivalent to `self >> x`.

    ```python exec="true" source="above" session="tensor" result="python"
    print(Tensor([4, 13, 125], dtype=dtypes.uint8).rshift(2).numpy())
    ```
    """
    assert dtypes.is_unsigned(self.dtype) and isinstance(x, int) and x >= 0 and not reverse, f"not supported {self.dtype=} {x=}"
    return self.idiv(2 ** x, reverse)

  def pow(self, x:Tensor|ConstType, reverse=False) -> Tensor:
    """
    Computes power of `self` with `x`.
    Equivalent to `self ** x`.

    ```python exec="true" source="above" session="tensor" result="python"
    print(Tensor([-1, 2, 3]).pow(2.0).numpy())
    ```
    ```python exec="true" source="above" session="tensor" result="python"
    print(Tensor([-1, 2, 3]).pow(Tensor([-1.5, 0.5, 1.5])).numpy())
    ```
    ```python exec="true" source="above" session="tensor" result="python"
    print((2.0 ** Tensor([-1, 2, 3])).numpy())
    ```
    """
    base, exponent = self._broadcasted(x, reverse=reverse)
    # TODO: int pow
    if not base.is_floating_point(): raise RuntimeError("base needs to be float")

    # NOTE: pow(int, float) -> int
    ret = base._apply_uop(UOp.pow, exponent)
    return ret.round().cast(self.dtype) if not dtypes.is_float(self.dtype) else ret

  def maximum(self, x:Tensor|ConstType) -> Tensor:
    """
    Computes element-wise maximum of `self` and `x`.

    ```python exec="true" source="above" session="tensor" result="python"
    print(Tensor([-1, 2, 3]).maximum(1).numpy())
    ```
    ```python exec="true" source="above" session="tensor" result="python"
    print(Tensor([-1, 2, 3]).maximum(Tensor([-4, -2, 9])).numpy())
    ```
    """
    return self._apply_broadcasted_uop(UOp.maximum, x)

  def minimum(self, x:Tensor|ConstType) -> Tensor:
    """
    Computes element-wise minimum of `self` and `x`.

    ```python exec="true" source="above" session="tensor" result="python"
    print(Tensor([-1, 2, 3]).minimum(1).numpy())
    ```
    ```python exec="true" source="above" session="tensor" result="python"
    print(Tensor([-1, 2, 3]).minimum(Tensor([-4, -2, 9])).numpy())
    ```
    """
    t, x = self._broadcasted(x)
    return t._inverse().maximum(x._inverse())._inverse()

  def where(self:Tensor, x:Tensor|ConstType|sint, y:Tensor|ConstType|sint) -> Tensor:
    """
    Return a tensor of elements selected from either `x` or `y`, depending on `self`.
    `output_i = x_i if self_i else y_i`.

    ```python exec="true" source="above" session="tensor" result="python"
    cond = Tensor([[True, True, False], [True, False, False]])
    print(cond.where(1, 3).numpy())
    ```
    ```python exec="true" source="above" session="tensor" result="python"
    Tensor.manual_seed(42)
    cond = Tensor.randn(2, 3)
    print(cond.numpy())
    ```
    ```python exec="true" source="above" session="tensor" result="python"
    print((cond > 0).where(cond, -float("inf")).numpy())
    ```
    """
    if isinstance(x, Tensor): x, y = x._broadcasted(y)
    elif isinstance(y, Tensor): y, x = y._broadcasted(x)
    cond, x = self._broadcasted(x, match_dtype=False)
    cond, y = cond._broadcasted(y, match_dtype=False)
    return cond.cast(dtypes.bool)._apply_uop(UOp.where, *x._broadcasted(y))

  def masked_fill(self:Tensor, mask:Tensor, value:Tensor|ConstType) -> Tensor: return mask.where(value, self)

  def copysign(self, other) -> Tensor:
    """
    Return a tensor of with the magnitude of `self` and the sign of `other`, elementwise.
    """
    # NOTE: torch always return in float, we return based on the broadcasting rule.
    other = self._broadcasted(other)[1]
    # TODO: remove other*0?
    return (other < 0).where(-self.abs(), self.abs()) + other*0

  # ***** op wrappers *****

  def __invert__(self) -> Tensor: return self.bitwise_not()

  # TODO: combine with UOps __floordiv__
  def __floordiv__(self, x): return self.div(x, rounding_mode="floor")
  def __rfloordiv__(self, x): return self.div(x, rounding_mode="floor", reverse=True)

  def __pow__(self, x) -> Tensor: return self.pow(x)
  def __matmul__(self, x) -> Tensor: return self.matmul(x)

  def __rpow__(self, x) -> Tensor: return self.pow(x, True)
  def __rmatmul__(self, x) -> Tensor: return self.matmul(x, True)

  def __iadd__(self, x) -> Tensor: return self.assign(self.add(x))
  def __isub__(self, x) -> Tensor: return self.assign(self.sub(x))
  def __imul__(self, x) -> Tensor: return self.assign(self.mul(x))
  def __ipow__(self, x) -> Tensor: return self.assign(self.pow(x))
  def __itruediv__(self, x) -> Tensor: return self.assign(self.div(x))
  def __ifloordiv__(self, x) -> Tensor: return self.assign(self.__floordiv__(x))
  def __imatmul__(self, x) -> Tensor: return self.assign(self.matmul(x))
  def __iand__(self, x) -> Tensor: return self.assign(self.bitwise_and(x))
  def __ior__(self, x) -> Tensor: return self.assign(self.bitwise_or(x))
  def __ixor__(self, x) -> Tensor: return self.assign(self.bitwise_xor(x))
  def __ilshift__(self, x) -> Tensor: return self.assign(self.lshift(x))
  def __irshift__(self, x) -> Tensor: return self.assign(self.rshift(x))

  def __lt__(self, x) -> Tensor: return self._apply_broadcasted_uop(UOp.__lt__, x, False)
  def __gt__(self, x) -> Tensor: return self._apply_broadcasted_uop(UOp.__lt__, x, True)
  def ne(self, x) -> Tensor: return self._apply_broadcasted_uop(UOp.ne, x, False)

  def __eq__(self, x) -> Tensor: return self.eq(x)                      # type: ignore[override]

  # ***** functional nn ops *****

  def linear(self, weight:Tensor, bias:Tensor|None=None, dtype:DTypeLike|None=None) -> Tensor:
    """
    Applies a linear transformation to `self` using `weight` and `bias`.

    See: https://pytorch.org/docs/stable/generated/torch.nn.Linear.html

    ```python exec="true" source="above" session="tensor" result="python"
    t = Tensor([[1, 2], [3, 4]])
    weight = Tensor([[1, 2], [3, 4]])
    bias = Tensor([1, 2])
    print(t.linear(weight, bias).numpy())
    ```
    """
    if dtype is not None: return self.cast(dtype).linear(weight.cast(dtype), bias.cast(dtype) if bias is not None else bias)
    x = self.mul(weight) if len(weight.shape) == 1 else self.dot(weight)
    return x.add(bias) if bias is not None else x

  def sequential(self, ll:list[Callable[[Tensor], Tensor]]) -> Tensor:
    """
    Applies a sequence of functions to `self` chaining the output of each function to the input of the next.

    ```python exec="true" source="above" session="tensor" result="python"
    t = Tensor([1, 2, 3])
    print(t.sequential([lambda x: x * 2, lambda x: x + 1]).numpy())
    ```
    """
    return functools.reduce(lambda x,f: f(x), ll, self)

  def layernorm(self, axis:int|tuple[int,...]=-1, eps:float=1e-5) -> Tensor:
    """
    Applies Layer Normalization over a mini-batch of inputs.

    - Described: https://paperswithcode.com/method/layer-normalization
    - Paper: https://arxiv.org/abs/1607.06450v1

    ```python exec="true" source="above" session="tensor" result="python"
    t = Tensor.randn(8, 10, 16) * 2 + 8
    print(t.mean().item(), t.std().item())
    ```
    ```python exec="true" source="above" session="tensor" result="python"
    t = t.layernorm()
    print(t.mean().item(), t.std().item())
    ```
    """
    y = (self - self.mean(axis, keepdim=True))
    return y.mul((y*y).mean(axis, keepdim=True).add(eps).rsqrt())

  def batchnorm(self, weight:Tensor|None, bias:Tensor|None, mean:Tensor, invstd:Tensor, axis:int|tuple[int, ...]=1) -> Tensor:
    """
    Applies Batch Normalization over a mini-batch of inputs.

    - Described: https://paperswithcode.com/method/batch-normalization
    - Paper: https://arxiv.org/abs/1502.03167

    ```python exec="true" source="above" session="tensor" result="python"
    t = Tensor.randn(8, 4, 16, 16) * 2 + 8
    print(t.mean().item(), t.std().item())
    ```
    ```python exec="true" source="above" session="tensor" result="python"
    t = t.batchnorm(None, None, t.mean(axis=(0,2,3)), t.var(axis=(0,2,3)).add(1e-5).rsqrt())
    print(t.mean().item(), t.std().item())
    ```
    """
    axis_ = argfix(axis)
    shape = tuple(s if ax in axis_ else 1 for ax, s in enumerate(self.shape))
    x = self - mean.reshape(shape)
    if weight is not None: x = x * weight.reshape(shape)
    ret = x.mul(invstd.reshape(shape) if len(invstd.shape) == len(axis_) else invstd)
    return (ret + bias.reshape(shape)) if bias is not None else ret

  def dropout(self, p=0.5) -> Tensor:
    """
    Applies dropout to `self`.

    NOTE: dropout is only applied when `Tensor.training` is `True`.

    - Described: https://paperswithcode.com/method/dropout
    - Paper: https://jmlr.org/papers/v15/srivastava14a.html

    ```python exec="true" source="above" session="tensor" result="python"
    Tensor.manual_seed(42)
    t = Tensor.randn(2, 2)
    with Tensor.train():
      print(t.dropout().numpy())
    ```
    """
    if not Tensor.training or p == 0: return self
    return (Tensor.rand_like(self, requires_grad=False, dtype=dtypes.default_float, contiguous=False) >= p).contiguous().where(self, 0) / (1.0 - p)

  # helper function commonly used for indexing
  def _one_hot_along_dim(self:Tensor, num_classes:sint, dim:int=-1) -> Tensor:
    if not dtypes.is_int(self.dtype): raise RuntimeError(f"_one_hot_along_dim expects int index tensor, getting {self.dtype}")
    offset = self.ndim - self._resolve_dim(dim) - 1
    return self == Tensor.arange(num_classes, device=self.device, requires_grad=False).reshape((num_classes,) + (1,) * offset)

  def one_hot(self, num_classes:int=-1) -> Tensor:
    """
    Converts `self` to a one-hot tensor.

    `num_classes` defaults to -1, which means num_classes will be inferred as max(self) + 1.

    ```python exec="true" source="above" session="tensor" result="python"
    t = Tensor([0, 1, 3, 3, 4])
    print(t.one_hot(5).numpy())
    ```
    """
    if not dtypes.is_int(self.dtype): raise RuntimeError(f"expect integer dtype, getting {self.dtype=}")
    if num_classes == -1: num_classes = (self.max()+1).item()
    return self[..., None]._one_hot_along_dim(num_classes).where(1, 0)

  def scaled_dot_product_attention(self, key:Tensor, value:Tensor, attn_mask:Tensor|None=None, dropout_p:float=0.0, is_causal:bool=False) -> Tensor:
    """
    Computes scaled dot-product attention.
    `self` is the query tensor, `key` is the key tensor, and `value` is the value tensor.

    - Described: https://paperswithcode.com/method/scaled
    - Paper: https://arxiv.org/abs/1706.03762v7

    ```python exec="true" source="above" session="tensor" result="python"
    q = Tensor.randn(2, 4, 8)
    k = Tensor.randn(2, 4, 8)
    v = Tensor.randn(2, 4, 8)
    print(q.scaled_dot_product_attention(k, v).numpy())
    ```
    """
    # NOTE: it also works when `key` and `value` have symbolic shape.
    assert all_int(self.shape), f"does not support symbolic shape {self.shape}"
    qk = self.matmul(key.transpose(-2,-1), dtype=least_upper_dtype(self.dtype, key.dtype, dtypes.float32)) / math.sqrt(self.shape[-1])
    # handle attention mask
    if is_causal:
      if attn_mask is not None: raise RuntimeError("cannot set attn_mask when is_causal=True")
      attn_mask = qk.ones_like(requires_grad=False, device=self.device, dtype=dtypes.bool).tril()
    if attn_mask is not None:
      if attn_mask.dtype == dtypes.bool: attn_mask = attn_mask.where(0, -float("inf"))
      qk = qk + attn_mask
    return qk.cast(self.dtype).softmax(-1).dropout(dropout_p) @ value

  def _do_reduction(self, reduction:ReductionStr="mean") -> Tensor:
    if reduction not in get_args(ReductionStr): raise ValueError(f"{reduction=} must be one of {get_args(ReductionStr)}")
    reductions: dict[str, Callable[[Tensor], Tensor]] = {"mean": Tensor.mean, "sum": Tensor.sum, "none": lambda x: x}
    return reductions[reduction](self)

  def binary_crossentropy(self, Y:Tensor, reduction:ReductionStr="mean") -> Tensor:
    """
    Computes the binary cross-entropy loss between `self` and `Y`.

    See: https://pytorch.org/docs/stable/generated/torch.nn.BCELoss.html

    ```python exec="true" source="above" session="tensor" result="python"
    t = Tensor([0.1, 0.9, 0.2])
    Y = Tensor([0, 1, 0])
    print(t.binary_crossentropy(Y).item())
    ```
    """
    return (-Y*self.log() - (1-Y)*(1-self).log())._do_reduction(reduction)

  def binary_crossentropy_logits(self, Y:Tensor, reduction:ReductionStr="mean") -> Tensor:
    """
    Computes the binary cross-entropy loss between `self` and `Y` where `self` is logits.

    See: https://pytorch.org/docs/stable/generated/torch.nn.BCEWithLogitsLoss.html

    ```python exec="true" source="above" session="tensor" result="python"
    t = Tensor([-1, 2, -3])
    Y = Tensor([0, 1, 0])
    print(t.binary_crossentropy_logits(Y).item())
    ```
    """
    return (self.maximum(0) - Y * self + (1 + self.abs().neg().exp()).log())._do_reduction(reduction)

  def sparse_categorical_crossentropy(self, Y:Tensor, ignore_index:int=-1, label_smoothing=0.0, reduction:ReductionStr="mean") -> Tensor:
    """
    Computes the sparse categorical cross-entropy loss between `self` and `Y`.

    NOTE: `self` is logits and `Y` is the target labels.
    NOTE: unlike PyTorch, this function expects the class axis to be -1

    See: https://pytorch.org/docs/stable/generated/torch.nn.CrossEntropyLoss.html

    ```python exec="true" source="above" session="tensor" result="python"
    t = Tensor([[-1, 2, -3], [1, -2, 3]])
    Y = Tensor([1, 2])
    print(t.sparse_categorical_crossentropy(Y).item())
    ```
    """
    assert 0.0 <= label_smoothing <= 1.0, "label_smoothing must be in [0.0, 1.0]"
    assert reduction in ("mean", "sum", "none"), "reduction must be one of ['mean', 'sum', 'none']"
    log_probs, loss_mask = self.log_softmax(), (Y != ignore_index) if ignore_index != -1 else Y.ones_like(dtype=dtypes.bool)
    y_counted = Y.to(self.device).flatten().reshape(-1, 1)._one_hot_along_dim(self.shape[-1])
    y = (y_counted * loss_mask.reshape(-1, 1)).reshape(*Y.shape, self.shape[-1])
    smoothing = label_smoothing * (log_probs.mean(-1) * loss_mask)
    unreduced = ((1 - label_smoothing) * (log_probs * y).sum(-1) + smoothing)
    # NOTE: because of ignore_index, we can't use Tensor.mean (so can't use `_do_reduction` here)
    return -(unreduced.sum() / loss_mask.sum() if reduction == "mean" else (unreduced.sum() if reduction == "sum" else unreduced))

  def cross_entropy(self, Y:Tensor, reduction:ReductionStr="mean", label_smoothing:float=0.0) -> Tensor:
    """
    Compute the cross entropy loss between input logits and target.

    NOTE: `self` are logits and `Y` are the target labels or class probabilities.

    See: https://pytorch.org/docs/stable/generated/torch.nn.functional.cross_entropy.html

    ```python exec="true" source="above" session="tensor" result="python"
    t = Tensor([[-1, 2, -3], [1, -2, 3]])
    Y = Tensor([1, 2])
    print(t.cross_entropy(Y).item())
    ```
    ```python exec="true" source="above" session="tensor" result="python"
    t = Tensor([[-1, 2, -3], [1, -2, 3]])
    Y = Tensor([1, 2])
    print(t.cross_entropy(Y, reduction='none').numpy())
    ```
    """
    assert 0.0 <= label_smoothing <= 1.0, "label_smoothing must be in [0.0, 1.0]"
    Y = Y.one_hot(num_classes=cast(int, self.shape[1])) if Y.ndim < 2 else Y
    Y = (1 - label_smoothing)*Y + label_smoothing / cast(int, Y.shape[1])
    ret = -self.log_softmax(axis=1).mul(Y).sum(axis=1)
    return ret._do_reduction(reduction)

  def nll_loss(self, Y:Tensor, weight:Tensor|None=None, ignore_index:int|None=None, reduction:ReductionStr="mean") -> Tensor:
    """
    Compute the negative log likelihood loss between log-probabilities and target labels.

    NOTE: `self` is log-probabilities and `Y` is the Y labels or class probabilities.

    See: https://pytorch.org/docs/stable/generated/torch.nn.functional.nll_loss.html

    ```python exec="true" source="above" session="tensor" result="python"
    t = Tensor([[-1, 2, -3], [1, -2, 3]])
    Y = Tensor([1, 2])
    print(t.log_softmax().nll_loss(Y).item())
    ```
    ```python exec="true" source="above" session="tensor" result="python"
    t = Tensor([[-1, 2, -3], [1, -2, 3]])
    Y = Tensor([1, 2])
    print(t.log_softmax().nll_loss(Y, reduction='none').numpy())
    ```
    """
    weight = Tensor.ones_like(Y, requires_grad=False) if weight is None else weight[Y]
    masked_weight = weight if ignore_index is None else weight * (Y != ignore_index)
    nll = -self.gather(1, Y.unsqueeze(1)).squeeze(1) * masked_weight
    return nll.sum() / masked_weight.sum() if reduction == "mean" else nll._do_reduction(reduction)

  # ***** Tensor Properties *****

  @property
  def ndim(self) -> int:
    """
    Returns the number of dimensions in the tensor.

    ```python exec="true" source="above" session="tensor" result="python"
    t = Tensor([[1, 2], [3, 4]])
    print(t.ndim)
    ```
    """
    return len(self.shape)

  def numel(self) -> sint:
    """
    Returns the total number of elements in the tensor.

    ```python exec="true" source="above" session="tensor" result="python"
    t = Tensor([[[1, 2], [3, 4]], [[5, 6], [7, 8]]])
    print(t.numel())
    ```
    """
    return prod(self.shape)

  def element_size(self) -> int:
    """
    Returns the size in bytes of an individual element in the tensor.

    ```python exec="true" source="above" session="tensor" result="python"
    t = Tensor([5], dtype=dtypes.int16)
    print(t.element_size())
    ```
    """
    return self.dtype.itemsize

  def nbytes(self) -> int:
    """
    Returns the total number of bytes of all elements in the tensor.

    ```python exec="true" source="above" session="tensor" result="python"
    t = Tensor([8, 9], dtype=dtypes.float)
    print(t.nbytes())
    ```
    """
    return self.numel() * self.element_size()

  def is_floating_point(self) -> bool:
    """
    Returns `True` if the tensor contains floating point types, i.e. is one of `dtypes.float64`, `dtypes.float32`,
    `dtypes.float16`, `dtypes.bfloat16`.

    ```python exec="true" source="above" session="tensor" result="python"
    t = Tensor([8, 9], dtype=dtypes.float32)
    print(t.is_floating_point())
    ```
    """
    return dtypes.is_float(self.dtype)

  def size(self, dim:int|None=None) -> sint|tuple[sint, ...]:
    """
    Return the size of the tensor. If `dim` is specified, return the length along dimension `dim`. Otherwise return the shape of the tensor.

    ```python exec="true" source="above" session="tensor" result="python"
    t = Tensor([[4, 5, 6], [7, 8, 9]])
    print(t.size())
    ```
    ```python exec="true" source="above" session="tensor" result="python"
    print(t.size(dim=1))
    ```
    """
    return self.shape if dim is None else self.shape[dim]

  # ***** cast ops *****

  def llvm_bf16_cast(self, dtype:DTypeLike) -> Tensor:
    # hack for devices that don't support bfloat16
    assert self.dtype == dtypes.bfloat16
    return self.to("LLVM").cast(dtype)

  def cast(self, dtype:DTypeLike) -> Tensor:
    """
    Casts `self` to the given `dtype`.

    ```python exec="true" source="above" session="tensor" result="python"
    t = Tensor([-1, 2.5, 3], dtype=dtypes.float)
    print(t.dtype, t.numpy())
    ```
    ```python exec="true" source="above" session="tensor" result="python"
    t = t.cast(dtypes.int32)
    print(t.dtype, t.numpy())
    ```
    ```python exec="true" source="above" session="tensor" result="python"
    t = t.cast(dtypes.uint8)
    print(t.dtype, t.numpy())
    ```
    """
    if (dt:=to_dtype(dtype)) in {dtypes.uint8, dtypes.uint16} and dtypes.is_float(self.dtype):
      # NOTE: values within the int32 range and outside the unsigned dtype range will cause values to wrap around
      return self._apply_uop(UOp.cast, dtype=dtypes.int32)._apply_uop(UOp.cast, dtype=dt)
    return self if self.dtype == dt else self._apply_uop(UOp.cast, dtype=dt)

  def bitcast(self, dtype:DTypeLike) -> Tensor:
    """
    Bitcasts `self` to the given `dtype` of the same itemsize.

    `self` must not require a gradient.

    ```python exec="true" source="above" session="tensor" result="python"
    t = Tensor([-1, 2, 3], dtype=dtypes.int32)
    print(t.dtype, t.numpy())
    ```
    ```python exec="true" source="above" session="tensor" result="python"
    t = t.bitcast(dtypes.uint32)
    print(t.dtype, t.numpy())
    ```
    """
    if self.requires_grad: raise RuntimeError("can't backprop through bitcast")
    dt = to_dtype(dtype)
    if (ns:=dt.itemsize) != (os:=self.dtype.itemsize) and (self.shape[-1]*os) % ns != 0: raise RuntimeError("unsupported size in bitcast")
    if (not isinstance(self.device, str) or not self.device.startswith("DISK")) and ns != os:
      new_uint, old_uint = to_dtype(f"uint{8*ns}"), to_dtype(f"uint{8*os}")
      tmp = self.bitcast(old_uint)
      if ns > os: return functools.reduce(Tensor.add, (tmp[..., i::ns//os].cast(new_uint) << 8*i*os for i in range(ns//os))).bitcast(dtype)
      return Tensor.stack(*(tmp>>8*i*ns for i in range(os//ns)), dim=-1).flatten(-2).cast(new_uint).bitcast(dtype)
    return self._apply_uop(UOp.bitcast, dtype=dt) if self.dtype != dt else self

  def float(self) -> Tensor:
    """
    Convenience method to cast `self` to a `float32` Tensor.

    ```python exec="true" source="above" session="tensor" result="python"
    t = Tensor([-1, 2, 3], dtype=dtypes.int32)
    print(t.dtype, t.numpy())
    ```
    ```python exec="true" source="above" session="tensor" result="python"
    t = t.float()
    print(t.dtype, t.numpy())
    ```
    """
    return self.cast(dtypes.float32)

  def half(self) -> Tensor:
    """
    Convenience method to cast `self` to a `float16` Tensor.

    ```python exec="true" source="above" session="tensor" result="python"
    t = Tensor([-1, 2, 3], dtype=dtypes.int32)
    print(t.dtype, t.numpy())
    ```
    ```python exec="true" source="above" session="tensor" result="python"
    t = t.half()
    print(t.dtype, t.numpy())
    ```
    """
    return self.cast(dtypes.float16)

  def int(self) -> Tensor:
    """
    Convenience method to cast `self` to a `int32` Tensor.

    ```python exec="true" source="above" session="tensor" result="python"
    t = Tensor([-1.5, -0.5, 0.0, 0.5, 1.5])
    print(t.dtype, t.numpy())
    ```
    ```python exec="true" source="above" session="tensor" result="python"
    t = t.int()
    print(t.dtype, t.numpy())
    ```
    """
    return self.cast(dtypes.int32)

  def bool(self) -> Tensor:
    """
    Convenience method to cast `self` to a `bool` Tensor.

    ```python exec="true" source="above" session="tensor" result="python"
    t = Tensor([-1, 0, 1])
    print(t.dtype, t.numpy())
    ```
    ```python exec="true" source="above" session="tensor" result="python"
    t = t.bool()
    print(t.dtype, t.numpy())
    ```
    """
    return self.cast(dtypes.bool)

  # *** image Tensor function replacements ***

  def image_dot(self, w:Tensor, dtype:DTypeLike|None=None) -> Tensor:
    # NOTE: we use a 1x1 conv2d to do the matmul. mxk @ kxn = (1,k,m,1).conv2d(n,k,1,1)
    x, dx, dw = self, self.ndim, w.ndim
    if not (dx > 0 and dw > 0): raise RuntimeError(f"both tensors need to be at least 1D, got {dx}D and {dw}D")
    if x.shape[-1] != w.shape[-min(w.ndim, 2)]: raise RuntimeError(f"cannot image_dot {x.shape} and {w.shape}")

    bs, groups, cin, cout = prod(self.shape[0:-2]), prod(w.shape[0:-2]), w.shape[-2], w.shape[-1]
    out_shape_t = self.shape[0:-2] + (cout,-1) if len(self.shape) > 1 else (cout, )

    # NOTE: with NHWC we can remove the transposes
    # bs x groups*cin x H x W
    cx = self.transpose(self.ndim-1, self.ndim-2).reshape((bs//groups, groups*cin, -1, 1))
    # groups*cout x cin x H, W
    cw = w.transpose(w.ndim-1, w.ndim-2).reshape((groups*cout, cin, 1, 1))
    return cx.image_conv2d(cw, groups=groups, dtype=dtype).reshape(out_shape_t).transpose(self.ndim-1, self.ndim-2)

  def image_conv2d(self, weight:Tensor, bias:Tensor|None=None, groups=1, stride=1, dilation=1, padding=0, dtype=None) -> Tensor:
    base_image_type = dtypes.imageh if getenv("FLOAT16", 0) else dtypes.imagef

    (bs,_,iy,ix), (cout,cin,H,W) = self.shape, weight.shape
    x, w = self, weight.reshape(groups, (rcout := cout//groups), cin, H, W)

    # hack for non multiples of 4 on cin
    if cin % 4 != 0 and not (cin == 1 and groups%4 == 0):
      x = x.reshape(bs, groups, cin, iy, ix)   # do this always?
      added_input_channels = 4 - (cin % 4)
      w = w.pad(tuple((0, added_input_channels) if i == 2 else None for i in range(w.ndim)))
      x = x.pad(tuple((0, added_input_channels) if i == 2 else None for i in range(x.ndim)))
      cin = cin + added_input_channels
      x = x.reshape(bs, groups*cin, iy, ix)

    # hack for non multiples of 4 on rcout
    added_output_channels = 0
    if rcout % 4 != 0 and not (rcout == 1 and groups%4 == 0):
      added_output_channels = 4 - (rcout % 4)
      rcout += added_output_channels
      cout = groups * rcout
      w = w.pad(tuple((0, added_output_channels) if i == 1 else None for i in range(w.ndim)))

    # packed (note: flipping bs and iy would make the auto-padding work)
    x = x.permute(0,2,3,1)
    cin_last = iy == 1 and ix == 1
    if cin == 1: w = w.reshape(cout//4,4,H,W).permute(0,2,3,1)
    elif cin_last: w = w.reshape(cout//4,4,cin//4,4,H,W).permute(0,4,2,5,1,3)
    else: w = w.reshape(cout//4,4,cin//4,4,H,W).permute(0,4,2,5,3,1)

    # contiguous creates the image, and early realize static weights (TODO: test for the static weight)
    if IMAGE >= 2: x,w = x.cast(base_image_type((bs*iy, ix*groups*cin//4, 4))), w.cast(base_image_type((cout//4, H*W*cin, 4)))
    x, w = x.contiguous(), w.contiguous()

    # expand out
    rcin_hi, rcin_lo = cin//4 if cin >= 4 else 1, 4 if cin >= 4 else 1
    cout_expand = [groups//4 if cin == 1 else groups, 4 if cin == 1 else 1, rcout//4 if rcout >= 4 else 1, 4 if rcout >= 4 else 1]
    x = x.reshape(bs, iy, ix, groups, rcin_hi, rcin_lo)
    if cin_last: w = w.reshape(cout//4, H, rcin_hi, W, 4, rcin_lo)
    else: w = w.reshape(cout//4, H, rcin_hi, W, rcin_lo, 4).permute(0,1,2,3,5,4)

    # prepare input
    x = x.permute(0,3,4,5,1,2).pad(self._resolve_pool_pads(padding,2))._pool((H,W), stride, dilation)# -> (bs, groups, rcin_hi, rcin_lo, oy, ox, H, W)
    x = x.permute(0,4,5,1,2,3,6,7).reshape(bs, (oy := x.shape[4]), (ox := x.shape[5]), *cout_expand[0:2], 1, 1, rcin_hi, rcin_lo, H, W)

    # prepare weights
    w = w.permute(0,4,2,5,1,3).reshape((1, 1, 1, *cout_expand, rcin_hi, rcin_lo, H, W))

    # the conv!
    ret = (x*w).cast(base_image_type((bs*oy, ox*cout//4, 4)) if IMAGE >= 2 else dtypes.float32).sum((-4, -3, -2, -1), dtype=dtype)

    # undo hack for non multiples of 4 on C.rcout
    if added_output_channels != 0:
      ret = ret.reshape(bs, oy, ox, groups, rcout)[:, :, :, :, :-added_output_channels]
      cout = groups * (rcout - added_output_channels)

    # NCHW output
    ret = ret.reshape(bs, oy, ox, cout).permute(0,3,1,2)
    return ret if bias is None else ret.add(bias.reshape(1, -1, 1, 1))

P = ParamSpec("P")
T = TypeVar("T")
def _metadata_wrapper(fn: Callable[P, T]) -> Callable[P, T]:
  def _wrapper(*args: P.args, **kwargs: P.kwargs) -> T:
    if _METADATA.get() is not None: return fn(*args, **kwargs)

    if TRACEMETA >= 2:
      caller_frame = sys._getframe(frame := 1)
      caller_module = caller_frame.f_globals.get("__name__", None)
      caller_func = caller_frame.f_code.co_name
      if caller_module is None: return fn(*args, **kwargs)

      # if its called from nn we want to step up frames until we are out of nn
      while caller_module.startswith("tinygrad.nn") and "optim" not in caller_module:
        caller_frame = sys._getframe(frame := frame + 1)
        caller_module = caller_frame.f_globals.get("__name__", None)
        if caller_module is None: return fn(*args, **kwargs)

      # if its called from a lambda in tinygrad we want to look two more frames up
      if caller_module.startswith("tinygrad") and caller_func == "<lambda>": caller_frame = sys._getframe(frame := frame + 2)
      caller_module = caller_frame.f_globals.get("__name__", None)
      if caller_module is None: return fn(*args, **kwargs)
      caller_func = caller_frame.f_code.co_name
      caller_lineno = caller_frame.f_lineno

      caller = f"{caller_module}:{caller_lineno}::{caller_func}"
    else: caller = ""

    token = _METADATA.set(Metadata(name=fn.__name__, caller=caller))
    ret = fn(*args, **kwargs)
    _METADATA.reset(token)
    return ret
  return _wrapper

if TRACEMETA >= 1:
  for name, fn in inspect.getmembers(Tensor, inspect.isfunction):
    if name in ["__class__", "__init__", "__new__", "__repr__", "backward", "sequential", "gradient"]: continue
    setattr(Tensor, name, functools.wraps(fn)(_metadata_wrapper(fn)))<|MERGE_RESOLUTION|>--- conflicted
+++ resolved
@@ -110,13 +110,9 @@
 
 ReductionStr = Literal["mean", "sum", "none"]
 
-<<<<<<< HEAD
 no_realize_uops: set[UOp] = set() # with LIMIT_REALIZE, these UOps are not allowed in lazydata graphs of Tensors being realized
 
-class Tensor(SimpleMathTrait):
-=======
 class Tensor(MathTrait):
->>>>>>> d90ddcc3
   """
   A `Tensor` is a multi-dimensional matrix containing elements of a single data type.
 
