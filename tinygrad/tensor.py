# inspired by https://github.com/karpathy/micrograd/blob/master/micrograd/engine.py
from __future__ import annotations
<<<<<<< HEAD
from functools import partialmethod, reduce
from itertools import accumulate
=======
import math, functools, itertools, operator
>>>>>>> d58586bb
import numpy as np
from typing import List, Tuple, Callable, Optional, ClassVar, Type, Union, Sequence
from tinygrad.helpers import argfix, get_canonical_device_name, make_pair, getenv, IMAGE, DEBUG, flatten, DType, dtypes, LazyNumpyArray
from math import ceil, pi, prod, sqrt
from tinygrad.lazy import Device, LazyBuffer

# An instantiation of the Function is the Context
class Function:
  __slots__ = "device", "parents", "needs_input_grad", "requires_grad"

  def forward(self, *args, **kwargs): raise NotImplementedError(f"forward not implemented for {type(self)}")
  def backward(self, *args, **kwargs): raise RuntimeError(f"backward not implemented for {type(self)}")

class UnaryFunction(Function):
  def __init__(self, device:str, a:Tensor):
    self.device, self.parents = device, (a,)
    self.needs_input_grad = (a.requires_grad,)
    self.requires_grad = True if any(self.needs_input_grad) else (None if any([x is None for x in self.needs_input_grad]) else False)

  @classmethod
  def apply(fxn:Type[Function], a:Tensor, **kwargs) -> Tensor:
    ctx = fxn(a.device, a)
    ret = Tensor(ctx.forward(a.lazydata, **kwargs), device=ctx.device, requires_grad=ctx.requires_grad)
    if ctx.requires_grad and not Tensor.no_grad: ret._ctx = ctx    # used by autograd engine
    return ret

class BinaryFunction(Function):
  def __init__(self, device:str, a:Tensor, b:Tensor):
    self.device, self.parents = device, (a, b)
    self.needs_input_grad = (a.requires_grad, b.requires_grad)
    self.requires_grad = True if any(self.needs_input_grad) else (None if any([x is None for x in self.needs_input_grad]) else False)

  @classmethod
  def apply(fxn:Type[Function], a:Tensor, b:Tensor, **kwargs) -> Tensor:
    ctx = fxn(a.device, a, b)
    ret = Tensor(ctx.forward(a.lazydata, b.lazydata, **kwargs), device=ctx.device, requires_grad=ctx.requires_grad)
    if ctx.requires_grad and not Tensor.no_grad: ret._ctx = ctx    # used by autograd engine
    return ret

import tinygrad.mlops as mlops

# **** start with two base classes, Tensor and Function ****

class Tensor:
  __slots__ = "lazydata", "requires_grad", "grad", "_ctx"
  __deletable__ = ('_ctx',)
  training: ClassVar[bool] = False
  no_grad: ClassVar[bool] = False
  default_type: ClassVar[DType] = dtypes.float32

<<<<<<< HEAD
  def __init__(self, data:Union[list, LazyBuffer, LazyNumpyArray, np.ndarray], device=Device.DEFAULT, dtype:Optional[DType]=None, requires_grad:Optional[bool]=None):
    device = get_canonical_device_name(device)
=======
  def __init__(self, data:Union[int, float, list, LazyBuffer, LazyNumpyArray, np.ndarray], device=Device.DEFAULT, dtype:Optional[DType]=None, requires_grad:Optional[bool]=None):
    device = Device.canonicalize(device)
    if isinstance(data, (int, float, list)):
      data = np.array(data, dtype=(dtype if dtype is not None else Tensor.default_type).np)
    elif isinstance(data, LazyBuffer) and data.device != device:
      # TODO: this has to realize, it shouldn't have to
      data = data.realize().toCPU()

    # all ndarrays are lazy now
    if isinstance(data, np.ndarray): data = LazyNumpyArray(data, data.shape, data.dtype)

    # by here, it's either LazyNumpyArray or LazyBuffer
    # TODO: it should all be LazyBuffer I think
    if isinstance(data, LazyNumpyArray):
      lazydata = LazyBuffer.fromCPU(data.astype(dtype.np) if dtype is not None else data, device)
    elif isinstance(data, LazyBuffer):
      assert dtype is None or dtype == data.dtype, "dtype doesn't match, and casting isn't supported"
      lazydata = data
    else:
      raise RuntimeError(f"can't create Tensor from {data}")

    # this is set once we are here
    self.lazydata: LazyBuffer = lazydata

>>>>>>> d58586bb
    # tensors have gradients, buffers do not
    self.grad: Optional[Tensor] = None

    # NOTE: this can be in three states. False and None: no gradient, True: gradient
    # None (the default) will be updated to True if it's put in an optimizer
    self.requires_grad: Optional[bool] = requires_grad

    # internal variables used for autograd graph construction
    self._ctx: Optional[Function] = None
    if data.__class__ == list:
      data = np.array(data, dtype=(dtype if dtype is not None else Tensor.default_type).np)
    elif data.__class__ == LazyBuffer and data.device != device:
      # TODO: this has to realize, it shouldn't have to
      data = data.realize().toCPU()

    # all ndarrays are lazy now
    if data.__class__ == np.ndarray: data = LazyNumpyArray(data, data.shape, data.dtype)

    # by here, it's either LazyNumpyArray or LazyBuffer
    # TODO: it should all be LazyBuffer I think
    if data.__class__ == LazyBuffer:
      assert dtype is None or dtype == data.dtype, "dtype doesn't match, and casting isn't supported"
      self.lazydata: LazyBuffer = data
      return
    if data.__class__ == LazyNumpyArray:
      data = data if data.shape else data.reshape((1,))
      self.lazydata: LazyBuffer = LazyBuffer.fromCPU(data.astype(dtype.np) if dtype is not None else data, device)
      return
    raise RuntimeError(f"can't create Tensor from {data}")

  def __repr__(self):
    return f"<Tensor {self.lazydata if self.lazydata.realized is None else self.lazydata.realized!r} on {self.device} with grad {(self.grad.lazydata if self.grad else None)!r}>"

  # Python has a non moving GC, so this should be okay
  def __hash__(self): return id(self)

  @property
  def device(self) -> str: return self.lazydata.device

  @property
  def shape(self) -> Tuple[int, ...]: return self.lazydata.shape

  @property
  def dtype(self) -> DType: return self.lazydata.dtype

  # ***** data handlers ****

  def realize(self) -> Tensor:
    self.lazydata.realize()
    return self

  def assign(self, x) -> Tensor:
    # TODO: this is a hack for writing to DISK
    if self.device.startswith("DISK"):
      if not x.__class__ == Tensor: x = Tensor(x, device="CPU", dtype=self.dtype)
      self.lazydata.realize().realized._copyin(x.numpy())  # type: ignore
      return self
    if not x.__class__ == Tensor: x = Tensor(x, device=self.device, dtype=self.dtype)
    assert self.shape == x.shape and self.device == x.device, f"assign shape mismatch {self.shape} != {x.shape} or device mismatch {self.device} != {x.device}"
    assert not x.requires_grad  # self requires_grad is okay?
    if DEBUG >= 4: print(f"assign {self.lazydata} <- {x.lazydata}")
    if self.lazydata.realized is not None and not getenv("DISALLOW_ASSIGN"): x.lazydata.output_buffer = self.lazydata.realized
    self.lazydata = x.lazydata
    return self

  def detach(self): return Tensor(self.lazydata, device=self.device, requires_grad=False)
  def numpy(self) -> np.ndarray: return self.lazydata.toCPU()

  # TODO: if things are realized this won't work
  def to_(self, device:str):
    assert self.lazydata.realized is None
    self.lazydata.device = device
    if self.grad: self.grad.to_(device)

  def to(self, device:str):
    ret = Tensor(self.lazydata, device)
    if self.grad: ret.grad = self.grad.to(device)
    return ret

  # ***** creation helper functions *****

  @staticmethod
  def full(shape:Tuple[int, ...], fill_value, **kwargs): return Tensor(fill_value, **kwargs).reshape([1]*len(new_shape := argfix(shape))).expand(new_shape).contiguous()

  @staticmethod
  def zeros(*shape, **kwargs): return Tensor.full(argfix(*shape), 0, **kwargs)

  @staticmethod
  def ones(*shape, **kwargs): return Tensor.full(argfix(*shape), 1, **kwargs)

  @staticmethod
  def full_like(tensor, fill_value, dtype:Optional[DType]=None, **kwargs):
    return Tensor.full(tensor.shape, fill_value, dtype=tensor.dtype if dtype is None else dtype, **kwargs)

  @staticmethod
  def zeros_like(tensor, **kwargs): return Tensor.full_like(tensor, 0, **kwargs)

  @staticmethod
  def ones_like(tensor, **kwargs): return Tensor.full_like(tensor, 1, **kwargs)

  @staticmethod
  def empty(*shape, device=Device.DEFAULT, dtype:Optional[DType]=None, **kwargs):
    # NOTE: we do the reshape to fix interpreted buffers
    return Tensor(LazyBuffer.empty([prod(shape)], Tensor.default_type if dtype is None else dtype, Device.canonicalize(device)), dtype=dtype, device=device, **kwargs).reshape(*shape)

  @staticmethod
  def eye(dim, **kwargs): return Tensor([1], **kwargs).slice(((0,dim+1),)).reshape(1, dim+1).expand(dim, dim+1).reshape(dim*(dim+1)).slice(((0,dim*dim),)).reshape(dim, dim)

  # TODO: below line, remove use of numpy here and make lazy
  # TODO: requires cumsum to remove numpy
  @staticmethod
  def arange(stop, start=0, step=1, **kwargs): return Tensor(np.arange(start=start, stop=stop, step=step, dtype=np.float32), **kwargs)

  def where(self:Tensor, input_:Union[Tensor, float], other:Union[Tensor, float]):
    cond = (self != 0.0)
    return cond * input_ + (1.0 - cond) * other

  # ***** (numpy) rng helper functions *****
  # TODO: move randomness generation out of numpy

  _rng: ClassVar[np.random.Generator] = np.random.default_rng()
  @staticmethod
  def manual_seed(seed=None): Tensor._rng = np.random.default_rng(seed)

  @staticmethod
  def rand(*shape, **kwargs) -> Tensor: return Tensor(LazyNumpyArray(lambda lna: Tensor._rng.random(size=lna.shape, dtype=lna.dtype), shape, np.float32), **kwargs)

  # TODO: replace with a transformation from uniform -> gaussian
  @staticmethod
  def randn(*shape, **kwargs) -> Tensor: return Tensor(LazyNumpyArray(lambda lna: Tensor._rng.standard_normal(size=lna.shape, dtype=lna.dtype), shape, np.float32), **kwargs)

  # ***** rng hlops *****

  @staticmethod
  def uniform(*shape, low=-1.0, high=1.0, **kwargs) -> Tensor: return ((high-low) * Tensor.rand(*shape, **kwargs)) + low

  @staticmethod
  def scaled_uniform(*shape, **kwargs) -> Tensor: return Tensor.uniform(*shape, **kwargs).mul(prod(shape)**-0.5)

  # https://www.tensorflow.org/api_docs/python/tf/keras/initializers/GlorotUniform
  @staticmethod
  def glorot_uniform(*shape, **kwargs) -> Tensor: return Tensor.uniform(*shape, **kwargs).mul((6/(shape[0]+prod(shape[1:])))**0.5)

  # https://pytorch.org/docs/stable/_modules/torch/nn/init.html#kaiming_uniform_
  @staticmethod
  def kaiming_uniform(*shape, a:float = 0.01, **kwargs) -> Tensor:
<<<<<<< HEAD
    bound = sqrt(3.0) * sqrt(2.0 / (1 + a ** 2)) / sqrt(shape[1] * prod(shape[2:]))
=======
    bound = math.sqrt(3.0) * math.sqrt(2.0 / (1 + a ** 2)) / math.sqrt(prod(shape[1:]))
>>>>>>> d58586bb
    return Tensor.uniform(*shape, low=-bound, high=bound)

  # ***** toposort and backward pass *****
  def deepwalk(self):
    def _deepwalk(node, visited, nodes):
      visited.add(node)
      if node._ctx:
        for i in node._ctx.parents:
          if i not in visited: _deepwalk(i, visited, nodes)
        nodes.append(node)
      return nodes
    return _deepwalk(self, set(), [])

  def backward(self):
    assert self.shape == tuple(), f"backward can only be called for scalar tensors, but it has shape {self.shape})"

    # fill in the first grad with one. don't use Tensor.ones because we don't need contiguous
    # this is "implicit gradient creation"
    self.grad = Tensor(1, device=self.device, requires_grad=False)

    for t0 in reversed(self.deepwalk()):
      if not any(x.requires_grad for x in t0._ctx.parents):
        del t0._ctx  # TODO: does it help to delete this here ever?
        continue
      assert (t0.grad is not None)
      grads = t0._ctx.backward(t0.grad.lazydata)
      grads = [Tensor(g, device=self.device, requires_grad=False) if g is not None else None
        for g in ([grads] if len(t0._ctx.parents) == 1 else grads)]
      for t, g in zip(t0._ctx.parents, grads):
        if g is not None and t.requires_grad:
          assert g.shape == t.shape, f"grad shape must match tensor shape, {g.shape!r} != {t.shape!r}"
          t.grad = g if t.grad is None else (t.grad + g)
      del t0._ctx

  # ***** movement mlops *****
  def reshape(self, shape, *args) -> Tensor:
    new_shape = argfix(shape, *args)
<<<<<<< HEAD
    assert len(new_shape) > 0 and all(new_shape), f"zeros not allowed in shape {new_shape}"
    return mlops.Reshape.apply(self, shape=tuple([-prod(self.shape) // prod(new_shape) if s == -1 else s for s in new_shape]))
  def expand(self, shape, *args) -> Tensor: return mlops.Expand.apply(self, shape=tuple([x if x != -1 else s for s,x in zip(self.shape, argfix(shape, *args))]))
=======
    assert 0 not in new_shape, f"zeros not allowed in shape {new_shape}"
    return mlops.Reshape.apply(self, shape=tuple(-prod(self.shape) // prod(new_shape) if s == -1 else s for s in new_shape))
  def expand(self, shape, *args) -> Tensor: return mlops.Expand.apply(self, shape=tuple(x if x != -1 else s for s,x in zip(self.shape, argfix(shape, *args))))
>>>>>>> d58586bb
  def permute(self, order, *args) -> Tensor: return mlops.Permute.apply(self, order=argfix(order, *args))
  def flip(self, axis, *args) -> Tensor: return mlops.Flip.apply(self, axis=[x if x >= 0 else x+len(self.shape) for x in argfix(axis, *args)])
  def pad(self, arg:Tuple[Tuple[int, int], ...]) -> Tensor: return mlops.Pad.apply(self, arg=arg) if any([x != (0,0) for x in arg]) else self
  def shrink(self, arg:Tuple[Tuple[int, int], ...]) -> Tensor: return mlops.Shrink.apply(self, arg=arg) if any([x != (0,s) for x,s in zip(arg, self.shape)]) else self

  # ***** movement hlops *****

  # NOTE: using slice is discouraged and things should migrate to pad and shrink
  def slice(self, arg:Sequence[Optional[Tuple[int, int]]]) -> Tensor:
    arg_ = tuple([a if a is not None else (0,s) for s,a in zip(self.shape, arg)])
    padding = tuple([(max(0, -p[0]), max(0, p[1]-self.shape[i])) for i,p in enumerate(arg_)])
    return self.pad(padding).shrink(tuple([(p[0] + padding[i][0], p[1] + padding[i][0]) for i,p in enumerate(arg_)]))

  # - Negative indices are taken relative to the end of the sequence, so X[-2] returns the 2nd-to-last element
  # - A slice i:j returns the elements with indices in [i, j)
  #    - If omitted, i and j will default to 0 and N, respectively, where N is the length of the sequence
  #    - Negative values for i and j are taken relative to the end of the sequence
  #    - Both i and j will be clamped to the range (-N, N], where N in the length of the sequence
  # - Indexing with np.newaxis or None on a given axis will add a new dimension of size one before that axis
  # - Empty slices are not allowed (tensors with 0s in shape have to be supported first, for all backends).
  # - For a slice [i:j:k] finding the correct indices is delegated to slice.indices(len).
  # - Strides > 1 and < 0 are now allowed!:
  #    - This works by applying Shrink -> [[Flip -> ] Pad -> Reshape -> Shrink] -> Reshape (ops in brackets are optional)
  #    - Idea of stride < 0 support:
  #        - Do the slice first, flip the axes were slice.step is negative, do slice.step -> -slice.step. Go to steps below.
  #    - Idea of stride `s` > 1 support (Pad -> Reshape -> Shrink):
  #        - Instead of doing [::s] on axis [dim_sz], do [:, 0] on axes [dim_sz_padded // s, s].
  #        - So pad dim_sz with as many zeros as needed (dim_sz -> dim_sz_padded) so that reshape to [dim_sz_padded // s, s]
  #          is possible.
  #        - Apply Shrink to do the slice [:, 0] on axes of shapes [dim_sz_padded // s, s].
  def __getitem__(self, val):
<<<<<<< HEAD
    def slcfix(i, sz, default): return default if i is None else max(0, min(sz, sz+i if i < 0 else i))  # Fix negative idxs, clamp to [0,N]
    new_slice, new_shape = [], []
    val = [val] if val.__class__ not in {list, tuple} else val
    assert sum([s is not None for s in val]) <= len(self.shape)
    assert all([s.step is None or s.step == 1 for s in val if s.__class__ == slice])
    for i,(sz,s) in enumerate(zip(self.shape, [v for v in val if v is not None])):  # Slicing only depends on ints + slices
      if s.__class__ == int and not (-sz <= s < sz):
        raise IndexError(f"index {s} is out of bounds for dimension {i} with size {sz}")
      new_slice.append((s%sz, s%sz+1) if s.__class__ == int else (slcfix(s.start, sz, 0), slcfix(s.stop, sz, sz)))
    for s,sz in zip(val, [self.shape[i-1] for i in accumulate([int(s is not None) for s in val])]):  # Shape depends on slices + positions of Nones
      if s.__class__ != int:
        new_shape.append(1 if s is None else slcfix(s.stop, sz, sz) - slcfix(s.start, sz, 0))
    new_shape += [self.shape[i] for i in range(len(new_slice), len(self.shape))]
    new_slice += [(0,self.shape[i]) for i in range(len(new_slice), len(self.shape))]
    return self.slice(new_slice).reshape(new_shape if len(new_shape) else (1,))
=======
    def normalize_int(e, i, dim_sz):
      if -dim_sz <= e < dim_sz: return e if e != -1 else dim_sz-1
      raise IndexError(f"index {e} is out of bounds for dimension {i} with size {self.shape[i]}")
    val = list(val) if isinstance(val, tuple) else [val]
    if (num_slices := sum(isinstance(v, (slice, int)) for v in val)) > len(self.shape):
      raise IndexError(f"too many indices for tensor of dimension {len(self.shape)}")
    orig_slices = list(val) + [slice(None)] * (len(self.shape) - num_slices)
    valid_slices = list(itertools.filterfalse(lambda x: x is None, orig_slices))
    valid_slices = [v if isinstance(v, slice) else slice(y := normalize_int(v, i, dim_sz), y+1) for i, (v, dim_sz) in enumerate(zip(valid_slices, self.shape))]
    start, stop, strides = zip(*y) if (y := [s.indices(dim_sz) for s, dim_sz in zip(valid_slices, self.shape)]) else ((), (), ())
    new_slice = tuple((s, e)  if st > 0 else (e+1, s+1) for s, e, st in zip(start, stop, strides))
    new_shape = tuple(e - s for s, e in new_slice)
    # Shrink
    sliced_tensor = self.shrink(new_slice)
    # Flip
    if (flip_axes := tuple(i for i, s in enumerate(strides) if s < 0)):
      sliced_tensor = sliced_tensor.flip(axis=flip_axes)
    if any(s > 1 or s < 0 for s in strides):
      # normalize if negative strides
      strides = tuple(abs(s) for s in strides)
      def num_zeros(step, dim_sz): return 0 if step == 1 or (y := dim_sz % step) == 0 else (step - y)
      # Pad: add pad at the end: [dim_sz] -> [dim_sz_padded]
      paddings = tuple((0, num_zeros(s, dim_sz)) for s, dim_sz in zip(strides, sliced_tensor.shape))
      padded_tensor = sliced_tensor.pad(paddings)
      # Reshape: [dim_sz_padded] -> [dim_sz_padded // s, s]
      new_shape = functools.reduce(operator.add, [[sh // s, s] for sh, s in zip(padded_tensor.shape, strides)], [])  # type: ignore
      reshaped_tensor = padded_tensor.reshape(new_shape)
      # Shrink: do [:, 0]
      new_shape = new_shape[::2]
      final_slice = functools.reduce(operator.add, (((0, sh), (0, 1)) for sh in new_shape), ())
      sliced_tensor = reshaped_tensor.shrink(final_slice)
    final_shape = []
    it_shape = iter(new_shape)
    for i in orig_slices:
      if isinstance(i, (int, slice)):
        dim_shape = next(it_shape)
        if isinstance(i, slice): final_shape.append(dim_shape)
      else: # i is None
        final_shape.append(1)
    return sliced_tensor.reshape(tuple(final_shape))  # Reshape
>>>>>>> d58586bb

  def cat(self, *args, dim=0):
    dim = (dim + len(self.shape)) if dim < 0 else dim
    assert all([len(y.shape) == len(self.shape) and all([y.shape[i] == s for i,s in enumerate(self.shape) if i != dim]) for y in args])
    catargs = [self] + list(args)
<<<<<<< HEAD
    shape_cumsum = [0, *accumulate([y.shape[dim] for y in catargs])]
=======
    assert all(len(t.shape) != 0 for t in catargs), "zero-dimensional tensor cannot be concatenated"
    shape_cumsum = [0, *itertools.accumulate([y.shape[dim] for y in catargs])]
>>>>>>> d58586bb
    slc = [[(0, s) for s in self.shape] for _ in catargs]
    for s,k in zip(slc, shape_cumsum):
      s[dim] = (-k, shape_cumsum[-1]-k)
    return reduce(Tensor.__add__, [arg.slice(s) for arg,s in zip(catargs, slc)])

  @staticmethod
  def stack(tensors, dim=0):
    first = tensors[0].unsqueeze(dim)
    unsqueezed_tensors = [tensor.unsqueeze(dim) for tensor in tensors[1:]]
    # checks for shapes and number of dimensions delegated to cat
    return first.cat(*unsqueezed_tensors, dim=dim)

  def repeat(self, repeats):
    base_shape = self.shape
    if len(repeats) > self.ndim:
      base_shape = (1,) * (len(repeats) - self.ndim) + base_shape
    new_shape = [x for i in range(len(base_shape)) for x in [1, base_shape[i]]]
    expand_shape = [x for r,s in zip(repeats, base_shape) for x in [r,s]]
    final_shape = [r*s for r,s in zip(repeats, base_shape)]
    return self.reshape(new_shape).expand(expand_shape).reshape(final_shape)

  # TODO: make this nicer with syntactic sugar in slice
  def chunk(self, num, dim):
    slice_params = [[(0, s) for s in self.shape] for _ in range(num)]
    for i,k in enumerate(range(0, self.shape[dim], self.shape[dim]//num)):
      slice_params[i][dim] = (k, min(self.shape[dim], k+self.shape[dim]//num))
    return [self.slice(p) for p in slice_params]

  def unsqueeze(self, dim):
    if dim < 0: dim = len(self.shape) + dim + 1
    return self.reshape(self.shape[:dim] + (1,) + self.shape[dim:])

  # (padding_left, padding_right, padding_top, padding_bottom)
  def pad2d(self, padding:Union[List[int], Tuple[int, ...]]):
    slc = [(-p0, s+p1) for p0,p1,s in zip(padding[::2], padding[1::2], self.shape[::-1])][::-1]
    return self.slice([(0,s) for s in self.shape[:-(len(padding)//2)]] + slc)

  @property
  def T(self) -> Tensor: return self.transpose()
  def transpose(self, ax1=1, ax2=0) -> Tensor:
    order = list(range(len(self.shape)))
    order[ax1], order[ax2] = order[ax2], order[ax1]
    return self.permute(order)
  def flatten(self, start_dim=0): return self.reshape(shape=tuple(list(self.shape[0:start_dim]) + [-1]))

  # ***** reduce ops *****

  def _reduce(self, fxn:Type[Function], axis:Optional[Union[int, Tuple[int, ...]]]=None, keepdim=False):
    axis_: List[int] = list(range(len(self.shape))) if axis is None else ([axis] if axis.__class__ == int else list(axis))
    axis_ = [x if x >= 0 else x+len(self.shape) for x in axis_]
    shape = [self.shape[i] for i in range(len(self.shape)) if i not in axis_]
<<<<<<< HEAD
    ret = fxn.apply(self, new_shape=tuple([1 if i in axis_ else self.shape[i] for i in range(len(self.shape))]))
    return ret if keepdim else ret.reshape(shape=[1] if shape == [] else shape)
=======
    ret = fxn.apply(self, new_shape=tuple(1 if i in axis_ else self.shape[i] for i in range(len(self.shape))))
    return ret if keepdim else ret.reshape(shape=shape)
>>>>>>> d58586bb

  def sum(self, axis=None, keepdim=False): return self._reduce(mlops.Sum, axis, keepdim)
  def max(self, axis=None, keepdim=False): return self._reduce(mlops.Max, axis, keepdim)
  def min(self, axis=None, keepdim=False): return -((-self).max(axis=axis, keepdim=keepdim))

  def mean(self, axis=None, keepdim=False):
    out = self.sum(axis=axis, keepdim=keepdim)
    return out * (prod(out.shape)/prod(self.shape))
  def std(self, axis=None, keepdim=False, correction=1):
    square_sum = ((self - self.mean(axis=axis, keepdim=True)).square()).sum(axis=axis, keepdim=keepdim)
    return (square_sum / (prod(self.shape)/prod(square_sum.shape)-correction)).sqrt()
  def _softmax(self, axis):
    m = self - self.max(axis=axis, keepdim=True)
    e = m.exp()
    return m, e, e.sum(axis=axis, keepdim=True)

  def softmax(self, axis=-1):
    _, e, ss = self._softmax(axis)
    return e.div(ss)

  def log_softmax(self, axis=-1):
    m, _, ss = self._softmax(axis)
    return m - ss.log()

  # ***** processing ops *****

  def _pool(self, k_:Tuple[int, ...], stride:Union[Tuple[int, ...], int]=1, dilation:Union[Tuple[int, ...], int]=1, _insert_dims=tuple()) -> Tensor:
    assert len(self.shape) >= len(k_), f"can't pool {self.shape} with {k_}"
    s_, d_ = make_pair(stride, len(k_)), make_pair(dilation, len(k_))
    assert len(k_) == len(s_) and len(k_) == len(d_), f"stride/dilation mismatch kernel:{k_} stride:{s_} dilation:{d_}"
    slc_prefix, prefix, i_ = [(0,x) for x in self.shape[0:-len(k_)]], self.shape[0:-len(k_)], self.shape[-len(k_):]
    if any(k > s for k,s in zip(k_, s_)) or any(d != 1 for d in d_):
      o_ = [(i - d * (k-1) - 1)//s + 1 for i,d,k,s in zip(i_, d_, k_, s_)]
      e_ = [ceil(k*(i+d) / i) for k,i,d in zip(k_, i_, d_)]  # expands such that we don't need padding
      xup = self.reshape(*prefix, *([1]*len(_insert_dims)), *flatten((1,i) for i in i_)).expand(*prefix, *_insert_dims, *flatten((e,i) for e,i in zip(e_, i_))).reshape(*prefix, *_insert_dims, *[e*i for e,i in zip(e_, i_)])
      # NOTE: _insert_dims is required because reduces can't be merged (yet)
      prefix += _insert_dims
      slc_prefix += [(0,x) for x in _insert_dims]
      # slide by dilation
      xup = xup.slice(slc_prefix + [(0,k*(i+d)) for k,i,d in zip(k_, i_, d_)])
      xup = xup.reshape(*prefix, *flatten((k,i+d) for k,i,d in zip(k_, i_, d_)))
      xup = xup.slice(slc_prefix + flatten(((0,k), (0,o*s)) for k,o,s in zip(k_, o_, s_)))
      # handle stride, and permute to move reduce to the end
      xup = xup.reshape(*prefix, *flatten((k,o,s) for k,o,s in zip(k_, o_, s_)))
      xup = xup.slice(slc_prefix + flatten(((0,k), (0,o), (0,1)) for k,o in zip(k_, o_)))
      xup = xup.reshape(*prefix, *flatten((k,o) for k,o in zip(k_, o_)))
      return xup.permute(*range(len(prefix)), *[len(prefix)+i*2+1 for i in range(len(k_))], *[len(prefix)+i*2 for i in range(len(k_))])
    else:
      # TODO: once the shapetracker can optimize well, remove this alternative implementation. or not if the CPU implementation doesn't use ShapeTracker
      o_ = [(i+(s-k))//s for i,s,k in zip(i_, s_, k_)]
      xup = self.slice(slc_prefix + [(0,o*s) for o,s in zip(o_, s_)])
      xup = xup.reshape(*prefix, *([1]*len(_insert_dims)), *flatten(((o, s) for o,s in zip(o_, s_))))
      if len(_insert_dims):
        xup = xup.expand(*prefix, *_insert_dims, *flatten(((o, s) for o,s in zip(o_, s_))))
        prefix += _insert_dims
        slc_prefix += [(0,x) for x in _insert_dims]
      xup = xup.slice(slc_prefix + flatten(((0,o), (0,k)) for o,k in zip(o_, k_)))
      return xup.permute(*range(len(prefix)), *[len(prefix)+i*2 for i in range(len(k_))], *[len(prefix)+i*2+1 for i in range(len(k_))])

  # NOTE: these work for more than 2D
  def avg_pool2d(self, kernel_size=(2,2), stride=None): return self._pool(make_pair(kernel_size), stride if stride is not None else kernel_size).mean(axis=tuple(range(0-len(make_pair(kernel_size)), 0)))
  def max_pool2d(self, kernel_size=(2,2), stride=None, dilation=1): return self._pool(make_pair(kernel_size), stride if stride is not None else kernel_size, dilation).max(axis=tuple(range(0-len(make_pair(kernel_size)), 0)))

  def conv_transpose2d(self, weight:Tensor, bias:Optional[Tensor]=None, groups=1, stride=1, dilation=1, padding=0, output_padding=0) -> Tensor:
    HW, trailing = weight.shape[2:], list(range(3, len(weight.shape)+1))
    x, w = self, weight.reshape(groups, weight.shape[0]//groups, weight.shape[1], *weight.shape[2:]).permute(0,2,1,*trailing).flip(trailing)
    stride = make_pair(stride, len(HW))
    if any([s>1 for s in stride]):
      x = x.reshape(*x.shape[:2], *flatten((k,1) for k in x.shape[2:]))
      x = x.pad(((0,0), (0,0), *flatten(((0,0),(0,s-1)) for s in stride)))
      x = x.reshape(*x.shape[:2], *[k*s for k,s in zip(x.shape[2::2], stride)])
      x = x.shrink(((0,x.shape[0]), (0,x.shape[1]), *[(0,k-(s-1)) for k,s in zip(x.shape[2:], stride)]))
    padding = flatten((((k-1)*d-p,(k-1)*d-p+op) for k,d,p,op in reversed(list(zip(HW, make_pair(dilation, len(HW)), make_pair(padding, len(HW)), make_pair(output_padding, len(HW)))))))
    return x.conv2d(w.reshape(w.shape[0]*w.shape[1],*w.shape[2:]), groups=groups, bias=bias, dilation=dilation, padding=padding)

  def conv2d(self, weight:Tensor, bias:Optional[Tensor]=None, groups=1, stride=1, dilation=1, padding=0) -> Tensor:
    (bs,cin_), (cout,cin), HW = self.shape[:2], weight.shape[:2], weight.shape[2:]
    assert groups*cin == cin_ and len(self.shape) == len(weight.shape), f"Input Tensor shape {self.shape} does not match the shape of the weights {weight.shape}. ({groups*cin} vs. {cin_})"
    if isinstance(padding, (tuple,list)): assert len(padding) == 2*len(HW) or len(padding) == len(HW), f"Expected padding of length {2*len(HW)} or {len(HW)}, but got {len(padding)} for tensor of shape {self.shape}"
    padding_ = [padding]*2*len(HW) if isinstance(padding, int) else (padding if len(padding) == 2*len(HW) else [p for p in padding for _ in range(2)][::-1])

    # conv2d is a pooling op (with padding)
    x = self.pad2d(padding_)._pool(HW, stride, dilation)   # (bs, groups*cin, oy, ox, H, W)
    rcout, oyx = cout//groups, x.shape[2:-len(HW)]
    x = x.reshape(bs, groups, cin, 1, *oyx, *HW).expand(bs, groups, cin, rcout, *oyx, *HW).permute(0,1,3,*[4+i for i in range(len(oyx))],2,*[4+len(oyx)+i for i in range(len(HW))])

    # expand the channels with the pool
    # TODO: this reduces the number of kernels, but it's slower!
    #x = self.pad2d(padding_)._pool((H,W), stride, dilation, _insert_dims=(cout//groups,))   # (bs, groups*cin, rcout, oy, ox, H, W)
    #rcout, oy, ox = x.shape[2:5]
    #x = x.reshape(bs, groups, cin, rcout, oy, ox, H, W).permute(0,1,3,4,5,2,6,7)

    # conv! broadcasted to (bs, groups, rcout, *oyx, cin, *HW)
    ret = (x * weight.reshape(1, groups, rcout, *[1 for _ in range(len(oyx))], cin, *HW)).sum([-1-i for i in range(1+len(oyx))], keepdim=True).reshape(bs, cout, *oyx)
    return ret if bias is None else ret.add(bias.reshape(1, -1, *[1 for _ in range(len(HW))]))

  def dot(self, w:Tensor) -> Tensor:
    if (n1:=len(self.shape))*(n2:=len(w.shape)) == 0: raise RuntimeError(f"both arguments to matmul need to be at least 1D, but they are {n1}D and {n2}D")
    x = self.reshape(*self.shape[0:-1], 1, self.shape[-1])
    w = w.reshape(*w.shape[0:-2], 1, w.shape[-2], w.shape[-1]).transpose(-1, -2)
    r = (x*w).sum(-1)
    return r.reshape((*r.shape[:-2], r.shape[-1])) if len(self.shape) == 1 else r

  # ***** mlops (unary) *****

  def contiguous(self): return mlops.Contiguous.apply(self)
  def log(self): return mlops.Log.apply(self)
  def exp(self): return mlops.Exp.apply(self)
  def relu(self): return mlops.Relu.apply(self)
  def sin(self): return mlops.Sin.apply(self)
  def cos(self): return ((pi/2)-self).sin()
  def tan(self): return self.sin() / self.cos()
  # ***** math functions (unary) *****

  def __neg__(self): return 0.0-self
  def sqrt(self): return self.pow(0.5)
  def rsqrt(self): return self.pow(-0.5)
  def square(self): return self*self
  def clip(self, min_, max_): return ((self-min_).relu()+min_) - (self-max_).relu()
  def abs(self): return self.relu() + (-self).relu()
  def sign(self): return self / (self.abs() + 1e-10)
  def reciprocal(self): return 1.0/self

  # ***** activation functions (unary) *****

  def sigmoid(self): return (1.0 + (-self).exp()).reciprocal()
  def elu(self, alpha=1.0): return self.relu() - alpha*(1-self.exp()).relu()
  def celu(self, alpha=1.0): return self.maximum(0) + (alpha * ((self / alpha).exp() - 1)).minimum(0)
  def swish(self): return self * self.sigmoid()
  def silu(self): return self.swish()   # The SiLU function is also known as the swish function.
  def relu6(self): return self.relu() - (self-6).relu()
  def hardswish(self): return self * (self+3).relu6() * (1/6)
  def tanh(self): return 2.0 * ((2.0 * self).sigmoid()) - 1.0
  def hardtanh(self, min_val=-1, max_val=1): return self.clip(min_val, max_val)
  def gelu(self): return 0.5 * self * (1 + (self * 0.7978845608 * (1 + 0.044715 * self * self)).tanh())
  def quick_gelu(self): return self * (self * 1.702).sigmoid()
  def leakyrelu(self, neg_slope=0.01): return self.relu() - (-neg_slope*self).relu()
  def mish(self): return self * self.softplus().tanh()
  def softplus(self, beta=1): return (1/beta) * (1 + (self*beta).exp()).log()
  def softsign(self): return self / (1 + self.abs())

  # ***** broadcasted binary mlops *****

  def _broadcasted(self, fxn:Type[Function], other:Union[Tensor, float], reverse:bool=False) -> Tensor:
<<<<<<< HEAD
    x, y = self, Tensor([other], device=self.device, requires_grad=False) if not other.__class__ == Tensor else other
    if reverse: x, y = y, x
    if x.shape == y.shape: return fxn.apply(x, y)

    x_shape, y_shape = x.shape, y.shape
    len_x_shape, len_y_shape = len(x_shape), len(y.shape)
    max_shape = max(len_x_shape, len_y_shape)

    if len_x_shape != max_shape: x = x.reshape((1,) * (max_shape - len_x_shape) + x_shape)
    if len_y_shape != max_shape: y = y.reshape((1,) * (max_shape - len_y_shape) + y_shape)

    shape_ret = tuple(map(max, zip(x.shape, y.shape)))
=======
    x,y = [Tensor(t, device=self.device, requires_grad=False) if not isinstance(t, Tensor) else t for t in ([other,self] if reverse else [self,other])]
    x,y = [t.reshape([1]*(max(len(x.shape), len(y.shape))-len(t.shape)) + list(t.shape)) for t in [x,y]]
    shape_ret = tuple(max(sx, sy) for sx,sy in zip(x.shape, y.shape))
>>>>>>> d58586bb
    return fxn.apply(x.expand(shape_ret), y.expand(shape_ret))

  def add(self, x:Union[Tensor, float], reverse=False) -> Tensor: return self._broadcasted(mlops.Add, x, reverse) if x.__class__ == Tensor or x else self
  def sub(self, x:Union[Tensor, float], reverse=False) -> Tensor: return self._broadcasted(mlops.Sub, x, reverse) if x.__class__ == Tensor or x or reverse else self
  def mul(self, x:Union[Tensor, float], reverse=False) -> Tensor: return self._broadcasted(mlops.Mul, x, reverse) if x.__class__ == Tensor or x != 1.0 else self
  def pow(self, x:Union[Tensor, float], reverse=False) -> Tensor: return self._broadcasted(mlops.Pow, x, reverse) if x.__class__ == Tensor or x != 1.0 or reverse else self
  def div(self, x:Union[Tensor, float], reverse=False) -> Tensor: return self._broadcasted(mlops.Div, x, reverse) if x.__class__ == Tensor or reverse or not x else self.mul(1/x)
  def matmul(self, x:Tensor, reverse=False) -> Tensor: return x.dot(self) if reverse else self.dot(x)

  def maximum(self, x:Union[Tensor, float]) -> Tensor: return self._broadcasted(mlops.Maximum, x)
  def minimum(self, x:Union[Tensor, float]) -> Tensor: return -((-self).maximum(-x))
  def eq(self, x) -> Tensor: return self._broadcasted(mlops.Equal, x, False)

  # ***** binary op wrappers (18 wasted lines to make the typechecker happy) *****

  # NOTE: __pow__ and friends are broken in mypyc with the ** operator
  def __add__(self, x) -> Tensor: return self.add(x)
  def __sub__(self, x) -> Tensor: return self.sub(x)
  def __mul__(self, x) -> Tensor: return self.mul(x)
  def __pow__(self, x) -> Tensor: return self.pow(x)
  def __truediv__(self, x) -> Tensor: return self.div(x)
  def __matmul__(self, x) -> Tensor: return self.matmul(x)

  def __radd__(self, x) -> Tensor: return self.add(x, True)
  def __rsub__(self, x) -> Tensor: return self.sub(x, True)
  def __rmul__(self, x) -> Tensor: return self.mul(x, True)
  def __rpow__(self, x) -> Tensor: return self.pow(x, True)
  def __rtruediv__(self, x) -> Tensor: return self.div(x, True)
  def __rmatmul__(self, x) -> Tensor: return self.matmul(x, True)

  def __iadd__(self, x) -> Tensor: return self.assign(self.add(x))
  def __isub__(self, x) -> Tensor: return self.assign(self.sub(x))
  def __imul__(self, x) -> Tensor: return self.assign(self.mul(x))
  def __ipow__(self, x) -> Tensor: return self.assign(self.pow(x))
  def __itruediv__(self, x) -> Tensor: return self.assign(self.div(x))
  def __imatmul__(self, x) -> Tensor: return self.assign(self.matmul(x))

  def __ge__(self, x) -> Tensor: return self.maximum(x).eq(self)
  def __le__(self, x) -> Tensor: return self.maximum(x).eq(x)
  def __lt__(self, x) -> Tensor: return 1.0-(self>=x)
  def __gt__(self, x) -> Tensor: return 1.0-(self<=x)
  def __eq__(self, x) -> Tensor: return self.eq(x)  # type: ignore # mypy things this should be a bool
  def __ne__(self, x) -> Tensor: return 1.0-self.eq(x)  # type: ignore

  # ***** functional nn ops *****

  def linear(self, weight:Tensor, bias:Optional[Tensor]=None):
    x = self.mul(weight) if len(weight.shape) == 1 else self.dot(weight)
    return x.add(bias) if bias is not None else x

  def sequential(self, ll:List[Callable[[Tensor], Tensor]]): return reduce(lambda x,f: f(x), ll, self)

  def layernorm(self, axis=-1, eps:float=1e-5) -> Tensor:
    y = (self - self.mean(axis, keepdim=True))
    return y.mul((y*y).mean(axis, keepdim=True).add(eps).rsqrt())

  def batchnorm(self, weight:Optional[Tensor], bias:Optional[Tensor], mean:Tensor, invstd:Tensor) -> Tensor:
    x = (self - mean.reshape(shape=[1, -1, 1, 1]))
    if weight: x = x * weight.reshape(shape=[1, -1, 1, 1])
    ret = x.mul(invstd.reshape(shape=[1, -1, 1, 1]) if len(invstd.shape) == 1 else invstd)
    return (ret + bias.reshape(shape=[1, -1, 1, 1])) if bias else ret

  def dropout(self, p=0.5) -> Tensor:
    if not Tensor.training: return self
    mask = (Tensor.rand(*self.shape, requires_grad=False) >= p).cast(dtypes.bool)
    return self * mask * (1/(1.0 - p))

  # ***** cast ops *****

  def cast(self, dtype:DType) -> Tensor: return mlops.Cast.apply(self, dtype=dtype) if self.dtype != dtype else self
  def float(self) -> Tensor: return self.cast(dtypes.float32)
  def half(self) -> Tensor: return self.cast(dtypes.float16)

  # ***** Convenience stuff *****
  @property
  def ndim(self) -> int: return len(self.shape)
  def numel(self) -> int: return prod(self.shape)
  def element_size(self) -> int: return self.dtype.itemsize
  def nbytes(self) -> int: return self.numel() * self.element_size()
  def is_floating_point(self) -> bool: return dtypes.is_float(self.dtype)

# register functions to move between devices
for device in Device._buffers:
  setattr(Tensor, f"{device.lower()}", partialmethod(Tensor.to, device))
  setattr(Tensor, f"{device.lower()}_", partialmethod(Tensor.to_, device))

# if IMAGE>0 we install these replacement functions in Tensor (hack!)
from tinygrad.nn.image import image_conv2d, image_dot
if IMAGE:
  setattr(Tensor, "conv2d", image_conv2d)
  setattr(Tensor, "dot", image_dot)<|MERGE_RESOLUTION|>--- conflicted
+++ resolved
@@ -1,14 +1,11 @@
 # inspired by https://github.com/karpathy/micrograd/blob/master/micrograd/engine.py
 from __future__ import annotations
-<<<<<<< HEAD
 from functools import partialmethod, reduce
-from itertools import accumulate
-=======
-import math, functools, itertools, operator
->>>>>>> d58586bb
+from itertools import accumulate, filterfalse
+import operator
 import numpy as np
 from typing import List, Tuple, Callable, Optional, ClassVar, Type, Union, Sequence
-from tinygrad.helpers import argfix, get_canonical_device_name, make_pair, getenv, IMAGE, DEBUG, flatten, DType, dtypes, LazyNumpyArray
+from tinygrad.helpers import argfix, make_pair, getenv, IMAGE, DEBUG, flatten, DType, dtypes, LazyNumpyArray
 from math import ceil, pi, prod, sqrt
 from tinygrad.lazy import Device, LazyBuffer
 
@@ -56,35 +53,8 @@
   no_grad: ClassVar[bool] = False
   default_type: ClassVar[DType] = dtypes.float32
 
-<<<<<<< HEAD
-  def __init__(self, data:Union[list, LazyBuffer, LazyNumpyArray, np.ndarray], device=Device.DEFAULT, dtype:Optional[DType]=None, requires_grad:Optional[bool]=None):
-    device = get_canonical_device_name(device)
-=======
   def __init__(self, data:Union[int, float, list, LazyBuffer, LazyNumpyArray, np.ndarray], device=Device.DEFAULT, dtype:Optional[DType]=None, requires_grad:Optional[bool]=None):
     device = Device.canonicalize(device)
-    if isinstance(data, (int, float, list)):
-      data = np.array(data, dtype=(dtype if dtype is not None else Tensor.default_type).np)
-    elif isinstance(data, LazyBuffer) and data.device != device:
-      # TODO: this has to realize, it shouldn't have to
-      data = data.realize().toCPU()
-
-    # all ndarrays are lazy now
-    if isinstance(data, np.ndarray): data = LazyNumpyArray(data, data.shape, data.dtype)
-
-    # by here, it's either LazyNumpyArray or LazyBuffer
-    # TODO: it should all be LazyBuffer I think
-    if isinstance(data, LazyNumpyArray):
-      lazydata = LazyBuffer.fromCPU(data.astype(dtype.np) if dtype is not None else data, device)
-    elif isinstance(data, LazyBuffer):
-      assert dtype is None or dtype == data.dtype, "dtype doesn't match, and casting isn't supported"
-      lazydata = data
-    else:
-      raise RuntimeError(f"can't create Tensor from {data}")
-
-    # this is set once we are here
-    self.lazydata: LazyBuffer = lazydata
-
->>>>>>> d58586bb
     # tensors have gradients, buffers do not
     self.grad: Optional[Tensor] = None
 
@@ -94,7 +64,7 @@
 
     # internal variables used for autograd graph construction
     self._ctx: Optional[Function] = None
-    if data.__class__ == list:
+    if data.__class__ in {int, float, list}:
       data = np.array(data, dtype=(dtype if dtype is not None else Tensor.default_type).np)
     elif data.__class__ == LazyBuffer and data.device != device:
       # TODO: this has to realize, it shouldn't have to
@@ -110,7 +80,6 @@
       self.lazydata: LazyBuffer = data
       return
     if data.__class__ == LazyNumpyArray:
-      data = data if data.shape else data.reshape((1,))
       self.lazydata: LazyBuffer = LazyBuffer.fromCPU(data.astype(dtype.np) if dtype is not None else data, device)
       return
     raise RuntimeError(f"can't create Tensor from {data}")
@@ -231,11 +200,7 @@
   # https://pytorch.org/docs/stable/_modules/torch/nn/init.html#kaiming_uniform_
   @staticmethod
   def kaiming_uniform(*shape, a:float = 0.01, **kwargs) -> Tensor:
-<<<<<<< HEAD
     bound = sqrt(3.0) * sqrt(2.0 / (1 + a ** 2)) / sqrt(shape[1] * prod(shape[2:]))
-=======
-    bound = math.sqrt(3.0) * math.sqrt(2.0 / (1 + a ** 2)) / math.sqrt(prod(shape[1:]))
->>>>>>> d58586bb
     return Tensor.uniform(*shape, low=-bound, high=bound)
 
   # ***** toposort and backward pass *****
@@ -273,15 +238,9 @@
   # ***** movement mlops *****
   def reshape(self, shape, *args) -> Tensor:
     new_shape = argfix(shape, *args)
-<<<<<<< HEAD
-    assert len(new_shape) > 0 and all(new_shape), f"zeros not allowed in shape {new_shape}"
+    assert 0 not in new_shape, f"zeros not allowed in shape {new_shape}"
     return mlops.Reshape.apply(self, shape=tuple([-prod(self.shape) // prod(new_shape) if s == -1 else s for s in new_shape]))
   def expand(self, shape, *args) -> Tensor: return mlops.Expand.apply(self, shape=tuple([x if x != -1 else s for s,x in zip(self.shape, argfix(shape, *args))]))
-=======
-    assert 0 not in new_shape, f"zeros not allowed in shape {new_shape}"
-    return mlops.Reshape.apply(self, shape=tuple(-prod(self.shape) // prod(new_shape) if s == -1 else s for s in new_shape))
-  def expand(self, shape, *args) -> Tensor: return mlops.Expand.apply(self, shape=tuple(x if x != -1 else s for s,x in zip(self.shape, argfix(shape, *args))))
->>>>>>> d58586bb
   def permute(self, order, *args) -> Tensor: return mlops.Permute.apply(self, order=argfix(order, *args))
   def flip(self, axis, *args) -> Tensor: return mlops.Flip.apply(self, axis=[x if x >= 0 else x+len(self.shape) for x in argfix(axis, *args)])
   def pad(self, arg:Tuple[Tuple[int, int], ...]) -> Tensor: return mlops.Pad.apply(self, arg=arg) if any([x != (0,0) for x in arg]) else self
@@ -313,23 +272,6 @@
   #          is possible.
   #        - Apply Shrink to do the slice [:, 0] on axes of shapes [dim_sz_padded // s, s].
   def __getitem__(self, val):
-<<<<<<< HEAD
-    def slcfix(i, sz, default): return default if i is None else max(0, min(sz, sz+i if i < 0 else i))  # Fix negative idxs, clamp to [0,N]
-    new_slice, new_shape = [], []
-    val = [val] if val.__class__ not in {list, tuple} else val
-    assert sum([s is not None for s in val]) <= len(self.shape)
-    assert all([s.step is None or s.step == 1 for s in val if s.__class__ == slice])
-    for i,(sz,s) in enumerate(zip(self.shape, [v for v in val if v is not None])):  # Slicing only depends on ints + slices
-      if s.__class__ == int and not (-sz <= s < sz):
-        raise IndexError(f"index {s} is out of bounds for dimension {i} with size {sz}")
-      new_slice.append((s%sz, s%sz+1) if s.__class__ == int else (slcfix(s.start, sz, 0), slcfix(s.stop, sz, sz)))
-    for s,sz in zip(val, [self.shape[i-1] for i in accumulate([int(s is not None) for s in val])]):  # Shape depends on slices + positions of Nones
-      if s.__class__ != int:
-        new_shape.append(1 if s is None else slcfix(s.stop, sz, sz) - slcfix(s.start, sz, 0))
-    new_shape += [self.shape[i] for i in range(len(new_slice), len(self.shape))]
-    new_slice += [(0,self.shape[i]) for i in range(len(new_slice), len(self.shape))]
-    return self.slice(new_slice).reshape(new_shape if len(new_shape) else (1,))
-=======
     def normalize_int(e, i, dim_sz):
       if -dim_sz <= e < dim_sz: return e if e != -1 else dim_sz-1
       raise IndexError(f"index {e} is out of bounds for dimension {i} with size {self.shape[i]}")
@@ -337,7 +279,7 @@
     if (num_slices := sum(isinstance(v, (slice, int)) for v in val)) > len(self.shape):
       raise IndexError(f"too many indices for tensor of dimension {len(self.shape)}")
     orig_slices = list(val) + [slice(None)] * (len(self.shape) - num_slices)
-    valid_slices = list(itertools.filterfalse(lambda x: x is None, orig_slices))
+    valid_slices = list(filterfalse(lambda x: x is None, orig_slices))
     valid_slices = [v if isinstance(v, slice) else slice(y := normalize_int(v, i, dim_sz), y+1) for i, (v, dim_sz) in enumerate(zip(valid_slices, self.shape))]
     start, stop, strides = zip(*y) if (y := [s.indices(dim_sz) for s, dim_sz in zip(valid_slices, self.shape)]) else ((), (), ())
     new_slice = tuple((s, e)  if st > 0 else (e+1, s+1) for s, e, st in zip(start, stop, strides))
@@ -355,11 +297,11 @@
       paddings = tuple((0, num_zeros(s, dim_sz)) for s, dim_sz in zip(strides, sliced_tensor.shape))
       padded_tensor = sliced_tensor.pad(paddings)
       # Reshape: [dim_sz_padded] -> [dim_sz_padded // s, s]
-      new_shape = functools.reduce(operator.add, [[sh // s, s] for sh, s in zip(padded_tensor.shape, strides)], [])  # type: ignore
+      new_shape = reduce(operator.add, [[sh // s, s] for sh, s in zip(padded_tensor.shape, strides)], [])  # type: ignore
       reshaped_tensor = padded_tensor.reshape(new_shape)
       # Shrink: do [:, 0]
       new_shape = new_shape[::2]
-      final_slice = functools.reduce(operator.add, (((0, sh), (0, 1)) for sh in new_shape), ())
+      final_slice = reduce(operator.add, (((0, sh), (0, 1)) for sh in new_shape), ())
       sliced_tensor = reshaped_tensor.shrink(final_slice)
     final_shape = []
     it_shape = iter(new_shape)
@@ -370,18 +312,13 @@
       else: # i is None
         final_shape.append(1)
     return sliced_tensor.reshape(tuple(final_shape))  # Reshape
->>>>>>> d58586bb
 
   def cat(self, *args, dim=0):
     dim = (dim + len(self.shape)) if dim < 0 else dim
     assert all([len(y.shape) == len(self.shape) and all([y.shape[i] == s for i,s in enumerate(self.shape) if i != dim]) for y in args])
     catargs = [self] + list(args)
-<<<<<<< HEAD
+    assert all(len(t.shape) != 0 for t in catargs), "zero-dimensional tensor cannot be concatenated"
     shape_cumsum = [0, *accumulate([y.shape[dim] for y in catargs])]
-=======
-    assert all(len(t.shape) != 0 for t in catargs), "zero-dimensional tensor cannot be concatenated"
-    shape_cumsum = [0, *itertools.accumulate([y.shape[dim] for y in catargs])]
->>>>>>> d58586bb
     slc = [[(0, s) for s in self.shape] for _ in catargs]
     for s,k in zip(slc, shape_cumsum):
       s[dim] = (-k, shape_cumsum[-1]-k)
@@ -433,13 +370,8 @@
     axis_: List[int] = list(range(len(self.shape))) if axis is None else ([axis] if axis.__class__ == int else list(axis))
     axis_ = [x if x >= 0 else x+len(self.shape) for x in axis_]
     shape = [self.shape[i] for i in range(len(self.shape)) if i not in axis_]
-<<<<<<< HEAD
     ret = fxn.apply(self, new_shape=tuple([1 if i in axis_ else self.shape[i] for i in range(len(self.shape))]))
-    return ret if keepdim else ret.reshape(shape=[1] if shape == [] else shape)
-=======
-    ret = fxn.apply(self, new_shape=tuple(1 if i in axis_ else self.shape[i] for i in range(len(self.shape))))
     return ret if keepdim else ret.reshape(shape=shape)
->>>>>>> d58586bb
 
   def sum(self, axis=None, keepdim=False): return self._reduce(mlops.Sum, axis, keepdim)
   def max(self, axis=None, keepdim=False): return self._reduce(mlops.Max, axis, keepdim)
@@ -584,8 +516,7 @@
   # ***** broadcasted binary mlops *****
 
   def _broadcasted(self, fxn:Type[Function], other:Union[Tensor, float], reverse:bool=False) -> Tensor:
-<<<<<<< HEAD
-    x, y = self, Tensor([other], device=self.device, requires_grad=False) if not other.__class__ == Tensor else other
+    x, y = self, Tensor(other, device=self.device, requires_grad=False) if not other.__class__ == Tensor else other
     if reverse: x, y = y, x
     if x.shape == y.shape: return fxn.apply(x, y)
 
@@ -597,11 +528,6 @@
     if len_y_shape != max_shape: y = y.reshape((1,) * (max_shape - len_y_shape) + y_shape)
 
     shape_ret = tuple(map(max, zip(x.shape, y.shape)))
-=======
-    x,y = [Tensor(t, device=self.device, requires_grad=False) if not isinstance(t, Tensor) else t for t in ([other,self] if reverse else [self,other])]
-    x,y = [t.reshape([1]*(max(len(x.shape), len(y.shape))-len(t.shape)) + list(t.shape)) for t in [x,y]]
-    shape_ret = tuple(max(sx, sy) for sx,sy in zip(x.shape, y.shape))
->>>>>>> d58586bb
     return fxn.apply(x.expand(shape_ret), y.expand(shape_ret))
 
   def add(self, x:Union[Tensor, float], reverse=False) -> Tensor: return self._broadcasted(mlops.Add, x, reverse) if x.__class__ == Tensor or x else self
