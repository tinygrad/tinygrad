# inspired by https://github.com/karpathy/micrograd/blob/master/micrograd/engine.py
from __future__ import annotations
import dataclasses
import time, math, itertools, functools, struct, sys, inspect, pathlib
from contextlib import ContextDecorator
from typing import List, Tuple, Callable, Optional, ClassVar, Type, Union, Sequence, Dict, DefaultDict, cast, get_args, Set
from collections import defaultdict
import numpy as np

from tinygrad.dtype import DType, DTypeLike, dtypes, ImageDType, ConstType, least_upper_float, least_upper_dtype, sum_acc_dtype, to_dtype
from tinygrad.helpers import argfix, make_pair, flatten, prod, all_int, round_up, merge_dicts, argsort, getenv, get_shape, fully_flatten, dedup
from tinygrad.helpers import IMAGE, DEBUG, WINO, THREEFRY, _METADATA, Metadata, TRACEMETA
from tinygrad.lazy import LazyBuffer
from tinygrad.multi import MultiLazyBuffer
from tinygrad.ops import MetaOps, truncate
from tinygrad.device import Device, Buffer, BufferOptions
from tinygrad.shape.symbolic import sint, Variable, MulNode, SumNode, NumNode, Node
from tinygrad.engine.realize import run_schedule, memory_planner
from tinygrad.engine.schedule import ScheduleItem, create_schedule_with_vars

# **** start with two base classes, Tensor and Function ****

class Function:
  def __init__(self, device:Union[str, Tuple[str, ...]], *tensors:Tensor, metadata:Optional[Metadata]=None):
    self.device = device
    self.needs_input_grad = [t.requires_grad for t in tensors]
    self.requires_grad = True if any(self.needs_input_grad) else None if None in self.needs_input_grad else False
    if self.requires_grad: self.parents = tensors
    self.metadata = metadata

  def forward(self, *args, **kwargs): raise NotImplementedError(f"forward not implemented for {type(self)}")
  def backward(self, *args, **kwargs): raise RuntimeError(f"backward not implemented for {type(self)}")

  @classmethod
  def apply(fxn:Type[Function], *x:Tensor, **kwargs) -> Tensor:
    ctx = fxn(x[0].device, *x, metadata=_METADATA.get())
    ret = Tensor.__new__(Tensor)
    ret.lazydata, ret.requires_grad, ret.grad = ctx.forward(*[t.lazydata for t in x], **kwargs), ctx.requires_grad, None
    ret._ctx = ctx if ctx.requires_grad and not Tensor.no_grad else None  # used by autograd engine
    return ret

import tinygrad.function as F

def _metaop(op, shape:Tuple[sint,...], dtype:DType, device:Union[str, Tuple[str, ...]], arg=None, src:Tuple[LazyBuffer, ...]=()):
  if isinstance(device, str): return LazyBuffer.metaop(op, shape, dtype, device, arg, src)
  return MultiLazyBuffer([LazyBuffer.metaop(op, shape, dtype, d, arg, src) for d in device], None)

def _from_np_dtype(npdtype:np.dtype) -> DType: return dtypes.fields()[np.dtype(npdtype).name]
def _to_np_dtype(dtype:DType) -> Optional[type]: return np.dtype(dtype.fmt).type if dtype.fmt is not None else None

def _fromnp(x: np.ndarray) -> LazyBuffer:
  ret = LazyBuffer.metaop(MetaOps.EMPTY, x.shape, _from_np_dtype(x.dtype), "NPY")
  # fake realize
  ret.buffer.allocate(x)
  del ret.srcs
  return ret

def _frompy(x:Union[List, Tuple, bytes], dtype:DType) -> LazyBuffer:
  if isinstance(x, bytes): ret, data = LazyBuffer.metaop(MetaOps.EMPTY, (len(x)//dtype.itemsize,), dtype, "PYTHON"), x
  else:
    ret = LazyBuffer.metaop(MetaOps.EMPTY, get_shape(x), dtype, "PYTHON")
    assert dtype.fmt is not None, f"{dtype=} has None fmt"
    truncate_function = truncate[dtype]
    data = struct.pack(f"@{ret.size}{dtype.fmt}", *[truncate_function(xi) for xi in fully_flatten(x)])
  # fake realize
  ret.buffer.allocate(memoryview(data))
  del ret.srcs
  return ret

def _get_winograd_matcols(mat, dims:int, shp:Tuple[sint, ...], device:Union[str, Tuple[str, ...]]) -> List[List[Tensor]]:
  return [[Tensor.cat(*[Tensor.full(shp[:dim] + (1,) + shp[dim+1:], float(m[k]), device=device) for m in mat], dim=dim)
           for k in range(len(mat[0]))] for dim in range(dims)]

# winograd conv 3 kernel f(4x4,3x3) see: http://arxiv.org/abs/1509.09308
def _apply_winograd_matrix(mat, t:Tensor, dims:int) -> Tensor:
  # multiply mat_1 @ mat_2 @ t with foldable constants, where mat_i acts on vector t along dimension i; roughly kron(mat, mat) @ t
  # due to realize-before-expand rule in lazy.py, we must operate in this order: reshape -> expand -> arithmetic
  t_ = t.reshape(t.shape[:dims] + (1,) * dims + t.shape[dims:]).expand(t.shape[:dims] + (len(mat),) * dims + t.shape[dims:])  # add output dims
  # precalculate mat columns for each dim; prod(itertools.product(matcols)) gives the columns of kron(mat, mat, ...)
  matcols = _get_winograd_matcols(mat, dims, t_.shape[dims:], t_.device)
  # multiply each element of t_ by the corresponding stacked column of kron(mat, mat), producing only one view for each element of t
  ret = sum(prod(col[idx] for col, idx in zip(matcols, mat_is)) * t_[mat_is] for mat_is in itertools.product(range(len(mat[0])), repeat=dims))
  assert isinstance(ret, Tensor), "sum didn't return a Tensor"
  return ret

def _pad_left(*shapes:Tuple[sint, ...]) -> Tuple[Tuple[sint, ...], ...]:
  max_dim = max(len(shape) for shape in shapes)
  return tuple((1,) * (max_dim - len(shape)) + shape for shape in shapes)
def _broadcast_shape(*shapes:Tuple[sint, ...]) -> Tuple[sint, ...]:
  return tuple(0 if 0 in nth_dim_sizes else max(nth_dim_sizes) for nth_dim_sizes in zip(*_pad_left(*shapes)))

class Tensor:
  """
  A `Tensor` is a multi-dimensional matrix containing elements of a single data type.

  ```python exec="true" session="tensor"
  from tinygrad import Tensor, dtypes, nn
  import numpy as np
  import math
  np.set_printoptions(precision=4)
  ```
  """
  __slots__ = "lazydata", "requires_grad", "grad", "_ctx"
  __deletable__ = ('_ctx',)
  training: ClassVar[bool] = False
  no_grad: ClassVar[bool] = False

  def __init__(self, data:Union[None, ConstType, List, Tuple, LazyBuffer, np.ndarray, bytes, MultiLazyBuffer, Variable, pathlib.Path],
               device:Optional[Union[str, tuple, list]]=None, dtype:Optional[DTypeLike]=None, requires_grad:Optional[bool]=None):
    if dtype is not None: dtype = to_dtype(dtype)
    assert dtype is None or isinstance(dtype, DType), f"invalid dtype {dtype}"
<<<<<<< HEAD
    if device is None and isinstance(data, pathlib.Path): device = f"DISK:{data.resolve()}" # keep it on the disk if device is None
=======
    if device is None and isinstance(data, pathlib.Path): device = f"DISK:{data.resolve()}"  # keep it on the disk if device is None
>>>>>>> bdd6325f
    device = tuple(Device.canonicalize(x) for x in device) if isinstance(device, (tuple, list)) else Device.canonicalize(device)

    # tensors can have gradients if you have called .backward
    self.grad: Optional[Tensor] = None

    # NOTE: this can be in three states. False and None: no gradient, True: gradient
    # None (the default) will be updated to True if it's put in an optimizer
    self.requires_grad: Optional[bool] = requires_grad

    # internal variable used for autograd graph construction
    self._ctx: Optional[Function] = None

    # create a LazyBuffer from the different types of inputs
    if isinstance(data, LazyBuffer): assert dtype is None or dtype == data.dtype, "dtype doesn't match, and casting isn't supported"
    elif isinstance(data, get_args(ConstType)): data = _metaop(MetaOps.CONST, tuple(), dtype or dtypes.from_py(data), device, data)
    elif isinstance(data, Variable): data = _metaop(MetaOps.CONST, tuple(), dtype or dtypes.from_py(data.unbind()[1]), device, data)
    elif isinstance(data, bytes): data = _frompy(data, dtypes.uint8 if dtype is None else dtype)
    elif isinstance(data, (list, tuple)):
      if dtype is None:
        if (d := fully_flatten(data)) and all(isinstance(s, bool) for s in d): dtype = dtypes.bool
        else: dtype = dtypes.default_int if d and all_int(d) else dtypes.default_float
      if dtype == dtypes.bfloat16: data = Tensor(_fromnp(np.array(data, np.float32)), device=device).cast(dtypes.bfloat16).lazydata
      else: data = _fromnp(np.array(data).astype(_to_np_dtype(dtype)))
    elif data is None: data = _metaop(MetaOps.EMPTY, (0,), dtype or dtypes.default_float, device)
    elif isinstance(data, np.ndarray):
      if data.shape == (): data = _metaop(MetaOps.CONST, tuple(), dtype or _from_np_dtype(data.dtype), device, data.item())
      else: data = _fromnp(data.astype(npdtype) if dtype is not None and (npdtype:=_to_np_dtype(dtype)) is not None else data)
<<<<<<< HEAD
    elif isinstance(data, pathlib.Path): data = _metaop(MetaOps.EMPTY, (data.stat().st_size,), dtypes.uint8, f"DISK:{data.resolve()}")
=======
    elif isinstance(data, pathlib.Path):
      dtype = dtype or dtypes.uint8
      data = _metaop(MetaOps.EMPTY, (data.stat().st_size // dtype.itemsize,), dtype, f"DISK:{data.resolve()}")
>>>>>>> bdd6325f

    # by this point, it has to be a LazyBuffer
    if not isinstance(data, (LazyBuffer, MultiLazyBuffer)):
      raise RuntimeError(f"can't create Tensor from {data!r} with type {type(data)}")

    # data is a LazyBuffer, but it might be on the wrong device
    if isinstance(device, tuple):
      # if device is a tuple, we should have/construct a MultiLazyBuffer
      if isinstance(data, MultiLazyBuffer):
        assert data.device == device, f"MultiLazyBuffer device mismatch, {data.device} != {device}"
        self.lazydata: Union[LazyBuffer, MultiLazyBuffer] = data
      else:
        self.lazydata = MultiLazyBuffer.from_sharded(data, device, None, None)
    else:
      self.lazydata = data if data.device == device else data.copy_to_device(device)

  class train(ContextDecorator):
    def __init__(self, mode:bool = True): self.mode = mode
    def __enter__(self): self.prev, Tensor.training = Tensor.training, self.mode
    def __exit__(self, exc_type, exc_value, traceback): Tensor.training = self.prev

  class test(ContextDecorator):
    def __init__(self, mode:bool = True): self.mode = mode
    def __enter__(self): self.prev, Tensor.no_grad = Tensor.no_grad, self.mode
    def __exit__(self, exc_type, exc_value, traceback): Tensor.no_grad = self.prev

  def __repr__(self):
    return f"<Tensor {self.lazydata!r} on {self.device} with grad {(self.grad.lazydata if self.grad is not None else None)!r}>"

  # Python has a non moving GC, so this should be okay
  def __hash__(self): return id(self)

  def __bool__(self): raise TypeError("__bool__ on Tensor is not defined")

  def __len__(self):
    if not self.shape: raise TypeError("len() of a 0-d tensor")
    return self.shape[0]

  @property
  def device(self) -> Union[str, Tuple[str, ...]]: return self.lazydata.device

  @property
  def shape(self) -> Tuple[sint, ...]: return self.lazydata.shape

  @property
  def dtype(self) -> DType: return self.lazydata.dtype

  # ***** data handlers ****

  def schedule_with_vars(self, *lst:Tensor, seen:Optional[Set[LazyBuffer]]=None) -> Tuple[List[ScheduleItem], Dict[Variable, int]]:
    """Creates the schedule needed to realize these Tensor(s), with Variables."""
    if getenv("FUZZ_SCHEDULE"):
      from test.external.fuzz_schedule import fuzz_schedule
      fuzz_schedule(flatten([x.lazydata.lbs for x in (self,)+lst]))
    schedule, var_vals = create_schedule_with_vars(flatten([x.lazydata.lbs for x in (self,)+lst]), seen)
    return memory_planner(schedule), var_vals

  def schedule(self, *lst:Tensor, seen:Optional[Set[LazyBuffer]]=None) -> List[ScheduleItem]:
    """Creates the schedule needed to realize these Tensor(s)."""
    schedule, var_vals = self.schedule_with_vars(*lst, seen=seen)
    assert len(var_vals) == 0
    return schedule

  def realize(self, *lst:Tensor, do_update_stats=True) -> Tensor:
    """Triggers the computation needed to create these Tensor(s)."""
    run_schedule(*self.schedule_with_vars(*lst), do_update_stats=do_update_stats)
    return self

  def replace(self, x:Tensor) -> Tensor:
    """
    Replaces the data of this tensor with the data of another tensor. Only the shape of the tensors must match.
    """
    # used for replacing a Tensor with a new version of it (potentially with a different device and dtype)
    assert not x.requires_grad and getattr(self, '_ctx', None) is None
    assert self.shape == x.shape, f"replace shape mismatch {self.shape} != {x.shape}"
    self.lazydata = x.lazydata
    return self

  def assign(self, x) -> Tensor:
    # TODO: this is a hack for writing to DISK. remove with working assign
    if isinstance(self.device, str) and self.device.startswith("DISK"):
      if x.__class__ is not Tensor: x = Tensor(x, device="NPY", dtype=self.dtype)
      self.contiguous().realize().lazydata.base.realized.copyin(x.numpy().data)
      return self
    if x.__class__ is not Tensor: x = Tensor(x, device=self.device, dtype=self.dtype)
    if DEBUG >= 4: print(f"assign {self.lazydata} <- {x.lazydata}")
    if self.lazydata is x.lazydata: return self  # a self assign is a NOOP
    # NOTE: we allow cross device assign
    assert self.shape == x.shape, f"assign shape mismatch {self.shape} != {x.shape}"
    assert self.device == x.device, f"assign device mismatch {self.device} != {x.device}"
    assert self.dtype == x.dtype, f"assign dtype mismatch {self.dtype} != {x.dtype}"
    assert not isinstance(self.lazydata, MultiLazyBuffer) or self.lazydata.axis == x.lazydata.axis, "axis must match on MultiLazyBuffer"
    assert not x.requires_grad  # self requires_grad is okay?
    if not self.lazydata.is_realized(): return self.replace(x)
    self.lazydata = self.lazydata.assign(x.lazydata)
    return self

  def detach(self) -> Tensor:
    """
    Returns a new tensor with the same data as this tensor, but detached from the autograd graph.
    """
    return Tensor(self.lazydata, device=self.device, requires_grad=False)

  def _data(self) -> memoryview:
    if 0 in self.shape: return memoryview(bytearray(0))
    # NOTE: this realizes on the object from as_buffer being a Python object
    cpu = self.cast(self.dtype.scalar()).contiguous().to("CLANG").realize()
    buf = cast(Buffer, cast(LazyBuffer, cpu.lazydata).base.realized)
    if self.device != "CLANG": buf.options = BufferOptions(nolru=True)
    return buf.as_buffer(allow_zero_copy=True if self.device != "CLANG" else False)

  def data(self) -> memoryview:
    """
    Returns the data of this tensor as a memoryview.

    ```python exec="true" source="above" session="tensor" result="python"
    t = Tensor([1, 2, 3, 4])
    print(np.frombuffer(t.data(), dtype=np.int32))
    ```
    """
    assert self.dtype.fmt is not None, f"no fmt dtype for {self.dtype}"
    assert all_int(self.shape), f"no data if shape is symbolic, {self.shape=}"
    return self._data().cast(self.dtype.fmt, self.shape)

  def item(self) -> ConstType:
    """
    Returns the value of this tensor as a standard Python number.

    ```python exec="true" source="above" session="tensor" result="python"
    t = Tensor(42)
    print(t.item())
    ```
    """
    assert self.dtype.fmt is not None, f"no fmt dtype for {self.dtype}"
    assert self.numel() == 1, "must have one element for item"
    return self._data().cast(self.dtype.fmt)[0]

  # TODO: should be Tensor.tolist() -> Union[List[ConstType], ConstType]. The List is Sequence because mypy expects memoryview.tolist() -> list[int]
  # src: https://github.com/python/mypy/blob/release-1.6/mypy/typeshed/stdlib/builtins.pyi#L803
  def tolist(self) -> Union[Sequence[ConstType], ConstType]:
    """
    Returns the value of this tensor as a nested list.

    ```python exec="true" source="above" session="tensor" result="python"
    t = Tensor([1, 2, 3, 4])
    print(t.tolist())
    ```
    """
    return self.data().tolist()

  def numpy(self) -> np.ndarray:
    """
    Returns the value of this tensor as a `numpy.ndarray`.

    ```python exec="true" source="above" session="tensor" result="python"
    t = Tensor([1, 2, 3, 4])
    print(repr(t.numpy()))
    ```
    """
    if self.dtype == dtypes.bfloat16: return self.float().numpy()
    assert _to_np_dtype(self.dtype) is not None, f"no np dtype for {self.dtype}"
    assert all_int(self.shape), f"no data if shape is symbolic, {self.shape=}"
    return np.frombuffer(self._data(), dtype=_to_np_dtype(self.dtype)).reshape(self.shape)

  def to(self, device:Optional[Union[str, Tuple[str, ...]]]) -> Tensor:
    """
    Moves the tensor to the given device.
    """
    device = tuple(Device.canonicalize(x) for x in device) if isinstance(device, (tuple, list)) else Device.canonicalize(device)
    if device == self.device: return self
    if not isinstance(device, str): return self.shard(device)
    ret = Tensor(self.lazydata, device, requires_grad=self.requires_grad)
    if self.grad is not None: ret.grad = self.grad.to(device)
    if hasattr(self, '_ctx'): ret._ctx = self._ctx
    return ret

  def to_(self, device:Optional[Union[str, Tuple[str, ...]]]):
    """
    Moves the tensor to the given device in place.
    """
    real = self.to(device)
    # TODO: is this assign?
    if self.grad is not None and real.grad is not None: self.grad.lazydata = real.grad.lazydata
    self.lazydata = real.lazydata

  def shard(self, devices:Tuple[str, ...], axis:Optional[int]=None, splits:Optional[Tuple[int, ...]]=None) -> Tensor:
    """
    Shards the tensor across the given devices. Optionally specify which axis to shard on, and how to split it across devices.

    ```python exec="true" source="above" session="tensor" result="python"
    t = Tensor.empty(2, 3)
    print(t.shard((t.device, t.device), axis=1, splits=(2, 1)).lazydata)
    ```

    """
    assert isinstance(self.lazydata, LazyBuffer), "can't shard a MultiLazyBuffer"
    canonical_devices, bounds = tuple(Device.canonicalize(x) for x in devices), None
    if axis is not None:
      if axis < 0: axis += len(self.shape)
      if splits is None:
        sz = round_up(self.shape[axis], len(devices)) // len(devices)
        splits = tuple([max(0, min(sz, self.shape[axis] - sz*i)) for i in range(len(devices))])
      assert sum(splits) == self.shape[axis], "specified splits do not sum up to axis shape"
      boundaries = tuple(itertools.accumulate(splits))
      bounds = tuple(zip((0,) + boundaries, boundaries))
    return Tensor(MultiLazyBuffer.from_sharded(self.lazydata, canonical_devices, axis, bounds),
                  device=canonical_devices, requires_grad=self.requires_grad)

  def shard_(self, devices:Tuple[str, ...], axis:Optional[int]=None, splits:Optional[Tuple[int, ...]]=None):
    """
    Shards the tensor across the given devices in place.
    """
    self.lazydata = self.shard(devices, axis, splits).lazydata
    return self

  @staticmethod
  def from_node(y:Node, **kwargs) -> Tensor:
    if isinstance(y, NumNode): return Tensor(y.b, **kwargs, requires_grad=False)
    if isinstance(y, Variable): return Tensor(y, **kwargs, requires_grad=False)
    if isinstance(y, MulNode): return Tensor.from_node(y.a, **kwargs) * y.b
    if isinstance(y, SumNode): return Tensor.from_node(y.nodes[0], **kwargs) + sum(y.nodes[1:])
    raise RuntimeError(f"unhandled Node {y}")

  # ***** creation entrypoint *****

  @staticmethod
  def _metaop(op, shape, device:Optional[Union[Tuple[str, ...], str]]=None, dtype:Optional[DTypeLike]=None, arg=None, **kwargs):
    if isinstance(device, tuple):
      return Tensor(MultiLazyBuffer([LazyBuffer.metaop(op, shape, dtype or dtypes.default_float, Device.canonicalize(d), arg) \
                                      for d in device], None), device, dtype, **kwargs)
    return Tensor(LazyBuffer.metaop(op, shape, dtype or dtypes.default_float, Device.canonicalize(device), arg), device, dtype, **kwargs)

  @staticmethod
  def empty(*shape, **kwargs):
    """
    Creates an empty tensor with the given shape.

    You can pass in `dtype` and `device` keyword arguments to control the data type and device of the tensor.
    Additionally, all other keyword arguments are passed to the constructor of the tensor.

    ```python exec="true" source="above" session="tensor" result="python"
    t = Tensor.empty(2, 3)
    print(t.shape)
    ```
    """
    return Tensor._metaop(MetaOps.EMPTY, argfix(*shape), **kwargs)

  _seed: int = int(time.time())
  _rng_counter: Optional[Tensor] = None
  @staticmethod
  def manual_seed(seed=0):
    """
    Sets the seed for random operations.

    ```python exec="true" source="above" session="tensor" result="python"
    Tensor.manual_seed(42)
    print(Tensor.rand(5).numpy())
    print(Tensor.rand(5).numpy())
    ```
    ```python exec="true" source="above" session="tensor" result="python"
    Tensor.manual_seed(42)  # reset to the same seed
    print(Tensor.rand(5).numpy())
    print(Tensor.rand(5).numpy())
    ```
    """
    Tensor._seed, Tensor._rng_counter = seed, None

  @staticmethod
  def rand(*shape, device:Optional[Union[Tuple[str, ...], str]]=None, dtype:Optional[DTypeLike]=None, **kwargs) -> Tensor:
    """
    Creates a tensor with the given shape, filled with random values from a uniform distribution over the interval `[0, 1)`.

    You can pass in `dtype` and `device` keyword arguments to control the data type and device of the tensor.
    Additionally, all other keyword arguments are passed to the constructor of the tensor.

    ```python exec="true" source="above" session="tensor" result="python"
    Tensor.manual_seed(42)
    t = Tensor.rand(2, 3)
    print(t.numpy())
    ```
    """
    if not dtypes.is_float(dtype := to_dtype(dtype or dtypes.default_float)): raise ValueError(f"rand only supports float dtypes, got {dtype}")
    if not all_int(shape:=argfix(*shape)) or not all(s >= 0 for s in shape): raise ValueError(f"invalid input {shape=}")
    if (had_counter := Tensor._rng_counter is None): Tensor._rng_counter = Tensor([0], dtype=dtypes.uint32, requires_grad=False)

    if not THREEFRY:
      # for bfloat16, numpy rand passes buffer in float
      if to_dtype(dtype or dtypes.default_float) == dtypes.bfloat16:
        return Tensor.rand(*shape, **kwargs, device=device, dtype=dtypes.float).cast(dtypes.bfloat16)
      return Tensor._metaop(MetaOps.CUSTOM, shape, arg=custom_random, device=device, dtype=dtype, **kwargs)

    # threefry
    if (num := math.ceil(((num_ := prod(shape)) * dtype.itemsize) / 4)) == 0: return Tensor.zeros(shape, device=device, dtype=dtype, **kwargs)
    if not had_counter: Tensor._rng_counter.assign(Tensor._rng_counter + num)
    counts1 = (Tensor.arange(math.ceil(num / 2), device=device, dtype=dtypes.uint32, requires_grad=False)+Tensor._rng_counter.to(device))
    counts2 = counts1 + math.ceil(num / 2)

    # threefry random bits
    x = counts2.cast(dtypes.uint64) << 32 | counts1.cast(dtypes.uint64)
    x = F.Threefry.apply(*x._broadcasted(Tensor._seed))
    counts1, counts2 = (x & 0xffffffff).cast(dtypes.uint32), ((x >> 32) & 0xffffffff).cast(dtypes.uint32)
    bits = counts1.cat(counts2)[:num]

    # bitcast to uint with same number of bits
    _, nmant = dtypes.finfo(dtype)
    uint_dtype = {1: dtypes.uint8, 2: dtypes.uint16, 4: dtypes.uint32, 8: dtypes.uint64}[dtype.itemsize]
    bits = bits.bitcast(uint_dtype)
    # only randomize the mantissa bits and set the exponent to 1
    one = Tensor.ones_like(bits, device=bits.device, dtype=dtype).bitcast(uint_dtype)
    bits = bits.rshift((dtype.itemsize * 8) - nmant).bitwise_or(one)

    # bitcast back to the original dtype
    out = bits.bitcast(dtype)[:num_].sub(1).reshape(shape)
    out.requires_grad = kwargs.get("requires_grad")
    return out.contiguous()

  # ***** creation helper functions *****

  @staticmethod
  def full(shape:Tuple[sint, ...], fill_value:ConstType, **kwargs):
    """
    Creates a tensor with the given shape, filled with the given value.

    You can pass in `dtype` and `device` keyword arguments to control the data type and device of the tensor.
    Additionally, all other keyword arguments are passed to the constructor of the tensor.

    ```python exec="true" source="above" session="tensor" result="python"
    print(Tensor.full((2, 3), 42).numpy())
    ```
    ```python exec="true" source="above" session="tensor" result="python"
    print(Tensor.full((2, 3), False).numpy())
    ```
    """
    return Tensor(fill_value, **kwargs).reshape((1, )*len(new_shape := argfix(shape))).expand(new_shape)

  @staticmethod
  def zeros(*shape, **kwargs):
    """
    Creates a tensor with the given shape, filled with zeros.

    You can pass in `dtype` and `device` keyword arguments to control the data type and device of the tensor.
    Additionally, all other keyword arguments are passed to the constructor of the tensor.

    ```python exec="true" source="above" session="tensor" result="python"
    print(Tensor.zeros(2, 3).numpy())
    ```
    ```python exec="true" source="above" session="tensor" result="python"
    print(Tensor.zeros(2, 3, dtype=dtypes.int32).numpy())
    ```
    """
    return Tensor.full(argfix(*shape), 0.0, **kwargs)

  @staticmethod
  def ones(*shape, **kwargs):
    """
    Creates a tensor with the given shape, filled with ones.

    You can pass in `dtype` and `device` keyword arguments to control the data type and device of the tensor.
    Additionally, all other keyword arguments are passed to the constructor of the tensor.

    ```python exec="true" source="above" session="tensor" result="python"
    print(Tensor.ones(2, 3).numpy())
    ```
    ```python exec="true" source="above" session="tensor" result="python"
    print(Tensor.ones(2, 3, dtype=dtypes.int32).numpy())
    ```
    """
    return Tensor.full(argfix(*shape), 1.0, **kwargs)

  @staticmethod
  def arange(start, stop=None, step=1, **kwargs):
    """
    Returns a 1-D tensor of size `ceil((stop - start) / step)` with values from `[start, stop)`, with spacing between values given by `step`.

    If `stop` is not specified, values are generated from `[0, start)` with the given `step`.

    If `stop` is specified, values are generated from `[start, stop)` with the given `step`.

    You can pass in `dtype` and `device` keyword arguments to control the data type and device of the tensor.
    Additionally, all other keyword arguments are passed to the constructor of the tensor.

    ```python exec="true" source="above" session="tensor" result="python"
    print(Tensor.arange(5).numpy())
    ```
    ```python exec="true" source="above" session="tensor" result="python"
    print(Tensor.arange(5, 10).numpy())
    ```
    ```python exec="true" source="above" session="tensor" result="python"
    print(Tensor.arange(5, 10, 2).numpy())
    ```
    ```python exec="true" source="above" session="tensor" result="python"
    print(Tensor.arange(5.5, 10, 2).numpy())
    ```
    """
    if stop is None: stop, start = start, 0
    assert all(isinstance(s, (int, float)) for s in (start, stop, step)), f"symbolic arange not supported {start=}, {stop=}, {step=}"
    dtype = kwargs.pop("dtype", dtypes.default_float if any(isinstance(x, float) for x in (start, stop, step)) else dtypes.default_int)
    # NOTE: this matches numpy, torch raises RuntimeError if stop-start and step have different signs
    if (stop-start)/step <= 0: return Tensor([], dtype=dtype, **kwargs)
    return (Tensor.full((math.ceil((stop-start)/step),), step, dtype=dtype, **kwargs)._cumsum() + (start - step)).cast(dtype)

  @staticmethod
  def eye(n:int, m:Optional[int]=None, **kwargs):
    """
    Returns a 2-D tensor with `n` rows and `m` columns, with ones on the diagonal and zeros elsewhere.

    You can pass in `dtype` and `device` keyword arguments to control the data type and device of the tensor.
    Additionally, all other keyword arguments are passed to the constructor of the tensor.

    ```python exec="true" source="above" session="tensor" result="python"
    print(Tensor.eye(3).numpy())
    ```

    ```python exec="true" source="above" session="tensor" result="python"
    print(Tensor.eye(2, 4).numpy())
    ```
    """
    if n < 0 or (m is not None and m < 0): raise ValueError(f"cannot have negative {n=}, {m=}")
    return Tensor.ones((n,1),**kwargs).pad((None,(0,n))).flatten().shrink(((0,n*n),)).reshape(n,n)._slice((None,(0,n if m is None else m)))

  def full_like(self, fill_value:ConstType, **kwargs):
    """
    Creates a tensor with the same shape as `self`, filled with the given value.
    If `dtype` is not specified, the dtype of `self` is used.

    You can pass in the `device` keyword argument to control device of the tensor.
    Additionally, all other keyword arguments are passed to the constructor of the tensor.

    ```python exec="true" source="above" session="tensor" result="python"
    t = Tensor.ones(2, 3)
    print(Tensor.full_like(t, 42).numpy())
    ```
    """
    return Tensor.full(self.shape, fill_value, dtype=kwargs.pop("dtype", self.dtype), device=kwargs.pop("device", self.device), **kwargs)

  def zeros_like(self, **kwargs):
    """
    Creates a tensor with the same shape as `self`, filled with zeros.

    You can pass in `dtype` and `device` keyword arguments to control the data type and device of the tensor.
    Additionally, all other keyword arguments are passed to the constructor of the tensor.

    ```python exec="true" source="above" session="tensor" result="python"
    t = Tensor.ones(2, 3)
    print(Tensor.zeros_like(t).numpy())
    ```
    """
    return self.full_like(0, **kwargs)

  def ones_like(self, **kwargs):
    """
    Creates a tensor with the same shape as `self`, filled with ones.

    You can pass in `dtype` and `device` keyword arguments to control the data type and device of the tensor.
    Additionally, all other keyword arguments are passed to the constructor of the tensor.

    ```python exec="true" source="above" session="tensor" result="python"
    t = Tensor.zeros(2, 3)
    print(Tensor.ones_like(t).numpy())
    ```
    """
    return self.full_like(1, **kwargs)

  # ***** rng hlops *****

  @staticmethod
  def randn(*shape, dtype:Optional[DTypeLike]=None, **kwargs) -> Tensor:
    """
    Creates a tensor with the given shape, filled with random values from a normal distribution with mean `0` and standard deviation `1`.
    If `dtype` is not specified, the default type is used.

    You can pass in the `device` keyword argument to control device of the tensor.
    Additionally, all other keyword arguments are passed to the constructor of the tensor.

    ```python exec="true" source="above" session="tensor" result="python"
    Tensor.manual_seed(42)
    print(Tensor.randn(2, 3).numpy())
    ```
    """
    # https://en.wikipedia.org/wiki/Box%E2%80%93Muller_transform
    src = Tensor.rand((2, *argfix(*shape)), **{**kwargs, "dtype": dtypes.float32})
    return src[0].mul(2*math.pi).cos().mul((1 - src[1]).log().mul(-2).sqrt()).cast(dtype or dtypes.default_float)

  @staticmethod
  def randint(*shape, low=0, high=10, **kwargs) -> Tensor:
    """
    Creates a tensor with the given shape, filled with random integer values generated uniformly from the interval `[low, high)`.
    If `dtype` is not specified, the default type is used.

    You can pass in the `device` keyword argument to control device of the tensor.
    Additionally, all other keyword arguments are passed to the constructor of the tensor.

    ```python exec="true" source="above" session="tensor" result="python"
    Tensor.manual_seed(42)
    print(Tensor.randint(2, 3, low=5, high=10).numpy())
    ```
    """
    if not isinstance(low, int) or not isinstance(high, int): raise TypeError(f"{low=} and {high=} must be integers")
    dtype = kwargs.pop("dtype", dtypes.int32)
    if not dtypes.is_int(dtype): raise TypeError(f"{dtype=} must be int")
    return Tensor.uniform(*shape, low=low, high=high, dtype=dtype, **kwargs)

  @staticmethod
  def normal(*shape, mean=0.0, std=1.0, **kwargs) -> Tensor:
    """
    Creates a tensor with the given shape, filled with random values from a normal distribution with the given `mean` and standard deviation `std`.

    You can pass in `dtype` and `device` keyword arguments to control the data type and device of the tensor.
    Additionally, all other keyword arguments are passed to the constructor of the tensor.

    ```python exec="true" source="above" session="tensor" result="python"
    Tensor.manual_seed(42)
    print(Tensor.normal(2, 3, mean=10, std=2).numpy())
    ```
    """
    return (std * Tensor.randn(*shape, **kwargs)) + mean

  @staticmethod
  def uniform(*shape, low=0.0, high=1.0, **kwargs) -> Tensor:
    """
    Creates a tensor with the given shape, filled with random values from a uniform distribution over the interval `[low, high)`.

    You can pass in `dtype` and `device` keyword arguments to control the data type and device of the tensor.
    Additionally, all other keyword arguments are passed to the constructor of the tensor.

    ```python exec="true" source="above" session="tensor" result="python"
    Tensor.manual_seed(42)
    print(Tensor.uniform(2, 3, low=2, high=10).numpy())
    ```
    """
    dtype = kwargs.pop("dtype", dtypes.default_float)
    return ((high-low) * Tensor.rand(*shape, **kwargs)).cast(dtype) + low

  @staticmethod
  def scaled_uniform(*shape, **kwargs) -> Tensor:
    """
    Creates a tensor with the given shape, filled with random values from a uniform distribution
    over the interval `[-prod(shape)**-0.5, prod(shape)**-0.5)`.

    You can pass in `dtype` and `device` keyword arguments to control the data type and device of the tensor.
    Additionally, all other keyword arguments are passed to the constructor of the tensor.

    ```python exec="true" source="above" session="tensor" result="python"
    Tensor.manual_seed(42)
    print(Tensor.scaled_uniform(2, 3).numpy())
    ```
    """
    return Tensor.uniform(*shape, low=-1.0, high=1.0, **kwargs).mul(prod(argfix(*shape))**-0.5)

  # https://www.tensorflow.org/api_docs/python/tf/keras/initializers/GlorotUniform
  @staticmethod
  def glorot_uniform(*shape, **kwargs) -> Tensor:
    """
    <https://www.tensorflow.org/api_docs/python/tf/keras/initializers/GlorotUniform>

    You can pass in `dtype` and `device` keyword arguments to control the data type and device of the tensor.
    Additionally, all other keyword arguments are passed to the constructor of the tensor.

    ```python exec="true" source="above" session="tensor" result="python"
    Tensor.manual_seed(42)
    print(Tensor.glorot_uniform(2, 3).numpy())
    ```
    """
    return Tensor.uniform(*shape, low=-1.0, high=1.0, **kwargs).mul((6/(argfix(*shape)[0]+prod(argfix(*shape)[1:])))**0.5)

  # https://pytorch.org/docs/stable/_modules/torch/nn/init.html#kaiming_uniform_
  @staticmethod
  def kaiming_uniform(*shape, a:float = 0.01, **kwargs) -> Tensor:
    """
    <https://pytorch.org/docs/stable/_modules/torch/nn/init.html#kaiming_uniform_>

    You can pass in `dtype` and `device` keyword arguments to control the data type and device of the tensor.
    Additionally, all other keyword arguments are passed to the constructor of the tensor.

    ```python exec="true" source="above" session="tensor" result="python"
    Tensor.manual_seed(42)
    print(Tensor.kaiming_uniform(2, 3).numpy())
    ```
    """
    bound = math.sqrt(3.0) * math.sqrt(2.0 / (1 + a ** 2)) / math.sqrt(prod(argfix(*shape)[1:]))
    return Tensor.uniform(*shape, low=-bound, high=bound, **kwargs)

  # https://pytorch.org/docs/stable/_modules/torch/nn/init.html#kaiming_normal_
  @staticmethod
  def kaiming_normal(*shape, a:float = 0.01, **kwargs) -> Tensor:
    """
    <https://pytorch.org/docs/stable/_modules/torch/nn/init.html#kaiming_normal_>

    You can pass in `dtype` and `device` keyword arguments to control the data type and device of the tensor.
    Additionally, all other keyword arguments are passed to the constructor of the tensor.

    ```python exec="true" source="above" session="tensor" result="python"
    Tensor.manual_seed(42)
    print(Tensor.kaiming_normal(2, 3).numpy())
    ```
    """
    std = math.sqrt(2.0 / (1 + a ** 2)) / math.sqrt(prod(argfix(*shape)[1:]))
    return Tensor.normal(*shape, mean=0.0, std=std, **kwargs)

  def multinomial(self:Tensor, num_samples:int = 1, replacement:bool = False) -> Tensor:
    assert 1 <= self.ndim <= 2 and num_samples > 0, f"{self.ndim=} must be 1 or 2 dim, {num_samples=} must be positive"
    assert replacement or num_samples == 1, "no replacement only supports num_samples = 1"
    weight = self.unsqueeze(0) if self.ndim == 1 else self
    cdf = (cw := weight.cumsum(1).float()) / cw[:, -1].unsqueeze(1)
    unif_samples = Tensor.rand(num_samples, cdf.shape[0], 1, device=self.device)
    indices = (unif_samples.expand((-1, -1, cdf.shape[1])) >= cdf).sum(2).permute((1, 0))
    return (indices.squeeze(0) if self.ndim == 1 else indices).cast(dtypes.int32)

  # ***** toposort and backward pass *****

  def _deepwalk(self):
    def _walk(node, visited):
      visited.add(node)
      # if tensor is not leaf, reset grad
      if (ctx := getattr(node, "_ctx", None)) is not None and len(ctx.parents) != 0: node.grad = None
      if ctx:
        for i in node._ctx.parents:
          if i not in visited: yield from _walk(i, visited)
        yield node
    return list(_walk(self, set()))

  def backward(self, gradient:Optional[Tensor]=None, retain_graph:bool=False) -> Tensor:
    """
    Propagates the gradient of a tensor backwards through the computation graph.
    If the 'gradient' argument is not provided, the tensor must be a scalar, and the gradient is implicitly set to 1.0.
    If 'retain_graph' is false, the graph used to compute the grads will be freed. Otherwise, it will be kept. Keeping it can increase memory usage.
    ```python exec="true" source="above" session="tensor" result="python"
    t = Tensor([1.0, 2.0, 3.0, 4.0], requires_grad=True)
    t.sum().backward()
    print(t.grad.numpy())
    ```
    """
    toposorted = self._deepwalk()
    if gradient is None:
      assert self.shape == tuple(), "when no gradient is provided, backward must be called on a scalar tensor"
      # fill in the first grad with one. don't use Tensor.ones because we don't need contiguous
      # this is "implicit gradient creation"
      gradient = Tensor(1.0, dtype=self.dtype, device=self.device, requires_grad=False)

    assert self.shape == gradient.shape, f"grad shape must match tensor shape, {gradient.shape!r} != {self.shape!r}"
    self.grad = gradient
    for t0 in reversed(toposorted):
      if t0.grad is None: raise RuntimeError(f"tensor {t0} has no grad")
      token = _METADATA.set(dataclasses.replace(md, backward=True) if (md := t0._ctx.metadata) is not None else None)
      grads = t0._ctx.backward(t0.grad.lazydata)
      _METADATA.reset(token)
      grads = [Tensor(g, device=self.device, requires_grad=False) if g is not None else None
        for g in ([grads] if len(t0._ctx.parents) == 1 else grads)]
      for t, g in zip(t0._ctx.parents, grads):
        if g is not None and t.requires_grad:
          assert g.shape == t.shape, f"grad shape must match tensor shape, {g.shape!r} != {t.shape!r}"
          t.grad = g if t.grad is None else (t.grad + g)
      if not retain_graph: del t0._ctx
    return self

  # ***** movement low level ops *****

  def view(self, *shape) -> Tensor:
    """`.view` is an alias for `.reshape`."""
    return self.reshape(shape)

  def reshape(self, shape, *args) -> Tensor:
    """
    Returns a tensor with the same data as the original tensor but with a different shape.
    `shape` can be passed as a tuple or as separate arguments.

    ```python exec="true" source="above" session="tensor" result="python"
    t = Tensor.arange(6)
    print(t.reshape(2, 3).numpy())
    ```
    """
    # resolve None and args
    new_shape = tuple([s if s is not None else self.shape[i] for i,s in enumerate(argfix(shape, *args))])
    # resolve -1
    if (c := new_shape.count(-1)) > 1: raise RuntimeError(f"only one dimension can be inferred using -1, getting {new_shape}")
    if c: new_shape = tuple([-prod(self.shape) // prod(new_shape) if s == -1 else s for s in new_shape])
    return F.Reshape.apply(self, shape=new_shape) if new_shape != self.shape else self

  def expand(self, shape, *args) -> Tensor:
    """
    Returns a tensor that is expanded to the shape that is specified.
    Expand can also increase the number of dimensions that a tensor has.

    Passing a `-1` or `None` to a dimension means that its size will not be changed.

    ```python exec="true" source="above" session="tensor" result="python"
    t = Tensor([1, 2, 3])
    print(t.expand(4, -1).numpy())
    ```
    """
    return self._broadcast_to(tuple(from_ if to == -1 or to is None else to for from_, to in zip(*(_pad_left(self.shape, argfix(shape, *args))))))

  def permute(self, order, *args) -> Tensor:
    """
    Returns a tensor that is a permutation of the original tensor.
    The new tensor has the same data as the original tensor but with the dimensions permuted according to the order specified.
    `order` can be passed as a tuple or as separate arguments.

    ```python exec="true" source="above" session="tensor" result="python"
    t = Tensor.arange(6).reshape(2, 3)
    print(t.numpy())
    ```
    ```python exec="true" source="above" session="tensor" result="python"
    print(t.permute(1, 0).numpy())
    ```
    """
    order_arg = tuple(self._resolve_dim(x) for x in argfix(order, *args))
    if sorted(order_arg) != list(range(self.ndim)): raise RuntimeError(f"order is not a valid permutation, getting {order_arg}")
    return F.Permute.apply(self, order=order_arg)

  def flip(self, axis, *args) -> Tensor:
    """
    Returns a tensor that reverses the order of the original tensor along given `axis`.
    `axis` can be passed as a tuple or as separate arguments.

    ```python exec="true" source="above" session="tensor" result="python"
    t = Tensor.arange(6).reshape(2, 3)
    print(t.numpy())
    ```
    ```python exec="true" source="above" session="tensor" result="python"
    print(t.flip(0).numpy())
    ```
    ```python exec="true" source="above" session="tensor" result="python"
    print(t.flip((0, 1)).numpy())
    ```
    """
    axis_arg = tuple(self._resolve_dim(x) for x in argfix(axis, *args))
    if len(axis_arg) != len(dedup(axis_arg)): raise RuntimeError(f"dim can appear at least once, getting {axis_arg}")
    return F.Flip.apply(self, axis=axis_arg)

  def shrink(self, arg:Tuple[Optional[Tuple[sint, sint]], ...]) -> Tensor:
    """
    Returns a tensor that shrinks the each axis based on input arg.
    `arg` must have the same length as `self.ndim`.
    For each axis, it can be `None`, which means no shrink, or a tuple `(start, end)` that works the same as Python slice.

    ```python exec="true" source="above" session="tensor" result="python"
    t = Tensor.arange(9).reshape(3, 3)
    print(t.numpy())
    ```
    ```python exec="true" source="above" session="tensor" result="python"
    print(t.shrink(((None, (1, 3)))).numpy())
    ```
    ```python exec="true" source="above" session="tensor" result="python"
    print(t.shrink((((0, 2), (0, 2)))).numpy())
    ```
    """
    if all(x is None or x == (0,s) for x,s in zip(arg, self.shape)): return self
    return F.Shrink.apply(self, arg=tuple(x if x is not None else (0,s) for x,s in zip(arg, self.shape)))

  def pad(self, arg:Tuple[Optional[Tuple[sint, sint]], ...], value:float=0.0) -> Tensor:
    """
    Returns a tensor that pads the each axis based on input arg.
    `arg` must have the same length as `self.ndim`.
    For each axis, it can be `None`, which means no pad, or a tuple `(pad_before, pad_after)`.
    If `value` is specified, the tensor is padded with `value` instead of `0.0`.

    ```python exec="true" source="above" session="tensor" result="python"
    t = Tensor.arange(6).reshape(2, 3)
    print(t.numpy())
    ```
    ```python exec="true" source="above" session="tensor" result="python"
    print(t.pad(((None, (1, 2)))).numpy())
    ```
    ```python exec="true" source="above" session="tensor" result="python"
    print(t.pad(((None, (1, 2))), -2).numpy())
    ```
    """
    if all(x is None or x == (0,0) for x in arg): return self
    ret = F.Pad.apply(self, arg=(narg:=tuple(x if x is not None else (0,0) for x in arg)))
    return ret if 0 == value else ret + F.Pad.apply(Tensor.ones_like(self), arg=narg).where(0, value)

  # ***** movement high level ops *****

  # Supported Indexing Implementations:
  #   1. Int indexing (no copy)
  #     - for all dims where there's int, shrink -> reshape
  #     - negative indices are taken relative to the end of the sequence, so X[-2] returns the 2nd-to-last element
  #     - X = Tensor.rand(4,5,9); X[2,-2] shrinks the Tensor to X.shrink(((2, 3), (3, 4), (0, 9))) -> X.shape=(1,1,9)
  #     - Then we reshape (collapse) the int dim away such that for X: (1,1,9) -> (9,)
  #   2. Slice indexing (no copy)
  #     - for all dims where slice is start:end:stride, shrink -> Optional[flip] -> pad -> reshape -> shrink
  #     - first shrink the Tensor to X.shrink(((start, end),))
  #     - then we apply stride through Optional[flip] -> pad -> reshape -> shrink
  #       - flip where dim value is negative
  #       - pad on dims to be multiple of strides, such that reshaping [dim_size_padded] -> [dim_size_padded // stride, stride] is possible
  #       - shrink [dim_size_padded // stride, stride] -> [dim_size_padded // stride, 1]
  #       - reshape [dim_size_padded // stride, 1] -> [dim_size_padded // stride] and now you have your stride
  #   3. None indexing (no copy)
  #     - reshape (inject) a dim at the dim where there's None
  #   4. Tensor indexing (copy)
  #     - use Tensor.arange == tensor_index to create masks for dims with Tensors (adds a dim for each mask)
  #     - combine masks together with mul
  #     - apply mask to self by mask * self
  #     - sum reduce away the extra dims added from creating masks
  # Tiny Things:
  #   1. Supported indices: Union[int, slice, Tensor, None, List, Tuple, Ellipsis]
  #     - for any list, List[Union[List, Tuple, int]], must have homogeneous shape
  #     - for any tuple, Tuple[Union[List, Tuple, int]], must have homogeneous shape
  #   2. Bool indexing is not supported
  #   3. Out of bounds Tensor indexing results in 0
  #     - e.g: Tensor([1, 2, 3])[Tensor([4, 3, 2])] -> [0, 0, 3] index 4 and 3 are out of bounds
  def __getitem__(self, indices) -> Tensor:
    # 1. indices normalization and validation
    # treat internal tuples and lists as Tensors and standardize indices to list type
    if isinstance(indices, list) and all_int(indices): indices = [Tensor(indices, self.device, requires_grad=False)]
    elif isinstance(indices, (tuple, list)):
      indices = [Tensor(i, self.device, requires_grad=False) if isinstance(i, (tuple, list)) else i for i in indices]
    else: indices = [indices]

    # turn scalar Tensors into const val for int indexing if possible
    indices = [self._to_const_val(i) if isinstance(i, Tensor) and i.shape == () else i for i in indices]
    # move Tensor indices to the same device as self
    indices = [i.to(self.device) if isinstance(i, Tensor) else i for i in indices]

    # filter ellipsis and fill with slice(None) or fill rest of indices with slice(None)
    ellipsis_idx = [dim for dim, i in enumerate(indices) if i is Ellipsis]
    fill_idx = ellipsis_idx[0] if ellipsis_idx else len(indices)
    num_indices = len(indices) - len(ellipsis_idx) - sum(1 for i in indices if i is None)
    indices[fill_idx:fill_idx+1] = [slice(None)] * (self.ndim - num_indices)

    # use Dict[type, List[dimension]] to track elements in indices
    type_dim: DefaultDict[Union[type, None], List[int]] = defaultdict(list)

    # record None for dimension injection later and filter None and record rest of indices
    type_dim[None] = [dim for dim, i in enumerate(indices) if i is None]
    tensor_dims = [dim for dim, i in enumerate(indices) if isinstance(i, Tensor)]
    indices_filtered = [i for i in indices if i is not None]
    for dim,i in enumerate(indices_filtered): type_dim[type(i)].append(dim)

    if len(ellipsis_idx) > 1: raise IndexError("indices can only have a single ellipsis ('...')")
    for index_type in type_dim:
      if index_type not in [None, int, slice, Tensor]: raise IndexError(f"{index_type=} not supported")
    if num_indices > self.ndim: raise IndexError(f"too many {num_indices=} for {self.ndim=}")

    # 2. basic indexing, uses only movement ops (no copy)
    # currently indices_filtered: Tuple[Union[int, slice, Tensor], ...]
    # turn indices in indices_filtered to Tuple[new_slice, strides]
    for dim in type_dim[int]:
      if (index := indices_filtered[dim]) >= (size := self.shape[dim]) or index < -size:
        raise IndexError(f"{index=} is out of bounds on {dim=} with {size=}")
      indices_filtered[dim] = ((index, index+1), 1) if index >= 0 else ((size+index, size+index+1), 1)
    for dim in type_dim[slice]:
      if (index := indices_filtered[dim]).step == 0: raise ValueError(f"{index=} on {dim=} cannot have 0 as step")
      s, e, st = index.indices(self.shape[dim])
      indices_filtered[dim] = ((0, 0) if (st * (e - s)) < 0 else (s, e) if st > 0 else (e+1, s+1), st)
    # record tensors and skip all Tensor dims for basic indexing
    tensor_index: List[Tensor] = []
    for dim in type_dim[Tensor]:
      tensor_index.append(index := indices_filtered[dim])
      if not dtypes.is_int(index.dtype): raise IndexError(f"{index.dtype=} on {dim=} is not supported, only int tensor indexing is supported")
      indices_filtered[dim] = ((0, self.shape[dim]), 1)

    new_slice, strides = ((), ()) if not indices_filtered else zip(*indices_filtered)
    # flip negative strides
    ret = self.shrink(new_slice).flip(tuple(i for i, st in enumerate(strides) if st < 0))
    # handle stride != 1 or -1
    if any(abs(st) != 1 for st in strides):
      strides = tuple(abs(s) for s in strides)
      # pad shape to multiple of stride
      ret = ret.pad(tuple((0, round_up(s, st) - s) for s, st in zip(ret.shape, strides)))
      ret = ret.reshape(tuple(flatten((s // st, st) for s, st in zip(ret.shape, strides))))
      ret = ret.shrink(tuple(flatten(((0, s), (0, 1)) for s in ret.shape[::2]))).reshape(ret.shape[::2])

    # inject 1 for dim where it's None and collapse dim for int
    new_shape = list(ret.shape)
    for dim in type_dim[None]: new_shape.insert(dim, 1)
    for dim in (dims_collapsed := tuple(dim + sum(1 for d in type_dim[None] if dim >= d) for dim in reversed(type_dim[int]))): new_shape.pop(dim)

    ret = ret.reshape(new_shape)

    # 3. advanced indexing (copy)
    if type_dim[Tensor]:
      # calculate dim of current ret by subtracting dims collapsed and adding dims injected up until tensor_dim
      def calc_dim(tensor_dim:int) -> int:
        return tensor_dim - sum(1 for d in dims_collapsed if tensor_dim >= d)

      assert all_int(ret.shape), f"does not support symbolic shape {ret.shape}"
      # track tensor_dim and tensor_index using a dict
      # calc_dim to get dim and use that to normalize the negative tensor indices
      idx: Dict[int,Tensor] = {(dim := calc_dim(td)):(tensor<0).where(ret.shape[dim],0) + tensor for td,tensor in zip(tensor_dims, tensor_index)}

      masks, first_dim, last_dim = [], min(idx.keys()), max(idx.keys())
      pre_reduce_shape = ret.shape[:first_dim] + (big_shape := _broadcast_shape(*(t.shape for t in idx.values()))) + ret.shape[first_dim:]

      # create masks
      for dim, i in idx.items():
        try: i = i.reshape(i.shape + (1,)*(ret.ndim - first_dim)).expand(pre_reduce_shape)
        except ValueError as e: raise IndexError(f"cannot broadcast indices: {e}") from e
        a = Tensor.arange(ret.shape[dim], device=self.device, requires_grad=False).reshape((ret.shape[dim],) + (1,)*(ret.ndim - dim - 1))
        masks.append(i == a)

      # reduce masks to 1 mask
      mask: Tensor = functools.reduce(lambda x,y: x.mul(y), masks)

      # inject 1's for the extra dims added in create masks
      reshape_arg = ret.shape[:first_dim] + (1,) * len(big_shape) + ret.shape[first_dim:]
      # sum reduce the extra dims introduced in create masks
      ret = (ret.reshape(reshape_arg) * mask).sum(tuple(i + len(big_shape) for i in idx.keys()), acc_dtype=ret.dtype)

      # special permute case
      if first_dim != 0 and len(idx) != 1 and tuple(idx.keys()) != tuple(range(first_dim, last_dim+1)):
        ret = ret.permute(*range(first_dim, first_dim+len(big_shape)), *range(0, first_dim), *range(first_dim+len(big_shape), ret.ndim))
    return ret

  def __setitem__(self, indices, v:Union[Tensor, ConstType]) -> None:
    if isinstance(self.device, str) and self.device.startswith("DISK"):
      self.__getitem__(indices).assign(v)
      return
    # NOTE: check that setitem target is valid first
    assert all(lb.st.contiguous for lb in self.lazydata.lbs), "setitem target needs to be contiguous"
    if not isinstance(v, (Tensor, float, int, bool)): raise TypeError(f"can't set a {type(v).__name__} to a Tensor")
    if not isinstance(v, Tensor): v = Tensor(v, device=self.device, dtype=self.dtype)
    if self.requires_grad or v.requires_grad: raise NotImplementedError("setitem with requires_grad is not supported")
    if isinstance(indices, (Tensor, list)) or (isinstance(indices, tuple) and any(isinstance(i, (Tensor, list)) for i in indices)):
      raise NotImplementedError("Advanced indexing setitem is not currently supported")

    assign_to = self.realize().__getitem__(indices)
    # NOTE: contiguous to prevent const folding.
    v = v.cast(assign_to.dtype)._broadcast_to(_broadcast_shape(assign_to.shape, v.shape)).contiguous()
    assign_to.assign(v).realize()

  # NOTE: using _slice is discouraged and things should migrate to pad and shrink
  def _slice(self, arg:Sequence[Optional[Tuple[int, sint]]], value:float=0) -> Tensor:
    arg_ = tuple(a if a is not None else (0, s) for s,a in zip(self.shape, arg))
    padding = tuple((max(0, -l), max(0, r-s)) for s,(l,r) in zip(self.shape, arg_))
    return self.pad(padding, value=value).shrink(tuple((l + pl, r + pl) for (l,r),(pl,_) in zip(arg_, padding)))

  def gather(self:Tensor, dim:int, index:Tensor) -> Tensor:
    """
    Gathers values along an axis specified by `dim`.

    ```python exec="true" source="above" session="tensor" result="python"
    t = Tensor([[1, 2], [3, 4]])
    print(t.numpy())
    ```
    ```python exec="true" source="above" session="tensor" result="python"
    print(t.gather(1, Tensor([[0, 0], [1, 0]])).numpy())
    ```
    """
    assert index.ndim == self.ndim, f"self.ndim must equal index.ndim, {self.ndim=}, {index.ndim=}"
    dim = self._resolve_dim(dim)
    assert all(s >= i for d,(s,i) in enumerate(zip(self.shape, index.shape)) if d != dim), "requires self.shape[d] >= index.shape[d] for all d != dim"
    index = index.to(self.device)
    x = self.shrink(tuple((0, i) if d != dim else None for d,i in enumerate(index.shape))).unsqueeze(-1).transpose(-1, dim)
    return ((index.unsqueeze(-1) == Tensor.arange(self.shape[dim], requires_grad=False, device=self.device)) * x).sum(-1, acc_dtype=self.dtype)

  def cat(self:Tensor, *args:Tensor, dim:int=0) -> Tensor:
    """
    Concatenates self with other `Tensor` in `args` along an axis specified by `dim`.
    All tensors must have the same shape except in the concatenating dimension.

    ```python exec="true" source="above" session="tensor" result="python"
    t0, t1, t2 = Tensor([[1, 2]]), Tensor([[3, 4]]), Tensor([[5, 6]])
    print(t0.cat(t1, t2, dim=0).numpy())
    ```
    ```python exec="true" source="above" session="tensor" result="python"
    print(t0.cat(t1, t2, dim=1).numpy())
    ```
    """
    dim = self._resolve_dim(dim)
    assert all(len(y.shape) == len(self.shape) and all(y.shape[i] == s for i,s in enumerate(self.shape) if i != dim) for y in args)
    catargs = [self, *args]
    cat_dims = [s.shape[dim] for s in catargs]
    cat_dim_cumsum = [0, *itertools.accumulate(cat_dims)]
    slc:List[List[Optional[Tuple[sint, sint]]]] = [[None for _ in self.shape] for _ in catargs]
    for d,k,s in zip(cat_dims, cat_dim_cumsum[:-1], slc): s[dim] = (k, cat_dim_cumsum[-1] - k - d)
    return functools.reduce(Tensor.__add__, [arg.pad(tuple(s)) for arg,s in zip(catargs, slc)])

  def stack(self:Tensor, *args:Tensor, dim:int=0) -> Tensor:
    """
    Concatenates self with other `Tensor` in `args` along a new dimension specified by `dim`.

    ```python exec="true" source="above" session="tensor" result="python"
    t0, t1, t2 = Tensor([1, 2]), Tensor([3, 4]), Tensor([5, 6])
    print(t0.stack(t1, t2, dim=0).numpy())
    ```
    ```python exec="true" source="above" session="tensor" result="python"
    print(t0.stack(t1, t2, dim=1).numpy())
    ```
    """
    # checks for shapes and number of dimensions delegated to cat
    return self.unsqueeze(dim).cat(*[t.unsqueeze(dim) for t in args], dim=dim)

  def repeat_interleave(self, repeats:int, dim:Optional[int]=None) -> Tensor:
    """
    Repeat elements of a tensor.

    ```python exec="true" source="above" session="tensor" result="python"
    t = Tensor([1, 2, 3])
    print(t.repeat_interleave(2).numpy())
    ```
    """
    x, dim = (self.flatten(), 0) if dim is None else (self, dim)
    shp = x.shape
    return x.reshape(*shp[:dim+1], 1, *shp[dim+1:]).expand(*shp[:dim+1], repeats, *shp[dim+1:]).reshape(*shp[:dim], shp[dim]*repeats, *shp[dim+1:])

  def repeat(self, repeats, *args) -> Tensor:
    """
    Repeats tensor number of times along each dimension specified by `repeats`.
    `repeats` can be passed as a tuple or as separate arguments.

    ```python exec="true" source="above" session="tensor" result="python"
    t = Tensor([1, 2, 3])
    print(t.repeat(4, 2).numpy())
    ```
    ```python exec="true" source="above" session="tensor" result="python"
    print(t.repeat(4, 2, 1).shape)
    ```
    """
    repeats = argfix(repeats, *args)
    base_shape = (1,) * (len(repeats) - self.ndim) + self.shape
    new_shape = [x for b in base_shape for x in [1, b]]
    expand_shape = [x for rs in zip(repeats, base_shape) for x in rs]
    final_shape = [r*s for r,s in zip(repeats, base_shape)]
    return self.reshape(new_shape).expand(expand_shape).reshape(final_shape)

  def _resolve_dim(self, dim:int, *, outer:bool=False) -> int:
    if not -max(1, self.ndim+outer) <= dim < max(1, self.ndim+outer):
      raise IndexError(f"{dim=} out of range {[-max(1, self.ndim+outer), max(1, self.ndim+outer)-1]}")
    return dim + self.ndim+outer if dim < 0 else dim

  def split(self, sizes:Union[int, List[int]], dim:int=0) -> Tuple[Tensor, ...]:
    """
    Splits the tensor into chunks along the dimension specified by `dim`.
    If `sizes` is an integer, it splits into equally sized chunks if possible, otherwise the last chunk will be smaller.
    If `sizes` is a list, it splits into `len(sizes)` chunks with size in `dim` according to `size`.

    ```python exec="true" source="above" session="tensor" result="python"
    t = Tensor.arange(10).reshape(5, 2)
    print(t.numpy())
    ```
    ```python exec="true" source="above" session="tensor" result="python"
    split = t.split(2)
    print("\\n".join([repr(x.numpy()) for x in split]))
    ```
    ```python exec="true" source="above" session="tensor" result="python"
    split = t.split([1, 4])
    print("\\n".join([repr(x.numpy()) for x in split]))
    ```
    """
    assert all_int(self.shape), f"does not support symbolic shape {self.shape}"
    dim = self._resolve_dim(dim)
    if isinstance(sizes, int): sizes = [min(sizes, self.shape[dim]-i) for i in range(0, max(1, self.shape[dim]), max(1, sizes))]
    assert sum(sizes) == self.shape[dim], f"expect sizes to sum exactly to {self.shape[dim]}, but got {sum(sizes)}"
    return tuple(self[sl] for sl in [tuple([slice(None)]*dim + [slice(sum(sizes[:i]), sum(sizes[:i + 1]))]) for i in range(len(sizes))])

  def chunk(self, chunks:int, dim:int=0) -> List[Tensor]:
    """
    Splits the tensor into `chunks` number of chunks along the dimension `dim`.
    If the tensor size along `dim` is not divisible by `chunks`, all returned chunks will be the same size except the last one.
    The function may return fewer than the specified number of chunks.

    ```python exec="true" source="above" session="tensor" result="python"
    chunked = Tensor.arange(11).chunk(6)
    print("\\n".join([repr(x.numpy()) for x in chunked]))
    ```
    ```python exec="true" source="above" session="tensor" result="python"
    chunked = Tensor.arange(12).chunk(6)
    print("\\n".join([repr(x.numpy()) for x in chunked]))
    ```
    ```python exec="true" source="above" session="tensor" result="python"
    chunked = Tensor.arange(13).chunk(6)
    print("\\n".join([repr(x.numpy()) for x in chunked]))
    ```
    """
    assert all_int(self.shape), f"does not support symbolic shape {self.shape}"
    assert chunks > 0, f"expect chunks to be greater than 0, got: {chunks}"
    dim = self._resolve_dim(dim)
    return list(self.split(math.ceil(self.shape[dim]/chunks) if self.shape[dim] else [0]*chunks, dim=dim))

  def squeeze(self, dim:Optional[int]=None) -> Tensor:
    """
    Returns a tensor with specified dimensions of input of size 1 removed.
    If `dim` is not specified, all dimensions with size 1 are removed.

    ```python exec="true" source="above" session="tensor" result="python"
    t = Tensor.zeros(2, 1, 2, 1, 2)
    print(t.squeeze().shape)
    ```
    ```python exec="true" source="above" session="tensor" result="python"
    print(t.squeeze(0).shape)
    ```
    ```python exec="true" source="above" session="tensor" result="python"
    print(t.squeeze(1).shape)
    ```
    """
    if dim is None: return self.reshape(tuple(dim for dim in self.shape if dim != 1))
    dim = self._resolve_dim(dim)
    return self if not self.ndim or self.shape[dim] != 1 else self.reshape(self.shape[:dim] + self.shape[dim+1:])

  def unsqueeze(self, dim:int) -> Tensor:
    """
    Returns a tensor with a new dimension of size 1 inserted at the specified `dim`.

    ```python exec="true" source="above" session="tensor" result="python"
    t = Tensor([1, 2, 3, 4])
    print(t.unsqueeze(0).numpy())
    ```
    ```python exec="true" source="above" session="tensor" result="python"
    print(t.unsqueeze(1).numpy())
    ```
    """
    dim = self._resolve_dim(dim, outer=True)
    return self.reshape(self.shape[:dim] + (1,) + self.shape[dim:])

  def pad2d(self, padding:Sequence[int], value:float=0.0) -> Tensor:
    """
    Returns a tensor that pads the last two axes specified by `padding` (padding_left, padding_right, padding_top, padding_bottom).
    If `value` is specified, the tensor is padded with `value` instead of `0.0`.

    ```python exec="true" source="above" session="tensor" result="python"
    t = Tensor.arange(9).reshape(1, 1, 3, 3)
    print(t.numpy())
    ```
    ```python exec="true" source="above" session="tensor" result="python"
    print(t.pad2d((1, 1, 2, 0), value=-float("inf")).numpy())
    ```
    """
    slc = [(-p0, s+p1) for p0,p1,s in zip(padding[::2], padding[1::2], self.shape[::-1])][::-1]
    return self._slice([(0,s) for s in self.shape[:-(len(padding)//2)]] + slc, value=value)

  @property
  def T(self) -> Tensor:
    """`.T` is an alias for `.transpose()`."""
    return self.transpose()

  def transpose(self, dim0=1, dim1=0) -> Tensor:
    """
    Returns a tensor that is a transposed version of the original tensor.
    The given dimensions `dim0` and `dim1` are swapped.

    ```python exec="true" source="above" session="tensor" result="python"
    t = Tensor.arange(6).reshape(2, 3)
    print(t.numpy())
    ```
    ```python exec="true" source="above" session="tensor" result="python"
    print(t.transpose(0, 1).numpy())
    ```
    """
    order = list(range(self.ndim))
    order[dim0], order[dim1] = order[dim1], order[dim0]
    return self.permute(order)

  def flatten(self, start_dim=0, end_dim=-1):
    """
    Flattens the tensor by reshaping it into a one-dimensional tensor.
    If `start_dim` or `end_dim` are passed, only dimensions starting with `start_dim` and ending with `end_dim` are flattened.

    ```python exec="true" source="above" session="tensor" result="python"
    t = Tensor.arange(8).reshape(2, 2, 2)
    print(t.flatten().numpy())
    ```
    ```python exec="true" source="above" session="tensor" result="python"
    print(t.flatten(start_dim=1).numpy())
    ```
    """
    start_dim, end_dim = self._resolve_dim(start_dim), self._resolve_dim(end_dim)
    return self.reshape(self.shape[:start_dim] + (prod(self.shape[start_dim:end_dim+1]), ) + self.shape[end_dim+1:])

  def unflatten(self, dim:int, sizes:Tuple[int,...]):
    """
    Unflattens dimension `dim` of the tensor into multiple dimensions specified by `sizes`. `Tensor.flatten()` is the inverse of this function.

    ```python exec="true" source="above" session="tensor" result="python"
    print(Tensor.ones(3, 4, 1).unflatten(1, (2, 2)).shape)
    ```
    ```python exec="true" source="above" session="tensor" result="python"
    print(Tensor.ones(3, 4, 1).unflatten(1, (-1, 2)).shape)
    ```
    ```python exec="true" source="above" session="tensor" result="python"
    print(Tensor.ones(5, 12, 3).unflatten(-2, (2, 2, 3, 1, 1)).shape)
    ```
    """
    dim = self._resolve_dim(dim)
    return self.reshape(self.shape[:dim] + sizes + self.shape[dim+1:])

  # ***** reduce ops *****

  def _reduce(self, fxn:Type[Function], axis:Optional[Union[int, Sequence[int]]]=None, keepdim=False) -> Tensor:
    if self.ndim == 0:
      if axis is not None and any(a not in [-1, 0] for a in fully_flatten([axis])): raise IndexError(f"{axis=} out of range of [-1, 0]")
      axis = ()
    axis_: Tuple[int, ...] = tuple(range(len(self.shape))) if axis is None else ((axis,) if isinstance(axis, int) else tuple(axis))
    axis_ = tuple(self._resolve_dim(x) for x in axis_)
    ret = fxn.apply(self, axis=axis_)
    return ret if keepdim else ret.reshape(tuple(s for i,s in enumerate(self.shape) if i not in axis_))

  def sum(self, axis:Optional[Union[int, Sequence[int]]]=None, keepdim=False, acc_dtype:Optional[DTypeLike]=None):
    """
    Sums the elements of the tensor along the specified axis or axes.

    You can pass in `axis` and `keepdim` keyword arguments to control the axis along
    which the maximum is computed and whether the reduced dimensions are retained.

    You can pass in `acc_dtype` keyword argument to control the data type of the accumulation.
    If not specified, the accumulation data type is chosen based on the input tensor's data type.

    ```python exec="true" source="above" session="tensor" result="python"
    t = Tensor.arange(6).reshape(2, 3)
    print(t.numpy())
    ```
    ```python exec="true" source="above" session="tensor" result="python"
    print(t.sum().numpy())
    ```
    ```python exec="true" source="above" session="tensor" result="python"
    print(t.sum(axis=0).numpy())
    ```
    ```python exec="true" source="above" session="tensor" result="python"
    print(t.sum(axis=1).numpy())
    ```
    """
    ret = self.cast(acc_dtype or sum_acc_dtype(self.dtype))._reduce(F.Sum, axis, keepdim)
    return ret.cast(self.dtype) if acc_dtype is None and self.dtype in (dtypes.float16, dtypes.bfloat16) else ret

  def max(self, axis:Optional[Union[int, Sequence[int]]]=None, keepdim=False):
    """
    Returns the maximum value of the tensor along the specified axis or axes.

    You can pass in `axis` and `keepdim` keyword arguments to control the axis along
    which the maximum is computed and whether the reduced dimensions are retained.

    ```python exec="true" source="above" session="tensor" result="python"
    t = Tensor([[1, 0, 2], [5, 4, 3]])
    print(t.numpy())
    ```
    ```python exec="true" source="above" session="tensor" result="python"
    print(t.max().numpy())
    ```
    ```python exec="true" source="above" session="tensor" result="python"
    print(t.max(axis=0).numpy())
    ```
    ```python exec="true" source="above" session="tensor" result="python"
    print(t.max(axis=1, keepdim=True).numpy())
    ```
    """
    return self._reduce(F.Max, axis, keepdim)

  def min(self, axis:Optional[Union[int, Sequence[int]]]=None, keepdim=False):
    """
    Returns the minimum value of the tensor along the specified axis or axes.

    You can pass in `axis` and `keepdim` keyword arguments to control the axis along
    which the minimum is computed and whether the reduced dimensions are retained.

    ```python exec="true" source="above" session="tensor" result="python"
    t = Tensor([[1, 0, 2], [5, 4, 3]])
    print(t.numpy())
    ```
    ```python exec="true" source="above" session="tensor" result="python"
    print(t.min().numpy())
    ```
    ```python exec="true" source="above" session="tensor" result="python"
    print(t.min(axis=0).numpy())
    ```
    ```python exec="true" source="above" session="tensor" result="python"
    print(t.min(axis=1, keepdim=True).numpy())
    ```
    """
    return -((-self).max(axis=axis, keepdim=keepdim))

  def any(self, axis:Optional[Union[int, Sequence[int]]]=None, keepdim=False):
    """
    Tests if any element evaluates to `True` along the specified axis or axes.

    You can pass in `axis` and `keepdim` keyword arguments to control the reduce axis and whether the reduced dimensions are retained.

    ```python exec="true" source="above" session="tensor" result="python"
    t = Tensor([[True, True], [True, False], [False, False]])
    print(t.numpy())
    ```
    ```python exec="true" source="above" session="tensor" result="python"
    print(t.any().numpy())
    ```
    ```python exec="true" source="above" session="tensor" result="python"
    print(t.any(axis=0).numpy())
    ```
    ```python exec="true" source="above" session="tensor" result="python"
    print(t.any(axis=1, keepdim=True).numpy())
    ```
    """
    return self.bool().max(axis, keepdim)

  def all(self, axis:Optional[Union[int, Sequence[int]]]=None, keepdim=False):
    """
    Tests if all element evaluates to `True` along the specified axis or axes.

    You can pass in `axis` and `keepdim` keyword arguments to control the reduce axis and whether the reduced dimensions are retained.

    ```python exec="true" source="above" session="tensor" result="python"
    t = Tensor([[True, True], [True, False], [False, False]])
    print(t.numpy())
    ```
    ```python exec="true" source="above" session="tensor" result="python"
    print(t.all().numpy())
    ```
    ```python exec="true" source="above" session="tensor" result="python"
    print(t.all(axis=0).numpy())
    ```
    ```python exec="true" source="above" session="tensor" result="python"
    print(t.all(axis=1, keepdim=True).numpy())
    ```
    """
    return self.logical_not().any(axis, keepdim).logical_not()

  def mean(self, axis:Optional[Union[int, Sequence[int]]]=None, keepdim=False):
    """
    Returns the mean value of the tensor along the specified axis or axes.

    You can pass in `axis` and `keepdim` keyword arguments to control the axis along
    which the mean is computed and whether the reduced dimensions are retained.

    ```python exec="true" source="above" session="tensor" result="python"
    Tensor.manual_seed(42)
    t = Tensor.normal(2, 3, mean=2.5, std=0.5)
    print(t.numpy())
    ```
    ```python exec="true" source="above" session="tensor" result="python"
    print(t.mean().numpy())
    ```
    ```python exec="true" source="above" session="tensor" result="python"
    print(t.mean(axis=0).numpy())
    ```
    ```python exec="true" source="above" session="tensor" result="python"
    print(t.mean(axis=1).numpy())
    ```
    """
    output_dtype = self.dtype if dtypes.is_float(self.dtype) else dtypes.float32
    numerator = self.cast(sum_acc_dtype(self.dtype)).sum(axis=axis, keepdim=keepdim)
    return numerator.div(prod([si for si, so in zip(self.shape, self.sum(axis=axis, keepdim=True).shape) if si != so])).cast(output_dtype)

  def var(self, axis:Optional[Union[int, Sequence[int]]]=None, keepdim=False, correction=1):
    """
    Returns the variance of the tensor along the specified axis or axes.

    You can pass in `axis`, `keepdim`, and `correction` keyword arguments to control the axis along
    which the variance is computed, whether the reduced dimensions are retained, and the Bessel's correction applied.

    ```python exec="true" source="above" session="tensor" result="python"
    Tensor.manual_seed(42)
    t = Tensor.normal(2, 3, mean=2.5, std=0.5)
    print(t.numpy())
    ```
    ```python exec="true" source="above" session="tensor" result="python"
    print(t.var().numpy())
    ```
    ```python exec="true" source="above" session="tensor" result="python"
    print(t.var(axis=0).numpy())
    ```
    ```python exec="true" source="above" session="tensor" result="python"
    print(t.var(axis=1).numpy())
    ```
    """
    squares = (self - self.mean(axis=axis, keepdim=True)).square()
    n = prod([si for si, so in zip(self.shape, squares.sum(axis=axis, keepdim=True).shape) if si != so])
    return squares.sum(axis=axis, keepdim=keepdim).div(max(0, n-correction))

  def std(self, axis:Optional[Union[int, Sequence[int]]]=None, keepdim=False, correction=1):
    """
    Returns the standard deviation of the tensor along the specified axis or axes.

    You can pass in `axis`, `keepdim`, and `correction` keyword arguments to control the axis along
    which the standard deviation is computed, whether the reduced dimensions are retained, and the Bessel's correction applied.

    ```python exec="true" source="above" session="tensor" result="python"
    Tensor.manual_seed(42)
    t = Tensor.normal(2, 3, mean=2.5, std=0.5)
    print(t.numpy())
    ```
    ```python exec="true" source="above" session="tensor" result="python"
    print(t.std().numpy())
    ```
    ```python exec="true" source="above" session="tensor" result="python"
    print(t.std(axis=0).numpy())
    ```
    ```python exec="true" source="above" session="tensor" result="python"
    print(t.std(axis=1).numpy())
    ```
    """
    return self.var(axis, keepdim, correction).sqrt()

  def std_mean(self, axis:Optional[Union[int, Sequence[int]]]=None, keepdim=False, correction=1):
    """
    Calculates the standard deviation and mean over the dimensions specified by dim.
<<<<<<< HEAD

    Syntactic sugar around `Tensor.std` and `Tensor.mean` to match `torch.std_mean`. tinygrad backend shouldn't compute mean twice.
=======
    Syntactic sugar around `Tensor.std` and `Tensor.mean` to match `torch.std_mean`.

    ```python exec="true" source="above" session="tensor" result="python"
    Tensor.manual_seed(42)
    t = Tensor.normal(2, 3, mean=2.5, std=0.5)
    print(t.numpy())
    ```
    ```python exec="true" source="above" session="tensor" result="python"
    std, mean = t.std_mean()
    print(std.numpy(), mean.numpy())
    ```
>>>>>>> bdd6325f
    """
    return self.std(axis, keepdim, correction), self.mean(axis, keepdim)

  def _softmax(self, axis):
    m = self - self.max(axis=axis, keepdim=True)
    e = m.exp()
    return m, e, e.sum(axis=axis, keepdim=True)

  def softmax(self, axis=-1):
    """
    Applies the softmax function to the tensor along the specified axis.

    Rescales the elements of the tensor such that they lie in the range [0, 1] and sum to 1.

    You can pass in the `axis` keyword argument to control the axis along which the softmax is computed.

    ```python exec="true" source="above" session="tensor" result="python"
    Tensor.manual_seed(42)
    t = Tensor.randn(2, 3)
    print(t.numpy())
    ```
    ```python exec="true" source="above" session="tensor" result="python"
    print(t.softmax().numpy())
    ```
    ```python exec="true" source="above" session="tensor" result="python"
    print(t.softmax(axis=0).numpy())
    ```
    """
    _, e, ss = self._softmax(axis)
    return e.div(ss)

  def log_softmax(self, axis=-1):
    """
    Applies the log-softmax function to the tensor along the specified axis.

    The log-softmax function is a numerically stable alternative to the softmax function in log space.

    You can pass in the `axis` keyword argument to control the axis along which the log-softmax is computed.

    ```python exec="true" source="above" session="tensor" result="python"
    Tensor.manual_seed(42)
    t = Tensor.randn(2, 3)
    print(t.numpy())
    ```
    ```python exec="true" source="above" session="tensor" result="python"
    print(t.log_softmax().numpy())
    ```
    ```python exec="true" source="above" session="tensor" result="python"
    print(t.log_softmax(axis=0).numpy())
    ```
    """
    m, _, ss = self._softmax(axis)
    return m - ss.log()

  def logsumexp(self, axis=None, keepdim=False):
    """
    Computes the log-sum-exp of the tensor along the specified axis or axes.

    The log-sum-exp function is a numerically stable way to compute the logarithm of the sum of exponentials.

    You can pass in `axis` and `keepdim` keyword arguments to control the axis along
    which the log-sum-exp is computed and whether the reduced dimensions are retained.

    ```python exec="true" source="above" session="tensor" result="python"
    Tensor.manual_seed(42)
    t = Tensor.randn(2, 3)
    print(t.numpy())
    ```
    ```python exec="true" source="above" session="tensor" result="python"
    print(t.logsumexp().numpy())
    ```
    ```python exec="true" source="above" session="tensor" result="python"
    print(t.logsumexp(axis=0).numpy())
    ```
    ```python exec="true" source="above" session="tensor" result="python"
    print(t.logsumexp(axis=1).numpy())
    ```
    """
    m = self.max(axis=axis, keepdim=True)
    return (self - m).exp().sum(axis=axis, keepdim=keepdim).log() + m.squeeze(axis)

  def argmax(self, axis=None, keepdim=False):
    """
    Returns the indices of the maximum value of the tensor along the specified axis.

    You can pass in `axis` and `keepdim` keyword arguments to control the axis along
    which the maximum is computed and whether the reduced dimensions are retained.

    ```python exec="true" source="above" session="tensor" result="python"
    t = Tensor([[1, 0, 2], [5, 4, 3]])
    print(t.numpy())
    ```
    ```python exec="true" source="above" session="tensor" result="python"
    print(t.argmax().numpy()) # Returns the index of the maximum value in the flattened tensor.
    ```
    ```python exec="true" source="above" session="tensor" result="python"
    print(t.argmax(axis=0).numpy()) # Returns the indices of the maximum values along axis 0.
    ```
    ```python exec="true" source="above" session="tensor" result="python"
    print(t.argmax(axis=1).numpy()) # Returns the indices of the maximum values along axis 1.
    ```
    """
    if axis is None: return self.flatten().argmax(0)
    axis = self._resolve_dim(axis)
    m = self == self.max(axis=axis, keepdim=True)
    idx = m * Tensor.arange(self.shape[axis]-1,-1,-1, requires_grad=False, device=self.device).reshape(self.shape[axis], *[1]*(self.ndim-axis-1))
    return (self.shape[axis]-idx.max(axis=axis, keepdim=keepdim)-1).cast(dtypes.int32)

  def argmin(self, axis=None, keepdim=False):
    """
    Returns the indices of the minimum value of the tensor along the specified axis.

    You can pass in `axis` and `keepdim` keyword arguments to control the axis along
    which the minimum is computed and whether the reduced dimensions are retained.

    ```python exec="true" source="above" session="tensor" result="python"
    t = Tensor([[1, 0, 2], [5, 4, 3]])
    print(t.numpy())
    ```
    ```python exec="true" source="above" session="tensor" result="python"
    print(t.argmin().numpy()) # Returns the index of the minimum value in the flattened tensor.
    ```
    ```python exec="true" source="above" session="tensor" result="python"
    print(t.argmin(axis=0).numpy()) # Returns the indices of the minimum values along axis 0.
    ```
    ```python exec="true" source="above" session="tensor" result="python"
    print(t.argmin(axis=1).numpy()) # Returns the indices of the minimum values along axis 1.
    ```
    """
    return (-self).argmax(axis=axis, keepdim=keepdim)

  def rearrange(self, formula: str, **sizes) -> Tensor:
    """
    Rearranges input according to formula

    See: https://einops.rocks/api/rearrange/

    ```python exec="true" source="above" session="tensor" result="python"
    x = Tensor([[1, 2], [3, 4]])
    print(Tensor.rearrange(x, "batch channel -> (batch channel)).numpy())
    ```
    """
    def parse_formula(formula: str):
      tokens = f" {formula} ".replace("…", "...").replace("(", " ( ").replace(")", " ) ").replace(" ", "  ").replace(" 1 ", " ( ) ").split()
      lparens, rparens = map(lambda x: [i for i, ch in enumerate(tokens) if ch == x], ("(", ")"))
      pairs = list(zip(lparens, rparens))
      assert len(lparens) == len(rparens) and sorted(flatten(pairs)) == flatten(pairs), "bracket mismatch"
      return [name for name in tokens if name not in ("(", ")")], [(s - 2*i, e - 1 - 2*i) for i, (s, e) in enumerate(pairs)]

    assert formula.count("->") == 1, 'need exactly one "->" in formula'

    (lhs, unflatten_dims), (rhs, flatten_dims) = map(parse_formula, formula.split("->"))

    for name in sizes: assert name in lhs, f"axis {name} is not used in transform"
    assert sorted(lhs) == sorted(rhs) and len(lhs) == len(set(lhs)), f"name mismatch in {formula}"
    for name in flatten((lhs, rhs)): assert name == "..." or (name.isidentifier() and "_" not in (name[0], name[-1])), f"invalid axis name {name}"
    assert "..." not in flatten([lhs[s:e] for s, e in unflatten_dims]), f"cannot have collapsed ellipsis (...) in lhs of {formula}"
    assert lhs.count("...") <= 1, f"too many ellipses in {formula}"

    # resolve ellipsis
    if "..." in lhs: ell_len = len(self.shape) - len(lhs) + 1 + sum(e - s - 1 for s, e in unflatten_dims)
    lhs, rhs = map(lambda l: l[:(i:=l.index("..."))] + [f"...{j}" for j in range(ell_len)] + l[i + 1:] if "..." in l else l, (lhs, rhs))
    unflatten_dims = [(s + (ell_len - 1 if "...0" in lhs[:s] else 0), e + (ell_len - 1 if "...0" in lhs[:e] else 0)) for s, e in unflatten_dims]
    flatten_dims = [(s + (ell_len - 1 if "...0" in rhs[:s] else 0), e + (ell_len - 1 if "...0" in rhs[:e] else 0)) for s, e in flatten_dims]

    # apply movement ops in order unflatten -> permute -> flatten/unsqueeze
    t = functools.reduce(lambda x, dims: x.unflatten(dims[0], tuple(sizes.get(lhs[d], -1) for d in range(*dims))), unflatten_dims, self)
    for i, name in enumerate(lhs): assert (name not in sizes) or sizes[name] == t.shape[i], f"size provided for dimension {name} incorrect"
    t = t.permute([lhs.index(name) for name in rhs])
    return functools.reduce(lambda x, dims: x.flatten(dims[0], dims[1] - 1) if dims[0]<dims[1] else x.unsqueeze(dims[0]), reversed(flatten_dims), t)

  @staticmethod
  def einsum(formula:str, *raw_xs, acc_dtype:Optional[DTypeLike]=None) -> Tensor:
    """
    Sums the product of the elements of the input tensors according to a formula based on the Einstein summation convention.

    See: https://pytorch.org/docs/stable/generated/torch.einsum.html

    ```python exec="true" source="above" session="tensor" result="python"
    x = Tensor([[1, 2], [3, 4]])
    y = Tensor([[5, 6], [7, 8]])
    print(Tensor.einsum("ij,ij->", x, y).numpy())
    ```
    """
    xs:Tuple[Tensor] = argfix(*raw_xs)
    formula = formula.replace(" ", "")
    inputs_str, output = formula.split("->") if "->" in formula else (formula, \
                                                                       ''.join(c for c in sorted(formula) if formula.count(c) == 1 and c.isalpha()))
    inputs = inputs_str.split(',')
    assert len(xs) == len(inputs), f"number of inputs doesn't match number of operands in formula, expected {len(inputs)}, got {len(xs)}"

    # map the value of each letter in the formula
    letter_val = sorted(merge_dicts([dict(zip(letters, tensor.shape)) for letters, tensor in zip(inputs, xs)]).items())

    xs_:List[Tensor] = []
    lhs = [sorted(enumerate(s), key=lambda e:e[1]) for s in inputs]
    for x,(order,letters) in zip(xs, [list(zip(*l)) for l in lhs]):
      # permute to the sorted letter order, then reshape/expand to create dimensions for the missing letters
      xs_.append(x.permute(order).reshape([val if letter in letters else 1 for letter,val in letter_val]).expand([val for _,val in letter_val]))

    # determine the inverse permutation to revert back to original order
    rhs_letter_order = argsort(list(output))
    rhs_order = argsort(rhs_letter_order)

    # sum over all axes that's not in the output, then permute to the output order
    return functools.reduce(lambda a,b:a*b, xs_) \
      .sum(axis=[axis for axis,(letter,_) in enumerate(letter_val) if letter not in output],acc_dtype=acc_dtype).permute(rhs_order)

  # ***** processing ops *****

  def _pool(self, k_:Tuple[sint, ...], stride:Union[Tuple[int, ...], int]=1, dilation:Union[Tuple[int, ...], int]=1) -> Tensor:
    assert len(self.shape) >= len(k_), f"can't pool {self.shape} with {k_}"
    assert all_int(self.shape) and all_int(k_), f"does not support symbolic {self.shape=}, {k_=}"
    s_, d_ = make_pair(stride, len(k_)), make_pair(dilation, len(k_))
    assert len(k_) == len(s_) == len(d_), f"stride/dilation mismatch kernel:{k_} stride:{s_} dilation:{d_}"
    noop_, i_ = [None] * len(self.shape[:-len(k_)]), self.shape[-len(k_):]
    o_ = [math.ceil((i - d * (k-1))/s) for i,d,k,s in zip(i_, d_, k_, s_)]
    if any(k > s for k,s in zip(k_, s_)) or any(d != 1 for d in d_):
      # repeats such that we don't need padding
      xup = self.repeat([1]*len(noop_) + [math.ceil(k*(i+d) / i) for k,i,d in zip(k_, i_, d_)])
      # handle dilation
      xup = xup.shrink(tuple(noop_ + [(0,k*(i+d)) for k,i,d in zip(k_, i_, d_)])).reshape(noop_ + flatten((k,i+d) for k,i,d in zip(k_, i_, d_)))
      # handle stride
      xup = xup.shrink(
        tuple(noop_ + flatten(((0,k), (0,o*s)) for k,o,s in zip(k_, o_, s_)))).reshape(noop_ + flatten((k,o,s) for k,o,s in zip(k_, o_, s_)))
      xup = xup.shrink(tuple(noop_ + flatten(((0,k), (0,o), (0,1)) for k,o in zip(k_, o_)))).reshape(noop_ + flatten((k,o) for k,o in zip(k_, o_)))
      # permute to move reduce to the end
      return xup.permute(*range(len(noop_)), *[len(noop_)+i*2+1 for i in range(len(i_))], *[len(noop_)+i*2 for i in range(len(i_))])
    # TODO: once the shapetracker can optimize well, remove this alternative implementation
    xup = self.pad(tuple(noop_ + [(0, max(0,o*s-i)) for i,o,s in zip(i_, o_, s_)])).shrink(tuple(noop_ + [(0,o*s) for o,s in zip(o_, s_)]))
    xup = xup.reshape(noop_ + flatten(((o,s) for o,s in zip(o_, s_))))
    xup = xup.shrink(tuple(noop_ + flatten(((0,o), (0,k)) for o,k in zip(o_, k_))))
    return xup.permute(*range(len(noop_)), *[len(noop_)+i*2 for i in range(len(i_))], *[len(noop_)+i*2+1 for i in range(len(i_))])

  def _padding2d(self, padding:Union[int, Tuple[int, ...]], dims:int) -> Sequence[int]:
    return [padding]*2*dims if isinstance(padding, int) else (padding if len(padding) == 2*dims else [p for p in padding for _ in range(2)][::-1])

  # NOTE: these work for more than 2D
  def avg_pool2d(self, kernel_size=(2,2), stride=None, dilation=1, padding=0, count_include_pad=True):
    """
    Applies average pooling over a tensor.

    NOTE: unlike PyTorch, this implementation is not limited to only 2d pooling and instead works for any number of dimensions.

    See: https://paperswithcode.com/method/average-pooling

    ```python exec="true" source="above" session="tensor" result="python"
    t = Tensor.arange(25).reshape(1, 1, 5, 5)
    print(t.avg_pool2d().numpy())
    ```
    ```python exec="true" source="above" session="tensor" result="python"
    print(t.avg_pool2d(padding=1).numpy())
    ```
    """
    padding_, axis = self._padding2d(padding, len(k_ := make_pair(kernel_size))), tuple(range(-len(k_), 0))
    def pool(x:Tensor) -> Tensor: return x.pad2d(padding_)._pool(k_, stride if stride is not None else k_, dilation)
    return pool(self).mean(axis=axis) if count_include_pad else pool(self).sum(axis=axis) / pool(self.ones_like()).sum(axis=axis)

  def max_pool2d(self, kernel_size=(2,2), stride=None, dilation=1, padding=0):
    """
    Applies max pooling over a tensor.

    NOTE: unlike PyTorch, this implementation is not limited to only 2d pooling and instead works for any number of dimensions.

    See: https://paperswithcode.com/method/max-pooling

    ```python exec="true" source="above" session="tensor" result="python"
    t = Tensor.arange(25).reshape(1, 1, 5, 5)
    print(t.max_pool2d().numpy())
    ```
    ```python exec="true" source="above" session="tensor" result="python"
    print(t.max_pool2d(padding=1).numpy())
    ```
    """
    padding_ = self._padding2d(padding, len(k_ := make_pair(kernel_size)))
    return self.pad2d(padding_, value=float('-inf'))._pool(k_, stride if stride is not None else k_, dilation).max(axis=tuple(range(-len(k_), 0)))

  def conv2d(self, weight:Tensor, bias:Tensor|None=None, groups=1, stride=1, dilation=1, padding=0, acc_dtype:DTypeLike|None=None) -> Tensor:
    """
    Applies a convolution over a tensor with a given `weight` and optional `bias`.

    NOTE: unlike PyTorch, this implementation is not limited to only 2d convolutions and instead works for any number of dimensions.

    See: https://pytorch.org/docs/stable/generated/torch.nn.Conv2d.html

    ```python exec="true" source="above" session="tensor" result="python"
    t = Tensor.arange(9).reshape(1, 1, 3, 3)
    w = Tensor.ones(1, 1, 2, 2)
    print(t.conv2d(w).numpy())
    ```
    """
    (bs,cin_), (cout,cin), HW = self.shape[:2], weight.shape[:2], weight.shape[2:]
    assert groups*cin == cin_ and len(self.shape) == len(weight.shape), f"Input Tensor shape {self.shape} does not match the shape of the weights {weight.shape}. ({groups*cin} vs. {cin_})"  # noqa: E501
    if isinstance(padding, (tuple,list)): assert len(padding) == 2*len(HW) or len(padding) == len(HW), f"Expected padding of length {2*len(HW)} or {len(HW)}, but got {len(padding)} for tensor of shape {self.shape}"  # noqa: E501
    padding_ = self._padding2d(padding, len(HW))

    # conv2d is a pooling op (with padding)
    x = self.pad2d(padding_)._pool(HW, stride, dilation)   # (bs, groups*cin, oy, ox, H, W)
    rcout, oyx = cout//groups, x.shape[2:-len(HW)]
    if not all(x == 3 for x in HW) or stride != 1 or dilation != 1 or not WINO:
      # normal conv
      x = x.reshape(bs, groups, cin, 1, *oyx, *HW).expand(bs, groups, cin, rcout, *oyx, *HW).permute(0,1,3,*[4+i for i in range(len(oyx))],2,*[4+len(oyx)+i for i in range(len(HW))])  # noqa: E501

      # conv! broadcasted to (bs, groups, rcout, *oyx, cin, *HW)
      ret = (x * weight.reshape(1, groups, rcout, *[1] * len(oyx), cin, *HW)).sum([-1-i for i in range(1+len(oyx))], keepdim=True, acc_dtype=acc_dtype).reshape(bs, cout, *oyx)  # noqa: E501
      return ret if bias is None else ret.add(bias.reshape(1, -1, *[1] * len(HW)))

    HWI, HWO = (6,) * len(HW), (4,) * len(HW)  # F(4x4,3x3) winograd tiles
    winograd_G = [[1/4, 0, 0], [-1/6, -1/6, -1/6], [-1/6, 1/6, -1/6], [1/24, 1/12, 1/6], [1/24, -1/12, 1/6], [0, 0, 1]]
    winograd_Bt = [[4, 0, -5, 0, 1, 0], [0, -4, -4, 1, 1, 0], [0, 4, -4, -1, 1, 0], [0, -2, -1, 2, 1, 0], [0, 2, -1, -2, 1, 0], [0, 4, 0, -5, 0, 1]]
    winograd_At = [[1, 1, 1, 1, 1, 0], [0, 1, -1, 2, -2, 0], [0, 1, 1, 4, 4, 0], [0, 1, -1, 8, -8, 1]] # applying At in pre-order doubles compile time

    # todo: stride == dilation
    # use padding to round up to 4x4 output tiles
    # (bs, cin_, tyx, HWI)
    d = self.pad2d(sum([[padding_[i*2], padding_[i*2+1] + (-(dim + sum(padding_[i * 2:(i + 1) * 2]) - 2) % 4)] for i, dim in enumerate(self.shape[-len(HW):])], []))._pool(HWI, HWO)  # noqa: E501
    # move HW to the front: # (HWI, bs, cin_, tyx)
    d = d.permute(*range(len(d.shape)-len(HW),len(d.shape)), *range(len(d.shape)-len(HW)))
    tyx = d.shape[-len(HWI):]  # dim of tiling

    g = weight.permute(*range(len(weight.shape)-len(HW),len(weight.shape)), *range(len(weight.shape)-len(HW)))  # move HW to the front

    # compute 6x6 winograd tiles: GgGt, BtdB
    # (HWI, groups * rcout, cin) -> (HWI, bs=1, groups, rcout, cin, tyx=(1,1))
    gfactors = _apply_winograd_matrix(winograd_G, g, len(HW)).reshape(*HWI, 1, groups, rcout, cin, *([1]*len(tyx)))
    # (HWI, bs, cin_, tyx) -> (HWI, bs, groups, 1 ,cin, *tyx)
    dfactors = _apply_winograd_matrix(winograd_Bt, d, len(HW)).reshape(*HWI, bs, groups, 1, cin, *tyx)

    # matmul; sum across cin: (HWI, bs, groups, rcout, *tyx); then HWI -> HWO: (HWO, bs, groups, rcout, *tyx)
    ret = _apply_winograd_matrix(winograd_At, (gfactors * dfactors).sum(axis=-1-len(HW), acc_dtype=acc_dtype), len(HW))

    # interleave tyx and HWO: (bs, groups, rcout, oy, HO, ox, WO)
    ret = ret.permute([*range(len(HW), len(ret.shape)-len(HW)), *[i+o for i in range(len(HW)) for o in [len(ret.shape)-len(HW),0]]])
    # merge groups and rcout, tyx and HWO: (bs, groups, cout, *yx), shrink to final
    ret = ret.reshape(bs, cout, *[c * HWO[i] for i, c in enumerate(tyx)]).shrink(tuple((0, s) for s in [bs, cout, *oyx]))

    return (ret if bias is None else ret.add(bias.reshape(1, -1, *[1 for _ in range(len(HW))]))).contiguous().contiguous_backward()

  def conv_transpose2d(self, weight:Tensor, bias:Optional[Tensor]=None, groups=1, stride=1, dilation=1, padding=0, output_padding=0) -> Tensor:
    """
    Applies a transposed convolution over a tensor with a given `weight` and optional `bias`.

    NOTE: unlike PyTorch, this implementation is not limited to only 2d transposed convolutions and instead works for any number of dimensions.

    See: https://pytorch.org/docs/stable/generated/torch.nn.ConvTranspose2d.html

    ```python exec="true" source="above" session="tensor" result="python"
    t = Tensor.arange(9).reshape(1, 1, 3, 3)
    w = Tensor.ones(1, 1, 2, 2)
    print(t.conv_transpose2d(w).numpy())
    ```
    """
    x, w = self, weight.unflatten(0, (groups, -1)).transpose(1, 2).flip(*range(3, len(weight.shape)+1))
    HW = weight.shape[2:]
    stride, dilation, padding, output_padding = [make_pair(x, len(HW)) for x in (stride, dilation, padding, output_padding)]
    if any(s>1 for s in stride):
      # handle strides: (k) -> reshape -> (k,1) -> pad -> (k,s) -> reshape -> (k*s) -> shrink (k-(s-1))
      x = x.reshape(None, None, *flatten((k,1) for k in x.shape[2:]))
      x = x.pad((None, None, *flatten((None,(0,s-1)) for s in stride)))
      x = x.reshape(None, None, *[k*s for k,s in zip(x.shape[2::2], stride)])
      x = x.shrink((None, None, *[(0,k-(s-1)) for k,s in zip(x.shape[2:], stride)]))
    padding = flatten((((k-1)*d-p,(k-1)*d-p+op) for k,d,p,op in reversed(list(zip(HW, dilation, padding, output_padding)))))
    return x.conv2d(w.flatten(end_dim=1), groups=groups, bias=bias, dilation=dilation, padding=padding)

  def dot(self, w:Tensor, acc_dtype:Optional[DTypeLike]=None) -> Tensor:
    """
    Performs dot product between two tensors.

    You can pass in the optional `acc_dtype` keyword argument to control the data type of the accumulation.

    ```python exec="true" source="above" session="tensor" result="python"
    a = Tensor([[1, 2], [3, 4]])
    b = Tensor([[5, 6], [7, 8]])
    print(a.dot(b).numpy())
    ```
    """
    n1, n2 = len(self.shape), len(w.shape)
    assert n1 != 0 and n2 != 0, f"both arguments to matmul need to be at least 1D, but they are {n1}D and {n2}D"
    if (L:=self.shape[-1]) != (R:=w.shape[-min(n2, 2)]): raise AssertionError(f"shapes {self.shape} and {w.shape} cannot be multiplied ({L} != {R})")
    x = self.reshape(*self.shape[0:-1], *[1]*min(n1-1, n2-1, 1), self.shape[-1])
    w = w.reshape(*w.shape[0:-2], *[1]*min(n1-1, n2-1, 1), *w.shape[-min(n2, 2):]).transpose(-1, -min(n2, 2))
    return (x*w).sum(-1, acc_dtype=acc_dtype).cast(least_upper_dtype(x.dtype, w.dtype) if acc_dtype is None else acc_dtype)

  def matmul(self, x:Tensor, reverse=False, acc_dtype:Optional[DTypeLike]=None) -> Tensor:
    """
    Performs matrix multiplication between two tensors.

    You can pass in the `reverse` keyword argument to control the order of the matrix multiplication.
    You can pass in the optional `acc_dtype` keyword argument to control the data type of the accumulation.

    ```python exec="true" source="above" session="tensor" result="python"
    a = Tensor([[1, 2], [3, 4]])
    b = Tensor([[5, 6], [7, 8]])
    print(a.matmul(b).numpy())
    ```
    """
    return x.dot(self, acc_dtype=acc_dtype) if reverse else self.dot(x, acc_dtype=acc_dtype)

  def _cumsum(self, axis:int=0, _first_zero=False) -> Tensor:
    assert self.shape[axis] != 0
    pl_sz = self.shape[axis] - int(not _first_zero)
    return self.transpose(axis,-1).pad2d((pl_sz,-int(_first_zero)))._pool((self.shape[axis],)).sum(-1).transpose(axis,-1)
  def cumsum(self, axis:int=0) -> Tensor:
    """
    Computes the cumulative sum of the tensor along the specified axis.

    You can pass in the `axis` keyword argument to control the axis along which the cumulative sum is computed.

    ```python exec="true" source="above" session="tensor" result="python"
    t = Tensor.ones(2, 3)
    print(t.numpy())
    ```
    ```python exec="true" source="above" session="tensor" result="python"
    print(t.cumsum(1).numpy())
    ```
    """
    axis = self._resolve_dim(axis)
    if self.ndim == 0 or 0 in self.shape: return self
    # TODO: someday the optimizer will find this on it's own
    # for now this is a two stage cumsum
    SPLIT = 256
    if self.shape[axis] <= SPLIT*2: return self._cumsum(axis)
    ret = self.transpose(axis,-1).pad2d((round_up(self.shape[axis], SPLIT)-self.shape[axis], 0))
    ret = ret.unflatten(-1, (-1, SPLIT))._cumsum(-1)
    base_add = ret[..., -1]._cumsum(-1, _first_zero=True)
    base_add = base_add.unsqueeze(-1).expand(*base_add.shape, ret.shape[-1])
    def fix(x:Tensor): return x.flatten(start_dim=-2)[..., -self.shape[axis]:].transpose(axis,-1)
    return fix(ret) + fix(base_add)

  @staticmethod
  def _tri(r:sint, c:sint, diagonal:int=0, **kwargs) -> Tensor:
    assert isinstance(r, int) and isinstance(c, int), f"does not support symbolic, getting {r=}, {c=}"
    if r == 0 or c == 0 or diagonal >= c: return Tensor.zeros(r,c,**kwargs)
    if r+diagonal <= 0: return Tensor.ones(r,c,**kwargs)
    s = r+c-1
    # build a (s, s) upper triangle
    t = Tensor.ones(s,s,**kwargs).pad((None,(0,s))).flatten().shrink(((0,s*(2*s-1)),)).reshape(s,-1).shrink((None,(0,s)))
    return t[:r,-diagonal:c-diagonal] if diagonal <= 0 else t[diagonal:r+diagonal,:c]

  def triu(self, diagonal:int=0) -> Tensor:
    """
    Returns the upper triangular part of the tensor, the other elements are set to 0.

    The argument `diagonal` determines which diagonal is on the boundary. `diagonal = 0` means the main diagonal.
    Positive `diagonal` means above the main diagonal, and negative `diagonal` means below the main diagonal.

    ```python exec="true" source="above" session="tensor" result="python"
    t = Tensor([[1, 2, 3, 4], [5, 6, 7, 8], [9, 10, 11, 12]])
    print(t.numpy())
    ```
    ```python exec="true" source="above" session="tensor" result="python"
    print(t.triu(diagonal=0).numpy())
    ```
    ```python exec="true" source="above" session="tensor" result="python"
    print(t.triu(diagonal=1).numpy())
    ```
    ```python exec="true" source="above" session="tensor" result="python"
    print(t.triu(diagonal=-1).numpy())
    ```
    """
    return Tensor._tri(self.shape[-2], self.shape[-1], diagonal=diagonal, device=self.device, dtype=dtypes.bool).where(self, 0).cast(self.dtype)

  def tril(self, diagonal:int=0) -> Tensor:
    """
    Returns the lower triangular part of the tensor, the other elements are set to 0.

    The argument `diagonal` determines which diagonal is on the boundary. `diagonal = 0` means the main diagonal.
    Positive `diagonal` means above the main diagonal, and negative `diagonal` means below the main diagonal.

    ```python exec="true" source="above" session="tensor" result="python"
    t = Tensor([[1, 2, 3, 4], [5, 6, 7, 8], [9, 10, 11, 12]])
    print(t.numpy())
    ```
    ```python exec="true" source="above" session="tensor" result="python"
    print(t.tril(diagonal=0).numpy())
    ```
    ```python exec="true" source="above" session="tensor" result="python"
    print(t.tril(diagonal=1).numpy())
    ```
    ```python exec="true" source="above" session="tensor" result="python"
    print(t.tril(diagonal=-1).numpy())
    ```
    """
    return Tensor._tri(self.shape[-2], self.shape[-1], diagonal=diagonal+1, device=self.device, dtype=dtypes.bool).where(0, self).cast(self.dtype)

  def interpolate(self, size:Tuple[int, ...], mode:str="linear", align_corners:bool=False) -> Tensor:
    """
    Downsamples or Upsamples to the input `size`, accepts 0 to N batch dimensions.

    The interpolation algorithm is selected with `mode` which currently only supports `linear`.
    To run `bilinear` or `trilinear`, pass in a 2D or 3D size.

    ```python exec="true" source="above" session="tensor" result="python"
    t = Tensor([[1, 2, 3, 4], [21, 22, 23, 24], [41, 42, 43, 44]])
    print(t.numpy())
    ```
    ```python exec="true" source="above" session="tensor" result="python"
    print(t.interpolate(size=(2,3), mode="linear").numpy())
    ```
    """
    assert isinstance(size, (tuple,list)) and all_int(size) and 0 < len(size) <= self.ndim, f"invalid {size=}"
    assert mode == "linear", "only supports linear interpolate"
    x, expand = self, list(self.shape)
    for i in range(-len(size), 0):
      scale = (self.shape[i] - int(align_corners)) / (size[i] - int(align_corners))
      arr, reshape = Tensor.arange(size[i], dtype=dtypes.float32, device=self.device), [1] * self.ndim
      index = (scale*arr if align_corners else (scale*(arr+0.5))-0.5).clip(0, self.shape[i]-1)
      reshape[i] = expand[i] = size[i]
      low, high, perc = [y.reshape(reshape).expand(expand) for y in (index.floor(), index.ceil(), index - index.floor())]
      x = x.gather(i, low).lerp(x.gather(i, high), perc)
    return x.cast(self.dtype)

  # ***** unary ops *****

  def logical_not(self):
    """
    Computes the logical NOT of the tensor element-wise.

    ```python exec="true" source="above" session="tensor" result="python"
    print(Tensor([False, True]).logical_not().numpy())
    ```
    """
    return F.Neq.apply(*self.cast(dtypes.bool)._broadcasted(True))
  def neg(self):
    """
    Negates the tensor element-wise.

    ```python exec="true" source="above" session="tensor" result="python"
    print(Tensor([-3., -2., -1., 0., 1., 2., 3.]).neg().numpy())
    ```
    """
    return F.Neg.apply(self) if self.dtype != dtypes.bool else self.logical_not()
  def contiguous(self):
    """
    Returns a contiguous tensor.
    """
    return F.Contiguous.apply(self)
  def contiguous_backward(self):
    """
    Inserts a contiguous operation in the backward pass.
    """
    return F.ContiguousBackward.apply(self)
  def log(self):
    """
    Computes the natural logarithm element-wise.

    See: https://en.wikipedia.org/wiki/Logarithm

    ```python exec="true" source="above" session="tensor" result="python"
    print(Tensor([1., 2., 4., 8.]).log().numpy())
    ```
    """
    return F.Log.apply(self.cast(least_upper_float(self.dtype)))
  def log2(self):
    """
    Computes the base-2 logarithm element-wise.

    See: https://en.wikipedia.org/wiki/Logarithm

    ```python exec="true" source="above" session="tensor" result="python"
    print(Tensor([1., 2., 4., 8.]).log2().numpy())
    ```
    """
    return self.log()/math.log(2)
  def exp(self):
    """
    Computes the exponential function element-wise.

    See: https://en.wikipedia.org/wiki/Exponential_function

    ```python exec="true" source="above" session="tensor" result="python"
    print(Tensor([0., 1., 2., 3.]).exp().numpy())
    ```
    """
    return F.Exp.apply(self.cast(least_upper_float(self.dtype)))
  def exp2(self):
    """
    Computes the base-2 exponential function element-wise.

    See: https://en.wikipedia.org/wiki/Exponential_function

    ```python exec="true" source="above" session="tensor" result="python"
    print(Tensor([0., 1., 2., 3.]).exp2().numpy())
    ```
    """
    return F.Exp.apply(self*math.log(2))
  def relu(self):
    """
    Applies the Rectified Linear Unit (ReLU) function element-wise.

    - Described: https://paperswithcode.com/method/relu

    ```python exec="true" source="above" session="tensor" result="python"
    print(Tensor([-3., -2., -1., 0., 1., 2., 3.]).relu().numpy())
    ```
    """
    return F.Relu.apply(self)
  def sigmoid(self):
    """
    Applies the Sigmoid function element-wise.

    - Described: https://en.wikipedia.org/wiki/Sigmoid_function

    ```python exec="true" source="above" session="tensor" result="python"
    print(Tensor([-3., -2., -1., 0., 1., 2., 3.]).sigmoid().numpy())
    ```
    """
    return F.Sigmoid.apply(self.cast(least_upper_float(self.dtype)))
  def sqrt(self):
    """
    Computes the square root of the tensor element-wise.

    ```python exec="true" source="above" session="tensor" result="python"
    print(Tensor([1., 2., 3., 4.]).sqrt().numpy())
    ```
    """
    return F.Sqrt.apply(self.cast(least_upper_float(self.dtype)))
  def rsqrt(self):
    """
    Computes the reciprocal of the square root of the tensor element-wise.

    ```python exec="true" source="above" session="tensor" result="python"
    print(Tensor([1., 2., 3., 4.]).rsqrt().numpy())
    ```
    """
    return self.reciprocal().sqrt()
  def sin(self):
    """
    Computes the sine of the tensor element-wise.

    ```python exec="true" source="above" session="tensor" result="python"
    print(Tensor([0., math.pi/2, math.pi, 3*math.pi/2, 2*math.pi]).sin().numpy())
    ```
    """
    return F.Sin.apply(self.cast(least_upper_float(self.dtype)))
  def cos(self):
    """
    Computes the cosine of the tensor element-wise.

    ```python exec="true" source="above" session="tensor" result="python"
    print(Tensor([0., math.pi/2, math.pi, 3*math.pi/2, 2*math.pi]).cos().numpy())
    ```
    """
    return ((math.pi/2)-self).sin()
  def tan(self):
    """
    Computes the tangent of the tensor element-wise.

    ```python exec="true" source="above" session="tensor" result="python"
    print(Tensor([0., math.pi/4, math.pi/2, 3*math.pi/4, math.pi]).tan().numpy())
    ```
    """
    return self.sin() / self.cos()

  # ***** math functions *****

  def trunc(self: Tensor) -> Tensor:
    """
    Truncates the tensor element-wise.

    ```python exec="true" source="above" session="tensor" result="python"
    print(Tensor([-3.5, -2.5, -1.5, -0.5, 0.5, 1.5, 2.5, 3.5]).trunc().numpy())
    ```
    """
    return self.cast(dtypes.int32).cast(self.dtype)
  def ceil(self: Tensor) -> Tensor:
    """
    Rounds the tensor element-wise towards positive infinity.

    ```python exec="true" source="above" session="tensor" result="python"
    print(Tensor([-3.5, -2.5, -1.5, -0.5, 0.5, 1.5, 2.5, 3.5]).ceil().numpy())
    ```
    """
    return (self > (b := self.trunc())).where(b+1, b)
  def floor(self: Tensor) -> Tensor:
    """
    Rounds the tensor element-wise towards negative infinity.

    ```python exec="true" source="above" session="tensor" result="python"
    print(Tensor([-3.5, -2.5, -1.5, -0.5, 0.5, 1.5, 2.5, 3.5]).floor().numpy())
    ```
    """
    return (self < (b := self.trunc())).where(b-1, b)
  def round(self: Tensor) -> Tensor:
    """
    Rounds the tensor element-wise with rounding half to even.

    ```python exec="true" source="above" session="tensor" result="python"
    print(Tensor([-3.5, -2.5, -1.5, -0.5, 0.5, 1.5, 2.5, 3.5]).round().numpy())
    ```
    """
    return ((self > 0) == ((b := self.cast(dtypes.int32) / 2.0).cast(dtypes.int32) == b)).where((self - 0.5).ceil(), (self + 0.5).floor())

  def lerp(self, end: Tensor, weight: Union[Tensor, float]) -> Tensor:
    """
    Linearly interpolates between `self` and `end` by `weight`.

    ```python exec="true" source="above" session="tensor" result="python"
    print(Tensor([1., 2., 3.]).lerp(Tensor([4., 5., 6.]), 0.5).numpy())
    ```
    """
    return self + (end - self) * weight

  def square(self):
    """
    Squares the tensor element-wise.
    Equivalent to `self*self`.

    ```python exec="true" source="above" session="tensor" result="python"
    print(Tensor([-3., -2., -1., 0., 1., 2., 3.]).square().numpy())
    ```
    """
    return self*self
  def clamp(self, min_=None, max_=None):
    """
    Clips (clamps) the values in the tensor between `min_` and `max_` element-wise.
    If `min_` is `None`, there is no lower bound. If `max_` is None, there is no upper bound.

    ```python exec="true" source="above" session="tensor" result="python"
    print(Tensor([-3., -2., -1., 0., 1., 2., 3.]).clip(-1, 1).numpy())
    ```
    """
    if min_ is None and max_ is None: raise RuntimeError("at least one of 'min_' or 'max_' must not be None")
    ret = self.maximum(min_) if min_ is not None else self
    return ret.minimum(max_) if max_ is not None else ret
  def clip(self, min_=None, max_=None):
    """
    Alias for `Tensor.clamp`.
    """
    return self.clamp(min_, max_)
  def sign(self):
    """
    Returns the sign of the tensor element-wise.

    ```python exec="true" source="above" session="tensor" result="python"
    print(Tensor([-3., -2., -1., 0., 1., 2., 3.]).sign().numpy())
    ```
    """
    return F.Sign.apply(self)
  def abs(self):
    """
    Computes the absolute value of the tensor element-wise.

    ```python exec="true" source="above" session="tensor" result="python"
    print(Tensor([-3., -2., -1., 0., 1., 2., 3.]).abs().numpy())
    ```
    """
    return self * self.sign()
  def reciprocal(self):
    """
    Compute `1/x` element-wise.

    ```python exec="true" source="above" session="tensor" result="python"
    print(Tensor([1., 2., 3., 4.]).reciprocal().numpy())
    ```
    """
    return F.Reciprocal.apply(self.cast(least_upper_float(self.dtype)))

  # ***** activation functions *****

  def elu(self, alpha=1.0):
    """
    Applies the Exponential Linear Unit (ELU) function element-wise.

    - Described: https://paperswithcode.com/method/elu
    - Paper: https://arxiv.org/abs/1511.07289v5

    ```python exec="true" source="above" session="tensor" result="python"
    print(Tensor([-3., -2., -1., 0., 1., 2., 3.]).elu().numpy())
    ```
    """
    return self.relu() - alpha*(1-self.exp()).relu()

  def celu(self, alpha=1.0):
    """
    Applies the Continuously differentiable Exponential Linear Unit (CELU) function element-wise.

    - Described: https://paperswithcode.com/method/celu
    - Paper: https://arxiv.org/abs/1704.07483

    ```python exec="true" source="above" session="tensor" result="python"
    print(Tensor([-3., -2., -1., 0., 1., 2., 3.]).celu().numpy())
    ```
    """
    return self.maximum(0) + (alpha * ((self / alpha).exp() - 1)).minimum(0)

  def swish(self):
    """
    See `.silu()`

    - Paper: https://arxiv.org/abs/1710.05941v1

    ```python exec="true" source="above" session="tensor" result="python"
    print(Tensor([-3., -2., -1., 0., 1., 2., 3.]).swish().numpy())
    ```
    """
    return self * self.sigmoid()

  def silu(self):
    """
    Applies the Sigmoid Linear Unit (SiLU) function element-wise.

    - Described: https://paperswithcode.com/method/silu
    - Paper: https://arxiv.org/abs/1606.08415

    ```python exec="true" source="above" session="tensor" result="python"
    print(Tensor([-3., -2., -1., 0., 1., 2., 3.]).silu().numpy())
    ```
    """
    return self.swish()   # The SiLU function is also known as the swish function.

  def relu6(self):
    """
    Applies the ReLU6 function element-wise.

    - Described: https://paperswithcode.com/method/relu6
    - Paper: https://arxiv.org/abs/1704.04861v1

    ```python exec="true" source="above" session="tensor" result="python"
    print(Tensor([-9., -6., -3., 0., 3., 6., 9.]).relu6().numpy())
    ```
    """
    return self.relu() - (self-6).relu()

  def hardswish(self):
    """
    Applies the Hardswish function element-wise.

    - Described: https://paperswithcode.com/method/hard-swish
    - Paper: https://arxiv.org/abs/1905.02244v5

    ```python exec="true" source="above" session="tensor" result="python"
    print(Tensor([-3., -2., -1., 0., 1., 2., 3.]).hardswish().numpy())
    ```
    """
    return self * (self+3).relu6() * (1/6)

  def tanh(self):
    """
    Applies the Hyperbolic Tangent (tanh) function element-wise.

    - Described: https://en.wikipedia.org/wiki/Hyperbolic_functions#Tanh

    ```python exec="true" source="above" session="tensor" result="python"
    print(Tensor([-3., -2., -1., 0., 1., 2., 3.]).tanh().numpy())
    ```
    """
    return 2.0 * ((2.0 * self).sigmoid()) - 1.0

  def sinh(self):
    """
    Applies the Hyperbolic Sine (sinh) function element-wise.

    - Described: https://en.wikipedia.org/wiki/Hyperbolic_functions#Sinh

    ```python exec="true" source="above" session="tensor" result="python"
    print(Tensor([-3., -2., -1., 0., 1., 2., 3.]).sinh().numpy())
    ```
    """
    return (self.exp() - self.neg().exp()) / 2

  def cosh(self):
    """
    Applies the Hyperbolic Cosine (cosh) function element-wise.

    - Described: https://en.wikipedia.org/wiki/Hyperbolic_functions#Cosh

    ```python exec="true" source="above" session="tensor" result="python"
    print(Tensor([-3., -2., -1., 0., 1., 2., 3.]).cosh().numpy())
    ```
    """
    return (self.exp() + self.neg().exp()) / 2

  def atanh(self):
    """
    Applies the Inverse Hyperbolic Tangent (atanh) function element-wise.

    - Described: https://en.wikipedia.org/wiki/Inverse_hyperbolic_functions#atanh

    ```python exec="true" source="above" session="tensor" result="python"
    print(Tensor([-0.9, -0.6, -0.3, 0., 0.3, 0.6, 0.9]).atanh().numpy())
    ```
    """
    return ((1 + self)/(1 - self)).log() / 2

  def asinh(self):
    """
    Applies the Inverse Hyperbolic Sine (asinh) function element-wise.

    - Described: https://en.wikipedia.org/wiki/Inverse_hyperbolic_functions#asinh

    ```python exec="true" source="above" session="tensor" result="python"
    print(Tensor([-3., -2., -1., 0., 1., 2., 3.]).asinh().numpy())
    ```
    """
    return (self + (self.square() + 1).sqrt()).log()

  def acosh(self):
    """
    Applies the Inverse Hyperbolic Cosine (acosh) function element-wise.

    - Described: https://en.wikipedia.org/wiki/Inverse_hyperbolic_functions#acosh

    ```python exec="true" source="above" session="tensor" result="python"
    print(Tensor([-3., -2., -1., 0., 1., 2., 3.]).acosh().numpy())
    ```
    """
    return (self + (self.square() - 1).sqrt()).log()

  def hardtanh(self, min_val=-1, max_val=1):
    """
    Applies the Hardtanh function element-wise.

    - Described: https://paperswithcode.com/method/hardtanh-activation

    ```python exec="true" source="above" session="tensor" result="python"
    print(Tensor([-1.5, -1.0, -0.5, 0., 0.5, 1.0, 1.5]).hardtanh().numpy())
    ```
    """
    return self.clip(min_val, max_val)

  def gelu(self):
    """
    Applies the Gaussian Error Linear Unit (GELU) function element-wise.

    - Described: https://paperswithcode.com/method/gelu
    - Paper: https://arxiv.org/abs/1606.08415v5

    ```python exec="true" source="above" session="tensor" result="python"
    print(Tensor([-3., -2., -1., 0., 1., 2., 3.]).gelu().numpy())
    ```
    """
    return 0.5 * self * (1 + (math.sqrt(2 / math.pi) * (self + 0.044715 * self ** 3)).tanh())

  def quick_gelu(self):
    """
    Applies the Sigmoid GELU approximation element-wise.

    - Described: https://paperswithcode.com/method/gelu

    ```python exec="true" source="above" session="tensor" result="python"
    print(Tensor([-3., -2., -1., 0., 1., 2., 3.]).quick_gelu().numpy())
    ```
    """
    return self * (self * 1.702).sigmoid()

  def leakyrelu(self, neg_slope=0.01):
    """
    Applies the Leaky ReLU function element-wise.

    - Described: https://paperswithcode.com/method/leaky-relu

    ```python exec="true" source="above" session="tensor" result="python"
    print(Tensor([-3., -2., -1., 0., 1., 2., 3.]).leakyrelu().numpy())
    ```
    ```python exec="true" source="above" session="tensor" result="python"
    print(Tensor([-3., -2., -1., 0., 1., 2., 3.]).leakyrelu(neg_slope=0.42).numpy())
    ```
    """
    return self.relu() - (-neg_slope*self).relu()

  def mish(self):
    """
    Applies the Mish function element-wise.

    - Described: https://paperswithcode.com/method/mish
    - Paper: https://arxiv.org/abs/1908.08681v3

    ```python exec="true" source="above" session="tensor" result="python"
    print(Tensor([-3., -2., -1., 0., 1., 2., 3.]).mish().numpy())
    ```
    """
    return self * self.softplus().tanh()

  def softplus(self, beta=1):
    """
    Applies the Softplus function element-wise.

    - Described: https://paperswithcode.com/method/softplus

    ```python exec="true" source="above" session="tensor" result="python"
    print(Tensor([-3., -2., -1., 0., 1., 2., 3.]).softplus().numpy())
    ```
    """
    return (1/beta) * (1 + (self*beta).exp()).log()

  def softsign(self):
    """
    Applies the Softsign function element-wise.

    - Described: https://paperswithcode.com/method/softsign

    ```python exec="true" source="above" session="tensor" result="python"
    print(Tensor([-3., -2., -1., 0., 1., 2., 3.]).softsign().numpy())
    ```
    """
    return self / (1 + self.abs())

  # ***** broadcasted elementwise ops *****
  def _broadcast_to(self, shape:Tuple[sint, ...]) -> Tensor:
    if self.shape == shape: return self
    if self.ndim > len(shape): raise ValueError(f"cannot broadcast tensor to fewer dimensions. shape={self.shape} to {shape=}")
    # first pad left with 1s https://data-apis.org/array-api/latest/API_specification/broadcasting.html
    padded, _ = _pad_left(self.shape, shape)
    # for each dimension, check either from_ is 1, or it does not change
    if any(from_ != 1 and from_ != to for from_,to in zip(padded, shape)): raise ValueError(f"cannot broadcast from shape={self.shape} to {shape=}")
    return F.Expand.apply(self.reshape(padded), shape=shape)

  def _broadcasted(self, y:Union[Tensor, Node, ConstType], reverse:bool=False, match_dtype:bool=True) -> Tuple[Tensor, Tensor]:
    x: Tensor = self
    if not isinstance(y, Tensor):
      # make y a Tensor
      assert isinstance(y, (*get_args(ConstType), Node)), f"{type(y)=}, {y=}"
      if isinstance(x.dtype, ImageDType) or dtypes.is_float(x.dtype) or (dtypes.is_int(x.dtype) and isinstance(y, int)): y_dtype = x.dtype
      elif not isinstance(y, Node): y_dtype = dtypes.from_py(y)
      if isinstance(y, Node): y = Tensor.from_node(y, device=x.device)
      else: y = Tensor(dtypes.as_const(y, y_dtype), x.device, y_dtype, requires_grad=False)

    if match_dtype and x.dtype != y.dtype:
      output_dtype = least_upper_dtype(x.dtype, y.dtype)
      x, y = x.cast(output_dtype), y.cast(output_dtype)

    if reverse: x, y = y, x

    # broadcast
    out_shape = _broadcast_shape(x.shape, y.shape)
    return x._broadcast_to(out_shape), y._broadcast_to(out_shape)

  def _to_const_val(self, x:Union[Tensor, ConstType]) -> Union[Tensor, ConstType]:
    return x.lazydata.base.arg if isinstance(x, Tensor) and isinstance(x.lazydata, LazyBuffer) and x.lazydata.is_unrealized_unmasked_const() \
      and not x.requires_grad and self._broadcasted(x)[0].shape == self.shape else x

  def add(self, x:Union[Tensor, ConstType], reverse=False) -> Tensor:
    """
    Adds `self` and `x`.
    Equivalent to `self + x`.
    Supports broadcasting to a common shape, type promotion, and integer, float, boolean inputs.

    ```python exec="true" source="above" session="tensor" result="python"
    Tensor.manual_seed(42)
    t = Tensor.randn(4)
    print(t.numpy())
    ```
    ```python exec="true" source="above" session="tensor" result="python"
    print(t.add(20).numpy())
    ```
    ```python exec="true" source="above" session="tensor" result="python"
    print(t.add(Tensor([[2.0], [3.5]])).numpy())
    ```
    """
    return F.Add.apply(*self._broadcasted(x, reverse))

  def sub(self, x:Union[Tensor, ConstType], reverse=False) -> Tensor:
    """
    Subtracts `x` from `self`.
    Equivalent to `self - x`.
    Supports broadcasting to a common shape, type promotion, and integer, float, boolean inputs.

    ```python exec="true" source="above" session="tensor" result="python"
    Tensor.manual_seed(42)
    t = Tensor.randn(4)
    print(t.numpy())
    ```
    ```python exec="true" source="above" session="tensor" result="python"
    print(t.sub(20).numpy())
    ```
    ```python exec="true" source="above" session="tensor" result="python"
    print(t.sub(Tensor([[2.0], [3.5]])).numpy())
    ```
    """
    a, b = self._broadcasted(x, reverse)
    return a + (-b)

  def mul(self, x:Union[Tensor, ConstType], reverse=False) -> Tensor:
    """
    Multiplies `self` and `x`.
    Equivalent to `self * x`.
    Supports broadcasting to a common shape, type promotion, and integer, float, boolean inputs.

    ```python exec="true" source="above" session="tensor" result="python"
    Tensor.manual_seed(42)
    t = Tensor.randn(4)
    print(t.numpy())
    ```
    ```python exec="true" source="above" session="tensor" result="python"
    print(t.mul(3).numpy())
    ```
    ```python exec="true" source="above" session="tensor" result="python"
    print(t.mul(Tensor([[-1.0], [2.0]])).numpy())
    ```
    """
    return F.Mul.apply(*self._broadcasted(x, reverse))

  def div(self, x:Union[Tensor, ConstType], reverse=False, upcast=True) -> Tensor:
    """
    Divides `self` by `x`.
    Equivalent to `self / x`.
    Supports broadcasting to a common shape, type promotion, and integer, float, boolean inputs.
    By default, `div` performs true division. Set `upcast` to `False` for integer division.

    ```python exec="true" source="above" session="tensor" result="python"
    Tensor.manual_seed(42)
    t = Tensor.randn(4)
    print(t.numpy())
    ```
    ```python exec="true" source="above" session="tensor" result="python"
    print(t.div(3).numpy())
    ```
    ```python exec="true" source="above" session="tensor" result="python"
    print(Tensor([1, 4, 10]).div(Tensor([2, 3, 4])).numpy())
    ```
    ```python exec="true" source="above" session="tensor" result="python"
    print(Tensor([1, 4, 10]).div(Tensor([2, 3, 4]), upcast=False).numpy())
    ```
    """
    numerator, denominator = self._broadcasted(x, reverse)
    if upcast: numerator, denominator = numerator.cast(least_upper_float(numerator.dtype)), denominator.cast(least_upper_float(denominator.dtype))
    return (numerator * denominator.reciprocal()) if dtypes.is_float(numerator.dtype) else F.IDiv.apply(numerator, denominator)

  def xor(self, x:Union[Tensor, ConstType], reverse=False) -> Tensor:
    """
    Computes bitwise xor of `self` and `x`.
    Equivalent to `self ^ x`.
    Supports broadcasting to a common shape, type promotion, and integer, boolean inputs.

    ```python exec="true" source="above" session="tensor" result="python"
    print(Tensor([-1, -2, 3]).xor(Tensor([1, 0, 3])).numpy())
    ```
    ```python exec="true" source="above" session="tensor" result="python"
    print(Tensor([True, True, False, False]).xor(Tensor([True, False, True, False])).numpy())
    ```
    """
    return F.Xor.apply(*self._broadcasted(x, reverse))

  def bitwise_and(self, x:Union[Tensor, ConstType], reverse=False) -> Tensor:
    """
    Compute the bit-wise AND of `self` and `x`.
    Equivalent to `self & x`.
    Supports broadcasting to a common shape, type promotion, and integer, boolean inputs.
    ```python exec="true" source="above" session="tensor" result="python"
    print(Tensor([2, 5, 255]).bitwise_and(Tensor([3, 14, 16])).numpy())
    ```
    ```python exec="true" source="above" session="tensor" result="python"
    print(Tensor([True, True, False, False]).bitwise_and(Tensor([True, False, True, False])).numpy())
    ```
    """
    assert dtypes.is_int(self.dtype)
    return F.BitwiseAnd.apply(*self._broadcasted(x, reverse))

  def bitwise_or(self, x:Union[Tensor, ConstType], reverse=False) -> Tensor:
    """
    Compute the bit-wise OR of `self` and `x`.
    Equivalent to `self | x`.
    Supports broadcasting to a common shape, type promotion, and integer, boolean inputs.
    ```python exec="true" source="above" session="tensor" result="python"
    print(Tensor([2, 5, 255]).bitwise_or(Tensor([4, 4, 4])).numpy())
    ```
    ```python exec="true" source="above" session="tensor" result="python"
    print(Tensor([True, True, False, False]).bitwise_or(Tensor([True, False, True, False])).numpy())
    ```
    """
    assert dtypes.is_int(self.dtype)
    return F.BitwiseOr.apply(*self._broadcasted(x, reverse))

  def lshift(self, x:int):
    """
    Computes left arithmetic shift of `self` by `x` bits. `self` must have unsigned dtype.
    Equivalent to `self << x`.

    ```python exec="true" source="above" session="tensor" result="python"
    print(Tensor([1, 3, 31], dtype=dtypes.uint8).lshift(2).numpy())
    ```
    """
    assert dtypes.is_unsigned(self.dtype) and isinstance(x, int) and x >= 0, f"not supported {self.dtype=} {x=}"
    return self.mul(2 ** x)

  def rshift(self, x:int):
    """
    Computes right arithmetic shift of `self` by `x` bits. `self` must have unsigned dtype.
    Equivalent to `self >> x`.

    ```python exec="true" source="above" session="tensor" result="python"
    print(Tensor([4, 13, 125], dtype=dtypes.uint8).rshift(2).numpy())
    ```
    """
    assert dtypes.is_unsigned(self.dtype) and isinstance(x, int) and x >= 0, f"not supported {self.dtype=} {x=}"
    return self.div(2 ** x, upcast=False)

  def pow(self, x:Union[Tensor, ConstType], reverse=False) -> Tensor:
    """
    Computes power of `self` with `x`.
    Equivalent to `self ** x`.

    ```python exec="true" source="above" session="tensor" result="python"
    print(Tensor([-1, 2, 3]).pow(2).numpy())
    ```
    ```python exec="true" source="above" session="tensor" result="python"
    print(Tensor([-1, 2, 3]).pow(Tensor([-1.5, 0.5, 1.5])).numpy())
    ```
    ```python exec="true" source="above" session="tensor" result="python"
    print((2 ** Tensor([-1, 2, 3])).numpy())
    ```
    """
    x = self._to_const_val(x)
    if not isinstance(x, Tensor) and not reverse:
      # simple pow identities
      if x < 0: return self.reciprocal().pow(-x)
      if x == 0: return 1 + self * 0
      if int(x - 0.5) + 0.5 == x: return self.pow(int(x - 0.5)) * self.sqrt()
      if int(x) == x: return self.pow(x // 2).square() * (1 if x % 2 == 0 else self)

    # positive const ** self
    if not isinstance(x, Tensor) and reverse and x > 0: return self.mul(math.log(x)).exp()

    base, exponent = self._broadcasted(x, reverse=reverse)
    # start with b ** e = exp(e * log(b))
    ret = base.abs().log().mul(exponent).exp()
    # correct sign of negative base with odd exponent (cos has a period of 2pi so we use it here to get the oddness of the exponent)
    negative_base = (base < 0).detach().where(1, 0)
    # 1 for non-negative base or negative even exponent, -1 for negative odd exponent, don't care about non-integer exponent
    correct_sign = 1 + negative_base * ((exponent * math.pi).cos() - 1)
    # inject nan for negative base and non-integer exponent
    inject_nan = (negative_base * (exponent != exponent.trunc())).detach().where(math.nan, 1)
    # apply correct_sign inject_nan, and fix 0 ** 0 = 1
    return ((base == 0) * (exponent == 0)).detach().where(1, ret * correct_sign * inject_nan)

  def maximum(self, x:Union[Tensor, ConstType]) -> Tensor:
    """
    Computes element-wise maximum of `self` and `x`.

    ```python exec="true" source="above" session="tensor" result="python"
    print(Tensor([-1, 2, 3]).maximum(1).numpy())
    ```
    ```python exec="true" source="above" session="tensor" result="python"
    print(Tensor([-1, 2, 3]).maximum(Tensor([-4, -2, 9])).numpy())
    ```
    """
    return (self<x).detach().where(x, (self==x).detach().where(((self * 0.5 + x * 0.5).cast(self.dtype)), self))

  def minimum(self, x:Union[Tensor, ConstType]) -> Tensor:
    """
    Computes element-wise minimum of `self` and `x`.

    ```python exec="true" source="above" session="tensor" result="python"
    print(Tensor([-1, 2, 3]).minimum(1).numpy())
    ```
    ```python exec="true" source="above" session="tensor" result="python"
    print(Tensor([-1, 2, 3]).minimum(Tensor([-4, -2, 9])).numpy())
    ```
    """
    return -((-self).maximum(-x))

  def where(self:Tensor, x:Union[Tensor, ConstType], y:Union[Tensor, ConstType]):
    """
    Return a tensor of elements selected from either `x` or `y`, depending on `self`.
    `output_i = x_i if self_i else y_i`.

    ```python exec="true" source="above" session="tensor" result="python"
    cond = Tensor([[True, True, False], [True, False, False]])
    print(cond.where(1, 3).numpy())
    ```
    ```python exec="true" source="above" session="tensor" result="python"
    Tensor.manual_seed(42)
    cond = Tensor.randn(2, 3)
    print(cond.numpy())
    ```
    ```python exec="true" source="above" session="tensor" result="python"
    print((cond > 0).where(cond, -float("inf")).numpy())
    ```
    """
    if isinstance(x, Tensor): x, y = x._broadcasted(y)
    elif isinstance(y, Tensor): y, x = y._broadcasted(x)
    cond, x = self._broadcasted(x, match_dtype=False)
    cond, y = cond._broadcasted(y, match_dtype=False)
    return F.Where.apply(cond.cast(dtypes.bool), *x._broadcasted(y))

  def masked_fill(self:Tensor, mask:Tensor, value:Union[Tensor, ConstType]): return mask.where(value, self)

  # ***** op wrappers *****

  def __neg__(self) -> Tensor: return self.neg()

  def __add__(self, x) -> Tensor: return self.add(x)
  def __sub__(self, x) -> Tensor: return self.sub(x)
  def __mul__(self, x) -> Tensor: return self.mul(x)
  def __pow__(self, x) -> Tensor: return self.pow(x)
  def __truediv__(self, x) -> Tensor: return self.div(x)
  def __matmul__(self, x) -> Tensor: return self.matmul(x)
  def __and__(self, x) -> Tensor: return self.bitwise_and(x)
  def __or__(self, x) -> Tensor: return self.bitwise_or(x)
  def __xor__(self, x) -> Tensor: return self.xor(x)
  def __lshift__(self, x) -> Tensor: return self.lshift(x)
  def __rshift__(self, x) -> Tensor: return self.rshift(x)

  def __radd__(self, x) -> Tensor: return self.add(x, True)
  def __rsub__(self, x) -> Tensor: return self.sub(x, True)
  def __rmul__(self, x) -> Tensor: return self.mul(x, True)
  def __rpow__(self, x) -> Tensor: return self.pow(x, True)
  def __rtruediv__(self, x) -> Tensor: return self.div(x, True)
  def __rmatmul__(self, x) -> Tensor: return self.matmul(x, True)
  def __rand__(self, x) -> Tensor: return self.bitwise_and(x, True)
  def __ror__(self, x) -> Tensor: return self.bitwise_or(x, True)
  def __rxor__(self, x) -> Tensor: return self.xor(x, True)

  def __iadd__(self, x) -> Tensor: return self.assign(self.add(x))
  def __isub__(self, x) -> Tensor: return self.assign(self.sub(x))
  def __imul__(self, x) -> Tensor: return self.assign(self.mul(x))
  def __ipow__(self, x) -> Tensor: return self.assign(self.pow(x))
  def __itruediv__(self, x) -> Tensor: return self.assign(self.div(x))
  def __imatmul__(self, x) -> Tensor: return self.assign(self.matmul(x))
  def __iand__(self, x) -> Tensor: return self.assign(self.bitwise_and(x))
  def __ior__(self, x) -> Tensor: return self.assign(self.bitwise_or(x))
  def __ixor__(self, x) -> Tensor: return self.assign(self.xor(x))
  def __ilshift__(self, x) -> Tensor: return self.assign(self.lshift(x))
  def __irshift__(self, x) -> Tensor: return self.assign(self.rshift(x))

  def __lt__(self, x) -> Tensor: return F.Less.apply(*self._broadcasted(x, False))
  def __gt__(self, x) -> Tensor: return F.Less.apply(*self._broadcasted(x, True))
  def __ge__(self, x) -> Tensor: return (self<x).logical_not()
  def __le__(self, x) -> Tensor: return (self>x).logical_not()
  def __ne__(self, x) -> Tensor: return F.Neq.apply(*self._broadcasted(x))  # type: ignore[override]
  def __eq__(self, x) -> Tensor: return (self!=x).logical_not()             # type: ignore[override]

  # ***** functional nn ops *****

  def linear(self, weight:Tensor, bias:Optional[Tensor]=None):
    """
    Applies a linear transformation to `self` using `weight` and `bias`.

    See: https://pytorch.org/docs/stable/generated/torch.nn.Linear.html

    ```python exec="true" source="above" session="tensor" result="python"
    t = Tensor([[1, 2], [3, 4]])
    weight = Tensor([[1, 2], [3, 4]])
    bias = Tensor([1, 2])
    print(t.linear(weight, bias).numpy())
    ```
    """
    x = self.mul(weight) if len(weight.shape) == 1 else self.dot(weight)
    return x.add(bias) if bias is not None else x

  def sequential(self, ll:List[Callable[[Tensor], Tensor]]):
    """
    Applies a sequence of functions to `self` chaining the output of each function to the input of the next.

    ```python exec="true" source="above" session="tensor" result="python"
    t = Tensor([1, 2, 3])
    print(t.sequential([lambda x: x * 2, lambda x: x + 1]).numpy())
    ```
    """
    return functools.reduce(lambda x,f: f(x), ll, self)

  def layernorm(self, axis=-1, eps:float=1e-5) -> Tensor:
    """
    Applies Layer Normalization over a mini-batch of inputs.

    - Described: https://paperswithcode.com/method/layer-normalization
    - Paper: https://arxiv.org/abs/1607.06450v1

    ```python exec="true" source="above" session="tensor" result="python"
    t = Tensor.randn(8, 10, 16) * 2 + 8
    print(t.mean().item(), t.std().item())
    ```
    ```python exec="true" source="above" session="tensor" result="python"
    t = t.layernorm()
    print(t.mean().item(), t.std().item())
    ```
    """
    y = (self - self.mean(axis, keepdim=True))
    return y.mul((y*y).mean(axis, keepdim=True).add(eps).rsqrt())

  def batchnorm(self, weight:Optional[Tensor], bias:Optional[Tensor], mean:Tensor, invstd:Tensor, axis:Union[int,Tuple[int,...]]=1) -> Tensor:
    """
    Applies Batch Normalization over a mini-batch of inputs.

    - Described: https://paperswithcode.com/method/batch-normalization
    - Paper: https://arxiv.org/abs/1502.03167

    ```python exec="true" source="above" session="tensor" result="python"
    t = Tensor.randn(8, 4, 16, 16) * 2 + 8
    print(t.mean().item(), t.std().item())
    ```
    ```python exec="true" source="above" session="tensor" result="python"
    t = t.batchnorm(None, None, t.mean(axis=(0,2,3)), t.var(axis=(0,2,3)).add(1e-5).rsqrt())
    print(t.mean().item(), t.std().item())
    ```
    """
    axis_ = argfix(axis)
    shape = tuple(s if ax in axis_ else 1 for ax, s in enumerate(self.shape))
    x = self - mean.reshape(shape)
    if weight is not None: x = x * weight.reshape(shape)
    ret = x.mul(invstd.reshape(shape) if len(invstd.shape) == len(axis_) else invstd)
    return (ret + bias.reshape(shape)) if bias is not None else ret

  def dropout(self, p=0.5) -> Tensor:
    """
    Applies dropout to `self`.

    NOTE: dropout is only applied when `Tensor.training` is `True`.

    - Described: https://paperswithcode.com/method/dropout
    - Paper: https://jmlr.org/papers/v15/srivastava14a.html

    ```python exec="true" source="above" session="tensor" result="python"
    Tensor.manual_seed(42)
    t = Tensor.randn(2, 2)
    with Tensor.train():
      print(t.dropout().numpy())
    ```
    """
    if not Tensor.training or p == 0: return self
    return self * (Tensor.rand(*self.shape, requires_grad=False, dtype=dtypes.default_float, device=self.device) >= p) * (1/(1.0 - p))

  def one_hot(self, num_classes:int=-1) -> Tensor:
    """
    Converts `self` to a one-hot tensor.

    `num_classes` defaults to -1, which means num_classes will be inferred as max(self) + 1.

    ```python exec="true" source="above" session="tensor" result="python"
    t = Tensor([0, 1, 3, 3, 4])
    print(t.one_hot(5).numpy())
    ```
    """
    if num_classes == -1: num_classes = (self.max()+1).item()
    return (self[..., None] == Tensor.arange(num_classes, requires_grad=False, device=self.device)).where(1, 0)

  def scaled_dot_product_attention(self, key:Tensor, value:Tensor, attn_mask:Optional[Tensor]=None,
                                   dropout_p:float=0.0, is_causal:bool=False) -> Tensor:
    """
    Computes scaled dot-product attention.
    `self` is the query tensor, `key` is the key tensor, and `value` is the value tensor.

    - Described: https://paperswithcode.com/method/scaled
    - Paper: https://arxiv.org/abs/1706.03762v7

    ```python exec="true" source="above" session="tensor" result="python"
    q = Tensor.randn(2, 4, 8)
    k = Tensor.randn(2, 4, 8)
    v = Tensor.randn(2, 4, 8)
    print(q.scaled_dot_product_attention(k, v).numpy())
    ```
    """
    # NOTE: it also works when `key` and `value` have symbolic shape.
    assert all_int(self.shape), f"does not support symbolic shape {self.shape}"
    if is_causal: attn_mask = Tensor.ones(self.shape[-2], key.shape[-2], requires_grad=False, device=self.device).tril(0).cast(dtypes.bool)
    if attn_mask is not None and attn_mask.dtype == dtypes.bool: attn_mask = (attn_mask == 0).where(-float("inf"), 0)
    qk = self.matmul(key.transpose(-2,-1), acc_dtype=least_upper_dtype(self.dtype, key.dtype, dtypes.float32)) / math.sqrt(self.shape[-1])
    return ((qk+attn_mask) if attn_mask is not None else qk).softmax(-1).cast(self.dtype).dropout(dropout_p) @ value

  def binary_crossentropy(self, y:Tensor) -> Tensor:
    """
    Computes the binary cross-entropy loss between `self` and `y`.

    See: https://pytorch.org/docs/stable/generated/torch.nn.BCELoss.html

    ```python exec="true" source="above" session="tensor" result="python"
    t = Tensor([0.1, 0.9, 0.2])
    y = Tensor([0, 1, 0])
    print(t.binary_crossentropy(y).item())
    ```
    """
    return (-y*self.log() - (1-y)*(1-self).log()).mean()

  def binary_crossentropy_logits(self, y:Tensor) -> Tensor:
    """
    Computes the binary cross-entropy loss between `self` and `y` where `self` is logits.

    See: https://pytorch.org/docs/stable/generated/torch.nn.BCEWithLogitsLoss.html

    ```python exec="true" source="above" session="tensor" result="python"
    t = Tensor([-1, 2, -3])
    y = Tensor([0, 1, 0])
    print(t.binary_crossentropy_logits(y).item())
    ```
    """
    return (self.maximum(0) - y * self + (1 + self.abs().neg().exp()).log()).mean()

  def cross_entropy(self, y:Tensor, reduction:str='mean', label_smoothing:float=0.0) -> Tensor:
    """
    Compute the cross entropy loss between input logits and target.
    """
    y = (1 - label_smoothing)*y + label_smoothing / cast(int, y.shape[1])
    ret = -self.log_softmax(axis=1).mul(y).sum(axis=1)
    do_reduction: Dict[str, Callable[[Tensor], Tensor]] = {"mean": Tensor.mean, "sum": Tensor.sum, "none": lambda x: x}
    return do_reduction[reduction](ret)

  def sparse_categorical_crossentropy(self, Y:Tensor, ignore_index=-1, label_smoothing=0.0) -> Tensor:
    """
    Computes the sparse categorical cross-entropy loss between `self` and `Y`.

    NOTE: `self` is logits and `Y` is the target labels.

    See: https://pytorch.org/docs/stable/generated/torch.nn.CrossEntropyLoss.html

    ```python exec="true" source="above" session="tensor" result="python"
    t = Tensor([[-1, 2, -3], [1, -2, 3]])
    Y = Tensor([1, 2])
    print(t.sparse_categorical_crossentropy(Y).item())
    ```
    """
    assert 0.0 <= label_smoothing <= 1.0, "label_smoothing must be in [0.0, 1.0]"
    log_probs, loss_mask = self.log_softmax(), (Y != ignore_index)
    y_counter = Tensor.arange(self.shape[-1], requires_grad=False, device=self.device).unsqueeze(0).expand(Y.numel(), self.shape[-1])
    y = ((y_counter == Y.flatten().reshape(-1, 1)) * loss_mask.reshape(-1, 1)).reshape(*Y.shape, self.shape[-1])
    smoothing = label_smoothing * (log_probs.mean(-1) * loss_mask).sum()
    return -((1 - label_smoothing) * (log_probs * y).sum() + smoothing) / loss_mask.sum()

  def cross_entropy(self, y:Tensor, reduction:str='mean', label_smoothing:float=0.0) -> Tensor:
    """
    Compute the cross entropy loss between input logits and target.

    NOTE: `self` are logits and `Y` are the target labels or class probabilities.

    See: https://pytorch.org/docs/stable/generated/torch.nn.functional.cross_entropy.html

    ```python exec="true" source="above" session="tensor" result="python"
    t = Tensor([[-1, 2, -3], [1, -2, 3]])
    Y = Tensor([1, 2])
    print(t.cross_entropy(Y).item())
    ```
    ```python exec="true" source="above" session="tensor" result="python"
    t = Tensor([[-1, 2, -3], [1, -2, 3]])
    Y = Tensor([1, 2])
    print(t.cross_entropy(Y, reduction='none').numpy())
    ```
    """
    assert 0.0 <= label_smoothing <= 1.0, "label_smoothing must be in [0.0, 1.0]"
    assert reduction in ("mean", "sum", "none"), "reduction must be one of ['mean', 'sum', 'none']"
    y = y.one_hot(num_classes=cast(int, self.shape[1])) if y.ndim < 2 else y
    y = (1 - label_smoothing)*y + label_smoothing / cast(int, y.shape[1])
    ret = -self.log_softmax(axis=1).mul(y).sum(axis=1)
    do_reduction: Dict[str, Callable[[Tensor], Tensor]] = {"mean": Tensor.mean, "sum": Tensor.sum, "none": lambda x: x}
    return do_reduction[reduction](ret)

  # ***** Tensor Properties *****

  @property
  def ndim(self) -> int:
    """
    Returns the number of dimensions in the tensor.

    ```python exec="true" source="above" session="tensor" result="python"
    t = Tensor([[1, 2], [3, 4]])
    print(t.ndim)
    ```
    """
    return len(self.shape)

  def numel(self) -> sint:
    """
    Returns the total number of elements in the tensor.

    ```python exec="true" source="above" session="tensor" result="python"
    t = Tensor([[[1, 2], [3, 4]], [[5, 6], [7, 8]]])
    print(t.numel())
    ```
    """
    return prod(self.shape)

  def element_size(self) -> int:
    """
    Returns the size in bytes of an individual element in the tensor.

    ```python exec="true" source="above" session="tensor" result="python"
    t = Tensor([5], dtype=dtypes.int16)
    print(t.element_size())
    ```
    """
    return self.dtype.itemsize

  def nbytes(self) -> int:
    """
    Returns the total number of bytes of all elements in the tensor.

    ```python exec="true" source="above" session="tensor" result="python"
    t = Tensor([8, 9], dtype=dtypes.float)
    print(t.nbytes())
    ```
    """
    return self.numel() * self.element_size()

  def is_floating_point(self) -> bool:
    """
    Returns `True` if the tensor contains floating point types, i.e. is one of `dtype.float64`, `dtype.float32`,
    `dtype.float16`, `dtype.bfloat16`.

    ```python exec="true" source="above" session="tensor" result="python"
    t = Tensor([8, 9], dtype=dtypes.float32)
    print(t.is_floating_point())
    ```
    """
    return dtypes.is_float(self.dtype)

  def size(self, dim:Optional[int]=None) -> Union[sint, Tuple[sint, ...]]:
    """
    Return the size of the tensor. If `dim` is specified, return the length along dimension `dim`. Otherwise return the shape of the tensor.

    ```python exec="true" source="above" session="tensor" result="python"
    t = Tensor([[4, 5, 6], [7, 8, 9]])
    print(t.size())
    ```
    ```python exec="true" source="above" session="tensor" result="python"
    print(t.size(dim=1))
    ```
    """
    return self.shape if dim is None else self.shape[dim]

  # ***** cast ops *****

  def llvm_bf16_cast(self, dtype:DTypeLike):
    # hack for devices that don't support bfloat16
    assert self.dtype == dtypes.bfloat16
    return self.to("LLVM").bitcast(dtypes.uint16).cast(dtypes.uint32).mul(1<<16).bitcast(dtypes.float32).cast(dtype)

  def cast(self, dtype:DTypeLike) -> Tensor:
    """
    Casts `self` to the given `dtype`.

    ```python exec="true" source="above" session="tensor" result="python"
    t = Tensor([-1, 2.5, 3], dtype=dtypes.float)
    print(t.dtype, t.numpy())
    ```
    ```python exec="true" source="above" session="tensor" result="python"
    t = t.cast(dtypes.int32)
    print(t.dtype, t.numpy())
    ```
    """
    return self if self.dtype == (dt:=to_dtype(dtype)) else F.Cast.apply(self, dtype=dt)

  def bitcast(self, dtype:DTypeLike) -> Tensor:
    """
    Bitcasts `self` to the given `dtype` of the same itemsize.

    `self` must not require a gradient.

    ```python exec="true" source="above" session="tensor" result="python"
    t = Tensor([-1, 2, 3], dtype=dtypes.int32)
    print(t.dtype, t.numpy())
    ```
    ```python exec="true" source="above" session="tensor" result="python"
    t = t.bitcast(dtypes.uint32)
    print(t.dtype, t.numpy())
    ```
    """
    if self.requires_grad: raise RuntimeError("can't backprop through bitcast")
    dt = to_dtype(dtype)
    if (not isinstance(self.device, str) or not self.device.startswith("DISK")) and (ns:=dt.itemsize) != (os:=self.dtype.itemsize):
      if not (self.shape[-1]*os) % ns == 0: raise RuntimeError("unsupported size in bitcast")
      new_uint, old_uint = to_dtype(f"uint{8*ns}"), to_dtype(f"uint{8*os}")
      tmp = self.bitcast(old_uint)
      if ns > os: return functools.reduce(Tensor.__add__, (tmp[...,i::ns//os].cast(new_uint) << 8*i*os for i in range(ns//os))).bitcast(dtype)
      return Tensor.stack(*(tmp>>8*i*ns for i in range(os//ns)), dim=-1).flatten(-2).cast(new_uint).bitcast(dtype)
    return F.Cast.apply(self, dtype=dt, bitcast=True) if self.dtype != dt else self

  def float(self) -> Tensor:
    """
    Convenience method to cast `self` to a `float32` Tensor.

    ```python exec="true" source="above" session="tensor" result="python"
    t = Tensor([-1, 2, 3], dtype=dtypes.int32)
    print(t.dtype, t.numpy())
    ```
    ```python exec="true" source="above" session="tensor" result="python"
    t = t.float()
    print(t.dtype, t.numpy())
    ```
    """
    return self.cast(dtypes.float32)

  def half(self) -> Tensor:
    """
    Convenience method to cast `self` to a `float16` Tensor.

    ```python exec="true" source="above" session="tensor" result="python"
    t = Tensor([-1, 2, 3], dtype=dtypes.int32)
    print(t.dtype, t.numpy())
    ```
    ```python exec="true" source="above" session="tensor" result="python"
    t = t.half()
    print(t.dtype, t.numpy())
    ```
    """
    return self.cast(dtypes.float16)

  def int(self) -> Tensor:
    """
    Convenience method to cast `self` to a `int32` Tensor.

    ```python exec="true" source="above" session="tensor" result="python"
    t = Tensor([-1.5, -0.5, 0.0, 0.5, 1.5])
    print(t.dtype, t.numpy())
    ```
    ```python exec="true" source="above" session="tensor" result="python"
    t = t.int()
    print(t.dtype, t.numpy())
    ```
    """
    return self.cast(dtypes.int32)

  def bool(self) -> Tensor:
    """
    Convenience method to cast `self` to a `bool` Tensor.

    ```python exec="true" source="above" session="tensor" result="python"
    t = Tensor([-1, 0, 1])
    print(t.dtype, t.numpy())
    ```
    ```python exec="true" source="above" session="tensor" result="python"
    t = t.bool()
    print(t.dtype, t.numpy())
    ```
    """
    return self.cast(dtypes.bool)

  # *** image Tensor function replacements ***

  def image_dot(self, w:Tensor, acc_dtype=None):
    # NOTE: we use a 1x1 conv2d to do the matmul. mxk @ kxn = (1,k,m,1).conv2d(n,k,1,1)
    n1, n2 = len(self.shape), len(w.shape)
    assert n1 != 0 and n2 != 0, f"both arguments to matmul need to be at least 1D, but they are {n1}D and {n2}D"
    assert self.shape[-1] == w.shape[-min(n2, 2)], f"Input Tensor shapes {self.shape} and {w.shape} cannot be multiplied ({self.shape[-1]} != {w.shape[-min(n2, 2)]})"  # noqa: E501
    bs, groups, cin, cout = prod(self.shape[0:-2]), prod(w.shape[0:-2]), w.shape[-2], w.shape[-1]
    out_shape_t = self.shape[0:-2] + (cout,-1) if len(self.shape) > 1 else (cout, )

    # NOTE: with NHWC we can remove the transposes
    # bs x groups*cin x H x W
    cx = self.transpose(self.ndim-1, self.ndim-2).reshape((bs//groups, groups*cin, -1, 1))
    # groups*cout x cin x H, W
    cw = w.transpose(w.ndim-1, w.ndim-2).reshape((groups*cout, cin, 1, 1))
    return cx.image_conv2d(cw, groups=groups, acc_dtype=acc_dtype).reshape(out_shape_t).transpose(self.ndim-1, self.ndim-2)

  def image_conv2d(self, weight:Tensor, bias:Optional[Tensor]=None, groups=1, stride=1, dilation=1, padding=0, acc_dtype=None):
    base_image_type = dtypes.imageh if getenv("FLOAT16", 0) else dtypes.imagef

    (bs,_,iy,ix), (cout,cin,H,W) = self.shape, weight.shape
    x, w = self, weight.reshape(groups, (rcout := cout//groups), cin, H, W)

    # hack for non multiples of 4 on cin
    if cin % 4 != 0 and not (cin == 1 and groups%4 == 0):
      x = x.reshape(bs, groups, cin, iy, ix)   # do this always?
      added_input_channels = 4 - (cin % 4)
      w = w.pad(tuple((0, added_input_channels) if i == 2 else None for i in range(w.ndim)))
      x = x.pad(tuple((0, added_input_channels) if i == 2 else None for i in range(x.ndim)))
      cin = cin + added_input_channels
      x = x.reshape(bs, groups*cin, iy, ix)

    # hack for non multiples of 4 on rcout
    added_output_channels = 0
    if rcout % 4 != 0 and not (rcout == 1 and groups%4 == 0):
      added_output_channels = 4 - (rcout % 4)
      rcout += added_output_channels
      cout = groups * rcout
      w = w.pad(tuple((0, added_output_channels) if i == 1 else None for i in range(w.ndim)))

    # packed (note: flipping bs and iy would make the auto-padding work)
    x = x.permute(0,2,3,1)
    cin_last = iy == 1 and ix == 1
    if cin == 1: w = w.reshape(cout//4,4,H,W).permute(0,2,3,1)
    elif cin_last: w = w.reshape(cout//4,4,cin//4,4,H,W).permute(0,4,2,5,1,3)
    else: w = w.reshape(cout//4,4,cin//4,4,H,W).permute(0,4,2,5,3,1)

    # contiguous creates the image, and early realize static weights (TODO: test for the static weight)
    if IMAGE >= 2: x,w = x.cast(base_image_type((bs*iy, ix*groups*cin//4, 4))), w.cast(base_image_type((cout//4, H*W*cin, 4)))
    x, w = x.contiguous(), w.contiguous()

    # expand out
    rcin_hi, rcin_lo = cin//4 if cin >= 4 else 1, 4 if cin >= 4 else 1
    cout_expand = [groups//4 if cin == 1 else groups, 4 if cin == 1 else 1, rcout//4 if rcout >= 4 else 1, 4 if rcout >= 4 else 1]
    x = x.reshape(bs, iy, ix, groups, rcin_hi, rcin_lo)
    if cin_last: w = w.reshape(cout//4, H, rcin_hi, W, 4, rcin_lo)
    else: w = w.reshape(cout//4, H, rcin_hi, W, rcin_lo, 4).permute(0,1,2,3,5,4)

    # padding
    padding_ = [padding]*4 if isinstance(padding, int) else (padding if len(padding) == 4 else [padding[1], padding[1], padding[0], padding[0]])
    x = x._slice((None, (-padding_[2], x.shape[1]+padding_[3]), (-padding_[0], x.shape[2]+padding_[1]), None, None, None))

    # prepare input
    x = x.permute(0,3,4,5,1,2)._pool((H, W), stride, dilation) # -> (bs, groups, rcin_hi, rcin_lo, oy, ox, H, W)
    x = x.permute(0,4,5,1,2,3,6,7).reshape(bs, (oy := x.shape[4]), (ox := x.shape[5]), *cout_expand[0:2], 1, 1, rcin_hi, rcin_lo, H, W)

    # prepare weights
    w = w.permute(0,4,2,5,1,3).reshape((1, 1, 1, *cout_expand, rcin_hi, rcin_lo, H, W))

    # the conv!
    ret = (x*w).cast(base_image_type((bs*oy, ox*cout//4, 4)) if IMAGE >= 2 else dtypes.float32).sum((-4, -3, -2, -1), acc_dtype=acc_dtype)

    # undo hack for non multiples of 4 on C.rcout
    if added_output_channels != 0:
      ret = ret.reshape(bs, oy, ox, groups, rcout)[:, :, :, :, :-added_output_channels]
      cout = groups * (rcout - added_output_channels)

    # NCHW output
    ret = ret.reshape(bs, oy, ox, cout).permute(0,3,1,2)
    return ret if bias is None else ret.add(bias.reshape(1, -1, 1, 1))

# register functions to move between devices
for device in Device._devices: setattr(Tensor, f"{device.lower()}", functools.partialmethod(Tensor.to, device))

if IMAGE:
  # if IMAGE>0 we install these replacement functions in Tensor (hack!)
  setattr(Tensor, "conv2d", Tensor.image_conv2d)
  setattr(Tensor, "dot", Tensor.image_dot)

# TODO: eventually remove this
def custom_random(out:Buffer):
  Tensor._seed += 1
  rng = np.random.default_rng(Tensor._seed)
  if out.dtype == dtypes.half: rng_np_buffer = (rng.integers(low=0, high=2047, size=out.size) / 2048).astype(np.half, copy=False)
  else: rng_np_buffer = rng.random(size=out.size, dtype=np.float32).astype(dtype=_to_np_dtype(out.dtype), copy=False)
  out.copyin(rng_np_buffer.data)

def _metadata_wrapper(fn):
  def _wrapper(*args, **kwargs):
    if _METADATA.get() is not None: return fn(*args, **kwargs)

    if TRACEMETA >= 2:
      caller_frame = sys._getframe(frame := 1)
      caller_module = caller_frame.f_globals.get("__name__", None)
      caller_func = caller_frame.f_code.co_name
      if caller_module is None: return fn(*args, **kwargs)

      # if its called from nn we want to step up frames until we are out of nn
      while caller_module.startswith("tinygrad.nn") and "optim" not in caller_module:
        caller_frame = sys._getframe(frame := frame + 1)
        caller_module = caller_frame.f_globals.get("__name__", None)
        if caller_module is None: return fn(*args, **kwargs)

      # if its called from a lambda in tinygrad we want to look two more frames up
      if caller_module.startswith("tinygrad") and caller_func == "<lambda>": caller_frame = sys._getframe(frame := frame + 2)
      caller_module = caller_frame.f_globals.get("__name__", None)
      if caller_module is None: return fn(*args, **kwargs)
      caller_func = caller_frame.f_code.co_name
      caller_lineno = caller_frame.f_lineno

      caller = f"{caller_module}:{caller_lineno}::{caller_func}"
    else: caller = ""

    token = _METADATA.set(Metadata(name=fn.__name__, caller=caller))
    ret = fn(*args, **kwargs)
    _METADATA.reset(token)
    return ret
  return _wrapper

if TRACEMETA >= 1:
  for name, fn in inspect.getmembers(Tensor, inspect.isfunction):
    if name in ["__class__", "__init__", "__new__", "__repr__", "backward", "sequential"]: continue
    setattr(Tensor, name, functools.wraps(fn)(_metadata_wrapper(fn)))<|MERGE_RESOLUTION|>--- conflicted
+++ resolved
@@ -109,11 +109,7 @@
                device:Optional[Union[str, tuple, list]]=None, dtype:Optional[DTypeLike]=None, requires_grad:Optional[bool]=None):
     if dtype is not None: dtype = to_dtype(dtype)
     assert dtype is None or isinstance(dtype, DType), f"invalid dtype {dtype}"
-<<<<<<< HEAD
-    if device is None and isinstance(data, pathlib.Path): device = f"DISK:{data.resolve()}" # keep it on the disk if device is None
-=======
     if device is None and isinstance(data, pathlib.Path): device = f"DISK:{data.resolve()}"  # keep it on the disk if device is None
->>>>>>> bdd6325f
     device = tuple(Device.canonicalize(x) for x in device) if isinstance(device, (tuple, list)) else Device.canonicalize(device)
 
     # tensors can have gradients if you have called .backward
@@ -141,13 +137,9 @@
     elif isinstance(data, np.ndarray):
       if data.shape == (): data = _metaop(MetaOps.CONST, tuple(), dtype or _from_np_dtype(data.dtype), device, data.item())
       else: data = _fromnp(data.astype(npdtype) if dtype is not None and (npdtype:=_to_np_dtype(dtype)) is not None else data)
-<<<<<<< HEAD
-    elif isinstance(data, pathlib.Path): data = _metaop(MetaOps.EMPTY, (data.stat().st_size,), dtypes.uint8, f"DISK:{data.resolve()}")
-=======
     elif isinstance(data, pathlib.Path):
       dtype = dtype or dtypes.uint8
       data = _metaop(MetaOps.EMPTY, (data.stat().st_size // dtype.itemsize,), dtype, f"DISK:{data.resolve()}")
->>>>>>> bdd6325f
 
     # by this point, it has to be a LazyBuffer
     if not isinstance(data, (LazyBuffer, MultiLazyBuffer)):
@@ -1532,10 +1524,7 @@
   def std_mean(self, axis:Optional[Union[int, Sequence[int]]]=None, keepdim=False, correction=1):
     """
     Calculates the standard deviation and mean over the dimensions specified by dim.
-<<<<<<< HEAD
-
-    Syntactic sugar around `Tensor.std` and `Tensor.mean` to match `torch.std_mean`. tinygrad backend shouldn't compute mean twice.
-=======
+
     Syntactic sugar around `Tensor.std` and `Tensor.mean` to match `torch.std_mean`.
 
     ```python exec="true" source="above" session="tensor" result="python"
@@ -1547,7 +1536,6 @@
     std, mean = t.std_mean()
     print(std.numpy(), mean.numpy())
     ```
->>>>>>> bdd6325f
     """
     return self.std(axis, keepdim, correction), self.mean(axis, keepdim)
 
