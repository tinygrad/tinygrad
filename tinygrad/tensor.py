--- conflicted
+++ resolved
@@ -257,38 +257,21 @@
   #          is possible.
   #        - Apply Shrink to do the slice [:, 0] on axes of shapes [dim_sz_padded // s, s].
   def __getitem__(self, val):
-<<<<<<< HEAD
-    def slcfix(i, sz, default): return default if i is None else max(0, min(sz, sz+i if i < 0 else i))  # Fix negative idxs, clamp to [0,N]
-    new_slice, new_shape = [], []
-    val = [val] if not isinstance(val, (list, tuple)) else val
-    ellipsis_found = [i for i, v in enumerate(val) if v is Ellipsis]
-    if len(ellipsis_found) > 0:
-      # If we encounter an ellipsis, we need to expand it to fill all dimensions by inserting N x slice(None)
-      assert len(ellipsis_found) == 1 # Multiple ellipses are not allowed
-      ellipsis_fill_count = len(self.shape) - len(val) + 1
-      # Since lists and tuples cannot be concatenated, make sure val is composed of 3 tuples:
-      # (slices before ellipsis) + (N * slice(None)) + (slices after ellipsis) 
-      val = tuple(val[:ellipsis_found[0]]) + tuple([slice(None)]) * ellipsis_fill_count + tuple(val[ellipsis_found[0] + 1:])
-    assert sum(s is not None for s in val) <= len(self.shape)
-    assert all(s.step is None or s.step == 1 for s in val if isinstance(s, slice))
-    for i,(sz,s) in enumerate(zip(self.shape, [v for v in val if v is not None])):  # Slicing only depends on ints + slices
-      if isinstance(s, int) and not (-sz <= s < sz):
-        raise IndexError(f"index {s} is out of bounds for dimension {i} with size {sz}")
-      new_slice.append((s%sz, s%sz+1) if isinstance(s, int) else (slcfix(s.start, sz, 0), slcfix(s.stop, sz, sz)))
-    for s,sz in zip(val, [self.shape[i-1] for i in itertools.accumulate([int(s is not None) for s in val])]):  # Shape depends on slices + positions of Nones
-      if not isinstance(s, int):
-        new_shape.append(1 if s is None else slcfix(s.stop, sz, sz) - slcfix(s.start, sz, 0))
-    new_shape += [self.shape[i] for i in range(len(new_slice), len(self.shape))]
-    new_slice += [(0,self.shape[i]) for i in range(len(new_slice), len(self.shape))]
-    return self.slice(new_slice).reshape(new_shape if len(new_shape) else (1,))
-=======
     def normalize_int(e, i, dim_sz):
       if -dim_sz <= e < dim_sz: return e if e != -1 else dim_sz-1
       raise IndexError(f"index {e} is out of bounds for dimension {i} with size {self.shape[i]}")
     val = list(val) if isinstance(val, tuple) else [val]
     if (num_slices := sum(isinstance(v, (slice, int)) for v in val)) > len(self.shape):
       raise IndexError(f"too many indices for tensor of dimension {len(self.shape)}")
-    orig_slices = list(val) + [slice(None)] * (len(self.shape) - num_slices)
+    orig_slices = list(val)
+    ellipses_found = [i for i, v in enumerate(val) if v is Ellipsis]
+    if len(ellipses_found) > 0:
+      if len(ellipses_found) != 1:
+        raise IndexError("an index can only have a single ellipsis ('...')")
+      ellipsis_idx = ellipses_found[0]
+      orig_slices[ellipsis_idx:ellipsis_idx+1] = [slice(None)] * (len(self.shape) - num_slices)
+    else:
+      orig_slices+= [slice(None)] * (len(self.shape) - num_slices)
     valid_slices = list(itertools.filterfalse(lambda x: x is None, orig_slices))
     valid_slices = [v if isinstance(v, slice) else slice(y := normalize_int(v, i, dim_sz), y+1) for i, (v, dim_sz) in enumerate(zip(valid_slices, self.shape))]
     start, stop, strides = zip(*y) if (y := [s.indices(dim_sz) for s, dim_sz in zip(valid_slices, self.shape)]) else ((), (), ())
@@ -322,7 +305,6 @@
       else: # i is None
         final_shape.append(1)
     return sliced_tensor.reshape(tuple(final_shape))  # Reshape
->>>>>>> d4295537
 
   def cat(self, *args, dim=0):
     dim = (dim + len(self.shape)) if dim < 0 else dim
