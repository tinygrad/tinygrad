# inspired by https://github.com/karpathy/micrograd/blob/master/micrograd/engine.py
from __future__ import annotations
import time, math, itertools, functools, struct, sys, inspect, pathlib, string, dataclasses, hashlib, weakref
from contextlib import ContextDecorator
from typing import List, Tuple, Callable, Optional, ClassVar, Type, Union, Sequence, cast, get_args, Literal, TYPE_CHECKING, SupportsIndex
from tinygrad.dtype import DType, DTypeLike, dtypes, ImageDType, ConstType, least_upper_float, least_upper_dtype, sum_acc_dtype, to_dtype, truncate
from tinygrad.helpers import argfix, make_tuple, flatten, prod, all_int, round_up, merge_dicts, argsort, getenv, all_same, fully_flatten, dedup
from tinygrad.helpers import IMAGE, DEBUG, WINO, _METADATA, Metadata, TRACEMETA, ceildiv, fetch, polyN, unwrap
from tinygrad.multi import MultiLazyBuffer
from tinygrad.gradient import compute_gradient
from tinygrad.ops import smax, smin, resolve, UOp, Ops, sint, Variable, SimpleMathTrait, identity_element, becomes_map, graph_rewrite_map, _substitute
from tinygrad.device import Device, Buffer, BufferSpec
from tinygrad.engine.realize import run_schedule
from tinygrad.engine.memory import memory_planner
from tinygrad.engine.schedule import ScheduleItem, create_schedule_with_vars

# *** Tensors are containers for UOps ***

# NOTE: this has to be a list as UOps can map to more than one Tensor
tensor_map: dict[UOp, list[weakref.ref[Tensor]]] = {}
def update_tensor_map(t:Tensor):
  # TODO: multi
  tensor_map.setdefault(t.lazydata, []).append(weakref.ref(t))

# **** start with two base classes, Tensor and Function ****

class Function:
  def __init__(self, device:Union[str, tuple[str, ...]], *tensors:Tensor, metadata:Optional[Metadata]=None):
    self.device = device
    self.needs_input_grad = [t.requires_grad for t in tensors]
    self.requires_grad = True if any(self.needs_input_grad) else None if None in self.needs_input_grad else False
    if self.requires_grad: self.parents = tensors
    self.metadata = metadata

  def forward(self, *args, **kwargs): raise NotImplementedError(f"forward not implemented for {type(self)}")
  def backward(self, *args, **kwargs): raise RuntimeError(f"backward not implemented for {type(self)}")

  @classmethod
  def apply(fxn:Type[Function], *x:Tensor, **kwargs) -> Tensor:
    ctx = fxn(x[0].device, *x, metadata=_METADATA.get())
    ret = Tensor.__new__(Tensor)
    ret.lazydata, ret.requires_grad, ret.grad = ctx.forward(*[t.lazydata for t in x], **kwargs), ctx.requires_grad, None
    ret._ctx = ctx if ctx.requires_grad and not Tensor.no_grad else None  # used by autograd engine
    update_tensor_map(ret)
    return ret

import tinygrad.function as F

def _metaop(op, shape:tuple[sint,...], dtype:DType, device:Union[str, tuple[str, ...]], arg=None, src:tuple[UOp, ...]=()):
  if isinstance(device, str): return UOp.metaop(op, shape, dtype, device, arg, src)
  return MultiLazyBuffer([UOp.metaop(op, shape, dtype, d, arg, src) for d in device], None)

def _from_np_dtype(npdtype:'np.dtype') -> DType: # type: ignore [name-defined] # noqa: F821
  import numpy as np
  return dtypes.fields()[np.dtype(npdtype).name]
def _to_np_dtype(dtype:DType) -> Optional[type]:
  import numpy as np
  return np.dtype(dtype.fmt).type if dtype.fmt is not None else None

def _fromnp(x: 'np.ndarray') -> UOp:  # type: ignore [name-defined] # noqa: F821
  ret = UOp.metaop(Ops.EMPTY, x.shape, _from_np_dtype(x.dtype), "NPY")
  # fake realize
  ret.buffer.allocate(x)
  return ret.buf_uop_view()

def get_shape(x) -> tuple[int, ...]:
  # NOTE: str is special because __getitem__ on a str is still a str
  if not hasattr(x, "__len__") or not hasattr(x, "__getitem__") or isinstance(x, str) or (hasattr(x, "shape") and x.shape == ()): return ()
  if not all_same(subs:=[get_shape(xi) for xi in x]): raise ValueError(f"inhomogeneous shape from {x}")
  return (len(subs),) + (subs[0] if subs else ())

def _frompy(x:Union[List, Tuple, bytes], dtype:DType) -> UOp:
  if isinstance(x, bytes): ret, data = UOp.metaop(Ops.EMPTY, (len(x)//dtype.itemsize,), dtype, "PYTHON"), x
  else:
    ret = UOp.metaop(Ops.EMPTY, get_shape(x), dtype, "PYTHON")
    assert dtype.fmt is not None, f"{dtype=} has None fmt"
    truncate_function = truncate[dtype]
    data = struct.pack(f"@{ret.size}{dtype.fmt}", *[truncate_function(xi) for xi in fully_flatten(x)])
  # fake realize
  ret.buffer.allocate(memoryview(data if Device.DEFAULT != "PYTHON" else bytearray(data)))
  return ret.buf_uop_view()

def _get_winograd_matcols(mat, dims:int, shp:tuple[sint, ...], device:Union[str, tuple[str, ...]], dtype:DType) -> list[list[Tensor]]:
  return [[Tensor.cat(*[Tensor.full(shp[:dim] + (1,) + shp[dim+1:], float(m[k]), device=device, dtype=dtype) for m in mat], dim=dim)
           for k in range(len(mat[0]))] for dim in range(dims)]

# winograd conv 3 kernel f(4x4,3x3) see: http://arxiv.org/abs/1509.09308
def _apply_winograd_matrix(mat, t:Tensor, dims:int) -> Tensor:
  # multiply mat_1 @ mat_2 @ t with foldable constants, where mat_i acts on vector t along dimension i; roughly kron(mat, mat) @ t
  # due to realize-before-expand rule in lazy.py, we must operate in this order: reshape -> expand -> arithmetic
  t_ = t.reshape(t.shape[:dims] + (1,) * dims + t.shape[dims:]).expand(t.shape[:dims] + (len(mat),) * dims + t.shape[dims:])  # add output dims
  # precalculate mat columns for each dim; prod(itertools.product(matcols)) gives the columns of kron(mat, mat, ...)
  matcols = _get_winograd_matcols(mat, dims, t_.shape[dims:], t_.device, t_.dtype)
  # multiply each element of t_ by the corresponding stacked column of kron(mat, mat), producing only one view for each element of t
  ret = sum(prod(col[idx] for col, idx in zip(matcols, mat_is)) * t_[mat_is] for mat_is in itertools.product(range(len(mat[0])), repeat=dims))
  assert isinstance(ret, Tensor), "sum didn't return a Tensor"
  return ret

def _align_left(*shapes:tuple[sint, ...]) -> tuple[tuple[sint, ...], ...]:
  # unsqueeze left to make every shape same length
  max_dim = max(len(shape) for shape in shapes)
  return tuple((1,) * (max_dim - len(shape)) + shape for shape in shapes)
def _broadcast_shape(*shapes:tuple[sint, ...]) -> tuple[sint, ...]:
  return tuple(0 if 0 in nth_dim_sizes else smax(nth_dim_sizes) for nth_dim_sizes in zip(*_align_left(*shapes)))

def _masked_setitem(target:Tensor, values:Tensor, mask:Tensor, axes:tuple[int, ...]):
  # apply mask to values (already broadcasted) and reduce such that if mask contains repeated indices the last one remains
  values = values * mask
  for dim in axes: mask, values = functools.reduce(lambda x,y: (x[0]|y[0], y[0].where(y[1], x[1])), zip(mask.split(1, dim), values.split(1, dim)))
  # remove extra dims from reduce
  for dim in reversed(axes): mask, values = mask.squeeze(dim), values.squeeze(dim)
  # select from values for each True element in mask else select from self
  return mask.where(values, target)

ReductionStr = Literal["mean", "sum", "none"]

class Tensor(SimpleMathTrait):
  """
  A `Tensor` is a multi-dimensional matrix containing elements of a single data type.

  ```python exec="true" session="tensor"
  from tinygrad import Tensor, dtypes, nn
  import numpy as np
  import math
  np.set_printoptions(precision=4)
  ```
  """
  __slots__ = "lazydata", "requires_grad", "grad", "_ctx"
  __deletable__ = ('_ctx',)
  training: ClassVar[bool] = False
  no_grad: ClassVar[bool] = False

  def __init__(self, data:Union[None, ConstType, bytes, List, Tuple, UOp, MultiLazyBuffer, 'np.ndarray', pathlib.Path],  # type: ignore [name-defined] # noqa: F821
               device:Optional[Union[str, tuple, list]]=None, dtype:Optional[DTypeLike]=None, requires_grad:Optional[bool]=None):
    if dtype is not None: dtype = to_dtype(dtype)
    if device is None and isinstance(data, pathlib.Path): device = f"DISK:{data.resolve()}"  # keep it on the disk if device is None
    device = tuple(Device.canonicalize(x) for x in device) if isinstance(device, (tuple, list)) else Device.canonicalize(device)

    # tensors can have gradients if you have called .backward
    self.grad: Optional[Tensor] = None

    # NOTE: this can be in three states. False and None: no gradient, True: gradient
    # None (the default) will be updated to True if it's put in an optimizer
    self.requires_grad: Optional[bool] = requires_grad

    # internal variable used for autograd graph construction
    self._ctx: Optional[Function] = None

    # create a LazyBuffer from the different types of inputs
    if isinstance(data, (UOp, MultiLazyBuffer)):
      assert dtype is None or dtype==data.dtype, "dtype doesn't match, and casting isn't supported"
      # NOTE: this is here because LazyBuffer = UOp
      if isinstance(data, UOp) and data.op is Ops.BIND: data = _metaop(Ops.BIND, tuple(), dtype or data.dtype, device, data)
    elif data is None: data = _metaop(Ops.EMPTY, (0,), dtype or dtypes.default_float, device)
    elif isinstance(data, get_args(ConstType)): data = _metaop(Ops.CONST, tuple(), dtype or dtypes.from_py(data), device, data)
    elif isinstance(data, bytes): data = _frompy(data, dtypes.uint8 if dtype is None else dtype)
    elif isinstance(data, (list, tuple)):
      if dtype is None:
        if (d := fully_flatten(data)) and all(isinstance(s, bool) for s in d): dtype = dtypes.bool
        else: dtype = dtypes.default_int if d and all_int(d) else dtypes.default_float  # NOTE: this works because all_int([True, False]) is True
      if dtype == dtypes.bfloat16: data = Tensor(_frompy(data, dtypes.float32), device=device).cast(dtypes.bfloat16).lazydata
      else: data = _frompy(data, dtype)
    elif str(type(data)) == "<class 'numpy.ndarray'>":
      import numpy as np
      assert isinstance(data, np.ndarray), f"expected np.ndarray, got {data}"
      if data.shape == (): data = _metaop(Ops.CONST, tuple(), dtype or _from_np_dtype(data.dtype), device, data.item())
      else: data = _fromnp(data.astype(npdtype) if dtype is not None and (npdtype:=_to_np_dtype(dtype)) is not None else data)  # type: ignore [name-defined]
    elif isinstance(data, pathlib.Path):
      dtype = dtype or dtypes.uint8
      data = _metaop(Ops.EMPTY, (data.stat().st_size // dtype.itemsize,), dtype, f"DISK:{data.resolve()}")

    # by this point, it has to be a LazyBuffer
    if not isinstance(data, (UOp, MultiLazyBuffer)): raise RuntimeError(f"can't create Tensor from {data!r} with type {type(data)}")

    # data might be on a different device
    if isinstance(device, str): self.lazydata:Union[UOp, MultiLazyBuffer] = data if data.device == device else data.copy_to_device(device)
    # if device is a tuple, we should have/construct a MultiLazyBuffer
    elif isinstance(data, UOp): self.lazydata = MultiLazyBuffer.from_sharded(data, device, None, None)
    else:
      assert data.device == device, f"MultiLazyBuffer device mismatch, {data.device} != {device}"
      self.lazydata = data
    update_tensor_map(self)

  def requires_grad_(self, requires_grad=True) -> Tensor:
    self.requires_grad = requires_grad
    return self

  class train(ContextDecorator):
    def __init__(self, mode:bool = True): self.mode = mode
    def __enter__(self): self.prev, Tensor.training = Tensor.training, self.mode
    def __exit__(self, exc_type, exc_value, traceback): Tensor.training = self.prev

  class test(ContextDecorator):
    def __init__(self, mode:bool = True): self.mode = mode
    def __enter__(self): self.prev, Tensor.no_grad = Tensor.no_grad, self.mode
    def __exit__(self, exc_type, exc_value, traceback): Tensor.no_grad = self.prev

  def __repr__(self):
    if isinstance(ld:=self.lazydata, MultiLazyBuffer): ld_repr = f"{self.lazydata!r}"
    else: ld_repr = f"<UOp {ld.device} {ld.shape} {str(ld.dtype)[7:]} {ld.st if ld.base is not ld else (ld.op, ld.realized)}>"
    return f"<Tensor {ld_repr} on {self.device} with grad {(self.grad.lazydata if self.grad is not None else None)!r}>"

  # Python has a non moving GC, so this should be okay
  def __hash__(self): return id(self)

  def __bool__(self): raise TypeError("__bool__ on Tensor is not defined")

  def __len__(self):
    if not self.shape: raise TypeError("len() of a 0-d tensor")
    return self.shape[0]

  @property
  def device(self) -> Union[str, tuple[str, ...]]: return self.lazydata.device

  @property
  def shape(self) -> tuple[sint, ...]: return self.lazydata.shape

  @property
  def dtype(self) -> DType: return self.lazydata.dtype

  # ***** data handlers ****

  def schedule_with_vars(self, *lst:Tensor) -> tuple[list[ScheduleItem], dict[Variable, int]]:
    """
    Creates the schedule needed to realize these Tensor(s), with Variables.

    NOTE: A Tensor can only be scheduled once.
    """
    scheduled_uops = flatten([x.lazydata.lbs for x in (self,)+lst])
    schedule, var_vals = create_schedule_with_vars(scheduled_uops)
    # TODO: becomes_map should be returned from create_schedule_with_vars

    # NOTE: we put tensor_map in here instead of scheduled_uops. we could be more selective here
    # all Tensors in a different graph will just rewrite to themselves
    rewrite_map = graph_rewrite_map(UOp.sink(*tensor_map), _substitute, becomes_map, bottom_up=True)
    becomes_map.clear()

    # apply becomes_map
    # TODO: gc tensor_map
    for k,v in rewrite_map.items():
      if k is v: continue
      if (tt:=tensor_map.get(k)) is not None:
        for t in tt:
          if (rt:=t()) is not None:
            rt.lazydata = v
            update_tensor_map(rt)
    return memory_planner(schedule), var_vals

  def schedule(self, *lst:Tensor) -> list[ScheduleItem]:
    """Creates the schedule needed to realize these Tensor(s)."""
    schedule, var_vals = self.schedule_with_vars(*lst)
    assert len(var_vals) == 0
    return schedule

  def realize(self, *lst:Tensor, do_update_stats=True) -> Tensor:
    """Triggers the computation needed to create these Tensor(s)."""
    run_schedule(*self.schedule_with_vars(*lst), do_update_stats=do_update_stats)
    return self

  def replace(self, x:Tensor) -> Tensor:
    """
    Replaces the data of this tensor with the data of another tensor. Only the shape of the tensors must match.
    """
    # used for replacing a Tensor with a new version of it (potentially with a different device and dtype)
    assert getattr(self, '_ctx', None) is None
    assert self.shape == x.shape, f"replace shape mismatch {self.shape} != {x.shape}"
    self.lazydata = x.lazydata
    update_tensor_map(self)
    return self

  def assign(self, x) -> Tensor:
    # TODO: this is a hack for writing to DISK. remove with working assign
    if isinstance(self.device, str) and self.device.startswith("DISK"):
      if x.__class__ is not Tensor: x = Tensor(x, device="CLANG", dtype=self.dtype)
      self.contiguous().realize().lazydata.base.realized.copyin(x._data())
      return self
    if x.__class__ is not Tensor: x = Tensor(x, device=self.device, dtype=self.dtype)
    if DEBUG >= 4: print(f"assign {self.lazydata} <- {x.lazydata}")
    if self.lazydata is x.lazydata: return self  # a self assign is a NOOP
    # NOTE: we allow cross device assign
    assert self.shape == x.shape, f"assign shape mismatch {self.shape} != {x.shape}"
    assert self.device == x.device, f"assign device mismatch {self.device} != {x.device}"
    assert self.dtype == x.dtype, f"assign dtype mismatch {self.dtype} != {x.dtype}"
    assert not isinstance(self.lazydata, MultiLazyBuffer) or self.lazydata.axis == x.lazydata.axis, "axis must match on MultiLazyBuffer"
    assert not x.requires_grad  # self requires_grad is okay?
    if not self.lazydata.is_realized: return self.replace(x)
    self.lazydata = self.lazydata.assign(x.lazydata)
    update_tensor_map(self)
    return self

  def detach(self) -> Tensor:
    """
    Returns a new tensor with the same data as this tensor, but detached from the autograd graph.
    """
    return Tensor(self.lazydata.detach(), device=self.device, requires_grad=False)

  def _data(self) -> memoryview:
    if 0 in self.shape: return memoryview(bytearray(0))
    # NOTE: this realizes on the object from as_buffer being a Python object
    cpu = self.cast(self.dtype.base).contiguous().to("CLANG").realize()
    buf = cast(Buffer, cast(UOp, cpu.lazydata).base.realized)
    if self.device != "CLANG": buf.options = BufferSpec(nolru=True)
    return buf.as_buffer(allow_zero_copy=True if self.device != "CLANG" else False)

  def data(self) -> memoryview:
    """
    Returns the data of this tensor as a memoryview.

    ```python exec="true" source="above" session="tensor" result="python"
    t = Tensor([1, 2, 3, 4])
    print(np.frombuffer(t.data(), dtype=np.int32))
    ```
    """
    assert self.dtype.base.fmt is not None, f"no fmt dtype for {self.dtype.base}"
    assert all_int(self.shape), f"no data if shape is symbolic, {self.shape=}"
    if TYPE_CHECKING or sys.version_info < (3, 12): assert self.dtype.base.fmt != "e"
    return cast(memoryview, self._data().cast(self.dtype.base.fmt) if 0 in self.shape else self._data().cast(self.dtype.base.fmt, self.shape))

  def item(self) -> ConstType:
    """
    Returns the value of this tensor as a standard Python number.

    ```python exec="true" source="above" session="tensor" result="python"
    t = Tensor(42)
    print(t.item())
    ```
    """
    assert self.numel() == 1, "must have one element for item"
    return self.data()[(0,) * len(self.shape)]

  # TODO: should be Tensor.tolist() -> Union[list[ConstType], ConstType]. The List is Sequence because mypy expects memoryview.tolist() -> list[int]
  # src: https://github.com/python/mypy/blob/release-1.6/mypy/typeshed/stdlib/builtins.pyi#L803
  def tolist(self) -> Union[Sequence[ConstType], ConstType]:
    """
    Returns the value of this tensor as a nested list.

    ```python exec="true" source="above" session="tensor" result="python"
    t = Tensor([1, 2, 3, 4])
    print(t.tolist())
    ```
    """
    return self.data().tolist()

  def numpy(self) -> 'np.ndarray':  # type: ignore [name-defined] # noqa: F821
    """
    Returns the value of this tensor as a `numpy.ndarray`.

    ```python exec="true" source="above" session="tensor" result="python"
    t = Tensor([1, 2, 3, 4])
    print(repr(t.numpy()))
    ```
    """
    import numpy as np
    if self.dtype.base == dtypes.bfloat16: return self.float().numpy()
    assert _to_np_dtype(self.dtype.base) is not None, f"no np dtype for {self.dtype.base}"
    assert all_int(self.shape), f"no data if shape is symbolic, {self.shape=}"
    return np.frombuffer(self._data(), dtype=_to_np_dtype(self.dtype.base)).reshape(self.shape)

  def clone(self) -> Tensor:
    """
    Creates a clone of this tensor allocating a separate buffer for the data.
    """
    ret = Tensor(self.lazydata.clone(), self.device, requires_grad=self.requires_grad)
    if self.grad is not None: ret.grad = self.grad.clone()
    if hasattr(self, '_ctx'): ret._ctx = self._ctx
    return ret

  def to(self, device:Optional[Union[str, tuple[str, ...]]]) -> Tensor:
    """
    Moves the tensor to the given device.
    """
    device = tuple(Device.canonicalize(x) for x in device) if isinstance(device, (tuple, list)) else Device.canonicalize(device)
    if device == self.device: return self
    if not isinstance(device, str): return self.shard(device)
    ret = Tensor(self.lazydata, device, requires_grad=self.requires_grad)
    if self.grad is not None: ret.grad = self.grad.to(device)
    if hasattr(self, '_ctx'): ret._ctx = self._ctx
    return ret

  def to_(self, device:Optional[Union[str, tuple[str, ...]]]):
    """
    Moves the tensor to the given device in place.
    """
    real = self.to(device)
    # TODO: is this assign?
    if self.grad is not None and real.grad is not None: self.grad.lazydata = real.grad.lazydata
<<<<<<< HEAD
    self.lazydata = real.lazydata
    update_tensor_map(self)
=======
    return self.replace(real)
>>>>>>> d157b200

  def shard(self, devices:tuple[str, ...], axis:Optional[int]=None, splits:Optional[tuple[int, ...]]=None) -> Tensor:
    """
    Shards the tensor across the given devices. Optionally specify which axis to shard on, and how to split it across devices.

    ```python exec="true" source="above" session="tensor" result="python"
    t = Tensor.empty(2, 3)
    print(t.shard((t.device, t.device), axis=1, splits=(2, 1)).lazydata)
    ```

    """
    assert isinstance(self.lazydata, UOp), "can't shard a MultiLazyBuffer"
    devices, bounds = tuple(Device.canonicalize(x) for x in devices), None
    if axis is not None:
      axis = self._resolve_dim(axis)
      if splits is None:
        if not isinstance(total:=self.shape[axis], int): raise RuntimeError(f"cannot shard symbolic shape {self.shape=}, {axis=}")
        sz = ceildiv(total, len(devices))
        splits = tuple([max(0, min(sz, total - sz*i)) for i in range(len(devices))])
      assert sum(splits) == self.shape[axis], "specified splits do not sum up to axis shape"
      bounds = tuple(itertools.pairwise(itertools.accumulate(splits, initial=0)))
    return Tensor(MultiLazyBuffer.from_sharded(self.lazydata, devices, axis, bounds), device=devices, requires_grad=self.requires_grad)

  def shard_(self, devices:tuple[str, ...], axis:Optional[int]=None, splits:Optional[tuple[int, ...]]=None):
    """
    Shards the tensor across the given devices in place.
    """
<<<<<<< HEAD
    self.lazydata = self.shard(devices, axis, splits).lazydata
    update_tensor_map(self)
    return self
=======
    return self.replace(self.shard(devices, axis, splits))
>>>>>>> d157b200

  @staticmethod
  def from_uop(y:UOp, **kwargs) -> Tensor:
    if y.op is Ops.BIND: return Tensor(y, **kwargs, requires_grad=False)   # this is the only UOp allowed in Tensor
    if y.op is Ops.CONST: return Tensor(y.arg, **kwargs, requires_grad=False)
    if y.op is Ops.MUL: return Tensor.from_uop(y.src[0]) * Tensor.from_uop(y.src[1])
    if y.op is Ops.ADD: return Tensor.from_uop(y.src[0]) + Tensor.from_uop(y.src[1])
    raise RuntimeError(f"unhandled UOp {y}")

  # ***** creation entrypoint *****

  @staticmethod
  def _metaop(op, shape, device:Optional[Union[tuple[str, ...], str]]=None, dtype:Optional[DTypeLike]=None, arg=None, **kwargs):
    dtype = to_dtype(dtype) if dtype is not None else dtypes.default_float
    if isinstance(device, tuple):
      return Tensor(MultiLazyBuffer([UOp.metaop(op, shape, dtype, Device.canonicalize(d), arg) for d in device], None),
                    device, dtype, **kwargs)
    return Tensor(UOp.metaop(op, shape, dtype, Device.canonicalize(device), arg), device, dtype, **kwargs)

  @staticmethod
  def empty(*shape, **kwargs):
    """
    Creates an empty tensor with the given shape.

    You can pass in `dtype` and `device` keyword arguments to control the data type and device of the tensor.
    Additionally, all other keyword arguments are passed to the constructor of the tensor.

    ```python exec="true" source="above" session="tensor" result="python"
    t = Tensor.empty(2, 3)
    print(t.shape)
    ```
    """
    return Tensor._metaop(Ops.EMPTY, argfix(*shape), **kwargs)

  @staticmethod
  def from_blob(ptr:int, shape:tuple[int, ...], **kwargs) -> Tensor:
    """
    Exposes the pointer as a Tensor without taking ownership of the original data.
    The pointer must remain valid for the entire lifetime of the created Tensor.

    You can pass in `dtype` and `device` keyword arguments to control the data type and device of the tensor.
    Additionally, all other keyword arguments are passed to the constructor of the tensor.
    """

    r = Tensor._metaop(Ops.EMPTY, shape, **kwargs)
    r.lazydata.buffer.allocate(external_ptr=ptr)
    r.lazydata.buf_uop_view()
    return r

  @staticmethod
  def from_url(url:str, gunzip:bool=False, **kwargs) -> Tensor:
    """
    Create a Tensor from a URL.

    This is the preferred way to access Internet resources.
    It currently returns a DISK Tensor, but in the future it may return an HTTP Tensor.
    This also will soon become lazy (when possible) and not print progress without DEBUG.

    THe `gunzip` flag will gzip extract the resource and return an extracted Tensor.
    """
    return Tensor(fetch(url, gunzip=gunzip), **kwargs)

  _seed: int = int(time.time())
  _device_seeds: dict[str, Tensor] = {}
  _device_rng_counters: dict[str, Tensor] = {}
  @staticmethod
  def manual_seed(seed=0):
    """
    Sets the seed for random operations.

    ```python exec="true" source="above" session="tensor" result="python"
    Tensor.manual_seed(42)
    print(Tensor.rand(5).numpy())
    print(Tensor.rand(5).numpy())
    ```
    ```python exec="true" source="above" session="tensor" result="python"
    Tensor.manual_seed(42)  # reset to the same seed
    print(Tensor.rand(5).numpy())
    print(Tensor.rand(5).numpy())
    ```
    """
    Tensor._seed, Tensor._device_seeds, Tensor._device_rng_counters = seed, {}, {}

  @staticmethod
  def _threefry_random_bits(key:Tensor, counts0:Tensor, counts1:Tensor):
    x = (counts1.cast(dtypes.uint64) << 32) | counts0.cast(dtypes.uint64)
    x = F.Threefry.apply(x, (key[1]._broadcast_to(x.shape).cast(dtypes.uint64) << 32) | key[0]._broadcast_to(x.shape).cast(dtypes.uint64))
    counts0, counts1 = (x & 0xffffffff).cast(dtypes.uint32), ((x >> 32) & 0xffffffff).cast(dtypes.uint32)
    return counts0.cat(counts1)

  @staticmethod
  def rand(*shape, device:Optional[str]=None, dtype:Optional[DTypeLike]=None, contiguous:bool=True, **kwargs) -> Tensor:
    """
    Creates a tensor with the given shape, filled with random values from a uniform distribution over the interval `[0, 1)`.

    You can pass in `dtype` and `device` keyword arguments to control the data type and device of the tensor.
    Additionally, all other keyword arguments are passed to the constructor of the tensor.

    ```python exec="true" source="above" session="tensor" result="python"
    Tensor.manual_seed(42)
    t = Tensor.rand(2, 3)
    print(t.numpy())
    ```
    """
    if not dtypes.is_float(dtype := to_dtype(dtype or dtypes.default_float)): raise ValueError(f"rand only supports float dtypes, got {dtype}")
    if not all_int(shape:=argfix(*shape)) or not all(s >= 0 for s in shape): raise ValueError(f"invalid input {shape=}")
    if device is not None and not isinstance(device, str): raise ValueError(f"rand only supports single device, got {device=}")
    _device = device = Device.canonicalize(device)

    # if shape has 0, return zero tensor
    if (numel := prod(shape)) == 0: return Tensor.zeros(shape, device=_device, dtype=dtype, **kwargs)
    num = ceildiv(numel * dtype.itemsize, 4)

    # when using MOCKGPU and NV generate rand on CLANG
    if getenv("MOCKGPU") and device.startswith("NV"): device = "CLANG"

    # generate per device seeds and rng counter if we haven't seen this device yet
    if device not in Tensor._device_seeds:
      Tensor._device_seeds[device] = Tensor(
        [int.from_bytes(hashlib.sha256(len(Tensor._device_seeds).to_bytes(4, "big")).digest(), "big"), Tensor._seed],
        device=device, dtype=dtypes.uint32, requires_grad=False)
      Tensor._device_rng_counters[device] = Tensor([0], device=device, dtype=dtypes.uint32, requires_grad=False)
    # increment rng counter for devices
    else: Tensor._device_rng_counters[device].assign(Tensor._device_rng_counters[device] + num).contiguous()

    # threefry random bits
    counts0 = (Tensor.arange(ceildiv(num, 2), device=device, dtype=dtypes.uint32, requires_grad=False)+Tensor._device_rng_counters[device])
    counts1 = counts0 + ceildiv(num, 2)
    bits = Tensor._threefry_random_bits(Tensor._device_seeds[device], counts0, counts1)[:num]

    # bitcast to uint with same number of bits
    _, nmant = dtypes.finfo(dtype)
    uint_dtype = {1: dtypes.uint8, 2: dtypes.uint16, 4: dtypes.uint32, 8: dtypes.uint64}[dtype.itemsize]
    bits = bits.bitcast(uint_dtype)
    # only randomize the mantissa bits and set the exponent to 1
    one = Tensor.ones_like(bits, device=bits.device, dtype=dtype).bitcast(uint_dtype)
    bits = bits.rshift((dtype.itemsize * 8) - nmant).bitwise_or(one)
    # bitcast back to the original dtype and reshape
    out = bits.bitcast(dtype)[:numel].sub(1).reshape(shape)

    # move back to the original device if we were using MOCKGPU
    if getenv("MOCKGPU") and _device: out = out.to(_device)

    out.requires_grad = kwargs.get("requires_grad")
    return out.contiguous() if contiguous else out

  # ***** creation helper functions *****

  @staticmethod
  def full(shape:tuple[sint, ...], fill_value:ConstType, **kwargs) -> Tensor:
    """
    Creates a tensor with the given shape, filled with the given value.

    You can pass in `dtype` and `device` keyword arguments to control the data type and device of the tensor.
    Additionally, all other keyword arguments are passed to the constructor of the tensor.

    ```python exec="true" source="above" session="tensor" result="python"
    print(Tensor.full((2, 3), 42).numpy())
    ```
    ```python exec="true" source="above" session="tensor" result="python"
    print(Tensor.full((2, 3), False).numpy())
    ```
    """
    return Tensor(fill_value, **kwargs).reshape((1, )*len(new_shape := argfix(shape))).expand(new_shape)

  @staticmethod
  def zeros(*shape, **kwargs) -> Tensor:
    """
    Creates a tensor with the given shape, filled with zeros.

    You can pass in `dtype` and `device` keyword arguments to control the data type and device of the tensor.
    Additionally, all other keyword arguments are passed to the constructor of the tensor.

    ```python exec="true" source="above" session="tensor" result="python"
    print(Tensor.zeros(2, 3).numpy())
    ```
    ```python exec="true" source="above" session="tensor" result="python"
    print(Tensor.zeros(2, 3, dtype=dtypes.int32).numpy())
    ```
    """
    return Tensor.full(argfix(*shape), 0.0, **kwargs)

  @staticmethod
  def ones(*shape, **kwargs) -> Tensor:
    """
    Creates a tensor with the given shape, filled with ones.

    You can pass in `dtype` and `device` keyword arguments to control the data type and device of the tensor.
    Additionally, all other keyword arguments are passed to the constructor of the tensor.

    ```python exec="true" source="above" session="tensor" result="python"
    print(Tensor.ones(2, 3).numpy())
    ```
    ```python exec="true" source="above" session="tensor" result="python"
    print(Tensor.ones(2, 3, dtype=dtypes.int32).numpy())
    ```
    """
    return Tensor.full(argfix(*shape), 1.0, **kwargs)

  @staticmethod
  def arange(start, stop=None, step=1, **kwargs) -> Tensor:
    """
    Returns a 1-D tensor of size `ceil((stop - start) / step)` with values from `[start, stop)`, with spacing between values given by `step`.

    If `stop` is not specified, values are generated from `[0, start)` with the given `step`.

    If `stop` is specified, values are generated from `[start, stop)` with the given `step`.

    You can pass in `dtype` and `device` keyword arguments to control the data type and device of the tensor.
    Additionally, all other keyword arguments are passed to the constructor of the tensor.

    ```python exec="true" source="above" session="tensor" result="python"
    print(Tensor.arange(5).numpy())
    ```
    ```python exec="true" source="above" session="tensor" result="python"
    print(Tensor.arange(5, 10).numpy())
    ```
    ```python exec="true" source="above" session="tensor" result="python"
    print(Tensor.arange(5, 10, 2).numpy())
    ```
    ```python exec="true" source="above" session="tensor" result="python"
    print(Tensor.arange(5.5, 10, 2).numpy())
    ```
    """
    if stop is None: stop, start = start, 0
    dtype = kwargs.pop("dtype", dtypes.default_float if any(isinstance(x, float) for x in (start, stop, step)) else dtypes.default_int)
    # NOTE: this matches numpy, torch raises RuntimeError if stop-start and step have different signs
    if (output_len:=ceildiv(stop-start, step)) <= 0: return Tensor([], dtype=dtype, **kwargs)
    return (Tensor.full((output_len,), step, dtype=dtype, **kwargs)._cumalu(0, Ops.ADD) + (start - step)).cast(dtype)

  @staticmethod
  def linspace(start:Union[int, float], stop:Union[int, float], steps:int, **kwargs) -> Tensor:
    """
    Returns a 1-D tensor of `steps` evenly spaced values from `start` to `stop`, inclusive.

    You can pass in `dtype` and `device` keyword arguments to control the data type and device of the tensor.
    Additionally, all other keyword arguments are passed to the constructor of the tensor.

    ```python exec="true" source="above" session="tensor" result="python"
    print(Tensor.linspace(0, 10, 5).numpy())
    ```
    ```python exec="true" source="above" session="tensor" result="python"
    print(Tensor.linspace(-1, 1, 5).numpy())
    ```
    """
    if steps < 0: raise ValueError("number of steps must be non-negative")
    if (dtype := to_dtype(kwargs.pop("dtype", dtypes.default_float))) == dtypes.bool: raise ValueError("linspace with bool dtype is not supported")
    if steps == 1: return Tensor([start], dtype=dtype, **kwargs)
    return (start + Tensor.arange(steps, **kwargs) * ((stop - start) / (steps - 1))).cast(dtype)

  @staticmethod
  def eye(n:int, m:Optional[int]=None, **kwargs) -> Tensor:
    """
    Returns a 2-D tensor with `n` rows and `m` columns, with ones on the diagonal and zeros elsewhere.

    You can pass in `dtype` and `device` keyword arguments to control the data type and device of the tensor.
    Additionally, all other keyword arguments are passed to the constructor of the tensor.

    ```python exec="true" source="above" session="tensor" result="python"
    print(Tensor.eye(3).numpy())
    ```

    ```python exec="true" source="above" session="tensor" result="python"
    print(Tensor.eye(2, 4).numpy())
    ```
    """
    if n < 0 or (m is not None and m < 0): raise ValueError(f"cannot have negative {n=}, {m=}")
    x = Tensor.ones((n,1),**kwargs).pad((None,(0,n))).flatten().shrink(((0,n*n),)).reshape(n,n)
    return x if m is None else x.pad((None, (0, m-n))) if m > n else x.shrink((None, (0, m)))

  def full_like(self, fill_value:ConstType, **kwargs) -> Tensor:
    """
    Creates a tensor with the same shape as `self`, filled with the given value.
    If `dtype` is not specified, the dtype of `self` is used.

    You can pass in the `device` keyword argument to control device of the tensor.
    Additionally, all other keyword arguments are passed to the constructor of the tensor.

    ```python exec="true" source="above" session="tensor" result="python"
    t = Tensor.ones(2, 3)
    print(Tensor.full_like(t, 42).numpy())
    ```
    """
    return Tensor.full(self.shape, fill_value, dtype=kwargs.pop("dtype", self.dtype), device=kwargs.pop("device", self.device), **kwargs)

  def zeros_like(self, **kwargs) -> Tensor:
    """
    Creates a tensor with the same shape as `self`, filled with zeros.

    You can pass in `dtype` and `device` keyword arguments to control the data type and device of the tensor.
    Additionally, all other keyword arguments are passed to the constructor of the tensor.

    ```python exec="true" source="above" session="tensor" result="python"
    t = Tensor.ones(2, 3)
    print(Tensor.zeros_like(t).numpy())
    ```
    """
    return self.full_like(0, **kwargs)

  def ones_like(self, **kwargs) -> Tensor:
    """
    Creates a tensor with the same shape as `self`, filled with ones.

    You can pass in `dtype` and `device` keyword arguments to control the data type and device of the tensor.
    Additionally, all other keyword arguments are passed to the constructor of the tensor.

    ```python exec="true" source="above" session="tensor" result="python"
    t = Tensor.zeros(2, 3)
    print(Tensor.ones_like(t).numpy())
    ```
    """
    return self.full_like(1, **kwargs)

  def rand_like(self, **kwargs) -> Tensor:
    """
    Creates a tensor with the same shape and sharding as `self`, filled with random values from a uniform distribution over the interval `[0, 1)`.

    You can pass in `dtype` and `device` keyword arguments to control the data type and device of the tensor.
    Additionally, all other keyword arguments are passed to the constructor of the tensor.

    ```python exec="true" source="above" session="tensor" result="python"
    t = Tensor.ones(2, 3)
    print(Tensor.rand_like(t).numpy())
    ```
    """
    dtype = kwargs.pop("dtype", self.dtype)
    if isinstance(self.device, tuple) and isinstance(self.lazydata, MultiLazyBuffer):
      if kwargs.get("device") is not None: raise RuntimeError("cannot specify `device` on `rand_like` of a multi device tensor")
      if self.lazydata.axis is None: return Tensor.rand(*self.shape, dtype=dtype, **kwargs).shard(self.device)
      contiguous = kwargs.pop("contiguous", True)
      rands = [Tensor.rand(*lb.shape, device=lb.device, dtype=dtype, contiguous=contiguous, **kwargs).lazydata for lb in self.lazydata.lbs]
      return Tensor(MultiLazyBuffer(cast(list[UOp], rands), self.lazydata.axis), device=self.device, dtype=dtype, **kwargs)
    return Tensor.rand(*self.shape, device=kwargs.pop("device", self.device), dtype=dtype, **kwargs)

  # ***** rng hlops *****

  @staticmethod
  def randn(*shape, dtype:Optional[DTypeLike]=None, requires_grad:Optional[bool]=None, **kwargs) -> Tensor:
    """
    Creates a tensor with the given shape, filled with random values from a normal distribution with mean `0` and standard deviation `1`.
    If `dtype` is not specified, the default type is used.

    You can pass in the `device` keyword argument to control device of the tensor.
    Additionally, all other keyword arguments are passed to the constructor of the tensor.

    ```python exec="true" source="above" session="tensor" result="python"
    Tensor.manual_seed(42)
    print(Tensor.randn(2, 3).numpy())
    ```
    """
    # https://en.wikipedia.org/wiki/Box%E2%80%93Muller_transform
    src = Tensor.rand((2, *argfix(*shape)), **{**kwargs, "dtype": dtypes.float32})
    return (src[0].mul(2*math.pi).cos().mul((1 - src[1]).log().mul(-2).sqrt()).cast(dtype or dtypes.default_float)).requires_grad_(requires_grad)

  @staticmethod
  def randint(*shape, low=0, high=10, dtype=dtypes.int32, **kwargs) -> Tensor:
    """
    Creates a tensor with the given shape, filled with random integer values generated uniformly from the interval `[low, high)`.
    If `dtype` is not specified, the default type is used.

    You can pass in the `device` keyword argument to control device of the tensor.
    Additionally, all other keyword arguments are passed to the constructor of the tensor.

    ```python exec="true" source="above" session="tensor" result="python"
    Tensor.manual_seed(42)
    print(Tensor.randint(2, 3, low=5, high=10).numpy())
    ```
    """
    if not isinstance(low, int) or not isinstance(high, int): raise TypeError(f"{low=} and {high=} must be integers")
    dtype = to_dtype(dtype)
    if not dtypes.is_int(dtype): raise TypeError(f"{dtype=} must be int")
    return Tensor.uniform(*shape, low=low, high=high, dtype=dtype, **kwargs)

  @staticmethod
  def normal(*shape, mean=0.0, std=1.0, requires_grad:Optional[bool]=None, **kwargs) -> Tensor:
    """
    Creates a tensor with the given shape, filled with random values from a normal distribution with the given `mean` and standard deviation `std`.

    You can pass in `dtype` and `device` keyword arguments to control the data type and device of the tensor.
    Additionally, all other keyword arguments are passed to the constructor of the tensor.

    ```python exec="true" source="above" session="tensor" result="python"
    Tensor.manual_seed(42)
    print(Tensor.normal(2, 3, mean=10, std=2).numpy())
    ```
    """
    return ((std * Tensor.randn(*shape, **kwargs)) + mean).requires_grad_(requires_grad)

  @staticmethod
  def uniform(*shape, low=0.0, high=1.0, dtype:Optional[DTypeLike]=None, requires_grad:Optional[bool]=None, **kwargs) -> Tensor:
    """
    Creates a tensor with the given shape, filled with random values from a uniform distribution over the interval `[low, high)`.

    You can pass in `dtype` and `device` keyword arguments to control the data type and device of the tensor.
    Additionally, all other keyword arguments are passed to the constructor of the tensor.

    ```python exec="true" source="above" session="tensor" result="python"
    Tensor.manual_seed(42)
    print(Tensor.uniform(2, 3, low=2, high=10).numpy())
    ```
    """
    return (((high-low) * Tensor.rand(*shape, **kwargs)).cast(dtype or dtypes.default_float) + low).requires_grad_(requires_grad)

  @staticmethod
  def scaled_uniform(*shape, **kwargs) -> Tensor:
    """
    Creates a tensor with the given shape, filled with random values from a uniform distribution
    over the interval `[-prod(shape)**-0.5, prod(shape)**-0.5)`.

    You can pass in `dtype` and `device` keyword arguments to control the data type and device of the tensor.
    Additionally, all other keyword arguments are passed to the constructor of the tensor.

    ```python exec="true" source="above" session="tensor" result="python"
    Tensor.manual_seed(42)
    print(Tensor.scaled_uniform(2, 3).numpy())
    ```
    """
    return Tensor.uniform(*shape, low=-1.0, high=1.0, **kwargs).mul(prod(argfix(*shape))**-0.5)

  # https://www.tensorflow.org/api_docs/python/tf/keras/initializers/GlorotUniform
  @staticmethod
  def glorot_uniform(*shape, **kwargs) -> Tensor:
    """
    <https://www.tensorflow.org/api_docs/python/tf/keras/initializers/GlorotUniform>

    You can pass in `dtype` and `device` keyword arguments to control the data type and device of the tensor.
    Additionally, all other keyword arguments are passed to the constructor of the tensor.

    ```python exec="true" source="above" session="tensor" result="python"
    Tensor.manual_seed(42)
    print(Tensor.glorot_uniform(2, 3).numpy())
    ```
    """
    return Tensor.uniform(*shape, low=-1.0, high=1.0, **kwargs).mul((6/(argfix(*shape)[0]+prod(argfix(*shape)[1:])))**0.5)

  # https://pytorch.org/docs/stable/_modules/torch/nn/init.html#kaiming_uniform_
  @staticmethod
  def kaiming_uniform(*shape, a:float = 0.01, **kwargs) -> Tensor:
    """
    <https://pytorch.org/docs/stable/_modules/torch/nn/init.html#kaiming_uniform_>

    You can pass in `dtype` and `device` keyword arguments to control the data type and device of the tensor.
    Additionally, all other keyword arguments are passed to the constructor of the tensor.

    ```python exec="true" source="above" session="tensor" result="python"
    Tensor.manual_seed(42)
    print(Tensor.kaiming_uniform(2, 3).numpy())
    ```
    """
    bound = math.sqrt(3.0) * math.sqrt(2.0 / (1 + a ** 2)) / math.sqrt(prod(argfix(*shape)[1:]))
    return Tensor.uniform(*shape, low=-bound, high=bound, **kwargs)

  # https://pytorch.org/docs/stable/_modules/torch/nn/init.html#kaiming_normal_
  @staticmethod
  def kaiming_normal(*shape, a:float = 0.01, **kwargs) -> Tensor:
    """
    <https://pytorch.org/docs/stable/_modules/torch/nn/init.html#kaiming_normal_>

    You can pass in `dtype` and `device` keyword arguments to control the data type and device of the tensor.
    Additionally, all other keyword arguments are passed to the constructor of the tensor.

    ```python exec="true" source="above" session="tensor" result="python"
    Tensor.manual_seed(42)
    print(Tensor.kaiming_normal(2, 3).numpy())
    ```
    """
    std = math.sqrt(2.0 / (1 + a ** 2)) / math.sqrt(prod(argfix(*shape)[1:]))
    return Tensor.normal(*shape, mean=0.0, std=std, **kwargs)

  def multinomial(self:Tensor, num_samples:int = 1, replacement:bool = False) -> Tensor:
    assert 1 <= self.ndim <= 2 and num_samples > 0, f"{self.ndim=} must be 1 or 2 dim, {num_samples=} must be positive"
    assert replacement or num_samples == 1, "no replacement only supports num_samples = 1"
    weight = self.unsqueeze(0) if self.ndim == 1 else self
    cdf = (cw := weight.cumsum(1).float()) / cw[:, -1].unsqueeze(1)
    unif_samples = Tensor.rand(num_samples, cdf.shape[0], 1).to(self.device)
    indices = (unif_samples.expand((-1, -1, cdf.shape[1])) >= cdf).sum(2).permute((1, 0))
    return (indices.squeeze(0) if self.ndim == 1 else indices).cast(dtypes.int32)

  # ***** toposort and backward pass *****

  def gradient(self, *targets:Tensor, gradient:Optional[Tensor]=None) -> list[Tensor]:
    """
    Compute the gradient of the targets with respect to self.

    ```python exec="true" source="above" session="tensor" result="python"
    x = Tensor.eye(3)
    y = Tensor([[2.0,0,-2.0]])
    z = y.matmul(x).sum()
    dx, dy = z.gradient(x, y)

    print(dx.tolist())  # dz/dx
    print(dy.tolist())  # dz/dy
    ```
    """
    assert isinstance(self.lazydata, UOp), "multi isn't supported yet"
    target_uops: list[UOp] = [x.lazydata for x in targets if isinstance(x.lazydata, UOp)]
    assert gradient is not None or self.shape == tuple(), "when no gradient is provided, backward must be called on a scalar tensor"
    grads = compute_gradient(self.lazydata, self.lazydata.const_like(1) if gradient is None else cast(UOp, gradient.lazydata), target_uops)
    ret = []
    for x in target_uops:
      if (y:=grads.get(x)) is None: raise RuntimeError(f"{x}\n\nnot found in\n\n{self.lazydata}")
      ret.append(Tensor(y, device=x.device))
    return ret

  def _deepwalk(self):
    def _walk(node, visited):
      visited.add(node)
      # if tensor is not leaf, reset grad
      if (ctx := getattr(node, "_ctx", None)) is not None and len(ctx.parents) != 0: node.grad = None
      if ctx:
        for i in node._ctx.parents:
          if i not in visited: yield from _walk(i, visited)
        yield node
    return list(_walk(self, set()))

  def backward(self, gradient:Optional[Tensor]=None, retain_graph:bool=False) -> Tensor:
    """
    Propagates the gradient of a tensor backwards through the computation graph.
    If the 'gradient' argument is not provided, the tensor must be a scalar, and the gradient is implicitly set to 1.0.
    If 'retain_graph' is false, the graph used to compute the grads will be freed. Otherwise, it will be kept. Keeping it can increase memory usage.
    ```python exec="true" source="above" session="tensor" result="python"
    t = Tensor([1.0, 2.0, 3.0, 4.0], requires_grad=True)
    t.sum().backward()
    print(t.grad.numpy())
    ```
    """
    toposorted = self._deepwalk()
    if gradient is None:
      assert self.shape == tuple(), "when no gradient is provided, backward must be called on a scalar tensor"
      # fill in the first grad with one. don't use Tensor.ones because we don't need contiguous
      # this is "implicit gradient creation"
      gradient = Tensor(1.0, dtype=self.dtype, device=self.device, requires_grad=False)

    assert self.shape == gradient.shape, f"grad shape must match tensor shape, {gradient.shape!r} != {self.shape!r}"
    self.grad = gradient
    for t0 in reversed(toposorted):
      if t0.grad is None: raise RuntimeError(f"tensor {t0} has no grad")
      token = _METADATA.set(dataclasses.replace(md, backward=True) if (md := t0._ctx.metadata) is not None else None)
      grads = t0._ctx.backward(t0.grad.lazydata)
      _METADATA.reset(token)
      grads = [Tensor(g, device=self.device, requires_grad=False) if g is not None else None
        for g in ([grads] if len(t0._ctx.parents) == 1 else grads)]
      for t, g in zip(t0._ctx.parents, grads):
        if g is not None and t.requires_grad:
          assert g.shape == t.shape, f"grad shape must match tensor shape, {g.shape!r} != {t.shape!r}"
          t.grad = g if t.grad is None else (t.grad + g)
      if not retain_graph: del t0._ctx
    return self

  # ***** movement low level ops *****

  def view(self, *shape) -> Tensor:
    """`.view` is an alias for `.reshape`."""
    return self.reshape(shape)

  def reshape(self, shape, *args) -> Tensor:
    """
    Returns a tensor with the same data as the original tensor but with a different shape.
    `shape` can be passed as a tuple or as separate arguments.

    ```python exec="true" source="above" session="tensor" result="python"
    t = Tensor.arange(6)
    print(t.reshape(2, 3).numpy())
    ```
    """
    # resolve None and args
    new_shape = tuple([s if s is not None else self.shape[i] for i,s in enumerate(argfix(shape, *args))])
    # resolve -1
    if (c := new_shape.count(-1)) > 1: raise RuntimeError(f"only one dimension can be inferred using -1, getting {new_shape}")
    if c: new_shape = tuple([-prod(self.shape) // prod(new_shape) if s == -1 else s for s in new_shape])
    return F.Reshape.apply(self, shape=new_shape) if new_shape != self.shape else self

  def expand(self, shape, *args) -> Tensor:
    """
    Returns a tensor that is expanded to the shape that is specified.
    Expand can also increase the number of dimensions that a tensor has.

    Passing a `-1` or `None` to a dimension means that its size will not be changed.

    ```python exec="true" source="above" session="tensor" result="python"
    t = Tensor([1, 2, 3])
    print(t.expand(4, -1).numpy())
    ```
    """
    new_shape = tuple(from_ if to == -1 or to is None else to for from_, to in zip(*(_align_left(self.shape, argfix(shape, *args)))))
    return self._broadcast_to(new_shape)

  def permute(self, order, *args) -> Tensor:
    """
    Returns a tensor that is a permutation of the original tensor.
    The new tensor has the same data as the original tensor but with the dimensions permuted according to the order specified.
    `order` can be passed as a tuple or as separate arguments.

    ```python exec="true" source="above" session="tensor" result="python"
    t = Tensor.arange(6).reshape(2, 3)
    print(t.numpy())
    ```
    ```python exec="true" source="above" session="tensor" result="python"
    print(t.permute(1, 0).numpy())
    ```
    """
    order_arg = tuple(self._resolve_dim(x) for x in argfix(order, *args))
    if sorted(order_arg) != list(range(self.ndim)): raise RuntimeError(f"order is not a valid permutation, getting {order_arg}")
    return F.Permute.apply(self, order=order_arg)

  def flip(self, axis, *args) -> Tensor:
    """
    Returns a tensor that reverses the order of the original tensor along given `axis`.
    `axis` can be passed as a tuple or as separate arguments.

    ```python exec="true" source="above" session="tensor" result="python"
    t = Tensor.arange(6).reshape(2, 3)
    print(t.numpy())
    ```
    ```python exec="true" source="above" session="tensor" result="python"
    print(t.flip(0).numpy())
    ```
    ```python exec="true" source="above" session="tensor" result="python"
    print(t.flip((0, 1)).numpy())
    ```
    """
    axis_arg = tuple(self._resolve_dim(x) for x in argfix(axis, *args))
    if len(axis_arg) != len(dedup(axis_arg)): raise RuntimeError(f"dim can appear at most once, getting {axis_arg}")
    return F.Flip.apply(self, axis=axis_arg)

  def shrink(self, arg:tuple[Optional[tuple[sint, sint]], ...]) -> Tensor:
    """
    Returns a tensor that shrinks the each axis based on input arg.
    `arg` must have the same length as `self.ndim`.
    For each axis, it can be `None`, which means no shrink, or a tuple `(start, end)` that works the same as Python slice.

    ```python exec="true" source="above" session="tensor" result="python"
    t = Tensor.arange(9).reshape(3, 3)
    print(t.numpy())
    ```
    ```python exec="true" source="above" session="tensor" result="python"
    print(t.shrink(((None, (1, 3)))).numpy())
    ```
    ```python exec="true" source="above" session="tensor" result="python"
    print(t.shrink((((0, 2), (0, 2)))).numpy())
    ```
    """
    if (shrink_arg:=[x if x is not None else (0,s) for x,s in zip(arg, self.shape)]) == [(0,s) for s in self.shape]: return self
    return F.Shrink.apply(self, arg=tuple(shrink_arg))

  def pad(self, padding:Union[Sequence[sint], Sequence[Optional[tuple[sint, sint]]]], mode:str="constant", value:float=0.0) -> Tensor:
    """
    Returns a tensor with padding applied based on the input `padding`.

    `padding` supports two padding structures:

    1. Flat padding: `(padding_left, padding_right, padding_top, padding_bottom, ...)`
        - This structure matches PyTorch's pad.
        - `padding` length must be even.

    2. Group padding: `(..., (padding_top, padding_bottom), (padding_left, padding_right))`
        - This structure matches pad for JAX, NumPy, TensorFlow, and others.
        - For each axis, padding can be `None`, meaning no padding, or a tuple `(start, end)`.
        - `padding` must have the same length as `self.ndim`.

    Padding values can be negative, resulting in dimension shrinks that work similarly to Python negative slices.
    Padding modes is selected with `mode` which supports `constant`, `reflect` and `replicate`.

    ```python exec="true" source="above" session="tensor" result="python"
    t = Tensor.arange(9).reshape(1, 1, 3, 3)
    print(t.numpy())
    ```
    ```python exec="true" source="above" session="tensor" result="python"
    print(t.pad((1, 2, 0, -1)).numpy())
    ```
    ```python exec="true" source="above" session="tensor" result="python"
    print(t.pad(((None, None, (0, -1), (1, 2)))).numpy())
    ```
    ```python exec="true" source="above" session="tensor" result="python"
    print(t.pad((1, 2, 0, -1), value=-float('inf')).numpy())
    ```
    """
    if mode not in {"constant", "reflect", "replicate", "circular"}: raise NotImplementedError(f"{mode=} is not supported")
    if (flat:=all(isinstance(p, (int,UOp)) for p in padding)) and len(padding)%2 != 0: raise ValueError("Flat padding must have even number of pads")
    # turn flat padding into group padding
    pX = ((0,0),)*(self.ndim - len(padding)//2) + tuple(zip(padding[-2::-2], padding[::-2])) if flat else padding
    if len(pX) != self.ndim: raise ValueError(f"padding length is improper, {padding=} {self.ndim=}")
    X, pX = self, cast(tuple[tuple[sint, sint]], tuple((0,0) if p is None else p for p in pX))
    pads = tuple((smax(pB,0), smax(pA,0)) for pB,pA in pX)
    if mode == "constant":
      def _constant(x,px,v): return F.Pad.apply(x, arg=px) if v == 0 else F.Pad.apply(x, arg=px) + F.Pad.apply(Tensor.ones_like(x), arg=px).where(0,v)
      return _constant(X, pX, value) if all(resolve(p >= 0) for p in flatten(pX)) else \
             _constant(X.shrink(tuple((-smin(pB,0),smin(pA+s,s)) for (pB,pA),s in zip(pX, X.shape))), pads, value)
    assert all_int(self.shape), f"does not support symbolic shape {self.shape}"
    if mode == "circular":
      if any(pB>sh or pA>sh for (pB,pA),sh in zip(pX, X.shape)): raise ValueError('Padding value causes wrapping around more than once.')
      if any(pB<0 or pA<0 for pB,pA in pX): raise NotImplementedError("Negative pads with circular pads is not supported")
      orig_shape, X = X.shape, X.repeat(tuple(1 + bool(pB) + bool(pA) for pB,pA in pads))
      return X.shrink(tuple((0 if pB == 0 else osh-pB, xsh if pA == 0 else xsh-osh+pA) for (pB,pA),osh,xsh in zip(pads, orig_shape, X.shape)))
    for d,(pB,pA) in enumerate(pads):
      if mode == "reflect":
        if pB >= (s:=X.shape[d]) or pA>=s: raise ValueError(f"Padding ({pB}, {pA}) should be less than the input size={s} for dim={d}.")
        slcB, slcA, = slice(pB,0,-1), slice(s-2 if s-2>=0 else None, s-2-pA if s-2-pA>=0 else None, -1)
        xB, xA = (X[[slc if i == d else slice(None) for i in range(X.ndim)]] if p > 0 else None for slc, p in ((slcB, pB), (slcA, pA)))
      if mode == "replicate":
        shrB, shrA, = tuple((0,1) if i==d else None for i in range(X.ndim)), tuple((X.shape[i]-1,X.shape[i]) if i==d else None for i in range(X.ndim))
        xB, xA = (X.shrink(shr).expand(tuple(p if i==d else None for i in range(X.ndim))) if p > 0 else None for shr, p in ((shrB, pB), (shrA, pA)))
      X = Tensor.cat(*(X_ for X_ in (xB, X, xA) if X_ is not None), dim=d)
    return X.shrink(tuple((-min(pB,0), min(pA+s,s)) for (pB,pA),s in zip(pX, X.shape)))

  # ***** movement high level ops *****
  def _getitem(self, indices, v: Optional[Tensor] = None) -> Tensor:
    # wrap single index into a list
    if (isinstance(indices, list) and all_int(indices)) or not isinstance(indices, (tuple, list)): indices = [indices]
    # turn scalar Tensors into const val for int indexing if possible
    x, indices = self, [self._to_const_val(i) if isinstance(i, Tensor) and i.shape == () else i for i in indices]

    # filter ellipsis and fill with slice(None) or fill rest of indices with slice(None)
    if len(ellipsis_idx := [dim for dim, i in enumerate(indices) if i is Ellipsis]) > 1: raise IndexError("indices can only have a single ellipsis")
    fill_idx = ellipsis_idx[0] if ellipsis_idx else len(indices)
    num_indices = len(indices) - len(ellipsis_idx) - sum(1 for i in indices if i is None)
    if num_indices > self.ndim: raise IndexError(f"too many {num_indices=} for {self.ndim=}")
    indices[fill_idx:fill_idx+1] = [slice(None)] * (self.ndim - num_indices)

    indices_parsed, dim = [], 0
    for index in indices:
      size = 1 if index is None else self.shape[dim]
      boundary, stride = [0, size], 1  # defaults
      match index:
        case list() | tuple() | Tensor():
          if not isinstance(index, Tensor): index = Tensor(index, self.device, requires_grad=False)
          if not dtypes.is_int(index.dtype): raise IndexError(f"index dtype {index.dtype} is not supported")
          index = (index.to(self.device) < 0).where(size, 0) + index # treat negative index values
        case int() | UOp(): # sint
          if index >= size or index < -size: raise IndexError(f"{index=} is out of bounds with {size=}")
          boundary = [index, index+1] if index >= 0 else [index+size, index+size+1]
        case slice():
          if index.step == 0: raise ValueError(f"{index=} cannot have 0 as step")
          if not all(isinstance(s,int) or s is None for s in (index.start,index.stop,index.step)): raise TypeError("only int slicing is supported")
          # handle int slicing
          *boundary, stride = index.indices(cast(SupportsIndex, size))
          if stride * (boundary[1] - boundary[0]) < 0: boundary = [0, 0]
          elif stride < 0: boundary = [boundary[1] + 1, boundary[0] + 1]
          # update size for slice
          size = ceildiv((boundary[1] - boundary[0]), abs(stride))
        case None: pass # do nothing
        case _: raise IndexError(f"{type(index).__name__} indexing is not supported")
      indices_parsed.append({"index":index, "size":size, "boundary":tuple(boundary), "stride":stride})
      if index is not None: dim += 1

    # movement op indexing
    if mops := [i for i in indices_parsed if i['index'] is not None]:
      # flip negative strides
      shrinks, strides = zip(*((i['boundary'], i['stride']) for i in mops))
      x = x.shrink(shrinks).flip(tuple(i for i,st in enumerate(strides) if st < 0))
      # handle stride != 1 or -1
      if any(abs(st) != 1 for st in strides):
        strides = tuple(abs(s) for s in strides)
        # pad shape to multiple of stride
        if not all_int(x.shape): raise RuntimeError("symbolic shape not supported")
        x = x.pad(tuple((0, round_up(s, st) - s) for s, st in zip(x.shape, strides)))
        x = x.reshape(tuple(flatten((s // st, st) for s, st in zip(x.shape, strides))))
        x = x.shrink(tuple(flatten(((0, s), (0, 1)) for s in x.shape[::2]))).reshape(x.shape[::2])

    # dim injection from None by including None dim size (which is 1) and dim collapse by skipping int dim size
    x = x.reshape(tuple(index['size'] for index in indices_parsed if not isinstance(index['index'], int)))

    # tensor indexing
    if tops := [(d,i) for d,i in enumerate(i_ for i_ in indices_parsed if not isinstance(i_['index'], int)) if isinstance(i['index'], Tensor)]:
      # unload the tensor object into actual tensors
      dims, tensors, masks = [d for d,_ in tops], cast(list[Tensor], [i['index'] for _,i in tops]), []
      pre_reduce_shape = x.shape[:dims[0]] + (big_shape := _broadcast_shape(*(t.shape for t in tensors))) + x.shape[dims[0]:]

      # create index masks
      for dim, tensor in zip(dims, tensors):
        try: i = tensor.reshape(tensor.shape + (1,)*(x.ndim - dims[0])).expand(pre_reduce_shape)
        except ValueError as e: raise IndexError(f"cannot broadcast indices: {e}") from e
        masks.append(i._one_hot_along_dim(num_classes=x.shape[dim], dim=(dim - x.ndim)))

      # reduce masks to 1 mask
      mask: Tensor = functools.reduce(lambda x,y: x.mul(y), masks)

      # inject 1's for the extra dims added in create masks
      reshape_arg = x.shape[:dims[0]] + (1,) * len(big_shape) + x.shape[dims[0]:]
      # sum reduce the extra dims introduced in create masks
      x = (x.reshape(reshape_arg) * mask).sum(sum_axis:=tuple(d + len(big_shape) for d in dims), acc_dtype=x.dtype)

      # special permute case
      if dims[0] != 0 and len(dims) != 1 and tuple(dims) != tuple(range(dims[0], dims[-1]+1)):
        x = x.permute(*range(dims[0], dims[0]+len(big_shape)), *range(0, dims[0]), *range(dims[0]+len(big_shape), x.ndim))

      # for advanced setitem, returns whole tensor with indices replaced
      if v is not None:
        vb = v.cast(self.dtype)._broadcast_to(_broadcast_shape(x.shape, v.shape))
        # add back reduced dims from sum
        for dim in sum_axis: vb = vb.unsqueeze(dim)
        # run _masked_setitem on tuple of axis that is to be reduced to match self.shape
        x = _masked_setitem(self, vb, mask, tuple(range(dims[0], dims[0] + len(big_shape))))

    return x

  def __getitem__(self, indices) -> Tensor:
    """
    Retrieve a sub-tensor using indexing.

    Supported Index Types: `int | slice | Tensor | None | List | Tuple | Ellipsis`

    Examples:
    ```python exec="true" source="above" session="tensor" result="python"
    t = Tensor.arange(12).reshape(3, 4)
    print(t.numpy())
    ```

    - Int Indexing: Select an element or sub-tensor using integers for each dimension.
      ```python exec="true" source="above" session="tensor" result="python"
      print(t[1, 2].numpy())
      ```

    - Slice Indexing: Select a range of elements using slice notation (`start:end:stride`).
      ```python exec="true" source="above" session="tensor" result="python"
      print(t[0:2, ::2].numpy())
      ```

    - Tensor Indexing: Use another tensor as indices for advanced indexing. Using `tuple` or `list` here also works.
      ```python exec="true" source="above" session="tensor" result="python"
      print(t[Tensor([2, 0, 1]), Tensor([1, 2, 3])].numpy())
      ```

    - `None` Indexing: Add a new dimension to the tensor.
      ```python exec="true" source="above" session="tensor" result="python"
      print(t[:, None].shape)
      ```

    NOTE: Out-of-bounds indexing results in a value of `0`.
    ```python exec="true" source="above" session="tensor" result="python"
    t = Tensor([1, 2, 3])
    print(t[Tensor([4, 3, 2])].numpy())
    ```
    """
    return self._getitem(indices)

  def __setitem__(self, indices, v:Union[Tensor, ConstType]) -> None:
    if isinstance(self.device, str) and self.device.startswith("DISK"):
      self._getitem(indices).assign(v)
      return
    # NOTE: check that setitem target is valid first
    if not all(unwrap(lb.st).contiguous for lb in self.lazydata.lbs): raise RuntimeError("setitem target needs to be contiguous")
    if not isinstance(v, (Tensor, float, int, bool)): raise TypeError(f"can't set a {type(v).__name__} to a Tensor")
    if not isinstance(v, Tensor): v = Tensor(v, device=self.device, dtype=self.dtype)
    if self.requires_grad or v.requires_grad: raise NotImplementedError("setitem with requires_grad is not supported")

    res = self.realize()._getitem(indices, v)
    # if shapes match and data is not shared it's a copy and we assign to self
    if res.shape == self.shape and res.lazydata is not self.lazydata:
      self.assign(res).realize()
    else: # no copy, basic setitem
      v = v.cast(res.dtype)._broadcast_to(_broadcast_shape(res.shape, v.shape)).contiguous()
      res.assign(v).realize()

  def gather(self:Tensor, dim:int, index:Tensor) -> Tensor:
    """
    Gathers values along an axis specified by `dim`.

    ```python exec="true" source="above" session="tensor" result="python"
    t = Tensor([[1, 2], [3, 4]])
    print(t.numpy())
    ```
    ```python exec="true" source="above" session="tensor" result="python"
    print(t.gather(1, Tensor([[0, 0], [1, 0]])).numpy())
    ```
    """
    assert index.ndim == self.ndim, f"self.ndim must equal index.ndim, {self.ndim=}, {index.ndim=}"
    dim = self._resolve_dim(dim)
    assert all(s >= i for d,(s,i) in enumerate(zip(self.shape, index.shape)) if d != dim), "requires self.shape[d] >= index.shape[d] for all d != dim"
    index = index.to(self.device)
    x = self.shrink(tuple((0, i) if d != dim else None for d,i in enumerate(index.shape))).unsqueeze(-1).transpose(-1, dim)
    return (x * index.unsqueeze(-1)._one_hot_along_dim(self.shape[dim])).sum(-1, acc_dtype=self.dtype)

  def cat(self:Tensor, *args:Tensor, dim:int=0) -> Tensor:
    """
    Concatenates self with other `Tensor` in `args` along an axis specified by `dim`.
    All tensors must have the same shape except in the concatenating dimension.

    ```python exec="true" source="above" session="tensor" result="python"
    t0, t1, t2 = Tensor([[1, 2]]), Tensor([[3, 4]]), Tensor([[5, 6]])
    print(t0.cat(t1, t2, dim=0).numpy())
    ```
    ```python exec="true" source="above" session="tensor" result="python"
    print(t0.cat(t1, t2, dim=1).numpy())
    ```
    """
    dim = self._resolve_dim(dim)
    for arg in args: assert arg.ndim==self.ndim and all(ti==ai for i,(ti,ai) in enumerate(zip(self.shape, arg.shape)) if i!=dim)
    tensors = [self, *args]
    dim_cumsum = list(itertools.accumulate([t.shape[dim] for t in tensors], initial=0))
    for i,t in enumerate(tensors): tensors[i] = t.pad([(dim_cumsum[i], dim_cumsum[-1]-dim_cumsum[i+1]) if j==dim else None for j in range(t.ndim)])
    return functools.reduce(Tensor.add, tensors)

  def stack(self:Tensor, *args:Tensor, dim:int=0) -> Tensor:
    """
    Concatenates self with other `Tensor` in `args` along a new dimension specified by `dim`.

    ```python exec="true" source="above" session="tensor" result="python"
    t0, t1, t2 = Tensor([1, 2]), Tensor([3, 4]), Tensor([5, 6])
    print(t0.stack(t1, t2, dim=0).numpy())
    ```
    ```python exec="true" source="above" session="tensor" result="python"
    print(t0.stack(t1, t2, dim=1).numpy())
    ```
    """
    # checks for shapes and number of dimensions delegated to cat
    return Tensor.cat(*[t.unsqueeze(dim) for t in [self, *args]], dim=dim)

  def repeat_interleave(self, repeats:int, dim:Optional[int]=None) -> Tensor:
    """
    Repeat elements of a tensor.

    ```python exec="true" source="above" session="tensor" result="python"
    t = Tensor([1, 2, 3])
    print(t.repeat_interleave(2).numpy())
    ```
    """
    x, dim = (self.flatten(), 0) if dim is None else (self, self._resolve_dim(dim))
    shp = x.shape
    return x.reshape(*shp[:dim+1], 1, *shp[dim+1:]).expand(*shp[:dim+1], repeats, *shp[dim+1:]).reshape(*shp[:dim], shp[dim]*repeats, *shp[dim+1:])

  def repeat(self, repeats, *args) -> Tensor:
    """
    Repeats tensor number of times along each dimension specified by `repeats`.
    `repeats` can be passed as a tuple or as separate arguments.

    ```python exec="true" source="above" session="tensor" result="python"
    t = Tensor([1, 2, 3])
    print(t.repeat(4, 2).numpy())
    ```
    ```python exec="true" source="above" session="tensor" result="python"
    print(t.repeat(4, 2, 1).shape)
    ```
    """
    repeats = argfix(repeats, *args)
    base_shape = _align_left(self.shape, repeats)[0]
    unsqueezed_shape = flatten([[1, s] for s in base_shape])
    expanded_shape = flatten([[r, s] for r,s in zip(repeats, base_shape)])
    final_shape = [r*s for r,s in zip(repeats, base_shape)]
    return self.reshape(unsqueezed_shape).expand(expanded_shape).reshape(final_shape)

  def _resolve_dim(self, dim:int, *, extra:bool=False) -> int:
    total = self.ndim + int(extra)
    if not -max(1, total) <= dim <= max(1, total)-1: raise IndexError(f"{dim=} out of range {[-max(1, total), max(1, total)-1]}")
    return dim + total if dim < 0 else dim

  def split(self, sizes:Union[int, list[int]], dim:int=0) -> tuple[Tensor, ...]:
    """
    Splits the tensor into chunks along the dimension specified by `dim`.
    If `sizes` is an integer, it splits into equally sized chunks if possible, otherwise the last chunk will be smaller.
    If `sizes` is a list, it splits into `len(sizes)` chunks with size in `dim` according to `size`.

    ```python exec="true" source="above" session="tensor" result="python"
    t = Tensor.arange(10).reshape(5, 2)
    print(t.numpy())
    ```
    ```python exec="true" source="above" session="tensor" result="python"
    split = t.split(2)
    print("\\n".join([repr(x.numpy()) for x in split]))
    ```
    ```python exec="true" source="above" session="tensor" result="python"
    split = t.split([1, 4])
    print("\\n".join([repr(x.numpy()) for x in split]))
    ```
    """
    assert all_int(self.shape), f"does not support symbolic shape {self.shape}"
    dim = self._resolve_dim(dim)
    if isinstance(sizes, int): sizes = [min(sizes, self.shape[dim]-i) for i in range(0, max(1, self.shape[dim]), max(1, sizes))]
    assert sum(sizes) == self.shape[dim], f"expect sizes to sum exactly to {self.shape[dim]}, but got {sum(sizes)}"
    return tuple(self[sl] for sl in [tuple([slice(None)]*dim + [slice(sum(sizes[:i]), sum(sizes[:i + 1]))]) for i in range(len(sizes))])

  def chunk(self, chunks:int, dim:int=0) -> list[Tensor]:
    """
    Splits the tensor into `chunks` number of chunks along the dimension `dim`.
    If the tensor size along `dim` is not divisible by `chunks`, all returned chunks will be the same size except the last one.
    The function may return fewer than the specified number of chunks.

    ```python exec="true" source="above" session="tensor" result="python"
    chunked = Tensor.arange(11).chunk(6)
    print("\\n".join([repr(x.numpy()) for x in chunked]))
    ```
    ```python exec="true" source="above" session="tensor" result="python"
    chunked = Tensor.arange(12).chunk(6)
    print("\\n".join([repr(x.numpy()) for x in chunked]))
    ```
    ```python exec="true" source="above" session="tensor" result="python"
    chunked = Tensor.arange(13).chunk(6)
    print("\\n".join([repr(x.numpy()) for x in chunked]))
    ```
    """
    assert all_int(self.shape), f"does not support symbolic shape {self.shape}"
    assert chunks > 0, f"expect chunks to be greater than 0, got: {chunks}"
    dim = self._resolve_dim(dim)
    return list(self.split(ceildiv(self.shape[dim], chunks) if self.shape[dim] else [0]*chunks, dim=dim))

  def meshgrid(self:Tensor, *args:Tensor, indexing:Union[Literal["ij"], Literal["xy"]]="ij") -> tuple[Tensor, ...]:
    """
    Generates coordinate matrices from coordinate vectors.
    Input tensors can be scalars or 1D tensors.

    `indexing` determines how the output grids are aligned.
    `ij` indexing follows matrix-style indexing and `xy` indexing follows Cartesian-style indexing.

    ```python exec="true" source="above" session="tensor" result="python"
    x, y = Tensor([1, 2, 3]), Tensor([4, 5, 6])
    grid_x, grid_y = x.meshgrid(y)
    print(grid_x.numpy())
    print(grid_y.numpy())
    ```
    ```python exec="true" source="above" session="tensor" result="python"
    grid_x, grid_y = x.meshgrid(y, indexing="xy")
    print(grid_x.numpy())
    print(grid_y.numpy())
    ```
    """
    if indexing not in ("ij", "xy"): raise RuntimeError(f'indexing must be in ("ij", "xy"), got {indexing}')
    if len(tensors:=(self, *args)) == 1: return tensors
    basis = tuple(range(len(tensors))) if indexing == "ij" else (1, 0) + tuple(range(2, len(tensors)))
    tensors = tuple(t.reshape((-1,) + (1,)*(len(args) - i)) for i,t in zip(basis, tensors))
    output_shape = _broadcast_shape(*(t.shape for t in tensors))
    return tuple(t._broadcast_to(output_shape) for t in tensors)

  def squeeze(self, dim:Optional[int]=None) -> Tensor:
    """
    Returns a tensor with specified dimensions of input of size 1 removed.
    If `dim` is not specified, all dimensions with size 1 are removed.

    ```python exec="true" source="above" session="tensor" result="python"
    t = Tensor.zeros(2, 1, 2, 1, 2)
    print(t.squeeze().shape)
    ```
    ```python exec="true" source="above" session="tensor" result="python"
    print(t.squeeze(0).shape)
    ```
    ```python exec="true" source="above" session="tensor" result="python"
    print(t.squeeze(1).shape)
    ```
    """
    if dim is None: return self.reshape(tuple(dim for dim in self.shape if dim != 1))
    dim = self._resolve_dim(dim)
    return self if not self.ndim or self.shape[dim] != 1 else self.reshape(self.shape[:dim] + self.shape[dim+1:])

  def unsqueeze(self, dim:int) -> Tensor:
    """
    Returns a tensor with a new dimension of size 1 inserted at the specified `dim`.

    ```python exec="true" source="above" session="tensor" result="python"
    t = Tensor([1, 2, 3, 4])
    print(t.unsqueeze(0).numpy())
    ```
    ```python exec="true" source="above" session="tensor" result="python"
    print(t.unsqueeze(1).numpy())
    ```
    """
    dim = self._resolve_dim(dim, extra=True)
    return self.reshape(self.shape[:dim] + (1,) + self.shape[dim:])

  @property
  def T(self) -> Tensor:
    """`.T` is an alias for `.transpose()`."""
    return self.transpose()

  def transpose(self, dim0=1, dim1=0) -> Tensor:
    """
    Returns a tensor that is a transposed version of the original tensor.
    The given dimensions `dim0` and `dim1` are swapped.

    ```python exec="true" source="above" session="tensor" result="python"
    t = Tensor.arange(6).reshape(2, 3)
    print(t.numpy())
    ```
    ```python exec="true" source="above" session="tensor" result="python"
    print(t.transpose(0, 1).numpy())
    ```
    """
    order = list(range(self.ndim))
    order[dim0], order[dim1] = order[dim1], order[dim0]
    return self.permute(order)

  def flatten(self, start_dim=0, end_dim=-1):
    """
    Flattens the tensor by reshaping it into a one-dimensional tensor.
    If `start_dim` or `end_dim` are passed, only dimensions starting with `start_dim` and ending with `end_dim` are flattened.

    ```python exec="true" source="above" session="tensor" result="python"
    t = Tensor.arange(8).reshape(2, 2, 2)
    print(t.flatten().numpy())
    ```
    ```python exec="true" source="above" session="tensor" result="python"
    print(t.flatten(start_dim=1).numpy())
    ```
    """
    start_dim, end_dim = self._resolve_dim(start_dim), self._resolve_dim(end_dim)
    return self.reshape(self.shape[:start_dim] + (prod(self.shape[start_dim:end_dim+1]), ) + self.shape[end_dim+1:])

  def unflatten(self, dim:int, sizes:tuple[int,...]):
    """
    Unflattens dimension `dim` of the tensor into multiple dimensions specified by `sizes`. `Tensor.flatten()` is the inverse of this function.

    ```python exec="true" source="above" session="tensor" result="python"
    print(Tensor.ones(3, 4, 1).unflatten(1, (2, 2)).shape)
    ```
    ```python exec="true" source="above" session="tensor" result="python"
    print(Tensor.ones(3, 4, 1).unflatten(1, (-1, 2)).shape)
    ```
    ```python exec="true" source="above" session="tensor" result="python"
    print(Tensor.ones(5, 12, 3).unflatten(-2, (2, 2, 3, 1, 1)).shape)
    ```
    """
    dim = self._resolve_dim(dim)
    return self.reshape(self.shape[:dim] + sizes + self.shape[dim+1:])

  def roll(self, shifts:Union[int, tuple[int, ...]], dims:Union[int, tuple[int, ...]]) -> Tensor:
    """
    Rolls the tensor along specified dimension(s).
    The rolling operation is circular, meaning that elements that go beyond the edge are wrapped around to the beginning of the dimension.

    ```python exec="true" source="above" session="tensor" result="python"
    t = Tensor.arange(4)
    print(t.roll(shifts=1, dims=0).numpy())
    ```
    ```python exec="true" source="above" session="tensor" result="python"
    print(t.roll(shifts=-1, dims=0).numpy())
    ```
    """
    dims, rolled = tuple(self._resolve_dim(d) for d in make_tuple(dims, 1)), self
    for dim, shift in zip(dims, make_tuple(shifts, 1)):
      shift = shift % self.shape[dim]
      rolled = Tensor.cat(rolled[tuple(slice(None) if i != dim else slice(-shift, None) for i in range(rolled.ndim))],
                          rolled[tuple(slice(None) if i != dim else slice(None, -shift) for i in range(rolled.ndim))], dim=dim)
    return rolled

  # ***** reduce ops *****

  def _reduce(self, fxn:Type[Function], axis:Optional[Union[int, Sequence[int]]]=None, keepdim=False) -> Tensor:
    axis = tuple(self._resolve_dim(x) for x in (range(self.ndim) if axis is None else make_tuple(axis, 1)))
    if self.ndim == 0: axis = ()
    ret = fxn.apply(self, axis=axis)
    return ret if keepdim else ret.reshape(tuple(s for i,s in enumerate(self.shape) if i not in axis))

  def sum(self, axis:Optional[Union[int, Sequence[int]]]=None, keepdim=False, acc_dtype:Optional[DTypeLike]=None):
    """
    Returns the sum of the elements of the tensor along the specified axis or axes.

    You can pass in `axis` and `keepdim` keyword arguments to control the axis along
    which the maximum is computed and whether the reduced dimensions are retained.

    You can pass in `acc_dtype` keyword argument to control the data type of the accumulation.
    If not specified, the accumulation data type is chosen based on the input tensor's data type.

    ```python exec="true" source="above" session="tensor" result="python"
    t = Tensor.arange(6).reshape(2, 3)
    print(t.numpy())
    ```
    ```python exec="true" source="above" session="tensor" result="python"
    print(t.sum().numpy())
    ```
    ```python exec="true" source="above" session="tensor" result="python"
    print(t.sum(axis=0).numpy())
    ```
    ```python exec="true" source="above" session="tensor" result="python"
    print(t.sum(axis=1).numpy())
    ```
    """
    ret = self.cast(sum_acc_dtype(self.dtype) if acc_dtype is None else acc_dtype)._reduce(F.Sum, axis, keepdim)
    return ret.cast(self.dtype) if acc_dtype is None and self.dtype in (dtypes.float16, dtypes.bfloat16) else ret

  def prod(self, axis:Optional[Union[int, Sequence[int]]]=None, keepdim=False, acc_dtype:Optional[DTypeLike]=None):
    """
    Returns the product of the elements of the tensor along the specified axis or axes.

    You can pass in `axis` and `keepdim` keyword arguments to control the axis along
    which the maximum is computed and whether the reduced dimensions are retained.

    You can pass in `acc_dtype` keyword argument to control the data type of the accumulation.
    If not specified, the accumulation data type is chosen based on the input tensor's data type.

    ```python exec="true" source="above" session="tensor" result="python"
    t = Tensor([-1, -2, -3, 1, 2, 3]).reshape(2, 3)
    print(t.numpy())
    ```
    ```python exec="true" source="above" session="tensor" result="python"
    print(t.prod().numpy())
    ```
    ```python exec="true" source="above" session="tensor" result="python"
    print(t.prod(axis=0).numpy())
    ```
    ```python exec="true" source="above" session="tensor" result="python"
    print(t.prod(axis=1).numpy())
    ```
    """
    return self.cast(acc_dtype if acc_dtype is not None else self.dtype)._reduce(F.Prod, axis, keepdim)

  def max(self, axis:Optional[Union[int, Sequence[int]]]=None, keepdim=False):
    """
    Returns the maximum value of the tensor along the specified axis or axes.

    You can pass in `axis` and `keepdim` keyword arguments to control the axis along
    which the maximum is computed and whether the reduced dimensions are retained.

    ```python exec="true" source="above" session="tensor" result="python"
    t = Tensor([[1, 0, 2], [5, 4, 3]])
    print(t.numpy())
    ```
    ```python exec="true" source="above" session="tensor" result="python"
    print(t.max().numpy())
    ```
    ```python exec="true" source="above" session="tensor" result="python"
    print(t.max(axis=0).numpy())
    ```
    ```python exec="true" source="above" session="tensor" result="python"
    print(t.max(axis=1, keepdim=True).numpy())
    ```
    """
    return self._reduce(F.Max, axis, keepdim)

  def _inverse(self): return -self if self.is_floating_point() else ~self if dtypes.is_int(self.dtype) else self.logical_not()

  def min(self, axis:Optional[Union[int, Sequence[int]]]=None, keepdim=False):
    """
    Returns the minimum value of the tensor along the specified axis or axes.

    You can pass in `axis` and `keepdim` keyword arguments to control the axis along
    which the minimum is computed and whether the reduced dimensions are retained.

    ```python exec="true" source="above" session="tensor" result="python"
    t = Tensor([[1, 0, 2], [5, 4, 3]])
    print(t.numpy())
    ```
    ```python exec="true" source="above" session="tensor" result="python"
    print(t.min().numpy())
    ```
    ```python exec="true" source="above" session="tensor" result="python"
    print(t.min(axis=0).numpy())
    ```
    ```python exec="true" source="above" session="tensor" result="python"
    print(t.min(axis=1, keepdim=True).numpy())
    ```
    """
    return self._inverse().max(axis=axis, keepdim=keepdim)._inverse()

  def any(self, axis:Optional[Union[int, Sequence[int]]]=None, keepdim=False):
    """
    Tests if any element evaluates to `True` along the specified axis or axes.

    You can pass in `axis` and `keepdim` keyword arguments to control the reduce axis and whether the reduced dimensions are retained.

    ```python exec="true" source="above" session="tensor" result="python"
    t = Tensor([[True, True], [True, False], [False, False]])
    print(t.numpy())
    ```
    ```python exec="true" source="above" session="tensor" result="python"
    print(t.any().numpy())
    ```
    ```python exec="true" source="above" session="tensor" result="python"
    print(t.any(axis=0).numpy())
    ```
    ```python exec="true" source="above" session="tensor" result="python"
    print(t.any(axis=1, keepdim=True).numpy())
    ```
    """
    return self.bool().max(axis, keepdim)

  def all(self, axis:Optional[Union[int, Sequence[int]]]=None, keepdim=False):
    """
    Tests if all element evaluates to `True` along the specified axis or axes.

    You can pass in `axis` and `keepdim` keyword arguments to control the reduce axis and whether the reduced dimensions are retained.

    ```python exec="true" source="above" session="tensor" result="python"
    t = Tensor([[True, True], [True, False], [False, False]])
    print(t.numpy())
    ```
    ```python exec="true" source="above" session="tensor" result="python"
    print(t.all().numpy())
    ```
    ```python exec="true" source="above" session="tensor" result="python"
    print(t.all(axis=0).numpy())
    ```
    ```python exec="true" source="above" session="tensor" result="python"
    print(t.all(axis=1, keepdim=True).numpy())
    ```
    """
    return self.logical_not().any(axis, keepdim).logical_not()

  def mean(self, axis:Optional[Union[int, Sequence[int]]]=None, keepdim=False):
    """
    Returns the mean value of the tensor along the specified axis or axes.

    You can pass in `axis` and `keepdim` keyword arguments to control the axis along
    which the mean is computed and whether the reduced dimensions are retained.

    ```python exec="true" source="above" session="tensor" result="python"
    Tensor.manual_seed(42)
    t = Tensor.normal(2, 3, mean=2.5, std=0.5)
    print(t.numpy())
    ```
    ```python exec="true" source="above" session="tensor" result="python"
    print(t.mean().numpy())
    ```
    ```python exec="true" source="above" session="tensor" result="python"
    print(t.mean(axis=0).numpy())
    ```
    ```python exec="true" source="above" session="tensor" result="python"
    print(t.mean(axis=1).numpy())
    ```
    """
    output_dtype = self.dtype if dtypes.is_float(self.dtype) else dtypes.float32
    numerator = self.cast(sum_acc_dtype(self.dtype)).sum(axis=axis, keepdim=keepdim)
    return numerator.div(prod([si for si, so in zip(self.shape, self.sum(axis=axis, keepdim=True).shape) if resolve(si != so)])).cast(output_dtype)

  def var(self, axis:Optional[Union[int, Sequence[int]]]=None, keepdim=False, correction=1):
    """
    Returns the variance of the tensor along the specified axis or axes.

    You can pass in `axis`, `keepdim`, and `correction` keyword arguments to control the axis along
    which the variance is computed, whether the reduced dimensions are retained, and the Bessel's correction applied.

    ```python exec="true" source="above" session="tensor" result="python"
    Tensor.manual_seed(42)
    t = Tensor.normal(2, 3, mean=2.5, std=0.5)
    print(t.numpy())
    ```
    ```python exec="true" source="above" session="tensor" result="python"
    print(t.var().numpy())
    ```
    ```python exec="true" source="above" session="tensor" result="python"
    print(t.var(axis=0).numpy())
    ```
    ```python exec="true" source="above" session="tensor" result="python"
    print(t.var(axis=1).numpy())
    ```
    """
    squares = (self - self.mean(axis=axis, keepdim=True)).square()
    n = prod([si for si, so in zip(self.shape, squares.sum(axis=axis, keepdim=True).shape) if resolve(si != so)])
    return squares.sum(axis=axis, keepdim=keepdim).div(smax([0, n-correction]))

  def std(self, axis:Optional[Union[int, Sequence[int]]]=None, keepdim=False, correction=1):
    """
    Returns the standard deviation of the tensor along the specified axis or axes.

    You can pass in `axis`, `keepdim`, and `correction` keyword arguments to control the axis along
    which the standard deviation is computed, whether the reduced dimensions are retained, and the Bessel's correction applied.

    ```python exec="true" source="above" session="tensor" result="python"
    Tensor.manual_seed(42)
    t = Tensor.normal(2, 3, mean=2.5, std=0.5)
    print(t.numpy())
    ```
    ```python exec="true" source="above" session="tensor" result="python"
    print(t.std().numpy())
    ```
    ```python exec="true" source="above" session="tensor" result="python"
    print(t.std(axis=0).numpy())
    ```
    ```python exec="true" source="above" session="tensor" result="python"
    print(t.std(axis=1).numpy())
    ```
    """
    return self.var(axis, keepdim, correction).sqrt()

  def std_mean(self, axis:Optional[Union[int, Sequence[int]]]=None, keepdim=False, correction=1):
    """
    Calculates the standard deviation and mean over the dimensions specified by dim.
    Syntactic sugar around `Tensor.std` and `Tensor.mean` to match `torch.std_mean`.

    ```python exec="true" source="above" session="tensor" result="python"
    Tensor.manual_seed(42)
    t = Tensor.normal(2, 3, mean=2.5, std=0.5)
    print(t.numpy())
    ```
    ```python exec="true" source="above" session="tensor" result="python"
    std, mean = t.std_mean()
    print(std.numpy(), mean.numpy())
    ```
    """
    return self.std(axis, keepdim, correction), self.mean(axis, keepdim)

  def _softmax(self, axis, dtype:Optional[DTypeLike]=None):
    x = self.cast(dtype) if dtype is not None else self
    m = x - x.max(axis=axis, keepdim=True).detach()
    e = m.exp()
    return m, e, e.sum(axis=axis, keepdim=True)

  def softmax(self, axis=-1, dtype:Optional[DTypeLike]=None):
    """
    Applies the softmax function to the tensor along the specified axis.

    Rescales the elements of the tensor such that they lie in the range [0, 1] and sum to 1.

    You can pass in the `axis` keyword argument to control the axis along which the softmax is computed.

    ```python exec="true" source="above" session="tensor" result="python"
    Tensor.manual_seed(42)
    t = Tensor.randn(2, 3)
    print(t.numpy())
    ```
    ```python exec="true" source="above" session="tensor" result="python"
    print(t.softmax().numpy())
    ```
    ```python exec="true" source="above" session="tensor" result="python"
    print(t.softmax(axis=0).numpy())
    ```
    """
    _, e, ss = self._softmax(axis, dtype)
    return e.div(ss)

  def log_softmax(self, axis=-1, dtype:Optional[DTypeLike]=None):
    """
    Applies the log-softmax function to the tensor along the specified axis.

    The log-softmax function is a numerically stable alternative to the softmax function in log space.

    You can pass in the `axis` keyword argument to control the axis along which the log-softmax is computed.

    ```python exec="true" source="above" session="tensor" result="python"
    Tensor.manual_seed(42)
    t = Tensor.randn(2, 3)
    print(t.numpy())
    ```
    ```python exec="true" source="above" session="tensor" result="python"
    print(t.log_softmax().numpy())
    ```
    ```python exec="true" source="above" session="tensor" result="python"
    print(t.log_softmax(axis=0).numpy())
    ```
    """
    m, _, ss = self._softmax(axis, dtype)
    return m - ss.log()

  def logsumexp(self, axis=None, keepdim=False):
    """
    Computes the log-sum-exp of the tensor along the specified axis or axes.

    The log-sum-exp function is a numerically stable way to compute the logarithm of the sum of exponentials.

    You can pass in `axis` and `keepdim` keyword arguments to control the axis along
    which the log-sum-exp is computed and whether the reduced dimensions are retained.

    ```python exec="true" source="above" session="tensor" result="python"
    Tensor.manual_seed(42)
    t = Tensor.randn(2, 3)
    print(t.numpy())
    ```
    ```python exec="true" source="above" session="tensor" result="python"
    print(t.logsumexp().numpy())
    ```
    ```python exec="true" source="above" session="tensor" result="python"
    print(t.logsumexp(axis=0).numpy())
    ```
    ```python exec="true" source="above" session="tensor" result="python"
    print(t.logsumexp(axis=1).numpy())
    ```
    """
    m = self.max(axis=axis, keepdim=True)
    return (self - m).exp().sum(axis=axis, keepdim=keepdim).log() + m.squeeze(axis)

  def logcumsumexp(self, axis=0):
    """
    Computes the log-cumsum-exp of the tensor along the specified axis or axes.

    The log-cumsum-exp function is a numerically stable way to compute the logarithm of the cumulative sum of exponentials.

    You can pass in the `axis` keyword argument to control the axis along which
    the log-cum-sum-exp is computed.

    ```python exec="true" source="above" session="tensor" result="python"
    Tensor.manual_seed(42)
    t = Tensor.randn(2, 3)
    print(t.numpy())
    ```
    ```python exec="true" source="above" session="tensor" result="python"
    print(t.logcumsumexp().numpy())
    ```
    ```python exec="true" source="above" session="tensor" result="python"
    print(t.logcumsumexp(axis=0).numpy())
    ```
    ```python exec="true" source="above" session="tensor" result="python"
    print(t.logcumsumexp(axis=1).numpy())
    ```
    """
    m = self.max(axis=axis, keepdim=True)
    return (self - m).exp().cumsum(axis=axis).log() + m

  def argmax(self, axis=None, keepdim=False):
    """
    Returns the indices of the maximum value of the tensor along the specified axis.

    You can pass in `axis` and `keepdim` keyword arguments to control the axis along
    which the maximum is computed and whether the reduced dimensions are retained.

    ```python exec="true" source="above" session="tensor" result="python"
    t = Tensor([[1, 0, 2], [5, 4, 3]])
    print(t.numpy())
    ```
    ```python exec="true" source="above" session="tensor" result="python"
    print(t.argmax().numpy()) # Returns the index of the maximum value in the flattened tensor.
    ```
    ```python exec="true" source="above" session="tensor" result="python"
    print(t.argmax(axis=0).numpy()) # Returns the indices of the maximum values along axis 0.
    ```
    ```python exec="true" source="above" session="tensor" result="python"
    print(t.argmax(axis=1).numpy()) # Returns the indices of the maximum values along axis 1.
    ```
    """
    if axis is None: return self.flatten().argmax(0)
    axis = self._resolve_dim(axis)
    m = self == self.max(axis=axis, keepdim=True)
    idx = m * Tensor.arange(self.shape[axis],0,-1, requires_grad=False, device=self.device).reshape(self.shape[axis], *[1]*(self.ndim-axis-1))
    return (self.shape[axis]-idx.max(axis=axis, keepdim=keepdim)).cast(dtypes.int32)

  def argmin(self, axis=None, keepdim=False):
    """
    Returns the indices of the minimum value of the tensor along the specified axis.

    You can pass in `axis` and `keepdim` keyword arguments to control the axis along
    which the minimum is computed and whether the reduced dimensions are retained.

    ```python exec="true" source="above" session="tensor" result="python"
    t = Tensor([[1, 0, 2], [5, 4, 3]])
    print(t.numpy())
    ```
    ```python exec="true" source="above" session="tensor" result="python"
    print(t.argmin().numpy()) # Returns the index of the minimum value in the flattened tensor.
    ```
    ```python exec="true" source="above" session="tensor" result="python"
    print(t.argmin(axis=0).numpy()) # Returns the indices of the minimum values along axis 0.
    ```
    ```python exec="true" source="above" session="tensor" result="python"
    print(t.argmin(axis=1).numpy()) # Returns the indices of the minimum values along axis 1.
    ```
    """
    return self._inverse().argmax(axis=axis, keepdim=keepdim)

  def rearrange(self, formula: str, **sizes) -> Tensor:
    """
    Rearranges input according to formula

    See: https://einops.rocks/api/rearrange/

    ```python exec="true" source="above" session="tensor" result="python"
    x = Tensor([[1, 2], [3, 4]])
    print(Tensor.rearrange(x, "batch channel -> (batch channel)).numpy())
    ```
    """
    def parse_formula(formula: str):
      tokens = f" {formula} ".replace("…", "...").replace("(", " ( ").replace(")", " ) ").replace(" ", "  ").replace(" 1 ", " ( ) ").split()
      lparens, rparens = map(lambda x: [i for i, ch in enumerate(tokens) if ch == x], ("(", ")"))
      pairs = list(zip(lparens, rparens))
      assert len(lparens) == len(rparens) and sorted(flatten(pairs)) == flatten(pairs), "bracket mismatch"
      return [name for name in tokens if name not in ("(", ")")], [(s - 2*i, e - 1 - 2*i) for i, (s, e) in enumerate(pairs)]

    assert formula.count("->") == 1, 'need exactly one "->" in formula'

    (lhs, unflatten_dims), (rhs, flatten_dims) = map(parse_formula, formula.split("->"))

    for name in sizes: assert name in lhs, f"axis {name} is not used in transform"
    assert sorted(lhs) == sorted(rhs) and len(lhs) == len(set(lhs)), f"name mismatch in {formula}"
    for name in flatten((lhs, rhs)): assert name == "..." or (name.isidentifier() and "_" not in (name[0], name[-1])), f"invalid axis name {name}"
    assert "..." not in flatten([lhs[s:e] for s, e in unflatten_dims]), f"cannot have collapsed ellipsis (...) in lhs of {formula}"
    assert lhs.count("...") <= 1, f"too many ellipses in {formula}"

    # resolve ellipsis
    if "..." in lhs: ell_len = len(self.shape) - len(lhs) + 1 + sum(e - s - 1 for s, e in unflatten_dims)
    lhs, rhs = map(lambda l: l[:(i:=l.index("..."))] + [f"...{j}" for j in range(ell_len)] + l[i + 1:] if "..." in l else l, (lhs, rhs))
    unflatten_dims = [(s + (ell_len - 1 if "...0" in lhs[:s] else 0), e + (ell_len - 1 if "...0" in lhs[:e] else 0)) for s, e in unflatten_dims]
    flatten_dims = [(s + (ell_len - 1 if "...0" in rhs[:s] else 0), e + (ell_len - 1 if "...0" in rhs[:e] else 0)) for s, e in flatten_dims]

    # apply movement ops in order unflatten -> permute -> flatten/unsqueeze
    t = functools.reduce(lambda x, dims: x.unflatten(dims[0], tuple(sizes.get(lhs[d], -1) for d in range(*dims))), unflatten_dims, self)
    for i, name in enumerate(lhs): assert (name not in sizes) or sizes[name] == t.shape[i], f"size provided for dimension {name} incorrect"
    t = t.permute([lhs.index(name) for name in rhs])
    return functools.reduce(lambda x, dims: x.flatten(dims[0], dims[1] - 1) if dims[0]<dims[1] else x.unsqueeze(dims[0]), reversed(flatten_dims), t)

  @staticmethod
  def einsum(formula:str, *operands:Tensor|Sequence[Tensor], acc_dtype:Optional[DTypeLike]=None) -> Tensor:
    """
    Sums the product of the elements of the input tensors according to a formula based on the Einstein summation convention.

    See: https://pytorch.org/docs/stable/generated/torch.einsum.html

    ```python exec="true" source="above" session="tensor" result="python"
    x = Tensor([[1, 2], [3, 4]])
    y = Tensor([[5, 6], [7, 8]])
    print(Tensor.einsum("ij,ij->", x, y).numpy())
    ```
    """
    def parse_formula(formula:str, *operands:Tensor):
      if "..." in (formula := formula.replace(" ", "")):
        ell_chars, ell_longest = "".join(set(string.ascii_letters) - set(formula)), 0
        for i, inp in enumerate(filter(lambda x: "..." in x, inputs := formula.split("->")[0].split(","))):
          if (ell_count := max(operands[i].ndim, 1) - (len(inp) - len("..."))) > ell_longest: ell_longest = ell_count
          inputs[i] = inp.replace("...", ell_chars[-ell_count:])
        inputs_str, out_ellipse = ",".join(inputs), ell_chars[-ell_longest:]
        return (inputs_str, formula.split("->")[1].replace("...", out_ellipse)) if "->" in formula else \
          (inputs_str, out_ellipse + ''.join(sorted(c for c in inputs_str if inputs_str.count(c) == 1 and c.isalpha() and c not in out_ellipse)))
      return formula.split("->") if "->" in formula else (formula, ''.join(c for c in sorted(formula) if formula.count(c) == 1 and c.isalpha()))

    xs:tuple[Tensor, ...] = argfix(*operands)
    inputs_str, output = parse_formula(formula, *xs)
    inputs = inputs_str.split(",")
    assert len(xs) == len(inputs), f"number of inputs doesn't match number of operands in formula, expected {len(inputs)}, got {len(xs)}"

    # map the value of each letter in the formula
    letter_val = sorted(merge_dicts([dict(zip(letters, tensor.shape)) for letters, tensor in zip(inputs, xs)]).items())

    xs_:list[Tensor] = []
    lhs = [sorted(enumerate(s), key=lambda e:e[1]) for s in inputs]
    for x,(order,letters) in zip(xs, [list(zip(*l)) for l in lhs]):
      # permute to the sorted letter order, then reshape/expand to create dimensions for the missing letters
      xs_.append(x.permute(order).reshape([val if letter in letters else 1 for letter,val in letter_val]).expand([val for _,val in letter_val]))

    # ordinal encode the output alphabet
    rhs_order = argsort(argsort(list(output)))

    # sum over all axes that's not in the output, then permute to the output order
    return functools.reduce(lambda a,b:a*b, xs_) \
      .sum(axis=[axis for axis,(letter,_) in enumerate(letter_val) if letter not in output], acc_dtype=acc_dtype).permute(rhs_order)

  # ***** processing ops *****

  def _pool(self, k_:tuple[sint, ...], stride:Union[tuple[int, ...], int]=1, dilation:Union[tuple[int, ...], int]=1) -> Tensor:
    assert len(self.shape) >= len(k_), f"can't pool {self.shape} with {k_}"
    s_, d_ = make_tuple(stride, len(k_)), make_tuple(dilation, len(k_))
    assert len(k_) == len(s_) == len(d_), f"stride/dilation mismatch kernel:{k_} stride:{s_} dilation:{d_}"
    noop, i_ = [None] * (self.ndim-len(k_)), self.shape[-len(k_):]
    assert all(resolve(d*(k-1)+1 <= i) for k,d,i in zip(k_,d_,i_)), "kernel size cannot be greater than actual input size"
    o_ = [ceildiv(i-d*(k-1), s) for i,d,k,s in zip(i_,d_,k_,s_)]
    if any(resolve(k > s) for k,s in zip(k_,s_)) or any(d != 1 for d in d_):
      # input size scaling factor to make sure shrink for stride is possible
      f_ = [1 + int(resolve(o*s > i+d)) for o,s,i,d in zip(o_,s_,i_,d_)]
      # # repeats such that we don't need padding
      x = self.repeat([1]*len(noop) + [ceildiv(k*(i*f+d),i) for k,i,d,f in zip(k_,i_,d_,f_)])
      # handle dilation
      x = x.shrink(tuple(noop + [(0,k*(i*f+d)) for k,i,d,f in zip(k_,i_,d_,f_)])).reshape(noop + flatten((k,(i*f+d)) for k,i,d,f in zip(k_,i_,d_,f_)))
      # handle stride
      x = x.shrink(tuple(noop + flatten(((0,k), (0,o*s)) for k,o,s in zip(k_,o_,s_)))).reshape(noop + flatten((k,o,s) for k,o,s in zip(k_,o_,s_)))
      x = x.shrink(tuple(noop + flatten(((0,k), (0,o), (0,1)) for k,o in zip(k_,o_)))).reshape(noop + flatten((k,o) for k,o in zip(k_,o_)))
      # permute to move reduce to the end
      return x.permute(*range(len(noop)), *[len(noop)+i*2+1 for i in range(len(i_))], *[len(noop)+i*2 for i in range(len(i_))])
    # TODO: once the shapetracker can optimize well, remove this alternative implementation
    x = self.pad(tuple(noop + [(0, max(0,o*s-i)) for i,o,s in zip(i_,o_,s_)])).shrink(tuple(noop + [(0,o*s) for o,s in zip(o_,s_)]))
    x = x.reshape(noop + flatten(((o,s) for o,s in zip(o_,s_))))
    x = x.shrink(tuple(noop + flatten(((0,o), (0,k)) for o,k in zip(o_,k_))))
    return x.permute(*range(len(noop)), *[len(noop)+i*2 for i in range(len(i_))], *[len(noop)+i*2+1 for i in range(len(i_))])

  def _padding2d(self, padding:Union[int, Sequence[int]], dims:int) -> Sequence[int]:
    return [padding]*2*dims if isinstance(padding, int) else (padding if len(padding) == 2*dims else [p for p in padding for _ in range(2)][::-1])

  def _ceil_mode_padding2d(self,k_:tuple[sint, ...], s_:Union[tuple[int, ...], int], d_:Union[tuple[int, ...], int],
                           p_:Union[tuple[int, ...], int]) -> Sequence[int]:
    (d_,s_,p_), i_ = (make_tuple(x, len(k_)) for x in (d_,s_,p_)), self.shape[-len(k_):]
    # https://arxiv.org/pdf/1603.07285 section 5.1, relationship 15.
    o_ = [ceildiv(i+2*p - (d*(k-1)+1), s) + 1 for i,d,k,s,p in zip(i_,d_,k_,s_,p_)]
    pads = list(self._padding2d(p_, len(k_)))
    # we have to do additional padding before `_pool` so that `o_` in `_pool` is calculated correctly
    # `s*(o-1) + (d*(k-1)+1) - (i+2*p)` -> last_sliding_window_start + full_kernel_size - padded_input_shape
    # we decrease padding in the case that a sliding window starts in the end padded region, thereby decreasing `o_` in `_pool`
    # `smax(s*(o-1) - (p+i-1), 0)` -> last_sliding_window_start - (left_pad + input_size - zero_offset)
    for dim,(o,i,s,p,k,d) in enumerate(zip(o_,i_,s_,p_,k_,d_)): pads[-1-dim*2] += s*(o-1) + (d*(k-1)+1) - (i+2*p) - smax(s*(o-1) - (p+i-1), 0)
    return pads

  # NOTE: these work for more than 2D
  def avg_pool2d(self, kernel_size=(2,2), stride=None, dilation=1, padding=0, ceil_mode=False, count_include_pad=True):
    """
    Applies average pooling over a tensor.

    When `ceil_mode` is set to True, output shape will be determined using ceil division.
    When `count_include_pad` is set to False, zero padding will not be included in the averaging calculation.

    NOTE: unlike PyTorch, this implementation is not limited to only 2d pooling and instead works for any number of dimensions.

    See: https://paperswithcode.com/method/average-pooling

    ```python exec="true" source="above" session="tensor" result="python"
    t = Tensor.arange(25).reshape(1, 1, 5, 5)
    print(t.avg_pool2d().numpy())
    ```
    ```python exec="true" source="above" session="tensor" result="python"
    print(t.avg_pool2d(ceil_mode=True).numpy())
    ```
    ```python exec="true" source="above" session="tensor" result="python"
    print(t.avg_pool2d(padding=1).numpy())
    ```
    ```python exec="true" source="above" session="tensor" result="python"
    print(t.avg_pool2d(padding=1, count_include_pad=False).numpy())
    ```
    """
    axis = tuple(range(-len(k_ := make_tuple(kernel_size, 2)), 0))
    reg_pads, ceil_pads = self._padding2d(padding,len(k_)), self._ceil_mode_padding2d(k_, stride if stride is not None else k_, dilation, padding)
    def pool(x:Tensor, padding_:Sequence[int]) -> Tensor: return x.pad(padding_)._pool(k_, stride if stride is not None else k_, dilation)
    if not count_include_pad:
      pads = ceil_pads if ceil_mode else reg_pads
      return pool(self, pads).sum(axis) / pool(self.ones_like(), pads).sum(axis)
    if not ceil_mode: return pool(self, reg_pads).mean(axis)
    return pool(self, ceil_pads).sum(axis) / pool(self.pad(reg_pads).ones_like(), tuple(cp-rp for cp,rp in zip(ceil_pads, reg_pads))).sum(axis)

  def max_pool2d(self, kernel_size=(2,2), stride=None, dilation=1, padding=0, ceil_mode=False):
    """
    Applies max pooling over a tensor.

    When `ceil_mode` is set to True, output shape will be determined using ceil division.

    NOTE: unlike PyTorch, this implementation is not limited to only 2d pooling and instead works for any number of dimensions.

    See: https://paperswithcode.com/method/max-pooling

    ```python exec="true" source="above" session="tensor" result="python"
    t = Tensor.arange(25).reshape(1, 1, 5, 5)
    print(t.max_pool2d().numpy())
    ```
    ```python exec="true" source="above" session="tensor" result="python"
    print(t.max_pool2d(ceil_mode=True).numpy())
    ```
    ```python exec="true" source="above" session="tensor" result="python"
    print(t.max_pool2d(padding=1).numpy())
    ```
    """
    k_ = make_tuple(kernel_size, 2)
    pads = self._ceil_mode_padding2d(k_, stride if stride is not None else k_, dilation, padding) if ceil_mode else self._padding2d(padding, len(k_))
    return self.pad(pads, value=dtypes.min(self.dtype))._pool(k_, stride if stride is not None else k_, dilation).max(tuple(range(-len(k_), 0)))

  def conv2d(self, weight:Tensor, bias:Optional[Tensor]=None, groups=1, stride=1, dilation=1, padding:int|tuple[int, ...]=0,
             acc_dtype:Optional[DTypeLike]=None) -> Tensor:
    """
    Applies a convolution over a tensor with a given `weight` and optional `bias`.

    NOTE: unlike PyTorch, this implementation is not limited to only 2d convolutions and instead works for any number of dimensions.

    See: https://pytorch.org/docs/stable/generated/torch.nn.Conv2d.html

    ```python exec="true" source="above" session="tensor" result="python"
    t = Tensor.arange(9).reshape(1, 1, 3, 3)
    w = Tensor.ones(1, 1, 2, 2)
    print(t.conv2d(w).numpy())
    ```
    """
    if IMAGE: return self.image_conv2d(weight, bias, groups, stride, dilation, padding, acc_dtype)
    (bs,cin_), (cout,cin), HW = self.shape[:2], weight.shape[:2], weight.shape[2:]
    assert groups*cin == cin_ and len(self.shape) == len(weight.shape), f"Input Tensor shape {self.shape} does not match the shape of the weights {weight.shape}. ({groups*cin} vs. {cin_})"  # noqa: E501
    if isinstance(padding, (tuple,list)): assert len(padding) == 2*len(HW) or len(padding) == len(HW), f"Expected padding of length {2*len(HW)} or {len(HW)}, but got {len(padding)} for tensor of shape {self.shape}"  # noqa: E501
    padding_ = self._padding2d(padding, len(HW))

    # conv2d is a pooling op (with padding)
    x = self.pad(padding_)._pool(HW, stride, dilation)   # (bs, groups*cin, oy, ox, H, W)
    rcout, oyx = cout//groups, x.shape[2:-len(HW)]
    if not all(x == 3 for x in HW) or stride != 1 or dilation != 1 or not WINO:
      # normal conv
      x = x.reshape(bs, groups, cin, 1, *oyx, *HW).expand(bs, groups, cin, rcout, *oyx, *HW).permute(0,1,3,*[4+i for i in range(len(oyx))],2,*[4+len(oyx)+i for i in range(len(HW))])  # noqa: E501

      # conv! broadcasted to (bs, groups, rcout, *oyx, cin, *HW)
      ret = (x * weight.reshape(1, groups, rcout, *[1] * len(oyx), cin, *HW)).sum([-1-i for i in range(1+len(oyx))], keepdim=True, acc_dtype=acc_dtype).reshape(bs, cout, *oyx)  # noqa: E501
      return ret if bias is None else ret.add(bias.reshape(1, -1, *[1] * len(HW)))

    HWI, HWO = (6,) * len(HW), (4,) * len(HW)  # F(4x4,3x3) winograd tiles
    winograd_G = [[1/4, 0, 0], [-1/6, -1/6, -1/6], [-1/6, 1/6, -1/6], [1/24, 1/12, 1/6], [1/24, -1/12, 1/6], [0, 0, 1]]
    winograd_Bt = [[4, 0, -5, 0, 1, 0], [0, -4, -4, 1, 1, 0], [0, 4, -4, -1, 1, 0], [0, -2, -1, 2, 1, 0], [0, 2, -1, -2, 1, 0], [0, 4, 0, -5, 0, 1]]
    winograd_At = [[1, 1, 1, 1, 1, 0], [0, 1, -1, 2, -2, 0], [0, 1, 1, 4, 4, 0], [0, 1, -1, 8, -8, 1]] # applying At in pre-order doubles compile time

    # todo: stride == dilation
    # use padding to round up to 4x4 output tiles
    # (bs, cin_, tyx, HWI)
    d = self.pad(sum([[padding_[i*2], padding_[i*2+1] + (-(dim + sum(padding_[i * 2:(i + 1) * 2]) - 2) % 4)] for i, dim in enumerate(self.shape[-len(HW):])], []))._pool(HWI, HWO)  # noqa: E501
    # move HW to the front: # (HWI, bs, cin_, tyx)
    d = d.permute(*range(len(d.shape)-len(HW),len(d.shape)), *range(len(d.shape)-len(HW)))
    tyx = d.shape[-len(HWI):]  # dim of tiling

    g = weight.permute(*range(len(weight.shape)-len(HW),len(weight.shape)), *range(len(weight.shape)-len(HW)))  # move HW to the front

    # compute 6x6 winograd tiles: GgGt, BtdB
    # (HWI, groups * rcout, cin) -> (HWI, bs=1, groups, rcout, cin, tyx=(1,1))
    gfactors = _apply_winograd_matrix(winograd_G, g, len(HW)).reshape(*HWI, 1, groups, rcout, cin, *([1]*len(tyx)))
    # (HWI, bs, cin_, tyx) -> (HWI, bs, groups, 1 ,cin, *tyx)
    dfactors = _apply_winograd_matrix(winograd_Bt, d, len(HW)).reshape(*HWI, bs, groups, 1, cin, *tyx)

    # matmul; sum across cin: (HWI, bs, groups, rcout, *tyx); then HWI -> HWO: (HWO, bs, groups, rcout, *tyx)
    ret = _apply_winograd_matrix(winograd_At, (gfactors * dfactors).sum(axis=-1-len(HW), acc_dtype=acc_dtype), len(HW))

    # interleave tyx and HWO: (bs, groups, rcout, oy, HO, ox, WO)
    ret = ret.permute([*range(len(HW), len(ret.shape)-len(HW)), *[i+o for i in range(len(HW)) for o in [len(ret.shape)-len(HW),0]]])
    # merge groups and rcout, tyx and HWO: (bs, groups, cout, *yx), shrink to final
    ret = ret.reshape(bs, cout, *[c * HWO[i] for i, c in enumerate(tyx)]).shrink(tuple((0, s) for s in [bs, cout, *oyx]))

    return (ret if bias is None else ret.add(bias.reshape(1, -1, *[1 for _ in range(len(HW))]))).contiguous().contiguous_backward()

  def conv_transpose2d(self, weight:Tensor, bias:Optional[Tensor]=None, groups=1, stride=1, dilation=1, padding=0, output_padding=0) -> Tensor:
    """
    Applies a transposed convolution over a tensor with a given `weight` and optional `bias`.

    NOTE: unlike PyTorch, this implementation is not limited to only 2d transposed convolutions and instead works for any number of dimensions.

    See: https://pytorch.org/docs/stable/generated/torch.nn.ConvTranspose2d.html

    ```python exec="true" source="above" session="tensor" result="python"
    t = Tensor.arange(9).reshape(1, 1, 3, 3)
    w = Tensor.ones(1, 1, 2, 2)
    print(t.conv_transpose2d(w).numpy())
    ```
    """
    x, w = self, weight.unflatten(0, (groups, -1)).transpose(1, 2).flip(*range(3, len(weight.shape)+1))
    HW = weight.shape[2:]
    stride, dilation, padding, output_padding = [make_tuple(x, len(HW)) for x in (stride, dilation, padding, output_padding)]
    if any(s>1 for s in stride):
      # handle strides: (k) -> reshape -> (k,1) -> pad -> (k,s) -> reshape -> (k*s) -> shrink (k-(s-1))
      x = x.reshape(None, None, *flatten((k,1) for k in x.shape[2:]))
      x = x.pad((None, None, *flatten((None,(0,s-1)) for s in stride)))
      x = x.reshape(None, None, *[k*s for k,s in zip(x.shape[2::2], stride)])
      x = x.shrink((None, None, *[(0,k-(s-1)) for k,s in zip(x.shape[2:], stride)]))
    padding = flatten((((k-1)*d-p,(k-1)*d-p+op) for k,d,p,op in reversed(list(zip(HW, dilation, padding, output_padding)))))
    return x.conv2d(w.flatten(end_dim=1), groups=groups, bias=bias, dilation=dilation, padding=padding)

  def dot(self, w:Tensor, acc_dtype:Optional[DTypeLike]=None) -> Tensor:

    """
    Performs dot product between two tensors.
    If `w` is 1-D, it's a sum product over the last axis of `self` and `w`.
    If `w` is N-D with N>=2, it's a sum product over the last axis of `self` and the second-to-last axis of `w`.

    You can pass in the optional `acc_dtype` keyword argument to control the data type of the accumulation.

    ```python exec="true" source="above" session="tensor" result="python"
    a = Tensor([1, 2, 3])
    b = Tensor([1, 1, 0])
    print(a.dot(b).numpy())
    ```
    ```python exec="true" source="above" session="tensor" result="python"
    a = Tensor([[1, 2], [3, 4]])
    b = Tensor([[5, 6], [7, 8]])
    print(a.dot(b).numpy())
    ```
    """
    if IMAGE: return self.image_dot(w, acc_dtype)
    x, dx, dw = self, self.ndim, w.ndim
    if not (dx > 0 and dw > 0): raise RuntimeError(f"both tensors need to be at least 1D, got {dx}D and {dw}D")
    if x.shape[-1] != w.shape[axis_w:=-min(w.ndim,2)]: raise RuntimeError(f"cannot dot {x.shape} and {w.shape}")
    x = x.reshape(*x.shape[0:-1], *[1]*min(dx-1, dw-1, 1), x.shape[-1])
    w = w.reshape(*w.shape[0:-2], *[1]*min(dx-1, dw-1, 1), *w.shape[axis_w:]).transpose(-1, axis_w)
    return (x*w).sum(-1, acc_dtype=acc_dtype).cast(least_upper_dtype(x.dtype, w.dtype) if acc_dtype is None else acc_dtype)

  def matmul(self, x:Tensor, reverse=False, acc_dtype:Optional[DTypeLike]=None) -> Tensor:
    """
    Performs matrix multiplication between two tensors.

    You can pass in the `reverse` keyword argument to control the order of the matrix multiplication.
    You can pass in the optional `acc_dtype` keyword argument to control the data type of the accumulation.

    ```python exec="true" source="above" session="tensor" result="python"
    a = Tensor([[1, 2], [3, 4]])
    b = Tensor([[5, 6], [7, 8]])
    print(a.matmul(b).numpy())
    ```
    """
    return x.dot(self, acc_dtype=acc_dtype) if reverse else self.dot(x, acc_dtype=acc_dtype)

  def _cumalu(self, axis:int, op:Ops, _include_initial=False) -> Tensor:
    assert self.shape[axis] != 0 and op in (Ops.ADD, Ops.MAX)
    pl_sz = self.shape[axis] - int(not _include_initial)
    pooled = self.transpose(axis,-1).pad((pl_sz, -int(_include_initial)), value=identity_element(op, self.dtype))._pool((self.shape[axis],))
    return (pooled.sum(-1) if op is Ops.ADD else pooled.max(-1)).transpose(axis,-1)

  def _split_cumalu(self, axis:int, op:Ops) -> Tensor:
    axis = self._resolve_dim(axis)
    if self.ndim == 0 or 0 in self.shape: return self
    # TODO: someday the optimizer will find this on it's own
    # for now this is a two stage cumsum
    SPLIT = 256
    if not isinstance(s:=self.shape[axis], int) or s <= SPLIT*2: return self._cumalu(axis, op)
    ret = self.transpose(axis,-1).pad((round_up(s, SPLIT)-s, 0), value=identity_element(op, self.dtype)).unflatten(-1, (-1, SPLIT))._cumalu(-1, op)
    base = ret[..., -1]._cumalu(-1, op, _include_initial=True)
    base = base.unsqueeze(-1).expand(*base.shape, ret.shape[-1])
    def fix(x:Tensor): return x.flatten(start_dim=-2)[..., -s:].transpose(axis,-1)
    return fix(ret) + fix(base) if op is Ops.ADD else fix(ret).maximum(fix(base))

  def cumsum(self, axis:int=0) -> Tensor:
    """
    Computes the cumulative sum of the tensor along the specified `axis`.

    ```python exec="true" source="above" session="tensor" result="python"
    t = Tensor.ones(2, 3)
    print(t.numpy())
    ```
    ```python exec="true" source="above" session="tensor" result="python"
    print(t.cumsum(1).numpy())
    ```
    """
    return self._split_cumalu(axis, Ops.ADD)

  def cummax(self, axis:int=0) -> Tensor:
    """
    Computes the cumulative max of the tensor along the specified `axis`.

    ```python exec="true" source="above" session="tensor" result="python"
    t = Tensor([0, 1, -1, 2, -2, 3, -3])
    print(t.numpy())
    ```
    ```python exec="true" source="above" session="tensor" result="python"
    print(t.cummax(0).numpy())
    ```
    """
    return self._split_cumalu(axis, Ops.MAX)

  @staticmethod
  def _tri(r:sint, c:sint, diagonal:int=0, **kwargs) -> Tensor:
    assert isinstance(r, int) and isinstance(c, int), f"does not support symbolic, getting {r=}, {c=}"
    if r == 0 or c == 0 or diagonal >= c: return Tensor.zeros(r,c,**kwargs)
    if r+diagonal <= 0: return Tensor.ones(r,c,**kwargs)
    s = r+c-1
    # build a (s, s) upper triangle
    t = Tensor.ones(s,s,**kwargs).pad((None,(0,s))).flatten().shrink(((0,s*(2*s-1)),)).reshape(s,-1).shrink((None,(0,s)))
    return t[:r,-diagonal:c-diagonal] if diagonal <= 0 else t[diagonal:r+diagonal,:c]

  def triu(self, diagonal:int=0) -> Tensor:
    """
    Returns the upper triangular part of the tensor, the other elements are set to 0.

    The argument `diagonal` determines which diagonal is on the boundary. `diagonal = 0` means the main diagonal.
    Positive `diagonal` means above the main diagonal, and negative `diagonal` means below the main diagonal.

    ```python exec="true" source="above" session="tensor" result="python"
    t = Tensor([[1, 2, 3, 4], [5, 6, 7, 8], [9, 10, 11, 12]])
    print(t.numpy())
    ```
    ```python exec="true" source="above" session="tensor" result="python"
    print(t.triu(diagonal=0).numpy())
    ```
    ```python exec="true" source="above" session="tensor" result="python"
    print(t.triu(diagonal=1).numpy())
    ```
    ```python exec="true" source="above" session="tensor" result="python"
    print(t.triu(diagonal=-1).numpy())
    ```
    """
    return Tensor._tri(self.shape[-2], self.shape[-1], diagonal=diagonal, device=self.device, dtype=dtypes.bool).where(self, 0).cast(self.dtype)

  def tril(self, diagonal:int=0) -> Tensor:
    """
    Returns the lower triangular part of the tensor, the other elements are set to 0.

    The argument `diagonal` determines which diagonal is on the boundary. `diagonal = 0` means the main diagonal.
    Positive `diagonal` means above the main diagonal, and negative `diagonal` means below the main diagonal.

    ```python exec="true" source="above" session="tensor" result="python"
    t = Tensor([[1, 2, 3, 4], [5, 6, 7, 8], [9, 10, 11, 12]])
    print(t.numpy())
    ```
    ```python exec="true" source="above" session="tensor" result="python"
    print(t.tril(diagonal=0).numpy())
    ```
    ```python exec="true" source="above" session="tensor" result="python"
    print(t.tril(diagonal=1).numpy())
    ```
    ```python exec="true" source="above" session="tensor" result="python"
    print(t.tril(diagonal=-1).numpy())
    ```
    """
    return Tensor._tri(self.shape[-2], self.shape[-1], diagonal=diagonal+1, device=self.device, dtype=dtypes.bool).where(0, self).cast(self.dtype)

  def interpolate(self, size:tuple[int, ...], mode:str="linear", align_corners:bool=False) -> Tensor:
    """
    Downsamples or Upsamples to the input `size`, accepts 0 to N batch dimensions.

    The interpolation algorithm is selected with `mode` which currently only supports `linear`, `nearest` and `nearest-exact`.
    To run `bilinear` or `trilinear`, pass in a 2D or 3D size.

    ```python exec="true" source="above" session="tensor" result="python"
    t = Tensor([[1, 2, 3, 4], [21, 22, 23, 24], [41, 42, 43, 44]])
    print(t.numpy())
    ```
    ```python exec="true" source="above" session="tensor" result="python"
    print(t.interpolate(size=(2,3), mode="linear").numpy())
    ```
    """
    assert isinstance(size, (tuple,list)) and all_int(size) and 0 < len(size) <= self.ndim, f"invalid {size=}"
    assert mode in ("linear", "nearest", "nearest-exact"), "only supports linear, nearest or nearest-exact interpolate"
    assert not (align_corners and mode != "linear"), "align_corners option can only be set with the interpolating mode linear"
    x, expand = self, list(self.shape)
    for i in range(-1,-len(size)-1,-1):
      scale = (self.shape[i] - int(align_corners)) / (size[i] - int(align_corners))
      arr, reshape = Tensor.arange(size[i], dtype=dtypes.float32, device=self.device), [1] * self.ndim
      reshape[i] = expand[i] = size[i]
      if mode == "linear":
        index = (scale*arr if align_corners else (scale*(arr+0.5))-0.5).clip(0, self.shape[i]-1)
        low, high, perc = [y.reshape(reshape).expand(expand) for y in (index.floor(), index.ceil(), index - index.floor())]
        x = x.gather(i, low).lerp(x.gather(i, high), perc)
      else:
        index = (scale*(arr+0.5) if mode=="nearest-exact" else scale*arr).cast(dtypes.int32).reshape(reshape).expand(expand)
        x = x.gather(i, index)
    return x.cast(self.dtype)

  def scatter(self, dim:int, index:Tensor, src:Union[Tensor, ConstType], reduce:Union[None, Literal['multiply'], Literal['add']]=None) -> Tensor:
    """
    Scatters `src` values along an axis specified by `dim`.
    Apply `add` or `multiply` reduction operation with `reduce`.

    ```python exec="true" source="above" session="tensor" result="python"
    src = Tensor.arange(1, 11).reshape(2, 5)
    print(src.numpy())
    ```
    ```python exec="true" source="above" session="tensor" result="python"
    index = Tensor([[0, 1, 2, 0]])
    print(Tensor.zeros(3, 5, dtype=src.dtype).scatter(0, index, src).numpy())
    ```
    ```python exec="true" source="above" session="tensor" result="python"
    index = Tensor([[0, 1, 2], [0, 1, 4]])
    print(Tensor.zeros(3, 5, dtype=src.dtype).scatter(1, index, src).numpy())
    ```
    ```python exec="true" source="above" session="tensor" result="python"
    print(Tensor.full((2, 4), 2.0).scatter(1, Tensor([[2], [3]]), 1.23, reduce='multiply').numpy())
    ```
    ```python exec="true" source="above" session="tensor" result="python"
    print(Tensor.full((2, 4), 2.0).scatter(1, Tensor([[2], [3]]), 1.23, reduce='add').numpy())
    ```
    """
    if reduce not in {None, "add", "multiply"}: raise TypeError(f"{reduce=} must be one of None, 'multiply', or 'add'")
    index, dim = index.to(self.device), self._resolve_dim(dim)
    src = src.cast(self.dtype) if isinstance(src, Tensor) else Tensor(src, device=self.device, dtype=self.dtype)._broadcast_to(index.shape)
    assert index.ndim == self.ndim == src.ndim, f"self.ndim, index.ndim and src.dim must all equal, {self.ndim=} {index.ndim=} {src.ndim=}"
    assert all((d == dim or self_ >= index_) and src_ >= index_ for d,(self_,index_,src_) in enumerate(zip(self.shape, index.shape, src.shape))), \
      f"All dimensions of {index.shape=} should be <= to all dimensions of {src.shape=} and all dimensions except dimension {dim} of {self.shape=}"
    # shrink src to index shape to shrink away the unused values
    src = src.shrink(tuple((0,s) for s in index.shape))
    # prepare src and mask for reduce with respect to dim
    src = src.unsqueeze(-1).expand(*src.shape, self.shape[dim]).transpose(-1, dim)
    mask = index.unsqueeze(-1)._one_hot_along_dim(self.shape[dim]).transpose(-1, dim)
    # pad src and mask to self.shape so that reduce can be done with padded values as no-ops
    src, mask = (x.pad(tuple((0, self.shape[i] - x.shape[i]) if i != dim else None for i in range(self.ndim)) + (None,)) for x in (src, mask))
    if reduce == "add": return mask.where(src, 0).sum(-1, acc_dtype=self.dtype) + self
    if reduce == "multiply": return mask.where(src, 1).prod(-1, acc_dtype=self.dtype) * self
    return _masked_setitem(self, src, mask, (-1,))

  # ***** unary ops *****

  def logical_not(self):
    """
    Computes the logical NOT of the tensor element-wise.

    ```python exec="true" source="above" session="tensor" result="python"
    print(Tensor([False, True]).logical_not().numpy())
    ```
    """
    return F.Neq.apply(*self.cast(dtypes.bool)._broadcasted(True))
  def neg(self):
    """
    Negates the tensor element-wise.

    ```python exec="true" source="above" session="tensor" result="python"
    print(Tensor([-3., -2., -1., 0., 1., 2., 3.]).neg().numpy())
    ```
    """
    return self*-1 if self.dtype != dtypes.bool else self.logical_not()
  def contiguous(self):
    """
    Returns a contiguous tensor.
    """
    return F.Contiguous.apply(self)
  def contiguous_backward(self):
    """
    Inserts a contiguous operation in the backward pass.
    """
    return F.ContiguousBackward.apply(self)
  def log(self):
    """
    Computes the natural logarithm element-wise.

    See: https://en.wikipedia.org/wiki/Logarithm

    ```python exec="true" source="above" session="tensor" result="python"
    print(Tensor([1., 2., 4., 8.]).log().numpy())
    ```
    """
    return F.Log.apply(self.cast(least_upper_float(self.dtype)))
  def log2(self):
    """
    Computes the base-2 logarithm element-wise.

    See: https://en.wikipedia.org/wiki/Logarithm

    ```python exec="true" source="above" session="tensor" result="python"
    print(Tensor([1., 2., 4., 8.]).log2().numpy())
    ```
    """
    return self.log()/math.log(2)
  def exp(self):
    """
    Computes the exponential function element-wise.

    See: https://en.wikipedia.org/wiki/Exponential_function

    ```python exec="true" source="above" session="tensor" result="python"
    print(Tensor([0., 1., 2., 3.]).exp().numpy())
    ```
    """
    return F.Exp.apply(self.cast(least_upper_float(self.dtype)))
  def exp2(self):
    """
    Computes the base-2 exponential function element-wise.

    See: https://en.wikipedia.org/wiki/Exponential_function

    ```python exec="true" source="above" session="tensor" result="python"
    print(Tensor([0., 1., 2., 3.]).exp2().numpy())
    ```
    """
    return F.Exp.apply(self*math.log(2))

  def relu(self):
    """
    Applies the Rectified Linear Unit (ReLU) function element-wise.

    - Described: https://paperswithcode.com/method/relu

    ```python exec="true" source="above" session="tensor" result="python"
    print(Tensor([-3., -2., -1., 0., 1., 2., 3.]).relu().numpy())
    ```
    """
    return F.Relu.apply(self)

  def sigmoid(self):
    """
    Applies the Sigmoid function element-wise.

    - Described: https://en.wikipedia.org/wiki/Sigmoid_function

    ```python exec="true" source="above" session="tensor" result="python"
    print(Tensor([-3., -2., -1., 0., 1., 2., 3.]).sigmoid().numpy())
    ```
    """
    return (1 + (self * (-1/math.log(2))).exp2()).reciprocal()

  def hardsigmoid(self, alpha:float=1/6, beta:float=0.5):
    """
    Applies the Hardsigmoid function element-wise.
    NOTE: default `alpha` and `beta` values is taken from torch

    - Described: https://paperswithcode.com/method/hard-sigmoid
    - See: https://pytorch.org/docs/stable/generated/torch.nn.functional.hardsigmoid.html

    ```python exec="true" source="above" session="tensor" result="python"
    print(Tensor([-3., -2., -1., 0., 1., 2., 3.]).hardsigmoid().numpy())
    ```
    """
    return (alpha * self + beta).relu() - (alpha * self + beta - 1).relu()

  def sqrt(self):
    """
    Computes the square root of the tensor element-wise.

    ```python exec="true" source="above" session="tensor" result="python"
    print(Tensor([1., 2., 3., 4.]).sqrt().numpy())
    ```
    """
    return F.Sqrt.apply(self.cast(least_upper_float(self.dtype)))
  def rsqrt(self):
    """
    Computes the reciprocal of the square root of the tensor element-wise.

    ```python exec="true" source="above" session="tensor" result="python"
    print(Tensor([1., 2., 3., 4.]).rsqrt().numpy())
    ```
    """
    return self.reciprocal().sqrt()
  def sin(self):
    """
    Computes the sine of the tensor element-wise.

    ```python exec="true" source="above" session="tensor" result="python"
    print(Tensor([0., math.pi/2, math.pi, 3*math.pi/2, 2*math.pi]).sin().numpy())
    ```
    """
    return F.Sin.apply(self.cast(least_upper_float(self.dtype)))
  def cos(self):
    """
    Computes the cosine of the tensor element-wise.

    ```python exec="true" source="above" session="tensor" result="python"
    print(Tensor([0., math.pi/2, math.pi, 3*math.pi/2, 2*math.pi]).cos().numpy())
    ```
    """
    return ((math.pi/2)-self).sin()
  def tan(self):
    """
    Computes the tangent of the tensor element-wise.

    ```python exec="true" source="above" session="tensor" result="python"
    print(Tensor([0., math.pi/4, math.pi/2, 3*math.pi/4, math.pi]).tan().numpy())
    ```
    """
    return self.sin() / self.cos()

  def asin(self):
    """
    Computes the inverse sine (arcsine) of the tensor element-wise.

    ```python exec="true" source="above" session="tensor" result="python"
    print(Tensor([-0.9, -0.6, -0.3, 0., 0.3, 0.6, 0.9]).asin().numpy())
    ```
    """
    # https://personal.math.ubc.ca/~cbm/aands/page_81.htm 4.4.46
    coefficients = [-0.0012624911, 0.0066700901, -0.0170881256, 0.0308918810, -0.0501743046, 0.0889789874, -0.2145988016, 1.5707963050]
    x = math.pi / 2 - (1.0 - self.abs()).sqrt() * polyN(self.abs(), coefficients)
    return self.sign() * x

  def acos(self):
    """
    Computes the inverse cosine (arccosine) of the tensor element-wise.

    ```python exec="true" source="above" session="tensor" result="python"
    print(Tensor([-0.9, -0.6, -0.3, 0., 0.3, 0.6, 0.9]).acos().numpy())
    ```
    """
    return math.pi / 2 - self.asin()

  def atan(self):
    """
    Computes the inverse tangent (arctan) of the tensor element-wise.

    ```python exec="true" source="above" session="tensor" result="python"
    print(Tensor([-3., -2., -1., 0., 1., 2., 3.]).atan().numpy())
    ```
    """
    return (self / (1 + self * self).sqrt()).asin()

  # ***** math functions *****

  def trunc(self: Tensor) -> Tensor:
    """
    Truncates the tensor element-wise.

    ```python exec="true" source="above" session="tensor" result="python"
    print(Tensor([-3.5, -2.5, -1.5, -0.5, 0.5, 1.5, 2.5, 3.5]).trunc().numpy())
    ```
    """
    return self.cast(dtypes.int32).cast(self.dtype)
  def ceil(self: Tensor) -> Tensor:
    """
    Rounds the tensor element-wise towards positive infinity.

    ```python exec="true" source="above" session="tensor" result="python"
    print(Tensor([-3.5, -2.5, -1.5, -0.5, 0.5, 1.5, 2.5, 3.5]).ceil().numpy())
    ```
    """
    return (self > (b := self.trunc())).where(b+1, b)
  def floor(self: Tensor) -> Tensor:
    """
    Rounds the tensor element-wise towards negative infinity.

    ```python exec="true" source="above" session="tensor" result="python"
    print(Tensor([-3.5, -2.5, -1.5, -0.5, 0.5, 1.5, 2.5, 3.5]).floor().numpy())
    ```
    """
    return (self < (b := self.trunc())).where(b-1, b)
  def round(self: Tensor) -> Tensor:
    """
    Rounds the tensor element-wise with rounding half to even.

    ```python exec="true" source="above" session="tensor" result="python"
    print(Tensor([-3.5, -2.5, -1.5, -0.5, 0.5, 1.5, 2.5, 3.5]).round().numpy())
    ```
    """
    return ((self > 0) == ((b := self.cast(dtypes.int32) / 2.0).cast(dtypes.int32) == b)).where((self - 0.5).ceil(), (self + 0.5).floor())

  def isinf(self:Tensor, detect_positive:bool=True, detect_negative:bool=True):
    """
    Checks the tensor element-wise to return True where the element is infinity, otherwise returns False

    ```python exec="true" source="above" session="tensor" result="python"
    print(Tensor([1, float('inf'), 2, float('-inf'), float('nan')]).isinf().numpy())
    ```
    """
    return (self == float("inf")) * detect_positive + (self == float("-inf")) * detect_negative
  def isnan(self:Tensor):
    """
    Checks the tensor element-wise to return True where the element is NaN, otherwise returns False

    ```python exec="true" source="above" session="tensor" result="python"
    print(Tensor([1, float('inf'), 2, float('-inf'), float('nan')]).isnan().numpy())
    ```
    """
    return self != self

  def lerp(self, end: Tensor, weight: Union[Tensor, float]) -> Tensor:
    """
    Linearly interpolates between `self` and `end` by `weight`.

    ```python exec="true" source="above" session="tensor" result="python"
    print(Tensor([1., 2., 3.]).lerp(Tensor([4., 5., 6.]), 0.5).numpy())
    ```
    """
    if self.dtype == dtypes.uint8 and isinstance(weight, Tensor):
      w_i = (weight * (1<<(W_PREC:=7)) + 0.5).cast(dtypes.int16)
      return (self+(((end - self).cast(dtypes.int8) * w_i + (1<<W_PREC-1)).cast(dtypes.uint16) >> W_PREC)).cast(dtypes.uint8)
    return self + (end - self) * weight

  def square(self):
    """
    Squares the tensor element-wise.
    Equivalent to `self*self`.

    ```python exec="true" source="above" session="tensor" result="python"
    print(Tensor([-3., -2., -1., 0., 1., 2., 3.]).square().numpy())
    ```
    """
    return self*self
  def clamp(self, min_=None, max_=None):
    """
    Clips (clamps) the values in the tensor between `min_` and `max_` element-wise.
    If `min_` is `None`, there is no lower bound. If `max_` is None, there is no upper bound.

    ```python exec="true" source="above" session="tensor" result="python"
    print(Tensor([-3., -2., -1., 0., 1., 2., 3.]).clip(-1, 1).numpy())
    ```
    """
    if min_ is None and max_ is None: raise RuntimeError("at least one of 'min_' or 'max_' must not be None")
    ret = self.maximum(min_) if min_ is not None else self
    return ret.minimum(max_) if max_ is not None else ret
  def clip(self, min_=None, max_=None):
    """
    Alias for `Tensor.clamp`.
    """
    return self.clamp(min_, max_)
  def sign(self):
    """
    Returns the sign of the tensor element-wise.

    ```python exec="true" source="above" session="tensor" result="python"
    print(Tensor([-3., -2., -1., 0., 1., 2., 3.]).sign().numpy())
    ```
    """
    return F.Sign.apply(self)
  def abs(self):
    """
    Computes the absolute value of the tensor element-wise.

    ```python exec="true" source="above" session="tensor" result="python"
    print(Tensor([-3., -2., -1., 0., 1., 2., 3.]).abs().numpy())
    ```
    """
    return self * self.sign()
  def reciprocal(self):
    """
    Compute `1/x` element-wise.

    ```python exec="true" source="above" session="tensor" result="python"
    print(Tensor([1., 2., 3., 4.]).reciprocal().numpy())
    ```
    """
    return F.Reciprocal.apply(self.cast(least_upper_float(self.dtype)))

  # ***** activation functions *****

  def elu(self, alpha=1.0):
    """
    Applies the Exponential Linear Unit (ELU) function element-wise.

    - Described: https://paperswithcode.com/method/elu
    - Paper: https://arxiv.org/abs/1511.07289v5

    ```python exec="true" source="above" session="tensor" result="python"
    print(Tensor([-3., -2., -1., 0., 1., 2., 3.]).elu().numpy())
    ```
    """
    return self.relu() - alpha*(1-self.exp()).relu()

  def celu(self, alpha=1.0):
    """
    Applies the Continuously differentiable Exponential Linear Unit (CELU) function element-wise.

    - Described: https://paperswithcode.com/method/celu
    - Paper: https://arxiv.org/abs/1704.07483

    ```python exec="true" source="above" session="tensor" result="python"
    print(Tensor([-3., -2., -1., 0., 1., 2., 3.]).celu().numpy())
    ```
    """
    return self.maximum(0) + (alpha * ((self / alpha).exp() - 1)).minimum(0)

  def selu(self, alpha=1.67326, gamma=1.0507):
    """
    Applies the Scaled Exponential Linear Unit (SELU) function element-wise.

    - Described: https://paperswithcode.com/method/selu
    - Paper: https://arxiv.org/abs/1706.02515v5

    ```python exec="true" source="above" session="tensor" result="python"
    print(Tensor([-3., -2., -1., 0., 1., 2., 3.]).selu().numpy())
    ```
    """
    return gamma * (self >= 0).detach().where(self, alpha * (self.exp() - 1))

  def swish(self):
    """
    See `.silu()`

    - Paper: https://arxiv.org/abs/1710.05941v1

    ```python exec="true" source="above" session="tensor" result="python"
    print(Tensor([-3., -2., -1., 0., 1., 2., 3.]).swish().numpy())
    ```
    """
    return self * self.sigmoid()

  def silu(self):
    """
    Applies the Sigmoid Linear Unit (SiLU) function element-wise.

    - Described: https://paperswithcode.com/method/silu
    - Paper: https://arxiv.org/abs/1606.08415

    ```python exec="true" source="above" session="tensor" result="python"
    print(Tensor([-3., -2., -1., 0., 1., 2., 3.]).silu().numpy())
    ```
    """
    return self.swish()   # The SiLU function is also known as the swish function.

  def relu6(self):
    """
    Applies the ReLU6 function element-wise.

    - Described: https://paperswithcode.com/method/relu6
    - Paper: https://arxiv.org/abs/1704.04861v1

    ```python exec="true" source="above" session="tensor" result="python"
    print(Tensor([-9., -6., -3., 0., 3., 6., 9.]).relu6().numpy())
    ```
    """
    return self.relu() - (self-6).relu()

  def hardswish(self):
    """
    Applies the Hardswish function element-wise.

    - Described: https://paperswithcode.com/method/hard-swish
    - Paper: https://arxiv.org/abs/1905.02244v5

    ```python exec="true" source="above" session="tensor" result="python"
    print(Tensor([-3., -2., -1., 0., 1., 2., 3.]).hardswish().numpy())
    ```
    """
    return self * (self+3).relu6() * (1/6)

  def tanh(self):
    """
    Applies the Hyperbolic Tangent (tanh) function element-wise.

    - Described: https://en.wikipedia.org/wiki/Hyperbolic_functions#Tanh

    ```python exec="true" source="above" session="tensor" result="python"
    print(Tensor([-3., -2., -1., 0., 1., 2., 3.]).tanh().numpy())
    ```
    """
    return 2.0 * ((2.0 * self).sigmoid()) - 1.0

  def sinh(self):
    """
    Applies the Hyperbolic Sine (sinh) function element-wise.

    - Described: https://en.wikipedia.org/wiki/Hyperbolic_functions#Sinh

    ```python exec="true" source="above" session="tensor" result="python"
    print(Tensor([-3., -2., -1., 0., 1., 2., 3.]).sinh().numpy())
    ```
    """
    return (self.exp() - self.neg().exp()) / 2

  def cosh(self):
    """
    Applies the Hyperbolic Cosine (cosh) function element-wise.

    - Described: https://en.wikipedia.org/wiki/Hyperbolic_functions#Cosh

    ```python exec="true" source="above" session="tensor" result="python"
    print(Tensor([-3., -2., -1., 0., 1., 2., 3.]).cosh().numpy())
    ```
    """
    return (self.exp() + self.neg().exp()) / 2

  def atanh(self):
    """
    Applies the Inverse Hyperbolic Tangent (atanh) function element-wise.

    - Described: https://en.wikipedia.org/wiki/Inverse_hyperbolic_functions#atanh

    ```python exec="true" source="above" session="tensor" result="python"
    print(Tensor([-0.9, -0.6, -0.3, 0., 0.3, 0.6, 0.9]).atanh().numpy())
    ```
    """
    return ((1 + self)/(1 - self)).log() / 2

  def asinh(self):
    """
    Applies the Inverse Hyperbolic Sine (asinh) function element-wise.

    - Described: https://en.wikipedia.org/wiki/Inverse_hyperbolic_functions#asinh

    ```python exec="true" source="above" session="tensor" result="python"
    print(Tensor([-3., -2., -1., 0., 1., 2., 3.]).asinh().numpy())
    ```
    """
    return (self + (self.square() + 1).sqrt()).log()

  def acosh(self):
    """
    Applies the Inverse Hyperbolic Cosine (acosh) function element-wise.

    - Described: https://en.wikipedia.org/wiki/Inverse_hyperbolic_functions#acosh

    ```python exec="true" source="above" session="tensor" result="python"
    print(Tensor([-3., -2., -1., 0., 1., 2., 3.]).acosh().numpy())
    ```
    """
    return (self + (self.square() - 1).sqrt()).log()

  def hardtanh(self, min_val=-1, max_val=1):
    """
    Applies the Hardtanh function element-wise.

    - Described: https://paperswithcode.com/method/hardtanh-activation

    ```python exec="true" source="above" session="tensor" result="python"
    print(Tensor([-1.5, -1.0, -0.5, 0., 0.5, 1.0, 1.5]).hardtanh().numpy())
    ```
    """
    return self.clip(min_val, max_val)

  def erf(self):
    """
    Applies error function element-wise.

    - Described: https://en.wikipedia.org/wiki/Error_function

    ```python exec="true" source="above" session="tensor" result="python"
    print(Tensor([-1.5, -1.0, -0.5, 0., 0.5, 1.0, 1.5]).erf().numpy())
    ```
    """
    # https://personal.math.ubc.ca/~cbm/aands/page_299.htm 7.1.26
    t = 1.0 / (1.0 + 0.3275911 * self.abs())
    return self.sign() * (1.0 - t * polyN(t, [1.061405429, -1.453152027, 1.421413741, -0.284496736, 0.254829592]) * (-self.square()).exp())

  def gelu(self):
    """
    Applies the Gaussian Error Linear Unit (GELU) function element-wise.

    - Described: https://paperswithcode.com/method/gelu
    - Paper: https://arxiv.org/abs/1606.08415v5

    ```python exec="true" source="above" session="tensor" result="python"
    print(Tensor([-3., -2., -1., 0., 1., 2., 3.]).gelu().numpy())
    ```
    """
    return 0.5 * self * (1 + (math.sqrt(2 / math.pi) * (self + 0.044715 * self ** 3)).tanh())

  def quick_gelu(self):
    """
    Applies the Sigmoid GELU approximation element-wise.

    - Described: https://paperswithcode.com/method/gelu

    ```python exec="true" source="above" session="tensor" result="python"
    print(Tensor([-3., -2., -1., 0., 1., 2., 3.]).quick_gelu().numpy())
    ```
    """
    return self * (self * 1.702).sigmoid()

  def leakyrelu(self, neg_slope=0.01):
    """
    Applies the Leaky ReLU function element-wise.

    - Described: https://paperswithcode.com/method/leaky-relu

    ```python exec="true" source="above" session="tensor" result="python"
    print(Tensor([-3., -2., -1., 0., 1., 2., 3.]).leakyrelu().numpy())
    ```
    ```python exec="true" source="above" session="tensor" result="python"
    print(Tensor([-3., -2., -1., 0., 1., 2., 3.]).leakyrelu(neg_slope=0.42).numpy())
    ```
    """
    return self.relu() - (-neg_slope*self).relu()

  def mish(self):
    """
    Applies the Mish function element-wise.

    - Described: https://paperswithcode.com/method/mish
    - Paper: https://arxiv.org/abs/1908.08681v3

    ```python exec="true" source="above" session="tensor" result="python"
    print(Tensor([-3., -2., -1., 0., 1., 2., 3.]).mish().numpy())
    ```
    """
    return self * self.softplus().tanh()

  def softplus(self, beta=1):
    """
    Applies the Softplus function element-wise.

    - Described: https://paperswithcode.com/method/softplus

    ```python exec="true" source="above" session="tensor" result="python"
    print(Tensor([-3., -2., -1., 0., 1., 2., 3.]).softplus().numpy())
    ```
    """
    return (1/beta) * (1 + (self*beta).exp()).log()

  def softsign(self):
    """
    Applies the Softsign function element-wise.

    - Described: https://paperswithcode.com/method/softsign

    ```python exec="true" source="above" session="tensor" result="python"
    print(Tensor([-3., -2., -1., 0., 1., 2., 3.]).softsign().numpy())
    ```
    """
    return self / (1 + self.abs())

  # ***** broadcasted elementwise ops *****
  def _broadcast_to(self, new_shape:tuple[sint, ...]) -> Tensor:
    if self.shape == new_shape: return self
    if self.ndim > len(new_shape): raise ValueError(f"cannot broadcast tensor to fewer dimensions. shape={self.shape} to {new_shape=}")
    # first unsqueeze left with 1s https://data-apis.org/array-api/latest/API_specification/broadcasting.html
    shape, _ = _align_left(self.shape, new_shape)
    # for each dimension, check either dim is 1, or it does not change
    if not all(resolve(s == ns) or resolve(s == 1) for s,ns in zip(shape, new_shape)):
      raise ValueError(f"cannot broadcast {self.shape} to {new_shape=}")
    return F.Expand.apply(self.reshape(shape), shape=new_shape)

  def _broadcasted(self, y:Union[Tensor, UOp, ConstType], reverse:bool=False, match_dtype:bool=True) -> tuple[Tensor, Tensor]:
    x: Tensor = self
    if not isinstance(y, Tensor):
      # make y a Tensor
      assert isinstance(y, (*get_args(ConstType), UOp)), f"{type(y)=}, {y=}"
      if isinstance(x.dtype, ImageDType) or dtypes.is_float(x.dtype) or (dtypes.is_int(x.dtype) and isinstance(y, int)): y_dtype = x.dtype
      elif not isinstance(y, UOp): y_dtype = dtypes.from_py(y)
      if isinstance(y, UOp): y = Tensor.from_uop(y, device=x.device)
      else: y = Tensor(dtypes.as_const(y, y_dtype), x.device, y_dtype, requires_grad=False)

    if match_dtype and x.dtype != y.dtype:
      output_dtype = least_upper_dtype(x.dtype, y.dtype)
      x, y = x.cast(output_dtype), y.cast(output_dtype)

    if reverse: x, y = y, x

    # broadcast
    return x._broadcast_to(out_shape:=_broadcast_shape(x.shape, y.shape)), y._broadcast_to(out_shape)

  def _to_const_val(self, x:Union[Tensor, ConstType]) -> Union[Tensor, ConstType]:
    return x.lazydata.const_arg if isinstance(x, Tensor) and isinstance(x.lazydata, UOp) and x.lazydata.is_unrealized_unmasked_const() \
      and not x.requires_grad and self._broadcasted(x)[0].shape == self.shape else x

  def add(self, x:Union[Tensor, ConstType], reverse=False) -> Tensor:
    """
    Adds `self` and `x`.
    Equivalent to `self + x`.
    Supports broadcasting to a common shape, type promotion, and integer, float, boolean inputs.

    ```python exec="true" source="above" session="tensor" result="python"
    Tensor.manual_seed(42)
    t = Tensor.randn(4)
    print(t.numpy())
    ```
    ```python exec="true" source="above" session="tensor" result="python"
    print(t.add(20).numpy())
    ```
    ```python exec="true" source="above" session="tensor" result="python"
    print(t.add(Tensor([[2.0], [3.5]])).numpy())
    ```
    """
    return F.Add.apply(*self._broadcasted(x, reverse))

  def sub(self, x:Union[Tensor, ConstType], reverse=False) -> Tensor:
    """
    Subtracts `x` from `self`.
    Equivalent to `self - x`.
    Supports broadcasting to a common shape, type promotion, and integer, float, boolean inputs.

    ```python exec="true" source="above" session="tensor" result="python"
    Tensor.manual_seed(42)
    t = Tensor.randn(4)
    print(t.numpy())
    ```
    ```python exec="true" source="above" session="tensor" result="python"
    print(t.sub(20).numpy())
    ```
    ```python exec="true" source="above" session="tensor" result="python"
    print(t.sub(Tensor([[2.0], [3.5]])).numpy())
    ```
    """
    a, b = self._broadcasted(x, reverse)
    return a + (-b)

  def mul(self, x:Union[Tensor, ConstType], reverse=False) -> Tensor:
    """
    Multiplies `self` and `x`.
    Equivalent to `self * x`.
    Supports broadcasting to a common shape, type promotion, and integer, float, boolean inputs.

    ```python exec="true" source="above" session="tensor" result="python"
    Tensor.manual_seed(42)
    t = Tensor.randn(4)
    print(t.numpy())
    ```
    ```python exec="true" source="above" session="tensor" result="python"
    print(t.mul(3).numpy())
    ```
    ```python exec="true" source="above" session="tensor" result="python"
    print(t.mul(Tensor([[-1.0], [2.0]])).numpy())
    ```
    """
    return F.Mul.apply(*self._broadcasted(x, reverse))

  def idiv(self, x:Union[Tensor, ConstType], reverse=False) -> Tensor:
    """
    Divides `self` by `x`.
    Equivalent to `self // x`.
    Supports broadcasting to a common shape, type promotion, and integer inputs.
    `idiv` performs integer division (truncate towards zero).

    ```python exec="true" source="above" session="tensor" result="python"
    print(Tensor([-4, 7, 5, 4, -7, 8]).idiv(Tensor([2, -3, 8, -2, 3, 5])).numpy())
    ```
    """
    return F.IDiv.apply(*self._broadcasted(x, reverse))

  def div(self, x:Union[Tensor, ConstType], reverse=False) -> Tensor:
    """
    Divides `self` by `x`.
    Equivalent to `self / x`.
    Supports broadcasting to a common shape, type promotion, and integer, float, boolean inputs.
    `div` performs true division.

    ```python exec="true" source="above" session="tensor" result="python"
    Tensor.manual_seed(42)
    t = Tensor.randn(4)
    print(t.numpy())
    ```
    ```python exec="true" source="above" session="tensor" result="python"
    print(t.div(3).numpy())
    ```
    ```python exec="true" source="above" session="tensor" result="python"
    print(Tensor([1, 4, 10]).div(Tensor([2, 3, 4])).numpy())
    ```
    """
    numerator, denominator = self._broadcasted(x, reverse)
    return numerator.cast(least_upper_float(numerator.dtype)) * denominator.cast(least_upper_float(denominator.dtype)).reciprocal()

  def xor(self, x:Union[Tensor, ConstType], reverse=False) -> Tensor:
    """
    Computes bitwise xor of `self` and `x`.
    Equivalent to `self ^ x`.
    Supports broadcasting to a common shape, type promotion, and integer, boolean inputs.

    ```python exec="true" source="above" session="tensor" result="python"
    print(Tensor([-1, -2, 3]).xor(Tensor([1, 0, 3])).numpy())
    ```
    ```python exec="true" source="above" session="tensor" result="python"
    print(Tensor([True, True, False, False]).xor(Tensor([True, False, True, False])).numpy())
    ```
    """
    if self.dtype != dtypes.bool and not dtypes.is_int(self.dtype): raise RuntimeError(f"{self.dtype} is not supported")
    return F.Xor.apply(*self._broadcasted(x, reverse))

  def bitwise_and(self, x:Union[Tensor, ConstType], reverse=False) -> Tensor:
    """
    Compute the bit-wise AND of `self` and `x`.
    Equivalent to `self & x`.
    Supports broadcasting to a common shape, type promotion, and integer, boolean inputs.
    ```python exec="true" source="above" session="tensor" result="python"
    print(Tensor([2, 5, 255]).bitwise_and(Tensor([3, 14, 16])).numpy())
    ```
    ```python exec="true" source="above" session="tensor" result="python"
    print(Tensor([True, True, False, False]).bitwise_and(Tensor([True, False, True, False])).numpy())
    ```
    """
    if self.dtype != dtypes.bool and not dtypes.is_int(self.dtype): raise RuntimeError(f"{self.dtype} is not supported")
    return F.BitwiseAnd.apply(*self._broadcasted(x, reverse))

  def bitwise_or(self, x:Union[Tensor, ConstType], reverse=False) -> Tensor:
    """
    Compute the bit-wise OR of `self` and `x`.
    Equivalent to `self | x`.
    Supports broadcasting to a common shape, type promotion, and integer, boolean inputs.
    ```python exec="true" source="above" session="tensor" result="python"
    print(Tensor([2, 5, 255]).bitwise_or(Tensor([4, 4, 4])).numpy())
    ```
    ```python exec="true" source="above" session="tensor" result="python"
    print(Tensor([True, True, False, False]).bitwise_or(Tensor([True, False, True, False])).numpy())
    ```
    """
    if self.dtype != dtypes.bool and not dtypes.is_int(self.dtype): raise RuntimeError(f"{self.dtype} is not supported")
    return F.BitwiseOr.apply(*self._broadcasted(x, reverse))

  def bitwise_not(self) -> Tensor:
    """
    Compute the bit-wise NOT of `self`.
    Equivalent to `~self`.
    ```python exec="true" source="above" session="tensor" result="python"
    print(Tensor([0, 2, 5, 255], dtype="int8").bitwise_not().numpy())
    ```
    ```python exec="true" source="above" session="tensor" result="python"
    print(Tensor([True, False]).bitwise_not().numpy())
    ```
    """
    if self.dtype != dtypes.bool and not dtypes.is_int(self.dtype): raise RuntimeError(f"{self.dtype} is not supported")
    return self.logical_not() if self.dtype == dtypes.bool else self ^ -1

  def lshift(self, x:int):
    """
    Computes left arithmetic shift of `self` by `x` bits. `self` must have unsigned dtype.
    Equivalent to `self << x`.

    ```python exec="true" source="above" session="tensor" result="python"
    print(Tensor([1, 3, 31], dtype=dtypes.uint8).lshift(2).numpy())
    ```
    """
    assert dtypes.is_unsigned(self.dtype) and isinstance(x, int) and x >= 0, f"not supported {self.dtype=} {x=}"
    return self.mul(2 ** x)

  def rshift(self, x:int):
    """
    Computes right arithmetic shift of `self` by `x` bits. `self` must have unsigned dtype.
    Equivalent to `self >> x`.

    ```python exec="true" source="above" session="tensor" result="python"
    print(Tensor([4, 13, 125], dtype=dtypes.uint8).rshift(2).numpy())
    ```
    """
    assert dtypes.is_unsigned(self.dtype) and isinstance(x, int) and x >= 0, f"not supported {self.dtype=} {x=}"
    return self.idiv(2 ** x)

  def pow(self, x:Union[Tensor, ConstType], reverse=False) -> Tensor:
    """
    Computes power of `self` with `x`.
    Equivalent to `self ** x`.

    ```python exec="true" source="above" session="tensor" result="python"
    print(Tensor([-1, 2, 3]).pow(2).numpy())
    ```
    ```python exec="true" source="above" session="tensor" result="python"
    print(Tensor([-1, 2, 3]).pow(Tensor([-1.5, 0.5, 1.5])).numpy())
    ```
    ```python exec="true" source="above" session="tensor" result="python"
    print((2 ** Tensor([-1, 2, 3])).numpy())
    ```
    """
    x = self._to_const_val(x)
    if not isinstance(x, Tensor) and not reverse:
      # simple pow identities
      if x < 0: return self.reciprocal().pow(-x).cast(self.dtype)
      if x == 0: return 1 + self * 0
      # rewrite pow 0.5 to sqrt
      if int(x - 0.5) + 0.5 == x: return self.pow(int(x - 0.5)) * self.sqrt()
      if int(x) == x: return self.pow(x // 2).square() * (1 if x % 2 == 0 else self)

    # positive const ** self
    if not isinstance(x, Tensor) and reverse and x > 0: return self.mul(math.log(x)).exp()

    base, exponent = self._broadcasted(x, reverse=reverse)
    # start with b ** e = exp(e * log(b))
    ret = base.abs().log().mul(exponent).exp()
    # correct sign of negative base with odd exponent (cos has a period of 2pi so we use it here to get the oddness of the exponent)
    negative_base = (base < 0).detach().where(1, 0)
    # 1 for non-negative base or negative even exponent, -1 for negative odd exponent, don't care about non-integer exponent
    correct_sign = 1 + negative_base * ((exponent * math.pi).cos() - 1)
    # inject nan for negative base and non-integer exponent
    inject_nan = (negative_base * (exponent != exponent.trunc())).detach().where(math.nan, 1)
    # apply correct_sign inject_nan, and fix 0 ** 0 = 1
    ret = ((base == 0) * (exponent == 0)).detach().where(1, ret * correct_sign * inject_nan)
    return ret.round().cast(self.dtype) if not dtypes.is_float(self.dtype) else ret

  def maximum(self, x:Union[Tensor, ConstType]) -> Tensor:
    """
    Computes element-wise maximum of `self` and `x`.

    ```python exec="true" source="above" session="tensor" result="python"
    print(Tensor([-1, 2, 3]).maximum(1).numpy())
    ```
    ```python exec="true" source="above" session="tensor" result="python"
    print(Tensor([-1, 2, 3]).maximum(Tensor([-4, -2, 9])).numpy())
    ```
    """
    # NOTE: the mid-point is for backward, revisit after new gradient API
    if self.is_floating_point(): return (self<x).detach().where(x, (self==x).detach().where(((self * 0.5 + x * 0.5).cast(self.dtype)), self))
    return (self<x).detach().where(x, self)

  def minimum(self, x:Union[Tensor, ConstType]) -> Tensor:
    """
    Computes element-wise minimum of `self` and `x`.

    ```python exec="true" source="above" session="tensor" result="python"
    print(Tensor([-1, 2, 3]).minimum(1).numpy())
    ```
    ```python exec="true" source="above" session="tensor" result="python"
    print(Tensor([-1, 2, 3]).minimum(Tensor([-4, -2, 9])).numpy())
    ```
    """
    t, x = self._broadcasted(x)
    return t._inverse().maximum(x._inverse())._inverse()

  def where(self:Tensor, x:Union[Tensor, ConstType, sint], y:Union[Tensor, ConstType, sint]):
    """
    Return a tensor of elements selected from either `x` or `y`, depending on `self`.
    `output_i = x_i if self_i else y_i`.

    ```python exec="true" source="above" session="tensor" result="python"
    cond = Tensor([[True, True, False], [True, False, False]])
    print(cond.where(1, 3).numpy())
    ```
    ```python exec="true" source="above" session="tensor" result="python"
    Tensor.manual_seed(42)
    cond = Tensor.randn(2, 3)
    print(cond.numpy())
    ```
    ```python exec="true" source="above" session="tensor" result="python"
    print((cond > 0).where(cond, -float("inf")).numpy())
    ```
    """
    if isinstance(x, Tensor): x, y = x._broadcasted(y)
    elif isinstance(y, Tensor): y, x = y._broadcasted(x)
    cond, x = self._broadcasted(x, match_dtype=False)
    cond, y = cond._broadcasted(y, match_dtype=False)
    return F.Where.apply(cond.cast(dtypes.bool), *x._broadcasted(y))

  def masked_fill(self:Tensor, mask:Tensor, value:Union[Tensor, ConstType]): return mask.where(value, self)

  # ***** op wrappers *****

  def __invert__(self) -> Tensor: return self.bitwise_not()

  def __lshift__(self, x) -> Tensor: return self.lshift(x)
  def __rshift__(self, x) -> Tensor: return self.rshift(x)

  def __pow__(self, x) -> Tensor: return self.pow(x)
  def __matmul__(self, x) -> Tensor: return self.matmul(x)

  def __rpow__(self, x) -> Tensor: return self.pow(x, True)
  def __rmatmul__(self, x) -> Tensor: return self.matmul(x, True)

  def __iadd__(self, x) -> Tensor: return self.assign(self.add(x))
  def __isub__(self, x) -> Tensor: return self.assign(self.sub(x))
  def __imul__(self, x) -> Tensor: return self.assign(self.mul(x))
  def __ipow__(self, x) -> Tensor: return self.assign(self.pow(x))
  def __itruediv__(self, x) -> Tensor: return self.assign(self.div(x))
  def __ifloordiv__(self, x) -> Tensor: return self.assign(self.idiv(x))
  def __imatmul__(self, x) -> Tensor: return self.assign(self.matmul(x))
  def __iand__(self, x) -> Tensor: return self.assign(self.bitwise_and(x))
  def __ior__(self, x) -> Tensor: return self.assign(self.bitwise_or(x))
  def __ixor__(self, x) -> Tensor: return self.assign(self.xor(x))
  def __ilshift__(self, x) -> Tensor: return self.assign(self.lshift(x))
  def __irshift__(self, x) -> Tensor: return self.assign(self.rshift(x))

  def __lt__(self, x) -> Tensor: return F.Less.apply(*self._broadcasted(x, False))
  def __gt__(self, x) -> Tensor: return F.Less.apply(*self._broadcasted(x, True))
  def ne(self, x) -> Tensor: return F.Neq.apply(*self._broadcasted(x))

  def __eq__(self, x) -> Tensor: return self.eq(x)                      # type: ignore[override]

  # ***** functional nn ops *****

  def linear(self, weight:Tensor, bias:Optional[Tensor]=None):
    """
    Applies a linear transformation to `self` using `weight` and `bias`.

    See: https://pytorch.org/docs/stable/generated/torch.nn.Linear.html

    ```python exec="true" source="above" session="tensor" result="python"
    t = Tensor([[1, 2], [3, 4]])
    weight = Tensor([[1, 2], [3, 4]])
    bias = Tensor([1, 2])
    print(t.linear(weight, bias).numpy())
    ```
    """
    x = self.mul(weight) if len(weight.shape) == 1 else self.dot(weight)
    return x.add(bias) if bias is not None else x

  def sequential(self, ll:list[Callable[[Tensor], Tensor]]):
    """
    Applies a sequence of functions to `self` chaining the output of each function to the input of the next.

    ```python exec="true" source="above" session="tensor" result="python"
    t = Tensor([1, 2, 3])
    print(t.sequential([lambda x: x * 2, lambda x: x + 1]).numpy())
    ```
    """
    return functools.reduce(lambda x,f: f(x), ll, self)

  def layernorm(self, axis:Union[int,tuple[int,...]]=-1, eps:float=1e-5) -> Tensor:
    """
    Applies Layer Normalization over a mini-batch of inputs.

    - Described: https://paperswithcode.com/method/layer-normalization
    - Paper: https://arxiv.org/abs/1607.06450v1

    ```python exec="true" source="above" session="tensor" result="python"
    t = Tensor.randn(8, 10, 16) * 2 + 8
    print(t.mean().item(), t.std().item())
    ```
    ```python exec="true" source="above" session="tensor" result="python"
    t = t.layernorm()
    print(t.mean().item(), t.std().item())
    ```
    """
    y = (self - self.mean(axis, keepdim=True))
    return y.mul((y*y).mean(axis, keepdim=True).add(eps).rsqrt())

  def batchnorm(self, weight:Optional[Tensor], bias:Optional[Tensor], mean:Tensor, invstd:Tensor, axis:Union[int,tuple[int,...]]=1) -> Tensor:
    """
    Applies Batch Normalization over a mini-batch of inputs.

    - Described: https://paperswithcode.com/method/batch-normalization
    - Paper: https://arxiv.org/abs/1502.03167

    ```python exec="true" source="above" session="tensor" result="python"
    t = Tensor.randn(8, 4, 16, 16) * 2 + 8
    print(t.mean().item(), t.std().item())
    ```
    ```python exec="true" source="above" session="tensor" result="python"
    t = t.batchnorm(None, None, t.mean(axis=(0,2,3)), t.var(axis=(0,2,3)).add(1e-5).rsqrt())
    print(t.mean().item(), t.std().item())
    ```
    """
    axis_ = argfix(axis)
    shape = tuple(s if ax in axis_ else 1 for ax, s in enumerate(self.shape))
    x = self - mean.reshape(shape)
    if weight is not None: x = x * weight.reshape(shape)
    ret = x.mul(invstd.reshape(shape) if len(invstd.shape) == len(axis_) else invstd)
    return (ret + bias.reshape(shape)) if bias is not None else ret

  def dropout(self, p=0.5) -> Tensor:
    """
    Applies dropout to `self`.

    NOTE: dropout is only applied when `Tensor.training` is `True`.

    - Described: https://paperswithcode.com/method/dropout
    - Paper: https://jmlr.org/papers/v15/srivastava14a.html

    ```python exec="true" source="above" session="tensor" result="python"
    Tensor.manual_seed(42)
    t = Tensor.randn(2, 2)
    with Tensor.train():
      print(t.dropout().numpy())
    ```
    """
    if not Tensor.training or p == 0: return self
    return (Tensor.rand_like(self, requires_grad=False, dtype=dtypes.default_float, contiguous=False) >= p).contiguous().where(self, 0) / (1.0 - p)

  # helper function commonly used for indexing
  def _one_hot_along_dim(self:Tensor, num_classes:sint, dim:int=-1):
    offset = self.ndim - self._resolve_dim(dim) - 1
    return self == Tensor.arange(num_classes, device=self.device, requires_grad=False).reshape((num_classes,) + (1,) * offset)

  def one_hot(self, num_classes:int=-1) -> Tensor:
    """
    Converts `self` to a one-hot tensor.

    `num_classes` defaults to -1, which means num_classes will be inferred as max(self) + 1.

    ```python exec="true" source="above" session="tensor" result="python"
    t = Tensor([0, 1, 3, 3, 4])
    print(t.one_hot(5).numpy())
    ```
    """
    if num_classes == -1: num_classes = (self.max()+1).item()
    return self[..., None]._one_hot_along_dim(num_classes).where(1, 0)

  def scaled_dot_product_attention(self, key:Tensor, value:Tensor, attn_mask:Optional[Tensor]=None,
                                   dropout_p:float=0.0, is_causal:bool=False) -> Tensor:
    """
    Computes scaled dot-product attention.
    `self` is the query tensor, `key` is the key tensor, and `value` is the value tensor.

    - Described: https://paperswithcode.com/method/scaled
    - Paper: https://arxiv.org/abs/1706.03762v7

    ```python exec="true" source="above" session="tensor" result="python"
    q = Tensor.randn(2, 4, 8)
    k = Tensor.randn(2, 4, 8)
    v = Tensor.randn(2, 4, 8)
    print(q.scaled_dot_product_attention(k, v).numpy())
    ```
    """
    # NOTE: it also works when `key` and `value` have symbolic shape.
    assert all_int(self.shape), f"does not support symbolic shape {self.shape}"
    if is_causal: attn_mask = Tensor.ones(self.shape[-2], key.shape[-2], requires_grad=False, device=self.device).tril(0).cast(dtypes.bool)
    if attn_mask is not None and attn_mask.dtype == dtypes.bool: attn_mask = (attn_mask == 0).where(-float("inf"), 0)
    qk = self.matmul(key.transpose(-2,-1), acc_dtype=least_upper_dtype(self.dtype, key.dtype, dtypes.float32)) / math.sqrt(self.shape[-1])
    return ((qk+attn_mask) if attn_mask is not None else qk).softmax(-1).cast(self.dtype).dropout(dropout_p) @ value

  def _do_reduction(self, reduction:ReductionStr="mean") -> Tensor:
    if reduction not in get_args(ReductionStr): raise ValueError(f"{reduction=} must be one of {get_args(ReductionStr)}")
    reductions: dict[str, Callable[[Tensor], Tensor]] = {"mean": Tensor.mean, "sum": Tensor.sum, "none": lambda x: x}
    return reductions[reduction](self)

  def binary_crossentropy(self, Y:Tensor, reduction:ReductionStr="mean") -> Tensor:
    """
    Computes the binary cross-entropy loss between `self` and `Y`.

    See: https://pytorch.org/docs/stable/generated/torch.nn.BCELoss.html

    ```python exec="true" source="above" session="tensor" result="python"
    t = Tensor([0.1, 0.9, 0.2])
    Y = Tensor([0, 1, 0])
    print(t.binary_crossentropy(Y).item())
    ```
    """
    return (-Y*self.log() - (1-Y)*(1-self).log())._do_reduction(reduction)

  def binary_crossentropy_logits(self, Y:Tensor, reduction:ReductionStr="mean") -> Tensor:
    """
    Computes the binary cross-entropy loss between `self` and `Y` where `self` is logits.

    See: https://pytorch.org/docs/stable/generated/torch.nn.BCEWithLogitsLoss.html

    ```python exec="true" source="above" session="tensor" result="python"
    t = Tensor([-1, 2, -3])
    Y = Tensor([0, 1, 0])
    print(t.binary_crossentropy_logits(Y).item())
    ```
    """
    return (self.maximum(0) - Y * self + (1 + self.abs().neg().exp()).log())._do_reduction(reduction)

  def sparse_categorical_crossentropy(self, Y:Tensor, ignore_index:int=-1, label_smoothing=0.0, reduction:ReductionStr="mean") -> Tensor:
    """
    Computes the sparse categorical cross-entropy loss between `self` and `Y`.

    NOTE: `self` is logits and `Y` is the target labels.
    NOTE: unlike PyTorch, this function expects the class axis to be -1

    See: https://pytorch.org/docs/stable/generated/torch.nn.CrossEntropyLoss.html

    ```python exec="true" source="above" session="tensor" result="python"
    t = Tensor([[-1, 2, -3], [1, -2, 3]])
    Y = Tensor([1, 2])
    print(t.sparse_categorical_crossentropy(Y).item())
    ```
    """
    assert 0.0 <= label_smoothing <= 1.0, "label_smoothing must be in [0.0, 1.0]"
    assert reduction in ("mean", "sum", "none"), "reduction must be one of ['mean', 'sum', 'none']"
    log_probs, loss_mask = self.log_softmax(), (Y != ignore_index) if ignore_index != -1 else Y.ones_like(dtype=dtypes.bool)
    y_counted = Y.to(self.device).flatten().reshape(-1, 1)._one_hot_along_dim(self.shape[-1])
    y = (y_counted * loss_mask.reshape(-1, 1)).reshape(*Y.shape, self.shape[-1])
    smoothing = label_smoothing * (log_probs.mean(-1) * loss_mask)
    unreduced = ((1 - label_smoothing) * (log_probs * y).sum(-1) + smoothing)
    # NOTE: because of ignore_index, we can't use Tensor.mean (so can't use `_do_reduction` here)
    return -(unreduced.sum() / loss_mask.sum() if reduction == "mean" else (unreduced.sum() if reduction == "sum" else unreduced))

  def cross_entropy(self, Y:Tensor, reduction:ReductionStr="mean", label_smoothing:float=0.0) -> Tensor:
    """
    Compute the cross entropy loss between input logits and target.

    NOTE: `self` are logits and `Y` are the target labels or class probabilities.

    See: https://pytorch.org/docs/stable/generated/torch.nn.functional.cross_entropy.html

    ```python exec="true" source="above" session="tensor" result="python"
    t = Tensor([[-1, 2, -3], [1, -2, 3]])
    Y = Tensor([1, 2])
    print(t.cross_entropy(Y).item())
    ```
    ```python exec="true" source="above" session="tensor" result="python"
    t = Tensor([[-1, 2, -3], [1, -2, 3]])
    Y = Tensor([1, 2])
    print(t.cross_entropy(Y, reduction='none').numpy())
    ```
    """
    assert 0.0 <= label_smoothing <= 1.0, "label_smoothing must be in [0.0, 1.0]"
    Y = Y.one_hot(num_classes=cast(int, self.shape[1])) if Y.ndim < 2 else Y
    Y = (1 - label_smoothing)*Y + label_smoothing / cast(int, Y.shape[1])
    ret = -self.log_softmax(axis=1).mul(Y).sum(axis=1)
    return ret._do_reduction(reduction)

  def nll_loss(self, Y:Tensor, weight:Optional[Tensor]=None, ignore_index:Optional[int]=None, reduction:ReductionStr="mean") -> Tensor:
    """
    Compute the negative log likelihood loss between log-probabilities and target labels.

    NOTE: `self` is log-probabilities and `Y` is the Y labels or class probabilities.

    See: https://pytorch.org/docs/stable/generated/torch.nn.functional.nll_loss.html

    ```python exec="true" source="above" session="tensor" result="python"
    t = Tensor([[-1, 2, -3], [1, -2, 3]])
    Y = Tensor([1, 2])
    print(t.log_softmax().nll_loss(Y).item())
    ```
    ```python exec="true" source="above" session="tensor" result="python"
    t = Tensor([[-1, 2, -3], [1, -2, 3]])
    Y = Tensor([1, 2])
    print(t.log_softmax().nll_loss(Y, reduction='none').numpy())
    ```
    """
    weight = Tensor.ones_like(Y, requires_grad=False) if weight is None else weight[Y]
    masked_weight = weight if ignore_index is None else weight * (Y != ignore_index)
    nll = -self.gather(1, Y.unsqueeze(1)).squeeze(1) * masked_weight
    return nll.sum() / masked_weight.sum() if reduction == "mean" else nll._do_reduction(reduction)

  # ***** Tensor Properties *****

  @property
  def ndim(self) -> int:
    """
    Returns the number of dimensions in the tensor.

    ```python exec="true" source="above" session="tensor" result="python"
    t = Tensor([[1, 2], [3, 4]])
    print(t.ndim)
    ```
    """
    return len(self.shape)

  def numel(self) -> sint:
    """
    Returns the total number of elements in the tensor.

    ```python exec="true" source="above" session="tensor" result="python"
    t = Tensor([[[1, 2], [3, 4]], [[5, 6], [7, 8]]])
    print(t.numel())
    ```
    """
    return prod(self.shape)

  def element_size(self) -> int:
    """
    Returns the size in bytes of an individual element in the tensor.

    ```python exec="true" source="above" session="tensor" result="python"
    t = Tensor([5], dtype=dtypes.int16)
    print(t.element_size())
    ```
    """
    return self.dtype.itemsize

  def nbytes(self) -> int:
    """
    Returns the total number of bytes of all elements in the tensor.

    ```python exec="true" source="above" session="tensor" result="python"
    t = Tensor([8, 9], dtype=dtypes.float)
    print(t.nbytes())
    ```
    """
    return self.numel() * self.element_size()

  def is_floating_point(self) -> bool:
    """
    Returns `True` if the tensor contains floating point types, i.e. is one of `dtype.float64`, `dtype.float32`,
    `dtype.float16`, `dtype.bfloat16`.

    ```python exec="true" source="above" session="tensor" result="python"
    t = Tensor([8, 9], dtype=dtypes.float32)
    print(t.is_floating_point())
    ```
    """
    return dtypes.is_float(self.dtype)

  def size(self, dim:Optional[int]=None) -> Union[sint, tuple[sint, ...]]:
    """
    Return the size of the tensor. If `dim` is specified, return the length along dimension `dim`. Otherwise return the shape of the tensor.

    ```python exec="true" source="above" session="tensor" result="python"
    t = Tensor([[4, 5, 6], [7, 8, 9]])
    print(t.size())
    ```
    ```python exec="true" source="above" session="tensor" result="python"
    print(t.size(dim=1))
    ```
    """
    return self.shape if dim is None else self.shape[dim]

  # ***** cast ops *****

  def llvm_bf16_cast(self, dtype:DTypeLike):
    # hack for devices that don't support bfloat16
    assert self.dtype == dtypes.bfloat16
    return self.to("LLVM").bitcast(dtypes.uint16).cast(dtypes.uint32).mul(1<<16).bitcast(dtypes.float32).cast(dtype)

  def cast(self, dtype:DTypeLike) -> Tensor:
    """
    Casts `self` to the given `dtype`.

    ```python exec="true" source="above" session="tensor" result="python"
    t = Tensor([-1, 2.5, 3], dtype=dtypes.float)
    print(t.dtype, t.numpy())
    ```
    ```python exec="true" source="above" session="tensor" result="python"
    t = t.cast(dtypes.int32)
    print(t.dtype, t.numpy())
    ```
    ```python exec="true" source="above" session="tensor" result="python"
    t = t.cast(dtypes.uint8)
    print(t.dtype, t.numpy())
    ```
    """
    if (dt:=to_dtype(dtype)) in {dtypes.uint8, dtypes.uint16} and dtypes.is_float(self.dtype):
      # NOTE: values within the int32 range and outside the unsigned dtype range will cause values to wrap around
      return F.Cast.apply(F.Cast.apply(self, dtype=dtypes.int32), dtype=dt)
    return self if self.dtype == dt else F.Cast.apply(self, dtype=dt)

  def bitcast(self, dtype:DTypeLike) -> Tensor:
    """
    Bitcasts `self` to the given `dtype` of the same itemsize.

    `self` must not require a gradient.

    ```python exec="true" source="above" session="tensor" result="python"
    t = Tensor([-1, 2, 3], dtype=dtypes.int32)
    print(t.dtype, t.numpy())
    ```
    ```python exec="true" source="above" session="tensor" result="python"
    t = t.bitcast(dtypes.uint32)
    print(t.dtype, t.numpy())
    ```
    """
    if self.requires_grad: raise RuntimeError("can't backprop through bitcast")
    dt = to_dtype(dtype)
    if (not isinstance(self.device, str) or not self.device.startswith("DISK")) and (ns:=dt.itemsize) != (os:=self.dtype.itemsize):
      if (self.shape[-1]*os) % ns != 0: raise RuntimeError("unsupported size in bitcast")
      new_uint, old_uint = to_dtype(f"uint{8*ns}"), to_dtype(f"uint{8*os}")
      tmp = self.bitcast(old_uint)
      if ns > os: return functools.reduce(Tensor.add, (tmp[..., i::ns//os].cast(new_uint) << 8*i*os for i in range(ns//os))).bitcast(dtype)
      return Tensor.stack(*(tmp>>8*i*ns for i in range(os//ns)), dim=-1).flatten(-2).cast(new_uint).bitcast(dtype)
    return F.Cast.apply(self, dtype=dt, bitcast=True) if self.dtype != dt else self

  def float(self) -> Tensor:
    """
    Convenience method to cast `self` to a `float32` Tensor.

    ```python exec="true" source="above" session="tensor" result="python"
    t = Tensor([-1, 2, 3], dtype=dtypes.int32)
    print(t.dtype, t.numpy())
    ```
    ```python exec="true" source="above" session="tensor" result="python"
    t = t.float()
    print(t.dtype, t.numpy())
    ```
    """
    return self.cast(dtypes.float32)

  def half(self) -> Tensor:
    """
    Convenience method to cast `self` to a `float16` Tensor.

    ```python exec="true" source="above" session="tensor" result="python"
    t = Tensor([-1, 2, 3], dtype=dtypes.int32)
    print(t.dtype, t.numpy())
    ```
    ```python exec="true" source="above" session="tensor" result="python"
    t = t.half()
    print(t.dtype, t.numpy())
    ```
    """
    return self.cast(dtypes.float16)

  def int(self) -> Tensor:
    """
    Convenience method to cast `self` to a `int32` Tensor.

    ```python exec="true" source="above" session="tensor" result="python"
    t = Tensor([-1.5, -0.5, 0.0, 0.5, 1.5])
    print(t.dtype, t.numpy())
    ```
    ```python exec="true" source="above" session="tensor" result="python"
    t = t.int()
    print(t.dtype, t.numpy())
    ```
    """
    return self.cast(dtypes.int32)

  def bool(self) -> Tensor:
    """
    Convenience method to cast `self` to a `bool` Tensor.

    ```python exec="true" source="above" session="tensor" result="python"
    t = Tensor([-1, 0, 1])
    print(t.dtype, t.numpy())
    ```
    ```python exec="true" source="above" session="tensor" result="python"
    t = t.bool()
    print(t.dtype, t.numpy())
    ```
    """
    return self.cast(dtypes.bool)

  # *** image Tensor function replacements ***

  def image_dot(self, w:Tensor, acc_dtype:Optional[DTypeLike]=None) -> Tensor:
    # NOTE: we use a 1x1 conv2d to do the matmul. mxk @ kxn = (1,k,m,1).conv2d(n,k,1,1)
    x, dx, dw = self, self.ndim, w.ndim
    if not (dx > 0 and dw > 0): raise RuntimeError(f"both tensors need to be at least 1D, got {dx}D and {dw}D")
    if x.shape[-1] != w.shape[-min(w.ndim, 2)]: raise RuntimeError(f"cannot image_dot {x.shape} and {w.shape}")

    bs, groups, cin, cout = prod(self.shape[0:-2]), prod(w.shape[0:-2]), w.shape[-2], w.shape[-1]
    out_shape_t = self.shape[0:-2] + (cout,-1) if len(self.shape) > 1 else (cout, )

    # NOTE: with NHWC we can remove the transposes
    # bs x groups*cin x H x W
    cx = self.transpose(self.ndim-1, self.ndim-2).reshape((bs//groups, groups*cin, -1, 1))
    # groups*cout x cin x H, W
    cw = w.transpose(w.ndim-1, w.ndim-2).reshape((groups*cout, cin, 1, 1))
    return cx.image_conv2d(cw, groups=groups, acc_dtype=acc_dtype).reshape(out_shape_t).transpose(self.ndim-1, self.ndim-2)

  def image_conv2d(self, weight:Tensor, bias:Optional[Tensor]=None, groups=1, stride=1, dilation=1, padding=0, acc_dtype=None) -> Tensor:
    base_image_type = dtypes.imageh if getenv("FLOAT16", 0) else dtypes.imagef

    (bs,_,iy,ix), (cout,cin,H,W) = self.shape, weight.shape
    x, w = self, weight.reshape(groups, (rcout := cout//groups), cin, H, W)

    # hack for non multiples of 4 on cin
    if cin % 4 != 0 and not (cin == 1 and groups%4 == 0):
      x = x.reshape(bs, groups, cin, iy, ix)   # do this always?
      added_input_channels = 4 - (cin % 4)
      w = w.pad(tuple((0, added_input_channels) if i == 2 else None for i in range(w.ndim)))
      x = x.pad(tuple((0, added_input_channels) if i == 2 else None for i in range(x.ndim)))
      cin = cin + added_input_channels
      x = x.reshape(bs, groups*cin, iy, ix)

    # hack for non multiples of 4 on rcout
    added_output_channels = 0
    if rcout % 4 != 0 and not (rcout == 1 and groups%4 == 0):
      added_output_channels = 4 - (rcout % 4)
      rcout += added_output_channels
      cout = groups * rcout
      w = w.pad(tuple((0, added_output_channels) if i == 1 else None for i in range(w.ndim)))

    # packed (note: flipping bs and iy would make the auto-padding work)
    x = x.permute(0,2,3,1)
    cin_last = iy == 1 and ix == 1
    if cin == 1: w = w.reshape(cout//4,4,H,W).permute(0,2,3,1)
    elif cin_last: w = w.reshape(cout//4,4,cin//4,4,H,W).permute(0,4,2,5,1,3)
    else: w = w.reshape(cout//4,4,cin//4,4,H,W).permute(0,4,2,5,3,1)

    # contiguous creates the image, and early realize static weights (TODO: test for the static weight)
    if IMAGE >= 2: x,w = x.cast(base_image_type((bs*iy, ix*groups*cin//4, 4))), w.cast(base_image_type((cout//4, H*W*cin, 4)))
    x, w = x.contiguous(), w.contiguous()

    # expand out
    rcin_hi, rcin_lo = cin//4 if cin >= 4 else 1, 4 if cin >= 4 else 1
    cout_expand = [groups//4 if cin == 1 else groups, 4 if cin == 1 else 1, rcout//4 if rcout >= 4 else 1, 4 if rcout >= 4 else 1]
    x = x.reshape(bs, iy, ix, groups, rcin_hi, rcin_lo)
    if cin_last: w = w.reshape(cout//4, H, rcin_hi, W, 4, rcin_lo)
    else: w = w.reshape(cout//4, H, rcin_hi, W, rcin_lo, 4).permute(0,1,2,3,5,4)

    # prepare input
    x = x.permute(0,3,4,5,1,2).pad(self._padding2d(padding, 2))._pool((H, W), stride, dilation) # -> (bs, groups, rcin_hi, rcin_lo, oy, ox, H, W)
    x = x.permute(0,4,5,1,2,3,6,7).reshape(bs, (oy := x.shape[4]), (ox := x.shape[5]), *cout_expand[0:2], 1, 1, rcin_hi, rcin_lo, H, W)

    # prepare weights
    w = w.permute(0,4,2,5,1,3).reshape((1, 1, 1, *cout_expand, rcin_hi, rcin_lo, H, W))

    # the conv!
    ret = (x*w).cast(base_image_type((bs*oy, ox*cout//4, 4)) if IMAGE >= 2 else dtypes.float32).sum((-4, -3, -2, -1), acc_dtype=acc_dtype)

    # undo hack for non multiples of 4 on C.rcout
    if added_output_channels != 0:
      ret = ret.reshape(bs, oy, ox, groups, rcout)[:, :, :, :, :-added_output_channels]
      cout = groups * (rcout - added_output_channels)

    # NCHW output
    ret = ret.reshape(bs, oy, ox, cout).permute(0,3,1,2)
    return ret if bias is None else ret.add(bias.reshape(1, -1, 1, 1))

def _metadata_wrapper(fn):
  def _wrapper(*args, **kwargs):
    if _METADATA.get() is not None: return fn(*args, **kwargs)

    if TRACEMETA >= 2:
      caller_frame = sys._getframe(frame := 1)
      caller_module = caller_frame.f_globals.get("__name__", None)
      caller_func = caller_frame.f_code.co_name
      if caller_module is None: return fn(*args, **kwargs)

      # if its called from nn we want to step up frames until we are out of nn
      while caller_module.startswith("tinygrad.nn") and "optim" not in caller_module:
        caller_frame = sys._getframe(frame := frame + 1)
        caller_module = caller_frame.f_globals.get("__name__", None)
        if caller_module is None: return fn(*args, **kwargs)

      # if its called from a lambda in tinygrad we want to look two more frames up
      if caller_module.startswith("tinygrad") and caller_func == "<lambda>": caller_frame = sys._getframe(frame := frame + 2)
      caller_module = caller_frame.f_globals.get("__name__", None)
      if caller_module is None: return fn(*args, **kwargs)
      caller_func = caller_frame.f_code.co_name
      caller_lineno = caller_frame.f_lineno

      caller = f"{caller_module}:{caller_lineno}::{caller_func}"
    else: caller = ""

    token = _METADATA.set(Metadata(name=fn.__name__, caller=caller))
    ret = fn(*args, **kwargs)
    _METADATA.reset(token)
    return ret
  return _wrapper

if TRACEMETA >= 1:
  for name, fn in inspect.getmembers(Tensor, inspect.isfunction):
    if name in ["__class__", "__init__", "__new__", "__repr__", "backward", "sequential"]: continue
    setattr(Tensor, name, functools.wraps(fn)(_metadata_wrapper(fn)))<|MERGE_RESOLUTION|>--- conflicted
+++ resolved
@@ -1,6 +1,6 @@
 # inspired by https://github.com/karpathy/micrograd/blob/master/micrograd/engine.py
 from __future__ import annotations
-import time, math, itertools, functools, struct, sys, inspect, pathlib, string, dataclasses, hashlib, weakref
+import time, math, itertools, functools, struct, sys, inspect, pathlib, string, dataclasses, hashlib
 from contextlib import ContextDecorator
 from typing import List, Tuple, Callable, Optional, ClassVar, Type, Union, Sequence, cast, get_args, Literal, TYPE_CHECKING, SupportsIndex
 from tinygrad.dtype import DType, DTypeLike, dtypes, ImageDType, ConstType, least_upper_float, least_upper_dtype, sum_acc_dtype, to_dtype, truncate
@@ -8,19 +8,11 @@
 from tinygrad.helpers import IMAGE, DEBUG, WINO, _METADATA, Metadata, TRACEMETA, ceildiv, fetch, polyN, unwrap
 from tinygrad.multi import MultiLazyBuffer
 from tinygrad.gradient import compute_gradient
-from tinygrad.ops import smax, smin, resolve, UOp, Ops, sint, Variable, SimpleMathTrait, identity_element, becomes_map, graph_rewrite_map, _substitute
+from tinygrad.ops import smax, smin, resolve, UOp, Ops, sint, Variable, SimpleMathTrait, identity_element
 from tinygrad.device import Device, Buffer, BufferSpec
 from tinygrad.engine.realize import run_schedule
 from tinygrad.engine.memory import memory_planner
 from tinygrad.engine.schedule import ScheduleItem, create_schedule_with_vars
-
-# *** Tensors are containers for UOps ***
-
-# NOTE: this has to be a list as UOps can map to more than one Tensor
-tensor_map: dict[UOp, list[weakref.ref[Tensor]]] = {}
-def update_tensor_map(t:Tensor):
-  # TODO: multi
-  tensor_map.setdefault(t.lazydata, []).append(weakref.ref(t))
 
 # **** start with two base classes, Tensor and Function ****
 
@@ -41,7 +33,6 @@
     ret = Tensor.__new__(Tensor)
     ret.lazydata, ret.requires_grad, ret.grad = ctx.forward(*[t.lazydata for t in x], **kwargs), ctx.requires_grad, None
     ret._ctx = ctx if ctx.requires_grad and not Tensor.no_grad else None  # used by autograd engine
-    update_tensor_map(ret)
     return ret
 
 import tinygrad.function as F
@@ -179,7 +170,6 @@
     else:
       assert data.device == device, f"MultiLazyBuffer device mismatch, {data.device} != {device}"
       self.lazydata = data
-    update_tensor_map(self)
 
   def requires_grad_(self, requires_grad=True) -> Tensor:
     self.requires_grad = requires_grad
@@ -226,24 +216,7 @@
 
     NOTE: A Tensor can only be scheduled once.
     """
-    scheduled_uops = flatten([x.lazydata.lbs for x in (self,)+lst])
-    schedule, var_vals = create_schedule_with_vars(scheduled_uops)
-    # TODO: becomes_map should be returned from create_schedule_with_vars
-
-    # NOTE: we put tensor_map in here instead of scheduled_uops. we could be more selective here
-    # all Tensors in a different graph will just rewrite to themselves
-    rewrite_map = graph_rewrite_map(UOp.sink(*tensor_map), _substitute, becomes_map, bottom_up=True)
-    becomes_map.clear()
-
-    # apply becomes_map
-    # TODO: gc tensor_map
-    for k,v in rewrite_map.items():
-      if k is v: continue
-      if (tt:=tensor_map.get(k)) is not None:
-        for t in tt:
-          if (rt:=t()) is not None:
-            rt.lazydata = v
-            update_tensor_map(rt)
+    schedule, var_vals = create_schedule_with_vars(flatten([x.lazydata.lbs for x in (self,)+lst]))
     return memory_planner(schedule), var_vals
 
   def schedule(self, *lst:Tensor) -> list[ScheduleItem]:
@@ -265,7 +238,6 @@
     assert getattr(self, '_ctx', None) is None
     assert self.shape == x.shape, f"replace shape mismatch {self.shape} != {x.shape}"
     self.lazydata = x.lazydata
-    update_tensor_map(self)
     return self
 
   def assign(self, x) -> Tensor:
@@ -285,7 +257,6 @@
     assert not x.requires_grad  # self requires_grad is okay?
     if not self.lazydata.is_realized: return self.replace(x)
     self.lazydata = self.lazydata.assign(x.lazydata)
-    update_tensor_map(self)
     return self
 
   def detach(self) -> Tensor:
@@ -384,12 +355,7 @@
     real = self.to(device)
     # TODO: is this assign?
     if self.grad is not None and real.grad is not None: self.grad.lazydata = real.grad.lazydata
-<<<<<<< HEAD
-    self.lazydata = real.lazydata
-    update_tensor_map(self)
-=======
     return self.replace(real)
->>>>>>> d157b200
 
   def shard(self, devices:tuple[str, ...], axis:Optional[int]=None, splits:Optional[tuple[int, ...]]=None) -> Tensor:
     """
@@ -417,13 +383,7 @@
     """
     Shards the tensor across the given devices in place.
     """
-<<<<<<< HEAD
-    self.lazydata = self.shard(devices, axis, splits).lazydata
-    update_tensor_map(self)
-    return self
-=======
     return self.replace(self.shard(devices, axis, splits))
->>>>>>> d157b200
 
   @staticmethod
   def from_uop(y:UOp, **kwargs) -> Tensor:
