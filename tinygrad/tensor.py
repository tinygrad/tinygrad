# inspired by https://github.com/karpathy/micrograd/blob/master/micrograd/engine.py
from __future__ import annotations
import time, math, itertools, functools, struct, sys, inspect, pathlib, string, dataclasses, hashlib, weakref
from contextlib import ContextDecorator
from typing import List, Tuple, Callable, Optional, ClassVar, Type, Union, Sequence, cast, get_args, Literal, TYPE_CHECKING, SupportsIndex
from tinygrad.dtype import DType, DTypeLike, dtypes, ImageDType, ConstType, least_upper_float, least_upper_dtype, sum_acc_dtype, to_dtype, truncate
from tinygrad.helpers import argfix, make_tuple, flatten, prod, all_int, round_up, merge_dicts, argsort, getenv, all_same, fully_flatten, dedup
from tinygrad.helpers import IMAGE, DEBUG, WINO, _METADATA, Metadata, TRACEMETA, ceildiv, fetch, polyN, unwrap
from tinygrad.multi import MultiLazyBuffer
from tinygrad.gradient import compute_gradient
from tinygrad.ops import smax, smin, resolve, UOp, Ops, sint, Variable, SimpleMathTrait, identity_element, becomes_map
from tinygrad.device import Device, Buffer, BufferSpec
from tinygrad.engine.realize import run_schedule
from tinygrad.engine.memory import memory_planner
from tinygrad.engine.schedule import ScheduleItem, create_schedule_with_vars

# *** all in scope Tensors are here. this gets relevant UOps ***

all_tensors: set[weakref.ref[Tensor]] = set()

# **** start with two base classes, Tensor and Function ****

class Function:
  def __init__(self, device:Union[str, tuple[str, ...]], *tensors:Tensor, metadata:Optional[Metadata]=None):
    self.device = device
    self.needs_input_grad = [t.requires_grad for t in tensors]
    self.requires_grad = True if any(self.needs_input_grad) else None if None in self.needs_input_grad else False
    if self.requires_grad: self.parents = tensors
    self.metadata = metadata

  def forward(self, *args, **kwargs): raise NotImplementedError(f"forward not implemented for {type(self)}")
  def backward(self, *args, **kwargs): raise RuntimeError(f"backward not implemented for {type(self)}")

  @classmethod
  def apply(fxn:Type[Function], *x:Tensor, **kwargs) -> Tensor:
    ctx = fxn(x[0].device, *x, metadata=_METADATA.get())
    ret = Tensor.__new__(Tensor)
    ret.lazydata, ret.requires_grad, ret.grad = ctx.forward(*[t.lazydata for t in x], **kwargs), ctx.requires_grad, None
    ret._ctx = ctx if ctx.requires_grad and not Tensor.no_grad else None  # used by autograd engine
    return ret

import tinygrad.function as F

def _metaop(op, shape:tuple[sint,...], dtype:DType, device:Union[str, tuple[str, ...]], arg=None, src:tuple[UOp, ...]=()):
  if isinstance(device, str): return UOp.metaop(op, shape, dtype, device, arg, src)
  return MultiLazyBuffer([UOp.metaop(op, shape, dtype, d, arg, src) for d in device], None)

def _from_np_dtype(npdtype:'np.dtype') -> DType: # type: ignore [name-defined] # noqa: F821
  import numpy as np
  return dtypes.fields()[np.dtype(npdtype).name]
def _to_np_dtype(dtype:DType) -> Optional[type]:
  import numpy as np
  return np.dtype(dtype.fmt).type if dtype.fmt is not None else None

def _fromnp(x: 'np.ndarray') -> UOp:  # type: ignore [name-defined] # noqa: F821
  ret = UOp.metaop(Ops.EMPTY, x.shape, _from_np_dtype(x.dtype), "NPY")
  # fake realize
  ret.buffer.allocate(x)
  return ret.buf_uop_view()

def get_shape(x) -> tuple[int, ...]:
  # NOTE: str is special because __getitem__ on a str is still a str
  if not hasattr(x, "__len__") or not hasattr(x, "__getitem__") or isinstance(x, str) or (hasattr(x, "shape") and x.shape == ()): return ()
  if not all_same(subs:=[get_shape(xi) for xi in x]): raise ValueError(f"inhomogeneous shape from {x}")
  return (len(subs),) + (subs[0] if subs else ())

def _frompy(x:Union[List, Tuple, bytes], dtype:DType) -> UOp:
  if isinstance(x, bytes): ret, data = UOp.metaop(Ops.EMPTY, (len(x)//dtype.itemsize,), dtype, "PYTHON"), x
  else:
    ret = UOp.metaop(Ops.EMPTY, get_shape(x), dtype, "PYTHON")
    assert dtype.fmt is not None, f"{dtype=} has None fmt"
    truncate_function = truncate[dtype]
    data = struct.pack(f"@{ret.size}{dtype.fmt}", *[truncate_function(xi) for xi in fully_flatten(x)])
  # fake realize
  ret.buffer.allocate(memoryview(data if Device.DEFAULT != "PYTHON" else bytearray(data)))
  return ret.buf_uop_view()

def _get_winograd_matcols(mat, dims:int, shp:tuple[sint, ...], device:Union[str, tuple[str, ...]], dtype:DType) -> list[list[Tensor]]:
  return [[Tensor.cat(*[Tensor.full(shp[:dim] + (1,) + shp[dim+1:], float(m[k]), device=device, dtype=dtype) for m in mat], dim=dim)
           for k in range(len(mat[0]))] for dim in range(dims)]

# winograd conv 3 kernel f(4x4,3x3) see: http://arxiv.org/abs/1509.09308
def _apply_winograd_matrix(mat, t:Tensor, dims:int) -> Tensor:
  # multiply mat_1 @ mat_2 @ t with foldable constants, where mat_i acts on vector t along dimension i; roughly kron(mat, mat) @ t
  # due to realize-before-expand rule in lazy.py, we must operate in this order: reshape -> expand -> arithmetic
  t_ = t.reshape(t.shape[:dims] + (1,) * dims + t.shape[dims:]).expand(t.shape[:dims] + (len(mat),) * dims + t.shape[dims:])  # add output dims
  # precalculate mat columns for each dim; prod(itertools.product(matcols)) gives the columns of kron(mat, mat, ...)
  matcols = _get_winograd_matcols(mat, dims, t_.shape[dims:], t_.device, t_.dtype)
  # multiply each element of t_ by the corresponding stacked column of kron(mat, mat), producing only one view for each element of t
  ret = sum(prod(col[idx] for col, idx in zip(matcols, mat_is)) * t_[mat_is] for mat_is in itertools.product(range(len(mat[0])), repeat=dims))
  assert isinstance(ret, Tensor), "sum didn't return a Tensor"
  return ret

def _align_left(*shapes:tuple[sint, ...]) -> tuple[tuple[sint, ...], ...]:
  # unsqueeze left to make every shape same length
  max_dim = max(len(shape) for shape in shapes)
  return tuple((1,) * (max_dim - len(shape)) + shape for shape in shapes)
def _broadcast_shape(*shapes:tuple[sint, ...]) -> tuple[sint, ...]:
  return tuple(0 if 0 in nth_dim_sizes else smax(nth_dim_sizes) for nth_dim_sizes in zip(*_align_left(*shapes)))

def _masked_setitem(target:Tensor, values:Tensor, mask:Tensor, axes:tuple[int, ...]):
  # apply mask to values (already broadcasted) and reduce such that if mask contains repeated indices the last one remains
  values = values * mask
  for dim in axes: mask, values = functools.reduce(lambda x,y: (x[0]|y[0], y[0].where(y[1], x[1])), zip(mask.split(1, dim), values.split(1, dim)))
  # remove extra dims from reduce
  for dim in reversed(axes): mask, values = mask.squeeze(dim), values.squeeze(dim)
  # select from values for each True element in mask else select from self
  return mask.where(values, target)

#  `(padding_left, padding_right, padding_top, padding_bottom, ...)` ->  `(..., (padding_top, padding_bottom), (padding_left, padding_right))`
def _flat_to_grouped(padding:Sequence[sint]) -> tuple[tuple[sint, sint], ...]: return tuple(zip(padding[-2::-2], padding[::-2]))

ReductionStr = Literal["mean", "sum", "none"]

class Tensor(SimpleMathTrait):
  """
  A `Tensor` is a multi-dimensional matrix containing elements of a single data type.

  ```python exec="true" session="tensor"
  from tinygrad import Tensor, dtypes, nn
  import numpy as np
  import math
  np.set_printoptions(precision=4)
  ```
  """
  __slots__ = "lazydata", "requires_grad", "grad", "_ctx"
  __deletable__ = ('_ctx',)
  training: ClassVar[bool] = False
  no_grad: ClassVar[bool] = False

  def __new__(cls, *args, **kwargs):
    instance = super().__new__(cls)
    all_tensors.add(weakref.ref(instance))
    return instance
  def __del__(self): all_tensors.discard(weakref.ref(self))

  def __init__(self, data:Union[None, ConstType, bytes, List, Tuple, UOp, MultiLazyBuffer, 'np.ndarray', pathlib.Path],  # type: ignore [name-defined] # noqa: F821
               device:Optional[Union[str, tuple, list]]=None, dtype:Optional[DTypeLike]=None, requires_grad:Optional[bool]=None):
    if dtype is not None: dtype = to_dtype(dtype)
    if device is None and isinstance(data, pathlib.Path): device = f"DISK:{data.resolve()}"  # keep it on the disk if device is None
    device = tuple(Device.canonicalize(x) for x in device) if isinstance(device, (tuple, list)) else Device.canonicalize(device)

    # tensors can have gradients if you have called .backward
    self.grad: Optional[Tensor] = None

    # NOTE: this can be in three states. False and None: no gradient, True: gradient
    # None (the default) will be updated to True if it's put in an optimizer
    self.requires_grad: Optional[bool] = requires_grad

    # internal variable used for autograd graph construction
    self._ctx: Optional[Function] = None

    # create a LazyBuffer from the different types of inputs
    if isinstance(data, (UOp, MultiLazyBuffer)):
      assert dtype is None or dtype==data.dtype, "dtype doesn't match, and casting isn't supported"
      # NOTE: this is here because LazyBuffer = UOp
      if isinstance(data, UOp) and data.op is Ops.BIND: data = _metaop(Ops.BIND, tuple(), dtype or data.dtype, device, data)
    elif data is None: data = _metaop(Ops.EMPTY, (0,), dtype or dtypes.default_float, device)
    elif isinstance(data, get_args(ConstType)): data = _metaop(Ops.CONST, tuple(), dtype or dtypes.from_py(data), device, data)
    elif isinstance(data, bytes): data = _frompy(data, dtypes.uint8 if dtype is None else dtype)
    elif isinstance(data, (list, tuple)):
      if dtype is None:
        if (d := fully_flatten(data)) and all(isinstance(s, bool) for s in d): dtype = dtypes.bool
        else: dtype = dtypes.default_int if d and all_int(d) else dtypes.default_float  # NOTE: this works because all_int([True, False]) is True
      if dtype == dtypes.bfloat16: data = Tensor(_frompy(data, dtypes.float32), device=device).cast(dtypes.bfloat16).lazydata
      else: data = _frompy(data, dtype)
    elif str(type(data)) == "<class 'numpy.ndarray'>":
      import numpy as np
      assert isinstance(data, np.ndarray), f"expected np.ndarray, got {data}"
      if data.shape == (): data = _metaop(Ops.CONST, tuple(), dtype or _from_np_dtype(data.dtype), device, data.item())
      else: data = _fromnp(data.astype(npdtype) if dtype is not None and (npdtype:=_to_np_dtype(dtype)) is not None else data)  # type: ignore [name-defined]
    elif isinstance(data, pathlib.Path):
      dtype = dtype or dtypes.uint8
      data = _metaop(Ops.EMPTY, (data.stat().st_size // dtype.itemsize,), dtype, f"DISK:{data.resolve()}")

    # by this point, it has to be a LazyBuffer
    if not isinstance(data, (UOp, MultiLazyBuffer)): raise RuntimeError(f"can't create Tensor from {data!r} with type {type(data)}")

    # data might be on a different device
    if isinstance(device, str): self.lazydata:Union[UOp, MultiLazyBuffer] = data if data.device == device else data.copy_to_device(device)
    # if device is a tuple, we should have/construct a MultiLazyBuffer
    elif isinstance(data, UOp): self.lazydata = MultiLazyBuffer.from_sharded(data, device, None, None)
    else:
      assert data.device == device, f"MultiLazyBuffer device mismatch, {data.device} != {device}"
      self.lazydata = data

  def requires_grad_(self, requires_grad=True) -> Tensor:
    self.requires_grad = requires_grad
    return self

  class train(ContextDecorator):
    def __init__(self, mode:bool = True): self.mode = mode
    def __enter__(self): self.prev, Tensor.training = Tensor.training, self.mode
    def __exit__(self, exc_type, exc_value, traceback): Tensor.training = self.prev

  class test(ContextDecorator):
    def __init__(self, mode:bool = True): self.mode = mode
    def __enter__(self): self.prev, Tensor.no_grad = Tensor.no_grad, self.mode
    def __exit__(self, exc_type, exc_value, traceback): Tensor.no_grad = self.prev

  def __repr__(self):
    if isinstance(ld:=self.lazydata, MultiLazyBuffer): ld_repr = f"{self.lazydata!r}"
    else: ld_repr = f"<UOp {ld.device} {ld.shape} {str(ld.dtype)[7:]} {ld.st if ld.base is not ld else (ld.op, ld.realized)}>"
    return f"<Tensor {ld_repr} on {self.device} with grad {(self.grad.lazydata if self.grad is not None else None)!r}>"

  # Python has a non moving GC, so this should be okay
  def __hash__(self): return id(self)

  def __bool__(self): raise TypeError("__bool__ on Tensor is not defined")

  def __len__(self):
    if not self.shape: raise TypeError("len() of a 0-d tensor")
    return self.shape[0]

  @property
  def device(self) -> Union[str, tuple[str, ...]]: return self.lazydata.device

  @property
  def shape(self) -> tuple[sint, ...]: return self.lazydata.shape

  @property
  def dtype(self) -> DType: return self.lazydata.dtype

  # ***** data handlers ****

  def schedule_with_vars(self, *lst:Tensor) -> tuple[list[ScheduleItem], dict[Variable, int]]:
    """
    Creates the schedule needed to realize these Tensor(s), with Variables.

    NOTE: A Tensor can only be scheduled once.
    """
    schedule, var_vals = create_schedule_with_vars(flatten([x.lazydata.lbs for x in (self,)+lst]))
    # TODO: becomes_map should be returned from create_schedule_with_vars

    # get all children of keys in becomes_map
    all_uops: set[UOp] = set()
    search_uops = list(becomes_map)
    while len(search_uops):
      x = search_uops.pop(0)
      if x in all_uops: continue
      all_uops.add(x)
      search_uops.extend([u for c in x.children if (u:=c()) is not None])

    # link the found UOps back to Tensors. exit early if there's no Tensors to realize
    # NOTE: this uses all_tensors, but it's fast
    fixed_tensors: list[Tensor] = [t for tref in all_tensors if (t:=tref()) is not None and any(x in all_uops for x in t.lazydata.lbs)]
    if len(fixed_tensors) == 0: return [], {}

    # potentially rewrite all the discovered Tensors
    sink = UOp.sink(*[UOp.sink(*t.lazydata.lbs) if isinstance(t.lazydata, MultiLazyBuffer) else t.lazydata for t in fixed_tensors])
    new_sink = sink.substitute(becomes_map)
    becomes_map.clear()

    # set the relevant lazydata to the realized UOps
    for t,s,ns in zip(fixed_tensors, sink.src, new_sink.src):
      if s is ns: continue
      if isinstance(t.lazydata, MultiLazyBuffer): t.lazydata.lbs = list(ns.src)
      else: t.lazydata = ns

    return memory_planner(schedule), var_vals

  def schedule(self, *lst:Tensor) -> list[ScheduleItem]:
    """Creates the schedule needed to realize these Tensor(s)."""
    schedule, var_vals = self.schedule_with_vars(*lst)
    assert len(var_vals) == 0
    return schedule

  def realize(self, *lst:Tensor, do_update_stats=True) -> Tensor:
    """Triggers the computation needed to create these Tensor(s)."""
    run_schedule(*self.schedule_with_vars(*lst), do_update_stats=do_update_stats)
    return self

  def replace(self, x:Tensor) -> Tensor:
    """
    Replaces the data of this tensor with the data of another tensor. Only the shape of the tensors must match.
    """
    # used for replacing a Tensor with a new version of it (potentially with a different device and dtype)
    assert getattr(self, '_ctx', None) is None
    assert self.shape == x.shape, f"replace shape mismatch {self.shape} != {x.shape}"
    self.lazydata = x.lazydata
    return self

  def assign(self, x) -> Tensor:
    # TODO: this is a hack for writing to DISK. remove with working assign
    if isinstance(self.device, str) and self.device.startswith("DISK"):
      if x.__class__ is not Tensor: x = Tensor(x, device="CLANG", dtype=self.dtype)
      self.contiguous().realize().lazydata.base.realized.copyin(x._data())
      return self
    if x.__class__ is not Tensor: x = Tensor(x, device=self.device, dtype=self.dtype)
    if DEBUG >= 4: print(f"assign {self.lazydata} <- {x.lazydata}")
    if self.lazydata is x.lazydata: return self  # a self assign is a NOOP
    # NOTE: we allow cross device assign
    assert self.shape == x.shape, f"assign shape mismatch {self.shape} != {x.shape}"
    assert self.device == x.device, f"assign device mismatch {self.device} != {x.device}"
    assert self.dtype == x.dtype, f"assign dtype mismatch {self.dtype} != {x.dtype}"
    assert not isinstance(self.lazydata, MultiLazyBuffer) or self.lazydata.axis == x.lazydata.axis, "axis must match on MultiLazyBuffer"
    assert not x.requires_grad  # self requires_grad is okay?
    if not self.lazydata.is_realized: return self.replace(x)
    self.lazydata = self.lazydata.assign(x.lazydata)
    return self

  def detach(self) -> Tensor:
    """
    Returns a new tensor with the same data as this tensor, but detached from the autograd graph.
    """
    return Tensor(self.lazydata.detach(), device=self.device, requires_grad=False)

  def _data(self) -> memoryview:
    if 0 in self.shape: return memoryview(bytearray(0))
    # NOTE: this realizes on the object from as_buffer being a Python object
    cpu = self.cast(self.dtype.base).contiguous().to("CLANG").realize()
    buf = cast(Buffer, cast(UOp, cpu.lazydata).base.realized)
    if self.device != "CLANG": buf.options = BufferSpec(nolru=True)
    return buf.as_buffer(allow_zero_copy=True if self.device != "CLANG" else False)

  def data(self) -> memoryview:
    """
    Returns the data of this tensor as a memoryview.

    ```python exec="true" source="above" session="tensor" result="python"
    t = Tensor([1, 2, 3, 4])
    print(np.frombuffer(t.data(), dtype=np.int32))
    ```
    """
    assert self.dtype.base.fmt is not None, f"no fmt dtype for {self.dtype.base}"
    assert all_int(self.shape), f"no data if shape is symbolic, {self.shape=}"
    if TYPE_CHECKING or sys.version_info < (3, 12): assert self.dtype.base.fmt != "e"
    return cast(memoryview, self._data().cast(self.dtype.base.fmt) if 0 in self.shape else self._data().cast(self.dtype.base.fmt, self.shape))

  def item(self) -> ConstType:
    """
    Returns the value of this tensor as a standard Python number.

    ```python exec="true" source="above" session="tensor" result="python"
    t = Tensor(42)
    print(t.item())
    ```
    """
    assert self.numel() == 1, "must have one element for item"
    return self.data()[(0,) * len(self.shape)]

  # TODO: should be Tensor.tolist() -> Union[list[ConstType], ConstType]. The List is Sequence because mypy expects memoryview.tolist() -> list[int]
  # src: https://github.com/python/mypy/blob/release-1.6/mypy/typeshed/stdlib/builtins.pyi#L803
  def tolist(self) -> Union[Sequence[ConstType], ConstType]:
    """
    Returns the value of this tensor as a nested list.

    ```python exec="true" source="above" session="tensor" result="python"
    t = Tensor([1, 2, 3, 4])
    print(t.tolist())
    ```
    """
    return self.data().tolist()

  def numpy(self) -> 'np.ndarray':  # type: ignore [name-defined] # noqa: F821
    """
    Returns the value of this tensor as a `numpy.ndarray`.

    ```python exec="true" source="above" session="tensor" result="python"
    t = Tensor([1, 2, 3, 4])
    print(repr(t.numpy()))
    ```
    """
    import numpy as np
    if self.dtype.base == dtypes.bfloat16: return self.float().numpy()
    assert _to_np_dtype(self.dtype.base) is not None, f"no np dtype for {self.dtype.base}"
    assert all_int(self.shape), f"no data if shape is symbolic, {self.shape=}"
    return np.frombuffer(self._data(), dtype=_to_np_dtype(self.dtype.base)).reshape(self.shape)

  def clone(self) -> Tensor:
    """
    Creates a clone of this tensor allocating a separate buffer for the data.
    """
    ret = Tensor(self.lazydata.clone(), self.device, requires_grad=self.requires_grad)
    if self.grad is not None: ret.grad = self.grad.clone()
    if hasattr(self, '_ctx'): ret._ctx = self._ctx
    return ret

  def to(self, device:Optional[Union[str, tuple[str, ...]]]) -> Tensor:
    """
    Moves the tensor to the given device.
    """
    device = tuple(Device.canonicalize(x) for x in device) if isinstance(device, (tuple, list)) else Device.canonicalize(device)
    if device == self.device: return self
    if not isinstance(device, str): return self.shard(device)
    ret = Tensor(self.lazydata, device, requires_grad=self.requires_grad)
    if self.grad is not None: ret.grad = self.grad.to(device)
    if hasattr(self, '_ctx'): ret._ctx = self._ctx
    return ret

  def to_(self, device:Optional[Union[str, tuple[str, ...]]]):
    """
    Moves the tensor to the given device in place.
    """
    real = self.to(device)
    if self.grad is not None and real.grad is not None: self.grad.replace(real.grad)
    return self.replace(real)

  def shard(self, devices:tuple[str, ...], axis:Optional[int]=None, splits:Optional[tuple[int, ...]]=None) -> Tensor:
    """
    Shards the tensor across the given devices. Optionally specify which axis to shard on, and how to split it across devices.

    ```python exec="true" source="above" session="tensor" result="python"
    t = Tensor.empty(2, 3)
    print(t.shard((t.device, t.device), axis=1, splits=(2, 1)).lazydata)
    ```

    """
    assert isinstance(self.lazydata, UOp), "can't shard a MultiLazyBuffer"
    devices, bounds = tuple(Device.canonicalize(x) for x in devices), None
    if axis is not None:
      axis = self._resolve_dim(axis)
      if splits is None:
        if not isinstance(total:=self.shape[axis], int): raise RuntimeError(f"cannot shard symbolic shape {self.shape=}, {axis=}")
        sz = ceildiv(total, len(devices))
        splits = tuple([max(0, min(sz, total - sz*i)) for i in range(len(devices))])
      assert sum(splits) == self.shape[axis], "specified splits do not sum up to axis shape"
      bounds = tuple(itertools.pairwise(itertools.accumulate(splits, initial=0)))
    return Tensor(MultiLazyBuffer.from_sharded(self.lazydata, devices, axis, bounds), device=devices, requires_grad=self.requires_grad)

  def shard_(self, devices:tuple[str, ...], axis:Optional[int]=None, splits:Optional[tuple[int, ...]]=None):
    """
    Shards the tensor across the given devices in place.
    """
    return self.replace(self.shard(devices, axis, splits))

  @staticmethod
  def from_uop(y:UOp, **kwargs) -> Tensor:
    if y.op is Ops.BIND: return Tensor(y, **kwargs, requires_grad=False)   # this is the only UOp allowed in Tensor
    if y.op is Ops.CONST: return Tensor(y.arg, **kwargs, requires_grad=False)
    if y.op is Ops.MUL: return Tensor.from_uop(y.src[0]) * Tensor.from_uop(y.src[1])
    if y.op is Ops.ADD: return Tensor.from_uop(y.src[0]) + Tensor.from_uop(y.src[1])
    raise RuntimeError(f"unhandled UOp {y}")

  # ***** creation entrypoint *****

  @staticmethod
  def _metaop(op, shape, device:Optional[Union[tuple[str, ...], str]]=None, dtype:Optional[DTypeLike]=None, arg=None, **kwargs):
    dtype = to_dtype(dtype) if dtype is not None else dtypes.default_float
    if isinstance(device, tuple):
      return Tensor(MultiLazyBuffer([UOp.metaop(op, shape, dtype, Device.canonicalize(d), arg) for d in device], None),
                    device, dtype, **kwargs)
    return Tensor(UOp.metaop(op, shape, dtype, Device.canonicalize(device), arg), device, dtype, **kwargs)

  @staticmethod
  def empty(*shape, **kwargs):
    """
    Creates an empty tensor with the given shape.

    You can pass in `dtype` and `device` keyword arguments to control the data type and device of the tensor.
    Additionally, all other keyword arguments are passed to the constructor of the tensor.

    ```python exec="true" source="above" session="tensor" result="python"
    t = Tensor.empty(2, 3)
    print(t.shape)
    ```
    """
    return Tensor._metaop(Ops.EMPTY, argfix(*shape), **kwargs)

  @staticmethod
  def from_blob(ptr:int, shape:tuple[int, ...], **kwargs) -> Tensor:
    """
    Exposes the pointer as a Tensor without taking ownership of the original data.
    The pointer must remain valid for the entire lifetime of the created Tensor.

    You can pass in `dtype` and `device` keyword arguments to control the data type and device of the tensor.
    Additionally, all other keyword arguments are passed to the constructor of the tensor.
    """

    r = Tensor._metaop(Ops.EMPTY, shape, **kwargs)
    r.lazydata.buffer.allocate(external_ptr=ptr)
    r.lazydata.buf_uop_view()
    return r

  @staticmethod
  def from_url(url:str, gunzip:bool=False, **kwargs) -> Tensor:
    """
    Create a Tensor from a URL.

    This is the preferred way to access Internet resources.
    It currently returns a DISK Tensor, but in the future it may return an HTTP Tensor.
    This also will soon become lazy (when possible) and not print progress without DEBUG.

    THe `gunzip` flag will gzip extract the resource and return an extracted Tensor.
    """
    return Tensor(fetch(url, gunzip=gunzip), **kwargs)

  _seed: int = int(time.time())
  _device_seeds: dict[str, Tensor] = {}
  _device_rng_counters: dict[str, Tensor] = {}
  @staticmethod
  def manual_seed(seed=0):
    """
    Sets the seed for random operations.

    ```python exec="true" source="above" session="tensor" result="python"
    Tensor.manual_seed(42)
    print(Tensor.rand(5).numpy())
    print(Tensor.rand(5).numpy())
    ```
    ```python exec="true" source="above" session="tensor" result="python"
    Tensor.manual_seed(42)  # reset to the same seed
    print(Tensor.rand(5).numpy())
    print(Tensor.rand(5).numpy())
    ```
    """
    Tensor._seed, Tensor._device_seeds, Tensor._device_rng_counters = seed, {}, {}

  @staticmethod
  def _threefry_random_bits(key:Tensor, counts0:Tensor, counts1:Tensor):
    x = (counts1.cast(dtypes.uint64) << 32) | counts0.cast(dtypes.uint64)
    x = F.Threefry.apply(x, (key[1]._broadcast_to(x.shape).cast(dtypes.uint64) << 32) | key[0]._broadcast_to(x.shape).cast(dtypes.uint64))
    counts0, counts1 = (x & 0xffffffff).cast(dtypes.uint32), ((x >> 32) & 0xffffffff).cast(dtypes.uint32)
    return counts0.cat(counts1)

  @staticmethod
  def rand(*shape, device:Optional[str]=None, dtype:Optional[DTypeLike]=None, contiguous:bool=True, **kwargs) -> Tensor:
    """
    Creates a tensor with the given shape, filled with random values from a uniform distribution over the interval `[0, 1)`.

    You can pass in `dtype` and `device` keyword arguments to control the data type and device of the tensor.
    Additionally, all other keyword arguments are passed to the constructor of the tensor.

    ```python exec="true" source="above" session="tensor" result="python"
    Tensor.manual_seed(42)
    t = Tensor.rand(2, 3)
    print(t.numpy())
    ```
    """
    if not dtypes.is_float(dtype := to_dtype(dtype or dtypes.default_float)): raise ValueError(f"rand only supports float dtypes, got {dtype}")
    if not all_int(shape:=argfix(*shape)) or not all(s >= 0 for s in shape): raise ValueError(f"invalid input {shape=}")
    if device is not None and not isinstance(device, str): raise ValueError(f"rand only supports single device, got {device=}")
    _device = device = Device.canonicalize(device)

    # if shape has 0, return zero tensor
    if (numel := prod(shape)) == 0: return Tensor.zeros(shape, device=_device, dtype=dtype, **kwargs)
    num = ceildiv(numel * dtype.itemsize, 4)

    # when using MOCKGPU and NV generate rand on CLANG
    if getenv("MOCKGPU") and device.startswith("NV"): device = "CLANG"

    # generate per device seeds and rng counter if we haven't seen this device yet
    if device not in Tensor._device_seeds:
      Tensor._device_seeds[device] = Tensor(
        [int.from_bytes(hashlib.sha256(len(Tensor._device_seeds).to_bytes(4, "big")).digest(), "big"), Tensor._seed],
        device=device, dtype=dtypes.uint32, requires_grad=False)
      Tensor._device_rng_counters[device] = Tensor([0], device=device, dtype=dtypes.uint32, requires_grad=False)
    # increment rng counter for devices
    else: Tensor._device_rng_counters[device].assign(Tensor._device_rng_counters[device] + num).contiguous()

    # threefry random bits
    counts0 = (Tensor.arange(ceildiv(num, 2), device=device, dtype=dtypes.uint32, requires_grad=False)+Tensor._device_rng_counters[device])
    counts1 = counts0 + ceildiv(num, 2)
    bits = Tensor._threefry_random_bits(Tensor._device_seeds[device], counts0, counts1)[:num]

    # bitcast to uint with same number of bits
    _, nmant = dtypes.finfo(dtype)
    uint_dtype = {1: dtypes.uint8, 2: dtypes.uint16, 4: dtypes.uint32, 8: dtypes.uint64}[dtype.itemsize]
    bits = bits.bitcast(uint_dtype)
    # only randomize the mantissa bits and set the exponent to 1
    one = Tensor.ones_like(bits, device=bits.device, dtype=dtype).bitcast(uint_dtype)
    bits = bits.rshift((dtype.itemsize * 8) - nmant).bitwise_or(one)
    # bitcast back to the original dtype and reshape
    out = bits.bitcast(dtype)[:numel].sub(1).reshape(shape)

    # move back to the original device if we were using MOCKGPU
    if getenv("MOCKGPU") and _device: out = out.to(_device)

    out.requires_grad = kwargs.get("requires_grad")
    return out.contiguous() if contiguous else out

  # ***** creation helper functions *****

  @staticmethod
  def full(shape:tuple[sint, ...], fill_value:ConstType, **kwargs) -> Tensor:
    """
    Creates a tensor with the given shape, filled with the given value.

    You can pass in `dtype` and `device` keyword arguments to control the data type and device of the tensor.
    Additionally, all other keyword arguments are passed to the constructor of the tensor.

    ```python exec="true" source="above" session="tensor" result="python"
    print(Tensor.full((2, 3), 42).numpy())
    ```
    ```python exec="true" source="above" session="tensor" result="python"
    print(Tensor.full((2, 3), False).numpy())
    ```
    """
    return Tensor(fill_value, **kwargs).reshape((1, )*len(new_shape := argfix(shape))).expand(new_shape)

  @staticmethod
  def zeros(*shape, **kwargs) -> Tensor:
    """
    Creates a tensor with the given shape, filled with zeros.

    You can pass in `dtype` and `device` keyword arguments to control the data type and device of the tensor.
    Additionally, all other keyword arguments are passed to the constructor of the tensor.

    ```python exec="true" source="above" session="tensor" result="python"
    print(Tensor.zeros(2, 3).numpy())
    ```
    ```python exec="true" source="above" session="tensor" result="python"
    print(Tensor.zeros(2, 3, dtype=dtypes.int32).numpy())
    ```
    """
    return Tensor.full(argfix(*shape), 0.0, **kwargs)

  @staticmethod
  def ones(*shape, **kwargs) -> Tensor:
    """
    Creates a tensor with the given shape, filled with ones.

    You can pass in `dtype` and `device` keyword arguments to control the data type and device of the tensor.
    Additionally, all other keyword arguments are passed to the constructor of the tensor.

    ```python exec="true" source="above" session="tensor" result="python"
    print(Tensor.ones(2, 3).numpy())
    ```
    ```python exec="true" source="above" session="tensor" result="python"
    print(Tensor.ones(2, 3, dtype=dtypes.int32).numpy())
    ```
    """
    return Tensor.full(argfix(*shape), 1.0, **kwargs)

  @staticmethod
  def arange(start, stop=None, step=1, **kwargs) -> Tensor:
    """
    Returns a 1-D tensor of size `ceil((stop - start) / step)` with values from `[start, stop)`, with spacing between values given by `step`.

    If `stop` is not specified, values are generated from `[0, start)` with the given `step`.

    If `stop` is specified, values are generated from `[start, stop)` with the given `step`.

    You can pass in `dtype` and `device` keyword arguments to control the data type and device of the tensor.
    Additionally, all other keyword arguments are passed to the constructor of the tensor.

    ```python exec="true" source="above" session="tensor" result="python"
    print(Tensor.arange(5).numpy())
    ```
    ```python exec="true" source="above" session="tensor" result="python"
    print(Tensor.arange(5, 10).numpy())
    ```
    ```python exec="true" source="above" session="tensor" result="python"
    print(Tensor.arange(5, 10, 2).numpy())
    ```
    ```python exec="true" source="above" session="tensor" result="python"
    print(Tensor.arange(5.5, 10, 2).numpy())
    ```
    """
    if stop is None: stop, start = start, 0
    dtype = kwargs.pop("dtype", dtypes.default_float if any(isinstance(x, float) for x in (start, stop, step)) else dtypes.default_int)
    # NOTE: this matches numpy, torch raises RuntimeError if stop-start and step have different signs
    if (output_len:=ceildiv(stop-start, step)) <= 0: return Tensor([], dtype=dtype, **kwargs)
    return (Tensor.full((output_len,), step, dtype=dtype, **kwargs)._cumalu(0, Ops.ADD) + (start - step)).cast(dtype)

  @staticmethod
  def linspace(start:Union[int, float], stop:Union[int, float], steps:int, **kwargs) -> Tensor:
    """
    Returns a 1-D tensor of `steps` evenly spaced values from `start` to `stop`, inclusive.

    You can pass in `dtype` and `device` keyword arguments to control the data type and device of the tensor.
    Additionally, all other keyword arguments are passed to the constructor of the tensor.

    ```python exec="true" source="above" session="tensor" result="python"
    print(Tensor.linspace(0, 10, 5).numpy())
    ```
    ```python exec="true" source="above" session="tensor" result="python"
    print(Tensor.linspace(-1, 1, 5).numpy())
    ```
    """
    if steps < 0: raise ValueError("number of steps must be non-negative")
    if (dtype := to_dtype(kwargs.pop("dtype", dtypes.default_float))) == dtypes.bool: raise ValueError("linspace with bool dtype is not supported")
    if steps == 1: return Tensor([start], dtype=dtype, **kwargs)
    return (start + Tensor.arange(steps, **kwargs) * ((stop - start) / (steps - 1))).cast(dtype)

  @staticmethod
  def eye(n:int, m:Optional[int]=None, **kwargs) -> Tensor:
    """
    Returns a 2-D tensor with `n` rows and `m` columns, with ones on the diagonal and zeros elsewhere.

    You can pass in `dtype` and `device` keyword arguments to control the data type and device of the tensor.
    Additionally, all other keyword arguments are passed to the constructor of the tensor.

    ```python exec="true" source="above" session="tensor" result="python"
    print(Tensor.eye(3).numpy())
    ```

    ```python exec="true" source="above" session="tensor" result="python"
    print(Tensor.eye(2, 4).numpy())
    ```
    """
    if n < 0 or (m is not None and m < 0): raise ValueError(f"cannot have negative {n=}, {m=}")
    x = Tensor.ones((n,1),**kwargs).pad((None,(0,n))).flatten().shrink(((0,n*n),)).reshape(n,n)
    return x if m is None else x.pad((None, (0, m-n))) if m > n else x.shrink((None, (0, m)))

  def full_like(self, fill_value:ConstType, **kwargs) -> Tensor:
    """
    Creates a tensor with the same shape as `self`, filled with the given value.
    If `dtype` is not specified, the dtype of `self` is used.

    You can pass in the `device` keyword argument to control device of the tensor.
    Additionally, all other keyword arguments are passed to the constructor of the tensor.

    ```python exec="true" source="above" session="tensor" result="python"
    t = Tensor.ones(2, 3)
    print(Tensor.full_like(t, 42).numpy())
    ```
    """
    return Tensor.full(self.shape, fill_value, dtype=kwargs.pop("dtype", self.dtype), device=kwargs.pop("device", self.device), **kwargs)

  def zeros_like(self, **kwargs) -> Tensor:
    """
    Creates a tensor with the same shape as `self`, filled with zeros.

    You can pass in `dtype` and `device` keyword arguments to control the data type and device of the tensor.
    Additionally, all other keyword arguments are passed to the constructor of the tensor.

    ```python exec="true" source="above" session="tensor" result="python"
    t = Tensor.ones(2, 3)
    print(Tensor.zeros_like(t).numpy())
    ```
    """
    return self.full_like(0, **kwargs)

  def ones_like(self, **kwargs) -> Tensor:
    """
    Creates a tensor with the same shape as `self`, filled with ones.

    You can pass in `dtype` and `device` keyword arguments to control the data type and device of the tensor.
    Additionally, all other keyword arguments are passed to the constructor of the tensor.

    ```python exec="true" source="above" session="tensor" result="python"
    t = Tensor.zeros(2, 3)
    print(Tensor.ones_like(t).numpy())
    ```
    """
    return self.full_like(1, **kwargs)

  def rand_like(self, **kwargs) -> Tensor:
    """
    Creates a tensor with the same shape and sharding as `self`, filled with random values from a uniform distribution over the interval `[0, 1)`.

    You can pass in `dtype` and `device` keyword arguments to control the data type and device of the tensor.
    Additionally, all other keyword arguments are passed to the constructor of the tensor.

    ```python exec="true" source="above" session="tensor" result="python"
    t = Tensor.ones(2, 3)
    print(Tensor.rand_like(t).numpy())
    ```
    """
    dtype = kwargs.pop("dtype", self.dtype)
    if isinstance(self.device, tuple) and isinstance(self.lazydata, MultiLazyBuffer):
      if kwargs.get("device") is not None: raise RuntimeError("cannot specify `device` on `rand_like` of a multi device tensor")
      if self.lazydata.axis is None: return Tensor.rand(*self.shape, dtype=dtype, **kwargs).shard(self.device)
      contiguous = kwargs.pop("contiguous", True)
      rands = [Tensor.rand(*lb.shape, device=lb.device, dtype=dtype, contiguous=contiguous, **kwargs).lazydata for lb in self.lazydata.lbs]
      return Tensor(MultiLazyBuffer(cast(list[UOp], rands), self.lazydata.axis), device=self.device, dtype=dtype, **kwargs)
    return Tensor.rand(*self.shape, device=kwargs.pop("device", self.device), dtype=dtype, **kwargs)

  # ***** rng hlops *****

  @staticmethod
  def randn(*shape, dtype:Optional[DTypeLike]=None, requires_grad:Optional[bool]=None, **kwargs) -> Tensor:
    """
    Creates a tensor with the given shape, filled with random values from a normal distribution with mean `0` and standard deviation `1`.
    If `dtype` is not specified, the default type is used.

    You can pass in the `device` keyword argument to control device of the tensor.
    Additionally, all other keyword arguments are passed to the constructor of the tensor.

    ```python exec="true" source="above" session="tensor" result="python"
    Tensor.manual_seed(42)
    print(Tensor.randn(2, 3).numpy())
    ```
    """
    # https://en.wikipedia.org/wiki/Box%E2%80%93Muller_transform
    src = Tensor.rand((2, *argfix(*shape)), **{**kwargs, "dtype": dtypes.float32})
    return (src[0].mul(2*math.pi).cos().mul((1 - src[1]).log().mul(-2).sqrt()).cast(dtype or dtypes.default_float)).requires_grad_(requires_grad)

  @staticmethod
  def randint(*shape, low=0, high=10, dtype=dtypes.int32, **kwargs) -> Tensor:
    """
    Creates a tensor with the given shape, filled with random integer values generated uniformly from the interval `[low, high)`.
    If `dtype` is not specified, the default type is used.

    You can pass in the `device` keyword argument to control device of the tensor.
    Additionally, all other keyword arguments are passed to the constructor of the tensor.

    ```python exec="true" source="above" session="tensor" result="python"
    Tensor.manual_seed(42)
    print(Tensor.randint(2, 3, low=5, high=10).numpy())
    ```
    """
    if not isinstance(low, int) or not isinstance(high, int): raise TypeError(f"{low=} and {high=} must be integers")
    dtype = to_dtype(dtype)
    if not dtypes.is_int(dtype): raise TypeError(f"{dtype=} must be int")
    return Tensor.uniform(*shape, low=low, high=high, dtype=dtype, **kwargs)

  @staticmethod
  def normal(*shape, mean=0.0, std=1.0, requires_grad:Optional[bool]=None, **kwargs) -> Tensor:
    """
    Creates a tensor with the given shape, filled with random values from a normal distribution with the given `mean` and standard deviation `std`.

    You can pass in `dtype` and `device` keyword arguments to control the data type and device of the tensor.
    Additionally, all other keyword arguments are passed to the constructor of the tensor.

    ```python exec="true" source="above" session="tensor" result="python"
    Tensor.manual_seed(42)
    print(Tensor.normal(2, 3, mean=10, std=2).numpy())
    ```
    """
    return ((std * Tensor.randn(*shape, **kwargs)) + mean).requires_grad_(requires_grad)

  @staticmethod
  def uniform(*shape, low=0.0, high=1.0, dtype:Optional[DTypeLike]=None, requires_grad:Optional[bool]=None, **kwargs) -> Tensor:
    """
    Creates a tensor with the given shape, filled with random values from a uniform distribution over the interval `[low, high)`.

    You can pass in `dtype` and `device` keyword arguments to control the data type and device of the tensor.
    Additionally, all other keyword arguments are passed to the constructor of the tensor.

    ```python exec="true" source="above" session="tensor" result="python"
    Tensor.manual_seed(42)
    print(Tensor.uniform(2, 3, low=2, high=10).numpy())
    ```
    """
    return (((high-low) * Tensor.rand(*shape, **kwargs)).cast(dtype or dtypes.default_float) + low).requires_grad_(requires_grad)

  @staticmethod
  def scaled_uniform(*shape, **kwargs) -> Tensor:
    """
    Creates a tensor with the given shape, filled with random values from a uniform distribution
    over the interval `[-prod(shape)**-0.5, prod(shape)**-0.5)`.

    You can pass in `dtype` and `device` keyword arguments to control the data type and device of the tensor.
    Additionally, all other keyword arguments are passed to the constructor of the tensor.

    ```python exec="true" source="above" session="tensor" result="python"
    Tensor.manual_seed(42)
    print(Tensor.scaled_uniform(2, 3).numpy())
    ```
    """
    return Tensor.uniform(*shape, low=-1.0, high=1.0, **kwargs).mul(prod(argfix(*shape))**-0.5)

  # https://www.tensorflow.org/api_docs/python/tf/keras/initializers/GlorotUniform
  @staticmethod
  def glorot_uniform(*shape, **kwargs) -> Tensor:
    """
    <https://www.tensorflow.org/api_docs/python/tf/keras/initializers/GlorotUniform>

    You can pass in `dtype` and `device` keyword arguments to control the data type and device of the tensor.
    Additionally, all other keyword arguments are passed to the constructor of the tensor.

    ```python exec="true" source="above" session="tensor" result="python"
    Tensor.manual_seed(42)
    print(Tensor.glorot_uniform(2, 3).numpy())
    ```
    """
    return Tensor.uniform(*shape, low=-1.0, high=1.0, **kwargs).mul((6/(argfix(*shape)[0]+prod(argfix(*shape)[1:])))**0.5)

  # https://pytorch.org/docs/stable/_modules/torch/nn/init.html#kaiming_uniform_
  @staticmethod
  def kaiming_uniform(*shape, a:float = 0.01, **kwargs) -> Tensor:
    """
    <https://pytorch.org/docs/stable/_modules/torch/nn/init.html#kaiming_uniform_>

    You can pass in `dtype` and `device` keyword arguments to control the data type and device of the tensor.
    Additionally, all other keyword arguments are passed to the constructor of the tensor.

    ```python exec="true" source="above" session="tensor" result="python"
    Tensor.manual_seed(42)
    print(Tensor.kaiming_uniform(2, 3).numpy())
    ```
    """
    bound = math.sqrt(3.0) * math.sqrt(2.0 / (1 + a ** 2)) / math.sqrt(prod(argfix(*shape)[1:]))
    return Tensor.uniform(*shape, low=-bound, high=bound, **kwargs)

  # https://pytorch.org/docs/stable/_modules/torch/nn/init.html#kaiming_normal_
  @staticmethod
  def kaiming_normal(*shape, a:float = 0.01, **kwargs) -> Tensor:
    """
    <https://pytorch.org/docs/stable/_modules/torch/nn/init.html#kaiming_normal_>

    You can pass in `dtype` and `device` keyword arguments to control the data type and device of the tensor.
    Additionally, all other keyword arguments are passed to the constructor of the tensor.

    ```python exec="true" source="above" session="tensor" result="python"
    Tensor.manual_seed(42)
    print(Tensor.kaiming_normal(2, 3).numpy())
    ```
    """
    std = math.sqrt(2.0 / (1 + a ** 2)) / math.sqrt(prod(argfix(*shape)[1:]))
    return Tensor.normal(*shape, mean=0.0, std=std, **kwargs)

  def multinomial(self:Tensor, num_samples:int = 1, replacement:bool = False) -> Tensor:
    assert 1 <= self.ndim <= 2 and num_samples > 0, f"{self.ndim=} must be 1 or 2 dim, {num_samples=} must be positive"
    assert replacement or num_samples == 1, "no replacement only supports num_samples = 1"
    weight = self.unsqueeze(0) if self.ndim == 1 else self
    cdf = (cw := weight.cumsum(1).float()) / cw[:, -1].unsqueeze(1)
    unif_samples = Tensor.rand(num_samples, cdf.shape[0], 1).to(self.device)
    indices = (unif_samples.expand((-1, -1, cdf.shape[1])) >= cdf).sum(2).permute((1, 0))
    return (indices.squeeze(0) if self.ndim == 1 else indices).cast(dtypes.int32)

  # ***** toposort and backward pass *****

  def gradient(self, *targets:Tensor, gradient:Optional[Tensor]=None) -> list[Tensor]:
    """
    Compute the gradient of the targets with respect to self.

    ```python exec="true" source="above" session="tensor" result="python"
    x = Tensor.eye(3)
    y = Tensor([[2.0,0,-2.0]])
    z = y.matmul(x).sum()
    dx, dy = z.gradient(x, y)

    print(dx.tolist())  # dz/dx
    print(dy.tolist())  # dz/dy
    ```
    """
    assert isinstance(self.lazydata, UOp), "multi isn't supported yet"
    target_uops: list[UOp] = [x.lazydata for x in targets if isinstance(x.lazydata, UOp)]
    assert gradient is not None or self.shape == tuple(), "when no gradient is provided, backward must be called on a scalar tensor"
    grads = compute_gradient(self.lazydata, self.lazydata.const_like(1) if gradient is None else cast(UOp, gradient.lazydata), target_uops)
    ret = []
    for x in target_uops:
      if (y:=grads.get(x)) is None: raise RuntimeError(f"{x}\n\nnot found in\n\n{self.lazydata}")
      ret.append(Tensor(y, device=x.device))
    return ret

  def _deepwalk(self):
    def _walk(node, visited):
      visited.add(node)
      # if tensor is not leaf, reset grad
      if (ctx := getattr(node, "_ctx", None)) is not None and len(ctx.parents) != 0: node.grad = None
      if ctx:
        for i in node._ctx.parents:
          if i not in visited: yield from _walk(i, visited)
        yield node
    return list(_walk(self, set()))

  def backward(self, gradient:Optional[Tensor]=None, retain_graph:bool=False) -> Tensor:
    """
    Propagates the gradient of a tensor backwards through the computation graph.
    If the 'gradient' argument is not provided, the tensor must be a scalar, and the gradient is implicitly set to 1.0.
    If 'retain_graph' is false, the graph used to compute the grads will be freed. Otherwise, it will be kept. Keeping it can increase memory usage.
    ```python exec="true" source="above" session="tensor" result="python"
    t = Tensor([1.0, 2.0, 3.0, 4.0], requires_grad=True)
    t.sum().backward()
    print(t.grad.numpy())
    ```
    """
    toposorted = self._deepwalk()
    if gradient is None:
      assert self.shape == tuple(), "when no gradient is provided, backward must be called on a scalar tensor"
      # fill in the first grad with one. don't use Tensor.ones because we don't need contiguous
      # this is "implicit gradient creation"
      gradient = Tensor(1.0, dtype=self.dtype, device=self.device, requires_grad=False)

    assert self.shape == gradient.shape, f"grad shape must match tensor shape, {gradient.shape!r} != {self.shape!r}"
    self.grad = gradient
    for t0 in reversed(toposorted):
      if t0.grad is None: raise RuntimeError(f"tensor {t0} has no grad")
      token = _METADATA.set(dataclasses.replace(md, backward=True) if (md := t0._ctx.metadata) is not None else None)
      grads = t0._ctx.backward(t0.grad.lazydata)
      _METADATA.reset(token)
      grads = [Tensor(g, device=self.device, requires_grad=False) if g is not None else None
        for g in ([grads] if len(t0._ctx.parents) == 1 else grads)]
      for t, g in zip(t0._ctx.parents, grads):
        if g is not None and t.requires_grad:
          assert g.shape == t.shape, f"grad shape must match tensor shape, {g.shape!r} != {t.shape!r}"
          t.grad = g if t.grad is None else (t.grad + g)
      if not retain_graph: del t0._ctx
    return self

  # ***** movement low level ops *****

  def view(self, *shape) -> Tensor:
    """`.view` is an alias for `.reshape`."""
    return self.reshape(shape)

  def reshape(self, shape, *args) -> Tensor:
    """
    Returns a tensor with the same data as the original tensor but with a different shape.
    `shape` can be passed as a tuple or as separate arguments.

    ```python exec="true" source="above" session="tensor" result="python"
    t = Tensor.arange(6)
    print(t.reshape(2, 3).numpy())
    ```
    """
    # resolve None and args
    new_shape = tuple([s if s is not None else self.shape[i] for i,s in enumerate(argfix(shape, *args))])
    # resolve -1
    if (c := new_shape.count(-1)) > 1: raise RuntimeError(f"only one dimension can be inferred using -1, getting {new_shape}")
    if c: new_shape = tuple([-prod(self.shape) // prod(new_shape) if s == -1 else s for s in new_shape])
    return F.Reshape.apply(self, shape=new_shape) if new_shape != self.shape else self

  def expand(self, shape, *args) -> Tensor:
    """
    Returns a tensor that is expanded to the shape that is specified.
    Expand can also increase the number of dimensions that a tensor has.

    Passing a `-1` or `None` to a dimension means that its size will not be changed.

    ```python exec="true" source="above" session="tensor" result="python"
    t = Tensor([1, 2, 3])
    print(t.expand(4, -1).numpy())
    ```
    """
    new_shape = tuple(from_ if to == -1 or to is None else to for from_, to in zip(*(_align_left(self.shape, argfix(shape, *args)))))
    return self._broadcast_to(new_shape)

  def permute(self, order, *args) -> Tensor:
    """
    Returns a tensor that is a permutation of the original tensor.
    The new tensor has the same data as the original tensor but with the dimensions permuted according to the order specified.
    `order` can be passed as a tuple or as separate arguments.

    ```python exec="true" source="above" session="tensor" result="python"
    t = Tensor.arange(6).reshape(2, 3)
    print(t.numpy())
    ```
    ```python exec="true" source="above" session="tensor" result="python"
    print(t.permute(1, 0).numpy())
    ```
    """
    order_arg = tuple(self._resolve_dim(x) for x in argfix(order, *args))
    if sorted(order_arg) != list(range(self.ndim)): raise RuntimeError(f"order is not a valid permutation, getting {order_arg}")
    return F.Permute.apply(self, order=order_arg)

  def flip(self, axis, *args) -> Tensor:
    """
    Returns a tensor that reverses the order of the original tensor along given `axis`.
    `axis` can be passed as a tuple or as separate arguments.

    ```python exec="true" source="above" session="tensor" result="python"
    t = Tensor.arange(6).reshape(2, 3)
    print(t.numpy())
    ```
    ```python exec="true" source="above" session="tensor" result="python"
    print(t.flip(0).numpy())
    ```
    ```python exec="true" source="above" session="tensor" result="python"
    print(t.flip((0, 1)).numpy())
    ```
    """
    axis_arg = tuple(self._resolve_dim(x) for x in argfix(axis, *args))
    if len(axis_arg) != len(dedup(axis_arg)): raise RuntimeError(f"dim can appear at most once, getting {axis_arg}")
    return F.Flip.apply(self, axis=axis_arg)

  def shrink(self, arg:tuple[Optional[tuple[sint, sint]], ...]) -> Tensor:
    """
    Returns a tensor that shrinks the each axis based on input arg.
    `arg` must have the same length as `self.ndim`.
    For each axis, it can be `None`, which means no shrink, or a tuple `(start, end)` that works the same as Python slice.

    ```python exec="true" source="above" session="tensor" result="python"
    t = Tensor.arange(9).reshape(3, 3)
    print(t.numpy())
    ```
    ```python exec="true" source="above" session="tensor" result="python"
    print(t.shrink(((None, (1, 3)))).numpy())
    ```
    ```python exec="true" source="above" session="tensor" result="python"
    print(t.shrink((((0, 2), (0, 2)))).numpy())
    ```
    """
    if (shrink_arg:=[x if x is not None else (0,s) for x,s in zip(arg, self.shape)]) == [(0,s) for s in self.shape]: return self
    return F.Shrink.apply(self, arg=tuple(shrink_arg))

  def pad(self, padding:Union[Sequence[sint], Sequence[Optional[tuple[sint, sint]]]], mode:str="constant", value:float=0.0) -> Tensor:
    """
    Returns a tensor with padding applied based on the input `padding`.

    `padding` supports two padding structures:

    1. Flat padding: `(padding_left, padding_right, padding_top, padding_bottom, ...)`
        - This structure matches PyTorch's pad.
        - `padding` length must be even.

    2. Group padding: `(..., (padding_top, padding_bottom), (padding_left, padding_right))`
        - This structure matches pad for JAX, NumPy, TensorFlow, and others.
        - For each axis, padding can be `None`, meaning no padding, or a tuple `(start, end)`.
        - `padding` must have the same length as `self.ndim`.

    Padding values can be negative, resulting in dimension shrinks that work similarly to Python negative slices.
    Padding modes is selected with `mode` which supports `constant`, `reflect` and `replicate`.

    ```python exec="true" source="above" session="tensor" result="python"
    t = Tensor.arange(9).reshape(1, 1, 3, 3)
    print(t.numpy())
    ```
    ```python exec="true" source="above" session="tensor" result="python"
    print(t.pad((1, 2, 0, -1)).numpy())
    ```
    ```python exec="true" source="above" session="tensor" result="python"
    print(t.pad(((None, None, (0, -1), (1, 2)))).numpy())
    ```
    ```python exec="true" source="above" session="tensor" result="python"
    print(t.pad((1, 2, 0, -1), value=-float('inf')).numpy())
    ```
    """
    if mode not in {"constant", "reflect", "replicate", "circular"}: raise NotImplementedError(f"{mode=} is not supported")
    # flat padding
    if all(isinstance(p, (int,UOp)) for p in padding):
      if len(padding)%2 != 0: raise ValueError("Flat padding must have even number of pads")
      pX = _flat_to_grouped(tuple(cast(Sequence[sint], padding)) + (0,0)*(self.ndim - len(padding)//2))
    # group padding
    else: pX = tuple((0,0) if p is None else p for p in cast(Sequence[Optional[tuple[sint, sint]]], padding))
    if len(pX) != self.ndim: raise ValueError(f"padding length is improper, {padding=} {self.ndim=}")
    X, pads = self, tuple((smax(pB,0), smax(pA,0)) for pB,pA in pX)
    if mode == "constant":
      def _constant(x,px,v): return F.Pad.apply(x, arg=px) if v == 0 else F.Pad.apply(x, arg=px) + F.Pad.apply(Tensor.ones_like(x), arg=px).where(0,v)
      return _constant(X, pX, value) if all(resolve(p >= 0) for p in flatten(pX)) else \
             _constant(X.shrink(tuple((-smin(pB,0),smin(pA+s,s)) for (pB,pA),s in zip(pX, X.shape))), pads, value)
    assert all_int(self.shape), f"does not support symbolic shape {self.shape}"
    if mode == "circular":
      if any(pB>sh or pA>sh for (pB,pA),sh in zip(pX, X.shape)): raise ValueError('Padding value causes wrapping around more than once.')
      if any(pB<0 or pA<0 for pB,pA in pX): raise NotImplementedError("Negative pads with circular pads is not supported")
      orig_shape, X = X.shape, X.repeat(tuple(1 + bool(pB) + bool(pA) for pB,pA in pads))
      return X.shrink(tuple((0 if pB == 0 else osh-pB, xsh if pA == 0 else xsh-osh+pA) for (pB,pA),osh,xsh in zip(pads, orig_shape, X.shape)))
    for d,(pB,pA) in enumerate(pads):
      if mode == "reflect":
        if pB >= (s:=X.shape[d]) or pA>=s: raise ValueError(f"Padding ({pB}, {pA}) should be less than the input size={s} for dim={d}.")
        slcB, slcA, = slice(pB,0,-1), slice(s-2 if s-2>=0 else None, s-2-pA if s-2-pA>=0 else None, -1)
        xB, xA = (X[[slc if i == d else slice(None) for i in range(X.ndim)]] if p > 0 else None for slc, p in ((slcB, pB), (slcA, pA)))
      if mode == "replicate":
        shrB, shrA, = tuple((0,1) if i==d else None for i in range(X.ndim)), tuple((X.shape[i]-1,X.shape[i]) if i==d else None for i in range(X.ndim))
        xB, xA = (X.shrink(shr).expand(tuple(p if i==d else None for i in range(X.ndim))) if p > 0 else None for shr, p in ((shrB, pB), (shrA, pA)))
      X = Tensor.cat(*(X_ for X_ in (xB, X, xA) if X_ is not None), dim=d)
    return X.shrink(tuple((-min(pB,0), min(pA+s,s)) for (pB,pA),s in zip(pX, X.shape)))

  # ***** movement high level ops *****

  def _getitem(self, indices, v: Optional[Tensor] = None) -> Tensor:
    # wrap single index into a list
    if (isinstance(indices, list) and all_int(indices)) or not isinstance(indices, (tuple, list)): indices = [indices]
    # turn scalar Tensors into const val for int indexing if possible
    x, indices = self, [self._to_const_val(i) if isinstance(i, Tensor) and i.shape == () else i for i in indices]

    # filter ellipsis and fill with slice(None) or fill rest of indices with slice(None)
    if len(ellipsis_idx := [dim for dim, i in enumerate(indices) if i is Ellipsis]) > 1: raise IndexError("indices can only have a single ellipsis")
    fill_idx = ellipsis_idx[0] if ellipsis_idx else len(indices)
    num_indices = len(indices) - len(ellipsis_idx) - sum(1 for i in indices if i is None)
    if num_indices > self.ndim: raise IndexError(f"too many {num_indices=} for {self.ndim=}")
    indices[fill_idx:fill_idx+1] = [slice(None)] * (self.ndim - num_indices)

    indices_parsed, dim = [], 0
    for index in indices:
      size = 1 if index is None else self.shape[dim]
      boundary, stride = [0, size], 1  # defaults
      match index:
        case list() | tuple() | Tensor():
          if not isinstance(index, Tensor): index = Tensor(index, self.device, requires_grad=False)
          if not dtypes.is_int(index.dtype): raise IndexError(f"index dtype {index.dtype} is not supported")
          index = (index.to(self.device) < 0).where(size, 0) + index # treat negative index values
        case int() | UOp(): # sint
          if index >= size or index < -size: raise IndexError(f"{index=} is out of bounds with {size=}")
          boundary = [index, index+1] if index >= 0 else [index+size, index+size+1]
        case slice():
          if index.step == 0: raise ValueError(f"{index=} cannot have 0 as step")
          if not all(isinstance(s,int) or s is None for s in (index.start,index.stop,index.step)): raise TypeError("only int slicing is supported")
          # handle int slicing
          *boundary, stride = index.indices(cast(SupportsIndex, size))
          if stride * (boundary[1] - boundary[0]) < 0: boundary = [0, 0]
          elif stride < 0: boundary = [boundary[1] + 1, boundary[0] + 1]
          # update size for slice
          size = ceildiv((boundary[1] - boundary[0]), abs(stride))
        case None: pass # do nothing
        case _: raise IndexError(f"{type(index).__name__} indexing is not supported")
      indices_parsed.append({"index":index, "size":size, "boundary":tuple(boundary), "stride":stride})
      if index is not None: dim += 1

    # movement op indexing
    if mops := [i for i in indices_parsed if i['index'] is not None]:
      # flip negative strides
      shrinks, strides = zip(*((i['boundary'], i['stride']) for i in mops))
      x = x.shrink(shrinks).flip(tuple(i for i,st in enumerate(strides) if st < 0))
      # handle stride != 1 or -1
      if any(abs(st) != 1 for st in strides):
        strides = tuple(abs(s) for s in strides)
        # pad shape to multiple of stride
        if not all_int(x.shape): raise RuntimeError("symbolic shape not supported")
        x = x.pad(tuple((0, round_up(s, st) - s) for s, st in zip(x.shape, strides)))
        x = x.reshape(tuple(flatten((s // st, st) for s, st in zip(x.shape, strides))))
        x = x.shrink(tuple(flatten(((0, s), (0, 1)) for s in x.shape[::2]))).reshape(x.shape[::2])

    # dim injection from None by including None dim size (which is 1) and dim collapse by skipping int dim size
    x = x.reshape(tuple(index['size'] for index in indices_parsed if not isinstance(index['index'], int)))

    # tensor indexing
    if tops := [(d,i) for d,i in enumerate(i_ for i_ in indices_parsed if not isinstance(i_['index'], int)) if isinstance(i['index'], Tensor)]:
      # unload the tensor object into actual tensors
      dims, tensors, masks = [d for d,_ in tops], cast(list[Tensor], [i['index'] for _,i in tops]), []
      pre_reduce_shape = x.shape[:dims[0]] + (big_shape := _broadcast_shape(*(t.shape for t in tensors))) + x.shape[dims[0]:]

      # create index masks
      for dim, tensor in zip(dims, tensors):
        try: i = tensor.reshape(tensor.shape + (1,)*(x.ndim - dims[0])).expand(pre_reduce_shape)
        except ValueError as e: raise IndexError(f"cannot broadcast indices: {e}") from e
        masks.append(i._one_hot_along_dim(num_classes=x.shape[dim], dim=(dim - x.ndim)))

      # reduce masks to 1 mask
      mask: Tensor = functools.reduce(lambda x,y: x.mul(y), masks)

      # inject 1's for the extra dims added in create masks
      reshape_arg = x.shape[:dims[0]] + (1,) * len(big_shape) + x.shape[dims[0]:]
      # sum reduce the extra dims introduced in create masks
      x = (x.reshape(reshape_arg) * mask).sum(sum_axis:=tuple(d + len(big_shape) for d in dims), acc_dtype=x.dtype)

      # special permute case
      if dims[0] != 0 and len(dims) != 1 and tuple(dims) != tuple(range(dims[0], dims[-1]+1)):
        x = x.permute(*range(dims[0], dims[0]+len(big_shape)), *range(0, dims[0]), *range(dims[0]+len(big_shape), x.ndim))

      # for advanced setitem, returns whole tensor with indices replaced
      if v is not None:
        vb = v.cast(self.dtype)._broadcast_to(_broadcast_shape(x.shape, v.shape))
        # add back reduced dims from sum
        for dim in sum_axis: vb = vb.unsqueeze(dim)
        # run _masked_setitem on tuple of axis that is to be reduced to match self.shape
        x = _masked_setitem(self, vb, mask, tuple(range(dims[0], dims[0] + len(big_shape))))

    return x

  def __getitem__(self, indices) -> Tensor:
    """
    Retrieve a sub-tensor using indexing.

    Supported Index Types: `int | slice | Tensor | None | List | Tuple | Ellipsis`

    Examples:
    ```python exec="true" source="above" session="tensor" result="python"
    t = Tensor.arange(12).reshape(3, 4)
    print(t.numpy())
    ```

    - Int Indexing: Select an element or sub-tensor using integers for each dimension.
      ```python exec="true" source="above" session="tensor" result="python"
      print(t[1, 2].numpy())
      ```

    - Slice Indexing: Select a range of elements using slice notation (`start:end:stride`).
      ```python exec="true" source="above" session="tensor" result="python"
      print(t[0:2, ::2].numpy())
      ```

    - Tensor Indexing: Use another tensor as indices for advanced indexing. Using `tuple` or `list` here also works.
      ```python exec="true" source="above" session="tensor" result="python"
      print(t[Tensor([2, 0, 1]), Tensor([1, 2, 3])].numpy())
      ```

    - `None` Indexing: Add a new dimension to the tensor.
      ```python exec="true" source="above" session="tensor" result="python"
      print(t[:, None].shape)
      ```

    NOTE: Out-of-bounds indexing results in a value of `0`.
    ```python exec="true" source="above" session="tensor" result="python"
    t = Tensor([1, 2, 3])
    print(t[Tensor([4, 3, 2])].numpy())
    ```
    """
    return self._getitem(indices)

  def __setitem__(self, indices, v:Union[Tensor, ConstType]) -> None:
    if isinstance(self.device, str) and self.device.startswith("DISK"):
      self._getitem(indices).assign(v)
      return
    # NOTE: check that setitem target is valid first
    if not all(unwrap(lb.st).contiguous for lb in self.lazydata.lbs): raise RuntimeError("setitem target needs to be contiguous")
    if not isinstance(v, (Tensor, float, int, bool)): raise TypeError(f"can't set a {type(v).__name__} to a Tensor")
    if not isinstance(v, Tensor): v = Tensor(v, device=self.device, dtype=self.dtype)
    if self.requires_grad or v.requires_grad: raise NotImplementedError("setitem with requires_grad is not supported")

    res = self.realize()._getitem(indices, v)
    # if shapes match and data is not shared it's a copy and we assign to self
    if res.shape == self.shape and res.lazydata is not self.lazydata:
      self.assign(res).realize()
    else: # no copy, basic setitem
      v = v.cast(res.dtype)._broadcast_to(_broadcast_shape(res.shape, v.shape)).contiguous()
      res.assign(v).realize()

  def gather(self:Tensor, dim:int, index:Tensor) -> Tensor:
    """
    Gathers values along an axis specified by `dim`.

    ```python exec="true" source="above" session="tensor" result="python"
    t = Tensor([[1, 2], [3, 4]])
    print(t.numpy())
    ```
    ```python exec="true" source="above" session="tensor" result="python"
    print(t.gather(1, Tensor([[0, 0], [1, 0]])).numpy())
    ```
    """
    assert index.ndim == self.ndim, f"self.ndim must equal index.ndim, {self.ndim=}, {index.ndim=}"
    dim = self._resolve_dim(dim)
    assert all(s >= i for d,(s,i) in enumerate(zip(self.shape, index.shape)) if d != dim), "requires self.shape[d] >= index.shape[d] for all d != dim"
    index = index.to(self.device)
    x = self.shrink(tuple((0, i) if d != dim else None for d,i in enumerate(index.shape))).unsqueeze(-1).transpose(-1, dim)
    return (x * index.unsqueeze(-1)._one_hot_along_dim(self.shape[dim])).sum(-1, acc_dtype=self.dtype)

  def cat(self:Tensor, *args:Tensor, dim:int=0) -> Tensor:
    """
    Concatenates self with other `Tensor` in `args` along an axis specified by `dim`.
    All tensors must have the same shape except in the concatenating dimension.

    ```python exec="true" source="above" session="tensor" result="python"
    t0, t1, t2 = Tensor([[1, 2]]), Tensor([[3, 4]]), Tensor([[5, 6]])
    print(t0.cat(t1, t2, dim=0).numpy())
    ```
    ```python exec="true" source="above" session="tensor" result="python"
    print(t0.cat(t1, t2, dim=1).numpy())
    ```
    """
    dim = self._resolve_dim(dim)
    for arg in args: assert arg.ndim==self.ndim and all(ti==ai for i,(ti,ai) in enumerate(zip(self.shape, arg.shape)) if i!=dim)
    tensors = [self, *args]
    dim_cumsum = list(itertools.accumulate([t.shape[dim] for t in tensors], initial=0))
    for i,t in enumerate(tensors): tensors[i] = t.pad([(dim_cumsum[i], dim_cumsum[-1]-dim_cumsum[i+1]) if j==dim else None for j in range(t.ndim)])
    return functools.reduce(Tensor.add, tensors)

  def stack(self:Tensor, *args:Tensor, dim:int=0) -> Tensor:
    """
    Concatenates self with other `Tensor` in `args` along a new dimension specified by `dim`.

    ```python exec="true" source="above" session="tensor" result="python"
    t0, t1, t2 = Tensor([1, 2]), Tensor([3, 4]), Tensor([5, 6])
    print(t0.stack(t1, t2, dim=0).numpy())
    ```
    ```python exec="true" source="above" session="tensor" result="python"
    print(t0.stack(t1, t2, dim=1).numpy())
    ```
    """
    # checks for shapes and number of dimensions delegated to cat
    return Tensor.cat(*[t.unsqueeze(dim) for t in [self, *args]], dim=dim)

  def repeat_interleave(self, repeats:int, dim:Optional[int]=None) -> Tensor:
    """
    Repeat elements of a tensor.

    ```python exec="true" source="above" session="tensor" result="python"
    t = Tensor([1, 2, 3])
    print(t.repeat_interleave(2).numpy())
    ```
    """
    x, dim = (self.flatten(), 0) if dim is None else (self, self._resolve_dim(dim))
    shp = x.shape
    return x.reshape(*shp[:dim+1], 1, *shp[dim+1:]).expand(*shp[:dim+1], repeats, *shp[dim+1:]).reshape(*shp[:dim], shp[dim]*repeats, *shp[dim+1:])

  def repeat(self, repeats, *args) -> Tensor:
    """
    Repeats tensor number of times along each dimension specified by `repeats`.
    `repeats` can be passed as a tuple or as separate arguments.

    ```python exec="true" source="above" session="tensor" result="python"
    t = Tensor([1, 2, 3])
    print(t.repeat(4, 2).numpy())
    ```
    ```python exec="true" source="above" session="tensor" result="python"
    print(t.repeat(4, 2, 1).shape)
    ```
    """
    repeats = argfix(repeats, *args)
    base_shape = _align_left(self.shape, repeats)[0]
    unsqueezed_shape = flatten([[1, s] for s in base_shape])
    expanded_shape = flatten([[r, s] for r,s in zip(repeats, base_shape)])
    final_shape = [r*s for r,s in zip(repeats, base_shape)]
    return self.reshape(unsqueezed_shape).expand(expanded_shape).reshape(final_shape)

  def _resolve_dim(self, dim:int, *, extra:bool=False) -> int:
    total = self.ndim + int(extra)
    if not -max(1, total) <= dim <= max(1, total)-1: raise IndexError(f"{dim=} out of range {[-max(1, total), max(1, total)-1]}")
    return dim + total if dim < 0 else dim

  def split(self, sizes:Union[int, list[int]], dim:int=0) -> tuple[Tensor, ...]:
    """
    Splits the tensor into chunks along the dimension specified by `dim`.
    If `sizes` is an integer, it splits into equally sized chunks if possible, otherwise the last chunk will be smaller.
    If `sizes` is a list, it splits into `len(sizes)` chunks with size in `dim` according to `size`.

    ```python exec="true" source="above" session="tensor" result="python"
    t = Tensor.arange(10).reshape(5, 2)
    print(t.numpy())
    ```
    ```python exec="true" source="above" session="tensor" result="python"
    split = t.split(2)
    print("\\n".join([repr(x.numpy()) for x in split]))
    ```
    ```python exec="true" source="above" session="tensor" result="python"
    split = t.split([1, 4])
    print("\\n".join([repr(x.numpy()) for x in split]))
    ```
    """
    assert all_int(self.shape), f"does not support symbolic shape {self.shape}"
    dim = self._resolve_dim(dim)
    if isinstance(sizes, int): sizes = [min(sizes, self.shape[dim]-i) for i in range(0, max(1, self.shape[dim]), max(1, sizes))]
    assert sum(sizes) == self.shape[dim], f"expect sizes to sum exactly to {self.shape[dim]}, but got {sum(sizes)}"
    return tuple(self[sl] for sl in [tuple([slice(None)]*dim + [slice(sum(sizes[:i]), sum(sizes[:i + 1]))]) for i in range(len(sizes))])

  def chunk(self, chunks:int, dim:int=0) -> list[Tensor]:
    """
    Splits the tensor into `chunks` number of chunks along the dimension `dim`.
    If the tensor size along `dim` is not divisible by `chunks`, all returned chunks will be the same size except the last one.
    The function may return fewer than the specified number of chunks.

    ```python exec="true" source="above" session="tensor" result="python"
    chunked = Tensor.arange(11).chunk(6)
    print("\\n".join([repr(x.numpy()) for x in chunked]))
    ```
    ```python exec="true" source="above" session="tensor" result="python"
    chunked = Tensor.arange(12).chunk(6)
    print("\\n".join([repr(x.numpy()) for x in chunked]))
    ```
    ```python exec="true" source="above" session="tensor" result="python"
    chunked = Tensor.arange(13).chunk(6)
    print("\\n".join([repr(x.numpy()) for x in chunked]))
    ```
    """
    assert all_int(self.shape), f"does not support symbolic shape {self.shape}"
    assert chunks > 0, f"expect chunks to be greater than 0, got: {chunks}"
    dim = self._resolve_dim(dim)
    return list(self.split(ceildiv(self.shape[dim], chunks) if self.shape[dim] else [0]*chunks, dim=dim))

  def meshgrid(self:Tensor, *args:Tensor, indexing:Union[Literal["ij"], Literal["xy"]]="ij") -> tuple[Tensor, ...]:
    """
    Generates coordinate matrices from coordinate vectors.
    Input tensors can be scalars or 1D tensors.

    `indexing` determines how the output grids are aligned.
    `ij` indexing follows matrix-style indexing and `xy` indexing follows Cartesian-style indexing.

    ```python exec="true" source="above" session="tensor" result="python"
    x, y = Tensor([1, 2, 3]), Tensor([4, 5, 6])
    grid_x, grid_y = x.meshgrid(y)
    print(grid_x.numpy())
    print(grid_y.numpy())
    ```
    ```python exec="true" source="above" session="tensor" result="python"
    grid_x, grid_y = x.meshgrid(y, indexing="xy")
    print(grid_x.numpy())
    print(grid_y.numpy())
    ```
    """
    if indexing not in ("ij", "xy"): raise RuntimeError(f'indexing must be in ("ij", "xy"), got {indexing}')
    if len(tensors:=(self, *args)) == 1: return tensors
    basis = tuple(range(len(tensors))) if indexing == "ij" else (1, 0) + tuple(range(2, len(tensors)))
    tensors = tuple(t.reshape((-1,) + (1,)*(len(args) - i)) for i,t in zip(basis, tensors))
    output_shape = _broadcast_shape(*(t.shape for t in tensors))
    return tuple(t._broadcast_to(output_shape) for t in tensors)

  def squeeze(self, dim:Optional[int]=None) -> Tensor:
    """
    Returns a tensor with specified dimensions of input of size 1 removed.
    If `dim` is not specified, all dimensions with size 1 are removed.

    ```python exec="true" source="above" session="tensor" result="python"
    t = Tensor.zeros(2, 1, 2, 1, 2)
    print(t.squeeze().shape)
    ```
    ```python exec="true" source="above" session="tensor" result="python"
    print(t.squeeze(0).shape)
    ```
    ```python exec="true" source="above" session="tensor" result="python"
    print(t.squeeze(1).shape)
    ```
    """
    if dim is None: return self.reshape(tuple(dim for dim in self.shape if dim != 1))
    dim = self._resolve_dim(dim)
    return self if not self.ndim or self.shape[dim] != 1 else self.reshape(self.shape[:dim] + self.shape[dim+1:])

  def unsqueeze(self, dim:int) -> Tensor:
    """
    Returns a tensor with a new dimension of size 1 inserted at the specified `dim`.

    ```python exec="true" source="above" session="tensor" result="python"
    t = Tensor([1, 2, 3, 4])
    print(t.unsqueeze(0).numpy())
    ```
    ```python exec="true" source="above" session="tensor" result="python"
    print(t.unsqueeze(1).numpy())
    ```
    """
    dim = self._resolve_dim(dim, extra=True)
    return self.reshape(self.shape[:dim] + (1,) + self.shape[dim:])

  @property
  def T(self) -> Tensor:
    """`.T` is an alias for `.transpose()`."""
    return self.transpose()

  def transpose(self, dim0=1, dim1=0) -> Tensor:
    """
    Returns a tensor that is a transposed version of the original tensor.
    The given dimensions `dim0` and `dim1` are swapped.

    ```python exec="true" source="above" session="tensor" result="python"
    t = Tensor.arange(6).reshape(2, 3)
    print(t.numpy())
    ```
    ```python exec="true" source="above" session="tensor" result="python"
    print(t.transpose(0, 1).numpy())
    ```
    """
    order = list(range(self.ndim))
    order[dim0], order[dim1] = order[dim1], order[dim0]
    return self.permute(order)

  def flatten(self, start_dim=0, end_dim=-1):
    """
    Flattens the tensor by reshaping it into a one-dimensional tensor.
    If `start_dim` or `end_dim` are passed, only dimensions starting with `start_dim` and ending with `end_dim` are flattened.

    ```python exec="true" source="above" session="tensor" result="python"
    t = Tensor.arange(8).reshape(2, 2, 2)
    print(t.flatten().numpy())
    ```
    ```python exec="true" source="above" session="tensor" result="python"
    print(t.flatten(start_dim=1).numpy())
    ```
    """
    start_dim, end_dim = self._resolve_dim(start_dim), self._resolve_dim(end_dim)
    return self.reshape(self.shape[:start_dim] + (prod(self.shape[start_dim:end_dim+1]), ) + self.shape[end_dim+1:])

  def unflatten(self, dim:int, sizes:tuple[int,...]):
    """
    Unflattens dimension `dim` of the tensor into multiple dimensions specified by `sizes`. `Tensor.flatten()` is the inverse of this function.

    ```python exec="true" source="above" session="tensor" result="python"
    print(Tensor.ones(3, 4, 1).unflatten(1, (2, 2)).shape)
    ```
    ```python exec="true" source="above" session="tensor" result="python"
    print(Tensor.ones(3, 4, 1).unflatten(1, (-1, 2)).shape)
    ```
    ```python exec="true" source="above" session="tensor" result="python"
    print(Tensor.ones(5, 12, 3).unflatten(-2, (2, 2, 3, 1, 1)).shape)
    ```
    """
    dim = self._resolve_dim(dim)
    return self.reshape(self.shape[:dim] + sizes + self.shape[dim+1:])

  def roll(self, shifts:Union[int, tuple[int, ...]], dims:Union[int, tuple[int, ...]]) -> Tensor:
    """
    Rolls the tensor along specified dimension(s).
    The rolling operation is circular, meaning that elements that go beyond the edge are wrapped around to the beginning of the dimension.

    ```python exec="true" source="above" session="tensor" result="python"
    t = Tensor.arange(4)
    print(t.roll(shifts=1, dims=0).numpy())
    ```
    ```python exec="true" source="above" session="tensor" result="python"
    print(t.roll(shifts=-1, dims=0).numpy())
    ```
    """
    dims, rolled = tuple(self._resolve_dim(d) for d in make_tuple(dims, 1)), self
    for dim, shift in zip(dims, make_tuple(shifts, 1)):
      shift = shift % self.shape[dim]
      rolled = Tensor.cat(rolled[tuple(slice(None) if i != dim else slice(-shift, None) for i in range(rolled.ndim))],
                          rolled[tuple(slice(None) if i != dim else slice(None, -shift) for i in range(rolled.ndim))], dim=dim)
    return rolled

  def rearrange(self, formula:str, **sizes) -> Tensor:
    """
    Rearranges input according to formula

    See: https://einops.rocks/api/rearrange/

    ```python exec="true" source="above" session="tensor" result="python"
    x = Tensor([[1, 2], [3, 4]])
    print(Tensor.rearrange(x, "batch channel -> (batch channel)").numpy())
    ```
    """
    def parse_formula(formula: str):
      tokens = f" {formula} ".replace("…", "...").replace("(", " ( ").replace(")", " ) ").replace(" ", "  ").replace(" 1 ", " ( ) ").split()
      lparens, rparens = map(lambda x: [i for i, ch in enumerate(tokens) if ch == x], ("(", ")"))
      pairs = list(zip(lparens, rparens))
      assert len(lparens) == len(rparens) and sorted(flatten(pairs)) == flatten(pairs), "bracket mismatch"
      return [name for name in tokens if name not in ("(", ")")], [(s - 2*i, e - 1 - 2*i) for i, (s, e) in enumerate(pairs)]

    assert formula.count("->") == 1, 'need exactly one "->" in formula'

    (lhs, unflatten_dims), (rhs, flatten_dims) = map(parse_formula, formula.split("->"))

    for name in sizes: assert name in lhs, f"axis {name} is not used in transform"
    assert sorted(lhs) == sorted(rhs) and len(lhs) == len(set(lhs)), f"name mismatch in {formula}"
    for name in flatten((lhs, rhs)): assert name == "..." or (name.isidentifier() and "_" not in (name[0], name[-1])), f"invalid axis name {name}"
    assert "..." not in flatten([lhs[s:e] for s, e in unflatten_dims]), f"cannot have collapsed ellipsis (...) in lhs of {formula}"
    assert lhs.count("...") <= 1, f"too many ellipses in {formula}"

    # resolve ellipsis
    if "..." in lhs: ell_len = len(self.shape) - len(lhs) + 1 + sum(e - s - 1 for s, e in unflatten_dims)
    lhs, rhs = map(lambda l: l[:(i:=l.index("..."))] + [f"...{j}" for j in range(ell_len)] + l[i + 1:] if "..." in l else l, (lhs, rhs))
    unflatten_dims = [(s + (ell_len - 1 if "...0" in lhs[:s] else 0), e + (ell_len - 1 if "...0" in lhs[:e] else 0)) for s, e in unflatten_dims]
    flatten_dims = [(s + (ell_len - 1 if "...0" in rhs[:s] else 0), e + (ell_len - 1 if "...0" in rhs[:e] else 0)) for s, e in flatten_dims]

    # apply movement ops in order unflatten -> permute -> flatten/unsqueeze
    t = functools.reduce(lambda x, dims: x.unflatten(dims[0], tuple(sizes.get(lhs[d], -1) for d in range(*dims))), unflatten_dims, self)
    for i, name in enumerate(lhs): assert (name not in sizes) or sizes[name] == t.shape[i], f"size provided for dimension {name} incorrect"
    t = t.permute([lhs.index(name) for name in rhs])
    return functools.reduce(lambda x, dims: x.flatten(dims[0], dims[1] - 1) if dims[0]<dims[1] else x.unsqueeze(dims[0]), reversed(flatten_dims), t)

  # ***** reduce ops *****

  def _reduce(self, fxn:Type[Function], axis:Optional[Union[int, Sequence[int]]]=None, keepdim=False) -> Tensor:
    axis = tuple(self._resolve_dim(x) for x in (range(self.ndim) if axis is None else make_tuple(axis, 1)))
    if self.ndim == 0: axis = ()
    ret = fxn.apply(self, axis=axis)
    return ret if keepdim else ret.reshape(tuple(s for i,s in enumerate(self.shape) if i not in axis))

  def sum(self, axis:Optional[Union[int, Sequence[int]]]=None, keepdim=False, acc_dtype:Optional[DTypeLike]=None):
    """
    Returns the sum of the elements of the tensor along the specified axis or axes.

    You can pass in `axis` and `keepdim` keyword arguments to control the axis along
    which the maximum is computed and whether the reduced dimensions are retained.

    You can pass in `acc_dtype` keyword argument to control the data type of the accumulation.
    If not specified, the accumulation data type is chosen based on the input tensor's data type.

    ```python exec="true" source="above" session="tensor" result="python"
    t = Tensor.arange(6).reshape(2, 3)
    print(t.numpy())
    ```
    ```python exec="true" source="above" session="tensor" result="python"
    print(t.sum().numpy())
    ```
    ```python exec="true" source="above" session="tensor" result="python"
    print(t.sum(axis=0).numpy())
    ```
    ```python exec="true" source="above" session="tensor" result="python"
    print(t.sum(axis=1).numpy())
    ```
    """
    ret = self.cast(sum_acc_dtype(self.dtype) if acc_dtype is None else acc_dtype)._reduce(F.Sum, axis, keepdim)
    return ret.cast(self.dtype) if acc_dtype is None and self.dtype in (dtypes.float16, dtypes.bfloat16) else ret

  def prod(self, axis:Optional[Union[int, Sequence[int]]]=None, keepdim=False, acc_dtype:Optional[DTypeLike]=None):
    """
    Returns the product of the elements of the tensor along the specified axis or axes.

    You can pass in `axis` and `keepdim` keyword arguments to control the axis along
    which the maximum is computed and whether the reduced dimensions are retained.

    You can pass in `acc_dtype` keyword argument to control the data type of the accumulation.
    If not specified, the accumulation data type is chosen based on the input tensor's data type.

    ```python exec="true" source="above" session="tensor" result="python"
    t = Tensor([-1, -2, -3, 1, 2, 3]).reshape(2, 3)
    print(t.numpy())
    ```
    ```python exec="true" source="above" session="tensor" result="python"
    print(t.prod().numpy())
    ```
    ```python exec="true" source="above" session="tensor" result="python"
    print(t.prod(axis=0).numpy())
    ```
    ```python exec="true" source="above" session="tensor" result="python"
    print(t.prod(axis=1).numpy())
    ```
    """
    return self.cast(acc_dtype if acc_dtype is not None else self.dtype)._reduce(F.Prod, axis, keepdim)

  def max(self, axis:Optional[Union[int, Sequence[int]]]=None, keepdim=False):
    """
    Returns the maximum value of the tensor along the specified axis or axes.

    You can pass in `axis` and `keepdim` keyword arguments to control the axis along
    which the maximum is computed and whether the reduced dimensions are retained.

    ```python exec="true" source="above" session="tensor" result="python"
    t = Tensor([[1, 0, 2], [5, 4, 3]])
    print(t.numpy())
    ```
    ```python exec="true" source="above" session="tensor" result="python"
    print(t.max().numpy())
    ```
    ```python exec="true" source="above" session="tensor" result="python"
    print(t.max(axis=0).numpy())
    ```
    ```python exec="true" source="above" session="tensor" result="python"
    print(t.max(axis=1, keepdim=True).numpy())
    ```
    """
    return self._reduce(F.Max, axis, keepdim)

  def _inverse(self): return -self if self.is_floating_point() else ~self if dtypes.is_int(self.dtype) else self.logical_not()

  def min(self, axis:Optional[Union[int, Sequence[int]]]=None, keepdim=False):
    """
    Returns the minimum value of the tensor along the specified axis or axes.

    You can pass in `axis` and `keepdim` keyword arguments to control the axis along
    which the minimum is computed and whether the reduced dimensions are retained.

    ```python exec="true" source="above" session="tensor" result="python"
    t = Tensor([[1, 0, 2], [5, 4, 3]])
    print(t.numpy())
    ```
    ```python exec="true" source="above" session="tensor" result="python"
    print(t.min().numpy())
    ```
    ```python exec="true" source="above" session="tensor" result="python"
    print(t.min(axis=0).numpy())
    ```
    ```python exec="true" source="above" session="tensor" result="python"
    print(t.min(axis=1, keepdim=True).numpy())
    ```
    """
    return self._inverse().max(axis=axis, keepdim=keepdim)._inverse()

  def any(self, axis:Optional[Union[int, Sequence[int]]]=None, keepdim=False):
    """
    Tests if any element evaluates to `True` along the specified axis or axes.

    You can pass in `axis` and `keepdim` keyword arguments to control the reduce axis and whether the reduced dimensions are retained.

    ```python exec="true" source="above" session="tensor" result="python"
    t = Tensor([[True, True], [True, False], [False, False]])
    print(t.numpy())
    ```
    ```python exec="true" source="above" session="tensor" result="python"
    print(t.any().numpy())
    ```
    ```python exec="true" source="above" session="tensor" result="python"
    print(t.any(axis=0).numpy())
    ```
    ```python exec="true" source="above" session="tensor" result="python"
    print(t.any(axis=1, keepdim=True).numpy())
    ```
    """
    return self.bool().max(axis, keepdim)

  def all(self, axis:Optional[Union[int, Sequence[int]]]=None, keepdim=False):
    """
    Tests if all element evaluates to `True` along the specified axis or axes.

    You can pass in `axis` and `keepdim` keyword arguments to control the reduce axis and whether the reduced dimensions are retained.

    ```python exec="true" source="above" session="tensor" result="python"
    t = Tensor([[True, True], [True, False], [False, False]])
    print(t.numpy())
    ```
    ```python exec="true" source="above" session="tensor" result="python"
    print(t.all().numpy())
    ```
    ```python exec="true" source="above" session="tensor" result="python"
    print(t.all(axis=0).numpy())
    ```
    ```python exec="true" source="above" session="tensor" result="python"
    print(t.all(axis=1, keepdim=True).numpy())
    ```
    """
    return self.logical_not().any(axis, keepdim).logical_not()

  def mean(self, axis:Optional[Union[int, Sequence[int]]]=None, keepdim=False):
    """
    Returns the mean value of the tensor along the specified axis or axes.

    You can pass in `axis` and `keepdim` keyword arguments to control the axis along
    which the mean is computed and whether the reduced dimensions are retained.

    ```python exec="true" source="above" session="tensor" result="python"
    Tensor.manual_seed(42)
    t = Tensor.normal(2, 3, mean=2.5, std=0.5)
    print(t.numpy())
    ```
    ```python exec="true" source="above" session="tensor" result="python"
    print(t.mean().numpy())
    ```
    ```python exec="true" source="above" session="tensor" result="python"
    print(t.mean(axis=0).numpy())
    ```
    ```python exec="true" source="above" session="tensor" result="python"
    print(t.mean(axis=1).numpy())
    ```
    """
    output_dtype = self.dtype if dtypes.is_float(self.dtype) else dtypes.float32
    numerator = self.cast(sum_acc_dtype(self.dtype)).sum(axis=axis, keepdim=keepdim)
    return numerator.div(prod([si for si, so in zip(self.shape, self.sum(axis=axis, keepdim=True).shape) if resolve(si != so)])).cast(output_dtype)

  def var(self, axis:Optional[Union[int, Sequence[int]]]=None, keepdim=False, correction=1):
    """
    Returns the variance of the tensor along the specified axis or axes.

    You can pass in `axis`, `keepdim`, and `correction` keyword arguments to control the axis along
    which the variance is computed, whether the reduced dimensions are retained, and the Bessel's correction applied.

    ```python exec="true" source="above" session="tensor" result="python"
    Tensor.manual_seed(42)
    t = Tensor.normal(2, 3, mean=2.5, std=0.5)
    print(t.numpy())
    ```
    ```python exec="true" source="above" session="tensor" result="python"
    print(t.var().numpy())
    ```
    ```python exec="true" source="above" session="tensor" result="python"
    print(t.var(axis=0).numpy())
    ```
    ```python exec="true" source="above" session="tensor" result="python"
    print(t.var(axis=1).numpy())
    ```
    """
    squares = (self - self.mean(axis=axis, keepdim=True)).square()
    n = prod([si for si, so in zip(self.shape, squares.sum(axis=axis, keepdim=True).shape) if resolve(si != so)])
    return squares.sum(axis=axis, keepdim=keepdim).div(smax([0, n-correction]))

  def std(self, axis:Optional[Union[int, Sequence[int]]]=None, keepdim=False, correction=1):
    """
    Returns the standard deviation of the tensor along the specified axis or axes.

    You can pass in `axis`, `keepdim`, and `correction` keyword arguments to control the axis along
    which the standard deviation is computed, whether the reduced dimensions are retained, and the Bessel's correction applied.

    ```python exec="true" source="above" session="tensor" result="python"
    Tensor.manual_seed(42)
    t = Tensor.normal(2, 3, mean=2.5, std=0.5)
    print(t.numpy())
    ```
    ```python exec="true" source="above" session="tensor" result="python"
    print(t.std().numpy())
    ```
    ```python exec="true" source="above" session="tensor" result="python"
    print(t.std(axis=0).numpy())
    ```
    ```python exec="true" source="above" session="tensor" result="python"
    print(t.std(axis=1).numpy())
    ```
    """
    return self.var(axis, keepdim, correction).sqrt()

  def std_mean(self, axis:Optional[Union[int, Sequence[int]]]=None, keepdim=False, correction=1):
    """
    Calculates the standard deviation and mean over the dimensions specified by dim.
    Syntactic sugar around `Tensor.std` and `Tensor.mean` to match `torch.std_mean`.

    ```python exec="true" source="above" session="tensor" result="python"
    Tensor.manual_seed(42)
    t = Tensor.normal(2, 3, mean=2.5, std=0.5)
    print(t.numpy())
    ```
    ```python exec="true" source="above" session="tensor" result="python"
    std, mean = t.std_mean()
    print(std.numpy(), mean.numpy())
    ```
    """
    return self.std(axis, keepdim, correction), self.mean(axis, keepdim)

  def _softmax(self, axis, dtype:Optional[DTypeLike]=None):
    x = self.cast(dtype) if dtype is not None else self
    m = x - x.max(axis=axis, keepdim=True).detach()
    e = m.exp()
    return m, e, e.sum(axis=axis, keepdim=True)

  def softmax(self, axis=-1, dtype:Optional[DTypeLike]=None):
    """
    Applies the softmax function to the tensor along the specified axis.

    Rescales the elements of the tensor such that they lie in the range [0, 1] and sum to 1.

    You can pass in the `axis` keyword argument to control the axis along which the softmax is computed.

    ```python exec="true" source="above" session="tensor" result="python"
    Tensor.manual_seed(42)
    t = Tensor.randn(2, 3)
    print(t.numpy())
    ```
    ```python exec="true" source="above" session="tensor" result="python"
    print(t.softmax().numpy())
    ```
    ```python exec="true" source="above" session="tensor" result="python"
    print(t.softmax(axis=0).numpy())
    ```
    """
    _, e, ss = self._softmax(axis, dtype)
    return e.div(ss)

  def log_softmax(self, axis=-1, dtype:Optional[DTypeLike]=None):
    """
    Applies the log-softmax function to the tensor along the specified axis.

    The log-softmax function is a numerically stable alternative to the softmax function in log space.

    You can pass in the `axis` keyword argument to control the axis along which the log-softmax is computed.

    ```python exec="true" source="above" session="tensor" result="python"
    Tensor.manual_seed(42)
    t = Tensor.randn(2, 3)
    print(t.numpy())
    ```
    ```python exec="true" source="above" session="tensor" result="python"
    print(t.log_softmax().numpy())
    ```
    ```python exec="true" source="above" session="tensor" result="python"
    print(t.log_softmax(axis=0).numpy())
    ```
    """
    m, _, ss = self._softmax(axis, dtype)
    return m - ss.log()

  def logsumexp(self, axis=None, keepdim=False):
    """
    Computes the log-sum-exp of the tensor along the specified axis or axes.

    The log-sum-exp function is a numerically stable way to compute the logarithm of the sum of exponentials.

    You can pass in `axis` and `keepdim` keyword arguments to control the axis along
    which the log-sum-exp is computed and whether the reduced dimensions are retained.

    ```python exec="true" source="above" session="tensor" result="python"
    Tensor.manual_seed(42)
    t = Tensor.randn(2, 3)
    print(t.numpy())
    ```
    ```python exec="true" source="above" session="tensor" result="python"
    print(t.logsumexp().numpy())
    ```
    ```python exec="true" source="above" session="tensor" result="python"
    print(t.logsumexp(axis=0).numpy())
    ```
    ```python exec="true" source="above" session="tensor" result="python"
    print(t.logsumexp(axis=1).numpy())
    ```
    """
    m = self.max(axis=axis, keepdim=True)
    return (self - m).exp().sum(axis=axis, keepdim=keepdim).log() + m.squeeze(axis)

  def logcumsumexp(self, axis=0):
    """
    Computes the log-cumsum-exp of the tensor along the specified axis or axes.

    The log-cumsum-exp function is a numerically stable way to compute the logarithm of the cumulative sum of exponentials.

    You can pass in the `axis` keyword argument to control the axis along which
    the log-cum-sum-exp is computed.

    ```python exec="true" source="above" session="tensor" result="python"
    Tensor.manual_seed(42)
    t = Tensor.randn(2, 3)
    print(t.numpy())
    ```
    ```python exec="true" source="above" session="tensor" result="python"
    print(t.logcumsumexp().numpy())
    ```
    ```python exec="true" source="above" session="tensor" result="python"
    print(t.logcumsumexp(axis=0).numpy())
    ```
    ```python exec="true" source="above" session="tensor" result="python"
    print(t.logcumsumexp(axis=1).numpy())
    ```
    """
    m = self.max(axis=axis, keepdim=True)
    return (self - m).exp().cumsum(axis=axis).log() + m

  def argmax(self, axis=None, keepdim=False):
    """
    Returns the indices of the maximum value of the tensor along the specified axis.

    You can pass in `axis` and `keepdim` keyword arguments to control the axis along
    which the maximum is computed and whether the reduced dimensions are retained.

    ```python exec="true" source="above" session="tensor" result="python"
    t = Tensor([[1, 0, 2], [5, 4, 3]])
    print(t.numpy())
    ```
    ```python exec="true" source="above" session="tensor" result="python"
    print(t.argmax().numpy()) # Returns the index of the maximum value in the flattened tensor.
    ```
    ```python exec="true" source="above" session="tensor" result="python"
    print(t.argmax(axis=0).numpy()) # Returns the indices of the maximum values along axis 0.
    ```
    ```python exec="true" source="above" session="tensor" result="python"
    print(t.argmax(axis=1).numpy()) # Returns the indices of the maximum values along axis 1.
    ```
    """
    if axis is None: return self.flatten().argmax(0)
    axis = self._resolve_dim(axis)
    m = self == self.max(axis=axis, keepdim=True)
    idx = m * Tensor.arange(self.shape[axis],0,-1, requires_grad=False, device=self.device).reshape(self.shape[axis], *[1]*(self.ndim-axis-1))
    return (self.shape[axis]-idx.max(axis=axis, keepdim=keepdim)).cast(dtypes.int32)

  def argmin(self, axis=None, keepdim=False):
    """
    Returns the indices of the minimum value of the tensor along the specified axis.

    You can pass in `axis` and `keepdim` keyword arguments to control the axis along
    which the minimum is computed and whether the reduced dimensions are retained.

    ```python exec="true" source="above" session="tensor" result="python"
    t = Tensor([[1, 0, 2], [5, 4, 3]])
    print(t.numpy())
    ```
    ```python exec="true" source="above" session="tensor" result="python"
    print(t.argmin().numpy()) # Returns the index of the minimum value in the flattened tensor.
    ```
    ```python exec="true" source="above" session="tensor" result="python"
    print(t.argmin(axis=0).numpy()) # Returns the indices of the minimum values along axis 0.
    ```
    ```python exec="true" source="above" session="tensor" result="python"
    print(t.argmin(axis=1).numpy()) # Returns the indices of the minimum values along axis 1.
    ```
    """
    return self._inverse().argmax(axis=axis, keepdim=keepdim)

  @staticmethod
  def einsum(formula:str, *operands:Tensor|Sequence[Tensor], acc_dtype:Optional[DTypeLike]=None) -> Tensor:
    """
    Sums the product of the elements of the input tensors according to a formula based on the Einstein summation convention.

    See: https://pytorch.org/docs/stable/generated/torch.einsum.html

    ```python exec="true" source="above" session="tensor" result="python"
    x = Tensor([[1, 2], [3, 4]])
    y = Tensor([[5, 6], [7, 8]])
    print(Tensor.einsum("ij,ij->", x, y).numpy())
    ```
    """
    def parse_formula(formula:str, *operands:Tensor):
      if "..." in (formula := formula.replace(" ", "")):
        ell_chars, ell_longest = "".join(set(string.ascii_letters) - set(formula)), 0
        for i, inp in enumerate(filter(lambda x: "..." in x, inputs := formula.split("->")[0].split(","))):
          if (ell_count := max(operands[i].ndim, 1) - (len(inp) - len("..."))) > ell_longest: ell_longest = ell_count
          inputs[i] = inp.replace("...", ell_chars[-ell_count:])
        inputs_str, out_ellipse = ",".join(inputs), ell_chars[-ell_longest:]
        return (inputs_str, formula.split("->")[1].replace("...", out_ellipse)) if "->" in formula else \
          (inputs_str, out_ellipse + ''.join(sorted(c for c in inputs_str if inputs_str.count(c) == 1 and c.isalpha() and c not in out_ellipse)))
      return formula.split("->") if "->" in formula else (formula, ''.join(c for c in sorted(formula) if formula.count(c) == 1 and c.isalpha()))

    xs:tuple[Tensor, ...] = argfix(*operands)
    inputs_str, output = parse_formula(formula, *xs)
    inputs = inputs_str.split(",")
    assert len(xs) == len(inputs), f"number of inputs doesn't match number of operands in formula, expected {len(inputs)}, got {len(xs)}"

    # map the value of each letter in the formula
    letter_val = sorted(merge_dicts([dict(zip(letters, tensor.shape)) for letters, tensor in zip(inputs, xs)]).items())

    xs_:list[Tensor] = []
    lhs = [sorted(enumerate(s), key=lambda e:e[1]) for s in inputs]
    for x,(order,letters) in zip(xs, [list(zip(*l)) for l in lhs]):
      # permute to the sorted letter order, then reshape/expand to create dimensions for the missing letters
      xs_.append(x.permute(order).reshape([val if letter in letters else 1 for letter,val in letter_val]).expand([val for _,val in letter_val]))

    # ordinal encode the output alphabet
    rhs_order = argsort(argsort(list(output)))

    # sum over all axes that's not in the output, then permute to the output order
    return functools.reduce(lambda a,b:a*b, xs_) \
      .sum(axis=[axis for axis,(letter,_) in enumerate(letter_val) if letter not in output], acc_dtype=acc_dtype).permute(rhs_order)

  # ***** processing ops *****

  def _pool(self, k_:tuple[sint, ...], stride:Union[tuple[int, ...], int]=1, dilation:Union[tuple[int, ...], int]=1) -> Tensor:
    assert len(self.shape) >= len(k_), f"can't pool {self.shape} with {k_}"
    s_, d_ = make_tuple(stride, len(k_)), make_tuple(dilation, len(k_))
    assert len(k_) == len(s_) == len(d_), f"stride/dilation mismatch kernel:{k_} stride:{s_} dilation:{d_}"
    noop, i_ = [None] * (self.ndim-len(k_)), self.shape[-len(k_):]
    assert all(resolve(d*(k-1)+1 <= i) for k,d,i in zip(k_,d_,i_)), "kernel size cannot be greater than actual input size"
    o_ = [ceildiv(i-d*(k-1), s) for i,d,k,s in zip(i_,d_,k_,s_)]
    if any(resolve(k > s) for k,s in zip(k_,s_)) or any(d != 1 for d in d_):
      # input size scaling factor to make sure shrink for stride is possible
      f_ = [1 + int(resolve(o*s > i+d)) for o,s,i,d in zip(o_,s_,i_,d_)]
      # # repeats such that we don't need padding
      x = self.repeat([1]*len(noop) + [ceildiv(k*(i*f+d),i) for k,i,d,f in zip(k_,i_,d_,f_)])
      # handle dilation
      x = x.shrink(tuple(noop + [(0,k*(i*f+d)) for k,i,d,f in zip(k_,i_,d_,f_)])).reshape(noop + flatten((k,(i*f+d)) for k,i,d,f in zip(k_,i_,d_,f_)))
      # handle stride
      x = x.shrink(tuple(noop + flatten(((0,k), (0,o*s)) for k,o,s in zip(k_,o_,s_)))).reshape(noop + flatten((k,o,s) for k,o,s in zip(k_,o_,s_)))
      x = x.shrink(tuple(noop + flatten(((0,k), (0,o), (0,1)) for k,o in zip(k_,o_)))).reshape(noop + flatten((k,o) for k,o in zip(k_,o_)))
      # permute to move reduce to the end
      return x.permute(*range(len(noop)), *[len(noop)+i*2+1 for i in range(len(i_))], *[len(noop)+i*2 for i in range(len(i_))])
    # TODO: once the shapetracker can optimize well, remove this alternative implementation
    x = self.pad(tuple(noop + [(0, max(0,o*s-i)) for i,o,s in zip(i_,o_,s_)])).shrink(tuple(noop + [(0,o*s) for o,s in zip(o_,s_)]))
    x = x.reshape(noop + flatten(((o,s) for o,s in zip(o_,s_))))
    x = x.shrink(tuple(noop + flatten(((0,o), (0,k)) for o,k in zip(o_,k_))))
    return x.permute(*range(len(noop)), *[len(noop)+i*2 for i in range(len(i_))], *[len(noop)+i*2+1 for i in range(len(i_))])

  def _resolve_pool_pads(self, padding:Union[int, Sequence[int]], dims:int) -> Sequence[int]:
    if not isinstance(padding, int) and not (len(padding) == 2*dims or len(padding) == dims):
<<<<<<< HEAD
      raise ValueError(f"Expected padding of length {2*dims} or {dims}, but got {len(padding)} for tensor of shape {self.shape}")
=======
      raise ValueError(f"Padding must be an int or a sequence of length {dims} or {2*dims}, but got {padding=} for {self.shape=} with {dims=}.")
>>>>>>> 6967ab50
    return [padding]*2*dims if isinstance(padding, int) else (padding if len(padding) == 2*dims else [p for p in padding for _ in range(2)][::-1])

  def _apply_ceil_mode(self, p_:Sequence[int], k_:Tuple[sint, ...], s_:Union[Tuple[int, ...], int], d_:Union[Tuple[int, ...], int]) -> List[int]:
    (d_,s_), i_ = (make_tuple(x, len(k_)) for x in (d_,s_)), self.shape[-len(k_):]
<<<<<<< HEAD
    pads, grouped_pads = list(p_), list(zip(p_[-2::-2], p_[::-2]))
=======
    pads, grouped_pads = list(p_), _flat_to_grouped(p_)
>>>>>>> 6967ab50
    # https://arxiv.org/pdf/1603.07285 section 5.1, relationship 15.
    o_ = [ceildiv(i+pB+pA - (d*(k-1)+1), s) + 1 for i,d,k,s,(pB,pA) in zip(i_,d_,k_,s_,grouped_pads)]
    for dim,(o,i,s,k,d,(pB,pA)) in enumerate(zip(o_,i_,s_,k_,d_,grouped_pads)):
      # we have to do additional padding before `_pool` so that `o_` in `_pool` is calculated correctly
      # `s*(o-1) + (d*(k-1)+1) - (i+pB+pA)` -> last_sliding_window_start + full_kernel_size - padded_input_shape
      # we decrease padding in the case that a sliding window starts in the end padded region, thereby decreasing `o_` in `_pool`
      # `smax(s*(o-1) - (pB+i-1), 0)` -> last_sliding_window_start - (pad_before + input_size - zero_offset)
      pads[-1-dim*2] += s*(o-1) + (d*(k-1)+1) - (i+pB+pA) - smax(s*(o-1) - (pB+i-1), 0)
    return pads

  # NOTE: these work for more than 2D
  def avg_pool2d(self, kernel_size=(2,2), stride=None, dilation=1, padding=0, ceil_mode=False, count_include_pad=True):
    """
    Applies average pooling over a tensor.

    There are 3 types of `padding` that are supported:

    1. A single `int` that applies the same padding to all spatial dimensions.

    2. `Tuple[int, ...]` with length equal to the number of spatial dimensions. Each `int` determines the amount of pad to apply to each
    spatial dimension.

    3. `Tuple[int, ...]` with the structure of `(padding_left, padding_right, padding_top, padding_bottom, ...)`.
    The length of the `tuple` must be double the number of spatial dimensions.

    When `ceil_mode` is set to True, output shape will be determined using ceil division.
    When `count_include_pad` is set to False, zero padding will not be included in the averaging calculation.

    NOTE: unlike PyTorch, this implementation is not limited to only 2d pooling and instead works for any number of dimensions.

    See: https://paperswithcode.com/method/average-pooling

    ```python exec="true" source="above" session="tensor" result="python"
    t = Tensor.arange(25).reshape(1, 1, 5, 5)
    print(t.avg_pool2d().numpy())
    ```
    ```python exec="true" source="above" session="tensor" result="python"
    print(t.avg_pool2d(ceil_mode=True).numpy())
    ```
    ```python exec="true" source="above" session="tensor" result="python"
    print(t.avg_pool2d(padding=1).numpy())
    ```
    ```python exec="true" source="above" session="tensor" result="python"
    print(t.avg_pool2d(padding=1, count_include_pad=False).numpy())
    ```
    """
    axis = tuple(range(-len(k_ := make_tuple(kernel_size, 2)), 0))
    def pool(x:Tensor, padding_:Sequence[int]) -> Tensor: return x.pad(padding_)._pool(k_, stride if stride is not None else k_, dilation)
    reg_pads = self._resolve_pool_pads(padding, len(k_))
    ceil_pads = self._apply_ceil_mode(reg_pads, k_, stride if stride is not None else k_, dilation)
    if not count_include_pad:
      pads = ceil_pads if ceil_mode else reg_pads
      return pool(self, pads).sum(axis) / pool(self.ones_like(), pads).sum(axis)
    if not ceil_mode: return pool(self, reg_pads).mean(axis)
    return pool(self, ceil_pads).sum(axis) / pool(self.pad(reg_pads).ones_like(), tuple(cp-rp for cp,rp in zip(ceil_pads, reg_pads))).sum(axis)

  def max_pool2d(self, kernel_size=(2,2), stride=None, dilation=1, padding=0, ceil_mode=False):
    """
    Applies max pooling over a tensor.

    There are 3 types of `padding` that are supported:

    1. A single `int` that applies the same padding to all spatial dimensions.

    2. `Tuple[int, ...]` with length equal to the number of spatial dimensions. Each `int` determines the amount of pad to apply to each
    spatial dimension.

    3. `Tuple[int, ...]` with the structure of `(padding_left, padding_right, padding_top, padding_bottom, ...)`.
    The length of the `tuple` must be double the number of spatial dimensions.

    When `ceil_mode` is set to True, output shape will be determined using ceil division.

    NOTE: unlike PyTorch, this implementation is not limited to only 2d pooling and instead works for any number of dimensions.

    See: https://paperswithcode.com/method/max-pooling

    ```python exec="true" source="above" session="tensor" result="python"
    t = Tensor.arange(25).reshape(1, 1, 5, 5)
    print(t.max_pool2d().numpy())
    ```
    ```python exec="true" source="above" session="tensor" result="python"
    print(t.max_pool2d(ceil_mode=True).numpy())
    ```
    ```python exec="true" source="above" session="tensor" result="python"
    print(t.max_pool2d(padding=1).numpy())
    ```
    """
    pads = self._resolve_pool_pads(padding, len(k_ := make_tuple(kernel_size, 2)))
    if ceil_mode: pads = self._apply_ceil_mode(pads, k_, stride if stride is not None else k_, dilation)
    return self.pad(pads, value=dtypes.min(self.dtype))._pool(k_, stride if stride is not None else k_, dilation).max(tuple(range(-len(k_), 0)))

  def conv2d(self, weight:Tensor, bias:Optional[Tensor]=None, groups=1, stride=1, dilation=1, padding:int|tuple[int, ...]=0,
             acc_dtype:Optional[DTypeLike]=None) -> Tensor:
    """
    Applies a convolution over a tensor with a given `weight` and optional `bias`.

    There are 3 types of `padding` that are supported:

    1. A single `int` that applies the same padding to all spatial dimensions.

    2. `Tuple[int, ...]` with length equal to the number of spatial dimensions. Each `int` determines the amount of pad to apply to each
    spatial dimension.

    3. `Tuple[int, ...]` with the structure of `(padding_left, padding_right, padding_top, padding_bottom, ...)`.
    The length of the `tuple` must be double the number of spatial dimensions.

    NOTE: unlike PyTorch, this implementation is not limited to only 2d convolutions and instead works for any number of dimensions.

    See: https://pytorch.org/docs/stable/generated/torch.nn.Conv2d.html

    ```python exec="true" source="above" session="tensor" result="python"
    t = Tensor.arange(9).reshape(1, 1, 3, 3)
    w = Tensor.ones(1, 1, 2, 2)
    print(t.conv2d(w).numpy())
    ```
    """
    if IMAGE: return self.image_conv2d(weight, bias, groups, stride, dilation, padding, acc_dtype)
    (bs,cin_), (cout,cin), HW = self.shape[:2], weight.shape[:2], weight.shape[2:]
    padding_ = self._resolve_pool_pads(padding, len(HW))
    assert groups*cin == cin_ and len(self.shape) == len(weight.shape), f"Input Tensor shape {self.shape} does not match the shape of the weights {weight.shape}. ({groups*cin} vs. {cin_})"  # noqa: E501

    # conv2d is a pooling op (with padding)
    x = self.pad(padding_)._pool(HW, stride, dilation)   # (bs, groups*cin, oy, ox, H, W)
    rcout, oyx = cout//groups, x.shape[2:-len(HW)]
    if not all(x == 3 for x in HW) or stride != 1 or dilation != 1 or not WINO:
      # normal conv
      x = x.reshape(bs, groups, cin, 1, *oyx, *HW).expand(bs, groups, cin, rcout, *oyx, *HW).permute(0,1,3,*[4+i for i in range(len(oyx))],2,*[4+len(oyx)+i for i in range(len(HW))])  # noqa: E501

      # conv! broadcasted to (bs, groups, rcout, *oyx, cin, *HW)
      ret = (x * weight.reshape(1, groups, rcout, *[1] * len(oyx), cin, *HW)).sum([-1-i for i in range(1+len(oyx))], keepdim=True, acc_dtype=acc_dtype).reshape(bs, cout, *oyx)  # noqa: E501
      return ret if bias is None else ret.add(bias.reshape(1, -1, *[1] * len(HW)))

    HWI, HWO = (6,) * len(HW), (4,) * len(HW)  # F(4x4,3x3) winograd tiles
    winograd_G = [[1/4, 0, 0], [-1/6, -1/6, -1/6], [-1/6, 1/6, -1/6], [1/24, 1/12, 1/6], [1/24, -1/12, 1/6], [0, 0, 1]]
    winograd_Bt = [[4, 0, -5, 0, 1, 0], [0, -4, -4, 1, 1, 0], [0, 4, -4, -1, 1, 0], [0, -2, -1, 2, 1, 0], [0, 2, -1, -2, 1, 0], [0, 4, 0, -5, 0, 1]]
    winograd_At = [[1, 1, 1, 1, 1, 0], [0, 1, -1, 2, -2, 0], [0, 1, 1, 4, 4, 0], [0, 1, -1, 8, -8, 1]] # applying At in pre-order doubles compile time

    # todo: stride == dilation
    # use padding to round up to 4x4 output tiles
    # (bs, cin_, tyx, HWI)
    d = self.pad(sum([[padding_[i*2], padding_[i*2+1] + (-(dim + sum(padding_[i * 2:(i + 1) * 2]) - 2) % 4)] for i, dim in enumerate(self.shape[-len(HW):])], []))._pool(HWI, HWO)  # noqa: E501
    # move HW to the front: # (HWI, bs, cin_, tyx)
    d = d.permute(*range(len(d.shape)-len(HW),len(d.shape)), *range(len(d.shape)-len(HW)))
    tyx = d.shape[-len(HWI):]  # dim of tiling

    g = weight.permute(*range(len(weight.shape)-len(HW),len(weight.shape)), *range(len(weight.shape)-len(HW)))  # move HW to the front

    # compute 6x6 winograd tiles: GgGt, BtdB
    # (HWI, groups * rcout, cin) -> (HWI, bs=1, groups, rcout, cin, tyx=(1,1))
    gfactors = _apply_winograd_matrix(winograd_G, g, len(HW)).reshape(*HWI, 1, groups, rcout, cin, *([1]*len(tyx)))
    # (HWI, bs, cin_, tyx) -> (HWI, bs, groups, 1 ,cin, *tyx)
    dfactors = _apply_winograd_matrix(winograd_Bt, d, len(HW)).reshape(*HWI, bs, groups, 1, cin, *tyx)

    # matmul; sum across cin: (HWI, bs, groups, rcout, *tyx); then HWI -> HWO: (HWO, bs, groups, rcout, *tyx)
    ret = _apply_winograd_matrix(winograd_At, (gfactors * dfactors).sum(axis=-1-len(HW), acc_dtype=acc_dtype), len(HW))

    # interleave tyx and HWO: (bs, groups, rcout, oy, HO, ox, WO)
    ret = ret.permute([*range(len(HW), len(ret.shape)-len(HW)), *[i+o for i in range(len(HW)) for o in [len(ret.shape)-len(HW),0]]])
    # merge groups and rcout, tyx and HWO: (bs, groups, cout, *yx), shrink to final
    ret = ret.reshape(bs, cout, *[c * HWO[i] for i, c in enumerate(tyx)]).shrink(tuple((0, s) for s in [bs, cout, *oyx]))

    return (ret if bias is None else ret.add(bias.reshape(1, -1, *[1 for _ in range(len(HW))]))).contiguous().contiguous_backward()

  def conv_transpose2d(self, weight:Tensor, bias:Optional[Tensor]=None, groups=1, stride=1, dilation=1, padding=0, output_padding=0) -> Tensor:
    """
    Applies a transposed convolution over a tensor with a given `weight` and optional `bias`.

    There are 3 types of `padding` that are supported:

    1. A single `int` that applies the same padding to all spatial dimensions.

    2. `Tuple[int, ...]` with length equal to the number of spatial dimensions. Each `int` determines the amount of pad to apply to each
    spatial dimension.

    3. `Tuple[int, ...]` with the structure of `(padding_left, padding_right, padding_top, padding_bottom, ...)`.
    The length of the `tuple` must be double the number of spatial dimensions.

    NOTE: unlike PyTorch, this implementation is not limited to only 2d transposed convolutions and instead works for any number of dimensions.

    See: https://pytorch.org/docs/stable/generated/torch.nn.ConvTranspose2d.html

    ```python exec="true" source="above" session="tensor" result="python"
    t = Tensor.arange(9).reshape(1, 1, 3, 3)
    w = Tensor.ones(1, 1, 2, 2)
    print(t.conv_transpose2d(w).numpy())
    ```
    """
    x, w = self, weight.unflatten(0, (groups, -1)).transpose(1, 2).flip(*range(3, len(weight.shape)+1))
    HW = weight.shape[2:]
<<<<<<< HEAD
    padding = self._resolve_pool_pads(padding, len(HW))
    padding = tuple(zip(padding[-2::-2], padding[::-2]))
=======
    padding = _flat_to_grouped(self._resolve_pool_pads(padding, len(HW)))
>>>>>>> 6967ab50
    stride, dilation, output_padding = [make_tuple(x, len(HW)) for x in (stride, dilation, output_padding)]
    if any(s>1 for s in stride):
      # handle strides: (k) -> reshape -> (k,1) -> pad -> (k,s) -> reshape -> (k*s) -> shrink (k-(s-1))
      x = x.reshape(None, None, *flatten((k,1) for k in x.shape[2:]))
      x = x.pad((None, None, *flatten((None,(0,s-1)) for s in stride)))
      x = x.reshape(None, None, *[k*s for k,s in zip(x.shape[2::2], stride)])
      x = x.shrink((None, None, *[(0,k-(s-1)) for k,s in zip(x.shape[2:], stride)]))
    padding = flatten((((k-1)*d-pB,(k-1)*d-pA+op) for k,d,(pB,pA),op in reversed(list(zip(HW, dilation, padding, output_padding)))))
    return x.conv2d(w.flatten(end_dim=1), groups=groups, bias=bias, dilation=dilation, padding=padding)

  def dot(self, w:Tensor, acc_dtype:Optional[DTypeLike]=None) -> Tensor:

    """
    Performs dot product between two tensors.
    If `w` is 1-D, it's a sum product over the last axis of `self` and `w`.
    If `w` is N-D with N>=2, it's a sum product over the last axis of `self` and the second-to-last axis of `w`.

    You can pass in the optional `acc_dtype` keyword argument to control the data type of the accumulation.

    ```python exec="true" source="above" session="tensor" result="python"
    a = Tensor([1, 2, 3])
    b = Tensor([1, 1, 0])
    print(a.dot(b).numpy())
    ```
    ```python exec="true" source="above" session="tensor" result="python"
    a = Tensor([[1, 2], [3, 4]])
    b = Tensor([[5, 6], [7, 8]])
    print(a.dot(b).numpy())
    ```
    """
    if IMAGE: return self.image_dot(w, acc_dtype)
    x, dx, dw = self, self.ndim, w.ndim
    if not (dx > 0 and dw > 0): raise RuntimeError(f"both tensors need to be at least 1D, got {dx}D and {dw}D")
    if x.shape[-1] != w.shape[axis_w:=-min(w.ndim,2)]: raise RuntimeError(f"cannot dot {x.shape} and {w.shape}")
    x = x.reshape(*x.shape[0:-1], *[1]*min(dx-1, dw-1, 1), x.shape[-1])
    w = w.reshape(*w.shape[0:-2], *[1]*min(dx-1, dw-1, 1), *w.shape[axis_w:]).transpose(-1, axis_w)
    return (x*w).sum(-1, acc_dtype=acc_dtype).cast(least_upper_dtype(x.dtype, w.dtype) if acc_dtype is None else acc_dtype)

  def matmul(self, x:Tensor, reverse=False, acc_dtype:Optional[DTypeLike]=None) -> Tensor:
    """
    Performs matrix multiplication between two tensors.

    You can pass in the `reverse` keyword argument to control the order of the matrix multiplication.
    You can pass in the optional `acc_dtype` keyword argument to control the data type of the accumulation.

    ```python exec="true" source="above" session="tensor" result="python"
    a = Tensor([[1, 2], [3, 4]])
    b = Tensor([[5, 6], [7, 8]])
    print(a.matmul(b).numpy())
    ```
    """
    return x.dot(self, acc_dtype=acc_dtype) if reverse else self.dot(x, acc_dtype=acc_dtype)

  def _cumalu(self, axis:int, op:Ops, _include_initial=False) -> Tensor:
    assert self.shape[axis] != 0 and op in (Ops.ADD, Ops.MAX)
    pl_sz = self.shape[axis] - int(not _include_initial)
    pooled = self.transpose(axis,-1).pad((pl_sz, -int(_include_initial)), value=identity_element(op, self.dtype))._pool((self.shape[axis],))
    return (pooled.sum(-1) if op is Ops.ADD else pooled.max(-1)).transpose(axis,-1)

  def _split_cumalu(self, axis:int, op:Ops) -> Tensor:
    axis = self._resolve_dim(axis)
    if self.ndim == 0 or 0 in self.shape: return self
    # TODO: someday the optimizer will find this on it's own
    # for now this is a two stage cumsum
    SPLIT = 256
    if not isinstance(s:=self.shape[axis], int) or s <= SPLIT*2: return self._cumalu(axis, op)
    ret = self.transpose(axis,-1).pad((round_up(s, SPLIT)-s, 0), value=identity_element(op, self.dtype)).unflatten(-1, (-1, SPLIT))._cumalu(-1, op)
    base = ret[..., -1]._cumalu(-1, op, _include_initial=True)
    base = base.unsqueeze(-1).expand(*base.shape, ret.shape[-1])
    def fix(x:Tensor): return x.flatten(start_dim=-2)[..., -s:].transpose(axis,-1)
    return fix(ret) + fix(base) if op is Ops.ADD else fix(ret).maximum(fix(base))

  def cumsum(self, axis:int=0) -> Tensor:
    """
    Computes the cumulative sum of the tensor along the specified `axis`.

    ```python exec="true" source="above" session="tensor" result="python"
    t = Tensor.ones(2, 3)
    print(t.numpy())
    ```
    ```python exec="true" source="above" session="tensor" result="python"
    print(t.cumsum(1).numpy())
    ```
    """
    return self._split_cumalu(axis, Ops.ADD)

  def cummax(self, axis:int=0) -> Tensor:
    """
    Computes the cumulative max of the tensor along the specified `axis`.

    ```python exec="true" source="above" session="tensor" result="python"
    t = Tensor([0, 1, -1, 2, -2, 3, -3])
    print(t.numpy())
    ```
    ```python exec="true" source="above" session="tensor" result="python"
    print(t.cummax(0).numpy())
    ```
    """
    return self._split_cumalu(axis, Ops.MAX)

  @staticmethod
  def _tri(r:sint, c:sint, diagonal:int=0, **kwargs) -> Tensor:
    assert isinstance(r, int) and isinstance(c, int), f"does not support symbolic, getting {r=}, {c=}"
    if r == 0 or c == 0 or diagonal >= c: return Tensor.zeros(r,c,**kwargs)
    if r+diagonal <= 0: return Tensor.ones(r,c,**kwargs)
    s = r+c-1
    # build a (s, s) upper triangle
    t = Tensor.ones(s,s,**kwargs).pad((None,(0,s))).flatten().shrink(((0,s*(2*s-1)),)).reshape(s,-1).shrink((None,(0,s)))
    return t[:r,-diagonal:c-diagonal] if diagonal <= 0 else t[diagonal:r+diagonal,:c]

  def triu(self, diagonal:int=0) -> Tensor:
    """
    Returns the upper triangular part of the tensor, the other elements are set to 0.

    The argument `diagonal` determines which diagonal is on the boundary. `diagonal = 0` means the main diagonal.
    Positive `diagonal` means above the main diagonal, and negative `diagonal` means below the main diagonal.

    ```python exec="true" source="above" session="tensor" result="python"
    t = Tensor([[1, 2, 3, 4], [5, 6, 7, 8], [9, 10, 11, 12]])
    print(t.numpy())
    ```
    ```python exec="true" source="above" session="tensor" result="python"
    print(t.triu(diagonal=0).numpy())
    ```
    ```python exec="true" source="above" session="tensor" result="python"
    print(t.triu(diagonal=1).numpy())
    ```
    ```python exec="true" source="above" session="tensor" result="python"
    print(t.triu(diagonal=-1).numpy())
    ```
    """
    return Tensor._tri(self.shape[-2], self.shape[-1], diagonal=diagonal, device=self.device, dtype=dtypes.bool).where(self, 0).cast(self.dtype)

  def tril(self, diagonal:int=0) -> Tensor:
    """
    Returns the lower triangular part of the tensor, the other elements are set to 0.

    The argument `diagonal` determines which diagonal is on the boundary. `diagonal = 0` means the main diagonal.
    Positive `diagonal` means above the main diagonal, and negative `diagonal` means below the main diagonal.

    ```python exec="true" source="above" session="tensor" result="python"
    t = Tensor([[1, 2, 3, 4], [5, 6, 7, 8], [9, 10, 11, 12]])
    print(t.numpy())
    ```
    ```python exec="true" source="above" session="tensor" result="python"
    print(t.tril(diagonal=0).numpy())
    ```
    ```python exec="true" source="above" session="tensor" result="python"
    print(t.tril(diagonal=1).numpy())
    ```
    ```python exec="true" source="above" session="tensor" result="python"
    print(t.tril(diagonal=-1).numpy())
    ```
    """
    return Tensor._tri(self.shape[-2], self.shape[-1], diagonal=diagonal+1, device=self.device, dtype=dtypes.bool).where(0, self).cast(self.dtype)

  def interpolate(self, size:tuple[int, ...], mode:str="linear", align_corners:bool=False) -> Tensor:
    """
    Downsamples or Upsamples to the input `size`, accepts 0 to N batch dimensions.

    The interpolation algorithm is selected with `mode` which currently only supports `linear`, `nearest` and `nearest-exact`.
    To run `bilinear` or `trilinear`, pass in a 2D or 3D size.

    ```python exec="true" source="above" session="tensor" result="python"
    t = Tensor([[1, 2, 3, 4], [21, 22, 23, 24], [41, 42, 43, 44]])
    print(t.numpy())
    ```
    ```python exec="true" source="above" session="tensor" result="python"
    print(t.interpolate(size=(2,3), mode="linear").numpy())
    ```
    """
    assert isinstance(size, (tuple,list)) and all_int(size) and 0 < len(size) <= self.ndim, f"invalid {size=}"
    assert mode in ("linear", "nearest", "nearest-exact"), "only supports linear, nearest or nearest-exact interpolate"
    assert not (align_corners and mode != "linear"), "align_corners option can only be set with the interpolating mode linear"
    x, expand = self, list(self.shape)
    for i in range(-1,-len(size)-1,-1):
      scale = (self.shape[i] - int(align_corners)) / (size[i] - int(align_corners))
      arr, reshape = Tensor.arange(size[i], dtype=dtypes.float32, device=self.device), [1] * self.ndim
      reshape[i] = expand[i] = size[i]
      if mode == "linear":
        index = (scale*arr if align_corners else (scale*(arr+0.5))-0.5).clip(0, self.shape[i]-1)
        low, high, perc = [y.reshape(reshape).expand(expand) for y in (index.floor(), index.ceil(), index - index.floor())]
        x = x.gather(i, low).lerp(x.gather(i, high), perc)
      else:
        index = (scale*(arr+0.5) if mode=="nearest-exact" else scale*arr).cast(dtypes.int32).reshape(reshape).expand(expand)
        x = x.gather(i, index)
    return x.cast(self.dtype)

  def scatter(self, dim:int, index:Tensor, src:Union[Tensor, ConstType], reduce:Union[None, Literal['multiply'], Literal['add']]=None) -> Tensor:
    """
    Scatters `src` values along an axis specified by `dim`.
    Apply `add` or `multiply` reduction operation with `reduce`.

    ```python exec="true" source="above" session="tensor" result="python"
    src = Tensor.arange(1, 11).reshape(2, 5)
    print(src.numpy())
    ```
    ```python exec="true" source="above" session="tensor" result="python"
    index = Tensor([[0, 1, 2, 0]])
    print(Tensor.zeros(3, 5, dtype=src.dtype).scatter(0, index, src).numpy())
    ```
    ```python exec="true" source="above" session="tensor" result="python"
    index = Tensor([[0, 1, 2], [0, 1, 4]])
    print(Tensor.zeros(3, 5, dtype=src.dtype).scatter(1, index, src).numpy())
    ```
    ```python exec="true" source="above" session="tensor" result="python"
    print(Tensor.full((2, 4), 2.0).scatter(1, Tensor([[2], [3]]), 1.23, reduce='multiply').numpy())
    ```
    ```python exec="true" source="above" session="tensor" result="python"
    print(Tensor.full((2, 4), 2.0).scatter(1, Tensor([[2], [3]]), 1.23, reduce='add').numpy())
    ```
    """
    if reduce not in {None, "add", "multiply"}: raise TypeError(f"{reduce=} must be one of None, 'multiply', or 'add'")
    index, dim = index.to(self.device), self._resolve_dim(dim)
    src = src.cast(self.dtype) if isinstance(src, Tensor) else Tensor(src, device=self.device, dtype=self.dtype)._broadcast_to(index.shape)
    assert index.ndim == self.ndim == src.ndim, f"self.ndim, index.ndim and src.dim must all equal, {self.ndim=} {index.ndim=} {src.ndim=}"
    assert all((d == dim or self_ >= index_) and src_ >= index_ for d,(self_,index_,src_) in enumerate(zip(self.shape, index.shape, src.shape))), \
      f"All dimensions of {index.shape=} should be <= to all dimensions of {src.shape=} and all dimensions except dimension {dim} of {self.shape=}"
    # shrink src to index shape to shrink away the unused values
    src = src.shrink(tuple((0,s) for s in index.shape))
    # prepare src and mask for reduce with respect to dim
    src = src.unsqueeze(-1).expand(*src.shape, self.shape[dim]).transpose(-1, dim)
    mask = index.unsqueeze(-1)._one_hot_along_dim(self.shape[dim]).transpose(-1, dim)
    # pad src and mask to self.shape so that reduce can be done with padded values as no-ops
    src, mask = (x.pad(tuple((0, self.shape[i] - x.shape[i]) if i != dim else None for i in range(self.ndim)) + (None,)) for x in (src, mask))
    if reduce == "add": return mask.where(src, 0).sum(-1, acc_dtype=self.dtype) + self
    if reduce == "multiply": return mask.where(src, 1).prod(-1, acc_dtype=self.dtype) * self
    return _masked_setitem(self, src, mask, (-1,))

  # ***** unary ops *****

  def logical_not(self):
    """
    Computes the logical NOT of the tensor element-wise.

    ```python exec="true" source="above" session="tensor" result="python"
    print(Tensor([False, True]).logical_not().numpy())
    ```
    """
    return F.Neq.apply(*self.cast(dtypes.bool)._broadcasted(True))
  def neg(self):
    """
    Negates the tensor element-wise.

    ```python exec="true" source="above" session="tensor" result="python"
    print(Tensor([-3., -2., -1., 0., 1., 2., 3.]).neg().numpy())
    ```
    """
    return self*-1 if self.dtype != dtypes.bool else self.logical_not()
  def contiguous(self):
    """
    Returns a contiguous tensor.
    """
    return F.Contiguous.apply(self)
  def contiguous_backward(self):
    """
    Inserts a contiguous operation in the backward pass.
    """
    return F.ContiguousBackward.apply(self)
  def log(self):
    """
    Computes the natural logarithm element-wise.

    See: https://en.wikipedia.org/wiki/Logarithm

    ```python exec="true" source="above" session="tensor" result="python"
    print(Tensor([1., 2., 4., 8.]).log().numpy())
    ```
    """
    return F.Log.apply(self.cast(least_upper_float(self.dtype)))
  def log2(self):
    """
    Computes the base-2 logarithm element-wise.

    See: https://en.wikipedia.org/wiki/Logarithm

    ```python exec="true" source="above" session="tensor" result="python"
    print(Tensor([1., 2., 4., 8.]).log2().numpy())
    ```
    """
    return self.log()/math.log(2)
  def exp(self):
    """
    Computes the exponential function element-wise.

    See: https://en.wikipedia.org/wiki/Exponential_function

    ```python exec="true" source="above" session="tensor" result="python"
    print(Tensor([0., 1., 2., 3.]).exp().numpy())
    ```
    """
    return F.Exp.apply(self.cast(least_upper_float(self.dtype)))
  def exp2(self):
    """
    Computes the base-2 exponential function element-wise.

    See: https://en.wikipedia.org/wiki/Exponential_function

    ```python exec="true" source="above" session="tensor" result="python"
    print(Tensor([0., 1., 2., 3.]).exp2().numpy())
    ```
    """
    return F.Exp.apply(self*math.log(2))

  def relu(self):
    """
    Applies the Rectified Linear Unit (ReLU) function element-wise.

    - Described: https://paperswithcode.com/method/relu

    ```python exec="true" source="above" session="tensor" result="python"
    print(Tensor([-3., -2., -1., 0., 1., 2., 3.]).relu().numpy())
    ```
    """
    return F.Relu.apply(self)

  def sigmoid(self):
    """
    Applies the Sigmoid function element-wise.

    - Described: https://en.wikipedia.org/wiki/Sigmoid_function

    ```python exec="true" source="above" session="tensor" result="python"
    print(Tensor([-3., -2., -1., 0., 1., 2., 3.]).sigmoid().numpy())
    ```
    """
    return (1 + (self * (-1/math.log(2))).exp2()).reciprocal()

  def hardsigmoid(self, alpha:float=1/6, beta:float=0.5):
    """
    Applies the Hardsigmoid function element-wise.
    NOTE: default `alpha` and `beta` values is taken from torch

    - Described: https://paperswithcode.com/method/hard-sigmoid
    - See: https://pytorch.org/docs/stable/generated/torch.nn.functional.hardsigmoid.html

    ```python exec="true" source="above" session="tensor" result="python"
    print(Tensor([-3., -2., -1., 0., 1., 2., 3.]).hardsigmoid().numpy())
    ```
    """
    return (alpha * self + beta).relu() - (alpha * self + beta - 1).relu()

  def sqrt(self):
    """
    Computes the square root of the tensor element-wise.

    ```python exec="true" source="above" session="tensor" result="python"
    print(Tensor([1., 2., 3., 4.]).sqrt().numpy())
    ```
    """
    return F.Sqrt.apply(self.cast(least_upper_float(self.dtype)))
  def rsqrt(self):
    """
    Computes the reciprocal of the square root of the tensor element-wise.

    ```python exec="true" source="above" session="tensor" result="python"
    print(Tensor([1., 2., 3., 4.]).rsqrt().numpy())
    ```
    """
    return self.reciprocal().sqrt()
  def sin(self):
    """
    Computes the sine of the tensor element-wise.

    ```python exec="true" source="above" session="tensor" result="python"
    print(Tensor([0., math.pi/2, math.pi, 3*math.pi/2, 2*math.pi]).sin().numpy())
    ```
    """
    return F.Sin.apply(self.cast(least_upper_float(self.dtype)))
  def cos(self):
    """
    Computes the cosine of the tensor element-wise.

    ```python exec="true" source="above" session="tensor" result="python"
    print(Tensor([0., math.pi/2, math.pi, 3*math.pi/2, 2*math.pi]).cos().numpy())
    ```
    """
    return ((math.pi/2)-self).sin()
  def tan(self):
    """
    Computes the tangent of the tensor element-wise.

    ```python exec="true" source="above" session="tensor" result="python"
    print(Tensor([0., math.pi/4, math.pi/2, 3*math.pi/4, math.pi]).tan().numpy())
    ```
    """
    return self.sin() / self.cos()

  def asin(self):
    """
    Computes the inverse sine (arcsine) of the tensor element-wise.

    ```python exec="true" source="above" session="tensor" result="python"
    print(Tensor([-0.9, -0.6, -0.3, 0., 0.3, 0.6, 0.9]).asin().numpy())
    ```
    """
    # https://personal.math.ubc.ca/~cbm/aands/page_81.htm 4.4.46
    coefficients = [-0.0012624911, 0.0066700901, -0.0170881256, 0.0308918810, -0.0501743046, 0.0889789874, -0.2145988016, 1.5707963050]
    x = math.pi / 2 - (1.0 - self.abs()).sqrt() * polyN(self.abs(), coefficients)
    return self.sign() * x

  def acos(self):
    """
    Computes the inverse cosine (arccosine) of the tensor element-wise.

    ```python exec="true" source="above" session="tensor" result="python"
    print(Tensor([-0.9, -0.6, -0.3, 0., 0.3, 0.6, 0.9]).acos().numpy())
    ```
    """
    return math.pi / 2 - self.asin()

  def atan(self):
    """
    Computes the inverse tangent (arctan) of the tensor element-wise.

    ```python exec="true" source="above" session="tensor" result="python"
    print(Tensor([-3., -2., -1., 0., 1., 2., 3.]).atan().numpy())
    ```
    """
    return (self / (1 + self * self).sqrt()).asin()

  # ***** math functions *****

  def trunc(self: Tensor) -> Tensor:
    """
    Truncates the tensor element-wise.

    ```python exec="true" source="above" session="tensor" result="python"
    print(Tensor([-3.5, -2.5, -1.5, -0.5, 0.5, 1.5, 2.5, 3.5]).trunc().numpy())
    ```
    """
    return self.cast(dtypes.int32).cast(self.dtype)
  def ceil(self: Tensor) -> Tensor:
    """
    Rounds the tensor element-wise towards positive infinity.

    ```python exec="true" source="above" session="tensor" result="python"
    print(Tensor([-3.5, -2.5, -1.5, -0.5, 0.5, 1.5, 2.5, 3.5]).ceil().numpy())
    ```
    """
    return (self > (b := self.trunc())).where(b+1, b)
  def floor(self: Tensor) -> Tensor:
    """
    Rounds the tensor element-wise towards negative infinity.

    ```python exec="true" source="above" session="tensor" result="python"
    print(Tensor([-3.5, -2.5, -1.5, -0.5, 0.5, 1.5, 2.5, 3.5]).floor().numpy())
    ```
    """
    return (self < (b := self.trunc())).where(b-1, b)
  def round(self: Tensor) -> Tensor:
    """
    Rounds the tensor element-wise with rounding half to even.

    ```python exec="true" source="above" session="tensor" result="python"
    print(Tensor([-3.5, -2.5, -1.5, -0.5, 0.5, 1.5, 2.5, 3.5]).round().numpy())
    ```
    """
    return ((self > 0) == ((b := self.cast(dtypes.int32) / 2.0).cast(dtypes.int32) == b)).where((self - 0.5).ceil(), (self + 0.5).floor())

  def isinf(self:Tensor, detect_positive:bool=True, detect_negative:bool=True):
    """
    Checks the tensor element-wise to return True where the element is infinity, otherwise returns False

    ```python exec="true" source="above" session="tensor" result="python"
    print(Tensor([1, float('inf'), 2, float('-inf'), float('nan')]).isinf().numpy())
    ```
    """
    return (self == float("inf")) * detect_positive + (self == float("-inf")) * detect_negative
  def isnan(self:Tensor):
    """
    Checks the tensor element-wise to return True where the element is NaN, otherwise returns False

    ```python exec="true" source="above" session="tensor" result="python"
    print(Tensor([1, float('inf'), 2, float('-inf'), float('nan')]).isnan().numpy())
    ```
    """
    return self != self

  def lerp(self, end: Tensor, weight: Union[Tensor, float]) -> Tensor:
    """
    Linearly interpolates between `self` and `end` by `weight`.

    ```python exec="true" source="above" session="tensor" result="python"
    print(Tensor([1., 2., 3.]).lerp(Tensor([4., 5., 6.]), 0.5).numpy())
    ```
    """
    if self.dtype == dtypes.uint8 and isinstance(weight, Tensor):
      w_i = (weight * (1<<(W_PREC:=7)) + 0.5).cast(dtypes.int16)
      return (self+(((end - self).cast(dtypes.int8) * w_i + (1<<W_PREC-1)).cast(dtypes.uint16) >> W_PREC)).cast(dtypes.uint8)
    return self + (end - self) * weight

  def square(self):
    """
    Squares the tensor element-wise.
    Equivalent to `self*self`.

    ```python exec="true" source="above" session="tensor" result="python"
    print(Tensor([-3., -2., -1., 0., 1., 2., 3.]).square().numpy())
    ```
    """
    return self*self
  def clamp(self, min_=None, max_=None):
    """
    Clips (clamps) the values in the tensor between `min_` and `max_` element-wise.
    If `min_` is `None`, there is no lower bound. If `max_` is None, there is no upper bound.

    ```python exec="true" source="above" session="tensor" result="python"
    print(Tensor([-3., -2., -1., 0., 1., 2., 3.]).clip(-1, 1).numpy())
    ```
    """
    if min_ is None and max_ is None: raise RuntimeError("at least one of 'min_' or 'max_' must not be None")
    ret = self.maximum(min_) if min_ is not None else self
    return ret.minimum(max_) if max_ is not None else ret
  def clip(self, min_=None, max_=None):
    """
    Alias for `Tensor.clamp`.
    """
    return self.clamp(min_, max_)
  def sign(self):
    """
    Returns the sign of the tensor element-wise.

    ```python exec="true" source="above" session="tensor" result="python"
    print(Tensor([-3., -2., -1., 0., 1., 2., 3.]).sign().numpy())
    ```
    """
    return F.Sign.apply(self)
  def abs(self):
    """
    Computes the absolute value of the tensor element-wise.

    ```python exec="true" source="above" session="tensor" result="python"
    print(Tensor([-3., -2., -1., 0., 1., 2., 3.]).abs().numpy())
    ```
    """
    return self * self.sign()
  def reciprocal(self):
    """
    Compute `1/x` element-wise.

    ```python exec="true" source="above" session="tensor" result="python"
    print(Tensor([1., 2., 3., 4.]).reciprocal().numpy())
    ```
    """
    return F.Reciprocal.apply(self.cast(least_upper_float(self.dtype)))

  # ***** activation functions *****

  def elu(self, alpha=1.0):
    """
    Applies the Exponential Linear Unit (ELU) function element-wise.

    - Described: https://paperswithcode.com/method/elu
    - Paper: https://arxiv.org/abs/1511.07289v5

    ```python exec="true" source="above" session="tensor" result="python"
    print(Tensor([-3., -2., -1., 0., 1., 2., 3.]).elu().numpy())
    ```
    """
    return self.relu() - alpha*(1-self.exp()).relu()

  def celu(self, alpha=1.0):
    """
    Applies the Continuously differentiable Exponential Linear Unit (CELU) function element-wise.

    - Described: https://paperswithcode.com/method/celu
    - Paper: https://arxiv.org/abs/1704.07483

    ```python exec="true" source="above" session="tensor" result="python"
    print(Tensor([-3., -2., -1., 0., 1., 2., 3.]).celu().numpy())
    ```
    """
    return self.maximum(0) + (alpha * ((self / alpha).exp() - 1)).minimum(0)

  def selu(self, alpha=1.67326, gamma=1.0507):
    """
    Applies the Scaled Exponential Linear Unit (SELU) function element-wise.

    - Described: https://paperswithcode.com/method/selu
    - Paper: https://arxiv.org/abs/1706.02515v5

    ```python exec="true" source="above" session="tensor" result="python"
    print(Tensor([-3., -2., -1., 0., 1., 2., 3.]).selu().numpy())
    ```
    """
    return gamma * (self >= 0).detach().where(self, alpha * (self.exp() - 1))

  def swish(self):
    """
    See `.silu()`

    - Paper: https://arxiv.org/abs/1710.05941v1

    ```python exec="true" source="above" session="tensor" result="python"
    print(Tensor([-3., -2., -1., 0., 1., 2., 3.]).swish().numpy())
    ```
    """
    return self * self.sigmoid()

  def silu(self):
    """
    Applies the Sigmoid Linear Unit (SiLU) function element-wise.

    - Described: https://paperswithcode.com/method/silu
    - Paper: https://arxiv.org/abs/1606.08415

    ```python exec="true" source="above" session="tensor" result="python"
    print(Tensor([-3., -2., -1., 0., 1., 2., 3.]).silu().numpy())
    ```
    """
    return self.swish()   # The SiLU function is also known as the swish function.

  def relu6(self):
    """
    Applies the ReLU6 function element-wise.

    - Described: https://paperswithcode.com/method/relu6
    - Paper: https://arxiv.org/abs/1704.04861v1

    ```python exec="true" source="above" session="tensor" result="python"
    print(Tensor([-9., -6., -3., 0., 3., 6., 9.]).relu6().numpy())
    ```
    """
    return self.relu() - (self-6).relu()

  def hardswish(self):
    """
    Applies the Hardswish function element-wise.

    - Described: https://paperswithcode.com/method/hard-swish
    - Paper: https://arxiv.org/abs/1905.02244v5

    ```python exec="true" source="above" session="tensor" result="python"
    print(Tensor([-3., -2., -1., 0., 1., 2., 3.]).hardswish().numpy())
    ```
    """
    return self * (self+3).relu6() * (1/6)

  def tanh(self):
    """
    Applies the Hyperbolic Tangent (tanh) function element-wise.

    - Described: https://en.wikipedia.org/wiki/Hyperbolic_functions#Tanh

    ```python exec="true" source="above" session="tensor" result="python"
    print(Tensor([-3., -2., -1., 0., 1., 2., 3.]).tanh().numpy())
    ```
    """
    return 2.0 * ((2.0 * self).sigmoid()) - 1.0

  def sinh(self):
    """
    Applies the Hyperbolic Sine (sinh) function element-wise.

    - Described: https://en.wikipedia.org/wiki/Hyperbolic_functions#Sinh

    ```python exec="true" source="above" session="tensor" result="python"
    print(Tensor([-3., -2., -1., 0., 1., 2., 3.]).sinh().numpy())
    ```
    """
    return (self.exp() - self.neg().exp()) / 2

  def cosh(self):
    """
    Applies the Hyperbolic Cosine (cosh) function element-wise.

    - Described: https://en.wikipedia.org/wiki/Hyperbolic_functions#Cosh

    ```python exec="true" source="above" session="tensor" result="python"
    print(Tensor([-3., -2., -1., 0., 1., 2., 3.]).cosh().numpy())
    ```
    """
    return (self.exp() + self.neg().exp()) / 2

  def atanh(self):
    """
    Applies the Inverse Hyperbolic Tangent (atanh) function element-wise.

    - Described: https://en.wikipedia.org/wiki/Inverse_hyperbolic_functions#atanh

    ```python exec="true" source="above" session="tensor" result="python"
    print(Tensor([-0.9, -0.6, -0.3, 0., 0.3, 0.6, 0.9]).atanh().numpy())
    ```
    """
    return ((1 + self)/(1 - self)).log() / 2

  def asinh(self):
    """
    Applies the Inverse Hyperbolic Sine (asinh) function element-wise.

    - Described: https://en.wikipedia.org/wiki/Inverse_hyperbolic_functions#asinh

    ```python exec="true" source="above" session="tensor" result="python"
    print(Tensor([-3., -2., -1., 0., 1., 2., 3.]).asinh().numpy())
    ```
    """
    return (self + (self.square() + 1).sqrt()).log()

  def acosh(self):
    """
    Applies the Inverse Hyperbolic Cosine (acosh) function element-wise.

    - Described: https://en.wikipedia.org/wiki/Inverse_hyperbolic_functions#acosh

    ```python exec="true" source="above" session="tensor" result="python"
    print(Tensor([-3., -2., -1., 0., 1., 2., 3.]).acosh().numpy())
    ```
    """
    return (self + (self.square() - 1).sqrt()).log()

  def hardtanh(self, min_val=-1, max_val=1):
    """
    Applies the Hardtanh function element-wise.

    - Described: https://paperswithcode.com/method/hardtanh-activation

    ```python exec="true" source="above" session="tensor" result="python"
    print(Tensor([-1.5, -1.0, -0.5, 0., 0.5, 1.0, 1.5]).hardtanh().numpy())
    ```
    """
    return self.clip(min_val, max_val)

  def erf(self):
    """
    Applies error function element-wise.

    - Described: https://en.wikipedia.org/wiki/Error_function

    ```python exec="true" source="above" session="tensor" result="python"
    print(Tensor([-1.5, -1.0, -0.5, 0., 0.5, 1.0, 1.5]).erf().numpy())
    ```
    """
    # https://personal.math.ubc.ca/~cbm/aands/page_299.htm 7.1.26
    t = 1.0 / (1.0 + 0.3275911 * self.abs())
    return self.sign() * (1.0 - t * polyN(t, [1.061405429, -1.453152027, 1.421413741, -0.284496736, 0.254829592]) * (-self.square()).exp())

  def gelu(self):
    """
    Applies the Gaussian Error Linear Unit (GELU) function element-wise.

    - Described: https://paperswithcode.com/method/gelu
    - Paper: https://arxiv.org/abs/1606.08415v5

    ```python exec="true" source="above" session="tensor" result="python"
    print(Tensor([-3., -2., -1., 0., 1., 2., 3.]).gelu().numpy())
    ```
    """
    return 0.5 * self * (1 + (math.sqrt(2 / math.pi) * (self + 0.044715 * self ** 3)).tanh())

  def quick_gelu(self):
    """
    Applies the Sigmoid GELU approximation element-wise.

    - Described: https://paperswithcode.com/method/gelu

    ```python exec="true" source="above" session="tensor" result="python"
    print(Tensor([-3., -2., -1., 0., 1., 2., 3.]).quick_gelu().numpy())
    ```
    """
    return self * (self * 1.702).sigmoid()

  def leakyrelu(self, neg_slope=0.01):
    """
    Applies the Leaky ReLU function element-wise.

    - Described: https://paperswithcode.com/method/leaky-relu

    ```python exec="true" source="above" session="tensor" result="python"
    print(Tensor([-3., -2., -1., 0., 1., 2., 3.]).leakyrelu().numpy())
    ```
    ```python exec="true" source="above" session="tensor" result="python"
    print(Tensor([-3., -2., -1., 0., 1., 2., 3.]).leakyrelu(neg_slope=0.42).numpy())
    ```
    """
    return self.relu() - (-neg_slope*self).relu()

  def mish(self):
    """
    Applies the Mish function element-wise.

    - Described: https://paperswithcode.com/method/mish
    - Paper: https://arxiv.org/abs/1908.08681v3

    ```python exec="true" source="above" session="tensor" result="python"
    print(Tensor([-3., -2., -1., 0., 1., 2., 3.]).mish().numpy())
    ```
    """
    return self * self.softplus().tanh()

  def softplus(self, beta=1):
    """
    Applies the Softplus function element-wise.

    - Described: https://paperswithcode.com/method/softplus

    ```python exec="true" source="above" session="tensor" result="python"
    print(Tensor([-3., -2., -1., 0., 1., 2., 3.]).softplus().numpy())
    ```
    """
    return (1/beta) * (1 + (self*beta).exp()).log()

  def softsign(self):
    """
    Applies the Softsign function element-wise.

    - Described: https://paperswithcode.com/method/softsign

    ```python exec="true" source="above" session="tensor" result="python"
    print(Tensor([-3., -2., -1., 0., 1., 2., 3.]).softsign().numpy())
    ```
    """
    return self / (1 + self.abs())

  # ***** broadcasted elementwise ops *****
  def _broadcast_to(self, new_shape:tuple[sint, ...]) -> Tensor:
    if self.shape == new_shape: return self
    if self.ndim > len(new_shape): raise ValueError(f"cannot broadcast tensor to fewer dimensions. shape={self.shape} to {new_shape=}")
    # first unsqueeze left with 1s https://data-apis.org/array-api/latest/API_specification/broadcasting.html
    shape, _ = _align_left(self.shape, new_shape)
    # for each dimension, check either dim is 1, or it does not change
    if not all(resolve(s == ns) or resolve(s == 1) for s,ns in zip(shape, new_shape)):
      raise ValueError(f"cannot broadcast {self.shape} to {new_shape=}")
    return F.Expand.apply(self.reshape(shape), shape=new_shape)

  def _broadcasted(self, y:Union[Tensor, UOp, ConstType], reverse:bool=False, match_dtype:bool=True) -> tuple[Tensor, Tensor]:
    x: Tensor = self
    if not isinstance(y, Tensor):
      # make y a Tensor
      assert isinstance(y, (*get_args(ConstType), UOp)), f"{type(y)=}, {y=}"
      if isinstance(x.dtype, ImageDType) or dtypes.is_float(x.dtype) or (dtypes.is_int(x.dtype) and isinstance(y, int)): y_dtype = x.dtype
      elif not isinstance(y, UOp): y_dtype = dtypes.from_py(y)
      if isinstance(y, UOp): y = Tensor.from_uop(y, device=x.device)
      else: y = Tensor(dtypes.as_const(y, y_dtype), x.device, y_dtype, requires_grad=False)

    if match_dtype and x.dtype != y.dtype:
      output_dtype = least_upper_dtype(x.dtype, y.dtype)
      x, y = x.cast(output_dtype), y.cast(output_dtype)

    if reverse: x, y = y, x

    # broadcast
    return x._broadcast_to(out_shape:=_broadcast_shape(x.shape, y.shape)), y._broadcast_to(out_shape)

  def _to_const_val(self, x:Union[Tensor, ConstType]) -> Union[Tensor, ConstType]:
    return x.lazydata.const_arg if isinstance(x, Tensor) and isinstance(x.lazydata, UOp) and x.lazydata.is_unrealized_unmasked_const() \
      and not x.requires_grad and self._broadcasted(x)[0].shape == self.shape else x

  def add(self, x:Union[Tensor, ConstType], reverse=False) -> Tensor:
    """
    Adds `self` and `x`.
    Equivalent to `self + x`.
    Supports broadcasting to a common shape, type promotion, and integer, float, boolean inputs.

    ```python exec="true" source="above" session="tensor" result="python"
    Tensor.manual_seed(42)
    t = Tensor.randn(4)
    print(t.numpy())
    ```
    ```python exec="true" source="above" session="tensor" result="python"
    print(t.add(20).numpy())
    ```
    ```python exec="true" source="above" session="tensor" result="python"
    print(t.add(Tensor([[2.0], [3.5]])).numpy())
    ```
    """
    return F.Add.apply(*self._broadcasted(x, reverse))

  def sub(self, x:Union[Tensor, ConstType], reverse=False) -> Tensor:
    """
    Subtracts `x` from `self`.
    Equivalent to `self - x`.
    Supports broadcasting to a common shape, type promotion, and integer, float, boolean inputs.

    ```python exec="true" source="above" session="tensor" result="python"
    Tensor.manual_seed(42)
    t = Tensor.randn(4)
    print(t.numpy())
    ```
    ```python exec="true" source="above" session="tensor" result="python"
    print(t.sub(20).numpy())
    ```
    ```python exec="true" source="above" session="tensor" result="python"
    print(t.sub(Tensor([[2.0], [3.5]])).numpy())
    ```
    """
    a, b = self._broadcasted(x, reverse)
    return a + (-b)

  def mul(self, x:Union[Tensor, ConstType], reverse=False) -> Tensor:
    """
    Multiplies `self` and `x`.
    Equivalent to `self * x`.
    Supports broadcasting to a common shape, type promotion, and integer, float, boolean inputs.

    ```python exec="true" source="above" session="tensor" result="python"
    Tensor.manual_seed(42)
    t = Tensor.randn(4)
    print(t.numpy())
    ```
    ```python exec="true" source="above" session="tensor" result="python"
    print(t.mul(3).numpy())
    ```
    ```python exec="true" source="above" session="tensor" result="python"
    print(t.mul(Tensor([[-1.0], [2.0]])).numpy())
    ```
    """
    return F.Mul.apply(*self._broadcasted(x, reverse))

  def idiv(self, x:Union[Tensor, ConstType], reverse=False) -> Tensor:
    """
    Divides `self` by `x`.
    Equivalent to `self // x`.
    Supports broadcasting to a common shape, type promotion, and integer inputs.
    `idiv` performs integer division (truncate towards zero).

    ```python exec="true" source="above" session="tensor" result="python"
    print(Tensor([-4, 7, 5, 4, -7, 8]).idiv(Tensor([2, -3, 8, -2, 3, 5])).numpy())
    ```
    """
    return F.IDiv.apply(*self._broadcasted(x, reverse))

  def div(self, x:Union[Tensor, ConstType], reverse=False) -> Tensor:
    """
    Divides `self` by `x`.
    Equivalent to `self / x`.
    Supports broadcasting to a common shape, type promotion, and integer, float, boolean inputs.
    `div` performs true division.

    ```python exec="true" source="above" session="tensor" result="python"
    Tensor.manual_seed(42)
    t = Tensor.randn(4)
    print(t.numpy())
    ```
    ```python exec="true" source="above" session="tensor" result="python"
    print(t.div(3).numpy())
    ```
    ```python exec="true" source="above" session="tensor" result="python"
    print(Tensor([1, 4, 10]).div(Tensor([2, 3, 4])).numpy())
    ```
    """
    numerator, denominator = self._broadcasted(x, reverse)
    return numerator.cast(least_upper_float(numerator.dtype)) * denominator.cast(least_upper_float(denominator.dtype)).reciprocal()

  def mod(self, x:Union[Tensor, ConstType], reverse=False) -> Tensor:
    """
    Mod `self` by `x`.
    Equivalent to `self % x`.
    Supports broadcasting to a common shape, type promotion, and integer inputs.

    ```python exec="true" source="above" session="tensor" result="python"
    print(Tensor([-4, 7, 5, 4, -7, 8]).mod(Tensor([2, -3, 8, -2, 3, 5])).numpy())
    ```
    """
    a, b = self._broadcasted(x, reverse)
    return (r := F.Mod.apply(a, b)) + b * (((r < 0) & (b > 0)) | ((r > 0) & (b < 0)))

  def xor(self, x:Union[Tensor, ConstType], reverse=False) -> Tensor:
    """
    Computes bitwise xor of `self` and `x`.
    Equivalent to `self ^ x`.
    Supports broadcasting to a common shape, type promotion, and integer, boolean inputs.

    ```python exec="true" source="above" session="tensor" result="python"
    print(Tensor([-1, -2, 3]).xor(Tensor([1, 0, 3])).numpy())
    ```
    ```python exec="true" source="above" session="tensor" result="python"
    print(Tensor([True, True, False, False]).xor(Tensor([True, False, True, False])).numpy())
    ```
    """
    if self.dtype != dtypes.bool and not dtypes.is_int(self.dtype): raise RuntimeError(f"{self.dtype} is not supported")
    return F.Xor.apply(*self._broadcasted(x, reverse))

  def bitwise_and(self, x:Union[Tensor, ConstType], reverse=False) -> Tensor:
    """
    Compute the bit-wise AND of `self` and `x`.
    Equivalent to `self & x`.
    Supports broadcasting to a common shape, type promotion, and integer, boolean inputs.
    ```python exec="true" source="above" session="tensor" result="python"
    print(Tensor([2, 5, 255]).bitwise_and(Tensor([3, 14, 16])).numpy())
    ```
    ```python exec="true" source="above" session="tensor" result="python"
    print(Tensor([True, True, False, False]).bitwise_and(Tensor([True, False, True, False])).numpy())
    ```
    """
    if self.dtype != dtypes.bool and not dtypes.is_int(self.dtype): raise RuntimeError(f"{self.dtype} is not supported")
    return F.BitwiseAnd.apply(*self._broadcasted(x, reverse))

  def bitwise_or(self, x:Union[Tensor, ConstType], reverse=False) -> Tensor:
    """
    Compute the bit-wise OR of `self` and `x`.
    Equivalent to `self | x`.
    Supports broadcasting to a common shape, type promotion, and integer, boolean inputs.
    ```python exec="true" source="above" session="tensor" result="python"
    print(Tensor([2, 5, 255]).bitwise_or(Tensor([4, 4, 4])).numpy())
    ```
    ```python exec="true" source="above" session="tensor" result="python"
    print(Tensor([True, True, False, False]).bitwise_or(Tensor([True, False, True, False])).numpy())
    ```
    """
    if self.dtype != dtypes.bool and not dtypes.is_int(self.dtype): raise RuntimeError(f"{self.dtype} is not supported")
    return F.BitwiseOr.apply(*self._broadcasted(x, reverse))

  def bitwise_not(self) -> Tensor:
    """
    Compute the bit-wise NOT of `self`.
    Equivalent to `~self`.
    ```python exec="true" source="above" session="tensor" result="python"
    print(Tensor([0, 2, 5, 255], dtype="int8").bitwise_not().numpy())
    ```
    ```python exec="true" source="above" session="tensor" result="python"
    print(Tensor([True, False]).bitwise_not().numpy())
    ```
    """
    if self.dtype != dtypes.bool and not dtypes.is_int(self.dtype): raise RuntimeError(f"{self.dtype} is not supported")
    return self.logical_not() if self.dtype == dtypes.bool else self ^ -1

  def lshift(self, x:int):
    """
    Computes left arithmetic shift of `self` by `x` bits. `self` must have unsigned dtype.
    Equivalent to `self << x`.

    ```python exec="true" source="above" session="tensor" result="python"
    print(Tensor([1, 3, 31], dtype=dtypes.uint8).lshift(2).numpy())
    ```
    """
    assert dtypes.is_unsigned(self.dtype) and isinstance(x, int) and x >= 0, f"not supported {self.dtype=} {x=}"
    return self.mul(2 ** x)

  def rshift(self, x:int):
    """
    Computes right arithmetic shift of `self` by `x` bits. `self` must have unsigned dtype.
    Equivalent to `self >> x`.

    ```python exec="true" source="above" session="tensor" result="python"
    print(Tensor([4, 13, 125], dtype=dtypes.uint8).rshift(2).numpy())
    ```
    """
    assert dtypes.is_unsigned(self.dtype) and isinstance(x, int) and x >= 0, f"not supported {self.dtype=} {x=}"
    return self.idiv(2 ** x)

  def pow(self, x:Union[Tensor, ConstType], reverse=False) -> Tensor:
    """
    Computes power of `self` with `x`.
    Equivalent to `self ** x`.

    ```python exec="true" source="above" session="tensor" result="python"
    print(Tensor([-1, 2, 3]).pow(2).numpy())
    ```
    ```python exec="true" source="above" session="tensor" result="python"
    print(Tensor([-1, 2, 3]).pow(Tensor([-1.5, 0.5, 1.5])).numpy())
    ```
    ```python exec="true" source="above" session="tensor" result="python"
    print((2 ** Tensor([-1, 2, 3])).numpy())
    ```
    """
    x = self._to_const_val(x)
    if not isinstance(x, Tensor) and not reverse:
      # simple pow identities
      if x < 0: return self.reciprocal().pow(-x).cast(self.dtype)
      if x == 0: return 1 + self * 0
      # rewrite pow 0.5 to sqrt
      if int(x - 0.5) + 0.5 == x: return self.pow(int(x - 0.5)) * self.sqrt()
      if int(x) == x: return self.pow(x // 2).square() * (1 if x % 2 == 0 else self)

    # positive const ** self
    if not isinstance(x, Tensor) and reverse and x > 0: return self.mul(math.log(x)).exp()

    base, exponent = self._broadcasted(x, reverse=reverse)
    # start with b ** e = exp(e * log(b))
    ret = base.abs().log().mul(exponent).exp()
    # correct sign of negative base with odd exponent (cos has a period of 2pi so we use it here to get the oddness of the exponent)
    negative_base = (base < 0).detach().where(1, 0)
    # 1 for non-negative base or negative even exponent, -1 for negative odd exponent, don't care about non-integer exponent
    correct_sign = 1 + negative_base * ((exponent * math.pi).cos() - 1)
    # inject nan for negative base and non-integer exponent
    inject_nan = (negative_base * (exponent != exponent.trunc())).detach().where(math.nan, 1)
    # apply correct_sign inject_nan, and fix 0 ** 0 = 1
    ret = ((base == 0) * (exponent == 0)).detach().where(1, ret * correct_sign * inject_nan)
    return ret.round().cast(self.dtype) if not dtypes.is_float(self.dtype) else ret

  def maximum(self, x:Union[Tensor, ConstType]) -> Tensor:
    """
    Computes element-wise maximum of `self` and `x`.

    ```python exec="true" source="above" session="tensor" result="python"
    print(Tensor([-1, 2, 3]).maximum(1).numpy())
    ```
    ```python exec="true" source="above" session="tensor" result="python"
    print(Tensor([-1, 2, 3]).maximum(Tensor([-4, -2, 9])).numpy())
    ```
    """
    # NOTE: the mid-point is for backward, revisit after new gradient API
    if self.is_floating_point(): return (self<x).detach().where(x, (self==x).detach().where(((self * 0.5 + x * 0.5).cast(self.dtype)), self))
    return (self<x).detach().where(x, self)

  def minimum(self, x:Union[Tensor, ConstType]) -> Tensor:
    """
    Computes element-wise minimum of `self` and `x`.

    ```python exec="true" source="above" session="tensor" result="python"
    print(Tensor([-1, 2, 3]).minimum(1).numpy())
    ```
    ```python exec="true" source="above" session="tensor" result="python"
    print(Tensor([-1, 2, 3]).minimum(Tensor([-4, -2, 9])).numpy())
    ```
    """
    t, x = self._broadcasted(x)
    return t._inverse().maximum(x._inverse())._inverse()

  def where(self:Tensor, x:Union[Tensor, ConstType, sint], y:Union[Tensor, ConstType, sint]):
    """
    Return a tensor of elements selected from either `x` or `y`, depending on `self`.
    `output_i = x_i if self_i else y_i`.

    ```python exec="true" source="above" session="tensor" result="python"
    cond = Tensor([[True, True, False], [True, False, False]])
    print(cond.where(1, 3).numpy())
    ```
    ```python exec="true" source="above" session="tensor" result="python"
    Tensor.manual_seed(42)
    cond = Tensor.randn(2, 3)
    print(cond.numpy())
    ```
    ```python exec="true" source="above" session="tensor" result="python"
    print((cond > 0).where(cond, -float("inf")).numpy())
    ```
    """
    if isinstance(x, Tensor): x, y = x._broadcasted(y)
    elif isinstance(y, Tensor): y, x = y._broadcasted(x)
    cond, x = self._broadcasted(x, match_dtype=False)
    cond, y = cond._broadcasted(y, match_dtype=False)
    return F.Where.apply(cond.cast(dtypes.bool), *x._broadcasted(y))

  def masked_fill(self:Tensor, mask:Tensor, value:Union[Tensor, ConstType]): return mask.where(value, self)

  # ***** op wrappers *****

  def __invert__(self) -> Tensor: return self.bitwise_not()

  def __lshift__(self, x) -> Tensor: return self.lshift(x)
  def __rshift__(self, x) -> Tensor: return self.rshift(x)

  def __pow__(self, x) -> Tensor: return self.pow(x)
  def __matmul__(self, x) -> Tensor: return self.matmul(x)

  def __rpow__(self, x) -> Tensor: return self.pow(x, True)
  def __rmatmul__(self, x) -> Tensor: return self.matmul(x, True)

  def __iadd__(self, x) -> Tensor: return self.assign(self.add(x))
  def __isub__(self, x) -> Tensor: return self.assign(self.sub(x))
  def __imul__(self, x) -> Tensor: return self.assign(self.mul(x))
  def __ipow__(self, x) -> Tensor: return self.assign(self.pow(x))
  def __itruediv__(self, x) -> Tensor: return self.assign(self.div(x))
  def __ifloordiv__(self, x) -> Tensor: return self.assign(self.idiv(x))
  def __imatmul__(self, x) -> Tensor: return self.assign(self.matmul(x))
  def __iand__(self, x) -> Tensor: return self.assign(self.bitwise_and(x))
  def __ior__(self, x) -> Tensor: return self.assign(self.bitwise_or(x))
  def __ixor__(self, x) -> Tensor: return self.assign(self.xor(x))
  def __ilshift__(self, x) -> Tensor: return self.assign(self.lshift(x))
  def __irshift__(self, x) -> Tensor: return self.assign(self.rshift(x))

  def __lt__(self, x) -> Tensor: return F.Less.apply(*self._broadcasted(x, False))
  def __gt__(self, x) -> Tensor: return F.Less.apply(*self._broadcasted(x, True))
  def ne(self, x) -> Tensor: return F.Neq.apply(*self._broadcasted(x))

  def __eq__(self, x) -> Tensor: return self.eq(x)                      # type: ignore[override]

  # ***** functional nn ops *****

  def linear(self, weight:Tensor, bias:Optional[Tensor]=None):
    """
    Applies a linear transformation to `self` using `weight` and `bias`.

    See: https://pytorch.org/docs/stable/generated/torch.nn.Linear.html

    ```python exec="true" source="above" session="tensor" result="python"
    t = Tensor([[1, 2], [3, 4]])
    weight = Tensor([[1, 2], [3, 4]])
    bias = Tensor([1, 2])
    print(t.linear(weight, bias).numpy())
    ```
    """
    x = self.mul(weight) if len(weight.shape) == 1 else self.dot(weight)
    return x.add(bias) if bias is not None else x

  def sequential(self, ll:list[Callable[[Tensor], Tensor]]):
    """
    Applies a sequence of functions to `self` chaining the output of each function to the input of the next.

    ```python exec="true" source="above" session="tensor" result="python"
    t = Tensor([1, 2, 3])
    print(t.sequential([lambda x: x * 2, lambda x: x + 1]).numpy())
    ```
    """
    return functools.reduce(lambda x,f: f(x), ll, self)

  def layernorm(self, axis:Union[int,tuple[int,...]]=-1, eps:float=1e-5) -> Tensor:
    """
    Applies Layer Normalization over a mini-batch of inputs.

    - Described: https://paperswithcode.com/method/layer-normalization
    - Paper: https://arxiv.org/abs/1607.06450v1

    ```python exec="true" source="above" session="tensor" result="python"
    t = Tensor.randn(8, 10, 16) * 2 + 8
    print(t.mean().item(), t.std().item())
    ```
    ```python exec="true" source="above" session="tensor" result="python"
    t = t.layernorm()
    print(t.mean().item(), t.std().item())
    ```
    """
    y = (self - self.mean(axis, keepdim=True))
    return y.mul((y*y).mean(axis, keepdim=True).add(eps).rsqrt())

  def batchnorm(self, weight:Optional[Tensor], bias:Optional[Tensor], mean:Tensor, invstd:Tensor, axis:Union[int,tuple[int,...]]=1) -> Tensor:
    """
    Applies Batch Normalization over a mini-batch of inputs.

    - Described: https://paperswithcode.com/method/batch-normalization
    - Paper: https://arxiv.org/abs/1502.03167

    ```python exec="true" source="above" session="tensor" result="python"
    t = Tensor.randn(8, 4, 16, 16) * 2 + 8
    print(t.mean().item(), t.std().item())
    ```
    ```python exec="true" source="above" session="tensor" result="python"
    t = t.batchnorm(None, None, t.mean(axis=(0,2,3)), t.var(axis=(0,2,3)).add(1e-5).rsqrt())
    print(t.mean().item(), t.std().item())
    ```
    """
    axis_ = argfix(axis)
    shape = tuple(s if ax in axis_ else 1 for ax, s in enumerate(self.shape))
    x = self - mean.reshape(shape)
    if weight is not None: x = x * weight.reshape(shape)
    ret = x.mul(invstd.reshape(shape) if len(invstd.shape) == len(axis_) else invstd)
    return (ret + bias.reshape(shape)) if bias is not None else ret

  def dropout(self, p=0.5) -> Tensor:
    """
    Applies dropout to `self`.

    NOTE: dropout is only applied when `Tensor.training` is `True`.

    - Described: https://paperswithcode.com/method/dropout
    - Paper: https://jmlr.org/papers/v15/srivastava14a.html

    ```python exec="true" source="above" session="tensor" result="python"
    Tensor.manual_seed(42)
    t = Tensor.randn(2, 2)
    with Tensor.train():
      print(t.dropout().numpy())
    ```
    """
    if not Tensor.training or p == 0: return self
    return (Tensor.rand_like(self, requires_grad=False, dtype=dtypes.default_float, contiguous=False) >= p).contiguous().where(self, 0) / (1.0 - p)

  # helper function commonly used for indexing
  def _one_hot_along_dim(self:Tensor, num_classes:sint, dim:int=-1):
    offset = self.ndim - self._resolve_dim(dim) - 1
    return self == Tensor.arange(num_classes, device=self.device, requires_grad=False).reshape((num_classes,) + (1,) * offset)

  def one_hot(self, num_classes:int=-1) -> Tensor:
    """
    Converts `self` to a one-hot tensor.

    `num_classes` defaults to -1, which means num_classes will be inferred as max(self) + 1.

    ```python exec="true" source="above" session="tensor" result="python"
    t = Tensor([0, 1, 3, 3, 4])
    print(t.one_hot(5).numpy())
    ```
    """
    if num_classes == -1: num_classes = (self.max()+1).item()
    return self[..., None]._one_hot_along_dim(num_classes).where(1, 0)

  def scaled_dot_product_attention(self, key:Tensor, value:Tensor, attn_mask:Optional[Tensor]=None,
                                   dropout_p:float=0.0, is_causal:bool=False) -> Tensor:
    """
    Computes scaled dot-product attention.
    `self` is the query tensor, `key` is the key tensor, and `value` is the value tensor.

    - Described: https://paperswithcode.com/method/scaled
    - Paper: https://arxiv.org/abs/1706.03762v7

    ```python exec="true" source="above" session="tensor" result="python"
    q = Tensor.randn(2, 4, 8)
    k = Tensor.randn(2, 4, 8)
    v = Tensor.randn(2, 4, 8)
    print(q.scaled_dot_product_attention(k, v).numpy())
    ```
    """
    # NOTE: it also works when `key` and `value` have symbolic shape.
    assert all_int(self.shape), f"does not support symbolic shape {self.shape}"
    if is_causal: attn_mask = Tensor.ones(self.shape[-2], key.shape[-2], requires_grad=False, device=self.device).tril(0).cast(dtypes.bool)
    if attn_mask is not None and attn_mask.dtype == dtypes.bool: attn_mask = (attn_mask == 0).where(-float("inf"), 0)
    qk = self.matmul(key.transpose(-2,-1), acc_dtype=least_upper_dtype(self.dtype, key.dtype, dtypes.float32)) / math.sqrt(self.shape[-1])
    return ((qk+attn_mask) if attn_mask is not None else qk).softmax(-1).cast(self.dtype).dropout(dropout_p) @ value

  def _do_reduction(self, reduction:ReductionStr="mean") -> Tensor:
    if reduction not in get_args(ReductionStr): raise ValueError(f"{reduction=} must be one of {get_args(ReductionStr)}")
    reductions: dict[str, Callable[[Tensor], Tensor]] = {"mean": Tensor.mean, "sum": Tensor.sum, "none": lambda x: x}
    return reductions[reduction](self)

  def binary_crossentropy(self, Y:Tensor, reduction:ReductionStr="mean") -> Tensor:
    """
    Computes the binary cross-entropy loss between `self` and `Y`.

    See: https://pytorch.org/docs/stable/generated/torch.nn.BCELoss.html

    ```python exec="true" source="above" session="tensor" result="python"
    t = Tensor([0.1, 0.9, 0.2])
    Y = Tensor([0, 1, 0])
    print(t.binary_crossentropy(Y).item())
    ```
    """
    return (-Y*self.log() - (1-Y)*(1-self).log())._do_reduction(reduction)

  def binary_crossentropy_logits(self, Y:Tensor, reduction:ReductionStr="mean") -> Tensor:
    """
    Computes the binary cross-entropy loss between `self` and `Y` where `self` is logits.

    See: https://pytorch.org/docs/stable/generated/torch.nn.BCEWithLogitsLoss.html

    ```python exec="true" source="above" session="tensor" result="python"
    t = Tensor([-1, 2, -3])
    Y = Tensor([0, 1, 0])
    print(t.binary_crossentropy_logits(Y).item())
    ```
    """
    return (self.maximum(0) - Y * self + (1 + self.abs().neg().exp()).log())._do_reduction(reduction)

  def sparse_categorical_crossentropy(self, Y:Tensor, ignore_index:int=-1, label_smoothing=0.0, reduction:ReductionStr="mean") -> Tensor:
    """
    Computes the sparse categorical cross-entropy loss between `self` and `Y`.

    NOTE: `self` is logits and `Y` is the target labels.
    NOTE: unlike PyTorch, this function expects the class axis to be -1

    See: https://pytorch.org/docs/stable/generated/torch.nn.CrossEntropyLoss.html

    ```python exec="true" source="above" session="tensor" result="python"
    t = Tensor([[-1, 2, -3], [1, -2, 3]])
    Y = Tensor([1, 2])
    print(t.sparse_categorical_crossentropy(Y).item())
    ```
    """
    assert 0.0 <= label_smoothing <= 1.0, "label_smoothing must be in [0.0, 1.0]"
    assert reduction in ("mean", "sum", "none"), "reduction must be one of ['mean', 'sum', 'none']"
    log_probs, loss_mask = self.log_softmax(), (Y != ignore_index) if ignore_index != -1 else Y.ones_like(dtype=dtypes.bool)
    y_counted = Y.to(self.device).flatten().reshape(-1, 1)._one_hot_along_dim(self.shape[-1])
    y = (y_counted * loss_mask.reshape(-1, 1)).reshape(*Y.shape, self.shape[-1])
    smoothing = label_smoothing * (log_probs.mean(-1) * loss_mask)
    unreduced = ((1 - label_smoothing) * (log_probs * y).sum(-1) + smoothing)
    # NOTE: because of ignore_index, we can't use Tensor.mean (so can't use `_do_reduction` here)
    return -(unreduced.sum() / loss_mask.sum() if reduction == "mean" else (unreduced.sum() if reduction == "sum" else unreduced))

  def cross_entropy(self, Y:Tensor, reduction:ReductionStr="mean", label_smoothing:float=0.0) -> Tensor:
    """
    Compute the cross entropy loss between input logits and target.

    NOTE: `self` are logits and `Y` are the target labels or class probabilities.

    See: https://pytorch.org/docs/stable/generated/torch.nn.functional.cross_entropy.html

    ```python exec="true" source="above" session="tensor" result="python"
    t = Tensor([[-1, 2, -3], [1, -2, 3]])
    Y = Tensor([1, 2])
    print(t.cross_entropy(Y).item())
    ```
    ```python exec="true" source="above" session="tensor" result="python"
    t = Tensor([[-1, 2, -3], [1, -2, 3]])
    Y = Tensor([1, 2])
    print(t.cross_entropy(Y, reduction='none').numpy())
    ```
    """
    assert 0.0 <= label_smoothing <= 1.0, "label_smoothing must be in [0.0, 1.0]"
    Y = Y.one_hot(num_classes=cast(int, self.shape[1])) if Y.ndim < 2 else Y
    Y = (1 - label_smoothing)*Y + label_smoothing / cast(int, Y.shape[1])
    ret = -self.log_softmax(axis=1).mul(Y).sum(axis=1)
    return ret._do_reduction(reduction)

  def nll_loss(self, Y:Tensor, weight:Optional[Tensor]=None, ignore_index:Optional[int]=None, reduction:ReductionStr="mean") -> Tensor:
    """
    Compute the negative log likelihood loss between log-probabilities and target labels.

    NOTE: `self` is log-probabilities and `Y` is the Y labels or class probabilities.

    See: https://pytorch.org/docs/stable/generated/torch.nn.functional.nll_loss.html

    ```python exec="true" source="above" session="tensor" result="python"
    t = Tensor([[-1, 2, -3], [1, -2, 3]])
    Y = Tensor([1, 2])
    print(t.log_softmax().nll_loss(Y).item())
    ```
    ```python exec="true" source="above" session="tensor" result="python"
    t = Tensor([[-1, 2, -3], [1, -2, 3]])
    Y = Tensor([1, 2])
    print(t.log_softmax().nll_loss(Y, reduction='none').numpy())
    ```
    """
    weight = Tensor.ones_like(Y, requires_grad=False) if weight is None else weight[Y]
    masked_weight = weight if ignore_index is None else weight * (Y != ignore_index)
    nll = -self.gather(1, Y.unsqueeze(1)).squeeze(1) * masked_weight
    return nll.sum() / masked_weight.sum() if reduction == "mean" else nll._do_reduction(reduction)

  # ***** Tensor Properties *****

  @property
  def ndim(self) -> int:
    """
    Returns the number of dimensions in the tensor.

    ```python exec="true" source="above" session="tensor" result="python"
    t = Tensor([[1, 2], [3, 4]])
    print(t.ndim)
    ```
    """
    return len(self.shape)

  def numel(self) -> sint:
    """
    Returns the total number of elements in the tensor.

    ```python exec="true" source="above" session="tensor" result="python"
    t = Tensor([[[1, 2], [3, 4]], [[5, 6], [7, 8]]])
    print(t.numel())
    ```
    """
    return prod(self.shape)

  def element_size(self) -> int:
    """
    Returns the size in bytes of an individual element in the tensor.

    ```python exec="true" source="above" session="tensor" result="python"
    t = Tensor([5], dtype=dtypes.int16)
    print(t.element_size())
    ```
    """
    return self.dtype.itemsize

  def nbytes(self) -> int:
    """
    Returns the total number of bytes of all elements in the tensor.

    ```python exec="true" source="above" session="tensor" result="python"
    t = Tensor([8, 9], dtype=dtypes.float)
    print(t.nbytes())
    ```
    """
    return self.numel() * self.element_size()

  def is_floating_point(self) -> bool:
    """
    Returns `True` if the tensor contains floating point types, i.e. is one of `dtype.float64`, `dtype.float32`,
    `dtype.float16`, `dtype.bfloat16`.

    ```python exec="true" source="above" session="tensor" result="python"
    t = Tensor([8, 9], dtype=dtypes.float32)
    print(t.is_floating_point())
    ```
    """
    return dtypes.is_float(self.dtype)

  def size(self, dim:Optional[int]=None) -> Union[sint, tuple[sint, ...]]:
    """
    Return the size of the tensor. If `dim` is specified, return the length along dimension `dim`. Otherwise return the shape of the tensor.

    ```python exec="true" source="above" session="tensor" result="python"
    t = Tensor([[4, 5, 6], [7, 8, 9]])
    print(t.size())
    ```
    ```python exec="true" source="above" session="tensor" result="python"
    print(t.size(dim=1))
    ```
    """
    return self.shape if dim is None else self.shape[dim]

  # ***** cast ops *****

  def llvm_bf16_cast(self, dtype:DTypeLike):
    # hack for devices that don't support bfloat16
    assert self.dtype == dtypes.bfloat16
    return self.to("LLVM").bitcast(dtypes.uint16).cast(dtypes.uint32).mul(1<<16).bitcast(dtypes.float32).cast(dtype)

  def cast(self, dtype:DTypeLike) -> Tensor:
    """
    Casts `self` to the given `dtype`.

    ```python exec="true" source="above" session="tensor" result="python"
    t = Tensor([-1, 2.5, 3], dtype=dtypes.float)
    print(t.dtype, t.numpy())
    ```
    ```python exec="true" source="above" session="tensor" result="python"
    t = t.cast(dtypes.int32)
    print(t.dtype, t.numpy())
    ```
    ```python exec="true" source="above" session="tensor" result="python"
    t = t.cast(dtypes.uint8)
    print(t.dtype, t.numpy())
    ```
    """
    if (dt:=to_dtype(dtype)) in {dtypes.uint8, dtypes.uint16} and dtypes.is_float(self.dtype):
      # NOTE: values within the int32 range and outside the unsigned dtype range will cause values to wrap around
      return F.Cast.apply(F.Cast.apply(self, dtype=dtypes.int32), dtype=dt)
    return self if self.dtype == dt else F.Cast.apply(self, dtype=dt)

  def bitcast(self, dtype:DTypeLike) -> Tensor:
    """
    Bitcasts `self` to the given `dtype` of the same itemsize.

    `self` must not require a gradient.

    ```python exec="true" source="above" session="tensor" result="python"
    t = Tensor([-1, 2, 3], dtype=dtypes.int32)
    print(t.dtype, t.numpy())
    ```
    ```python exec="true" source="above" session="tensor" result="python"
    t = t.bitcast(dtypes.uint32)
    print(t.dtype, t.numpy())
    ```
    """
    if self.requires_grad: raise RuntimeError("can't backprop through bitcast")
    dt = to_dtype(dtype)
    if (not isinstance(self.device, str) or not self.device.startswith("DISK")) and (ns:=dt.itemsize) != (os:=self.dtype.itemsize):
      if (self.shape[-1]*os) % ns != 0: raise RuntimeError("unsupported size in bitcast")
      new_uint, old_uint = to_dtype(f"uint{8*ns}"), to_dtype(f"uint{8*os}")
      tmp = self.bitcast(old_uint)
      if ns > os: return functools.reduce(Tensor.add, (tmp[..., i::ns//os].cast(new_uint) << 8*i*os for i in range(ns//os))).bitcast(dtype)
      return Tensor.stack(*(tmp>>8*i*ns for i in range(os//ns)), dim=-1).flatten(-2).cast(new_uint).bitcast(dtype)
    return F.Cast.apply(self, dtype=dt, bitcast=True) if self.dtype != dt else self

  def float(self) -> Tensor:
    """
    Convenience method to cast `self` to a `float32` Tensor.

    ```python exec="true" source="above" session="tensor" result="python"
    t = Tensor([-1, 2, 3], dtype=dtypes.int32)
    print(t.dtype, t.numpy())
    ```
    ```python exec="true" source="above" session="tensor" result="python"
    t = t.float()
    print(t.dtype, t.numpy())
    ```
    """
    return self.cast(dtypes.float32)

  def half(self) -> Tensor:
    """
    Convenience method to cast `self` to a `float16` Tensor.

    ```python exec="true" source="above" session="tensor" result="python"
    t = Tensor([-1, 2, 3], dtype=dtypes.int32)
    print(t.dtype, t.numpy())
    ```
    ```python exec="true" source="above" session="tensor" result="python"
    t = t.half()
    print(t.dtype, t.numpy())
    ```
    """
    return self.cast(dtypes.float16)

  def int(self) -> Tensor:
    """
    Convenience method to cast `self` to a `int32` Tensor.

    ```python exec="true" source="above" session="tensor" result="python"
    t = Tensor([-1.5, -0.5, 0.0, 0.5, 1.5])
    print(t.dtype, t.numpy())
    ```
    ```python exec="true" source="above" session="tensor" result="python"
    t = t.int()
    print(t.dtype, t.numpy())
    ```
    """
    return self.cast(dtypes.int32)

  def bool(self) -> Tensor:
    """
    Convenience method to cast `self` to a `bool` Tensor.

    ```python exec="true" source="above" session="tensor" result="python"
    t = Tensor([-1, 0, 1])
    print(t.dtype, t.numpy())
    ```
    ```python exec="true" source="above" session="tensor" result="python"
    t = t.bool()
    print(t.dtype, t.numpy())
    ```
    """
    return self.cast(dtypes.bool)

  # *** image Tensor function replacements ***

  def image_dot(self, w:Tensor, acc_dtype:Optional[DTypeLike]=None) -> Tensor:
    # NOTE: we use a 1x1 conv2d to do the matmul. mxk @ kxn = (1,k,m,1).conv2d(n,k,1,1)
    x, dx, dw = self, self.ndim, w.ndim
    if not (dx > 0 and dw > 0): raise RuntimeError(f"both tensors need to be at least 1D, got {dx}D and {dw}D")
    if x.shape[-1] != w.shape[-min(w.ndim, 2)]: raise RuntimeError(f"cannot image_dot {x.shape} and {w.shape}")

    bs, groups, cin, cout = prod(self.shape[0:-2]), prod(w.shape[0:-2]), w.shape[-2], w.shape[-1]
    out_shape_t = self.shape[0:-2] + (cout,-1) if len(self.shape) > 1 else (cout, )

    # NOTE: with NHWC we can remove the transposes
    # bs x groups*cin x H x W
    cx = self.transpose(self.ndim-1, self.ndim-2).reshape((bs//groups, groups*cin, -1, 1))
    # groups*cout x cin x H, W
    cw = w.transpose(w.ndim-1, w.ndim-2).reshape((groups*cout, cin, 1, 1))
    return cx.image_conv2d(cw, groups=groups, acc_dtype=acc_dtype).reshape(out_shape_t).transpose(self.ndim-1, self.ndim-2)

  def image_conv2d(self, weight:Tensor, bias:Optional[Tensor]=None, groups=1, stride=1, dilation=1, padding=0, acc_dtype=None) -> Tensor:
    base_image_type = dtypes.imageh if getenv("FLOAT16", 0) else dtypes.imagef

    (bs,_,iy,ix), (cout,cin,H,W) = self.shape, weight.shape
    x, w = self, weight.reshape(groups, (rcout := cout//groups), cin, H, W)

    # hack for non multiples of 4 on cin
    if cin % 4 != 0 and not (cin == 1 and groups%4 == 0):
      x = x.reshape(bs, groups, cin, iy, ix)   # do this always?
      added_input_channels = 4 - (cin % 4)
      w = w.pad(tuple((0, added_input_channels) if i == 2 else None for i in range(w.ndim)))
      x = x.pad(tuple((0, added_input_channels) if i == 2 else None for i in range(x.ndim)))
      cin = cin + added_input_channels
      x = x.reshape(bs, groups*cin, iy, ix)

    # hack for non multiples of 4 on rcout
    added_output_channels = 0
    if rcout % 4 != 0 and not (rcout == 1 and groups%4 == 0):
      added_output_channels = 4 - (rcout % 4)
      rcout += added_output_channels
      cout = groups * rcout
      w = w.pad(tuple((0, added_output_channels) if i == 1 else None for i in range(w.ndim)))

    # packed (note: flipping bs and iy would make the auto-padding work)
    x = x.permute(0,2,3,1)
    cin_last = iy == 1 and ix == 1
    if cin == 1: w = w.reshape(cout//4,4,H,W).permute(0,2,3,1)
    elif cin_last: w = w.reshape(cout//4,4,cin//4,4,H,W).permute(0,4,2,5,1,3)
    else: w = w.reshape(cout//4,4,cin//4,4,H,W).permute(0,4,2,5,3,1)

    # contiguous creates the image, and early realize static weights (TODO: test for the static weight)
    if IMAGE >= 2: x,w = x.cast(base_image_type((bs*iy, ix*groups*cin//4, 4))), w.cast(base_image_type((cout//4, H*W*cin, 4)))
    x, w = x.contiguous(), w.contiguous()

    # expand out
    rcin_hi, rcin_lo = cin//4 if cin >= 4 else 1, 4 if cin >= 4 else 1
    cout_expand = [groups//4 if cin == 1 else groups, 4 if cin == 1 else 1, rcout//4 if rcout >= 4 else 1, 4 if rcout >= 4 else 1]
    x = x.reshape(bs, iy, ix, groups, rcin_hi, rcin_lo)
    if cin_last: w = w.reshape(cout//4, H, rcin_hi, W, 4, rcin_lo)
    else: w = w.reshape(cout//4, H, rcin_hi, W, rcin_lo, 4).permute(0,1,2,3,5,4)

    # prepare input
    x = x.permute(0,3,4,5,1,2).pad(self._resolve_pool_pads(padding,2))._pool((H,W), stride, dilation)# -> (bs, groups, rcin_hi, rcin_lo, oy, ox, H, W)
    x = x.permute(0,4,5,1,2,3,6,7).reshape(bs, (oy := x.shape[4]), (ox := x.shape[5]), *cout_expand[0:2], 1, 1, rcin_hi, rcin_lo, H, W)

    # prepare weights
    w = w.permute(0,4,2,5,1,3).reshape((1, 1, 1, *cout_expand, rcin_hi, rcin_lo, H, W))

    # the conv!
    ret = (x*w).cast(base_image_type((bs*oy, ox*cout//4, 4)) if IMAGE >= 2 else dtypes.float32).sum((-4, -3, -2, -1), acc_dtype=acc_dtype)

    # undo hack for non multiples of 4 on C.rcout
    if added_output_channels != 0:
      ret = ret.reshape(bs, oy, ox, groups, rcout)[:, :, :, :, :-added_output_channels]
      cout = groups * (rcout - added_output_channels)

    # NCHW output
    ret = ret.reshape(bs, oy, ox, cout).permute(0,3,1,2)
    return ret if bias is None else ret.add(bias.reshape(1, -1, 1, 1))

def _metadata_wrapper(fn):
  def _wrapper(*args, **kwargs):
    if _METADATA.get() is not None: return fn(*args, **kwargs)

    if TRACEMETA >= 2:
      caller_frame = sys._getframe(frame := 1)
      caller_module = caller_frame.f_globals.get("__name__", None)
      caller_func = caller_frame.f_code.co_name
      if caller_module is None: return fn(*args, **kwargs)

      # if its called from nn we want to step up frames until we are out of nn
      while caller_module.startswith("tinygrad.nn") and "optim" not in caller_module:
        caller_frame = sys._getframe(frame := frame + 1)
        caller_module = caller_frame.f_globals.get("__name__", None)
        if caller_module is None: return fn(*args, **kwargs)

      # if its called from a lambda in tinygrad we want to look two more frames up
      if caller_module.startswith("tinygrad") and caller_func == "<lambda>": caller_frame = sys._getframe(frame := frame + 2)
      caller_module = caller_frame.f_globals.get("__name__", None)
      if caller_module is None: return fn(*args, **kwargs)
      caller_func = caller_frame.f_code.co_name
      caller_lineno = caller_frame.f_lineno

      caller = f"{caller_module}:{caller_lineno}::{caller_func}"
    else: caller = ""

    token = _METADATA.set(Metadata(name=fn.__name__, caller=caller))
    ret = fn(*args, **kwargs)
    _METADATA.reset(token)
    return ret
  return _wrapper

if TRACEMETA >= 1:
  for name, fn in inspect.getmembers(Tensor, inspect.isfunction):
    if name in ["__class__", "__init__", "__new__", "__repr__", "backward", "sequential"]: continue
    setattr(Tensor, name, functools.wraps(fn)(_metadata_wrapper(fn)))<|MERGE_RESOLUTION|>--- conflicted
+++ resolved
@@ -2074,20 +2074,12 @@
 
   def _resolve_pool_pads(self, padding:Union[int, Sequence[int]], dims:int) -> Sequence[int]:
     if not isinstance(padding, int) and not (len(padding) == 2*dims or len(padding) == dims):
-<<<<<<< HEAD
-      raise ValueError(f"Expected padding of length {2*dims} or {dims}, but got {len(padding)} for tensor of shape {self.shape}")
-=======
       raise ValueError(f"Padding must be an int or a sequence of length {dims} or {2*dims}, but got {padding=} for {self.shape=} with {dims=}.")
->>>>>>> 6967ab50
     return [padding]*2*dims if isinstance(padding, int) else (padding if len(padding) == 2*dims else [p for p in padding for _ in range(2)][::-1])
 
   def _apply_ceil_mode(self, p_:Sequence[int], k_:Tuple[sint, ...], s_:Union[Tuple[int, ...], int], d_:Union[Tuple[int, ...], int]) -> List[int]:
     (d_,s_), i_ = (make_tuple(x, len(k_)) for x in (d_,s_)), self.shape[-len(k_):]
-<<<<<<< HEAD
-    pads, grouped_pads = list(p_), list(zip(p_[-2::-2], p_[::-2]))
-=======
     pads, grouped_pads = list(p_), _flat_to_grouped(p_)
->>>>>>> 6967ab50
     # https://arxiv.org/pdf/1603.07285 section 5.1, relationship 15.
     o_ = [ceildiv(i+pB+pA - (d*(k-1)+1), s) + 1 for i,d,k,s,(pB,pA) in zip(i_,d_,k_,s_,grouped_pads)]
     for dim,(o,i,s,k,d,(pB,pA)) in enumerate(zip(o_,i_,s_,k_,d_,grouped_pads)):
@@ -2277,12 +2269,7 @@
     """
     x, w = self, weight.unflatten(0, (groups, -1)).transpose(1, 2).flip(*range(3, len(weight.shape)+1))
     HW = weight.shape[2:]
-<<<<<<< HEAD
-    padding = self._resolve_pool_pads(padding, len(HW))
-    padding = tuple(zip(padding[-2::-2], padding[::-2]))
-=======
     padding = _flat_to_grouped(self._resolve_pool_pads(padding, len(HW)))
->>>>>>> 6967ab50
     stride, dilation, output_padding = [make_tuple(x, len(HW)) for x in (stride, dilation, output_padding)]
     if any(s>1 for s in stride):
       # handle strides: (k) -> reshape -> (k,1) -> pad -> (k,s) -> reshape -> (k*s) -> shrink (k-(s-1))
