# inspired by https://github.com/karpathy/micrograd/blob/master/micrograd/engine.py
from __future__ import annotations
import time, operator
from functools import partialmethod, reduce
<<<<<<< HEAD
from itertools import accumulate
=======
from itertools import accumulate, filterfalse
>>>>>>> d627349a
import numpy as np
from typing import List, Tuple, Callable, Optional, ClassVar, Type, Union, Sequence, cast
from math import ceil, pi, prod, sqrt, log, cos, copysign, isinf

from tinygrad.helpers import ImageDType, argfix, make_pair, getenv, IMAGE, DEBUG, flatten, DType, dtypes
from tinygrad.lazy import Device, LazyBuffer
from tinygrad.ops import LoadOps

# An instantiation of the Function is the Context
class Function:
  def __init__(self, device:str, *tensors:Tensor):
    self.device = device
    self.needs_input_grad = [t.requires_grad for t in tensors]
    self.requires_grad = True if any(self.needs_input_grad) else None if None in self.needs_input_grad else False
    if self.requires_grad: self.parents = tensors

  def forward(self, *args, **kwargs): raise NotImplementedError(f"forward not implemented for {type(self)}")
  def backward(self, *args, **kwargs): raise RuntimeError(f"backward not implemented for {type(self)}")

  @classmethod
  def apply(fxn:Type[Function], *x:Tensor, **kwargs) -> Tensor:
    ctx = fxn(x[0].device, *x)
    ret = Tensor(ctx.forward(*[t.lazydata for t in x], **kwargs), device=ctx.device, requires_grad=ctx.requires_grad)
    if ctx.requires_grad and not Tensor.no_grad: ret._ctx = ctx    # used by autograd engine
    return ret

import tinygrad.mlops as mlops

# **** start with two base classes, Tensor and Function ****

class Tensor:
  __slots__ = "lazydata", "requires_grad", "grad", "_ctx"
  __deletable__ = ('_ctx',)
  training: ClassVar[bool] = False
  no_grad: ClassVar[bool] = False
  default_type: ClassVar[DType] = dtypes.float32

  def __init__(self, data:Union[int, float, list, LazyBuffer, np.ndarray], device:Optional[str]=None, dtype:Optional[DType]=None, requires_grad:Optional[bool]=None):
    assert dtype is None or isinstance(dtype, DType), f"invalid dtype {dtype}"
    device = Device.canonicalize(device)
    # tensors have gradients, buffers do not
    self.grad: Optional[Tensor] = None

    # NOTE: this can be in three states. False and None: no gradient, True: gradient
    # None (the default) will be updated to True if it's put in an optimizer
    self.requires_grad: Optional[bool] = requires_grad

    # internal variables used for autograd graph construction
    self._ctx: Optional[Function] = None
    if data.__class__ is LazyBuffer:
      data = cast(LazyBuffer, data) # NOTE: this is a noop, it makes mypy happy
      assert dtype is None or dtype == data.dtype, "dtype doesn't match, and casting isn't supported"
      self.lazydata = data if data.device == device else LazyBuffer.loadop(LoadOps.FROM, data.shape, data.dtype, device, src=data)
      return

    if isinstance(data, (int, float)):
      self.lazydata = LazyBuffer.loadop(LoadOps.CONST, tuple(), dtype or Tensor.default_type, device, data)
      return

    if data.__class__ is list:
      assert dtype is None or dtype.np is not None, f"{dtype} doesn't have a numpy dtype"
      data = np.array(data, dtype=(dtype or Tensor.default_type).np)

    if isinstance(data, np.ndarray):
      data = LazyBuffer.fromCPU(data)
      self.lazydata = data if data.device == device else LazyBuffer.loadop(LoadOps.FROM, data.shape, data.dtype, device, src=data)
      return

    raise RuntimeError(f"can't create Tensor from {data}")

  def __repr__(self):
    return f"<Tensor {self.lazydata!r} on {self.device} with grad {(self.grad.lazydata if self.grad else None)!r}>"

  # Python has a non moving GC, so this should be okay
  def __hash__(self): return id(self)

  @property
  def device(self) -> str: return self.lazydata.device

  @property
  def shape(self) -> Tuple[int, ...]: return self.lazydata.shape

  @property
  def dtype(self) -> DType: return self.lazydata.dtype

  # ***** data handlers ****

  def realize(self) -> Tensor:
    self.lazydata.realize()
    return self

  def assign(self, x) -> Tensor:
    # TODO: this is a hack for writing to DISK
    if self.device.startswith("DISK"):
      if x.__class__ is not Tensor: x = Tensor(x, device="CPU", dtype=self.dtype)
      self.lazydata.realize().realized._copyin(x.numpy())  # type: ignore
      return self
    if x.__class__ is not Tensor: x = Tensor(x, device=self.device, dtype=self.dtype)
    assert self.shape == x.shape and self.device == x.device, f"assign shape mismatch {self.shape} != {x.shape} or device mismatch {self.device} != {x.device}"
    assert not x.requires_grad  # self requires_grad is okay?
    if DEBUG >= 4: print(f"assign {self.lazydata} <- {x.lazydata}")
    if self.lazydata.realized is not None and not getenv("DISALLOW_ASSIGN"): x.lazydata.output_buffer = self.lazydata.realized
    self.lazydata = x.lazydata
    return self

  def detach(self): return Tensor(self.lazydata, device=self.device, requires_grad=False)
  def numpy(self) -> np.ndarray: return self.lazydata.toCPU()

  # TODO: if things are realized this won't work
  def to_(self, device:str):
    assert self.lazydata.realized is None
    self.lazydata.device = device
    if self.grad: self.grad.to_(device)

  def to(self, device:str):
    ret = Tensor(self.lazydata, device)
    if self.grad: ret.grad = self.grad.to(device)
    return ret

  # ***** creation llop entrypoint *****

  @staticmethod
  def _loadop(op, sz, device:Optional[str]=None, dtype:Optional[DType]=None, arg=None, **kwargs):
    return Tensor(LazyBuffer.loadop(op, [sz], Tensor.default_type if dtype is None else dtype, Device.canonicalize(device), arg), dtype=dtype, device=device, **kwargs)

  @staticmethod
  def empty(*shape, **kwargs): return Tensor._loadop(LoadOps.EMPTY, prod(shape), **kwargs).reshape(shape)

  _seed: int = int(time.time())
  @staticmethod
  def manual_seed(seed=0): Tensor._seed = seed

  @staticmethod
  def rand(*shape, **kwargs):
    Tensor._seed += 1
    return Tensor._loadop(LoadOps.RAND, prod(shape), arg=Tensor._seed, **kwargs).reshape(shape)

  # ***** creation helper functions *****

  @staticmethod
  def full(shape:Tuple[int, ...], fill_value, **kwargs): return Tensor(fill_value, **kwargs).reshape([1]*len(new_shape := argfix(shape))).expand(new_shape)

  @staticmethod
  def zeros(*shape, **kwargs): return Tensor.full(argfix(*shape), 0, **kwargs)

  @staticmethod
  def ones(*shape, **kwargs): return Tensor.full(argfix(*shape), 1, **kwargs)

  @staticmethod
  def arange(start, stop=None, step=1, **kwargs):
    if stop is None: stop, start = start, 0
    return Tensor.full((ceil((stop-start)/step),), step, **kwargs).cumsum() + (start - step)

  @staticmethod
  def full_like(tensor, fill_value, dtype:Optional[DType]=None, **kwargs):
    return Tensor.full(tensor.shape, fill_value=fill_value, dtype=tensor.dtype if dtype is None else dtype, **kwargs)

  @staticmethod
  def zeros_like(tensor, **kwargs): return Tensor.full_like(tensor, 0, **kwargs)

  @staticmethod
  def ones_like(tensor, **kwargs): return Tensor.full_like(tensor, 1, **kwargs)

  @staticmethod
  def eye(dim:int, **kwargs):
    return Tensor([1], **kwargs).pad(((0,dim),)).reshape(1, dim+1).expand(dim, dim+1).reshape(dim*(dim+1)).shrink(((0,dim*dim),)).reshape(dim, dim)

  # ***** rng hlops *****

  @staticmethod
  def randn(*shape, dtype:Optional[DType]=None, **kwargs) -> Tensor:
    # https://en.wikipedia.org/wiki/Box%E2%80%93Muller_transform
    src = Tensor.rand(2, *shape, **kwargs)
    return src[0].mul(2*pi).cos().mul((1 - src[1]).log().mul(-2).sqrt()).cast(Tensor.default_type if dtype is None else dtype)

  @staticmethod
  def normal(*shape, mean=0.0, std=1.0, **kwargs) -> Tensor: return (std * Tensor.randn(*shape, **kwargs)) + mean

  @staticmethod
  def uniform(*shape, low=-1.0, high=1.0, **kwargs) -> Tensor: return ((high-low) * Tensor.rand(*shape, **kwargs)) + low

  @staticmethod
  def scaled_uniform(*shape, **kwargs) -> Tensor: return Tensor.uniform(*shape, **kwargs).mul(prod(shape)**-0.5)

  # https://www.tensorflow.org/api_docs/python/tf/keras/initializers/GlorotUniform
  @staticmethod
  def glorot_uniform(*shape, **kwargs) -> Tensor: return Tensor.uniform(*shape, **kwargs).mul((6/(shape[0]+prod(shape[1:])))**0.5)

  # https://pytorch.org/docs/stable/_modules/torch/nn/init.html#kaiming_uniform_
  @staticmethod
  def kaiming_uniform(*shape, a:float = 0.01, **kwargs) -> Tensor:
    bound = sqrt(3.0) * sqrt(2.0 / (1 + a ** 2)) / sqrt(prod(shape[1:]))
    return Tensor.uniform(*shape, low=-bound, high=bound, **kwargs)

  # https://pytorch.org/docs/stable/_modules/torch/nn/init.html#kaiming_normal_
  @staticmethod
  def kaiming_normal(*shape, a:float = 0.01, **kwargs) -> Tensor:
    std = sqrt(2.0 / (1 + a ** 2)) / sqrt(prod(shape[1:]))
    return Tensor.normal(*shape, mean=0.0, std=std, **kwargs)

  # ***** toposort and backward pass *****
  def deepwalk(self):
    def _deepwalk(node, visited, nodes):
      visited.add(node)
      if getattr(node, "_ctx", None):
        for i in node._ctx.parents:
          if i not in visited: _deepwalk(i, visited, nodes)
        nodes.append(node)
      return nodes
    return _deepwalk(self, set(), [])

  def backward(self):
    assert self.shape == tuple(), f"backward can only be called for scalar tensors, but it has shape {self.shape})"

    # fill in the first grad with one. don't use Tensor.ones because we don't need contiguous
    # this is "implicit gradient creation"
    self.grad = Tensor(1, device=self.device, requires_grad=False)

    for t0 in reversed(self.deepwalk()):
      assert (t0.grad is not None)
      grads = t0._ctx.backward(t0.grad.lazydata)
      grads = [Tensor(g, device=self.device, requires_grad=False) if g is not None else None
        for g in ([grads] if len(t0._ctx.parents) == 1 else grads)]
      for t, g in zip(t0._ctx.parents, grads):
        if g is not None and t.requires_grad:
          assert g.shape == t.shape, f"grad shape must match tensor shape, {g.shape!r} != {t.shape!r}"
          t.grad = g if t.grad is None else (t.grad + g)
      del t0._ctx

  # ***** movement mlops *****
  def reshape(self, shape, *args) -> Tensor:
    new_shape = argfix(shape, *args)
    assert 0 not in new_shape, f"zeros not allowed in shape {new_shape}"
    return mlops.Reshape.apply(self, shape=tuple([-prod(self.shape) // prod(new_shape) if s == -1 else s for s in new_shape]))
  def expand(self, shape, *args) -> Tensor: return mlops.Expand.apply(self, shape=tuple([x if x != -1 else s for s,x in zip(self.shape, argfix(shape, *args))]))
  def permute(self, order, *args) -> Tensor: return mlops.Permute.apply(self, order=argfix(order, *args))
  def flip(self, axis, *args) -> Tensor: return mlops.Flip.apply(self, axis=[x if x >= 0 else x+len(self.shape) for x in argfix(axis, *args)])
  def shrink(self, arg:Tuple[Tuple[int, int], ...]) -> Tensor: return mlops.Shrink.apply(self, arg=arg) if any(x != (0,s) for x,s in zip(arg, self.shape)) else self
  def pad(self, arg: Tuple[Tuple[int, int], ...], value:float=0) -> Tensor:
    ret = mlops.Pad.apply(self, arg=arg) if any(x != (0, 0) for x in arg) else self
    if isinf(value): return ret + copysign(1,value)/mlops.Pad.apply(Tensor.full(self.shape, value), arg=arg)
    return ret if 0 == value else ret + (value - mlops.Pad.apply(Tensor.full(self.shape, value), arg=arg))

  # ***** movement hlops *****

  # - Negative indices are taken relative to the end of the sequence, so X[-2] returns the 2nd-to-last element
  # - A slice i:j returns the elements with indices in [i, j)
  #    - If omitted, i and j will default to 0 and N, respectively, where N is the length of the sequence
  #    - Negative values for i and j are taken relative to the end of the sequence
  #    - Both i and j will be clamped to the range (-N, N], where N in the length of the sequence
  # - Indexing with np.newaxis or None on a given axis will add a new dimension of size one before that axis
  # - Empty slices are not allowed (tensors with 0s in shape have to be supported first, for all backends).
  # - For a slice [i:j:k] finding the correct indices is delegated to slice.indices(len).
  # - Strides > 1 and < 0 are now allowed!:
  #    - This works by applying Shrink -> [[Flip -> ] Pad -> Reshape -> Shrink] -> Reshape (ops in brackets are optional)
  #    - Idea of stride < 0 support:
  #        - Do the slice first, flip the axes were slice.step is negative, do slice.step -> -slice.step. Go to steps below.
  #    - Idea of stride `s` > 1 support (Pad -> Reshape -> Shrink):
  #        - Instead of doing [::s] on axis [dim_sz], do [:, 0] on axes [dim_sz_padded // s, s].
  #        - So pad dim_sz with as many zeros as needed (dim_sz -> dim_sz_padded) so that reshape to [dim_sz_padded // s, s]
  #          is possible.
  #        - Apply Shrink to do the slice [:, 0] on axes of shapes [dim_sz_padded // s, s].
  # - Fancy indexing and combined indexing is supported
  #    - Combined indexing works by letting regular slicing finish first -> computing the resulting dims w.r.t to Tensors passed in -> fancy indexing
  #    - Any Tensors passed in __getitem__ will perform (CMPEQ with arange -> MUL with self -> SUM_REDUCE) iteratively
  #        - The first iteration will expand the dim of self while consecutive iterations will reduce the dim
  #        - The dims are reduced at sum_dim for each Tensor passed in
  #    - There's a special case where a permute is needed at the end:
  #        - if first Tensor passed in (expand dims) is not at dim 0
  #        - and following Tensors does not follow consecutively to the end of fancy indexing's dims
  def __getitem__(self, val):
    def normalize_int(e, i, dim_sz):
      if -dim_sz <= e < dim_sz: return e if e != -1 else dim_sz-1
      raise IndexError(f"index {e} is out of bounds for dimension {i} with size {self.shape[i]}")
    orig_slices = list(val) if isinstance(val, tuple) else [val]
    if (num_slices := sum(isinstance(v, (slice, int, Tensor)) for v in orig_slices)) > len(self.shape):
      raise IndexError(f"too many indices for tensor of dimension {len(self.shape)}")
    ellipses_found = [i for i, v in enumerate(orig_slices) if v is Ellipsis]
    if len(ellipses_found) > 1: raise IndexError("an index can only have a single ellipsis ('...')")
    ellipsis_idx = len(orig_slices) if len(ellipses_found) == 0 else ellipses_found[0]
    orig_slices[ellipsis_idx:ellipsis_idx+1] = [slice(None)] * (len(self.shape) - num_slices)

    tensor_found = [(i,v) for i, v in enumerate(orig_slices) if isinstance(v, Tensor)]
    orig_slices = [slice(None) if isinstance(v, Tensor) else v for v in orig_slices]
    valid_slices = [s for s in orig_slices if s is not None]
    valid_slices = [v if isinstance(v, slice) else slice(y := normalize_int(v, i, dim_sz), y+1) for i, (v, dim_sz) in enumerate(zip(valid_slices, self.shape))]
    start, stop, strides = zip(*y) if (y := [s.indices(dim_sz) for s, dim_sz in zip(valid_slices, self.shape)]) else ((), (), ())
    new_slice = tuple((s, e) if st > 0 else (e+1, s+1) for s, e, st in zip(start, stop, strides))
    # Shrink
    sliced_tensor = self.shrink(new_slice)
    new_shape = sliced_tensor.shape
    # Flip
    if (flip_axes := tuple(i for i, s in enumerate(strides) if s < 0)):
      sliced_tensor = sliced_tensor.flip(axis=flip_axes)
    if any(s > 1 or s < 0 for s in strides):
      # normalize if negative strides
      strides = tuple(abs(s) for s in strides)
      def num_zeros(step, dim_sz): return 0 if step == 1 or (y := dim_sz % step) == 0 else (step - y)
      # Pad: add pad at the end: [dim_sz] -> [dim_sz_padded]
      paddings = tuple((0, num_zeros(s, dim_sz)) for s, dim_sz in zip(strides, sliced_tensor.shape))
      padded_tensor = sliced_tensor.pad(paddings)
      # Reshape: [dim_sz_padded] -> [dim_sz_padded // s, s]
      new_shape = flatten([sh // s, s] for sh, s in zip(padded_tensor.shape, strides))
      reshaped_tensor = padded_tensor.reshape(new_shape)
      # Shrink: do [:, 0]
      new_shape = new_shape[::2]
      final_slice = tuple(flatten(((0, sh), (0, 1)) for sh in new_shape))
      sliced_tensor = reshaped_tensor.shrink(final_slice)
    final_shape, it_shape = [], iter(new_shape)
    sub = [0] * len(tensor_found)
    for i,s in enumerate(orig_slices):
      if isinstance(s, (int, slice)):
        dim_shape = next(it_shape)
        if isinstance(s, slice): final_shape.append(dim_shape)
        elif tensor_found:
          for i_ in range(len(tensor_found)):
            if tensor_found[i_][0] > i: sub[i_] -= 1
      else: # s is None
        final_shape.append(1)
    ret = sliced_tensor.reshape(tuple(final_shape))  # Reshape
    if tensor_found: # Fancy/tensor indexing
      for i,s in enumerate(sub): tensor_found[i] = (tensor_found[i][0]+s, tensor_found[i][1])
      dim = [i[0] for i in tensor_found]
      idx = [i[1].sign().contiguous().__neg__().contiguous().relu() * ret.shape[i[0]] + i[1] for i in tensor_found] # TODO first contiguous fixes torch+cpu_only CI, but it causes llvm to fail. Second one fixes llvm
      max_dim = max(i.ndim for i in idx)
      idx = [i.reshape(*[1]*(max_dim-i.ndim), *i.shape) for i in idx]
      sum_dim = [d+max_dim-n for n,d in enumerate(dim)]
      new_idx = idx[0].reshape(1,*idx[0].shape, *[1]*(ret.ndim-dim[0]-1))
      arange = Tensor.arange(ret.shape[dim[0]], dtype=dtypes.int32, requires_grad=False).reshape(ret.shape[dim[0]], *[1]*(idx[0].ndim + ret.ndim-dim[0]-1))
      ret = (ret.reshape(*ret.shape[:dim[0]+1], *[1]*idx[0].ndim, *ret.shape[dim[0]+1:]) * (arange == new_idx)).sum(dim[0])
      for idx_,d in zip(idx[1:],sum_dim[1:]):
        new_idx = idx_.reshape(*idx_.shape, *[1]*(ret.ndim-dim[0]-idx_.ndim))
        arange = Tensor.arange(ret.shape[d], dtype=dtypes.int32, requires_grad=False).reshape(ret.shape[d], *[1]*(ret.ndim-d-1))
        ret = ((new_idx == arange) * ret).sum(d)
      if dim[0] != 0 and dim != list(range(dim[0], dim[-1]+1)) and len(dim) != 1: # special permute case
        order = list(range(ret.ndim))
        order = order[dim[0]:dim[0]+idx[0].ndim] + order[:dim[0]] + order[dim[0]+idx[0].ndim:]
        ret = ret.permute(order=order)
    return ret

  # NOTE: using slice is discouraged and things should migrate to pad and shrink
  def slice(self, arg:Sequence[Optional[Tuple[int, int]]], value:float=0) -> Tensor:
    arg_ = tuple([a if a is not None else (0,s) for s,a in zip(self.shape, arg)])
    padding = tuple([(max(0, -p[0]), max(0, p[1]-self.shape[i])) for i,p in enumerate(arg_)])
    return self.pad(padding, value=value).shrink(tuple([(p[0] + padding[i][0], p[1] + padding[i][0]) for i,p in enumerate(arg_)]))

  def gather(self: Tensor, idx: Tensor, dim: int):
    assert idx.ndim == self.ndim, "self.ndim must equal idx.ndim"
    assert all(s >= i for s,i in zip(self.shape, idx.shape)), "all dim of idx.shape must be smaller than self.shape"
    if dim < 0: dim += self.ndim
    idx = idx.transpose(ax1=dim, ax2=0).unsqueeze(-1)
    permarg = list(range(self.ndim))
    permarg = permarg[1:dim] + [permarg[0]] + permarg[dim+1:] + [permarg[dim]] if dim != 0 else permarg[1:] + [permarg[0]]
    return ((idx == Tensor.arange(self.shape[dim])) * self.permute(*permarg).shrink(tuple([*[(0,sh) for sh in idx.shape[1:-1]], (0,self.shape[dim])])).unsqueeze(0)).sum(-1).transpose(ax1=0, ax2=dim)

  def cat(self, *args, dim=0):
    dim = (dim + len(self.shape)) if dim < 0 else dim
    assert all(len(y.shape) == len(self.shape) and all(y.shape[i] == s for i,s in enumerate(self.shape) if i != dim) for y in args)
    catargs = [self, *args]
    assert all(t.shape for t in catargs), "zero-dimensional tensor cannot be concatenated"
    shapes = [s.shape[dim] for s in catargs]
    shape_cumsum = [0, *accumulate(shapes)]
    slc = [[(0, 0) for _ in self.shape] for _ in catargs]
    for shp,k,s in zip(shapes, shape_cumsum[:-1], slc):
      s[dim] = (k, shape_cumsum[-1] - k - shp)
    return reduce(Tensor.__add__, [arg.pad(tuple(s)) for arg,s in zip(catargs, slc)])

  @staticmethod
  def stack(tensors, dim=0):
    first = tensors[0].unsqueeze(dim)
    unsqueezed_tensors = [tensor.unsqueeze(dim) for tensor in tensors[1:]]
    # checks for shapes and number of dimensions delegated to cat
    return first.cat(*unsqueezed_tensors, dim=dim)

  def repeat(self, repeats):
    base_shape = self.shape
    if len(repeats) > self.ndim:
      base_shape = (1,) * (len(repeats) - self.ndim) + base_shape
    new_shape = [x for i in range(len(base_shape)) for x in [1, base_shape[i]]]
    expand_shape = [x for r,s in zip(repeats, base_shape) for x in [r,s]]
    final_shape = [r*s for r,s in zip(repeats, base_shape)]
    return self.reshape(new_shape).expand(expand_shape).reshape(final_shape)

  # TODO: make this nicer with syntactic sugar in slice
  def chunk(self, num, dim):
    slice_params = [[slice(None) for s in self.shape] for _ in range(ceil(self.shape[dim]/ceil(self.shape[dim]/num)))]
    for i, k in enumerate(range(0, self.shape[dim], ceil(self.shape[dim]/num))):
      slice_params[i][dim] = slice(k, k + ceil(self.shape[dim]/num))
    return [self[tuple(sl)] for sl in slice_params]

  def squeeze(self, dim=None):
    if dim is None: return self if 1 not in self.shape else self.reshape(*[size for size in self.shape if size != 1])
    if dim <= 0 and self.ndim == 0: return self # This is to match PyTorch behavior
    if not -self.ndim <= dim < self.ndim: raise IndexError(f"Dimension out of range (expected to be in range of [{-self.ndim if self.ndim > 0 else self.ndim-1}, {self.ndim-1 if self.ndim > 0 else self.ndim}], but got {dim})")
    if dim < 0: dim += self.ndim
    return self if self.shape[dim] != 1 else self.reshape(*[size for idx, size in enumerate(self.shape) if idx != dim])

  def unsqueeze(self, dim):
    if dim < 0: dim = len(self.shape) + dim + 1
    return self.reshape(self.shape[:dim] + (1,) + self.shape[dim:])

  # (padding_left, padding_right, padding_top, padding_bottom)
  def pad2d(self, padding:Union[List[int], Tuple[int, ...]], value:float=0):
    slc = [(-p0, s+p1) for p0,p1,s in zip(padding[::2], padding[1::2], self.shape[::-1])][::-1]
    return self.slice([(0,s) for s in self.shape[:-(len(padding)//2)]] + slc, value=value)

  @property
  def T(self) -> Tensor: return self.transpose()
  def transpose(self, ax1=1, ax2=0) -> Tensor:
    order = list(range(len(self.shape)))
    order[ax1], order[ax2] = order[ax2], order[ax1]
    return self.permute(order)
  def flatten(self, start_dim=0): return self.reshape(shape=tuple(list(self.shape[0:start_dim]) + [-1]))

  # ***** reduce ops *****

  def _reduce(self, fxn:Type[Function], axis:Optional[Union[int, Tuple[int, ...]]]=None, keepdim=False):
    axis_: List[int] = list(range(len(self.shape))) if axis is None else ([axis] if axis.__class__ is int else list(axis)) # type: ignore
    axis_ = [x if x >= 0 else x+len(self.shape) for x in axis_]
    shape = [self.shape[i] for i in range(len(self.shape)) if i not in axis_]
    ret = fxn.apply(self, new_shape=tuple([1 if i in axis_ else self.shape[i] for i in range(len(self.shape))]))
    return ret if keepdim else ret.reshape(shape=shape)

  def sum(self, axis=None, keepdim=False): return self._reduce(mlops.Sum, axis, keepdim)
  def max(self, axis=None, keepdim=False): return self._reduce(mlops.Max, axis, keepdim)
  def min(self, axis=None, keepdim=False): return -((-self).max(axis=axis, keepdim=keepdim))

  def mean(self, axis=None, keepdim=False):
    out = self.sum(axis=axis, keepdim=keepdim)
    return out * (prod(out.shape)/prod(self.shape))
  def std(self, axis=None, keepdim=False, correction=1):
    square_sum = ((self - self.mean(axis=axis, keepdim=True)).square()).sum(axis=axis, keepdim=keepdim)
    return (square_sum / (prod(self.shape)/prod(square_sum.shape)-correction)).sqrt()
  def _softmax(self, axis):
    m = self - self.max(axis=axis, keepdim=True)
    e = m.exp()
    return m, e, e.sum(axis=axis, keepdim=True)

  def softmax(self, axis=-1):
    _, e, ss = self._softmax(axis)
    return e.div(ss)

  def log_softmax(self, axis=-1):
    m, _, ss = self._softmax(axis)
    return m - ss.log()

  # ***** processing ops *****

  def _pool(self, k_:Tuple[int, ...], stride:Union[Tuple[int, ...], int]=1, dilation:Union[Tuple[int, ...], int]=1) -> Tensor:
    assert len(self.shape) >= len(k_), f"can't pool {self.shape} with {k_}"
    s_, d_ = make_pair(stride, len(k_)), make_pair(dilation, len(k_))
    assert len(k_) == len(s_) and len(k_) == len(d_), f"stride/dilation mismatch kernel:{k_} stride:{s_} dilation:{d_}"
    slc_prefix, prefix, i_ = [(0,x) for x in self.shape[0:-len(k_)]], self.shape[0:-len(k_)], self.shape[-len(k_):]
    if any(k > s for k,s in zip(k_, s_)) or any(d != 1 for d in d_):
      o_ = [(i - d * (k-1) - 1)//s + 1 for i,d,k,s in zip(i_, d_, k_, s_)]
      e_ = [ceil(k*(i+d) / i) for k,i,d in zip(k_, i_, d_)]  # expands such that we don't need padding
      xup = self.reshape(*prefix, *flatten((1,i) for i in i_)).expand(*prefix, *flatten((e,i) for e,i in zip(e_, i_))).reshape(*prefix, *[e*i for e,i in zip(e_, i_)])
      # slide by dilation
      xup = xup.slice(slc_prefix + [(0,k*(i+d)) for k,i,d in zip(k_, i_, d_)])
      xup = xup.reshape(*prefix, *flatten((k,i+d) for k,i,d in zip(k_, i_, d_)))
      xup = xup.slice(slc_prefix + flatten(((0,k), (0,o*s)) for k,o,s in zip(k_, o_, s_)))
      # handle stride, and permute to move reduce to the end
      xup = xup.reshape(*prefix, *flatten((k,o,s) for k,o,s in zip(k_, o_, s_)))
      xup = xup.slice(slc_prefix + flatten(((0,k), (0,o), (0,1)) for k,o in zip(k_, o_)))
      xup = xup.reshape(*prefix, *flatten((k,o) for k,o in zip(k_, o_)))
      return xup.permute(*range(len(prefix)), *[len(prefix)+i*2+1 for i in range(len(k_))], *[len(prefix)+i*2 for i in range(len(k_))])
    # TODO: once the shapetracker can optimize well, remove this alternative implementation. or not if the CPU implementation doesn't use ShapeTracker
    o_ = [(i+(s-k))//s for i,s,k in zip(i_, s_, k_)]
    xup = self.slice(slc_prefix + [(0,o*s) for o,s in zip(o_, s_)])
    xup = xup.reshape(*prefix, *flatten(((o, s) for o,s in zip(o_, s_))))
    xup = xup.slice(slc_prefix + flatten(((0,o), (0,k)) for o,k in zip(o_, k_)))
    return xup.permute(*range(len(prefix)), *[len(prefix)+i*2 for i in range(len(k_))], *[len(prefix)+i*2+1 for i in range(len(k_))])

  # NOTE: these work for more than 2D
  def avg_pool2d(self, kernel_size=(2,2), stride=None): return self._pool(make_pair(kernel_size), stride if stride is not None else kernel_size).mean(axis=tuple(range(0-len(make_pair(kernel_size)), 0)))
  def max_pool2d(self, kernel_size=(2,2), stride=None, dilation=1): return self._pool(make_pair(kernel_size), stride if stride is not None else kernel_size, dilation).max(axis=tuple(range(0-len(make_pair(kernel_size)), 0)))

  def conv_transpose2d(self, weight:Tensor, bias:Optional[Tensor]=None, groups=1, stride=1, dilation=1, padding=0, output_padding=0) -> Tensor:
    HW, trailing = weight.shape[2:], list(range(3, len(weight.shape)+1))
    x, w = self, weight.reshape(groups, weight.shape[0]//groups, weight.shape[1], *weight.shape[2:]).permute(0,2,1,*trailing).flip(trailing)
    stride = make_pair(stride, len(HW))
    if any(s>1 for s in stride):
      x = x.reshape(*x.shape[:2], *flatten((k,1) for k in x.shape[2:]))
      x = x.pad(((0,0), (0,0), *flatten(((0,0),(0,s-1)) for s in stride)))
      x = x.reshape(*x.shape[:2], *[k*s for k,s in zip(x.shape[2::2], stride)])
      x = x.shrink(((0,x.shape[0]), (0,x.shape[1]), *[(0,k-(s-1)) for k,s in zip(x.shape[2:], stride)]))
    padding = flatten((((k-1)*d-p,(k-1)*d-p+op) for k,d,p,op in reversed(list(zip(HW, make_pair(dilation, len(HW)), make_pair(padding, len(HW)), make_pair(output_padding, len(HW)))))))
    return x.conv2d(w.reshape(w.shape[0]*w.shape[1],*w.shape[2:]), groups=groups, bias=bias, dilation=dilation, padding=padding)

  def conv2d(self, weight:Tensor, bias:Optional[Tensor]=None, groups=1, stride=1, dilation=1, padding=0) -> Tensor:
    (bs,cin_), (cout,cin), HW = self.shape[:2], weight.shape[:2], weight.shape[2:]
    assert groups*cin == cin_ and len(self.shape) == len(weight.shape), f"Input Tensor shape {self.shape} does not match the shape of the weights {weight.shape}. ({groups*cin} vs. {cin_})"
    if isinstance(padding, (tuple,list)): assert len(padding) == 2*len(HW) or len(padding) == len(HW), f"Expected padding of length {2*len(HW)} or {len(HW)}, but got {len(padding)} for tensor of shape {self.shape}"
    padding_ = [padding]*2*len(HW) if isinstance(padding, int) else (padding if len(padding) == 2*len(HW) else [p for p in padding for _ in range(2)][::-1])

    # conv2d is a pooling op (with padding)
    x = self.pad2d(padding_)._pool(HW, stride, dilation)   # (bs, groups*cin, oy, ox, H, W)
    rcout, oyx = cout//groups, x.shape[2:-len(HW)]
    x = x.reshape(bs, groups, cin, 1, *oyx, *HW).expand(bs, groups, cin, rcout, *oyx, *HW).permute(0,1,3,*[4+i for i in range(len(oyx))],2,*[4+len(oyx)+i for i in range(len(HW))])

    # conv! broadcasted to (bs, groups, rcout, *oyx, cin, *HW)
    ret = (x * weight.reshape(1, groups, rcout, *[1] * len(oyx), cin, *HW)).sum([-1-i for i in range(1+len(oyx))], keepdim=True).reshape(bs, cout, *oyx)
    return ret if bias is None else ret.add(bias.reshape(1, -1, *[1] * len(HW)))

  def dot(self, w:Tensor) -> Tensor:
    n1, n2 = len(self.shape), len(w.shape)
    assert n1 != 0 and n2 != 0, f"both arguments to matmul need to be at least 1D, but they are {n1}D and {n2}D"
    assert self.shape[-1] == w.shape[-min(n2, 2)], f"Input Tensor shapes {self.shape} and {w.shape} cannot be multiplied ({self.shape[-1]} != {w.shape[-min(n2, 2)]})"
    x = self.reshape(*self.shape[0:-1], *[1]*min(n1-1, n2-1, 1), self.shape[-1])
    w = w.reshape(*w.shape[0:-2], *[1]*min(n1-1, n2-1, 1), *w.shape[-min(n2, 2):]).transpose(-1, -min(n2, 2))
    return (x*w).sum(-1)

  def cumsum(self, axis=0):
    axis = (axis + self.ndim) if axis < 0 else axis
    x = self.permute(*(i for i in range(self.ndim) if i != axis), axis)
    return x.reshape(1, 1, -1, self.shape[axis]).conv2d(Tensor.ones(1, 1, 1, self.shape[axis], dtype=self.dtype, device=self.device), padding=(self.shape[axis]-1, 0, 0, 0)).reshape(*x.shape).permute(*range(axis), self.ndim - 1, *range(axis, self.ndim-1))

  # ***** mlops (unary) *****

  def contiguous(self): return mlops.Contiguous.apply(self)
  def log(self): return mlops.Log.apply(self)
  def log2(self): return mlops.Log.apply(self)/log(2)
  def exp(self): return mlops.Exp.apply(self)
  def relu(self): return mlops.Relu.apply(self)
  def sigmoid(self): return mlops.Sigmoid.apply(self)
  def sin(self): return mlops.Sin.apply(self)
  def sqrt(self): return mlops.Sqrt.apply(self)
  def rsqrt(self): return (1/self).sqrt()
  def cos(self): return ((pi/2)-self).sin()
  def tan(self): return self.sin() / self.cos()

  @staticmethod
  def _tri(r:int, c:int, k:int=0, **kwargs) -> Tensor: return Tensor.arange(r, **kwargs).unsqueeze(1).expand(r,c) <= Tensor.arange(-k, c-k, **kwargs).unsqueeze(0).expand(r,c)
  def triu(self, k:int=0) -> Tensor: return Tensor._tri(self.shape[-2], self.shape[-1], k=k, dtype=self.dtype).where(self, Tensor.zeros_like(self))
  def tril(self, k:int=0) -> Tensor: return Tensor._tri(self.shape[-2], self.shape[-1], k=k+1, dtype=self.dtype).where(Tensor.zeros_like(self), self)

  # ***** math functions (unary) *****
  def trunc(self: Tensor) -> Tensor: return self.cast(dtypes.int32).contiguous().cast(self.dtype)
  def ceil(self: Tensor) -> Tensor: return (self > (b := self.trunc())).where(b+1, b)
  def floor(self: Tensor) -> Tensor: return (self < (b := self.trunc())).where(b-1, b)

  def __neg__(self): return 0.0-self
  def square(self): return self*self
  def clip(self, min_, max_): return self.maximum(min_).minimum(max_)
  def abs(self): return self.relu() + (-self).relu()
  def sign(self): return self / (self.abs() + 1e-10)
  def reciprocal(self): return 1.0/self

  # ***** activation functions (unary) *****
  def elu(self, alpha=1.0): return self.relu() - alpha*(1-self.exp()).relu()
  def celu(self, alpha=1.0): return self.maximum(0) + (alpha * ((self / alpha).exp() - 1)).minimum(0)
  def swish(self): return self * self.sigmoid()
  def silu(self): return self.swish()   # The SiLU function is also known as the swish function.
  def relu6(self): return self.relu() - (self-6).relu()
  def hardswish(self): return self * (self+3).relu6() * (1/6)
  def tanh(self): return 2.0 * ((2.0 * self).sigmoid()) - 1.0
  def hardtanh(self, min_val=-1, max_val=1): return self.clip(min_val, max_val)
  def gelu(self): return 0.5 * self * (1 + (self * 0.7978845608 * (1 + 0.044715 * self * self)).tanh())
  def quick_gelu(self): return self * (self * 1.702).sigmoid()
  def leakyrelu(self, neg_slope=0.01): return self.relu() - (-neg_slope*self).relu()
  def mish(self): return self * self.softplus().tanh()
  def softplus(self, beta=1): return (1/beta) * (1 + (self*beta).exp()).log()
  def softsign(self): return self / (1 + self.abs())

  # ***** broadcasted binary mlops *****

  def _broadcasted(self, fxn:Type[Function], other:Union[Tensor, float], reverse:bool=False) -> Tensor:
    dtype = self.dtype if self.dtype != dtypes.bool and self.dtype.__class__ is not ImageDType else dtypes.float32
    x: Tensor = self
    y: Tensor = Tensor(cast(float, other), device=self.device, requires_grad=False, dtype=dtype) if other.__class__ is not Tensor else cast(Tensor, other)
    if reverse: x, y = y, x
    if x.shape == y.shape: return fxn.apply(x, y)

    len_x_shape, len_y_shape = len(x.shape), len(y.shape)
    max_shape = max(len_x_shape, len_y_shape)

    if len_x_shape != max_shape: x = x.reshape((1,) * (max_shape - len_x_shape) + x.shape)
    if len_y_shape != max_shape: y = y.reshape((1,) * (max_shape - len_y_shape) + y.shape)

    shape_ret = tuple([max(x, y) for x, y in zip(x.shape, y.shape)])
    if x.shape != shape_ret: x = x.expand(shape_ret)
    if y.shape != shape_ret: y = y.expand(shape_ret)

    return fxn.apply(x, y)

  def add(self, x:Union[Tensor, float], reverse=False) -> Tensor: return self._broadcasted(mlops.Add, x, reverse) if x.__class__ is Tensor or x else self
  def sub(self, x:Union[Tensor, float], reverse=False) -> Tensor: return self._broadcasted(mlops.Sub, x, reverse) if x.__class__ is Tensor or x or reverse else self
  def mul(self, x:Union[Tensor, float], reverse=False) -> Tensor: return self._broadcasted(mlops.Mul, x, reverse) if x.__class__ is Tensor or x != 1.0 else self
  def div(self, x:Union[Tensor, float], reverse=False) -> Tensor: return self._broadcasted(mlops.Div, x, reverse) if x.__class__ is Tensor or reverse or not x else self.mul(1/x)
  def pow(self, x:Union[Tensor, float], reverse=False) -> Tensor:
    if x.__class__ is not Tensor and not reverse:
      # simple pow identities
      if x < 0: return (1.0/self).pow(-x)
      if x == 2.0: return self*self
      if x == 1.0: return self
      if x == 0.5: return self.sqrt()
    if not isinstance(x, Tensor) and reverse and x > 0: return self.mul(log(x)).exp()
    ar = self.abs().log().mul(x).exp() if not reverse or isinstance(x, Tensor) else self.mul(log(abs(x))).exp()
    # correct sign of negative numbers raised to a power (cos has a period of 2pi so we use it here to get the oddness of the power)
    sign = (x * pi).cos() if isinstance(x, Tensor) else cos(x * pi) if not reverse else (self * pi).cos()
    # we only need to correct the sign if the base is negative
    base_sign = ((self.sign() if not reverse else x.sign() if isinstance(x, Tensor) else copysign(1, x)) - 1) / -2
    # we need 0 to be positive so we need to correct base_sign when the base is 0
    base_sign = base_sign - (1.5 * (1 - (self.sign().abs() if not reverse else x.sign().abs() if isinstance(x, Tensor) else abs(int(bool(x))))))
    # inject nan if the base is negative and the power is not an integer
    to_nan = (((x - x.trunc()) * 1e10).abs().clip(0, 1) if isinstance(x, Tensor) else int(bool(x - int(x))) if not reverse else ((self - self.trunc()) * 1e10).abs().clip(0, 1)) * base_sign
    inject_nan = ((((-to_nan) * 2) + 1)).log().add(1) if isinstance(to_nan, Tensor) else 1 if not to_nan else float("nan")
    return ar.mul(sign * base_sign + (1 - base_sign)).mul(inject_nan)
  def matmul(self, x:Tensor, reverse=False) -> Tensor: return x.dot(self) if reverse else self.dot(x)

  def maximum(self, x:Union[Tensor, float]) -> Tensor: return (self<x).detach().where(x, (self>x).detach().where(self, (self+x)/2))
  def minimum(self, x:Union[Tensor, float]) -> Tensor: return -((-self).maximum(-x))

  # ***** broadcasted trinary mlops *****

  def where(self:Tensor, input_:Union[Tensor, float], other:Union[Tensor, float]):
    # TODO: ensure self is non-differentiable, could mess with ceil/float though
    dtype = self.dtype if self.dtype != dtypes.bool and self.dtype.__class__ is not ImageDType else dtypes.float32
    x: Tensor = self
    y: Tensor = Tensor(cast(float, input_), device=self.device, requires_grad=False, dtype=dtype) if input_.__class__ is not Tensor else cast(Tensor, input_)
    z: Tensor = Tensor(cast(float, other), device=self.device, requires_grad=False, dtype=dtype) if other.__class__ is not Tensor else cast(Tensor, other)
    if x.shape == y.shape and y.shape == z.shape: return mlops.Where.apply(x, y, z)

    # TODO refactor this code along with the binary version above
    len_x_shape, len_y_shape, len_z_shape = len(x.shape), len(y.shape), len(z.shape)
    max_shape = max(len_x_shape, len_y_shape, len_z_shape)

    if len_x_shape != max_shape: x = x.reshape((1,) * (max_shape - len_x_shape) + x.shape)
    if len_y_shape != max_shape: y = y.reshape((1,) * (max_shape - len_y_shape) + y.shape)
    if len_z_shape != max_shape: z = z.reshape((1,) * (max_shape - len_z_shape) + z.shape)

    shape_ret = tuple([max(x, y, z) for x, y, z in zip(x.shape, y.shape, z.shape)])
    if x.shape != shape_ret: x = x.expand(shape_ret)
    if y.shape != shape_ret: y = y.expand(shape_ret)
    if z.shape != shape_ret: z = z.expand(shape_ret)

    return mlops.Where.apply(x, y, z)

  # ***** binary op wrappers (18 wasted lines to make the typechecker happy) *****

  # NOTE: __pow__ and friends are broken in mypyc with the ** operator
  def __add__(self, x) -> Tensor: return self.add(x)
  def __sub__(self, x) -> Tensor: return self.sub(x)
  def __mul__(self, x) -> Tensor: return self.mul(x)
  def __pow__(self, x) -> Tensor: return self.pow(x)
  def __truediv__(self, x) -> Tensor: return self.div(x)
  def __matmul__(self, x) -> Tensor: return self.matmul(x)

  def __radd__(self, x) -> Tensor: return self.add(x, True)
  def __rsub__(self, x) -> Tensor: return self.sub(x, True)
  def __rmul__(self, x) -> Tensor: return self.mul(x, True)
  def __rpow__(self, x) -> Tensor: return self.pow(x, True)
  def __rtruediv__(self, x) -> Tensor: return self.div(x, True)
  def __rmatmul__(self, x) -> Tensor: return self.matmul(x, True)

  def __iadd__(self, x) -> Tensor: return self.assign(self.add(x))
  def __isub__(self, x) -> Tensor: return self.assign(self.sub(x))
  def __imul__(self, x) -> Tensor: return self.assign(self.mul(x))
  def __ipow__(self, x) -> Tensor: return self.assign(self.pow(x))
  def __itruediv__(self, x) -> Tensor: return self.assign(self.div(x))
  def __imatmul__(self, x) -> Tensor: return self.assign(self.matmul(x))

  def __lt__(self, x) -> Tensor: return self._broadcasted(mlops.Less, x, False)
  def __gt__(self, x) -> Tensor: return self._broadcasted(mlops.Less, x, True)
  def __ge__(self, x) -> Tensor: return 1.0-(self<x)
  def __le__(self, x) -> Tensor: return 1.0-(self>x)
  def __ne__(self, x) -> Tensor: return (self<x) + (self>x)   # type: ignore
  def __eq__(self, x) -> Tensor: return 1.0-(self != x)       # type: ignore

  # ***** functional nn ops *****

  def linear(self, weight:Tensor, bias:Optional[Tensor]=None):
    x = self.mul(weight) if len(weight.shape) == 1 else self.dot(weight)
    return x.add(bias) if bias is not None else x

  def sequential(self, ll:List[Callable[[Tensor], Tensor]]): return reduce(lambda x,f: f(x), ll, self)

  def layernorm(self, axis=-1, eps:float=1e-5) -> Tensor:
    y = (self - self.mean(axis, keepdim=True))
    return y.mul((y*y).mean(axis, keepdim=True).add(eps).rsqrt())

  def batchnorm(self, weight:Optional[Tensor], bias:Optional[Tensor], mean:Tensor, invstd:Tensor) -> Tensor:
    x = (self - mean.reshape(shape=[1, -1, 1, 1]))
    if weight: x = x * weight.reshape(shape=[1, -1, 1, 1])
    ret = x.mul(invstd.reshape(shape=[1, -1, 1, 1]) if len(invstd.shape) == 1 else invstd)
    return (ret + bias.reshape(shape=[1, -1, 1, 1])) if bias else ret

  def dropout(self, p=0.5) -> Tensor:
    if not Tensor.training: return self
    mask = (Tensor.rand(*self.shape, requires_grad=False) >= p).cast(dtypes.bool)
    return self * mask * (1/(1.0 - p))

  def scaled_dot_product_attention(self, key:Tensor, value:Tensor, attn_mask:Optional[Tensor]=None, dropout_p:float=0.0, is_causal:bool=False) -> Tensor:
    if is_causal: attn_mask = Tensor.ones(self.shape[-2], key.shape[-2], requires_grad=False).tril(0).cast(dtypes.bool)
    if attn_mask is not None and attn_mask.dtype == dtypes.bool: attn_mask = (attn_mask == 0).where(-float("inf"), attn_mask)
    return (self @ key.transpose(-2,-1) / sqrt(self.shape[-1]) + attn_mask).softmax(-1).dropout(dropout_p) @ value

  # ***** cast ops *****

  def cast(self, dtype:DType) -> Tensor: return mlops.Cast.apply(self, dtype=dtype) if self.dtype != dtype else self
  def bitcast(self, dtype:DType) -> Tensor: return mlops.Cast.apply(self, dtype=dtype, bitcast=True) if self.dtype != dtype else self
  def float(self) -> Tensor: return self.cast(dtypes.float32)
  def half(self) -> Tensor: return self.cast(dtypes.float16)

  # ***** Convenience stuff *****
  @property
  def ndim(self) -> int: return len(self.shape)
  def numel(self) -> int: return prod(self.shape)
  def element_size(self) -> int: return self.dtype.itemsize
  def nbytes(self) -> int: return self.numel() * self.element_size()
  def is_floating_point(self) -> bool: return dtypes.is_float(self.dtype)

# register functions to move between devices
for device in Device._buffers:
  setattr(Tensor, f"{device.lower()}", partialmethod(Tensor.to, device))
  setattr(Tensor, f"{device.lower()}_", partialmethod(Tensor.to_, device))

# if IMAGE>0 we install these replacement functions in Tensor (hack!)
from tinygrad.nn.image import image_conv2d, image_dot
if IMAGE:
  setattr(Tensor, "conv2d", image_conv2d)
  setattr(Tensor, "dot", image_dot)<|MERGE_RESOLUTION|>--- conflicted
+++ resolved
@@ -1,12 +1,8 @@
 # inspired by https://github.com/karpathy/micrograd/blob/master/micrograd/engine.py
 from __future__ import annotations
-import time, operator
+import time
 from functools import partialmethod, reduce
-<<<<<<< HEAD
 from itertools import accumulate
-=======
-from itertools import accumulate, filterfalse
->>>>>>> d627349a
 import numpy as np
 from typing import List, Tuple, Callable, Optional, ClassVar, Type, Union, Sequence, cast
 from math import ceil, pi, prod, sqrt, log, cos, copysign, isinf
