# inspired by https://github.com/karpathy/micrograd/blob/master/micrograd/engine.py
from __future__ import annotations
import time, math
from typing import List, Tuple, Callable, Optional, ClassVar, Type, Union, Sequence, Iterable, Set, DefaultDict, cast
from collections import defaultdict
from functools import partialmethod, reduce
from itertools import accumulate
import numpy as np

from tinygrad.helpers import DType, dtypes, ImageDType
from tinygrad.helpers import argfix, make_pair, getenv, IMAGE, DEBUG, flatten, prod, all_int, round_up, merge_dicts, fully_flatten
from tinygrad.lazy import LazyBuffer
from tinygrad.ops import LoadOps
from tinygrad.device import Buffer, Device
from tinygrad.shape.symbolic import sint
from tinygrad.realize import run_schedule

# **** start with two base classes, Tensor and Function ****

class Function:
  def __init__(self, device:str, *tensors:Tensor):
    self.device = device
    self.needs_input_grad = [t.requires_grad for t in tensors]
    self.requires_grad = True if any(self.needs_input_grad) else None if None in self.needs_input_grad else False
    if self.requires_grad: self.parents = tensors

  def forward(self, *args, **kwargs): raise NotImplementedError(f"forward not implemented for {type(self)}")
  def backward(self, *args, **kwargs): raise RuntimeError(f"backward not implemented for {type(self)}")

  @classmethod
  def apply(fxn:Type[Function], *x:Tensor, **kwargs) -> Tensor:
    ctx = fxn(x[0].device, *x)
    ret = Tensor(ctx.forward(*[t.lazydata for t in x], **kwargs), device=ctx.device, requires_grad=ctx.requires_grad)
    if ctx.requires_grad and not Tensor.no_grad: ret._ctx = ctx    # used by autograd engine
    return ret

import tinygrad.mlops as mlops

class Tensor:
  __slots__ = "lazydata", "requires_grad", "grad", "_ctx"
  __deletable__ = ('_ctx',)
  training: ClassVar[bool] = False
  class train:
    def __init__(self, val=True): self.val = val
    def __enter__(self): self.prev, Tensor.training = Tensor.training, self.val
    def __exit__(self, exc_type, exc_value, traceback): Tensor.training = self.prev

  no_grad: ClassVar[bool] = False
  def __init__(self, data:Union[None, bool, int, float, List, Tuple, LazyBuffer, np.ndarray, bytes],
               device:Optional[str]=None, dtype:Optional[DType]=None, requires_grad:Optional[bool]=None):
    assert dtype is None or isinstance(dtype, DType), f"invalid dtype {dtype}"
    device = Device.canonicalize(device)
    # tensors have gradients, buffers do not
    self.grad: Optional[Tensor] = None

    # NOTE: this can be in three states. False and None: no gradient, True: gradient
    # None (the default) will be updated to True if it's put in an optimizer
    self.requires_grad: Optional[bool] = requires_grad

    # internal variables used for autograd graph construction
    self._ctx: Optional[Function] = None
    if isinstance(data, LazyBuffer): assert dtype is None or dtype == data.dtype, "dtype doesn't match, and casting isn't supported"
    elif isinstance(data, (bool, int, float)): data = LazyBuffer.loadop(LoadOps.CONST, tuple(), dtype or dtypes.from_py(data), device, data)
    elif isinstance(data, bytes): data = LazyBuffer.fromCPU(np.frombuffer(data, np.uint8))
    elif data is None: data = LazyBuffer.fromCPU(np.array([], dtype=(dtype or dtypes.default_float).np))
    elif isinstance(data, list):
      if (d := fully_flatten(data)) and all(isinstance(s, bool) for s in d): dtype = dtype or dtypes.bool
      elif d and all_int(d): dtype = dtype or dtypes.default_int
      else: dtype = dtype or dtypes.default_float
      # NOTE: cast at the end for the dtypes that do not have a numpy dtype
      data = LazyBuffer.fromCPU(np.array(data, dtype.np)).cast(dtype)
    elif isinstance(data, np.ndarray):
      if data.shape == (): data = LazyBuffer.loadop(LoadOps.CONST, tuple(), dtype or dtypes.from_np(data.dtype), device, data.item())
      else: data = LazyBuffer.fromCPU(data.astype(dtype.np) if dtype is not None and dtype.np is not None else data)

    # data is a LazyBuffer, but it might be on the wrong device
    if not isinstance(data, LazyBuffer): raise RuntimeError(f"can't create Tensor from {data!r} with type {type(data)}")
    self.lazydata = data if data.device == device else data.copy_to_device(device)

  def __repr__(self):
    return f"<Tensor {self.lazydata!r} on {self.device} with grad {(self.grad.lazydata if self.grad else None)!r}>"

  # Python has a non moving GC, so this should be okay
  def __hash__(self): return id(self)

  @property
  def device(self) -> str: return self.lazydata.device

  @property
  def shape(self) -> Tuple[sint, ...]: return self.lazydata.shape

  @property
  def dtype(self) -> DType: return self.lazydata.dtype

  # ***** data handlers ****

  @staticmethod
  def corealize(lst:Iterable[Tensor]):
    seen:Set[LazyBuffer] = set()
    sched = []
    for t in lst: sched += t.lazydata.schedule(seen)
    run_schedule(sched)

  def realize(self) -> Tensor:
    run_schedule(self.lazydata.schedule())
    return self

  def assign(self, x) -> Tensor:
    # TODO: this is a hack for writing to DISK. remove with working assign
    if self.device.startswith("DISK"):
      if x.__class__ is not Tensor: x = Tensor(x, device="CPU", dtype=self.dtype)
      self.contiguous().realize().lazydata.realized.copyin(x.numpy().data)
      return self
    if x.__class__ is not Tensor: x = Tensor(x, device=self.device, dtype=self.dtype)
    # NOTE: we allow cross device assign
    assert self.shape == x.shape, f"assign shape mismatch {self.shape} != {x.shape}"
    assert not x.requires_grad  # self requires_grad is okay?
    if DEBUG >= 4: print(f"assign {self.lazydata} <- {x.lazydata}")
    if self.dtype == x.dtype and self.lazydata.realized is not None and not getenv("DISALLOW_ASSIGN"): x.lazydata.output_buffer = self.lazydata.realized  # noqa: E501
    self.lazydata = x.lazydata
    return self
  def detach(self) -> Tensor: return Tensor(self.lazydata, device=self.device, requires_grad=False)

  # TODO: these are good places to start removing numpy
  def item(self) -> Union[float, int]:
    assert self.numel() == 1, "must have one element for item"
    return self.realize().lazydata.realized.toCPU().item()
  def data(self) -> memoryview: return self.numpy().data

  # TODO: this should import numpy and use .data() to construct the array
  def numpy(self) -> np.ndarray:
    assert all_int(self.shape), f"no numpy if shape is symbolic, {self.shape=}"
    assert self.dtype.np is not None, f"no numpy dtype for {self.dtype}"
    if 0 in self.shape: return np.zeros(self.shape, dtype=self.dtype.np)
    return self.detach().cast(dtypes.from_np(self.dtype.np)).contiguous().to('CPU').realize().lazydata.realized.toCPU().astype(self.dtype.np, copy=True).reshape(self.shape)  # noqa: E501

  def to(self, device:Optional[str]) -> Tensor:
    if device is None or device == self.device: return self
    ret = Tensor(self.lazydata, device)
    if self.grad: ret.grad = self.grad.to(device)
    return ret

  def to_(self, device:Optional[str]):
    if device is None or device == self.device: return
    if self.grad: self.grad = self.grad.to_(device)
    _ret = Tensor(self.lazydata, device)
    self.lazydata = _ret.lazydata

  # ***** creation llop entrypoint *****

  @staticmethod
  def _loadop(op, shape, device:Optional[str]=None, dtype:Optional[DType]=None, arg=None, **kwargs):
    assert all_int(shape), f"cannot create with symbolic shape {shape}"
    return Tensor(LazyBuffer.loadop(op, shape, dtype or dtypes.default_float, Device.canonicalize(device), arg), dtype=dtype, device=device, **kwargs)

  @staticmethod
  def empty(*shape, **kwargs):
    return Tensor._loadop(LoadOps.EMPTY, argfix(*shape), **kwargs)

  _seed: int = int(time.time())
  _rng_counter: Optional[Tensor] = None
  @staticmethod
  def manual_seed(seed=0): Tensor._seed, Tensor._rng_counter = seed, Tensor([0], dtype=dtypes.uint32, requires_grad=False)

  @staticmethod
<<<<<<< HEAD
  def rand(*shape, device:Optional[str]=None, dtype:Optional[DType]=None, **kwargs):
    if Tensor._rng_counter is None: Tensor._rng_counter = Tensor([0], dtype=dtypes.uint32, requires_grad=False)
    if Device.canonicalize(device) == "TORCH":
      return Tensor._loadop(LoadOps.CUSTOM, prod((shape:=argfix(*shape))), arg=custom_random, device=device, dtype=dtype, **kwargs).reshape(shape)
    if (num := prod((shape:=argfix(*shape)))) == 0: return Tensor.zeros(shape, device=device, dtype=dtype, **kwargs)
    counts = (Tensor.arange(num, device=device, dtype=dtypes.uint32, requires_grad=False)+Tensor._rng_counter.to(device)).realize().pad(((0,num%2),))
    Tensor._rng_counter.assign(Tensor._rng_counter + num).realize()

    rotations = [[13, 15, 26, 6], [17, 29, 16, 24]]
    ks = [0x0, Tensor._seed ^ 0x0 ^ 0x1BD11BDA, Tensor._seed]

    x = [(c := counts.chunk(2))[0] + ks[-1], c[1] + ks[0]]
    for i in range(5):
      for r in rotations[i % 2]: x[0], x[1] = (x0 := x[0] + x[1]), x0 ^ ((x[1] * (2 ** r)) + (x[1] / (2 ** (32 - r))))
      x = [(x[0] + ks[i % 3]).realize(), (x[1] + ks[(i + 1) % 3] + i + 1).realize()]
    out = (x[0].cat(x[1])[:num].cast(dtypes.float32).realize() / (2 ** 32 - 1)).reshape(shape).cast(dtypes.default_float if dtype is None else dtype)
    out.requires_grad = kwargs.get("requires_grad")
    return out
=======
  def rand(*shape, **kwargs):
    return Tensor._loadop(LoadOps.CUSTOM, argfix(*shape), arg=custom_random, **kwargs)
>>>>>>> 5a739e8c

  # ***** creation helper functions *****

  @staticmethod
  def full(shape:Tuple[sint, ...], fill_value: Union[bool, int, float], **kwargs):
    return Tensor(fill_value, **kwargs).reshape((1, )*len(new_shape := argfix(shape))).expand(new_shape)

  @staticmethod
  def zeros(*shape, **kwargs): return Tensor.full(argfix(*shape), 0.0, **kwargs)

  @staticmethod
  def ones(*shape, **kwargs): return Tensor.full(argfix(*shape), 1.0, **kwargs)

  @staticmethod
  def arange(start, stop=None, step=1, **kwargs):
    if stop is None: stop, start = start, 0
    dtype = kwargs.pop("dtype", dtypes.default_float if any(isinstance(x, float) for x in (start, stop, step)) else dtypes.default_int)
    length = math.ceil((stop-start)/step) if step != 1 else (stop-start)
    if isinstance(length, float): length = int(length)
    return Tensor.full((length,), step, dtype=dtype, **kwargs).cumsum() + (start - step)

  @staticmethod
  def eye(dim:int, **kwargs):
    return Tensor.ones((dim,1),**kwargs).pad((None,(0,dim))).reshape(dim*(dim+1)).shrink(((0,dim*dim),)).reshape(dim, dim)

  def full_like(self, fill_value: Union[bool, int, float], **kwargs):
    return Tensor.full(self.shape, fill_value, dtype=kwargs.pop("dtype", self.dtype), device=kwargs.pop("device", self.device), **kwargs)
  def zeros_like(self, **kwargs): return self.full_like(0, **kwargs)
  def ones_like(self, **kwargs): return self.full_like(1, **kwargs)

  # ***** rng hlops *****

  @staticmethod
  def randn(*shape, dtype:Optional[DType]=None, **kwargs) -> Tensor:
    # https://en.wikipedia.org/wiki/Box%E2%80%93Muller_transform
    src = Tensor.rand(2, *shape, **kwargs)
    return src[0].mul(2*math.pi).cos().mul((1 - src[1]).log().mul(-2).sqrt()).cast(dtype or dtypes.default_float)

  @staticmethod
  def randint(*shape, low=0, high=10, **kwargs) -> Tensor: return Tensor.uniform(shape, low=low, high=high, dtype=dtypes.int32)

  @staticmethod
  def normal(*shape, mean=0.0, std=1.0, **kwargs) -> Tensor: return (std * Tensor.randn(*shape, **kwargs)) + mean

  @staticmethod
  def uniform(*shape, low=0.0, high=1.0, **kwargs) -> Tensor:
    dtype = kwargs.pop("dtype", dtypes.default_float)
    return ((high-low) * Tensor.rand(*shape, **kwargs)).cast(dtype) + low

  @staticmethod
  def scaled_uniform(*shape, **kwargs) -> Tensor: return Tensor.uniform(*shape, low=-1.0, high=1.0, **kwargs).mul(prod(shape)**-0.5)

  # https://www.tensorflow.org/api_docs/python/tf/keras/initializers/GlorotUniform
  @staticmethod
  def glorot_uniform(*shape, **kwargs) -> Tensor: return Tensor.uniform(*shape, low=-1.0, high=1.0, **kwargs).mul((6/(shape[0]+prod(shape[1:])))**0.5)

  # https://pytorch.org/docs/stable/_modules/torch/nn/init.html#kaiming_uniform_
  @staticmethod
  def kaiming_uniform(*shape, a:float = 0.01, **kwargs) -> Tensor:
    bound = math.sqrt(3.0) * math.sqrt(2.0 / (1 + a ** 2)) / math.sqrt(prod(shape[1:]))
    return Tensor.uniform(*shape, low=-bound, high=bound, **kwargs)

  # https://pytorch.org/docs/stable/_modules/torch/nn/init.html#kaiming_normal_
  @staticmethod
  def kaiming_normal(*shape, a:float = 0.01, **kwargs) -> Tensor:
    std = math.sqrt(2.0 / (1 + a ** 2)) / math.sqrt(prod(shape[1:]))
    return Tensor.normal(*shape, mean=0.0, std=std, **kwargs)

  def multinomial(self:Tensor, num_samples:int = 1, replacement:bool = False) -> Tensor:
    assert 1 <= self.ndim <= 2 and num_samples > 0, f"{self.ndim=} must be 1 or 2 dim, {num_samples=} must be positive"
    assert replacement or num_samples == 1, "no replacement only supports num_samples = 1"
    weight = self.unsqueeze(0) if self.ndim == 1 else self
    cdf = (cw := weight.cumsum(1)) / cw[:, -1].unsqueeze(1)
    unif_samples = Tensor.rand(num_samples, cdf.shape[0], 1)
    indices = (unif_samples.expand((-1, -1, cdf.shape[1])) >= cdf).sum(2).permute((1, 0))
    return (indices.squeeze(0) if self.ndim == 1 else indices).cast(dtypes.int32)

  # ***** toposort and backward pass *****

  def deepwalk(self):
    def _deepwalk(node, visited, nodes):
      visited.add(node)
      if getattr(node, "_ctx", None):
        for i in node._ctx.parents:
          if i not in visited: _deepwalk(i, visited, nodes)
        nodes.append(node)
      return nodes
    return _deepwalk(self, set(), [])

  def backward(self) -> Tensor:
    assert self.shape == tuple(), f"backward can only be called for scalar tensors, but it has shape {self.shape})"

    # fill in the first grad with one. don't use Tensor.ones because we don't need contiguous
    # this is "implicit gradient creation"
    self.grad = Tensor(1, device=self.device, requires_grad=False)

    for t0 in reversed(self.deepwalk()):
      assert (t0.grad is not None)
      grads = t0._ctx.backward(t0.grad.lazydata)
      grads = [Tensor(g, device=self.device, requires_grad=False) if g is not None else None
        for g in ([grads] if len(t0._ctx.parents) == 1 else grads)]
      for t, g in zip(t0._ctx.parents, grads):
        if g is not None and t.requires_grad:
          assert g.shape == t.shape, f"grad shape must match tensor shape, {g.shape!r} != {t.shape!r}"
          t.grad = g if t.grad is None else (t.grad + g)
      del t0._ctx
    return self

  # ***** movement mlops *****

  def reshape(self, shape, *args) -> Tensor:
    new_shape = argfix(shape, *args)
    return mlops.Reshape.apply(self, shape=tuple([-prod(self.shape) // prod(new_shape) if s == -1 else (s if s is not None else self.shape[i]) for i,s in enumerate(new_shape)]))  # noqa: E501
  def expand(self, shape, *args) -> Tensor:
    if shape == self.shape: return self
    return mlops.Expand.apply(self, shape=tuple([x if x != -1 else s for s,x in zip(self.shape, argfix(shape, *args))]))
  def permute(self, order, *args) -> Tensor: return mlops.Permute.apply(self, order=argfix(order, *args))
  def flip(self, axis, *args) -> Tensor: return mlops.Flip.apply(self, axis=[x if x >= 0 else x+len(self.shape) for x in argfix(axis, *args)])
  def shrink(self, arg:Tuple[Optional[Tuple[sint, sint]], ...]) -> Tensor:
    if not any(x is not None and x != (0,s) for x,s in zip(arg, self.shape)): return self
    return mlops.Shrink.apply(self, arg=tuple(x if x is not None else (0,s) for x,s in zip(arg, self.shape)))
  def pad(self, arg:Tuple[Optional[Tuple[sint, sint]], ...], value:float=0.0) -> Tensor:
    if all(x is None or x == (0,0) for x in arg): return self
    ret = mlops.Pad.apply(self, arg=(narg:=tuple(x if x is not None else (0,0) for x in arg)))
    return ret if 0 == value else ret + mlops.Pad.apply(Tensor.ones_like(self), arg=narg).where(0, value)

  # ***** movement hlops *****

  # - Negative indices are taken relative to the end of the sequence, so X[-2] returns the 2nd-to-last element
  # - A slice i:j returns the elements with indices in [i, j)
  #    - If omitted, i and j will default to 0 and N, respectively, where N is the length of the sequence
  #    - Negative values for i and j are taken relative to the end of the sequence
  #    - Both i and j will be clamped to the range (-N, N], where N in the length of the sequence
  # - Indexing with None on a given axis will add a new dimension of size one before that axis
  # - Empty slices are not allowed (tensors with 0s in shape have to be supported first, for all backends).
  # - For a slice [i:j:k] finding the correct indices is delegated to slice.indices(len).
  # - Strides > 1 and < 0 are now allowed!:
  #    - This works by applying Shrink -> [[Flip -> ] Pad -> Reshape -> Shrink] -> Reshape (ops in brackets are optional)
  #    - Idea of stride < 0 support:
  #        - Do the slice first, flip the axes were slice.step is negative, do slice.step -> -slice.step. Go to steps below.
  #    - Idea of stride `s` > 1 support (Pad -> Reshape -> Shrink):
  #        - Instead of doing [::s] on axis [dim_sz], do [:, 0] on axes [dim_sz_padded // s, s].
  #        - So pad dim_sz with as many zeros as needed (dim_sz -> dim_sz_padded) so that reshape to [dim_sz_padded // s, s]
  #          is possible.
  #        - Apply Shrink to do the slice [:, 0] on axes of shapes [dim_sz_padded // s, s].
  # - Fancy indexing and combined indexing is supported
  #    - Combined indexing works by letting regular slicing finish first -> computing the resulting dims w.r.t to Tensors passed in -> fancy indexing
  #    - Any Tensors passed in __getitem__ will perform (CMPEQ with arange -> MUL with self -> SUM_REDUCE) iteratively
  #        - The first iteration will expand the dim of self while consecutive iterations will reduce the dim
  #    - There's a special case where a permute is needed at the end:
  #        - if first Tensor passed in (expand dims) is not at dim 0
  #        - and following Tensors does not follow consecutively to the end of fancy indexing's dims
  # TODO: boolean indices
  # TODO: figure out the exact acceptable types for indices, especially for internal list/tuple types
  # TODO: update docs
  def __getitem__(self, indices: Union[int, slice, Tensor, None, List, Tuple]) -> Tensor: # no ellipsis type...
    # 1. indices normalization and validation
    # treat internal tuples and lists as Tensors and standardize indices to list type
    if isinstance(indices, (tuple, list)):
      # special case <indices: List[int]>, a lil ugly
      if isinstance(indices, list) and all_int(indices): indices = [Tensor(indices, requires_grad=False, device=self.device)]
      else: indices = [Tensor(list(i), requires_grad=False, device=self.device) if isinstance(i, (tuple, list)) else i for i in indices]
    else: indices = [indices]

    # filter ellipsis and fill with slice(None) or fill rest of indices with slice(None)
    ellipsis_idx = [dim for dim, i in enumerate(indices) if i is Ellipsis]
    fill_idx = ellipsis_idx[0] if ellipsis_idx else len(indices)
    num_slices = len(indices) - len(ellipsis_idx) - sum(1 for i in indices if i is None)
    indices[fill_idx:fill_idx+1] = [slice(None)] * (len(self.shape) - num_slices)

    # use Dict[type, List[dimension]] to track elements in indices
    type_dim: DefaultDict[Union[type, None], List[int]] = defaultdict(list)

    # record None for dimension injection later and filter None and record rest of indices
    type_dim[None] = [dim for dim, i in enumerate(indices) if i is None]
    indices_filtered = [v for v in indices if v is not None]
    for dim,i in enumerate(indices_filtered): type_dim[type(i)].append(dim)

    # validation! raise Errors
    if slice in type_dim and self.ndim == 0: raise IndexError("slice cannot be applied to a 0-dim tensor.")
    if len(ellipsis_idx) > 1: raise IndexError("an index can only have a single ellipsis ('...')")
    if float in type_dim: raise IndexError("float type is not valid index")
    if any(isinstance(i, slice) and i.step == 0 for i in indices): raise ValueError('slice step cannot be 0')
    if num_slices > len(self.shape): raise IndexError(f"too many indices for tensor of dimension {len(self.shape)}")

    # 2. basic indexing (no copy)
    # currently indices_filtered: Tuple[Union[slice, int, Tensor], ...]
    # turn indices in indices_filtered to Tuple[shrink_arg, strides]
    for dim in type_dim[int]:
      if (index := indices_filtered[dim]) >= (size := self.shape[dim]) or index < -size:
        raise IndexError(f"{index=} is out of bounds for dimension {dim} with {size=}")
      indices_filtered[dim] = ((index, index+1), 1) if index >= 0 else ((size+index, size+index+1), 1)
    for dim in type_dim[slice]:
      s, e, st = indices_filtered[dim].indices(self.shape[dim])
      indices_filtered[dim] = ((0, 0) if (st > 0 and e < s) or (st <= 0 and e > s) else (s, e) if st > 0 else (e+1, s+1), st)
    for dim in type_dim[Tensor]: indices_filtered[dim] = ((0, self.shape[dim]), 1)

    new_slice, strides = ((),()) if not indices_filtered else zip(*indices_filtered)
    ret = self.shrink(new_slice).flip(axis=[i for i, s in enumerate(strides) if s < 0])
    # add strides by pad -> reshape -> shrink
    if any(abs(s) != 1 for s in strides):
      strides = tuple(abs(s) for s in strides)
      ret = ret.pad(tuple((0, round_up(sh, s) - sh) for s, sh in zip(strides, ret.shape)))
      ret = ret.reshape(flatten([sh // s, s] for s, sh in zip(strides, ret.shape)))
      ret = ret.shrink(tuple(flatten(((0, sh), (0, 1)) for sh in ret.shape[::2]))).reshape(ret.shape[::2])

    # inject 1 for dim where it's None and collapse dim for int
    new_shape = list(ret.shape)
    for dim in type_dim[None]: new_shape.insert(dim, 1)
    for dim in (dims_collapsed := [dim + sum(1 for d in type_dim[None] if dim >= d) for dim in reversed(type_dim[int])]): new_shape.pop(dim)
    assert all_int(new_shape), f"does not support symbolic shape {new_shape}"

    ret = ret.reshape(tuple(new_shape))

    # 3. advanced indexing (copy)
    if type_dim[Tensor]:

      # extract tensors and tensor dimensions
      idx, tdim = [], []
      for tensor_dim in type_dim[Tensor]:
        dims_collapsed_, dims_injected = sum(1 for d in dims_collapsed if tensor_dim >= d), sum(1 for d in type_dim[None] if tensor_dim >= d)
        tdim.append(td := tensor_dim - dims_collapsed_ + dims_injected)
        # normalize the negative tensor indices
        idx.append(((t := indices[tensor_dim + dims_injected]) < 0).where(ret.shape[td], 0) + t)
        # TODO uint8 and bool tensor indexing
        if not (dtypes.is_int(t.dtype) or t.dtype == dtypes.bool): raise IndexError("tensors used as indices must be int or bool tensors")

      # compute sum_dim, arange, and idx
      max_dim = max(i.ndim for i in idx)
      sum_dim = [d if n==0 else d+max_dim-n for n,d in enumerate(tdim)]
      arange = [Tensor.arange(ret.shape[d], requires_grad=False, device=self.device).reshape(*[1]*sd, ret.shape[d], *[1]*(ret.ndim + max_dim - n - sd - 1)) for n,(sd,d) in enumerate(zip(sum_dim, tdim))]   # noqa: E501
      first_idx = [idx[0].reshape(*[1]*tdim[0], *[1]*(1 + max_dim - idx[0].ndim), *idx[0].shape, *[1]*(ret.ndim - tdim[0] - 1))]
      rest_idx = [i.reshape(*[1]*tdim[0], *[1]*(max_dim - i.ndim), *i.shape, *[1]*(ret.ndim - tdim[0] - n)) for n,i in enumerate(idx[1:], 1)]
      reshaped_idx = first_idx + rest_idx
      ret = ret.reshape(*ret.shape[:sum_dim[0]+1], *[1]*max_dim, *ret.shape[sum_dim[0]+1:])

      # iteratively eq -> mul -> sum fancy index
      try:
        for a,i,sd in zip(arange, reshaped_idx, sum_dim): ret = (a==i).mul(ret).sum(sd)
      except AssertionError as exc: raise IndexError(f"cannot broadcast with index shapes {', '.join(str(i.shape) for i in idx)}") from exc

      # special permute case
      if tdim[0] != 0 and len(tdim) != 1 and tdim != list(range(tdim[0], tdim[-1]+1)):
        ret_dims = list(range(ret.ndim))
        ret = ret.permute(ret_dims[tdim[0]:tdim[0]+max_dim] + ret_dims[:tdim[0]] + ret_dims[tdim[0]+max_dim:])
    return ret

  def __setitem__(self,indices,v): return self.__getitem__(indices).assign(v)

  # NOTE: using slice is discouraged and things should migrate to pad and shrink
  def slice(self, arg:Sequence[Optional[Tuple[int, sint]]], value:float=0) -> Tensor:
    arg_ = tuple([a if a is not None else (0,s) for s,a in zip(self.shape, arg)])
    padding = tuple([(max(0, -p[0]), max(0, p[1]-self.shape[i])) for i,p in enumerate(arg_)])
    return self.pad(padding, value=value).shrink(tuple([(p[0] + padding[i][0], p[1] + padding[i][0]) for i,p in enumerate(arg_)]))

  def gather(self:Tensor, idx:Tensor, dim:int) -> Tensor:
    assert idx.ndim == self.ndim, "self.ndim must equal idx.ndim"
    assert all(s >= i for s,i in zip(self.shape, idx.shape)), "all dim of idx.shape must be smaller than self.shape"
    if dim < 0: dim += self.ndim
    idx = idx.transpose(ax1=dim, ax2=0).unsqueeze(-1)
    permarg = list(range(self.ndim))
    permarg = permarg[1:dim] + [permarg[0]] + permarg[dim+1:] + [permarg[dim]] if dim != 0 else permarg[1:] + [permarg[0]]
    return ((idx == Tensor.arange(self.shape[dim], requires_grad=False, device=self.device)) * self.permute(*permarg).shrink(tuple([*[(0,sh) for sh in idx.shape[1:-1]], (0,self.shape[dim])])).unsqueeze(0)).sum(-1).transpose(ax1=0, ax2=dim)  # noqa: E501

  def cat(self:Tensor, *args:Tensor, dim:int=0) -> Tensor:
    dim = (dim + len(self.shape)) if dim < 0 else dim
    assert all(len(y.shape) == len(self.shape) and all(y.shape[i] == s for i,s in enumerate(self.shape) if i != dim) for y in args)
    catargs = [self, *args]
    assert all(t.shape for t in catargs), "zero-dimensional tensor cannot be concatenated"
    shapes = [s.shape[dim] for s in catargs]
    shape_cumsum = [0, *accumulate(shapes)]
    slc:List[List[Tuple[sint, sint]]] = [[(0, 0) for _ in self.shape] for _ in catargs]
    for shp,k,s in zip(shapes, shape_cumsum[:-1], slc): s[dim] = (k, shape_cumsum[-1] - k - shp)
    return reduce(Tensor.__add__, [arg.pad(tuple(s)) for arg,s in zip(catargs, slc)])

  @staticmethod
  def stack(tensors:Sequence[Tensor], dim:int=0) -> Tensor:
    unsqueezed_tensors = [tensor.unsqueeze(dim) for tensor in tensors]
    # checks for shapes and number of dimensions delegated to cat
    return unsqueezed_tensors[0].cat(*unsqueezed_tensors[1:], dim=dim)

  def repeat(self, repeats:Sequence[int]) -> Tensor:
    base_shape = (1,) * (len(repeats) - self.ndim) + self.shape
    new_shape = [x for b in base_shape for x in [1, b]]
    expand_shape = [x for rs in zip(repeats, base_shape) for x in rs]
    final_shape = [r*s for r,s in zip(repeats, base_shape)]
    return self.reshape(new_shape).expand(expand_shape).reshape(final_shape)

  def chunk(self, num:int, dim:int=0) -> List[Tensor]:
    assert all_int(self.shape), f"does not support symbolic shape {self.shape}"
    dim, step = dim + self.ndim if dim < 0 else dim, math.ceil(self.shape[dim]/num)
    slice_params = [[slice(None)]*dim + [slice(k, k + step)] for k in range(0, self.shape[dim], step)]
    return [self[tuple(sl)] for sl in slice_params]

  def squeeze(self, dim:Optional[int]=None) -> Tensor:
    if dim is None: return self if 1 not in self.shape else self.reshape(*[dim for dim in self.shape if dim != 1])
    if self.ndim == 0 and dim in [-1, 0]: return self  # this is to match torch behavior
    if not -self.ndim <= dim <= self.ndim-1: raise IndexError(f"{dim=} out of range {[-self.ndim, self.ndim-1] if self.ndim else [-1, 0]}")
    if dim < 0: dim += self.ndim
    return self if self.shape[dim] != 1 else self.reshape(self.shape[:dim] + self.shape[dim+1:])

  def unsqueeze(self, dim:int) -> Tensor:
    if dim < 0: dim = len(self.shape) + dim + 1
    return self.reshape(self.shape[:dim] + (1,) + self.shape[dim:])

  # (padding_left, padding_right, padding_top, padding_bottom)
  def pad2d(self, padding:Sequence[int], value:float=0) -> Tensor:
    slc = [(-p0, s+p1) for p0,p1,s in zip(padding[::2], padding[1::2], self.shape[::-1])][::-1]
    return self.slice([(0,s) for s in self.shape[:-(len(padding)//2)]] + slc, value=value)

  @property
  def T(self) -> Tensor: return self.transpose()
  def transpose(self, ax1=1, ax2=0) -> Tensor:
    order = list(range(self.ndim))
    order[ax1], order[ax2] = order[ax2], order[ax1]
    return self.permute(order)
  def flatten(self, start_dim=0): return self.reshape(shape=self.shape[:start_dim] + (-1,))

  # ***** reduce ops *****

  def _reduce(self, fxn:Type[Function], axis:Optional[Union[int, Tuple[int, ...]]]=None, keepdim=False) -> Tensor:
    axis_: List[int] = list(range(len(self.shape))) if axis is None else ([axis] if isinstance(axis, int) else list(axis))
    axis_ = [x if x >= 0 else x+len(self.shape) for x in axis_]
    shape = tuple(s for i,s in enumerate(self.shape) if i not in axis_)
    if 0 in self.shape and 0 not in shape:
      return Tensor.full(tuple(1 if s == 0 else s for s in self.shape) if keepdim else shape, {mlops.Sum: 0.0, mlops.Max: -float("inf")}[fxn])
    ret = fxn.apply(self, new_shape=tuple([1 if i in axis_ else s for i,s in enumerate(self.shape)]))
    return ret if keepdim else ret.reshape(shape=shape)

  def sum(self, axis=None, keepdim=False): return self._reduce(mlops.Sum, axis, keepdim)
  def max(self, axis=None, keepdim=False): return self._reduce(mlops.Max, axis, keepdim)
  def min(self, axis=None, keepdim=False): return -((-self).max(axis=axis, keepdim=keepdim))

  def mean(self, axis=None, keepdim=False):
    assert all_int(self.shape), "does not support symbolic shape"
    out = self.sum(axis=axis, keepdim=keepdim)
    return out.mul(prod(out.shape)/prod(self.shape)) if 0 not in self.shape else out
  def std(self, axis=None, keepdim=False, correction=1):
    assert all_int(self.shape), "does not support symbolic shape"
    square_sum = ((self - self.mean(axis=axis, keepdim=True)).square()).sum(axis=axis, keepdim=keepdim)
    return square_sum.div(prod(self.shape)/prod(square_sum.shape)-correction).sqrt()
  def _softmax(self, axis):
    m = self - self.max(axis=axis, keepdim=True)
    e = m.exp()
    return m, e, e.sum(axis=axis, keepdim=True)

  def softmax(self, axis=-1):
    _, e, ss = self._softmax(axis)
    return e.div(ss)

  def log_softmax(self, axis=-1):
    m, _, ss = self._softmax(axis)
    return m - ss.log()

  def argmax(self, axis=None, keepdim=False):
    if axis is None:
      idx = (self == self.max(axis)) * Tensor.arange(prod(self.shape)-1,-1,-1, requires_grad=False, device=self.device).reshape(self.shape)
      return prod(self.shape) - idx.max() - 1
    axis = axis + len(self.shape) if axis < 0 else axis
    m = self == self.max(axis=axis, keepdim=True)
    idx = m * Tensor.arange(self.shape[axis]-1,-1,-1, requires_grad=False, device=self.device).reshape(self.shape[axis], *[1]*(self.ndim-axis-1))
    return self.shape[axis]-idx.max(axis=axis, keepdim=keepdim)-1
  def argmin(self, axis=None, keepdim=False): return (-self).argmax(axis=axis, keepdim=keepdim)

  @staticmethod
  def einsum(formula:str, *raw_xs) -> Tensor:
    xs:Tuple[Tensor] = argfix(*raw_xs)
    inputs_str, output = formula.split("->") if "->" in formula else (formula, sorted(formula))
    inputs = [x for x in cast(str,inputs_str).split(',')]
    assert len(xs) == len(inputs), f"number of inputs doesn't match number of operands in formula, expected {len(inputs)}, got {len(xs)}"

    # map the value of each letter in the formula
    letter_val = sorted(merge_dicts([{letter:dim for letter, dim in zip(letters, tensor.shape)} for letters, tensor in zip(inputs, xs)]).items())

    xs_:List[Tensor] = []
    lhs = [sorted(enumerate(s), key=lambda e:e[1]) for s in inputs]
    for x,(order,letters) in zip(xs, [list(zip(*l)) for l in lhs]):
      # permute to the sorted letter order, then reshape/expand to create dimensions for the missing letters
      xs_.append(x.permute(order).reshape([val if letter in letters else 1 for letter,val in letter_val]).expand([val for _,val in letter_val]))

    rhs_order, rhs_letters = tuple(zip(*sorted(enumerate(output), key=lambda e:e[1]))) or ([], [])
    # sum over all axes that's not in the output, then permute to the output order
    return reduce(lambda a,b:a*b, xs_).sum(axis=[axis for axis,(letter,_) in enumerate(letter_val) if letter not in rhs_letters]).permute(rhs_order)

  # ***** processing ops *****

  def _pool(self, k_:Tuple[sint, ...], stride:Union[Tuple[int, ...], int]=1, dilation:Union[Tuple[int, ...], int]=1) -> Tensor:
    assert len(self.shape) >= len(k_), f"can't pool {self.shape} with {k_}"
    assert all_int(self.shape) and all_int(k_), f"does not support symbolic {self.shape=}, {k_=}"
    s_, d_ = make_pair(stride, len(k_)), make_pair(dilation, len(k_))
    assert len(k_) == len(s_) and len(k_) == len(d_), f"stride/dilation mismatch kernel:{k_} stride:{s_} dilation:{d_}"
    slc_prefix, prefix, i_ = [(0,x) for x in self.shape[0:-len(k_)]], self.shape[0:-len(k_)], self.shape[-len(k_):]
    if any(k > s for k,s in zip(k_, s_)) or any(d != 1 for d in d_):
      o_ = [(i - d * (k-1) - 1)//s + 1 for i,d,k,s in zip(i_, d_, k_, s_)]
      e_ = [math.ceil(k*(i+d) / i) for k,i,d in zip(k_, i_, d_)]  # expands such that we don't need padding
      xup = self.reshape(*prefix, *flatten((1,i) for i in i_)).expand(*prefix, *flatten((e,i) for e,i in zip(e_, i_))).reshape(*prefix, *[e*i for e,i in zip(e_, i_)])  # noqa: E501
      # slide by dilation
      xup = xup.slice(slc_prefix + [(0,k*(i+d)) for k,i,d in zip(k_, i_, d_)])
      xup = xup.reshape(*prefix, *flatten((k,i+d) for k,i,d in zip(k_, i_, d_)))
      xup = xup.slice(slc_prefix + flatten(((0,k), (0,o*s)) for k,o,s in zip(k_, o_, s_)))
      # handle stride, and permute to move reduce to the end
      xup = xup.reshape(*prefix, *flatten((k,o,s) for k,o,s in zip(k_, o_, s_)))
      xup = xup.slice(slc_prefix + flatten(((0,k), (0,o), (0,1)) for k,o in zip(k_, o_)))
      xup = xup.reshape(*prefix, *flatten((k,o) for k,o in zip(k_, o_)))
      return xup.permute(*range(len(prefix)), *[len(prefix)+i*2+1 for i in range(len(k_))], *[len(prefix)+i*2 for i in range(len(k_))])
    # TODO: once the shapetracker can optimize well, remove this alternative implementation. or not if the CPU implementation doesn't use ShapeTracker
    o_ = [(i+(s-k))//s for i,s,k in zip(i_, s_, k_)]
    xup = self.slice(slc_prefix + [(0,o*s) for o,s in zip(o_, s_)])
    xup = xup.reshape(*prefix, *flatten(((o, s) for o,s in zip(o_, s_))))
    xup = xup.slice(slc_prefix + flatten(((0,o), (0,k)) for o,k in zip(o_, k_)))
    return xup.permute(*range(len(prefix)), *[len(prefix)+i*2 for i in range(len(k_))], *[len(prefix)+i*2+1 for i in range(len(k_))])

  # NOTE: these work for more than 2D
  def avg_pool2d(self, kernel_size=(2,2), stride=None, dilation=1): return self._pool(make_pair(kernel_size), stride if stride is not None else kernel_size, dilation).mean(axis=tuple(range(0-len(make_pair(kernel_size)), 0)))  # noqa: E501
  def max_pool2d(self, kernel_size=(2,2), stride=None, dilation=1): return self._pool(make_pair(kernel_size), stride if stride is not None else kernel_size, dilation).max(axis=tuple(range(0-len(make_pair(kernel_size)), 0)))  # noqa: E501

  def conv_transpose2d(self, weight:Tensor, bias:Optional[Tensor]=None, groups=1, stride=1, dilation=1, padding=0, output_padding=0) -> Tensor:
    HW, trailing = weight.shape[2:], list(range(3, len(weight.shape)+1))
    x, w = self, weight.reshape(groups, weight.shape[0]//groups, weight.shape[1], *weight.shape[2:]).permute(0,2,1,*trailing).flip(trailing)
    stride = make_pair(stride, len(HW))
    if any(s>1 for s in stride):
      x = x.reshape(*x.shape[:2], *flatten((k,1) for k in x.shape[2:]))
      x = x.pad(((0,0), (0,0), *flatten(((0,0),(0,s-1)) for s in stride)))
      x = x.reshape(*x.shape[:2], *[k*s for k,s in zip(x.shape[2::2], stride)])
      x = x.shrink(((0,x.shape[0]), (0,x.shape[1]), *[(0,k-(s-1)) for k,s in zip(x.shape[2:], stride)]))
    padding = flatten((((k-1)*d-p,(k-1)*d-p+op) for k,d,p,op in reversed(list(zip(HW, make_pair(dilation, len(HW)), make_pair(padding, len(HW)), make_pair(output_padding, len(HW)))))))  # noqa: E501
    return x.conv2d(w.reshape(w.shape[0]*w.shape[1],*w.shape[2:]), groups=groups, bias=bias, dilation=dilation, padding=padding)

  wino = getenv("WINO", 0)
  def conv2d(self, weight:Tensor, bias:Optional[Tensor]=None, groups=1, stride=1, dilation=1, padding=0) -> Tensor:
    (bs,cin_), (cout,cin), HW = self.shape[:2], weight.shape[:2], weight.shape[2:]
    assert groups*cin == cin_ and len(self.shape) == len(weight.shape), f"Input Tensor shape {self.shape} does not match the shape of the weights {weight.shape}. ({groups*cin} vs. {cin_})"  # noqa: E501
    if isinstance(padding, (tuple,list)): assert len(padding) == 2*len(HW) or len(padding) == len(HW), f"Expected padding of length {2*len(HW)} or {len(HW)}, but got {len(padding)} for tensor of shape {self.shape}"  # noqa: E501
    padding_ = [padding]*2*len(HW) if isinstance(padding, int) else (padding if len(padding) == 2*len(HW) else [p for p in padding for _ in range(2)][::-1])  # noqa: E501

    # conv2d is a pooling op (with padding)
    x = self.pad2d(padding_)._pool(HW, stride, dilation)   # (bs, groups*cin, oy, ox, H, W)
    rcout, oyx = cout//groups, x.shape[2:-len(HW)]
    if not all(x == 3 for x in HW) or stride != 1 or dilation != 1 or not Tensor.wino:
      # normal conv
      x = x.reshape(bs, groups, cin, 1, *oyx, *HW).expand(bs, groups, cin, rcout, *oyx, *HW).permute(0,1,3,*[4+i for i in range(len(oyx))],2,*[4+len(oyx)+i for i in range(len(HW))])  # noqa: E501

      # conv! broadcasted to (bs, groups, rcout, *oyx, cin, *HW)
      ret = (x * weight.reshape(1, groups, rcout, *[1] * len(oyx), cin, *HW)).sum([-1-i for i in range(1+len(oyx))], keepdim=True).reshape(bs, cout, *oyx)  # noqa: E501
      return ret if bias is None else ret.add(bias.reshape(1, -1, *[1] * len(HW)))

    # winograd conv 3 kernel f(4x4,3x3) see: http://arxiv.org/abs/1509.09308
    def apply_matrix(mat, t, dim=0): return t if dim == len(HW) else Tensor.stack([apply_matrix(mat, sum(mm*t[j] for j,mm in enumerate(m) if mm), dim=dim+1) for m in mat])  # noqa: E501
    HWI, HWO = (6,) * len(HW), (4,) * len(HW)  # F(4x4,3x3) winograd tiles
    winograd_Bt = [[4, 0, -5, 0, 1, 0], [0, -4, -4, 1, 1, 0], [0, 4, -4, -1, 1, 0], [0, -2, -1, 2, 1, 0], [0, 2, -1, -2, 1, 0], [0, 4, 0, -5, 0, 1]]
    winograd_G = [[1/4, 0, 0], [-1/6, -1/6, -1/6], [-1/6, 1/6, -1/6], [1/24, 1/12, 1/6], [1/24, -1/12, 1/6], [0, 0, 1]]
    winograd_At = [[1, 1, 1, 1, 1, 0], [0, 1, -1, 2, -2, 0], [0, 1, 1, 4, 4, 0], [0, 1, -1, 8, -8, 1]] # applying At in pre-order doubles compile time

    # todo: stride == dilation
    # use padding to round up to 4x4 output tiles
    # (bs, cin_, tyx, HWI)
    d = self.pad2d(sum([[padding_[i*2], padding_[i*2+1] + (-(dim + sum(padding_[i * 2:(i + 1) * 2]) - 2) % 4)] for i, dim in enumerate(self.shape[-len(HW):])], []))._pool(HWI, HWO)  # noqa: E501
    # move HW to the front: # (HWI, bs, cin_, tyx)
    d = d.permute(*range(len(d.shape)-len(HW),len(d.shape)), *range(len(d.shape)-len(HW))).contiguous_backward()
    tyx = d.shape[-len(HWI):]  # dim of tiling

    g = weight.permute(*range(len(weight.shape)-len(HW),len(weight.shape)), *range(len(weight.shape)-len(HW)))  # move HW to the front

    # compute 6x6 winograd tiles: GgGt, BtdB
    # (HWI, groups * rcout, cin) -> (HWI, bs=1, groups, rcout, cin, tyx=(1,1))
    gfactors = apply_matrix(winograd_G, g).contiguous().reshape(*HWI, 1, groups, rcout, cin, *([1]*len(tyx)))
    # (HWI, bs, cin_, tyx) -> (HWI, bs, groups, 1 ,cin, *tyx)
    dfactors = apply_matrix(winograd_Bt, d).contiguous().reshape(*HWI, bs, groups, 1, cin, *tyx)

    # matmul; sum across cin: (HWI, bs, groups, rcout, *tyx); then HWI -> HWO: (HWO, bs, groups, rcout, *tyx)
    ret = apply_matrix(winograd_At, (gfactors * dfactors).sum(axis=-1-len(HW)))

    # interleave tyx and HWO: (bs, groups, rcout, oy, HO, ox, WO)
    ret = ret.permute([*range(len(HW), len(ret.shape)-len(HW)), *[i+o for i in range(len(HW)) for o in [len(ret.shape)-len(HW),0]]])
    # merge groups and rcout, tyx and HWO: (bs, groups, cout, *yx), shrink to final
    ret = ret.reshape(bs, cout, *[c * HWO[i] for i, c in enumerate(tyx)]).shrink(tuple((0, s) for s in [bs, cout, *oyx]))

    return (ret if bias is None else ret.add(bias.reshape(1, -1, *[1 for _ in range(len(HW))]))).contiguous().contiguous_backward()

  def dot(self, w:Tensor) -> Tensor:
    n1, n2 = len(self.shape), len(w.shape)
    assert n1 != 0 and n2 != 0, f"both arguments to matmul need to be at least 1D, but they are {n1}D and {n2}D"
    assert self.shape[-1] == w.shape[-min(n2, 2)], f"Input Tensor shapes {self.shape} and {w.shape} cannot be multiplied ({self.shape[-1]} != {w.shape[-min(n2, 2)]})"  # noqa: E501
    x = self.reshape(*self.shape[0:-1], *[1]*min(n1-1, n2-1, 1), self.shape[-1])
    w = w.reshape(*w.shape[0:-2], *[1]*min(n1-1, n2-1, 1), *w.shape[-min(n2, 2):]).transpose(-1, -min(n2, 2))
    return (x*w).sum(-1)

  def _cumsum(self, axis:int=0, _first_zero=False) -> Tensor:
    return self.transpose(axis,-1).pad2d((self.shape[axis]-int(not _first_zero),0))._pool((self.shape[axis],)).sum(-1).transpose(axis,-1)
  def cumsum(self, axis:int=0) -> Tensor:
    # TODO: someday the optimizer will find this on it's own
    # for now this is a two stage cumsum
    SPLIT = 256
    if self.shape[axis] <= SPLIT*2: return self._cumsum(axis)
    ret = self.transpose(axis,-1).pad2d((round_up(self.shape[axis], SPLIT)-self.shape[axis], 0))
    ret = ret.reshape(*ret.shape[0:-1], ret.shape[-1]//SPLIT, SPLIT)._cumsum(-1)
    base_add = ret[..., -1]._cumsum(-1, _first_zero=True)[..., :-1]
    base_add = base_add.unsqueeze(-1).expand(*base_add.shape, ret.shape[-1])
    def fix(x:Tensor): return x.reshape(*ret.shape[0:-2], ret.shape[-2] * ret.shape[-1])[..., -self.shape[axis]:].transpose(axis,-1)
    return fix(ret) + fix(base_add)

  @staticmethod
  def _tri(r:sint, c:sint, k:int=0, **kwargs) -> Tensor:
    assert all_int((r,c)), "does not support symbolic"
    return Tensor.arange(r, **kwargs).unsqueeze(1).expand(r,c) <= Tensor.arange(-k, c-k, **kwargs).unsqueeze(0).expand(r,c)
  def triu(self, k:int=0) -> Tensor:
    return Tensor._tri(self.shape[-2], self.shape[-1], k=k, dtype=self.dtype, device=self.device).where(self, Tensor.zeros_like(self))
  def tril(self, k:int=0) -> Tensor:
    return Tensor._tri(self.shape[-2], self.shape[-1], k=k+1, dtype=self.dtype, device=self.device).where(Tensor.zeros_like(self), self)

  # ***** mlops (unary) *****

  def neg(self): return mlops.Neg.apply(self)
  def contiguous(self): return mlops.Contiguous.apply(self)
  def contiguous_backward(self): return mlops.ContiguousBackward.apply(self)
  def log(self): return mlops.Log.apply(self)
  def log2(self): return mlops.Log.apply(self)/math.log(2)
  def exp(self): return mlops.Exp.apply(self)
  def exp2(self): return mlops.Exp.apply(self*math.log(2))
  def relu(self): return mlops.Relu.apply(self)
  def sigmoid(self): return mlops.Sigmoid.apply(self)
  def sin(self): return mlops.Sin.apply(self)
  def sqrt(self): return mlops.Sqrt.apply(self)
  def rsqrt(self): return self.reciprocal().sqrt()
  def cos(self): return ((math.pi/2)-self).sin()
  def tan(self): return self.sin() / self.cos()

  # ***** math functions (unary) *****

  def trunc(self: Tensor) -> Tensor: return self.cast(dtypes.int32).contiguous().cast(self.dtype)
  def ceil(self: Tensor) -> Tensor: return (self > (b := self.trunc())).where(b+1, b)
  def floor(self: Tensor) -> Tensor: return (self < (b := self.trunc())).where(b-1, b)

  def square(self): return self*self
  def clip(self, min_, max_): return self.maximum(min_).minimum(max_)
  def abs(self): return self.relu() + (-self).relu()
  def sign(self): return ((self.float()) / (self.float().abs() + 1e-12)).cast(self.dtype)
  def reciprocal(self): return 1.0/self

  # ***** activation functions (unary) *****

  def elu(self, alpha=1.0): return self.relu() - alpha*(1-self.exp()).relu()
  def celu(self, alpha=1.0): return self.maximum(0) + (alpha * ((self / alpha).exp() - 1)).minimum(0)
  def swish(self): return self * self.sigmoid()
  def silu(self): return self.swish()   # The SiLU function is also known as the swish function.
  def relu6(self): return self.relu() - (self-6).relu()
  def hardswish(self): return self * (self+3).relu6() * (1/6)
  def tanh(self): return 2.0 * ((2.0 * self).sigmoid()) - 1.0
  def sinh(self): return (self.exp() - self.neg().exp()) / 2
  def cosh(self): return (self.exp() + self.neg().exp()) / 2
  def atanh(self): return ((1 + self)/(1 - self)).log() / 2
  def asinh(self): return (self + (self.square() + 1).sqrt()).log()
  def acosh(self): return (self + (self.square() - 1).sqrt()).log()
  def hardtanh(self, min_val=-1, max_val=1): return self.clip(min_val, max_val)
  def gelu(self): return 0.5 * self * (1 + (self * 0.7978845608 * (1 + 0.044715 * self * self)).tanh())
  def quick_gelu(self): return self * (self * 1.702).sigmoid()
  def leakyrelu(self, neg_slope=0.01): return self.relu() - (-neg_slope*self).relu()
  def mish(self): return self * self.softplus().tanh()
  def softplus(self, beta=1): return (1/beta) * (1 + (self*beta).exp()).log()
  def softsign(self): return self / (1 + self.abs())

  # ***** broadcasted binary mlops *****

  def _broadcasted(self, y:Union[Tensor, float, int, bool], reverse:bool=False) -> Tuple[Tensor, Tensor]:
    x: Tensor = self
    if not isinstance(y, Tensor):
      # make y a Tensor
      if 0 in self.shape: return self, self.full_like(y)
      if isinstance(self.dtype, ImageDType) or dtypes.is_float(x.dtype) or (dtypes.is_int(x.dtype) and isinstance(y, int)): y_dtype = x.dtype
      else:
        y_dtype = dtypes.from_py(y)
        x = x.cast(y_dtype)
      y = Tensor(y, self.device, y_dtype, requires_grad=False)

    if reverse: x, y = y, x

    # left pad shape with 1s
    if len(y.shape) < len(x.shape): y = y.reshape((1,) * (len(x.shape) - len(y.shape)) + y.shape)
    elif len(x.shape) < len(y.shape): x = x.reshape((1,) * (len(y.shape) - len(x.shape)) + x.shape)

    broadcasted_shape = tuple(max(xi, yi) for xi, yi in zip(x.shape, y.shape))
    return x.expand(broadcasted_shape), y.expand(broadcasted_shape)

  def _to_const_val(self, x:Union[Tensor, float, int, bool]) -> Union[Tensor, float, int, bool]:
    return x.lazydata.base.op.arg if isinstance(x, Tensor) and x.lazydata.is_unrealized_contiguous_const() \
      and not x.requires_grad and self._broadcasted(x)[0].shape == self.shape else x

  def add(self, x:Union[Tensor, float, int, bool], reverse=False) -> Tensor:
    x = self._to_const_val(x)
    return mlops.Add.apply(*self._broadcasted(x, reverse)) if x.__class__ is Tensor or x else self
  def sub(self, x:Union[Tensor, float, int, bool], reverse=False) -> Tensor:
    x = self._to_const_val(x)
    return mlops.Sub.apply(*self._broadcasted(x, reverse)) if x.__class__ is Tensor or x else (-self if reverse else self)
  def mul(self, x:Union[Tensor, float, int, bool], reverse=False) -> Tensor:
    x = self._to_const_val(x)
    if x.__class__ is not Tensor and x == 0.0: return mlops.Zero.apply(self)
    if x.__class__ is not Tensor and x == -1.0: return -self
    return mlops.Mul.apply(*self._broadcasted(x, reverse)) if x.__class__ is Tensor or x != 1.0 else self
  def div(self, x:Union[Tensor, float, int, bool], reverse=False) -> Tensor:
    x = self._to_const_val(x)
    return mlops.Div.apply(*self._broadcasted(x, reverse)) if x.__class__ is Tensor or reverse or not x or not dtypes.is_float(self.dtype) else self.mul(1/x)  # noqa: E501
  def pow(self, x:Union[Tensor, float, int, bool], reverse=False) -> Tensor:
    x = self._to_const_val(x)
    if not isinstance(x, Tensor) and not reverse:
      # simple pow identities
      if x < 0: return self.reciprocal().pow(-x)
      if x in [3,2,1,0]: return reduce(lambda acc,_: acc * self, range(int(x)), mlops.Zero.apply(self)+1)
      if x == 0.5: return self.sqrt()
    if not isinstance(x, Tensor) and reverse and x > 0: return self.mul(math.log(x)).exp()
    ar = self.abs().log().mul(x).exp() if not reverse or isinstance(x, Tensor) else self.mul(math.log(abs(x))).exp()
    # correct sign of negative numbers raised to a power (cos has a period of 2pi so we use it here to get the oddness of the power)
    sign = (x * math.pi).cos() if isinstance(x, Tensor) else math.cos(x * math.pi) if not reverse else (self * math.pi).cos()
    # we only need to correct the sign if the base is negative
    base_sign = ((self.sign() if not reverse else x.sign() if isinstance(x, Tensor) else math.copysign(1, x)) - 1) / -2
    # we need 0 to be positive so we need to correct base_sign when the base is 0
    base_sign = base_sign - (1.5 * (1 - (self.sign().abs() if not reverse else x.sign().abs() if isinstance(x, Tensor) else abs(int(bool(x))))))
    # inject nan if the base is negative and the power is not an integer
    to_nan = (((x - x.trunc()) * 1e10).abs().clip(0, 1) if isinstance(x, Tensor) else int(bool(x - int(x))) if not reverse else ((self - self.trunc()) * 1e10).abs().clip(0, 1)) * base_sign  # noqa: E501
    inject_nan = ((((-to_nan) * 2) + 1)).log().add(1) if isinstance(to_nan, Tensor) else 1 if not to_nan else float("nan")
    return ar.mul(sign * base_sign + (1 - base_sign)).mul(inject_nan)
  def matmul(self, x:Tensor, reverse=False) -> Tensor: return x.dot(self) if reverse else self.dot(x)
  def xor(self, x:Tensor, reverse=False) -> Tensor: return mlops.Xor.apply(*self._broadcasted(x, reverse))

  def maximum(self, x:Union[Tensor, float]) -> Tensor: return (self<x).detach().where(x, (self>x).detach().where(self, (self+x)/2))
  def minimum(self, x:Union[Tensor, float]) -> Tensor: return -((-self).maximum(-x))

  def where(self:Tensor, input_:Union[Tensor, float], other:Union[Tensor, float]):
    x_,y = self._broadcasted(input_)
    x,z = x_._broadcasted(other)
    return mlops.Where.apply(x, *y._broadcasted(z))

  # ***** op wrappers (wasted lines to make the typechecker happy) *****

  def __neg__(self) -> Tensor: return self.neg()

  def __add__(self, x) -> Tensor: return self.add(x)
  def __sub__(self, x) -> Tensor: return self.sub(x)
  def __mul__(self, x) -> Tensor: return self.mul(x)
  def __pow__(self, x) -> Tensor: return self.pow(x)
  def __truediv__(self, x) -> Tensor: return self.div(x)
  def __matmul__(self, x) -> Tensor: return self.matmul(x)
  def __xor__(self, x) -> Tensor: return self.xor(x)

  def __radd__(self, x) -> Tensor: return self.add(x, True)
  def __rsub__(self, x) -> Tensor: return self.sub(x, True)
  def __rmul__(self, x) -> Tensor: return self.mul(x, True)
  def __rpow__(self, x) -> Tensor: return self.pow(x, True)
  def __rtruediv__(self, x) -> Tensor: return self.div(x, True)
  def __rmatmul__(self, x) -> Tensor: return self.matmul(x, True)
  def __rxor__(self, x) -> Tensor: return self.xor(x, True)

  def __iadd__(self, x) -> Tensor: return self.assign(self.add(x))
  def __isub__(self, x) -> Tensor: return self.assign(self.sub(x))
  def __imul__(self, x) -> Tensor: return self.assign(self.mul(x))
  def __ipow__(self, x) -> Tensor: return self.assign(self.pow(x))
  def __itruediv__(self, x) -> Tensor: return self.assign(self.div(x))
  def __imatmul__(self, x) -> Tensor: return self.assign(self.matmul(x))
  def __ixor__(self, x) -> Tensor: return self.assign(self.xor(x))

  def __lt__(self, x) -> Tensor: return mlops.Less.apply(*self._broadcasted(x, False))
  def __gt__(self, x) -> Tensor: return mlops.Less.apply(*self._broadcasted(x, True))
  def __ge__(self, x) -> Tensor: return 1.0-(self<x)
  def __le__(self, x) -> Tensor: return 1.0-(self>x)
  def __ne__(self, x) -> Tensor: return (self<x) + (self>x)   # type: ignore[override]
  def __eq__(self, x) -> Tensor: return 1.0-(self != x)       # type: ignore[override]

  # ***** functional nn ops *****

  def linear(self, weight:Tensor, bias:Optional[Tensor]=None):
    x = self.mul(weight) if len(weight.shape) == 1 else self.dot(weight)
    return x.add(bias) if bias is not None else x

  def sequential(self, ll:List[Callable[[Tensor], Tensor]]): return reduce(lambda x,f: f(x), ll, self)

  def layernorm(self, axis=-1, eps:float=1e-5) -> Tensor:
    y = (self - self.mean(axis, keepdim=True))
    return y.mul((y*y).mean(axis, keepdim=True).add(eps).rsqrt())

  def batchnorm(self, weight:Optional[Tensor], bias:Optional[Tensor], mean:Tensor, invstd:Tensor) -> Tensor:
    x = (self - mean.reshape(shape=[1, -1, 1, 1]))
    if weight: x = x * weight.reshape(shape=[1, -1, 1, 1])
    ret = x.mul(invstd.reshape(shape=[1, -1, 1, 1]) if len(invstd.shape) == 1 else invstd)
    return (ret + bias.reshape(shape=[1, -1, 1, 1])) if bias else ret

  def dropout(self, p=0.5) -> Tensor:
    if not Tensor.training or p == 0: return self
    mask = (Tensor.rand(*self.shape, requires_grad=False, device=self.device) >= p).cast(dtypes.bool)
    return self * mask * (1/(1.0 - p))

  def scaled_dot_product_attention(self, key:Tensor, value:Tensor, attn_mask:Optional[Tensor]=None, dropout_p:float=0.0, is_causal:bool=False) -> Tensor:  # noqa: E501
    # NOTE: it works if key, value have symbolic shape
    assert all_int(self.shape), f"does not support symbolic shape {self.shape}"
    if is_causal: attn_mask = Tensor.ones(self.shape[-2], key.shape[-2], requires_grad=False, device=self.device).tril(0).cast(dtypes.bool)
    if attn_mask is not None and attn_mask.dtype == dtypes.bool: attn_mask = (attn_mask == 0).where(-float("inf"), 0)
    qk = self @ key.transpose(-2,-1) / math.sqrt(self.shape[-1])
    return ((qk+attn_mask) if attn_mask is not None else qk).softmax(-1).dropout(dropout_p) @ value

  def binary_crossentropy(self, y:Tensor) -> Tensor:
    return (-y*self.log() - (1-y)*(1-self).log()).mean()

  def binary_crossentropy_logits(self, y:Tensor) -> Tensor:
    return (self.maximum(0) - y * self + (1 + self.abs().__neg__().exp()).log()).mean()

  def sparse_categorical_crossentropy(self, Y:Tensor, ignore_index=-1) -> Tensor:
    # NOTE: self is a logits input
    loss_mask = Y != ignore_index
    y_counter = Tensor.arange(self.shape[-1], dtype=dtypes.int32, requires_grad=False, device=self.device).unsqueeze(0).expand(Y.numel(), self.shape[-1])  # noqa: E501
    y = ((y_counter == Y.flatten().reshape(-1, 1)).where(-1.0, 0) * loss_mask.reshape(-1, 1)).reshape(*Y.shape, self.shape[-1])
    return self.log_softmax().mul(y).sum() / loss_mask.sum()

  # ***** cast ops *****

  def cast(self, dtype:DType) -> Tensor:
    # hack for devices that don't support bfloat16
    if self.dtype == dtypes.bfloat16:
      return self.bitcast(dtypes.uint16).cast(dtypes.uint32).mul(1<<16).contiguous().bitcast(dtypes.float32).cast(dtype)
    return mlops.Cast.apply(self, dtype=dtype) if self.dtype != dtype else self
  def bitcast(self, dtype:DType) -> Tensor:
    assert self.dtype.itemsize == dtype.itemsize, "can't bitcast mismatched dtype itemsizes"
    return mlops.Cast.apply(self, dtype=dtype, bitcast=True) if self.dtype != dtype else self
  def float(self) -> Tensor: return self.cast(dtypes.float32)
  def half(self) -> Tensor: return self.cast(dtypes.float16)

  # ***** convenience stuff *****

  @property
  def ndim(self) -> int: return len(self.shape)
  def numel(self) -> sint: return prod(self.shape)
  def element_size(self) -> int: return self.dtype.itemsize
  def nbytes(self) -> int: return self.numel() * self.element_size()
  def is_floating_point(self) -> bool: return dtypes.is_float(self.dtype)

# register functions to move between devices
for device in Device._buffers: setattr(Tensor, f"{device.lower()}", partialmethod(Tensor.to, device))

if IMAGE:
  # if IMAGE>0 we install these replacement functions in Tensor (hack!)
  from tinygrad.features.image import image_conv2d, image_dot
  setattr(Tensor, "conv2d", image_conv2d)
  setattr(Tensor, "dot", image_dot)

# TODO: find a way to make threefly work for TORCH
def custom_random(out:Buffer):
  Tensor._seed += 1
  if DEBUG >= 2: print(f"*** {out.device}   rand  seed {Tensor._seed} size {out.size:<15d} dtype {out.dtype}")
  rng = np.random.default_rng(Tensor._seed)
  rng_np_buffer = rng.random(size=out.size, dtype=np.float32).astype(dtype=out.dtype.np, copy=False)
  out.copyin(rng_np_buffer.data)<|MERGE_RESOLUTION|>--- conflicted
+++ resolved
@@ -163,11 +163,10 @@
   def manual_seed(seed=0): Tensor._seed, Tensor._rng_counter = seed, Tensor([0], dtype=dtypes.uint32, requires_grad=False)
 
   @staticmethod
-<<<<<<< HEAD
   def rand(*shape, device:Optional[str]=None, dtype:Optional[DType]=None, **kwargs):
     if Tensor._rng_counter is None: Tensor._rng_counter = Tensor([0], dtype=dtypes.uint32, requires_grad=False)
     if Device.canonicalize(device) == "TORCH":
-      return Tensor._loadop(LoadOps.CUSTOM, prod((shape:=argfix(*shape))), arg=custom_random, device=device, dtype=dtype, **kwargs).reshape(shape)
+      return Tensor._loadop(LoadOps.CUSTOM, argfix(*shape), arg=custom_random, device=device, dtype=dtype, **kwargs)
     if (num := prod((shape:=argfix(*shape)))) == 0: return Tensor.zeros(shape, device=device, dtype=dtype, **kwargs)
     counts = (Tensor.arange(num, device=device, dtype=dtypes.uint32, requires_grad=False)+Tensor._rng_counter.to(device)).realize().pad(((0,num%2),))
     Tensor._rng_counter.assign(Tensor._rng_counter + num).realize()
@@ -182,10 +181,6 @@
     out = (x[0].cat(x[1])[:num].cast(dtypes.float32).realize() / (2 ** 32 - 1)).reshape(shape).cast(dtypes.default_float if dtype is None else dtype)
     out.requires_grad = kwargs.get("requires_grad")
     return out
-=======
-  def rand(*shape, **kwargs):
-    return Tensor._loadop(LoadOps.CUSTOM, argfix(*shape), arg=custom_random, **kwargs)
->>>>>>> 5a739e8c
 
   # ***** creation helper functions *****
 
