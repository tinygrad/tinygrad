# inspired by https://github.com/karpathy/micrograd/blob/master/micrograd/engine.py
from __future__ import annotations
import time, math
from typing import List, Tuple, Callable, Optional, ClassVar, Type, Union, Sequence, Any, Iterable, Set
from collections import defaultdict
from functools import partialmethod, reduce
from itertools import accumulate
import numpy as np

from tinygrad.helpers import ImageDType, argfix, make_pair, getenv, IMAGE, DEBUG, flatten, DType, dtypes, prod, all_int, round_up
from tinygrad.lazy import LazyBuffer
from tinygrad.ops import LoadOps
from tinygrad.device import Device
from tinygrad.shape.symbolic import sint
from tinygrad.realize import run_schedule

class Function:
  def __init__(self, device:str, *tensors:Tensor):
    self.device = device
    self.needs_input_grad = [t.requires_grad for t in tensors]
    self.requires_grad = True if any(self.needs_input_grad) else None if None in self.needs_input_grad else False
    if self.requires_grad: self.parents = tensors

  def forward(self, *args, **kwargs): raise NotImplementedError(f"forward not implemented for {type(self)}")
  def backward(self, *args, **kwargs): raise RuntimeError(f"backward not implemented for {type(self)}")

  @classmethod
  def apply(fxn:Type[Function], *x:Tensor, **kwargs) -> Tensor:
    ctx = fxn(x[0].device, *x)
    ret = Tensor(ctx.forward(*[t.lazydata for t in x], **kwargs), device=ctx.device, requires_grad=ctx.requires_grad)
    if ctx.requires_grad and not Tensor.no_grad: ret._ctx = ctx    # used by autograd engine
    return ret

import tinygrad.mlops as mlops

# **** start with two base classes, Tensor and Function ****

class Tensor:
  __slots__ = "lazydata", "requires_grad", "grad", "_ctx"
  __deletable__ = ('_ctx',)
  training: ClassVar[bool] = False
  class train:
    def __init__(self, val=True): self.val = val
    def __enter__(self): self.prev, Tensor.training = Tensor.training, self.val
    def __exit__(self, exc_type: Any, exc_value: Any, traceback: Any): Tensor.training = self.prev

  no_grad: ClassVar[bool] = False
  default_type: ClassVar[DType] = dtypes.float32
  def __init__(self, data:Union[None, int, float, list, LazyBuffer, np.ndarray, bytes], device:Optional[str]=None, dtype:Optional[DType]=None, requires_grad:Optional[bool]=None):
    assert dtype is None or isinstance(dtype, DType), f"invalid dtype {dtype}"
    device = Device.canonicalize(device)
    # tensors have gradients, buffers do not
    self.grad: Optional[Tensor] = None

    # NOTE: this can be in three states. False and None: no gradient, True: gradient
    # None (the default) will be updated to True if it's put in an optimizer
    self.requires_grad: Optional[bool] = requires_grad

    # internal variables used for autograd graph construction
    self._ctx: Optional[Function] = None
    if isinstance(data, LazyBuffer): assert dtype is None or dtype == data.dtype, "dtype doesn't match, and casting isn't supported"
    elif isinstance(data, (int, float)):
      data = LazyBuffer.loadop(LoadOps.CONST, tuple(), dtype or Tensor.default_type, device, data)
    elif data is None or data.__class__ is list:
      assert dtype is None or dtype.np is not None, f"{dtype} doesn't have a numpy dtype"
      data = LazyBuffer.fromCPU(np.array([] if data is None else data, dtype=(dtype or Tensor.default_type).np))
    elif isinstance(data, bytes):
      data = LazyBuffer.fromCPU(np.frombuffer(data, np.uint8))
    elif isinstance(data, np.ndarray):
      assert dtype is None or dtype.np is not None, f"{dtype} doesn't have a numpy dtype"
      if data.shape == ():
        data = LazyBuffer.loadop(LoadOps.CONST, tuple(), dtype or dtypes.from_np(data.dtype), device, data.item())
      else:
        data = LazyBuffer.fromCPU(data.astype(dtype.np) if dtype is not None and dtype.np is not None else data)

    # data is a LazyBuffer, but it might be on the wrong device
    if not isinstance(data, LazyBuffer): raise RuntimeError(f"can't create Tensor from {data!r} with type {type(data)}")
    self.lazydata = data if data.device == device else data.copy_to_device(device)

  def __repr__(self):
    return f"<Tensor {self.lazydata!r} on {self.device} with grad {(self.grad.lazydata if self.grad else None)!r}>"

  # Python has a non moving GC, so this should be okay
  def __hash__(self): return id(self)

  @property
  def device(self) -> str: return self.lazydata.device

  @property
  def shape(self) -> Tuple[sint, ...]: return self.lazydata.shape

  @property
  def dtype(self) -> DType: return self.lazydata.dtype

  # ***** data handlers ****

  @staticmethod
  def corealize(lst:Iterable[Tensor]):
    seen:Set[LazyBuffer] = set()
    sched = []
    for t in lst: sched += t.lazydata.schedule(seen)
    run_schedule(sched)

  def realize(self) -> Tensor:
    run_schedule(self.lazydata.schedule())
    return self

  def assign(self, x) -> Tensor:
    # TODO: this is a hack for writing to DISK
    if self.device.startswith("DISK"):
      if x.__class__ is not Tensor: x = Tensor(x, device="CPU", dtype=self.dtype)
      self.contiguous().realize().lazydata.realized._copyin(x.numpy())
      return self
    if x.__class__ is not Tensor: x = Tensor(x, device=self.device, dtype=self.dtype)
    assert self.shape == x.shape and self.device == x.device, f"assign shape mismatch {self.shape} != {x.shape} or device mismatch {self.device} != {x.device}"
    assert not x.requires_grad  # self requires_grad is okay?
    if DEBUG >= 4: print(f"assign {self.lazydata} <- {x.lazydata}")
    if self.dtype == x.dtype and self.lazydata.realized is not None and not getenv("DISALLOW_ASSIGN"): x.lazydata.output_buffer = self.lazydata.realized
    self.lazydata = x.lazydata
    return self

  def detach(self) -> Tensor: return Tensor(self.lazydata, device=self.device, requires_grad=False)
  def numpy(self) -> np.ndarray:
    assert all_int(self.shape), f"no numpy if shape is symbolic, {self.shape=}"
    assert self.dtype.np is not None, f"no numpy dtype for {self.dtype}"
    return self.detach().cast(dtypes.from_np(self.dtype.np)).contiguous().to('CPU').realize().lazydata.realized.toCPU().astype(self.dtype.np, copy=True).reshape(self.shape)
  def item(self) -> Union[float, int]: return self.numpy().item()

  def to(self, device:Optional[str]) -> Tensor:
    if device is None or device == self.device: return self
    ret = Tensor(self.lazydata, device)
    if self.grad: ret.grad = self.grad.to(device)
    return ret

  def to_(self, device:Optional[str]):
    if device is None or device == self.device: return
    if self.grad: self.grad = self.grad.to_(device)
    _ret = Tensor(self.lazydata, device)
    self.lazydata = _ret.lazydata

  # ***** creation llop entrypoint *****

  @staticmethod
  def _loadop(op, sz, device:Optional[str]=None, dtype:Optional[DType]=None, arg=None, **kwargs):
    assert isinstance(sz, int), f"cannot create with symbolic size {sz}"
    return Tensor(LazyBuffer.loadop(op, (sz,), Tensor.default_type if dtype is None else dtype, Device.canonicalize(device), arg), dtype=dtype, device=device, **kwargs)

  @staticmethod
  def empty(*shape, **kwargs):
    return Tensor._loadop(LoadOps.EMPTY, prod((shape:=argfix(*shape))), **kwargs).reshape(shape)

  _seed: int = int(time.time())
  @staticmethod
  def manual_seed(seed=0): Tensor._seed = seed

  @staticmethod
  def rand(*shape, **kwargs):
    Tensor._seed += 1
    return Tensor._loadop(LoadOps.RAND, prod((shape:=argfix(*shape))), arg=Tensor._seed, **kwargs).reshape(shape)

  # ***** creation helper functions *****

  @staticmethod
  def full(shape:Tuple[sint, ...], fill_value, **kwargs): return Tensor(fill_value, **kwargs).reshape([1]*len(new_shape := argfix(shape))).expand(new_shape)

  @staticmethod
  def zeros(*shape, **kwargs): return Tensor.full(argfix(*shape), 0, **kwargs)

  @staticmethod
  def ones(*shape, **kwargs): return Tensor.full(argfix(*shape), 1, **kwargs)

  @staticmethod
  def arange(start, stop=None, step=1, **kwargs):
    if stop is None: stop, start = start, 0
    return Tensor.full((math.ceil((stop-start)/step),), step, **kwargs).cumsum() + (start - step)

  @staticmethod
  def eye(dim:int, **kwargs): return Tensor.full((dim,1),1,**kwargs).pad(((0,0),(0,dim))).reshape(dim*(dim+1)).shrink(((0,dim*dim),)).reshape(dim, dim)

  def full_like(self, fill_value, **kwargs): return Tensor.full(self.shape, fill_value=fill_value, dtype=kwargs.pop("dtype", self.dtype), device=kwargs.pop("device", self.device), **kwargs)
  def zeros_like(self, **kwargs): return self.full_like(0, **kwargs)
  def ones_like(self, **kwargs): return self.full_like(1, **kwargs)

  # ***** rng hlops *****

  @staticmethod
  def randn(*shape, dtype:Optional[DType]=None, **kwargs) -> Tensor:
    # https://en.wikipedia.org/wiki/Box%E2%80%93Muller_transform
    src = Tensor.rand(2, *shape, **kwargs)
    return src[0].mul(2*math.pi).cos().mul((1 - src[1]).log().mul(-2).sqrt()).cast(Tensor.default_type if dtype is None else dtype)

  @staticmethod
  def randint(*shape, low=0, high=10, **kwargs) -> Tensor:
    return (Tensor.rand(*shape, **kwargs)*(high-low)+low).cast(dtypes.int32)

  @staticmethod
  def normal(*shape, mean=0.0, std=1.0, **kwargs) -> Tensor: return (std * Tensor.randn(*shape, **kwargs)) + mean

  @staticmethod
  def uniform(*shape, low=0.0, high=1.0, **kwargs) -> Tensor:
    dtype = kwargs.pop("dtype", Tensor.default_type)
    return ((high-low) * Tensor.rand(*shape, **kwargs)).cast(dtype) + low

  @staticmethod
  def scaled_uniform(*shape, **kwargs) -> Tensor: return Tensor.uniform(*shape, low=-1.0, high=1.0, **kwargs).mul(prod(shape)**-0.5)

  # https://www.tensorflow.org/api_docs/python/tf/keras/initializers/GlorotUniform
  @staticmethod
  def glorot_uniform(*shape, **kwargs) -> Tensor: return Tensor.uniform(*shape, low=-1.0, high=1.0, **kwargs).mul((6/(shape[0]+prod(shape[1:])))**0.5)

  # https://pytorch.org/docs/stable/_modules/torch/nn/init.html#kaiming_uniform_
  @staticmethod
  def kaiming_uniform(*shape, a:float = 0.01, **kwargs) -> Tensor:
    bound = math.sqrt(3.0) * math.sqrt(2.0 / (1 + a ** 2)) / math.sqrt(prod(shape[1:]))
    return Tensor.uniform(*shape, low=-bound, high=bound, **kwargs)

  # https://pytorch.org/docs/stable/_modules/torch/nn/init.html#kaiming_normal_
  @staticmethod
  def kaiming_normal(*shape, a:float = 0.01, **kwargs) -> Tensor:
    std = math.sqrt(2.0 / (1 + a ** 2)) / math.sqrt(prod(shape[1:]))
    return Tensor.normal(*shape, mean=0.0, std=std, **kwargs)

  def multinomial(self:Tensor, num_samples:int = 1, replacement:bool = False) -> Tensor:
    assert 1 <= self.ndim <= 2 and num_samples > 0, f"{self.ndim=} must be 1 or 2 dim, {num_samples=} must be positive"
    assert replacement or num_samples == 1, "no replacement only supports num_samples = 1"
    weight = self.unsqueeze(0) if self.ndim == 1 else self
    cdf = (cw := weight.cumsum(1)) / cw[:, -1].unsqueeze(1)
    unif_samples = Tensor.rand(num_samples, cdf.shape[0], 1)
    indices = (unif_samples.expand((-1, -1, cdf.shape[1])) >= cdf).sum(2).permute((1, 0))
    return (indices.squeeze(0) if self.ndim == 1 else indices).cast(dtypes.int32)

  # ***** toposort and backward pass *****

  def deepwalk(self):
    def _deepwalk(node, visited, nodes):
      visited.add(node)
      if getattr(node, "_ctx", None):
        for i in node._ctx.parents:
          if i not in visited: _deepwalk(i, visited, nodes)
        nodes.append(node)
      return nodes
    return _deepwalk(self, set(), [])

  def backward(self) -> Tensor:
    assert self.shape == tuple(), f"backward can only be called for scalar tensors, but it has shape {self.shape})"

    # fill in the first grad with one. don't use Tensor.ones because we don't need contiguous
    # this is "implicit gradient creation"
    self.grad = Tensor(1, device=self.device, requires_grad=False)

    for t0 in reversed(self.deepwalk()):
      assert (t0.grad is not None)
      grads = t0._ctx.backward(t0.grad.lazydata)
      grads = [Tensor(g, device=self.device, requires_grad=False) if g is not None else None
        for g in ([grads] if len(t0._ctx.parents) == 1 else grads)]
      for t, g in zip(t0._ctx.parents, grads):
        if g is not None and t.requires_grad:
          assert g.shape == t.shape, f"grad shape must match tensor shape, {g.shape!r} != {t.shape!r}"
          t.grad = g if t.grad is None else (t.grad + g)
      del t0._ctx
    return self

  # ***** movement mlops *****

  def reshape(self, shape, *args) -> Tensor:
    new_shape = argfix(shape, *args)
    return mlops.Reshape.apply(self, shape=tuple([-prod(self.shape) // prod(new_shape) if s == -1 else (s if s is not None else self.shape[i]) for i,s in enumerate(new_shape)]))
  def expand(self, shape, *args) -> Tensor: return mlops.Expand.apply(self, shape=tuple([x if x != -1 else s for s,x in zip(self.shape, argfix(shape, *args))]))
  def permute(self, order, *args) -> Tensor: return mlops.Permute.apply(self, order=argfix(order, *args))
  def flip(self, axis, *args) -> Tensor: return mlops.Flip.apply(self, axis=[x if x >= 0 else x+len(self.shape) for x in argfix(axis, *args)])
  def shrink(self, arg:Tuple[Optional[Tuple[sint, sint]], ...]) -> Tensor: return mlops.Shrink.apply(self, arg=tuple(x if x is not None else (0,s) for x,s in zip(arg, self.shape))) if any(x is not None and x != (0,s) for x,s in zip(arg, self.shape)) else self
  def pad(self, arg:Tuple[Optional[Tuple[int, int]], ...], value:float=0.0) -> Tensor:
    if all(x is None or x == (0,0) for x in arg): return self
    ret = mlops.Pad.apply(self, arg=(narg:=tuple(x if x is not None else (0,0) for x in arg)))
    return ret if 0 == value else ret + mlops.Pad.apply(Tensor.ones_like(self), arg=narg).where(0, value)

  # ***** movement hlops *****

  # - Negative indices are taken relative to the end of the sequence, so X[-2] returns the 2nd-to-last element
  # - A slice i:j returns the elements with indices in [i, j)
  #    - If omitted, i and j will default to 0 and N, respectively, where N is the length of the sequence
  #    - Negative values for i and j are taken relative to the end of the sequence
  #    - Both i and j will be clamped to the range (-N, N], where N in the length of the sequence
  # - Indexing with None on a given axis will add a new dimension of size one before that axis
  # - Empty slices are not allowed (tensors with 0s in shape have to be supported first, for all backends).
  # - For a slice [i:j:k] finding the correct indices is delegated to slice.indices(len).
  # - Strides > 1 and < 0 are now allowed!:
  #    - This works by applying Shrink -> [[Flip -> ] Pad -> Reshape -> Shrink] -> Reshape (ops in brackets are optional)
  #    - Idea of stride < 0 support:
  #        - Do the slice first, flip the axes were slice.step is negative, do slice.step -> -slice.step. Go to steps below.
  #    - Idea of stride `s` > 1 support (Pad -> Reshape -> Shrink):
  #        - Instead of doing [::s] on axis [dim_sz], do [:, 0] on axes [dim_sz_padded // s, s].
  #        - So pad dim_sz with as many zeros as needed (dim_sz -> dim_sz_padded) so that reshape to [dim_sz_padded // s, s]
  #          is possible.
  #        - Apply Shrink to do the slice [:, 0] on axes of shapes [dim_sz_padded // s, s].
  # - Fancy indexing and combined indexing is supported
  #    - Combined indexing works by letting regular slicing finish first -> computing the resulting dims w.r.t to Tensors passed in -> fancy indexing
  #    - Any Tensors passed in __getitem__ will perform (CMPEQ with arange -> MUL with self -> SUM_REDUCE) iteratively
  #        - The first iteration will expand the dim of self while consecutive iterations will reduce the dim
  #    - There's a special case where a permute is needed at the end:
  #        - if first Tensor passed in (expand dims) is not at dim 0
  #        - and following Tensors does not follow consecutively to the end of fancy indexing's dims
<<<<<<< HEAD
  def __getitem__(self, val) -> Tensor: # val: Union[int, slice, Tensor, None, Ellipsis, Tuple[Union[int, slice, Tensor, None, Ellipsis], ...]]
    def validate_slice(sl: slice):
      if sl.step == 0: raise ValueError('slice step cannot be 0')
      elif None not in [sl.start, sl.stop, sl.step] and ((sl.start < sl.stop) == (sl.step < 0)): raise ValueError('slice step not in the right direction')
      else: return sl
=======
  def __getitem__(self, indices) -> Tensor: # indices: Union[int, slice, Tensor, None, Ellipsis, List, Tuple[Union[int, slice, Tensor, None, Ellipsis], ...]]
>>>>>>> 5db0cdfb
    def normalize_int(e, i, dim_sz):
      if -dim_sz <= e < dim_sz: return e if e != -1 else dim_sz-1
      raise IndexError(f"index {e} is out of bounds for dimension {i} with size {self.shape[i]}")

    # TODO: if indices is a tuple of any sequence, or if indices is a list, it's for advanced indexing
    orig_slices = list(indices) if isinstance(indices, tuple) else [indices]
    count = defaultdict(list)
    for i,v in enumerate(orig_slices): count[type(v)].append(i)

<<<<<<< HEAD
    if float in count: raise IndexError("float type is not valid index")
    if (num_slices := len(count[int]) + len(count[slice]) + len(count[Tensor])) > len(self.shape): raise IndexError(f"too many indices for tensor of dimension {len(self.shape)}")
=======
    # TODO: boolean indices
    if (num_slices := len(count[int]) + len(count[slice]) + len(count[Tensor]) + len(count[list])) > len(self.shape): raise IndexError(f"too many indices for tensor of dimension {len(self.shape)}")
>>>>>>> 5db0cdfb
    if len(ellipsis_found := count[type(Ellipsis)]) > 1: raise IndexError("an index can only have a single ellipsis ('...')")

    # replace ellipsis with equivalent number of slice(None)
    # TODO: move all slice(None) to the end and transpose non-None to the front
    ellipsis_idx = ellipsis_found[0] if ellipsis_found else len(orig_slices)
    orig_slices[ellipsis_idx:ellipsis_idx+1] = [slice(None)] * (len(self.shape) - num_slices)

    valid_slices = [v for v in orig_slices if v is not None]
    valid_slices = [validate_slice(v) if isinstance(v, slice) else slice(y_ := normalize_int(v, i, dim_sz), y_+1) if isinstance(v, int) else slice(None) for i, (v, dim_sz) in enumerate(zip(valid_slices, self.shape))]

    start, stop, strides = zip(*y) if (y := [s.indices(dim_sz) for s, dim_sz in zip(valid_slices, self.shape)]) else ((), (), ())
    new_slice = tuple(((0, 0) if e < s else (s, e)) if st > 0 else ((0, 0) if e > s else (e+1, s+1)) for s, e, st in zip(start, stop, strides))
    sliced_tensor = self.shrink(new_slice).flip(axis=[i for i, s in enumerate(strides) if s < 0])
    new_shape = sliced_tensor.shape
    if any(abs(s) != 1 for s in strides):
      strides = tuple(abs(s) for s in strides)
      # Pad: add pad at the end: [dim_sz] -> [dim_sz_padded]
      padded_tensor = sliced_tensor.pad(tuple((0, s-(dim_sz % s) if dim_sz % s != 0 else 0) for s, dim_sz in zip(strides, sliced_tensor.shape)))
      # Reshape: [dim_sz_padded] -> [dim_sz_padded // s, s]
      reshaped_tensor = padded_tensor.reshape(flatten([sh // s, s] for sh, s in zip(padded_tensor.shape, strides)))
      new_shape = reshaped_tensor.shape[::2]
      # Shrink: do [:, 0]
      sliced_tensor = reshaped_tensor.shrink(tuple(flatten(((0, sh), (0, 1)) for sh in new_shape)))

    final_shape, it_shape, dim, tensors, dim_collapsed = [], iter(new_shape), [], [], 0
    for i,s in enumerate(orig_slices):
      if s is None: final_shape.append(1)
      else: # s is int or slice or Tensor
        dim_shape = next(it_shape)
        if isinstance(s, list): s = Tensor(s)
        if isinstance(s, int): dim_collapsed += 1
        else:
          assert isinstance(dim_shape, int), f"does not support symbolic shape {dim_shape}"
          final_shape.append(dim_shape)
          if isinstance(s, Tensor):
            tensors.append(s)
            dim.append(i-dim_collapsed)
    ret = sliced_tensor.reshape(tuple(final_shape))

    if tensors: # Fancy/tensor indexing
      # normalize idx
      # TODO: first contiguous fixes torch+cpu_only CI, but it causes llvm to fail. Second one fixes llvm
      idx = [t.sign().contiguous().__neg__().contiguous().relu() * ret.shape[d] + t for d,t in zip(dim, tensors)]
      max_dim = max(i.ndim for i in idx)
      # compute sum_dim, arange, and idx
      sum_dim = [d if n==0 else d+max_dim-n for n,d in enumerate(dim)]
      arange = [Tensor.arange(ret.shape[d], dtype=dtypes.int32, requires_grad=False, device=self.device).reshape(*[1]*sd, ret.shape[d], *[1]*(ret.ndim + max_dim - n - sd - 1)) for n,(sd,d) in enumerate(zip(sum_dim, dim))]
      first_idx = [idx[0].reshape(*[1]*dim[0], *[1]*(1 + max_dim - idx[0].ndim), *idx[0].shape, *[1]*(ret.ndim - dim[0] - 1))]
      rest_idx = [i.reshape(*[1]*dim[0], *[1]*(max_dim - i.ndim), *i.shape, *[1]*(ret.ndim - dim[0] - n)) for n,i in enumerate(idx[1:], 1)]
      idx = first_idx + rest_idx
      ret = ret.reshape(*ret.shape[:sum_dim[0]+1], *[1]*max_dim, *ret.shape[sum_dim[0]+1:])
      # iteratively fancy index
      for a,i,sd in zip(arange, idx, sum_dim): ret = (a==i).mul(ret).sum(sd)
      # special permute case
      if dim[0] != 0 and len(dim) != 1 and dim != list(range(dim[0], dim[-1]+1)):
        ret_dims = list(range(ret.ndim))
        ret = ret.permute(ret_dims[dim[0]:dim[0]+max_dim] + ret_dims[:dim[0]] + ret_dims[dim[0]+max_dim:])
    return ret

  def __setitem__(self,s,v): return self.__getitem__(s).assign(v)

  # NOTE: using slice is discouraged and things should migrate to pad and shrink
  def slice(self, arg:Sequence[Optional[Tuple[int, sint]]], value:float=0) -> Tensor:
    arg_ = tuple([a if a is not None else (0,s) for s,a in zip(self.shape, arg)])
    padding = tuple([(max(0, -p[0]), max(0, p[1]-self.shape[i])) for i,p in enumerate(arg_)])
    return self.pad(padding, value=value).shrink(tuple([(p[0] + padding[i][0], p[1] + padding[i][0]) for i,p in enumerate(arg_)]))

  def gather(self: Tensor, idx: Tensor, dim: int) -> Tensor:
    assert idx.ndim == self.ndim, "self.ndim must equal idx.ndim"
    assert all(s >= i for s,i in zip(self.shape, idx.shape)), "all dim of idx.shape must be smaller than self.shape"
    if dim < 0: dim += self.ndim
    idx = idx.transpose(ax1=dim, ax2=0).unsqueeze(-1)
    permarg = list(range(self.ndim))
    permarg = permarg[1:dim] + [permarg[0]] + permarg[dim+1:] + [permarg[dim]] if dim != 0 else permarg[1:] + [permarg[0]]
    return ((idx == Tensor.arange(self.shape[dim], dtype=dtypes.int32, requires_grad=False, device=self.device)) * self.permute(*permarg).shrink(tuple([*[(0,sh) for sh in idx.shape[1:-1]], (0,self.shape[dim])])).unsqueeze(0)).sum(-1).transpose(ax1=0, ax2=dim)

  def cat(self, *args, dim=0) -> Tensor:
    dim = (dim + len(self.shape)) if dim < 0 else dim
    assert all(len(y.shape) == len(self.shape) and all(y.shape[i] == s for i,s in enumerate(self.shape) if i != dim) for y in args)
    catargs = [self, *args]
    assert all(t.shape for t in catargs), "zero-dimensional tensor cannot be concatenated"
    shapes = [s.shape[dim] for s in catargs]
    shape_cumsum = [0, *accumulate(shapes)]
    slc = [[(0, 0) for _ in self.shape] for _ in catargs]
    for shp,k,s in zip(shapes, shape_cumsum[:-1], slc): s[dim] = (k, shape_cumsum[-1] - k - shp)
    return reduce(Tensor.__add__, [arg.pad(tuple(s)) for arg,s in zip(catargs, slc)])

  @staticmethod
  def stack(tensors, dim=0) -> Tensor:
    first = tensors[0].unsqueeze(dim)
    unsqueezed_tensors = [tensor.unsqueeze(dim) for tensor in tensors[1:]]
    # checks for shapes and number of dimensions delegated to cat
    return first.cat(*unsqueezed_tensors, dim=dim)

  def repeat(self, repeats) -> Tensor:
    base_shape = (1,) * (len(repeats) - self.ndim) + self.shape
    new_shape = [x for b in base_shape for x in [1, b]]
    expand_shape = [x for rs in zip(repeats, base_shape) for x in rs]
    final_shape = [r*s for r,s in zip(repeats, base_shape)]
    return self.reshape(new_shape).expand(expand_shape).reshape(final_shape)

  def chunk(self, num:int, dim:int=0) -> List[Tensor]:
    assert all_int(self.shape), f"does not support symbolic shape {self.shape}"
    dim, step = dim + self.ndim if dim < 0 else dim, math.ceil(self.shape[dim]/num)
    slice_params = [[slice(None)]*dim + [slice(k, k + step)] for k in range(0, self.shape[dim], step)]
    return [self[tuple(sl)] for sl in slice_params]

  def squeeze(self, dim=None) -> Tensor:
    if dim is None: return self if 1 not in self.shape else self.reshape(*[size for size in self.shape if size != 1])
    if dim <= 0 and self.ndim == 0: return self # This is to match PyTorch behavior
    if not -self.ndim <= dim < self.ndim: raise IndexError(f"Dimension out of range (expected to be in range of [{-self.ndim if self.ndim > 0 else self.ndim-1}, {self.ndim-1 if self.ndim > 0 else self.ndim}], but got {dim})")
    if dim < 0: dim += self.ndim
    return self if self.shape[dim] != 1 else self.reshape(*[size for idx, size in enumerate(self.shape) if idx != dim])

  def unsqueeze(self, dim) -> Tensor:
    if dim < 0: dim = len(self.shape) + dim + 1
    return self.reshape(self.shape[:dim] + (1,) + self.shape[dim:])

  # (padding_left, padding_right, padding_top, padding_bottom)
  def pad2d(self, padding:Union[List[int], Tuple[int, ...]], value:float=0) -> Tensor:
    slc = [(-p0, s+p1) for p0,p1,s in zip(padding[::2], padding[1::2], self.shape[::-1])][::-1]
    return self.slice([(0,s) for s in self.shape[:-(len(padding)//2)]] + slc, value=value)

  @property
  def T(self) -> Tensor: return self.transpose()
  def transpose(self, ax1=1, ax2=0) -> Tensor:
    order = list(range(len(self.shape)))
    order[ax1], order[ax2] = order[ax2], order[ax1]
    return self.permute(order)
  def flatten(self, start_dim=0): return self.reshape(shape=self.shape[:start_dim] + (-1,))

  # ***** reduce ops *****

  def _reduce(self, fxn:Type[Function], axis:Optional[Union[int, Tuple[int, ...]]]=None, keepdim=False) -> Tensor:
    axis_: List[int] = list(range(len(self.shape))) if axis is None else ([axis] if isinstance(axis, int) else list(axis))
    axis_ = [x if x >= 0 else x+len(self.shape) for x in axis_]
    shape = tuple(s for i,s in enumerate(self.shape) if i not in axis_)
    if 0 in self.shape and 0 not in shape: return Tensor.full(tuple(1 if s == 0 else s for s in self.shape) if keepdim else shape, {mlops.Sum: 0, mlops.Max: -float("inf")}[fxn])
    ret = fxn.apply(self, new_shape=tuple([1 if i in axis_ else s for i,s in enumerate(self.shape)]))
    return ret if keepdim else ret.reshape(shape=shape)

  def sum(self, axis=None, keepdim=False): return self._reduce(mlops.Sum, axis, keepdim)
  def max(self, axis=None, keepdim=False): return self._reduce(mlops.Max, axis, keepdim)
  def min(self, axis=None, keepdim=False): return -((-self).max(axis=axis, keepdim=keepdim))

  def mean(self, axis=None, keepdim=False):
    assert all_int(self.shape), "does not support symbolic shape"
    out = self.sum(axis=axis, keepdim=keepdim)
    return out.mul(prod(out.shape)/prod(self.shape)) if 0 not in self.shape else out
  def std(self, axis=None, keepdim=False, correction=1):
    assert all_int(self.shape), "does not support symbolic shape"
    square_sum = ((self - self.mean(axis=axis, keepdim=True)).square()).sum(axis=axis, keepdim=keepdim)
    return square_sum.div(prod(self.shape)/prod(square_sum.shape)-correction).sqrt()
  def _softmax(self, axis):
    m = self - self.max(axis=axis, keepdim=True)
    e = m.exp()
    return m, e, e.sum(axis=axis, keepdim=True)

  def softmax(self, axis=-1):
    _, e, ss = self._softmax(axis)
    return e.div(ss)

  def log_softmax(self, axis=-1):
    m, _, ss = self._softmax(axis)
    return m - ss.log()

  def argmax(self, axis=None, keepdim=False):
    if axis is None:
      idx = (self == self.max(axis)) * Tensor.arange(prod(self.shape)-1,-1,-1, dtype=dtypes.int32, requires_grad=False, device=self.device).reshape(self.shape)
      return prod(self.shape) - idx.max() - 1
    axis = axis + len(self.shape) if axis < 0 else axis
    m = self == self.max(axis=axis, keepdim=True)
    idx = m * Tensor.arange(self.shape[axis]-1,-1,-1, dtype=dtypes.int32, requires_grad=False, device=self.device).reshape(self.shape[axis], *[1]*(self.ndim-axis-1))
    return self.shape[axis]-idx.max(axis=axis, keepdim=keepdim)-1
  def argmin(self, axis=None, keepdim=False): return (-self).argmax(axis=axis, keepdim=keepdim)

  # ***** processing ops *****

  def _pool(self, k_:Tuple[sint, ...], stride:Union[Tuple[int, ...], int]=1, dilation:Union[Tuple[int, ...], int]=1) -> Tensor:
    assert len(self.shape) >= len(k_), f"can't pool {self.shape} with {k_}"
    assert all_int(self.shape) and all_int(k_), f"does not support symbolic {self.shape=}, {k_=}"
    s_, d_ = make_pair(stride, len(k_)), make_pair(dilation, len(k_))
    assert len(k_) == len(s_) and len(k_) == len(d_), f"stride/dilation mismatch kernel:{k_} stride:{s_} dilation:{d_}"
    slc_prefix, prefix, i_ = [(0,x) for x in self.shape[0:-len(k_)]], self.shape[0:-len(k_)], self.shape[-len(k_):]
    if any(k > s for k,s in zip(k_, s_)) or any(d != 1 for d in d_):
      o_ = [(i - d * (k-1) - 1)//s + 1 for i,d,k,s in zip(i_, d_, k_, s_)]
      e_ = [math.ceil(k*(i+d) / i) for k,i,d in zip(k_, i_, d_)]  # expands such that we don't need padding
      xup = self.reshape(*prefix, *flatten((1,i) for i in i_)).expand(*prefix, *flatten((e,i) for e,i in zip(e_, i_))).reshape(*prefix, *[e*i for e,i in zip(e_, i_)])
      # slide by dilation
      xup = xup.slice(slc_prefix + [(0,k*(i+d)) for k,i,d in zip(k_, i_, d_)])
      xup = xup.reshape(*prefix, *flatten((k,i+d) for k,i,d in zip(k_, i_, d_)))
      xup = xup.slice(slc_prefix + flatten(((0,k), (0,o*s)) for k,o,s in zip(k_, o_, s_)))
      # handle stride, and permute to move reduce to the end
      xup = xup.reshape(*prefix, *flatten((k,o,s) for k,o,s in zip(k_, o_, s_)))
      xup = xup.slice(slc_prefix + flatten(((0,k), (0,o), (0,1)) for k,o in zip(k_, o_)))
      xup = xup.reshape(*prefix, *flatten((k,o) for k,o in zip(k_, o_)))
      return xup.permute(*range(len(prefix)), *[len(prefix)+i*2+1 for i in range(len(k_))], *[len(prefix)+i*2 for i in range(len(k_))])
    # TODO: once the shapetracker can optimize well, remove this alternative implementation. or not if the CPU implementation doesn't use ShapeTracker
    o_ = [(i+(s-k))//s for i,s,k in zip(i_, s_, k_)]
    xup = self.slice(slc_prefix + [(0,o*s) for o,s in zip(o_, s_)])
    xup = xup.reshape(*prefix, *flatten(((o, s) for o,s in zip(o_, s_))))
    xup = xup.slice(slc_prefix + flatten(((0,o), (0,k)) for o,k in zip(o_, k_)))
    return xup.permute(*range(len(prefix)), *[len(prefix)+i*2 for i in range(len(k_))], *[len(prefix)+i*2+1 for i in range(len(k_))])

  # NOTE: these work for more than 2D
  def avg_pool2d(self, kernel_size=(2,2), stride=None, dilation=1): return self._pool(make_pair(kernel_size), stride if stride is not None else kernel_size, dilation).mean(axis=tuple(range(0-len(make_pair(kernel_size)), 0)))
  def max_pool2d(self, kernel_size=(2,2), stride=None, dilation=1): return self._pool(make_pair(kernel_size), stride if stride is not None else kernel_size, dilation).max(axis=tuple(range(0-len(make_pair(kernel_size)), 0)))

  def conv_transpose2d(self, weight:Tensor, bias:Optional[Tensor]=None, groups=1, stride=1, dilation=1, padding=0, output_padding=0) -> Tensor:
    HW, trailing = weight.shape[2:], list(range(3, len(weight.shape)+1))
    x, w = self, weight.reshape(groups, weight.shape[0]//groups, weight.shape[1], *weight.shape[2:]).permute(0,2,1,*trailing).flip(trailing)
    stride = make_pair(stride, len(HW))
    if any(s>1 for s in stride):
      x = x.reshape(*x.shape[:2], *flatten((k,1) for k in x.shape[2:]))
      x = x.pad(((0,0), (0,0), *flatten(((0,0),(0,s-1)) for s in stride)))
      x = x.reshape(*x.shape[:2], *[k*s for k,s in zip(x.shape[2::2], stride)])
      x = x.shrink(((0,x.shape[0]), (0,x.shape[1]), *[(0,k-(s-1)) for k,s in zip(x.shape[2:], stride)]))
    padding = flatten((((k-1)*d-p,(k-1)*d-p+op) for k,d,p,op in reversed(list(zip(HW, make_pair(dilation, len(HW)), make_pair(padding, len(HW)), make_pair(output_padding, len(HW)))))))
    return x.conv2d(w.reshape(w.shape[0]*w.shape[1],*w.shape[2:]), groups=groups, bias=bias, dilation=dilation, padding=padding)

  wino = int(getenv("WINO", "0"))
  def conv2d(self, weight:Tensor, bias:Optional[Tensor]=None, groups=1, stride=1, dilation=1, padding=0) -> Tensor:
    (bs,cin_), (cout,cin), HW = self.shape[:2], weight.shape[:2], weight.shape[2:]
    assert groups*cin == cin_ and len(self.shape) == len(weight.shape), f"Input Tensor shape {self.shape} does not match the shape of the weights {weight.shape}. ({groups*cin} vs. {cin_})"
    if isinstance(padding, (tuple,list)): assert len(padding) == 2*len(HW) or len(padding) == len(HW), f"Expected padding of length {2*len(HW)} or {len(HW)}, but got {len(padding)} for tensor of shape {self.shape}"
    padding_ = [padding]*2*len(HW) if isinstance(padding, int) else (padding if len(padding) == 2*len(HW) else [p for p in padding for _ in range(2)][::-1])

    # conv2d is a pooling op (with padding)
    x = self.pad2d(padding_)._pool(HW, stride, dilation)   # (bs, groups*cin, oy, ox, H, W)
    rcout, oyx = cout//groups, x.shape[2:-len(HW)]
    if not all(x == 3 for x in HW) or stride != 1 or dilation != 1 or not Tensor.wino:
      # normal conv
      x = x.reshape(bs, groups, cin, 1, *oyx, *HW).expand(bs, groups, cin, rcout, *oyx, *HW).permute(0,1,3,*[4+i for i in range(len(oyx))],2,*[4+len(oyx)+i for i in range(len(HW))])

      # conv! broadcasted to (bs, groups, rcout, *oyx, cin, *HW)
      ret = (x * weight.reshape(1, groups, rcout, *[1] * len(oyx), cin, *HW)).sum([-1-i for i in range(1+len(oyx))], keepdim=True).reshape(bs, cout, *oyx)
      return ret if bias is None else ret.add(bias.reshape(1, -1, *[1] * len(HW)))

    # winograd conv 3 kernel f(4x4,3x3) see: http://arxiv.org/abs/1509.09308
    def apply_matrix(mat, t, dim=0): return t if dim == len(HW) else Tensor.stack([apply_matrix(mat, sum(mm*t[j] for j,mm in enumerate(m) if mm), dim=dim+1) for m in mat])
    HWI, HWO = (6,) * len(HW), (4,) * len(HW)  # F(4x4,3x3) winograd tiles
    winograd_Bt = [[4, 0, -5, 0, 1, 0], [0, -4, -4, 1, 1, 0], [0, 4, -4, -1, 1, 0], [0, -2, -1, 2, 1, 0], [0, 2, -1, -2, 1, 0], [0, 4, 0, -5, 0, 1]]
    winograd_G = [[1/4, 0, 0], [-1/6, -1/6, -1/6], [-1/6, 1/6, -1/6], [1/24, 1/12, 1/6], [1/24, -1/12, 1/6], [0, 0, 1]]
    winograd_At = [[1, 1, 1, 1, 1, 0], [0, 1, -1, 2, -2, 0], [0, 1, 1, 4, 4, 0], [0, 1, -1, 8, -8, 1]]  # applying At in pre-order almost doubles compilation time

    # todo: stride == dilation
    # use padding to round up to 4x4 output tiles
    d = self.pad2d(sum([[padding_[i*2], padding_[i*2+1] + (-(dim + sum(padding_[i * 2:(i + 1) * 2]) - 2) % 4)] for i, dim in enumerate(self.shape[-len(HW):])], []))._pool(HWI, HWO)  # (bs, cin_, tyx, HWI)
    d = d.permute(*range(len(d.shape)-len(HW),len(d.shape)), *range(len(d.shape)-len(HW))).contiguous_backward()  # move HW to the front: # (HWI, bs, cin_, tyx)
    tyx = d.shape[-len(HWI):]  # dim of tiling

    g = weight.permute(*range(len(weight.shape)-len(HW),len(weight.shape)), *range(len(weight.shape)-len(HW)))  # move HW to the front

    # compute 6x6 winograd tiles: GgGt, BtdB
    gfactors = apply_matrix(winograd_G, g).contiguous().reshape(*HWI, 1, groups, rcout, cin, *([1]*len(tyx)))  # (HWI, groups * rcout, cin) -> (HWI, bs=1, groups, rcout, cin, tyx=(1,1))
    dfactors = apply_matrix(winograd_Bt, d).contiguous().reshape(*HWI, bs, groups, 1, cin, *tyx)  # (HWI, bs, cin_, tyx) -> (HWI, bs, groups, 1 ,cin, *tyx)

    ret = apply_matrix(winograd_At, (gfactors * dfactors).sum(axis=-1-len(HW)))  # matmul; sum across cin: (HWI, bs, groups, rcout, *tyx); then HWI -> HWO: (HWO, bs, groups, rcout, *tyx)

    ret = ret.permute([*range(len(HW), len(ret.shape)-len(HW)), *[i+o for i in range(len(HW)) for o in [len(ret.shape)-len(HW),0]]])  # interleave tyx and HWO: (bs, groups, rcout, oy, HO, ox, WO)
    ret = ret.reshape(bs, cout, *[c * HWO[i] for i, c in enumerate(tyx)]).shrink(tuple((0, s) for s in [bs, cout, *oyx]))  # merge groups and rcout, tyx and HWO: (bs, groups, cout, *yx), shrink to final

    return (ret if bias is None else ret.add(bias.reshape(1, -1, *[1 for _ in range(len(HW))]))).contiguous().contiguous_backward()

  def dot(self, w:Tensor) -> Tensor:
    n1, n2 = len(self.shape), len(w.shape)
    assert n1 != 0 and n2 != 0, f"both arguments to matmul need to be at least 1D, but they are {n1}D and {n2}D"
    assert self.shape[-1] == w.shape[-min(n2, 2)], f"Input Tensor shapes {self.shape} and {w.shape} cannot be multiplied ({self.shape[-1]} != {w.shape[-min(n2, 2)]})"
    x = self.reshape(*self.shape[0:-1], *[1]*min(n1-1, n2-1, 1), self.shape[-1])
    w = w.reshape(*w.shape[0:-2], *[1]*min(n1-1, n2-1, 1), *w.shape[-min(n2, 2):]).transpose(-1, -min(n2, 2))
    return (x*w).sum(-1)

  def _cumsum(self, axis:int=0, _first_zero=False) -> Tensor: return self.transpose(axis,-1).pad2d((self.shape[axis]-int(not _first_zero),0))._pool((self.shape[axis],)).sum(-1).transpose(axis,-1)
  def cumsum(self, axis:int=0) -> Tensor:
    # TODO: someday the optimizer will find this on it's own
    # for now this is a two stage cumsum
    SPLIT = 256
    if self.shape[axis] <= SPLIT*2: return self._cumsum(axis)
    ret = self.transpose(axis,-1).pad2d((round_up(self.shape[axis], SPLIT)-self.shape[axis], 0))
    ret = ret.reshape(*ret.shape[0:-1], ret.shape[-1]//SPLIT, SPLIT)._cumsum(-1)
    base_add = ret[..., -1]._cumsum(-1, _first_zero=True)[..., :-1]
    base_add = base_add.unsqueeze(-1).expand(*base_add.shape, ret.shape[-1])
    def fix(x:Tensor): return x.reshape(*ret.shape[0:-2], ret.shape[-2] * ret.shape[-1])[..., -self.shape[axis]:].transpose(axis,-1)
    return fix(ret) + fix(base_add)

  @staticmethod
  def _tri(r:int, c:int, k:int=0, **kwargs) -> Tensor: return Tensor.arange(r, **kwargs).unsqueeze(1).expand(r,c) <= Tensor.arange(-k, c-k, **kwargs).unsqueeze(0).expand(r,c)
  def triu(self, k:int=0) -> Tensor:
    assert all_int(self.shape), f"does not support symbolic shape {self.shape}"
    return Tensor._tri(self.shape[-2], self.shape[-1], k=k, dtype=self.dtype, device=self.device).where(self, Tensor.zeros_like(self))
  def tril(self, k:int=0) -> Tensor:
    assert all_int(self.shape), f"does not support symbolic shape {self.shape}"
    return Tensor._tri(self.shape[-2], self.shape[-1], k=k+1, dtype=self.dtype, device=self.device).where(Tensor.zeros_like(self), self)

  # ***** mlops (unary) *****

  def neg(self): return mlops.Neg.apply(self)
  def contiguous(self): return mlops.Contiguous.apply(self)
  def contiguous_backward(self): return mlops.ContiguousBackward.apply(self)
  def log(self): return mlops.Log.apply(self)
  def log2(self): return mlops.Log.apply(self)/math.log(2)
  def exp(self): return mlops.Exp.apply(self)
  def exp2(self): return mlops.Exp.apply(self*math.log(2))
  def relu(self): return mlops.Relu.apply(self)
  def sigmoid(self): return mlops.Sigmoid.apply(self)
  def sin(self): return mlops.Sin.apply(self)
  def sqrt(self): return mlops.Sqrt.apply(self)
  def rsqrt(self): return (1/self).sqrt()
  def cos(self): return ((math.pi/2)-self).sin()
  def tan(self): return self.sin() / self.cos()

  # ***** math functions (unary) *****

  def trunc(self: Tensor) -> Tensor: return self.cast(dtypes.int32).contiguous().cast(self.dtype)
  def ceil(self: Tensor) -> Tensor: return (self > (b := self.trunc())).where(b+1, b)
  def floor(self: Tensor) -> Tensor: return (self < (b := self.trunc())).where(b-1, b)

  def square(self): return self*self
  def clip(self, min_, max_): return self.maximum(min_).minimum(max_)
  def abs(self): return self.relu() + (-self).relu()
  def sign(self): return self / (self.abs() + 1e-10)
  def reciprocal(self): return 1.0/self

  # ***** activation functions (unary) *****

  def elu(self, alpha=1.0): return self.relu() - alpha*(1-self.exp()).relu()
  def celu(self, alpha=1.0): return self.maximum(0) + (alpha * ((self / alpha).exp() - 1)).minimum(0)
  def swish(self): return self * self.sigmoid()
  def silu(self): return self.swish()   # The SiLU function is also known as the swish function.
  def relu6(self): return self.relu() - (self-6).relu()
  def hardswish(self): return self * (self+3).relu6() * (1/6)
  def tanh(self): return 2.0 * ((2.0 * self).sigmoid()) - 1.0
  def sinh(self): return (self.exp() - self.neg().exp()) / 2
  def cosh(self): return (self.exp() + self.neg().exp()) / 2
  def atanh(self): return ((1 + self)/(1 - self)).log() / 2
  def asinh(self): return (self + (self.square() + 1).sqrt()).log()
  def acosh(self): return (self + (self.square() - 1).sqrt()).log()
  def hardtanh(self, min_val=-1, max_val=1): return self.clip(min_val, max_val)
  def gelu(self): return 0.5 * self * (1 + (self * 0.7978845608 * (1 + 0.044715 * self * self)).tanh())
  def quick_gelu(self): return self * (self * 1.702).sigmoid()
  def leakyrelu(self, neg_slope=0.01): return self.relu() - (-neg_slope*self).relu()
  def mish(self): return self * self.softplus().tanh()
  def softplus(self, beta=1): return (1/beta) * (1 + (self*beta).exp()).log()
  def softsign(self): return self / (1 + self.abs())

  # ***** broadcasted binary mlops *****

  def _broadcasted(self, y:Union[Tensor, float], reverse:bool=False) -> Tuple[Tensor, Tensor]:
    x: Tensor = self
    if not isinstance(y, Tensor):
      if 0 in x.shape: return x, x.full_like(y)
      y = Tensor(y, device=self.device, requires_grad=False, dtype=self.dtype if self.dtype != dtypes.bool and self.dtype.__class__ is not ImageDType else dtypes.float32)
    if reverse: x, y = y, x
    if (xshape:=x.shape) == (yshape:=y.shape): return (x, y)

    shape_delta = len(xshape) - len(yshape)
    if shape_delta > 0: y = y.reshape((1,) * shape_delta + yshape)
    elif shape_delta < 0: x = x.reshape((1,) * -shape_delta + xshape)
    if (xshape:=x.shape) == (yshape:=y.shape): return (x, y)

    shape_ret = tuple([max(x, y) for x, y in zip(xshape, yshape)])
    if xshape != shape_ret: x = x.expand(shape_ret)
    if yshape != shape_ret: y = y.expand(shape_ret)
    return (x, y)

  def _to_float(self, x:Union[Tensor, float]):
    return x.lazydata.base.op.arg if isinstance(x, Tensor) and x.lazydata.is_unrealized_contiguous_const() \
      and not x.requires_grad and self._broadcasted(x)[0].shape == self.shape else x

  def add(self, x:Union[Tensor, float], reverse=False) -> Tensor:
    x = self._to_float(x)
    return mlops.Add.apply(*self._broadcasted(x, reverse)) if x.__class__ is Tensor or x else self
  def sub(self, x:Union[Tensor, float], reverse=False) -> Tensor:
    x = self._to_float(x)
    return mlops.Sub.apply(*self._broadcasted(x, reverse)) if x.__class__ is Tensor or x else (-self if reverse else self)
  def mul(self, x:Union[Tensor, float], reverse=False) -> Tensor:
    x = self._to_float(x)
    if x.__class__ is not Tensor and x == 0.0: return mlops.Zero.apply(self)
    if x.__class__ is not Tensor and x == -1.0: return -self
    return mlops.Mul.apply(*self._broadcasted(x, reverse)) if x.__class__ is Tensor or x != 1.0 else self
  def div(self, x:Union[Tensor, float], reverse=False) -> Tensor:
    x = self._to_float(x)
    return mlops.Div.apply(*self._broadcasted(x, reverse)) if x.__class__ is Tensor or reverse or not x or not dtypes.is_float(self.dtype) else self.mul(1/x)
  def pow(self, x:Union[Tensor, float], reverse=False) -> Tensor:
    x = self._to_float(x)
    if x.__class__ is not Tensor and not reverse:
      # simple pow identities
      if x < 0: return self.reciprocal().pow(-x)
      if x == 3.0: return self*self*self
      if x == 2.0: return self*self
      if x == 1.0: return self
      if x == 0.5: return self.sqrt()
    if not isinstance(x, Tensor) and reverse and x > 0: return self.mul(math.log(x)).exp()
    ar = self.abs().log().mul(x).exp() if not reverse or isinstance(x, Tensor) else self.mul(math.log(abs(x))).exp()
    # correct sign of negative numbers raised to a power (cos has a period of 2pi so we use it here to get the oddness of the power)
    sign = (x * math.pi).cos() if isinstance(x, Tensor) else math.cos(x * math.pi) if not reverse else (self * math.pi).cos()
    # we only need to correct the sign if the base is negative
    base_sign = ((self.sign() if not reverse else x.sign() if isinstance(x, Tensor) else math.copysign(1, x)) - 1) / -2
    # we need 0 to be positive so we need to correct base_sign when the base is 0
    base_sign = base_sign - (1.5 * (1 - (self.sign().abs() if not reverse else x.sign().abs() if isinstance(x, Tensor) else abs(int(bool(x))))))
    # inject nan if the base is negative and the power is not an integer
    to_nan = (((x - x.trunc()) * 1e10).abs().clip(0, 1) if isinstance(x, Tensor) else int(bool(x - int(x))) if not reverse else ((self - self.trunc()) * 1e10).abs().clip(0, 1)) * base_sign
    inject_nan = ((((-to_nan) * 2) + 1)).log().add(1) if isinstance(to_nan, Tensor) else 1 if not to_nan else float("nan")
    return ar.mul(sign * base_sign + (1 - base_sign)).mul(inject_nan)
  def matmul(self, x:Tensor, reverse=False) -> Tensor: return x.dot(self) if reverse else self.dot(x)

  def maximum(self, x:Union[Tensor, float]) -> Tensor: return (self<x).detach().where(x, (self>x).detach().where(self, (self+x)/2))
  def minimum(self, x:Union[Tensor, float]) -> Tensor: return -((-self).maximum(-x))

  def where(self:Tensor, input_:Union[Tensor, float], other:Union[Tensor, float]):
    x_,y = self._broadcasted(input_)
    x,z = x_._broadcasted(other)
    return mlops.Where.apply(x, *y._broadcasted(z))

  # ***** op wrappers (wasted lines to make the typechecker happy) *****

  def __neg__(self) -> Tensor: return self.neg()

  def __add__(self, x) -> Tensor: return self.add(x)
  def __sub__(self, x) -> Tensor: return self.sub(x)
  def __mul__(self, x) -> Tensor: return self.mul(x)
  def __pow__(self, x) -> Tensor: return self.pow(x)
  def __truediv__(self, x) -> Tensor: return self.div(x)
  def __matmul__(self, x) -> Tensor: return self.matmul(x)

  def __radd__(self, x) -> Tensor: return self.add(x, True)
  def __rsub__(self, x) -> Tensor: return self.sub(x, True)
  def __rmul__(self, x) -> Tensor: return self.mul(x, True)
  def __rpow__(self, x) -> Tensor: return self.pow(x, True)
  def __rtruediv__(self, x) -> Tensor: return self.div(x, True)
  def __rmatmul__(self, x) -> Tensor: return self.matmul(x, True)

  def __iadd__(self, x) -> Tensor: return self.assign(self.add(x))
  def __isub__(self, x) -> Tensor: return self.assign(self.sub(x))
  def __imul__(self, x) -> Tensor: return self.assign(self.mul(x))
  def __ipow__(self, x) -> Tensor: return self.assign(self.pow(x))
  def __itruediv__(self, x) -> Tensor: return self.assign(self.div(x))
  def __imatmul__(self, x) -> Tensor: return self.assign(self.matmul(x))

  def __lt__(self, x) -> Tensor: return mlops.Less.apply(*self._broadcasted(x, False))
  def __gt__(self, x) -> Tensor: return mlops.Less.apply(*self._broadcasted(x, True))
  def __ge__(self, x) -> Tensor: return 1.0-(self<x)
  def __le__(self, x) -> Tensor: return 1.0-(self>x)
  def __ne__(self, x) -> Tensor: return (self<x) + (self>x)   # type: ignore[override]
  def __eq__(self, x) -> Tensor: return 1.0-(self != x)       # type: ignore[override]

  # ***** functional nn ops *****

  def linear(self, weight:Tensor, bias:Optional[Tensor]=None):
    x = self.mul(weight) if len(weight.shape) == 1 else self.dot(weight)
    return x.add(bias) if bias is not None else x

  def sequential(self, ll:List[Callable[[Tensor], Tensor]]): return reduce(lambda x,f: f(x), ll, self)

  def layernorm(self, axis=-1, eps:float=1e-5) -> Tensor:
    y = (self - self.mean(axis, keepdim=True))
    return y.mul((y*y).mean(axis, keepdim=True).add(eps).rsqrt())

  def batchnorm(self, weight:Optional[Tensor], bias:Optional[Tensor], mean:Tensor, invstd:Tensor) -> Tensor:
    x = (self - mean.reshape(shape=[1, -1, 1, 1]))
    if weight: x = x * weight.reshape(shape=[1, -1, 1, 1])
    ret = x.mul(invstd.reshape(shape=[1, -1, 1, 1]) if len(invstd.shape) == 1 else invstd)
    return (ret + bias.reshape(shape=[1, -1, 1, 1])) if bias else ret

  def dropout(self, p=0.5) -> Tensor:
    if not Tensor.training or p == 0: return self
    mask = (Tensor.rand(*self.shape, requires_grad=False, device=self.device) >= p).cast(dtypes.bool)
    return self * mask * (1/(1.0 - p))

  def scaled_dot_product_attention(self, key:Tensor, value:Tensor, attn_mask:Optional[Tensor]=None, dropout_p:float=0.0, is_causal:bool=False) -> Tensor:
    # NOTE: it works if key, value have symbolic shape
    assert all_int(self.shape), f"does not support symbolic shape {self.shape}"
    if is_causal: attn_mask = Tensor.ones(self.shape[-2], key.shape[-2], requires_grad=False, device=self.device).tril(0).cast(dtypes.bool)
    if attn_mask is not None and attn_mask.dtype == dtypes.bool: attn_mask = (attn_mask == 0).where(-float("inf"), 0)
    return (self @ key.transpose(-2,-1) / math.sqrt(self.shape[-1]) + attn_mask).softmax(-1).dropout(dropout_p) @ value

  def binary_crossentropy(self, y:Tensor) -> Tensor:
    return (-y*self.log() - (1-y)*(1-self).log()).mean()

  def binary_crossentropy_logits(self, y:Tensor) -> Tensor:
    return (self.maximum(0) - y * self + (1 + self.abs().__neg__().exp()).log()).mean()

  def sparse_categorical_crossentropy(self, Y, ignore_index=-1) -> Tensor:
    # NOTE: self is a logits input
    loss_mask = Y != ignore_index
    y_counter = Tensor.arange(self.shape[-1], dtype=dtypes.int32, requires_grad=False, device=self.device).unsqueeze(0).expand(Y.numel(), self.shape[-1])
    y = ((y_counter == Y.flatten().reshape(-1, 1)).where(-1.0, 0) * loss_mask.reshape(-1, 1)).reshape(*Y.shape, self.shape[-1])
    return self.log_softmax().mul(y).sum() / loss_mask.sum()

  # ***** cast ops *****

  def cast(self, dtype:DType) -> Tensor: return mlops.Cast.apply(self, dtype=dtype) if self.dtype != dtype else self
  def bitcast(self, dtype:DType) -> Tensor:
    assert self.dtype.itemsize == dtype.itemsize, "can't bitcast mismatched dtype itemsizes"
    return mlops.Cast.apply(self, dtype=dtype, bitcast=True) if self.dtype != dtype else self
  def float(self) -> Tensor: return self.cast(dtypes.float32)
  def half(self) -> Tensor: return self.cast(dtypes.float16)

  # ***** convenience stuff *****

  @property
  def ndim(self) -> int: return len(self.shape)
  def numel(self) -> sint: return prod(self.shape)
  def element_size(self) -> int: return self.dtype.itemsize
  def nbytes(self) -> int: return self.numel() * self.element_size()
  def is_floating_point(self) -> bool: return dtypes.is_float(self.dtype)

# register functions to move between devices
for device in Device._buffers: setattr(Tensor, f"{device.lower()}", partialmethod(Tensor.to, device))

if IMAGE:
  # if IMAGE>0 we install these replacement functions in Tensor (hack!)
  from tinygrad.features.image import image_conv2d, image_dot
  setattr(Tensor, "conv2d", image_conv2d)
  setattr(Tensor, "dot", image_dot)<|MERGE_RESOLUTION|>--- conflicted
+++ resolved
@@ -300,15 +300,11 @@
   #    - There's a special case where a permute is needed at the end:
   #        - if first Tensor passed in (expand dims) is not at dim 0
   #        - and following Tensors does not follow consecutively to the end of fancy indexing's dims
-<<<<<<< HEAD
-  def __getitem__(self, val) -> Tensor: # val: Union[int, slice, Tensor, None, Ellipsis, Tuple[Union[int, slice, Tensor, None, Ellipsis], ...]]
+  def __getitem__(self, indices) -> Tensor: # indices: Union[int, slice, Tensor, None, Ellipsis, List, Tuple[Union[int, slice, Tensor, None, Ellipsis], ...]]
     def validate_slice(sl: slice):
       if sl.step == 0: raise ValueError('slice step cannot be 0')
       elif None not in [sl.start, sl.stop, sl.step] and ((sl.start < sl.stop) == (sl.step < 0)): raise ValueError('slice step not in the right direction')
       else: return sl
-=======
-  def __getitem__(self, indices) -> Tensor: # indices: Union[int, slice, Tensor, None, Ellipsis, List, Tuple[Union[int, slice, Tensor, None, Ellipsis], ...]]
->>>>>>> 5db0cdfb
     def normalize_int(e, i, dim_sz):
       if -dim_sz <= e < dim_sz: return e if e != -1 else dim_sz-1
       raise IndexError(f"index {e} is out of bounds for dimension {i} with size {self.shape[i]}")
@@ -318,13 +314,8 @@
     count = defaultdict(list)
     for i,v in enumerate(orig_slices): count[type(v)].append(i)
 
-<<<<<<< HEAD
-    if float in count: raise IndexError("float type is not valid index")
-    if (num_slices := len(count[int]) + len(count[slice]) + len(count[Tensor])) > len(self.shape): raise IndexError(f"too many indices for tensor of dimension {len(self.shape)}")
-=======
     # TODO: boolean indices
     if (num_slices := len(count[int]) + len(count[slice]) + len(count[Tensor]) + len(count[list])) > len(self.shape): raise IndexError(f"too many indices for tensor of dimension {len(self.shape)}")
->>>>>>> 5db0cdfb
     if len(ellipsis_found := count[type(Ellipsis)]) > 1: raise IndexError("an index can only have a single ellipsis ('...')")
 
     # replace ellipsis with equivalent number of slice(None)
