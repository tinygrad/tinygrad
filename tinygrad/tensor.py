# inspired by https://github.com/karpathy/micrograd/blob/master/micrograd/engine.py
from __future__ import annotations
import time, math, itertools, functools
from contextlib import ContextDecorator
from typing import List, Tuple, Callable, Optional, ClassVar, Type, Union, Sequence, Dict, DefaultDict, cast, get_args, Set
from collections import defaultdict
import numpy as np
import sys

from tinygrad.dtype import DType, dtypes, ImageDType, ConstType, least_upper_float, least_upper_dtype, sum_acc_dtype
from tinygrad.helpers import argfix, make_pair, flatten, prod, all_int, round_up, merge_dicts, fully_flatten, argsort, getenv
from tinygrad.helpers import IMAGE, DEBUG, WINO, THREEFRY
from tinygrad.lazy import LazyBuffer
from tinygrad.multi import MultiLazyBuffer
from tinygrad.ops import LoadOps
from tinygrad.device import Device, Buffer, BufferOptions
from tinygrad.shape.symbolic import sint, Variable, MulNode, Node
from tinygrad.engine.realize import run_schedule
from tinygrad.engine.schedule import ScheduleItem, create_schedule_with_vars, memory_planner

# **** start with two base classes, Tensor and Function ****

class Function:
  def __init__(self, device:Union[str, Tuple[str, ...]], *tensors:Tensor):
    self.device = device
    self.needs_input_grad = [t.requires_grad for t in tensors]
    self.requires_grad = True if any(self.needs_input_grad) else None if None in self.needs_input_grad else False
    if self.requires_grad: self.parents = tensors

  def forward(self, *args, **kwargs): raise NotImplementedError(f"forward not implemented for {type(self)}")
  def backward(self, *args, **kwargs): raise RuntimeError(f"backward not implemented for {type(self)}")

  @classmethod
  def apply(fxn:Type[Function], *x:Tensor, **kwargs) -> Tensor:
    ctx = fxn(x[0].device, *x)
    ret = Tensor.__new__(Tensor)
    ret.lazydata, ret.requires_grad, ret.grad = ctx.forward(*[t.lazydata for t in x], **kwargs), ctx.requires_grad, None
    ret._ctx = ctx if ctx.requires_grad and not Tensor.no_grad else None  # used by autograd engine
    return ret

import tinygrad.function as F

def _loadop(op, shape:Tuple[sint,...], dtype:DType, device:Union[str, Tuple[str, ...]], arg=None, src:Tuple[LazyBuffer, ...]=()):
  if isinstance(device, str): return LazyBuffer.loadop(op, shape, dtype, device, arg, src)
  return MultiLazyBuffer([LazyBuffer.loadop(op, shape, dtype, d, arg, src) for d in device], None)

def _fromcpu(x: np.ndarray) -> LazyBuffer:
  ret = LazyBuffer.loadop(LoadOps.EMPTY, x.shape, dtypes.from_np(x.dtype), "NPY")
  # fake realize
  ret.buffer.allocate(x)
  del ret.srcs
  return ret

def _get_winograd_matcols(mat, dims:int, shp:Tuple[sint, ...], device:Union[str, Tuple[str, ...]]) -> List[List[Tensor]]:
  return [[Tensor.cat(*[Tensor.full(shp[:dim] + (1,) + shp[dim+1:], float(m[k]), device=device) for m in mat], dim=dim)
           for k in range(len(mat[0]))] for dim in range(dims)]

# winograd conv 3 kernel f(4x4,3x3) see: http://arxiv.org/abs/1509.09308
def _apply_winograd_matrix(mat, t:Tensor, dims:int) -> Tensor:
  # multiply mat_1 @ mat_2 @ t with foldable constants, where mat_i acts on vector t along dimension i; roughly kron(mat, mat) @ t
  # due to realize-before-expand rule in lazy.py, we must operate in this order: reshape -> expand -> arithmetic
  t_ = t.reshape(t.shape[:dims] + (1,) * dims + t.shape[dims:]).expand(t.shape[:dims] + (len(mat),) * dims + t.shape[dims:])  # add output dims
  # precalculate mat columns for each dim; prod(itertools.product(matcols)) gives the columns of kron(mat, mat, ...)
  matcols = _get_winograd_matcols(mat, dims, t_.shape[dims:], t_.device)
  # multiply each element of t_ by the corresponding stacked column of kron(mat, mat), producing only one view for each element of t
  ret = sum(prod(col[idx] for col, idx in zip(matcols, mat_is)) * t_[mat_is] for mat_is in itertools.product(range(len(mat[0])), repeat=dims))
  assert isinstance(ret, Tensor), "sum didn't return a Tensor"
  return ret

def _pad_left(*shps:Tuple[sint, ...], v=1): return tuple((v,) * (max(len(i_) for i_ in shps) - len(i)) + i for i in shps)
def _broadcast_shape(*shps:Tuple[sint, ...]): return tuple(0 if any(sh_ == 0 for sh_ in sh) else max(sh) for sh in zip(*_pad_left(*shps)))

class Tensor:
  """
  A `Tensor` is a multi-dimensional matrix containing elements of a single data type.

  ```python exec="true" session="tensor"
  from tinygrad import Tensor, dtypes
  import numpy as np
  import math
  np.set_printoptions(precision=4)
  ```
  """
  __slots__ = "lazydata", "requires_grad", "grad", "_ctx"
  __deletable__ = ('_ctx',)
  training: ClassVar[bool] = False
  class train(ContextDecorator):
    def __init__(self, mode:bool = True): self.mode = mode
    def __enter__(self): self.prev, Tensor.training = Tensor.training, self.mode
    def __exit__(self, exc_type, exc_value, traceback): Tensor.training = self.prev

  no_grad: ClassVar[bool] = False
  class inference_mode(ContextDecorator):
    def __init__(self, mode:bool = True): self.mode = mode
    def __enter__(self): self.prev, Tensor.no_grad = Tensor.no_grad, self.mode
    def __exit__(self, exc_type, exc_value, traceback): Tensor.no_grad = self.prev
  def __init__(self, data:Union[None, ConstType, List, Tuple, LazyBuffer, np.ndarray, bytes, MultiLazyBuffer, Variable],
               device:Optional[Union[str, tuple, list]]=None, dtype:Optional[DType]=None, requires_grad:Optional[bool]=None):
    assert dtype is None or isinstance(dtype, DType), f"invalid dtype {dtype}"
    device = tuple(Device.canonicalize(x) for x in device) if isinstance(device, (tuple, list)) else Device.canonicalize(device)
    # tensors have gradients, buffers do not
    self.grad: Optional[Tensor] = None

    # NOTE: this can be in three states. False and None: no gradient, True: gradient
    # None (the default) will be updated to True if it's put in an optimizer
    self.requires_grad: Optional[bool] = requires_grad

    # internal variables used for autograd graph construction
    self._ctx: Optional[Function] = None
    if isinstance(data, LazyBuffer): assert dtype is None or dtype == data.dtype, "dtype doesn't match, and casting isn't supported"
    elif isinstance(data, get_args(ConstType)): data = _loadop(LoadOps.CONST, tuple(), dtype or dtypes.from_py(data), device, data)
    elif isinstance(data, Variable): data = _loadop(LoadOps.CONST, tuple(), dtype or dtypes.from_py(data.unbind()[1]), device, data)
    elif isinstance(data, bytes): data = _fromcpu(np.frombuffer(data, np.uint8))
    elif data is None: data = _loadop(LoadOps.EMPTY, (0,), dtype or dtypes.default_float, device)
    elif isinstance(data, list):
      if dtype is None:
        if (d := fully_flatten(data)) and all(isinstance(s, bool) for s in d): dtype = dtypes.bool
        else: dtype = dtypes.default_int if d and all_int(d) else dtypes.default_float
        # else: dtype = dtypes.default_int if d and all_int(d) else dtypes.default_float if Device.DEFAULT != "METAL" else dtypes.float32
      if dtype == dtypes.bfloat16: data = Tensor(_fromcpu(np.array(data, np.float32)), device=device).cast(dtypes.bfloat16).lazydata
      else: data = _fromcpu(np.array(data, dtype.np))
    elif isinstance(data, np.ndarray):
      if data.shape == (): data = _loadop(LoadOps.CONST, tuple(), dtype or dtypes.from_np(data.dtype), device, data.item())
      else: data = _fromcpu(data.astype(dtype.np) if dtype is not None and dtype.np is not None else data)

    # data is a LazyBuffer, but it might be on the wrong device
    if not isinstance(data, (LazyBuffer, MultiLazyBuffer)): raise RuntimeError(f"can't create Tensor from {data!r} with type {type(data)}")
    if isinstance(device, tuple):
      # TODO: what if it's a MultiLazyBuffer on other devices?
      self.lazydata: Union[LazyBuffer, MultiLazyBuffer] = MultiLazyBuffer.from_sharded(data, device, None) if isinstance(data, LazyBuffer) else data
    else:
      self.lazydata = data if data.device == device else data.copy_to_device(device)

  def __repr__(self): return f"<Tensor {self.lazydata!r} on {self.device} with grad {(self.grad.lazydata if self.grad is not None else None)!r}>"

  # Python has a non moving GC, so this should be okay
  def __hash__(self): return id(self)

  def __bool__(self): raise TypeError("__bool__ on Tensor is not defined")

  def __len__(self): return self.shape[0] if len(self.shape) else 1

  @property
  def device(self) -> Union[str, Tuple[str, ...]]: return self.lazydata.device

  @property
  def shape(self) -> Tuple[sint, ...]: return self.lazydata.shape

  @property
  def dtype(self) -> DType: return self.lazydata.dtype

  # ***** data handlers ****

  def schedule_with_vars(self, *lst:Tensor, seen:Optional[Set[LazyBuffer]]=None) -> Tuple[List[ScheduleItem], Dict[Variable, int]]:
    """Create the schedule needed to realize these Tensor(s), with Variables."""
    if getenv("FUZZ_SCHEDULE"):
      from test.external.fuzz_schedule import fuzz_schedule
      fuzz_schedule(flatten([x.lazydata.lbs for x in (self,)+lst]))
    schedule, var_vals = create_schedule_with_vars(flatten([x.lazydata.lbs for x in (self,)+lst]), seen)
    return memory_planner(schedule), var_vals

  def schedule(self, *lst:Tensor, seen:Optional[Set[LazyBuffer]]=None) -> List[ScheduleItem]:
    """Create the schedule needed to realize these Tensor(s)."""
    schedule, var_vals = self.schedule_with_vars(*lst, seen=seen)
    assert len(var_vals) == 0
    return schedule

  def realize(self, *lst:Tensor, do_update_stats=True) -> Tensor:
    """Trigger the computation needed to create these Tensor(s)."""
    run_schedule(*self.schedule_with_vars(*lst), do_update_stats=do_update_stats)
    return self

  def replace(self, x:Tensor) -> Tensor:
    """
    Replace the data of this tensor with the data of another tensor. Only the shape of the tensors must match.
    """
    # used for replacing a Tensor with a new version of it (potentially with a different device and dtype)
    assert not x.requires_grad and getattr(self, '_ctx', None) is None
    assert self.shape == x.shape, f"replace shape mismatch {self.shape} != {x.shape}"
    self.lazydata = x.lazydata
    return self

  def assign(self, x) -> Tensor:
    # TODO: this is a hack for writing to DISK. remove with working assign
    if isinstance(self.device, str) and self.device.startswith("DISK"):
      if x.__class__ is not Tensor: x = Tensor(x, device="NPY", dtype=self.dtype)
      self.contiguous().realize().lazydata.base.realized.copyin(x.numpy().data)
      return self
    if x.__class__ is not Tensor: x = Tensor(x, device=self.device, dtype=self.dtype)
    if DEBUG >= 4: print(f"assign {self.lazydata} <- {x.lazydata}")
    if self.lazydata is x.lazydata: return self  # a self assign is a NOOP
    # NOTE: we allow cross device assign
    assert self.shape == x.shape, f"assign shape mismatch {self.shape} != {x.shape}"
    assert self.device == x.device, f"assign device mismatch {self.device} != {x.device}"
    assert self.dtype == x.dtype, f"assign dtype mismatch {self.dtype} != {x.dtype}"
    assert not isinstance(self.lazydata, MultiLazyBuffer) or self.lazydata.axis == x.lazydata.axis, "axis must match on MultiLazyBuffer"
    assert not x.requires_grad  # self requires_grad is okay?
    if not self.lazydata.is_realized(): return self.replace(x)
    self.lazydata = self.lazydata.assign(x.lazydata)
    return self
  def detach(self) -> Tensor:
    """
    Returns a new tensor with the same data as this tensor, but detached from the autograd graph.
    """
    return Tensor(self.lazydata, device=self.device, requires_grad=False)

  def _data(self) -> memoryview:
    if 0 in self.shape: return memoryview(bytearray(0))
    # NOTE: this realizes on the object from as_buffer being a Python object
    cpu = self.cast(self.dtype.scalar()).contiguous().to("CLANG").realize()
    buf = cast(Buffer, cast(LazyBuffer, cpu.lazydata).base.realized)
    if self.device != "CLANG": buf.options = BufferOptions(nolru=True)
    return buf.as_buffer(allow_zero_copy=True if self.device != "CLANG" else False)

  def data(self) -> memoryview:
    """
    Returns the data of this tensor as a memoryview.

    ```python exec="true" source="above" session="tensor" result="python"
    t = Tensor([1, 2, 3, 4])
    print(np.frombuffer(t.data(), dtype=np.int32))
    ```
    """
    assert self.dtype.fmt is not None, f"no fmt dtype for {self.dtype}"
    assert all_int(self.shape), f"no data if shape is symbolic, {self.shape=}"
    return self._data().cast(self.dtype.fmt, self.shape)
  def item(self) -> ConstType:
    """
    Returns the value of this tensor as a standard Python number.

    ```python exec="true" source="above" session="tensor" result="python"
    t = Tensor(42)
    print(t.item())
    ```
    """
    assert self.dtype.fmt is not None, f"no fmt dtype for {self.dtype}"
    assert self.numel() == 1, "must have one element for item"
    return self._data().cast(self.dtype.fmt)[0]
  # TODO: should be Tensor.tolist() -> Union[List[ConstType], ConstType]. The List is Sequence because mypy expects memoryview.tolist() -> list[int]
  # src: https://github.com/python/mypy/blob/release-1.6/mypy/typeshed/stdlib/builtins.pyi#L803
  def tolist(self) -> Union[Sequence[ConstType], ConstType]:
    """
    Returns the value of this tensor as a nested list.

    ```python exec="true" source="above" session="tensor" result="python"
    t = Tensor([1, 2, 3, 4])
    print(t.tolist())
    ```
    """
    return self.data().tolist()
  def numpy(self) -> np.ndarray:
    """
    Returns the value of this tensor as a numpy array.

    ```python exec="true" source="above" session="tensor" result="python"
    t = Tensor([1, 2, 3, 4])
    print(t.numpy())
    ```
    """
    if self.dtype == dtypes.bfloat16: return self.float().numpy()
    assert self.dtype.np is not None, f"no np dtype for {self.dtype}"
    assert all_int(self.shape), f"no data if shape is symbolic, {self.shape=}"
    return np.frombuffer(self._data(), dtype=self.dtype.np).reshape(self.shape)

  def to(self, device:Optional[Union[str, Tuple[str, ...]]]) -> Tensor:
    """
    Moves the tensor to the given device.
    """
    device = tuple(Device.canonicalize(x) for x in device) if isinstance(device, (tuple, list)) else Device.canonicalize(device)
    if device == self.device: return self
    if not isinstance(device, str): return self.shard(device)
    ret = Tensor(self.lazydata, device, requires_grad=self.requires_grad)
    if self.grad is not None: ret.grad = self.grad.to(device)
    if hasattr(self, '_ctx'): ret._ctx = self._ctx
    return ret

  def to_(self, device:Optional[Union[str, Tuple[str, ...]]]):
    """
    Moves the tensor to the given device in place.
    """
    real = self.to(device)
    # TODO: is this assign?
    if self.grad is not None and real.grad is not None: self.grad.lazydata = real.grad.lazydata
    self.lazydata = real.lazydata

  def shard(self, devices:Tuple[str, ...], axis:Optional[int]=None) -> Tensor:
    """
    Shards the tensor across the given devices.
    """
    assert isinstance(self.lazydata, LazyBuffer), "can't shard a MultiLazyBuffer"
    canonical_devices = tuple(Device.canonicalize(x) for x in devices)
    if axis is not None and axis < 0: axis += len(self.shape)
    return Tensor(MultiLazyBuffer.from_sharded(self.lazydata, canonical_devices, axis), device=canonical_devices, requires_grad=self.requires_grad)

  def shard_(self, devices:Tuple[str, ...], axis:Optional[int]=None):
    """
    Shards the tensor across the given devices in place.
    """
    self.lazydata = self.shard(devices, axis).lazydata
    return self

  @staticmethod
  def from_node(y:Node, **kwargs) -> Tensor:
    if isinstance(y, MulNode): return Tensor.from_node(y.a, **kwargs) * y.b
    if isinstance(y, Variable): return Tensor(y, **kwargs, requires_grad=False)
    raise RuntimeError(f"unhandled Node {y}")

  # ***** creation llop entrypoint *****

  @staticmethod
  def _loadop(op, shape, device:Optional[Union[Tuple[str, ...], str]]=None, dtype:Optional[DType]=None, arg=None, **kwargs):
    if isinstance(device, tuple):
      return Tensor(MultiLazyBuffer([LazyBuffer.loadop(op, shape, dtype or dtypes.default_float, Device.canonicalize(d), arg) \
                                      for d in device], None), device, dtype, **kwargs)
    return Tensor(LazyBuffer.loadop(op, shape, dtype or dtypes.default_float, Device.canonicalize(device), arg), device, dtype, **kwargs)

  @staticmethod
  def empty(*shape, **kwargs):
    """
    Creates an empty tensor with the given shape.

    You can pass in `dtype` and `device` keyword arguments to control the data type and device of the tensor.
    Additionally, all other keyword arguments are passed to the constructor of the tensor.

    ```python exec="true" source="above" session="tensor" result="python"
    t = Tensor.empty(2, 3)
    print(t.shape)
    ```
    """
    return Tensor._loadop(LoadOps.EMPTY, argfix(*shape), **kwargs)

  _seed: int = int(time.time())
  _rng_counter: Optional[Tensor] = None
  @staticmethod
  def manual_seed(seed=0):
    """
    Sets the seed for random operations.

    ```python exec="true" source="above" session="tensor" result="python"
    Tensor.manual_seed(42)
    print(Tensor._seed)
    ```
    """
    Tensor._seed, Tensor._rng_counter = seed, Tensor([0], dtype=dtypes.uint32, requires_grad=False)

  @staticmethod
  def rand(*shape, device:Optional[Union[Tuple[str, ...], str]]=None, dtype:Optional[DType]=None, **kwargs):
    """
    Creates a tensor with the given shape, filled with random values between the interval `[0, 1)`.

    You can pass in `dtype` and `device` keyword arguments to control the data type and device of the tensor.
    Additionally, all other keyword arguments are passed to the constructor of the tensor.

    ```python exec="true" source="above" session="tensor" result="python"
    Tensor.manual_seed(42)
    t = Tensor.rand(2, 3)
    print(t.numpy())
    ```
    """
    if Tensor._rng_counter is None: Tensor._rng_counter = Tensor([0], dtype=dtypes.uint32, requires_grad=False)
    if not THREEFRY.value:
      # for bfloat16, numpy rand passes buffer in float
      if (dtype or dtypes.default_float) == dtypes.bfloat16:
        return Tensor.rand(*shape, **kwargs, device=device, dtype=dtypes.float).cast(dtypes.bfloat16)
      return Tensor._loadop(LoadOps.CUSTOM, argfix(*shape), arg=custom_random, device=device, dtype=dtype, **kwargs)

    # threefry
    if (num := prod((shape:=argfix(*shape)))) == 0: return Tensor.zeros(shape, device=device, dtype=dtype, **kwargs)
    counts1 = (Tensor.arange(math.ceil(num / 2), device=device, dtype=dtypes.uint32, requires_grad=False)+Tensor._rng_counter.to(device)).realize()
    counts2 = counts1 + math.ceil(num / 2)
    Tensor._rng_counter.assign(Tensor._rng_counter + num).realize()

    rotations = [[13, 15, 26, 6], [17, 29, 16, 24]]
    ks = [0x0, Tensor._seed ^ 0x0 ^ 0x1BD11BDA, Tensor._seed]

    x = [counts1 + ks[-1], counts2 + ks[0]]
    for i in range(5):
      for r in rotations[i % 2]: x[0], x[1] = (x0 := x[0] + x[1]), x0 ^ ((x[1] << r) + (x[1] >> (32 - r)))
      x = [(x[0] + ks[i % 3]), (x[1] + ks[(i + 1) % 3] + i + 1)]
    out = x[0].cat(x[1]).rshift(8).cast(dtypes.float32).div(2 ** 24)[:num]
    out = out.reshape(shape).cast(dtypes.default_float if dtype is None else dtype)
    out.requires_grad = kwargs.get("requires_grad")
    return out.contiguous()

  # ***** creation helper functions *****

  @staticmethod
  def full(shape:Tuple[sint, ...], fill_value:ConstType, **kwargs):
    """
    Creates a tensor with the given shape, filled with the given value.

    You can pass in `dtype` and `device` keyword arguments to control the data type and device of the tensor.
    Additionally, all other keyword arguments are passed to the constructor of the tensor.

    ```python exec="true" source="above" session="tensor" result="python"
    print(Tensor.full((2, 3), 42).numpy())
    ```
    ```python exec="true" source="above" session="tensor" result="python"
    print(Tensor.full((2, 3), False).numpy())
    ```
    """
    return Tensor(fill_value, **kwargs).reshape((1, )*len(new_shape := argfix(shape))).expand(new_shape)

  @staticmethod
  def zeros(*shape, **kwargs):
    """
    Creates a tensor with the given shape, filled with zeros.

    You can pass in `dtype` and `device` keyword arguments to control the data type and device of the tensor.
    Additionally, all other keyword arguments are passed to the constructor of the tensor.

    ```python exec="true" source="above" session="tensor" result="python"
    print(Tensor.zeros(2, 3).numpy())
    ```
    ```python exec="true" source="above" session="tensor" result="python"
    print(Tensor.zeros(2, 3, dtype=dtypes.int32).numpy())
    ```
    """
    return Tensor.full(argfix(*shape), 0.0, **kwargs)

  @staticmethod
  def ones(*shape, **kwargs):
    """
    Creates a tensor with the given shape, filled with ones.

    You can pass in `dtype` and `device` keyword arguments to control the data type and device of the tensor.
    Additionally, all other keyword arguments are passed to the constructor of the tensor.

    ```python exec="true" source="above" session="tensor" result="python"
    print(Tensor.ones(2, 3).numpy())
    ```
    ```python exec="true" source="above" session="tensor" result="python"
    print(Tensor.ones(2, 3, dtype=dtypes.int32).numpy())
    ```
    """
    return Tensor.full(argfix(*shape), 1.0, **kwargs)

  @staticmethod
  def arange(start, stop=None, step=1, **kwargs):
    """
    If `stop` is not specified, creates a tensor with the given shape, filled with values from `0` to `start` with the given step size.

    If `stop` is specified, creates a tensor with the given shape, filled with values from `start` to `stop` with the given step size.

    You can pass in `dtype` and `device` keyword arguments to control the data type and device of the tensor.
    Additionally, all other keyword arguments are passed to the constructor of the tensor.

    ```python exec="true" source="above" session="tensor" result="python"
    print(Tensor.arange(5).numpy())
    ```
    ```python exec="true" source="above" session="tensor" result="python"
    print(Tensor.arange(5, 10).numpy())
    ```
    ```python exec="true" source="above" session="tensor" result="python"
    print(Tensor.arange(5, 10, 2).numpy())
    ```
    ```python exec="true" source="above" session="tensor" result="python"
    print(Tensor.arange(5.5, 10, 2).numpy())
    ```
    """
    if stop is None: stop, start = start, 0
    assert all(isinstance(s, (int, float)) for s in (start, stop, step)), f"symbolic arange not supported {start=}, {stop=}, {step=}"
    dtype = kwargs.pop("dtype", dtypes.default_float if any(isinstance(x, float) for x in (start, stop, step)) else dtypes.default_int)
    return (Tensor.full((math.ceil((stop-start)/step),), step, dtype=dtype, **kwargs)._cumsum() + (start - step)).cast(dtype)

  @staticmethod
  def eye(dim:int, **kwargs):
    """
    Creates an identity matrix of the given dimension.

    You can pass in `dtype` and `device` keyword arguments to control the data type and device of the tensor.
    Additionally, all other keyword arguments are passed to the constructor of the tensor.

    ```python exec="true" source="above" session="tensor" result="python"
    print(Tensor.eye(3).numpy())
    ```
    """
    return Tensor.ones((dim,1),**kwargs).pad((None,(0,dim))).flatten().shrink(((0,dim*dim),)).reshape(dim, dim)

  def full_like(self, fill_value:ConstType, **kwargs):
    """
    Creates a tensor with the same shape as `tensor`, filled with the given value.
    If `dtype` is not specified, the dtype of `tensor` is used.

    You can pass in the `device` keyword argument to control device of the tensor.
    Additionally, all other keyword arguments are passed to the constructor of the tensor.

    ```python exec="true" source="above" session="tensor" result="python"
    t = Tensor.ones(2, 3)
    print(Tensor.full_like(t, 42).numpy())
    ```
    """
    return Tensor.full(self.shape, fill_value, dtype=kwargs.pop("dtype", self.dtype), device=kwargs.pop("device", self.device), **kwargs)

  def zeros_like(self, **kwargs):
    """
    Creates a tensor with the same shape as `tensor`, filled with zeros.

    You can pass in `dtype` and `device` keyword arguments to control the data type and device of the tensor.
    Additionally, all other keyword arguments are passed to the constructor of the tensor.

    ```python exec="true" source="above" session="tensor" result="python"
    t = Tensor.ones(2, 3)
    print(Tensor.zeros_like(t).numpy())
    ```
    """
    return self.full_like(0, **kwargs)

  def ones_like(self, **kwargs):
    """
    Creates a tensor with the same shape as `tensor`, filled with ones.

    You can pass in `dtype` and `device` keyword arguments to control the data type and device of the tensor.
    Additionally, all other keyword arguments are passed to the constructor of the tensor.

    ```python exec="true" source="above" session="tensor" result="python"
    t = Tensor.zeros(2, 3)
    print(Tensor.ones_like(t).numpy())
    ```
    """
    return self.full_like(1, **kwargs)

  # ***** rng hlops *****

  @staticmethod
  def randn(*shape, dtype:Optional[DType]=None, **kwargs) -> Tensor:
    """
    Creates a tensor with the given shape, filled with random values from a normal distribution with mean `0` and standard deviation `1`.
    If `dtype` is not specified, the default type is used.

    You can pass in the `device` keyword argument to control device of the tensor.
    Additionally, all other keyword arguments are passed to the constructor of the tensor.

    ```python exec="true" source="above" session="tensor" result="python"
    Tensor.manual_seed(42)
    print(Tensor.randn(2, 3).numpy())
    ```
    """
    # https://en.wikipedia.org/wiki/Box%E2%80%93Muller_transform
    src = Tensor.rand((2, *argfix(*shape)), **{**kwargs, "dtype": dtypes.float32})
    return src[0].mul(2*math.pi).cos().mul((1 - src[1]).log().mul(-2).sqrt()).cast(dtype or dtypes.default_float)

  @staticmethod
  def randint(*shape, low=0, high=10, **kwargs) -> Tensor:
    """
    Creates a tensor with the given shape, filled with random integer values from the interval `[low, high)`.
    If `dtype` is not specified, the default type is used.

    You can pass in the `device` keyword argument to control device of the tensor.
    Additionally, all other keyword arguments are passed to the constructor of the tensor.

    ```python exec="true" source="above" session="tensor" result="python"
    Tensor.manual_seed(42)
    print(Tensor.randint(2, 3, low=5, high=10).numpy())
    """
    assert dtypes.is_int(dtype := kwargs.pop("dtype", dtypes.int32)), f"Unsupported dtype {dtype} for randint"
    return Tensor.uniform(*shape, low=low, high=high, dtype=dtype, **kwargs)

  @staticmethod
  def normal(*shape, mean=0.0, std=1.0, **kwargs) -> Tensor:
    """
    Creates a tensor with the given shape, filled with random values from a normal distribution with the given mean and standard deviation.

    You can pass in `dtype` and `device` keyword arguments to control the data type and device of the tensor.
    Additionally, all other keyword arguments are passed to the constructor of the tensor.

    ```python exec="true" source="above" session="tensor" result="python"
    Tensor.manual_seed(42)
    print(Tensor.normal(2, 3, mean=10, std=2).numpy())
    ```
    """
    return (std * Tensor.randn(*shape, **kwargs)) + mean

  @staticmethod
  def uniform(*shape, low=0.0, high=1.0, **kwargs) -> Tensor:
    """
    Creates a tensor with the given shape, filled with random values from a uniform distribution with the given lower and upper bounds.

    You can pass in `dtype` and `device` keyword arguments to control the data type and device of the tensor.
    Additionally, all other keyword arguments are passed to the constructor of the tensor.

    ```python exec="true" source="above" session="tensor" result="python"
    Tensor.manual_seed(42)
    print(Tensor.uniform(2, 3, low=2, high=10).numpy())
    ```
    """
    dtype = kwargs.pop("dtype", dtypes.default_float)
    return ((high-low) * Tensor.rand(*shape, **kwargs)).cast(dtype) + low

  @staticmethod
  def scaled_uniform(*shape, **kwargs) -> Tensor:
    """
    Creates a tensor with the given shape, filled with random values
    from a uniform distribution with a mean of zero and a standard deviation of `(prod(shape)**-0.5`.

    You can pass in `dtype` and `device` keyword arguments to control the data type and device of the tensor.
    Additionally, all other keyword arguments are passed to the constructor of the tensor.

    ```python exec="true" source="above" session="tensor" result="python"
    Tensor.manual_seed(42)
    print(Tensor.scaled_uniform(2, 3).numpy())
    ```
    """
    return Tensor.uniform(*shape, low=-1.0, high=1.0, **kwargs).mul(prod(argfix(*shape))**-0.5)

  # https://www.tensorflow.org/api_docs/python/tf/keras/initializers/GlorotUniform
  @staticmethod
  def glorot_uniform(*shape, **kwargs) -> Tensor:
    """
    <https://www.tensorflow.org/api_docs/python/tf/keras/initializers/GlorotUniform>

    You can pass in `dtype` and `device` keyword arguments to control the data type and device of the tensor.
    Additionally, all other keyword arguments are passed to the constructor of the tensor.

    ```python exec="true" source="above" session="tensor" result="python"
    Tensor.manual_seed(42)
    print(Tensor.glorot_uniform(2, 3).numpy())
    ```
    """
    return Tensor.uniform(*shape, low=-1.0, high=1.0, **kwargs).mul((6/(argfix(*shape)[0]+prod(argfix(*shape)[1:])))**0.5)

  # https://pytorch.org/docs/stable/_modules/torch/nn/init.html#kaiming_uniform_
  @staticmethod
  def kaiming_uniform(*shape, a:float = 0.01, **kwargs) -> Tensor:
    """
    <https://pytorch.org/docs/stable/_modules/torch/nn/init.html#kaiming_uniform_>

    You can pass in `dtype` and `device` keyword arguments to control the data type and device of the tensor.
    Additionally, all other keyword arguments are passed to the constructor of the tensor.

    ```python exec="true" source="above" session="tensor" result="python"
    Tensor.manual_seed(42)
    print(Tensor.kaiming_uniform(2, 3).numpy())
    ```
    """
    bound = math.sqrt(3.0) * math.sqrt(2.0 / (1 + a ** 2)) / math.sqrt(prod(argfix(*shape)[1:]))
    return Tensor.uniform(*shape, low=-bound, high=bound, **kwargs)

  # https://pytorch.org/docs/stable/_modules/torch/nn/init.html#kaiming_normal_
  @staticmethod
  def kaiming_normal(*shape, a:float = 0.01, **kwargs) -> Tensor:
    """
    <https://pytorch.org/docs/stable/_modules/torch/nn/init.html#kaiming_normal_>

    You can pass in `dtype` and `device` keyword arguments to control the data type and device of the tensor.
    Additionally, all other keyword arguments are passed to the constructor of the tensor.

    ```python exec="true" source="above" session="tensor" result="python"
    Tensor.manual_seed(42)
    print(Tensor.kaiming_normal(2, 3).numpy())
    ```
    """
    std = math.sqrt(2.0 / (1 + a ** 2)) / math.sqrt(prod(argfix(*shape)[1:]))
    return Tensor.normal(*shape, mean=0.0, std=std, **kwargs)

  def multinomial(self:Tensor, num_samples:int = 1, replacement:bool = False) -> Tensor:
    assert 1 <= self.ndim <= 2 and num_samples > 0, f"{self.ndim=} must be 1 or 2 dim, {num_samples=} must be positive"
    assert replacement or num_samples == 1, "no replacement only supports num_samples = 1"
    weight = self.unsqueeze(0) if self.ndim == 1 else self
    cdf = (cw := weight.cumsum(1).float()) / cw[:, -1].unsqueeze(1)
    unif_samples = Tensor.rand(num_samples, cdf.shape[0], 1, device=self.device)
    indices = (unif_samples.expand((-1, -1, cdf.shape[1])) >= cdf).sum(2).permute((1, 0))
    return (indices.squeeze(0) if self.ndim == 1 else indices).cast(dtypes.int32)

  # ***** toposort and backward pass *****

  def _deepwalk(self):
    def _walk(node, visited):
      visited.add(node)
      if getattr(node, "_ctx", None):
        for i in node._ctx.parents:
          if i not in visited: yield from _walk(i, visited)
        yield node
    return list(_walk(self, set()))

  def backward(self) -> Tensor:
    """
    Propagates the gradient of a tensor backwards through the computation graph.
    Must be used on a scalar tensor.

    ```python exec="true" source="above" session="tensor" result="python"
    t = Tensor([1.0, 2.0, 3.0, 4.0], requires_grad=True)
    t.sum().backward()
    print(t.grad.numpy())
    ```
    """
    assert self.shape == tuple(), f"backward can only be called for scalar tensors, but it has shape {self.shape})"

    # fill in the first grad with one. don't use Tensor.ones because we don't need contiguous
    # this is "implicit gradient creation"
    self.grad = Tensor(1.0, dtype=self.dtype, device=self.device, requires_grad=False)

    for t0 in reversed(self._deepwalk()):
      if t0.grad is None: raise RuntimeError(f"tensor {t0} has no grad")
      grads = t0._ctx.backward(t0.grad.lazydata)
      grads = [Tensor(g, device=self.device, requires_grad=False) if g is not None else None
        for g in ([grads] if len(t0._ctx.parents) == 1 else grads)]
      for t, g in zip(t0._ctx.parents, grads):
        if g is not None and t.requires_grad:
          assert g.shape == t.shape, f"grad shape must match tensor shape, {g.shape!r} != {t.shape!r}"
          t.grad = g if t.grad is None else (t.grad + g)
      del t0._ctx
    return self

  # ***** movement low level ops *****

  def view(self, *shape) -> Tensor:
    """`.view` is an alias for `.reshape`."""
    return self.reshape(shape)

  def reshape(self, shape, *args) -> Tensor:
    """
    Returns a tensor with the same data as the original tensor but with a different shape.
    `shape` can be passed as a tuple or as separate arguments.

    ```python exec="true" source="above" session="tensor" result="python"
    t = Tensor.arange(6)
    print(t.reshape(2, 3).numpy())
    ```
    """
    new_shape = argfix(shape, *args)
    new_shape = tuple([-prod(self.shape) // prod(new_shape) if s == -1 else (s if s is not None else self.shape[i]) for i,s in enumerate(new_shape)])
    return F.Reshape.apply(self, shape=new_shape) if new_shape != self.shape else self

  def expand(self, shape, *args) -> Tensor:
    """
    Returns a tensor that is expanded to the shape that is specified.
    Expand can also increase the number of dimensions that a tensor has.

    Passing a `-1` or `None` to a dimension means that its size will not be changed.

    ```python exec="true" source="above" session="tensor" result="python"
    t = Tensor([1, 2, 3])
    print(t.expand(4, -1).numpy())
    ```
    """
    return self._broadcast_to(tuple(sh if s==-1 or s is None else s for s, sh in zip(*(_pad_left(argfix(shape, *args), self.shape)))))

  def permute(self, order, *args) -> Tensor:
    """
    Returns a tensor that is a permutation of the original tensor.
    The new tensor has the same data as the original tensor but with the dimensions permuted according to the order specified.
    `order` can be passed as a tuple or as separate arguments.

    ```python exec="true" source="above" session="tensor" result="python"
    t = Tensor.arange(6).reshape(2, 3)
    print(t.numpy())
    ```
    ```python exec="true" source="above" session="tensor" result="python"
    print(t.permute(1, 0).numpy())
    ```
    """
    return F.Permute.apply(self, order=argfix(order, *args))

  def flip(self, axis, *args) -> Tensor:
    """
    Returns a tensor that reverses the order of the original tensor along given axis.
    `axis` can be passed as a tuple or as separate arguments.

    ```python exec="true" source="above" session="tensor" result="python"
    t = Tensor.arange(6).reshape(2, 3)
    print(t.numpy())
    ```
    ```python exec="true" source="above" session="tensor" result="python"
    print(t.flip(0).numpy())
    ```
    ```python exec="true" source="above" session="tensor" result="python"
    print(t.flip((0, 1)).numpy())
    ```
    """
    return F.Flip.apply(self, axis=[x if x >= 0 else x+len(self.shape) for x in argfix(axis, *args)])

  def shrink(self, arg:Tuple[Optional[Tuple[sint, sint]], ...]) -> Tensor:
    """
    Returns a tensor that shrinks the each axis based on input arg.
    `arg` has the same length as `self.ndim`.
    For each axis, it can be `None`, which means no shrink, or a tuple `(start, end)` that works the same as python slice.

    ```python exec="true" source="above" session="tensor" result="python"
    t = Tensor.arange(9).reshape(3, 3)
    print(t.numpy())
    ```
    ```python exec="true" source="above" session="tensor" result="python"
    print(t.shrink(((None, (1, 3)))).numpy())
    ```
    ```python exec="true" source="above" session="tensor" result="python"
    print(t.shrink((((0, 2), (0, 2)))).numpy())
    ```
    """
    if all(x is None or x == (0,s) for x,s in zip(arg, self.shape)): return self
    return F.Shrink.apply(self, arg=tuple(x if x is not None else (0,s) for x,s in zip(arg, self.shape)))

  def pad(self, arg:Tuple[Optional[Tuple[sint, sint]], ...], value:float=0.0) -> Tensor:
    """
    Returns a tensor that pads the each axis based on input arg.
    arg has the same length as `self.ndim`.
    For each axis, it can be `None`, which means no pad, or a tuple `(pad_before, pad_after)`.
    If `value` is specified, the tensor is padded with `value` instead of `0.0`.

    ```python exec="true" source="above" session="tensor" result="python"
    t = Tensor.arange(6).reshape(2, 3)
    print(t.numpy())
    ```
    ```python exec="true" source="above" session="tensor" result="python"
    print(t.pad(((None, (1, 2)))).numpy())
    ```
    ```python exec="true" source="above" session="tensor" result="python"
    print(t.pad(((None, (1, 2))), -2).numpy())
    ```
    """
    if all(x is None or x == (0,0) for x in arg): return self
    ret = F.Pad.apply(self, arg=(narg:=tuple(x if x is not None else (0,0) for x in arg)))
    return ret if 0 == value else ret + F.Pad.apply(Tensor.ones_like(self), arg=narg).where(0, value)

  # ***** movement high level ops *****

  # Supported Indexing Implementations:
  #   1. Int indexing (no copy)
  #     - for all dims where there's int, shrink -> reshape
  #     - negative indices are taken relative to the end of the sequence, so X[-2] returns the 2nd-to-last element
  #     - X = Tensor.rand(4,5,9); X[2,-2] shrinks the Tensor to X.shrink(((2, 3), (3, 4), (0, 9))) -> X.shape=(1,1,9)
  #     - Then we reshape (collapse) the int dim away such that for X: (1,1,9) -> (9,)
  #   2. Slice indexing (no copy)
  #     - for all dims where slice is start:end:stride, shrink -> Optional[flip] -> pad -> reshape -> shrink
  #     - first shrink the Tensor to X.shrink(((start, end),))
  #     - then we apply stride through Optional[flip] -> pad -> reshape -> shrink
  #       - flip where dim value is negative
  #       - pad 0's on dims such that reshaping [dim_size_padded] -> [dim_size_padded // stride, stride] is possible
  #       - shrink [dim_size_padded // stride, stride] -> [dim_size_padded // stride, 1]
  #       - reshape [dim_size_padded // stride, 1] -> [dim_size_padded // stride] and now you have your stride
  #   3. None indexing (no copy)
  #     - reshape (inject) a dim at the dim where there's None
  #   4. Tensor indexing (copy)
  #     - use Tensor.arange == tensor_index to create masks for dims with Tensors (adds a dim for each mask)
  #     - combine masks together with mul
  #     - apply mask to self by mask * self
  #     - sum reduce away the extra dims added from creating masks
  # Tiny Things:
  #   1. Supported indices: Union[int, slice, Tensor, None, List, Tuple, Ellipsis]
  #     - for any list, List[Union[List, Tuple, int]], must have homogeneous shape
  #     - for any tuple, Tuple[Union[List, Tuple, int]], must have homogeneous shape
  #   2. Bool indexing is not supported
  #   3. Out of bounds Tensor indexing results in 0
  #     - e.g: Tensor([1, 2, 3])[Tensor([4, 3, 2])] -> [0, 0, 3] index 4 and 3 are OOB
  def __getitem__(self, indices) -> Tensor:
    # 1. indices normalization and validation
    # treat internal tuples and lists as Tensors and standardize indices to list type
    if isinstance(indices, list) and all_int(indices): indices = [Tensor(indices, self.device, requires_grad=False)]
    elif isinstance(indices, (tuple, list)):
      indices = [Tensor(list(i), self.device, requires_grad=False) if isinstance(i, (tuple, list)) else i for i in indices]
    else: indices = [indices]

    # turn scalar Tensors into const val for int indexing if possible
    indices = [self._to_const_val(i) if isinstance(i, Tensor) and i.shape == () else i for i in indices]
    # move Tensor indices to the same device as self
    indices = [i.to(self.device) if isinstance(i, Tensor) else i for i in indices]

    # filter ellipsis and fill with slice(None) or fill rest of indices with slice(None)
    ellipsis_idx = [dim for dim, i in enumerate(indices) if i is Ellipsis]
    fill_idx = ellipsis_idx[0] if ellipsis_idx else len(indices)
    num_indices = len(indices) - len(ellipsis_idx) - sum(1 for i in indices if i is None)
    indices[fill_idx:fill_idx+1] = [slice(None)] * (len(self.shape) - num_indices)

    # use Dict[type, List[dimension]] to track elements in indices
    type_dim: DefaultDict[Union[type, None], List[int]] = defaultdict(list)

    # record None for dimension injection later and filter None and record rest of indices
    type_dim[None] = [dim for dim, i in enumerate(indices) if i is None]
    indices_filtered = [v for v in indices if v is not None]
    for dim,i in enumerate(indices_filtered): type_dim[type(i)].append(dim)

    for index_type in type_dim:
      if index_type not in [None, int, slice, Tensor]: raise IndexError(f"{index_type=} not supported")
    if len(ellipsis_idx) > 1: raise IndexError("indices can only have a single ellipsis ('...')")
    if num_indices > self.ndim: raise IndexError(f"too many {num_indices=} for {self.ndim=}")

    # 2. basic indexing, uses only movement ops (no copy)
    # currently indices_filtered: Tuple[Union[slice, int, Tensor], ...]
    # turn indices in indices_filtered to Tuple[shrink_arg, strides]
    for dim in type_dim[int]:
      if (index := indices_filtered[dim]) >= (size := self.shape[dim]) or index < -size:
        raise IndexError(f"{index=} is out of bounds on {dim=} with {size=}")
      indices_filtered[dim] = ((index, index+1), 1) if index >= 0 else ((size+index, size+index+1), 1)
    for dim in type_dim[slice]:
      if (index := indices_filtered[dim]).step == 0: raise ValueError(f"{index=} on {dim=} cannot have 0 as step")
      s, e, st = index.indices(self.shape[dim])
      indices_filtered[dim] = ((0, 0) if (st * (e - s)) < 0 else (s, e) if st > 0 else (e+1, s+1), st)
    # record tensors and skip all Tensor dims for basic indexing
    tensor_index: List[Tensor] = []
    for dim in type_dim[Tensor]:
      tensor_index.append(index := indices_filtered[dim])
      if not dtypes.is_int(index.dtype): raise IndexError(f"{index.dtype=} on {dim=} is not supported, only int tensor indexing is supported")
      indices_filtered[dim] = ((0, self.shape[dim]), 1)

    new_slice, strides = ((),()) if not indices_filtered else zip(*indices_filtered)
    ret = self.shrink(new_slice).flip(tuple(i for i, s in enumerate(strides) if s < 0))
    if any(abs(s) != 1 for s in strides):
      strides = tuple(abs(s) for s in strides)
      ret = ret.pad(tuple((0, round_up(sh, s) - sh) for s, sh in zip(strides, ret.shape)))
      ret = ret.reshape(tuple(flatten((sh // s, s) for s, sh in zip(strides, ret.shape))))
      ret = ret.shrink(tuple(flatten(((0, sh), (0, 1)) for sh in ret.shape[::2]))).reshape(ret.shape[::2])

    # inject 1 for dim where it's None and collapse dim for int
    new_shape = list(ret.shape)
    for dim in type_dim[None]: new_shape.insert(dim, 1)
    for dim in (dims_collapsed := tuple(dim + sum(1 for d in type_dim[None] if dim >= d) for dim in reversed(type_dim[int]))): new_shape.pop(dim)

    ret = ret.reshape(new_shape)
    assert all_int(ret.shape), f"does not support symbolic shape {ret.shape}"

    # 3. advanced indexing (copy)
    if type_dim[Tensor]:
      # calculate dim of current ret by subtracting dims collapsed and adding dims injected up until tensor_dim
      def calc_dim(tensor_dim:int) -> int:
        return tensor_dim - sum(1 for d in dims_collapsed if tensor_dim >= d) + sum(1 for d in type_dim[None] if tensor_dim >= d)

      # track tensor_dim and tensor_index using a dict
      # calc_dim to get dim and use that to normalize the negative tensor indices
      idx: Dict[int,Tensor] = {(dim := calc_dim(td)):(tensor<0).where(ret.shape[dim],0) + tensor for td,tensor in zip(type_dim[Tensor], tensor_index)}

      masks, first_dim, last_dim = [], min(idx.keys()), max(idx.keys())
      pre_reduce_shape = ret.shape[:first_dim] + (big_shape := _broadcast_shape(*(t.shape for t in idx.values()))) + ret.shape[first_dim:]

      # create masks
      for dim, i in idx.items():
        try: i = i.reshape(i.shape + (1,)*(ret.ndim - first_dim)).expand(pre_reduce_shape)
        except ValueError as e: raise IndexError(f"cannot broadcast indices: {e}") from e
        a = Tensor.arange(ret.shape[dim], device=self.device, requires_grad=False).reshape((ret.shape[dim],) + (1,)*(ret.ndim - dim - 1))
        masks.append(i == a)

      # reduce masks to 1 mask
      mask: Tensor = functools.reduce(lambda x,y: x.mul(y), masks)

      # inject 1's for the extra dims added in create masks
      sh = ret.shape[:first_dim] + (1,) * len(big_shape) + ret.shape[first_dim:]
      # sum reduce the extra dims introduced in create masks
      ret = (ret.reshape(sh) * mask).sum(tuple(i + len(big_shape) for i in idx.keys()), acc_dtype=ret.dtype)

      # special permute case
      if first_dim != 0 and len(idx) != 1 and tuple(idx.keys()) != tuple(range(first_dim, last_dim+1)):
        ret = ret.permute(*range(first_dim, first_dim+len(big_shape)), *range(0, first_dim), *range(first_dim+len(big_shape), ret.ndim))
    return ret

  def __setitem__(self, indices, v:Union[Tensor, ConstType]) -> None:
    if isinstance(self.device, str) and self.device.startswith("DISK"):
      self.__getitem__(indices).assign(v)
      return
    # NOTE: check that setitem target is valid first
    assert all(lb.st.contiguous for lb in self.lazydata.lbs), "setitem target needs to be contiguous"
    if not isinstance(v, (Tensor, float, int, bool)): raise TypeError(f"can't set a {type(v).__name__} to a Tensor")
    if not isinstance(v, Tensor): v = Tensor(v, device=self.device, dtype=self.dtype)
    if self.requires_grad or v.requires_grad: raise NotImplementedError("setitem with requires_grad is not supported")
    if isinstance(indices, (Tensor, list)) or (isinstance(indices, tuple) and any(isinstance(i, (Tensor, list)) for i in indices)):
      raise NotImplementedError("Advanced indexing setitem is not currently supported")

    assign_to = self.realize().__getitem__(indices)
    # NOTE: contiguous to prevent const folding.
    v = v.cast(assign_to.dtype)._broadcast_to(_broadcast_shape(assign_to.shape, v.shape)).contiguous()
    assign_to.assign(v).realize()

  # NOTE: using _slice is discouraged and things should migrate to pad and shrink
  def _slice(self, arg:Sequence[Optional[Tuple[int, sint]]], value:float=0) -> Tensor:
    arg_ = tuple(a if a is not None else (0, s) for s,a in zip(self.shape, arg))
    padding = tuple((max(0, -l), max(0, r-s)) for s,(l,r) in zip(self.shape, arg_))
    return self.pad(padding, value=value).shrink(tuple((l + pl, r + pl) for (l,r),(pl,_) in zip(arg_, padding)))

  def gather(self:Tensor, dim:int, index:Tensor) -> Tensor:
    """
    Gathers values along an axis specified by `dim`.

    ```python exec="true" source="above" session="tensor" result="python"
    t = Tensor([[1, 2], [3, 4]])
    print(t.numpy())
    ```
    ```python exec="true" source="above" session="tensor" result="python"
    print(t.gather(1, Tensor([[0, 0], [1, 0]])).numpy())
    ```
    """
    assert index.ndim == self.ndim, f"self.ndim must equal index.ndim, {self.ndim=}, {index.ndim=}"
    assert all(s >= i for s,i in zip(self.shape, index.shape)), "all dim of index.shape must be smaller than self.shape"
    dim = self._resolve_dim(dim)
    index = index.to(self.device).transpose(0, dim).unsqueeze(-1)
    permarg = list(range(self.ndim))
    permarg = permarg[1:dim] + [permarg[0]] + permarg[dim+1:] + [permarg[dim]] if dim != 0 else permarg[1:] + [permarg[0]]
    return ((index == Tensor.arange(self.shape[dim], requires_grad=False, device=self.device)) * self.permute(*permarg).shrink(
      tuple([*[(0,sh) for sh in index.shape[1:-1]], None])).unsqueeze(0)).sum(-1, acc_dtype=self.dtype).transpose(0, dim)

  def cat(self:Tensor, *args:Tensor, dim:int=0) -> Tensor:
    """
    Concatenates self with other `Tensor` in `args` along an axis specified by `dim`.
    All tensors must have the same shape except in the concatenating dimension.

    ```python exec="true" source="above" session="tensor" result="python"
    t0, t1, t2 = Tensor([[1, 2]]), Tensor([[3, 4]]), Tensor([[5, 6]])
    print(t0.cat(t1, t2, dim=0).numpy())
    ```
    ```python exec="true" source="above" session="tensor" result="python"
    print(t0.cat(t1, t2, dim=1).numpy())
    ```
    """
    dim = self._resolve_dim(dim)
    assert all(len(y.shape) == len(self.shape) and all(y.shape[i] == s for i,s in enumerate(self.shape) if i != dim) for y in args)
    catargs = [self, *args]
    cat_dims = [s.shape[dim] for s in catargs]
    cat_dim_cumsum = [0, *itertools.accumulate(cat_dims)]
    slc:List[List[Optional[Tuple[sint, sint]]]] = [[None for _ in self.shape] for _ in catargs]
    for d,k,s in zip(cat_dims, cat_dim_cumsum[:-1], slc): s[dim] = (k, cat_dim_cumsum[-1] - k - d)
    return functools.reduce(Tensor.__add__, [arg.pad(tuple(s)) for arg,s in zip(catargs, slc)])

  def stack(self:Tensor, *args:Tensor, dim:int=0) -> Tensor:
    """
    Concatenates self with other `Tensor` in `args` along a new dimension specified by `dim`.

    ```python exec="true" source="above" session="tensor" result="python"
    t0, t1, t2 = Tensor([1, 2]), Tensor([3, 4]), Tensor([5, 6])
    print(t0.stack(t1, t2, dim=0).numpy())
    ```
    ```python exec="true" source="above" session="tensor" result="python"
    print(t0.stack(t1, t2, dim=1).numpy())
    ```
    """
    # checks for shapes and number of dimensions delegated to cat
    return self.unsqueeze(dim).cat(*[t.unsqueeze(dim) for t in args], dim=dim)

  def repeat(self, repeats, *args) -> Tensor:
    """
    Repeat tensor number of times along each dimension specified by `repeats`.
    `repeats` can be passed as a tuple or as separate arguments.

    ```python exec="true" source="above" session="tensor" result="python"
    t = Tensor([1, 2, 3])
    print(t.repeat(4, 2).numpy())
    ```
    ```python exec="true" source="above" session="tensor" result="python"
    print(t.repeat(4, 2, 1).shape)
    ```
    """
    repeats = argfix(repeats, *args)
    base_shape = (1,) * (len(repeats) - self.ndim) + self.shape
    new_shape = [x for b in base_shape for x in [1, b]]
    expand_shape = [x for rs in zip(repeats, base_shape) for x in rs]
    final_shape = [r*s for r,s in zip(repeats, base_shape)]
    return self.reshape(new_shape).expand(expand_shape).reshape(final_shape)

  def _resolve_dim(self, dim:int, *, outer:bool=False) -> int:
    if not -max(1, self.ndim+outer) <= dim < max(1, self.ndim+outer):
      raise IndexError(f"{dim=} out of range {[-max(1, self.ndim+outer), max(1, self.ndim+outer)-1]}")
    return dim + self.ndim+outer if dim < 0 else dim

  def split(self, sizes:Union[int, List[int]], dim:int=0) -> Tuple[Tensor, ...]:
    """
    Splits the tensor into chunks along the dimension specified by `dim`.
    If `sizes` is an integer, it splits into equally sized chunks if possible, otherwise the last chunk will be smaller.
    If `sizes` is a list, it splits into `len(sizes)` chunks with size in `dim` according to `size`.

    ```python exec="true" source="above" session="tensor" result="python"
    t = Tensor.arange(10).reshape(5, 2)
    print(t.numpy())
    ```
    ```python exec="true" source="above" session="tensor" result="python"
    split = t.split(2)
    print("\\n".join([repr(x.numpy()) for x in split]))
    ```
    ```python exec="true" source="above" session="tensor" result="python"
    split = t.split([1, 4])
    print("\\n".join([repr(x.numpy()) for x in split]))
    ```
    """
    assert all_int(self.shape), f"does not support symbolic shape {self.shape}"
    dim = self._resolve_dim(dim)
    if isinstance(sizes, int): sizes = [min(sizes, self.shape[dim]-i) for i in range(0, max(1, self.shape[dim]), max(1, sizes))]
    assert sum(sizes) == self.shape[dim], f"expect sizes to sum exactly to {self.shape[dim]}, but got {sum(sizes)}"
    return tuple(self[sl] for sl in [tuple([slice(None)]*dim + [slice(sum(sizes[:i]), sum(sizes[:i + 1]))]) for i in range(len(sizes))])

  def chunk(self, chunks:int, dim:int=0) -> List[Tensor]:
    """
    Splits the tensor into `chunks` number of chunks along the dimension `dim`.
    If the tensor size along `dim` is not divisible by `chunks`, all returned chunks will be the same size except the last one.
    The function may return fewer than the specified number of chunks.

    ```python exec="true" source="above" session="tensor" result="python"
    chunked = Tensor.arange(11).chunk(6)
    print("\\n".join([repr(x.numpy()) for x in chunked]))
    ```
    ```python exec="true" source="above" session="tensor" result="python"
    chunked = Tensor.arange(12).chunk(6)
    print("\\n".join([repr(x.numpy()) for x in chunked]))
    ```
    ```python exec="true" source="above" session="tensor" result="python"
    chunked = Tensor.arange(13).chunk(6)
    print("\\n".join([repr(x.numpy()) for x in chunked]))
    ```
    """
    assert all_int(self.shape), f"does not support symbolic shape {self.shape}"
    assert chunks > 0, f"expect chunks to be greater than 0, got: {chunks}"
    dim = self._resolve_dim(dim)
    return list(self.split(math.ceil(self.shape[dim]/chunks) if self.shape[dim] else [0]*chunks, dim=dim))

  def squeeze(self, dim:Optional[int]=None) -> Tensor:
    """
    Returns a tensor with specified dimensions of input of size 1 removed.
    If `dim` is not specified, all dimensions with size 1 are removed.

    ```python exec="true" source="above" session="tensor" result="python"
    t = Tensor.zeros(2, 1, 2, 1, 2)
    print(t.squeeze().shape)
    ```
    ```python exec="true" source="above" session="tensor" result="python"
    print(t.squeeze(0).shape)
    ```
    ```python exec="true" source="above" session="tensor" result="python"
    print(t.squeeze(1).shape)
    ```
    """
    if dim is None: return self.reshape(tuple(dim for dim in self.shape if dim != 1))
    dim = self._resolve_dim(dim)
    return self if not self.ndim or self.shape[dim] != 1 else self.reshape(self.shape[:dim] + self.shape[dim+1:])

  def unsqueeze(self, dim:int) -> Tensor:
    """
    Returns a tensor with a new dimension of size 1 inserted at the specified `dim`.

    ```python exec="true" source="above" session="tensor" result="python"
    t = Tensor([1, 2, 3, 4])
    print(t.unsqueeze(0).numpy())
    ```
    ```python exec="true" source="above" session="tensor" result="python"
    print(t.unsqueeze(1).numpy())
    ```
    """
    dim = self._resolve_dim(dim, outer=True)
    return self.reshape(self.shape[:dim] + (1,) + self.shape[dim:])

  def pad2d(self, padding:Sequence[int], value:float=0.0) -> Tensor:
    """
    Returns a tensor that pads the last two axes specified by `padding` (padding_left, padding_right, padding_top, padding_bottom).
    If `value` is specified, the tensor is padded with `value` instead of `0.0`.

    ```python exec="true" source="above" session="tensor" result="python"
    t = Tensor.arange(9).reshape(1, 1, 3, 3)
    print(t.numpy())
    ```
    ```python exec="true" source="above" session="tensor" result="python"
    print(t.pad2d((1, 1, 2, 0), value=-float("inf")).numpy())
    ```
    """
    slc = [(-p0, s+p1) for p0,p1,s in zip(padding[::2], padding[1::2], self.shape[::-1])][::-1]
    return self._slice([(0,s) for s in self.shape[:-(len(padding)//2)]] + slc, value=value)

  @property
  def T(self) -> Tensor:
    """`.T` is an alias for `.transpose(1, 0)`."""
    return self.transpose()

  def transpose(self, dim0=1, dim1=0) -> Tensor:
    """
    Returns a tensor that is a transposed version of the original tensor.
    The given dimensions `dim0` and `dim1` are swapped.

    ```python exec="true" source="above" session="tensor" result="python"
    t = Tensor.arange(6).reshape(2, 3)
    print(t.numpy())
    ```
    ```python exec="true" source="above" session="tensor" result="python"
    print(t.transpose(0, 1).numpy())
    ```
    """
    order = list(range(self.ndim))
    order[dim0], order[dim1] = order[dim1], order[dim0]
    return self.permute(order)

  def flatten(self, start_dim=0, end_dim=-1):
    """
    Flattens the tensor by reshaping it into a one-dimensional tensor.
    If `start_dim` or `end_dim` are passed, only dimensions starting with `start_dim` and ending with `end_dim` are flattened.

    ```python exec="true" source="above" session="tensor" result="python"
    t = Tensor.arange(8).reshape(2, 2, 2)
    print(t.flatten().numpy())
    ```
    ```python exec="true" source="above" session="tensor" result="python"
    print(t.flatten(start_dim=1).numpy())
    ```
    """
    start_dim, end_dim = self._resolve_dim(start_dim), self._resolve_dim(end_dim)
    return self.reshape(self.shape[:start_dim] + (prod(self.shape[start_dim:end_dim+1]), ) + self.shape[end_dim+1:])

  def unflatten(self, dim:int, sizes:Tuple[int,...]):
    """
    Expands dimension `dim` of the tensor over multiple dimensions specified by `sizes`.

    ```python exec="true" source="above" session="tensor" result="python"
    print(Tensor.ones(3, 4, 1).unflatten(1, (2, 2)).shape)
    ```
    ```python exec="true" source="above" session="tensor" result="python"
    print(Tensor.ones(3, 4, 1).unflatten(1, (-1, 2)).shape)
    ```
    ```python exec="true" source="above" session="tensor" result="python"
    print(Tensor.ones(5, 12, 3).unflatten(-2, (2, 2, 3, 1, 1)).shape)
    ```
    """
    dim = self._resolve_dim(dim)
    return self.reshape(self.shape[:dim] + sizes + self.shape[dim+1:])

  # ***** reduce ops *****

  def _reduce(self, fxn:Type[Function], axis:Optional[Union[int, Tuple[int, ...]]]=None, keepdim=False) -> Tensor:
    if self.ndim == 0:
      if axis is not None and axis not in [-1, 0]: raise IndexError(f"{axis=} out of range of [-1, 0]")
      axis = None
    axis_: Tuple[int, ...] = tuple(range(len(self.shape))) if axis is None else ((axis,) if isinstance(axis, int) else tuple(axis))
    axis_ = tuple(self._resolve_dim(x) for x in axis_)
    ret = fxn.apply(self, axis=axis_)
    return ret if keepdim else ret.reshape(tuple(s for i,s in enumerate(self.shape) if i not in axis_))

  def sum(self, axis=None, keepdim=False, acc_dtype:Optional[DType]=None):
    """
    Sums the elements of the tensor along the specified axis or axes.

    You can pass in `axis` and `keepdim` keyword arguments to control the axis along
    which the maximum is computed and whether the reduced dimensions are retained.

    You can pass in `acc_dtype` keyword argument to control the data type of the accumulation.
    If not specified, the accumulation data type is chosen based on the input tensor's data type.

    ```python exec="true" source="above" session="tensor" result="python"
    t = Tensor.arange(6).reshape(2, 3)
    print(t.numpy())
    ```
    ```python exec="true" source="above" session="tensor" result="python"
    print(t.sum().numpy())
    ```
    ```python exec="true" source="above" session="tensor" result="python"
    print(t.sum(axis=0).numpy())
    ```
    ```python exec="true" source="above" session="tensor" result="python"
    print(t.sum(axis=1).numpy())
    ```
    """
    ret = self.cast(acc_dtype or sum_acc_dtype(self.dtype))._reduce(F.Sum, axis, keepdim)
    return ret.cast(self.dtype) if self.dtype in {dtypes.float16, dtypes.bfloat16} else ret
  def max(self, axis=None, keepdim=False):
    """
    Returns the maximum value of the tensor along the specified axis or axes.

    You can pass in `axis` and `keepdim` keyword arguments to control the axis along
    which the maximum is computed and whether the reduced dimensions are retained.

    ```python exec="true" source="above" session="tensor" result="python"
    t = Tensor([[1, 0, 2], [5, 4, 3]])
    print(t.numpy())
    ```
    ```python exec="true" source="above" session="tensor" result="python"
    print(t.max().numpy())
    ```
    ```python exec="true" source="above" session="tensor" result="python"
    print(t.max(axis=0).numpy())
    ```
    ```python exec="true" source="above" session="tensor" result="python"
    print(t.max(axis=1, keepdim=True).numpy())
    ```
    """
    return self._reduce(F.Max, axis, keepdim)
  def min(self, axis=None, keepdim=False):
    """
    Returns the minimum value of the tensor along the specified axis or axes.

    You can pass in `axis` and `keepdim` keyword arguments to control the axis along
    which the minimum is computed and whether the reduced dimensions are retained.

    ```python exec="true" source="above" session="tensor" result="python"
    t = Tensor([[1, 0, 2], [5, 4, 3]])
    print(t.numpy())
    ```
    ```python exec="true" source="above" session="tensor" result="python"
    print(t.min().numpy())
    ```
    ```python exec="true" source="above" session="tensor" result="python"
    print(t.min(axis=0).numpy())
    ```
    ```python exec="true" source="above" session="tensor" result="python"
    print(t.min(axis=1, keepdim=True).numpy())
    ```
    """
    return -((-self).max(axis=axis, keepdim=keepdim))

  def mean(self, axis=None, keepdim=False):
    """
    Returns the mean value of the tensor along the specified axis or axes.

    You can pass in `axis` and `keepdim` keyword arguments to control the axis along
    which the mean is computed and whether the reduced dimensions are retained.

    ```python exec="true" source="above" session="tensor" result="python"
    Tensor.manual_seed(42)
    t = Tensor.normal(2, 3, mean=2.5, std=0.5)
    print(t.numpy())
    ```
    ```python exec="true" source="above" session="tensor" result="python"
    print(t.mean().numpy())
    ```
    ```python exec="true" source="above" session="tensor" result="python"
    print(t.mean(axis=0).numpy())
    ```
    ```python exec="true" source="above" session="tensor" result="python"
    print(t.mean(axis=1).numpy())
    ```
    """
    output_dtype = self.dtype if dtypes.is_float(self.dtype) else dtypes.float32
    numerator = self.cast(sum_acc_dtype(self.dtype)).sum(axis=axis, keepdim=keepdim)
    return numerator.div(prod([si for si, so in zip(self.shape, self.sum(axis=axis, keepdim=True).shape) if si != so])).cast(output_dtype)

  def var(self, axis=None, keepdim=False, correction=1):
    """
    Returns the variance of the tensor along the specified axis or axes.

    You can pass in `axis`, `keepdim`, and `correction` keyword arguments to control the axis along
    which the variance is computed, whether the reduced dimensions are retained, and the Bessel's correction applied.

    ```python exec="true" source="above" session="tensor" result="python"
    Tensor.manual_seed(42)
    t = Tensor.normal(2, 3, mean=2.5, std=0.5)
    print(t.numpy())
    ```
    ```python exec="true" source="above" session="tensor" result="python"
    print(t.var().numpy())
    ```
    ```python exec="true" source="above" session="tensor" result="python"
    print(t.var(axis=0).numpy())
    ```
    ```python exec="true" source="above" session="tensor" result="python"
    print(t.var(axis=1).numpy())
    ```
    """
    assert all_int(self.shape), "does not support symbolic shape"
    square_sum = ((self - self.mean(axis=axis, keepdim=True)).square()).sum(axis=axis, keepdim=keepdim)
    return square_sum.div(max(0, prod(self.shape)/prod(square_sum.shape)-correction))

  def std(self, axis=None, keepdim=False, correction=1):
    """
    Returns the standard deviation of the tensor along the specified axis or axes.

    You can pass in `axis`, `keepdim`, and `correction` keyword arguments to control the axis along
    which the standard deviation is computed, whether the reduced dimensions are retained, and the Bessel's correction applied.

    ```python exec="true" source="above" session="tensor" result="python"
    Tensor.manual_seed(42)
    t = Tensor.normal(2, 3, mean=2.5, std=0.5)
    print(t.numpy())
    ```
    ```python exec="true" source="above" session="tensor" result="python"
    print(t.std().numpy())
    ```
    ```python exec="true" source="above" session="tensor" result="python"
    print(t.std(axis=0).numpy())
    ```
    ```python exec="true" source="above" session="tensor" result="python"
    print(t.std(axis=1).numpy())
    ```
    """
    return self.var(axis, keepdim, correction).sqrt()

  def _softmax(self, axis):
    m = self - self.max(axis=axis, keepdim=True)
    e = m.exp()
    return m, e, e.sum(axis=axis, keepdim=True)

  def softmax(self, axis=-1):
    """
    Applies the softmax function to the tensor along the specified axis.

    Rescales the elements of the tensor such that they lie in the range [0, 1] and sum to 1.

    You can pass in the `axis` keyword argument to control the axis along which the softmax is computed.

    ```python exec="true" source="above" session="tensor" result="python"
    Tensor.manual_seed(42)
    t = Tensor.randn(2, 3)
    print(t.numpy())
    ```
    ```python exec="true" source="above" session="tensor" result="python"
    print(t.softmax().numpy())
    ```
    ```python exec="true" source="above" session="tensor" result="python"
    print(t.softmax(axis=0).numpy())
    ```
    """
    _, e, ss = self._softmax(axis)
    return e.div(ss)

  def log_softmax(self, axis=-1):
    """
    Applies the log-softmax function to the tensor along the specified axis.

    The log-softmax function is a numerically stable alternative to the softmax function in log space.

    You can pass in the `axis` keyword argument to control the axis along which the log-softmax is computed.

    ```python exec="true" source="above" session="tensor" result="python"
    Tensor.manual_seed(42)
    t = Tensor.randn(2, 3)
    print(t.numpy())
    ```
    ```python exec="true" source="above" session="tensor" result="python"
    print(t.log_softmax().numpy())
    ```
    ```python exec="true" source="above" session="tensor" result="python"
    print(t.log_softmax(axis=0).numpy())
    ```
    """
    m, _, ss = self._softmax(axis)
    return m - ss.log()

  def logsumexp(self, axis=None, keepdim=False):
    """
    Computes the log-sum-exp of the tensor along the specified axis or axes.

    The log-sum-exp function is a numerically stable way to compute the logarithm of the sum of exponentials.

    You can pass in `axis` and `keepdim` keyword arguments to control the axis along
    which the log-sum-exp is computed and whether the reduced dimensions are retained.

    ```python exec="true" source="above" session="tensor" result="python"
    Tensor.manual_seed(42)
    t = Tensor.randn(2, 3)
    print(t.numpy())
    ```
    ```python exec="true" source="above" session="tensor" result="python"
    print(t.logsumexp().numpy())
    ```
    ```python exec="true" source="above" session="tensor" result="python"
    print(t.logsumexp(axis=0).numpy())
    ```
    ```python exec="true" source="above" session="tensor" result="python"
    print(t.logsumexp(axis=1).numpy())
    ```
    """
    m = self.max(axis=axis, keepdim=True)
    return (self - m).exp().sum(axis=axis, keepdim=keepdim).log() + m.squeeze(axis)

  def argmax(self, axis=None, keepdim=False):
    """
    Returns the indices of the maximum value of the tensor along the specified axis.

    You can pass in `axis` and `keepdim` keyword arguments to control the axis along
    which the maximum is computed and whether the reduced dimensions are retained.

    ```python exec="true" source="above" session="tensor" result="python"
    t = Tensor([[1, 0, 2], [5, 4, 3]])
    print(t.numpy())
    ```
    ```python exec="true" source="above" session="tensor" result="python"
    print(t.argmax().numpy()) # Returns the index of the maximum value in the flattened tensor.
    ```
    ```python exec="true" source="above" session="tensor" result="python"
    print(t.argmax(axis=0).numpy()) # Returns the indices of the maximum values along axis 0.
    ```
    ```python exec="true" source="above" session="tensor" result="python"
    print(t.argmax(axis=1).numpy()) # Returns the indices of the maximum values along axis 1.
    ```
    """
    if axis is None:
      idx = (self == self.max(axis)) * Tensor.arange(prod(self.shape)-1,-1,-1, requires_grad=False, device=self.device).reshape(self.shape)
      return (prod(self.shape) - idx.max() - 1).cast(dtypes.int32)
    axis = self._resolve_dim(axis)
    m = self == self.max(axis=axis, keepdim=True)
    idx = m * Tensor.arange(self.shape[axis]-1,-1,-1, requires_grad=False, device=self.device).reshape(self.shape[axis], *[1]*(self.ndim-axis-1))
    return (self.shape[axis]-idx.max(axis=axis, keepdim=keepdim)-1).cast(dtypes.int32)

  def argmin(self, axis=None, keepdim=False):
    """
    Returns the indices of the minimum value of the tensor along the specified axis.

    You can pass in `axis` and `keepdim` keyword arguments to control the axis along
    which the minimum is computed and whether the reduced dimensions are retained.

    ```python exec="true" source="above" session="tensor" result="python"
    t = Tensor([[1, 0, 2], [5, 4, 3]])
    print(t.numpy())
    ```
    ```python exec="true" source="above" session="tensor" result="python"
    print(t.argmin().numpy()) # Returns the index of the minimum value in the flattened tensor.
    ```
    ```python exec="true" source="above" session="tensor" result="python"
    print(t.argmin(axis=0).numpy()) # Returns the indices of the minimum values along axis 0.
    ```
    ```python exec="true" source="above" session="tensor" result="python"
    print(t.argmin(axis=1).numpy()) # Returns the indices of the minimum values along axis 1.
    ```
    """
    return (-self).argmax(axis=axis, keepdim=keepdim)

  @staticmethod
  def einsum(formula:str, *raw_xs, acc_dtype:Optional[DType]=None) -> Tensor:
    """
    Sums the product of the elements of the input tensors according to a formula based on the Einstein summation convention.

    See: https://pytorch.org/docs/stable/generated/torch.einsum.html

    ```python exec="true" source="above" session="tensor" result="python"
    x = Tensor([[1, 2], [3, 4]])
    y = Tensor([[5, 6], [7, 8]])
    print(Tensor.einsum("ij,ij->", x, y).numpy())
    ```
    """
    xs:Tuple[Tensor] = argfix(*raw_xs)
    formula = formula.replace(" ", "")
    inputs_str, output = formula.split("->") if "->" in formula else (formula, sorted(formula))
    inputs = [x for x in cast(str,inputs_str).split(',')]
    assert len(xs) == len(inputs), f"number of inputs doesn't match number of operands in formula, expected {len(inputs)}, got {len(xs)}"

    # map the value of each letter in the formula
    letter_val = sorted(merge_dicts([{letter:dim for letter, dim in zip(letters, tensor.shape)} for letters, tensor in zip(inputs, xs)]).items())

    xs_:List[Tensor] = []
    lhs = [sorted(enumerate(s), key=lambda e:e[1]) for s in inputs]
    for x,(order,letters) in zip(xs, [list(zip(*l)) for l in lhs]):
      # permute to the sorted letter order, then reshape/expand to create dimensions for the missing letters
      xs_.append(x.permute(order).reshape([val if letter in letters else 1 for letter,val in letter_val]).expand([val for _,val in letter_val]))

    # determine the inverse permutation to revert back to original order
    rhs_letter_order = argsort(list(output))
    rhs_order = argsort(rhs_letter_order)

    # sum over all axes that's not in the output, then permute to the output order
    return functools.reduce(lambda a,b:a*b, xs_) \
      .sum(axis=[axis for axis,(letter,_) in enumerate(letter_val) if letter not in output],acc_dtype=acc_dtype).permute(rhs_order)

  # ***** processing ops *****

  def _pool(self, k_:Tuple[sint, ...], stride:Union[Tuple[int, ...], int]=1, dilation:Union[Tuple[int, ...], int]=1) -> Tensor:
    assert len(self.shape) >= len(k_), f"can't pool {self.shape} with {k_}"
    assert all_int(self.shape) and all_int(k_), f"does not support symbolic {self.shape=}, {k_=}"
    s_, d_ = make_pair(stride, len(k_)), make_pair(dilation, len(k_))
    assert len(k_) == len(s_) == len(d_), f"stride/dilation mismatch kernel:{k_} stride:{s_} dilation:{d_}"
    noop_, i_ = [None] * len(self.shape[:-len(k_)]), self.shape[-len(k_):]
    if any(k > s for k,s in zip(k_, s_)) or any(d != 1 for d in d_):
      o_ = [(i - d * (k-1) - 1)//s + 1 for i,d,k,s in zip(i_, d_, k_, s_)]
      # repeats such that we don't need padding
      xup = self.repeat([1]*len(noop_) + [math.ceil(k*(i+d) / i) for k,i,d in zip(k_, i_, d_)])
      # slice by dilation
      xup = xup.shrink(tuple(noop_ + [(0,k*(i+d)) for k,i,d in zip(k_, i_, d_)])).reshape(noop_ + flatten((k,i+d) for k,i,d in zip(k_, i_, d_)))
      # handle stride
      xup = xup.shrink(noop_ + flatten(((0,k), (0,o*s)) for k,o,s in zip(k_, o_, s_))).reshape(noop_ + flatten((k,o,s) for k,o,s in zip(k_, o_, s_)))
      xup = xup.shrink(noop_ + flatten(((0,k), (0,o), (0,1)) for k,o in zip(k_, o_))).reshape(noop_ + flatten((k,o) for k,o in zip(k_, o_)))
      # permute to move reduce to the end
      return xup.permute(*range(len(noop_)), *[len(noop_)+i*2+1 for i in range(len(i_))], *[len(noop_)+i*2 for i in range(len(i_))])
    # TODO: once the shapetracker can optimize well, remove this alternative implementation. or not if the CPU implementation doesn't use ShapeTracker
    o_ = [(i+(s-k))//s for i,s,k in zip(i_, s_, k_)]
    xup = self.pad(tuple(noop_ + [(0, max(0,o*s-i)) for i,o,s in zip(i_, o_, s_)])).shrink(tuple(noop_ + [(0,o*s) for o,s in zip(o_, s_)]))
    xup = xup.reshape(noop_ + flatten(((o,s) for o,s in zip(o_, s_))))
    xup = xup.shrink(noop_ + flatten(((0,o), (0,k)) for o,k in zip(o_, k_)))
    return xup.permute(*range(len(noop_)), *[len(noop_)+i*2 for i in range(len(i_))], *[len(noop_)+i*2+1 for i in range(len(i_))])

  # NOTE: these work for more than 2D
  def avg_pool2d(self, kernel_size=(2,2), stride=None, dilation=1):
    """
    Applies average pooling over a tensor.

    NOTE: unlike PyTorch, this implementation is not limited to only 2d pooling and instead works for any number of dimensions.

    See: https://paperswithcode.com/method/average-pooling

    ```python exec="true" source="above" session="tensor" result="python"
    t = Tensor.arange(9).reshape(1, 1, 3, 3)
    print(t.avg_pool2d().numpy())
    ```
    """
    return self._pool(
      make_pair(kernel_size), stride if stride is not None else kernel_size, dilation).mean(axis=tuple(range(0-len(make_pair(kernel_size)), 0)))
  def max_pool2d(self, kernel_size=(2,2), stride=None, dilation=1):
    """
    Applies max pooling over a tensor.

    NOTE: unlike PyTorch, this implementation is not limited to only 2d pooling and instead works for any number of dimensions.

    See: https://paperswithcode.com/method/max-pooling

    ```python exec="true" source="above" session="tensor" result="python"
    t = Tensor.arange(9).reshape(1, 1, 3, 3)
    print(t.max_pool2d().numpy())
    ```
    """
    return self._pool(
      make_pair(kernel_size), stride if stride is not None else kernel_size, dilation).max(axis=tuple(range(0-len(make_pair(kernel_size)), 0)))

  def conv2d(self, weight:Tensor, bias:Optional[Tensor]=None, groups=1, stride=1, dilation=1, padding=0, acc_dtype:Optional[DType]=None) -> Tensor:
    """
    Applies a convolution over a tensor with a given weight and optional bias.

    NOTE: unlike PyTorch, this implementation is not limited to only 2d convolutions and instead works for any number of dimensions.

    See: https://pytorch.org/docs/stable/generated/torch.nn.Conv2d.html

    ```python exec="true" source="above" session="tensor" result="python"
    t = Tensor.arange(9).reshape(1, 1, 3, 3)
    w = Tensor.ones(1, 1, 2, 2)
    print(t.conv2d(w).numpy())
    ```
    """
    (bs,cin_), (cout,cin), HW = self.shape[:2], weight.shape[:2], weight.shape[2:]
    assert groups*cin == cin_ and len(self.shape) == len(weight.shape), f"Input Tensor shape {self.shape} does not match the shape of the weights {weight.shape}. ({groups*cin} vs. {cin_})"  # noqa: E501
    if isinstance(padding, (tuple,list)): assert len(padding) == 2*len(HW) or len(padding) == len(HW), f"Expected padding of length {2*len(HW)} or {len(HW)}, but got {len(padding)} for tensor of shape {self.shape}"  # noqa: E501
    padding_ = [padding]*2*len(HW) if isinstance(padding, int) else (padding if len(padding) == 2*len(HW) else [p for p in padding for _ in range(2)][::-1])  # noqa: E501

    # conv2d is a pooling op (with padding)
    x = self.pad2d(padding_)._pool(HW, stride, dilation)   # (bs, groups*cin, oy, ox, H, W)
    rcout, oyx = cout//groups, x.shape[2:-len(HW)]
    if not all(x == 3 for x in HW) or stride != 1 or dilation != 1 or not WINO:
      # normal conv
      x = x.reshape(bs, groups, cin, 1, *oyx, *HW).expand(bs, groups, cin, rcout, *oyx, *HW).permute(0,1,3,*[4+i for i in range(len(oyx))],2,*[4+len(oyx)+i for i in range(len(HW))])  # noqa: E501

      # conv! broadcasted to (bs, groups, rcout, *oyx, cin, *HW)
      ret = (x * weight.reshape(1, groups, rcout, *[1] * len(oyx), cin, *HW)).sum([-1-i for i in range(1+len(oyx))], keepdim=True, acc_dtype=acc_dtype).reshape(bs, cout, *oyx)  # noqa: E501
      return ret if bias is None else ret.add(bias.reshape(1, -1, *[1] * len(HW)))

    HWI, HWO = (6,) * len(HW), (4,) * len(HW)  # F(4x4,3x3) winograd tiles
    winograd_G = [[1/4, 0, 0], [-1/6, -1/6, -1/6], [-1/6, 1/6, -1/6], [1/24, 1/12, 1/6], [1/24, -1/12, 1/6], [0, 0, 1]]
    winograd_Bt = [[4, 0, -5, 0, 1, 0], [0, -4, -4, 1, 1, 0], [0, 4, -4, -1, 1, 0], [0, -2, -1, 2, 1, 0], [0, 2, -1, -2, 1, 0], [0, 4, 0, -5, 0, 1]]
    winograd_At = [[1, 1, 1, 1, 1, 0], [0, 1, -1, 2, -2, 0], [0, 1, 1, 4, 4, 0], [0, 1, -1, 8, -8, 1]] # applying At in pre-order doubles compile time

    # todo: stride == dilation
    # use padding to round up to 4x4 output tiles
    # (bs, cin_, tyx, HWI)
    d = self.pad2d(sum([[padding_[i*2], padding_[i*2+1] + (-(dim + sum(padding_[i * 2:(i + 1) * 2]) - 2) % 4)] for i, dim in enumerate(self.shape[-len(HW):])], []))._pool(HWI, HWO)  # noqa: E501
    # move HW to the front: # (HWI, bs, cin_, tyx)
    d = d.permute(*range(len(d.shape)-len(HW),len(d.shape)), *range(len(d.shape)-len(HW)))
    tyx = d.shape[-len(HWI):]  # dim of tiling

    g = weight.permute(*range(len(weight.shape)-len(HW),len(weight.shape)), *range(len(weight.shape)-len(HW)))  # move HW to the front

    # compute 6x6 winograd tiles: GgGt, BtdB
    # (HWI, groups * rcout, cin) -> (HWI, bs=1, groups, rcout, cin, tyx=(1,1))
    gfactors = _apply_winograd_matrix(winograd_G, g, len(HW)).reshape(*HWI, 1, groups, rcout, cin, *([1]*len(tyx)))
    # (HWI, bs, cin_, tyx) -> (HWI, bs, groups, 1 ,cin, *tyx)
    dfactors = _apply_winograd_matrix(winograd_Bt, d, len(HW)).reshape(*HWI, bs, groups, 1, cin, *tyx)

    # matmul; sum across cin: (HWI, bs, groups, rcout, *tyx); then HWI -> HWO: (HWO, bs, groups, rcout, *tyx)
    ret = _apply_winograd_matrix(winograd_At, (gfactors * dfactors).sum(axis=-1-len(HW), acc_dtype=acc_dtype), len(HW))

    # interleave tyx and HWO: (bs, groups, rcout, oy, HO, ox, WO)
    ret = ret.permute([*range(len(HW), len(ret.shape)-len(HW)), *[i+o for i in range(len(HW)) for o in [len(ret.shape)-len(HW),0]]])
    # merge groups and rcout, tyx and HWO: (bs, groups, cout, *yx), shrink to final
    ret = ret.reshape(bs, cout, *[c * HWO[i] for i, c in enumerate(tyx)]).shrink(tuple((0, s) for s in [bs, cout, *oyx]))

    return (ret if bias is None else ret.add(bias.reshape(1, -1, *[1 for _ in range(len(HW))]))).contiguous().contiguous_backward()

  def conv_transpose2d(self, weight:Tensor, bias:Optional[Tensor]=None, groups=1, stride=1, dilation=1, padding=0, output_padding=0) -> Tensor:
    """
    Applies a transposed convolution over a tensor with a given weight and optional bias.

    NOTE: unlike PyTorch, this implementation is not limited to only 2d transposed convolutions and instead works for any number of dimensions.

    See: https://pytorch.org/docs/stable/generated/torch.nn.ConvTranspose2d.html

    ```python exec="true" source="above" session="tensor" result="python"
    t = Tensor.arange(9).reshape(1, 1, 3, 3)
    w = Tensor.ones(1, 1, 2, 2)
    print(t.conv_transpose2d(w).numpy())
    ```
    """
    HW, trailing = weight.shape[2:], list(range(3, len(weight.shape)+1))
    x, w = self, weight.unflatten(0, (groups, -1)).permute(0,2,1,*trailing).flip(trailing)
    stride = make_pair(stride, len(HW))
    if any(s>1 for s in stride):
      x = x.reshape(None, None, *flatten((k,1) for k in x.shape[2:]))
      x = x.pad((None, None, *flatten((None,(0,s-1)) for s in stride)))
      x = x.reshape(None, None, *[k*s for k,s in zip(x.shape[2::2], stride)])
      x = x.shrink((None, None, *[(0,k-(s-1)) for k,s in zip(x.shape[2:], stride)]))
    padding = flatten((((k-1)*d-p,(k-1)*d-p+op) for k,d,p,op in reversed(list(
      zip(HW, make_pair(dilation, len(HW)), make_pair(padding, len(HW)), make_pair(output_padding, len(HW)))))))
    return x.conv2d(w.flatten(end_dim=1), groups=groups, bias=bias, dilation=dilation, padding=padding)

  def dot(self, w:Tensor, acc_dtype:Optional[DType]=None) -> Tensor:
    """
    Performs dot product between two tensors.

    ```python exec="true" source="above" session="tensor" result="python"
    a = Tensor([[1, 2], [3, 4]])
    b = Tensor([[5, 6], [7, 8]])
    print(a.dot(b).numpy())
    ```
    """
    n1, n2 = len(self.shape), len(w.shape)
    assert n1 != 0 and n2 != 0, f"both arguments to matmul need to be at least 1D, but they are {n1}D and {n2}D"
    assert (L:=self.shape[-1]) == (R:=w.shape[-min(n2, 2)]), f"Input Tensor shapes {self.shape} and {w.shape} cannot be multiplied ({L} != {R})"
    x = self.reshape(*self.shape[0:-1], *[1]*min(n1-1, n2-1, 1), self.shape[-1])
    w = w.reshape(*w.shape[0:-2], *[1]*min(n1-1, n2-1, 1), *w.shape[-min(n2, 2):]).transpose(-1, -min(n2, 2))
    return (x*w).sum(-1, acc_dtype=acc_dtype).cast(least_upper_dtype(x.dtype, w.dtype))

  def matmul(self, x:Tensor, reverse=False, acc_dtype:Optional[DType]=None) -> Tensor:
    """
    Performs matrix multiplication between two tensors.

    You can pass in the `reverse` keyword argument to control the order of the matrix multiplication.
    You can pass in the optional `acc_dtype` keyword argument to control the data type of the accumulation.

    ```python exec="true" source="above" session="tensor" result="python"
    a = Tensor([[1, 2], [3, 4]])
    b = Tensor([[5, 6], [7, 8]])
    print(a.matmul(b).numpy())
    ```
    """
    return x.dot(self, acc_dtype=acc_dtype) if reverse else self.dot(x, acc_dtype=acc_dtype)

  def _cumsum(self, axis:int=0, _first_zero=False) -> Tensor:
    pl_sz = self.shape[axis] - int(not _first_zero and self.shape[axis] != 0)
    return self.transpose(axis,-1).pad2d((pl_sz,0))._pool((self.shape[axis] or 1,)).sum(-1).transpose(axis,-1)
  def cumsum(self, axis:int=0) -> Tensor:
    """
    Computes the cumulative sum of the tensor along the specified axis.

    You can pass in the `axis` keyword argument to control the axis along which the cumulative sum is computed.

    ```python exec="true" source="above" session="tensor" result="python"
    t = Tensor.ones(2, 3)
    print(t.numpy())
    ```
    ```python exec="true" source="above" session="tensor" result="python"
    print(t.cumsum(1).numpy())
    ```
    """
    # TODO: someday the optimizer will find this on it's own
    # for now this is a two stage cumsum
    SPLIT = 256
    if self.shape[axis] <= SPLIT*2: return self._cumsum(axis)
    ret = self.transpose(axis,-1).pad2d((round_up(self.shape[axis], SPLIT)-self.shape[axis], 0))
    ret = ret.unflatten(-1, (-1, SPLIT))._cumsum(-1)
    base_add = ret[..., -1]._cumsum(-1, _first_zero=True)[..., :-1]
    base_add = base_add.unsqueeze(-1).expand(*base_add.shape, ret.shape[-1])
    def fix(x:Tensor): return x.flatten(start_dim=-2)[..., -self.shape[axis]:].transpose(axis,-1)
    return fix(ret) + fix(base_add)

  @staticmethod
  def _tri(r:sint, c:sint, k:int=0, **kwargs) -> Tensor:
    assert all_int((r,c)), "does not support symbolic"
    if r == 0: return Tensor.zeros((r, c), **kwargs)
    return Tensor.arange(r, **kwargs).unsqueeze(1).expand(r,c) <= Tensor.arange(-k, c-k, **kwargs).unsqueeze(0).expand(r,c)
  def triu(self, k:int=0) -> Tensor:
    """
    Returns the upper triangular part of the tensor, the other elements are set to 0.

    ```python exec="true" source="above" session="tensor" result="python"
    t = Tensor([[1, 2, 3], [4, 5, 6]])
    print(t.numpy())
    ```
    ```python exec="true" source="above" session="tensor" result="python"
    print(t.triu(k=1).numpy())
    ```
    """
    return Tensor._tri(self.shape[-2], self.shape[-1], k=k, device=self.device).where(self, 0)
  def tril(self, k:int=0) -> Tensor:
    """
    Returns the lower triangular part of the tensor, the other elements are set to 0.

    ```python exec="true" source="above" session="tensor" result="python"
    t = Tensor([[1, 2, 3], [4, 5, 6]])
    print(t.numpy())
    ```
    ```python exec="true" source="above" session="tensor" result="python"
    print(t.tril().numpy())
    ```
    """
    return Tensor._tri(self.shape[-2], self.shape[-1], k=k+1, device=self.device).where(0, self)

  # ***** unary ops *****

  def logical_not(self):
    """
    Computes the logical NOT of the tensor element-wise.

    ```python exec="true" source="above" session="tensor" result="python"
    print(Tensor([False, True]).logical_not().numpy())
    ```
    """
    return F.Eq.apply(*self._broadcasted(False))
  def neg(self):
    """
    Negates the tensor element-wise.

    ```python exec="true" source="above" session="tensor" result="python"
    print(Tensor([-3., -2., -1., 0., 1., 2., 3.]).neg().numpy())
    ```
    """
    return F.Neg.apply(self) if self.dtype != dtypes.bool else self.logical_not()
  def contiguous(self):
    """
    Returns a contiguous tensor.
    """
    return F.Contiguous.apply(self)
  def contiguous_backward(self):
    """
    Inserts a contiguous operation in the backward pass.
    """
    return F.ContiguousBackward.apply(self)
  def log(self):
    """
    Computes the natural logarithm element-wise.

    See: https://en.wikipedia.org/wiki/Logarithm

    ```python exec="true" source="above" session="tensor" result="python"
    print(Tensor([1., 2., 4., 8.]).log().numpy())
    ```
    """
    return F.Log.apply(self.cast(least_upper_float(self.dtype)))
  def log2(self):
    """
    Computes the base-2 logarithm element-wise.

    See: https://en.wikipedia.org/wiki/Logarithm

    ```python exec="true" source="above" session="tensor" result="python"
    print(Tensor([1., 2., 4., 8.]).log2().numpy())
    ```
    """
    return self.log()/math.log(2)
  def exp(self):
    """
    Computes the exponential function element-wise.

    See: https://en.wikipedia.org/wiki/Exponential_function

    ```python exec="true" source="above" session="tensor" result="python"
    print(Tensor([0., 1., 2., 3.]).exp().numpy())
    ```
    """
    return F.Exp.apply(self.cast(least_upper_float(self.dtype)))
  def exp2(self):
    """
    Computes the base-2 exponential function element-wise.

    See: https://en.wikipedia.org/wiki/Exponential_function

    ```python exec="true" source="above" session="tensor" result="python"
    print(Tensor([0., 1., 2., 3.]).exp2().numpy())
    ```
    """
    return F.Exp.apply(self*math.log(2))
  def relu(self):
    """
    Applies the Rectified Linear Unit (ReLU) function element-wise.

    - Described: https://paperswithcode.com/method/relu

    ```python exec="true" source="above" session="tensor" result="python"
    print(Tensor([-3., -2., -1., 0., 1., 2., 3.]).relu().numpy())
    ```
    """
    return F.Relu.apply(self)
  def sigmoid(self):
    """
    Applies the Sigmoid function element-wise.

    - Described: https://en.wikipedia.org/wiki/Sigmoid_function

    ```python exec="true" source="above" session="tensor" result="python"
    print(Tensor([-3., -2., -1., 0., 1., 2., 3.]).sigmoid().numpy())
    ```
    """
    return F.Sigmoid.apply(self.cast(least_upper_float(self.dtype)))
  def sqrt(self):
    """
    Computes the square root of the tensor element-wise.

    ```python exec="true" source="above" session="tensor" result="python"
    print(Tensor([1., 2., 3.]).sqrt().numpy())
    ```
    """
    return F.Sqrt.apply(self.cast(least_upper_float(self.dtype)))
  def rsqrt(self):
    """
    Computes the reciprocal of the square root of the tensor element-wise.

    ```python exec="true" source="above" session="tensor" result="python"
    print(Tensor([1., 2., 3.]).rsqrt().numpy())
    ```
    """
    return self.reciprocal().sqrt()
  def sin(self):
    """
    Computes the sine of the tensor element-wise.

    ```python exec="true" source="above" session="tensor" result="python"
    print(Tensor([0., math.pi/2, math.pi, 3*math.pi/2, 2*math.pi]).sin().numpy())
    ```
    """
    return F.Sin.apply(self.cast(least_upper_float(self.dtype)))
  def cos(self):
    """
    Computes the cosine of the tensor element-wise.

    ```python exec="true" source="above" session="tensor" result="python"
    print(Tensor([0., math.pi/2, math.pi, 3*math.pi/2, 2*math.pi]).cos().numpy())
    ```
    """
    return ((math.pi/2)-self).sin()
  def tan(self):
    """
    Computes the tangent of the tensor element-wise.

    ```python exec="true" source="above" session="tensor" result="python"
    print(Tensor([0., math.pi/4, math.pi/2, 3*math.pi/4, math.pi]).tan().numpy())
    ```
    """
    return self.sin() / self.cos()

  # ***** math functions *****

  def trunc(self: Tensor) -> Tensor:
    """
    Truncates the tensor element-wise.

    ```python exec="true" source="above" session="tensor" result="python"
    print(Tensor([-3.9, -2.1, -1.5, 0.5, 1.5, 2.1, 3.9]).trunc().numpy())
    ```
    """
    return self.cast(dtypes.int32).cast(self.dtype)
  def ceil(self: Tensor) -> Tensor:
    """
    Rounds the tensor element-wise towards positive infinity.

    ```python exec="true" source="above" session="tensor" result="python"
    print(Tensor([-3.9, -2.1, -1.5, 0.5, 1.5, 2.1, 3.9]).ceil().numpy())
    ```
    """
    return (self > (b := self.trunc())).where(b+1, b)
  def floor(self: Tensor) -> Tensor:
    """
    Rounds the tensor element-wise towards negative infinity.

    ```python exec="true" source="above" session="tensor" result="python"
    print(Tensor([-3.9, -2.1, -1.5, 0.5, 1.5, 2.1, 3.9]).floor().numpy())
    ```
    """
    return (self < (b := self.trunc())).where(b-1, b)
  def round(self: Tensor) -> Tensor:
    """
    Rounds the tensor element-wise.

    ```python exec="true" source="above" session="tensor" result="python"
    print(Tensor([-3.9, -2.1, -1.5, 0.5, 1.5, 2.1, 3.9]).round().numpy())
    ```
    """
    return ((self > 0) == ((b := self.cast(dtypes.int32) / 2.0).cast(dtypes.int32) == b)).where((self - 0.5).ceil(), (self + 0.5).floor())
  def lerp(self, end: Tensor, weight: Union[Tensor, float]) -> Tensor:
    """
    Linearly interpolates between `self` and `end` by `weight`.

    ```python exec="true" source="above" session="tensor" result="python"
    print(Tensor([1., 2., 3.]).lerp(Tensor([4., 5., 6.]), 0.5).numpy())
    ```
    """
    return self + (end - self) * weight
  def square(self):
    """
    Convenience method for squaring the tensor element-wise.
    Equivalent to `self*self`.

    ```python exec="true" source="above" session="tensor" result="python"
    print(Tensor([-3., -2., -1., 0., 1., 2., 3.]).square().numpy())
    ```
    """
    return self*self
  def clip(self, min_, max_):
    """
    Clips (limits) the values in the tensor between `min_` and `max_` element-wise.

    ```python exec="true" source="above" session="tensor" result="python"
    print(Tensor([-3., -2., -1., 0., 1., 2., 3.]).clip(-1, 1).numpy())
    ```
    """
    return self.maximum(min_).minimum(max_)
  def sign(self):
    """
    Returns the sign of the tensor element-wise.

    ```python exec="true" source="above" session="tensor" result="python"
    print(Tensor([-3., -2., -1., 0., 1., 2., 3.]).sign().numpy())
    ```
    """
    return F.Sign.apply(self)
  def abs(self):
    """
    Computes the absolute value of the tensor element-wise.

    ```python exec="true" source="above" session="tensor" result="python"
    print(Tensor([-3., -2., -1., 0., 1., 2., 3.]).abs().numpy())
    ```
    """
    return self * self.sign()
  def reciprocal(self):
    """
    Compute `1/x` element-wise.

    ```python exec="true" source="above" session="tensor" result="python"
    print(Tensor([1., 2., 3.]).reciprocal().numpy())
    ```
    """
    return F.Reciprocal.apply(self.cast(least_upper_float(self.dtype)))

  # ***** activation functions *****

  def elu(self, alpha=1.0):
    """
    Applies the Exponential Linear Unit (ELU) function element-wise.

    - Described: https://paperswithcode.com/method/elu
    - Paper: https://arxiv.org/abs/1511.07289v5

    ```python exec="true" source="above" session="tensor" result="python"
    print(Tensor([-3., -2., -1., 0., 1., 2., 3.]).elu().numpy())
    ```
    """
    return self.relu() - alpha*(1-self.exp()).relu()

  def celu(self, alpha=1.0):
    """
    Applies the Continuously differentiable Exponential Linear Unit (CELU) function element-wise.

    - Described: https://paperswithcode.com/method/celu
    - Paper: https://arxiv.org/abs/1704.07483

    ```python exec="true" source="above" session="tensor" result="python"
    print(Tensor([-3., -2., -1., 0., 1., 2., 3.]).celu().numpy())
    ```
    """
    return self.maximum(0) + (alpha * ((self / alpha).exp() - 1)).minimum(0)

  def swish(self):
    """
    See `.silu()`

    - Paper: https://arxiv.org/abs/1710.05941v1

    ```python exec="true" source="above" session="tensor" result="python"
    print(Tensor([-3., -2., -1., 0., 1., 2., 3.]).swish().numpy())
    ```
    """
    return self * self.sigmoid()

  def silu(self):
    """
    Applies the Sigmoid Linear Unit (SiLU) function element-wise.

    - Described: https://paperswithcode.com/method/silu
    - Paper: https://arxiv.org/abs/1606.08415

    ```python exec="true" source="above" session="tensor" result="python"
    print(Tensor([-3., -2., -1., 0., 1., 2., 3.]).silu().numpy())
    ```
    """
    return self.swish()   # The SiLU function is also known as the swish function.

  def relu6(self):
    """
    Applies the ReLU6 function element-wise.

    - Described: https://paperswithcode.com/method/relu6
    - Paper: https://arxiv.org/abs/1704.04861v1

    ```python exec="true" source="above" session="tensor" result="python"
    print(Tensor([-9., -6., -3., 0., 3., 6., 9.]).relu6().numpy())
    ```
    """
    return self.relu() - (self-6).relu()

  def hardswish(self):
    """
    Applies the Hardswish function element-wise.

    - Described: https://paperswithcode.com/method/hard-swish
    - Paper: https://arxiv.org/abs/1905.02244v5

    ```python exec="true" source="above" session="tensor" result="python"
    print(Tensor([-3., -2., -1., 0., 1., 2., 3.]).hardswish().numpy())
    ```
    """
    return self * (self+3).relu6() * (1/6)

  def tanh(self):
    """
    Applies the Hyperbolic Tangent (tanh) function element-wise.

    - Described: https://en.wikipedia.org/wiki/Hyperbolic_functions#Tanh

    ```python exec="true" source="above" session="tensor" result="python"
    print(Tensor([-3., -2., -1., 0., 1., 2., 3.]).tanh().numpy())
    ```
    """
    return 2.0 * ((2.0 * self).sigmoid()) - 1.0

  def sinh(self):
    """
    Applies the Hyperbolic Sine (sinh) function element-wise.

    - Described: https://en.wikipedia.org/wiki/Hyperbolic_functions#Sinh

    ```python exec="true" source="above" session="tensor" result="python"
    print(Tensor([-3., -2., -1., 0., 1., 2., 3.]).sinh().numpy())
    ```
    """
    return (self.exp() - self.neg().exp()) / 2

  def cosh(self):
    """
    Applies the Hyperbolic Cosine (cosh) function element-wise.

    - Described: https://en.wikipedia.org/wiki/Hyperbolic_functions#Cosh

    ```python exec="true" source="above" session="tensor" result="python"
    print(Tensor([-3., -2., -1., 0., 1., 2., 3.]).cosh().numpy())
    ```
    """
    return (self.exp() + self.neg().exp()) / 2

  def atanh(self):
    """
    Applies the Inverse Hyperbolic Tangent (atanh) function element-wise.

    - Described: https://en.wikipedia.org/wiki/Inverse_hyperbolic_functions#atanh

    ```python exec="true" source="above" session="tensor" result="python"
    print(Tensor([-0.9, -0.6, -0.3, 0., 0.3, 0.6, 0.9]).atanh().numpy())
    ```
    """
    return ((1 + self)/(1 - self)).log() / 2

  def asinh(self):
    """
    Applies the Inverse Hyperbolic Sine (asinh) function element-wise.

    - Described: https://en.wikipedia.org/wiki/Inverse_hyperbolic_functions#asinh

    ```python exec="true" source="above" session="tensor" result="python"
    print(Tensor([-3., -2., -1., 0., 1., 2., 3.]).asinh().numpy())
    ```
    """
    return (self + (self.square() + 1).sqrt()).log()

  def acosh(self):
    """
    Applies the Inverse Hyperbolic Cosine (acosh) function element-wise.

    - Described: https://en.wikipedia.org/wiki/Inverse_hyperbolic_functions#acosh

    ```python exec="true" source="above" session="tensor" result="python"
    print(Tensor([-3., -2., -1., 0., 1., 2., 3.]).acosh().numpy())
    ```
    """
    return (self + (self.square() - 1).sqrt()).log()

  def hardtanh(self, min_val=-1, max_val=1):
    """
    Applies the Hardtanh function element-wise.

    - Described: https://paperswithcode.com/method/hardtanh-activation

    ```python exec="true" source="above" session="tensor" result="python"
    print(Tensor([-1.5, -1.0, -0.5, 0., 0.5, 1.0, 1.5]).hardtanh().numpy())
    ```
    """
    return self.clip(min_val, max_val)

  def gelu(self):
    """
    Applies the Gaussian Error Linear Unit (GELU) function element-wise.

    - Described: https://paperswithcode.com/method/gelu
    - Paper: https://arxiv.org/abs/1606.08415v5

    ```python exec="true" source="above" session="tensor" result="python"
    print(Tensor([-3., -2., -1., 0., 1., 2., 3.]).gelu().numpy())
    ```
    """
    return 0.5 * self * (1 + (self * 0.7978845608 * (1 + 0.044715 * self * self)).tanh())

  def quick_gelu(self):
    """
    Applies the Sigmoid GELU approximation element-wise.

    - Described: https://paperswithcode.com/method/gelu

    ```python exec="true" source="above" session="tensor" result="python"
    print(Tensor([-3., -2., -1., 0., 1., 2., 3.]).quick_gelu().numpy())
    ```
    """
    return self * (self * 1.702).sigmoid()

  def leakyrelu(self, neg_slope=0.01):
    """
    Applies the Leaky ReLU function element-wise.

    - Described: https://paperswithcode.com/method/leaky-relu

    ```python exec="true" source="above" session="tensor" result="python"
    print(Tensor([-3., -2., -1., 0., 1., 2., 3.]).leakyrelu().numpy())
    ```
    ```python exec="true" source="above" session="tensor" result="python"
    print(Tensor([-3., -2., -1., 0., 1., 2., 3.]).leakyrelu(neg_slope=0.42).numpy())
    ```
    """
    return self.relu() - (-neg_slope*self).relu()

  def mish(self):
    """
    Applies the Mish function element-wise.

    - Described: https://paperswithcode.com/method/mish
    - Paper: https://arxiv.org/abs/1908.08681v3

    ```python exec="true" source="above" session="tensor" result="python"
    print(Tensor([-3., -2., -1., 0., 1., 2., 3.]).mish().numpy())
    ```
    """
    return self * self.softplus().tanh()

  def softplus(self, beta=1):
    """
    Applies the Softplus function element-wise.

    - Described: https://paperswithcode.com/method/softplus

    ```python exec="true" source="above" session="tensor" result="python"
    print(Tensor([-3., -2., -1., 0., 1., 2., 3.]).softplus().numpy())
    ```
    """
    return (1/beta) * (1 + (self*beta).exp()).log()

  def softsign(self):
    """
    Applies the Softsign function element-wise.

    - Described: https://paperswithcode.com/method/softsign

<<<<<<< HEAD
  @staticmethod
  def _tri(r:sint, c:sint, k:int=0, **kwargs) -> Tensor:
    assert all_int((r,c)), "does not support symbolic"
    if r == 0: return Tensor.zeros((r, c), **kwargs)
    return Tensor.arange(r, **kwargs).unsqueeze(1).expand(r,c) <= Tensor.arange(-k, c-k, **kwargs).unsqueeze(0).expand(r,c)
  def triu(self, k:int=0) -> Tensor: return Tensor._tri(self.shape[-2], self.shape[-1], k=k, device=self.device).where(self, 0)
  def tril(self, k:int=0) -> Tensor: return Tensor._tri(self.shape[-2], self.shape[-1], k=k+1, device=self.device).where(0, self)

  # ***** mlops (unary) *****

  def logical_not(self): return F.Eq.apply(*self._broadcasted(False))
  def neg(self): return F.Neg.apply(self) if self.dtype != dtypes.bool else self.logical_not()
  def contiguous(self): return F.Contiguous.apply(self)
  def contiguous_backward(self): return F.ContiguousBackward.apply(self)
  def log(self): return F.Log.apply(self.cast(least_upper_float(self.dtype)))
  def log2(self): return self.log()/math.log(2)
  def exp(self): return F.Exp.apply(self.cast(least_upper_float(self.dtype)))
  # def exp(self): return F.Exp.apply(self)
  def exp2(self): return F.Exp.apply(self*math.log(2))
  def relu(self): return F.Relu.apply(self)
  def sigmoid(self): return F.Sigmoid.apply(self.cast(least_upper_float(self.dtype)))
  def sin(self): return F.Sin.apply(self.cast(least_upper_float(self.dtype)))
  def sqrt(self): return F.Sqrt.apply(self.cast(least_upper_float(self.dtype)))
  def rsqrt(self): return self.reciprocal().sqrt()
  def cos(self): return ((math.pi/2)-self).sin()
  def tan(self): return self.sin() / self.cos()

  # ***** math functions (unary) *****

  def trunc(self: Tensor) -> Tensor: return self.cast(dtypes.int32).cast(self.dtype)
  def ceil(self: Tensor) -> Tensor: return (self > (b := self.trunc())).where(b+1, b)
  def floor(self: Tensor) -> Tensor: return (self < (b := self.trunc())).where(b-1, b)
  def round(self: Tensor) -> Tensor:
    return ((self > 0) == ((b := self.cast(dtypes.int32) / 2.0).cast(dtypes.int32) == b)).where((self - 0.5).ceil(), (self + 0.5).floor())
  def lerp(self, end: Tensor, weight: Union[Tensor, float]) -> Tensor: return self + (end - self) * weight
  def square(self): return self*self
  def clip(self, min_, max_): return self.maximum(min_).minimum(max_)
  def sign(self): return F.Sign.apply(self)
  def abs(self): return self * self.sign()
  def reciprocal(self): return F.Reciprocal.apply(self.cast(least_upper_float(self.dtype)))

  # ***** activation functions (unary) *****

  def elu(self, alpha=1.0): return self.relu() - alpha*(1-self.exp()).relu()
  def celu(self, alpha=1.0): return self.maximum(0) + (alpha * ((self / alpha).exp() - 1)).minimum(0)
  def swish(self): return self * self.sigmoid()
  def silu(self): return self.swish()   # The SiLU function is also known as the swish function.
  def relu6(self): return self.relu() - (self-6).relu()
  def hardswish(self): return self * (self+3).relu6() * (1/6)
  def tanh(self): return 2.0 * ((2.0 * self).sigmoid()) - 1.0
  def sinh(self): return (self.exp() - self.neg().exp()) / 2
  def cosh(self): return (self.exp() + self.neg().exp()) / 2
  def atanh(self): return ((1 + self)/(1 - self)).log() / 2
  def asinh(self): return (self + (self.square() + 1).sqrt()).log()
  def acosh(self): return (self + (self.square() - 1).sqrt()).log()
  def hardtanh(self, min_val=-1, max_val=1): return self.clip(min_val, max_val)
  def gelu(self): return 0.5 * self * (1 + (self * 0.7978845608 * (1 + 0.044715 * self * self)).tanh())
  def quick_gelu(self): return self * (self * 1.702).sigmoid()
  def leakyrelu(self, neg_slope=0.01): return self.relu() - (-neg_slope*self).relu()
  def mish(self): return self * self.softplus().tanh()
  def softplus(self, beta=1): return (1/beta) * (1 + (self*beta).exp()).log()
  def softsign(self): return self / (1 + self.abs())

  # ***** broadcasted elementwise mlops *****
=======
    ```python exec="true" source="above" session="tensor" result="python"
    print(Tensor([-3., -2., -1., 0., 1., 2., 3.]).softsign().numpy())
    ```
    """
    return self / (1 + self.abs())

  # ***** broadcasted elementwise ops *****
>>>>>>> 5f503226
  def _broadcast_to(self, shape:Tuple[sint, ...]):
    reshape_arg, _ = _pad_left(self.shape, shape)
    if self.ndim > len(shape) or not all(sh in {s,1} or (s==0 and sh==1) for sh,s in zip(reshape_arg, shape)):
      raise ValueError(f"cannot broadcast tensor with shape={self.shape} to {shape=}")
    return F.Expand.apply(self.reshape(reshape_arg), shape=shape) if shape != self.shape else self

  def _broadcasted(self, y:Union[Tensor, ConstType], reverse:bool=False, match_dtype:bool=True) -> Tuple[Tensor, Tensor]:
    x: Tensor = self
    if not isinstance(y, Tensor):
      # make y a Tensor
      assert isinstance(y, (float, int, bool, Node)), f"{type(y)=}, {y=}"
      if isinstance(self.dtype, ImageDType) or dtypes.is_float(x.dtype) or (dtypes.is_int(x.dtype) and isinstance(y, int)): y_dtype = x.dtype
      else: y_dtype = dtypes.from_py(y)
      if isinstance(y, Node): y = Tensor.from_node(y, device=self.device)
      else: y = Tensor(dtypes.as_const(y, y_dtype), self.device, y_dtype, requires_grad=False)

    if match_dtype:
      output_dtype = least_upper_dtype(x.dtype, y.dtype)
      x, y = x.cast(output_dtype), y.cast(output_dtype)

    if reverse: x, y = y, x

    # broadcast
    out_shape = _broadcast_shape(x.shape, y.shape)
    return x._broadcast_to(out_shape), y._broadcast_to(out_shape)

  def _to_const_val(self, x:Union[Tensor, ConstType]) -> Union[Tensor, ConstType]:
    # TODO: update with multi
    return x.lazydata.base.arg if isinstance(x, Tensor) and isinstance(x.lazydata, LazyBuffer) and x.lazydata.is_unrealized_unmasked_const() \
      and not x.requires_grad and self._broadcasted(x)[0].shape == self.shape else x

  def add(self, x:Union[Tensor, ConstType], reverse=False) -> Tensor:
    """
    Adds `self` and `x`.
    Equivalent to `self + x`.
    Supports broadcasting to a common shape, type promotion, and integer, float, boolean inputs.

    ```python exec="true" source="above" session="tensor" result="python"
    Tensor.manual_seed(42)
    t = Tensor.randn(4)
    print(t.numpy())
    ```
    ```python exec="true" source="above" session="tensor" result="python"
    print(t.add(20).numpy())
    ```
    ```python exec="true" source="above" session="tensor" result="python"
    print(t.add(Tensor([[2.0], [3.5]])).numpy())
    ```
    """
    return F.Add.apply(*self._broadcasted(x, reverse))

  def sub(self, x:Union[Tensor, ConstType], reverse=False) -> Tensor:
    """
    Subtracts `x` from `self`.
    Equivalent to `self - x`.
    Supports broadcasting to a common shape, type promotion, and integer, float, boolean inputs.

    ```python exec="true" source="above" session="tensor" result="python"
    Tensor.manual_seed(42)
    t = Tensor.randn(4)
    print(t.numpy())
    ```
    ```python exec="true" source="above" session="tensor" result="python"
    print(t.sub(20).numpy())
    ```
    ```python exec="true" source="above" session="tensor" result="python"
    print(t.sub(Tensor([[2.0], [3.5]])).numpy())
    ```
    """
    return F.Sub.apply(*self._broadcasted(x, reverse))

  def mul(self, x:Union[Tensor, ConstType], reverse=False) -> Tensor:
    """
    Multiplies `self` and `x`.
    Equivalent to `self * x`.
    Supports broadcasting to a common shape, type promotion, and integer, float, boolean inputs.

    ```python exec="true" source="above" session="tensor" result="python"
    Tensor.manual_seed(42)
    t = Tensor.randn(4)
    print(t.numpy())
    ```
    ```python exec="true" source="above" session="tensor" result="python"
    print(t.mul(3).numpy())
    ```
    ```python exec="true" source="above" session="tensor" result="python"
    print(t.mul(Tensor([[-1.0], [2.0]])).numpy())
    ```
    """
    return F.Mul.apply(*self._broadcasted(x, reverse))

  def div(self, x:Union[Tensor, ConstType], reverse=False, upcast=True) -> Tensor:
    """
    Divides `self` by `x`.
    Equivalent to `self / x`.
    Supports broadcasting to a common shape, type promotion, and integer, float, boolean inputs.
    By default, `div` performs true division. Set `upcast` to `False` for integer division.

    ```python exec="true" source="above" session="tensor" result="python"
    Tensor.manual_seed(42)
    t = Tensor.randn(4)
    print(t.numpy())
    ```
    ```python exec="true" source="above" session="tensor" result="python"
    print(t.div(3).numpy())
    ```
    ```python exec="true" source="above" session="tensor" result="python"
    print(Tensor([1, 4, 10]).div(Tensor([2, 3, 4])).numpy())
    ```
    ```python exec="true" source="above" session="tensor" result="python"
    print(Tensor([1, 4, 10]).div(Tensor([2, 3, 4]), upcast=False).numpy())
    ```
    """
    numerator, denominator = self._broadcasted(x, reverse)
    if upcast: numerator, denominator = numerator.cast(least_upper_float(numerator.dtype)), denominator.cast(least_upper_float(denominator.dtype))
    return F.Div.apply(numerator, denominator)

  def xor(self, x:Union[Tensor, ConstType], reverse=False) -> Tensor:
    """
    Computes bitwise xor of `self` and `x`.
    Equivalent to `self ^ x`.
    Supports broadcasting to a common shape, type promotion, and integer, boolean inputs.

    ```python exec="true" source="above" session="tensor" result="python"
    print(Tensor([-1, -2, 3]).xor(Tensor([1, 0, 3])).numpy())
    ```
    ```python exec="true" source="above" session="tensor" result="python"
    print(Tensor([True, True, False, False]).xor(Tensor([True, False, True, False])).numpy())
    ```
    """
    return F.Xor.apply(*self._broadcasted(x, reverse))

  def lshift(self, x:int):
    """
    Computes left arithmetic shift of `self` by `x` bits. `self` must have unsigned dtype.
    Equivalent to `self << x`.

    ```python exec="true" source="above" session="tensor" result="python"
    print(Tensor([1, 3, 31], dtype=dtypes.uint8).lshift(2).numpy())
    ```
    """
    assert dtypes.is_unsigned(self.dtype) and isinstance(x, int) and x >= 0, f"not supported {self.dtype=} {x=}"
    return self.mul(2 ** x)

  def rshift(self, x:int):
    """
    Computes right arithmetic shift of `self` by `x` bits. `self` must have unsigned dtype.
    Equivalent to `self >> x`.

    ```python exec="true" source="above" session="tensor" result="python"
    print(Tensor([4, 13, 125], dtype=dtypes.uint8).rshift(2).numpy())
    ```
    """
    assert dtypes.is_unsigned(self.dtype) and isinstance(x, int) and x >= 0, f"not supported {self.dtype=} {x=}"
    return self.div(2 ** x, upcast=False)

  def pow(self, x:Union[Tensor, ConstType], reverse=False) -> Tensor:
    """
    Computes power of `self` with `x`.
    Equivalent to `self ** x`.

    ```python exec="true" source="above" session="tensor" result="python"
    print(Tensor([-1, 2, 3]).pow(2).numpy())
    ```
    ```python exec="true" source="above" session="tensor" result="python"
    print(Tensor([-1, 2, 3]).pow(Tensor([-1.5, 0.5, 1.5])).numpy())
    ```
    ```python exec="true" source="above" session="tensor" result="python"
    print((2 ** Tensor([-1, 2, 3])).numpy())
    ```
    """
    x = self._to_const_val(x)
    if not isinstance(x, Tensor) and not reverse:
      # simple pow identities
      if x < 0: return self.reciprocal().pow(-x)
      if x == 0: return 1 + self * 0
      if x in [3,2,1]: return functools.reduce(lambda acc,_: acc * self, range(int(x)-1), self)
      if x == 0.5: return self.sqrt()
    if not isinstance(x, Tensor) and reverse and x > 0: return self.mul(math.log(x)).exp()
    ar = self.abs().log().mul(x).exp() if not reverse or isinstance(x, Tensor) else self.mul(math.log(abs(x))).exp()
    # correct sign of negative numbers raised to a power (cos has a period of 2pi so we use it here to get the oddness of the power)
    sign = (x * math.pi).cos() if isinstance(x, Tensor) else math.cos(x * math.pi) if not reverse else (self * math.pi).cos()
    # we only need to correct the sign if the base is negative
    base_sign = ((self.sign() if not reverse else x.sign() if isinstance(x, Tensor) else math.copysign(1, x)) - 1) / -2
    # we need 0 to be positive so we need to correct base_sign when the base is 0
    base_sign = base_sign - (1.5 * (1 - (self.sign().abs() if not reverse else x.sign().abs() if isinstance(x, Tensor) else abs(int(bool(x))))))
    # inject nan if the base is negative and the power is not an integer
    to_nan = (((x - x.trunc()) * 1e10).abs().clip(0, 1) if isinstance(x, Tensor) else \
              int(bool(x - int(x))) if not reverse else ((self - self.trunc()) * 1e10).abs().clip(0, 1)) * base_sign
    inject_nan = ((((-to_nan) * 2) + 1)).log().add(1) if isinstance(to_nan, Tensor) else 1 if not to_nan else float("nan")
    return ar.mul(sign * base_sign + (1 - base_sign)).mul(inject_nan)

  def maximum(self, x:Union[Tensor, ConstType]) -> Tensor:
    """
    Computes element-wise maximum of `self` and `x`.

    ```python exec="true" source="above" session="tensor" result="python"
    print(Tensor([-1, 2, 3]).maximum(1).numpy())
    ```
    ```python exec="true" source="above" session="tensor" result="python"
    print(Tensor([-1, 2, 3]).maximum(Tensor([-4, -2, 9])).numpy())
    ```
    """
    return (self<x).detach().where(x, (self==x).detach().where(((self * 0.5 + x * 0.5).cast(self.dtype)), self))

  def minimum(self, x:Union[Tensor, ConstType]) -> Tensor:
    """
    Computes element-wise minimum of `self` and `x`.

    ```python exec="true" source="above" session="tensor" result="python"
    print(Tensor([-1, 2, 3]).minimum(1).numpy())
    ```
    ```python exec="true" source="above" session="tensor" result="python"
    print(Tensor([-1, 2, 3]).minimum(Tensor([-4, -2, 9])).numpy())
    ```
    """
    return -((-self).maximum(-x))

  def where(self:Tensor, x:Union[Tensor, ConstType], y:Union[Tensor, ConstType]):
    """
    Return a tensor of elements selected from either `x` or `y`, depending on `self`.
    `output_i = x_i if self_i else y_i`.

    ```python exec="true" source="above" session="tensor" result="python"
    cond = Tensor([[True, True, False], [True, False, False]])
    print(cond.where(1, 3).numpy())
    ```
    ```python exec="true" source="above" session="tensor" result="python"
    Tensor.manual_seed(42)
    cond = Tensor.randn(2, 3)
    print(cond.numpy())
    ```
    ```python exec="true" source="above" session="tensor" result="python"
    print((cond > 0).where(cond, -float("inf")).numpy())
    ```
    """
    if isinstance(x, Tensor): x, y = x._broadcasted(y)
    elif isinstance(y, Tensor): y, x = y._broadcasted(x)
    cond, x = self._broadcasted(x, match_dtype=False)
    cond, y = cond._broadcasted(y, match_dtype=False)
    return F.Where.apply(cond.cast(dtypes.bool), *x._broadcasted(y))

  def masked_fill(self:Tensor, mask:Tensor, value:Union[Tensor, ConstType]): return mask.where(value, self)

  # ***** op wrappers *****

  def __neg__(self) -> Tensor: return self.neg()

  def __add__(self, x) -> Tensor: return self.add(x)
  def __sub__(self, x) -> Tensor: return self.sub(x)
  def __mul__(self, x) -> Tensor: return self.mul(x)
  def __pow__(self, x) -> Tensor: return self.pow(x)
  def __truediv__(self, x) -> Tensor: return self.div(x)
  def __matmul__(self, x) -> Tensor: return self.matmul(x)
  def __xor__(self, x) -> Tensor: return self.xor(x)
  def __lshift__(self, x) -> Tensor: return self.lshift(x)
  def __rshift__(self, x) -> Tensor: return self.rshift(x)

  def __radd__(self, x) -> Tensor: return self.add(x, True)
  def __rsub__(self, x) -> Tensor: return self.sub(x, True)
  def __rmul__(self, x) -> Tensor: return self.mul(x, True)
  def __rpow__(self, x) -> Tensor: return self.pow(x, True)
  def __rtruediv__(self, x) -> Tensor: return self.div(x, True)
  def __rmatmul__(self, x) -> Tensor: return self.matmul(x, True)
  def __rxor__(self, x) -> Tensor: return self.xor(x, True)

  def __iadd__(self, x) -> Tensor: return self.assign(self.add(x))
  def __isub__(self, x) -> Tensor: return self.assign(self.sub(x))
  def __imul__(self, x) -> Tensor: return self.assign(self.mul(x))
  def __ipow__(self, x) -> Tensor: return self.assign(self.pow(x))
  def __itruediv__(self, x) -> Tensor: return self.assign(self.div(x))
  def __imatmul__(self, x) -> Tensor: return self.assign(self.matmul(x))
  def __ixor__(self, x) -> Tensor: return self.assign(self.xor(x))
  def __ilshift__(self, x) -> Tensor: return self.assign(self.lshift(x))
  def __irshift__(self, x) -> Tensor: return self.assign(self.rshift(x))

  def __lt__(self, x) -> Tensor: return F.Less.apply(*self._broadcasted(x, False))
  def __gt__(self, x) -> Tensor: return F.Less.apply(*self._broadcasted(x, True))
  def __ge__(self, x) -> Tensor: return (self<x).logical_not()
  def __le__(self, x) -> Tensor: return (self>x).logical_not()
  def __eq__(self, x) -> Tensor: return F.Eq.apply(*self._broadcasted(x, True))       # type: ignore[override]
  def __ne__(self, x) -> Tensor: return (self==x).logical_not()                       # type: ignore[override]

  # ***** functional nn ops *****

  def linear(self, weight:Tensor, bias:Optional[Tensor]=None):
    """
    Applies a linear transformation to `self` using `weight` and `bias`.

    See: https://pytorch.org/docs/stable/generated/torch.nn.Linear.html

    ```python exec="true" source="above" session="tensor" result="python"
    t = Tensor([[1, 2], [3, 4]])
    weight = Tensor([[1, 2], [3, 4]])
    bias = Tensor([1, 2])
    print(t.linear(weight, bias).numpy())
    ```
    """
    x = self.mul(weight) if len(weight.shape) == 1 else self.dot(weight)
    return x.add(bias) if bias is not None else x

  def sequential(self, ll:List[Callable[[Tensor], Tensor]]):
    """
    Applies a sequence of functions to `self` chaining the output of each function to the input of the next.

    ```python exec="true" source="above" session="tensor" result="python"
    t = Tensor([1, 2, 3])
    print(t.sequential([lambda x: x * 2, lambda x: x + 1]).numpy())
    ```
    """
    return functools.reduce(lambda x,f: f(x), ll, self)

  def layernorm(self, axis=-1, eps:float=1e-5) -> Tensor:
    """
    Applies Layer Normalization over a mini-batch of inputs.

    - Described: https://paperswithcode.com/method/layer-normalization
    - Paper: https://arxiv.org/abs/1607.06450v1

    ```python exec="true" source="above" session="tensor" result="python"
    t = Tensor.randn(8, 10, 16) * 2 + 8
    print(t.mean().item(), t.std().item())
    ```
    ```python exec="true" source="above" session="tensor" result="python"
    t = t.layernorm()
    print(t.mean().item(), t.std().item())
    ```
    """
    y = (self - self.mean(axis, keepdim=True))
    return y.mul((y*y).mean(axis, keepdim=True).add(eps).rsqrt())

  def batchnorm(self, weight:Optional[Tensor], bias:Optional[Tensor], mean:Tensor, invstd:Tensor, axis:Union[int,Tuple[int,...]]=1) -> Tensor:
    """
    Applies Batch Normalization over a mini-batch of inputs.

    - Described: https://paperswithcode.com/method/batch-normalization
    - Paper: https://arxiv.org/abs/1502.03167

    ```python exec="true" source="above" session="tensor" result="python"
    t = Tensor.randn(8, 4, 16, 16) * 2 + 8
    print(t.mean().item(), t.std().item())
    ```
    ```python exec="true" source="above" session="tensor" result="python"
    t = t.batchnorm(None, None, t.mean(axis=(0,2,3)), t.var(axis=(0,2,3)).add(1e-5).rsqrt())
    print(t.mean().item(), t.std().item())
    ```
    """
    axis_ = argfix(axis)
    shape = tuple(s if ax in axis_ else 1 for ax, s in enumerate(self.shape))
    x = self - mean.reshape(shape)
    if weight is not None: x = x * weight.reshape(shape)
    ret = x.mul(invstd.reshape(shape) if len(invstd.shape) == len(axis_) else invstd)
    return (ret + bias.reshape(shape)) if bias is not None else ret

  def dropout(self, p=0.5) -> Tensor:
    """
    Applies dropout to `self`.

    NOTE: dropout is only applied when `Tensor.training` is `True`.

    - Described: https://paperswithcode.com/method/dropout
    - Paper: https://jmlr.org/papers/v15/srivastava14a.html

    ```python exec="true" source="above" session="tensor" result="python"
    Tensor.manual_seed(42)
    t = Tensor.randn(2, 2)
    with Tensor.train():
      print(t.dropout().numpy())
    ```
    """
    if not Tensor.training or p == 0: return self
    return self * (Tensor.rand(*self.shape, requires_grad=False, dtype=dtypes.default_float, device=self.device) >= p) * (1/(1.0 - p))

  def one_hot(self, num_classes:int) -> Tensor:
    """
    Converts `self` to a one-hot tensor.

    ```python exec="true" source="above" session="tensor" result="python"
    t = Tensor([0, 1, 3, 3, 4])
    print(t.one_hot(5).numpy())
    ```
    """
    return (self[..., None] == Tensor.arange(num_classes, requires_grad=False, device=self.device)).where(1, 0)

  def scaled_dot_product_attention(self, key:Tensor, value:Tensor, attn_mask:Optional[Tensor]=None,
                                   dropout_p:float=0.0, is_causal:bool=False) -> Tensor:
    """
    Computes scaled dot-product attention.
    `self` is the query tensor, `key` is the key tensor, and `value` is the value tensor.

    NOTE: it also works when `key` and `value` have symbolic shape.

    - Described: https://paperswithcode.com/method/scaled
    - Paper: https://arxiv.org/abs/1706.03762v7

    ```python exec="true" source="above" session="tensor" result="python"
    q = Tensor.randn(2, 4, 8)
    k = Tensor.randn(2, 4, 8)
    v = Tensor.randn(2, 4, 8)
    print(q.scaled_dot_product_attention(k, v).numpy())
    ```
    """
    assert all_int(self.shape), f"does not support symbolic shape {self.shape}"
    if is_causal: attn_mask = Tensor.ones(self.shape[-2], key.shape[-2], requires_grad=False, device=self.device).tril(0).cast(dtypes.bool)
    if attn_mask is not None and attn_mask.dtype == dtypes.bool: attn_mask = (attn_mask == 0).where(-float("inf"), 0)
    qk = self @ key.transpose(-2,-1) / math.sqrt(self.shape[-1])
    return ((qk+attn_mask) if attn_mask is not None else qk).softmax(-1).dropout(dropout_p) @ value

  def binary_crossentropy(self, y:Tensor) -> Tensor:
    """
    Computes the binary cross-entropy loss between `self` and `y`.

    See: https://pytorch.org/docs/stable/generated/torch.nn.BCELoss.html

    ```python exec="true" source="above" session="tensor" result="python"
    t = Tensor([0.1, 0.9, 0.2])
    y = Tensor([0, 1, 0])
    print(t.binary_crossentropy(y).item())
    ```
    """
    return (-y*self.log() - (1-y)*(1-self).log()).mean()

  def binary_crossentropy_logits(self, y:Tensor) -> Tensor:
    """
    Computes the binary cross-entropy loss between `self` and `y` where `self` is logits.

    See: https://pytorch.org/docs/stable/generated/torch.nn.BCEWithLogitsLoss.html

    ```python exec="true" source="above" session="tensor" result="python"
    t = Tensor([-1, 2, -3])
    y = Tensor([0, 1, 0])
    print(t.binary_crossentropy_logits(y).item())
    ```
    """
    return (self.maximum(0) - y * self + (1 + self.abs().neg().exp()).log()).mean()

  def sparse_categorical_crossentropy(self, Y:Tensor, ignore_index=-1, label_smoothing=0.0) -> Tensor:
    """
    Computes the sparse categorical cross-entropy loss between `self` and `Y`.

    NOTE: `self` is logits and `Y` is the target labels.

    See: https://pytorch.org/docs/stable/generated/torch.nn.CrossEntropyLoss.html

    ```python exec="true" source="above" session="tensor" result="python"
    t = Tensor([[-1, 2, -3], [1, -2, 3]])
    Y = Tensor([1, 2])
    print(t.sparse_categorical_crossentropy(Y).item())
    ```
    """
    assert 0.0 <= label_smoothing <= 1.0, "label_smoothing must be in [0.0, 1.0]"
    log_probs, loss_mask = self.log_softmax(), (Y != ignore_index)
    y_counter = Tensor.arange(self.shape[-1], requires_grad=False, device=self.device).unsqueeze(0).expand(Y.numel(), self.shape[-1])
    y = ((y_counter == Y.flatten().reshape(-1, 1)) * loss_mask.reshape(-1, 1)).reshape(*Y.shape, self.shape[-1])
    smoothing = label_smoothing * (log_probs.mean(-1) * loss_mask).sum()
    return -((1 - label_smoothing) * (log_probs * y).sum() + smoothing) / loss_mask.sum()

  # ***** cast ops *****

  def llvm_bf16_cast(self, dtype:DType):
    # hack for devices that don't support bfloat16
    assert self.dtype == dtypes.bfloat16
    return self.to("LLVM").bitcast(dtypes.uint16).cast(dtypes.uint32).mul(1<<16).bitcast(dtypes.float32).cast(dtype)
  def cast(self, dtype:DType) -> Tensor:
    """
    Casts `self` to a new dtype.

    ```python exec="true" source="above" session="tensor" result="python"
    t = Tensor([-1, 2.5, 3], dtype=dtypes.float)
    print(t.dtype, t.numpy())
    ```
    ```python exec="true" source="above" session="tensor" result="python"
    t = t.cast(dtypes.int32)
    print(t.dtype, t.numpy())
    ```
    """
    return self if self.dtype == dtype else F.Cast.apply(self, dtype=dtype)
  def bitcast(self, dtype:DType) -> Tensor:
    """
    Bitcasts `self` to a new dtype of the same itemsize.

    `self` must not require a gradient.

    ```python exec="true" source="above" session="tensor" result="python"
    t = Tensor([-1, 2, 3], dtype=dtypes.int32)
    print(t.dtype, t.numpy())
    ```
    ```python exec="true" source="above" session="tensor" result="python"
    t = t.bitcast(dtypes.uint32)
    print(t.dtype, t.numpy())
    ```
    """
    if self.requires_grad: raise RuntimeError("can't backprop through bitcast")
    return F.Cast.apply(self, dtype=dtype, bitcast=True) if self.dtype != dtype else self
  def float(self) -> Tensor:
    """
    Convenience method to cast `self` to a `float32` Tensor.

    ```python exec="true" source="above" session="tensor" result="python"
    t = Tensor([-1, 2, 3], dtype=dtypes.int32)
    print(t.dtype, t.numpy())
    ```
    ```python exec="true" source="above" session="tensor" result="python"
    t = t.float()
    print(t.dtype, t.numpy())
    ```
    """
    return self.cast(dtypes.float32)
  def half(self) -> Tensor:
    """
    Convenience method to cast `self` to a `float16` Tensor.

    ```python exec="true" source="above" session="tensor" result="python"
    t = Tensor([-1, 2, 3], dtype=dtypes.int32)
    print(t.dtype, t.numpy())
    ```
    ```python exec="true" source="above" session="tensor" result="python"
    t = t.half()
    print(t.dtype, t.numpy())
    ```
    """
    return self.cast(dtypes.float16)

  # ***** convenience stuff *****

  @property
  def ndim(self) -> int: return len(self.shape)
  def numel(self) -> sint: return prod(self.shape)
  def element_size(self) -> int: return self.dtype.itemsize
  def nbytes(self) -> int: return self.numel() * self.element_size()
  def is_floating_point(self) -> bool: return dtypes.is_float(self.dtype)
  def size(self, dim=None) -> Union[sint, Tuple[sint, ...]]: return self.shape if dim is None else self.shape[dim]

  # *** image Tensor function replacements ***

  def image_dot(self, w:Tensor, acc_dtype=None):
    # NOTE: we use a 1x1 conv2d to do the matmul. mxk @ kxn = (1,k,m,1).conv2d(n,k,1,1)
    n1, n2 = len(self.shape), len(w.shape)
    assert n1 != 0 and n2 != 0, f"both arguments to matmul need to be at least 1D, but they are {n1}D and {n2}D"
    assert self.shape[-1] == w.shape[-min(n2, 2)], f"Input Tensor shapes {self.shape} and {w.shape} cannot be multiplied ({self.shape[-1]} != {w.shape[-min(n2, 2)]})"  # noqa: E501
    bs, groups, cin, cout = prod(self.shape[0:-2]), prod(w.shape[0:-2]), w.shape[-2], w.shape[-1]
    out_shape_t = self.shape[0:-2] + (cout,-1) if len(self.shape) > 1 else (cout, )

    # NOTE: with NHWC we can remove the transposes
    # bs x groups*cin x H x W
    cx = self.transpose(self.ndim-1, self.ndim-2).reshape((bs//groups, groups*cin, -1, 1))
    # groups*cout x cin x H, W
    cw = w.transpose(w.ndim-1, w.ndim-2).reshape((groups*cout, cin, 1, 1))
    return cx.image_conv2d(cw, groups=groups, acc_dtype=acc_dtype).reshape(out_shape_t).transpose(self.ndim-1, self.ndim-2)

  def image_conv2d(self, weight:Tensor, bias:Optional[Tensor]=None, groups=1, stride=1, dilation=1, padding=0, acc_dtype=None):
    base_image_type = dtypes.imageh if getenv("FLOAT16", 0) else dtypes.imagef

    (bs,_,iy,ix), (cout,cin,H,W) = self.shape, weight.shape
    x, w = self, weight.reshape(groups, (rcout := cout//groups), cin, H, W)

    # hack for non multiples of 4 on cin
    if cin % 4 != 0 and not (cin == 1 and groups%4 == 0):
      x = x.reshape(bs, groups, cin, iy, ix)   # do this always?
      added_input_channels = 4 - (cin % 4)
      w = w.pad(tuple((0, added_input_channels) if i == 2 else None for i in range(w.ndim)))
      x = x.pad(tuple((0, added_input_channels) if i == 2 else None for i in range(x.ndim)))
      cin = cin + added_input_channels
      x = x.reshape(bs, groups*cin, iy, ix)

    # hack for non multiples of 4 on rcout
    added_output_channels = 0
    if rcout % 4 != 0 and not (rcout == 1 and groups%4 == 0):
      added_output_channels = 4 - (rcout % 4)
      rcout += added_output_channels
      cout = groups * rcout
      w = w.pad(tuple((0, added_output_channels) if i == 1 else None for i in range(w.ndim)))

    # packed (note: flipping bs and iy would make the auto-padding work)
    x = x.permute(0,2,3,1)
    cin_last = iy == 1 and ix == 1
    if cin == 1: w = w.reshape(cout//4,4,H,W).permute(0,2,3,1)
    elif cin_last: w = w.reshape(cout//4,4,cin//4,4,H,W).permute(0,4,2,5,1,3)
    else: w = w.reshape(cout//4,4,cin//4,4,H,W).permute(0,4,2,5,3,1)

    # contiguous creates the image, and early realize static weights (TODO: test for the static weight)
    if IMAGE >= 2: x,w = x.cast(base_image_type((bs*iy, ix*groups*cin//4, 4))), w.cast(base_image_type((cout//4, H*W*cin, 4)))
    x, w = x.contiguous(), w.contiguous()

    # expand out
    rcin_hi, rcin_lo = cin//4 if cin >= 4 else 1, 4 if cin >= 4 else 1
    cout_expand = [groups//4 if cin == 1 else groups, 4 if cin == 1 else 1, rcout//4 if rcout >= 4 else 1, 4 if rcout >= 4 else 1]
    x = x.reshape(bs, iy, ix, groups, rcin_hi, rcin_lo)
    if cin_last: w = w.reshape(cout//4, H, rcin_hi, W, 4, rcin_lo)
    else: w = w.reshape(cout//4, H, rcin_hi, W, rcin_lo, 4).permute(0,1,2,3,5,4)

    # padding
    padding_ = [padding]*4 if isinstance(padding, int) else (padding if len(padding) == 4 else [padding[1], padding[1], padding[0], padding[0]])
    x = x._slice((None, (-padding_[2], x.shape[1]+padding_[3]), (-padding_[0], x.shape[2]+padding_[1]), None, None, None))

    # prepare input
    x = x.permute(0,3,4,5,1,2)._pool((H, W), stride, dilation) # -> (bs, groups, rcin_hi, rcin_lo, oy, ox, H, W)
    x = x.permute(0,4,5,1,2,3,6,7).reshape(bs, (oy := x.shape[4]), (ox := x.shape[5]), *cout_expand[0:2], 1, 1, rcin_hi, rcin_lo, H, W)

    # prepare weights
    w = w.permute(0,4,2,5,1,3).reshape((1, 1, 1, *cout_expand, rcin_hi, rcin_lo, H, W))

    # the conv!
    ret = (x*w).cast(base_image_type((bs*oy, ox*cout//4, 4)) if IMAGE >= 2 else dtypes.float32).sum((-4, -3, -2, -1), acc_dtype=acc_dtype)

    # undo hack for non multiples of 4 on C.rcout
    if added_output_channels != 0:
      ret = ret.reshape(bs, oy, ox, groups, rcout)[:, :, :, :, :-added_output_channels]
      cout = groups * (rcout - added_output_channels)

    # NCHW output
    ret = ret.reshape(bs, oy, ox, cout).permute(0,3,1,2)
    return ret if bias is None else ret.add(bias.reshape(1, -1, 1, 1))

# register functions to move between devices
for device in Device._devices: setattr(Tensor, f"{device.lower()}", functools.partialmethod(Tensor.to, device))

if IMAGE:
  # if IMAGE>0 we install these replacement functions in Tensor (hack!)
  setattr(Tensor, "conv2d", Tensor.image_conv2d)
  setattr(Tensor, "dot", Tensor.image_dot)

# TODO: eventually remove this
def custom_random(out:Buffer):
  Tensor._seed += 1
  rng = np.random.default_rng(Tensor._seed)
  if out.dtype == dtypes.half: rng_np_buffer = (rng.integers(low=0, high=2047, size=out.size) / 2048).astype(np.half, copy=False)
  else: rng_np_buffer = rng.random(size=out.size, dtype=np.float32).astype(dtype=out.dtype.np, copy=False)
  out.copyin(rng_np_buffer.data)<|MERGE_RESOLUTION|>--- conflicted
+++ resolved
@@ -1753,16 +1753,6 @@
     """
     Returns the lower triangular part of the tensor, the other elements are set to 0.
 
-    ```python exec="true" source="above" session="tensor" result="python"
-    t = Tensor([[1, 2, 3], [4, 5, 6]])
-    print(t.numpy())
-    ```
-    ```python exec="true" source="above" session="tensor" result="python"
-    print(t.tril().numpy())
-    ```
-    """
-    return Tensor._tri(self.shape[-2], self.shape[-1], k=k+1, device=self.device).where(0, self)
-
   # ***** unary ops *****
 
   def logical_not(self):
@@ -2233,72 +2223,6 @@
 
     - Described: https://paperswithcode.com/method/softsign
 
-<<<<<<< HEAD
-  @staticmethod
-  def _tri(r:sint, c:sint, k:int=0, **kwargs) -> Tensor:
-    assert all_int((r,c)), "does not support symbolic"
-    if r == 0: return Tensor.zeros((r, c), **kwargs)
-    return Tensor.arange(r, **kwargs).unsqueeze(1).expand(r,c) <= Tensor.arange(-k, c-k, **kwargs).unsqueeze(0).expand(r,c)
-  def triu(self, k:int=0) -> Tensor: return Tensor._tri(self.shape[-2], self.shape[-1], k=k, device=self.device).where(self, 0)
-  def tril(self, k:int=0) -> Tensor: return Tensor._tri(self.shape[-2], self.shape[-1], k=k+1, device=self.device).where(0, self)
-
-  # ***** mlops (unary) *****
-
-  def logical_not(self): return F.Eq.apply(*self._broadcasted(False))
-  def neg(self): return F.Neg.apply(self) if self.dtype != dtypes.bool else self.logical_not()
-  def contiguous(self): return F.Contiguous.apply(self)
-  def contiguous_backward(self): return F.ContiguousBackward.apply(self)
-  def log(self): return F.Log.apply(self.cast(least_upper_float(self.dtype)))
-  def log2(self): return self.log()/math.log(2)
-  def exp(self): return F.Exp.apply(self.cast(least_upper_float(self.dtype)))
-  # def exp(self): return F.Exp.apply(self)
-  def exp2(self): return F.Exp.apply(self*math.log(2))
-  def relu(self): return F.Relu.apply(self)
-  def sigmoid(self): return F.Sigmoid.apply(self.cast(least_upper_float(self.dtype)))
-  def sin(self): return F.Sin.apply(self.cast(least_upper_float(self.dtype)))
-  def sqrt(self): return F.Sqrt.apply(self.cast(least_upper_float(self.dtype)))
-  def rsqrt(self): return self.reciprocal().sqrt()
-  def cos(self): return ((math.pi/2)-self).sin()
-  def tan(self): return self.sin() / self.cos()
-
-  # ***** math functions (unary) *****
-
-  def trunc(self: Tensor) -> Tensor: return self.cast(dtypes.int32).cast(self.dtype)
-  def ceil(self: Tensor) -> Tensor: return (self > (b := self.trunc())).where(b+1, b)
-  def floor(self: Tensor) -> Tensor: return (self < (b := self.trunc())).where(b-1, b)
-  def round(self: Tensor) -> Tensor:
-    return ((self > 0) == ((b := self.cast(dtypes.int32) / 2.0).cast(dtypes.int32) == b)).where((self - 0.5).ceil(), (self + 0.5).floor())
-  def lerp(self, end: Tensor, weight: Union[Tensor, float]) -> Tensor: return self + (end - self) * weight
-  def square(self): return self*self
-  def clip(self, min_, max_): return self.maximum(min_).minimum(max_)
-  def sign(self): return F.Sign.apply(self)
-  def abs(self): return self * self.sign()
-  def reciprocal(self): return F.Reciprocal.apply(self.cast(least_upper_float(self.dtype)))
-
-  # ***** activation functions (unary) *****
-
-  def elu(self, alpha=1.0): return self.relu() - alpha*(1-self.exp()).relu()
-  def celu(self, alpha=1.0): return self.maximum(0) + (alpha * ((self / alpha).exp() - 1)).minimum(0)
-  def swish(self): return self * self.sigmoid()
-  def silu(self): return self.swish()   # The SiLU function is also known as the swish function.
-  def relu6(self): return self.relu() - (self-6).relu()
-  def hardswish(self): return self * (self+3).relu6() * (1/6)
-  def tanh(self): return 2.0 * ((2.0 * self).sigmoid()) - 1.0
-  def sinh(self): return (self.exp() - self.neg().exp()) / 2
-  def cosh(self): return (self.exp() + self.neg().exp()) / 2
-  def atanh(self): return ((1 + self)/(1 - self)).log() / 2
-  def asinh(self): return (self + (self.square() + 1).sqrt()).log()
-  def acosh(self): return (self + (self.square() - 1).sqrt()).log()
-  def hardtanh(self, min_val=-1, max_val=1): return self.clip(min_val, max_val)
-  def gelu(self): return 0.5 * self * (1 + (self * 0.7978845608 * (1 + 0.044715 * self * self)).tanh())
-  def quick_gelu(self): return self * (self * 1.702).sigmoid()
-  def leakyrelu(self, neg_slope=0.01): return self.relu() - (-neg_slope*self).relu()
-  def mish(self): return self * self.softplus().tanh()
-  def softplus(self, beta=1): return (1/beta) * (1 + (self*beta).exp()).log()
-  def softsign(self): return self / (1 + self.abs())
-
-  # ***** broadcasted elementwise mlops *****
-=======
     ```python exec="true" source="above" session="tensor" result="python"
     print(Tensor([-3., -2., -1., 0., 1., 2., 3.]).softsign().numpy())
     ```
@@ -2306,7 +2230,6 @@
     return self / (1 + self.abs())
 
   # ***** broadcasted elementwise ops *****
->>>>>>> 5f503226
   def _broadcast_to(self, shape:Tuple[sint, ...]):
     reshape_arg, _ = _pad_left(self.shape, shape)
     if self.ndim > len(shape) or not all(sh in {s,1} or (s==0 and sh==1) for sh,s in zip(reshape_arg, shape)):
