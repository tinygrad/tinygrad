# inspired by https://github.com/karpathy/micrograd/blob/master/micrograd/engine.py
from __future__ import annotations
import math, functools, itertools, operator, time
import numpy as np
from typing import List, Tuple, Callable, Optional, ClassVar, Type, Union, Sequence
from tinygrad.helpers import prod, argfix, make_pair, getenv, IMAGE, DEBUG, flatten, DType, dtypes, ImageDType
from tinygrad.lazy import Device, LazyBuffer
from tinygrad.ops import LoadOps

# An instantiation of the Function is the Context
class Function:
  def __init__(self, device:str, *tensors:Tensor):
    self.device, self.parents = device, tensors
    self.needs_input_grad = [t.requires_grad for t in self.parents]
    self.requires_grad = True if any(self.needs_input_grad) else (None if any(x is None for x in self.needs_input_grad) else False)

  def forward(self, *args, **kwargs): raise NotImplementedError(f"forward not implemented for {type(self)}")
  def backward(self, *args, **kwargs): raise RuntimeError(f"backward not implemented for {type(self)}")

  @classmethod
  def apply(fxn:Type[Function], *x:Tensor, **kwargs) -> Tensor:
    ctx = fxn(x[0].device, *x)
    ret = Tensor(ctx.forward(*[t.lazydata for t in x], **kwargs), device=ctx.device, requires_grad=ctx.requires_grad)
    if ctx.requires_grad and not Tensor.no_grad: ret._ctx = ctx    # used by autograd engine
    return ret

import tinygrad.mlops as mlops

# **** start with two base classes, Tensor and Function ****

class Tensor:
  __deletable__ = ('_ctx',)
  training: ClassVar[bool] = False
  no_grad: ClassVar[bool] = False
  default_type: ClassVar[DType] = dtypes.float32

  def __init__(self, data:Union[int, float, list, tuple, LazyBuffer, np.ndarray], device=Device.DEFAULT, dtype:Optional[DType]=None, requires_grad:Optional[bool]=None):
    assert dtype is None or isinstance(dtype, DType), f"invalid dtype {dtype}"
    device = Device.canonicalize(device)
    if isinstance(data, (list, tuple)):
      data = np.array(data, dtype=(dtype if dtype is not None else Tensor.default_type).np)
    if isinstance(data, np.ndarray):
      data = LazyBuffer.fromCPU(data)

    if isinstance(data, LazyBuffer):
      assert dtype is None or dtype == data.dtype, "dtype doesn't match, and casting isn't supported"
      lazydata = data if data.device == device else LazyBuffer.loadop(LoadOps.FROM, data.shape, data.dtype, device, src=data)
    elif isinstance(data, (int, float)):
      lazydata = LazyBuffer.loadop(LoadOps.CONST, tuple(), dtype if dtype is not None else Tensor.default_type, device, data)
    else:
      raise RuntimeError(f"can't create Tensor from {data}")

    # this is set once we are here
    self.lazydata: LazyBuffer = lazydata

    # tensors have gradients, buffers do not
    self.grad: Optional[Tensor] = None

    # NOTE: this can be in three states. False and None: no gradient, True: gradient
    # None (the default) will be updated to True if it's put in an optimizer
    self.requires_grad: Optional[bool] = requires_grad

    # internal variables used for autograd graph construction
    self._ctx: Optional[Function] = None

  def __repr__(self):
    return f"<Tensor {self.lazydata!r} on {self.device} with grad {(self.grad.lazydata if self.grad else None)!r}>"

  # Python has a non moving GC, so this should be okay
  def __hash__(self): return id(self)

  @property
  def device(self) -> str: return self.lazydata.device

  @property
  def shape(self) -> Tuple[int, ...]: return self.lazydata.shape

  @property
  def dtype(self) -> DType: return self.lazydata.dtype

  # ***** data handlers ****

  def realize(self) -> Tensor:
    self.lazydata.realize()
    return self

  def assign(self, x) -> Tensor:
    # TODO: this is a hack for writing to DISK
    if self.device.startswith("DISK"):
      if not isinstance(x, Tensor): x = Tensor(x, device="CPU", dtype=self.dtype)
      self.lazydata.realize().realized._copyin(x.numpy())  # type: ignore
      return self
    if not isinstance(x, Tensor): x = Tensor(x, device=self.device, dtype=self.dtype)
    # NOTE: we are currently allowing assignments from different dtypes
    assert self.shape == x.shape and self.device == x.device, f"assign shape mismatch {self.shape} != {x.shape} or device mismatch {self.device} != {x.device}"
    assert not x.requires_grad  # self requires_grad is okay?
    if DEBUG >= 4: print(f"assign {self.lazydata} <- {x.lazydata}")
    if self.lazydata.realized is not None and not getenv("DISALLOW_ASSIGN"): x.lazydata.output_buffer = self.lazydata.realized
    self.lazydata = x.lazydata
    return self

  def detach(self): return Tensor(self.lazydata, device=self.device, requires_grad=False)
  def numpy(self) -> np.ndarray: return self.lazydata.toCPU()

  # TODO: if things are realized this won't work
  def to_(self, device:str):
    assert self.lazydata.realized is None
    self.lazydata.device = device
    if self.grad: self.grad.to_(device)

  def to(self, device:str):
    ret = Tensor(self.lazydata, device)
    if self.grad: ret.grad = self.grad.to(device)
    return ret

  # ***** creation llop entrypoint *****

  @staticmethod
  def _loadop(op, sz, device=Device.DEFAULT, dtype:Optional[DType]=None, arg=None, **kwargs):
    return Tensor(LazyBuffer.loadop(op, [sz], Tensor.default_type if dtype is None else dtype, Device.canonicalize(device), arg), dtype=dtype, device=device, **kwargs)

  @staticmethod
  def empty(*shape, **kwargs): return Tensor._loadop(LoadOps.EMPTY, prod(shape), **kwargs).reshape(shape)

  _seed: int = int(time.time())
  @staticmethod
  def manual_seed(seed=None): Tensor._seed = seed

  @staticmethod
  def rand(*shape, **kwargs):
    Tensor._seed += 1
    return Tensor._loadop(LoadOps.RAND, prod(shape), arg=Tensor._seed, **kwargs).reshape(shape)

  # ***** creation helper functions *****

  @staticmethod
  def full(shape:Tuple[int, ...], fill_value, **kwargs): return Tensor(fill_value, **kwargs).reshape([1]*len(new_shape := argfix(shape))).expand(new_shape).contiguous()

  @staticmethod
  def zeros(*shape, **kwargs): return Tensor.full(argfix(*shape), 0, **kwargs)

  @staticmethod
  def ones(*shape, **kwargs): return Tensor.full(argfix(*shape), 1, **kwargs)

  @staticmethod
  def arange(stop, start=0, step=1, **kwargs): return Tensor.full(((stop-start)//step,), step).cumsum() + (start - step)

  @staticmethod
  def full_like(tensor, fill_value, dtype:Optional[DType]=None, **kwargs):
    return Tensor.full(tensor.shape, fill_value=fill_value, dtype=tensor.dtype if dtype is None else dtype, **kwargs)

  @staticmethod
  def zeros_like(tensor, **kwargs): return Tensor.full_like(tensor, 0, **kwargs)

  @staticmethod
  def ones_like(tensor, **kwargs): return Tensor.full_like(tensor, 1, **kwargs)

  @staticmethod
  def eye(dim, **kwargs): return Tensor([1], **kwargs).slice(((0,dim+1),)).reshape(1, dim+1).expand(dim, dim+1).reshape(dim*(dim+1)).slice(((0,dim*dim),)).reshape(dim, dim)

  def where(self:Tensor, input_:Union[Tensor, float], other:Union[Tensor, float]):
    cond = (self != 0.0)
    return cond * input_ + (1.0 - cond) * other

  # ***** rng hlops *****

  @staticmethod
  def randn(*shape, dtype:Optional[DType]=None, **kwargs) -> Tensor:
    # https://en.wikipedia.org/wiki/Box%E2%80%93Muller_transform
    src = Tensor.rand(2, *shape, **kwargs)
    return src[0].mul(2*math.pi).cos().mul(src[1].log().mul(-2).sqrt()).cast(Tensor.default_type if dtype is None else dtype)

  @staticmethod
  def uniform(*shape, low=-1.0, high=1.0, **kwargs) -> Tensor: return ((high-low) * Tensor.rand(*shape, **kwargs)) + low

  @staticmethod
  def scaled_uniform(*shape, **kwargs) -> Tensor: return Tensor.uniform(*shape, **kwargs).mul(prod(shape)**-0.5)

  # https://www.tensorflow.org/api_docs/python/tf/keras/initializers/GlorotUniform
  @staticmethod
  def glorot_uniform(*shape, **kwargs) -> Tensor: return Tensor.uniform(*shape, **kwargs).mul((6/(shape[0]+prod(shape[1:])))**0.5)

  # https://pytorch.org/docs/stable/_modules/torch/nn/init.html#kaiming_uniform_
  @staticmethod
  def kaiming_uniform(*shape, a:float = 0.01, **kwargs) -> Tensor:
    bound = math.sqrt(3.0) * math.sqrt(2.0 / (1 + a ** 2)) / math.sqrt(prod(shape[1:]))
    return Tensor.uniform(*shape, low=-bound, high=bound, **kwargs)

  # ***** toposort and backward pass *****
  def deepwalk(self):
    def _deepwalk(node, visited, nodes):
      visited.add(node)
      if node._ctx:
        for i in node._ctx.parents:
          if i not in visited: _deepwalk(i, visited, nodes)
        nodes.append(node)
      return nodes
    return _deepwalk(self, set(), [])

  def backward(self):
    assert self.shape == tuple(), f"backward can only be called for scalar tensors, but it has shape {self.shape})"

    # fill in the first grad with one. don't use Tensor.ones because we don't need contiguous
    # this is "implicit gradient creation"
    self.grad = Tensor(1, device=self.device, requires_grad=False)

    for t0 in reversed(self.deepwalk()):
      if not any(x.requires_grad for x in t0._ctx.parents):
        del t0._ctx  # TODO: does it help to delete this here ever?
        continue
      assert (t0.grad is not None)
      grads = t0._ctx.backward(t0.grad.lazydata)
      grads = [Tensor(g, device=self.device, requires_grad=False) if g is not None else None
        for g in ([grads] if len(t0._ctx.parents) == 1 else grads)]
      for t, g in zip(t0._ctx.parents, grads):
        if g is not None and t.requires_grad:
          assert g.shape == t.shape, f"grad shape must match tensor shape, {g.shape!r} != {t.shape!r}"
          t.grad = g if t.grad is None else (t.grad + g)
      del t0._ctx

  # ***** movement mlops *****

  def reshape(self, shape, *args) -> Tensor:
    new_shape = argfix(shape, *args)
    assert 0 not in new_shape, f"zeros not allowed in shape {new_shape}"
    return mlops.Reshape.apply(self, shape=tuple(-prod(self.shape) // prod(new_shape) if s == -1 else s for s in new_shape))
  def expand(self, shape, *args) -> Tensor: return mlops.Expand.apply(self, shape=tuple(x if x != -1 else s for s,x in zip(self.shape, argfix(shape, *args))))
  def permute(self, order, *args) -> Tensor: return mlops.Permute.apply(self, order=argfix(order, *args))
  def flip(self, axis, *args) -> Tensor: return mlops.Flip.apply(self, axis=[x if x >= 0 else x+len(self.shape) for x in argfix(axis, *args)])
  def pad(self, arg:Tuple[Tuple[int, int], ...]) -> Tensor: return mlops.Pad.apply(self, arg=arg) if any(x != (0,0) for x in arg) else self
  def shrink(self, arg:Tuple[Tuple[int, int], ...]) -> Tensor: return mlops.Shrink.apply(self, arg=arg) if any(x != (0,s) for x,s in zip(arg, self.shape)) else self

  # ***** movement hlops *****

  # NOTE: using slice is discouraged and things should migrate to pad and shrink
  def slice(self, arg:Sequence[Optional[Tuple[int, int]]]) -> Tensor:
    arg_ = tuple(a if a is not None else (0,s) for s,a in zip(self.shape, arg))
    padding = tuple((max(0, -p[0]), max(0, p[1]-self.shape[i])) for i,p in enumerate(arg_))
    return self.pad(padding).shrink(tuple((p[0] + padding[i][0], p[1] + padding[i][0]) for i,p in enumerate(arg_)))

  # - Negative indices are taken relative to the end of the sequence, so X[-2] returns the 2nd-to-last element
  # - A slice i:j returns the elements with indices in [i, j)
  #    - If omitted, i and j will default to 0 and N, respectively, where N is the length of the sequence
  #    - Negative values for i and j are taken relative to the end of the sequence
  #    - Both i and j will be clamped to the range (-N, N], where N in the length of the sequence
  # - Indexing with np.newaxis or None on a given axis will add a new dimension of size one before that axis
  # - Empty slices are not allowed (tensors with 0s in shape have to be supported first, for all backends).
  # - For a slice [i:j:k] finding the correct indices is delegated to slice.indices(len).
  # - Strides > 1 and < 0 are now allowed!:
  #    - This works by applying Shrink -> [[Flip -> ] Pad -> Reshape -> Shrink] -> Reshape (ops in brackets are optional)
  #    - Idea of stride < 0 support:
  #        - Do the slice first, flip the axes were slice.step is negative, do slice.step -> -slice.step. Go to steps below.
  #    - Idea of stride `s` > 1 support (Pad -> Reshape -> Shrink):
  #        - Instead of doing [::s] on axis [dim_sz], do [:, 0] on axes [dim_sz_padded // s, s].
  #        - So pad dim_sz with as many zeros as needed (dim_sz -> dim_sz_padded) so that reshape to [dim_sz_padded // s, s]
  #          is possible.
  #        - Apply Shrink to do the slice [:, 0] on axes of shapes [dim_sz_padded // s, s].
  def __getitem__(self, val):
    def normalize_int(e, i, dim_sz):
      if -dim_sz <= e < dim_sz: return e if e != -1 else dim_sz-1
      raise IndexError(f"index {e} is out of bounds for dimension {i} with size {self.shape[i]}")
    val = list(val) if isinstance(val, tuple) else [val]
    if (num_slices := sum(isinstance(v, (slice, int)) for v in val)) > len(self.shape):
      raise IndexError(f"too many indices for tensor of dimension {len(self.shape)}")
    orig_slices = list(val)
    ellipses_found = [i for i, v in enumerate(val) if v is Ellipsis]
    if len(ellipses_found) > 0:
      if len(ellipses_found) != 1:
        raise IndexError("an index can only have a single ellipsis ('...')")
      ellipsis_idx = ellipses_found[0]
      orig_slices[ellipsis_idx:ellipsis_idx+1] = [slice(None)] * (len(self.shape) - num_slices)
    else:
      orig_slices += [slice(None)] * (len(self.shape) - num_slices)
    valid_slices = list(itertools.filterfalse(lambda x: x is None, orig_slices))
    valid_slices = [v if isinstance(v, slice) else slice(y := normalize_int(v, i, dim_sz), y+1) for i, (v, dim_sz) in enumerate(zip(valid_slices, self.shape))]
    start, stop, strides = zip(*y) if (y := [s.indices(dim_sz) for s, dim_sz in zip(valid_slices, self.shape)]) else ((), (), ())
    new_slice = tuple((s, e)  if st > 0 else (e+1, s+1) for s, e, st in zip(start, stop, strides))
    new_shape = tuple(e - s for s, e in new_slice)
    # Shrink
    sliced_tensor = self.shrink(new_slice)
    # Flip
    if (flip_axes := tuple(i for i, s in enumerate(strides) if s < 0)):
      sliced_tensor = sliced_tensor.flip(axis=flip_axes)
    if any(s > 1 or s < 0 for s in strides):
      # normalize if negative strides
      strides = tuple(abs(s) for s in strides)
      def num_zeros(step, dim_sz): return 0 if step == 1 or (y := dim_sz % step) == 0 else (step - y)
      # Pad: add pad at the end: [dim_sz] -> [dim_sz_padded]
      paddings = tuple((0, num_zeros(s, dim_sz)) for s, dim_sz in zip(strides, sliced_tensor.shape))
      padded_tensor = sliced_tensor.pad(paddings)
      # Reshape: [dim_sz_padded] -> [dim_sz_padded // s, s]
      new_shape = functools.reduce(operator.add, [[sh // s, s] for sh, s in zip(padded_tensor.shape, strides)], [])  # type: ignore
      reshaped_tensor = padded_tensor.reshape(new_shape)
      # Shrink: do [:, 0]
      new_shape = new_shape[::2]
      final_slice = functools.reduce(operator.add, (((0, sh), (0, 1)) for sh in new_shape), ())
      sliced_tensor = reshaped_tensor.shrink(final_slice)
    final_shape = []
    it_shape = iter(new_shape)
    for i in orig_slices:
      if isinstance(i, (int, slice)):
        dim_shape = next(it_shape)
        if isinstance(i, slice): final_shape.append(dim_shape)
      else: # i is None
        final_shape.append(1)
    return sliced_tensor.reshape(tuple(final_shape))  # Reshape

  def cat(self, *args, dim=0):
    dim = (dim + len(self.shape)) if dim < 0 else dim
    for y in args:
      assert len(y.shape) == len(self.shape) and all(y.shape[i] == s for i,s in enumerate(self.shape) if i != dim)
    catargs = [self] + list(args)
    assert all(len(t.shape) != 0 for t in catargs), "zero-dimensional tensor cannot be concatenated"
    shape_cumsum = [0, *itertools.accumulate([y.shape[dim] for y in catargs])]
    slc = [[(0, s) for s in self.shape] for _ in catargs]
    for s,k in zip(slc, shape_cumsum):
      s[dim] = (-k, shape_cumsum[-1]-k)
    return functools.reduce(Tensor.__add__, [arg.slice(s) for arg,s in zip(catargs, slc)])

  @staticmethod
  def stack(tensors, dim=0):
    first = tensors[0].unsqueeze(dim)
    unsqueezed_tensors = [tensor.unsqueeze(dim) for tensor in tensors[1:]]
    # checks for shapes and number of dimensions delegated to cat
    return first.cat(*unsqueezed_tensors, dim=dim)

  def repeat(self, repeats):
    base_shape = self.shape
    if len(repeats) > self.ndim:
      base_shape = (1,) * (len(repeats) - self.ndim) + base_shape
    new_shape = [x for i in range(len(base_shape)) for x in [1, base_shape[i]]]
    expand_shape = [x for r,s in zip(repeats, base_shape) for x in [r,s]]
    final_shape = [r*s for r,s in zip(repeats, base_shape)]
    return self.reshape(new_shape).expand(expand_shape).reshape(final_shape)

  # TODO: make this nicer with syntactic sugar in slice
  def chunk(self, num, dim):
    slice_params = [[(0, s) for s in self.shape] for _ in range(num)]
    for i,k in enumerate(range(0, self.shape[dim], self.shape[dim]//num)):
      slice_params[i][dim] = (k, min(self.shape[dim], k+self.shape[dim]//num))
    return [self.slice(p) for p in slice_params]

  @staticmethod
  def interpolate(x, scale_factor, mode='nearest'):
    assert mode == 'nearest', 'Only nearest interpolate available'
    bs, c, py, px = x.shape
    return x.reshape(bs, c, py, 1, px, 1).expand(bs, c, py, scale_factor, px, scale_factor).reshape(bs, c, py * scale_factor, px * scale_factor)

  @staticmethod
  def sort(input, axis=-1, reverse=True):
    np_input = input.numpy()
    sorted_np_idx = np.argsort(np_input, axis=axis)
    if reverse:
      sorted_np_idx = np.flip(sorted_np_idx, axis=axis).copy(order='C').astype(np.int32)
    sorted_np = np.take_along_axis(np_input, sorted_np_idx, axis=axis)
    return Tensor(sorted_np), sorted_np_idx

  def topk(self, k, dim=-1, largest=True, sorted=True):
    # TODO: This is Slow!!
    if dim < 0:
      dim = len(self.shape) + dim
    slice_list = [(0, n) if d != dim else (0, k) for d, n in enumerate(self.shape)]
    sort_, sort_idx = Tensor.sort(self, reverse=largest, axis=dim)
    return sort_.slice(slice_list), Tensor(sort_idx).slice(slice_list).numpy()

  def unsqueeze(self, dim):
    if dim < 0: dim = len(self.shape) + dim + 1
    return self.reshape(self.shape[:dim] + (1,) + self.shape[dim:])

  # (padding_left, padding_right, padding_top, padding_bottom)
  def pad2d(self, padding:Union[List[int], Tuple[int, ...]]):
    slc = [(-p0, s+p1) for p0,p1,s in zip(padding[::2], padding[1::2], self.shape[::-1])][::-1]
    return self.slice([(0,s) for s in self.shape[:-(len(padding)//2)]] + slc)

  @property
  def T(self) -> Tensor: return self.transpose()
  def transpose(self, ax1=1, ax2=0) -> Tensor:
    order = list(range(len(self.shape)))
    order[ax1], order[ax2] = order[ax2], order[ax1]
    return self.permute(order)
  def flatten(self, start_dim=0): return self.reshape(shape=tuple(list(self.shape[0:start_dim]) + [-1]))

  # ***** reduce ops *****

  def _reduce(self, fxn:Type[Function], axis:Optional[Union[int, Tuple[int, ...]]]=None, keepdim=False):
    axis_: List[int] = list(range(len(self.shape))) if axis is None else ([axis] if isinstance(axis, int) else list(axis))
    axis_ = [x if x >= 0 else x+len(self.shape) for x in axis_]
    shape = [self.shape[i] for i in range(len(self.shape)) if i not in axis_]
    ret = fxn.apply(self, new_shape=tuple(1 if i in axis_ else self.shape[i] for i in range(len(self.shape))))
    return ret if keepdim else ret.reshape(shape=shape)

  def sum(self, axis=None, keepdim=False): return self._reduce(mlops.Sum, axis, keepdim)
  def max(self, axis=None, keepdim=False): return self._reduce(mlops.Max, axis, keepdim)
  def min(self, axis=None, keepdim=False): return -((-self).max(axis=axis, keepdim=keepdim))

  def mean(self, axis=None, keepdim=False):
    out = self.sum(axis=axis, keepdim=keepdim)
    return out * (prod(out.shape)/prod(self.shape))
  def std(self, axis=None, keepdim=False, correction=1):
    square_sum = ((self - self.mean(axis=axis, keepdim=True)).square()).sum(axis=axis, keepdim=keepdim)
    return (square_sum / (prod(self.shape)/prod(square_sum.shape)-correction)).sqrt()
  def _softmax(self, axis):
    m = self - self.max(axis=axis, keepdim=True)
    e = m.exp()
    return m, e, e.sum(axis=axis, keepdim=True)

  def softmax(self, axis=-1):
    _, e, ss = self._softmax(axis)
    return e.div(ss)

  def log_softmax(self, axis=-1):
    m, _, ss = self._softmax(axis)
    return m - ss.log()

  # ***** processing ops *****

  def _pool(self, k_:Tuple[int, ...], stride:Union[Tuple[int, ...], int]=1, dilation:Union[Tuple[int, ...], int]=1, _insert_dims=tuple()) -> Tensor:
    assert len(self.shape) >= len(k_), f"can't pool {self.shape} with {k_}"
    s_, d_ = make_pair(stride, len(k_)), make_pair(dilation, len(k_))
    assert len(k_) == len(s_) and len(k_) == len(d_), f"stride/dilation mismatch kernel:{k_} stride:{s_} dilation:{d_}"
    slc_prefix, prefix, i_ = [(0,x) for x in self.shape[0:-len(k_)]], self.shape[0:-len(k_)], self.shape[-len(k_):]
    if any(k > s for k,s in zip(k_, s_)) or any(d != 1 for d in d_):
      o_ = [(i - d * (k-1) - 1)//s + 1 for i,d,k,s in zip(i_, d_, k_, s_)]
      e_ = [math.ceil(k*(i+d) / i) for k,i,d in zip(k_, i_, d_)]  # expands such that we don't need padding
      xup = self.reshape(*prefix, *([1]*len(_insert_dims)), *flatten((1,i) for i in i_)).expand(*prefix, *_insert_dims, *flatten((e,i) for e,i in zip(e_, i_))).reshape(*prefix, *_insert_dims, *[e*i for e,i in zip(e_, i_)])
      # NOTE: _insert_dims is required because reduces can't be merged (yet)
      prefix += _insert_dims
      slc_prefix += [(0,x) for x in _insert_dims]
      # slide by dilation
      xup = xup.slice(slc_prefix + [(0,k*(i+d)) for k,i,d in zip(k_, i_, d_)])
      xup = xup.reshape(*prefix, *flatten((k,i+d) for k,i,d in zip(k_, i_, d_)))
      xup = xup.slice(slc_prefix + flatten(((0,k), (0,o*s)) for k,o,s in zip(k_, o_, s_)))
      # handle stride, and permute to move reduce to the end
      xup = xup.reshape(*prefix, *flatten((k,o,s) for k,o,s in zip(k_, o_, s_)))
      xup = xup.slice(slc_prefix + flatten(((0,k), (0,o), (0,1)) for k,o in zip(k_, o_)))
      xup = xup.reshape(*prefix, *flatten((k,o) for k,o in zip(k_, o_)))
      return xup.permute(*range(len(prefix)), *[len(prefix)+i*2+1 for i in range(len(k_))], *[len(prefix)+i*2 for i in range(len(k_))])
    else:
      # TODO: once the shapetracker can optimize well, remove this alternative implementation. or not if the CPU implementation doesn't use ShapeTracker
      o_ = [(i+(s-k))//s for i,s,k in zip(i_, s_, k_)]
      xup = self.slice(slc_prefix + [(0,o*s) for o,s in zip(o_, s_)])
      xup = xup.reshape(*prefix, *([1]*len(_insert_dims)), *flatten(((o, s) for o,s in zip(o_, s_))))
      if len(_insert_dims):
        xup = xup.expand(*prefix, *_insert_dims, *flatten(((o, s) for o,s in zip(o_, s_))))
        prefix += _insert_dims
        slc_prefix += [(0,x) for x in _insert_dims]
      xup = xup.slice(slc_prefix + flatten(((0,o), (0,k)) for o,k in zip(o_, k_)))
      return xup.permute(*range(len(prefix)), *[len(prefix)+i*2 for i in range(len(k_))], *[len(prefix)+i*2+1 for i in range(len(k_))])

  # NOTE: these work for more than 2D
  def avg_pool2d(self, kernel_size=(2,2), stride=None): return self._pool(make_pair(kernel_size), stride if stride is not None else kernel_size).mean(axis=tuple(range(0-len(make_pair(kernel_size)), 0)))
  def max_pool2d(self, kernel_size=(2,2), stride=None, dilation=1): return self._pool(make_pair(kernel_size), stride if stride is not None else kernel_size, dilation).max(axis=tuple(range(0-len(make_pair(kernel_size)), 0)))

  def conv_transpose2d(self, weight:Tensor, bias:Optional[Tensor]=None, groups=1, stride=1, dilation=1, padding=0, output_padding=0) -> Tensor:
    HW, trailing = weight.shape[2:], list(range(3, len(weight.shape)+1))
    x, w = self, weight.reshape(groups, weight.shape[0]//groups, weight.shape[1], *weight.shape[2:]).permute(0,2,1,*trailing).flip(trailing)
    stride = make_pair(stride, len(HW))
    if any(s>1 for s in stride):
      x = x.reshape(*x.shape[:2], *flatten((k,1) for k in x.shape[2:]))
      x = x.pad(((0,0), (0,0), *flatten(((0,0),(0,s-1)) for s in stride)))
      x = x.reshape(*x.shape[:2], *[k*s for k,s in zip(x.shape[2::2], stride)])
      x = x.shrink(((0,x.shape[0]), (0,x.shape[1]), *[(0,k-(s-1)) for k,s in zip(x.shape[2:], stride)]))
    padding = flatten((((k-1)*d-p,(k-1)*d-p+op) for k,d,p,op in reversed(list(zip(HW, make_pair(dilation, len(HW)), make_pair(padding, len(HW)), make_pair(output_padding, len(HW)))))))
    return x.conv2d(w.reshape(w.shape[0]*w.shape[1],*w.shape[2:]), groups=groups, bias=bias, dilation=dilation, padding=padding)

  def conv2d(self, weight:Tensor, bias:Optional[Tensor]=None, groups=1, stride=1, dilation=1, padding=0) -> Tensor:
    (bs,cin_), (cout,cin), HW = self.shape[:2], weight.shape[:2], weight.shape[2:]
    assert groups*cin == cin_ and len(self.shape) == len(weight.shape), f"Input Tensor shape {self.shape} does not match the shape of the weights {weight.shape}. ({groups*cin} vs. {cin_})"
    if isinstance(padding, (tuple,list)): assert len(padding) == 2*len(HW) or len(padding) == len(HW), f"Expected padding of length {2*len(HW)} or {len(HW)}, but got {len(padding)} for tensor of shape {self.shape}"
    padding_ = [padding]*2*len(HW) if isinstance(padding, int) else (padding if len(padding) == 2*len(HW) else [p for p in padding for _ in range(2)][::-1])

    # conv2d is a pooling op (with padding)
    x = self.pad2d(padding_)._pool(HW, stride, dilation)   # (bs, groups*cin, oy, ox, H, W)
    rcout, oyx = cout//groups, x.shape[2:-len(HW)]
    x = x.reshape(bs, groups, cin, 1, *oyx, *HW).expand(bs, groups, cin, rcout, *oyx, *HW).permute(0,1,3,*[4+i for i in range(len(oyx))],2,*[4+len(oyx)+i for i in range(len(HW))])

    # expand the channels with the pool
    # TODO: this reduces the number of kernels, but it's slower!
    #x = self.pad2d(padding_)._pool((H,W), stride, dilation, _insert_dims=(cout//groups,))   # (bs, groups*cin, rcout, oy, ox, H, W)
    #rcout, oy, ox = x.shape[2:5]
    #x = x.reshape(bs, groups, cin, rcout, oy, ox, H, W).permute(0,1,3,4,5,2,6,7)

    # conv! broadcasted to (bs, groups, rcout, *oyx, cin, *HW)
    ret = (x * weight.reshape(1, groups, rcout, *[1 for _ in range(len(oyx))], cin, *HW)).sum([-1-i for i in range(1+len(oyx))], keepdim=True).reshape(bs, cout, *oyx)
    return ret if bias is None else ret.add(bias.reshape(1, -1, *[1 for _ in range(len(HW))]))

  def dot(self, w:Tensor) -> Tensor:
    if (n1:=len(self.shape))*(n2:=len(w.shape)) == 0: raise RuntimeError(f"both arguments to matmul need to be at least 1D, but they are {n1}D and {n2}D")
    x = self.reshape(*self.shape[0:-1], 1, self.shape[-1])
    w = w.reshape(*w.shape[0:-2], 1, w.shape[-2], w.shape[-1]).transpose(-1, -2)
    r = (x*w).sum(-1)
    return r.reshape((*r.shape[:-2], r.shape[-1])) if len(self.shape) == 1 else r

  def cumsum(self, axis=0):
    x = self.permute(*(i for i in range(self.ndim) if i != axis), axis)
    return x.reshape(1, 1, -1, self.shape[axis]).conv2d(Tensor.ones(1, 1, 1, self.shape[axis]), padding=(self.shape[axis]-1, 0, 0, 0)).reshape(*x.shape).permute(*range(axis), self.ndim - 1, *range(axis, self.ndim-1))
  
  # ***** mlops (unary) *****

  def contiguous(self): return mlops.Contiguous.apply(self)
  def log(self): return mlops.Log.apply(self)
  def log2(self): return mlops.Log.apply(self)/0.69314718056  # math.log(2)
  def exp(self): return mlops.Exp.apply(self)
  def relu(self): return mlops.Relu.apply(self)
  def sin(self): return mlops.Sin.apply(self)
  def cos(self): return ((math.pi/2)-self).sin()
  def tan(self): return self.sin() / self.cos()
<<<<<<< HEAD
=======
  
  @staticmethod
  def _tri(r:int, c:int, k:int=0, **kwargs) -> Tensor: return Tensor.arange(r, **kwargs).unsqueeze(1).expand(r,c) <= Tensor.arange(c-k, start=-k, **kwargs).unsqueeze(0).expand(r,c)
  def triu(self, k:int=0) -> Tensor: return Tensor._tri(self.shape[-2], self.shape[-1], k=k, dtype=self.dtype).where(self, Tensor.zeros_like(self))
  def tril(self, k:int=0) -> Tensor: return Tensor._tri(self.shape[-2], self.shape[-1], k=k+1, dtype=self.dtype).where(Tensor.zeros_like(self), self)
  
>>>>>>> 72741620
  # ***** math functions (unary) *****

  def __neg__(self): return 0.0-self
  def sqrt(self): return self.pow(0.5)
  def rsqrt(self): return self.pow(-0.5)
  def square(self): return self*self
  def clip(self, min_, max_): return self.maximum(min_).minimum(max_)
  def abs(self): return self.relu() + (-self).relu()
  def sign(self): return self / (self.abs() + 1e-10)
  def reciprocal(self): return 1.0/self
  def floor(self): i = self.cast(dtypes.int32); return (self>0).where(i, i-1)
  def ceil(self): return -1 * (-1 * self).floor()

  # ***** activation functions (unary) *****

  def sigmoid(self): return (1.0 + (-self).exp()).reciprocal()
  def elu(self, alpha=1.0): return self.relu() - alpha*(1-self.exp()).relu()
  def celu(self, alpha=1.0): return self.maximum(0) + (alpha * ((self / alpha).exp() - 1)).minimum(0)
  def swish(self): return self * self.sigmoid()
  def silu(self): return self.swish()   # The SiLU function is also known as the swish function.
  def relu6(self): return self.relu() - (self-6).relu()
  def hardswish(self): return self * (self+3).relu6() * (1/6)
  def tanh(self): return 2.0 * ((2.0 * self).sigmoid()) - 1.0
  def hardtanh(self, min_val=-1, max_val=1): return self.clip(min_val, max_val)
  def gelu(self): return 0.5 * self * (1 + (self * 0.7978845608 * (1 + 0.044715 * self * self)).tanh())
  def quick_gelu(self): return self * (self * 1.702).sigmoid()
  def leakyrelu(self, neg_slope=0.01): return self.relu() - (-neg_slope*self).relu()
  def mish(self): return self * self.softplus().tanh()
  def softplus(self, beta=1): return (1/beta) * (1 + (self*beta).exp()).log()
  def softsign(self): return self / (1 + self.abs())

  # ***** broadcasted binary mlops *****
  def _broadcasted(self, fxn:Type[Function], other:Union[Tensor, float], reverse:bool=False) -> Tensor:
    dtype = self.dtype if self.dtype != dtypes.bool and not isinstance(self.dtype,ImageDType) else dtypes.float32
    x,y = [Tensor(t, device=self.device, requires_grad=False, dtype=dtype) if not isinstance(t, Tensor) else t for t in ([other,self] if reverse else [self,other])]
    x,y = [t.reshape([1]*(max(len(x.shape), len(y.shape))-len(t.shape)) + list(t.shape)) for t in [x,y]]
    shape_ret = tuple(max(sx, sy) for sx,sy in zip(x.shape, y.shape))
    return fxn.apply(x.expand(shape_ret), y.expand(shape_ret))

  def add(self, x:Union[Tensor, float], reverse=False) -> Tensor: return self._broadcasted(mlops.Add, x, reverse) if isinstance(x, Tensor) or x != 0.0 else self
  def sub(self, x:Union[Tensor, float], reverse=False) -> Tensor: return self._broadcasted(mlops.Sub, x, reverse) if isinstance(x, Tensor) or x != 0.0 or reverse else self
  def mul(self, x:Union[Tensor, float], reverse=False) -> Tensor: return self._broadcasted(mlops.Mul, x, reverse) if isinstance(x, Tensor) or x != 1.0 else self
  def pow(self, x:Union[Tensor, float], reverse=False) -> Tensor: return self._broadcasted(mlops.Pow, x, reverse) if isinstance(x, Tensor) or x != 1.0 or reverse else self
  def div(self, x:Union[Tensor, float], reverse=False) -> Tensor: return self._broadcasted(mlops.Div, x, reverse) if isinstance(x, Tensor) or reverse or x == 0.0 else self.mul(1/x)
  def matmul(self, x:Tensor, reverse=False) -> Tensor: return x.dot(self) if reverse else self.dot(x)

  def maximum(self, x:Union[Tensor, float]) -> Tensor: return self._broadcasted(mlops.Maximum, x)
  def minimum(self, x:Union[Tensor, float]) -> Tensor: return -((-self).maximum(-x))
  def eq(self, x) -> Tensor: return self._broadcasted(mlops.Equal, x, False)

  # ***** binary op wrappers (18 wasted lines to make the typechecker happy) *****

  # NOTE: __pow__ and friends are broken in mypyc with the ** operator
  def __add__(self, x) -> Tensor: return self.add(x)
  def __sub__(self, x) -> Tensor: return self.sub(x)
  def __mul__(self, x) -> Tensor: return self.mul(x)
  def __pow__(self, x) -> Tensor: return self.pow(x)
  def __truediv__(self, x) -> Tensor: return self.div(x)
  def __matmul__(self, x) -> Tensor: return self.matmul(x)

  def __radd__(self, x) -> Tensor: return self.add(x, True)
  def __rsub__(self, x) -> Tensor: return self.sub(x, True)
  def __rmul__(self, x) -> Tensor: return self.mul(x, True)
  def __rpow__(self, x) -> Tensor: return self.pow(x, True)
  def __rtruediv__(self, x) -> Tensor: return self.div(x, True)
  def __rmatmul__(self, x) -> Tensor: return self.matmul(x, True)

  def __iadd__(self, x) -> Tensor: return self.assign(self.add(x))
  def __isub__(self, x) -> Tensor: return self.assign(self.sub(x))
  def __imul__(self, x) -> Tensor: return self.assign(self.mul(x))
  def __ipow__(self, x) -> Tensor: return self.assign(self.pow(x))
  def __itruediv__(self, x) -> Tensor: return self.assign(self.div(x))
  def __imatmul__(self, x) -> Tensor: return self.assign(self.matmul(x))

  def __ge__(self, x) -> Tensor: return self.maximum(x).eq(self)
  def __le__(self, x) -> Tensor: return self.maximum(x).eq(x)
  def __lt__(self, x) -> Tensor: return 1.0-(self>=x)
  def __gt__(self, x) -> Tensor: return 1.0-(self<=x)
  def __eq__(self, x) -> Tensor: return self.eq(x)  # type: ignore # mypy things this should be a bool
  def __ne__(self, x) -> Tensor: return 1.0-self.eq(x)  # type: ignore

  # ***** functional nn ops *****

  def linear(self, weight:Tensor, bias:Optional[Tensor]=None):
    x = self.mul(weight) if len(weight.shape) == 1 else self.dot(weight)
    return x.add(bias) if bias is not None else x

  def sequential(self, ll:List[Callable[[Tensor], Tensor]]): return functools.reduce(lambda x,f: f(x), ll, self)

  def layernorm(self, axis=-1, eps:float=1e-5) -> Tensor:
    y = (self - self.mean(axis, keepdim=True))
    return y.mul((y*y).mean(axis, keepdim=True).add(eps).rsqrt())

  def batchnorm(self, weight:Optional[Tensor], bias:Optional[Tensor], mean:Tensor, invstd:Tensor) -> Tensor:
    x = (self - mean.reshape(shape=[1, -1, 1, 1]))
    if weight: x = x * weight.reshape(shape=[1, -1, 1, 1])
    ret = x.mul(invstd.reshape(shape=[1, -1, 1, 1]) if len(invstd.shape) == 1 else invstd)
    return (ret + bias.reshape(shape=[1, -1, 1, 1])) if bias else ret

  def dropout(self, p=0.5) -> Tensor:
    if not Tensor.training: return self
    mask = (Tensor.rand(*self.shape, requires_grad=False) >= p).cast(dtypes.bool)
    return self * mask * (1/(1.0 - p))

  # ***** cast ops *****

  def cast(self, dtype:DType) -> Tensor: return mlops.Cast.apply(self, dtype=dtype) if self.dtype != dtype else self
  def float(self) -> Tensor: return self.cast(dtypes.float32)
  def half(self) -> Tensor: return self.cast(dtypes.float16)

  # ***** Convenience stuff *****
  @property
  def ndim(self) -> int: return len(self.shape)
  def numel(self) -> int: return math.prod(self.shape)
  def element_size(self) -> int: return self.dtype.itemsize
  def nbytes(self) -> int: return self.numel() * self.element_size()
  def is_floating_point(self) -> bool: return dtypes.is_float(self.dtype)

# register functions to move between devices
for device in Device._buffers:
  setattr(Tensor, f"{device.lower()}", functools.partialmethod(Tensor.to, device))
  setattr(Tensor, f"{device.lower()}_", functools.partialmethod(Tensor.to_, device))

# if IMAGE>0 we install these replacement functions in Tensor (hack!)
from tinygrad.nn.image import image_conv2d, image_dot
if IMAGE:
  setattr(Tensor, "conv2d", image_conv2d)
  setattr(Tensor, "dot", image_dot)<|MERGE_RESOLUTION|>--- conflicted
+++ resolved
@@ -505,15 +505,12 @@
   def sin(self): return mlops.Sin.apply(self)
   def cos(self): return ((math.pi/2)-self).sin()
   def tan(self): return self.sin() / self.cos()
-<<<<<<< HEAD
-=======
-  
+
   @staticmethod
   def _tri(r:int, c:int, k:int=0, **kwargs) -> Tensor: return Tensor.arange(r, **kwargs).unsqueeze(1).expand(r,c) <= Tensor.arange(c-k, start=-k, **kwargs).unsqueeze(0).expand(r,c)
   def triu(self, k:int=0) -> Tensor: return Tensor._tri(self.shape[-2], self.shape[-1], k=k, dtype=self.dtype).where(self, Tensor.zeros_like(self))
   def tril(self, k:int=0) -> Tensor: return Tensor._tri(self.shape[-2], self.shape[-1], k=k+1, dtype=self.dtype).where(Tensor.zeros_like(self), self)
   
->>>>>>> 72741620
   # ***** math functions (unary) *****
 
   def __neg__(self): return 0.0-self
