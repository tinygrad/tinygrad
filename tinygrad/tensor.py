# inspired by https://github.com/karpathy/micrograd/blob/master/micrograd/engine.py
from __future__ import annotations
import math, functools, itertools, operator, time
import numpy as np
from typing import List, Tuple, Callable, Optional, ClassVar, Type, Union, Sequence
from tinygrad.helpers import prod, argfix, make_pair, getenv, IMAGE, DEBUG, flatten, DType, dtypes, ImageDType
from tinygrad.lazy import Device, LazyBuffer
from tinygrad.ops import LoadOps

# An instantiation of the Function is the Context
class Function:
  def __init__(self, device:str, *tensors:Tensor):
    self.device, self.parents = device, tensors
    self.needs_input_grad = [t.requires_grad for t in self.parents]
    self.requires_grad = True if any(self.needs_input_grad) else (None if any(x is None for x in self.needs_input_grad) else False)

  def forward(self, *args, **kwargs): raise NotImplementedError(f"forward not implemented for {type(self)}")
  def backward(self, *args, **kwargs): raise RuntimeError(f"backward not implemented for {type(self)}")

  @classmethod
  def apply(fxn:Type[Function], *x:Tensor, **kwargs) -> Tensor:
    ctx = fxn(x[0].device, *x)
    ret = Tensor(ctx.forward(*[t.lazydata for t in x], **kwargs), device=ctx.device, requires_grad=ctx.requires_grad)
    if ctx.requires_grad and not Tensor.no_grad: ret._ctx = ctx    # used by autograd engine
    return ret

import tinygrad.mlops as mlops

# **** start with two base classes, Tensor and Function ****

class Tensor:
  __deletable__ = ('_ctx',)
  training: ClassVar[bool] = False
  no_grad: ClassVar[bool] = False
  default_type: ClassVar[DType] = dtypes.float32

  def __init__(self, data:Union[int, float, list, tuple, LazyBuffer, np.ndarray], device=Device.DEFAULT, dtype:Optional[DType]=None, requires_grad:Optional[bool]=None):
    assert dtype is None or isinstance(dtype, DType), f"invalid dtype {dtype}"
    device = Device.canonicalize(device)
    if isinstance(data, (list, tuple)):
      data = np.array(data, dtype=(dtype if dtype is not None else Tensor.default_type).np)
    if isinstance(data, np.ndarray):
      data = LazyBuffer.fromCPU(data)

    if isinstance(data, LazyBuffer):
      assert dtype is None or dtype == data.dtype, "dtype doesn't match, and casting isn't supported"
      lazydata = data if data.device == device else LazyBuffer.loadop(LoadOps.FROM, data.shape, data.dtype, device, src=data)
    elif isinstance(data, (int, float)):
      lazydata = LazyBuffer.loadop(LoadOps.CONST, tuple(), dtype if dtype is not None else Tensor.default_type, device, data)
    else:
      raise RuntimeError(f"can't create Tensor from {data}")

    # this is set once we are here
    self.lazydata: LazyBuffer = lazydata

    # tensors have gradients, buffers do not
    self.grad: Optional[Tensor] = None

    # NOTE: this can be in three states. False and None: no gradient, True: gradient
    # None (the default) will be updated to True if it's put in an optimizer
    self.requires_grad: Optional[bool] = requires_grad

    # internal variables used for autograd graph construction
    self._ctx: Optional[Function] = None

  def __repr__(self):
    return f"<Tensor {self.lazydata!r} on {self.device} with grad {(self.grad.lazydata if self.grad else None)!r}>"

  # Python has a non moving GC, so this should be okay
  def __hash__(self): return id(self)

  @property
  def device(self) -> str: return self.lazydata.device

  @property
  def shape(self) -> Tuple[int, ...]: return self.lazydata.shape

  @property
  def dtype(self) -> DType: return self.lazydata.dtype

  # ***** data handlers ****

  def realize(self) -> Tensor:
    self.lazydata.realize()
    return self

  def assign(self, x) -> Tensor:
    # TODO: this is a hack for writing to DISK
    if self.device.startswith("DISK"):
      if not isinstance(x, Tensor): x = Tensor(x, device="CPU", dtype=self.dtype)
      self.lazydata.realize().realized._copyin(x.numpy())  # type: ignore
      return self
    if not isinstance(x, Tensor): x = Tensor(x, device=self.device, dtype=self.dtype)
    # NOTE: we are currently allowing assignments from different dtypes
    assert self.shape == x.shape and self.device == x.device, f"assign shape mismatch {self.shape} != {x.shape} or device mismatch {self.device} != {x.device}"
    assert not x.requires_grad  # self requires_grad is okay?
    if DEBUG >= 4: print(f"assign {self.lazydata} <- {x.lazydata}")
    if self.lazydata.realized is not None and not getenv("DISALLOW_ASSIGN"): x.lazydata.output_buffer = self.lazydata.realized
    self.lazydata = x.lazydata
    return self

  def detach(self): return Tensor(self.lazydata, device=self.device, requires_grad=False)
  def numpy(self) -> np.ndarray: return self.lazydata.toCPU()

  # TODO: if things are realized this won't work
  def to_(self, device:str):
    assert self.lazydata.realized is None
    self.lazydata.device = device
    if self.grad: self.grad.to_(device)

  def to(self, device:str):
    ret = Tensor(self.lazydata, device)
    if self.grad: ret.grad = self.grad.to(device)
    return ret

  # ***** creation llop entrypoint *****

  @staticmethod
  def _loadop(op, sz, device=Device.DEFAULT, dtype:Optional[DType]=None, arg=None, **kwargs):
    return Tensor(LazyBuffer.loadop(op, [sz], Tensor.default_type if dtype is None else dtype, Device.canonicalize(device), arg), dtype=dtype, device=device, **kwargs)

  @staticmethod
  def empty(*shape, **kwargs): return Tensor._loadop(LoadOps.EMPTY, prod(shape), **kwargs).reshape(shape)

  _seed: int = int(time.time())
  @staticmethod
  def manual_seed(seed=None): Tensor._seed = seed

  @staticmethod
  def rand(*shape, **kwargs):
    Tensor._seed += 1
    return Tensor._loadop(LoadOps.RAND, prod(shape), arg=Tensor._seed, **kwargs).reshape(shape)

  # ***** creation helper functions *****

  @staticmethod
  def full(shape:Tuple[int, ...], fill_value, **kwargs): return Tensor(fill_value, **kwargs).reshape([1]*len(new_shape := argfix(shape))).expand(new_shape).contiguous()

  @staticmethod
  def zeros(*shape, **kwargs): return Tensor.full(argfix(*shape), 0, **kwargs)

  @staticmethod
  def ones(*shape, **kwargs): return Tensor.full(argfix(*shape), 1, **kwargs)

  @staticmethod
  def arange(stop, start=0, step=1, **kwargs): return Tensor.full(((stop-start)//step,), step, **kwargs).cumsum() + (start - step)

  @staticmethod
  def full_like(tensor, fill_value, dtype:Optional[DType]=None, **kwargs):
    return Tensor.full(tensor.shape, fill_value=fill_value, dtype=tensor.dtype if dtype is None else dtype, **kwargs)

  @staticmethod
  def zeros_like(tensor, **kwargs): return Tensor.full_like(tensor, 0, **kwargs)

  @staticmethod
  def ones_like(tensor, **kwargs): return Tensor.full_like(tensor, 1, **kwargs)

  @staticmethod
  def eye(dim, **kwargs): return Tensor([1], **kwargs).slice(((0,dim+1),)).reshape(1, dim+1).expand(dim, dim+1).reshape(dim*(dim+1)).slice(((0,dim*dim),)).reshape(dim, dim)

  def where(self:Tensor, input_:Union[Tensor, float], other:Union[Tensor, float]):
    cond = (self != 0.0)
    return cond * input_ + (1.0 - cond) * other

  # ***** rng hlops *****

  @staticmethod
  def randn(*shape, dtype:Optional[DType]=None, **kwargs) -> Tensor:
    # https://en.wikipedia.org/wiki/Box%E2%80%93Muller_transform
    src = Tensor.rand(2, *shape, **kwargs)
    return src[0].mul(2*math.pi).cos().mul(src[1].log().mul(-2).sqrt()).cast(Tensor.default_type if dtype is None else dtype)

  @staticmethod
  def uniform(*shape, low=-1.0, high=1.0, **kwargs) -> Tensor: return ((high-low) * Tensor.rand(*shape, **kwargs)) + low

  @staticmethod
  def scaled_uniform(*shape, **kwargs) -> Tensor: return Tensor.uniform(*shape, **kwargs).mul(prod(shape)**-0.5)

  # https://www.tensorflow.org/api_docs/python/tf/keras/initializers/GlorotUniform
  @staticmethod
  def glorot_uniform(*shape, **kwargs) -> Tensor: return Tensor.uniform(*shape, **kwargs).mul((6/(shape[0]+prod(shape[1:])))**0.5)

  # https://pytorch.org/docs/stable/_modules/torch/nn/init.html#kaiming_uniform_
  @staticmethod
  def kaiming_uniform(*shape, a:float = 0.01, **kwargs) -> Tensor:
    bound = math.sqrt(3.0) * math.sqrt(2.0 / (1 + a ** 2)) / math.sqrt(prod(shape[1:]))
    return Tensor.uniform(*shape, low=-bound, high=bound, **kwargs)

  # ***** toposort and backward pass *****
  def deepwalk(self):
    def _deepwalk(node, visited, nodes):
      visited.add(node)
      if node._ctx:
        for i in node._ctx.parents:
          if i not in visited: _deepwalk(i, visited, nodes)
        nodes.append(node)
      return nodes
    return _deepwalk(self, set(), [])

  def backward(self):
    assert self.shape == tuple(), f"backward can only be called for scalar tensors, but it has shape {self.shape})"

    # fill in the first grad with one. don't use Tensor.ones because we don't need contiguous
    # this is "implicit gradient creation"
    self.grad = Tensor(1, device=self.device, requires_grad=False)

    for t0 in reversed(self.deepwalk()):
      if not any(x.requires_grad for x in t0._ctx.parents):
        del t0._ctx  # TODO: does it help to delete this here ever?
        continue
      assert (t0.grad is not None)
      grads = t0._ctx.backward(t0.grad.lazydata)
      grads = [Tensor(g, device=self.device, requires_grad=False) if g is not None else None
        for g in ([grads] if len(t0._ctx.parents) == 1 else grads)]
      for t, g in zip(t0._ctx.parents, grads):
        if g is not None and t.requires_grad:
          assert g.shape == t.shape, f"grad shape must match tensor shape, {g.shape!r} != {t.shape!r}"
          t.grad = g if t.grad is None else (t.grad + g)
      del t0._ctx

  # ***** movement mlops *****

  def reshape(self, shape, *args) -> Tensor:
    new_shape = argfix(shape, *args)
    assert 0 not in new_shape, f"zeros not allowed in shape {new_shape}"
    return mlops.Reshape.apply(self, shape=tuple(-prod(self.shape) // prod(new_shape) if s == -1 else s for s in new_shape))
  def expand(self, shape, *args) -> Tensor: return mlops.Expand.apply(self, shape=tuple(x if x != -1 else s for s,x in zip(self.shape, argfix(shape, *args))))
  def permute(self, order, *args) -> Tensor: return mlops.Permute.apply(self, order=argfix(order, *args))
  def flip(self, axis, *args) -> Tensor: return mlops.Flip.apply(self, axis=[x if x >= 0 else x+len(self.shape) for x in argfix(axis, *args)])
  def pad(self, arg:Tuple[Tuple[int, int], ...]) -> Tensor: return mlops.Pad.apply(self, arg=arg) if any(x != (0,0) for x in arg) else self
  def shrink(self, arg:Tuple[Tuple[int, int], ...]) -> Tensor: return mlops.Shrink.apply(self, arg=arg) if any(x != (0,s) for x,s in zip(arg, self.shape)) else self

  # ***** movement hlops *****

  # NOTE: using slice is discouraged and things should migrate to pad and shrink
  def slice(self, arg:Sequence[Optional[Tuple[int, int]]]) -> Tensor:
    arg_ = tuple(a if a is not None else (0,s) for s,a in zip(self.shape, arg))
    padding = tuple((max(0, -p[0]), max(0, p[1]-self.shape[i])) for i,p in enumerate(arg_))
    return self.pad(padding).shrink(tuple((p[0] + padding[i][0], p[1] + padding[i][0]) for i,p in enumerate(arg_)))

  # - Negative indices are taken relative to the end of the sequence, so X[-2] returns the 2nd-to-last element
  # - A slice i:j returns the elements with indices in [i, j)
  #    - If omitted, i and j will default to 0 and N, respectively, where N is the length of the sequence
  #    - Negative values for i and j are taken relative to the end of the sequence
  #    - Both i and j will be clamped to the range (-N, N], where N in the length of the sequence
  # - Indexing with np.newaxis or None on a given axis will add a new dimension of size one before that axis
  # - Empty slices are not allowed (tensors with 0s in shape have to be supported first, for all backends).
  # - For a slice [i:j:k] finding the correct indices is delegated to slice.indices(len).
  # - Strides > 1 and < 0 are now allowed!:
  #    - This works by applying Shrink -> [[Flip -> ] Pad -> Reshape -> Shrink] -> Reshape (ops in brackets are optional)
  #    - Idea of stride < 0 support:
  #        - Do the slice first, flip the axes were slice.step is negative, do slice.step -> -slice.step. Go to steps below.
  #    - Idea of stride `s` > 1 support (Pad -> Reshape -> Shrink):
  #        - Instead of doing [::s] on axis [dim_sz], do [:, 0] on axes [dim_sz_padded // s, s].
  #        - So pad dim_sz with as many zeros as needed (dim_sz -> dim_sz_padded) so that reshape to [dim_sz_padded // s, s]
  #          is possible.
  #        - Apply Shrink to do the slice [:, 0] on axes of shapes [dim_sz_padded // s, s].
  def __getitem__(self, val):
    def normalize_int(e, i, dim_sz):
      if -dim_sz <= e < dim_sz: return e if e != -1 else dim_sz-1
      raise IndexError(f"index {e} is out of bounds for dimension {i} with size {self.shape[i]}")
    val = list(val) if isinstance(val, tuple) else [val]
    if (num_slices := sum(isinstance(v, (slice, int)) for v in val)) > len(self.shape):
      raise IndexError(f"too many indices for tensor of dimension {len(self.shape)}")
    orig_slices = list(val)
    ellipses_found = [i for i, v in enumerate(val) if v is Ellipsis]
    if len(ellipses_found) > 0:
      if len(ellipses_found) != 1:
        raise IndexError("an index can only have a single ellipsis ('...')")
      ellipsis_idx = ellipses_found[0]
      orig_slices[ellipsis_idx:ellipsis_idx+1] = [slice(None)] * (len(self.shape) - num_slices)
    else:
      orig_slices += [slice(None)] * (len(self.shape) - num_slices)
    valid_slices = list(itertools.filterfalse(lambda x: x is None, orig_slices))
    valid_slices = [v if isinstance(v, slice) else slice(y := normalize_int(v, i, dim_sz), y+1) for i, (v, dim_sz) in enumerate(zip(valid_slices, self.shape))]
    start, stop, strides = zip(*y) if (y := [s.indices(dim_sz) for s, dim_sz in zip(valid_slices, self.shape)]) else ((), (), ())
    new_slice = tuple((s, e)  if st > 0 else (e+1, s+1) for s, e, st in zip(start, stop, strides))
    new_shape = tuple(e - s for s, e in new_slice)
    # Shrink
    sliced_tensor = self.shrink(new_slice)
    # Flip
    if (flip_axes := tuple(i for i, s in enumerate(strides) if s < 0)):
      sliced_tensor = sliced_tensor.flip(axis=flip_axes)
    if any(s > 1 or s < 0 for s in strides):
      # normalize if negative strides
      strides = tuple(abs(s) for s in strides)
      def num_zeros(step, dim_sz): return 0 if step == 1 or (y := dim_sz % step) == 0 else (step - y)
      # Pad: add pad at the end: [dim_sz] -> [dim_sz_padded]
      paddings = tuple((0, num_zeros(s, dim_sz)) for s, dim_sz in zip(strides, sliced_tensor.shape))
      padded_tensor = sliced_tensor.pad(paddings)
      # Reshape: [dim_sz_padded] -> [dim_sz_padded // s, s]
      new_shape = functools.reduce(operator.add, [[sh // s, s] for sh, s in zip(padded_tensor.shape, strides)], [])  # type: ignore
      reshaped_tensor = padded_tensor.reshape(new_shape)
      # Shrink: do [:, 0]
      new_shape = new_shape[::2]
      final_slice = functools.reduce(operator.add, (((0, sh), (0, 1)) for sh in new_shape), ())
      sliced_tensor = reshaped_tensor.shrink(final_slice)
    final_shape = []
    it_shape = iter(new_shape)
    for i in orig_slices:
      if isinstance(i, (int, slice)):
        dim_shape = next(it_shape)
        if isinstance(i, slice): final_shape.append(dim_shape)
      else: # i is None
        final_shape.append(1)
    return sliced_tensor.reshape(tuple(final_shape))  # Reshape

  def cat(self, *args, dim=0):
    dim = (dim + len(self.shape)) if dim < 0 else dim
    for y in args:
      assert len(y.shape) == len(self.shape) and all(y.shape[i] == s for i,s in enumerate(self.shape) if i != dim)
    catargs = [self] + list(args)
    assert all(len(t.shape) != 0 for t in catargs), "zero-dimensional tensor cannot be concatenated"
    shape_cumsum = [0, *itertools.accumulate([y.shape[dim] for y in catargs])]
    slc = [[(0, s) for s in self.shape] for _ in catargs]
    for s,k in zip(slc, shape_cumsum):
      s[dim] = (-k, shape_cumsum[-1]-k)
    return functools.reduce(Tensor.__add__, [arg.slice(s) for arg,s in zip(catargs, slc)])

  @staticmethod
  def stack(tensors, dim=0):
    first = tensors[0].unsqueeze(dim)
    unsqueezed_tensors = [tensor.unsqueeze(dim) for tensor in tensors[1:]]
    # checks for shapes and number of dimensions delegated to cat
    return first.cat(*unsqueezed_tensors, dim=dim)

  def repeat(self, repeats):
    base_shape = self.shape
    if len(repeats) > self.ndim:
      base_shape = (1,) * (len(repeats) - self.ndim) + base_shape
    new_shape = [x for i in range(len(base_shape)) for x in [1, base_shape[i]]]
    expand_shape = [x for r,s in zip(repeats, base_shape) for x in [r,s]]
    final_shape = [r*s for r,s in zip(repeats, base_shape)]
    return self.reshape(new_shape).expand(expand_shape).reshape(final_shape)

  # TODO: make this nicer with syntactic sugar in slice
  def chunk(self, num, dim):
    slice_params = [[(0, s) for s in self.shape] for _ in range(num)]
    for i,k in enumerate(range(0, self.shape[dim], self.shape[dim]//num)):
      slice_params[i][dim] = (k, min(self.shape[dim], k+self.shape[dim]//num))
    return [self.slice(p) for p in slice_params]

  def unsqueeze(self, dim):
    if dim < 0: dim = len(self.shape) + dim + 1
    return self.reshape(self.shape[:dim] + (1,) + self.shape[dim:])

  # (padding_left, padding_right, padding_top, padding_bottom)
  def pad2d(self, padding:Union[List[int], Tuple[int, ...]]):
    slc = [(-p0, s+p1) for p0,p1,s in zip(padding[::2], padding[1::2], self.shape[::-1])][::-1]
    return self.slice([(0,s) for s in self.shape[:-(len(padding)//2)]] + slc)

  @property
  def T(self) -> Tensor: return self.transpose()
  def transpose(self, ax1=1, ax2=0) -> Tensor:
    order = list(range(len(self.shape)))
    order[ax1], order[ax2] = order[ax2], order[ax1]
    return self.permute(order)
  def flatten(self, start_dim=0): return self.reshape(shape=tuple(list(self.shape[0:start_dim]) + [-1]))

  # ***** reduce ops *****

  def _reduce(self, fxn:Type[Function], axis:Optional[Union[int, Tuple[int, ...]]]=None, keepdim=False):
    axis_: List[int] = list(range(len(self.shape))) if axis is None else ([axis] if isinstance(axis, int) else list(axis))
    axis_ = [x if x >= 0 else x+len(self.shape) for x in axis_]
    shape = [self.shape[i] for i in range(len(self.shape)) if i not in axis_]
    ret = fxn.apply(self, new_shape=tuple(1 if i in axis_ else self.shape[i] for i in range(len(self.shape))))
    return ret if keepdim else ret.reshape(shape=shape)

  def sum(self, axis=None, keepdim=False): return self._reduce(mlops.Sum, axis, keepdim)
  def max(self, axis=None, keepdim=False): return self._reduce(mlops.Max, axis, keepdim)
  def min(self, axis=None, keepdim=False): return -((-self).max(axis=axis, keepdim=keepdim))

  def mean(self, axis=None, keepdim=False):
    out = self.sum(axis=axis, keepdim=keepdim)
    return out * (prod(out.shape)/prod(self.shape))
  def std(self, axis=None, keepdim=False, correction=1):
    square_sum = ((self - self.mean(axis=axis, keepdim=True)).square()).sum(axis=axis, keepdim=keepdim)
    return (square_sum / (prod(self.shape)/prod(square_sum.shape)-correction)).sqrt()
  def _softmax(self, axis):
    m = self - self.max(axis=axis, keepdim=True)
    e = m.exp()
    return m, e, e.sum(axis=axis, keepdim=True)

  def softmax(self, axis=-1):
    _, e, ss = self._softmax(axis)
    return e.div(ss)

  def log_softmax(self, axis=-1):
    m, _, ss = self._softmax(axis)
    return m - ss.log()

  # ***** processing ops *****

  def _pool(self, k_:Tuple[int, ...], stride:Union[Tuple[int, ...], int]=1, dilation:Union[Tuple[int, ...], int]=1, _insert_dims=tuple()) -> Tensor:
    assert len(self.shape) >= len(k_), f"can't pool {self.shape} with {k_}"
    s_, d_ = make_pair(stride, len(k_)), make_pair(dilation, len(k_))
    assert len(k_) == len(s_) and len(k_) == len(d_), f"stride/dilation mismatch kernel:{k_} stride:{s_} dilation:{d_}"
    slc_prefix, prefix, i_ = [(0,x) for x in self.shape[0:-len(k_)]], self.shape[0:-len(k_)], self.shape[-len(k_):]
    if any(k > s for k,s in zip(k_, s_)) or any(d != 1 for d in d_):
      o_ = [(i - d * (k-1) - 1)//s + 1 for i,d,k,s in zip(i_, d_, k_, s_)]
      e_ = [math.ceil(k*(i+d) / i) for k,i,d in zip(k_, i_, d_)]  # expands such that we don't need padding
      xup = self.reshape(*prefix, *([1]*len(_insert_dims)), *flatten((1,i) for i in i_)).expand(*prefix, *_insert_dims, *flatten((e,i) for e,i in zip(e_, i_))).reshape(*prefix, *_insert_dims, *[e*i for e,i in zip(e_, i_)])
      # NOTE: _insert_dims is required because reduces can't be merged (yet)
      prefix += _insert_dims
      slc_prefix += [(0,x) for x in _insert_dims]
      # slide by dilation
      xup = xup.slice(slc_prefix + [(0,k*(i+d)) for k,i,d in zip(k_, i_, d_)])
      xup = xup.reshape(*prefix, *flatten((k,i+d) for k,i,d in zip(k_, i_, d_)))
      xup = xup.slice(slc_prefix + flatten(((0,k), (0,o*s)) for k,o,s in zip(k_, o_, s_)))
      # handle stride, and permute to move reduce to the end
      xup = xup.reshape(*prefix, *flatten((k,o,s) for k,o,s in zip(k_, o_, s_)))
      xup = xup.slice(slc_prefix + flatten(((0,k), (0,o), (0,1)) for k,o in zip(k_, o_)))
      xup = xup.reshape(*prefix, *flatten((k,o) for k,o in zip(k_, o_)))
      return xup.permute(*range(len(prefix)), *[len(prefix)+i*2+1 for i in range(len(k_))], *[len(prefix)+i*2 for i in range(len(k_))])
    else:
      # TODO: once the shapetracker can optimize well, remove this alternative implementation. or not if the CPU implementation doesn't use ShapeTracker
      o_ = [(i+(s-k))//s for i,s,k in zip(i_, s_, k_)]
      xup = self.slice(slc_prefix + [(0,o*s) for o,s in zip(o_, s_)])
      xup = xup.reshape(*prefix, *([1]*len(_insert_dims)), *flatten(((o, s) for o,s in zip(o_, s_))))
      if len(_insert_dims):
        xup = xup.expand(*prefix, *_insert_dims, *flatten(((o, s) for o,s in zip(o_, s_))))
        prefix += _insert_dims
        slc_prefix += [(0,x) for x in _insert_dims]
      xup = xup.slice(slc_prefix + flatten(((0,o), (0,k)) for o,k in zip(o_, k_)))
      return xup.permute(*range(len(prefix)), *[len(prefix)+i*2 for i in range(len(k_))], *[len(prefix)+i*2+1 for i in range(len(k_))])

  # NOTE: these work for more than 2D
  def avg_pool2d(self, kernel_size=(2,2), stride=None): return self._pool(make_pair(kernel_size), stride if stride is not None else kernel_size).mean(axis=tuple(range(0-len(make_pair(kernel_size)), 0)))
  def max_pool2d(self, kernel_size=(2,2), stride=None, dilation=1): return self._pool(make_pair(kernel_size), stride if stride is not None else kernel_size, dilation).max(axis=tuple(range(0-len(make_pair(kernel_size)), 0)))

  def conv_transpose2d(self, weight:Tensor, bias:Optional[Tensor]=None, groups=1, stride=1, dilation=1, padding=0, output_padding=0) -> Tensor:
    HW, trailing = weight.shape[2:], list(range(3, len(weight.shape)+1))
    x, w = self, weight.reshape(groups, weight.shape[0]//groups, weight.shape[1], *weight.shape[2:]).permute(0,2,1,*trailing).flip(trailing)
    stride = make_pair(stride, len(HW))
    if any(s>1 for s in stride):
      x = x.reshape(*x.shape[:2], *flatten((k,1) for k in x.shape[2:]))
      x = x.pad(((0,0), (0,0), *flatten(((0,0),(0,s-1)) for s in stride)))
      x = x.reshape(*x.shape[:2], *[k*s for k,s in zip(x.shape[2::2], stride)])
      x = x.shrink(((0,x.shape[0]), (0,x.shape[1]), *[(0,k-(s-1)) for k,s in zip(x.shape[2:], stride)]))
    padding = flatten((((k-1)*d-p,(k-1)*d-p+op) for k,d,p,op in reversed(list(zip(HW, make_pair(dilation, len(HW)), make_pair(padding, len(HW)), make_pair(output_padding, len(HW)))))))
    return x.conv2d(w.reshape(w.shape[0]*w.shape[1],*w.shape[2:]), groups=groups, bias=bias, dilation=dilation, padding=padding)

  def conv2d(self, weight:Tensor, bias:Optional[Tensor]=None, groups=1, stride=1, dilation=1, padding=0) -> Tensor:
    (bs,cin_), (cout,cin), HW = self.shape[:2], weight.shape[:2], weight.shape[2:]
    assert groups*cin == cin_ and len(self.shape) == len(weight.shape), f"Input Tensor shape {self.shape} does not match the shape of the weights {weight.shape}. ({groups*cin} vs. {cin_})"
    if isinstance(padding, (tuple,list)): assert len(padding) == 2*len(HW) or len(padding) == len(HW), f"Expected padding of length {2*len(HW)} or {len(HW)}, but got {len(padding)} for tensor of shape {self.shape}"
    padding_ = [padding]*2*len(HW) if isinstance(padding, int) else (padding if len(padding) == 2*len(HW) else [p for p in padding for _ in range(2)][::-1])

    # conv2d is a pooling op (with padding)
    x = self.pad2d(padding_)._pool(HW, stride, dilation)   # (bs, groups*cin, oy, ox, H, W)
    rcout, oyx = cout//groups, x.shape[2:-len(HW)]
    x = x.reshape(bs, groups, cin, 1, *oyx, *HW).expand(bs, groups, cin, rcout, *oyx, *HW).permute(0,1,3,*[4+i for i in range(len(oyx))],2,*[4+len(oyx)+i for i in range(len(HW))])

    # expand the channels with the pool
    # TODO: this reduces the number of kernels, but it's slower!
    #x = self.pad2d(padding_)._pool((H,W), stride, dilation, _insert_dims=(cout//groups,))   # (bs, groups*cin, rcout, oy, ox, H, W)
    #rcout, oy, ox = x.shape[2:5]
    #x = x.reshape(bs, groups, cin, rcout, oy, ox, H, W).permute(0,1,3,4,5,2,6,7)

    # conv! broadcasted to (bs, groups, rcout, *oyx, cin, *HW)
    ret = (x * weight.reshape(1, groups, rcout, *[1 for _ in range(len(oyx))], cin, *HW)).sum([-1-i for i in range(1+len(oyx))], keepdim=True).reshape(bs, cout, *oyx)
    return ret if bias is None else ret.add(bias.reshape(1, -1, *[1 for _ in range(len(HW))]))

  def dot(self, w:Tensor) -> Tensor:
    if (n1:=len(self.shape))*(n2:=len(w.shape)) == 0: raise RuntimeError(f"both arguments to matmul need to be at least 1D, but they are {n1}D and {n2}D")
    x = self.reshape(*self.shape[0:-1], 1, self.shape[-1])
    w = w.reshape(*w.shape[0:-2], 1, w.shape[-2], w.shape[-1]).transpose(-1, -2)
    r = (x*w).sum(-1)
    return r.reshape((*r.shape[:-2], r.shape[-1])) if len(self.shape) == 1 else r

  def cumsum(self, axis=0):
    x = self.permute(*(i for i in range(self.ndim) if i != axis), axis)
    return x.reshape(1, 1, -1, self.shape[axis]).conv2d(Tensor.ones(1, 1, 1, self.shape[axis], dtype=self.dtype, device=self.device), padding=(self.shape[axis]-1, 0, 0, 0)).reshape(*x.shape).permute(*range(axis), self.ndim - 1, *range(axis, self.ndim-1))

  # ***** mlops (unary) *****

  def contiguous(self): return mlops.Contiguous.apply(self)
  def log(self): return mlops.Log.apply(self)
  def exp(self): return mlops.Exp.apply(self)
  def relu(self): return mlops.Relu.apply(self)
  def sin(self): return mlops.Sin.apply(self)
  def cos(self): return ((math.pi/2)-self).sin()
  def tan(self): return self.sin() / self.cos()

  @staticmethod
  def _tri(r:int, c:int, k:int=0, **kwargs) -> Tensor: return Tensor.arange(r, **kwargs).unsqueeze(1).expand(r,c) <= Tensor.arange(c-k, start=-k, **kwargs).unsqueeze(0).expand(r,c)
  def triu(self, k:int=0) -> Tensor: return Tensor._tri(self.shape[-2], self.shape[-1], k=k, dtype=self.dtype).where(self, Tensor.zeros_like(self))
  def tril(self, k:int=0) -> Tensor: return Tensor._tri(self.shape[-2], self.shape[-1], k=k+1, dtype=self.dtype).where(Tensor.zeros_like(self), self)

  # ***** math functions (unary) *****

  def __neg__(self): return 0.0-self
  def sqrt(self): return self.pow(0.5)
  def rsqrt(self): return self.pow(-0.5)
  def square(self): return self*self
  def clip(self, min_, max_): return self.maximum(min_).minimum(max_)
  def abs(self): return self.relu() + (-self).relu()
  def sign(self): return self / (self.abs() + 1e-10)
  def reciprocal(self): return 1.0/self

  # ***** activation functions (unary) *****

  def sigmoid(self): return (1.0 + (-self).exp()).reciprocal()
  def elu(self, alpha=1.0): return self.relu() - alpha*(1-self.exp()).relu()
  def celu(self, alpha=1.0): return self.maximum(0) + (alpha * ((self / alpha).exp() - 1)).minimum(0)
  def swish(self): return self * self.sigmoid()
  def silu(self): return self.swish()   # The SiLU function is also known as the swish function.
  def relu6(self): return self.relu() - (self-6).relu()
  def hardswish(self): return self * (self+3).relu6() * (1/6)
  def tanh(self): return 2.0 * ((2.0 * self).sigmoid()) - 1.0
  def hardtanh(self, min_val=-1, max_val=1): return self.clip(min_val, max_val)
  def gelu(self): return 0.5 * self * (1 + (self * 0.7978845608 * (1 + 0.044715 * self * self)).tanh())
  def quick_gelu(self): return self * (self * 1.702).sigmoid()
  def leakyrelu(self, neg_slope=0.01): return self.relu() - (-neg_slope*self).relu()
  def mish(self): return self * self.softplus().tanh()
  def softplus(self, beta=1): return (1/beta) * (1 + (self*beta).exp()).log()
  def softsign(self): return self / (1 + self.abs())

  # ***** broadcasted binary mlops *****
  def _broadcasted(self, fxn:Type[Function], other:Union[Tensor, float], reverse:bool=False) -> Tensor:
    dtype = self.dtype if self.dtype != dtypes.bool and not isinstance(self.dtype,ImageDType) else dtypes.float32
    x,y = [Tensor(t, device=self.device, requires_grad=False, dtype=dtype) if not isinstance(t, Tensor) else t for t in ([other,self] if reverse else [self,other])]
    x,y = [t.reshape([1]*(max(len(x.shape), len(y.shape))-len(t.shape)) + list(t.shape)) for t in [x,y]]
    shape_ret = tuple(max(sx, sy) for sx,sy in zip(x.shape, y.shape))
    return fxn.apply(x.expand(shape_ret), y.expand(shape_ret))

  def add(self, x:Union[Tensor, float], reverse=False) -> Tensor: return self._broadcasted(mlops.Add, x, reverse) if isinstance(x, Tensor) or x != 0.0 else self
  def sub(self, x:Union[Tensor, float], reverse=False) -> Tensor: return self._broadcasted(mlops.Sub, x, reverse) if isinstance(x, Tensor) or x != 0.0 or reverse else self
  def mul(self, x:Union[Tensor, float], reverse=False) -> Tensor: return self._broadcasted(mlops.Mul, x, reverse) if isinstance(x, Tensor) or x != 1.0 else self
<<<<<<< HEAD

  # TODO: clean this up
  def pow(self, x:Union[Tensor, float], reverse=False) -> Tensor:
    #return self._broadcasted(mlops.Pow, x, reverse) if isinstance(x, Tensor) or x != 1.0 or reverse else self
    if reverse:
      # x ** self
      return (self*(x.log() if isinstance(x, Tensor) else math.log(x))).exp()
    else:
      # self ** x
      if not isinstance(x, Tensor):
        # TODO: make this generic
        if x == -1.0: return 1/self
        if x == 1.0: return self
        if x == 2.0: return self*self
      return self.log().mul(x).exp()

    #return self._broadcasted(mlops.Pow, x, reverse) if isinstance(x, Tensor) or x != 1.0 or reverse else self
=======
  def pow(self, x:Union[Tensor, float], reverse=False) -> Tensor:
    if not isinstance(x, Tensor) and not reverse:
      # simple pow identities
      if x == 2.0: return self*self
      if x == -1.0: return 1/self
    return self._broadcasted(mlops.Pow, x, reverse) if isinstance(x, Tensor) or x != 1.0 or reverse else self
>>>>>>> ba4eadb0
  def div(self, x:Union[Tensor, float], reverse=False) -> Tensor: return self._broadcasted(mlops.Div, x, reverse) if isinstance(x, Tensor) or reverse or x == 0.0 else self.mul(1/x)
  def matmul(self, x:Tensor, reverse=False) -> Tensor: return x.dot(self) if reverse else self.dot(x)

  def maximum(self, x:Union[Tensor, float]) -> Tensor: return self._broadcasted(mlops.Maximum, x)
  def minimum(self, x:Union[Tensor, float]) -> Tensor: return -((-self).maximum(-x))
  def eq(self, x) -> Tensor: return self._broadcasted(mlops.Equal, x, False)

  # ***** binary op wrappers (18 wasted lines to make the typechecker happy) *****

  # NOTE: __pow__ and friends are broken in mypyc with the ** operator
  def __add__(self, x) -> Tensor: return self.add(x)
  def __sub__(self, x) -> Tensor: return self.sub(x)
  def __mul__(self, x) -> Tensor: return self.mul(x)
  def __pow__(self, x) -> Tensor: return self.pow(x)
  def __truediv__(self, x) -> Tensor: return self.div(x)
  def __matmul__(self, x) -> Tensor: return self.matmul(x)

  def __radd__(self, x) -> Tensor: return self.add(x, True)
  def __rsub__(self, x) -> Tensor: return self.sub(x, True)
  def __rmul__(self, x) -> Tensor: return self.mul(x, True)
  def __rpow__(self, x) -> Tensor: return self.pow(x, True)
  def __rtruediv__(self, x) -> Tensor: return self.div(x, True)
  def __rmatmul__(self, x) -> Tensor: return self.matmul(x, True)

  def __iadd__(self, x) -> Tensor: return self.assign(self.add(x))
  def __isub__(self, x) -> Tensor: return self.assign(self.sub(x))
  def __imul__(self, x) -> Tensor: return self.assign(self.mul(x))
  def __ipow__(self, x) -> Tensor: return self.assign(self.pow(x))
  def __itruediv__(self, x) -> Tensor: return self.assign(self.div(x))
  def __imatmul__(self, x) -> Tensor: return self.assign(self.matmul(x))

  def __ge__(self, x) -> Tensor: return self.maximum(x).eq(self)
  def __le__(self, x) -> Tensor: return self.maximum(x).eq(x)
  def __lt__(self, x) -> Tensor: return 1.0-(self>=x)
  def __gt__(self, x) -> Tensor: return 1.0-(self<=x)
  def __eq__(self, x) -> Tensor: return self.eq(x)  # type: ignore # mypy things this should be a bool
  def __ne__(self, x) -> Tensor: return 1.0-self.eq(x)  # type: ignore

  # ***** functional nn ops *****

  def linear(self, weight:Tensor, bias:Optional[Tensor]=None):
    x = self.mul(weight) if len(weight.shape) == 1 else self.dot(weight)
    return x.add(bias) if bias is not None else x

  def sequential(self, ll:List[Callable[[Tensor], Tensor]]): return functools.reduce(lambda x,f: f(x), ll, self)

  def layernorm(self, axis=-1, eps:float=1e-5) -> Tensor:
    y = (self - self.mean(axis, keepdim=True))
    return y.mul((y*y).mean(axis, keepdim=True).add(eps).rsqrt())

  def batchnorm(self, weight:Optional[Tensor], bias:Optional[Tensor], mean:Tensor, invstd:Tensor) -> Tensor:
    x = (self - mean.reshape(shape=[1, -1, 1, 1]))
    if weight: x = x * weight.reshape(shape=[1, -1, 1, 1])
    ret = x.mul(invstd.reshape(shape=[1, -1, 1, 1]) if len(invstd.shape) == 1 else invstd)
    return (ret + bias.reshape(shape=[1, -1, 1, 1])) if bias else ret

  def dropout(self, p=0.5) -> Tensor:
    if not Tensor.training: return self
    mask = (Tensor.rand(*self.shape, requires_grad=False) >= p).cast(dtypes.bool)
    return self * mask * (1/(1.0 - p))

  # ***** cast ops *****

  def cast(self, dtype:DType) -> Tensor: return mlops.Cast.apply(self, dtype=dtype) if self.dtype != dtype else self
  def float(self) -> Tensor: return self.cast(dtypes.float32)
  def half(self) -> Tensor: return self.cast(dtypes.float16)

  # ***** Convenience stuff *****
  @property
  def ndim(self) -> int: return len(self.shape)
  def numel(self) -> int: return math.prod(self.shape)
  def element_size(self) -> int: return self.dtype.itemsize
  def nbytes(self) -> int: return self.numel() * self.element_size()
  def is_floating_point(self) -> bool: return dtypes.is_float(self.dtype)

# register functions to move between devices
for device in Device._buffers:
  setattr(Tensor, f"{device.lower()}", functools.partialmethod(Tensor.to, device))
  setattr(Tensor, f"{device.lower()}_", functools.partialmethod(Tensor.to_, device))

# if IMAGE>0 we install these replacement functions in Tensor (hack!)
from tinygrad.nn.image import image_conv2d, image_dot
if IMAGE:
  setattr(Tensor, "conv2d", image_conv2d)
  setattr(Tensor, "dot", image_dot)<|MERGE_RESOLUTION|>--- conflicted
+++ resolved
@@ -527,32 +527,12 @@
   def add(self, x:Union[Tensor, float], reverse=False) -> Tensor: return self._broadcasted(mlops.Add, x, reverse) if isinstance(x, Tensor) or x != 0.0 else self
   def sub(self, x:Union[Tensor, float], reverse=False) -> Tensor: return self._broadcasted(mlops.Sub, x, reverse) if isinstance(x, Tensor) or x != 0.0 or reverse else self
   def mul(self, x:Union[Tensor, float], reverse=False) -> Tensor: return self._broadcasted(mlops.Mul, x, reverse) if isinstance(x, Tensor) or x != 1.0 else self
-<<<<<<< HEAD
-
-  # TODO: clean this up
-  def pow(self, x:Union[Tensor, float], reverse=False) -> Tensor:
-    #return self._broadcasted(mlops.Pow, x, reverse) if isinstance(x, Tensor) or x != 1.0 or reverse else self
-    if reverse:
-      # x ** self
-      return (self*(x.log() if isinstance(x, Tensor) else math.log(x))).exp()
-    else:
-      # self ** x
-      if not isinstance(x, Tensor):
-        # TODO: make this generic
-        if x == -1.0: return 1/self
-        if x == 1.0: return self
-        if x == 2.0: return self*self
-      return self.log().mul(x).exp()
-
-    #return self._broadcasted(mlops.Pow, x, reverse) if isinstance(x, Tensor) or x != 1.0 or reverse else self
-=======
   def pow(self, x:Union[Tensor, float], reverse=False) -> Tensor:
     if not isinstance(x, Tensor) and not reverse:
       # simple pow identities
       if x == 2.0: return self*self
       if x == -1.0: return 1/self
     return self._broadcasted(mlops.Pow, x, reverse) if isinstance(x, Tensor) or x != 1.0 or reverse else self
->>>>>>> ba4eadb0
   def div(self, x:Union[Tensor, float], reverse=False) -> Tensor: return self._broadcasted(mlops.Div, x, reverse) if isinstance(x, Tensor) or reverse or x == 0.0 else self.mul(1/x)
   def matmul(self, x:Tensor, reverse=False) -> Tensor: return x.dot(self) if reverse else self.dot(x)
 
