# inspired by https://github.com/karpathy/micrograd/blob/master/micrograd/engine.py
from __future__ import annotations
import time, math, itertools, functools, struct, sys, inspect, pathlib, string, dataclasses, hashlib
from contextlib import ContextDecorator
from typing import List, Tuple, Callable, Optional, ClassVar, Type, Union, Sequence, Dict, cast, get_args, Literal, TYPE_CHECKING, SupportsIndex
from tinygrad.dtype import DType, DTypeLike, dtypes, ImageDType, ConstType, least_upper_float, least_upper_dtype, sum_acc_dtype, to_dtype, truncate
from tinygrad.helpers import argfix, make_tuple, flatten, prod, all_int, round_up, merge_dicts, argsort, getenv, all_same, fully_flatten, dedup
from tinygrad.helpers import IMAGE, DEBUG, WINO, _METADATA, Metadata, TRACEMETA, ceildiv, fetch, polyN
from tinygrad.multi import MultiLazyBuffer
from tinygrad.ops import smax, smin, resolve, UOp, Ops, sint, Variable, SimpleMathTrait, identity_element
from tinygrad.device import Device, Buffer, BufferSpec
from tinygrad.engine.lazy import LazyBuffer
from tinygrad.engine.realize import run_schedule
from tinygrad.engine.memory import memory_planner
from tinygrad.engine.schedule import ScheduleItem, create_schedule_with_vars

# **** start with two base classes, Tensor and Function ****

class Function:
  def __init__(self, device:Union[str, Tuple[str, ...]], *tensors:Tensor, metadata:Optional[Metadata]=None):
    self.device = device
    self.needs_input_grad = [t.requires_grad for t in tensors]
    self.requires_grad = True if any(self.needs_input_grad) else None if None in self.needs_input_grad else False
    if self.requires_grad: self.parents = tensors
    self.metadata = metadata

  def forward(self, *args, **kwargs): raise NotImplementedError(f"forward not implemented for {type(self)}")
  def backward(self, *args, **kwargs): raise RuntimeError(f"backward not implemented for {type(self)}")

  @classmethod
  def apply(fxn:Type[Function], *x:Tensor, **kwargs) -> Tensor:
    ctx = fxn(x[0].device, *x, metadata=_METADATA.get())
    ret = Tensor.__new__(Tensor)
    ret.lazydata, ret.requires_grad, ret.grad = ctx.forward(*[t.lazydata for t in x], **kwargs), ctx.requires_grad, None
    ret._ctx = ctx if ctx.requires_grad and not Tensor.no_grad else None  # used by autograd engine
    return ret

import tinygrad.function as F

def _metaop(op, shape:Tuple[sint,...], dtype:DType, device:Union[str, Tuple[str, ...]], arg=None, src:Tuple[LazyBuffer, ...]=()):
  if isinstance(device, str): return LazyBuffer.metaop(op, shape, dtype, device, arg, src)
  return MultiLazyBuffer([LazyBuffer.metaop(op, shape, dtype, d, arg, src) for d in device], None)

def _from_np_dtype(npdtype:'np.dtype') -> DType: # type: ignore [name-defined] # noqa: F821
  import numpy as np
  return dtypes.fields()[np.dtype(npdtype).name]
def _to_np_dtype(dtype:DType) -> Optional[type]:
  import numpy as np
  return np.dtype(dtype.fmt).type if dtype.fmt is not None else None

def _fromnp(x: 'np.ndarray') -> LazyBuffer:  # type: ignore [name-defined] # noqa: F821
  ret = LazyBuffer.metaop(Ops.EMPTY, x.shape, _from_np_dtype(x.dtype), "NPY")
  # fake realize
  ret.buffer.allocate(x)
  del ret.srcs
  return ret

def get_shape(x) -> Tuple[int, ...]:
  # NOTE: str is special because __getitem__ on a str is still a str
  if not hasattr(x, "__len__") or not hasattr(x, "__getitem__") or isinstance(x, str) or (hasattr(x, "shape") and x.shape == ()): return ()
  if not all_same(subs:=[get_shape(xi) for xi in x]): raise ValueError(f"inhomogeneous shape from {x}")
  return (len(subs),) + (subs[0] if subs else ())

def _frompy(x:Union[List, Tuple, bytes], dtype:DType) -> LazyBuffer:
  if isinstance(x, bytes): ret, data = LazyBuffer.metaop(Ops.EMPTY, (len(x)//dtype.itemsize,), dtype, "PYTHON"), x
  else:
    ret = LazyBuffer.metaop(Ops.EMPTY, get_shape(x), dtype, "PYTHON")
    assert dtype.fmt is not None, f"{dtype=} has None fmt"
    truncate_function = truncate[dtype]
    data = struct.pack(f"@{ret.size}{dtype.fmt}", *[truncate_function(xi) for xi in fully_flatten(x)])
  # fake realize
  ret.buffer.allocate(memoryview(data if Device.DEFAULT != "PYTHON" else bytearray(data)))
  del ret.srcs
  return ret

def _get_winograd_matcols(mat, dims:int, shp:Tuple[sint, ...], device:Union[str, Tuple[str, ...]], dtype:DType) -> List[List[Tensor]]:
  return [[Tensor.cat(*[Tensor.full(shp[:dim] + (1,) + shp[dim+1:], float(m[k]), device=device, dtype=dtype) for m in mat], dim=dim)
           for k in range(len(mat[0]))] for dim in range(dims)]

# winograd conv 3 kernel f(4x4,3x3) see: http://arxiv.org/abs/1509.09308
def _apply_winograd_matrix(mat, t:Tensor, dims:int) -> Tensor:
  # multiply mat_1 @ mat_2 @ t with foldable constants, where mat_i acts on vector t along dimension i; roughly kron(mat, mat) @ t
  # due to realize-before-expand rule in lazy.py, we must operate in this order: reshape -> expand -> arithmetic
  t_ = t.reshape(t.shape[:dims] + (1,) * dims + t.shape[dims:]).expand(t.shape[:dims] + (len(mat),) * dims + t.shape[dims:])  # add output dims
  # precalculate mat columns for each dim; prod(itertools.product(matcols)) gives the columns of kron(mat, mat, ...)
  matcols = _get_winograd_matcols(mat, dims, t_.shape[dims:], t_.device, t_.dtype)
  # multiply each element of t_ by the corresponding stacked column of kron(mat, mat), producing only one view for each element of t
  ret = sum(prod(col[idx] for col, idx in zip(matcols, mat_is)) * t_[mat_is] for mat_is in itertools.product(range(len(mat[0])), repeat=dims))
  assert isinstance(ret, Tensor), "sum didn't return a Tensor"
  return ret

def _pad_left(*shapes:Tuple[sint, ...]) -> Tuple[Tuple[sint, ...], ...]:
  max_dim = max(len(shape) for shape in shapes)
  return tuple((1,) * (max_dim - len(shape)) + shape for shape in shapes)
def _broadcast_shape(*shapes:Tuple[sint, ...]) -> Tuple[sint, ...]:
  return tuple(0 if 0 in nth_dim_sizes else smax(nth_dim_sizes) for nth_dim_sizes in zip(*_pad_left(*shapes)))

def _masked_setitem(target:Tensor, values:Tensor, mask:Tensor, axes:Tuple[int, ...]):
  # apply mask to values (already broadcasted) and reduce such that if mask contains repeated indices the last one remains
  values = values * mask
  for dim in axes: mask, values = functools.reduce(lambda x,y: (x[0]|y[0], y[0].where(y[1], x[1])), zip(mask.split(1, dim), values.split(1, dim)))
  # remove extra dims from reduce
  for dim in reversed(axes): mask, values = mask.squeeze(dim), values.squeeze(dim)
  # select from values for each True element in mask else select from self
  return mask.where(values, target)

ReductionStr = Literal["mean", "sum", "none"]

class Tensor(SimpleMathTrait):
  """
  A `Tensor` is a multi-dimensional matrix containing elements of a single data type.

  ```python exec="true" session="tensor"
  from tinygrad import Tensor, dtypes, nn
  import numpy as np
  import math
  np.set_printoptions(precision=4)
  ```
  """
  __slots__ = "lazydata", "requires_grad", "grad", "_ctx"
  __deletable__ = ('_ctx',)
  training: ClassVar[bool] = False
  no_grad: ClassVar[bool] = False

  def __init__(self, data:Union[None, ConstType, UOp, bytes, List, Tuple, LazyBuffer, MultiLazyBuffer, 'np.ndarray', pathlib.Path],  # type: ignore [name-defined] # noqa: F821
               device:Optional[Union[str, tuple, list]]=None, dtype:Optional[DTypeLike]=None, requires_grad:Optional[bool]=None):
    if dtype is not None: dtype = to_dtype(dtype)
    assert dtype is None or isinstance(dtype, DType), f"invalid dtype {dtype}"
    if device is None and isinstance(data, pathlib.Path): device = f"DISK:{data.resolve()}"  # keep it on the disk if device is None
    device = tuple(Device.canonicalize(x) for x in device) if isinstance(device, (tuple, list)) else Device.canonicalize(device)

    # tensors can have gradients if you have called .backward
    self.grad: Optional[Tensor] = None

    # NOTE: this can be in three states. False and None: no gradient, True: gradient
    # None (the default) will be updated to True if it's put in an optimizer
    self.requires_grad: Optional[bool] = requires_grad

    # internal variable used for autograd graph construction
    self._ctx: Optional[Function] = None

    # create a LazyBuffer from the different types of inputs
    if isinstance(data, (LazyBuffer, MultiLazyBuffer)): assert dtype is None or dtype==data.dtype, "dtype doesn't match, and casting isn't supported"
    elif data is None: data = _metaop(Ops.EMPTY, (0,), dtype or dtypes.default_float, device)
    elif isinstance(data, get_args(ConstType)): data = _metaop(Ops.CONST, tuple(), dtype or dtypes.from_py(data), device, data)
    elif isinstance(data, UOp):
      assert data.op is Ops.BIND and data.src[0].op is Ops.DEFINE_VAR and data.src[1].op is Ops.CONST, f"can't create tensor from UOp {data}"
      data = _metaop(Ops.CONST, tuple(), dtype or data.dtype, device, data)
    elif isinstance(data, bytes): data = _frompy(data, dtypes.uint8 if dtype is None else dtype)
    elif isinstance(data, (list, tuple)):
      if dtype is None:
        if (d := fully_flatten(data)) and all(isinstance(s, bool) for s in d): dtype = dtypes.bool
        else: dtype = dtypes.default_int if d and all_int(d) else dtypes.default_float
      if dtype == dtypes.bfloat16: data = Tensor(_frompy(data, dtypes.float32), device=device).cast(dtypes.bfloat16).lazydata
      else: data = _frompy(data, dtype)
    elif str(type(data)) == "<class 'numpy.ndarray'>":
      import numpy as np
      assert isinstance(data, np.ndarray), f"expected np.ndarray, got {data}"
      if data.shape == (): data = _metaop(Ops.CONST, tuple(), dtype or _from_np_dtype(data.dtype), device, data.item())
      else: data = _fromnp(data.astype(npdtype) if dtype is not None and (npdtype:=_to_np_dtype(dtype)) is not None else data)  # type: ignore [name-defined]
    elif isinstance(data, pathlib.Path):
      dtype = dtype or dtypes.uint8
      data = _metaop(Ops.EMPTY, (data.stat().st_size // dtype.itemsize,), dtype, f"DISK:{data.resolve()}")

    # by this point, it has to be a LazyBuffer
    if not isinstance(data, (LazyBuffer, MultiLazyBuffer)): raise RuntimeError(f"can't create Tensor from {data!r} with type {type(data)}")

    # data might be on a different device
    if isinstance(device, str): self.lazydata:Union[LazyBuffer, MultiLazyBuffer] = data if data.device == device else data.copy_to_device(device)
    # if device is a tuple, we should have/construct a MultiLazyBuffer
    elif isinstance(data, LazyBuffer): self.lazydata = MultiLazyBuffer.from_sharded(data, device, None, None)
    else:
      assert data.device == device, f"MultiLazyBuffer device mismatch, {data.device} != {device}"
      self.lazydata = data

  class train(ContextDecorator):
    def __init__(self, mode:bool = True): self.mode = mode
    def __enter__(self): self.prev, Tensor.training = Tensor.training, self.mode
    def __exit__(self, exc_type, exc_value, traceback): Tensor.training = self.prev

  class test(ContextDecorator):
    def __init__(self, mode:bool = True): self.mode = mode
    def __enter__(self): self.prev, Tensor.no_grad = Tensor.no_grad, self.mode
    def __exit__(self, exc_type, exc_value, traceback): Tensor.no_grad = self.prev

  def __repr__(self):
    return f"<Tensor {self.lazydata!r} on {self.device} with grad {(self.grad.lazydata if self.grad is not None else None)!r}>"

  # Python has a non moving GC, so this should be okay
  def __hash__(self): return id(self)

  def __bool__(self): raise TypeError("__bool__ on Tensor is not defined")

  def __len__(self):
    if not self.shape: raise TypeError("len() of a 0-d tensor")
    return self.shape[0]

  @property
  def device(self) -> Union[str, Tuple[str, ...]]: return self.lazydata.device

  @property
  def shape(self) -> Tuple[sint, ...]: return self.lazydata.shape

  @property
  def dtype(self) -> DType: return self.lazydata.dtype

  # ***** data handlers ****

  def schedule_with_vars(self, *lst:Tensor) -> Tuple[List[ScheduleItem], Dict[Variable, int]]:
    """
    Creates the schedule needed to realize these Tensor(s), with Variables.

    NOTE: A Tensor can only be scheduled once.
    """
    schedule, var_vals = create_schedule_with_vars(flatten([x.lazydata.lbs for x in (self,)+lst]))
    return memory_planner(schedule), var_vals

  def schedule(self, *lst:Tensor) -> List[ScheduleItem]:
    """Creates the schedule needed to realize these Tensor(s)."""
    schedule, var_vals = self.schedule_with_vars(*lst)
    assert len(var_vals) == 0
    return schedule

  def realize(self, *lst:Tensor, do_update_stats=True) -> Tensor:
    """Triggers the computation needed to create these Tensor(s)."""
    run_schedule(*self.schedule_with_vars(*lst), do_update_stats=do_update_stats)
    return self

  def replace(self, x:Tensor) -> Tensor:
    """
    Replaces the data of this tensor with the data of another tensor. Only the shape of the tensors must match.
    """
    # used for replacing a Tensor with a new version of it (potentially with a different device and dtype)
    assert not x.requires_grad and getattr(self, '_ctx', None) is None
    assert self.shape == x.shape, f"replace shape mismatch {self.shape} != {x.shape}"
    self.lazydata = x.lazydata
    return self

  def assign(self, x) -> Tensor:
    # TODO: this is a hack for writing to DISK. remove with working assign
    if isinstance(self.device, str) and self.device.startswith("DISK"):
      if x.__class__ is not Tensor: x = Tensor(x, device="CLANG", dtype=self.dtype)
      self.contiguous().realize().lazydata.base.realized.copyin(x._data())
      return self
    if x.__class__ is not Tensor: x = Tensor(x, device=self.device, dtype=self.dtype)
    if DEBUG >= 4: print(f"assign {self.lazydata} <- {x.lazydata}")
    if self.lazydata is x.lazydata: return self  # a self assign is a NOOP
    # NOTE: we allow cross device assign
    assert self.shape == x.shape, f"assign shape mismatch {self.shape} != {x.shape}"
    assert self.device == x.device, f"assign device mismatch {self.device} != {x.device}"
    assert self.dtype == x.dtype, f"assign dtype mismatch {self.dtype} != {x.dtype}"
    assert not isinstance(self.lazydata, MultiLazyBuffer) or self.lazydata.axis == x.lazydata.axis, "axis must match on MultiLazyBuffer"
    assert not x.requires_grad  # self requires_grad is okay?
    if not self.lazydata.is_realized: return self.replace(x)
    self.lazydata = self.lazydata.assign(x.lazydata)
    return self

  def detach(self) -> Tensor:
    """
    Returns a new tensor with the same data as this tensor, but detached from the autograd graph.
    """
    return Tensor(self.lazydata, device=self.device, requires_grad=False)

  def _data(self) -> memoryview:
    if 0 in self.shape: return memoryview(bytearray(0))
    # NOTE: this realizes on the object from as_buffer being a Python object
    cpu = self.cast(self.dtype.base).contiguous().to("CLANG").realize()
    buf = cast(Buffer, cast(LazyBuffer, cpu.lazydata).base.realized)
    if self.device != "CLANG": buf.options = BufferSpec(nolru=True)
    return buf.as_buffer(allow_zero_copy=True if self.device != "CLANG" else False)

  def data(self) -> memoryview:
    """
    Returns the data of this tensor as a memoryview.

    ```python exec="true" source="above" session="tensor" result="python"
    t = Tensor([1, 2, 3, 4])
    print(np.frombuffer(t.data(), dtype=np.int32))
    ```
    """
    assert self.dtype.base.fmt is not None, f"no fmt dtype for {self.dtype.base}"
    assert all_int(self.shape), f"no data if shape is symbolic, {self.shape=}"
<<<<<<< HEAD
    if TYPE_CHECKING or sys.version_info < (3, 12): assert self.dtype.fmt != "e"
    return cast(memoryview, self._data().cast(self.dtype.fmt) if 0 in self.shape else self._data().cast(self.dtype.fmt, self.shape))
=======
    if TYPE_CHECKING or sys.version_info < (3, 12): assert self.dtype.base.fmt != "e"
    return self._data().cast(self.dtype.base.fmt) if 0 in self.shape else self._data().cast(self.dtype.base.fmt, self.shape)
>>>>>>> 09eac42f

  def item(self) -> ConstType:
    """
    Returns the value of this tensor as a standard Python number.

    ```python exec="true" source="above" session="tensor" result="python"
    t = Tensor(42)
    print(t.item())
    ```
    """
    assert self.numel() == 1, "must have one element for item"
    return self.data()[(0,) * len(self.shape)]

  # TODO: should be Tensor.tolist() -> Union[List[ConstType], ConstType]. The List is Sequence because mypy expects memoryview.tolist() -> list[int]
  # src: https://github.com/python/mypy/blob/release-1.6/mypy/typeshed/stdlib/builtins.pyi#L803
  def tolist(self) -> Union[Sequence[ConstType], ConstType]:
    """
    Returns the value of this tensor as a nested list.

    ```python exec="true" source="above" session="tensor" result="python"
    t = Tensor([1, 2, 3, 4])
    print(t.tolist())
    ```
    """
    return self.data().tolist()

  def numpy(self) -> 'np.ndarray':  # type: ignore [name-defined] # noqa: F821
    """
    Returns the value of this tensor as a `numpy.ndarray`.

    ```python exec="true" source="above" session="tensor" result="python"
    t = Tensor([1, 2, 3, 4])
    print(repr(t.numpy()))
    ```
    """
    import numpy as np
    if self.dtype.base == dtypes.bfloat16: return self.float().numpy()
    assert _to_np_dtype(self.dtype.base) is not None, f"no np dtype for {self.dtype.base}"
    assert all_int(self.shape), f"no data if shape is symbolic, {self.shape=}"
    return np.frombuffer(self._data(), dtype=_to_np_dtype(self.dtype.base)).reshape(self.shape)

  def clone(self) -> Tensor:
    """
    Creates a clone of this tensor allocating a seperate buffer for the data.
    """
    ret = Tensor(self.lazydata.clone(), self.device, requires_grad=self.requires_grad)
    if self.grad is not None: ret.grad = self.grad.clone()
    if hasattr(self, '_ctx'): ret._ctx = self._ctx
    return ret

  def to(self, device:Optional[Union[str, Tuple[str, ...]]]) -> Tensor:
    """
    Moves the tensor to the given device.
    """
    device = tuple(Device.canonicalize(x) for x in device) if isinstance(device, (tuple, list)) else Device.canonicalize(device)
    if device == self.device: return self
    if not isinstance(device, str): return self.shard(device)
    ret = Tensor(self.lazydata, device, requires_grad=self.requires_grad)
    if self.grad is not None: ret.grad = self.grad.to(device)
    if hasattr(self, '_ctx'): ret._ctx = self._ctx
    return ret

  def to_(self, device:Optional[Union[str, Tuple[str, ...]]]):
    """
    Moves the tensor to the given device in place.
    """
    real = self.to(device)
    # TODO: is this assign?
    if self.grad is not None and real.grad is not None: self.grad.lazydata = real.grad.lazydata
    self.lazydata = real.lazydata

  def shard(self, devices:Tuple[str, ...], axis:Optional[int]=None, splits:Optional[Tuple[int, ...]]=None) -> Tensor:
    """
    Shards the tensor across the given devices. Optionally specify which axis to shard on, and how to split it across devices.

    ```python exec="true" source="above" session="tensor" result="python"
    t = Tensor.empty(2, 3)
    print(t.shard((t.device, t.device), axis=1, splits=(2, 1)).lazydata)
    ```

    """
    assert isinstance(self.lazydata, LazyBuffer), "can't shard a MultiLazyBuffer"
    devices, bounds = tuple(Device.canonicalize(x) for x in devices), None
    if axis is not None:
      if axis < 0: axis += len(self.shape)
      if splits is None:
        if not isinstance(total:=self.shape[axis], int): raise RuntimeError(f"cannot shard symbolic shape {self.shape=}, {axis=}")
        sz = ceildiv(total, len(devices))
        splits = tuple([max(0, min(sz, total - sz*i)) for i in range(len(devices))])
      assert sum(splits) == self.shape[axis], "specified splits do not sum up to axis shape"
      boundaries = tuple(itertools.accumulate(splits))
      bounds = tuple(zip((0,) + boundaries, boundaries))
    return Tensor(MultiLazyBuffer.from_sharded(self.lazydata, devices, axis, bounds), device=devices, requires_grad=self.requires_grad)

  def shard_(self, devices:Tuple[str, ...], axis:Optional[int]=None, splits:Optional[Tuple[int, ...]]=None):
    """
    Shards the tensor across the given devices in place.
    """
    self.lazydata = self.shard(devices, axis, splits).lazydata
    return self

  @staticmethod
  def from_uop(y:UOp, **kwargs) -> Tensor:
    if y.op is Ops.BIND: return Tensor(y, **kwargs, requires_grad=False)   # this is the only UOp allowed in Tensor
    if y.op is Ops.CONST: return Tensor(y.arg, **kwargs, requires_grad=False)
    if y.op is Ops.MUL: return Tensor.from_uop(y.src[0]) * Tensor.from_uop(y.src[1])
    if y.op is Ops.ADD: return Tensor.from_uop(y.src[0]) + Tensor.from_uop(y.src[1])
    if y.op is Ops.MAX: return Tensor.from_uop(y.src[0]).maximum(Tensor.from_uop(y.src[1]))
    raise RuntimeError(f"unhandled UOp {y}")

  # ***** creation entrypoint *****

  @staticmethod
  def _metaop(op, shape, device:Optional[Union[Tuple[str, ...], str]]=None, dtype:Optional[DTypeLike]=None, arg=None, **kwargs):
    dtype = to_dtype(dtype) if dtype is not None else dtypes.default_float
    if isinstance(device, tuple):
      return Tensor(MultiLazyBuffer([LazyBuffer.metaop(op, shape, dtype, Device.canonicalize(d), arg) for d in device], None),
                    device, dtype, **kwargs)
    return Tensor(LazyBuffer.metaop(op, shape, dtype, Device.canonicalize(device), arg), device, dtype, **kwargs)

  @staticmethod
  def empty(*shape, **kwargs):
    """
    Creates an empty tensor with the given shape.

    You can pass in `dtype` and `device` keyword arguments to control the data type and device of the tensor.
    Additionally, all other keyword arguments are passed to the constructor of the tensor.

    ```python exec="true" source="above" session="tensor" result="python"
    t = Tensor.empty(2, 3)
    print(t.shape)
    ```
    """
    return Tensor._metaop(Ops.EMPTY, argfix(*shape), **kwargs)

  @staticmethod
  def from_blob(ptr:int, shape:Tuple[int, ...], **kwargs) -> Tensor:
    """
    Exposes the pointer as a Tensor without taking ownership of the original data.
    The pointer must remain valid for the entire lifetime of the created Tensor.

    You can pass in `dtype` and `device` keyword arguments to control the data type and device of the tensor.
    Additionally, all other keyword arguments are passed to the constructor of the tensor.
    """

    r = Tensor._metaop(Ops.EMPTY, shape, **kwargs)
    r.lazydata.buffer.allocate(external_ptr=ptr)
    del r.lazydata.srcs # fake realize
    return r

  @staticmethod
  def from_url(url:str, gunzip:bool=False, **kwargs) -> Tensor:
    """
    Create a Tensor from a URL.

    This is the preferred way to access Internet resources.
    It currently returns a DISK Tensor, but in the future it may return an HTTP Tensor.
    This also will soon become lazy (when possible) and not print progress without DEBUG.

    THe `gunzip` flag will gzip extract the resource and return an extracted Tensor.
    """
    return Tensor(fetch(url, gunzip=gunzip), **kwargs)

  _seed: int = int(time.time())
  _device_seeds: Dict[str, Tensor] = {}
  _device_rng_counters: Dict[str, Tensor] = {}
  @staticmethod
  def manual_seed(seed=0):
    """
    Sets the seed for random operations.

    ```python exec="true" source="above" session="tensor" result="python"
    Tensor.manual_seed(42)
    print(Tensor.rand(5).numpy())
    print(Tensor.rand(5).numpy())
    ```
    ```python exec="true" source="above" session="tensor" result="python"
    Tensor.manual_seed(42)  # reset to the same seed
    print(Tensor.rand(5).numpy())
    print(Tensor.rand(5).numpy())
    ```
    """
    Tensor._seed, Tensor._device_seeds, Tensor._device_rng_counters = seed, {}, {}

  @staticmethod
  def _threefry_random_bits(key:Tensor, counts0:Tensor, counts1:Tensor):
    x = (counts1.cast(dtypes.uint64) << 32) | counts0.cast(dtypes.uint64)
    x = F.Threefry.apply(x, (key[1]._broadcast_to(x.shape).cast(dtypes.uint64) << 32) | key[0]._broadcast_to(x.shape).cast(dtypes.uint64))
    counts0, counts1 = (x & 0xffffffff).cast(dtypes.uint32), ((x >> 32) & 0xffffffff).cast(dtypes.uint32)
    return counts0.cat(counts1)

  @staticmethod
  def rand(*shape, device:Optional[str]=None, dtype:Optional[DTypeLike]=None, contiguous:bool=True, **kwargs) -> Tensor:
    """
    Creates a tensor with the given shape, filled with random values from a uniform distribution over the interval `[0, 1)`.

    You can pass in `dtype` and `device` keyword arguments to control the data type and device of the tensor.
    Additionally, all other keyword arguments are passed to the constructor of the tensor.

    ```python exec="true" source="above" session="tensor" result="python"
    Tensor.manual_seed(42)
    t = Tensor.rand(2, 3)
    print(t.numpy())
    ```
    """
    if not dtypes.is_float(dtype := to_dtype(dtype or dtypes.default_float)): raise ValueError(f"rand only supports float dtypes, got {dtype}")
    if not all_int(shape:=argfix(*shape)) or not all(s >= 0 for s in shape): raise ValueError(f"invalid input {shape=}")
    if device is not None and not isinstance(device, str): raise ValueError(f"rand only supports single device, got {device=}")
    _device = device = Device.canonicalize(device)

    # when using MOCKGPU and NV generate rand on CLANG
    if getenv("MOCKGPU") and device.startswith("NV"): device = "CLANG"

    # generate per device seeds and rng counter if we haven't seen this device yet
    if device not in Tensor._device_seeds:
      Tensor._device_seeds[device] = Tensor(
        [int.from_bytes(hashlib.sha256(len(Tensor._device_seeds).to_bytes(4, "big")).digest(), "big"), Tensor._seed],
        device=device, dtype=dtypes.uint32, requires_grad=False)
      Tensor._device_rng_counters[device] = Tensor([0], device=device, dtype=dtypes.uint32, requires_grad=False)
      had_counter = False
    else: had_counter = True

    # if shape has 0, return zero tensor
    if (numel := prod(shape)) == 0: return Tensor.zeros(shape, device=_device, dtype=dtype, **kwargs)
    num = ceildiv(numel * dtype.itemsize, 4)

    # increment rng counter for devices
    if had_counter: Tensor._device_rng_counters[device].assign(Tensor._device_rng_counters[device] + num).contiguous()

    # threefry random bits
    counts0 = (Tensor.arange(ceildiv(num, 2), device=device, dtype=dtypes.uint32, requires_grad=False)+Tensor._device_rng_counters[device])
    counts1 = counts0 + ceildiv(num, 2)
    bits = Tensor._threefry_random_bits(Tensor._device_seeds[device], counts0, counts1)[:num]

    # bitcast to uint with same number of bits
    _, nmant = dtypes.finfo(dtype)
    uint_dtype = {1: dtypes.uint8, 2: dtypes.uint16, 4: dtypes.uint32, 8: dtypes.uint64}[dtype.itemsize]
    bits = bits.bitcast(uint_dtype)
    # only randomize the mantissa bits and set the exponent to 1
    one = Tensor.ones_like(bits, device=bits.device, dtype=dtype).bitcast(uint_dtype)
    bits = bits.rshift((dtype.itemsize * 8) - nmant).bitwise_or(one)
    # bitcast back to the original dtype and reshape
    out = bits.bitcast(dtype)[:numel].sub(1).reshape(shape)

    # move back to the original device if we were using MOCKGPU
    if getenv("MOCKGPU") and _device: out = out.to(_device)

    out.requires_grad = kwargs.get("requires_grad")
    return out.contiguous() if contiguous else out

  # ***** creation helper functions *****

  @staticmethod
  def full(shape:Tuple[sint, ...], fill_value:ConstType, **kwargs) -> Tensor:
    """
    Creates a tensor with the given shape, filled with the given value.

    You can pass in `dtype` and `device` keyword arguments to control the data type and device of the tensor.
    Additionally, all other keyword arguments are passed to the constructor of the tensor.

    ```python exec="true" source="above" session="tensor" result="python"
    print(Tensor.full((2, 3), 42).numpy())
    ```
    ```python exec="true" source="above" session="tensor" result="python"
    print(Tensor.full((2, 3), False).numpy())
    ```
    """
    return Tensor(fill_value, **kwargs).reshape((1, )*len(new_shape := argfix(shape))).expand(new_shape)

  @staticmethod
  def zeros(*shape, **kwargs) -> Tensor:
    """
    Creates a tensor with the given shape, filled with zeros.

    You can pass in `dtype` and `device` keyword arguments to control the data type and device of the tensor.
    Additionally, all other keyword arguments are passed to the constructor of the tensor.

    ```python exec="true" source="above" session="tensor" result="python"
    print(Tensor.zeros(2, 3).numpy())
    ```
    ```python exec="true" source="above" session="tensor" result="python"
    print(Tensor.zeros(2, 3, dtype=dtypes.int32).numpy())
    ```
    """
    return Tensor.full(argfix(*shape), 0.0, **kwargs)

  @staticmethod
  def ones(*shape, **kwargs) -> Tensor:
    """
    Creates a tensor with the given shape, filled with ones.

    You can pass in `dtype` and `device` keyword arguments to control the data type and device of the tensor.
    Additionally, all other keyword arguments are passed to the constructor of the tensor.

    ```python exec="true" source="above" session="tensor" result="python"
    print(Tensor.ones(2, 3).numpy())
    ```
    ```python exec="true" source="above" session="tensor" result="python"
    print(Tensor.ones(2, 3, dtype=dtypes.int32).numpy())
    ```
    """
    return Tensor.full(argfix(*shape), 1.0, **kwargs)

  @staticmethod
  def arange(start, stop=None, step=1, **kwargs) -> Tensor:
    """
    Returns a 1-D tensor of size `ceil((stop - start) / step)` with values from `[start, stop)`, with spacing between values given by `step`.

    If `stop` is not specified, values are generated from `[0, start)` with the given `step`.

    If `stop` is specified, values are generated from `[start, stop)` with the given `step`.

    You can pass in `dtype` and `device` keyword arguments to control the data type and device of the tensor.
    Additionally, all other keyword arguments are passed to the constructor of the tensor.

    ```python exec="true" source="above" session="tensor" result="python"
    print(Tensor.arange(5).numpy())
    ```
    ```python exec="true" source="above" session="tensor" result="python"
    print(Tensor.arange(5, 10).numpy())
    ```
    ```python exec="true" source="above" session="tensor" result="python"
    print(Tensor.arange(5, 10, 2).numpy())
    ```
    ```python exec="true" source="above" session="tensor" result="python"
    print(Tensor.arange(5.5, 10, 2).numpy())
    ```
    """
    if stop is None: stop, start = start, 0
    dtype = kwargs.pop("dtype", dtypes.default_float if any(isinstance(x, float) for x in (start, stop, step)) else dtypes.default_int)
    # NOTE: this matches numpy, torch raises RuntimeError if stop-start and step have different signs
    if (output_len:=ceildiv(stop-start, step)) <= 0: return Tensor([], dtype=dtype, **kwargs)
    return (Tensor.full((output_len,), step, dtype=dtype, **kwargs)._cumalu(0, Ops.ADD) + (start - step)).cast(dtype)

  @staticmethod
  def linspace(start:Union[int, float], stop:Union[int, float], steps:int, **kwargs) -> Tensor:
    """
    Returns a 1-D tensor of `steps` evenly spaced values from `start` to `stop`, inclusive.

    You can pass in `dtype` and `device` keyword arguments to control the data type and device of the tensor.
    Additionally, all other keyword arguments are passed to the constructor of the tensor.

    ```python exec="true" source="above" session="tensor" result="python"
    print(Tensor.linspace(0, 10, 5).numpy())
    ```
    ```python exec="true" source="above" session="tensor" result="python"
    print(Tensor.linspace(-1, 1, 5).numpy())
    ```
    """
    if steps < 0: raise ValueError("number of steps must be non-negative")
    if (dtype := to_dtype(kwargs.pop("dtype", dtypes.default_float))) == dtypes.bool: raise ValueError("linspace with bool dtype is not supported")
    if steps == 1: return Tensor([start], dtype=dtype, **kwargs)
    return (start + Tensor.arange(steps, **kwargs) * ((stop - start) / (steps - 1))).cast(dtype)

  @staticmethod
  def eye(n:int, m:Optional[int]=None, **kwargs) -> Tensor:
    """
    Returns a 2-D tensor with `n` rows and `m` columns, with ones on the diagonal and zeros elsewhere.

    You can pass in `dtype` and `device` keyword arguments to control the data type and device of the tensor.
    Additionally, all other keyword arguments are passed to the constructor of the tensor.

    ```python exec="true" source="above" session="tensor" result="python"
    print(Tensor.eye(3).numpy())
    ```

    ```python exec="true" source="above" session="tensor" result="python"
    print(Tensor.eye(2, 4).numpy())
    ```
    """
    if n < 0 or (m is not None and m < 0): raise ValueError(f"cannot have negative {n=}, {m=}")
    x = Tensor.ones((n,1),**kwargs).pad((None,(0,n))).flatten().shrink(((0,n*n),)).reshape(n,n)
    return x if m is None else x.pad((None, (0, m-n))) if m > n else x.shrink((None, (0, m)))

  def full_like(self, fill_value:ConstType, **kwargs) -> Tensor:
    """
    Creates a tensor with the same shape as `self`, filled with the given value.
    If `dtype` is not specified, the dtype of `self` is used.

    You can pass in the `device` keyword argument to control device of the tensor.
    Additionally, all other keyword arguments are passed to the constructor of the tensor.

    ```python exec="true" source="above" session="tensor" result="python"
    t = Tensor.ones(2, 3)
    print(Tensor.full_like(t, 42).numpy())
    ```
    """
    return Tensor.full(self.shape, fill_value, dtype=kwargs.pop("dtype", self.dtype), device=kwargs.pop("device", self.device), **kwargs)

  def zeros_like(self, **kwargs) -> Tensor:
    """
    Creates a tensor with the same shape as `self`, filled with zeros.

    You can pass in `dtype` and `device` keyword arguments to control the data type and device of the tensor.
    Additionally, all other keyword arguments are passed to the constructor of the tensor.

    ```python exec="true" source="above" session="tensor" result="python"
    t = Tensor.ones(2, 3)
    print(Tensor.zeros_like(t).numpy())
    ```
    """
    return self.full_like(0, **kwargs)

  def ones_like(self, **kwargs) -> Tensor:
    """
    Creates a tensor with the same shape as `self`, filled with ones.

    You can pass in `dtype` and `device` keyword arguments to control the data type and device of the tensor.
    Additionally, all other keyword arguments are passed to the constructor of the tensor.

    ```python exec="true" source="above" session="tensor" result="python"
    t = Tensor.zeros(2, 3)
    print(Tensor.ones_like(t).numpy())
    ```
    """
    return self.full_like(1, **kwargs)

  def rand_like(self, **kwargs) -> Tensor:
    """
    Creates a tensor with the same shape and sharding as `self`, filled with random values from a uniform distribution over the interval `[0, 1)`.

    You can pass in `dtype` and `device` keyword arguments to control the data type and device of the tensor.
    Additionally, all other keyword arguments are passed to the constructor of the tensor.

    ```python exec="true" source="above" session="tensor" result="python"
    t = Tensor.ones(2, 3)
    print(Tensor.rand_like(t).numpy())
    ```
    """
    dtype = kwargs.pop("dtype", self.dtype)
    if isinstance(self.device, tuple) and isinstance(self.lazydata, MultiLazyBuffer):
      if kwargs.get("device") is not None: raise RuntimeError("cannot specify `device` on `rand_like` of a multi device tensor")
      if self.lazydata.axis is None: return Tensor.rand(*self.shape, dtype=dtype, **kwargs).shard(self.device)
      contiguous = kwargs.pop("contiguous", True)
      rands = [Tensor.rand(*lb.shape, device=lb.device, dtype=dtype, contiguous=contiguous, **kwargs).lazydata for lb in self.lazydata.lbs]
      return Tensor(MultiLazyBuffer(cast(List[LazyBuffer], rands), self.lazydata.axis), device=self.device, dtype=dtype, **kwargs)
    return Tensor.rand(*self.shape, device=kwargs.pop("device", self.device), dtype=dtype, **kwargs)

  # ***** rng hlops *****

  @staticmethod
  def randn(*shape, dtype:Optional[DTypeLike]=None, **kwargs) -> Tensor:
    """
    Creates a tensor with the given shape, filled with random values from a normal distribution with mean `0` and standard deviation `1`.
    If `dtype` is not specified, the default type is used.

    You can pass in the `device` keyword argument to control device of the tensor.
    Additionally, all other keyword arguments are passed to the constructor of the tensor.

    ```python exec="true" source="above" session="tensor" result="python"
    Tensor.manual_seed(42)
    print(Tensor.randn(2, 3).numpy())
    ```
    """
    # https://en.wikipedia.org/wiki/Box%E2%80%93Muller_transform
    src = Tensor.rand((2, *argfix(*shape)), **{**kwargs, "dtype": dtypes.float32})
    return src[0].mul(2*math.pi).cos().mul((1 - src[1]).log().mul(-2).sqrt()).cast(dtype or dtypes.default_float)

  @staticmethod
  def randint(*shape, low=0, high=10, **kwargs) -> Tensor:
    """
    Creates a tensor with the given shape, filled with random integer values generated uniformly from the interval `[low, high)`.
    If `dtype` is not specified, the default type is used.

    You can pass in the `device` keyword argument to control device of the tensor.
    Additionally, all other keyword arguments are passed to the constructor of the tensor.

    ```python exec="true" source="above" session="tensor" result="python"
    Tensor.manual_seed(42)
    print(Tensor.randint(2, 3, low=5, high=10).numpy())
    ```
    """
    if not isinstance(low, int) or not isinstance(high, int): raise TypeError(f"{low=} and {high=} must be integers")
    dtype = to_dtype(kwargs.pop("dtype", dtypes.int32))
    if not dtypes.is_int(dtype): raise TypeError(f"{dtype=} must be int")
    return Tensor.uniform(*shape, low=low, high=high, dtype=dtype, **kwargs)

  @staticmethod
  def normal(*shape, mean=0.0, std=1.0, **kwargs) -> Tensor:
    """
    Creates a tensor with the given shape, filled with random values from a normal distribution with the given `mean` and standard deviation `std`.

    You can pass in `dtype` and `device` keyword arguments to control the data type and device of the tensor.
    Additionally, all other keyword arguments are passed to the constructor of the tensor.

    ```python exec="true" source="above" session="tensor" result="python"
    Tensor.manual_seed(42)
    print(Tensor.normal(2, 3, mean=10, std=2).numpy())
    ```
    """
    return (std * Tensor.randn(*shape, **kwargs)) + mean

  @staticmethod
  def uniform(*shape, low=0.0, high=1.0, **kwargs) -> Tensor:
    """
    Creates a tensor with the given shape, filled with random values from a uniform distribution over the interval `[low, high)`.

    You can pass in `dtype` and `device` keyword arguments to control the data type and device of the tensor.
    Additionally, all other keyword arguments are passed to the constructor of the tensor.

    ```python exec="true" source="above" session="tensor" result="python"
    Tensor.manual_seed(42)
    print(Tensor.uniform(2, 3, low=2, high=10).numpy())
    ```
    """
    dtype = kwargs.pop("dtype", dtypes.default_float)
    return ((high-low) * Tensor.rand(*shape, **kwargs)).cast(dtype) + low

  @staticmethod
  def scaled_uniform(*shape, **kwargs) -> Tensor:
    """
    Creates a tensor with the given shape, filled with random values from a uniform distribution
    over the interval `[-prod(shape)**-0.5, prod(shape)**-0.5)`.

    You can pass in `dtype` and `device` keyword arguments to control the data type and device of the tensor.
    Additionally, all other keyword arguments are passed to the constructor of the tensor.

    ```python exec="true" source="above" session="tensor" result="python"
    Tensor.manual_seed(42)
    print(Tensor.scaled_uniform(2, 3).numpy())
    ```
    """
    return Tensor.uniform(*shape, low=-1.0, high=1.0, **kwargs).mul(prod(argfix(*shape))**-0.5)

  # https://www.tensorflow.org/api_docs/python/tf/keras/initializers/GlorotUniform
  @staticmethod
  def glorot_uniform(*shape, **kwargs) -> Tensor:
    """
    <https://www.tensorflow.org/api_docs/python/tf/keras/initializers/GlorotUniform>

    You can pass in `dtype` and `device` keyword arguments to control the data type and device of the tensor.
    Additionally, all other keyword arguments are passed to the constructor of the tensor.

    ```python exec="true" source="above" session="tensor" result="python"
    Tensor.manual_seed(42)
    print(Tensor.glorot_uniform(2, 3).numpy())
    ```
    """
    return Tensor.uniform(*shape, low=-1.0, high=1.0, **kwargs).mul((6/(argfix(*shape)[0]+prod(argfix(*shape)[1:])))**0.5)

  # https://pytorch.org/docs/stable/_modules/torch/nn/init.html#kaiming_uniform_
  @staticmethod
  def kaiming_uniform(*shape, a:float = 0.01, **kwargs) -> Tensor:
    """
    <https://pytorch.org/docs/stable/_modules/torch/nn/init.html#kaiming_uniform_>

    You can pass in `dtype` and `device` keyword arguments to control the data type and device of the tensor.
    Additionally, all other keyword arguments are passed to the constructor of the tensor.

    ```python exec="true" source="above" session="tensor" result="python"
    Tensor.manual_seed(42)
    print(Tensor.kaiming_uniform(2, 3).numpy())
    ```
    """
    bound = math.sqrt(3.0) * math.sqrt(2.0 / (1 + a ** 2)) / math.sqrt(prod(argfix(*shape)[1:]))
    return Tensor.uniform(*shape, low=-bound, high=bound, **kwargs)

  # https://pytorch.org/docs/stable/_modules/torch/nn/init.html#kaiming_normal_
  @staticmethod
  def kaiming_normal(*shape, a:float = 0.01, **kwargs) -> Tensor:
    """
    <https://pytorch.org/docs/stable/_modules/torch/nn/init.html#kaiming_normal_>

    You can pass in `dtype` and `device` keyword arguments to control the data type and device of the tensor.
    Additionally, all other keyword arguments are passed to the constructor of the tensor.

    ```python exec="true" source="above" session="tensor" result="python"
    Tensor.manual_seed(42)
    print(Tensor.kaiming_normal(2, 3).numpy())
    ```
    """
    std = math.sqrt(2.0 / (1 + a ** 2)) / math.sqrt(prod(argfix(*shape)[1:]))
    return Tensor.normal(*shape, mean=0.0, std=std, **kwargs)

  def multinomial(self:Tensor, num_samples:int = 1, replacement:bool = False) -> Tensor:
    assert 1 <= self.ndim <= 2 and num_samples > 0, f"{self.ndim=} must be 1 or 2 dim, {num_samples=} must be positive"
    assert replacement or num_samples == 1, "no replacement only supports num_samples = 1"
    weight = self.unsqueeze(0) if self.ndim == 1 else self
    cdf = (cw := weight.cumsum(1).float()) / cw[:, -1].unsqueeze(1)
    unif_samples = Tensor.rand(num_samples, cdf.shape[0], 1).to(self.device)
    indices = (unif_samples.expand((-1, -1, cdf.shape[1])) >= cdf).sum(2).permute((1, 0))
    return (indices.squeeze(0) if self.ndim == 1 else indices).cast(dtypes.int32)

  # ***** toposort and backward pass *****

  def _deepwalk(self):
    def _walk(node, visited):
      visited.add(node)
      # if tensor is not leaf, reset grad
      if (ctx := getattr(node, "_ctx", None)) is not None and len(ctx.parents) != 0: node.grad = None
      if ctx:
        for i in node._ctx.parents:
          if i not in visited: yield from _walk(i, visited)
        yield node
    return list(_walk(self, set()))

  def backward(self, gradient:Optional[Tensor]=None, retain_graph:bool=False) -> Tensor:
    """
    Propagates the gradient of a tensor backwards through the computation graph.
    If the 'gradient' argument is not provided, the tensor must be a scalar, and the gradient is implicitly set to 1.0.
    If 'retain_graph' is false, the graph used to compute the grads will be freed. Otherwise, it will be kept. Keeping it can increase memory usage.
    ```python exec="true" source="above" session="tensor" result="python"
    t = Tensor([1.0, 2.0, 3.0, 4.0], requires_grad=True)
    t.sum().backward()
    print(t.grad.numpy())
    ```
    """
    toposorted = self._deepwalk()
    if gradient is None:
      assert self.shape == tuple(), "when no gradient is provided, backward must be called on a scalar tensor"
      # fill in the first grad with one. don't use Tensor.ones because we don't need contiguous
      # this is "implicit gradient creation"
      gradient = Tensor(1.0, dtype=self.dtype, device=self.device, requires_grad=False)

    assert self.shape == gradient.shape, f"grad shape must match tensor shape, {gradient.shape!r} != {self.shape!r}"
    self.grad = gradient
    for t0 in reversed(toposorted):
      if t0.grad is None: raise RuntimeError(f"tensor {t0} has no grad")
      token = _METADATA.set(dataclasses.replace(md, backward=True) if (md := t0._ctx.metadata) is not None else None)
      grads = t0._ctx.backward(t0.grad.lazydata)
      _METADATA.reset(token)
      grads = [Tensor(g, device=self.device, requires_grad=False) if g is not None else None
        for g in ([grads] if len(t0._ctx.parents) == 1 else grads)]
      for t, g in zip(t0._ctx.parents, grads):
        if g is not None and t.requires_grad:
          assert g.shape == t.shape, f"grad shape must match tensor shape, {g.shape!r} != {t.shape!r}"
          t.grad = g if t.grad is None else (t.grad + g)
      if not retain_graph: del t0._ctx
    return self

  # ***** movement low level ops *****

  def view(self, *shape) -> Tensor:
    """`.view` is an alias for `.reshape`."""
    return self.reshape(shape)

  def reshape(self, shape, *args) -> Tensor:
    """
    Returns a tensor with the same data as the original tensor but with a different shape.
    `shape` can be passed as a tuple or as separate arguments.

    ```python exec="true" source="above" session="tensor" result="python"
    t = Tensor.arange(6)
    print(t.reshape(2, 3).numpy())
    ```
    """
    # resolve None and args
    new_shape = tuple([s if s is not None else self.shape[i] for i,s in enumerate(argfix(shape, *args))])
    # resolve -1
    if (c := new_shape.count(-1)) > 1: raise RuntimeError(f"only one dimension can be inferred using -1, getting {new_shape}")
    if c: new_shape = tuple([-prod(self.shape) // prod(new_shape) if s == -1 else s for s in new_shape])
    return F.Reshape.apply(self, shape=new_shape) if new_shape != self.shape else self

  def expand(self, shape, *args) -> Tensor:
    """
    Returns a tensor that is expanded to the shape that is specified.
    Expand can also increase the number of dimensions that a tensor has.

    Passing a `-1` or `None` to a dimension means that its size will not be changed.

    ```python exec="true" source="above" session="tensor" result="python"
    t = Tensor([1, 2, 3])
    print(t.expand(4, -1).numpy())
    ```
    """
    return self._broadcast_to(tuple(from_ if to == -1 or to is None else to for from_, to in zip(*(_pad_left(self.shape, argfix(shape, *args))))))

  def permute(self, order, *args) -> Tensor:
    """
    Returns a tensor that is a permutation of the original tensor.
    The new tensor has the same data as the original tensor but with the dimensions permuted according to the order specified.
    `order` can be passed as a tuple or as separate arguments.

    ```python exec="true" source="above" session="tensor" result="python"
    t = Tensor.arange(6).reshape(2, 3)
    print(t.numpy())
    ```
    ```python exec="true" source="above" session="tensor" result="python"
    print(t.permute(1, 0).numpy())
    ```
    """
    order_arg = tuple(self._resolve_dim(x) for x in argfix(order, *args))
    if sorted(order_arg) != list(range(self.ndim)): raise RuntimeError(f"order is not a valid permutation, getting {order_arg}")
    return F.Permute.apply(self, order=order_arg)

  def flip(self, axis, *args) -> Tensor:
    """
    Returns a tensor that reverses the order of the original tensor along given `axis`.
    `axis` can be passed as a tuple or as separate arguments.

    ```python exec="true" source="above" session="tensor" result="python"
    t = Tensor.arange(6).reshape(2, 3)
    print(t.numpy())
    ```
    ```python exec="true" source="above" session="tensor" result="python"
    print(t.flip(0).numpy())
    ```
    ```python exec="true" source="above" session="tensor" result="python"
    print(t.flip((0, 1)).numpy())
    ```
    """
    axis_arg = tuple(self._resolve_dim(x) for x in argfix(axis, *args))
    if len(axis_arg) != len(dedup(axis_arg)): raise RuntimeError(f"dim can appear at most once, getting {axis_arg}")
    return F.Flip.apply(self, axis=axis_arg)

  def shrink(self, arg:Tuple[Optional[Tuple[sint, sint]], ...]) -> Tensor:
    """
    Returns a tensor that shrinks the each axis based on input arg.
    `arg` must have the same length as `self.ndim`.
    For each axis, it can be `None`, which means no shrink, or a tuple `(start, end)` that works the same as Python slice.

    ```python exec="true" source="above" session="tensor" result="python"
    t = Tensor.arange(9).reshape(3, 3)
    print(t.numpy())
    ```
    ```python exec="true" source="above" session="tensor" result="python"
    print(t.shrink(((None, (1, 3)))).numpy())
    ```
    ```python exec="true" source="above" session="tensor" result="python"
    print(t.shrink((((0, 2), (0, 2)))).numpy())
    ```
    """
    if (shrink_arg:=[x if x is not None else (0,s) for x,s in zip(arg, self.shape)]) == [(0,s) for s in self.shape]: return self
    return F.Shrink.apply(self, arg=tuple(shrink_arg))

  def pad(self, padding:Union[Sequence[sint], Sequence[Optional[Tuple[sint, sint]]]], mode:str="constant", value:float=0.0) -> Tensor:
    """
    Returns a tensor with padding applied based on the input `padding`.
    `padding` supports two padding structures:

    1. Flat padding: (padding_left, padding_right, padding_top, padding_bottom, ...)
       - This structure matches PyTorch's pad.
       - `padding` length must be even.

    2. Group padding: (..., (padding_top, padding_bottom), (padding_left, padding_right))
       - This structure matches pad for jax, numpy, tensorflow and others.
       - For each axis, padding can be `None`, meaning no padding, or a tuple `(start, end)`.
       - `padding` must have the same length as `self.ndim`.

    Padding values can be negative, resulting in dimension shrinks that work similarly to Python negative slices.
    Padding modes is selected with `mode` which supports `constant`, `reflect` and `replicate`.

    ```python exec="true" source="above" session="tensor" result="python"
    t = Tensor.arange(9).reshape(1, 1, 3, 3)
    print(t.numpy())
    ```
    ```python exec="true" source="above" session="tensor" result="python"
    print(t.pad((1, 2, 0, -1)).numpy())
    ```
    ```python exec="true" source="above" session="tensor" result="python"
    print(t.pad(((None, None, (0, -1), (1, 2)))).numpy())
    ```
    ```python exec="true" source="above" session="tensor" result="python"
    print(t.pad((1, 2, 0, -1), value=-float('inf')).numpy())
    ```
    """
    if mode not in {"constant", "reflect", "replicate", "circular"}: raise NotImplementedError(f"{mode=} is not supported")
    if (flat:=all(isinstance(p, (int,UOp)) for p in padding)) and len(padding)%2 != 0: raise ValueError("Flat padding must have even number of pads")
    # turn flat padding into group padding
    pX = ((0,0),)*(self.ndim - len(padding)//2) + tuple(zip(padding[-2::-2], padding[::-2])) if flat else padding
    if len(pX) != self.ndim: raise ValueError(f"padding length is improper, {padding=} {self.ndim=}")
    X, pX = self, cast(Tuple[Tuple[sint, sint]], tuple((0,0) if p is None else p for p in pX))
    pads = tuple((smax(pB,0), smax(pA,0)) for pB,pA in pX)
    if mode == "constant":
      def _constant(x,px,v): return F.Pad.apply(x, arg=px) if v == 0 else F.Pad.apply(x, arg=px) + F.Pad.apply(Tensor.ones_like(x), arg=px).where(0,v)
      return _constant(X, pX, value) if all(resolve(p >= 0) for p in flatten(pX)) else \
             _constant(X.shrink(tuple((-smin(pB,0),smin(pA+s,s)) for (pB,pA),s in zip(pX, X.shape))), pads, value)
    assert all_int(self.shape), f"does not support symbolic shape {self.shape}"
    if mode == "circular":
      if any(pB>sh or pA>sh for (pB,pA),sh in zip(pX, X.shape)): raise ValueError('Padding value causes wrapping around more than once.')
      if any(pB<0 or pA<0 for pB,pA in pX): raise NotImplementedError("Negative pads with circular pads is not supported")
      orig_shape, X = X.shape, X.repeat(tuple(1 + bool(pB) + bool(pA) for pB,pA in pads))
      return X.shrink(tuple((0 if pB == 0 else osh-pB, xsh if pA == 0 else xsh-osh+pA) for (pB,pA),osh,xsh in zip(pads, orig_shape, X.shape)))
    for d,(pB,pA) in enumerate(pads):
      if mode == "reflect":
        if pB >= (s:=X.shape[d]) or pA>=s: raise ValueError(f"Padding ({pB}, {pA}) should be less than the input size={s} for dim={d}.")
        slcB, slcA, = slice(pB,0,-1), slice(s-2 if s-2>=0 else None, s-2-pA if s-2-pA>=0 else None, -1)
        xB, xA = (X[[slc if i == d else slice(None) for i in range(X.ndim)]] if p > 0 else None for slc, p in ((slcB, pB), (slcA, pA)))
      if mode == "replicate":
        shrB, shrA, = tuple((0,1) if i==d else None for i in range(X.ndim)), tuple((X.shape[i]-1,X.shape[i]) if i==d else None for i in range(X.ndim))
        xB, xA = (X.shrink(shr).expand(tuple(p if i==d else None for i in range(X.ndim))) if p > 0 else None for shr, p in ((shrB, pB), (shrA, pA)))
      X = Tensor.cat(*(X_ for X_ in (xB, X, xA) if X_ is not None), dim=d)
    return X.shrink(tuple((-min(pB,0), min(pA+s,s)) for (pB,pA),s in zip(pX, X.shape)))

  # ***** movement high level ops *****

  # Supported Indexing Implementations:
  #   1. Int indexing (no copy)
  #     - for all dims where there's int, shrink -> reshape
  #     - negative indices are taken relative to the end of the sequence, so X[-2] returns the 2nd-to-last element
  #     - X = Tensor.rand(4,5,9); X[2,-2] shrinks the Tensor to X.shrink(((2, 3), (3, 4), (0, 9))) -> X.shape=(1,1,9)
  #     - Then we reshape (collapse) the int dim away such that for X: (1,1,9) -> (9,)
  #   2. Slice indexing (no copy)
  #     - for all dims where slice is start:end:stride, shrink -> Optional[flip] -> pad -> reshape -> shrink
  #     - first shrink the Tensor to X.shrink(((start, end),))
  #     - then we apply stride through Optional[flip] -> pad -> reshape -> shrink
  #       - flip where dim value is negative
  #       - pad on dims to be multiple of strides, such that reshaping [dim_size_padded] -> [dim_size_padded // stride, stride] is possible
  #       - shrink [dim_size_padded // stride, stride] -> [dim_size_padded // stride, 1]
  #       - reshape [dim_size_padded // stride, 1] -> [dim_size_padded // stride] and now you have your stride
  #   3. None indexing (no copy)
  #     - reshape (inject) a dim at the dim where there's None
  #   4. Tensor indexing (copy)
  #     - use Tensor.arange == tensor_index to create masks for dims with Tensors (adds a dim for each mask)
  #     - combine masks together with mul
  #     - apply mask to self by mask * self
  #     - sum reduce away the extra dims added from creating masks
  # Tiny Things:
  #   1. Supported indices: Union[int, slice, Tensor, None, List, Tuple, Ellipsis]
  #     - for any list, List[Union[List, Tuple, int]], must have homogeneous shape
  #     - for any tuple, Tuple[Union[List, Tuple, int]], must have homogeneous shape
  #   2. Bool indexing is not supported
  #   3. Out of bounds Tensor indexing results in 0
  #     - e.g: Tensor([1, 2, 3])[Tensor([4, 3, 2])] -> [0, 0, 3] index 4 and 3 are out of bounds
  def _getitem(self, indices, v: Optional[Tensor] = None) -> Tensor:
    # wrap single index into a list
    if (isinstance(indices, list) and all_int(indices)) or not isinstance(indices, (tuple, list)): indices = [indices]
    # turn scalar Tensors into const val for int indexing if possible
    x, indices = self, [self._to_const_val(i) if isinstance(i, Tensor) and i.shape == () else i for i in indices]

    # filter ellipsis and fill with slice(None) or fill rest of indices with slice(None)
    if len(ellipsis_idx := [dim for dim, i in enumerate(indices) if i is Ellipsis]) > 1: raise IndexError("indices can only have a single ellipsis")
    fill_idx = ellipsis_idx[0] if ellipsis_idx else len(indices)
    num_indices = len(indices) - len(ellipsis_idx) - sum(1 for i in indices if i is None)
    if num_indices > self.ndim: raise IndexError(f"too many {num_indices=} for {self.ndim=}")
    indices[fill_idx:fill_idx+1] = [slice(None)] * (self.ndim - num_indices)

    indices_parsed, dim = [], 0
    for index in indices:
      size = 1 if index is None else self.shape[dim]
      boundary, stride = [0, size], 1  # defaults
      match index:
        case list() | tuple() | Tensor():
          if not isinstance(index, Tensor): index = Tensor(index, self.device, requires_grad=False)
          if not dtypes.is_int(index.dtype): raise IndexError(f"index dtype {index.dtype} is not supported")
          index = (index < 0).where(size, 0) + index # treat negative index values
        case int() | UOp(): # sint
          if index >= size or index < -size: raise IndexError(f"{index=} is out of bounds with {size=}")
          boundary = [index, index+1] if index >= 0 else [index+size, index+size+1]
        case slice():
          if index.step == 0: raise ValueError(f"{index=} cannot have 0 as step")
          if not all(isinstance(s,int) or s is None for s in (index.start,index.stop,index.step)): raise TypeError("only int slicing is supported")
          # handle int slicing
          *boundary, stride = index.indices(cast(SupportsIndex, size))
          if stride * (boundary[1] - boundary[0]) < 0: boundary = [0, 0]
          elif stride < 0: boundary = [boundary[1] + 1, boundary[0] + 1]
          # update size for slice
          size = ceildiv((boundary[1] - boundary[0]), abs(stride))
        case None: pass # do nothing
        case _: raise IndexError(f"{type(index).__name__} indexing is not supported")
      indices_parsed.append({"index":index, "size":size, "boundary":tuple(boundary), "stride":stride})
      if index is not None: dim += 1

    # movement op indexing
    if mops := [i for i in indices_parsed if i['index'] is not None]:
      # flip negative strides
      shrinks, strides = zip(*((i['boundary'], i['stride']) for i in mops))
      x = x.shrink(shrinks).flip(tuple(i for i,st in enumerate(strides) if st < 0))
      # handle stride != 1 or -1
      if any(abs(st) != 1 for st in strides):
        strides = tuple(abs(s) for s in strides)
        # pad shape to multiple of stride
        if not all_int(x.shape): raise RuntimeError("symbolic shape not supprted")
        x = x.pad(tuple((0, round_up(s, st) - s) for s, st in zip(x.shape, strides)))
        x = x.reshape(tuple(flatten((s // st, st) for s, st in zip(x.shape, strides))))
        x = x.shrink(tuple(flatten(((0, s), (0, 1)) for s in x.shape[::2]))).reshape(x.shape[::2])

    # dim injection from None by including None dim size (which is 1) and dim collapse by skipping int dim size
    x = x.reshape(tuple(index['size'] for index in indices_parsed if not isinstance(index['index'], int)))

    # tensor indexing
    if tops := [(d,i) for d,i in enumerate(i_ for i_ in indices_parsed if not isinstance(i_['index'], int)) if isinstance(i['index'], Tensor)]:
      # unload the tensor object into actual tensors
      dims, tensors, masks = [d for d,_ in tops], cast(list[Tensor], [i['index'] for _,i in tops]), []
      pre_reduce_shape = x.shape[:dims[0]] + (big_shape := _broadcast_shape(*(t.shape for t in tensors))) + x.shape[dims[0]:]

      # create index masks
      for dim, tensor in zip(dims, tensors):
        try: i = tensor.reshape(tensor.shape + (1,)*(x.ndim - dims[0])).expand(pre_reduce_shape)
        except ValueError as e: raise IndexError(f"cannot broadcast indices: {e}") from e
        a = Tensor.arange(x.shape[dim], device=self.device, requires_grad=False).reshape((x.shape[dim],) + (1,)*(x.ndim - dim - 1))
        masks.append(i == a)

      # reduce masks to 1 mask
      mask: Tensor = functools.reduce(lambda x,y: x.mul(y), masks)

      # inject 1's for the extra dims added in create masks
      reshape_arg = x.shape[:dims[0]] + (1,) * len(big_shape) + x.shape[dims[0]:]
      # sum reduce the extra dims introduced in create masks
      x = (x.reshape(reshape_arg) * mask).sum(sum_axis:=tuple(d + len(big_shape) for d in dims), acc_dtype=x.dtype)

      # special permute case
      if dims[0] != 0 and len(dims) != 1 and tuple(dims) != tuple(range(dims[0], dims[-1]+1)):
        x = x.permute(*range(dims[0], dims[0]+len(big_shape)), *range(0, dims[0]), *range(dims[0]+len(big_shape), x.ndim))

      # for advanced setitem, returns whole tensor with indices replaced
      if v is not None:
        vb = v.cast(self.dtype)._broadcast_to(_broadcast_shape(x.shape, v.shape))
        # add back reduced dims from sum
        for dim in sum_axis: vb = vb.unsqueeze(dim)
        # run _masked_setitem on tuple of axis that is to be reduced to match self.shape
        x = _masked_setitem(self, vb, mask, tuple(range(dims[0], dims[0] + len(big_shape))))

    return x

  def __getitem__(self, indices) -> Tensor:
    return self._getitem(indices)

  def __setitem__(self, indices, v:Union[Tensor, ConstType]) -> None:
    if isinstance(self.device, str) and self.device.startswith("DISK"):
      self._getitem(indices).assign(v)
      return
    # NOTE: check that setitem target is valid first
    if not all(lb.st.contiguous for lb in self.lazydata.lbs): raise RuntimeError("setitem target needs to be contiguous")
    if not isinstance(v, (Tensor, float, int, bool)): raise TypeError(f"can't set a {type(v).__name__} to a Tensor")
    if not isinstance(v, Tensor): v = Tensor(v, device=self.device, dtype=self.dtype)
    if self.requires_grad or v.requires_grad: raise NotImplementedError("setitem with requires_grad is not supported")

    res = self.realize()._getitem(indices, v)
    # if shapes match and data is not shared it's a copy and we assign to self
    if res.shape == self.shape and res.lazydata is not self.lazydata:
      self.assign(res).realize()
    else: # no copy, basic setitem
      v = v.cast(res.dtype)._broadcast_to(_broadcast_shape(res.shape, v.shape)).contiguous()
      res.assign(v).realize()

  def gather(self:Tensor, dim:int, index:Tensor) -> Tensor:
    """
    Gathers values along an axis specified by `dim`.

    ```python exec="true" source="above" session="tensor" result="python"
    t = Tensor([[1, 2], [3, 4]])
    print(t.numpy())
    ```
    ```python exec="true" source="above" session="tensor" result="python"
    print(t.gather(1, Tensor([[0, 0], [1, 0]])).numpy())
    ```
    """
    assert index.ndim == self.ndim, f"self.ndim must equal index.ndim, {self.ndim=}, {index.ndim=}"
    dim = self._resolve_dim(dim)
    assert all(s >= i for d,(s,i) in enumerate(zip(self.shape, index.shape)) if d != dim), "requires self.shape[d] >= index.shape[d] for all d != dim"
    index = index.to(self.device)
    x = self.shrink(tuple((0, i) if d != dim else None for d,i in enumerate(index.shape))).unsqueeze(-1).transpose(-1, dim)
    return ((index.unsqueeze(-1) == Tensor.arange(self.shape[dim], requires_grad=False, device=self.device)) * x).sum(-1, acc_dtype=self.dtype)

  def cat(self:Tensor, *args:Tensor, dim:int=0) -> Tensor:
    """
    Concatenates self with other `Tensor` in `args` along an axis specified by `dim`.
    All tensors must have the same shape except in the concatenating dimension.

    ```python exec="true" source="above" session="tensor" result="python"
    t0, t1, t2 = Tensor([[1, 2]]), Tensor([[3, 4]]), Tensor([[5, 6]])
    print(t0.cat(t1, t2, dim=0).numpy())
    ```
    ```python exec="true" source="above" session="tensor" result="python"
    print(t0.cat(t1, t2, dim=1).numpy())
    ```
    """
    dim = self._resolve_dim(dim)
    for arg in args: assert arg.ndim==self.ndim and all(ti==ai for i,(ti,ai) in enumerate(zip(self.shape, arg.shape)) if i!=dim)
    tensors = [self, *args]
    dim_cumsum = list(itertools.accumulate([t.shape[dim] for t in tensors], initial=0))
    for i,t in enumerate(tensors): tensors[i] = t.pad([(dim_cumsum[i], dim_cumsum[-1]-dim_cumsum[i+1]) if j==dim else None for j in range(t.ndim)])
    return functools.reduce(Tensor.add, tensors)

  def stack(self:Tensor, *args:Tensor, dim:int=0) -> Tensor:
    """
    Concatenates self with other `Tensor` in `args` along a new dimension specified by `dim`.

    ```python exec="true" source="above" session="tensor" result="python"
    t0, t1, t2 = Tensor([1, 2]), Tensor([3, 4]), Tensor([5, 6])
    print(t0.stack(t1, t2, dim=0).numpy())
    ```
    ```python exec="true" source="above" session="tensor" result="python"
    print(t0.stack(t1, t2, dim=1).numpy())
    ```
    """
    # checks for shapes and number of dimensions delegated to cat
    return Tensor.cat(*[t.unsqueeze(dim) for t in [self, *args]], dim=dim)

  def repeat_interleave(self, repeats:int, dim:Optional[int]=None) -> Tensor:
    """
    Repeat elements of a tensor.

    ```python exec="true" source="above" session="tensor" result="python"
    t = Tensor([1, 2, 3])
    print(t.repeat_interleave(2).numpy())
    ```
    """
    x, dim = (self.flatten(), 0) if dim is None else (self, self._resolve_dim(dim))
    shp = x.shape
    return x.reshape(*shp[:dim+1], 1, *shp[dim+1:]).expand(*shp[:dim+1], repeats, *shp[dim+1:]).reshape(*shp[:dim], shp[dim]*repeats, *shp[dim+1:])

  def repeat(self, repeats, *args) -> Tensor:
    """
    Repeats tensor number of times along each dimension specified by `repeats`.
    `repeats` can be passed as a tuple or as separate arguments.

    ```python exec="true" source="above" session="tensor" result="python"
    t = Tensor([1, 2, 3])
    print(t.repeat(4, 2).numpy())
    ```
    ```python exec="true" source="above" session="tensor" result="python"
    print(t.repeat(4, 2, 1).shape)
    ```
    """
    repeats = argfix(repeats, *args)
    base_shape = _pad_left(self.shape, repeats)[0]
    unsqueezed_shape = flatten([[1, s] for s in base_shape])
    expanded_shape = flatten([[r, s] for r,s in zip(repeats, base_shape)])
    final_shape = [r*s for r,s in zip(repeats, base_shape)]
    return self.reshape(unsqueezed_shape).expand(expanded_shape).reshape(final_shape)

  def _resolve_dim(self, dim:int, *, extra:bool=False) -> int:
    total = self.ndim + int(extra)
    if not -max(1, total) <= dim <= max(1, total)-1: raise IndexError(f"{dim=} out of range {[-max(1, total), max(1, total)-1]}")
    return dim + total if dim < 0 else dim

  def split(self, sizes:Union[int, List[int]], dim:int=0) -> Tuple[Tensor, ...]:
    """
    Splits the tensor into chunks along the dimension specified by `dim`.
    If `sizes` is an integer, it splits into equally sized chunks if possible, otherwise the last chunk will be smaller.
    If `sizes` is a list, it splits into `len(sizes)` chunks with size in `dim` according to `size`.

    ```python exec="true" source="above" session="tensor" result="python"
    t = Tensor.arange(10).reshape(5, 2)
    print(t.numpy())
    ```
    ```python exec="true" source="above" session="tensor" result="python"
    split = t.split(2)
    print("\\n".join([repr(x.numpy()) for x in split]))
    ```
    ```python exec="true" source="above" session="tensor" result="python"
    split = t.split([1, 4])
    print("\\n".join([repr(x.numpy()) for x in split]))
    ```
    """
    assert all_int(self.shape), f"does not support symbolic shape {self.shape}"
    dim = self._resolve_dim(dim)
    if isinstance(sizes, int): sizes = [min(sizes, self.shape[dim]-i) for i in range(0, max(1, self.shape[dim]), max(1, sizes))]
    assert sum(sizes) == self.shape[dim], f"expect sizes to sum exactly to {self.shape[dim]}, but got {sum(sizes)}"
    return tuple(self[sl] for sl in [tuple([slice(None)]*dim + [slice(sum(sizes[:i]), sum(sizes[:i + 1]))]) for i in range(len(sizes))])

  def chunk(self, chunks:int, dim:int=0) -> List[Tensor]:
    """
    Splits the tensor into `chunks` number of chunks along the dimension `dim`.
    If the tensor size along `dim` is not divisible by `chunks`, all returned chunks will be the same size except the last one.
    The function may return fewer than the specified number of chunks.

    ```python exec="true" source="above" session="tensor" result="python"
    chunked = Tensor.arange(11).chunk(6)
    print("\\n".join([repr(x.numpy()) for x in chunked]))
    ```
    ```python exec="true" source="above" session="tensor" result="python"
    chunked = Tensor.arange(12).chunk(6)
    print("\\n".join([repr(x.numpy()) for x in chunked]))
    ```
    ```python exec="true" source="above" session="tensor" result="python"
    chunked = Tensor.arange(13).chunk(6)
    print("\\n".join([repr(x.numpy()) for x in chunked]))
    ```
    """
    assert all_int(self.shape), f"does not support symbolic shape {self.shape}"
    assert chunks > 0, f"expect chunks to be greater than 0, got: {chunks}"
    dim = self._resolve_dim(dim)
    return list(self.split(ceildiv(self.shape[dim], chunks) if self.shape[dim] else [0]*chunks, dim=dim))

  def meshgrid(self:Tensor, *args:Tensor, indexing:Union[Literal["ij"], Literal["xy"]]="ij") -> Tuple[Tensor, ...]:
    """
    Generates coordinate matrices from coordinate vectors.
    Input tensors can be scalars or 1D tensors.

    `indexing` determines how the output grids are aligned.
    `ij` indexing follows matrix-style indexing and `xy` indexing follows Cartesian-style indexing.

    ```python exec="true" source="above" session="tensor" result="python"
    x, y = Tensor([1, 2, 3]), Tensor([4, 5, 6])
    grid_x, grid_y = x.meshgrid(y)
    print(grid_x.numpy())
    print(grid_y.numpy())
    ```
    ```python exec="true" source="above" session="tensor" result="python"
    grid_x, grid_y = x.meshgrid(y, indexing="xy")
    print(grid_x.numpy())
    print(grid_y.numpy())
    ```
    """
    if indexing not in ("ij", "xy"): raise RuntimeError(f'indexing must be in ("ij", "xy"), got {indexing}')
    if len(tensors:=(self, *args)) == 1: return tensors
    basis = tuple(range(len(tensors))) if indexing == "ij" else (1, 0) + tuple(range(2, len(tensors)))
    tensors = tuple(t.reshape((-1,) + (1,)*(len(args) - i)) for i,t in zip(basis, tensors))
    output_shape = _broadcast_shape(*(t.shape for t in tensors))
    return tuple(t._broadcast_to(output_shape) for t in tensors)

  def squeeze(self, dim:Optional[int]=None) -> Tensor:
    """
    Returns a tensor with specified dimensions of input of size 1 removed.
    If `dim` is not specified, all dimensions with size 1 are removed.

    ```python exec="true" source="above" session="tensor" result="python"
    t = Tensor.zeros(2, 1, 2, 1, 2)
    print(t.squeeze().shape)
    ```
    ```python exec="true" source="above" session="tensor" result="python"
    print(t.squeeze(0).shape)
    ```
    ```python exec="true" source="above" session="tensor" result="python"
    print(t.squeeze(1).shape)
    ```
    """
    if dim is None: return self.reshape(tuple(dim for dim in self.shape if dim != 1))
    dim = self._resolve_dim(dim)
    return self if not self.ndim or self.shape[dim] != 1 else self.reshape(self.shape[:dim] + self.shape[dim+1:])

  def unsqueeze(self, dim:int) -> Tensor:
    """
    Returns a tensor with a new dimension of size 1 inserted at the specified `dim`.

    ```python exec="true" source="above" session="tensor" result="python"
    t = Tensor([1, 2, 3, 4])
    print(t.unsqueeze(0).numpy())
    ```
    ```python exec="true" source="above" session="tensor" result="python"
    print(t.unsqueeze(1).numpy())
    ```
    """
    dim = self._resolve_dim(dim, extra=True)
    return self.reshape(self.shape[:dim] + (1,) + self.shape[dim:])

  @property
  def T(self) -> Tensor:
    """`.T` is an alias for `.transpose()`."""
    return self.transpose()

  def transpose(self, dim0=1, dim1=0) -> Tensor:
    """
    Returns a tensor that is a transposed version of the original tensor.
    The given dimensions `dim0` and `dim1` are swapped.

    ```python exec="true" source="above" session="tensor" result="python"
    t = Tensor.arange(6).reshape(2, 3)
    print(t.numpy())
    ```
    ```python exec="true" source="above" session="tensor" result="python"
    print(t.transpose(0, 1).numpy())
    ```
    """
    order = list(range(self.ndim))
    order[dim0], order[dim1] = order[dim1], order[dim0]
    return self.permute(order)

  def flatten(self, start_dim=0, end_dim=-1):
    """
    Flattens the tensor by reshaping it into a one-dimensional tensor.
    If `start_dim` or `end_dim` are passed, only dimensions starting with `start_dim` and ending with `end_dim` are flattened.

    ```python exec="true" source="above" session="tensor" result="python"
    t = Tensor.arange(8).reshape(2, 2, 2)
    print(t.flatten().numpy())
    ```
    ```python exec="true" source="above" session="tensor" result="python"
    print(t.flatten(start_dim=1).numpy())
    ```
    """
    start_dim, end_dim = self._resolve_dim(start_dim), self._resolve_dim(end_dim)
    return self.reshape(self.shape[:start_dim] + (prod(self.shape[start_dim:end_dim+1]), ) + self.shape[end_dim+1:])

  def unflatten(self, dim:int, sizes:Tuple[int,...]):
    """
    Unflattens dimension `dim` of the tensor into multiple dimensions specified by `sizes`. `Tensor.flatten()` is the inverse of this function.

    ```python exec="true" source="above" session="tensor" result="python"
    print(Tensor.ones(3, 4, 1).unflatten(1, (2, 2)).shape)
    ```
    ```python exec="true" source="above" session="tensor" result="python"
    print(Tensor.ones(3, 4, 1).unflatten(1, (-1, 2)).shape)
    ```
    ```python exec="true" source="above" session="tensor" result="python"
    print(Tensor.ones(5, 12, 3).unflatten(-2, (2, 2, 3, 1, 1)).shape)
    ```
    """
    dim = self._resolve_dim(dim)
    return self.reshape(self.shape[:dim] + sizes + self.shape[dim+1:])

  def roll(self, shifts:Union[int, Tuple[int, ...]], dims:Union[int, Tuple[int, ...]]) -> Tensor:
    """
    Rolls the tensor along specified dimension(s).
    The rolling operation is circular, meaning that elements that go beyond the edge are wrapped around to the beginning of the dimension.

    ```python exec="true" source="above" session="tensor" result="python"
    t = Tensor.arange(4)
    print(t.roll(shifts=1, dims=0).numpy())
    ```
    ```python exec="true" source="above" session="tensor" result="python"
    print(t.roll(shifts=-1, dims=0).numpy())
    ```
    """
    dims, rolled = tuple(self._resolve_dim(d) for d in make_tuple(dims, 1)), self
    for dim, shift in zip(dims, make_tuple(shifts, 1)):
      shift = shift % self.shape[dim]
      rolled = Tensor.cat(rolled[tuple(slice(None) if i != dim else slice(-shift, None) for i in range(rolled.ndim))],
                          rolled[tuple(slice(None) if i != dim else slice(None, -shift) for i in range(rolled.ndim))], dim=dim)
    return rolled

  # ***** reduce ops *****

  def _reduce(self, fxn:Type[Function], axis:Optional[Union[int, Sequence[int]]]=None, keepdim=False) -> Tensor:
    axis = tuple(self._resolve_dim(x) for x in (range(self.ndim) if axis is None else make_tuple(axis, 1)))
    if self.ndim == 0: axis = ()
    ret = fxn.apply(self, axis=axis)
    return ret if keepdim else ret.reshape(tuple(s for i,s in enumerate(self.shape) if i not in axis))

  def sum(self, axis:Optional[Union[int, Sequence[int]]]=None, keepdim=False, acc_dtype:Optional[DTypeLike]=None):
    """
    Returns the sum of the elements of the tensor along the specified axis or axes.

    You can pass in `axis` and `keepdim` keyword arguments to control the axis along
    which the maximum is computed and whether the reduced dimensions are retained.

    You can pass in `acc_dtype` keyword argument to control the data type of the accumulation.
    If not specified, the accumulation data type is chosen based on the input tensor's data type.

    ```python exec="true" source="above" session="tensor" result="python"
    t = Tensor.arange(6).reshape(2, 3)
    print(t.numpy())
    ```
    ```python exec="true" source="above" session="tensor" result="python"
    print(t.sum().numpy())
    ```
    ```python exec="true" source="above" session="tensor" result="python"
    print(t.sum(axis=0).numpy())
    ```
    ```python exec="true" source="above" session="tensor" result="python"
    print(t.sum(axis=1).numpy())
    ```
    """
    ret = self.cast(sum_acc_dtype(self.dtype) if acc_dtype is None else acc_dtype)._reduce(F.Sum, axis, keepdim)
    return ret.cast(self.dtype) if acc_dtype is None and self.dtype in (dtypes.float16, dtypes.bfloat16) else ret

  def prod(self, axis:Optional[Union[int, Sequence[int]]]=None, keepdim=False, acc_dtype:Optional[DTypeLike]=None):
    """
    Returns the product of the elements of the tensor along the specified axis or axes.

    You can pass in `axis` and `keepdim` keyword arguments to control the axis along
    which the maximum is computed and whether the reduced dimensions are retained.

    You can pass in `acc_dtype` keyword argument to control the data type of the accumulation.
    If not specified, the accumulation data type is chosen based on the input tensor's data type.

    ```python exec="true" source="above" session="tensor" result="python"
    t = Tensor([-1, -2, -3, 1, 2, 3]).reshape(2, 3)
    print(t.numpy())
    ```
    ```python exec="true" source="above" session="tensor" result="python"
    print(t.prod().numpy())
    ```
    ```python exec="true" source="above" session="tensor" result="python"
    print(t.prod(axis=0).numpy())
    ```
    ```python exec="true" source="above" session="tensor" result="python"
    print(t.prod(axis=1).numpy())
    ```
    """
    return self.cast(acc_dtype if acc_dtype is not None else self.dtype)._reduce(F.Prod, axis, keepdim)

  def max(self, axis:Optional[Union[int, Sequence[int]]]=None, keepdim=False):
    """
    Returns the maximum value of the tensor along the specified axis or axes.

    You can pass in `axis` and `keepdim` keyword arguments to control the axis along
    which the maximum is computed and whether the reduced dimensions are retained.

    ```python exec="true" source="above" session="tensor" result="python"
    t = Tensor([[1, 0, 2], [5, 4, 3]])
    print(t.numpy())
    ```
    ```python exec="true" source="above" session="tensor" result="python"
    print(t.max().numpy())
    ```
    ```python exec="true" source="above" session="tensor" result="python"
    print(t.max(axis=0).numpy())
    ```
    ```python exec="true" source="above" session="tensor" result="python"
    print(t.max(axis=1, keepdim=True).numpy())
    ```
    """
    return self._reduce(F.Max, axis, keepdim)

  def min(self, axis:Optional[Union[int, Sequence[int]]]=None, keepdim=False):
    """
    Returns the minimum value of the tensor along the specified axis or axes.

    You can pass in `axis` and `keepdim` keyword arguments to control the axis along
    which the minimum is computed and whether the reduced dimensions are retained.

    ```python exec="true" source="above" session="tensor" result="python"
    t = Tensor([[1, 0, 2], [5, 4, 3]])
    print(t.numpy())
    ```
    ```python exec="true" source="above" session="tensor" result="python"
    print(t.min().numpy())
    ```
    ```python exec="true" source="above" session="tensor" result="python"
    print(t.min(axis=0).numpy())
    ```
    ```python exec="true" source="above" session="tensor" result="python"
    print(t.min(axis=1, keepdim=True).numpy())
    ```
    """
    if dtypes.is_int(self.dtype) or self.dtype == dtypes.bool: return ~((~self).max(axis=axis, keepdim=keepdim))
    return -((-self).max(axis=axis, keepdim=keepdim))

  def any(self, axis:Optional[Union[int, Sequence[int]]]=None, keepdim=False):
    """
    Tests if any element evaluates to `True` along the specified axis or axes.

    You can pass in `axis` and `keepdim` keyword arguments to control the reduce axis and whether the reduced dimensions are retained.

    ```python exec="true" source="above" session="tensor" result="python"
    t = Tensor([[True, True], [True, False], [False, False]])
    print(t.numpy())
    ```
    ```python exec="true" source="above" session="tensor" result="python"
    print(t.any().numpy())
    ```
    ```python exec="true" source="above" session="tensor" result="python"
    print(t.any(axis=0).numpy())
    ```
    ```python exec="true" source="above" session="tensor" result="python"
    print(t.any(axis=1, keepdim=True).numpy())
    ```
    """
    return self.bool().max(axis, keepdim)

  def all(self, axis:Optional[Union[int, Sequence[int]]]=None, keepdim=False):
    """
    Tests if all element evaluates to `True` along the specified axis or axes.

    You can pass in `axis` and `keepdim` keyword arguments to control the reduce axis and whether the reduced dimensions are retained.

    ```python exec="true" source="above" session="tensor" result="python"
    t = Tensor([[True, True], [True, False], [False, False]])
    print(t.numpy())
    ```
    ```python exec="true" source="above" session="tensor" result="python"
    print(t.all().numpy())
    ```
    ```python exec="true" source="above" session="tensor" result="python"
    print(t.all(axis=0).numpy())
    ```
    ```python exec="true" source="above" session="tensor" result="python"
    print(t.all(axis=1, keepdim=True).numpy())
    ```
    """
    return self.logical_not().any(axis, keepdim).logical_not()

  def mean(self, axis:Optional[Union[int, Sequence[int]]]=None, keepdim=False):
    """
    Returns the mean value of the tensor along the specified axis or axes.

    You can pass in `axis` and `keepdim` keyword arguments to control the axis along
    which the mean is computed and whether the reduced dimensions are retained.

    ```python exec="true" source="above" session="tensor" result="python"
    Tensor.manual_seed(42)
    t = Tensor.normal(2, 3, mean=2.5, std=0.5)
    print(t.numpy())
    ```
    ```python exec="true" source="above" session="tensor" result="python"
    print(t.mean().numpy())
    ```
    ```python exec="true" source="above" session="tensor" result="python"
    print(t.mean(axis=0).numpy())
    ```
    ```python exec="true" source="above" session="tensor" result="python"
    print(t.mean(axis=1).numpy())
    ```
    """
    output_dtype = self.dtype if dtypes.is_float(self.dtype) else dtypes.float32
    numerator = self.cast(sum_acc_dtype(self.dtype)).sum(axis=axis, keepdim=keepdim)
    return numerator.div(prod([si for si, so in zip(self.shape, self.sum(axis=axis, keepdim=True).shape) if resolve(si != so)])).cast(output_dtype)

  def var(self, axis:Optional[Union[int, Sequence[int]]]=None, keepdim=False, correction=1):
    """
    Returns the variance of the tensor along the specified axis or axes.

    You can pass in `axis`, `keepdim`, and `correction` keyword arguments to control the axis along
    which the variance is computed, whether the reduced dimensions are retained, and the Bessel's correction applied.

    ```python exec="true" source="above" session="tensor" result="python"
    Tensor.manual_seed(42)
    t = Tensor.normal(2, 3, mean=2.5, std=0.5)
    print(t.numpy())
    ```
    ```python exec="true" source="above" session="tensor" result="python"
    print(t.var().numpy())
    ```
    ```python exec="true" source="above" session="tensor" result="python"
    print(t.var(axis=0).numpy())
    ```
    ```python exec="true" source="above" session="tensor" result="python"
    print(t.var(axis=1).numpy())
    ```
    """
    squares = (self - self.mean(axis=axis, keepdim=True)).square()
    n = prod([si for si, so in zip(self.shape, squares.sum(axis=axis, keepdim=True).shape) if resolve(si != so)])
    return squares.sum(axis=axis, keepdim=keepdim).div(smax([0, n-correction]))

  def std(self, axis:Optional[Union[int, Sequence[int]]]=None, keepdim=False, correction=1):
    """
    Returns the standard deviation of the tensor along the specified axis or axes.

    You can pass in `axis`, `keepdim`, and `correction` keyword arguments to control the axis along
    which the standard deviation is computed, whether the reduced dimensions are retained, and the Bessel's correction applied.

    ```python exec="true" source="above" session="tensor" result="python"
    Tensor.manual_seed(42)
    t = Tensor.normal(2, 3, mean=2.5, std=0.5)
    print(t.numpy())
    ```
    ```python exec="true" source="above" session="tensor" result="python"
    print(t.std().numpy())
    ```
    ```python exec="true" source="above" session="tensor" result="python"
    print(t.std(axis=0).numpy())
    ```
    ```python exec="true" source="above" session="tensor" result="python"
    print(t.std(axis=1).numpy())
    ```
    """
    return self.var(axis, keepdim, correction).sqrt()

  def std_mean(self, axis:Optional[Union[int, Sequence[int]]]=None, keepdim=False, correction=1):
    """
    Calculates the standard deviation and mean over the dimensions specified by dim.
    Syntactic sugar around `Tensor.std` and `Tensor.mean` to match `torch.std_mean`.

    ```python exec="true" source="above" session="tensor" result="python"
    Tensor.manual_seed(42)
    t = Tensor.normal(2, 3, mean=2.5, std=0.5)
    print(t.numpy())
    ```
    ```python exec="true" source="above" session="tensor" result="python"
    std, mean = t.std_mean()
    print(std.numpy(), mean.numpy())
    ```
    """
    return self.std(axis, keepdim, correction), self.mean(axis, keepdim)

  def _softmax(self, axis, dtype:Optional[DTypeLike]=None):
    x = self.cast(dtype) if dtype is not None else self
    m = x - x.max(axis=axis, keepdim=True).detach()
    e = m.exp()
    return m, e, e.sum(axis=axis, keepdim=True)

  def softmax(self, axis=-1, dtype:Optional[DTypeLike]=None):
    """
    Applies the softmax function to the tensor along the specified axis.

    Rescales the elements of the tensor such that they lie in the range [0, 1] and sum to 1.

    You can pass in the `axis` keyword argument to control the axis along which the softmax is computed.

    ```python exec="true" source="above" session="tensor" result="python"
    Tensor.manual_seed(42)
    t = Tensor.randn(2, 3)
    print(t.numpy())
    ```
    ```python exec="true" source="above" session="tensor" result="python"
    print(t.softmax().numpy())
    ```
    ```python exec="true" source="above" session="tensor" result="python"
    print(t.softmax(axis=0).numpy())
    ```
    """
    _, e, ss = self._softmax(axis, dtype)
    return e.div(ss)

  def log_softmax(self, axis=-1, dtype:Optional[DTypeLike]=None):
    """
    Applies the log-softmax function to the tensor along the specified axis.

    The log-softmax function is a numerically stable alternative to the softmax function in log space.

    You can pass in the `axis` keyword argument to control the axis along which the log-softmax is computed.

    ```python exec="true" source="above" session="tensor" result="python"
    Tensor.manual_seed(42)
    t = Tensor.randn(2, 3)
    print(t.numpy())
    ```
    ```python exec="true" source="above" session="tensor" result="python"
    print(t.log_softmax().numpy())
    ```
    ```python exec="true" source="above" session="tensor" result="python"
    print(t.log_softmax(axis=0).numpy())
    ```
    """
    m, _, ss = self._softmax(axis, dtype)
    return m - ss.log()

  def logsumexp(self, axis=None, keepdim=False):
    """
    Computes the log-sum-exp of the tensor along the specified axis or axes.

    The log-sum-exp function is a numerically stable way to compute the logarithm of the sum of exponentials.

    You can pass in `axis` and `keepdim` keyword arguments to control the axis along
    which the log-sum-exp is computed and whether the reduced dimensions are retained.

    ```python exec="true" source="above" session="tensor" result="python"
    Tensor.manual_seed(42)
    t = Tensor.randn(2, 3)
    print(t.numpy())
    ```
    ```python exec="true" source="above" session="tensor" result="python"
    print(t.logsumexp().numpy())
    ```
    ```python exec="true" source="above" session="tensor" result="python"
    print(t.logsumexp(axis=0).numpy())
    ```
    ```python exec="true" source="above" session="tensor" result="python"
    print(t.logsumexp(axis=1).numpy())
    ```
    """
    m = self.max(axis=axis, keepdim=True)
    return (self - m).exp().sum(axis=axis, keepdim=keepdim).log() + m.squeeze(axis)

  def logcumsumexp(self, axis=0):
    """
    Computes the log-cumsum-exp of the tensor along the specified axis or axes.

    The log-cumsum-exp function is a numerically stable way to compute the logarithm of the cumulative sum of exponentials.

    You can pass in the `axis` keyword argument to control the axis along which
    the log-cum-sum-exp is computed.

    ```python exec="true" source="above" session="tensor" result="python"
    Tensor.manual_seed(42)
    t = Tensor.randn(2, 3)
    print(t.numpy())
    ```
    ```python exec="true" source="above" session="tensor" result="python"
    print(t.logcumsumexp().numpy())
    ```
    ```python exec="true" source="above" session="tensor" result="python"
    print(t.logcumsumexp(axis=0).numpy())
    ```
    ```python exec="true" source="above" session="tensor" result="python"
    print(t.logcumsumexp(axis=1).numpy())
    ```
    """
    m = self.max(axis=axis, keepdim=True)
    return (self - m).exp().cumsum(axis=axis).log() + m

  def argmax(self, axis=None, keepdim=False):
    """
    Returns the indices of the maximum value of the tensor along the specified axis.

    You can pass in `axis` and `keepdim` keyword arguments to control the axis along
    which the maximum is computed and whether the reduced dimensions are retained.

    ```python exec="true" source="above" session="tensor" result="python"
    t = Tensor([[1, 0, 2], [5, 4, 3]])
    print(t.numpy())
    ```
    ```python exec="true" source="above" session="tensor" result="python"
    print(t.argmax().numpy()) # Returns the index of the maximum value in the flattened tensor.
    ```
    ```python exec="true" source="above" session="tensor" result="python"
    print(t.argmax(axis=0).numpy()) # Returns the indices of the maximum values along axis 0.
    ```
    ```python exec="true" source="above" session="tensor" result="python"
    print(t.argmax(axis=1).numpy()) # Returns the indices of the maximum values along axis 1.
    ```
    """
    if axis is None: return self.flatten().argmax(0)
    axis = self._resolve_dim(axis)
    m = self == self.max(axis=axis, keepdim=True)
    idx = m * Tensor.arange(self.shape[axis],0,-1, requires_grad=False, device=self.device).reshape(self.shape[axis], *[1]*(self.ndim-axis-1))
    return (self.shape[axis]-idx.max(axis=axis, keepdim=keepdim)).cast(dtypes.int32)

  def argmin(self, axis=None, keepdim=False):
    """
    Returns the indices of the minimum value of the tensor along the specified axis.

    You can pass in `axis` and `keepdim` keyword arguments to control the axis along
    which the minimum is computed and whether the reduced dimensions are retained.

    ```python exec="true" source="above" session="tensor" result="python"
    t = Tensor([[1, 0, 2], [5, 4, 3]])
    print(t.numpy())
    ```
    ```python exec="true" source="above" session="tensor" result="python"
    print(t.argmin().numpy()) # Returns the index of the minimum value in the flattened tensor.
    ```
    ```python exec="true" source="above" session="tensor" result="python"
    print(t.argmin(axis=0).numpy()) # Returns the indices of the minimum values along axis 0.
    ```
    ```python exec="true" source="above" session="tensor" result="python"
    print(t.argmin(axis=1).numpy()) # Returns the indices of the minimum values along axis 1.
    ```
    """
    return (-self).argmax(axis=axis, keepdim=keepdim)

  def rearrange(self, formula: str, **sizes) -> Tensor:
    """
    Rearranges input according to formula

    See: https://einops.rocks/api/rearrange/

    ```python exec="true" source="above" session="tensor" result="python"
    x = Tensor([[1, 2], [3, 4]])
    print(Tensor.rearrange(x, "batch channel -> (batch channel)).numpy())
    ```
    """
    def parse_formula(formula: str):
      tokens = f" {formula} ".replace("…", "...").replace("(", " ( ").replace(")", " ) ").replace(" ", "  ").replace(" 1 ", " ( ) ").split()
      lparens, rparens = map(lambda x: [i for i, ch in enumerate(tokens) if ch == x], ("(", ")"))
      pairs = list(zip(lparens, rparens))
      assert len(lparens) == len(rparens) and sorted(flatten(pairs)) == flatten(pairs), "bracket mismatch"
      return [name for name in tokens if name not in ("(", ")")], [(s - 2*i, e - 1 - 2*i) for i, (s, e) in enumerate(pairs)]

    assert formula.count("->") == 1, 'need exactly one "->" in formula'

    (lhs, unflatten_dims), (rhs, flatten_dims) = map(parse_formula, formula.split("->"))

    for name in sizes: assert name in lhs, f"axis {name} is not used in transform"
    assert sorted(lhs) == sorted(rhs) and len(lhs) == len(set(lhs)), f"name mismatch in {formula}"
    for name in flatten((lhs, rhs)): assert name == "..." or (name.isidentifier() and "_" not in (name[0], name[-1])), f"invalid axis name {name}"
    assert "..." not in flatten([lhs[s:e] for s, e in unflatten_dims]), f"cannot have collapsed ellipsis (...) in lhs of {formula}"
    assert lhs.count("...") <= 1, f"too many ellipses in {formula}"

    # resolve ellipsis
    if "..." in lhs: ell_len = len(self.shape) - len(lhs) + 1 + sum(e - s - 1 for s, e in unflatten_dims)
    lhs, rhs = map(lambda l: l[:(i:=l.index("..."))] + [f"...{j}" for j in range(ell_len)] + l[i + 1:] if "..." in l else l, (lhs, rhs))
    unflatten_dims = [(s + (ell_len - 1 if "...0" in lhs[:s] else 0), e + (ell_len - 1 if "...0" in lhs[:e] else 0)) for s, e in unflatten_dims]
    flatten_dims = [(s + (ell_len - 1 if "...0" in rhs[:s] else 0), e + (ell_len - 1 if "...0" in rhs[:e] else 0)) for s, e in flatten_dims]

    # apply movement ops in order unflatten -> permute -> flatten/unsqueeze
    t = functools.reduce(lambda x, dims: x.unflatten(dims[0], tuple(sizes.get(lhs[d], -1) for d in range(*dims))), unflatten_dims, self)
    for i, name in enumerate(lhs): assert (name not in sizes) or sizes[name] == t.shape[i], f"size provided for dimension {name} incorrect"
    t = t.permute([lhs.index(name) for name in rhs])
    return functools.reduce(lambda x, dims: x.flatten(dims[0], dims[1] - 1) if dims[0]<dims[1] else x.unsqueeze(dims[0]), reversed(flatten_dims), t)

  @staticmethod
  def einsum(formula:str, *operands:Tensor|Sequence[Tensor], acc_dtype:Optional[DTypeLike]=None) -> Tensor:
    """
    Sums the product of the elements of the input tensors according to a formula based on the Einstein summation convention.

    See: https://pytorch.org/docs/stable/generated/torch.einsum.html

    ```python exec="true" source="above" session="tensor" result="python"
    x = Tensor([[1, 2], [3, 4]])
    y = Tensor([[5, 6], [7, 8]])
    print(Tensor.einsum("ij,ij->", x, y).numpy())
    ```
    """
    def parse_formula(formula:str, *operands:Tensor):
      if "..." in (formula := formula.replace(" ", "")):
        ell_chars, ell_longest = "".join(set(string.ascii_letters) - set(formula)), 0
        for i, inp in enumerate(filter(lambda x: "..." in x, inputs := formula.split("->")[0].split(","))):
          if (ell_count := max(operands[i].ndim, 1) - (len(inp) - len("..."))) > ell_longest: ell_longest = ell_count
          inputs[i] = inp.replace("...", ell_chars[-ell_count:])
        inputs_str, out_ellipse = ",".join(inputs), ell_chars[-ell_longest:]
        return (inputs_str, formula.split("->")[1].replace("...", out_ellipse)) if "->" in formula else \
          (inputs_str, out_ellipse + ''.join(sorted(c for c in inputs_str if inputs_str.count(c) == 1 and c.isalpha() and c not in out_ellipse)))
      return formula.split("->") if "->" in formula else (formula, ''.join(c for c in sorted(formula) if formula.count(c) == 1 and c.isalpha()))

    xs:Tuple[Tensor, ...] = argfix(*operands)
    inputs_str, output = parse_formula(formula, *xs)
    inputs = inputs_str.split(",")
    assert len(xs) == len(inputs), f"number of inputs doesn't match number of operands in formula, expected {len(inputs)}, got {len(xs)}"

    # map the value of each letter in the formula
    letter_val = sorted(merge_dicts([dict(zip(letters, tensor.shape)) for letters, tensor in zip(inputs, xs)]).items())

    xs_:List[Tensor] = []
    lhs = [sorted(enumerate(s), key=lambda e:e[1]) for s in inputs]
    for x,(order,letters) in zip(xs, [list(zip(*l)) for l in lhs]):
      # permute to the sorted letter order, then reshape/expand to create dimensions for the missing letters
      xs_.append(x.permute(order).reshape([val if letter in letters else 1 for letter,val in letter_val]).expand([val for _,val in letter_val]))

    # ordinal encode the output alphabet
    rhs_order = argsort(argsort(list(output)))

    # sum over all axes that's not in the output, then permute to the output order
    return functools.reduce(lambda a,b:a*b, xs_) \
      .sum(axis=[axis for axis,(letter,_) in enumerate(letter_val) if letter not in output], acc_dtype=acc_dtype).permute(rhs_order)

  # ***** processing ops *****

  def _pool(self, k_:Tuple[sint, ...], stride:Union[Tuple[int, ...], int]=1, dilation:Union[Tuple[int, ...], int]=1) -> Tensor:
    assert len(self.shape) >= len(k_), f"can't pool {self.shape} with {k_}"
    s_, d_ = make_tuple(stride, len(k_)), make_tuple(dilation, len(k_))
    assert len(k_) == len(s_) == len(d_), f"stride/dilation mismatch kernel:{k_} stride:{s_} dilation:{d_}"
    noop, i_ = [None] * (self.ndim-len(k_)), self.shape[-len(k_):]
    assert all(resolve(d*(k-1)+1 <= i) for k,d,i in zip(k_,d_,i_)), "kernel size cannot be greater than actual input size"
    o_ = [ceildiv(i-d*(k-1), s) for i,d,k,s in zip(i_,d_,k_,s_)]
    if any(resolve(k > s) for k,s in zip(k_,s_)) or any(d != 1 for d in d_):
      # input size scaling factor to make sure shrink for stride is possible
      f_ = [1 + int(resolve(o*s > i+d)) for o,s,i,d in zip(o_,s_,i_,d_)]
      # # repeats such that we don't need padding
      x = self.repeat([1]*len(noop) + [ceildiv(k*(i*f+d),i) for k,i,d,f in zip(k_,i_,d_,f_)])
      # handle dilation
      x = x.shrink(tuple(noop + [(0,k*(i*f+d)) for k,i,d,f in zip(k_,i_,d_,f_)])).reshape(noop + flatten((k,(i*f+d)) for k,i,d,f in zip(k_,i_,d_,f_)))
      # handle stride
      x = x.shrink(tuple(noop + flatten(((0,k), (0,o*s)) for k,o,s in zip(k_,o_,s_)))).reshape(noop + flatten((k,o,s) for k,o,s in zip(k_,o_,s_)))
      x = x.shrink(tuple(noop + flatten(((0,k), (0,o), (0,1)) for k,o in zip(k_,o_)))).reshape(noop + flatten((k,o) for k,o in zip(k_,o_)))
      # permute to move reduce to the end
      return x.permute(*range(len(noop)), *[len(noop)+i*2+1 for i in range(len(i_))], *[len(noop)+i*2 for i in range(len(i_))])
    # TODO: once the shapetracker can optimize well, remove this alternative implementation
    x = self.pad(tuple(noop + [(0, max(0,o*s-i)) for i,o,s in zip(i_,o_,s_)])).shrink(tuple(noop + [(0,o*s) for o,s in zip(o_,s_)]))
    x = x.reshape(noop + flatten(((o,s) for o,s in zip(o_,s_))))
    x = x.shrink(tuple(noop + flatten(((0,o), (0,k)) for o,k in zip(o_,k_))))
    return x.permute(*range(len(noop)), *[len(noop)+i*2 for i in range(len(i_))], *[len(noop)+i*2+1 for i in range(len(i_))])

  def _padding2d(self, padding:Union[int, Sequence[int]], dims:int) -> Sequence[int]:
    return [padding]*2*dims if isinstance(padding, int) else (padding if len(padding) == 2*dims else [p for p in padding for _ in range(2)][::-1])

  # NOTE: these work for more than 2D
  def avg_pool2d(self, kernel_size=(2,2), stride=None, dilation=1, padding=0, count_include_pad=True):
    """
    Applies average pooling over a tensor.

    NOTE: unlike PyTorch, this implementation is not limited to only 2d pooling and instead works for any number of dimensions.

    See: https://paperswithcode.com/method/average-pooling

    ```python exec="true" source="above" session="tensor" result="python"
    t = Tensor.arange(25).reshape(1, 1, 5, 5)
    print(t.avg_pool2d().numpy())
    ```
    ```python exec="true" source="above" session="tensor" result="python"
    print(t.avg_pool2d(padding=1).numpy())
    ```
    """
    padding_, axis = self._padding2d(padding, len(k_ := make_tuple(kernel_size, 2))), tuple(range(-len(k_), 0))
    def pool(x:Tensor) -> Tensor: return x.pad(padding_)._pool(k_, stride if stride is not None else k_, dilation)
    return pool(self).mean(axis=axis) if count_include_pad else pool(self).sum(axis=axis) / pool(self.ones_like()).sum(axis=axis)

  def max_pool2d(self, kernel_size=(2,2), stride=None, dilation=1, padding=0):
    """
    Applies max pooling over a tensor.

    NOTE: unlike PyTorch, this implementation is not limited to only 2d pooling and instead works for any number of dimensions.

    See: https://paperswithcode.com/method/max-pooling

    ```python exec="true" source="above" session="tensor" result="python"
    t = Tensor.arange(25).reshape(1, 1, 5, 5)
    print(t.max_pool2d().numpy())
    ```
    ```python exec="true" source="above" session="tensor" result="python"
    print(t.max_pool2d(padding=1).numpy())
    ```
    """
    padding_ = self._padding2d(padding, len(k_ := make_tuple(kernel_size, 2)))
    return self.pad(padding_, value=dtypes.min(self.dtype))._pool(k_, stride if stride is not None else k_, dilation).max(tuple(range(-len(k_), 0)))

  def conv2d(self, weight:Tensor, bias:Optional[Tensor]=None, groups=1, stride=1, dilation=1, padding:int|Tuple[int, ...]=0,
             acc_dtype:Optional[DTypeLike]=None) -> Tensor:
    """
    Applies a convolution over a tensor with a given `weight` and optional `bias`.

    NOTE: unlike PyTorch, this implementation is not limited to only 2d convolutions and instead works for any number of dimensions.

    See: https://pytorch.org/docs/stable/generated/torch.nn.Conv2d.html

    ```python exec="true" source="above" session="tensor" result="python"
    t = Tensor.arange(9).reshape(1, 1, 3, 3)
    w = Tensor.ones(1, 1, 2, 2)
    print(t.conv2d(w).numpy())
    ```
    """
    if IMAGE: return self.image_conv2d(weight, bias, groups, stride, dilation, padding, acc_dtype)
    (bs,cin_), (cout,cin), HW = self.shape[:2], weight.shape[:2], weight.shape[2:]
    assert groups*cin == cin_ and len(self.shape) == len(weight.shape), f"Input Tensor shape {self.shape} does not match the shape of the weights {weight.shape}. ({groups*cin} vs. {cin_})"  # noqa: E501
    if isinstance(padding, (tuple,list)): assert len(padding) == 2*len(HW) or len(padding) == len(HW), f"Expected padding of length {2*len(HW)} or {len(HW)}, but got {len(padding)} for tensor of shape {self.shape}"  # noqa: E501
    padding_ = self._padding2d(padding, len(HW))

    # conv2d is a pooling op (with padding)
    x = self.pad(padding_)._pool(HW, stride, dilation)   # (bs, groups*cin, oy, ox, H, W)
    rcout, oyx = cout//groups, x.shape[2:-len(HW)]
    if not all(x == 3 for x in HW) or stride != 1 or dilation != 1 or not WINO:
      # normal conv
      x = x.reshape(bs, groups, cin, 1, *oyx, *HW).expand(bs, groups, cin, rcout, *oyx, *HW).permute(0,1,3,*[4+i for i in range(len(oyx))],2,*[4+len(oyx)+i for i in range(len(HW))])  # noqa: E501

      # conv! broadcasted to (bs, groups, rcout, *oyx, cin, *HW)
      ret = (x * weight.reshape(1, groups, rcout, *[1] * len(oyx), cin, *HW)).sum([-1-i for i in range(1+len(oyx))], keepdim=True, acc_dtype=acc_dtype).reshape(bs, cout, *oyx)  # noqa: E501
      return ret if bias is None else ret.add(bias.reshape(1, -1, *[1] * len(HW)))

    HWI, HWO = (6,) * len(HW), (4,) * len(HW)  # F(4x4,3x3) winograd tiles
    winograd_G = [[1/4, 0, 0], [-1/6, -1/6, -1/6], [-1/6, 1/6, -1/6], [1/24, 1/12, 1/6], [1/24, -1/12, 1/6], [0, 0, 1]]
    winograd_Bt = [[4, 0, -5, 0, 1, 0], [0, -4, -4, 1, 1, 0], [0, 4, -4, -1, 1, 0], [0, -2, -1, 2, 1, 0], [0, 2, -1, -2, 1, 0], [0, 4, 0, -5, 0, 1]]
    winograd_At = [[1, 1, 1, 1, 1, 0], [0, 1, -1, 2, -2, 0], [0, 1, 1, 4, 4, 0], [0, 1, -1, 8, -8, 1]] # applying At in pre-order doubles compile time

    # todo: stride == dilation
    # use padding to round up to 4x4 output tiles
    # (bs, cin_, tyx, HWI)
    d = self.pad(sum([[padding_[i*2], padding_[i*2+1] + (-(dim + sum(padding_[i * 2:(i + 1) * 2]) - 2) % 4)] for i, dim in enumerate(self.shape[-len(HW):])], []))._pool(HWI, HWO)  # noqa: E501
    # move HW to the front: # (HWI, bs, cin_, tyx)
    d = d.permute(*range(len(d.shape)-len(HW),len(d.shape)), *range(len(d.shape)-len(HW)))
    tyx = d.shape[-len(HWI):]  # dim of tiling

    g = weight.permute(*range(len(weight.shape)-len(HW),len(weight.shape)), *range(len(weight.shape)-len(HW)))  # move HW to the front

    # compute 6x6 winograd tiles: GgGt, BtdB
    # (HWI, groups * rcout, cin) -> (HWI, bs=1, groups, rcout, cin, tyx=(1,1))
    gfactors = _apply_winograd_matrix(winograd_G, g, len(HW)).reshape(*HWI, 1, groups, rcout, cin, *([1]*len(tyx)))
    # (HWI, bs, cin_, tyx) -> (HWI, bs, groups, 1 ,cin, *tyx)
    dfactors = _apply_winograd_matrix(winograd_Bt, d, len(HW)).reshape(*HWI, bs, groups, 1, cin, *tyx)

    # matmul; sum across cin: (HWI, bs, groups, rcout, *tyx); then HWI -> HWO: (HWO, bs, groups, rcout, *tyx)
    ret = _apply_winograd_matrix(winograd_At, (gfactors * dfactors).sum(axis=-1-len(HW), acc_dtype=acc_dtype), len(HW))

    # interleave tyx and HWO: (bs, groups, rcout, oy, HO, ox, WO)
    ret = ret.permute([*range(len(HW), len(ret.shape)-len(HW)), *[i+o for i in range(len(HW)) for o in [len(ret.shape)-len(HW),0]]])
    # merge groups and rcout, tyx and HWO: (bs, groups, cout, *yx), shrink to final
    ret = ret.reshape(bs, cout, *[c * HWO[i] for i, c in enumerate(tyx)]).shrink(tuple((0, s) for s in [bs, cout, *oyx]))

    return (ret if bias is None else ret.add(bias.reshape(1, -1, *[1 for _ in range(len(HW))]))).contiguous().contiguous_backward()

  def conv_transpose2d(self, weight:Tensor, bias:Optional[Tensor]=None, groups=1, stride=1, dilation=1, padding=0, output_padding=0) -> Tensor:
    """
    Applies a transposed convolution over a tensor with a given `weight` and optional `bias`.

    NOTE: unlike PyTorch, this implementation is not limited to only 2d transposed convolutions and instead works for any number of dimensions.

    See: https://pytorch.org/docs/stable/generated/torch.nn.ConvTranspose2d.html

    ```python exec="true" source="above" session="tensor" result="python"
    t = Tensor.arange(9).reshape(1, 1, 3, 3)
    w = Tensor.ones(1, 1, 2, 2)
    print(t.conv_transpose2d(w).numpy())
    ```
    """
    x, w = self, weight.unflatten(0, (groups, -1)).transpose(1, 2).flip(*range(3, len(weight.shape)+1))
    HW = weight.shape[2:]
    stride, dilation, padding, output_padding = [make_tuple(x, len(HW)) for x in (stride, dilation, padding, output_padding)]
    if any(s>1 for s in stride):
      # handle strides: (k) -> reshape -> (k,1) -> pad -> (k,s) -> reshape -> (k*s) -> shrink (k-(s-1))
      x = x.reshape(None, None, *flatten((k,1) for k in x.shape[2:]))
      x = x.pad((None, None, *flatten((None,(0,s-1)) for s in stride)))
      x = x.reshape(None, None, *[k*s for k,s in zip(x.shape[2::2], stride)])
      x = x.shrink((None, None, *[(0,k-(s-1)) for k,s in zip(x.shape[2:], stride)]))
    padding = flatten((((k-1)*d-p,(k-1)*d-p+op) for k,d,p,op in reversed(list(zip(HW, dilation, padding, output_padding)))))
    return x.conv2d(w.flatten(end_dim=1), groups=groups, bias=bias, dilation=dilation, padding=padding)

  def dot(self, w:Tensor, acc_dtype:Optional[DTypeLike]=None) -> Tensor:

    """
    Performs dot product between two tensors.
    If `w` is 1-D, it's a sum product over the last axis of `self` and `w`.
    If `w` is N-D with N>=2, it's a sum product over the last axis of `self` and the second-to-last axis of `w`.

    You can pass in the optional `acc_dtype` keyword argument to control the data type of the accumulation.

    ```python exec="true" source="above" session="tensor" result="python"
    a = Tensor([1, 2, 3])
    b = Tensor([1, 1, 0])
    print(a.dot(b).numpy())
    ```
    ```python exec="true" source="above" session="tensor" result="python"
    a = Tensor([[1, 2], [3, 4]])
    b = Tensor([[5, 6], [7, 8]])
    print(a.dot(b).numpy())
    ```
    """
    if IMAGE: return self.image_dot(w, acc_dtype)
    x, dx, dw = self, self.ndim, w.ndim
    if not (dx > 0 and dw > 0): raise RuntimeError(f"both tensors need to be at least 1D, got {dx}D and {dw}D")
    if x.shape[-1] != w.shape[axis_w:=-min(w.ndim,2)]: raise RuntimeError(f"cannot dot {x.shape} and {w.shape}")
    x = x.reshape(*x.shape[0:-1], *[1]*min(dx-1, dw-1, 1), x.shape[-1])
    w = w.reshape(*w.shape[0:-2], *[1]*min(dx-1, dw-1, 1), *w.shape[axis_w:]).transpose(-1, axis_w)
    return (x*w).sum(-1, acc_dtype=acc_dtype).cast(least_upper_dtype(x.dtype, w.dtype) if acc_dtype is None else acc_dtype)

  def matmul(self, x:Tensor, reverse=False, acc_dtype:Optional[DTypeLike]=None) -> Tensor:
    """
    Performs matrix multiplication between two tensors.

    You can pass in the `reverse` keyword argument to control the order of the matrix multiplication.
    You can pass in the optional `acc_dtype` keyword argument to control the data type of the accumulation.

    ```python exec="true" source="above" session="tensor" result="python"
    a = Tensor([[1, 2], [3, 4]])
    b = Tensor([[5, 6], [7, 8]])
    print(a.matmul(b).numpy())
    ```
    """
    return x.dot(self, acc_dtype=acc_dtype) if reverse else self.dot(x, acc_dtype=acc_dtype)

  def _cumalu(self, axis:int, op:Ops, _include_initial=False) -> Tensor:
    assert self.shape[axis] != 0 and op in (Ops.ADD, Ops.MAX)
    pl_sz = self.shape[axis] - int(not _include_initial)
    pooled = self.transpose(axis,-1).pad((pl_sz, -int(_include_initial)), value=identity_element(op, self.dtype))._pool((self.shape[axis],))
    return (pooled.sum(-1) if op is Ops.ADD else pooled.max(-1)).transpose(axis,-1)

  def _split_cumalu(self, axis:int, op:Ops) -> Tensor:
    axis = self._resolve_dim(axis)
    if self.ndim == 0 or 0 in self.shape: return self
    # TODO: someday the optimizer will find this on it's own
    # for now this is a two stage cumsum
    SPLIT = 256
    if not isinstance(s:=self.shape[axis], int) or s <= SPLIT*2: return self._cumalu(axis, op)
    ret = self.transpose(axis,-1).pad((round_up(s, SPLIT)-s, 0), value=identity_element(op, self.dtype)).unflatten(-1, (-1, SPLIT))._cumalu(-1, op)
    base = ret[..., -1]._cumalu(-1, op, _include_initial=True)
    base = base.unsqueeze(-1).expand(*base.shape, ret.shape[-1])
    def fix(x:Tensor): return x.flatten(start_dim=-2)[..., -s:].transpose(axis,-1)
    return fix(ret) + fix(base) if op is Ops.ADD else fix(ret).maximum(fix(base))

  def cumsum(self, axis:int=0) -> Tensor:
    """
    Computes the cumulative sum of the tensor along the specified `axis`.

    ```python exec="true" source="above" session="tensor" result="python"
    t = Tensor.ones(2, 3)
    print(t.numpy())
    ```
    ```python exec="true" source="above" session="tensor" result="python"
    print(t.cumsum(1).numpy())
    ```
    """
    return self._split_cumalu(axis, Ops.ADD)

  def cummax(self, axis:int=0) -> Tensor:
    """
    Computes the cumulative max of the tensor along the specified `axis`.

    ```python exec="true" source="above" session="tensor" result="python"
    t = Tensor([0, 1, -1, 2, -2, 3, -3])
    print(t.numpy())
    ```
    ```python exec="true" source="above" session="tensor" result="python"
    print(t.cummax(0).numpy())
    ```
    """
    return self._split_cumalu(axis, Ops.MAX)

  @staticmethod
  def _tri(r:sint, c:sint, diagonal:int=0, **kwargs) -> Tensor:
    assert isinstance(r, int) and isinstance(c, int), f"does not support symbolic, getting {r=}, {c=}"
    if r == 0 or c == 0 or diagonal >= c: return Tensor.zeros(r,c,**kwargs)
    if r+diagonal <= 0: return Tensor.ones(r,c,**kwargs)
    s = r+c-1
    # build a (s, s) upper triangle
    t = Tensor.ones(s,s,**kwargs).pad((None,(0,s))).flatten().shrink(((0,s*(2*s-1)),)).reshape(s,-1).shrink((None,(0,s)))
    return t[:r,-diagonal:c-diagonal] if diagonal <= 0 else t[diagonal:r+diagonal,:c]

  def triu(self, diagonal:int=0) -> Tensor:
    """
    Returns the upper triangular part of the tensor, the other elements are set to 0.

    The argument `diagonal` determines which diagonal is on the boundary. `diagonal = 0` means the main diagonal.
    Positive `diagonal` means above the main diagonal, and negative `diagonal` means below the main diagonal.

    ```python exec="true" source="above" session="tensor" result="python"
    t = Tensor([[1, 2, 3, 4], [5, 6, 7, 8], [9, 10, 11, 12]])
    print(t.numpy())
    ```
    ```python exec="true" source="above" session="tensor" result="python"
    print(t.triu(diagonal=0).numpy())
    ```
    ```python exec="true" source="above" session="tensor" result="python"
    print(t.triu(diagonal=1).numpy())
    ```
    ```python exec="true" source="above" session="tensor" result="python"
    print(t.triu(diagonal=-1).numpy())
    ```
    """
    return Tensor._tri(self.shape[-2], self.shape[-1], diagonal=diagonal, device=self.device, dtype=dtypes.bool).where(self, 0).cast(self.dtype)

  def tril(self, diagonal:int=0) -> Tensor:
    """
    Returns the lower triangular part of the tensor, the other elements are set to 0.

    The argument `diagonal` determines which diagonal is on the boundary. `diagonal = 0` means the main diagonal.
    Positive `diagonal` means above the main diagonal, and negative `diagonal` means below the main diagonal.

    ```python exec="true" source="above" session="tensor" result="python"
    t = Tensor([[1, 2, 3, 4], [5, 6, 7, 8], [9, 10, 11, 12]])
    print(t.numpy())
    ```
    ```python exec="true" source="above" session="tensor" result="python"
    print(t.tril(diagonal=0).numpy())
    ```
    ```python exec="true" source="above" session="tensor" result="python"
    print(t.tril(diagonal=1).numpy())
    ```
    ```python exec="true" source="above" session="tensor" result="python"
    print(t.tril(diagonal=-1).numpy())
    ```
    """
    return Tensor._tri(self.shape[-2], self.shape[-1], diagonal=diagonal+1, device=self.device, dtype=dtypes.bool).where(0, self).cast(self.dtype)

  def interpolate(self, size:Tuple[int, ...], mode:str="linear", align_corners:bool=False) -> Tensor:
    """
    Downsamples or Upsamples to the input `size`, accepts 0 to N batch dimensions.

    The interpolation algorithm is selected with `mode` which currently only supports `linear`, `nearest` and `nearest-exact`.
    To run `bilinear` or `trilinear`, pass in a 2D or 3D size.

    ```python exec="true" source="above" session="tensor" result="python"
    t = Tensor([[1, 2, 3, 4], [21, 22, 23, 24], [41, 42, 43, 44]])
    print(t.numpy())
    ```
    ```python exec="true" source="above" session="tensor" result="python"
    print(t.interpolate(size=(2,3), mode="linear").numpy())
    ```
    """
    assert isinstance(size, (tuple,list)) and all_int(size) and 0 < len(size) <= self.ndim, f"invalid {size=}"
    assert mode in ("linear", "nearest", "nearest-exact"), "only supports linear, nearest or nearest-exact interpolate"
    assert not (align_corners and mode != "linear"), "align_corners option can only be set with the interpolating mode linear"
    x, expand = self, list(self.shape)
    for i in range(-1,-len(size)-1,-1):
      scale = (self.shape[i] - int(align_corners)) / (size[i] - int(align_corners))
      arr, reshape = Tensor.arange(size[i], dtype=dtypes.float32, device=self.device), [1] * self.ndim
      reshape[i] = expand[i] = size[i]
      if mode == "linear":
        index = (scale*arr if align_corners else (scale*(arr+0.5))-0.5).clip(0, self.shape[i]-1)
        low, high, perc = [y.reshape(reshape).expand(expand) for y in (index.floor(), index.ceil(), index - index.floor())]
        x = x.gather(i, low).lerp(x.gather(i, high), perc)
      else:
        index = (scale*(arr+0.5) if mode=="nearest-exact" else scale*arr).cast(dtypes.int32).reshape(reshape).expand(expand)
        x = x.gather(i, index)
    return x.cast(self.dtype)

  def scatter(self, dim:int, index:Tensor, src:Union[Tensor, ConstType], reduce:Union[None, Literal['multiply'], Literal['add']]=None) -> Tensor:
    """
    Scatters `src` values along an axis specified by `dim`.
    Apply `add` or `multiply` reduction operation with `reduce`.

    ```python exec="true" source="above" session="tensor" result="python"
    src = Tensor.arange(1, 11).reshape(2, 5)
    print(src.numpy())
    ```
    ```python exec="true" source="above" session="tensor" result="python"
    index = Tensor([[0, 1, 2, 0]])
    print(Tensor.zeros(3, 5, dtype=src.dtype).scatter(0, index, src).numpy())
    ```
    ```python exec="true" source="above" session="tensor" result="python"
    index = Tensor([[0, 1, 2], [0, 1, 4]])
    print(Tensor.zeros(3, 5, dtype=src.dtype).scatter(1, index, src).numpy())
    ```
    ```python exec="true" source="above" session="tensor" result="python"
    print(Tensor.full((2, 4), 2.0).scatter(1, Tensor([[2], [3]]), 1.23, reduce='multiply').numpy())
    ```
    ```python exec="true" source="above" session="tensor" result="python"
    print(Tensor.full((2, 4), 2.0).scatter(1, Tensor([[2], [3]]), 1.23, reduce='add').numpy())
    ```
    """
    index, dim = index.to(self.device), self._resolve_dim(dim)
    src = src.cast(self.dtype) if isinstance(src, Tensor) else Tensor(src, device=self.device, dtype=self.dtype)._broadcast_to(index.shape)
    assert index.ndim == self.ndim == src.ndim, f"self.ndim, index.ndim and src.dim must all equal, {self.ndim=} {index.ndim=} {src.ndim=}"
    assert all((d == dim or se >= ind) and sr >= ind for d,(se,ind,sr) in enumerate(zip(self.shape, index.shape, src.shape))), \
      f"All dimensions of {index.shape=} should be <= to all dimensions of {src.shape=} and all dimensions except dimension {dim} of {self.shape=}"
    mask = (index.unsqueeze(-1) == Tensor.arange(self.shape[dim], requires_grad=False, device=self.device)).transpose(-1, dim)
    src = src.unsqueeze(-1).expand((None,)*src.ndim + (self.shape[dim],)).transpose(-1, dim).shrink(tuple((0,s) for s in mask.shape))
    src, mask = (x.pad(tuple((0, self.shape[i] - x.shape[i]) if i != dim else None for i in range(self.ndim)) + (None,)) for x in (src, mask))
    if reduce == "add": return mask.where(src, 0).sum(-1, acc_dtype=self.dtype) + self
    if reduce == "multiply": return mask.where(src, 1).prod(-1, acc_dtype=self.dtype) * self
    return _masked_setitem(self, src, mask, (-1,))

  # ***** unary ops *****

  def logical_not(self):
    """
    Computes the logical NOT of the tensor element-wise.

    ```python exec="true" source="above" session="tensor" result="python"
    print(Tensor([False, True]).logical_not().numpy())
    ```
    """
    return F.Neq.apply(*self.cast(dtypes.bool)._broadcasted(True))
  def neg(self):
    """
    Negates the tensor element-wise.

    ```python exec="true" source="above" session="tensor" result="python"
    print(Tensor([-3., -2., -1., 0., 1., 2., 3.]).neg().numpy())
    ```
    """
    return self*-1 if self.dtype != dtypes.bool else self.logical_not()
  def contiguous(self):
    """
    Returns a contiguous tensor.
    """
    return F.Contiguous.apply(self)
  def contiguous_backward(self):
    """
    Inserts a contiguous operation in the backward pass.
    """
    return F.ContiguousBackward.apply(self)
  def log(self):
    """
    Computes the natural logarithm element-wise.

    See: https://en.wikipedia.org/wiki/Logarithm

    ```python exec="true" source="above" session="tensor" result="python"
    print(Tensor([1., 2., 4., 8.]).log().numpy())
    ```
    """
    return F.Log.apply(self.cast(least_upper_float(self.dtype)))
  def log2(self):
    """
    Computes the base-2 logarithm element-wise.

    See: https://en.wikipedia.org/wiki/Logarithm

    ```python exec="true" source="above" session="tensor" result="python"
    print(Tensor([1., 2., 4., 8.]).log2().numpy())
    ```
    """
    return self.log()/math.log(2)
  def exp(self):
    """
    Computes the exponential function element-wise.

    See: https://en.wikipedia.org/wiki/Exponential_function

    ```python exec="true" source="above" session="tensor" result="python"
    print(Tensor([0., 1., 2., 3.]).exp().numpy())
    ```
    """
    return F.Exp.apply(self.cast(least_upper_float(self.dtype)))
  def exp2(self):
    """
    Computes the base-2 exponential function element-wise.

    See: https://en.wikipedia.org/wiki/Exponential_function

    ```python exec="true" source="above" session="tensor" result="python"
    print(Tensor([0., 1., 2., 3.]).exp2().numpy())
    ```
    """
    return F.Exp.apply(self*math.log(2))
  def relu(self):
    """
    Applies the Rectified Linear Unit (ReLU) function element-wise.

    - Described: https://paperswithcode.com/method/relu

    ```python exec="true" source="above" session="tensor" result="python"
    print(Tensor([-3., -2., -1., 0., 1., 2., 3.]).relu().numpy())
    ```
    """
    return F.Relu.apply(self)
  def sigmoid(self):
    """
    Applies the Sigmoid function element-wise.

    - Described: https://en.wikipedia.org/wiki/Sigmoid_function

    ```python exec="true" source="above" session="tensor" result="python"
    print(Tensor([-3., -2., -1., 0., 1., 2., 3.]).sigmoid().numpy())
    ```
    """
    return F.Sigmoid.apply(self.cast(least_upper_float(self.dtype)))
  def hardsigmoid(self, alpha:float=1/6, beta:float=0.5):
    """
    Applies the Hardsigmoid function element-wise.
    NOTE: default `alpha` and `beta` values is taken from torch

    - Described: https://paperswithcode.com/method/hard-sigmoid
    - See: https://pytorch.org/docs/stable/generated/torch.nn.functional.hardsigmoid.html

    ```python exec="true" source="above" session="tensor" result="python"
    print(Tensor([-3., -2., -1., 0., 1., 2., 3.]).hardsigmoid().numpy())
    ```
    """
    return (alpha * self + beta).relu() - (alpha * self + beta - 1).relu()

  def sqrt(self):
    """
    Computes the square root of the tensor element-wise.

    ```python exec="true" source="above" session="tensor" result="python"
    print(Tensor([1., 2., 3., 4.]).sqrt().numpy())
    ```
    """
    return F.Sqrt.apply(self.cast(least_upper_float(self.dtype)))
  def rsqrt(self):
    """
    Computes the reciprocal of the square root of the tensor element-wise.

    ```python exec="true" source="above" session="tensor" result="python"
    print(Tensor([1., 2., 3., 4.]).rsqrt().numpy())
    ```
    """
    return self.reciprocal().sqrt()
  def sin(self):
    """
    Computes the sine of the tensor element-wise.

    ```python exec="true" source="above" session="tensor" result="python"
    print(Tensor([0., math.pi/2, math.pi, 3*math.pi/2, 2*math.pi]).sin().numpy())
    ```
    """
    return F.Sin.apply(self.cast(least_upper_float(self.dtype)))
  def cos(self):
    """
    Computes the cosine of the tensor element-wise.

    ```python exec="true" source="above" session="tensor" result="python"
    print(Tensor([0., math.pi/2, math.pi, 3*math.pi/2, 2*math.pi]).cos().numpy())
    ```
    """
    return ((math.pi/2)-self).sin()
  def tan(self):
    """
    Computes the tangent of the tensor element-wise.

    ```python exec="true" source="above" session="tensor" result="python"
    print(Tensor([0., math.pi/4, math.pi/2, 3*math.pi/4, math.pi]).tan().numpy())
    ```
    """
    return self.sin() / self.cos()

  def asin(self):
    """
    Computes the inverse sine (arcsine) of the tensor element-wise.

    ```python exec="true" source="above" session="tensor" result="python"
    print(Tensor([-0.9, -0.6, -0.3, 0., 0.3, 0.6, 0.9]).asin().numpy())
    ```
    """
    # https://personal.math.ubc.ca/~cbm/aands/page_81.htm 4.4.46
    coefficients = [-0.0012624911, 0.0066700901, -0.0170881256, 0.0308918810, -0.0501743046, 0.0889789874, -0.2145988016, 1.5707963050]
    x = math.pi / 2 - (1.0 - self.abs()).sqrt() * polyN(self.abs(), coefficients)
    return self.sign() * x

  def acos(self):
    """
    Computes the inverse cosine (arccosine) of the tensor element-wise.

    ```python exec="true" source="above" session="tensor" result="python"
    print(Tensor([-0.9, -0.6, -0.3, 0., 0.3, 0.6, 0.9]).acos().numpy())
    ```
    """
    return math.pi / 2 - self.asin()

  def atan(self):
    """
    Computes the inverse tangent (arctan) of the tensor element-wise.

    ```python exec="true" source="above" session="tensor" result="python"
    print(Tensor([-3., -2., -1., 0., 1., 2., 3.]).atan().numpy())
    ```
    """
    return (self / (1 + self * self).sqrt()).asin()

  # ***** math functions *****

  def trunc(self: Tensor) -> Tensor:
    """
    Truncates the tensor element-wise.

    ```python exec="true" source="above" session="tensor" result="python"
    print(Tensor([-3.5, -2.5, -1.5, -0.5, 0.5, 1.5, 2.5, 3.5]).trunc().numpy())
    ```
    """
    return self.cast(dtypes.int32).cast(self.dtype)
  def ceil(self: Tensor) -> Tensor:
    """
    Rounds the tensor element-wise towards positive infinity.

    ```python exec="true" source="above" session="tensor" result="python"
    print(Tensor([-3.5, -2.5, -1.5, -0.5, 0.5, 1.5, 2.5, 3.5]).ceil().numpy())
    ```
    """
    return (self > (b := self.trunc())).where(b+1, b)
  def floor(self: Tensor) -> Tensor:
    """
    Rounds the tensor element-wise towards negative infinity.

    ```python exec="true" source="above" session="tensor" result="python"
    print(Tensor([-3.5, -2.5, -1.5, -0.5, 0.5, 1.5, 2.5, 3.5]).floor().numpy())
    ```
    """
    return (self < (b := self.trunc())).where(b-1, b)
  def round(self: Tensor) -> Tensor:
    """
    Rounds the tensor element-wise with rounding half to even.

    ```python exec="true" source="above" session="tensor" result="python"
    print(Tensor([-3.5, -2.5, -1.5, -0.5, 0.5, 1.5, 2.5, 3.5]).round().numpy())
    ```
    """
    return ((self > 0) == ((b := self.cast(dtypes.int32) / 2.0).cast(dtypes.int32) == b)).where((self - 0.5).ceil(), (self + 0.5).floor())

  def isinf(self:Tensor, detect_positive:bool=True, detect_negative:bool=True):
    """
    Checks the tensor element-wise to return True where the element is infinity, otherwise returns False

    ```python exec="true" source="above" session="tensor" result="python"
    print(Tensor([1, float('inf'), 2, float('-inf'), float('nan')]).isinf().numpy())
    ```
    """
    return (self == float("inf")) * detect_positive + (self == float("-inf")) * detect_negative
  def isnan(self:Tensor):
    """
    Checks the tensor element-wise to return True where the element is NaN, otherwise returns False

    ```python exec="true" source="above" session="tensor" result="python"
    print(Tensor([1, float('inf'), 2, float('-inf'), float('nan')]).isnan().numpy())
    ```
    """
    return self != self

  def lerp(self, end: Tensor, weight: Union[Tensor, float]) -> Tensor:
    """
    Linearly interpolates between `self` and `end` by `weight`.

    ```python exec="true" source="above" session="tensor" result="python"
    print(Tensor([1., 2., 3.]).lerp(Tensor([4., 5., 6.]), 0.5).numpy())
    ```
    """
    if self.dtype == dtypes.uint8 and isinstance(weight, Tensor):
      w_i = (weight * (1<<(W_PREC:=7)) + 0.5).cast(dtypes.int16)
      return (self+(((end - self).cast(dtypes.int8) * w_i + (1<<W_PREC-1)).cast(dtypes.uint16) >> W_PREC)).cast(dtypes.uint8)
    return self + (end - self) * weight

  def square(self):
    """
    Squares the tensor element-wise.
    Equivalent to `self*self`.

    ```python exec="true" source="above" session="tensor" result="python"
    print(Tensor([-3., -2., -1., 0., 1., 2., 3.]).square().numpy())
    ```
    """
    return self*self
  def clamp(self, min_=None, max_=None):
    """
    Clips (clamps) the values in the tensor between `min_` and `max_` element-wise.
    If `min_` is `None`, there is no lower bound. If `max_` is None, there is no upper bound.

    ```python exec="true" source="above" session="tensor" result="python"
    print(Tensor([-3., -2., -1., 0., 1., 2., 3.]).clip(-1, 1).numpy())
    ```
    """
    if min_ is None and max_ is None: raise RuntimeError("at least one of 'min_' or 'max_' must not be None")
    ret = self.maximum(min_) if min_ is not None else self
    return ret.minimum(max_) if max_ is not None else ret
  def clip(self, min_=None, max_=None):
    """
    Alias for `Tensor.clamp`.
    """
    return self.clamp(min_, max_)
  def sign(self):
    """
    Returns the sign of the tensor element-wise.

    ```python exec="true" source="above" session="tensor" result="python"
    print(Tensor([-3., -2., -1., 0., 1., 2., 3.]).sign().numpy())
    ```
    """
    return F.Sign.apply(self)
  def abs(self):
    """
    Computes the absolute value of the tensor element-wise.

    ```python exec="true" source="above" session="tensor" result="python"
    print(Tensor([-3., -2., -1., 0., 1., 2., 3.]).abs().numpy())
    ```
    """
    return self * self.sign()
  def reciprocal(self):
    """
    Compute `1/x` element-wise.

    ```python exec="true" source="above" session="tensor" result="python"
    print(Tensor([1., 2., 3., 4.]).reciprocal().numpy())
    ```
    """
    return F.Reciprocal.apply(self.cast(least_upper_float(self.dtype)))

  # ***** activation functions *****

  def elu(self, alpha=1.0):
    """
    Applies the Exponential Linear Unit (ELU) function element-wise.

    - Described: https://paperswithcode.com/method/elu
    - Paper: https://arxiv.org/abs/1511.07289v5

    ```python exec="true" source="above" session="tensor" result="python"
    print(Tensor([-3., -2., -1., 0., 1., 2., 3.]).elu().numpy())
    ```
    """
    return self.relu() - alpha*(1-self.exp()).relu()

  def celu(self, alpha=1.0):
    """
    Applies the Continuously differentiable Exponential Linear Unit (CELU) function element-wise.

    - Described: https://paperswithcode.com/method/celu
    - Paper: https://arxiv.org/abs/1704.07483

    ```python exec="true" source="above" session="tensor" result="python"
    print(Tensor([-3., -2., -1., 0., 1., 2., 3.]).celu().numpy())
    ```
    """
    return self.maximum(0) + (alpha * ((self / alpha).exp() - 1)).minimum(0)

  def selu(self, alpha=1.67326, gamma=1.0507):
    """
    Applies the Scaled Exponential Linear Unit (SELU) function element-wise.

    - Described: https://paperswithcode.com/method/selu
    - Paper: https://arxiv.org/abs/1706.02515v5

    ```python exec="true" source="above" session="tensor" result="python"
    print(Tensor([-3., -2., -1., 0., 1., 2., 3.]).selu().numpy())
    ```
    """
    return gamma * (self >= 0).detach().where(self, alpha * (self.exp() - 1))

  def swish(self):
    """
    See `.silu()`

    - Paper: https://arxiv.org/abs/1710.05941v1

    ```python exec="true" source="above" session="tensor" result="python"
    print(Tensor([-3., -2., -1., 0., 1., 2., 3.]).swish().numpy())
    ```
    """
    return self * self.sigmoid()

  def silu(self):
    """
    Applies the Sigmoid Linear Unit (SiLU) function element-wise.

    - Described: https://paperswithcode.com/method/silu
    - Paper: https://arxiv.org/abs/1606.08415

    ```python exec="true" source="above" session="tensor" result="python"
    print(Tensor([-3., -2., -1., 0., 1., 2., 3.]).silu().numpy())
    ```
    """
    return self.swish()   # The SiLU function is also known as the swish function.

  def relu6(self):
    """
    Applies the ReLU6 function element-wise.

    - Described: https://paperswithcode.com/method/relu6
    - Paper: https://arxiv.org/abs/1704.04861v1

    ```python exec="true" source="above" session="tensor" result="python"
    print(Tensor([-9., -6., -3., 0., 3., 6., 9.]).relu6().numpy())
    ```
    """
    return self.relu() - (self-6).relu()

  def hardswish(self):
    """
    Applies the Hardswish function element-wise.

    - Described: https://paperswithcode.com/method/hard-swish
    - Paper: https://arxiv.org/abs/1905.02244v5

    ```python exec="true" source="above" session="tensor" result="python"
    print(Tensor([-3., -2., -1., 0., 1., 2., 3.]).hardswish().numpy())
    ```
    """
    return self * (self+3).relu6() * (1/6)

  def tanh(self):
    """
    Applies the Hyperbolic Tangent (tanh) function element-wise.

    - Described: https://en.wikipedia.org/wiki/Hyperbolic_functions#Tanh

    ```python exec="true" source="above" session="tensor" result="python"
    print(Tensor([-3., -2., -1., 0., 1., 2., 3.]).tanh().numpy())
    ```
    """
    return 2.0 * ((2.0 * self).sigmoid()) - 1.0

  def sinh(self):
    """
    Applies the Hyperbolic Sine (sinh) function element-wise.

    - Described: https://en.wikipedia.org/wiki/Hyperbolic_functions#Sinh

    ```python exec="true" source="above" session="tensor" result="python"
    print(Tensor([-3., -2., -1., 0., 1., 2., 3.]).sinh().numpy())
    ```
    """
    return (self.exp() - self.neg().exp()) / 2

  def cosh(self):
    """
    Applies the Hyperbolic Cosine (cosh) function element-wise.

    - Described: https://en.wikipedia.org/wiki/Hyperbolic_functions#Cosh

    ```python exec="true" source="above" session="tensor" result="python"
    print(Tensor([-3., -2., -1., 0., 1., 2., 3.]).cosh().numpy())
    ```
    """
    return (self.exp() + self.neg().exp()) / 2

  def atanh(self):
    """
    Applies the Inverse Hyperbolic Tangent (atanh) function element-wise.

    - Described: https://en.wikipedia.org/wiki/Inverse_hyperbolic_functions#atanh

    ```python exec="true" source="above" session="tensor" result="python"
    print(Tensor([-0.9, -0.6, -0.3, 0., 0.3, 0.6, 0.9]).atanh().numpy())
    ```
    """
    return ((1 + self)/(1 - self)).log() / 2

  def asinh(self):
    """
    Applies the Inverse Hyperbolic Sine (asinh) function element-wise.

    - Described: https://en.wikipedia.org/wiki/Inverse_hyperbolic_functions#asinh

    ```python exec="true" source="above" session="tensor" result="python"
    print(Tensor([-3., -2., -1., 0., 1., 2., 3.]).asinh().numpy())
    ```
    """
    return (self + (self.square() + 1).sqrt()).log()

  def acosh(self):
    """
    Applies the Inverse Hyperbolic Cosine (acosh) function element-wise.

    - Described: https://en.wikipedia.org/wiki/Inverse_hyperbolic_functions#acosh

    ```python exec="true" source="above" session="tensor" result="python"
    print(Tensor([-3., -2., -1., 0., 1., 2., 3.]).acosh().numpy())
    ```
    """
    return (self + (self.square() - 1).sqrt()).log()

  def hardtanh(self, min_val=-1, max_val=1):
    """
    Applies the Hardtanh function element-wise.

    - Described: https://paperswithcode.com/method/hardtanh-activation

    ```python exec="true" source="above" session="tensor" result="python"
    print(Tensor([-1.5, -1.0, -0.5, 0., 0.5, 1.0, 1.5]).hardtanh().numpy())
    ```
    """
    return self.clip(min_val, max_val)

  def erf(self):
    """
    Applies error function element-wise.

    - Described: https://en.wikipedia.org/wiki/Error_function

    ```python exec="true" source="above" session="tensor" result="python"
    print(Tensor([-1.5, -1.0, -0.5, 0., 0.5, 1.0, 1.5]).erf().numpy())
    ```
    """
    # https://personal.math.ubc.ca/~cbm/aands/page_299.htm 7.1.26
    t = 1.0 / (1.0 + 0.3275911 * self.abs())
    return self.sign() * (1.0 - t * polyN(t, [1.061405429, -1.453152027, 1.421413741, -0.284496736, 0.254829592]) * (-self.square()).exp())

  def gelu(self):
    """
    Applies the Gaussian Error Linear Unit (GELU) function element-wise.

    - Described: https://paperswithcode.com/method/gelu
    - Paper: https://arxiv.org/abs/1606.08415v5

    ```python exec="true" source="above" session="tensor" result="python"
    print(Tensor([-3., -2., -1., 0., 1., 2., 3.]).gelu().numpy())
    ```
    """
    return 0.5 * self * (1 + (math.sqrt(2 / math.pi) * (self + 0.044715 * self ** 3)).tanh())

  def quick_gelu(self):
    """
    Applies the Sigmoid GELU approximation element-wise.

    - Described: https://paperswithcode.com/method/gelu

    ```python exec="true" source="above" session="tensor" result="python"
    print(Tensor([-3., -2., -1., 0., 1., 2., 3.]).quick_gelu().numpy())
    ```
    """
    return self * (self * 1.702).sigmoid()

  def leakyrelu(self, neg_slope=0.01):
    """
    Applies the Leaky ReLU function element-wise.

    - Described: https://paperswithcode.com/method/leaky-relu

    ```python exec="true" source="above" session="tensor" result="python"
    print(Tensor([-3., -2., -1., 0., 1., 2., 3.]).leakyrelu().numpy())
    ```
    ```python exec="true" source="above" session="tensor" result="python"
    print(Tensor([-3., -2., -1., 0., 1., 2., 3.]).leakyrelu(neg_slope=0.42).numpy())
    ```
    """
    return self.relu() - (-neg_slope*self).relu()

  def mish(self):
    """
    Applies the Mish function element-wise.

    - Described: https://paperswithcode.com/method/mish
    - Paper: https://arxiv.org/abs/1908.08681v3

    ```python exec="true" source="above" session="tensor" result="python"
    print(Tensor([-3., -2., -1., 0., 1., 2., 3.]).mish().numpy())
    ```
    """
    return self * self.softplus().tanh()

  def softplus(self, beta=1):
    """
    Applies the Softplus function element-wise.

    - Described: https://paperswithcode.com/method/softplus

    ```python exec="true" source="above" session="tensor" result="python"
    print(Tensor([-3., -2., -1., 0., 1., 2., 3.]).softplus().numpy())
    ```
    """
    return (1/beta) * (1 + (self*beta).exp()).log()

  def softsign(self):
    """
    Applies the Softsign function element-wise.

    - Described: https://paperswithcode.com/method/softsign

    ```python exec="true" source="above" session="tensor" result="python"
    print(Tensor([-3., -2., -1., 0., 1., 2., 3.]).softsign().numpy())
    ```
    """
    return self / (1 + self.abs())

  # ***** broadcasted elementwise ops *****
  def _broadcast_to(self, shape:Tuple[sint, ...]) -> Tensor:
    if self.shape == shape: return self
    if self.ndim > len(shape): raise ValueError(f"cannot broadcast tensor to fewer dimensions. shape={self.shape} to {shape=}")
    # first pad left with 1s https://data-apis.org/array-api/latest/API_specification/broadcasting.html
    padded, _ = _pad_left(self.shape, shape)
    # for each dimension, check either from_ is 1, or it does not change
    if any(resolve(from_ != 1, False) and resolve(from_ != to, False) for from_,to in zip(padded, shape)):
      raise ValueError(f"cannot broadcast from shape={self.shape} to {shape=}")
    return F.Expand.apply(self.reshape(padded), shape=shape)

  def _broadcasted(self, y:Union[Tensor, UOp, ConstType], reverse:bool=False, match_dtype:bool=True) -> Tuple[Tensor, Tensor]:
    x: Tensor = self
    if not isinstance(y, Tensor):
      # make y a Tensor
      assert isinstance(y, (*get_args(ConstType), UOp)), f"{type(y)=}, {y=}"
      if isinstance(x.dtype, ImageDType) or dtypes.is_float(x.dtype) or (dtypes.is_int(x.dtype) and isinstance(y, int)): y_dtype = x.dtype
      elif not isinstance(y, UOp): y_dtype = dtypes.from_py(y)
      if isinstance(y, UOp): y = Tensor.from_uop(y, device=x.device)
      else: y = Tensor(dtypes.as_const(y, y_dtype), x.device, y_dtype, requires_grad=False)

    if match_dtype and x.dtype != y.dtype:
      output_dtype = least_upper_dtype(x.dtype, y.dtype)
      x, y = x.cast(output_dtype), y.cast(output_dtype)

    if reverse: x, y = y, x

    # broadcast
    out_shape = _broadcast_shape(x.shape, y.shape)
    return x._broadcast_to(out_shape), y._broadcast_to(out_shape)

  def _to_const_val(self, x:Union[Tensor, ConstType]) -> Union[Tensor, ConstType]:
    return x.lazydata.base.arg if isinstance(x, Tensor) and isinstance(x.lazydata, LazyBuffer) and x.lazydata.is_unrealized_unmasked_const() \
      and not x.requires_grad and self._broadcasted(x)[0].shape == self.shape else x

  def add(self, x:Union[Tensor, ConstType], reverse=False) -> Tensor:
    """
    Adds `self` and `x`.
    Equivalent to `self + x`.
    Supports broadcasting to a common shape, type promotion, and integer, float, boolean inputs.

    ```python exec="true" source="above" session="tensor" result="python"
    Tensor.manual_seed(42)
    t = Tensor.randn(4)
    print(t.numpy())
    ```
    ```python exec="true" source="above" session="tensor" result="python"
    print(t.add(20).numpy())
    ```
    ```python exec="true" source="above" session="tensor" result="python"
    print(t.add(Tensor([[2.0], [3.5]])).numpy())
    ```
    """
    return F.Add.apply(*self._broadcasted(x, reverse))

  def sub(self, x:Union[Tensor, ConstType], reverse=False) -> Tensor:
    """
    Subtracts `x` from `self`.
    Equivalent to `self - x`.
    Supports broadcasting to a common shape, type promotion, and integer, float, boolean inputs.

    ```python exec="true" source="above" session="tensor" result="python"
    Tensor.manual_seed(42)
    t = Tensor.randn(4)
    print(t.numpy())
    ```
    ```python exec="true" source="above" session="tensor" result="python"
    print(t.sub(20).numpy())
    ```
    ```python exec="true" source="above" session="tensor" result="python"
    print(t.sub(Tensor([[2.0], [3.5]])).numpy())
    ```
    """
    a, b = self._broadcasted(x, reverse)
    return a + (-b)

  def mul(self, x:Union[Tensor, ConstType], reverse=False) -> Tensor:
    """
    Multiplies `self` and `x`.
    Equivalent to `self * x`.
    Supports broadcasting to a common shape, type promotion, and integer, float, boolean inputs.

    ```python exec="true" source="above" session="tensor" result="python"
    Tensor.manual_seed(42)
    t = Tensor.randn(4)
    print(t.numpy())
    ```
    ```python exec="true" source="above" session="tensor" result="python"
    print(t.mul(3).numpy())
    ```
    ```python exec="true" source="above" session="tensor" result="python"
    print(t.mul(Tensor([[-1.0], [2.0]])).numpy())
    ```
    """
    return F.Mul.apply(*self._broadcasted(x, reverse))

  def idiv(self, x:Union[Tensor, ConstType], reverse=False) -> Tensor:
    """
    Divides `self` by `x`.
    Equivalent to `self // x`.
    Supports broadcasting to a common shape, type promotion, and integer inputs.
    `idiv` performs integer division.

    ```python exec="true" source="above" session="tensor" result="python"
    print(Tensor([1, 4, 10]).idiv(Tensor([2, 3, 4])).numpy())
    ```
    """
    return F.IDiv.apply(*self._broadcasted(x, reverse))

  def div(self, x:Union[Tensor, ConstType], reverse=False) -> Tensor:
    """
    Divides `self` by `x`.
    Equivalent to `self / x`.
    Supports broadcasting to a common shape, type promotion, and integer, float, boolean inputs.
    `div` performs true division.

    ```python exec="true" source="above" session="tensor" result="python"
    Tensor.manual_seed(42)
    t = Tensor.randn(4)
    print(t.numpy())
    ```
    ```python exec="true" source="above" session="tensor" result="python"
    print(t.div(3).numpy())
    ```
    ```python exec="true" source="above" session="tensor" result="python"
    print(Tensor([1, 4, 10]).div(Tensor([2, 3, 4])).numpy())
    ```
    """
    numerator, denominator = self._broadcasted(x, reverse)
    return numerator.cast(least_upper_float(numerator.dtype)) * denominator.cast(least_upper_float(denominator.dtype)).reciprocal()

  def xor(self, x:Union[Tensor, ConstType], reverse=False) -> Tensor:
    """
    Computes bitwise xor of `self` and `x`.
    Equivalent to `self ^ x`.
    Supports broadcasting to a common shape, type promotion, and integer, boolean inputs.

    ```python exec="true" source="above" session="tensor" result="python"
    print(Tensor([-1, -2, 3]).xor(Tensor([1, 0, 3])).numpy())
    ```
    ```python exec="true" source="above" session="tensor" result="python"
    print(Tensor([True, True, False, False]).xor(Tensor([True, False, True, False])).numpy())
    ```
    """
    if self.dtype != dtypes.bool and not dtypes.is_int(self.dtype): raise RuntimeError(f"{self.dtype} is not supported")
    return F.Xor.apply(*self._broadcasted(x, reverse))

  def bitwise_and(self, x:Union[Tensor, ConstType], reverse=False) -> Tensor:
    """
    Compute the bit-wise AND of `self` and `x`.
    Equivalent to `self & x`.
    Supports broadcasting to a common shape, type promotion, and integer, boolean inputs.
    ```python exec="true" source="above" session="tensor" result="python"
    print(Tensor([2, 5, 255]).bitwise_and(Tensor([3, 14, 16])).numpy())
    ```
    ```python exec="true" source="above" session="tensor" result="python"
    print(Tensor([True, True, False, False]).bitwise_and(Tensor([True, False, True, False])).numpy())
    ```
    """
    if self.dtype != dtypes.bool and not dtypes.is_int(self.dtype): raise RuntimeError(f"{self.dtype} is not supported")
    return F.BitwiseAnd.apply(*self._broadcasted(x, reverse))

  def bitwise_or(self, x:Union[Tensor, ConstType], reverse=False) -> Tensor:
    """
    Compute the bit-wise OR of `self` and `x`.
    Equivalent to `self | x`.
    Supports broadcasting to a common shape, type promotion, and integer, boolean inputs.
    ```python exec="true" source="above" session="tensor" result="python"
    print(Tensor([2, 5, 255]).bitwise_or(Tensor([4, 4, 4])).numpy())
    ```
    ```python exec="true" source="above" session="tensor" result="python"
    print(Tensor([True, True, False, False]).bitwise_or(Tensor([True, False, True, False])).numpy())
    ```
    """
    if self.dtype != dtypes.bool and not dtypes.is_int(self.dtype): raise RuntimeError(f"{self.dtype} is not supported")
    return F.BitwiseOr.apply(*self._broadcasted(x, reverse))

  def bitwise_not(self) -> Tensor:
    """
    Compute the bit-wise NOT of `self`.
    Equivalent to `~self`.
    ```python exec="true" source="above" session="tensor" result="python"
    print(Tensor([0, 2, 5, 255], dtype="int8").bitwise_not().numpy())
    ```
    ```python exec="true" source="above" session="tensor" result="python"
    print(Tensor([True, False]).bitwise_not().numpy())
    ```
    """
    if self.dtype != dtypes.bool and not dtypes.is_int(self.dtype): raise RuntimeError(f"{self.dtype} is not supported")
    return self.logical_not() if self.dtype == dtypes.bool else self ^ ((1<<8*self.dtype.itemsize)-1)

  def lshift(self, x:int):
    """
    Computes left arithmetic shift of `self` by `x` bits. `self` must have unsigned dtype.
    Equivalent to `self << x`.

    ```python exec="true" source="above" session="tensor" result="python"
    print(Tensor([1, 3, 31], dtype=dtypes.uint8).lshift(2).numpy())
    ```
    """
    assert dtypes.is_unsigned(self.dtype) and isinstance(x, int) and x >= 0, f"not supported {self.dtype=} {x=}"
    return self.mul(2 ** x)

  def rshift(self, x:int):
    """
    Computes right arithmetic shift of `self` by `x` bits. `self` must have unsigned dtype.
    Equivalent to `self >> x`.

    ```python exec="true" source="above" session="tensor" result="python"
    print(Tensor([4, 13, 125], dtype=dtypes.uint8).rshift(2).numpy())
    ```
    """
    assert dtypes.is_unsigned(self.dtype) and isinstance(x, int) and x >= 0, f"not supported {self.dtype=} {x=}"
    return self.idiv(2 ** x)

  def pow(self, x:Union[Tensor, ConstType], reverse=False) -> Tensor:
    """
    Computes power of `self` with `x`.
    Equivalent to `self ** x`.

    ```python exec="true" source="above" session="tensor" result="python"
    print(Tensor([-1, 2, 3]).pow(2).numpy())
    ```
    ```python exec="true" source="above" session="tensor" result="python"
    print(Tensor([-1, 2, 3]).pow(Tensor([-1.5, 0.5, 1.5])).numpy())
    ```
    ```python exec="true" source="above" session="tensor" result="python"
    print((2 ** Tensor([-1, 2, 3])).numpy())
    ```
    """
    x = self._to_const_val(x)
    if not isinstance(x, Tensor) and not reverse:
      # simple pow identities
      if x < 0: return self.reciprocal().pow(-x)
      if x == 0: return 1 + self * 0
      if int(x - 0.5) + 0.5 == x: return self.pow(int(x - 0.5)) * self.sqrt()
      if int(x) == x: return self.pow(x // 2).square() * (1 if x % 2 == 0 else self)

    # positive const ** self
    if not isinstance(x, Tensor) and reverse and x > 0: return self.mul(math.log(x)).exp()

    base, exponent = self._broadcasted(x, reverse=reverse)
    # start with b ** e = exp(e * log(b))
    ret = base.abs().log().mul(exponent).exp()
    # correct sign of negative base with odd exponent (cos has a period of 2pi so we use it here to get the oddness of the exponent)
    negative_base = (base < 0).detach().where(1, 0)
    # 1 for non-negative base or negative even exponent, -1 for negative odd exponent, don't care about non-integer exponent
    correct_sign = 1 + negative_base * ((exponent * math.pi).cos() - 1)
    # inject nan for negative base and non-integer exponent
    inject_nan = (negative_base * (exponent != exponent.trunc())).detach().where(math.nan, 1)
    # apply correct_sign inject_nan, and fix 0 ** 0 = 1
    return ((base == 0) * (exponent == 0)).detach().where(1, ret * correct_sign * inject_nan)

  def maximum(self, x:Union[Tensor, ConstType]) -> Tensor:
    """
    Computes element-wise maximum of `self` and `x`.

    ```python exec="true" source="above" session="tensor" result="python"
    print(Tensor([-1, 2, 3]).maximum(1).numpy())
    ```
    ```python exec="true" source="above" session="tensor" result="python"
    print(Tensor([-1, 2, 3]).maximum(Tensor([-4, -2, 9])).numpy())
    ```
    """
    return (self<x).detach().where(x, (self==x).detach().where(((self * 0.5 + x * 0.5).cast(self.dtype)), self))

  def minimum(self, x:Union[Tensor, ConstType]) -> Tensor:
    """
    Computes element-wise minimum of `self` and `x`.

    ```python exec="true" source="above" session="tensor" result="python"
    print(Tensor([-1, 2, 3]).minimum(1).numpy())
    ```
    ```python exec="true" source="above" session="tensor" result="python"
    print(Tensor([-1, 2, 3]).minimum(Tensor([-4, -2, 9])).numpy())
    ```
    """
    return -((-self).maximum(-x))

  def where(self:Tensor, x:Union[Tensor, ConstType], y:Union[Tensor, ConstType]):
    """
    Return a tensor of elements selected from either `x` or `y`, depending on `self`.
    `output_i = x_i if self_i else y_i`.

    ```python exec="true" source="above" session="tensor" result="python"
    cond = Tensor([[True, True, False], [True, False, False]])
    print(cond.where(1, 3).numpy())
    ```
    ```python exec="true" source="above" session="tensor" result="python"
    Tensor.manual_seed(42)
    cond = Tensor.randn(2, 3)
    print(cond.numpy())
    ```
    ```python exec="true" source="above" session="tensor" result="python"
    print((cond > 0).where(cond, -float("inf")).numpy())
    ```
    """
    if isinstance(x, Tensor): x, y = x._broadcasted(y)
    elif isinstance(y, Tensor): y, x = y._broadcasted(x)
    cond, x = self._broadcasted(x, match_dtype=False)
    cond, y = cond._broadcasted(y, match_dtype=False)
    return F.Where.apply(cond.cast(dtypes.bool), *x._broadcasted(y))

  def masked_fill(self:Tensor, mask:Tensor, value:Union[Tensor, ConstType]): return mask.where(value, self)

  # ***** op wrappers *****

  def __invert__(self) -> Tensor: return self.bitwise_not()

  def __lshift__(self, x) -> Tensor: return self.lshift(x)
  def __rshift__(self, x) -> Tensor: return self.rshift(x)

  def __pow__(self, x) -> Tensor: return self.pow(x)
  def __matmul__(self, x) -> Tensor: return self.matmul(x)

  def __rpow__(self, x) -> Tensor: return self.pow(x, True)
  def __rmatmul__(self, x) -> Tensor: return self.matmul(x, True)

  def __iadd__(self, x) -> Tensor: return self.assign(self.add(x))
  def __isub__(self, x) -> Tensor: return self.assign(self.sub(x))
  def __imul__(self, x) -> Tensor: return self.assign(self.mul(x))
  def __ipow__(self, x) -> Tensor: return self.assign(self.pow(x))
  def __itruediv__(self, x) -> Tensor: return self.assign(self.div(x))
  def __ifloordiv__(self, x) -> Tensor: return self.assign(self.idiv(x))
  def __imatmul__(self, x) -> Tensor: return self.assign(self.matmul(x))
  def __iand__(self, x) -> Tensor: return self.assign(self.bitwise_and(x))
  def __ior__(self, x) -> Tensor: return self.assign(self.bitwise_or(x))
  def __ixor__(self, x) -> Tensor: return self.assign(self.xor(x))
  def __ilshift__(self, x) -> Tensor: return self.assign(self.lshift(x))
  def __irshift__(self, x) -> Tensor: return self.assign(self.rshift(x))

  def lt(self, x) -> Tensor: return F.Less.apply(*self._broadcasted(x, False))
  def gt(self, x) -> Tensor: return F.Less.apply(*self._broadcasted(x, True))
  def ne(self, x) -> Tensor: return F.Neq.apply(*self._broadcasted(x))

  def __eq__(self, x) -> Tensor: return self.eq(x)                      # type: ignore[override]

  # ***** functional nn ops *****

  def linear(self, weight:Tensor, bias:Optional[Tensor]=None):
    """
    Applies a linear transformation to `self` using `weight` and `bias`.

    See: https://pytorch.org/docs/stable/generated/torch.nn.Linear.html

    ```python exec="true" source="above" session="tensor" result="python"
    t = Tensor([[1, 2], [3, 4]])
    weight = Tensor([[1, 2], [3, 4]])
    bias = Tensor([1, 2])
    print(t.linear(weight, bias).numpy())
    ```
    """
    x = self.mul(weight) if len(weight.shape) == 1 else self.dot(weight)
    return x.add(bias) if bias is not None else x

  def sequential(self, ll:List[Callable[[Tensor], Tensor]]):
    """
    Applies a sequence of functions to `self` chaining the output of each function to the input of the next.

    ```python exec="true" source="above" session="tensor" result="python"
    t = Tensor([1, 2, 3])
    print(t.sequential([lambda x: x * 2, lambda x: x + 1]).numpy())
    ```
    """
    return functools.reduce(lambda x,f: f(x), ll, self)

  def layernorm(self, axis:Union[int,Tuple[int,...]]=-1, eps:float=1e-5) -> Tensor:
    """
    Applies Layer Normalization over a mini-batch of inputs.

    - Described: https://paperswithcode.com/method/layer-normalization
    - Paper: https://arxiv.org/abs/1607.06450v1

    ```python exec="true" source="above" session="tensor" result="python"
    t = Tensor.randn(8, 10, 16) * 2 + 8
    print(t.mean().item(), t.std().item())
    ```
    ```python exec="true" source="above" session="tensor" result="python"
    t = t.layernorm()
    print(t.mean().item(), t.std().item())
    ```
    """
    y = (self - self.mean(axis, keepdim=True))
    return y.mul((y*y).mean(axis, keepdim=True).add(eps).rsqrt())

  def batchnorm(self, weight:Optional[Tensor], bias:Optional[Tensor], mean:Tensor, invstd:Tensor, axis:Union[int,Tuple[int,...]]=1) -> Tensor:
    """
    Applies Batch Normalization over a mini-batch of inputs.

    - Described: https://paperswithcode.com/method/batch-normalization
    - Paper: https://arxiv.org/abs/1502.03167

    ```python exec="true" source="above" session="tensor" result="python"
    t = Tensor.randn(8, 4, 16, 16) * 2 + 8
    print(t.mean().item(), t.std().item())
    ```
    ```python exec="true" source="above" session="tensor" result="python"
    t = t.batchnorm(None, None, t.mean(axis=(0,2,3)), t.var(axis=(0,2,3)).add(1e-5).rsqrt())
    print(t.mean().item(), t.std().item())
    ```
    """
    axis_ = argfix(axis)
    shape = tuple(s if ax in axis_ else 1 for ax, s in enumerate(self.shape))
    x = self - mean.reshape(shape)
    if weight is not None: x = x * weight.reshape(shape)
    ret = x.mul(invstd.reshape(shape) if len(invstd.shape) == len(axis_) else invstd)
    return (ret + bias.reshape(shape)) if bias is not None else ret

  def dropout(self, p=0.5) -> Tensor:
    """
    Applies dropout to `self`.

    NOTE: dropout is only applied when `Tensor.training` is `True`.

    - Described: https://paperswithcode.com/method/dropout
    - Paper: https://jmlr.org/papers/v15/srivastava14a.html

    ```python exec="true" source="above" session="tensor" result="python"
    Tensor.manual_seed(42)
    t = Tensor.randn(2, 2)
    with Tensor.train():
      print(t.dropout().numpy())
    ```
    """
    if not Tensor.training or p == 0: return self
    return (Tensor.rand_like(self, requires_grad=False, dtype=dtypes.default_float, contiguous=False) >= p).contiguous().where(self, 0) / (1.0 - p)

  def one_hot(self, num_classes:int=-1) -> Tensor:
    """
    Converts `self` to a one-hot tensor.

    `num_classes` defaults to -1, which means num_classes will be inferred as max(self) + 1.

    ```python exec="true" source="above" session="tensor" result="python"
    t = Tensor([0, 1, 3, 3, 4])
    print(t.one_hot(5).numpy())
    ```
    """
    if num_classes == -1: num_classes = (self.max()+1).item()
    return (self[..., None] == Tensor.arange(num_classes, requires_grad=False, device=self.device)).where(1, 0)

  def scaled_dot_product_attention(self, key:Tensor, value:Tensor, attn_mask:Optional[Tensor]=None,
                                   dropout_p:float=0.0, is_causal:bool=False) -> Tensor:
    """
    Computes scaled dot-product attention.
    `self` is the query tensor, `key` is the key tensor, and `value` is the value tensor.

    - Described: https://paperswithcode.com/method/scaled
    - Paper: https://arxiv.org/abs/1706.03762v7

    ```python exec="true" source="above" session="tensor" result="python"
    q = Tensor.randn(2, 4, 8)
    k = Tensor.randn(2, 4, 8)
    v = Tensor.randn(2, 4, 8)
    print(q.scaled_dot_product_attention(k, v).numpy())
    ```
    """
    # NOTE: it also works when `key` and `value` have symbolic shape.
    assert all_int(self.shape), f"does not support symbolic shape {self.shape}"
    if is_causal: attn_mask = Tensor.ones(self.shape[-2], key.shape[-2], requires_grad=False, device=self.device).tril(0).cast(dtypes.bool)
    if attn_mask is not None and attn_mask.dtype == dtypes.bool: attn_mask = (attn_mask == 0).where(-float("inf"), 0)
    qk = self.matmul(key.transpose(-2,-1), acc_dtype=least_upper_dtype(self.dtype, key.dtype, dtypes.float32)) / math.sqrt(self.shape[-1])
    return ((qk+attn_mask) if attn_mask is not None else qk).softmax(-1).cast(self.dtype).dropout(dropout_p) @ value

  def _do_reduction(self, reduction:ReductionStr="mean") -> Tensor:
    if reduction not in get_args(ReductionStr): raise ValueError(f"{reduction=} must be one of {get_args(ReductionStr)}")
    reductions: Dict[str, Callable[[Tensor], Tensor]] = {"mean": Tensor.mean, "sum": Tensor.sum, "none": lambda x: x}
    return reductions[reduction](self)

  def binary_crossentropy(self, Y:Tensor, reduction:ReductionStr="mean") -> Tensor:
    """
    Computes the binary cross-entropy loss between `self` and `Y`.

    See: https://pytorch.org/docs/stable/generated/torch.nn.BCELoss.html

    ```python exec="true" source="above" session="tensor" result="python"
    t = Tensor([0.1, 0.9, 0.2])
    Y = Tensor([0, 1, 0])
    print(t.binary_crossentropy(Y).item())
    ```
    """
    return (-Y*self.log() - (1-Y)*(1-self).log())._do_reduction(reduction)

  def binary_crossentropy_logits(self, Y:Tensor, reduction:ReductionStr="mean") -> Tensor:
    """
    Computes the binary cross-entropy loss between `self` and `Y` where `self` is logits.

    See: https://pytorch.org/docs/stable/generated/torch.nn.BCEWithLogitsLoss.html

    ```python exec="true" source="above" session="tensor" result="python"
    t = Tensor([-1, 2, -3])
    Y = Tensor([0, 1, 0])
    print(t.binary_crossentropy_logits(Y).item())
    ```
    """
    return (self.maximum(0) - Y * self + (1 + self.abs().neg().exp()).log())._do_reduction(reduction)

  def sparse_categorical_crossentropy(self, Y:Tensor, ignore_index:int=-1, label_smoothing=0.0, reduction:ReductionStr="mean") -> Tensor:
    """
    Computes the sparse categorical cross-entropy loss between `self` and `Y`.

    NOTE: `self` is logits and `Y` is the target labels.
    NOTE: unlike PyTorch, this function expects the class axis to be -1

    See: https://pytorch.org/docs/stable/generated/torch.nn.CrossEntropyLoss.html

    ```python exec="true" source="above" session="tensor" result="python"
    t = Tensor([[-1, 2, -3], [1, -2, 3]])
    Y = Tensor([1, 2])
    print(t.sparse_categorical_crossentropy(Y).item())
    ```
    """
    assert 0.0 <= label_smoothing <= 1.0, "label_smoothing must be in [0.0, 1.0]"
    assert reduction in ("mean", "sum", "none"), "reduction must be one of ['mean', 'sum', 'none']"
    log_probs, loss_mask = self.log_softmax(), (Y != ignore_index) if ignore_index != -1 else Y.ones_like(dtype=dtypes.bool)
    y_counter = Tensor.arange(self.shape[-1], requires_grad=False, device=self.device).unsqueeze(0).expand(Y.numel(), self.shape[-1])
    y = ((y_counter == Y.flatten().reshape(-1, 1)) * loss_mask.reshape(-1, 1)).reshape(*Y.shape, self.shape[-1])
    smoothing = label_smoothing * (log_probs.mean(-1) * loss_mask)
    unreduced = ((1 - label_smoothing) * (log_probs * y).sum(-1) + smoothing)
    # NOTE: because of ignore_index, we can't use Tensor.mean (so can't use `_do_reduction` here)
    return -(unreduced.sum() / loss_mask.sum() if reduction == "mean" else (unreduced.sum() if reduction == "sum" else unreduced))

  def cross_entropy(self, Y:Tensor, reduction:ReductionStr="mean", label_smoothing:float=0.0) -> Tensor:
    """
    Compute the cross entropy loss between input logits and target.

    NOTE: `self` are logits and `Y` are the target labels or class probabilities.

    See: https://pytorch.org/docs/stable/generated/torch.nn.functional.cross_entropy.html

    ```python exec="true" source="above" session="tensor" result="python"
    t = Tensor([[-1, 2, -3], [1, -2, 3]])
    Y = Tensor([1, 2])
    print(t.cross_entropy(Y).item())
    ```
    ```python exec="true" source="above" session="tensor" result="python"
    t = Tensor([[-1, 2, -3], [1, -2, 3]])
    Y = Tensor([1, 2])
    print(t.cross_entropy(Y, reduction='none').numpy())
    ```
    """
    assert 0.0 <= label_smoothing <= 1.0, "label_smoothing must be in [0.0, 1.0]"
    Y = Y.one_hot(num_classes=cast(int, self.shape[1])) if Y.ndim < 2 else Y
    Y = (1 - label_smoothing)*Y + label_smoothing / cast(int, Y.shape[1])
    ret = -self.log_softmax(axis=1).mul(Y).sum(axis=1)
    return ret._do_reduction(reduction)

  def nll_loss(self, Y:Tensor, weight:Optional[Tensor]=None, ignore_index:Optional[int]=None, reduction:ReductionStr="mean") -> Tensor:
    """
    Compute the negative log likelihood loss between log-probabilities and target labels.

    NOTE: `self` is log-probabilities and `Y` is the Y labels or class probabilities.

    See: https://pytorch.org/docs/stable/generated/torch.nn.functional.nll_loss.html

    ```python exec="true" source="above" session="tensor" result="python"
    t = Tensor([[-1, 2, -3], [1, -2, 3]])
    Y = Tensor([1, 2])
    print(t.log_softmax().nll_loss(Y).item())
    ```
    ```python exec="true" source="above" session="tensor" result="python"
    t = Tensor([[-1, 2, -3], [1, -2, 3]])
    Y = Tensor([1, 2])
    print(t.log_softmax().nll_loss(Y, reduction='none').numpy())
    ```
    """
    weight = Tensor.ones_like(Y, requires_grad=False) if weight is None else weight[Y]
    masked_weight = weight if ignore_index is None else weight * (Y != ignore_index)
    nll = -self.gather(1, Y.unsqueeze(1)).squeeze(1) * masked_weight
    return nll.sum() / masked_weight.sum() if reduction == "mean" else nll._do_reduction(reduction)

  # ***** Tensor Properties *****

  @property
  def ndim(self) -> int:
    """
    Returns the number of dimensions in the tensor.

    ```python exec="true" source="above" session="tensor" result="python"
    t = Tensor([[1, 2], [3, 4]])
    print(t.ndim)
    ```
    """
    return len(self.shape)

  def numel(self) -> sint:
    """
    Returns the total number of elements in the tensor.

    ```python exec="true" source="above" session="tensor" result="python"
    t = Tensor([[[1, 2], [3, 4]], [[5, 6], [7, 8]]])
    print(t.numel())
    ```
    """
    return prod(self.shape)

  def element_size(self) -> int:
    """
    Returns the size in bytes of an individual element in the tensor.

    ```python exec="true" source="above" session="tensor" result="python"
    t = Tensor([5], dtype=dtypes.int16)
    print(t.element_size())
    ```
    """
    return self.dtype.itemsize

  def nbytes(self) -> int:
    """
    Returns the total number of bytes of all elements in the tensor.

    ```python exec="true" source="above" session="tensor" result="python"
    t = Tensor([8, 9], dtype=dtypes.float)
    print(t.nbytes())
    ```
    """
    return self.numel() * self.element_size()

  def is_floating_point(self) -> bool:
    """
    Returns `True` if the tensor contains floating point types, i.e. is one of `dtype.float64`, `dtype.float32`,
    `dtype.float16`, `dtype.bfloat16`.

    ```python exec="true" source="above" session="tensor" result="python"
    t = Tensor([8, 9], dtype=dtypes.float32)
    print(t.is_floating_point())
    ```
    """
    return dtypes.is_float(self.dtype)

  def size(self, dim:Optional[int]=None) -> Union[sint, Tuple[sint, ...]]:
    """
    Return the size of the tensor. If `dim` is specified, return the length along dimension `dim`. Otherwise return the shape of the tensor.

    ```python exec="true" source="above" session="tensor" result="python"
    t = Tensor([[4, 5, 6], [7, 8, 9]])
    print(t.size())
    ```
    ```python exec="true" source="above" session="tensor" result="python"
    print(t.size(dim=1))
    ```
    """
    return self.shape if dim is None else self.shape[dim]

  # ***** cast ops *****

  def llvm_bf16_cast(self, dtype:DTypeLike):
    # hack for devices that don't support bfloat16
    assert self.dtype == dtypes.bfloat16
    return self.to("LLVM").bitcast(dtypes.uint16).cast(dtypes.uint32).mul(1<<16).bitcast(dtypes.float32).cast(dtype)

  def cast(self, dtype:DTypeLike) -> Tensor:
    """
    Casts `self` to the given `dtype`.

    ```python exec="true" source="above" session="tensor" result="python"
    t = Tensor([-1, 2.5, 3], dtype=dtypes.float)
    print(t.dtype, t.numpy())
    ```
    ```python exec="true" source="above" session="tensor" result="python"
    t = t.cast(dtypes.int32)
    print(t.dtype, t.numpy())
    ```
    """
    return self if self.dtype == (dt:=to_dtype(dtype)) else F.Cast.apply(self, dtype=dt)

  def bitcast(self, dtype:DTypeLike) -> Tensor:
    """
    Bitcasts `self` to the given `dtype` of the same itemsize.

    `self` must not require a gradient.

    ```python exec="true" source="above" session="tensor" result="python"
    t = Tensor([-1, 2, 3], dtype=dtypes.int32)
    print(t.dtype, t.numpy())
    ```
    ```python exec="true" source="above" session="tensor" result="python"
    t = t.bitcast(dtypes.uint32)
    print(t.dtype, t.numpy())
    ```
    """
    if self.requires_grad: raise RuntimeError("can't backprop through bitcast")
    dt = to_dtype(dtype)
    if (not isinstance(self.device, str) or not self.device.startswith("DISK")) and (ns:=dt.itemsize) != (os:=self.dtype.itemsize):
      if (self.shape[-1]*os) % ns != 0: raise RuntimeError("unsupported size in bitcast")
      new_uint, old_uint = to_dtype(f"uint{8*ns}"), to_dtype(f"uint{8*os}")
      tmp = self.bitcast(old_uint)
      if ns > os: return functools.reduce(Tensor.add, (tmp[..., i::ns//os].cast(new_uint) << 8*i*os for i in range(ns//os))).bitcast(dtype)
      return Tensor.stack(*(tmp>>8*i*ns for i in range(os//ns)), dim=-1).flatten(-2).cast(new_uint).bitcast(dtype)
    return F.Cast.apply(self, dtype=dt, bitcast=True) if self.dtype != dt else self

  def float(self) -> Tensor:
    """
    Convenience method to cast `self` to a `float32` Tensor.

    ```python exec="true" source="above" session="tensor" result="python"
    t = Tensor([-1, 2, 3], dtype=dtypes.int32)
    print(t.dtype, t.numpy())
    ```
    ```python exec="true" source="above" session="tensor" result="python"
    t = t.float()
    print(t.dtype, t.numpy())
    ```
    """
    return self.cast(dtypes.float32)

  def half(self) -> Tensor:
    """
    Convenience method to cast `self` to a `float16` Tensor.

    ```python exec="true" source="above" session="tensor" result="python"
    t = Tensor([-1, 2, 3], dtype=dtypes.int32)
    print(t.dtype, t.numpy())
    ```
    ```python exec="true" source="above" session="tensor" result="python"
    t = t.half()
    print(t.dtype, t.numpy())
    ```
    """
    return self.cast(dtypes.float16)

  def int(self) -> Tensor:
    """
    Convenience method to cast `self` to a `int32` Tensor.

    ```python exec="true" source="above" session="tensor" result="python"
    t = Tensor([-1.5, -0.5, 0.0, 0.5, 1.5])
    print(t.dtype, t.numpy())
    ```
    ```python exec="true" source="above" session="tensor" result="python"
    t = t.int()
    print(t.dtype, t.numpy())
    ```
    """
    return self.cast(dtypes.int32)

  def bool(self) -> Tensor:
    """
    Convenience method to cast `self` to a `bool` Tensor.

    ```python exec="true" source="above" session="tensor" result="python"
    t = Tensor([-1, 0, 1])
    print(t.dtype, t.numpy())
    ```
    ```python exec="true" source="above" session="tensor" result="python"
    t = t.bool()
    print(t.dtype, t.numpy())
    ```
    """
    return self.cast(dtypes.bool)

  # *** image Tensor function replacements ***

  def image_dot(self, w:Tensor, acc_dtype:Optional[DTypeLike]=None) -> Tensor:
    # NOTE: we use a 1x1 conv2d to do the matmul. mxk @ kxn = (1,k,m,1).conv2d(n,k,1,1)
    x, dx, dw = self, self.ndim, w.ndim
    if not (dx > 0 and dw > 0): raise RuntimeError(f"both tensors need to be at least 1D, got {dx}D and {dw}D")
    if x.shape[-1] != w.shape[-min(w.ndim, 2)]: raise RuntimeError(f"cannot image_dot {x.shape} and {w.shape}")

    bs, groups, cin, cout = prod(self.shape[0:-2]), prod(w.shape[0:-2]), w.shape[-2], w.shape[-1]
    out_shape_t = self.shape[0:-2] + (cout,-1) if len(self.shape) > 1 else (cout, )

    # NOTE: with NHWC we can remove the transposes
    # bs x groups*cin x H x W
    cx = self.transpose(self.ndim-1, self.ndim-2).reshape((bs//groups, groups*cin, -1, 1))
    # groups*cout x cin x H, W
    cw = w.transpose(w.ndim-1, w.ndim-2).reshape((groups*cout, cin, 1, 1))
    return cx.image_conv2d(cw, groups=groups, acc_dtype=acc_dtype).reshape(out_shape_t).transpose(self.ndim-1, self.ndim-2)

  def image_conv2d(self, weight:Tensor, bias:Optional[Tensor]=None, groups=1, stride=1, dilation=1, padding=0, acc_dtype=None) -> Tensor:
    base_image_type = dtypes.imageh if getenv("FLOAT16", 0) else dtypes.imagef

    (bs,_,iy,ix), (cout,cin,H,W) = self.shape, weight.shape
    x, w = self, weight.reshape(groups, (rcout := cout//groups), cin, H, W)

    # hack for non multiples of 4 on cin
    if cin % 4 != 0 and not (cin == 1 and groups%4 == 0):
      x = x.reshape(bs, groups, cin, iy, ix)   # do this always?
      added_input_channels = 4 - (cin % 4)
      w = w.pad(tuple((0, added_input_channels) if i == 2 else None for i in range(w.ndim)))
      x = x.pad(tuple((0, added_input_channels) if i == 2 else None for i in range(x.ndim)))
      cin = cin + added_input_channels
      x = x.reshape(bs, groups*cin, iy, ix)

    # hack for non multiples of 4 on rcout
    added_output_channels = 0
    if rcout % 4 != 0 and not (rcout == 1 and groups%4 == 0):
      added_output_channels = 4 - (rcout % 4)
      rcout += added_output_channels
      cout = groups * rcout
      w = w.pad(tuple((0, added_output_channels) if i == 1 else None for i in range(w.ndim)))

    # packed (note: flipping bs and iy would make the auto-padding work)
    x = x.permute(0,2,3,1)
    cin_last = iy == 1 and ix == 1
    if cin == 1: w = w.reshape(cout//4,4,H,W).permute(0,2,3,1)
    elif cin_last: w = w.reshape(cout//4,4,cin//4,4,H,W).permute(0,4,2,5,1,3)
    else: w = w.reshape(cout//4,4,cin//4,4,H,W).permute(0,4,2,5,3,1)

    # contiguous creates the image, and early realize static weights (TODO: test for the static weight)
    if IMAGE >= 2: x,w = x.cast(base_image_type((bs*iy, ix*groups*cin//4, 4))), w.cast(base_image_type((cout//4, H*W*cin, 4)))
    x, w = x.contiguous(), w.contiguous()

    # expand out
    rcin_hi, rcin_lo = cin//4 if cin >= 4 else 1, 4 if cin >= 4 else 1
    cout_expand = [groups//4 if cin == 1 else groups, 4 if cin == 1 else 1, rcout//4 if rcout >= 4 else 1, 4 if rcout >= 4 else 1]
    x = x.reshape(bs, iy, ix, groups, rcin_hi, rcin_lo)
    if cin_last: w = w.reshape(cout//4, H, rcin_hi, W, 4, rcin_lo)
    else: w = w.reshape(cout//4, H, rcin_hi, W, rcin_lo, 4).permute(0,1,2,3,5,4)

    # prepare input
    x = x.permute(0,3,4,5,1,2).pad(self._padding2d(padding, 2))._pool((H, W), stride, dilation) # -> (bs, groups, rcin_hi, rcin_lo, oy, ox, H, W)
    x = x.permute(0,4,5,1,2,3,6,7).reshape(bs, (oy := x.shape[4]), (ox := x.shape[5]), *cout_expand[0:2], 1, 1, rcin_hi, rcin_lo, H, W)

    # prepare weights
    w = w.permute(0,4,2,5,1,3).reshape((1, 1, 1, *cout_expand, rcin_hi, rcin_lo, H, W))

    # the conv!
    ret = (x*w).cast(base_image_type((bs*oy, ox*cout//4, 4)) if IMAGE >= 2 else dtypes.float32).sum((-4, -3, -2, -1), acc_dtype=acc_dtype)

    # undo hack for non multiples of 4 on C.rcout
    if added_output_channels != 0:
      ret = ret.reshape(bs, oy, ox, groups, rcout)[:, :, :, :, :-added_output_channels]
      cout = groups * (rcout - added_output_channels)

    # NCHW output
    ret = ret.reshape(bs, oy, ox, cout).permute(0,3,1,2)
    return ret if bias is None else ret.add(bias.reshape(1, -1, 1, 1))

def _metadata_wrapper(fn):
  def _wrapper(*args, **kwargs):
    if _METADATA.get() is not None: return fn(*args, **kwargs)

    if TRACEMETA >= 2:
      caller_frame = sys._getframe(frame := 1)
      caller_module = caller_frame.f_globals.get("__name__", None)
      caller_func = caller_frame.f_code.co_name
      if caller_module is None: return fn(*args, **kwargs)

      # if its called from nn we want to step up frames until we are out of nn
      while caller_module.startswith("tinygrad.nn") and "optim" not in caller_module:
        caller_frame = sys._getframe(frame := frame + 1)
        caller_module = caller_frame.f_globals.get("__name__", None)
        if caller_module is None: return fn(*args, **kwargs)

      # if its called from a lambda in tinygrad we want to look two more frames up
      if caller_module.startswith("tinygrad") and caller_func == "<lambda>": caller_frame = sys._getframe(frame := frame + 2)
      caller_module = caller_frame.f_globals.get("__name__", None)
      if caller_module is None: return fn(*args, **kwargs)
      caller_func = caller_frame.f_code.co_name
      caller_lineno = caller_frame.f_lineno

      caller = f"{caller_module}:{caller_lineno}::{caller_func}"
    else: caller = ""

    token = _METADATA.set(Metadata(name=fn.__name__, caller=caller))
    ret = fn(*args, **kwargs)
    _METADATA.reset(token)
    return ret
  return _wrapper

if TRACEMETA >= 1:
  for name, fn in inspect.getmembers(Tensor, inspect.isfunction):
    if name in ["__class__", "__init__", "__new__", "__repr__", "backward", "sequential"]: continue
    setattr(Tensor, name, functools.wraps(fn)(_metadata_wrapper(fn)))<|MERGE_RESOLUTION|>--- conflicted
+++ resolved
@@ -280,13 +280,8 @@
     """
     assert self.dtype.base.fmt is not None, f"no fmt dtype for {self.dtype.base}"
     assert all_int(self.shape), f"no data if shape is symbolic, {self.shape=}"
-<<<<<<< HEAD
-    if TYPE_CHECKING or sys.version_info < (3, 12): assert self.dtype.fmt != "e"
-    return cast(memoryview, self._data().cast(self.dtype.fmt) if 0 in self.shape else self._data().cast(self.dtype.fmt, self.shape))
-=======
     if TYPE_CHECKING or sys.version_info < (3, 12): assert self.dtype.base.fmt != "e"
-    return self._data().cast(self.dtype.base.fmt) if 0 in self.shape else self._data().cast(self.dtype.base.fmt, self.shape)
->>>>>>> 09eac42f
+    return cast(memoryview, self._data().cast(self.dtype.base.fmt) if 0 in self.shape else self._data().cast(self.dtype.base.fmt, self.shape))
 
   def item(self) -> ConstType:
     """
