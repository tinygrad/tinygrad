--- conflicted
+++ resolved
@@ -2,7 +2,7 @@
 from __future__ import annotations
 import time
 from functools import partialmethod, reduce
-from itertools import accumulate
+from itertools import accumulate, filterfalse 
 from operator import add
 import numpy as np
 from typing import List, Tuple, Callable, Optional, ClassVar, Type, Union, Sequence
@@ -287,11 +287,7 @@
       if -dim_sz <= e < dim_sz: return e if e != -1 else dim_sz-1
       raise IndexError(f"index {e} is out of bounds for dimension {i} with size {self.shape[i]}")
     val = list(val) if isinstance(val, tuple) else [val]
-<<<<<<< HEAD
-    if (num_slices := sum([isinstance(v, (slice, int)) for v in val])) > len(self.shape):
-=======
-    if (num_slices := sum(isinstance(v, (slice, int, Tensor)) for v in val)) > len(self.shape):
->>>>>>> b9feb1b7
+    if (num_slices := sum([isinstance(v, (slice, int, Tensor)) for v in val])) > len(self.shape):
       raise IndexError(f"too many indices for tensor of dimension {len(self.shape)}")
     orig_slices = list(val)
     ellipses_found = [i for i, v in enumerate(val) if v is Ellipsis]
@@ -302,13 +298,9 @@
       orig_slices[ellipsis_idx:ellipsis_idx+1] = [slice(None)] * (len(self.shape) - num_slices)
     else:
       orig_slices += [slice(None)] * (len(self.shape) - num_slices)
-<<<<<<< HEAD
-    valid_slices = [x for x in orig_slices if x is not None]
-=======
     tensor_found = [(i,v) for i, v in enumerate(orig_slices) if isinstance(v, Tensor)]
     orig_slices = [slice(None, None, None) if isinstance(v, Tensor) else v for v in orig_slices]
     valid_slices = list(filterfalse(lambda x: x is None, orig_slices))
->>>>>>> b9feb1b7
     valid_slices = [v if isinstance(v, slice) else slice(y := normalize_int(v, i, dim_sz), y+1) for i, (v, dim_sz) in enumerate(zip(valid_slices, self.shape))]
     start, stop, strides = zip(*y) if (y := [s.indices(dim_sz) for s, dim_sz in zip(valid_slices, self.shape)]) else ((), (), ())
     new_slice = tuple([(s, e) if st > 0 else (e+1, s+1) for s, e, st in zip(start, stop, strides)])
