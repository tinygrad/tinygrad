--- conflicted
+++ resolved
@@ -10,11 +10,7 @@
 from tinygrad.helpers import IMAGE, DEBUG, WINO, _METADATA, Metadata, TRACEMETA, ceildiv, fetch, polyN
 from tinygrad.multi import MultiLazyBuffer
 from tinygrad.ops import smax, smin, resolve, UOp, Ops, sint, Variable, SimpleMathTrait, identity_element
-<<<<<<< HEAD
 from tinygrad.device import Device, Buffer, BufferSpec
-=======
-from tinygrad.device import Device, Buffer, BufferOptions
->>>>>>> bd6dfe35
 from tinygrad.engine.lazy import LazyBuffer
 from tinygrad.engine.realize import run_schedule
 from tinygrad.engine.memory import memory_planner
@@ -2195,7 +2191,6 @@
     """
     return x.dot(self, acc_dtype=acc_dtype) if reverse else self.dot(x, acc_dtype=acc_dtype)
 
-<<<<<<< HEAD
   def _cumalu(self, axis:int, op:Ops, _include_initial=False) -> Tensor:
     assert self.shape[axis] != 0 and op in (Ops.ADD, Ops.MAX)
     pl_sz = self.shape[axis] - int(not _include_initial)
@@ -2215,7 +2210,6 @@
     def fix(x:Tensor): return x.flatten(start_dim=-2)[..., -s:].transpose(axis,-1)
     return fix(ret) + fix(base) if op is Ops.ADD else fix(ret).maximum(fix(base))
 
-=======
   def _cumalu(self, op:Ops, axis:int=0, _first_zero=False) -> Tensor:
     axis = self._resolve_dim(axis)
     if self.ndim == 0 or 0 in self.shape: return self
@@ -2235,7 +2229,7 @@
     assert self.shape[axis] != 0
     pl_sz = self.shape[axis] - int(not _first_zero)
     return self.transpose(axis,-1).pad((pl_sz,-int(_first_zero)))._pool((self.shape[axis],)).sum(-1).transpose(axis,-1)
->>>>>>> bd6dfe35
+
   def cumsum(self, axis:int=0) -> Tensor:
     """
     Computes the cumulative sum of the tensor along the specified `axis`.
