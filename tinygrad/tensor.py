# inspired by https://github.com/karpathy/micrograd/blob/master/micrograd/engine.py
from __future__ import annotations
import time, math, itertools, functools, struct, sys, inspect, pathlib, string, dataclasses, hashlib
from contextlib import ContextDecorator
from typing import List, Tuple, Callable, Optional, ClassVar, Type, Union, Sequence, Dict, DefaultDict, cast, get_args, Literal
from collections import defaultdict

from tinygrad.dtype import DType, DTypeLike, dtypes, ImageDType, ConstType, least_upper_float, least_upper_dtype, sum_acc_dtype, to_dtype, truncate
from tinygrad.helpers import argfix, make_tuple, flatten, prod, all_int, round_up, merge_dicts, argsort, getenv, all_same, fully_flatten, dedup
from tinygrad.helpers import IMAGE, DEBUG, WINO, _METADATA, Metadata, TRACEMETA, ceildiv, fetch, polyN
from tinygrad.multi import MultiLazyBuffer
from tinygrad.ops import smax, smin, resolve, UOp, Ops, sint, Variable, SimpleMathTrait
from tinygrad.device import Device, Buffer, BufferOptions
from tinygrad.engine.lazy import LazyBuffer
from tinygrad.engine.realize import run_schedule
from tinygrad.engine.memory import memory_planner
from tinygrad.engine.schedule import ScheduleItem, create_schedule_with_vars

# **** start with two base classes, Tensor and Function ****

class Function:
  def __init__(self, device:Union[str, Tuple[str, ...]], *tensors:Tensor, metadata:Optional[Metadata]=None):
    self.device = device
    self.needs_input_grad = [t.requires_grad for t in tensors]
    self.requires_grad = True if any(self.needs_input_grad) else None if None in self.needs_input_grad else False
    if self.requires_grad: self.parents = tensors
    self.metadata = metadata

  def forward(self, *args, **kwargs): raise NotImplementedError(f"forward not implemented for {type(self)}")
  def backward(self, *args, **kwargs): raise RuntimeError(f"backward not implemented for {type(self)}")

  @classmethod
  def apply(fxn:Type[Function], *x:Tensor, **kwargs) -> Tensor:
    ctx = fxn(x[0].device, *x, metadata=_METADATA.get())
    ret = Tensor.__new__(Tensor)
    ret.lazydata, ret.requires_grad, ret.grad = ctx.forward(*[t.lazydata for t in x], **kwargs), ctx.requires_grad, None
    ret._ctx = ctx if ctx.requires_grad and not Tensor.no_grad else None  # used by autograd engine
    return ret

import tinygrad.function as F

def _metaop(op, shape:Tuple[sint,...], dtype:DType, device:Union[str, Tuple[str, ...]], arg=None, src:Tuple[LazyBuffer, ...]=()):
  if isinstance(device, str): return LazyBuffer.metaop(op, shape, dtype, device, arg, src)
  return MultiLazyBuffer([LazyBuffer.metaop(op, shape, dtype, d, arg, src) for d in device], None)

def _from_np_dtype(npdtype:'np.dtype') -> DType: # type: ignore [name-defined] # noqa: F821
  import numpy as np
  return dtypes.fields()[np.dtype(npdtype).name]
def _to_np_dtype(dtype:DType) -> Optional[type]:
  import numpy as np
  return np.dtype(dtype.fmt).type if dtype.fmt is not None else None

def _fromnp(x: 'np.ndarray') -> LazyBuffer:  # type: ignore [name-defined] # noqa: F821
  ret = LazyBuffer.metaop(Ops.EMPTY, x.shape, _from_np_dtype(x.dtype), "NPY")
  # fake realize
  ret.buffer.allocate(x)
  del ret.srcs
  return ret

def get_shape(x) -> Tuple[int, ...]:
  # NOTE: str is special because __getitem__ on a str is still a str
  if not hasattr(x, "__len__") or not hasattr(x, "__getitem__") or isinstance(x, str) or (hasattr(x, "shape") and x.shape == ()): return ()
  if not all_same(subs:=[get_shape(xi) for xi in x]): raise ValueError(f"inhomogeneous shape from {x}")
  return (len(subs),) + (subs[0] if subs else ())

def _frompy(x:Union[List, Tuple, bytes], dtype:DType) -> LazyBuffer:
  if isinstance(x, bytes): ret, data = LazyBuffer.metaop(Ops.EMPTY, (len(x)//dtype.itemsize,), dtype, "PYTHON"), x
  else:
    ret = LazyBuffer.metaop(Ops.EMPTY, get_shape(x), dtype, "PYTHON")
    assert dtype.fmt is not None, f"{dtype=} has None fmt"
    truncate_function = truncate[dtype]
    data = struct.pack(f"@{ret.size}{dtype.fmt}", *[truncate_function(xi) for xi in fully_flatten(x)])
  # fake realize
  ret.buffer.allocate(memoryview(data if Device.DEFAULT != "PYTHON" else bytearray(data)))
  del ret.srcs
  return ret

def _get_winograd_matcols(mat, dims:int, shp:Tuple[sint, ...], device:Union[str, Tuple[str, ...]]) -> List[List[Tensor]]:
  return [[Tensor.cat(*[Tensor.full(shp[:dim] + (1,) + shp[dim+1:], float(m[k]), device=device) for m in mat], dim=dim)
           for k in range(len(mat[0]))] for dim in range(dims)]

# winograd conv 3 kernel f(4x4,3x3) see: http://arxiv.org/abs/1509.09308
def _apply_winograd_matrix(mat, t:Tensor, dims:int) -> Tensor:
  # multiply mat_1 @ mat_2 @ t with foldable constants, where mat_i acts on vector t along dimension i; roughly kron(mat, mat) @ t
  # due to realize-before-expand rule in lazy.py, we must operate in this order: reshape -> expand -> arithmetic
  t_ = t.reshape(t.shape[:dims] + (1,) * dims + t.shape[dims:]).expand(t.shape[:dims] + (len(mat),) * dims + t.shape[dims:])  # add output dims
  # precalculate mat columns for each dim; prod(itertools.product(matcols)) gives the columns of kron(mat, mat, ...)
  matcols = _get_winograd_matcols(mat, dims, t_.shape[dims:], t_.device)
  # multiply each element of t_ by the corresponding stacked column of kron(mat, mat), producing only one view for each element of t
  ret = sum(prod(col[idx] for col, idx in zip(matcols, mat_is)) * t_[mat_is] for mat_is in itertools.product(range(len(mat[0])), repeat=dims))
  assert isinstance(ret, Tensor), "sum didn't return a Tensor"
  return ret

def _pad_left(*shapes:Tuple[sint, ...]) -> Tuple[Tuple[sint, ...], ...]:
  max_dim = max(len(shape) for shape in shapes)
  return tuple((1,) * (max_dim - len(shape)) + shape for shape in shapes)
def _broadcast_shape(*shapes:Tuple[sint, ...]) -> Tuple[sint, ...]:
  return tuple(0 if 0 in nth_dim_sizes else smax(nth_dim_sizes) for nth_dim_sizes in zip(*_pad_left(*shapes)))

ReductionStr = Literal["mean", "sum", "none"]

class Tensor(SimpleMathTrait):  # pylint: disable=abstract-method
  """
  A `Tensor` is a multi-dimensional matrix containing elements of a single data type.

  ```python exec="true" session="tensor"
  from tinygrad import Tensor, dtypes, nn
  import numpy as np
  import math
  np.set_printoptions(precision=4)
  ```
  """
  __slots__ = "lazydata", "requires_grad", "grad", "_ctx"
  __deletable__ = ('_ctx',)
  training: ClassVar[bool] = False
  no_grad: ClassVar[bool] = False

  def __init__(self, data:Union[None, ConstType, UOp, bytes, List, Tuple, LazyBuffer, MultiLazyBuffer, 'np.ndarray', pathlib.Path],  # type: ignore [name-defined] # noqa: F821
               device:Optional[Union[str, tuple, list]]=None, dtype:Optional[DTypeLike]=None, requires_grad:Optional[bool]=None):
    if dtype is not None: dtype = to_dtype(dtype)
    assert dtype is None or isinstance(dtype, DType), f"invalid dtype {dtype}"
    if device is None and isinstance(data, pathlib.Path): device = f"DISK:{data.resolve()}"  # keep it on the disk if device is None
    device = tuple(Device.canonicalize(x) for x in device) if isinstance(device, (tuple, list)) else Device.canonicalize(device)

    # tensors can have gradients if you have called .backward
    self.grad: Optional[Tensor] = None

    # NOTE: this can be in three states. False and None: no gradient, True: gradient
    # None (the default) will be updated to True if it's put in an optimizer
    self.requires_grad: Optional[bool] = requires_grad

    # internal variable used for autograd graph construction
    self._ctx: Optional[Function] = None

    # create a LazyBuffer from the different types of inputs
    if isinstance(data, (LazyBuffer, MultiLazyBuffer)): assert dtype is None or dtype==data.dtype, "dtype doesn't match, and casting isn't supported"
    elif data is None: data = _metaop(Ops.EMPTY, (0,), dtype or dtypes.default_float, device)
    elif isinstance(data, get_args(ConstType)): data = _metaop(Ops.CONST, tuple(), dtype or dtypes.from_py(data), device, data)
    elif isinstance(data, UOp):
      assert data.op is Ops.BIND and data.src[0].op is Ops.DEFINE_VAR and data.src[1].op is Ops.CONST, f"can't create tensor from UOp {data}"
      data = _metaop(Ops.CONST, tuple(), dtype or data.dtype, device, data)
    elif isinstance(data, bytes): data = _frompy(data, dtypes.uint8 if dtype is None else dtype)
    elif isinstance(data, (list, tuple)):
      if dtype is None:
        if (d := fully_flatten(data)) and all(isinstance(s, bool) for s in d): dtype = dtypes.bool
        else: dtype = dtypes.default_int if d and all_int(d) else dtypes.default_float
      if dtype == dtypes.bfloat16: data = Tensor(_frompy(data, dtypes.float32), device=device).cast(dtypes.bfloat16).lazydata
      else: data = _frompy(data, dtype)
    elif str(type(data)) == "<class 'numpy.ndarray'>":
      import numpy as np
      assert isinstance(data, np.ndarray), f"expected np.ndarray, got {data}"
      if data.shape == (): data = _metaop(Ops.CONST, tuple(), dtype or _from_np_dtype(data.dtype), device, data.item())
      else: data = _fromnp(data.astype(npdtype) if dtype is not None and (npdtype:=_to_np_dtype(dtype)) is not None else data)  # type: ignore [name-defined]
    elif isinstance(data, pathlib.Path):
      dtype = dtype or dtypes.uint8
      data = _metaop(Ops.EMPTY, (data.stat().st_size // dtype.itemsize,), dtype, f"DISK:{data.resolve()}")

    # by this point, it has to be a LazyBuffer
    if not isinstance(data, (LazyBuffer, MultiLazyBuffer)): raise RuntimeError(f"can't create Tensor from {data!r} with type {type(data)}")

    # data might be on a different device
    if isinstance(device, str): self.lazydata:Union[LazyBuffer, MultiLazyBuffer] = data if data.device == device else data.copy_to_device(device)
    # if device is a tuple, we should have/construct a MultiLazyBuffer
    elif isinstance(data, LazyBuffer): self.lazydata = MultiLazyBuffer.from_sharded(data, device, None, None)
    else:
      assert data.device == device, f"MultiLazyBuffer device mismatch, {data.device} != {device}"
      self.lazydata = data

  class train(ContextDecorator):
    def __init__(self, mode:bool = True): self.mode = mode
    def __enter__(self): self.prev, Tensor.training = Tensor.training, self.mode
    def __exit__(self, exc_type, exc_value, traceback): Tensor.training = self.prev

  class test(ContextDecorator):
    def __init__(self, mode:bool = True): self.mode = mode
    def __enter__(self): self.prev, Tensor.no_grad = Tensor.no_grad, self.mode
    def __exit__(self, exc_type, exc_value, traceback): Tensor.no_grad = self.prev

  def __repr__(self):
    return f"<Tensor {self.lazydata!r} on {self.device} with grad {(self.grad.lazydata if self.grad is not None else None)!r}>"

  # Python has a non moving GC, so this should be okay
  def __hash__(self): return id(self)

  def __bool__(self): raise TypeError("__bool__ on Tensor is not defined")

  def __len__(self):
    if not self.shape: raise TypeError("len() of a 0-d tensor")
    return self.shape[0]

  @property
  def device(self) -> Union[str, Tuple[str, ...]]: return self.lazydata.device

  @property
  def shape(self) -> Tuple[sint, ...]: return self.lazydata.shape

  @property
  def dtype(self) -> DType: return self.lazydata.dtype

  # ***** data handlers ****

  def schedule_with_vars(self, *lst:Tensor) -> Tuple[List[ScheduleItem], Dict[Variable, int]]:
    """
    Creates the schedule needed to realize these Tensor(s), with Variables.

    NOTE: A Tensor can only be scheduled once.
    """
    schedule, var_vals = create_schedule_with_vars(flatten([x.lazydata.lbs for x in (self,)+lst]))
    return memory_planner(schedule), var_vals

  def schedule(self, *lst:Tensor) -> List[ScheduleItem]:
    """Creates the schedule needed to realize these Tensor(s)."""
    schedule, var_vals = self.schedule_with_vars(*lst)
    assert len(var_vals) == 0
    return schedule

  def realize(self, *lst:Tensor, do_update_stats=True) -> Tensor:
    """Triggers the computation needed to create these Tensor(s)."""
    run_schedule(*self.schedule_with_vars(*lst), do_update_stats=do_update_stats)
    return self

  def replace(self, x:Tensor) -> Tensor:
    """
    Replaces the data of this tensor with the data of another tensor. Only the shape of the tensors must match.
    """
    # used for replacing a Tensor with a new version of it (potentially with a different device and dtype)
    assert not x.requires_grad and getattr(self, '_ctx', None) is None
    assert self.shape == x.shape, f"replace shape mismatch {self.shape} != {x.shape}"
    self.lazydata = x.lazydata
    return self

  def assign(self, x) -> Tensor:
    # TODO: this is a hack for writing to DISK. remove with working assign
    if isinstance(self.device, str) and self.device.startswith("DISK"):
      if x.__class__ is not Tensor: x = Tensor(x, device="CLANG", dtype=self.dtype)
      self.contiguous().realize().lazydata.base.realized.copyin(x._data())
      return self
    if x.__class__ is not Tensor: x = Tensor(x, device=self.device, dtype=self.dtype)
    if DEBUG >= 4: print(f"assign {self.lazydata} <- {x.lazydata}")
    if self.lazydata is x.lazydata: return self  # a self assign is a NOOP
    # NOTE: we allow cross device assign
    assert self.shape == x.shape, f"assign shape mismatch {self.shape} != {x.shape}"
    assert self.device == x.device, f"assign device mismatch {self.device} != {x.device}"
    assert self.dtype == x.dtype, f"assign dtype mismatch {self.dtype} != {x.dtype}"
    assert not isinstance(self.lazydata, MultiLazyBuffer) or self.lazydata.axis == x.lazydata.axis, "axis must match on MultiLazyBuffer"
    assert not x.requires_grad  # self requires_grad is okay?
    if not self.lazydata.is_realized: return self.replace(x)
    self.lazydata = self.lazydata.assign(x.lazydata)
    return self

  def detach(self) -> Tensor:
    """
    Returns a new tensor with the same data as this tensor, but detached from the autograd graph.
    """
    return Tensor(self.lazydata, device=self.device, requires_grad=False)

  def _data(self) -> memoryview:
    if 0 in self.shape: return memoryview(bytearray(0))
    # NOTE: this realizes on the object from as_buffer being a Python object
    cpu = self.cast(self.dtype.base).contiguous().to("CLANG").realize()
    buf = cast(Buffer, cast(LazyBuffer, cpu.lazydata).base.realized)
    if self.device != "CLANG": buf.options = BufferOptions(nolru=True)
    return buf.as_buffer(allow_zero_copy=True if self.device != "CLANG" else False)

  def data(self) -> memoryview:
    """
    Returns the data of this tensor as a memoryview.

    ```python exec="true" source="above" session="tensor" result="python"
    t = Tensor([1, 2, 3, 4])
    print(np.frombuffer(t.data(), dtype=np.int32))
    ```
    """
    assert self.dtype.fmt is not None, f"no fmt dtype for {self.dtype}"
    assert all_int(self.shape), f"no data if shape is symbolic, {self.shape=}"
    return self._data().cast(self.dtype.fmt, self.shape)

  def item(self) -> ConstType:
    """
    Returns the value of this tensor as a standard Python number.

    ```python exec="true" source="above" session="tensor" result="python"
    t = Tensor(42)
    print(t.item())
    ```
    """
    assert self.dtype.fmt is not None, f"no fmt dtype for {self.dtype}"
    assert self.numel() == 1, "must have one element for item"
    return self._data().cast(self.dtype.fmt)[0]

  # TODO: should be Tensor.tolist() -> Union[List[ConstType], ConstType]. The List is Sequence because mypy expects memoryview.tolist() -> list[int]
  # src: https://github.com/python/mypy/blob/release-1.6/mypy/typeshed/stdlib/builtins.pyi#L803
  def tolist(self) -> Union[Sequence[ConstType], ConstType]:
    """
    Returns the value of this tensor as a nested list.

    ```python exec="true" source="above" session="tensor" result="python"
    t = Tensor([1, 2, 3, 4])
    print(t.tolist())
    ```
    """
    return self.data().tolist()

  def numpy(self) -> 'np.ndarray':  # type: ignore [name-defined] # noqa: F821
    """
    Returns the value of this tensor as a `numpy.ndarray`.

    ```python exec="true" source="above" session="tensor" result="python"
    t = Tensor([1, 2, 3, 4])
    print(repr(t.numpy()))
    ```
    """
    import numpy as np
    if self.dtype == dtypes.bfloat16: return self.float().numpy()
    assert _to_np_dtype(self.dtype) is not None, f"no np dtype for {self.dtype}"
    assert all_int(self.shape), f"no data if shape is symbolic, {self.shape=}"
    return np.frombuffer(self._data(), dtype=_to_np_dtype(self.dtype)).reshape(self.shape)

  def clone(self) -> Tensor:
    """
    Creates a clone of this tensor allocating a seperate buffer for the data.
    """
    ret = Tensor(self.lazydata.clone(), self.device, requires_grad=self.requires_grad)
    if self.grad is not None: ret.grad = self.grad.clone()
    if hasattr(self, '_ctx'): ret._ctx = self._ctx
    return ret

  def to(self, device:Optional[Union[str, Tuple[str, ...]]]) -> Tensor:
    """
    Moves the tensor to the given device.
    """
    device = tuple(Device.canonicalize(x) for x in device) if isinstance(device, (tuple, list)) else Device.canonicalize(device)
    if device == self.device: return self
    if not isinstance(device, str): return self.shard(device)
    ret = Tensor(self.lazydata, device, requires_grad=self.requires_grad)
    if self.grad is not None: ret.grad = self.grad.to(device)
    if hasattr(self, '_ctx'): ret._ctx = self._ctx
    return ret

  def to_(self, device:Optional[Union[str, Tuple[str, ...]]]):
    """
    Moves the tensor to the given device in place.
    """
    real = self.to(device)
    # TODO: is this assign?
    if self.grad is not None and real.grad is not None: self.grad.lazydata = real.grad.lazydata
    self.lazydata = real.lazydata

  def shard(self, devices:Tuple[str, ...], axis:Optional[int]=None, splits:Optional[Tuple[int, ...]]=None) -> Tensor:
    """
    Shards the tensor across the given devices. Optionally specify which axis to shard on, and how to split it across devices.

    ```python exec="true" source="above" session="tensor" result="python"
    t = Tensor.empty(2, 3)
    print(t.shard((t.device, t.device), axis=1, splits=(2, 1)).lazydata)
    ```

    """
    assert isinstance(self.lazydata, LazyBuffer), "can't shard a MultiLazyBuffer"
    devices, bounds = tuple(Device.canonicalize(x) for x in devices), None
    if axis is not None:
      if axis < 0: axis += len(self.shape)
      if splits is None:
        if not isinstance(total:=self.shape[axis], int): raise RuntimeError(f"cannot shard symbolic shape {self.shape=}, {axis=}")
        sz = ceildiv(total, len(devices))
        splits = tuple([max(0, min(sz, total - sz*i)) for i in range(len(devices))])
      assert sum(splits) == self.shape[axis], "specified splits do not sum up to axis shape"
      boundaries = tuple(itertools.accumulate(splits))
      bounds = tuple(zip((0,) + boundaries, boundaries))
    return Tensor(MultiLazyBuffer.from_sharded(self.lazydata, devices, axis, bounds), device=devices, requires_grad=self.requires_grad)

  def shard_(self, devices:Tuple[str, ...], axis:Optional[int]=None, splits:Optional[Tuple[int, ...]]=None):
    """
    Shards the tensor across the given devices in place.
    """
    self.lazydata = self.shard(devices, axis, splits).lazydata
    return self

  @staticmethod
  def from_uop(y:UOp, **kwargs) -> Tensor:
    if y.op is Ops.BIND: return Tensor(y, **kwargs, requires_grad=False)   # this is the only UOp allowed in Tensor
    if y.op is Ops.CONST: return Tensor(y.arg, **kwargs, requires_grad=False)
    if y.op is Ops.MUL: return Tensor.from_uop(y.src[0]) * Tensor.from_uop(y.src[1])
    if y.op is Ops.ADD: return Tensor.from_uop(y.src[0]) + Tensor.from_uop(y.src[1])
    if y.op is Ops.MAX: return Tensor.from_uop(y.src[0]).maximum(Tensor.from_uop(y.src[1]))
    raise RuntimeError(f"unhandled UOp {y}")

  # ***** creation entrypoint *****

  @staticmethod
  def _metaop(op, shape, device:Optional[Union[Tuple[str, ...], str]]=None, dtype:Optional[DTypeLike]=None, arg=None, **kwargs):
    dtype = to_dtype(dtype) if dtype is not None else dtypes.default_float
    if isinstance(device, tuple):
      return Tensor(MultiLazyBuffer([LazyBuffer.metaop(op, shape, dtype, Device.canonicalize(d), arg) for d in device], None),
                    device, dtype, **kwargs)
    return Tensor(LazyBuffer.metaop(op, shape, dtype, Device.canonicalize(device), arg), device, dtype, **kwargs)

  @staticmethod
  def empty(*shape, **kwargs):
    """
    Creates an empty tensor with the given shape.

    You can pass in `dtype` and `device` keyword arguments to control the data type and device of the tensor.
    Additionally, all other keyword arguments are passed to the constructor of the tensor.

    ```python exec="true" source="above" session="tensor" result="python"
    t = Tensor.empty(2, 3)
    print(t.shape)
    ```
    """
    return Tensor._metaop(Ops.EMPTY, argfix(*shape), **kwargs)

  @staticmethod
  def from_blob(ptr:int, shape:Tuple[int, ...], **kwargs) -> Tensor:
    """
    Exposes the pointer as a Tensor without taking ownership of the original data.
    The pointer must remain valid for the entire lifetime of the created Tensor.

    You can pass in `dtype` and `device` keyword arguments to control the data type and device of the tensor.
    Additionally, all other keyword arguments are passed to the constructor of the tensor.
    """

    r = Tensor._metaop(Ops.EMPTY, shape, **kwargs)
    r.lazydata.buffer.allocate(external_ptr=ptr)
    del r.lazydata.srcs # fake realize
    return r

  @staticmethod
  def from_url(url:str, gunzip:bool=False, **kwargs) -> Tensor:
    """
    Create a Tensor from a URL.

    This is the preferred way to access Internet resources.
    It currently returns a DISK Tensor, but in the future it may return an HTTP Tensor.
    This also will soon become lazy (when possible) and not print progress without DEBUG.

    THe `gunzip` flag will gzip extract the resource and return an extracted Tensor.
    """
    return Tensor(fetch(url, gunzip=gunzip), **kwargs)

  _seed: int = int(time.time())
  _device_seeds: Dict[str, Tensor] = {}
  _device_rng_counters: Dict[str, Tensor] = {}
  @staticmethod
  def manual_seed(seed=0):
    """
    Sets the seed for random operations.

    ```python exec="true" source="above" session="tensor" result="python"
    Tensor.manual_seed(42)
    print(Tensor.rand(5).numpy())
    print(Tensor.rand(5).numpy())
    ```
    ```python exec="true" source="above" session="tensor" result="python"
    Tensor.manual_seed(42)  # reset to the same seed
    print(Tensor.rand(5).numpy())
    print(Tensor.rand(5).numpy())
    ```
    """
    Tensor._seed, Tensor._device_seeds, Tensor._device_rng_counters = seed, {}, {}

  @staticmethod
  def _threefry_random_bits(key:Tensor, counts0:Tensor, counts1:Tensor):
    x = (counts1.cast(dtypes.uint64) << 32) | counts0.cast(dtypes.uint64)
    x = F.Threefry.apply(x, (key[1]._broadcast_to(x.shape).cast(dtypes.uint64) << 32) | key[0]._broadcast_to(x.shape).cast(dtypes.uint64))
    counts0, counts1 = (x & 0xffffffff).cast(dtypes.uint32), ((x >> 32) & 0xffffffff).cast(dtypes.uint32)
    return counts0.cat(counts1)

  @staticmethod
  def rand(*shape, device:Optional[str]=None, dtype:Optional[DTypeLike]=None, contiguous:bool=True, **kwargs) -> Tensor:
    """
    Creates a tensor with the given shape, filled with random values from a uniform distribution over the interval `[0, 1)`.

    You can pass in `dtype` and `device` keyword arguments to control the data type and device of the tensor.
    Additionally, all other keyword arguments are passed to the constructor of the tensor.

    ```python exec="true" source="above" session="tensor" result="python"
    Tensor.manual_seed(42)
    t = Tensor.rand(2, 3)
    print(t.numpy())
    ```
    """
    if not dtypes.is_float(dtype := to_dtype(dtype or dtypes.default_float)): raise ValueError(f"rand only supports float dtypes, got {dtype}")
    if not all_int(shape:=argfix(*shape)) or not all(s >= 0 for s in shape): raise ValueError(f"invalid input {shape=}")
    if device is not None and not isinstance(device, str): raise ValueError(f"rand only supports single device, got {device=}")
    _device = device = Device.canonicalize(device)

    # when using MOCKGPU and NV generate rand on CLANG
    if getenv("MOCKGPU") and device.startswith("NV"): device = "CLANG"

    # generate per device seeds and rng counter if we haven't seen this device yet
    if device not in Tensor._device_seeds:
      Tensor._device_seeds[device] = Tensor(
        [int.from_bytes(hashlib.sha256(len(Tensor._device_seeds).to_bytes(4, "big")).digest(), "big"), Tensor._seed],
        device=device, dtype=dtypes.uint32, requires_grad=False)
      Tensor._device_rng_counters[device] = Tensor([0], device=device, dtype=dtypes.uint32, requires_grad=False)
      had_counter = False
    else: had_counter = True

    # if shape has 0, return zero tensor
    if (numel := prod(shape)) == 0: return Tensor.zeros(shape, device=_device, dtype=dtype, **kwargs)
    num = ceildiv(numel * dtype.itemsize, 4)

    # increment rng counter for devices
    if had_counter: Tensor._device_rng_counters[device].assign(Tensor._device_rng_counters[device] + num).contiguous()

    # threefry random bits
    counts0 = (Tensor.arange(ceildiv(num, 2), device=device, dtype=dtypes.uint32, requires_grad=False)+Tensor._device_rng_counters[device])
    counts1 = counts0 + ceildiv(num, 2)
    bits = Tensor._threefry_random_bits(Tensor._device_seeds[device], counts0, counts1)[:num]

    # bitcast to uint with same number of bits
    _, nmant = dtypes.finfo(dtype)
    uint_dtype = {1: dtypes.uint8, 2: dtypes.uint16, 4: dtypes.uint32, 8: dtypes.uint64}[dtype.itemsize]
    bits = bits.bitcast(uint_dtype)
    # only randomize the mantissa bits and set the exponent to 1
    one = Tensor.ones_like(bits, device=bits.device, dtype=dtype).bitcast(uint_dtype)
    bits = bits.rshift((dtype.itemsize * 8) - nmant).bitwise_or(one)
    # bitcast back to the original dtype and reshape
    out = bits.bitcast(dtype)[:numel].sub(1).reshape(shape)

    # move back to the original device if we were using MOCKGPU
    if getenv("MOCKGPU") and _device: out = out.to(_device)

    out.requires_grad = kwargs.get("requires_grad")
    return out.contiguous() if contiguous else out

  # ***** creation helper functions *****

  @staticmethod
  def full(shape:Tuple[sint, ...], fill_value:ConstType, **kwargs) -> Tensor:
    """
    Creates a tensor with the given shape, filled with the given value.

    You can pass in `dtype` and `device` keyword arguments to control the data type and device of the tensor.
    Additionally, all other keyword arguments are passed to the constructor of the tensor.

    ```python exec="true" source="above" session="tensor" result="python"
    print(Tensor.full((2, 3), 42).numpy())
    ```
    ```python exec="true" source="above" session="tensor" result="python"
    print(Tensor.full((2, 3), False).numpy())
    ```
    """
    return Tensor(fill_value, **kwargs).reshape((1, )*len(new_shape := argfix(shape))).expand(new_shape)

  @staticmethod
  def zeros(*shape, **kwargs) -> Tensor:
    """
    Creates a tensor with the given shape, filled with zeros.

    You can pass in `dtype` and `device` keyword arguments to control the data type and device of the tensor.
    Additionally, all other keyword arguments are passed to the constructor of the tensor.

    ```python exec="true" source="above" session="tensor" result="python"
    print(Tensor.zeros(2, 3).numpy())
    ```
    ```python exec="true" source="above" session="tensor" result="python"
    print(Tensor.zeros(2, 3, dtype=dtypes.int32).numpy())
    ```
    """
    return Tensor.full(argfix(*shape), 0.0, **kwargs)

  @staticmethod
  def ones(*shape, **kwargs) -> Tensor:
    """
    Creates a tensor with the given shape, filled with ones.

    You can pass in `dtype` and `device` keyword arguments to control the data type and device of the tensor.
    Additionally, all other keyword arguments are passed to the constructor of the tensor.

    ```python exec="true" source="above" session="tensor" result="python"
    print(Tensor.ones(2, 3).numpy())
    ```
    ```python exec="true" source="above" session="tensor" result="python"
    print(Tensor.ones(2, 3, dtype=dtypes.int32).numpy())
    ```
    """
    return Tensor.full(argfix(*shape), 1.0, **kwargs)

  @staticmethod
  def arange(start, stop=None, step=1, **kwargs) -> Tensor:
    """
    Returns a 1-D tensor of size `ceil((stop - start) / step)` with values from `[start, stop)`, with spacing between values given by `step`.

    If `stop` is not specified, values are generated from `[0, start)` with the given `step`.

    If `stop` is specified, values are generated from `[start, stop)` with the given `step`.

    You can pass in `dtype` and `device` keyword arguments to control the data type and device of the tensor.
    Additionally, all other keyword arguments are passed to the constructor of the tensor.

    ```python exec="true" source="above" session="tensor" result="python"
    print(Tensor.arange(5).numpy())
    ```
    ```python exec="true" source="above" session="tensor" result="python"
    print(Tensor.arange(5, 10).numpy())
    ```
    ```python exec="true" source="above" session="tensor" result="python"
    print(Tensor.arange(5, 10, 2).numpy())
    ```
    ```python exec="true" source="above" session="tensor" result="python"
    print(Tensor.arange(5.5, 10, 2).numpy())
    ```
    """
    if stop is None: stop, start = start, 0
    dtype = kwargs.pop("dtype", dtypes.default_float if any(isinstance(x, float) for x in (start, stop, step)) else dtypes.default_int)
    # NOTE: this matches numpy, torch raises RuntimeError if stop-start and step have different signs
    if (output_len:=ceildiv(stop-start, step)) <= 0: return Tensor([], dtype=dtype, **kwargs)
    return (Tensor.full((output_len,), step, dtype=dtype, **kwargs)._cumsum() + (start - step)).cast(dtype)

  @staticmethod
  def linspace(start:Union[int, float], stop:Union[int, float], steps:int, **kwargs) -> Tensor:
    """
    Returns a 1-D tensor of `steps` evenly spaced values from `start` to `stop`, inclusive.

    You can pass in `dtype` and `device` keyword arguments to control the data type and device of the tensor.
    Additionally, all other keyword arguments are passed to the constructor of the tensor.

    ```python exec="true" source="above" session="tensor" result="python"
    print(Tensor.linspace(0, 10, 5).numpy())
    ```
    ```python exec="true" source="above" session="tensor" result="python"
    print(Tensor.linspace(-1, 1, 5).numpy())
    ```
    """
    if steps < 0: raise ValueError("number of steps must be non-negative")
    if (dtype := to_dtype(kwargs.pop("dtype", dtypes.default_float))) == dtypes.bool: raise ValueError("linspace with bool dtype is not supported")
    if steps == 1: return Tensor([start], dtype=dtype, **kwargs)
    return (start + Tensor.arange(steps, **kwargs) * ((stop - start) / (steps - 1))).cast(dtype)

  @staticmethod
  def eye(n:int, m:Optional[int]=None, **kwargs) -> Tensor:
    """
    Returns a 2-D tensor with `n` rows and `m` columns, with ones on the diagonal and zeros elsewhere.

    You can pass in `dtype` and `device` keyword arguments to control the data type and device of the tensor.
    Additionally, all other keyword arguments are passed to the constructor of the tensor.

    ```python exec="true" source="above" session="tensor" result="python"
    print(Tensor.eye(3).numpy())
    ```

    ```python exec="true" source="above" session="tensor" result="python"
    print(Tensor.eye(2, 4).numpy())
    ```
    """
    if n < 0 or (m is not None and m < 0): raise ValueError(f"cannot have negative {n=}, {m=}")
    x = Tensor.ones((n,1),**kwargs).pad((None,(0,n))).flatten().shrink(((0,n*n),)).reshape(n,n)
    return x if m is None else x.pad((None, (0, m-n))) if m > n else x.shrink((None, (0, m)))

  def full_like(self, fill_value:ConstType, **kwargs) -> Tensor:
    """
    Creates a tensor with the same shape as `self`, filled with the given value.
    If `dtype` is not specified, the dtype of `self` is used.

    You can pass in the `device` keyword argument to control device of the tensor.
    Additionally, all other keyword arguments are passed to the constructor of the tensor.

    ```python exec="true" source="above" session="tensor" result="python"
    t = Tensor.ones(2, 3)
    print(Tensor.full_like(t, 42).numpy())
    ```
    """
    return Tensor.full(self.shape, fill_value, dtype=kwargs.pop("dtype", self.dtype), device=kwargs.pop("device", self.device), **kwargs)

  def zeros_like(self, **kwargs) -> Tensor:
    """
    Creates a tensor with the same shape as `self`, filled with zeros.

    You can pass in `dtype` and `device` keyword arguments to control the data type and device of the tensor.
    Additionally, all other keyword arguments are passed to the constructor of the tensor.

    ```python exec="true" source="above" session="tensor" result="python"
    t = Tensor.ones(2, 3)
    print(Tensor.zeros_like(t).numpy())
    ```
    """
    return self.full_like(0, **kwargs)

  def ones_like(self, **kwargs) -> Tensor:
    """
    Creates a tensor with the same shape as `self`, filled with ones.

    You can pass in `dtype` and `device` keyword arguments to control the data type and device of the tensor.
    Additionally, all other keyword arguments are passed to the constructor of the tensor.

    ```python exec="true" source="above" session="tensor" result="python"
    t = Tensor.zeros(2, 3)
    print(Tensor.ones_like(t).numpy())
    ```
    """
    return self.full_like(1, **kwargs)

  def rand_like(self, **kwargs) -> Tensor:
    """
    Creates a tensor with the same shape and sharding as `self`, filled with random values from a uniform distribution over the interval `[0, 1)`.

    You can pass in `dtype` and `device` keyword arguments to control the data type and device of the tensor.
    Additionally, all other keyword arguments are passed to the constructor of the tensor.

    ```python exec="true" source="above" session="tensor" result="python"
    t = Tensor.ones(2, 3)
    print(Tensor.rand_like(t).numpy())
    ```
    """
    dtype = kwargs.pop("dtype", self.dtype)
    if isinstance(self.device, tuple) and isinstance(self.lazydata, MultiLazyBuffer):
      if kwargs.get("device") is not None: raise RuntimeError("cannot specify `device` on `rand_like` of a multi device tensor")
      if self.lazydata.axis is None: return Tensor.rand(*self.shape, dtype=dtype, **kwargs).shard(self.device)
      contiguous = kwargs.pop("contiguous", True)
      rands = [Tensor.rand(*lb.shape, device=lb.device, dtype=dtype, contiguous=contiguous, **kwargs).lazydata for lb in self.lazydata.lbs]
      return Tensor(MultiLazyBuffer(cast(List[LazyBuffer], rands), self.lazydata.axis), device=self.device, dtype=dtype, **kwargs)
    return Tensor.rand(*self.shape, device=kwargs.pop("device", self.device), dtype=dtype, **kwargs)

  # ***** rng hlops *****

  @staticmethod
  def randn(*shape, dtype:Optional[DTypeLike]=None, **kwargs) -> Tensor:
    """
    Creates a tensor with the given shape, filled with random values from a normal distribution with mean `0` and standard deviation `1`.
    If `dtype` is not specified, the default type is used.

    You can pass in the `device` keyword argument to control device of the tensor.
    Additionally, all other keyword arguments are passed to the constructor of the tensor.

    ```python exec="true" source="above" session="tensor" result="python"
    Tensor.manual_seed(42)
    print(Tensor.randn(2, 3).numpy())
    ```
    """
    # https://en.wikipedia.org/wiki/Box%E2%80%93Muller_transform
    src = Tensor.rand((2, *argfix(*shape)), **{**kwargs, "dtype": dtypes.float32})
    return src[0].mul(2*math.pi).cos().mul((1 - src[1]).log().mul(-2).sqrt()).cast(dtype or dtypes.default_float)

  @staticmethod
  def randint(*shape, low=0, high=10, **kwargs) -> Tensor:
    """
    Creates a tensor with the given shape, filled with random integer values generated uniformly from the interval `[low, high)`.
    If `dtype` is not specified, the default type is used.

    You can pass in the `device` keyword argument to control device of the tensor.
    Additionally, all other keyword arguments are passed to the constructor of the tensor.

    ```python exec="true" source="above" session="tensor" result="python"
    Tensor.manual_seed(42)
    print(Tensor.randint(2, 3, low=5, high=10).numpy())
    ```
    """
    if not isinstance(low, int) or not isinstance(high, int): raise TypeError(f"{low=} and {high=} must be integers")
    dtype = to_dtype(kwargs.pop("dtype", dtypes.int32))
    if not dtypes.is_int(dtype): raise TypeError(f"{dtype=} must be int")
    return Tensor.uniform(*shape, low=low, high=high, dtype=dtype, **kwargs)

  @staticmethod
  def normal(*shape, mean=0.0, std=1.0, **kwargs) -> Tensor:
    """
    Creates a tensor with the given shape, filled with random values from a normal distribution with the given `mean` and standard deviation `std`.

    You can pass in `dtype` and `device` keyword arguments to control the data type and device of the tensor.
    Additionally, all other keyword arguments are passed to the constructor of the tensor.

    ```python exec="true" source="above" session="tensor" result="python"
    Tensor.manual_seed(42)
    print(Tensor.normal(2, 3, mean=10, std=2).numpy())
    ```
    """
    return (std * Tensor.randn(*shape, **kwargs)) + mean

  @staticmethod
  def uniform(*shape, low=0.0, high=1.0, **kwargs) -> Tensor:
    """
    Creates a tensor with the given shape, filled with random values from a uniform distribution over the interval `[low, high)`.

    You can pass in `dtype` and `device` keyword arguments to control the data type and device of the tensor.
    Additionally, all other keyword arguments are passed to the constructor of the tensor.

    ```python exec="true" source="above" session="tensor" result="python"
    Tensor.manual_seed(42)
    print(Tensor.uniform(2, 3, low=2, high=10).numpy())
    ```
    """
    dtype = kwargs.pop("dtype", dtypes.default_float)
    return ((high-low) * Tensor.rand(*shape, **kwargs)).cast(dtype) + low

  @staticmethod
  def scaled_uniform(*shape, **kwargs) -> Tensor:
    """
    Creates a tensor with the given shape, filled with random values from a uniform distribution
    over the interval `[-prod(shape)**-0.5, prod(shape)**-0.5)`.

    You can pass in `dtype` and `device` keyword arguments to control the data type and device of the tensor.
    Additionally, all other keyword arguments are passed to the constructor of the tensor.

    ```python exec="true" source="above" session="tensor" result="python"
    Tensor.manual_seed(42)
    print(Tensor.scaled_uniform(2, 3).numpy())
    ```
    """
    return Tensor.uniform(*shape, low=-1.0, high=1.0, **kwargs).mul(prod(argfix(*shape))**-0.5)

  # https://www.tensorflow.org/api_docs/python/tf/keras/initializers/GlorotUniform
  @staticmethod
  def glorot_uniform(*shape, **kwargs) -> Tensor:
    """
    <https://www.tensorflow.org/api_docs/python/tf/keras/initializers/GlorotUniform>

    You can pass in `dtype` and `device` keyword arguments to control the data type and device of the tensor.
    Additionally, all other keyword arguments are passed to the constructor of the tensor.

    ```python exec="true" source="above" session="tensor" result="python"
    Tensor.manual_seed(42)
    print(Tensor.glorot_uniform(2, 3).numpy())
    ```
    """
    return Tensor.uniform(*shape, low=-1.0, high=1.0, **kwargs).mul((6/(argfix(*shape)[0]+prod(argfix(*shape)[1:])))**0.5)

  # https://pytorch.org/docs/stable/_modules/torch/nn/init.html#kaiming_uniform_
  @staticmethod
  def kaiming_uniform(*shape, a:float = 0.01, **kwargs) -> Tensor:
    """
    <https://pytorch.org/docs/stable/_modules/torch/nn/init.html#kaiming_uniform_>

    You can pass in `dtype` and `device` keyword arguments to control the data type and device of the tensor.
    Additionally, all other keyword arguments are passed to the constructor of the tensor.

    ```python exec="true" source="above" session="tensor" result="python"
    Tensor.manual_seed(42)
    print(Tensor.kaiming_uniform(2, 3).numpy())
    ```
    """
    bound = math.sqrt(3.0) * math.sqrt(2.0 / (1 + a ** 2)) / math.sqrt(prod(argfix(*shape)[1:]))
    return Tensor.uniform(*shape, low=-bound, high=bound, **kwargs)

  # https://pytorch.org/docs/stable/_modules/torch/nn/init.html#kaiming_normal_
  @staticmethod
  def kaiming_normal(*shape, a:float = 0.01, **kwargs) -> Tensor:
    """
    <https://pytorch.org/docs/stable/_modules/torch/nn/init.html#kaiming_normal_>

    You can pass in `dtype` and `device` keyword arguments to control the data type and device of the tensor.
    Additionally, all other keyword arguments are passed to the constructor of the tensor.

    ```python exec="true" source="above" session="tensor" result="python"
    Tensor.manual_seed(42)
    print(Tensor.kaiming_normal(2, 3).numpy())
    ```
    """
    std = math.sqrt(2.0 / (1 + a ** 2)) / math.sqrt(prod(argfix(*shape)[1:]))
    return Tensor.normal(*shape, mean=0.0, std=std, **kwargs)

  def multinomial(self:Tensor, num_samples:int = 1, replacement:bool = False) -> Tensor:
    assert 1 <= self.ndim <= 2 and num_samples > 0, f"{self.ndim=} must be 1 or 2 dim, {num_samples=} must be positive"
    assert replacement or num_samples == 1, "no replacement only supports num_samples = 1"
    weight = self.unsqueeze(0) if self.ndim == 1 else self
    cdf = (cw := weight.cumsum(1).float()) / cw[:, -1].unsqueeze(1)
    unif_samples = Tensor.rand(num_samples, cdf.shape[0], 1).to(self.device)
    indices = (unif_samples.expand((-1, -1, cdf.shape[1])) >= cdf).sum(2).permute((1, 0))
    return (indices.squeeze(0) if self.ndim == 1 else indices).cast(dtypes.int32)

  # ***** toposort and backward pass *****

  def _deepwalk(self):
    def _walk(node, visited):
      visited.add(node)
      # if tensor is not leaf, reset grad
      if (ctx := getattr(node, "_ctx", None)) is not None and len(ctx.parents) != 0: node.grad = None
      if ctx:
        for i in node._ctx.parents:
          if i not in visited: yield from _walk(i, visited)
        yield node
    return list(_walk(self, set()))

  def backward(self, gradient:Optional[Tensor]=None, retain_graph:bool=False) -> Tensor:
    """
    Propagates the gradient of a tensor backwards through the computation graph.
    If the 'gradient' argument is not provided, the tensor must be a scalar, and the gradient is implicitly set to 1.0.
    If 'retain_graph' is false, the graph used to compute the grads will be freed. Otherwise, it will be kept. Keeping it can increase memory usage.
    ```python exec="true" source="above" session="tensor" result="python"
    t = Tensor([1.0, 2.0, 3.0, 4.0], requires_grad=True)
    t.sum().backward()
    print(t.grad.numpy())
    ```
    """
    toposorted = self._deepwalk()
    if gradient is None:
      assert self.shape == tuple(), "when no gradient is provided, backward must be called on a scalar tensor"
      # fill in the first grad with one. don't use Tensor.ones because we don't need contiguous
      # this is "implicit gradient creation"
      gradient = Tensor(1.0, dtype=self.dtype, device=self.device, requires_grad=False)

    assert self.shape == gradient.shape, f"grad shape must match tensor shape, {gradient.shape!r} != {self.shape!r}"
    self.grad = gradient
    for t0 in reversed(toposorted):
      if t0.grad is None: raise RuntimeError(f"tensor {t0} has no grad")
      token = _METADATA.set(dataclasses.replace(md, backward=True) if (md := t0._ctx.metadata) is not None else None)
      grads = t0._ctx.backward(t0.grad.lazydata)
      _METADATA.reset(token)
      grads = [Tensor(g, device=self.device, requires_grad=False) if g is not None else None
        for g in ([grads] if len(t0._ctx.parents) == 1 else grads)]
      for t, g in zip(t0._ctx.parents, grads):
        if g is not None and t.requires_grad:
          assert g.shape == t.shape, f"grad shape must match tensor shape, {g.shape!r} != {t.shape!r}"
          t.grad = g if t.grad is None else (t.grad + g)
      if not retain_graph: del t0._ctx
    return self

  # ***** movement low level ops *****

  def view(self, *shape) -> Tensor:
    """`.view` is an alias for `.reshape`."""
    return self.reshape(shape)

  def reshape(self, shape, *args) -> Tensor:
    """
    Returns a tensor with the same data as the original tensor but with a different shape.
    `shape` can be passed as a tuple or as separate arguments.

    ```python exec="true" source="above" session="tensor" result="python"
    t = Tensor.arange(6)
    print(t.reshape(2, 3).numpy())
    ```
    """
    # resolve None and args
    new_shape = tuple([s if s is not None else self.shape[i] for i,s in enumerate(argfix(shape, *args))])
    # resolve -1
    if (c := new_shape.count(-1)) > 1: raise RuntimeError(f"only one dimension can be inferred using -1, getting {new_shape}")
    if c: new_shape = tuple([-prod(self.shape) // prod(new_shape) if s == -1 else s for s in new_shape])
    return F.Reshape.apply(self, shape=new_shape) if new_shape != self.shape else self

  def expand(self, shape, *args) -> Tensor:
    """
    Returns a tensor that is expanded to the shape that is specified.
    Expand can also increase the number of dimensions that a tensor has.

    Passing a `-1` or `None` to a dimension means that its size will not be changed.

    ```python exec="true" source="above" session="tensor" result="python"
    t = Tensor([1, 2, 3])
    print(t.expand(4, -1).numpy())
    ```
    """
    return self._broadcast_to(tuple(from_ if to == -1 or to is None else to for from_, to in zip(*(_pad_left(self.shape, argfix(shape, *args))))))

  def permute(self, order, *args) -> Tensor:
    """
    Returns a tensor that is a permutation of the original tensor.
    The new tensor has the same data as the original tensor but with the dimensions permuted according to the order specified.
    `order` can be passed as a tuple or as separate arguments.

    ```python exec="true" source="above" session="tensor" result="python"
    t = Tensor.arange(6).reshape(2, 3)
    print(t.numpy())
    ```
    ```python exec="true" source="above" session="tensor" result="python"
    print(t.permute(1, 0).numpy())
    ```
    """
    order_arg = tuple(self._resolve_dim(x) for x in argfix(order, *args))
    if sorted(order_arg) != list(range(self.ndim)): raise RuntimeError(f"order is not a valid permutation, getting {order_arg}")
    return F.Permute.apply(self, order=order_arg)

  def flip(self, axis, *args) -> Tensor:
    """
    Returns a tensor that reverses the order of the original tensor along given `axis`.
    `axis` can be passed as a tuple or as separate arguments.

    ```python exec="true" source="above" session="tensor" result="python"
    t = Tensor.arange(6).reshape(2, 3)
    print(t.numpy())
    ```
    ```python exec="true" source="above" session="tensor" result="python"
    print(t.flip(0).numpy())
    ```
    ```python exec="true" source="above" session="tensor" result="python"
    print(t.flip((0, 1)).numpy())
    ```
    """
    axis_arg = tuple(self._resolve_dim(x) for x in argfix(axis, *args))
    if len(axis_arg) != len(dedup(axis_arg)): raise RuntimeError(f"dim can appear at most once, getting {axis_arg}")
    return F.Flip.apply(self, axis=axis_arg)

  def shrink(self, arg:Tuple[Optional[Tuple[sint, sint]], ...]) -> Tensor:
    """
    Returns a tensor that shrinks the each axis based on input arg.
    `arg` must have the same length as `self.ndim`.
    For each axis, it can be `None`, which means no shrink, or a tuple `(start, end)` that works the same as Python slice.

    ```python exec="true" source="above" session="tensor" result="python"
    t = Tensor.arange(9).reshape(3, 3)
    print(t.numpy())
    ```
    ```python exec="true" source="above" session="tensor" result="python"
    print(t.shrink(((None, (1, 3)))).numpy())
    ```
    ```python exec="true" source="above" session="tensor" result="python"
    print(t.shrink((((0, 2), (0, 2)))).numpy())
    ```
    """
    if (shrink_arg:=[x if x is not None else (0,s) for x,s in zip(arg, self.shape)]) == [(0,s) for s in self.shape]: return self
    return F.Shrink.apply(self, arg=tuple(shrink_arg))

  def pad(self, padding:Union[Sequence[sint], Sequence[Optional[Tuple[sint, sint]]]], mode:str="constant", value:float=0.0) -> Tensor:
    """
    Returns a tensor with padding applied based on the input `padding`.
    `padding` supports two padding structures:

    1. Flat padding: (padding_left, padding_right, padding_top, padding_bottom, ...)
       - This structure matches PyTorch's pad.
       - `padding` length must be even.

    2. Group padding: (..., (padding_top, padding_bottom), (padding_left, padding_right))
       - This structure matches pad for jax, numpy, tensorflow and others.
       - For each axis, padding can be `None`, meaning no padding, or a tuple `(start, end)`.
       - `padding` must have the same length as `self.ndim`.

    Padding values can be negative, resulting in dimension shrinks that work similarly to Python negative slices.
    Padding modes is selected with `mode` which supports `constant` and `reflect`.

    ```python exec="true" source="above" session="tensor" result="python"
    t = Tensor.arange(9).reshape(1, 1, 3, 3)
    print(t.numpy())
    ```
    ```python exec="true" source="above" session="tensor" result="python"
    print(t.pad((1, 2, 0, -1)).numpy())
    ```
    ```python exec="true" source="above" session="tensor" result="python"
    print(t.pad(((None, None, (0, -1), (1, 2)))).numpy())
    ```
    ```python exec="true" source="above" session="tensor" result="python"
    print(t.pad((1, 2, 0, -1), value=-float('inf')).numpy())
    ```
    """
    if mode not in {"constant", "reflect"}: raise NotImplementedError(f"{mode=} is not supported")
    if (flat:=all(isinstance(p, (int,UOp)) for p in padding)) and len(padding)%2 != 0: raise ValueError("Flat padding must have even number of pads")
    # turn flat padding into group padding
    pX = ((0,0),)*(self.ndim - len(padding)//2) + tuple(zip(padding[-2::-2], padding[::-2])) if flat else padding
    if len(pX) != self.ndim: raise ValueError(f"padding length is improper, {padding=} {self.ndim=}")
    X, pX = self, cast(Tuple[Tuple[sint, sint]], tuple((0,0) if p is None else p for p in pX))
    def _constant(x,px,v): return F.Pad.apply(x, arg=px) if v == 0 else F.Pad.apply(x, arg=px) + F.Pad.apply(Tensor.ones_like(x), arg=px).where(0, v)
    # early return for symbolic with positive pads (no need to max)
    if mode == "constant" and all(resolve(p >= 0) for p in flatten(pX)): return _constant(X, pX, value)
    pads, shrinks = tuple((smax(pB,0), smax(pA,0)) for pB,pA in pX), lambda shape: tuple((-smin(pB,0),smin(pA+s,s)) for (pB,pA),s in zip(pX, shape))
    if mode == "constant": return _constant(X.shrink(shrinks(X.shape)), pads, value)
    assert all_int(self.shape), f"does not support symbolic shape {self.shape}"
    for d,(pB,pA) in enumerate(pads):
      if pB >= (s:=X.shape[d]) or pA>=s: raise ValueError(f"Padding ({pB}, {pA}) should be less than the input size={s} for dim={d}.")
      slcB, slcA, = slice(pB,0,-1), slice(s-2 if s-2>=0 else None, s-2-pA if s-2-pA>=0 else None, -1)
      xB, xA = (X[[slc if i == d else slice(None) for i in range(X.ndim)]] if p > 0 else None for slc, p in ((slcB, pB), (slcA, pA)))
      X = Tensor.cat(*(X_ for X_ in (xB, X, xA) if X_ is not None), dim=d)
    return X.shrink(shrinks(X.shape))

  # ***** movement high level ops *****

  # Supported Indexing Implementations:
  #   1. Int indexing (no copy)
  #     - for all dims where there's int, shrink -> reshape
  #     - negative indices are taken relative to the end of the sequence, so X[-2] returns the 2nd-to-last element
  #     - X = Tensor.rand(4,5,9); X[2,-2] shrinks the Tensor to X.shrink(((2, 3), (3, 4), (0, 9))) -> X.shape=(1,1,9)
  #     - Then we reshape (collapse) the int dim away such that for X: (1,1,9) -> (9,)
  #   2. Slice indexing (no copy)
  #     - for all dims where slice is start:end:stride, shrink -> Optional[flip] -> pad -> reshape -> shrink
  #     - first shrink the Tensor to X.shrink(((start, end),))
  #     - then we apply stride through Optional[flip] -> pad -> reshape -> shrink
  #       - flip where dim value is negative
  #       - pad on dims to be multiple of strides, such that reshaping [dim_size_padded] -> [dim_size_padded // stride, stride] is possible
  #       - shrink [dim_size_padded // stride, stride] -> [dim_size_padded // stride, 1]
  #       - reshape [dim_size_padded // stride, 1] -> [dim_size_padded // stride] and now you have your stride
  #   3. None indexing (no copy)
  #     - reshape (inject) a dim at the dim where there's None
  #   4. Tensor indexing (copy)
  #     - use Tensor.arange == tensor_index to create masks for dims with Tensors (adds a dim for each mask)
  #     - combine masks together with mul
  #     - apply mask to self by mask * self
  #     - sum reduce away the extra dims added from creating masks
  # Tiny Things:
  #   1. Supported indices: Union[int, slice, Tensor, None, List, Tuple, Ellipsis]
  #     - for any list, List[Union[List, Tuple, int]], must have homogeneous shape
  #     - for any tuple, Tuple[Union[List, Tuple, int]], must have homogeneous shape
  #   2. Bool indexing is not supported
  #   3. Out of bounds Tensor indexing results in 0
  #     - e.g: Tensor([1, 2, 3])[Tensor([4, 3, 2])] -> [0, 0, 3] index 4 and 3 are out of bounds
  def _getitem(self, indices, v: Optional[Tensor] = None) -> Tensor:
    # 1. indices normalization and validation
    # treat internal tuples and lists as Tensors and standardize indices to list type
    if isinstance(indices, list) and all_int(indices): indices = [Tensor(indices, self.device, requires_grad=False)]
    elif isinstance(indices, (tuple, list)):
      indices = [Tensor(i, self.device, requires_grad=False) if isinstance(i, (tuple, list)) else i for i in indices]
    else: indices = [indices]

    # turn scalar Tensors into const val for int indexing if possible
    indices = [self._to_const_val(i) if isinstance(i, Tensor) and i.shape == () else i for i in indices]
    # move Tensor indices to the same device as self
    indices = [i.to(self.device) if isinstance(i, Tensor) else i for i in indices]

    # filter ellipsis and fill with slice(None) or fill rest of indices with slice(None)
    ellipsis_idx = [dim for dim, i in enumerate(indices) if i is Ellipsis]
    fill_idx = ellipsis_idx[0] if ellipsis_idx else len(indices)
    num_indices = len(indices) - len(ellipsis_idx) - sum(1 for i in indices if i is None)
    indices[fill_idx:fill_idx+1] = [slice(None)] * (self.ndim - num_indices)

    # use Dict[type, List[dimension]] to track elements in indices
    type_dim: DefaultDict[Union[type, None], List[int]] = defaultdict(list)

    # record None for dimension injection later and filter None and record rest of indices
    type_dim[None] = [dim for dim, i in enumerate(indices) if i is None]
    indices_filtered = [i for i in indices if i is not None]
    for dim,i in enumerate(indices_filtered): type_dim[type(i)].append(dim)

    if len(ellipsis_idx) > 1: raise IndexError("indices can only have a single ellipsis ('...')")
    for index_type in type_dim:
      if index_type not in [None, int, slice, Tensor]: raise IndexError(f"{index_type=} not supported")
    if num_indices > self.ndim: raise IndexError(f"too many {num_indices=} for {self.ndim=}")

    # 2. basic indexing, uses only movement ops (no copy)
    # currently indices_filtered: Tuple[Union[int, slice, Tensor], ...]
    # turn indices in indices_filtered to Tuple[new_slice, strides]
    for dim in type_dim[int]:
      if (index := indices_filtered[dim]) >= (size := self.shape[dim]) or index < -size:
        raise IndexError(f"{index=} is out of bounds on {dim=} with {size=}")
      indices_filtered[dim] = ((index, index+1), 1) if index >= 0 else ((size+index, size+index+1), 1)
    for dim in type_dim[slice]:
      if (index := indices_filtered[dim]).step == 0: raise ValueError(f"{index=} on {dim=} cannot have 0 as step")
      if not all(isinstance(x, (int, type(None))) for x in (index.start, index.stop, index.step)):
        raise TypeError(f"Unsupported slice for dimension {dim}. Expected slice with integers or None, got slice("
                        f"{', '.join(type(x).__name__ for x in (index.start, index.stop, index.step))}).")
      s, e, st = index.indices(self.shape[dim])
      indices_filtered[dim] = ((0, 0) if (st * (e - s)) < 0 else (s, e) if st > 0 else (e+1, s+1), st)
    # skip all Tensor dims for basic indexing
    for dim in type_dim[Tensor]:
      dtype = indices_filtered[dim].dtype
      if not dtypes.is_int(dtype): raise IndexError(f"{dtype=} on {dim=} is not supported, only int tensor indexing is supported")
      indices_filtered[dim] = ((0, self.shape[dim]), 1)

    new_slice, strides = ((), ()) if not indices_filtered else zip(*indices_filtered)
    # flip negative strides
    ret = self.shrink(new_slice).flip(tuple(i for i, st in enumerate(strides) if st < 0))
    # handle stride != 1 or -1
    if any(abs(st) != 1 for st in strides):
      strides = tuple(abs(s) for s in strides)
      # pad shape to multiple of stride
      if not all_int(ret.shape): raise RuntimeError("symbolic shape not supprted")
      ret = ret.pad(tuple((0, round_up(s, st) - s) for s, st in zip(ret.shape, strides)))
      ret = ret.reshape(tuple(flatten((s // st, st) for s, st in zip(ret.shape, strides))))
      ret = ret.shrink(tuple(flatten(((0, s), (0, 1)) for s in ret.shape[::2]))).reshape(ret.shape[::2])

    # inject 1 for dim where it's None and collapse dim for int
    new_shape = list(ret.shape)
    for dim in type_dim[None]: new_shape.insert(dim, 1)
    for dim in (dims_collapsed := tuple(dim + sum(1 for d in type_dim[None] if dim >= d) for dim in reversed(type_dim[int]))): new_shape.pop(dim)

    ret = ret.reshape(new_shape)

    # 3. advanced indexing (copy)
    if type_dim[Tensor]:
      dim_tensors = [(dim, i) for dim, i in enumerate(indices) if isinstance(i, Tensor)]
      # calculate dim of current ret by subtracting dims collapsed and adding dims injected up until tensor_dim
      def calc_dim(tensor_dim:int) -> int:
        return tensor_dim - sum(1 for d in dims_collapsed if tensor_dim >= d)

      assert all_int(ret.shape), f"does not support symbolic shape {ret.shape}"
      # track tensor_dim and tensor_index using a dict
      # calc_dim to get dim and use that to normalize the negative tensor indices
      idx: Dict[int,Tensor] = {(dim := calc_dim(td)):(tensor<0).where(ret.shape[dim],0) + tensor for td,tensor in dim_tensors}

      masks, first_dim, last_dim = [], min(idx.keys()), max(idx.keys())
      pre_reduce_shape = ret.shape[:first_dim] + (big_shape := _broadcast_shape(*(t.shape for t in idx.values()))) + ret.shape[first_dim:]

      # create masks
      for dim, i in idx.items():
        try: i = i.reshape(i.shape + (1,)*(ret.ndim - first_dim)).expand(pre_reduce_shape)
        except ValueError as e: raise IndexError(f"cannot broadcast indices: {e}") from e
        a = Tensor.arange(ret.shape[dim], device=self.device, requires_grad=False).reshape((ret.shape[dim],) + (1,)*(ret.ndim - dim - 1))
        masks.append(i == a)

      # reduce masks to 1 mask
      mask: Tensor = functools.reduce(lambda x,y: x.mul(y), masks)

      # inject 1's for the extra dims added in create masks
      reshape_arg = ret.shape[:first_dim] + (1,) * len(big_shape) + ret.shape[first_dim:]
      # sum reduce the extra dims introduced in create masks
      ret = (ret.reshape(reshape_arg) * mask).sum(sum_axis:=tuple(i + len(big_shape) for i in idx.keys()), acc_dtype=ret.dtype)

      # special permute case
      if first_dim != 0 and len(idx) != 1 and tuple(idx.keys()) != tuple(range(first_dim, last_dim+1)):
        ret = ret.permute(*range(first_dim, first_dim+len(big_shape)), *range(0, first_dim), *range(first_dim+len(big_shape), ret.ndim))

      # for advanced setitem, returns whole tensor with indices replaced
      if v is not None:
        vb = v.cast(self.dtype)._broadcast_to(_broadcast_shape(ret.shape, v.shape))
        # add back reduced dims from sum
        for dim in sum_axis: vb = vb.unsqueeze(dim)
        # axis to be reduced to match self.shape
        axis = tuple(range(first_dim, first_dim + len(big_shape)))
        # apply mask to vb(broadcasted) and reduce such that if mask contains repeated indices the last one remains
        vb = vb * mask
        for dim in axis: mask, vb = functools.reduce(lambda x,y: (x[0]|y[0], y[0].where(y[1], x[1])), zip(mask.split(1, dim), vb.split(1, dim)))
        # remove extra dims from reduce
        for dim in reversed(axis): mask, vb = mask.squeeze(dim), vb.squeeze(dim)
        # select from vb for each True element in mask else select from self
        ret = mask.where(vb, self)

    return ret

  def __getitem__(self, indices) -> Tensor:
    return self._getitem(indices)

  def __setitem__(self, indices, v:Union[Tensor, ConstType]) -> None:
    if isinstance(self.device, str) and self.device.startswith("DISK"):
      self._getitem(indices).assign(v)
      return
    # NOTE: check that setitem target is valid first
    if not all(lb.st.contiguous for lb in self.lazydata.lbs): raise RuntimeError("setitem target needs to be contiguous")
    if not isinstance(v, (Tensor, float, int, bool)): raise TypeError(f"can't set a {type(v).__name__} to a Tensor")
    if not isinstance(v, Tensor): v = Tensor(v, device=self.device, dtype=self.dtype)
    if self.requires_grad or v.requires_grad: raise NotImplementedError("setitem with requires_grad is not supported")

    res = self.realize()._getitem(indices, v)
    # if shapes match and data is not shared it's a copy and we assign to self
    if res.shape == self.shape and res.lazydata is not self.lazydata:
      self.assign(res).realize()
    else: # no copy, basic setitem
      v = v.cast(res.dtype)._broadcast_to(_broadcast_shape(res.shape, v.shape)).contiguous()
      res.assign(v).realize()

  def gather(self:Tensor, dim:int, index:Tensor) -> Tensor:
    """
    Gathers values along an axis specified by `dim`.

    ```python exec="true" source="above" session="tensor" result="python"
    t = Tensor([[1, 2], [3, 4]])
    print(t.numpy())
    ```
    ```python exec="true" source="above" session="tensor" result="python"
    print(t.gather(1, Tensor([[0, 0], [1, 0]])).numpy())
    ```
    """
    assert index.ndim == self.ndim, f"self.ndim must equal index.ndim, {self.ndim=}, {index.ndim=}"
    dim = self._resolve_dim(dim)
    assert all(s >= i for d,(s,i) in enumerate(zip(self.shape, index.shape)) if d != dim), "requires self.shape[d] >= index.shape[d] for all d != dim"
    index = index.to(self.device)
    x = self.shrink(tuple((0, i) if d != dim else None for d,i in enumerate(index.shape))).unsqueeze(-1).transpose(-1, dim)
    return ((index.unsqueeze(-1) == Tensor.arange(self.shape[dim], requires_grad=False, device=self.device)) * x).sum(-1, acc_dtype=self.dtype)

  def cat(self:Tensor, *args:Tensor, dim:int=0) -> Tensor:
    """
    Concatenates self with other `Tensor` in `args` along an axis specified by `dim`.
    All tensors must have the same shape except in the concatenating dimension.

    ```python exec="true" source="above" session="tensor" result="python"
    t0, t1, t2 = Tensor([[1, 2]]), Tensor([[3, 4]]), Tensor([[5, 6]])
    print(t0.cat(t1, t2, dim=0).numpy())
    ```
    ```python exec="true" source="above" session="tensor" result="python"
    print(t0.cat(t1, t2, dim=1).numpy())
    ```
    """
    dim = self._resolve_dim(dim)
    for arg in args: assert arg.ndim==self.ndim and all(ti==ai for i,(ti,ai) in enumerate(zip(self.shape, arg.shape)) if i!=dim)
    tensors = [self, *args]
    dim_cumsum = list(itertools.accumulate([t.shape[dim] for t in tensors], initial=0))
    for i,t in enumerate(tensors): tensors[i] = t.pad([(dim_cumsum[i], dim_cumsum[-1]-dim_cumsum[i+1]) if j==dim else None for j in range(t.ndim)])
    return functools.reduce(Tensor.add, tensors)

  def stack(self:Tensor, *args:Tensor, dim:int=0) -> Tensor:
    """
    Concatenates self with other `Tensor` in `args` along a new dimension specified by `dim`.

    ```python exec="true" source="above" session="tensor" result="python"
    t0, t1, t2 = Tensor([1, 2]), Tensor([3, 4]), Tensor([5, 6])
    print(t0.stack(t1, t2, dim=0).numpy())
    ```
    ```python exec="true" source="above" session="tensor" result="python"
    print(t0.stack(t1, t2, dim=1).numpy())
    ```
    """
    # checks for shapes and number of dimensions delegated to cat
    return Tensor.cat(*[t.unsqueeze(dim) for t in [self, *args]], dim=dim)

  def repeat_interleave(self, repeats:int, dim:Optional[int]=None) -> Tensor:
    """
    Repeat elements of a tensor.

    ```python exec="true" source="above" session="tensor" result="python"
    t = Tensor([1, 2, 3])
    print(t.repeat_interleave(2).numpy())
    ```
    """
    x, dim = (self.flatten(), 0) if dim is None else (self, self._resolve_dim(dim))
    shp = x.shape
    return x.reshape(*shp[:dim+1], 1, *shp[dim+1:]).expand(*shp[:dim+1], repeats, *shp[dim+1:]).reshape(*shp[:dim], shp[dim]*repeats, *shp[dim+1:])

  def repeat(self, repeats, *args) -> Tensor:
    """
    Repeats tensor number of times along each dimension specified by `repeats`.
    `repeats` can be passed as a tuple or as separate arguments.

    ```python exec="true" source="above" session="tensor" result="python"
    t = Tensor([1, 2, 3])
    print(t.repeat(4, 2).numpy())
    ```
    ```python exec="true" source="above" session="tensor" result="python"
    print(t.repeat(4, 2, 1).shape)
    ```
    """
    repeats = argfix(repeats, *args)
    base_shape = _pad_left(self.shape, repeats)[0]
    unsqueezed_shape = flatten([[1, s] for s in base_shape])
    expanded_shape = flatten([[r, s] for r,s in zip(repeats, base_shape)])
    final_shape = [r*s for r,s in zip(repeats, base_shape)]
    return self.reshape(unsqueezed_shape).expand(expanded_shape).reshape(final_shape)

  def _resolve_dim(self, dim:int, *, extra:bool=False) -> int:
    total = self.ndim + int(extra)
    if not -max(1, total) <= dim <= max(1, total)-1: raise IndexError(f"{dim=} out of range {[-max(1, total), max(1, total)-1]}")
    return dim + total if dim < 0 else dim

  def split(self, sizes:Union[int, List[int]], dim:int=0) -> Tuple[Tensor, ...]:
    """
    Splits the tensor into chunks along the dimension specified by `dim`.
    If `sizes` is an integer, it splits into equally sized chunks if possible, otherwise the last chunk will be smaller.
    If `sizes` is a list, it splits into `len(sizes)` chunks with size in `dim` according to `size`.

    ```python exec="true" source="above" session="tensor" result="python"
    t = Tensor.arange(10).reshape(5, 2)
    print(t.numpy())
    ```
    ```python exec="true" source="above" session="tensor" result="python"
    split = t.split(2)
    print("\\n".join([repr(x.numpy()) for x in split]))
    ```
    ```python exec="true" source="above" session="tensor" result="python"
    split = t.split([1, 4])
    print("\\n".join([repr(x.numpy()) for x in split]))
    ```
    """
    assert all_int(self.shape), f"does not support symbolic shape {self.shape}"
    dim = self._resolve_dim(dim)
    if isinstance(sizes, int): sizes = [min(sizes, self.shape[dim]-i) for i in range(0, max(1, self.shape[dim]), max(1, sizes))]
    assert sum(sizes) == self.shape[dim], f"expect sizes to sum exactly to {self.shape[dim]}, but got {sum(sizes)}"
    return tuple(self[sl] for sl in [tuple([slice(None)]*dim + [slice(sum(sizes[:i]), sum(sizes[:i + 1]))]) for i in range(len(sizes))])

  def chunk(self, chunks:int, dim:int=0) -> List[Tensor]:
    """
    Splits the tensor into `chunks` number of chunks along the dimension `dim`.
    If the tensor size along `dim` is not divisible by `chunks`, all returned chunks will be the same size except the last one.
    The function may return fewer than the specified number of chunks.

    ```python exec="true" source="above" session="tensor" result="python"
    chunked = Tensor.arange(11).chunk(6)
    print("\\n".join([repr(x.numpy()) for x in chunked]))
    ```
    ```python exec="true" source="above" session="tensor" result="python"
    chunked = Tensor.arange(12).chunk(6)
    print("\\n".join([repr(x.numpy()) for x in chunked]))
    ```
    ```python exec="true" source="above" session="tensor" result="python"
    chunked = Tensor.arange(13).chunk(6)
    print("\\n".join([repr(x.numpy()) for x in chunked]))
    ```
    """
    assert all_int(self.shape), f"does not support symbolic shape {self.shape}"
    assert chunks > 0, f"expect chunks to be greater than 0, got: {chunks}"
    dim = self._resolve_dim(dim)
    return list(self.split(ceildiv(self.shape[dim], chunks) if self.shape[dim] else [0]*chunks, dim=dim))

  def meshgrid(self:Tensor, *args:Tensor, indexing:Union[Literal["ij"], Literal["xy"]]="ij") -> Tuple[Tensor, ...]:
    """
    Generates coordinate matrices from coordinate vectors.
    Input tensors can be scalars or 1D tensors.

    `indexing` determines how the output grids are aligned.
    `ij` indexing follows matrix-style indexing and `xy` indexing follows Cartesian-style indexing.

    ```python exec="true" source="above" session="tensor" result="python"
    x, y = Tensor([1, 2, 3]), Tensor([4, 5, 6])
    grid_x, grid_y = x.meshgrid(y)
    print(grid_x.numpy())
    print(grid_y.numpy())
    ```
    ```python exec="true" source="above" session="tensor" result="python"
    grid_x, grid_y = x.meshgrid(y, indexing="xy")
    print(grid_x.numpy())
    print(grid_y.numpy())
    ```
    """
    if indexing not in ("ij", "xy"): raise RuntimeError(f'indexing must be in ("ij", "xy"), got {indexing}')
    if len(tensors:=(self, *args)) == 1: return tensors
    basis = tuple(range(len(tensors))) if indexing == "ij" else (1, 0) + tuple(range(2, len(tensors)))
    tensors = tuple(t.reshape((-1,) + (1,)*(len(args) - i)) for i,t in zip(basis, tensors))
    output_shape = _broadcast_shape(*(t.shape for t in tensors))
    return tuple(t._broadcast_to(output_shape) for t in tensors)

  def squeeze(self, dim:Optional[int]=None) -> Tensor:
    """
    Returns a tensor with specified dimensions of input of size 1 removed.
    If `dim` is not specified, all dimensions with size 1 are removed.

    ```python exec="true" source="above" session="tensor" result="python"
    t = Tensor.zeros(2, 1, 2, 1, 2)
    print(t.squeeze().shape)
    ```
    ```python exec="true" source="above" session="tensor" result="python"
    print(t.squeeze(0).shape)
    ```
    ```python exec="true" source="above" session="tensor" result="python"
    print(t.squeeze(1).shape)
    ```
    """
    if dim is None: return self.reshape(tuple(dim for dim in self.shape if dim != 1))
    dim = self._resolve_dim(dim)
    return self if not self.ndim or self.shape[dim] != 1 else self.reshape(self.shape[:dim] + self.shape[dim+1:])

  def unsqueeze(self, dim:int) -> Tensor:
    """
    Returns a tensor with a new dimension of size 1 inserted at the specified `dim`.

    ```python exec="true" source="above" session="tensor" result="python"
    t = Tensor([1, 2, 3, 4])
    print(t.unsqueeze(0).numpy())
    ```
    ```python exec="true" source="above" session="tensor" result="python"
    print(t.unsqueeze(1).numpy())
    ```
    """
    dim = self._resolve_dim(dim, extra=True)
    return self.reshape(self.shape[:dim] + (1,) + self.shape[dim:])

  @property
  def T(self) -> Tensor:
    """`.T` is an alias for `.transpose()`."""
    return self.transpose()

  def transpose(self, dim0=1, dim1=0) -> Tensor:
    """
    Returns a tensor that is a transposed version of the original tensor.
    The given dimensions `dim0` and `dim1` are swapped.

    ```python exec="true" source="above" session="tensor" result="python"
    t = Tensor.arange(6).reshape(2, 3)
    print(t.numpy())
    ```
    ```python exec="true" source="above" session="tensor" result="python"
    print(t.transpose(0, 1).numpy())
    ```
    """
    order = list(range(self.ndim))
    order[dim0], order[dim1] = order[dim1], order[dim0]
    return self.permute(order)

  def flatten(self, start_dim=0, end_dim=-1):
    """
    Flattens the tensor by reshaping it into a one-dimensional tensor.
    If `start_dim` or `end_dim` are passed, only dimensions starting with `start_dim` and ending with `end_dim` are flattened.

    ```python exec="true" source="above" session="tensor" result="python"
    t = Tensor.arange(8).reshape(2, 2, 2)
    print(t.flatten().numpy())
    ```
    ```python exec="true" source="above" session="tensor" result="python"
    print(t.flatten(start_dim=1).numpy())
    ```
    """
    start_dim, end_dim = self._resolve_dim(start_dim), self._resolve_dim(end_dim)
    return self.reshape(self.shape[:start_dim] + (prod(self.shape[start_dim:end_dim+1]), ) + self.shape[end_dim+1:])

  def unflatten(self, dim:int, sizes:Tuple[int,...]):
    """
    Unflattens dimension `dim` of the tensor into multiple dimensions specified by `sizes`. `Tensor.flatten()` is the inverse of this function.

    ```python exec="true" source="above" session="tensor" result="python"
    print(Tensor.ones(3, 4, 1).unflatten(1, (2, 2)).shape)
    ```
    ```python exec="true" source="above" session="tensor" result="python"
    print(Tensor.ones(3, 4, 1).unflatten(1, (-1, 2)).shape)
    ```
    ```python exec="true" source="above" session="tensor" result="python"
    print(Tensor.ones(5, 12, 3).unflatten(-2, (2, 2, 3, 1, 1)).shape)
    ```
    """
    dim = self._resolve_dim(dim)
    return self.reshape(self.shape[:dim] + sizes + self.shape[dim+1:])

  def roll(self, shifts:Union[int, Tuple[int, ...]], dims:Union[int, Tuple[int, ...]]) -> Tensor:
    """
    Rolls the tensor along specified dimension(s).
    The rolling operation is circular, meaning that elements that go beyond the edge are wrapped around to the beginning of the dimension.

    ```python exec="true" source="above" session="tensor" result="python"
    t = Tensor.arange(4)
    print(t.roll(shifts=1, dims=0).numpy())
    ```
    ```python exec="true" source="above" session="tensor" result="python"
    print(t.roll(shifts=-1, dims=0).numpy())
    ```
    """
    dims, rolled = tuple(self._resolve_dim(d) for d in make_tuple(dims, 1)), self
    for dim, shift in zip(dims, make_tuple(shifts, 1)):
      shift = shift % self.shape[dim]
      rolled = Tensor.cat(rolled[tuple(slice(None) if i != dim else slice(-shift, None) for i in range(rolled.ndim))],
                          rolled[tuple(slice(None) if i != dim else slice(None, -shift) for i in range(rolled.ndim))], dim=dim)
    return rolled

  # ***** reduce ops *****

  def _reduce(self, fxn:Type[Function], axis:Optional[Union[int, Sequence[int]]]=None, keepdim=False) -> Tensor:
    axis = tuple(self._resolve_dim(x) for x in (range(self.ndim) if axis is None else make_tuple(axis, 1)))
    if self.ndim == 0: axis = ()
    ret = fxn.apply(self, axis=axis)
    return ret if keepdim else ret.reshape(tuple(s for i,s in enumerate(self.shape) if i not in axis))

  def sum(self, axis:Optional[Union[int, Sequence[int]]]=None, keepdim=False, acc_dtype:Optional[DTypeLike]=None):
    """
    Returns the sum of the elements of the tensor along the specified axis or axes.

    You can pass in `axis` and `keepdim` keyword arguments to control the axis along
    which the maximum is computed and whether the reduced dimensions are retained.

    You can pass in `acc_dtype` keyword argument to control the data type of the accumulation.
    If not specified, the accumulation data type is chosen based on the input tensor's data type.

    ```python exec="true" source="above" session="tensor" result="python"
    t = Tensor.arange(6).reshape(2, 3)
    print(t.numpy())
    ```
    ```python exec="true" source="above" session="tensor" result="python"
    print(t.sum().numpy())
    ```
    ```python exec="true" source="above" session="tensor" result="python"
    print(t.sum(axis=0).numpy())
    ```
    ```python exec="true" source="above" session="tensor" result="python"
    print(t.sum(axis=1).numpy())
    ```
    """
    ret = self.cast(sum_acc_dtype(self.dtype) if acc_dtype is None else acc_dtype)._reduce(F.Sum, axis, keepdim)
    return ret.cast(self.dtype) if acc_dtype is None and self.dtype in (dtypes.float16, dtypes.bfloat16) else ret

  def prod(self, axis:Optional[Union[int, Sequence[int]]]=None, keepdim=False, acc_dtype:Optional[DTypeLike]=None):
    """
    Returns the product of the elements of the tensor along the specified axis or axes.

    You can pass in `axis` and `keepdim` keyword arguments to control the axis along
    which the maximum is computed and whether the reduced dimensions are retained.

    You can pass in `acc_dtype` keyword argument to control the data type of the accumulation.
    If not specified, the accumulation data type is chosen based on the input tensor's data type.

    ```python exec="true" source="above" session="tensor" result="python"
    t = Tensor([-1, -2, -3, 1, 2, 3]).reshape(2, 3)
    print(t.numpy())
    ```
    ```python exec="true" source="above" session="tensor" result="python"
    print(t.prod().numpy())
    ```
    ```python exec="true" source="above" session="tensor" result="python"
    print(t.prod(axis=0).numpy())
    ```
    ```python exec="true" source="above" session="tensor" result="python"
    print(t.prod(axis=1).numpy())
    ```
    """
    return self.cast(acc_dtype if acc_dtype is not None else self.dtype)._reduce(F.Prod, axis, keepdim)

  def max(self, axis:Optional[Union[int, Sequence[int]]]=None, keepdim=False):
    """
    Returns the maximum value of the tensor along the specified axis or axes.

    You can pass in `axis` and `keepdim` keyword arguments to control the axis along
    which the maximum is computed and whether the reduced dimensions are retained.

    ```python exec="true" source="above" session="tensor" result="python"
    t = Tensor([[1, 0, 2], [5, 4, 3]])
    print(t.numpy())
    ```
    ```python exec="true" source="above" session="tensor" result="python"
    print(t.max().numpy())
    ```
    ```python exec="true" source="above" session="tensor" result="python"
    print(t.max(axis=0).numpy())
    ```
    ```python exec="true" source="above" session="tensor" result="python"
    print(t.max(axis=1, keepdim=True).numpy())
    ```
    """
    return self._reduce(F.Max, axis, keepdim)

  def min(self, axis:Optional[Union[int, Sequence[int]]]=None, keepdim=False):
    """
    Returns the minimum value of the tensor along the specified axis or axes.

    You can pass in `axis` and `keepdim` keyword arguments to control the axis along
    which the minimum is computed and whether the reduced dimensions are retained.

    ```python exec="true" source="above" session="tensor" result="python"
    t = Tensor([[1, 0, 2], [5, 4, 3]])
    print(t.numpy())
    ```
    ```python exec="true" source="above" session="tensor" result="python"
    print(t.min().numpy())
    ```
    ```python exec="true" source="above" session="tensor" result="python"
    print(t.min(axis=0).numpy())
    ```
    ```python exec="true" source="above" session="tensor" result="python"
    print(t.min(axis=1, keepdim=True).numpy())
    ```
    """
    if dtypes.is_int(self.dtype) or self.dtype == dtypes.bool: return ~((~self).max(axis=axis, keepdim=keepdim))
    return -((-self).max(axis=axis, keepdim=keepdim))

  def any(self, axis:Optional[Union[int, Sequence[int]]]=None, keepdim=False):
    """
    Tests if any element evaluates to `True` along the specified axis or axes.

    You can pass in `axis` and `keepdim` keyword arguments to control the reduce axis and whether the reduced dimensions are retained.

    ```python exec="true" source="above" session="tensor" result="python"
    t = Tensor([[True, True], [True, False], [False, False]])
    print(t.numpy())
    ```
    ```python exec="true" source="above" session="tensor" result="python"
    print(t.any().numpy())
    ```
    ```python exec="true" source="above" session="tensor" result="python"
    print(t.any(axis=0).numpy())
    ```
    ```python exec="true" source="above" session="tensor" result="python"
    print(t.any(axis=1, keepdim=True).numpy())
    ```
    """
    return self.bool().max(axis, keepdim)

  def all(self, axis:Optional[Union[int, Sequence[int]]]=None, keepdim=False):
    """
    Tests if all element evaluates to `True` along the specified axis or axes.

    You can pass in `axis` and `keepdim` keyword arguments to control the reduce axis and whether the reduced dimensions are retained.

    ```python exec="true" source="above" session="tensor" result="python"
    t = Tensor([[True, True], [True, False], [False, False]])
    print(t.numpy())
    ```
    ```python exec="true" source="above" session="tensor" result="python"
    print(t.all().numpy())
    ```
    ```python exec="true" source="above" session="tensor" result="python"
    print(t.all(axis=0).numpy())
    ```
    ```python exec="true" source="above" session="tensor" result="python"
    print(t.all(axis=1, keepdim=True).numpy())
    ```
    """
    return self.logical_not().any(axis, keepdim).logical_not()

  def mean(self, axis:Optional[Union[int, Sequence[int]]]=None, keepdim=False):
    """
    Returns the mean value of the tensor along the specified axis or axes.

    You can pass in `axis` and `keepdim` keyword arguments to control the axis along
    which the mean is computed and whether the reduced dimensions are retained.

    ```python exec="true" source="above" session="tensor" result="python"
    Tensor.manual_seed(42)
    t = Tensor.normal(2, 3, mean=2.5, std=0.5)
    print(t.numpy())
    ```
    ```python exec="true" source="above" session="tensor" result="python"
    print(t.mean().numpy())
    ```
    ```python exec="true" source="above" session="tensor" result="python"
    print(t.mean(axis=0).numpy())
    ```
    ```python exec="true" source="above" session="tensor" result="python"
    print(t.mean(axis=1).numpy())
    ```
    """
    output_dtype = self.dtype if dtypes.is_float(self.dtype) else dtypes.float32
    numerator = self.cast(sum_acc_dtype(self.dtype)).sum(axis=axis, keepdim=keepdim)
    return numerator.div(prod([si for si, so in zip(self.shape, self.sum(axis=axis, keepdim=True).shape) if resolve(si != so)])).cast(output_dtype)

  def var(self, axis:Optional[Union[int, Sequence[int]]]=None, keepdim=False, correction=1):
    """
    Returns the variance of the tensor along the specified axis or axes.

    You can pass in `axis`, `keepdim`, and `correction` keyword arguments to control the axis along
    which the variance is computed, whether the reduced dimensions are retained, and the Bessel's correction applied.

    ```python exec="true" source="above" session="tensor" result="python"
    Tensor.manual_seed(42)
    t = Tensor.normal(2, 3, mean=2.5, std=0.5)
    print(t.numpy())
    ```
    ```python exec="true" source="above" session="tensor" result="python"
    print(t.var().numpy())
    ```
    ```python exec="true" source="above" session="tensor" result="python"
    print(t.var(axis=0).numpy())
    ```
    ```python exec="true" source="above" session="tensor" result="python"
    print(t.var(axis=1).numpy())
    ```
    """
    squares = (self - self.mean(axis=axis, keepdim=True)).square()
    n = prod([si for si, so in zip(self.shape, squares.sum(axis=axis, keepdim=True).shape) if resolve(si != so)])
    return squares.sum(axis=axis, keepdim=keepdim).div(smax([0, n-correction]))

  def std(self, axis:Optional[Union[int, Sequence[int]]]=None, keepdim=False, correction=1):
    """
    Returns the standard deviation of the tensor along the specified axis or axes.

    You can pass in `axis`, `keepdim`, and `correction` keyword arguments to control the axis along
    which the standard deviation is computed, whether the reduced dimensions are retained, and the Bessel's correction applied.

    ```python exec="true" source="above" session="tensor" result="python"
    Tensor.manual_seed(42)
    t = Tensor.normal(2, 3, mean=2.5, std=0.5)
    print(t.numpy())
    ```
    ```python exec="true" source="above" session="tensor" result="python"
    print(t.std().numpy())
    ```
    ```python exec="true" source="above" session="tensor" result="python"
    print(t.std(axis=0).numpy())
    ```
    ```python exec="true" source="above" session="tensor" result="python"
    print(t.std(axis=1).numpy())
    ```
    """
    return self.var(axis, keepdim, correction).sqrt()

  def std_mean(self, axis:Optional[Union[int, Sequence[int]]]=None, keepdim=False, correction=1):
    """
    Calculates the standard deviation and mean over the dimensions specified by dim.
    Syntactic sugar around `Tensor.std` and `Tensor.mean` to match `torch.std_mean`.

    ```python exec="true" source="above" session="tensor" result="python"
    Tensor.manual_seed(42)
    t = Tensor.normal(2, 3, mean=2.5, std=0.5)
    print(t.numpy())
    ```
    ```python exec="true" source="above" session="tensor" result="python"
    std, mean = t.std_mean()
    print(std.numpy(), mean.numpy())
    ```
    """
    return self.std(axis, keepdim, correction), self.mean(axis, keepdim)

  def _softmax(self, axis, dtype:Optional[DTypeLike]=None):
    x = self.cast(dtype) if dtype is not None else self
    m = x - x.max(axis=axis, keepdim=True).detach()
    e = m.exp()
    return m, e, e.sum(axis=axis, keepdim=True)

  def softmax(self, axis=-1, dtype:Optional[DTypeLike]=None):
    """
    Applies the softmax function to the tensor along the specified axis.

    Rescales the elements of the tensor such that they lie in the range [0, 1] and sum to 1.

    You can pass in the `axis` keyword argument to control the axis along which the softmax is computed.

    ```python exec="true" source="above" session="tensor" result="python"
    Tensor.manual_seed(42)
    t = Tensor.randn(2, 3)
    print(t.numpy())
    ```
    ```python exec="true" source="above" session="tensor" result="python"
    print(t.softmax().numpy())
    ```
    ```python exec="true" source="above" session="tensor" result="python"
    print(t.softmax(axis=0).numpy())
    ```
    """
    _, e, ss = self._softmax(axis, dtype)
    return e.div(ss)

  def log_softmax(self, axis=-1, dtype:Optional[DTypeLike]=None):
    """
    Applies the log-softmax function to the tensor along the specified axis.

    The log-softmax function is a numerically stable alternative to the softmax function in log space.

    You can pass in the `axis` keyword argument to control the axis along which the log-softmax is computed.

    ```python exec="true" source="above" session="tensor" result="python"
    Tensor.manual_seed(42)
    t = Tensor.randn(2, 3)
    print(t.numpy())
    ```
    ```python exec="true" source="above" session="tensor" result="python"
    print(t.log_softmax().numpy())
    ```
    ```python exec="true" source="above" session="tensor" result="python"
    print(t.log_softmax(axis=0).numpy())
    ```
    """
    m, _, ss = self._softmax(axis, dtype)
    return m - ss.log()

  def logsumexp(self, axis=None, keepdim=False):
    """
    Computes the log-sum-exp of the tensor along the specified axis or axes.

    The log-sum-exp function is a numerically stable way to compute the logarithm of the sum of exponentials.

    You can pass in `axis` and `keepdim` keyword arguments to control the axis along
    which the log-sum-exp is computed and whether the reduced dimensions are retained.

    ```python exec="true" source="above" session="tensor" result="python"
    Tensor.manual_seed(42)
    t = Tensor.randn(2, 3)
    print(t.numpy())
    ```
    ```python exec="true" source="above" session="tensor" result="python"
    print(t.logsumexp().numpy())
    ```
    ```python exec="true" source="above" session="tensor" result="python"
    print(t.logsumexp(axis=0).numpy())
    ```
    ```python exec="true" source="above" session="tensor" result="python"
    print(t.logsumexp(axis=1).numpy())
    ```
    """
    m = self.max(axis=axis, keepdim=True)
    return (self - m).exp().sum(axis=axis, keepdim=keepdim).log() + m.squeeze(axis)

  def logcumsumexp(self, axis=0):
    """
    Computes the log-cumsum-exp of the tensor along the specified axis or axes.

    The log-cumsum-exp function is a numerically stable way to compute the logarithm of the cumulative sum of exponentials.

    You can pass in the `axis` keyword argument to control the axis along which
    the log-cum-sum-exp is computed.

    ```python exec="true" source="above" session="tensor" result="python"
    Tensor.manual_seed(42)
    t = Tensor.randn(2, 3)
    print(t.numpy())
    ```
    ```python exec="true" source="above" session="tensor" result="python"
    print(t.logcumsumexp().numpy())
    ```
    ```python exec="true" source="above" session="tensor" result="python"
    print(t.logcumsumexp(axis=0).numpy())
    ```
    ```python exec="true" source="above" session="tensor" result="python"
    print(t.logcumsumexp(axis=1).numpy())
    ```
    """
    m = self.max(axis=axis, keepdim=True)
    return (self - m).exp().cumsum(axis=axis).log() + m

  def argmax(self, axis=None, keepdim=False):
    """
    Returns the indices of the maximum value of the tensor along the specified axis.

    You can pass in `axis` and `keepdim` keyword arguments to control the axis along
    which the maximum is computed and whether the reduced dimensions are retained.

    ```python exec="true" source="above" session="tensor" result="python"
    t = Tensor([[1, 0, 2], [5, 4, 3]])
    print(t.numpy())
    ```
    ```python exec="true" source="above" session="tensor" result="python"
    print(t.argmax().numpy()) # Returns the index of the maximum value in the flattened tensor.
    ```
    ```python exec="true" source="above" session="tensor" result="python"
    print(t.argmax(axis=0).numpy()) # Returns the indices of the maximum values along axis 0.
    ```
    ```python exec="true" source="above" session="tensor" result="python"
    print(t.argmax(axis=1).numpy()) # Returns the indices of the maximum values along axis 1.
    ```
    """
    if axis is None: return self.flatten().argmax(0)
    axis = self._resolve_dim(axis)
    m = self == self.max(axis=axis, keepdim=True)
    idx = m * Tensor.arange(self.shape[axis],0,-1, requires_grad=False, device=self.device).reshape(self.shape[axis], *[1]*(self.ndim-axis-1))
    return (self.shape[axis]-idx.max(axis=axis, keepdim=keepdim)).cast(dtypes.int32)

  def argmin(self, axis=None, keepdim=False):
    """
    Returns the indices of the minimum value of the tensor along the specified axis.

    You can pass in `axis` and `keepdim` keyword arguments to control the axis along
    which the minimum is computed and whether the reduced dimensions are retained.

    ```python exec="true" source="above" session="tensor" result="python"
    t = Tensor([[1, 0, 2], [5, 4, 3]])
    print(t.numpy())
    ```
    ```python exec="true" source="above" session="tensor" result="python"
    print(t.argmin().numpy()) # Returns the index of the minimum value in the flattened tensor.
    ```
    ```python exec="true" source="above" session="tensor" result="python"
    print(t.argmin(axis=0).numpy()) # Returns the indices of the minimum values along axis 0.
    ```
    ```python exec="true" source="above" session="tensor" result="python"
    print(t.argmin(axis=1).numpy()) # Returns the indices of the minimum values along axis 1.
    ```
    """
    return (-self).argmax(axis=axis, keepdim=keepdim)

  def rearrange(self, formula: str, **sizes) -> Tensor:
    """
    Rearranges input according to formula

    See: https://einops.rocks/api/rearrange/

    ```python exec="true" source="above" session="tensor" result="python"
    x = Tensor([[1, 2], [3, 4]])
    print(Tensor.rearrange(x, "batch channel -> (batch channel)).numpy())
    ```
    """
    def parse_formula(formula: str):
      tokens = f" {formula} ".replace("…", "...").replace("(", " ( ").replace(")", " ) ").replace(" ", "  ").replace(" 1 ", " ( ) ").split()
      lparens, rparens = map(lambda x: [i for i, ch in enumerate(tokens) if ch == x], ("(", ")"))
      pairs = list(zip(lparens, rparens))
      assert len(lparens) == len(rparens) and sorted(flatten(pairs)) == flatten(pairs), "bracket mismatch"
      return [name for name in tokens if name not in ("(", ")")], [(s - 2*i, e - 1 - 2*i) for i, (s, e) in enumerate(pairs)]

    assert formula.count("->") == 1, 'need exactly one "->" in formula'

    (lhs, unflatten_dims), (rhs, flatten_dims) = map(parse_formula, formula.split("->"))

    for name in sizes: assert name in lhs, f"axis {name} is not used in transform"
    assert sorted(lhs) == sorted(rhs) and len(lhs) == len(set(lhs)), f"name mismatch in {formula}"
    for name in flatten((lhs, rhs)): assert name == "..." or (name.isidentifier() and "_" not in (name[0], name[-1])), f"invalid axis name {name}"
    assert "..." not in flatten([lhs[s:e] for s, e in unflatten_dims]), f"cannot have collapsed ellipsis (...) in lhs of {formula}"
    assert lhs.count("...") <= 1, f"too many ellipses in {formula}"

    # resolve ellipsis
    if "..." in lhs: ell_len = len(self.shape) - len(lhs) + 1 + sum(e - s - 1 for s, e in unflatten_dims)
    lhs, rhs = map(lambda l: l[:(i:=l.index("..."))] + [f"...{j}" for j in range(ell_len)] + l[i + 1:] if "..." in l else l, (lhs, rhs))
    unflatten_dims = [(s + (ell_len - 1 if "...0" in lhs[:s] else 0), e + (ell_len - 1 if "...0" in lhs[:e] else 0)) for s, e in unflatten_dims]
    flatten_dims = [(s + (ell_len - 1 if "...0" in rhs[:s] else 0), e + (ell_len - 1 if "...0" in rhs[:e] else 0)) for s, e in flatten_dims]

    # apply movement ops in order unflatten -> permute -> flatten/unsqueeze
    t = functools.reduce(lambda x, dims: x.unflatten(dims[0], tuple(sizes.get(lhs[d], -1) for d in range(*dims))), unflatten_dims, self)
    for i, name in enumerate(lhs): assert (name not in sizes) or sizes[name] == t.shape[i], f"size provided for dimension {name} incorrect"
    t = t.permute([lhs.index(name) for name in rhs])
    return functools.reduce(lambda x, dims: x.flatten(dims[0], dims[1] - 1) if dims[0]<dims[1] else x.unsqueeze(dims[0]), reversed(flatten_dims), t)

  @staticmethod
  def einsum(formula:str, *operands:Tensor|Sequence[Tensor], acc_dtype:Optional[DTypeLike]=None) -> Tensor:
    """
    Sums the product of the elements of the input tensors according to a formula based on the Einstein summation convention.

    See: https://pytorch.org/docs/stable/generated/torch.einsum.html

    ```python exec="true" source="above" session="tensor" result="python"
    x = Tensor([[1, 2], [3, 4]])
    y = Tensor([[5, 6], [7, 8]])
    print(Tensor.einsum("ij,ij->", x, y).numpy())
    ```
    """
    def parse_formula(formula:str, *operands:Tensor):
      if "..." in (formula := formula.replace(" ", "")):
        ell_chars, ell_longest = "".join(set(string.ascii_letters) - set(formula)), 0
        for i, inp in enumerate(filter(lambda x: "..." in x, inputs := formula.split("->")[0].split(","))):
          if (ell_count := max(operands[i].ndim, 1) - (len(inp) - len("..."))) > ell_longest: ell_longest = ell_count
          inputs[i] = inp.replace("...", ell_chars[-ell_count:])
        inputs_str, out_ellipse = ",".join(inputs), ell_chars[-ell_longest:]
        return (inputs_str, formula.split("->")[1].replace("...", out_ellipse)) if "->" in formula else \
          (inputs_str, out_ellipse + ''.join(sorted(c for c in inputs_str if inputs_str.count(c) == 1 and c.isalpha() and c not in out_ellipse)))
      return formula.split("->") if "->" in formula else (formula, ''.join(c for c in sorted(formula) if formula.count(c) == 1 and c.isalpha()))

    xs:Tuple[Tensor, ...] = argfix(*operands)
    inputs_str, output = parse_formula(formula, *xs)
    inputs = inputs_str.split(",")
    assert len(xs) == len(inputs), f"number of inputs doesn't match number of operands in formula, expected {len(inputs)}, got {len(xs)}"

    # map the value of each letter in the formula
    letter_val = sorted(merge_dicts([dict(zip(letters, tensor.shape)) for letters, tensor in zip(inputs, xs)]).items())

    xs_:List[Tensor] = []
    lhs = [sorted(enumerate(s), key=lambda e:e[1]) for s in inputs]
    for x,(order,letters) in zip(xs, [list(zip(*l)) for l in lhs]):
      # permute to the sorted letter order, then reshape/expand to create dimensions for the missing letters
      xs_.append(x.permute(order).reshape([val if letter in letters else 1 for letter,val in letter_val]).expand([val for _,val in letter_val]))

    # ordinal encode the output alphabet
    rhs_order = argsort(argsort(list(output)))

    # sum over all axes that's not in the output, then permute to the output order
    return functools.reduce(lambda a,b:a*b, xs_) \
      .sum(axis=[axis for axis,(letter,_) in enumerate(letter_val) if letter not in output], acc_dtype=acc_dtype).permute(rhs_order)

  # ***** processing ops *****

  def _pool(self, k_:Tuple[sint, ...], stride:Union[Tuple[int, ...], int]=1, dilation:Union[Tuple[int, ...], int]=1) -> Tensor:
    assert len(self.shape) >= len(k_), f"can't pool {self.shape} with {k_}"
    s_, d_ = make_tuple(stride, len(k_)), make_tuple(dilation, len(k_))
    assert len(k_) == len(s_) == len(d_), f"stride/dilation mismatch kernel:{k_} stride:{s_} dilation:{d_}"
    noop, i_ = [None] * (self.ndim-len(k_)), self.shape[-len(k_):]
    assert all(resolve(d*(k-1)+1 <= i) for k,d,i in zip(k_,d_,i_)), "kernel size cannot be greater than actual input size"
    o_ = [ceildiv(i-d*(k-1), s) for i,d,k,s in zip(i_,d_,k_,s_)]
    if any(resolve(k > s) for k,s in zip(k_,s_)) or any(d != 1 for d in d_):
      # repeats such that we don't need padding
<<<<<<< HEAD
      xup = self.repeat([1]*len(noop_) + [o + ceildiv((o*s), i) for o,i,s in zip(o_,i_,s_)])
      # handle stride
      xup = xup.shrink(tuple(noop_ + [(0, o*(i+s)) for o,i,s in zip(o_,i_,s_)])).reshape(noop_ + flatten((o,i+s) for o,i,s in zip(o_,i_,s_)))
      # handle dilation
      xup = xup.shrink(
        tuple(noop_ + flatten(((0,o), (0,k*d)) for o,k,d in zip(o_,k_,d_)))).reshape(noop_ + flatten((o,k,d) for o,k,d in zip(o_,k_,d_)))
      xup = xup.shrink(tuple(noop_ + flatten(((0,o), (0,k), (0,1)) for o,k in zip(o_,k_)))).reshape(noop_ + flatten((o,k) for o,k in zip(o_,k_)))
      # permute to move reduce to the end
      return xup.permute(*range(len(noop_)), *[len(noop_)+i*2 for i in range(len(i_))], *[len(noop_)+i*2+1 for i in range(len(i_))])
=======
      x = self.repeat([1]*len(noop) + [ceildiv(k*(i+d), i) for k,i,d in zip(k_,i_,d_)])
      # handle dilation
      x = x.shrink(tuple(noop + [(0,k*(i+d)) for k,i,d in zip(k_,i_,d_)])).reshape(noop + flatten((k,i+d) for k,i,d in zip(k_,i_,d_)))
      # handle stride
      x = x.shrink(tuple(noop + flatten(((0,k), (0,o*s)) for k,o,s in zip(k_,o_,s_)))).reshape(noop + flatten((k,o,s) for k,o,s in zip(k_,o_,s_)))
      x = x.shrink(tuple(noop + flatten(((0,k), (0,o), (0,1)) for k,o in zip(k_,o_)))).reshape(noop + flatten((k,o) for k,o in zip(k_,o_)))
      # permute to move reduce to the end
      return x.permute(*range(len(noop)), *[len(noop)+i*2+1 for i in range(len(i_))], *[len(noop)+i*2 for i in range(len(i_))])
>>>>>>> 9adeb104
    # TODO: once the shapetracker can optimize well, remove this alternative implementation
    x = self.pad(tuple(noop + [(0, max(0,o*s-i)) for i,o,s in zip(i_,o_,s_)])).shrink(tuple(noop + [(0,o*s) for o,s in zip(o_,s_)]))
    x = x.reshape(noop + flatten(((o,s) for o,s in zip(o_,s_))))
    x = x.shrink(tuple(noop + flatten(((0,o), (0,k)) for o,k in zip(o_,k_))))
    return x.permute(*range(len(noop)), *[len(noop)+i*2 for i in range(len(i_))], *[len(noop)+i*2+1 for i in range(len(i_))])

  def _padding2d(self, padding:Union[int, Sequence[int]], dims:int) -> Sequence[int]:
    return [padding]*2*dims if isinstance(padding, int) else (padding if len(padding) == 2*dims else [p for p in padding for _ in range(2)][::-1])

  # NOTE: these work for more than 2D
  def avg_pool2d(self, kernel_size=(2,2), stride=None, dilation=1, padding=0, count_include_pad=True):
    """
    Applies average pooling over a tensor.

    NOTE: unlike PyTorch, this implementation is not limited to only 2d pooling and instead works for any number of dimensions.

    See: https://paperswithcode.com/method/average-pooling

    ```python exec="true" source="above" session="tensor" result="python"
    t = Tensor.arange(25).reshape(1, 1, 5, 5)
    print(t.avg_pool2d().numpy())
    ```
    ```python exec="true" source="above" session="tensor" result="python"
    print(t.avg_pool2d(padding=1).numpy())
    ```
    """
    padding_, axis = self._padding2d(padding, len(k_ := make_tuple(kernel_size, 2))), tuple(range(-len(k_), 0))
    def pool(x:Tensor) -> Tensor: return x.pad(padding_)._pool(k_, stride if stride is not None else k_, dilation)
    return pool(self).mean(axis=axis) if count_include_pad else pool(self).sum(axis=axis) / pool(self.ones_like()).sum(axis=axis)

  def max_pool2d(self, kernel_size=(2,2), stride=None, dilation=1, padding=0):
    """
    Applies max pooling over a tensor.

    NOTE: unlike PyTorch, this implementation is not limited to only 2d pooling and instead works for any number of dimensions.

    See: https://paperswithcode.com/method/max-pooling

    ```python exec="true" source="above" session="tensor" result="python"
    t = Tensor.arange(25).reshape(1, 1, 5, 5)
    print(t.max_pool2d().numpy())
    ```
    ```python exec="true" source="above" session="tensor" result="python"
    print(t.max_pool2d(padding=1).numpy())
    ```
    """
    padding_ = self._padding2d(padding, len(k_ := make_tuple(kernel_size, 2)))
    return self.pad(padding_, value=dtypes.min(self.dtype))._pool(k_, stride if stride is not None else k_, dilation).max(tuple(range(-len(k_), 0)))

  def conv2d(self, weight:Tensor, bias:Optional[Tensor]=None, groups=1, stride=1, dilation=1, padding:int|Tuple[int, ...]=0,
             acc_dtype:Optional[DTypeLike]=None) -> Tensor:
    """
    Applies a convolution over a tensor with a given `weight` and optional `bias`.

    NOTE: unlike PyTorch, this implementation is not limited to only 2d convolutions and instead works for any number of dimensions.

    See: https://pytorch.org/docs/stable/generated/torch.nn.Conv2d.html

    ```python exec="true" source="above" session="tensor" result="python"
    t = Tensor.arange(9).reshape(1, 1, 3, 3)
    w = Tensor.ones(1, 1, 2, 2)
    print(t.conv2d(w).numpy())
    ```
    """
    if IMAGE: return self.image_conv2d(weight, bias, groups, stride, dilation, padding, acc_dtype)
    (bs,cin_), (cout,cin), HW = self.shape[:2], weight.shape[:2], weight.shape[2:]
    assert groups*cin == cin_ and len(self.shape) == len(weight.shape), f"Input Tensor shape {self.shape} does not match the shape of the weights {weight.shape}. ({groups*cin} vs. {cin_})"  # noqa: E501
    if isinstance(padding, (tuple,list)): assert len(padding) == 2*len(HW) or len(padding) == len(HW), f"Expected padding of length {2*len(HW)} or {len(HW)}, but got {len(padding)} for tensor of shape {self.shape}"  # noqa: E501
    padding_ = self._padding2d(padding, len(HW))

    # conv2d is a pooling op (with padding)
    x = self.pad(padding_)._pool(HW, stride, dilation)   # (bs, groups*cin, oy, ox, H, W)
    rcout, oyx = cout//groups, x.shape[2:-len(HW)]
    if not all(x == 3 for x in HW) or stride != 1 or dilation != 1 or not WINO:
      # normal conv
      x = x.reshape(bs, groups, cin, 1, *oyx, *HW).expand(bs, groups, cin, rcout, *oyx, *HW).permute(0,1,3,*[4+i for i in range(len(oyx))],2,*[4+len(oyx)+i for i in range(len(HW))])  # noqa: E501

      # conv! broadcasted to (bs, groups, rcout, *oyx, cin, *HW)
      ret = (x * weight.reshape(1, groups, rcout, *[1] * len(oyx), cin, *HW)).sum([-1-i for i in range(1+len(oyx))], keepdim=True, acc_dtype=acc_dtype).reshape(bs, cout, *oyx)  # noqa: E501
      return ret if bias is None else ret.add(bias.reshape(1, -1, *[1] * len(HW)))

    HWI, HWO = (6,) * len(HW), (4,) * len(HW)  # F(4x4,3x3) winograd tiles
    winograd_G = [[1/4, 0, 0], [-1/6, -1/6, -1/6], [-1/6, 1/6, -1/6], [1/24, 1/12, 1/6], [1/24, -1/12, 1/6], [0, 0, 1]]
    winograd_Bt = [[4, 0, -5, 0, 1, 0], [0, -4, -4, 1, 1, 0], [0, 4, -4, -1, 1, 0], [0, -2, -1, 2, 1, 0], [0, 2, -1, -2, 1, 0], [0, 4, 0, -5, 0, 1]]
    winograd_At = [[1, 1, 1, 1, 1, 0], [0, 1, -1, 2, -2, 0], [0, 1, 1, 4, 4, 0], [0, 1, -1, 8, -8, 1]] # applying At in pre-order doubles compile time

    # todo: stride == dilation
    # use padding to round up to 4x4 output tiles
    # (bs, cin_, tyx, HWI)
    d = self.pad(sum([[padding_[i*2], padding_[i*2+1] + (-(dim + sum(padding_[i * 2:(i + 1) * 2]) - 2) % 4)] for i, dim in enumerate(self.shape[-len(HW):])], []))._pool(HWI, HWO)  # noqa: E501
    # move HW to the front: # (HWI, bs, cin_, tyx)
    d = d.permute(*range(len(d.shape)-len(HW),len(d.shape)), *range(len(d.shape)-len(HW)))
    tyx = d.shape[-len(HWI):]  # dim of tiling

    g = weight.permute(*range(len(weight.shape)-len(HW),len(weight.shape)), *range(len(weight.shape)-len(HW)))  # move HW to the front

    # compute 6x6 winograd tiles: GgGt, BtdB
    # (HWI, groups * rcout, cin) -> (HWI, bs=1, groups, rcout, cin, tyx=(1,1))
    gfactors = _apply_winograd_matrix(winograd_G, g, len(HW)).reshape(*HWI, 1, groups, rcout, cin, *([1]*len(tyx)))
    # (HWI, bs, cin_, tyx) -> (HWI, bs, groups, 1 ,cin, *tyx)
    dfactors = _apply_winograd_matrix(winograd_Bt, d, len(HW)).reshape(*HWI, bs, groups, 1, cin, *tyx)

    # matmul; sum across cin: (HWI, bs, groups, rcout, *tyx); then HWI -> HWO: (HWO, bs, groups, rcout, *tyx)
    ret = _apply_winograd_matrix(winograd_At, (gfactors * dfactors).sum(axis=-1-len(HW), acc_dtype=acc_dtype), len(HW))

    # interleave tyx and HWO: (bs, groups, rcout, oy, HO, ox, WO)
    ret = ret.permute([*range(len(HW), len(ret.shape)-len(HW)), *[i+o for i in range(len(HW)) for o in [len(ret.shape)-len(HW),0]]])
    # merge groups and rcout, tyx and HWO: (bs, groups, cout, *yx), shrink to final
    ret = ret.reshape(bs, cout, *[c * HWO[i] for i, c in enumerate(tyx)]).shrink(tuple((0, s) for s in [bs, cout, *oyx]))

    return (ret if bias is None else ret.add(bias.reshape(1, -1, *[1 for _ in range(len(HW))]))).contiguous().contiguous_backward()

  def conv_transpose2d(self, weight:Tensor, bias:Optional[Tensor]=None, groups=1, stride=1, dilation=1, padding=0, output_padding=0) -> Tensor:
    """
    Applies a transposed convolution over a tensor with a given `weight` and optional `bias`.

    NOTE: unlike PyTorch, this implementation is not limited to only 2d transposed convolutions and instead works for any number of dimensions.

    See: https://pytorch.org/docs/stable/generated/torch.nn.ConvTranspose2d.html

    ```python exec="true" source="above" session="tensor" result="python"
    t = Tensor.arange(9).reshape(1, 1, 3, 3)
    w = Tensor.ones(1, 1, 2, 2)
    print(t.conv_transpose2d(w).numpy())
    ```
    """
    x, w = self, weight.unflatten(0, (groups, -1)).transpose(1, 2).flip(*range(3, len(weight.shape)+1))
    HW = weight.shape[2:]
    stride, dilation, padding, output_padding = [make_tuple(x, len(HW)) for x in (stride, dilation, padding, output_padding)]
    if any(s>1 for s in stride):
      # handle strides: (k) -> reshape -> (k,1) -> pad -> (k,s) -> reshape -> (k*s) -> shrink (k-(s-1))
      x = x.reshape(None, None, *flatten((k,1) for k in x.shape[2:]))
      x = x.pad((None, None, *flatten((None,(0,s-1)) for s in stride)))
      x = x.reshape(None, None, *[k*s for k,s in zip(x.shape[2::2], stride)])
      x = x.shrink((None, None, *[(0,k-(s-1)) for k,s in zip(x.shape[2:], stride)]))
    padding = flatten((((k-1)*d-p,(k-1)*d-p+op) for k,d,p,op in reversed(list(zip(HW, dilation, padding, output_padding)))))
    return x.conv2d(w.flatten(end_dim=1), groups=groups, bias=bias, dilation=dilation, padding=padding)

  def dot(self, w:Tensor, acc_dtype:Optional[DTypeLike]=None) -> Tensor:

    """
    Performs dot product between two tensors.
    If `w` is 1-D, it's a sum product over the last axis of `self` and `w`.
    If `w` is N-D with N>=2, it's a sum product over the last axis of `self` and the second-to-last axis of `w`.

    You can pass in the optional `acc_dtype` keyword argument to control the data type of the accumulation.

    ```python exec="true" source="above" session="tensor" result="python"
    a = Tensor([1, 2, 3])
    b = Tensor([1, 1, 0])
    print(a.dot(b).numpy())
    ```
    ```python exec="true" source="above" session="tensor" result="python"
    a = Tensor([[1, 2], [3, 4]])
    b = Tensor([[5, 6], [7, 8]])
    print(a.dot(b).numpy())
    ```
    """
    if IMAGE: return self.image_dot(w, acc_dtype)
    x, dx, dw = self, self.ndim, w.ndim
    if not (dx > 0 and dw > 0): raise RuntimeError(f"both tensors need to be at least 1D, got {dx}D and {dw}D")
    if x.shape[-1] != w.shape[axis_w:=-min(w.ndim,2)]: raise RuntimeError(f"cannot dot {x.shape} and {w.shape}")
    x = x.reshape(*x.shape[0:-1], *[1]*min(dx-1, dw-1, 1), x.shape[-1])
    w = w.reshape(*w.shape[0:-2], *[1]*min(dx-1, dw-1, 1), *w.shape[axis_w:]).transpose(-1, axis_w)
    return (x*w).sum(-1, acc_dtype=acc_dtype).cast(least_upper_dtype(x.dtype, w.dtype) if acc_dtype is None else acc_dtype)

  def matmul(self, x:Tensor, reverse=False, acc_dtype:Optional[DTypeLike]=None) -> Tensor:
    """
    Performs matrix multiplication between two tensors.

    You can pass in the `reverse` keyword argument to control the order of the matrix multiplication.
    You can pass in the optional `acc_dtype` keyword argument to control the data type of the accumulation.

    ```python exec="true" source="above" session="tensor" result="python"
    a = Tensor([[1, 2], [3, 4]])
    b = Tensor([[5, 6], [7, 8]])
    print(a.matmul(b).numpy())
    ```
    """
    return x.dot(self, acc_dtype=acc_dtype) if reverse else self.dot(x, acc_dtype=acc_dtype)

  def _cumsum(self, axis:int=0, _first_zero=False) -> Tensor:
    assert self.shape[axis] != 0
    pl_sz = self.shape[axis] - int(not _first_zero)
    return self.transpose(axis,-1).pad((pl_sz,-int(_first_zero)))._pool((self.shape[axis],)).sum(-1).transpose(axis,-1)
  def cumsum(self, axis:int=0) -> Tensor:
    """
    Computes the cumulative sum of the tensor along the specified axis.

    You can pass in the `axis` keyword argument to control the axis along which the cumulative sum is computed.

    ```python exec="true" source="above" session="tensor" result="python"
    t = Tensor.ones(2, 3)
    print(t.numpy())
    ```
    ```python exec="true" source="above" session="tensor" result="python"
    print(t.cumsum(1).numpy())
    ```
    """
    axis = self._resolve_dim(axis)
    if self.ndim == 0 or 0 in self.shape: return self
    # TODO: someday the optimizer will find this on it's own
    # for now this is a two stage cumsum
    SPLIT = 256
    if not isinstance(s:=self.shape[axis], int) or s <= SPLIT*2: return self._cumsum(axis)
    ret = self.transpose(axis,-1).pad((round_up(s, SPLIT)-s, 0)).unflatten(-1, (-1, SPLIT))._cumsum(-1)
    base_add = ret[..., -1]._cumsum(-1, _first_zero=True)
    base_add = base_add.unsqueeze(-1).expand(*base_add.shape, ret.shape[-1])
    def fix(x:Tensor): return x.flatten(start_dim=-2)[..., -s:].transpose(axis,-1)
    return fix(ret) + fix(base_add)

  @staticmethod
  def _tri(r:sint, c:sint, diagonal:int=0, **kwargs) -> Tensor:
    assert isinstance(r, int) and isinstance(c, int), f"does not support symbolic, getting {r=}, {c=}"
    if r == 0 or c == 0 or diagonal >= c: return Tensor.zeros(r,c,**kwargs)
    if r+diagonal <= 0: return Tensor.ones(r,c,**kwargs)
    s = r+c-1
    # build a (s, s) upper triangle
    t = Tensor.ones(s,s,**kwargs).pad((None,(0,s))).flatten().shrink(((0,s*(2*s-1)),)).reshape(s,-1).shrink((None,(0,s)))
    return t[:r,-diagonal:c-diagonal] if diagonal <= 0 else t[diagonal:r+diagonal,:c]

  def triu(self, diagonal:int=0) -> Tensor:
    """
    Returns the upper triangular part of the tensor, the other elements are set to 0.

    The argument `diagonal` determines which diagonal is on the boundary. `diagonal = 0` means the main diagonal.
    Positive `diagonal` means above the main diagonal, and negative `diagonal` means below the main diagonal.

    ```python exec="true" source="above" session="tensor" result="python"
    t = Tensor([[1, 2, 3, 4], [5, 6, 7, 8], [9, 10, 11, 12]])
    print(t.numpy())
    ```
    ```python exec="true" source="above" session="tensor" result="python"
    print(t.triu(diagonal=0).numpy())
    ```
    ```python exec="true" source="above" session="tensor" result="python"
    print(t.triu(diagonal=1).numpy())
    ```
    ```python exec="true" source="above" session="tensor" result="python"
    print(t.triu(diagonal=-1).numpy())
    ```
    """
    return Tensor._tri(self.shape[-2], self.shape[-1], diagonal=diagonal, device=self.device, dtype=dtypes.bool).where(self, 0).cast(self.dtype)

  def tril(self, diagonal:int=0) -> Tensor:
    """
    Returns the lower triangular part of the tensor, the other elements are set to 0.

    The argument `diagonal` determines which diagonal is on the boundary. `diagonal = 0` means the main diagonal.
    Positive `diagonal` means above the main diagonal, and negative `diagonal` means below the main diagonal.

    ```python exec="true" source="above" session="tensor" result="python"
    t = Tensor([[1, 2, 3, 4], [5, 6, 7, 8], [9, 10, 11, 12]])
    print(t.numpy())
    ```
    ```python exec="true" source="above" session="tensor" result="python"
    print(t.tril(diagonal=0).numpy())
    ```
    ```python exec="true" source="above" session="tensor" result="python"
    print(t.tril(diagonal=1).numpy())
    ```
    ```python exec="true" source="above" session="tensor" result="python"
    print(t.tril(diagonal=-1).numpy())
    ```
    """
    return Tensor._tri(self.shape[-2], self.shape[-1], diagonal=diagonal+1, device=self.device, dtype=dtypes.bool).where(0, self).cast(self.dtype)

  def interpolate(self, size:Tuple[int, ...], mode:str="linear", align_corners:bool=False) -> Tensor:
    """
    Downsamples or Upsamples to the input `size`, accepts 0 to N batch dimensions.

    The interpolation algorithm is selected with `mode` which currently only supports `linear`, `nearest` and `nearest-exact`.
    To run `bilinear` or `trilinear`, pass in a 2D or 3D size.

    ```python exec="true" source="above" session="tensor" result="python"
    t = Tensor([[1, 2, 3, 4], [21, 22, 23, 24], [41, 42, 43, 44]])
    print(t.numpy())
    ```
    ```python exec="true" source="above" session="tensor" result="python"
    print(t.interpolate(size=(2,3), mode="linear").numpy())
    ```
    """
    assert isinstance(size, (tuple,list)) and all_int(size) and 0 < len(size) <= self.ndim, f"invalid {size=}"
    assert mode in ("linear", "nearest", "nearest-exact"), "only supports linear, nearest or nearest-exact interpolate"
    assert not (align_corners and mode != "linear"), "align_corners option can only be set with the interpolating mode linear"
    x, expand = self, list(self.shape)
    for i in range(-1,-len(size)-1,-1):
      scale = (self.shape[i] - int(align_corners)) / (size[i] - int(align_corners))
      arr, reshape = Tensor.arange(size[i], dtype=dtypes.float32, device=self.device), [1] * self.ndim
      reshape[i] = expand[i] = size[i]
      if mode == "linear":
        index = (scale*arr if align_corners else (scale*(arr+0.5))-0.5).clip(0, self.shape[i]-1)
        low, high, perc = [y.reshape(reshape).expand(expand) for y in (index.floor(), index.ceil(), index - index.floor())]
        x = x.gather(i, low).lerp(x.gather(i, high), perc)
      else:
        index = (scale*(arr+0.5) if mode=="nearest-exact" else scale*arr).cast(dtypes.int32).reshape(reshape).expand(expand)
        x = x.gather(i, index)
    return x.cast(self.dtype)

  # ***** unary ops *****

  def logical_not(self):
    """
    Computes the logical NOT of the tensor element-wise.

    ```python exec="true" source="above" session="tensor" result="python"
    print(Tensor([False, True]).logical_not().numpy())
    ```
    """
    return F.Neq.apply(*self.cast(dtypes.bool)._broadcasted(True))
  def neg(self):
    """
    Negates the tensor element-wise.

    ```python exec="true" source="above" session="tensor" result="python"
    print(Tensor([-3., -2., -1., 0., 1., 2., 3.]).neg().numpy())
    ```
    """
    return self*-1 if self.dtype != dtypes.bool else self.logical_not()
  def contiguous(self):
    """
    Returns a contiguous tensor.
    """
    return F.Contiguous.apply(self)
  def contiguous_backward(self):
    """
    Inserts a contiguous operation in the backward pass.
    """
    return F.ContiguousBackward.apply(self)
  def log(self):
    """
    Computes the natural logarithm element-wise.

    See: https://en.wikipedia.org/wiki/Logarithm

    ```python exec="true" source="above" session="tensor" result="python"
    print(Tensor([1., 2., 4., 8.]).log().numpy())
    ```
    """
    return F.Log.apply(self.cast(least_upper_float(self.dtype)))
  def log2(self):
    """
    Computes the base-2 logarithm element-wise.

    See: https://en.wikipedia.org/wiki/Logarithm

    ```python exec="true" source="above" session="tensor" result="python"
    print(Tensor([1., 2., 4., 8.]).log2().numpy())
    ```
    """
    return self.log()/math.log(2)
  def exp(self):
    """
    Computes the exponential function element-wise.

    See: https://en.wikipedia.org/wiki/Exponential_function

    ```python exec="true" source="above" session="tensor" result="python"
    print(Tensor([0., 1., 2., 3.]).exp().numpy())
    ```
    """
    return F.Exp.apply(self.cast(least_upper_float(self.dtype)))
  def exp2(self):
    """
    Computes the base-2 exponential function element-wise.

    See: https://en.wikipedia.org/wiki/Exponential_function

    ```python exec="true" source="above" session="tensor" result="python"
    print(Tensor([0., 1., 2., 3.]).exp2().numpy())
    ```
    """
    return F.Exp.apply(self*math.log(2))
  def relu(self):
    """
    Applies the Rectified Linear Unit (ReLU) function element-wise.

    - Described: https://paperswithcode.com/method/relu

    ```python exec="true" source="above" session="tensor" result="python"
    print(Tensor([-3., -2., -1., 0., 1., 2., 3.]).relu().numpy())
    ```
    """
    return F.Relu.apply(self)
  def sigmoid(self):
    """
    Applies the Sigmoid function element-wise.

    - Described: https://en.wikipedia.org/wiki/Sigmoid_function

    ```python exec="true" source="above" session="tensor" result="python"
    print(Tensor([-3., -2., -1., 0., 1., 2., 3.]).sigmoid().numpy())
    ```
    """
    return F.Sigmoid.apply(self.cast(least_upper_float(self.dtype)))
  def hardsigmoid(self, alpha:float=1/6, beta:float=0.5):
    """
    Applies the Hardsigmoid function element-wise.
    NOTE: default `alpha` and `beta` values is taken from torch

    - Described: https://paperswithcode.com/method/hard-sigmoid
    - See: https://pytorch.org/docs/stable/generated/torch.nn.functional.hardsigmoid.html

    ```python exec="true" source="above" session="tensor" result="python"
    print(Tensor([-3., -2., -1., 0., 1., 2., 3.]).hardsigmoid().numpy())
    ```
    """
    return (alpha * self + beta).relu() - (alpha * self + beta - 1).relu()

  def sqrt(self):
    """
    Computes the square root of the tensor element-wise.

    ```python exec="true" source="above" session="tensor" result="python"
    print(Tensor([1., 2., 3., 4.]).sqrt().numpy())
    ```
    """
    return F.Sqrt.apply(self.cast(least_upper_float(self.dtype)))
  def rsqrt(self):
    """
    Computes the reciprocal of the square root of the tensor element-wise.

    ```python exec="true" source="above" session="tensor" result="python"
    print(Tensor([1., 2., 3., 4.]).rsqrt().numpy())
    ```
    """
    return self.reciprocal().sqrt()
  def sin(self):
    """
    Computes the sine of the tensor element-wise.

    ```python exec="true" source="above" session="tensor" result="python"
    print(Tensor([0., math.pi/2, math.pi, 3*math.pi/2, 2*math.pi]).sin().numpy())
    ```
    """
    return F.Sin.apply(self.cast(least_upper_float(self.dtype)))
  def cos(self):
    """
    Computes the cosine of the tensor element-wise.

    ```python exec="true" source="above" session="tensor" result="python"
    print(Tensor([0., math.pi/2, math.pi, 3*math.pi/2, 2*math.pi]).cos().numpy())
    ```
    """
    return ((math.pi/2)-self).sin()
  def tan(self):
    """
    Computes the tangent of the tensor element-wise.

    ```python exec="true" source="above" session="tensor" result="python"
    print(Tensor([0., math.pi/4, math.pi/2, 3*math.pi/4, math.pi]).tan().numpy())
    ```
    """
    return self.sin() / self.cos()

  # ***** math functions *****

  def trunc(self: Tensor) -> Tensor:
    """
    Truncates the tensor element-wise.

    ```python exec="true" source="above" session="tensor" result="python"
    print(Tensor([-3.5, -2.5, -1.5, -0.5, 0.5, 1.5, 2.5, 3.5]).trunc().numpy())
    ```
    """
    return self.cast(dtypes.int32).cast(self.dtype)
  def ceil(self: Tensor) -> Tensor:
    """
    Rounds the tensor element-wise towards positive infinity.

    ```python exec="true" source="above" session="tensor" result="python"
    print(Tensor([-3.5, -2.5, -1.5, -0.5, 0.5, 1.5, 2.5, 3.5]).ceil().numpy())
    ```
    """
    return (self > (b := self.trunc())).where(b+1, b)
  def floor(self: Tensor) -> Tensor:
    """
    Rounds the tensor element-wise towards negative infinity.

    ```python exec="true" source="above" session="tensor" result="python"
    print(Tensor([-3.5, -2.5, -1.5, -0.5, 0.5, 1.5, 2.5, 3.5]).floor().numpy())
    ```
    """
    return (self < (b := self.trunc())).where(b-1, b)
  def round(self: Tensor) -> Tensor:
    """
    Rounds the tensor element-wise with rounding half to even.

    ```python exec="true" source="above" session="tensor" result="python"
    print(Tensor([-3.5, -2.5, -1.5, -0.5, 0.5, 1.5, 2.5, 3.5]).round().numpy())
    ```
    """
    return ((self > 0) == ((b := self.cast(dtypes.int32) / 2.0).cast(dtypes.int32) == b)).where((self - 0.5).ceil(), (self + 0.5).floor())

  def isinf(self:Tensor, detect_positive:bool=True, detect_negative:bool=True):
    """
    Checks the tensor element-wise to return True where the element is infinity, otherwise returns False

    ```python exec="true" source="above" session="tensor" result="python"
    print(Tensor([1, float('inf'), 2, float('-inf'), float('nan')]).isinf().numpy())
    ```
    """
    return (self == float("inf")) * detect_positive + (self == float("-inf")) * detect_negative
  def isnan(self:Tensor):
    """
    Checks the tensor element-wise to return True where the element is NaN, otherwise returns False

    ```python exec="true" source="above" session="tensor" result="python"
    print(Tensor([1, float('inf'), 2, float('-inf'), float('nan')]).isnan().numpy())
    ```
    """
    return self != self

  def lerp(self, end: Tensor, weight: Union[Tensor, float]) -> Tensor:
    """
    Linearly interpolates between `self` and `end` by `weight`.

    ```python exec="true" source="above" session="tensor" result="python"
    print(Tensor([1., 2., 3.]).lerp(Tensor([4., 5., 6.]), 0.5).numpy())
    ```
    """
    if self.dtype == dtypes.uint8 and isinstance(weight, Tensor):
      w_i = (weight * (1<<(W_PREC:=7)) + 0.5).cast(dtypes.int16)
      return (self+(((end - self).cast(dtypes.int8) * w_i + (1<<W_PREC-1)).cast(dtypes.uint16) >> W_PREC)).cast(dtypes.uint8)
    return self + (end - self) * weight

  def square(self):
    """
    Squares the tensor element-wise.
    Equivalent to `self*self`.

    ```python exec="true" source="above" session="tensor" result="python"
    print(Tensor([-3., -2., -1., 0., 1., 2., 3.]).square().numpy())
    ```
    """
    return self*self
  def clamp(self, min_=None, max_=None):
    """
    Clips (clamps) the values in the tensor between `min_` and `max_` element-wise.
    If `min_` is `None`, there is no lower bound. If `max_` is None, there is no upper bound.

    ```python exec="true" source="above" session="tensor" result="python"
    print(Tensor([-3., -2., -1., 0., 1., 2., 3.]).clip(-1, 1).numpy())
    ```
    """
    if min_ is None and max_ is None: raise RuntimeError("at least one of 'min_' or 'max_' must not be None")
    ret = self.maximum(min_) if min_ is not None else self
    return ret.minimum(max_) if max_ is not None else ret
  def clip(self, min_=None, max_=None):
    """
    Alias for `Tensor.clamp`.
    """
    return self.clamp(min_, max_)
  def sign(self):
    """
    Returns the sign of the tensor element-wise.

    ```python exec="true" source="above" session="tensor" result="python"
    print(Tensor([-3., -2., -1., 0., 1., 2., 3.]).sign().numpy())
    ```
    """
    return F.Sign.apply(self)
  def abs(self):
    """
    Computes the absolute value of the tensor element-wise.

    ```python exec="true" source="above" session="tensor" result="python"
    print(Tensor([-3., -2., -1., 0., 1., 2., 3.]).abs().numpy())
    ```
    """
    return self * self.sign()
  def reciprocal(self):
    """
    Compute `1/x` element-wise.

    ```python exec="true" source="above" session="tensor" result="python"
    print(Tensor([1., 2., 3., 4.]).reciprocal().numpy())
    ```
    """
    return F.Reciprocal.apply(self.cast(least_upper_float(self.dtype)))

  # ***** activation functions *****

  def elu(self, alpha=1.0):
    """
    Applies the Exponential Linear Unit (ELU) function element-wise.

    - Described: https://paperswithcode.com/method/elu
    - Paper: https://arxiv.org/abs/1511.07289v5

    ```python exec="true" source="above" session="tensor" result="python"
    print(Tensor([-3., -2., -1., 0., 1., 2., 3.]).elu().numpy())
    ```
    """
    return self.relu() - alpha*(1-self.exp()).relu()

  def celu(self, alpha=1.0):
    """
    Applies the Continuously differentiable Exponential Linear Unit (CELU) function element-wise.

    - Described: https://paperswithcode.com/method/celu
    - Paper: https://arxiv.org/abs/1704.07483

    ```python exec="true" source="above" session="tensor" result="python"
    print(Tensor([-3., -2., -1., 0., 1., 2., 3.]).celu().numpy())
    ```
    """
    return self.maximum(0) + (alpha * ((self / alpha).exp() - 1)).minimum(0)

  def swish(self):
    """
    See `.silu()`

    - Paper: https://arxiv.org/abs/1710.05941v1

    ```python exec="true" source="above" session="tensor" result="python"
    print(Tensor([-3., -2., -1., 0., 1., 2., 3.]).swish().numpy())
    ```
    """
    return self * self.sigmoid()

  def silu(self):
    """
    Applies the Sigmoid Linear Unit (SiLU) function element-wise.

    - Described: https://paperswithcode.com/method/silu
    - Paper: https://arxiv.org/abs/1606.08415

    ```python exec="true" source="above" session="tensor" result="python"
    print(Tensor([-3., -2., -1., 0., 1., 2., 3.]).silu().numpy())
    ```
    """
    return self.swish()   # The SiLU function is also known as the swish function.

  def relu6(self):
    """
    Applies the ReLU6 function element-wise.

    - Described: https://paperswithcode.com/method/relu6
    - Paper: https://arxiv.org/abs/1704.04861v1

    ```python exec="true" source="above" session="tensor" result="python"
    print(Tensor([-9., -6., -3., 0., 3., 6., 9.]).relu6().numpy())
    ```
    """
    return self.relu() - (self-6).relu()

  def hardswish(self):
    """
    Applies the Hardswish function element-wise.

    - Described: https://paperswithcode.com/method/hard-swish
    - Paper: https://arxiv.org/abs/1905.02244v5

    ```python exec="true" source="above" session="tensor" result="python"
    print(Tensor([-3., -2., -1., 0., 1., 2., 3.]).hardswish().numpy())
    ```
    """
    return self * (self+3).relu6() * (1/6)

  def tanh(self):
    """
    Applies the Hyperbolic Tangent (tanh) function element-wise.

    - Described: https://en.wikipedia.org/wiki/Hyperbolic_functions#Tanh

    ```python exec="true" source="above" session="tensor" result="python"
    print(Tensor([-3., -2., -1., 0., 1., 2., 3.]).tanh().numpy())
    ```
    """
    return 2.0 * ((2.0 * self).sigmoid()) - 1.0

  def sinh(self):
    """
    Applies the Hyperbolic Sine (sinh) function element-wise.

    - Described: https://en.wikipedia.org/wiki/Hyperbolic_functions#Sinh

    ```python exec="true" source="above" session="tensor" result="python"
    print(Tensor([-3., -2., -1., 0., 1., 2., 3.]).sinh().numpy())
    ```
    """
    return (self.exp() - self.neg().exp()) / 2

  def cosh(self):
    """
    Applies the Hyperbolic Cosine (cosh) function element-wise.

    - Described: https://en.wikipedia.org/wiki/Hyperbolic_functions#Cosh

    ```python exec="true" source="above" session="tensor" result="python"
    print(Tensor([-3., -2., -1., 0., 1., 2., 3.]).cosh().numpy())
    ```
    """
    return (self.exp() + self.neg().exp()) / 2

  def atanh(self):
    """
    Applies the Inverse Hyperbolic Tangent (atanh) function element-wise.

    - Described: https://en.wikipedia.org/wiki/Inverse_hyperbolic_functions#atanh

    ```python exec="true" source="above" session="tensor" result="python"
    print(Tensor([-0.9, -0.6, -0.3, 0., 0.3, 0.6, 0.9]).atanh().numpy())
    ```
    """
    return ((1 + self)/(1 - self)).log() / 2

  def asinh(self):
    """
    Applies the Inverse Hyperbolic Sine (asinh) function element-wise.

    - Described: https://en.wikipedia.org/wiki/Inverse_hyperbolic_functions#asinh

    ```python exec="true" source="above" session="tensor" result="python"
    print(Tensor([-3., -2., -1., 0., 1., 2., 3.]).asinh().numpy())
    ```
    """
    return (self + (self.square() + 1).sqrt()).log()

  def acosh(self):
    """
    Applies the Inverse Hyperbolic Cosine (acosh) function element-wise.

    - Described: https://en.wikipedia.org/wiki/Inverse_hyperbolic_functions#acosh

    ```python exec="true" source="above" session="tensor" result="python"
    print(Tensor([-3., -2., -1., 0., 1., 2., 3.]).acosh().numpy())
    ```
    """
    return (self + (self.square() - 1).sqrt()).log()

  def hardtanh(self, min_val=-1, max_val=1):
    """
    Applies the Hardtanh function element-wise.

    - Described: https://paperswithcode.com/method/hardtanh-activation

    ```python exec="true" source="above" session="tensor" result="python"
    print(Tensor([-1.5, -1.0, -0.5, 0., 0.5, 1.0, 1.5]).hardtanh().numpy())
    ```
    """
    return self.clip(min_val, max_val)

  def erf(self):
    """
    Applies error function element-wise.

    - Described: https://en.wikipedia.org/wiki/Error_function

    ```python exec="true" source="above" session="tensor" result="python"
    print(Tensor([-1.5, -1.0, -0.5, 0., 0.5, 1.0, 1.5]).erf().numpy())
    ```
    """
    # https://personal.math.ubc.ca/~cbm/aands/page_299.htm 7.1.26
    t = 1.0 / (1.0 + 0.3275911 * self.abs())
    return self.sign() * (1.0 - t * polyN(t, [1.061405429, -1.453152027, 1.421413741, -0.284496736, 0.254829592]) * (-self.square()).exp())

  def gelu(self):
    """
    Applies the Gaussian Error Linear Unit (GELU) function element-wise.

    - Described: https://paperswithcode.com/method/gelu
    - Paper: https://arxiv.org/abs/1606.08415v5

    ```python exec="true" source="above" session="tensor" result="python"
    print(Tensor([-3., -2., -1., 0., 1., 2., 3.]).gelu().numpy())
    ```
    """
    return 0.5 * self * (1 + (math.sqrt(2 / math.pi) * (self + 0.044715 * self ** 3)).tanh())

  def quick_gelu(self):
    """
    Applies the Sigmoid GELU approximation element-wise.

    - Described: https://paperswithcode.com/method/gelu

    ```python exec="true" source="above" session="tensor" result="python"
    print(Tensor([-3., -2., -1., 0., 1., 2., 3.]).quick_gelu().numpy())
    ```
    """
    return self * (self * 1.702).sigmoid()

  def leakyrelu(self, neg_slope=0.01):
    """
    Applies the Leaky ReLU function element-wise.

    - Described: https://paperswithcode.com/method/leaky-relu

    ```python exec="true" source="above" session="tensor" result="python"
    print(Tensor([-3., -2., -1., 0., 1., 2., 3.]).leakyrelu().numpy())
    ```
    ```python exec="true" source="above" session="tensor" result="python"
    print(Tensor([-3., -2., -1., 0., 1., 2., 3.]).leakyrelu(neg_slope=0.42).numpy())
    ```
    """
    return self.relu() - (-neg_slope*self).relu()

  def mish(self):
    """
    Applies the Mish function element-wise.

    - Described: https://paperswithcode.com/method/mish
    - Paper: https://arxiv.org/abs/1908.08681v3

    ```python exec="true" source="above" session="tensor" result="python"
    print(Tensor([-3., -2., -1., 0., 1., 2., 3.]).mish().numpy())
    ```
    """
    return self * self.softplus().tanh()

  def softplus(self, beta=1):
    """
    Applies the Softplus function element-wise.

    - Described: https://paperswithcode.com/method/softplus

    ```python exec="true" source="above" session="tensor" result="python"
    print(Tensor([-3., -2., -1., 0., 1., 2., 3.]).softplus().numpy())
    ```
    """
    return (1/beta) * (1 + (self*beta).exp()).log()

  def softsign(self):
    """
    Applies the Softsign function element-wise.

    - Described: https://paperswithcode.com/method/softsign

    ```python exec="true" source="above" session="tensor" result="python"
    print(Tensor([-3., -2., -1., 0., 1., 2., 3.]).softsign().numpy())
    ```
    """
    return self / (1 + self.abs())

  # ***** broadcasted elementwise ops *****
  def _broadcast_to(self, shape:Tuple[sint, ...]) -> Tensor:
    if self.shape == shape: return self
    if self.ndim > len(shape): raise ValueError(f"cannot broadcast tensor to fewer dimensions. shape={self.shape} to {shape=}")
    # first pad left with 1s https://data-apis.org/array-api/latest/API_specification/broadcasting.html
    padded, _ = _pad_left(self.shape, shape)
    # for each dimension, check either from_ is 1, or it does not change
    if any(resolve(from_ != 1, False) and resolve(from_ != to, False) for from_,to in zip(padded, shape)):
      raise ValueError(f"cannot broadcast from shape={self.shape} to {shape=}")
    return F.Expand.apply(self.reshape(padded), shape=shape)

  def _broadcasted(self, y:Union[Tensor, UOp, ConstType], reverse:bool=False, match_dtype:bool=True) -> Tuple[Tensor, Tensor]:
    x: Tensor = self
    if not isinstance(y, Tensor):
      # make y a Tensor
      assert isinstance(y, (*get_args(ConstType), UOp)), f"{type(y)=}, {y=}"
      if isinstance(x.dtype, ImageDType) or dtypes.is_float(x.dtype) or (dtypes.is_int(x.dtype) and isinstance(y, int)): y_dtype = x.dtype
      elif not isinstance(y, UOp): y_dtype = dtypes.from_py(y)
      if isinstance(y, UOp): y = Tensor.from_uop(y, device=x.device)
      else: y = Tensor(dtypes.as_const(y, y_dtype), x.device, y_dtype, requires_grad=False)

    if match_dtype and x.dtype != y.dtype:
      output_dtype = least_upper_dtype(x.dtype, y.dtype)
      x, y = x.cast(output_dtype), y.cast(output_dtype)

    if reverse: x, y = y, x

    # broadcast
    out_shape = _broadcast_shape(x.shape, y.shape)
    return x._broadcast_to(out_shape), y._broadcast_to(out_shape)

  def _to_const_val(self, x:Union[Tensor, ConstType]) -> Union[Tensor, ConstType]:
    return x.lazydata.base.arg if isinstance(x, Tensor) and isinstance(x.lazydata, LazyBuffer) and x.lazydata.is_unrealized_unmasked_const() \
      and not x.requires_grad and self._broadcasted(x)[0].shape == self.shape else x

  def add(self, x:Union[Tensor, ConstType], reverse=False) -> Tensor:
    """
    Adds `self` and `x`.
    Equivalent to `self + x`.
    Supports broadcasting to a common shape, type promotion, and integer, float, boolean inputs.

    ```python exec="true" source="above" session="tensor" result="python"
    Tensor.manual_seed(42)
    t = Tensor.randn(4)
    print(t.numpy())
    ```
    ```python exec="true" source="above" session="tensor" result="python"
    print(t.add(20).numpy())
    ```
    ```python exec="true" source="above" session="tensor" result="python"
    print(t.add(Tensor([[2.0], [3.5]])).numpy())
    ```
    """
    return F.Add.apply(*self._broadcasted(x, reverse))

  def sub(self, x:Union[Tensor, ConstType], reverse=False) -> Tensor:
    """
    Subtracts `x` from `self`.
    Equivalent to `self - x`.
    Supports broadcasting to a common shape, type promotion, and integer, float, boolean inputs.

    ```python exec="true" source="above" session="tensor" result="python"
    Tensor.manual_seed(42)
    t = Tensor.randn(4)
    print(t.numpy())
    ```
    ```python exec="true" source="above" session="tensor" result="python"
    print(t.sub(20).numpy())
    ```
    ```python exec="true" source="above" session="tensor" result="python"
    print(t.sub(Tensor([[2.0], [3.5]])).numpy())
    ```
    """
    a, b = self._broadcasted(x, reverse)
    return a + (-b)

  def mul(self, x:Union[Tensor, ConstType], reverse=False) -> Tensor:
    """
    Multiplies `self` and `x`.
    Equivalent to `self * x`.
    Supports broadcasting to a common shape, type promotion, and integer, float, boolean inputs.

    ```python exec="true" source="above" session="tensor" result="python"
    Tensor.manual_seed(42)
    t = Tensor.randn(4)
    print(t.numpy())
    ```
    ```python exec="true" source="above" session="tensor" result="python"
    print(t.mul(3).numpy())
    ```
    ```python exec="true" source="above" session="tensor" result="python"
    print(t.mul(Tensor([[-1.0], [2.0]])).numpy())
    ```
    """
    return F.Mul.apply(*self._broadcasted(x, reverse))

  def idiv(self, x:Union[Tensor, ConstType], reverse=False) -> Tensor:
    """
    Divides `self` by `x`.
    Equivalent to `self // x`.
    Supports broadcasting to a common shape, type promotion, and integer inputs.
    `idiv` performs integer division.

    ```python exec="true" source="above" session="tensor" result="python"
    print(Tensor([1, 4, 10]).idiv(Tensor([2, 3, 4])).numpy())
    ```
    """
    return F.IDiv.apply(*self._broadcasted(x, reverse))

  def div(self, x:Union[Tensor, ConstType], reverse=False) -> Tensor:
    """
    Divides `self` by `x`.
    Equivalent to `self / x`.
    Supports broadcasting to a common shape, type promotion, and integer, float, boolean inputs.
    `div` performs true division.

    ```python exec="true" source="above" session="tensor" result="python"
    Tensor.manual_seed(42)
    t = Tensor.randn(4)
    print(t.numpy())
    ```
    ```python exec="true" source="above" session="tensor" result="python"
    print(t.div(3).numpy())
    ```
    ```python exec="true" source="above" session="tensor" result="python"
    print(Tensor([1, 4, 10]).div(Tensor([2, 3, 4])).numpy())
    ```
    """
    numerator, denominator = self._broadcasted(x, reverse)
    return numerator.cast(least_upper_float(numerator.dtype)) * denominator.cast(least_upper_float(denominator.dtype)).reciprocal()

  def xor(self, x:Union[Tensor, ConstType], reverse=False) -> Tensor:
    """
    Computes bitwise xor of `self` and `x`.
    Equivalent to `self ^ x`.
    Supports broadcasting to a common shape, type promotion, and integer, boolean inputs.

    ```python exec="true" source="above" session="tensor" result="python"
    print(Tensor([-1, -2, 3]).xor(Tensor([1, 0, 3])).numpy())
    ```
    ```python exec="true" source="above" session="tensor" result="python"
    print(Tensor([True, True, False, False]).xor(Tensor([True, False, True, False])).numpy())
    ```
    """
    if self.dtype != dtypes.bool and not dtypes.is_int(self.dtype): raise RuntimeError(f"{self.dtype} is not supported")
    return F.Xor.apply(*self._broadcasted(x, reverse))

  def bitwise_and(self, x:Union[Tensor, ConstType], reverse=False) -> Tensor:
    """
    Compute the bit-wise AND of `self` and `x`.
    Equivalent to `self & x`.
    Supports broadcasting to a common shape, type promotion, and integer, boolean inputs.
    ```python exec="true" source="above" session="tensor" result="python"
    print(Tensor([2, 5, 255]).bitwise_and(Tensor([3, 14, 16])).numpy())
    ```
    ```python exec="true" source="above" session="tensor" result="python"
    print(Tensor([True, True, False, False]).bitwise_and(Tensor([True, False, True, False])).numpy())
    ```
    """
    if self.dtype != dtypes.bool and not dtypes.is_int(self.dtype): raise RuntimeError(f"{self.dtype} is not supported")
    return F.BitwiseAnd.apply(*self._broadcasted(x, reverse))

  def bitwise_or(self, x:Union[Tensor, ConstType], reverse=False) -> Tensor:
    """
    Compute the bit-wise OR of `self` and `x`.
    Equivalent to `self | x`.
    Supports broadcasting to a common shape, type promotion, and integer, boolean inputs.
    ```python exec="true" source="above" session="tensor" result="python"
    print(Tensor([2, 5, 255]).bitwise_or(Tensor([4, 4, 4])).numpy())
    ```
    ```python exec="true" source="above" session="tensor" result="python"
    print(Tensor([True, True, False, False]).bitwise_or(Tensor([True, False, True, False])).numpy())
    ```
    """
    if self.dtype != dtypes.bool and not dtypes.is_int(self.dtype): raise RuntimeError(f"{self.dtype} is not supported")
    return F.BitwiseOr.apply(*self._broadcasted(x, reverse))

  def bitwise_not(self) -> Tensor:
    """
    Compute the bit-wise NOT of `self`.
    Equivalent to `~self`.
    ```python exec="true" source="above" session="tensor" result="python"
    print(Tensor([0, 2, 5, 255], dtype="int8").bitwise_not().numpy())
    ```
    ```python exec="true" source="above" session="tensor" result="python"
    print(Tensor([True, False]).bitwise_not().numpy())
    ```
    """
    if self.dtype != dtypes.bool and not dtypes.is_int(self.dtype): raise RuntimeError(f"{self.dtype} is not supported")
    return self.logical_not() if self.dtype == dtypes.bool else self ^ ((1<<8*self.dtype.itemsize)-1)

  def lshift(self, x:int):
    """
    Computes left arithmetic shift of `self` by `x` bits. `self` must have unsigned dtype.
    Equivalent to `self << x`.

    ```python exec="true" source="above" session="tensor" result="python"
    print(Tensor([1, 3, 31], dtype=dtypes.uint8).lshift(2).numpy())
    ```
    """
    assert dtypes.is_unsigned(self.dtype) and isinstance(x, int) and x >= 0, f"not supported {self.dtype=} {x=}"
    return self.mul(2 ** x)

  def rshift(self, x:int):
    """
    Computes right arithmetic shift of `self` by `x` bits. `self` must have unsigned dtype.
    Equivalent to `self >> x`.

    ```python exec="true" source="above" session="tensor" result="python"
    print(Tensor([4, 13, 125], dtype=dtypes.uint8).rshift(2).numpy())
    ```
    """
    assert dtypes.is_unsigned(self.dtype) and isinstance(x, int) and x >= 0, f"not supported {self.dtype=} {x=}"
    return self.idiv(2 ** x)

  def pow(self, x:Union[Tensor, ConstType], reverse=False) -> Tensor:
    """
    Computes power of `self` with `x`.
    Equivalent to `self ** x`.

    ```python exec="true" source="above" session="tensor" result="python"
    print(Tensor([-1, 2, 3]).pow(2).numpy())
    ```
    ```python exec="true" source="above" session="tensor" result="python"
    print(Tensor([-1, 2, 3]).pow(Tensor([-1.5, 0.5, 1.5])).numpy())
    ```
    ```python exec="true" source="above" session="tensor" result="python"
    print((2 ** Tensor([-1, 2, 3])).numpy())
    ```
    """
    x = self._to_const_val(x)
    if not isinstance(x, Tensor) and not reverse:
      # simple pow identities
      if x < 0: return self.reciprocal().pow(-x)
      if x == 0: return 1 + self * 0
      if int(x - 0.5) + 0.5 == x: return self.pow(int(x - 0.5)) * self.sqrt()
      if int(x) == x: return self.pow(x // 2).square() * (1 if x % 2 == 0 else self)

    # positive const ** self
    if not isinstance(x, Tensor) and reverse and x > 0: return self.mul(math.log(x)).exp()

    base, exponent = self._broadcasted(x, reverse=reverse)
    # start with b ** e = exp(e * log(b))
    ret = base.abs().log().mul(exponent).exp()
    # correct sign of negative base with odd exponent (cos has a period of 2pi so we use it here to get the oddness of the exponent)
    negative_base = (base < 0).detach().where(1, 0)
    # 1 for non-negative base or negative even exponent, -1 for negative odd exponent, don't care about non-integer exponent
    correct_sign = 1 + negative_base * ((exponent * math.pi).cos() - 1)
    # inject nan for negative base and non-integer exponent
    inject_nan = (negative_base * (exponent != exponent.trunc())).detach().where(math.nan, 1)
    # apply correct_sign inject_nan, and fix 0 ** 0 = 1
    return ((base == 0) * (exponent == 0)).detach().where(1, ret * correct_sign * inject_nan)

  def maximum(self, x:Union[Tensor, ConstType]) -> Tensor:
    """
    Computes element-wise maximum of `self` and `x`.

    ```python exec="true" source="above" session="tensor" result="python"
    print(Tensor([-1, 2, 3]).maximum(1).numpy())
    ```
    ```python exec="true" source="above" session="tensor" result="python"
    print(Tensor([-1, 2, 3]).maximum(Tensor([-4, -2, 9])).numpy())
    ```
    """
    return (self<x).detach().where(x, (self==x).detach().where(((self * 0.5 + x * 0.5).cast(self.dtype)), self))

  def minimum(self, x:Union[Tensor, ConstType]) -> Tensor:
    """
    Computes element-wise minimum of `self` and `x`.

    ```python exec="true" source="above" session="tensor" result="python"
    print(Tensor([-1, 2, 3]).minimum(1).numpy())
    ```
    ```python exec="true" source="above" session="tensor" result="python"
    print(Tensor([-1, 2, 3]).minimum(Tensor([-4, -2, 9])).numpy())
    ```
    """
    return -((-self).maximum(-x))

  def where(self:Tensor, x:Union[Tensor, ConstType], y:Union[Tensor, ConstType]):
    """
    Return a tensor of elements selected from either `x` or `y`, depending on `self`.
    `output_i = x_i if self_i else y_i`.

    ```python exec="true" source="above" session="tensor" result="python"
    cond = Tensor([[True, True, False], [True, False, False]])
    print(cond.where(1, 3).numpy())
    ```
    ```python exec="true" source="above" session="tensor" result="python"
    Tensor.manual_seed(42)
    cond = Tensor.randn(2, 3)
    print(cond.numpy())
    ```
    ```python exec="true" source="above" session="tensor" result="python"
    print((cond > 0).where(cond, -float("inf")).numpy())
    ```
    """
    if isinstance(x, Tensor): x, y = x._broadcasted(y)
    elif isinstance(y, Tensor): y, x = y._broadcasted(x)
    cond, x = self._broadcasted(x, match_dtype=False)
    cond, y = cond._broadcasted(y, match_dtype=False)
    return F.Where.apply(cond.cast(dtypes.bool), *x._broadcasted(y))

  def masked_fill(self:Tensor, mask:Tensor, value:Union[Tensor, ConstType]): return mask.where(value, self)

  # ***** op wrappers *****

  def __invert__(self) -> Tensor: return self.bitwise_not()

  def __lshift__(self, x) -> Tensor: return self.lshift(x)
  def __rshift__(self, x) -> Tensor: return self.rshift(x)

  def __pow__(self, x) -> Tensor: return self.pow(x)
  def __matmul__(self, x) -> Tensor: return self.matmul(x)

  def __rpow__(self, x) -> Tensor: return self.pow(x, True)
  def __rmatmul__(self, x) -> Tensor: return self.matmul(x, True)

  def __iadd__(self, x) -> Tensor: return self.assign(self.add(x))
  def __isub__(self, x) -> Tensor: return self.assign(self.sub(x))
  def __imul__(self, x) -> Tensor: return self.assign(self.mul(x))
  def __ipow__(self, x) -> Tensor: return self.assign(self.pow(x))
  def __itruediv__(self, x) -> Tensor: return self.assign(self.div(x))
  def __ifloordiv__(self, x) -> Tensor: return self.assign(self.idiv(x))
  def __imatmul__(self, x) -> Tensor: return self.assign(self.matmul(x))
  def __iand__(self, x) -> Tensor: return self.assign(self.bitwise_and(x))
  def __ior__(self, x) -> Tensor: return self.assign(self.bitwise_or(x))
  def __ixor__(self, x) -> Tensor: return self.assign(self.xor(x))
  def __ilshift__(self, x) -> Tensor: return self.assign(self.lshift(x))
  def __irshift__(self, x) -> Tensor: return self.assign(self.rshift(x))

  def lt(self, x) -> Tensor: return F.Less.apply(*self._broadcasted(x, False))
  def gt(self, x) -> Tensor: return F.Less.apply(*self._broadcasted(x, True))
  def ne(self, x) -> Tensor: return F.Neq.apply(*self._broadcasted(x))

  def __eq__(self, x) -> Tensor: return self.eq(x)                      # type: ignore[override]

  # ***** functional nn ops *****

  def linear(self, weight:Tensor, bias:Optional[Tensor]=None):
    """
    Applies a linear transformation to `self` using `weight` and `bias`.

    See: https://pytorch.org/docs/stable/generated/torch.nn.Linear.html

    ```python exec="true" source="above" session="tensor" result="python"
    t = Tensor([[1, 2], [3, 4]])
    weight = Tensor([[1, 2], [3, 4]])
    bias = Tensor([1, 2])
    print(t.linear(weight, bias).numpy())
    ```
    """
    x = self.mul(weight) if len(weight.shape) == 1 else self.dot(weight)
    return x.add(bias) if bias is not None else x

  def sequential(self, ll:List[Callable[[Tensor], Tensor]]):
    """
    Applies a sequence of functions to `self` chaining the output of each function to the input of the next.

    ```python exec="true" source="above" session="tensor" result="python"
    t = Tensor([1, 2, 3])
    print(t.sequential([lambda x: x * 2, lambda x: x + 1]).numpy())
    ```
    """
    return functools.reduce(lambda x,f: f(x), ll, self)

  def layernorm(self, axis:Union[int,Tuple[int,...]]=-1, eps:float=1e-5) -> Tensor:
    """
    Applies Layer Normalization over a mini-batch of inputs.

    - Described: https://paperswithcode.com/method/layer-normalization
    - Paper: https://arxiv.org/abs/1607.06450v1

    ```python exec="true" source="above" session="tensor" result="python"
    t = Tensor.randn(8, 10, 16) * 2 + 8
    print(t.mean().item(), t.std().item())
    ```
    ```python exec="true" source="above" session="tensor" result="python"
    t = t.layernorm()
    print(t.mean().item(), t.std().item())
    ```
    """
    y = (self - self.mean(axis, keepdim=True))
    return y.mul((y*y).mean(axis, keepdim=True).add(eps).rsqrt())

  def batchnorm(self, weight:Optional[Tensor], bias:Optional[Tensor], mean:Tensor, invstd:Tensor, axis:Union[int,Tuple[int,...]]=1) -> Tensor:
    """
    Applies Batch Normalization over a mini-batch of inputs.

    - Described: https://paperswithcode.com/method/batch-normalization
    - Paper: https://arxiv.org/abs/1502.03167

    ```python exec="true" source="above" session="tensor" result="python"
    t = Tensor.randn(8, 4, 16, 16) * 2 + 8
    print(t.mean().item(), t.std().item())
    ```
    ```python exec="true" source="above" session="tensor" result="python"
    t = t.batchnorm(None, None, t.mean(axis=(0,2,3)), t.var(axis=(0,2,3)).add(1e-5).rsqrt())
    print(t.mean().item(), t.std().item())
    ```
    """
    axis_ = argfix(axis)
    shape = tuple(s if ax in axis_ else 1 for ax, s in enumerate(self.shape))
    x = self - mean.reshape(shape)
    if weight is not None: x = x * weight.reshape(shape)
    ret = x.mul(invstd.reshape(shape) if len(invstd.shape) == len(axis_) else invstd)
    return (ret + bias.reshape(shape)) if bias is not None else ret

  def dropout(self, p=0.5) -> Tensor:
    """
    Applies dropout to `self`.

    NOTE: dropout is only applied when `Tensor.training` is `True`.

    - Described: https://paperswithcode.com/method/dropout
    - Paper: https://jmlr.org/papers/v15/srivastava14a.html

    ```python exec="true" source="above" session="tensor" result="python"
    Tensor.manual_seed(42)
    t = Tensor.randn(2, 2)
    with Tensor.train():
      print(t.dropout().numpy())
    ```
    """
    if not Tensor.training or p == 0: return self
    return (Tensor.rand_like(self, requires_grad=False, dtype=dtypes.default_float, contiguous=False) >= p).contiguous().where(self, 0) / (1.0 - p)

  def one_hot(self, num_classes:int=-1) -> Tensor:
    """
    Converts `self` to a one-hot tensor.

    `num_classes` defaults to -1, which means num_classes will be inferred as max(self) + 1.

    ```python exec="true" source="above" session="tensor" result="python"
    t = Tensor([0, 1, 3, 3, 4])
    print(t.one_hot(5).numpy())
    ```
    """
    if num_classes == -1: num_classes = (self.max()+1).item()
    return (self[..., None] == Tensor.arange(num_classes, requires_grad=False, device=self.device)).where(1, 0)

  def scaled_dot_product_attention(self, key:Tensor, value:Tensor, attn_mask:Optional[Tensor]=None,
                                   dropout_p:float=0.0, is_causal:bool=False) -> Tensor:
    """
    Computes scaled dot-product attention.
    `self` is the query tensor, `key` is the key tensor, and `value` is the value tensor.

    - Described: https://paperswithcode.com/method/scaled
    - Paper: https://arxiv.org/abs/1706.03762v7

    ```python exec="true" source="above" session="tensor" result="python"
    q = Tensor.randn(2, 4, 8)
    k = Tensor.randn(2, 4, 8)
    v = Tensor.randn(2, 4, 8)
    print(q.scaled_dot_product_attention(k, v).numpy())
    ```
    """
    # NOTE: it also works when `key` and `value` have symbolic shape.
    assert all_int(self.shape), f"does not support symbolic shape {self.shape}"
    if is_causal: attn_mask = Tensor.ones(self.shape[-2], key.shape[-2], requires_grad=False, device=self.device).tril(0).cast(dtypes.bool)
    if attn_mask is not None and attn_mask.dtype == dtypes.bool: attn_mask = (attn_mask == 0).where(-float("inf"), 0)
    qk = self.matmul(key.transpose(-2,-1), acc_dtype=least_upper_dtype(self.dtype, key.dtype, dtypes.float32)) / math.sqrt(self.shape[-1])
    return ((qk+attn_mask) if attn_mask is not None else qk).softmax(-1).cast(self.dtype).dropout(dropout_p) @ value

  def _do_reduction(self, reduction:ReductionStr="mean") -> Tensor:
    if reduction not in get_args(ReductionStr): raise ValueError(f"{reduction=} must be one of {get_args(ReductionStr)}")
    reductions: Dict[str, Callable[[Tensor], Tensor]] = {"mean": Tensor.mean, "sum": Tensor.sum, "none": lambda x: x}
    return reductions[reduction](self)

  def binary_crossentropy(self, Y:Tensor, reduction:ReductionStr="mean") -> Tensor:
    """
    Computes the binary cross-entropy loss between `self` and `Y`.

    See: https://pytorch.org/docs/stable/generated/torch.nn.BCELoss.html

    ```python exec="true" source="above" session="tensor" result="python"
    t = Tensor([0.1, 0.9, 0.2])
    Y = Tensor([0, 1, 0])
    print(t.binary_crossentropy(Y).item())
    ```
    """
    return (-Y*self.log() - (1-Y)*(1-self).log())._do_reduction(reduction)

  def binary_crossentropy_logits(self, Y:Tensor, reduction:ReductionStr="mean") -> Tensor:
    """
    Computes the binary cross-entropy loss between `self` and `Y` where `self` is logits.

    See: https://pytorch.org/docs/stable/generated/torch.nn.BCEWithLogitsLoss.html

    ```python exec="true" source="above" session="tensor" result="python"
    t = Tensor([-1, 2, -3])
    Y = Tensor([0, 1, 0])
    print(t.binary_crossentropy_logits(Y).item())
    ```
    """
    return (self.maximum(0) - Y * self + (1 + self.abs().neg().exp()).log())._do_reduction(reduction)

  def sparse_categorical_crossentropy(self, Y:Tensor, ignore_index:int=-1, label_smoothing=0.0, reduction:ReductionStr="mean") -> Tensor:
    """
    Computes the sparse categorical cross-entropy loss between `self` and `Y`.

    NOTE: `self` is logits and `Y` is the target labels.
    NOTE: unlike PyTorch, this function expects the class axis to be -1

    See: https://pytorch.org/docs/stable/generated/torch.nn.CrossEntropyLoss.html

    ```python exec="true" source="above" session="tensor" result="python"
    t = Tensor([[-1, 2, -3], [1, -2, 3]])
    Y = Tensor([1, 2])
    print(t.sparse_categorical_crossentropy(Y).item())
    ```
    """
    assert 0.0 <= label_smoothing <= 1.0, "label_smoothing must be in [0.0, 1.0]"
    assert reduction in ("mean", "sum", "none"), "reduction must be one of ['mean', 'sum', 'none']"
    log_probs, loss_mask = self.log_softmax(), (Y != ignore_index) if ignore_index != -1 else Y.ones_like(dtype=dtypes.bool)
    y_counter = Tensor.arange(self.shape[-1], requires_grad=False, device=self.device).unsqueeze(0).expand(Y.numel(), self.shape[-1])
    y = ((y_counter == Y.flatten().reshape(-1, 1)) * loss_mask.reshape(-1, 1)).reshape(*Y.shape, self.shape[-1])
    smoothing = label_smoothing * (log_probs.mean(-1) * loss_mask)
    unreduced = ((1 - label_smoothing) * (log_probs * y).sum(-1) + smoothing)
    # NOTE: because of ignore_index, we can't use Tensor.mean (so can't use `_do_reduction` here)
    return -(unreduced.sum() / loss_mask.sum() if reduction == "mean" else (unreduced.sum() if reduction == "sum" else unreduced))

  def cross_entropy(self, Y:Tensor, reduction:ReductionStr="mean", label_smoothing:float=0.0) -> Tensor:
    """
    Compute the cross entropy loss between input logits and target.

    NOTE: `self` are logits and `Y` are the target labels or class probabilities.

    See: https://pytorch.org/docs/stable/generated/torch.nn.functional.cross_entropy.html

    ```python exec="true" source="above" session="tensor" result="python"
    t = Tensor([[-1, 2, -3], [1, -2, 3]])
    Y = Tensor([1, 2])
    print(t.cross_entropy(Y).item())
    ```
    ```python exec="true" source="above" session="tensor" result="python"
    t = Tensor([[-1, 2, -3], [1, -2, 3]])
    Y = Tensor([1, 2])
    print(t.cross_entropy(Y, reduction='none').numpy())
    ```
    """
    assert 0.0 <= label_smoothing <= 1.0, "label_smoothing must be in [0.0, 1.0]"
    Y = Y.one_hot(num_classes=cast(int, self.shape[1])) if Y.ndim < 2 else Y
    Y = (1 - label_smoothing)*Y + label_smoothing / cast(int, Y.shape[1])
    ret = -self.log_softmax(axis=1).mul(Y).sum(axis=1)
    return ret._do_reduction(reduction)

  def nll_loss(self, Y:Tensor, weight:Optional[Tensor]=None, ignore_index:Optional[int]=None, reduction:ReductionStr="mean") -> Tensor:
    """
    Compute the negative log likelihood loss between log-probabilities and target labels.

    NOTE: `self` is log-probabilities and `Y` is the Y labels or class probabilities.

    See: https://pytorch.org/docs/stable/generated/torch.nn.functional.nll_loss.html

    ```python exec="true" source="above" session="tensor" result="python"
    t = Tensor([[-1, 2, -3], [1, -2, 3]])
    Y = Tensor([1, 2])
    print(t.log_softmax().nll_loss(Y).item())
    ```
    ```python exec="true" source="above" session="tensor" result="python"
    t = Tensor([[-1, 2, -3], [1, -2, 3]])
    Y = Tensor([1, 2])
    print(t.log_softmax().nll_loss(Y, reduction='none').numpy())
    ```
    """
    weight = Tensor.ones_like(Y, requires_grad=False) if weight is None else weight[Y]
    masked_weight = weight if ignore_index is None else weight * (Y != ignore_index)
    nll = -self.gather(1, Y.unsqueeze(1)).squeeze(1) * masked_weight
    return nll.sum() / masked_weight.sum() if reduction == "mean" else nll._do_reduction(reduction)

  # ***** Tensor Properties *****

  @property
  def ndim(self) -> int:
    """
    Returns the number of dimensions in the tensor.

    ```python exec="true" source="above" session="tensor" result="python"
    t = Tensor([[1, 2], [3, 4]])
    print(t.ndim)
    ```
    """
    return len(self.shape)

  def numel(self) -> sint:
    """
    Returns the total number of elements in the tensor.

    ```python exec="true" source="above" session="tensor" result="python"
    t = Tensor([[[1, 2], [3, 4]], [[5, 6], [7, 8]]])
    print(t.numel())
    ```
    """
    return prod(self.shape)

  def element_size(self) -> int:
    """
    Returns the size in bytes of an individual element in the tensor.

    ```python exec="true" source="above" session="tensor" result="python"
    t = Tensor([5], dtype=dtypes.int16)
    print(t.element_size())
    ```
    """
    return self.dtype.itemsize

  def nbytes(self) -> int:
    """
    Returns the total number of bytes of all elements in the tensor.

    ```python exec="true" source="above" session="tensor" result="python"
    t = Tensor([8, 9], dtype=dtypes.float)
    print(t.nbytes())
    ```
    """
    return self.numel() * self.element_size()

  def is_floating_point(self) -> bool:
    """
    Returns `True` if the tensor contains floating point types, i.e. is one of `dtype.float64`, `dtype.float32`,
    `dtype.float16`, `dtype.bfloat16`.

    ```python exec="true" source="above" session="tensor" result="python"
    t = Tensor([8, 9], dtype=dtypes.float32)
    print(t.is_floating_point())
    ```
    """
    return dtypes.is_float(self.dtype)

  def size(self, dim:Optional[int]=None) -> Union[sint, Tuple[sint, ...]]:
    """
    Return the size of the tensor. If `dim` is specified, return the length along dimension `dim`. Otherwise return the shape of the tensor.

    ```python exec="true" source="above" session="tensor" result="python"
    t = Tensor([[4, 5, 6], [7, 8, 9]])
    print(t.size())
    ```
    ```python exec="true" source="above" session="tensor" result="python"
    print(t.size(dim=1))
    ```
    """
    return self.shape if dim is None else self.shape[dim]

  # ***** cast ops *****

  def llvm_bf16_cast(self, dtype:DTypeLike):
    # hack for devices that don't support bfloat16
    assert self.dtype == dtypes.bfloat16
    return self.to("LLVM").bitcast(dtypes.uint16).cast(dtypes.uint32).mul(1<<16).bitcast(dtypes.float32).cast(dtype)

  def cast(self, dtype:DTypeLike) -> Tensor:
    """
    Casts `self` to the given `dtype`.

    ```python exec="true" source="above" session="tensor" result="python"
    t = Tensor([-1, 2.5, 3], dtype=dtypes.float)
    print(t.dtype, t.numpy())
    ```
    ```python exec="true" source="above" session="tensor" result="python"
    t = t.cast(dtypes.int32)
    print(t.dtype, t.numpy())
    ```
    """
    return self if self.dtype == (dt:=to_dtype(dtype)) else F.Cast.apply(self, dtype=dt)

  def bitcast(self, dtype:DTypeLike) -> Tensor:
    """
    Bitcasts `self` to the given `dtype` of the same itemsize.

    `self` must not require a gradient.

    ```python exec="true" source="above" session="tensor" result="python"
    t = Tensor([-1, 2, 3], dtype=dtypes.int32)
    print(t.dtype, t.numpy())
    ```
    ```python exec="true" source="above" session="tensor" result="python"
    t = t.bitcast(dtypes.uint32)
    print(t.dtype, t.numpy())
    ```
    """
    if self.requires_grad: raise RuntimeError("can't backprop through bitcast")
    dt = to_dtype(dtype)
    if (not isinstance(self.device, str) or not self.device.startswith("DISK")) and (ns:=dt.itemsize) != (os:=self.dtype.itemsize):
      if (self.shape[-1]*os) % ns != 0: raise RuntimeError("unsupported size in bitcast")
      new_uint, old_uint = to_dtype(f"uint{8*ns}"), to_dtype(f"uint{8*os}")
      tmp = self.bitcast(old_uint)
      if ns > os: return functools.reduce(Tensor.add, (tmp[..., i::ns//os].cast(new_uint) << 8*i*os for i in range(ns//os))).bitcast(dtype)
      return Tensor.stack(*(tmp>>8*i*ns for i in range(os//ns)), dim=-1).flatten(-2).cast(new_uint).bitcast(dtype)
    return F.Cast.apply(self, dtype=dt, bitcast=True) if self.dtype != dt else self

  def float(self) -> Tensor:
    """
    Convenience method to cast `self` to a `float32` Tensor.

    ```python exec="true" source="above" session="tensor" result="python"
    t = Tensor([-1, 2, 3], dtype=dtypes.int32)
    print(t.dtype, t.numpy())
    ```
    ```python exec="true" source="above" session="tensor" result="python"
    t = t.float()
    print(t.dtype, t.numpy())
    ```
    """
    return self.cast(dtypes.float32)

  def half(self) -> Tensor:
    """
    Convenience method to cast `self` to a `float16` Tensor.

    ```python exec="true" source="above" session="tensor" result="python"
    t = Tensor([-1, 2, 3], dtype=dtypes.int32)
    print(t.dtype, t.numpy())
    ```
    ```python exec="true" source="above" session="tensor" result="python"
    t = t.half()
    print(t.dtype, t.numpy())
    ```
    """
    return self.cast(dtypes.float16)

  def int(self) -> Tensor:
    """
    Convenience method to cast `self` to a `int32` Tensor.

    ```python exec="true" source="above" session="tensor" result="python"
    t = Tensor([-1.5, -0.5, 0.0, 0.5, 1.5])
    print(t.dtype, t.numpy())
    ```
    ```python exec="true" source="above" session="tensor" result="python"
    t = t.int()
    print(t.dtype, t.numpy())
    ```
    """
    return self.cast(dtypes.int32)

  def bool(self) -> Tensor:
    """
    Convenience method to cast `self` to a `bool` Tensor.

    ```python exec="true" source="above" session="tensor" result="python"
    t = Tensor([-1, 0, 1])
    print(t.dtype, t.numpy())
    ```
    ```python exec="true" source="above" session="tensor" result="python"
    t = t.bool()
    print(t.dtype, t.numpy())
    ```
    """
    return self.cast(dtypes.bool)

  # *** image Tensor function replacements ***

  def image_dot(self, w:Tensor, acc_dtype:Optional[DTypeLike]=None) -> Tensor:
    # NOTE: we use a 1x1 conv2d to do the matmul. mxk @ kxn = (1,k,m,1).conv2d(n,k,1,1)
    x, dx, dw = self, self.ndim, w.ndim
    if not (dx > 0 and dw > 0): raise RuntimeError(f"both tensors need to be at least 1D, got {dx}D and {dw}D")
    if x.shape[-1] != w.shape[-min(w.ndim, 2)]: raise RuntimeError(f"cannot image_dot {x.shape} and {w.shape}")

    bs, groups, cin, cout = prod(self.shape[0:-2]), prod(w.shape[0:-2]), w.shape[-2], w.shape[-1]
    out_shape_t = self.shape[0:-2] + (cout,-1) if len(self.shape) > 1 else (cout, )

    # NOTE: with NHWC we can remove the transposes
    # bs x groups*cin x H x W
    cx = self.transpose(self.ndim-1, self.ndim-2).reshape((bs//groups, groups*cin, -1, 1))
    # groups*cout x cin x H, W
    cw = w.transpose(w.ndim-1, w.ndim-2).reshape((groups*cout, cin, 1, 1))
    return cx.image_conv2d(cw, groups=groups, acc_dtype=acc_dtype).reshape(out_shape_t).transpose(self.ndim-1, self.ndim-2)

  def image_conv2d(self, weight:Tensor, bias:Optional[Tensor]=None, groups=1, stride=1, dilation=1, padding=0, acc_dtype=None) -> Tensor:
    base_image_type = dtypes.imageh if getenv("FLOAT16", 0) else dtypes.imagef

    (bs,_,iy,ix), (cout,cin,H,W) = self.shape, weight.shape
    x, w = self, weight.reshape(groups, (rcout := cout//groups), cin, H, W)

    # hack for non multiples of 4 on cin
    if cin % 4 != 0 and not (cin == 1 and groups%4 == 0):
      x = x.reshape(bs, groups, cin, iy, ix)   # do this always?
      added_input_channels = 4 - (cin % 4)
      w = w.pad(tuple((0, added_input_channels) if i == 2 else None for i in range(w.ndim)))
      x = x.pad(tuple((0, added_input_channels) if i == 2 else None for i in range(x.ndim)))
      cin = cin + added_input_channels
      x = x.reshape(bs, groups*cin, iy, ix)

    # hack for non multiples of 4 on rcout
    added_output_channels = 0
    if rcout % 4 != 0 and not (rcout == 1 and groups%4 == 0):
      added_output_channels = 4 - (rcout % 4)
      rcout += added_output_channels
      cout = groups * rcout
      w = w.pad(tuple((0, added_output_channels) if i == 1 else None for i in range(w.ndim)))

    # packed (note: flipping bs and iy would make the auto-padding work)
    x = x.permute(0,2,3,1)
    cin_last = iy == 1 and ix == 1
    if cin == 1: w = w.reshape(cout//4,4,H,W).permute(0,2,3,1)
    elif cin_last: w = w.reshape(cout//4,4,cin//4,4,H,W).permute(0,4,2,5,1,3)
    else: w = w.reshape(cout//4,4,cin//4,4,H,W).permute(0,4,2,5,3,1)

    # contiguous creates the image, and early realize static weights (TODO: test for the static weight)
    if IMAGE >= 2: x,w = x.cast(base_image_type((bs*iy, ix*groups*cin//4, 4))), w.cast(base_image_type((cout//4, H*W*cin, 4)))
    x, w = x.contiguous(), w.contiguous()

    # expand out
    rcin_hi, rcin_lo = cin//4 if cin >= 4 else 1, 4 if cin >= 4 else 1
    cout_expand = [groups//4 if cin == 1 else groups, 4 if cin == 1 else 1, rcout//4 if rcout >= 4 else 1, 4 if rcout >= 4 else 1]
    x = x.reshape(bs, iy, ix, groups, rcin_hi, rcin_lo)
    if cin_last: w = w.reshape(cout//4, H, rcin_hi, W, 4, rcin_lo)
    else: w = w.reshape(cout//4, H, rcin_hi, W, rcin_lo, 4).permute(0,1,2,3,5,4)

    # prepare input
    x = x.permute(0,3,4,5,1,2).pad(self._padding2d(padding, 2))._pool((H, W), stride, dilation) # -> (bs, groups, rcin_hi, rcin_lo, oy, ox, H, W)
    x = x.permute(0,4,5,1,2,3,6,7).reshape(bs, (oy := x.shape[4]), (ox := x.shape[5]), *cout_expand[0:2], 1, 1, rcin_hi, rcin_lo, H, W)

    # prepare weights
    w = w.permute(0,4,2,5,1,3).reshape((1, 1, 1, *cout_expand, rcin_hi, rcin_lo, H, W))

    # the conv!
    ret = (x*w).cast(base_image_type((bs*oy, ox*cout//4, 4)) if IMAGE >= 2 else dtypes.float32).sum((-4, -3, -2, -1), acc_dtype=acc_dtype)

    # undo hack for non multiples of 4 on C.rcout
    if added_output_channels != 0:
      ret = ret.reshape(bs, oy, ox, groups, rcout)[:, :, :, :, :-added_output_channels]
      cout = groups * (rcout - added_output_channels)

    # NCHW output
    ret = ret.reshape(bs, oy, ox, cout).permute(0,3,1,2)
    return ret if bias is None else ret.add(bias.reshape(1, -1, 1, 1))

def _metadata_wrapper(fn):
  def _wrapper(*args, **kwargs):
    if _METADATA.get() is not None: return fn(*args, **kwargs)

    if TRACEMETA >= 2:
      caller_frame = sys._getframe(frame := 1)
      caller_module = caller_frame.f_globals.get("__name__", None)
      caller_func = caller_frame.f_code.co_name
      if caller_module is None: return fn(*args, **kwargs)

      # if its called from nn we want to step up frames until we are out of nn
      while caller_module.startswith("tinygrad.nn") and "optim" not in caller_module:
        caller_frame = sys._getframe(frame := frame + 1)
        caller_module = caller_frame.f_globals.get("__name__", None)
        if caller_module is None: return fn(*args, **kwargs)

      # if its called from a lambda in tinygrad we want to look two more frames up
      if caller_module.startswith("tinygrad") and caller_func == "<lambda>": caller_frame = sys._getframe(frame := frame + 2)
      caller_module = caller_frame.f_globals.get("__name__", None)
      if caller_module is None: return fn(*args, **kwargs)
      caller_func = caller_frame.f_code.co_name
      caller_lineno = caller_frame.f_lineno

      caller = f"{caller_module}:{caller_lineno}::{caller_func}"
    else: caller = ""

    token = _METADATA.set(Metadata(name=fn.__name__, caller=caller))
    ret = fn(*args, **kwargs)
    _METADATA.reset(token)
    return ret
  return _wrapper

if TRACEMETA >= 1:
  for name, fn in inspect.getmembers(Tensor, inspect.isfunction):
    if name in ["__class__", "__init__", "__new__", "__repr__", "backward", "sequential"]: continue
    setattr(Tensor, name, functools.wraps(fn)(_metadata_wrapper(fn)))<|MERGE_RESOLUTION|>--- conflicted
+++ resolved
@@ -1997,18 +1997,16 @@
     assert all(resolve(d*(k-1)+1 <= i) for k,d,i in zip(k_,d_,i_)), "kernel size cannot be greater than actual input size"
     o_ = [ceildiv(i-d*(k-1), s) for i,d,k,s in zip(i_,d_,k_,s_)]
     if any(resolve(k > s) for k,s in zip(k_,s_)) or any(d != 1 for d in d_):
-      # repeats such that we don't need padding
-<<<<<<< HEAD
-      xup = self.repeat([1]*len(noop_) + [o + ceildiv((o*s), i) for o,i,s in zip(o_,i_,s_)])
-      # handle stride
-      xup = xup.shrink(tuple(noop_ + [(0, o*(i+s)) for o,i,s in zip(o_,i_,s_)])).reshape(noop_ + flatten((o,i+s) for o,i,s in zip(o_,i_,s_)))
-      # handle dilation
-      xup = xup.shrink(
-        tuple(noop_ + flatten(((0,o), (0,k*d)) for o,k,d in zip(o_,k_,d_)))).reshape(noop_ + flatten((o,k,d) for o,k,d in zip(o_,k_,d_)))
-      xup = xup.shrink(tuple(noop_ + flatten(((0,o), (0,k), (0,1)) for o,k in zip(o_,k_)))).reshape(noop_ + flatten((o,k) for o,k in zip(o_,k_)))
-      # permute to move reduce to the end
-      return xup.permute(*range(len(noop_)), *[len(noop_)+i*2 for i in range(len(i_))], *[len(noop_)+i*2+1 for i in range(len(i_))])
-=======
+      # # repeats such that we don't need padding
+      # xup = self.repeat([1]*len(noop) + [o + ceildiv((o*s), i) for o,i,s in zip(o_,i_,s_)])
+      # # handle stride
+      # xup = xup.shrink(tuple(noop + [(0, o*(i+s)) for o,i,s in zip(o_,i_,s_)])).reshape(noop + flatten((o,i+s) for o,i,s in zip(o_,i_,s_)))
+      # # handle dilation
+      # xup = xup.shrink(
+      #   tuple(noop + flatten(((0,o), (0,k*d)) for o,k,d in zip(o_,k_,d_)))).reshape(noop + flatten((o,k,d) for o,k,d in zip(o_,k_,d_)))
+      # xup = xup.shrink(tuple(noop + flatten(((0,o), (0,k), (0,1)) for o,k in zip(o_,k_)))).reshape(noop + flatten((o,k) for o,k in zip(o_,k_)))
+      # # permute to move reduce to the end
+      # return xup.permute(*range(len(noop)), *[len(noop)+i*2 for i in range(len(i_))], *[len(noop)+i*2+1 for i in range(len(i_))])
       x = self.repeat([1]*len(noop) + [ceildiv(k*(i+d), i) for k,i,d in zip(k_,i_,d_)])
       # handle dilation
       x = x.shrink(tuple(noop + [(0,k*(i+d)) for k,i,d in zip(k_,i_,d_)])).reshape(noop + flatten((k,i+d) for k,i,d in zip(k_,i_,d_)))
@@ -2017,7 +2015,6 @@
       x = x.shrink(tuple(noop + flatten(((0,k), (0,o), (0,1)) for k,o in zip(k_,o_)))).reshape(noop + flatten((k,o) for k,o in zip(k_,o_)))
       # permute to move reduce to the end
       return x.permute(*range(len(noop)), *[len(noop)+i*2+1 for i in range(len(i_))], *[len(noop)+i*2 for i in range(len(i_))])
->>>>>>> 9adeb104
     # TODO: once the shapetracker can optimize well, remove this alternative implementation
     x = self.pad(tuple(noop + [(0, max(0,o*s-i)) for i,o,s in zip(i_,o_,s_)])).shrink(tuple(noop + [(0,o*s) for o,s in zip(o_,s_)]))
     x = x.reshape(noop + flatten(((o,s) for o,s in zip(o_,s_))))
