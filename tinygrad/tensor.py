# inspired by https://github.com/karpathy/micrograd/blob/master/micrograd/engine.py
from __future__ import annotations
import time, math, itertools, functools, struct, sys, inspect, pathlib, string, hashlib, weakref
from contextlib import ContextDecorator
from typing import Callable, ClassVar, Sequence, cast, get_args, Literal, SupportsIndex, ParamSpec, TypeVar, Generic
from tinygrad.dtype import DType, DTypeLike, dtypes, ImageDType, ConstType, least_upper_float, least_upper_dtype, sum_acc_dtype, to_dtype, truncate
from tinygrad.dtype import _from_np_dtype, _to_np_dtype
from tinygrad.helpers import argfix, make_tuple, flatten, prod, all_int, round_up, merge_dicts, argsort, getenv, all_same, fully_flatten, dedup
from tinygrad.helpers import IMAGE, WINO, Metadata, TRACEMETA, ceildiv, fetch, polyN, unwrap, DEBUG, is_numpy_ndarray, RANGEIFY, FUSE_ATTENTION
from tinygrad.gradient import compute_gradient
from tinygrad.uop.ops import smax, smin, resolve, UOp, Ops, sint, MathTrait, identity_element, all_metadata, index_to_concrete_int
from tinygrad.uop.spec import tensor_uop_spec, type_verify
from tinygrad.device import Device, Buffer
from tinygrad.engine.realize import run_schedule
from tinygrad.engine.memory import memory_planner
from tinygrad.engine.schedule import ScheduleItem, create_schedule_with_vars
from tinygrad.schedule.rangeify import get_rangeify_map
from tinygrad.schedule.kernelize import get_kernelize_map

# *** all in scope Tensors are here. this gets relevant UOps ***

all_tensors: dict[weakref.ref[Tensor], None] = {}
def _find_all_tensors_for_uops(all_uops: set[UOp]) -> list[Tensor]:
  return [t for tref in all_tensors if (t:=tref()) is not None and t.uop in all_uops]

def _apply_map_to_tensors(applied_map:dict[UOp, UOp], name:str|None=None) -> None:
  # get all children of keys in applied_map
  all_uops: set[UOp] = set()
  search_uops = list(applied_map)
  while len(search_uops):
    x = search_uops.pop()
    if x in all_uops: continue
    all_uops.add(x)
    search_uops.extend([u for c in x.children if (u:=c()) is not None])

  # link the found UOps back to Tensors. exit early if there's no Tensors to realize
  # NOTE: this uses all_tensors, but it's fast
  if len(fixed_tensors := _find_all_tensors_for_uops(all_uops)):
    # potentially rewrite all the discovered Tensors
    sink = UOp.sink(*[t.uop for t in fixed_tensors])
    new_sink = sink.substitute(applied_map, name=name)

    # NOTE: you can check the Tensor graph early here
    #if __debug__: type_verify(list(new_sink.toposort()), tensor_uop_spec)

    # set the relevant uop to the realized UOps
    for t,s,ns in zip(fixed_tensors, sink.src, new_sink.src):
      if s is ns: continue
      t.uop = ns

# **** Tensor helper functions ****

def _fromnp(x: 'np.ndarray') -> UOp:  # type: ignore [name-defined] # noqa: F821
  ret = UOp.new_buffer("NPY", x.size, _from_np_dtype(x.dtype))
  # fake realize
  ret.buffer.allocate(x)
  return ret.reshape(x.shape)

def get_shape(x) -> tuple[int, ...]:
  # NOTE: str is special because __getitem__ on a str is still a str
  if not hasattr(x, "__len__") or not hasattr(x, "__getitem__") or isinstance(x, str) or (hasattr(x, "shape") and x.shape == ()): return ()
  if not all_same(subs:=[get_shape(xi) for xi in x]): raise ValueError(f"inhomogeneous shape from {x}")
  return (len(subs),) + (subs[0] if subs else ())

def _frompy(x:list|tuple|bytes, dtype:DType) -> UOp:
  if isinstance(x, bytes): ret, data = UOp.new_buffer("PYTHON", len(x)//dtype.itemsize, dtype), x
  else:
    ret = UOp.new_buffer("PYTHON", prod(shape:=get_shape(x)), dtype).reshape(shape)
    assert dtype.fmt is not None, f"{dtype=} has None fmt"
    truncate_function = truncate[dtype]
    data = struct.pack(f"{ret.size}{dtype.fmt}", *[truncate_function(dtypes.as_const(xi, dtype)) for xi in fully_flatten(x)])
  # fake realize
  ret.buffer.allocate(memoryview(data if Device.DEFAULT != "PYTHON" else bytearray(data)))
  return ret

def _get_winograd_matcols(mat, dims:int, shp:tuple[sint, ...], device:str|tuple[str, ...], dtype:DType) -> list[list[Tensor]]:
  return [[Tensor.cat(*[Tensor.full(shp[:dim] + (1,) + shp[dim+1:], float(m[k]), device=device, dtype=dtype) for m in mat], dim=dim)
           for k in range(len(mat[0]))] for dim in range(dims)]

# winograd conv 3 kernel f(4x4,3x3) see: http://arxiv.org/abs/1509.09308
def _apply_winograd_matrix(mat, t:Tensor, dims:int) -> Tensor:
  # multiply mat_1 @ mat_2 @ t with foldable constants, where mat_i acts on vector t along dimension i; roughly kron(mat, mat) @ t
  # due to realize-before-expand rule in lazy.py, we must operate in this order: reshape -> expand -> arithmetic
  t_ = t.reshape(t.shape[:dims] + (1,) * dims + t.shape[dims:]).expand(t.shape[:dims] + (len(mat),) * dims + t.shape[dims:])  # add output dims
  # precalculate mat columns for each dim; prod(itertools.product(matcols)) gives the columns of kron(mat, mat, ...)
  matcols = _get_winograd_matcols(mat, dims, t_.shape[dims:], t_.device, t_.dtype)
  # multiply each element of t_ by the corresponding stacked column of kron(mat, mat), producing only one view for each element of t
  ret = sum(prod(col[idx] for col, idx in zip(matcols, mat_is)) * t_[mat_is] for mat_is in itertools.product(range(len(mat[0])), repeat=dims))
  assert isinstance(ret, Tensor), "sum didn't return a Tensor"
  return ret

def _align_left(*shapes:tuple[sint, ...]) -> tuple[tuple[sint, ...], ...]:
  # unsqueeze left to make every shape same length
  max_dim = max(len(shape) for shape in shapes)
  return tuple((1,) * (max_dim - len(shape)) + shape for shape in shapes)
def _broadcast_shape(*shapes:tuple[sint, ...]) -> tuple[sint, ...]:
  return tuple(0 if 0 in nth_dim_sizes else smax(nth_dim_sizes) for nth_dim_sizes in zip(*_align_left(*shapes)))

def _masked_setitem(target:Tensor, values:Tensor, mask:Tensor, axes:tuple[int, ...]) -> Tensor:
  # reduce such that if mask contains repeated indices the last one remains
  for dim in axes: mask, values = functools.reduce(lambda x,y: (x[0]|y[0], y[0].where(y[1], x[1])), zip(mask.split(1, dim), values.split(1, dim)))
  # remove extra dims from reduce
  for dim in reversed(axes): mask, values = mask.squeeze(dim), values.squeeze(dim)
  # select from values for each True element in mask else select from target
  return mask.where(values, target)

#  `(padding_left, padding_right, padding_top, padding_bottom, ...)` ->  `(..., (padding_top, padding_bottom), (padding_left, padding_right))`
def _flat_to_grouped(padding:Sequence[sint]) -> tuple[tuple[sint, sint], ...]: return tuple(zip(padding[-2::-2], padding[::-2]))

ReductionStr = Literal["mean", "sum", "none"]

class Tensor(MathTrait):
  """
  A `Tensor` is a multi-dimensional matrix containing elements of a single data type.

  ```python exec="true" session="tensor"
  from tinygrad import Tensor, dtypes, nn
  import numpy as np
  import math
  np.set_printoptions(precision=4)
  ```
  """
  __slots__ = "uop", "requires_grad", "grad"
  training: ClassVar[bool] = False

  def __init__(self, data:ConstType|bytes|list|tuple|UOp|'np.ndarray'|pathlib.Path|None,  # type: ignore [name-defined] # noqa: F821
               device:str|tuple|list|None=None, dtype:DTypeLike|None=None, requires_grad:bool|None=None):
    if dtype is not None: dtype = to_dtype(dtype)
    if device is None and isinstance(data, pathlib.Path): device = f"DISK:{data.resolve()}"  # keep it on the disk if device is None
    device = tuple(Device.canonicalize(x) for x in device) if isinstance(device, (tuple, list)) else Device.canonicalize(device)

    # tensors can have gradients if you have called .backward
    self.grad:Tensor|None = None

    # NOTE: this can be in three states. False and None: no gradient, True: gradient
    # None (the default) will be updated to True if it's put in an optimizer
    self.requires_grad:bool|None = requires_grad

    # create a UOp from the different types of inputs
    if isinstance(data, UOp):
      assert dtype is None or dtype==data.dtype, "dtype doesn't match, and casting isn't supported"
      # if data is dtype.index that means that this is a symbolic int and we need to lower it to something we can make a Tensor out of
      if data.dtype==dtypes.index: data = index_to_concrete_int(data)
      if data.op is Ops.BIND:  # type: ignore  # mypy type narrowing is bugged here
        var, val = data.unbind()  # type: ignore
        # give the bound constant a device
        const = UOp.const(var.dtype, val, device, ())
        data = data.replace(src=(var.replace(src=const.src), const))  # type: ignore
    elif data is None: data = UOp.const(dtype or dtypes.default_float, 0, device, ())
    elif isinstance(data, get_args(ConstType)): data = UOp.const(dtype or dtypes.from_py(data), data, device, ())
    elif isinstance(data, bytes): data = _frompy(data, dtypes.uint8 if dtype is None else dtype)
    elif isinstance(data, (list, tuple)):
      if dtype is None:
        if (d := fully_flatten(data)) and all(isinstance(s, bool) for s in d): dtype = dtypes.bool
        else: dtype = dtypes.default_int if d and all_int(d) else dtypes.default_float  # NOTE: this works because all_int([True, False]) is True
      if dtype in [dtypes.bfloat16, *dtypes.fp8s]: data = Tensor(_frompy(data, dtypes.float32), device=device).cast(dtype).uop
      else: data = _frompy(data, dtype)
    elif is_numpy_ndarray(data):
      import numpy as np
      assert isinstance(data, np.ndarray), f"expected np.ndarray, got {data}"
      if data.shape == (): data = UOp.const(dtype or _from_np_dtype(data.dtype), data.item(), device, ())
      else: data = _fromnp(data.astype(npdtype) if dtype is not None and (npdtype:=_to_np_dtype(dtype)) is not None else data)  # type: ignore [name-defined]
    elif isinstance(data, pathlib.Path):
      dtype = dtype or dtypes.uint8
      data = UOp.new_buffer(f"DISK:{data.resolve()}", data.stat().st_size // dtype.itemsize, dtype)

    # by this point, it has to be a UOp
    if not isinstance(data, UOp): raise RuntimeError(f"can't create Tensor from {data!r} with type {type(data)}")

    # data might be on a different device
    if isinstance(device, str): self.uop:UOp = data if data.device == device else data.copy_to_device(device)
    # if device is a tuple, we should have/construct a MultiLazyBuffer
    elif isinstance(data.device, str): self.uop = Tensor(data).shard(device).uop
    else:
      assert data.device == device, f"MultiLazyBuffer device mismatch, {data.device} != {device}"
      self.uop = data

    # add to all_tensors after construction succeeds
    all_tensors[weakref.ref(self)] = None
  def __del__(self):
    try: all_tensors.pop(weakref.ref(self), None)
    except Exception: pass

  def _apply_uop(self, fxn:Callable, *x:Tensor, extra_args=(), **kwargs) -> Tensor:
    new_uop: UOp = fxn(*[t.uop for t in (self,)+x], *extra_args, **kwargs)
    if (metadata:=_METADATA.get()) is not None: all_metadata[new_uop] = (metadata,)
    needs_input_grad = [t.requires_grad for t in (self,)+x]
    return Tensor(new_uop, device=new_uop.device, requires_grad=True if any(needs_input_grad) else None if None in needs_input_grad else False)

  def _apply_broadcasted_uop(self, fxn:Callable, x:Tensor|ConstType, reverse=False) -> Tensor:
    lhs,rhs = self._broadcasted(x, reverse)
    return lhs._apply_uop(fxn, rhs)

  # _binop is used by MathTrait
  def _binop(self, op, x, reverse): return self._apply_broadcasted_uop(lambda *u: UOp.alu(u[0], op, *u[1:]), x, reverse)

  def requires_grad_(self, requires_grad=True) -> Tensor:
    self.requires_grad = requires_grad
    return self

  class train(ContextDecorator):
    def __init__(self, mode:bool = True): self.mode = mode
    def __enter__(self): self.prev, Tensor.training = Tensor.training, self.mode
    def __exit__(self, exc_type, exc_value, traceback): Tensor.training = self.prev

  def __repr__(self):
    ld = self.uop
    ld_repr = f"<UOp {ld.device} {ld.shape} {str(ld.dtype)[7:]} {ld.st if ld.base is not ld else (ld.op, ld.realized)}>"
    return f"<Tensor {ld_repr} on {self.device} with grad {(self.grad.uop if self.grad is not None else None)!r}>"

  # Python has a non moving GC, so this should be okay
  def __hash__(self): return id(self)

  def __bool__(self): raise TypeError("__bool__ on Tensor is not defined")

  def __len__(self):
    if not self.shape: raise TypeError("len() of a 0-d tensor")
    return self.shape[0]

  @property
  def device(self) -> str|tuple[str, ...]: return self.uop.device

  @property
  def shape(self) -> tuple[sint, ...]: return self.uop.shape

  @property
  def dtype(self) -> DType: return self.uop.dtype

  # ***** data handlers ****

  def kernelize(self, *lst:Tensor) -> Tensor:
    """
    Creates the kernels and buffers needed to realize these Tensor(s).

    NOTE: Kernelize can be called multiple times on a Tensor
    """
    big_sink = UOp.sink(*[x.uop for x in (self,)+lst])

    # verify Tensors match the spec
    if __debug__: type_verify(list(big_sink.toposort()), tensor_uop_spec)

    becomes_map = get_rangeify_map(big_sink) if RANGEIFY else get_kernelize_map(big_sink)
    _apply_map_to_tensors(becomes_map, name="Apply Kernelize Map")
    return self

  def schedule_with_vars(self, *lst:Tensor) -> tuple[list[ScheduleItem], dict[str, int]]:
    """
    Creates the schedule needed to realize these Tensor(s), with Variables.

    NOTE: A Tensor can only be scheduled once.
    """
    st = time.perf_counter()
    self.kernelize(*lst)
    sink = UOp.sink(*[x.uop for x in (self,)+lst])

    # remove all ASSIGNs, after scheduling, the tensors are just buffers
    remove_assign_map = {u:u.buf_uop for u in sink.toposort() if u.op is Ops.ASSIGN}
    _apply_map_to_tensors(remove_assign_map, name="Remove Assigns")

    # create the schedule
    schedule, var_vals = create_schedule_with_vars(sink)
    schedule = memory_planner(schedule)
    if DEBUG >= 1 and len(schedule) > 1: print(f"scheduled {len(schedule)} kernels in {(time.perf_counter()-st)*1000:.2f} ms")
    return schedule, var_vals

  def schedule(self, *lst:Tensor) -> list[ScheduleItem]:
    """Creates the schedule needed to realize these Tensor(s)."""
    schedule, var_vals = self.schedule_with_vars(*lst)
    assert len(var_vals) == 0
    return schedule

  def realize(self, *lst:Tensor, do_update_stats=True) -> Tensor:
    """Triggers the computation needed to create these Tensor(s)."""
    run_schedule(*self.schedule_with_vars(*lst), do_update_stats=do_update_stats)
    return self

  def replace(self, x:Tensor, allow_shape_mismatch=False) -> Tensor:
    """
    Replaces the data of this tensor with the data of another tensor. Only the shape of the tensors must match.
    """
    # used for replacing a Tensor with a new version of it (potentially with a different device and dtype)
    assert self.shape == x.shape or allow_shape_mismatch, f"replace shape mismatch {self.shape} != {x.shape}"
    self.uop = x.uop
    return self

  def assign(self, x) -> Tensor:
    # TODO: this is a hack for writing to DISK. remove with working assign
    if isinstance(self.device, str) and self.device.startswith("DISK"):
      if x.__class__ is not Tensor: x = Tensor(x, device="CPU", dtype=self.dtype)
      self._buffer().copyin(x._data())
      return self
    if x.__class__ is not Tensor: x = Tensor(x, device=self.device, dtype=self.dtype)
    if self.uop is x.uop: return self  # a self assign is a NOOP
    # NOTE: we allow cross device assign
    # broadcast x
    if least_upper_dtype(self.dtype, x.dtype) == self.dtype: x = x._broadcast_to(self.shape).cast(self.dtype)
    assert self.shape == x.shape, f"assign shape mismatch {self.shape} != {x.shape}"
    assert self.device == x.device, f"assign device mismatch {self.device} != {x.device}"
    assert self.dtype == x.dtype, f"assign dtype mismatch {self.dtype} != {x.dtype}"
    self.uop = self.uop.assign(x.uop)
    return self

  def detach(self) -> Tensor:
    """
    Returns a new tensor with the same data as this tensor, but detached from the autograd graph.
    """
    return Tensor(self.uop.detach(), device=self.device, requires_grad=False)

  def _buffer(self) -> Buffer:
    x = self.cast(self.dtype.base).contiguous()
    if isinstance(self.device, tuple): x = x.to("CPU")
    return cast(Buffer, x.realize().uop.base.buffer).ensure_allocated()
  def _data(self) -> memoryview: return self._buffer().as_buffer()

  def data(self) -> memoryview:
    """
    Returns the data of this tensor as a memoryview.

    ```python exec="true" source="above" session="tensor" result="python"
    t = Tensor([1, 2, 3, 4])
    print(np.frombuffer(t.data(), dtype=np.int32))
    ```
    """
    if 0 in self.shape: return memoryview(bytearray(0)).cast(self.dtype.base.fmt)
    assert all_int(self.shape), f"no data if shape is symbolic, {self.shape=}"
    return self._buffer().as_typed_buffer(self.shape)

  def item(self) -> ConstType:
    """
    Returns the value of this tensor as a standard Python number.

    ```python exec="true" source="above" session="tensor" result="python"
    t = Tensor(42)
    print(t.item())
    ```
    """
    assert self.numel() == 1, "must have one element for item"
    return self.data()[(0,) * len(self.shape)]

  # TODO: should be Tensor.tolist() -> Union[list[ConstType], ConstType]. The list is Sequence because mypy expects memoryview.tolist() -> list[int]
  # src: https://github.com/python/mypy/blob/release-1.6/mypy/typeshed/stdlib/builtins.pyi#L803
  def tolist(self) -> Sequence[ConstType]|ConstType:
    """
    Returns the value of this tensor as a nested list.
    Returns single value for const tensor.

    ```python exec="true" source="above" session="tensor" result="python"
    t = Tensor([1, 2, 3, 4])
    print(t.tolist())
    ```
    ```python exec="true" source="above" session="tensor" result="python"
    t = Tensor(5)
    print(t.tolist())
    ```
    """
    # TODO: remove half once minimum python supports it
    if self.dtype in (dtypes.half, dtypes.bfloat16, *dtypes.fp8s): return self.cast(dtypes.float32).tolist()
    return self.data().tolist()

  def numpy(self) -> 'np.ndarray':  # type: ignore [name-defined] # noqa: F821
    """
    Returns the value of this tensor as a `numpy.ndarray`.

    ```python exec="true" source="above" session="tensor" result="python"
    t = Tensor([1, 2, 3, 4])
    print(repr(t.numpy()))
    ```
    """
    assert all_int(self.shape), f"no data if shape is symbolic, {self.shape=}"
    import numpy as np
    if self.dtype.base in { dtypes.bfloat16, *dtypes.fp8s }: return self.float().numpy()
    if 0 in self.shape: return np.empty(self.shape, dtype=_to_np_dtype(self.dtype.base))
    return self._buffer().numpy().reshape(self.shape)

  def clone(self) -> Tensor:
    """
    Creates a clone of this tensor allocating a separate buffer for the data.
    """
    ret = Tensor.empty(self.shape, device=self.device, dtype=self.dtype)
    if self.grad is not None: ret.grad = self.grad.clone()
    return ret.assign(self)

  def to(self, device:str|tuple[str, ...]|None) -> Tensor:
    """
    Moves the tensor to the given device.
    """
    device = tuple(Device.canonicalize(x) for x in device) if isinstance(device, (tuple, list)) else Device.canonicalize(device)
    if device == self.device: return self
    if not isinstance(device, str): return self.shard(device)
    ret = Tensor(self.uop, device, requires_grad=self.requires_grad)
    if self.grad is not None: ret.grad = self.grad.to(device)
    return ret

  def to_(self, device:str|tuple[str, ...]|None) -> Tensor:
    """
    Moves the tensor to the given device in place.
    """
    real = self.to(device)
    if self.grad is not None and real.grad is not None: self.grad.replace(real.grad)
    return self.replace(real)

  def shard(self, devices:tuple[str, ...], axis:int|None=None) -> Tensor:
    """
    Shards the tensor across the given devices. Optionally specify which axis to shard on.

    ```python exec="true" source="above" session="tensor" result="python"
    t = Tensor.empty(2, 4)
    print(t.shard((t.device, t.device), axis=1).uop)
    ```
    """
    assert isinstance(self.device, str), "can't shard a MultiLazyBuffer"
    devices = tuple(Device.canonicalize(x) for x in devices)
    mlb = self.uop.shard(devices, self._resolve_dim(axis)) if axis is not None else self.uop.copy_to_device(devices)
    return Tensor(mlb, device=devices, requires_grad=self.requires_grad)

  def shard_(self, devices:tuple[str, ...], axis:int|None=None) -> Tensor:
    """
    Shards the tensor across the given devices in place.
    """
    return self.replace(self.shard(devices, axis))

  @staticmethod
  def from_uop(y:UOp, **kwargs) -> Tensor:
    if y.op is Ops.BIND: return Tensor(y, **kwargs, requires_grad=False)
    if y.op is Ops.CONST: return Tensor(y.arg, **kwargs, requires_grad=False)
    if y.op is Ops.MUL: return Tensor.from_uop(y.src[0]) * Tensor.from_uop(y.src[1])
    if y.op is Ops.ADD: return Tensor.from_uop(y.src[0]) + Tensor.from_uop(y.src[1])
    raise RuntimeError(f"unhandled UOp {y}")

  # ***** creation entrypoint *****

  @staticmethod
  def empty(*shape, device:str|tuple[str, ...]|None=None, dtype:DTypeLike|None=None, **kwargs) -> Tensor:
    """
    Creates an empty tensor with the given shape.

    You can pass in `dtype` and `device` keyword arguments to control the data type and device of the tensor.
    Additionally, all other keyword arguments are passed to the constructor of the tensor.

    ```python exec="true" source="above" session="tensor" result="python"
    t = Tensor.empty(2, 3)
    print(t.shape)
    ```
    """
    dtype, shape = to_dtype(dtype) if dtype is not None else dtypes.default_float, argfix(*shape)
    if not isinstance(size:=prod([x.vmax if isinstance(x, UOp) else x for x in shape]), int): raise ValueError(f"size must be int {size}")
    # TODO: add test for multidevice tensor
    device = tuple(Device.canonicalize(d) for d in device) if isinstance(device, tuple) else Device.canonicalize(device)
    return Tensor(UOp.new_buffer(device, size, dtype), device, dtype, **kwargs).shrink(((0,prod(shape)),)).reshape(shape)

  @staticmethod
  def from_blob(ptr:int, shape:tuple[int, ...], **kwargs) -> Tensor:
    """
    Exposes the pointer as a Tensor without taking ownership of the original data.
    The pointer must remain valid for the entire lifetime of the created Tensor.

    You can pass in `dtype` and `device` keyword arguments to control the data type and device of the tensor.
    Additionally, all other keyword arguments are passed to the constructor of the tensor.
    """
    r = Tensor.empty(*shape, **kwargs)
    assert isinstance(r.device, str)
    cast(Buffer, r.uop.buffer).allocate(external_ptr=ptr)
    return r

  @staticmethod
  def from_url(url:str, gunzip:bool=False, **kwargs) -> Tensor:
    """
    Creates a Tensor from a URL.

    This is the preferred way to access Internet resources.
    It currently returns a DISK Tensor, but in the future it may return an HTTP Tensor.
    This also will soon become lazy (when possible) and not print progress without DEBUG.

    The `gunzip` flag will gzip extract the resource and return an extracted Tensor.
    """
    return Tensor(fetch(url, gunzip=gunzip), **kwargs)

  _seed: int = int(time.time())
  _device_seeds: dict[str, Tensor] = {}
  _device_rng_counters: dict[str, Tensor] = {}
  @staticmethod
  def manual_seed(seed=0) -> None:
    """
    Sets the seed for random operations.

    ```python exec="true" source="above" session="tensor" result="python"
    Tensor.manual_seed(42)
    print(Tensor.rand(5).numpy())
    print(Tensor.rand(5).numpy())
    ```
    ```python exec="true" source="above" session="tensor" result="python"
    Tensor.manual_seed(42)  # reset to the same seed
    print(Tensor.rand(5).numpy())
    print(Tensor.rand(5).numpy())
    ```
    """
    Tensor._seed, Tensor._device_seeds, Tensor._device_rng_counters = seed, {}, {}

  @staticmethod
  def _threefry_random_bits(key:Tensor, counts0:Tensor, counts1:Tensor) -> Tensor:
    x = (counts1.cast(dtypes.uint64) << 32) | counts0.cast(dtypes.uint64)
    x = x._apply_uop(UOp.threefry, (key[1]._broadcast_to(x.shape).cast(dtypes.uint64) << 32) | key[0]._broadcast_to(x.shape).cast(dtypes.uint64))
    counts0, counts1 = (x & 0xffffffff).cast(dtypes.uint32), ((x >> 32) & 0xffffffff).cast(dtypes.uint32)
    return counts0.cat(counts1)

  @staticmethod
  def rand(*shape, device:str|None=None, dtype:DTypeLike|None=None, contiguous:bool=True, **kwargs) -> Tensor:
    """
    Creates a tensor with the given shape, filled with random values from a uniform distribution over the interval `[0, 1)`.

    You can pass in `dtype` and `device` keyword arguments to control the data type and device of the tensor.
    Additionally, all other keyword arguments are passed to the constructor of the tensor.

    ```python exec="true" source="above" session="tensor" result="python"
    Tensor.manual_seed(42)
    t = Tensor.rand(2, 3)
    print(t.numpy())
    ```
    """
    if not dtypes.is_float(dtype := to_dtype(dtype or dtypes.default_float)): raise ValueError(f"rand only supports float dtypes, got {dtype}")
    if not all_int(shape:=argfix(*shape)) or not all(s >= 0 for s in shape): raise ValueError(f"invalid input {shape=}")
    if device is not None and not isinstance(device, str): raise ValueError(f"rand only supports single device, got {device=}")
    device = Device.canonicalize(device)

    # if shape has 0, return zero tensor
    if (numel := prod(shape)) == 0: return Tensor.zeros(shape, device=device, dtype=dtype, **kwargs)
    num = ceildiv(numel * dtype.itemsize, 4)

    # generate per device seeds and rng counter if we haven't seen this device yet
    if device not in Tensor._device_seeds:
      Tensor._device_seeds[device] = Tensor(
        [int.from_bytes(hashlib.sha256(len(Tensor._device_seeds).to_bytes(4, "big")).digest(), "big"), Tensor._seed],
        device=device, dtype=dtypes.uint32, requires_grad=False)
      Tensor._device_rng_counters[device] = Tensor([num], device=device, dtype=dtypes.uint32, requires_grad=False)
    # increment rng counter for devices
    else: Tensor._device_rng_counters[device].assign(Tensor._device_rng_counters[device] + num).contiguous()

    # threefry random bits
    bits_count = Tensor._device_rng_counters[device] - num
    counts0 = (Tensor.arange(ceildiv(num, 2), device=device, dtype=dtypes.uint32, requires_grad=False)+bits_count)
    counts1 = counts0 + ceildiv(num, 2)
    bits = Tensor._threefry_random_bits(Tensor._device_seeds[device], counts0, counts1)[:num]

    # bitcast to uint with same number of bits
    _, nmant = dtypes.finfo(dtype)
    uint_dtype = {1: dtypes.uint8, 2: dtypes.uint16, 4: dtypes.uint32, 8: dtypes.uint64}[dtype.itemsize]
    bits = bits.bitcast(uint_dtype)
    # only randomize the mantissa bits and set the exponent to 1
    one = Tensor.ones_like(bits, device=bits.device, dtype=dtype).bitcast(uint_dtype)
    bits = bits.rshift((dtype.itemsize * 8) - nmant).bitwise_or(one)
    # bitcast back to the original dtype and reshape
    out = bits.bitcast(dtype)[:numel].sub(1).reshape(shape).requires_grad_(kwargs.get("requires_grad"))
    return out.contiguous() if contiguous else out

  # ***** creation helper functions *****

  @staticmethod
  def full(shape:tuple[sint, ...], fill_value:ConstType, **kwargs) -> Tensor:
    """
    Creates a tensor with the given shape, filled with the given value.

    You can pass in `dtype` and `device` keyword arguments to control the data type and device of the tensor.
    Additionally, all other keyword arguments are passed to the constructor of the tensor.

    ```python exec="true" source="above" session="tensor" result="python"
    print(Tensor.full((2, 3), 42).numpy())
    ```
    ```python exec="true" source="above" session="tensor" result="python"
    print(Tensor.full((2, 3), False).numpy())
    ```
    """
    return Tensor(fill_value, **kwargs).reshape((1, )*len(new_shape := argfix(shape))).expand(new_shape)

  @staticmethod
  def zeros(*shape, **kwargs) -> Tensor:
    """
    Creates a tensor with the given shape, filled with zeros.

    You can pass in `dtype` and `device` keyword arguments to control the data type and device of the tensor.
    Additionally, all other keyword arguments are passed to the constructor of the tensor.

    ```python exec="true" source="above" session="tensor" result="python"
    print(Tensor.zeros(2, 3).numpy())
    ```
    ```python exec="true" source="above" session="tensor" result="python"
    print(Tensor.zeros(2, 3, dtype=dtypes.int32).numpy())
    ```
    """
    return Tensor.full(argfix(*shape), 0.0, **kwargs)

  @staticmethod
  def ones(*shape, **kwargs) -> Tensor:
    """
    Creates a tensor with the given shape, filled with ones.

    You can pass in `dtype` and `device` keyword arguments to control the data type and device of the tensor.
    Additionally, all other keyword arguments are passed to the constructor of the tensor.

    ```python exec="true" source="above" session="tensor" result="python"
    print(Tensor.ones(2, 3).numpy())
    ```
    ```python exec="true" source="above" session="tensor" result="python"
    print(Tensor.ones(2, 3, dtype=dtypes.int32).numpy())
    ```
    """
    return Tensor.full(argfix(*shape), 1.0, **kwargs)

  @staticmethod
  def arange(start, stop=None, step=1, **kwargs) -> Tensor:
    """
    Returns a 1-D tensor of size `ceil((stop - start) / step)` with values from `[start, stop)`, with spacing between values given by `step`.

    If `stop` is not specified, values are generated from `[0, start)` with the given `step`.

    If `stop` is specified, values are generated from `[start, stop)` with the given `step`.

    You can pass in `dtype` and `device` keyword arguments to control the data type and device of the tensor.
    Additionally, all other keyword arguments are passed to the constructor of the tensor.

    ```python exec="true" source="above" session="tensor" result="python"
    print(Tensor.arange(5).numpy())
    ```
    ```python exec="true" source="above" session="tensor" result="python"
    print(Tensor.arange(5, 10).numpy())
    ```
    ```python exec="true" source="above" session="tensor" result="python"
    print(Tensor.arange(5, 10, 2).numpy())
    ```
    ```python exec="true" source="above" session="tensor" result="python"
    print(Tensor.arange(5.5, 10, 2).numpy())
    ```
    """
    if stop is None: stop, start = start, 0
    dtype = kwargs.pop("dtype", dtypes.default_float if any(isinstance(x, float) for x in (start, stop, step)) else dtypes.default_int)
    # NOTE: this matches numpy, torch raises RuntimeError if stop-start and step have different signs
    if (output_len:=ceildiv(stop-start, step)) <= 0: return Tensor([], dtype=dtype, **kwargs)
    return (Tensor.full((output_len,), step, dtype=dtype, **kwargs)._cumalu(0, Ops.ADD) + (start - step)).cast(dtype)

  @staticmethod
  def linspace(start:int|float, stop:int|float, steps:int, **kwargs) -> Tensor:
    """
    Returns a 1-D tensor of `steps` evenly spaced values from `start` to `stop`, inclusive.

    You can pass in `dtype` and `device` keyword arguments to control the data type and device of the tensor.
    Additionally, all other keyword arguments are passed to the constructor of the tensor.

    ```python exec="true" source="above" session="tensor" result="python"
    print(Tensor.linspace(0, 10, 5).numpy())
    ```
    ```python exec="true" source="above" session="tensor" result="python"
    print(Tensor.linspace(-1, 1, 5).numpy())
    ```
    """
    if steps < 0: raise ValueError("number of steps must be non-negative")
    if (dtype := to_dtype(kwargs.pop("dtype", dtypes.default_float))) == dtypes.bool: raise ValueError("linspace with bool dtype is not supported")
    if steps == 1: return Tensor([start], dtype=dtype, **kwargs)
    return (start + Tensor.arange(steps, **kwargs) * ((stop - start) / (steps - 1))).cast(dtype)

  @staticmethod
  def eye(n:int, m:int|None=None, **kwargs) -> Tensor:
    """
    Returns a 2-D tensor with `n` rows and `m` columns, with ones on the diagonal and zeros elsewhere.

    You can pass in `dtype` and `device` keyword arguments to control the data type and device of the tensor.
    Additionally, all other keyword arguments are passed to the constructor of the tensor.

    ```python exec="true" source="above" session="tensor" result="python"
    print(Tensor.eye(3).numpy())
    ```

    ```python exec="true" source="above" session="tensor" result="python"
    print(Tensor.eye(2, 4).numpy())
    ```
    """
    if n < 0 or (m is not None and m < 0): raise ValueError(f"cannot have negative {n=}, {m=}")
    x = Tensor.ones(n, **kwargs).diag()
    return x if m is None else x.pad((None, (0, m-n))) if m > n else x.shrink((None, (0, m)))

  def full_like(self, fill_value:ConstType, **kwargs) -> Tensor:
    """
    Creates a tensor with the same shape as `self`, filled with the given value.
    If `dtype` is not specified, the dtype of `self` is used.

    You can pass in the `device` keyword argument to control device of the tensor.
    Additionally, all other keyword arguments are passed to the constructor of the tensor.

    ```python exec="true" source="above" session="tensor" result="python"
    t = Tensor.ones(2, 3)
    print(Tensor.full_like(t, 42).numpy())
    ```
    """
    return Tensor.full(self.shape, fill_value, dtype=kwargs.pop("dtype", self.dtype), device=kwargs.pop("device", self.device), **kwargs)

  def zeros_like(self, **kwargs) -> Tensor:
    """
    Creates a tensor with the same shape as `self`, filled with zeros.

    You can pass in `dtype` and `device` keyword arguments to control the data type and device of the tensor.
    Additionally, all other keyword arguments are passed to the constructor of the tensor.

    ```python exec="true" source="above" session="tensor" result="python"
    t = Tensor.ones(2, 3)
    print(Tensor.zeros_like(t).numpy())
    ```
    """
    return self.full_like(0, **kwargs)

  def ones_like(self, **kwargs) -> Tensor:
    """
    Creates a tensor with the same shape as `self`, filled with ones.

    You can pass in `dtype` and `device` keyword arguments to control the data type and device of the tensor.
    Additionally, all other keyword arguments are passed to the constructor of the tensor.

    ```python exec="true" source="above" session="tensor" result="python"
    t = Tensor.zeros(2, 3)
    print(Tensor.ones_like(t).numpy())
    ```
    """
    return self.full_like(1, **kwargs)

  def rand_like(self, **kwargs) -> Tensor:
    """
    Creates a tensor with the same shape and sharding as `self`, filled with random values from a uniform distribution over the interval `[0, 1)`.

    You can pass in `dtype` and `device` keyword arguments to control the data type and device of the tensor.
    Additionally, all other keyword arguments are passed to the constructor of the tensor.

    ```python exec="true" source="above" session="tensor" result="python"
    t = Tensor.ones(2, 3)
    print(Tensor.rand_like(t).numpy())
    ```
    """
    dtype = kwargs.pop("dtype", self.dtype)
    if isinstance(self.device, tuple):
      if kwargs.get("device") is not None: raise RuntimeError("cannot specify `device` on `rand_like` of a multi device tensor")
      if self.uop.axis is None: return Tensor.rand(*self.shape, dtype=dtype, **kwargs).shard(self.device)
      contiguous = kwargs.pop("contiguous", True)
      sharded_shape = tuple(s//len(self.device) if a==self.uop.axis else s for a,s in enumerate(self.shape))
      rands = UOp(Ops.MSTACK, dtype=dtype,
                  src=tuple([Tensor.rand(sharded_shape, device=d, dtype=dtype, contiguous=contiguous, **kwargs).uop for d in self.device]))
      return Tensor(UOp.multi(rands, axis=self.uop.axis), device=self.device, dtype=dtype, **kwargs)
    return Tensor.rand(*self.shape, device=kwargs.pop("device", self.device), dtype=dtype, **kwargs)

  # ***** rng hlops *****

  def randn_like(self, dtype:DTypeLike|None=None, requires_grad:bool|None=None, **kwargs) -> Tensor:
    """
    Creates a tensor with the same shape and sharding as `self`, filled with random values from a normal distribution with mean 0 and variance 1.

    You can pass in `dtype` and `device` keyword arguments to control the data type and device of the tensor.
    Additionally, all other keyword arguments are passed to the constructor of the tensor.

    ```python exec="true" source="above" session="tensor" result="python"
    t = Tensor.ones(2, 3)
    print(Tensor.randn_like(t).numpy())
    ```
    """
    src = self.stack(self).rand_like(**{**kwargs, "dtype": dtypes.float32})
    # https://en.wikipedia.org/wiki/Box%E2%80%93Muller_transform
    return (src[0].mul(2*math.pi).cos().mul((1 - src[1]).log().mul(-2).sqrt()).cast(dtype or self.dtype)).requires_grad_(requires_grad)

  @staticmethod
  def randn(*shape, dtype:DTypeLike|None=None, requires_grad:bool|None=None, **kwargs) -> Tensor:
    """
    Creates a tensor with the given shape, filled with random values from a normal distribution with mean `0` and standard deviation `1`.
    If `dtype` is not specified, the default type is used.

    You can pass in the `device` keyword argument to control device of the tensor.
    Additionally, all other keyword arguments are passed to the constructor of the tensor.

    ```python exec="true" source="above" session="tensor" result="python"
    Tensor.manual_seed(42)
    print(Tensor.randn(2, 3).numpy())
    ```
    """
    return Tensor.empty(*shape, **kwargs).randn_like(dtype=dtype, requires_grad=requires_grad)

  @staticmethod
  def randint(*shape, low=0, high=10, dtype=dtypes.int32, **kwargs) -> Tensor:
    """
    Creates a tensor with the given shape, filled with random integer values generated uniformly from the interval `[low, high)`.
    If `dtype` is not specified, the default type is used.

    You can pass in the `device` keyword argument to control device of the tensor.
    Additionally, all other keyword arguments are passed to the constructor of the tensor.

    ```python exec="true" source="above" session="tensor" result="python"
    Tensor.manual_seed(42)
    print(Tensor.randint(2, 3, low=5, high=10).numpy())
    ```
    """
    if not isinstance(low, int) or not isinstance(high, int): raise TypeError(f"{low=} and {high=} must be integers")
    dtype = to_dtype(dtype)
    if not dtypes.is_int(dtype): raise TypeError(f"{dtype=} must be int")
    return Tensor.uniform(*shape, low=low, high=high, dtype=dtype, **kwargs)

  @staticmethod
  def normal(*shape, mean=0.0, std=1.0, requires_grad:bool|None=None, **kwargs) -> Tensor:
    """
    Creates a tensor with the given shape, filled with random values from a normal distribution with the given `mean` and standard deviation `std`.

    You can pass in `dtype` and `device` keyword arguments to control the data type and device of the tensor.
    Additionally, all other keyword arguments are passed to the constructor of the tensor.

    ```python exec="true" source="above" session="tensor" result="python"
    Tensor.manual_seed(42)
    print(Tensor.normal(2, 3, mean=10, std=2).numpy())
    ```
    """
    return ((std * Tensor.randn(*shape, **kwargs)) + mean).requires_grad_(requires_grad)

  @staticmethod
  def uniform(*shape, low=0.0, high=1.0, dtype:DTypeLike|None=None, requires_grad:bool|None=None, **kwargs) -> Tensor:
    """
    Creates a tensor with the given shape, filled with random values from a uniform distribution over the interval `[low, high)`.

    You can pass in `dtype` and `device` keyword arguments to control the data type and device of the tensor.
    Additionally, all other keyword arguments are passed to the constructor of the tensor.

    ```python exec="true" source="above" session="tensor" result="python"
    Tensor.manual_seed(42)
    print(Tensor.uniform(2, 3, low=2, high=10).numpy())
    ```
    """
    return (((high-low) * Tensor.rand(*shape, **kwargs)).cast(dtype or dtypes.default_float) + low).requires_grad_(requires_grad)

  @staticmethod
  def scaled_uniform(*shape, **kwargs) -> Tensor:
    """
    Creates a tensor with the given shape, filled with random values from a uniform distribution
    over the interval `[-prod(shape)**-0.5, prod(shape)**-0.5)`.

    You can pass in `dtype` and `device` keyword arguments to control the data type and device of the tensor.
    Additionally, all other keyword arguments are passed to the constructor of the tensor.

    ```python exec="true" source="above" session="tensor" result="python"
    Tensor.manual_seed(42)
    print(Tensor.scaled_uniform(2, 3).numpy())
    ```
    """
    return Tensor.uniform(*shape, low=-1.0, high=1.0, **kwargs).mul(prod(argfix(*shape))**-0.5)

  # https://www.tensorflow.org/api_docs/python/tf/keras/initializers/GlorotUniform
  @staticmethod
  def glorot_uniform(*shape, **kwargs) -> Tensor:
    """
    <https://www.tensorflow.org/api_docs/python/tf/keras/initializers/GlorotUniform>

    You can pass in `dtype` and `device` keyword arguments to control the data type and device of the tensor.
    Additionally, all other keyword arguments are passed to the constructor of the tensor.

    ```python exec="true" source="above" session="tensor" result="python"
    Tensor.manual_seed(42)
    print(Tensor.glorot_uniform(2, 3).numpy())
    ```
    """
    return Tensor.uniform(*shape, low=-1.0, high=1.0, **kwargs).mul((6/(argfix(*shape)[0]+prod(argfix(*shape)[1:])))**0.5)

  # https://pytorch.org/docs/stable/_modules/torch/nn/init.html#kaiming_uniform_
  @staticmethod
  def kaiming_uniform(*shape, a:float = 0.01, **kwargs) -> Tensor:
    """
    <https://pytorch.org/docs/stable/_modules/torch/nn/init.html#kaiming_uniform_>

    You can pass in `dtype` and `device` keyword arguments to control the data type and device of the tensor.
    Additionally, all other keyword arguments are passed to the constructor of the tensor.

    ```python exec="true" source="above" session="tensor" result="python"
    Tensor.manual_seed(42)
    print(Tensor.kaiming_uniform(2, 3).numpy())
    ```
    """
    bound = math.sqrt(3.0) * math.sqrt(2.0 / (1 + a ** 2)) / math.sqrt(prod(argfix(*shape)[1:]))
    return Tensor.uniform(*shape, low=-bound, high=bound, **kwargs)

  # https://pytorch.org/docs/stable/_modules/torch/nn/init.html#kaiming_normal_
  @staticmethod
  def kaiming_normal(*shape, a:float = 0.01, **kwargs) -> Tensor:
    """
    <https://pytorch.org/docs/stable/_modules/torch/nn/init.html#kaiming_normal_>

    You can pass in `dtype` and `device` keyword arguments to control the data type and device of the tensor.
    Additionally, all other keyword arguments are passed to the constructor of the tensor.

    ```python exec="true" source="above" session="tensor" result="python"
    Tensor.manual_seed(42)
    print(Tensor.kaiming_normal(2, 3).numpy())
    ```
    """
    std = math.sqrt(2.0 / (1 + a ** 2)) / math.sqrt(prod(argfix(*shape)[1:]))
    return Tensor.normal(*shape, mean=0.0, std=std, **kwargs)

  @staticmethod
  def randperm(n:int, device=None, dtype=dtypes.int32, **kwargs) -> Tensor:
    """
    Returns a tensor with a random permutation of integers from `0` to `n-1`.

    ```python exec="true" source="above" session="tensor" result="python"
    Tensor.manual_seed(42)
    print(Tensor.randperm(6).numpy())
    ```
    """
    return Tensor.rand(n, device=device, **kwargs).argsort().cast(dtype)

  def multinomial(self:Tensor, num_samples:int = 1, replacement:bool = False) -> Tensor:
    """
    Returns a tensor with `num_samples` indices sampled from a multinomial distribution weighted by `self`.

    NOTE: `replacement=False` for `num_samples > 1` is not supported yet.
    ```python exec="true" source="above" session="tensor" result="python"
    Tensor.manual_seed(42)
    t = Tensor([1, 2, 3, 4])
    print(t.multinomial(20, replacement=True).numpy())
    ```
    """
    assert 1 <= self.ndim <= 2 and num_samples > 0, f"{self.ndim=} must be 1 or 2 dim, {num_samples=} must be positive"
    assert replacement or num_samples == 1, "no replacement only supports num_samples = 1"
    weight = self.unsqueeze(0) if self.ndim == 1 else self
    cdf = (cw := weight.cumsum(1).float()) / cw[:, -1].unsqueeze(1)
    unif_samples = Tensor.rand(num_samples, cdf.shape[0], 1).to(self.device)
    indices = (unif_samples.expand((-1, -1, cdf.shape[1])) >= cdf).sum(2).permute((1, 0))
    return (indices.squeeze(0) if self.ndim == 1 else indices).cast(dtypes.int32)

  # ***** toposort and backward pass *****

  def gradient(self, *targets:Tensor, gradient:Tensor|None=None, materialize_grads=False) -> list[Tensor]:
    """
    Computes the gradient of the targets with respect to self.

    ```python exec="true" source="above" session="tensor" result="python"
    x = Tensor.eye(3)
    y = Tensor([[2.0,0,-2.0]])
    z = y.matmul(x).sum()
    dx, dy = z.gradient(x, y)

    print(dx.tolist())  # dz/dx
    print(dy.tolist())  # dz/dy
    ```
    """
    assert gradient is not None or self.shape == tuple(), "when no gradient is provided, backward must be called on a scalar tensor"
    if not (self.is_floating_point() and all(t.is_floating_point() for t in targets)): raise RuntimeError("only float Tensors have gradient")
    if gradient is None: gradient = Tensor(1.0, dtype=self.dtype, device=self.device, requires_grad=False)
    target_uops = [x.uop for x in targets]
    grads = compute_gradient(self.uop, gradient.uop, set(target_uops))
    ret = []
    for x in target_uops:
      if (y:=grads.get(x)) is None:
        if materialize_grads: y = x.const_like(0)
        else: raise RuntimeError(f"{x}\n\nnot found in\n\n{self.uop}")
      ret.append(y)
    # create returned Tensors
    return [Tensor(u, device=t.device) for t,u in zip(targets, ret)]

  def backward(self, gradient:Tensor|None=None) -> Tensor:
    """
    Propagates the gradient of a tensor backwards through the computation graph.
    If the 'gradient' argument is not provided, the tensor must be a scalar, and the gradient is implicitly set to 1.0.
    ```python exec="true" source="above" session="tensor" result="python"
    t = Tensor([1.0, 2.0, 3.0, 4.0], requires_grad=True)
    t.sum().backward()
    print(t.grad.numpy())
    ```
    """
    all_uops = self.uop.toposort()
    tensors_need_grad: list[Tensor] = [t for tref in all_tensors if (t:=tref()) is not None and \
                                       t.uop in all_uops and t.requires_grad]
    # clear contexts
    for t,g in zip(tensors_need_grad, self.gradient(*tensors_need_grad, gradient=gradient, materialize_grads=True)):
      assert g.shape == t.shape, f"grad shape must match tensor shape, {g.shape!r} != {t.shape!r}"
      t.grad = g if t.grad is None else (t.grad + g)
    return self

  # ***** movement low level ops *****

  def view(self, shape:tuple[sint, ...], *args) -> Tensor:
    """`.view` is an alias for `.reshape`."""
    return self.reshape(shape, *args)

  def reshape(self, shape, *args) -> Tensor:
    """
    Returns a tensor with the same data as the original tensor but with a different shape.
    `shape` can be passed as a tuple or as separate arguments.

    ```python exec="true" source="above" session="tensor" result="python"
    t = Tensor.arange(6)
    print(t.reshape(2, 3).numpy())
    ```
    """
    # resolve None and args
    new_shape = tuple([s if s is not None else self.shape[i] for i,s in enumerate(argfix(shape, *args))])
    # resolve -1
    if (c := new_shape.count(-1)) > 1: raise RuntimeError(f"only one dimension can be inferred using -1, getting {new_shape}")
    if c: new_shape = tuple([-prod(self.shape) // prod(new_shape) if s == -1 else s for s in new_shape])
    return self._apply_uop(UOp.reshape, arg=new_shape) if new_shape != self.shape else self

  def expand(self, shape, *args) -> Tensor:
    """
    Returns a tensor that is expanded to the shape that is specified.
    Expand can also increase the number of dimensions that a tensor has.

    Passing a `-1` or `None` to a dimension means that its size will not be changed.

    ```python exec="true" source="above" session="tensor" result="python"
    t = Tensor([1, 2, 3])
    print(t.expand(4, -1).numpy())
    ```
    """
    new_shape = tuple(from_ if to == -1 or to is None else to for from_, to in zip(*(_align_left(self.shape, argfix(shape, *args)))))
    return self._broadcast_to(new_shape)

  def permute(self, order, *args) -> Tensor:
    """
    Returns a tensor that is a permutation of the original tensor.
    The new tensor has the same data as the original tensor but with the dimensions permuted according to the order specified.
    `order` can be passed as a tuple or as separate arguments.

    ```python exec="true" source="above" session="tensor" result="python"
    t = Tensor.empty(2, 3, 5)
    print(t.shape)
    ```
    ```python exec="true" source="above" session="tensor" result="python"
    print(t.permute(2, 0, 1).shape)
    ```
    """
    order_arg = tuple(self._resolve_dim(x) for x in argfix(order, *args))
    if sorted(order_arg) != list(range(self.ndim)): raise RuntimeError(f"order is not a valid permutation, getting {order_arg}")
    return self._apply_uop(UOp.permute, arg=order_arg)

  def flip(self, axis, *args) -> Tensor:
    """
    Returns a tensor that reverses the order of the original tensor along given `axis`.
    `axis` can be passed as a tuple or as separate arguments.

    ```python exec="true" source="above" session="tensor" result="python"
    t = Tensor.arange(6).reshape(2, 3)
    print(t.numpy())
    ```
    ```python exec="true" source="above" session="tensor" result="python"
    print(t.flip(0).numpy())
    ```
    ```python exec="true" source="above" session="tensor" result="python"
    print(t.flip((0, 1)).numpy())
    ```
    """
    axis_arg = tuple(self._resolve_dim(x) for x in argfix(axis, *args))
    if len(axis_arg) != len(dedup(axis_arg)): raise RuntimeError(f"dim can appear at most once, getting {axis_arg}")
    return self._apply_uop(UOp.flip, arg=tuple([i in axis_arg for i in range(len(self.shape))]))

  def shrink(self, arg:tuple[tuple[sint, sint]|None, ...]) -> Tensor:
    """
    Returns a tensor that shrinks the each axis based on input arg.
    `arg` must have the same length as `self.ndim`.
    For each axis, it can be `None`, which means no shrink, or a tuple `(start, end)` that works the same as Python slice.

    ```python exec="true" source="above" session="tensor" result="python"
    t = Tensor.arange(9).reshape(3, 3)
    print(t.numpy())
    ```
    ```python exec="true" source="above" session="tensor" result="python"
    print(t.shrink(((None, (1, 3)))).numpy())
    ```
    ```python exec="true" source="above" session="tensor" result="python"
    print(t.shrink((((0, 2), (0, 2)))).numpy())
    ```
    """
    if (shrink_arg:=[x if x is not None else (0,s) for x,s in zip(arg, self.shape)]) == [(0,s) for s in self.shape]: return self
    return self._apply_uop(UOp.shrink, arg=tuple(shrink_arg))

  def pad(self, padding:Sequence[sint]|Sequence[tuple[sint, sint]|None], mode:str="constant", value:float=0.0) -> Tensor:
    """
    Returns a tensor with padding applied based on the input `padding`.

    `padding` supports two padding structures:

    1. Flat padding: `(padding_left, padding_right, padding_top, padding_bottom, ...)`
        - This structure matches PyTorch's pad.
        - `padding` length must be even.

    2. Group padding: `(..., (padding_top, padding_bottom), (padding_left, padding_right))`
        - This structure matches pad for JAX, NumPy, TensorFlow, and others.
        - For each axis, padding can be `None`, meaning no padding, or a tuple `(start, end)`.
        - `padding` must have the same length as `self.ndim`.

    Padding values can be negative, resulting in dimension shrinks that work similarly to Python negative slices.
    Padding modes is selected with `mode` which supports `constant`, `reflect` and `replicate`.

    ```python exec="true" source="above" session="tensor" result="python"
    t = Tensor.arange(9).reshape(1, 1, 3, 3)
    print(t.numpy())
    ```
    ```python exec="true" source="above" session="tensor" result="python"
    print(t.pad((1, 2, 0, -1)).numpy())
    ```
    ```python exec="true" source="above" session="tensor" result="python"
    print(t.pad(((None, None, (0, -1), (1, 2)))).numpy())
    ```
    ```python exec="true" source="above" session="tensor" result="python"
    print(t.pad((1, 2, 0, -1), value=-float('inf')).numpy())
    ```
    """
    if mode not in {"constant", "reflect", "replicate", "circular"}: raise NotImplementedError(f"{mode=} is not supported")
    # flat padding
    if all(isinstance(p, (int,UOp)) for p in padding):
      if len(padding)%2 != 0: raise ValueError("Flat padding must have even number of pads")
      pX = _flat_to_grouped(tuple(cast(Sequence[sint], padding)) + (0,0)*(self.ndim - len(padding)//2))
    # group padding
    else: pX = tuple((0,0) if p is None else p for p in cast(Sequence[tuple[sint, sint]|None], padding))
    if len(pX) != self.ndim: raise ValueError(f"padding length is improper, {padding=} {self.ndim=}")
    X, pads = self, tuple((smax(pB,0), smax(pA,0)) for pB,pA in pX)
    if mode == "constant":
      def _constant(x:Tensor,px,v) -> Tensor:
        return x._apply_uop(UOp.pad, arg=px) if v == 0 else (x._apply_uop(UOp.pad, arg=px)+Tensor.ones_like(x)._apply_uop(UOp.pad, arg=px).where(0,v))
      return _constant(X, pX, value) if all(resolve(p >= 0) for p in flatten(pX)) else \
             _constant(X.shrink(tuple((-smin(pB,0),smin(pA+s,s)) for (pB,pA),s in zip(pX, X.shape))), pads, value)
    assert all_int(self.shape), f"does not support symbolic shape {self.shape}"
    if mode == "circular":
      if any(pB>sh or pA>sh for (pB,pA),sh in zip(pX, X.shape)): raise ValueError('Padding value causes wrapping around more than once.')
      if any(pB<0 or pA<0 for pB,pA in pX): raise NotImplementedError("Negative pads with circular pads is not supported")
      orig_shape, X = X.shape, X.repeat(tuple(1 + bool(pB) + bool(pA) for pB,pA in pads))
      return X.shrink(tuple((0 if pB == 0 else osh-pB, xsh if pA == 0 else xsh-osh+pA) for (pB,pA),osh,xsh in zip(pads, orig_shape, X.shape)))
    for d,(pB,pA) in enumerate(pads):
      if mode == "reflect":
        if pB >= (s:=X.shape[d]) or pA>=s: raise ValueError(f"Padding ({pB}, {pA}) should be less than the input size={s} for dim={d}.")
        slcB, slcA, = slice(pB,0,-1), slice(s-2 if s-2>=0 else None, s-2-pA if s-2-pA>=0 else None, -1)
        xB, xA = (X[[slc if i == d else slice(None) for i in range(X.ndim)]] if p > 0 else None for slc, p in ((slcB, pB), (slcA, pA)))
      if mode == "replicate":
        shrB, shrA, = tuple((0,1) if i==d else None for i in range(X.ndim)), tuple((X.shape[i]-1,X.shape[i]) if i==d else None for i in range(X.ndim))
        xB, xA = (X.shrink(shr).expand(tuple(p if i==d else None for i in range(X.ndim))) if p > 0 else None for shr, p in ((shrB, pB), (shrA, pA)))
      X = Tensor.cat(*(X_ for X_ in (xB, X, xA) if X_ is not None), dim=d)
    return X.shrink(tuple((-min(pB,0), min(pA+s,s)) for (pB,pA),s in zip(pX, X.shape)))

  # ***** movement high level ops *****

  def _getitem(self, indices, v: Tensor|None = None) -> Tensor:
    # wrap single index into a list
    if (isinstance(indices, list) and all_int(indices)) or not isinstance(indices, (tuple, list)): indices = [indices]
    x, indices = self, list(indices)

    # fill ellipsis or rest of indices with slice(None)
    if len(ellipsis_idx := [dim for dim, i in enumerate(indices) if i is Ellipsis]) > 1: raise IndexError("indices can only have a single ellipsis")
    # NOTE: None adds a dim later
    num_indices = len(indices) - len(ellipsis_idx) - sum(1 for i in indices if i is None)
    if num_indices > self.ndim: raise IndexError(f"too many {num_indices=} for {self.ndim=}")
    fill_idx = ellipsis_idx[0] if ellipsis_idx else len(indices)
    indices[fill_idx:fill_idx+1] = [slice(None)] * (self.ndim - num_indices)

    indices_parsed, dim = [], 0
    for index in indices:
      size = 1 if index is None else self.shape[dim]
      boundary, stride = [0, size], 1  # defaults
      match index:
        case Tensor():
          if not dtypes.is_int(index.dtype): raise IndexError(f"index dtype {index.dtype} is not supported")
          index = (index < 0).where(index+size, index).to(self.device)  # treat negative index values
        case list() | tuple():
          if not dtypes.is_int((ti:=Tensor(index)).dtype): raise IndexError(f"{index=} contains non-int element")
          index = Tensor([i+size if i<0 else i for i in fully_flatten(index)], self.device, requires_grad=False).reshape(ti.shape)
        case int() | UOp(): # sint
          if index >= size or index < -size: raise IndexError(f"{index=} is out of bounds with {size=}")
          # TODO: is this right for (negative) symbolic?
          boundary = [index, index+1] if index >= 0 else [index+size, index+size+1]
        case slice():
          if index.step == 0: raise ValueError(f"{index=} cannot have 0 as step")
          start, stop = 0 if index.start is None else index.start, size if index.stop is None else index.stop
          step = 1 if index.step is None else index.step
          boundary, stride = [start, stop], step
          if all(isinstance(s, int) for s in (start,stop,step)):
            # handle int slicing
            *boundary, stride = index.indices(cast(SupportsIndex, size))
            if stride * (boundary[1] - boundary[0]) < 0: boundary = [0, 0]
            elif stride < 0: boundary = [boundary[1] + 1, boundary[0] + 1]
            # update size for slice
            size = ceildiv((boundary[1] - boundary[0]), abs(stride))
          elif resolve(step == 1, False) and all(isinstance(s,sint) for s in (start, stop)) and resolve((stop-start) > 0, False):
            # simple symbolic slice
            size = cast(sint, cast(UOp, (stop - start)).ssimplify())
          else: raise TypeError(f"slice {index=} is not supported")
        case None: pass # do nothing
        case _: raise IndexError(f"{type(index).__name__} indexing is not supported")
      indices_parsed.append({"index":index, "size":size, "boundary":tuple(boundary), "stride":stride})
      if index is not None: dim += 1

    # movement op indexing
    if mops := [i for i in indices_parsed if i['index'] is not None]:
      # flip negative strides
      shrinks, strides = zip(*((i['boundary'], i['stride']) for i in mops))
      x = x.shrink(shrinks).flip(tuple(i for i,st in enumerate(strides) if st < 0))
      strides = tuple(map(abs, strides))
      # apply stride
      if any(st != 1 for st in strides):
        # pad shape to multiple of stride
        if not all_int(x.shape): raise RuntimeError("symbolic shape not supported")
        x = x.pad(tuple((0, round_up(s, st) - s) for s, st in zip(x.shape, strides)))
        x = x.reshape(tuple(flatten((s // st, st) for s, st in zip(x.shape, strides))))
        x = x.shrink(tuple(flatten(((0, s), (0, 1)) for s in x.shape[::2]))).reshape(x.shape[::2])

    # dim injection from None by including None dim size (which is 1) and dim collapse by skipping int dim size
    x = x.reshape(tuple(index['size'] for index in indices_parsed if not isinstance(index['index'], sint)))

    # tensor indexing
    if tops := [(d,i) for d,i in enumerate(i_ for i_ in indices_parsed if not isinstance(i_['index'], int)) if isinstance(i['index'], Tensor)]:
      # unload the tensor object into actual tensors
      dims, tensors, masks = [d for d,_ in tops], cast(list[Tensor], [i['index'] for _,i in tops]), []
      pre_reduce_shape = x.shape[:dims[0]] + (big_shape := _broadcast_shape(*(t.shape for t in tensors))) + x.shape[dims[0]:]

      # create index masks
      for dim, tensor in zip(dims, tensors):
        try: i = tensor.reshape(tensor.shape + (1,)*(x.ndim - dims[0])).expand(pre_reduce_shape)
        except ValueError as e: raise IndexError(f"cannot broadcast indices: {e}") from e
        masks.append(i._one_hot_along_dim(num_classes=x.shape[dim], dim=(dim - x.ndim)))

      # reduce masks to 1 mask
      mask: Tensor = functools.reduce(lambda x,y: x.mul(y), masks)

      # inject 1's for the extra dims added in create masks
      reshape_arg = x.shape[:dims[0]] + (1,) * len(big_shape) + x.shape[dims[0]:]
      # sum reduce the extra dims introduced in create masks
      x = (mask.where(x.reshape(reshape_arg), 0)).sum(sum_axis:=tuple(d + len(big_shape) for d in dims), dtype=x.dtype)

      # special permute case
      if dims[0] != 0 and len(dims) != 1 and tuple(dims) != tuple(range(dims[0], dims[-1]+1)):
        x = x.permute(*range(dims[0], dims[0]+len(big_shape)), *range(0, dims[0]), *range(dims[0]+len(big_shape), x.ndim))

      # for advanced setitem, returns whole tensor with indices replaced
      if v is not None:
        vb = v.cast(self.dtype)._broadcast_to(_broadcast_shape(x.shape, v.shape))
        # add back reduced dims from sum
        for dim in sum_axis: vb = vb.unsqueeze(dim)
        # run _masked_setitem on tuple of axis that is to be reduced to match self.shape
        x = _masked_setitem(self, vb, mask, tuple(range(dims[0], dims[0] + len(big_shape))))

    return x

  def __getitem__(self, indices) -> Tensor:
    """
    Retrieves a sub-tensor using indexing.

    Supported Index Types: `int | slice | Tensor | None | list | tuple | Ellipsis`

    Examples:
    ```python exec="true" source="above" session="tensor" result="python"
    t = Tensor.arange(12).reshape(3, 4)
    print(t.numpy())
    ```

    - Int Indexing: Select an element or sub-tensor using integers for each dimension.
      ```python exec="true" source="above" session="tensor" result="python"
      print(t[1, 2].numpy())
      ```

    - Slice Indexing: Select a range of elements using slice notation (`start:end:stride`).
      ```python exec="true" source="above" session="tensor" result="python"
      print(t[0:2, ::2].numpy())
      ```

    - Tensor Indexing: Use another tensor as indices for advanced indexing. Using `tuple` or `list` here also works.
      ```python exec="true" source="above" session="tensor" result="python"
      print(t[Tensor([2, 0, 1]), Tensor([1, 2, 3])].numpy())
      ```

    - `None` Indexing: Add a new dimension to the tensor.
      ```python exec="true" source="above" session="tensor" result="python"
      print(t[:, None].shape)
      ```

    NOTE: Out-of-bounds indexing results in a value of `0`.
    ```python exec="true" source="above" session="tensor" result="python"
    t = Tensor([1, 2, 3])
    print(t[Tensor([4, 3, 2])].numpy())
    ```
    """
    return self._getitem(indices)

  def __setitem__(self, indices, v:Tensor|ConstType) -> None:
    if isinstance(self.device, str) and self.device.startswith("DISK"):
      self.realize()._getitem(indices).assign(v)
      return
    # NOTE: check that setitem target is valid first
    if not unwrap(self.uop.st).contiguous: raise RuntimeError("setitem target needs to be contiguous")
    if isinstance(v, get_args(ConstType)): v = Tensor(v, device=self.device, dtype=self.dtype)
    if not isinstance(v, Tensor): raise TypeError(f"can't set a {type(v).__name__} to a Tensor")
    if self.requires_grad or v.requires_grad: raise NotImplementedError("setitem with requires_grad is not supported")

    res = self.realize()._getitem(indices, v)
    # if shapes match and data is not shared it's a copy and we assign to self
    if res.shape == self.shape and res.uop is not self.uop:
      self.assign(res).realize()
    else: # no copy, basic setitem
      v = v.cast(res.dtype)._broadcast_to(_broadcast_shape(res.shape, v.shape)).contiguous()
      res.assign(v).realize()

  def gather(self:Tensor, dim:int, index:Tensor) -> Tensor:
    """
    Gathers values along an axis specified by `dim`.

    ```python exec="true" source="above" session="tensor" result="python"
    t = Tensor([[1, 2], [3, 4]])
    print(t.numpy())
    ```
    ```python exec="true" source="above" session="tensor" result="python"
    print(t.gather(1, Tensor([[0, 0], [1, 0]])).numpy())
    ```
    """
    assert index.ndim == self.ndim, f"self.ndim must equal index.ndim, {self.ndim=}, {index.ndim=}"
    dim = self._resolve_dim(dim)
    assert all(s >= i for d,(s,i) in enumerate(zip(self.shape, index.shape)) if d != dim), "requires self.shape[d] >= index.shape[d] for all d != dim"
    index = index.to(self.device)
    x = self.shrink(tuple((0, i) if d != dim else None for d,i in enumerate(index.shape))).unsqueeze(-1).transpose(-1, dim)
    return (index.unsqueeze(-1)._one_hot_along_dim(self.shape[dim]).where(x, 0)).sum(-1, dtype=self.dtype)

  def cat(self:Tensor, *args:Tensor, dim:int=0) -> Tensor:
    """
    Concatenates self with other `Tensor` in `args` along an axis specified by `dim`.
    All tensors must have the same shape except in the concatenating dimension.

    ```python exec="true" source="above" session="tensor" result="python"
    t0, t1, t2 = Tensor([[1, 2]]), Tensor([[3, 4]]), Tensor([[5, 6]])
    print(t0.cat(t1, t2, dim=0).numpy())
    ```
    ```python exec="true" source="above" session="tensor" result="python"
    print(t0.cat(t1, t2, dim=1).numpy())
    ```
    """
    dim = self._resolve_dim(dim)
    for arg in args: assert arg.ndim==self.ndim and all(ti==ai for i,(ti,ai) in enumerate(zip(self.shape, arg.shape)) if i!=dim)
    tensors = [self, *args]
    dim_cumsum = list(itertools.accumulate([t.shape[dim] for t in tensors], initial=0))
    for i,t in enumerate(tensors): tensors[i] = t.pad([(dim_cumsum[i], dim_cumsum[-1]-dim_cumsum[i+1]) if j==dim else None for j in range(t.ndim)])
    return functools.reduce(Tensor.add, tensors)

  def stack(self:Tensor, *args:Tensor, dim:int=0) -> Tensor:
    """
    Concatenates self with other `Tensor` in `args` along a new dimension specified by `dim`.

    ```python exec="true" source="above" session="tensor" result="python"
    t0, t1, t2 = Tensor([1, 2]), Tensor([3, 4]), Tensor([5, 6])
    print(t0.stack(t1, t2, dim=0).numpy())
    ```
    ```python exec="true" source="above" session="tensor" result="python"
    print(t0.stack(t1, t2, dim=1).numpy())
    ```
    """
    # checks for shapes and number of dimensions delegated to cat
    return Tensor.cat(*[t.unsqueeze(dim) for t in argfix(self, *args)], dim=dim)

  def repeat_interleave(self, repeats:int, dim:int|None=None) -> Tensor:
    """
    Repeats elements of a tensor.

    ```python exec="true" source="above" session="tensor" result="python"
    t = Tensor([1, 2, 3])
    print(t.repeat_interleave(2).numpy())
    ```
    """
    x, dim = (self.flatten(), 0) if dim is None else (self, self._resolve_dim(dim))
    shp = x.shape
    return x.reshape(*shp[:dim+1], 1, *shp[dim+1:]).expand(*shp[:dim+1], repeats, *shp[dim+1:]).reshape(*shp[:dim], shp[dim]*repeats, *shp[dim+1:])

  def repeat(self, repeats, *args) -> Tensor:
    """
    Repeats tensor number of times along each dimension specified by `repeats`.
    `repeats` can be passed as a tuple or as separate arguments.

    ```python exec="true" source="above" session="tensor" result="python"
    t = Tensor([1, 2, 3])
    print(t.repeat(4, 2).numpy())
    ```
    ```python exec="true" source="above" session="tensor" result="python"
    print(t.repeat(4, 2, 1).shape)
    ```
    """
    repeats = argfix(repeats, *args)
    base_shape = _align_left(self.shape, repeats)[0]
    unsqueezed_shape = flatten([[1, s] for s in base_shape])
    expanded_shape = flatten([[r, s] for r,s in zip(repeats, base_shape)])
    final_shape = [r*s for r,s in zip(repeats, base_shape)]
    return self.reshape(unsqueezed_shape).expand(expanded_shape).reshape(final_shape)

  def _resolve_dim(self, dim:int, *, extra:bool=False) -> int:
    total = self.ndim + int(extra)
    if not -max(1, total) <= dim <= max(1, total)-1: raise IndexError(f"{dim=} out of range {[-max(1, total), max(1, total)-1]}")
    return dim + total if dim < 0 else dim

  def split(self, sizes:int|Sequence[int], dim:int=0) -> tuple[Tensor, ...]:
    """
    Splits the tensor into chunks along the dimension specified by `dim`.
    If `sizes` is an integer, it splits into equally sized chunks if possible, otherwise the last chunk will be smaller.
    If `sizes` is a list, it splits into `len(sizes)` chunks with size in `dim` according to `size`.

    ```python exec="true" source="above" session="tensor" result="python"
    t = Tensor.arange(10).reshape(5, 2)
    print(t.numpy())
    ```
    ```python exec="true" source="above" session="tensor" result="python"
    split = t.split(2)
    print("\\n".join([repr(x.numpy()) for x in split]))
    ```
    ```python exec="true" source="above" session="tensor" result="python"
    split = t.split([1, 4])
    print("\\n".join([repr(x.numpy()) for x in split]))
    ```
    """
    assert all_int(self.shape), f"does not support symbolic shape {self.shape}"
    dim = self._resolve_dim(dim)
    if isinstance(sizes, int): sizes = [min(sizes, self.shape[dim]-i) for i in range(0, max(1, self.shape[dim]), max(1, sizes))]
    assert sum(sizes) == self.shape[dim], f"expect sizes to sum exactly to {self.shape[dim]}, but got {sum(sizes)}"
    return tuple(self[sl] for sl in [tuple([slice(None)]*dim + [slice(sum(sizes[:i]), sum(sizes[:i + 1]))]) for i in range(len(sizes))])

  def chunk(self, chunks:int, dim:int=0) -> list[Tensor]:
    """
    Splits the tensor into `chunks` number of chunks along the dimension `dim`.
    If the tensor size along `dim` is not divisible by `chunks`, all returned chunks will be the same size except the last one.
    The function may return fewer than the specified number of chunks.

    ```python exec="true" source="above" session="tensor" result="python"
    chunked = Tensor.arange(11).chunk(6)
    print("\\n".join([repr(x.numpy()) for x in chunked]))
    ```
    ```python exec="true" source="above" session="tensor" result="python"
    chunked = Tensor.arange(12).chunk(6)
    print("\\n".join([repr(x.numpy()) for x in chunked]))
    ```
    ```python exec="true" source="above" session="tensor" result="python"
    chunked = Tensor.arange(13).chunk(6)
    print("\\n".join([repr(x.numpy()) for x in chunked]))
    ```
    """
    assert all_int(self.shape), f"does not support symbolic shape {self.shape}"
    assert chunks > 0, f"expect chunks to be greater than 0, got: {chunks}"
    dim = self._resolve_dim(dim)
    return list(self.split(ceildiv(self.shape[dim], chunks) if self.shape[dim] else [0]*chunks, dim=dim))

  def unfold(self, dim:int, size:sint, step:int) -> Tensor:
    """
    Unfolds the tensor along dimension `dim` into overlapping windows.

    Each window has length `size` and begins every `step` elements of `self`.
    Returns the input tensor with dimension `dim` replaced by dims `(n_windows, size)`
    where `n_windows = (self.shape[dim] - size) // step + 1`.

    ```python exec="true" source="above" session="tensor" result="python"
    unfolded = Tensor.arange(8).unfold(0,2,2)
    print("\\n".join([repr(x.numpy()) for x in unfolded]))
    ```
    ```python exec="true" source="above" session="tensor" result="python"
    unfolded = Tensor.arange(27).reshape(3,3,3).unfold(-1,2,3)
    print("\\n".join([repr(x.numpy()) for x in unfolded]))
    ```
    """
    if size < 0: raise RuntimeError(f'size must be >= 0 but got {size=}')
    if step <= 0: raise RuntimeError(f'step must be > 0 but got {step=}')
    if size > self.shape[dim]: raise RuntimeError(f'maximum size for tensor at dimension {dim} is {self.shape[dim]} but size is {size}')
    dim = self._resolve_dim(dim)
    perm_to_last = tuple(i for i in range(self.ndim) if i != dim) + (dim,)
    return self.permute(perm_to_last)._pool((size,), step).permute(argsort(perm_to_last) + (self.ndim,))

  def meshgrid(self:Tensor, *args:Tensor, indexing:Literal["ij", "xy"]="ij") -> tuple[Tensor, ...]:
    """
    Generates coordinate matrices from coordinate vectors.
    Input tensors can be scalars or 1D tensors.

    `indexing` determines how the output grids are aligned.
    `ij` indexing follows matrix-style indexing and `xy` indexing follows Cartesian-style indexing.

    ```python exec="true" source="above" session="tensor" result="python"
    x, y = Tensor([1, 2, 3]), Tensor([4, 5, 6])
    grid_x, grid_y = x.meshgrid(y)
    print(grid_x.numpy())
    print(grid_y.numpy())
    ```
    ```python exec="true" source="above" session="tensor" result="python"
    grid_x, grid_y = x.meshgrid(y, indexing="xy")
    print(grid_x.numpy())
    print(grid_y.numpy())
    ```
    """
    if indexing not in ("ij", "xy"): raise RuntimeError(f'indexing must be in ("ij", "xy"), got {indexing}')
    if len(tensors:=(self, *args)) == 1: return tensors
    basis = tuple(range(len(tensors))) if indexing == "ij" else (1, 0) + tuple(range(2, len(tensors)))
    tensors = tuple(t.reshape((-1,) + (1,)*(len(args) - i)) for i,t in zip(basis, tensors))
    output_shape = _broadcast_shape(*(t.shape for t in tensors))
    return tuple(t._broadcast_to(output_shape) for t in tensors)

  def squeeze(self, dim:int|None=None) -> Tensor:
    """
    Returns a tensor with specified dimensions of input of size 1 removed.
    If `dim` is not specified, all dimensions with size 1 are removed.

    ```python exec="true" source="above" session="tensor" result="python"
    t = Tensor.zeros(2, 1, 2, 1, 2)
    print(t.squeeze().shape)
    ```
    ```python exec="true" source="above" session="tensor" result="python"
    print(t.squeeze(0).shape)
    ```
    ```python exec="true" source="above" session="tensor" result="python"
    print(t.squeeze(1).shape)
    ```
    """
    if dim is None: return self.reshape(tuple(dim for dim in self.shape if dim != 1))
    dim = self._resolve_dim(dim)
    return self if not self.ndim or self.shape[dim] != 1 else self.reshape(self.shape[:dim] + self.shape[dim+1:])

  def unsqueeze(self, dim:int) -> Tensor:
    """
    Returns a tensor with a new dimension of size 1 inserted at the specified `dim`.

    ```python exec="true" source="above" session="tensor" result="python"
    t = Tensor([1, 2, 3, 4])
    print(t.unsqueeze(0).numpy())
    ```
    ```python exec="true" source="above" session="tensor" result="python"
    print(t.unsqueeze(1).numpy())
    ```
    """
    dim = self._resolve_dim(dim, extra=True)
    return self.reshape(self.shape[:dim] + (1,) + self.shape[dim:])

  @property
  def T(self) -> Tensor:
    """`.T` is an alias for `.transpose()`."""
    return self.transpose()

  def transpose(self, dim0=1, dim1=0) -> Tensor:
    """
    Returns a tensor that is a transposed version of the original tensor.
    The given dimensions `dim0` and `dim1` are swapped.

    ```python exec="true" source="above" session="tensor" result="python"
    t = Tensor.arange(6).reshape(2, 3)
    print(t.numpy())
    ```
    ```python exec="true" source="above" session="tensor" result="python"
    print(t.transpose(0, 1).numpy())
    ```
    """
    order = list(range(self.ndim))
    order[dim0], order[dim1] = order[dim1], order[dim0]
    return self.permute(order)

  def flatten(self, start_dim=0, end_dim=-1) -> Tensor:
    """
    Flattens the tensor by reshaping it into a one-dimensional tensor.
    If `start_dim` or `end_dim` are passed, only dimensions starting with `start_dim` and ending with `end_dim` are flattened.

    ```python exec="true" source="above" session="tensor" result="python"
    t = Tensor.arange(8).reshape(2, 2, 2)
    print(t.flatten().numpy())
    ```
    ```python exec="true" source="above" session="tensor" result="python"
    print(t.flatten(start_dim=1).numpy())
    ```
    """
    start_dim, end_dim = self._resolve_dim(start_dim), self._resolve_dim(end_dim)
    return self.reshape(self.shape[:start_dim] + (prod(self.shape[start_dim:end_dim+1]), ) + self.shape[end_dim+1:])

  def unflatten(self, dim:int, sizes:tuple[int,...]) -> Tensor:
    """
    Unflattens dimension `dim` of the tensor into multiple dimensions specified by `sizes`. `Tensor.flatten()` is the inverse of this function.

    ```python exec="true" source="above" session="tensor" result="python"
    print(Tensor.ones(3, 4, 1).unflatten(1, (2, 2)).shape)
    ```
    ```python exec="true" source="above" session="tensor" result="python"
    print(Tensor.ones(3, 4, 1).unflatten(1, (-1, 2)).shape)
    ```
    ```python exec="true" source="above" session="tensor" result="python"
    print(Tensor.ones(5, 12, 3).unflatten(-2, (2, 2, 3, 1, 1)).shape)
    ```
    """
    dim = self._resolve_dim(dim)
    return self.reshape(self.shape[:dim] + sizes + self.shape[dim+1:])

  def diag(self) -> Tensor:
    """
    Returns a 2-D square tensor with the elements of input as the main diagonal.

    ```python exec="true" source="above" session="tensor" result="python"
    print(Tensor([1, 2, 3]).diag().numpy())
    ```
    """
    if self.ndim != 1: raise ValueError(f"expect input to be 1-D, getting {self.ndim}-D")
    return self.unsqueeze(-1).pad((None,(0,n:=self.shape[0]))).flatten().shrink(((0,n*n),)).reshape(n,n)

  def diagonal(self) -> Tensor:
    """
    Returns a view of input tensor with its main diagonal elements.

    ```python exec="true" source="above" session="tensor" result="python"
    t = Tensor.arange(9).reshape(3, 3)
    print(t.numpy())
    ```
    ```python exec="true" source="above" session="tensor" result="python"
    print(t.diagonal().numpy())
    ```
    """
    if self.ndim != 2 or (n:=self.shape[0]) != self.shape[1]: raise ValueError(f"only 2-D square tensor is supported, getting {self.shape=}")
    return self.flatten().pad(((0, n))).reshape(n, n+1)[:, 0]

  def roll(self, shifts:int|tuple[int, ...], dims:int|tuple[int, ...]|None=None) -> Tensor:
    """
    Rolls the tensor along specified dimension(s).
    The rolling operation is circular, meaning that elements that go beyond the edge are wrapped around to the beginning of the dimension.

    ```python exec="true" source="above" session="tensor" result="python"
    t = Tensor.arange(4)
    print(t.roll(shifts=1, dims=0).numpy())
    ```
    ```python exec="true" source="above" session="tensor" result="python"
    print(t.roll(shifts=-1, dims=0).numpy())
    ```
    """
    if dims is None: return self.flatten().roll(shifts, 0).reshape(self.shape)
    dims, shifts, slices = tuple(self._resolve_dim(d) for d in make_tuple(dims, 1)), make_tuple(shifts, 1), [slice(None)] * self.ndim
    if len(dims) != len(shifts): raise RuntimeError(f"{len(dims)=} != {len(shifts)=}")
    for dim, shift in zip(dims, shifts): slices[dim] = slice(delta:=self.shape[dim]-shift%self.shape[dim], delta+self.shape[dim])
    return self.repeat(*tuple(2 if i in dims else 1 for i in range(self.ndim)))[slices]

  def rearrange(self, formula:str, **sizes) -> Tensor:
    """
    Rearranges input according to formula

    See: https://einops.rocks/api/rearrange/

    ```python exec="true" source="above" session="tensor" result="python"
    x = Tensor([[1, 2], [3, 4]])
    print(Tensor.rearrange(x, "batch channel -> (batch channel)").numpy())
    ```
    """
    def parse_formula(formula: str):
      tokens = f" {formula} ".replace("…", "...").replace("(", " ( ").replace(")", " ) ").replace(" ", "  ").replace(" 1 ", " ( ) ").split()
      lparens, rparens = map(lambda x: [i for i, ch in enumerate(tokens) if ch == x], ("(", ")"))
      pairs = list(zip(lparens, rparens))
      assert len(lparens) == len(rparens) and sorted(flatten(pairs)) == flatten(pairs), "bracket mismatch"
      return [name for name in tokens if name not in ("(", ")")], [(s - 2*i, e - 1 - 2*i) for i, (s, e) in enumerate(pairs)]

    assert formula.count("->") == 1, 'need exactly one "->" in formula'

    (lhs, unflatten_dims), (rhs, flatten_dims) = map(parse_formula, formula.split("->"))

    for name in sizes: assert name in lhs, f"axis {name} is not used in transform"
    assert sorted(lhs) == sorted(rhs) and len(lhs) == len(set(lhs)), f"name mismatch in {formula}"
    for name in flatten((lhs, rhs)): assert name == "..." or (name.isidentifier() and "_" not in (name[0], name[-1])), f"invalid axis name {name}"
    assert "..." not in flatten([lhs[s:e] for s, e in unflatten_dims]), f"cannot have collapsed ellipsis (...) in lhs of {formula}"
    assert lhs.count("...") <= 1, f"too many ellipses in {formula}"

    # resolve ellipsis
    if "..." in lhs: ell_len = len(self.shape) - len(lhs) + 1 + sum(e - s - 1 for s, e in unflatten_dims)
    lhs, rhs = map(lambda l: l[:(i:=l.index("..."))] + [f"...{j}" for j in range(ell_len)] + l[i + 1:] if "..." in l else l, (lhs, rhs))
    unflatten_dims = [(s + (ell_len - 1 if "...0" in lhs[:s] else 0), e + (ell_len - 1 if "...0" in lhs[:e] else 0)) for s, e in unflatten_dims]
    flatten_dims = [(s + (ell_len - 1 if "...0" in rhs[:s] else 0), e + (ell_len - 1 if "...0" in rhs[:e] else 0)) for s, e in flatten_dims]

    # apply movement ops in order unflatten -> permute -> flatten/unsqueeze
    t = functools.reduce(lambda x, dims: x.unflatten(dims[0], tuple(sizes.get(lhs[d], -1) for d in range(*dims))), unflatten_dims, self)
    for i, name in enumerate(lhs): assert (name not in sizes) or sizes[name] == t.shape[i], f"size provided for dimension {name} incorrect"
    t = t.permute([lhs.index(name) for name in rhs])
    return functools.reduce(lambda x, dims: x.flatten(dims[0], dims[1] - 1) if dims[0]<dims[1] else x.unsqueeze(dims[0]), reversed(flatten_dims), t)

  def masked_select(self, mask):
    """
    Selects elements from `self` based on the boolean `mask`.

    ```python exec="true" source="above" session="tensor" result="python"
    t = Tensor([[0, 1, 2], [3, 4, 5], [6, 7, 8]])
    mask = Tensor([[True, False, True], [False, True, False], [False, False, True]])
    print(t.numpy())
    print(mask.numpy())
    ```
    ```python exec="true" source="above" session="tensor" result="python"
    print(t.masked_select(mask).numpy())
    ```
    """
    if not dtypes.is_bool(mask.dtype): raise RuntimeError(f"masked_select expects bool mask tensor, got {mask.dtype}")
    x, mask = self.flatten(), mask._broadcast_to(self.shape).flatten()
    mask_cumsum = mask.cumsum()
    counts = Tensor.zeros(mask_cumsum[-1].item(), dtype=dtypes.int32)
    idxs = counts.scatter(0, mask_cumsum, 1, reduce='add').cumsum()
    return x[idxs]

  def masked_fill(self:Tensor, mask:Tensor, value:Tensor|ConstType) -> Tensor:
    """
    Replaces `self` with `value` wherever the elements of `mask` are True.

    ```python exec="true" source="above" session="tensor" result="python"
    t = Tensor([1, 2, 3, 4, 5])
    mask = Tensor([True, False, True, False, False])
    print(t.masked_fill(mask, -12).numpy())
    ```
    ```python exec="true" source="above" session="tensor" result="python"
    t = Tensor([1, 2, 3, 4, 5])
    mask = Tensor([True, False, True, False, False])
    value = Tensor([-1, -2, -3, -4, -5])
    print(t.masked_fill(mask, value).numpy())
    ```
    """
    return mask.where(value, self)

  # ***** reduce ops *****

  def _reduce(self, op:Ops, axis:int|Sequence[int]|None=None, keepdim=False) -> Tensor:
    axis = tuple(self._resolve_dim(x) for x in (range(self.ndim) if axis is None else make_tuple(axis, 1)))
    if self.ndim == 0: axis = ()
    ret = self._apply_uop(UOp.r, op=op, axis=axis)
    return ret if keepdim else ret.reshape(tuple(s for i,s in enumerate(self.shape) if i not in axis))

  def sum(self, axis:int|Sequence[int]|None=None, keepdim=False, dtype:DTypeLike|None=None) -> Tensor:
    """
    Returns the sum of the elements of the tensor along the specified axis or axes.

    You can pass in `axis` and `keepdim` keyword arguments to control the axis along
    which the maximum is computed and whether the reduced dimensions are retained.

    You can pass in `dtype` keyword argument to control the data type of the accumulation.
    If not specified, the accumulation data type is chosen based on the input tensor's data type.

    ```python exec="true" source="above" session="tensor" result="python"
    t = Tensor.arange(6).reshape(2, 3)
    print(t.numpy())
    ```
    ```python exec="true" source="above" session="tensor" result="python"
    print(t.sum().numpy())
    ```
    ```python exec="true" source="above" session="tensor" result="python"
    print(t.sum(axis=0).numpy())
    ```
    ```python exec="true" source="above" session="tensor" result="python"
    print(t.sum(axis=1).numpy())
    ```
    """
    ret = self.cast(sum_acc_dtype(self.dtype) if dtype is None else dtype)._reduce(Ops.ADD, axis, keepdim)
    return ret.cast(self.dtype) if dtype is None and self.dtype in (dtypes.float16, dtypes.bfloat16, *dtypes.fp8s) else ret

  def prod(self, axis:int|Sequence[int]|None=None, keepdim=False, dtype:DTypeLike|None=None) -> Tensor:
    """
    Returns the product of the elements of the tensor along the specified axis or axes.

    You can pass in `axis` and `keepdim` keyword arguments to control the axis along
    which the maximum is computed and whether the reduced dimensions are retained.

    You can pass in `dtype` keyword argument to control the data type of the accumulation.
    If not specified, the accumulation data type is chosen based on the input tensor's data type.

    ```python exec="true" source="above" session="tensor" result="python"
    t = Tensor([-1, -2, -3, 1, 2, 3]).reshape(2, 3)
    print(t.numpy())
    ```
    ```python exec="true" source="above" session="tensor" result="python"
    print(t.prod().numpy())
    ```
    ```python exec="true" source="above" session="tensor" result="python"
    print(t.prod(axis=0).numpy())
    ```
    ```python exec="true" source="above" session="tensor" result="python"
    print(t.prod(axis=1).numpy())
    ```
    """
    return self.cast(dtype if dtype is not None else self.dtype)._reduce(Ops.MUL, axis, keepdim)

  def max(self, axis:int|Sequence[int]|None=None, keepdim=False) -> Tensor:
    """
    Returns the maximum value of the tensor along the specified axis or axes.

    You can pass in `axis` and `keepdim` keyword arguments to control the axis along
    which the maximum is computed and whether the reduced dimensions are retained.

    ```python exec="true" source="above" session="tensor" result="python"
    t = Tensor([[1, 0, 2], [5, 4, 3]])
    print(t.numpy())
    ```
    ```python exec="true" source="above" session="tensor" result="python"
    print(t.max().numpy())
    ```
    ```python exec="true" source="above" session="tensor" result="python"
    print(t.max(axis=0).numpy())
    ```
    ```python exec="true" source="above" session="tensor" result="python"
    print(t.max(axis=1, keepdim=True).numpy())
    ```
    """
    return self._reduce(Ops.MAX, axis, keepdim)

  def _inverse(self) -> Tensor: return -self if self.is_floating_point() else ~self if dtypes.is_int(self.dtype) else self.logical_not()

  def min(self, axis:int|Sequence[int]|None=None, keepdim=False) -> Tensor:
    """
    Returns the minimum value of the tensor along the specified axis or axes.

    You can pass in `axis` and `keepdim` keyword arguments to control the axis along
    which the minimum is computed and whether the reduced dimensions are retained.

    ```python exec="true" source="above" session="tensor" result="python"
    t = Tensor([[1, 0, 2], [5, 4, 3]])
    print(t.numpy())
    ```
    ```python exec="true" source="above" session="tensor" result="python"
    print(t.min().numpy())
    ```
    ```python exec="true" source="above" session="tensor" result="python"
    print(t.min(axis=0).numpy())
    ```
    ```python exec="true" source="above" session="tensor" result="python"
    print(t.min(axis=1, keepdim=True).numpy())
    ```
    """
    return self._inverse().max(axis=axis, keepdim=keepdim)._inverse()

  def any(self, axis:int|Sequence[int]|None=None, keepdim=False) -> Tensor:
    """
    Tests if any element evaluates to `True` along the specified axis or axes.

    You can pass in `axis` and `keepdim` keyword arguments to control the reduce axis and whether the reduced dimensions are retained.

    ```python exec="true" source="above" session="tensor" result="python"
    t = Tensor([[True, True], [True, False], [False, False]])
    print(t.numpy())
    ```
    ```python exec="true" source="above" session="tensor" result="python"
    print(t.any().numpy())
    ```
    ```python exec="true" source="above" session="tensor" result="python"
    print(t.any(axis=0).numpy())
    ```
    ```python exec="true" source="above" session="tensor" result="python"
    print(t.any(axis=1, keepdim=True).numpy())
    ```
    """
    return self.bool().max(axis, keepdim)

  def all(self, axis:int|Sequence[int]|None=None, keepdim=False) -> Tensor:
    """
    Tests if all element evaluates to `True` along the specified axis or axes.

    You can pass in `axis` and `keepdim` keyword arguments to control the reduce axis and whether the reduced dimensions are retained.

    ```python exec="true" source="above" session="tensor" result="python"
    t = Tensor([[True, True], [True, False], [False, False]])
    print(t.numpy())
    ```
    ```python exec="true" source="above" session="tensor" result="python"
    print(t.all().numpy())
    ```
    ```python exec="true" source="above" session="tensor" result="python"
    print(t.all(axis=0).numpy())
    ```
    ```python exec="true" source="above" session="tensor" result="python"
    print(t.all(axis=1, keepdim=True).numpy())
    ```
    """
    return self.logical_not().any(axis, keepdim).logical_not()

  def isclose(self, other:Tensor, rtol:float=1e-05, atol:float=1e-08, equal_nan=False) -> Tensor:
    """
    Returns a new tensor with element-wise comparison of closeness to `other` within a tolerance.

    The `rtol` and `atol` keyword arguments control the relative and absolute tolerance of the comparison.

    By default, two `NaN` values are not close to each other. If `equal_nan` is `True`, two `NaN` values are considered close.

    ```python exec="true" source="above" session="tensor" result="python"
    print(Tensor([1e-7, 1e-8, 1e-9, float('nan')]).isclose(Tensor([0.0, 0.0, 0.0, float('nan')])).numpy())
    ```
    ```python exec="true" source="above" session="tensor" result="python"
    print(Tensor([float('nan')]).isclose(Tensor([float('nan')]), equal_nan=True).numpy())
    ```
    """
    is_finite_close = self.isfinite() & other.isfinite() & ((self - other).abs() <= atol + rtol * other.abs())
    is_infinite_close = (self.isinf() | other.isinf()) & (self == other)
    is_nan_close = (self.isnan() & other.isnan()) & equal_nan
    return is_finite_close | is_infinite_close | is_nan_close

  def mean(self, axis:int|Sequence[int]|None=None, keepdim=False) -> Tensor:
    """
    Returns the mean value of the tensor along the specified axis or axes.

    You can pass in `axis` and `keepdim` keyword arguments to control the axis along
    which the mean is computed and whether the reduced dimensions are retained.

    ```python exec="true" source="above" session="tensor" result="python"
    Tensor.manual_seed(42)
    t = Tensor.normal(2, 3, mean=2.5, std=0.5)
    print(t.numpy())
    ```
    ```python exec="true" source="above" session="tensor" result="python"
    print(t.mean().numpy())
    ```
    ```python exec="true" source="above" session="tensor" result="python"
    print(t.mean(axis=0).numpy())
    ```
    ```python exec="true" source="above" session="tensor" result="python"
    print(t.mean(axis=1).numpy())
    ```
    """
    output_dtype = self.dtype if dtypes.is_float(self.dtype) else dtypes.float32
    numerator = self.cast(sum_acc_dtype(self.dtype)).sum(axis=axis, keepdim=keepdim)
    return numerator.div(prod([cast(int, si) for si, so in zip(self.shape, self.sum(axis=axis, keepdim=True).shape) if resolve(si != so)])) \
      .cast(output_dtype)

  def var(self, axis:int|Sequence[int]|None=None, keepdim=False, correction=1) -> Tensor:
    """
    Returns the variance of the tensor along the specified axis or axes.

    You can pass in `axis`, `keepdim`, and `correction` keyword arguments to control the axis along
    which the variance is computed, whether the reduced dimensions are retained, and the Bessel's correction applied.

    ```python exec="true" source="above" session="tensor" result="python"
    Tensor.manual_seed(42)
    t = Tensor.normal(2, 3, mean=2.5, std=0.5)
    print(t.numpy())
    ```
    ```python exec="true" source="above" session="tensor" result="python"
    print(t.var().numpy())
    ```
    ```python exec="true" source="above" session="tensor" result="python"
    print(t.var(axis=0).numpy())
    ```
    ```python exec="true" source="above" session="tensor" result="python"
    print(t.var(axis=1).numpy())
    ```
    """
    squares = (self - self.mean(axis=axis, keepdim=True)).square()
    n = prod([si for si, so in zip(self.shape, squares.sum(axis=axis, keepdim=True).shape) if resolve(si != so)])
    return squares.sum(axis=axis, keepdim=keepdim).div(smax([0, n-correction]))

  def var_mean(self, axis:int|Sequence[int]|None=None, keepdim=False, correction=1) -> tuple[Tensor, Tensor]:
    """
    Calculates the variance and mean over the dimensions specified by dim.
    Syntactic sugar around `Tensor.var` and `Tensor.mean` to match `torch.var_mean`.

    ```python exec="true" source="above" session="tensor" result="python"
    Tensor.manual_seed(42)
    t = Tensor.normal(2, 3, mean=2.5, std=0.5)
    print(t.numpy())
    ```
    ```python exec="true" source="above" session="tensor" result="python"
    var, mean = t.var_mean()
    print(var.numpy(), mean.numpy())
    ```
    """
    return self.var(axis, keepdim, correction), self.mean(axis, keepdim)

  def std(self, axis:int|Sequence[int]|None=None, keepdim=False, correction=1) -> Tensor:
    """
    Returns the standard deviation of the tensor along the specified axis or axes.

    You can pass in `axis`, `keepdim`, and `correction` keyword arguments to control the axis along
    which the standard deviation is computed, whether the reduced dimensions are retained, and the Bessel's correction applied.

    ```python exec="true" source="above" session="tensor" result="python"
    Tensor.manual_seed(42)
    t = Tensor.normal(2, 3, mean=2.5, std=0.5)
    print(t.numpy())
    ```
    ```python exec="true" source="above" session="tensor" result="python"
    print(t.std().numpy())
    ```
    ```python exec="true" source="above" session="tensor" result="python"
    print(t.std(axis=0).numpy())
    ```
    ```python exec="true" source="above" session="tensor" result="python"
    print(t.std(axis=1).numpy())
    ```
    """
    return self.var(axis, keepdim, correction).sqrt()

  def std_mean(self, axis:int|Sequence[int]|None=None, keepdim=False, correction=1) -> tuple[Tensor, Tensor]:
    """
    Calculates the standard deviation and mean over the dimensions specified by dim.
    Syntactic sugar around `Tensor.std` and `Tensor.mean` to match `torch.std_mean`.

    ```python exec="true" source="above" session="tensor" result="python"
    Tensor.manual_seed(42)
    t = Tensor.normal(2, 3, mean=2.5, std=0.5)
    print(t.numpy())
    ```
    ```python exec="true" source="above" session="tensor" result="python"
    std, mean = t.std_mean()
    print(std.numpy(), mean.numpy())
    ```
    """
    return self.std(axis, keepdim, correction), self.mean(axis, keepdim)

  def keccak(self, cfg:str|tuple[int, int]="sha3_256"):
    """
    Calculates a Keccak hash over the last dimension. Uses "sha3_256" by default.

    ```python exec="false" source="above" session="tensor" result="python"
    t = Tensor(b"Hello World!").keccak()
    print(t.data().hex())
    ```
    """

    # https://keccak.team/keccak_specs_summary.html

    def ctensor(l: Sequence[ConstType], dtype: DType = dtypes.uint64):
      # TODO: contiguous is here for compile speed
      return Tensor.stack(*(Tensor(v, dtype=dtype, device=self.device) for v in l)).contiguous()
    rot_offsets = [44, 43, 21, 14, 28, 20, 3, 45, 61, 1, 6, 25, 8, 18, 27, 36, 10, 15, 56, 62, 55, 39, 41, 2]
    rot_offsets_v0, rot_offsets_v1 =  ctensor([0] + [1 << v for v in rot_offsets]), ctensor([1] + [1 << (64 - v) for v in rot_offsets])

    # calculated from π step
    reorder_indexes = ctensor([0,6,12,18,24,3,9,10,16,22,1,7,13,19,20,4,5,11,17,23,2,8,14,15,21], dtype=dtypes.int32)
    rnd_const_masks = [ctensor([v]).pad((0, 24)) for v in (1, 0x8082, 0x800000000000808a, 0x8000000080008000, 0x808b, 0x80000001, 0x8000000080008081,
    0x8000000000008009, 0x8a, 0x88, 0x80008009, 0x8000000a, 0x8000808b, 0x800000000000008b, 0x8000000000008089, 0x8000000000008003,
    0x8000000000008002, 0x8000000000000080, 0x800a, 0x800000008000000a, 0x8000000080008081, 0x8000000000008080, 0x80000001, 0x8000000080008008)]

    rate, dsbyte = {"sha3_224": (144, 6), "sha3_256": (136, 6), "shake_128": (168, 31)}[cfg] if isinstance(cfg, str) else cfg
    data, data_pad = self.bitcast(dtypes.uint8).reshape(prod(self.shape[:-1]), self.shape[-1]), rate - (self.shape[-1] * self.dtype.itemsize % rate)
    # pad batches then pad blocks
    data = data.pad((None, (0, data_pad))).reshape(bs := data.shape[0], -1, rate).pad((None, None, (0, 200 - rate)))

    # create pad mask
    lbe = prod(data.shape[1:]) + rate - data_pad - 200
    if data_pad == 1: mb = [(lbe, 0), (1, dsbyte ^ 0x80), (200 - rate, 0)]
    else: mb = [(lbe, 0), (1, dsbyte), (data_pad - 2, 0), (1, 0x80), (200 - rate, 0)]
    pad_mask = Tensor.cat(*(Tensor(v, dtype=dtypes.uint8, device=data.device).expand(l) for l, v in mb if l > 0)).unsqueeze(0)

    data = (data.flatten(1) ^ pad_mask).reshape(*data.shape[:2], 200).bitcast(dtypes.uint64)

    state = Tensor.zeros(bs, 25, device=self.device, dtype=dtypes.uint64)
    for k in range(int(data.shape[1])):
      state = state.bitwise_xor(data[:,k].reshape(bs, 25))
      for i in range(24): # f1600
        # θ step
        p = state.reshape(bs, 5, 5).transpose(2, 1)
        t1 = (p[:,:,0] ^ p[:,:,1] ^ p[:,:,2] ^ p[:,:,3] ^ p[:,:,4]).roll(-1, 1) # xor reduce
        state = state ^ (t1.roll(2, 1).bitwise_xor((t1 << 1) ^ (t1 >> 63)).unsqueeze(2).expand(bs, 5, 5).transpose(2, 1).flatten(1))
        # ρ and π steps
        state = state[:, reorder_indexes]
        state = (state * rot_offsets_v0).bitwise_or(state // rot_offsets_v1).reshape(bs, 5, 5)
        # χ and ι step
        state = state.bitwise_xor(~state.roll(shifts=-1, dims=2) & state.roll(shifts=-2, dims=2))
        state = state.flatten(1) ^ rnd_const_masks[i]
      # NOTE: kernelize here to prevent internal stack from growing propotional to data size
      state = state.kernelize()
    return state.bitcast(dtypes.uint8)[:,:(obytes:=(200 - rate) // 2)].reshape(*self.shape[:-1], obytes)

  def _hash_1mb(self) -> Tensor:
    assert self.dtype == dtypes.uint8, "only support uint8 tensors for hashing"
    assert self.ndim == 2, "only support batched 1d tensors"
    assert self.shape[1] == 1024 * 1024, "only support messages of 1mb"

    blocks = self.shape[0] * self.shape[1] // 4096
    data = self.reshape(blocks, 4096)
    block_hashes = data.keccak("shake_128").reshape(self.shape[0], 4096)
    return block_hashes.keccak("shake_128").reshape(self.shape[0], 16)

  def hash(self) -> Tensor:
    """
    Calculates a 16-byte hash of the tensor.
    ```python exec="false source="above" session="tensor" result="python"
    t = Tensor(b"Hello World!").hash()
    print(t.data().hex())
    ```
    """

    data = self.flatten().bitcast(dtypes.uint8)
    if (tsize := data.shape[0]) % 2**20 != 0: data = data.pad((0, 2**20 - tsize % 2**20))
    base_chunks = ceildiv(data.shape[0], 2**20)
    tree_depth = math.ceil(math.log(base_chunks, 65536)) if base_chunks > 1 else 0

    level_chunks = base_chunks
    for _ in range(tree_depth + 1):
      data = data.reshape(level_chunks, 2**20)._hash_1mb().flatten()
      if (tsize := data.shape[0]) % 2**20 != 0: data = data.pad((0, 2**20 - tsize % 2**20))
      level_chunks = ceildiv(data.shape[0], 2**20)

    return data[:16]

  def _softmax(self, axis, dtype:DTypeLike|None=None) -> tuple[Tensor, Tensor, Tensor]:
    m = self - self.max(axis=axis, keepdim=True).detach()
    if dtype is not None: m = m.cast(dtype)
    e = m.exp()
    return m, e, e.sum(axis=axis, keepdim=True)

  def softmax(self, axis=-1, dtype:DTypeLike|None=None, _single_kernel=getenv("SINGLE_KERNEL_SOFTMAX")) -> Tensor:
    """
    Applies the softmax function to the tensor along the specified axis.

    Rescales the elements of the tensor such that they lie in the range [0, 1] and sum to 1.

    You can pass in the `axis` keyword argument to control the axis along which the softmax is computed.

    ```python exec="true" source="above" session="tensor" result="python"
    Tensor.manual_seed(42)
    t = Tensor.randn(2, 3)
    print(t.numpy())
    ```
    ```python exec="true" source="above" session="tensor" result="python"
    print(t.softmax().numpy())
    ```
    ```python exec="true" source="above" session="tensor" result="python"
    print(t.softmax(axis=0).numpy())
    ```
    """
    if _single_kernel:
      _, e, ss = self.contiguous()._softmax(axis, dtype)
      return e.div(ss).fuse()
    _, e, ss = self._softmax(axis, dtype)
    return e.div(ss)

  def log_softmax(self, axis=-1, dtype:DTypeLike|None=None) -> Tensor:
    """
    Applies the log-softmax function to the tensor along the specified axis.

    The log-softmax function is a numerically stable alternative to the softmax function in log space.

    You can pass in the `axis` keyword argument to control the axis along which the log-softmax is computed.

    ```python exec="true" source="above" session="tensor" result="python"
    Tensor.manual_seed(42)
    t = Tensor.randn(2, 3)
    print(t.numpy())
    ```
    ```python exec="true" source="above" session="tensor" result="python"
    print(t.log_softmax().numpy())
    ```
    ```python exec="true" source="above" session="tensor" result="python"
    print(t.log_softmax(axis=0).numpy())
    ```
    """
    m, _, ss = self._softmax(axis, dtype)
    return m - ss.log()

  def logsumexp(self, axis=None, keepdim=False) -> Tensor:
    """
    Computes the log-sum-exp of the tensor along the specified axis or axes.

    The log-sum-exp function is a numerically stable way to compute the logarithm of the sum of exponentials.

    You can pass in `axis` and `keepdim` keyword arguments to control the axis along
    which the log-sum-exp is computed and whether the reduced dimensions are retained.

    ```python exec="true" source="above" session="tensor" result="python"
    Tensor.manual_seed(42)
    t = Tensor.randn(2, 3)
    print(t.numpy())
    ```
    ```python exec="true" source="above" session="tensor" result="python"
    print(t.logsumexp().numpy())
    ```
    ```python exec="true" source="above" session="tensor" result="python"
    print(t.logsumexp(axis=0).numpy())
    ```
    ```python exec="true" source="above" session="tensor" result="python"
    print(t.logsumexp(axis=1).numpy())
    ```
    """
    m = self.max(axis=axis, keepdim=True)
    return (self - m).exp().sum(axis=axis, keepdim=keepdim).log() + m.squeeze(axis)

  def logcumsumexp(self, axis=0) -> Tensor:
    """
    Computes the log-cumsum-exp of the tensor along the specified axis or axes.

    The log-cumsum-exp function is a numerically stable way to compute the logarithm of the cumulative sum of exponentials.

    You can pass in the `axis` keyword argument to control the axis along which
    the log-cumsum-exp is computed.

    ```python exec="true" source="above" session="tensor" result="python"
    Tensor.manual_seed(42)
    t = Tensor.randn(2, 3)
    print(t.numpy())
    ```
    ```python exec="true" source="above" session="tensor" result="python"
    print(t.logcumsumexp().numpy())
    ```
    ```python exec="true" source="above" session="tensor" result="python"
    print(t.logcumsumexp(axis=0).numpy())
    ```
    ```python exec="true" source="above" session="tensor" result="python"
    print(t.logcumsumexp(axis=1).numpy())
    ```
    """
    if self.ndim == 0: return self
    x = self.transpose(axis, -1)
    last_dim_size = x.shape[-1]
    x_unsqueezed = x.unsqueeze(-2).expand((None,)*(self.ndim-1)+(last_dim_size, None))
    x_cummax = x.cummax(-1)
    mask = Tensor.ones(last_dim_size, last_dim_size, requires_grad=False, device=self.device).tril()
    ret = mask.where(x_unsqueezed - x_cummax.unsqueeze(-1), dtypes.min(self.dtype)).exp().sum(-1).log() + x_cummax
    return ret.transpose(-1, axis)

  def argmax(self, axis=None, keepdim=False) -> Tensor:
    """
    Returns the indices of the maximum value of the tensor along the specified axis.

    You can pass in `axis` and `keepdim` keyword arguments to control the axis along
    which the maximum is computed and whether the reduced dimensions are retained.

    ```python exec="true" source="above" session="tensor" result="python"
    t = Tensor([[1, 0, 2], [5, 4, 3]])
    print(t.numpy())
    ```
    ```python exec="true" source="above" session="tensor" result="python"
    print(t.argmax().numpy()) # Returns the index of the maximum value in the flattened tensor.
    ```
    ```python exec="true" source="above" session="tensor" result="python"
    print(t.argmax(axis=0).numpy()) # Returns the indices of the maximum values along axis 0.
    ```
    ```python exec="true" source="above" session="tensor" result="python"
    print(t.argmax(axis=1).numpy()) # Returns the indices of the maximum values along axis 1.
    ```
    """
    if axis is None: return self.flatten().argmax(0)
    axis = self._resolve_dim(axis)
    m = self == self.max(axis=axis, keepdim=True)
    idx = m * Tensor.arange(self.shape[axis],0,-1, requires_grad=False, device=self.device).reshape(self.shape[axis], *[1]*(self.ndim-axis-1))
    return (self.shape[axis]-idx.max(axis=axis, keepdim=keepdim)).cast(dtypes.int32)

  def argmin(self, axis=None, keepdim=False) -> Tensor:
    """
    Returns the indices of the minimum value of the tensor along the specified axis.

    You can pass in `axis` and `keepdim` keyword arguments to control the axis along
    which the minimum is computed and whether the reduced dimensions are retained.

    ```python exec="true" source="above" session="tensor" result="python"
    t = Tensor([[1, 0, 2], [5, 4, 3]])
    print(t.numpy())
    ```
    ```python exec="true" source="above" session="tensor" result="python"
    print(t.argmin().numpy()) # Returns the index of the minimum value in the flattened tensor.
    ```
    ```python exec="true" source="above" session="tensor" result="python"
    print(t.argmin(axis=0).numpy()) # Returns the indices of the minimum values along axis 0.
    ```
    ```python exec="true" source="above" session="tensor" result="python"
    print(t.argmin(axis=1).numpy()) # Returns the indices of the minimum values along axis 1.
    ```
    """
    return self._inverse().argmax(axis=axis, keepdim=keepdim)

  @staticmethod
  def einsum(formula:str, *operands:Tensor|Sequence[Tensor], dtype:DTypeLike|None=None) -> Tensor:
    """
    Sums the product of the elements of the input tensors according to a formula based on the Einstein summation convention.

    See: https://pytorch.org/docs/stable/generated/torch.einsum.html

    ```python exec="true" source="above" session="tensor" result="python"
    x = Tensor([[1, 2], [3, 4]])
    y = Tensor([[5, 6], [7, 8]])
    print(Tensor.einsum("ij,ij->", x, y).numpy())
    ```
    """
    def parse_formula(formula:str, *operands:Tensor):
      if "..." in (formula := formula.replace(" ", "")):
        ell_chars, ell_longest = "".join(c for c in string.ascii_letters if c not in formula), 0
        for i, inp in enumerate(filter(lambda x: "..." in x, inputs := formula.split("->")[0].split(","))):
          if (ell_count := max(operands[i].ndim, 1) - (len(inp) - len("..."))) > ell_longest: ell_longest = ell_count
          inputs[i] = inp.replace("...", ell_chars[-ell_count:])
        inputs_str, out_ellipse = ",".join(inputs), ell_chars[-ell_longest:]
        return (inputs_str, formula.split("->")[1].replace("...", out_ellipse)) if "->" in formula else \
          (inputs_str, out_ellipse + ''.join(sorted(c for c in inputs_str if inputs_str.count(c) == 1 and c.isalpha() and c not in out_ellipse)))
      return formula.split("->") if "->" in formula else (formula, ''.join(c for c in sorted(formula) if formula.count(c) == 1 and c.isalpha()))

    xs:tuple[Tensor, ...] = argfix(*operands)
    inputs_str, output = parse_formula(formula, *xs)
    inputs = inputs_str.split(",")
    if len(xs)!=len(inputs): raise ValueError(f"number of inputs doesn't match number of operands in formula, expected {len(inputs)}, got {len(xs)}")

    # map the value of each letter in the formula
    letter_val = sorted(merge_dicts([dict(zip(letters, tensor.shape)) for letters, tensor in zip(inputs, xs)]).items())

    xs_:list[Tensor] = []
    lhs = [sorted(enumerate(s), key=lambda e:e[1]) for s in inputs]
    for x,(order,letters) in zip(xs, [list(zip(*l)) for l in lhs]):
      # permute to the sorted letter order, then reshape/expand to create dimensions for the missing letters
      xs_.append(x.permute(order).reshape([val if letter in letters else 1 for letter,val in letter_val]).expand([val for _,val in letter_val]))

    # ordinal encode the output alphabet
    rhs_order = argsort(argsort(list(output)))

    # sum over all axes that's not in the output, then permute to the output order
    return functools.reduce(lambda a,b:a*b, xs_) \
      .sum(axis=[axis for axis,(letter,_) in enumerate(letter_val) if letter not in output], dtype=dtype).permute(rhs_order)

  # ***** processing ops *****

  def _pool(self, k_:tuple[sint, ...], stride:int|tuple[int, ...]=1, dilation:int|tuple[int, ...]=1) -> Tensor:
    assert len(self.shape) >= len(k_), f"can't pool {self.shape} with {k_}"
    s_, d_ = make_tuple(stride, len(k_)), make_tuple(dilation, len(k_))
    assert len(k_) == len(s_) == len(d_), f"stride/dilation mismatch kernel:{k_} stride:{s_} dilation:{d_}"
    noop, i_ = [None] * (self.ndim-len(k_)), self.shape[-len(k_):]
    assert all(resolve(d*(k-1)+1 <= i) for k,d,i in zip(k_,d_,i_)), "kernel size cannot be greater than actual input size"
    o_ = [ceildiv(i-d*(k-1), s) for i,d,k,s in zip(i_,d_,k_,s_)]
    if any(resolve(k > s) for k,s in zip(k_,s_)) or any(d != 1 for d in d_):
      # input size scaling factor to make sure shrink for stride is possible
      f_ = [1 + int(resolve(o*s > (i - d*(k-1)))) for o,s,i,d,k in zip(o_,s_,i_,d_,k_)]
      # # repeats such that we don't need padding
      x = self.repeat([1]*len(noop) + [ceildiv(k*(i*f+d),i) for k,i,d,f in zip(k_,i_,d_,f_)])
      # handle dilation
      x = x.shrink(tuple(noop + [(0,k*(i*f+d)) for k,i,d,f in zip(k_,i_,d_,f_)])).reshape(noop + flatten((k,(i*f+d)) for k,i,d,f in zip(k_,i_,d_,f_)))
      # handle stride
      x = x.shrink(tuple(noop + flatten(((0,k), (0,o*s)) for k,o,s in zip(k_,o_,s_)))).reshape(noop + flatten((k,o,s) for k,o,s in zip(k_,o_,s_)))
      x = x.shrink(tuple(noop + flatten(((0,k), (0,o), (0,1)) for k,o in zip(k_,o_)))).reshape(noop + flatten((k,o) for k,o in zip(k_,o_)))
      # permute to move reduce to the end
      return x.permute(*range(len(noop)), *[len(noop)+i*2+1 for i in range(len(i_))], *[len(noop)+i*2 for i in range(len(i_))])
    # TODO: once the shapetracker can optimize well, remove this alternative implementation
    x = self.pad(tuple(noop + [(0, max(0,o*s-i)) for i,o,s in zip(i_,o_,s_)])).shrink(tuple(noop + [(0,o*s) for o,s in zip(o_,s_)]))
    x = x.reshape(noop + flatten(((o,s) for o,s in zip(o_,s_))))
    x = x.shrink(tuple(noop + flatten(((0,o), (0,k)) for o,k in zip(o_,k_))))
    return x.permute(*range(len(noop)), *[len(noop)+i*2 for i in range(len(i_))], *[len(noop)+i*2+1 for i in range(len(i_))])

  def _resolve_pool_pads(self, padding:int|Sequence[int], dims:int) -> Sequence[int]:
    if not isinstance(padding, int) and not (len(padding) == 2*dims or len(padding) == dims):
      raise ValueError(f"Padding must be an int or a sequence of length {dims} or {2*dims}, but got {padding=} for {self.shape=} with {dims=}.")
    return [padding]*2*dims if isinstance(padding, int) else (padding if len(padding) == 2*dims else [p for p in padding for _ in range(2)][::-1])

  def _apply_ceil_mode(self, pads:Sequence[int], k_:tuple[sint, ...], s_:int|tuple[int, ...], d_:int|tuple[int, ...]) -> list[int]:
    (d_,s_), i_ = (make_tuple(x, len(k_)) for x in (d_,s_)), self.shape[-len(k_):]
    pads, grouped_pads = list(pads), _flat_to_grouped(pads)
    # https://arxiv.org/pdf/1603.07285 section 5.1, relationship 15.
    o_ = [ceildiv(i+pB+pA - (d*(k-1)+1), s) + 1 for i,d,k,s,(pB,pA) in zip(i_,d_,k_,s_,grouped_pads)]
    for dim,(o,i,s,k,d,(pB,pA)) in enumerate(zip(o_,i_,s_,k_,d_,grouped_pads)):
      # we have to do additional padding before `_pool` so that `o_` in `_pool` is calculated correctly
      # `s*(o-1) + (d*(k-1)+1) - (i+pB+pA)` -> last_sliding_window_start + full_kernel_size - padded_input_shape
      # we decrease padding in the case that a sliding window starts in the end padded region, thereby decreasing `o_` in `_pool`
      # `smax(s*(o-1) - (pB+i-1), 0)` -> last_sliding_window_start - (pad_before + input_size - zero_offset)
      pads[-1-dim*2] += s*(o-1) + (d*(k-1)+1) - (i+pB+pA) - smax(s*(o-1) - (pB+i-1), 0)
    return pads

  # NOTE: these work for more than 2D
  def avg_pool2d(self, kernel_size:tuple[int, ...]=(2,2), stride=None, dilation=1, padding:int|tuple[int, ...]=0,
                 ceil_mode=False, count_include_pad=True) -> Tensor:
    """
    Applies average pooling over a tensor.

    This function supports three different types of `padding`

    1. `int` (single value):
      Applies the same padding value uniformly to all spatial dimensions.

    2. `tuple[int, ...]` (length = number of spatial dimensions):
      Specifies a distinct padding value for each spatial dimension in the form `(padding_height, padding_width, ...)`.

    3. `tuple[int, ...]` (length = 2 * number of spatial dimensions):
      Specifies explicit padding for each side of each spatial dimension in the form
      `(padding_left, padding_right, padding_top, padding_bottom, ...)`.

    When `ceil_mode` is set to `True`, output shape will be determined using ceil division.
    When `count_include_pad` is set to `False`, zero padding will not be included in the averaging calculation.

    NOTE: unlike PyTorch, this implementation is not limited to only 2d pooling and instead works for any number of dimensions.

    ```python exec="true" source="above" session="tensor" result="python"
    t = Tensor.arange(25).reshape(1, 1, 5, 5)
    print(t.avg_pool2d().numpy())
    ```
    ```python exec="true" source="above" session="tensor" result="python"
    print(t.avg_pool2d(ceil_mode=True).numpy())
    ```
    ```python exec="true" source="above" session="tensor" result="python"
    print(t.avg_pool2d(padding=1).numpy())
    ```
    ```python exec="true" source="above" session="tensor" result="python"
    print(t.avg_pool2d(padding=1, count_include_pad=False).numpy())
    ```
    """
    axis = tuple(range(-len(k_ := make_tuple(kernel_size, 2)), 0))
    def pool(x:Tensor, padding_:Sequence[int]) -> Tensor: return x.pad(padding_)._pool(k_, stride if stride is not None else k_, dilation)
    reg_pads = self._resolve_pool_pads(padding, len(k_))
    ceil_pads = self._apply_ceil_mode(reg_pads, k_, stride if stride is not None else k_, dilation)
    if not count_include_pad:
      pads = ceil_pads if ceil_mode else reg_pads
      return pool(self, pads).sum(axis) / pool(self.ones_like(), pads).sum(axis)
    if not ceil_mode: return pool(self, reg_pads).mean(axis)
    return pool(self, ceil_pads).sum(axis) / pool(self.pad(reg_pads).ones_like(), tuple(cp-rp for cp,rp in zip(ceil_pads, reg_pads))).sum(axis)

  def max_pool2d(self, kernel_size:tuple[int, ...]=(2,2), stride=None, dilation=1, padding:int|tuple[int, ...]=0,
                 ceil_mode=False, return_indices=False) -> Tensor | tuple[Tensor, Tensor]:
    """
    Applies max pooling over a tensor.

    This function supports three different types of `padding`

    1. `int` (single value):
      Applies the same padding value uniformly to all spatial dimensions.

    2. `tuple[int, ...]` (length = number of spatial dimensions):
      Specifies a distinct padding value for each spatial dimension in the form `(padding_height, padding_width, ...)`.

    3. `tuple[int, ...]` (length = 2 * number of spatial dimensions):
      Specifies explicit padding for each side of each spatial dimension in the form
      `(padding_left, padding_right, padding_top, padding_bottom, ...)`.

    When `ceil_mode` is set to `True`, output shape will be determined using ceil division.
    When `return_indices` is set to `True`, the argmax will be returned along with the max values.

    NOTE: unlike PyTorch, this implementation is not limited to only 2d pooling and instead works for any number of dimensions.

    ```python exec="true" source="above" session="tensor" result="python"
    t = Tensor.arange(25).reshape(1, 1, 5, 5)
    print(t.max_pool2d().numpy())
    ```
    ```python exec="true" source="above" session="tensor" result="python"
    print(t.max_pool2d(ceil_mode=True).numpy())
    ```
    ```python exec="true" source="above" session="tensor" result="python"
    print(t.max_pool2d(padding=1).numpy())
    ```
    """
    axis = tuple(range(-len(k_ := make_tuple(kernel_size, 2)), 0))
    pads = self._resolve_pool_pads(padding, len(k_))
    if ceil_mode: pads = self._apply_ceil_mode(pads, k_, stride if stride is not None else k_, dilation)
    pooled = self.pad(pads, value=dtypes.min(self.dtype))._pool(k_, stride if stride is not None else k_, dilation)
    if not return_indices: return pooled.max(axis)
    spatial_sz = math.prod(spatial_shape := self.shape[-len(k_):])
    idx = Tensor.arange(spatial_sz,0,-1, requires_grad=False, device=self.device).reshape(spatial_shape)
    m = pooled == pooled.max(axis, keepdim=True)
    idx = m * idx.pad(pads, value=dtypes.min(idx.dtype))._pool(k_, stride if stride is not None else k_, dilation)
    return pooled.max(axis), spatial_sz - idx.max(axis)

  def max_unpool2d(self, indices:Tensor, kernel_size:tuple[int, ...]=(2,2), stride=None, dilation=1, padding:int|tuple[int, ...]=0, output_size=None):
    """
    Performs a partial inverse of `max_pool2d` using the indices from the argmax.

    When `output_size` is provided, the output shape disambiguates to the provided shape.

    NOTE: unlike PyTorch, this implementation is not limited to only 2d pooling and instead works for any number of dimensions.

    ```python exec="true" source="above" session="tensor" result="python"
    t = Tensor.arange(1, 17).reshape(1, 1, 4, 4)
    print(t.numpy())
    ```
    ```python exec="true" source="above" session="tensor" result="python"
    output, indices = Tensor.max_pool2d(t, return_indices=True)
    print(output.numpy())
    print(indices.numpy())
    ```
    ```python exec="true" source="above" session="tensor" result="python"
    print(Tensor.max_unpool2d(output, indices).numpy())
    ```
    """
    bs,c,*spatial_shape = self.shape
    if output_size is None:
      k_,d_,s_ = (make_tuple(x, len(spatial_shape)) for x in (kernel_size, dilation, stride if stride is not None else kernel_size))
      p_ = _flat_to_grouped(self._resolve_pool_pads(padding, len(spatial_shape)))
      # https://arxiv.org/pdf/1603.07285 inverse of relationship 15 in section 5.1.
      output_size = tuple((i-1)*s - (pB+pA) + (d*(k-1)+1) for i,k,d,s,(pA,pB) in zip(spatial_shape,k_,d_,s_,p_))
    else: output_size = output_size[-len(spatial_shape):]
    ret = (indices.reshape(bs,c,1,-1)._one_hot_along_dim(prod(output_size), 2).where(self.reshape(bs,c,1,-1), 0)).sum(3)
    return ret.reshape(bs,c,*output_size)

  def conv2d(self, weight:Tensor, bias:Tensor|None=None, groups=1, stride=1, dilation=1, padding:int|tuple[int, ...]=0,
             dtype:DTypeLike|None=None) -> Tensor:
    """
    Applies a convolution over a tensor with a given `weight` and optional `bias`.

    This function supports three different types of `padding`

    1. `int` (single value):
      Applies the same padding value uniformly to all spatial dimensions.

    2. `tuple[int, ...]` (length = number of spatial dimensions):
      Specifies a distinct padding value for each spatial dimension in the form `(padding_height, padding_width, ...)`.

    3. `tuple[int, ...]` (length = 2 * number of spatial dimensions):
      Specifies explicit padding for each side of each spatial dimension in the form
      `(padding_left, padding_right, padding_top, padding_bottom, ...)`.

    NOTE: unlike PyTorch, this implementation is not limited to only 2d convolutions and instead works for any number of dimensions.

    See: https://pytorch.org/docs/stable/generated/torch.nn.Conv2d.html

    ```python exec="true" source="above" session="tensor" result="python"
    t = Tensor.arange(9).reshape(1, 1, 3, 3)
    w = Tensor.ones(1, 1, 2, 2)
    print(t.conv2d(w).numpy())
    ```
    """
    if IMAGE: return self.image_conv2d(weight, bias, groups, stride, dilation, padding, dtype)
    (bs,cin_), (cout,cin), HW = self.shape[:2], weight.shape[:2], weight.shape[2:]
    padding_ = self._resolve_pool_pads(padding, len(HW))
    assert groups*cin == cin_ and len(self.shape) == len(weight.shape), f"Input Tensor shape {self.shape} does not match the shape of the weights {weight.shape}. ({groups*cin} vs. {cin_})"  # noqa: E501

    # conv2d is a pooling op (with padding)
    x = self.pad(padding_)._pool(HW, stride, dilation)   # (bs, groups*cin, oy, ox, H, W)
    rcout, oyx = cout//groups, x.shape[2:-len(HW)]
    if not all(x == 3 for x in HW) or stride != 1 or dilation != 1 or not WINO:
      # normal conv
      x = x.reshape(bs, groups, cin, 1, *oyx, *HW).expand(bs, groups, cin, rcout, *oyx, *HW).permute(0,1,3,*[4+i for i in range(len(oyx))],2,*[4+len(oyx)+i for i in range(len(HW))])  # noqa: E501

      # conv! broadcasted to (bs, groups, rcout, *oyx, cin, *HW)
      ret = (x * weight.reshape(1, groups, rcout, *[1] * len(oyx), cin, *HW)).sum([-1-i for i in range(1+len(oyx))], keepdim=True, dtype=dtype).reshape(bs, cout, *oyx)  # noqa: E501
      return ret if bias is None else ret.add(bias.reshape(1, -1, *[1] * len(HW)))

    HWI, HWO = (6,) * len(HW), (4,) * len(HW)  # F(4x4,3x3) winograd tiles
    winograd_G = [[1/4, 0, 0], [-1/6, -1/6, -1/6], [-1/6, 1/6, -1/6], [1/24, 1/12, 1/6], [1/24, -1/12, 1/6], [0, 0, 1]]
    winograd_Bt = [[4, 0, -5, 0, 1, 0], [0, -4, -4, 1, 1, 0], [0, 4, -4, -1, 1, 0], [0, -2, -1, 2, 1, 0], [0, 2, -1, -2, 1, 0], [0, 4, 0, -5, 0, 1]]
    winograd_At = [[1, 1, 1, 1, 1, 0], [0, 1, -1, 2, -2, 0], [0, 1, 1, 4, 4, 0], [0, 1, -1, 8, -8, 1]] # applying At in pre-order doubles compile time

    # TODO: stride == dilation
    # use padding to round up to 4x4 output tiles
    # (bs, cin_, tyx, HWI)
    d = self.pad(sum([[padding_[i*2], padding_[i*2+1] + (-(dim + sum(padding_[i * 2:(i + 1) * 2]) - 2) % 4)] for i, dim in enumerate(self.shape[-len(HW):])], []))._pool(HWI, HWO)  # noqa: E501
    # move HW to the front: # (HWI, bs, cin_, tyx)
    d = d.permute(*range(len(d.shape)-len(HW),len(d.shape)), *range(len(d.shape)-len(HW)))
    tyx = d.shape[-len(HWI):]  # dim of tiling

    g = weight.permute(*range(len(weight.shape)-len(HW),len(weight.shape)), *range(len(weight.shape)-len(HW)))  # move HW to the front

    # compute 6x6 winograd tiles: GgGt, BtdB
    # (HWI, groups * rcout, cin) -> (HWI, bs=1, groups, rcout, cin, tyx=(1,1))
    gfactors = _apply_winograd_matrix(winograd_G, g, len(HW)).reshape(*HWI, 1, groups, rcout, cin, *([1]*len(tyx)))
    # (HWI, bs, cin_, tyx) -> (HWI, bs, groups, 1 ,cin, *tyx)
    dfactors = _apply_winograd_matrix(winograd_Bt, d, len(HW)).reshape(*HWI, bs, groups, 1, cin, *tyx)

    # matmul; sum across cin: (HWI, bs, groups, rcout, *tyx); then HWI -> HWO: (HWO, bs, groups, rcout, *tyx)
    ret = _apply_winograd_matrix(winograd_At, (gfactors * dfactors).sum(axis=-1-len(HW), dtype=dtype), len(HW))

    # interleave tyx and HWO: (bs, groups, rcout, oy, HO, ox, WO)
    ret = ret.permute([*range(len(HW), len(ret.shape)-len(HW)), *[i+o for i in range(len(HW)) for o in [len(ret.shape)-len(HW),0]]])
    # merge groups and rcout, tyx and HWO: (bs, groups, cout, *yx), shrink to final
    ret = ret.reshape(bs, cout, *[c * HWO[i] for i, c in enumerate(tyx)]).shrink(tuple((0, s) for s in [bs, cout, *oyx]))

    return (ret if bias is None else ret.add(bias.reshape(1, -1, *[1 for _ in range(len(HW))]))).contiguous().contiguous_backward()

  def conv_transpose2d(self, weight:Tensor, bias:Tensor|None=None, groups=1, stride=1, dilation=1, padding=0, output_padding=0) -> Tensor:
    """
    Applies a transposed convolution over a tensor with a given `weight` and optional `bias`.

    This function supports three different types of `padding`

    1. `int` (single value):
      Applies the same padding value uniformly to all spatial dimensions.

    2. `tuple[int, ...]` (length = number of spatial dimensions):
      Specifies a distinct padding value for each spatial dimension in the form `(padding_height, padding_width, ...)`.

    3. `tuple[int, ...]` (length = 2 * number of spatial dimensions):
      Specifies explicit padding for each side of each spatial dimension in the form
      `(padding_left, padding_right, padding_top, padding_bottom, ...)`.

    NOTE: unlike PyTorch, this implementation is not limited to only 2d transposed convolutions and instead works for any number of dimensions.

    See: https://pytorch.org/docs/stable/generated/torch.nn.ConvTranspose2d.html

    ```python exec="true" source="above" session="tensor" result="python"
    t = Tensor.arange(9).reshape(1, 1, 3, 3)
    w = Tensor.ones(1, 1, 2, 2)
    print(t.conv_transpose2d(w).numpy())
    ```
    """
    x, w = self, weight.unflatten(0, (groups, -1)).transpose(1, 2).flip(*range(3, len(weight.shape)+1))
    HW = weight.shape[2:]
    padding = _flat_to_grouped(self._resolve_pool_pads(padding, len(HW)))
    stride, dilation, output_padding = [make_tuple(x, len(HW)) for x in (stride, dilation, output_padding)]
    if any(s>1 for s in stride):
      # handle strides: (k) -> reshape -> (k,1) -> pad -> (k,s) -> reshape -> (k*s) -> shrink (k-(s-1))
      x = x.reshape(None, None, *flatten((k,1) for k in x.shape[2:]))
      x = x.pad((None, None, *flatten((None,(0,s-1)) for s in stride)))
      x = x.reshape(None, None, *[k*s for k,s in zip(x.shape[2::2], stride)])
      x = x.shrink((None, None, *[(0,k-(s-1)) for k,s in zip(x.shape[2:], stride)]))
    padding = flatten((((k-1)*d-pB,(k-1)*d-pA+op) for k,d,(pB,pA),op in reversed(list(zip(HW, dilation, padding, output_padding)))))
    return x.conv2d(w.flatten(end_dim=1), groups=groups, bias=bias, dilation=dilation, padding=padding)

  def dot(self, w:Tensor, dtype:DTypeLike|None=None) -> Tensor:

    """
    Performs dot product between two tensors.
    If `w` is 1-D, it's a sum product over the last axis of `self` and `w`.
    If `w` is N-D with N>=2, it's a sum product over the last axis of `self` and the second-to-last axis of `w`.

    You can pass in the optional `dtype` keyword argument to control the data type of the accumulation.

    ```python exec="true" source="above" session="tensor" result="python"
    a = Tensor([1, 2, 3])
    b = Tensor([1, 1, 0])
    print(a.dot(b).numpy())
    ```
    ```python exec="true" source="above" session="tensor" result="python"
    a = Tensor([[1, 2], [3, 4]])
    b = Tensor([[5, 6], [7, 8]])
    print(a.dot(b).numpy())
    ```
    """
    if IMAGE: return self.image_dot(w, dtype)
    x, dx, dw = self, self.ndim, w.ndim
    if not (dx > 0 and dw > 0): raise RuntimeError(f"both tensors need to be at least 1D, got {dx}D and {dw}D")
    if x.shape[-1] != w.shape[axis_w:=-min(w.ndim,2)]: raise RuntimeError(f"cannot dot {x.shape} and {w.shape}")
    x = x.reshape(*x.shape[0:-1], *[1]*min(dx-1, dw-1, 1), x.shape[-1])
    w = w.reshape(*w.shape[0:-2], *[1]*min(dx-1, dw-1, 1), *w.shape[axis_w:]).transpose(-1, axis_w)
    return (x*w).sum(-1, dtype=dtype).cast(least_upper_dtype(x.dtype, w.dtype) if dtype is None else dtype)

  def matmul(self, x:Tensor, reverse=False, dtype:DTypeLike|None=None) -> Tensor:
    """
    Performs matrix multiplication between two tensors.

    You can pass in the `reverse` keyword argument to control the order of the matrix multiplication.
    You can pass in the optional `dtype` keyword argument to control the data type of the accumulation.

    ```python exec="true" source="above" session="tensor" result="python"
    a = Tensor([[1, 2], [3, 4]])
    b = Tensor([[5, 6], [7, 8]])
    print(a.matmul(b).numpy())
    ```
    """
    return x.dot(self, dtype=dtype) if reverse else self.dot(x, dtype=dtype)

  def _cumalu(self, axis:int, op:Ops, _include_initial=False) -> Tensor:
    assert self.shape[axis] != 0 and op in (Ops.ADD, Ops.MAX, Ops.MUL)
    pl_sz = self.shape[axis] - int(not _include_initial)
    pooled = self.transpose(axis,-1).pad((pl_sz, -int(_include_initial)), value=identity_element(op, self.dtype))._pool((self.shape[axis],))
    return {Ops.ADD: pooled.sum(-1), Ops.MAX: pooled.max(-1), Ops.MUL: pooled.prod(-1)}[op].transpose(axis, -1)

  def _split_cumalu(self, axis:int, op:Ops) -> Tensor:
    axis = self._resolve_dim(axis)
    if self.ndim == 0 or 0 in self.shape: return self
    # TODO: someday the optimizer will find this on its own
    # for now this is a two stage cumsum
    SPLIT = 256
    if not isinstance(s:=self.shape[axis], int) or s <= SPLIT*2: return self._cumalu(axis, op)
    ret = self.transpose(axis,-1).pad((round_up(s, SPLIT)-s, 0), value=identity_element(op, self.dtype)).unflatten(-1, (-1, SPLIT))._cumalu(-1, op)
    base = ret[..., -1]._cumalu(-1, op, _include_initial=True)
    base = base.unsqueeze(-1).expand(*base.shape, ret.shape[-1])
    def fix(x: Tensor) -> Tensor: return x.flatten(start_dim=-2)[..., -s:].transpose(axis,-1)
    return {Ops.ADD: Tensor.__add__, Ops.MAX: Tensor.maximum, Ops.MUL: Tensor.__mul__}[op](fix(ret), fix(base))

  def cumsum(self, axis:int=0) -> Tensor:
    """
    Computes the cumulative sum of the tensor along the specified `axis`.

    ```python exec="true" source="above" session="tensor" result="python"
    t = Tensor.ones(2, 3)
    print(t.numpy())
    ```
    ```python exec="true" source="above" session="tensor" result="python"
    print(t.cumsum(1).numpy())
    ```
    """
    return self._split_cumalu(axis, Ops.ADD)

  def cumprod(self, axis:int) -> Tensor:
    """
    Computes the cumulative product of the elements of the tensor along the specified `axis`.

    ```python exec="true" source="above" session="tensor" result="python"
    t = Tensor.arange(1, 7).reshape(2, 3)
    print(t.numpy())
    ```
    ```python exec="true" source="above" session="tensor" result="python"
    print(t.cumprod(axis=0).numpy())
    ```
    """
    return self._split_cumalu(axis, Ops.MUL)

  def cummax(self, axis:int=0) -> Tensor:
    """
    Computes the cumulative max of the tensor along the specified `axis`.

    ```python exec="true" source="above" session="tensor" result="python"
    t = Tensor([0, 1, -1, 2, -2, 3, -3])
    print(t.numpy())
    ```
    ```python exec="true" source="above" session="tensor" result="python"
    print(t.cummax(0).numpy())
    ```
    """
    return self._split_cumalu(axis, Ops.MAX)

  @staticmethod
  def _tri(r:sint, c:sint, diagonal:int=0, **kwargs) -> Tensor:
    assert isinstance(r, int) and isinstance(c, int), f"does not support symbolic, getting {r=}, {c=}"
    if r == 0 or c == 0 or diagonal >= c: return Tensor.zeros(r,c,**kwargs)
    if r+diagonal <= 0: return Tensor.ones(r,c,**kwargs)
    s = r+c-1
    # build a (s, s) upper triangle
    t = Tensor.ones(s,s,**kwargs).pad((None,(0,s))).flatten().shrink(((0,s*(2*s-1)),)).reshape(s,-1).shrink((None,(0,s)))
    return t[:r,-diagonal:c-diagonal] if diagonal <= 0 else t[diagonal:r+diagonal,:c]

  def triu(self, diagonal:int=0) -> Tensor:
    """
    Returns the upper triangular part of the tensor, the other elements are set to 0.

    The argument `diagonal` determines which diagonal is on the boundary. `diagonal = 0` means the main diagonal.
    Positive `diagonal` means above the main diagonal, and negative `diagonal` means below the main diagonal.

    ```python exec="true" source="above" session="tensor" result="python"
    t = Tensor([[1, 2, 3, 4], [5, 6, 7, 8], [9, 10, 11, 12]])
    print(t.numpy())
    ```
    ```python exec="true" source="above" session="tensor" result="python"
    print(t.triu(diagonal=0).numpy())
    ```
    ```python exec="true" source="above" session="tensor" result="python"
    print(t.triu(diagonal=1).numpy())
    ```
    ```python exec="true" source="above" session="tensor" result="python"
    print(t.triu(diagonal=-1).numpy())
    ```
    """
    return Tensor._tri(self.shape[-2], self.shape[-1], diagonal=diagonal, device=self.device, dtype=dtypes.bool).where(self, self.zeros_like())

  def tril(self, diagonal:int=0) -> Tensor:
    """
    Returns the lower triangular part of the tensor, the other elements are set to 0.

    The argument `diagonal` determines which diagonal is on the boundary. `diagonal = 0` means the main diagonal.
    Positive `diagonal` means above the main diagonal, and negative `diagonal` means below the main diagonal.

    ```python exec="true" source="above" session="tensor" result="python"
    t = Tensor([[1, 2, 3, 4], [5, 6, 7, 8], [9, 10, 11, 12]])
    print(t.numpy())
    ```
    ```python exec="true" source="above" session="tensor" result="python"
    print(t.tril(diagonal=0).numpy())
    ```
    ```python exec="true" source="above" session="tensor" result="python"
    print(t.tril(diagonal=1).numpy())
    ```
    ```python exec="true" source="above" session="tensor" result="python"
    print(t.tril(diagonal=-1).numpy())
    ```
    """
    return Tensor._tri(self.shape[-2], self.shape[-1], diagonal=diagonal+1, device=self.device, dtype=dtypes.bool).where(self.zeros_like(), self)

  def interpolate(self, size:tuple[int, ...], mode:str="linear", align_corners:bool=False) -> Tensor:
    """
    Downsamples or Upsamples to the input `size`, accepts 0 to N batch dimensions.

    The interpolation algorithm is selected with `mode` which currently only supports `linear`, `nearest` and `nearest-exact`.
    To run `bilinear` or `trilinear`, pass in a 2D or 3D size.

    ```python exec="true" source="above" session="tensor" result="python"
    t = Tensor([[1, 2, 3, 4], [21, 22, 23, 24], [41, 42, 43, 44]])
    print(t.numpy())
    ```
    ```python exec="true" source="above" session="tensor" result="python"
    print(t.interpolate(size=(2,3), mode="linear").numpy())
    ```
    """
    assert isinstance(size, (tuple,list)) and all_int(size) and 0 < len(size) <= self.ndim, f"invalid {size=}"
    assert mode in ("linear", "nearest", "nearest-exact"), "only supports linear, nearest or nearest-exact interpolate"
    assert not (align_corners and mode != "linear"), "align_corners option can only be set with the interpolating mode linear"
    x, expand = self, list(self.shape)
    for i in range(-1,-len(size)-1,-1):
      scale = (self.shape[i] - int(align_corners)) / (size[i] - int(align_corners))
      arr, reshape = Tensor.arange(size[i], dtype=dtypes.float32, device=self.device), [1] * self.ndim
      reshape[i] = expand[i] = size[i]
      if mode == "linear":
        index = (scale*arr if align_corners else (scale*(arr+0.5))-0.5).clip(0, self.shape[i]-1)
        low, high, perc = [y.reshape(reshape).expand(expand) for y in (index.floor().int(), index.ceil().int(), index - index.floor())]
        x = x.gather(i, low).lerp(x.gather(i, high), perc)
      else:
        index = (scale*(arr+0.5) if mode=="nearest-exact" else scale*arr).cast(dtypes.int32).reshape(reshape).expand(expand)
        x = x.gather(i, index)
    return x.cast(self.dtype)

  def _pre_scatter(self, dim:int, index:Tensor, src:Tensor) -> tuple[Tensor, Tensor]:
    index, dim = index.to(self.device), self._resolve_dim(dim)
    assert index.ndim == self.ndim == src.ndim, f"self.ndim, index.ndim and src.ndim must all equal, {self.ndim=} {index.ndim=} {src.ndim=}"
    assert all((d == dim or self_ >= index_) and src_ >= index_ for d,(self_,index_,src_) in enumerate(zip(self.shape, index.shape, src.shape))), \
      f"All dimensions of {index.shape=} should be <= to all dimensions of {src.shape=} and all dimensions except dimension {dim} of {self.shape=}"
    if self.dtype != src.dtype: raise RuntimeError(f"expect {self.dtype=} to be equal to {src.dtype=}")
    # shrink src to index shape to shrink away the unused values
    src = src.shrink(tuple((0,s) for s in index.shape))
    # prepare src and mask for reduce with respect to dim
    src = src.unsqueeze(-1).expand(*src.shape, self.shape[dim]).transpose(-1, dim)
    mask = index.unsqueeze(-1)._one_hot_along_dim(self.shape[dim]).transpose(-1, dim)
    # pad src and mask to self.shape so that reduce can be done with padded values as no-ops
    src, mask = (x.pad(tuple((0, self.shape[i] - x.shape[i]) if i != dim else None for i in range(self.ndim)) + (None,)) for x in (src, mask))
    return src, mask

  def scatter(self, dim:int, index:Tensor, src:Tensor|ConstType, reduce:Literal['multiply', 'add']|None=None) -> Tensor:
    """
    Scatters `src` values along an axis specified by `dim`.
    Apply `add` or `multiply` reduction operation with `reduce`.

    NOTE: To use the `reduce` argument with a Tensor `src`, see `Tensor.scatter_reduce`.

    ```python exec="true" source="above" session="tensor" result="python"
    src = Tensor.arange(1, 11).reshape(2, 5)
    print(src.numpy())
    ```
    ```python exec="true" source="above" session="tensor" result="python"
    index = Tensor([[0, 1, 2, 0]])
    print(Tensor.zeros(3, 5, dtype=src.dtype).scatter(0, index, src).numpy())
    ```
    ```python exec="true" source="above" session="tensor" result="python"
    index = Tensor([[0, 1, 2], [0, 1, 4]])
    print(Tensor.zeros(3, 5, dtype=src.dtype).scatter(1, index, src).numpy())
    ```
    ```python exec="true" source="above" session="tensor" result="python"
    print(Tensor.full((2, 4), 2.0).scatter(1, Tensor([[2], [3]]), 1.23, reduce='multiply').numpy())
    ```
    ```python exec="true" source="above" session="tensor" result="python"
    print(Tensor.full((2, 4), 2.0).scatter(1, Tensor([[2], [3]]), 1.23, reduce='add').numpy())
    ```
    """
    if reduce not in {None, "add", "multiply"}: raise TypeError(f"{reduce=} must be one of None, 'multiply', or 'add'")
    if reduce and isinstance(src, Tensor): raise TypeError("Tensor src is not supported with reduce arg. see scatter_reduce")
    if not isinstance(src, Tensor): src = index.full_like(src, device=self.device, dtype=self.dtype)
    if reduce == "add": return self.scatter_reduce(dim, index, src, "sum", include_self=True)
    if reduce == "multiply": return self.scatter_reduce(dim, index, src, "prod", include_self=True)
    src, mask = self._pre_scatter(dim, index, src)
    return _masked_setitem(self, src, mask, (-1,))

  def scatter_reduce(self, dim:int, index:Tensor, src:Tensor, reduce:Literal["sum", "prod", "mean", "amax", "amin"],
                     include_self:bool=True) -> Tensor:
    """
    Scatters `src` values along an axis specified by `dim`.
    Apply `"sum"`, `"prod"`, `"mean"`, `"amax"`, or `"amin"` reduction operations with `reduce`.

    Set `include_self=False` to exclude values in the `self` Tensor from the reduction.

    ```python exec="true" source="above" session="tensor" result="python"
    src = Tensor.arange(1, 11).cast(dtypes.float).reshape(2, 5)
    print(src.numpy())
    index = Tensor([[0, 0, 0, 0, 0], [0, 0, 0, 0, 0]])
    print(index.numpy())
    ```
    ```python exec="true" source="above" session="tensor" result="python"
    print(Tensor.ones(1, 5, dtype=src.dtype).scatter_reduce(0, index, src, reduce='sum').numpy())
    ```
    ```python exec="true" source="above" session="tensor" result="python"
    print(Tensor.ones(1, 5, dtype=src.dtype).scatter_reduce(0, index, src, reduce='prod').numpy())
    ```
    ```python exec="true" source="above" session="tensor" result="python"
    print(Tensor.ones(1, 5, dtype=src.dtype).scatter_reduce(0, index, src, reduce='mean', include_self=False).numpy())
    ```
    ```python exec="true" source="above" session="tensor" result="python"
    print(Tensor([[-10, 20, 0, 5, 10]], dtype=src.dtype).scatter_reduce(0, index, src, reduce='amax').numpy())
    ```
    ```python exec="true" source="above" session="tensor" result="python"
    print(Tensor([[-10, 20, 0, 5, 10]], dtype=src.dtype).scatter_reduce(0, index, src, reduce='amin').numpy())
    ```
    """
    src, mask = self._pre_scatter(dim, index, src)
    def _inv_mask(a:Tensor|ConstType, b:Tensor|ConstType) -> Tensor: return mask.any(-1).logical_not().where(a, b)
    if reduce == "sum": return mask.where(src, 0).sum(-1).add(self if include_self else _inv_mask(self, 0))
    if reduce == "prod": return mask.where(src, 1).prod(-1).mul(self if include_self else _inv_mask(self, 1))
    if reduce == "amax": return mask.where(src, m := dtypes.min(src.dtype)).max(-1).maximum(self if include_self else _inv_mask(self, m))
    if reduce == "amin": return mask.where(src, m := dtypes.max(src.dtype)).min(-1).minimum(self if include_self else _inv_mask(self, m))
    if reduce == "mean":
      count = mask.where(1, 0).sum(-1).add(1 if include_self else _inv_mask(1, 0))
      return mask.where(src, 0).sum(-1).add(self if include_self else _inv_mask(self, 0)).div(count)
    raise RuntimeError(f"{reduce=} must be one of 'sum', 'prod', 'mean', 'amax', 'amin'")

  def sort(self, dim:int=-1, descending:bool=False) -> tuple[Tensor, Tensor]:
    """
    Performs a bitonic sort on the tensor along the specified dimension.

    Order of indices for equivalent elements is always preserved.

    See: https://en.wikipedia.org/wiki/Bitonic_sorter

    ```python exec="true" source="above" session="tensor" result="python"
    t = Tensor([[0.1, 0.5, 1.2, 3.4, 2.1], [2.2, 1.9, 0.3, 4.5, 0.8]])
    print(t.numpy())
    ```
    ```python exec="true" source="above" session="tensor" result="python"
    sorted_values, indices = t.sort(dim=1, descending=True)
    print(sorted_values.numpy())
    print(indices.numpy())
    ```
    """
    x, dim = self, self._resolve_dim(dim)
    if (orig_len:= x.shape[dim]) <= 1: return x, x.zeros_like(dtype=dtypes.default_int)
    # pad to power of 2
    n_stages = (orig_len-1).bit_length()
    pads = tuple((0, 2**n_stages - orig_len) if i == dim else None for i in range(x.ndim))
    x = x.pad(pads, value=dtypes.min(x.dtype) if descending else dtypes.max(x.dtype)).unflatten(dim, (2,)*n_stages)
    # https://en.wikipedia.org/wiki/Bitonic_sorter#/media/File:BitonicSort1.svg
    for stage in range(1, n_stages+1):
      if stage != n_stages:
        # flip so arrows of green boxes point the same way as blue boxes
        crossover_dim = dim + n_stages - stage - 1
        blue_box, green_box = x.split(1, crossover_dim)
        flip_dims = tuple(-i for i in range(1, stage+1+(self.ndim-dim)))
        x = (blue_box.cat(green_box.flip(flip_dims), dim=crossover_dim)).contiguous()
      for substage in range(stage-1, -1, -1):
        partner_dim = dim + n_stages - substage - 1
        x_top, x_bottom = x.split(1, partner_dim)
        x_larger, x_smaller = x_top.maximum(x_bottom), x_top.minimum(x_bottom)
        x = (x_larger.cat(x_smaller, dim=partner_dim) if descending else x_smaller.cat(x_larger, dim=partner_dim)).contiguous()
      if stage != n_stages:
        # flip wires back to undo the crossover
        blue_box, flipped_green_box = x.split(1, crossover_dim)
        x = blue_box.cat(flipped_green_box.flip(flip_dims), dim=crossover_dim)
    x = x.flatten(dim, dim+n_stages-1).shrink(tuple((0, s) for s in self.shape))
    # compute indices for sorted values
    mask = Tensor.ones(orig_len, orig_len, dtype=dtypes.bool, device=self.device).tril().reshape((None, None) + (1,)*(self.ndim-dim-1))
    def compute_counts(t:Tensor): return (mask & (t.unsqueeze(dim) == t.unsqueeze(dim+1))).sum(dim+1)
    count_orig, count_sorted = compute_counts(self), compute_counts(x)
    cond = (self.unsqueeze(dim+1) == x.unsqueeze(dim)) & (count_orig.unsqueeze(dim+1) == count_sorted.unsqueeze(dim))
    idx = Tensor.arange(orig_len, device=self.device).reshape(tuple(orig_len if i == dim else 1 for i in range(x.ndim)))
    idx = (cond * idx.unsqueeze(dim+1)).sum(dim)
    return x, idx

  def argsort(self, dim:int=-1, descending:bool=False) -> Tensor:
    """
    Returns the indices that sort input tensor along given `dimension` in given `descending` order by value.

    ```python exec="true" source="above" session="tensor" result="python"
    t = Tensor([[2, 3, 4, 1], [1, 4, 3, 2]])
    print(t.argsort().numpy())
    ```
    """
    return self.sort(dim, descending)[1]

  def topk(self, k:int, dim:int=-1, largest:bool=True, sorted_:bool=True) -> tuple[Tensor, Tensor]:
    """
    Computes the top-k elements of the tensor along the specified `dim`.

    Order of indices for equivalent elements is always preserved.

    ```python exec="true" source="above" session="tensor" result="python"
    t = Tensor([[0.1, 0.5, 1.2, 3.4, 2.1], [2.2, 1.9, 0.3, 4.5, 0.8]])
    print(t.numpy())
    ```
    ```python exec="true" source="above" session="tensor" result="python"
    topk_values, topk_indices = t.topk(2, dim=1)
    print(topk_values.numpy())
    print(topk_indices.numpy())
    ```
    """
    if not sorted_: raise NotImplementedError("topk with sorted_=False is not supported")
    if k > self.shape[dim:=self._resolve_dim(dim)]: raise ValueError(f"selected index {k=} is out of range")
    x, idx = self.sort(dim, descending=largest)
    shrink_to_k = tuple((0, k) if i == dim else None for i in range(self.ndim))
    return x.shrink(shrink_to_k), idx.shrink(shrink_to_k)

  # ***** unary ops *****

  def logical_not(self) -> Tensor:
    """
    Computes the logical NOT of the tensor element-wise.

    ```python exec="true" source="above" session="tensor" result="python"
    print(Tensor([False, True]).logical_not().numpy())
    ```
    """
    return self.cast(dtypes.bool)._apply_broadcasted_uop(UOp.ne, True)

  def neg(self) -> Tensor:
    """
    Negates the tensor element-wise.

    ```python exec="true" source="above" session="tensor" result="python"
    print(Tensor([-3., -2., -1., 0., 1., 2., 3.]).neg().numpy())
    ```
    """
    return self*-1 if self.dtype != dtypes.bool else self.logical_not()

  def contiguous(self, *args, **kwargs) -> Tensor:
    """
    Returns a contiguous tensor.
    """
    return self._apply_uop(UOp.contiguous, extra_args=args, **kwargs)

  def fuse(self) -> Tensor:
    """
    Makes this a single kernel back to Ops.CONTIGUOUS on the inputs.

    Useful for single kernel softmax and flash attention.
    Careful, this can break codegen or make kernels really slow.
    """
    return self._apply_uop(UOp.fuse)

  def contiguous_backward(self) -> Tensor:
    """
    Inserts a contiguous operation in the backward pass.
    """
    return self._apply_uop(UOp.contiguous_backward)

  def log(self) -> Tensor:
    """
    Computes the natural logarithm element-wise.

    See: https://en.wikipedia.org/wiki/Logarithm

    ```python exec="true" source="above" session="tensor" result="python"
    print(Tensor([1., 2., 4., 8.]).log().numpy())
    ```
    """
    return self.log2()*math.log(2)

  def log2(self) -> Tensor:
    """
    Computes the base-2 logarithm element-wise.

    See: https://en.wikipedia.org/wiki/Logarithm

    ```python exec="true" source="above" session="tensor" result="python"
    print(Tensor([1., 2., 4., 8.]).log2().numpy())
    ```
    """
    return self.cast(least_upper_float(self.dtype))._apply_uop(UOp.log2)

  def exp(self) -> Tensor:
    """
    Computes the exponential function element-wise.

    See: https://en.wikipedia.org/wiki/Exponential_function

    ```python exec="true" source="above" session="tensor" result="python"
    print(Tensor([0., 1., 2., 3.]).exp().numpy())
    ```
    """
    # TODO: make it generic, and same thing to log and cos
    if self.is_floating_point(): return self.cast(least_upper_dtype(self.dtype, dtypes.float32)).mul(1/math.log(2)).exp2().cast(self.dtype)
    # TODO: behavior when DEFAULT_FLOAT is bfloat16 and input is int32?
    return self.mul(1/math.log(2)).exp2()

  def exp2(self) -> Tensor:
    """
    Computes the base-2 exponential function element-wise.

    See: https://en.wikipedia.org/wiki/Exponential_function

    ```python exec="true" source="above" session="tensor" result="python"
    print(Tensor([0., 1., 2., 3.]).exp2().numpy())
    ```
    """
    return self.cast(least_upper_float(self.dtype))._apply_uop(UOp.exp2)

  def relu(self) -> Tensor:
    """
    Applies the Rectified Linear Unit (ReLU) function element-wise.

    ```python exec="true" source="above" session="tensor" result="python"
    print(Tensor([-3., -2., -1., 0., 1., 2., 3.]).relu().numpy())
    ```
    """
    # NOTE: if you write this as self.maximum(0) the gradient is wrong, passing through half when self is 0
    return (self>0).where(self, 0)

  def sigmoid(self) -> Tensor:
    """
    Applies the Sigmoid function element-wise.

    - Described: https://en.wikipedia.org/wiki/Sigmoid_function

    ```python exec="true" source="above" session="tensor" result="python"
    print(Tensor([-3., -2., -1., 0., 1., 2., 3.]).sigmoid().numpy())
    ```
    """
    return (1 + (self * (-1/math.log(2))).exp2()).reciprocal()

  def logsigmoid(self) -> Tensor:
    """
    Applies the LogSigmoid function element-wise.

    - See: https://docs.pytorch.org/docs/stable/generated/torch.nn.functional.logsigmoid.html

    ```python exec="true" source="above" session="tensor" result="python"
    print(Tensor([-3., -2., -1., 0., 1., 2., 3.]).logsigmoid().numpy())
    ```
    """
    return -(-self).softplus()

  def hardsigmoid(self, alpha:float=1/6, beta:float=0.5) -> Tensor:
    """
    Applies the Hardsigmoid function element-wise.
    NOTE: default `alpha` and `beta` values are taken from torch

    - See: https://pytorch.org/docs/stable/generated/torch.nn.functional.hardsigmoid.html

    ```python exec="true" source="above" session="tensor" result="python"
    print(Tensor([-3., -2., -1., 0., 1., 2., 3.]).hardsigmoid().numpy())
    ```
    """
    return (alpha * self + beta).relu() - (alpha * self + beta - 1).relu()

  def sqrt(self) -> Tensor:
    """
    Computes the square root of the tensor element-wise.

    ```python exec="true" source="above" session="tensor" result="python"
    print(Tensor([1., 2., 3., 4.]).sqrt().numpy())
    ```
    """
    return self.cast(least_upper_float(self.dtype))._apply_uop(UOp.sqrt)

  def rsqrt(self) -> Tensor:
    """
    Computes the reciprocal of the square root of the tensor element-wise.

    ```python exec="true" source="above" session="tensor" result="python"
    print(Tensor([1., 2., 3., 4.]).rsqrt().numpy())
    ```
    """
    return self.sqrt().reciprocal()

  def sin(self) -> Tensor:
    """
    Computes the sine of the tensor element-wise.

    ```python exec="true" source="above" session="tensor" result="python"
    print(Tensor([0., math.pi/2, math.pi, 3*math.pi/2, 2*math.pi]).sin().numpy())
    ```
    """
    return self.cast(least_upper_float(self.dtype))._apply_uop(UOp.sin)

  def cos(self) -> Tensor:
    """
    Computes the cosine of the tensor element-wise.

    ```python exec="true" source="above" session="tensor" result="python"
    print(Tensor([0., math.pi/2, math.pi, 3*math.pi/2, 2*math.pi]).cos().numpy())
    ```
    """
    if self.is_floating_point(): return ((math.pi/2)-self.cast(least_upper_dtype(self.dtype, dtypes.float32))).sin().cast(self.dtype)
    return ((math.pi/2)-self).sin()

  def tan(self) -> Tensor:
    """
    Computes the tangent of the tensor element-wise.

    ```python exec="true" source="above" session="tensor" result="python"
    print(Tensor([0., math.pi/4, math.pi/2, 3*math.pi/4, math.pi]).tan().numpy())
    ```
    """
    return self.sin() / self.cos()

  def asin(self) -> Tensor:
    """
    Computes the inverse sine (arcsine) of the tensor element-wise.

    ```python exec="true" source="above" session="tensor" result="python"
    print(Tensor([-0.9, -0.6, -0.3, 0., 0.3, 0.6, 0.9]).asin().numpy())
    ```
    """
    # https://personal.math.ubc.ca/~cbm/aands/page_81.htm 4.4.46
    coefficients = [-0.0012624911, 0.0066700901, -0.0170881256, 0.0308918810, -0.0501743046, 0.0889789874, -0.2145988016, 1.5707963050]
    x = math.pi / 2 - (1.0 - self.abs()).sqrt() * polyN(self.abs(), coefficients)
    return self.sign() * x

  def acos(self) -> Tensor:
    """
    Computes the inverse cosine (arccosine) of the tensor element-wise.

    ```python exec="true" source="above" session="tensor" result="python"
    print(Tensor([-0.9, -0.6, -0.3, 0., 0.3, 0.6, 0.9]).acos().numpy())
    ```
    """
    return math.pi / 2 - self.asin()

  def atan(self) -> Tensor:
    """
    Computes the inverse tangent (arctan) of the tensor element-wise.

    ```python exec="true" source="above" session="tensor" result="python"
    print(Tensor([-3., -2., -1., 0., 1., 2., 3.]).atan().numpy())
    ```
    """
    return (self / (1 + self * self).sqrt()).asin()

  # ***** math functions *****

  def trunc(self: Tensor) -> Tensor:
    """
    Truncates the tensor element-wise.

    ```python exec="true" source="above" session="tensor" result="python"
    print(Tensor([-3.5, -2.5, -1.5, -0.5, 0.5, 1.5, 2.5, 3.5]).trunc().numpy())
    ```
    """
    return self._apply_uop(UOp.trunc)

  def ceil(self: Tensor) -> Tensor:
    """
    Rounds the tensor element-wise towards positive infinity.

    ```python exec="true" source="above" session="tensor" result="python"
    print(Tensor([-3.5, -2.5, -1.5, -0.5, 0.5, 1.5, 2.5, 3.5]).ceil().numpy())
    ```
    """
    return (self > (b := self.trunc())).where(b+1, b)

  def floor(self: Tensor) -> Tensor:
    """
    Rounds the tensor element-wise towards negative infinity.

    ```python exec="true" source="above" session="tensor" result="python"
    print(Tensor([-3.5, -2.5, -1.5, -0.5, 0.5, 1.5, 2.5, 3.5]).floor().numpy())
    ```
    """
    return (self < (b := self.trunc())).where(b-1, b)

  def round(self: Tensor) -> Tensor:
    """
    Rounds the tensor element-wise with rounding half to even.

    ```python exec="true" source="above" session="tensor" result="python"
    print(Tensor([-3.5, -2.5, -1.5, -0.5, 0.5, 1.5, 2.5, 3.5]).round().numpy())
    ```
    """
    return ((self > 0) == ((b := self.trunc() / 2.0).trunc() == b)).where((self - 0.5).ceil(), (self + 0.5).floor())

  def isinf(self:Tensor, detect_positive:bool=True, detect_negative:bool=True) -> Tensor:
    """
    Checks the tensor element-wise to return True where the element is infinity, otherwise returns False

    ```python exec="true" source="above" session="tensor" result="python"
    print(Tensor([1, float('inf'), 2, float('-inf'), float('nan')]).isinf().numpy())
    ```
    """
    return (self == float("inf")) * detect_positive + (self == float("-inf")) * detect_negative

  def isnan(self:Tensor) -> Tensor:
    """
    Checks the tensor element-wise to return True where the element is NaN, otherwise returns False

    ```python exec="true" source="above" session="tensor" result="python"
    print(Tensor([1, float('inf'), 2, float('-inf'), float('nan')]).isnan().numpy())
    ```
    """
    return self != self

  def isfinite(self:Tensor) -> Tensor:
    """
    Checks the tensor element-wise to return True where the element is finite, otherwise returns False

    ```python exec="true" source="above" session="tensor" result="python"
    print(Tensor([1, float('inf'), 2, float('-inf'), float('nan')]).isfinite().numpy())
    ```
    """
    return (self.isinf()|self.isnan()).logical_not()

  def lerp(self, end:Tensor, weight:Tensor|float) -> Tensor:
    """
    Linearly interpolates between `self` and `end` by `weight`.

    ```python exec="true" source="above" session="tensor" result="python"
    print(Tensor([1., 2., 3.]).lerp(Tensor([4., 5., 6.]), 0.5).numpy())
    ```
    """
    if self.dtype == dtypes.uint8 and isinstance(weight, Tensor):
      w_i = (weight * (1<<(W_PREC:=7)) + 0.5).cast(dtypes.int16)
      return (self+(((end - self).cast(dtypes.int8) * w_i + (1<<W_PREC-1)).cast(dtypes.uint16) >> W_PREC)).cast(dtypes.uint8)
    return self + (end - self) * weight

  def square(self) -> Tensor:
    """
    Squares the tensor element-wise.
    Equivalent to `self*self`.

    ```python exec="true" source="above" session="tensor" result="python"
    print(Tensor([-3., -2., -1., 0., 1., 2., 3.]).square().numpy())
    ```
    """
    return self*self

  def clamp(self, min_=None, max_=None) -> Tensor:
    """
    Clips (clamps) the values in the tensor between `min_` and `max_` element-wise.
    If `min_` is `None`, there is no lower bound. If `max_` is None, there is no upper bound.

    ```python exec="true" source="above" session="tensor" result="python"
    print(Tensor([-3., -2., -1., 0., 1., 2., 3.]).clip(-1, 1).numpy())
    ```
    """
    if min_ is None and max_ is None: raise RuntimeError("at least one of 'min_' or 'max_' must not be None")
    ret = self.maximum(min_) if min_ is not None else self
    return ret.minimum(max_) if max_ is not None else ret

  def clip(self, min_=None, max_=None) -> Tensor:
    """
    Alias for `Tensor.clamp`.
    """
    return self.clamp(min_, max_)

  def sign(self) -> Tensor:
    """
    Returns the sign of the tensor element-wise.

    ```python exec="true" source="above" session="tensor" result="python"
    print(Tensor([-3., -2., -1., 0., 1., 2., 3.]).sign().numpy())
    ```
    """
    return self.ne(0).where((self<0).where(self.full_like(-1), self.full_like(1)), self.full_like(0)) + self*0

  def abs(self) -> Tensor:
    """
    Computes the absolute value of the tensor element-wise.

    ```python exec="true" source="above" session="tensor" result="python"
    print(Tensor([-3., -2., -1., 0., 1., 2., 3.]).abs().numpy())
    ```
    """
    return self * self.sign()

  def reciprocal(self) -> Tensor:
    """
    Computes `1/x` element-wise.

    ```python exec="true" source="above" session="tensor" result="python"
    print(Tensor([1., 2., 3., 4.]).reciprocal().numpy())
    ```
    """
    return self.cast(least_upper_float(self.dtype))._apply_uop(UOp.reciprocal)

  # ***** activation functions *****

  def elu(self, alpha=1.0) -> Tensor:
    """
    Applies the Exponential Linear Unit (ELU) function element-wise.

    - Paper: https://arxiv.org/abs/1511.07289v5

    ```python exec="true" source="above" session="tensor" result="python"
    print(Tensor([-3., -2., -1., 0., 1., 2., 3.]).elu().numpy())
    ```
    """
    return self.relu() - alpha*(1-self.exp()).relu()

  def celu(self, alpha=1.0) -> Tensor:
    """
    Applies the Continuously differentiable Exponential Linear Unit (CELU) function element-wise.

    - Paper: https://arxiv.org/abs/1704.07483

    ```python exec="true" source="above" session="tensor" result="python"
    print(Tensor([-3., -2., -1., 0., 1., 2., 3.]).celu().numpy())
    ```
    """
    return self.maximum(0) + (alpha * ((self / alpha).exp() - 1)).minimum(0)

  def selu(self, alpha=1.67326, gamma=1.0507) -> Tensor:
    """
    Applies the Scaled Exponential Linear Unit (SELU) function element-wise.

    - Paper: https://arxiv.org/abs/1706.02515v5

    ```python exec="true" source="above" session="tensor" result="python"
    print(Tensor([-3., -2., -1., 0., 1., 2., 3.]).selu().numpy())
    ```
    """
    return gamma * (self >= 0).detach().where(self, alpha * (self.exp() - 1))

  def swish(self) -> Tensor:
    """
    See `.silu()`

    - Paper: https://arxiv.org/abs/1710.05941v1

    ```python exec="true" source="above" session="tensor" result="python"
    print(Tensor([-3., -2., -1., 0., 1., 2., 3.]).swish().numpy())
    ```
    """
    return self * self.sigmoid()

  def silu(self) -> Tensor:
    """
    Applies the Sigmoid Linear Unit (SiLU) function element-wise.

    - Paper: https://arxiv.org/abs/1606.08415

    ```python exec="true" source="above" session="tensor" result="python"
    print(Tensor([-3., -2., -1., 0., 1., 2., 3.]).silu().numpy())
    ```
    """
    return self.swish()   # The SiLU function is also known as the swish function.

  def relu6(self) -> Tensor:
    """
    Applies the ReLU6 function element-wise.

    - Paper: https://arxiv.org/abs/1704.04861v1

    ```python exec="true" source="above" session="tensor" result="python"
    print(Tensor([-9., -6., -3., 0., 3., 6., 9.]).relu6().numpy())
    ```
    """
    return self.relu() - (self-6).relu()

  def hardswish(self) -> Tensor:
    """
    Applies the Hardswish function element-wise.

    - Paper: https://arxiv.org/abs/1905.02244v5

    ```python exec="true" source="above" session="tensor" result="python"
    print(Tensor([-3., -2., -1., 0., 1., 2., 3.]).hardswish().numpy())
    ```
    """
    return self * (self+3).relu6() * (1/6)

  def tanh(self) -> Tensor:
    """
    Applies the Hyperbolic Tangent (tanh) function element-wise.

    - Described: https://en.wikipedia.org/wiki/Hyperbolic_functions#Tanh

    ```python exec="true" source="above" session="tensor" result="python"
    print(Tensor([-3., -2., -1., 0., 1., 2., 3.]).tanh().numpy())
    ```
    """
    return 2.0 * ((2.0 * self).sigmoid()) - 1.0

  def sinh(self) -> Tensor:
    """
    Applies the Hyperbolic Sine (sinh) function element-wise.

    - Described: https://en.wikipedia.org/wiki/Hyperbolic_functions#Sinh

    ```python exec="true" source="above" session="tensor" result="python"
    print(Tensor([-3., -2., -1., 0., 1., 2., 3.]).sinh().numpy())
    ```
    """
    return (self.exp() - self.neg().exp()) / 2

  def cosh(self) -> Tensor:
    """
    Applies the Hyperbolic Cosine (cosh) function element-wise.

    - Described: https://en.wikipedia.org/wiki/Hyperbolic_functions#Cosh

    ```python exec="true" source="above" session="tensor" result="python"
    print(Tensor([-3., -2., -1., 0., 1., 2., 3.]).cosh().numpy())
    ```
    """
    return (self.exp() + self.neg().exp()) / 2

  def atanh(self) -> Tensor:
    """
    Applies the Inverse Hyperbolic Tangent (atanh) function element-wise.

    - Described: https://en.wikipedia.org/wiki/Inverse_hyperbolic_functions#atanh

    ```python exec="true" source="above" session="tensor" result="python"
    print(Tensor([-0.9, -0.6, -0.3, 0., 0.3, 0.6, 0.9]).atanh().numpy())
    ```
    """
    return ((1 + self)/(1 - self)).log() / 2

  def asinh(self) -> Tensor:
    """
    Applies the Inverse Hyperbolic Sine (asinh) function element-wise.

    - Described: https://en.wikipedia.org/wiki/Inverse_hyperbolic_functions#asinh

    ```python exec="true" source="above" session="tensor" result="python"
    print(Tensor([-3., -2., -1., 0., 1., 2., 3.]).asinh().numpy())
    ```
    """
    return (self + (self.square() + 1).sqrt()).log()

  def acosh(self) -> Tensor:
    """
    Applies the Inverse Hyperbolic Cosine (acosh) function element-wise.

    - Described: https://en.wikipedia.org/wiki/Inverse_hyperbolic_functions#acosh

    ```python exec="true" source="above" session="tensor" result="python"
    print(Tensor([-3., -2., -1., 0., 1., 2., 3.]).acosh().numpy())
    ```
    """
    return (self + (self.square() - 1).sqrt()).log()

  def hardtanh(self, min_val=-1, max_val=1) -> Tensor:
    """
    Applies the Hardtanh function element-wise.

    ```python exec="true" source="above" session="tensor" result="python"
    print(Tensor([-1.5, -1.0, -0.5, 0., 0.5, 1.0, 1.5]).hardtanh().numpy())
    ```
    """
    return self.clip(min_val, max_val)

  def erf(self) -> Tensor:
    """
    Applies error function element-wise.

    - Described: https://en.wikipedia.org/wiki/Error_function

    ```python exec="true" source="above" session="tensor" result="python"
    print(Tensor([-1.5, -1.0, -0.5, 0., 0.5, 1.0, 1.5]).erf().numpy())
    ```
    """
    # https://personal.math.ubc.ca/~cbm/aands/page_299.htm 7.1.26
    t = 1.0 / (1.0 + 0.3275911 * self.abs())
    return self.sign() * (1.0 - t * polyN(t, [1.061405429, -1.453152027, 1.421413741, -0.284496736, 0.254829592]) * (-self.square()).exp())

  def gelu(self) -> Tensor:
    """
    Applies the Gaussian Error Linear Unit (GELU) function element-wise.

    - Paper: https://arxiv.org/abs/1606.08415v5

    ```python exec="true" source="above" session="tensor" result="python"
    print(Tensor([-3., -2., -1., 0., 1., 2., 3.]).gelu().numpy())
    ```
    """
    return 0.5 * self * (1 + (math.sqrt(2 / math.pi) * (self + 0.044715 * self ** 3)).tanh())

  def quick_gelu(self) -> Tensor:
    """
    Applies the Sigmoid GELU approximation element-wise.

    ```python exec="true" source="above" session="tensor" result="python"
    print(Tensor([-3., -2., -1., 0., 1., 2., 3.]).quick_gelu().numpy())
    ```
    """
    return self * (self * 1.702).sigmoid()

  def leaky_relu(self, neg_slope=0.01) -> Tensor:
    """
    Applies the Leaky ReLU function element-wise.

    ```python exec="true" source="above" session="tensor" result="python"
    print(Tensor([-3., -2., -1., 0., 1., 2., 3.]).leaky_relu().numpy())
    ```
    ```python exec="true" source="above" session="tensor" result="python"
    print(Tensor([-3., -2., -1., 0., 1., 2., 3.]).leaky_relu(neg_slope=0.42).numpy())
    ```
    """
    return (self<0).where(neg_slope*self, self)

  def mish(self) -> Tensor:
    """
    Applies the Mish function element-wise.

    - Paper: https://arxiv.org/abs/1908.08681v3

    ```python exec="true" source="above" session="tensor" result="python"
    print(Tensor([-3., -2., -1., 0., 1., 2., 3.]).mish().numpy())
    ```
    """
    return self * self.softplus().tanh()

  def softplus(self, beta=1.0) -> Tensor:
    """
    Applies the Softplus function element-wise.

    ```python exec="true" source="above" session="tensor" result="python"
    print(Tensor([-3., -2., -1., 0., 1., 2., 3.]).softplus().numpy())
    ```
    """
    return (1/beta) * (self*beta).logaddexp(0.0)

  def softsign(self) -> Tensor:
    """
    Applies the Softsign function element-wise.

    ```python exec="true" source="above" session="tensor" result="python"
    print(Tensor([-3., -2., -1., 0., 1., 2., 3.]).softsign().numpy())
    ```
    """
    return self / (1 + self.abs())

  # ***** broadcasted elementwise ops *****
  def _broadcast_to(self, new_shape:tuple[sint, ...]) -> Tensor:
    if self.shape == new_shape: return self
    if self.ndim > len(new_shape): raise ValueError(f"cannot broadcast tensor to fewer dimensions. shape={self.shape} to {new_shape=}")
    # first unsqueeze left with 1s https://data-apis.org/array-api/latest/API_specification/broadcasting.html
    shape, _ = _align_left(self.shape, new_shape)
    # for each dimension, check either dim is 1, or it does not change
    if not all(resolve(s == ns) or resolve(s == 1) for s,ns in zip(shape, new_shape)):
      raise ValueError(f"cannot broadcast {self.shape} to {new_shape=}")
    # NOTE: this cast is no-op in forward and uses sum_acc_dtype in the backward sum
    return self.reshape(shape).cast(sum_acc_dtype(self.dtype))._apply_uop(UOp.expand, arg=new_shape).cast(self.dtype)

  def _broadcasted(self, y:Tensor|ConstType|UOp, reverse:bool=False, match_dtype:bool=True) -> tuple[Tensor, Tensor]:
    x: Tensor = self
    if not isinstance(y, Tensor):
      # make y a Tensor
      assert isinstance(y, (*get_args(ConstType), UOp)), f"{type(y)=}, {y=}"
      if isinstance(x.dtype, ImageDType) or dtypes.is_float(x.dtype) or (dtypes.is_int(x.dtype) and isinstance(y, int)): y_dtype = x.dtype
      elif not isinstance(y, UOp): y_dtype = dtypes.from_py(y)
      if isinstance(y, UOp): y = Tensor.from_uop(y, device=x.device)
      else: y = Tensor(dtypes.as_const(y, y_dtype), x.device, y_dtype, requires_grad=False)

    if match_dtype and x.dtype != y.dtype:
      output_dtype = least_upper_dtype(x.dtype, y.dtype)
      x, y = x.cast(output_dtype), y.cast(output_dtype)

    if reverse: x, y = y, x

    # broadcast
    return x._broadcast_to(out_shape:=_broadcast_shape(x.shape, y.shape)), y._broadcast_to(out_shape)

  def sub(self, x:Tensor|ConstType, reverse=False) -> Tensor:
    """
    Subtracts `x` from `self`.
    Equivalent to `self - x`.
    Supports broadcasting to a common shape, type promotion, and integer, float, boolean inputs.

    ```python exec="true" source="above" session="tensor" result="python"
    Tensor.manual_seed(42)
    t = Tensor.randn(4)
    print(t.numpy())
    ```
    ```python exec="true" source="above" session="tensor" result="python"
    print(t.sub(20).numpy())
    ```
    ```python exec="true" source="above" session="tensor" result="python"
    print(t.sub(Tensor([[2.0], [3.5]])).numpy())
    ```
    """
    a, b = self._broadcasted(x, reverse)
    return a + (-b)

  def div(self, x:Tensor|ConstType, reverse=False, rounding_mode:Literal["trunc", "floor"]|None=None) -> Tensor:
    """
    Divides `self` by `x`.
    Equivalent to `self / x`.
    Supports broadcasting to a common shape, type promotion, and integer, float, boolean inputs.
    `div` performs true division.

    ```python exec="true" source="above" session="tensor" result="python"
    Tensor.manual_seed(42)
    t = Tensor.randn(4)
    print(t.numpy())
    ```
    ```python exec="true" source="above" session="tensor" result="python"
    print(t.div(3).numpy())
    ```
    ```python exec="true" source="above" session="tensor" result="python"
    print(Tensor([1, 4, 10]).div(Tensor([2, 3, 4])).numpy())
    ```
    """
    numerator, denominator = self._broadcasted(x, reverse)
    d = numerator.cast(least_upper_float(numerator.dtype)) * denominator.cast(least_upper_float(denominator.dtype)).reciprocal()
    output_dtype = numerator.dtype if dtypes.is_int(numerator.dtype) else d.dtype
    if dtypes.is_int(dt:=least_upper_dtype(numerator.dtype, denominator.dtype)) and rounding_mode is not None:
      numerator, denominator = numerator.cast(dt), denominator.cast(dt)
      if rounding_mode == "trunc": return numerator.idiv(denominator)
      if rounding_mode == "floor":
        truncate_div, truncate_mod = numerator.idiv(denominator), numerator._apply_broadcasted_uop(UOp.mod, denominator)
        opposite_sign = ((numerator>0)&(denominator<0)) | ((numerator<0)&(denominator>0))
        return (opposite_sign&(truncate_mod!=0)).where(truncate_div-1, truncate_div)
    if rounding_mode == "trunc": return d.trunc().cast(output_dtype)
    if rounding_mode == "floor": return d.floor().cast(output_dtype)
    if rounding_mode is not None: raise RuntimeError(f"{rounding_mode=} is not supported")
    return d

  def mod(self, x:Tensor|ConstType, reverse=False) -> Tensor:
    """
    Mod `self` by `x`.
    Equivalent to `self % x`.
    Supports broadcasting to a common shape, type promotion, and integer inputs.

    ```python exec="true" source="above" session="tensor" result="python"
    print(Tensor([-4, 7, 5, 4, -7, 8]).mod(Tensor([2, -3, 8, -2, 3, 5])).numpy())
    ```
    """
    a, b = self._broadcasted(x, reverse)
    return a - a.div(b, rounding_mode="floor") * b

  def bitwise_not(self) -> Tensor:
    """
    Computes the bitwise NOT of `self`.
    Equivalent to `~self`.
    ```python exec="true" source="above" session="tensor" result="python"
    print(Tensor([0, 2, 5, 255], dtype="int8").bitwise_not().numpy())
    ```
    ```python exec="true" source="above" session="tensor" result="python"
    print(Tensor([True, False]).bitwise_not().numpy())
    ```
    """
    if self.dtype != dtypes.bool and not dtypes.is_int(self.dtype): raise RuntimeError(f"{self.dtype} is not supported")
    return self.logical_not() if self.dtype == dtypes.bool else self ^ -1

  def lshift(self, x:int, reverse=False) -> Tensor:
    """
    Computes left arithmetic shift of `self` by `x` bits. `self` must have unsigned dtype.
    Equivalent to `self << x`.

    ```python exec="true" source="above" session="tensor" result="python"
    print(Tensor([1, 3, 31], dtype=dtypes.uint8).lshift(2).numpy())
    ```
    """
    assert dtypes.is_unsigned(self.dtype) and isinstance(x, int) and x >= 0 and not reverse, f"not supported {self.dtype=} {x=}"
    return self.mul(2 ** x, reverse)

  def rshift(self, x:int, reverse=False) -> Tensor:
    """
    Computes right arithmetic shift of `self` by `x` bits. `self` must have unsigned dtype.
    Equivalent to `self >> x`.

    ```python exec="true" source="above" session="tensor" result="python"
    print(Tensor([4, 13, 125], dtype=dtypes.uint8).rshift(2).numpy())
    ```
    """
    assert dtypes.is_unsigned(self.dtype) and isinstance(x, int) and x >= 0 and not reverse, f"not supported {self.dtype=} {x=}"
    return self.idiv(2 ** x, reverse)

  def pow(self, x:Tensor|ConstType, reverse=False) -> Tensor:
    """
    Computes power of `self` with `x`.
    Equivalent to `self ** x`.

    ```python exec="true" source="above" session="tensor" result="python"
    print(Tensor([-1, 2, 3]).pow(2.0).numpy())
    ```
    ```python exec="true" source="above" session="tensor" result="python"
    print(Tensor([-1, 2, 3]).pow(Tensor([-1.5, 0.5, 1.5])).numpy())
    ```
    ```python exec="true" source="above" session="tensor" result="python"
    print((2.0 ** Tensor([-1, 2, 3])).numpy())
    ```
    """
    base, exponent = self._broadcasted(x, reverse=reverse)
    # TODO: int pow
    if not base.is_floating_point() and not (isinstance(x, int) and x >= 0): raise RuntimeError("base needs to be float")

    ret = base._apply_uop(UOp.pow, exponent)
    # NOTE: pow(int, float) -> int
    return ret.round().cast(self.dtype) if not reverse and not dtypes.is_float(self.dtype) and dtypes.is_float(exponent.dtype) else ret

  def maximum(self, x:Tensor|ConstType) -> Tensor:
    """
    Computes element-wise maximum of `self` and `x`.

    ```python exec="true" source="above" session="tensor" result="python"
    print(Tensor([-1, 2, 3]).maximum(1).numpy())
    ```
    ```python exec="true" source="above" session="tensor" result="python"
    print(Tensor([-1, 2, 3]).maximum(Tensor([-4, -2, 9])).numpy())
    ```
    """
    return self._apply_broadcasted_uop(UOp.maximum, x)

  def minimum(self, x:Tensor|ConstType) -> Tensor:
    """
    Computes element-wise minimum of `self` and `x`.

    ```python exec="true" source="above" session="tensor" result="python"
    print(Tensor([-1, 2, 3]).minimum(1).numpy())
    ```
    ```python exec="true" source="above" session="tensor" result="python"
    print(Tensor([-1, 2, 3]).minimum(Tensor([-4, -2, 9])).numpy())
    ```
    """
    t, x = self._broadcasted(x)
    return t._inverse().maximum(x._inverse())._inverse()

  def where(self:Tensor, x:Tensor|ConstType|sint, y:Tensor|ConstType|sint) -> Tensor:
    """
    Returns a tensor of elements selected from either `x` or `y`, depending on `self`.
    `output_i = x_i if self_i else y_i`.

    ```python exec="true" source="above" session="tensor" result="python"
    cond = Tensor([[True, True, False], [True, False, False]])
    print(cond.where(1, 3).numpy())
    ```
    ```python exec="true" source="above" session="tensor" result="python"
    Tensor.manual_seed(42)
    cond = Tensor.randn(2, 3)
    print(cond.numpy())
    ```
    ```python exec="true" source="above" session="tensor" result="python"
    print((cond > 0).where(cond, -float("inf")).numpy())
    ```
    """
    if isinstance(x, Tensor): x, y = x._broadcasted(y)
    elif isinstance(y, Tensor): y, x = y._broadcasted(x)
    cond, x = self._broadcasted(x, match_dtype=False)
    cond, y = cond._broadcasted(y, match_dtype=False)
    return cond.cast(dtypes.bool)._apply_uop(UOp.where, *x._broadcasted(y))

  def copysign(self, other) -> Tensor:
    """
    Returns a tensor of with the magnitude of `self` and the sign of `other`, elementwise.
    """
    # NOTE: torch always return in float, we return based on the broadcasting rule.
    other = self._broadcasted(other)[1]
    # TODO: remove other*0?
    return (other < 0).where(-self.abs(), self.abs()) + other*0

  def logaddexp(self, other) -> Tensor:
    """
    Calculates (self.exp()+other.exp()).log(), elementwise.
    """
    m = self.maximum(other)
    return ((self-m).exp() + (self._broadcasted(other)[1]-m).exp()).log() + m

  # ***** op wrappers *****

  def __invert__(self) -> Tensor: return self.bitwise_not()

  # TODO: combine with UOps __floordiv__
  def __floordiv__(self, x): return self.div(x, rounding_mode="floor")
  def __rfloordiv__(self, x): return self.div(x, rounding_mode="floor", reverse=True)

  def __pow__(self, x) -> Tensor: return self.pow(x)
  def __matmul__(self, x) -> Tensor: return self.matmul(x)

  def __rpow__(self, x) -> Tensor: return self.pow(x, True)
  def __rmatmul__(self, x) -> Tensor: return self.matmul(x, True)

  def __iadd__(self, x) -> Tensor: return self.assign(self.add(x))
  def __isub__(self, x) -> Tensor: return self.assign(self.sub(x))
  def __imul__(self, x) -> Tensor: return self.assign(self.mul(x))
  def __ipow__(self, x) -> Tensor: return self.assign(self.pow(x))
  def __itruediv__(self, x) -> Tensor: return self.assign(self.div(x))
  def __ifloordiv__(self, x) -> Tensor: return self.assign(self.__floordiv__(x))
  def __imatmul__(self, x) -> Tensor: return self.assign(self.matmul(x))
  def __iand__(self, x) -> Tensor: return self.assign(self.bitwise_and(x))
  def __ior__(self, x) -> Tensor: return self.assign(self.bitwise_or(x))
  def __ixor__(self, x) -> Tensor: return self.assign(self.bitwise_xor(x))
  def __ilshift__(self, x) -> Tensor: return self.assign(self.lshift(x))
  def __irshift__(self, x) -> Tensor: return self.assign(self.rshift(x))

  def __lt__(self, x) -> Tensor: return self._apply_broadcasted_uop(UOp.__lt__, x, False)
  def __gt__(self, x) -> Tensor: return self._apply_broadcasted_uop(UOp.__lt__, x, True)
  def ne(self, x) -> Tensor: return self._apply_broadcasted_uop(UOp.ne, x, False)

  def __eq__(self, x) -> Tensor: return self.eq(x)                      # type: ignore[override]

  # ***** functional nn ops *****

  def linear(self, weight:Tensor, bias:Tensor|None=None, dtype:DTypeLike|None=None) -> Tensor:
    """
    Applies a linear transformation to `self` using `weight` and `bias`.

    See: https://pytorch.org/docs/stable/generated/torch.nn.Linear.html

    ```python exec="true" source="above" session="tensor" result="python"
    t = Tensor([[1, 2], [3, 4]])
    weight = Tensor([[1, 2], [3, 4]])
    bias = Tensor([1, 2])
    print(t.linear(weight, bias).numpy())
    ```
    """
    if dtype is not None: return self.cast(dtype).linear(weight.cast(dtype), bias.cast(dtype) if bias is not None else bias)
    x = self.mul(weight) if len(weight.shape) == 1 else self.dot(weight)
    return x.add(bias) if bias is not None else x

  def sequential(self, ll:list[Callable[[Tensor], Tensor]]) -> Tensor:
    """
    Applies a sequence of functions to `self` chaining the output of each function to the input of the next.

    ```python exec="true" source="above" session="tensor" result="python"
    t = Tensor([1, 2, 3])
    print(t.sequential([lambda x: x * 2, lambda x: x + 1]).numpy())
    ```
    """
    return functools.reduce(lambda x,f: f(x), ll, self)

  def layernorm(self, axis:int|tuple[int,...]=-1, eps:float=1e-5) -> Tensor:
    """
    Applies Layer Normalization over a mini-batch of inputs.

    - Paper: https://arxiv.org/abs/1607.06450v1

    ```python exec="true" source="above" session="tensor" result="python"
    t = Tensor.randn(8, 10, 16) * 2 + 8
    print(t.mean().item(), t.std().item())
    ```
    ```python exec="true" source="above" session="tensor" result="python"
    t = t.layernorm()
    print(t.mean().item(), t.std().item())
    ```
    """
    y = (self - self.mean(axis, keepdim=True))
    return y.mul((y*y).mean(axis, keepdim=True).add(eps).rsqrt())

  def batchnorm(self, weight:Tensor|None, bias:Tensor|None, mean:Tensor, invstd:Tensor, axis:int|tuple[int, ...]=1) -> Tensor:
    """
    Applies Batch Normalization over a mini-batch of inputs.

    - Paper: https://arxiv.org/abs/1502.03167

    ```python exec="true" source="above" session="tensor" result="python"
    t = Tensor.randn(8, 4, 16, 16) * 2 + 8
    print(t.mean().item(), t.std().item())
    ```
    ```python exec="true" source="above" session="tensor" result="python"
    t = t.batchnorm(None, None, t.mean(axis=(0,2,3)), t.var(axis=(0,2,3)).add(1e-5).rsqrt())
    print(t.mean().item(), t.std().item())
    ```
    """
    axis_ = argfix(axis)
    shape = tuple(s if ax in axis_ else 1 for ax, s in enumerate(self.shape))
    x = self - mean.reshape(shape)
    if weight is not None: x = x * weight.reshape(shape)
    ret = x.mul(invstd.reshape(shape) if len(invstd.shape) == len(axis_) else invstd)
    return (ret + bias.reshape(shape)) if bias is not None else ret

  def dropout(self, p=0.5) -> Tensor:
    """
    Applies dropout to `self`.

    NOTE: dropout is only applied when `Tensor.training` is `True`.

    - Paper: https://jmlr.org/papers/v15/srivastava14a.html

    ```python exec="true" source="above" session="tensor" result="python"
    Tensor.manual_seed(42)
    t = Tensor.randn(2, 2)
    with Tensor.train():
      print(t.dropout().numpy())
    ```
    """
    if not 0 <= p <= 1: raise ValueError(f"{p=} is out of range [0, 1]")
    if not Tensor.training or p == 0: return self
    if p == 1: return self.zeros_like()
    return (Tensor.rand_like(self, requires_grad=False, dtype=dtypes.default_float, contiguous=False) >= p).contiguous().where(self, 0) / (1.0 - p)

  # helper function commonly used for indexing
  def _one_hot_along_dim(self:Tensor, num_classes:sint, dim:int=-1) -> Tensor:
    if not dtypes.is_int(self.dtype): raise RuntimeError(f"_one_hot_along_dim expects int index tensor, getting {self.dtype}")
    offset = self.ndim - self._resolve_dim(dim) - 1
    return self == Tensor.arange(num_classes, device=self.device, requires_grad=False).reshape((num_classes,) + (1,) * offset)

  def one_hot(self, num_classes:int=-1) -> Tensor:
    """
    Converts `self` to a one-hot tensor.

    `num_classes` defaults to -1, which means num_classes will be inferred as max(self) + 1.

    ```python exec="true" source="above" session="tensor" result="python"
    t = Tensor([0, 1, 3, 3, 4])
    print(t.one_hot(5).numpy())
    ```
    """
    if not dtypes.is_int(self.dtype): raise RuntimeError(f"expect integer dtype, getting {self.dtype=}")
    if num_classes == -1: num_classes = (self.max()+1).item()
    return self[..., None]._one_hot_along_dim(num_classes).where(1, 0)

  def scaled_dot_product_attention(self, key:Tensor, value:Tensor, attn_mask:Tensor|None=None, dropout_p:float=0.0,
                                   is_causal:bool=False, enable_gqa:bool=False, softmax_dtype:DTypeLike|None=None) -> Tensor:
    """
    Computes scaled dot-product attention.
    `self` is the query tensor, `key` is the key tensor, and `value` is the value tensor.

    - Paper: https://arxiv.org/abs/1706.03762v7

    ```python exec="true" source="above" session="tensor" result="python"
    q = Tensor.randn(2, 4, 8)
    k = Tensor.randn(2, 4, 8)
    v = Tensor.randn(2, 4, 8)
    print(q.scaled_dot_product_attention(k, v).numpy())
    ```
    """
    # NOTE: it also works when `key` and `value` have symbolic shape.
    assert all_int(self.shape), f"does not support symbolic shape {self.shape}"
    # GQA: https://docs.pytorch.org/docs/stable/generated/torch.nn.functional.scaled_dot_product_attention.html
    if enable_gqa:
      key = key.repeat_interleave(self.shape[-3] // key.shape[-3], dim=-3)
      value = value.repeat_interleave(self.shape[-3] // value.shape[-3], dim=-3)

    if FUSE_ATTENTION: q, key, value = self.contiguous(), key.contiguous(), value.contiguous()
    else: q = self

    qk = q.matmul(key.transpose(-2,-1), dtype=least_upper_dtype(q.dtype, key.dtype, dtypes.float32)) / math.sqrt(q.shape[-1])
    # handle attention mask
    if is_causal:
      if attn_mask is not None: raise RuntimeError("cannot set attn_mask when is_causal=True")
      attn_mask = qk.ones_like(requires_grad=False, device=self.device, dtype=dtypes.bool).tril()
    if attn_mask is not None:
      if attn_mask.dtype == dtypes.bool: attn_mask = attn_mask.where(0, -float("inf"))
      qk = qk + attn_mask
<<<<<<< HEAD
    if softmax_dtype is None:
      return qk.cast(self.dtype).softmax(-1).dropout(dropout_p) @ value
    else:
      return qk.cast(softmax_dtype).softmax(-1).cast(self.dtype).dropout(dropout_p) @ value
=======
    attn = qk.cast(self.dtype).softmax(-1).dropout(dropout_p) @ value
    return attn.fuse() if FUSE_ATTENTION else attn
>>>>>>> 0599e861

  def _do_reduction(self, reduction:ReductionStr="mean") -> Tensor:
    if reduction not in get_args(ReductionStr): raise ValueError(f"{reduction=} must be one of {get_args(ReductionStr)}")
    reductions: dict[str, Callable[[Tensor], Tensor]] = {"mean": Tensor.mean, "sum": Tensor.sum, "none": lambda x: x}
    return reductions[reduction](self)

  def binary_crossentropy(self, Y:Tensor, reduction:ReductionStr="mean") -> Tensor:
    """
    Computes the binary cross-entropy loss between `self` and `Y`.

    See: https://pytorch.org/docs/stable/generated/torch.nn.BCELoss.html

    ```python exec="true" source="above" session="tensor" result="python"
    t = Tensor([0.1, 0.9, 0.2])
    Y = Tensor([0, 1, 0])
    print(t.binary_crossentropy(Y).item())
    ```
    """
    return (-Y*self.log() - (1-Y)*(1-self).log())._do_reduction(reduction)

  def binary_crossentropy_logits(self, Y:Tensor, reduction:ReductionStr="mean", pos_weight:Tensor|None=None) -> Tensor:
    """
    Computes the binary cross-entropy loss between `self` and `Y` where `self` is logits.

    See: https://pytorch.org/docs/stable/generated/torch.nn.BCEWithLogitsLoss.html

    ```python exec="true" source="above" session="tensor" result="python"
    t = Tensor([-1, 2, -3])
    Y = Tensor([0, 1, 0])
    print(t.binary_crossentropy_logits(Y).item())
    ```
    """
    log_p, log_1_minus_p = self.logsigmoid(), (-self).logsigmoid()
    return (-((1 if pos_weight is None else pos_weight) * Y * log_p + (1-Y) * log_1_minus_p))._do_reduction(reduction)

  def sparse_categorical_crossentropy(self, Y:Tensor, ignore_index:int=-1, label_smoothing=0.0, reduction:ReductionStr="mean") -> Tensor:
    """
    Computes the sparse categorical cross-entropy loss between `self` and `Y`.

    NOTE: `self` is logits and `Y` is the target labels.
    NOTE: unlike PyTorch, this function expects the class axis to be -1

    See: https://pytorch.org/docs/stable/generated/torch.nn.CrossEntropyLoss.html

    ```python exec="true" source="above" session="tensor" result="python"
    t = Tensor([[-1, 2, -3], [1, -2, 3]])
    Y = Tensor([1, 2])
    print(t.sparse_categorical_crossentropy(Y).item())
    ```
    """
    assert 0.0 <= label_smoothing <= 1.0, "label_smoothing must be in [0.0, 1.0]"
    assert reduction in get_args(ReductionStr), f"reduction must be one of {get_args(ReductionStr)}"
    log_probs = self.log_softmax()
    loss_mask = (Y != ignore_index) if ignore_index != -1 else Y.ones_like(dtype=dtypes.bool)
    y = Y.to(self.device).unsqueeze(-1)._one_hot_along_dim(self.shape[-1], dim=-1) * loss_mask.unsqueeze(-1)
    smoothing = label_smoothing * (log_probs.mean(-1) * loss_mask)
    unreduced = ((1 - label_smoothing) * (log_probs * y).sum(-1) + smoothing)
    # NOTE: because of ignore_index, we can't use Tensor.mean (so can't use `_do_reduction` here)
    return -(unreduced.sum() / loss_mask.sum() if reduction == "mean" else (unreduced.sum() if reduction == "sum" else unreduced))

  def cross_entropy(self, Y:Tensor, reduction:ReductionStr="mean", label_smoothing:float=0.0) -> Tensor:
    """
    Computes the cross entropy loss between input logits and target.

    NOTE: `self` are logits and `Y` are the target labels or class probabilities.

    See: https://pytorch.org/docs/stable/generated/torch.nn.functional.cross_entropy.html

    ```python exec="true" source="above" session="tensor" result="python"
    t = Tensor([[-1, 2, -3], [1, -2, 3]])
    Y = Tensor([1, 2])
    print(t.cross_entropy(Y).item())
    ```
    ```python exec="true" source="above" session="tensor" result="python"
    t = Tensor([[-1, 2, -3], [1, -2, 3]])
    Y = Tensor([1, 2])
    print(t.cross_entropy(Y, reduction='none').numpy())
    ```
    """
    assert 0.0 <= label_smoothing <= 1.0, "label_smoothing must be in [0.0, 1.0]"
    classes_dim = 0 if self.ndim == 1 else 1
    if self.shape != Y.shape:
      if self.max(classes_dim).shape != Y.shape: raise RuntimeError(f"shape mismatch: {self.shape=}, {Y.shape=}")
      Y = Y.unsqueeze(classes_dim)._one_hot_along_dim(num_classes=self.shape[classes_dim], dim=classes_dim)
    Y = (1 - label_smoothing)*Y + label_smoothing / int(Y.shape[classes_dim])
    return -self.log_softmax(classes_dim).mul(Y).sum(classes_dim)._do_reduction(reduction)

  def nll_loss(self, Y:Tensor, weight:Tensor|None=None, ignore_index:int|None=None, reduction:ReductionStr="mean") -> Tensor:
    """
    Computes the negative log likelihood loss between log-probabilities and target labels.

    NOTE: `self` is log-probabilities and `Y` is the Y labels or class probabilities.

    See: https://pytorch.org/docs/stable/generated/torch.nn.functional.nll_loss.html

    ```python exec="true" source="above" session="tensor" result="python"
    t = Tensor([[-1, 2, -3], [1, -2, 3]])
    Y = Tensor([1, 2])
    print(t.log_softmax().nll_loss(Y).item())
    ```
    ```python exec="true" source="above" session="tensor" result="python"
    t = Tensor([[-1, 2, -3], [1, -2, 3]])
    Y = Tensor([1, 2])
    print(t.log_softmax().nll_loss(Y, reduction='none').numpy())
    ```
    """
    weight = Tensor.ones_like(Y, requires_grad=False) if weight is None else weight[Y]
    masked_weight = weight if ignore_index is None else weight * (Y != ignore_index)
    nll = -self.gather(1, Y.unsqueeze(1)).squeeze(1) * masked_weight
    return nll.sum() / masked_weight.sum() if reduction == "mean" else nll._do_reduction(reduction)

  def newton_schulz(self, steps:int, params:tuple[int, ...], eps:float=1.0e-7) -> Tensor:
    """
    Performs the newton-schulz algorithm for odd polynomials. The degree of the odd polynomial depends on the number of params.

    ```python exec="true" source="above" session="tensor" result="python"
    t = Tensor.randn(4, 4)
    print(t.newton_schulz(steps=5, params=(2,-1.5,0.5)).numpy())
    ```
    """
    assert self.ndim > 1, "NS only works for two or more dims"
    G = self / (self.square().sum(axis=(-2, -1), keepdim=True).sqrt() + eps)
    G = G.transpose(-2, -1) if self.shape[-2] > self.shape[-1] else G
    for _ in range(steps): G = sum(p * functools.reduce(lambda x, y: (y @ y.transpose(-2, -1)) @ x, [G]*i, G) for i,p in enumerate(params))
    return G.transpose(-2, -1) if self.shape[-2] > self.shape[-1] else G

  def qr(self) -> tuple[Tensor, Tensor]:
    assert self.ndim > 1, f"expected two or more dimensions, got {self.ndim}"
    R = self.clone()
    b_shape, m, n = self.shape[0:self.ndim - 2], int(R.shape[-2]), int(R.shape[-1])
    Q = Tensor.eye(m, dtype = self.dtype).reshape((1,) * (len(self.shape) - 2) + 2 * (m,)).expand(b_shape + 2 * (m,)).contiguous()
    for i in range(int(min(m, n))):
      x = R[..., i:m, i]
      s = -x[..., 0].sign()
      u1 = x[..., 0] - s * x.square().sum(-1).sqrt()
      w = x.unsqueeze(-1) / u1.reshape(b_shape + 2 * (1,))
      w[..., 0, 0] = 1
      tau = (-s * u1 / x.square().sum(-1).sqrt()).reshape(b_shape + 2 * (1,)).expand(w.shape)
      R[..., i:m, :] = R[..., i:m, :] - (w * tau) @ (w.transpose(-2, -1) @ R[..., i:m, :])
      Q[..., :, i:m] = Q[..., :, i:m] - (Q[..., :, i:m] @ w) @ (tau.transpose(-2, -1) * w.transpose(-2, -1))
    return Q,R

  def svd(self, full_matrices = True) -> tuple[Tensor, Tensor, Tensor]:
    #partial implementation of https://www.netlib.org/lapack/lawnspdf/lawn169.pdf , pg 26
    assert self.ndim > 1, f"expected two or more dimensions, got {self.ndim}"
    b_shape, m, n = self.shape[:-2], int(self.shape[-2]), int(self.shape[-1])
    #preprocess the matrix
    Q, R = (Tensor.qr(self) if m >= n else Tensor.qr(self.transpose(-2, -1)))
    num, q_num = int(min(m, n)), int(max(m, n))
    U = R.shrink(tuple([(0, self.shape[i]) for i in range(self.ndim - 2)] + [(0, num), (0, num)])).contiguous()
    V = Tensor.eye(num, dtype = self.dtype).reshape((1,) * (self.ndim - 2) + (num, num)).expand(b_shape + 2 * (num,)).contiguous()
    #prepare round robin pairing
    permute, inverse_permute = Tensor.arange(0, num, dtype = dtypes.int), Tensor.zeros(num, dtype = dtypes.int).contiguous()
    permute[num//2:num] = permute[num//2:num].flip(0)
    inverse_permute[permute] = Tensor.arange(num, dtype = dtypes.int)
    def one_round_jacobi(U, V,permute,inverse_permute):
      #pair all the columns
      V_permuted, runoff_V = (V[..., permute].split(num - 1, -1)) if num % 2 == 1 else (V[..., permute], None)
      V_left, V_right = V_permuted.split(num//2, -1)
      U_permuted, runoff_U = (U[..., permute].split(num - 1, -1)) if num % 2 == 1 else (U[..., permute], None)
      U_left, U_right = U_permuted.split(num//2, -1)
      #compute the jacobi rotations for each pairing
      gamma = (U_left * U_right).sum(-2).reshape(b_shape + (1, num//2))
      alpha, beta = U_permuted.square().sum(-2).unsqueeze(-2).split(num//2, -1)
      tau = (beta - alpha) / (2 * gamma)
      t = tau.sign() / (tau.abs() + (1 + tau.square()).sqrt())
      c = 1 / (1 + t.square()).sqrt()
      s = c * t
      #apply the rotations
      U_left, U_right = c * U_left - s * U_right, s * U_left + c * U_right
      U = U_left.cat(U_right.cat(runoff_U, dim = -1) if num % 2 == 1 else U_right, dim = -1)[..., inverse_permute]
      V_left, V_right = c * V_left - s * V_right, s * V_left + c * V_right
      V = V_left.cat(V_right.cat(runoff_V, dim = -1) if num % 2 == 1 else V_right, dim = -1)[..., inverse_permute]
      #prepare the next round robin pairings
      if num % 2 == 1: permute = ((permute - 1) % num)
      else: permute = permute[0].reshape(1).cat(((permute[1:num] - 2) % (num - 1)) + 1)
      inverse_permute = inverse_permute.scatter(0,permute,Tensor.arange(num,dtype=dtypes.int32))
      return U, V, permute, inverse_permute
    max_iterations, iterations_per_round = 1, int((num) * math.log2(num) * 2 + 2)#sorta heuristic, most use num*log2(num)
    for _ in range(max_iterations * iterations_per_round): U, V, permute, inverse_permute = one_round_jacobi(U, V, permute, inverse_permute)
    #extract singular values and sort. construct U from Q
    S, indices = U.square().sum(-2).sqrt().sort(dim = -1, descending=True)
    new_indices = Tensor.arange(num).reshape((1,) * (self.ndim - 1) + (num,)).expand(b_shape + 2 * (num,)).contiguous()
    new_indices[..., :num] = indices.reshape(b_shape + (1,) + (num,)).expand(b_shape + 2 * (num,))
    U,V = U.gather(-1, new_indices[...,0:num,0:num]) / S.unsqueeze(-2), V.gather(-1, new_indices[..., 0:num, 0:num]).realize()

    padded_u = Tensor.eye(q_num, dtype = U.dtype).reshape((1,) * (self.ndim - 2) + 2 * (q_num,)).expand(b_shape + 2 * (q_num,)).contiguous()
    padded_u[..., 0:num, 0:num] = U
    U = Q @ padded_u
    if not full_matrices: U, V = U[..., 0:num], V[..., 0:num]
    return (U, S, V.transpose(-2,-1)) if m >= n else (V, S, U.transpose(-2, -1))

  # ***** Tensor Properties *****

  @property
  def ndim(self) -> int:
    """
    Returns the number of dimensions in the tensor.

    ```python exec="true" source="above" session="tensor" result="python"
    t = Tensor([[1, 2], [3, 4]])
    print(t.ndim)
    ```
    """
    return len(self.shape)

  def numel(self) -> sint:
    """
    Returns the total number of elements in the tensor.

    ```python exec="true" source="above" session="tensor" result="python"
    t = Tensor([[[1, 2], [3, 4]], [[5, 6], [7, 8]]])
    print(t.numel())
    ```
    """
    return prod(self.shape)

  def element_size(self) -> int:
    """
    Returns the size in bytes of an individual element in the tensor.

    ```python exec="true" source="above" session="tensor" result="python"
    t = Tensor([5], dtype=dtypes.int16)
    print(t.element_size())
    ```
    """
    return self.dtype.itemsize

  def nbytes(self) -> int:
    """
    Returns the total number of bytes of all elements in the tensor.

    ```python exec="true" source="above" session="tensor" result="python"
    t = Tensor([8, 9], dtype=dtypes.float)
    print(t.nbytes())
    ```
    """
    return self.numel() * self.element_size()

  def is_floating_point(self) -> bool:
    """
    Returns `True` if the tensor contains floating point types, i.e. is one of `dtypes.float64`, `dtypes.float32`,
    `dtypes.float16`, `dtypes.bfloat16`.

    ```python exec="true" source="above" session="tensor" result="python"
    t = Tensor([8, 9], dtype=dtypes.float32)
    print(t.is_floating_point())
    ```
    """
    return dtypes.is_float(self.dtype)

  def size(self, dim:int|None=None) -> sint|tuple[sint, ...]:
    """
    Returns the size of the tensor. If `dim` is specified, return the length along dimension `dim`. Otherwise return the shape of the tensor.

    ```python exec="true" source="above" session="tensor" result="python"
    t = Tensor([[4, 5, 6], [7, 8, 9]])
    print(t.size())
    ```
    ```python exec="true" source="above" session="tensor" result="python"
    print(t.size(dim=1))
    ```
    """
    return self.shape if dim is None else self.shape[dim]

  # ***** cast ops *****

  def cast(self, dtype:DTypeLike) -> Tensor:
    """
    Casts `self` to the given `dtype`.

    ```python exec="true" source="above" session="tensor" result="python"
    t = Tensor([-1, 2.5, 3], dtype=dtypes.float)
    print(t.dtype, t.numpy())
    ```
    ```python exec="true" source="above" session="tensor" result="python"
    t = t.cast(dtypes.int32)
    print(t.dtype, t.numpy())
    ```
    ```python exec="true" source="above" session="tensor" result="python"
    t = t.cast(dtypes.uint8)
    print(t.dtype, t.numpy())
    ```
    """
    if (dt:=to_dtype(dtype)) in {dtypes.uint8, dtypes.uint16} and dtypes.is_float(self.dtype):
      # NOTE: values within the int32 range and outside the unsigned dtype range will cause values to wrap around
      return self._apply_uop(UOp.cast, dtype=dtypes.int32)._apply_uop(UOp.cast, dtype=dt)
    return self if self.dtype == dt else self._apply_uop(UOp.cast, dtype=dt)

  def bitcast(self, dtype:DTypeLike) -> Tensor:
    """
    Bitcasts `self` to the given `dtype` of the same itemsize.

    `self` must not require a gradient.

    ```python exec="true" source="above" session="tensor" result="python"
    t = Tensor([-1, 2, 3], dtype=dtypes.int32)
    print(t.dtype, t.numpy())
    ```
    ```python exec="true" source="above" session="tensor" result="python"
    t = t.bitcast(dtypes.uint32)
    print(t.dtype, t.numpy())
    ```
    """
    if self.requires_grad: raise RuntimeError("can't backprop through bitcast")
    dt = to_dtype(dtype)
    if (ns:=dt.itemsize) != (os:=self.dtype.itemsize) and (self.shape[-1]*os) % ns != 0: raise RuntimeError("unsupported size in bitcast")
    if (not isinstance(self.device, str) or not self.device.startswith("DISK")) and ns != os:
      new_uint, old_uint = to_dtype(f"uint{8*ns}"), to_dtype(f"uint{8*os}")
      tmp = self.bitcast(old_uint)
      if ns > os:
        tmp = tmp.reshape(self.shape[:-1] + (self.shape[-1]//(rate := ns//os), rate))
        nones = (None,) * (tmp.ndim - 1)
        return functools.reduce(Tensor.add, (tmp.shrink(nones + ((i, i+1),)).cast(new_uint)<<8*i*os for i in range(rate))).squeeze(-1).bitcast(dtype)
      return Tensor.stack(*(tmp>>8*i*ns for i in range(os//ns)), dim=-1).flatten(-2).cast(new_uint).bitcast(dtype)
    return self._apply_uop(UOp.bitcast, dtype=dt) if self.dtype != dt else self

  def float(self) -> Tensor:
    """
    Convenience method to cast `self` to a `float32` Tensor.

    ```python exec="true" source="above" session="tensor" result="python"
    t = Tensor([-1, 2, 3], dtype=dtypes.int32)
    print(t.dtype, t.numpy())
    ```
    ```python exec="true" source="above" session="tensor" result="python"
    t = t.float()
    print(t.dtype, t.numpy())
    ```
    """
    return self.cast(dtypes.float32)

  def half(self) -> Tensor:
    """
    Convenience method to cast `self` to a `float16` Tensor.

    ```python exec="true" source="above" session="tensor" result="python"
    t = Tensor([-1, 2, 3], dtype=dtypes.int32)
    print(t.dtype, t.numpy())
    ```
    ```python exec="true" source="above" session="tensor" result="python"
    t = t.half()
    print(t.dtype, t.numpy())
    ```
    """
    return self.cast(dtypes.float16)

  def int(self) -> Tensor:
    """
    Convenience method to cast `self` to a `int32` Tensor.

    ```python exec="true" source="above" session="tensor" result="python"
    t = Tensor([-1.5, -0.5, 0.0, 0.5, 1.5])
    print(t.dtype, t.numpy())
    ```
    ```python exec="true" source="above" session="tensor" result="python"
    t = t.int()
    print(t.dtype, t.numpy())
    ```
    """
    return self.cast(dtypes.int32)

  def bool(self) -> Tensor:
    """
    Convenience method to cast `self` to a `bool` Tensor.

    ```python exec="true" source="above" session="tensor" result="python"
    t = Tensor([-1, 0, 1])
    print(t.dtype, t.numpy())
    ```
    ```python exec="true" source="above" session="tensor" result="python"
    t = t.bool()
    print(t.dtype, t.numpy())
    ```
    """
    return self.cast(dtypes.bool)

  def bfloat16(self) -> Tensor: return self.cast(dtypes.bfloat16)
  def double(self) -> Tensor: return self.cast(dtypes.double)
  def long(self) -> Tensor: return self.cast(dtypes.long)
  def short(self) -> Tensor: return self.cast(dtypes.short)

  # *** image Tensor function replacements ***

  def image_dot(self, w:Tensor, dtype:DTypeLike|None=None) -> Tensor:
    # NOTE: we use a 1x1 conv2d to do the matmul. mxk @ kxn = (1,k,m,1).conv2d(n,k,1,1)
    x, dx, dw = self, self.ndim, w.ndim
    if not (dx > 0 and dw > 0): raise RuntimeError(f"both tensors need to be at least 1D, got {dx}D and {dw}D")
    if x.shape[-1] != w.shape[-min(w.ndim, 2)]: raise RuntimeError(f"cannot image_dot {x.shape} and {w.shape}")

    bs, groups, cin, cout = prod(self.shape[0:-2]), prod(w.shape[0:-2]), w.shape[-2], w.shape[-1]
    out_shape_t = self.shape[0:-2] + (cout,-1) if len(self.shape) > 1 else (cout, )

    # NOTE: with NHWC we can remove the transposes
    # bs x groups*cin x H x W
    cx = self.transpose(self.ndim-1, self.ndim-2).reshape((bs//groups, groups*cin, -1, 1))
    # groups*cout x cin x H, W
    cw = w.transpose(w.ndim-1, w.ndim-2).reshape((groups*cout, cin, 1, 1))
    return cx.image_conv2d(cw, groups=groups, dtype=dtype).reshape(out_shape_t).transpose(self.ndim-1, self.ndim-2)

  def image_conv2d(self, weight:Tensor, bias:Tensor|None=None, groups=1, stride=1, dilation=1, padding=0, dtype=None) -> Tensor:
    base_image_type = dtypes.imageh if getenv("FLOAT16", 0) else dtypes.imagef

    (bs,_,iy,ix), (cout,cin,H,W) = self.shape, weight.shape
    x, w = self, weight.reshape(groups, (rcout := cout//groups), cin, H, W)

    # hack for non multiples of 4 on cin
    if cin % 4 != 0 and not (cin == 1 and groups%4 == 0):
      x = x.reshape(bs, groups, cin, iy, ix)   # do this always?
      added_input_channels = 4 - (cin % 4)
      w = w.pad(tuple((0, added_input_channels) if i == 2 else None for i in range(w.ndim)))
      x = x.pad(tuple((0, added_input_channels) if i == 2 else None for i in range(x.ndim)))
      cin = cin + added_input_channels
      x = x.reshape(bs, groups*cin, iy, ix)

    # hack for non multiples of 4 on rcout
    added_output_channels = 0
    if rcout % 4 != 0 and not (rcout == 1 and groups%4 == 0):
      added_output_channels = 4 - (rcout % 4)
      rcout += added_output_channels
      cout = groups * rcout
      w = w.pad(tuple((0, added_output_channels) if i == 1 else None for i in range(w.ndim)))

    # packed (note: flipping bs and iy would make the auto-padding work)
    x = x.permute(0,2,3,1)
    cin_last = iy == 1 and ix == 1
    if cin == 1: w = w.reshape(cout//4,4,H,W).permute(0,2,3,1)
    elif cin_last: w = w.reshape(cout//4,4,cin//4,4,H,W).permute(0,4,2,5,1,3)
    else: w = w.reshape(cout//4,4,cin//4,4,H,W).permute(0,4,2,5,3,1)

    # contiguous creates the image, and early realize static weights (TODO: test for the static weight)
    if IMAGE >= 2: x,w = x.cast(base_image_type((bs*iy, ix*groups*cin//4, 4))), w.cast(base_image_type((cout//4, H*W*cin, 4)))
    x, w = x.contiguous(), w.contiguous()

    # expand out
    rcin_hi, rcin_lo = cin//4 if cin >= 4 else 1, 4 if cin >= 4 else 1
    cout_expand = [groups//4 if cin == 1 else groups, 4 if cin == 1 else 1, rcout//4 if rcout >= 4 else 1, 4 if rcout >= 4 else 1]
    x = x.reshape(bs, iy, ix, groups, rcin_hi, rcin_lo)
    if cin_last: w = w.reshape(cout//4, H, rcin_hi, W, 4, rcin_lo)
    else: w = w.reshape(cout//4, H, rcin_hi, W, rcin_lo, 4).permute(0,1,2,3,5,4)

    # prepare input
    x = x.permute(0,3,4,5,1,2).pad(self._resolve_pool_pads(padding,2))._pool((H,W), stride, dilation)# -> (bs, groups, rcin_hi, rcin_lo, oy, ox, H, W)
    x = x.permute(0,4,5,1,2,3,6,7).reshape(bs, (oy := x.shape[4]), (ox := x.shape[5]), *cout_expand[0:2], 1, 1, rcin_hi, rcin_lo, H, W)

    # prepare weights
    w = w.permute(0,4,2,5,1,3).reshape((1, 1, 1, *cout_expand, rcin_hi, rcin_lo, H, W))

    # the conv!
    ret = (x*w).cast(base_image_type((bs*oy, ox*cout//4, 4)) if IMAGE >= 2 else dtypes.float32).sum((-4, -3, -2, -1), dtype=dtype)

    # undo hack for non multiples of 4 on C.rcout
    if added_output_channels != 0:
      ret = ret.reshape(bs, oy, ox, groups, rcout)[:, :, :, :, :-added_output_channels]
      cout = groups * (rcout - added_output_channels)

    # NCHW output
    ret = ret.reshape(bs, oy, ox, cout).permute(0,3,1,2)
    return ret if bias is None else ret.add(bias.reshape(1, -1, 1, 1))

P = ParamSpec("P")
T = TypeVar("T")

# this tracks the tensor.py METADATA, contextvars.ContextVar was switched to this due to thread safety issues
class _ContextVar(Generic[T]):
  def __init__(self, default:T): self.state:T = default
  def get(self) -> T: return self.state
  def set(self, x:T) -> T:
    ret, self.state = self.state, x
    return ret
_METADATA: _ContextVar[Metadata|None] = _ContextVar(default=None)

def _metadata_wrapper(fn: Callable[P, T]) -> Callable[P, T]:
  def _wrapper(*args: P.args, **kwargs: P.kwargs) -> T:
    if _METADATA.get() is not None: return fn(*args, **kwargs)

    if TRACEMETA >= 2:
      caller_frame = sys._getframe(frame := 1)
      caller_module = caller_frame.f_globals.get("__name__", None)
      caller_func = caller_frame.f_code.co_name
      if caller_module is None: return fn(*args, **kwargs)

      # if its called from nn we want to step up frames until we are out of nn
      while caller_module.startswith("tinygrad.nn") and "optim" not in caller_module:
        caller_frame = sys._getframe(frame := frame + 1)
        caller_module = caller_frame.f_globals.get("__name__", None)
        if caller_module is None: return fn(*args, **kwargs)

      # if its called from a lambda in tinygrad we want to look two more frames up
      if caller_module.startswith("tinygrad") and caller_func == "<lambda>": caller_frame = sys._getframe(frame := frame + 2)
      caller_module = caller_frame.f_globals.get("__name__", None)
      if caller_module is None: return fn(*args, **kwargs)
      caller_func = caller_frame.f_code.co_name
      caller_lineno = caller_frame.f_lineno

      caller = f"{caller_module}:{caller_lineno}::{caller_func}"
    else: caller = ""

    token = _METADATA.set(Metadata(name=fn.__name__, caller=caller))
    ret = fn(*args, **kwargs)
    _METADATA.set(token)
    return ret
  return _wrapper

if TRACEMETA >= 1:
  for name, fn in inspect.getmembers(Tensor, inspect.isfunction):
    if name in ["__class__", "__init__", "__new__", "__repr__", "backward", "sequential", "gradient"]: continue
    setattr(Tensor, name, functools.wraps(fn)(_metadata_wrapper(fn)))<|MERGE_RESOLUTION|>--- conflicted
+++ resolved
@@ -3947,15 +3947,9 @@
     if attn_mask is not None:
       if attn_mask.dtype == dtypes.bool: attn_mask = attn_mask.where(0, -float("inf"))
       qk = qk + attn_mask
-<<<<<<< HEAD
-    if softmax_dtype is None:
-      return qk.cast(self.dtype).softmax(-1).dropout(dropout_p) @ value
-    else:
-      return qk.cast(softmax_dtype).softmax(-1).cast(self.dtype).dropout(dropout_p) @ value
-=======
-    attn = qk.cast(self.dtype).softmax(-1).dropout(dropout_p) @ value
+    qk_softmax = qk.cast(self.dtype).softmax(-1) if softmax_dtype is None else qk.cast(softmax_dtype).softmax(-1).cast(self.dtype)
+    attn = qk_softmax.dropout(dropout_p) @ value
     return attn.fuse() if FUSE_ATTENTION else attn
->>>>>>> 0599e861
 
   def _do_reduction(self, reduction:ReductionStr="mean") -> Tensor:
     if reduction not in get_args(ReductionStr): raise ValueError(f"{reduction=} must be one of {get_args(ReductionStr)}")
