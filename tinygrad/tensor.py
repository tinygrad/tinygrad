--- conflicted
+++ resolved
@@ -19,12 +19,10 @@
 from tinygrad.schedule.rangeify import get_rangeify_map
 from tinygrad.schedule.multi import get_multi_map
 
-<<<<<<< HEAD
 def fix(x): return x.shape, x.dtype, x.numpy()
-=======
+
 # TODO: this should be the only usage of Device
 def canonicalize_device(device:str|None) -> str: return Device.canonicalize(device)
->>>>>>> 94701d48
 
 # *** all in scope Tensors are here. this gets relevant UOps ***
 
