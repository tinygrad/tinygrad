# inspired by https://github.com/karpathy/micrograd/blob/master/micrograd/engine.py
from __future__ import annotations
import time, math, itertools, functools, struct, sys, inspect, pathlib, string, dataclasses, hashlib
from contextlib import ContextDecorator
from typing import List, Tuple, Callable, Optional, ClassVar, Type, Union, Sequence, Dict, DefaultDict, cast, get_args, Literal
from collections import defaultdict

from tinygrad.dtype import DType, DTypeLike, dtypes, ImageDType, ConstType, least_upper_float, least_upper_dtype, sum_acc_dtype, to_dtype, truncate
from tinygrad.helpers import argfix, make_tuple, flatten, prod, all_int, round_up, merge_dicts, argsort, getenv, all_same, fully_flatten, dedup
from tinygrad.helpers import IMAGE, DEBUG, WINO, _METADATA, Metadata, TRACEMETA, ceildiv, fetch
<<<<<<< HEAD
from tinygrad.multi import MultiLazyBuffer, reshard, find_bounds
from tinygrad.ops import MetaOps, smax, smin, resolve, UOp, UOps, BinaryOps, sint, Variable
=======
from tinygrad.multi import MultiLazyBuffer
from tinygrad.ops import MetaOps, smax, smin, resolve, UOp, UOps, BinaryOps, sint, Variable, SimpleMathTrait
>>>>>>> 4c0ee32e
from tinygrad.device import Device, Buffer, BufferOptions
from tinygrad.engine.lazy import LazyBuffer
from tinygrad.engine.realize import run_schedule
from tinygrad.engine.memory import memory_planner
from tinygrad.engine.schedule import ScheduleItem, create_schedule_with_vars

# **** start with two base classes, Tensor and Function ****

class Function:
  def __init__(self, device:Union[str, Tuple[str, ...]], *tensors:Tensor, metadata:Optional[Metadata]=None):
    self.device = device
    self.needs_input_grad = [t.requires_grad for t in tensors]
    self.requires_grad = True if any(self.needs_input_grad) else None if None in self.needs_input_grad else False
    if self.requires_grad: self.parents = tensors
    self.metadata = metadata

  def forward(self, *args, **kwargs): raise NotImplementedError(f"forward not implemented for {type(self)}")
  def backward(self, *args, **kwargs): raise RuntimeError(f"backward not implemented for {type(self)}")

  @classmethod
  def apply(fxn:Type[Function], *x:Tensor, **kwargs) -> Tensor:
    ctx = fxn(x[0].device, *x, metadata=_METADATA.get())
    ret = Tensor.__new__(Tensor)
    ret.lazydata, ret.requires_grad, ret.grad = ctx.forward(*[t.lazydata for t in x], **kwargs), ctx.requires_grad, None
    ret._ctx = ctx if ctx.requires_grad and not Tensor.no_grad else None  # used by autograd engine
    return ret

import tinygrad.function as F

def _metaop(op, shape:Tuple[sint,...], dtype:DType, device:Union[str, Tuple[str, ...]], arg=None, src:Tuple[LazyBuffer, ...]=()):
  if isinstance(device, str): return LazyBuffer.metaop(op, shape, dtype, device, arg, src)
  return MultiLazyBuffer([LazyBuffer.metaop(op, shape, dtype, d, arg, src) for d in device], None)

def _from_np_dtype(npdtype:'np.dtype') -> DType: # type: ignore [name-defined] # noqa: F821
  import numpy as np
  return dtypes.fields()[np.dtype(npdtype).name]
def _to_np_dtype(dtype:DType) -> Optional[type]:
  import numpy as np
  return np.dtype(dtype.fmt).type if dtype.fmt is not None else None

def _fromnp(x: 'np.ndarray') -> LazyBuffer:  # type: ignore [name-defined] # noqa: F821
  ret = LazyBuffer.metaop(MetaOps.EMPTY, x.shape, _from_np_dtype(x.dtype), "NPY")
  # fake realize
  ret.buffer.allocate(x)
  del ret.srcs
  return ret

def get_shape(x) -> Tuple[int, ...]:
  # NOTE: str is special because __getitem__ on a str is still a str
  if not hasattr(x, "__len__") or not hasattr(x, "__getitem__") or isinstance(x, str) or (hasattr(x, "shape") and x.shape == ()): return ()
  if not all_same(subs:=[get_shape(xi) for xi in x]): raise ValueError(f"inhomogeneous shape from {x}")
  return (len(subs),) + (subs[0] if subs else ())

def _frompy(x:Union[List, Tuple, bytes], dtype:DType) -> LazyBuffer:
  if isinstance(x, bytes): ret, data = LazyBuffer.metaop(MetaOps.EMPTY, (len(x)//dtype.itemsize,), dtype, "PYTHON"), x
  else:
    ret = LazyBuffer.metaop(MetaOps.EMPTY, get_shape(x), dtype, "PYTHON")
    assert dtype.fmt is not None, f"{dtype=} has None fmt"
    truncate_function = truncate[dtype]
    data = struct.pack(f"@{ret.size}{dtype.fmt}", *[truncate_function(xi) for xi in fully_flatten(x)])
  # fake realize
  ret.buffer.allocate(memoryview(data if Device.DEFAULT != "PYTHON" else bytearray(data)))
  del ret.srcs
  return ret

def _get_winograd_matcols(mat, dims:int, shp:Tuple[sint, ...], device:Union[str, Tuple[str, ...]]) -> List[List[Tensor]]:
  return [[Tensor.cat(*[Tensor.full(shp[:dim] + (1,) + shp[dim+1:], float(m[k]), device=device) for m in mat], dim=dim)
           for k in range(len(mat[0]))] for dim in range(dims)]

# winograd conv 3 kernel f(4x4,3x3) see: http://arxiv.org/abs/1509.09308
def _apply_winograd_matrix(mat, t:Tensor, dims:int) -> Tensor:
  # multiply mat_1 @ mat_2 @ t with foldable constants, where mat_i acts on vector t along dimension i; roughly kron(mat, mat) @ t
  # due to realize-before-expand rule in lazy.py, we must operate in this order: reshape -> expand -> arithmetic
  t_ = t.reshape(t.shape[:dims] + (1,) * dims + t.shape[dims:]).expand(t.shape[:dims] + (len(mat),) * dims + t.shape[dims:])  # add output dims
  # precalculate mat columns for each dim; prod(itertools.product(matcols)) gives the columns of kron(mat, mat, ...)
  matcols = _get_winograd_matcols(mat, dims, t_.shape[dims:], t_.device)
  # multiply each element of t_ by the corresponding stacked column of kron(mat, mat), producing only one view for each element of t
  ret = sum(prod(col[idx] for col, idx in zip(matcols, mat_is)) * t_[mat_is] for mat_is in itertools.product(range(len(mat[0])), repeat=dims))
  assert isinstance(ret, Tensor), "sum didn't return a Tensor"
  return ret

def _pad_left(*shapes:Tuple[sint, ...]) -> Tuple[Tuple[sint, ...], ...]:
  max_dim = max(len(shape) for shape in shapes)
  return tuple((1,) * (max_dim - len(shape)) + shape for shape in shapes)
def _broadcast_shape(*shapes:Tuple[sint, ...]) -> Tuple[sint, ...]:
  return tuple(0 if 0 in nth_dim_sizes else smax(nth_dim_sizes) for nth_dim_sizes in zip(*_pad_left(*shapes)))

ReductionStr = Literal["mean", "sum", "none"]

class Tensor(SimpleMathTrait):  # pylint: disable=abstract-method
  """
  A `Tensor` is a multi-dimensional matrix containing elements of a single data type.

  ```python exec="true" session="tensor"
  from tinygrad import Tensor, dtypes, nn
  import numpy as np
  import math
  np.set_printoptions(precision=4)
  ```
  """
  __slots__ = "lazydata", "requires_grad", "grad", "_ctx"
  __deletable__ = ('_ctx',)
  training: ClassVar[bool] = False
  no_grad: ClassVar[bool] = False

  def __init__(self, data:Union[None, ConstType, List, Tuple, LazyBuffer, 'np.ndarray', bytes, MultiLazyBuffer, UOp, pathlib.Path],  # type: ignore [name-defined] # noqa: F821
               device:Optional[Union[str, tuple, list]]=None, dtype:Optional[DTypeLike]=None, requires_grad:Optional[bool]=None):
    if dtype is not None: dtype = to_dtype(dtype)
    assert dtype is None or isinstance(dtype, DType), f"invalid dtype {dtype}"
    if device is None and isinstance(data, pathlib.Path): device = f"DISK:{data.resolve()}"  # keep it on the disk if device is None
    device = tuple(Device.canonicalize(x) for x in device) if isinstance(device, (tuple, list)) else Device.canonicalize(device)

    # tensors can have gradients if you have called .backward
    self.grad: Optional[Tensor] = None

    # NOTE: this can be in three states. False and None: no gradient, True: gradient
    # None (the default) will be updated to True if it's put in an optimizer
    self.requires_grad: Optional[bool] = requires_grad

    # internal variable used for autograd graph construction
    self._ctx: Optional[Function] = None

    # create a LazyBuffer from the different types of inputs
    if isinstance(data, LazyBuffer): assert dtype is None or dtype == data.dtype, "dtype doesn't match, and casting isn't supported"
    elif isinstance(data, get_args(ConstType)): data = _metaop(MetaOps.CONST, tuple(), dtype or dtypes.from_py(data), device, data)
    elif isinstance(data, UOp):
      assert data.op is UOps.BIND and data.src[0].op is UOps.DEFINE_VAR and data.src[1].op is UOps.CONST, f"can't create tensor from UOp {data}"
      data = _metaop(MetaOps.CONST, tuple(), dtype or data.dtype, device, data)
    elif isinstance(data, bytes): data = _frompy(data, dtypes.uint8 if dtype is None else dtype)
    elif isinstance(data, (list, tuple)):
      if dtype is None:
        if (d := fully_flatten(data)) and all(isinstance(s, bool) for s in d): dtype = dtypes.bool
        else: dtype = dtypes.default_int if d and all_int(d) else dtypes.default_float
      if dtype == dtypes.bfloat16: data = Tensor(_frompy(data, dtypes.float32), device=device).cast(dtypes.bfloat16).lazydata
      else: data = _frompy(data, dtype)
    elif data is None: data = _metaop(MetaOps.EMPTY, (0,), dtype or dtypes.default_float, device)
    elif str(type(data)) == "<class 'numpy.ndarray'>":
      import numpy as np
      assert isinstance(data, np.ndarray), f"expected np.ndarray, got {data}"
      if data.shape == (): data = _metaop(MetaOps.CONST, tuple(), dtype or _from_np_dtype(data.dtype), device, data.item())
      else: data = _fromnp(data.astype(npdtype) if dtype is not None and (npdtype:=_to_np_dtype(dtype)) is not None else data)  # type: ignore [name-defined]
    elif isinstance(data, pathlib.Path):
      dtype = dtype or dtypes.uint8
      data = _metaop(MetaOps.EMPTY, (data.stat().st_size // dtype.itemsize,), dtype, f"DISK:{data.resolve()}")

    # by this point, it has to be a LazyBuffer
    if not isinstance(data, (LazyBuffer, MultiLazyBuffer)):
      raise RuntimeError(f"can't create Tensor from {data!r} with type {type(data)}")

    # data is a LazyBuffer, but it might be on the wrong device
    if isinstance(device, tuple):
      # if device is a tuple, we should have/construct a MultiLazyBuffer
      if isinstance(data, MultiLazyBuffer):
        assert data.device == device, f"MultiLazyBuffer device mismatch, {data.device} != {device}"
        self.lazydata: Union[LazyBuffer, MultiLazyBuffer] = data
      else:
        self.lazydata = MultiLazyBuffer.from_sharded(data, device, None, None)
    else:
      self.lazydata = data if data.device == device else data.copy_to_device(device)

  class train(ContextDecorator):
    def __init__(self, mode:bool = True): self.mode = mode
    def __enter__(self): self.prev, Tensor.training = Tensor.training, self.mode
    def __exit__(self, exc_type, exc_value, traceback): Tensor.training = self.prev

  class test(ContextDecorator):
    def __init__(self, mode:bool = True): self.mode = mode
    def __enter__(self): self.prev, Tensor.no_grad = Tensor.no_grad, self.mode
    def __exit__(self, exc_type, exc_value, traceback): Tensor.no_grad = self.prev

  def __repr__(self):
    return f"<Tensor {self.lazydata!r} on {self.device} with grad {(self.grad.lazydata if self.grad is not None else None)!r}>"

  # Python has a non moving GC, so this should be okay
  def __hash__(self): return id(self)

  def __bool__(self): raise TypeError("__bool__ on Tensor is not defined")

  def __len__(self):
    if not self.shape: raise TypeError("len() of a 0-d tensor")
    return self.shape[0]

  @property
  def device(self) -> Union[str, Tuple[str, ...]]: return self.lazydata.device

  @property
  def shape(self) -> Tuple[sint, ...]: return self.lazydata.shape

  @property
  def dtype(self) -> DType: return self.lazydata.dtype

  # ***** data handlers ****

  def schedule_with_vars(self, *lst:Tensor) -> Tuple[List[ScheduleItem], Dict[Variable, int]]:
    """
    Creates the schedule needed to realize these Tensor(s), with Variables.

    NOTE: A Tensor can only be scheduled once.
    """
    schedule, var_vals = create_schedule_with_vars(flatten([x.lazydata.lbs for x in (self,)+lst]))
    return memory_planner(schedule), var_vals

  def schedule(self, *lst:Tensor) -> List[ScheduleItem]:
    """Creates the schedule needed to realize these Tensor(s)."""
    schedule, var_vals = self.schedule_with_vars(*lst)
    assert len(var_vals) == 0
    return schedule

  def realize(self, *lst:Tensor, do_update_stats=True) -> Tensor:
    """Triggers the computation needed to create these Tensor(s)."""
    run_schedule(*self.schedule_with_vars(*lst), do_update_stats=do_update_stats)
    return self

  def replace(self, x:Tensor) -> Tensor:
    """
    Replaces the data of this tensor with the data of another tensor. Only the shape of the tensors must match.
    """
    # used for replacing a Tensor with a new version of it (potentially with a different device and dtype)
    assert not x.requires_grad and getattr(self, '_ctx', None) is None
    assert self.shape == x.shape, f"replace shape mismatch {self.shape} != {x.shape}"
    self.lazydata = x.lazydata
    return self

  def assign(self, x) -> Tensor:
    # TODO: this is a hack for writing to DISK. remove with working assign
    if isinstance(self.device, str) and self.device.startswith("DISK"):
      if x.__class__ is not Tensor: x = Tensor(x, device="NPY", dtype=self.dtype)
      self.contiguous().realize().lazydata.base.realized.copyin(x.numpy().data)
      return self
    if x.__class__ is not Tensor: x = Tensor(x, device=self.device, dtype=self.dtype)
    if DEBUG >= 4: print(f"assign {self.lazydata} <- {x.lazydata}")
    if self.lazydata is x.lazydata: return self  # a self assign is a NOOP
    # NOTE: we allow cross device assign
    assert self.shape == x.shape, f"assign shape mismatch {self.shape} != {x.shape}"
    assert self.device == x.device, f"assign device mismatch {self.device} != {x.device}"
    assert self.dtype == x.dtype, f"assign dtype mismatch {self.dtype} != {x.dtype}"
    if isinstance(self.lazydata, MultiLazyBuffer) and self.lazydata.axis != x.lazydata.axis:
      x.reshard_(self.lazydata.axis)
    assert not x.requires_grad  # self requires_grad is okay?
    if not self.lazydata.is_realized(): return self.replace(x)
    self.lazydata = self.lazydata.assign(x.lazydata)
    return self

  def detach(self) -> Tensor:
    """
    Returns a new tensor with the same data as this tensor, but detached from the autograd graph.
    """
    return Tensor(self.lazydata, device=self.device, requires_grad=False)

  def _data(self) -> memoryview:
    if 0 in self.shape: return memoryview(bytearray(0))
    # NOTE: this realizes on the object from as_buffer being a Python object
    cpu = self.cast(self.dtype.scalar()).contiguous().to("CLANG").realize()
    buf = cast(Buffer, cast(LazyBuffer, cpu.lazydata).base.realized)
    if self.device != "CLANG": buf.options = BufferOptions(nolru=True)
    return buf.as_buffer(allow_zero_copy=True if self.device != "CLANG" else False)

  def data(self) -> memoryview:
    """
    Returns the data of this tensor as a memoryview.

    ```python exec="true" source="above" session="tensor" result="python"
    t = Tensor([1, 2, 3, 4])
    print(np.frombuffer(t.data(), dtype=np.int32))
    ```
    """
    assert self.dtype.fmt is not None, f"no fmt dtype for {self.dtype}"
    assert all_int(self.shape), f"no data if shape is symbolic, {self.shape=}"
    return self._data().cast(self.dtype.fmt, self.shape)

  def item(self) -> ConstType:
    """
    Returns the value of this tensor as a standard Python number.

    ```python exec="true" source="above" session="tensor" result="python"
    t = Tensor(42)
    print(t.item())
    ```
    """
    assert self.dtype.fmt is not None, f"no fmt dtype for {self.dtype}"
    assert self.numel() == 1, "must have one element for item"
    return self._data().cast(self.dtype.fmt)[0]

  # TODO: should be Tensor.tolist() -> Union[List[ConstType], ConstType]. The List is Sequence because mypy expects memoryview.tolist() -> list[int]
  # src: https://github.com/python/mypy/blob/release-1.6/mypy/typeshed/stdlib/builtins.pyi#L803
  def tolist(self) -> Union[Sequence[ConstType], ConstType]:
    """
    Returns the value of this tensor as a nested list.

    ```python exec="true" source="above" session="tensor" result="python"
    t = Tensor([1, 2, 3, 4])
    print(t.tolist())
    ```
    """
    return self.data().tolist()

  def numpy(self) -> 'np.ndarray':  # type: ignore [name-defined] # noqa: F821
    """
    Returns the value of this tensor as a `numpy.ndarray`.

    ```python exec="true" source="above" session="tensor" result="python"
    t = Tensor([1, 2, 3, 4])
    print(repr(t.numpy()))
    ```
    """
    import numpy as np
    if self.dtype == dtypes.bfloat16: return self.float().numpy()
    assert _to_np_dtype(self.dtype) is not None, f"no np dtype for {self.dtype}"
    assert all_int(self.shape), f"no data if shape is symbolic, {self.shape=}"
    return np.frombuffer(self._data(), dtype=_to_np_dtype(self.dtype)).reshape(self.shape)

  def to(self, device:Optional[Union[str, Tuple[str, ...]]]) -> Tensor:
    """
    Moves the tensor to the given device.
    """
    device = tuple(Device.canonicalize(x) for x in device) if isinstance(device, (tuple, list)) else Device.canonicalize(device)
    if device == self.device: return self
    if not isinstance(device, str): return self.shard(device)
    ret = Tensor(self.lazydata, device, requires_grad=self.requires_grad)
    if self.grad is not None: ret.grad = self.grad.to(device)
    if hasattr(self, '_ctx'): ret._ctx = self._ctx
    return ret

  def to_(self, device:Optional[Union[str, Tuple[str, ...]]]):
    """
    Moves the tensor to the given device in place.
    """
    real = self.to(device)
    # TODO: is this assign?
    if self.grad is not None and real.grad is not None: self.grad.lazydata = real.grad.lazydata
    self.lazydata = real.lazydata

  def shard(self, devices:Tuple[str, ...], axis:Optional[int]=None, splits:Optional[Tuple[int, ...]]=None) -> Tensor:
    """
    Shards the tensor across the given devices. Optionally specify which axis to shard on, and how to split it across devices.

    ```python exec="true" source="above" session="tensor" result="python"
    t = Tensor.empty(2, 3)
    print(t.shard((t.device, t.device), axis=1, splits=(2, 1)).lazydata)
    ```

    """
    assert isinstance(self.lazydata, LazyBuffer), "can't shard a MultiLazyBuffer"
    devices, bounds = tuple(Device.canonicalize(x) for x in devices), None
    bounds = find_bounds(self.shape, len(devices), axis, splits)
    return Tensor(MultiLazyBuffer.from_sharded(self.lazydata, devices, axis, bounds), device=devices, requires_grad=self.requires_grad)

  def shard_(self, devices:Tuple[str, ...], axis:Optional[int]=None, splits:Optional[Tuple[int, ...]]=None):
    """
    Shards the tensor across the given devices in place.
    """
    self.lazydata = self.shard(devices, axis, splits).lazydata
    return self

  def reshard_(self, axis: Optional[int]=None):
    if not isinstance(self.lazydata, MultiLazyBuffer): return self
    self.lazydata = reshard(self.lazydata, axis)
    return self

  @staticmethod
  def from_uop(y:UOp, **kwargs) -> Tensor:
    if y.op is UOps.BIND: return Tensor(y, **kwargs, requires_grad=False)   # this is the only UOp allowed in Tensor
    if y.op is UOps.CONST: return Tensor(y.arg, **kwargs, requires_grad=False)
    if y.op is UOps.ALU:
      if y.arg is BinaryOps.MUL: return Tensor.from_uop(y.src[0]) * Tensor.from_uop(y.src[1])
      if y.arg is BinaryOps.ADD: return Tensor.from_uop(y.src[0]) + Tensor.from_uop(y.src[1])
      if y.arg is BinaryOps.MAX: return Tensor.from_uop(y.src[0]).maximum(Tensor.from_uop(y.src[1]))
    raise RuntimeError(f"unhandled UOp {y}")

  # ***** creation entrypoint *****

  @staticmethod
  def _metaop(op, shape, device:Optional[Union[Tuple[str, ...], str]]=None, dtype:Optional[DTypeLike]=None, arg=None, **kwargs):
    dtype = to_dtype(dtype) if dtype is not None else dtypes.default_float
    if isinstance(device, tuple):
      return Tensor(MultiLazyBuffer([LazyBuffer.metaop(op, shape, dtype, Device.canonicalize(d), arg) for d in device], None),
                    device, dtype, **kwargs)
    return Tensor(LazyBuffer.metaop(op, shape, dtype, Device.canonicalize(device), arg), device, dtype, **kwargs)

  @staticmethod
  def empty(*shape, **kwargs):
    """
    Creates an empty tensor with the given shape.

    You can pass in `dtype` and `device` keyword arguments to control the data type and device of the tensor.
    Additionally, all other keyword arguments are passed to the constructor of the tensor.

    ```python exec="true" source="above" session="tensor" result="python"
    t = Tensor.empty(2, 3)
    print(t.shape)
    ```
    """
    return Tensor._metaop(MetaOps.EMPTY, argfix(*shape), **kwargs)

  @staticmethod
  def from_blob(ptr:int, shape:Tuple[int, ...], **kwargs) -> Tensor:
    """
    Exposes the pointer as a Tensor without taking ownership of the original data.
    The pointer must remain valid for the entire lifetime of the created Tensor.

    You can pass in `dtype` and `device` keyword arguments to control the data type and device of the tensor.
    Additionally, all other keyword arguments are passed to the constructor of the tensor.
    """

    r = Tensor._metaop(MetaOps.EMPTY, shape, **kwargs)
    r.lazydata.buffer.allocate(external_ptr=ptr)
    del r.lazydata.srcs # fake realize
    return r

  @staticmethod
  def from_url(url:str, gunzip:bool=False, **kwargs) -> Tensor:
    """
    Create a Tensor from a URL.

    This is the preferred way to access Internet resources.
    It currently returns a DISK Tensor, but in the future it may return an HTTP Tensor.
    This also will soon become lazy (when possible) and not print progress without DEBUG.

    THe `gunzip` flag will gzip extract the resource and return an extracted Tensor.
    """
    return Tensor(fetch(url, gunzip=gunzip), **kwargs)

  _seed: int = int(time.time())
  _device_seeds: Dict[str, Tensor] = {}
  _device_rng_counters: Dict[str, Tensor] = {}
  @staticmethod
  def manual_seed(seed=0):
    """
    Sets the seed for random operations.

    ```python exec="true" source="above" session="tensor" result="python"
    Tensor.manual_seed(42)
    print(Tensor.rand(5).numpy())
    print(Tensor.rand(5).numpy())
    ```
    ```python exec="true" source="above" session="tensor" result="python"
    Tensor.manual_seed(42)  # reset to the same seed
    print(Tensor.rand(5).numpy())
    print(Tensor.rand(5).numpy())
    ```
    """
    Tensor._seed, Tensor._device_seeds, Tensor._device_rng_counters = seed, {}, {}

  @staticmethod
  def _threefry_random_bits(key, counts0, counts1):
    x = (counts1.cast(dtypes.uint64) << 32) | counts0.cast(dtypes.uint64)
    x = F.Threefry.apply(*x._broadcasted(key))
    counts0, counts1 = (x & 0xffffffff).cast(dtypes.uint32), ((x >> 32) & 0xffffffff).cast(dtypes.uint32)
    return counts0.cat(counts1)

  @staticmethod
  def rand(*shape, device:Optional[str]=None, dtype:Optional[DTypeLike]=None, contiguous:bool=True, **kwargs) -> Tensor:
    """
    Creates a tensor with the given shape, filled with random values from a uniform distribution over the interval `[0, 1)`.

    You can pass in `dtype` and `device` keyword arguments to control the data type and device of the tensor.
    Additionally, all other keyword arguments are passed to the constructor of the tensor.

    ```python exec="true" source="above" session="tensor" result="python"
    Tensor.manual_seed(42)
    t = Tensor.rand(2, 3)
    print(t.numpy())
    ```
    """
    if not dtypes.is_float(dtype := to_dtype(dtype or dtypes.default_float)): raise ValueError(f"rand only supports float dtypes, got {dtype}")
    if not all_int(shape:=argfix(*shape)) or not all(s >= 0 for s in shape): raise ValueError(f"invalid input {shape=}")
    if device is not None and not isinstance(device, str): raise ValueError(f"rand only supports single device, got {device=}")
    _device = device = Device.canonicalize(device)

    # when using MOCKGPU and NV generate rand on CLANG
    if getenv("MOCKGPU") and device.startswith("NV"): device = "CLANG"

    # generate per device seeds and rng counter if we haven't seen this device yet
    if device not in Tensor._device_seeds:
      Tensor._device_seeds[device] = Tensor([((Tensor._seed & 0xffffffff) << 32) \
        | int.from_bytes(hashlib.sha256(len(Tensor._device_seeds).to_bytes(4, "big")).digest(), "big") & 0xffffffff],
                                            device=device, dtype=dtypes.uint64, requires_grad=False)
      Tensor._device_rng_counters[device] = Tensor([0], device=device, dtype=dtypes.uint32, requires_grad=False)
      had_counter = False
    else: had_counter = True

    # if shape has 0, return zero tensor
    if (num := ceildiv(((num_ := prod(shape)) * dtype.itemsize), 4)) == 0: return Tensor.zeros(shape, device=_device, dtype=dtype, **kwargs)

    # increment rng counter for devices
    if had_counter: Tensor._device_rng_counters[device].assign(Tensor._device_rng_counters[device] + num).contiguous()

    # threefry random bits
    counts0 = (Tensor.arange(ceildiv(num, 2), device=device, dtype=dtypes.uint32, requires_grad=False)+Tensor._device_rng_counters[device])
    counts1 = counts0 + ceildiv(num, 2)
    bits = Tensor._threefry_random_bits(Tensor._device_seeds[device], counts0, counts1)[:num]

    # bitcast to uint with same number of bits
    _, nmant = dtypes.finfo(dtype)
    uint_dtype = {1: dtypes.uint8, 2: dtypes.uint16, 4: dtypes.uint32, 8: dtypes.uint64}[dtype.itemsize]
    bits = bits.bitcast(uint_dtype)
    # only randomize the mantissa bits and set the exponent to 1
    one = Tensor.ones_like(bits, device=bits.device, dtype=dtype).bitcast(uint_dtype)
    bits = bits.rshift((dtype.itemsize * 8) - nmant).bitwise_or(one)
    # bitcast back to the original dtype and reshape
    out = bits.bitcast(dtype)[:num_].sub(1).reshape(shape)

    # move back to the original device if we were using MOCKGPU
    if getenv("MOCKGPU") and _device: out = out.to(_device)

    out.requires_grad = kwargs.get("requires_grad")
    return out.contiguous() if contiguous else out

  # ***** creation helper functions *****

  @staticmethod
  def full(shape:Tuple[sint, ...], fill_value:ConstType, **kwargs) -> Tensor:
    """
    Creates a tensor with the given shape, filled with the given value.

    You can pass in `dtype` and `device` keyword arguments to control the data type and device of the tensor.
    Additionally, all other keyword arguments are passed to the constructor of the tensor.

    ```python exec="true" source="above" session="tensor" result="python"
    print(Tensor.full((2, 3), 42).numpy())
    ```
    ```python exec="true" source="above" session="tensor" result="python"
    print(Tensor.full((2, 3), False).numpy())
    ```
    """
    return Tensor(fill_value, **kwargs).reshape((1, )*len(new_shape := argfix(shape))).expand(new_shape)

  @staticmethod
  def zeros(*shape, **kwargs) -> Tensor:
    """
    Creates a tensor with the given shape, filled with zeros.

    You can pass in `dtype` and `device` keyword arguments to control the data type and device of the tensor.
    Additionally, all other keyword arguments are passed to the constructor of the tensor.

    ```python exec="true" source="above" session="tensor" result="python"
    print(Tensor.zeros(2, 3).numpy())
    ```
    ```python exec="true" source="above" session="tensor" result="python"
    print(Tensor.zeros(2, 3, dtype=dtypes.int32).numpy())
    ```
    """
    return Tensor.full(argfix(*shape), 0.0, **kwargs)

  @staticmethod
  def ones(*shape, **kwargs) -> Tensor:
    """
    Creates a tensor with the given shape, filled with ones.

    You can pass in `dtype` and `device` keyword arguments to control the data type and device of the tensor.
    Additionally, all other keyword arguments are passed to the constructor of the tensor.

    ```python exec="true" source="above" session="tensor" result="python"
    print(Tensor.ones(2, 3).numpy())
    ```
    ```python exec="true" source="above" session="tensor" result="python"
    print(Tensor.ones(2, 3, dtype=dtypes.int32).numpy())
    ```
    """
    return Tensor.full(argfix(*shape), 1.0, **kwargs)

  @staticmethod
  def arange(start, stop=None, step=1, **kwargs) -> Tensor:
    """
    Returns a 1-D tensor of size `ceil((stop - start) / step)` with values from `[start, stop)`, with spacing between values given by `step`.

    If `stop` is not specified, values are generated from `[0, start)` with the given `step`.

    If `stop` is specified, values are generated from `[start, stop)` with the given `step`.

    You can pass in `dtype` and `device` keyword arguments to control the data type and device of the tensor.
    Additionally, all other keyword arguments are passed to the constructor of the tensor.

    ```python exec="true" source="above" session="tensor" result="python"
    print(Tensor.arange(5).numpy())
    ```
    ```python exec="true" source="above" session="tensor" result="python"
    print(Tensor.arange(5, 10).numpy())
    ```
    ```python exec="true" source="above" session="tensor" result="python"
    print(Tensor.arange(5, 10, 2).numpy())
    ```
    ```python exec="true" source="above" session="tensor" result="python"
    print(Tensor.arange(5.5, 10, 2).numpy())
    ```
    """
    if stop is None: stop, start = start, 0
    dtype = kwargs.pop("dtype", dtypes.default_float if any(isinstance(x, float) for x in (start, stop, step)) else dtypes.default_int)
    # NOTE: this matches numpy, torch raises RuntimeError if stop-start and step have different signs
    if (output_len:=ceildiv(stop-start, step)) <= 0: return Tensor([], dtype=dtype, **kwargs)
    return (Tensor.full((output_len,), step, dtype=dtype, **kwargs)._cumsum() + (start - step)).cast(dtype)

  @staticmethod
  def eye(n:int, m:Optional[int]=None, **kwargs) -> Tensor:
    """
    Returns a 2-D tensor with `n` rows and `m` columns, with ones on the diagonal and zeros elsewhere.

    You can pass in `dtype` and `device` keyword arguments to control the data type and device of the tensor.
    Additionally, all other keyword arguments are passed to the constructor of the tensor.

    ```python exec="true" source="above" session="tensor" result="python"
    print(Tensor.eye(3).numpy())
    ```

    ```python exec="true" source="above" session="tensor" result="python"
    print(Tensor.eye(2, 4).numpy())
    ```
    """
    if n < 0 or (m is not None and m < 0): raise ValueError(f"cannot have negative {n=}, {m=}")
    x = Tensor.ones((n,1),**kwargs).pad((None,(0,n))).flatten().shrink(((0,n*n),)).reshape(n,n)
    return x if m is None else x.pad((None, (0, m-n))) if m > n else x.shrink((None, (0, m)))

  def full_like(self, fill_value:ConstType, **kwargs) -> Tensor:
    """
    Creates a tensor with the same shape as `self`, filled with the given value.
    If `dtype` is not specified, the dtype of `self` is used.

    You can pass in the `device` keyword argument to control device of the tensor.
    Additionally, all other keyword arguments are passed to the constructor of the tensor.

    ```python exec="true" source="above" session="tensor" result="python"
    t = Tensor.ones(2, 3)
    print(Tensor.full_like(t, 42).numpy())
    ```
    """
    return Tensor.full(self.shape, fill_value, dtype=kwargs.pop("dtype", self.dtype), device=kwargs.pop("device", self.device), **kwargs)

  def zeros_like(self, **kwargs) -> Tensor:
    """
    Creates a tensor with the same shape as `self`, filled with zeros.

    You can pass in `dtype` and `device` keyword arguments to control the data type and device of the tensor.
    Additionally, all other keyword arguments are passed to the constructor of the tensor.

    ```python exec="true" source="above" session="tensor" result="python"
    t = Tensor.ones(2, 3)
    print(Tensor.zeros_like(t).numpy())
    ```
    """
    return self.full_like(0, **kwargs)

  def ones_like(self, **kwargs) -> Tensor:
    """
    Creates a tensor with the same shape as `self`, filled with ones.

    You can pass in `dtype` and `device` keyword arguments to control the data type and device of the tensor.
    Additionally, all other keyword arguments are passed to the constructor of the tensor.

    ```python exec="true" source="above" session="tensor" result="python"
    t = Tensor.zeros(2, 3)
    print(Tensor.ones_like(t).numpy())
    ```
    """
    return self.full_like(1, **kwargs)

  def rand_like(self, **kwargs) -> Tensor:
    """
    Creates a tensor with the same shape and sharding as `self`, filled with random values from a uniform distribution over the interval `[0, 1)`.

    You can pass in `dtype` and `device` keyword arguments to control the data type and device of the tensor.
    Additionally, all other keyword arguments are passed to the constructor of the tensor.

    ```python exec="true" source="above" session="tensor" result="python"
    t = Tensor.ones(2, 3)
    print(Tensor.rand_like(t).numpy())
    ```
    """
    dtype = kwargs.pop("dtype", self.dtype)
    device = kwargs.pop("device", self.device)
    contiguous = kwargs.pop("contiguous", True)
    if isinstance(self.device, tuple):
      assert isinstance(self.lazydata, MultiLazyBuffer)
      if self.lazydata.axis is not None:
        rands = [cast(LazyBuffer, Tensor.rand(*lb.shape, device=lb.device, dtype=dtype, contiguous=contiguous, **kwargs).lazydata) \
                 for lb in self.lazydata.lbs]
        return Tensor(MultiLazyBuffer(rands, self.lazydata.axis), device=self.device, dtype=dtype, **kwargs)
      return Tensor.rand(*self.shape, dtype=dtype, contiguous=contiguous, **kwargs).shard(self.device)
    return Tensor.rand(*self.shape, device=device, dtype=dtype, contiguous=contiguous, **kwargs)

  # ***** rng hlops *****

  @staticmethod
  def randn(*shape, dtype:Optional[DTypeLike]=None, **kwargs) -> Tensor:
    """
    Creates a tensor with the given shape, filled with random values from a normal distribution with mean `0` and standard deviation `1`.
    If `dtype` is not specified, the default type is used.

    You can pass in the `device` keyword argument to control device of the tensor.
    Additionally, all other keyword arguments are passed to the constructor of the tensor.

    ```python exec="true" source="above" session="tensor" result="python"
    Tensor.manual_seed(42)
    print(Tensor.randn(2, 3).numpy())
    ```
    """
    # https://en.wikipedia.org/wiki/Box%E2%80%93Muller_transform
    src = Tensor.rand((2, *argfix(*shape)), **{**kwargs, "dtype": dtypes.float32})
    return src[0].mul(2*math.pi).cos().mul((1 - src[1]).log().mul(-2).sqrt()).cast(dtype or dtypes.default_float)

  @staticmethod
  def randint(*shape, low=0, high=10, **kwargs) -> Tensor:
    """
    Creates a tensor with the given shape, filled with random integer values generated uniformly from the interval `[low, high)`.
    If `dtype` is not specified, the default type is used.

    You can pass in the `device` keyword argument to control device of the tensor.
    Additionally, all other keyword arguments are passed to the constructor of the tensor.

    ```python exec="true" source="above" session="tensor" result="python"
    Tensor.manual_seed(42)
    print(Tensor.randint(2, 3, low=5, high=10).numpy())
    ```
    """
    if not isinstance(low, int) or not isinstance(high, int): raise TypeError(f"{low=} and {high=} must be integers")
    dtype = kwargs.pop("dtype", dtypes.int32)
    if not dtypes.is_int(dtype): raise TypeError(f"{dtype=} must be int")
    return Tensor.uniform(*shape, low=low, high=high, dtype=dtype, **kwargs)

  @staticmethod
  def normal(*shape, mean=0.0, std=1.0, **kwargs) -> Tensor:
    """
    Creates a tensor with the given shape, filled with random values from a normal distribution with the given `mean` and standard deviation `std`.

    You can pass in `dtype` and `device` keyword arguments to control the data type and device of the tensor.
    Additionally, all other keyword arguments are passed to the constructor of the tensor.

    ```python exec="true" source="above" session="tensor" result="python"
    Tensor.manual_seed(42)
    print(Tensor.normal(2, 3, mean=10, std=2).numpy())
    ```
    """
    return (std * Tensor.randn(*shape, **kwargs)) + mean

  @staticmethod
  def uniform(*shape, low=0.0, high=1.0, **kwargs) -> Tensor:
    """
    Creates a tensor with the given shape, filled with random values from a uniform distribution over the interval `[low, high)`.

    You can pass in `dtype` and `device` keyword arguments to control the data type and device of the tensor.
    Additionally, all other keyword arguments are passed to the constructor of the tensor.

    ```python exec="true" source="above" session="tensor" result="python"
    Tensor.manual_seed(42)
    print(Tensor.uniform(2, 3, low=2, high=10).numpy())
    ```
    """
    dtype = kwargs.pop("dtype", dtypes.default_float)
    return ((high-low) * Tensor.rand(*shape, **kwargs)).cast(dtype) + low

  @staticmethod
  def scaled_uniform(*shape, **kwargs) -> Tensor:
    """
    Creates a tensor with the given shape, filled with random values from a uniform distribution
    over the interval `[-prod(shape)**-0.5, prod(shape)**-0.5)`.

    You can pass in `dtype` and `device` keyword arguments to control the data type and device of the tensor.
    Additionally, all other keyword arguments are passed to the constructor of the tensor.

    ```python exec="true" source="above" session="tensor" result="python"
    Tensor.manual_seed(42)
    print(Tensor.scaled_uniform(2, 3).numpy())
    ```
    """
    return Tensor.uniform(*shape, low=-1.0, high=1.0, **kwargs).mul(prod(argfix(*shape))**-0.5)

  # https://www.tensorflow.org/api_docs/python/tf/keras/initializers/GlorotUniform
  @staticmethod
  def glorot_uniform(*shape, **kwargs) -> Tensor:
    """
    <https://www.tensorflow.org/api_docs/python/tf/keras/initializers/GlorotUniform>

    You can pass in `dtype` and `device` keyword arguments to control the data type and device of the tensor.
    Additionally, all other keyword arguments are passed to the constructor of the tensor.

    ```python exec="true" source="above" session="tensor" result="python"
    Tensor.manual_seed(42)
    print(Tensor.glorot_uniform(2, 3).numpy())
    ```
    """
    return Tensor.uniform(*shape, low=-1.0, high=1.0, **kwargs).mul((6/(argfix(*shape)[0]+prod(argfix(*shape)[1:])))**0.5)

  # https://pytorch.org/docs/stable/_modules/torch/nn/init.html#kaiming_uniform_
  @staticmethod
  def kaiming_uniform(*shape, a:float = 0.01, **kwargs) -> Tensor:
    """
    <https://pytorch.org/docs/stable/_modules/torch/nn/init.html#kaiming_uniform_>

    You can pass in `dtype` and `device` keyword arguments to control the data type and device of the tensor.
    Additionally, all other keyword arguments are passed to the constructor of the tensor.

    ```python exec="true" source="above" session="tensor" result="python"
    Tensor.manual_seed(42)
    print(Tensor.kaiming_uniform(2, 3).numpy())
    ```
    """
    bound = math.sqrt(3.0) * math.sqrt(2.0 / (1 + a ** 2)) / math.sqrt(prod(argfix(*shape)[1:]))
    return Tensor.uniform(*shape, low=-bound, high=bound, **kwargs)

  # https://pytorch.org/docs/stable/_modules/torch/nn/init.html#kaiming_normal_
  @staticmethod
  def kaiming_normal(*shape, a:float = 0.01, **kwargs) -> Tensor:
    """
    <https://pytorch.org/docs/stable/_modules/torch/nn/init.html#kaiming_normal_>

    You can pass in `dtype` and `device` keyword arguments to control the data type and device of the tensor.
    Additionally, all other keyword arguments are passed to the constructor of the tensor.

    ```python exec="true" source="above" session="tensor" result="python"
    Tensor.manual_seed(42)
    print(Tensor.kaiming_normal(2, 3).numpy())
    ```
    """
    std = math.sqrt(2.0 / (1 + a ** 2)) / math.sqrt(prod(argfix(*shape)[1:]))
    return Tensor.normal(*shape, mean=0.0, std=std, **kwargs)

  def multinomial(self:Tensor, num_samples:int = 1, replacement:bool = False) -> Tensor:
    assert 1 <= self.ndim <= 2 and num_samples > 0, f"{self.ndim=} must be 1 or 2 dim, {num_samples=} must be positive"
    assert replacement or num_samples == 1, "no replacement only supports num_samples = 1"
    weight = self.unsqueeze(0) if self.ndim == 1 else self
    cdf = (cw := weight.cumsum(1).float()) / cw[:, -1].unsqueeze(1)
    unif_samples = Tensor.rand(num_samples, cdf.shape[0], 1).to(self.device)
    indices = (unif_samples.expand((-1, -1, cdf.shape[1])) >= cdf).sum(2).permute((1, 0))
    return (indices.squeeze(0) if self.ndim == 1 else indices).cast(dtypes.int32)

  # ***** toposort and backward pass *****

  def _deepwalk(self):
    def _walk(node, visited):
      visited.add(node)
      # if tensor is not leaf, reset grad
      if (ctx := getattr(node, "_ctx", None)) is not None and len(ctx.parents) != 0: node.grad = None
      if ctx:
        for i in node._ctx.parents:
          if i not in visited: yield from _walk(i, visited)
        yield node
    return list(_walk(self, set()))

  def backward(self, gradient:Optional[Tensor]=None, retain_graph:bool=False) -> Tensor:
    """
    Propagates the gradient of a tensor backwards through the computation graph.
    If the 'gradient' argument is not provided, the tensor must be a scalar, and the gradient is implicitly set to 1.0.
    If 'retain_graph' is false, the graph used to compute the grads will be freed. Otherwise, it will be kept. Keeping it can increase memory usage.
    ```python exec="true" source="above" session="tensor" result="python"
    t = Tensor([1.0, 2.0, 3.0, 4.0], requires_grad=True)
    t.sum().backward()
    print(t.grad.numpy())
    ```
    """
    toposorted = self._deepwalk()
    if gradient is None:
      assert self.shape == tuple(), "when no gradient is provided, backward must be called on a scalar tensor"
      # fill in the first grad with one. don't use Tensor.ones because we don't need contiguous
      # this is "implicit gradient creation"
      gradient = Tensor(1.0, dtype=self.dtype, device=self.device, requires_grad=False)

    assert self.shape == gradient.shape, f"grad shape must match tensor shape, {gradient.shape!r} != {self.shape!r}"
    self.grad = gradient
    for t0 in reversed(toposorted):
      if t0.grad is None: raise RuntimeError(f"tensor {t0} has no grad")
      token = _METADATA.set(dataclasses.replace(md, backward=True) if (md := t0._ctx.metadata) is not None else None)
      grads = t0._ctx.backward(t0.grad.lazydata)
      _METADATA.reset(token)
      grads = [Tensor(g, device=self.device, requires_grad=False) if g is not None else None
        for g in ([grads] if len(t0._ctx.parents) == 1 else grads)]
      for t, g in zip(t0._ctx.parents, grads):
        if g is not None and t.requires_grad:
          assert g.shape == t.shape, f"grad shape must match tensor shape, {g.shape!r} != {t.shape!r}"
          t.grad = g if t.grad is None else (t.grad + g)
      if not retain_graph: del t0._ctx
    return self

  # ***** movement low level ops *****

  def view(self, *shape) -> Tensor:
    """`.view` is an alias for `.reshape`."""
    return self.reshape(shape)

  def reshape(self, shape, *args) -> Tensor:
    """
    Returns a tensor with the same data as the original tensor but with a different shape.
    `shape` can be passed as a tuple or as separate arguments.

    ```python exec="true" source="above" session="tensor" result="python"
    t = Tensor.arange(6)
    print(t.reshape(2, 3).numpy())
    ```
    """
    # resolve None and args
    new_shape = tuple([s if s is not None else self.shape[i] for i,s in enumerate(argfix(shape, *args))])
    # resolve -1
    if (c := new_shape.count(-1)) > 1: raise RuntimeError(f"only one dimension can be inferred using -1, getting {new_shape}")
    if c: new_shape = tuple([-prod(self.shape) // prod(new_shape) if s == -1 else s for s in new_shape])
    return F.Reshape.apply(self, shape=new_shape) if new_shape != self.shape else self

  def expand(self, shape, *args) -> Tensor:
    """
    Returns a tensor that is expanded to the shape that is specified.
    Expand can also increase the number of dimensions that a tensor has.

    Passing a `-1` or `None` to a dimension means that its size will not be changed.

    ```python exec="true" source="above" session="tensor" result="python"
    t = Tensor([1, 2, 3])
    print(t.expand(4, -1).numpy())
    ```
    """
    return self._broadcast_to(tuple(from_ if to == -1 or to is None else to for from_, to in zip(*(_pad_left(self.shape, argfix(shape, *args))))))

  def permute(self, order, *args) -> Tensor:
    """
    Returns a tensor that is a permutation of the original tensor.
    The new tensor has the same data as the original tensor but with the dimensions permuted according to the order specified.
    `order` can be passed as a tuple or as separate arguments.

    ```python exec="true" source="above" session="tensor" result="python"
    t = Tensor.arange(6).reshape(2, 3)
    print(t.numpy())
    ```
    ```python exec="true" source="above" session="tensor" result="python"
    print(t.permute(1, 0).numpy())
    ```
    """
    order_arg = tuple(self._resolve_dim(x) for x in argfix(order, *args))
    if sorted(order_arg) != list(range(self.ndim)): raise RuntimeError(f"order is not a valid permutation, getting {order_arg}")
    return F.Permute.apply(self, order=order_arg)

  def flip(self, axis, *args) -> Tensor:
    """
    Returns a tensor that reverses the order of the original tensor along given `axis`.
    `axis` can be passed as a tuple or as separate arguments.

    ```python exec="true" source="above" session="tensor" result="python"
    t = Tensor.arange(6).reshape(2, 3)
    print(t.numpy())
    ```
    ```python exec="true" source="above" session="tensor" result="python"
    print(t.flip(0).numpy())
    ```
    ```python exec="true" source="above" session="tensor" result="python"
    print(t.flip((0, 1)).numpy())
    ```
    """
    axis_arg = tuple(self._resolve_dim(x) for x in argfix(axis, *args))
    if len(axis_arg) != len(dedup(axis_arg)): raise RuntimeError(f"dim can appear at least once, getting {axis_arg}")
    return F.Flip.apply(self, axis=axis_arg)

  def shrink(self, arg:Tuple[Optional[Tuple[sint, sint]], ...]) -> Tensor:
    """
    Returns a tensor that shrinks the each axis based on input arg.
    `arg` must have the same length as `self.ndim`.
    For each axis, it can be `None`, which means no shrink, or a tuple `(start, end)` that works the same as Python slice.

    ```python exec="true" source="above" session="tensor" result="python"
    t = Tensor.arange(9).reshape(3, 3)
    print(t.numpy())
    ```
    ```python exec="true" source="above" session="tensor" result="python"
    print(t.shrink(((None, (1, 3)))).numpy())
    ```
    ```python exec="true" source="above" session="tensor" result="python"
    print(t.shrink((((0, 2), (0, 2)))).numpy())
    ```
    """
    if all(x is None or x == (0,s) for x,s in zip(arg, self.shape)): return self
    return F.Shrink.apply(self, arg=tuple(x if x is not None else (0,s) for x,s in zip(arg, self.shape)))

  def pad(self, arg:Tuple[Optional[Tuple[sint, sint]], ...], value:float=0.0) -> Tensor:
    """
    Returns a tensor that pads the each axis based on input arg.
    `arg` must have the same length as `self.ndim`.
    For each axis, it can be `None`, which means no pad, or a tuple `(pad_before, pad_after)`.
    If `value` is specified, the tensor is padded with `value` instead of `0.0`.

    ```python exec="true" source="above" session="tensor" result="python"
    t = Tensor.arange(6).reshape(2, 3)
    print(t.numpy())
    ```
    ```python exec="true" source="above" session="tensor" result="python"
    print(t.pad(((None, (1, 2)))).numpy())
    ```
    ```python exec="true" source="above" session="tensor" result="python"
    print(t.pad(((None, (1, 2))), -2).numpy())
    ```
    """
    if all(x is None or x == (0,0) for x in arg): return self
    ret = F.Pad.apply(self, arg=(narg:=tuple(x if x is not None else (0,0) for x in arg)))
    return ret if 0 == value else ret + F.Pad.apply(Tensor.ones_like(self), arg=narg).where(0, value)

  # ***** movement high level ops *****

  # Supported Indexing Implementations:
  #   1. Int indexing (no copy)
  #     - for all dims where there's int, shrink -> reshape
  #     - negative indices are taken relative to the end of the sequence, so X[-2] returns the 2nd-to-last element
  #     - X = Tensor.rand(4,5,9); X[2,-2] shrinks the Tensor to X.shrink(((2, 3), (3, 4), (0, 9))) -> X.shape=(1,1,9)
  #     - Then we reshape (collapse) the int dim away such that for X: (1,1,9) -> (9,)
  #   2. Slice indexing (no copy)
  #     - for all dims where slice is start:end:stride, shrink -> Optional[flip] -> pad -> reshape -> shrink
  #     - first shrink the Tensor to X.shrink(((start, end),))
  #     - then we apply stride through Optional[flip] -> pad -> reshape -> shrink
  #       - flip where dim value is negative
  #       - pad on dims to be multiple of strides, such that reshaping [dim_size_padded] -> [dim_size_padded // stride, stride] is possible
  #       - shrink [dim_size_padded // stride, stride] -> [dim_size_padded // stride, 1]
  #       - reshape [dim_size_padded // stride, 1] -> [dim_size_padded // stride] and now you have your stride
  #   3. None indexing (no copy)
  #     - reshape (inject) a dim at the dim where there's None
  #   4. Tensor indexing (copy)
  #     - use Tensor.arange == tensor_index to create masks for dims with Tensors (adds a dim for each mask)
  #     - combine masks together with mul
  #     - apply mask to self by mask * self
  #     - sum reduce away the extra dims added from creating masks
  # Tiny Things:
  #   1. Supported indices: Union[int, slice, Tensor, None, List, Tuple, Ellipsis]
  #     - for any list, List[Union[List, Tuple, int]], must have homogeneous shape
  #     - for any tuple, Tuple[Union[List, Tuple, int]], must have homogeneous shape
  #   2. Bool indexing is not supported
  #   3. Out of bounds Tensor indexing results in 0
  #     - e.g: Tensor([1, 2, 3])[Tensor([4, 3, 2])] -> [0, 0, 3] index 4 and 3 are out of bounds
  def _getitem(self, indices, v: Optional[Tensor] = None) -> Tensor:
    # 1. indices normalization and validation
    # treat internal tuples and lists as Tensors and standardize indices to list type
    if isinstance(indices, list) and all_int(indices): indices = [Tensor(indices, self.device, requires_grad=False)]
    elif isinstance(indices, (tuple, list)):
      indices = [Tensor(i, self.device, requires_grad=False) if isinstance(i, (tuple, list)) else i for i in indices]
    else: indices = [indices]

    # turn scalar Tensors into const val for int indexing if possible
    indices = [self._to_const_val(i) if isinstance(i, Tensor) and i.shape == () else i for i in indices]
    # move Tensor indices to the same device as self
    indices = [i.to(self.device) if isinstance(i, Tensor) else i for i in indices]

    # filter ellipsis and fill with slice(None) or fill rest of indices with slice(None)
    ellipsis_idx = [dim for dim, i in enumerate(indices) if i is Ellipsis]
    fill_idx = ellipsis_idx[0] if ellipsis_idx else len(indices)
    num_indices = len(indices) - len(ellipsis_idx) - sum(1 for i in indices if i is None)
    indices[fill_idx:fill_idx+1] = [slice(None)] * (self.ndim - num_indices)

    # use Dict[type, List[dimension]] to track elements in indices
    type_dim: DefaultDict[Union[type, None], List[int]] = defaultdict(list)

    # record None for dimension injection later and filter None and record rest of indices
    type_dim[None] = [dim for dim, i in enumerate(indices) if i is None]
    indices_filtered = [i for i in indices if i is not None]
    for dim,i in enumerate(indices_filtered): type_dim[type(i)].append(dim)

    if len(ellipsis_idx) > 1: raise IndexError("indices can only have a single ellipsis ('...')")
    for index_type in type_dim:
      if index_type not in [None, int, slice, Tensor]: raise IndexError(f"{index_type=} not supported")
    if num_indices > self.ndim: raise IndexError(f"too many {num_indices=} for {self.ndim=}")

    # 2. basic indexing, uses only movement ops (no copy)
    # currently indices_filtered: Tuple[Union[int, slice, Tensor], ...]
    # turn indices in indices_filtered to Tuple[new_slice, strides]
    for dim in type_dim[int]:
      if (index := indices_filtered[dim]) >= (size := self.shape[dim]) or index < -size:
        raise IndexError(f"{index=} is out of bounds on {dim=} with {size=}")
      indices_filtered[dim] = ((index, index+1), 1) if index >= 0 else ((size+index, size+index+1), 1)
    for dim in type_dim[slice]:
      if (index := indices_filtered[dim]).step == 0: raise ValueError(f"{index=} on {dim=} cannot have 0 as step")
      if not all(isinstance(x, (int, type(None))) for x in (index.start, index.stop, index.step)):
        raise TypeError(f"Unsupported slice for dimension {dim}. Expected slice with integers or None, got slice("
                        f"{', '.join(type(x).__name__ for x in (index.start, index.stop, index.step))}).")
      s, e, st = index.indices(self.shape[dim])
      indices_filtered[dim] = ((0, 0) if (st * (e - s)) < 0 else (s, e) if st > 0 else (e+1, s+1), st)
    # skip all Tensor dims for basic indexing
    for dim in type_dim[Tensor]:
      dtype = indices_filtered[dim].dtype
      if not dtypes.is_int(dtype): raise IndexError(f"{dtype=} on {dim=} is not supported, only int tensor indexing is supported")
      indices_filtered[dim] = ((0, self.shape[dim]), 1)

    new_slice, strides = ((), ()) if not indices_filtered else zip(*indices_filtered)
    # flip negative strides
    ret = self.shrink(new_slice).flip(tuple(i for i, st in enumerate(strides) if st < 0))
    # handle stride != 1 or -1
    if any(abs(st) != 1 for st in strides):
      strides = tuple(abs(s) for s in strides)
      # pad shape to multiple of stride
      if not all_int(ret.shape): raise RuntimeError("symbolic shape not supprted")
      ret = ret.pad(tuple((0, round_up(s, st) - s) for s, st in zip(ret.shape, strides)))
      ret = ret.reshape(tuple(flatten((s // st, st) for s, st in zip(ret.shape, strides))))
      ret = ret.shrink(tuple(flatten(((0, s), (0, 1)) for s in ret.shape[::2]))).reshape(ret.shape[::2])

    # inject 1 for dim where it's None and collapse dim for int
    new_shape = list(ret.shape)
    for dim in type_dim[None]: new_shape.insert(dim, 1)
    for dim in (dims_collapsed := tuple(dim + sum(1 for d in type_dim[None] if dim >= d) for dim in reversed(type_dim[int]))): new_shape.pop(dim)

    ret = ret.reshape(new_shape)

    # 3. advanced indexing (copy)
    if type_dim[Tensor]:
      dim_tensors = [(dim, i) for dim, i in enumerate(indices) if isinstance(i, Tensor)]
      # calculate dim of current ret by subtracting dims collapsed and adding dims injected up until tensor_dim
      def calc_dim(tensor_dim:int) -> int:
        return tensor_dim - sum(1 for d in dims_collapsed if tensor_dim >= d)

      assert all_int(ret.shape), f"does not support symbolic shape {ret.shape}"
      # track tensor_dim and tensor_index using a dict
      # calc_dim to get dim and use that to normalize the negative tensor indices
      idx: Dict[int,Tensor] = {(dim := calc_dim(td)):(tensor<0).where(ret.shape[dim],0) + tensor for td,tensor in dim_tensors}

      masks, first_dim, last_dim = [], min(idx.keys()), max(idx.keys())
      pre_reduce_shape = ret.shape[:first_dim] + (big_shape := _broadcast_shape(*(t.shape for t in idx.values()))) + ret.shape[first_dim:]

      # create masks
      for dim, i in idx.items():
        try: i = i.reshape(i.shape + (1,)*(ret.ndim - first_dim)).expand(pre_reduce_shape)
        except ValueError as e: raise IndexError(f"cannot broadcast indices: {e}") from e
        a = Tensor.arange(ret.shape[dim], device=self.device, requires_grad=False).reshape((ret.shape[dim],) + (1,)*(ret.ndim - dim - 1))
        masks.append(i == a)

      # reduce masks to 1 mask
      mask: Tensor = functools.reduce(lambda x,y: x.mul(y), masks)

      # inject 1's for the extra dims added in create masks
      reshape_arg = ret.shape[:first_dim] + (1,) * len(big_shape) + ret.shape[first_dim:]
      # sum reduce the extra dims introduced in create masks
      ret = (ret.reshape(reshape_arg) * mask).sum(sum_axis:=tuple(i + len(big_shape) for i in idx.keys()), acc_dtype=ret.dtype)

      # special permute case
      if first_dim != 0 and len(idx) != 1 and tuple(idx.keys()) != tuple(range(first_dim, last_dim+1)):
        ret = ret.permute(*range(first_dim, first_dim+len(big_shape)), *range(0, first_dim), *range(first_dim+len(big_shape), ret.ndim))

      # for advanced setitem, returns whole tensor with indices replaced
      if v is not None:
        vb = v.cast(self.dtype)._broadcast_to(_broadcast_shape(ret.shape, v.shape))
        # add back reduced dims from sum
        for dim in sum_axis: vb = vb.unsqueeze(dim)
        # axis to be reduced to match self.shape
        axis = tuple(range(first_dim, first_dim + len(big_shape)))
        # apply mask to v(broadcasted) and reduce such that if v contains repeated indices the last one remains
        vb = vb * mask
        for dim in axis: vb = functools.reduce(lambda x,y: y.where(y, x), vb.split(1, dim))
        # reduce mask and select from v(get rid of extra dims from reduce) for each True element in mask else select from self
        ret = mask.any(axis).where(vb.squeeze(), self)

    return ret

  def __getitem__(self, indices) -> Tensor:
    return self._getitem(indices)

  def __setitem__(self, indices, v:Union[Tensor, ConstType]) -> None:
    if isinstance(self.device, str) and self.device.startswith("DISK"):
      self._getitem(indices).assign(v)
      return
    # NOTE: check that setitem target is valid first
    if not all(lb.st.contiguous for lb in self.lazydata.lbs): raise RuntimeError("setitem target needs to be contiguous")
    if not isinstance(v, (Tensor, float, int, bool)): raise TypeError(f"can't set a {type(v).__name__} to a Tensor")
    if not isinstance(v, Tensor): v = Tensor(v, device=self.device, dtype=self.dtype)
    if self.requires_grad or v.requires_grad: raise NotImplementedError("setitem with requires_grad is not supported")

    res = self.realize()._getitem(indices, v)
    # if shapes match and data is not shared it's a copy and we assign to self
    if res.shape == self.shape and res.lazydata is not self.lazydata:
      self.assign(res).realize()
    else: # no copy, basic setitem
      v = v.cast(res.dtype)._broadcast_to(_broadcast_shape(res.shape, v.shape)).contiguous()
      res.assign(v).realize()

  def gather(self:Tensor, dim:int, index:Tensor) -> Tensor:
    """
    Gathers values along an axis specified by `dim`.

    ```python exec="true" source="above" session="tensor" result="python"
    t = Tensor([[1, 2], [3, 4]])
    print(t.numpy())
    ```
    ```python exec="true" source="above" session="tensor" result="python"
    print(t.gather(1, Tensor([[0, 0], [1, 0]])).numpy())
    ```
    """
    assert index.ndim == self.ndim, f"self.ndim must equal index.ndim, {self.ndim=}, {index.ndim=}"
    dim = self._resolve_dim(dim)
    assert all(s >= i for d,(s,i) in enumerate(zip(self.shape, index.shape)) if d != dim), "requires self.shape[d] >= index.shape[d] for all d != dim"
    index = index.to(self.device)
    x = self.shrink(tuple((0, i) if d != dim else None for d,i in enumerate(index.shape))).unsqueeze(-1).transpose(-1, dim)
    return ((index.unsqueeze(-1) == Tensor.arange(self.shape[dim], requires_grad=False, device=self.device)) * x).sum(-1, acc_dtype=self.dtype)

  def cat(self:Tensor, *args:Tensor, dim:int=0) -> Tensor:
    """
    Concatenates self with other `Tensor` in `args` along an axis specified by `dim`.
    All tensors must have the same shape except in the concatenating dimension.

    ```python exec="true" source="above" session="tensor" result="python"
    t0, t1, t2 = Tensor([[1, 2]]), Tensor([[3, 4]]), Tensor([[5, 6]])
    print(t0.cat(t1, t2, dim=0).numpy())
    ```
    ```python exec="true" source="above" session="tensor" result="python"
    print(t0.cat(t1, t2, dim=1).numpy())
    ```
    """
    dim = self._resolve_dim(dim)
    assert all(len(y.shape) == len(self.shape) and all(y.shape[i] == s for i,s in enumerate(self.shape) if i != dim) for y in args)
    catargs = [self, *args]
    cat_dims = [s.shape[dim] for s in catargs]
    cat_dim_cumsum = [0, *itertools.accumulate(cat_dims)]
    slc:List[List[Optional[Tuple[sint, sint]]]] = [[None for _ in self.shape] for _ in catargs]
    for d,k,s in zip(cat_dims, cat_dim_cumsum[:-1], slc): s[dim] = (k, cat_dim_cumsum[-1] - k - d)
    return functools.reduce(Tensor.__add__, [arg.pad(tuple(s)) for arg,s in zip(catargs, slc)])

  def stack(self:Tensor, *args:Tensor, dim:int=0) -> Tensor:
    """
    Concatenates self with other `Tensor` in `args` along a new dimension specified by `dim`.

    ```python exec="true" source="above" session="tensor" result="python"
    t0, t1, t2 = Tensor([1, 2]), Tensor([3, 4]), Tensor([5, 6])
    print(t0.stack(t1, t2, dim=0).numpy())
    ```
    ```python exec="true" source="above" session="tensor" result="python"
    print(t0.stack(t1, t2, dim=1).numpy())
    ```
    """
    # checks for shapes and number of dimensions delegated to cat
    return self.unsqueeze(dim).cat(*[t.unsqueeze(dim) for t in args], dim=dim)

  def repeat_interleave(self, repeats:int, dim:Optional[int]=None) -> Tensor:
    """
    Repeat elements of a tensor.

    ```python exec="true" source="above" session="tensor" result="python"
    t = Tensor([1, 2, 3])
    print(t.repeat_interleave(2).numpy())
    ```
    """
    x, dim = (self.flatten(), 0) if dim is None else (self, dim)
    shp = x.shape
    return x.reshape(*shp[:dim+1], 1, *shp[dim+1:]).expand(*shp[:dim+1], repeats, *shp[dim+1:]).reshape(*shp[:dim], shp[dim]*repeats, *shp[dim+1:])

  def repeat(self, repeats, *args) -> Tensor:
    """
    Repeats tensor number of times along each dimension specified by `repeats`.
    `repeats` can be passed as a tuple or as separate arguments.

    ```python exec="true" source="above" session="tensor" result="python"
    t = Tensor([1, 2, 3])
    print(t.repeat(4, 2).numpy())
    ```
    ```python exec="true" source="above" session="tensor" result="python"
    print(t.repeat(4, 2, 1).shape)
    ```
    """
    repeats = argfix(repeats, *args)
    base_shape = (1,) * (len(repeats) - self.ndim) + self.shape
    new_shape = [x for b in base_shape for x in [1, b]]
    expand_shape = [x for rs in zip(repeats, base_shape) for x in rs]
    final_shape = [r*s for r,s in zip(repeats, base_shape)]
    return self.reshape(new_shape).expand(expand_shape).reshape(final_shape)

  def _resolve_dim(self, dim:int, *, outer:bool=False) -> int:
    if not -max(1, self.ndim+outer) <= dim < max(1, self.ndim+outer):
      raise IndexError(f"{dim=} out of range {[-max(1, self.ndim+outer), max(1, self.ndim+outer)-1]}")
    return dim + self.ndim+outer if dim < 0 else dim

  def split(self, sizes:Union[int, List[int]], dim:int=0) -> Tuple[Tensor, ...]:
    """
    Splits the tensor into chunks along the dimension specified by `dim`.
    If `sizes` is an integer, it splits into equally sized chunks if possible, otherwise the last chunk will be smaller.
    If `sizes` is a list, it splits into `len(sizes)` chunks with size in `dim` according to `size`.

    ```python exec="true" source="above" session="tensor" result="python"
    t = Tensor.arange(10).reshape(5, 2)
    print(t.numpy())
    ```
    ```python exec="true" source="above" session="tensor" result="python"
    split = t.split(2)
    print("\\n".join([repr(x.numpy()) for x in split]))
    ```
    ```python exec="true" source="above" session="tensor" result="python"
    split = t.split([1, 4])
    print("\\n".join([repr(x.numpy()) for x in split]))
    ```
    """
    assert all_int(self.shape), f"does not support symbolic shape {self.shape}"
    dim = self._resolve_dim(dim)
    if isinstance(sizes, int): sizes = [min(sizes, self.shape[dim]-i) for i in range(0, max(1, self.shape[dim]), max(1, sizes))]
    assert sum(sizes) == self.shape[dim], f"expect sizes to sum exactly to {self.shape[dim]}, but got {sum(sizes)}"
    return tuple(self[sl] for sl in [tuple([slice(None)]*dim + [slice(sum(sizes[:i]), sum(sizes[:i + 1]))]) for i in range(len(sizes))])

  def chunk(self, chunks:int, dim:int=0) -> List[Tensor]:
    """
    Splits the tensor into `chunks` number of chunks along the dimension `dim`.
    If the tensor size along `dim` is not divisible by `chunks`, all returned chunks will be the same size except the last one.
    The function may return fewer than the specified number of chunks.

    ```python exec="true" source="above" session="tensor" result="python"
    chunked = Tensor.arange(11).chunk(6)
    print("\\n".join([repr(x.numpy()) for x in chunked]))
    ```
    ```python exec="true" source="above" session="tensor" result="python"
    chunked = Tensor.arange(12).chunk(6)
    print("\\n".join([repr(x.numpy()) for x in chunked]))
    ```
    ```python exec="true" source="above" session="tensor" result="python"
    chunked = Tensor.arange(13).chunk(6)
    print("\\n".join([repr(x.numpy()) for x in chunked]))
    ```
    """
    assert all_int(self.shape), f"does not support symbolic shape {self.shape}"
    assert chunks > 0, f"expect chunks to be greater than 0, got: {chunks}"
    dim = self._resolve_dim(dim)
    return list(self.split(ceildiv(self.shape[dim], chunks) if self.shape[dim] else [0]*chunks, dim=dim))

  def squeeze(self, dim:Optional[int]=None) -> Tensor:
    """
    Returns a tensor with specified dimensions of input of size 1 removed.
    If `dim` is not specified, all dimensions with size 1 are removed.

    ```python exec="true" source="above" session="tensor" result="python"
    t = Tensor.zeros(2, 1, 2, 1, 2)
    print(t.squeeze().shape)
    ```
    ```python exec="true" source="above" session="tensor" result="python"
    print(t.squeeze(0).shape)
    ```
    ```python exec="true" source="above" session="tensor" result="python"
    print(t.squeeze(1).shape)
    ```
    """
    if dim is None: return self.reshape(tuple(dim for dim in self.shape if dim != 1))
    dim = self._resolve_dim(dim)
    return self if not self.ndim or self.shape[dim] != 1 else self.reshape(self.shape[:dim] + self.shape[dim+1:])

  def unsqueeze(self, dim:int) -> Tensor:
    """
    Returns a tensor with a new dimension of size 1 inserted at the specified `dim`.

    ```python exec="true" source="above" session="tensor" result="python"
    t = Tensor([1, 2, 3, 4])
    print(t.unsqueeze(0).numpy())
    ```
    ```python exec="true" source="above" session="tensor" result="python"
    print(t.unsqueeze(1).numpy())
    ```
    """
    dim = self._resolve_dim(dim, outer=True)
    return self.reshape(self.shape[:dim] + (1,) + self.shape[dim:])

  def pad2d(self, padding:Sequence[int], value:float=0.0) -> Tensor:
    """
    Returns a tensor that pads the last two axes specified by `padding` (padding_left, padding_right, padding_top, padding_bottom).
    If `value` is specified, the tensor is padded with `value` instead of `0.0`.

    ```python exec="true" source="above" session="tensor" result="python"
    t = Tensor.arange(9).reshape(1, 1, 3, 3)
    print(t.numpy())
    ```
    ```python exec="true" source="above" session="tensor" result="python"
    print(t.pad2d((1, 1, 2, 0), value=-float("inf")).numpy())
    ```
    """
    pads = tuple((smax(p0, 0), smax(p1, 0)) for p0, p1 in zip(padding[::2], padding[1::2]))[::-1]
    padded = self.pad((None,) * (self.ndim - len(padding) // 2) + tuple(pads), value=value)
    shrink = tuple((-smin(p0, 0), smin(p1 + s, s)) for p0, p1, s in zip(padding[::2], padding[1::2], padded.shape[::-1]))[::-1]
    return padded.shrink((None,) * (self.ndim - len(padding) // 2) + shrink)

  @property
  def T(self) -> Tensor:
    """`.T` is an alias for `.transpose()`."""
    return self.transpose()

  def transpose(self, dim0=1, dim1=0) -> Tensor:
    """
    Returns a tensor that is a transposed version of the original tensor.
    The given dimensions `dim0` and `dim1` are swapped.

    ```python exec="true" source="above" session="tensor" result="python"
    t = Tensor.arange(6).reshape(2, 3)
    print(t.numpy())
    ```
    ```python exec="true" source="above" session="tensor" result="python"
    print(t.transpose(0, 1).numpy())
    ```
    """
    order = list(range(self.ndim))
    order[dim0], order[dim1] = order[dim1], order[dim0]
    return self.permute(order)

  def flatten(self, start_dim=0, end_dim=-1):
    """
    Flattens the tensor by reshaping it into a one-dimensional tensor.
    If `start_dim` or `end_dim` are passed, only dimensions starting with `start_dim` and ending with `end_dim` are flattened.

    ```python exec="true" source="above" session="tensor" result="python"
    t = Tensor.arange(8).reshape(2, 2, 2)
    print(t.flatten().numpy())
    ```
    ```python exec="true" source="above" session="tensor" result="python"
    print(t.flatten(start_dim=1).numpy())
    ```
    """
    start_dim, end_dim = self._resolve_dim(start_dim), self._resolve_dim(end_dim)
    return self.reshape(self.shape[:start_dim] + (prod(self.shape[start_dim:end_dim+1]), ) + self.shape[end_dim+1:])

  def unflatten(self, dim:int, sizes:Tuple[int,...]):
    """
    Unflattens dimension `dim` of the tensor into multiple dimensions specified by `sizes`. `Tensor.flatten()` is the inverse of this function.

    ```python exec="true" source="above" session="tensor" result="python"
    print(Tensor.ones(3, 4, 1).unflatten(1, (2, 2)).shape)
    ```
    ```python exec="true" source="above" session="tensor" result="python"
    print(Tensor.ones(3, 4, 1).unflatten(1, (-1, 2)).shape)
    ```
    ```python exec="true" source="above" session="tensor" result="python"
    print(Tensor.ones(5, 12, 3).unflatten(-2, (2, 2, 3, 1, 1)).shape)
    ```
    """
    dim = self._resolve_dim(dim)
    return self.reshape(self.shape[:dim] + sizes + self.shape[dim+1:])

  def roll(self, shifts:Union[int, Tuple[int, ...]], dims:Union[int, Tuple[int, ...]]) -> Tensor:
    """
    Rolls the tensor along specified dimension(s).
    The rolling operation is circular, meaning that elements that go beyond the edge are wrapped around to the beginning of the dimension.

    ```python exec="true" source="above" session="tensor" result="python"
    print(Tensor.rand(3, 4, 1).roll(shifts=1, dims=0))
    ```
    ```python exec="true" source="above" session="tensor" result="python"
    print(Tensor.rand(3, 4, 1).roll(shifts=-1, dims=0))
    ```
    """
    dims, rolled = tuple(self._resolve_dim(d) for d in make_tuple(dims, 1)), self
    for dim, shift in zip(dims, make_tuple(shifts, 1)):
      shift = shift % self.shape[dim]
      rolled = Tensor.cat(rolled[tuple(slice(None) if i != dim else slice(-shift, None) for i in range(rolled.ndim))],
                          rolled[tuple(slice(None) if i != dim else slice(None, -shift) for i in range(rolled.ndim))], dim=dim)
    return rolled

  # ***** reduce ops *****

  def _reduce(self, fxn:Type[Function], axis:Optional[Union[int, Sequence[int]]]=None, keepdim=False) -> Tensor:
    if self.ndim == 0:
      if axis is not None and any(a not in [-1, 0] for a in fully_flatten([axis])): raise IndexError(f"{axis=} out of range of [-1, 0]")
      axis = ()
    axis = tuple(self._resolve_dim(x) for x in (range(self.ndim) if axis is None else make_tuple(axis, 1)))
    ret = fxn.apply(self, axis=axis)
    return ret if keepdim else ret.reshape(tuple(s for i,s in enumerate(self.shape) if i not in axis))

  def sum(self, axis:Optional[Union[int, Sequence[int]]]=None, keepdim=False, acc_dtype:Optional[DTypeLike]=None):
    """
    Returns the sum of the elements of the tensor along the specified axis or axes.

    You can pass in `axis` and `keepdim` keyword arguments to control the axis along
    which the maximum is computed and whether the reduced dimensions are retained.

    You can pass in `acc_dtype` keyword argument to control the data type of the accumulation.
    If not specified, the accumulation data type is chosen based on the input tensor's data type.

    ```python exec="true" source="above" session="tensor" result="python"
    t = Tensor.arange(6).reshape(2, 3)
    print(t.numpy())
    ```
    ```python exec="true" source="above" session="tensor" result="python"
    print(t.sum().numpy())
    ```
    ```python exec="true" source="above" session="tensor" result="python"
    print(t.sum(axis=0).numpy())
    ```
    ```python exec="true" source="above" session="tensor" result="python"
    print(t.sum(axis=1).numpy())
    ```
    """
    ret = self.cast(acc_dtype or sum_acc_dtype(self.dtype))._reduce(F.Sum, axis, keepdim)
    return ret.cast(self.dtype) if acc_dtype is None and self.dtype in (dtypes.float16, dtypes.bfloat16) else ret

  def prod(self, axis:Optional[Union[int, Sequence[int]]]=None, keepdim=False, acc_dtype:Optional[DTypeLike]=None):
    """
    Returns the product of the elements of the tensor along the specified axis or axes.

    You can pass in `axis` and `keepdim` keyword arguments to control the axis along
    which the maximum is computed and whether the reduced dimensions are retained.

    You can pass in `acc_dtype` keyword argument to control the data type of the accumulation.
    If not specified, the accumulation data type is chosen based on the input tensor's data type.

    ```python exec="true" source="above" session="tensor" result="python"
    t = Tensor([-1, -2, -3, 1, 2, 3]).reshape(2, 3)
    print(t.numpy())
    ```
    ```python exec="true" source="above" session="tensor" result="python"
    print(t.prod().numpy())
    ```
    ```python exec="true" source="above" session="tensor" result="python"
    print(t.prod(axis=0).numpy())
    ```
    ```python exec="true" source="above" session="tensor" result="python"
    print(t.prod(axis=1).numpy())
    ```
    """
    return self.cast(acc_dtype or self.dtype)._reduce(F.Prod, axis, keepdim)

  def max(self, axis:Optional[Union[int, Sequence[int]]]=None, keepdim=False):
    """
    Returns the maximum value of the tensor along the specified axis or axes.

    You can pass in `axis` and `keepdim` keyword arguments to control the axis along
    which the maximum is computed and whether the reduced dimensions are retained.

    ```python exec="true" source="above" session="tensor" result="python"
    t = Tensor([[1, 0, 2], [5, 4, 3]])
    print(t.numpy())
    ```
    ```python exec="true" source="above" session="tensor" result="python"
    print(t.max().numpy())
    ```
    ```python exec="true" source="above" session="tensor" result="python"
    print(t.max(axis=0).numpy())
    ```
    ```python exec="true" source="above" session="tensor" result="python"
    print(t.max(axis=1, keepdim=True).numpy())
    ```
    """
    return self._reduce(F.Max, axis, keepdim)

  def min(self, axis:Optional[Union[int, Sequence[int]]]=None, keepdim=False):
    """
    Returns the minimum value of the tensor along the specified axis or axes.

    You can pass in `axis` and `keepdim` keyword arguments to control the axis along
    which the minimum is computed and whether the reduced dimensions are retained.

    ```python exec="true" source="above" session="tensor" result="python"
    t = Tensor([[1, 0, 2], [5, 4, 3]])
    print(t.numpy())
    ```
    ```python exec="true" source="above" session="tensor" result="python"
    print(t.min().numpy())
    ```
    ```python exec="true" source="above" session="tensor" result="python"
    print(t.min(axis=0).numpy())
    ```
    ```python exec="true" source="above" session="tensor" result="python"
    print(t.min(axis=1, keepdim=True).numpy())
    ```
    """
    return -((-self).max(axis=axis, keepdim=keepdim))

  def any(self, axis:Optional[Union[int, Sequence[int]]]=None, keepdim=False):
    """
    Tests if any element evaluates to `True` along the specified axis or axes.

    You can pass in `axis` and `keepdim` keyword arguments to control the reduce axis and whether the reduced dimensions are retained.

    ```python exec="true" source="above" session="tensor" result="python"
    t = Tensor([[True, True], [True, False], [False, False]])
    print(t.numpy())
    ```
    ```python exec="true" source="above" session="tensor" result="python"
    print(t.any().numpy())
    ```
    ```python exec="true" source="above" session="tensor" result="python"
    print(t.any(axis=0).numpy())
    ```
    ```python exec="true" source="above" session="tensor" result="python"
    print(t.any(axis=1, keepdim=True).numpy())
    ```
    """
    return self.bool().max(axis, keepdim)

  def all(self, axis:Optional[Union[int, Sequence[int]]]=None, keepdim=False):
    """
    Tests if all element evaluates to `True` along the specified axis or axes.

    You can pass in `axis` and `keepdim` keyword arguments to control the reduce axis and whether the reduced dimensions are retained.

    ```python exec="true" source="above" session="tensor" result="python"
    t = Tensor([[True, True], [True, False], [False, False]])
    print(t.numpy())
    ```
    ```python exec="true" source="above" session="tensor" result="python"
    print(t.all().numpy())
    ```
    ```python exec="true" source="above" session="tensor" result="python"
    print(t.all(axis=0).numpy())
    ```
    ```python exec="true" source="above" session="tensor" result="python"
    print(t.all(axis=1, keepdim=True).numpy())
    ```
    """
    return self.logical_not().any(axis, keepdim).logical_not()

  def mean(self, axis:Optional[Union[int, Sequence[int]]]=None, keepdim=False):
    """
    Returns the mean value of the tensor along the specified axis or axes.

    You can pass in `axis` and `keepdim` keyword arguments to control the axis along
    which the mean is computed and whether the reduced dimensions are retained.

    ```python exec="true" source="above" session="tensor" result="python"
    Tensor.manual_seed(42)
    t = Tensor.normal(2, 3, mean=2.5, std=0.5)
    print(t.numpy())
    ```
    ```python exec="true" source="above" session="tensor" result="python"
    print(t.mean().numpy())
    ```
    ```python exec="true" source="above" session="tensor" result="python"
    print(t.mean(axis=0).numpy())
    ```
    ```python exec="true" source="above" session="tensor" result="python"
    print(t.mean(axis=1).numpy())
    ```
    """
    output_dtype = self.dtype if dtypes.is_float(self.dtype) else dtypes.float32
    numerator = self.cast(sum_acc_dtype(self.dtype)).sum(axis=axis, keepdim=keepdim)
    return numerator.div(prod([si for si, so in zip(self.shape, self.sum(axis=axis, keepdim=True).shape) if resolve(si != so)])).cast(output_dtype)

  def var(self, axis:Optional[Union[int, Sequence[int]]]=None, keepdim=False, correction=1):
    """
    Returns the variance of the tensor along the specified axis or axes.

    You can pass in `axis`, `keepdim`, and `correction` keyword arguments to control the axis along
    which the variance is computed, whether the reduced dimensions are retained, and the Bessel's correction applied.

    ```python exec="true" source="above" session="tensor" result="python"
    Tensor.manual_seed(42)
    t = Tensor.normal(2, 3, mean=2.5, std=0.5)
    print(t.numpy())
    ```
    ```python exec="true" source="above" session="tensor" result="python"
    print(t.var().numpy())
    ```
    ```python exec="true" source="above" session="tensor" result="python"
    print(t.var(axis=0).numpy())
    ```
    ```python exec="true" source="above" session="tensor" result="python"
    print(t.var(axis=1).numpy())
    ```
    """
    squares = (self - self.mean(axis=axis, keepdim=True)).square()
    n = prod([si for si, so in zip(self.shape, squares.sum(axis=axis, keepdim=True).shape) if resolve(si != so)])
    return squares.sum(axis=axis, keepdim=keepdim).div(smax([0, n-correction]))

  def std(self, axis:Optional[Union[int, Sequence[int]]]=None, keepdim=False, correction=1):
    """
    Returns the standard deviation of the tensor along the specified axis or axes.

    You can pass in `axis`, `keepdim`, and `correction` keyword arguments to control the axis along
    which the standard deviation is computed, whether the reduced dimensions are retained, and the Bessel's correction applied.

    ```python exec="true" source="above" session="tensor" result="python"
    Tensor.manual_seed(42)
    t = Tensor.normal(2, 3, mean=2.5, std=0.5)
    print(t.numpy())
    ```
    ```python exec="true" source="above" session="tensor" result="python"
    print(t.std().numpy())
    ```
    ```python exec="true" source="above" session="tensor" result="python"
    print(t.std(axis=0).numpy())
    ```
    ```python exec="true" source="above" session="tensor" result="python"
    print(t.std(axis=1).numpy())
    ```
    """
    return self.var(axis, keepdim, correction).sqrt()

  def std_mean(self, axis:Optional[Union[int, Sequence[int]]]=None, keepdim=False, correction=1):
    """
    Calculates the standard deviation and mean over the dimensions specified by dim.
    Syntactic sugar around `Tensor.std` and `Tensor.mean` to match `torch.std_mean`.

    ```python exec="true" source="above" session="tensor" result="python"
    Tensor.manual_seed(42)
    t = Tensor.normal(2, 3, mean=2.5, std=0.5)
    print(t.numpy())
    ```
    ```python exec="true" source="above" session="tensor" result="python"
    std, mean = t.std_mean()
    print(std.numpy(), mean.numpy())
    ```
    """
    return self.std(axis, keepdim, correction), self.mean(axis, keepdim)

  def _softmax(self, axis, dtype:Optional[DTypeLike]=None):
    x = self.cast(dtype) if dtype is not None else self
    m = x - x.max(axis=axis, keepdim=True).detach()
    e = m.exp()
    return m, e, e.sum(axis=axis, keepdim=True)

  def softmax(self, axis=-1, dtype:Optional[DTypeLike]=None):
    """
    Applies the softmax function to the tensor along the specified axis.

    Rescales the elements of the tensor such that they lie in the range [0, 1] and sum to 1.

    You can pass in the `axis` keyword argument to control the axis along which the softmax is computed.

    ```python exec="true" source="above" session="tensor" result="python"
    Tensor.manual_seed(42)
    t = Tensor.randn(2, 3)
    print(t.numpy())
    ```
    ```python exec="true" source="above" session="tensor" result="python"
    print(t.softmax().numpy())
    ```
    ```python exec="true" source="above" session="tensor" result="python"
    print(t.softmax(axis=0).numpy())
    ```
    """
    _, e, ss = self._softmax(axis, dtype)
    return e.div(ss)

  def log_softmax(self, axis=-1, dtype:Optional[DTypeLike]=None):
    """
    Applies the log-softmax function to the tensor along the specified axis.

    The log-softmax function is a numerically stable alternative to the softmax function in log space.

    You can pass in the `axis` keyword argument to control the axis along which the log-softmax is computed.

    ```python exec="true" source="above" session="tensor" result="python"
    Tensor.manual_seed(42)
    t = Tensor.randn(2, 3)
    print(t.numpy())
    ```
    ```python exec="true" source="above" session="tensor" result="python"
    print(t.log_softmax().numpy())
    ```
    ```python exec="true" source="above" session="tensor" result="python"
    print(t.log_softmax(axis=0).numpy())
    ```
    """
    m, _, ss = self._softmax(axis, dtype)
    return m - ss.log()

  def logsumexp(self, axis=None, keepdim=False):
    """
    Computes the log-sum-exp of the tensor along the specified axis or axes.

    The log-sum-exp function is a numerically stable way to compute the logarithm of the sum of exponentials.

    You can pass in `axis` and `keepdim` keyword arguments to control the axis along
    which the log-sum-exp is computed and whether the reduced dimensions are retained.

    ```python exec="true" source="above" session="tensor" result="python"
    Tensor.manual_seed(42)
    t = Tensor.randn(2, 3)
    print(t.numpy())
    ```
    ```python exec="true" source="above" session="tensor" result="python"
    print(t.logsumexp().numpy())
    ```
    ```python exec="true" source="above" session="tensor" result="python"
    print(t.logsumexp(axis=0).numpy())
    ```
    ```python exec="true" source="above" session="tensor" result="python"
    print(t.logsumexp(axis=1).numpy())
    ```
    """
    m = self.max(axis=axis, keepdim=True)
    return (self - m).exp().sum(axis=axis, keepdim=keepdim).log() + m.squeeze(axis)

  def logcumsumexp(self, axis=0):
    """
    Computes the log-cumsum-exp of the tensor along the specified axis or axes.

    The log-cumsum-exp function is a numerically stable way to compute the logarithm of the cumulative sum of exponentials.

    You can pass in the `axis` keyword argument to control the axis along which
    the log-cum-sum-exp is computed.

    ```python exec="true" source="above" session="tensor" result="python"
    Tensor.manual_seed(42)
    t = Tensor.randn(2, 3)
    print(t.numpy())
    ```
    ```python exec="true" source="above" session="tensor" result="python"
    print(t.logcumsumexp().numpy())
    ```
    ```python exec="true" source="above" session="tensor" result="python"
    print(t.logcumsumexp(axis=0).numpy())
    ```
    ```python exec="true" source="above" session="tensor" result="python"
    print(t.logcumsumexp(axis=1).numpy())
    ```
    """
    m = self.max(axis=axis, keepdim=True)
    return (self - m).exp().cumsum(axis=axis).log() + m

  def argmax(self, axis=None, keepdim=False):
    """
    Returns the indices of the maximum value of the tensor along the specified axis.

    You can pass in `axis` and `keepdim` keyword arguments to control the axis along
    which the maximum is computed and whether the reduced dimensions are retained.

    ```python exec="true" source="above" session="tensor" result="python"
    t = Tensor([[1, 0, 2], [5, 4, 3]])
    print(t.numpy())
    ```
    ```python exec="true" source="above" session="tensor" result="python"
    print(t.argmax().numpy()) # Returns the index of the maximum value in the flattened tensor.
    ```
    ```python exec="true" source="above" session="tensor" result="python"
    print(t.argmax(axis=0).numpy()) # Returns the indices of the maximum values along axis 0.
    ```
    ```python exec="true" source="above" session="tensor" result="python"
    print(t.argmax(axis=1).numpy()) # Returns the indices of the maximum values along axis 1.
    ```
    """
    if axis is None: return self.flatten().argmax(0)
    axis = self._resolve_dim(axis)
    m = self == self.max(axis=axis, keepdim=True)
    idx = m * Tensor.arange(self.shape[axis]-1,-1,-1, requires_grad=False, device=self.device).reshape(self.shape[axis], *[1]*(self.ndim-axis-1))
    return (self.shape[axis]-idx.max(axis=axis, keepdim=keepdim)-1).cast(dtypes.int32)

  def argmin(self, axis=None, keepdim=False):
    """
    Returns the indices of the minimum value of the tensor along the specified axis.

    You can pass in `axis` and `keepdim` keyword arguments to control the axis along
    which the minimum is computed and whether the reduced dimensions are retained.

    ```python exec="true" source="above" session="tensor" result="python"
    t = Tensor([[1, 0, 2], [5, 4, 3]])
    print(t.numpy())
    ```
    ```python exec="true" source="above" session="tensor" result="python"
    print(t.argmin().numpy()) # Returns the index of the minimum value in the flattened tensor.
    ```
    ```python exec="true" source="above" session="tensor" result="python"
    print(t.argmin(axis=0).numpy()) # Returns the indices of the minimum values along axis 0.
    ```
    ```python exec="true" source="above" session="tensor" result="python"
    print(t.argmin(axis=1).numpy()) # Returns the indices of the minimum values along axis 1.
    ```
    """
    return (-self).argmax(axis=axis, keepdim=keepdim)

  def rearrange(self, formula: str, **sizes) -> Tensor:
    """
    Rearranges input according to formula

    See: https://einops.rocks/api/rearrange/

    ```python exec="true" source="above" session="tensor" result="python"
    x = Tensor([[1, 2], [3, 4]])
    print(Tensor.rearrange(x, "batch channel -> (batch channel)).numpy())
    ```
    """
    def parse_formula(formula: str):
      tokens = f" {formula} ".replace("…", "...").replace("(", " ( ").replace(")", " ) ").replace(" ", "  ").replace(" 1 ", " ( ) ").split()
      lparens, rparens = map(lambda x: [i for i, ch in enumerate(tokens) if ch == x], ("(", ")"))
      pairs = list(zip(lparens, rparens))
      assert len(lparens) == len(rparens) and sorted(flatten(pairs)) == flatten(pairs), "bracket mismatch"
      return [name for name in tokens if name not in ("(", ")")], [(s - 2*i, e - 1 - 2*i) for i, (s, e) in enumerate(pairs)]

    assert formula.count("->") == 1, 'need exactly one "->" in formula'

    (lhs, unflatten_dims), (rhs, flatten_dims) = map(parse_formula, formula.split("->"))

    for name in sizes: assert name in lhs, f"axis {name} is not used in transform"
    assert sorted(lhs) == sorted(rhs) and len(lhs) == len(set(lhs)), f"name mismatch in {formula}"
    for name in flatten((lhs, rhs)): assert name == "..." or (name.isidentifier() and "_" not in (name[0], name[-1])), f"invalid axis name {name}"
    assert "..." not in flatten([lhs[s:e] for s, e in unflatten_dims]), f"cannot have collapsed ellipsis (...) in lhs of {formula}"
    assert lhs.count("...") <= 1, f"too many ellipses in {formula}"

    # resolve ellipsis
    if "..." in lhs: ell_len = len(self.shape) - len(lhs) + 1 + sum(e - s - 1 for s, e in unflatten_dims)
    lhs, rhs = map(lambda l: l[:(i:=l.index("..."))] + [f"...{j}" for j in range(ell_len)] + l[i + 1:] if "..." in l else l, (lhs, rhs))
    unflatten_dims = [(s + (ell_len - 1 if "...0" in lhs[:s] else 0), e + (ell_len - 1 if "...0" in lhs[:e] else 0)) for s, e in unflatten_dims]
    flatten_dims = [(s + (ell_len - 1 if "...0" in rhs[:s] else 0), e + (ell_len - 1 if "...0" in rhs[:e] else 0)) for s, e in flatten_dims]

    # apply movement ops in order unflatten -> permute -> flatten/unsqueeze
    t = functools.reduce(lambda x, dims: x.unflatten(dims[0], tuple(sizes.get(lhs[d], -1) for d in range(*dims))), unflatten_dims, self)
    for i, name in enumerate(lhs): assert (name not in sizes) or sizes[name] == t.shape[i], f"size provided for dimension {name} incorrect"
    t = t.permute([lhs.index(name) for name in rhs])
    return functools.reduce(lambda x, dims: x.flatten(dims[0], dims[1] - 1) if dims[0]<dims[1] else x.unsqueeze(dims[0]), reversed(flatten_dims), t)

  @staticmethod
  def einsum(formula:str, *raw_xs, acc_dtype:Optional[DTypeLike]=None) -> Tensor:
    """
    Sums the product of the elements of the input tensors according to a formula based on the Einstein summation convention.

    See: https://pytorch.org/docs/stable/generated/torch.einsum.html

    ```python exec="true" source="above" session="tensor" result="python"
    x = Tensor([[1, 2], [3, 4]])
    y = Tensor([[5, 6], [7, 8]])
    print(Tensor.einsum("ij,ij->", x, y).numpy())
    ```
    """
    def parse_formula(formula: str, *operands: Tensor):
      if "." in formula:
        ell_chars, ell_longest = "".join(set(string.ascii_letters) - set(formula)), 0
        for i, inp in enumerate(filter(lambda x: "..." in x, inputs := formula.split("->")[0].split(","))):
          if (ell_count := max(operands[i].ndim, 1) - (len(inp) - 3)) > ell_longest: ell_longest = ell_count
          inputs[i] = inp.replace("...", "" if ell_count == 0 else ell_chars[-ell_count:])
        inputs_str, out_ellipse = ",".join(inputs), "" if ell_longest == 0 else ell_chars[-ell_longest:]
        return (inputs_str, formula.split("->")[1].replace("...", out_ellipse)) if "->" in formula else (inputs_str, \
            out_ellipse + ''.join(sorted(c for c in inputs_str if inputs_str.count(c) == 1 and c.isalpha() and c not in out_ellipse)))
      return formula.split("->") if "->" in formula else (formula, ''.join(c for c in sorted(formula) if formula.count(c) == 1 and c.isalpha()))

    xs:Tuple[Tensor, ...] = argfix(*raw_xs)
    inputs_str, output = parse_formula(formula.replace(" ", ""), *xs)
    inputs = inputs_str.split(",")
    assert len(xs) == len(inputs), f"number of inputs doesn't match number of operands in formula, expected {len(inputs)}, got {len(xs)}"

    # map the value of each letter in the formula
    letter_val = sorted(merge_dicts([dict(zip(letters, tensor.shape)) for letters, tensor in zip(inputs, xs)]).items())

    xs_:List[Tensor] = []
    lhs = [sorted(enumerate(s), key=lambda e:e[1]) for s in inputs]
    for x,(order,letters) in zip(xs, [list(zip(*l)) for l in lhs]):
      # permute to the sorted letter order, then reshape/expand to create dimensions for the missing letters
      xs_.append(x.permute(order).reshape([val if letter in letters else 1 for letter,val in letter_val]).expand([val for _,val in letter_val]))

    # determine the inverse permutation to revert back to original order
    rhs_letter_order = argsort(list(output))
    rhs_order = argsort(rhs_letter_order)

    # sum over all axes that's not in the output, then permute to the output order
    return functools.reduce(lambda a,b:a*b, xs_) \
      .sum(axis=[axis for axis,(letter,_) in enumerate(letter_val) if letter not in output],acc_dtype=acc_dtype).permute(rhs_order)

  # ***** processing ops *****

  def _pool(self, k_:Tuple[sint, ...], stride:Union[Tuple[int, ...], int]=1, dilation:Union[Tuple[int, ...], int]=1) -> Tensor:
    assert len(self.shape) >= len(k_), f"can't pool {self.shape} with {k_}"
    s_, d_ = make_tuple(stride, len(k_)), make_tuple(dilation, len(k_))
    assert len(k_) == len(s_) == len(d_), f"stride/dilation mismatch kernel:{k_} stride:{s_} dilation:{d_}"
    noop_, i_ = [None] * len(self.shape[:-len(k_)]), self.shape[-len(k_):]
    o_ = [ceildiv(i - d * (k-1), s) for i,d,k,s in zip(i_, d_, k_, s_)]
    if any(resolve(k > s) for k,s in zip(k_, s_)) or any(d != 1 for d in d_):
      # repeats such that we don't need padding
      xup = self.repeat([1]*len(noop_) + [ceildiv(k*(i+d), i) for k,i,d in zip(k_, i_, d_)])
      # handle dilation
      xup = xup.shrink(tuple(noop_ + [(0,k*(i+d)) for k,i,d in zip(k_, i_, d_)])).reshape(noop_ + flatten((k,i+d) for k,i,d in zip(k_, i_, d_)))
      # handle stride
      xup = xup.shrink(
        tuple(noop_ + flatten(((0,k), (0,o*s)) for k,o,s in zip(k_, o_, s_)))).reshape(noop_ + flatten((k,o,s) for k,o,s in zip(k_, o_, s_)))
      xup = xup.shrink(tuple(noop_ + flatten(((0,k), (0,o), (0,1)) for k,o in zip(k_, o_)))).reshape(noop_ + flatten((k,o) for k,o in zip(k_, o_)))
      # permute to move reduce to the end
      return xup.permute(*range(len(noop_)), *[len(noop_)+i*2+1 for i in range(len(i_))], *[len(noop_)+i*2 for i in range(len(i_))])
    # TODO: once the shapetracker can optimize well, remove this alternative implementation
    xup = self.pad(tuple(noop_ + [(0, max(0,o*s-i)) for i,o,s in zip(i_, o_, s_)])).shrink(tuple(noop_ + [(0,o*s) for o,s in zip(o_, s_)]))
    xup = xup.reshape(noop_ + flatten(((o,s) for o,s in zip(o_, s_))))
    xup = xup.shrink(tuple(noop_ + flatten(((0,o), (0,k)) for o,k in zip(o_, k_))))
    return xup.permute(*range(len(noop_)), *[len(noop_)+i*2 for i in range(len(i_))], *[len(noop_)+i*2+1 for i in range(len(i_))])

  def _padding2d(self, padding:Union[int, Sequence[int]], dims:int) -> Sequence[int]:
    return [padding]*2*dims if isinstance(padding, int) else (padding if len(padding) == 2*dims else [p for p in padding for _ in range(2)][::-1])

  # NOTE: these work for more than 2D
  def avg_pool2d(self, kernel_size=(2,2), stride=None, dilation=1, padding=0, count_include_pad=True):
    """
    Applies average pooling over a tensor.

    NOTE: unlike PyTorch, this implementation is not limited to only 2d pooling and instead works for any number of dimensions.

    See: https://paperswithcode.com/method/average-pooling

    ```python exec="true" source="above" session="tensor" result="python"
    t = Tensor.arange(25).reshape(1, 1, 5, 5)
    print(t.avg_pool2d().numpy())
    ```
    ```python exec="true" source="above" session="tensor" result="python"
    print(t.avg_pool2d(padding=1).numpy())
    ```
    """
    padding_, axis = self._padding2d(padding, len(k_ := make_tuple(kernel_size, 2))), tuple(range(-len(k_), 0))
    def pool(x:Tensor) -> Tensor: return x.pad2d(padding_)._pool(k_, stride if stride is not None else k_, dilation)
    return pool(self).mean(axis=axis) if count_include_pad else pool(self).sum(axis=axis) / pool(self.ones_like()).sum(axis=axis)

  def max_pool2d(self, kernel_size=(2,2), stride=None, dilation=1, padding=0):
    """
    Applies max pooling over a tensor.

    NOTE: unlike PyTorch, this implementation is not limited to only 2d pooling and instead works for any number of dimensions.

    See: https://paperswithcode.com/method/max-pooling

    ```python exec="true" source="above" session="tensor" result="python"
    t = Tensor.arange(25).reshape(1, 1, 5, 5)
    print(t.max_pool2d().numpy())
    ```
    ```python exec="true" source="above" session="tensor" result="python"
    print(t.max_pool2d(padding=1).numpy())
    ```
    """
    padding_ = self._padding2d(padding, len(k_ := make_tuple(kernel_size, 2)))
    return self.pad2d(padding_, value=float('-inf'))._pool(k_, stride if stride is not None else k_, dilation).max(axis=tuple(range(-len(k_), 0)))

  def conv2d(self, weight:Tensor, bias:Optional[Tensor]=None, groups=1, stride=1, dilation=1, padding:int|Tuple[int, ...]=0,
             acc_dtype:Optional[DTypeLike]=None) -> Tensor:
    """
    Applies a convolution over a tensor with a given `weight` and optional `bias`.

    NOTE: unlike PyTorch, this implementation is not limited to only 2d convolutions and instead works for any number of dimensions.

    See: https://pytorch.org/docs/stable/generated/torch.nn.Conv2d.html

    ```python exec="true" source="above" session="tensor" result="python"
    t = Tensor.arange(9).reshape(1, 1, 3, 3)
    w = Tensor.ones(1, 1, 2, 2)
    print(t.conv2d(w).numpy())
    ```
    """
    if IMAGE: return self.image_conv2d(weight, bias, groups, stride, dilation, padding, acc_dtype)
    (bs,cin_), (cout,cin), HW = self.shape[:2], weight.shape[:2], weight.shape[2:]
    assert groups*cin == cin_ and len(self.shape) == len(weight.shape), f"Input Tensor shape {self.shape} does not match the shape of the weights {weight.shape}. ({groups*cin} vs. {cin_})"  # noqa: E501
    if isinstance(padding, (tuple,list)): assert len(padding) == 2*len(HW) or len(padding) == len(HW), f"Expected padding of length {2*len(HW)} or {len(HW)}, but got {len(padding)} for tensor of shape {self.shape}"  # noqa: E501
    padding_ = self._padding2d(padding, len(HW))

    # conv2d is a pooling op (with padding)
    x = self.pad2d(padding_)._pool(HW, stride, dilation)   # (bs, groups*cin, oy, ox, H, W)
    rcout, oyx = cout//groups, x.shape[2:-len(HW)]
    if not all(x == 3 for x in HW) or stride != 1 or dilation != 1 or not WINO:
      # normal conv
      x = x.reshape(bs, groups, cin, 1, *oyx, *HW).expand(bs, groups, cin, rcout, *oyx, *HW).permute(0,1,3,*[4+i for i in range(len(oyx))],2,*[4+len(oyx)+i for i in range(len(HW))])  # noqa: E501

      # conv! broadcasted to (bs, groups, rcout, *oyx, cin, *HW)
      ret = (x * weight.reshape(1, groups, rcout, *[1] * len(oyx), cin, *HW)).sum([-1-i for i in range(1+len(oyx))], keepdim=True, acc_dtype=acc_dtype).reshape(bs, cout, *oyx)  # noqa: E501
      return ret if bias is None else ret.add(bias.reshape(1, -1, *[1] * len(HW)))

    HWI, HWO = (6,) * len(HW), (4,) * len(HW)  # F(4x4,3x3) winograd tiles
    winograd_G = [[1/4, 0, 0], [-1/6, -1/6, -1/6], [-1/6, 1/6, -1/6], [1/24, 1/12, 1/6], [1/24, -1/12, 1/6], [0, 0, 1]]
    winograd_Bt = [[4, 0, -5, 0, 1, 0], [0, -4, -4, 1, 1, 0], [0, 4, -4, -1, 1, 0], [0, -2, -1, 2, 1, 0], [0, 2, -1, -2, 1, 0], [0, 4, 0, -5, 0, 1]]
    winograd_At = [[1, 1, 1, 1, 1, 0], [0, 1, -1, 2, -2, 0], [0, 1, 1, 4, 4, 0], [0, 1, -1, 8, -8, 1]] # applying At in pre-order doubles compile time

    # todo: stride == dilation
    # use padding to round up to 4x4 output tiles
    # (bs, cin_, tyx, HWI)
    d = self.pad2d(sum([[padding_[i*2], padding_[i*2+1] + (-(dim + sum(padding_[i * 2:(i + 1) * 2]) - 2) % 4)] for i, dim in enumerate(self.shape[-len(HW):])], []))._pool(HWI, HWO)  # noqa: E501
    # move HW to the front: # (HWI, bs, cin_, tyx)
    d = d.permute(*range(len(d.shape)-len(HW),len(d.shape)), *range(len(d.shape)-len(HW)))
    tyx = d.shape[-len(HWI):]  # dim of tiling

    g = weight.permute(*range(len(weight.shape)-len(HW),len(weight.shape)), *range(len(weight.shape)-len(HW)))  # move HW to the front

    # compute 6x6 winograd tiles: GgGt, BtdB
    # (HWI, groups * rcout, cin) -> (HWI, bs=1, groups, rcout, cin, tyx=(1,1))
    gfactors = _apply_winograd_matrix(winograd_G, g, len(HW)).reshape(*HWI, 1, groups, rcout, cin, *([1]*len(tyx)))
    # (HWI, bs, cin_, tyx) -> (HWI, bs, groups, 1 ,cin, *tyx)
    dfactors = _apply_winograd_matrix(winograd_Bt, d, len(HW)).reshape(*HWI, bs, groups, 1, cin, *tyx)

    # matmul; sum across cin: (HWI, bs, groups, rcout, *tyx); then HWI -> HWO: (HWO, bs, groups, rcout, *tyx)
    ret = _apply_winograd_matrix(winograd_At, (gfactors * dfactors).sum(axis=-1-len(HW), acc_dtype=acc_dtype), len(HW))

    # interleave tyx and HWO: (bs, groups, rcout, oy, HO, ox, WO)
    ret = ret.permute([*range(len(HW), len(ret.shape)-len(HW)), *[i+o for i in range(len(HW)) for o in [len(ret.shape)-len(HW),0]]])
    # merge groups and rcout, tyx and HWO: (bs, groups, cout, *yx), shrink to final
    ret = ret.reshape(bs, cout, *[c * HWO[i] for i, c in enumerate(tyx)]).shrink(tuple((0, s) for s in [bs, cout, *oyx]))

    return (ret if bias is None else ret.add(bias.reshape(1, -1, *[1 for _ in range(len(HW))]))).contiguous().contiguous_backward()

  def conv_transpose2d(self, weight:Tensor, bias:Optional[Tensor]=None, groups=1, stride=1, dilation=1, padding=0, output_padding=0) -> Tensor:
    """
    Applies a transposed convolution over a tensor with a given `weight` and optional `bias`.

    NOTE: unlike PyTorch, this implementation is not limited to only 2d transposed convolutions and instead works for any number of dimensions.

    See: https://pytorch.org/docs/stable/generated/torch.nn.ConvTranspose2d.html

    ```python exec="true" source="above" session="tensor" result="python"
    t = Tensor.arange(9).reshape(1, 1, 3, 3)
    w = Tensor.ones(1, 1, 2, 2)
    print(t.conv_transpose2d(w).numpy())
    ```
    """
    x, w = self, weight.unflatten(0, (groups, -1)).transpose(1, 2).flip(*range(3, len(weight.shape)+1))
    HW = weight.shape[2:]
    stride, dilation, padding, output_padding = [make_tuple(x, len(HW)) for x in (stride, dilation, padding, output_padding)]
    if any(s>1 for s in stride):
      # handle strides: (k) -> reshape -> (k,1) -> pad -> (k,s) -> reshape -> (k*s) -> shrink (k-(s-1))
      x = x.reshape(None, None, *flatten((k,1) for k in x.shape[2:]))
      x = x.pad((None, None, *flatten((None,(0,s-1)) for s in stride)))
      x = x.reshape(None, None, *[k*s for k,s in zip(x.shape[2::2], stride)])
      x = x.shrink((None, None, *[(0,k-(s-1)) for k,s in zip(x.shape[2:], stride)]))
    padding = flatten((((k-1)*d-p,(k-1)*d-p+op) for k,d,p,op in reversed(list(zip(HW, dilation, padding, output_padding)))))
    return x.conv2d(w.flatten(end_dim=1), groups=groups, bias=bias, dilation=dilation, padding=padding)

  def dot(self, w:Tensor, acc_dtype:Optional[DTypeLike]=None) -> Tensor:
    """
    Performs dot product between two tensors.

    You can pass in the optional `acc_dtype` keyword argument to control the data type of the accumulation.

    ```python exec="true" source="above" session="tensor" result="python"
    a = Tensor([[1, 2], [3, 4]])
    b = Tensor([[5, 6], [7, 8]])
    print(a.dot(b).numpy())
    ```
    """
    if IMAGE: return self.image_dot(w, acc_dtype)
    n1, n2 = len(self.shape), len(w.shape)
    assert n1 != 0 and n2 != 0, f"both arguments to matmul need to be at least 1D, but they are {n1}D and {n2}D"
    if (L:=self.shape[-1]) != (R:=w.shape[-min(n2, 2)]): raise AssertionError(f"shapes {self.shape} and {w.shape} cannot be multiplied ({L} != {R})")
    x = self.reshape(*self.shape[0:-1], *[1]*min(n1-1, n2-1, 1), self.shape[-1])
    w = w.reshape(*w.shape[0:-2], *[1]*min(n1-1, n2-1, 1), *w.shape[-min(n2, 2):]).transpose(-1, -min(n2, 2))
    return (x*w).sum(-1, acc_dtype=acc_dtype).cast(least_upper_dtype(x.dtype, w.dtype) if acc_dtype is None else acc_dtype)

  def matmul(self, x:Tensor, reverse=False, acc_dtype:Optional[DTypeLike]=None) -> Tensor:
    """
    Performs matrix multiplication between two tensors.

    You can pass in the `reverse` keyword argument to control the order of the matrix multiplication.
    You can pass in the optional `acc_dtype` keyword argument to control the data type of the accumulation.

    ```python exec="true" source="above" session="tensor" result="python"
    a = Tensor([[1, 2], [3, 4]])
    b = Tensor([[5, 6], [7, 8]])
    print(a.matmul(b).numpy())
    ```
    """
    return x.dot(self, acc_dtype=acc_dtype) if reverse else self.dot(x, acc_dtype=acc_dtype)

  def _cumsum(self, axis:int=0, _first_zero=False) -> Tensor:
    assert self.shape[axis] != 0
    pl_sz = self.shape[axis] - int(not _first_zero)
    return self.transpose(axis,-1).pad2d((pl_sz,-int(_first_zero)))._pool((self.shape[axis],)).sum(-1).transpose(axis,-1)
  def cumsum(self, axis:int=0) -> Tensor:
    """
    Computes the cumulative sum of the tensor along the specified axis.

    You can pass in the `axis` keyword argument to control the axis along which the cumulative sum is computed.

    ```python exec="true" source="above" session="tensor" result="python"
    t = Tensor.ones(2, 3)
    print(t.numpy())
    ```
    ```python exec="true" source="above" session="tensor" result="python"
    print(t.cumsum(1).numpy())
    ```
    """
    axis = self._resolve_dim(axis)
    if self.ndim == 0 or 0 in self.shape: return self
    # TODO: someday the optimizer will find this on it's own
    # for now this is a two stage cumsum
    SPLIT = 256
    if not isinstance(s:=self.shape[axis], int) or s <= SPLIT*2: return self._cumsum(axis)
    ret = self.transpose(axis,-1).pad2d((round_up(s, SPLIT)-s, 0)).unflatten(-1, (-1, SPLIT))._cumsum(-1)
    base_add = ret[..., -1]._cumsum(-1, _first_zero=True)
    base_add = base_add.unsqueeze(-1).expand(*base_add.shape, ret.shape[-1])
    def fix(x:Tensor): return x.flatten(start_dim=-2)[..., -s:].transpose(axis,-1)
    return fix(ret) + fix(base_add)

  @staticmethod
  def _tri(r:sint, c:sint, diagonal:int=0, **kwargs) -> Tensor:
    assert isinstance(r, int) and isinstance(c, int), f"does not support symbolic, getting {r=}, {c=}"
    if r == 0 or c == 0 or diagonal >= c: return Tensor.zeros(r,c,**kwargs)
    if r+diagonal <= 0: return Tensor.ones(r,c,**kwargs)
    s = r+c-1
    # build a (s, s) upper triangle
    t = Tensor.ones(s,s,**kwargs).pad((None,(0,s))).flatten().shrink(((0,s*(2*s-1)),)).reshape(s,-1).shrink((None,(0,s)))
    return t[:r,-diagonal:c-diagonal] if diagonal <= 0 else t[diagonal:r+diagonal,:c]

  def triu(self, diagonal:int=0) -> Tensor:
    """
    Returns the upper triangular part of the tensor, the other elements are set to 0.

    The argument `diagonal` determines which diagonal is on the boundary. `diagonal = 0` means the main diagonal.
    Positive `diagonal` means above the main diagonal, and negative `diagonal` means below the main diagonal.

    ```python exec="true" source="above" session="tensor" result="python"
    t = Tensor([[1, 2, 3, 4], [5, 6, 7, 8], [9, 10, 11, 12]])
    print(t.numpy())
    ```
    ```python exec="true" source="above" session="tensor" result="python"
    print(t.triu(diagonal=0).numpy())
    ```
    ```python exec="true" source="above" session="tensor" result="python"
    print(t.triu(diagonal=1).numpy())
    ```
    ```python exec="true" source="above" session="tensor" result="python"
    print(t.triu(diagonal=-1).numpy())
    ```
    """
    return Tensor._tri(self.shape[-2], self.shape[-1], diagonal=diagonal, device=self.device, dtype=dtypes.bool).where(self, 0).cast(self.dtype)

  def tril(self, diagonal:int=0) -> Tensor:
    """
    Returns the lower triangular part of the tensor, the other elements are set to 0.

    The argument `diagonal` determines which diagonal is on the boundary. `diagonal = 0` means the main diagonal.
    Positive `diagonal` means above the main diagonal, and negative `diagonal` means below the main diagonal.

    ```python exec="true" source="above" session="tensor" result="python"
    t = Tensor([[1, 2, 3, 4], [5, 6, 7, 8], [9, 10, 11, 12]])
    print(t.numpy())
    ```
    ```python exec="true" source="above" session="tensor" result="python"
    print(t.tril(diagonal=0).numpy())
    ```
    ```python exec="true" source="above" session="tensor" result="python"
    print(t.tril(diagonal=1).numpy())
    ```
    ```python exec="true" source="above" session="tensor" result="python"
    print(t.tril(diagonal=-1).numpy())
    ```
    """
    return Tensor._tri(self.shape[-2], self.shape[-1], diagonal=diagonal+1, device=self.device, dtype=dtypes.bool).where(0, self).cast(self.dtype)

  def interpolate(self, size:Tuple[int, ...], mode:str="linear", align_corners:bool=False) -> Tensor:
    """
    Downsamples or Upsamples to the input `size`, accepts 0 to N batch dimensions.

    The interpolation algorithm is selected with `mode` which currently only supports `linear`, `nearest` and `nearest-exact`.
    To run `bilinear` or `trilinear`, pass in a 2D or 3D size.

    ```python exec="true" source="above" session="tensor" result="python"
    t = Tensor([[1, 2, 3, 4], [21, 22, 23, 24], [41, 42, 43, 44]])
    print(t.numpy())
    ```
    ```python exec="true" source="above" session="tensor" result="python"
    print(t.interpolate(size=(2,3), mode="linear").numpy())
    ```
    """
    assert isinstance(size, (tuple,list)) and all_int(size) and 0 < len(size) <= self.ndim, f"invalid {size=}"
    assert mode in ("linear", "nearest", "nearest-exact"), "only supports linear, nearest or nearest-exact interpolate"
    assert not (align_corners and mode != "linear"), "align_corners option can only be set with the interpolating mode linear"
    x, expand = self, list(self.shape)
    for i in range(-1,-len(size)-1,-1):
      scale = (self.shape[i] - int(align_corners)) / (size[i] - int(align_corners))
      arr, reshape = Tensor.arange(size[i], dtype=dtypes.float32, device=self.device), [1] * self.ndim
      reshape[i] = expand[i] = size[i]
      if mode == "linear":
        index = (scale*arr if align_corners else (scale*(arr+0.5))-0.5).clip(0, self.shape[i]-1)
        low, high, perc = [y.reshape(reshape).expand(expand) for y in (index.floor(), index.ceil(), index - index.floor())]
        x = x.gather(i, low).lerp(x.gather(i, high), perc)
      else:
        index = (scale*(arr+0.5) if mode=="nearest-exact" else scale*arr).cast(dtypes.int32).reshape(reshape).expand(expand)
        x = x.gather(i, index)
    return x.cast(self.dtype)

  # ***** unary ops *****

  def logical_not(self):
    """
    Computes the logical NOT of the tensor element-wise.

    ```python exec="true" source="above" session="tensor" result="python"
    print(Tensor([False, True]).logical_not().numpy())
    ```
    """
    return F.Neq.apply(*self.cast(dtypes.bool)._broadcasted(True))
  def neg(self):
    """
    Negates the tensor element-wise.

    ```python exec="true" source="above" session="tensor" result="python"
    print(Tensor([-3., -2., -1., 0., 1., 2., 3.]).neg().numpy())
    ```
    """
    return self*-1 if self.dtype != dtypes.bool else self.logical_not()
  def contiguous(self):
    """
    Returns a contiguous tensor.
    """
    return F.Contiguous.apply(self)
  def contiguous_backward(self):
    """
    Inserts a contiguous operation in the backward pass.
    """
    return F.ContiguousBackward.apply(self)
  def log(self):
    """
    Computes the natural logarithm element-wise.

    See: https://en.wikipedia.org/wiki/Logarithm

    ```python exec="true" source="above" session="tensor" result="python"
    print(Tensor([1., 2., 4., 8.]).log().numpy())
    ```
    """
    return F.Log.apply(self.cast(least_upper_float(self.dtype)))
  def log2(self):
    """
    Computes the base-2 logarithm element-wise.

    See: https://en.wikipedia.org/wiki/Logarithm

    ```python exec="true" source="above" session="tensor" result="python"
    print(Tensor([1., 2., 4., 8.]).log2().numpy())
    ```
    """
    return self.log()/math.log(2)
  def exp(self):
    """
    Computes the exponential function element-wise.

    See: https://en.wikipedia.org/wiki/Exponential_function

    ```python exec="true" source="above" session="tensor" result="python"
    print(Tensor([0., 1., 2., 3.]).exp().numpy())
    ```
    """
    return F.Exp.apply(self.cast(least_upper_float(self.dtype)))
  def exp2(self):
    """
    Computes the base-2 exponential function element-wise.

    See: https://en.wikipedia.org/wiki/Exponential_function

    ```python exec="true" source="above" session="tensor" result="python"
    print(Tensor([0., 1., 2., 3.]).exp2().numpy())
    ```
    """
    return F.Exp.apply(self*math.log(2))
  def relu(self):
    """
    Applies the Rectified Linear Unit (ReLU) function element-wise.

    - Described: https://paperswithcode.com/method/relu

    ```python exec="true" source="above" session="tensor" result="python"
    print(Tensor([-3., -2., -1., 0., 1., 2., 3.]).relu().numpy())
    ```
    """
    return F.Relu.apply(self)
  def sigmoid(self):
    """
    Applies the Sigmoid function element-wise.

    - Described: https://en.wikipedia.org/wiki/Sigmoid_function

    ```python exec="true" source="above" session="tensor" result="python"
    print(Tensor([-3., -2., -1., 0., 1., 2., 3.]).sigmoid().numpy())
    ```
    """
    return F.Sigmoid.apply(self.cast(least_upper_float(self.dtype)))
  def sqrt(self):
    """
    Computes the square root of the tensor element-wise.

    ```python exec="true" source="above" session="tensor" result="python"
    print(Tensor([1., 2., 3., 4.]).sqrt().numpy())
    ```
    """
    return F.Sqrt.apply(self.cast(least_upper_float(self.dtype)))
  def rsqrt(self):
    """
    Computes the reciprocal of the square root of the tensor element-wise.

    ```python exec="true" source="above" session="tensor" result="python"
    print(Tensor([1., 2., 3., 4.]).rsqrt().numpy())
    ```
    """
    return self.reciprocal().sqrt()
  def sin(self):
    """
    Computes the sine of the tensor element-wise.

    ```python exec="true" source="above" session="tensor" result="python"
    print(Tensor([0., math.pi/2, math.pi, 3*math.pi/2, 2*math.pi]).sin().numpy())
    ```
    """
    return F.Sin.apply(self.cast(least_upper_float(self.dtype)))
  def cos(self):
    """
    Computes the cosine of the tensor element-wise.

    ```python exec="true" source="above" session="tensor" result="python"
    print(Tensor([0., math.pi/2, math.pi, 3*math.pi/2, 2*math.pi]).cos().numpy())
    ```
    """
    return ((math.pi/2)-self).sin()
  def tan(self):
    """
    Computes the tangent of the tensor element-wise.

    ```python exec="true" source="above" session="tensor" result="python"
    print(Tensor([0., math.pi/4, math.pi/2, 3*math.pi/4, math.pi]).tan().numpy())
    ```
    """
    return self.sin() / self.cos()

  # ***** math functions *****

  def trunc(self: Tensor) -> Tensor:
    """
    Truncates the tensor element-wise.

    ```python exec="true" source="above" session="tensor" result="python"
    print(Tensor([-3.5, -2.5, -1.5, -0.5, 0.5, 1.5, 2.5, 3.5]).trunc().numpy())
    ```
    """
    return self.cast(dtypes.int32).cast(self.dtype)
  def ceil(self: Tensor) -> Tensor:
    """
    Rounds the tensor element-wise towards positive infinity.

    ```python exec="true" source="above" session="tensor" result="python"
    print(Tensor([-3.5, -2.5, -1.5, -0.5, 0.5, 1.5, 2.5, 3.5]).ceil().numpy())
    ```
    """
    return (self > (b := self.trunc())).where(b+1, b)
  def floor(self: Tensor) -> Tensor:
    """
    Rounds the tensor element-wise towards negative infinity.

    ```python exec="true" source="above" session="tensor" result="python"
    print(Tensor([-3.5, -2.5, -1.5, -0.5, 0.5, 1.5, 2.5, 3.5]).floor().numpy())
    ```
    """
    return (self < (b := self.trunc())).where(b-1, b)
  def round(self: Tensor) -> Tensor:
    """
    Rounds the tensor element-wise with rounding half to even.

    ```python exec="true" source="above" session="tensor" result="python"
    print(Tensor([-3.5, -2.5, -1.5, -0.5, 0.5, 1.5, 2.5, 3.5]).round().numpy())
    ```
    """
    return ((self > 0) == ((b := self.cast(dtypes.int32) / 2.0).cast(dtypes.int32) == b)).where((self - 0.5).ceil(), (self + 0.5).floor())

  def lerp(self, end: Tensor, weight: Union[Tensor, float]) -> Tensor:
    """
    Linearly interpolates between `self` and `end` by `weight`.

    ```python exec="true" source="above" session="tensor" result="python"
    print(Tensor([1., 2., 3.]).lerp(Tensor([4., 5., 6.]), 0.5).numpy())
    ```
    """
    if self.dtype == dtypes.uint8 and isinstance(weight, Tensor):
      w_i = (weight * (1<<(W_PREC:=7)) + 0.5).cast(dtypes.int16)
      return (self+(((end - self).cast(dtypes.int8) * w_i + (1<<W_PREC-1)).cast(dtypes.uint16) >> W_PREC)).cast(dtypes.uint8)
    return self + (end - self) * weight

  def square(self):
    """
    Squares the tensor element-wise.
    Equivalent to `self*self`.

    ```python exec="true" source="above" session="tensor" result="python"
    print(Tensor([-3., -2., -1., 0., 1., 2., 3.]).square().numpy())
    ```
    """
    return self*self
  def clamp(self, min_=None, max_=None):
    """
    Clips (clamps) the values in the tensor between `min_` and `max_` element-wise.
    If `min_` is `None`, there is no lower bound. If `max_` is None, there is no upper bound.

    ```python exec="true" source="above" session="tensor" result="python"
    print(Tensor([-3., -2., -1., 0., 1., 2., 3.]).clip(-1, 1).numpy())
    ```
    """
    if min_ is None and max_ is None: raise RuntimeError("at least one of 'min_' or 'max_' must not be None")
    ret = self.maximum(min_) if min_ is not None else self
    return ret.minimum(max_) if max_ is not None else ret
  def clip(self, min_=None, max_=None):
    """
    Alias for `Tensor.clamp`.
    """
    return self.clamp(min_, max_)
  def sign(self):
    """
    Returns the sign of the tensor element-wise.

    ```python exec="true" source="above" session="tensor" result="python"
    print(Tensor([-3., -2., -1., 0., 1., 2., 3.]).sign().numpy())
    ```
    """
    return F.Sign.apply(self)
  def abs(self):
    """
    Computes the absolute value of the tensor element-wise.

    ```python exec="true" source="above" session="tensor" result="python"
    print(Tensor([-3., -2., -1., 0., 1., 2., 3.]).abs().numpy())
    ```
    """
    return self * self.sign()
  def reciprocal(self):
    """
    Compute `1/x` element-wise.

    ```python exec="true" source="above" session="tensor" result="python"
    print(Tensor([1., 2., 3., 4.]).reciprocal().numpy())
    ```
    """
    return F.Reciprocal.apply(self.cast(least_upper_float(self.dtype)))

  # ***** activation functions *****

  def elu(self, alpha=1.0):
    """
    Applies the Exponential Linear Unit (ELU) function element-wise.

    - Described: https://paperswithcode.com/method/elu
    - Paper: https://arxiv.org/abs/1511.07289v5

    ```python exec="true" source="above" session="tensor" result="python"
    print(Tensor([-3., -2., -1., 0., 1., 2., 3.]).elu().numpy())
    ```
    """
    return self.relu() - alpha*(1-self.exp()).relu()

  def celu(self, alpha=1.0):
    """
    Applies the Continuously differentiable Exponential Linear Unit (CELU) function element-wise.

    - Described: https://paperswithcode.com/method/celu
    - Paper: https://arxiv.org/abs/1704.07483

    ```python exec="true" source="above" session="tensor" result="python"
    print(Tensor([-3., -2., -1., 0., 1., 2., 3.]).celu().numpy())
    ```
    """
    return self.maximum(0) + (alpha * ((self / alpha).exp() - 1)).minimum(0)

  def swish(self):
    """
    See `.silu()`

    - Paper: https://arxiv.org/abs/1710.05941v1

    ```python exec="true" source="above" session="tensor" result="python"
    print(Tensor([-3., -2., -1., 0., 1., 2., 3.]).swish().numpy())
    ```
    """
    return self * self.sigmoid()

  def silu(self):
    """
    Applies the Sigmoid Linear Unit (SiLU) function element-wise.

    - Described: https://paperswithcode.com/method/silu
    - Paper: https://arxiv.org/abs/1606.08415

    ```python exec="true" source="above" session="tensor" result="python"
    print(Tensor([-3., -2., -1., 0., 1., 2., 3.]).silu().numpy())
    ```
    """
    return self.swish()   # The SiLU function is also known as the swish function.

  def relu6(self):
    """
    Applies the ReLU6 function element-wise.

    - Described: https://paperswithcode.com/method/relu6
    - Paper: https://arxiv.org/abs/1704.04861v1

    ```python exec="true" source="above" session="tensor" result="python"
    print(Tensor([-9., -6., -3., 0., 3., 6., 9.]).relu6().numpy())
    ```
    """
    return self.relu() - (self-6).relu()

  def hardswish(self):
    """
    Applies the Hardswish function element-wise.

    - Described: https://paperswithcode.com/method/hard-swish
    - Paper: https://arxiv.org/abs/1905.02244v5

    ```python exec="true" source="above" session="tensor" result="python"
    print(Tensor([-3., -2., -1., 0., 1., 2., 3.]).hardswish().numpy())
    ```
    """
    return self * (self+3).relu6() * (1/6)

  def tanh(self):
    """
    Applies the Hyperbolic Tangent (tanh) function element-wise.

    - Described: https://en.wikipedia.org/wiki/Hyperbolic_functions#Tanh

    ```python exec="true" source="above" session="tensor" result="python"
    print(Tensor([-3., -2., -1., 0., 1., 2., 3.]).tanh().numpy())
    ```
    """
    return 2.0 * ((2.0 * self).sigmoid()) - 1.0

  def sinh(self):
    """
    Applies the Hyperbolic Sine (sinh) function element-wise.

    - Described: https://en.wikipedia.org/wiki/Hyperbolic_functions#Sinh

    ```python exec="true" source="above" session="tensor" result="python"
    print(Tensor([-3., -2., -1., 0., 1., 2., 3.]).sinh().numpy())
    ```
    """
    return (self.exp() - self.neg().exp()) / 2

  def cosh(self):
    """
    Applies the Hyperbolic Cosine (cosh) function element-wise.

    - Described: https://en.wikipedia.org/wiki/Hyperbolic_functions#Cosh

    ```python exec="true" source="above" session="tensor" result="python"
    print(Tensor([-3., -2., -1., 0., 1., 2., 3.]).cosh().numpy())
    ```
    """
    return (self.exp() + self.neg().exp()) / 2

  def atanh(self):
    """
    Applies the Inverse Hyperbolic Tangent (atanh) function element-wise.

    - Described: https://en.wikipedia.org/wiki/Inverse_hyperbolic_functions#atanh

    ```python exec="true" source="above" session="tensor" result="python"
    print(Tensor([-0.9, -0.6, -0.3, 0., 0.3, 0.6, 0.9]).atanh().numpy())
    ```
    """
    return ((1 + self)/(1 - self)).log() / 2

  def asinh(self):
    """
    Applies the Inverse Hyperbolic Sine (asinh) function element-wise.

    - Described: https://en.wikipedia.org/wiki/Inverse_hyperbolic_functions#asinh

    ```python exec="true" source="above" session="tensor" result="python"
    print(Tensor([-3., -2., -1., 0., 1., 2., 3.]).asinh().numpy())
    ```
    """
    return (self + (self.square() + 1).sqrt()).log()

  def acosh(self):
    """
    Applies the Inverse Hyperbolic Cosine (acosh) function element-wise.

    - Described: https://en.wikipedia.org/wiki/Inverse_hyperbolic_functions#acosh

    ```python exec="true" source="above" session="tensor" result="python"
    print(Tensor([-3., -2., -1., 0., 1., 2., 3.]).acosh().numpy())
    ```
    """
    return (self + (self.square() - 1).sqrt()).log()

  def hardtanh(self, min_val=-1, max_val=1):
    """
    Applies the Hardtanh function element-wise.

    - Described: https://paperswithcode.com/method/hardtanh-activation

    ```python exec="true" source="above" session="tensor" result="python"
    print(Tensor([-1.5, -1.0, -0.5, 0., 0.5, 1.0, 1.5]).hardtanh().numpy())
    ```
    """
    return self.clip(min_val, max_val)

  def gelu(self):
    """
    Applies the Gaussian Error Linear Unit (GELU) function element-wise.

    - Described: https://paperswithcode.com/method/gelu
    - Paper: https://arxiv.org/abs/1606.08415v5

    ```python exec="true" source="above" session="tensor" result="python"
    print(Tensor([-3., -2., -1., 0., 1., 2., 3.]).gelu().numpy())
    ```
    """
    return 0.5 * self * (1 + (math.sqrt(2 / math.pi) * (self + 0.044715 * self ** 3)).tanh())

  def quick_gelu(self):
    """
    Applies the Sigmoid GELU approximation element-wise.

    - Described: https://paperswithcode.com/method/gelu

    ```python exec="true" source="above" session="tensor" result="python"
    print(Tensor([-3., -2., -1., 0., 1., 2., 3.]).quick_gelu().numpy())
    ```
    """
    return self * (self * 1.702).sigmoid()

  def leakyrelu(self, neg_slope=0.01):
    """
    Applies the Leaky ReLU function element-wise.

    - Described: https://paperswithcode.com/method/leaky-relu

    ```python exec="true" source="above" session="tensor" result="python"
    print(Tensor([-3., -2., -1., 0., 1., 2., 3.]).leakyrelu().numpy())
    ```
    ```python exec="true" source="above" session="tensor" result="python"
    print(Tensor([-3., -2., -1., 0., 1., 2., 3.]).leakyrelu(neg_slope=0.42).numpy())
    ```
    """
    return self.relu() - (-neg_slope*self).relu()

  def mish(self):
    """
    Applies the Mish function element-wise.

    - Described: https://paperswithcode.com/method/mish
    - Paper: https://arxiv.org/abs/1908.08681v3

    ```python exec="true" source="above" session="tensor" result="python"
    print(Tensor([-3., -2., -1., 0., 1., 2., 3.]).mish().numpy())
    ```
    """
    return self * self.softplus().tanh()

  def softplus(self, beta=1):
    """
    Applies the Softplus function element-wise.

    - Described: https://paperswithcode.com/method/softplus

    ```python exec="true" source="above" session="tensor" result="python"
    print(Tensor([-3., -2., -1., 0., 1., 2., 3.]).softplus().numpy())
    ```
    """
    return (1/beta) * (1 + (self*beta).exp()).log()

  def softsign(self):
    """
    Applies the Softsign function element-wise.

    - Described: https://paperswithcode.com/method/softsign

    ```python exec="true" source="above" session="tensor" result="python"
    print(Tensor([-3., -2., -1., 0., 1., 2., 3.]).softsign().numpy())
    ```
    """
    return self / (1 + self.abs())

  # ***** broadcasted elementwise ops *****
  def _broadcast_to(self, shape:Tuple[sint, ...]) -> Tensor:
    if self.shape == shape: return self
    if self.ndim > len(shape): raise ValueError(f"cannot broadcast tensor to fewer dimensions. shape={self.shape} to {shape=}")
    # first pad left with 1s https://data-apis.org/array-api/latest/API_specification/broadcasting.html
    padded, _ = _pad_left(self.shape, shape)
    # for each dimension, check either from_ is 1, or it does not change
    if any(resolve(from_ != 1, False) and resolve(from_ != to, False) for from_,to in zip(padded, shape)):
      raise ValueError(f"cannot broadcast from shape={self.shape} to {shape=}")
    return F.Expand.apply(self.reshape(padded), shape=shape)

  def _broadcasted(self, y:Union[Tensor, UOp, ConstType], reverse:bool=False, match_dtype:bool=True) -> Tuple[Tensor, Tensor]:
    x: Tensor = self
    if not isinstance(y, Tensor):
      # make y a Tensor
      assert isinstance(y, (*get_args(ConstType), UOp)), f"{type(y)=}, {y=}"
      if isinstance(x.dtype, ImageDType) or dtypes.is_float(x.dtype) or (dtypes.is_int(x.dtype) and isinstance(y, int)): y_dtype = x.dtype
      elif not isinstance(y, UOp): y_dtype = dtypes.from_py(y)
      if isinstance(y, UOp): y = Tensor.from_uop(y, device=x.device)
      else: y = Tensor(dtypes.as_const(y, y_dtype), x.device, y_dtype, requires_grad=False)

    if match_dtype and x.dtype != y.dtype:
      output_dtype = least_upper_dtype(x.dtype, y.dtype)
      x, y = x.cast(output_dtype), y.cast(output_dtype)

    if reverse: x, y = y, x

    # broadcast
    out_shape = _broadcast_shape(x.shape, y.shape)
    return x._broadcast_to(out_shape), y._broadcast_to(out_shape)

  def _to_const_val(self, x:Union[Tensor, ConstType]) -> Union[Tensor, ConstType]:
    return x.lazydata.base.arg if isinstance(x, Tensor) and isinstance(x.lazydata, LazyBuffer) and x.lazydata.is_unrealized_unmasked_const() \
      and not x.requires_grad and self._broadcasted(x)[0].shape == self.shape else x

  def add(self, x:Union[Tensor, ConstType], reverse=False) -> Tensor:
    """
    Adds `self` and `x`.
    Equivalent to `self + x`.
    Supports broadcasting to a common shape, type promotion, and integer, float, boolean inputs.

    ```python exec="true" source="above" session="tensor" result="python"
    Tensor.manual_seed(42)
    t = Tensor.randn(4)
    print(t.numpy())
    ```
    ```python exec="true" source="above" session="tensor" result="python"
    print(t.add(20).numpy())
    ```
    ```python exec="true" source="above" session="tensor" result="python"
    print(t.add(Tensor([[2.0], [3.5]])).numpy())
    ```
    """
    return F.Add.apply(*self._broadcasted(x, reverse))

  def sub(self, x:Union[Tensor, ConstType], reverse=False) -> Tensor:
    """
    Subtracts `x` from `self`.
    Equivalent to `self - x`.
    Supports broadcasting to a common shape, type promotion, and integer, float, boolean inputs.

    ```python exec="true" source="above" session="tensor" result="python"
    Tensor.manual_seed(42)
    t = Tensor.randn(4)
    print(t.numpy())
    ```
    ```python exec="true" source="above" session="tensor" result="python"
    print(t.sub(20).numpy())
    ```
    ```python exec="true" source="above" session="tensor" result="python"
    print(t.sub(Tensor([[2.0], [3.5]])).numpy())
    ```
    """
    a, b = self._broadcasted(x, reverse)
    return a + (-b)

  def mul(self, x:Union[Tensor, ConstType], reverse=False) -> Tensor:
    """
    Multiplies `self` and `x`.
    Equivalent to `self * x`.
    Supports broadcasting to a common shape, type promotion, and integer, float, boolean inputs.

    ```python exec="true" source="above" session="tensor" result="python"
    Tensor.manual_seed(42)
    t = Tensor.randn(4)
    print(t.numpy())
    ```
    ```python exec="true" source="above" session="tensor" result="python"
    print(t.mul(3).numpy())
    ```
    ```python exec="true" source="above" session="tensor" result="python"
    print(t.mul(Tensor([[-1.0], [2.0]])).numpy())
    ```
    """
    return F.Mul.apply(*self._broadcasted(x, reverse))

  def idiv(self, x:Union[Tensor, ConstType], reverse=False) -> Tensor:
    """
    Divides `self` by `x`.
    Equivalent to `self // x`.
    Supports broadcasting to a common shape, type promotion, and integer inputs.
    `idiv` performs integer division.

    ```python exec="true" source="above" session="tensor" result="python"
    print(Tensor([1, 4, 10]).idiv(Tensor([2, 3, 4])).numpy())
    ```
    """
    return F.IDiv.apply(*self._broadcasted(x, reverse))

  def div(self, x:Union[Tensor, ConstType], reverse=False) -> Tensor:
    """
    Divides `self` by `x`.
    Equivalent to `self / x`.
    Supports broadcasting to a common shape, type promotion, and integer, float, boolean inputs.
    `div` performs true division.

    ```python exec="true" source="above" session="tensor" result="python"
    Tensor.manual_seed(42)
    t = Tensor.randn(4)
    print(t.numpy())
    ```
    ```python exec="true" source="above" session="tensor" result="python"
    print(t.div(3).numpy())
    ```
    ```python exec="true" source="above" session="tensor" result="python"
    print(Tensor([1, 4, 10]).div(Tensor([2, 3, 4])).numpy())
    ```
    """
    numerator, denominator = self._broadcasted(x, reverse)
    return numerator.cast(least_upper_float(numerator.dtype)) * denominator.cast(least_upper_float(denominator.dtype)).reciprocal()

  def xor(self, x:Union[Tensor, ConstType], reverse=False) -> Tensor:
    """
    Computes bitwise xor of `self` and `x`.
    Equivalent to `self ^ x`.
    Supports broadcasting to a common shape, type promotion, and integer, boolean inputs.

    ```python exec="true" source="above" session="tensor" result="python"
    print(Tensor([-1, -2, 3]).xor(Tensor([1, 0, 3])).numpy())
    ```
    ```python exec="true" source="above" session="tensor" result="python"
    print(Tensor([True, True, False, False]).xor(Tensor([True, False, True, False])).numpy())
    ```
    """
    return F.Xor.apply(*self._broadcasted(x, reverse))

  def bitwise_and(self, x:Union[Tensor, ConstType], reverse=False) -> Tensor:
    """
    Compute the bit-wise AND of `self` and `x`.
    Equivalent to `self & x`.
    Supports broadcasting to a common shape, type promotion, and integer, boolean inputs.
    ```python exec="true" source="above" session="tensor" result="python"
    print(Tensor([2, 5, 255]).bitwise_and(Tensor([3, 14, 16])).numpy())
    ```
    ```python exec="true" source="above" session="tensor" result="python"
    print(Tensor([True, True, False, False]).bitwise_and(Tensor([True, False, True, False])).numpy())
    ```
    """
    assert dtypes.is_int(self.dtype)
    return F.BitwiseAnd.apply(*self._broadcasted(x, reverse))

  def bitwise_or(self, x:Union[Tensor, ConstType], reverse=False) -> Tensor:
    """
    Compute the bit-wise OR of `self` and `x`.
    Equivalent to `self | x`.
    Supports broadcasting to a common shape, type promotion, and integer, boolean inputs.
    ```python exec="true" source="above" session="tensor" result="python"
    print(Tensor([2, 5, 255]).bitwise_or(Tensor([4, 4, 4])).numpy())
    ```
    ```python exec="true" source="above" session="tensor" result="python"
    print(Tensor([True, True, False, False]).bitwise_or(Tensor([True, False, True, False])).numpy())
    ```
    """
    assert dtypes.is_int(self.dtype)
    return F.BitwiseOr.apply(*self._broadcasted(x, reverse))

  def lshift(self, x:int):
    """
    Computes left arithmetic shift of `self` by `x` bits. `self` must have unsigned dtype.
    Equivalent to `self << x`.

    ```python exec="true" source="above" session="tensor" result="python"
    print(Tensor([1, 3, 31], dtype=dtypes.uint8).lshift(2).numpy())
    ```
    """
    assert dtypes.is_unsigned(self.dtype) and isinstance(x, int) and x >= 0, f"not supported {self.dtype=} {x=}"
    return self.mul(2 ** x)

  def rshift(self, x:int):
    """
    Computes right arithmetic shift of `self` by `x` bits. `self` must have unsigned dtype.
    Equivalent to `self >> x`.

    ```python exec="true" source="above" session="tensor" result="python"
    print(Tensor([4, 13, 125], dtype=dtypes.uint8).rshift(2).numpy())
    ```
    """
    assert dtypes.is_unsigned(self.dtype) and isinstance(x, int) and x >= 0, f"not supported {self.dtype=} {x=}"
    return self.idiv(2 ** x)

  def pow(self, x:Union[Tensor, ConstType], reverse=False) -> Tensor:
    """
    Computes power of `self` with `x`.
    Equivalent to `self ** x`.

    ```python exec="true" source="above" session="tensor" result="python"
    print(Tensor([-1, 2, 3]).pow(2).numpy())
    ```
    ```python exec="true" source="above" session="tensor" result="python"
    print(Tensor([-1, 2, 3]).pow(Tensor([-1.5, 0.5, 1.5])).numpy())
    ```
    ```python exec="true" source="above" session="tensor" result="python"
    print((2 ** Tensor([-1, 2, 3])).numpy())
    ```
    """
    x = self._to_const_val(x)
    if not isinstance(x, Tensor) and not reverse:
      # simple pow identities
      if x < 0: return self.reciprocal().pow(-x)
      if x == 0: return 1 + self * 0
      if int(x - 0.5) + 0.5 == x: return self.pow(int(x - 0.5)) * self.sqrt()
      if int(x) == x: return self.pow(x // 2).square() * (1 if x % 2 == 0 else self)

    # positive const ** self
    if not isinstance(x, Tensor) and reverse and x > 0: return self.mul(math.log(x)).exp()

    base, exponent = self._broadcasted(x, reverse=reverse)
    # start with b ** e = exp(e * log(b))
    ret = base.abs().log().mul(exponent).exp()
    # correct sign of negative base with odd exponent (cos has a period of 2pi so we use it here to get the oddness of the exponent)
    negative_base = (base < 0).detach().where(1, 0)
    # 1 for non-negative base or negative even exponent, -1 for negative odd exponent, don't care about non-integer exponent
    correct_sign = 1 + negative_base * ((exponent * math.pi).cos() - 1)
    # inject nan for negative base and non-integer exponent
    inject_nan = (negative_base * (exponent != exponent.trunc())).detach().where(math.nan, 1)
    # apply correct_sign inject_nan, and fix 0 ** 0 = 1
    return ((base == 0) * (exponent == 0)).detach().where(1, ret * correct_sign * inject_nan)

  def maximum(self, x:Union[Tensor, ConstType]) -> Tensor:
    """
    Computes element-wise maximum of `self` and `x`.

    ```python exec="true" source="above" session="tensor" result="python"
    print(Tensor([-1, 2, 3]).maximum(1).numpy())
    ```
    ```python exec="true" source="above" session="tensor" result="python"
    print(Tensor([-1, 2, 3]).maximum(Tensor([-4, -2, 9])).numpy())
    ```
    """
    return (self<x).detach().where(x, (self==x).detach().where(((self * 0.5 + x * 0.5).cast(self.dtype)), self))

  def minimum(self, x:Union[Tensor, ConstType]) -> Tensor:
    """
    Computes element-wise minimum of `self` and `x`.

    ```python exec="true" source="above" session="tensor" result="python"
    print(Tensor([-1, 2, 3]).minimum(1).numpy())
    ```
    ```python exec="true" source="above" session="tensor" result="python"
    print(Tensor([-1, 2, 3]).minimum(Tensor([-4, -2, 9])).numpy())
    ```
    """
    return -((-self).maximum(-x))

  def where(self:Tensor, x:Union[Tensor, ConstType], y:Union[Tensor, ConstType]):
    """
    Return a tensor of elements selected from either `x` or `y`, depending on `self`.
    `output_i = x_i if self_i else y_i`.

    ```python exec="true" source="above" session="tensor" result="python"
    cond = Tensor([[True, True, False], [True, False, False]])
    print(cond.where(1, 3).numpy())
    ```
    ```python exec="true" source="above" session="tensor" result="python"
    Tensor.manual_seed(42)
    cond = Tensor.randn(2, 3)
    print(cond.numpy())
    ```
    ```python exec="true" source="above" session="tensor" result="python"
    print((cond > 0).where(cond, -float("inf")).numpy())
    ```
    """
    if isinstance(x, Tensor): x, y = x._broadcasted(y)
    elif isinstance(y, Tensor): y, x = y._broadcasted(x)
    cond, x = self._broadcasted(x, match_dtype=False)
    cond, y = cond._broadcasted(y, match_dtype=False)
    return F.Where.apply(cond.cast(dtypes.bool), *x._broadcasted(y))

  def masked_fill(self:Tensor, mask:Tensor, value:Union[Tensor, ConstType]): return mask.where(value, self)

  # ***** op wrappers *****

  def __lshift__(self, x) -> Tensor: return self.lshift(x)
  def __rshift__(self, x) -> Tensor: return self.rshift(x)

  def __pow__(self, x) -> Tensor: return self.pow(x)
  def __matmul__(self, x) -> Tensor: return self.matmul(x)

  def __rpow__(self, x) -> Tensor: return self.pow(x, True)
  def __rmatmul__(self, x) -> Tensor: return self.matmul(x, True)

  def __iadd__(self, x) -> Tensor: return self.assign(self.add(x))
  def __isub__(self, x) -> Tensor: return self.assign(self.sub(x))
  def __imul__(self, x) -> Tensor: return self.assign(self.mul(x))
  def __ipow__(self, x) -> Tensor: return self.assign(self.pow(x))
  def __itruediv__(self, x) -> Tensor: return self.assign(self.div(x))
  def __ifloordiv__(self, x) -> Tensor: return self.assign(self.idiv(x))
  def __imatmul__(self, x) -> Tensor: return self.assign(self.matmul(x))
  def __iand__(self, x) -> Tensor: return self.assign(self.bitwise_and(x))
  def __ior__(self, x) -> Tensor: return self.assign(self.bitwise_or(x))
  def __ixor__(self, x) -> Tensor: return self.assign(self.xor(x))
  def __ilshift__(self, x) -> Tensor: return self.assign(self.lshift(x))
  def __irshift__(self, x) -> Tensor: return self.assign(self.rshift(x))

  def lt(self, x) -> Tensor: return F.Less.apply(*self._broadcasted(x, False))
  def gt(self, x) -> Tensor: return F.Less.apply(*self._broadcasted(x, True))
  def ne(self, x) -> Tensor: return F.Neq.apply(*self._broadcasted(x))  # type: ignore[override]

  def __eq__(self, x) -> Tensor: return self.eq(x)                      # type: ignore[override]

  # ***** functional nn ops *****

  def linear(self, weight:Tensor, bias:Optional[Tensor]=None):
    """
    Applies a linear transformation to `self` using `weight` and `bias`.

    See: https://pytorch.org/docs/stable/generated/torch.nn.Linear.html

    ```python exec="true" source="above" session="tensor" result="python"
    t = Tensor([[1, 2], [3, 4]])
    weight = Tensor([[1, 2], [3, 4]])
    bias = Tensor([1, 2])
    print(t.linear(weight, bias).numpy())
    ```
    """
    x = self.mul(weight) if len(weight.shape) == 1 else self.dot(weight)
    return x.add(bias) if bias is not None else x

  def sequential(self, ll:List[Callable[[Tensor], Tensor]]):
    """
    Applies a sequence of functions to `self` chaining the output of each function to the input of the next.

    ```python exec="true" source="above" session="tensor" result="python"
    t = Tensor([1, 2, 3])
    print(t.sequential([lambda x: x * 2, lambda x: x + 1]).numpy())
    ```
    """
    return functools.reduce(lambda x,f: f(x), ll, self)

  def layernorm(self, axis:Union[int,Tuple[int,...]]=-1, eps:float=1e-5) -> Tensor:
    """
    Applies Layer Normalization over a mini-batch of inputs.

    - Described: https://paperswithcode.com/method/layer-normalization
    - Paper: https://arxiv.org/abs/1607.06450v1

    ```python exec="true" source="above" session="tensor" result="python"
    t = Tensor.randn(8, 10, 16) * 2 + 8
    print(t.mean().item(), t.std().item())
    ```
    ```python exec="true" source="above" session="tensor" result="python"
    t = t.layernorm()
    print(t.mean().item(), t.std().item())
    ```
    """
    y = (self - self.mean(axis, keepdim=True))
    return y.mul((y*y).mean(axis, keepdim=True).add(eps).rsqrt())

  def batchnorm(self, weight:Optional[Tensor], bias:Optional[Tensor], mean:Tensor, invstd:Tensor, axis:Union[int,Tuple[int,...]]=1) -> Tensor:
    """
    Applies Batch Normalization over a mini-batch of inputs.

    - Described: https://paperswithcode.com/method/batch-normalization
    - Paper: https://arxiv.org/abs/1502.03167

    ```python exec="true" source="above" session="tensor" result="python"
    t = Tensor.randn(8, 4, 16, 16) * 2 + 8
    print(t.mean().item(), t.std().item())
    ```
    ```python exec="true" source="above" session="tensor" result="python"
    t = t.batchnorm(None, None, t.mean(axis=(0,2,3)), t.var(axis=(0,2,3)).add(1e-5).rsqrt())
    print(t.mean().item(), t.std().item())
    ```
    """
    axis_ = argfix(axis)
    shape = tuple(s if ax in axis_ else 1 for ax, s in enumerate(self.shape))
    x = self - mean.reshape(shape)
    if weight is not None: x = x * weight.reshape(shape)
    ret = x.mul(invstd.reshape(shape) if len(invstd.shape) == len(axis_) else invstd)
    return (ret + bias.reshape(shape)) if bias is not None else ret

  def dropout(self, p=0.5) -> Tensor:
    """
    Applies dropout to `self`.

    NOTE: dropout is only applied when `Tensor.training` is `True`.

    - Described: https://paperswithcode.com/method/dropout
    - Paper: https://jmlr.org/papers/v15/srivastava14a.html

    ```python exec="true" source="above" session="tensor" result="python"
    Tensor.manual_seed(42)
    t = Tensor.randn(2, 2)
    with Tensor.train():
      print(t.dropout().numpy())
    ```
    """
    if not Tensor.training or p == 0: return self
    return (Tensor.rand_like(self, requires_grad=False, dtype=dtypes.default_float, contiguous=False) >= p).contiguous().where(self, 0) / (1.0 - p)

  def one_hot(self, num_classes:int=-1) -> Tensor:
    """
    Converts `self` to a one-hot tensor.

    `num_classes` defaults to -1, which means num_classes will be inferred as max(self) + 1.

    ```python exec="true" source="above" session="tensor" result="python"
    t = Tensor([0, 1, 3, 3, 4])
    print(t.one_hot(5).numpy())
    ```
    """
    if num_classes == -1: num_classes = (self.max()+1).item()
    return (self[..., None] == Tensor.arange(num_classes, requires_grad=False, device=self.device)).where(1, 0)

  def scaled_dot_product_attention(self, key:Tensor, value:Tensor, attn_mask:Optional[Tensor]=None,
                                   dropout_p:float=0.0, is_causal:bool=False) -> Tensor:
    """
    Computes scaled dot-product attention.
    `self` is the query tensor, `key` is the key tensor, and `value` is the value tensor.

    - Described: https://paperswithcode.com/method/scaled
    - Paper: https://arxiv.org/abs/1706.03762v7

    ```python exec="true" source="above" session="tensor" result="python"
    q = Tensor.randn(2, 4, 8)
    k = Tensor.randn(2, 4, 8)
    v = Tensor.randn(2, 4, 8)
    print(q.scaled_dot_product_attention(k, v).numpy())
    ```
    """
    # NOTE: it also works when `key` and `value` have symbolic shape.
    assert all_int(self.shape), f"does not support symbolic shape {self.shape}"
    if is_causal: attn_mask = Tensor.ones(self.shape[-2], key.shape[-2], requires_grad=False, device=self.device).tril(0).cast(dtypes.bool)
    if attn_mask is not None and attn_mask.dtype == dtypes.bool: attn_mask = (attn_mask == 0).where(-float("inf"), 0)
    qk = self.matmul(key.transpose(-2,-1), acc_dtype=least_upper_dtype(self.dtype, key.dtype, dtypes.float32)) / math.sqrt(self.shape[-1])
    return ((qk+attn_mask) if attn_mask is not None else qk).softmax(-1).cast(self.dtype).dropout(dropout_p) @ value

  def _do_reduction(self, reduction:ReductionStr="mean") -> Tensor:
    if reduction not in get_args(ReductionStr): raise ValueError(f"{reduction=} must be one of {get_args(ReductionStr)}")
    reductions: Dict[str, Callable[[Tensor], Tensor]] = {"mean": Tensor.mean, "sum": Tensor.sum, "none": lambda x: x}
    return reductions[reduction](self)

  def binary_crossentropy(self, Y:Tensor, reduction:ReductionStr="mean") -> Tensor:
    """
    Computes the binary cross-entropy loss between `self` and `Y`.

    See: https://pytorch.org/docs/stable/generated/torch.nn.BCELoss.html

    ```python exec="true" source="above" session="tensor" result="python"
    t = Tensor([0.1, 0.9, 0.2])
    Y = Tensor([0, 1, 0])
    print(t.binary_crossentropy(Y).item())
    ```
    """
    return (-Y*self.log() - (1-Y)*(1-self).log())._do_reduction(reduction)

  def binary_crossentropy_logits(self, Y:Tensor, reduction:ReductionStr="mean") -> Tensor:
    """
    Computes the binary cross-entropy loss between `self` and `Y` where `self` is logits.

    See: https://pytorch.org/docs/stable/generated/torch.nn.BCEWithLogitsLoss.html

    ```python exec="true" source="above" session="tensor" result="python"
    t = Tensor([-1, 2, -3])
    Y = Tensor([0, 1, 0])
    print(t.binary_crossentropy_logits(Y).item())
    ```
    """
    return (self.maximum(0) - Y * self + (1 + self.abs().neg().exp()).log())._do_reduction(reduction)

  def sparse_categorical_crossentropy(self, Y:Tensor, ignore_index:int=-1, label_smoothing=0.0, reduction:ReductionStr="mean") -> Tensor:
    """
    Computes the sparse categorical cross-entropy loss between `self` and `Y`.

    NOTE: `self` is logits and `Y` is the target labels.
    NOTE: unlike PyTorch, this function expects the class axis to be -1

    See: https://pytorch.org/docs/stable/generated/torch.nn.CrossEntropyLoss.html

    ```python exec="true" source="above" session="tensor" result="python"
    t = Tensor([[-1, 2, -3], [1, -2, 3]])
    Y = Tensor([1, 2])
    print(t.sparse_categorical_crossentropy(Y).item())
    ```
    """
    assert 0.0 <= label_smoothing <= 1.0, "label_smoothing must be in [0.0, 1.0]"
    assert reduction in ("mean", "sum", "none"), "reduction must be one of ['mean', 'sum', 'none']"
    log_probs, loss_mask = self.log_softmax(), (Y != ignore_index) if ignore_index != -1 else Y.ones_like(dtype=dtypes.bool)
    y_counter = Tensor.arange(self.shape[-1], requires_grad=False, device=self.device).unsqueeze(0).expand(Y.numel(), self.shape[-1])
    y = ((y_counter == Y.flatten().reshape(-1, 1)) * loss_mask.reshape(-1, 1)).reshape(*Y.shape, self.shape[-1])
    smoothing = label_smoothing * (log_probs.mean(-1) * loss_mask)
    unreduced = ((1 - label_smoothing) * (log_probs * y).sum(-1) + smoothing)
    # NOTE: because of ignore_index, we can't use Tensor.mean (so can't use `_do_reduction` here)
    return -(unreduced.sum() / loss_mask.sum() if reduction == "mean" else (unreduced.sum() if reduction == "sum" else unreduced))

  def cross_entropy(self, Y:Tensor, reduction:ReductionStr="mean", label_smoothing:float=0.0) -> Tensor:
    """
    Compute the cross entropy loss between input logits and target.

    NOTE: `self` are logits and `Y` are the target labels or class probabilities.

    See: https://pytorch.org/docs/stable/generated/torch.nn.functional.cross_entropy.html

    ```python exec="true" source="above" session="tensor" result="python"
    t = Tensor([[-1, 2, -3], [1, -2, 3]])
    Y = Tensor([1, 2])
    print(t.cross_entropy(Y).item())
    ```
    ```python exec="true" source="above" session="tensor" result="python"
    t = Tensor([[-1, 2, -3], [1, -2, 3]])
    Y = Tensor([1, 2])
    print(t.cross_entropy(Y, reduction='none').numpy())
    ```
    """
    assert 0.0 <= label_smoothing <= 1.0, "label_smoothing must be in [0.0, 1.0]"
    Y = Y.one_hot(num_classes=cast(int, self.shape[1])) if Y.ndim < 2 else Y
    Y = (1 - label_smoothing)*Y + label_smoothing / cast(int, Y.shape[1])
    ret = -self.log_softmax(axis=1).mul(Y).sum(axis=1)
    return ret._do_reduction(reduction)

  # ***** Tensor Properties *****

  @property
  def ndim(self) -> int:
    """
    Returns the number of dimensions in the tensor.

    ```python exec="true" source="above" session="tensor" result="python"
    t = Tensor([[1, 2], [3, 4]])
    print(t.ndim)
    ```
    """
    return len(self.shape)

  def numel(self) -> sint:
    """
    Returns the total number of elements in the tensor.

    ```python exec="true" source="above" session="tensor" result="python"
    t = Tensor([[[1, 2], [3, 4]], [[5, 6], [7, 8]]])
    print(t.numel())
    ```
    """
    return prod(self.shape)

  def element_size(self) -> int:
    """
    Returns the size in bytes of an individual element in the tensor.

    ```python exec="true" source="above" session="tensor" result="python"
    t = Tensor([5], dtype=dtypes.int16)
    print(t.element_size())
    ```
    """
    return self.dtype.itemsize

  def nbytes(self) -> int:
    """
    Returns the total number of bytes of all elements in the tensor.

    ```python exec="true" source="above" session="tensor" result="python"
    t = Tensor([8, 9], dtype=dtypes.float)
    print(t.nbytes())
    ```
    """
    return self.numel() * self.element_size()

  def is_floating_point(self) -> bool:
    """
    Returns `True` if the tensor contains floating point types, i.e. is one of `dtype.float64`, `dtype.float32`,
    `dtype.float16`, `dtype.bfloat16`.

    ```python exec="true" source="above" session="tensor" result="python"
    t = Tensor([8, 9], dtype=dtypes.float32)
    print(t.is_floating_point())
    ```
    """
    return dtypes.is_float(self.dtype)

  def size(self, dim:Optional[int]=None) -> Union[sint, Tuple[sint, ...]]:
    """
    Return the size of the tensor. If `dim` is specified, return the length along dimension `dim`. Otherwise return the shape of the tensor.

    ```python exec="true" source="above" session="tensor" result="python"
    t = Tensor([[4, 5, 6], [7, 8, 9]])
    print(t.size())
    ```
    ```python exec="true" source="above" session="tensor" result="python"
    print(t.size(dim=1))
    ```
    """
    return self.shape if dim is None else self.shape[dim]

  # ***** cast ops *****

  def llvm_bf16_cast(self, dtype:DTypeLike):
    # hack for devices that don't support bfloat16
    assert self.dtype == dtypes.bfloat16
    return self.to("LLVM").bitcast(dtypes.uint16).cast(dtypes.uint32).mul(1<<16).bitcast(dtypes.float32).cast(dtype)

  def cast(self, dtype:DTypeLike) -> Tensor:
    """
    Casts `self` to the given `dtype`.

    ```python exec="true" source="above" session="tensor" result="python"
    t = Tensor([-1, 2.5, 3], dtype=dtypes.float)
    print(t.dtype, t.numpy())
    ```
    ```python exec="true" source="above" session="tensor" result="python"
    t = t.cast(dtypes.int32)
    print(t.dtype, t.numpy())
    ```
    """
    return self if self.dtype == (dt:=to_dtype(dtype)) else F.Cast.apply(self, dtype=dt)

  def bitcast(self, dtype:DTypeLike) -> Tensor:
    """
    Bitcasts `self` to the given `dtype` of the same itemsize.

    `self` must not require a gradient.

    ```python exec="true" source="above" session="tensor" result="python"
    t = Tensor([-1, 2, 3], dtype=dtypes.int32)
    print(t.dtype, t.numpy())
    ```
    ```python exec="true" source="above" session="tensor" result="python"
    t = t.bitcast(dtypes.uint32)
    print(t.dtype, t.numpy())
    ```
    """
    if self.requires_grad: raise RuntimeError("can't backprop through bitcast")
    dt = to_dtype(dtype)
    if (not isinstance(self.device, str) or not self.device.startswith("DISK")) and (ns:=dt.itemsize) != (os:=self.dtype.itemsize):
      if (self.shape[-1]*os) % ns != 0: raise RuntimeError("unsupported size in bitcast")
      new_uint, old_uint = to_dtype(f"uint{8*ns}"), to_dtype(f"uint{8*os}")
      tmp = self.bitcast(old_uint)
      if ns > os: return functools.reduce(Tensor.add, (tmp[..., i::ns//os].cast(new_uint) << 8*i*os for i in range(ns//os))).bitcast(dtype)
      return Tensor.stack(*(tmp>>8*i*ns for i in range(os//ns)), dim=-1).flatten(-2).cast(new_uint).bitcast(dtype)
    return F.Cast.apply(self, dtype=dt, bitcast=True) if self.dtype != dt else self

  def float(self) -> Tensor:
    """
    Convenience method to cast `self` to a `float32` Tensor.

    ```python exec="true" source="above" session="tensor" result="python"
    t = Tensor([-1, 2, 3], dtype=dtypes.int32)
    print(t.dtype, t.numpy())
    ```
    ```python exec="true" source="above" session="tensor" result="python"
    t = t.float()
    print(t.dtype, t.numpy())
    ```
    """
    return self.cast(dtypes.float32)

  def half(self) -> Tensor:
    """
    Convenience method to cast `self` to a `float16` Tensor.

    ```python exec="true" source="above" session="tensor" result="python"
    t = Tensor([-1, 2, 3], dtype=dtypes.int32)
    print(t.dtype, t.numpy())
    ```
    ```python exec="true" source="above" session="tensor" result="python"
    t = t.half()
    print(t.dtype, t.numpy())
    ```
    """
    return self.cast(dtypes.float16)

  def int(self) -> Tensor:
    """
    Convenience method to cast `self` to a `int32` Tensor.

    ```python exec="true" source="above" session="tensor" result="python"
    t = Tensor([-1.5, -0.5, 0.0, 0.5, 1.5])
    print(t.dtype, t.numpy())
    ```
    ```python exec="true" source="above" session="tensor" result="python"
    t = t.int()
    print(t.dtype, t.numpy())
    ```
    """
    return self.cast(dtypes.int32)

  def bool(self) -> Tensor:
    """
    Convenience method to cast `self` to a `bool` Tensor.

    ```python exec="true" source="above" session="tensor" result="python"
    t = Tensor([-1, 0, 1])
    print(t.dtype, t.numpy())
    ```
    ```python exec="true" source="above" session="tensor" result="python"
    t = t.bool()
    print(t.dtype, t.numpy())
    ```
    """
    return self.cast(dtypes.bool)

  # *** image Tensor function replacements ***

  def image_dot(self, w:Tensor, acc_dtype=None) -> Tensor:
    # NOTE: we use a 1x1 conv2d to do the matmul. mxk @ kxn = (1,k,m,1).conv2d(n,k,1,1)
    n1, n2 = len(self.shape), len(w.shape)
    assert n1 != 0 and n2 != 0, f"both arguments to matmul need to be at least 1D, but they are {n1}D and {n2}D"
    assert self.shape[-1] == w.shape[-min(n2, 2)], f"Input Tensor shapes {self.shape} and {w.shape} cannot be multiplied ({self.shape[-1]} != {w.shape[-min(n2, 2)]})"  # noqa: E501
    bs, groups, cin, cout = prod(self.shape[0:-2]), prod(w.shape[0:-2]), w.shape[-2], w.shape[-1]
    out_shape_t = self.shape[0:-2] + (cout,-1) if len(self.shape) > 1 else (cout, )

    # NOTE: with NHWC we can remove the transposes
    # bs x groups*cin x H x W
    cx = self.transpose(self.ndim-1, self.ndim-2).reshape((bs//groups, groups*cin, -1, 1))
    # groups*cout x cin x H, W
    cw = w.transpose(w.ndim-1, w.ndim-2).reshape((groups*cout, cin, 1, 1))
    return cx.image_conv2d(cw, groups=groups, acc_dtype=acc_dtype).reshape(out_shape_t).transpose(self.ndim-1, self.ndim-2)

  def image_conv2d(self, weight:Tensor, bias:Optional[Tensor]=None, groups=1, stride=1, dilation=1, padding=0, acc_dtype=None) -> Tensor:
    base_image_type = dtypes.imageh if getenv("FLOAT16", 0) else dtypes.imagef

    (bs,_,iy,ix), (cout,cin,H,W) = self.shape, weight.shape
    x, w = self, weight.reshape(groups, (rcout := cout//groups), cin, H, W)

    # hack for non multiples of 4 on cin
    if cin % 4 != 0 and not (cin == 1 and groups%4 == 0):
      x = x.reshape(bs, groups, cin, iy, ix)   # do this always?
      added_input_channels = 4 - (cin % 4)
      w = w.pad(tuple((0, added_input_channels) if i == 2 else None for i in range(w.ndim)))
      x = x.pad(tuple((0, added_input_channels) if i == 2 else None for i in range(x.ndim)))
      cin = cin + added_input_channels
      x = x.reshape(bs, groups*cin, iy, ix)

    # hack for non multiples of 4 on rcout
    added_output_channels = 0
    if rcout % 4 != 0 and not (rcout == 1 and groups%4 == 0):
      added_output_channels = 4 - (rcout % 4)
      rcout += added_output_channels
      cout = groups * rcout
      w = w.pad(tuple((0, added_output_channels) if i == 1 else None for i in range(w.ndim)))

    # packed (note: flipping bs and iy would make the auto-padding work)
    x = x.permute(0,2,3,1)
    cin_last = iy == 1 and ix == 1
    if cin == 1: w = w.reshape(cout//4,4,H,W).permute(0,2,3,1)
    elif cin_last: w = w.reshape(cout//4,4,cin//4,4,H,W).permute(0,4,2,5,1,3)
    else: w = w.reshape(cout//4,4,cin//4,4,H,W).permute(0,4,2,5,3,1)

    # contiguous creates the image, and early realize static weights (TODO: test for the static weight)
    if IMAGE >= 2: x,w = x.cast(base_image_type((bs*iy, ix*groups*cin//4, 4))), w.cast(base_image_type((cout//4, H*W*cin, 4)))
    x, w = x.contiguous(), w.contiguous()

    # expand out
    rcin_hi, rcin_lo = cin//4 if cin >= 4 else 1, 4 if cin >= 4 else 1
    cout_expand = [groups//4 if cin == 1 else groups, 4 if cin == 1 else 1, rcout//4 if rcout >= 4 else 1, 4 if rcout >= 4 else 1]
    x = x.reshape(bs, iy, ix, groups, rcin_hi, rcin_lo)
    if cin_last: w = w.reshape(cout//4, H, rcin_hi, W, 4, rcin_lo)
    else: w = w.reshape(cout//4, H, rcin_hi, W, rcin_lo, 4).permute(0,1,2,3,5,4)

    # prepare input
    x = x.permute(0,3,4,5,1,2).pad2d(self._padding2d(padding, 2))._pool((H, W), stride, dilation) # -> (bs, groups, rcin_hi, rcin_lo, oy, ox, H, W)
    x = x.permute(0,4,5,1,2,3,6,7).reshape(bs, (oy := x.shape[4]), (ox := x.shape[5]), *cout_expand[0:2], 1, 1, rcin_hi, rcin_lo, H, W)

    # prepare weights
    w = w.permute(0,4,2,5,1,3).reshape((1, 1, 1, *cout_expand, rcin_hi, rcin_lo, H, W))

    # the conv!
    ret = (x*w).cast(base_image_type((bs*oy, ox*cout//4, 4)) if IMAGE >= 2 else dtypes.float32).sum((-4, -3, -2, -1), acc_dtype=acc_dtype)

    # undo hack for non multiples of 4 on C.rcout
    if added_output_channels != 0:
      ret = ret.reshape(bs, oy, ox, groups, rcout)[:, :, :, :, :-added_output_channels]
      cout = groups * (rcout - added_output_channels)

    # NCHW output
    ret = ret.reshape(bs, oy, ox, cout).permute(0,3,1,2)
    return ret if bias is None else ret.add(bias.reshape(1, -1, 1, 1))

def _metadata_wrapper(fn):
  def _wrapper(*args, **kwargs):
    if _METADATA.get() is not None: return fn(*args, **kwargs)

    if TRACEMETA >= 2:
      caller_frame = sys._getframe(frame := 1)
      caller_module = caller_frame.f_globals.get("__name__", None)
      caller_func = caller_frame.f_code.co_name
      if caller_module is None: return fn(*args, **kwargs)

      # if its called from nn we want to step up frames until we are out of nn
      while caller_module.startswith("tinygrad.nn") and "optim" not in caller_module:
        caller_frame = sys._getframe(frame := frame + 1)
        caller_module = caller_frame.f_globals.get("__name__", None)
        if caller_module is None: return fn(*args, **kwargs)

      # if its called from a lambda in tinygrad we want to look two more frames up
      if caller_module.startswith("tinygrad") and caller_func == "<lambda>": caller_frame = sys._getframe(frame := frame + 2)
      caller_module = caller_frame.f_globals.get("__name__", None)
      if caller_module is None: return fn(*args, **kwargs)
      caller_func = caller_frame.f_code.co_name
      caller_lineno = caller_frame.f_lineno

      caller = f"{caller_module}:{caller_lineno}::{caller_func}"
    else: caller = ""

    token = _METADATA.set(Metadata(name=fn.__name__, caller=caller))
    ret = fn(*args, **kwargs)
    _METADATA.reset(token)
    return ret
  return _wrapper

if TRACEMETA >= 1:
  for name, fn in inspect.getmembers(Tensor, inspect.isfunction):
    if name in ["__class__", "__init__", "__new__", "__repr__", "backward", "sequential"]: continue
    setattr(Tensor, name, functools.wraps(fn)(_metadata_wrapper(fn)))<|MERGE_RESOLUTION|>--- conflicted
+++ resolved
@@ -8,13 +8,8 @@
 from tinygrad.dtype import DType, DTypeLike, dtypes, ImageDType, ConstType, least_upper_float, least_upper_dtype, sum_acc_dtype, to_dtype, truncate
 from tinygrad.helpers import argfix, make_tuple, flatten, prod, all_int, round_up, merge_dicts, argsort, getenv, all_same, fully_flatten, dedup
 from tinygrad.helpers import IMAGE, DEBUG, WINO, _METADATA, Metadata, TRACEMETA, ceildiv, fetch
-<<<<<<< HEAD
 from tinygrad.multi import MultiLazyBuffer, reshard, find_bounds
-from tinygrad.ops import MetaOps, smax, smin, resolve, UOp, UOps, BinaryOps, sint, Variable
-=======
-from tinygrad.multi import MultiLazyBuffer
 from tinygrad.ops import MetaOps, smax, smin, resolve, UOp, UOps, BinaryOps, sint, Variable, SimpleMathTrait
->>>>>>> 4c0ee32e
 from tinygrad.device import Device, Buffer, BufferOptions
 from tinygrad.engine.lazy import LazyBuffer
 from tinygrad.engine.realize import run_schedule
