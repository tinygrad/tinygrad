# inspired by https://github.com/karpathy/micrograd/blob/master/micrograd/engine.py
from __future__ import annotations
import time, math, itertools, functools, struct, sys, inspect, pathlib, string, hashlib, weakref
from contextlib import ContextDecorator
from typing import Callable, ClassVar, Sequence, cast, get_args, Literal, SupportsIndex, ParamSpec, TypeVar, Generic
from tinygrad.dtype import DType, DTypeLike, dtypes, ImageDType, ConstType, least_upper_float, least_upper_dtype, sum_acc_dtype, to_dtype, truncate
from tinygrad.dtype import _from_np_dtype, _to_np_dtype
from tinygrad.helpers import argfix, make_tuple, flatten, prod, all_int, round_up, merge_dicts, argsort, getenv, all_same, fully_flatten, dedup
from tinygrad.helpers import IMAGE, WINO, Metadata, TRACEMETA, ceildiv, fetch, polyN, unwrap, DEBUG, is_numpy_ndarray, RANGEIFY, FUSE_ATTENTION
from tinygrad.gradient import compute_gradient
from tinygrad.uop.ops import smax, smin, resolve, UOp, Ops, sint, Variable, MathTrait, identity_element, all_metadata
from tinygrad.uop.spec import tensor_uop_spec, type_verify
from tinygrad.device import Device, Buffer
from tinygrad.engine.realize import run_schedule
from tinygrad.engine.memory import memory_planner
from tinygrad.engine.schedule import ScheduleItem, create_schedule_with_vars
from tinygrad.schedule.rangeify import get_rangeify_map
from tinygrad.schedule.kernelize import get_kernelize_map

# *** all in scope Tensors are here. this gets relevant UOps ***

all_tensors: dict[weakref.ref[Tensor], None] = {}
def _find_all_tensors_for_uops(all_uops: set[UOp]) -> list[Tensor]:
  return [t for tref in all_tensors if (t:=tref()) is not None and t.uop in all_uops]

def _apply_map_to_tensors(applied_map:dict[UOp, UOp], name:str|None=None) -> None:
  # get all children of keys in applied_map
  all_uops: set[UOp] = set()
  search_uops = list(applied_map)
  while len(search_uops):
    x = search_uops.pop()
    if x in all_uops: continue
    all_uops.add(x)
    search_uops.extend([u for c in x.children if (u:=c()) is not None])

  # link the found UOps back to Tensors. exit early if there's no Tensors to realize
  # NOTE: this uses all_tensors, but it's fast
  if len(fixed_tensors := _find_all_tensors_for_uops(all_uops)):
    # potentially rewrite all the discovered Tensors
    sink = UOp.sink(*[t.uop for t in fixed_tensors])
    new_sink = sink.substitute(applied_map, name=name)

    # NOTE: you can check the Tensor graph early here
    #if __debug__: type_verify(list(new_sink.toposort()), tensor_uop_spec)

    # set the relevant uop to the realized UOps
    for t,s,ns in zip(fixed_tensors, sink.src, new_sink.src):
      if s is ns: continue
      t.uop = ns

# **** Tensor helper functions ****

def _fromnp(x: 'np.ndarray') -> UOp:  # type: ignore [name-defined] # noqa: F821
  ret = UOp.new_buffer("NPY", x.size, _from_np_dtype(x.dtype))
  # fake realize
  ret.buffer.allocate(x)
  return ret.reshape(x.shape)

def get_shape(x) -> tuple[int, ...]:
  # NOTE: str is special because __getitem__ on a str is still a str
  if not hasattr(x, "__len__") or not hasattr(x, "__getitem__") or isinstance(x, str) or (hasattr(x, "shape") and x.shape == ()): return ()
  if not all_same(subs:=[get_shape(xi) for xi in x]): raise ValueError(f"inhomogeneous shape from {x}")
  return (len(subs),) + (subs[0] if subs else ())

def _frompy(x:list|tuple|bytes, dtype:DType) -> UOp:
  if isinstance(x, bytes): ret, data = UOp.new_buffer("PYTHON", len(x)//dtype.itemsize, dtype), x
  else:
    ret = UOp.new_buffer("PYTHON", prod(shape:=get_shape(x)), dtype).reshape(shape)
    assert dtype.fmt is not None, f"{dtype=} has None fmt"
    truncate_function = truncate[dtype]
    data = struct.pack(f"{ret.size}{dtype.fmt}", *[truncate_function(dtypes.as_const(xi, dtype)) for xi in fully_flatten(x)])
  # fake realize
  ret.buffer.allocate(memoryview(data if Device.DEFAULT != "PYTHON" else bytearray(data)))
  return ret

def _get_winograd_matcols(mat, dims:int, shp:tuple[sint, ...], device:str|tuple[str, ...], dtype:DType) -> list[list[Tensor]]:
  return [[Tensor.cat(*[Tensor.full(shp[:dim] + (1,) + shp[dim+1:], float(m[k]), device=device, dtype=dtype) for m in mat], dim=dim)
           for k in range(len(mat[0]))] for dim in range(dims)]

# winograd conv 3 kernel f(4x4,3x3) see: http://arxiv.org/abs/1509.09308
def _apply_winograd_matrix(mat, t:Tensor, dims:int) -> Tensor:
  # multiply mat_1 @ mat_2 @ t with foldable constants, where mat_i acts on vector t along dimension i; roughly kron(mat, mat) @ t
  # due to realize-before-expand rule in lazy.py, we must operate in this order: reshape -> expand -> arithmetic
  t_ = t.reshape(t.shape[:dims] + (1,) * dims + t.shape[dims:]).expand(t.shape[:dims] + (len(mat),) * dims + t.shape[dims:])  # add output dims
  # precalculate mat columns for each dim; prod(itertools.product(matcols)) gives the columns of kron(mat, mat, ...)
  matcols = _get_winograd_matcols(mat, dims, t_.shape[dims:], t_.device, t_.dtype)
  # multiply each element of t_ by the corresponding stacked column of kron(mat, mat), producing only one view for each element of t
  ret = sum(prod(col[idx] for col, idx in zip(matcols, mat_is)) * t_[mat_is] for mat_is in itertools.product(range(len(mat[0])), repeat=dims))
  assert isinstance(ret, Tensor), "sum didn't return a Tensor"
  return ret

def _align_left(*shapes:tuple[sint, ...]) -> tuple[tuple[sint, ...], ...]:
  # unsqueeze left to make every shape same length
  max_dim = max(len(shape) for shape in shapes)
  return tuple((1,) * (max_dim - len(shape)) + shape for shape in shapes)
def _broadcast_shape(*shapes:tuple[sint, ...]) -> tuple[sint, ...]:
  return tuple(0 if 0 in nth_dim_sizes else smax(nth_dim_sizes) for nth_dim_sizes in zip(*_align_left(*shapes)))

def _masked_setitem(target:Tensor, values:Tensor, mask:Tensor, axes:tuple[int, ...]) -> Tensor:
  # reduce such that if mask contains repeated indices the last one remains
  for dim in axes: mask, values = functools.reduce(lambda x,y: (x[0]|y[0], y[0].where(y[1], x[1])), zip(mask.split(1, dim), values.split(1, dim)))
  # remove extra dims from reduce
  for dim in reversed(axes): mask, values = mask.squeeze(dim), values.squeeze(dim)
  # select from values for each True element in mask else select from target
  return mask.where(values, target)

#  `(padding_left, padding_right, padding_top, padding_bottom, ...)` ->  `(..., (padding_top, padding_bottom), (padding_left, padding_right))`
def _flat_to_grouped(padding:Sequence[sint]) -> tuple[tuple[sint, sint], ...]: return tuple(zip(padding[-2::-2], padding[::-2]))

ReductionStr = Literal["mean", "sum", "none"]

class Tensor(MathTrait):
  """
  A `Tensor` is a multi-dimensional matrix containing elements of a single data type.

  ```python exec="true" session="tensor"
  from tinygrad import Tensor, dtypes, nn
  import numpy as np
  import math
  np.set_printoptions(precision=4)
  ```
  """
  __slots__ = "uop", "requires_grad", "grad"
  training: ClassVar[bool] = False

  def __init__(self, data:ConstType|bytes|list|tuple|UOp|'np.ndarray'|pathlib.Path|None,  # type: ignore [name-defined] # noqa: F821
               device:str|tuple|list|None=None, dtype:DTypeLike|None=None, requires_grad:bool|None=None):
    if dtype is not None: dtype = to_dtype(dtype)
    if device is None and isinstance(data, pathlib.Path): device = f"DISK:{data.resolve()}"  # keep it on the disk if device is None
    device = tuple(Device.canonicalize(x) for x in device) if isinstance(device, (tuple, list)) else Device.canonicalize(device)

    # tensors can have gradients if you have called .backward
    self.grad:Tensor|None = None

    # NOTE: this can be in three states. False and None: no gradient, True: gradient
    # None (the default) will be updated to True if it's put in an optimizer
    self.requires_grad:bool|None = requires_grad

    # create a UOp from the different types of inputs
    if isinstance(data, UOp):
      assert dtype is None or dtype==data.dtype, "dtype doesn't match, and casting isn't supported"
      if data.op is Ops.BIND:
        var, val = data.unbind()
        # give the bound constant a device
        const = UOp.const(var.dtype, val, device, ())
        data = data.replace(src=(var.replace(src=const.src), const))
    elif data is None: data = UOp.const(dtype or dtypes.default_float, 0, device, ())
    elif isinstance(data, get_args(ConstType)): data = UOp.const(dtype or dtypes.from_py(data), data, device, ())
    elif isinstance(data, bytes): data = _frompy(data, dtypes.uint8 if dtype is None else dtype)
    elif isinstance(data, (list, tuple)):
      if dtype is None:
        if (d := fully_flatten(data)) and all(isinstance(s, bool) for s in d): dtype = dtypes.bool
        else: dtype = dtypes.default_int if d and all_int(d) else dtypes.default_float  # NOTE: this works because all_int([True, False]) is True
      if dtype in [dtypes.bfloat16, *dtypes.fp8s]: data = Tensor(_frompy(data, dtypes.float32), device=device).cast(dtype).uop
      else: data = _frompy(data, dtype)
    elif is_numpy_ndarray(data):
      import numpy as np
      assert isinstance(data, np.ndarray), f"expected np.ndarray, got {data}"
      if data.shape == (): data = UOp.const(dtype or _from_np_dtype(data.dtype), data.item(), device, ())
      else: data = _fromnp(data.astype(npdtype) if dtype is not None and (npdtype:=_to_np_dtype(dtype)) is not None else data)  # type: ignore [name-defined]
    elif isinstance(data, pathlib.Path):
      dtype = dtype or dtypes.uint8
      data = UOp.new_buffer(f"DISK:{data.resolve()}", data.stat().st_size // dtype.itemsize, dtype)

    # by this point, it has to be a UOp
    if not isinstance(data, UOp): raise RuntimeError(f"can't create Tensor from {data!r} with type {type(data)}")

    # data might be on a different device
    if isinstance(device, str): self.uop:UOp = data if data.device == device else data.copy_to_device(device)
    # if device is a tuple, we should have/construct a MultiLazyBuffer
    elif isinstance(data.device, str): self.uop = Tensor(data).shard(device).uop
    else:
      assert data.device == device, f"MultiLazyBuffer device mismatch, {data.device} != {device}"
      self.uop = data

    # add to all_tensors after construction succeeds
    all_tensors[weakref.ref(self)] = None
  def __del__(self): all_tensors.pop(weakref.ref(self), None)

  def _apply_uop(self, fxn:Callable, *x:Tensor, extra_args=(), **kwargs) -> Tensor:
    new_uop: UOp = fxn(*[t.uop for t in (self,)+x], *extra_args, **kwargs)
    if (metadata:=_METADATA.get()) is not None: all_metadata[new_uop] = (metadata,)
    needs_input_grad = [t.requires_grad for t in (self,)+x]
    return Tensor(new_uop, device=new_uop.device, requires_grad=True if any(needs_input_grad) else None if None in needs_input_grad else False)

  def _apply_broadcasted_uop(self, fxn:Callable, x:Tensor|ConstType, reverse=False) -> Tensor:
    lhs,rhs = self._broadcasted(x, reverse)
    return lhs._apply_uop(fxn, rhs)

  # _binop is used by MathTrait
  def _binop(self, op, x, reverse): return self._apply_broadcasted_uop(lambda *u: UOp.alu(u[0], op, *u[1:]), x, reverse)

  def requires_grad_(self, requires_grad=True) -> Tensor:
    self.requires_grad = requires_grad
    return self

  class train(ContextDecorator):
    def __init__(self, mode:bool = True): self.mode = mode
    def __enter__(self): self.prev, Tensor.training = Tensor.training, self.mode
    def __exit__(self, exc_type, exc_value, traceback): Tensor.training = self.prev

  def __repr__(self):
    ld = self.uop
    ld_repr = f"<UOp {ld.device} {ld.shape} {str(ld.dtype)[7:]} {ld.st if ld.base is not ld else (ld.op, ld.realized)}>"
    return f"<Tensor {ld_repr} on {self.device} with grad {(self.grad.uop if self.grad is not None else None)!r}>"

  # Python has a non moving GC, so this should be okay
  def __hash__(self): return id(self)

  def __bool__(self): raise TypeError("__bool__ on Tensor is not defined")

  def __len__(self):
    if not self.shape: raise TypeError("len() of a 0-d tensor")
    return self.shape[0]

  @property
  def device(self) -> str|tuple[str, ...]: return self.uop.device

  @property
  def shape(self) -> tuple[sint, ...]: return self.uop.shape

  @property
  def dtype(self) -> DType: return self.uop.dtype

  # ***** data handlers ****

  def kernelize(self, *lst:Tensor) -> Tensor:
    """
    Creates the kernels and buffers needed to realize these Tensor(s).

    NOTE: Kernelize can be called multiple times on a Tensor
    """
    big_sink = UOp.sink(*[x.uop for x in (self,)+lst])

    # verify Tensors match the spec
    if __debug__: type_verify(list(big_sink.toposort()), tensor_uop_spec)

    becomes_map = get_rangeify_map(big_sink) if RANGEIFY else get_kernelize_map(big_sink)
    _apply_map_to_tensors(becomes_map, name="Apply Kernelize Map")
    return self

  def schedule_with_vars(self, *lst:Tensor) -> tuple[list[ScheduleItem], dict[Variable, int]]:
    """
    Creates the schedule needed to realize these Tensor(s), with Variables.

    NOTE: A Tensor can only be scheduled once.
    """
    st = time.perf_counter()
    self.kernelize(*lst)
    sink = UOp.sink(*[x.uop for x in (self,)+lst])

    # remove all ASSIGNs, after scheduling, the tensors are just buffers
    remove_assign_map = {u:u.buf_uop for u in sink.toposort() if u.op is Ops.ASSIGN}
    _apply_map_to_tensors(remove_assign_map, name="Remove Assigns")

    # create the schedule
    schedule, var_vals = create_schedule_with_vars(sink)
    schedule = memory_planner(schedule)
    if DEBUG >= 1 and len(schedule) > 1: print(f"scheduled {len(schedule)} kernels in {(time.perf_counter()-st)*1000:.2f} ms")
    return schedule, var_vals

  def schedule(self, *lst:Tensor) -> list[ScheduleItem]:
    """Creates the schedule needed to realize these Tensor(s)."""
    schedule, var_vals = self.schedule_with_vars(*lst)
    assert len(var_vals) == 0
    return schedule

  def realize(self, *lst:Tensor, do_update_stats=True) -> Tensor:
    """Triggers the computation needed to create these Tensor(s)."""
    run_schedule(*self.schedule_with_vars(*lst), do_update_stats=do_update_stats)
    return self

  def replace(self, x:Tensor, allow_shape_mismatch=False) -> Tensor:
    """
    Replaces the data of this tensor with the data of another tensor. Only the shape of the tensors must match.
    """
    # used for replacing a Tensor with a new version of it (potentially with a different device and dtype)
    assert self.shape == x.shape or allow_shape_mismatch, f"replace shape mismatch {self.shape} != {x.shape}"
    self.uop = x.uop
    return self

  def assign(self, x) -> Tensor:
    # TODO: this is a hack for writing to DISK. remove with working assign
    if isinstance(self.device, str) and self.device.startswith("DISK"):
      if x.__class__ is not Tensor: x = Tensor(x, device="CPU", dtype=self.dtype)
      self._buffer().copyin(x._data())
      return self
    if x.__class__ is not Tensor: x = Tensor(x, device=self.device, dtype=self.dtype)
    if self.uop is x.uop: return self  # a self assign is a NOOP
    # NOTE: we allow cross device assign
    # broadcast x
    if least_upper_dtype(self.dtype, x.dtype) == self.dtype: x = x._broadcast_to(self.shape).cast(self.dtype)
    assert self.shape == x.shape, f"assign shape mismatch {self.shape} != {x.shape}"
    assert self.device == x.device, f"assign device mismatch {self.device} != {x.device}"
    assert self.dtype == x.dtype, f"assign dtype mismatch {self.dtype} != {x.dtype}"
    self.uop = self.uop.assign(x.uop)
    return self

  def detach(self) -> Tensor:
    """
    Returns a new tensor with the same data as this tensor, but detached from the autograd graph.
    """
    return Tensor(self.uop.detach(), device=self.device, requires_grad=False)

  def _buffer(self) -> Buffer:
    x = self.cast(self.dtype.base).contiguous()
    if isinstance(self.device, tuple): x = x.to("CPU")
    return cast(Buffer, x.realize().uop.base.buffer).ensure_allocated()
  def _data(self) -> memoryview: return self._buffer().as_buffer()

  def data(self) -> memoryview:
    """
    Returns the data of this tensor as a memoryview.

    ```python exec="true" source="above" session="tensor" result="python"
    t = Tensor([1, 2, 3, 4])
    print(np.frombuffer(t.data(), dtype=np.int32))
    ```
    """
    if 0 in self.shape: return memoryview(bytearray(0)).cast(self.dtype.base.fmt)
    assert all_int(self.shape), f"no data if shape is symbolic, {self.shape=}"
    return self._buffer().as_typed_buffer(self.shape)

  def item(self) -> ConstType:
    """
    Returns the value of this tensor as a standard Python number.

    ```python exec="true" source="above" session="tensor" result="python"
    t = Tensor(42)
    print(t.item())
    ```
    """
    assert self.numel() == 1, "must have one element for item"
    return self.data()[(0,) * len(self.shape)]

  # TODO: should be Tensor.tolist() -> Union[list[ConstType], ConstType]. The list is Sequence because mypy expects memoryview.tolist() -> list[int]
  # src: https://github.com/python/mypy/blob/release-1.6/mypy/typeshed/stdlib/builtins.pyi#L803
  def tolist(self) -> Sequence[ConstType]|ConstType:
    """
    Returns the value of this tensor as a nested list.
    Returns single value for const tensor.

    ```python exec="true" source="above" session="tensor" result="python"
    t = Tensor([1, 2, 3, 4])
    print(t.tolist())
    ```
    ```python exec="true" source="above" session="tensor" result="python"
    t = Tensor(5)
    print(t.tolist())
    ```
    """
    # TODO: remove half once minimum python supports it
    if self.dtype in (dtypes.half, dtypes.bfloat16, *dtypes.fp8s): return self.cast(dtypes.float32).tolist()
    return self.data().tolist()

  def numpy(self) -> 'np.ndarray':  # type: ignore [name-defined] # noqa: F821
    """
    Returns the value of this tensor as a `numpy.ndarray`.

    ```python exec="true" source="above" session="tensor" result="python"
    t = Tensor([1, 2, 3, 4])
    print(repr(t.numpy()))
    ```
    """
    assert all_int(self.shape), f"no data if shape is symbolic, {self.shape=}"
    import numpy as np
    if self.dtype.base == dtypes.bfloat16: return self.float().numpy()
    if 0 in self.shape: return np.empty(self.shape, dtype=_to_np_dtype(self.dtype.base))
    return self._buffer().numpy().reshape(self.shape)

  def clone(self) -> Tensor:
    """
    Creates a clone of this tensor allocating a separate buffer for the data.
    """
    ret = Tensor.empty(self.shape, device=self.device, dtype=self.dtype)
    if self.grad is not None: ret.grad = self.grad.clone()
    return ret.assign(self)

  def to(self, device:str|tuple[str, ...]|None) -> Tensor:
    """
    Moves the tensor to the given device.
    """
    device = tuple(Device.canonicalize(x) for x in device) if isinstance(device, (tuple, list)) else Device.canonicalize(device)
    if device == self.device: return self
    if not isinstance(device, str): return self.shard(device)
    ret = Tensor(self.uop, device, requires_grad=self.requires_grad)
    if self.grad is not None: ret.grad = self.grad.to(device)
    return ret

  def to_(self, device:str|tuple[str, ...]|None) -> Tensor:
    """
    Moves the tensor to the given device in place.
    """
    real = self.to(device)
    if self.grad is not None and real.grad is not None: self.grad.replace(real.grad)
    return self.replace(real)

  def shard(self, devices:tuple[str, ...], axis:int|None=None) -> Tensor:
    """
    Shards the tensor across the given devices. Optionally specify which axis to shard on.

    ```python exec="true" source="above" session="tensor" result="python"
    t = Tensor.empty(2, 4)
    print(t.shard((t.device, t.device), axis=1).uop)
    ```
    """
    assert isinstance(self.device, str), "can't shard a MultiLazyBuffer"
    devices = tuple(Device.canonicalize(x) for x in devices)
    mlb = self.uop.shard(devices, self._resolve_dim(axis)) if axis is not None else self.uop.copy_to_device(devices)
    return Tensor(mlb, device=devices, requires_grad=self.requires_grad)

  def shard_(self, devices:tuple[str, ...], axis:int|None=None) -> Tensor:
    """
    Shards the tensor across the given devices in place.
    """
    return self.replace(self.shard(devices, axis))

  @staticmethod
  def from_uop(y:UOp, **kwargs) -> Tensor:
    if y.op is Ops.BIND: return Tensor(y, **kwargs, requires_grad=False)
    if y.op is Ops.CONST: return Tensor(y.arg, **kwargs, requires_grad=False)
    if y.op is Ops.MUL: return Tensor.from_uop(y.src[0]) * Tensor.from_uop(y.src[1])
    if y.op is Ops.ADD: return Tensor.from_uop(y.src[0]) + Tensor.from_uop(y.src[1])
    raise RuntimeError(f"unhandled UOp {y}")

  # ***** creation entrypoint *****

  @staticmethod
  def empty(*shape, device:str|tuple[str, ...]|None=None, dtype:DTypeLike|None=None, **kwargs) -> Tensor:
    """
    Creates an empty tensor with the given shape.

    You can pass in `dtype` and `device` keyword arguments to control the data type and device of the tensor.
    Additionally, all other keyword arguments are passed to the constructor of the tensor.

    ```python exec="true" source="above" session="tensor" result="python"
    t = Tensor.empty(2, 3)
    print(t.shape)
    ```
    """
    dtype, shape = to_dtype(dtype) if dtype is not None else dtypes.default_float, argfix(*shape)
    if not isinstance(size:=prod([x.vmax if isinstance(x, UOp) else x for x in shape]), int): raise ValueError(f"size must be int {size}")
    # TODO: add test for multidevice tensor
    device = tuple(Device.canonicalize(d) for d in device) if isinstance(device, tuple) else Device.canonicalize(device)
    return Tensor(UOp.new_buffer(device, size, dtype), device, dtype, **kwargs).shrink(((0,prod(shape)),)).reshape(shape)

  @staticmethod
  def from_blob(ptr:int, shape:tuple[int, ...], **kwargs) -> Tensor:
    """
    Exposes the pointer as a Tensor without taking ownership of the original data.
    The pointer must remain valid for the entire lifetime of the created Tensor.

    You can pass in `dtype` and `device` keyword arguments to control the data type and device of the tensor.
    Additionally, all other keyword arguments are passed to the constructor of the tensor.
    """
    r = Tensor.empty(*shape, **kwargs)
    assert isinstance(r.device, str)
    cast(Buffer, r.uop.buffer).allocate(external_ptr=ptr)
    return r

  @staticmethod
  def from_url(url:str, gunzip:bool=False, **kwargs) -> Tensor:
    """
    Creates a Tensor from a URL.

    This is the preferred way to access Internet resources.
    It currently returns a DISK Tensor, but in the future it may return an HTTP Tensor.
    This also will soon become lazy (when possible) and not print progress without DEBUG.

    The `gunzip` flag will gzip extract the resource and return an extracted Tensor.
    """
    return Tensor(fetch(url, gunzip=gunzip), **kwargs)

  _seed: int = int(time.time())
  _device_seeds: dict[str, Tensor] = {}
  _device_rng_counters: dict[str, Tensor] = {}
  @staticmethod
  def manual_seed(seed=0) -> None:
    """
    Sets the seed for random operations.

    ```python exec="true" source="above" session="tensor" result="python"
    Tensor.manual_seed(42)
    print(Tensor.rand(5).numpy())
    print(Tensor.rand(5).numpy())
    ```
    ```python exec="true" source="above" session="tensor" result="python"
    Tensor.manual_seed(42)  # reset to the same seed
    print(Tensor.rand(5).numpy())
    print(Tensor.rand(5).numpy())
    ```
    """
    Tensor._seed, Tensor._device_seeds, Tensor._device_rng_counters = seed, {}, {}

  @staticmethod
  def _threefry_random_bits(key:Tensor, counts0:Tensor, counts1:Tensor) -> Tensor:
    x = (counts1.cast(dtypes.uint64) << 32) | counts0.cast(dtypes.uint64)
    x = x._apply_uop(UOp.threefry, (key[1]._broadcast_to(x.shape).cast(dtypes.uint64) << 32) | key[0]._broadcast_to(x.shape).cast(dtypes.uint64))
    counts0, counts1 = (x & 0xffffffff).cast(dtypes.uint32), ((x >> 32) & 0xffffffff).cast(dtypes.uint32)
    return counts0.cat(counts1)

  @staticmethod
  def rand(*shape, device:str|None=None, dtype:DTypeLike|None=None, contiguous:bool=True, **kwargs) -> Tensor:
    """
    Creates a tensor with the given shape, filled with random values from a uniform distribution over the interval `[0, 1)`.

    You can pass in `dtype` and `device` keyword arguments to control the data type and device of the tensor.
    Additionally, all other keyword arguments are passed to the constructor of the tensor.

    ```python exec="true" source="above" session="tensor" result="python"
    Tensor.manual_seed(42)
    t = Tensor.rand(2, 3)
    print(t.numpy())
    ```
    """
    if not dtypes.is_float(dtype := to_dtype(dtype or dtypes.default_float)): raise ValueError(f"rand only supports float dtypes, got {dtype}")
    if not all_int(shape:=argfix(*shape)) or not all(s >= 0 for s in shape): raise ValueError(f"invalid input {shape=}")
    if device is not None and not isinstance(device, str): raise ValueError(f"rand only supports single device, got {device=}")
    device = Device.canonicalize(device)

    # if shape has 0, return zero tensor
    if (numel := prod(shape)) == 0: return Tensor.zeros(shape, device=device, dtype=dtype, **kwargs)
    num = ceildiv(numel * dtype.itemsize, 4)

    # generate per device seeds and rng counter if we haven't seen this device yet
    if device not in Tensor._device_seeds:
      Tensor._device_seeds[device] = Tensor(
        [int.from_bytes(hashlib.sha256(len(Tensor._device_seeds).to_bytes(4, "big")).digest(), "big"), Tensor._seed],
        device=device, dtype=dtypes.uint32, requires_grad=False)
      Tensor._device_rng_counters[device] = Tensor([num], device=device, dtype=dtypes.uint32, requires_grad=False)
    # increment rng counter for devices
    else: Tensor._device_rng_counters[device].assign(Tensor._device_rng_counters[device] + num).contiguous()

    # threefry random bits
    bits_count = Tensor._device_rng_counters[device] - num
    counts0 = (Tensor.arange(ceildiv(num, 2), device=device, dtype=dtypes.uint32, requires_grad=False)+bits_count)
    counts1 = counts0 + ceildiv(num, 2)
    bits = Tensor._threefry_random_bits(Tensor._device_seeds[device], counts0, counts1)[:num]

    # bitcast to uint with same number of bits
    _, nmant = dtypes.finfo(dtype)
    uint_dtype = {1: dtypes.uint8, 2: dtypes.uint16, 4: dtypes.uint32, 8: dtypes.uint64}[dtype.itemsize]
    bits = bits.bitcast(uint_dtype)
    # only randomize the mantissa bits and set the exponent to 1
    one = Tensor.ones_like(bits, device=bits.device, dtype=dtype).bitcast(uint_dtype)
    bits = bits.rshift((dtype.itemsize * 8) - nmant).bitwise_or(one)
    # bitcast back to the original dtype and reshape
    out = bits.bitcast(dtype)[:numel].sub(1).reshape(shape).requires_grad_(kwargs.get("requires_grad"))
    return out.contiguous() if contiguous else out

  # ***** creation helper functions *****

  @staticmethod
  def full(shape:tuple[sint, ...], fill_value:ConstType, **kwargs) -> Tensor:
    """
    Creates a tensor with the given shape, filled with the given value.

    You can pass in `dtype` and `device` keyword arguments to control the data type and device of the tensor.
    Additionally, all other keyword arguments are passed to the constructor of the tensor.

    ```python exec="true" source="above" session="tensor" result="python"
    print(Tensor.full((2, 3), 42).numpy())
    ```
    ```python exec="true" source="above" session="tensor" result="python"
    print(Tensor.full((2, 3), False).numpy())
    ```
    """
    return Tensor(fill_value, **kwargs).reshape((1, )*len(new_shape := argfix(shape))).expand(new_shape)

  @staticmethod
  def zeros(*shape, **kwargs) -> Tensor:
    """
    Creates a tensor with the given shape, filled with zeros.

    You can pass in `dtype` and `device` keyword arguments to control the data type and device of the tensor.
    Additionally, all other keyword arguments are passed to the constructor of the tensor.

    ```python exec="true" source="above" session="tensor" result="python"
    print(Tensor.zeros(2, 3).numpy())
    ```
    ```python exec="true" source="above" session="tensor" result="python"
    print(Tensor.zeros(2, 3, dtype=dtypes.int32).numpy())
    ```
    """
    return Tensor.full(argfix(*shape), 0.0, **kwargs)

  @staticmethod
  def ones(*shape, **kwargs) -> Tensor:
    """
    Creates a tensor with the given shape, filled with ones.

    You can pass in `dtype` and `device` keyword arguments to control the data type and device of the tensor.
    Additionally, all other keyword arguments are passed to the constructor of the tensor.

    ```python exec="true" source="above" session="tensor" result="python"
    print(Tensor.ones(2, 3).numpy())
    ```
    ```python exec="true" source="above" session="tensor" result="python"
    print(Tensor.ones(2, 3, dtype=dtypes.int32).numpy())
    ```
    """
    return Tensor.full(argfix(*shape), 1.0, **kwargs)

  @staticmethod
  def arange(start, stop=None, step=1, **kwargs) -> Tensor:
    """
    Returns a 1-D tensor of size `ceil((stop - start) / step)` with values from `[start, stop)`, with spacing between values given by `step`.

    If `stop` is not specified, values are generated from `[0, start)` with the given `step`.

    If `stop` is specified, values are generated from `[start, stop)` with the given `step`.

    You can pass in `dtype` and `device` keyword arguments to control the data type and device of the tensor.
    Additionally, all other keyword arguments are passed to the constructor of the tensor.

    ```python exec="true" source="above" session="tensor" result="python"
    print(Tensor.arange(5).numpy())
    ```
    ```python exec="true" source="above" session="tensor" result="python"
    print(Tensor.arange(5, 10).numpy())
    ```
    ```python exec="true" source="above" session="tensor" result="python"
    print(Tensor.arange(5, 10, 2).numpy())
    ```
    ```python exec="true" source="above" session="tensor" result="python"
    print(Tensor.arange(5.5, 10, 2).numpy())
    ```
    """
    if stop is None: stop, start = start, 0
    dtype = kwargs.pop("dtype", dtypes.default_float if any(isinstance(x, float) for x in (start, stop, step)) else dtypes.default_int)
    # NOTE: this matches numpy, torch raises RuntimeError if stop-start and step have different signs
    if (output_len:=ceildiv(stop-start, step)) <= 0: return Tensor([], dtype=dtype, **kwargs)
    return (Tensor.full((output_len,), step, dtype=dtype, **kwargs)._cumalu(0, Ops.ADD) + (start - step)).cast(dtype)

  @staticmethod
  def linspace(start:int|float, stop:int|float, steps:int, **kwargs) -> Tensor:
    """
    Returns a 1-D tensor of `steps` evenly spaced values from `start` to `stop`, inclusive.

    You can pass in `dtype` and `device` keyword arguments to control the data type and device of the tensor.
    Additionally, all other keyword arguments are passed to the constructor of the tensor.

    ```python exec="true" source="above" session="tensor" result="python"
    print(Tensor.linspace(0, 10, 5).numpy())
    ```
    ```python exec="true" source="above" session="tensor" result="python"
    print(Tensor.linspace(-1, 1, 5).numpy())
    ```
    """
    if steps < 0: raise ValueError("number of steps must be non-negative")
    if (dtype := to_dtype(kwargs.pop("dtype", dtypes.default_float))) == dtypes.bool: raise ValueError("linspace with bool dtype is not supported")
    if steps == 1: return Tensor([start], dtype=dtype, **kwargs)
    return (start + Tensor.arange(steps, **kwargs) * ((stop - start) / (steps - 1))).cast(dtype)

  @staticmethod
  def eye(n:int, m:int|None=None, **kwargs) -> Tensor:
    """
    Returns a 2-D tensor with `n` rows and `m` columns, with ones on the diagonal and zeros elsewhere.

    You can pass in `dtype` and `device` keyword arguments to control the data type and device of the tensor.
    Additionally, all other keyword arguments are passed to the constructor of the tensor.

    ```python exec="true" source="above" session="tensor" result="python"
    print(Tensor.eye(3).numpy())
    ```

    ```python exec="true" source="above" session="tensor" result="python"
    print(Tensor.eye(2, 4).numpy())
    ```
    """
    if n < 0 or (m is not None and m < 0): raise ValueError(f"cannot have negative {n=}, {m=}")
    x = Tensor.ones(n, **kwargs).diag()
    return x if m is None else x.pad((None, (0, m-n))) if m > n else x.shrink((None, (0, m)))

  def full_like(self, fill_value:ConstType, **kwargs) -> Tensor:
    """
    Creates a tensor with the same shape as `self`, filled with the given value.
    If `dtype` is not specified, the dtype of `self` is used.

    You can pass in the `device` keyword argument to control device of the tensor.
    Additionally, all other keyword arguments are passed to the constructor of the tensor.

    ```python exec="true" source="above" session="tensor" result="python"
    t = Tensor.ones(2, 3)
    print(Tensor.full_like(t, 42).numpy())
    ```
    """
    return Tensor.full(self.shape, fill_value, dtype=kwargs.pop("dtype", self.dtype), device=kwargs.pop("device", self.device), **kwargs)

  def zeros_like(self, **kwargs) -> Tensor:
    """
    Creates a tensor with the same shape as `self`, filled with zeros.

    You can pass in `dtype` and `device` keyword arguments to control the data type and device of the tensor.
    Additionally, all other keyword arguments are passed to the constructor of the tensor.

    ```python exec="true" source="above" session="tensor" result="python"
    t = Tensor.ones(2, 3)
    print(Tensor.zeros_like(t).numpy())
    ```
    """
    return self.full_like(0, **kwargs)

  def ones_like(self, **kwargs) -> Tensor:
    """
    Creates a tensor with the same shape as `self`, filled with ones.

    You can pass in `dtype` and `device` keyword arguments to control the data type and device of the tensor.
    Additionally, all other keyword arguments are passed to the constructor of the tensor.

    ```python exec="true" source="above" session="tensor" result="python"
    t = Tensor.zeros(2, 3)
    print(Tensor.ones_like(t).numpy())
    ```
    """
    return self.full_like(1, **kwargs)

  def rand_like(self, **kwargs) -> Tensor:
    """
    Creates a tensor with the same shape and sharding as `self`, filled with random values from a uniform distribution over the interval `[0, 1)`.

    You can pass in `dtype` and `device` keyword arguments to control the data type and device of the tensor.
    Additionally, all other keyword arguments are passed to the constructor of the tensor.

    ```python exec="true" source="above" session="tensor" result="python"
    t = Tensor.ones(2, 3)
    print(Tensor.rand_like(t).numpy())
    ```
    """
    dtype = kwargs.pop("dtype", self.dtype)
    if isinstance(self.device, tuple):
      if kwargs.get("device") is not None: raise RuntimeError("cannot specify `device` on `rand_like` of a multi device tensor")
      if self.uop.axis is None: return Tensor.rand(*self.shape, dtype=dtype, **kwargs).shard(self.device)
      contiguous = kwargs.pop("contiguous", True)
      sharded_shape = tuple(s//len(self.device) if a==self.uop.axis else s for a,s in enumerate(self.shape))
      rands = UOp(Ops.MSTACK, dtype=dtype,
                  src=tuple([Tensor.rand(sharded_shape, device=d, dtype=dtype, contiguous=contiguous, **kwargs).uop for d in self.device]))
      return Tensor(UOp.multi(rands, axis=self.uop.axis), device=self.device, dtype=dtype, **kwargs)
    return Tensor.rand(*self.shape, device=kwargs.pop("device", self.device), dtype=dtype, **kwargs)

  # ***** rng hlops *****

  def randn_like(self, dtype:DTypeLike|None=None, requires_grad:bool|None=None, **kwargs) -> Tensor:
    """
    Creates a tensor with the same shape and sharding as `self`, filled with random values from a normal distribution with mean 0 and variance 1.

    You can pass in `dtype` and `device` keyword arguments to control the data type and device of the tensor.
    Additionally, all other keyword arguments are passed to the constructor of the tensor.

    ```python exec="true" source="above" session="tensor" result="python"
    t = Tensor.ones(2, 3)
    print(Tensor.randn_like(t).numpy())
    ```
    """
    src = self.stack(self).rand_like(**{**kwargs, "dtype": dtypes.float32})
    # https://en.wikipedia.org/wiki/Box%E2%80%93Muller_transform
    return (src[0].mul(2*math.pi).cos().mul((1 - src[1]).log().mul(-2).sqrt()).cast(dtype or self.dtype)).requires_grad_(requires_grad)

  @staticmethod
  def randn(*shape, dtype:DTypeLike|None=None, requires_grad:bool|None=None, **kwargs) -> Tensor:
    """
    Creates a tensor with the given shape, filled with random values from a normal distribution with mean `0` and standard deviation `1`.
    If `dtype` is not specified, the default type is used.

    You can pass in the `device` keyword argument to control device of the tensor.
    Additionally, all other keyword arguments are passed to the constructor of the tensor.

    ```python exec="true" source="above" session="tensor" result="python"
    Tensor.manual_seed(42)
    print(Tensor.randn(2, 3).numpy())
    ```
    """
    return Tensor.empty(*shape, **kwargs).randn_like(dtype=dtype, requires_grad=requires_grad)

  @staticmethod
  def randint(*shape, low=0, high=10, dtype=dtypes.int32, **kwargs) -> Tensor:
    """
    Creates a tensor with the given shape, filled with random integer values generated uniformly from the interval `[low, high)`.
    If `dtype` is not specified, the default type is used.

    You can pass in the `device` keyword argument to control device of the tensor.
    Additionally, all other keyword arguments are passed to the constructor of the tensor.

    ```python exec="true" source="above" session="tensor" result="python"
    Tensor.manual_seed(42)
    print(Tensor.randint(2, 3, low=5, high=10).numpy())
    ```
    """
    if not isinstance(low, int) or not isinstance(high, int): raise TypeError(f"{low=} and {high=} must be integers")
    dtype = to_dtype(dtype)
    if not dtypes.is_int(dtype): raise TypeError(f"{dtype=} must be int")
    return Tensor.uniform(*shape, low=low, high=high, dtype=dtype, **kwargs)

  @staticmethod
  def normal(*shape, mean=0.0, std=1.0, requires_grad:bool|None=None, **kwargs) -> Tensor:
    """
    Creates a tensor with the given shape, filled with random values from a normal distribution with the given `mean` and standard deviation `std`.

    You can pass in `dtype` and `device` keyword arguments to control the data type and device of the tensor.
    Additionally, all other keyword arguments are passed to the constructor of the tensor.

    ```python exec="true" source="above" session="tensor" result="python"
    Tensor.manual_seed(42)
    print(Tensor.normal(2, 3, mean=10, std=2).numpy())
    ```
    """
    return ((std * Tensor.randn(*shape, **kwargs)) + mean).requires_grad_(requires_grad)

  @staticmethod
  def uniform(*shape, low=0.0, high=1.0, dtype:DTypeLike|None=None, requires_grad:bool|None=None, **kwargs) -> Tensor:
    """
    Creates a tensor with the given shape, filled with random values from a uniform distribution over the interval `[low, high)`.

    You can pass in `dtype` and `device` keyword arguments to control the data type and device of the tensor.
    Additionally, all other keyword arguments are passed to the constructor of the tensor.

    ```python exec="true" source="above" session="tensor" result="python"
    Tensor.manual_seed(42)
    print(Tensor.uniform(2, 3, low=2, high=10).numpy())
    ```
    """
    return (((high-low) * Tensor.rand(*shape, **kwargs)).cast(dtype or dtypes.default_float) + low).requires_grad_(requires_grad)

  @staticmethod
  def scaled_uniform(*shape, **kwargs) -> Tensor:
    """
    Creates a tensor with the given shape, filled with random values from a uniform distribution
    over the interval `[-prod(shape)**-0.5, prod(shape)**-0.5)`.

    You can pass in `dtype` and `device` keyword arguments to control the data type and device of the tensor.
    Additionally, all other keyword arguments are passed to the constructor of the tensor.

    ```python exec="true" source="above" session="tensor" result="python"
    Tensor.manual_seed(42)
    print(Tensor.scaled_uniform(2, 3).numpy())
    ```
    """
    return Tensor.uniform(*shape, low=-1.0, high=1.0, **kwargs).mul(prod(argfix(*shape))**-0.5)

  # https://www.tensorflow.org/api_docs/python/tf/keras/initializers/GlorotUniform
  @staticmethod
  def glorot_uniform(*shape, **kwargs) -> Tensor:
    """
    <https://www.tensorflow.org/api_docs/python/tf/keras/initializers/GlorotUniform>

    You can pass in `dtype` and `device` keyword arguments to control the data type and device of the tensor.
    Additionally, all other keyword arguments are passed to the constructor of the tensor.

    ```python exec="true" source="above" session="tensor" result="python"
    Tensor.manual_seed(42)
    print(Tensor.glorot_uniform(2, 3).numpy())
    ```
    """
    return Tensor.uniform(*shape, low=-1.0, high=1.0, **kwargs).mul((6/(argfix(*shape)[0]+prod(argfix(*shape)[1:])))**0.5)

  # https://pytorch.org/docs/stable/_modules/torch/nn/init.html#kaiming_uniform_
  @staticmethod
  def kaiming_uniform(*shape, a:float = 0.01, **kwargs) -> Tensor:
    """
    <https://pytorch.org/docs/stable/_modules/torch/nn/init.html#kaiming_uniform_>

    You can pass in `dtype` and `device` keyword arguments to control the data type and device of the tensor.
    Additionally, all other keyword arguments are passed to the constructor of the tensor.

    ```python exec="true" source="above" session="tensor" result="python"
    Tensor.manual_seed(42)
    print(Tensor.kaiming_uniform(2, 3).numpy())
    ```
    """
    bound = math.sqrt(3.0) * math.sqrt(2.0 / (1 + a ** 2)) / math.sqrt(prod(argfix(*shape)[1:]))
    return Tensor.uniform(*shape, low=-bound, high=bound, **kwargs)

  # https://pytorch.org/docs/stable/_modules/torch/nn/init.html#kaiming_normal_
  @staticmethod
  def kaiming_normal(*shape, a:float = 0.01, **kwargs) -> Tensor:
    """
    <https://pytorch.org/docs/stable/_modules/torch/nn/init.html#kaiming_normal_>

    You can pass in `dtype` and `device` keyword arguments to control the data type and device of the tensor.
    Additionally, all other keyword arguments are passed to the constructor of the tensor.

    ```python exec="true" source="above" session="tensor" result="python"
    Tensor.manual_seed(42)
    print(Tensor.kaiming_normal(2, 3).numpy())
    ```
    """
    std = math.sqrt(2.0 / (1 + a ** 2)) / math.sqrt(prod(argfix(*shape)[1:]))
    return Tensor.normal(*shape, mean=0.0, std=std, **kwargs)

  @staticmethod
  def randperm(n:int, device=None, dtype=dtypes.int32, **kwargs) -> Tensor:
    """
    Returns a tensor with a random permutation of integers from `0` to `n-1`.

    ```python exec="true" source="above" session="tensor" result="python"
    Tensor.manual_seed(42)
    print(Tensor.randperm(6).numpy())
    ```
    """
    return Tensor.rand(n, device=device, **kwargs).argsort().cast(dtype)

  def multinomial(self:Tensor, num_samples:int = 1, replacement:bool = False) -> Tensor:
    """
    Returns a tensor with `num_samples` indices sampled from a multinomial distribution weighted by `self`.

    NOTE: `replacement=False` for `num_samples > 1` is not supported yet.
    ```python exec="true" source="above" session="tensor" result="python"
    Tensor.manual_seed(42)
    t = Tensor([1, 2, 3, 4])
    print(t.multinomial(20, replacement=True).numpy())
    ```
    """
    assert 1 <= self.ndim <= 2 and num_samples > 0, f"{self.ndim=} must be 1 or 2 dim, {num_samples=} must be positive"
    assert replacement or num_samples == 1, "no replacement only supports num_samples = 1"
    weight = self.unsqueeze(0) if self.ndim == 1 else self
    cdf = (cw := weight.cumsum(1).float()) / cw[:, -1].unsqueeze(1)
    unif_samples = Tensor.rand(num_samples, cdf.shape[0], 1).to(self.device)
    indices = (unif_samples.expand((-1, -1, cdf.shape[1])) >= cdf).sum(2).permute((1, 0))
    return (indices.squeeze(0) if self.ndim == 1 else indices).cast(dtypes.int32)

  # ***** toposort and backward pass *****

  def gradient(self, *targets:Tensor, gradient:Tensor|None=None, materialize_grads=False) -> list[Tensor]:
    """
    Computes the gradient of the targets with respect to self.

    ```python exec="true" source="above" session="tensor" result="python"
    x = Tensor.eye(3)
    y = Tensor([[2.0,0,-2.0]])
    z = y.matmul(x).sum()
    dx, dy = z.gradient(x, y)

    print(dx.tolist())  # dz/dx
    print(dy.tolist())  # dz/dy
    ```
    """
    assert gradient is not None or self.shape == tuple(), "when no gradient is provided, backward must be called on a scalar tensor"
    if not (self.is_floating_point() and all(t.is_floating_point() for t in targets)): raise RuntimeError("only float Tensors have gradient")
    if gradient is None: gradient = Tensor(1.0, dtype=self.dtype, device=self.device, requires_grad=False)
    target_uops = [x.uop for x in targets]
    grads = compute_gradient(self.uop, gradient.uop, set(target_uops))
    ret = []
    for x in target_uops:
      if (y:=grads.get(x)) is None:
        if materialize_grads: y = x.const_like(0)
        else: raise RuntimeError(f"{x}\n\nnot found in\n\n{self.uop}")
      ret.append(y)
    # create returned Tensors
    return [Tensor(u, device=t.device) for t,u in zip(targets, ret)]

  def backward(self, gradient:Tensor|None=None) -> Tensor:
    """
    Propagates the gradient of a tensor backwards through the computation graph.
    If the 'gradient' argument is not provided, the tensor must be a scalar, and the gradient is implicitly set to 1.0.
    ```python exec="true" source="above" session="tensor" result="python"
    t = Tensor([1.0, 2.0, 3.0, 4.0], requires_grad=True)
    t.sum().backward()
    print(t.grad.numpy())
    ```
    """
    all_uops = self.uop.toposort()
    tensors_need_grad: list[Tensor] = [t for tref in all_tensors if (t:=tref()) is not None and \
                                       t.uop in all_uops and t.requires_grad]
    # clear contexts
    for t,g in zip(tensors_need_grad, self.gradient(*tensors_need_grad, gradient=gradient, materialize_grads=True)):
      assert g.shape == t.shape, f"grad shape must match tensor shape, {g.shape!r} != {t.shape!r}"
      t.grad = g if t.grad is None else (t.grad + g)
    return self

  # ***** movement low level ops *****

  def view(self, shape:tuple[sint, ...], *args) -> Tensor:
    """`.view` is an alias for `.reshape`."""
    return self.reshape(shape, *args)

  def reshape(self, shape, *args) -> Tensor:
    """
    Returns a tensor with the same data as the original tensor but with a different shape.
    `shape` can be passed as a tuple or as separate arguments.

    ```python exec="true" source="above" session="tensor" result="python"
    t = Tensor.arange(6)
    print(t.reshape(2, 3).numpy())
    ```
    """
    # resolve None and args
    new_shape = tuple([s if s is not None else self.shape[i] for i,s in enumerate(argfix(shape, *args))])
    # resolve -1
    if (c := new_shape.count(-1)) > 1: raise RuntimeError(f"only one dimension can be inferred using -1, getting {new_shape}")
    if c: new_shape = tuple([-prod(self.shape) // prod(new_shape) if s == -1 else s for s in new_shape])
    return self._apply_uop(UOp.reshape, arg=new_shape) if new_shape != self.shape else self

  def expand(self, shape, *args) -> Tensor:
    """
    Returns a tensor that is expanded to the shape that is specified.
    Expand can also increase the number of dimensions that a tensor has.

    Passing a `-1` or `None` to a dimension means that its size will not be changed.

    ```python exec="true" source="above" session="tensor" result="python"
    t = Tensor([1, 2, 3])
    print(t.expand(4, -1).numpy())
    ```
    """
    new_shape = tuple(from_ if to == -1 or to is None else to for from_, to in zip(*(_align_left(self.shape, argfix(shape, *args)))))
    return self._broadcast_to(new_shape)

  def permute(self, order, *args) -> Tensor:
    """
    Returns a tensor that is a permutation of the original tensor.
    The new tensor has the same data as the original tensor but with the dimensions permuted according to the order specified.
    `order` can be passed as a tuple or as separate arguments.

    ```python exec="true" source="above" session="tensor" result="python"
    t = Tensor.empty(2, 3, 5)
    print(t.shape)
    ```
    ```python exec="true" source="above" session="tensor" result="python"
    print(t.permute(2, 0, 1).shape)
    ```
    """
    order_arg = tuple(self._resolve_dim(x) for x in argfix(order, *args))
    if sorted(order_arg) != list(range(self.ndim)): raise RuntimeError(f"order is not a valid permutation, getting {order_arg}")
    return self._apply_uop(UOp.permute, arg=order_arg)

  def flip(self, axis, *args) -> Tensor:
    """
    Returns a tensor that reverses the order of the original tensor along given `axis`.
    `axis` can be passed as a tuple or as separate arguments.

    ```python exec="true" source="above" session="tensor" result="python"
    t = Tensor.arange(6).reshape(2, 3)
    print(t.numpy())
    ```
    ```python exec="true" source="above" session="tensor" result="python"
    print(t.flip(0).numpy())
    ```
    ```python exec="true" source="above" session="tensor" result="python"
    print(t.flip((0, 1)).numpy())
    ```
    """
    axis_arg = tuple(self._resolve_dim(x) for x in argfix(axis, *args))
    if len(axis_arg) != len(dedup(axis_arg)): raise RuntimeError(f"dim can appear at most once, getting {axis_arg}")
    return self._apply_uop(UOp.flip, arg=tuple([i in axis_arg for i in range(len(self.shape))]))

  def shrink(self, arg:tuple[tuple[sint, sint]|None, ...]) -> Tensor:
    """
    Returns a tensor that shrinks the each axis based on input arg.
    `arg` must have the same length as `self.ndim`.
    For each axis, it can be `None`, which means no shrink, or a tuple `(start, end)` that works the same as Python slice.

    ```python exec="true" source="above" session="tensor" result="python"
    t = Tensor.arange(9).reshape(3, 3)
    print(t.numpy())
    ```
    ```python exec="true" source="above" session="tensor" result="python"
    print(t.shrink(((None, (1, 3)))).numpy())
    ```
    ```python exec="true" source="above" session="tensor" result="python"
    print(t.shrink((((0, 2), (0, 2)))).numpy())
    ```
    """
    if (shrink_arg:=[x if x is not None else (0,s) for x,s in zip(arg, self.shape)]) == [(0,s) for s in self.shape]: return self
    return self._apply_uop(UOp.shrink, arg=tuple(shrink_arg))

  def pad(self, padding:Sequence[sint]|Sequence[tuple[sint, sint]|None], mode:str="constant", value:float=0.0) -> Tensor:
    """
    Returns a tensor with padding applied based on the input `padding`.

    `padding` supports two padding structures:

    1. Flat padding: `(padding_left, padding_right, padding_top, padding_bottom, ...)`
        - This structure matches PyTorch's pad.
        - `padding` length must be even.

    2. Group padding: `(..., (padding_top, padding_bottom), (padding_left, padding_right))`
        - This structure matches pad for JAX, NumPy, TensorFlow, and others.
        - For each axis, padding can be `None`, meaning no padding, or a tuple `(start, end)`.
        - `padding` must have the same length as `self.ndim`.

    Padding values can be negative, resulting in dimension shrinks that work similarly to Python negative slices.
    Padding modes is selected with `mode` which supports `constant`, `reflect` and `replicate`.

    ```python exec="true" source="above" session="tensor" result="python"
    t = Tensor.arange(9).reshape(1, 1, 3, 3)
    print(t.numpy())
    ```
    ```python exec="true" source="above" session="tensor" result="python"
    print(t.pad((1, 2, 0, -1)).numpy())
    ```
    ```python exec="true" source="above" session="tensor" result="python"
    print(t.pad(((None, None, (0, -1), (1, 2)))).numpy())
    ```
    ```python exec="true" source="above" session="tensor" result="python"
    print(t.pad((1, 2, 0, -1), value=-float('inf')).numpy())
    ```
    """
    if mode not in {"constant", "reflect", "replicate", "circular"}: raise NotImplementedError(f"{mode=} is not supported")
    # flat padding
    if all(isinstance(p, (int,UOp)) for p in padding):
      if len(padding)%2 != 0: raise ValueError("Flat padding must have even number of pads")
      pX = _flat_to_grouped(tuple(cast(Sequence[sint], padding)) + (0,0)*(self.ndim - len(padding)//2))
    # group padding
    else: pX = tuple((0,0) if p is None else p for p in cast(Sequence[tuple[sint, sint]|None], padding))
    if len(pX) != self.ndim: raise ValueError(f"padding length is improper, {padding=} {self.ndim=}")
    X, pads = self, tuple((smax(pB,0), smax(pA,0)) for pB,pA in pX)
    if mode == "constant":
      def _constant(x:Tensor,px,v) -> Tensor:
        return x._apply_uop(UOp.pad, arg=px) if v == 0 else (x._apply_uop(UOp.pad, arg=px)+Tensor.ones_like(x)._apply_uop(UOp.pad, arg=px).where(0,v))
      return _constant(X, pX, value) if all(resolve(p >= 0) for p in flatten(pX)) else \
             _constant(X.shrink(tuple((-smin(pB,0),smin(pA+s,s)) for (pB,pA),s in zip(pX, X.shape))), pads, value)
    assert all_int(self.shape), f"does not support symbolic shape {self.shape}"
    if mode == "circular":
      if any(pB>sh or pA>sh for (pB,pA),sh in zip(pX, X.shape)): raise ValueError('Padding value causes wrapping around more than once.')
      if any(pB<0 or pA<0 for pB,pA in pX): raise NotImplementedError("Negative pads with circular pads is not supported")
      orig_shape, X = X.shape, X.repeat(tuple(1 + bool(pB) + bool(pA) for pB,pA in pads))
      return X.shrink(tuple((0 if pB == 0 else osh-pB, xsh if pA == 0 else xsh-osh+pA) for (pB,pA),osh,xsh in zip(pads, orig_shape, X.shape)))
    for d,(pB,pA) in enumerate(pads):
      if mode == "reflect":
        if pB >= (s:=X.shape[d]) or pA>=s: raise ValueError(f"Padding ({pB}, {pA}) should be less than the input size={s} for dim={d}.")
        slcB, slcA, = slice(pB,0,-1), slice(s-2 if s-2>=0 else None, s-2-pA if s-2-pA>=0 else None, -1)
        xB, xA = (X[[slc if i == d else slice(None) for i in range(X.ndim)]] if p > 0 else None for slc, p in ((slcB, pB), (slcA, pA)))
      if mode == "replicate":
        shrB, shrA, = tuple((0,1) if i==d else None for i in range(X.ndim)), tuple((X.shape[i]-1,X.shape[i]) if i==d else None for i in range(X.ndim))
        xB, xA = (X.shrink(shr).expand(tuple(p if i==d else None for i in range(X.ndim))) if p > 0 else None for shr, p in ((shrB, pB), (shrA, pA)))
      X = Tensor.cat(*(X_ for X_ in (xB, X, xA) if X_ is not None), dim=d)
    return X.shrink(tuple((-min(pB,0), min(pA+s,s)) for (pB,pA),s in zip(pX, X.shape)))

  @staticmethod
  def _expand_indices(indices, ndim, shape, device):
    parsed = Tensor._parse_indices(indices, ndim, shape, device)
    axes, dim_it = [], 0
    for spec in parsed:
      idx = spec["index"]
      if idx is None: continue
      dim_sz = shape[dim_it]

      if isinstance(idx, slice):
        s0, s1, st = idx.indices(int(dim_sz))
        k = int(spec["size"])  # already computed by the parser
        if k == 0:
          ax = Tensor([], device=device, dtype=dtypes.int)
        else:
          i = Tensor.arange(k, device=device, dtype=dtypes.int)
          ax = i.mul(st).add(s0)  # start + i*step  (handles st<0 too)

      elif isinstance(idx, (int, UOp)):
        pos = spec["boundary"][0]  # normalized into [0, dim_sz)
        ax = Tensor.full((1,), pos, device=device, dtype=dtypes.int)

      elif isinstance(idx, (list, tuple)):
        ax = Tensor(idx, device=device, dtype=dtypes.int)
        ax = (ax < 0).where(ax + dim_sz, ax)

      elif isinstance(idx, Tensor):
        ax = idx.to(device).cast(dtypes.int)

      else: raise IndexError(f"unsupported index {idx!r}")
      axes.append(ax)
      dim_it += 1
    if not axes: return ()
    grids = Tensor.meshgrid(*axes, indexing="ij")
    return tuple(grids)
  # ***** movement high level ops *****
  @staticmethod
  def _parse_indices(indices, ndim, shape, device):
    if (isinstance(indices, list) and all_int(indices)) or not isinstance(indices, (tuple, list)): indices = [indices]
    indices = list(indices)

    # fill ellipsis or rest of indices with slice(None)
    if len(ellipsis_idx := [dim for dim, i in enumerate(indices) if i is Ellipsis]) > 1: raise IndexError("indices can only have a single ellipsis")
    # NOTE: None adds a dim later
    num_indices = len(indices) - len(ellipsis_idx) - sum(1 for i in indices if i is None)
<<<<<<< HEAD
    if num_indices > ndim: raise IndexError(f"too many {num_indices=} for {ndim=}")
    indices[fill_idx:fill_idx+1] = [slice(None)] * (ndim - num_indices)
=======
    if num_indices > self.ndim: raise IndexError(f"too many {num_indices=} for {self.ndim=}")
    fill_idx = ellipsis_idx[0] if ellipsis_idx else len(indices)
    indices[fill_idx:fill_idx+1] = [slice(None)] * (self.ndim - num_indices)
>>>>>>> 8c720e87

    indices_parsed, dim = [], 0
    for index in indices:
      size = 1 if index is None else shape[dim]
      boundary, stride = [0, size], 1  # defaults
      match index:
        case list() | tuple() | Tensor():
          if not isinstance(index, Tensor): index = Tensor(index, device, requires_grad=False)
          if not dtypes.is_int(index.dtype): raise IndexError(f"index dtype {index.dtype} is not supported")
          index = (index.to(device) < 0).where(index+size, index)  # treat negative index values
        case int() | UOp(): # sint
          if index >= size or index < -size: raise IndexError(f"{index=} is out of bounds with {size=}")
          # TODO: is this right for (negative) symbolic?
          boundary = [index, index+1] if index >= 0 else [index+size, index+size+1]
        case slice():
          if index.step == 0: raise ValueError(f"{index=} cannot have 0 as step")
          start, stop = 0 if index.start is None else index.start, size if index.stop is None else index.stop
          step = 1 if index.step is None else index.step
          boundary, stride = [start, stop], step
          if all(isinstance(s, int) for s in (start,stop,step)):
            # handle int slicing
            *boundary, stride = index.indices(cast(SupportsIndex, size))
            if stride * (boundary[1] - boundary[0]) < 0: boundary = [0, 0]
            elif stride < 0: boundary = [boundary[1] + 1, boundary[0] + 1]
            # update size for slice
            size = ceildiv((boundary[1] - boundary[0]), abs(stride))
          elif resolve(step == 1, False) and all(isinstance(s,sint) for s in (start, stop)) and resolve((stop-start) > 0, False):
            # simple symbolic slice
            size = cast(sint, cast(UOp, (stop - start)).ssimplify())
          else: raise TypeError(f"slice {index=} is not supported")
        case None: pass # do nothing
        case _: raise IndexError(f"{type(index).__name__} indexing is not supported")
      indices_parsed.append({"index":index, "size":size, "boundary":tuple(boundary), "stride":stride})
      if index is not None: dim += 1
    return indices_parsed

  def _getitem(self, indices, v: Tensor|None = None) -> Tensor:
    # wrap single index into a list
    x = self
    indices_parsed = Tensor._parse_indices(indices, self.ndim, self.shape, self.device)
    # movement op indexing
    if mops := [i for i in indices_parsed if i['index'] is not None]:
      # flip negative strides
      shrinks, strides = zip(*((i['boundary'], i['stride']) for i in mops))
      x = x.shrink(shrinks).flip(tuple(i for i,st in enumerate(strides) if st < 0))
      strides = tuple(map(abs, strides))
      # apply stride
      if any(st != 1 for st in strides):
        # pad shape to multiple of stride
        if not all_int(x.shape): raise RuntimeError("symbolic shape not supported")
        x = x.pad(tuple((0, round_up(s, st) - s) for s, st in zip(x.shape, strides)))
        x = x.reshape(tuple(flatten((s // st, st) for s, st in zip(x.shape, strides))))
        x = x.shrink(tuple(flatten(((0, s), (0, 1)) for s in x.shape[::2]))).reshape(x.shape[::2])

<<<<<<< HEAD
    # Only inject slice/None dims here. Delay Tensor-index dims to the advanced-indexing path.
    x = x.reshape(tuple(i['size'] for i in indices_parsed if not isinstance(i['index'], (int, UOp))))
=======
    # dim injection from None by including None dim size (which is 1) and dim collapse by skipping int dim size
    x = x.reshape(tuple(index['size'] for index in indices_parsed if not isinstance(index['index'], sint)))

>>>>>>> 8c720e87
    # tensor indexing
    if tops := [(d,i) for d,i in enumerate(i_ for i_ in indices_parsed if not isinstance(i_['index'], int)) if isinstance(i['index'], Tensor)]:
      # unload the tensor object into actual tensors
      dims, tensors, masks = [d for d,_ in tops], cast(list[Tensor], [i['index'] for _,i in tops]), []
      pre_reduce_shape = x.shape[:dims[0]] + (big_shape := _broadcast_shape(*(t.shape for t in tensors))) + x.shape[dims[0]:]

      # create index masks
      for dim, tensor in zip(dims, tensors):
        try: i = tensor.reshape(tensor.shape + (1,)*(x.ndim - dims[0])).expand(pre_reduce_shape)
        except ValueError as e: raise IndexError(f"cannot broadcast indices: {e}") from e
        masks.append(i._one_hot_along_dim(num_classes=x.shape[dim], dim=(dim - x.ndim)))

      # reduce masks to 1 mask
      mask: Tensor = functools.reduce(lambda x,y: x.mul(y), masks)

      # inject 1's for the extra dims added in create masks
      reshape_arg = x.shape[:dims[0]] + (1,) * len(big_shape) + x.shape[dims[0]:]
      # sum reduce the extra dims introduced in create masks
<<<<<<< HEAD
      # x = (x.reshape(reshape_arg) * mask).sum(sum_axis:=tuple(d + len(big_shape) for d in dims), dtype=x.dtype)
      sum_axis = tuple(d + len(big_shape) for d in dims)
      x = (x.reshape(reshape_arg) * mask).sum(sum_axis, dtype=x.dtype)
=======
      x = (mask.where(x.reshape(reshape_arg), 0)).sum(sum_axis:=tuple(d + len(big_shape) for d in dims), dtype=x.dtype)

>>>>>>> 8c720e87
      # special permute case
      if dims[0] != 0 and len(dims) != 1 and tuple(dims) != tuple(range(dims[0], dims[-1]+1)):
        x = x.permute(*range(dims[0], dims[0]+len(big_shape)), *range(0, dims[0]), *range(dims[0]+len(big_shape), x.ndim))

      # for advanced setitem, returns whole tensor with indices replaced
      if v is not None:
        vb = v.cast(self.dtype)._broadcast_to(_broadcast_shape(x.shape, v.shape))
        # add back reduced dims from sum
        for dim in sum_axis: vb = vb.unsqueeze(dim)
        # run _masked_setitem on tuple of axis that is to be reduced to match self.shape
        x = _masked_setitem(self, vb, mask, tuple(range(dims[0], dims[0] + len(big_shape))))
    return x

  def __getitem__(self, indices) -> Tensor:
    """
    Retrieves a sub-tensor using indexing.

    Supported Index Types: `int | slice | Tensor | None | list | tuple | Ellipsis`

    Examples:
    ```python exec="true" source="above" session="tensor" result="python"
    t = Tensor.arange(12).reshape(3, 4)
    print(t.numpy())
    ```

    - Int Indexing: Select an element or sub-tensor using integers for each dimension.
      ```python exec="true" source="above" session="tensor" result="python"
      print(t[1, 2].numpy())
      ```

    - Slice Indexing: Select a range of elements using slice notation (`start:end:stride`).
      ```python exec="true" source="above" session="tensor" result="python"
      print(t[0:2, ::2].numpy())
      ```

    - Tensor Indexing: Use another tensor as indices for advanced indexing. Using `tuple` or `list` here also works.
      ```python exec="true" source="above" session="tensor" result="python"
      print(t[Tensor([2, 0, 1]), Tensor([1, 2, 3])].numpy())
      ```

    - `None` Indexing: Add a new dimension to the tensor.
      ```python exec="true" source="above" session="tensor" result="python"
      print(t[:, None].shape)
      ```

    NOTE: Out-of-bounds indexing results in a value of `0`.
    ```python exec="true" source="above" session="tensor" result="python"
    t = Tensor([1, 2, 3])
    print(t[Tensor([4, 3, 2])].numpy())
    ```
    """
    return self._getitem(indices)

  def __setitem__(self, indices, v: Tensor | ConstType) -> None:
    if isinstance(self.device, str) and self.device.startswith("DISK"):
      self.realize()._getitem(indices).assign(v)
      return
    if not unwrap(self.uop.st).contiguous:
      raise RuntimeError("setitem target needs to be contiguous")
    if isinstance(v, get_args(ConstType)):
      v = Tensor(v, device=self.device, dtype=self.dtype)
    if not isinstance(v, Tensor):
      raise TypeError(f"can't set a {type(v).__name__} to a Tensor")
    if self.requires_grad or v.requires_grad:
      raise NotImplementedError("setitem with requires_grad is not supported")

    res = self._getitem(indices, v)
    if res.shape == self.shape and res.uop is not self.uop:
      self.replace(res)
      return
    # Otherwise, convert basic indices to advanced lazily and reuse the same mechanism.
    adv = Tensor._expand_indices(indices, self.ndim, self.shape, self.device)
    if adv == ():
      return
    if any(s==0 for s in adv[0].shape):
      return
    rhs = v.cast(self.dtype)
    # if rhs.ndim < len(adv):
    #   rhs = rhs.reshape((1,) * (len(adv) - rhs.ndim) + rhs.shape)
    # rhs = rhs._broadcast_to(adv[0].shape)
    res = self._getitem(adv, rhs)
    self.replace(res)

  def gather(self:Tensor, dim:int, index:Tensor) -> Tensor:
    """
    Gathers values along an axis specified by `dim`.

    ```python exec="true" source="above" session="tensor" result="python"
    t = Tensor([[1, 2], [3, 4]])
    print(t.numpy())
    ```
    ```python exec="true" source="above" session="tensor" result="python"
    print(t.gather(1, Tensor([[0, 0], [1, 0]])).numpy())
    ```
    """
    assert index.ndim == self.ndim, f"self.ndim must equal index.ndim, {self.ndim=}, {index.ndim=}"
    dim = self._resolve_dim(dim)
    assert all(s >= i for d,(s,i) in enumerate(zip(self.shape, index.shape)) if d != dim), "requires self.shape[d] >= index.shape[d] for all d != dim"
    index = index.to(self.device)
    x = self.shrink(tuple((0, i) if d != dim else None for d,i in enumerate(index.shape))).unsqueeze(-1).transpose(-1, dim)
    return (index.unsqueeze(-1)._one_hot_along_dim(self.shape[dim]).where(x, 0)).sum(-1, dtype=self.dtype)

  def cat(self:Tensor, *args:Tensor, dim:int=0) -> Tensor:
    """
    Concatenates self with other `Tensor` in `args` along an axis specified by `dim`.
    All tensors must have the same shape except in the concatenating dimension.

    ```python exec="true" source="above" session="tensor" result="python"
    t0, t1, t2 = Tensor([[1, 2]]), Tensor([[3, 4]]), Tensor([[5, 6]])
    print(t0.cat(t1, t2, dim=0).numpy())
    ```
    ```python exec="true" source="above" session="tensor" result="python"
    print(t0.cat(t1, t2, dim=1).numpy())
    ```
    """
    dim = self._resolve_dim(dim)
    for arg in args: assert arg.ndim==self.ndim and all(ti==ai for i,(ti,ai) in enumerate(zip(self.shape, arg.shape)) if i!=dim)
    tensors = [self, *args]
    dim_cumsum = list(itertools.accumulate([t.shape[dim] for t in tensors], initial=0))
    for i,t in enumerate(tensors): tensors[i] = t.pad([(dim_cumsum[i], dim_cumsum[-1]-dim_cumsum[i+1]) if j==dim else None for j in range(t.ndim)])
    return functools.reduce(Tensor.add, tensors)

  def stack(self:Tensor, *args:Tensor, dim:int=0) -> Tensor:
    """
    Concatenates self with other `Tensor` in `args` along a new dimension specified by `dim`.

    ```python exec="true" source="above" session="tensor" result="python"
    t0, t1, t2 = Tensor([1, 2]), Tensor([3, 4]), Tensor([5, 6])
    print(t0.stack(t1, t2, dim=0).numpy())
    ```
    ```python exec="true" source="above" session="tensor" result="python"
    print(t0.stack(t1, t2, dim=1).numpy())
    ```
    """
    # checks for shapes and number of dimensions delegated to cat
    return Tensor.cat(*[t.unsqueeze(dim) for t in argfix(self, *args)], dim=dim)

  def repeat_interleave(self, repeats:int, dim:int|None=None) -> Tensor:
    """
    Repeats elements of a tensor.

    ```python exec="true" source="above" session="tensor" result="python"
    t = Tensor([1, 2, 3])
    print(t.repeat_interleave(2).numpy())
    ```
    """
    x, dim = (self.flatten(), 0) if dim is None else (self, self._resolve_dim(dim))
    shp = x.shape
    return x.reshape(*shp[:dim+1], 1, *shp[dim+1:]).expand(*shp[:dim+1], repeats, *shp[dim+1:]).reshape(*shp[:dim], shp[dim]*repeats, *shp[dim+1:])

  def repeat(self, repeats, *args) -> Tensor:
    """
    Repeats tensor number of times along each dimension specified by `repeats`.
    `repeats` can be passed as a tuple or as separate arguments.

    ```python exec="true" source="above" session="tensor" result="python"
    t = Tensor([1, 2, 3])
    print(t.repeat(4, 2).numpy())
    ```
    ```python exec="true" source="above" session="tensor" result="python"
    print(t.repeat(4, 2, 1).shape)
    ```
    """
    repeats = argfix(repeats, *args)
    base_shape = _align_left(self.shape, repeats)[0]
    unsqueezed_shape = flatten([[1, s] for s in base_shape])
    expanded_shape = flatten([[r, s] for r,s in zip(repeats, base_shape)])
    final_shape = [r*s for r,s in zip(repeats, base_shape)]
    return self.reshape(unsqueezed_shape).expand(expanded_shape).reshape(final_shape)

  def _resolve_dim(self, dim:int, *, extra:bool=False) -> int:
    total = self.ndim + int(extra)
    if not -max(1, total) <= dim <= max(1, total)-1: raise IndexError(f"{dim=} out of range {[-max(1, total), max(1, total)-1]}")
    return dim + total if dim < 0 else dim

  def split(self, sizes:int|Sequence[int], dim:int=0) -> tuple[Tensor, ...]:
    """
    Splits the tensor into chunks along the dimension specified by `dim`.
    If `sizes` is an integer, it splits into equally sized chunks if possible, otherwise the last chunk will be smaller.
    If `sizes` is a list, it splits into `len(sizes)` chunks with size in `dim` according to `size`.

    ```python exec="true" source="above" session="tensor" result="python"
    t = Tensor.arange(10).reshape(5, 2)
    print(t.numpy())
    ```
    ```python exec="true" source="above" session="tensor" result="python"
    split = t.split(2)
    print("\\n".join([repr(x.numpy()) for x in split]))
    ```
    ```python exec="true" source="above" session="tensor" result="python"
    split = t.split([1, 4])
    print("\\n".join([repr(x.numpy()) for x in split]))
    ```
    """
    assert all_int(self.shape), f"does not support symbolic shape {self.shape}"
    dim = self._resolve_dim(dim)
    if isinstance(sizes, int): sizes = [min(sizes, self.shape[dim]-i) for i in range(0, max(1, self.shape[dim]), max(1, sizes))]
    assert sum(sizes) == self.shape[dim], f"expect sizes to sum exactly to {self.shape[dim]}, but got {sum(sizes)}"
    return tuple(self[sl] for sl in [tuple([slice(None)]*dim + [slice(sum(sizes[:i]), sum(sizes[:i + 1]))]) for i in range(len(sizes))])

  def chunk(self, chunks:int, dim:int=0) -> list[Tensor]:
    """
    Splits the tensor into `chunks` number of chunks along the dimension `dim`.
    If the tensor size along `dim` is not divisible by `chunks`, all returned chunks will be the same size except the last one.
    The function may return fewer than the specified number of chunks.

    ```python exec="true" source="above" session="tensor" result="python"
    chunked = Tensor.arange(11).chunk(6)
    print("\\n".join([repr(x.numpy()) for x in chunked]))
    ```
    ```python exec="true" source="above" session="tensor" result="python"
    chunked = Tensor.arange(12).chunk(6)
    print("\\n".join([repr(x.numpy()) for x in chunked]))
    ```
    ```python exec="true" source="above" session="tensor" result="python"
    chunked = Tensor.arange(13).chunk(6)
    print("\\n".join([repr(x.numpy()) for x in chunked]))
    ```
    """
    assert all_int(self.shape), f"does not support symbolic shape {self.shape}"
    assert chunks > 0, f"expect chunks to be greater than 0, got: {chunks}"
    dim = self._resolve_dim(dim)
    return list(self.split(ceildiv(self.shape[dim], chunks) if self.shape[dim] else [0]*chunks, dim=dim))

  def unfold(self, dim:int, size:sint, step:int) -> Tensor:
    """
    Unfolds the tensor along dimension `dim` into overlapping windows.

    Each window has length `size` and begins every `step` elements of `self`.
    Returns the input tensor with dimension `dim` replaced by dims `(n_windows, size)`
    where `n_windows = (self.shape[dim] - size) // step + 1`.

    ```python exec="true" source="above" session="tensor" result="python"
    unfolded = Tensor.arange(8).unfold(0,2,2)
    print("\\n".join([repr(x.numpy()) for x in unfolded]))
    ```
    ```python exec="true" source="above" session="tensor" result="python"
    unfolded = Tensor.arange(27).reshape(3,3,3).unfold(-1,2,3)
    print("\\n".join([repr(x.numpy()) for x in unfolded]))
    ```
    """
    if size < 0: raise RuntimeError(f'size must be >= 0 but got {size=}')
    if step <= 0: raise RuntimeError(f'step must be > 0 but got {step=}')
    if size > self.shape[dim]: raise RuntimeError(f'maximum size for tensor at dimension {dim} is {self.shape[dim]} but size is {size}')
    dim = self._resolve_dim(dim)
    perm_to_last = tuple(i for i in range(self.ndim) if i != dim) + (dim,)
    return self.permute(perm_to_last)._pool((size,), step).permute(argsort(perm_to_last) + (self.ndim,))

  def meshgrid(self:Tensor, *args:Tensor, indexing:Literal["ij", "xy"]="ij") -> tuple[Tensor, ...]:
    """
    Generates coordinate matrices from coordinate vectors.
    Input tensors can be scalars or 1D tensors.

    `indexing` determines how the output grids are aligned.
    `ij` indexing follows matrix-style indexing and `xy` indexing follows Cartesian-style indexing.

    ```python exec="true" source="above" session="tensor" result="python"
    x, y = Tensor([1, 2, 3]), Tensor([4, 5, 6])
    grid_x, grid_y = x.meshgrid(y)
    print(grid_x.numpy())
    print(grid_y.numpy())
    ```
    ```python exec="true" source="above" session="tensor" result="python"
    grid_x, grid_y = x.meshgrid(y, indexing="xy")
    print(grid_x.numpy())
    print(grid_y.numpy())
    ```
    """
    if indexing not in ("ij", "xy"): raise RuntimeError(f'indexing must be in ("ij", "xy"), got {indexing}')
    if len(tensors:=(self, *args)) == 1: return tensors
    basis = tuple(range(len(tensors))) if indexing == "ij" else (1, 0) + tuple(range(2, len(tensors)))
    tensors = tuple(t.reshape((-1,) + (1,)*(len(args) - i)) for i,t in zip(basis, tensors))
    output_shape = _broadcast_shape(*(t.shape for t in tensors))
    return tuple(t._broadcast_to(output_shape) for t in tensors)

  def squeeze(self, dim:int|None=None) -> Tensor:
    """
    Returns a tensor with specified dimensions of input of size 1 removed.
    If `dim` is not specified, all dimensions with size 1 are removed.

    ```python exec="true" source="above" session="tensor" result="python"
    t = Tensor.zeros(2, 1, 2, 1, 2)
    print(t.squeeze().shape)
    ```
    ```python exec="true" source="above" session="tensor" result="python"
    print(t.squeeze(0).shape)
    ```
    ```python exec="true" source="above" session="tensor" result="python"
    print(t.squeeze(1).shape)
    ```
    """
    if dim is None: return self.reshape(tuple(dim for dim in self.shape if dim != 1))
    dim = self._resolve_dim(dim)
    return self if not self.ndim or self.shape[dim] != 1 else self.reshape(self.shape[:dim] + self.shape[dim+1:])

  def unsqueeze(self, dim:int) -> Tensor:
    """
    Returns a tensor with a new dimension of size 1 inserted at the specified `dim`.

    ```python exec="true" source="above" session="tensor" result="python"
    t = Tensor([1, 2, 3, 4])
    print(t.unsqueeze(0).numpy())
    ```
    ```python exec="true" source="above" session="tensor" result="python"
    print(t.unsqueeze(1).numpy())
    ```
    """
    dim = self._resolve_dim(dim, extra=True)
    return self.reshape(self.shape[:dim] + (1,) + self.shape[dim:])

  @property
  def T(self) -> Tensor:
    """`.T` is an alias for `.transpose()`."""
    return self.transpose()

  def transpose(self, dim0=1, dim1=0) -> Tensor:
    """
    Returns a tensor that is a transposed version of the original tensor.
    The given dimensions `dim0` and `dim1` are swapped.

    ```python exec="true" source="above" session="tensor" result="python"
    t = Tensor.arange(6).reshape(2, 3)
    print(t.numpy())
    ```
    ```python exec="true" source="above" session="tensor" result="python"
    print(t.transpose(0, 1).numpy())
    ```
    """
    order = list(range(self.ndim))
    order[dim0], order[dim1] = order[dim1], order[dim0]
    return self.permute(order)

  def flatten(self, start_dim=0, end_dim=-1) -> Tensor:
    """
    Flattens the tensor by reshaping it into a one-dimensional tensor.
    If `start_dim` or `end_dim` are passed, only dimensions starting with `start_dim` and ending with `end_dim` are flattened.

    ```python exec="true" source="above" session="tensor" result="python"
    t = Tensor.arange(8).reshape(2, 2, 2)
    print(t.flatten().numpy())
    ```
    ```python exec="true" source="above" session="tensor" result="python"
    print(t.flatten(start_dim=1).numpy())
    ```
    """
    start_dim, end_dim = self._resolve_dim(start_dim), self._resolve_dim(end_dim)
    return self.reshape(self.shape[:start_dim] + (prod(self.shape[start_dim:end_dim+1]), ) + self.shape[end_dim+1:])

  def unflatten(self, dim:int, sizes:tuple[int,...]) -> Tensor:
    """
    Unflattens dimension `dim` of the tensor into multiple dimensions specified by `sizes`. `Tensor.flatten()` is the inverse of this function.

    ```python exec="true" source="above" session="tensor" result="python"
    print(Tensor.ones(3, 4, 1).unflatten(1, (2, 2)).shape)
    ```
    ```python exec="true" source="above" session="tensor" result="python"
    print(Tensor.ones(3, 4, 1).unflatten(1, (-1, 2)).shape)
    ```
    ```python exec="true" source="above" session="tensor" result="python"
    print(Tensor.ones(5, 12, 3).unflatten(-2, (2, 2, 3, 1, 1)).shape)
    ```
    """
    dim = self._resolve_dim(dim)
    return self.reshape(self.shape[:dim] + sizes + self.shape[dim+1:])

  def diag(self) -> Tensor:
    """
    Returns a 2-D square tensor with the elements of input as the main diagonal.

    ```python exec="true" source="above" session="tensor" result="python"
    print(Tensor([1, 2, 3]).diag().numpy())
    ```
    """
    if self.ndim != 1: raise ValueError(f"expect input to be 1-D, getting {self.ndim}-D")
    return self.unsqueeze(-1).pad((None,(0,n:=self.shape[0]))).flatten().shrink(((0,n*n),)).reshape(n,n)

  def diagonal(self) -> Tensor:
    """
    Returns a view of input tensor with its main diagonal elements.

    ```python exec="true" source="above" session="tensor" result="python"
    t = Tensor.arange(9).reshape(3, 3)
    print(t.numpy())
    ```
    ```python exec="true" source="above" session="tensor" result="python"
    print(t.diagonal().numpy())
    ```
    """
    if self.ndim != 2 or (n:=self.shape[0]) != self.shape[1]: raise ValueError(f"only 2-D square tensor is supported, getting {self.shape=}")
    return self.flatten().pad(((0, n))).reshape(n, n+1)[:, 0]

  def roll(self, shifts:int|tuple[int, ...], dims:int|tuple[int, ...]|None=None) -> Tensor:
    """
    Rolls the tensor along specified dimension(s).
    The rolling operation is circular, meaning that elements that go beyond the edge are wrapped around to the beginning of the dimension.

    ```python exec="true" source="above" session="tensor" result="python"
    t = Tensor.arange(4)
    print(t.roll(shifts=1, dims=0).numpy())
    ```
    ```python exec="true" source="above" session="tensor" result="python"
    print(t.roll(shifts=-1, dims=0).numpy())
    ```
    """
    if dims is None: return self.flatten().roll(shifts, 0).reshape(self.shape)
    dims, shifts, slices = tuple(self._resolve_dim(d) for d in make_tuple(dims, 1)), make_tuple(shifts, 1), [slice(None)] * self.ndim
    if len(dims) != len(shifts): raise RuntimeError(f"{len(dims)=} != {len(shifts)=}")
    for dim, shift in zip(dims, shifts): slices[dim] = slice(delta:=self.shape[dim]-shift%self.shape[dim], delta+self.shape[dim])
    return self.repeat(*tuple(2 if i in dims else 1 for i in range(self.ndim)))[slices]

  def rearrange(self, formula:str, **sizes) -> Tensor:
    """
    Rearranges input according to formula

    See: https://einops.rocks/api/rearrange/

    ```python exec="true" source="above" session="tensor" result="python"
    x = Tensor([[1, 2], [3, 4]])
    print(Tensor.rearrange(x, "batch channel -> (batch channel)").numpy())
    ```
    """
    def parse_formula(formula: str):
      tokens = f" {formula} ".replace("…", "...").replace("(", " ( ").replace(")", " ) ").replace(" ", "  ").replace(" 1 ", " ( ) ").split()
      lparens, rparens = map(lambda x: [i for i, ch in enumerate(tokens) if ch == x], ("(", ")"))
      pairs = list(zip(lparens, rparens))
      assert len(lparens) == len(rparens) and sorted(flatten(pairs)) == flatten(pairs), "bracket mismatch"
      return [name for name in tokens if name not in ("(", ")")], [(s - 2*i, e - 1 - 2*i) for i, (s, e) in enumerate(pairs)]

    assert formula.count("->") == 1, 'need exactly one "->" in formula'

    (lhs, unflatten_dims), (rhs, flatten_dims) = map(parse_formula, formula.split("->"))

    for name in sizes: assert name in lhs, f"axis {name} is not used in transform"
    assert sorted(lhs) == sorted(rhs) and len(lhs) == len(set(lhs)), f"name mismatch in {formula}"
    for name in flatten((lhs, rhs)): assert name == "..." or (name.isidentifier() and "_" not in (name[0], name[-1])), f"invalid axis name {name}"
    assert "..." not in flatten([lhs[s:e] for s, e in unflatten_dims]), f"cannot have collapsed ellipsis (...) in lhs of {formula}"
    assert lhs.count("...") <= 1, f"too many ellipses in {formula}"

    # resolve ellipsis
    if "..." in lhs: ell_len = len(self.shape) - len(lhs) + 1 + sum(e - s - 1 for s, e in unflatten_dims)
    lhs, rhs = map(lambda l: l[:(i:=l.index("..."))] + [f"...{j}" for j in range(ell_len)] + l[i + 1:] if "..." in l else l, (lhs, rhs))
    unflatten_dims = [(s + (ell_len - 1 if "...0" in lhs[:s] else 0), e + (ell_len - 1 if "...0" in lhs[:e] else 0)) for s, e in unflatten_dims]
    flatten_dims = [(s + (ell_len - 1 if "...0" in rhs[:s] else 0), e + (ell_len - 1 if "...0" in rhs[:e] else 0)) for s, e in flatten_dims]

    # apply movement ops in order unflatten -> permute -> flatten/unsqueeze
    t = functools.reduce(lambda x, dims: x.unflatten(dims[0], tuple(sizes.get(lhs[d], -1) for d in range(*dims))), unflatten_dims, self)
    for i, name in enumerate(lhs): assert (name not in sizes) or sizes[name] == t.shape[i], f"size provided for dimension {name} incorrect"
    t = t.permute([lhs.index(name) for name in rhs])
    return functools.reduce(lambda x, dims: x.flatten(dims[0], dims[1] - 1) if dims[0]<dims[1] else x.unsqueeze(dims[0]), reversed(flatten_dims), t)

  def masked_select(self, mask):
    """
    Selects elements from `self` based on the boolean `mask`.

    ```python exec="true" source="above" session="tensor" result="python"
    t = Tensor([[0, 1, 2], [3, 4, 5], [6, 7, 8]])
    mask = Tensor([[True, False, True], [False, True, False], [False, False, True]])
    print(t.numpy())
    print(mask.numpy())
    ```
    ```python exec="true" source="above" session="tensor" result="python"
    print(t.masked_select(mask).numpy())
    ```
    """
    if not dtypes.is_bool(mask.dtype): raise RuntimeError(f"masked_select expects bool mask tensor, got {mask.dtype}")
    x, mask = self.flatten(), mask._broadcast_to(self.shape).flatten()
    mask_cumsum = mask.cumsum()
    counts = Tensor.zeros(mask_cumsum[-1].item(), dtype=dtypes.int32)
    idxs = counts.scatter(0, mask_cumsum, 1, reduce='add').cumsum()
    return x[idxs]

  def masked_fill(self:Tensor, mask:Tensor, value:Tensor|ConstType) -> Tensor:
    """
    Replaces `self` with `value` wherever the elements of `mask` are True.

    ```python exec="true" source="above" session="tensor" result="python"
    t = Tensor([1, 2, 3, 4, 5])
    mask = Tensor([True, False, True, False, False])
    print(t.masked_fill(mask, -12).numpy())
    ```
    ```python exec="true" source="above" session="tensor" result="python"
    t = Tensor([1, 2, 3, 4, 5])
    mask = Tensor([True, False, True, False, False])
    value = Tensor([-1, -2, -3, -4, -5])
    print(t.masked_fill(mask, value).numpy())
    ```
    """
    return mask.where(value, self)

  # ***** reduce ops *****

  def _reduce(self, op:Ops, axis:int|Sequence[int]|None=None, keepdim=False) -> Tensor:
    axis = tuple(self._resolve_dim(x) for x in (range(self.ndim) if axis is None else make_tuple(axis, 1)))
    if self.ndim == 0: axis = ()
    ret = self._apply_uop(UOp.r, op=op, axis=axis)
    return ret if keepdim else ret.reshape(tuple(s for i,s in enumerate(self.shape) if i not in axis))

  def sum(self, axis:int|Sequence[int]|None=None, keepdim=False, dtype:DTypeLike|None=None) -> Tensor:
    """
    Returns the sum of the elements of the tensor along the specified axis or axes.

    You can pass in `axis` and `keepdim` keyword arguments to control the axis along
    which the maximum is computed and whether the reduced dimensions are retained.

    You can pass in `dtype` keyword argument to control the data type of the accumulation.
    If not specified, the accumulation data type is chosen based on the input tensor's data type.

    ```python exec="true" source="above" session="tensor" result="python"
    t = Tensor.arange(6).reshape(2, 3)
    print(t.numpy())
    ```
    ```python exec="true" source="above" session="tensor" result="python"
    print(t.sum().numpy())
    ```
    ```python exec="true" source="above" session="tensor" result="python"
    print(t.sum(axis=0).numpy())
    ```
    ```python exec="true" source="above" session="tensor" result="python"
    print(t.sum(axis=1).numpy())
    ```
    """
    ret = self.cast(sum_acc_dtype(self.dtype) if dtype is None else dtype)._reduce(Ops.ADD, axis, keepdim)
    return ret.cast(self.dtype) if dtype is None and self.dtype in (dtypes.float16, dtypes.bfloat16) else ret

  def prod(self, axis:int|Sequence[int]|None=None, keepdim=False, dtype:DTypeLike|None=None) -> Tensor:
    """
    Returns the product of the elements of the tensor along the specified axis or axes.

    You can pass in `axis` and `keepdim` keyword arguments to control the axis along
    which the maximum is computed and whether the reduced dimensions are retained.

    You can pass in `dtype` keyword argument to control the data type of the accumulation.
    If not specified, the accumulation data type is chosen based on the input tensor's data type.

    ```python exec="true" source="above" session="tensor" result="python"
    t = Tensor([-1, -2, -3, 1, 2, 3]).reshape(2, 3)
    print(t.numpy())
    ```
    ```python exec="true" source="above" session="tensor" result="python"
    print(t.prod().numpy())
    ```
    ```python exec="true" source="above" session="tensor" result="python"
    print(t.prod(axis=0).numpy())
    ```
    ```python exec="true" source="above" session="tensor" result="python"
    print(t.prod(axis=1).numpy())
    ```
    """
    return self.cast(dtype if dtype is not None else self.dtype)._reduce(Ops.MUL, axis, keepdim)

  def max(self, axis:int|Sequence[int]|None=None, keepdim=False) -> Tensor:
    """
    Returns the maximum value of the tensor along the specified axis or axes.

    You can pass in `axis` and `keepdim` keyword arguments to control the axis along
    which the maximum is computed and whether the reduced dimensions are retained.

    ```python exec="true" source="above" session="tensor" result="python"
    t = Tensor([[1, 0, 2], [5, 4, 3]])
    print(t.numpy())
    ```
    ```python exec="true" source="above" session="tensor" result="python"
    print(t.max().numpy())
    ```
    ```python exec="true" source="above" session="tensor" result="python"
    print(t.max(axis=0).numpy())
    ```
    ```python exec="true" source="above" session="tensor" result="python"
    print(t.max(axis=1, keepdim=True).numpy())
    ```
    """
    return self._reduce(Ops.MAX, axis, keepdim)

  def _inverse(self) -> Tensor: return -self if self.is_floating_point() else ~self if dtypes.is_int(self.dtype) else self.logical_not()

  def min(self, axis:int|Sequence[int]|None=None, keepdim=False) -> Tensor:
    """
    Returns the minimum value of the tensor along the specified axis or axes.

    You can pass in `axis` and `keepdim` keyword arguments to control the axis along
    which the minimum is computed and whether the reduced dimensions are retained.

    ```python exec="true" source="above" session="tensor" result="python"
    t = Tensor([[1, 0, 2], [5, 4, 3]])
    print(t.numpy())
    ```
    ```python exec="true" source="above" session="tensor" result="python"
    print(t.min().numpy())
    ```
    ```python exec="true" source="above" session="tensor" result="python"
    print(t.min(axis=0).numpy())
    ```
    ```python exec="true" source="above" session="tensor" result="python"
    print(t.min(axis=1, keepdim=True).numpy())
    ```
    """
    return self._inverse().max(axis=axis, keepdim=keepdim)._inverse()

  def any(self, axis:int|Sequence[int]|None=None, keepdim=False) -> Tensor:
    """
    Tests if any element evaluates to `True` along the specified axis or axes.

    You can pass in `axis` and `keepdim` keyword arguments to control the reduce axis and whether the reduced dimensions are retained.

    ```python exec="true" source="above" session="tensor" result="python"
    t = Tensor([[True, True], [True, False], [False, False]])
    print(t.numpy())
    ```
    ```python exec="true" source="above" session="tensor" result="python"
    print(t.any().numpy())
    ```
    ```python exec="true" source="above" session="tensor" result="python"
    print(t.any(axis=0).numpy())
    ```
    ```python exec="true" source="above" session="tensor" result="python"
    print(t.any(axis=1, keepdim=True).numpy())
    ```
    """
    return self.bool().max(axis, keepdim)

  def all(self, axis:int|Sequence[int]|None=None, keepdim=False) -> Tensor:
    """
    Tests if all element evaluates to `True` along the specified axis or axes.

    You can pass in `axis` and `keepdim` keyword arguments to control the reduce axis and whether the reduced dimensions are retained.

    ```python exec="true" source="above" session="tensor" result="python"
    t = Tensor([[True, True], [True, False], [False, False]])
    print(t.numpy())
    ```
    ```python exec="true" source="above" session="tensor" result="python"
    print(t.all().numpy())
    ```
    ```python exec="true" source="above" session="tensor" result="python"
    print(t.all(axis=0).numpy())
    ```
    ```python exec="true" source="above" session="tensor" result="python"
    print(t.all(axis=1, keepdim=True).numpy())
    ```
    """
    return self.logical_not().any(axis, keepdim).logical_not()

  def isclose(self, other:Tensor, rtol:float=1e-05, atol:float=1e-08, equal_nan=False) -> Tensor:
    """
    Returns a new tensor with element-wise comparison of closeness to `other` within a tolerance.

    The `rtol` and `atol` keyword arguments control the relative and absolute tolerance of the comparison.

    By default, two `NaN` values are not close to each other. If `equal_nan` is `True`, two `NaN` values are considered close.

    ```python exec="true" source="above" session="tensor" result="python"
    print(Tensor([1e-7, 1e-8, 1e-9, float('nan')]).isclose(Tensor([0.0, 0.0, 0.0, float('nan')])).numpy())
    ```
    ```python exec="true" source="above" session="tensor" result="python"
    print(Tensor([float('nan')]).isclose(Tensor([float('nan')]), equal_nan=True).numpy())
    ```
    """
    is_finite_close = self.isfinite() & other.isfinite() & ((self - other).abs() <= atol + rtol * other.abs())
    is_infinite_close = (self.isinf() | other.isinf()) & (self == other)
    is_nan_close = (self.isnan() & other.isnan()) & equal_nan
    return is_finite_close | is_infinite_close | is_nan_close

  def mean(self, axis:int|Sequence[int]|None=None, keepdim=False) -> Tensor:
    """
    Returns the mean value of the tensor along the specified axis or axes.

    You can pass in `axis` and `keepdim` keyword arguments to control the axis along
    which the mean is computed and whether the reduced dimensions are retained.

    ```python exec="true" source="above" session="tensor" result="python"
    Tensor.manual_seed(42)
    t = Tensor.normal(2, 3, mean=2.5, std=0.5)
    print(t.numpy())
    ```
    ```python exec="true" source="above" session="tensor" result="python"
    print(t.mean().numpy())
    ```
    ```python exec="true" source="above" session="tensor" result="python"
    print(t.mean(axis=0).numpy())
    ```
    ```python exec="true" source="above" session="tensor" result="python"
    print(t.mean(axis=1).numpy())
    ```
    """
    output_dtype = self.dtype if dtypes.is_float(self.dtype) else dtypes.float32
    numerator = self.cast(sum_acc_dtype(self.dtype)).sum(axis=axis, keepdim=keepdim)
    return numerator.div(prod([cast(int, si) for si, so in zip(self.shape, self.sum(axis=axis, keepdim=True).shape) if resolve(si != so)])) \
      .cast(output_dtype)

  def var(self, axis:int|Sequence[int]|None=None, keepdim=False, correction=1) -> Tensor:
    """
    Returns the variance of the tensor along the specified axis or axes.

    You can pass in `axis`, `keepdim`, and `correction` keyword arguments to control the axis along
    which the variance is computed, whether the reduced dimensions are retained, and the Bessel's correction applied.

    ```python exec="true" source="above" session="tensor" result="python"
    Tensor.manual_seed(42)
    t = Tensor.normal(2, 3, mean=2.5, std=0.5)
    print(t.numpy())
    ```
    ```python exec="true" source="above" session="tensor" result="python"
    print(t.var().numpy())
    ```
    ```python exec="true" source="above" session="tensor" result="python"
    print(t.var(axis=0).numpy())
    ```
    ```python exec="true" source="above" session="tensor" result="python"
    print(t.var(axis=1).numpy())
    ```
    """
    squares = (self - self.mean(axis=axis, keepdim=True)).square()
    n = prod([si for si, so in zip(self.shape, squares.sum(axis=axis, keepdim=True).shape) if resolve(si != so)])
    return squares.sum(axis=axis, keepdim=keepdim).div(smax([0, n-correction]))

  def var_mean(self, axis:int|Sequence[int]|None=None, keepdim=False, correction=1) -> tuple[Tensor, Tensor]:
    """
    Calculates the variance and mean over the dimensions specified by dim.
    Syntactic sugar around `Tensor.var` and `Tensor.mean` to match `torch.var_mean`.

    ```python exec="true" source="above" session="tensor" result="python"
    Tensor.manual_seed(42)
    t = Tensor.normal(2, 3, mean=2.5, std=0.5)
    print(t.numpy())
    ```
    ```python exec="true" source="above" session="tensor" result="python"
    var, mean = t.var_mean()
    print(var.numpy(), mean.numpy())
    ```
    """
    return self.var(axis, keepdim, correction), self.mean(axis, keepdim)

  def std(self, axis:int|Sequence[int]|None=None, keepdim=False, correction=1) -> Tensor:
    """
    Returns the standard deviation of the tensor along the specified axis or axes.

    You can pass in `axis`, `keepdim`, and `correction` keyword arguments to control the axis along
    which the standard deviation is computed, whether the reduced dimensions are retained, and the Bessel's correction applied.

    ```python exec="true" source="above" session="tensor" result="python"
    Tensor.manual_seed(42)
    t = Tensor.normal(2, 3, mean=2.5, std=0.5)
    print(t.numpy())
    ```
    ```python exec="true" source="above" session="tensor" result="python"
    print(t.std().numpy())
    ```
    ```python exec="true" source="above" session="tensor" result="python"
    print(t.std(axis=0).numpy())
    ```
    ```python exec="true" source="above" session="tensor" result="python"
    print(t.std(axis=1).numpy())
    ```
    """
    return self.var(axis, keepdim, correction).sqrt()

  def std_mean(self, axis:int|Sequence[int]|None=None, keepdim=False, correction=1) -> tuple[Tensor, Tensor]:
    """
    Calculates the standard deviation and mean over the dimensions specified by dim.
    Syntactic sugar around `Tensor.std` and `Tensor.mean` to match `torch.std_mean`.

    ```python exec="true" source="above" session="tensor" result="python"
    Tensor.manual_seed(42)
    t = Tensor.normal(2, 3, mean=2.5, std=0.5)
    print(t.numpy())
    ```
    ```python exec="true" source="above" session="tensor" result="python"
    std, mean = t.std_mean()
    print(std.numpy(), mean.numpy())
    ```
    """
    return self.std(axis, keepdim, correction), self.mean(axis, keepdim)

  def keccak(self, cfg:str|tuple[int, int]="sha3_256"):
    """
    Calculates a Keccak hash over the last dimension. Uses "sha3_256" by default.

    ```python exec="false" source="above" session="tensor" result="python"
    t = Tensor(b"Hello World!").keccak()
    print(t.data().hex())
    ```
    """

    # https://keccak.team/keccak_specs_summary.html

    def ctensor(l: Sequence[ConstType], dtype: DType = dtypes.uint64):
      # TODO: contiguous is here for compile speed
      return Tensor.stack(*(Tensor(v, dtype=dtype, device=self.device) for v in l)).contiguous()
    rot_offsets = [44, 43, 21, 14, 28, 20, 3, 45, 61, 1, 6, 25, 8, 18, 27, 36, 10, 15, 56, 62, 55, 39, 41, 2]
    rot_offsets_v0, rot_offsets_v1 =  ctensor([0] + [1 << v for v in rot_offsets]), ctensor([1] + [1 << (64 - v) for v in rot_offsets])

    # calculated from π step
    reorder_indexes = ctensor([0,6,12,18,24,3,9,10,16,22,1,7,13,19,20,4,5,11,17,23,2,8,14,15,21], dtype=dtypes.int32)
    rnd_const_masks = [ctensor([v]).pad((0, 24)) for v in (1, 0x8082, 0x800000000000808a, 0x8000000080008000, 0x808b, 0x80000001, 0x8000000080008081,
    0x8000000000008009, 0x8a, 0x88, 0x80008009, 0x8000000a, 0x8000808b, 0x800000000000008b, 0x8000000000008089, 0x8000000000008003,
    0x8000000000008002, 0x8000000000000080, 0x800a, 0x800000008000000a, 0x8000000080008081, 0x8000000000008080, 0x80000001, 0x8000000080008008)]

    rate, dsbyte = {"sha3_224": (144, 6), "sha3_256": (136, 6), "shake_128": (168, 31)}[cfg] if isinstance(cfg, str) else cfg
    data, data_pad = self.bitcast(dtypes.uint8).reshape(prod(self.shape[:-1]), self.shape[-1]), rate - (self.shape[-1] * self.dtype.itemsize % rate)
    # pad batches then pad blocks
    data = data.pad((None, (0, data_pad))).reshape(bs := data.shape[0], -1, rate).pad((None, None, (0, 200 - rate)))

    # create pad mask
    lbe = prod(data.shape[1:]) + rate - data_pad - 200
    if data_pad == 1: mb = [(lbe, 0), (1, dsbyte ^ 0x80), (200 - rate, 0)]
    else: mb = [(lbe, 0), (1, dsbyte), (data_pad - 2, 0), (1, 0x80), (200 - rate, 0)]
    pad_mask = Tensor.cat(*(Tensor(v, dtype=dtypes.uint8, device=data.device).expand(l) for l, v in mb if l > 0)).unsqueeze(0)

    data = (data.flatten(1) ^ pad_mask).reshape(*data.shape[:2], 200).bitcast(dtypes.uint64)

    state = Tensor.zeros(bs, 25, device=self.device, dtype=dtypes.uint64)
    for k in range(int(data.shape[1])):
      state = state.bitwise_xor(data[:,k].reshape(bs, 25))
      for i in range(24): # f1600
        # θ step
        p = state.reshape(bs, 5, 5).transpose(2, 1)
        t1 = (p[:,:,0] ^ p[:,:,1] ^ p[:,:,2] ^ p[:,:,3] ^ p[:,:,4]).roll(-1, 1) # xor reduce
        state = state ^ (t1.roll(2, 1).bitwise_xor((t1 << 1) ^ (t1 >> 63)).unsqueeze(2).expand(bs, 5, 5).transpose(2, 1).flatten(1))
        # ρ and π steps
        state = state[:, reorder_indexes]
        state = (state * rot_offsets_v0).bitwise_or(state // rot_offsets_v1).reshape(bs, 5, 5)
        # χ and ι step
        state = state.bitwise_xor(~state.roll(shifts=-1, dims=2) & state.roll(shifts=-2, dims=2))
        state = state.flatten(1) ^ rnd_const_masks[i]
      # NOTE: kernelize here to prevent internal stack from growing propotional to data size
      state = state.kernelize()
    return state.bitcast(dtypes.uint8)[:,:(obytes:=(200 - rate) // 2)].reshape(*self.shape[:-1], obytes)

  def _hash_1mb(self) -> Tensor:
    assert self.dtype == dtypes.uint8, "only support uint8 tensors for hashing"
    assert self.ndim == 2, "only support batched 1d tensors"
    assert self.shape[1] == 1024 * 1024, "only support messages of 1mb"

    blocks = self.shape[0] * self.shape[1] // 4096
    data = self.reshape(blocks, 4096)
    block_hashes = data.keccak("shake_128").reshape(self.shape[0], 4096)
    return block_hashes.keccak("shake_128").reshape(self.shape[0], 16)

  def hash(self) -> Tensor:
    """
    Calculates a 16-byte hash of the tensor.
    ```python exec="false source="above" session="tensor" result="python"
    t = Tensor(b"Hello World!").hash()
    print(t.data().hex())
    ```
    """

    data = self.flatten().bitcast(dtypes.uint8)
    if (tsize := data.shape[0]) % 2**20 != 0: data = data.pad((0, 2**20 - tsize % 2**20))
    base_chunks = ceildiv(data.shape[0], 2**20)
    tree_depth = math.ceil(math.log(base_chunks, 65536)) if base_chunks > 1 else 0

    level_chunks = base_chunks
    for _ in range(tree_depth + 1):
      data = data.reshape(level_chunks, 2**20)._hash_1mb().flatten()
      if (tsize := data.shape[0]) % 2**20 != 0: data = data.pad((0, 2**20 - tsize % 2**20))
      level_chunks = ceildiv(data.shape[0], 2**20)

    return data[:16]

  def _softmax(self, axis, dtype:DTypeLike|None=None) -> tuple[Tensor, Tensor, Tensor]:
    m = self - self.max(axis=axis, keepdim=True).detach()
    if dtype is not None: m = m.cast(dtype)
    e = m.exp()
    return m, e, e.sum(axis=axis, keepdim=True)

  def softmax(self, axis=-1, dtype:DTypeLike|None=None, _single_kernel=getenv("SINGLE_KERNEL_SOFTMAX")) -> Tensor:
    """
    Applies the softmax function to the tensor along the specified axis.

    Rescales the elements of the tensor such that they lie in the range [0, 1] and sum to 1.

    You can pass in the `axis` keyword argument to control the axis along which the softmax is computed.

    ```python exec="true" source="above" session="tensor" result="python"
    Tensor.manual_seed(42)
    t = Tensor.randn(2, 3)
    print(t.numpy())
    ```
    ```python exec="true" source="above" session="tensor" result="python"
    print(t.softmax().numpy())
    ```
    ```python exec="true" source="above" session="tensor" result="python"
    print(t.softmax(axis=0).numpy())
    ```
    """
    if _single_kernel:
      _, e, ss = self.contiguous()._softmax(axis, dtype)
      return e.div(ss).fuse()
    _, e, ss = self._softmax(axis, dtype)
    return e.div(ss)

  def log_softmax(self, axis=-1, dtype:DTypeLike|None=None) -> Tensor:
    """
    Applies the log-softmax function to the tensor along the specified axis.

    The log-softmax function is a numerically stable alternative to the softmax function in log space.

    You can pass in the `axis` keyword argument to control the axis along which the log-softmax is computed.

    ```python exec="true" source="above" session="tensor" result="python"
    Tensor.manual_seed(42)
    t = Tensor.randn(2, 3)
    print(t.numpy())
    ```
    ```python exec="true" source="above" session="tensor" result="python"
    print(t.log_softmax().numpy())
    ```
    ```python exec="true" source="above" session="tensor" result="python"
    print(t.log_softmax(axis=0).numpy())
    ```
    """
    m, _, ss = self._softmax(axis, dtype)
    return m - ss.log()

  def logsumexp(self, axis=None, keepdim=False) -> Tensor:
    """
    Computes the log-sum-exp of the tensor along the specified axis or axes.

    The log-sum-exp function is a numerically stable way to compute the logarithm of the sum of exponentials.

    You can pass in `axis` and `keepdim` keyword arguments to control the axis along
    which the log-sum-exp is computed and whether the reduced dimensions are retained.

    ```python exec="true" source="above" session="tensor" result="python"
    Tensor.manual_seed(42)
    t = Tensor.randn(2, 3)
    print(t.numpy())
    ```
    ```python exec="true" source="above" session="tensor" result="python"
    print(t.logsumexp().numpy())
    ```
    ```python exec="true" source="above" session="tensor" result="python"
    print(t.logsumexp(axis=0).numpy())
    ```
    ```python exec="true" source="above" session="tensor" result="python"
    print(t.logsumexp(axis=1).numpy())
    ```
    """
    m = self.max(axis=axis, keepdim=True)
    return (self - m).exp().sum(axis=axis, keepdim=keepdim).log() + m.squeeze(axis)

  def logcumsumexp(self, axis=0) -> Tensor:
    """
    Computes the log-cumsum-exp of the tensor along the specified axis or axes.

    The log-cumsum-exp function is a numerically stable way to compute the logarithm of the cumulative sum of exponentials.

    You can pass in the `axis` keyword argument to control the axis along which
    the log-cumsum-exp is computed.

    ```python exec="true" source="above" session="tensor" result="python"
    Tensor.manual_seed(42)
    t = Tensor.randn(2, 3)
    print(t.numpy())
    ```
    ```python exec="true" source="above" session="tensor" result="python"
    print(t.logcumsumexp().numpy())
    ```
    ```python exec="true" source="above" session="tensor" result="python"
    print(t.logcumsumexp(axis=0).numpy())
    ```
    ```python exec="true" source="above" session="tensor" result="python"
    print(t.logcumsumexp(axis=1).numpy())
    ```
    """
    if self.ndim == 0: return self
    x = self.transpose(axis, -1)
    last_dim_size = x.shape[-1]
    x_unsqueezed = x.unsqueeze(-2).expand((None,)*(self.ndim-1)+(last_dim_size, None))
    x_cummax = x.cummax(-1)
    mask = Tensor.ones(last_dim_size, last_dim_size, requires_grad=False, device=self.device).tril()
    ret = mask.where(x_unsqueezed - x_cummax.unsqueeze(-1), dtypes.min(self.dtype)).exp().sum(-1).log() + x_cummax
    return ret.transpose(-1, axis)

  def argmax(self, axis=None, keepdim=False) -> Tensor:
    """
    Returns the indices of the maximum value of the tensor along the specified axis.

    You can pass in `axis` and `keepdim` keyword arguments to control the axis along
    which the maximum is computed and whether the reduced dimensions are retained.

    ```python exec="true" source="above" session="tensor" result="python"
    t = Tensor([[1, 0, 2], [5, 4, 3]])
    print(t.numpy())
    ```
    ```python exec="true" source="above" session="tensor" result="python"
    print(t.argmax().numpy()) # Returns the index of the maximum value in the flattened tensor.
    ```
    ```python exec="true" source="above" session="tensor" result="python"
    print(t.argmax(axis=0).numpy()) # Returns the indices of the maximum values along axis 0.
    ```
    ```python exec="true" source="above" session="tensor" result="python"
    print(t.argmax(axis=1).numpy()) # Returns the indices of the maximum values along axis 1.
    ```
    """
    if axis is None: return self.flatten().argmax(0)
    axis = self._resolve_dim(axis)
    m = self == self.max(axis=axis, keepdim=True)
    idx = m * Tensor.arange(self.shape[axis],0,-1, requires_grad=False, device=self.device).reshape(self.shape[axis], *[1]*(self.ndim-axis-1))
    return (self.shape[axis]-idx.max(axis=axis, keepdim=keepdim)).cast(dtypes.int32)

  def argmin(self, axis=None, keepdim=False) -> Tensor:
    """
    Returns the indices of the minimum value of the tensor along the specified axis.

    You can pass in `axis` and `keepdim` keyword arguments to control the axis along
    which the minimum is computed and whether the reduced dimensions are retained.

    ```python exec="true" source="above" session="tensor" result="python"
    t = Tensor([[1, 0, 2], [5, 4, 3]])
    print(t.numpy())
    ```
    ```python exec="true" source="above" session="tensor" result="python"
    print(t.argmin().numpy()) # Returns the index of the minimum value in the flattened tensor.
    ```
    ```python exec="true" source="above" session="tensor" result="python"
    print(t.argmin(axis=0).numpy()) # Returns the indices of the minimum values along axis 0.
    ```
    ```python exec="true" source="above" session="tensor" result="python"
    print(t.argmin(axis=1).numpy()) # Returns the indices of the minimum values along axis 1.
    ```
    """
    return self._inverse().argmax(axis=axis, keepdim=keepdim)

  @staticmethod
  def einsum(formula:str, *operands:Tensor|Sequence[Tensor], dtype:DTypeLike|None=None) -> Tensor:
    """
    Sums the product of the elements of the input tensors according to a formula based on the Einstein summation convention.

    See: https://pytorch.org/docs/stable/generated/torch.einsum.html

    ```python exec="true" source="above" session="tensor" result="python"
    x = Tensor([[1, 2], [3, 4]])
    y = Tensor([[5, 6], [7, 8]])
    print(Tensor.einsum("ij,ij->", x, y).numpy())
    ```
    """
    def parse_formula(formula:str, *operands:Tensor):
      if "..." in (formula := formula.replace(" ", "")):
        ell_chars, ell_longest = "".join(c for c in string.ascii_letters if c not in formula), 0
        for i, inp in enumerate(filter(lambda x: "..." in x, inputs := formula.split("->")[0].split(","))):
          if (ell_count := max(operands[i].ndim, 1) - (len(inp) - len("..."))) > ell_longest: ell_longest = ell_count
          inputs[i] = inp.replace("...", ell_chars[-ell_count:])
        inputs_str, out_ellipse = ",".join(inputs), ell_chars[-ell_longest:]
        return (inputs_str, formula.split("->")[1].replace("...", out_ellipse)) if "->" in formula else \
          (inputs_str, out_ellipse + ''.join(sorted(c for c in inputs_str if inputs_str.count(c) == 1 and c.isalpha() and c not in out_ellipse)))
      return formula.split("->") if "->" in formula else (formula, ''.join(c for c in sorted(formula) if formula.count(c) == 1 and c.isalpha()))

    xs:tuple[Tensor, ...] = argfix(*operands)
    inputs_str, output = parse_formula(formula, *xs)
    inputs = inputs_str.split(",")
    if len(xs)!=len(inputs): raise ValueError(f"number of inputs doesn't match number of operands in formula, expected {len(inputs)}, got {len(xs)}")

    # map the value of each letter in the formula
    letter_val = sorted(merge_dicts([dict(zip(letters, tensor.shape)) for letters, tensor in zip(inputs, xs)]).items())

    xs_:list[Tensor] = []
    lhs = [sorted(enumerate(s), key=lambda e:e[1]) for s in inputs]
    for x,(order,letters) in zip(xs, [list(zip(*l)) for l in lhs]):
      # permute to the sorted letter order, then reshape/expand to create dimensions for the missing letters
      xs_.append(x.permute(order).reshape([val if letter in letters else 1 for letter,val in letter_val]).expand([val for _,val in letter_val]))

    # ordinal encode the output alphabet
    rhs_order = argsort(argsort(list(output)))

    # sum over all axes that's not in the output, then permute to the output order
    return functools.reduce(lambda a,b:a*b, xs_) \
      .sum(axis=[axis for axis,(letter,_) in enumerate(letter_val) if letter not in output], dtype=dtype).permute(rhs_order)

  # ***** processing ops *****

  def _pool(self, k_:tuple[sint, ...], stride:int|tuple[int, ...]=1, dilation:int|tuple[int, ...]=1) -> Tensor:
    assert len(self.shape) >= len(k_), f"can't pool {self.shape} with {k_}"
    s_, d_ = make_tuple(stride, len(k_)), make_tuple(dilation, len(k_))
    assert len(k_) == len(s_) == len(d_), f"stride/dilation mismatch kernel:{k_} stride:{s_} dilation:{d_}"
    noop, i_ = [None] * (self.ndim-len(k_)), self.shape[-len(k_):]
    assert all(resolve(d*(k-1)+1 <= i) for k,d,i in zip(k_,d_,i_)), "kernel size cannot be greater than actual input size"
    o_ = [ceildiv(i-d*(k-1), s) for i,d,k,s in zip(i_,d_,k_,s_)]
    if any(resolve(k > s) for k,s in zip(k_,s_)) or any(d != 1 for d in d_):
      # input size scaling factor to make sure shrink for stride is possible
      f_ = [1 + int(resolve(o*s > (i - d*(k-1)))) for o,s,i,d,k in zip(o_,s_,i_,d_,k_)]
      # # repeats such that we don't need padding
      x = self.repeat([1]*len(noop) + [ceildiv(k*(i*f+d),i) for k,i,d,f in zip(k_,i_,d_,f_)])
      # handle dilation
      x = x.shrink(tuple(noop + [(0,k*(i*f+d)) for k,i,d,f in zip(k_,i_,d_,f_)])).reshape(noop + flatten((k,(i*f+d)) for k,i,d,f in zip(k_,i_,d_,f_)))
      # handle stride
      x = x.shrink(tuple(noop + flatten(((0,k), (0,o*s)) for k,o,s in zip(k_,o_,s_)))).reshape(noop + flatten((k,o,s) for k,o,s in zip(k_,o_,s_)))
      x = x.shrink(tuple(noop + flatten(((0,k), (0,o), (0,1)) for k,o in zip(k_,o_)))).reshape(noop + flatten((k,o) for k,o in zip(k_,o_)))
      # permute to move reduce to the end
      return x.permute(*range(len(noop)), *[len(noop)+i*2+1 for i in range(len(i_))], *[len(noop)+i*2 for i in range(len(i_))])
    # TODO: once the shapetracker can optimize well, remove this alternative implementation
    x = self.pad(tuple(noop + [(0, max(0,o*s-i)) for i,o,s in zip(i_,o_,s_)])).shrink(tuple(noop + [(0,o*s) for o,s in zip(o_,s_)]))
    x = x.reshape(noop + flatten(((o,s) for o,s in zip(o_,s_))))
    x = x.shrink(tuple(noop + flatten(((0,o), (0,k)) for o,k in zip(o_,k_))))
    return x.permute(*range(len(noop)), *[len(noop)+i*2 for i in range(len(i_))], *[len(noop)+i*2+1 for i in range(len(i_))])

  def _resolve_pool_pads(self, padding:int|Sequence[int], dims:int) -> Sequence[int]:
    if not isinstance(padding, int) and not (len(padding) == 2*dims or len(padding) == dims):
      raise ValueError(f"Padding must be an int or a sequence of length {dims} or {2*dims}, but got {padding=} for {self.shape=} with {dims=}.")
    return [padding]*2*dims if isinstance(padding, int) else (padding if len(padding) == 2*dims else [p for p in padding for _ in range(2)][::-1])

  def _apply_ceil_mode(self, pads:Sequence[int], k_:tuple[sint, ...], s_:int|tuple[int, ...], d_:int|tuple[int, ...]) -> list[int]:
    (d_,s_), i_ = (make_tuple(x, len(k_)) for x in (d_,s_)), self.shape[-len(k_):]
    pads, grouped_pads = list(pads), _flat_to_grouped(pads)
    # https://arxiv.org/pdf/1603.07285 section 5.1, relationship 15.
    o_ = [ceildiv(i+pB+pA - (d*(k-1)+1), s) + 1 for i,d,k,s,(pB,pA) in zip(i_,d_,k_,s_,grouped_pads)]
    for dim,(o,i,s,k,d,(pB,pA)) in enumerate(zip(o_,i_,s_,k_,d_,grouped_pads)):
      # we have to do additional padding before `_pool` so that `o_` in `_pool` is calculated correctly
      # `s*(o-1) + (d*(k-1)+1) - (i+pB+pA)` -> last_sliding_window_start + full_kernel_size - padded_input_shape
      # we decrease padding in the case that a sliding window starts in the end padded region, thereby decreasing `o_` in `_pool`
      # `smax(s*(o-1) - (pB+i-1), 0)` -> last_sliding_window_start - (pad_before + input_size - zero_offset)
      pads[-1-dim*2] += s*(o-1) + (d*(k-1)+1) - (i+pB+pA) - smax(s*(o-1) - (pB+i-1), 0)
    return pads

  # NOTE: these work for more than 2D
  def avg_pool2d(self, kernel_size:tuple[int, ...]=(2,2), stride=None, dilation=1, padding:int|tuple[int, ...]=0,
                 ceil_mode=False, count_include_pad=True) -> Tensor:
    """
    Applies average pooling over a tensor.

    This function supports three different types of `padding`

    1. `int` (single value):
      Applies the same padding value uniformly to all spatial dimensions.

    2. `tuple[int, ...]` (length = number of spatial dimensions):
      Specifies a distinct padding value for each spatial dimension in the form `(padding_height, padding_width, ...)`.

    3. `tuple[int, ...]` (length = 2 * number of spatial dimensions):
      Specifies explicit padding for each side of each spatial dimension in the form
      `(padding_left, padding_right, padding_top, padding_bottom, ...)`.

    When `ceil_mode` is set to `True`, output shape will be determined using ceil division.
    When `count_include_pad` is set to `False`, zero padding will not be included in the averaging calculation.

    NOTE: unlike PyTorch, this implementation is not limited to only 2d pooling and instead works for any number of dimensions.

    ```python exec="true" source="above" session="tensor" result="python"
    t = Tensor.arange(25).reshape(1, 1, 5, 5)
    print(t.avg_pool2d().numpy())
    ```
    ```python exec="true" source="above" session="tensor" result="python"
    print(t.avg_pool2d(ceil_mode=True).numpy())
    ```
    ```python exec="true" source="above" session="tensor" result="python"
    print(t.avg_pool2d(padding=1).numpy())
    ```
    ```python exec="true" source="above" session="tensor" result="python"
    print(t.avg_pool2d(padding=1, count_include_pad=False).numpy())
    ```
    """
    axis = tuple(range(-len(k_ := make_tuple(kernel_size, 2)), 0))
    def pool(x:Tensor, padding_:Sequence[int]) -> Tensor: return x.pad(padding_)._pool(k_, stride if stride is not None else k_, dilation)
    reg_pads = self._resolve_pool_pads(padding, len(k_))
    ceil_pads = self._apply_ceil_mode(reg_pads, k_, stride if stride is not None else k_, dilation)
    if not count_include_pad:
      pads = ceil_pads if ceil_mode else reg_pads
      return pool(self, pads).sum(axis) / pool(self.ones_like(), pads).sum(axis)
    if not ceil_mode: return pool(self, reg_pads).mean(axis)
    return pool(self, ceil_pads).sum(axis) / pool(self.pad(reg_pads).ones_like(), tuple(cp-rp for cp,rp in zip(ceil_pads, reg_pads))).sum(axis)

  def max_pool2d(self, kernel_size:tuple[int, ...]=(2,2), stride=None, dilation=1, padding:int|tuple[int, ...]=0,
                 ceil_mode=False, return_indices=False) -> Tensor | tuple[Tensor, Tensor]:
    """
    Applies max pooling over a tensor.

    This function supports three different types of `padding`

    1. `int` (single value):
      Applies the same padding value uniformly to all spatial dimensions.

    2. `tuple[int, ...]` (length = number of spatial dimensions):
      Specifies a distinct padding value for each spatial dimension in the form `(padding_height, padding_width, ...)`.

    3. `tuple[int, ...]` (length = 2 * number of spatial dimensions):
      Specifies explicit padding for each side of each spatial dimension in the form
      `(padding_left, padding_right, padding_top, padding_bottom, ...)`.

    When `ceil_mode` is set to `True`, output shape will be determined using ceil division.
    When `return_indices` is set to `True`, the argmax will be returned along with the max values.

    NOTE: unlike PyTorch, this implementation is not limited to only 2d pooling and instead works for any number of dimensions.

    ```python exec="true" source="above" session="tensor" result="python"
    t = Tensor.arange(25).reshape(1, 1, 5, 5)
    print(t.max_pool2d().numpy())
    ```
    ```python exec="true" source="above" session="tensor" result="python"
    print(t.max_pool2d(ceil_mode=True).numpy())
    ```
    ```python exec="true" source="above" session="tensor" result="python"
    print(t.max_pool2d(padding=1).numpy())
    ```
    """
    axis = tuple(range(-len(k_ := make_tuple(kernel_size, 2)), 0))
    pads = self._resolve_pool_pads(padding, len(k_))
    if ceil_mode: pads = self._apply_ceil_mode(pads, k_, stride if stride is not None else k_, dilation)
    pooled = self.pad(pads, value=dtypes.min(self.dtype))._pool(k_, stride if stride is not None else k_, dilation)
    if not return_indices: return pooled.max(axis)
    spatial_sz = math.prod(spatial_shape := self.shape[-len(k_):])
    idx = Tensor.arange(spatial_sz,0,-1, requires_grad=False, device=self.device).reshape(spatial_shape)
    m = pooled == pooled.max(axis, keepdim=True)
    idx = m * idx.pad(pads, value=dtypes.min(idx.dtype))._pool(k_, stride if stride is not None else k_, dilation)
    return pooled.max(axis), spatial_sz - idx.max(axis)

  def max_unpool2d(self, indices:Tensor, kernel_size:tuple[int, ...]=(2,2), stride=None, dilation=1, padding:int|tuple[int, ...]=0, output_size=None):
    """
    Performs a partial inverse of `max_pool2d` using the indices from the argmax.

    When `output_size` is provided, the output shape disambiguates to the provided shape.

    NOTE: unlike PyTorch, this implementation is not limited to only 2d pooling and instead works for any number of dimensions.

    ```python exec="true" source="above" session="tensor" result="python"
    t = Tensor.arange(1, 17).reshape(1, 1, 4, 4)
    print(t.numpy())
    ```
    ```python exec="true" source="above" session="tensor" result="python"
    output, indices = Tensor.max_pool2d(t, return_indices=True)
    print(output.numpy())
    print(indices.numpy())
    ```
    ```python exec="true" source="above" session="tensor" result="python"
    print(Tensor.max_unpool2d(output, indices).numpy())
    ```
    """
    bs,c,*spatial_shape = self.shape
    if output_size is None:
      k_,d_,s_ = (make_tuple(x, len(spatial_shape)) for x in (kernel_size, dilation, stride if stride is not None else kernel_size))
      p_ = _flat_to_grouped(self._resolve_pool_pads(padding, len(spatial_shape)))
      # https://arxiv.org/pdf/1603.07285 inverse of relationship 15 in section 5.1.
      output_size = tuple((i-1)*s - (pB+pA) + (d*(k-1)+1) for i,k,d,s,(pA,pB) in zip(spatial_shape,k_,d_,s_,p_))
    else: output_size = output_size[-len(spatial_shape):]
    ret = (indices.reshape(bs,c,1,-1)._one_hot_along_dim(prod(output_size), 2).where(self.reshape(bs,c,1,-1), 0)).sum(3)
    return ret.reshape(bs,c,*output_size)

  def conv2d(self, weight:Tensor, bias:Tensor|None=None, groups=1, stride=1, dilation=1, padding:int|tuple[int, ...]=0,
             dtype:DTypeLike|None=None) -> Tensor:
    """
    Applies a convolution over a tensor with a given `weight` and optional `bias`.

    This function supports three different types of `padding`

    1. `int` (single value):
      Applies the same padding value uniformly to all spatial dimensions.

    2. `tuple[int, ...]` (length = number of spatial dimensions):
      Specifies a distinct padding value for each spatial dimension in the form `(padding_height, padding_width, ...)`.

    3. `tuple[int, ...]` (length = 2 * number of spatial dimensions):
      Specifies explicit padding for each side of each spatial dimension in the form
      `(padding_left, padding_right, padding_top, padding_bottom, ...)`.

    NOTE: unlike PyTorch, this implementation is not limited to only 2d convolutions and instead works for any number of dimensions.

    See: https://pytorch.org/docs/stable/generated/torch.nn.Conv2d.html

    ```python exec="true" source="above" session="tensor" result="python"
    t = Tensor.arange(9).reshape(1, 1, 3, 3)
    w = Tensor.ones(1, 1, 2, 2)
    print(t.conv2d(w).numpy())
    ```
    """
    if IMAGE: return self.image_conv2d(weight, bias, groups, stride, dilation, padding, dtype)
    (bs,cin_), (cout,cin), HW = self.shape[:2], weight.shape[:2], weight.shape[2:]
    padding_ = self._resolve_pool_pads(padding, len(HW))
    assert groups*cin == cin_ and len(self.shape) == len(weight.shape), f"Input Tensor shape {self.shape} does not match the shape of the weights {weight.shape}. ({groups*cin} vs. {cin_})"  # noqa: E501

    # conv2d is a pooling op (with padding)
    x = self.pad(padding_)._pool(HW, stride, dilation)   # (bs, groups*cin, oy, ox, H, W)
    rcout, oyx = cout//groups, x.shape[2:-len(HW)]
    if not all(x == 3 for x in HW) or stride != 1 or dilation != 1 or not WINO:
      # normal conv
      x = x.reshape(bs, groups, cin, 1, *oyx, *HW).expand(bs, groups, cin, rcout, *oyx, *HW).permute(0,1,3,*[4+i for i in range(len(oyx))],2,*[4+len(oyx)+i for i in range(len(HW))])  # noqa: E501

      # conv! broadcasted to (bs, groups, rcout, *oyx, cin, *HW)
      ret = (x * weight.reshape(1, groups, rcout, *[1] * len(oyx), cin, *HW)).sum([-1-i for i in range(1+len(oyx))], keepdim=True, dtype=dtype).reshape(bs, cout, *oyx)  # noqa: E501
      return ret if bias is None else ret.add(bias.reshape(1, -1, *[1] * len(HW)))

    HWI, HWO = (6,) * len(HW), (4,) * len(HW)  # F(4x4,3x3) winograd tiles
    winograd_G = [[1/4, 0, 0], [-1/6, -1/6, -1/6], [-1/6, 1/6, -1/6], [1/24, 1/12, 1/6], [1/24, -1/12, 1/6], [0, 0, 1]]
    winograd_Bt = [[4, 0, -5, 0, 1, 0], [0, -4, -4, 1, 1, 0], [0, 4, -4, -1, 1, 0], [0, -2, -1, 2, 1, 0], [0, 2, -1, -2, 1, 0], [0, 4, 0, -5, 0, 1]]
    winograd_At = [[1, 1, 1, 1, 1, 0], [0, 1, -1, 2, -2, 0], [0, 1, 1, 4, 4, 0], [0, 1, -1, 8, -8, 1]] # applying At in pre-order doubles compile time

    # TODO: stride == dilation
    # use padding to round up to 4x4 output tiles
    # (bs, cin_, tyx, HWI)
    d = self.pad(sum([[padding_[i*2], padding_[i*2+1] + (-(dim + sum(padding_[i * 2:(i + 1) * 2]) - 2) % 4)] for i, dim in enumerate(self.shape[-len(HW):])], []))._pool(HWI, HWO)  # noqa: E501
    # move HW to the front: # (HWI, bs, cin_, tyx)
    d = d.permute(*range(len(d.shape)-len(HW),len(d.shape)), *range(len(d.shape)-len(HW)))
    tyx = d.shape[-len(HWI):]  # dim of tiling

    g = weight.permute(*range(len(weight.shape)-len(HW),len(weight.shape)), *range(len(weight.shape)-len(HW)))  # move HW to the front

    # compute 6x6 winograd tiles: GgGt, BtdB
    # (HWI, groups * rcout, cin) -> (HWI, bs=1, groups, rcout, cin, tyx=(1,1))
    gfactors = _apply_winograd_matrix(winograd_G, g, len(HW)).reshape(*HWI, 1, groups, rcout, cin, *([1]*len(tyx)))
    # (HWI, bs, cin_, tyx) -> (HWI, bs, groups, 1 ,cin, *tyx)
    dfactors = _apply_winograd_matrix(winograd_Bt, d, len(HW)).reshape(*HWI, bs, groups, 1, cin, *tyx)

    # matmul; sum across cin: (HWI, bs, groups, rcout, *tyx); then HWI -> HWO: (HWO, bs, groups, rcout, *tyx)
    ret = _apply_winograd_matrix(winograd_At, (gfactors * dfactors).sum(axis=-1-len(HW), dtype=dtype), len(HW))

    # interleave tyx and HWO: (bs, groups, rcout, oy, HO, ox, WO)
    ret = ret.permute([*range(len(HW), len(ret.shape)-len(HW)), *[i+o for i in range(len(HW)) for o in [len(ret.shape)-len(HW),0]]])
    # merge groups and rcout, tyx and HWO: (bs, groups, cout, *yx), shrink to final
    ret = ret.reshape(bs, cout, *[c * HWO[i] for i, c in enumerate(tyx)]).shrink(tuple((0, s) for s in [bs, cout, *oyx]))

    return (ret if bias is None else ret.add(bias.reshape(1, -1, *[1 for _ in range(len(HW))]))).contiguous().contiguous_backward()

  def conv_transpose2d(self, weight:Tensor, bias:Tensor|None=None, groups=1, stride=1, dilation=1, padding=0, output_padding=0) -> Tensor:
    """
    Applies a transposed convolution over a tensor with a given `weight` and optional `bias`.

    This function supports three different types of `padding`

    1. `int` (single value):
      Applies the same padding value uniformly to all spatial dimensions.

    2. `tuple[int, ...]` (length = number of spatial dimensions):
      Specifies a distinct padding value for each spatial dimension in the form `(padding_height, padding_width, ...)`.

    3. `tuple[int, ...]` (length = 2 * number of spatial dimensions):
      Specifies explicit padding for each side of each spatial dimension in the form
      `(padding_left, padding_right, padding_top, padding_bottom, ...)`.

    NOTE: unlike PyTorch, this implementation is not limited to only 2d transposed convolutions and instead works for any number of dimensions.

    See: https://pytorch.org/docs/stable/generated/torch.nn.ConvTranspose2d.html

    ```python exec="true" source="above" session="tensor" result="python"
    t = Tensor.arange(9).reshape(1, 1, 3, 3)
    w = Tensor.ones(1, 1, 2, 2)
    print(t.conv_transpose2d(w).numpy())
    ```
    """
    x, w = self, weight.unflatten(0, (groups, -1)).transpose(1, 2).flip(*range(3, len(weight.shape)+1))
    HW = weight.shape[2:]
    padding = _flat_to_grouped(self._resolve_pool_pads(padding, len(HW)))
    stride, dilation, output_padding = [make_tuple(x, len(HW)) for x in (stride, dilation, output_padding)]
    if any(s>1 for s in stride):
      # handle strides: (k) -> reshape -> (k,1) -> pad -> (k,s) -> reshape -> (k*s) -> shrink (k-(s-1))
      x = x.reshape(None, None, *flatten((k,1) for k in x.shape[2:]))
      x = x.pad((None, None, *flatten((None,(0,s-1)) for s in stride)))
      x = x.reshape(None, None, *[k*s for k,s in zip(x.shape[2::2], stride)])
      x = x.shrink((None, None, *[(0,k-(s-1)) for k,s in zip(x.shape[2:], stride)]))
    padding = flatten((((k-1)*d-pB,(k-1)*d-pA+op) for k,d,(pB,pA),op in reversed(list(zip(HW, dilation, padding, output_padding)))))
    return x.conv2d(w.flatten(end_dim=1), groups=groups, bias=bias, dilation=dilation, padding=padding)

  def dot(self, w:Tensor, dtype:DTypeLike|None=None) -> Tensor:

    """
    Performs dot product between two tensors.
    If `w` is 1-D, it's a sum product over the last axis of `self` and `w`.
    If `w` is N-D with N>=2, it's a sum product over the last axis of `self` and the second-to-last axis of `w`.

    You can pass in the optional `dtype` keyword argument to control the data type of the accumulation.

    ```python exec="true" source="above" session="tensor" result="python"
    a = Tensor([1, 2, 3])
    b = Tensor([1, 1, 0])
    print(a.dot(b).numpy())
    ```
    ```python exec="true" source="above" session="tensor" result="python"
    a = Tensor([[1, 2], [3, 4]])
    b = Tensor([[5, 6], [7, 8]])
    print(a.dot(b).numpy())
    ```
    """
    if IMAGE: return self.image_dot(w, dtype)
    x, dx, dw = self, self.ndim, w.ndim
    if not (dx > 0 and dw > 0): raise RuntimeError(f"both tensors need to be at least 1D, got {dx}D and {dw}D")
    if x.shape[-1] != w.shape[axis_w:=-min(w.ndim,2)]: raise RuntimeError(f"cannot dot {x.shape} and {w.shape}")
    x = x.reshape(*x.shape[0:-1], *[1]*min(dx-1, dw-1, 1), x.shape[-1])
    w = w.reshape(*w.shape[0:-2], *[1]*min(dx-1, dw-1, 1), *w.shape[axis_w:]).transpose(-1, axis_w)
    return (x*w).sum(-1, dtype=dtype).cast(least_upper_dtype(x.dtype, w.dtype) if dtype is None else dtype)

  def matmul(self, x:Tensor, reverse=False, dtype:DTypeLike|None=None) -> Tensor:
    """
    Performs matrix multiplication between two tensors.

    You can pass in the `reverse` keyword argument to control the order of the matrix multiplication.
    You can pass in the optional `dtype` keyword argument to control the data type of the accumulation.

    ```python exec="true" source="above" session="tensor" result="python"
    a = Tensor([[1, 2], [3, 4]])
    b = Tensor([[5, 6], [7, 8]])
    print(a.matmul(b).numpy())
    ```
    """
    return x.dot(self, dtype=dtype) if reverse else self.dot(x, dtype=dtype)

  def _cumalu(self, axis:int, op:Ops, _include_initial=False) -> Tensor:
    assert self.shape[axis] != 0 and op in (Ops.ADD, Ops.MAX, Ops.MUL)
    pl_sz = self.shape[axis] - int(not _include_initial)
    pooled = self.transpose(axis,-1).pad((pl_sz, -int(_include_initial)), value=identity_element(op, self.dtype))._pool((self.shape[axis],))
    return {Ops.ADD: pooled.sum(-1), Ops.MAX: pooled.max(-1), Ops.MUL: pooled.prod(-1)}[op].transpose(axis, -1)

  def _split_cumalu(self, axis:int, op:Ops) -> Tensor:
    axis = self._resolve_dim(axis)
    if self.ndim == 0 or 0 in self.shape: return self
    # TODO: someday the optimizer will find this on its own
    # for now this is a two stage cumsum
    SPLIT = 256
    if not isinstance(s:=self.shape[axis], int) or s <= SPLIT*2: return self._cumalu(axis, op)
    ret = self.transpose(axis,-1).pad((round_up(s, SPLIT)-s, 0), value=identity_element(op, self.dtype)).unflatten(-1, (-1, SPLIT))._cumalu(-1, op)
    base = ret[..., -1]._cumalu(-1, op, _include_initial=True)
    base = base.unsqueeze(-1).expand(*base.shape, ret.shape[-1])
    def fix(x: Tensor) -> Tensor: return x.flatten(start_dim=-2)[..., -s:].transpose(axis,-1)
    return {Ops.ADD: Tensor.__add__, Ops.MAX: Tensor.maximum, Ops.MUL: Tensor.__mul__}[op](fix(ret), fix(base))

  def cumsum(self, axis:int=0) -> Tensor:
    """
    Computes the cumulative sum of the tensor along the specified `axis`.

    ```python exec="true" source="above" session="tensor" result="python"
    t = Tensor.ones(2, 3)
    print(t.numpy())
    ```
    ```python exec="true" source="above" session="tensor" result="python"
    print(t.cumsum(1).numpy())
    ```
    """
    return self._split_cumalu(axis, Ops.ADD)

  def cumprod(self, axis:int) -> Tensor:
    """
    Computes the cumulative product of the elements of the tensor along the specified `axis`.

    ```python exec="true" source="above" session="tensor" result="python"
    t = Tensor.arange(1, 7).reshape(2, 3)
    print(t.numpy())
    ```
    ```python exec="true" source="above" session="tensor" result="python"
    print(t.cumprod(axis=0).numpy())
    ```
    """
    return self._split_cumalu(axis, Ops.MUL)

  def cummax(self, axis:int=0) -> Tensor:
    """
    Computes the cumulative max of the tensor along the specified `axis`.

    ```python exec="true" source="above" session="tensor" result="python"
    t = Tensor([0, 1, -1, 2, -2, 3, -3])
    print(t.numpy())
    ```
    ```python exec="true" source="above" session="tensor" result="python"
    print(t.cummax(0).numpy())
    ```
    """
    return self._split_cumalu(axis, Ops.MAX)

  @staticmethod
  def _tri(r:sint, c:sint, diagonal:int=0, **kwargs) -> Tensor:
    assert isinstance(r, int) and isinstance(c, int), f"does not support symbolic, getting {r=}, {c=}"
    if r == 0 or c == 0 or diagonal >= c: return Tensor.zeros(r,c,**kwargs)
    if r+diagonal <= 0: return Tensor.ones(r,c,**kwargs)
    s = r+c-1
    # build a (s, s) upper triangle
    t = Tensor.ones(s,s,**kwargs).pad((None,(0,s))).flatten().shrink(((0,s*(2*s-1)),)).reshape(s,-1).shrink((None,(0,s)))
    return t[:r,-diagonal:c-diagonal] if diagonal <= 0 else t[diagonal:r+diagonal,:c]

  def triu(self, diagonal:int=0) -> Tensor:
    """
    Returns the upper triangular part of the tensor, the other elements are set to 0.

    The argument `diagonal` determines which diagonal is on the boundary. `diagonal = 0` means the main diagonal.
    Positive `diagonal` means above the main diagonal, and negative `diagonal` means below the main diagonal.

    ```python exec="true" source="above" session="tensor" result="python"
    t = Tensor([[1, 2, 3, 4], [5, 6, 7, 8], [9, 10, 11, 12]])
    print(t.numpy())
    ```
    ```python exec="true" source="above" session="tensor" result="python"
    print(t.triu(diagonal=0).numpy())
    ```
    ```python exec="true" source="above" session="tensor" result="python"
    print(t.triu(diagonal=1).numpy())
    ```
    ```python exec="true" source="above" session="tensor" result="python"
    print(t.triu(diagonal=-1).numpy())
    ```
    """
    return Tensor._tri(self.shape[-2], self.shape[-1], diagonal=diagonal, device=self.device, dtype=dtypes.bool).where(self, self.zeros_like())

  def tril(self, diagonal:int=0) -> Tensor:
    """
    Returns the lower triangular part of the tensor, the other elements are set to 0.

    The argument `diagonal` determines which diagonal is on the boundary. `diagonal = 0` means the main diagonal.
    Positive `diagonal` means above the main diagonal, and negative `diagonal` means below the main diagonal.

    ```python exec="true" source="above" session="tensor" result="python"
    t = Tensor([[1, 2, 3, 4], [5, 6, 7, 8], [9, 10, 11, 12]])
    print(t.numpy())
    ```
    ```python exec="true" source="above" session="tensor" result="python"
    print(t.tril(diagonal=0).numpy())
    ```
    ```python exec="true" source="above" session="tensor" result="python"
    print(t.tril(diagonal=1).numpy())
    ```
    ```python exec="true" source="above" session="tensor" result="python"
    print(t.tril(diagonal=-1).numpy())
    ```
    """
    return Tensor._tri(self.shape[-2], self.shape[-1], diagonal=diagonal+1, device=self.device, dtype=dtypes.bool).where(self.zeros_like(), self)

  def interpolate(self, size:tuple[int, ...], mode:str="linear", align_corners:bool=False) -> Tensor:
    """
    Downsamples or Upsamples to the input `size`, accepts 0 to N batch dimensions.

    The interpolation algorithm is selected with `mode` which currently only supports `linear`, `nearest` and `nearest-exact`.
    To run `bilinear` or `trilinear`, pass in a 2D or 3D size.

    ```python exec="true" source="above" session="tensor" result="python"
    t = Tensor([[1, 2, 3, 4], [21, 22, 23, 24], [41, 42, 43, 44]])
    print(t.numpy())
    ```
    ```python exec="true" source="above" session="tensor" result="python"
    print(t.interpolate(size=(2,3), mode="linear").numpy())
    ```
    """
    assert isinstance(size, (tuple,list)) and all_int(size) and 0 < len(size) <= self.ndim, f"invalid {size=}"
    assert mode in ("linear", "nearest", "nearest-exact"), "only supports linear, nearest or nearest-exact interpolate"
    assert not (align_corners and mode != "linear"), "align_corners option can only be set with the interpolating mode linear"
    x, expand = self, list(self.shape)
    for i in range(-1,-len(size)-1,-1):
      scale = (self.shape[i] - int(align_corners)) / (size[i] - int(align_corners))
      arr, reshape = Tensor.arange(size[i], dtype=dtypes.float32, device=self.device), [1] * self.ndim
      reshape[i] = expand[i] = size[i]
      if mode == "linear":
        index = (scale*arr if align_corners else (scale*(arr+0.5))-0.5).clip(0, self.shape[i]-1)
        low, high, perc = [y.reshape(reshape).expand(expand) for y in (index.floor().int(), index.ceil().int(), index - index.floor())]
        x = x.gather(i, low).lerp(x.gather(i, high), perc)
      else:
        index = (scale*(arr+0.5) if mode=="nearest-exact" else scale*arr).cast(dtypes.int32).reshape(reshape).expand(expand)
        x = x.gather(i, index)
    return x.cast(self.dtype)

  def _pre_scatter(self, dim:int, index:Tensor, src:Tensor) -> tuple[Tensor, Tensor]:
    index, dim = index.to(self.device), self._resolve_dim(dim)
    assert index.ndim == self.ndim == src.ndim, f"self.ndim, index.ndim and src.ndim must all equal, {self.ndim=} {index.ndim=} {src.ndim=}"
    assert all((d == dim or self_ >= index_) and src_ >= index_ for d,(self_,index_,src_) in enumerate(zip(self.shape, index.shape, src.shape))), \
      f"All dimensions of {index.shape=} should be <= to all dimensions of {src.shape=} and all dimensions except dimension {dim} of {self.shape=}"
    if self.dtype != src.dtype: raise RuntimeError(f"expect {self.dtype=} to be equal to {src.dtype=}")
    # shrink src to index shape to shrink away the unused values
    src = src.shrink(tuple((0,s) for s in index.shape))
    # prepare src and mask for reduce with respect to dim
    src = src.unsqueeze(-1).expand(*src.shape, self.shape[dim]).transpose(-1, dim)
    mask = index.unsqueeze(-1)._one_hot_along_dim(self.shape[dim]).transpose(-1, dim)
    # pad src and mask to self.shape so that reduce can be done with padded values as no-ops
    src, mask = (x.pad(tuple((0, self.shape[i] - x.shape[i]) if i != dim else None for i in range(self.ndim)) + (None,)) for x in (src, mask))
    return src, mask

  def scatter(self, dim:int, index:Tensor, src:Tensor|ConstType, reduce:Literal['multiply', 'add']|None=None) -> Tensor:
    """
    Scatters `src` values along an axis specified by `dim`.
    Apply `add` or `multiply` reduction operation with `reduce`.

    NOTE: To use the `reduce` argument with a Tensor `src`, see `Tensor.scatter_reduce`.

    ```python exec="true" source="above" session="tensor" result="python"
    src = Tensor.arange(1, 11).reshape(2, 5)
    print(src.numpy())
    ```
    ```python exec="true" source="above" session="tensor" result="python"
    index = Tensor([[0, 1, 2, 0]])
    print(Tensor.zeros(3, 5, dtype=src.dtype).scatter(0, index, src).numpy())
    ```
    ```python exec="true" source="above" session="tensor" result="python"
    index = Tensor([[0, 1, 2], [0, 1, 4]])
    print(Tensor.zeros(3, 5, dtype=src.dtype).scatter(1, index, src).numpy())
    ```
    ```python exec="true" source="above" session="tensor" result="python"
    print(Tensor.full((2, 4), 2.0).scatter(1, Tensor([[2], [3]]), 1.23, reduce='multiply').numpy())
    ```
    ```python exec="true" source="above" session="tensor" result="python"
    print(Tensor.full((2, 4), 2.0).scatter(1, Tensor([[2], [3]]), 1.23, reduce='add').numpy())
    ```
    """
    if reduce not in {None, "add", "multiply"}: raise TypeError(f"{reduce=} must be one of None, 'multiply', or 'add'")
    if reduce and isinstance(src, Tensor): raise TypeError("Tensor src is not supported with reduce arg. see scatter_reduce")
    if not isinstance(src, Tensor): src = index.full_like(src, device=self.device, dtype=self.dtype)
    if reduce == "add": return self.scatter_reduce(dim, index, src, "sum", include_self=True)
    if reduce == "multiply": return self.scatter_reduce(dim, index, src, "prod", include_self=True)
    src, mask = self._pre_scatter(dim, index, src)
    return _masked_setitem(self, src, mask, (-1,))

  def scatter_reduce(self, dim:int, index:Tensor, src:Tensor, reduce:Literal["sum", "prod", "mean", "amax", "amin"],
                     include_self:bool=True) -> Tensor:
    """
    Scatters `src` values along an axis specified by `dim`.
    Apply `"sum"`, `"prod"`, `"mean"`, `"amax"`, or `"amin"` reduction operations with `reduce`.

    Set `include_self=False` to exclude values in the `self` Tensor from the reduction.

    ```python exec="true" source="above" session="tensor" result="python"
    src = Tensor.arange(1, 11).cast(dtypes.float).reshape(2, 5)
    print(src.numpy())
    index = Tensor([[0, 0, 0, 0, 0], [0, 0, 0, 0, 0]])
    print(index.numpy())
    ```
    ```python exec="true" source="above" session="tensor" result="python"
    print(Tensor.ones(1, 5, dtype=src.dtype).scatter_reduce(0, index, src, reduce='sum').numpy())
    ```
    ```python exec="true" source="above" session="tensor" result="python"
    print(Tensor.ones(1, 5, dtype=src.dtype).scatter_reduce(0, index, src, reduce='prod').numpy())
    ```
    ```python exec="true" source="above" session="tensor" result="python"
    print(Tensor.ones(1, 5, dtype=src.dtype).scatter_reduce(0, index, src, reduce='mean', include_self=False).numpy())
    ```
    ```python exec="true" source="above" session="tensor" result="python"
    print(Tensor([[-10, 20, 0, 5, 10]], dtype=src.dtype).scatter_reduce(0, index, src, reduce='amax').numpy())
    ```
    ```python exec="true" source="above" session="tensor" result="python"
    print(Tensor([[-10, 20, 0, 5, 10]], dtype=src.dtype).scatter_reduce(0, index, src, reduce='amin').numpy())
    ```
    """
    src, mask = self._pre_scatter(dim, index, src)
    def _inv_mask(a:Tensor|ConstType, b:Tensor|ConstType) -> Tensor: return mask.any(-1).logical_not().where(a, b)
    if reduce == "sum": return mask.where(src, 0).sum(-1).add(self if include_self else _inv_mask(self, 0))
    if reduce == "prod": return mask.where(src, 1).prod(-1).mul(self if include_self else _inv_mask(self, 1))
    if reduce == "amax": return mask.where(src, m := dtypes.min(src.dtype)).max(-1).maximum(self if include_self else _inv_mask(self, m))
    if reduce == "amin": return mask.where(src, m := dtypes.max(src.dtype)).min(-1).minimum(self if include_self else _inv_mask(self, m))
    if reduce == "mean":
      count = mask.where(1, 0).sum(-1).add(1 if include_self else _inv_mask(1, 0))
      return mask.where(src, 0).sum(-1).add(self if include_self else _inv_mask(self, 0)).div(count)
    raise RuntimeError(f"{reduce=} must be one of 'sum', 'prod', 'mean', 'amax', 'amin'")

  def sort(self, dim:int=-1, descending:bool=False) -> tuple[Tensor, Tensor]:
    """
    Performs a bitonic sort on the tensor along the specified dimension.

    Order of indices for equivalent elements is always preserved.

    See: https://en.wikipedia.org/wiki/Bitonic_sorter

    ```python exec="true" source="above" session="tensor" result="python"
    t = Tensor([[0.1, 0.5, 1.2, 3.4, 2.1], [2.2, 1.9, 0.3, 4.5, 0.8]])
    print(t.numpy())
    ```
    ```python exec="true" source="above" session="tensor" result="python"
    sorted_values, indices = t.sort(dim=1, descending=True)
    print(sorted_values.numpy())
    print(indices.numpy())
    ```
    """
    x, dim = self, self._resolve_dim(dim)
    if (orig_len:= x.shape[dim]) <= 1: return x, x.zeros_like(dtype=dtypes.default_int)
    # pad to power of 2
    n_stages = (orig_len-1).bit_length()
    pads = tuple((0, 2**n_stages - orig_len) if i == dim else None for i in range(x.ndim))
    x = x.pad(pads, value=dtypes.min(x.dtype) if descending else dtypes.max(x.dtype)).unflatten(dim, (2,)*n_stages)
    # https://en.wikipedia.org/wiki/Bitonic_sorter#/media/File:BitonicSort1.svg
    for stage in range(1, n_stages+1):
      if stage != n_stages:
        # flip so arrows of green boxes point the same way as blue boxes
        crossover_dim = dim + n_stages - stage - 1
        blue_box, green_box = x.split(1, crossover_dim)
        flip_dims = tuple(-i for i in range(1, stage+1+(self.ndim-dim)))
        x = (blue_box.cat(green_box.flip(flip_dims), dim=crossover_dim)).contiguous()
      for substage in range(stage-1, -1, -1):
        partner_dim = dim + n_stages - substage - 1
        x_top, x_bottom = x.split(1, partner_dim)
        x_larger, x_smaller = x_top.maximum(x_bottom), x_top.minimum(x_bottom)
        x = (x_larger.cat(x_smaller, dim=partner_dim) if descending else x_smaller.cat(x_larger, dim=partner_dim)).contiguous()
      if stage != n_stages:
        # flip wires back to undo the crossover
        blue_box, flipped_green_box = x.split(1, crossover_dim)
        x = blue_box.cat(flipped_green_box.flip(flip_dims), dim=crossover_dim)
    x = x.flatten(dim, dim+n_stages-1).shrink(tuple((0, s) for s in self.shape))
    # compute indices for sorted values
    mask = Tensor.ones(orig_len, orig_len, dtype=dtypes.bool, device=self.device).tril().reshape((None, None) + (1,)*(self.ndim-dim-1))
    def compute_counts(t:Tensor): return (mask & (t.unsqueeze(dim) == t.unsqueeze(dim+1))).sum(dim+1)
    count_orig, count_sorted = compute_counts(self), compute_counts(x)
    cond = (self.unsqueeze(dim+1) == x.unsqueeze(dim)) & (count_orig.unsqueeze(dim+1) == count_sorted.unsqueeze(dim))
    idx = Tensor.arange(orig_len, device=self.device).reshape(tuple(orig_len if i == dim else 1 for i in range(x.ndim)))
    idx = (cond * idx.unsqueeze(dim+1)).sum(dim)
    return x, idx

  def argsort(self, dim:int=-1, descending:bool=False) -> Tensor:
    """
    Returns the indices that sort input tensor along given `dimension` in given `descending` order by value.

    ```python exec="true" source="above" session="tensor" result="python"
    t = Tensor([[2, 3, 4, 1], [1, 4, 3, 2]])
    print(t.argsort().numpy())
    ```
    """
    return self.sort(dim, descending)[1]

  def topk(self, k:int, dim:int=-1, largest:bool=True, sorted_:bool=True) -> tuple[Tensor, Tensor]:
    """
    Computes the top-k elements of the tensor along the specified `dim`.

    Order of indices for equivalent elements is always preserved.

    ```python exec="true" source="above" session="tensor" result="python"
    t = Tensor([[0.1, 0.5, 1.2, 3.4, 2.1], [2.2, 1.9, 0.3, 4.5, 0.8]])
    print(t.numpy())
    ```
    ```python exec="true" source="above" session="tensor" result="python"
    topk_values, topk_indices = t.topk(2, dim=1)
    print(topk_values.numpy())
    print(topk_indices.numpy())
    ```
    """
    if not sorted_: raise NotImplementedError("topk with sorted_=False is not supported")
    if k > self.shape[dim:=self._resolve_dim(dim)]: raise ValueError(f"selected index {k=} is out of range")
    x, idx = self.sort(dim, descending=largest)
    shrink_to_k = tuple((0, k) if i == dim else None for i in range(self.ndim))
    return x.shrink(shrink_to_k), idx.shrink(shrink_to_k)

  # ***** unary ops *****

  def logical_not(self) -> Tensor:
    """
    Computes the logical NOT of the tensor element-wise.

    ```python exec="true" source="above" session="tensor" result="python"
    print(Tensor([False, True]).logical_not().numpy())
    ```
    """
    return self.cast(dtypes.bool)._apply_broadcasted_uop(UOp.ne, True)

  def neg(self) -> Tensor:
    """
    Negates the tensor element-wise.

    ```python exec="true" source="above" session="tensor" result="python"
    print(Tensor([-3., -2., -1., 0., 1., 2., 3.]).neg().numpy())
    ```
    """
    return self*-1 if self.dtype != dtypes.bool else self.logical_not()

  def contiguous(self, *args, **kwargs) -> Tensor:
    """
    Returns a contiguous tensor.
    """
    return self._apply_uop(UOp.contiguous, extra_args=args, **kwargs)

  def fuse(self) -> Tensor:
    """
    Makes this a single kernel back to Ops.CONTIGUOUS on the inputs.

    Useful for single kernel softmax and flash attention.
    Careful, this can break codegen or make kernels really slow.
    """
    return self._apply_uop(UOp.fuse)

  def contiguous_backward(self) -> Tensor:
    """
    Inserts a contiguous operation in the backward pass.
    """
    return self._apply_uop(UOp.contiguous_backward)

  def log(self) -> Tensor:
    """
    Computes the natural logarithm element-wise.

    See: https://en.wikipedia.org/wiki/Logarithm

    ```python exec="true" source="above" session="tensor" result="python"
    print(Tensor([1., 2., 4., 8.]).log().numpy())
    ```
    """
    return self.log2()*math.log(2)

  def log2(self) -> Tensor:
    """
    Computes the base-2 logarithm element-wise.

    See: https://en.wikipedia.org/wiki/Logarithm

    ```python exec="true" source="above" session="tensor" result="python"
    print(Tensor([1., 2., 4., 8.]).log2().numpy())
    ```
    """
    return self.cast(least_upper_float(self.dtype))._apply_uop(UOp.log2)

  def exp(self) -> Tensor:
    """
    Computes the exponential function element-wise.

    See: https://en.wikipedia.org/wiki/Exponential_function

    ```python exec="true" source="above" session="tensor" result="python"
    print(Tensor([0., 1., 2., 3.]).exp().numpy())
    ```
    """
    # TODO: make it generic, and same thing to log and cos
    if self.is_floating_point(): return self.cast(least_upper_dtype(self.dtype, dtypes.float32)).mul(1/math.log(2)).exp2().cast(self.dtype)
    # TODO: behavior when DEFAULT_FLOAT is bfloat16 and input is int32?
    return self.mul(1/math.log(2)).exp2()

  def exp2(self) -> Tensor:
    """
    Computes the base-2 exponential function element-wise.

    See: https://en.wikipedia.org/wiki/Exponential_function

    ```python exec="true" source="above" session="tensor" result="python"
    print(Tensor([0., 1., 2., 3.]).exp2().numpy())
    ```
    """
    return self.cast(least_upper_float(self.dtype))._apply_uop(UOp.exp2)

  def relu(self) -> Tensor:
    """
    Applies the Rectified Linear Unit (ReLU) function element-wise.

    ```python exec="true" source="above" session="tensor" result="python"
    print(Tensor([-3., -2., -1., 0., 1., 2., 3.]).relu().numpy())
    ```
    """
    # NOTE: if you write this as self.maximum(0) the gradient is wrong, passing through half when self is 0
    return (self>0).where(self, 0)

  def sigmoid(self) -> Tensor:
    """
    Applies the Sigmoid function element-wise.

    - Described: https://en.wikipedia.org/wiki/Sigmoid_function

    ```python exec="true" source="above" session="tensor" result="python"
    print(Tensor([-3., -2., -1., 0., 1., 2., 3.]).sigmoid().numpy())
    ```
    """
    return (1 + (self * (-1/math.log(2))).exp2()).reciprocal()

  def logsigmoid(self) -> Tensor:
    """
    Applies the LogSigmoid function element-wise.

    - See: https://docs.pytorch.org/docs/stable/generated/torch.nn.functional.logsigmoid.html

    ```python exec="true" source="above" session="tensor" result="python"
    print(Tensor([-3., -2., -1., 0., 1., 2., 3.]).logsigmoid().numpy())
    ```
    """
    return -(-self).softplus()

  def hardsigmoid(self, alpha:float=1/6, beta:float=0.5) -> Tensor:
    """
    Applies the Hardsigmoid function element-wise.
    NOTE: default `alpha` and `beta` values are taken from torch

    - See: https://pytorch.org/docs/stable/generated/torch.nn.functional.hardsigmoid.html

    ```python exec="true" source="above" session="tensor" result="python"
    print(Tensor([-3., -2., -1., 0., 1., 2., 3.]).hardsigmoid().numpy())
    ```
    """
    return (alpha * self + beta).relu() - (alpha * self + beta - 1).relu()

  def sqrt(self) -> Tensor:
    """
    Computes the square root of the tensor element-wise.

    ```python exec="true" source="above" session="tensor" result="python"
    print(Tensor([1., 2., 3., 4.]).sqrt().numpy())
    ```
    """
    return self.cast(least_upper_float(self.dtype))._apply_uop(UOp.sqrt)

  def rsqrt(self) -> Tensor:
    """
    Computes the reciprocal of the square root of the tensor element-wise.

    ```python exec="true" source="above" session="tensor" result="python"
    print(Tensor([1., 2., 3., 4.]).rsqrt().numpy())
    ```
    """
    return self.sqrt().reciprocal()

  def sin(self) -> Tensor:
    """
    Computes the sine of the tensor element-wise.

    ```python exec="true" source="above" session="tensor" result="python"
    print(Tensor([0., math.pi/2, math.pi, 3*math.pi/2, 2*math.pi]).sin().numpy())
    ```
    """
    return self.cast(least_upper_float(self.dtype))._apply_uop(UOp.sin)

  def cos(self) -> Tensor:
    """
    Computes the cosine of the tensor element-wise.

    ```python exec="true" source="above" session="tensor" result="python"
    print(Tensor([0., math.pi/2, math.pi, 3*math.pi/2, 2*math.pi]).cos().numpy())
    ```
    """
    if self.is_floating_point(): return ((math.pi/2)-self.cast(least_upper_dtype(self.dtype, dtypes.float32))).sin().cast(self.dtype)
    return ((math.pi/2)-self).sin()

  def tan(self) -> Tensor:
    """
    Computes the tangent of the tensor element-wise.

    ```python exec="true" source="above" session="tensor" result="python"
    print(Tensor([0., math.pi/4, math.pi/2, 3*math.pi/4, math.pi]).tan().numpy())
    ```
    """
    return self.sin() / self.cos()

  def asin(self) -> Tensor:
    """
    Computes the inverse sine (arcsine) of the tensor element-wise.

    ```python exec="true" source="above" session="tensor" result="python"
    print(Tensor([-0.9, -0.6, -0.3, 0., 0.3, 0.6, 0.9]).asin().numpy())
    ```
    """
    # https://personal.math.ubc.ca/~cbm/aands/page_81.htm 4.4.46
    coefficients = [-0.0012624911, 0.0066700901, -0.0170881256, 0.0308918810, -0.0501743046, 0.0889789874, -0.2145988016, 1.5707963050]
    x = math.pi / 2 - (1.0 - self.abs()).sqrt() * polyN(self.abs(), coefficients)
    return self.sign() * x

  def acos(self) -> Tensor:
    """
    Computes the inverse cosine (arccosine) of the tensor element-wise.

    ```python exec="true" source="above" session="tensor" result="python"
    print(Tensor([-0.9, -0.6, -0.3, 0., 0.3, 0.6, 0.9]).acos().numpy())
    ```
    """
    return math.pi / 2 - self.asin()

  def atan(self) -> Tensor:
    """
    Computes the inverse tangent (arctan) of the tensor element-wise.

    ```python exec="true" source="above" session="tensor" result="python"
    print(Tensor([-3., -2., -1., 0., 1., 2., 3.]).atan().numpy())
    ```
    """
    return (self / (1 + self * self).sqrt()).asin()

  # ***** math functions *****

  def trunc(self: Tensor) -> Tensor:
    """
    Truncates the tensor element-wise.

    ```python exec="true" source="above" session="tensor" result="python"
    print(Tensor([-3.5, -2.5, -1.5, -0.5, 0.5, 1.5, 2.5, 3.5]).trunc().numpy())
    ```
    """
    return self._apply_uop(UOp.trunc)

  def ceil(self: Tensor) -> Tensor:
    """
    Rounds the tensor element-wise towards positive infinity.

    ```python exec="true" source="above" session="tensor" result="python"
    print(Tensor([-3.5, -2.5, -1.5, -0.5, 0.5, 1.5, 2.5, 3.5]).ceil().numpy())
    ```
    """
    return (self > (b := self.trunc())).where(b+1, b)

  def floor(self: Tensor) -> Tensor:
    """
    Rounds the tensor element-wise towards negative infinity.

    ```python exec="true" source="above" session="tensor" result="python"
    print(Tensor([-3.5, -2.5, -1.5, -0.5, 0.5, 1.5, 2.5, 3.5]).floor().numpy())
    ```
    """
    return (self < (b := self.trunc())).where(b-1, b)

  def round(self: Tensor) -> Tensor:
    """
    Rounds the tensor element-wise with rounding half to even.

    ```python exec="true" source="above" session="tensor" result="python"
    print(Tensor([-3.5, -2.5, -1.5, -0.5, 0.5, 1.5, 2.5, 3.5]).round().numpy())
    ```
    """
    return ((self > 0) == ((b := self.trunc() / 2.0).trunc() == b)).where((self - 0.5).ceil(), (self + 0.5).floor())

  def isinf(self:Tensor, detect_positive:bool=True, detect_negative:bool=True) -> Tensor:
    """
    Checks the tensor element-wise to return True where the element is infinity, otherwise returns False

    ```python exec="true" source="above" session="tensor" result="python"
    print(Tensor([1, float('inf'), 2, float('-inf'), float('nan')]).isinf().numpy())
    ```
    """
    return (self == float("inf")) * detect_positive + (self == float("-inf")) * detect_negative

  def isnan(self:Tensor) -> Tensor:
    """
    Checks the tensor element-wise to return True where the element is NaN, otherwise returns False

    ```python exec="true" source="above" session="tensor" result="python"
    print(Tensor([1, float('inf'), 2, float('-inf'), float('nan')]).isnan().numpy())
    ```
    """
    return self != self

  def isfinite(self:Tensor) -> Tensor:
    """
    Checks the tensor element-wise to return True where the element is finite, otherwise returns False

    ```python exec="true" source="above" session="tensor" result="python"
    print(Tensor([1, float('inf'), 2, float('-inf'), float('nan')]).isfinite().numpy())
    ```
    """
    return (self.isinf()|self.isnan()).logical_not()

  def lerp(self, end:Tensor, weight:Tensor|float) -> Tensor:
    """
    Linearly interpolates between `self` and `end` by `weight`.

    ```python exec="true" source="above" session="tensor" result="python"
    print(Tensor([1., 2., 3.]).lerp(Tensor([4., 5., 6.]), 0.5).numpy())
    ```
    """
    if self.dtype == dtypes.uint8 and isinstance(weight, Tensor):
      w_i = (weight * (1<<(W_PREC:=7)) + 0.5).cast(dtypes.int16)
      return (self+(((end - self).cast(dtypes.int8) * w_i + (1<<W_PREC-1)).cast(dtypes.uint16) >> W_PREC)).cast(dtypes.uint8)
    return self + (end - self) * weight

  def square(self) -> Tensor:
    """
    Squares the tensor element-wise.
    Equivalent to `self*self`.

    ```python exec="true" source="above" session="tensor" result="python"
    print(Tensor([-3., -2., -1., 0., 1., 2., 3.]).square().numpy())
    ```
    """
    return self*self

  def clamp(self, min_=None, max_=None) -> Tensor:
    """
    Clips (clamps) the values in the tensor between `min_` and `max_` element-wise.
    If `min_` is `None`, there is no lower bound. If `max_` is None, there is no upper bound.

    ```python exec="true" source="above" session="tensor" result="python"
    print(Tensor([-3., -2., -1., 0., 1., 2., 3.]).clip(-1, 1).numpy())
    ```
    """
    if min_ is None and max_ is None: raise RuntimeError("at least one of 'min_' or 'max_' must not be None")
    ret = self.maximum(min_) if min_ is not None else self
    return ret.minimum(max_) if max_ is not None else ret

  def clip(self, min_=None, max_=None) -> Tensor:
    """
    Alias for `Tensor.clamp`.
    """
    return self.clamp(min_, max_)

  def sign(self) -> Tensor:
    """
    Returns the sign of the tensor element-wise.

    ```python exec="true" source="above" session="tensor" result="python"
    print(Tensor([-3., -2., -1., 0., 1., 2., 3.]).sign().numpy())
    ```
    """
    return self.ne(0).where((self<0).where(self.full_like(-1), self.full_like(1)), self.full_like(0)) + self*0

  def abs(self) -> Tensor:
    """
    Computes the absolute value of the tensor element-wise.

    ```python exec="true" source="above" session="tensor" result="python"
    print(Tensor([-3., -2., -1., 0., 1., 2., 3.]).abs().numpy())
    ```
    """
    return self * self.sign()

  def reciprocal(self) -> Tensor:
    """
    Computes `1/x` element-wise.

    ```python exec="true" source="above" session="tensor" result="python"
    print(Tensor([1., 2., 3., 4.]).reciprocal().numpy())
    ```
    """
    return self.cast(least_upper_float(self.dtype))._apply_uop(UOp.reciprocal)

  # ***** activation functions *****

  def elu(self, alpha=1.0) -> Tensor:
    """
    Applies the Exponential Linear Unit (ELU) function element-wise.

    - Paper: https://arxiv.org/abs/1511.07289v5

    ```python exec="true" source="above" session="tensor" result="python"
    print(Tensor([-3., -2., -1., 0., 1., 2., 3.]).elu().numpy())
    ```
    """
    return self.relu() - alpha*(1-self.exp()).relu()

  def celu(self, alpha=1.0) -> Tensor:
    """
    Applies the Continuously differentiable Exponential Linear Unit (CELU) function element-wise.

    - Paper: https://arxiv.org/abs/1704.07483

    ```python exec="true" source="above" session="tensor" result="python"
    print(Tensor([-3., -2., -1., 0., 1., 2., 3.]).celu().numpy())
    ```
    """
    return self.maximum(0) + (alpha * ((self / alpha).exp() - 1)).minimum(0)

  def selu(self, alpha=1.67326, gamma=1.0507) -> Tensor:
    """
    Applies the Scaled Exponential Linear Unit (SELU) function element-wise.

    - Paper: https://arxiv.org/abs/1706.02515v5

    ```python exec="true" source="above" session="tensor" result="python"
    print(Tensor([-3., -2., -1., 0., 1., 2., 3.]).selu().numpy())
    ```
    """
    return gamma * (self >= 0).detach().where(self, alpha * (self.exp() - 1))

  def swish(self) -> Tensor:
    """
    See `.silu()`

    - Paper: https://arxiv.org/abs/1710.05941v1

    ```python exec="true" source="above" session="tensor" result="python"
    print(Tensor([-3., -2., -1., 0., 1., 2., 3.]).swish().numpy())
    ```
    """
    return self * self.sigmoid()

  def silu(self) -> Tensor:
    """
    Applies the Sigmoid Linear Unit (SiLU) function element-wise.

    - Paper: https://arxiv.org/abs/1606.08415

    ```python exec="true" source="above" session="tensor" result="python"
    print(Tensor([-3., -2., -1., 0., 1., 2., 3.]).silu().numpy())
    ```
    """
    return self.swish()   # The SiLU function is also known as the swish function.

  def relu6(self) -> Tensor:
    """
    Applies the ReLU6 function element-wise.

    - Paper: https://arxiv.org/abs/1704.04861v1

    ```python exec="true" source="above" session="tensor" result="python"
    print(Tensor([-9., -6., -3., 0., 3., 6., 9.]).relu6().numpy())
    ```
    """
    return self.relu() - (self-6).relu()

  def hardswish(self) -> Tensor:
    """
    Applies the Hardswish function element-wise.

    - Paper: https://arxiv.org/abs/1905.02244v5

    ```python exec="true" source="above" session="tensor" result="python"
    print(Tensor([-3., -2., -1., 0., 1., 2., 3.]).hardswish().numpy())
    ```
    """
    return self * (self+3).relu6() * (1/6)

  def tanh(self) -> Tensor:
    """
    Applies the Hyperbolic Tangent (tanh) function element-wise.

    - Described: https://en.wikipedia.org/wiki/Hyperbolic_functions#Tanh

    ```python exec="true" source="above" session="tensor" result="python"
    print(Tensor([-3., -2., -1., 0., 1., 2., 3.]).tanh().numpy())
    ```
    """
    return 2.0 * ((2.0 * self).sigmoid()) - 1.0

  def sinh(self) -> Tensor:
    """
    Applies the Hyperbolic Sine (sinh) function element-wise.

    - Described: https://en.wikipedia.org/wiki/Hyperbolic_functions#Sinh

    ```python exec="true" source="above" session="tensor" result="python"
    print(Tensor([-3., -2., -1., 0., 1., 2., 3.]).sinh().numpy())
    ```
    """
    return (self.exp() - self.neg().exp()) / 2

  def cosh(self) -> Tensor:
    """
    Applies the Hyperbolic Cosine (cosh) function element-wise.

    - Described: https://en.wikipedia.org/wiki/Hyperbolic_functions#Cosh

    ```python exec="true" source="above" session="tensor" result="python"
    print(Tensor([-3., -2., -1., 0., 1., 2., 3.]).cosh().numpy())
    ```
    """
    return (self.exp() + self.neg().exp()) / 2

  def atanh(self) -> Tensor:
    """
    Applies the Inverse Hyperbolic Tangent (atanh) function element-wise.

    - Described: https://en.wikipedia.org/wiki/Inverse_hyperbolic_functions#atanh

    ```python exec="true" source="above" session="tensor" result="python"
    print(Tensor([-0.9, -0.6, -0.3, 0., 0.3, 0.6, 0.9]).atanh().numpy())
    ```
    """
    return ((1 + self)/(1 - self)).log() / 2

  def asinh(self) -> Tensor:
    """
    Applies the Inverse Hyperbolic Sine (asinh) function element-wise.

    - Described: https://en.wikipedia.org/wiki/Inverse_hyperbolic_functions#asinh

    ```python exec="true" source="above" session="tensor" result="python"
    print(Tensor([-3., -2., -1., 0., 1., 2., 3.]).asinh().numpy())
    ```
    """
    return (self + (self.square() + 1).sqrt()).log()

  def acosh(self) -> Tensor:
    """
    Applies the Inverse Hyperbolic Cosine (acosh) function element-wise.

    - Described: https://en.wikipedia.org/wiki/Inverse_hyperbolic_functions#acosh

    ```python exec="true" source="above" session="tensor" result="python"
    print(Tensor([-3., -2., -1., 0., 1., 2., 3.]).acosh().numpy())
    ```
    """
    return (self + (self.square() - 1).sqrt()).log()

  def hardtanh(self, min_val=-1, max_val=1) -> Tensor:
    """
    Applies the Hardtanh function element-wise.

    ```python exec="true" source="above" session="tensor" result="python"
    print(Tensor([-1.5, -1.0, -0.5, 0., 0.5, 1.0, 1.5]).hardtanh().numpy())
    ```
    """
    return self.clip(min_val, max_val)

  def erf(self) -> Tensor:
    """
    Applies error function element-wise.

    - Described: https://en.wikipedia.org/wiki/Error_function

    ```python exec="true" source="above" session="tensor" result="python"
    print(Tensor([-1.5, -1.0, -0.5, 0., 0.5, 1.0, 1.5]).erf().numpy())
    ```
    """
    # https://personal.math.ubc.ca/~cbm/aands/page_299.htm 7.1.26
    t = 1.0 / (1.0 + 0.3275911 * self.abs())
    return self.sign() * (1.0 - t * polyN(t, [1.061405429, -1.453152027, 1.421413741, -0.284496736, 0.254829592]) * (-self.square()).exp())

  def gelu(self) -> Tensor:
    """
    Applies the Gaussian Error Linear Unit (GELU) function element-wise.

    - Paper: https://arxiv.org/abs/1606.08415v5

    ```python exec="true" source="above" session="tensor" result="python"
    print(Tensor([-3., -2., -1., 0., 1., 2., 3.]).gelu().numpy())
    ```
    """
    return 0.5 * self * (1 + (math.sqrt(2 / math.pi) * (self + 0.044715 * self ** 3)).tanh())

  def quick_gelu(self) -> Tensor:
    """
    Applies the Sigmoid GELU approximation element-wise.

    ```python exec="true" source="above" session="tensor" result="python"
    print(Tensor([-3., -2., -1., 0., 1., 2., 3.]).quick_gelu().numpy())
    ```
    """
    return self * (self * 1.702).sigmoid()

  def leaky_relu(self, neg_slope=0.01) -> Tensor:
    """
    Applies the Leaky ReLU function element-wise.

    ```python exec="true" source="above" session="tensor" result="python"
    print(Tensor([-3., -2., -1., 0., 1., 2., 3.]).leaky_relu().numpy())
    ```
    ```python exec="true" source="above" session="tensor" result="python"
    print(Tensor([-3., -2., -1., 0., 1., 2., 3.]).leaky_relu(neg_slope=0.42).numpy())
    ```
    """
    return (self<0).where(neg_slope*self, self)

  def mish(self) -> Tensor:
    """
    Applies the Mish function element-wise.

    - Paper: https://arxiv.org/abs/1908.08681v3

    ```python exec="true" source="above" session="tensor" result="python"
    print(Tensor([-3., -2., -1., 0., 1., 2., 3.]).mish().numpy())
    ```
    """
    return self * self.softplus().tanh()

  def softplus(self, beta=1.0) -> Tensor:
    """
    Applies the Softplus function element-wise.

    ```python exec="true" source="above" session="tensor" result="python"
    print(Tensor([-3., -2., -1., 0., 1., 2., 3.]).softplus().numpy())
    ```
    """
    return (1/beta) * (self*beta).logaddexp(0.0)

  def softsign(self) -> Tensor:
    """
    Applies the Softsign function element-wise.

    ```python exec="true" source="above" session="tensor" result="python"
    print(Tensor([-3., -2., -1., 0., 1., 2., 3.]).softsign().numpy())
    ```
    """
    return self / (1 + self.abs())

  # ***** broadcasted elementwise ops *****
  def _broadcast_to(self, new_shape:tuple[sint, ...]) -> Tensor:
    if self.shape == new_shape: return self
    if self.ndim > len(new_shape): raise ValueError(f"cannot broadcast tensor to fewer dimensions. shape={self.shape} to {new_shape=}")
    # first unsqueeze left with 1s https://data-apis.org/array-api/latest/API_specification/broadcasting.html
    shape, _ = _align_left(self.shape, new_shape)
    # for each dimension, check either dim is 1, or it does not change
    if not all(resolve(s == ns) or resolve(s == 1) for s,ns in zip(shape, new_shape)):
      raise ValueError(f"cannot broadcast {self.shape} to {new_shape=}")
    # NOTE: this cast is no-op in forward and uses sum_acc_dtype in the backward sum
    return self.reshape(shape).cast(sum_acc_dtype(self.dtype))._apply_uop(UOp.expand, arg=new_shape).cast(self.dtype)

  def _broadcasted(self, y:Tensor|ConstType|UOp, reverse:bool=False, match_dtype:bool=True) -> tuple[Tensor, Tensor]:
    x: Tensor = self
    if not isinstance(y, Tensor):
      # make y a Tensor
      assert isinstance(y, (*get_args(ConstType), UOp)), f"{type(y)=}, {y=}"
      if isinstance(x.dtype, ImageDType) or dtypes.is_float(x.dtype) or (dtypes.is_int(x.dtype) and isinstance(y, int)): y_dtype = x.dtype
      elif not isinstance(y, UOp): y_dtype = dtypes.from_py(y)
      if isinstance(y, UOp): y = Tensor.from_uop(y, device=x.device)
      else: y = Tensor(dtypes.as_const(y, y_dtype), x.device, y_dtype, requires_grad=False)

    if match_dtype and x.dtype != y.dtype:
      output_dtype = least_upper_dtype(x.dtype, y.dtype)
      x, y = x.cast(output_dtype), y.cast(output_dtype)

    if reverse: x, y = y, x

    # broadcast
    return x._broadcast_to(out_shape:=_broadcast_shape(x.shape, y.shape)), y._broadcast_to(out_shape)

  def sub(self, x:Tensor|ConstType, reverse=False) -> Tensor:
    """
    Subtracts `x` from `self`.
    Equivalent to `self - x`.
    Supports broadcasting to a common shape, type promotion, and integer, float, boolean inputs.

    ```python exec="true" source="above" session="tensor" result="python"
    Tensor.manual_seed(42)
    t = Tensor.randn(4)
    print(t.numpy())
    ```
    ```python exec="true" source="above" session="tensor" result="python"
    print(t.sub(20).numpy())
    ```
    ```python exec="true" source="above" session="tensor" result="python"
    print(t.sub(Tensor([[2.0], [3.5]])).numpy())
    ```
    """
    a, b = self._broadcasted(x, reverse)
    return a + (-b)

  def div(self, x:Tensor|ConstType, reverse=False, rounding_mode:Literal["trunc", "floor"]|None=None) -> Tensor:
    """
    Divides `self` by `x`.
    Equivalent to `self / x`.
    Supports broadcasting to a common shape, type promotion, and integer, float, boolean inputs.
    `div` performs true division.

    ```python exec="true" source="above" session="tensor" result="python"
    Tensor.manual_seed(42)
    t = Tensor.randn(4)
    print(t.numpy())
    ```
    ```python exec="true" source="above" session="tensor" result="python"
    print(t.div(3).numpy())
    ```
    ```python exec="true" source="above" session="tensor" result="python"
    print(Tensor([1, 4, 10]).div(Tensor([2, 3, 4])).numpy())
    ```
    """
    numerator, denominator = self._broadcasted(x, reverse)
    d = numerator.cast(least_upper_float(numerator.dtype)) * denominator.cast(least_upper_float(denominator.dtype)).reciprocal()
    output_dtype = numerator.dtype if dtypes.is_int(numerator.dtype) else d.dtype
    if dtypes.is_int(dt:=least_upper_dtype(numerator.dtype, denominator.dtype)) and rounding_mode is not None:
      numerator, denominator = numerator.cast(dt), denominator.cast(dt)
      if rounding_mode == "trunc": return numerator.idiv(denominator)
      if rounding_mode == "floor":
        truncate_div, truncate_mod = numerator.idiv(denominator), numerator._apply_broadcasted_uop(UOp.mod, denominator)
        opposite_sign = ((numerator>0)&(denominator<0)) | ((numerator<0)&(denominator>0))
        return (opposite_sign&(truncate_mod!=0)).where(truncate_div-1, truncate_div)
    if rounding_mode == "trunc": return d.trunc().cast(output_dtype)
    if rounding_mode == "floor": return d.floor().cast(output_dtype)
    if rounding_mode is not None: raise RuntimeError(f"{rounding_mode=} is not supported")
    return d

  def mod(self, x:Tensor|ConstType, reverse=False) -> Tensor:
    """
    Mod `self` by `x`.
    Equivalent to `self % x`.
    Supports broadcasting to a common shape, type promotion, and integer inputs.

    ```python exec="true" source="above" session="tensor" result="python"
    print(Tensor([-4, 7, 5, 4, -7, 8]).mod(Tensor([2, -3, 8, -2, 3, 5])).numpy())
    ```
    """
    a, b = self._broadcasted(x, reverse)
    return a - a.div(b, rounding_mode="floor") * b

  def bitwise_not(self) -> Tensor:
    """
    Computes the bitwise NOT of `self`.
    Equivalent to `~self`.
    ```python exec="true" source="above" session="tensor" result="python"
    print(Tensor([0, 2, 5, 255], dtype="int8").bitwise_not().numpy())
    ```
    ```python exec="true" source="above" session="tensor" result="python"
    print(Tensor([True, False]).bitwise_not().numpy())
    ```
    """
    if self.dtype != dtypes.bool and not dtypes.is_int(self.dtype): raise RuntimeError(f"{self.dtype} is not supported")
    return self.logical_not() if self.dtype == dtypes.bool else self ^ -1

  def lshift(self, x:int, reverse=False) -> Tensor:
    """
    Computes left arithmetic shift of `self` by `x` bits. `self` must have unsigned dtype.
    Equivalent to `self << x`.

    ```python exec="true" source="above" session="tensor" result="python"
    print(Tensor([1, 3, 31], dtype=dtypes.uint8).lshift(2).numpy())
    ```
    """
    assert dtypes.is_unsigned(self.dtype) and isinstance(x, int) and x >= 0 and not reverse, f"not supported {self.dtype=} {x=}"
    return self.mul(2 ** x, reverse)

  def rshift(self, x:int, reverse=False) -> Tensor:
    """
    Computes right arithmetic shift of `self` by `x` bits. `self` must have unsigned dtype.
    Equivalent to `self >> x`.

    ```python exec="true" source="above" session="tensor" result="python"
    print(Tensor([4, 13, 125], dtype=dtypes.uint8).rshift(2).numpy())
    ```
    """
    assert dtypes.is_unsigned(self.dtype) and isinstance(x, int) and x >= 0 and not reverse, f"not supported {self.dtype=} {x=}"
    return self.idiv(2 ** x, reverse)

  def pow(self, x:Tensor|ConstType, reverse=False) -> Tensor:
    """
    Computes power of `self` with `x`.
    Equivalent to `self ** x`.

    ```python exec="true" source="above" session="tensor" result="python"
    print(Tensor([-1, 2, 3]).pow(2.0).numpy())
    ```
    ```python exec="true" source="above" session="tensor" result="python"
    print(Tensor([-1, 2, 3]).pow(Tensor([-1.5, 0.5, 1.5])).numpy())
    ```
    ```python exec="true" source="above" session="tensor" result="python"
    print((2.0 ** Tensor([-1, 2, 3])).numpy())
    ```
    """
    base, exponent = self._broadcasted(x, reverse=reverse)
    # TODO: int pow
    if not base.is_floating_point() and not (isinstance(x, int) and x >= 0): raise RuntimeError("base needs to be float")

    ret = base._apply_uop(UOp.pow, exponent)
    # NOTE: pow(int, float) -> int
    return ret.round().cast(self.dtype) if not reverse and not dtypes.is_float(self.dtype) and dtypes.is_float(exponent.dtype) else ret

  def maximum(self, x:Tensor|ConstType) -> Tensor:
    """
    Computes element-wise maximum of `self` and `x`.

    ```python exec="true" source="above" session="tensor" result="python"
    print(Tensor([-1, 2, 3]).maximum(1).numpy())
    ```
    ```python exec="true" source="above" session="tensor" result="python"
    print(Tensor([-1, 2, 3]).maximum(Tensor([-4, -2, 9])).numpy())
    ```
    """
    return self._apply_broadcasted_uop(UOp.maximum, x)

  def minimum(self, x:Tensor|ConstType) -> Tensor:
    """
    Computes element-wise minimum of `self` and `x`.

    ```python exec="true" source="above" session="tensor" result="python"
    print(Tensor([-1, 2, 3]).minimum(1).numpy())
    ```
    ```python exec="true" source="above" session="tensor" result="python"
    print(Tensor([-1, 2, 3]).minimum(Tensor([-4, -2, 9])).numpy())
    ```
    """
    t, x = self._broadcasted(x)
    return t._inverse().maximum(x._inverse())._inverse()

  def where(self:Tensor, x:Tensor|ConstType|sint, y:Tensor|ConstType|sint) -> Tensor:
    """
    Returns a tensor of elements selected from either `x` or `y`, depending on `self`.
    `output_i = x_i if self_i else y_i`.

    ```python exec="true" source="above" session="tensor" result="python"
    cond = Tensor([[True, True, False], [True, False, False]])
    print(cond.where(1, 3).numpy())
    ```
    ```python exec="true" source="above" session="tensor" result="python"
    Tensor.manual_seed(42)
    cond = Tensor.randn(2, 3)
    print(cond.numpy())
    ```
    ```python exec="true" source="above" session="tensor" result="python"
    print((cond > 0).where(cond, -float("inf")).numpy())
    ```
    """
    if isinstance(x, Tensor): x, y = x._broadcasted(y)
    elif isinstance(y, Tensor): y, x = y._broadcasted(x)
    cond, x = self._broadcasted(x, match_dtype=False)
    cond, y = cond._broadcasted(y, match_dtype=False)
    return cond.cast(dtypes.bool)._apply_uop(UOp.where, *x._broadcasted(y))

  def copysign(self, other) -> Tensor:
    """
    Returns a tensor of with the magnitude of `self` and the sign of `other`, elementwise.
    """
    # NOTE: torch always return in float, we return based on the broadcasting rule.
    other = self._broadcasted(other)[1]
    # TODO: remove other*0?
    return (other < 0).where(-self.abs(), self.abs()) + other*0

  def logaddexp(self, other) -> Tensor:
    """
    Calculates (self.exp()+other.exp()).log(), elementwise.
    """
    m = self.maximum(other)
    return ((self-m).exp() + (self._broadcasted(other)[1]-m).exp()).log() + m

  # ***** op wrappers *****

  def __invert__(self) -> Tensor: return self.bitwise_not()

  # TODO: combine with UOps __floordiv__
  def __floordiv__(self, x): return self.div(x, rounding_mode="floor")
  def __rfloordiv__(self, x): return self.div(x, rounding_mode="floor", reverse=True)

  def __pow__(self, x) -> Tensor: return self.pow(x)
  def __matmul__(self, x) -> Tensor: return self.matmul(x)

  def __rpow__(self, x) -> Tensor: return self.pow(x, True)
  def __rmatmul__(self, x) -> Tensor: return self.matmul(x, True)

  def __iadd__(self, x) -> Tensor: return self.assign(self.add(x))
  def __isub__(self, x) -> Tensor: return self.assign(self.sub(x))
  def __imul__(self, x) -> Tensor: return self.assign(self.mul(x))
  def __ipow__(self, x) -> Tensor: return self.assign(self.pow(x))
  def __itruediv__(self, x) -> Tensor: return self.assign(self.div(x))
  def __ifloordiv__(self, x) -> Tensor: return self.assign(self.__floordiv__(x))
  def __imatmul__(self, x) -> Tensor: return self.assign(self.matmul(x))
  def __iand__(self, x) -> Tensor: return self.assign(self.bitwise_and(x))
  def __ior__(self, x) -> Tensor: return self.assign(self.bitwise_or(x))
  def __ixor__(self, x) -> Tensor: return self.assign(self.bitwise_xor(x))
  def __ilshift__(self, x) -> Tensor: return self.assign(self.lshift(x))
  def __irshift__(self, x) -> Tensor: return self.assign(self.rshift(x))

  def __lt__(self, x) -> Tensor: return self._apply_broadcasted_uop(UOp.__lt__, x, False)
  def __gt__(self, x) -> Tensor: return self._apply_broadcasted_uop(UOp.__lt__, x, True)
  def ne(self, x) -> Tensor: return self._apply_broadcasted_uop(UOp.ne, x, False)

  def __eq__(self, x) -> Tensor: return self.eq(x)                      # type: ignore[override]

  # ***** functional nn ops *****

  def linear(self, weight:Tensor, bias:Tensor|None=None, dtype:DTypeLike|None=None) -> Tensor:
    """
    Applies a linear transformation to `self` using `weight` and `bias`.

    See: https://pytorch.org/docs/stable/generated/torch.nn.Linear.html

    ```python exec="true" source="above" session="tensor" result="python"
    t = Tensor([[1, 2], [3, 4]])
    weight = Tensor([[1, 2], [3, 4]])
    bias = Tensor([1, 2])
    print(t.linear(weight, bias).numpy())
    ```
    """
    if dtype is not None: return self.cast(dtype).linear(weight.cast(dtype), bias.cast(dtype) if bias is not None else bias)
    x = self.mul(weight) if len(weight.shape) == 1 else self.dot(weight)
    return x.add(bias) if bias is not None else x

  def sequential(self, ll:list[Callable[[Tensor], Tensor]]) -> Tensor:
    """
    Applies a sequence of functions to `self` chaining the output of each function to the input of the next.

    ```python exec="true" source="above" session="tensor" result="python"
    t = Tensor([1, 2, 3])
    print(t.sequential([lambda x: x * 2, lambda x: x + 1]).numpy())
    ```
    """
    return functools.reduce(lambda x,f: f(x), ll, self)

  def layernorm(self, axis:int|tuple[int,...]=-1, eps:float=1e-5) -> Tensor:
    """
    Applies Layer Normalization over a mini-batch of inputs.

    - Paper: https://arxiv.org/abs/1607.06450v1

    ```python exec="true" source="above" session="tensor" result="python"
    t = Tensor.randn(8, 10, 16) * 2 + 8
    print(t.mean().item(), t.std().item())
    ```
    ```python exec="true" source="above" session="tensor" result="python"
    t = t.layernorm()
    print(t.mean().item(), t.std().item())
    ```
    """
    y = (self - self.mean(axis, keepdim=True))
    return y.mul((y*y).mean(axis, keepdim=True).add(eps).rsqrt())

  def batchnorm(self, weight:Tensor|None, bias:Tensor|None, mean:Tensor, invstd:Tensor, axis:int|tuple[int, ...]=1) -> Tensor:
    """
    Applies Batch Normalization over a mini-batch of inputs.

    - Paper: https://arxiv.org/abs/1502.03167

    ```python exec="true" source="above" session="tensor" result="python"
    t = Tensor.randn(8, 4, 16, 16) * 2 + 8
    print(t.mean().item(), t.std().item())
    ```
    ```python exec="true" source="above" session="tensor" result="python"
    t = t.batchnorm(None, None, t.mean(axis=(0,2,3)), t.var(axis=(0,2,3)).add(1e-5).rsqrt())
    print(t.mean().item(), t.std().item())
    ```
    """
    axis_ = argfix(axis)
    shape = tuple(s if ax in axis_ else 1 for ax, s in enumerate(self.shape))
    x = self - mean.reshape(shape)
    if weight is not None: x = x * weight.reshape(shape)
    ret = x.mul(invstd.reshape(shape) if len(invstd.shape) == len(axis_) else invstd)
    return (ret + bias.reshape(shape)) if bias is not None else ret

  def dropout(self, p=0.5) -> Tensor:
    """
    Applies dropout to `self`.

    NOTE: dropout is only applied when `Tensor.training` is `True`.

    - Paper: https://jmlr.org/papers/v15/srivastava14a.html

    ```python exec="true" source="above" session="tensor" result="python"
    Tensor.manual_seed(42)
    t = Tensor.randn(2, 2)
    with Tensor.train():
      print(t.dropout().numpy())
    ```
    """
    if not 0 <= p <= 1: raise ValueError(f"{p=} is out of range [0, 1]")
    if not Tensor.training or p == 0: return self
    if p == 1: return self.zeros_like()
    return (Tensor.rand_like(self, requires_grad=False, dtype=dtypes.default_float, contiguous=False) >= p).contiguous().where(self, 0) / (1.0 - p)

  # helper function commonly used for indexing
  def _one_hot_along_dim(self:Tensor, num_classes:sint, dim:int=-1) -> Tensor:
    if not dtypes.is_int(self.dtype): raise RuntimeError(f"_one_hot_along_dim expects int index tensor, getting {self.dtype}")
    offset = self.ndim - self._resolve_dim(dim) - 1
    return self == Tensor.arange(num_classes, device=self.device, requires_grad=False).reshape((num_classes,) + (1,) * offset)

  def one_hot(self, num_classes:int=-1) -> Tensor:
    """
    Converts `self` to a one-hot tensor.

    `num_classes` defaults to -1, which means num_classes will be inferred as max(self) + 1.

    ```python exec="true" source="above" session="tensor" result="python"
    t = Tensor([0, 1, 3, 3, 4])
    print(t.one_hot(5).numpy())
    ```
    """
    if not dtypes.is_int(self.dtype): raise RuntimeError(f"expect integer dtype, getting {self.dtype=}")
    if num_classes == -1: num_classes = (self.max()+1).item()
    return self[..., None]._one_hot_along_dim(num_classes).where(1, 0)

  def scaled_dot_product_attention(self, key:Tensor, value:Tensor, attn_mask:Tensor|None=None, dropout_p:float=0.0,
                                   is_causal:bool=False, enable_gqa:bool=False) -> Tensor:
    """
    Computes scaled dot-product attention.
    `self` is the query tensor, `key` is the key tensor, and `value` is the value tensor.

    - Paper: https://arxiv.org/abs/1706.03762v7

    ```python exec="true" source="above" session="tensor" result="python"
    q = Tensor.randn(2, 4, 8)
    k = Tensor.randn(2, 4, 8)
    v = Tensor.randn(2, 4, 8)
    print(q.scaled_dot_product_attention(k, v).numpy())
    ```
    """
    # NOTE: it also works when `key` and `value` have symbolic shape.
    assert all_int(self.shape), f"does not support symbolic shape {self.shape}"
    # GQA: https://docs.pytorch.org/docs/stable/generated/torch.nn.functional.scaled_dot_product_attention.html
    if enable_gqa:
      key = key.repeat_interleave(self.shape[-3] // key.shape[-3], dim=-3)
      value = value.repeat_interleave(self.shape[-3] // value.shape[-3], dim=-3)

    if FUSE_ATTENTION: q, key, value = self.contiguous(), key.contiguous(), value.contiguous()
    else: q = self

    qk = q.matmul(key.transpose(-2,-1), dtype=least_upper_dtype(q.dtype, key.dtype, dtypes.float32)) / math.sqrt(q.shape[-1])
    # handle attention mask
    if is_causal:
      if attn_mask is not None: raise RuntimeError("cannot set attn_mask when is_causal=True")
      attn_mask = qk.ones_like(requires_grad=False, device=self.device, dtype=dtypes.bool).tril()
    if attn_mask is not None:
      if attn_mask.dtype == dtypes.bool: attn_mask = attn_mask.where(0, -float("inf"))
      qk = qk + attn_mask
    attn = qk.cast(self.dtype).softmax(-1).dropout(dropout_p) @ value
    return attn.fuse() if FUSE_ATTENTION else attn

  def _do_reduction(self, reduction:ReductionStr="mean") -> Tensor:
    if reduction not in get_args(ReductionStr): raise ValueError(f"{reduction=} must be one of {get_args(ReductionStr)}")
    reductions: dict[str, Callable[[Tensor], Tensor]] = {"mean": Tensor.mean, "sum": Tensor.sum, "none": lambda x: x}
    return reductions[reduction](self)

  def binary_crossentropy(self, Y:Tensor, reduction:ReductionStr="mean") -> Tensor:
    """
    Computes the binary cross-entropy loss between `self` and `Y`.

    See: https://pytorch.org/docs/stable/generated/torch.nn.BCELoss.html

    ```python exec="true" source="above" session="tensor" result="python"
    t = Tensor([0.1, 0.9, 0.2])
    Y = Tensor([0, 1, 0])
    print(t.binary_crossentropy(Y).item())
    ```
    """
    return (-Y*self.log() - (1-Y)*(1-self).log())._do_reduction(reduction)

  def binary_crossentropy_logits(self, Y:Tensor, reduction:ReductionStr="mean", pos_weight:Tensor|None=None) -> Tensor:
    """
    Computes the binary cross-entropy loss between `self` and `Y` where `self` is logits.

    See: https://pytorch.org/docs/stable/generated/torch.nn.BCEWithLogitsLoss.html

    ```python exec="true" source="above" session="tensor" result="python"
    t = Tensor([-1, 2, -3])
    Y = Tensor([0, 1, 0])
    print(t.binary_crossentropy_logits(Y).item())
    ```
    """
    log_p, log_1_minus_p = self.logsigmoid(), (-self).logsigmoid()
    return (-((1 if pos_weight is None else pos_weight) * Y * log_p + (1-Y) * log_1_minus_p))._do_reduction(reduction)

  def sparse_categorical_crossentropy(self, Y:Tensor, ignore_index:int=-1, label_smoothing=0.0, reduction:ReductionStr="mean") -> Tensor:
    """
    Computes the sparse categorical cross-entropy loss between `self` and `Y`.

    NOTE: `self` is logits and `Y` is the target labels.
    NOTE: unlike PyTorch, this function expects the class axis to be -1

    See: https://pytorch.org/docs/stable/generated/torch.nn.CrossEntropyLoss.html

    ```python exec="true" source="above" session="tensor" result="python"
    t = Tensor([[-1, 2, -3], [1, -2, 3]])
    Y = Tensor([1, 2])
    print(t.sparse_categorical_crossentropy(Y).item())
    ```
    """
    assert 0.0 <= label_smoothing <= 1.0, "label_smoothing must be in [0.0, 1.0]"
    assert reduction in get_args(ReductionStr), f"reduction must be one of {get_args(ReductionStr)}"
    log_probs = self.log_softmax()
    loss_mask = (Y != ignore_index) if ignore_index != -1 else Y.ones_like(dtype=dtypes.bool)
    y = Y.to(self.device).unsqueeze(-1)._one_hot_along_dim(self.shape[-1], dim=-1) * loss_mask.unsqueeze(-1)
    smoothing = label_smoothing * (log_probs.mean(-1) * loss_mask)
    unreduced = ((1 - label_smoothing) * (log_probs * y).sum(-1) + smoothing)
    # NOTE: because of ignore_index, we can't use Tensor.mean (so can't use `_do_reduction` here)
    return -(unreduced.sum() / loss_mask.sum() if reduction == "mean" else (unreduced.sum() if reduction == "sum" else unreduced))

  def cross_entropy(self, Y:Tensor, reduction:ReductionStr="mean", label_smoothing:float=0.0) -> Tensor:
    """
    Computes the cross entropy loss between input logits and target.

    NOTE: `self` are logits and `Y` are the target labels or class probabilities.

    See: https://pytorch.org/docs/stable/generated/torch.nn.functional.cross_entropy.html

    ```python exec="true" source="above" session="tensor" result="python"
    t = Tensor([[-1, 2, -3], [1, -2, 3]])
    Y = Tensor([1, 2])
    print(t.cross_entropy(Y).item())
    ```
    ```python exec="true" source="above" session="tensor" result="python"
    t = Tensor([[-1, 2, -3], [1, -2, 3]])
    Y = Tensor([1, 2])
    print(t.cross_entropy(Y, reduction='none').numpy())
    ```
    """
    assert 0.0 <= label_smoothing <= 1.0, "label_smoothing must be in [0.0, 1.0]"
    classes_dim = 0 if self.ndim == 1 else 1
    if self.shape != Y.shape:
      if self.max(classes_dim).shape != Y.shape: raise RuntimeError(f"shape mismatch: {self.shape=}, {Y.shape=}")
      Y = Y.unsqueeze(classes_dim)._one_hot_along_dim(num_classes=self.shape[classes_dim], dim=classes_dim)
    Y = (1 - label_smoothing)*Y + label_smoothing / int(Y.shape[classes_dim])
    return -self.log_softmax(classes_dim).mul(Y).sum(classes_dim)._do_reduction(reduction)

  def nll_loss(self, Y:Tensor, weight:Tensor|None=None, ignore_index:int|None=None, reduction:ReductionStr="mean") -> Tensor:
    """
    Computes the negative log likelihood loss between log-probabilities and target labels.

    NOTE: `self` is log-probabilities and `Y` is the Y labels or class probabilities.

    See: https://pytorch.org/docs/stable/generated/torch.nn.functional.nll_loss.html

    ```python exec="true" source="above" session="tensor" result="python"
    t = Tensor([[-1, 2, -3], [1, -2, 3]])
    Y = Tensor([1, 2])
    print(t.log_softmax().nll_loss(Y).item())
    ```
    ```python exec="true" source="above" session="tensor" result="python"
    t = Tensor([[-1, 2, -3], [1, -2, 3]])
    Y = Tensor([1, 2])
    print(t.log_softmax().nll_loss(Y, reduction='none').numpy())
    ```
    """
    weight = Tensor.ones_like(Y, requires_grad=False) if weight is None else weight[Y]
    masked_weight = weight if ignore_index is None else weight * (Y != ignore_index)
    nll = -self.gather(1, Y.unsqueeze(1)).squeeze(1) * masked_weight
    return nll.sum() / masked_weight.sum() if reduction == "mean" else nll._do_reduction(reduction)

  def newton_schulz(self, steps:int, params:tuple[int, ...], eps:float=1.0e-7) -> Tensor:
    """
    Performs the newton-schulz algorithm for odd polynomials. The degree of the odd polynomial depends on the number of params.

    ```python exec="true" source="above" session="tensor" result="python"
    t = Tensor.randn(4, 4)
    print(t.newton_schulz(steps=5, params=(2,-1.5,0.5)).numpy())
    ```
    """
    assert self.ndim > 1, "NS only works for two or more dims"
    G = self / (self.square().sum(axis=(-2, -1), keepdim=True).sqrt() + eps)
    G = G.transpose(-2, -1) if self.shape[-2] > self.shape[-1] else G
    for _ in range(steps): G = sum(p * functools.reduce(lambda x, y: (y @ y.transpose(-2, -1)) @ x, [G]*i, G) for i,p in enumerate(params))
    return G.transpose(-2, -1) if self.shape[-2] > self.shape[-1] else G

  def qr(self) -> tuple[Tensor, Tensor]:
    assert self.ndim > 1, f"expected two or more dimensions, got {self.ndim}"
    R = self.clone()
    b_shape, m, n = self.shape[0:self.ndim - 2], int(R.shape[-2]), int(R.shape[-1])
    Q = Tensor.eye(m, dtype = self.dtype).reshape((1,) * (len(self.shape) - 2) + 2 * (m,)).expand(b_shape + 2 * (m,)).contiguous()
    for i in range(int(min(m, n))):
      x = R[..., i:m, i]
      s = -x[..., 0].sign()
      u1 = x[..., 0] - s * x.square().sum(-1).sqrt()
      w = x.unsqueeze(-1) / u1.reshape(b_shape + 2 * (1,))
      w[..., 0, 0] = 1
      tau = (-s * u1 / x.square().sum(-1).sqrt()).reshape(b_shape + 2 * (1,)).expand(w.shape)
      R[..., i:m, :] = R[..., i:m, :] - (w * tau) @ (w.transpose(-2, -1) @ R[..., i:m, :])
      Q[..., :, i:m] = Q[..., :, i:m] - (Q[..., :, i:m] @ w) @ (tau.transpose(-2, -1) * w.transpose(-2, -1))
    return Q,R

  def svd(self, full_matrices = True) -> tuple[Tensor, Tensor, Tensor]:
    #partial implementation of https://www.netlib.org/lapack/lawnspdf/lawn169.pdf , pg 26
    assert self.ndim > 1, f"expected two or more dimensions, got {self.ndim}"
    b_shape, m, n = self.shape[:-2], int(self.shape[-2]), int(self.shape[-1])
    #preprocess the matrix
    Q, R = (Tensor.qr(self) if m >= n else Tensor.qr(self.transpose(-2, -1)))
    num, q_num = int(min(m, n)), int(max(m, n))
    U = R.shrink(tuple([(0, self.shape[i]) for i in range(self.ndim - 2)] + [(0, num), (0, num)])).contiguous()
    V = Tensor.eye(num, dtype = self.dtype).reshape((1,) * (self.ndim - 2) + (num, num)).expand(b_shape + 2 * (num,)).contiguous()
    #prepare round robin pairing
    permute, inverse_permute = Tensor.arange(0, num, dtype = dtypes.int), Tensor.zeros(num, dtype = dtypes.int).contiguous()
    permute[num//2:num] = permute[num//2:num].flip(0)
    inverse_permute[permute] = Tensor.arange(num, dtype = dtypes.int)
    def one_round_jacobi(U, V,permute,inverse_permute):
      #pair all the columns
      V_permuted, runoff_V = (V[..., permute].split(num - 1, -1)) if num % 2 == 1 else (V[..., permute], None)
      V_left, V_right = V_permuted.split(num//2, -1)
      U_permuted, runoff_U = (U[..., permute].split(num - 1, -1)) if num % 2 == 1 else (U[..., permute], None)
      U_left, U_right = U_permuted.split(num//2, -1)
      #compute the jacobi rotations for each pairing
      gamma = (U_left * U_right).sum(-2).reshape(b_shape + (1, num//2))
      alpha, beta = U_permuted.square().sum(-2).unsqueeze(-2).split(num//2, -1)
      tau = (beta - alpha) / (2 * gamma)
      t = tau.sign() / (tau.abs() + (1 + tau.square()).sqrt())
      c = 1 / (1 + t.square()).sqrt()
      s = c * t
      #apply the rotations
      U_left, U_right = c * U_left - s * U_right, s * U_left + c * U_right
      U = U_left.cat(U_right.cat(runoff_U, dim = -1) if num % 2 == 1 else U_right, dim = -1)[..., inverse_permute]
      V_left, V_right = c * V_left - s * V_right, s * V_left + c * V_right
      V = V_left.cat(V_right.cat(runoff_V, dim = -1) if num % 2 == 1 else V_right, dim = -1)[..., inverse_permute]
      #prepare the next round robin pairings
      if num % 2 == 1: permute = ((permute - 1) % num)
      else: permute = permute[0].reshape(1).cat(((permute[1:num] - 2) % (num - 1)) + 1)
      inverse_permute = inverse_permute.scatter(0,permute,Tensor.arange(num,dtype=dtypes.int32))
      return U, V, permute, inverse_permute
    max_iterations, iterations_per_round = 1, int((num) * math.log2(num) * 2 + 2)#sorta heuristic, most use num*log2(num)
    for _ in range(max_iterations * iterations_per_round): U, V, permute, inverse_permute = one_round_jacobi(U, V, permute, inverse_permute)
    #extract singular values and sort. construct U from Q
    S, indices = U.square().sum(-2).sqrt().sort(dim = -1, descending=True)
    new_indices = Tensor.arange(num).reshape((1,) * (self.ndim - 1) + (num,)).expand(b_shape + 2 * (num,)).contiguous()
    new_indices[..., :num] = indices.reshape(b_shape + (1,) + (num,)).expand(b_shape + 2 * (num,))
    U,V = U.gather(-1, new_indices[...,0:num,0:num]) / S.unsqueeze(-2), V.gather(-1, new_indices[..., 0:num, 0:num]).realize()

    padded_u = Tensor.eye(q_num, dtype = U.dtype).reshape((1,) * (self.ndim - 2) + 2 * (q_num,)).expand(b_shape + 2 * (q_num,)).contiguous()
    padded_u[..., 0:num, 0:num] = U
    U = Q @ padded_u
    if not full_matrices: U, V = U[..., 0:num], V[..., 0:num]
    return (U, S, V.transpose(-2,-1)) if m >= n else (V, S, U.transpose(-2, -1))

  # ***** Tensor Properties *****

  @property
  def ndim(self) -> int:
    """
    Returns the number of dimensions in the tensor.

    ```python exec="true" source="above" session="tensor" result="python"
    t = Tensor([[1, 2], [3, 4]])
    print(t.ndim)
    ```
    """
    return len(self.shape)

  def numel(self) -> sint:
    """
    Returns the total number of elements in the tensor.

    ```python exec="true" source="above" session="tensor" result="python"
    t = Tensor([[[1, 2], [3, 4]], [[5, 6], [7, 8]]])
    print(t.numel())
    ```
    """
    return prod(self.shape)

  def element_size(self) -> int:
    """
    Returns the size in bytes of an individual element in the tensor.

    ```python exec="true" source="above" session="tensor" result="python"
    t = Tensor([5], dtype=dtypes.int16)
    print(t.element_size())
    ```
    """
    return self.dtype.itemsize

  def nbytes(self) -> int:
    """
    Returns the total number of bytes of all elements in the tensor.

    ```python exec="true" source="above" session="tensor" result="python"
    t = Tensor([8, 9], dtype=dtypes.float)
    print(t.nbytes())
    ```
    """
    return self.numel() * self.element_size()

  def is_floating_point(self) -> bool:
    """
    Returns `True` if the tensor contains floating point types, i.e. is one of `dtypes.float64`, `dtypes.float32`,
    `dtypes.float16`, `dtypes.bfloat16`.

    ```python exec="true" source="above" session="tensor" result="python"
    t = Tensor([8, 9], dtype=dtypes.float32)
    print(t.is_floating_point())
    ```
    """
    return dtypes.is_float(self.dtype)

  def size(self, dim:int|None=None) -> sint|tuple[sint, ...]:
    """
    Returns the size of the tensor. If `dim` is specified, return the length along dimension `dim`. Otherwise return the shape of the tensor.

    ```python exec="true" source="above" session="tensor" result="python"
    t = Tensor([[4, 5, 6], [7, 8, 9]])
    print(t.size())
    ```
    ```python exec="true" source="above" session="tensor" result="python"
    print(t.size(dim=1))
    ```
    """
    return self.shape if dim is None else self.shape[dim]

  # ***** cast ops *****

  def llvm_bf16_cast(self, dtype:DTypeLike) -> Tensor:
    # hack for devices that don't support bfloat16
    assert self.dtype == dtypes.bfloat16
    return self.to("LLVM").cast(dtype)

  def cast(self, dtype:DTypeLike) -> Tensor:
    """
    Casts `self` to the given `dtype`.

    ```python exec="true" source="above" session="tensor" result="python"
    t = Tensor([-1, 2.5, 3], dtype=dtypes.float)
    print(t.dtype, t.numpy())
    ```
    ```python exec="true" source="above" session="tensor" result="python"
    t = t.cast(dtypes.int32)
    print(t.dtype, t.numpy())
    ```
    ```python exec="true" source="above" session="tensor" result="python"
    t = t.cast(dtypes.uint8)
    print(t.dtype, t.numpy())
    ```
    """
    if (dt:=to_dtype(dtype)) in {dtypes.uint8, dtypes.uint16} and dtypes.is_float(self.dtype):
      # NOTE: values within the int32 range and outside the unsigned dtype range will cause values to wrap around
      return self._apply_uop(UOp.cast, dtype=dtypes.int32)._apply_uop(UOp.cast, dtype=dt)
    return self if self.dtype == dt else self._apply_uop(UOp.cast, dtype=dt)

  def bitcast(self, dtype:DTypeLike) -> Tensor:
    """
    Bitcasts `self` to the given `dtype` of the same itemsize.

    `self` must not require a gradient.

    ```python exec="true" source="above" session="tensor" result="python"
    t = Tensor([-1, 2, 3], dtype=dtypes.int32)
    print(t.dtype, t.numpy())
    ```
    ```python exec="true" source="above" session="tensor" result="python"
    t = t.bitcast(dtypes.uint32)
    print(t.dtype, t.numpy())
    ```
    """
    if self.requires_grad: raise RuntimeError("can't backprop through bitcast")
    dt = to_dtype(dtype)
    if (ns:=dt.itemsize) != (os:=self.dtype.itemsize) and (self.shape[-1]*os) % ns != 0: raise RuntimeError("unsupported size in bitcast")
    if (not isinstance(self.device, str) or not self.device.startswith("DISK")) and ns != os:
      new_uint, old_uint = to_dtype(f"uint{8*ns}"), to_dtype(f"uint{8*os}")
      tmp = self.bitcast(old_uint)
      if ns > os:
        tmp = tmp.reshape(self.shape[:-1] + (self.shape[-1]//(rate := ns//os), rate))
        nones = (None,) * (tmp.ndim - 1)
        return functools.reduce(Tensor.add, (tmp.shrink(nones + ((i, i+1),)).cast(new_uint)<<8*i*os for i in range(rate))).squeeze(-1).bitcast(dtype)
      return Tensor.stack(*(tmp>>8*i*ns for i in range(os//ns)), dim=-1).flatten(-2).cast(new_uint).bitcast(dtype)
    return self._apply_uop(UOp.bitcast, dtype=dt) if self.dtype != dt else self

  def float(self) -> Tensor:
    """
    Convenience method to cast `self` to a `float32` Tensor.

    ```python exec="true" source="above" session="tensor" result="python"
    t = Tensor([-1, 2, 3], dtype=dtypes.int32)
    print(t.dtype, t.numpy())
    ```
    ```python exec="true" source="above" session="tensor" result="python"
    t = t.float()
    print(t.dtype, t.numpy())
    ```
    """
    return self.cast(dtypes.float32)

  def half(self) -> Tensor:
    """
    Convenience method to cast `self` to a `float16` Tensor.

    ```python exec="true" source="above" session="tensor" result="python"
    t = Tensor([-1, 2, 3], dtype=dtypes.int32)
    print(t.dtype, t.numpy())
    ```
    ```python exec="true" source="above" session="tensor" result="python"
    t = t.half()
    print(t.dtype, t.numpy())
    ```
    """
    return self.cast(dtypes.float16)

  def int(self) -> Tensor:
    """
    Convenience method to cast `self` to a `int32` Tensor.

    ```python exec="true" source="above" session="tensor" result="python"
    t = Tensor([-1.5, -0.5, 0.0, 0.5, 1.5])
    print(t.dtype, t.numpy())
    ```
    ```python exec="true" source="above" session="tensor" result="python"
    t = t.int()
    print(t.dtype, t.numpy())
    ```
    """
    return self.cast(dtypes.int32)

  def bool(self) -> Tensor:
    """
    Convenience method to cast `self` to a `bool` Tensor.

    ```python exec="true" source="above" session="tensor" result="python"
    t = Tensor([-1, 0, 1])
    print(t.dtype, t.numpy())
    ```
    ```python exec="true" source="above" session="tensor" result="python"
    t = t.bool()
    print(t.dtype, t.numpy())
    ```
    """
    return self.cast(dtypes.bool)

  def bfloat16(self) -> Tensor: return self.cast(dtypes.bfloat16)
  def double(self) -> Tensor: return self.cast(dtypes.double)
  def long(self) -> Tensor: return self.cast(dtypes.long)
  def short(self) -> Tensor: return self.cast(dtypes.short)

  # *** image Tensor function replacements ***

  def image_dot(self, w:Tensor, dtype:DTypeLike|None=None) -> Tensor:
    # NOTE: we use a 1x1 conv2d to do the matmul. mxk @ kxn = (1,k,m,1).conv2d(n,k,1,1)
    x, dx, dw = self, self.ndim, w.ndim
    if not (dx > 0 and dw > 0): raise RuntimeError(f"both tensors need to be at least 1D, got {dx}D and {dw}D")
    if x.shape[-1] != w.shape[-min(w.ndim, 2)]: raise RuntimeError(f"cannot image_dot {x.shape} and {w.shape}")

    bs, groups, cin, cout = prod(self.shape[0:-2]), prod(w.shape[0:-2]), w.shape[-2], w.shape[-1]
    out_shape_t = self.shape[0:-2] + (cout,-1) if len(self.shape) > 1 else (cout, )

    # NOTE: with NHWC we can remove the transposes
    # bs x groups*cin x H x W
    cx = self.transpose(self.ndim-1, self.ndim-2).reshape((bs//groups, groups*cin, -1, 1))
    # groups*cout x cin x H, W
    cw = w.transpose(w.ndim-1, w.ndim-2).reshape((groups*cout, cin, 1, 1))
    return cx.image_conv2d(cw, groups=groups, dtype=dtype).reshape(out_shape_t).transpose(self.ndim-1, self.ndim-2)

  def image_conv2d(self, weight:Tensor, bias:Tensor|None=None, groups=1, stride=1, dilation=1, padding=0, dtype=None) -> Tensor:
    base_image_type = dtypes.imageh if getenv("FLOAT16", 0) else dtypes.imagef

    (bs,_,iy,ix), (cout,cin,H,W) = self.shape, weight.shape
    x, w = self, weight.reshape(groups, (rcout := cout//groups), cin, H, W)

    # hack for non multiples of 4 on cin
    if cin % 4 != 0 and not (cin == 1 and groups%4 == 0):
      x = x.reshape(bs, groups, cin, iy, ix)   # do this always?
      added_input_channels = 4 - (cin % 4)
      w = w.pad(tuple((0, added_input_channels) if i == 2 else None for i in range(w.ndim)))
      x = x.pad(tuple((0, added_input_channels) if i == 2 else None for i in range(x.ndim)))
      cin = cin + added_input_channels
      x = x.reshape(bs, groups*cin, iy, ix)

    # hack for non multiples of 4 on rcout
    added_output_channels = 0
    if rcout % 4 != 0 and not (rcout == 1 and groups%4 == 0):
      added_output_channels = 4 - (rcout % 4)
      rcout += added_output_channels
      cout = groups * rcout
      w = w.pad(tuple((0, added_output_channels) if i == 1 else None for i in range(w.ndim)))

    # packed (note: flipping bs and iy would make the auto-padding work)
    x = x.permute(0,2,3,1)
    cin_last = iy == 1 and ix == 1
    if cin == 1: w = w.reshape(cout//4,4,H,W).permute(0,2,3,1)
    elif cin_last: w = w.reshape(cout//4,4,cin//4,4,H,W).permute(0,4,2,5,1,3)
    else: w = w.reshape(cout//4,4,cin//4,4,H,W).permute(0,4,2,5,3,1)

    # contiguous creates the image, and early realize static weights (TODO: test for the static weight)
    if IMAGE >= 2: x,w = x.cast(base_image_type((bs*iy, ix*groups*cin//4, 4))), w.cast(base_image_type((cout//4, H*W*cin, 4)))
    x, w = x.contiguous(), w.contiguous()

    # expand out
    rcin_hi, rcin_lo = cin//4 if cin >= 4 else 1, 4 if cin >= 4 else 1
    cout_expand = [groups//4 if cin == 1 else groups, 4 if cin == 1 else 1, rcout//4 if rcout >= 4 else 1, 4 if rcout >= 4 else 1]
    x = x.reshape(bs, iy, ix, groups, rcin_hi, rcin_lo)
    if cin_last: w = w.reshape(cout//4, H, rcin_hi, W, 4, rcin_lo)
    else: w = w.reshape(cout//4, H, rcin_hi, W, rcin_lo, 4).permute(0,1,2,3,5,4)

    # prepare input
    x = x.permute(0,3,4,5,1,2).pad(self._resolve_pool_pads(padding,2))._pool((H,W), stride, dilation)# -> (bs, groups, rcin_hi, rcin_lo, oy, ox, H, W)
    x = x.permute(0,4,5,1,2,3,6,7).reshape(bs, (oy := x.shape[4]), (ox := x.shape[5]), *cout_expand[0:2], 1, 1, rcin_hi, rcin_lo, H, W)

    # prepare weights
    w = w.permute(0,4,2,5,1,3).reshape((1, 1, 1, *cout_expand, rcin_hi, rcin_lo, H, W))

    # the conv!
    ret = (x*w).cast(base_image_type((bs*oy, ox*cout//4, 4)) if IMAGE >= 2 else dtypes.float32).sum((-4, -3, -2, -1), dtype=dtype)

    # undo hack for non multiples of 4 on C.rcout
    if added_output_channels != 0:
      ret = ret.reshape(bs, oy, ox, groups, rcout)[:, :, :, :, :-added_output_channels]
      cout = groups * (rcout - added_output_channels)

    # NCHW output
    ret = ret.reshape(bs, oy, ox, cout).permute(0,3,1,2)
    return ret if bias is None else ret.add(bias.reshape(1, -1, 1, 1))

P = ParamSpec("P")
T = TypeVar("T")

# this tracks the tensor.py METADATA, contextvars.ContextVar was switched to this due to thread safety issues
class _ContextVar(Generic[T]):
  def __init__(self, default:T): self.state:T = default
  def get(self) -> T: return self.state
  def set(self, x:T) -> T:
    ret, self.state = self.state, x
    return ret
_METADATA: _ContextVar[Metadata|None] = _ContextVar(default=None)

def _metadata_wrapper(fn: Callable[P, T]) -> Callable[P, T]:
  def _wrapper(*args: P.args, **kwargs: P.kwargs) -> T:
    if _METADATA.get() is not None: return fn(*args, **kwargs)

    if TRACEMETA >= 2:
      caller_frame = sys._getframe(frame := 1)
      caller_module = caller_frame.f_globals.get("__name__", None)
      caller_func = caller_frame.f_code.co_name
      if caller_module is None: return fn(*args, **kwargs)

      # if its called from nn we want to step up frames until we are out of nn
      while caller_module.startswith("tinygrad.nn") and "optim" not in caller_module:
        caller_frame = sys._getframe(frame := frame + 1)
        caller_module = caller_frame.f_globals.get("__name__", None)
        if caller_module is None: return fn(*args, **kwargs)

      # if its called from a lambda in tinygrad we want to look two more frames up
      if caller_module.startswith("tinygrad") and caller_func == "<lambda>": caller_frame = sys._getframe(frame := frame + 2)
      caller_module = caller_frame.f_globals.get("__name__", None)
      if caller_module is None: return fn(*args, **kwargs)
      caller_func = caller_frame.f_code.co_name
      caller_lineno = caller_frame.f_lineno

      caller = f"{caller_module}:{caller_lineno}::{caller_func}"
    else: caller = ""

    token = _METADATA.set(Metadata(name=fn.__name__, caller=caller))
    ret = fn(*args, **kwargs)
    _METADATA.set(token)
    return ret
  return _wrapper

if TRACEMETA >= 1:
  for name, fn in inspect.getmembers(Tensor, inspect.isfunction):
    if name in ["__class__", "__init__", "__new__", "__repr__", "backward", "sequential", "gradient"]: continue
    setattr(Tensor, name, functools.wraps(fn)(_metadata_wrapper(fn)))<|MERGE_RESOLUTION|>--- conflicted
+++ resolved
@@ -1171,14 +1171,9 @@
     if len(ellipsis_idx := [dim for dim, i in enumerate(indices) if i is Ellipsis]) > 1: raise IndexError("indices can only have a single ellipsis")
     # NOTE: None adds a dim later
     num_indices = len(indices) - len(ellipsis_idx) - sum(1 for i in indices if i is None)
-<<<<<<< HEAD
-    if num_indices > ndim: raise IndexError(f"too many {num_indices=} for {ndim=}")
-    indices[fill_idx:fill_idx+1] = [slice(None)] * (ndim - num_indices)
-=======
     if num_indices > self.ndim: raise IndexError(f"too many {num_indices=} for {self.ndim=}")
     fill_idx = ellipsis_idx[0] if ellipsis_idx else len(indices)
     indices[fill_idx:fill_idx+1] = [slice(None)] * (self.ndim - num_indices)
->>>>>>> 8c720e87
 
     indices_parsed, dim = [], 0
     for index in indices:
@@ -1233,14 +1228,8 @@
         x = x.reshape(tuple(flatten((s // st, st) for s, st in zip(x.shape, strides))))
         x = x.shrink(tuple(flatten(((0, s), (0, 1)) for s in x.shape[::2]))).reshape(x.shape[::2])
 
-<<<<<<< HEAD
     # Only inject slice/None dims here. Delay Tensor-index dims to the advanced-indexing path.
     x = x.reshape(tuple(i['size'] for i in indices_parsed if not isinstance(i['index'], (int, UOp))))
-=======
-    # dim injection from None by including None dim size (which is 1) and dim collapse by skipping int dim size
-    x = x.reshape(tuple(index['size'] for index in indices_parsed if not isinstance(index['index'], sint)))
-
->>>>>>> 8c720e87
     # tensor indexing
     if tops := [(d,i) for d,i in enumerate(i_ for i_ in indices_parsed if not isinstance(i_['index'], int)) if isinstance(i['index'], Tensor)]:
       # unload the tensor object into actual tensors
@@ -1259,14 +1248,9 @@
       # inject 1's for the extra dims added in create masks
       reshape_arg = x.shape[:dims[0]] + (1,) * len(big_shape) + x.shape[dims[0]:]
       # sum reduce the extra dims introduced in create masks
-<<<<<<< HEAD
       # x = (x.reshape(reshape_arg) * mask).sum(sum_axis:=tuple(d + len(big_shape) for d in dims), dtype=x.dtype)
       sum_axis = tuple(d + len(big_shape) for d in dims)
       x = (x.reshape(reshape_arg) * mask).sum(sum_axis, dtype=x.dtype)
-=======
-      x = (mask.where(x.reshape(reshape_arg), 0)).sum(sum_axis:=tuple(d + len(big_shape) for d in dims), dtype=x.dtype)
-
->>>>>>> 8c720e87
       # special permute case
       if dims[0] != 0 and len(dims) != 1 and tuple(dims) != tuple(range(dims[0], dims[-1]+1)):
         x = x.permute(*range(dims[0], dims[0]+len(big_shape)), *range(0, dims[0]), *range(dims[0]+len(big_shape), x.ndim))
