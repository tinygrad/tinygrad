# inspired by https://github.com/karpathy/micrograd/blob/master/micrograd/engine.py
from __future__ import annotations
import math, functools, itertools
import numpy as np
from typing import List, Tuple, Callable, Optional, ClassVar, Type, Union, Sequence
from tinygrad.helpers import prod, argfix, make_pair, getenv, IMAGE, DEBUG, flatten, DType, dtypes, LazyNumpyArray
from tinygrad.lazy import Device, LazyBuffer

# An instantiation of the Function is the Context
class Function:
  def __init__(self, device:str, *tensors:Tensor):
    self.device, self.parents = device, tensors
    self.needs_input_grad = [t.requires_grad for t in self.parents]
    self.requires_grad = True if any(self.needs_input_grad) else (None if any(x is None for x in self.needs_input_grad) else False)

  def forward(self, *args, **kwargs): raise NotImplementedError(f"forward not implemented for {type(self)}")
  def backward(self, *args, **kwargs): raise RuntimeError(f"backward not implemented for {type(self)}")

  @classmethod
  def apply(fxn:Type[Function], *x:Tensor, **kwargs) -> Tensor:
    ctx = fxn(x[0].device, *x)
    ret = Tensor(ctx.forward(*[t.lazydata for t in x], **kwargs), device=ctx.device, requires_grad=ctx.requires_grad)
    if ctx.requires_grad and not Tensor.no_grad: ret._ctx = ctx    # used by autograd engine
    return ret

import tinygrad.mlops as mlops

# **** start with two base classes, Tensor and Function ****

class Tensor:
  __deletable__ = ('_ctx',)
  training: ClassVar[bool] = False
  no_grad: ClassVar[bool] = False
  default_type: ClassVar[DType] = dtypes.float32

  def __init__(self, data:Union[list, LazyBuffer, LazyNumpyArray, np.ndarray], device=Device.DEFAULT, dtype:Optional[DType]=None, requires_grad:Optional[bool]=None):
    device = (device.split(":", 1)[0].upper() + ((":"+device.split(":", 1)[1]) if ':' in device else '')).replace(":0", "")  # canonicalize device
    if isinstance(data, list):
      data = np.array(data, dtype=(dtype if dtype is not None else Tensor.default_type).np)
    elif isinstance(data, LazyBuffer) and data.device != device:
      # TODO: this has to realize, it shouldn't have to
      data = data.realize().toCPU()

    # all ndarrays are lazy now
    if isinstance(data, np.ndarray): data = LazyNumpyArray(data, data.shape, data.dtype)

    # by here, it's either LazyNumpyArray or LazyBuffer
    # TODO: it should all be LazyBuffer I think
    if isinstance(data, LazyNumpyArray):
      data = data if data.shape else data.reshape((1,))
      lazydata = LazyBuffer.fromCPU(data.astype(dtype.np) if dtype is not None else data, device)
    elif isinstance(data, LazyBuffer):
      assert dtype is None or dtype == data.dtype, "dtype doesn't match, and casting isn't supported"
      lazydata = data
    else:
      raise RuntimeError(f"can't create Tensor from {data}")

    # this is set once we are here
    self.lazydata: LazyBuffer = lazydata

    # tensors have gradients, buffers do not
    self.grad: Optional[Tensor] = None

    # NOTE: this can be in three states. False and None: no gradient, True: gradient
    # None (the default) will be updated to True if it's put in an optimizer
    self.requires_grad: Optional[bool] = requires_grad

    # internal variables used for autograd graph construction
    self._ctx: Optional[Function] = None

  def __repr__(self):
    return f"<Tensor {self.lazydata if self.lazydata.realized is None else self.lazydata.realized!r} on {self.device} with grad {(self.grad.lazydata if self.grad else None)!r}>"

  # Python has a non moving GC, so this should be okay
  def __hash__(self): return id(self)

  @property
  def device(self) -> str: return self.lazydata.device

  @property
  def shape(self) -> Tuple[int, ...]: return self.lazydata.shape

  @property
  def dtype(self) -> DType: return self.lazydata.dtype

  # ***** data handlers ****

  def realize(self) -> Tensor:
    self.lazydata.realize()
    return self

  def assign(self, x) -> Tensor:
    # TODO: this is a hack for writing to DISK
    if self.device.startswith("DISK"):
      if not isinstance(x, Tensor): x = Tensor(x, device="CPU", dtype=self.dtype)
      self.lazydata.realize().realized._copyin(x.numpy())  # type: ignore
      return self
    if not isinstance(x, Tensor): x = Tensor(x, device=self.device, dtype=self.dtype)
    assert self.shape == x.shape and self.device == x.device, f"assign shape mismatch {self.shape} != {x.shape} or device mismatch {self.device} != {x.device}"
    assert not x.requires_grad  # self requires_grad is okay?
    if DEBUG >= 4: print(f"assign {self.lazydata} <- {x.lazydata}")
    if self.lazydata.realized is not None and not getenv("DISALLOW_ASSIGN"): x.lazydata.output_buffer = self.lazydata.realized
    self.lazydata = x.lazydata
    return self

  def detach(self): return Tensor(self.lazydata, device=self.device, requires_grad=False)
  def numpy(self) -> np.ndarray: return self.lazydata.toCPU()

  # TODO: if things are realized this won't work
  def to_(self, device:str):
    assert self.lazydata.realized is None
    self.lazydata.device = device
    if self.grad:
      self.grad.lazydata.device = device

  def to(self, device:str) -> Tensor:
    ret = Tensor(self.lazydata, device)
    if self.grad:
      ret.grad = self.grad.to(device)
    return ret

  # ***** creation helper functions *****

  @staticmethod
  def full(shape:Tuple[int, ...], fill_value, **kwargs) -> Tensor:
    new_shape = argfix(shape)
    return Tensor([fill_value], **kwargs).reshape([1]*len(new_shape)).expand(new_shape).contiguous()

  @staticmethod
  def zeros(*shape, **kwargs) -> Tensor: return Tensor.full(shape, 0, **kwargs)

  @staticmethod
  def ones(*shape, **kwargs) -> Tensor: return Tensor.full(shape, 1, **kwargs)

  @staticmethod
  def full_like(tensor, fill_value, dtype:Optional[DType]=None, **kwargs) -> Tensor:
    return Tensor.full(tensor.shape, fill_value, dtype=tensor.dtype if dtype is None else dtype, **kwargs)

  @staticmethod
  def zeros_like(tensor, **kwargs) -> Tensor: return Tensor.full_like(tensor, 0, **kwargs)

  @staticmethod
  def ones_like(tensor, **kwargs) -> Tensor: return Tensor.full_like(tensor, 1, **kwargs)

  @staticmethod
  def empty(*shape, device=Device.DEFAULT, dtype:Optional[DType]=None, **kwargs) -> Tensor:
    # NOTE: we do the reshape to fix interpreted buffers
    return Tensor(LazyBuffer.empty([prod(shape)], Tensor.default_type if dtype is None else dtype, device), dtype=dtype, device=device, **kwargs).reshape(*shape)

  @staticmethod
  def eye(dim, **kwargs): return Tensor([1], **kwargs).slice(((0,dim+1),)).reshape(1, dim+1).expand(dim, dim+1).reshape(dim*(dim+1)).slice(((0,dim*dim),)).reshape(dim, dim)

  # TODO: below line, remove use of numpy here and make lazy
  # TODO: requires cumsum to remove numpy
  @staticmethod
  def arange(stop, start=0, step=1, **kwargs): return Tensor(np.arange(start=start, stop=stop, step=step, dtype=np.float32), **kwargs)

  def where(self, input_:Union[Tensor, float], other:Union[Tensor, float]) -> Tensor:
    cond = (self != 0.0)
    return cond * input_ + (1.0 - cond) * other
<<<<<<< HEAD
  
  def numel(self) -> int: return prod(self.shape)
=======
>>>>>>> b58d8759

  # ***** (numpy) rng helper functions *****
  # TODO: move randomness generation out of numpy

  _rng: ClassVar[np.random.Generator] = np.random.default_rng()
  @staticmethod
  def manual_seed(seed=None): Tensor._rng = np.random.default_rng(seed)

  @staticmethod
  def rand(*shape, **kwargs) -> Tensor: return Tensor(LazyNumpyArray(lambda lna: Tensor._rng.random(size=lna.shape, dtype=lna.dtype), shape, np.float32), **kwargs)

  # TODO: replace with a transformation from uniform -> gaussian
  @staticmethod
  def randn(*shape, **kwargs) -> Tensor: return Tensor(LazyNumpyArray(lambda lna: Tensor._rng.standard_normal(size=lna.shape, dtype=lna.dtype), shape, np.float32), **kwargs)

  # ***** rng hlops *****

  @staticmethod
  def uniform(*shape, low=-1.0, high=1.0, **kwargs) -> Tensor: return ((high-low) * Tensor.rand(*shape, **kwargs)) + low

  @staticmethod
  def scaled_uniform(*shape, **kwargs) -> Tensor: return Tensor.uniform(*shape, **kwargs).mul(prod(shape)**-0.5)

  # https://www.tensorflow.org/api_docs/python/tf/keras/initializers/GlorotUniform
  @staticmethod
  def glorot_uniform(*shape, **kwargs) -> Tensor: return Tensor.uniform(*shape, **kwargs).mul((6/(shape[0]+prod(shape[1:])))**0.5)

  # https://pytorch.org/docs/stable/_modules/torch/nn/init.html#kaiming_uniform_
  @staticmethod
  def kaiming_uniform(*shape, a:float = 0.01, **kwargs) -> Tensor:
    bound = math.sqrt(3.0) * math.sqrt(2.0 / (1 + a ** 2)) / math.sqrt(shape[1] * prod(shape[2:]))
    return Tensor.uniform(*shape, low=-bound, high=bound)

  # ***** toposort and backward pass *****
  def deepwalk(self):
    def _deepwalk(node, visited, nodes):
      visited.add(node)
      if node._ctx:
        for i in node._ctx.parents:
          if i not in visited: _deepwalk(i, visited, nodes)
        nodes.append(node)
      return nodes
    return _deepwalk(self, set(), [])

  def backward(self):
    assert self.shape == (1,)

    # fill in the first grad with one. don't use Tensor.ones because we don't need contiguous
    # this is "implicit gradient creation"
    self.grad = Tensor([1], device=self.device, requires_grad=False)

    for t0 in reversed(self.deepwalk()):
      if not any(x.requires_grad for x in t0._ctx.parents):
        del t0._ctx  # TODO: does it help to delete this here ever?
        continue
      assert (t0.grad is not None)
      grads = t0._ctx.backward(t0.grad.lazydata)
      grads = [Tensor(g, device=self.device, requires_grad=False) if g is not None else None
        for g in ([grads] if len(t0._ctx.parents) == 1 else grads)]
      for t, g in zip(t0._ctx.parents, grads):
        if g is not None and t.requires_grad:
          assert g.shape == t.shape, f"grad shape must match tensor shape, {g.shape!r} != {t.shape!r}"
          t.grad = g if t.grad is None else (t.grad + g)
      del t0._ctx

  # ***** movement mlops *****

  def reshape(self, shape, *args) -> Tensor:
    new_shape = argfix(shape, *args)
    assert len(new_shape) > 0 and all(x != 0 for x in new_shape), f"zeros not allowed in shape {new_shape}"
    return mlops.Reshape.apply(self, shape=tuple(-prod(self.shape) // prod(new_shape) if s == -1 else s for s in new_shape))
  def expand(self, shape, *args) -> Tensor: return mlops.Expand.apply(self, shape=tuple(x if x != -1 else s for s,x in zip(self.shape, argfix(shape, *args))))
  def permute(self, order, *args) -> Tensor: return mlops.Permute.apply(self, order=argfix(order, *args))
  def flip(self, axis, *args) -> Tensor: return mlops.Flip.apply(self, axis=[x if x >= 0 else x+len(self.shape) for x in argfix(axis, *args)])
  def pad(self, arg:Tuple[Tuple[int, int], ...]) -> Tensor: return mlops.Pad.apply(self, arg=arg) if any(x != (0,0) for x in arg) else self
  def shrink(self, arg:Tuple[Tuple[int, int], ...]) -> Tensor: return mlops.Shrink.apply(self, arg=arg) if any(x != (0,s) for x,s in zip(arg, self.shape)) else self

  # ***** movement hlops *****

  # NOTE: using slice is discouraged and things should migrate to pad and shrink
  def slice(self, arg:Sequence[Optional[Tuple[int, int]]]) -> Tensor:
    arg_ = tuple(a if a is not None else (0,s) for s,a in zip(self.shape, arg))
    padding = tuple((max(0, -p[0]), max(0, p[1]-self.shape[i])) for i,p in enumerate(arg_))
    return self.pad(padding).shrink(tuple((p[0] + padding[i][0], p[1] + padding[i][0]) for i,p in enumerate(arg_)))

  # Tensors mostly follow the normal python indexing / slicing behavior for sequences
  # - Negative indices are taken relative to the end of the sequence, so X[-2] returns the 2nd-to-last element
  # - A slice i:j returns the elements with indices in [i, j)
  #   - If omitted, i and j will default to 0 and N, respectively, where N is the length of the sequence
  #   - Negative values for i and j are taken relative to the end of the sequence
  #   - Both i and j will be clamped to the range (-N, N], where N in the length of the sequence
  # - Indexing with np.newaxis or None on a given axis will add a new dimension of size one before that axis
  # - Empty slices are not allowed
  # - Strides other than 1 are not allowed
  def __getitem__(self, val):
    def slcfix(i, sz, default): return default if i is None else max(0, min(sz, sz+i if i < 0 else i))  # Fix negative idxs, clamp to [0,N]
    new_slice, new_shape = [], []
    val = [val] if not isinstance(val, (list, tuple)) else val
    assert sum(s is not None for s in val) <= len(self.shape)
    assert all(s.step is None or s.step == 1 for s in val if isinstance(s, slice))
    for i,(sz,s) in enumerate(zip(self.shape, [v for v in val if v is not None])):  # Slicing only depends on ints + slices
      if isinstance(s, int) and not (-sz <= s < sz):
        raise IndexError(f"index {s} is out of bounds for dimension {i} with size {sz}")
      new_slice.append((s%sz, s%sz+1) if isinstance(s, int) else (slcfix(s.start, sz, 0), slcfix(s.stop, sz, sz)))
    for s,sz in zip(val, [self.shape[i-1] for i in itertools.accumulate([int(s is not None) for s in val])]):  # Shape depends on slices + positions of Nones
      if not isinstance(s, int):
        new_shape.append(1 if s is None else slcfix(s.stop, sz, sz) - slcfix(s.start, sz, 0))
    new_shape += [self.shape[i] for i in range(len(new_slice), len(self.shape))]
    new_slice += [(0,self.shape[i]) for i in range(len(new_slice), len(self.shape))]
    return self.slice(new_slice).reshape(new_shape if len(new_shape) else (1,))

  def cat(self, *args, dim=0) -> Tensor:
    dim = (dim + len(self.shape)) if dim < 0 else dim
    for y in args:
      assert len(y.shape) == len(self.shape) and all(y.shape[i] == s for i,s in enumerate(self.shape) if i != dim)
    catargs = [self] + list(args)
    shape_cumsum = [0, *itertools.accumulate([y.shape[dim] for y in catargs])]
    slc = [[(0, s) for s in self.shape] for _ in catargs]
    for s,k in zip(slc, shape_cumsum):
      s[dim] = (-k, shape_cumsum[-1]-k)
    return functools.reduce(Tensor.__add__, [arg.slice(s) for arg,s in zip(catargs, slc)])

  @staticmethod
  def stack(tensors, dim=0):
    first = tensors[0].unsqueeze(dim)
    unsqueezed_tensors = [tensor.unsqueeze(dim) for tensor in tensors[1:]]
    # checks for shapes and number of dimensions delegated to cat
    return first.cat(*unsqueezed_tensors, dim=dim)

<<<<<<< HEAD
  def repeat(self, repeats) -> Tensor:
    ndim = len(self.shape)
=======
  def repeat(self, repeats):
>>>>>>> b58d8759
    base_shape = self.shape
    if len(repeats) > self.ndim:
      base_shape = (1,) * (len(repeats) - self.ndim) + base_shape
    new_shape = [x for i in range(len(base_shape)) for x in [1, base_shape[i]]]
    expand_shape = [x for r,s in zip(repeats, base_shape) for x in [r,s]]
    final_shape = [r*s for r,s in zip(repeats, base_shape)]
    return self.reshape(new_shape).expand(expand_shape).reshape(final_shape)

  # TODO: make this nicer with syntactic sugar in slice
  def chunk(self, num, dim) -> list[Tensor]:
    slice_params = [[(0, s) for s in self.shape] for _ in range(num)]
    for i,k in enumerate(range(0, self.shape[dim], self.shape[dim]//num)):
      slice_params[i][dim] = (k, min(self.shape[dim], k+self.shape[dim]//num))
    return [self.slice(p) for p in slice_params]

  def unsqueeze(self, dim) -> Tensor:
    if dim < 0: dim = len(self.shape) + dim + 1
    return self.reshape(self.shape[:dim] + (1,) + self.shape[dim:])

  # (padding_left, padding_right, padding_top, padding_bottom)
  def pad2d(self, padding:Union[List[int], Tuple[int, ...]]) -> Tensor:
    slc = [(-p0, s+p1) for p0,p1,s in zip(padding[::2], padding[1::2], self.shape[::-1])][::-1]
    return self.slice([(0,s) for s in self.shape[:-(len(padding)//2)]] + slc)

  @property
  def T(self) -> Tensor: return self.transpose()
  def transpose(self, ax1=1, ax2=0) -> Tensor:
    order = list(range(len(self.shape)))
    order[ax1], order[ax2] = order[ax2], order[ax1]
    return self.permute(order)
  def flatten(self, start_dim=0): return self.reshape(shape=tuple(list(self.shape[0:start_dim]) + [-1]))

  # ***** reduce ops *****

  def _reduce(self, fxn:Type[Function], axis:Optional[Union[int, Tuple[int, ...]]]=None, keepdim=False):
    axis_: List[int] = list(range(len(self.shape))) if axis is None else ([axis] if isinstance(axis, int) else list(axis))
    axis_ = [x if x >= 0 else x+len(self.shape) for x in axis_]
    shape = [self.shape[i] for i in range(len(self.shape)) if i not in axis_]
    ret = fxn.apply(self, new_shape=tuple(1 if i in axis_ else self.shape[i] for i in range(len(self.shape))))
    return ret if keepdim else ret.reshape(shape=[1] if shape == [] else shape)

  def sum(self, axis=None, keepdim=False): return self._reduce(mlops.Sum, axis, keepdim)
  def max(self, axis=None, keepdim=False): return self._reduce(mlops.Max, axis, keepdim)
  def min(self, axis=None, keepdim=False): return -((-self).max(axis=axis, keepdim=keepdim))

  def mean(self, axis=None, keepdim=False):
    out = self.sum(axis=axis, keepdim=keepdim)
    return out * (prod(out.shape)/prod(self.shape))
  # TODO: implement unbiased True option for torch bessel's correction (subtracting 1 from divisor causes 0.01 error)
  def std(self, axis=None, keepdim=False):
    square_sum = ((self - self.mean(axis=axis, keepdim=True)).square()).sum(axis=axis, keepdim=keepdim)
    return (square_sum * (prod(square_sum.shape)/prod(self.shape))).sqrt()
  def _softmax(self, axis):
    m = self - self.max(axis=axis, keepdim=True)
    e = m.exp()
    return m, e, e.sum(axis=axis, keepdim=True)

  def softmax(self, axis=-1):
    _, e, ss = self._softmax(axis)
    return e.div(ss)

  def log_softmax(self, axis=-1):
    m, _, ss = self._softmax(axis)
    return m - ss.log()

  # ***** processing ops *****

  def _pool(self, k_:Tuple[int, ...], stride:Union[Tuple[int, ...], int]=1, dilation:Union[Tuple[int, ...], int]=1, _insert_dims=tuple()) -> Tensor:
    assert len(self.shape) >= len(k_), f"can't pool {self.shape} with {k_}"
    s_, d_ = make_pair(stride, len(k_)), make_pair(dilation, len(k_))
    assert len(k_) == len(s_) and len(k_) == len(d_), f"stride/dilation mismatch kernel:{k_} stride:{s_} dilation:{d_}"
    slc_prefix, prefix, i_ = [(0,x) for x in self.shape[0:-len(k_)]], self.shape[0:-len(k_)], self.shape[-len(k_):]
    if any(k > s for k,s in zip(k_, s_)) or any(d != 1 for d in d_):
      o_ = [(i - d * (k-1) - 1)//s + 1 for i,d,k,s in zip(i_, d_, k_, s_)]
      e_ = [math.ceil(k*(i+d) / i) for k,i,d in zip(k_, i_, d_)]  # expands such that we don't need padding
      xup = self.reshape(*prefix, *([1]*len(_insert_dims)), *flatten((1,i) for i in i_)).expand(*prefix, *_insert_dims, *flatten((e,i) for e,i in zip(e_, i_))).reshape(*prefix, *_insert_dims, *[e*i for e,i in zip(e_, i_)])
      # NOTE: _insert_dims is required because reduces can't be merged (yet)
      prefix += _insert_dims
      slc_prefix += [(0,x) for x in _insert_dims]
      # slide by dilation
      xup = xup.slice(slc_prefix + [(0,k*(i+d)) for k,i,d in zip(k_, i_, d_)])
      xup = xup.reshape(*prefix, *flatten((k,i+d) for k,i,d in zip(k_, i_, d_)))
      xup = xup.slice(slc_prefix + flatten(((0,k), (0,o*s)) for k,o,s in zip(k_, o_, s_)))
      # handle stride, and permute to move reduce to the end
      xup = xup.reshape(*prefix, *flatten((k,o,s) for k,o,s in zip(k_, o_, s_)))
      xup = xup.slice(slc_prefix + flatten(((0,k), (0,o), (0,1)) for k,o in zip(k_, o_)))
      xup = xup.reshape(*prefix, *flatten((k,o) for k,o in zip(k_, o_)))
      return xup.permute(*range(len(prefix)), *[len(prefix)+i*2+1 for i in range(len(k_))], *[len(prefix)+i*2 for i in range(len(k_))])
    else:
      # TODO: once the shapetracker can optimize well, remove this alternative implementation. or not if the CPU implementation doesn't use ShapeTracker
      o_ = [(i+(s-k))//s for i,s,k in zip(i_, s_, k_)]
      xup = self.slice(slc_prefix + [(0,o*s) for o,s in zip(o_, s_)])
      xup = xup.reshape(*prefix, *([1]*len(_insert_dims)), *flatten(((o, s) for o,s in zip(o_, s_))))
      if len(_insert_dims):
        xup = xup.expand(*prefix, *_insert_dims, *flatten(((o, s) for o,s in zip(o_, s_))))
        prefix += _insert_dims
        slc_prefix += [(0,x) for x in _insert_dims]
      xup = xup.slice(slc_prefix + flatten(((0,o), (0,k)) for o,k in zip(o_, k_)))
      return xup.permute(*range(len(prefix)), *[len(prefix)+i*2 for i in range(len(k_))], *[len(prefix)+i*2+1 for i in range(len(k_))])

  # NOTE: these work for more than 2D
  def avg_pool2d(self, kernel_size=(2,2), stride=None): return self._pool(make_pair(kernel_size), stride if stride is not None else kernel_size).mean(axis=tuple(range(0-len(make_pair(kernel_size)), 0)))
  def max_pool2d(self, kernel_size=(2,2), stride=None, dilation=1): return self._pool(make_pair(kernel_size), stride if stride is not None else kernel_size, dilation).max(axis=tuple(range(0-len(make_pair(kernel_size)), 0)))

  def conv_transpose2d(self, weight:Tensor, bias:Optional[Tensor]=None, groups=1, stride=1, dilation=1, padding=0) -> Tensor:
    HW, trailing = weight.shape[2:], list(range(3, len(weight.shape)+1))
    x, w = self, weight.reshape(groups, weight.shape[0]//groups, weight.shape[1], *weight.shape[2:]).permute(0,2,1,*trailing).flip(trailing)
    stride = make_pair(stride, len(HW))
    if any(s>1 for s in stride):
      x = x.reshape(*x.shape[:2], *flatten((k,1) for k in x.shape[2:]))
      x = x.pad(((0,0), (0,0), *flatten(((0,0),(0,s-1)) for s in stride)))
      x = x.reshape(*x.shape[:2], *[k*s for k,s in zip(x.shape[2::2], stride)])
      x = x.shrink(((0,x.shape[0]), (0,x.shape[1]), *[(0,k-(s-1)) for k,s in zip(x.shape[2:], stride)]))
    padding = flatten(((k-1)*d-p,(k-1)*d-p) for k,p,d in reversed(list(zip(HW, make_pair(padding, len(HW)), make_pair(dilation, len(HW))))))
    return x.conv2d(w.reshape(w.shape[0]*w.shape[1],*w.shape[2:]), groups=groups, bias=bias, dilation=dilation, padding=padding)

  def conv2d(self, weight:Tensor, bias:Optional[Tensor]=None, groups=1, stride=1, dilation=1, padding=0) -> Tensor:
    (bs,cin_), (cout,cin), HW = self.shape[:2], weight.shape[:2], weight.shape[2:]
    assert groups*cin == cin_ and len(self.shape) == len(weight.shape), f"Input Tensor shape {self.shape} does not match the shape of the weights {weight.shape}. ({groups*cin} vs. {cin_})"
    if isinstance(padding, (tuple,list)): assert len(padding) == 2*len(HW) or len(padding) == len(HW), f"Expected padding of length {2*len(HW)} or {len(HW)}, but got {len(padding)} for tensor of shape {self.shape}"
    padding_ = [padding]*2*len(HW) if isinstance(padding, int) else (padding if len(padding) == 2*len(HW) else [p for p in padding for _ in range(2)][::-1])

    # conv2d is a pooling op (with padding)
    x = self.pad2d(padding_)._pool(HW, stride, dilation)   # (bs, groups*cin, oy, ox, H, W)
    rcout, oyx = cout//groups, x.shape[2:-len(HW)]
    x = x.reshape(bs, groups, cin, 1, *oyx, *HW).expand(bs, groups, cin, rcout, *oyx, *HW).permute(0,1,3,*[4+i for i in range(len(oyx))],2,*[4+len(oyx)+i for i in range(len(HW))])

    # expand the channels with the pool
    # TODO: this reduces the number of kernels, but it's slower!
    #x = self.pad2d(padding_)._pool((H,W), stride, dilation, _insert_dims=(cout//groups,))   # (bs, groups*cin, rcout, oy, ox, H, W)
    #rcout, oy, ox = x.shape[2:5]
    #x = x.reshape(bs, groups, cin, rcout, oy, ox, H, W).permute(0,1,3,4,5,2,6,7)

    # conv! broadcasted to (bs, groups, rcout, *oyx, cin, *HW)
    ret = (x * weight.reshape(1, groups, rcout, *[1 for _ in range(len(oyx))], cin, *HW)).sum([-1-i for i in range(1+len(oyx))], keepdim=True).reshape(bs, cout, *oyx)
    return ret if bias is None else ret.add(bias.reshape(1, -1, *[1 for _ in range(len(HW))]))

  def dot(self, w:Tensor) -> Tensor:
    x = self.reshape(*self.shape[0:-1], 1, self.shape[-1])
    w = w.reshape(*w.shape[0:-2], 1, w.shape[-2], w.shape[-1]).transpose(-1, -2)
    r = (x*w).sum(-1)
    return r.reshape((*r.shape[:-2], r.shape[-1])) if len(self.shape) == 1 else r

  # ***** mlops (unary) *****

  def contiguous(self) -> Tensor: return mlops.Contiguous.apply(self)
  def log(self) -> Tensor: return mlops.Log.apply(self)
  def exp(self) -> Tensor: return mlops.Exp.apply(self)
  def relu(self) -> Tensor: return mlops.Relu.apply(self)
  def sin(self) -> Tensor: return mlops.Sin.apply(self)
  def cos(self) -> Tensor: return ((math.pi/2)-self).sin()
  def tan(self) -> Tensor: return self.sin() / self.cos()
  # ***** math functions (unary) *****

  def __neg__(self) -> Tensor: return 0.0-self
  def sqrt(self) -> Tensor: return self.pow(0.5)
  def rsqrt(self) -> Tensor: return self.pow(-0.5)
  def square(self) -> Tensor: return self*self
  def clip(self, min_, max_) -> Tensor: return ((self-min_).relu()+min_) - (self-max_).relu()
  def abs(self) -> Tensor: return self.relu() + (-self).relu()
  def sign(self) -> Tensor: return self / (self.abs() + 1e-10)
  def reciprocal(self) -> Tensor: return 1.0/self

  # ***** activation functions (unary) *****

  def sigmoid(self) -> Tensor: return (1.0 + (-self).exp()).reciprocal()
  def elu(self, alpha=1.0) -> Tensor: return self.relu() - alpha*(1-self.exp()).relu()
  def celu(self, alpha=1.0) -> Tensor: return self.maximum(0) + (alpha * ((self / alpha).exp() - 1)).minimum(0)
  def swish(self) -> Tensor: return self * self.sigmoid()
  def silu(self) -> Tensor: return self.swish()   # The SiLU function is also known as the swish function.
  def relu6(self) -> Tensor: return self.relu() - (self-6).relu()
  def hardswish(self) -> Tensor: return self * (self+3).relu6() * (1/6)
  def tanh(self) -> Tensor: return 2.0 * ((2.0 * self).sigmoid()) - 1.0
  def hardtanh(self, min_val=-1, max_val=1) -> Tensor: return self.clip(min_val, max_val)
  def gelu(self) -> Tensor: return 0.5 * self * (1 + (self * 0.7978845608 * (1 + 0.044715 * self * self)).tanh())
  def quick_gelu(self) -> Tensor: return self * (self * 1.702).sigmoid()
  def leakyrelu(self, neg_slope=0.01) -> Tensor: return self.relu() - (-neg_slope*self).relu()
  def mish(self) -> Tensor: return self * self.softplus().tanh()
  def softplus(self, beta=1) -> Tensor: return (1/beta) * (1 + (self*beta).exp()).log()
  def softsign(self) -> Tensor: return self / (1 + self.abs())

  # ***** broadcasted binary mlops *****

  def _broadcasted(self, fxn:Type[Function], other:Union[Tensor, float], reverse:bool=False) -> Tensor:
    x,y = [Tensor([t], device=self.device, requires_grad=False) if not isinstance(t, Tensor) else t for t in ([other,self] if reverse else [self,other])]
    x,y = [t.reshape([1]*(max(len(x.shape), len(y.shape))-len(t.shape)) + list(t.shape)) for t in [x,y]]
    shape_ret = tuple(max(sx, sy) for sx,sy in zip(x.shape, y.shape))
    return fxn.apply(x.expand(shape_ret), y.expand(shape_ret))

  def add(self, x:Union[Tensor, float], reverse=False) -> Tensor: return self._broadcasted(mlops.Add, x, reverse) if isinstance(x, Tensor) or x != 0.0 else self
  def sub(self, x:Union[Tensor, float], reverse=False) -> Tensor: return self._broadcasted(mlops.Sub, x, reverse) if isinstance(x, Tensor) or x != 0.0 or reverse else self
  def mul(self, x:Union[Tensor, float], reverse=False) -> Tensor: return self._broadcasted(mlops.Mul, x, reverse) if isinstance(x, Tensor) or x != 1.0 else self
  def pow(self, x:Union[Tensor, float], reverse=False) -> Tensor: return self._broadcasted(mlops.Pow, x, reverse) if isinstance(x, Tensor) or x != 1.0 or reverse else self
  def div(self, x:Union[Tensor, float], reverse=False) -> Tensor: return self._broadcasted(mlops.Div, x, reverse) if isinstance(x, Tensor) or reverse or x == 0.0 else self.mul(1/x)
  def matmul(self, x:Tensor, reverse=False) -> Tensor: return x.dot(self) if reverse else self.dot(x)

  def maximum(self, x:Union[Tensor, float]) -> Tensor: return self._broadcasted(mlops.Maximum, x)
  def minimum(self, x:Union[Tensor, float]) -> Tensor: return -((-self).maximum(-x))
  def eq(self, x) -> Tensor: return self._broadcasted(mlops.Equal, x, False)

  # ***** binary op wrappers (18 wasted lines to make the typechecker happy) *****

  # NOTE: __pow__ and friends are broken in mypyc with the ** operator
  def __add__(self, x) -> Tensor: return self.add(x)
  def __sub__(self, x) -> Tensor: return self.sub(x)
  def __mul__(self, x) -> Tensor: return self.mul(x)
  def __pow__(self, x) -> Tensor: return self.pow(x)
  def __truediv__(self, x) -> Tensor: return self.div(x)
  def __matmul__(self, x) -> Tensor: return self.matmul(x)

  def __radd__(self, x) -> Tensor: return self.add(x, True)
  def __rsub__(self, x) -> Tensor: return self.sub(x, True)
  def __rmul__(self, x) -> Tensor: return self.mul(x, True)
  def __rpow__(self, x) -> Tensor: return self.pow(x, True)
  def __rtruediv__(self, x) -> Tensor: return self.div(x, True)
  def __rmatmul__(self, x) -> Tensor: return self.matmul(x, True)

  def __iadd__(self, x) -> Tensor: return self.assign(self.add(x))
  def __isub__(self, x) -> Tensor: return self.assign(self.sub(x))
  def __imul__(self, x) -> Tensor: return self.assign(self.mul(x))
  def __ipow__(self, x) -> Tensor: return self.assign(self.pow(x))
  def __itruediv__(self, x) -> Tensor: return self.assign(self.div(x))
  def __imatmul__(self, x) -> Tensor: return self.assign(self.matmul(x))

  def __ge__(self, x) -> Tensor: return self.maximum(x).eq(self)
  def __le__(self, x) -> Tensor: return self.maximum(x).eq(x)
  def __lt__(self, x) -> Tensor: return 1.0-(self>=x)
  def __gt__(self, x) -> Tensor: return 1.0-(self<=x)
  def __eq__(self, x) -> Tensor: return self.eq(x)  # type: ignore # mypy things this should be a bool
  def __ne__(self, x) -> Tensor: return 1.0-self.eq(x)  # type: ignore

  # ***** functional nn ops *****

  def linear(self, weight:Tensor, bias:Optional[Tensor]=None) -> Tensor:
    x = self.mul(weight) if len(weight.shape) == 1 else self.dot(weight)
    return x.add(bias) if bias is not None else x

  def sequential(self, ll:List[Callable[[Tensor], Tensor]]): return functools.reduce(lambda x,f: f(x), ll, self)

  def layernorm(self, axis=-1, eps:float=1e-5) -> Tensor:
    y = (self - self.mean(axis, keepdim=True))
    return y.mul((y*y).mean(axis, keepdim=True).add(eps).rsqrt())

  def batchnorm(self, weight:Optional[Tensor], bias:Optional[Tensor], mean:Tensor, invstd:Tensor) -> Tensor:
    x = (self - mean.reshape(shape=[1, -1, 1, 1]))
    if weight: x = x * weight.reshape(shape=[1, -1, 1, 1])
    ret = x.mul(invstd.reshape(shape=[1, -1, 1, 1]) if len(invstd.shape) == 1 else invstd)
    return (ret + bias.reshape(shape=[1, -1, 1, 1])) if bias else ret

  def dropout(self, p=0.5) -> Tensor:
    if not Tensor.training: return self
    mask = (Tensor.rand(*self.shape, requires_grad=False) >= p).cast(dtypes.bool)
    return self * mask * (1/(1.0 - p))

  # ***** cast ops *****

  def cast(self, dtype:DType) -> Tensor: return mlops.Cast.apply(self, dtype=dtype) if self.dtype != dtype else self
  def float(self) -> Tensor: return self.cast(dtypes.float32)
  def half(self) -> Tensor: return self.cast(dtypes.float16)

  # ***** Convenience stuff *****
  @property
  def ndim(self) -> int: return len(self.shape)
  def numel(self) -> int: return math.prod(self.shape)
  def element_size(self) -> int: return self.dtype.itemsize
  def is_floating_point(self) -> bool: return dtypes.is_float(self.dtype)

# register functions to move between devices
for device in Device._buffers:
  setattr(Tensor, f"{device.lower()}", functools.partialmethod(Tensor.to, device))
  setattr(Tensor, f"{device.lower()}_", functools.partialmethod(Tensor.to_, device))

# if IMAGE>0 we install these replacement functions in Tensor (hack!)
from tinygrad.nn.image import image_conv2d, image_dot
if IMAGE:
  setattr(Tensor, "conv2d", image_conv2d)
  setattr(Tensor, "dot", image_dot)<|MERGE_RESOLUTION|>--- conflicted
+++ resolved
@@ -158,11 +158,6 @@
   def where(self, input_:Union[Tensor, float], other:Union[Tensor, float]) -> Tensor:
     cond = (self != 0.0)
     return cond * input_ + (1.0 - cond) * other
-<<<<<<< HEAD
-  
-  def numel(self) -> int: return prod(self.shape)
-=======
->>>>>>> b58d8759
 
   # ***** (numpy) rng helper functions *****
   # TODO: move randomness generation out of numpy
@@ -292,12 +287,8 @@
     # checks for shapes and number of dimensions delegated to cat
     return first.cat(*unsqueezed_tensors, dim=dim)
 
-<<<<<<< HEAD
-  def repeat(self, repeats) -> Tensor:
+  def repeat(self, repeats):
     ndim = len(self.shape)
-=======
-  def repeat(self, repeats):
->>>>>>> b58d8759
     base_shape = self.shape
     if len(repeats) > self.ndim:
       base_shape = (1,) * (len(repeats) - self.ndim) + base_shape
