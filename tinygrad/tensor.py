--- conflicted
+++ resolved
@@ -921,16 +921,4 @@
   # if IMAGE>0 we install these replacement functions in Tensor (hack!)
   from tinygrad.features.image import image_conv2d, image_dot
   setattr(Tensor, "conv2d", image_conv2d)
-<<<<<<< HEAD
-  setattr(Tensor, "dot", image_dot)
-=======
-  setattr(Tensor, "dot", image_dot)
-
-# TODO: remove the custom op and replace with threefry
-def custom_random(out:Buffer):
-  Tensor._seed += 1
-  if DEBUG >= 2: print(f"*** {out.device}   rand  seed {Tensor._seed} size {out.size:<15d} dtype {out.dtype}")
-  rng = np.random.default_rng(Tensor._seed)
-  rng_np_buffer = rng.random(size=out.size, dtype=np.float32).astype(dtype=out.dtype.np, copy=False)
-  out.copyin(rng_np_buffer.data)
->>>>>>> 3cf4376c
+  setattr(Tensor, "dot", image_dot)