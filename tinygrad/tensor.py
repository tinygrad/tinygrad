--- conflicted
+++ resolved
@@ -6,12 +6,7 @@
 from tinygrad.dtype import DType, DTypeLike, dtypes, ImageDType, ConstType, least_upper_float, least_upper_dtype, sum_acc_dtype, to_dtype, truncate
 from tinygrad.dtype import _from_np_dtype, _to_np_dtype
 from tinygrad.helpers import argfix, make_tuple, flatten, prod, all_int, round_up, merge_dicts, argsort, getenv, all_same, fully_flatten, dedup
-<<<<<<< HEAD
 from tinygrad.helpers import IMAGE, WINO, Metadata, TRACEMETA, ceildiv, fetch, polyN, unwrap, DEBUG, LIMIT_REALIZE
-from tinygrad.engine.multi import get_multi_map
-=======
-from tinygrad.helpers import IMAGE, WINO, Metadata, TRACEMETA, ceildiv, fetch, polyN, unwrap, DEBUG
->>>>>>> 90eb3c0e
 from tinygrad.gradient import compute_gradient
 from tinygrad.uop.ops import smax, smin, resolve, UOp, Ops, sint, Variable, SimpleMathTrait, identity_element, all_metadata
 from tinygrad.uop.spec import tensor_uop_spec, type_verify
