# inspired by https://github.com/karpathy/micrograd/blob/master/micrograd/engine.py
from __future__ import annotations
import time, math, itertools, functools, struct, sys, inspect, pathlib, string, hashlib, weakref, contextvars
from contextlib import ContextDecorator
from typing import Callable, ClassVar, Sequence, cast, get_args, Literal, SupportsIndex, ParamSpec, TypeVar, Optional
from tinygrad.dtype import DType, DTypeLike, dtypes, ImageDType, ConstType, least_upper_float, least_upper_dtype, sum_acc_dtype, to_dtype, truncate
from tinygrad.dtype import _from_np_dtype, _to_np_dtype
from tinygrad.helpers import argfix, make_tuple, flatten, prod, all_int, round_up, merge_dicts, argsort, getenv, all_same, fully_flatten, dedup
from tinygrad.helpers import IMAGE, WINO, Metadata, TRACEMETA, ceildiv, fetch, polyN, unwrap, DEBUG, is_numpy_ndarray
from tinygrad.gradient import compute_gradient
from tinygrad.uop.ops import smax, smin, resolve, UOp, Ops, sint, Variable, MathTrait, identity_element, all_metadata
from tinygrad.uop.spec import tensor_uop_spec, type_verify
from tinygrad.device import Device, Buffer
from tinygrad.engine.realize import run_schedule
from tinygrad.engine.memory import memory_planner
from tinygrad.engine.schedule import ScheduleItem, create_schedule_with_vars
from tinygrad.kernelize.kernelize import get_kernelize_map

# *** all in scope Tensors are here. this gets relevant UOps ***

all_tensors: set[weakref.ref[Tensor]] = set()
def _find_all_tensors_for_uops(all_uops: set[UOp]) -> list[Tensor]:
  return [t for tref in all_tensors if (t:=tref()) is not None and t.uop in all_uops]

def _apply_map_to_tensors(applied_map:dict[UOp, UOp], name:str|None=None) -> None:
  # get all children of keys in applied_map
  all_uops: set[UOp] = set()
  search_uops = list(applied_map)
  while len(search_uops):
    x = search_uops.pop()
    if x in all_uops: continue
    all_uops.add(x)
    search_uops.extend([u for c in x.children if (u:=c()) is not None])

  # link the found UOps back to Tensors. exit early if there's no Tensors to realize
  # NOTE: this uses all_tensors, but it's fast
  if len(fixed_tensors := _find_all_tensors_for_uops(all_uops)):
    # potentially rewrite all the discovered Tensors
    sink = UOp.sink(*[t.uop for t in fixed_tensors])
    new_sink = sink.substitute(applied_map, name=name)

    # set the relevant uop to the realized UOps
    for t,s,ns in zip(fixed_tensors, sink.src, new_sink.src):
      if s is ns: continue
      t.uop = ns

# **** Tensor helper functions ****

# this tracks the tensor.py METADATA
_METADATA: contextvars.ContextVar[Optional[Metadata]] = contextvars.ContextVar("_METADATA", default=None)

def _fromnp(x: 'np.ndarray') -> UOp:  # type: ignore [name-defined] # noqa: F821
  ret = UOp.new_buffer("NPY", x.size, _from_np_dtype(x.dtype))
  # fake realize
  ret.buffer.allocate(x)
  return ret.reshape(x.shape)

def get_shape(x) -> tuple[int, ...]:
  # NOTE: str is special because __getitem__ on a str is still a str
  if not hasattr(x, "__len__") or not hasattr(x, "__getitem__") or isinstance(x, str) or (hasattr(x, "shape") and x.shape == ()): return ()
  if not all_same(subs:=[get_shape(xi) for xi in x]): raise ValueError(f"inhomogeneous shape from {x}")
  return (len(subs),) + (subs[0] if subs else ())

def _frompy(x:list|tuple|bytes, dtype:DType) -> UOp:
  if isinstance(x, bytes): ret, data = UOp.new_buffer("PYTHON", len(x)//dtype.itemsize, dtype), x
  else:
    ret = UOp.new_buffer("PYTHON", prod(shape:=get_shape(x)), dtype).reshape(shape)
    assert dtype.fmt is not None, f"{dtype=} has None fmt"
    truncate_function = truncate[dtype]
    data = struct.pack(f"@{ret.size}{dtype.fmt}", *[truncate_function(xi) for xi in fully_flatten(x)])
  # fake realize
  ret.buffer.allocate(memoryview(data if Device.DEFAULT != "PYTHON" else bytearray(data)))
  return ret

def _get_winograd_matcols(mat, dims:int, shp:tuple[sint, ...], device:str|tuple[str, ...], dtype:DType) -> list[list[Tensor]]:
  return [[Tensor.cat(*[Tensor.full(shp[:dim] + (1,) + shp[dim+1:], float(m[k]), device=device, dtype=dtype) for m in mat], dim=dim)
           for k in range(len(mat[0]))] for dim in range(dims)]

# winograd conv 3 kernel f(4x4,3x3) see: http://arxiv.org/abs/1509.09308
def _apply_winograd_matrix(mat, t:Tensor, dims:int) -> Tensor:
  # multiply mat_1 @ mat_2 @ t with foldable constants, where mat_i acts on vector t along dimension i; roughly kron(mat, mat) @ t
  # due to realize-before-expand rule in lazy.py, we must operate in this order: reshape -> expand -> arithmetic
  t_ = t.reshape(t.shape[:dims] + (1,) * dims + t.shape[dims:]).expand(t.shape[:dims] + (len(mat),) * dims + t.shape[dims:])  # add output dims
  # precalculate mat columns for each dim; prod(itertools.product(matcols)) gives the columns of kron(mat, mat, ...)
  matcols = _get_winograd_matcols(mat, dims, t_.shape[dims:], t_.device, t_.dtype)
  # multiply each element of t_ by the corresponding stacked column of kron(mat, mat), producing only one view for each element of t
  ret = sum(prod(col[idx] for col, idx in zip(matcols, mat_is)) * t_[mat_is] for mat_is in itertools.product(range(len(mat[0])), repeat=dims))
  assert isinstance(ret, Tensor), "sum didn't return a Tensor"
  return ret

def _align_left(*shapes:tuple[sint, ...]) -> tuple[tuple[sint, ...], ...]:
  # unsqueeze left to make every shape same length
  max_dim = max(len(shape) for shape in shapes)
  return tuple((1,) * (max_dim - len(shape)) + shape for shape in shapes)
def _broadcast_shape(*shapes:tuple[sint, ...]) -> tuple[sint, ...]:
  return tuple(0 if 0 in nth_dim_sizes else smax(nth_dim_sizes) for nth_dim_sizes in zip(*_align_left(*shapes)))

def _masked_setitem(target:Tensor, values:Tensor, mask:Tensor, axes:tuple[int, ...]) -> Tensor:
  # reduce such that if mask contains repeated indices the last one remains
  for dim in axes: mask, values = functools.reduce(lambda x,y: (x[0]|y[0], y[0].where(y[1], x[1])), zip(mask.split(1, dim), values.split(1, dim)))
  # remove extra dims from reduce
  for dim in reversed(axes): mask, values = mask.squeeze(dim), values.squeeze(dim)
  # select from values for each True element in mask else select from target
  return mask.where(values, target)

#  `(padding_left, padding_right, padding_top, padding_bottom, ...)` ->  `(..., (padding_top, padding_bottom), (padding_left, padding_right))`
def _flat_to_grouped(padding:Sequence[sint]) -> tuple[tuple[sint, sint], ...]: return tuple(zip(padding[-2::-2], padding[::-2]))

ReductionStr = Literal["mean", "sum", "none"]

class Tensor(MathTrait):
  """
  A `Tensor` is a multi-dimensional matrix containing elements of a single data type.

  ```python exec="true" session="tensor"
  from tinygrad import Tensor, dtypes, nn
  import numpy as np
  import math
  np.set_printoptions(precision=4)
  ```
  """
  __slots__ = "uop", "requires_grad", "grad"
  training: ClassVar[bool] = False

  def __init__(self, data:ConstType|bytes|list|tuple|UOp|'np.ndarray'|pathlib.Path|None,  # type: ignore [name-defined] # noqa: F821
               device:str|tuple|list|None=None, dtype:DTypeLike|None=None, requires_grad:bool|None=None):
    if dtype is not None: dtype = to_dtype(dtype)
    if device is None and isinstance(data, pathlib.Path): device = f"DISK:{data.resolve()}"  # keep it on the disk if device is None
    device = tuple(Device.canonicalize(x) for x in device) if isinstance(device, (tuple, list)) else Device.canonicalize(device)

    # tensors can have gradients if you have called .backward
    self.grad:Tensor|None = None

    # NOTE: this can be in three states. False and None: no gradient, True: gradient
    # None (the default) will be updated to True if it's put in an optimizer
    self.requires_grad:bool|None = requires_grad

    # create a UOp from the different types of inputs
    if isinstance(data, UOp):
      assert dtype is None or dtype==data.dtype, "dtype doesn't match, and casting isn't supported"
      if data.op is Ops.BIND:
        var, val = data.unbind()
        # give the bound constant a device
        const = UOp.const(var.dtype, val, device, ())
        data = data.replace(src=(var.replace(src=const.src), const))
    elif data is None: data = UOp.const(dtype or dtypes.default_float, 0, device, ())
    elif isinstance(data, get_args(ConstType)): data = UOp.const(dtype or dtypes.from_py(data), data, device, ())
    elif isinstance(data, bytes): data = _frompy(data, dtypes.uint8 if dtype is None else dtype)
    elif isinstance(data, (list, tuple)):
      if dtype is None:
        if (d := fully_flatten(data)) and all(isinstance(s, bool) for s in d): dtype = dtypes.bool
        else: dtype = dtypes.default_int if d and all_int(d) else dtypes.default_float  # NOTE: this works because all_int([True, False]) is True
      if dtype in [dtypes.bfloat16, *dtypes.fp8s]: data = Tensor(_frompy(data, dtypes.float32), device=device).cast(dtype).uop
      else: data = _frompy(data, dtype)
    elif is_numpy_ndarray(data):
      import numpy as np
      assert isinstance(data, np.ndarray), f"expected np.ndarray, got {data}"
      if data.shape == (): data = UOp.const(dtype or _from_np_dtype(data.dtype), data.item(), device, ())
      else: data = _fromnp(data.astype(npdtype) if dtype is not None and (npdtype:=_to_np_dtype(dtype)) is not None else data)  # type: ignore [name-defined]
    elif isinstance(data, pathlib.Path):
      dtype = dtype or dtypes.uint8
      data = UOp.new_buffer(f"DISK:{data.resolve()}", data.stat().st_size // dtype.itemsize, dtype)

    # by this point, it has to be a UOp
    if not isinstance(data, UOp): raise RuntimeError(f"can't create Tensor from {data!r} with type {type(data)}")

    # data might be on a different device
    if isinstance(device, str): self.uop:UOp = data if data.device == device else data.copy_to_device(device)
    # if device is a tuple, we should have/construct a MultiLazyBuffer
    elif isinstance(data.device, str): self.uop = Tensor(data).shard(device).uop
    else:
      assert data.device == device, f"MultiLazyBuffer device mismatch, {data.device} != {device}"
      self.uop = data

    # add to all_tensors after construction succeeds
    all_tensors.add(weakref.ref(self))
  def __del__(self): all_tensors.discard(weakref.ref(self))

  def _apply_uop(self, fxn:Callable, *x:Tensor, **kwargs) -> Tensor:
    new_uop: UOp = fxn(*[t.uop for t in (self,)+x], **kwargs)
    if (metadata:=_METADATA.get()) is not None: all_metadata[new_uop] = (metadata,)
    needs_input_grad = [t.requires_grad for t in (self,)+x]
    return Tensor(new_uop, device=new_uop.device, requires_grad=True if any(needs_input_grad) else None if None in needs_input_grad else False)

  def _apply_broadcasted_uop(self, fxn:Callable, x:Tensor|ConstType, reverse=False) -> Tensor:
    lhs,rhs = self._broadcasted(x, reverse)
    return lhs._apply_uop(fxn, rhs)

  # _binop is used by MathTrait
  def _binop(self, op, x, reverse): return self._apply_broadcasted_uop(lambda *u: UOp.alu(u[0], op, *u[1:]), x, reverse)

  def requires_grad_(self, requires_grad=True) -> Tensor:
    self.requires_grad = requires_grad
    return self

  class train(ContextDecorator):
    def __init__(self, mode:bool = True): self.mode = mode
    def __enter__(self): self.prev, Tensor.training = Tensor.training, self.mode
    def __exit__(self, exc_type, exc_value, traceback): Tensor.training = self.prev

  def __repr__(self):
    ld = self.uop
    ld_repr = f"<UOp {ld.device} {ld.shape} {str(ld.dtype)[7:]} {ld.st if ld.base is not ld else (ld.op, ld.realized)}>"
    return f"<Tensor {ld_repr} on {self.device} with grad {(self.grad.uop if self.grad is not None else None)!r}>"

  # Python has a non moving GC, so this should be okay
  def __hash__(self): return id(self)

  def __bool__(self): raise TypeError("__bool__ on Tensor is not defined")

  def __len__(self):
    if not self.shape: raise TypeError("len() of a 0-d tensor")
    return self.shape[0]

  @property
  def device(self) -> str|tuple[str, ...]: return self.uop.device

  @property
  def shape(self) -> tuple[sint, ...]: return self.uop.shape

  @property
  def dtype(self) -> DType: return self.uop.dtype

  # ***** data handlers ****

  def kernelize(self, *lst:Tensor) -> Tensor:
    """
    Creates the kernels and buffers needed to realize these Tensor(s).

    NOTE: Kernelize can be called multiple times on a Tensor
    """
    big_sink = UOp.sink(*[x.uop for x in (self,)+lst])

    # verify Tensors match the spec
    if __debug__: type_verify(list(big_sink.toposort()), tensor_uop_spec)

    becomes_map = get_kernelize_map(big_sink)
    _apply_map_to_tensors(becomes_map, name="Apply Kernelize Map")
    return self

  def schedule_with_vars(self, *lst:Tensor) -> tuple[list[ScheduleItem], dict[Variable, int]]:
    """
    Creates the schedule needed to realize these Tensor(s), with Variables.

    NOTE: A Tensor can only be scheduled once.
    """
    st = time.perf_counter()
    self.kernelize(*lst)
    sink = UOp.sink(*[x.uop for x in (self,)+lst])

    # remove all ASSIGNs, after scheduling, the tensors are just buffers
    remove_assign_map = {u:u.buf_uop for u in sink.toposort() if u.op is Ops.ASSIGN}
    _apply_map_to_tensors(remove_assign_map, name="Remove Assigns")

    # create the schedule
    schedule, var_vals = create_schedule_with_vars(sink)
    schedule = memory_planner(schedule)
    if DEBUG >= 1 and len(schedule) >= 10: print(f"scheduled {len(schedule)} kernels in {(time.perf_counter()-st)*1000:.2f} ms")
    return schedule, var_vals

  def schedule(self, *lst:Tensor) -> list[ScheduleItem]:
    """Creates the schedule needed to realize these Tensor(s)."""
    schedule, var_vals = self.schedule_with_vars(*lst)
    assert len(var_vals) == 0
    return schedule

  def realize(self, *lst:Tensor, do_update_stats=True) -> Tensor:
    """Triggers the computation needed to create these Tensor(s)."""
    run_schedule(*self.schedule_with_vars(*lst), do_update_stats=do_update_stats)
    return self

  def replace(self, x:Tensor, allow_shape_mismatch=False) -> Tensor:
    """
    Replaces the data of this tensor with the data of another tensor. Only the shape of the tensors must match.
    """
    # used for replacing a Tensor with a new version of it (potentially with a different device and dtype)
    assert self.shape == x.shape or allow_shape_mismatch, f"replace shape mismatch {self.shape} != {x.shape}"
    self.uop = x.uop
    return self

  def assign(self, x) -> Tensor:
    # TODO: this is a hack for writing to DISK. remove with working assign
    if isinstance(self.device, str) and self.device.startswith("DISK"):
      if x.__class__ is not Tensor: x = Tensor(x, device="CPU", dtype=self.dtype)
      cast(Buffer, self.contiguous().realize().uop.base.buffer).ensure_allocated().copyin(x._data())
      return self
    if x.__class__ is not Tensor: x = Tensor(x, device=self.device, dtype=self.dtype)
    if self.uop is x.uop: return self  # a self assign is a NOOP
    # NOTE: we allow cross device assign
    assert self.shape == x.shape, f"assign shape mismatch {self.shape} != {x.shape}"
    assert self.device == x.device, f"assign device mismatch {self.device} != {x.device}"
    assert self.dtype == x.dtype, f"assign dtype mismatch {self.dtype} != {x.dtype}"
    self.uop = self.uop.assign(x.uop)
    return self

  def detach(self) -> Tensor:
    """
    Returns a new tensor with the same data as this tensor, but detached from the autograd graph.
    """
    return Tensor(self.uop.detach(), device=self.device, requires_grad=False)

  def _buffer(self) -> Buffer: return cast(Buffer, self.cast(self.dtype.base).contiguous().to("CPU").realize().uop.base.buffer)
  def _data(self) -> memoryview: return self._buffer().as_buffer()

  def data(self) -> memoryview:
    """
    Returns the data of this tensor as a memoryview.

    ```python exec="true" source="above" session="tensor" result="python"
    t = Tensor([1, 2, 3, 4])
    print(np.frombuffer(t.data(), dtype=np.int32))
    ```
    """
    if 0 in self.shape: return memoryview(bytearray(0)).cast(self.dtype.base.fmt)
    assert all_int(self.shape), f"no data if shape is symbolic, {self.shape=}"
    return self._buffer().as_typed_buffer(self.shape)

  def item(self) -> ConstType:
    """
    Returns the value of this tensor as a standard Python number.

    ```python exec="true" source="above" session="tensor" result="python"
    t = Tensor(42)
    print(t.item())
    ```
    """
    assert self.numel() == 1, "must have one element for item"
    return self.data()[(0,) * len(self.shape)]

  # TODO: should be Tensor.tolist() -> Union[list[ConstType], ConstType]. The list is Sequence because mypy expects memoryview.tolist() -> list[int]
  # src: https://github.com/python/mypy/blob/release-1.6/mypy/typeshed/stdlib/builtins.pyi#L803
  def tolist(self) -> Sequence[ConstType]|ConstType:
    """
    Returns the value of this tensor as a nested list.
    Returns single value for const tensor.

    ```python exec="true" source="above" session="tensor" result="python"
    t = Tensor([1, 2, 3, 4])
    print(t.tolist())
    ```
    ```python exec="true" source="above" session="tensor" result="python"
    t = Tensor(5)
    print(t.tolist())
    ```
    """
    return self.data().tolist()

  def numpy(self) -> 'np.ndarray':  # type: ignore [name-defined] # noqa: F821
    """
    Returns the value of this tensor as a `numpy.ndarray`.

    ```python exec="true" source="above" session="tensor" result="python"
    t = Tensor([1, 2, 3, 4])
    print(repr(t.numpy()))
    ```
    """
    assert all_int(self.shape), f"no data if shape is symbolic, {self.shape=}"
    import numpy as np
    if self.dtype.base == dtypes.bfloat16: return self.float().numpy()
    if 0 in self.shape: return np.empty(self.shape, dtype=_to_np_dtype(self.dtype.base))
    return self._buffer().numpy().reshape(self.shape)

  def clone(self) -> Tensor:
    """
    Creates a clone of this tensor allocating a separate buffer for the data.
    """
    ret = Tensor.empty(self.shape, device=self.device, dtype=self.dtype)
    if self.grad is not None: ret.grad = self.grad.clone()
    return ret.assign(self)

  def to(self, device:str|tuple[str, ...]|None) -> Tensor:
    """
    Moves the tensor to the given device.
    """
    device = tuple(Device.canonicalize(x) for x in device) if isinstance(device, (tuple, list)) else Device.canonicalize(device)
    if device == self.device: return self
    if not isinstance(device, str): return self.shard(device)
    ret = Tensor(self.uop, device, requires_grad=self.requires_grad)
    if self.grad is not None: ret.grad = self.grad.to(device)
    return ret

  def to_(self, device:str|tuple[str, ...]|None) -> Tensor:
    """
    Moves the tensor to the given device in place.
    """
    real = self.to(device)
    if self.grad is not None and real.grad is not None: self.grad.replace(real.grad)
    return self.replace(real)

  def shard(self, devices:tuple[str, ...], axis:int|None=None) -> Tensor:
    """
    Shards the tensor across the given devices. Optionally specify which axis to shard on.

    ```python exec="true" source="above" session="tensor" result="python"
    t = Tensor.empty(2, 4)
    print(t.shard((t.device, t.device), axis=1).uop)
    ```
    """
    assert isinstance(self.device, str), "can't shard a MultiLazyBuffer"
    devices = tuple(Device.canonicalize(x) for x in devices)
    mlb = self.uop.shard(devices, self._resolve_dim(axis)) if axis is not None else self.uop.copy_to_device(devices)
    return Tensor(mlb, device=devices, requires_grad=self.requires_grad)

  def shard_(self, devices:tuple[str, ...], axis:int|None=None) -> Tensor:
    """
    Shards the tensor across the given devices in place.
    """
    return self.replace(self.shard(devices, axis))

  @staticmethod
  def from_uop(y:UOp, **kwargs) -> Tensor:
    if y.op is Ops.BIND: return Tensor(y, **kwargs, requires_grad=False)
    if y.op is Ops.CONST: return Tensor(y.arg, **kwargs, requires_grad=False)
    if y.op is Ops.MUL: return Tensor.from_uop(y.src[0]) * Tensor.from_uop(y.src[1])
    if y.op is Ops.ADD: return Tensor.from_uop(y.src[0]) + Tensor.from_uop(y.src[1])
    raise RuntimeError(f"unhandled UOp {y}")

  # ***** creation entrypoint *****

  @staticmethod
  def empty(*shape, device:str|tuple[str, ...]|None=None, dtype:DTypeLike|None=None, **kwargs) -> Tensor:
    """
    Creates an empty tensor with the given shape.

    You can pass in `dtype` and `device` keyword arguments to control the data type and device of the tensor.
    Additionally, all other keyword arguments are passed to the constructor of the tensor.

    ```python exec="true" source="above" session="tensor" result="python"
    t = Tensor.empty(2, 3)
    print(t.shape)
    ```
    """
    dtype, shape = to_dtype(dtype) if dtype is not None else dtypes.default_float, argfix(*shape)
    if not isinstance(size:=prod([x.vmax if isinstance(x, UOp) else x for x in shape]), int): raise ValueError(f"size must be int {size}")
    # TODO: add test for multidevice tensor
    device = tuple(Device.canonicalize(d) for d in device) if isinstance(device, tuple) else Device.canonicalize(device)
    return Tensor(UOp.new_buffer(device, size, dtype), device, dtype, **kwargs).reshape(shape)

  @staticmethod
  def from_blob(ptr:int, shape:tuple[int, ...], **kwargs) -> Tensor:
    """
    Exposes the pointer as a Tensor without taking ownership of the original data.
    The pointer must remain valid for the entire lifetime of the created Tensor.

    You can pass in `dtype` and `device` keyword arguments to control the data type and device of the tensor.
    Additionally, all other keyword arguments are passed to the constructor of the tensor.
    """
    r = Tensor.empty(*shape, **kwargs)
    assert isinstance(r.device, str)
    cast(Buffer, r.uop.buffer).allocate(external_ptr=ptr)
    return r

  @staticmethod
  def from_url(url:str, gunzip:bool=False, **kwargs) -> Tensor:
    """
    Creates a Tensor from a URL.

    This is the preferred way to access Internet resources.
    It currently returns a DISK Tensor, but in the future it may return an HTTP Tensor.
    This also will soon become lazy (when possible) and not print progress without DEBUG.

    The `gunzip` flag will gzip extract the resource and return an extracted Tensor.
    """
    return Tensor(fetch(url, gunzip=gunzip), **kwargs)

  _seed: int = int(time.time())
  _device_seeds: dict[str, Tensor] = {}
  _device_rng_counters: dict[str, Tensor] = {}
  @staticmethod
  def manual_seed(seed=0) -> None:
    """
    Sets the seed for random operations.

    ```python exec="true" source="above" session="tensor" result="python"
    Tensor.manual_seed(42)
    print(Tensor.rand(5).numpy())
    print(Tensor.rand(5).numpy())
    ```
    ```python exec="true" source="above" session="tensor" result="python"
    Tensor.manual_seed(42)  # reset to the same seed
    print(Tensor.rand(5).numpy())
    print(Tensor.rand(5).numpy())
    ```
    """
    Tensor._seed, Tensor._device_seeds, Tensor._device_rng_counters = seed, {}, {}

  @staticmethod
  def _threefry_random_bits(key:Tensor, counts0:Tensor, counts1:Tensor) -> Tensor:
    x = (counts1.cast(dtypes.uint64) << 32) | counts0.cast(dtypes.uint64)
    x = x._apply_uop(UOp.threefry, (key[1]._broadcast_to(x.shape).cast(dtypes.uint64) << 32) | key[0]._broadcast_to(x.shape).cast(dtypes.uint64))
    counts0, counts1 = (x & 0xffffffff).cast(dtypes.uint32), ((x >> 32) & 0xffffffff).cast(dtypes.uint32)
    return counts0.cat(counts1)

  @staticmethod
  def rand(*shape, device:str|None=None, dtype:DTypeLike|None=None, contiguous:bool=True, **kwargs) -> Tensor:
    """
    Creates a tensor with the given shape, filled with random values from a uniform distribution over the interval `[0, 1)`.

    You can pass in `dtype` and `device` keyword arguments to control the data type and device of the tensor.
    Additionally, all other keyword arguments are passed to the constructor of the tensor.

    ```python exec="true" source="above" session="tensor" result="python"
    Tensor.manual_seed(42)
    t = Tensor.rand(2, 3)
    print(t.numpy())
    ```
    """
    if not dtypes.is_float(dtype := to_dtype(dtype or dtypes.default_float)): raise ValueError(f"rand only supports float dtypes, got {dtype}")
    if not all_int(shape:=argfix(*shape)) or not all(s >= 0 for s in shape): raise ValueError(f"invalid input {shape=}")
    if device is not None and not isinstance(device, str): raise ValueError(f"rand only supports single device, got {device=}")
    device = Device.canonicalize(device)

    # if shape has 0, return zero tensor
    if (numel := prod(shape)) == 0: return Tensor.zeros(shape, device=device, dtype=dtype, **kwargs)
    num = ceildiv(numel * dtype.itemsize, 4)

    # generate per device seeds and rng counter if we haven't seen this device yet
    if device not in Tensor._device_seeds:
      Tensor._device_seeds[device] = Tensor(
        [int.from_bytes(hashlib.sha256(len(Tensor._device_seeds).to_bytes(4, "big")).digest(), "big"), Tensor._seed],
        device=device, dtype=dtypes.uint32, requires_grad=False)
      Tensor._device_rng_counters[device] = Tensor([num], device=device, dtype=dtypes.uint32, requires_grad=False)
    # increment rng counter for devices
    else: Tensor._device_rng_counters[device].assign(Tensor._device_rng_counters[device] + num).contiguous()

    # threefry random bits
    bits_count = Tensor._device_rng_counters[device] - num
    counts0 = (Tensor.arange(ceildiv(num, 2), device=device, dtype=dtypes.uint32, requires_grad=False)+bits_count)
    counts1 = counts0 + ceildiv(num, 2)
    bits = Tensor._threefry_random_bits(Tensor._device_seeds[device], counts0, counts1)[:num]

    # bitcast to uint with same number of bits
    _, nmant = dtypes.finfo(dtype)
    uint_dtype = {1: dtypes.uint8, 2: dtypes.uint16, 4: dtypes.uint32, 8: dtypes.uint64}[dtype.itemsize]
    bits = bits.bitcast(uint_dtype)
    # only randomize the mantissa bits and set the exponent to 1
    one = Tensor.ones_like(bits, device=bits.device, dtype=dtype).bitcast(uint_dtype)
    bits = bits.rshift((dtype.itemsize * 8) - nmant).bitwise_or(one)
    # bitcast back to the original dtype and reshape
    out = bits.bitcast(dtype)[:numel].sub(1).reshape(shape).requires_grad_(kwargs.get("requires_grad"))
    return out.contiguous() if contiguous else out

  # ***** creation helper functions *****

  @staticmethod
  def full(shape:tuple[sint, ...], fill_value:ConstType, **kwargs) -> Tensor:
    """
    Creates a tensor with the given shape, filled with the given value.

    You can pass in `dtype` and `device` keyword arguments to control the data type and device of the tensor.
    Additionally, all other keyword arguments are passed to the constructor of the tensor.

    ```python exec="true" source="above" session="tensor" result="python"
    print(Tensor.full((2, 3), 42).numpy())
    ```
    ```python exec="true" source="above" session="tensor" result="python"
    print(Tensor.full((2, 3), False).numpy())
    ```
    """
    return Tensor(fill_value, **kwargs).reshape((1, )*len(new_shape := argfix(shape))).expand(new_shape)

  @staticmethod
  def zeros(*shape, **kwargs) -> Tensor:
    """
    Creates a tensor with the given shape, filled with zeros.

    You can pass in `dtype` and `device` keyword arguments to control the data type and device of the tensor.
    Additionally, all other keyword arguments are passed to the constructor of the tensor.

    ```python exec="true" source="above" session="tensor" result="python"
    print(Tensor.zeros(2, 3).numpy())
    ```
    ```python exec="true" source="above" session="tensor" result="python"
    print(Tensor.zeros(2, 3, dtype=dtypes.int32).numpy())
    ```
    """
    return Tensor.full(argfix(*shape), 0.0, **kwargs)

  @staticmethod
  def ones(*shape, **kwargs) -> Tensor:
    """
    Creates a tensor with the given shape, filled with ones.

    You can pass in `dtype` and `device` keyword arguments to control the data type and device of the tensor.
    Additionally, all other keyword arguments are passed to the constructor of the tensor.

    ```python exec="true" source="above" session="tensor" result="python"
    print(Tensor.ones(2, 3).numpy())
    ```
    ```python exec="true" source="above" session="tensor" result="python"
    print(Tensor.ones(2, 3, dtype=dtypes.int32).numpy())
    ```
    """
    return Tensor.full(argfix(*shape), 1.0, **kwargs)

  @staticmethod
  def arange(start, stop=None, step=1, **kwargs) -> Tensor:
    """
    Returns a 1-D tensor of size `ceil((stop - start) / step)` with values from `[start, stop)`, with spacing between values given by `step`.

    If `stop` is not specified, values are generated from `[0, start)` with the given `step`.

    If `stop` is specified, values are generated from `[start, stop)` with the given `step`.

    You can pass in `dtype` and `device` keyword arguments to control the data type and device of the tensor.
    Additionally, all other keyword arguments are passed to the constructor of the tensor.

    ```python exec="true" source="above" session="tensor" result="python"
    print(Tensor.arange(5).numpy())
    ```
    ```python exec="true" source="above" session="tensor" result="python"
    print(Tensor.arange(5, 10).numpy())
    ```
    ```python exec="true" source="above" session="tensor" result="python"
    print(Tensor.arange(5, 10, 2).numpy())
    ```
    ```python exec="true" source="above" session="tensor" result="python"
    print(Tensor.arange(5.5, 10, 2).numpy())
    ```
    """
    if stop is None: stop, start = start, 0
    dtype = kwargs.pop("dtype", dtypes.default_float if any(isinstance(x, float) for x in (start, stop, step)) else dtypes.default_int)
    # NOTE: this matches numpy, torch raises RuntimeError if stop-start and step have different signs
    if (output_len:=ceildiv(stop-start, step)) <= 0: return Tensor([], dtype=dtype, **kwargs)
    return (Tensor.full((output_len,), step, dtype=dtype, **kwargs)._cumalu(0, Ops.ADD) + (start - step)).cast(dtype)

  @staticmethod
  def linspace(start:int|float, stop:int|float, steps:int, **kwargs) -> Tensor:
    """
    Returns a 1-D tensor of `steps` evenly spaced values from `start` to `stop`, inclusive.

    You can pass in `dtype` and `device` keyword arguments to control the data type and device of the tensor.
    Additionally, all other keyword arguments are passed to the constructor of the tensor.

    ```python exec="true" source="above" session="tensor" result="python"
    print(Tensor.linspace(0, 10, 5).numpy())
    ```
    ```python exec="true" source="above" session="tensor" result="python"
    print(Tensor.linspace(-1, 1, 5).numpy())
    ```
    """
    if steps < 0: raise ValueError("number of steps must be non-negative")
    if (dtype := to_dtype(kwargs.pop("dtype", dtypes.default_float))) == dtypes.bool: raise ValueError("linspace with bool dtype is not supported")
    if steps == 1: return Tensor([start], dtype=dtype, **kwargs)
    return (start + Tensor.arange(steps, **kwargs) * ((stop - start) / (steps - 1))).cast(dtype)

  @staticmethod
  def eye(n:int, m:int|None=None, **kwargs) -> Tensor:
    """
    Returns a 2-D tensor with `n` rows and `m` columns, with ones on the diagonal and zeros elsewhere.

    You can pass in `dtype` and `device` keyword arguments to control the data type and device of the tensor.
    Additionally, all other keyword arguments are passed to the constructor of the tensor.

    ```python exec="true" source="above" session="tensor" result="python"
    print(Tensor.eye(3).numpy())
    ```

    ```python exec="true" source="above" session="tensor" result="python"
    print(Tensor.eye(2, 4).numpy())
    ```
    """
    if n < 0 or (m is not None and m < 0): raise ValueError(f"cannot have negative {n=}, {m=}")
    x = Tensor.ones((n,1),**kwargs).pad((None,(0,n))).flatten().shrink(((0,n*n),)).reshape(n,n)
    return x if m is None else x.pad((None, (0, m-n))) if m > n else x.shrink((None, (0, m)))

  def full_like(self, fill_value:ConstType, **kwargs) -> Tensor:
    """
    Creates a tensor with the same shape as `self`, filled with the given value.
    If `dtype` is not specified, the dtype of `self` is used.

    You can pass in the `device` keyword argument to control device of the tensor.
    Additionally, all other keyword arguments are passed to the constructor of the tensor.

    ```python exec="true" source="above" session="tensor" result="python"
    t = Tensor.ones(2, 3)
    print(Tensor.full_like(t, 42).numpy())
    ```
    """
    return Tensor.full(self.shape, fill_value, dtype=kwargs.pop("dtype", self.dtype), device=kwargs.pop("device", self.device), **kwargs)

  def zeros_like(self, **kwargs) -> Tensor:
    """
    Creates a tensor with the same shape as `self`, filled with zeros.

    You can pass in `dtype` and `device` keyword arguments to control the data type and device of the tensor.
    Additionally, all other keyword arguments are passed to the constructor of the tensor.

    ```python exec="true" source="above" session="tensor" result="python"
    t = Tensor.ones(2, 3)
    print(Tensor.zeros_like(t).numpy())
    ```
    """
    return self.full_like(0, **kwargs)

  def ones_like(self, **kwargs) -> Tensor:
    """
    Creates a tensor with the same shape as `self`, filled with ones.

    You can pass in `dtype` and `device` keyword arguments to control the data type and device of the tensor.
    Additionally, all other keyword arguments are passed to the constructor of the tensor.

    ```python exec="true" source="above" session="tensor" result="python"
    t = Tensor.zeros(2, 3)
    print(Tensor.ones_like(t).numpy())
    ```
    """
    return self.full_like(1, **kwargs)

  def rand_like(self, **kwargs) -> Tensor:
    """
    Creates a tensor with the same shape and sharding as `self`, filled with random values from a uniform distribution over the interval `[0, 1)`.

    You can pass in `dtype` and `device` keyword arguments to control the data type and device of the tensor.
    Additionally, all other keyword arguments are passed to the constructor of the tensor.

    ```python exec="true" source="above" session="tensor" result="python"
    t = Tensor.ones(2, 3)
    print(Tensor.rand_like(t).numpy())
    ```
    """
    dtype = kwargs.pop("dtype", self.dtype)
    if isinstance(self.device, tuple):
      if kwargs.get("device") is not None: raise RuntimeError("cannot specify `device` on `rand_like` of a multi device tensor")
      if self.uop.axis is None: return Tensor.rand(*self.shape, dtype=dtype, **kwargs).shard(self.device)
      contiguous = kwargs.pop("contiguous", True)
      sharded_shape = tuple(s//len(self.device) if a==self.uop.axis else s for a,s in enumerate(self.shape))
      rands = UOp(Ops.MSTACK, dtype=dtype,
                  src=tuple([Tensor.rand(sharded_shape, device=d, dtype=dtype, contiguous=contiguous, **kwargs).uop for d in self.device]))
      return Tensor(UOp.multi(rands, axis=self.uop.axis), device=self.device, dtype=dtype, **kwargs)
    return Tensor.rand(*self.shape, device=kwargs.pop("device", self.device), dtype=dtype, **kwargs)

  # ***** rng hlops *****

  def randn_like(self, dtype:DTypeLike|None=None, requires_grad:bool|None=None, **kwargs) -> Tensor:
    """
    Creates a tensor with the same shape and sharding as `self`, filled with random values from a normal distribution with mean 0 and variance 1.

    You can pass in `dtype` and `device` keyword arguments to control the data type and device of the tensor.
    Additionally, all other keyword arguments are passed to the constructor of the tensor.

    ```python exec="true" source="above" session="tensor" result="python"
    t = Tensor.ones(2, 3)
    print(Tensor.randn_like(t).numpy())
    ```
    """
    src = self.stack(self).rand_like(**{**kwargs, "dtype": dtypes.float32})
    # https://en.wikipedia.org/wiki/Box%E2%80%93Muller_transform
    return (src[0].mul(2*math.pi).cos().mul((1 - src[1]).log().mul(-2).sqrt()).cast(dtype or self.dtype)).requires_grad_(requires_grad)

  @staticmethod
  def randn(*shape, dtype:DTypeLike|None=None, requires_grad:bool|None=None, **kwargs) -> Tensor:
    """
    Creates a tensor with the given shape, filled with random values from a normal distribution with mean `0` and standard deviation `1`.
    If `dtype` is not specified, the default type is used.

    You can pass in the `device` keyword argument to control device of the tensor.
    Additionally, all other keyword arguments are passed to the constructor of the tensor.

    ```python exec="true" source="above" session="tensor" result="python"
    Tensor.manual_seed(42)
    print(Tensor.randn(2, 3).numpy())
    ```
    """
    return Tensor.empty(*shape).randn_like(dtype=dtype, requires_grad=requires_grad)

  @staticmethod
  def randint(*shape, low=0, high=10, dtype=dtypes.int32, **kwargs) -> Tensor:
    """
    Creates a tensor with the given shape, filled with random integer values generated uniformly from the interval `[low, high)`.
    If `dtype` is not specified, the default type is used.

    You can pass in the `device` keyword argument to control device of the tensor.
    Additionally, all other keyword arguments are passed to the constructor of the tensor.

    ```python exec="true" source="above" session="tensor" result="python"
    Tensor.manual_seed(42)
    print(Tensor.randint(2, 3, low=5, high=10).numpy())
    ```
    """
    if not isinstance(low, int) or not isinstance(high, int): raise TypeError(f"{low=} and {high=} must be integers")
    dtype = to_dtype(dtype)
    if not dtypes.is_int(dtype): raise TypeError(f"{dtype=} must be int")
    return Tensor.uniform(*shape, low=low, high=high, dtype=dtype, **kwargs)

  @staticmethod
  def normal(*shape, mean=0.0, std=1.0, requires_grad:bool|None=None, **kwargs) -> Tensor:
    """
    Creates a tensor with the given shape, filled with random values from a normal distribution with the given `mean` and standard deviation `std`.

    You can pass in `dtype` and `device` keyword arguments to control the data type and device of the tensor.
    Additionally, all other keyword arguments are passed to the constructor of the tensor.

    ```python exec="true" source="above" session="tensor" result="python"
    Tensor.manual_seed(42)
    print(Tensor.normal(2, 3, mean=10, std=2).numpy())
    ```
    """
    return ((std * Tensor.randn(*shape, **kwargs)) + mean).requires_grad_(requires_grad)

  @staticmethod
  def uniform(*shape, low=0.0, high=1.0, dtype:DTypeLike|None=None, requires_grad:bool|None=None, **kwargs) -> Tensor:
    """
    Creates a tensor with the given shape, filled with random values from a uniform distribution over the interval `[low, high)`.

    You can pass in `dtype` and `device` keyword arguments to control the data type and device of the tensor.
    Additionally, all other keyword arguments are passed to the constructor of the tensor.

    ```python exec="true" source="above" session="tensor" result="python"
    Tensor.manual_seed(42)
    print(Tensor.uniform(2, 3, low=2, high=10).numpy())
    ```
    """
    return (((high-low) * Tensor.rand(*shape, **kwargs)).cast(dtype or dtypes.default_float) + low).requires_grad_(requires_grad)

  @staticmethod
  def scaled_uniform(*shape, **kwargs) -> Tensor:
    """
    Creates a tensor with the given shape, filled with random values from a uniform distribution
    over the interval `[-prod(shape)**-0.5, prod(shape)**-0.5)`.

    You can pass in `dtype` and `device` keyword arguments to control the data type and device of the tensor.
    Additionally, all other keyword arguments are passed to the constructor of the tensor.

    ```python exec="true" source="above" session="tensor" result="python"
    Tensor.manual_seed(42)
    print(Tensor.scaled_uniform(2, 3).numpy())
    ```
    """
    return Tensor.uniform(*shape, low=-1.0, high=1.0, **kwargs).mul(prod(argfix(*shape))**-0.5)

  # https://www.tensorflow.org/api_docs/python/tf/keras/initializers/GlorotUniform
  @staticmethod
  def glorot_uniform(*shape, **kwargs) -> Tensor:
    """
    <https://www.tensorflow.org/api_docs/python/tf/keras/initializers/GlorotUniform>

    You can pass in `dtype` and `device` keyword arguments to control the data type and device of the tensor.
    Additionally, all other keyword arguments are passed to the constructor of the tensor.

    ```python exec="true" source="above" session="tensor" result="python"
    Tensor.manual_seed(42)
    print(Tensor.glorot_uniform(2, 3).numpy())
    ```
    """
    return Tensor.uniform(*shape, low=-1.0, high=1.0, **kwargs).mul((6/(argfix(*shape)[0]+prod(argfix(*shape)[1:])))**0.5)

  # https://pytorch.org/docs/stable/_modules/torch/nn/init.html#kaiming_uniform_
  @staticmethod
  def kaiming_uniform(*shape, a:float = 0.01, **kwargs) -> Tensor:
    """
    <https://pytorch.org/docs/stable/_modules/torch/nn/init.html#kaiming_uniform_>

    You can pass in `dtype` and `device` keyword arguments to control the data type and device of the tensor.
    Additionally, all other keyword arguments are passed to the constructor of the tensor.

    ```python exec="true" source="above" session="tensor" result="python"
    Tensor.manual_seed(42)
    print(Tensor.kaiming_uniform(2, 3).numpy())
    ```
    """
    bound = math.sqrt(3.0) * math.sqrt(2.0 / (1 + a ** 2)) / math.sqrt(prod(argfix(*shape)[1:]))
    return Tensor.uniform(*shape, low=-bound, high=bound, **kwargs)

  # https://pytorch.org/docs/stable/_modules/torch/nn/init.html#kaiming_normal_
  @staticmethod
  def kaiming_normal(*shape, a:float = 0.01, **kwargs) -> Tensor:
    """
    <https://pytorch.org/docs/stable/_modules/torch/nn/init.html#kaiming_normal_>

    You can pass in `dtype` and `device` keyword arguments to control the data type and device of the tensor.
    Additionally, all other keyword arguments are passed to the constructor of the tensor.

    ```python exec="true" source="above" session="tensor" result="python"
    Tensor.manual_seed(42)
    print(Tensor.kaiming_normal(2, 3).numpy())
    ```
    """
    std = math.sqrt(2.0 / (1 + a ** 2)) / math.sqrt(prod(argfix(*shape)[1:]))
    return Tensor.normal(*shape, mean=0.0, std=std, **kwargs)

  @staticmethod
  def randperm(n:int, device=None, dtype=dtypes.int32, **kwargs) -> Tensor:
    """
    Returns a tensor with a random permutation of integers from `0` to `n-1`.

    ```python exec="true" source="above" session="tensor" result="python"
    Tensor.manual_seed(42)
    print(Tensor.randperm(6).numpy())
    ```
    """
    r = Tensor.rand(n, device=device, **kwargs)
    _, indices = r.sort()
    return indices.cast(dtype)

  def multinomial(self:Tensor, num_samples:int = 1, replacement:bool = False) -> Tensor:
    """
    Returns a tensor with `num_samples` indices sampled from a multinomial distribution weighted by `self`.

    NOTE: `replacement=False` for `num_samples > 1` is not supported yet.
    ```python exec="true" source="above" session="tensor" result="python"
    Tensor.manual_seed(42)
    t = Tensor([1, 2, 3, 4])
    print(t.multinomial(20, replacement=True).numpy())
    ```
    """
    assert 1 <= self.ndim <= 2 and num_samples > 0, f"{self.ndim=} must be 1 or 2 dim, {num_samples=} must be positive"
    assert replacement or num_samples == 1, "no replacement only supports num_samples = 1"
    weight = self.unsqueeze(0) if self.ndim == 1 else self
    cdf = (cw := weight.cumsum(1).float()) / cw[:, -1].unsqueeze(1)
    unif_samples = Tensor.rand(num_samples, cdf.shape[0], 1).to(self.device)
    indices = (unif_samples.expand((-1, -1, cdf.shape[1])) >= cdf).sum(2).permute((1, 0))
    return (indices.squeeze(0) if self.ndim == 1 else indices).cast(dtypes.int32)

  # ***** toposort and backward pass *****

  def gradient(self, *targets:Tensor, gradient:Tensor|None=None, materialize_grads=False) -> list[Tensor]:
    """
    Computes the gradient of the targets with respect to self.

    ```python exec="true" source="above" session="tensor" result="python"
    x = Tensor.eye(3)
    y = Tensor([[2.0,0,-2.0]])
    z = y.matmul(x).sum()
    dx, dy = z.gradient(x, y)

    print(dx.tolist())  # dz/dx
    print(dy.tolist())  # dz/dy
    ```
    """
    assert gradient is not None or self.shape == tuple(), "when no gradient is provided, backward must be called on a scalar tensor"
    if not (self.is_floating_point() and all(t.is_floating_point() for t in targets)): raise RuntimeError("only float Tensors have gradient")
    if gradient is None: gradient = Tensor(1.0, dtype=self.dtype, device=self.device, requires_grad=False)
    target_uops = [x.uop for x in targets]
    grads = compute_gradient(self.uop, gradient.uop, set(target_uops))
    ret = []
    for x in target_uops:
      if (y:=grads.get(x)) is None:
        if materialize_grads: y = x.const_like(0)
        else: raise RuntimeError(f"{x}\n\nnot found in\n\n{self.uop}")
      ret.append(y)
    # create returned Tensors
    return [Tensor(u, device=t.device) for t,u in zip(targets, ret)]

  def backward(self, gradient:Tensor|None=None) -> Tensor:
    """
    Propagates the gradient of a tensor backwards through the computation graph.
    If the 'gradient' argument is not provided, the tensor must be a scalar, and the gradient is implicitly set to 1.0.
    ```python exec="true" source="above" session="tensor" result="python"
    t = Tensor([1.0, 2.0, 3.0, 4.0], requires_grad=True)
    t.sum().backward()
    print(t.grad.numpy())
    ```
    """
    all_uops = self.uop.toposort()
    tensors_need_grad: list[Tensor] = [t for tref in all_tensors if (t:=tref()) is not None and \
                                       t.uop in all_uops and t.requires_grad]
    # clear contexts
    for t,g in zip(tensors_need_grad, self.gradient(*tensors_need_grad, gradient=gradient, materialize_grads=True)):
      assert g.shape == t.shape, f"grad shape must match tensor shape, {g.shape!r} != {t.shape!r}"
      t.grad = g if t.grad is None else (t.grad + g)
    return self

  # ***** movement low level ops *****

  def view(self, shape:tuple[sint, ...], *args) -> Tensor:
    """`.view` is an alias for `.reshape`."""
    return self.reshape(shape, *args)

  def reshape(self, shape, *args) -> Tensor:
    """
    Returns a tensor with the same data as the original tensor but with a different shape.
    `shape` can be passed as a tuple or as separate arguments.

    ```python exec="true" source="above" session="tensor" result="python"
    t = Tensor.arange(6)
    print(t.reshape(2, 3).numpy())
    ```
    """
    # resolve None and args
    new_shape = tuple([s if s is not None else self.shape[i] for i,s in enumerate(argfix(shape, *args))])
    # resolve -1
    if (c := new_shape.count(-1)) > 1: raise RuntimeError(f"only one dimension can be inferred using -1, getting {new_shape}")
    if c: new_shape = tuple([-prod(self.shape) // prod(new_shape) if s == -1 else s for s in new_shape])
    return self._apply_uop(UOp.reshape, arg=new_shape) if new_shape != self.shape else self

  def expand(self, shape, *args) -> Tensor:
    """
    Returns a tensor that is expanded to the shape that is specified.
    Expand can also increase the number of dimensions that a tensor has.

    Passing a `-1` or `None` to a dimension means that its size will not be changed.

    ```python exec="true" source="above" session="tensor" result="python"
    t = Tensor([1, 2, 3])
    print(t.expand(4, -1).numpy())
    ```
    """
    new_shape = tuple(from_ if to == -1 or to is None else to for from_, to in zip(*(_align_left(self.shape, argfix(shape, *args)))))
    return self._broadcast_to(new_shape)

  def permute(self, order, *args) -> Tensor:
    """
    Returns a tensor that is a permutation of the original tensor.
    The new tensor has the same data as the original tensor but with the dimensions permuted according to the order specified.
    `order` can be passed as a tuple or as separate arguments.

    ```python exec="true" source="above" session="tensor" result="python"
    t = Tensor.empty(2, 3, 5)
    print(t.shape)
    ```
    ```python exec="true" source="above" session="tensor" result="python"
    print(t.permute(2, 0, 1).shape)
    ```
    """
    order_arg = tuple(self._resolve_dim(x) for x in argfix(order, *args))
    if sorted(order_arg) != list(range(self.ndim)): raise RuntimeError(f"order is not a valid permutation, getting {order_arg}")
    return self._apply_uop(UOp.permute, arg=order_arg)

  def flip(self, axis, *args) -> Tensor:
    """
    Returns a tensor that reverses the order of the original tensor along given `axis`.
    `axis` can be passed as a tuple or as separate arguments.

    ```python exec="true" source="above" session="tensor" result="python"
    t = Tensor.arange(6).reshape(2, 3)
    print(t.numpy())
    ```
    ```python exec="true" source="above" session="tensor" result="python"
    print(t.flip(0).numpy())
    ```
    ```python exec="true" source="above" session="tensor" result="python"
    print(t.flip((0, 1)).numpy())
    ```
    """
    axis_arg = tuple(self._resolve_dim(x) for x in argfix(axis, *args))
    if len(axis_arg) != len(dedup(axis_arg)): raise RuntimeError(f"dim can appear at most once, getting {axis_arg}")
    return self._apply_uop(UOp.flip, arg=tuple([i in axis_arg for i in range(len(self.shape))]))

  def shrink(self, arg:tuple[tuple[sint, sint]|None, ...]) -> Tensor:
    """
    Returns a tensor that shrinks the each axis based on input arg.
    `arg` must have the same length as `self.ndim`.
    For each axis, it can be `None`, which means no shrink, or a tuple `(start, end)` that works the same as Python slice.

    ```python exec="true" source="above" session="tensor" result="python"
    t = Tensor.arange(9).reshape(3, 3)
    print(t.numpy())
    ```
    ```python exec="true" source="above" session="tensor" result="python"
    print(t.shrink(((None, (1, 3)))).numpy())
    ```
    ```python exec="true" source="above" session="tensor" result="python"
    print(t.shrink((((0, 2), (0, 2)))).numpy())
    ```
    """
    if (shrink_arg:=[x if x is not None else (0,s) for x,s in zip(arg, self.shape)]) == [(0,s) for s in self.shape]: return self
    return self._apply_uop(UOp.shrink, arg=tuple(shrink_arg))

  def pad(self, padding:Sequence[sint]|Sequence[tuple[sint, sint]|None], mode:str="constant", value:float=0.0) -> Tensor:
    """
    Returns a tensor with padding applied based on the input `padding`.

    `padding` supports two padding structures:

    1. Flat padding: `(padding_left, padding_right, padding_top, padding_bottom, ...)`
        - This structure matches PyTorch's pad.
        - `padding` length must be even.

    2. Group padding: `(..., (padding_top, padding_bottom), (padding_left, padding_right))`
        - This structure matches pad for JAX, NumPy, TensorFlow, and others.
        - For each axis, padding can be `None`, meaning no padding, or a tuple `(start, end)`.
        - `padding` must have the same length as `self.ndim`.

    Padding values can be negative, resulting in dimension shrinks that work similarly to Python negative slices.
    Padding modes is selected with `mode` which supports `constant`, `reflect` and `replicate`.

    ```python exec="true" source="above" session="tensor" result="python"
    t = Tensor.arange(9).reshape(1, 1, 3, 3)
    print(t.numpy())
    ```
    ```python exec="true" source="above" session="tensor" result="python"
    print(t.pad((1, 2, 0, -1)).numpy())
    ```
    ```python exec="true" source="above" session="tensor" result="python"
    print(t.pad(((None, None, (0, -1), (1, 2)))).numpy())
    ```
    ```python exec="true" source="above" session="tensor" result="python"
    print(t.pad((1, 2, 0, -1), value=-float('inf')).numpy())
    ```
    """
    if mode not in {"constant", "reflect", "replicate", "circular"}: raise NotImplementedError(f"{mode=} is not supported")
    # flat padding
    if all(isinstance(p, (int,UOp)) for p in padding):
      if len(padding)%2 != 0: raise ValueError("Flat padding must have even number of pads")
      pX = _flat_to_grouped(tuple(cast(Sequence[sint], padding)) + (0,0)*(self.ndim - len(padding)//2))
    # group padding
    else: pX = tuple((0,0) if p is None else p for p in cast(Sequence[tuple[sint, sint]|None], padding))
    if len(pX) != self.ndim: raise ValueError(f"padding length is improper, {padding=} {self.ndim=}")
    X, pads = self, tuple((smax(pB,0), smax(pA,0)) for pB,pA in pX)
    if mode == "constant":
      def _constant(x:Tensor,px,v) -> Tensor:
        return x._apply_uop(UOp.pad, arg=px) if v == 0 else (x._apply_uop(UOp.pad, arg=px)+Tensor.ones_like(x)._apply_uop(UOp.pad, arg=px).where(0,v))
      return _constant(X, pX, value) if all(resolve(p >= 0) for p in flatten(pX)) else \
             _constant(X.shrink(tuple((-smin(pB,0),smin(pA+s,s)) for (pB,pA),s in zip(pX, X.shape))), pads, value)
    assert all_int(self.shape), f"does not support symbolic shape {self.shape}"
    if mode == "circular":
      if any(pB>sh or pA>sh for (pB,pA),sh in zip(pX, X.shape)): raise ValueError('Padding value causes wrapping around more than once.')
      if any(pB<0 or pA<0 for pB,pA in pX): raise NotImplementedError("Negative pads with circular pads is not supported")
      orig_shape, X = X.shape, X.repeat(tuple(1 + bool(pB) + bool(pA) for pB,pA in pads))
      return X.shrink(tuple((0 if pB == 0 else osh-pB, xsh if pA == 0 else xsh-osh+pA) for (pB,pA),osh,xsh in zip(pads, orig_shape, X.shape)))
    for d,(pB,pA) in enumerate(pads):
      if mode == "reflect":
        if pB >= (s:=X.shape[d]) or pA>=s: raise ValueError(f"Padding ({pB}, {pA}) should be less than the input size={s} for dim={d}.")
        slcB, slcA, = slice(pB,0,-1), slice(s-2 if s-2>=0 else None, s-2-pA if s-2-pA>=0 else None, -1)
        xB, xA = (X[[slc if i == d else slice(None) for i in range(X.ndim)]] if p > 0 else None for slc, p in ((slcB, pB), (slcA, pA)))
      if mode == "replicate":
        shrB, shrA, = tuple((0,1) if i==d else None for i in range(X.ndim)), tuple((X.shape[i]-1,X.shape[i]) if i==d else None for i in range(X.ndim))
        xB, xA = (X.shrink(shr).expand(tuple(p if i==d else None for i in range(X.ndim))) if p > 0 else None for shr, p in ((shrB, pB), (shrA, pA)))
      X = Tensor.cat(*(X_ for X_ in (xB, X, xA) if X_ is not None), dim=d)
    return X.shrink(tuple((-min(pB,0), min(pA+s,s)) for (pB,pA),s in zip(pX, X.shape)))

  # ***** movement high level ops *****

  def _getitem(self, indices, v: Tensor|None = None) -> Tensor:
    # wrap single index into a list
    if (isinstance(indices, list) and all_int(indices)) or not isinstance(indices, (tuple, list)): indices = [indices]
    x, indices = self, list(indices)

    # filter ellipsis and fill with slice(None) or fill rest of indices with slice(None)
    if len(ellipsis_idx := [dim for dim, i in enumerate(indices) if i is Ellipsis]) > 1: raise IndexError("indices can only have a single ellipsis")
    fill_idx = ellipsis_idx[0] if ellipsis_idx else len(indices)
    num_indices = len(indices) - len(ellipsis_idx) - sum(1 for i in indices if i is None)
    if num_indices > self.ndim: raise IndexError(f"too many {num_indices=} for {self.ndim=}")
    indices[fill_idx:fill_idx+1] = [slice(None)] * (self.ndim - num_indices)

    indices_parsed, dim = [], 0
    for index in indices:
      size = 1 if index is None else self.shape[dim]
      boundary, stride = [0, size], 1  # defaults
      match index:
        case list() | tuple() | Tensor():
          if not isinstance(index, Tensor): index = Tensor(index, self.device, requires_grad=False)
          if not dtypes.is_int(index.dtype): raise IndexError(f"index dtype {index.dtype} is not supported")
          index = (index.to(self.device) < 0).where(index+size, index)  # treat negative index values
        case int() | UOp(): # sint
          if index >= size or index < -size: raise IndexError(f"{index=} is out of bounds with {size=}")
          boundary = [index, index+1] if index >= 0 else [index+size, index+size+1]
        case slice():
          if index.step == 0: raise ValueError(f"{index=} cannot have 0 as step")
          start, stop = 0 if index.start is None else index.start, size if index.stop is None else index.stop
          step = 1 if index.step is None else index.step
          boundary, stride = [start, stop], step
          if all(isinstance(s, int) for s in (start,stop,step)):
            # handle int slicing
            *boundary, stride = index.indices(cast(SupportsIndex, size))
            if stride * (boundary[1] - boundary[0]) < 0: boundary = [0, 0]
            elif stride < 0: boundary = [boundary[1] + 1, boundary[0] + 1]
            # update size for slice
            size = ceildiv((boundary[1] - boundary[0]), abs(stride))
          elif (step == 1) and isinstance(step, int) and all(isinstance(s,(int,UOp)) for s in (start, stop)) and resolve((stop-start) > 0, False):
            # simple symbolic slice
            size = cast(UOp|int, cast(UOp, (stop - start)).ssimplify())
          else: raise TypeError(f"slice {index=} is not supported")
        case None: pass # do nothing
        case _: raise IndexError(f"{type(index).__name__} indexing is not supported")
      indices_parsed.append({"index":index, "size":size, "boundary":tuple(boundary), "stride":stride})
      if index is not None: dim += 1

    # movement op indexing
    if mops := [i for i in indices_parsed if i['index'] is not None]:
      # flip negative strides
      shrinks, strides = zip(*((i['boundary'], i['stride']) for i in mops))
      x = x.shrink(shrinks).flip(tuple(i for i,st in enumerate(strides) if st < 0))
      # handle stride != 1 or -1
      if any(abs(st) != 1 for st in strides):
        strides = tuple(abs(s) for s in strides)
        # pad shape to multiple of stride
        if not all_int(x.shape): raise RuntimeError("symbolic shape not supported")
        x = x.pad(tuple((0, round_up(s, st) - s) for s, st in zip(x.shape, strides)))
        x = x.reshape(tuple(flatten((s // st, st) for s, st in zip(x.shape, strides))))
        x = x.shrink(tuple(flatten(((0, s), (0, 1)) for s in x.shape[::2]))).reshape(x.shape[::2])

    # dim injection from None by including None dim size (which is 1) and dim collapse by skipping int dim size
    x = x.reshape(tuple(index['size'] for index in indices_parsed if not isinstance(index['index'], (int, UOp))))

    # tensor indexing
    if tops := [(d,i) for d,i in enumerate(i_ for i_ in indices_parsed if not isinstance(i_['index'], int)) if isinstance(i['index'], Tensor)]:
      # unload the tensor object into actual tensors
      dims, tensors, masks = [d for d,_ in tops], cast(list[Tensor], [i['index'] for _,i in tops]), []
      pre_reduce_shape = x.shape[:dims[0]] + (big_shape := _broadcast_shape(*(t.shape for t in tensors))) + x.shape[dims[0]:]

      # create index masks
      for dim, tensor in zip(dims, tensors):
        try: i = tensor.reshape(tensor.shape + (1,)*(x.ndim - dims[0])).expand(pre_reduce_shape)
        except ValueError as e: raise IndexError(f"cannot broadcast indices: {e}") from e
        masks.append(i._one_hot_along_dim(num_classes=x.shape[dim], dim=(dim - x.ndim)))

      # reduce masks to 1 mask
      mask: Tensor = functools.reduce(lambda x,y: x.mul(y), masks)

      # inject 1's for the extra dims added in create masks
      reshape_arg = x.shape[:dims[0]] + (1,) * len(big_shape) + x.shape[dims[0]:]
      # sum reduce the extra dims introduced in create masks
      x = (x.reshape(reshape_arg) * mask).sum(sum_axis:=tuple(d + len(big_shape) for d in dims), dtype=x.dtype)

      # special permute case
      if dims[0] != 0 and len(dims) != 1 and tuple(dims) != tuple(range(dims[0], dims[-1]+1)):
        x = x.permute(*range(dims[0], dims[0]+len(big_shape)), *range(0, dims[0]), *range(dims[0]+len(big_shape), x.ndim))

      # for advanced setitem, returns whole tensor with indices replaced
      if v is not None:
        vb = v.cast(self.dtype)._broadcast_to(_broadcast_shape(x.shape, v.shape))
        # add back reduced dims from sum
        for dim in sum_axis: vb = vb.unsqueeze(dim)
        # run _masked_setitem on tuple of axis that is to be reduced to match self.shape
        x = _masked_setitem(self, vb, mask, tuple(range(dims[0], dims[0] + len(big_shape))))

    return x

  def __getitem__(self, indices) -> Tensor:
    """
    Retrieves a sub-tensor using indexing.

    Supported Index Types: `int | slice | Tensor | None | list | tuple | Ellipsis`

    Examples:
    ```python exec="true" source="above" session="tensor" result="python"
    t = Tensor.arange(12).reshape(3, 4)
    print(t.numpy())
    ```

    - Int Indexing: Select an element or sub-tensor using integers for each dimension.
      ```python exec="true" source="above" session="tensor" result="python"
      print(t[1, 2].numpy())
      ```

    - Slice Indexing: Select a range of elements using slice notation (`start:end:stride`).
      ```python exec="true" source="above" session="tensor" result="python"
      print(t[0:2, ::2].numpy())
      ```

    - Tensor Indexing: Use another tensor as indices for advanced indexing. Using `tuple` or `list` here also works.
      ```python exec="true" source="above" session="tensor" result="python"
      print(t[Tensor([2, 0, 1]), Tensor([1, 2, 3])].numpy())
      ```

    - `None` Indexing: Add a new dimension to the tensor.
      ```python exec="true" source="above" session="tensor" result="python"
      print(t[:, None].shape)
      ```

    NOTE: Out-of-bounds indexing results in a value of `0`.
    ```python exec="true" source="above" session="tensor" result="python"
    t = Tensor([1, 2, 3])
    print(t[Tensor([4, 3, 2])].numpy())
    ```
    """
    return self._getitem(indices)

  def __setitem__(self, indices, v:Tensor|ConstType) -> None:
    if isinstance(self.device, str) and self.device.startswith("DISK"):
      self.realize()._getitem(indices).assign(v)
      return
    # NOTE: check that setitem target is valid first
    if not unwrap(self.uop.st).contiguous: raise RuntimeError("setitem target needs to be contiguous")
    if isinstance(v, get_args(ConstType)): v = Tensor(v, device=self.device, dtype=self.dtype)
    if not isinstance(v, Tensor): raise TypeError(f"can't set a {type(v).__name__} to a Tensor")
    if self.requires_grad or v.requires_grad: raise NotImplementedError("setitem with requires_grad is not supported")

    res = self.realize()._getitem(indices, v)
    # if shapes match and data is not shared it's a copy and we assign to self
    if res.shape == self.shape and res.uop is not self.uop:
      self.assign(res).realize()
    else: # no copy, basic setitem
      v = v.cast(res.dtype)._broadcast_to(_broadcast_shape(res.shape, v.shape)).contiguous()
      res.assign(v).realize()

  def gather(self:Tensor, dim:int, index:Tensor) -> Tensor:
    """
    Gathers values along an axis specified by `dim`.

    ```python exec="true" source="above" session="tensor" result="python"
    t = Tensor([[1, 2], [3, 4]])
    print(t.numpy())
    ```
    ```python exec="true" source="above" session="tensor" result="python"
    print(t.gather(1, Tensor([[0, 0], [1, 0]])).numpy())
    ```
    """
    assert index.ndim == self.ndim, f"self.ndim must equal index.ndim, {self.ndim=}, {index.ndim=}"
    dim = self._resolve_dim(dim)
    assert all(s >= i for d,(s,i) in enumerate(zip(self.shape, index.shape)) if d != dim), "requires self.shape[d] >= index.shape[d] for all d != dim"
    index = index.to(self.device)
    x = self.shrink(tuple((0, i) if d != dim else None for d,i in enumerate(index.shape))).unsqueeze(-1).transpose(-1, dim)
    return (x * index.unsqueeze(-1)._one_hot_along_dim(self.shape[dim])).sum(-1, dtype=self.dtype)

<<<<<<< HEAD
  # def cat(self:Tensor, *args:Tensor, dim:int=0) -> Tensor:
  #   """
  #   Concatenates self with other `Tensor` in `args` along an axis specified by `dim`.
  #   All tensors must have the same shape except in the concatenating dimension.

  #   ```python exec="true" source="above" session="tensor" result="python"
  #   t0, t1, t2 = Tensor([[1, 2]]), Tensor([[3, 4]]), Tensor([[5, 6]])
  #   print(t0.cat(t1, t2, dim=0).numpy())
  #   ```
  #   ```python exec="true" source="above" session="tensor" result="python"
  #   print(t0.cat(t1, t2, dim=1).numpy())
  #   ```
  #   """
  #   dim = self._resolve_dim(dim)
  #   for arg in args: assert arg.ndim==self.ndim and all(ti==ai for i,(ti,ai) in enumerate(zip(self.shape, arg.shape)) if i!=dim)
  #   tensors = [self, *args]
  #   dim_cumsum = list(itertools.accumulate([t.shape[dim] for t in tensors], initial=0))
  #   for i,t in enumerate(tensors): tensors[i] = t.pad([(dim_cumsum[i], dim_cumsum[-1]-dim_cumsum[i+1]) if j==dim else None for j in range(t.ndim)])
  #   return functools.reduce(Tensor.add, tensors)

=======
>>>>>>> 0df8e830
  def cat(self: Tensor, *args: Tensor, dim: int = 0) -> Tensor:
      """
      Concatenates self with other `Tensor` in `args` along an axis specified by `dim`.
      All tensors must have the same shape except in the concatenating dimension.

      ```python exec="true" source="above" session="tensor" result="python"
      t0, t1, t2 = Tensor([[1, 2]]), Tensor([[3, 4]]), Tensor([[5, 6]])
      print(t0.cat(t1, t2, dim=0).numpy())
      ```
      ```python exec="true" source="above" session="tensor" result="python"
      print(t0.cat(t1, t2, dim=1).numpy())
      ```
      """
      dim = self._resolve_dim(dim)
      for arg in args:
          assert arg.ndim == self.ndim and all(
              ti == ai
              for i, (ti, ai) in enumerate(zip(self.shape, arg.shape))
              if i != dim
          )
      tensors = [self, *args]

      def _cat_impl(ts: list[Tensor]) -> Tensor:
          cs = [0, *itertools.accumulate(t.shape[dim] for t in ts)]
          padded = [
              t.pad([
                  (cs[i], cs[-1] - cs[i + 1]) if j == dim else None
                  for j in range(t.ndim)
              ])
              for i, t in enumerate(ts)
          ]
          return functools.reduce(Tensor.add, padded)

      if all(isinstance(t.shape[dim], int) for t in tensors):
          CHUNK = 256
          total = sum(t.shape[dim] for t in tensors)
          if total > CHUNK:
              out_parts: list[Tensor] = []
              cur_part: list[Tensor] = []
              cur_size = 0
              for t in tensors:
                  if cur_size and cur_size + t.shape[dim] > CHUNK:
                      out_parts.append(_cat_impl(cur_part))
                      cur_part = []
                      cur_size = 0
                  cur_part.append(t)
                  cur_size += t.shape[dim]
              if cur_part:
                  out_parts.append(_cat_impl(cur_part))
              return _cat_impl(out_parts) if len(out_parts) > 1 else out_parts[0]

      return _cat_impl(tensors)

  def stack(self:Tensor, *args:Tensor, dim:int=0) -> Tensor:
    """
    Concatenates self with other `Tensor` in `args` along a new dimension specified by `dim`.

    ```python exec="true" source="above" session="tensor" result="python"
    t0, t1, t2 = Tensor([1, 2]), Tensor([3, 4]), Tensor([5, 6])
    print(t0.stack(t1, t2, dim=0).numpy())
    ```
    ```python exec="true" source="above" session="tensor" result="python"
    print(t0.stack(t1, t2, dim=1).numpy())
    ```
    """
    # checks for shapes and number of dimensions delegated to cat
    return Tensor.cat(*[t.unsqueeze(dim) for t in argfix(self, *args)], dim=dim)

  def repeat_interleave(self, repeats:int, dim:int|None=None) -> Tensor:
    """
    Repeats elements of a tensor.

    ```python exec="true" source="above" session="tensor" result="python"
    t = Tensor([1, 2, 3])
    print(t.repeat_interleave(2).numpy())
    ```
    """
    x, dim = (self.flatten(), 0) if dim is None else (self, self._resolve_dim(dim))
    shp = x.shape
    return x.reshape(*shp[:dim+1], 1, *shp[dim+1:]).expand(*shp[:dim+1], repeats, *shp[dim+1:]).reshape(*shp[:dim], shp[dim]*repeats, *shp[dim+1:])

  def repeat(self, repeats, *args) -> Tensor:
    """
    Repeats tensor number of times along each dimension specified by `repeats`.
    `repeats` can be passed as a tuple or as separate arguments.

    ```python exec="true" source="above" session="tensor" result="python"
    t = Tensor([1, 2, 3])
    print(t.repeat(4, 2).numpy())
    ```
    ```python exec="true" source="above" session="tensor" result="python"
    print(t.repeat(4, 2, 1).shape)
    ```
    """
    repeats = argfix(repeats, *args)
    base_shape = _align_left(self.shape, repeats)[0]
    unsqueezed_shape = flatten([[1, s] for s in base_shape])
    expanded_shape = flatten([[r, s] for r,s in zip(repeats, base_shape)])
    final_shape = [r*s for r,s in zip(repeats, base_shape)]
    return self.reshape(unsqueezed_shape).expand(expanded_shape).reshape(final_shape)

  def _resolve_dim(self, dim:int, *, extra:bool=False) -> int:
    total = self.ndim + int(extra)
    if not -max(1, total) <= dim <= max(1, total)-1: raise IndexError(f"{dim=} out of range {[-max(1, total), max(1, total)-1]}")
    return dim + total if dim < 0 else dim

  def split(self, sizes:int|Sequence[int], dim:int=0) -> tuple[Tensor, ...]:
    """
    Splits the tensor into chunks along the dimension specified by `dim`.
    If `sizes` is an integer, it splits into equally sized chunks if possible, otherwise the last chunk will be smaller.
    If `sizes` is a list, it splits into `len(sizes)` chunks with size in `dim` according to `size`.

    ```python exec="true" source="above" session="tensor" result="python"
    t = Tensor.arange(10).reshape(5, 2)
    print(t.numpy())
    ```
    ```python exec="true" source="above" session="tensor" result="python"
    split = t.split(2)
    print("\\n".join([repr(x.numpy()) for x in split]))
    ```
    ```python exec="true" source="above" session="tensor" result="python"
    split = t.split([1, 4])
    print("\\n".join([repr(x.numpy()) for x in split]))
    ```
    """
    assert all_int(self.shape), f"does not support symbolic shape {self.shape}"
    dim = self._resolve_dim(dim)
    if isinstance(sizes, int): sizes = [min(sizes, self.shape[dim]-i) for i in range(0, max(1, self.shape[dim]), max(1, sizes))]
    assert sum(sizes) == self.shape[dim], f"expect sizes to sum exactly to {self.shape[dim]}, but got {sum(sizes)}"
    return tuple(self[sl] for sl in [tuple([slice(None)]*dim + [slice(sum(sizes[:i]), sum(sizes[:i + 1]))]) for i in range(len(sizes))])

  def chunk(self, chunks:int, dim:int=0) -> list[Tensor]:
    """
    Splits the tensor into `chunks` number of chunks along the dimension `dim`.
    If the tensor size along `dim` is not divisible by `chunks`, all returned chunks will be the same size except the last one.
    The function may return fewer than the specified number of chunks.

    ```python exec="true" source="above" session="tensor" result="python"
    chunked = Tensor.arange(11).chunk(6)
    print("\\n".join([repr(x.numpy()) for x in chunked]))
    ```
    ```python exec="true" source="above" session="tensor" result="python"
    chunked = Tensor.arange(12).chunk(6)
    print("\\n".join([repr(x.numpy()) for x in chunked]))
    ```
    ```python exec="true" source="above" session="tensor" result="python"
    chunked = Tensor.arange(13).chunk(6)
    print("\\n".join([repr(x.numpy()) for x in chunked]))
    ```
    """
    assert all_int(self.shape), f"does not support symbolic shape {self.shape}"
    assert chunks > 0, f"expect chunks to be greater than 0, got: {chunks}"
    dim = self._resolve_dim(dim)
    return list(self.split(ceildiv(self.shape[dim], chunks) if self.shape[dim] else [0]*chunks, dim=dim))

  def unfold(self, dim:int, size:sint, step:int) -> Tensor:
    """
    Unfolds the tensor along dimension `dim` into overlapping windows.

    Each window has length `size` and begins every `step` elements of `self`.
    Returns the input tensor with dimension `dim` replaced by dims `(n_windows, size)`
    where `n_windows = (self.shape[dim] - size) // step + 1`.

    ```python exec="true" source="above" session="tensor" result="python"
    unfolded = Tensor.arange(8).unfold(0,2,2)
    print("\\n".join([repr(x.numpy()) for x in unfolded]))
    ```
    ```python exec="true" source="above" session="tensor" result="python"
    unfolded = Tensor.arange(27).reshape(3,3,3).unfold(-1,2,3)
    print("\\n".join([repr(x.numpy()) for x in unfolded]))
    ```
    """
    if size < 0: raise RuntimeError(f'size must be >= 0 but got {size=}')
    if step <= 0: raise RuntimeError(f'step must be > 0 but got {step=}')
    if size > self.shape[dim]: raise RuntimeError(f'maximum size for tensor at dimension {dim} is {self.shape[dim]} but size is {size}')
    dim = self._resolve_dim(dim)
    perm_to_last = tuple(i for i in range(self.ndim) if i != dim) + (dim,)
    return self.permute(perm_to_last)._pool((size,), step).permute(argsort(perm_to_last) + (self.ndim,))

  def meshgrid(self:Tensor, *args:Tensor, indexing:Literal["ij", "xy"]="ij") -> tuple[Tensor, ...]:
    """
    Generates coordinate matrices from coordinate vectors.
    Input tensors can be scalars or 1D tensors.

    `indexing` determines how the output grids are aligned.
    `ij` indexing follows matrix-style indexing and `xy` indexing follows Cartesian-style indexing.

    ```python exec="true" source="above" session="tensor" result="python"
    x, y = Tensor([1, 2, 3]), Tensor([4, 5, 6])
    grid_x, grid_y = x.meshgrid(y)
    print(grid_x.numpy())
    print(grid_y.numpy())
    ```
    ```python exec="true" source="above" session="tensor" result="python"
    grid_x, grid_y = x.meshgrid(y, indexing="xy")
    print(grid_x.numpy())
    print(grid_y.numpy())
    ```
    """
    if indexing not in ("ij", "xy"): raise RuntimeError(f'indexing must be in ("ij", "xy"), got {indexing}')
    if len(tensors:=(self, *args)) == 1: return tensors
    basis = tuple(range(len(tensors))) if indexing == "ij" else (1, 0) + tuple(range(2, len(tensors)))
    tensors = tuple(t.reshape((-1,) + (1,)*(len(args) - i)) for i,t in zip(basis, tensors))
    output_shape = _broadcast_shape(*(t.shape for t in tensors))
    return tuple(t._broadcast_to(output_shape) for t in tensors)

  def squeeze(self, dim:int|None=None) -> Tensor:
    """
    Returns a tensor with specified dimensions of input of size 1 removed.
    If `dim` is not specified, all dimensions with size 1 are removed.

    ```python exec="true" source="above" session="tensor" result="python"
    t = Tensor.zeros(2, 1, 2, 1, 2)
    print(t.squeeze().shape)
    ```
    ```python exec="true" source="above" session="tensor" result="python"
    print(t.squeeze(0).shape)
    ```
    ```python exec="true" source="above" session="tensor" result="python"
    print(t.squeeze(1).shape)
    ```
    """
    if dim is None: return self.reshape(tuple(dim for dim in self.shape if dim != 1))
    dim = self._resolve_dim(dim)
    return self if not self.ndim or self.shape[dim] != 1 else self.reshape(self.shape[:dim] + self.shape[dim+1:])

  def unsqueeze(self, dim:int) -> Tensor:
    """
    Returns a tensor with a new dimension of size 1 inserted at the specified `dim`.

    ```python exec="true" source="above" session="tensor" result="python"
    t = Tensor([1, 2, 3, 4])
    print(t.unsqueeze(0).numpy())
    ```
    ```python exec="true" source="above" session="tensor" result="python"
    print(t.unsqueeze(1).numpy())
    ```
    """
    dim = self._resolve_dim(dim, extra=True)
    return self.reshape(self.shape[:dim] + (1,) + self.shape[dim:])

  @property
  def T(self) -> Tensor:
    """`.T` is an alias for `.transpose()`."""
    return self.transpose()

  def transpose(self, dim0=1, dim1=0) -> Tensor:
    """
    Returns a tensor that is a transposed version of the original tensor.
    The given dimensions `dim0` and `dim1` are swapped.

    ```python exec="true" source="above" session="tensor" result="python"
    t = Tensor.arange(6).reshape(2, 3)
    print(t.numpy())
    ```
    ```python exec="true" source="above" session="tensor" result="python"
    print(t.transpose(0, 1).numpy())
    ```
    """
    order = list(range(self.ndim))
    order[dim0], order[dim1] = order[dim1], order[dim0]
    return self.permute(order)

  def flatten(self, start_dim=0, end_dim=-1) -> Tensor:
    """
    Flattens the tensor by reshaping it into a one-dimensional tensor.
    If `start_dim` or `end_dim` are passed, only dimensions starting with `start_dim` and ending with `end_dim` are flattened.

    ```python exec="true" source="above" session="tensor" result="python"
    t = Tensor.arange(8).reshape(2, 2, 2)
    print(t.flatten().numpy())
    ```
    ```python exec="true" source="above" session="tensor" result="python"
    print(t.flatten(start_dim=1).numpy())
    ```
    """
    start_dim, end_dim = self._resolve_dim(start_dim), self._resolve_dim(end_dim)
    return self.reshape(self.shape[:start_dim] + (prod(self.shape[start_dim:end_dim+1]), ) + self.shape[end_dim+1:])

  def unflatten(self, dim:int, sizes:tuple[int,...]) -> Tensor:
    """
    Unflattens dimension `dim` of the tensor into multiple dimensions specified by `sizes`. `Tensor.flatten()` is the inverse of this function.

    ```python exec="true" source="above" session="tensor" result="python"
    print(Tensor.ones(3, 4, 1).unflatten(1, (2, 2)).shape)
    ```
    ```python exec="true" source="above" session="tensor" result="python"
    print(Tensor.ones(3, 4, 1).unflatten(1, (-1, 2)).shape)
    ```
    ```python exec="true" source="above" session="tensor" result="python"
    print(Tensor.ones(5, 12, 3).unflatten(-2, (2, 2, 3, 1, 1)).shape)
    ```
    """
    dim = self._resolve_dim(dim)
    return self.reshape(self.shape[:dim] + sizes + self.shape[dim+1:])

  def roll(self, shifts:int|tuple[int, ...], dims:int|tuple[int, ...]) -> Tensor:
    """
    Rolls the tensor along specified dimension(s).
    The rolling operation is circular, meaning that elements that go beyond the edge are wrapped around to the beginning of the dimension.

    ```python exec="true" source="above" session="tensor" result="python"
    t = Tensor.arange(4)
    print(t.roll(shifts=1, dims=0).numpy())
    ```
    ```python exec="true" source="above" session="tensor" result="python"
    print(t.roll(shifts=-1, dims=0).numpy())
    ```
    """
    dims, rolled = tuple(self._resolve_dim(d) for d in make_tuple(dims, 1)), self
    for dim, shift in zip(dims, make_tuple(shifts, 1)):
      shift = shift % self.shape[dim]
      rolled = Tensor.cat(rolled[tuple(slice(None) if i != dim else slice(-shift, None) for i in range(rolled.ndim))],
                          rolled[tuple(slice(None) if i != dim else slice(None, -shift) for i in range(rolled.ndim))], dim=dim)
    return rolled

  def rearrange(self, formula:str, **sizes) -> Tensor:
    """
    Rearranges input according to formula

    See: https://einops.rocks/api/rearrange/

    ```python exec="true" source="above" session="tensor" result="python"
    x = Tensor([[1, 2], [3, 4]])
    print(Tensor.rearrange(x, "batch channel -> (batch channel)").numpy())
    ```
    """
    def parse_formula(formula: str):
      tokens = f" {formula} ".replace("…", "...").replace("(", " ( ").replace(")", " ) ").replace(" ", "  ").replace(" 1 ", " ( ) ").split()
      lparens, rparens = map(lambda x: [i for i, ch in enumerate(tokens) if ch == x], ("(", ")"))
      pairs = list(zip(lparens, rparens))
      assert len(lparens) == len(rparens) and sorted(flatten(pairs)) == flatten(pairs), "bracket mismatch"
      return [name for name in tokens if name not in ("(", ")")], [(s - 2*i, e - 1 - 2*i) for i, (s, e) in enumerate(pairs)]

    assert formula.count("->") == 1, 'need exactly one "->" in formula'

    (lhs, unflatten_dims), (rhs, flatten_dims) = map(parse_formula, formula.split("->"))

    for name in sizes: assert name in lhs, f"axis {name} is not used in transform"
    assert sorted(lhs) == sorted(rhs) and len(lhs) == len(set(lhs)), f"name mismatch in {formula}"
    for name in flatten((lhs, rhs)): assert name == "..." or (name.isidentifier() and "_" not in (name[0], name[-1])), f"invalid axis name {name}"
    assert "..." not in flatten([lhs[s:e] for s, e in unflatten_dims]), f"cannot have collapsed ellipsis (...) in lhs of {formula}"
    assert lhs.count("...") <= 1, f"too many ellipses in {formula}"

    # resolve ellipsis
    if "..." in lhs: ell_len = len(self.shape) - len(lhs) + 1 + sum(e - s - 1 for s, e in unflatten_dims)
    lhs, rhs = map(lambda l: l[:(i:=l.index("..."))] + [f"...{j}" for j in range(ell_len)] + l[i + 1:] if "..." in l else l, (lhs, rhs))
    unflatten_dims = [(s + (ell_len - 1 if "...0" in lhs[:s] else 0), e + (ell_len - 1 if "...0" in lhs[:e] else 0)) for s, e in unflatten_dims]
    flatten_dims = [(s + (ell_len - 1 if "...0" in rhs[:s] else 0), e + (ell_len - 1 if "...0" in rhs[:e] else 0)) for s, e in flatten_dims]

    # apply movement ops in order unflatten -> permute -> flatten/unsqueeze
    t = functools.reduce(lambda x, dims: x.unflatten(dims[0], tuple(sizes.get(lhs[d], -1) for d in range(*dims))), unflatten_dims, self)
    for i, name in enumerate(lhs): assert (name not in sizes) or sizes[name] == t.shape[i], f"size provided for dimension {name} incorrect"
    t = t.permute([lhs.index(name) for name in rhs])
    return functools.reduce(lambda x, dims: x.flatten(dims[0], dims[1] - 1) if dims[0]<dims[1] else x.unsqueeze(dims[0]), reversed(flatten_dims), t)

  def masked_select(self, mask):
    """
    Selects elements from `self` based on the boolean `mask`.

    ```python exec="true" source="above" session="tensor" result="python"
    t = Tensor([[0, 1, 2], [3, 4, 5], [6, 7, 8]])
    mask = Tensor([[True, False, True], [False, True, False], [False, False, True]])
    print(t.numpy())
    print(mask.numpy())
    ```
    ```python exec="true" source="above" session="tensor" result="python"
    print(t.masked_select(mask).numpy())
    ```
    """
    if not dtypes.is_bool(mask.dtype): raise RuntimeError(f"masked_select expects bool mask tensor, got {mask.dtype}")
    x, mask = self.flatten(), mask._broadcast_to(self.shape).flatten()
    mask_cumsum = mask.cumsum()
    counts = Tensor.zeros(mask_cumsum[-1].item(), dtype=dtypes.int32)
    idxs = counts.scatter(0, mask_cumsum, 1, reduce='add').cumsum()
    return x[idxs]

  def masked_fill(self:Tensor, mask:Tensor, value:Tensor|ConstType) -> Tensor:
    """
    Replaces `self` with `value` wherever the elements of `mask` are True.

    ```python exec="true" source="above" session="tensor" result="python"
    t = Tensor([1, 2, 3, 4, 5])
    mask = Tensor([True, False, True, False, False])
    print(t.masked_fill(mask, -12).numpy())
    ```
    ```python exec="true" source="above" session="tensor" result="python"
    t = Tensor([1, 2, 3, 4, 5])
    mask = Tensor([True, False, True, False, False])
    value = Tensor([-1, -2, -3, -4, -5])
    print(t.masked_fill(mask, value).numpy())
    ```
    """
    return mask.where(value, self)

  # ***** reduce ops *****

  def _reduce(self, op:Ops, axis:int|Sequence[int]|None=None, keepdim=False) -> Tensor:
    axis = tuple(self._resolve_dim(x) for x in (range(self.ndim) if axis is None else make_tuple(axis, 1)))
    if self.ndim == 0: axis = ()
    ret = self._apply_uop(UOp.r, op=op, axis=axis)
    return ret if keepdim else ret.reshape(tuple(s for i,s in enumerate(self.shape) if i not in axis))

  def sum(self, axis:int|Sequence[int]|None=None, keepdim=False, dtype:DTypeLike|None=None) -> Tensor:
    """
    Returns the sum of the elements of the tensor along the specified axis or axes.

    You can pass in `axis` and `keepdim` keyword arguments to control the axis along
    which the maximum is computed and whether the reduced dimensions are retained.

    You can pass in `dtype` keyword argument to control the data type of the accumulation.
    If not specified, the accumulation data type is chosen based on the input tensor's data type.

    ```python exec="true" source="above" session="tensor" result="python"
    t = Tensor.arange(6).reshape(2, 3)
    print(t.numpy())
    ```
    ```python exec="true" source="above" session="tensor" result="python"
    print(t.sum().numpy())
    ```
    ```python exec="true" source="above" session="tensor" result="python"
    print(t.sum(axis=0).numpy())
    ```
    ```python exec="true" source="above" session="tensor" result="python"
    print(t.sum(axis=1).numpy())
    ```
    """
    ret = self.cast(sum_acc_dtype(self.dtype) if dtype is None else dtype)._reduce(Ops.ADD, axis, keepdim)
    return ret.cast(self.dtype) if dtype is None and self.dtype in (dtypes.float16, dtypes.bfloat16) else ret

  def prod(self, axis:int|Sequence[int]|None=None, keepdim=False, dtype:DTypeLike|None=None) -> Tensor:
    """
    Returns the product of the elements of the tensor along the specified axis or axes.

    You can pass in `axis` and `keepdim` keyword arguments to control the axis along
    which the maximum is computed and whether the reduced dimensions are retained.

    You can pass in `dtype` keyword argument to control the data type of the accumulation.
    If not specified, the accumulation data type is chosen based on the input tensor's data type.

    ```python exec="true" source="above" session="tensor" result="python"
    t = Tensor([-1, -2, -3, 1, 2, 3]).reshape(2, 3)
    print(t.numpy())
    ```
    ```python exec="true" source="above" session="tensor" result="python"
    print(t.prod().numpy())
    ```
    ```python exec="true" source="above" session="tensor" result="python"
    print(t.prod(axis=0).numpy())
    ```
    ```python exec="true" source="above" session="tensor" result="python"
    print(t.prod(axis=1).numpy())
    ```
    """
    return self.cast(dtype if dtype is not None else self.dtype)._reduce(Ops.MUL, axis, keepdim)

  def max(self, axis:int|Sequence[int]|None=None, keepdim=False) -> Tensor:
    """
    Returns the maximum value of the tensor along the specified axis or axes.

    You can pass in `axis` and `keepdim` keyword arguments to control the axis along
    which the maximum is computed and whether the reduced dimensions are retained.

    ```python exec="true" source="above" session="tensor" result="python"
    t = Tensor([[1, 0, 2], [5, 4, 3]])
    print(t.numpy())
    ```
    ```python exec="true" source="above" session="tensor" result="python"
    print(t.max().numpy())
    ```
    ```python exec="true" source="above" session="tensor" result="python"
    print(t.max(axis=0).numpy())
    ```
    ```python exec="true" source="above" session="tensor" result="python"
    print(t.max(axis=1, keepdim=True).numpy())
    ```
    """
    return self._reduce(Ops.MAX, axis, keepdim)

  def _inverse(self) -> Tensor: return -self if self.is_floating_point() else ~self if dtypes.is_int(self.dtype) else self.logical_not()

  def min(self, axis:int|Sequence[int]|None=None, keepdim=False) -> Tensor:
    """
    Returns the minimum value of the tensor along the specified axis or axes.

    You can pass in `axis` and `keepdim` keyword arguments to control the axis along
    which the minimum is computed and whether the reduced dimensions are retained.

    ```python exec="true" source="above" session="tensor" result="python"
    t = Tensor([[1, 0, 2], [5, 4, 3]])
    print(t.numpy())
    ```
    ```python exec="true" source="above" session="tensor" result="python"
    print(t.min().numpy())
    ```
    ```python exec="true" source="above" session="tensor" result="python"
    print(t.min(axis=0).numpy())
    ```
    ```python exec="true" source="above" session="tensor" result="python"
    print(t.min(axis=1, keepdim=True).numpy())
    ```
    """
    return self._inverse().max(axis=axis, keepdim=keepdim)._inverse()

  def any(self, axis:int|Sequence[int]|None=None, keepdim=False) -> Tensor:
    """
    Tests if any element evaluates to `True` along the specified axis or axes.

    You can pass in `axis` and `keepdim` keyword arguments to control the reduce axis and whether the reduced dimensions are retained.

    ```python exec="true" source="above" session="tensor" result="python"
    t = Tensor([[True, True], [True, False], [False, False]])
    print(t.numpy())
    ```
    ```python exec="true" source="above" session="tensor" result="python"
    print(t.any().numpy())
    ```
    ```python exec="true" source="above" session="tensor" result="python"
    print(t.any(axis=0).numpy())
    ```
    ```python exec="true" source="above" session="tensor" result="python"
    print(t.any(axis=1, keepdim=True).numpy())
    ```
    """
    return self.bool().max(axis, keepdim)

  def all(self, axis:int|Sequence[int]|None=None, keepdim=False) -> Tensor:
    """
    Tests if all element evaluates to `True` along the specified axis or axes.

    You can pass in `axis` and `keepdim` keyword arguments to control the reduce axis and whether the reduced dimensions are retained.

    ```python exec="true" source="above" session="tensor" result="python"
    t = Tensor([[True, True], [True, False], [False, False]])
    print(t.numpy())
    ```
    ```python exec="true" source="above" session="tensor" result="python"
    print(t.all().numpy())
    ```
    ```python exec="true" source="above" session="tensor" result="python"
    print(t.all(axis=0).numpy())
    ```
    ```python exec="true" source="above" session="tensor" result="python"
    print(t.all(axis=1, keepdim=True).numpy())
    ```
    """
    return self.logical_not().any(axis, keepdim).logical_not()

  def isclose(self, other:Tensor, rtol:float=1e-05, atol:float=1e-08, equal_nan=False) -> Tensor:
    """
    Returns a new tensor with element-wise comparison of closeness to `other` within a tolerance.

    The `rtol` and `atol` keyword arguments control the relative and absolute tolerance of the comparison.

    By default, two `NaN` values are not close to each other. If `equal_nan` is `True`, two `NaN` values are considered close.

    ```python exec="true" source="above" session="tensor" result="python"
    print(Tensor([1e-7, 1e-8, 1e-9, float('nan')]).isclose(Tensor([0.0, 0.0, 0.0, float('nan')])).numpy())
    ```
    ```python exec="true" source="above" session="tensor" result="python"
    print(Tensor([float('nan')]).isclose(Tensor([float('nan')]), equal_nan=True).numpy())
    ```
    """
    is_finite_close = self.isfinite() & other.isfinite() & ((self - other).abs() <= atol + rtol * other.abs())
    is_infinite_close = (self.isinf() | other.isinf()) & (self == other)
    is_nan_close = (self.isnan() & other.isnan()) & equal_nan
    return is_finite_close | is_infinite_close | is_nan_close

  def mean(self, axis:int|Sequence[int]|None=None, keepdim=False) -> Tensor:
    """
    Returns the mean value of the tensor along the specified axis or axes.

    You can pass in `axis` and `keepdim` keyword arguments to control the axis along
    which the mean is computed and whether the reduced dimensions are retained.

    ```python exec="true" source="above" session="tensor" result="python"
    Tensor.manual_seed(42)
    t = Tensor.normal(2, 3, mean=2.5, std=0.5)
    print(t.numpy())
    ```
    ```python exec="true" source="above" session="tensor" result="python"
    print(t.mean().numpy())
    ```
    ```python exec="true" source="above" session="tensor" result="python"
    print(t.mean(axis=0).numpy())
    ```
    ```python exec="true" source="above" session="tensor" result="python"
    print(t.mean(axis=1).numpy())
    ```
    """
    output_dtype = self.dtype if dtypes.is_float(self.dtype) else dtypes.float32
    numerator = self.cast(sum_acc_dtype(self.dtype)).sum(axis=axis, keepdim=keepdim)
    return numerator.div(prod([cast(int, si) for si, so in zip(self.shape, self.sum(axis=axis, keepdim=True).shape) if resolve(si != so)])) \
      .cast(output_dtype)

  def var(self, axis:int|Sequence[int]|None=None, keepdim=False, correction=1) -> Tensor:
    """
    Returns the variance of the tensor along the specified axis or axes.

    You can pass in `axis`, `keepdim`, and `correction` keyword arguments to control the axis along
    which the variance is computed, whether the reduced dimensions are retained, and the Bessel's correction applied.

    ```python exec="true" source="above" session="tensor" result="python"
    Tensor.manual_seed(42)
    t = Tensor.normal(2, 3, mean=2.5, std=0.5)
    print(t.numpy())
    ```
    ```python exec="true" source="above" session="tensor" result="python"
    print(t.var().numpy())
    ```
    ```python exec="true" source="above" session="tensor" result="python"
    print(t.var(axis=0).numpy())
    ```
    ```python exec="true" source="above" session="tensor" result="python"
    print(t.var(axis=1).numpy())
    ```
    """
    squares = (self - self.mean(axis=axis, keepdim=True)).square()
    n = prod([si for si, so in zip(self.shape, squares.sum(axis=axis, keepdim=True).shape) if resolve(si != so)])
    return squares.sum(axis=axis, keepdim=keepdim).div(smax([0, n-correction]))

  def var_mean(self, axis:int|Sequence[int]|None=None, keepdim=False, correction=1) -> tuple[Tensor, Tensor]:
    """
    Calculates the variance and mean over the dimensions specified by dim.
    Syntactic sugar around `Tensor.var` and `Tensor.mean` to match `torch.var_mean`.

    ```python exec="true" source="above" session="tensor" result="python"
    Tensor.manual_seed(42)
    t = Tensor.normal(2, 3, mean=2.5, std=0.5)
    print(t.numpy())
    ```
    ```python exec="true" source="above" session="tensor" result="python"
    var, mean = t.var_mean()
    print(var.numpy(), mean.numpy())
    ```
    """
    return self.var(axis, keepdim, correction), self.mean(axis, keepdim)

  def std(self, axis:int|Sequence[int]|None=None, keepdim=False, correction=1) -> Tensor:
    """
    Returns the standard deviation of the tensor along the specified axis or axes.

    You can pass in `axis`, `keepdim`, and `correction` keyword arguments to control the axis along
    which the standard deviation is computed, whether the reduced dimensions are retained, and the Bessel's correction applied.

    ```python exec="true" source="above" session="tensor" result="python"
    Tensor.manual_seed(42)
    t = Tensor.normal(2, 3, mean=2.5, std=0.5)
    print(t.numpy())
    ```
    ```python exec="true" source="above" session="tensor" result="python"
    print(t.std().numpy())
    ```
    ```python exec="true" source="above" session="tensor" result="python"
    print(t.std(axis=0).numpy())
    ```
    ```python exec="true" source="above" session="tensor" result="python"
    print(t.std(axis=1).numpy())
    ```
    """
    return self.var(axis, keepdim, correction).sqrt()

  def std_mean(self, axis:int|Sequence[int]|None=None, keepdim=False, correction=1) -> tuple[Tensor, Tensor]:
    """
    Calculates the standard deviation and mean over the dimensions specified by dim.
    Syntactic sugar around `Tensor.std` and `Tensor.mean` to match `torch.std_mean`.

    ```python exec="true" source="above" session="tensor" result="python"
    Tensor.manual_seed(42)
    t = Tensor.normal(2, 3, mean=2.5, std=0.5)
    print(t.numpy())
    ```
    ```python exec="true" source="above" session="tensor" result="python"
    std, mean = t.std_mean()
    print(std.numpy(), mean.numpy())
    ```
    """
    return self.std(axis, keepdim, correction), self.mean(axis, keepdim)

  def keccak(self, cfg:str|tuple[int, int] = "sha3_256"):
    """
    Calculates a Keccak hash over the last dimension. Uses "sha3_256" by default.

    ```python exec="false" source="above" session="tensor" result="python"
    t = Tensor(b"Hello World!").keccak()
    print(t.data().hex())
    ```
    """

    # https://keccak.team/keccak_specs_summary.html

    def ctensor(l: Sequence[ConstType], dtype: DType = dtypes.uint64): return Tensor.stack(*(Tensor(v, dtype=dtype, device=self.device) for v in l))
    rot_offsets = [44, 43, 21, 14, 28, 20, 3, 45, 61, 1, 6, 25, 8, 18, 27, 36, 10, 15, 56, 62, 55, 39, 41, 2]
    rot_offsets_v0, rot_offsets_v1 =  ctensor([0] + [1 << v for v in rot_offsets]), ctensor([1] + [1 << (64 - v) for v in rot_offsets])

    # calculated from π step
    reorder_indexes = [0,6,12,18,24,3,9,10,16,22,1,7,13,19,20,4,5,11,17,23,2,8,14,15,21]
    rnd_const_masks = [ctensor([v]).pad((0, 24)) for v in (1, 0x8082, 0x800000000000808a, 0x8000000080008000, 0x808b, 0x80000001, 0x8000000080008081,
    0x8000000000008009, 0x8a, 0x88, 0x80008009, 0x8000000a, 0x8000808b, 0x800000000000008b, 0x8000000000008089, 0x8000000000008003,
    0x8000000000008002, 0x8000000000000080, 0x800a, 0x800000008000000a, 0x8000000080008081, 0x8000000000008080, 0x80000001, 0x8000000080008008)]

    rate, dsbyte = { "sha3_224": (144, 6), "sha3_256": (136, 6), "shake_128": (168, 31) }[cfg] if isinstance(cfg, str) else cfg
    data, data_pad = self.bitcast(dtypes.uint8).reshape(prod(self.shape[:-1]), -1), rate - (self.shape[-1] * self.dtype.itemsize % rate)
    # pad batches then pad blocks
    data = data.pad((None, (0, data_pad))).reshape(data.shape[0], -1, rate).pad((None, None, (0, 200 - rate))).flatten(1)

    # create pad mask
    lbe = data.shape[1] + rate - data_pad - 200
    if data_pad == 1: mb = [(lbe, 0), (1, dsbyte ^ 0x80), (data.shape[-1] - lbe - 1, 0)]
    else: mb = [(lbe, 0), (1, dsbyte), (data.shape[-1] + rate - lbe - 202, 0), (1, 0x80), (200 - rate, 0)]
    pad_mask = Tensor.cat(*(Tensor(v, dtype=dtypes.uint8, device=data.device).expand(l) for l, v in mb if l > 0))

    data = (data ^ pad_mask).reshape(data.shape[0], -1, 200).bitcast(dtypes.uint64)

    state = Tensor.zeros((data.shape[0], 25), device=self.device, dtype=dtypes.uint64)
    for k in range(int(data.shape[1])):
      state = state.bitwise_xor(data[:,k].reshape(-1, 25))
      for i in range(24): # f1600
        # θ step
        p = state.reshape((-1, 5, 5)).transpose(2, 1)
        t1 = (p[:,:,0] ^ p[:,:,1] ^ p[:,:,2] ^ p[:,:,3] ^ p[:,:,4]).roll(-1, 1) # xor reduce
        state = state ^ (t1.roll(2, 1).bitwise_xor((t1 << 1) ^ (t1 >> 63)).unsqueeze(2).expand((-1, -1, 5)).transpose(2, 1).flatten(1))
        # ρ and π steps
        state = state[:,reorder_indexes]
        state = (state * rot_offsets_v0).bitwise_or(state // rot_offsets_v1).reshape((-1, 5, 5))
        # χ and ι step
        state = state.bitwise_xor((state.roll(shifts=-1, dims=2) ^ -1) & state.roll(shifts=-2, dims=2)).flatten(1) ^ rnd_const_masks[i]
    return state.bitcast(dtypes.uint8)[:,:(200 - rate) // 2].reshape(*self.shape[:-1], -1)

  def _softmax(self, axis, dtype:DTypeLike|None=None) -> tuple[Tensor, Tensor, Tensor]:
    m = self - self.max(axis=axis, keepdim=True).detach()
    if dtype is not None: m = m.cast(dtype)
    e = m.exp()
    return m, e, e.sum(axis=axis, keepdim=True)

  def softmax(self, axis=-1, dtype:DTypeLike|None=None, _single_kernel=getenv("SINGLE_KERNEL_SOFTMAX")) -> Tensor:
    """
    Applies the softmax function to the tensor along the specified axis.

    Rescales the elements of the tensor such that they lie in the range [0, 1] and sum to 1.

    You can pass in the `axis` keyword argument to control the axis along which the softmax is computed.

    ```python exec="true" source="above" session="tensor" result="python"
    Tensor.manual_seed(42)
    t = Tensor.randn(2, 3)
    print(t.numpy())
    ```
    ```python exec="true" source="above" session="tensor" result="python"
    print(t.softmax().numpy())
    ```
    ```python exec="true" source="above" session="tensor" result="python"
    print(t.softmax(axis=0).numpy())
    ```
    """
    if _single_kernel:
      _, e, ss = self.contiguous()._softmax(axis, dtype)
      return e.div(ss).fuse()
    _, e, ss = self._softmax(axis, dtype)
    return e.div(ss)

  def log_softmax(self, axis=-1, dtype:DTypeLike|None=None) -> Tensor:
    """
    Applies the log-softmax function to the tensor along the specified axis.

    The log-softmax function is a numerically stable alternative to the softmax function in log space.

    You can pass in the `axis` keyword argument to control the axis along which the log-softmax is computed.

    ```python exec="true" source="above" session="tensor" result="python"
    Tensor.manual_seed(42)
    t = Tensor.randn(2, 3)
    print(t.numpy())
    ```
    ```python exec="true" source="above" session="tensor" result="python"
    print(t.log_softmax().numpy())
    ```
    ```python exec="true" source="above" session="tensor" result="python"
    print(t.log_softmax(axis=0).numpy())
    ```
    """
    m, _, ss = self._softmax(axis, dtype)
    return m - ss.log()

  def logsumexp(self, axis=None, keepdim=False) -> Tensor:
    """
    Computes the log-sum-exp of the tensor along the specified axis or axes.

    The log-sum-exp function is a numerically stable way to compute the logarithm of the sum of exponentials.

    You can pass in `axis` and `keepdim` keyword arguments to control the axis along
    which the log-sum-exp is computed and whether the reduced dimensions are retained.

    ```python exec="true" source="above" session="tensor" result="python"
    Tensor.manual_seed(42)
    t = Tensor.randn(2, 3)
    print(t.numpy())
    ```
    ```python exec="true" source="above" session="tensor" result="python"
    print(t.logsumexp().numpy())
    ```
    ```python exec="true" source="above" session="tensor" result="python"
    print(t.logsumexp(axis=0).numpy())
    ```
    ```python exec="true" source="above" session="tensor" result="python"
    print(t.logsumexp(axis=1).numpy())
    ```
    """
    m = self.max(axis=axis, keepdim=True)
    return (self - m).exp().sum(axis=axis, keepdim=keepdim).log() + m.squeeze(axis)

  def logcumsumexp(self, axis=0) -> Tensor:
    """
    Computes the log-cumsum-exp of the tensor along the specified axis or axes.

    The log-cumsum-exp function is a numerically stable way to compute the logarithm of the cumulative sum of exponentials.

    You can pass in the `axis` keyword argument to control the axis along which
    the log-cumsum-exp is computed.

    ```python exec="true" source="above" session="tensor" result="python"
    Tensor.manual_seed(42)
    t = Tensor.randn(2, 3)
    print(t.numpy())
    ```
    ```python exec="true" source="above" session="tensor" result="python"
    print(t.logcumsumexp().numpy())
    ```
    ```python exec="true" source="above" session="tensor" result="python"
    print(t.logcumsumexp(axis=0).numpy())
    ```
    ```python exec="true" source="above" session="tensor" result="python"
    print(t.logcumsumexp(axis=1).numpy())
    ```
    """
    if self.ndim == 0: return self
    x = self.transpose(axis, -1)
    last_dim_size = x.shape[-1]
    x_unsqueezed = x.unsqueeze(-2).expand((None,)*(self.ndim-1)+(last_dim_size, None))
    x_cummax = x.cummax(-1)
    mask = Tensor.ones(last_dim_size, last_dim_size, requires_grad=False, device=self.device).tril()
    ret = mask.where(x_unsqueezed - x_cummax.unsqueeze(-1), dtypes.min(self.dtype)).exp().sum(-1).log() + x_cummax
    return ret.transpose(-1, axis)

  def argmax(self, axis=None, keepdim=False) -> Tensor:
    """
    Returns the indices of the maximum value of the tensor along the specified axis.

    You can pass in `axis` and `keepdim` keyword arguments to control the axis along
    which the maximum is computed and whether the reduced dimensions are retained.

    ```python exec="true" source="above" session="tensor" result="python"
    t = Tensor([[1, 0, 2], [5, 4, 3]])
    print(t.numpy())
    ```
    ```python exec="true" source="above" session="tensor" result="python"
    print(t.argmax().numpy()) # Returns the index of the maximum value in the flattened tensor.
    ```
    ```python exec="true" source="above" session="tensor" result="python"
    print(t.argmax(axis=0).numpy()) # Returns the indices of the maximum values along axis 0.
    ```
    ```python exec="true" source="above" session="tensor" result="python"
    print(t.argmax(axis=1).numpy()) # Returns the indices of the maximum values along axis 1.
    ```
    """
    if axis is None: return self.flatten().argmax(0)
    axis = self._resolve_dim(axis)
    m = self == self.max(axis=axis, keepdim=True)
    idx = m * Tensor.arange(self.shape[axis],0,-1, requires_grad=False, device=self.device).reshape(self.shape[axis], *[1]*(self.ndim-axis-1))
    return (self.shape[axis]-idx.max(axis=axis, keepdim=keepdim)).cast(dtypes.int32)

  def argmin(self, axis=None, keepdim=False) -> Tensor:
    """
    Returns the indices of the minimum value of the tensor along the specified axis.

    You can pass in `axis` and `keepdim` keyword arguments to control the axis along
    which the minimum is computed and whether the reduced dimensions are retained.

    ```python exec="true" source="above" session="tensor" result="python"
    t = Tensor([[1, 0, 2], [5, 4, 3]])
    print(t.numpy())
    ```
    ```python exec="true" source="above" session="tensor" result="python"
    print(t.argmin().numpy()) # Returns the index of the minimum value in the flattened tensor.
    ```
    ```python exec="true" source="above" session="tensor" result="python"
    print(t.argmin(axis=0).numpy()) # Returns the indices of the minimum values along axis 0.
    ```
    ```python exec="true" source="above" session="tensor" result="python"
    print(t.argmin(axis=1).numpy()) # Returns the indices of the minimum values along axis 1.
    ```
    """
    return self._inverse().argmax(axis=axis, keepdim=keepdim)

  @staticmethod
  def einsum(formula:str, *operands:Tensor|Sequence[Tensor], dtype:DTypeLike|None=None) -> Tensor:
    """
    Sums the product of the elements of the input tensors according to a formula based on the Einstein summation convention.

    See: https://pytorch.org/docs/stable/generated/torch.einsum.html

    ```python exec="true" source="above" session="tensor" result="python"
    x = Tensor([[1, 2], [3, 4]])
    y = Tensor([[5, 6], [7, 8]])
    print(Tensor.einsum("ij,ij->", x, y).numpy())
    ```
    """
    def parse_formula(formula:str, *operands:Tensor):
      if "..." in (formula := formula.replace(" ", "")):
        ell_chars, ell_longest = "".join(set(string.ascii_letters) - set(formula)), 0
        for i, inp in enumerate(filter(lambda x: "..." in x, inputs := formula.split("->")[0].split(","))):
          if (ell_count := max(operands[i].ndim, 1) - (len(inp) - len("..."))) > ell_longest: ell_longest = ell_count
          inputs[i] = inp.replace("...", ell_chars[-ell_count:])
        inputs_str, out_ellipse = ",".join(inputs), ell_chars[-ell_longest:]
        return (inputs_str, formula.split("->")[1].replace("...", out_ellipse)) if "->" in formula else \
          (inputs_str, out_ellipse + ''.join(sorted(c for c in inputs_str if inputs_str.count(c) == 1 and c.isalpha() and c not in out_ellipse)))
      return formula.split("->") if "->" in formula else (formula, ''.join(c for c in sorted(formula) if formula.count(c) == 1 and c.isalpha()))

    xs:tuple[Tensor, ...] = argfix(*operands)
    inputs_str, output = parse_formula(formula, *xs)
    inputs = inputs_str.split(",")
    assert len(xs) == len(inputs), f"number of inputs doesn't match number of operands in formula, expected {len(inputs)}, got {len(xs)}"

    # map the value of each letter in the formula
    letter_val = sorted(merge_dicts([dict(zip(letters, tensor.shape)) for letters, tensor in zip(inputs, xs)]).items())

    xs_:list[Tensor] = []
    lhs = [sorted(enumerate(s), key=lambda e:e[1]) for s in inputs]
    for x,(order,letters) in zip(xs, [list(zip(*l)) for l in lhs]):
      # permute to the sorted letter order, then reshape/expand to create dimensions for the missing letters
      xs_.append(x.permute(order).reshape([val if letter in letters else 1 for letter,val in letter_val]).expand([val for _,val in letter_val]))

    # ordinal encode the output alphabet
    rhs_order = argsort(argsort(list(output)))

    # sum over all axes that's not in the output, then permute to the output order
    return functools.reduce(lambda a,b:a*b, xs_) \
      .sum(axis=[axis for axis,(letter,_) in enumerate(letter_val) if letter not in output], dtype=dtype).permute(rhs_order)

  # ***** processing ops *****

  def _pool(self, k_:tuple[sint, ...], stride:int|tuple[int, ...]=1, dilation:int|tuple[int, ...]=1) -> Tensor:
    assert len(self.shape) >= len(k_), f"can't pool {self.shape} with {k_}"
    s_, d_ = make_tuple(stride, len(k_)), make_tuple(dilation, len(k_))
    assert len(k_) == len(s_) == len(d_), f"stride/dilation mismatch kernel:{k_} stride:{s_} dilation:{d_}"
    noop, i_ = [None] * (self.ndim-len(k_)), self.shape[-len(k_):]
    assert all(resolve(d*(k-1)+1 <= i) for k,d,i in zip(k_,d_,i_)), "kernel size cannot be greater than actual input size"
    o_ = [ceildiv(i-d*(k-1), s) for i,d,k,s in zip(i_,d_,k_,s_)]
    if any(resolve(k > s) for k,s in zip(k_,s_)) or any(d != 1 for d in d_):
      # input size scaling factor to make sure shrink for stride is possible
      f_ = [1 + int(resolve(o*s > (i - d*(k-1)))) for o,s,i,d,k in zip(o_,s_,i_,d_,k_)]
      # # repeats such that we don't need padding
      x = self.repeat([1]*len(noop) + [ceildiv(k*(i*f+d),i) for k,i,d,f in zip(k_,i_,d_,f_)])
      # handle dilation
      x = x.shrink(tuple(noop + [(0,k*(i*f+d)) for k,i,d,f in zip(k_,i_,d_,f_)])).reshape(noop + flatten((k,(i*f+d)) for k,i,d,f in zip(k_,i_,d_,f_)))
      # handle stride
      x = x.shrink(tuple(noop + flatten(((0,k), (0,o*s)) for k,o,s in zip(k_,o_,s_)))).reshape(noop + flatten((k,o,s) for k,o,s in zip(k_,o_,s_)))
      x = x.shrink(tuple(noop + flatten(((0,k), (0,o), (0,1)) for k,o in zip(k_,o_)))).reshape(noop + flatten((k,o) for k,o in zip(k_,o_)))
      # permute to move reduce to the end
      return x.permute(*range(len(noop)), *[len(noop)+i*2+1 for i in range(len(i_))], *[len(noop)+i*2 for i in range(len(i_))])
    # TODO: once the shapetracker can optimize well, remove this alternative implementation
    x = self.pad(tuple(noop + [(0, max(0,o*s-i)) for i,o,s in zip(i_,o_,s_)])).shrink(tuple(noop + [(0,o*s) for o,s in zip(o_,s_)]))
    x = x.reshape(noop + flatten(((o,s) for o,s in zip(o_,s_))))
    x = x.shrink(tuple(noop + flatten(((0,o), (0,k)) for o,k in zip(o_,k_))))
    return x.permute(*range(len(noop)), *[len(noop)+i*2 for i in range(len(i_))], *[len(noop)+i*2+1 for i in range(len(i_))])

  def _resolve_pool_pads(self, padding:int|Sequence[int], dims:int) -> Sequence[int]:
    if not isinstance(padding, int) and not (len(padding) == 2*dims or len(padding) == dims):
      raise ValueError(f"Padding must be an int or a sequence of length {dims} or {2*dims}, but got {padding=} for {self.shape=} with {dims=}.")
    return [padding]*2*dims if isinstance(padding, int) else (padding if len(padding) == 2*dims else [p for p in padding for _ in range(2)][::-1])

  def _apply_ceil_mode(self, pads:Sequence[int], k_:tuple[sint, ...], s_:int|tuple[int, ...], d_:int|tuple[int, ...]) -> list[int]:
    (d_,s_), i_ = (make_tuple(x, len(k_)) for x in (d_,s_)), self.shape[-len(k_):]
    pads, grouped_pads = list(pads), _flat_to_grouped(pads)
    # https://arxiv.org/pdf/1603.07285 section 5.1, relationship 15.
    o_ = [ceildiv(i+pB+pA - (d*(k-1)+1), s) + 1 for i,d,k,s,(pB,pA) in zip(i_,d_,k_,s_,grouped_pads)]
    for dim,(o,i,s,k,d,(pB,pA)) in enumerate(zip(o_,i_,s_,k_,d_,grouped_pads)):
      # we have to do additional padding before `_pool` so that `o_` in `_pool` is calculated correctly
      # `s*(o-1) + (d*(k-1)+1) - (i+pB+pA)` -> last_sliding_window_start + full_kernel_size - padded_input_shape
      # we decrease padding in the case that a sliding window starts in the end padded region, thereby decreasing `o_` in `_pool`
      # `smax(s*(o-1) - (pB+i-1), 0)` -> last_sliding_window_start - (pad_before + input_size - zero_offset)
      pads[-1-dim*2] += s*(o-1) + (d*(k-1)+1) - (i+pB+pA) - smax(s*(o-1) - (pB+i-1), 0)
    return pads

  # NOTE: these work for more than 2D
  def avg_pool2d(self, kernel_size:tuple[int, ...]=(2,2), stride=None, dilation=1, padding:int|tuple[int, ...]=0,
                 ceil_mode=False, count_include_pad=True) -> Tensor:
    """
    Applies average pooling over a tensor.

    This function supports three different types of `padding`

    1. `int` (single value):
      Applies the same padding value uniformly to all spatial dimensions.

    2. `tuple[int, ...]` (length = number of spatial dimensions):
      Specifies a distinct padding value for each spatial dimension in the form `(padding_height, padding_width, ...)`.

    3. `tuple[int, ...]` (length = 2 * number of spatial dimensions):
      Specifies explicit padding for each side of each spatial dimension in the form
      `(padding_left, padding_right, padding_top, padding_bottom, ...)`.

    When `ceil_mode` is set to `True`, output shape will be determined using ceil division.
    When `count_include_pad` is set to `False`, zero padding will not be included in the averaging calculation.

    NOTE: unlike PyTorch, this implementation is not limited to only 2d pooling and instead works for any number of dimensions.

    See: https://paperswithcode.com/method/average-pooling

    ```python exec="true" source="above" session="tensor" result="python"
    t = Tensor.arange(25).reshape(1, 1, 5, 5)
    print(t.avg_pool2d().numpy())
    ```
    ```python exec="true" source="above" session="tensor" result="python"
    print(t.avg_pool2d(ceil_mode=True).numpy())
    ```
    ```python exec="true" source="above" session="tensor" result="python"
    print(t.avg_pool2d(padding=1).numpy())
    ```
    ```python exec="true" source="above" session="tensor" result="python"
    print(t.avg_pool2d(padding=1, count_include_pad=False).numpy())
    ```
    """
    axis = tuple(range(-len(k_ := make_tuple(kernel_size, 2)), 0))
    def pool(x:Tensor, padding_:Sequence[int]) -> Tensor: return x.pad(padding_)._pool(k_, stride if stride is not None else k_, dilation)
    reg_pads = self._resolve_pool_pads(padding, len(k_))
    ceil_pads = self._apply_ceil_mode(reg_pads, k_, stride if stride is not None else k_, dilation)
    if not count_include_pad:
      pads = ceil_pads if ceil_mode else reg_pads
      return pool(self, pads).sum(axis) / pool(self.ones_like(), pads).sum(axis)
    if not ceil_mode: return pool(self, reg_pads).mean(axis)
    return pool(self, ceil_pads).sum(axis) / pool(self.pad(reg_pads).ones_like(), tuple(cp-rp for cp,rp in zip(ceil_pads, reg_pads))).sum(axis)

  def max_pool2d(self, kernel_size:tuple[int, ...]=(2,2), stride=None, dilation=1, padding:int|tuple[int, ...]=0,
                 ceil_mode=False, return_indices=False) -> Tensor | tuple[Tensor, Tensor]:
    """
    Applies max pooling over a tensor.

    This function supports three different types of `padding`

    1. `int` (single value):
      Applies the same padding value uniformly to all spatial dimensions.

    2. `tuple[int, ...]` (length = number of spatial dimensions):
      Specifies a distinct padding value for each spatial dimension in the form `(padding_height, padding_width, ...)`.

    3. `tuple[int, ...]` (length = 2 * number of spatial dimensions):
      Specifies explicit padding for each side of each spatial dimension in the form
      `(padding_left, padding_right, padding_top, padding_bottom, ...)`.

    When `ceil_mode` is set to `True`, output shape will be determined using ceil division.
    When `return_indices` is set to `True`, the argmax will be returned along with the max values.

    NOTE: unlike PyTorch, this implementation is not limited to only 2d pooling and instead works for any number of dimensions.

    See: https://paperswithcode.com/method/max-pooling

    ```python exec="true" source="above" session="tensor" result="python"
    t = Tensor.arange(25).reshape(1, 1, 5, 5)
    print(t.max_pool2d().numpy())
    ```
    ```python exec="true" source="above" session="tensor" result="python"
    print(t.max_pool2d(ceil_mode=True).numpy())
    ```
    ```python exec="true" source="above" session="tensor" result="python"
    print(t.max_pool2d(padding=1).numpy())
    ```
    """
    axis = tuple(range(-len(k_ := make_tuple(kernel_size, 2)), 0))
    pads = self._resolve_pool_pads(padding, len(k_))
    if ceil_mode: pads = self._apply_ceil_mode(pads, k_, stride if stride is not None else k_, dilation)
    pooled = self.pad(pads, value=dtypes.min(self.dtype))._pool(k_, stride if stride is not None else k_, dilation)
    if not return_indices: return pooled.max(axis)
    spatial_sz = math.prod(spatial_shape := self.shape[-len(k_):])
    idx = Tensor.arange(spatial_sz,0,-1, requires_grad=False, device=self.device).reshape(spatial_shape)
    m = pooled == pooled.max(axis, keepdim=True)
    idx = m * idx.pad(pads, value=dtypes.min(idx.dtype))._pool(k_, stride if stride is not None else k_, dilation)
    return pooled.max(axis), spatial_sz - idx.max(axis)

  def max_unpool2d(self, indices:Tensor, kernel_size:tuple[int, ...]=(2,2), stride=None, dilation=1, padding:int|tuple[int, ...]=0, output_size=None):
    """
    Performs a partial inverse of `max_pool2d` using the indices from the argmax.

    When `output_size` is provided, the output shape disambiguates to the provided shape.

    NOTE: unlike PyTorch, this implementation is not limited to only 2d pooling and instead works for any number of dimensions.

    ```python exec="true" source="above" session="tensor" result="python"
    t = Tensor.arange(1, 17).reshape(1, 1, 4, 4)
    print(t.numpy())
    ```
    ```python exec="true" source="above" session="tensor" result="python"
    output, indices = Tensor.max_pool2d(t, return_indices=True)
    print(output.numpy())
    print(indices.numpy())
    ```
    ```python exec="true" source="above" session="tensor" result="python"
    print(Tensor.max_unpool2d(output, indices).numpy())
    ```
    """
    bs,c,*spatial_shape = self.shape
    if output_size is None:
      k_,d_,s_ = (make_tuple(x, len(spatial_shape)) for x in (kernel_size, dilation, stride if stride is not None else kernel_size))
      p_ = _flat_to_grouped(self._resolve_pool_pads(padding, len(spatial_shape)))
      # https://arxiv.org/pdf/1603.07285 inverse of relationship 15 in section 5.1.
      output_size = tuple((i-1)*s - (pB+pA) + (d*(k-1)+1) for i,k,d,s,(pA,pB) in zip(spatial_shape,k_,d_,s_,p_))
    else: output_size = output_size[-len(spatial_shape):]
    ret = (indices.reshape(bs,c,1,-1)._one_hot_along_dim(prod(output_size), 2) * self.reshape(bs,c,1,-1)).sum(3)
    return ret.reshape(bs,c,*output_size)

  def conv2d(self, weight:Tensor, bias:Tensor|None=None, groups=1, stride=1, dilation=1, padding:int|tuple[int, ...]=0,
             dtype:DTypeLike|None=None) -> Tensor:
    """
    Applies a convolution over a tensor with a given `weight` and optional `bias`.

    This function supports three different types of `padding`

    1. `int` (single value):
      Applies the same padding value uniformly to all spatial dimensions.

    2. `tuple[int, ...]` (length = number of spatial dimensions):
      Specifies a distinct padding value for each spatial dimension in the form `(padding_height, padding_width, ...)`.

    3. `tuple[int, ...]` (length = 2 * number of spatial dimensions):
      Specifies explicit padding for each side of each spatial dimension in the form
      `(padding_left, padding_right, padding_top, padding_bottom, ...)`.

    NOTE: unlike PyTorch, this implementation is not limited to only 2d convolutions and instead works for any number of dimensions.

    See: https://pytorch.org/docs/stable/generated/torch.nn.Conv2d.html

    ```python exec="true" source="above" session="tensor" result="python"
    t = Tensor.arange(9).reshape(1, 1, 3, 3)
    w = Tensor.ones(1, 1, 2, 2)
    print(t.conv2d(w).numpy())
    ```
    """
    if IMAGE: return self.image_conv2d(weight, bias, groups, stride, dilation, padding, dtype)
    (bs,cin_), (cout,cin), HW = self.shape[:2], weight.shape[:2], weight.shape[2:]
    padding_ = self._resolve_pool_pads(padding, len(HW))
    assert groups*cin == cin_ and len(self.shape) == len(weight.shape), f"Input Tensor shape {self.shape} does not match the shape of the weights {weight.shape}. ({groups*cin} vs. {cin_})"  # noqa: E501

    # conv2d is a pooling op (with padding)
    x = self.pad(padding_)._pool(HW, stride, dilation)   # (bs, groups*cin, oy, ox, H, W)
    rcout, oyx = cout//groups, x.shape[2:-len(HW)]
    if not all(x == 3 for x in HW) or stride != 1 or dilation != 1 or not WINO:
      # normal conv
      x = x.reshape(bs, groups, cin, 1, *oyx, *HW).expand(bs, groups, cin, rcout, *oyx, *HW).permute(0,1,3,*[4+i for i in range(len(oyx))],2,*[4+len(oyx)+i for i in range(len(HW))])  # noqa: E501

      # conv! broadcasted to (bs, groups, rcout, *oyx, cin, *HW)
      ret = (x * weight.reshape(1, groups, rcout, *[1] * len(oyx), cin, *HW)).sum([-1-i for i in range(1+len(oyx))], keepdim=True, dtype=dtype).reshape(bs, cout, *oyx)  # noqa: E501
      return ret if bias is None else ret.add(bias.reshape(1, -1, *[1] * len(HW)))

    HWI, HWO = (6,) * len(HW), (4,) * len(HW)  # F(4x4,3x3) winograd tiles
    winograd_G = [[1/4, 0, 0], [-1/6, -1/6, -1/6], [-1/6, 1/6, -1/6], [1/24, 1/12, 1/6], [1/24, -1/12, 1/6], [0, 0, 1]]
    winograd_Bt = [[4, 0, -5, 0, 1, 0], [0, -4, -4, 1, 1, 0], [0, 4, -4, -1, 1, 0], [0, -2, -1, 2, 1, 0], [0, 2, -1, -2, 1, 0], [0, 4, 0, -5, 0, 1]]
    winograd_At = [[1, 1, 1, 1, 1, 0], [0, 1, -1, 2, -2, 0], [0, 1, 1, 4, 4, 0], [0, 1, -1, 8, -8, 1]] # applying At in pre-order doubles compile time

    # TODO: stride == dilation
    # use padding to round up to 4x4 output tiles
    # (bs, cin_, tyx, HWI)
    d = self.pad(sum([[padding_[i*2], padding_[i*2+1] + (-(dim + sum(padding_[i * 2:(i + 1) * 2]) - 2) % 4)] for i, dim in enumerate(self.shape[-len(HW):])], []))._pool(HWI, HWO)  # noqa: E501
    # move HW to the front: # (HWI, bs, cin_, tyx)
    d = d.permute(*range(len(d.shape)-len(HW),len(d.shape)), *range(len(d.shape)-len(HW)))
    tyx = d.shape[-len(HWI):]  # dim of tiling

    g = weight.permute(*range(len(weight.shape)-len(HW),len(weight.shape)), *range(len(weight.shape)-len(HW)))  # move HW to the front

    # compute 6x6 winograd tiles: GgGt, BtdB
    # (HWI, groups * rcout, cin) -> (HWI, bs=1, groups, rcout, cin, tyx=(1,1))
    gfactors = _apply_winograd_matrix(winograd_G, g, len(HW)).reshape(*HWI, 1, groups, rcout, cin, *([1]*len(tyx)))
    # (HWI, bs, cin_, tyx) -> (HWI, bs, groups, 1 ,cin, *tyx)
    dfactors = _apply_winograd_matrix(winograd_Bt, d, len(HW)).reshape(*HWI, bs, groups, 1, cin, *tyx)

    # matmul; sum across cin: (HWI, bs, groups, rcout, *tyx); then HWI -> HWO: (HWO, bs, groups, rcout, *tyx)
    ret = _apply_winograd_matrix(winograd_At, (gfactors * dfactors).sum(axis=-1-len(HW), dtype=dtype), len(HW))

    # interleave tyx and HWO: (bs, groups, rcout, oy, HO, ox, WO)
    ret = ret.permute([*range(len(HW), len(ret.shape)-len(HW)), *[i+o for i in range(len(HW)) for o in [len(ret.shape)-len(HW),0]]])
    # merge groups and rcout, tyx and HWO: (bs, groups, cout, *yx), shrink to final
    ret = ret.reshape(bs, cout, *[c * HWO[i] for i, c in enumerate(tyx)]).shrink(tuple((0, s) for s in [bs, cout, *oyx]))

    return (ret if bias is None else ret.add(bias.reshape(1, -1, *[1 for _ in range(len(HW))]))).contiguous().contiguous_backward()

  def conv_transpose2d(self, weight:Tensor, bias:Tensor|None=None, groups=1, stride=1, dilation=1, padding=0, output_padding=0) -> Tensor:
    """
    Applies a transposed convolution over a tensor with a given `weight` and optional `bias`.

    This function supports three different types of `padding`

    1. `int` (single value):
      Applies the same padding value uniformly to all spatial dimensions.

    2. `tuple[int, ...]` (length = number of spatial dimensions):
      Specifies a distinct padding value for each spatial dimension in the form `(padding_height, padding_width, ...)`.

    3. `tuple[int, ...]` (length = 2 * number of spatial dimensions):
      Specifies explicit padding for each side of each spatial dimension in the form
      `(padding_left, padding_right, padding_top, padding_bottom, ...)`.

    NOTE: unlike PyTorch, this implementation is not limited to only 2d transposed convolutions and instead works for any number of dimensions.

    See: https://pytorch.org/docs/stable/generated/torch.nn.ConvTranspose2d.html

    ```python exec="true" source="above" session="tensor" result="python"
    t = Tensor.arange(9).reshape(1, 1, 3, 3)
    w = Tensor.ones(1, 1, 2, 2)
    print(t.conv_transpose2d(w).numpy())
    ```
    """
    x, w = self, weight.unflatten(0, (groups, -1)).transpose(1, 2).flip(*range(3, len(weight.shape)+1))
    HW = weight.shape[2:]
    padding = _flat_to_grouped(self._resolve_pool_pads(padding, len(HW)))
    stride, dilation, output_padding = [make_tuple(x, len(HW)) for x in (stride, dilation, output_padding)]
    if any(s>1 for s in stride):
      # handle strides: (k) -> reshape -> (k,1) -> pad -> (k,s) -> reshape -> (k*s) -> shrink (k-(s-1))
      x = x.reshape(None, None, *flatten((k,1) for k in x.shape[2:]))
      x = x.pad((None, None, *flatten((None,(0,s-1)) for s in stride)))
      x = x.reshape(None, None, *[k*s for k,s in zip(x.shape[2::2], stride)])
      x = x.shrink((None, None, *[(0,k-(s-1)) for k,s in zip(x.shape[2:], stride)]))
    padding = flatten((((k-1)*d-pB,(k-1)*d-pA+op) for k,d,(pB,pA),op in reversed(list(zip(HW, dilation, padding, output_padding)))))
    return x.conv2d(w.flatten(end_dim=1), groups=groups, bias=bias, dilation=dilation, padding=padding)

  def dot(self, w:Tensor, dtype:DTypeLike|None=None) -> Tensor:

    """
    Performs dot product between two tensors.
    If `w` is 1-D, it's a sum product over the last axis of `self` and `w`.
    If `w` is N-D with N>=2, it's a sum product over the last axis of `self` and the second-to-last axis of `w`.

    You can pass in the optional `dtype` keyword argument to control the data type of the accumulation.

    ```python exec="true" source="above" session="tensor" result="python"
    a = Tensor([1, 2, 3])
    b = Tensor([1, 1, 0])
    print(a.dot(b).numpy())
    ```
    ```python exec="true" source="above" session="tensor" result="python"
    a = Tensor([[1, 2], [3, 4]])
    b = Tensor([[5, 6], [7, 8]])
    print(a.dot(b).numpy())
    ```
    """
    if IMAGE: return self.image_dot(w, dtype)
    x, dx, dw = self, self.ndim, w.ndim
    if not (dx > 0 and dw > 0): raise RuntimeError(f"both tensors need to be at least 1D, got {dx}D and {dw}D")
    if x.shape[-1] != w.shape[axis_w:=-min(w.ndim,2)]: raise RuntimeError(f"cannot dot {x.shape} and {w.shape}")
    x = x.reshape(*x.shape[0:-1], *[1]*min(dx-1, dw-1, 1), x.shape[-1])
    w = w.reshape(*w.shape[0:-2], *[1]*min(dx-1, dw-1, 1), *w.shape[axis_w:]).transpose(-1, axis_w)
    return (x*w).sum(-1, dtype=dtype).cast(least_upper_dtype(x.dtype, w.dtype) if dtype is None else dtype)

  def matmul(self, x:Tensor, reverse=False, dtype:DTypeLike|None=None) -> Tensor:
    """
    Performs matrix multiplication between two tensors.

    You can pass in the `reverse` keyword argument to control the order of the matrix multiplication.
    You can pass in the optional `dtype` keyword argument to control the data type of the accumulation.

    ```python exec="true" source="above" session="tensor" result="python"
    a = Tensor([[1, 2], [3, 4]])
    b = Tensor([[5, 6], [7, 8]])
    print(a.matmul(b).numpy())
    ```
    """
    return x.dot(self, dtype=dtype) if reverse else self.dot(x, dtype=dtype)

  def _cumalu(self, axis:int, op:Ops, _include_initial=False) -> Tensor:
    assert self.shape[axis] != 0 and op in (Ops.ADD, Ops.MAX, Ops.MUL)
    pl_sz = self.shape[axis] - int(not _include_initial)
    pooled = self.transpose(axis,-1).pad((pl_sz, -int(_include_initial)), value=identity_element(op, self.dtype))._pool((self.shape[axis],))
    return {Ops.ADD: pooled.sum(-1), Ops.MAX: pooled.max(-1), Ops.MUL: pooled.prod(-1)}[op].transpose(axis, -1)

  def _split_cumalu(self, axis:int, op:Ops) -> Tensor:
    axis = self._resolve_dim(axis)
    if self.ndim == 0 or 0 in self.shape: return self
    # TODO: someday the optimizer will find this on its own
    # for now this is a two stage cumsum
    SPLIT = 256
    if not isinstance(s:=self.shape[axis], int) or s <= SPLIT*2: return self._cumalu(axis, op)
    ret = self.transpose(axis,-1).pad((round_up(s, SPLIT)-s, 0), value=identity_element(op, self.dtype)).unflatten(-1, (-1, SPLIT))._cumalu(-1, op)
    base = ret[..., -1]._cumalu(-1, op, _include_initial=True)
    base = base.unsqueeze(-1).expand(*base.shape, ret.shape[-1])
    def fix(x: Tensor) -> Tensor: return x.flatten(start_dim=-2)[..., -s:].transpose(axis,-1)
    return {Ops.ADD: Tensor.__add__, Ops.MAX: Tensor.maximum, Ops.MUL: Tensor.__mul__}[op](fix(ret), fix(base))

  def cumsum(self, axis:int=0) -> Tensor:
    """
    Computes the cumulative sum of the tensor along the specified `axis`.

    ```python exec="true" source="above" session="tensor" result="python"
    t = Tensor.ones(2, 3)
    print(t.numpy())
    ```
    ```python exec="true" source="above" session="tensor" result="python"
    print(t.cumsum(1).numpy())
    ```
    """
    return self._split_cumalu(axis, Ops.ADD)

  def cumprod(self, axis:int) -> Tensor:
    """
    Computes the cumulative product of the elements of the tensor along the specified `axis`.

    ```python exec="true" source="above" session="tensor" result="python"
    t = Tensor.arange(1, 7).reshape(2, 3)
    print(t.numpy())
    ```
    ```python exec="true" source="above" session="tensor" result="python"
    print(t.cumprod(axis=0).numpy())
    ```
    """
    return self._split_cumalu(axis, Ops.MUL)

  def cummax(self, axis:int=0) -> Tensor:
    """
    Computes the cumulative max of the tensor along the specified `axis`.

    ```python exec="true" source="above" session="tensor" result="python"
    t = Tensor([0, 1, -1, 2, -2, 3, -3])
    print(t.numpy())
    ```
    ```python exec="true" source="above" session="tensor" result="python"
    print(t.cummax(0).numpy())
    ```
    """
    return self._split_cumalu(axis, Ops.MAX)

  @staticmethod
  def _tri(r:sint, c:sint, diagonal:int=0, **kwargs) -> Tensor:
    assert isinstance(r, int) and isinstance(c, int), f"does not support symbolic, getting {r=}, {c=}"
    if r == 0 or c == 0 or diagonal >= c: return Tensor.zeros(r,c,**kwargs)
    if r+diagonal <= 0: return Tensor.ones(r,c,**kwargs)
    s = r+c-1
    # build a (s, s) upper triangle
    t = Tensor.ones(s,s,**kwargs).pad((None,(0,s))).flatten().shrink(((0,s*(2*s-1)),)).reshape(s,-1).shrink((None,(0,s)))
    return t[:r,-diagonal:c-diagonal] if diagonal <= 0 else t[diagonal:r+diagonal,:c]

  def triu(self, diagonal:int=0) -> Tensor:
    """
    Returns the upper triangular part of the tensor, the other elements are set to 0.

    The argument `diagonal` determines which diagonal is on the boundary. `diagonal = 0` means the main diagonal.
    Positive `diagonal` means above the main diagonal, and negative `diagonal` means below the main diagonal.

    ```python exec="true" source="above" session="tensor" result="python"
    t = Tensor([[1, 2, 3, 4], [5, 6, 7, 8], [9, 10, 11, 12]])
    print(t.numpy())
    ```
    ```python exec="true" source="above" session="tensor" result="python"
    print(t.triu(diagonal=0).numpy())
    ```
    ```python exec="true" source="above" session="tensor" result="python"
    print(t.triu(diagonal=1).numpy())
    ```
    ```python exec="true" source="above" session="tensor" result="python"
    print(t.triu(diagonal=-1).numpy())
    ```
    """
    return Tensor._tri(self.shape[-2], self.shape[-1], diagonal=diagonal, device=self.device, dtype=dtypes.bool).where(self, 0).cast(self.dtype)

  def tril(self, diagonal:int=0) -> Tensor:
    """
    Returns the lower triangular part of the tensor, the other elements are set to 0.

    The argument `diagonal` determines which diagonal is on the boundary. `diagonal = 0` means the main diagonal.
    Positive `diagonal` means above the main diagonal, and negative `diagonal` means below the main diagonal.

    ```python exec="true" source="above" session="tensor" result="python"
    t = Tensor([[1, 2, 3, 4], [5, 6, 7, 8], [9, 10, 11, 12]])
    print(t.numpy())
    ```
    ```python exec="true" source="above" session="tensor" result="python"
    print(t.tril(diagonal=0).numpy())
    ```
    ```python exec="true" source="above" session="tensor" result="python"
    print(t.tril(diagonal=1).numpy())
    ```
    ```python exec="true" source="above" session="tensor" result="python"
    print(t.tril(diagonal=-1).numpy())
    ```
    """
    return Tensor._tri(self.shape[-2], self.shape[-1], diagonal=diagonal+1, device=self.device, dtype=dtypes.bool).where(0, self).cast(self.dtype)

  def interpolate(self, size:tuple[int, ...], mode:str="linear", align_corners:bool=False) -> Tensor:
    """
    Downsamples or Upsamples to the input `size`, accepts 0 to N batch dimensions.

    The interpolation algorithm is selected with `mode` which currently only supports `linear`, `nearest` and `nearest-exact`.
    To run `bilinear` or `trilinear`, pass in a 2D or 3D size.

    ```python exec="true" source="above" session="tensor" result="python"
    t = Tensor([[1, 2, 3, 4], [21, 22, 23, 24], [41, 42, 43, 44]])
    print(t.numpy())
    ```
    ```python exec="true" source="above" session="tensor" result="python"
    print(t.interpolate(size=(2,3), mode="linear").numpy())
    ```
    """
    assert isinstance(size, (tuple,list)) and all_int(size) and 0 < len(size) <= self.ndim, f"invalid {size=}"
    assert mode in ("linear", "nearest", "nearest-exact"), "only supports linear, nearest or nearest-exact interpolate"
    assert not (align_corners and mode != "linear"), "align_corners option can only be set with the interpolating mode linear"
    x, expand = self, list(self.shape)
    for i in range(-1,-len(size)-1,-1):
      scale = (self.shape[i] - int(align_corners)) / (size[i] - int(align_corners))
      arr, reshape = Tensor.arange(size[i], dtype=dtypes.float32, device=self.device), [1] * self.ndim
      reshape[i] = expand[i] = size[i]
      if mode == "linear":
        index = (scale*arr if align_corners else (scale*(arr+0.5))-0.5).clip(0, self.shape[i]-1)
        low, high, perc = [y.reshape(reshape).expand(expand) for y in (index.floor().int(), index.ceil().int(), index - index.floor())]
        x = x.gather(i, low).lerp(x.gather(i, high), perc)
      else:
        index = (scale*(arr+0.5) if mode=="nearest-exact" else scale*arr).cast(dtypes.int32).reshape(reshape).expand(expand)
        x = x.gather(i, index)
    return x.cast(self.dtype)

  def _pre_scatter(self, dim:int, index:Tensor, src:Tensor) -> tuple[Tensor, Tensor]:
    index, dim = index.to(self.device), self._resolve_dim(dim)
    assert index.ndim == self.ndim == src.ndim, f"self.ndim, index.ndim and src.ndim must all equal, {self.ndim=} {index.ndim=} {src.ndim=}"
    assert all((d == dim or self_ >= index_) and src_ >= index_ for d,(self_,index_,src_) in enumerate(zip(self.shape, index.shape, src.shape))), \
      f"All dimensions of {index.shape=} should be <= to all dimensions of {src.shape=} and all dimensions except dimension {dim} of {self.shape=}"
    if self.dtype != src.dtype: raise RuntimeError(f"expect {self.dtype=} to be equal to {src.dtype=}")
    # shrink src to index shape to shrink away the unused values
    src = src.shrink(tuple((0,s) for s in index.shape))
    # prepare src and mask for reduce with respect to dim
    src = src.unsqueeze(-1).expand(*src.shape, self.shape[dim]).transpose(-1, dim)
    mask = index.unsqueeze(-1)._one_hot_along_dim(self.shape[dim]).transpose(-1, dim)
    # pad src and mask to self.shape so that reduce can be done with padded values as no-ops
    src, mask = (x.pad(tuple((0, self.shape[i] - x.shape[i]) if i != dim else None for i in range(self.ndim)) + (None,)) for x in (src, mask))
    return src, mask

  def scatter(self, dim:int, index:Tensor, src:Tensor|ConstType, reduce:Literal['multiply', 'add']|None=None) -> Tensor:
    """
    Scatters `src` values along an axis specified by `dim`.
    Apply `add` or `multiply` reduction operation with `reduce`.

    NOTE: To use the `reduce` argument with a Tensor `src`, see `Tensor.scatter_reduce`.

    ```python exec="true" source="above" session="tensor" result="python"
    src = Tensor.arange(1, 11).reshape(2, 5)
    print(src.numpy())
    ```
    ```python exec="true" source="above" session="tensor" result="python"
    index = Tensor([[0, 1, 2, 0]])
    print(Tensor.zeros(3, 5, dtype=src.dtype).scatter(0, index, src).numpy())
    ```
    ```python exec="true" source="above" session="tensor" result="python"
    index = Tensor([[0, 1, 2], [0, 1, 4]])
    print(Tensor.zeros(3, 5, dtype=src.dtype).scatter(1, index, src).numpy())
    ```
    ```python exec="true" source="above" session="tensor" result="python"
    print(Tensor.full((2, 4), 2.0).scatter(1, Tensor([[2], [3]]), 1.23, reduce='multiply').numpy())
    ```
    ```python exec="true" source="above" session="tensor" result="python"
    print(Tensor.full((2, 4), 2.0).scatter(1, Tensor([[2], [3]]), 1.23, reduce='add').numpy())
    ```
    """
    if reduce not in {None, "add", "multiply"}: raise TypeError(f"{reduce=} must be one of None, 'multiply', or 'add'")
    if reduce and isinstance(src, Tensor): raise TypeError("Tensor src is not supported with reduce arg. see scatter_reduce")
    if not isinstance(src, Tensor): src = index.full_like(src, device=self.device, dtype=self.dtype)
    if reduce == "add": return self.scatter_reduce(dim, index, src, "sum", include_self=True)
    if reduce == "multiply": return self.scatter_reduce(dim, index, src, "prod", include_self=True)
    src, mask = self._pre_scatter(dim, index, src)
    return _masked_setitem(self, src, mask, (-1,))

  def scatter_reduce(self, dim:int, index:Tensor, src:Tensor, reduce:Literal["sum", "prod", "mean", "amax", "amin"],
                     include_self:bool=True) -> Tensor:
    """
    Scatters `src` values along an axis specified by `dim`.
    Apply `"sum"`, `"prod"`, `"mean"`, `"amax"`, or `"amin"` reduction operations with `reduce`.

    Set `include_self=False` to exclude values in the `self` Tensor from the reduction.

    ```python exec="true" source="above" session="tensor" result="python"
    src = Tensor.arange(1, 11).cast(dtypes.float).reshape(2, 5)
    print(src.numpy())
    index = Tensor([[0, 0, 0, 0, 0], [0, 0, 0, 0, 0]])
    print(index.numpy())
    ```
    ```python exec="true" source="above" session="tensor" result="python"
    print(Tensor.ones(1, 5, dtype=src.dtype).scatter_reduce(0, index, src, reduce='sum').numpy())
    ```
    ```python exec="true" source="above" session="tensor" result="python"
    print(Tensor.ones(1, 5, dtype=src.dtype).scatter_reduce(0, index, src, reduce='prod').numpy())
    ```
    ```python exec="true" source="above" session="tensor" result="python"
    print(Tensor.ones(1, 5, dtype=src.dtype).scatter_reduce(0, index, src, reduce='mean', include_self=False).numpy())
    ```
    ```python exec="true" source="above" session="tensor" result="python"
    print(Tensor([[-10, 20, 0, 5, 10]], dtype=src.dtype).scatter_reduce(0, index, src, reduce='amax').numpy())
    ```
    ```python exec="true" source="above" session="tensor" result="python"
    print(Tensor([[-10, 20, 0, 5, 10]], dtype=src.dtype).scatter_reduce(0, index, src, reduce='amin').numpy())
    ```
    """
    src, mask = self._pre_scatter(dim, index, src)
    def _inv_mask(a:Tensor|ConstType, b:Tensor|ConstType) -> Tensor: return mask.any(-1).logical_not().where(a, b)
    if reduce == "sum": return mask.where(src, 0).sum(-1).add(self if include_self else _inv_mask(self, 0))
    if reduce == "prod": return mask.where(src, 1).prod(-1).mul(self if include_self else _inv_mask(self, 1))
    if reduce == "amax": return mask.where(src, m := dtypes.min(src.dtype)).max(-1).maximum(self if include_self else _inv_mask(self, m))
    if reduce == "amin": return mask.where(src, m := dtypes.max(src.dtype)).min(-1).minimum(self if include_self else _inv_mask(self, m))
    if reduce == "mean":
      count = mask.where(1, 0).sum(-1).add(1 if include_self else _inv_mask(1, 0))
      return mask.where(src, 0).sum(-1).add(self if include_self else _inv_mask(self, 0)).div(count)
    raise RuntimeError(f"{reduce=} must be one of 'sum', 'prod', 'mean', 'amax', 'amin'")

  def sort(self, dim:int=-1, descending:bool=False) -> tuple[Tensor, Tensor]:
    """
    Performs a bitonic sort on the tensor along the specified dimension.

    Order of indices for equivalent elements is always preserved.

    See: https://en.wikipedia.org/wiki/Bitonic_sorter

    ```python exec="true" source="above" session="tensor" result="python"
    t = Tensor([[0.1, 0.5, 1.2, 3.4, 2.1], [2.2, 1.9, 0.3, 4.5, 0.8]])
    print(t.numpy())
    ```
    ```python exec="true" source="above" session="tensor" result="python"
    sorted_values, indices = t.sort(dim=1, descending=True)
    print(sorted_values.numpy())
    print(indices.numpy())
    ```
    """
    x, dim = self, self._resolve_dim(dim)
    # pad to power of 2
    orig_len = x.shape[dim]
    n_stages = math.ceil(math.log2(orig_len))
    fill_value = dtypes.min(x.dtype) if descending else dtypes.max(x.dtype)
    pads = tuple((0, 2**n_stages - orig_len) if i == dim else None for i in range(x.ndim))
    x = x.pad(pads, value=fill_value).unflatten(dim, (2,)*n_stages)
    # https://en.wikipedia.org/wiki/Bitonic_sorter#/media/File:BitonicSort1.svg
    for stage in range(1, n_stages+1):
      if stage != n_stages:
        # flip so arrows of green boxes point the same way as blue boxes
        crossover_dim = dim + n_stages - stage - 1
        blue_box, green_box = x.split(1, crossover_dim)
        flip_dims = tuple(-i for i in range(1, stage+1+(self.ndim-dim)))
        x = (blue_box.cat(green_box.flip(flip_dims), dim=crossover_dim)).contiguous()
      for substage in range(stage-1, -1, -1):
        partner_dim = dim + n_stages - substage - 1
        x_top, x_bottom = x.split(1, partner_dim)
        x_larger, x_smaller = x_top.maximum(x_bottom), x_top.minimum(x_bottom)
        x = (x_larger.cat(x_smaller, dim=partner_dim) if descending else x_smaller.cat(x_larger, dim=partner_dim)).contiguous()
      if stage != n_stages:
        # flip wires back to undo the crossover
        blue_box, flipped_green_box = x.split(1, crossover_dim)
        x = blue_box.cat(flipped_green_box.flip(flip_dims), dim=crossover_dim)
    x = x.flatten(dim, dim+n_stages-1).shrink(tuple((0, orig_len) if i == dim else None for i in range(x.ndim)))
    # compute indices for sorted values
    idx = Tensor.arange(orig_len, requires_grad=False, device=self.device).reshape(tuple(orig_len if i == dim else 1 for i in range(x.ndim)))
    idx = idx.expand(x.shape)
    def compute_counts(t:Tensor): return ((idx.unsqueeze(dim) <= idx.unsqueeze(dim+1)) & (t.unsqueeze(dim) == t.unsqueeze(dim+1))).sum(dim+1)
    count_orig, count_sorted = compute_counts(self), compute_counts(x)
    cond = (self.unsqueeze(dim+1) == x.unsqueeze(dim)) & (count_orig.unsqueeze(dim+1) == count_sorted.unsqueeze(dim))
    idx = (cond * idx.unsqueeze(dim+1)).sum(dim)
    return x, idx

  def topk(self, k:int, dim:int=-1, largest:bool=True, sorted_:bool=True) -> tuple[Tensor, Tensor]:
    """
    Computes the top-k elements of the tensor along the specified `dim`.

    Order of indices for equivalent elements is always preserved.

    ```python exec="true" source="above" session="tensor" result="python"
    t = Tensor([[0.1, 0.5, 1.2, 3.4, 2.1], [2.2, 1.9, 0.3, 4.5, 0.8]])
    print(t.numpy())
    ```
    ```python exec="true" source="above" session="tensor" result="python"
    topk_values, topk_indices = t.topk(2, dim=1)
    print(topk_values.numpy())
    print(topk_indices.numpy())
    ```
    """
    if not sorted_: raise NotImplementedError("topk with sorted_=False is not supported")
    if k > self.shape[dim:=self._resolve_dim(dim)]: raise ValueError(f"selected index {k=} is out of range")
    x, idx = self.sort(dim, descending=largest)
    shrink_to_k = tuple((0, k) if i == dim else None for i in range(self.ndim))
    return x.shrink(shrink_to_k), idx.shrink(shrink_to_k)

  # ***** unary ops *****

  def logical_not(self) -> Tensor:
    """
    Computes the logical NOT of the tensor element-wise.

    ```python exec="true" source="above" session="tensor" result="python"
    print(Tensor([False, True]).logical_not().numpy())
    ```
    """
    return self.cast(dtypes.bool)._apply_broadcasted_uop(UOp.ne, True)

  def neg(self) -> Tensor:
    """
    Negates the tensor element-wise.

    ```python exec="true" source="above" session="tensor" result="python"
    print(Tensor([-3., -2., -1., 0., 1., 2., 3.]).neg().numpy())
    ```
    """
    return self*-1 if self.dtype != dtypes.bool else self.logical_not()

  def contiguous(self) -> Tensor:
    """
    Returns a contiguous tensor.
    """
    return self._apply_uop(UOp.contiguous)

  def fuse(self) -> Tensor:
    """
    Makes this a single kernel back to Ops.CONTIGUOUS on the inputs.

    Useful for single kernel softmax and flash attention.
    Careful, this can break codegen or make kernels really slow.
    """
    return self._apply_uop(UOp.fuse)

  def contiguous_backward(self) -> Tensor:
    """
    Inserts a contiguous operation in the backward pass.
    """
    return self._apply_uop(UOp.contiguous_backward)

  def log(self) -> Tensor:
    """
    Computes the natural logarithm element-wise.

    See: https://en.wikipedia.org/wiki/Logarithm

    ```python exec="true" source="above" session="tensor" result="python"
    print(Tensor([1., 2., 4., 8.]).log().numpy())
    ```
    """
    return self.log2()*math.log(2)

  def log2(self) -> Tensor:
    """
    Computes the base-2 logarithm element-wise.

    See: https://en.wikipedia.org/wiki/Logarithm

    ```python exec="true" source="above" session="tensor" result="python"
    print(Tensor([1., 2., 4., 8.]).log2().numpy())
    ```
    """
    return self.cast(least_upper_float(self.dtype))._apply_uop(UOp.log2)

  def exp(self) -> Tensor:
    """
    Computes the exponential function element-wise.

    See: https://en.wikipedia.org/wiki/Exponential_function

    ```python exec="true" source="above" session="tensor" result="python"
    print(Tensor([0., 1., 2., 3.]).exp().numpy())
    ```
    """
    return self.mul(1/math.log(2)).exp2()

  def exp2(self) -> Tensor:
    """
    Computes the base-2 exponential function element-wise.

    See: https://en.wikipedia.org/wiki/Exponential_function

    ```python exec="true" source="above" session="tensor" result="python"
    print(Tensor([0., 1., 2., 3.]).exp2().numpy())
    ```
    """
    return self.cast(least_upper_float(self.dtype))._apply_uop(UOp.exp2)

  def relu(self) -> Tensor:
    """
    Applies the Rectified Linear Unit (ReLU) function element-wise.

    - Described: https://paperswithcode.com/method/relu

    ```python exec="true" source="above" session="tensor" result="python"
    print(Tensor([-3., -2., -1., 0., 1., 2., 3.]).relu().numpy())
    ```
    """
    # NOTE: if you write this as self.maximum(0) the gradient is wrong, passing through half when self is 0
    return (self>0).where(self, 0)

  def sigmoid(self) -> Tensor:
    """
    Applies the Sigmoid function element-wise.

    - Described: https://en.wikipedia.org/wiki/Sigmoid_function

    ```python exec="true" source="above" session="tensor" result="python"
    print(Tensor([-3., -2., -1., 0., 1., 2., 3.]).sigmoid().numpy())
    ```
    """
    return (1 + (self * (-1/math.log(2))).exp2()).reciprocal()

  def logsigmoid(self) -> Tensor:
    """
    Applies the LogSigmoid function element-wise.

    - See: https://docs.pytorch.org/docs/stable/generated/torch.nn.functional.logsigmoid.html

    ```python exec="true" source="above" session="tensor" result="python"
    print(Tensor([-3., -2., -1., 0., 1., 2., 3.]).logsigmoid().numpy())
    ```
    """
    return -(-self).softplus()

  def hardsigmoid(self, alpha:float=1/6, beta:float=0.5) -> Tensor:
    """
    Applies the Hardsigmoid function element-wise.
    NOTE: default `alpha` and `beta` values are taken from torch

    - Described: https://paperswithcode.com/method/hard-sigmoid
    - See: https://pytorch.org/docs/stable/generated/torch.nn.functional.hardsigmoid.html

    ```python exec="true" source="above" session="tensor" result="python"
    print(Tensor([-3., -2., -1., 0., 1., 2., 3.]).hardsigmoid().numpy())
    ```
    """
    return (alpha * self + beta).relu() - (alpha * self + beta - 1).relu()

  def sqrt(self) -> Tensor:
    """
    Computes the square root of the tensor element-wise.

    ```python exec="true" source="above" session="tensor" result="python"
    print(Tensor([1., 2., 3., 4.]).sqrt().numpy())
    ```
    """
    return self.cast(least_upper_float(self.dtype))._apply_uop(UOp.sqrt)

  def rsqrt(self) -> Tensor:
    """
    Computes the reciprocal of the square root of the tensor element-wise.

    ```python exec="true" source="above" session="tensor" result="python"
    print(Tensor([1., 2., 3., 4.]).rsqrt().numpy())
    ```
    """
    return self.sqrt().reciprocal()

  def sin(self) -> Tensor:
    """
    Computes the sine of the tensor element-wise.

    ```python exec="true" source="above" session="tensor" result="python"
    print(Tensor([0., math.pi/2, math.pi, 3*math.pi/2, 2*math.pi]).sin().numpy())
    ```
    """
    return self.cast(least_upper_float(self.dtype))._apply_uop(UOp.sin)

  def cos(self) -> Tensor:
    """
    Computes the cosine of the tensor element-wise.

    ```python exec="true" source="above" session="tensor" result="python"
    print(Tensor([0., math.pi/2, math.pi, 3*math.pi/2, 2*math.pi]).cos().numpy())
    ```
    """
    return ((math.pi/2)-self).sin()

  def tan(self) -> Tensor:
    """
    Computes the tangent of the tensor element-wise.

    ```python exec="true" source="above" session="tensor" result="python"
    print(Tensor([0., math.pi/4, math.pi/2, 3*math.pi/4, math.pi]).tan().numpy())
    ```
    """
    return self.sin() / self.cos()

  def asin(self) -> Tensor:
    """
    Computes the inverse sine (arcsine) of the tensor element-wise.

    ```python exec="true" source="above" session="tensor" result="python"
    print(Tensor([-0.9, -0.6, -0.3, 0., 0.3, 0.6, 0.9]).asin().numpy())
    ```
    """
    # https://personal.math.ubc.ca/~cbm/aands/page_81.htm 4.4.46
    coefficients = [-0.0012624911, 0.0066700901, -0.0170881256, 0.0308918810, -0.0501743046, 0.0889789874, -0.2145988016, 1.5707963050]
    x = math.pi / 2 - (1.0 - self.abs()).sqrt() * polyN(self.abs(), coefficients)
    return self.sign() * x

  def acos(self) -> Tensor:
    """
    Computes the inverse cosine (arccosine) of the tensor element-wise.

    ```python exec="true" source="above" session="tensor" result="python"
    print(Tensor([-0.9, -0.6, -0.3, 0., 0.3, 0.6, 0.9]).acos().numpy())
    ```
    """
    return math.pi / 2 - self.asin()

  def atan(self) -> Tensor:
    """
    Computes the inverse tangent (arctan) of the tensor element-wise.

    ```python exec="true" source="above" session="tensor" result="python"
    print(Tensor([-3., -2., -1., 0., 1., 2., 3.]).atan().numpy())
    ```
    """
    return (self / (1 + self * self).sqrt()).asin()

  # ***** math functions *****

  def trunc(self: Tensor) -> Tensor:
    """
    Truncates the tensor element-wise.

    ```python exec="true" source="above" session="tensor" result="python"
    print(Tensor([-3.5, -2.5, -1.5, -0.5, 0.5, 1.5, 2.5, 3.5]).trunc().numpy())
    ```
    """
    return self.cast(dtypes.int32).cast(self.dtype)

  def ceil(self: Tensor) -> Tensor:
    """
    Rounds the tensor element-wise towards positive infinity.

    ```python exec="true" source="above" session="tensor" result="python"
    print(Tensor([-3.5, -2.5, -1.5, -0.5, 0.5, 1.5, 2.5, 3.5]).ceil().numpy())
    ```
    """
    return (self > (b := self.trunc())).where(b+1, b)

  def floor(self: Tensor) -> Tensor:
    """
    Rounds the tensor element-wise towards negative infinity.

    ```python exec="true" source="above" session="tensor" result="python"
    print(Tensor([-3.5, -2.5, -1.5, -0.5, 0.5, 1.5, 2.5, 3.5]).floor().numpy())
    ```
    """
    return (self < (b := self.trunc())).where(b-1, b)

  def round(self: Tensor) -> Tensor:
    """
    Rounds the tensor element-wise with rounding half to even.

    ```python exec="true" source="above" session="tensor" result="python"
    print(Tensor([-3.5, -2.5, -1.5, -0.5, 0.5, 1.5, 2.5, 3.5]).round().numpy())
    ```
    """
    return ((self > 0) == ((b := self.cast(dtypes.int32) / 2.0).cast(dtypes.int32) == b)).where((self - 0.5).ceil(), (self + 0.5).floor())

  def isinf(self:Tensor, detect_positive:bool=True, detect_negative:bool=True) -> Tensor:
    """
    Checks the tensor element-wise to return True where the element is infinity, otherwise returns False

    ```python exec="true" source="above" session="tensor" result="python"
    print(Tensor([1, float('inf'), 2, float('-inf'), float('nan')]).isinf().numpy())
    ```
    """
    return (self == float("inf")) * detect_positive + (self == float("-inf")) * detect_negative

  def isnan(self:Tensor) -> Tensor:
    """
    Checks the tensor element-wise to return True where the element is NaN, otherwise returns False

    ```python exec="true" source="above" session="tensor" result="python"
    print(Tensor([1, float('inf'), 2, float('-inf'), float('nan')]).isnan().numpy())
    ```
    """
    return self != self

  def isfinite(self:Tensor) -> Tensor:
    """
    Checks the tensor element-wise to return True where the element is finite, otherwise returns False

    ```python exec="true" source="above" session="tensor" result="python"
    print(Tensor([1, float('inf'), 2, float('-inf'), float('nan')]).isfinite().numpy())
    ```
    """
    return (self.isinf()|self.isnan()).logical_not()

  def lerp(self, end:Tensor, weight:Tensor|float) -> Tensor:
    """
    Linearly interpolates between `self` and `end` by `weight`.

    ```python exec="true" source="above" session="tensor" result="python"
    print(Tensor([1., 2., 3.]).lerp(Tensor([4., 5., 6.]), 0.5).numpy())
    ```
    """
    if self.dtype == dtypes.uint8 and isinstance(weight, Tensor):
      w_i = (weight * (1<<(W_PREC:=7)) + 0.5).cast(dtypes.int16)
      return (self+(((end - self).cast(dtypes.int8) * w_i + (1<<W_PREC-1)).cast(dtypes.uint16) >> W_PREC)).cast(dtypes.uint8)
    return self + (end - self) * weight

  def square(self) -> Tensor:
    """
    Squares the tensor element-wise.
    Equivalent to `self*self`.

    ```python exec="true" source="above" session="tensor" result="python"
    print(Tensor([-3., -2., -1., 0., 1., 2., 3.]).square().numpy())
    ```
    """
    return self*self

  def clamp(self, min_=None, max_=None) -> Tensor:
    """
    Clips (clamps) the values in the tensor between `min_` and `max_` element-wise.
    If `min_` is `None`, there is no lower bound. If `max_` is None, there is no upper bound.

    ```python exec="true" source="above" session="tensor" result="python"
    print(Tensor([-3., -2., -1., 0., 1., 2., 3.]).clip(-1, 1).numpy())
    ```
    """
    if min_ is None and max_ is None: raise RuntimeError("at least one of 'min_' or 'max_' must not be None")
    ret = self.maximum(min_) if min_ is not None else self
    return ret.minimum(max_) if max_ is not None else ret

  def clip(self, min_=None, max_=None) -> Tensor:
    """
    Alias for `Tensor.clamp`.
    """
    return self.clamp(min_, max_)

  def sign(self) -> Tensor:
    """
    Returns the sign of the tensor element-wise.

    ```python exec="true" source="above" session="tensor" result="python"
    print(Tensor([-3., -2., -1., 0., 1., 2., 3.]).sign().numpy())
    ```
    """
    return self.ne(0).where((self<0).where(self.full_like(-1), self.full_like(1)), self.full_like(0)) + self*0

  def abs(self) -> Tensor:
    """
    Computes the absolute value of the tensor element-wise.

    ```python exec="true" source="above" session="tensor" result="python"
    print(Tensor([-3., -2., -1., 0., 1., 2., 3.]).abs().numpy())
    ```
    """
    return self * self.sign()

  def reciprocal(self) -> Tensor:
    """
    Computes `1/x` element-wise.

    ```python exec="true" source="above" session="tensor" result="python"
    print(Tensor([1., 2., 3., 4.]).reciprocal().numpy())
    ```
    """
    return self.cast(least_upper_float(self.dtype))._apply_uop(UOp.reciprocal)

  # ***** activation functions *****

  def elu(self, alpha=1.0) -> Tensor:
    """
    Applies the Exponential Linear Unit (ELU) function element-wise.

    - Described: https://paperswithcode.com/method/elu
    - Paper: https://arxiv.org/abs/1511.07289v5

    ```python exec="true" source="above" session="tensor" result="python"
    print(Tensor([-3., -2., -1., 0., 1., 2., 3.]).elu().numpy())
    ```
    """
    return self.relu() - alpha*(1-self.exp()).relu()

  def celu(self, alpha=1.0) -> Tensor:
    """
    Applies the Continuously differentiable Exponential Linear Unit (CELU) function element-wise.

    - Described: https://paperswithcode.com/method/celu
    - Paper: https://arxiv.org/abs/1704.07483

    ```python exec="true" source="above" session="tensor" result="python"
    print(Tensor([-3., -2., -1., 0., 1., 2., 3.]).celu().numpy())
    ```
    """
    return self.maximum(0) + (alpha * ((self / alpha).exp() - 1)).minimum(0)

  def selu(self, alpha=1.67326, gamma=1.0507) -> Tensor:
    """
    Applies the Scaled Exponential Linear Unit (SELU) function element-wise.

    - Described: https://paperswithcode.com/method/selu
    - Paper: https://arxiv.org/abs/1706.02515v5

    ```python exec="true" source="above" session="tensor" result="python"
    print(Tensor([-3., -2., -1., 0., 1., 2., 3.]).selu().numpy())
    ```
    """
    return gamma * (self >= 0).detach().where(self, alpha * (self.exp() - 1))

  def swish(self) -> Tensor:
    """
    See `.silu()`

    - Paper: https://arxiv.org/abs/1710.05941v1

    ```python exec="true" source="above" session="tensor" result="python"
    print(Tensor([-3., -2., -1., 0., 1., 2., 3.]).swish().numpy())
    ```
    """
    return self * self.sigmoid()

  def silu(self) -> Tensor:
    """
    Applies the Sigmoid Linear Unit (SiLU) function element-wise.

    - Described: https://paperswithcode.com/method/silu
    - Paper: https://arxiv.org/abs/1606.08415

    ```python exec="true" source="above" session="tensor" result="python"
    print(Tensor([-3., -2., -1., 0., 1., 2., 3.]).silu().numpy())
    ```
    """
    return self.swish()   # The SiLU function is also known as the swish function.

  def relu6(self) -> Tensor:
    """
    Applies the ReLU6 function element-wise.

    - Described: https://paperswithcode.com/method/relu6
    - Paper: https://arxiv.org/abs/1704.04861v1

    ```python exec="true" source="above" session="tensor" result="python"
    print(Tensor([-9., -6., -3., 0., 3., 6., 9.]).relu6().numpy())
    ```
    """
    return self.relu() - (self-6).relu()

  def hardswish(self) -> Tensor:
    """
    Applies the Hardswish function element-wise.

    - Described: https://paperswithcode.com/method/hard-swish
    - Paper: https://arxiv.org/abs/1905.02244v5

    ```python exec="true" source="above" session="tensor" result="python"
    print(Tensor([-3., -2., -1., 0., 1., 2., 3.]).hardswish().numpy())
    ```
    """
    return self * (self+3).relu6() * (1/6)

  def tanh(self) -> Tensor:
    """
    Applies the Hyperbolic Tangent (tanh) function element-wise.

    - Described: https://en.wikipedia.org/wiki/Hyperbolic_functions#Tanh

    ```python exec="true" source="above" session="tensor" result="python"
    print(Tensor([-3., -2., -1., 0., 1., 2., 3.]).tanh().numpy())
    ```
    """
    return 2.0 * ((2.0 * self).sigmoid()) - 1.0

  def sinh(self) -> Tensor:
    """
    Applies the Hyperbolic Sine (sinh) function element-wise.

    - Described: https://en.wikipedia.org/wiki/Hyperbolic_functions#Sinh

    ```python exec="true" source="above" session="tensor" result="python"
    print(Tensor([-3., -2., -1., 0., 1., 2., 3.]).sinh().numpy())
    ```
    """
    return (self.exp() - self.neg().exp()) / 2

  def cosh(self) -> Tensor:
    """
    Applies the Hyperbolic Cosine (cosh) function element-wise.

    - Described: https://en.wikipedia.org/wiki/Hyperbolic_functions#Cosh

    ```python exec="true" source="above" session="tensor" result="python"
    print(Tensor([-3., -2., -1., 0., 1., 2., 3.]).cosh().numpy())
    ```
    """
    return (self.exp() + self.neg().exp()) / 2

  def atanh(self) -> Tensor:
    """
    Applies the Inverse Hyperbolic Tangent (atanh) function element-wise.

    - Described: https://en.wikipedia.org/wiki/Inverse_hyperbolic_functions#atanh

    ```python exec="true" source="above" session="tensor" result="python"
    print(Tensor([-0.9, -0.6, -0.3, 0., 0.3, 0.6, 0.9]).atanh().numpy())
    ```
    """
    return ((1 + self)/(1 - self)).log() / 2

  def asinh(self) -> Tensor:
    """
    Applies the Inverse Hyperbolic Sine (asinh) function element-wise.

    - Described: https://en.wikipedia.org/wiki/Inverse_hyperbolic_functions#asinh

    ```python exec="true" source="above" session="tensor" result="python"
    print(Tensor([-3., -2., -1., 0., 1., 2., 3.]).asinh().numpy())
    ```
    """
    return (self + (self.square() + 1).sqrt()).log()

  def acosh(self) -> Tensor:
    """
    Applies the Inverse Hyperbolic Cosine (acosh) function element-wise.

    - Described: https://en.wikipedia.org/wiki/Inverse_hyperbolic_functions#acosh

    ```python exec="true" source="above" session="tensor" result="python"
    print(Tensor([-3., -2., -1., 0., 1., 2., 3.]).acosh().numpy())
    ```
    """
    return (self + (self.square() - 1).sqrt()).log()

  def hardtanh(self, min_val=-1, max_val=1) -> Tensor:
    """
    Applies the Hardtanh function element-wise.

    - Described: https://paperswithcode.com/method/hardtanh-activation

    ```python exec="true" source="above" session="tensor" result="python"
    print(Tensor([-1.5, -1.0, -0.5, 0., 0.5, 1.0, 1.5]).hardtanh().numpy())
    ```
    """
    return self.clip(min_val, max_val)

  def erf(self) -> Tensor:
    """
    Applies error function element-wise.

    - Described: https://en.wikipedia.org/wiki/Error_function

    ```python exec="true" source="above" session="tensor" result="python"
    print(Tensor([-1.5, -1.0, -0.5, 0., 0.5, 1.0, 1.5]).erf().numpy())
    ```
    """
    # https://personal.math.ubc.ca/~cbm/aands/page_299.htm 7.1.26
    t = 1.0 / (1.0 + 0.3275911 * self.abs())
    return self.sign() * (1.0 - t * polyN(t, [1.061405429, -1.453152027, 1.421413741, -0.284496736, 0.254829592]) * (-self.square()).exp())

  def gelu(self) -> Tensor:
    """
    Applies the Gaussian Error Linear Unit (GELU) function element-wise.

    - Described: https://paperswithcode.com/method/gelu
    - Paper: https://arxiv.org/abs/1606.08415v5

    ```python exec="true" source="above" session="tensor" result="python"
    print(Tensor([-3., -2., -1., 0., 1., 2., 3.]).gelu().numpy())
    ```
    """
    return 0.5 * self * (1 + (math.sqrt(2 / math.pi) * (self + 0.044715 * self ** 3)).tanh())

  def quick_gelu(self) -> Tensor:
    """
    Applies the Sigmoid GELU approximation element-wise.

    - Described: https://paperswithcode.com/method/gelu

    ```python exec="true" source="above" session="tensor" result="python"
    print(Tensor([-3., -2., -1., 0., 1., 2., 3.]).quick_gelu().numpy())
    ```
    """
    return self * (self * 1.702).sigmoid()

  def leaky_relu(self, neg_slope=0.01) -> Tensor:
    """
    Applies the Leaky ReLU function element-wise.

    - Described: https://paperswithcode.com/method/leaky-relu

    ```python exec="true" source="above" session="tensor" result="python"
    print(Tensor([-3., -2., -1., 0., 1., 2., 3.]).leaky_relu().numpy())
    ```
    ```python exec="true" source="above" session="tensor" result="python"
    print(Tensor([-3., -2., -1., 0., 1., 2., 3.]).leaky_relu(neg_slope=0.42).numpy())
    ```
    """
    return (self<0).where(neg_slope*self, self)

  def mish(self) -> Tensor:
    """
    Applies the Mish function element-wise.

    - Described: https://paperswithcode.com/method/mish
    - Paper: https://arxiv.org/abs/1908.08681v3

    ```python exec="true" source="above" session="tensor" result="python"
    print(Tensor([-3., -2., -1., 0., 1., 2., 3.]).mish().numpy())
    ```
    """
    return self * self.softplus().tanh()

  def softplus(self, beta=1) -> Tensor:
    """
    Applies the Softplus function element-wise.

    - Described: https://paperswithcode.com/method/softplus

    ```python exec="true" source="above" session="tensor" result="python"
    print(Tensor([-3., -2., -1., 0., 1., 2., 3.]).softplus().numpy())
    ```
    """
    return (1/beta) * (1 + (self*beta).exp()).log()

  def softsign(self) -> Tensor:
    """
    Applies the Softsign function element-wise.

    - Described: https://paperswithcode.com/method/softsign

    ```python exec="true" source="above" session="tensor" result="python"
    print(Tensor([-3., -2., -1., 0., 1., 2., 3.]).softsign().numpy())
    ```
    """
    return self / (1 + self.abs())

  # ***** broadcasted elementwise ops *****
  def _broadcast_to(self, new_shape:tuple[sint, ...]) -> Tensor:
    if self.shape == new_shape: return self
    if self.ndim > len(new_shape): raise ValueError(f"cannot broadcast tensor to fewer dimensions. shape={self.shape} to {new_shape=}")
    # first unsqueeze left with 1s https://data-apis.org/array-api/latest/API_specification/broadcasting.html
    shape, _ = _align_left(self.shape, new_shape)
    # for each dimension, check either dim is 1, or it does not change
    if not all(resolve(s == ns) or resolve(s == 1) for s,ns in zip(shape, new_shape)):
      raise ValueError(f"cannot broadcast {self.shape} to {new_shape=}")
    return self.reshape(shape)._apply_uop(UOp.expand, arg=new_shape)

  def _broadcasted(self, y:Tensor|ConstType|UOp, reverse:bool=False, match_dtype:bool=True) -> tuple[Tensor, Tensor]:
    x: Tensor = self
    if not isinstance(y, Tensor):
      # make y a Tensor
      assert isinstance(y, (*get_args(ConstType), UOp)), f"{type(y)=}, {y=}"
      if isinstance(x.dtype, ImageDType) or dtypes.is_float(x.dtype) or (dtypes.is_int(x.dtype) and isinstance(y, int)): y_dtype = x.dtype
      elif not isinstance(y, UOp): y_dtype = dtypes.from_py(y)
      if isinstance(y, UOp): y = Tensor.from_uop(y, device=x.device)
      else: y = Tensor(dtypes.as_const(y, y_dtype), x.device, y_dtype, requires_grad=False)

    if match_dtype and x.dtype != y.dtype:
      output_dtype = least_upper_dtype(x.dtype, y.dtype)
      x, y = x.cast(output_dtype), y.cast(output_dtype)

    if reverse: x, y = y, x

    # broadcast
    return x._broadcast_to(out_shape:=_broadcast_shape(x.shape, y.shape)), y._broadcast_to(out_shape)

  def sub(self, x:Tensor|ConstType, reverse=False) -> Tensor:
    """
    Subtracts `x` from `self`.
    Equivalent to `self - x`.
    Supports broadcasting to a common shape, type promotion, and integer, float, boolean inputs.

    ```python exec="true" source="above" session="tensor" result="python"
    Tensor.manual_seed(42)
    t = Tensor.randn(4)
    print(t.numpy())
    ```
    ```python exec="true" source="above" session="tensor" result="python"
    print(t.sub(20).numpy())
    ```
    ```python exec="true" source="above" session="tensor" result="python"
    print(t.sub(Tensor([[2.0], [3.5]])).numpy())
    ```
    """
    a, b = self._broadcasted(x, reverse)
    return a + (-b)

  def div(self, x:Tensor|ConstType, reverse=False, rounding_mode:Literal["trunc", "floor"]|None=None) -> Tensor:
    """
    Divides `self` by `x`.
    Equivalent to `self / x`.
    Supports broadcasting to a common shape, type promotion, and integer, float, boolean inputs.
    `div` performs true division.

    ```python exec="true" source="above" session="tensor" result="python"
    Tensor.manual_seed(42)
    t = Tensor.randn(4)
    print(t.numpy())
    ```
    ```python exec="true" source="above" session="tensor" result="python"
    print(t.div(3).numpy())
    ```
    ```python exec="true" source="above" session="tensor" result="python"
    print(Tensor([1, 4, 10]).div(Tensor([2, 3, 4])).numpy())
    ```
    """
    numerator, denominator = self._broadcasted(x, reverse)
    d = numerator.cast(least_upper_float(numerator.dtype)) * denominator.cast(least_upper_float(denominator.dtype)).reciprocal()
    output_dtype = numerator.dtype if dtypes.is_int(numerator.dtype) else d.dtype
    if dtypes.is_int(dt:=least_upper_dtype(numerator.dtype, denominator.dtype)) and rounding_mode is not None:
      numerator, denominator = numerator.cast(dt), denominator.cast(dt)
      if rounding_mode == "trunc": return numerator.idiv(denominator)
      if rounding_mode == "floor":
        truncate_div, truncate_mod = numerator.idiv(denominator), numerator._apply_broadcasted_uop(UOp.mod, denominator)
        opposite_sign = ((numerator>0)&(denominator<0)) | ((numerator<0)&(denominator>0))
        return (opposite_sign&(truncate_mod!=0)).where(truncate_div-1, truncate_div)
    if rounding_mode == "trunc": return d.trunc().cast(output_dtype)
    if rounding_mode == "floor": return d.floor().cast(output_dtype)
    if rounding_mode is not None: raise RuntimeError(f"{rounding_mode=} is not supported")
    return d

  def mod(self, x:Tensor|ConstType, reverse=False) -> Tensor:
    """
    Mod `self` by `x`.
    Equivalent to `self % x`.
    Supports broadcasting to a common shape, type promotion, and integer inputs.

    ```python exec="true" source="above" session="tensor" result="python"
    print(Tensor([-4, 7, 5, 4, -7, 8]).mod(Tensor([2, -3, 8, -2, 3, 5])).numpy())
    ```
    """
    a, b = self._broadcasted(x, reverse)
    return a - a.div(b, rounding_mode="floor") * b

  def bitwise_not(self) -> Tensor:
    """
    Computes the bitwise NOT of `self`.
    Equivalent to `~self`.
    ```python exec="true" source="above" session="tensor" result="python"
    print(Tensor([0, 2, 5, 255], dtype="int8").bitwise_not().numpy())
    ```
    ```python exec="true" source="above" session="tensor" result="python"
    print(Tensor([True, False]).bitwise_not().numpy())
    ```
    """
    if self.dtype != dtypes.bool and not dtypes.is_int(self.dtype): raise RuntimeError(f"{self.dtype} is not supported")
    return self.logical_not() if self.dtype == dtypes.bool else self ^ -1

  def lshift(self, x:int, reverse=False) -> Tensor:
    """
    Computes left arithmetic shift of `self` by `x` bits. `self` must have unsigned dtype.
    Equivalent to `self << x`.

    ```python exec="true" source="above" session="tensor" result="python"
    print(Tensor([1, 3, 31], dtype=dtypes.uint8).lshift(2).numpy())
    ```
    """
    assert dtypes.is_unsigned(self.dtype) and isinstance(x, int) and x >= 0 and not reverse, f"not supported {self.dtype=} {x=}"
    return self.mul(2 ** x, reverse)

  def rshift(self, x:int, reverse=False) -> Tensor:
    """
    Computes right arithmetic shift of `self` by `x` bits. `self` must have unsigned dtype.
    Equivalent to `self >> x`.

    ```python exec="true" source="above" session="tensor" result="python"
    print(Tensor([4, 13, 125], dtype=dtypes.uint8).rshift(2).numpy())
    ```
    """
    assert dtypes.is_unsigned(self.dtype) and isinstance(x, int) and x >= 0 and not reverse, f"not supported {self.dtype=} {x=}"
    return self.idiv(2 ** x, reverse)

  def pow(self, x:Tensor|ConstType, reverse=False) -> Tensor:
    """
    Computes power of `self` with `x`.
    Equivalent to `self ** x`.

    ```python exec="true" source="above" session="tensor" result="python"
    print(Tensor([-1, 2, 3]).pow(2.0).numpy())
    ```
    ```python exec="true" source="above" session="tensor" result="python"
    print(Tensor([-1, 2, 3]).pow(Tensor([-1.5, 0.5, 1.5])).numpy())
    ```
    ```python exec="true" source="above" session="tensor" result="python"
    print((2.0 ** Tensor([-1, 2, 3])).numpy())
    ```
    """
    base, exponent = self._broadcasted(x, reverse=reverse)
    # TODO: int pow
    if not base.is_floating_point(): raise RuntimeError("base needs to be float")

    ret = base._apply_uop(UOp.pow, exponent)
    # NOTE: pow(int, float) -> int
    return ret.round().cast(self.dtype) if not reverse and not dtypes.is_float(self.dtype) else ret

  def maximum(self, x:Tensor|ConstType) -> Tensor:
    """
    Computes element-wise maximum of `self` and `x`.

    ```python exec="true" source="above" session="tensor" result="python"
    print(Tensor([-1, 2, 3]).maximum(1).numpy())
    ```
    ```python exec="true" source="above" session="tensor" result="python"
    print(Tensor([-1, 2, 3]).maximum(Tensor([-4, -2, 9])).numpy())
    ```
    """
    return self._apply_broadcasted_uop(UOp.maximum, x)

  def minimum(self, x:Tensor|ConstType) -> Tensor:
    """
    Computes element-wise minimum of `self` and `x`.

    ```python exec="true" source="above" session="tensor" result="python"
    print(Tensor([-1, 2, 3]).minimum(1).numpy())
    ```
    ```python exec="true" source="above" session="tensor" result="python"
    print(Tensor([-1, 2, 3]).minimum(Tensor([-4, -2, 9])).numpy())
    ```
    """
    t, x = self._broadcasted(x)
    return t._inverse().maximum(x._inverse())._inverse()

  def where(self:Tensor, x:Tensor|ConstType|sint, y:Tensor|ConstType|sint) -> Tensor:
    """
    Returns a tensor of elements selected from either `x` or `y`, depending on `self`.
    `output_i = x_i if self_i else y_i`.

    ```python exec="true" source="above" session="tensor" result="python"
    cond = Tensor([[True, True, False], [True, False, False]])
    print(cond.where(1, 3).numpy())
    ```
    ```python exec="true" source="above" session="tensor" result="python"
    Tensor.manual_seed(42)
    cond = Tensor.randn(2, 3)
    print(cond.numpy())
    ```
    ```python exec="true" source="above" session="tensor" result="python"
    print((cond > 0).where(cond, -float("inf")).numpy())
    ```
    """
    if isinstance(x, Tensor): x, y = x._broadcasted(y)
    elif isinstance(y, Tensor): y, x = y._broadcasted(x)
    cond, x = self._broadcasted(x, match_dtype=False)
    cond, y = cond._broadcasted(y, match_dtype=False)
    return cond.cast(dtypes.bool)._apply_uop(UOp.where, *x._broadcasted(y))

  def copysign(self, other) -> Tensor:
    """
    Returns a tensor of with the magnitude of `self` and the sign of `other`, elementwise.
    """
    # NOTE: torch always return in float, we return based on the broadcasting rule.
    other = self._broadcasted(other)[1]
    # TODO: remove other*0?
    return (other < 0).where(-self.abs(), self.abs()) + other*0

  # ***** op wrappers *****

  def __invert__(self) -> Tensor: return self.bitwise_not()

  # TODO: combine with UOps __floordiv__
  def __floordiv__(self, x): return self.div(x, rounding_mode="floor")
  def __rfloordiv__(self, x): return self.div(x, rounding_mode="floor", reverse=True)

  def __pow__(self, x) -> Tensor: return self.pow(x)
  def __matmul__(self, x) -> Tensor: return self.matmul(x)

  def __rpow__(self, x) -> Tensor: return self.pow(x, True)
  def __rmatmul__(self, x) -> Tensor: return self.matmul(x, True)

  def __iadd__(self, x) -> Tensor: return self.assign(self.add(x))
  def __isub__(self, x) -> Tensor: return self.assign(self.sub(x))
  def __imul__(self, x) -> Tensor: return self.assign(self.mul(x))
  def __ipow__(self, x) -> Tensor: return self.assign(self.pow(x))
  def __itruediv__(self, x) -> Tensor: return self.assign(self.div(x))
  def __ifloordiv__(self, x) -> Tensor: return self.assign(self.__floordiv__(x))
  def __imatmul__(self, x) -> Tensor: return self.assign(self.matmul(x))
  def __iand__(self, x) -> Tensor: return self.assign(self.bitwise_and(x))
  def __ior__(self, x) -> Tensor: return self.assign(self.bitwise_or(x))
  def __ixor__(self, x) -> Tensor: return self.assign(self.bitwise_xor(x))
  def __ilshift__(self, x) -> Tensor: return self.assign(self.lshift(x))
  def __irshift__(self, x) -> Tensor: return self.assign(self.rshift(x))

  def __lt__(self, x) -> Tensor: return self._apply_broadcasted_uop(UOp.__lt__, x, False)
  def __gt__(self, x) -> Tensor: return self._apply_broadcasted_uop(UOp.__lt__, x, True)
  def ne(self, x) -> Tensor: return self._apply_broadcasted_uop(UOp.ne, x, False)

  def __eq__(self, x) -> Tensor: return self.eq(x)                      # type: ignore[override]

  # ***** functional nn ops *****

  def linear(self, weight:Tensor, bias:Tensor|None=None, dtype:DTypeLike|None=None) -> Tensor:
    """
    Applies a linear transformation to `self` using `weight` and `bias`.

    See: https://pytorch.org/docs/stable/generated/torch.nn.Linear.html

    ```python exec="true" source="above" session="tensor" result="python"
    t = Tensor([[1, 2], [3, 4]])
    weight = Tensor([[1, 2], [3, 4]])
    bias = Tensor([1, 2])
    print(t.linear(weight, bias).numpy())
    ```
    """
    if dtype is not None: return self.cast(dtype).linear(weight.cast(dtype), bias.cast(dtype) if bias is not None else bias)
    x = self.mul(weight) if len(weight.shape) == 1 else self.dot(weight)
    return x.add(bias) if bias is not None else x

  def sequential(self, ll:list[Callable[[Tensor], Tensor]]) -> Tensor:
    """
    Applies a sequence of functions to `self` chaining the output of each function to the input of the next.

    ```python exec="true" source="above" session="tensor" result="python"
    t = Tensor([1, 2, 3])
    print(t.sequential([lambda x: x * 2, lambda x: x + 1]).numpy())
    ```
    """
    return functools.reduce(lambda x,f: f(x), ll, self)

  def layernorm(self, axis:int|tuple[int,...]=-1, eps:float=1e-5) -> Tensor:
    """
    Applies Layer Normalization over a mini-batch of inputs.

    - Described: https://paperswithcode.com/method/layer-normalization
    - Paper: https://arxiv.org/abs/1607.06450v1

    ```python exec="true" source="above" session="tensor" result="python"
    t = Tensor.randn(8, 10, 16) * 2 + 8
    print(t.mean().item(), t.std().item())
    ```
    ```python exec="true" source="above" session="tensor" result="python"
    t = t.layernorm()
    print(t.mean().item(), t.std().item())
    ```
    """
    y = (self - self.mean(axis, keepdim=True))
    return y.mul((y*y).mean(axis, keepdim=True).add(eps).rsqrt())

  def batchnorm(self, weight:Tensor|None, bias:Tensor|None, mean:Tensor, invstd:Tensor, axis:int|tuple[int, ...]=1) -> Tensor:
    """
    Applies Batch Normalization over a mini-batch of inputs.

    - Described: https://paperswithcode.com/method/batch-normalization
    - Paper: https://arxiv.org/abs/1502.03167

    ```python exec="true" source="above" session="tensor" result="python"
    t = Tensor.randn(8, 4, 16, 16) * 2 + 8
    print(t.mean().item(), t.std().item())
    ```
    ```python exec="true" source="above" session="tensor" result="python"
    t = t.batchnorm(None, None, t.mean(axis=(0,2,3)), t.var(axis=(0,2,3)).add(1e-5).rsqrt())
    print(t.mean().item(), t.std().item())
    ```
    """
    axis_ = argfix(axis)
    shape = tuple(s if ax in axis_ else 1 for ax, s in enumerate(self.shape))
    x = self - mean.reshape(shape)
    if weight is not None: x = x * weight.reshape(shape)
    ret = x.mul(invstd.reshape(shape) if len(invstd.shape) == len(axis_) else invstd)
    return (ret + bias.reshape(shape)) if bias is not None else ret

  def dropout(self, p=0.5) -> Tensor:
    """
    Applies dropout to `self`.

    NOTE: dropout is only applied when `Tensor.training` is `True`.

    - Described: https://paperswithcode.com/method/dropout
    - Paper: https://jmlr.org/papers/v15/srivastava14a.html

    ```python exec="true" source="above" session="tensor" result="python"
    Tensor.manual_seed(42)
    t = Tensor.randn(2, 2)
    with Tensor.train():
      print(t.dropout().numpy())
    ```
    """
    if not Tensor.training or p == 0: return self
    return (Tensor.rand_like(self, requires_grad=False, dtype=dtypes.default_float, contiguous=False) >= p).contiguous().where(self, 0) / (1.0 - p)

  # helper function commonly used for indexing
  def _one_hot_along_dim(self:Tensor, num_classes:sint, dim:int=-1) -> Tensor:
    if not dtypes.is_int(self.dtype): raise RuntimeError(f"_one_hot_along_dim expects int index tensor, getting {self.dtype}")
    offset = self.ndim - self._resolve_dim(dim) - 1
    return self == Tensor.arange(num_classes, device=self.device, requires_grad=False).reshape((num_classes,) + (1,) * offset)

  def one_hot(self, num_classes:int=-1) -> Tensor:
    """
    Converts `self` to a one-hot tensor.

    `num_classes` defaults to -1, which means num_classes will be inferred as max(self) + 1.

    ```python exec="true" source="above" session="tensor" result="python"
    t = Tensor([0, 1, 3, 3, 4])
    print(t.one_hot(5).numpy())
    ```
    """
    if not dtypes.is_int(self.dtype): raise RuntimeError(f"expect integer dtype, getting {self.dtype=}")
    if num_classes == -1: num_classes = (self.max()+1).item()
    return self[..., None]._one_hot_along_dim(num_classes).where(1, 0)

  def scaled_dot_product_attention(self, key:Tensor, value:Tensor, attn_mask:Tensor|None=None, dropout_p:float=0.0, is_causal:bool=False) -> Tensor:
    """
    Computes scaled dot-product attention.
    `self` is the query tensor, `key` is the key tensor, and `value` is the value tensor.

    - Described: https://paperswithcode.com/method/scaled
    - Paper: https://arxiv.org/abs/1706.03762v7

    ```python exec="true" source="above" session="tensor" result="python"
    q = Tensor.randn(2, 4, 8)
    k = Tensor.randn(2, 4, 8)
    v = Tensor.randn(2, 4, 8)
    print(q.scaled_dot_product_attention(k, v).numpy())
    ```
    """
    # NOTE: it also works when `key` and `value` have symbolic shape.
    assert all_int(self.shape), f"does not support symbolic shape {self.shape}"
    qk = self.matmul(key.transpose(-2,-1), dtype=least_upper_dtype(self.dtype, key.dtype, dtypes.float32)) / math.sqrt(self.shape[-1])
    # handle attention mask
    if is_causal:
      if attn_mask is not None: raise RuntimeError("cannot set attn_mask when is_causal=True")
      attn_mask = qk.ones_like(requires_grad=False, device=self.device, dtype=dtypes.bool).tril()
    if attn_mask is not None:
      if attn_mask.dtype == dtypes.bool: attn_mask = attn_mask.where(0, -float("inf"))
      qk = qk + attn_mask
    return qk.cast(self.dtype).softmax(-1).dropout(dropout_p) @ value

  def _do_reduction(self, reduction:ReductionStr="mean") -> Tensor:
    if reduction not in get_args(ReductionStr): raise ValueError(f"{reduction=} must be one of {get_args(ReductionStr)}")
    reductions: dict[str, Callable[[Tensor], Tensor]] = {"mean": Tensor.mean, "sum": Tensor.sum, "none": lambda x: x}
    return reductions[reduction](self)

  def binary_crossentropy(self, Y:Tensor, reduction:ReductionStr="mean") -> Tensor:
    """
    Computes the binary cross-entropy loss between `self` and `Y`.

    See: https://pytorch.org/docs/stable/generated/torch.nn.BCELoss.html

    ```python exec="true" source="above" session="tensor" result="python"
    t = Tensor([0.1, 0.9, 0.2])
    Y = Tensor([0, 1, 0])
    print(t.binary_crossentropy(Y).item())
    ```
    """
    return (-Y*self.log() - (1-Y)*(1-self).log())._do_reduction(reduction)

  def binary_crossentropy_logits(self, Y:Tensor, reduction:ReductionStr="mean", pos_weight:Tensor|None=None) -> Tensor:
    """
    Computes the binary cross-entropy loss between `self` and `Y` where `self` is logits.

    See: https://pytorch.org/docs/stable/generated/torch.nn.BCEWithLogitsLoss.html

    ```python exec="true" source="above" session="tensor" result="python"
    t = Tensor([-1, 2, -3])
    Y = Tensor([0, 1, 0])
    print(t.binary_crossentropy_logits(Y).item())
    ```
    """
    log_p, log_1_minus_p = self.logsigmoid(), (-self).logsigmoid()
    return (-((1 if pos_weight is None else pos_weight) * Y * log_p + (1-Y) * log_1_minus_p))._do_reduction(reduction)

  def sparse_categorical_crossentropy(self, Y:Tensor, ignore_index:int=-1, label_smoothing=0.0, reduction:ReductionStr="mean") -> Tensor:
    """
    Computes the sparse categorical cross-entropy loss between `self` and `Y`.

    NOTE: `self` is logits and `Y` is the target labels.
    NOTE: unlike PyTorch, this function expects the class axis to be -1

    See: https://pytorch.org/docs/stable/generated/torch.nn.CrossEntropyLoss.html

    ```python exec="true" source="above" session="tensor" result="python"
    t = Tensor([[-1, 2, -3], [1, -2, 3]])
    Y = Tensor([1, 2])
    print(t.sparse_categorical_crossentropy(Y).item())
    ```
    """
    assert 0.0 <= label_smoothing <= 1.0, "label_smoothing must be in [0.0, 1.0]"
    assert reduction in get_args(ReductionStr), f"reduction must be one of {get_args(ReductionStr)}"
    log_probs, loss_mask = self.log_softmax(), (Y != ignore_index) if ignore_index != -1 else Y.ones_like(dtype=dtypes.bool)
    y_counted = Y.to(self.device).flatten().reshape(-1, 1)._one_hot_along_dim(self.shape[-1])
    y = (y_counted * loss_mask.reshape(-1, 1)).reshape(*Y.shape, self.shape[-1])
    smoothing = label_smoothing * (log_probs.mean(-1) * loss_mask)
    unreduced = ((1 - label_smoothing) * (log_probs * y).sum(-1) + smoothing)
    # NOTE: because of ignore_index, we can't use Tensor.mean (so can't use `_do_reduction` here)
    return -(unreduced.sum() / loss_mask.sum() if reduction == "mean" else (unreduced.sum() if reduction == "sum" else unreduced))

  def cross_entropy(self, Y:Tensor, reduction:ReductionStr="mean", label_smoothing:float=0.0) -> Tensor:
    """
    Computes the cross entropy loss between input logits and target.

    NOTE: `self` are logits and `Y` are the target labels or class probabilities.

    See: https://pytorch.org/docs/stable/generated/torch.nn.functional.cross_entropy.html

    ```python exec="true" source="above" session="tensor" result="python"
    t = Tensor([[-1, 2, -3], [1, -2, 3]])
    Y = Tensor([1, 2])
    print(t.cross_entropy(Y).item())
    ```
    ```python exec="true" source="above" session="tensor" result="python"
    t = Tensor([[-1, 2, -3], [1, -2, 3]])
    Y = Tensor([1, 2])
    print(t.cross_entropy(Y, reduction='none').numpy())
    ```
    """
    assert 0.0 <= label_smoothing <= 1.0, "label_smoothing must be in [0.0, 1.0]"
    classes_dim = 0 if self.ndim == 1 else 1
    if self.shape != Y.shape:
      if self.max(classes_dim).shape != Y.shape: raise RuntimeError(f"shape mismatch: {self.shape=}, {Y.shape=}")
      Y = Y.unsqueeze(classes_dim)._one_hot_along_dim(num_classes=self.shape[classes_dim], dim=classes_dim)
    Y = (1 - label_smoothing)*Y + label_smoothing / int(Y.shape[classes_dim])
    return -self.log_softmax(classes_dim).mul(Y).sum(classes_dim)._do_reduction(reduction)

  def nll_loss(self, Y:Tensor, weight:Tensor|None=None, ignore_index:int|None=None, reduction:ReductionStr="mean") -> Tensor:
    """
    Computes the negative log likelihood loss between log-probabilities and target labels.

    NOTE: `self` is log-probabilities and `Y` is the Y labels or class probabilities.

    See: https://pytorch.org/docs/stable/generated/torch.nn.functional.nll_loss.html

    ```python exec="true" source="above" session="tensor" result="python"
    t = Tensor([[-1, 2, -3], [1, -2, 3]])
    Y = Tensor([1, 2])
    print(t.log_softmax().nll_loss(Y).item())
    ```
    ```python exec="true" source="above" session="tensor" result="python"
    t = Tensor([[-1, 2, -3], [1, -2, 3]])
    Y = Tensor([1, 2])
    print(t.log_softmax().nll_loss(Y, reduction='none').numpy())
    ```
    """
    weight = Tensor.ones_like(Y, requires_grad=False) if weight is None else weight[Y]
    masked_weight = weight if ignore_index is None else weight * (Y != ignore_index)
    nll = -self.gather(1, Y.unsqueeze(1)).squeeze(1) * masked_weight
    return nll.sum() / masked_weight.sum() if reduction == "mean" else nll._do_reduction(reduction)

  def qr(self) -> tuple[Tensor, Tensor]:
    assert self.ndim > 1, f"expected two or more dimensions, got {self.ndim}"
    R = self.clone()
    b_shape, m, n = self.shape[0:self.ndim - 2], int(R.shape[-2]), int(R.shape[-1])
    Q = Tensor.eye(m, dtype = self.dtype).reshape((1,) * (len(self.shape) - 2) + 2 * (m,)).expand(b_shape + 2 * (m,)).contiguous()
    for i in range(int(min(m, n))):
      x = R[..., i:m, i]
      s = -x[..., 0].sign()
      u1 = x[..., 0] - s * x.square().sum(-1).sqrt()
      w = x.unsqueeze(-1) / u1.reshape(b_shape + 2 * (1,))
      w[..., 0, 0] = 1
      tau = (-s * u1 / x.square().sum(-1).sqrt()).reshape(b_shape + 2 * (1,)).expand(w.shape)
      R[..., i:m, :] = R[..., i:m, :] - (w * tau) @ (w.transpose(-2, -1) @ R[..., i:m, :])
      Q[..., :, i:m] = Q[..., :, i:m] - (Q[..., :, i:m] @ w) @ (tau.transpose(-2, -1) * w.transpose(-2, -1))
    return Q,R

  def svd(self, full_matrices = True) -> tuple[Tensor, Tensor, Tensor]:
    #partial implementation of https://www.netlib.org/lapack/lawnspdf/lawn169.pdf , pg 26
    assert self.ndim > 1, f"expected two or more dimensions, got {self.ndim}"
    b_shape, m, n = self.shape[:-2], int(self.shape[-2]), int(self.shape[-1])
    #preprocess the matrix
    Q, R = (Tensor.qr(self) if m >= n else Tensor.qr(self.transpose(-2, -1)))
    num, q_num = int(min(m, n)), int(max(m, n))
    U = R.shrink(tuple([(0, self.shape[i]) for i in range(self.ndim - 2)] + [(0, num), (0, num)])).contiguous()
    V = Tensor.eye(num, dtype = self.dtype).reshape((1,) * (self.ndim - 2) + (num, num)).expand(b_shape + 2 * (num,)).contiguous()
    #prepare round robin pairing
    permute, inverse_permute = Tensor.arange(0, num, dtype = dtypes.int), Tensor.zeros(num, dtype = dtypes.int).contiguous()
    permute[num//2:num] = permute[num//2:num].flip(0)
    inverse_permute[permute] = Tensor.arange(num, dtype = dtypes.int)
    def one_round_jacobi(U, V,permute,inverse_permute):
      #pair all the columns
      V_permuted, runoff_V = (V[..., permute].split(num - 1, -1)) if num % 2 == 1 else (V[..., permute], None)
      V_left, V_right = V_permuted.split(num//2, -1)
      U_permuted, runoff_U = (U[..., permute].split(num - 1, -1)) if num % 2 == 1 else (U[..., permute], None)
      U_left, U_right = U_permuted.split(num//2, -1)
      #compute the jacobi rotations for each pairing
      gamma = (U_left * U_right).sum(-2).reshape(b_shape + (1, num//2))
      alpha, beta = U_permuted.square().sum(-2).unsqueeze(-2).split(num//2, -1)
      tau = (beta - alpha) / (2 * gamma)
      t = tau.sign() / (tau.abs() + (1 + tau.square()).sqrt())
      c = 1 / (1 + t.square()).sqrt()
      s = c * t
      #apply the rotations
      U_left, U_right = c * U_left - s * U_right, s * U_left + c * U_right
      U = U_left.cat(U_right.cat(runoff_U, dim = -1) if num % 2 == 1 else U_right, dim = -1)[..., inverse_permute]
      V_left, V_right = c * V_left - s * V_right, s * V_left + c * V_right
      V = V_left.cat(V_right.cat(runoff_V, dim = -1) if num % 2 == 1 else V_right, dim = -1)[..., inverse_permute]
      #prepare the next round robin pairings
      if num % 2 == 1: permute = ((permute - 1) % num)
      else: permute = permute[0].reshape(1).cat(((permute[1:num] - 2) % (num - 1)) + 1)
      inverse_permute = inverse_permute.scatter(0,permute,Tensor.arange(num,dtype=dtypes.int32))
      return U, V, permute, inverse_permute
    max_iterations, iterations_per_round = 1, int((num) * math.log2(num) * 2 + 2)#sorta heuristic, most use num*log2(num)
    for _ in range(max_iterations * iterations_per_round): U, V, permute, inverse_permute = one_round_jacobi(U, V, permute, inverse_permute)
    #extract singular values and sort. construct U from Q
    S, indices = U.square().sum(-2).sqrt().sort(dim = -1, descending=True)
    new_indices = Tensor.arange(num).reshape((1,) * (self.ndim - 1) + (num,)).expand(b_shape + 2 * (num,)).contiguous()
    new_indices[..., :num] = indices.reshape(b_shape + (1,) + (U.shape[0],)).expand(b_shape + 2 * (num,))
    U,V = U.gather(-1, new_indices[...,0:num,0:num]) / S.unsqueeze(-2), V.gather(-1, new_indices[..., 0:num, 0:num])

    padded_u = Tensor.eye(q_num, dtype = U.dtype).reshape((1,) * (self.ndim - 2) + 2 * (q_num,)).expand(b_shape + 2 * (q_num,)).contiguous()
    padded_u[..., 0:num, 0:num] = U
    U = Q @ padded_u
    if not full_matrices: U, V = U[..., 0:num], V[..., 0:num]
    return (U, S, V.transpose(-2,-1)) if m >= n else (V, S, U.transpose(-2, -1))

  # ***** Tensor Properties *****

  @property
  def ndim(self) -> int:
    """
    Returns the number of dimensions in the tensor.

    ```python exec="true" source="above" session="tensor" result="python"
    t = Tensor([[1, 2], [3, 4]])
    print(t.ndim)
    ```
    """
    return len(self.shape)

  def numel(self) -> sint:
    """
    Returns the total number of elements in the tensor.

    ```python exec="true" source="above" session="tensor" result="python"
    t = Tensor([[[1, 2], [3, 4]], [[5, 6], [7, 8]]])
    print(t.numel())
    ```
    """
    return prod(self.shape)

  def element_size(self) -> int:
    """
    Returns the size in bytes of an individual element in the tensor.

    ```python exec="true" source="above" session="tensor" result="python"
    t = Tensor([5], dtype=dtypes.int16)
    print(t.element_size())
    ```
    """
    return self.dtype.itemsize

  def nbytes(self) -> int:
    """
    Returns the total number of bytes of all elements in the tensor.

    ```python exec="true" source="above" session="tensor" result="python"
    t = Tensor([8, 9], dtype=dtypes.float)
    print(t.nbytes())
    ```
    """
    return self.numel() * self.element_size()

  def is_floating_point(self) -> bool:
    """
    Returns `True` if the tensor contains floating point types, i.e. is one of `dtypes.float64`, `dtypes.float32`,
    `dtypes.float16`, `dtypes.bfloat16`.

    ```python exec="true" source="above" session="tensor" result="python"
    t = Tensor([8, 9], dtype=dtypes.float32)
    print(t.is_floating_point())
    ```
    """
    return dtypes.is_float(self.dtype)

  def size(self, dim:int|None=None) -> sint|tuple[sint, ...]:
    """
    Returns the size of the tensor. If `dim` is specified, return the length along dimension `dim`. Otherwise return the shape of the tensor.

    ```python exec="true" source="above" session="tensor" result="python"
    t = Tensor([[4, 5, 6], [7, 8, 9]])
    print(t.size())
    ```
    ```python exec="true" source="above" session="tensor" result="python"
    print(t.size(dim=1))
    ```
    """
    return self.shape if dim is None else self.shape[dim]

  # ***** cast ops *****

  def llvm_bf16_cast(self, dtype:DTypeLike) -> Tensor:
    # hack for devices that don't support bfloat16
    assert self.dtype == dtypes.bfloat16
    return self.to("LLVM").cast(dtype)

  def cast(self, dtype:DTypeLike) -> Tensor:
    """
    Casts `self` to the given `dtype`.

    ```python exec="true" source="above" session="tensor" result="python"
    t = Tensor([-1, 2.5, 3], dtype=dtypes.float)
    print(t.dtype, t.numpy())
    ```
    ```python exec="true" source="above" session="tensor" result="python"
    t = t.cast(dtypes.int32)
    print(t.dtype, t.numpy())
    ```
    ```python exec="true" source="above" session="tensor" result="python"
    t = t.cast(dtypes.uint8)
    print(t.dtype, t.numpy())
    ```
    """
    if (dt:=to_dtype(dtype)) in {dtypes.uint8, dtypes.uint16} and dtypes.is_float(self.dtype):
      # NOTE: values within the int32 range and outside the unsigned dtype range will cause values to wrap around
      return self._apply_uop(UOp.cast, dtype=dtypes.int32)._apply_uop(UOp.cast, dtype=dt)
    return self if self.dtype == dt else self._apply_uop(UOp.cast, dtype=dt)

  def bitcast(self, dtype:DTypeLike) -> Tensor:
    """
    Bitcasts `self` to the given `dtype` of the same itemsize.

    `self` must not require a gradient.

    ```python exec="true" source="above" session="tensor" result="python"
    t = Tensor([-1, 2, 3], dtype=dtypes.int32)
    print(t.dtype, t.numpy())
    ```
    ```python exec="true" source="above" session="tensor" result="python"
    t = t.bitcast(dtypes.uint32)
    print(t.dtype, t.numpy())
    ```
    """
    if self.requires_grad: raise RuntimeError("can't backprop through bitcast")
    dt = to_dtype(dtype)
    if (ns:=dt.itemsize) != (os:=self.dtype.itemsize) and (self.shape[-1]*os) % ns != 0: raise RuntimeError("unsupported size in bitcast")
    if (not isinstance(self.device, str) or not self.device.startswith("DISK")) and ns != os:
      new_uint, old_uint = to_dtype(f"uint{8*ns}"), to_dtype(f"uint{8*os}")
      tmp = self.bitcast(old_uint)
      if ns > os:
        tmp = tmp.reshape(self.shape[:-1] + (self.shape[-1]//(rate := ns//os), rate))
        nones = (None,) * (tmp.ndim - 1)
        return functools.reduce(Tensor.add, (tmp.shrink(nones + ((i, i+1),)).cast(new_uint)<<8*i*os for i in range(rate))).squeeze(-1).bitcast(dtype)
      return Tensor.stack(*(tmp>>8*i*ns for i in range(os//ns)), dim=-1).flatten(-2).cast(new_uint).bitcast(dtype)
    return self._apply_uop(UOp.bitcast, dtype=dt) if self.dtype != dt else self

  def float(self) -> Tensor:
    """
    Convenience method to cast `self` to a `float32` Tensor.

    ```python exec="true" source="above" session="tensor" result="python"
    t = Tensor([-1, 2, 3], dtype=dtypes.int32)
    print(t.dtype, t.numpy())
    ```
    ```python exec="true" source="above" session="tensor" result="python"
    t = t.float()
    print(t.dtype, t.numpy())
    ```
    """
    return self.cast(dtypes.float32)

  def half(self) -> Tensor:
    """
    Convenience method to cast `self` to a `float16` Tensor.

    ```python exec="true" source="above" session="tensor" result="python"
    t = Tensor([-1, 2, 3], dtype=dtypes.int32)
    print(t.dtype, t.numpy())
    ```
    ```python exec="true" source="above" session="tensor" result="python"
    t = t.half()
    print(t.dtype, t.numpy())
    ```
    """
    return self.cast(dtypes.float16)

  def int(self) -> Tensor:
    """
    Convenience method to cast `self` to a `int32` Tensor.

    ```python exec="true" source="above" session="tensor" result="python"
    t = Tensor([-1.5, -0.5, 0.0, 0.5, 1.5])
    print(t.dtype, t.numpy())
    ```
    ```python exec="true" source="above" session="tensor" result="python"
    t = t.int()
    print(t.dtype, t.numpy())
    ```
    """
    return self.cast(dtypes.int32)

  def bool(self) -> Tensor:
    """
    Convenience method to cast `self` to a `bool` Tensor.

    ```python exec="true" source="above" session="tensor" result="python"
    t = Tensor([-1, 0, 1])
    print(t.dtype, t.numpy())
    ```
    ```python exec="true" source="above" session="tensor" result="python"
    t = t.bool()
    print(t.dtype, t.numpy())
    ```
    """
    return self.cast(dtypes.bool)

  # *** image Tensor function replacements ***

  def image_dot(self, w:Tensor, dtype:DTypeLike|None=None) -> Tensor:
    # NOTE: we use a 1x1 conv2d to do the matmul. mxk @ kxn = (1,k,m,1).conv2d(n,k,1,1)
    x, dx, dw = self, self.ndim, w.ndim
    if not (dx > 0 and dw > 0): raise RuntimeError(f"both tensors need to be at least 1D, got {dx}D and {dw}D")
    if x.shape[-1] != w.shape[-min(w.ndim, 2)]: raise RuntimeError(f"cannot image_dot {x.shape} and {w.shape}")

    bs, groups, cin, cout = prod(self.shape[0:-2]), prod(w.shape[0:-2]), w.shape[-2], w.shape[-1]
    out_shape_t = self.shape[0:-2] + (cout,-1) if len(self.shape) > 1 else (cout, )

    # NOTE: with NHWC we can remove the transposes
    # bs x groups*cin x H x W
    cx = self.transpose(self.ndim-1, self.ndim-2).reshape((bs//groups, groups*cin, -1, 1))
    # groups*cout x cin x H, W
    cw = w.transpose(w.ndim-1, w.ndim-2).reshape((groups*cout, cin, 1, 1))
    return cx.image_conv2d(cw, groups=groups, dtype=dtype).reshape(out_shape_t).transpose(self.ndim-1, self.ndim-2)

  def image_conv2d(self, weight:Tensor, bias:Tensor|None=None, groups=1, stride=1, dilation=1, padding=0, dtype=None) -> Tensor:
    base_image_type = dtypes.imageh if getenv("FLOAT16", 0) else dtypes.imagef

    (bs,_,iy,ix), (cout,cin,H,W) = self.shape, weight.shape
    x, w = self, weight.reshape(groups, (rcout := cout//groups), cin, H, W)

    # hack for non multiples of 4 on cin
    if cin % 4 != 0 and not (cin == 1 and groups%4 == 0):
      x = x.reshape(bs, groups, cin, iy, ix)   # do this always?
      added_input_channels = 4 - (cin % 4)
      w = w.pad(tuple((0, added_input_channels) if i == 2 else None for i in range(w.ndim)))
      x = x.pad(tuple((0, added_input_channels) if i == 2 else None for i in range(x.ndim)))
      cin = cin + added_input_channels
      x = x.reshape(bs, groups*cin, iy, ix)

    # hack for non multiples of 4 on rcout
    added_output_channels = 0
    if rcout % 4 != 0 and not (rcout == 1 and groups%4 == 0):
      added_output_channels = 4 - (rcout % 4)
      rcout += added_output_channels
      cout = groups * rcout
      w = w.pad(tuple((0, added_output_channels) if i == 1 else None for i in range(w.ndim)))

    # packed (note: flipping bs and iy would make the auto-padding work)
    x = x.permute(0,2,3,1)
    cin_last = iy == 1 and ix == 1
    if cin == 1: w = w.reshape(cout//4,4,H,W).permute(0,2,3,1)
    elif cin_last: w = w.reshape(cout//4,4,cin//4,4,H,W).permute(0,4,2,5,1,3)
    else: w = w.reshape(cout//4,4,cin//4,4,H,W).permute(0,4,2,5,3,1)

    # contiguous creates the image, and early realize static weights (TODO: test for the static weight)
    if IMAGE >= 2: x,w = x.cast(base_image_type((bs*iy, ix*groups*cin//4, 4))), w.cast(base_image_type((cout//4, H*W*cin, 4)))
    x, w = x.contiguous(), w.contiguous()

    # expand out
    rcin_hi, rcin_lo = cin//4 if cin >= 4 else 1, 4 if cin >= 4 else 1
    cout_expand = [groups//4 if cin == 1 else groups, 4 if cin == 1 else 1, rcout//4 if rcout >= 4 else 1, 4 if rcout >= 4 else 1]
    x = x.reshape(bs, iy, ix, groups, rcin_hi, rcin_lo)
    if cin_last: w = w.reshape(cout//4, H, rcin_hi, W, 4, rcin_lo)
    else: w = w.reshape(cout//4, H, rcin_hi, W, rcin_lo, 4).permute(0,1,2,3,5,4)

    # prepare input
    x = x.permute(0,3,4,5,1,2).pad(self._resolve_pool_pads(padding,2))._pool((H,W), stride, dilation)# -> (bs, groups, rcin_hi, rcin_lo, oy, ox, H, W)
    x = x.permute(0,4,5,1,2,3,6,7).reshape(bs, (oy := x.shape[4]), (ox := x.shape[5]), *cout_expand[0:2], 1, 1, rcin_hi, rcin_lo, H, W)

    # prepare weights
    w = w.permute(0,4,2,5,1,3).reshape((1, 1, 1, *cout_expand, rcin_hi, rcin_lo, H, W))

    # the conv!
    ret = (x*w).cast(base_image_type((bs*oy, ox*cout//4, 4)) if IMAGE >= 2 else dtypes.float32).sum((-4, -3, -2, -1), dtype=dtype)

    # undo hack for non multiples of 4 on C.rcout
    if added_output_channels != 0:
      ret = ret.reshape(bs, oy, ox, groups, rcout)[:, :, :, :, :-added_output_channels]
      cout = groups * (rcout - added_output_channels)

    # NCHW output
    ret = ret.reshape(bs, oy, ox, cout).permute(0,3,1,2)
    return ret if bias is None else ret.add(bias.reshape(1, -1, 1, 1))

P = ParamSpec("P")
T = TypeVar("T")
def _metadata_wrapper(fn: Callable[P, T]) -> Callable[P, T]:
  def _wrapper(*args: P.args, **kwargs: P.kwargs) -> T:
    if _METADATA.get() is not None: return fn(*args, **kwargs)

    if TRACEMETA >= 2:
      caller_frame = sys._getframe(frame := 1)
      caller_module = caller_frame.f_globals.get("__name__", None)
      caller_func = caller_frame.f_code.co_name
      if caller_module is None: return fn(*args, **kwargs)

      # if its called from nn we want to step up frames until we are out of nn
      while caller_module.startswith("tinygrad.nn") and "optim" not in caller_module:
        caller_frame = sys._getframe(frame := frame + 1)
        caller_module = caller_frame.f_globals.get("__name__", None)
        if caller_module is None: return fn(*args, **kwargs)

      # if its called from a lambda in tinygrad we want to look two more frames up
      if caller_module.startswith("tinygrad") and caller_func == "<lambda>": caller_frame = sys._getframe(frame := frame + 2)
      caller_module = caller_frame.f_globals.get("__name__", None)
      if caller_module is None: return fn(*args, **kwargs)
      caller_func = caller_frame.f_code.co_name
      caller_lineno = caller_frame.f_lineno

      caller = f"{caller_module}:{caller_lineno}::{caller_func}"
    else: caller = ""

    token = _METADATA.set(Metadata(name=fn.__name__, caller=caller))
    ret = fn(*args, **kwargs)
    _METADATA.reset(token)
    return ret
  return _wrapper

if TRACEMETA >= 1:
  for name, fn in inspect.getmembers(Tensor, inspect.isfunction):
    if name in ["__class__", "__init__", "__new__", "__repr__", "backward", "sequential", "gradient"]: continue
    setattr(Tensor, name, functools.wraps(fn)(_metadata_wrapper(fn)))<|MERGE_RESOLUTION|>--- conflicted
+++ resolved
@@ -1295,29 +1295,6 @@
     x = self.shrink(tuple((0, i) if d != dim else None for d,i in enumerate(index.shape))).unsqueeze(-1).transpose(-1, dim)
     return (x * index.unsqueeze(-1)._one_hot_along_dim(self.shape[dim])).sum(-1, dtype=self.dtype)
 
-<<<<<<< HEAD
-  # def cat(self:Tensor, *args:Tensor, dim:int=0) -> Tensor:
-  #   """
-  #   Concatenates self with other `Tensor` in `args` along an axis specified by `dim`.
-  #   All tensors must have the same shape except in the concatenating dimension.
-
-  #   ```python exec="true" source="above" session="tensor" result="python"
-  #   t0, t1, t2 = Tensor([[1, 2]]), Tensor([[3, 4]]), Tensor([[5, 6]])
-  #   print(t0.cat(t1, t2, dim=0).numpy())
-  #   ```
-  #   ```python exec="true" source="above" session="tensor" result="python"
-  #   print(t0.cat(t1, t2, dim=1).numpy())
-  #   ```
-  #   """
-  #   dim = self._resolve_dim(dim)
-  #   for arg in args: assert arg.ndim==self.ndim and all(ti==ai for i,(ti,ai) in enumerate(zip(self.shape, arg.shape)) if i!=dim)
-  #   tensors = [self, *args]
-  #   dim_cumsum = list(itertools.accumulate([t.shape[dim] for t in tensors], initial=0))
-  #   for i,t in enumerate(tensors): tensors[i] = t.pad([(dim_cumsum[i], dim_cumsum[-1]-dim_cumsum[i+1]) if j==dim else None for j in range(t.ndim)])
-  #   return functools.reduce(Tensor.add, tensors)
-
-=======
->>>>>>> 0df8e830
   def cat(self: Tensor, *args: Tensor, dim: int = 0) -> Tensor:
       """
       Concatenates self with other `Tensor` in `args` along an axis specified by `dim`.
