--- conflicted
+++ resolved
@@ -6,11 +6,7 @@
 from tinygrad.dtype import DType, DTypeLike, dtypes, ImageDType, ConstType, least_upper_float, least_upper_dtype, sum_acc_dtype, to_dtype, truncate
 from tinygrad.dtype import _from_np_dtype, _to_np_dtype
 from tinygrad.helpers import argfix, make_tuple, flatten, prod, all_int, round_up, merge_dicts, argsort, getenv, all_same, fully_flatten, dedup
-<<<<<<< HEAD
-from tinygrad.helpers import IMAGE, WINO, Metadata, TRACEMETA, ceildiv, fetch, polyN, unwrap, LIMIT_REALIZE
-=======
-from tinygrad.helpers import IMAGE, WINO, Metadata, TRACEMETA, ceildiv, fetch, polyN, unwrap, DEBUG
->>>>>>> 2453d990
+from tinygrad.helpers import IMAGE, WINO, Metadata, TRACEMETA, ceildiv, fetch, polyN, unwrap, DEBUG, LIMIT_REALIZE
 from tinygrad.engine.multi import get_multi_map
 from tinygrad.gradient import compute_gradient
 from tinygrad.ops import smax, smin, resolve, UOp, Ops, sint, Variable, SimpleMathTrait, identity_element, all_metadata
@@ -292,12 +288,8 @@
     # TODO: this is a hack for writing to DISK. remove with working assign
     if isinstance(self.device, str) and self.device.startswith("DISK"):
       if x.__class__ is not Tensor: x = Tensor(x, device="CPU", dtype=self.dtype)
-<<<<<<< HEAD
       mv = x.cast(self.dtype.base).realize().lazydata.base.buffer.as_buffer()
-      self.contiguous().realize().lazydata.base.buffer.ensure_allocated().copyin(mv)
-=======
-      cast(Buffer, self.contiguous().realize().lazydata.base.buffer).ensure_allocated().copyin(x._data())
->>>>>>> 2453d990
+      cast(Buffer, self.contiguous().realize().lazydata.base.buffer).ensure_allocated().copyin(mv)
       return self
     if x.__class__ is not Tensor: x = Tensor(x, device=self.device, dtype=self.dtype)
     if self.lazydata is x.lazydata: return self  # a self assign is a NOOP
