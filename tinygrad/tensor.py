# inspired by https://github.com/karpathy/micrograd/blob/master/micrograd/engine.py
from __future__ import annotations
from functools import partialmethod, reduce
from itertools import accumulate, filterfalse
import operator
import numpy as np
from typing import List, Tuple, Callable, Optional, ClassVar, Type, Union, Sequence
<<<<<<< HEAD
from tinygrad.helpers import argfix, make_pair, getenv, IMAGE, DEBUG, flatten, DType, dtypes, LazyNumpyArray
from math import ceil, pi, prod, sqrt
=======
from tinygrad.helpers import prod, argfix, make_pair, getenv, IMAGE, DEBUG, flatten, DType, dtypes
>>>>>>> 9f24a0e5
from tinygrad.lazy import Device, LazyBuffer
from tinygrad.ops import LoadOps

# An instantiation of the Function is the Context
class Function:
  __slots__ = "device", "parents", "needs_input_grad", "requires_grad"

  def forward(self, *args, **kwargs): raise NotImplementedError(f"forward not implemented for {type(self)}")
  def backward(self, *args, **kwargs): raise RuntimeError(f"backward not implemented for {type(self)}")

class UnaryFunction(Function):
  def __init__(self, device:str, a:Tensor):
    self.device, self.parents = device, (a,)
    self.needs_input_grad = (a.requires_grad,)
    self.requires_grad = True if any(self.needs_input_grad) else (None if any([x is None for x in self.needs_input_grad]) else False)

  @classmethod
  def apply(fxn:Type[Function], a:Tensor, **kwargs) -> Tensor:
    ctx = fxn(a.device, a)
    ret = Tensor(ctx.forward(a.lazydata, **kwargs), device=ctx.device, requires_grad=ctx.requires_grad)
    if ctx.requires_grad and not Tensor.no_grad: ret._ctx = ctx    # used by autograd engine
    return ret

class BinaryFunction(Function):
  def __init__(self, device:str, a:Tensor, b:Tensor):
    self.device, self.parents = device, (a, b)
    self.needs_input_grad = (a.requires_grad, b.requires_grad)
    self.requires_grad = True if any(self.needs_input_grad) else (None if any([x is None for x in self.needs_input_grad]) else False)

  @classmethod
  def apply(fxn:Type[Function], a:Tensor, b:Tensor, **kwargs) -> Tensor:
    ctx = fxn(a.device, a, b)
    ret = Tensor(ctx.forward(a.lazydata, b.lazydata, **kwargs), device=ctx.device, requires_grad=ctx.requires_grad)
    if ctx.requires_grad and not Tensor.no_grad: ret._ctx = ctx    # used by autograd engine
    return ret

import tinygrad.mlops as mlops

# **** start with two base classes, Tensor and Function ****

class Tensor:
  __slots__ = "lazydata", "requires_grad", "grad", "_ctx"
  __deletable__ = ('_ctx',)
  training: ClassVar[bool] = False
  no_grad: ClassVar[bool] = False
  default_type: ClassVar[DType] = dtypes.float32

  def __init__(self, data:Union[int, float, list, LazyBuffer, np.ndarray], device=Device.DEFAULT, dtype:Optional[DType]=None, requires_grad:Optional[bool]=None):
    assert dtype is None or isinstance(dtype, DType), f"invalid dtype {dtype}"
    device = Device.canonicalize(device)
<<<<<<< HEAD
=======
    if isinstance(data, list):
      data = np.array(data, dtype=(dtype if dtype is not None else Tensor.default_type).np)
    elif isinstance(data, LazyBuffer) and data.device != device:
      # TODO: this has to realize, it shouldn't have to
      data = data.realize().toCPU()

    if isinstance(data, LazyBuffer):
      assert dtype is None or dtype == data.dtype, "dtype doesn't match, and casting isn't supported"
      lazydata = data
    elif isinstance(data, np.ndarray):
      lazydata = LazyBuffer.loadop(LoadOps.FROMCPU, data.shape, dtypes.from_np(data.dtype), device, data)
    elif isinstance(data, (int, float)):
      lazydata = LazyBuffer.loadop(LoadOps.CONST, tuple(), dtype if dtype is not None else Tensor.default_type, device, data)
    else:
      raise RuntimeError(f"can't create Tensor from {data}")

    # this is set once we are here
    self.lazydata: LazyBuffer = lazydata

>>>>>>> 9f24a0e5
    # tensors have gradients, buffers do not
    self.grad: Optional[Tensor] = None

    # NOTE: this can be in three states. False and None: no gradient, True: gradient
    # None (the default) will be updated to True if it's put in an optimizer
    self.requires_grad: Optional[bool] = requires_grad

    # internal variables used for autograd graph construction
    self._ctx: Optional[Function] = None
    if data.__class__ in {int, float, list}:
      data = np.array(data, dtype=(dtype if dtype is not None else Tensor.default_type).np)
    elif data.__class__ == LazyBuffer and data.device != device:
      # TODO: this has to realize, it shouldn't have to
      data = data.realize().toCPU()

    # all ndarrays are lazy now
    if data.__class__ == np.ndarray: data = LazyNumpyArray(data, data.shape, data.dtype)

    # by here, it's either LazyNumpyArray or LazyBuffer
    # TODO: it should all be LazyBuffer I think
    if data.__class__ == LazyBuffer:
      assert dtype is None or dtype == data.dtype, "dtype doesn't match, and casting isn't supported"
      self.lazydata: LazyBuffer = data
      return
    if data.__class__ == LazyNumpyArray:
      self.lazydata: LazyBuffer = LazyBuffer.fromCPU(data.astype(dtype.np) if dtype is not None else data, device)
      return
    raise RuntimeError(f"can't create Tensor from {data}")

  def __repr__(self):
    return f"<Tensor {self.lazydata if self.lazydata.realized is None else self.lazydata.realized!r} on {self.device} with grad {(self.grad.lazydata if self.grad else None)!r}>"

  # Python has a non moving GC, so this should be okay
  def __hash__(self): return id(self)

  @property
  def device(self) -> str: return self.lazydata.device

  @property
  def shape(self) -> Tuple[int, ...]: return self.lazydata.shape

  @property
  def dtype(self) -> DType: return self.lazydata.dtype

  # ***** data handlers ****

  def realize(self) -> Tensor:
    self.lazydata.realize()
    return self

  def assign(self, x) -> Tensor:
    # TODO: this is a hack for writing to DISK
    if self.device.startswith("DISK"):
      if not x.__class__ == Tensor: x = Tensor(x, device="CPU", dtype=self.dtype)
      self.lazydata.realize().realized._copyin(x.numpy())  # type: ignore
      return self
    if not x.__class__ == Tensor: x = Tensor(x, device=self.device, dtype=self.dtype)
    assert self.shape == x.shape and self.device == x.device, f"assign shape mismatch {self.shape} != {x.shape} or device mismatch {self.device} != {x.device}"
    assert not x.requires_grad  # self requires_grad is okay?
    if DEBUG >= 4: print(f"assign {self.lazydata} <- {x.lazydata}")
    if self.lazydata.realized is not None and not getenv("DISALLOW_ASSIGN"): x.lazydata.output_buffer = self.lazydata.realized
    self.lazydata = x.lazydata
    return self

  def detach(self): return Tensor(self.lazydata, device=self.device, requires_grad=False)
  def numpy(self) -> np.ndarray: return self.lazydata.toCPU()

  # TODO: if things are realized this won't work
  def to_(self, device:str):
    assert self.lazydata.realized is None
    self.lazydata.device = device
    if self.grad: self.grad.to_(device)

  def to(self, device:str):
    ret = Tensor(self.lazydata, device)
    if self.grad: ret.grad = self.grad.to(device)
    return ret

  # ***** creation llop entrypoint *****

  @staticmethod
  def _loadop(op, sz, device=Device.DEFAULT, dtype:Optional[DType]=None, arg=None, **kwargs):
    return Tensor(LazyBuffer.loadop(op, [sz], Tensor.default_type if dtype is None else dtype, Device.canonicalize(device), arg), dtype=dtype, device=device, **kwargs)

  @staticmethod
  def empty(*shape, **kwargs): return Tensor._loadop(LoadOps.EMPTY, prod(shape), **kwargs).reshape(shape)

  _seed: int = 1337
  @staticmethod
  def manual_seed(seed=None): Tensor._seed = seed

  @staticmethod
  def rand(*shape, **kwargs):
    Tensor._seed += 1
    return Tensor._loadop(LoadOps.RAND, prod(shape), arg=Tensor._seed, **kwargs).reshape(shape)

  # ***** creation helper functions *****

  @staticmethod
  def full(shape:Tuple[int, ...], fill_value, **kwargs): return Tensor(fill_value, **kwargs).reshape([1]*len(new_shape := argfix(shape))).expand(new_shape).contiguous()

  @staticmethod
  def zeros(*shape, **kwargs): return Tensor.full(argfix(*shape), 0, **kwargs)

  @staticmethod
  def ones(*shape, **kwargs): return Tensor.full(argfix(*shape), 1, **kwargs)

  @staticmethod
  def arange(stop, start=0, step=1, **kwargs): return Tensor.full(((stop-start)//step,), step).cumsum() + (start - step)

  @staticmethod
  def full_like(tensor, fill_value, dtype:Optional[DType]=None, **kwargs):
    return Tensor.full(tensor.shape, fill_value=fill_value, dtype=tensor.dtype if dtype is None else dtype, **kwargs)

  @staticmethod
  def zeros_like(tensor, **kwargs): return Tensor.full_like(tensor, 0, **kwargs)

  @staticmethod
  def ones_like(tensor, **kwargs): return Tensor.full_like(tensor, 1, **kwargs)

  @staticmethod
  def eye(dim, **kwargs): return Tensor([1], **kwargs).slice(((0,dim+1),)).reshape(1, dim+1).expand(dim, dim+1).reshape(dim*(dim+1)).slice(((0,dim*dim),)).reshape(dim, dim)

  def where(self:Tensor, input_:Union[Tensor, float], other:Union[Tensor, float]):
    cond = (self != 0.0)
    return cond * input_ + (1.0 - cond) * other

  # ***** rng hlops *****

  @staticmethod
  def randn(*shape, dtype:Optional[DType]=None, **kwargs) -> Tensor:
    # https://en.wikipedia.org/wiki/Box%E2%80%93Muller_transform
    src = Tensor.rand(2, *shape, **kwargs)
    return src[0].mul(2*math.pi).cos().mul(src[1].log().mul(-2).sqrt()).cast(Tensor.default_type if dtype is None else dtype)

  @staticmethod
  def uniform(*shape, low=-1.0, high=1.0, **kwargs) -> Tensor: return ((high-low) * Tensor.rand(*shape, **kwargs)) + low

  @staticmethod
  def scaled_uniform(*shape, **kwargs) -> Tensor: return Tensor.uniform(*shape, **kwargs).mul(prod(shape)**-0.5)

  # https://www.tensorflow.org/api_docs/python/tf/keras/initializers/GlorotUniform
  @staticmethod
  def glorot_uniform(*shape, **kwargs) -> Tensor: return Tensor.uniform(*shape, **kwargs).mul((6/(shape[0]+prod(shape[1:])))**0.5)

  # https://pytorch.org/docs/stable/_modules/torch/nn/init.html#kaiming_uniform_
  @staticmethod
  def kaiming_uniform(*shape, a:float = 0.01, **kwargs) -> Tensor:
<<<<<<< HEAD
    bound = sqrt(3.0) * sqrt(2.0 / (1 + a ** 2)) / sqrt(shape[1] * prod(shape[2:]))
    return Tensor.uniform(*shape, low=-bound, high=bound)
=======
    bound = math.sqrt(3.0) * math.sqrt(2.0 / (1 + a ** 2)) / math.sqrt(prod(shape[1:]))
    return Tensor.uniform(*shape, low=-bound, high=bound, **kwargs)
>>>>>>> 9f24a0e5

  # ***** toposort and backward pass *****
  def deepwalk(self):
    def _deepwalk(node, visited, nodes):
      visited.add(node)
      if node._ctx:
        for i in node._ctx.parents:
          if i not in visited: _deepwalk(i, visited, nodes)
        nodes.append(node)
      return nodes
    return _deepwalk(self, set(), [])

  def backward(self):
    assert self.shape == tuple(), f"backward can only be called for scalar tensors, but it has shape {self.shape})"

    # fill in the first grad with one. don't use Tensor.ones because we don't need contiguous
    # this is "implicit gradient creation"
    self.grad = Tensor(1, device=self.device, requires_grad=False)

    for t0 in reversed(self.deepwalk()):
      if not any(x.requires_grad for x in t0._ctx.parents):
        del t0._ctx  # TODO: does it help to delete this here ever?
        continue
      assert (t0.grad is not None)
      grads = t0._ctx.backward(t0.grad.lazydata)
      grads = [Tensor(g, device=self.device, requires_grad=False) if g is not None else None
        for g in ([grads] if len(t0._ctx.parents) == 1 else grads)]
      for t, g in zip(t0._ctx.parents, grads):
        if g is not None and t.requires_grad:
          assert g.shape == t.shape, f"grad shape must match tensor shape, {g.shape!r} != {t.shape!r}"
          t.grad = g if t.grad is None else (t.grad + g)
      del t0._ctx

  # ***** movement mlops *****
  def reshape(self, shape, *args) -> Tensor:
    new_shape = argfix(shape, *args)
    assert 0 not in new_shape, f"zeros not allowed in shape {new_shape}"
    return mlops.Reshape.apply(self, shape=tuple([-prod(self.shape) // prod(new_shape) if s == -1 else s for s in new_shape]))
  def expand(self, shape, *args) -> Tensor: return mlops.Expand.apply(self, shape=tuple([x if x != -1 else s for s,x in zip(self.shape, argfix(shape, *args))]))
  def permute(self, order, *args) -> Tensor: return mlops.Permute.apply(self, order=argfix(order, *args))
  def flip(self, axis, *args) -> Tensor: return mlops.Flip.apply(self, axis=[x if x >= 0 else x+len(self.shape) for x in argfix(axis, *args)])
  def pad(self, arg:Tuple[Tuple[int, int], ...]) -> Tensor: return mlops.Pad.apply(self, arg=arg) if any([x != (0,0) for x in arg]) else self
  def shrink(self, arg:Tuple[Tuple[int, int], ...]) -> Tensor: return mlops.Shrink.apply(self, arg=arg) if any([x != (0,s) for x,s in zip(arg, self.shape)]) else self

  # ***** movement hlops *****

  # NOTE: using slice is discouraged and things should migrate to pad and shrink
  def slice(self, arg:Sequence[Optional[Tuple[int, int]]]) -> Tensor:
    arg_ = tuple([a if a is not None else (0,s) for s,a in zip(self.shape, arg)])
    padding = tuple([(max(0, -p[0]), max(0, p[1]-self.shape[i])) for i,p in enumerate(arg_)])
    return self.pad(padding).shrink(tuple([(p[0] + padding[i][0], p[1] + padding[i][0]) for i,p in enumerate(arg_)]))

  # - Negative indices are taken relative to the end of the sequence, so X[-2] returns the 2nd-to-last element
  # - A slice i:j returns the elements with indices in [i, j)
  #    - If omitted, i and j will default to 0 and N, respectively, where N is the length of the sequence
  #    - Negative values for i and j are taken relative to the end of the sequence
  #    - Both i and j will be clamped to the range (-N, N], where N in the length of the sequence
  # - Indexing with np.newaxis or None on a given axis will add a new dimension of size one before that axis
  # - Empty slices are not allowed (tensors with 0s in shape have to be supported first, for all backends).
  # - For a slice [i:j:k] finding the correct indices is delegated to slice.indices(len).
  # - Strides > 1 and < 0 are now allowed!:
  #    - This works by applying Shrink -> [[Flip -> ] Pad -> Reshape -> Shrink] -> Reshape (ops in brackets are optional)
  #    - Idea of stride < 0 support:
  #        - Do the slice first, flip the axes were slice.step is negative, do slice.step -> -slice.step. Go to steps below.
  #    - Idea of stride `s` > 1 support (Pad -> Reshape -> Shrink):
  #        - Instead of doing [::s] on axis [dim_sz], do [:, 0] on axes [dim_sz_padded // s, s].
  #        - So pad dim_sz with as many zeros as needed (dim_sz -> dim_sz_padded) so that reshape to [dim_sz_padded // s, s]
  #          is possible.
  #        - Apply Shrink to do the slice [:, 0] on axes of shapes [dim_sz_padded // s, s].
  def __getitem__(self, val):
    def normalize_int(e, i, dim_sz):
      if -dim_sz <= e < dim_sz: return e if e != -1 else dim_sz-1
      raise IndexError(f"index {e} is out of bounds for dimension {i} with size {self.shape[i]}")
    val = list(val) if isinstance(val, tuple) else [val]
    if (num_slices := sum(isinstance(v, (slice, int)) for v in val)) > len(self.shape):
      raise IndexError(f"too many indices for tensor of dimension {len(self.shape)}")
    orig_slices = list(val) + [slice(None)] * (len(self.shape) - num_slices)
    valid_slices = list(filterfalse(lambda x: x is None, orig_slices))
    valid_slices = [v if isinstance(v, slice) else slice(y := normalize_int(v, i, dim_sz), y+1) for i, (v, dim_sz) in enumerate(zip(valid_slices, self.shape))]
    start, stop, strides = zip(*y) if (y := [s.indices(dim_sz) for s, dim_sz in zip(valid_slices, self.shape)]) else ((), (), ())
    new_slice = tuple((s, e)  if st > 0 else (e+1, s+1) for s, e, st in zip(start, stop, strides))
    new_shape = tuple(e - s for s, e in new_slice)
    # Shrink
    sliced_tensor = self.shrink(new_slice)
    # Flip
    if (flip_axes := tuple(i for i, s in enumerate(strides) if s < 0)):
      sliced_tensor = sliced_tensor.flip(axis=flip_axes)
    if any(s > 1 or s < 0 for s in strides):
      # normalize if negative strides
      strides = tuple(abs(s) for s in strides)
      def num_zeros(step, dim_sz): return 0 if step == 1 or (y := dim_sz % step) == 0 else (step - y)
      # Pad: add pad at the end: [dim_sz] -> [dim_sz_padded]
      paddings = tuple((0, num_zeros(s, dim_sz)) for s, dim_sz in zip(strides, sliced_tensor.shape))
      padded_tensor = sliced_tensor.pad(paddings)
      # Reshape: [dim_sz_padded] -> [dim_sz_padded // s, s]
      new_shape = reduce(operator.add, [[sh // s, s] for sh, s in zip(padded_tensor.shape, strides)], [])  # type: ignore
      reshaped_tensor = padded_tensor.reshape(new_shape)
      # Shrink: do [:, 0]
      new_shape = new_shape[::2]
      final_slice = reduce(operator.add, (((0, sh), (0, 1)) for sh in new_shape), ())
      sliced_tensor = reshaped_tensor.shrink(final_slice)
    final_shape = []
    it_shape = iter(new_shape)
    for i in orig_slices:
      if isinstance(i, (int, slice)):
        dim_shape = next(it_shape)
        if isinstance(i, slice): final_shape.append(dim_shape)
      else: # i is None
        final_shape.append(1)
    return sliced_tensor.reshape(tuple(final_shape))  # Reshape

  def cat(self, *args, dim=0):
    dim = (dim + len(self.shape)) if dim < 0 else dim
    assert all([len(y.shape) == len(self.shape) and all([y.shape[i] == s for i,s in enumerate(self.shape) if i != dim]) for y in args])
    catargs = [self] + list(args)
    assert all(len(t.shape) != 0 for t in catargs), "zero-dimensional tensor cannot be concatenated"
    shape_cumsum = [0, *accumulate([y.shape[dim] for y in catargs])]
    slc = [[(0, s) for s in self.shape] for _ in catargs]
    for s,k in zip(slc, shape_cumsum):
      s[dim] = (-k, shape_cumsum[-1]-k)
    return reduce(Tensor.__add__, [arg.slice(s) for arg,s in zip(catargs, slc)])

  @staticmethod
  def stack(tensors, dim=0):
    first = tensors[0].unsqueeze(dim)
    unsqueezed_tensors = [tensor.unsqueeze(dim) for tensor in tensors[1:]]
    # checks for shapes and number of dimensions delegated to cat
    return first.cat(*unsqueezed_tensors, dim=dim)

  def repeat(self, repeats):
    base_shape = self.shape
    if len(repeats) > self.ndim:
      base_shape = (1,) * (len(repeats) - self.ndim) + base_shape
    new_shape = [x for i in range(len(base_shape)) for x in [1, base_shape[i]]]
    expand_shape = [x for r,s in zip(repeats, base_shape) for x in [r,s]]
    final_shape = [r*s for r,s in zip(repeats, base_shape)]
    return self.reshape(new_shape).expand(expand_shape).reshape(final_shape)

  # TODO: make this nicer with syntactic sugar in slice
  def chunk(self, num, dim):
    slice_params = [[(0, s) for s in self.shape] for _ in range(num)]
    for i,k in enumerate(range(0, self.shape[dim], self.shape[dim]//num)):
      slice_params[i][dim] = (k, min(self.shape[dim], k+self.shape[dim]//num))
    return [self.slice(p) for p in slice_params]

  def unsqueeze(self, dim):
    if dim < 0: dim = len(self.shape) + dim + 1
    return self.reshape(self.shape[:dim] + (1,) + self.shape[dim:])

  # (padding_left, padding_right, padding_top, padding_bottom)
  def pad2d(self, padding:Union[List[int], Tuple[int, ...]]):
    slc = [(-p0, s+p1) for p0,p1,s in zip(padding[::2], padding[1::2], self.shape[::-1])][::-1]
    return self.slice([(0,s) for s in self.shape[:-(len(padding)//2)]] + slc)

  @property
  def T(self) -> Tensor: return self.transpose()
  def transpose(self, ax1=1, ax2=0) -> Tensor:
    order = list(range(len(self.shape)))
    order[ax1], order[ax2] = order[ax2], order[ax1]
    return self.permute(order)
  def flatten(self, start_dim=0): return self.reshape(shape=tuple(list(self.shape[0:start_dim]) + [-1]))

  # ***** reduce ops *****

  def _reduce(self, fxn:Type[Function], axis:Optional[Union[int, Tuple[int, ...]]]=None, keepdim=False):
    axis_: List[int] = list(range(len(self.shape))) if axis is None else ([axis] if axis.__class__ == int else list(axis))
    axis_ = [x if x >= 0 else x+len(self.shape) for x in axis_]
    shape = [self.shape[i] for i in range(len(self.shape)) if i not in axis_]
    ret = fxn.apply(self, new_shape=tuple([1 if i in axis_ else self.shape[i] for i in range(len(self.shape))]))
    return ret if keepdim else ret.reshape(shape=shape)

  def sum(self, axis=None, keepdim=False): return self._reduce(mlops.Sum, axis, keepdim)
  def max(self, axis=None, keepdim=False): return self._reduce(mlops.Max, axis, keepdim)
  def min(self, axis=None, keepdim=False): return -((-self).max(axis=axis, keepdim=keepdim))

  def mean(self, axis=None, keepdim=False):
    out = self.sum(axis=axis, keepdim=keepdim)
    return out * (prod(out.shape)/prod(self.shape))
  def std(self, axis=None, keepdim=False, correction=1):
    square_sum = ((self - self.mean(axis=axis, keepdim=True)).square()).sum(axis=axis, keepdim=keepdim)
    return (square_sum / (prod(self.shape)/prod(square_sum.shape)-correction)).sqrt()
  def _softmax(self, axis):
    m = self - self.max(axis=axis, keepdim=True)
    e = m.exp()
    return m, e, e.sum(axis=axis, keepdim=True)

  def softmax(self, axis=-1):
    _, e, ss = self._softmax(axis)
    return e.div(ss)

  def log_softmax(self, axis=-1):
    m, _, ss = self._softmax(axis)
    return m - ss.log()

  # ***** processing ops *****

  def _pool(self, k_:Tuple[int, ...], stride:Union[Tuple[int, ...], int]=1, dilation:Union[Tuple[int, ...], int]=1, _insert_dims=tuple()) -> Tensor:
    assert len(self.shape) >= len(k_), f"can't pool {self.shape} with {k_}"
    s_, d_ = make_pair(stride, len(k_)), make_pair(dilation, len(k_))
    assert len(k_) == len(s_) and len(k_) == len(d_), f"stride/dilation mismatch kernel:{k_} stride:{s_} dilation:{d_}"
    slc_prefix, prefix, i_ = [(0,x) for x in self.shape[0:-len(k_)]], self.shape[0:-len(k_)], self.shape[-len(k_):]
    if any(k > s for k,s in zip(k_, s_)) or any(d != 1 for d in d_):
      o_ = [(i - d * (k-1) - 1)//s + 1 for i,d,k,s in zip(i_, d_, k_, s_)]
      e_ = [ceil(k*(i+d) / i) for k,i,d in zip(k_, i_, d_)]  # expands such that we don't need padding
      xup = self.reshape(*prefix, *([1]*len(_insert_dims)), *flatten((1,i) for i in i_)).expand(*prefix, *_insert_dims, *flatten((e,i) for e,i in zip(e_, i_))).reshape(*prefix, *_insert_dims, *[e*i for e,i in zip(e_, i_)])
      # NOTE: _insert_dims is required because reduces can't be merged (yet)
      prefix += _insert_dims
      slc_prefix += [(0,x) for x in _insert_dims]
      # slide by dilation
      xup = xup.slice(slc_prefix + [(0,k*(i+d)) for k,i,d in zip(k_, i_, d_)])
      xup = xup.reshape(*prefix, *flatten((k,i+d) for k,i,d in zip(k_, i_, d_)))
      xup = xup.slice(slc_prefix + flatten(((0,k), (0,o*s)) for k,o,s in zip(k_, o_, s_)))
      # handle stride, and permute to move reduce to the end
      xup = xup.reshape(*prefix, *flatten((k,o,s) for k,o,s in zip(k_, o_, s_)))
      xup = xup.slice(slc_prefix + flatten(((0,k), (0,o), (0,1)) for k,o in zip(k_, o_)))
      xup = xup.reshape(*prefix, *flatten((k,o) for k,o in zip(k_, o_)))
      return xup.permute(*range(len(prefix)), *[len(prefix)+i*2+1 for i in range(len(k_))], *[len(prefix)+i*2 for i in range(len(k_))])
    else:
      # TODO: once the shapetracker can optimize well, remove this alternative implementation. or not if the CPU implementation doesn't use ShapeTracker
      o_ = [(i+(s-k))//s for i,s,k in zip(i_, s_, k_)]
      xup = self.slice(slc_prefix + [(0,o*s) for o,s in zip(o_, s_)])
      xup = xup.reshape(*prefix, *([1]*len(_insert_dims)), *flatten(((o, s) for o,s in zip(o_, s_))))
      if len(_insert_dims):
        xup = xup.expand(*prefix, *_insert_dims, *flatten(((o, s) for o,s in zip(o_, s_))))
        prefix += _insert_dims
        slc_prefix += [(0,x) for x in _insert_dims]
      xup = xup.slice(slc_prefix + flatten(((0,o), (0,k)) for o,k in zip(o_, k_)))
      return xup.permute(*range(len(prefix)), *[len(prefix)+i*2 for i in range(len(k_))], *[len(prefix)+i*2+1 for i in range(len(k_))])

  # NOTE: these work for more than 2D
  def avg_pool2d(self, kernel_size=(2,2), stride=None): return self._pool(make_pair(kernel_size), stride if stride is not None else kernel_size).mean(axis=tuple(range(0-len(make_pair(kernel_size)), 0)))
  def max_pool2d(self, kernel_size=(2,2), stride=None, dilation=1): return self._pool(make_pair(kernel_size), stride if stride is not None else kernel_size, dilation).max(axis=tuple(range(0-len(make_pair(kernel_size)), 0)))

  def conv_transpose2d(self, weight:Tensor, bias:Optional[Tensor]=None, groups=1, stride=1, dilation=1, padding=0, output_padding=0) -> Tensor:
    HW, trailing = weight.shape[2:], list(range(3, len(weight.shape)+1))
    x, w = self, weight.reshape(groups, weight.shape[0]//groups, weight.shape[1], *weight.shape[2:]).permute(0,2,1,*trailing).flip(trailing)
    stride = make_pair(stride, len(HW))
    if any([s>1 for s in stride]):
      x = x.reshape(*x.shape[:2], *flatten((k,1) for k in x.shape[2:]))
      x = x.pad(((0,0), (0,0), *flatten(((0,0),(0,s-1)) for s in stride)))
      x = x.reshape(*x.shape[:2], *[k*s for k,s in zip(x.shape[2::2], stride)])
      x = x.shrink(((0,x.shape[0]), (0,x.shape[1]), *[(0,k-(s-1)) for k,s in zip(x.shape[2:], stride)]))
    padding = flatten((((k-1)*d-p,(k-1)*d-p+op) for k,d,p,op in reversed(list(zip(HW, make_pair(dilation, len(HW)), make_pair(padding, len(HW)), make_pair(output_padding, len(HW)))))))
    return x.conv2d(w.reshape(w.shape[0]*w.shape[1],*w.shape[2:]), groups=groups, bias=bias, dilation=dilation, padding=padding)

  def conv2d(self, weight:Tensor, bias:Optional[Tensor]=None, groups=1, stride=1, dilation=1, padding=0) -> Tensor:
    (bs,cin_), (cout,cin), HW = self.shape[:2], weight.shape[:2], weight.shape[2:]
    assert groups*cin == cin_ and len(self.shape) == len(weight.shape), f"Input Tensor shape {self.shape} does not match the shape of the weights {weight.shape}. ({groups*cin} vs. {cin_})"
    if isinstance(padding, (tuple,list)): assert len(padding) == 2*len(HW) or len(padding) == len(HW), f"Expected padding of length {2*len(HW)} or {len(HW)}, but got {len(padding)} for tensor of shape {self.shape}"
    padding_ = [padding]*2*len(HW) if isinstance(padding, int) else (padding if len(padding) == 2*len(HW) else [p for p in padding for _ in range(2)][::-1])

    # conv2d is a pooling op (with padding)
    x = self.pad2d(padding_)._pool(HW, stride, dilation)   # (bs, groups*cin, oy, ox, H, W)
    rcout, oyx = cout//groups, x.shape[2:-len(HW)]
    x = x.reshape(bs, groups, cin, 1, *oyx, *HW).expand(bs, groups, cin, rcout, *oyx, *HW).permute(0,1,3,*[4+i for i in range(len(oyx))],2,*[4+len(oyx)+i for i in range(len(HW))])

    # expand the channels with the pool
    # TODO: this reduces the number of kernels, but it's slower!
    #x = self.pad2d(padding_)._pool((H,W), stride, dilation, _insert_dims=(cout//groups,))   # (bs, groups*cin, rcout, oy, ox, H, W)
    #rcout, oy, ox = x.shape[2:5]
    #x = x.reshape(bs, groups, cin, rcout, oy, ox, H, W).permute(0,1,3,4,5,2,6,7)

    # conv! broadcasted to (bs, groups, rcout, *oyx, cin, *HW)
    ret = (x * weight.reshape(1, groups, rcout, *[1 for _ in range(len(oyx))], cin, *HW)).sum([-1-i for i in range(1+len(oyx))], keepdim=True).reshape(bs, cout, *oyx)
    return ret if bias is None else ret.add(bias.reshape(1, -1, *[1 for _ in range(len(HW))]))

  def dot(self, w:Tensor) -> Tensor:
    if (n1:=len(self.shape))*(n2:=len(w.shape)) == 0: raise RuntimeError(f"both arguments to matmul need to be at least 1D, but they are {n1}D and {n2}D")
    x = self.reshape(*self.shape[0:-1], 1, self.shape[-1])
    w = w.reshape(*w.shape[0:-2], 1, w.shape[-2], w.shape[-1]).transpose(-1, -2)
    r = (x*w).sum(-1)
    return r.reshape((*r.shape[:-2], r.shape[-1])) if len(self.shape) == 1 else r

  # TODO: make this work for n-dimensional inputs
  def cumsum(self): return self.reshape(1, 1, 1, self.shape[0]).conv2d(Tensor.ones(1, 1, 1, self.shape[0]), padding=(self.shape[0] - 1, 0, 0, 0)).flatten()

  # ***** mlops (unary) *****

  def contiguous(self): return mlops.Contiguous.apply(self)
  def log(self): return mlops.Log.apply(self)
  def exp(self): return mlops.Exp.apply(self)
  def relu(self): return mlops.Relu.apply(self)
  def sin(self): return mlops.Sin.apply(self)
  def cos(self): return ((pi/2)-self).sin()
  def tan(self): return self.sin() / self.cos()
  # ***** math functions (unary) *****

  def __neg__(self): return 0.0-self
  def sqrt(self): return self.pow(0.5)
  def rsqrt(self): return self.pow(-0.5)
  def square(self): return self*self
  def clip(self, min_, max_): return ((self-min_).relu()+min_) - (self-max_).relu()
  def abs(self): return self.relu() + (-self).relu()
  def sign(self): return self / (self.abs() + 1e-10)
  def reciprocal(self): return 1.0/self

  # ***** activation functions (unary) *****

  def sigmoid(self): return (1.0 + (-self).exp()).reciprocal()
  def elu(self, alpha=1.0): return self.relu() - alpha*(1-self.exp()).relu()
  def celu(self, alpha=1.0): return self.maximum(0) + (alpha * ((self / alpha).exp() - 1)).minimum(0)
  def swish(self): return self * self.sigmoid()
  def silu(self): return self.swish()   # The SiLU function is also known as the swish function.
  def relu6(self): return self.relu() - (self-6).relu()
  def hardswish(self): return self * (self+3).relu6() * (1/6)
  def tanh(self): return 2.0 * ((2.0 * self).sigmoid()) - 1.0
  def hardtanh(self, min_val=-1, max_val=1): return self.clip(min_val, max_val)
  def gelu(self): return 0.5 * self * (1 + (self * 0.7978845608 * (1 + 0.044715 * self * self)).tanh())
  def quick_gelu(self): return self * (self * 1.702).sigmoid()
  def leakyrelu(self, neg_slope=0.01): return self.relu() - (-neg_slope*self).relu()
  def mish(self): return self * self.softplus().tanh()
  def softplus(self, beta=1): return (1/beta) * (1 + (self*beta).exp()).log()
  def softsign(self): return self / (1 + self.abs())

  # ***** broadcasted binary mlops *****

  def _broadcasted(self, fxn:Type[Function], other:Union[Tensor, float], reverse:bool=False) -> Tensor:
    x, y = self, Tensor(other, device=self.device, requires_grad=False) if not other.__class__ == Tensor else other
    if reverse: x, y = y, x
    if x.shape == y.shape: return fxn.apply(x, y)

    x_shape, y_shape = x.shape, y.shape
    len_x_shape, len_y_shape = len(x_shape), len(y.shape)
    max_shape = max(len_x_shape, len_y_shape)

    if len_x_shape != max_shape: x = x.reshape((1,) * (max_shape - len_x_shape) + x_shape)
    if len_y_shape != max_shape: y = y.reshape((1,) * (max_shape - len_y_shape) + y_shape)

    shape_ret = tuple(map(max, zip(x.shape, y.shape)))
    return fxn.apply(x.expand(shape_ret), y.expand(shape_ret))

  def add(self, x:Union[Tensor, float], reverse=False) -> Tensor: return self._broadcasted(mlops.Add, x, reverse) if x.__class__ == Tensor or x else self
  def sub(self, x:Union[Tensor, float], reverse=False) -> Tensor: return self._broadcasted(mlops.Sub, x, reverse) if x.__class__ == Tensor or x or reverse else self
  def mul(self, x:Union[Tensor, float], reverse=False) -> Tensor: return self._broadcasted(mlops.Mul, x, reverse) if x.__class__ == Tensor or x != 1.0 else self
  def pow(self, x:Union[Tensor, float], reverse=False) -> Tensor: return self._broadcasted(mlops.Pow, x, reverse) if x.__class__ == Tensor or x != 1.0 or reverse else self
  def div(self, x:Union[Tensor, float], reverse=False) -> Tensor: return self._broadcasted(mlops.Div, x, reverse) if x.__class__ == Tensor or reverse or not x else self.mul(1/x)
  def matmul(self, x:Tensor, reverse=False) -> Tensor: return x.dot(self) if reverse else self.dot(x)

  def maximum(self, x:Union[Tensor, float]) -> Tensor: return self._broadcasted(mlops.Maximum, x)
  def minimum(self, x:Union[Tensor, float]) -> Tensor: return -((-self).maximum(-x))
  def eq(self, x) -> Tensor: return self._broadcasted(mlops.Equal, x, False)

  # ***** binary op wrappers (18 wasted lines to make the typechecker happy) *****

  # NOTE: __pow__ and friends are broken in mypyc with the ** operator
  def __add__(self, x) -> Tensor: return self.add(x)
  def __sub__(self, x) -> Tensor: return self.sub(x)
  def __mul__(self, x) -> Tensor: return self.mul(x)
  def __pow__(self, x) -> Tensor: return self.pow(x)
  def __truediv__(self, x) -> Tensor: return self.div(x)
  def __matmul__(self, x) -> Tensor: return self.matmul(x)

  def __radd__(self, x) -> Tensor: return self.add(x, True)
  def __rsub__(self, x) -> Tensor: return self.sub(x, True)
  def __rmul__(self, x) -> Tensor: return self.mul(x, True)
  def __rpow__(self, x) -> Tensor: return self.pow(x, True)
  def __rtruediv__(self, x) -> Tensor: return self.div(x, True)
  def __rmatmul__(self, x) -> Tensor: return self.matmul(x, True)

  def __iadd__(self, x) -> Tensor: return self.assign(self.add(x))
  def __isub__(self, x) -> Tensor: return self.assign(self.sub(x))
  def __imul__(self, x) -> Tensor: return self.assign(self.mul(x))
  def __ipow__(self, x) -> Tensor: return self.assign(self.pow(x))
  def __itruediv__(self, x) -> Tensor: return self.assign(self.div(x))
  def __imatmul__(self, x) -> Tensor: return self.assign(self.matmul(x))

  def __ge__(self, x) -> Tensor: return self.maximum(x).eq(self)
  def __le__(self, x) -> Tensor: return self.maximum(x).eq(x)
  def __lt__(self, x) -> Tensor: return 1.0-(self>=x)
  def __gt__(self, x) -> Tensor: return 1.0-(self<=x)
  def __eq__(self, x) -> Tensor: return self.eq(x)  # type: ignore # mypy things this should be a bool
  def __ne__(self, x) -> Tensor: return 1.0-self.eq(x)  # type: ignore

  # ***** functional nn ops *****

  def linear(self, weight:Tensor, bias:Optional[Tensor]=None):
    x = self.mul(weight) if len(weight.shape) == 1 else self.dot(weight)
    return x.add(bias) if bias is not None else x

  def sequential(self, ll:List[Callable[[Tensor], Tensor]]): return reduce(lambda x,f: f(x), ll, self)

  def layernorm(self, axis=-1, eps:float=1e-5) -> Tensor:
    y = (self - self.mean(axis, keepdim=True))
    return y.mul((y*y).mean(axis, keepdim=True).add(eps).rsqrt())

  def batchnorm(self, weight:Optional[Tensor], bias:Optional[Tensor], mean:Tensor, invstd:Tensor) -> Tensor:
    x = (self - mean.reshape(shape=[1, -1, 1, 1]))
    if weight: x = x * weight.reshape(shape=[1, -1, 1, 1])
    ret = x.mul(invstd.reshape(shape=[1, -1, 1, 1]) if len(invstd.shape) == 1 else invstd)
    return (ret + bias.reshape(shape=[1, -1, 1, 1])) if bias else ret

  def dropout(self, p=0.5) -> Tensor:
    if not Tensor.training: return self
    mask = (Tensor.rand(*self.shape, requires_grad=False) >= p).cast(dtypes.bool)
    return self * mask * (1/(1.0 - p))

  # ***** cast ops *****

  def cast(self, dtype:DType) -> Tensor: return mlops.Cast.apply(self, dtype=dtype) if self.dtype != dtype else self
  def float(self) -> Tensor: return self.cast(dtypes.float32)
  def half(self) -> Tensor: return self.cast(dtypes.float16)

  # ***** Convenience stuff *****
  @property
  def ndim(self) -> int: return len(self.shape)
  def numel(self) -> int: return prod(self.shape)
  def element_size(self) -> int: return self.dtype.itemsize
  def nbytes(self) -> int: return self.numel() * self.element_size()
  def is_floating_point(self) -> bool: return dtypes.is_float(self.dtype)

# register functions to move between devices
for device in Device._buffers:
  setattr(Tensor, f"{device.lower()}", partialmethod(Tensor.to, device))
  setattr(Tensor, f"{device.lower()}_", partialmethod(Tensor.to_, device))

# if IMAGE>0 we install these replacement functions in Tensor (hack!)
from tinygrad.nn.image import image_conv2d, image_dot
if IMAGE:
  setattr(Tensor, "conv2d", image_conv2d)
  setattr(Tensor, "dot", image_dot)<|MERGE_RESOLUTION|>--- conflicted
+++ resolved
@@ -5,12 +5,8 @@
 import operator
 import numpy as np
 from typing import List, Tuple, Callable, Optional, ClassVar, Type, Union, Sequence
-<<<<<<< HEAD
-from tinygrad.helpers import argfix, make_pair, getenv, IMAGE, DEBUG, flatten, DType, dtypes, LazyNumpyArray
+from tinygrad.helpers import argfix, make_pair, getenv, IMAGE, DEBUG, flatten, DType, dtypes
 from math import ceil, pi, prod, sqrt
-=======
-from tinygrad.helpers import prod, argfix, make_pair, getenv, IMAGE, DEBUG, flatten, DType, dtypes
->>>>>>> 9f24a0e5
 from tinygrad.lazy import Device, LazyBuffer
 from tinygrad.ops import LoadOps
 
@@ -61,8 +57,15 @@
   def __init__(self, data:Union[int, float, list, LazyBuffer, np.ndarray], device=Device.DEFAULT, dtype:Optional[DType]=None, requires_grad:Optional[bool]=None):
     assert dtype is None or isinstance(dtype, DType), f"invalid dtype {dtype}"
     device = Device.canonicalize(device)
-<<<<<<< HEAD
-=======
+    # tensors have gradients, buffers do not
+    self.grad: Optional[Tensor] = None
+
+    # NOTE: this can be in three states. False and None: no gradient, True: gradient
+    # None (the default) will be updated to True if it's put in an optimizer
+    self.requires_grad: Optional[bool] = requires_grad
+
+    # internal variables used for autograd graph construction
+    self._ctx: Optional[Function] = None
     if isinstance(data, list):
       data = np.array(data, dtype=(dtype if dtype is not None else Tensor.default_type).np)
     elif isinstance(data, LazyBuffer) and data.device != device:
@@ -71,46 +74,13 @@
 
     if isinstance(data, LazyBuffer):
       assert dtype is None or dtype == data.dtype, "dtype doesn't match, and casting isn't supported"
-      lazydata = data
+      self.lazydata = data
     elif isinstance(data, np.ndarray):
-      lazydata = LazyBuffer.loadop(LoadOps.FROMCPU, data.shape, dtypes.from_np(data.dtype), device, data)
+      self.lazydata = LazyBuffer.loadop(LoadOps.FROMCPU, data.shape, dtypes.from_np(data.dtype), device, data)
     elif isinstance(data, (int, float)):
-      lazydata = LazyBuffer.loadop(LoadOps.CONST, tuple(), dtype if dtype is not None else Tensor.default_type, device, data)
+      self.lazydata = LazyBuffer.loadop(LoadOps.CONST, tuple(), dtype if dtype is not None else Tensor.default_type, device, data)
     else:
       raise RuntimeError(f"can't create Tensor from {data}")
-
-    # this is set once we are here
-    self.lazydata: LazyBuffer = lazydata
-
->>>>>>> 9f24a0e5
-    # tensors have gradients, buffers do not
-    self.grad: Optional[Tensor] = None
-
-    # NOTE: this can be in three states. False and None: no gradient, True: gradient
-    # None (the default) will be updated to True if it's put in an optimizer
-    self.requires_grad: Optional[bool] = requires_grad
-
-    # internal variables used for autograd graph construction
-    self._ctx: Optional[Function] = None
-    if data.__class__ in {int, float, list}:
-      data = np.array(data, dtype=(dtype if dtype is not None else Tensor.default_type).np)
-    elif data.__class__ == LazyBuffer and data.device != device:
-      # TODO: this has to realize, it shouldn't have to
-      data = data.realize().toCPU()
-
-    # all ndarrays are lazy now
-    if data.__class__ == np.ndarray: data = LazyNumpyArray(data, data.shape, data.dtype)
-
-    # by here, it's either LazyNumpyArray or LazyBuffer
-    # TODO: it should all be LazyBuffer I think
-    if data.__class__ == LazyBuffer:
-      assert dtype is None or dtype == data.dtype, "dtype doesn't match, and casting isn't supported"
-      self.lazydata: LazyBuffer = data
-      return
-    if data.__class__ == LazyNumpyArray:
-      self.lazydata: LazyBuffer = LazyBuffer.fromCPU(data.astype(dtype.np) if dtype is not None else data, device)
-      return
-    raise RuntimeError(f"can't create Tensor from {data}")
 
   def __repr__(self):
     return f"<Tensor {self.lazydata if self.lazydata.realized is None else self.lazydata.realized!r} on {self.device} with grad {(self.grad.lazydata if self.grad else None)!r}>"
@@ -216,7 +186,7 @@
   def randn(*shape, dtype:Optional[DType]=None, **kwargs) -> Tensor:
     # https://en.wikipedia.org/wiki/Box%E2%80%93Muller_transform
     src = Tensor.rand(2, *shape, **kwargs)
-    return src[0].mul(2*math.pi).cos().mul(src[1].log().mul(-2).sqrt()).cast(Tensor.default_type if dtype is None else dtype)
+    return src[0].mul(2*pi).cos().mul(src[1].log().mul(-2).sqrt()).cast(Tensor.default_type if dtype is None else dtype)
 
   @staticmethod
   def uniform(*shape, low=-1.0, high=1.0, **kwargs) -> Tensor: return ((high-low) * Tensor.rand(*shape, **kwargs)) + low
@@ -231,13 +201,8 @@
   # https://pytorch.org/docs/stable/_modules/torch/nn/init.html#kaiming_uniform_
   @staticmethod
   def kaiming_uniform(*shape, a:float = 0.01, **kwargs) -> Tensor:
-<<<<<<< HEAD
-    bound = sqrt(3.0) * sqrt(2.0 / (1 + a ** 2)) / sqrt(shape[1] * prod(shape[2:]))
-    return Tensor.uniform(*shape, low=-bound, high=bound)
-=======
-    bound = math.sqrt(3.0) * math.sqrt(2.0 / (1 + a ** 2)) / math.sqrt(prod(shape[1:]))
+    bound = sqrt(3.0) * sqrt(2.0 / (1 + a ** 2)) / sqrt(prod(shape[1:]))
     return Tensor.uniform(*shape, low=-bound, high=bound, **kwargs)
->>>>>>> 9f24a0e5
 
   # ***** toposort and backward pass *****
   def deepwalk(self):
