from math import prod
import os, json, pathlib, zipfile, pickle
from tqdm import tqdm
from typing import Dict, Union, List
from tinygrad.tensor import Tensor
<<<<<<< HEAD
from tinygrad.helpers import dtypes, argsort
=======
from tinygrad.helpers import dtypes, prod, argsort, DEBUG, Timing, GlobalCounters
>>>>>>> ed1963b8
from tinygrad.shape.shapetracker import strides_for_shape

safe_dtypes = {"F16": dtypes.float16, "F32": dtypes.float32, "U8": dtypes.uint8, "I8": dtypes.int8, "I32": dtypes.int32, "I64": dtypes.int64}
inverse_safe_dtypes = {v:k for k,v in safe_dtypes.items()}

def torch_load(fn:str):
  import zipfile, pickle
  myzip = zipfile.ZipFile(fn, 'r')
  base_name = myzip.namelist()[0].split('/', 1)[0]
  t = Tensor.empty(os.stat(fn).st_size, dtype=dtypes.uint8, device=f"disk:{fn}")

  def _rebuild_tensor_v2(storage, storage_offset, size, stride, requires_grad, backward_hooks, metadata=None):
    #print(storage, storage_offset, size, stride, requires_grad, backward_hooks, metadata)
    with myzip.open(f'{base_name}/data/{storage[2]}') as myfile:
      offset = myfile._orig_compress_start  # type: ignore
    return t[offset:offset+prod(size)].cast(storage[1]).reshape(size)

  intercept = {"HalfStorage": dtypes.float16, "FloatStorage": dtypes.float32, "LongStorage": dtypes.int64, "_rebuild_tensor_v2": _rebuild_tensor_v2}
  class TorchPickle(pickle.Unpickler):
    def find_class(self, module, name):
      if module.startswith("torch"): return intercept[name]
      return super().find_class(module, name)
    def persistent_load(self, pid): return pid

  with myzip.open(f'{base_name}/data.pkl') as myfile: return TorchPickle(myfile).load()

def safe_load(fn:Union[Tensor,str]) -> Dict[str, Tensor]:
  t = fn if isinstance(fn, Tensor) else Tensor.empty(os.stat(fn).st_size, dtype=dtypes.uint8, device=f"disk:{fn}")
  json_len = t[0:1].cast(dtypes.int64).numpy()[0]
  metadata = json.loads(t[8:8+json_len].numpy().tobytes())
  return {k:t[8+json_len+v['data_offsets'][0]:].cast(safe_dtypes[v['dtype']])[:prod(v['shape'])].reshape(v['shape']) for k,v in metadata.items() if k != "__metadata__"}

def safe_save(tensors:Dict[str, Tensor], fn:str):
  metadata, offset = {}, 0
  for k,v in tensors.items():
    metadata[k] = {'dtype': inverse_safe_dtypes[v.dtype], 'shape': list(v.shape), 'data_offsets':[offset, offset+v.nbytes()]}
    offset += v.nbytes()
  j = json.dumps(metadata, separators=(',', ':'))
  j += "\x20"*((8-len(j)%8)%8)
  pathlib.Path(fn).unlink(missing_ok=True)
  t = Tensor.empty(8+len(j)+offset, dtype=dtypes.uint8, device=f"disk:{fn}")
  t[0:1].cast(dtypes.int64).assign([len(j)])
  t[8:8+len(j)].assign(Tensor(list(j.encode('utf-8')), dtype=dtypes.uint8))
  for k,v in safe_load(t).items(): v.assign(tensors[k])

# state dict

from collections import OrderedDict
def get_state_dict(obj, prefix:str='', tensor_type=Tensor) -> Dict[str, Tensor]:
  if isinstance(obj, tensor_type): return {prefix.strip('.'):obj}
  if hasattr(obj, '_asdict'): return get_state_dict(obj._asdict(), prefix, tensor_type)  # namedtuple
  if isinstance(obj, OrderedDict): return get_state_dict(dict(obj), prefix, tensor_type)
  if hasattr(obj, '__dict__'): return get_state_dict(obj.__dict__, prefix, tensor_type)
  state_dict = {}
  if isinstance(obj, (list, tuple)):
    for i,x in enumerate(obj): state_dict.update(get_state_dict(x, f"{prefix}{str(i)}.", tensor_type))
  elif isinstance(obj, dict):
    for k,v in obj.items(): state_dict.update(get_state_dict(v, f"{prefix}{str(k)}.", tensor_type))
  return state_dict
def get_parameters(obj) -> List[Tensor]: return list(get_state_dict(obj).values())

def load_state_dict(model, state_dict, strict=True):
  with Timing("loaded weights in ", lambda et_ns: f", {GlobalCounters.mem_used/1e9:.2f} GB loaded at {GlobalCounters.mem_used/et_ns:.2f} GB/s"):
    for k,v in (t := tqdm(get_state_dict(model).items())):
      t.set_description(f"ram used: {GlobalCounters.mem_used/1e9:5.2f} GB, {k:50s}")
      if k not in state_dict and not strict:
        if DEBUG >= 2: print(f"WARNING: not loading {k}")
        continue
      v.assign(state_dict[k].to(v.device)).realize()

# torch support!

def torch_load(fn:str):
  t = Tensor.empty(os.stat(fn).st_size, dtype=dtypes.uint8, device=f"disk:{fn}")

  offsets: Dict[str, int] = {}
  lens: Dict[str, int] = {}
  def _rebuild_tensor_v2(storage, storage_offset, size, stride, requires_grad, backward_hooks, metadata=None):
    #print(storage, storage_offset, size, stride, requires_grad, backward_hooks, metadata)
    lens[storage[2]] = storage[4] * storage[1].itemsize
    if storage[2] not in offsets: return None
    byte_offset = offsets[storage[2]]+storage_offset*storage[1].itemsize
    ret = t[byte_offset:byte_offset+prod(size)].cast(storage[1])

    # 7 lines to deal with permuted tensors. NOTE: this currently requires reading off the disk
    shape_strides = [(s, st) for s,st in zip(size, stride) if s != 1]
    permute_indexes = [len(shape_strides)-1-y for y in argsort([x[1] for x in shape_strides])]
    if tuple(permute_indexes) != tuple(range(len(permute_indexes))):
      intermediate_shape = tuple([shape_strides[x][0] for x in argsort(permute_indexes)])
      assert tuple([shape_strides[i][1] for i in argsort(permute_indexes)]) == strides_for_shape(intermediate_shape), "nonpermutable strides"
      if DEBUG >= 2: print(f"WARNING: this torch load is slow. it has to convert to CPU to permute {permute_indexes}")
      # TODO: find a nice way to support all shapetracker on disktensors
      ret = ret.cpu().reshape(intermediate_shape).permute(permute_indexes)

    return ret.reshape(size)

  intercept = {"HalfStorage": dtypes.float16, "FloatStorage": dtypes.float32, "IntStorage": dtypes.int32, "LongStorage": dtypes.int64, "_rebuild_tensor_v2": _rebuild_tensor_v2}
  whitelist = {"torch", "collections", "numpy", "_codecs"}  # NOTE: this is not for security, only speed
  class Dummy: pass
  class TorchPickle(pickle.Unpickler):
    def find_class(self, module, name):
      module_root = module.split(".")[0]
      if module_root not in whitelist:
        if DEBUG >= 2: print(f"WARNING: returning Dummy for {module} {name}")
        return Dummy
      return intercept[name] if module_root == "torch" else super().find_class(module, name)
    def persistent_load(self, pid): return pid

  if tuple(t[0:2].numpy()) == (0x50, 0x4b):
    myzip = zipfile.ZipFile(fn, 'r')
    base_name = myzip.namelist()[0].split('/', 1)[0]
    for n in myzip.namelist():
      if n.startswith(f'{base_name}/data/'):
        with myzip.open(n) as myfile:
          offsets[n.split("/")[-1]] = myfile._orig_compress_start # type: ignore
    with myzip.open(f'{base_name}/data.pkl') as myfile:
      return TorchPickle(myfile).load()
  else:
    with open(fn, "rb") as f:
      pkl = TorchPickle(f)
      _, _, _, rwd, _, ids, base_offset = pkl.load(), pkl.load(), pkl.load(), f.tell(), pkl.load(), pkl.load(), f.tell()
      for i in ids:
        offsets[i] = base_offset + 8
        base_offset += 8 + lens[i]
      f.seek(rwd)
      return TorchPickle(f).load()<|MERGE_RESOLUTION|>--- conflicted
+++ resolved
@@ -3,11 +3,7 @@
 from tqdm import tqdm
 from typing import Dict, Union, List
 from tinygrad.tensor import Tensor
-<<<<<<< HEAD
-from tinygrad.helpers import dtypes, argsort
-=======
-from tinygrad.helpers import dtypes, prod, argsort, DEBUG, Timing, GlobalCounters
->>>>>>> ed1963b8
+from tinygrad.helpers import DEBUG, GlobalCounters, Timing, dtypes, argsort
 from tinygrad.shape.shapetracker import strides_for_shape
 
 safe_dtypes = {"F16": dtypes.float16, "F32": dtypes.float32, "U8": dtypes.uint8, "I8": dtypes.int8, "I32": dtypes.int32, "I64": dtypes.int64}
