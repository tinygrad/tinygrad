from typing import Iterator
import functools, operator, itertools
from dataclasses import dataclass, field
from tinygrad.dtype import dtypes, AddrSpace
from tinygrad.uop.ops import PatternMatcher, UPat, Ops, UOp, resolve, GroupOp, graph_rewrite, sint, AxisType, profile_matches
from tinygrad.uop.symbolic import symbolic, pm_simplify_valid, pm_drop_and_clauses
from tinygrad.helpers import argsort, all_same, cpu_profile, PCONTIG, colored

ALWAYS_CONTIGUOUS: set[Ops] = {Ops.CONTIGUOUS, Ops.ASSIGN, Ops.COPY, Ops.BUFFER, Ops.BUFFER_VIEW,
                     Ops.CONST, Ops.BIND, Ops.DEVICE, Ops.MSELECT, Ops.MSTACK, Ops.DEFINE_GLOBAL,
                     Ops.DEFINE_LOCAL, Ops.DEFINE_REG, Ops.LOAD, Ops.KERNEL}

def realize(ctx:dict[UOp, None], tr:UOp) -> None: ctx[tr] = None

def realize_srcs(ctx:dict[UOp, None], rb:UOp) -> None:
  for s in rb.src:
    if s.base.op not in ALWAYS_CONTIGUOUS: ctx[s] = None

def realize_assign(ctx:dict[UOp, None], a:UOp) -> None:
  if a.src[1].op not in ALWAYS_CONTIGUOUS: ctx[a.src[1]] = None
  # if it's a kernel, we don't realize it
  if a.src[1].op is not Ops.KERNEL: ctx[a] = None

pm_generate_realize_map = PatternMatcher([
  # always realize SINK src
  (UPat(Ops.SINK, name="s"), lambda ctx,s: ctx.update((x.base, None) for x in s.src if x.base.op not in ALWAYS_CONTIGUOUS)),
<<<<<<< HEAD
  # always realize COPY/BUFFER_VIEW/CONTIGUOUS/STORE/ENCDEC
  (UPat({Ops.COPY, Ops.BUFFER_VIEW, Ops.CONTIGUOUS, Ops.STORE, Ops.ENCDEC}, name="tr"), realize),
  # realize srcs of COPY, MSELECT, MSTACK, ENCDEC
  (UPat((Ops.COPY, Ops.MSELECT, Ops.MSTACK, Ops.ENCDEC), name="rb"), realize_srcs),
=======
  # always realize COPY/BUFFER_VIEW/CONTIGUOUS/STORE
  (UPat({Ops.COPY, Ops.BUFFER_VIEW, Ops.CONTIGUOUS, Ops.STORE}, name="tr"), realize),
  # always realize REDUCE on outer ranges
  (UPat(Ops.REDUCE, name="r"), lambda ctx,r: realize(ctx, r) if any(tr.arg[-1] == AxisType.OUTER for tr in r.src[1:]) else None),
  # realize srcs of COPY, MSELECT, MSTACK
  (UPat((Ops.COPY, Ops.MSELECT, Ops.MSTACK), name="rb"), realize_srcs),
>>>>>>> 5520f1fb
  # realize ASSIGN and input to assign (might be optimized out)
  (UPat(Ops.ASSIGN, name="a"), realize_assign),
])

@dataclass(frozen=True)
class BufferizeOpts:
  # on AddrSpace.LOCAL, device is the id
  device: str|tuple[str, ...]|int|None
  addrspace: AddrSpace = AddrSpace.GLOBAL
  removable: bool = True

@dataclass
class IndexingContext:
  realize_map: dict[UOp, None|list[int]] = field(default_factory=dict)
  range_map: dict[UOp, tuple[tuple[UOp, ...], tuple[UOp, ...]]] = field(default_factory=dict)

  # create ranges
  range_idx: Iterator[int] = field(default_factory=itertools.count)
  def new_range(self, s:sint, axistype:AxisType=AxisType.LOOP) -> UOp:
    if isinstance(s, UOp) and s.op is Ops.RANGE: return s
    # if a range has a 1 src, it's the same as UOp.const(dtypes.index, 0)
    return UOp.range(s, next(self.range_idx), axistype) if resolve(s!=1) else UOp.const(dtypes.index, 0)

def create_bufferize_and_index_based_on_ranges(ctx:IndexingContext, x:UOp):
  if x.op in {Ops.BUFFERIZE, Ops.INDEX, Ops.AFTER}: return None
  new_srcs = []
  for s in x.src:
    new_src = s
    if s.op in {Ops.BUFFER, Ops.BUFFER_VIEW, Ops.MSTACK, Ops.MSELECT, Ops.AFTER}:
      if x in ctx.range_map: new_src = new_src.index(*ctx.range_map[x][0])
    elif s in ctx.realize_map:
      realized_ranges = ctx.realize_map[s]
      assert isinstance(realized_ranges, list), "realize map must contain range list"
      closed_ranges = tuple([r for i,r in enumerate(ctx.range_map[s][1]) if i in realized_ranges])
      if s.op is Ops.STORE:
        # add the ends if this is a store
        new_src = s.end(*[r for r in closed_ranges if r.op is Ops.RANGE])
        del ctx.realize_map[s]
      else:
        # the Bufferize before a COPY is not removable. there should be a better way to do this
        removable = x.op is not Ops.COPY and s.op not in ALWAYS_CONTIGUOUS
        # None in the device assigns it a number later
        opts = BufferizeOpts(device=s.device, removable=removable) if len(ctx.range_map[s][1]) == len(realized_ranges) else \
               BufferizeOpts(None, AddrSpace.LOCAL, removable=removable)
        new_src = UOp(Ops.BUFFERIZE, s.dtype, src=(new_src,)+closed_ranges, arg=opts, tag=s.tag if opts.addrspace == AddrSpace.GLOBAL else None)
        if x in ctx.range_map: new_src = new_src.index(*[r for i,r in enumerate(ctx.range_map[x][0]) if i in realized_ranges])
    new_srcs.append(new_src)
  # NOTE: do we need this?
  return x.replace(src=tns) if x.src != (tns:=tuple(new_srcs)) else None

def convert_pad_to_where_to_keep_behavior_local(ctx:IndexingContext, x:UOp):
  if x not in ctx.range_map: return None
  valid: UOp = functools.reduce(operator.and_, [r.get_valid() for r in ctx.range_map[x][0]], UOp.const(dtypes.bool, True))
  ret = valid.where(x.src[0], UOp.const(x.dtype, 0))
  ctx.range_map[ret] = ctx.range_map[x]
  return ret

def convert_reduce_axis_to_reduce_with_ranges(ctx:IndexingContext, x:UOp):
  # input ranges
  new_ranges = [r for i,r in enumerate(ctx.range_map[x][0]) if i in x.arg[1]]
  ret = UOp(Ops.REDUCE, x.dtype, src=(x.src[0],)+tuple(new_ranges), arg=x.arg[0], tag=x.tag)
  ctx.range_map[ret] = ctx.range_map[x]
  return ret

def remove_movement_op_after_rangeify(ctx:IndexingContext, x:UOp):
  if x in ctx.range_map or x.src[0].op is Ops.INDEX: return x.src[0]

def add_third_op_to_assign_to_track_shape(ctx:IndexingContext, assign:UOp):
  if assign.src[1].op is Ops.KERNEL: return None
  to_mop = graph_rewrite(assign.src[0], PatternMatcher([(UPat(GroupOp.Movement, name="x"), lambda x: x.replace(tag=()))]))
  ret = assign.replace(src=assign.src+(to_mop,))
  ctx.range_map[ret] = ctx.range_map[assign]
  return ret

pm_apply_rangeify = PatternMatcher([
  # REDUCE_AXIS -> REDUCE
  (UPat(Ops.REDUCE_AXIS, name="x"), convert_reduce_axis_to_reduce_with_ranges),
  # PAD -> WHERE
  (UPat(Ops.PAD, name="x"), convert_pad_to_where_to_keep_behavior_local),
  # add third op to assign
  (UPat(Ops.ASSIGN, src=(UPat(), UPat()), name="assign"), add_third_op_to_assign_to_track_shape),
  # finally, apply_rangeify
  (UPat(GroupOp.All, name="x"), create_bufferize_and_index_based_on_ranges),
  # remove movement op
  (UPat(GroupOp.Movement, name="x"), remove_movement_op_after_rangeify),
  # const/define_var shouldn't have src
  (UPat((Ops.CONST, Ops.DEFINE_VAR), name="c"), lambda ctx,c: c.replace(src=()) if c in ctx.range_map else None),
])

# this is the definition of the movement ops
@functools.cache
def apply_movement_op(op:Ops, in_shape:tuple[sint,...], arg:tuple, rngs:tuple[UOp, ...]) -> tuple[UOp, ...]:
  match op:
    case Ops.SHRINK:  rngs = tuple(a if ss == 0 else a+ss for a,(ss,_) in zip(rngs, arg))
    case Ops.PERMUTE: rngs = tuple(rngs[p] for p in argsort(arg))
    case Ops.FLIP:    rngs = tuple(((s-1)-a) if f else a for a,s,f in zip(rngs, in_shape, arg))
    case Ops.EXPAND:  rngs = tuple(a if in_sh == out_sh else a.const_like(0) for a,in_sh,out_sh in zip(rngs, in_shape, arg))
    case Ops.PAD:
      # TODO: why is multiple graph_rewrites faster than one here?
      # TODO: the .where(r-s, i) is not inside the graph_rewrite so that `convert_pad_to_where_to_keep_behavior_local`
      #       wraps the pad with only the newly added valid
      rngs = tuple(r if (s == 0 and e == 0) else graph_rewrite(((r >= s) & (r < (sh+s))),
        symbolic+pm_simplify_valid, name="pad").where(r-s, UOp.invalid()) for r,sh,(s,e) in zip(rngs, in_shape, arg))
    case Ops.RESHAPE:
      acc = 1
      axes_in:list[UOp] = []
      for s,src in list(zip(arg, rngs))[::-1]:
        axes_in.append(acc*src)
        acc *= s
      combined_axes = sum(axes_in, start=UOp.const(dtypes.index, 0))
      axes_out:list[UOp] = []
      for s in in_shape[::-1]:
        axes_out.append(combined_axes % s)
        combined_axes //= s
      # this simplify is doing a lot of heavy lifting. this is the replacement for the reshape view merging code
      rngs = graph_rewrite(UOp.sink(*axes_out[::-1]), symbolic+pm_simplify_valid+pm_drop_and_clauses, name="reshape").src
    case _: raise RuntimeError(f"{op} is not a MovementOp")
  return rngs

@profile_matches
def run_rangeify(tsink:UOp, debug:bool=False) -> tuple[UOp, IndexingContext]:
  if debug: print("**************************")
  rctx = IndexingContext()

  # get ops to realize
  graph_rewrite(tsink, pm_generate_realize_map, ctx=rctx.realize_map, name="get realize")

  # get the traversal order
  with cpu_profile("reverse toposort", "TINY"):
    tsink_reverse_toposort = tsink.reverse_toposort(consumer_map:=tsink.get_consumer_map())

  # explicit rangeify
  ending_ranges: dict[UOp, list[UOp]] = {}
  for x in tsink_reverse_toposort:
    if x.op in {Ops.DEVICE, Ops.UNIQUE}: continue

    # no ranges on kernels, they are internal
    if x.op is Ops.KERNEL: continue

    if x.dtype.scalar() == dtypes.index: continue  # TODO: why do I need this?
    ending_ranges[x] = sum([ending_ranges.get(u, []) for u in consumer_map[x]], [])

    # *** the ranges on the output are
    #  1. new if this op is realized
    #  2. from the single consumer if this op only has one consumer
    #  3. potentially new if this op has 2+ consumers

    consumer_rngs = [rctx.range_map[c][0] for c in consumer_map[x] if c in rctx.range_map]
    if x in rctx.realize_map:
      # if this is in the realize_map, we create new ranges (at the output)
      out_rngs = tuple(rctx.new_range(s) for s in x.shape)
      # all ranges are ended now
      ending_ranges[x] = []
      # mark all ranges as ended
      assert rctx.realize_map[x] is None
      rctx.realize_map[x] = list(range(len(x.shape)))
    elif x.op in {Ops.MSTACK, Ops.MSELECT}:
      # treat MSTACK/MSELECT like SINK
      continue
    elif len(consumer_rngs) == 0:
      # if no consumers have ranges and this isn't realized, this doesn't have ranges either.
      continue
    elif len(consumer_rngs) == 1:
      # if this has one consumer, it inherits the ranges from it
      out_rngs = consumer_rngs[0]
    elif len(consumer_rngs) > 1:
      # if this has two consumers, we have to merge the ranges and might create new ones
      all_rngs: list[tuple[UOp, ...]] = list(zip(*consumer_rngs))
      rngs_valids = []
      for valid_rngs in all_rngs:
        local_rngs, valids = zip(*[(r.get_idx(), r.get_valid()) for r in valid_rngs])
        rngs_valids.append((local_rngs, valids))

      # TODO: in RANGEIFY > 1 all_all_same isn't required
      all_all_same = all(all_same(local_rngs) for local_rngs,_ in rngs_valids)
      _out_rngs = []
      _realize_axis = []
      for i,(local_rngs,valids) in enumerate(rngs_valids):
        # we compare the ranges without their valids
        if all_all_same or (PCONTIG and all_same(local_rngs)):
          # the new valid is the OR of all the children valids
          minimum_valid = functools.reduce(operator.or_, valids, UOp.const(dtypes.bool, False))
          _out_rngs.append(graph_rewrite(minimum_valid.where(local_rngs[0], UOp.invalid()), symbolic, name="minimum_valid"))
        else:
          _out_rngs.append(rctx.new_range(x.shape[i]))
          _realize_axis.append(i)
      out_rngs = tuple(_out_rngs)

      # we have to (partially) realize here if there's new ranges
      if len(_realize_axis): rctx.realize_map[x] = _realize_axis

    # if this element is a reduce and there's ended ranges, we might have to end some other ranges
    if len(ending_ranges[x]) and x.op in GroupOp.Elementwise.union({Ops.REDUCE_AXIS}):
      _realize_axis = rctx.realize_map.get(x, []) or []
      for i,r in enumerate(out_rngs):
        if i in _realize_axis: continue
        if not (PCONTIG > 1) or any(any(rr.arg > e.arg for e in ending_ranges[x]) for rr in r.ranges):
          _realize_axis.append(i)
      ending_ranges[x] = []
      if len(_realize_axis):
        rctx.realize_map[x] = _realize_axis
        out_rngs = tuple([(rctx.new_range(x.shape[i]) if i in _realize_axis else r) for i,r in enumerate(out_rngs)])

    # TODO: some ops don't have shape, enable this after the `.st` property is removed
    #assert len(out_rngs) == len(x.shape), \
    #  f"shape len mismatch {len(out_rngs)} != {len(x.shape)} on {x.op} with {len(consumer_map[x])} consumers and realize {x in realize_map}"

    # *** the ranges on the inputs are
    #  1. swizzled for MovementOps
    #  2. newly created for REDUCE_AXIS
    #  3. passed through for everything else

    rngs = out_rngs  # rngs is the input ranges  # pylint: disable=possibly-used-before-assignment

    # apply movement ops
    if x.op in GroupOp.Movement: rngs = apply_movement_op(x.op, x.src[0].shape, x.marg, rngs)
    # if the EXPAND is used to inject a range, we don't mark it as ending_ranges. otherwise we do.
    # NOTE: this doesn't actually always end a range, but this is why convs are realized, so for now we need it
    if x.op is Ops.EXPAND and all(isinstance(y, int) or y.op is not Ops.RANGE for y in x.shape):
      ending_ranges[x] += list(UOp.sink(*[ro for ri, ro in zip(rngs, out_rngs) if ri is not ro]).ranges.keys())

    # REDUCE_AXIS creates ranges for the axes it is reducing
    if x.op is Ops.REDUCE_AXIS:
      rngs = tuple(rctx.new_range(s, axistype=AxisType.REDUCE) if i in x.arg[1] else r for i,(r,s) in enumerate(zip(rngs, x.src[0].shape)))

    if debug:
      realized_ranges = rctx.realize_map.get(x, None)
      if x.op is Ops.RESHAPE or len(rngs) != len(out_rngs):
        disp = render_ranges(rngs, realized=realized_ranges) + " -> " + render_ranges(out_rngs, realized=realized_ranges)
      else:
        disp = render_ranges(rngs, out_rngs, realized=realized_ranges)
      print("***" if x in rctx.realize_map else "   ",
            f"{len(consumer_map[x]):2d} {str(x.op):20s} {str(x._shape):35s} {len(ending_ranges[x]):2d}", disp)

    # assign to the range map. rngs are the input ranges, out_rngs are the output ranges, from the x op.
    rctx.range_map[x] = (rngs, out_rngs)

  tsink = graph_rewrite(tsink, pm_apply_rangeify, ctx=rctx, bottom_up=True, name="apply rangeify")
  return tsink, rctx

def render_ranges(*rngs_list, realized) -> str:
  disp = []
  for i, rs in enumerate(zip(*[[r.render() for r in rngs] for rngs in rngs_list])):
    rng = rs[0] if all_same(rs) else " -> ".join(rs)
    if realized is not None and i in realized: rng = colored(rng, "yellow")
    disp.append("["+rng+"]")
  return ''.join(disp)<|MERGE_RESOLUTION|>--- conflicted
+++ resolved
@@ -24,19 +24,12 @@
 pm_generate_realize_map = PatternMatcher([
   # always realize SINK src
   (UPat(Ops.SINK, name="s"), lambda ctx,s: ctx.update((x.base, None) for x in s.src if x.base.op not in ALWAYS_CONTIGUOUS)),
-<<<<<<< HEAD
   # always realize COPY/BUFFER_VIEW/CONTIGUOUS/STORE/ENCDEC
   (UPat({Ops.COPY, Ops.BUFFER_VIEW, Ops.CONTIGUOUS, Ops.STORE, Ops.ENCDEC}, name="tr"), realize),
+  # always realize REDUCE on outer ranges
+  (UPat(Ops.REDUCE, name="r"), lambda ctx,r: realize(ctx, r) if any(tr.arg[-1] == AxisType.OUTER for tr in r.src[1:]) else None),
   # realize srcs of COPY, MSELECT, MSTACK, ENCDEC
   (UPat((Ops.COPY, Ops.MSELECT, Ops.MSTACK, Ops.ENCDEC), name="rb"), realize_srcs),
-=======
-  # always realize COPY/BUFFER_VIEW/CONTIGUOUS/STORE
-  (UPat({Ops.COPY, Ops.BUFFER_VIEW, Ops.CONTIGUOUS, Ops.STORE}, name="tr"), realize),
-  # always realize REDUCE on outer ranges
-  (UPat(Ops.REDUCE, name="r"), lambda ctx,r: realize(ctx, r) if any(tr.arg[-1] == AxisType.OUTER for tr in r.src[1:]) else None),
-  # realize srcs of COPY, MSELECT, MSTACK
-  (UPat((Ops.COPY, Ops.MSELECT, Ops.MSTACK), name="rb"), realize_srcs),
->>>>>>> 5520f1fb
   # realize ASSIGN and input to assign (might be optimized out)
   (UPat(Ops.ASSIGN, name="a"), realize_assign),
 ])
