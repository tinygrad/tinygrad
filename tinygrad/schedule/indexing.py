--- conflicted
+++ resolved
@@ -112,13 +112,8 @@
     case Ops.EXPAND:  rngs = tuple(a if in_sh == out_sh else a.const_like(0) for a,in_sh,out_sh in zip(rngs, in_shape, arg))
     case Ops.PAD:
       # TODO: why is multiple graph_rewrites faster than one here?
-<<<<<<< HEAD
-      rngs = [r if (s == 0 and e == 0) else graph_rewrite(((r >= s) & (r < (sh-e))).where(r-s, UOp.invalid()), symbolic+pm_simplify_valid, name="pad")
-              for r,sh,(s,e) in zip(rngs, x.shape, x.arg)]
-=======
-      rngs = tuple(r if (s == 0 and e == 0) else graph_rewrite(((r >= s) & (r < (sh+s))).where(r-s, UOp.invalid()), sym, name="pad")
-        for r,sh,(s,e) in zip(rngs, in_shape, arg))
->>>>>>> 4300ebc4
+      rngs = tuple(r if (s == 0 and e == 0) else graph_rewrite(((r >= s) & (r < (sh+s))).where(r-s, UOp.invalid()),
+        symbolic+pm_simplify_valid, name="pad") for r,sh,(s,e) in zip(rngs, in_shape, arg))
     case Ops.RESHAPE:
       acc = 1
       axes_in:list[UOp] = []
@@ -131,13 +126,8 @@
         axes_out.append(combined_axes % s)
         combined_axes //= s
       # this simplify is doing a lot of heavy lifting. this is the replacement for the reshape view merging code
-<<<<<<< HEAD
-      rngs = list(graph_rewrite(UOp.sink(*axes_out[::-1]), symbolic+pm_simplify_valid, name="reshape").src)
-    case _: raise RuntimeError(f"{x.op} is not a MovementOp")
-=======
-      rngs = graph_rewrite(UOp.sink(*axes_out[::-1]), symbolic, name="reshape").src
+      rngs = graph_rewrite(UOp.sink(*axes_out[::-1]), symbolic+pm_simplify_valid, name="reshape").src
     case _: raise RuntimeError(f"{op} is not a MovementOp")
->>>>>>> 4300ebc4
   return rngs
 
 @cpu_profile(TracingKey("run_rangeify"), "TINY")
