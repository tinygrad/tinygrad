--- conflicted
+++ resolved
@@ -218,11 +218,7 @@
         src=(UPat(Ops.MULTI, name="multi"), ), name="root"), passthrough_multi),
   # multi supports custom kernels with CUSTOM_KERNEL + AFTER
   (UPat(Ops.CUSTOM_KERNEL, src=UPat((Ops.MULTI, Ops.CONTIGUOUS)), name="ck"),
-<<<<<<< HEAD
-    lambda ck: ck.replace(src=tuple((m.src[0] if m.op is Ops.MULTI else m) for m in ck.src))),
-=======
     lambda ck: ck.replace(src=tuple(m.src[0] if m.op is Ops.MULTI else m for m in ck.src))),
->>>>>>> 3f3786de
   (UPat(Ops.AFTER, src=(UPat(Ops.MULTI, name="multi"), UPat(Ops.CUSTOM_KERNEL)), name="a"),
     lambda multi,a: a.replace(src=(multi.src[0],)+a.src[1:]).multi(multi.axis))
 ])+replace_allreduce
