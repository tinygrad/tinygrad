--- conflicted
+++ resolved
@@ -74,12 +74,8 @@
 ])
 
 add_contiguous = PatternMatcher([
-<<<<<<< HEAD
   (UPat(GroupOp.All, name="x"),
    lambda ctx,x: x.replace(tag=(x.tag,)).realize() if x in ctx and not isinstance(x.tag, tuple) else None),
-=======
-  (UPat(GroupOp.All, name="x"), lambda ctx,x: x.replace(tag=1).realize() if x in ctx and x.tag is None else None),
->>>>>>> 3ef0e5e0
 ])
 remove_tuple_tags = PatternMatcher([(UPat(GroupOp.All, name="x"), lambda x: x.replace(tag=x.tag[0]) if isinstance(x.tag, tuple) else None)])
 
@@ -186,21 +182,13 @@
   (UPat(Ops.PAD, name="r").f(Ops.INDEX, allow_any_len=True, name="idx"), map_pad),
 ])
 
-<<<<<<< HEAD
-
-=======
->>>>>>> 3ef0e5e0
 # 3b. rangeify (ops)
 
 @dataclass(frozen=True)
 class BufferizeOpts:
-<<<<<<< HEAD
-  device: str
-=======
   # on AddrSpace.LOCAL, device is the id
   device: str|tuple[str, ...]|int
   addrspace: AddrSpace = AddrSpace.GLOBAL
->>>>>>> 3ef0e5e0
 
 def map_partial_realize(ctx:RangeifyContext, x:UOp, idx:UOp):
   if x.arg is None: return None  # map_contiguous can handle this
@@ -290,11 +278,7 @@
   return idx.replace(arg=None)
 
 pm_rangeify = pm_mops+PatternMatcher([
-<<<<<<< HEAD
-  # sink realize to kick it off
-=======
   # sink contigs to kick it off
->>>>>>> 3ef0e5e0
   (UPat(Ops.REALIZE, src=(UPat(),), name="x", allow_any_len=True), map_realize),
   # if there's an INDEX it can support partial contig
   (UPat(Ops.INDEX, src=(UPat(Ops.REALIZE, src=(UPat(),), name="x"),), allow_any_len=True, name="idx"), map_partial_realize),
@@ -522,13 +506,8 @@
   tensor_map = graph_rewrite_map(sink, multi_pm+earliest_rewrites, name="earliest")
   realize_map: dict[UOp, UOp] = {}
   graph_rewrite(tensor_map[sink], do_realize, ctx=realize_map, name="Input Graph")
-<<<<<<< HEAD
-  tensor_map = graph_rewrite_map(tensor_map[sink], add_contiguous, ctx=realize_map, bottom_up=True, input_map=tensor_map, name="add contiguous")
-  tensor_map = graph_rewrite_map(tensor_map[sink], remove_tuple_tags, input_map=tensor_map, name="remove tuple tags")
-=======
   tensor_map = graph_rewrite_map(tensor_map[sink], add_contiguous, ctx=realize_map, bottom_up=True, input_map=tensor_map, name="add realize")
   tensor_map = graph_rewrite_map(tensor_map[sink], remove_tags, input_map=tensor_map, name="remove tags")
->>>>>>> 3ef0e5e0
   tensor_map = graph_rewrite_map(tensor_map[sink], pm_children, ctx=ChildrenContext(), bottom_up=True, input_map=tensor_map, name="children")
   tensor_map = graph_rewrite_map(tensor_map[sink], pm_rangeify, ctx=RangeifyContext(), bottom_up=True, input_map=tensor_map, name="rangeify")
   # NOTE: running symbolic can break the graph, leaving RANGE/INDEX/BUFFERIZE in the final graph
