from typing import Any
from dataclasses import dataclass, field
from tinygrad.dtype import dtypes, PtrDType, ImageDType, AddrSpace
from tinygrad.uop.ops import PatternMatcher, UPat, Ops, UOp, resolve, GroupOp, RewriteNotReady, _substitute
from tinygrad.helpers import argsort, prod, all_same, pluralize, getenv, RANGEIFY
from tinygrad.schedule.multi import multi_pm

from tinygrad.schedule.kernelize import Kernel
from tinygrad.uop.ops import track_rewrites, graph_rewrite_map, graph_rewrite, identity_element, sint, AxisType

# 0. do some cleanup rewrites, mostly copied from the old stuff

double_reshape = PatternMatcher([
  # RESHAPE on RESHAPE is the second reshape
  (UPat(Ops.RESHAPE, src=(UPat(Ops.RESHAPE),), name="x"), lambda x: x.replace(src=(x.src[0].src[0],))),
  # non shape changing RESHAPE is NOOP
  (UPat(Ops.RESHAPE, name="x"), lambda x: x.src[0] if x.src[0].shape == x.arg else None),
])

earliest_rewrites = double_reshape+PatternMatcher([
  # UOp with size 0 is zero
  (UPat(GroupOp.All-{Ops.SINK}, name="root"), lambda root: root.const_like(0) if root.base.st is not None and root.size == 0 else None),
  # reduce of size 0 is the identity element
  (UPat(Ops.REDUCE_AXIS, name="reduce", src=(UPat.var("x"),)),
   lambda reduce,x: reduce.const_like(identity_element(reduce.arg[0], reduce.dtype)) if x.size == 0 and reduce.size != 0 else None),
  # DETACH and CONTIGUOUS_BACKWARD are NOOPs here, so is FUSE
  (UPat((Ops.DETACH, Ops.CONTIGUOUS_BACKWARD, Ops.FUSE), name="x"), lambda x: x.src[0]),
  # RESHAPE after COPY
  (UPat(Ops.COPY, src=(UPat(Ops.RESHAPE, name="r"),UPat(name="d")), name="c"), lambda c,r,d: c.replace(src=(r.src[0],d)).reshape(r.arg)),
  # TODO: this should be BUFFER_VIEW
  (UPat(Ops.COPY, src=(UPat(Ops.SHRINK, name="r"),UPat(name="d")), name="c"), lambda c,r,d: c.replace(src=(r.src[0],d)).shrink(r.arg)),
  # const hacks
  (UPat(Ops.CONST, name="x"), lambda x:
   x.replace(src=(x.src[0].src[0],)).reshape((1,)*len(x.shape)).expand(x.shape) if \
    len(x.src) and x.src[0].op is Ops.VIEW and not any(s == 0 for s in x.shape) else None),
  # assign only to buffer
  (UPat(Ops.ASSIGN, src=(UPat(GroupOp.All-{Ops.BUFFER}, name="target"), UPat(name="x"))),
   lambda x,target: x if target.base.op is not Ops.BUFFER else None),
  # contiguous/buffer/copy/assign is already contiguous
  (UPat(Ops.CONTIGUOUS, name="root", src=(UPat((Ops.CONTIGUOUS, Ops.BUFFER, Ops.COPY, Ops.ASSIGN)),)), lambda root: root.src[0]),
])

# 1. add contiguous where we have to

ALWAYS_CONTIGUOUS: set[Ops] = {Ops.CONTIGUOUS, Ops.ASSIGN, Ops.COPY, Ops.BUFFER, Ops.BUFFER_VIEW,
                     Ops.CONST, Ops.BIND, Ops.DEVICE, Ops.MSELECT, Ops.MSTACK, Ops.DEFINE_GLOBAL,
                     Ops.DEFINE_LOCAL, Ops.DEFINE_REG, Ops.LOAD}

def realize(ctx:dict[UOp, None], tr:UOp) -> None: ctx[tr] = None

def realize_parents(ctx:dict[UOp, None], rb:UOp) -> None:
  for s in rb.src:
    if s.op not in ALWAYS_CONTIGUOUS: ctx[s] = None

def realize_assign(ctx:dict[UOp, None], a:UOp) -> None:
  if a.src[1].op not in ALWAYS_CONTIGUOUS: ctx[a.src[1]] = None

do_realize = PatternMatcher([
  # always realize SINK parents
  (UPat(Ops.SINK, name="s"), lambda ctx,s: ctx.update((x.base, None) for x in s.src if x.base.op not in ALWAYS_CONTIGUOUS)),
  # always realize ASSIGN/COPY/BUFFER_VIEW
  (UPat({Ops.ASSIGN, Ops.COPY, Ops.BUFFER_VIEW}, name="tr"), realize),
  # realize parents of COPY, MSELECT, MSTACK
  (UPat((Ops.COPY, Ops.MSELECT, Ops.MSTACK), name="rb"), realize_parents),
  # realize input to assign (might be optimized out)
  (UPat(Ops.ASSIGN, name="a"), realize_assign),
])

add_contiguous = PatternMatcher([
  (UPat(GroupOp.All-{Ops.CONTIGUOUS}, name="x"), lambda ctx,x: x.replace(tag=1).contiguous() if x in ctx and x.tag is None else None),
])
remove_tags = PatternMatcher([(UPat(GroupOp.All, name="x"), lambda x: x.replace(tag=None) if x.tag is not None else None)])

# 2. mark all children

@dataclass
class ChildrenContext: children: dict[UOp, list[UOp]]|None = None
def extract_children(ctx:ChildrenContext, x:UOp):
  if ctx.children is not None: return
  children_map = x.get_children_map()
  ctx.children = {}
  for k,v in children_map.items():
    non_sink_children = [u for u in v if u.op is not Ops.SINK]
    if len(non_sink_children) <= 1: continue
    # NOTE: this gate shouldn't be here
    if any(x.op is Ops.REDUCE_AXIS for x in k.toposort()) and any(x.op in {Ops.BUFFER, Ops.CONTIGUOUS} for x in k.toposort()):
      ctx.children[k] = non_sink_children

def mark_children(ctx:ChildrenContext, x:UOp):
  assert ctx.children is not None
  new_srcs = [(UOp(Ops.CHILD, s.dtype, src=(UOp(Ops.CHILDREN, s.dtype, (s,), arg=len(ctx.children[s])),),
                   arg=(ctx.children[s].index(x), len(ctx.children[s]))) if s in ctx.children else s) for s in x.src]
  return x.replace(src=tuple(new_srcs))

pm_children = PatternMatcher([
  (UPat(Ops.SINK, name="x"), extract_children),
  (UPat(GroupOp.All-{Ops.CHILD, Ops.CHILDREN}, name="x"), mark_children),
])

# 3. rangeify

@dataclass
class RangeifyContext:
  # block on parent until all children have been seen
  seen_children: dict[UOp, dict[int, UOp]] = field(default_factory=dict)
  seen_child: dict[UOp, Any] = field(default_factory=dict)
  progress: int = 0

  # create ranges
  range_idx: int = 0
  def new_range(self, s:sint, axistype:AxisType=AxisType.LOOP):
    ret = UOp.range(s, self.range_idx, axistype)
    self.range_idx += 1
    return ret

def map_reshape(idx:UOp, r:UOp):
  acc = 1
  to_sum = []
  for s,src in list(zip(idx.shape, idx.src[1:]))[::-1]:
    to_sum.append(acc*src)
    acc *= s
  mish = sum(to_sum, start=UOp.const(dtypes.index, 0))
  ret:list[UOp] = []
  for s in r.src[0].shape[::-1]:
    ret.append(mish % s) # NOTE: simplify will turn this to CONST
    mish //= s
  tret = ret[0].sink(*ret[1:]).simplify().src[::-1] if len(ret) else ()
  return r.src[0].index(*tret, dtype=idx.dtype, arg=idx.arg)

def map_pad(idx:UOp, r:UOp):
  ret = list(idx.src[1:])
  bigwhere = UOp.const(dtypes.bool, True)
  for i,(sh,(s,e)) in enumerate(zip(r.shape, r.arg)):
    if s == 0 and e == 0: continue
    where = UOp.const(dtypes.bool, True)
    if resolve(e > 0): where = where & (ret[i] < (sh-e))
    if resolve(s > 0): where = where & (ret[i] >= s)
    bigwhere = bigwhere & where
    # this is safe but dumb
    # TODO (S-Lykles): switch to mixed index/valid
    ret[i] = (ret[i] - s).maximum(0).minimum(r.src[0].shape[i]-1)
  # PAD is with 0
  return bigwhere.simplify().where(r.src[0].index(*ret, dtype=idx.dtype, arg=idx.arg), UOp.const(r.dtype, 0))

def map_expand(r:UOp, idx:UOp):
  new_rngs = []
  ending_ranges = []
  non_ending_ranges = []
  for a,x,y in zip(idx.src[1:], r.src[0].shape, r.shape):
    axis_to_range = [u for u in a.toposort() if u.op is Ops.RANGE]
    if resolve(x!=y, False):
      ending_ranges.extend(axis_to_range)
      new_rngs.append(a.const_like(0))
    else:
      non_ending_ranges.extend(axis_to_range)
      new_rngs.append(a)
  ending_ranges = [x.arg for x in ending_ranges if x not in non_ending_ranges]
  if idx.arg is not None: ending_ranges.append(idx.arg)
  return r.src[0].index(*new_rngs, arg=min(ending_ranges) if ending_ranges else None)

pm_mops = PatternMatcher([
  # this is like the definitions of these
  (UPat(Ops.SHRINK, name="r").f(Ops.INDEX, allow_any_len=True, name="idx"),
   lambda r,idx: r.src[0].index(*[a+ss if resolve(ss != 0) else a for a,(ss,_) in zip(idx.src[1:], r.arg)], dtype=idx.dtype, arg=idx.arg)),
  (UPat(Ops.PERMUTE, name="r").f(Ops.INDEX, allow_any_len=True, name="idx"),
   lambda r,idx: r.src[0].index(*[idx.src[1+p] for p in argsort(idx.src[0].arg)], dtype=idx.dtype, arg=idx.arg)),
  (UPat(Ops.FLIP, name="r").f(Ops.INDEX, allow_any_len=True, name="idx"),
   lambda r,idx: r.src[0].index(*[((s-1)-a) if f else a for a,s,f in zip(idx.src[1:], r.shape, r.arg)], dtype=idx.dtype, arg=idx.arg)),
  # expand needs to end ranges
  (UPat(Ops.EXPAND, name="r").f(Ops.INDEX, allow_any_len=True, name="idx"), map_expand),
  # reshape does a lot of symbolic stuff
  (UPat(Ops.RESHAPE, name="r").f(Ops.INDEX, allow_any_len=True, name="idx"), map_reshape),
  # pad adds min and max
  (UPat(Ops.PAD, name="r").f(Ops.INDEX, allow_any_len=True, name="idx"), map_pad),
])

def map_partial_contiguous(ctx:RangeifyContext, x:UOp, idx:UOp):
  if x.arg is None: return None  # map_contiguous can handle this
  # NOTE: all partial contiguous can safely be replaced by full contiguous. we should be able to match old functionality like this
  if not (RANGEIFY > 1): return idx.replace(src=(x.replace(arg=None),)+idx.src[1:])
  ranges = []
  new_ranges = []
  passthrough_idx = []
  for i,s in enumerate(x.shape):
    if i not in x.arg:
      ranges.append(idx.src[1+i])
      continue
    passthrough_idx.append(idx.src[1+i])
    ranges.append(ctx.new_range(s) if resolve(s!=1) else UOp.const(dtypes.index, 0))
    new_ranges.append(ranges[-1])
  ret = x.src[0].index(*ranges).bufferize(*[x for x in new_ranges if x.op is not Ops.CONST], arg=x.device)
  return ret.index(*passthrough_idx)

def map_contiguous(ctx:RangeifyContext, x:UOp):
  if x.arg is not None: return None
  ranges = []
  for s in x.shape[len(x.src)-1:]:
    ranges.append(ctx.new_range(s) if resolve(s!=1) else UOp.const(dtypes.index, 0))
  ret = x.src[0].index(*ranges).bufferize(*x.src[1:], *[x for x in ranges if x.op is not Ops.CONST], arg=x.device)
  # was there a shrink? move this before the bufferize?
<<<<<<< HEAD
  if prod(x.shape) != prod(ret.shape): ret = ret.reshape(prod(ret.shape)).shrink(((0, prod(x.shape)),))
=======
  # TODO: do we need this?
  if resolve(prod(x.shape) != prod(ret.shape)): ret = ret.forced_reshape((prod(ret.shape),)).shrink(((0, prod(x.shape)),))
>>>>>>> d8a7a1c9
  return ret.forced_reshape(x.shape)

def map_reduce(ctx:RangeifyContext, idx:UOp, red:UOp):
  rngs = list(idx.src[1:])
  new_ranges = []
  for i,s in enumerate(red.src[0].shape):
    if i in red.arg[1]:
      rngs[i] = ctx.new_range(s, axistype=AxisType.REDUCE)
      new_ranges.append(rngs[i])
  return UOp(Ops.REDUCE, red.dtype, src=(red.src[0].index(*rngs),)+tuple(new_ranges), arg=red.arg[0])

def index_child(ctx:RangeifyContext, c:UOp, x:UOp, idx:UOp):
  if c not in ctx.seen_children: ctx.seen_children[c] = {}
  # wait here until we have seen all the children
  if len(ctx.seen_children[c]) != x.arg[1]:
    ctx.progress += 1
    if ctx.progress > 10000: raise RuntimeError("children not making progress")
    # NOTE: we mark this here
    ctx.seen_children[c][x.arg[0]] = idx
    raise RewriteNotReady
  ctx.progress = 0

  if c not in ctx.seen_child:
    all_rngs = zip(*[ch.src[1:] for ch in ctx.seen_children[c].values()])
    out_rngs = []
    end_ranges = []
    idx_ranges = []
    for i,r in enumerate(all_rngs):
      if all_same(r):
        out_rngs.append(r[0])
      else:
        out_rngs.append(ctx.new_range(c.shape[i]))
        end_ranges.append(out_rngs[-1])
        idx_ranges.append(i)
    ctx.seen_child[c] = (idx_ranges, end_ranges)
  else:
    out_rngs = list(idx.src[1:])
    idx_ranges, end_ranges = ctx.seen_child[c]
    for i,nr in zip(idx_ranges, end_ranges): out_rngs[i] = nr
  # index based on the shared ranges
  ret = c.index(*out_rngs)
  # if all ranges aren't the same between children, we have to bufferize
  if len(idx_ranges) > 0: ret = ret.bufferize(*end_ranges, arg=x.device).index(*[idx.src[1+i] for i in idx_ranges])
  return ret

def children_gate(ctx:RangeifyContext, idx:UOp, c:UOp):
  if len(ctx.seen_children[c]) != c.arg: raise RuntimeError("all children should have been seen by now")
  return idx.replace(src=(idx.src[0].src[0],)+idx.src[1:])

def might_end_axis(idx:UOp):
  if idx.arg is None: return None
  # TODO: write a proper cost function here
  if all(x.op not in {Ops.BUFFER, Ops.CONTIGUOUS, Ops.BUFFERIZE} for x in idx.toposort()): return None
  if all(x.op not in {Ops.REDUCE_AXIS} for x in idx.toposort()): return None
  to_end_axis = []
  for i,a in enumerate(idx.src[1:]):
    if any(x.arg > idx.arg for x in a.toposort() if x.op is Ops.RANGE):
      to_end_axis.append(i)
  if to_end_axis: return idx.replace(src=(idx.src[0].contiguous(arg=tuple(to_end_axis)),)+idx.src[1:], arg=None)
  return idx.replace(arg=None)

pm_rangeify = pm_mops+PatternMatcher([
  # sink contigs to kick it off
  (UPat(Ops.CONTIGUOUS, src=(UPat(),), name="x", allow_any_len=True), map_contiguous),
  # if there's an INDEX it can support partial contig
  (UPat(Ops.INDEX, src=(UPat(Ops.CONTIGUOUS, src=(UPat(),), name="x"),), allow_any_len=True, name="idx"), map_partial_contiguous),

  # if there are new ended children, tag the SINK
  (UPat(Ops.INDEX, src=(UPat(Ops.CHILD, src=(UPat(name="c"), ), name="x"),), allow_any_len=True, name="idx"), index_child),
  (UPat(Ops.INDEX, src=(UPat(Ops.CHILDREN, name="c"),), allow_any_len=True, name="idx"), children_gate),

  # if we come across this, remove it. it was a CHILD unused in an INDEX
  (UPat(Ops.CHILD, src=(UPat(Ops.CHILDREN, src=(UPat.var("x"),)),)), lambda x: x),

  # CONST (or DEFINE_VAR) can't have axes. remove srcs when we INDEX it
  (UPat(Ops.INDEX, src=(UPat((Ops.CONST, Ops.DEFINE_VAR), name="c"),)), lambda c: c.replace(src=())),

  # handle arg on any op with weight. old endrange stuff
  (UPat(Ops.INDEX, src=(UPat(GroupOp.Elementwise.union({Ops.REDUCE_AXIS})),), allow_any_len=True, name="idx"), might_end_axis),

  # move MAP through elementwise ALU / reduce. these are the items with cost
  (UPat(Ops.INDEX, src=(UPat(GroupOp.Elementwise.union({Ops.STORE, Ops.ASSIGN, Ops.COPY, Ops.DEVICE, Ops.BIND})),), allow_any_len=True, name="x"),
   lambda x: x.src[0].replace(src=tuple([s.index(*x.src[1:]) for s in x.src[0].src]))),
  (UPat(Ops.INDEX, src=(UPat(Ops.REDUCE_AXIS, name="red"),), allow_any_len=True, name="idx"), map_reduce),
])

# 3.5 cleanups

# you don't know in the first pass if axes are going to die, this happens if there's an EXPAND to the left
# TODO: figure out how to reenable this
def cleanup_dead_axes(b:UOp):
  parents = b.src[0].toposort()
  new_rng = []
  hit = False
  reshape: list[sint] = []
  for s,rng in zip(b.shape, b.src[1:]):
    if rng not in parents and rng.op is Ops.RANGE:
      reshape.append(1)
      hit = True
    else:
      reshape.append(s)
      new_rng.append(rng)
  if hit:
    return b.replace(src=b.src[0:1]+tuple(new_rng)).reshape(tuple(reshape)).expand(b.shape)

# if a buffer is being stored just for permutes or something, remove it
# we want to reexpress the indexes of idx2 in terms of the implied b1
def remove_bufferize(src:UOp, buf:UOp, idx:UOp):
  # see if we can't do it, should this ever hit?
  assert len(buf.src) == len(idx.src), "index on wrong bufferize"
  assert all(x.op is Ops.RANGE for x in buf.src[1:])

  ran = src.toposort(gate=lambda x: x.op not in {Ops.INDEX})
  #print("remove?", len(ran))
  #for x in ran: print(x.op)

  # here is where we compute the cost
  # for now just no REDUCE, COPY, or ASSIGN
  # TODO: exclude fusion of user contiguous
  if any(x.op in {Ops.REDUCE, Ops.COPY, Ops.ASSIGN} for x in ran): return None

  # this is the ranges replaced
  return src.substitute(dict(zip(buf.src[1:], idx.src[1:])))


pm_cleanups = double_reshape+pm_mops+PatternMatcher([
  #(UPat(Ops.BUFFERIZE, name="b"), cleanup_dead_axes),
  # remove noop buffers. if we look at the next index we can remove even more of these
  # NOTE: this is mostly the same case as below, but if there's no INDEX this gets more
  #(UPat(Ops.INDEX, name="idx").f(Ops.BUFFERIZE, allow_any_len=True, name="b2"),
  # lambda idx,b2: idx.src[0] if idx.src[1:] == b2.src[1:] else None),
  # remove reindexing with cost function
  (UPat.var("src").f(Ops.BUFFERIZE, allow_any_len=True, name="buf").f(Ops.INDEX, allow_any_len=True, name="idx"), remove_bufferize),
  # no buffers for const
  #(UPat(Ops.CONST, name='c').f(Ops.BUFFERIZE, allow_any_len=True, name="b"), lambda c,b: c.reshape((1,)*len(b.shape)).expand(b.shape)),
])

# 4. put in buffers for bufferize
# TODO: should BUFFERIZE look a lot more like STORE
# BUFFERIZE has device in arg
# BUFFERIZE doesn't have indexing, that's implied by the ranges it closes
# BUFFERIZE returns the BUFFER ready for INDEXing (doing this will make splitting a lot easier)
# NOTE: this has been fixed up a bit

def bufferize_to_store(x:UOp, locals_allowed=False):
  rngs = x.src[1:]
  shape = tuple([int(r.vmax+1) for r in rngs])
  size = prod(shape)
  assert size > 0, f"no zero sized buffers {shape}"
  sdtype = x.dtype.ptr(size=size, addrspace=AddrSpace.GLOBAL if not isinstance(x.arg, tuple) else x.arg[0])
  if x.src[0].op is Ops.ASSIGN:
    assign_target, assign_src = x.src[0].src
    assert assign_target.op is Ops.INDEX
    return assign_target.replace(dtype=sdtype).store(assign_src, *rngs, dtype=sdtype).forced_reshape(shape, dtype=x.dtype)
  # NOTE: the DEFINE_LOCAL needs to be disambiguated here
  if sdtype.addrspace == AddrSpace.GLOBAL:
    buf = UOp.new_buffer(x.arg, size, x.dtype)
  else:
    if not locals_allowed: return None
    buf = UOp(Ops.DEFINE_LOCAL, sdtype, arg=x.arg[1])
  return buf.reshape(shape).index(*rngs, dtype=sdtype).store(x.src[0], *rngs, dtype=sdtype).forced_reshape(shape, dtype=x.dtype)

pm_add_buffers_local = pm_mops+PatternMatcher([
  (UPat(Ops.BUFFERIZE, name="x"), lambda x: bufferize_to_store(x, True)),
])

pm_add_buffers = pm_mops+PatternMatcher([
  (UPat(Ops.BUFFERIZE, name="x"), bufferize_to_store),

  # move RESHAPEs through MSELECT/MSTACK
  (UPat((Ops.MSELECT, Ops.MSTACK), src=UPat(Ops.RESHAPE), name="m"),
   lambda m: m.replace(src=tuple([x.src[0] for x in m.src])).reshape(m.src[0].arg)),
])

# 5. split into kernels

@dataclass
class LocalAddBufferContext:
  dg:int = 0
  map:dict = field(default_factory=dict)
  vars:dict = field(default_factory=dict)

def debuf(ctx:LocalAddBufferContext, buf:UOp):
  ret = UOp(Ops.DEFINE_GLOBAL, buf.dtype.ptr(buf.arg), arg=ctx.dg)
  if buf not in ctx.map: ctx.map[buf] = buf
  ctx.dg += 1
  return ret

def unbind_kernel(ctx:LocalAddBufferContext, b:UOp):
  ctx.vars[b] = None
  return b.src[0]

def handle_assign(ctx:LocalAddBufferContext, assign:UOp):
  buf = assign.as_buf()
  # HACK to put the buffer in the MAP instead of MSTACK/MSELECT
  if buf.op in {Ops.MSTACK, Ops.MSELECT}: buf = buf.src[0]
  assert buf not in ctx.map
  ctx.map[buf] = assign
  return buf

to_define_global = PatternMatcher([
  (UPat(Ops.BUFFER, name="buf"), debuf),
  (UPat(Ops.BIND, name="b"), unbind_kernel),
  (UPat((Ops.ASSIGN, Ops.MSTACK, Ops.MSELECT), name="assign"), handle_assign),

  # HACK in case any CONSTs were replaced
  # this is only needed if you are using symbolic
  #(UPat(Ops.CONST, name="c"), lambda c: c.replace(src=()) if len(c.src) else None),
])

rangeify_codegen = PatternMatcher([
  # add loads to non ptr indexes
  # TODO: this can be moved into codegen?
  (UPat((Ops.DEFINE_GLOBAL, Ops.STORE), name="dg").f(Ops.INDEX, name="idx", allow_any_len=True),
   lambda dg,idx: None if isinstance(idx.dtype, (PtrDType, ImageDType)) else idx.replace(dtype=dg.dtype, arg=None).load()),

  # TODO: this can be moved into codegen
  (UPat(Ops.STORE, name="store").f(Ops.INDEX, allow_any_len=True, name="idx").f(Ops.LOAD),
    lambda store,idx: idx.replace(src=(store.as_buf(),)+idx.src[1:]).load(store if idx.dtype.addrspace != AddrSpace.LOCAL else store.barrier())),

  # TODO: hack for group for reduce
  (UPat(Ops.IF, src=(UPat.var("gate"), UPat(Ops.LOAD, src=(UPat.var("src"), UPat.var("barrier"))),)),
   lambda src, barrier, gate: src.load(UOp(Ops.IF, src=(gate, barrier)))),
])

def split_store(x:UOp):
  if len(x.ranges): return None
  ctx = LocalAddBufferContext()
  ret = graph_rewrite(x, to_define_global+rangeify_codegen, ctx=ctx, name="kernel split", bottom_up=True)

  # NOTE: the hack for COPY is here
  ret = ret.sink() if ret.src[1].op is not Ops.COPY else ret.src[1]
  kernel = UOp(Ops.KERNEL, src=tuple(ctx.map.values())+tuple(ctx.vars.keys()), arg=Kernel(ret,()))
  return x.as_buf().assign(kernel)

split_kernels = PatternMatcher([
  (UPat(Ops.STORE, name="x"), split_store),
])

@track_rewrites(name=lambda sink,ret: f"Schedule {pluralize('Kernel',len([u for u in ret[sink].toposort() if u.op is Ops.KERNEL]))}", replay=True)
def get_rangeify_map(sink:UOp) -> dict[UOp, UOp]:
  tensor_map = graph_rewrite_map(sink, multi_pm+earliest_rewrites, name="earliest")
  realize_map: dict[UOp, UOp] = {}
  graph_rewrite(tensor_map[sink], do_realize, ctx=realize_map, name="Input Graph")
  tensor_map = graph_rewrite_map(tensor_map[sink], add_contiguous, ctx=realize_map, bottom_up=True, input_map=tensor_map, name="add contiguous")
  tensor_map = graph_rewrite_map(tensor_map[sink], remove_tags, input_map=tensor_map, name="remove tags")
  tensor_map = graph_rewrite_map(tensor_map[sink], pm_children, ctx=ChildrenContext(), bottom_up=True, input_map=tensor_map, name="children")
  tensor_map = graph_rewrite_map(tensor_map[sink], pm_rangeify, ctx=RangeifyContext(), bottom_up=True, input_map=tensor_map, name="rangeify")
  # NOTE: running symbolic can break the graph, leaving RANGE/INDEX/BUFFERIZE in the final graph
  #tensor_map = graph_rewrite_map(tensor_map[sink], symbolic_simple, input_map=tensor_map, name="symbolic")
  tensor_map = graph_rewrite_map(tensor_map[sink], pm_cleanups, bottom_up=True, input_map=tensor_map, name="buffer cost")
  if getenv("VIZ"): graph_rewrite(tensor_map[sink], PatternMatcher([]), name="View Rangeify Graph")

  tensor_map = graph_rewrite_map(tensor_map[sink], pm_add_buffers, bottom_up=True, input_map=tensor_map, name="add buffers")
  tensor_map = graph_rewrite_map(tensor_map[sink], split_kernels, input_map=tensor_map, name="split kernels")

  # if a kernel depends on a buffer, and that buffer is later assigned to, make the assign depend on the kernel's assign
  kernel_assign: dict[UOp, UOp] = {}
  assign_rep: dict[UOp, UOp] = {}
  for u in tensor_map[sink].toposort():
    if u.op is not Ops.ASSIGN: continue
    kernel_assign[u.buf_uop] = u
    for s in u.src[1].src:
      # TODO: this is probably broken for MSELECT/MSTACK
      if s.op is not Ops.BUFFER or s is u.buf_uop or (a:=kernel_assign.get(s)) is None: continue
      if any(x.op is Ops.ASSIGN and x.buf_uop is s for x in u.toposort()):
        raise RuntimeError(f"cycle detected in graph, kernel for {u.buf_uop} must either depend on ASSIGN or BUFFER")
      assign_rep[a] = kernel_assign[s] = a.replace(src=a.src+(u,))
  if assign_rep:
    tensor_map = graph_rewrite_map(tensor_map[sink], _substitute, ctx=assign_rep, bottom_up=True, input_map=tensor_map, name="fix_assign")

  if getenv("VIZ"): graph_rewrite(tensor_map[sink], PatternMatcher([]), name="View Kernel Graph")
  return tensor_map<|MERGE_RESOLUTION|>--- conflicted
+++ resolved
@@ -198,12 +198,8 @@
     ranges.append(ctx.new_range(s) if resolve(s!=1) else UOp.const(dtypes.index, 0))
   ret = x.src[0].index(*ranges).bufferize(*x.src[1:], *[x for x in ranges if x.op is not Ops.CONST], arg=x.device)
   # was there a shrink? move this before the bufferize?
-<<<<<<< HEAD
-  if prod(x.shape) != prod(ret.shape): ret = ret.reshape(prod(ret.shape)).shrink(((0, prod(x.shape)),))
-=======
   # TODO: do we need this?
   if resolve(prod(x.shape) != prod(ret.shape)): ret = ret.forced_reshape((prod(ret.shape),)).shrink(((0, prod(x.shape)),))
->>>>>>> d8a7a1c9
   return ret.forced_reshape(x.shape)
 
 def map_reduce(ctx:RangeifyContext, idx:UOp, red:UOp):
