--- conflicted
+++ resolved
@@ -675,14 +675,8 @@
   # convert movement ops to ranges
   tsink, rctx = run_rangeify(tsink, DEBUG_RANGEIFY)
 
-<<<<<<< HEAD
   if WINO: tsink = graph_rewrite(tsink, winograd_rewrite, ctx=rctx, name="winograd")
-  tsink = graph_rewrite(tsink, symbolic+pm_reduce_simplify+pm_const_buffer_folding, name="symbolic+reduce_collapse")  # this does const folding
-  tsink = graph_rewrite(tsink, pm_remove_bufferize, bottom_up=True, name="remove bufferize with cost function")
-  tsink = graph_rewrite(tsink, symbolic+pm_reduce_simplify+pm_const_buffer_folding, name="symbolic+reduce_collapse pt 2")
-=======
   tsink = graph_rewrite(tsink, symbolic+pm_reduce_simplify+pm_const_buffer_folding+pm_remove_bufferize, name="symbolic+reduce_collapse+debuf")
->>>>>>> 647fde64
   tsink = graph_rewrite(tsink, pm_limit_bufs, ctx=rctx, name="limit buffers")
 
   # rebuild the sink with all the BUFFERIZEs with tags, this is what's ending up in the tensor graph
