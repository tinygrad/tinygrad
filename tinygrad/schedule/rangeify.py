from typing import Any
from dataclasses import dataclass, field
from tinygrad.dtype import dtypes, PtrDType, ImageDType, AddrSpace
from tinygrad.uop.ops import PatternMatcher, UPat, Ops, UOp, resolve, GroupOp, RewriteNotReady, _substitute
from tinygrad.helpers import argsort, prod, all_same, pluralize, getenv, RANGEIFY
from tinygrad.schedule.multi import multi_pm

from tinygrad.schedule.kernelize import Kernel
from tinygrad.uop.ops import track_rewrites, graph_rewrite_map, graph_rewrite, identity_element, sint, AxisType

# 0. do some cleanup rewrites, mostly copied from the old stuff

double_reshape = PatternMatcher([
  # RESHAPE on RESHAPE is the second reshape
  (UPat(Ops.RESHAPE, src=(UPat(Ops.RESHAPE),), name="x"), lambda x: x.replace(src=(x.src[0].src[0],))),
])

earliest_rewrites = double_reshape+PatternMatcher([
  # UOp with size 0 is zero
  (UPat(GroupOp.All-{Ops.SINK}, name="root"), lambda root: root.const_like(0) if root.base.st is not None and root.size == 0 else None),
  # DETACH and CONTIGUOUS_BACKWARD are NOOPs here, so is FUSE
  (UPat((Ops.DETACH, Ops.CONTIGUOUS_BACKWARD, Ops.FUSE), name="x"), lambda x: x.src[0]),
  # reduce of size 0 is the identity element
  (UPat(Ops.REDUCE_AXIS, name="reduce", src=(UPat.var("x"),)),
   lambda reduce,x: reduce.const_like(identity_element(reduce.arg[0], reduce.dtype)) if x.size == 0 and reduce.size != 0 else None),
  # non shape changing RESHAPE is NOOP
  (UPat(Ops.RESHAPE, name="x"), lambda x: x.src[0] if x.src[0].shape == x.arg else None),
  # RESHAPE after COPY
  (UPat(Ops.COPY, src=(UPat(Ops.RESHAPE, name="r"),UPat(name="d")), name="c"), lambda c,r,d: c.replace(src=(r.src[0],d)).reshape(r.arg)),
  # TODO: this should be BUFFER_VIEW
  (UPat(Ops.COPY, src=(UPat(Ops.SHRINK, name="r"),UPat(name="d")), name="c"), lambda c,r,d: c.replace(src=(r.src[0],d)).shrink(r.arg)),
  # const hacks
  (UPat(Ops.CONST, name="x"), lambda x:
   x.replace(src=(x.src[0].src[0],)).reshape((1,)*len(x.shape)).expand(x.shape) if \
    len(x.src) and x.src[0].op is Ops.VIEW and not any(s == 0 for s in x.shape) else None),
  # assign only to buffer
  (UPat(Ops.ASSIGN, src=(UPat(GroupOp.All-{Ops.BUFFER}, name="target"), UPat(name="x"))),
   lambda x,target: x if target.base.op is not Ops.BUFFER else None),
  # contiguous/buffer/copy/assign is already contiguous
  (UPat(Ops.CONTIGUOUS, name="root", src=(UPat((Ops.CONTIGUOUS, Ops.BUFFER, Ops.COPY, Ops.ASSIGN)),)), lambda root: root.src[0]),
])

# 1. add contiguous where we have to

ALWAYS_CONTIGUOUS: set[Ops] = {Ops.CONTIGUOUS, Ops.ASSIGN, Ops.COPY, Ops.BUFFER, Ops.BUFFER_VIEW,
                     Ops.CONST, Ops.BIND, Ops.DEVICE, Ops.MSELECT, Ops.MSTACK, Ops.DEFINE_GLOBAL,
                     Ops.DEFINE_LOCAL, Ops.DEFINE_REG, Ops.LOAD}

def realize(ctx:dict[UOp, None], tr:UOp) -> None: ctx[tr] = None

def realize_parents(ctx:dict[UOp, None], rb:UOp) -> None:
  for s in rb.src:
    if s.op not in ALWAYS_CONTIGUOUS: ctx[s] = None

def realize_assign(ctx:dict[UOp, None], a:UOp) -> None:
  if a.src[1].op not in ALWAYS_CONTIGUOUS: ctx[a.src[1]] = None

do_realize = PatternMatcher([
  # always realize SINK parents
  (UPat(Ops.SINK, name="s"), lambda ctx,s: ctx.update((x.base, None) for x in s.src if x.base.op not in ALWAYS_CONTIGUOUS)),
  # always realize ASSIGN/COPY/BUFFER_VIEW
  (UPat({Ops.ASSIGN, Ops.COPY, Ops.BUFFER_VIEW}, name="tr"), realize),
  # realize parents of COPY, MSELECT, MSTACK
  (UPat((Ops.COPY, Ops.MSELECT, Ops.MSTACK), name="rb"), realize_parents),
  # realize input to assign (might be optimized out)
  (UPat(Ops.ASSIGN, name="a"), realize_assign),
])

add_contiguous = PatternMatcher([
  (UPat(GroupOp.All-{Ops.CONTIGUOUS}, name="x"), lambda ctx,x: x.replace(tag=1).contiguous() if x in ctx and x.tag is None else None),
])
remove_tags = PatternMatcher([(UPat(GroupOp.All, name="x"), lambda x: x.replace(tag=None) if x.tag is not None else None)])

# 2. mark all children

@dataclass
class ChildrenContext: children: dict[UOp, list[UOp]]|None = None
def extract_children(ctx:ChildrenContext, x:UOp):
  if ctx.children is not None: return
  children_map = x.get_children_map()
  ctx.children = {}
  for k,v in children_map.items():
    non_sink_children = [u for u in v if u.op is not Ops.SINK]
    if len(non_sink_children) <= 1: continue
    # NOTE: this gate shouldn't be here
    if any(x.op is Ops.REDUCE_AXIS for x in k.toposort()) and any(x.op in {Ops.BUFFER, Ops.CONTIGUOUS} for x in k.toposort()):
      ctx.children[k] = non_sink_children

def mark_children(ctx:ChildrenContext, x:UOp):
  assert ctx.children is not None
  new_srcs = [(UOp(Ops.CHILD, s.dtype, src=(UOp(Ops.CHILDREN, s.dtype, (s,), arg=len(ctx.children[s])),),
                   arg=(ctx.children[s].index(x), len(ctx.children[s]))) if s in ctx.children else s) for s in x.src]
  return x.replace(src=tuple(new_srcs))

pm_children = PatternMatcher([
  (UPat(Ops.SINK, name="x"), extract_children),
  (UPat(GroupOp.All-{Ops.CHILD, Ops.CHILDREN}, name="x"), mark_children),
])

# 3. rangeify

@dataclass
class RangeifyContext:
  # block on parent until all children have been seen
  seen_children: dict[UOp, dict[int, UOp]] = field(default_factory=dict)
  seen_child: dict[UOp, Any] = field(default_factory=dict)
  progress: int = 0

  # create ranges
  range_idx: int = 0
  def new_range(self, s:sint, axistype:AxisType=AxisType.LOOP):
<<<<<<< HEAD
    ret = UOp.range(dtypes.index, s, self.range_idx, axistype)
=======
    ret = UOp.range(s, self.range_idx, axistype)
>>>>>>> 020abe05
    self.range_idx += 1
    return ret

def map_reshape(idx:UOp, r:UOp):
  acc = 1
  to_sum = []
  for s,src in list(zip(idx.shape, idx.src[1:]))[::-1]:
    to_sum.append(acc*src)
    acc *= s
  mish = sum(to_sum, start=UOp.const(dtypes.int, 0))
  ret:list[UOp] = []
  for s in r.src[0].shape[::-1]:
    ret.append(mish % s) # NOTE: simplify will turn this to CONST
    mish //= s
  tret = ret[0].sink(*ret[1:]).simplify().src[::-1] if len(ret) else ()
  return r.src[0].index(*tret, dtype=idx.dtype, arg=idx.arg)

def map_pad(idx:UOp, r:UOp):
  ret = list(idx.src[1:])
  bigwhere = UOp.const(dtypes.bool, True)
  for i,(sh,(s,e)) in enumerate(zip(r.shape, r.arg)):
    if s == 0 and e == 0: continue
    where = UOp.const(dtypes.bool, True)
    if resolve(e > 0): where = where & (ret[i] < (sh-e))
    if resolve(s > 0): where = where & (ret[i] >= s)
    bigwhere = bigwhere & where
    # this is safe but dumb
    # TODO (S-Lykles): switch to mixed index/valid
    ret[i] = (ret[i] - s).maximum(0).minimum(r.src[0].shape[i]-1)
  # PAD is with 0
  return bigwhere.simplify().where(r.src[0].index(*ret, dtype=idx.dtype, arg=idx.arg), UOp.const(r.dtype, 0))

def map_expand(r:UOp, idx:UOp):
  new_rngs = []
  ending_ranges = []
  non_ending_ranges = []
  for a,x,y in zip(idx.src[1:], r.src[0].shape, r.shape):
    axis_to_range = [u for u in a.toposort() if u.op is Ops.RANGE]
    if resolve(x!=y, False):
      ending_ranges.extend(axis_to_range)
      new_rngs.append(a.const_like(0))
    else:
      non_ending_ranges.extend(axis_to_range)
      new_rngs.append(a)
  ending_ranges = [x.arg for x in ending_ranges if x not in non_ending_ranges]
  if idx.arg is not None: ending_ranges.append(idx.arg)
  return r.src[0].index(*new_rngs, arg=min(ending_ranges) if ending_ranges else None)

pm_mops = PatternMatcher([
  # this is like the definitions of these
  (UPat(Ops.SHRINK, name="r").f(Ops.INDEX, allow_any_len=True, name="idx"),
   lambda r,idx: r.src[0].index(*[a+ss if resolve(ss != 0) else a for a,(ss,_) in zip(idx.src[1:], r.arg)], dtype=idx.dtype, arg=idx.arg)),
  (UPat(Ops.PERMUTE, name="r").f(Ops.INDEX, allow_any_len=True, name="idx"),
   lambda r,idx: r.src[0].index(*[idx.src[1+p] for p in argsort(idx.src[0].arg)], dtype=idx.dtype, arg=idx.arg)),
  (UPat(Ops.FLIP, name="r").f(Ops.INDEX, allow_any_len=True, name="idx"),
   lambda r,idx: r.src[0].index(*[((s-1)-a) if f else a for a,s,f in zip(idx.src[1:], r.shape, r.arg)], dtype=idx.dtype, arg=idx.arg)),
  # expand needs to end ranges
  (UPat(Ops.EXPAND, name="r").f(Ops.INDEX, allow_any_len=True, name="idx"), map_expand),
  # reshape does a lot of symbolic stuff
  (UPat(Ops.RESHAPE, name="r").f(Ops.INDEX, allow_any_len=True, name="idx"), map_reshape),
  # pad adds min and max
  (UPat(Ops.PAD, name="r").f(Ops.INDEX, allow_any_len=True, name="idx"), map_pad),
])

def map_partial_contiguous(ctx:RangeifyContext, x:UOp, idx:UOp):
  if x.arg is None: return None  # map_contiguous can handle this
  # NOTE: all partial contiguous can safely be replaced by full contiguous. we should be able to match old functionality like this
  if not (RANGEIFY > 1): return idx.replace(src=(x.replace(arg=None),)+idx.src[1:])
  ranges = []
  new_ranges = []
  passthrough_idx = []
  for i,s in enumerate(x.shape):
    if i not in x.arg:
      ranges.append(idx.src[1+i])
      continue
    passthrough_idx.append(idx.src[1+i])
    ranges.append(ctx.new_range(s) if resolve(s!=1) else UOp.const(dtypes.int, 0))
    new_ranges.append(ranges[-1])
  ret = x.src[0].index(*ranges).bufferize(*[x for x in new_ranges if x.op is not Ops.CONST], arg=x.device)
  return ret.index(*passthrough_idx)

def map_contiguous(ctx:RangeifyContext, x:UOp):
  if x.arg is not None: return None
  ranges = []
  for s in x.shape[len(x.src)-1:]:
    ranges.append(ctx.new_range(s) if resolve(s!=1) else UOp.const(dtypes.int, 0))
  ret = x.src[0].index(*ranges).bufferize(*x.src[1:], *[x for x in ranges if x.op is not Ops.CONST], arg=x.device)
  return ret.shrink(((0, prod(x.shape)),)).forced_reshape(x.shape)

def map_reduce(ctx:RangeifyContext, idx:UOp, red:UOp):
  rngs = list(idx.src[1:])
  new_ranges = []
  for i,s in enumerate(red.src[0].shape):
    if i in red.arg[1]:
      rngs[i] = ctx.new_range(s, axistype=AxisType.REDUCE)
      new_ranges.append(rngs[i])
  return UOp(Ops.REDUCE, red.dtype, src=(red.src[0].index(*rngs),)+tuple(new_ranges), arg=red.arg[0])

def index_child(ctx:RangeifyContext, c:UOp, x:UOp, idx:UOp):
  if c not in ctx.seen_children: ctx.seen_children[c] = {}
  # wait here until we have seen all the children
  if len(ctx.seen_children[c]) != x.arg[1]:
    ctx.progress += 1
    if ctx.progress > 10000: raise RuntimeError("children not making progress")
    # NOTE: we mark this here
    ctx.seen_children[c][x.arg[0]] = idx
    raise RewriteNotReady
  ctx.progress = 0

  if c not in ctx.seen_child:
    all_rngs = zip(*[ch.src[1:] for ch in ctx.seen_children[c].values()])
    out_rngs = []
    end_ranges = []
    idx_ranges = []
    for i,r in enumerate(all_rngs):
      if all_same(r):
        out_rngs.append(r[0])
      else:
        out_rngs.append(ctx.new_range(c.shape[i]))
        end_ranges.append(out_rngs[-1])
        idx_ranges.append(i)
    ctx.seen_child[c] = (idx_ranges, end_ranges)
  else:
    out_rngs = list(idx.src[1:])
    idx_ranges, end_ranges = ctx.seen_child[c]
    for i,nr in zip(idx_ranges, end_ranges): out_rngs[i] = nr
  # index based on the shared ranges
  ret = c.index(*out_rngs)
  # if all ranges aren't the same between children, we have to bufferize
  if len(idx_ranges) > 0: ret = ret.bufferize(*end_ranges, arg=x.device).index(*[idx.src[1+i] for i in idx_ranges])
  return ret

def children_gate(ctx:RangeifyContext, idx:UOp, c:UOp):
  if len(ctx.seen_children[c]) != c.arg: raise RuntimeError("all children should have been seen by now")
  return idx.replace(src=(idx.src[0].src[0],)+idx.src[1:])

def might_end_axis(idx:UOp):
  if idx.arg is None: return None
  # TODO: write a proper cost function here
  if all(x.op not in {Ops.BUFFER, Ops.CONTIGUOUS, Ops.BUFFERIZE} for x in idx.toposort()): return None
  if all(x.op not in {Ops.REDUCE_AXIS} for x in idx.toposort()): return None
  to_end_axis = []
  for i,a in enumerate(idx.src[1:]):
    if any(x.arg > idx.arg for x in a.toposort() if x.op is Ops.RANGE):
      to_end_axis.append(i)
  if to_end_axis: return idx.replace(src=(idx.src[0].contiguous(arg=tuple(to_end_axis)),)+idx.src[1:], arg=None)
  return idx.replace(arg=None)

pm_rangeify = pm_mops+PatternMatcher([
  # sink contigs to kick it off
  (UPat(Ops.CONTIGUOUS, src=(UPat(),), name="x", allow_any_len=True), map_contiguous),
  # if there's an INDEX it can support partial contig
  (UPat(Ops.INDEX, src=(UPat(Ops.CONTIGUOUS, src=(UPat(),), name="x"),), allow_any_len=True, name="idx"), map_partial_contiguous),

  # if there are new ended children, tag the SINK
  (UPat(Ops.INDEX, src=(UPat(Ops.CHILD, src=(UPat(name="c"), ), name="x"),), allow_any_len=True, name="idx"), index_child),
  (UPat(Ops.INDEX, src=(UPat(Ops.CHILDREN, name="c"),), allow_any_len=True, name="idx"), children_gate),

  # if we come across this, remove it. it was a CHILD unused in an INDEX
  (UPat(Ops.CHILD, src=(UPat(Ops.CHILDREN, src=(UPat.var("x"),)),)), lambda x: x),

  # CONST (or DEFINE_VAR) can't have axes. remove srcs when we INDEX it
  (UPat(Ops.INDEX, src=(UPat((Ops.CONST, Ops.DEFINE_VAR), name="c"),)), lambda c: c.replace(src=())),

  # handle arg on any op with weight. old endrange stuff
  (UPat(Ops.INDEX, src=(UPat(GroupOp.Elementwise.union({Ops.REDUCE_AXIS})),), allow_any_len=True, name="idx"), might_end_axis),

  # move MAP through elementwise ALU / reduce. these are the items with cost
  (UPat(Ops.INDEX, src=(UPat(GroupOp.Elementwise.union({Ops.STORE, Ops.ASSIGN, Ops.COPY, Ops.DEVICE, Ops.BIND})),), allow_any_len=True, name="x"),
   lambda x: x.src[0].replace(src=tuple([s.index(*x.src[1:]) for s in x.src[0].src]))),
  (UPat(Ops.INDEX, src=(UPat(Ops.REDUCE_AXIS, name="red"),), allow_any_len=True, name="idx"), map_reduce),
])

# 3.5 cleanups

# you don't know in the first pass if axes are going to die, this happens if there's an EXPAND to the left
# TODO: figure out how to reenable this
def cleanup_dead_axes(b:UOp):
  parents = b.src[0].toposort()
  new_rng = []
  hit = False
  reshape: list[sint] = []
  for s,rng in zip(b.shape, b.src[1:]):
    if rng not in parents and rng.op is Ops.RANGE:
      reshape.append(1)
      hit = True
    else:
      reshape.append(s)
      new_rng.append(rng)
  if hit:
    return b.replace(src=b.src[0:1]+tuple(new_rng)).reshape(tuple(reshape)).expand(b.shape)

# if a buffer is being stored just for permutes or something, remove it
# we want to reexpress the indexes of idx2 in terms of the implied b1
def remove_bufferize(b2:UOp, idx2:UOp):
  # HACK
  if len(b2.src) != len(idx2.src): return None
  assert len(b2.src) == len(idx2.src)
  assert all(x.op is Ops.RANGE for x in b2.src[1:])
  return b2.src[0].substitute(dict(zip(b2.src[1:], idx2.src[1:])))

pm_cleanups = double_reshape+pm_mops+PatternMatcher([
  #(UPat(Ops.BUFFERIZE, name="b"), cleanup_dead_axes),
  # remove noop buffers. if we look at the next index we can remove even more of these
  # NOTE: this is mostly the same case as below, but if there's no INDEX this gets more
  #(UPat(Ops.INDEX, name="idx").f(Ops.BUFFERIZE, allow_any_len=True, name="b2"),
  # lambda idx,b2: idx.src[0] if idx.src[1:] == b2.src[1:] else None),
  # remove reindexing
  (UPat(Ops.INDEX).f(Ops.BUFFERIZE, allow_any_len=True, name="b2").f(Ops.INDEX, allow_any_len=True, name="idx2"), remove_bufferize),
  # no buffers for const
  #(UPat(Ops.CONST, name='c').f(Ops.BUFFERIZE, allow_any_len=True, name="b"), lambda c,b: c.reshape((1,)*len(b.shape)).expand(b.shape)),
])

# 4. put in buffers for bufferize
# TODO: should BUFFERIZE look a lot more like STORE
# BUFFERIZE has device in arg
# BUFFERIZE doesn't have indexing, that's implied by the ranges it closes
# BUFFERIZE returns the BUFFER ready for INDEXing (doing this will make splitting a lot easier)
# NOTE: this has been fixed up a bit

def bufferize_to_store(x:UOp, locals_allowed=False):
  rngs = x.src[1:]
  shape = tuple([int(r.vmax+1) for r in rngs])
  size = prod(shape)
  assert size > 0, f"no zero sized buffers {shape}"
  sdtype = x.dtype.ptr(size=size, addrspace=AddrSpace.GLOBAL if not isinstance(x.arg, tuple) else x.arg[0])
  if x.src[0].op is Ops.ASSIGN:
    assign_target, assign_src = x.src[0].src
    assert assign_target.op is Ops.INDEX
    return assign_target.replace(dtype=sdtype).store(assign_src, *rngs, dtype=sdtype)
  # NOTE: the DEFINE_LOCAL needs to be disambiguated here
  if sdtype.addrspace == AddrSpace.GLOBAL:
    buf = UOp.new_buffer(x.arg, size, x.dtype)
  else:
    if not locals_allowed: return None
    buf = UOp(Ops.DEFINE_LOCAL, sdtype, arg=x.arg[1])
  return buf.reshape(shape).index(*rngs, dtype=sdtype).store(x.src[0], *rngs, dtype=sdtype).forced_reshape(shape, dtype=x.dtype)

pm_add_buffers_local = pm_mops+PatternMatcher([
  (UPat(Ops.BUFFERIZE, name="x"), lambda x: bufferize_to_store(x, True)),
])

pm_add_buffers = pm_mops+PatternMatcher([
  (UPat(Ops.BUFFERIZE, name="x"), bufferize_to_store),

  # move RESHAPEs through MSELECT/MSTACK
  (UPat((Ops.MSELECT, Ops.MSTACK), src=UPat(Ops.RESHAPE), name="m"),
   lambda m: m.replace(src=tuple([x.src[0] for x in m.src])).reshape(m.src[0].arg)),
])

# 5. split into kernels

@dataclass
class LocalAddBufferContext:
  dg:int = 0
  map:dict = field(default_factory=dict)
  vars:dict = field(default_factory=dict)

def debuf(ctx:LocalAddBufferContext, buf:UOp):
  ret = UOp(Ops.DEFINE_GLOBAL, buf.dtype.ptr(buf.arg), arg=ctx.dg)
  if buf not in ctx.map: ctx.map[buf] = buf
  ctx.dg += 1
  return ret

def unbind_kernel(ctx:LocalAddBufferContext, b:UOp):
  ctx.vars[b] = None
  return b.src[0]

def handle_assign(ctx:LocalAddBufferContext, assign:UOp):
  buf = assign.as_buf()
  # HACK to put the buffer in the MAP instead of MSTACK/MSELECT
  if buf.op in {Ops.MSTACK, Ops.MSELECT}: buf = buf.src[0]
  assert buf not in ctx.map
  ctx.map[buf] = assign
  return buf

to_define_global = PatternMatcher([
  (UPat(Ops.BUFFER, name="buf"), debuf),
  (UPat(Ops.BIND, name="b"), unbind_kernel),
  (UPat((Ops.ASSIGN, Ops.MSTACK, Ops.MSELECT), name="assign"), handle_assign),

  # HACK in case any CONSTs were replaced
  # this is only needed if you are using symbolic
  #(UPat(Ops.CONST, name="c"), lambda c: c.replace(src=()) if len(c.src) else None),
])

rangeify_codegen = PatternMatcher([
  # add loads to non ptr indexes
  # TODO: this can be moved into codegen?
  (UPat((Ops.DEFINE_GLOBAL, Ops.STORE), name="dg").f(Ops.INDEX, name="idx", allow_any_len=True),
   lambda dg,idx: None if isinstance(idx.dtype, (PtrDType, ImageDType)) else idx.replace(dtype=dg.dtype, arg=None).load()),

  # TODO: this can be moved into codegen
  (UPat(Ops.STORE, name="store").f(Ops.INDEX, allow_any_len=True, name="idx").f(Ops.LOAD),
    lambda store,idx: idx.replace(src=(store.as_buf(),)+idx.src[1:]).load(store if idx.dtype.addrspace != AddrSpace.LOCAL else store.barrier())),

  # TODO: hack for group for reduce
  (UPat(Ops.IF, src=(UPat.var("gate"), UPat(Ops.LOAD, src=(UPat.var("src"), UPat.var("barrier"))),)),
   lambda src, barrier, gate: src.load(UOp(Ops.IF, src=(gate, barrier)))),
])

def split_store(x:UOp):
  if len(x.ranges): return None
  ctx = LocalAddBufferContext()
  ret = graph_rewrite(x, to_define_global+rangeify_codegen, ctx=ctx, name="kernel split", bottom_up=True)

  # NOTE: the hack for COPY is here
  ret = ret.sink() if ret.src[1].op is not Ops.COPY else ret.src[1]
  kernel = UOp(Ops.KERNEL, src=tuple(ctx.map.values())+tuple(ctx.vars.keys()), arg=Kernel(ret,()))
  return x.as_buf().assign(kernel)

split_kernels = PatternMatcher([
  (UPat(Ops.STORE, name="x"), split_store),
])

@track_rewrites(name=lambda sink,ret: f"Schedule {pluralize('Kernel',len([u for u in ret[sink].toposort() if u.op is Ops.KERNEL]))}", replay=True)
def get_rangeify_map(sink:UOp) -> dict[UOp, UOp]:
  tensor_map = graph_rewrite_map(sink, multi_pm+earliest_rewrites, name="earliest")
  realize_map: dict[UOp, UOp] = {}
  graph_rewrite(tensor_map[sink], do_realize, ctx=realize_map, name="Input Graph")
  tensor_map = graph_rewrite_map(tensor_map[sink], add_contiguous, ctx=realize_map, bottom_up=True, input_map=tensor_map, name="add contiguous")
  tensor_map = graph_rewrite_map(tensor_map[sink], remove_tags, input_map=tensor_map, name="cleanup")
  tensor_map = graph_rewrite_map(tensor_map[sink], pm_children, ctx=ChildrenContext(), bottom_up=True, input_map=tensor_map, name="children")
  tensor_map = graph_rewrite_map(tensor_map[sink], pm_rangeify, ctx=RangeifyContext(), bottom_up=True, input_map=tensor_map, name="rangeify")
  # NOTE: running symbolic can break the graph, leaving RANGE/INDEX/BUFFERIZE in the final graph
  #tensor_map = graph_rewrite_map(tensor_map[sink], symbolic_simple, input_map=tensor_map, name="symbolic")
  tensor_map = graph_rewrite_map(tensor_map[sink], pm_cleanups, bottom_up=True, input_map=tensor_map, name="cleanups")
  if getenv("VIZ"): graph_rewrite(tensor_map[sink], PatternMatcher([]), name="View Rangeify Graph")

  tensor_map = graph_rewrite_map(tensor_map[sink], pm_add_buffers, bottom_up=True, input_map=tensor_map, name="add buffers")
  tensor_map = graph_rewrite_map(tensor_map[sink], split_kernels, input_map=tensor_map, name="split kernels")

  # if a kernel depends on a buffer, and that buffer is later assigned to, make the assign depend on the kernel's assign
  kernel_assign: dict[UOp, UOp] = {}
  assign_rep: dict[UOp, UOp] = {}
  for u in tensor_map[sink].toposort():
    if u.op is not Ops.ASSIGN: continue
    kernel_assign[u.buf_uop] = u
    for s in u.src[1].src:
      # TODO: this is probably broken for MSELECT/MSTACK
      if s.op is not Ops.BUFFER or s is u.buf_uop or (a:=kernel_assign.get(s)) is None: continue
      if any(x.op is Ops.ASSIGN and x.buf_uop is s for x in u.toposort()):
        raise RuntimeError(f"cycle detected in graph, kernel for {u.buf_uop} must either depend on ASSIGN or BUFFER")
      assign_rep[a] = kernel_assign[s] = a.replace(src=a.src+(u,))
  if assign_rep:
    tensor_map = graph_rewrite_map(tensor_map[sink], _substitute, ctx=assign_rep, bottom_up=True, input_map=tensor_map, name="fix_assign")

  if getenv("VIZ"): graph_rewrite(tensor_map[sink], PatternMatcher([]), name="View Kernel Graph")
  return tensor_map<|MERGE_RESOLUTION|>--- conflicted
+++ resolved
@@ -109,11 +109,7 @@
   # create ranges
   range_idx: int = 0
   def new_range(self, s:sint, axistype:AxisType=AxisType.LOOP):
-<<<<<<< HEAD
-    ret = UOp.range(dtypes.index, s, self.range_idx, axistype)
-=======
     ret = UOp.range(s, self.range_idx, axistype)
->>>>>>> 020abe05
     self.range_idx += 1
     return ret
 
