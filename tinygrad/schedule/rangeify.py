from typing import cast
from dataclasses import dataclass, field
from tinygrad.dtype import dtypes, PtrDType, ImageDType, AddrSpace
from tinygrad.uop.ops import PatternMatcher, UPat, Ops, UOp, resolve, GroupOp, _substitute, ssimplify, KernelInfo
from tinygrad.uop.ops import track_rewrites, graph_rewrite, identity_element, sint, AxisType, BottomUpGate
from tinygrad.uop.symbolic import symbolic_flat
from tinygrad.helpers import argsort, prod, all_same, pluralize, getenv, flatten, dedup, all_int, DEBUG, SPLIT_REDUCEOP, Metadata, DEBUG_RANGEIFY
from tinygrad.helpers import PCONTIG, partition, get_single_element
from tinygrad.codegen.simplify import pm_flatten_range, pm_reduce_simplify
from tinygrad.codegen.opt import Opt
from tinygrad.schedule.indexing import run_rangeify, BufferizeOpts, ALWAYS_CONTIGUOUS, IndexingContext, apply_movement_op

# creation can recurse a lot
import sys
sys.setrecursionlimit(10000)

# movement op on INDEX as a PatternMatcher
pm_mops = PatternMatcher([
  (UPat(GroupOp.Movement, name="r").f(Ops.INDEX, allow_any_len=True, name="idx"),
   lambda r,idx: r.src[0].index(*apply_movement_op(r.op, r.src[0].shape, r.marg, idx.src[1:]), dtype=idx.dtype, arg=idx.arg)),  # type: ignore
])

# *****************
# 0. do some cleanup rewrites, mostly copied from the old stuff

def find_permutes(a:UOp, b:UOp, assign:UOp):
  if not (permutes:=[s for s in b.toposort(gate=lambda s:s.op not in ALWAYS_CONTIGUOUS)
                     if s.op in GroupOp.Movement and s.op not in {Ops.RESHAPE, Ops.EXPAND, Ops.PAD, Ops.SHRINK}]): return
  target = a.base
  for p in permutes:
    if any(s is target for s in p.toposort(gate=lambda s:s.op not in ALWAYS_CONTIGUOUS-{Ops.BUFFER})): return assign.replace(src=(a, b.contiguous()))

def split_reduceop(reduce:UOp, x:UOp):
  if prod(reduce.shape) == 0: return None
  if not SPLIT_REDUCEOP or not all_int(x.shape) or (prod(x.shape)//prod(reduce.shape))<getenv("REDUCEOP_SPLIT_THRESHOLD", 32768): return None
  # if there are few globals, make some reduces into globals by splitting into two kernels
  # cap output buffer to 2**22: heuristic number of global outputs to achieve max occupancy with enough locals+upcasts for gemm
  #   ~2**10 should be enough if GROUP is used
  # 256 split maximum should be "negligible reduce" for low prod(reduce.shape), 8 split minimum.
  # split is moved to the end to provide maximum locality for the second phase reduce.

  # get expanded by rangeifying the UOp x
  indexed = x.index(*[UOp.range(s, i) if resolve(s>1) else UOp.const(dtypes.index, 0) for i,s in enumerate(x.shape)])
  range_nums = [y.arg[0] for y in indexed.substitute({x.base:UOp(Ops.NOOP)}, extra_pm=pm_mops).ranges]
  is_expanded = [i not in range_nums for i in range(len(x.shape))]

  if not (split_candidates:=[(i,d) for i in reduce.arg[1] for d in range(min(256,2**getenv("REDUCEOP_SPLIT_SIZE",22)//prod(reduce.shape)),8-1,-1)
                             if x.shape[i]%d==0 and not is_expanded[i]]): return None
  dim_to_split, divisor = split_candidates[0]
  splitted_shape = x.shape[:dim_to_split]+(divisor,)+(x.shape[dim_to_split]//divisor,)+x.shape[dim_to_split+1:]
  splitted = x.reshape(splitted_shape).permute(tuple([d for d in range(len(splitted_shape)) if d!=dim_to_split]+[dim_to_split]))
  if DEBUG >= 3: print(f"split {divisor}: {x.shape} -> {splitted.shape} -> {reduce.shape}")
  # reduce original axes, then split
  return splitted.r(*reduce.arg).contiguous().r(reduce.arg[0], (len(reduce.shape),)).reshape(reduce.shape).replace(tag=reduce.tag)

mop_cleanup = PatternMatcher([
  # merge adjacent RESHAPES, safe because they are not tagged
  (UPat(Ops.RESHAPE, name="x2").f(Ops.RESHAPE, allow_any_len=True, name="x"),
   lambda x,x2: x.replace(src=(x2.src[0], x.src[1])) if x.tag is None and x2.tag is None else None),
])

earliest_rewrites = mop_cleanup+PatternMatcher([
  # just removing it works...
  (UPat((Ops.DETACH, Ops.CONTIGUOUS_BACKWARD, Ops.FUSE), name="x"), lambda x: x.src[0]),

  # remove CONTIGUOUS if the BUFFER is already contiguous
  (UPat(Ops.BUFFER).f(Ops.RESHAPE, allow_any_len=True, name="r").f(Ops.CONTIGUOUS, name="c"), lambda r,c: r.replace(tag=c.tag)),

  # split_reduceop
  (UPat(Ops.REDUCE_AXIS, name="reduce", src=(UPat.var("x"),)), split_reduceop),

  # preserve tags?
  # reduce of size 0 is the identity element
  (UPat(Ops.REDUCE_AXIS, name="reduce", src=(UPat.var("x"),)),
   lambda reduce,x: reduce.const_like(identity_element(reduce.arg[0], reduce.dtype)) if x.size == 0 and reduce.size != 0 else None),

  # handle size 0
  (UPat(GroupOp.All-{Ops.SINK}, name="x"), lambda x: x.const_like(0).rtag(x.tag) if x._shape is not None and x.size == 0 else None),

  # remove contiguous on movement ops before a copy on disk
  (UPat(GroupOp.Movement-{Ops.SHRINK, Ops.RESHAPE}, name="x").f(Ops.CONTIGUOUS).f(Ops.COPY, allow_any_len=True, name="copy"),
   lambda x,copy: copy.replace(src=(x,)+copy.src[1:]) if isinstance(x.device, str) and x.device.startswith("DISK") else None),
  # push copy past movement ops to disk
  (UPat(GroupOp.Movement-{Ops.SHRINK, Ops.RESHAPE}, name="x").f(Ops.COPY, allow_any_len=True, name="copy"),
   lambda x,copy: x.replace(src=(copy.replace(src=(x.src[0],)+copy.src[1:], tag=None),)+x.src[1:], tag=copy.tag) \
      if isinstance(x.device, str) and x.device.startswith("DISK") else None),

  # ** copy rules **

  # early fixup const copy
  (UPat(Ops.COPY, src=(UPat.var("s"), UPat()), name="c"), lambda c,s: c.const_like(ss.arg) if (ss:=s.base).op is Ops.CONST else None),

  # COPY and source size need to match
  # TODO: expand after copy creates issues with tagging
  (UPat(Ops.COPY, src=(UPat(GroupOp.Movement, name="r"), UPat(name="d")), name="c"),
   lambda c,r,d: c.replace(src=(r.contiguous(), d)) if r.size != r.base.size else None),

  # copy only to different device
  (UPat(Ops.COPY, src=(UPat.var("x"), UPat()), name="copy"), lambda x,copy: x.f(Ops.NOOP, tag=copy.tag) if x.device == copy.device else None),

  # ** assign rules **

  # assign only to buffer, otherwise make it a CONTIGUOUS
  (UPat(Ops.ASSIGN, src=(UPat(GroupOp.All-{Ops.BUFFER}, name="target"), UPat(name="x")), name="assign"),
   lambda x,target,assign: x.f(Ops.CONTIGUOUS, tag=assign.tag) if ((t:=target.base).op is not Ops.BUFFER and \
       not (t.op is Ops.MSTACK and all(s.op is Ops.BUFFER for s in t.src))) else None),

   # realize before assign if input permutes the target buffer
   (UPat(Ops.ASSIGN, src=(UPat.var("a"), UPat.var("b")), name="assign"), find_permutes),
])

# *****************
# 3.5 cleanups

# Ops.NOOP happens when we have a COPY to the device the Tensor is already on. We treat it like COPY here for MSTACK.
ALWAYS_RUN_OPS = {Ops.CONTIGUOUS, Ops.COPY, Ops.ASSIGN, Ops.NOOP}

# you don't know in the first pass if axes are going to die, this happens if there's an EXPAND to the left
def cleanup_dead_axes(b:UOp):
  # don't optimize ALWAYS_RUN_OPS
  if b.src[0].op in ALWAYS_RUN_OPS: return None

  new_rng = []
  hit = False
  reshape: list[sint] = []
  for s,rng in zip(b.shape, b.src[1:]):
    # skip for symbolic. TODO: fix this
    if rng.op is Ops.RANGE and rng.src[0].op is not Ops.CONST: return None
    # CONSTs are already dead axes
    if rng.op is Ops.CONST or (rng.op is Ops.RANGE and rng not in b.src[0].ranges):
      reshape.append(1)
      hit = True
    else:
      reshape.append(s)
      new_rng.append(rng)
  if hit:
    # move the tag to the expand. NOTE: this expand tag might not survive
    return b.replace(src=b.src[0:1]+tuple(new_rng), tag=None).reshape(tuple(reshape)).expand(b.shape).replace(tag=b.tag)

def gate_substitute(ctx, b:UOp) -> None:
  if not any(r in b.ranges for r in ctx.keys()): raise BottomUpGate()
pm_gate_substitute = PatternMatcher([(UPat(GroupOp.All, name="b"), gate_substitute)], compiled=False)
# if a buffer is being stored just for permutes or something, remove it
# we want to reexpress the indexes of idx2 in terms of the implied b1
def remove_bufferize(src:UOp, buf:UOp, idx:UOp):
  # see if we can't do it, should this ever hit?
  assert len(buf.src) == len(idx.src), f"index on wrong bufferize, {len(buf.src)} != {len(idx.src)}"
  assert all(x.op in {Ops.RANGE, Ops.CONST} for x in buf.src[1:])

  # if it's user contiguous, we never remove it
  if src.op in ALWAYS_RUN_OPS: return None

  # we don't want to bufferize threefry, also causes problems because not all platforms support long
  if src.op is not Ops.THREEFRY:
    # *** here is where we compute the cost ***
    # if we return None, the bufferize is kept

    accessed_buffers: list[UOp] = []
    indexes: list[UOp] = []
    reduces: list[UOp] = []
    def red_gate(x:UOp):
      if x.op is Ops.BUFFERIZE and x.arg.addrspace == AddrSpace.GLOBAL:
        accessed_buffers.append(x)
        return False
      if x.op is Ops.BUFFER:
        accessed_buffers.append(x)
      if x.op is Ops.INDEX:
        indexes.append(x)
      if x.op is Ops.REDUCE: reduces.append(x)
      return True
    src.toposort(gate=red_gate)
    del red_gate
    accessed_buffers = dedup(accessed_buffers)

    # if this is generated from multiple buffers, don't remove this buffer
    if len(accessed_buffers) > 2 and not (PCONTIG > 2): return None

    # if any reduces access a buffer, don't remove this buffer
    buffer_in_reduce = False
    def buf_gate(x:UOp):
      nonlocal buffer_in_reduce
      if x.op in {Ops.BUFFER, Ops.BUFFERIZE}: buffer_in_reduce = True
      return not buffer_in_reduce
    UOp.sink(*[x.src[0] for x in reduces]).toposort(gate=buf_gate)
    del buf_gate
    if buffer_in_reduce:
      if PCONTIG > 2:
        out_in_ratio = (prod(buf.shape)+1) / (sum([x.size for x in accessed_buffers])+1)
        if out_in_ratio < 10: return None
        # here we have to check the indexes, we might do a partial contig here
        local_indexes = [x for x in indexes if x.src[0].op is Ops.BUFFERIZE and x.src[0].arg.addrspace == AddrSpace.LOCAL]
        exclude_ranges = UOp.group(*[UOp.group(*x.src[1:]) for x in local_indexes]).ranges
        subs = [(k,v) for k,v in zip(buf.src[1:], idx.src[1:]) if k.op is not Ops.CONST]
        # if it's bufferized or a reduce, it's pcontig
        is_pcontig, is_subs = partition(subs, lambda x: x[0] in exclude_ranges or any([r.arg[-1] == AxisType.REDUCE for r in x[1].ranges]))
        if not len(is_subs):
          return None
        if len(is_pcontig):
          ret = src.substitute(dict(is_subs), extra_pm=pm_gate_substitute)
          return ret.bufferize(*[x[0] for x in is_pcontig], arg=BufferizeOpts(None, AddrSpace.LOCAL)).index(*[x[1] for x in is_pcontig])
      else:
        return None

  # if it makes it here, the bufferize is removed
  # this is the ranges replaced
  # NOTE: if buf src is a const, we don't replace it
  return src.substitute({k:v for k,v in zip(buf.src[1:], idx.src[1:]) if k.op is not Ops.CONST}, extra_pm=pm_gate_substitute)

def remove_noop_bufferize(idx,b2):
  if idx.src[1:] != b2.src[1:] or idx.src[0].op is Ops.BUFFER_VIEW: return None
  new_tag = (idx.src[0].tag or ()) + (b2.tag or ()) or None
  return idx.src[0].rtag(new_tag).shrink(tuple((0, s) for s in b2.shape)) if b2.shape else idx.src[0].rtag(new_tag)

pm_const_buffer_folding = pm_mops+PatternMatcher([
  (UPat(Ops.BUFFERIZE, name="b"), cleanup_dead_axes),
  (UPat(GroupOp.All-{Ops.BUFFERIZE, Ops.BUFFER}, name="x"), lambda x: x.replace(dtype=x.dtype.base) if isinstance(x.dtype, ImageDType) else None),
  (UPat((Ops.BUFFERIZE), name="x"), lambda x: x.replace(dtype=x.dtype.base) if isinstance(x.dtype, ImageDType)
    and (resolve(prod(x.dtype.shape)!=prod(x.shape)) or x.shape[-1]%4!=0) else None),
  # remove noop buffers. if we look at the next index we can remove even more of these
  (UPat(Ops.INDEX, name="idx").f(Ops.BUFFERIZE, allow_any_len=True, name="b2"), remove_noop_bufferize),
  # dont bufferize an arange
  (UPat.any((r:=UPat(dtype=dtypes.index).cast()).named("src"), r.eq(UPat()).named("src")).f(Ops.BUFFERIZE,
    allow_any_len=True, name="buf").f(Ops.INDEX, allow_any_len=True, name="idx"), remove_bufferize),
  # no buffers for const
  (UPat(Ops.CONST, name='c').f(Ops.BUFFERIZE, allow_any_len=True, name="b"), lambda c,b: b.const_like(c.arg).rtag(b.tag)),
  # indexing a const is a const
  (UPat(Ops.INDEX, src=(UPat(Ops.CONST, name="c"),),), lambda c: c),
  # copy on CONST is CONST
  (UPat(Ops.COPY, src=(UPat.cvar("x"), UPat()), name="copy"), lambda copy,x: copy.const_like(x.arg)),
  # hack if a noop turned to a const
  (UPat.cvar("c").f(Ops.NOOP).f(Ops.BUFFERIZE, allow_any_len=True, name="buf"), lambda c,buf: buf.replace(src=(c,)+buf.src[1:])),
  # mstack on CONST is CONST
  (UPat(Ops.MSTACK, src=(UPat.var("s"),), allow_any_len=True).f(Ops.INDEX, allow_any_len=True),
   lambda s: UOp.const(c.dtype, c.arg) if (c:=s.base).op is Ops.CONST else None),
])

def pre_bufferize(b:UOp, x:UOp, copy:UOp):
  nb = b.replace(src=(b.src[0].contiguous(),)+b.src[1:])
  return copy.replace(src=(x.replace(src=(nb,)+x.src[1:]), copy.src[1]))
pm_remove_bufferize = PatternMatcher([
  # hack so remove_bufferize doesnt remove the buffer before a copy
  (UPat(Ops.COPY, src=(UPat(GroupOp.All-{Ops.CONTIGUOUS, Ops.COPY}).f(Ops.BUFFERIZE, allow_any_len=True, name="b")
                      .f(Ops.INDEX, allow_any_len=True, name="x"), UPat()), name="copy"), pre_bufferize),
  # remove reindexing with cost function
  (UPat.var("src").f(Ops.BUFFERIZE, allow_any_len=True, name="buf").f(Ops.INDEX, allow_any_len=True, name="idx"), remove_bufferize),
])

def late_buffer_view(t:UOp, b:UOp):
  if isinstance(b.device, str) and (b.device.startswith("DISK") or b.device.startswith("TINYFS")):
    shape = b.shape
    size = prod(shape)

    # walk up for the INDEX
    x = t
    while not any(u.op is Ops.INDEX for u in x.src):
      assert x.op not in GroupOp.Elementwise, "can't buffer view elementwise"
      x = x.src[0]
    x = next(u for u in x.src if u.op is Ops.INDEX)

    if len(shape) == 0: offset = x.src[1].arg
    else: offset = max(sum(idx.vmin for idx in x.src[1:]), 0)

    return b.replace(src=(UOp(Ops.BUFFER_VIEW, t.dtype, (x.base,), (size, offset), tag=t.tag),) + b.src[1:])
  return b
to_bufferview = PatternMatcher([
  (UPat((Ops.BITCAST, Ops.CONTIGUOUS), name="t").f(Ops.BUFFERIZE, allow_any_len=True, name="b"), late_buffer_view),
  (UPat((Ops.BITCAST, Ops.CONTIGUOUS)).f(Ops.BUFFER_VIEW, name="b"), lambda b: b.replace(src=b.src[0].src)),
])

DEVICE_MAX_BUFS = {"METAL": 31, "WEBGPU": 8} # TODO: get from device?
def limit_bufs(ctx:IndexingContext, root:UOp):
  if (device:=root._device) is None: return None # no device, index related calculations
  device = device if isinstance(device, str) else device[0].split(":")[0]
  if not (MAX_BUFS:=getenv("MAX_KERNEL_BUFFERS", DEVICE_MAX_BUFS.get(device, 0))): return None

  bufs: set[UOp] = set()
  def gate_input(u:UOp):
    # TODO: add cache to fix n^2
    if is_load:=(u.op in {Ops.BUFFERIZE, Ops.AFTER, Ops.BUFFER, Ops.MSELECT, Ops.MSTACK, Ops.DEFINE_VAR}): bufs.add(u)
    return not is_load
  root.toposort(gate=gate_input)

  if len(bufs) > MAX_BUFS - 1: # NOTE: this -1 is for the output buffer
    srcs = []
    for s in root.src:
      if s.op in GroupOp.Elementwise:
        # Insert bufferize: all AxisType.REDUCE before bufferize are AxisType.LOOP
        orig_ranges, end_ranges = s.ranges, [x.replace(arg=(next(ctx.range_idx), AxisType.LOOP)) if x.op is Ops.RANGE else x for x in s.ranges]
        s = s.substitute(dict(zip(orig_ranges, end_ranges))).bufferize(*end_ranges, arg=BufferizeOpts(device=s.device)).index(*orig_ranges)
      srcs.append(s)
    return root.replace(src=tuple(srcs))
pm_limit_bufs = PatternMatcher([(UPat(set.union(GroupOp.Binary, GroupOp.Ternary), name="root"), limit_bufs)])

# *****************
# 4. put in buffers for bufferize
# TODO: should BUFFERIZE look a lot more like STORE
# BUFFERIZE has device in arg
# BUFFERIZE doesn't have indexing, that's implied by the ranges it closes
# BUFFERIZE returns the BUFFER ready for INDEXing (doing this will make splitting a lot easier)
# NOTE: this has been fixed up a bit

def bufferize_to_store(x:UOp, idx:UOp, allow_locals=True):
  #assert isinstance(x.tag, Flat), "bufferize must be flat"
  size = prod(x.shape)
  rngs = sorted(idx.ranges, key=lambda x: x.arg)
  assert size > 0 and isinstance(size, int), f"no zero sized or symbolic sized buffers {size}"

  sdtype = x.dtype.ptr(size=size, addrspace=x.arg.addrspace)
  if x.src[0].op is Ops.ASSIGN:
    assign_target, assign_src, assign_mops = x.src[0].src
    assert assign_target.op is Ops.INDEX, f"{assign_target.op} is not index"
    # in assign, this is the buffer size, not the bufferize size
    # TODO: assign_mops here
    do_store = assign_target.replace(dtype=sdtype).store(assign_src, tag=x.tag).end(*rngs)
    ret = assign_target.src[0].after(do_store)
    mops = []
    walk = assign_mops
    while walk is not assign_mops.base:
      mops.append((walk.op, walk.marg))
      walk = walk.src[0]
    for m in mops[::-1]: ret = ret._mop(*m)
    return ret

  # NOTE: the DEFINE_LOCAL needs to be disambiguated here
  if sdtype.addrspace == AddrSpace.GLOBAL:
    buf = UOp.new_buffer(x.arg.device, size, x.dtype)
    do_store = buf.index(idx, dtype=sdtype).store(x.src[0], tag=x.tag).end(*rngs)
    return buf.after(do_store)

  if allow_locals:
    # handle locals
    assert len(x.src) == 2
    tag = x.arg.device
    if tag is None: tag = UOp.unique().arg # TODO: hack
    buf = UOp(Ops.DEFINE_LOCAL, sdtype, arg=tag)
<<<<<<< HEAD
    do_store = buf.reshape(shape).broadcast(x.src[1].dtype.count).index(*rngs, dtype=sdtype).store(x.src[0]).end(*UOp.sink(*rngs).ranges)
    return buf.after(do_store.barrier()).reshape(shape)
=======
    do_store = buf.index(idx, dtype=sdtype).store(x.src[0]).end(*rngs)
    return buf.after(do_store.barrier())

# collapse any BUFFERIZE to single input BUFFERIZE. move the tag to a reshape
def flatten_bufferize(x:UOp):
  if x.tag is None and len(x.src) == 2: return None
  ret = x.replace(tag=None, src=(x.src[0], get_single_element(apply_movement_op(Ops.RESHAPE, (prod(x.shape),), x.shape, x.src[1:]))))
  rngs = x.src[1:]
  ret = ret.forced_reshape(x.shape)
  if any(r.op is Ops.RANGE and r.src[0].op is not Ops.CONST for r in rngs):
    sym_shape = tuple([ssimplify(r.src[0]) if r.op is not Ops.CONST else 1 for r in rngs])
    ret = ret.shrink(tuple([(0,x) for x in sym_shape]))
  return ret.rtag(x.tag)
pm_flatten_bufferize = PatternMatcher([(UPat(Ops.BUFFERIZE, name="x"), flatten_bufferize)])
>>>>>>> b147e7e8

pm_add_buffers = pm_mops+pm_flatten_bufferize+to_bufferview+PatternMatcher([
  (UPat(Ops.BUFFERIZE, src=(UPat(), UPat(name="idx")), name="x"), lambda x, idx: bufferize_to_store(x, idx, allow_locals=False)),

  # move RESHAPEs through MSELECT/MSTACK
  (UPat((Ops.MSELECT, Ops.MSTACK), src=UPat(Ops.RESHAPE), name="m"),
   lambda m: m.replace(src=tuple([x.src[0].base for x in m.src]), tag=None).reshape(m.shape).rtag(m.tag)),
])

pm_add_buffers_local = pm_mops+pm_flatten_bufferize+to_bufferview+PatternMatcher([
  (UPat(Ops.BUFFERIZE, src=(UPat(), UPat(name="idx")), name="x"), bufferize_to_store),
])

# *****************
# 5. split into kernels

@dataclass
class LocalAddBufferContext:
  dg:int = 0
  map:dict = field(default_factory=dict)
  vars:dict = field(default_factory=dict)
  range:int = 0
  parent_tags:list = field(default_factory=list)
  opts:tuple|None = None

def debuf(ctx:LocalAddBufferContext, buf:UOp):
  ret = UOp(Ops.DEFINE_GLOBAL, buf.dtype.ptr(buf.arg), arg=ctx.dg)
  if buf not in ctx.map: ctx.map[buf] = buf
  ctx.dg += 1
  return ret

def unbind_kernel(ctx:LocalAddBufferContext, b:UOp):
  ctx.vars[b] = None
  return b.src[0]

def handle_after(ctx:LocalAddBufferContext, after:UOp):
  if isinstance(after.dtype, PtrDType) and after.ptrdtype.addrspace == AddrSpace.LOCAL: return None
  buf = after.as_buf()
  # HACK to put the buffer in the MAP instead of MSTACK/MSELECT
  if buf.op in {Ops.MSTACK, Ops.MSELECT}: buf = buf.src[0]
  assert buf not in ctx.map
  ctx.map[buf] = after
  return buf

def renumber_range(ctx:LocalAddBufferContext, r:UOp):
  if r.tag != (): return None
  ret = r.replace(arg=(ctx.range,)+r.arg[1:], tag=None)
  ctx.range += 1
  return ret

def find_bufs(x:UOp):
  idxs = [s for s in x.toposort(gate=lambda x: x.op is not Ops.AFTER) if s.op is Ops.INDEX]
  read_from: dict[UOp, Ops] = {}
  if any((buf:=idx.as_buf()).op is Ops.BUFFER and read_from.setdefault(buf, op:=idx.src[0].op) is not op for idx in idxs):
    raise RuntimeError(f"cycle detected while indexing {buf}")

to_define_global = PatternMatcher([
  (UPat(Ops.STORE, name="x"), find_bufs),
  (UPat(Ops.BUFFER, name="buf"), debuf),
  (UPat(Ops.BIND, name="b"), unbind_kernel),
  (UPat((Ops.MSTACK, Ops.MSELECT, Ops.AFTER), name="after"), handle_after),

  # HACK in case any CONSTs were replaced
  # this is only needed if you are using symbolic
  (UPat((Ops.CONST, Ops.DEFINE_VAR), name="c"), lambda c: c.replace(src=()) if len(c.src) else None),

  # remove RANGE with 0 size
  (UPat(Ops.RANGE, name="r"), lambda r: UOp.const(dtypes.index, 0) if r.vmax == 0 else None),

  # renumber the ranges starting with 0 so that kernel deduping works
  (UPat(Ops.RANGE, name="r"), renumber_range),
])

def get_contiguous(ctx:LocalAddBufferContext, x:UOp):
  if isinstance(x.arg, tuple) and all(isinstance(y, Opt) for y in x.arg): ctx.opts = x.arg
  return x.src[0]

rangeify_codegen = PatternMatcher([
  (UPat(Ops.CONTIGUOUS, name="x"), get_contiguous),

  # no NOOP in the kernel graph
  # TODO: this can be moved into codegen?
  (UPat(Ops.NOOP, name="x"), lambda x: x.src[0]),

  # strip the arg from store
  (UPat(Ops.STORE, name="x"), lambda x: x.replace(arg=None) if x.arg is not None else None),

  # add loads to non ptr indexes
  # TODO: this can be moved into codegen?
  (UPat.any(UPat(Ops.DEFINE_GLOBAL, name="dg"), UPat(Ops.DEFINE_LOCAL).f(Ops.AFTER, allow_any_len=True, name="dg"))
   .f(Ops.INDEX, name="idx", allow_any_len=True),
    lambda dg,idx: None if isinstance(idx.dtype, (PtrDType, ImageDType)) else idx.replace(dtype=dg.dtype, arg=None).load()),
])

def remove_metadata_tags(ctx:LocalAddBufferContext, x:UOp):
  if x.tag is None or x.tag == (): return None
  if isinstance(x.tag, tuple): ctx.parent_tags += list(x.tag)
  return x.replace(tag=None)

pm_remove_tags = PatternMatcher([
  # remove all the tags
  (UPat(GroupOp.All, name="x"), remove_metadata_tags),
])

pm_add_range_tags = PatternMatcher([
  (UPat(Ops.RANGE, name="x"), lambda x: x.rtag(()))
])

@dataclass(frozen=True)
class Kernel:
  ast: UOp
  metadata: tuple[Metadata, ...] = ()

def split_store(ctx:list[UOp], x:UOp) -> UOp|None:
  if len(x.ranges): return None

  # local kernel rewrite
  lctx = LocalAddBufferContext()
  ret = graph_rewrite(x, to_define_global+pm_flatten_range+rangeify_codegen+pm_remove_tags, ctx=lctx, name="kernel split", bottom_up=True)

  # gather the metadata
  metadatas = [ctx[y].metadata for y in lctx.parent_tags]

  # NOTE: the hack for COPY is here
  for u in ret.toposort():
    # TODO: this can be wrong if there's multiple of these
    if u.op in {Ops.COPY, Ops.BUFFER_VIEW}:
      ret = u
      break
  else:
    ret = ret.sink(arg=KernelInfo(opts_to_apply=lctx.opts) if lctx.opts is not None else None)

  kernel_arg = Kernel(ret,tuple(dedup(flatten([x for x in metadatas if x is not None])))[::-1])
  kernel = UOp(Ops.KERNEL, src=tuple(lctx.map.values())+tuple(lctx.vars.keys()), arg=kernel_arg)
  if ret.op is Ops.SINK and not all_same([x.device for x in kernel.src if x.op is not Ops.BIND]):
    raise RuntimeError(f"all buffers must be on the same device: {tuple(b.buf_uop.buffer for b in kernel.src)}")
  return kernel

split_kernels = PatternMatcher([
  (UPat((Ops.STORE, Ops.END), name="x"), split_store),
])

def tag_uop(ctx:list[UOp], x:UOp):
  if x.tag is not None: return None
  if x.dtype.scalar() == dtypes.index: return None
  ctx.append(x)
  return x.replace(tag=(len(ctx)-1,))
add_tags = PatternMatcher([
  # don't tag BUFFERs, they are global
  (UPat(GroupOp.All-{Ops.BUFFER, Ops.CONST, Ops.DEVICE, Ops.UNIQUE, Ops.DEFINE_VAR, Ops.BIND,
                     Ops.MSTACK, Ops.MSELECT, Ops.RANGE}.union(GroupOp.Movement), name="x"), tag_uop),
  (UPat({Ops.MSTACK, Ops.MSELECT}, name="x"), lambda ctx,x: None if all(s.op is Ops.BUFFER for s in x.src) else tag_uop(ctx, x)),
])

# support for using a contiguous permuted view instead of the parent view if one exists
# modified from kernelize.py to not use ShapeTracker

def found_contiguous(ctx:dict[UOp, UOp], contig:UOp, src:UOp):
  x = src
  while x is not src.base:
    if x.op is Ops.PERMUTE: contig = contig.permute(argsort(x.marg))
    elif x.op is Ops.RESHAPE: contig = contig.reshape(x.src[0].shape)
    else: return None
    x = x.src[0]
  ctx[src.base] = contig
replace_contiguous = PatternMatcher([
  (UPat(Ops.CONTIGUOUS, src=(UPat(GroupOp.Movement, name="src"),), name="contig"), found_contiguous),
  (UPat(GroupOp.ALU, name="alu"), lambda ctx,alu: alu.replace(src=new_src) if (new_src:=tuple(ctx.get(s, s) for s in alu.src)) != alu.src else None),
])

@track_rewrites(lambda _,ret: f"Schedule {pluralize('Kernel', len([u for u in UOp.sink(*ret.values()).toposort() if u.op is Ops.KERNEL]))}", True)
def get_rangeify_map(sink:UOp) -> dict[UOp, UOp]:
  if getenv("VIZ"): graph_rewrite(sink, PatternMatcher([]), name="View Input Graph")
  uop_list: list[UOp] = []
  tsink = graph_rewrite(sink, add_tags, ctx=uop_list, bottom_up=True, name="number the uops")

  tsink = graph_rewrite(tsink, earliest_rewrites+replace_contiguous, ctx={}, name="earliest rewrites")

  # convert movement ops to ranges
  tsink, rctx = run_rangeify(tsink, DEBUG_RANGEIFY)

  tsink = graph_rewrite(tsink, symbolic_flat+pm_reduce_simplify+pm_const_buffer_folding, name="symbolic+reduce_collapse")  # this does const folding
  tsink = graph_rewrite(tsink, pm_remove_bufferize, bottom_up=True, name="remove bufferize with cost function")
  tsink = graph_rewrite(tsink, pm_limit_bufs, ctx=rctx, name="limit buffers")

  # rebuild the sink with all the BUFFERIZEs with tags, this is what's ending up in the tensor graph
  # MSTACK stacks multiple BUFFERIZEs in one tagged tensor
  # if it's not tagged by here, it's out
  tsink = UOp.sink(*[x for x in tsink.backward_slice if x.base.op in {Ops.BUFFERIZE, Ops.MSTACK, Ops.CONST, Ops.BUFFER} and \
                     x.tag is not None and len(x.tag)])

  if getenv("VIZ"): graph_rewrite(tsink, PatternMatcher([]), name="View Tagged Rangeify")

  # bufferize -> store
  tsink = graph_rewrite(tsink, pm_add_buffers+pm_add_range_tags, bottom_up=True, name="bufferize to store")
  tsink = graph_rewrite(tsink, split_kernels, ctx=uop_list, name="split kernels")

  # if a kernel depends on a buffer, and that buffer is later assigned to, make the assign depend on the kernel's assign
  kernel_assign: dict[UOp, UOp] = {}
  assign_rep: dict[UOp, UOp] = {}
  for u in tsink.toposort():
    if u.op is not Ops.AFTER: continue
    kernel_assign[u.buf_uop] = u
    for s in u.src[1].src:
      # TODO: this is probably broken for MSELECT/MSTACK
      if s.op is not Ops.BUFFER or s is u.buf_uop or (a:=kernel_assign.get(s)) is None: continue
      if any(x.op is Ops.AFTER and x.buf_uop is s for x in u.toposort()):
        raise RuntimeError(f"cycle detected in graph, kernel for {u.buf_uop} must either depend on AFTER or BUFFER")
      assign_rep[a] = kernel_assign[s] = a.replace(src=a.src+(u,))
  if assign_rep: tsink = graph_rewrite(tsink, _substitute, ctx=assign_rep, bottom_up=True, name="fix_assign")

  if getenv("VIZ"): graph_rewrite(tsink, PatternMatcher([]), name="View Kernel Graph")

  becomes_map: dict[UOp, UOp] = {}
  for s in tsink.src:
    assert s.tag is not None
    for a in s.tag:
      if a is None: continue
      becomes_map[uop_list[cast(int, a)]] = s.replace(tag=None)
  return becomes_map<|MERGE_RESOLUTION|>--- conflicted
+++ resolved
@@ -333,10 +333,6 @@
     tag = x.arg.device
     if tag is None: tag = UOp.unique().arg # TODO: hack
     buf = UOp(Ops.DEFINE_LOCAL, sdtype, arg=tag)
-<<<<<<< HEAD
-    do_store = buf.reshape(shape).broadcast(x.src[1].dtype.count).index(*rngs, dtype=sdtype).store(x.src[0]).end(*UOp.sink(*rngs).ranges)
-    return buf.after(do_store.barrier()).reshape(shape)
-=======
     do_store = buf.index(idx, dtype=sdtype).store(x.src[0]).end(*rngs)
     return buf.after(do_store.barrier())
 
@@ -351,7 +347,6 @@
     ret = ret.shrink(tuple([(0,x) for x in sym_shape]))
   return ret.rtag(x.tag)
 pm_flatten_bufferize = PatternMatcher([(UPat(Ops.BUFFERIZE, name="x"), flatten_bufferize)])
->>>>>>> b147e7e8
 
 pm_add_buffers = pm_mops+pm_flatten_bufferize+to_bufferview+PatternMatcher([
   (UPat(Ops.BUFFERIZE, src=(UPat(), UPat(name="idx")), name="x"), lambda x, idx: bufferize_to_store(x, idx, allow_locals=False)),
