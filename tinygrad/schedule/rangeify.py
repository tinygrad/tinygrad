--- conflicted
+++ resolved
@@ -404,13 +404,8 @@
                        .f(Ops.INDEX, allow_any_len=True, name="x"), UPat()), name="copy"), pre_bufferize),
 ])
 
-<<<<<<< HEAD
-def late_buffer_view(x, t, b):
-  if isinstance(t.device, str) and (t.device.startswith("DISK") or t.device.startswith("TINYFS")):
-=======
 def late_buffer_view(t:UOp, b:UOp):
-  if isinstance(b.device, str) and b.device.startswith("DISK"):
->>>>>>> 7ae6898e
+  if isinstance(b.device, str) and (b.device.startswith("DISK") or b.device.startswith("TINYFS")):
     rngs = b.src[1:]
     size = prod(shape := [int(r.vmax+1) for r in rngs])
 
