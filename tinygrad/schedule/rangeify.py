--- conflicted
+++ resolved
@@ -539,11 +539,7 @@
 
   tsink = graph_rewrite(tsink, symbolic+pm_reduce_simplify+pm_const_buffer_folding, name="symbolic+reduce_collapse")  # this does const folding
   tsink = graph_rewrite(tsink, pm_remove_bufferize, bottom_up=True, name="remove bufferize with cost function")
-<<<<<<< HEAD
-  tsink = graph_rewrite(tsink, symbolic+pm_reduce_simplify+pm_const_buffer_folding, name="symbolic+reduce_collapse")
-=======
   tsink = graph_rewrite(tsink, symbolic+pm_reduce_simplify+pm_const_buffer_folding, name="symbolic+reduce_collapse pt 2")
->>>>>>> faf68c03
   tsink = graph_rewrite(tsink, pm_limit_bufs, ctx=rctx, name="limit buffers")
 
   # rebuild the sink with all the BUFFERIZEs with tags, this is what's ending up in the tensor graph
