from typing import Any, cast
import functools, operator
from dataclasses import dataclass, field
from tinygrad.dtype import dtypes, PtrDType, ImageDType, AddrSpace
from tinygrad.uop.ops import PatternMatcher, UPat, Ops, UOp, resolve, GroupOp, RewriteNotReady, _substitute, ssimplify, graph_rewrite_map
from tinygrad.uop.symbolic import sym, symbolic_simple
from tinygrad.helpers import argsort, prod, all_same, pluralize, getenv, RANGEIFY, Context, flatten, dedup
from tinygrad.schedule.multi import multi_pm

from tinygrad.schedule.kernelize import Kernel
from tinygrad.uop.ops import track_rewrites, graph_rewrite, identity_element, sint, AxisType

# *****************
# 0. do some cleanup rewrites, mostly copied from the old stuff

ALWAYS_CONTIGUOUS: set[Ops] = {Ops.CONTIGUOUS, Ops.ASSIGN, Ops.COPY, Ops.BUFFER, Ops.BUFFER_VIEW,
                     Ops.CONST, Ops.BIND, Ops.DEVICE, Ops.MSELECT, Ops.MSTACK, Ops.DEFINE_GLOBAL,
                     Ops.DEFINE_LOCAL, Ops.DEFINE_REG, Ops.LOAD}

double_reshape = PatternMatcher([
  # RESHAPE on RESHAPE is the second reshape
  (UPat(Ops.RESHAPE, src=(UPat(Ops.RESHAPE),), name="x"),
   lambda x: x.replace(src=(x.src[0].src[0],), tag=((x.src[0].tag or ())+(x.tag or ())) or None)),
])

earliest_rewrites = double_reshape+PatternMatcher([
  # non shape changing RESHAPE is NOOP
  #(UPat(Ops.RESHAPE, name="x"), lambda x: x.src[0] if x.src[0].shape == x.arg else None),
  # DETACH and CONTIGUOUS_BACKWARD are NOOPs here, so is FUSE
  #(UPat((Ops.DETACH, Ops.CONTIGUOUS_BACKWARD, Ops.FUSE), name="x"), lambda x: x.src[0].f(Ops.NOOP, tag=x.tag)),

  # just removing it works...
  (UPat((Ops.DETACH, Ops.CONTIGUOUS_BACKWARD, Ops.FUSE), name="x"), lambda x: x.src[0]),

  # preserve tags?
  # reduce of size 0 is the identity element
  (UPat(Ops.REDUCE_AXIS, name="reduce", src=(UPat.var("x"),)),
   lambda reduce,x: reduce.const_like(identity_element(reduce.arg[0], reduce.dtype)) if x.size == 0 and reduce.size != 0 else None),

  # COPY and source size need to match
  # TODO: expand after copy creates issues with tagging
  (UPat(Ops.COPY, src=(UPat(GroupOp.Movement, name="r"), UPat(name="d")), name="c"),
   lambda c,r,d: c.replace(src=(r.contiguous(), d)) if r.size != r.base.size else None),

  # assign only to buffer
  (UPat(Ops.ASSIGN, src=(UPat(GroupOp.All-{Ops.BUFFER}, name="target"), UPat(name="x")), name="assign"),
   lambda x,target,assign: x.f(Ops.NOOP, tag=assign.tag) if target.base.op is not Ops.BUFFER else None),

  # realize before assign if input permutes the target buffer
  (UPat(Ops.ASSIGN, src=(UPat.var("a"), UPat.var("b")), name="assign"), lambda a,b,assign: assign.replace(src=(a, b.contiguous())) \
      if any(x.base is a.base and x is not a for x in b.toposort(gate=lambda x:x.op not in ALWAYS_CONTIGUOUS)) else None),

  # copy only to different device
  (UPat(Ops.COPY, src=(UPat.var("x"), UPat()), name="copy"), lambda x,copy: x.f(Ops.NOOP, tag=copy.tag) if x.device == copy.device else None),

<<<<<<< HEAD
  # handle disk
  # TODO: this doesn't need to use st.views
  (UPat.var("x").f((Ops.BITCAST, Ops.CONTIGUOUS), name="t"),
   lambda x,t: UOp(Ops.BUFFER_VIEW, t.dtype, (x.base,), (t.size, x.st.views[0].offset), tag=t.tag).reshape(t.shape) if isinstance(x.device, str) \
       and x.device.startswith("DISK") else None),
  (UPat.var("x").f((Ops.BITCAST, Ops.CONTIGUOUS), name="t"),
   lambda x,t: UOp(Ops.BUFFER_VIEW, t.dtype, (x.base,), (t.size, x.st.views[0].offset), tag=t.tag).reshape(t.shape) if isinstance(x.device, str) \
       and x.device.startswith("TINYFS") else None),

=======
>>>>>>> a9824805
  # contiguous/buffer/copy/assign is already contiguous
  #(UPat(Ops.CONTIGUOUS, name="root", src=(UPat((Ops.CONTIGUOUS, Ops.BUFFER, Ops.COPY, Ops.ASSIGN)),)), lambda root: root.src[0]),
])

# *****************
# 1. add realize where we have to

def realize(ctx:dict[UOp, None], tr:UOp) -> None: ctx[tr] = None

def realize_parents(ctx:dict[UOp, None], rb:UOp) -> None:
  for s in rb.src:
    if s.base.op not in ALWAYS_CONTIGUOUS: ctx[s] = None

def realize_assign(ctx:dict[UOp, None], a:UOp) -> None:
  if a.src[1].op not in ALWAYS_CONTIGUOUS: ctx[a.src[1]] = None

do_realize = PatternMatcher([
  # always realize SINK parents
  (UPat(Ops.SINK, name="s"), lambda ctx,s: ctx.update((x.base, None) for x in s.src if x.base.op not in ALWAYS_CONTIGUOUS)),
  # always realize ASSIGN/COPY/BUFFER_VIEW/CONTIGUOUS
  (UPat({Ops.ASSIGN, Ops.COPY, Ops.BUFFER_VIEW, Ops.CONTIGUOUS}, name="tr"), realize),
  # realize parents of COPY, MSELECT, MSTACK
  (UPat((Ops.COPY, Ops.MSELECT, Ops.MSTACK), name="rb"), realize_parents),
  # realize input to assign (might be optimized out)
  (UPat(Ops.ASSIGN, name="a"), realize_assign),
])

class WrappedContig:
  def __init__(self, x): self.x = x
  def __repr__(self): return f"C({self.x})"
add_contiguous = PatternMatcher([(UPat(GroupOp.All, name="x"), lambda ctx,x: x.replace(tag=WrappedContig(x.tag)).realize() if x in ctx else None),])
remove_contig_tags = PatternMatcher([(UPat(GroupOp.All, name="x"), lambda x: x.replace(tag=x.tag.x) if isinstance(x.tag, WrappedContig) else None)])

# *****************
# 2. mark all children

@dataclass
class ChildrenContext: children: dict[UOp, list[UOp]]|None = None
def extract_children(ctx:ChildrenContext, x:UOp):
  if ctx.children is not None: return
  children_map = x.get_children_map()
  ctx.children = {}
  for k,v in children_map.items():
    non_sink_children = [u for u in v if u.op is not Ops.SINK]
    if len(non_sink_children) <= 1: continue
    # NOTE: this gate shouldn't be here
    if any(x.op is Ops.REDUCE_AXIS for x in k.toposort()) and any(x.op in {Ops.BUFFER, Ops.CONTIGUOUS} for x in k.toposort()):
      ctx.children[k] = non_sink_children

def mark_children(ctx:ChildrenContext, x:UOp):
  assert ctx.children is not None
  new_srcs = [(UOp(Ops.CHILD, s.dtype, src=(UOp(Ops.CHILDREN, s.dtype, (s,), arg=len(ctx.children[s])),),
                   arg=(ctx.children[s].index(x), len(ctx.children[s]))) if s in ctx.children else s) for s in x.src]
  return x.replace(src=tuple(new_srcs))

pm_children = PatternMatcher([
  (UPat(Ops.SINK, name="x"), extract_children),
  (UPat(GroupOp.All-{Ops.CHILD, Ops.CHILDREN, Ops.SINK}, name="x"), mark_children),
])

# *****************
# 3a. rangeify (movement)

@dataclass
class RangeifyContext:
  # block on parent until all children have been seen
  seen_children: dict[UOp, dict[int, UOp]] = field(default_factory=dict)
  seen_child: dict[UOp, Any] = field(default_factory=dict)
  progress: int = 0

  # create ranges
  range_idx: int = 0
  def new_range(self, s:sint, axistype:AxisType=AxisType.LOOP):
    ret = UOp.range(s, self.range_idx, axistype)
    self.range_idx += 1
    return ret

def map_reshape(idx:UOp, r:UOp):
  acc = 1
  to_sum = []
  for s,src in list(zip(idx.shape, idx.src[1:]))[::-1]:
    to_sum.append(acc*src)
    acc *= s
  mish = sum(to_sum, start=UOp.const(dtypes.index, 0))
  ret:list[UOp] = []
  for s in r.src[0].shape[::-1]:
    ret.append(mish % s) # NOTE: simplify will turn this to CONST
    mish //= s
  tret = ret[0].sink(*ret[1:]).simplify().src[::-1] if len(ret) else ()
  return r.src[0].index(*tret, dtype=idx.dtype, arg=idx.arg)

def map_pad(idx:UOp, r:UOp):
  ret = list(idx.src[1:])
  bigwhere = UOp.const(dtypes.bool, True)
  for i,(sh,(s,e)) in enumerate(zip(r.shape, r.arg)):
    if s == 0 and e == 0: continue
    where = UOp.const(dtypes.bool, True)
    if resolve(e > 0): where = where & (ret[i] < (sh-e))
    if resolve(s > 0): where = where & (ret[i] >= s)
    bigwhere = bigwhere & where
    with Context(TRACK_MATCH_STATS=0):
      ret[i] = graph_rewrite(where.where(ret[i]-s, UOp.invalid()), sym)
  # PAD is with 0
  return bigwhere.simplify().where(r.src[0].index(*ret, dtype=idx.dtype, arg=idx.arg), UOp.const(r.dtype, 0))

def map_expand(r:UOp, idx:UOp):
  new_rngs = []
  ending_ranges = []
  non_ending_ranges = []
  for a,x,y in zip(idx.src[1:], r.src[0].shape, r.shape):
    axis_to_range = [u for u in a.toposort() if u.op is Ops.RANGE]
    if resolve(x==y, False):
      non_ending_ranges.extend(axis_to_range)
      new_rngs.append(a)
    else:
      ending_ranges.extend(axis_to_range)
      new_rngs.append(a.const_like(0))
  ending_ranges = [x.arg for x in ending_ranges if x not in non_ending_ranges]
  if idx.arg is not None: ending_ranges.append(idx.arg)
  return r.src[0].index(*new_rngs, arg=min(ending_ranges) if ending_ranges else None)

pm_mops = PatternMatcher([
  # this is like the definitions of these
  (UPat(Ops.SHRINK, name="r").f(Ops.INDEX, allow_any_len=True, name="idx"),
   lambda r,idx: r.src[0].index(*[a+ss if resolve(ss != 0) else a for a,(ss,_) in zip(idx.src[1:], r.arg)], dtype=idx.dtype, arg=idx.arg)),
  (UPat(Ops.PERMUTE, name="r").f(Ops.INDEX, allow_any_len=True, name="idx"),
   lambda r,idx: r.src[0].index(*[idx.src[1+p] for p in argsort(idx.src[0].arg)], dtype=idx.dtype, arg=idx.arg)),
  (UPat(Ops.FLIP, name="r").f(Ops.INDEX, allow_any_len=True, name="idx"),
   lambda r,idx: r.src[0].index(*[((s-1)-a) if f else a for a,s,f in zip(idx.src[1:], r.shape, r.arg)], dtype=idx.dtype, arg=idx.arg)),
  # expand needs to end ranges
  (UPat(Ops.EXPAND, name="r").f(Ops.INDEX, allow_any_len=True, name="idx"), map_expand),
  # reshape does a lot of symbolic stuff
  (UPat(Ops.RESHAPE, name="r").f(Ops.INDEX, allow_any_len=True, name="idx"), map_reshape),
  # pad adds min and max
  (UPat(Ops.PAD, name="r").f(Ops.INDEX, allow_any_len=True, name="idx"), map_pad),
])

# *****************
# 3b. rangeify (ops)

# bufferization can happen in three ways
#   1. there's an explicit REALIZE in the graph
#   2. the ranges from the children don't match and we have to create a buffer (only on children)
#   3. might_end_axis triggers because we should be closing a loop to save compute

@dataclass(frozen=True)
class BufferizeOpts:
  # on AddrSpace.LOCAL, device is the id
  device: str|tuple[str, ...]|int|None
  addrspace: AddrSpace = AddrSpace.GLOBAL

def map_partial_realize(ctx:RangeifyContext, x:UOp, idx:UOp):
  if x.arg is None: return None  # map_contiguous can handle this
  # NOTE: all partial contiguous can safely be replaced by full contiguous. we should be able to match old functionality like this
  if not (RANGEIFY > 1): return idx.replace(src=(x.replace(arg=None),)+idx.src[1:])
  ranges = []
  new_ranges = []
  passthrough_idx = []
  for i,s in enumerate(x.shape):
    if i not in x.arg:
      ranges.append(idx.src[1+i])
      continue
    passthrough_idx.append(idx.src[1+i])
    ranges.append(ctx.new_range(s))
    new_ranges.append(ranges[-1])
  # TODO: this should be able to be global or local
  ret = x.src[0].index(*ranges).bufferize(*[x for x in new_ranges if x.op is not Ops.CONST],
                                          arg=BufferizeOpts(device=None, addrspace=AddrSpace.LOCAL))
  return ret.index(*passthrough_idx)

def map_realize(ctx:RangeifyContext, x:UOp):
  if x.arg is not None: return None
  ranges = [ctx.new_range(s) for s in x.shape]
  return x.src[0].index(*ranges).bufferize(*x.src[1:], *ranges, arg=BufferizeOpts(device=x.device), tag=x.src[0].tag)

def map_reduce(ctx:RangeifyContext, idx:UOp, red:UOp):
  rngs = list(idx.src[1:])
  new_ranges = []
  for i,s in enumerate(red.src[0].shape):
    if i in red.arg[1]:
      rngs[i] = ctx.new_range(s, axistype=AxisType.REDUCE)
      new_ranges.append(rngs[i])
  return UOp(Ops.REDUCE, red.dtype, src=(red.src[0].index(*rngs),)+tuple(new_ranges), arg=red.arg[0], tag=red.tag)

def index_child(ctx:RangeifyContext, c:UOp, x:UOp, idx:UOp):
  if c not in ctx.seen_children: ctx.seen_children[c] = {}
  # wait here until we have seen all the children
  if len(ctx.seen_children[c]) != x.arg[1]:
    ctx.progress += 1
    if ctx.progress > 10000: raise RuntimeError("children not making progress")
    # NOTE: we mark this here
    ctx.seen_children[c][x.arg[0]] = idx
    raise RewriteNotReady
  ctx.progress = 0

  if c not in ctx.seen_child:
    all_rngs = list(zip(*[ch.src[1:] for ch in ctx.seen_children[c].values()]))
    out_rngs = []
    end_ranges = []
    idx_ranges = []
    # NOTE: locals aren't working, so we only fully bufferize here (unless RANGEIFY > 1)
    all_all_same = all(all_same(r) for r in all_rngs)
    for i,valid_rngs in enumerate(all_rngs):
      rngs, valids = zip(*[(r.get_idx(), r.get_valid()) for r in valid_rngs])
      # we compare the ranges without their valids
      if all_same(rngs) and (all_all_same or RANGEIFY > 1):
        # the new valid is the OR of all the children valids
        minimum_valid = functools.reduce(operator.or_, valids, UOp.const(dtypes.bool, False))
        out_rngs.append(minimum_valid.where(rngs[0], UOp.invalid()).simplify())
      else:
        out_rngs.append(ctx.new_range(c.shape[i]))
        end_ranges.append(out_rngs[-1])
        idx_ranges.append(i)
    ctx.seen_child[c] = (out_rngs, idx_ranges, end_ranges)
  else:
    out_rngs, idx_ranges, end_ranges = ctx.seen_child[c]
    for i,nr in zip(idx_ranges, end_ranges): out_rngs[i] = nr
  # index based on the shared ranges
  ret = c.index(*out_rngs)
  # if all ranges aren't the same between children, we have to bufferize
  if len(idx_ranges) > 0:
    if len(idx_ranges) == len(out_rngs):
      # this is a global bufferize
      ret = ret.bufferize(*end_ranges, arg=BufferizeOpts(device=x.device))
    else:
      assert RANGEIFY > 1, "this isn't supported with RANGEIFY=1"
      ret = ret.bufferize(*end_ranges, arg=BufferizeOpts(device=None, addrspace=AddrSpace.LOCAL))
    ret = ret.index(*[idx.src[1+i] for i in idx_ranges])
  return ret

def children_gate(ctx:RangeifyContext, idx:UOp, c:UOp):
  if len(ctx.seen_children[c]) != c.arg: raise RuntimeError("all children should have been seen by now")
  return idx.replace(src=(idx.src[0].src[0],)+idx.src[1:])

def might_end_axis(idx:UOp):
  if idx.arg is None: return None
  # TODO: write a proper cost function here
  if all(x.op not in {Ops.BUFFER, Ops.REALIZE, Ops.BUFFERIZE} for x in idx.toposort()): return None
  if all(x.op not in {Ops.REDUCE_AXIS} for x in idx.toposort()): return None
  to_end_axis = []
  for i,a in enumerate(idx.src[1:]):
    if any(x.arg > idx.arg for x in a.toposort() if x.op is Ops.RANGE):
      to_end_axis.append(i)
  if to_end_axis: return idx.replace(src=(idx.src[0].realize(arg=tuple(to_end_axis)),)+idx.src[1:], arg=None)
  return idx.replace(arg=None)

def unprocessed_index(x:UOp): raise RuntimeError(f"unprocessed index on {x.src[0].op}")

pm_rangeify = pm_mops+PatternMatcher([
  # sink contigs to kick it off
  (UPat(Ops.REALIZE, src=(UPat(),), name="x", allow_any_len=True), map_realize),
  # if there's an INDEX it can support partial contig
  (UPat(Ops.INDEX, src=(UPat(Ops.REALIZE, src=(UPat(),), name="x"),), allow_any_len=True, name="idx"), map_partial_realize),

  # if there are new ended children, tag the SINK
  (UPat(Ops.INDEX, src=(UPat(Ops.CHILD, src=(UPat(name="c"), ), name="x"),), allow_any_len=True, name="idx"), index_child),
  (UPat(Ops.INDEX, src=(UPat(Ops.CHILDREN, name="c"),), allow_any_len=True, name="idx"), children_gate),

  # if we come across this, remove it. it was a CHILD unused in an INDEX
  (UPat(Ops.CHILD, src=(UPat(Ops.CHILDREN, src=(UPat.var("x"),)),)), lambda x: x),

  # CONST (or DEFINE_VAR) can't have axes. remove INDEX when we get here
  (UPat(Ops.INDEX, src=(UPat((Ops.CONST, Ops.DEFINE_VAR), name="c"),)), lambda c: c.replace(src=())),

  # handle arg on any op with weight. old endrange stuff
  (UPat(Ops.INDEX, src=(UPat(GroupOp.Elementwise.union({Ops.REDUCE_AXIS})),), allow_any_len=True, name="idx"), might_end_axis),

  # handle size 0
  (UPat(Ops.INDEX, name="x"), lambda x: x.replace(src=(x.const_like(0),)+x.src[1:]) if x.st is not None and x.size == 0 else None),

  # handle assign
  (UPat(Ops.INDEX, src=(UPat(Ops.ASSIGN, name="assign"),), allow_any_len=True, name="x"),
    lambda x,assign: assign.replace(src=tuple([s.index(*x.src[1:]) for s in assign.src])+(assign.src[0],))),

  # move MAP through elementwise ALU / reduce. these are the items with cost
  (UPat(Ops.INDEX, src=(UPat(GroupOp.Elementwise.union(
    {Ops.STORE, Ops.COPY, Ops.BUFFER_VIEW, Ops.DEVICE, Ops.BIND, Ops.CONTIGUOUS, Ops.NOOP})),), allow_any_len=True, name="x"),
   lambda x: x.src[0].replace(src=tuple([s.index(*x.src[1:]) for s in x.src[0].src]))),
  (UPat(Ops.INDEX, src=(UPat(Ops.REDUCE_AXIS, name="red"),), allow_any_len=True, name="idx"), map_reduce),

  # assert if there's any index we didn't process
  (UPat(GroupOp.All-{Ops.REALIZE, Ops.BUFFERIZE, Ops.MSELECT}).f(Ops.INDEX, name="x"), unprocessed_index),
])

# *****************
# 3.5 cleanups

# you don't know in the first pass if axes are going to die, this happens if there's an EXPAND to the left
def cleanup_dead_axes(b:UOp):
  new_rng = []
  hit = False
  reshape: list[sint] = []
  for s,rng in zip(b.shape, b.src[1:]):
    if rng not in b.src[0].sparents and rng.op is Ops.RANGE:
      reshape.append(1)
      hit = True
    else:
      reshape.append(s)
      new_rng.append(rng)
  if hit:
    return b.replace(src=b.src[0:1]+tuple(new_rng)).reshape(tuple(reshape)).expand(b.shape)

# if a buffer is being stored just for permutes or something, remove it
# we want to reexpress the indexes of idx2 in terms of the implied b1
def remove_bufferize(src:UOp, buf:UOp, idx:UOp):
  # see if we can't do it, should this ever hit?
  assert len(buf.src) == len(idx.src), "index on wrong bufferize"
  assert all(x.op is Ops.RANGE for x in buf.src[1:])

  # if it's user contiguous, we never remove it
  if src.op is Ops.CONTIGUOUS: return None

  # here is where we compute the cost
  # for now just no REDUCE, COPY, or ASSIGN
  ran = src.toposort(gate=lambda x: x.op not in {Ops.INDEX})
  # we don't want to bufferize threefry, also causes problems because not all platforms support long
  if any(x.op in {Ops.REDUCE, Ops.COPY, Ops.BUFFER_VIEW, Ops.ASSIGN} for x in ran) and src.op is not Ops.THREEFRY: return None

  # simple, matching old behavior
  #if src.op is not Ops.INDEX: return None

  # this is the ranges replaced
  return src.substitute(dict(zip(buf.src[1:], idx.src[1:])))

def pre_bufferize(b:UOp, x:UOp, copy:UOp):
  nb = b.replace(src=(b.src[0].contiguous(),)+b.src[1:])
  return copy.replace(src=(x.replace(src=(nb,)+x.src[1:]), copy.src[1]))

pm_cleanups = double_reshape+pm_mops+PatternMatcher([
  #(UPat(Ops.BUFFERIZE, name="b"), cleanup_dead_axes),
  (UPat(GroupOp.All-{Ops.BUFFERIZE, Ops.BUFFER}, name="x"), lambda x: x.replace(dtype=x.dtype.base) if isinstance(x.dtype, ImageDType) else None),
  (UPat((Ops.BUFFERIZE), name="x"), lambda x: x.replace(dtype=x.dtype.base) if isinstance(x.dtype, ImageDType)
    and (resolve(prod(x.dtype.shape)!=prod(x.shape)) or x.shape[-1]%4!=0) else None),
  # remove noop buffers. if we look at the next index we can remove even more of these
  # NOTE: this is mostly the same case as below, but if there's no INDEX this gets more
  (UPat(Ops.INDEX, name="idx").f(Ops.BUFFERIZE, allow_any_len=True, name="b2"),
   lambda idx,b2: idx.src[0].replace(tag=nt if len(nt:=(idx.src[0].tag or ()) + (b2.tag or ())) else None) if idx.src[1:] == b2.src[1:] \
       and idx.src[0].op is not Ops.BUFFER_VIEW else None),
  # remove reindexing with cost function
  (UPat.var("src").f(Ops.BUFFERIZE, allow_any_len=True, name="buf").f(Ops.INDEX, allow_any_len=True, name="idx"), remove_bufferize),
  # no buffers for const
  (UPat(Ops.CONST, name='c').f(Ops.BUFFERIZE, allow_any_len=True, name="b"), lambda c,b: b.const_like(c.arg).rtag(b.tag)),
  # copy on CONST is CONST
  (UPat(Ops.COPY, src=(UPat.cvar("x"), UPat()), name="copy"), lambda copy,x: copy.const_like(x.arg)),
  (UPat(Ops.COPY, src=(UPat(GroupOp.All-{Ops.CONTIGUOUS, Ops.COPY}).f(Ops.BUFFERIZE, allow_any_len=True, name="b")
                       .f(Ops.INDEX, allow_any_len=True, name="x"), UPat()), name="copy"), pre_bufferize),
])

def late_buffer_view(x, t, b):
  if isinstance(t.device, str) and t.device.startswith("DISK"):
    rngs = b.src[1:]
    size = prod(shape := [int(r.vmax+1) for r in rngs])
    if len(shape) == 0:
      offset = x.src[1].arg
    else:
      idxs = x.src[1:]
      offset = sum(idx.vmin for idx in idxs)

    return b.replace(src=(UOp(Ops.BUFFER_VIEW, t.dtype, (x.base,), (size, offset), tag=t.tag),) + b.src[1:])
  return b
to_bufferview = PatternMatcher([
  (UPat(Ops.INDEX, name="x").f((Ops.BITCAST, Ops.CONTIGUOUS), name="t").f(Ops.BUFFERIZE, allow_any_len=True, name="b"), late_buffer_view),
  (UPat(Ops.INDEX, name="x").f((Ops.BITCAST, Ops.CONTIGUOUS), name="t").f(GroupOp.All).f(Ops.BUFFERIZE, allow_any_len=True, name="b"),
    late_buffer_view),
  (UPat((Ops.BITCAST, Ops.CONTIGUOUS)).f(Ops.BUFFER_VIEW, name="b"), lambda b: b.replace(src=b.src[0].src)),
])

# *****************
# 4. put in buffers for bufferize
# TODO: should BUFFERIZE look a lot more like STORE
# BUFFERIZE has device in arg
# BUFFERIZE doesn't have indexing, that's implied by the ranges it closes
# BUFFERIZE returns the BUFFER ready for INDEXing (doing this will make splitting a lot easier)
# NOTE: this has been fixed up a bit

def bufferize_to_store(x:UOp):
  rngs = x.src[1:]
  shape = tuple([int(r.vmax+1) for r in rngs])
  sym_shape = tuple([ssimplify(r.src[0]) for r in rngs])
  size = prod(shape)
  assert size > 0, f"no zero sized buffers {shape}"

  sdtype = x.dtype.ptr(size=size, addrspace=x.arg.addrspace)
  if x.src[0].op is Ops.ASSIGN:
    assign_target, assign_src, assign_mops = x.src[0].src
    assert assign_target.op is Ops.INDEX, f"{assign_target.op} is not index"
    # in assign, this is the buffer size, not the bufferize size
    # TODO: assign_mops here
    ret = assign_target.replace(dtype=sdtype).store(assign_src, *rngs, dtype=x.dtype)
    mops = []
    walk = assign_mops
    while walk is not assign_mops.base:
      mops.append((walk.op, walk.arg))
      walk = walk.src[0]
    for m in mops[::-1]: ret = ret._mop(*m)
    return ret.forced_reshape(shape).replace(tag=x.tag)

  # NOTE: the DEFINE_LOCAL needs to be disambiguated here
  if sdtype.addrspace == AddrSpace.GLOBAL:
    buf = UOp.new_buffer(x.arg.device, size, x.dtype)
    ret = buf.reshape(shape).index(*rngs, dtype=sdtype).store(x.src[0], *rngs, dtype=x.dtype)
    ret = ret.forced_reshape(shape)
    # TODO: is this right? what if it's offset
    if shape is not sym_shape: ret = ret.shrink(tuple([(0,x) for x in sym_shape]))
    return ret.replace(tag=x.tag)

  # handle locals
  tag = x.arg.device
  if tag is None: tag = UOp.unique().arg # TODO: hack
  buf = UOp(Ops.DEFINE_LOCAL, sdtype, arg=tag)
  # store has the other dtype here
  # TODO: how is this unified?
  return buf.reshape(shape).index(*rngs, dtype=sdtype).store(x.src[0], *rngs, dtype=sdtype).forced_reshape(shape, dtype=x.dtype)

pm_add_buffers = pm_mops+to_bufferview+PatternMatcher([
  (UPat(Ops.BUFFERIZE, name="x"), bufferize_to_store),

  # move RESHAPEs through MSELECT/MSTACK
  (UPat((Ops.MSELECT, Ops.MSTACK), src=UPat(Ops.RESHAPE), name="m"),
   lambda m: m.replace(src=tuple([x.src[0] for x in m.src]), tag=None).reshape(m.src[0].arg).rtag(m.tag)),
])

# *****************
# 5. split into kernels

@dataclass
class LocalAddBufferContext:
  dg:int = 0
  map:dict = field(default_factory=dict)
  vars:dict = field(default_factory=dict)
  range:int = 0
  parent_tags:list = field(default_factory=list)

def debuf(ctx:LocalAddBufferContext, buf:UOp):
  ret = UOp(Ops.DEFINE_GLOBAL, buf.dtype.ptr(buf.arg), arg=ctx.dg)
  if buf not in ctx.map: ctx.map[buf] = buf
  ctx.dg += 1
  return ret

def unbind_kernel(ctx:LocalAddBufferContext, b:UOp):
  ctx.vars[b] = None
  return b.src[0]

def handle_assign(ctx:LocalAddBufferContext, assign:UOp):
  buf = assign.as_buf()
  # HACK to put the buffer in the MAP instead of MSTACK/MSELECT
  if buf.op in {Ops.MSTACK, Ops.MSELECT}: buf = buf.src[0]
  assert buf not in ctx.map
  ctx.map[buf] = assign
  return buf

def renumber_range(ctx:LocalAddBufferContext, r:UOp):
  if r.tag is not None: return None
  ret = r.replace(arg=(ctx.range,)+r.arg[1:], tag=())
  ctx.range += 1
  return ret

to_define_global = PatternMatcher([
  (UPat(Ops.BUFFER, name="buf"), debuf),
  (UPat(Ops.BIND, name="b"), unbind_kernel),
  (UPat((Ops.ASSIGN, Ops.MSTACK, Ops.MSELECT), name="assign"), handle_assign),

  # HACK in case any CONSTs were replaced
  # this is only needed if you are using symbolic
  (UPat((Ops.CONST, Ops.DEFINE_VAR), name="c"), lambda c: c.replace(src=()) if len(c.src) else None),

  # renumber the ranges starting with 0 so that kernel deduping works
  (UPat(Ops.RANGE, name="r"), renumber_range),
])

rangeify_codegen = PatternMatcher([
  # no NOOP in the kernel graph
  # TODO: this can be moved into codegen?
  (UPat((Ops.NOOP, Ops.CONTIGUOUS), name="x"), lambda x: x.src[0]),

  # strip the arg from store
  (UPat(Ops.STORE, name="x"), lambda x: x.replace(arg=None) if x.arg is not None else None),

  # add loads to non ptr indexes
  # TODO: this can be moved into codegen?
  (UPat((Ops.DEFINE_GLOBAL, Ops.STORE), name="dg").f(Ops.INDEX, name="idx", allow_any_len=True),
   lambda dg,idx: None if isinstance(idx.dtype, (PtrDType, ImageDType)) else idx.replace(dtype=dg.dtype, arg=None).load()),

  # TODO: this can be moved into codegen
  (UPat(Ops.STORE, name="store").f(Ops.INDEX, allow_any_len=True, name="idx").f(Ops.LOAD),
    lambda store,idx: idx.replace(src=(store.as_buf(),)+idx.src[1:]).load(store if idx.dtype.addrspace != AddrSpace.LOCAL else store.barrier())),

  # TODO: hack for group for reduce
  (UPat(Ops.IF, src=(UPat.var("gate"), UPat(Ops.LOAD, src=(UPat.var("src"), UPat.var("barrier"))),)),
   lambda src, barrier, gate: src.load(UOp(Ops.IF, src=(gate, barrier)))),
])

def remove_metadata_tags(ctx:LocalAddBufferContext, x:UOp):
  if x.tag is None or x.tag == (): return None
  ctx.parent_tags += list(x.tag)
  return x.replace(tag=None)

pm_remove_tags = PatternMatcher([
  # remove all the tags
  (UPat(GroupOp.All, name="x"), remove_metadata_tags),
])

def split_store(ctx:list[UOp], x:UOp):
  if len(x.ranges): return None
  if x.src[0].ptrdtype.addrspace is AddrSpace.LOCAL: return None

  # local kernel rewrite
  lctx = LocalAddBufferContext()
  ret = graph_rewrite(x, to_define_global+rangeify_codegen+pm_remove_tags, ctx=lctx, name="kernel split", bottom_up=True)

  # gather the metadata
  metadatas = [ctx[y].metadata for y in lctx.parent_tags]

  # NOTE: the hack for COPY is here
  ret = ret.sink() if ret.src[1].op not in {Ops.COPY, Ops.BUFFER_VIEW} else ret.src[1]
  kernel_arg = Kernel(ret,tuple(dedup(flatten([x for x in metadatas if x is not None]))))
  kernel = UOp(Ops.KERNEL, src=tuple(lctx.map.values())+tuple(lctx.vars.keys()), arg=kernel_arg)
  return x.as_buf().assign(kernel)

split_kernels = PatternMatcher([
  (UPat(Ops.STORE, name="x"), split_store),
])

def tag_uop(ctx:list[UOp], x:UOp):
  if x.tag is not None: return None
  ctx.append(x)
  return x.replace(tag=(len(ctx)-1,))
add_tags = PatternMatcher([
  # don't tag BUFFERs, they are global
  (UPat(GroupOp.All-{Ops.BUFFER, Ops.CONST, Ops.DEVICE, Ops.UNIQUE, Ops.DEFINE_VAR, Ops.BIND}.union(GroupOp.Movement), name="x"), tag_uop),
])

@track_rewrites(lambda _,ret: f"Schedule {pluralize('Kernel', len([u for u in UOp.sink(*ret.values()).toposort() if u.op is Ops.KERNEL]))}", True)
def get_rangeify_map(sink:UOp) -> dict[UOp, UOp]:
  uop_list: list[UOp] = []
  tsink = graph_rewrite(sink, add_tags, ctx=uop_list, bottom_up=True, name="number the uops")

  # HACKS: handle multi with graph_rewrite_map in order to not have to add all the tag logic to multi
  msink = graph_rewrite_map(tsink, multi_pm, name="multi")
  tsink = msink[tsink].substitute({v:v.rtag(k.tag) for k,v in msink.items() if v.tag is None and k.tag is not None})

  tsink = graph_rewrite(tsink, earliest_rewrites, name="earliest rewrites")
  realize_map: dict[UOp, UOp] = {}
  graph_rewrite(tsink, do_realize, ctx=realize_map, name="Input Graph")
  # NOTE: we don't use contiguous here, contiguous is a user op
  tsink = graph_rewrite(tsink, add_contiguous, ctx=realize_map, bottom_up=True, name="add realize")
  tsink = graph_rewrite(tsink, remove_contig_tags, name="remove contiguous tags")
  tsink = graph_rewrite(tsink, pm_children, ctx=ChildrenContext(), bottom_up=True, name="get children")

  # rangeify
  tsink = graph_rewrite(tsink, pm_rangeify, ctx=RangeifyContext(), bottom_up=True, name="rangeify")
  # NOTE: sym (vs symbolic_simple) breaks things here because ranges with len 1 aren't handled right
  tsink = graph_rewrite(tsink, symbolic_simple, name="symbolic")  # this supports const folding
  tsink = graph_rewrite(tsink, pm_cleanups, bottom_up=True, name="remove costly buffers")

  # rebuild the sink with all the BUFFERIZEs with tags, this is what's ending up in the tensor graph
  # MSTACK stacks multiple BUFFERIZEs in one tagged tensor
  # if it's not tagged by here, it's out
  tsink = UOp.sink(*[x for x in tsink.parents if x.base.op in {Ops.BUFFERIZE, Ops.MSTACK, Ops.CONST} and x.tag is not None])

  if getenv("VIZ"): graph_rewrite(tsink, PatternMatcher([]), name="View Tagged Rangeify")

  # bufferize -> store
  tsink = graph_rewrite(tsink, pm_add_buffers, bottom_up=True, name="bufferize to store")
  tsink = graph_rewrite(tsink, split_kernels, ctx=uop_list, name="split kernels")

  # if a kernel depends on a buffer, and that buffer is later assigned to, make the assign depend on the kernel's assign
  kernel_assign: dict[UOp, UOp] = {}
  assign_rep: dict[UOp, UOp] = {}
  for u in tsink.toposort():
    if u.op is not Ops.ASSIGN: continue
    kernel_assign[u.buf_uop] = u
    for s in u.src[1].src:
      # TODO: this is probably broken for MSELECT/MSTACK
      if s.op is not Ops.BUFFER or s is u.buf_uop or (a:=kernel_assign.get(s)) is None: continue
      if any(x.op is Ops.ASSIGN and x.buf_uop is s for x in u.toposort()):
        raise RuntimeError(f"cycle detected in graph, kernel for {u.buf_uop} must either depend on ASSIGN or BUFFER")
      assign_rep[a] = kernel_assign[s] = a.replace(src=a.src+(u,))
  if assign_rep: tsink = graph_rewrite(tsink, _substitute, ctx=assign_rep, bottom_up=True, name="fix_assign")

  if getenv("VIZ"): graph_rewrite(tsink, PatternMatcher([]), name="View Kernel Graph")

  becomes_map: dict[UOp, UOp] = {}
  for s in tsink.src:
    assert s.tag is not None
    for a in s.tag:
      if a is None: continue
      becomes_map[uop_list[cast(int, a)]] = s.replace(tag=None)
  return becomes_map<|MERGE_RESOLUTION|>--- conflicted
+++ resolved
@@ -53,18 +53,6 @@
   # copy only to different device
   (UPat(Ops.COPY, src=(UPat.var("x"), UPat()), name="copy"), lambda x,copy: x.f(Ops.NOOP, tag=copy.tag) if x.device == copy.device else None),
 
-<<<<<<< HEAD
-  # handle disk
-  # TODO: this doesn't need to use st.views
-  (UPat.var("x").f((Ops.BITCAST, Ops.CONTIGUOUS), name="t"),
-   lambda x,t: UOp(Ops.BUFFER_VIEW, t.dtype, (x.base,), (t.size, x.st.views[0].offset), tag=t.tag).reshape(t.shape) if isinstance(x.device, str) \
-       and x.device.startswith("DISK") else None),
-  (UPat.var("x").f((Ops.BITCAST, Ops.CONTIGUOUS), name="t"),
-   lambda x,t: UOp(Ops.BUFFER_VIEW, t.dtype, (x.base,), (t.size, x.st.views[0].offset), tag=t.tag).reshape(t.shape) if isinstance(x.device, str) \
-       and x.device.startswith("TINYFS") else None),
-
-=======
->>>>>>> a9824805
   # contiguous/buffer/copy/assign is already contiguous
   #(UPat(Ops.CONTIGUOUS, name="root", src=(UPat((Ops.CONTIGUOUS, Ops.BUFFER, Ops.COPY, Ops.ASSIGN)),)), lambda root: root.src[0]),
 ])
@@ -414,7 +402,7 @@
 ])
 
 def late_buffer_view(x, t, b):
-  if isinstance(t.device, str) and t.device.startswith("DISK"):
+  if isinstance(t.device, str) and (t.device.startswith("DISK") or t.device.startswith("TINYFS")):
     rngs = b.src[1:]
     size = prod(shape := [int(r.vmax+1) for r in rngs])
     if len(shape) == 0:
