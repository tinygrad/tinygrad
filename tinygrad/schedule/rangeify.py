--- conflicted
+++ resolved
@@ -565,11 +565,7 @@
   vars:dict = field(default_factory=dict)
   range:int = 0
   parent_tags:list = field(default_factory=list)
-<<<<<<< HEAD
-  opts = None
-=======
   opts:tuple|None = None
->>>>>>> 60e52fbe
 
 def debuf(ctx:LocalAddBufferContext, buf:UOp):
   ret = UOp(Ops.DEFINE_GLOBAL, buf.dtype.ptr(buf.arg), arg=ctx.dg)
@@ -612,11 +608,7 @@
 ])
 
 def get_contiguous(ctx:LocalAddBufferContext, x:UOp):
-<<<<<<< HEAD
-  ctx.opts = x.arg
-=======
   if isinstance(x.arg, tuple) and all(isinstance(y, Opt) for y in x.arg): ctx.opts = x.arg
->>>>>>> 60e52fbe
   return x.src[0]
 
 rangeify_codegen = PatternMatcher([
