from typing import Any, cast, Iterator
import functools, operator, itertools
from dataclasses import dataclass, field
from tinygrad.dtype import dtypes, PtrDType, ImageDType, AddrSpace
from tinygrad.uop.ops import PatternMatcher, UPat, Ops, UOp, resolve, GroupOp, RewriteNotReady, _substitute, ssimplify, KernelInfo
from tinygrad.uop.symbolic import sym, symbolic_simple
from tinygrad.helpers import argsort, prod, all_same, pluralize, getenv, RANGEIFY, Context, flatten, dedup
from tinygrad.schedule.kernelize import Kernel
from tinygrad.uop.ops import track_rewrites, graph_rewrite, identity_element, sint, AxisType
<<<<<<< HEAD
from tinygrad.codegen.simplify import pm_flatten_range, pm_reduce_unparented
=======
from tinygrad.codegen.simplify import pm_flatten_range
from tinygrad.codegen.opt import Opt
>>>>>>> 60e52fbe

# *****************
# 0. do some cleanup rewrites, mostly copied from the old stuff

ALWAYS_CONTIGUOUS: set[Ops] = {Ops.CONTIGUOUS, Ops.ASSIGN, Ops.COPY, Ops.BUFFER, Ops.BUFFER_VIEW,
                     Ops.CONST, Ops.BIND, Ops.DEVICE, Ops.MSELECT, Ops.MSTACK, Ops.DEFINE_GLOBAL,
                     Ops.DEFINE_LOCAL, Ops.DEFINE_REG, Ops.LOAD, Ops.KERNEL}

def find_permutes(a:UOp, b:UOp, assign:UOp):
  if not (permutes:=[s for s in b.toposort(gate=lambda s:s.op not in ALWAYS_CONTIGUOUS)
                     if s.op in GroupOp.Movement and s.op not in {Ops.RESHAPE, Ops.EXPAND, Ops.PAD, Ops.SHRINK}]): return
  target = a.base
  for p in permutes:
    if any(s is target for s in p.toposort(gate=lambda s:s.op not in ALWAYS_CONTIGUOUS-{Ops.BUFFER})): return assign.replace(src=(a, b.contiguous()))

earliest_rewrites = PatternMatcher([
  # just removing it works...
  (UPat((Ops.DETACH, Ops.CONTIGUOUS_BACKWARD, Ops.FUSE), name="x"), lambda x: x.src[0]),

  # preserve tags?
  # reduce of size 0 is the identity element
  (UPat(Ops.REDUCE_AXIS, name="reduce", src=(UPat.var("x"),)),
   lambda reduce,x: reduce.const_like(identity_element(reduce.arg[0], reduce.dtype)) if x.size == 0 and reduce.size != 0 else None),

  # remove contiguous on movement ops before a copy on disk
  (UPat(GroupOp.Movement-{Ops.SHRINK, Ops.RESHAPE}, name="x").f(Ops.CONTIGUOUS).f(Ops.COPY, allow_any_len=True, name="copy"),
   lambda x,copy: copy.replace(src=(x,)+copy.src[1:]) if isinstance(x.device, str) and x.device.startswith("DISK") else None),
  # push copy past movement ops to disk
  (UPat(GroupOp.Movement-{Ops.SHRINK, Ops.RESHAPE}, name="x").f(Ops.COPY, allow_any_len=True, name="copy"),
   lambda x,copy: x.replace(src=(copy.replace(src=(x.src[0],)+copy.src[1:], tag=None),)+x.src[1:], tag=copy.tag) \
      if isinstance(x.device, str) and x.device.startswith("DISK") else None),

  # COPY and source size need to match
  # TODO: expand after copy creates issues with tagging
  (UPat(Ops.COPY, src=(UPat(GroupOp.Movement, name="r"), UPat(name="d")), name="c"),
   lambda c,r,d: c.replace(src=(r.contiguous(), d)) if r.size != r.base.size else None),

  # make inputs to mstack contiguous
  (UPat(Ops.MSTACK, name="ms"), lambda ms: ms.replace(src=tuple(s if s.op in ALWAYS_CONTIGUOUS else s.contiguous() for s in ms.src))),

  # assign only to buffer, otherwise make it a CONTIGUOUS
  (UPat(Ops.ASSIGN, src=(UPat(GroupOp.All-{Ops.BUFFER}, name="target"), UPat(name="x")), name="assign"),
   lambda x,target,assign: x.f(Ops.CONTIGUOUS, tag=assign.tag) if ((t:=target.base).op is not Ops.BUFFER and \
       not (t.op is Ops.MSTACK and all(s.op is Ops.BUFFER for s in t.src))) else None),

   # realize before assign if input permutes the target buffer
   (UPat(Ops.ASSIGN, src=(UPat.var("a"), UPat.var("b")), name="assign"), find_permutes),

  # copy only to different device
  (UPat(Ops.COPY, src=(UPat.var("x"), UPat()), name="copy"), lambda x,copy: x.f(Ops.NOOP, tag=copy.tag) if x.device == copy.device else None),

  # contiguous/buffer/copy/assign is already contiguous
  #(UPat(Ops.CONTIGUOUS, name="root", src=(UPat((Ops.CONTIGUOUS, Ops.BUFFER, Ops.COPY, Ops.ASSIGN)),)), lambda root: root.src[0]),
])

# *****************
# 1. add realize where we have to

def realize(ctx:dict[UOp, None], tr:UOp) -> None: ctx[tr] = None

def realize_parents(ctx:dict[UOp, None], rb:UOp) -> None:
  for s in rb.src:
    if s.base.op not in ALWAYS_CONTIGUOUS: ctx[s] = None

def realize_assign(ctx:dict[UOp, None], a:UOp) -> None:
  if a.src[1].op not in ALWAYS_CONTIGUOUS: ctx[a.src[1]] = None
  # if it's a kernel, we don't realize it
  if a.src[1].op is not Ops.KERNEL: ctx[a] = None

do_realize = PatternMatcher([
  # always realize SINK parents
  (UPat(Ops.SINK, name="s"), lambda ctx,s: ctx.update((x.base, None) for x in s.src if x.base.op not in ALWAYS_CONTIGUOUS)),
  # always realize ASSIGN/COPY/BUFFER_VIEW/CONTIGUOUS
  (UPat({Ops.COPY, Ops.BUFFER_VIEW, Ops.CONTIGUOUS}, name="tr"), realize),
  # realize parents of COPY, MSELECT, MSTACK
  (UPat((Ops.COPY, Ops.MSELECT, Ops.MSTACK), name="rb"), realize_parents),
  # realize input to assign (might be optimized out)
  (UPat(Ops.ASSIGN, name="a"), realize_assign),
])

class WrappedContig:
  def __init__(self, x): self.x = x
  def __repr__(self): return f"C({self.x})"
add_contiguous = PatternMatcher([(UPat(GroupOp.All, name="x"), lambda ctx,x: x.replace(tag=WrappedContig(x.tag)).realize() if x in ctx else None),])
remove_contig_tags = PatternMatcher([(UPat(GroupOp.All, name="x"), lambda x: x.replace(tag=x.tag.x) if isinstance(x.tag, WrappedContig) else None)])

# *****************
# 2. mark all children

@dataclass
class ChildrenContext: children: dict[UOp, list[UOp]]|None = None
def extract_children(ctx:ChildrenContext, x:UOp):
  if ctx.children is not None: return
  children_map = x.get_children_map()
  ctx.children = {}
  for k,v in children_map.items():
    non_sink_children = [u for u in v if u.op is not Ops.SINK]
    if len(non_sink_children) <= 1: continue
    # NOTE: this gate shouldn't be here
    if k.op_in_parents(Ops.REDUCE_AXIS) and k.op_in_parents(Ops.BUFFER, Ops.CONTIGUOUS):
      ctx.children[k] = non_sink_children

def mark_children(ctx:ChildrenContext, x:UOp):
  assert ctx.children is not None
  new_srcs = [(UOp(Ops.CHILD, s.dtype, src=(UOp(Ops.CHILDREN, s.dtype, (s,), arg=len(ctx.children[s])),),
                   arg=(ctx.children[s].index(x), len(ctx.children[s]))) if s in ctx.children else s) for s in x.src]
  return x.replace(src=tuple(new_srcs))

pm_children = PatternMatcher([
  (UPat(Ops.SINK, name="x"), extract_children),
  (UPat(GroupOp.All-{Ops.CHILD, Ops.CHILDREN, Ops.SINK}, name="x"), mark_children),
])

# *****************
# 3a. rangeify (movement)

@dataclass
class RangeifyContext:
  # block on parent until all children have been seen
  seen_children: dict[UOp, dict[int, UOp]] = field(default_factory=dict)
  seen_child: dict[UOp, Any] = field(default_factory=dict)
  progress: int = 0

  # create ranges
  range_idx: Iterator[int] = field(default_factory=itertools.count)
  def new_range(self, s:sint, axistype:AxisType=AxisType.LOOP):
    return UOp.range(s, next(self.range_idx), axistype) if resolve(s!=1) else UOp.const(dtypes.index, 0)

def map_reshape(idx:UOp, r:UOp):
  acc = 1
  to_sum = []
  for s,src in list(zip(idx.shape, idx.src[1:]))[::-1]:
    to_sum.append(acc*src)
    acc *= s
  mish = sum(to_sum, start=UOp.const(dtypes.index, 0))
  ret:list[UOp] = []
  for s in r.src[0].shape[::-1]:
    ret.append(mish % s) # NOTE: simplify will turn this to CONST
    mish //= s
  tret = UOp.sink(*ret[::-1]).simplify().src
  return r.src[0].index(*tret, dtype=idx.dtype, arg=idx.arg)

def map_pad(idx:UOp, r:UOp):
  ret = list(idx.src[1:])
  bigwhere = UOp.const(dtypes.bool, True)
  for i,(sh,(s,e)) in enumerate(zip(r.shape, r.arg)):
    if s == 0 and e == 0: continue
    where = UOp.const(dtypes.bool, True)
    if resolve(e > 0): where = where & (ret[i] < (sh-e))
    if resolve(s > 0): where = where & (ret[i] >= s)
    bigwhere = bigwhere & where
    with Context(TRACK_MATCH_STATS=0):
      ret[i] = graph_rewrite(where.where(ret[i]-s, UOp.invalid()), sym)
  # PAD is with 0
  return bigwhere.simplify().where(r.src[0].index(*ret, dtype=idx.dtype, arg=idx.arg), UOp.const(r.dtype, 0))

def map_expand(r:UOp, idx:UOp):
  new_rngs = []
  ending_ranges = []
  non_ending_ranges = []
  for a,x,y in zip(idx.src[1:], r.src[0].shape, r.shape):
    axis_to_range = [u for u in a.toposort() if u.op is Ops.RANGE]
    if resolve(x==y, False):
      non_ending_ranges.extend(axis_to_range)
      new_rngs.append(a)
    else:
      ending_ranges.extend(axis_to_range)
      new_rngs.append(a.const_like(0))
  # if RANGEIFY >= 2, we are aggressive about not ending ranges
  if RANGEIFY >= 2: ending_ranges = [x.arg for x in ending_ranges if x not in non_ending_ranges]
  # if RANGEIFY=1, if it's ending at all we end it
  else: ending_ranges = [x.arg for x in ending_ranges]
  if idx.arg is not None: ending_ranges.append(idx.arg)
  return r.src[0].index(*new_rngs, arg=min(ending_ranges) if ending_ranges else None)

pm_mops = PatternMatcher([
  # this is like the definitions of these
  (UPat(Ops.SHRINK, name="r").f(Ops.INDEX, allow_any_len=True, name="idx"),
   lambda r,idx: r.src[0].index(*[a+ss if resolve(ss != 0) else a for a,(ss,_) in zip(idx.src[1:], r.arg)], dtype=idx.dtype, arg=idx.arg)),
  (UPat(Ops.PERMUTE, name="r").f(Ops.INDEX, allow_any_len=True, name="idx"),
   lambda r,idx: r.src[0].index(*[idx.src[1+p] for p in argsort(idx.src[0].arg)], dtype=idx.dtype, arg=idx.arg)),
  (UPat(Ops.FLIP, name="r").f(Ops.INDEX, allow_any_len=True, name="idx"),
   lambda r,idx: r.src[0].index(*[((s-1)-a) if f else a for a,s,f in zip(idx.src[1:], r.shape, r.arg)], dtype=idx.dtype, arg=idx.arg)),
  # expand needs to end ranges
  (UPat(Ops.EXPAND, name="r").f(Ops.INDEX, allow_any_len=True, name="idx"), map_expand),
  # reshape does a lot of symbolic stuff
  (UPat(Ops.RESHAPE, name="r").f(Ops.INDEX, allow_any_len=True, name="idx"), map_reshape),
  # pad adds min and max
  (UPat(Ops.PAD, name="r").f(Ops.INDEX, allow_any_len=True, name="idx"), map_pad),
])

# *****************
# 3b. rangeify (ops)

# bufferization can happen in three ways
#   1. there's an explicit REALIZE in the graph
#   2. the ranges from the children don't match and we have to create a buffer (only on children)
#   3. might_end_axis triggers because we should be closing a loop to save compute

@dataclass(frozen=True)
class BufferizeOpts:
  # on AddrSpace.LOCAL, device is the id
  device: str|tuple[str, ...]|int|None
  addrspace: AddrSpace = AddrSpace.GLOBAL

def map_partial_realize(ctx:RangeifyContext, x:UOp, idx:UOp):
  if x.arg is None: return None  # map_contiguous can handle this
  # NOTE: all partial contiguous can safely be replaced by full contiguous. we should be able to match old functionality like this
  if not (RANGEIFY > 1): return idx.replace(src=(x.replace(arg=None),)+idx.src[1:])
  ranges = []
  new_ranges = []
  passthrough_idx = []
  for i,s in enumerate(x.shape):
    if i not in x.arg:
      ranges.append(idx.src[1+i])
      continue
    passthrough_idx.append(idx.src[1+i])
    ranges.append(ctx.new_range(s))
    new_ranges.append(ranges[-1])
  # TODO: this should be able to be global or local
  ret = x.src[0].index(*ranges).bufferize(*[x for x in new_ranges if x.op is not Ops.CONST],
                                          arg=BufferizeOpts(device=None, addrspace=AddrSpace.LOCAL))
  return ret.index(*passthrough_idx)

def map_realize(ctx:RangeifyContext, x:UOp):
  if x.arg is not None: return None
  ranges = [ctx.new_range(s) for s in x.shape]
  return x.src[0].index(*ranges).bufferize(*x.src[1:], *ranges, arg=BufferizeOpts(device=x.device), tag=x.src[0].tag)

def map_reduce(ctx:RangeifyContext, idx:UOp, red:UOp):
  rngs = list(idx.src[1:])
  new_ranges = []
  for i,s in enumerate(red.src[0].shape):
    if i in red.arg[1]:
      rngs[i] = ctx.new_range(s, axistype=AxisType.REDUCE)
      new_ranges.append(rngs[i])
  return UOp(Ops.REDUCE, red.dtype, src=(red.src[0].index(*rngs),)+tuple(new_ranges), arg=red.arg[0], tag=red.tag)

def index_child(ctx:RangeifyContext, c:UOp, x:UOp, idx:UOp):
  if c not in ctx.seen_children: ctx.seen_children[c] = {}
  # wait here until we have seen all the children
  if len(ctx.seen_children[c]) != x.arg[1]:
    ctx.progress += 1
    if ctx.progress > 10000: raise RuntimeError("children not making progress")
    # NOTE: we mark this here
    ctx.seen_children[c][x.arg[0]] = idx
    raise RewriteNotReady
  ctx.progress = 0

  if c not in ctx.seen_child:
    all_rngs = list(zip(*[ch.src[1:] for ch in ctx.seen_children[c].values()]))
    out_rngs = []
    end_ranges = []
    idx_ranges = []
    # NOTE: locals aren't working, so we only fully bufferize here (unless RANGEIFY > 1)
    rngs_valids = []
    for valid_rngs in all_rngs:
      rngs, valids = zip(*[(r.get_idx(), r.get_valid()) for r in valid_rngs])
      # if a range has a 1 src, it's the same as UOp.const(dtypes.index, 0)
      same_rngs = [x if x.op is not Ops.RANGE or resolve(x.src[0] != 1) else UOp.const(dtypes.index, 0) for x in rngs]
      rngs_valids.append((rngs, valids, all_same(same_rngs)))
    all_all_same = all(same_rngs for _,_,same_rngs in rngs_valids)
    for i,(rngs,valids,same_rngs) in enumerate(rngs_valids):
      # we compare the ranges without their valids
      if same_rngs and (all_all_same or RANGEIFY > 1):
        # the new valid is the OR of all the children valids
        minimum_valid = functools.reduce(operator.or_, valids, UOp.const(dtypes.bool, False))
        out_rngs.append(minimum_valid.where(rngs[0], UOp.invalid()).simplify())
      else:
        out_rngs.append(ctx.new_range(c.shape[i]))
        end_ranges.append(out_rngs[-1])
        idx_ranges.append(i)
    ctx.seen_child[c] = (out_rngs, idx_ranges, end_ranges)
  else:
    out_rngs, idx_ranges, end_ranges = ctx.seen_child[c]
    for i,nr in zip(idx_ranges, end_ranges): out_rngs[i] = nr
  # index based on the shared ranges
  ret = c.index(*out_rngs)
  # if all ranges aren't the same between children, we have to bufferize
  if len(idx_ranges) > 0:
    if len(idx_ranges) == len(out_rngs):
      # this is a global bufferize
      ret = ret.bufferize(*end_ranges, arg=BufferizeOpts(device=x.device))
    else:
      assert RANGEIFY > 1, "this isn't supported with RANGEIFY=1"
      ret = ret.bufferize(*end_ranges, arg=BufferizeOpts(device=None, addrspace=AddrSpace.LOCAL))
    ret = ret.index(*[idx.src[1+i] for i in idx_ranges])
  return ret

def children_gate(ctx:RangeifyContext, idx:UOp, c:UOp):
  if len(ctx.seen_children[c]) != c.arg: raise RuntimeError("all children should have been seen by now")
  return idx.replace(src=(idx.src[0].src[0],)+idx.src[1:])

def might_end_axis(idx:UOp):
  if idx.arg is None: return None
  # TODO: write a proper cost function here
  if not idx.op_in_parents(Ops.BUFFER, Ops.REALIZE, Ops.BUFFERIZE): return None
  if not idx.op_in_parents(Ops.REDUCE_AXIS): return None
  to_end_axis = []
  for i,a in enumerate(idx.src[1:]):
    # in RANGEIFY=1, always realize
    if not (RANGEIFY > 1) or any(x.arg > idx.arg for x in a.toposort() if x.op is Ops.RANGE):
      to_end_axis.append(i)
  if to_end_axis: return idx.replace(src=(idx.src[0].realize(arg=tuple(to_end_axis)),)+idx.src[1:], arg=None)
  return idx.replace(arg=None)

def unprocessed_index(x:UOp): raise RuntimeError(f"unprocessed index on {x.src[0].op}")

pm_rangeify = pm_mops+PatternMatcher([
  # sink contigs to kick it off
  (UPat(Ops.REALIZE, src=(UPat(),), name="x", allow_any_len=True), map_realize),
  # if there's an INDEX it can support partial contig
  (UPat(Ops.INDEX, src=(UPat(Ops.REALIZE, src=(UPat(),), name="x"),), allow_any_len=True, name="idx"), map_partial_realize),

  # if there are new ended children, tag the SINK
  (UPat(Ops.INDEX, src=(UPat(Ops.CHILD, src=(UPat(name="c"), ), name="x"),), allow_any_len=True, name="idx"), index_child),
  (UPat(Ops.INDEX, src=(UPat(Ops.CHILDREN, name="c"),), allow_any_len=True, name="idx"), children_gate),

  # if we come across this, remove it. it was a CHILD unused in an INDEX
  (UPat(Ops.CHILD, src=(UPat(Ops.CHILDREN, src=(UPat.var("x"),)),)), lambda x: x),

  # CONST (or DEFINE_VAR) can't have axes. remove INDEX when we get here
  (UPat(Ops.INDEX, src=(UPat((Ops.CONST, Ops.DEFINE_VAR), name="c"),)), lambda c: c.replace(src=())),

  # handle arg on any op with weight. old endrange stuff
  (UPat(Ops.INDEX, src=(UPat(GroupOp.Elementwise.union({Ops.REDUCE_AXIS})),), allow_any_len=True, name="idx"), might_end_axis),

  # handle size 0
  (UPat(Ops.INDEX, name="x"), lambda x: x.replace(src=(x.const_like(0),)+x.src[1:]) if x.st is not None and x.size == 0 else None),

  # handle assign
  (UPat(Ops.INDEX, src=(UPat(Ops.ASSIGN, name="assign"),), allow_any_len=True, name="x"),
    lambda x,assign: assign.replace(src=tuple([s.index(*x.src[1:]) for s in assign.src])+(assign.src[0],)) \
        if assign.src[1].op is not Ops.KERNEL else None),

  # move MAP through elementwise ALU / reduce. these are the items with cost
  (UPat(Ops.INDEX, src=(UPat(GroupOp.Elementwise.union(
    {Ops.STORE, Ops.COPY, Ops.BUFFER_VIEW, Ops.DEVICE, Ops.BIND, Ops.CONTIGUOUS, Ops.NOOP})),), allow_any_len=True, name="x"),
   lambda x: x.src[0].replace(src=tuple([s.index(*x.src[1:]) for s in x.src[0].src]))),
  (UPat(Ops.INDEX, src=(UPat(Ops.REDUCE_AXIS, name="red"),), allow_any_len=True, name="idx"), map_reduce),

  # assert if there's any index we didn't process
  (UPat(GroupOp.All-{Ops.REALIZE, Ops.BUFFERIZE, Ops.MSELECT}).f(Ops.INDEX, name="x"), unprocessed_index),
])

# *****************
# 3.5 cleanups

ALWAYS_RUN_OPS = {Ops.CONTIGUOUS, Ops.COPY, Ops.ASSIGN}

# you don't know in the first pass if axes are going to die, this happens if there's an EXPAND to the left
def cleanup_dead_axes(b:UOp):
  # don't optimize ALWAYS_RUN_OPS
  if b.src[0].op in ALWAYS_RUN_OPS: return None

  new_rng = []
  hit = False
  reshape: list[sint] = []
  for s,rng in zip(b.shape, b.src[1:]):
    # skip for symbolic. TODO: fix this
    if rng.op is Ops.RANGE and rng.src[0].op is not Ops.CONST: return None
    # CONSTs are already dead axes
    if rng.op is Ops.CONST or (rng.op is Ops.RANGE and rng not in b.src[0].sparents):
      reshape.append(1)
      hit = True
    else:
      reshape.append(s)
      new_rng.append(rng)
  if hit:
    # move the tag to the expand. NOTE: this expand tag might not survive
    return b.replace(src=b.src[0:1]+tuple(new_rng), tag=None).reshape(tuple(reshape)).expand(b.shape).replace(tag=b.tag)

# if a buffer is being stored just for permutes or something, remove it
# we want to reexpress the indexes of idx2 in terms of the implied b1
def remove_bufferize(src:UOp, buf:UOp, idx:UOp):
  # see if we can't do it, should this ever hit?
  assert len(buf.src) == len(idx.src), "index on wrong bufferize"
  assert all(x.op in {Ops.RANGE, Ops.CONST} for x in buf.src[1:])

  # if it's user contiguous, we never remove it
  if src.op in ALWAYS_RUN_OPS: return None

  # we don't want to bufferize threefry, also causes problems because not all platforms support long
  if src.op is not Ops.THREEFRY:
    # *** here is where we compute the cost ***
    # if we return None, the bufferize is kept

    accessed_buffers = []
    def red_gate(x:UOp):
      if x.op is Ops.INDEX:
        accessed_buffers.append(x)
        return False
      return True
    ran = src.toposort(gate=red_gate)

    # if this is generated from multiple buffers, don't remove this buffer
    if len(dedup([x.src[0] for x in accessed_buffers])) > 2: return None

    # const reduce is okay
    # TODO: move the reduce folder to before this to prevent the need for this
    def okay_reduce(x:UOp): return all(y.op not in {Ops.BUFFER, Ops.COPY} for y in x.sparents)

    # always run this list of ops
    if any(x.op is Ops.REDUCE and not okay_reduce(x) for x in ran): return None

  # if it makes it here, the bufferize is removed
  # this is the ranges replaced
  # NOTE: if buf src is a const, we don't replace it
  return src.substitute({k:v for k,v in zip(buf.src[1:], idx.src[1:]) if k.op is not Ops.CONST})

def pre_bufferize(b:UOp, x:UOp, copy:UOp):
  nb = b.replace(src=(b.src[0].contiguous(),)+b.src[1:])
  return copy.replace(src=(x.replace(src=(nb,)+x.src[1:]), copy.src[1]))

pm_cleanups = pm_mops+PatternMatcher([
  (UPat(Ops.BUFFERIZE, name="b"), cleanup_dead_axes),
  (UPat(GroupOp.All-{Ops.BUFFERIZE, Ops.BUFFER}, name="x"), lambda x: x.replace(dtype=x.dtype.base) if isinstance(x.dtype, ImageDType) else None),
  (UPat((Ops.BUFFERIZE), name="x"), lambda x: x.replace(dtype=x.dtype.base) if isinstance(x.dtype, ImageDType)
    and (resolve(prod(x.dtype.shape)!=prod(x.shape)) or x.shape[-1]%4!=0) else None),
  # remove noop buffers. if we look at the next index we can remove even more of these
  # NOTE: this is mostly the same case as below, but if there's no INDEX this gets more
  (UPat(Ops.INDEX, name="idx").f(Ops.BUFFERIZE, allow_any_len=True, name="b2"),
   lambda idx,b2: idx.src[0].replace(tag=nt if len(nt:=(idx.src[0].tag or ()) + (b2.tag or ())) else None) if idx.src[1:] == b2.src[1:] \
       and idx.src[0].op is not Ops.BUFFER_VIEW else None),
  # remove reindexing with cost function
  (UPat.var("src").f(Ops.BUFFERIZE, allow_any_len=True, name="buf").f(Ops.INDEX, allow_any_len=True, name="idx"), remove_bufferize),
  # no buffers for const
  (UPat(Ops.CONST, name='c').f(Ops.BUFFERIZE, allow_any_len=True, name="b"), lambda c,b: b.const_like(c.arg).rtag(b.tag)),
  # copy on CONST is CONST
  (UPat(Ops.COPY, src=(UPat.cvar("x"), UPat()), name="copy"), lambda copy,x: copy.const_like(x.arg)),
  (UPat(Ops.COPY, src=(UPat(GroupOp.All-{Ops.CONTIGUOUS, Ops.COPY}).f(Ops.BUFFERIZE, allow_any_len=True, name="b")
                       .f(Ops.INDEX, allow_any_len=True, name="x"), UPat()), name="copy"), pre_bufferize),
  # mstack on CONST is CONST
  (UPat(Ops.MSTACK, src=(UPat.var("s"),), allow_any_len=True).f(Ops.INDEX, allow_any_len=True),
   lambda s: UOp.const(c.dtype, c.arg) if (c:=s.base).op is Ops.CONST else None),
])

def late_buffer_view(t:UOp, b:UOp):
  if isinstance(b.device, str) and b.device.startswith("DISK"):
    rngs = b.src[1:]
    size = prod(shape := [int(r.vmax+1) for r in rngs])

    # walk up for the INDEX
    x = t
    while not any(u.op is Ops.INDEX for u in x.src): x = x.src[0]
    x = next(u for u in x.src if u.op is Ops.INDEX)

    if len(shape) == 0: offset = x.src[1].arg
    else: offset = max(sum(idx.vmin for idx in x.src[1:]), 0)

    return b.replace(src=(UOp(Ops.BUFFER_VIEW, t.dtype, (x.base,), (size, offset), tag=t.tag),) + b.src[1:])
  return b
to_bufferview = PatternMatcher([
  (UPat((Ops.BITCAST, Ops.CONTIGUOUS), name="t").f(Ops.BUFFERIZE, allow_any_len=True, name="b"), late_buffer_view),
  (UPat((Ops.BITCAST, Ops.CONTIGUOUS)).f(Ops.BUFFER_VIEW, name="b"), lambda b: b.replace(src=b.src[0].src)),
])

DEVICE_MAX_BUFS = {"METAL": 31, "WEBGPU": 8} # TODO: get from device?
def limit_bufs(ctx:RangeifyContext, root:UOp):
  if (device:=root._device) is None: return None # no device, index related calculations
  device = device if isinstance(device, str) else device[0].split(":")[0]
  if not (MAX_BUFS:=getenv("MAX_KERNEL_BUFFERS", DEVICE_MAX_BUFS.get(device, 0))): return None

  bufs: set[UOp] = set()
  def gate_input(u:UOp):
    # TODO: add cache to fix n^2
    if is_load:=(u.op in {Ops.BUFFERIZE, Ops.BUFFER, Ops.MSELECT, Ops.MSTACK, Ops.DEFINE_VAR}): bufs.add(u)
    return not is_load
  root.toposort(gate=gate_input)

  if len(bufs) > MAX_BUFS - 1: # NOTE: this -1 is for the output buffer
    srcs = []
    for s in root.src:
      if s.op in GroupOp.Elementwise:
        # Insert bufferize: all AxisType.REDUCE before bufferize are AxisType.LOOP
        orig_ranges, end_ranges = s.ranges, [x.replace(arg=(next(ctx.range_idx), AxisType.LOOP)) if x.op is Ops.RANGE else x for x in s.ranges]
        s = s.substitute(dict(zip(orig_ranges, end_ranges))).bufferize(*end_ranges, arg=BufferizeOpts(device=device)).index(*orig_ranges)
      srcs.append(s)
    return root.replace(src=tuple(srcs))
pm_limit_bufs = PatternMatcher([(UPat(set.union(GroupOp.Binary, GroupOp.Ternary), name="root"), limit_bufs)])

# *****************
# 4. put in buffers for bufferize
# TODO: should BUFFERIZE look a lot more like STORE
# BUFFERIZE has device in arg
# BUFFERIZE doesn't have indexing, that's implied by the ranges it closes
# BUFFERIZE returns the BUFFER ready for INDEXing (doing this will make splitting a lot easier)
# NOTE: this has been fixed up a bit

def bufferize_to_store(x:UOp):
  rngs = x.src[1:]
  shape = tuple([int(r.vmax+1) for r in rngs])
  size = prod(shape)
  assert size > 0, f"no zero sized buffers {shape}"

  sdtype = x.dtype.ptr(size=size, addrspace=x.arg.addrspace)
  if x.src[0].op is Ops.ASSIGN:
    assign_target, assign_src, assign_mops = x.src[0].src
    assert assign_target.op is Ops.INDEX, f"{assign_target.op} is not index"
    # in assign, this is the buffer size, not the bufferize size
    # TODO: assign_mops here
    ret = assign_target.replace(dtype=sdtype).store(assign_src, *rngs, dtype=x.dtype)
    mops = []
    walk = assign_mops
    while walk is not assign_mops.base:
      mops.append((walk.op, walk.arg))
      walk = walk.src[0]
    for m in mops[::-1]: ret = ret._mop(*m)
    return ret.forced_reshape(shape).replace(tag=x.tag)

  # NOTE: the DEFINE_LOCAL needs to be disambiguated here
  if sdtype.addrspace == AddrSpace.GLOBAL:
    buf = UOp.new_buffer(x.arg.device, size, x.dtype)
    ret = buf.reshape(shape).index(*rngs, dtype=sdtype).store(x.src[0], *rngs, dtype=x.dtype)
    ret = ret.forced_reshape(shape)
    # TODO: is this right? what if it's offset
    if any(r.op is Ops.RANGE and r.src[0].op is not Ops.CONST for r in rngs):
      sym_shape = tuple([ssimplify(r.src[0]) if r.op is not Ops.CONST else 1 for r in rngs])
      ret = ret.shrink(tuple([(0,x) for x in sym_shape]))
    return ret.replace(tag=x.tag)

  # handle locals
  tag = x.arg.device
  if tag is None: tag = UOp.unique().arg # TODO: hack
  buf = UOp(Ops.DEFINE_LOCAL, sdtype, arg=tag)
  # store has the other dtype here
  # TODO: how is this unified?
  return buf.reshape(shape).index(*rngs, dtype=sdtype).store(x.src[0], *rngs, dtype=sdtype).forced_reshape(shape, dtype=x.dtype)

pm_add_buffers = pm_mops+to_bufferview+PatternMatcher([
  (UPat(Ops.BUFFERIZE, name="x"), bufferize_to_store),

  # move RESHAPEs through MSELECT/MSTACK
  (UPat((Ops.MSELECT, Ops.MSTACK), src=UPat(Ops.RESHAPE), name="m"),
   lambda m: m.replace(src=tuple([x.src[0] for x in m.src]), tag=None).reshape(m.src[0].arg).rtag(m.tag)),
])

# *****************
# 5. split into kernels

@dataclass
class LocalAddBufferContext:
  dg:int = 0
  map:dict = field(default_factory=dict)
  vars:dict = field(default_factory=dict)
  range:int = 0
  parent_tags:list = field(default_factory=list)
  opts:tuple|None = None

def debuf(ctx:LocalAddBufferContext, buf:UOp):
  ret = UOp(Ops.DEFINE_GLOBAL, buf.dtype.ptr(buf.arg), arg=ctx.dg)
  if buf not in ctx.map: ctx.map[buf] = buf
  ctx.dg += 1
  return ret

def unbind_kernel(ctx:LocalAddBufferContext, b:UOp):
  ctx.vars[b] = None
  return b.src[0]

def handle_assign(ctx:LocalAddBufferContext, assign:UOp):
  buf = assign.as_buf()
  # HACK to put the buffer in the MAP instead of MSTACK/MSELECT
  if buf.op in {Ops.MSTACK, Ops.MSELECT}: buf = buf.src[0]
  assert buf not in ctx.map
  ctx.map[buf] = assign
  return buf

def renumber_range(ctx:LocalAddBufferContext, r:UOp):
  if r.tag is not None: return None
  ret = r.replace(arg=(ctx.range,)+r.arg[1:], tag=())
  ctx.range += 1
  return ret

to_define_global = PatternMatcher([
  (UPat(Ops.BUFFER, name="buf"), debuf),
  (UPat(Ops.BIND, name="b"), unbind_kernel),
  (UPat((Ops.ASSIGN, Ops.MSTACK, Ops.MSELECT), name="assign"), handle_assign),

  # HACK in case any CONSTs were replaced
  # this is only needed if you are using symbolic
  (UPat((Ops.CONST, Ops.DEFINE_VAR), name="c"), lambda c: c.replace(src=()) if len(c.src) else None),

  # remove RANGE with 0 size
  (UPat(Ops.RANGE, name="r"), lambda r: UOp.const(dtypes.index, 0) if r.vmax == 0 else None),

  # renumber the ranges starting with 0 so that kernel deduping works
  (UPat(Ops.RANGE, name="r"), renumber_range),
])

def get_contiguous(ctx:LocalAddBufferContext, x:UOp):
  if isinstance(x.arg, tuple) and all(isinstance(y, Opt) for y in x.arg): ctx.opts = x.arg
  return x.src[0]

rangeify_codegen = PatternMatcher([
  (UPat(Ops.CONTIGUOUS, name="x"), get_contiguous),

  # no NOOP in the kernel graph
  # TODO: this can be moved into codegen?
  (UPat(Ops.NOOP, name="x"), lambda x: x.src[0]),

  # strip the arg from store
  (UPat(Ops.STORE, name="x"), lambda x: x.replace(arg=None) if x.arg is not None else None),

  # add loads to non ptr indexes
  # TODO: this can be moved into codegen?
  (UPat((Ops.DEFINE_GLOBAL, Ops.STORE), name="dg").f(Ops.INDEX, name="idx", allow_any_len=True),
   lambda dg,idx: None if isinstance(idx.dtype, (PtrDType, ImageDType)) else idx.replace(dtype=dg.dtype, arg=None).load()),

  # TODO: this can be moved into codegen
  (UPat(Ops.STORE, name="store").f(Ops.INDEX, allow_any_len=True, name="idx").f(Ops.LOAD),
    lambda store,idx: idx.replace(src=(store.as_buf(),)+idx.src[1:]).load(store if idx.dtype.addrspace != AddrSpace.LOCAL else store.barrier())),

  # TODO: hack for group for reduce
  (UPat(Ops.IF, src=(UPat.var("gate"), UPat(Ops.LOAD, src=(UPat.var("src"), UPat.var("barrier"))),)),
   lambda src, barrier, gate: src.load(UOp(Ops.IF, src=(gate, barrier)))),
])

def remove_metadata_tags(ctx:LocalAddBufferContext, x:UOp):
  if x.tag is None or x.tag == (): return None
  ctx.parent_tags += list(x.tag)
  return x.replace(tag=None)

pm_remove_tags = PatternMatcher([
  # remove all the tags
  (UPat(GroupOp.All, name="x"), remove_metadata_tags),
])

def split_store(ctx:list[UOp], x:UOp):
  if len(x.ranges): return None
  if x.src[0].ptrdtype.addrspace is AddrSpace.LOCAL: return None

  # local kernel rewrite
  lctx = LocalAddBufferContext()
  ret = graph_rewrite(x, to_define_global+pm_flatten_range+rangeify_codegen+pm_remove_tags, ctx=lctx, name="kernel split", bottom_up=True)

  # gather the metadata
  metadatas = [ctx[y].metadata for y in lctx.parent_tags]

  # NOTE: the hack for COPY is here
  ret = ret.sink(arg=KernelInfo(opts_to_apply=lctx.opts) if lctx.opts is not None else None) \
    if ret.src[1].op not in {Ops.COPY, Ops.BUFFER_VIEW} else ret.src[1]
  kernel_arg = Kernel(ret,tuple(dedup(flatten([x for x in metadatas if x is not None])))[::-1])
  kernel = UOp(Ops.KERNEL, src=tuple(lctx.map.values())+tuple(lctx.vars.keys()), arg=kernel_arg)
  return x.as_buf().assign(kernel)

split_kernels = PatternMatcher([
  (UPat(Ops.STORE, name="x"), split_store),
])

def tag_uop(ctx:list[UOp], x:UOp):
  if x.tag is not None: return None
  ctx.append(x)
  return x.replace(tag=(len(ctx)-1,))
add_tags = PatternMatcher([
  # don't tag BUFFERs, they are global
  (UPat(GroupOp.All-{Ops.BUFFER, Ops.CONST, Ops.DEVICE, Ops.UNIQUE, Ops.DEFINE_VAR, Ops.BIND}.union(GroupOp.Movement), name="x"), tag_uop),
])

# support for using a contiguous permuted view instead of the parent view if one exists
# modified from kernelize.py to not use ShapeTracker

def found_contiguous(ctx:dict[UOp, UOp], contig:UOp, src:UOp):
  x = src
  while x is not src.base:
    if x.op is Ops.PERMUTE: contig = contig.permute(argsort(x.arg))
    elif x.op is Ops.RESHAPE: contig = contig.reshape(x.src[0].shape)
    else: return None
    x = x.src[0]
  ctx[src.base] = contig
replace_contiguous = PatternMatcher([
  (UPat(Ops.CONTIGUOUS, src=(UPat(GroupOp.Movement, name="src"),), name="contig"), found_contiguous),
  (UPat(GroupOp.ALU, name="alu"), lambda ctx,alu: alu.replace(src=new_src) if (new_src:=tuple(ctx.get(s, s) for s in alu.src)) != alu.src else None),
])

@track_rewrites(lambda _,ret: f"Schedule {pluralize('Kernel', len([u for u in UOp.sink(*ret.values()).toposort() if u.op is Ops.KERNEL]))}", True)
def get_rangeify_map(sink:UOp) -> dict[UOp, UOp]:
  uop_list: list[UOp] = []
  tsink = graph_rewrite(sink, add_tags, ctx=uop_list, bottom_up=True, name="number the uops")

  tsink = graph_rewrite(tsink, earliest_rewrites+replace_contiguous, ctx={}, name="earliest rewrites")
  realize_map: dict[UOp, UOp] = {}
  graph_rewrite(tsink, do_realize, ctx=realize_map, name="Input Graph")
  # NOTE: we don't use contiguous here, contiguous is a user op
  tsink = graph_rewrite(tsink, add_contiguous, ctx=realize_map, bottom_up=True, name="add realize")
  tsink = graph_rewrite(tsink, remove_contig_tags, name="remove contiguous tags")
  tsink = graph_rewrite(tsink, pm_children, ctx=ChildrenContext(), bottom_up=True, name="get children")

  # rangeify
  tsink = graph_rewrite(tsink, pm_rangeify, ctx=(rangeify_ctx:=RangeifyContext()), bottom_up=True, name="rangeify")
  # NOTE: sym (vs symbolic_simple) breaks things here because ranges with len 1 aren't handled right
  tsink = graph_rewrite(tsink, symbolic_simple+pm_reduce_unparented, name="symbolic")  # this supports const folding
  tsink = graph_rewrite(tsink, pm_cleanups, bottom_up=True, name="remove costly buffers")
  tsink = graph_rewrite(tsink, pm_limit_bufs, ctx=rangeify_ctx, name="limit buffers")

  # rebuild the sink with all the BUFFERIZEs with tags, this is what's ending up in the tensor graph
  # MSTACK stacks multiple BUFFERIZEs in one tagged tensor
  # if it's not tagged by here, it's out
  tsink = UOp.sink(*[x for x in tsink.parents if x.base.op in {Ops.BUFFERIZE, Ops.MSTACK, Ops.CONST} and x.tag is not None])

  if getenv("VIZ"): graph_rewrite(tsink, PatternMatcher([]), name="View Tagged Rangeify")

  # bufferize -> store
  tsink = graph_rewrite(tsink, pm_add_buffers, bottom_up=True, name="bufferize to store")
  tsink = graph_rewrite(tsink, split_kernels, ctx=uop_list, name="split kernels")

  # if a kernel depends on a buffer, and that buffer is later assigned to, make the assign depend on the kernel's assign
  kernel_assign: dict[UOp, UOp] = {}
  assign_rep: dict[UOp, UOp] = {}
  for u in tsink.toposort():
    if u.op is not Ops.ASSIGN: continue
    kernel_assign[u.buf_uop] = u
    for s in u.src[1].src:
      # TODO: this is probably broken for MSELECT/MSTACK
      if s.op is not Ops.BUFFER or s is u.buf_uop or (a:=kernel_assign.get(s)) is None: continue
      if any(x.op is Ops.ASSIGN and x.buf_uop is s for x in u.toposort()):
        raise RuntimeError(f"cycle detected in graph, kernel for {u.buf_uop} must either depend on ASSIGN or BUFFER")
      assign_rep[a] = kernel_assign[s] = a.replace(src=a.src+(u,))
  if assign_rep: tsink = graph_rewrite(tsink, _substitute, ctx=assign_rep, bottom_up=True, name="fix_assign")

  if getenv("VIZ"): graph_rewrite(tsink, PatternMatcher([]), name="View Kernel Graph")

  becomes_map: dict[UOp, UOp] = {}
  for s in tsink.src:
    assert s.tag is not None
    for a in s.tag:
      if a is None: continue
      becomes_map[uop_list[cast(int, a)]] = s.replace(tag=None)
  return becomes_map<|MERGE_RESOLUTION|>--- conflicted
+++ resolved
@@ -7,12 +7,8 @@
 from tinygrad.helpers import argsort, prod, all_same, pluralize, getenv, RANGEIFY, Context, flatten, dedup
 from tinygrad.schedule.kernelize import Kernel
 from tinygrad.uop.ops import track_rewrites, graph_rewrite, identity_element, sint, AxisType
-<<<<<<< HEAD
 from tinygrad.codegen.simplify import pm_flatten_range, pm_reduce_unparented
-=======
-from tinygrad.codegen.simplify import pm_flatten_range
 from tinygrad.codegen.opt import Opt
->>>>>>> 60e52fbe
 
 # *****************
 # 0. do some cleanup rewrites, mostly copied from the old stuff
