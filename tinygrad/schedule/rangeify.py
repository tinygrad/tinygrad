--- conflicted
+++ resolved
@@ -432,14 +432,12 @@
 
   # strip the arg from store
   (UPat(Ops.STORE, name="x"), lambda x: x.replace(arg=None) if x.arg is not None else None),
-<<<<<<< HEAD
-=======
 
   # add loads to non ptr indexes
   # TODO: this can be moved into codegen?
-  (UPat.any(UPat(Ops.DEFINE_GLOBAL, name="dg"), UPat(Ops.DEFINE_LOCAL).f(Ops.AFTER, allow_any_len=True, name="dg"))
-   .f(Ops.INDEX, name="idx", allow_any_len=True),
-    lambda dg,idx: None if isinstance(idx.dtype, (PtrDType, ImageDType)) else idx.replace(dtype=dg.dtype, arg=None).load()),
+  #(UPat.any(UPat(Ops.DEFINE_GLOBAL, name="dg"), UPat(Ops.DEFINE_LOCAL).f(Ops.AFTER, allow_any_len=True, name="dg"))
+  # .f(Ops.INDEX, name="idx", allow_any_len=True),
+  #  lambda dg,idx: None if isinstance(idx.dtype, (PtrDType, ImageDType)) else idx.replace(dtype=dg.dtype, arg=None).load()),
 
   # fix broadcast dtype
   (UPat(Ops.AFTER, name="a").broadcast(name="b"), lambda a,b: a.broadcast(len(b.src))),
@@ -450,7 +448,6 @@
   (UPat(Ops.DEFINE_LOCAL).f(Ops.AFTER, allow_any_len=True).gep(name="dg").f(Ops.INDEX, name="idx", allow_any_len=True),
     lambda dg,idx: None if isinstance(idx.dtype, (PtrDType, ImageDType)) else
       idx.replace(dtype=dg.dtype, arg=None).load(dtype=dg.dtype.base.scalar().vec(dg.dtype.vcount))),
->>>>>>> 4b001ec7
 ])
 
 def remove_metadata_tags(ctx:LocalAddBufferContext, x:UOp):
