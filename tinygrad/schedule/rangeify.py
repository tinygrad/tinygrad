from dataclasses import dataclass, field
import itertools
from tinygrad.dtype import dtypes, PtrDType, ImageDType, AddrSpace
from tinygrad.uop.ops import PatternMatcher, UPat, Ops, UOp, resolve, GroupOp, _substitute, ssimplify, KernelInfo
from tinygrad.uop.ops import track_rewrites, graph_rewrite, identity_element, sint, AxisType, BottomUpGate, Kernel
from tinygrad.uop.symbolic import symbolic_flat
from tinygrad.helpers import argsort, prod, all_same, pluralize, getenv, flatten, dedup, all_int, DEBUG, SPLIT_REDUCEOP, DEBUG_RANGEIFY
from tinygrad.helpers import PCONTIG, partition, get_single_element, unwrap
from tinygrad.codegen.simplify import pm_flatten_range, pm_reduce_simplify
from tinygrad.codegen.opt import Opt
from tinygrad.schedule.indexing import run_rangeify, BufferizeOpts, ALWAYS_CONTIGUOUS, IndexingContext, apply_movement_op

# creation can recurse a lot
import sys
sys.setrecursionlimit(10000)

# movement op on INDEX as a PatternMatcher
pm_mops = PatternMatcher([
  (UPat(GroupOp.Movement, name="r").f(Ops.INDEX, allow_any_len=True, name="idx"),
   lambda r,idx: r.src[0].index(*apply_movement_op(r.op, r.src[0].shape, r.marg, idx.src[1:]), dtype=idx.dtype, arg=idx.arg)),  # type: ignore
<<<<<<< HEAD
  # move movement ops
=======
  # move movement ops after AFTER
>>>>>>> b2caf4c2
  (UPat(GroupOp.Movement, name="r").after(name="a", allow_any_len=True),
   lambda r,a: UOp(r.op, r.dtype, (a.replace(src=(r.src[0],)+a.src[1:], tag=None),)+r.src[1:], r.arg, tag=a.tag)),
  (UPat(GroupOp.Movement, name="r").end(name="a", allow_any_len=True), lambda r,a: a.replace(src=(r.src[0],)+a.src[1:])),
])

# *****************
# 0. do some cleanup rewrites, mostly copied from the old stuff

def find_permutes(a:UOp, b:UOp, assign:UOp):
  if not (permutes:=[s for s in b.toposort(gate=lambda s:s.op not in ALWAYS_CONTIGUOUS)
                     if s.op in GroupOp.Movement and s.op not in {Ops.RESHAPE, Ops.EXPAND, Ops.PAD, Ops.SHRINK}]): return
  target = a.base
  for p in permutes:
    if any(s is target for s in p.toposort(gate=lambda s:s.op not in ALWAYS_CONTIGUOUS-{Ops.BUFFER})): return assign.replace(src=(a, b.contiguous()))

def split_reduceop(reduce:UOp, x:UOp):
  if prod(reduce.shape) == 0: return None
  if not SPLIT_REDUCEOP or not all_int(x.shape) or (prod(x.shape)//prod(reduce.shape))<getenv("REDUCEOP_SPLIT_THRESHOLD", 32768): return None
  # if there are few globals, make some reduces into globals by splitting into two kernels
  # cap output buffer to 2**22: heuristic number of global outputs to achieve max occupancy with enough locals+upcasts for gemm
  #   ~2**10 should be enough if GROUP is used
  # 256 split maximum should be "negligible reduce" for low prod(reduce.shape), 8 split minimum.
  # split is moved to the end to provide maximum locality for the second phase reduce.

  # get expanded by rangeifying the UOp x
  indexed = x.index(*[UOp.range(s, i) if resolve(s>1) else UOp.const(dtypes.index, 0) for i,s in enumerate(x.shape)])
  range_nums = [y.arg[0] for y in indexed.substitute({x.base:UOp(Ops.NOOP)}, extra_pm=pm_mops).ranges]
  is_expanded = [i not in range_nums for i in range(len(x.shape))]

  if not (split_candidates:=[(i,d) for i in reduce.arg[1] for d in range(min(256,2**getenv("REDUCEOP_SPLIT_SIZE",22)//prod(reduce.shape)),8-1,-1)
                             if x.shape[i]%d==0 and not is_expanded[i]]): return None
  dim_to_split, divisor = split_candidates[0]
  splitted_shape = x.shape[:dim_to_split]+(divisor,)+(x.shape[dim_to_split]//divisor,)+x.shape[dim_to_split+1:]
  splitted = x.reshape(splitted_shape).permute(tuple([d for d in range(len(splitted_shape)) if d!=dim_to_split]+[dim_to_split]))
  if DEBUG >= 3: print(f"split {divisor}: {x.shape} -> {splitted.shape} -> {reduce.shape}")
  # reduce original axes, then split
  return splitted.r(*reduce.arg).contiguous().r(reduce.arg[0], (len(reduce.shape),)).reshape(reduce.shape).replace(tag=reduce.tag)

mop_cleanup = PatternMatcher([
  # merge adjacent RESHAPES, safe because they are not tagged
  (UPat(Ops.RESHAPE, name="x2").f(Ops.RESHAPE, allow_any_len=True, name="x"),
   lambda x,x2: x.replace(src=(x2.src[0], x.src[1])) if x.tag is None and x2.tag is None else None),
])

earliest_rewrites = mop_cleanup+PatternMatcher([
  # just removing it works...
  (UPat((Ops.DETACH, Ops.CONTIGUOUS_BACKWARD, Ops.FUSE), name="x"), lambda x: x.src[0]),

  # remove CONTIGUOUS if the BUFFER is already contiguous
  (UPat(Ops.BUFFER).f(Ops.RESHAPE, allow_any_len=True, name="r").f(Ops.CONTIGUOUS, name="c"), lambda r,c: r.replace(tag=c.tag)),

  # split_reduceop
  (UPat(Ops.REDUCE_AXIS, name="reduce", src=(UPat.var("x"),)), split_reduceop),

  # preserve tags?
  # reduce of size 0 is the identity element
  (UPat(Ops.REDUCE_AXIS, name="reduce", src=(UPat.var("x"),)),
   lambda reduce,x: reduce.const_like(identity_element(reduce.arg[0], reduce.dtype)) if x.size == 0 and reduce.size != 0 else None),

  # handle size 0
  (UPat(GroupOp.All-{Ops.SINK}, name="x"), lambda x: x.const_like(0).rtag(x.tag) if x._shape is not None and x.size == 0 else None),

  # remove contiguous on movement ops before a copy on disk
  (UPat(GroupOp.Movement-{Ops.SHRINK, Ops.RESHAPE}, name="x").f(Ops.CONTIGUOUS).f(Ops.COPY, allow_any_len=True, name="copy"),
   lambda x,copy: copy.replace(src=(x,)+copy.src[1:]) if isinstance(x.device, str) and x.device.startswith("DISK") else None),
  # push copy past movement ops to disk
  (UPat(GroupOp.Movement-{Ops.SHRINK, Ops.RESHAPE}, name="x").f(Ops.COPY, allow_any_len=True, name="copy"),
   lambda x,copy: x.replace(src=(copy.replace(src=(x.src[0],)+copy.src[1:], tag=None),)+x.src[1:], tag=copy.tag) \
      if isinstance(x.device, str) and x.device.startswith("DISK") else None),

  # ** copy rules **

  # early fixup const copy
  (UPat(Ops.COPY, src=(UPat.var("s"), UPat()), name="c"), lambda c,s: c.const_like(ss.arg) if (ss:=s.base).op is Ops.CONST else None),

  # COPY and source size need to match
  # TODO: expand after copy creates issues with tagging
  (UPat(Ops.COPY, src=(UPat(GroupOp.Movement, name="r"), UPat(name="d")), name="c"),
   lambda c,r,d: c.replace(src=(r.contiguous(), d)) if r.size != r.base.size else None),

  # copy only to different device
  (UPat(Ops.COPY, src=(UPat.var("x"), UPat()), name="copy"), lambda x,copy: x.f(Ops.NOOP, tag=copy.tag) if x.device == copy.device else None),

  # ** assign rules **

  # assign only to buffer, otherwise make it a CONTIGUOUS
  (UPat(Ops.ASSIGN, src=(UPat(GroupOp.All-{Ops.BUFFER}, name="target"), UPat(name="x")), name="assign"),
   lambda x,target,assign: x.f(Ops.CONTIGUOUS, tag=assign.tag) if ((t:=target.base).op is not Ops.BUFFER and \
       not (t.op is Ops.MSTACK and all(s.op is Ops.BUFFER for s in t.src))) else None),

   # realize before assign if input permutes the target buffer
   (UPat(Ops.ASSIGN, src=(UPat.var("a"), UPat.var("b")), name="assign"), find_permutes),
])

# *****************
# 3.5 cleanups

# Ops.NOOP happens when we have a COPY to the device the Tensor is already on. We treat it like COPY here for MSTACK.
ALWAYS_RUN_OPS = {Ops.CONTIGUOUS, Ops.COPY, Ops.ASSIGN, Ops.NOOP}

# you don't know in the first pass if axes are going to die, this happens if there's an EXPAND to the left
def cleanup_dead_axes(b:UOp):
  # don't optimize ALWAYS_RUN_OPS
  if b.src[0].op in ALWAYS_RUN_OPS: return None

  new_rng = []
  hit = False
  reshape: list[sint] = []
  for s,rng in zip(b.shape, b.src[1:]):
    # skip for symbolic. TODO: fix this
    if rng.op is Ops.RANGE and rng.src[0].op is not Ops.CONST: return None
    # CONSTs are already dead axes
    if rng.op is Ops.CONST or (rng.op is Ops.RANGE and rng not in b.src[0].ranges):
      reshape.append(1)
      hit = True
    else:
      reshape.append(s)
      new_rng.append(rng)
  if hit:
    # move the tag to the expand. NOTE: this expand tag might not survive
    return b.replace(src=b.src[0:1]+tuple(new_rng), tag=None).reshape(tuple(reshape)).expand(b.shape).replace(tag=b.tag)

def gate_substitute(ctx, b:UOp) -> None:
  if not any(r in b.ranges for r in ctx.keys()): raise BottomUpGate()
pm_gate_substitute = PatternMatcher([(UPat(GroupOp.All, name="b"), gate_substitute)], compiled=False)
# if a buffer is being stored just for permutes or something, remove it
# we want to reexpress the indexes of idx2 in terms of the implied b1
def remove_bufferize(src:UOp, buf:UOp, idx:UOp):
  # see if we can't do it, should this ever hit?
  assert len(buf.src) == len(idx.src), f"index on wrong bufferize, {len(buf.src)} != {len(idx.src)}"
  assert all(x.op in {Ops.RANGE, Ops.CONST} for x in buf.src[1:])

  # if it's user contiguous, we never remove it
  if src.op in ALWAYS_RUN_OPS: return None

  # we don't want to bufferize threefry, also causes problems because not all platforms support long
  if src.op is not Ops.THREEFRY:
    # *** here is where we compute the cost ***
    # if we return None, the bufferize is kept

    accessed_buffers: list[UOp] = []
    indexes: list[UOp] = []
    reduces: list[UOp] = []
    def red_gate(x:UOp):
      if x.op is Ops.BUFFERIZE and x.arg.addrspace == AddrSpace.GLOBAL:
        accessed_buffers.append(x)
        return False
      if x.op is Ops.BUFFER:
        accessed_buffers.append(x)
      if x.op is Ops.INDEX:
        indexes.append(x)
      if x.op is Ops.REDUCE: reduces.append(x)
      return True
    src.toposort(gate=red_gate)
    del red_gate
    accessed_buffers = dedup(accessed_buffers)

    # if this is generated from multiple buffers, don't remove this buffer
    if len(accessed_buffers) > 2 and not (PCONTIG > 2): return None

    # if any reduces access a buffer, don't remove this buffer
    buffer_in_reduce = False
    def buf_gate(x:UOp):
      nonlocal buffer_in_reduce
      if x.op in {Ops.BUFFER, Ops.BUFFERIZE}: buffer_in_reduce = True
      return not buffer_in_reduce
    UOp.sink(*[x.src[0] for x in reduces]).toposort(gate=buf_gate)
    del buf_gate
    if buffer_in_reduce:
      if PCONTIG > 2:
        out_in_ratio = (prod(buf.shape)+1) / (sum([x.size for x in accessed_buffers])+1)
        if out_in_ratio < 10: return None
        # here we have to check the indexes, we might do a partial contig here
        local_indexes = [x for x in indexes if x.src[0].op is Ops.BUFFERIZE and x.src[0].arg.addrspace == AddrSpace.LOCAL]
        exclude_ranges = UOp.group(*[UOp.group(*x.src[1:]) for x in local_indexes]).ranges
        subs = [(k,v) for k,v in zip(buf.src[1:], idx.src[1:]) if k.op is not Ops.CONST]
        # if it's bufferized or a reduce, it's pcontig
        is_pcontig, is_subs = partition(subs, lambda x: x[0] in exclude_ranges or any([r.arg[-1] == AxisType.REDUCE for r in x[1].ranges]))
        if not len(is_subs):
          return None
        if len(is_pcontig):
          ret = src.substitute(dict(is_subs), extra_pm=pm_gate_substitute)
          return ret.bufferize(*[x[0] for x in is_pcontig], arg=BufferizeOpts(None, AddrSpace.LOCAL)).index(*[x[1] for x in is_pcontig])
      else:
        return None

  # if it makes it here, the bufferize is removed
  # this is the ranges replaced
  # NOTE: if buf src is a const, we don't replace it
  return src.substitute({k:v for k,v in zip(buf.src[1:], idx.src[1:]) if k.op is not Ops.CONST}, extra_pm=pm_gate_substitute)

def remove_noop_bufferize(idx,b2):
  if idx.src[1:] != b2.src[1:] or idx.src[0].op is Ops.BUFFER_VIEW: return None
  new_tag = (idx.src[0].tag or ()) + (b2.tag or ()) or None
  return idx.src[0].rtag(new_tag).shrink(tuple((0, s) for s in b2.shape)) if b2.shape else idx.src[0].rtag(new_tag)

pm_const_buffer_folding = pm_mops+PatternMatcher([
  (UPat(Ops.BUFFERIZE, name="b"), cleanup_dead_axes),
  (UPat(GroupOp.All-{Ops.BUFFERIZE, Ops.BUFFER}, name="x"), lambda x: x.replace(dtype=x.dtype.base) if isinstance(x.dtype, ImageDType) else None),
  (UPat((Ops.BUFFERIZE), name="x"), lambda x: x.replace(dtype=x.dtype.base) if isinstance(x.dtype, ImageDType)
    and (resolve(prod(x.dtype.shape)!=prod(x.shape)) or x.shape[-1]%4!=0) else None),
  # remove noop buffers. if we look at the next index we can remove even more of these
  (UPat(Ops.INDEX, name="idx").f(Ops.BUFFERIZE, allow_any_len=True, name="b2"), remove_noop_bufferize),
  # dont bufferize an arange
  (UPat.any((r:=UPat(dtype=dtypes.index).cast()).named("src"), r.eq(UPat()).named("src")).f(Ops.BUFFERIZE,
    allow_any_len=True, name="buf").f(Ops.INDEX, allow_any_len=True, name="idx"), remove_bufferize),
  # no buffers for const
  (UPat(Ops.CONST, name='c').f(Ops.BUFFERIZE, allow_any_len=True, name="b"), lambda c,b: b.const_like(c.arg).rtag(b.tag)),
  # indexing a const is a const
  (UPat(Ops.INDEX, src=(UPat(Ops.CONST, name="c"),),), lambda c: c),
  # copy on CONST is CONST
  (UPat(Ops.COPY, src=(UPat.cvar("x"), UPat()), name="copy"), lambda copy,x: copy.const_like(x.arg)),
  # hack if a noop turned to a const
  (UPat.cvar("c").f(Ops.NOOP).f(Ops.BUFFERIZE, allow_any_len=True, name="buf"), lambda c,buf: buf.replace(src=(c,)+buf.src[1:])),
  # mstack on CONST is CONST
  (UPat(Ops.MSTACK, src=(UPat.var("s"),), allow_any_len=True).f(Ops.INDEX, allow_any_len=True),
   lambda s: UOp.const(c.dtype, c.arg) if (c:=s.base).op is Ops.CONST else None),
])

def pre_bufferize(b:UOp, x:UOp, copy:UOp):
  nb = b.replace(src=(b.src[0].contiguous(),)+b.src[1:])
  return copy.replace(src=(x.replace(src=(nb,)+x.src[1:]), copy.src[1]))
pm_remove_bufferize = PatternMatcher([
  # hack so remove_bufferize doesnt remove the buffer before a copy
  (UPat(Ops.COPY, src=(UPat(GroupOp.All-{Ops.CONTIGUOUS, Ops.COPY}).f(Ops.BUFFERIZE, allow_any_len=True, name="b")
                      .f(Ops.INDEX, allow_any_len=True, name="x"), UPat()), name="copy"), pre_bufferize),
  # remove reindexing with cost function
  (UPat.var("src").f(Ops.BUFFERIZE, allow_any_len=True, name="buf").f(Ops.INDEX, allow_any_len=True, name="idx"), remove_bufferize),
])

def late_buffer_view(t:UOp, b:UOp):
  if isinstance(b.device, str) and (b.device.startswith("DISK") or b.device.startswith("TINYFS")):
    shape = b.shape
    size = prod(shape)

    # walk up for the INDEX
    x = t
    while not any(u.op is Ops.INDEX for u in x.src):
      assert x.op not in GroupOp.Elementwise, "can't buffer view elementwise"
      x = x.src[0]
    x = next(u for u in x.src if u.op is Ops.INDEX)

    if len(shape) == 0: offset = x.src[1].arg
    else: offset = max(sum(idx.vmin for idx in x.src[1:]), 0)

    return b.replace(src=(UOp(Ops.BUFFER_VIEW, t.dtype, (x.base,), (size, offset), tag=t.tag),) + b.src[1:])
  return b
to_bufferview = PatternMatcher([
  (UPat((Ops.BITCAST, Ops.CONTIGUOUS), name="t").f(Ops.BUFFERIZE, allow_any_len=True, name="b"), late_buffer_view),
  (UPat((Ops.BITCAST, Ops.CONTIGUOUS)).f(Ops.BUFFER_VIEW, name="b"), lambda b: b.replace(src=b.src[0].src)),
])

DEVICE_MAX_BUFS = {"METAL": 31, "WEBGPU": 8} # TODO: get from device?
def limit_bufs(ctx:IndexingContext, root:UOp):
  if (device:=root._device) is None: return None # no device, index related calculations
  device = device if isinstance(device, str) else device[0].split(":")[0]
  if not (MAX_BUFS:=getenv("MAX_KERNEL_BUFFERS", DEVICE_MAX_BUFS.get(device, 0))): return None

  bufs: set[UOp] = set()
  def gate_input(u:UOp):
    # TODO: add cache to fix n^2
    if is_load:=(u.op in {Ops.BUFFERIZE, Ops.AFTER, Ops.BUFFER, Ops.MSELECT, Ops.MSTACK, Ops.DEFINE_VAR}): bufs.add(u)
    return not is_load
  root.toposort(gate=gate_input)

  if len(bufs) > MAX_BUFS - 1: # NOTE: this -1 is for the output buffer
    srcs = []
    for s in root.src:
      if s.op in GroupOp.Elementwise:
        # Insert bufferize: all AxisType.REDUCE before bufferize are AxisType.LOOP
        orig_ranges, end_ranges = s.ranges, [x.replace(arg=(next(ctx.range_idx), AxisType.LOOP)) if x.op is Ops.RANGE else x for x in s.ranges]
        s = s.substitute(dict(zip(orig_ranges, end_ranges))).bufferize(*end_ranges, arg=BufferizeOpts(device=s.device)).index(*orig_ranges)
      srcs.append(s)
    return root.replace(src=tuple(srcs))
pm_limit_bufs = PatternMatcher([(UPat(set.union(GroupOp.Binary, GroupOp.Ternary), name="root"), limit_bufs)])

# *****************
# 4. put in buffers for bufferize
# TODO: should BUFFERIZE look a lot more like STORE
# BUFFERIZE has device in arg
# BUFFERIZE doesn't have indexing, that's implied by the ranges it closes
# BUFFERIZE returns the BUFFER ready for INDEXing (doing this will make splitting a lot easier)
# NOTE: this has been fixed up a bit

def bufferize_to_store(ctx:itertools.count|None, x:UOp, idx:UOp, allow_locals=True):
  #assert isinstance(x.tag, Flat), "bufferize must be flat"
  size = prod(x.shape)
  rngs = sorted(idx.ranges, key=lambda x: x.arg)
  assert size > 0 and isinstance(size, int), f"no zero sized or symbolic sized buffers {size}"

  sdtype = x.dtype.ptr(size=size, addrspace=x.arg.addrspace)
  if x.src[0].op is Ops.ASSIGN:
    assign_target, assign_src, assign_mops = x.src[0].src
    assert assign_target.op is Ops.INDEX, f"{assign_target.op} is not index"
    # in assign, this is the buffer size, not the bufferize size
    # TODO: assign_mops here
    do_store = assign_target.replace(dtype=sdtype).store(assign_src, tag=x.tag).end(*rngs)
    ret = assign_target.src[0].after(do_store)
    mops = []
    walk = assign_mops
    while walk is not assign_mops.base:
      mops.append((walk.op, walk.marg))
      walk = walk.src[0]
    for m in mops[::-1]: ret = ret._mop(*m)
    return ret

  # NOTE: the DEFINE_LOCAL needs to be disambiguated here
  if sdtype.addrspace == AddrSpace.GLOBAL:
    buf = UOp.new_buffer(x.arg.device, size, x.dtype)
    do_store = buf.index(idx, dtype=sdtype).store(x.src[0], tag=x.tag).end(*rngs)
    return buf.after(do_store)

  if allow_locals:
    # handle locals
    buf = UOp(Ops.DEFINE_LOCAL, sdtype, arg=next(unwrap(ctx)))
    do_store = buf.broadcast(x.src[1].dtype.count).index(idx, dtype=sdtype).store(x.src[0]).end(*rngs)
    return buf.after(do_store.barrier())

# collapse any BUFFERIZE to single input BUFFERIZE. move the tag to a reshape
def flatten_bufferize(x:UOp):
  if x.tag is None and len(x.src) == 2: return None
  ret = x.replace(tag=None, src=(x.src[0], get_single_element(apply_movement_op(Ops.RESHAPE, (prod(x.shape),), x.shape, x.src[1:]))))
  rngs = x.src[1:]
  ret = ret.forced_reshape(x.shape)
  if any(r.op is Ops.RANGE and r.src[0].op is not Ops.CONST for r in rngs):
    sym_shape = tuple([ssimplify(r.src[0]) if r.op is not Ops.CONST else 1 for r in rngs])
    ret = ret.shrink(tuple([(0,x) for x in sym_shape]))
  return ret.rtag(x.tag)
pm_flatten_bufferize = PatternMatcher([(UPat(Ops.BUFFERIZE, name="x"), flatten_bufferize)])

pm_add_buffers = pm_mops+pm_flatten_bufferize+to_bufferview+PatternMatcher([
  (UPat(Ops.BUFFERIZE, src=(UPat(), UPat(name="idx")), name="x"), lambda x, idx: bufferize_to_store(None, x, idx, allow_locals=False)),

  # move RESHAPEs through MSELECT/MSTACK
  (UPat((Ops.MSELECT, Ops.MSTACK), src=UPat(Ops.RESHAPE), name="m"),
   lambda m: m.replace(src=tuple([x.src[0].base for x in m.src]), tag=None).reshape(m.shape).rtag(m.tag)),
])

pm_no_reshape_on_kernel = PatternMatcher([
  # remove any RESHAPEs on KERNEL
  (UPat(Ops.KERNEL, name="k"), lambda k: k.replace(src=tuple(x.src[0] if x.op is Ops.RESHAPE else x for x in k.src))),
])

pm_add_buffers_local = pm_mops+pm_flatten_bufferize+to_bufferview+PatternMatcher([
  (UPat(Ops.BUFFERIZE, src=(UPat(), UPat(name="idx")), name="x"), bufferize_to_store),
])

# *****************
# 5. split into kernels

@dataclass
class LocalAddBufferContext:
  dg:int = 0
  map:dict = field(default_factory=dict)
  vars:dict = field(default_factory=dict)
  range:int = 0
  parent_tags:list = field(default_factory=list)
  opts:tuple|None = None

def debuf(ctx:LocalAddBufferContext, buf:UOp):
  ret = UOp(Ops.DEFINE_GLOBAL, buf.dtype.ptr(buf.arg), arg=ctx.dg)
  if buf not in ctx.map: ctx.map[buf] = buf
  ctx.dg += 1
  return ret

def unbind_kernel(ctx:LocalAddBufferContext, b:UOp):
  ctx.vars[b] = None
  return b.src[0]

def handle_after(ctx:LocalAddBufferContext, after:UOp):
  if isinstance(after.dtype, PtrDType) and after.ptrdtype.addrspace == AddrSpace.LOCAL: return None
  buf = after.as_buf()
  # HACK to put the buffer in the MAP instead of MSTACK/MSELECT
  if buf.op in {Ops.MSTACK, Ops.MSELECT}: buf = buf.src[0]
  assert buf not in ctx.map
  ctx.map[buf] = after
  return buf

def renumber_range(ctx:LocalAddBufferContext, r:UOp):
  if r.tag != (): return None
  ret = r.replace(arg=(ctx.range,)+r.arg[1:], tag=None)
  ctx.range += 1
  return ret

def find_bufs(x:UOp):
  idxs = [s for s in x.toposort(gate=lambda x: x.op is not Ops.AFTER) if s.op is Ops.INDEX]
  read_from: dict[UOp, Ops] = {}
  if any((buf:=idx.as_buf()).op is Ops.BUFFER and read_from.setdefault(buf, op:=idx.src[0].op) is not op for idx in idxs):
    raise RuntimeError(f"cycle detected while indexing {buf}")

to_define_global = PatternMatcher([
  (UPat(Ops.STORE, name="x"), find_bufs),
  (UPat(Ops.BUFFER, name="buf"), debuf),
  (UPat(Ops.BIND, name="b"), unbind_kernel),
  (UPat((Ops.MSTACK, Ops.MSELECT, Ops.AFTER), name="after"), handle_after),

  # HACK in case any CONSTs were replaced
  # this is only needed if you are using symbolic
  (UPat((Ops.CONST, Ops.DEFINE_VAR), name="c"), lambda c: c.replace(src=()) if len(c.src) else None),

  # remove RANGE with 0 size
  (UPat(Ops.RANGE, name="r"), lambda r: UOp.const(dtypes.index, 0) if r.vmax == 0 else None),

  # renumber the ranges starting with 0 so that kernel deduping works
  (UPat(Ops.RANGE, name="r"), renumber_range),
])

def get_contiguous(ctx:LocalAddBufferContext, x:UOp):
  if isinstance(x.arg, tuple) and all(isinstance(y, Opt) for y in x.arg): ctx.opts = x.arg
  return x.src[0]

rangeify_codegen = PatternMatcher([
  (UPat(Ops.CONTIGUOUS, name="x"), get_contiguous),

  # no NOOP in the kernel graph
  # TODO: this can be moved into codegen?
  (UPat(Ops.NOOP, name="x"), lambda x: x.src[0]),

  # strip the arg from store
  (UPat(Ops.STORE, name="x"), lambda x: x.replace(arg=None) if x.arg is not None else None),

  # add loads to non ptr indexes
  # TODO: this can be moved into codegen?
  #(UPat.any(UPat(Ops.DEFINE_GLOBAL, name="dg"), UPat(Ops.DEFINE_LOCAL).f(Ops.AFTER, allow_any_len=True, name="dg"))
  # .f(Ops.INDEX, name="idx", allow_any_len=True),
  #  lambda dg,idx: None if isinstance(idx.dtype, (PtrDType, ImageDType)) else idx.replace(dtype=dg.dtype, arg=None).load()),

  # fix broadcast dtype
  (UPat(Ops.AFTER, name="a").broadcast(name="b"), lambda a,b: a.broadcast(len(b.src))),
  (UPat(Ops.DEFINE_LOCAL).f(Ops.AFTER, allow_any_len=True).broadcast(name="dg").f(Ops.INDEX, name="idx", allow_any_len=True),
    lambda dg,idx: None if isinstance(idx.dtype, (PtrDType, ImageDType)) else
      idx.replace(dtype=dg.dtype, arg=None).load(dtype=dg.dtype.base.scalar().vec(dg.dtype.vcount))),
  (UPat(Ops.AFTER, name="a").gep(name="b"), lambda a,b: a.gep(b.arg)),
  (UPat(Ops.DEFINE_LOCAL).f(Ops.AFTER, allow_any_len=True).gep(name="dg").f(Ops.INDEX, name="idx", allow_any_len=True),
    lambda dg,idx: None if isinstance(idx.dtype, (PtrDType, ImageDType)) else
      idx.replace(dtype=dg.dtype, arg=None).load(dtype=dg.dtype.base.scalar().vec(dg.dtype.vcount))),
])

def remove_metadata_tags(ctx:LocalAddBufferContext, x:UOp):
  if x.tag is None or x.tag == (): return None
  if isinstance(x.tag, tuple): ctx.parent_tags += list(x.tag)
  return x.replace(tag=None)

pm_remove_tags = PatternMatcher([
  (UPat(GroupOp.All, name="x"), remove_metadata_tags),
])

pm_add_range_tags = PatternMatcher([
  (UPat(Ops.RANGE, name="x"), lambda x: x.rtag(())),
])

def split_store(ctx:list[UOp], x:UOp) -> UOp|None:
  if len(x.ranges): return None

  # local kernel rewrite
  lctx = LocalAddBufferContext()
  ret = graph_rewrite(x, to_define_global+pm_flatten_range+rangeify_codegen+pm_remove_tags, ctx=lctx, name="kernel split", bottom_up=True)

  # gather the metadata
  metadatas = [ctx[y].metadata for y in lctx.parent_tags]

  # NOTE: the hack for COPY is here
  for u in ret.toposort():
    # TODO: this can be wrong if there's multiple of these
    if u.op in {Ops.COPY, Ops.BUFFER_VIEW}:
      ret = u
      break
  else:
    ret = ret.sink(arg=KernelInfo(opts_to_apply=lctx.opts) if lctx.opts is not None else None)

  kernel_arg = Kernel(ret,tuple(dedup(flatten([x for x in metadatas if x is not None])))[::-1])
  kernel = UOp(Ops.KERNEL, src=tuple(lctx.map.values())+tuple(lctx.vars.keys()), arg=kernel_arg)
  if ret.op is Ops.SINK and not all_same([x.device for x in kernel.src if x.op is not Ops.BIND]):
    raise RuntimeError(f"all buffers must be on the same device: {tuple(b.buf_uop.buffer for b in kernel.src)}")
  return kernel

split_kernels = PatternMatcher([
  (UPat((Ops.STORE, Ops.END), name="x"), split_store),
])

def tag_uop(ctx:list[UOp], x:UOp):
  if x.tag is not None: return None
  if x.dtype.scalar() == dtypes.index: return None
  ctx.append(x)
  return x.replace(tag=(len(ctx)-1,))
add_tags = PatternMatcher([
  # don't tag BUFFERs, they are global
  (UPat(GroupOp.All-{Ops.BUFFER, Ops.CONST, Ops.DEVICE, Ops.UNIQUE, Ops.DEFINE_VAR, Ops.BIND, Ops.KERNEL,
                     Ops.MSTACK, Ops.MSELECT, Ops.RANGE}.union(GroupOp.Movement), name="x"), tag_uop),
  (UPat({Ops.MSTACK, Ops.MSELECT}, name="x"), lambda ctx,x: None if all(s.op is Ops.BUFFER for s in x.src) else tag_uop(ctx, x)),
])

# support for using a contiguous permuted view instead of the parent view if one exists
# modified from kernelize.py to not use ShapeTracker

def found_contiguous(ctx:dict[UOp, UOp], contig:UOp, src:UOp):
  x = src
  while x is not src.base:
    if x.op is Ops.PERMUTE: contig = contig.permute(argsort(x.marg))
    elif x.op is Ops.RESHAPE: contig = contig.reshape(x.src[0].shape)
    else: return None
    x = x.src[0]
  ctx[src.base] = contig
replace_contiguous = PatternMatcher([
  (UPat(Ops.CONTIGUOUS, src=(UPat(GroupOp.Movement, name="src"),), name="contig"), found_contiguous),
  (UPat(GroupOp.ALU, name="alu"), lambda ctx,alu: alu.replace(src=new_src) if (new_src:=tuple(ctx.get(s, s) for s in alu.src)) != alu.src else None),
])

@track_rewrites(lambda _,ret: f"Schedule {pluralize('Kernel', len([u for u in UOp.sink(*ret.values()).toposort() if u.op is Ops.KERNEL]))}", True)
def get_rangeify_map(sink:UOp) -> dict[UOp, UOp]:
  if getenv("VIZ"): graph_rewrite(sink, PatternMatcher([]), name="View Input Graph")
  uop_list: list[UOp] = []
  tsink = graph_rewrite(sink, add_tags, ctx=uop_list, bottom_up=True, name="number the uops")

  tsink = graph_rewrite(tsink, pm_mops+earliest_rewrites+replace_contiguous, ctx={}, name="earliest rewrites")

  # convert movement ops to ranges
  tsink, rctx = run_rangeify(tsink, DEBUG_RANGEIFY)

  tsink = graph_rewrite(tsink, symbolic_flat+pm_reduce_simplify+pm_const_buffer_folding, name="symbolic+reduce_collapse")  # this does const folding
  tsink = graph_rewrite(tsink, pm_remove_bufferize, bottom_up=True, name="remove bufferize with cost function")
  tsink = graph_rewrite(tsink, pm_limit_bufs, ctx=rctx, name="limit buffers")

  # rebuild the sink with all the BUFFERIZEs with tags, this is what's ending up in the tensor graph
  # MSTACK stacks multiple BUFFERIZEs in one tagged tensor
  # if it's not tagged by here, it's out
  tsink = UOp.sink(*[x for x in tsink.backward_slice if x.base.op in {Ops.BUFFERIZE, Ops.MSTACK, Ops.CONST, Ops.BUFFER, Ops.AFTER} and \
                     x.tag is not None and len(x.tag)])

  if getenv("VIZ"): graph_rewrite(tsink, PatternMatcher([]), name="View Tagged Rangeify")

  # bufferize -> store
  tsink = graph_rewrite(tsink, pm_add_buffers+pm_add_range_tags+pm_no_reshape_on_kernel, bottom_up=True, name="bufferize to store")
  tsink = graph_rewrite(tsink, split_kernels, ctx=uop_list, name="split kernels")

  # if a kernel depends on a buffer, and that buffer is later assigned to, make the assign depend on the kernel's assign
  kernel_assign: dict[UOp, UOp] = {}
  assign_rep: dict[UOp, UOp] = {}
  for u in tsink.toposort():
    if u.op is not Ops.AFTER: continue
    kernel_assign[u.buf_uop] = u
    for s in u.src[1].src:
      # TODO: this is probably broken for MSELECT/MSTACK
      if s.op is not Ops.BUFFER or s is u.buf_uop or (a:=kernel_assign.get(s)) is None: continue
      if any(x.op is Ops.AFTER and x.buf_uop is s for x in u.toposort()):
        raise RuntimeError(f"cycle detected in graph, kernel for {u.buf_uop} must either depend on AFTER or BUFFER")
      assign_rep[a] = kernel_assign[s] = a.replace(src=a.src+(u,))
  if assign_rep: tsink = graph_rewrite(tsink, _substitute, ctx=assign_rep, bottom_up=True, name="fix_assign")

  if getenv("VIZ"): graph_rewrite(tsink, PatternMatcher([]), name="View Kernel Graph")

  becomes_map: dict[UOp, UOp] = {}
  for s in tsink.src:
    assert s.tag is not None
    for a in s.tag:
      if a is None: continue
      becomes_map[uop_list[int(a)]] = s.replace(tag=None)
  return becomes_map<|MERGE_RESOLUTION|>--- conflicted
+++ resolved
@@ -18,11 +18,7 @@
 pm_mops = PatternMatcher([
   (UPat(GroupOp.Movement, name="r").f(Ops.INDEX, allow_any_len=True, name="idx"),
    lambda r,idx: r.src[0].index(*apply_movement_op(r.op, r.src[0].shape, r.marg, idx.src[1:]), dtype=idx.dtype, arg=idx.arg)),  # type: ignore
-<<<<<<< HEAD
-  # move movement ops
-=======
   # move movement ops after AFTER
->>>>>>> b2caf4c2
   (UPat(GroupOp.Movement, name="r").after(name="a", allow_any_len=True),
    lambda r,a: UOp(r.op, r.dtype, (a.replace(src=(r.src[0],)+a.src[1:], tag=None),)+r.src[1:], r.arg, tag=a.tag)),
   (UPat(GroupOp.Movement, name="r").end(name="a", allow_any_len=True), lambda r,a: a.replace(src=(r.src[0],)+a.src[1:])),
