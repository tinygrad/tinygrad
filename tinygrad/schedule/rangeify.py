--- conflicted
+++ resolved
@@ -169,11 +169,7 @@
   for s in r.src[0].shape[::-1]:
     ret.append(mish % s) # NOTE: simplify will turn this to CONST
     mish //= s
-<<<<<<< HEAD
-  with Context(TRACK_MATCH_STATS=0): tret = graph_rewrite(ret[0].sink(*ret[1:]), sym).src[::-1] if len(ret) else ()
-=======
-  tret = UOp.sink(*ret[::-1]).simplify().src
->>>>>>> 89bed287
+  with Context(TRACK_MATCH_STATS=0): tret = graph_rewrite(UOp.sink(*ret[::-1]), sym).src
   return r.src[0].index(*tret, dtype=idx.dtype, arg=idx.arg)
 
 def map_pad(idx:UOp, r:UOp):
