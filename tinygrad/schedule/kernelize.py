--- conflicted
+++ resolved
@@ -150,92 +150,6 @@
 
 # **** fix kernel AST
 
-<<<<<<< HEAD
-def reduce_push_add_ones(src:UOp, r:UOp, view:UOp):
-  # contiguous, expand, and the same with ones removed
-  if unwrap(view.st).contiguous and len(r.full_shape) < len(view.shape) and r.full_shape != () and \
-      tuple(x for x in r.full_shape if resolve(x != 1)) == tuple(x for x in view.shape if resolve(x != 1)):
-    new_shape: list[sint] = []
-    new_reduce_axis = []
-    if (contraction:=get_contraction_with_reduce(view.shape, r.full_shape, r.arg[1])) is None: return None
-    for i,pairs in enumerate(contraction):
-      new_shape_chunk = [view.shape[p] for p in pairs]
-      if i in r.arg[1]:
-        # if this is a reduce axis, we need a 1 in the view here to put it
-        assert len(new_shape_chunk) > 0
-        new_shape += [1]*(len(pairs)-1) + [src.shape[i]]
-        new_reduce_axis.append(len(new_shape)-1)
-      else:
-        # otherwise, pass through the new_shape_chunk
-        new_shape += new_shape_chunk
-    ret = r.replace(src=(src.reshape(tuple(new_shape)),), arg=(r.arg[0], tuple(new_reduce_axis))+r.arg[2:])
-    assert ret.shape == view.shape, f"shape mismatch on reduce_push_add_ones, {ret.shape} != {view.shape}"
-    return ret
-  return None
-
-view_left = merge_views+PatternMatcher([
-  # view before elementwise and buffer ops
-  (UPat(Ops.VIEW, src=(UPat({*GroupOp.ALU, Ops.CAST, Ops.BITCAST, Ops.BIND, Ops.LOAD, Ops.STORE, Ops.VALID, Ops.SINK}, name="e"),), name="view"),
-   lambda e,view: e.replace(src=tuple(s.view(view.st) for s in e.src))),
-  # if there's ones added after reduce, put this before the reduce
-  (UPat(Ops.VIEW, src=(UPat(Ops.REDUCE_AXIS, src=(UPat.var("src"),), name="r"),), name="view"), reduce_push_add_ones),
-])
-
-def apply_swizzle(u:UOp) -> UOp: return graph_rewrite(u, view_left, name="Sub View Left")
-
-# change reduceop axes and input ShapeTrackers, view gets replaced with a reshape.
-def swizzle_reduceop(r:UOp, src:UOp, view:UOp, fuse=False):
-  # contiguous and same size can push to children
-  # if there's a reduce child, shapes match with ones removed
-  # arg[2] = True is fuse marker
-  if unwrap(view.st).contiguous and view.shape == r.full_shape and (not (len(r.arg) == 3 and r.arg[2])): return None
-  if isinstance(r.dtype, ImageDType): return None
-  # swizzle the input
-  input_st = ShapeTracker.from_shape(src.shape)
-  tmp = input_st.permute(tuple(i for i in range(len(input_st.shape)) if i not in r.axis_arg)+r.axis_arg)
-  prshape = prod(rshape:=tmp.shape[-len(r.axis_arg):])
-  strides = strides_for_shape(rshape)
-  nv = [View.create(v.shape+rshape, tuple(x*prshape for x in v.strides)+strides,
-                    v.offset*prshape, v.mask+tuple((0,s) for s in rshape) if v.mask is not None else None) for v in unwrap(view.st).views]
-  new_view = tmp + ShapeTracker(tuple(nv))
-  swizzled_input = apply_swizzle(src.view(new_view))
-  # create a new reduceop
-  new_axis = tuple(range(len(view.shape), len(view.shape) + len(r.axis_arg)))
-  if fuse: red = UOp(Ops.REDUCE_AXIS, r.dtype, (swizzled_input.fuse(),), (r.arg[0], new_axis, True))
-  else: red = UOp(Ops.REDUCE_AXIS, r.dtype, (swizzled_input,), (r.arg[0], new_axis))
-  return red.reshape(view.shape)
-
-def reduceop_view_right(src:UOp, v:UOp, r:UOp):
-  assert unwrap(v.st).contiguous and v.size == src.size, f"can't compute new axis for {src.shape} -> {r.shape}"
-  new_axis = [i for i,(s,u) in enumerate(zip(src.shape, r.shape)) if s != u]
-  return src.r(r.arg[0], tuple(new_axis)).reshape(r.shape)
-
-def elementwise_view_right(root:UOp):
-  if not (swizzles:=[x for x in root.src if x.op is Ops.VIEW and x.base.op not in ALWAYS_CONTIGUOUS]): return None
-  assert all_same([x.base.size for x in swizzles]), f"swizzle inputs must have the same size {swizzles}"
-  # place view after applying the elementwise op
-  new_st = ShapeTracker.from_shape(swizzles[0].base.shape)
-  new_src = [x.base if x.base.shape==new_st.shape else apply_swizzle(x.view(new_st)) for x in root.src]
-  # reshape to match downstream shapes
-  return root.replace(src=tuple(new_src)).reshape(root.shape)
-
-# push VIEW to children
-view_right = merge_views+PatternMatcher([
-  # push a non contiguous ShapeTracker through reduceop
-  (UPat(Ops.VIEW, src=(UPat(Ops.REDUCE_AXIS, src=(UPat.var("src"),), name="r"),), name="view"), swizzle_reduceop),
-  # apply view after reduceops
-  (UPat(Ops.REDUCE_AXIS, src=(UPat(Ops.VIEW, src=(UPat(GroupOp.All-ALWAYS_CONTIGUOUS, name="src"),), name="v"),), name="r"), reduceop_view_right),
-  # apply view after elementwise ops
-  (UPat(GroupOp.All-{Ops.SINK, Ops.REDUCE_AXIS}, name="root"), elementwise_view_right),
-  # merge axes for double reduce (invert of SPLIT_REDUCEOP=1)
-  (UPat(Ops.REDUCE_AXIS, src=(UPat(Ops.REDUCE_AXIS, name="r1"),), name="r2"),
-   lambda r1,r2: r1.replace(arg=(r1.arg[0], r2.arg[1]+r1.arg[1])) if r1.arg[0] is r2.arg[0] else None),
-])
-
-# **** fix kernel AST
-
-add_buffer_ops = PatternMatcher([
-=======
 def unbind_view(x:UOp):
   if any(x.op is Ops.BIND for x in x.arg.vars()): return x.replace(arg=x.arg.unbind()[0])
   return None
@@ -245,7 +159,6 @@
   (UPat(Ops.ASSIGN, src=(UPat((Ops.BUFFER, Ops.LOAD)), UPat(Ops.KERNEL)), name="assign", allow_any_len=True), lambda assign: assign.src[0]),
   # HACK: select the 0 branch of MSTACK (the device is wrong after this, is that okay?)
   (UPat(Ops.MSTACK, name="x"), lambda x: x.src[0]),
->>>>>>> 8ce72d3f
   # LOAD
   (UPat(Ops.BUFFER, name="x"), lambda ctx,x: UOp(Ops.DEFINE_GLOBAL, x.dtype.ptr(x.size), (), ctx.index(x)).load()),
   # no SINK for meta ops
