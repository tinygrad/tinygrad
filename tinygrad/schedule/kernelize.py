from dataclasses import dataclass, field
from tinygrad.uop.ops import UOp, Ops, GroupOp, PatternMatcher, UPat, graph_rewrite, graph_rewrite_map, identity_element, resolve
from tinygrad.uop.ops import track_rewrites, _substitute
from tinygrad.uop.spec import type_verify, tensor_uop_spec
from tinygrad.uop.symbolic import symbolic_simple
from tinygrad.helpers import Metadata, all_int, all_same, prod, dedup, unwrap, getenv, pluralize, FUSE_ARANGE, DEBUG, SPLIT_REDUCEOP
from tinygrad.dtype import ImageDType
from tinygrad.schedule.multi import multi_pm
from tinygrad.schedule.grouper import group_realizes, ALWAYS_CONTIGUOUS
from tinygrad.schedule.rangeify import pm_rangeify, RangeifyContext, pm_add_buffers, AddBufferContext, rangeify_fixups, pm_children
from tinygrad.codegen.opt.swizzler import apply_swizzle, swizzle_reduceop

# creation can recurse a lot
import sys
sys.setrecursionlimit(10000)

mops_merge = PatternMatcher([
  # RESHAPE on RESHAPE is the second reshape
  (UPat(Ops.RESHAPE, src=(UPat(Ops.RESHAPE),), name="x"), lambda x: x.replace(src=(x.src[0].src[0],))),
  # non shape changing RESHAPE is NOOP
  (UPat(Ops.RESHAPE, name="x"), lambda x: x.src[0] if x.src[0].shape == x.arg else None),
])

# **** schedule simplifier

def simplify_stride0_reduce(reduce:UOp, x:UOp):
  # must be unmasked (NOTE: can be relaxed if not masked on stride 0 axis)
  if any(v.mask is not None for v in unwrap(x.st).views): return None
  # must have all stride 0 in the relevant axis (NOTE: can do partial)
  if not all(unwrap(x.st).views[-1].strides[axis] == 0 for axis in reduce.arg[1]) or not all_int(x.shape): return None
  prshape = prod(x.shape[i] for i in reduce.arg[1])
  ret = x.shrink(tuple((0,s) if i not in reduce.arg[1] else (0,1) for i,s in enumerate(x.shape)))
  match reduce.arg[0]:
    case Ops.ADD: return ret*prshape
    case Ops.MUL: return ret.pow(prshape)
    case Ops.MAX: return ret # NOTE: Ops.MAX is passthrough

def split_reduceop(reduce:UOp, x:UOp):
  if not SPLIT_REDUCEOP or not all_int(x.shape) or (prod(x.shape)//prod(reduce.shape))<getenv("REDUCEOP_SPLIT_THRESHOLD", 32768): return None
  # if there are few globals, make some reduces into globals by splitting into two kernels
  # cap output buffer to 2**22: heuristic number of global outputs to achieve max occupancy with enough locals+upcasts for gemm
  #   ~2**10 should be enough if GROUP is used
  # 256 split maximum should be "negligible reduce" for low prod(reduce.shape), 8 split minimum.
  # split is moved to the end to provide maximum locality for the second phase reduce.
  real_strides = unwrap(x.st).real_strides(ignore_valid=True)
  if not (split_candidates:=[(i,d) for i in reduce.arg[1] for d in range(min(256,2**getenv("REDUCEOP_SPLIT_SIZE",22)//prod(reduce.shape)),8-1,-1)
                             if x.shape[i]%d==0 and real_strides[i]!=0]): return None
  dim_to_split, divisor = split_candidates[0]
  splitted_shape = x.shape[:dim_to_split]+(divisor,)+(x.shape[dim_to_split]//divisor,)+x.shape[dim_to_split+1:]
  splitted = x.reshape(splitted_shape).permute(tuple([d for d in range(len(splitted_shape)) if d!=dim_to_split]+[dim_to_split]))
  if DEBUG >= 3: print(f"split {divisor}: {x.shape} -> {splitted.shape} -> {reduce.shape}")
  # reduce original axes, then split
  return splitted.r(*reduce.arg).r(reduce.arg[0], (len(reduce.shape),)).reshape(reduce.shape)

def copy_reorder_view(copy:UOp, view:UOp, base:UOp):
  if prod(view.shape) < prod(base.shape): return view.contiguous().copy_to_device(copy.device)
  return base.copy_to_device(copy.device).view(view.arg)

sym = symbolic_simple+PatternMatcher([
  # UOp with size 0 is zero
  (UPat(GroupOp.All-{Ops.SINK}, name="root"), lambda root: root.const_like(0) if root.base.st is not None and root.size == 0 else None),
  # DETACH and CONTIGUOUS_BACKWARD are NOOPs here
  (UPat((Ops.DETACH, Ops.CONTIGUOUS_BACKWARD), name="x"), lambda x: x.src[0]),
  # reduce of size 0 is the identity element
  (UPat(Ops.REDUCE_AXIS, name="reduce", src=(UPat.var("x"),)),
   lambda reduce,x: reduce.const_like(identity_element(reduce.arg[0], reduce.dtype)) if x.size == 0 and reduce.size != 0 else None),
  # reduce on stride 0 is collapsed
  (UPat(Ops.REDUCE_AXIS, name="reduce", src=(UPat.var("x"),)), simplify_stride0_reduce),
  # split_reduceop
  (UPat(Ops.REDUCE_AXIS, name="reduce", src=(UPat.var("x"),)), split_reduceop),
  # COPY(CONST) creates a new CONST on the destination device
  (UPat(Ops.COPY, name="root", src=(UPat.cvar("x"), UPat(Ops.DEVICE))), lambda root,x: root.const_like(x.arg)),
  # non device changing COPY is a NOOP
  (UPat(Ops.COPY, name="c", src=(UPat.var("x"), UPat(Ops.DEVICE))), lambda c,x: x if c.device == x.device else None),
  # store a shrink before COPY, otherwise view after the COPY
  (UPat(Ops.COPY, src=(UPat(Ops.VIEW, src=(UPat.var("base"),), name="view"), UPat(Ops.DEVICE)), name="copy"), copy_reorder_view),
  # remove cast to image when it's already a contiguous image
  (UPat(Ops.CAST, name="cast", src=(UPat(Ops.VIEW, name="vm", src=(UPat(Ops.CONTIGUOUS, name="base"),)),)),
   lambda cast,base,vm: base.view(vm.st) if isinstance(cast.dtype, ImageDType) and isinstance(base.dtype, ImageDType) else None),
  # CAST before masking constants
  (UPat.cvar("x").view().cast(name="c"), lambda x,c: x.cast(c.dtype).view(c.src[0].arg)),
  # make things that can't be images not images
  (UPat(GroupOp.All-{Ops.BUFFER, Ops.VIEW, Ops.CONST, Ops.DEVICE}, name="u"), lambda u: u.replace(dtype=dt.base) if isinstance(dt:=u.dtype,ImageDType)
   and (prod(u.shape) != prod(dt.shape) or not any(u.shape[x]%4 == 0 for x in u.st.unit_stride_axes())) else None),
  # remove contiguous if we can just view the buffer
  (UPat(Ops.CONTIGUOUS, name="root", src=(UPat(Ops.VIEW, name="view", src=(UPat(Ops.BUFFER, name="buf"),)),)),
   lambda root,view,buf: view if view.st.contiguous and view.size == buf.size else None),
  # contiguous/buffer/copy/assign is already contiguous
  (UPat(Ops.CONTIGUOUS, name="root", src=(UPat((Ops.CONTIGUOUS, Ops.BUFFER, Ops.COPY, Ops.ASSIGN)),)), lambda root: root.src[0]),
  # substitute BITCAST/CONTIGUOUS with BUFFER_VIEW on DISK
  (UPat((Ops.BITCAST, Ops.CONTIGUOUS), src=(UPat.var("x"),), name="t"), lambda x,t: UOp(Ops.BUFFER_VIEW, t.dtype, (x.base,),
    (t.size, x.st.views[0].offset)).reshape(t.shape) if isinstance(x.device, str) and x.device.startswith("DISK") else None),
  # double ASSIGN to same target is one ASSIGN
  (UPat(Ops.ASSIGN, src=(UPat.var("t"), UPat(Ops.ASSIGN, src=(UPat.var("t"), UPat.var("x"))))), lambda x,t: t.assign(x.contiguous())),
  # ASSIGN to unrealized replaces the UOp
  (UPat(Ops.ASSIGN, src=(UPat.var("t"), UPat.var("x"))), lambda x,t: x.contiguous() if t.base.op not in {Ops.BUFFER, Ops.BUFFER_VIEW} and
   not (t.base.op is Ops.MSTACK and all(x.op is Ops.BUFFER for x in t.base.src)) else None),
  # put CAST to smaller dtype before EXPAND
  (UPat(Ops.CAST, name="cast", src=(UPat(Ops.VIEW, name="vm"),)), lambda cast,vm: vm.base.cast(cast.dtype).view(vm.st)
    if cast.dtype.itemsize <= vm.dtype.itemsize and resolve(prod(vm.shape) > vm.st.real_size()) else None),
  # put UnaryOps before EXPANDs, if it can fuse with the input
  (UPat(GroupOp.Unary, src=(UPat(Ops.VIEW, src=(UPat(GroupOp.All-ALWAYS_CONTIGUOUS, name="inp"),), name="v"),), name="alu"),
   lambda inp,v,alu: inp.alu(alu.op).view(v.st) if resolve(prod(alu.shape) > v.st.real_size()) else None),
])

# support for using a contiguous permuted view instead of the parent view if one exists

def found_contiguous(ctx:dict[UOp, UOp], contig:UOp, src:UOp):
  if (sti:=unwrap(src.st).invert(src.base.shape)) is not None: ctx[src.base] = contig.view(sti)

replace_contiguous = PatternMatcher([
  (UPat(Ops.CONTIGUOUS, src=(UPat(Ops.VIEW, name="src"),), name="contig"), found_contiguous),
  (UPat(GroupOp.ALU, name="alu"), lambda ctx,alu: alu.replace(src=new_src) if (new_src:=tuple(ctx.get(s, s) for s in alu.src)) != alu.src else None),
])

# **** create kernels

@dataclass(frozen=True)
class Kernel:
  ast: UOp
  metadata: tuple[Metadata, ...] = ()
  def __repr__(self):
    ast_rep = f"SINK{tuple(s.op for s in self.ast.src)}" if self.ast.op is Ops.SINK else repr(self.ast.op)
    return f"<Kernel {len(list(self.ast.toposort()))} {ast_rep} {self.metadata}>"

def create_kernel(x:UOp, b:UOp|None=None):
  if b is None: b = UOp.new_buffer(x.device, x.size, x.dtype)
  kernel = UOp(Ops.KERNEL, src=(b,)+x.src, arg=Kernel(x.sink(), m if (m:=x.metadata) else ()))
  buffer = b.base if b.size == b.base.size else UOp(Ops.BUFFER_VIEW, b.dtype, (b.base,), (b.size, b.arg.views[0].offset))
  return buffer.assign(kernel).reshape(x.shape)

DONT_PLACE_IN_KERNEL = {Ops.KERNEL, Ops.ASSIGN, Ops.BUFFER, Ops.MSELECT, Ops.MSTACK, Ops.MULTI, Ops.BIND}
def append_to_kernel(x:UOp):
  new_srcs: list[UOp] = []
  metadata = x.arg.metadata
  for s in x.src:
    if s.op in DONT_PLACE_IN_KERNEL: new_srcs.append(s)
    else:
      new_srcs.extend(s.src)
      # NOTE: because const and device are shared UOps they don't change metadata
      # NOTE: if it's a reshape after ASSIGN we're not fusing that parent kernel
      if s.base.op not in {Ops.CONST, Ops.DEVICE} and (not (s.op is Ops.RESHAPE and s.base.op is Ops.ASSIGN)) and (m:=s.metadata): metadata += m
  if (new_src:=tuple(dedup(new_srcs))) != x.src: return x.replace(src=new_src, arg=Kernel(x.arg.ast, tuple(dedup(metadata))))

create_kernels = PatternMatcher([
  # always give assign/contiguous a kernel
  (UPat.assign(UPat.var("b"), UPat(GroupOp.All-{Ops.KERNEL}), name="x"), create_kernel),
  (UPat(Ops.CONTIGUOUS, name="x"), create_kernel),
  # walk back the local graph until we reach a realized source
  (UPat(Ops.KERNEL, name="x"), append_to_kernel),
  # push RESHAPE through MSELECT
  (UPat(Ops.MSELECT, src=(UPat(Ops.RESHAPE, name="r"),), name="ms"), lambda ms,r: r.src[0].mselect(ms.arg).reshape(r.arg)),
  # push RESHAPE through MSTACK
  (UPat(Ops.MSTACK, src=UPat(Ops.RESHAPE), name="ms"),
   lambda ms: UOp(Ops.MSTACK, ms.dtype, tuple(x.src[0] for x in ms.src)).reshape(ms.src[0].arg)),
])

# **** fix kernel AST

def unbind_view(x:UOp):
  if any(x.op is Ops.BIND for x in x.arg.vars()): return x.replace(arg=x.arg.unbind()[0])
  return None

replace_buffers = PatternMatcher([
  # replace ASSIGN with the target BUFFER
  (UPat(Ops.ASSIGN, src=(UPat((Ops.BUFFER, Ops.LOAD)), UPat(Ops.KERNEL)), name="assign", allow_any_len=True), lambda assign: assign.src[0]),
  # HACK: select the 0 branch of MSTACK (the device is wrong after this, is that okay?)
  (UPat(Ops.MSTACK, name="x"), lambda x: x.src[0]),
  # LOAD
  (UPat(Ops.BUFFER, name="x"), lambda ctx,x: UOp(Ops.DEFINE_GLOBAL, x.dtype.ptr(x.size), (), ctx.index(x)).load()),
  # no SINK for meta ops
  (UPat(Ops.SINK, src=(UPat(Ops.CONTIGUOUS, src=(UPat(GroupOp.Meta, name="x"),),))), lambda x:x),
  # STORE (except for meta ops)
  (UPat(Ops.SINK, src=UPat(GroupOp.All-{Ops.STORE}), name="sink"), lambda ctx,sink:
   UOp.sink(*[UOp.store(UOp(Ops.DEFINE_GLOBAL, (s:=x.base).dtype.ptr(ctx[i].size), (), i).view(s.st), s) for i,x in enumerate(sink.src)],
            arg=sink.arg)),
  # remove CONTIGUOUS/DEVICE from kernel AST
  (UPat((Ops.CONTIGUOUS, Ops.MSELECT), src=(UPat.var("x"),)), lambda x: x),
  (UPat(Ops.VIEW, src=(UPat(Ops.DEVICE),), name="view"), lambda view: view.replace(src=())),
  # passthrough ASSIGN (but let MSTACK process first)
  (UPat(Ops.ASSIGN, src=(UPat(GroupOp.All-{Ops.MSTACK}), UPat()), name="x"), lambda x: x.src[1]),
  # remove any BINDs from VIEWS
  (UPat(Ops.VIEW, src=(UPat(), UPat((Ops.BIND, Ops.DEFINE_VAR))), allow_any_len=True, name="x"), lambda x: x.replace(src=x.src[0:1])),
  # remove any BINDs from DEFINE_VARs
  (UPat(Ops.BIND, name="x"), lambda x: x.src[0]),
  # remove BINDs from ShapeTrackers
  (UPat(Ops.VIEW, name="x"), unbind_view),
])

def fix_kernel_ast(k:UOp) -> UOp|None:
  if k.arg.ast.op in GroupOp.Meta or all(s.op is Ops.STORE for s in k.arg.ast.src): return None
  # replace buffer with define_global + add load/store last
  bufs = []
  for s in k.src:
    if s.op is Ops.BIND: continue
    s = s.buf_uop
    # traverse back through MSELECT and MSTACK. HACK: 0 branch of MSTACK only
    while s.op in {Ops.MSELECT, Ops.MSTACK}: s = s.src[0]
    bufs.append(s)
  # replace global memory ops with the BUFFER they write to
  ast = graph_rewrite(k.arg.ast, mops_merge+replace_buffers, bufs, bottom_up=True, name="replace buffers")
  if ast.op is Ops.SINK and not all_same([x.device for x in k.src if x.op is not Ops.BIND]):
    raise RuntimeError(f"all buffers must be on the same device: {tuple(b.buf_uop.buffer for b in k.src)}")
  return k.replace(arg=Kernel(ast, k.arg.metadata))

create_ast = PatternMatcher([
  (UPat(Ops.KERNEL, name="k"), fix_kernel_ast),
  (UPat(Ops.DEFINE_VAR, src=(UPat(),), allow_any_len=True, name="x"), lambda x: x.replace(src=())),
])

# ** add metadata of KERNEL outputs

def append_metadata(root:UOp, k:UOp):
  if not root.metadata or (new_metadata:=tuple(dedup(k.arg.metadata+root.metadata))) == k.arg.metadata: return None
  return root.replace(src=(root.src[0], k.replace(arg=Kernel(k.arg.ast, new_metadata)))+root.src[2:])

replace_metadata = PatternMatcher([(UPat(Ops.ASSIGN, src=(UPat(), UPat(Ops.KERNEL, name="k")), name="root", allow_any_len=True), append_metadata),])

pm_fuse = PatternMatcher([
  # FUSE on CONTIGUOUS removes FUSE
  (UPat(Ops.CONTIGUOUS, name="c").fuse(), lambda c: c),

  # FUSE triggers swizzle on reduceop
  (UPat(Ops.VIEW, src=(UPat(Ops.REDUCE_AXIS, src=(UPat.var("src"),), name="r").or_casted(),), name="view").fuse(),
   lambda r,src,view: ret.cast(view.dtype) if (ret:=swizzle_reduceop(r, src, view, fuse=True)) is not None else None),

  # FUSE on reduce (without view) adds fuse marker to grouper
  (UPat(Ops.REDUCE_AXIS, name="r").fuse(),
   lambda r: r.replace(src=(r.src[0].fuse(),), arg=r.arg+(True,)) if len(r.arg) == 2 else None),

  # remove FUSE and insert CONTIGUOUS if it's an unsafe pad
  (UPat(Ops.VIEW, src=(UPat(GroupOp.UnsafePad, name="alu"),), name="view").fuse(),
   lambda alu, view: alu.contiguous().view(view.st) if any(v.mask is not None for v in view.st.views) else None),

  # FUSE elementwise.
  (UPat(Ops.VIEW, src=(UPat({*GroupOp.ALU, Ops.CAST}, name="alu"),), name="view").fuse(),
   lambda alu, view: alu.replace(src=tuple(apply_swizzle(x.view(view.arg)).fuse() for x in alu.src))),

  # push FUSE through to srcs
  (UPat(Ops.FUSE, name="x"), lambda x: x.src[0].replace(src=tuple(y.fuse() for y in x.src[0].src))),
])

def do_fusion(x:UOp):
  found_contiguous = {}
  def gate_contiguous(x):
    if is_contiguous:=(x.op is Ops.CONTIGUOUS): found_contiguous[x] = x.replace(src=(UOp(Ops.VIEW, arg=x.st), UOp.unique()))
    return not is_contiguous
  x.toposort(gate=gate_contiguous)
  del gate_contiguous
  return graph_rewrite(x.substitute(found_contiguous), pm_fuse, name="local fusion").substitute({v:k for k,v in found_contiguous.items()})

def fuse_arange(root:UOp):
  # skip if root is arange
  if not FUSE_ARANGE or root.src[0].base.op is Ops.CONST: return None
  # gather all local aranges (including any fused ones)
  local_arange: list[UOp] = []
  def gate_reduce(u):
    if u.op is Ops.REDUCE_AXIS and u.src[0].base.op is Ops.CONST: local_arange.append(u)
    return u.op not in {*ALWAYS_CONTIGUOUS, Ops.REDUCE_AXIS} or u is root
  toposort = root.toposort(gate=gate_reduce)
  if not local_arange: return None
  # fuse the nearest expand child of arange
  local_children: dict[UOp, list[UOp]] = {}
  for u in toposort:
    for s in u.src: local_children.setdefault(s, []).append(u)
  fuse_rep: dict[UOp, UOp] = {}
  for r in local_arange:
    # skip if already fused
    if len(r.arg) > 2: continue
    q = list(local_children[r])
    while q:
      u = q.pop()
      if not (curr_children:=local_children.get(u, [])): continue
      for child in curr_children:
        other_paths = {s for s in child.toposort() if s.op in {Ops.REDUCE_AXIS, Ops.BUFFER} and s not in {root, r}}
        fuse_rep[child] = child.replace(src=tuple(s.fuse() if s is u else s for s in child.src))
        if other_paths: break
      else: q.extend(curr_children)
  return root.substitute(fuse_rep, name="fuse_arange") if fuse_rep else None

do_fuse = PatternMatcher([
  (UPat(Ops.FUSE, name="x"), do_fusion),
  (UPat(Ops.REDUCE_AXIS, name="root"), fuse_arange),
])

add_contiguous = PatternMatcher([(UPat(GroupOp.All-{Ops.CONTIGUOUS, Ops.ASSIGN}, name="x"),
                                lambda ctx,x: x.replace(tag=1).contiguous() if x in ctx and x.tag is None else None)])

# TODO: get this from the device through GrouperOpts
DEVICE_MAX_BUFS = {"METAL":32, "WEBGPU":8}

def limit_bufs(root:UOp):
  # check if backend has a buffer limit
  device = root.device if isinstance(root.device, str) else root.device[0].split(":")[0]
  if not (MAX_BUFS:=getenv("MAX_KERNEL_BUFFERS", DEVICE_MAX_BUFS.get(device, 0))): return None
  # count number of unique buffers flowing into this op
  bufs: set[UOp] = set()
  def gate_input(u:UOp):
    if (is_load:=(u.op in {Ops.BUFFER, Ops.CONTIGUOUS, Ops.ASSIGN, Ops.MSTACK})): bufs.add(u)
    return not is_load
  root.toposort(gate=gate_input)
  # NOTE: this -1 is for the output buffer
  if len(bufs)>=MAX_BUFS-1:
    return root.replace(src=tuple(s if s.base in bufs else s.replace(tag=1).contiguous() for s in root.src))

def view_add_srcs(x:UOp):
  if len(avars:=x.arg.vars()) and len(x.src) == 1:
    return x.replace(src=x.src+tuple(avars))
  return None

finalize_contiguous = PatternMatcher([
  # if an op takes more than one input, check combined LOADs don't exceed device limits
  (UPat(set.union(GroupOp.Binary, GroupOp.Ternary), name="root"), limit_bufs),
  # merge contiguous
  (UPat(Ops.CONTIGUOUS, src=(UPat(Ops.CONTIGUOUS),), name="x"), lambda x: x.src[0]),
  # simplify views
  (UPat(Ops.VIEW, src=(UPat.var('x')), name="v"), lambda x,v: x.view(new_st) if (new_st:=v.arg.simplify()) != v.arg else None),
  # vars to views srcs
  (UPat(Ops.VIEW, name="x"), view_add_srcs),
])

remove_tags = PatternMatcher([(UPat(GroupOp.All, name="x"), lambda x: x.replace(tag=None) if x.tag is not None else None)])

<<<<<<< HEAD
new_fixups = mops_merge+PatternMatcher([
  (UPat(Ops.COPY, src=(UPat(Ops.RESHAPE, name="r"),UPat(name="d")), name="c"), lambda c,r,d: c.replace(src=(r.src[0],d)).reshape(r.arg)),
  # TODO: this should be BUFFER_VIEW
  (UPat(Ops.COPY, src=(UPat(Ops.SHRINK, name="r"),UPat(name="d")), name="c"), lambda c,r,d: c.replace(src=(r.src[0],d)).shrink(r.arg)),
])

@track_rewrites(name=lambda sink,ret: f"Schedule {pluralize('Kernel',len([u for u in ret[sink].toposort() if u.op is Ops.KERNEL]))}")
=======
@track_rewrites(name=lambda sink,ret: f"Schedule {pluralize('Kernel',len([u for u in ret[sink].toposort() if u.op is Ops.KERNEL]))}", replay=True)
>>>>>>> d2521d82
def get_kernelize_map(sink:UOp) -> dict[UOp, UOp]:
  """
  Function to transform the Tensor UOp graph into a version with Ops.KERNEL

  Args:
    sink: The Ops.SINK rooting the Tensor graph.

  Returns:
    Map transforming each UOp in the sink to the Ops.KERNEL graph.
  """

  # multi + merge_views + simplify
  tensor_map = graph_rewrite_map(sink, new_fixups+multi_pm+do_fuse+sym+replace_contiguous, ctx={}, name="merge_views")

  # testing
  # NOTE: graph_rewrite_map with bottom_up is broken
  rctx = RangeifyContext()
  rsink = graph_rewrite(tensor_map[sink], rangeify_fixups, ctx=rctx, bottom_up=True, name="* contiguous")
  rsink = graph_rewrite(rsink, pm_children, ctx=rctx, bottom_up=True, name="* children")
  rsink = graph_rewrite(rsink, pm_rangeify, ctx=rctx, bottom_up=True, name="* rangeify")
  rsink = graph_rewrite(rsink, pm_add_buffers, ctx=AddBufferContext(), bottom_up=True, name="* buffer")

  from tinygrad.codegen.devectorizer import pm_reduce, ReduceContext
  rsink = graph_rewrite(rsink, pm_reduce, ctx=ReduceContext(), name="* remove reduce")
  from tinygrad.codegen import rewrites_for_linearizer, apply_rewrites
  rsink = apply_rewrites(rsink, rewrites_for_linearizer)
  from tinygrad.renderer.cstyle import CStyleLanguage
  src = CStyleLanguage().render(rsink.arg.lst)
  #from tinygrad import Device
  #src = Device.default.renderer.render(rsink.arg.lst)
  print(src)

  # display the cleaned up tensor graph
  if getenv("VIZ"): graph_rewrite(tensor_map[sink], PatternMatcher([]), name="View Tensor Graph")

  # insert contiguous in places determined by the realize map
  realize_map = group_realizes(tensor_map[sink])
  tensor_map = graph_rewrite_map(tensor_map[sink], add_contiguous, ctx=realize_map, bottom_up=True, input_map=tensor_map, name="add_contiguous")
  tensor_map = graph_rewrite_map(tensor_map[sink], finalize_contiguous+remove_tags, input_map=tensor_map, name="finalize_contiguous")

  # group into kernels (this is context-free)
  tensor_map = graph_rewrite_map(tensor_map[sink], create_kernels, input_map=tensor_map, name="create_kernels")

  # if a kernel depends on a buffer, and that buffer is later assigned to, make the assign depend on the kernel's assign
  kernel_assign: dict[UOp, UOp] = {}
  assign_rep: dict[UOp, UOp] = {}
  for u in tensor_map[sink].toposort():
    if u.op is not Ops.ASSIGN: continue
    kernel_assign[u.buf_uop] = u
    for s in u.src[1].src:
      # TODO: this is probably broken for MSELECT/MSTACK
      if s.op is not Ops.BUFFER or s is u.buf_uop or (a:=kernel_assign.get(s)) is None: continue
      if any(x.op is Ops.ASSIGN and x.buf_uop is s for x in u.toposort()):
        raise RuntimeError(f"cycle detected in graph, kernel for {u.buf_uop} must either depend on ASSIGN or BUFFER")
      assign_rep[a] = kernel_assign[s] = a.replace(src=a.src+(u,))
  if assign_rep:
    tensor_map = graph_rewrite_map(tensor_map[sink], _substitute, ctx=assign_rep, bottom_up=True, input_map=tensor_map, name="fix_assign")

  # finally, create the AST for kernels
  tensor_map = graph_rewrite_map(tensor_map[sink], create_ast+replace_metadata, bottom_up=True, input_map=tensor_map, name="create_ast")

  # display the final graph
  sched_sink = tensor_map[sink]
  if getenv("VIZ"): graph_rewrite(sched_sink, PatternMatcher([]), name="View Kernel Graph")

  # verify Kernels match the spec
  if __debug__: type_verify(list(sched_sink.toposort()), tensor_uop_spec)

  return tensor_map<|MERGE_RESOLUTION|>--- conflicted
+++ resolved
@@ -321,17 +321,13 @@
 
 remove_tags = PatternMatcher([(UPat(GroupOp.All, name="x"), lambda x: x.replace(tag=None) if x.tag is not None else None)])
 
-<<<<<<< HEAD
 new_fixups = mops_merge+PatternMatcher([
   (UPat(Ops.COPY, src=(UPat(Ops.RESHAPE, name="r"),UPat(name="d")), name="c"), lambda c,r,d: c.replace(src=(r.src[0],d)).reshape(r.arg)),
   # TODO: this should be BUFFER_VIEW
   (UPat(Ops.COPY, src=(UPat(Ops.SHRINK, name="r"),UPat(name="d")), name="c"), lambda c,r,d: c.replace(src=(r.src[0],d)).shrink(r.arg)),
 ])
 
-@track_rewrites(name=lambda sink,ret: f"Schedule {pluralize('Kernel',len([u for u in ret[sink].toposort() if u.op is Ops.KERNEL]))}")
-=======
 @track_rewrites(name=lambda sink,ret: f"Schedule {pluralize('Kernel',len([u for u in ret[sink].toposort() if u.op is Ops.KERNEL]))}", replay=True)
->>>>>>> d2521d82
 def get_kernelize_map(sink:UOp) -> dict[UOp, UOp]:
   """
   Function to transform the Tensor UOp graph into a version with Ops.KERNEL
