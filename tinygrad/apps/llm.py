from __future__ import annotations
import sys, argparse, typing, re, unicodedata, json, uuid, time, functools
from tinygrad import Tensor, nn, UOp, TinyJit, getenv
from tinygrad.helpers import partition, TCPServerWithReuse, HTTPRequestHandler, DEBUG, Timing, GlobalCounters, stderr_log, colored

class SimpleTokenizer:
  def __init__(self, normal_tokens:dict[str, int], special_tokens:dict[str, int], preset:str="llama3"):
    # https://github.com/openai/gpt-2/blob/9b63575ef42771a015060c964af2c3da4cf7c8ab/src/encoder.py#L9
    bs = [*range(33, 127), *range(161, 173), *range(174, 256)]  # bytes that map to themselves
    self._byte_decoder = {chr(b): b for b in bs} | {chr(256+i): b for i,b in enumerate(b for b in range(256) if b not in bs)}

    # https://github.com/ggml-org/llama.cpp/blob/94933c8c2eeaa9a7983e3f6c08af76bd86724094/src/llama-vocab.cpp#L286
    # TODO: ucat_range is slow
    def ucat_range(pre: str): return "".join(re.escape(chr(cp)) for cp in range(sys.maxunicode + 1) if unicodedata.category(chr(cp)).startswith(pre))
    r_ws, r_p_N, r_p_L = r"\t\n\x0b\x0c\r\x85" + ucat_range("Z"), ucat_range("N"), ucat_range("L")
    self._split_to_word = re.compile("(?i:'s|'t|'re|'ve|'m|'ll|'d)|" + \
      f"[^\\r\\n{r_p_N}{r_p_L}]?[{r_p_L}]+|[{r_p_N}]{{1,3}}| ?[^{r_ws}{r_p_N}{r_p_L}]+[\\r\\n]*|[{r_ws}]*[\\r\\n]+|[{r_ws}]+(?![^{r_ws}])|[{r_ws}]+")
    self._split_to_sentence = re.compile("|".join(re.escape(tok) for tok in special_tokens.keys()) if special_tokens else r"(?!)")

    self._normal_tokens = {bytes(self._byte_decoder[c] for c in tok): tid for tok, tid in normal_tokens.items()}
    self._special_tokens = special_tokens
    self._tok2bytes = {tid: tok for tok, tid in self._normal_tokens.items()} | {tid: tok.encode() for tok, tid in self._special_tokens.items()}
    self.preset = preset

  @staticmethod
  def from_gguf_kv(kv:dict):
    # https://github.com/ggml-org/llama.cpp/blob/94933c8c2eeaa9a7983e3f6c08af76bd86724094/src/llama-vocab.cpp#L1818-L1820
    preset = kv["tokenizer.ggml.pre"]
    if preset not in ("llama3","llama-v3","llama-bpe","qwen2"): raise ValueError(f"Invalid tokenizer preset '{preset}'")
    vocab: typing.Iterable[tuple[str, int]] = ((tok, idx) for idx, tok in enumerate(kv["tokenizer.ggml.tokens"]))
    normal_tokens, special_tokens = partition(vocab, lambda e: kv["tokenizer.ggml.token_type"][e[1]] == 1)
    return SimpleTokenizer(dict(normal_tokens), dict(special_tokens), preset)

  def _encode_word(self, word:bytes) -> list[int]:
    if (early_token:=self._normal_tokens.get(word)) is not None: return [early_token]
    parts = [bytes([b]) for b in word]
    # greedily merge any parts that we can
    while True:
      i = min([(sys.maxsize, -1)] + [(self._normal_tokens.get(parts[j]+parts[j+1], sys.maxsize), j) for j in range(len(parts)-1)])[1]
      if i == -1: break
      parts[i:i+2] = [parts[i] + parts[i+1]]
    try: return [self._normal_tokens[p] for p in parts]
    except KeyError: raise RuntimeError("token not found")
  def _encode_sentence(self, chunk:str) -> list[int]:
    return [tok for word in self._split_to_word.findall(chunk) for tok in self._encode_word(word.encode())]
  def encode(self, text:str) -> list[int]:
    tokens: list[int] = []
    pos = 0
    for match in self._split_to_sentence.finditer(text):
      tokens.extend(self._encode_sentence(text[pos:match.start(0)]) + [self._special_tokens[text[match.start(0):match.end(0)]]])
      pos = match.end(0)
    return tokens + self._encode_sentence(text[pos:])

  def decode(self, ids:list[int]) -> str: return b''.join(self._tok2bytes[tid] for tid in ids).decode()
  def role(self, role:str):
    if self.preset == 'qwen2': return self.encode("<|im_start|>" + role + "\n")
    return self.encode("<|start_header_id|>" + role + "<|end_header_id|>\n\n")
  def end_turn(self, eos_id:int): return [eos_id] + self.encode("\n") if self.preset == 'qwen2' else [eos_id]

@functools.cache
def precompute_freqs_cis(dim: int, end: int, theta: float = 10000.0) -> Tensor:
  freqs = 1.0 / (theta ** (Tensor.arange(0, dim, 2)[:(dim // 2)] / dim))
  freqs = Tensor.arange(end).unsqueeze(dim=1) * freqs.unsqueeze(dim=0)
  return freqs.cos().cat(freqs.sin(), dim=-1).contiguous()

def apply_rope(x:Tensor, freqs_cis:Tensor) -> Tensor:
<<<<<<< HEAD
  B, H, T, Hd = x.shape
  assert isinstance(Hd, int) and (Hd & 1) == 0, "RoPE requires an even head dimension"
  cos, sin = freqs_cis.reshape(1, 1, T, Hd//2, 2)[..., 0], freqs_cis.reshape(1, 1, T, Hd//2, 2)[..., 1]
  x1, x2 = x[..., :Hd//2], x[..., Hd//2:]
=======
  assert x.shape[-1] % 2 == 0
  cos, sin = freqs_cis.reshape(1, 1, x.shape[2], -1).chunk(2, dim=-1)
  x1, x2 = x.chunk(2, dim=-1)
>>>>>>> ee4a7ee1
  return (x1 * cos - x2 * sin).cat(x2 * cos + x1 * sin, dim=-1)

class TransformerBlock:
  def __init__(self, dim:int, hidden_dim:int, n_heads:int, n_kv_heads:int, norm_eps:float, max_context:int=0, head_dim:int|None=None,
               rope_theta:float=10000.0, qk_norm:bool=False):
    self.n_heads      = n_heads
    self.n_kv_heads   = n_kv_heads
    self.head_dim     = head_dim if head_dim is not None else dim // n_heads
    self.max_context  = max_context
    self.rope_theta   = rope_theta

    # --- attention projections (all linear, bias-free) ------------------
    q_proj_out       = self.head_dim * n_heads
    kv_proj_out      = self.head_dim * n_kv_heads
    self.attn_q      = nn.Linear(dim, q_proj_out,  bias=False)
    self.attn_k      = nn.Linear(dim, kv_proj_out, bias=False)
    self.attn_v      = nn.Linear(dim, kv_proj_out, bias=False)
    self.attn_output = nn.Linear(q_proj_out, dim,  bias=False)

    # --- RMSNorms --------------------------------------------------------
    self.attn_norm   = nn.RMSNorm(dim, norm_eps)
    self.ffn_norm    = nn.RMSNorm(dim, norm_eps)
    if qk_norm: self.attn_q_norm, self.attn_k_norm = nn.RMSNorm(self.head_dim, norm_eps), nn.RMSNorm(self.head_dim, norm_eps)

    # --- feed-forward ----------------------------------------------------
    self.ffn_gate    = nn.Linear(dim, hidden_dim, bias=False)
    self.ffn_up      = nn.Linear(dim, hidden_dim, bias=False)
    self.ffn_down    = nn.Linear(hidden_dim, dim, bias=False)

  def _attention(self, x:Tensor, start_pos:int|UOp) -> Tensor:
    x_norm = self.attn_norm(x)                       # (B,T,D)
    q, k, v = self.attn_q(x_norm), self.attn_k(x_norm), self.attn_v(x_norm)

    B, T, _ = x.shape
    q = q.reshape(B, T, self.n_heads,    self.head_dim).transpose(1, 2)  # (B,H,T,Hd)
    k = k.reshape(B, T, self.n_kv_heads, self.head_dim).transpose(1, 2)  # (B,KvH,T,Hd)
    v = v.reshape(B, T, self.n_kv_heads, self.head_dim).transpose(1, 2)  # (B,KvH,T,Hd)

    if hasattr(self, 'attn_q_norm'): q, k = self.attn_q_norm(q), self.attn_k_norm(k)

    # TODO: make UOp have SupportsIndex
    freqs_cis = precompute_freqs_cis(self.head_dim, self.max_context, self.rope_theta)[start_pos:start_pos+T]  # type: ignore
    q = apply_rope(q, freqs_cis)
    k = apply_rope(k, freqs_cis)

    # TODO: remove these kv cache realizes
    if not hasattr(self, "cache_kv"):
      self.cache_kv = Tensor.zeros(2, B, self.n_kv_heads, self.max_context, self.head_dim, dtype=k.dtype, device=k.device).contiguous().realize()
    self.cache_kv[:, :, :, start_pos:start_pos+T, :].assign(Tensor.stack(k, v)).realize()  # type: ignore
    k = self.cache_kv[0, :, :, 0:start_pos+T, :]
    v = self.cache_kv[1, :, :, 0:start_pos+T, :]

    # NOTE: this mask is causal_lower_right, not the causal_upper_left generated by is_casual = True
    mask = Tensor.full((1, 1, T, start_pos+T), float("-inf"), dtype=x.dtype, device=x.device).triu(start_pos+1) if T > 1 else None
    attn = q.scaled_dot_product_attention(k, v, attn_mask=mask, enable_gqa=True)     # (B,H,T,Hd)
    attn = attn.transpose(1, 2).reshape(B, T, -1)                                    # back to (B,T,D)
    attn = self.attn_output(attn)
    return x + attn

  def _feed_forward(self, h: Tensor) -> Tensor:
    h_norm = self.ffn_norm(h)
    # TODO: remove the need for this contiguous
    gated  = self.ffn_gate(h_norm).silu().contiguous() * self.ffn_up(h_norm)
    return h + self.ffn_down(gated)

  def __call__(self, x: Tensor, start_pos: int|UOp):
    return self._feed_forward(self._attention(x, start_pos)).contiguous()

class Transformer:
  def __init__(self, *, num_blocks, dim, hidden_dim, n_heads, n_kv_heads, norm_eps, vocab_size, max_context, head_dim:int|None=None,
               rope_theta:float=10000.0, qk_norm:bool=False):
    self.blk = [TransformerBlock(dim, hidden_dim, n_heads, n_kv_heads, norm_eps, max_context, head_dim, rope_theta, qk_norm)
                for _ in range(num_blocks)]
    self.token_embd  = nn.Embedding(vocab_size, dim)
    self.output_norm = nn.RMSNorm(dim, norm_eps)
    self.output = nn.Linear(dim, vocab_size, bias=False)
    self.max_context = max_context
    # JIT is used if T=1 and start_pos is a UOp. TODO: make this not needed by including T in the JIT and making start_pos always a UOp
    self.forward_jit = TinyJit(self.forward)

  def forward(self, tokens:Tensor, start_pos:int|UOp) -> Tensor:
    x = self.token_embd(tokens)                           # (B, T, D)
    for block in self.blk: x = block(x, start_pos)
    # TODO: add temperature
    return self.output(self.output_norm(x))[:, -1, :].softmax(-1, dtype="float").argmax(-1, keepdim=True)

  def __call__(self, tokens:Tensor, start_pos:int|UOp=0) -> Tensor:
    return (self.forward_jit if getenv("JIT", 1) and tokens.shape[1] == 1 and isinstance(start_pos, UOp) else self.forward)(tokens, start_pos)

  @staticmethod
  def from_gguf(gguf:Tensor, max_context:int|None=None, realize=True) -> tuple[Transformer, dict]:
    # TODO: remove the need for copy to default device
    kv, state_dict = nn.state.gguf_load(gguf.to(None))

    # all state items should be float16, not float32
    state_dict = {k:v.cast('float16') if getenv("HALF", 1) else v for k,v in state_dict.items()}

    # some models like Llama 3.2 don't have an output.weight, they just tie to the token_embd.weight
    if 'output.weight' not in state_dict: state_dict['output.weight'] = state_dict['token_embd.weight']

    arch = kv['general.architecture']
    max_context = min(max_context, kv[f'{arch}.context_length']) if max_context is not None else kv[f'{arch}.context_length']
<<<<<<< HEAD
    head_dim, rope_theta = kv.get(f'{arch}.attention.key_length'), kv.get(f'{arch}.rope.freq_base', 10000.0)
    qk_norm = 'blk.0.attn_q_norm.weight' in state_dict

    # permute Q/K weights from interleaved to half-split RoPE layout for non-qwen3 models
    if arch != 'qwen3':
      n_heads, n_kv_heads = kv[f'{arch}.attention.head_count'], kv[f'{arch}.attention.head_count_kv']
      hd = head_dim or kv[f'{arch}.embedding_length'] // n_heads
      perm = list(range(0, hd, 2)) + list(range(1, hd, 2))  # [0,2,4,...,1,3,5,...] interleaved->half-split
      for k in state_dict:
        if 'attn_q.weight' in k: state_dict[k] = state_dict[k].reshape(n_heads, hd, -1)[:, perm, :].reshape(-1, state_dict[k].shape[-1])
        if 'attn_k.weight' in k: state_dict[k] = state_dict[k].reshape(n_kv_heads, hd, -1)[:, perm, :].reshape(-1, state_dict[k].shape[-1])

    model = Transformer(num_blocks=kv[f'{arch}.block_count'], dim=kv[f'{arch}.embedding_length'], hidden_dim=kv[f'{arch}.feed_forward_length'],
                        n_heads=kv[f'{arch}.attention.head_count'], n_kv_heads=kv[f'{arch}.attention.head_count_kv'],
                        norm_eps=kv[f'{arch}.attention.layer_norm_rms_epsilon'], vocab_size=len(kv['tokenizer.ggml.tokens']), max_context=max_context,
                        head_dim=head_dim, rope_theta=rope_theta, qk_norm=qk_norm)
=======
    n_heads, n_kv_heads = kv[f'{arch}.attention.head_count'], kv[f'{arch}.attention.head_count_kv']

    # permute Q/K weights from interleaved to half-split RoPE layout: [0,1,2,3,4,5...] -> [0,2,4,...,1,3,5,...]
    for name in state_dict:
      if 'attn_q.weight' in name: state_dict[name] = state_dict[name].rearrange("(n h two) d -> (n two h) d", n=n_heads, two=2)
      if 'attn_k.weight' in name: state_dict[name] = state_dict[name].rearrange("(n h two) d -> (n two h) d", n=n_kv_heads, two=2)

    model = Transformer(num_blocks=kv[f'{arch}.block_count'], dim=kv[f'{arch}.embedding_length'], hidden_dim=kv[f'{arch}.feed_forward_length'],
                        n_heads=n_heads, n_kv_heads=n_kv_heads,
                        norm_eps=kv[f'{arch}.attention.layer_norm_rms_epsilon'], vocab_size=len(kv['tokenizer.ggml.tokens']), max_context=max_context)
>>>>>>> ee4a7ee1
    nn.state.load_state_dict(model, state_dict, verbose=False, consume=True, realize=False)  # NOTE: rope_freqs.weight (32,) is unused
    # NOTE: without this contiguous, it unpacks the weights from the model every time. we shouldn't need this, but for now it's faster
    for s in (params:=nn.state.get_parameters(model)): s.replace(s.contiguous())
    if realize: Tensor.realize(*params)
    return model, kv

  def generate(self, tokens:list[int], start_pos=0):
    v_start_pos = UOp.variable("start_pos", 1, self.max_context-1)
    start_pos = 0
    t = Tensor([tokens[start_pos:]], dtype="int32")
    self.forward_jit.reset()  # TODO: why is this required? root cause the issue and make it not be needed
    while len(tokens) < self.max_context:
      t = self(t, v_start_pos.bind(start_pos) if getenv("SYM", 1) and start_pos != 0 and t.shape[-1] == 1 else start_pos)
      next_id = int(t.item())
      tokens.append(next_id)
      start_pos = len(tokens) - 1
      yield next_id

models = {
  "llama3.2:1b": "https://huggingface.co/bartowski/Llama-3.2-1B-Instruct-GGUF/resolve/main/Llama-3.2-1B-Instruct-Q6_K.gguf",
  "llama3.2:1b-q4": "https://huggingface.co/bartowski/Llama-3.2-1B-Instruct-GGUF/resolve/main/Llama-3.2-1B-Instruct-Q4_K_M.gguf",
  "llama3.2:3b": "https://huggingface.co/bartowski/Llama-3.2-3B-Instruct-GGUF/resolve/main/Llama-3.2-3B-Instruct-Q6_K.gguf",
  "llama3.2:3b-f16": "https://huggingface.co/bartowski/Llama-3.2-3B-Instruct-GGUF/resolve/main/Llama-3.2-3B-Instruct-f16.gguf",
  "llama3.1:8b": "https://huggingface.co/bartowski/Meta-Llama-3.1-8B-Instruct-GGUF/resolve/main/Meta-Llama-3.1-8B-Instruct-Q8_0.gguf",
  "qwen3:0.6b": "https://huggingface.co/Qwen/Qwen3-0.6B-GGUF/resolve/main/Qwen3-0.6B-Q8_0.gguf",
  "qwen3:1.7b": "https://huggingface.co/unsloth/Qwen3-1.7B-GGUF/resolve/main/Qwen3-1.7B-Q4_K_M.gguf",
}

# *** simple OpenAI compatible server on 11434 to match ollama ***
# OPENAI_BASE_URL=http://localhost:11434/v1 OPENAI_API_KEY=ollama uvx --from gpt-command-line gpt

class Handler(HTTPRequestHandler):
  def log_request(self, code='-', size='-'): pass
  def run_model(self, ids:list[int], model_name:str, include_usage=False):
    stderr_log(f"{self.path}  {colored('--', 'BLACK')}  in:{len(ids):5d}  {colored('--', 'BLACK')}  ")
    tmpl = {"id":f"chatcmpl-{uuid.uuid4().hex[:24]}", "object":"chat.completion.chunk", "created":int(time.time()), "model":model_name}
    yield {"choices": [{"index":0, "delta":{"role":"assistant","content":""}, "finish_reason":None}], **tmpl}
    out: list[int] = []
    st = time.perf_counter()
    for next_id in model.generate(ids):
      if len(out) == 0: stderr_log(f"prefill:{len(ids)/((pt:=time.perf_counter())-st):4.0f} tok/s  {colored('--', 'BLACK')}  ")
      if next_id == eos_id: break
      out.append(next_id)
      yield {"choices": [{"index":0, "delta":{"content":tok.decode([next_id])}, "finish_reason":None}], **tmpl}
    yield {"choices": [{"index":0, "delta":{},"finish_reason":"stop"}], **tmpl}
    if include_usage:
      yield {"choices": [], "usage": {"prompt_tokens": len(ids), "completion_tokens": len(out), "total_tokens": len(ids) + len(out)}, **tmpl}
    stderr_log(f"out:{len(out):5d}  {colored('--', 'BLACK')}  gen: {len(out)/(time.perf_counter()-pt):4.0f} tok/s\n")

  def do_POST(self):
    raw_body = self.rfile.read(int(self.headers.get("Content-Length", "0")))
    body: dict[str, typing.Any] = json.loads(raw_body.decode("utf-8"))
    if DEBUG >= 1: print(json.dumps(body, indent=2))
    if self.path == "/v1/chat/completions":
      # extract tokens
      ids: list[int] = [bos_id] if add_bos else []
      for msg in body["messages"]:
        ids += tok.role(msg["role"])
        # content can be a str or a list
        content = msg["content"]
        if isinstance(content, str): ids += tok.encode(content)
        elif isinstance(content, list):
          for c in content:
            if c["type"] == "text": ids += tok.encode(c["text"])
            else: raise RuntimeError(f"unhandled type: {c['type']}")
        else: raise RuntimeError(f"unknown content type: {type(content)}")
        ids += tok.end_turn(eos_id)
      ids += tok.role("assistant")

      # reply
      chunks = self.run_model(ids, body["model"], not body.get("stream") or body.get("stream_options",{}).get("include_usage", False))
      if body.get("stream"): self.stream_json(chunks)
      else:
        out = []
        for c in chunks: out.append(c["choices"][0]["delta"].get("content", "") if c["choices"] else "")
        self.send_data(json.dumps({**c, "object":"chat.completion",
          "choices":[{"index":0, "message":{"role":"assistant","content":"".join(out)}, "finish_reason":"stop"}]}).encode())
    else:
      raise RuntimeError(f"unhandled path {self.path}")

if __name__ == "__main__":
  parser = argparse.ArgumentParser()
  parser.add_argument("--model", choices=list(models.keys()), default=list(models.keys())[0], help="Model choice")
  parser.add_argument("--max_context", type=int, default=4096, help="Max Context Length")
  parser.add_argument("--serve", action="store_true", help="Run OpenAI compatible API")
  parser.add_argument("--benchmark", action="store_true", help="Benchmark tok/s")
  args = parser.parse_args()

  # load the model
  model, kv = Transformer.from_gguf(Tensor.from_url(models[args.model]), args.max_context)
  if DEBUG >= 1: print(f"using model {args.model}")

  # do benchmark
  if args.benchmark:
    param_bytes = sum(x.nbytes() for x in nn.state.get_parameters(model))
    gen = model.generate([0], 0)
    for _ in range(20):
      GlobalCounters.reset()
      with Timing(on_exit=lambda x: f", {1e9/x:6.2f} tok/s, {GlobalCounters.global_mem/x:7.2f} GB/s, param {param_bytes/x:7.2f} GB/s"): next(gen)
    exit(0)

  # extract some metadata
  tok = SimpleTokenizer.from_gguf_kv(kv)
  bos_id: int = kv.get('tokenizer.ggml.bos_token_id', 0)
  eos_id: int = kv['tokenizer.ggml.eos_token_id']
  add_bos: bool = kv.get('tokenizer.ggml.add_bos_token', True) and 'tokenizer.ggml.bos_token_id' in kv

  # start server
  if args.serve: TCPServerWithReuse(('', 11434), Handler).serve_forever()

  ids: list[int] = [bos_id] if add_bos else []
  while 1:
    start_pos = max(len(ids) - 1, 0)
    try:
      ids += tok.role("user") + tok.encode(input('>>> ')) + tok.end_turn(eos_id) + tok.role("assistant")
    except EOFError:
      break
    for next_id in model.generate(ids, start_pos):
      sys.stdout.write(tok.decode([next_id]) if next_id != eos_id else "\n\n")
      sys.stdout.flush()
      if next_id == eos_id: break<|MERGE_RESOLUTION|>--- conflicted
+++ resolved
@@ -64,16 +64,9 @@
   return freqs.cos().cat(freqs.sin(), dim=-1).contiguous()
 
 def apply_rope(x:Tensor, freqs_cis:Tensor) -> Tensor:
-<<<<<<< HEAD
-  B, H, T, Hd = x.shape
-  assert isinstance(Hd, int) and (Hd & 1) == 0, "RoPE requires an even head dimension"
-  cos, sin = freqs_cis.reshape(1, 1, T, Hd//2, 2)[..., 0], freqs_cis.reshape(1, 1, T, Hd//2, 2)[..., 1]
-  x1, x2 = x[..., :Hd//2], x[..., Hd//2:]
-=======
   assert x.shape[-1] % 2 == 0
   cos, sin = freqs_cis.reshape(1, 1, x.shape[2], -1).chunk(2, dim=-1)
   x1, x2 = x.chunk(2, dim=-1)
->>>>>>> ee4a7ee1
   return (x1 * cos - x2 * sin).cat(x2 * cos + x1 * sin, dim=-1)
 
 class TransformerBlock:
@@ -176,35 +169,19 @@
 
     arch = kv['general.architecture']
     max_context = min(max_context, kv[f'{arch}.context_length']) if max_context is not None else kv[f'{arch}.context_length']
-<<<<<<< HEAD
+    n_heads, n_kv_heads = kv[f'{arch}.attention.head_count'], kv[f'{arch}.attention.head_count_kv']
     head_dim, rope_theta = kv.get(f'{arch}.attention.key_length'), kv.get(f'{arch}.rope.freq_base', 10000.0)
     qk_norm = 'blk.0.attn_q_norm.weight' in state_dict
 
-    # permute Q/K weights from interleaved to half-split RoPE layout for non-qwen3 models
+    # permute Q/K weights from interleaved to half-split RoPE layout: [0,1,2,3,4,5...] -> [0,2,4,...,1,3,5,...]
     if arch != 'qwen3':
-      n_heads, n_kv_heads = kv[f'{arch}.attention.head_count'], kv[f'{arch}.attention.head_count_kv']
-      hd = head_dim or kv[f'{arch}.embedding_length'] // n_heads
-      perm = list(range(0, hd, 2)) + list(range(1, hd, 2))  # [0,2,4,...,1,3,5,...] interleaved->half-split
-      for k in state_dict:
-        if 'attn_q.weight' in k: state_dict[k] = state_dict[k].reshape(n_heads, hd, -1)[:, perm, :].reshape(-1, state_dict[k].shape[-1])
-        if 'attn_k.weight' in k: state_dict[k] = state_dict[k].reshape(n_kv_heads, hd, -1)[:, perm, :].reshape(-1, state_dict[k].shape[-1])
+      for name in state_dict:
+        if 'attn_q.weight' in name: state_dict[name] = state_dict[name].rearrange("(n h two) d -> (n two h) d", n=n_heads, two=2)
+        if 'attn_k.weight' in name: state_dict[name] = state_dict[name].rearrange("(n h two) d -> (n two h) d", n=n_kv_heads, two=2)
 
     model = Transformer(num_blocks=kv[f'{arch}.block_count'], dim=kv[f'{arch}.embedding_length'], hidden_dim=kv[f'{arch}.feed_forward_length'],
-                        n_heads=kv[f'{arch}.attention.head_count'], n_kv_heads=kv[f'{arch}.attention.head_count_kv'],
-                        norm_eps=kv[f'{arch}.attention.layer_norm_rms_epsilon'], vocab_size=len(kv['tokenizer.ggml.tokens']), max_context=max_context,
-                        head_dim=head_dim, rope_theta=rope_theta, qk_norm=qk_norm)
-=======
-    n_heads, n_kv_heads = kv[f'{arch}.attention.head_count'], kv[f'{arch}.attention.head_count_kv']
-
-    # permute Q/K weights from interleaved to half-split RoPE layout: [0,1,2,3,4,5...] -> [0,2,4,...,1,3,5,...]
-    for name in state_dict:
-      if 'attn_q.weight' in name: state_dict[name] = state_dict[name].rearrange("(n h two) d -> (n two h) d", n=n_heads, two=2)
-      if 'attn_k.weight' in name: state_dict[name] = state_dict[name].rearrange("(n h two) d -> (n two h) d", n=n_kv_heads, two=2)
-
-    model = Transformer(num_blocks=kv[f'{arch}.block_count'], dim=kv[f'{arch}.embedding_length'], hidden_dim=kv[f'{arch}.feed_forward_length'],
-                        n_heads=n_heads, n_kv_heads=n_kv_heads,
-                        norm_eps=kv[f'{arch}.attention.layer_norm_rms_epsilon'], vocab_size=len(kv['tokenizer.ggml.tokens']), max_context=max_context)
->>>>>>> ee4a7ee1
+                        n_heads=n_heads, n_kv_heads=n_kv_heads, norm_eps=kv[f'{arch}.attention.layer_norm_rms_epsilon'], head_dim=head_dim,
+                        vocab_size=len(kv['tokenizer.ggml.tokens']), max_context=max_context, rope_theta=rope_theta, qk_norm=qk_norm)
     nn.state.load_state_dict(model, state_dict, verbose=False, consume=True, realize=False)  # NOTE: rope_freqs.weight (32,) is unused
     # NOTE: without this contiguous, it unpacks the weights from the model every time. we shouldn't need this, but for now it's faster
     for s in (params:=nn.state.get_parameters(model)): s.replace(s.contiguous())
