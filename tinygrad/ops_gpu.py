import numpy as np
from .tensor import Function, register, GPUBuffer, Tensor, DeviceTypes
import pyopencl as cl
import functools

def buffer_new(ctx, shape, zero=False):
  return GPUBuffer(shape, hostbuf=None if not zero else np.zeros(shape, dtype=np.float32))

@functools.lru_cache()
def clbuild(cl_ctx, name, prg):
  return cl.Program(cl_ctx, prg).build().__getattr__(name)

def uint2(x, y):
  return np.array((x,y), dtype=cl.cltypes.uint2)
i32 = np.int32

def subsample_op(ctx, input, kernel_size, stride, iter_op, result_op, decls=''):
  py, px = stride
  N, C, Yin, Xin = input.shape
  Yout, Xout = (Yin-kernel_size[0])//py+1, (Xin-kernel_size[1])//px+1
  ret = buffer_new(ctx, (N, C, Yout, Xout), zero=True)
  subsample = clbuild(ctx.cl_ctx, "subsample", """
  __kernel void subsample(__global float *output, __global const float *input, uint2 osize, uint2 isize,
                          uint2 ksz, uint2 stride) {
    int3 gid = (int3)(get_global_id(2), get_global_id(1), get_global_id(0));
    int oid = gid.x + osize.x*(gid.y + osize.y*gid.z);
    """+decls+""";
    for (uint j=0; j<ksz.y; ++j) {
      for (uint i=0; i<ksz.x; ++i) {
        int iid = (gid.x*stride.x+i) + isize.x*((gid.y*stride.y+j) + isize.y*gid.z);
        if (gid.x*stride.x+i < isize.x && gid.y*stride.y+j < isize.y) {
          """+iter_op+""";
        }
      }
    }
    output[oid] = """+result_op+""";
  }""")
  subsample(ctx.cl_queue, (N*C, Yout, Xout), None,
            ret.cl, input.cl, uint2(Xout, Yout), uint2(Xin, Yin),
            uint2(*kernel_size[::-1]), uint2(px, py))
  ctx.data = np.empty((N, C, Yout, Xout)) # set shape expectation on tensor instance
  return ret

def supersample_op(ctx, input, out_shape, kernel_size, result_op, decls='', input2=None):
  (N, C, Yin, Xin), (Yout, Xout) = input.shape, out_shape[2:]
  py,px = kernel_size
  ret = buffer_new(ctx, out_shape, zero=True)
  supsample = clbuild(ctx.cl_ctx, "supsample", """
  __kernel void supsample(__global float *output, __global const float *input, __global const void *input2,
                          uint2 osize, uint2 isize, uint2 ksz) {
    int3 gid = (int3)(get_global_id(2), get_global_id(1), get_global_id(0));
    int oid = gid.x + osize.x*(gid.y + osize.y*gid.z);
    int iid = (gid.x/ksz.x) + isize.x*((gid.y/ksz.y) + isize.y*gid.z);
    """+decls+""";
    if (gid.x/ksz.x < isize.x && gid.y/ksz.y < isize.y) {
      output[oid] = """+result_op+""";
    }
  }""")
  supsample(ctx.cl_queue, (N*C, Yout, Xout), None,
            ret.cl, input.cl, input2.cl if input2 is not None else input2,
            uint2(Xout, Yout), uint2(Xin, Yin), uint2(px, py))
  ctx.data = np.empty((N, C, Yout, Xout)) # set shape expectation on tensor instance
  return ret

@functools.lru_cache()
def get_binop_prg(cl_ctx, code, complist):
  ndims = len(complist)
  args = "".join([", int d%d" % i for i in range(ndims)]) + "".join([", int p%d" % i for i in range(ndims-1)])
  compute_idx_rets = ["\n    int idx_ret"+str(i)+" = (gid0 / "+("p%d"%i if i < ndims-1 else "1")+") % d"+str(i)+";" for i in range(ndims)]
  
  idx_exprs = ["0", "0"] # [idx_x, idx_y]
  for i in range(ndims):
    for j in range(2):
      if complist[i][j]:
        idx_exprs[j] = "idx_ret%d + d%d*(%s)" % (i, i, idx_exprs[j])
  
  return cl.Program(cl_ctx, """__kernel void binop(__global const float *x_g, __global const float *y_g, __global float *res_g"""+args+""") {
    int gid0 = get_global_id(0);"""+"".join(compute_idx_rets)+"""
    float a = x_g["""+idx_exprs[0]+"""];
    float b = y_g["""+idx_exprs[1]+"""];
    res_g[gid0] = """+code+""";\n}""").build()

def binary_op(ctx, code, x, y):
  n_dims = max(len(x.shape), len(y.shape))
  shape_x, shape_y = np.ones(n_dims, dtype=np.int32), np.ones(n_dims, dtype=np.int32)
  shape_x[:len(x.shape)] = np.array(x.shape, dtype=np.int32)
  shape_y[:len(y.shape)] = np.array(y.shape, dtype=np.int32)
  if not np.all((shape_x == 1) | (shape_y == 1) | (shape_x == shape_y)):
    raise Exception(f"binary op unbroadcastable shape mismatch: {x.shape} vs {y.shape}")
  shape_ret = np.maximum(shape_x, shape_y)
  
  dimlist, complist = [], [] # note: len(dimlist) may be less than n_dims
  def push(dim, comp):
    if len(complist) > 0 and complist[-1] == comp:
      dimlist[-1] *= dim
    elif comp != (False, False):
      dimlist.append(dim); complist.append(comp)
  for i in range(n_dims): # group together any adjacent dimensions that we can to simplify broadcasting
    push(i32(max(shape_x[i], shape_y[i])), (shape_x[i] > 1, shape_y[i] > 1))
  
  prg = get_binop_prg(ctx.cl_ctx, code, tuple(complist))
  ret = buffer_new(ctx, shape_ret, zero=True)
  prod_list = np.array(dimlist, dtype=i32)[-1::-1].cumprod(dtype=i32)[-1::-1] # take cumprod from back to front
  prg.binop(ctx.cl_queue, [prod_list[0]] if len(dimlist) > 0 else [1], None, x.cl, y.cl, ret.cl, *dimlist, *(prod_list[1:]))
  return ret

def unary_op(ctx, code, x):
  ret = buffer_new(ctx, x.shape)
  unop = clbuild(ctx.cl_ctx, "unop", """
  __kernel void unop(__global const float *a_g, __global float *res_g) {
    int gid = get_global_id(0);
    float a = a_g[gid];
    res_g[gid] = """+code+""";
  }""")
  unop(ctx.cl_queue, [np.prod(ret.shape)], None, x.cl, ret.cl)
  return ret

def reduce_op(ctx, code, code2, inp, axis=None):
  if axis is None:
    # full reduce
    osize = [1]*len(inp.shape)
  else:
    osize = np.array(inp.shape)
    osize[list(axis)] = 1 
  ret = buffer_new(ctx, osize)
  if axis is None:
    ret.shape = (1,)

  # TODO: this is insanely slow
  reduce = clbuild(ctx.cl_ctx, "reduce", """
  __kernel void reduce(__global const float *a_g, int sz, __global float *res_g, int prod, int n_dims,
                       __global const int *shape_x, __global const int *shape_ret) {
    int gid = get_global_id(0);

    float out = 0.0;
    for (int x = 0; x < sz; x++) {
      int idx = 0;  // compute index into a_g
      int tprod = prod;
      int tsz = sz;
      for (int dim = 0; dim < n_dims; dim++) {
        idx *= shape_x[dim];
        if (shape_x[dim] == shape_ret[dim]) {   // dim from gid, don't reduce
          tprod /= shape_x[dim];
          idx += (gid / tprod) % shape_x[dim];
        } else {  // dim from x
          tsz /= shape_x[dim];
          idx += (x / tsz) % shape_x[dim];
        }
      }
      float a = a_g[idx];
      """+code+""";
    }
    res_g[gid] = """+code2+""";
  }""")
  buffer_np = lambda x: cl.Buffer(ctx.cl_ctx,
    cl.mem_flags.READ_WRITE | cl.mem_flags.COPY_HOST_PTR, hostbuf=x)
  reduce(ctx.cl_queue, [np.prod(osize)], None, inp.cl,
    i32(np.prod(inp.shape)//np.prod(osize)), ret.cl,
    i32(np.prod(osize)), i32(len(osize)),
    buffer_np(np.array(inp.shape, dtype=np.int32)),
    buffer_np(np.array(osize, dtype=np.int32)))
  return ret

def unbroadcast(ctx, out, in_sh):
  sum_axis = [i for i in range(len(in_sh)) if in_sh[i]==1 and out.shape[i]>1] if in_sh != (1,) else None
  return reduce_op(ctx, "out += a", "out", out, sum_axis)

# ***** now for the ops themselves *****

class Add(Function):
  @staticmethod
  def forward(ctx, x, y):
    ctx.save_for_backward(x.shape, y.shape)
    return binary_op(ctx, 'a+b', x, y)

  @staticmethod
  def backward(ctx, grad_output):
    grad_x, grad_y = grad_output, grad_output
    shape_x, shape_y = ctx.saved_tensors
    return unbroadcast(ctx, grad_x, shape_x), unbroadcast(ctx, grad_y, shape_y),
register('add', Add, device=DeviceTypes.GPU)

class Sub(Function):
  @staticmethod
  def forward(ctx, x, y):
    ctx.save_for_backward(x.shape, y.shape)
    return binary_op(ctx, 'a-b', x, y)

  @staticmethod
  def backward(ctx, grad_output):
    grad_x, grad_y = grad_output, unary_op(ctx, '-a', grad_output)
    shape_x, shape_y = ctx.saved_tensors
    return unbroadcast(ctx, grad_x, shape_x), unbroadcast(ctx, grad_y, shape_y),
register('sub', Sub, device=DeviceTypes.GPU)

class Mul(Function):
  @staticmethod
  def forward(ctx, x, y):
    ctx.save_for_backward(x, y)
    return binary_op(ctx, 'a*b', x, y)

  @staticmethod
  def backward(ctx, grad_output):
    x,y = ctx.saved_tensors
    grad_x = binary_op(ctx, 'a*b', y, grad_output)
    grad_y = binary_op(ctx, 'a*b', x, grad_output)
    return unbroadcast(ctx, grad_x, x.shape), unbroadcast(ctx, grad_y, y.shape),
register('mul', Mul, device=DeviceTypes.GPU)

class Pow(Function):
  @staticmethod
  def forward(ctx, x, y):
    ctx.save_for_backward(x, y)
    return binary_op(ctx, 'pow(a,b)', x, y)

  @staticmethod
  def backward(ctx, grad_output):
    x,y = ctx.saved_tensors
    grad_x = binary_op(ctx, 'a*b', grad_output,
                      binary_op(ctx, 'b * (pow((float)a, (float)(b-1.0)))', x, y))
    grad_y = binary_op(ctx, 'a*b', grad_output,
                      binary_op(ctx, 'pow(a, (float)b) * log(a);', x, y))
    return unbroadcast(ctx, grad_x, x.shape), unbroadcast(ctx, grad_y, y.shape),
register('pow', Pow, device=DeviceTypes.GPU)

class Sum(Function):
  @staticmethod
  def forward(ctx, input, axis=None):
    ctx.save_for_backward(input, axis)
    ret = reduce_op(ctx, "out += a", "out", input, axis=axis)
    if axis is not None:
      ret.shape = tuple([input.shape[i] for i in range(len(input.shape)) if i not in axis])
    return ret

  @staticmethod
  def backward(ctx, grad_output):
    input, axis = ctx.saved_tensors
    shape = [1 if axis is None or i in axis else input.shape[i] for i in range(len(input.shape))]
    output = GPUBuffer(shape, hostbuf=grad_output)
    return binary_op(ctx, 'a+b', output, buffer_new(ctx, input.shape))
register('sum', Sum, device=DeviceTypes.GPU)

class Dot(Function):
  @staticmethod
  def forward(ctx, input, weight):
    assert input.shape[1] == weight.shape[0]
    isize, msize, osize = i32(input.shape[0]), i32(input.shape[1]), i32(weight.shape[1])
    ret = buffer_new(ctx, (isize, osize))

    matmul = clbuild(ctx.cl_ctx, "matmul", """
    __kernel void matmul(
      __global const float *input, __global const float *weight, __global float *res,
      int is0, int is1, int msize, int ws0, int ws1, int osize
   ) {
      int X = get_global_id(0); // isize
      int Y = get_global_id(1); // osize

      float ret = 0.0;
      for (int x = 0; x < msize; x++) {
        ret += input[X * is0 + x * is1] * weight[Y * ws0 + x * ws1];
      }

      res[X * osize + Y] = ret;
    }""")
    ctx.save_for_backward(input, weight, matmul)

    # (isize,msize) x (msize,osize) = (isize,osize)
    matmul(ctx.cl_queue, [isize, osize], None,
      input.cl, weight.cl, ret.cl,
      msize, i32(1), msize, i32(1), osize, osize)
    return ret

  @staticmethod
  def backward(ctx, grad_output):
    input, weight, matmul = ctx.saved_tensors
    isize, msize, osize = i32(input.shape[0]), i32(input.shape[1]), i32(weight.shape[1])

    grad_input = buffer_new(ctx, input.shape)
    grad_weight = buffer_new(ctx, weight.shape)

    # (isize,osize) x (msize,osize) = (isize,msize)
    matmul(ctx.cl_queue, [isize, msize], None,
      grad_output.cl, weight.cl, grad_input.cl,
      osize, i32(1), osize, osize, i32(1), msize)

    # (isize,msize) x (isize,osize) = (msize,osize)
    matmul(ctx.cl_queue, [msize, osize], None,
      input.cl, grad_output.cl, grad_weight.cl,
      i32(1), msize, isize, i32(1), osize, osize)

    return grad_input, grad_weight
register('dot', Dot, device=DeviceTypes.GPU)

# ************* simple ops *************

class Pad2D(Function):
  @staticmethod
  def forward(ctx, x, padding=None):
    bs,cin,iy,ix = x.shape
    oy,ox = iy+padding[2]+padding[3], ix+padding[0]+padding[1]
    ret = buffer_new(ctx, (bs, cin, oy, ox), zero=True)

    pad2d = clbuild(ctx.cl_ctx, "pad2d", """
    __kernel void pad2d(__global const float *input, __global float *output,
                        int ipx, int ipy, int py, int px, int oy, int ox, int iy, int ix) {
      int BC = get_global_id(0);
      int Y = get_global_id(1);
      int X = get_global_id(2);

      int iptr = BC*iy*ix + (Y+ipy)*ix + ipx + X;
      int optr = BC*oy*ox + (Y+py)*ox + px + X;

      output[optr] = input[iptr];
    }""")
    ctx.save_for_backward(padding, pad2d)
    pad2d(ctx.cl_queue, [bs*cin, iy, ix], None,
        x.cl, ret.cl,
        i32(0), i32(0), i32(padding[2]), i32(padding[0]),
        i32(oy), i32(ox), i32(iy), i32(ix)
      )
    return ret

  @staticmethod
  def backward(ctx, grad_output):
    padding, pad2d = ctx.saved_tensors
    bs, cin, iy, ix = grad_output.shape
    oy, ox = iy - padding[2] - padding[3], ix - padding[0] - padding[1]
    ret = buffer_new(ctx, (bs, cin, oy, ox))
    pad2d(ctx.cl_queue, [bs*cin, oy, ox], None,
              grad_output.cl, ret.cl,
              i32(padding[2]), i32(padding[0]), i32(0), i32(0),
              i32(oy), i32(ox), i32(iy), i32(ix)
             )
    return ret
register('pad2d', Pad2D, device=DeviceTypes.GPU)

class Reshape(Function):
  @staticmethod
  def forward(ctx, x, shape):
    ctx.save_for_backward(x.shape)
    shape = tuple(-np.prod(x.shape) // np.prod(shape) if s == -1 else s for s in shape)
    r = GPUBuffer(shape, hostbuf=x)
    assert np.prod(x.shape) == np.prod(r.shape)
    return r

  @staticmethod
  def backward(ctx, grad_output):
    in_shape, = ctx.saved_tensors
<<<<<<< HEAD
    grad_output = GPUBuffer(in_shape, hostbuf=grad_output)
    return grad_output
register('reshape', Reshape, device=DeviceTypes.GPU)
=======
    return GPUBuffer(in_shape, hostbuf=grad_output)
register('reshape', Reshape, device=Tensor.GPU)
>>>>>>> 78210b5e

# ************* activation ops *************

class ReLU(Function):
  @staticmethod
  def forward(ctx, input):
    ctx.save_for_backward(input)
    return unary_op(ctx, 'max(a, (float)0.)', input)

  @staticmethod
  def backward(ctx, grad_output):
    input, = ctx.saved_tensors
    return binary_op(ctx, 'a * (b >= 0)', grad_output, input)
register('relu', ReLU, device=DeviceTypes.GPU)

class Sigmoid(Function):
  @staticmethod
  def forward(ctx, input):
    ret = unary_op(ctx, '1./(1+exp(-a))', input)
    ctx.save_for_backward(ret)
    return ret

  @staticmethod
  def backward(ctx, grad_output):
    ret, = ctx.saved_tensors
    return binary_op(ctx, 'a * (b * (1 - b));', grad_output, ret)
register('sigmoid', Sigmoid, device=DeviceTypes.GPU)

class AvgPool2D(Function):
  @staticmethod
  def forward(ctx, input, kernel_size=(2, 2)):
    ret = subsample_op(ctx, input, kernel_size, kernel_size, iter_op="sumval += input[iid]",
      result_op="sumval / (ksz.x * ksz.y)", decls="float sumval=0.f")
    ctx.save_for_backward(input.shape)
    return ret

  @staticmethod
  def backward(ctx, grad_output):
    orig_shape, = ctx.saved_tensors
    return supersample_op(ctx, grad_output, orig_shape, ctx.kernel_size,
      result_op="input[iid] / (ksz.x * ksz.y)")
register('avg_pool2d', AvgPool2D, device=DeviceTypes.GPU)

class MaxPool2D(Function):
  @staticmethod
  def forward(ctx, input, kernel_size=(2, 2)):
    idxs = subsample_op(ctx, input, kernel_size, kernel_size,
      iter_op="if (input[iid]>maxval) { maxval = input[iid]; maxidx = j * ksz.x + i; }",
      result_op="(float)maxidx", decls="float maxval=-FLT_MAX; int maxidx=0")
    ctx.save_for_backward(idxs, input.shape)
    return subsample_op(ctx, input, kernel_size, kernel_size,
      iter_op="maxval = max(maxval, input[iid])",
      result_op="maxval", decls="float maxval = -FLT_MAX")

  @staticmethod
  def backward(ctx, grad_output):
    idxs, orig_shape = ctx.saved_tensors
    return supersample_op(ctx, grad_output, orig_shape, ctx.kernel_size,
      result_op="(maxidx == kernidx) * input[iid]",
      decls="int maxidx=((__global float*)input2)[iid]; int kernidx=(gid.x%ksz.x) + ksz.x*(gid.y%ksz.y)",
      input2=idxs)
register('max_pool2d', MaxPool2D, device=DeviceTypes.GPU)

class LogSoftmax(Function):
  @staticmethod
  def forward(ctx, input):
    # TODO: stability?
    lsum = reduce_op(ctx, "out += exp(a)", "log(out)", input, axis=[1])
    output = binary_op(ctx, 'a-b', input, lsum)
    ctx.save_for_backward(output)
    return output

  @staticmethod
  def backward(ctx, grad_output):
    output, = ctx.saved_tensors
    lsum = reduce_op(ctx, "out += a", "out", grad_output, axis=[1])
    texp = binary_op(ctx, "exp(a) * b", output, lsum)
    return binary_op(ctx, "a - b", grad_output, texp)
register('logsoftmax', LogSoftmax, device=DeviceTypes.GPU)

# ************* conv ops *************

class Conv2D(Function):
  @staticmethod
  def forward(ctx, x, w, stride=1, groups=1):
    if type(ctx.stride) == int:
      ctx.stride = (ctx.stride, ctx.stride)
    cout,cin,H,W = w.shape
    ys,xs = ctx.stride
    bs,cin_,iy,ix = x.shape
    oy,ox = (iy-(H-ys))//ys, (ix-(W-xs))//xs
    assert cin*ctx.groups == cin_
    assert cout % ctx.groups == 0
    rcout = cout//ctx.groups

    ctx.save_for_backward(x,w)

    # output buffer
    ret = buffer_new(ctx, (bs, cout, oy, ox))

    # input  = (bs, groups, cin, iy, ix)
    # weight = (groups, rcout, cin, H, W)
    # output = (bs, groups, rcout, oy, ox)

    conv = clbuild(ctx.cl_ctx, "conv", """
    __kernel void conv(__global const float *input, __global const float *weight, __global float *output,
      int H, int W, int groups, int rcout, int cin, int oy, int ox, int iy, int ix, int ys, int xs) {

      int B = get_global_id(0)/(groups*rcout);  // range 0-bs
      int g = (get_global_id(0)/rcout)%groups;
      int c = get_global_id(0) % rcout;

      int Y = get_global_id(1);  // range 0-oy
      int X = get_global_id(2);  // range 0-ox
      int IY = Y*ys;
      int IX = X*xs;

      float acc = 0.0;
      for (int ci = 0; ci < cin; ci++) {
        for (int y = IY; y < IY+H; y++) {
          for (int x = IX; x < IX+W; x++) {
            acc += input[B*groups*cin*iy*ix + g*cin*iy*ix + ci*iy*ix + y*ix + x] * \
              weight[g*rcout*cin*H*W + c*cin*H*W + ci*H*W + (y-IY)*W + (x-IX)];
          }
        }
      }
      output[B*groups*rcout*oy*ox + g*rcout*oy*ox + c*oy*ox + Y*ox + X] = acc;
    }""")

    conv(ctx.cl_queue, [bs*groups*rcout, oy, ox], None,
      x.cl, w.cl, ret.cl,
      i32(H), i32(W), i32(groups), i32(rcout), i32(cin),
      i32(oy), i32(ox), i32(iy), i32(ix), i32(ys), i32(xs)
    )
    return ret

  @staticmethod
  def backward(ctx, grad_output):
    bs,_,oy,ox = grad_output.shape
    x, w = ctx.saved_tensors
    cout,cin,H,W = w.shape
    ys,xs = ctx.stride
    bs,cin_,iy,ix = x.shape
    oy,ox = (iy-(H-ys))//ys, (ix-(W-xs))//xs
    assert cin*ctx.groups == cin_
    assert cout % ctx.groups == 0
    rcout = cout//ctx.groups

    dx = buffer_new(ctx, (bs, cin_, iy, ix), zero=True)
    dw = buffer_new(ctx, (cout, cin, H, W))

    # tensx = (bs, groups*cin, iy, ix)
    # tensw = (groups*rcout, cin, H, W)
    # ggg = (bs, groups*rout, oy, ox)

    convw = clbuild(ctx.cl_ctx, "convw", """
    __kernel void convw(__global const float *tensx, __global const float *ggg, __global float *dw,
      int H, int W, int groups, int rcout, int cin, int oy, int ox, int iy, int ix, int ys, int xs, int bs) {

      int g = get_global_id(0)/(rcout*cin) ; // range 0-groups
      int c = (get_global_id(0)/(cin)) %rcout; // range 0-rcout
      int ci = get_global_id(0) % cin;        // range 0-cin
      int y = get_global_id(1);  // range 0-H
      int x = get_global_id(2);  // range 0-W

      float acc = 0.0;
      for (int Y = 0; Y < oy; Y++) {
        for (int X = 0; X < ox; X++) {
          for (int B = 0; B < bs; B++) {
            acc += ggg[B*groups*rcout*oy*ox + +g*rcout*oy*ox + c*oy*ox + Y*ox + X] * \
              tensx[B*groups*cin*iy*ix + g*cin*iy*ix + ci*iy*ix + (Y*ys+y)*ix + X*xs+x];
          }
        }
      }
      dw[get_global_id(0)*H*W + y*W + x] = acc;
    }""")
    convx = clbuild(ctx.cl_ctx, "convx", """
    __kernel void convx(__global const float *tensw, __global const float *ggg, __global float *dx,
      int H, int W, int groups, int rcout, int cin, int oy, int ox, int iy, int ix, int ys, int xs, int bs) {

      int B = get_global_id(0);
      int g = get_global_id(1);
      int ci = get_global_id(2);

      for (int Y = 0; Y < oy; Y++) {
        for (int X = 0; X < ox; X++) {
          for (int y = 0; y < H; y++) {
            for (int x = 0; x < W; x++) {
              float acc = 0.0;
              for (int c = 0; c < rcout; c++) {
                acc += ggg[B*groups*rcout*oy*ox + g*rcout*oy*ox + c*oy*ox + Y*ox + X] * \
                  tensw[g*rcout*cin*H*W + c*cin*H*W + ci*H*W + y*W + x];
              }
              dx[B*groups*cin*iy*ix + g*cin*iy*ix + ci*iy*ix + (Y*ys+y)*ix + X*xs+x] += acc;
            }
          }
        }
      }
    }
    """)

    conv_args = i32(H), i32(W), i32(ctx.groups), i32(rcout), i32(cin), i32(oy), i32(ox), i32(iy), i32(ix), i32(ys), i32(xs), i32(bs)
    convw(ctx.cl_queue, [ctx.groups*rcout*cin, H, W], None, x.cl, grad_output.cl, dw.cl, *conv_args)
    convx(ctx.cl_queue, [bs, ctx.groups, cin], None, w.cl, grad_output.cl, dx.cl, *conv_args)
    return dx, dw
register('conv2d', Conv2D, device=DeviceTypes.GPU)<|MERGE_RESOLUTION|>--- conflicted
+++ resolved
@@ -346,14 +346,8 @@
   @staticmethod
   def backward(ctx, grad_output):
     in_shape, = ctx.saved_tensors
-<<<<<<< HEAD
-    grad_output = GPUBuffer(in_shape, hostbuf=grad_output)
-    return grad_output
+    return GPUBuffer(in_shape, hostbuf=grad_output)
 register('reshape', Reshape, device=DeviceTypes.GPU)
-=======
-    return GPUBuffer(in_shape, hostbuf=grad_output)
-register('reshape', Reshape, device=Tensor.GPU)
->>>>>>> 78210b5e
 
 # ************* activation ops *************
 
