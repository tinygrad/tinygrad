--- conflicted
+++ resolved
@@ -325,12 +325,8 @@
   if device is None: device = Device.DEFAULT
   if dtype == dtypes.bfloat16:
     if device == "METAL": return not CI
-<<<<<<< HEAD
-    if device in {"CUDA", "NV"}: return not CI and not getenv("PTX") and not getenv("NIR")
-=======
-    if device in {"CUDA", "NV"}: return not CI and not getenv(f"{device}_PTX")
->>>>>>> 17cec8d6
-    if device in {"CPU"}: return not CI and platform.machine() in {"arm", "arm64", "aarch64", "x86_64", "amd64"}
+    if device in {"CUDA", "NV"}: return not CI and not getenv(f"{device}_PTX") and not getenv(f"{device}_NAK")
+    if device in {"CPU"}: return not CI and platform.machine() in {"arm", "arm64", "aarch64", "x86_64", "amd64"} and not getenv("CPU_LVP")
     return device in {"AMD", "PYTHON"}
   if dtype in dtypes.fp8s: return device == "PYTHON"
   if device == "WEBGPU": return dtype in [dtypes.bool, dtypes.char, dtypes.uchar, dtypes.short,
