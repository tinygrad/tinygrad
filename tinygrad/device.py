from __future__ import annotations
from dataclasses import dataclass, replace
from collections import defaultdict
from typing import Any, Generic, TypeVar, Iterator, Sequence, cast
import importlib, inspect, functools, pathlib, os, platform, contextlib, sys, re, atexit, pickle, decimal
from tinygrad.helpers import CI, OSX, LRU, getenv, diskcache_get, diskcache_put, DEBUG, GlobalCounters, flat_mv, PROFILE, temp, colored, CPU_LLVM
from tinygrad.helpers import Context, DISABLE_COMPILER_CACHE, ALLOW_DEVICE_USAGE, MAX_BUFFER_SIZE, cpu_events, ProfileEvent, ProfilePointEvent, dedup
from tinygrad.helpers import unwrap_class_type
from tinygrad.dtype import DType, ImageDType, PtrDType, dtypes, _to_np_dtype
from tinygrad.renderer import Renderer

# **************** Device ****************

ALL_DEVICES = ["METAL", "AMD", "NV", "CUDA", "QCOM", "CL", "CPU", "DSP", "WEBGPU"]
class _Device:
  def __init__(self) -> None:
    self._devices = [x.stem[len("ops_"):].upper() for x in (pathlib.Path(__file__).parent/"runtime").iterdir() if x.stem.startswith("ops_")]
    self._opened_devices:set[str] = set()
  @functools.cache  # this class is a singleton, pylint: disable=method-cache-max-size-none
  def _canonicalize(self, device:str) -> str: return re.sub(r":0$", "", (d:=device.split(":", 1)[0].upper()) + device[len(d):])
  # NOTE: you can't cache canonicalize in case Device.DEFAULT changes
  def canonicalize(self, device:str|None) -> str: return self._canonicalize(device if device is not None else Device.DEFAULT)
  def __getitem__(self, ix:str) -> Compiled: return self.__get_canonicalized_item(self.canonicalize(ix))
  @functools.cache  # this class is a singleton, pylint: disable=method-cache-max-size-none
  def __get_canonicalized_item(self, ix:str) -> Compiled:
    assert ALLOW_DEVICE_USAGE or ix.split(":")[0] in ["DISK", "NPY", "PYTHON"], f"usage of device {ix} disallowed"
    base = (__package__ or __name__).split('.')[0]  # tinygrad
    x = ix.split(":")[0].lower()
    ret = [cls for cname, cls in inspect.getmembers(importlib.import_module(f'{base}.runtime.ops_{x}')) \
           if (cname.lower() == x + "device")][0](ix)
    if DEBUG >= 1: print(f"opened device {ix} from pid:{os.getpid()}")
    self._opened_devices.add(ix)
    return ret
  @property
  def default(self) -> Compiled: return self[self.DEFAULT]
  def get_available_devices(self) -> Iterator[str]:
    for device in ALL_DEVICES:
      with contextlib.suppress(Exception): yield self[device].device
  @functools.cached_property
  def DEFAULT(self) -> str:
    dev = [dev] if (dev:=getenv("DEV", "").upper()) else []
    from_env = dedup(dev + [d for d in self._devices if d not in ["DISK", "NPY"] and getenv(d) == 1])
    assert len(from_env) < 2, f"multiple devices set in env: {from_env}"
    if len(from_env) == 1: return from_env[0]
    try:
      device = next(self.get_available_devices())
      os.environ[device] = "1"   # we set this in environment for spawned children
      return device
    except StopIteration as exc: raise RuntimeError("no usable devices") from exc
Device = _Device()
atexit.register(lambda: [Device[dn].finalize() for dn in Device._opened_devices])

# **************** Profile ****************

@dataclass(frozen=True)
class ProfileDeviceEvent(ProfileEvent):
  device:str; comp_tdiff:decimal.Decimal=decimal.Decimal(0); copy_tdiff:decimal.Decimal=decimal.Decimal(0) # noqa: E702

@dataclass(frozen=True)
class ProfileProgramEvent(ProfileEvent): device:str; name:str; lib:bytes|None; base:int|None # noqa: E702

@dataclass(frozen=True)
class ProfileGraphEntry: device:str; name:str; st_id:int; en_id:int; is_copy:bool # noqa: E702

@dataclass(frozen=True)
class ProfileGraphEvent(ProfileEvent): ents:list[ProfileGraphEntry]; deps:list[list[int]]; sigs:list[decimal.Decimal] # noqa: E702

# **************** Buffer + Allocators ****************

@dataclass(frozen=True, eq=True)
class BufferSpec:
  # TODO: move device, size, dtype here?
  image: ImageDType|None = None
  uncached: bool = False
  cpu_access: bool = False
  host: bool = False
  nolru: bool = False
  external_ptr: int|None = None

class MultiBuffer:
  def __init__(self, device:tuple[str, ...], size:int, dtype:DType):
    self.bufs = [Buffer(d, size, dtype) for d in device]
  @property
  def size(self): return self.bufs[0].size
  @property
  def dtype(self): return self.bufs[0].dtype
  def ref(self, cnt):
    for b in self.bufs: b.ref(cnt)
    return self
  def is_allocated(self): return all(x.is_allocated() for x in self.bufs)
  def __repr__(self): return f"<multibuf real:{self.is_allocated()} device:{tuple(x.device for x in self.bufs)} size:{self.size} dtype:{self.dtype}>"

class Buffer:
  profile_events:list[ProfileEvent] = []
  def __init__(self, device:str, size:int, dtype:DType, opaque:Any=None, options:BufferSpec|None=None, initial_value:bytes|None=None,
               uop_refcount=0, base:Buffer|None=None, offset:int=0, preallocate=False):
    if isinstance(dtype, ImageDType): options = BufferSpec(image=dtype) # TODO: image hack shouldn't be here. where should it be?
    else: assert isinstance(dtype, DType) and not isinstance(dtype, PtrDType)
    self.device, self.size, self.dtype, self.options, self.offset, self.allocated_views = device, size, dtype, options, offset, 0
    if base is None:
      assert offset == 0, "base buffers can't have offset"
      self._base = None
      self._uop_refcount = uop_refcount
      if opaque is not None: self.allocate(opaque)
      if initial_value is not None:
        self.allocate()
        self.copyin(memoryview(initial_value))
    else:
      assert base._base is None, "base can't have a base"
      assert device == base.device, "base must have the same device"
      self._base = base
    if preallocate: self.allocate()
  @property
  def base(self) -> Buffer: return self._base if self._base is not None else self
  @property
  def uop_refcount(self): return self.base._uop_refcount
  def ref(self, cnt):
    self.base._uop_refcount += cnt
    return self
  # check if the underlying buffer is allocated and the current buffer/view is initialized
  def is_initialized(self) -> bool: return self.is_allocated() and hasattr(self, '_buf')
  # check if the underlying buffer is allocated, possibly from the base object
  def is_allocated(self) -> bool: return self.base.is_allocated() if self._base is not None else hasattr(self, '_buf')
  def ensure_allocated(self) -> Buffer: return self.allocate() if not self.is_initialized() else self
  def allocate(self, opaque=None, external_ptr=None) -> Buffer:
    assert not self.is_initialized(), "can't allocate already allocated buffer"
    if DEBUG >= 7: print(f"buffer: allocate {self.nbytes} bytes on {self.device}")
    if MAX_BUFFER_SIZE > 0 and self.size > MAX_BUFFER_SIZE: raise RuntimeError(f"buffer of size {self.size/1e6:.2f}M is too large")
    self.allocator:Allocator = Device[self.device].allocator
    if external_ptr is not None:
      self.options = replace(self.options, external_ptr=external_ptr) if self.options else BufferSpec(external_ptr=external_ptr)
    if self._base is not None:
      self._base.ensure_allocated()
      self._base.allocated_views += 1
      assert hasattr(self.allocator, "_offset"), "offset function required for view"
      self._buf: Any = self.allocator._offset(self.base._buf, self.nbytes, self.offset)
    else:
      self._buf = opaque if opaque is not None else self.allocator.alloc(self.nbytes, self.options)
      if not self.device.startswith("DISK"): GlobalCounters.mem_used += self.nbytes
      if PROFILE:
        self._prof_num = num = len(Buffer.profile_events)
        Buffer.profile_events.append(ProfilePointEvent(self.device, "alloc", num, {"dtype":self.dtype, "sz":self.size}))
    return self
  def deallocate(self):
    assert hasattr(self, '_buf'), "buffer must be allocated to deallocate"
    if DEBUG is not None and DEBUG >= 7: print(f"buffer: deallocate {self.nbytes} bytes on {self.device}")
    if self._base is None and (self.options is None or self.options.external_ptr is None):
      if GlobalCounters is not None and not self.device.startswith("DISK"): GlobalCounters.mem_used -= self.nbytes
      if PROFILE: Buffer.profile_events.append(ProfilePointEvent(self.device, "free", self._prof_num))
      self.allocator.free(self._buf, self.nbytes, self.options)
    elif self._base is not None: self._base.allocated_views -= 1
    del self._buf
  def __reduce__(self):
    buf = None
    if self._base is not None:
      return self.__class__, (self.device, self.size, self.dtype, None, None, None, 0, self.base, self.offset, self.is_allocated())
    if self.device == "NPY": return self.__class__, (self.device, self.size, self.dtype, self._buf, self.options, None, self.uop_refcount)
    if self.is_allocated():
      buf = bytearray(self.nbytes)
      self.copyout(memoryview(buf))
    return self.__class__, (self.device, self.size, self.dtype, None, self.options, buf, self.uop_refcount)
  @property
  def nbytes(self): return self.size*self.dtype.itemsize
  def __del__(self): (not hasattr(self, '_buf')) or self.deallocate()
  def __repr__(self):
    return f"<buf real:{self.is_allocated()} device:{self.device} size:{self.size} dtype:{self.dtype}" + \
           (f" offset:{self.offset}" if self._base is not None else "") + (f" {self.options=}" if self.options is not None else "") + ">"
  def as_dmaref(self) -> DMARef:
    assert hasattr(self.allocator, "_as_dmaref"), f"Device {self.device} doesn't support DMA"
    return self.allocator._as_dmaref(self._buf)
  def as_buffer(self, allow_zero_copy=False, force_zero_copy=False) -> memoryview:
    # zero copy with as_buffer (disabled by default due to use after free)
    if (force_zero_copy or allow_zero_copy) and hasattr(self.allocator, '_as_buffer') and (self.options is None or self.options.image is None):
      return self.allocator._as_buffer(self._buf)
    assert not force_zero_copy, "force zero copy was passed, but copy is required"
    return self.copyout(memoryview(bytearray(self.nbytes)))
  def as_typed_buffer(self, shape=None, allow_zero_copy=False, force_zero_copy=False) -> memoryview:
    assert self.dtype.base.fmt is not None, f"no fmt dtype for {self.dtype.base}"
    assert self.dtype.base.fmt != "e" or sys.version_info >= (3, 12)
    return self.as_buffer(allow_zero_copy, force_zero_copy).cast(self.dtype.base.fmt, shape if shape is not None else (self.size,))
  def numpy(self) -> 'np.ndarray': # type: ignore [name-defined] # noqa: F821
    import numpy as np
    assert _to_np_dtype(self.dtype.base) is not None, f"no np dtype for {self.dtype.base}"
    return np.frombuffer(self.as_buffer(), dtype=_to_np_dtype(self.dtype.base))
  def copyin(self, mv:memoryview):
    mv = flat_mv(mv)
    assert len(mv) == self.nbytes, f"size mismatch, {len(mv)=} != {self.dtype=} {self.size=}"
    assert self.is_initialized(), "can't copyin to unallocated buffer"
    self.allocator._copyin(self._buf, mv)
    return self
  def copyout(self, mv:memoryview) -> memoryview:
    mv = flat_mv(mv)
    assert len(mv) == self.nbytes, f"size mismatch, {len(mv)=} != {self.dtype=} {self.size=}"
    assert self.is_initialized(), "can't copyout unallocated buffer"
    self.allocator._copyout(mv, self._buf)
    return mv
  def view(self, size:int, dtype:DType, offset:int) -> Buffer:
    assert offset < self.nbytes, "offset must be less than nbytes"
    if self._base is not None: return Buffer(self.device, size, dtype, base=self._base, offset=self.offset+offset)
    return Buffer(self.device, size, dtype, base=self, offset=offset)

@dataclass(frozen=True)
class DMACPURef:
  addr: int
  size: int

@dataclass(frozen=True)
class DMAFdRef:
  fd: int
  offset: int
  size: int

DMARef = DMACPURef|DMAFdRef

DeviceType = TypeVar('DeviceType', bound='Compiled')

# TODO: size, dest, src are the same type. can we enforce this?
class Allocator(Generic[DeviceType]):
  def __init__(self, dev:DeviceType):
    self.dev: DeviceType = dev
    self.default_buffer_spec: BufferSpec = BufferSpec()
    self.supports_copy_from_disk: bool = True
  # overridden in LRUAllocator
  def alloc(self, size:int, options:BufferSpec|None=None):
    assert size > 0, f"alloc size must be positive, getting {size}"
    return self._alloc(size, options if options is not None else self.default_buffer_spec)
  def free(self, opaque, size:int, options:BufferSpec|None=None):
    self._free(opaque, options if options is not None else self.default_buffer_spec)

  # implemented by the runtime
  def _alloc(self, size:int, options:BufferSpec): raise NotImplementedError("need alloc")
  def _free(self, opaque, options:BufferSpec): pass  # if opaque is a Python object, you don't need a free
  def _copyin(self, dest, src:memoryview): raise NotImplementedError("need copyin")
  def _copyout(self, dest:memoryview, src): raise NotImplementedError("need copyout")
  # def _as_buffer(self, src) -> memoryview:
  # def _offset(self, buf, size:int, offset:int):
  # def _transfer(self, dest, src, sz:int, src_dev, dest_dev):

class LRUAllocator(Allocator, Generic[DeviceType]):
  """
  The LRU Allocator is responsible for caching buffers.
  It ensures that buffers are not freed until it is absolutely necessary, optimizing performance.
  """
  def __init__(self, dev:DeviceType):
    self.cache: dict[tuple[int, BufferSpec|None], Any] = defaultdict(list)
    super().__init__(dev)
  def alloc(self, size:int, options:BufferSpec|None=None):
    if len(c := self.cache[(size, options)]): return c.pop()
    try: return super().alloc(size, options)
    except (RuntimeError, MemoryError):
      self.free_cache()
      return super().alloc(size, options)
  def free_cache(self):
    for (sz,options),opaques in self.cache.items():
      for opaque in opaques: super().free(opaque, sz, options)
      opaques.clear()
  def free(self, opaque:Any, size:int, options:BufferSpec|None=None):
    if LRU and (options is None or not options.nolru): self.cache[(size, options)].append(opaque)
    else: super().free(opaque, size, options)

# **************** for Compiled Devices ****************

class CompileError(Exception): pass

class Compiler:
  def __init__(self, cachekey:str|None=None): self.cachekey = None if DISABLE_COMPILER_CACHE else cachekey
  def compile(self, src:str) -> bytes: return src.encode()   # NOTE: empty compiler is the default
  def compile_cached(self, src:str) -> bytes:
    if self.cachekey is None or (lib := diskcache_get(self.cachekey, src)) is None:
      assert not getenv("ASSERT_COMPILE"), f"tried to compile with ASSERT_COMPILE set\n{src}"
      lib = self.compile(src)
      if self.cachekey is not None: diskcache_put(self.cachekey, src, lib)
    return lib
  def disassemble(self, lib:bytes): pass

CompilerPairT = tuple[functools.partial|type[Renderer], functools.partial|type[Compiler]]
class Compiled:
  profile_events:list[ProfileEvent] = [ProfileDeviceEvent("CPU")] # NOTE: CPU is the default device.

  def __init__(self, device:str, allocator:Allocator, compilers:Sequence[CompilerPairT]|None, runtime, graph=None, group_id=None):
    self.device, self.allocator, self.runtime, self.graph, self.group_id = device, allocator, runtime, graph, group_id
    self.compilers = cast(list[CompilerPairT], compilers or [(Renderer, Compiler)])

    envnames = [self._get_compiler_envvar(c) for r,c in self.compilers]
    enable_comps = set((en, comp_pair) for en, comp_pair in zip(envnames, self.compilers) if en is not None and getenv(en, -1) == 1)
    disable_comps = set((en, comp_pair) for en, comp_pair in zip(envnames, self.compilers) if en is not None and getenv(en, -1) == 0)

    if len(enable_comps) > 1: raise RuntimeError(f"{self.device}: multiple compilers set in env {enable_comps}")
    for _, comp_pair in disable_comps: self.compilers.remove(comp_pair)

    try: self.renderer, self.compiler = next(self._get_available_compilers([list(enable_comps)[0][1]] if len(enable_comps) == 1 else self.compilers))
    except StopIteration as exc: raise RuntimeError(f"no usable compilers for {self.device}") from exc

    if DEBUG >= 1: print(f"{self.device}: using {self.compiler.__class__.__name__}")

  def _get_compiler_envvar(self, c):
    compiler_name = f"{unwrap_class_type(c).__name__.upper().removesuffix('COMPILER').removeprefix(devname:=self.device.split(':')[0].upper())}"
    return f"{devname}_{compiler_name if len(compiler_name) > 0 else unwrap_class_type(c).__name__.upper()}"

  def _get_available_compilers(self, compilers) -> Iterator[tuple[Renderer, Compiler]]:
    for renderer, compiler in compilers:
      with contextlib.suppress(Exception): yield renderer(), compiler()

  def synchronize(self):
    """
    Synchronize all pending operations on the device.

    This method ensures that all previously queued operations on the device have been completed before proceeding.
    """
    # override this in your device implementation
  def _at_profile_finalize(self):
    """
    Called at the end of profiling to allow the device to finalize any profiling.
    """
    # override this in your device implementation
  def finalize(self):
    """
    Called at the end of process lifetime to allow the device to finalize.
    """
    # override this in your device implementation

# TODO: move this to each Device
def is_dtype_supported(dtype:DType, device:str|None=None) -> bool:
  if dtype == dtypes.index: return False
  if device is None: device = Device.DEFAULT
  if dtype == dtypes.bfloat16:
    if device == "METAL": return not CI
<<<<<<< HEAD
    if device in {"CUDA", "NV"}: return not CI and not getenv(f"{device}_PTX") and not getenv(f"{device}_NAK")
    if device in {"CPU"}: return not CI and platform.machine() in {"arm", "arm64", "aarch64", "x86_64", "amd64"} and not getenv("CPU_LVP")
    return device in {"AMD", "PYTHON"}
  if dtype in dtypes.fp8s: return device == "PYTHON"
=======
    if device in {"CUDA", "NV"}: return not CI and not getenv(f"{device}_PTX")
    if device in {"CPU"}: return not CI and platform.machine() in {"arm", "arm64", "aarch64", "x86_64", "amd64"}
    return device in {"AMD", "PYTHON", "NULL"}
  if dtype in dtypes.fp8s: return device in {"PYTHON", "NULL"}
>>>>>>> 080b26e7
  if device == "WEBGPU": return dtype in [dtypes.bool, dtypes.char, dtypes.uchar, dtypes.short,
                                          dtypes.ushort, dtypes.float, dtypes.int32, dtypes.uint32, dtypes.half]
  # for CI GPU and OSX, cl_khr_fp16 isn't supported
  # for CI LLVM, it segfaults because it can't link to the casting function
  # CI CUDA architecture is sm_35 but we need at least sm_70 to run fp16 ALUs
  # PYTHON supports half memoryview in 3.12+ https://github.com/python/cpython/issues/90751
  if dtype == dtypes.half:
    if device == "CL": return not CI and not OSX
    if device in ["CUDA", "NV"]: return not CI
    if device == "CPU" and CPU_LLVM: return OSX
    if device == "PYTHON": return sys.version_info >= (3, 12)
  if dtype == dtypes.float64: return device != "METAL" and not (OSX and device == "CL")
  return True

if PROFILE:
  @atexit.register
  def finalize_profile():
    devs = [Device[d] for d in Device._opened_devices]
    for dev in devs: dev.synchronize()
    for dev in devs: dev._at_profile_finalize()

    with open(fn:=temp("profile.pkl", append_user=True), "wb") as f: pickle.dump(cpu_events+Compiled.profile_events+Buffer.profile_events, f)

    from tinygrad.uop.ops import launch_viz
    launch_viz("PROFILE", fn)

if __name__ == "__main__":
  from tinygrad import Tensor, Device

  for device in ALL_DEVICES:
    compilers_results, any_works = [], False
    try:
      default_compiler = (d:=Device[device]).compiler
      for i,(r,c) in enumerate(d.compilers):
        try:
          d.renderer, d.compiler = r(), c()
          with Context(CACHELEVEL=0): test = (Tensor([1,2,3], device=device) * 2).tolist()
          if test != [2,4,6]: raise ValueError(f"got {test} instead of [2, 4, 6]")
          default_text = '(default)' if type(default_compiler) is type(d.compiler) else f'({d._get_compiler_envvar(c)}=1 to make default)'
          compilers_results.append(f"{colored('+', 'green')} {unwrap_class_type(c).__name__} {default_text}")
          any_works = True
        except Exception as e: compilers_results.append(f"{colored('-', 'yellow')} {unwrap_class_type(c).__name__}: {e}")
      result = (colored('PASS', 'green') if any_works else f"{colored('FAIL', 'yellow')}") + ''.join([f'\n{" "*16} {x}' for x in compilers_results])
    except Exception as e:
      result = f"{colored('FAIL', 'red')} {e}"
    print(f"{'*' if device == Device.DEFAULT else ' '} {device:10s}: {result}")<|MERGE_RESOLUTION|>--- conflicted
+++ resolved
@@ -325,17 +325,10 @@
   if device is None: device = Device.DEFAULT
   if dtype == dtypes.bfloat16:
     if device == "METAL": return not CI
-<<<<<<< HEAD
-    if device in {"CUDA", "NV"}: return not CI and not getenv(f"{device}_PTX") and not getenv(f"{device}_NAK")
+    if device in {"CUDA", "NV"}: return not CI and not getenv(f"{device}_PTX") and not getenv("NV_NAK")
     if device in {"CPU"}: return not CI and platform.machine() in {"arm", "arm64", "aarch64", "x86_64", "amd64"} and not getenv("CPU_LVP")
-    return device in {"AMD", "PYTHON"}
-  if dtype in dtypes.fp8s: return device == "PYTHON"
-=======
-    if device in {"CUDA", "NV"}: return not CI and not getenv(f"{device}_PTX")
-    if device in {"CPU"}: return not CI and platform.machine() in {"arm", "arm64", "aarch64", "x86_64", "amd64"}
     return device in {"AMD", "PYTHON", "NULL"}
   if dtype in dtypes.fp8s: return device in {"PYTHON", "NULL"}
->>>>>>> 080b26e7
   if device == "WEBGPU": return dtype in [dtypes.bool, dtypes.char, dtypes.uchar, dtypes.short,
                                           dtypes.ushort, dtypes.float, dtypes.int32, dtypes.uint32, dtypes.half]
   # for CI GPU and OSX, cl_khr_fp16 isn't supported
