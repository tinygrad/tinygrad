from __future__ import annotations
from collections import defaultdict
from typing import TYPE_CHECKING, Any, List, Optional, Dict, Tuple, ClassVar, NamedTuple
import importlib, inspect, functools, pathlib, time, ctypes, os
from tinygrad.helpers import ansilen, prod, getenv, colored, all_int, to_function_name, from_mv, flat_mv, diskcache_get, diskcache_put
from tinygrad.helpers import DEBUG, BEAM, NOOPT, GlobalCounters
from tinygrad.shape.symbolic import Variable, sym_infer, sint
from tinygrad.ops import LazyOp, get_lazyop_info, MemBuffer, BufferOps
from tinygrad.buffer import Buffer, BufferOptions
from tinygrad.codegen.uops import UOpGraph
from tinygrad.dtype import dtypes
from tinygrad.shape.shapetracker import ShapeTracker

if TYPE_CHECKING:
  from tinygrad.codegen.linearizer import Linearizer

# **************** Device ****************

class _Device:
  def __init__(self) -> None: self._devices: List[str] = [x.stem[len("ops_"):].upper() for x in (pathlib.Path(__file__).parent/"runtime").iterdir() if x.stem.startswith("ops_")]  # noqa: E501
  @functools.lru_cache(maxsize=None)  # this class is a singleton, pylint: disable=method-cache-max-size-none
  def _canonicalize(self, device:str) -> str: return (device.split(":", 1)[0].upper() + ((":"+device.split(":", 1)[1]) if ':' in device else '')).replace(":0", "")   # noqa: E501
  # NOTE: you can't cache canonicalize in case Device.DEFAULT changes
  def canonicalize(self, device:Optional[str]) -> str: return self._canonicalize(device) if device is not None else Device.DEFAULT
  def __getitem__(self, ix:str) -> Compiled: return self.__get_canonicalized_item(self.canonicalize(ix))
  @functools.lru_cache(maxsize=None)  # this class is a singleton, pylint: disable=method-cache-max-size-none
  def __get_canonicalized_item(self, ix:str) -> Compiled:
    if DEBUG >= 1: print(f"opening device {ix} from pid:{os.getpid()}")
    x = ix.split(":")[0].upper()
    return [cls for cname, cls in inspect.getmembers(importlib.import_module(f'tinygrad.runtime.ops_{x.lower()}')) if (cname.lower() == x.lower() + "device") and x in self._devices][0](ix)  # noqa: E501
  @functools.cached_property
  def DEFAULT(self) -> str:
    device_from_env: Optional[str] = functools.reduce(lambda val, ele: ele if getenv(ele) == 1 else val, self._devices, None)   # type: ignore
    if device_from_env: return device_from_env
    for device in ["METAL", "HSA", "CUDA", "GPU", "CLANG", "LLVM"]:
      try:
        if self[device]: return device
      except Exception: pass
    raise RuntimeError("no usable devices")
Device = _Device()

# **************** base Runner + helpers ****************

class Runner:
  def __init__(self):
    self.op_estimate:sint = 0
    self.mem_estimate:sint = 0
  def exec(self, rawbufs:List[Buffer], var_vals:Optional[Dict[Variable, int]]=None) -> Optional[float]:
    return self(rawbufs, {} if var_vals is None else var_vals)
  def __call__(self, rawbufs:List[Buffer], var_vals:Dict[Variable, int], wait=False, jit=False) -> Optional[float]:
    raise NotImplementedError("override this")

def update_stats(name:str, op_estimate:sint, mem_estimate:sint, var_vals: Optional[Dict[Variable, int]], et: Optional[float], buf_count:int, jit=False, num_kernels=1, lra: Optional[Dict]=None, device:str="", first_run=False):  # noqa: E501
  if var_vals is None: var_vals = {}
  op_estimate = sym_infer(op_estimate, var_vals)
  mem_estimate = sym_infer(mem_estimate, var_vals)
  GlobalCounters.kernel_count += num_kernels
  GlobalCounters.global_ops += op_estimate
  GlobalCounters.global_mem += mem_estimate
  if et is not None: GlobalCounters.time_sum_s += et
  if DEBUG >= 2:
    ptm = (colored(f"{et*1e3:9.2f}ms", "yellow") if et > 0.01 else f"{et*1e6:9.2f}us") if et is not None else ""
    print(f"{colored(f'*** {device[:7]:7s} {GlobalCounters.kernel_count:4d}', ('magenta' if num_kernels == 1 else 'CYAN') if jit else ('green' if first_run else None))} {name+' '*(38-ansilen(name))} arg {buf_count:3d} mem {GlobalCounters.mem_used/1e9:5.2f} GB " +  # noqa: E501
          (str() if et is None else f"tm {ptm}/{GlobalCounters.time_sum_s*1e3:9.2f}ms ({op_estimate/((et or 1e-20)*1e9):8.2f} GFLOPS, {mem_estimate/((et or 1e-20)*1e9):7.2f} GB/s)"))  # noqa: E501

# **************** Buffer / Allocator ****************

class BufferCopy(Runner):
  def copy(self, dest, src):
    if src.device.startswith("DISK") and hasattr(dest.allocator, 'copy_from_fd') and src.nbytes >= 4096 and hasattr(src.allocator.device, 'fd'):
      dest.allocator.copy_from_fd(dest._buf, src.allocator.device.fd, src._buf.offset, src.nbytes)
    elif src.device.startswith("DISK") and hasattr(dest.allocator, 'as_buffer'):
      # fast(ish) path, uses readinto in diskbuffers
      src.allocator.copyout(dest.allocator.as_buffer(dest._buf), src._buf)
    else:
      dest.copyin(src.as_buffer(allow_zero_copy=True))  # may allocate a CPU buffer depending on allow_zero_copy
  def __call__(self, rawbufs:List[Buffer], var_vals:Dict[Variable, int], wait=False, jit=False):
    dest, src = rawbufs[0:2]
    assert dest.size == src.size and dest.dtype == src.dtype, f"buffer copy mismatch, {dest.size} != {src.size}, {dest.dtype} != {src.dtype}"
    st = time.perf_counter()
    self.copy(dest, src)
    et = None
    if wait or DEBUG >= 2:
      Device[dest.device].synchronize()
      et = time.perf_counter() - st
    total_sz = dest.size*dest.dtype.itemsize
    if total_sz >= 1e6: name = f"{type(self).__name__[6:].lower()} {total_sz/1e6:7.2f}M, {dest.device[:7]:>7s} <- {src.device[:7]:7s}"
    else: name = f"{type(self).__name__[6:].lower()} {total_sz:8d}, {dest.device[:7]:>7s} <- {src.device[:7]:7s}"
    update_stats(colored(name, "yellow"), 0, total_sz, {}, et, 2, jit, device=dest.device)

class BufferXfer(BufferCopy):
  def copy(self, dest, src):
    if hasattr(dest.allocator.device, "track_cross_buffer") and hasattr(src.allocator, "track_cross_device"):
      dest.allocator.device.track_cross_buffer.append(src)
      src.allocator.track_cross_device.add(dest.allocator.device)
    dest.allocator.transfer(dest._buf, src._buf, dest.nbytes, src_dev=src.allocator.device, dest_dev=dest.allocator.device)

# TODO: size, dest, src are the same type. can we enforce this?
class Allocator:
  def alloc(self, size:int, options:Optional[BufferOptions]=None):
    assert not isinstance(size, int) or size > 0, f"alloc size must be positve, getting {size}"
    return self._alloc(size, options if options is not None else BufferOptions())
  def _alloc(self, size:int, options:BufferOptions): raise NotImplementedError("need alloc")
  def free(self, opaque, size:int, options:Optional[BufferOptions]=None):
    self._free(opaque, options if options is not None else BufferOptions())
  def _free(self, opaque, options:BufferOptions): pass  # if opaque is a Python object, you don't need a free
  def copyin(self, dest, src:memoryview): raise NotImplementedError("need copyin")
  def copyout(self, dest:memoryview, src): raise NotImplementedError("need copyout")

class LRUAllocator(Allocator):  # pylint: disable=abstract-method
  def __init__(self): self.cache: Dict[Tuple[int, Optional[BufferOptions]], Any] = defaultdict(list)
  def alloc(self, size:int, options:Optional[BufferOptions]=None):
    if len(c := self.cache[(size, options)]): return c.pop()
    try: return super().alloc(size, options)
    except (RuntimeError, MemoryError):
      self.free_cache()
      return super().alloc(size, options)
  def free_cache(self):
    for (sz,options),opaques in self.cache.items():
      for opaque in opaques: super().free(opaque, sz, options)
      opaques.clear()
  def free(self, opaque:Any, size:int, options:Optional[BufferOptions]=None):
    if getenv("LRU", 1) and (options is None or not options.nolru): self.cache[(size, options)].append(opaque)
    else: super().free(opaque, size, options)

class _MallocAllocator(LRUAllocator):
  def _alloc(self, size:int, options:BufferOptions): return (ctypes.c_uint8 * size)()
  def as_buffer(self, src) -> memoryview: return flat_mv(memoryview(src))
  def copyin(self, dest, src:memoryview): ctypes.memmove(dest, from_mv(src), len(src))
  def copyout(self, dest:memoryview, src): ctypes.memmove(from_mv(dest), src, len(dest))
MallocAllocator = _MallocAllocator()

# **************** for Compiled Devices ****************

class CompilerOptions(NamedTuple):
  device: str = ""
  suffix: str = ""
  # TODO: make this generic with a list of supported types
  supports_float4: bool = True
  has_local: bool = True
  has_shared: bool = True
  has_tensor_cores: bool = False
  # NOTE: these two should be in z,y,x(reversed) order for cstyle backends, they are flipped when kernel is rendered
  global_max: Optional[List[int]] = None
  local_max: Optional[List[int]] = None
  shared_max: int = 32768

class Compiler:
  compiler_opts: ClassVar[CompilerOptions]
  def __init__(self, cachekey:Optional[str]=None): self.cachekey = None if getenv("DISABLE_COMPILER_CACHE") else cachekey
  def render(self, name:str, uops:UOpGraph) -> str: raise NotImplementedError("need a render function")
  def compile(self, src:str) -> bytes: raise NotImplementedError("need a compile function")
  def compile_cached(self, src:str) -> bytes:
    if self.cachekey is None or (lib := diskcache_get(self.cachekey, src)) is None:
      lib = self.compile(src)
      if self.cachekey is not None: diskcache_put(self.cachekey, src, lib)
    return lib

class CompiledRunner(Runner):
  def __init__(self, name:str, prg:str, dname:str, global_size:Optional[List[int]]=None, local_size:Optional[List[int]]=None,
               variables:Optional[List[Variable]]=None, op_estimate:sint=0, mem_estimate:sint=0, precompiled:Optional[bytes]=None, outcount:int=1):
    super().__init__()
    if DEBUG >= 4: print(prg)
    if global_size is not None: global_size = global_size + [1]*(3-len(global_size))
    if local_size is not None: local_size = local_size + [1]*(3-len(local_size))
    self.name, self.display_name, self.prg, self.dname, self.global_size, self.local_size, self.first_run = \
      to_function_name(name), name, prg, dname, global_size, local_size, True
    assert self.device.compiler is not None, "compiler is required to make an AST kernel"
    lib:bytes = precompiled if precompiled is not None else self.device.compiler.compile_cached(prg)
    self.lib, self.clprg, self.outcount = lib, self.device.runtime(self.name, lib), outcount
    self.vars: List[Variable] = [] if variables is None else variables
    self.op_estimate, self.mem_estimate = op_estimate, mem_estimate

  @property
  def device(self): return Device[self.dname]

  def __reduce__(self):
    return self.__class__, (self.name, self.prg, self.dname, self.global_size, self.local_size,
                            self.vars, self.op_estimate, self.mem_estimate, self.lib)

  def launch_dims(self, var_vals):
    global_size = [sym_infer(sz, var_vals) for sz in self.global_size] if self.global_size is not None else self.global_size
    local_size = [sym_infer(sz, var_vals) for sz in self.local_size] if self.local_size is not None else self.local_size
    return global_size, local_size

  def __call__(self, rawbufs:List[Buffer], var_vals:Dict[Variable, int], wait=False, jit=False, do_update_stats=True) -> Optional[float]:
    global_size, local_size = self.launch_dims(var_vals)
    if global_size is not None and local_size is None and all_int(self.global_size): # type: ignore[arg-type]
      # TODO: this is copied from get_program
      from tinygrad.features.search import optimize_local_size
      local_size = self.local_size = optimize_local_size(self.clprg, global_size, rawbufs)
      global_size = self.global_size = [g//l if g%l == 0 else g/l for g,l in zip(global_size, local_size)]
    lra = {}
    if global_size: lra['global_size'] = global_size
    if local_size: lra['local_size'] = local_size
    et = self.clprg(*[x._buf for x in rawbufs], **lra, vals=tuple(var_vals[k] for k in self.vars), wait=wait or DEBUG>=2)
    if do_update_stats: update_stats(self.display_name, self.op_estimate, self.mem_estimate, var_vals, et, len(rawbufs), jit,
                                     lra=lra, device=self.dname, first_run=self.first_run)
    self.first_run = False
    return et

<<<<<<< HEAD
class CopyKernel(CompiledASTRunner):
  def __init__(self, out_device, in_device, sz):  # pylint: disable=super-init-not-called
    copy_ast = LazyOp(BufferOps.LOAD, (), MemBuffer(1, dtypes.uint8, st:=ShapeTracker.from_shape((sz,))))
    copy_ast = LazyOp(BufferOps.STORE, (copy_ast,), MemBuffer(0, dtypes.uint8, st))
    self.out_device, self.in_device = out_device, in_device
    self.copy_runner = Device[out_device].get_runner(copy_ast)
  def __getattr__(self, name: str) -> Any: return getattr(self.copy_runner, name)
  def __call__(self, rawbufs: List[Buffer], var_vals: Dict[Variable, int], wait=False, jit=False, do_update_stats=True) -> float | None:
    # TODO: add cross sync device as needed for others
    if self.out_device.startswith("KFD"):
      from tinygrad.runtime.ops_kfd import KFDDevice, HWComputeQueue
      Device[self.out_device]._gpu_map(rawbufs[1]._buf)
      HWComputeQueue().signal(sig:=KFDDevice._get_signal()).submit(Device[self.in_device])
      HWComputeQueue().wait(sig).submit(Device[self.out_device])
    return self.copy_runner(rawbufs, var_vals, wait, jit, do_update_stats)

class MultiDeviceJITGraph(JITRunner):
=======
class MultiDeviceJITGraph(Runner):
>>>>>>> ba7314c2
  def __call__(self, rawbufs:List[Buffer], var_vals:Dict[Variable, int], wait=False, jit=False) -> Optional[float]:
    raise NotImplementedError("override this")

logkern, logkern_level = open(getenv("LOGKERN", ""), "a") if getenv("LOGKERN", "") else None, getenv("LOGKERN_LEVEL", 1)
class Compiled:
  def __init__(self, device:str, allocator:Allocator, compiler:Optional[Compiler], runtime, graph=None):
    self.dname, self.allocator, self.compiler, self.runtime, self.graph = device, allocator, compiler, runtime, graph
  def synchronize(self): pass  # override this in your device

  def to_program(self, k:Linearizer) -> CompiledRunner:
    assert self.compiler is not None, "compiler is required to run AST"
    k.linearize()
    info = get_lazyop_info(k.ast[0])
    ops, mem = k.uops.flops_mem()
    run_count = prod((k.global_size if k.global_size else []) + (k.local_size if k.local_size else []))
    # NOTE: we use min here to ignore the indexing FLOPS
    ret = CompiledRunner(k.name, self.compiler.render(to_function_name(k.name), k.uops), self.dname, k.global_size, k.local_size,
                            k.uops.vars(), min(info.flops, ops * run_count), min(info.mem_estimate, mem * run_count), outcount=len(k.outbufs))
    return ret

  def get_linearizer(self, *ast:LazyOp) -> Linearizer:
    assert self.compiler is not None, "compiler is required to build AST"
    if DEBUG >= 3:
      from tinygrad.features.graph import print_tree
      for op in ast: print_tree(op)
    from tinygrad.codegen.linearizer import Linearizer
    k = Linearizer(*ast, opts=self.compiler.compiler_opts)
    k.required_optimizations()
    if not NOOPT:
      if not (used_tensor_cores:=k.apply_tensor_cores(getenv("TC", 1))): k.hand_coded_optimizations()
      if BEAM >= 1:
        from tinygrad.features.search import beam_search, time_linearizer, bufs_from_lin
        kb, k_opt = Linearizer(*ast, opts=self.compiler.compiler_opts), k
        kb.required_optimizations()
        rawbufs = bufs_from_lin(kb, allocate=False)
        k = beam_search(kb, rawbufs, BEAM.value, bool(getenv("BEAM_ESTIMATE", 1)))
        if getenv("BEAM_COMPARE", 1):
          # TODO: move the HC/TC/BEAM compare to beam_search so it can be optionally cached which choice is better
          lins: List[Tuple[str, Linearizer]] = [(f"beam{BEAM.value}", k), (("tc" if used_tensor_cores else "hc"), k_opt)]
          if used_tensor_cores:
            lins.append(("hc", Linearizer(*ast, opts=self.compiler.compiler_opts)))
            lins[-1][1].hand_coded_optimizations()
          timed = sorted([(nm, tk, time_linearizer(tk, rawbufs, allow_test_size=False, clear_l2=True)) for nm, tk in lins], key=lambda x: x[2])
          if DEBUG >= 1: print("  <  ".join(f"{nm:6s} : {lin.colored_shape(30, dense=True)} : {tm*1e6:8.2f} us" for nm, lin, tm in timed))
          k = timed[0][1]
          if logkern is not None and logkern_level > 1: logkern.writelines([f"{(lin.ast, lin.applied_opts)}\n" for (_,lin,_) in timed[1:]])
    # TODO: check the correctness inline once compare_linearizer is in core
    if logkern is not None: logkern.writelines([f"{(k.ast, k.applied_opts)}\n"])
    if DEBUG >= 4: print((k.ast, k.applied_opts)) # print here to show final applied_opts for all kernels instead of just in beam_search
    return k

  @functools.lru_cache(None)    # pylint: disable=method-cache-max-size-none
  def get_runner(self, *ast:LazyOp) -> CompiledRunner: return self.to_program(self.get_linearizer(*ast))<|MERGE_RESOLUTION|>--- conflicted
+++ resolved
@@ -199,8 +199,7 @@
     self.first_run = False
     return et
 
-<<<<<<< HEAD
-class CopyKernel(CompiledASTRunner):
+class CopyKernel(CompiledRunner):
   def __init__(self, out_device, in_device, sz):  # pylint: disable=super-init-not-called
     copy_ast = LazyOp(BufferOps.LOAD, (), MemBuffer(1, dtypes.uint8, st:=ShapeTracker.from_shape((sz,))))
     copy_ast = LazyOp(BufferOps.STORE, (copy_ast,), MemBuffer(0, dtypes.uint8, st))
@@ -216,10 +215,7 @@
       HWComputeQueue().wait(sig).submit(Device[self.out_device])
     return self.copy_runner(rawbufs, var_vals, wait, jit, do_update_stats)
 
-class MultiDeviceJITGraph(JITRunner):
-=======
 class MultiDeviceJITGraph(Runner):
->>>>>>> ba7314c2
   def __call__(self, rawbufs:List[Buffer], var_vals:Dict[Variable, int], wait=False, jit=False) -> Optional[float]:
     raise NotImplementedError("override this")
 
