from __future__ import annotations
from dataclasses import dataclass, replace
from collections import defaultdict
from typing import Any, Generic, TypeVar, Iterator, Sequence, cast
import importlib, inspect, functools, pathlib, os, platform, contextlib, sys, re, atexit, pickle, decimal
from tinygrad.helpers import CI, OSX, LRU, getenv, diskcache_get, diskcache_put, DEBUG, GlobalCounters, flat_mv, PROFILE, temp, colored, CPU_LLVM
from tinygrad.helpers import Context, DISABLE_COMPILER_CACHE, ALLOW_DEVICE_USAGE, MAX_BUFFER_SIZE, cpu_events, ProfileEvent, ProfilePointEvent, dedup
from tinygrad.helpers import unwrap_class_type
from tinygrad.dtype import DType, ImageDType, PtrDType, dtypes, _to_np_dtype
from tinygrad.renderer import Renderer

# **************** Device ****************

ALL_DEVICES = ["METAL", "AMD", "NV", "CUDA", "QCOM", "CL", "CPU", "DSP", "WEBGPU"]
class _Device:
  def __init__(self) -> None:
    self._devices = [x.stem[len("ops_"):].upper() for x in (pathlib.Path(__file__).parent/"runtime").iterdir() if x.stem.startswith("ops_")]
    self._opened_devices:set[str] = set()
  @functools.cache  # this class is a singleton, pylint: disable=method-cache-max-size-none
  def _canonicalize(self, device:str) -> str: return re.sub(r":0$", "", (d:=device.split(":", 1)[0].upper()) + device[len(d):])
  # NOTE: you can't cache canonicalize in case Device.DEFAULT changes
  def canonicalize(self, device:str|None) -> str: return self._canonicalize(device if device is not None else Device.DEFAULT)
  def __getitem__(self, ix:str) -> Compiled: return self.__get_canonicalized_item(self.canonicalize(ix))
  @functools.cache  # this class is a singleton, pylint: disable=method-cache-max-size-none
  def __get_canonicalized_item(self, ix:str) -> Compiled:
    assert ALLOW_DEVICE_USAGE or ix.split(":")[0] in ["DISK", "NPY", "PYTHON"], f"usage of device {ix} disallowed"
    base = (__package__ or __name__).split('.')[0]  # tinygrad
    x = ix.split(":")[0].lower()
    ret = [cls for cname, cls in inspect.getmembers(importlib.import_module(f'{base}.runtime.ops_{x}')) \
           if (cname.lower() == x + "device")][0](ix)
    if DEBUG >= 1: print(f"opened device {ix} from pid:{os.getpid()}")
    self._opened_devices.add(ix)
    return ret
  @property
  def default(self) -> Compiled: return self[self.DEFAULT]
  def get_available_devices(self) -> Iterator[str]:
    for device in ALL_DEVICES:
      with contextlib.suppress(Exception): yield self[device].device
  @functools.cached_property
  def DEFAULT(self) -> str:
    dev = [dev] if (dev:=getenv("DEV", "").upper()) else []
    from_env = dedup(dev + [d for d in self._devices if d not in ["DISK", "NPY"] and getenv(d) == 1])
    assert len(from_env) < 2, f"multiple devices set in env: {from_env}"
    if len(from_env) == 1: return from_env[0]
    try:
      device = next(self.get_available_devices())
      os.environ[device] = "1"   # we set this in environment for spawned children
      return device
    except StopIteration as exc: raise RuntimeError("no usable devices") from exc
Device = _Device()
atexit.register(lambda: [Device[dn].finalize() for dn in Device._opened_devices])

# **************** Profile ****************

@dataclass(frozen=True)
class ProfileDeviceEvent(ProfileEvent):
  device:str; comp_tdiff:decimal.Decimal=decimal.Decimal(0); copy_tdiff:decimal.Decimal=decimal.Decimal(0) # noqa: E702

@dataclass(frozen=True)
class ProfileProgramEvent(ProfileEvent): device:str; name:str; lib:bytes|None; base:int|None # noqa: E702

@dataclass(frozen=True)
class ProfileGraphEntry: device:str; name:str; st_id:int; en_id:int; is_copy:bool # noqa: E702

@dataclass(frozen=True)
class ProfileGraphEvent(ProfileEvent): ents:list[ProfileGraphEntry]; deps:list[list[int]]; sigs:list[decimal.Decimal] # noqa: E702

# **************** Buffer + Allocators ****************

@dataclass(frozen=True, eq=True)
class BufferSpec:
  # TODO: move device, size, dtype here?
  image: ImageDType|None = None
  uncached: bool = False
  cpu_access: bool = False
  host: bool = False
  nolru: bool = False
  external_ptr: int|None = None

class MultiBuffer:
  def __init__(self, device:tuple[str, ...], size:int, dtype:DType):
    self.bufs = [Buffer(d, size, dtype) for d in device]
  @property
  def size(self): return self.bufs[0].size
  @property
  def dtype(self): return self.bufs[0].dtype
  def ref(self, cnt):
    for b in self.bufs: b.ref(cnt)
    return self
  def is_allocated(self): return all(x.is_allocated() for x in self.bufs)
  def __repr__(self): return f"<multibuf real:{self.is_allocated()} device:{tuple(x.device for x in self.bufs)} size:{self.size} dtype:{self.dtype}>"

class Buffer:
  profile_events:list[ProfileEvent] = []
  def __init__(self, device:str, size:int, dtype:DType, opaque:Any=None, options:BufferSpec|None=None, initial_value:bytes|None=None,
               uop_refcount=0, base:Buffer|None=None, offset:int=0, preallocate=False):
    if isinstance(dtype, ImageDType): options = BufferSpec(image=dtype) # TODO: image hack shouldn't be here. where should it be?
    else: assert isinstance(dtype, DType) and not isinstance(dtype, PtrDType)
    self.device, self.size, self.dtype, self.options, self.offset, self.allocated_views = device, size, dtype, options, offset, 0
    if base is None:
      assert offset == 0, "base buffers can't have offset"
      self._base = None
      self._uop_refcount = uop_refcount
      if opaque is not None: self.allocate(opaque)
      if initial_value is not None:
        self.allocate()
        self.copyin(memoryview(initial_value))
    else:
      assert base._base is None, "base can't have a base"
      assert device == base.device, "base must have the same device"
      self._base = base
    if preallocate: self.allocate()
  @property
  def base(self) -> Buffer: return self._base if self._base is not None else self
  @property
  def uop_refcount(self): return self.base._uop_refcount
  def ref(self, cnt):
    self.base._uop_refcount += cnt
    return self
  # check if the underlying buffer is allocated and the current buffer/view is initialized
  def is_initialized(self) -> bool: return self.is_allocated() and hasattr(self, '_buf')
  # check if the underlying buffer is allocated, possibly from the base object
  def is_allocated(self) -> bool: return self.base.is_allocated() if self._base is not None else hasattr(self, '_buf')
  def ensure_allocated(self) -> Buffer: return self.allocate() if not self.is_initialized() else self
  def allocate(self, opaque=None, external_ptr=None) -> Buffer:
    assert not self.is_initialized(), "can't allocate already allocated buffer"
    if DEBUG >= 7: print(f"buffer: allocate {self.nbytes} bytes on {self.device}")
    if MAX_BUFFER_SIZE > 0 and self.size > MAX_BUFFER_SIZE: raise RuntimeError(f"buffer of size {self.size/1e6:.2f}M is too large")
    self.allocator:Allocator = Device[self.device].allocator
    if external_ptr is not None:
      self.options = replace(self.options, external_ptr=external_ptr) if self.options else BufferSpec(external_ptr=external_ptr)
    if self._base is not None:
      self._base.ensure_allocated()
      self._base.allocated_views += 1
      assert hasattr(self.allocator, "_offset"), "offset function required for view"
      self._buf: Any = self.allocator._offset(self.base._buf, self.nbytes, self.offset)
    else:
      self._buf = opaque if opaque is not None else self.allocator.alloc(self.nbytes, self.options)
      if not self.device.startswith("DISK"): GlobalCounters.mem_used += self.nbytes
      if PROFILE:
        self._prof_num = num = len(Buffer.profile_events)
        Buffer.profile_events.append(ProfilePointEvent(self.device, "alloc", num, {"dtype":self.dtype, "sz":self.size}))
    return self
  def deallocate(self):
    assert hasattr(self, '_buf'), "buffer must be allocated to deallocate"
    if DEBUG is not None and DEBUG >= 7: print(f"buffer: deallocate {self.nbytes} bytes on {self.device}")
    if self._base is None and (self.options is None or self.options.external_ptr is None):
      if GlobalCounters is not None and not self.device.startswith("DISK"): GlobalCounters.mem_used -= self.nbytes
      if PROFILE: Buffer.profile_events.append(ProfilePointEvent(self.device, "free", self._prof_num))
      self.allocator.free(self._buf, self.nbytes, self.options)
    elif self._base is not None: self._base.allocated_views -= 1
    del self._buf
  def __reduce__(self):
    buf = None
    if self._base is not None:
      return self.__class__, (self.device, self.size, self.dtype, None, None, None, 0, self.base, self.offset, self.is_allocated())
    if self.device == "NPY": return self.__class__, (self.device, self.size, self.dtype, self._buf, self.options, None, self.uop_refcount)
    if self.is_allocated():
      buf = bytearray(self.nbytes)
      self.copyout(memoryview(buf))
    return self.__class__, (self.device, self.size, self.dtype, None, self.options, buf, self.uop_refcount)
  @property
  def nbytes(self): return self.size*self.dtype.itemsize
  def __del__(self): (not hasattr(self, '_buf')) or self.deallocate()
  def __repr__(self):
    return f"<buf real:{self.is_allocated()} device:{self.device} size:{self.size} dtype:{self.dtype}" + \
           (f" offset:{self.offset}" if self._base is not None else "") + (f" {self.options=}" if self.options is not None else "") + ">"
  def as_dmaref(self) -> DMARef:
    assert hasattr(self.allocator, "_as_dmaref"), f"Device {self.device} doesn't support DMA"
    return self.allocator._as_dmaref(self._buf)
  def as_buffer(self, allow_zero_copy=False, force_zero_copy=False) -> memoryview:
    # zero copy with as_buffer (disabled by default due to use after free)
    if (force_zero_copy or allow_zero_copy) and hasattr(self.allocator, '_as_buffer') and (self.options is None or self.options.image is None):
      return self.allocator._as_buffer(self._buf)
    assert not force_zero_copy, "force zero copy was passed, but copy is required"
    return self.copyout(memoryview(bytearray(self.nbytes)))
  def as_typed_buffer(self, shape=None, allow_zero_copy=False, force_zero_copy=False) -> memoryview:
    assert self.dtype.base.fmt is not None, f"no fmt dtype for {self.dtype.base}"
    assert self.dtype.base.fmt != "e" or sys.version_info >= (3, 12)
    return self.as_buffer(allow_zero_copy, force_zero_copy).cast(self.dtype.base.fmt, shape if shape is not None else (self.size,))
  def numpy(self) -> 'np.ndarray': # type: ignore [name-defined] # noqa: F821
    import numpy as np
    assert _to_np_dtype(self.dtype.base) is not None, f"no np dtype for {self.dtype.base}"
    return np.frombuffer(self.as_buffer(), dtype=_to_np_dtype(self.dtype.base))
  def copyin(self, mv:memoryview):
    mv = flat_mv(mv)
    assert len(mv) == self.nbytes, f"size mismatch, {len(mv)=} != {self.dtype=} {self.size=}"
    assert self.is_initialized(), "can't copyin to unallocated buffer"
    self.allocator._copyin(self._buf, mv)
    return self
  def copyout(self, mv:memoryview) -> memoryview:
    mv = flat_mv(mv)
    assert len(mv) == self.nbytes, f"size mismatch, {len(mv)=} != {self.dtype=} {self.size=}"
    assert self.is_initialized(), "can't copyout unallocated buffer"
    self.allocator._copyout(mv, self._buf)
    return mv
  def view(self, size:int, dtype:DType, offset:int) -> Buffer:
    assert offset < self.nbytes, "offset must be less than nbytes"
    if self._base is not None: return Buffer(self.device, size, dtype, base=self._base, offset=self.offset+offset)
    return Buffer(self.device, size, dtype, base=self, offset=offset)

@dataclass(frozen=True)
class DMACPURef:
  addr: int
  size: int

@dataclass(frozen=True)
class DMAFdRef:
  fd: int
  offset: int
  size: int

DMARef = DMACPURef|DMAFdRef

DeviceType = TypeVar('DeviceType', bound='Compiled')

# TODO: size, dest, src are the same type. can we enforce this?
class Allocator(Generic[DeviceType]):
  def __init__(self, dev:DeviceType):
    self.dev: DeviceType = dev
    self.default_buffer_spec: BufferSpec = BufferSpec()
    self.supports_copy_from_disk: bool = True
  # overridden in LRUAllocator
  def alloc(self, size:int, options:BufferSpec|None=None):
    assert size > 0, f"alloc size must be positive, getting {size}"
    return self._alloc(size, options if options is not None else self.default_buffer_spec)
  def free(self, opaque, size:int, options:BufferSpec|None=None):
    self._free(opaque, options if options is not None else self.default_buffer_spec)

  # implemented by the runtime
  def _alloc(self, size:int, options:BufferSpec): raise NotImplementedError("need alloc")
  def _free(self, opaque, options:BufferSpec): pass  # if opaque is a Python object, you don't need a free
  def _copyin(self, dest, src:memoryview): raise NotImplementedError("need copyin")
  def _copyout(self, dest:memoryview, src): raise NotImplementedError("need copyout")
  # def _as_buffer(self, src) -> memoryview:
  # def _offset(self, buf, size:int, offset:int):
  # def _transfer(self, dest, src, sz:int, src_dev, dest_dev):

class LRUAllocator(Allocator, Generic[DeviceType]):
  """
  The LRU Allocator is responsible for caching buffers.
  It ensures that buffers are not freed until it is absolutely necessary, optimizing performance.
  """
  def __init__(self, dev:DeviceType):
    self.cache: dict[tuple[int, BufferSpec|None], Any] = defaultdict(list)
    super().__init__(dev)
  def alloc(self, size:int, options:BufferSpec|None=None):
    if len(c := self.cache[(size, options)]): return c.pop()
    try: return super().alloc(size, options)
    except (RuntimeError, MemoryError):
      self.free_cache()
      return super().alloc(size, options)
  def free_cache(self):
    for (sz,options),opaques in self.cache.items():
      for opaque in opaques: super().free(opaque, sz, options)
      opaques.clear()
  def free(self, opaque:Any, size:int, options:BufferSpec|None=None):
    if LRU and (options is None or not options.nolru): self.cache[(size, options)].append(opaque)
    else: super().free(opaque, size, options)

# **************** for Compiled Devices ****************

class CompileError(Exception): pass

class Compiler:
  def __init__(self, cachekey:str|None=None): self.cachekey = None if DISABLE_COMPILER_CACHE else cachekey
  def compile(self, src:str) -> bytes: return src.encode()   # NOTE: empty compiler is the default
  def compile_cached(self, src:str) -> bytes:
    if self.cachekey is None or (lib := diskcache_get(self.cachekey, src)) is None:
      assert not getenv("ASSERT_COMPILE"), f"tried to compile with ASSERT_COMPILE set\n{src}"
      lib = self.compile(src)
      if self.cachekey is not None: diskcache_put(self.cachekey, src, lib)
    return lib
  def disassemble(self, lib:bytes): pass

CompilerPairT = tuple[functools.partial|type[Renderer], functools.partial|type[Compiler]]
class Compiled:
  profile_events:list[ProfileEvent] = [ProfileDeviceEvent("CPU")] # NOTE: CPU is the default device.

  def __init__(self, device:str, allocator:Allocator, compilers:Sequence[CompilerPairT]|None, runtime, graph=None, group_id=None):
    self.device, self.allocator, self.runtime, self.graph, self.group_id = device, allocator, runtime, graph, group_id
    self.compilers = cast(list[CompilerPairT], compilers or [(Renderer, Compiler)])

    envnames = [self._get_compiler_envvar(c) for r,c in self.compilers]
    enable_comps = set((en, comp_pair) for en, comp_pair in zip(envnames, self.compilers) if en is not None and getenv(en, -1) == 1)
    disable_comps = set((en, comp_pair) for en, comp_pair in zip(envnames, self.compilers) if en is not None and getenv(en, -1) == 0)

    if len(enable_comps) > 1: raise RuntimeError(f"{self.device}: multiple compilers set in env {enable_comps}")
    for _, comp_pair in disable_comps: self.compilers.remove(comp_pair)

    try: self.renderer, self.compiler = next(self._get_available_compilers([list(enable_comps)[0][1]] if len(enable_comps) == 1 else self.compilers))
    except StopIteration as exc: raise RuntimeError(f"no usable compilers for {self.device}") from exc

    if DEBUG >= 1: print(f"{self.device}: using {self.compiler.__class__.__name__}")

  def _get_compiler_envvar(self, c):
    compiler_name = f"{unwrap_class_type(c).__name__.upper().removesuffix('COMPILER').removeprefix(devname:=self.device.split(':')[0].upper())}"
    return f"{devname}_{compiler_name if len(compiler_name) > 0 else unwrap_class_type(c).__name__.upper()}"

  def _get_available_compilers(self, compilers) -> Iterator[tuple[Renderer, Compiler]]:
    for renderer, compiler in compilers:
      with contextlib.suppress(Exception): yield renderer(), compiler()

  def synchronize(self):
    """
    Synchronize all pending operations on the device.

    This method ensures that all previously queued operations on the device have been completed before proceeding.
    """
    # override this in your device implementation
  def _at_profile_finalize(self):
    """
    Called at the end of profiling to allow the device to finalize any profiling.
    """
    # override this in your device implementation
  def finalize(self):
    """
    Called at the end of process lifetime to allow the device to finalize.
    """
    # override this in your device implementation

# TODO: move this to each Device
def is_dtype_supported(dtype:DType, device:str|None=None) -> bool:
  if dtype == dtypes.index: return False
  if device is None: device = Device.DEFAULT
  if dtype == dtypes.bfloat16:
    if device == "METAL": return not CI
    if device in {"CUDA", "NV"}: return not CI and not getenv(f"{device}_PTX")
    if device in {"CPU"}: return not CI and platform.machine() in {"arm", "arm64", "aarch64", "x86_64", "amd64"}
    return device in {"AMD", "PYTHON", "NULL"}
<<<<<<< HEAD
  if dtype in dtypes.fp8s: return device == "PYTHON"
=======
  if dtype in dtypes.fp8s: return device in {"PYTHON", "NULL"}
>>>>>>> a83f2192
  if device == "WEBGPU": return dtype in [dtypes.bool, dtypes.char, dtypes.uchar, dtypes.short,
                                          dtypes.ushort, dtypes.float, dtypes.int32, dtypes.uint32, dtypes.half]
  # for CI GPU and OSX, cl_khr_fp16 isn't supported
  # for CI LLVM, it segfaults because it can't link to the casting function
  # CI CUDA architecture is sm_35 but we need at least sm_70 to run fp16 ALUs
  # PYTHON supports half memoryview in 3.12+ https://github.com/python/cpython/issues/90751
  if dtype == dtypes.half:
    if device == "CL": return not CI and not OSX
    if device in ["CUDA", "NV"]: return not CI
    if device == "CPU" and CPU_LLVM: return OSX
    if device == "PYTHON": return sys.version_info >= (3, 12)
  if dtype == dtypes.float64: return device != "METAL" and not (OSX and device == "CL")
  return True

if PROFILE:
  @atexit.register
  def finalize_profile():
    devs = [Device[d] for d in Device._opened_devices]
    for dev in devs: dev.synchronize()
    for dev in devs: dev._at_profile_finalize()

    with open(fn:=temp("profile.pkl", append_user=True), "wb") as f: pickle.dump(cpu_events+Compiled.profile_events+Buffer.profile_events, f)

    from tinygrad.uop.ops import launch_viz
    launch_viz("PROFILE", fn)

if __name__ == "__main__":
  from tinygrad import Tensor, Device

  for device in ALL_DEVICES:
    compilers_results, any_works = [], False
    try:
      default_compiler = (d:=Device[device]).compiler
      for i,(r,c) in enumerate(d.compilers):
        try:
          d.renderer, d.compiler = r(), c()
          with Context(CACHELEVEL=0): test = (Tensor([1,2,3], device=device) * 2).tolist()
          if test != [2,4,6]: raise ValueError(f"got {test} instead of [2, 4, 6]")
          default_text = '(default)' if type(default_compiler) is type(d.compiler) else f'({d._get_compiler_envvar(c)}=1 to make default)'
          compilers_results.append(f"{colored('+', 'green')} {unwrap_class_type(c).__name__} {default_text}")
          any_works = True
        except Exception as e: compilers_results.append(f"{colored('-', 'yellow')} {unwrap_class_type(c).__name__}: {e}")
      result = (colored('PASS', 'green') if any_works else f"{colored('FAIL', 'yellow')}") + ''.join([f'\n{" "*16} {x}' for x in compilers_results])
    except Exception as e:
      result = f"{colored('FAIL', 'red')} {e}"
    print(f"{'*' if device == Device.DEFAULT else ' '} {device:10s}: {result}")<|MERGE_RESOLUTION|>--- conflicted
+++ resolved
@@ -328,11 +328,7 @@
     if device in {"CUDA", "NV"}: return not CI and not getenv(f"{device}_PTX")
     if device in {"CPU"}: return not CI and platform.machine() in {"arm", "arm64", "aarch64", "x86_64", "amd64"}
     return device in {"AMD", "PYTHON", "NULL"}
-<<<<<<< HEAD
-  if dtype in dtypes.fp8s: return device == "PYTHON"
-=======
   if dtype in dtypes.fp8s: return device in {"PYTHON", "NULL"}
->>>>>>> a83f2192
   if device == "WEBGPU": return dtype in [dtypes.bool, dtypes.char, dtypes.uchar, dtypes.short,
                                           dtypes.ushort, dtypes.float, dtypes.int32, dtypes.uint32, dtypes.half]
   # for CI GPU and OSX, cl_khr_fp16 isn't supported
