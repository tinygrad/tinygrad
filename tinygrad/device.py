from __future__ import annotations
from dataclasses import dataclass, replace
from collections import defaultdict
from typing import Optional, Any, Iterator, Generator
import multiprocessing, importlib, inspect, functools, pathlib, os, ctypes, ctypes.util, platform, contextlib, sys, re, atexit, pickle, decimal, time
from tinygrad.helpers import CI, OSX, LRU, getenv, diskcache_get, diskcache_put, DEBUG, GlobalCounters, flat_mv, from_mv, PROFILE, temp, mv_address, \
                             cpu_time_execution, colored, Context, round_up
from tinygrad.dtype import DType, ImageDType, PtrDType, dtypes
from tinygrad.renderer import Renderer

# **************** Device ****************

ALL_DEVICES = ["METAL", "AMD", "NV", "CUDA", "QCOM", "GPU", "CPU", "LLVM", "DSP", "WEBGPU"]
class _Device:
  def __init__(self) -> None:
    self._devices = [x.stem[len("ops_"):].upper() for x in (pathlib.Path(__file__).parent/"runtime").iterdir() if x.stem.startswith("ops_")]
    self._opened_devices:set[str] = set()
  @functools.lru_cache(maxsize=None)  # this class is a singleton, pylint: disable=method-cache-max-size-none
  def _canonicalize(self, device:str) -> str: return re.sub(r":0$", "", (d:=device.split(":", 1)[0].upper()) + device[len(d):])
  # NOTE: you can't cache canonicalize in case Device.DEFAULT changes
  def canonicalize(self, device:Optional[str]) -> str: return self._canonicalize(device) if device is not None else Device.DEFAULT
  def __getitem__(self, ix:str) -> Compiled: return self.__get_canonicalized_item(self.canonicalize(ix))
  @functools.lru_cache(maxsize=None)  # this class is a singleton, pylint: disable=method-cache-max-size-none
  def __get_canonicalized_item(self, ix:str) -> Compiled:
    cpn = multiprocessing.current_process().name
    assert (cpn == "MainProcess") or ix.split(":")[0] in ["DISK", "NPY", "PYTHON"], f"can only open device {ix} from parent, not {cpn}"
    x = ix.split(":")[0].upper()
    ret = [cls for cname, cls in inspect.getmembers(importlib.import_module(f'tinygrad.runtime.ops_{x.lower()}')) \
           if (cname.lower() == x.lower() + "device")][0](ix)
    if DEBUG >= 1: print(f"opened device {ix} from pid:{os.getpid()}")
    self._opened_devices.add(ix)
    return ret
  @property
  def default(self) -> Compiled: return self[self.DEFAULT]
  def get_available_devices(self) -> Iterator[str]:
<<<<<<< HEAD
    for device in ["METAL", "AMD", "NV", "CUDA", "QCOM", "GPU", "CLANG", "LLVM", "X86"]:
=======
    for device in ALL_DEVICES:
>>>>>>> dbdefbbe
      with contextlib.suppress(Exception): yield self[device].device
  @functools.cached_property
  def DEFAULT(self) -> str:
    if (from_env:=next((d for d in self._devices if d not in ["DISK", "NPY"] and getenv(d) == 1), None)): return from_env
    try:
      device = next(self.get_available_devices())
      os.environ[device] = "1"   # we set this in environment for spawned children
      return device
    except StopIteration as exc: raise RuntimeError("no usable devices") from exc
Device = _Device()
atexit.register(lambda: [Device[dn].finalize() for dn in Device._opened_devices])

# **************** Profile ****************

class ProfileEvent: pass

@dataclass(frozen=True)
class ProfileDeviceEvent(ProfileEvent):
  device:str; comp_tdiff:decimal.Decimal=decimal.Decimal(0); copy_tdiff:decimal.Decimal=decimal.Decimal(0) # noqa: E702

@dataclass(frozen=True)
class ProfileRangeEvent(ProfileEvent): device:str; name:str; st:decimal.Decimal; en:decimal.Decimal; is_copy:bool # noqa: E702

@dataclass(frozen=True)
class ProfileGraphEntry: device:str; name:str; st_id:int; en_id:int; is_copy:bool # noqa: E702

@dataclass(frozen=True)
class ProfileGraphEvent(ProfileEvent): ents:list[ProfileGraphEntry]; deps:list[list[int]]; sigs:list[decimal.Decimal] # noqa: E702

@dataclass
class ProfileResult: st:Optional[int]=None; en:Optional[int]=None # noqa: E702

@contextlib.contextmanager
def cpu_profile(name, device="CPU", is_copy=False, display=True) -> Generator[ProfileResult, None, None]:
  yield (res:=ProfileResult(st:=time.perf_counter_ns()))
  res.en = en = time.perf_counter_ns()
  if PROFILE and display:
    Compiled.profile_events += [ProfileRangeEvent(device, name, decimal.Decimal(st) / 1000, decimal.Decimal(en) / 1000, is_copy=is_copy)]

# **************** Buffer + Allocators ****************


@dataclass(frozen=True, eq=True)
class BufferSpec:
  # TODO: move device, size, dtype here?
  image: Optional[ImageDType] = None
  uncached: bool = False
  cpu_access: bool = False
  host: bool = False
  nolru: bool = False
  external_ptr: Optional[int] = None

class Buffer:
  def __init__(self, device:str, size:int, dtype:DType, opaque:Any=None, options:Optional[BufferSpec]=None, initial_value:Optional[bytes]=None,
               lb_refcount=0, base:Optional[Buffer]=None, offset:int=0, preallocate=False):
    if isinstance(dtype, ImageDType): options = BufferSpec(image=dtype) # TODO: image hack shouldn't be here. where should it be?
    else: assert isinstance(dtype, DType) and not isinstance(dtype, PtrDType)
    self.device, self.size, self.dtype, self.options, self.offset = device, size, dtype, options, offset
    if base is None:
      assert offset == 0, "base buffers can't have offset"
      self._base = None
      self._lb_refcount = lb_refcount
      if opaque is not None: self.allocate(opaque)
      if initial_value is not None:
        self.allocate()
        self.copyin(memoryview(initial_value))
    else:
      assert base._base is None, "base can't have a base"
      assert device == base.device, "base must have the same device"
      self._base = base
    if preallocate: self.allocate()
  @property
  def base(self) -> Buffer: return self._base if self._base is not None else self
  @property
  def lb_refcount(self): return self.base._lb_refcount
  def ref(self, cnt): self.base._lb_refcount += cnt
  def is_allocated(self) -> bool: return hasattr(self, '_buf')
  def ensure_allocated(self) -> Buffer: return self.allocate() if not self.is_allocated() else self
  def allocate(self, opaque=None, external_ptr=None) -> Buffer:
    assert not self.is_allocated(), "can't allocate already allocated buffer"
    self.allocator:Allocator = Device[self.device].allocator
    if external_ptr is not None:
      self.options = replace(self.options, external_ptr=external_ptr) if self.options else BufferSpec(external_ptr=external_ptr)
    if self._base is not None:
      self._base.ensure_allocated()
      assert hasattr(self.allocator, "_offset"), "offset function required for view"
      self._buf: Any = self.allocator._offset(self.base._buf, self.nbytes, self.offset)
    else:
      self._buf = opaque if opaque is not None else self.allocator.alloc(self.nbytes, self.options)
      if not self.device.startswith("DISK"): GlobalCounters.mem_used += self.nbytes
    return self
  def deallocate(self):
    assert self.is_allocated(), "buffer must be allocated to deallocate"
    if self._base is None and (self.options is None or self.options.external_ptr is None):
      if not self.device.startswith("DISK"): GlobalCounters.mem_used -= self.nbytes
      self.allocator.free(self._buf, self.nbytes, self.options)
    del self._buf
  def __reduce__(self):
    buf = None
    if self._base is not None:
      return self.__class__, (self.device, self.size, self.dtype, None, None, None, 0, self.base, self.offset, self.is_allocated())
    if self.device == "NPY": return self.__class__, (self.device, self.size, self.dtype, self._buf, self.options, None, self.lb_refcount)
    if self.is_allocated():
      buf = bytearray(self.nbytes)
      self.copyout(memoryview(buf))
    return self.__class__, (self.device, self.size, self.dtype, None, self.options, buf, self.lb_refcount)
  @property
  def nbytes(self): return self.size*self.dtype.itemsize
  def __del__(self): (not self.is_allocated()) or self.deallocate()
  def __repr__(self):
    return f"<buf real:{self.is_allocated()} device:{self.device} size:{self.size} dtype:{self.dtype}" + \
           (f" offset:{self.offset}" if hasattr(self, "base") else "") + (f" {self.options=}" if self.options is not None else "") + ">"
  def as_buffer(self, allow_zero_copy=False, force_zero_copy=False) -> memoryview:
    # zero copy with as_buffer (disabled by default due to use after free)
    if (force_zero_copy or allow_zero_copy) and hasattr(self.allocator, '_as_buffer') and (self.options is None or self.options.image is None):
      return self.allocator._as_buffer(self._buf)
    assert not force_zero_copy, "force zero copy was passed, but copy is required"
    return self.copyout(memoryview(bytearray(self.nbytes)))
  def copyin(self, mv:memoryview):
    mv = flat_mv(mv)
    assert len(mv) == self.nbytes, f"size mismatch, {len(mv)=} != {self.dtype=} {self.size=}"
    assert self.is_allocated(), "can't copyin to unallocated buffer"
    self.allocator._copyin(self._buf, mv)
    return self
  def copyout(self, mv:memoryview) -> memoryview:
    mv = flat_mv(mv)
    assert len(mv) == self.nbytes, f"size mismatch, {len(mv)=} != {self.dtype=} {self.size=}"
    assert self.is_allocated(), "can't copyout unallocated buffer"
    self.allocator._copyout(mv, self._buf)
    return mv
  def view(self, size:int, dtype:DType, offset:int) -> Buffer:
    assert offset < self.nbytes, "offset must be less than nbytes"
    if self._base is not None: return Buffer(self.device, size, dtype, base=self._base, offset=self.offset+offset)
    return Buffer(self.device, size, dtype, base=self, offset=offset)

# TODO: size, dest, src are the same type. can we enforce this?
class Allocator:
  # overridden in LRUAllocator
  def alloc(self, size:int, options:Optional[BufferSpec]=None):
    assert size > 0, f"alloc size must be positive, getting {size}"
    return self._alloc(size, options if options is not None else BufferSpec())
  def free(self, opaque, size:int, options:Optional[BufferSpec]=None): self._free(opaque, options if options is not None else BufferSpec())

  # implemented by the runtime
  def _alloc(self, size:int, options:BufferSpec): raise NotImplementedError("need alloc")
  def _free(self, opaque, options:BufferSpec): pass  # if opaque is a Python object, you don't need a free
  def _copyin(self, dest, src:memoryview): raise NotImplementedError("need copyin")
  def _copyout(self, dest:memoryview, src): raise NotImplementedError("need copyout")
  # def _as_buffer(self, src) -> memoryview:
  # def _offset(self, buf, size:int, offset:int):
  # def _transfer(self, dest, src, sz:int, src_dev, dest_dev):

class LRUAllocator(Allocator):
  """
  The LRU Allocator is responsible for caching buffers.
  It ensures that buffers are not freed until it is absolutely necessary, optimizing performance.
  """
  def __init__(self): self.cache: dict[tuple[int, Optional[BufferSpec]], Any] = defaultdict(list)
  def alloc(self, size:int, options:Optional[BufferSpec]=None):
    if len(c := self.cache[(size, options)]): return c.pop()
    try: return super().alloc(size, options)
    except (RuntimeError, MemoryError):
      self.free_cache()
      return super().alloc(size, options)
  def free_cache(self):
    for (sz,options),opaques in self.cache.items():
      for opaque in opaques: super().free(opaque, sz, options)
      opaques.clear()
  def free(self, opaque:Any, size:int, options:Optional[BufferSpec]=None):
    if LRU and (options is None or not options.nolru): self.cache[(size, options)].append(opaque)
    else: super().free(opaque, size, options)

class _MallocAllocator(LRUAllocator):
  def _alloc(self, size:int, options:BufferSpec):
    # must be aligned to 0x20 for 256-bit ymm registers
    # TODO: investigate if this is the cause of nondeterminism in speed
    alignment = 0x1000 if size >= 0x1000 else 0x20
    return (ctypes.c_uint8 * size).from_address(options.external_ptr) if options.external_ptr else self._alloc_aligned(size, alignment)
  def _alloc_aligned(self, size:int, alignment:int):
    buffer = (ctypes.c_uint8 * (size + alignment))()
    offset = round_up(ctypes.addressof(buffer), alignment) - ctypes.addressof(buffer)
    return (ctypes.c_uint8 * size).from_buffer(buffer, offset)
  def _as_buffer(self, src) -> memoryview: return flat_mv(memoryview(src))
  def _copyin(self, dest, src:memoryview): ctypes.memmove(dest, from_mv(src), len(src))
  def _copyout(self, dest:memoryview, src): ctypes.memmove(from_mv(dest), src, len(dest))
  def _offset(self, buf, size:int, offset:int): return from_mv(self._as_buffer(buf)[offset:offset+size])

MallocAllocator = _MallocAllocator()

# NOTE: MAP_JIT is added to mmap module in python 3.13
MAP_JIT = 0x0800

# CPUProgram is a jit/shellcode program that can be just mmapped and jumped to
class CPUProgram:
  rt_lib = ctypes.CDLL(ctypes.util.find_library('System' if OSX else 'kernel32') if OSX or sys.platform == "win32" else 'libgcc_s.so.1')
  atomic_lib = ctypes.CDLL(ctypes.util.find_library('atomic')) if sys.platform == "linux" else None

  def __init__(self, name:str, lib:bytes):
    if sys.platform == "win32":
      PAGE_EXECUTE_READWRITE = 0x40
      MEM_COMMIT =  0x1000
      MEM_RESERVE = 0x2000
      ctypes.windll.kernel32.VirtualAlloc.restype = ctypes.c_void_p
      self.mem = ctypes.windll.kernel32.VirtualAlloc(ctypes.c_void_p(0), ctypes.c_size_t(len(lib)), MEM_COMMIT | MEM_RESERVE, PAGE_EXECUTE_READWRITE)
      ctypes.memmove(self.mem, lib, len(lib))
      ctypes.windll.kernel32.GetCurrentProcess.restype = ctypes.c_void_p
      proc = ctypes.windll.kernel32.GetCurrentProcess()
      ctypes.windll.kernel32.FlushInstructionCache(ctypes.c_void_p(proc), ctypes.c_void_p(self.mem), ctypes.c_size_t(len(lib)))
      self.fxn = ctypes.CFUNCTYPE(None)(self.mem)
    else:
      from mmap import mmap, PROT_READ, PROT_WRITE, PROT_EXEC, MAP_ANON, MAP_PRIVATE
      # On apple silicon with SPRR enabled (it always is in macos) RWX pages are unrepresentable: https://blog.svenpeter.dev/posts/m1_sprr_gxf/
      # MAP_JIT allows us to easily flip pages from RW- to R-X and vice versa. It is a noop on intel cpus. (man pthread_jit_write_protect_np)
      self.mem = mmap(-1, len(lib), MAP_ANON | MAP_PRIVATE | (MAP_JIT if OSX else 0), PROT_READ | PROT_WRITE | PROT_EXEC)

      if OSX: CPUProgram.rt_lib.pthread_jit_write_protect_np(False)
      self.mem.write(lib)
      if OSX: CPUProgram.rt_lib.pthread_jit_write_protect_np(True)

      # __clear_cache isn't a normal libc function, but a compiler support routine found in libgcc_s for gcc and compiler-rt for clang.
      # libgcc_s comes as shared library but compiler-rt is only a bunch of static library archives which we can't directly load, but fortunately
      # it somehow found its way into libSystem on macos (likely because it used __builtin_clear_cache) and libgcc_s is ~always present on linux
      # Using ["name"] instead of .name because otherwise name is getting mangled: https://docs.python.org/3.12/reference/expressions.html#index-5
      CPUProgram.rt_lib["__clear_cache"](ctypes.c_void_p(mv_address(self.mem)), ctypes.c_void_p(mv_address(self.mem) + len(lib)))

      self.fxn = ctypes.CFUNCTYPE(None)(mv_address(self.mem))

  def __call__(self, *bufs, vals=(), wait=False):
    args = list(bufs) + list(vals)
    # NOTE: replace this by --target={host's triple}-elf in clang args once we only support macos sequoia and later.
    # Apple relaxes abi requirement for stack arguments to always be at least 8 byte aligned on arm64
    # https://developer.apple.com/documentation/xcode/writing-arm64-code-for-apple-platforms
    # This hack is required because clang/llvm bug doesn't allow us to just use {host's triple}+'-elf' (relocation failures)
    # The bug was fixed in https://github.com/llvm/llvm-project/commit/454cc36630296262cdb6360b60f90a64a97f7f1a but was only backported to xcode 16+
    if platform.machine() == "arm64" and OSX: args = args[:8] + [ctypes.c_int64(a) if isinstance(a, int) else a for a in args[8:]]
    return cpu_time_execution(lambda: self.fxn(*args), enable=wait)

  def __del__(self):
    if sys.platform == 'win32': ctypes.windll.kernel32.VirtualFree(ctypes.c_void_p(self.mem), ctypes.c_size_t(0), 0x8000) #0x8000 - MEM_RELEASE

# **************** for Compiled Devices ****************

class CompileError(Exception): pass

class Compiler:
  def __init__(self, cachekey:Optional[str]=None): self.cachekey = None if getenv("DISABLE_COMPILER_CACHE") else cachekey
  def compile(self, src:str) -> bytes: return src.encode()   # NOTE: empty compiler is the default
  def compile_cached(self, src:str) -> bytes:
    if self.cachekey is None or (lib := diskcache_get(self.cachekey, src)) is None:
      assert not getenv("ASSERT_COMPILE"), f"tried to compile with ASSERT_COMPILE set\n{src}"
      lib = self.compile(src)
      if self.cachekey is not None: diskcache_put(self.cachekey, src, lib)
    return lib
  def disassemble(self, lib:bytes): pass

class Compiled:
  profile_events:list[ProfileEvent] = [ProfileDeviceEvent("CPU")] # NOTE: CPU is the default device.

  def __init__(self, device:str, allocator:Allocator, renderer:Optional[Renderer], compiler:Optional[Compiler], runtime, graph=None):
    self.device, self.allocator, self.compiler, self.runtime, self.graph = device, allocator, compiler or Compiler(), runtime, graph
    self.renderer = renderer or Renderer()
  def synchronize(self):
    """
    Synchronize all pending operations on the device.

    This method ensures that all previously queued operations on the device have been completed before proceeding.
    """
    # override this in your device implementation
  def _at_profile_finalize(self):
    """
    Called at the end of profiling to allow the device to finalize any profiling.
    """
    # override this in your device implementation
  def finalize(self):
    """
    Called at the end of process lifetime to allow the device to finalize.
    """
    # override this in your device implementation

# TODO: move this to each Device
def is_dtype_supported(dtype:DType, device:Optional[str]=None) -> bool:
  if device is None: device = Device.DEFAULT
  if dtype == dtypes.bfloat16:
    # NOTE: this requires bf16 buffer support
    return device in {"AMD"} or (device in {"CUDA", "NV"} and not CI and not getenv("PTX"))
  if device == "WEBGPU": return dtype in [dtypes.bool, dtypes.char, dtypes.uchar, dtypes.short,
                                          dtypes.ushort, dtypes.float, dtypes.int32, dtypes.uint32, dtypes.half]
  # for CI GPU and OSX, cl_khr_fp16 isn't supported
  # for CI LLVM, it segfaults because it can't link to the casting function
  # CI CUDA architecture is sm_35 but we need at least sm_70 to run fp16 ALUs
  # PYTHON supports half memoryview in 3.12+ https://github.com/python/cpython/issues/90751
  if dtype == dtypes.half:
    if device == "GPU": return not CI and not OSX
    if device in ["CUDA", "NV"]: return not CI
    if device == "LLVM": return OSX
    if device == "PYTHON": return sys.version_info >= (3, 12)
  if dtype == dtypes.float64: return device != "METAL" and not (OSX and device == "GPU")
  return True

if PROFILE:
  @atexit.register
  def finalize_profile():
    devs = [Device[d] for d in Device._opened_devices]
    for dev in devs: dev.synchronize()
    for dev in devs: dev._at_profile_finalize()

    with open(fn:=temp("profile.pkl", append_user=True), "wb") as f: pickle.dump(Compiled.profile_events, f)

    from tinygrad.ops import launch_viz
    launch_viz("PROFILE", fn)

if __name__ == "__main__":
  for device in ALL_DEVICES:
    try:
      _ = Device[device].device
      try:
        from tinygrad import Tensor
        with Context(CACHELEVEL=0): test = (Tensor([1,2,3], device=device) * 2).tolist()
        if test != [2,4,6]: raise ValueError(f"got {test} instead of [2, 4, 6]")
        result = colored("PASS", "green")
      except Exception as e:
        result = f"{colored('FAIL', 'yellow')} {e}"
    except Exception as e:
      result = f"{colored('FAIL', 'red')} {e}"
    print(f"{'*' if device == Device.DEFAULT else ' '} {device:10s}: {result}")<|MERGE_RESOLUTION|>--- conflicted
+++ resolved
@@ -33,11 +33,7 @@
   @property
   def default(self) -> Compiled: return self[self.DEFAULT]
   def get_available_devices(self) -> Iterator[str]:
-<<<<<<< HEAD
-    for device in ["METAL", "AMD", "NV", "CUDA", "QCOM", "GPU", "CLANG", "LLVM", "X86"]:
-=======
     for device in ALL_DEVICES:
->>>>>>> dbdefbbe
       with contextlib.suppress(Exception): yield self[device].device
   @functools.cached_property
   def DEFAULT(self) -> str:
