--- conflicted
+++ resolved
@@ -37,12 +37,8 @@
       with contextlib.suppress(Exception): yield self[device].device
   @functools.cached_property
   def DEFAULT(self) -> str:
-<<<<<<< HEAD
-    from_env = [d for d in self._devices if d not in ["DISK", "TINYFS", "NPY"] and getenv(d) == 1]
-=======
     dev = [dev] if (dev:=getenv("DEV", "").upper()) else []
-    from_env = dedup(dev + [d for d in self._devices if d not in ["DISK", "NPY"] and getenv(d) == 1])
->>>>>>> 3b41a04b
+    from_env = dedup(dev + [d for d in self._devices if d not in ["DISK", "TINYFS", "NPY"] and getenv(d) == 1])
     assert len(from_env) < 2, f"multiple devices set in env: {from_env}"
     if len(from_env) == 1: return from_env[0]
     try:
