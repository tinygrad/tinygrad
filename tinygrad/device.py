--- conflicted
+++ resolved
@@ -67,21 +67,13 @@
     self.device, self.size, self.dtype = device, size, dtype
     self.allocator = Device[self.device].allocator
     # TODO: image hack shouldn't be here. where should it be?
-<<<<<<< HEAD
-    if isinstance(dtype, ImageDType) and hasattr(self.allocator, "_cast_image"):
-      assert opaque is None
-      row_pitch_items = round_up(dtype.shape[1], 256) * 4
-      self.size = row_pitch_items * dtype.shape[0]  # adjust the size to include the image padding
-      self._real_buf = self.allocator.alloc(self.size * dtype.itemsize)
-      self._buf = self.allocator._cast_image(self._real_buf, dtype, row_pitch_items * dtype.itemsize)
-    elif device == "WEBGL" and hasattr(self.allocator, "_cast_image"): # we need to convert the gl buffer to texture
+
+    if device == "WEBGL" and hasattr(self.allocator, "_cast_image"): # we need to convert the gl buffer to texture
       self._real_buf = self.allocator.alloc(self.size * dtype.itemsize)
       self._buf = self.allocator._cast_image(self._real_buf, dtype, self.size)
     else:
-      self._buf = opaque if opaque is not None else self.allocator.alloc(size * dtype.itemsize)
-=======
-    self._buf = opaque if opaque is not None else self.allocator.alloc(dtype if isinstance(dtype, ImageDType) else size * dtype.itemsize)
->>>>>>> 0be5d169
+      self._buf = opaque if opaque is not None else self.allocator.alloc(dtype if isinstance(dtype, ImageDType) else size * dtype.itemsize)
+
     # TODO: mem_used for all devices
     if self.device == Device.DEFAULT: GlobalCounters.mem_used += self.size * self.dtype.itemsize
   def __del__(self):
