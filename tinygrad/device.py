from __future__ import annotations
from dataclasses import dataclass, replace
from collections import defaultdict
from typing import Any, Generic, TypeVar, Iterator
import importlib, inspect, functools, pathlib, os, platform, contextlib, sys, re, atexit, pickle, decimal
from tinygrad.helpers import CI, OSX, LRU, getenv, diskcache_get, diskcache_put, DEBUG, GlobalCounters, flat_mv, PROFILE, temp, colored, CPU_LLVM, \
                             Context, DISABLE_COMPILER_CACHE, ALLOW_DEVICE_USAGE, MAX_BUFFER_SIZE, cpu_events, ProfileEvent, ProfilePointEvent, dedup
from tinygrad.dtype import DType, ImageDType, PtrDType, dtypes, _to_np_dtype
from tinygrad.renderer import Renderer

# **************** Device ****************

<<<<<<< HEAD
ALL_DEVICES = ["METAL", "AMD", "NV", "CUDA", "QCOM", "GPU", "CPU", "X86", "LLVM", "DSP", "WEBGPU"]
=======
ALL_DEVICES = ["METAL", "AMD", "NV", "CUDA", "QCOM", "GPU", "CPU", "DSP", "WEBGPU"]
>>>>>>> 71fcb23d
class _Device:
  def __init__(self) -> None:
    self._devices = [x.stem[len("ops_"):].upper() for x in (pathlib.Path(__file__).parent/"runtime").iterdir() if x.stem.startswith("ops_")]
    self._opened_devices:set[str] = set()
  @functools.cache  # this class is a singleton, pylint: disable=method-cache-max-size-none
  def _canonicalize(self, device:str) -> str: return re.sub(r":0$", "", (d:=device.split(":", 1)[0].upper()) + device[len(d):])
  # NOTE: you can't cache canonicalize in case Device.DEFAULT changes
  def canonicalize(self, device:str|None) -> str: return self._canonicalize(device if device is not None else Device.DEFAULT)
  def __getitem__(self, ix:str) -> Compiled: return self.__get_canonicalized_item(self.canonicalize(ix))
  @functools.cache  # this class is a singleton, pylint: disable=method-cache-max-size-none
  def __get_canonicalized_item(self, ix:str) -> Compiled:
    assert ALLOW_DEVICE_USAGE or ix.split(":")[0] in ["DISK", "NPY", "PYTHON"], f"usage of device {ix} disallowed"
    base = (__package__ or __name__).split('.')[0]  # tinygrad
    x = ix.split(":")[0].lower()
    ret = [cls for cname, cls in inspect.getmembers(importlib.import_module(f'{base}.runtime.ops_{x}')) \
           if (cname.lower() == x + "device")][0](ix)
    if DEBUG >= 1: print(f"opened device {ix} from pid:{os.getpid()}")
    self._opened_devices.add(ix)
    return ret
  @property
  def default(self) -> Compiled: return self[self.DEFAULT]
  def get_available_devices(self) -> Iterator[str]:
    for device in ALL_DEVICES:
      with contextlib.suppress(Exception): yield self[device].device
  @functools.cached_property
  def DEFAULT(self) -> str:
    dev = [dev] if (dev:=getenv("DEV", "").upper()) else []
    from_env = dedup(dev + [d for d in self._devices if d not in ["DISK", "NPY"] and getenv(d) == 1])
    assert len(from_env) < 2, f"multiple devices set in env: {from_env}"
    if len(from_env) == 1: return from_env[0]
    try:
      device = next(self.get_available_devices())
      os.environ[device] = "1"   # we set this in environment for spawned children
      return device
    except StopIteration as exc: raise RuntimeError("no usable devices") from exc
Device = _Device()
atexit.register(lambda: [Device[dn].finalize() for dn in Device._opened_devices])

# **************** Profile ****************

@dataclass(frozen=True)
class ProfileDeviceEvent(ProfileEvent):
  device:str; comp_tdiff:decimal.Decimal=decimal.Decimal(0); copy_tdiff:decimal.Decimal=decimal.Decimal(0) # noqa: E702

@dataclass(frozen=True)
class ProfileProgramEvent(ProfileEvent): device:str; name:str; lib:bytes|None; base:int|None # noqa: E702

@dataclass(frozen=True)
class ProfileGraphEntry: device:str; name:str; st_id:int; en_id:int; is_copy:bool # noqa: E702

@dataclass(frozen=True)
class ProfileGraphEvent(ProfileEvent): ents:list[ProfileGraphEntry]; deps:list[list[int]]; sigs:list[decimal.Decimal] # noqa: E702

# **************** Buffer + Allocators ****************

@dataclass(frozen=True, eq=True)
class BufferSpec:
  # TODO: move device, size, dtype here?
  image: ImageDType|None = None
  uncached: bool = False
  cpu_access: bool = False
  host: bool = False
  nolru: bool = False
  external_ptr: int|None = None

class MultiBuffer:
  def __init__(self, device:tuple[str, ...], size:int, dtype:DType):
    self.bufs = [Buffer(d, size, dtype) for d in device]
  @property
  def size(self): return self.bufs[0].size
  @property
  def dtype(self): return self.bufs[0].dtype
  def ref(self, cnt):
    for b in self.bufs: b.ref(cnt)
    return self
  def is_allocated(self): return all(x.is_allocated() for x in self.bufs)
  def __repr__(self): return f"<multibuf real:{self.is_allocated()} device:{tuple(x.device for x in self.bufs)} size:{self.size} dtype:{self.dtype}>"

class Buffer:
  profile_events:list[ProfileEvent] = []
  def __init__(self, device:str, size:int, dtype:DType, opaque:Any=None, options:BufferSpec|None=None, initial_value:bytes|None=None,
               uop_refcount=0, base:Buffer|None=None, offset:int=0, preallocate=False):
    if isinstance(dtype, ImageDType): options = BufferSpec(image=dtype) # TODO: image hack shouldn't be here. where should it be?
    else: assert isinstance(dtype, DType) and not isinstance(dtype, PtrDType)
    self.device, self.size, self.dtype, self.options, self.offset, self.allocated_views = device, size, dtype, options, offset, 0
    if base is None:
      assert offset == 0, "base buffers can't have offset"
      self._base = None
      self._uop_refcount = uop_refcount
      if opaque is not None: self.allocate(opaque)
      if initial_value is not None:
        self.allocate()
        self.copyin(memoryview(initial_value))
    else:
      assert base._base is None, "base can't have a base"
      assert device == base.device, "base must have the same device"
      self._base = base
    if preallocate: self.allocate()
  @property
  def base(self) -> Buffer: return self._base if self._base is not None else self
  @property
  def uop_refcount(self): return self.base._uop_refcount
  def ref(self, cnt):
    self.base._uop_refcount += cnt
    return self
  # check if the underlying buffer is allocated and the current buffer/view is initialized
  def is_initialized(self) -> bool: return self.is_allocated() and hasattr(self, '_buf')
  # check if the underlying buffer is allocated, possibly from the base object
  def is_allocated(self) -> bool: return self.base.is_allocated() if self._base is not None else hasattr(self, '_buf')
  def ensure_allocated(self) -> Buffer: return self.allocate() if not self.is_initialized() else self
  def allocate(self, opaque=None, external_ptr=None) -> Buffer:
    assert not self.is_initialized(), "can't allocate already allocated buffer"
    if DEBUG >= 7: print(f"buffer: allocate {self.nbytes} bytes on {self.device}")
    if MAX_BUFFER_SIZE > 0 and self.size > MAX_BUFFER_SIZE: raise RuntimeError(f"buffer of size {self.size/1e6:.2f}M is too large")
    self.allocator:Allocator = Device[self.device].allocator
    if external_ptr is not None:
      self.options = replace(self.options, external_ptr=external_ptr) if self.options else BufferSpec(external_ptr=external_ptr)
    if self._base is not None:
      self._base.ensure_allocated()
      self._base.allocated_views += 1
      assert hasattr(self.allocator, "_offset"), "offset function required for view"
      self._buf: Any = self.allocator._offset(self.base._buf, self.nbytes, self.offset)
    else:
      self._buf = opaque if opaque is not None else self.allocator.alloc(self.nbytes, self.options)
      if not self.device.startswith("DISK"): GlobalCounters.mem_used += self.nbytes
      if PROFILE:
        self._prof_num = num = len(Buffer.profile_events)
        Buffer.profile_events.append(ProfilePointEvent(self.device, "alloc", num, {"dtype":self.dtype, "sz":self.size}))
    return self
  def deallocate(self):
    assert hasattr(self, '_buf'), "buffer must be allocated to deallocate"
    if DEBUG is not None and DEBUG >= 7: print(f"buffer: deallocate {self.nbytes} bytes on {self.device}")
    if self._base is None and (self.options is None or self.options.external_ptr is None):
      if GlobalCounters is not None and not self.device.startswith("DISK"): GlobalCounters.mem_used -= self.nbytes
      if PROFILE: Buffer.profile_events.append(ProfilePointEvent(self.device, "free", self._prof_num))
      self.allocator.free(self._buf, self.nbytes, self.options)
    elif self._base is not None: self._base.allocated_views -= 1
    del self._buf
  def __reduce__(self):
    buf = None
    if self._base is not None:
      return self.__class__, (self.device, self.size, self.dtype, None, None, None, 0, self.base, self.offset, self.is_allocated())
    if self.device == "NPY": return self.__class__, (self.device, self.size, self.dtype, self._buf, self.options, None, self.uop_refcount)
    if self.is_allocated():
      buf = bytearray(self.nbytes)
      self.copyout(memoryview(buf))
    return self.__class__, (self.device, self.size, self.dtype, None, self.options, buf, self.uop_refcount)
  @property
  def nbytes(self): return self.size*self.dtype.itemsize
  def __del__(self): (not hasattr(self, '_buf')) or self.deallocate()
  def __repr__(self):
    return f"<buf real:{self.is_allocated()} device:{self.device} size:{self.size} dtype:{self.dtype}" + \
           (f" offset:{self.offset}" if self._base is not None else "") + (f" {self.options=}" if self.options is not None else "") + ">"
  def as_dmaref(self) -> DMARef:
    assert hasattr(self.allocator, "_as_dmaref"), f"Device {self.device} doesn't support DMA"
    return self.allocator._as_dmaref(self._buf)
  def as_buffer(self, allow_zero_copy=False, force_zero_copy=False) -> memoryview:
    # zero copy with as_buffer (disabled by default due to use after free)
    if (force_zero_copy or allow_zero_copy) and hasattr(self.allocator, '_as_buffer') and (self.options is None or self.options.image is None):
      return self.allocator._as_buffer(self._buf)
    assert not force_zero_copy, "force zero copy was passed, but copy is required"
    return self.copyout(memoryview(bytearray(self.nbytes)))
  def as_typed_buffer(self, shape=None, allow_zero_copy=False, force_zero_copy=False) -> memoryview:
    assert self.dtype.base.fmt is not None, f"no fmt dtype for {self.dtype.base}"
    assert self.dtype.base.fmt != "e" or sys.version_info >= (3, 12)
    return self.as_buffer(allow_zero_copy, force_zero_copy).cast(self.dtype.base.fmt, shape if shape is not None else (self.size,))
  def numpy(self) -> 'np.ndarray': # type: ignore [name-defined] # noqa: F821
    import numpy as np
    assert _to_np_dtype(self.dtype.base) is not None, f"no np dtype for {self.dtype.base}"
    return np.frombuffer(self.as_buffer(), dtype=_to_np_dtype(self.dtype.base))
  def copyin(self, mv:memoryview):
    mv = flat_mv(mv)
    assert len(mv) == self.nbytes, f"size mismatch, {len(mv)=} != {self.dtype=} {self.size=}"
    assert self.is_initialized(), "can't copyin to unallocated buffer"
    self.allocator._copyin(self._buf, mv)
    return self
  def copyout(self, mv:memoryview) -> memoryview:
    mv = flat_mv(mv)
    assert len(mv) == self.nbytes, f"size mismatch, {len(mv)=} != {self.dtype=} {self.size=}"
    assert self.is_initialized(), "can't copyout unallocated buffer"
    self.allocator._copyout(mv, self._buf)
    return mv
  def view(self, size:int, dtype:DType, offset:int) -> Buffer:
    assert offset < self.nbytes, "offset must be less than nbytes"
    if self._base is not None: return Buffer(self.device, size, dtype, base=self._base, offset=self.offset+offset)
    return Buffer(self.device, size, dtype, base=self, offset=offset)

@dataclass(frozen=True)
class DMACPURef:
  addr: int
  size: int

@dataclass(frozen=True)
class DMAFdRef:
  fd: int
  offset: int
  size: int

DMARef = DMACPURef|DMAFdRef

DeviceType = TypeVar('DeviceType', bound='Compiled')

# TODO: size, dest, src are the same type. can we enforce this?
class Allocator(Generic[DeviceType]):
  def __init__(self, dev:DeviceType):
    self.dev: DeviceType = dev
    self.default_buffer_spec: BufferSpec = BufferSpec()
    self.supports_copy_from_disk: bool = True
  # overridden in LRUAllocator
  def alloc(self, size:int, options:BufferSpec|None=None):
    assert size > 0, f"alloc size must be positive, getting {size}"
    return self._alloc(size, options if options is not None else self.default_buffer_spec)
  def free(self, opaque, size:int, options:BufferSpec|None=None):
    self._free(opaque, options if options is not None else self.default_buffer_spec)

  # implemented by the runtime
  def _alloc(self, size:int, options:BufferSpec): raise NotImplementedError("need alloc")
  def _free(self, opaque, options:BufferSpec): pass  # if opaque is a Python object, you don't need a free
  def _copyin(self, dest, src:memoryview): raise NotImplementedError("need copyin")
  def _copyout(self, dest:memoryview, src): raise NotImplementedError("need copyout")
  # def _as_buffer(self, src) -> memoryview:
  # def _offset(self, buf, size:int, offset:int):
  # def _transfer(self, dest, src, sz:int, src_dev, dest_dev):

class LRUAllocator(Allocator, Generic[DeviceType]):
  """
  The LRU Allocator is responsible for caching buffers.
  It ensures that buffers are not freed until it is absolutely necessary, optimizing performance.
  """
  def __init__(self, dev:DeviceType):
    self.cache: dict[tuple[int, BufferSpec|None], Any] = defaultdict(list)
    super().__init__(dev)
  def alloc(self, size:int, options:BufferSpec|None=None):
    if len(c := self.cache[(size, options)]): return c.pop()
    try: return super().alloc(size, options)
    except (RuntimeError, MemoryError):
      self.free_cache()
      return super().alloc(size, options)
  def free_cache(self):
    for (sz,options),opaques in self.cache.items():
      for opaque in opaques: super().free(opaque, sz, options)
      opaques.clear()
  def free(self, opaque:Any, size:int, options:BufferSpec|None=None):
    if LRU and (options is None or not options.nolru): self.cache[(size, options)].append(opaque)
    else: super().free(opaque, size, options)

# **************** for Compiled Devices ****************

class CompileError(Exception): pass

class Compiler:
  def __init__(self, cachekey:str|None=None): self.cachekey = None if DISABLE_COMPILER_CACHE else cachekey
  def compile(self, src:str) -> bytes: return src.encode()   # NOTE: empty compiler is the default
  def compile_cached(self, src:str) -> bytes:
    if self.cachekey is None or (lib := diskcache_get(self.cachekey, src)) is None:
      assert not getenv("ASSERT_COMPILE"), f"tried to compile with ASSERT_COMPILE set\n{src}"
      lib = self.compile(src)
      if self.cachekey is not None: diskcache_put(self.cachekey, src, lib)
    return lib
  def disassemble(self, lib:bytes): pass

class Compiled:
  profile_events:list[ProfileEvent] = [ProfileDeviceEvent("CPU")] # NOTE: CPU is the default device.

  def __init__(self, device:str, allocator:Allocator, renderer:Renderer|None, compiler:Compiler|None, runtime, graph=None, group_id=None):
    self.device, self.allocator, self.compiler, self.runtime, self.graph = device, allocator, compiler or Compiler(), runtime, graph
    self.renderer, self.group_id = renderer or Renderer(), group_id
  def synchronize(self):
    """
    Synchronize all pending operations on the device.

    This method ensures that all previously queued operations on the device have been completed before proceeding.
    """
    # override this in your device implementation
  def _at_profile_finalize(self):
    """
    Called at the end of profiling to allow the device to finalize any profiling.
    """
    # override this in your device implementation
  def finalize(self):
    """
    Called at the end of process lifetime to allow the device to finalize.
    """
    # override this in your device implementation

# TODO: move this to each Device
def is_dtype_supported(dtype:DType, device:str|None=None) -> bool:
  if dtype == dtypes.index: return False
  if device is None: device = Device.DEFAULT
  if dtype == dtypes.bfloat16:
    if device == "METAL": return not CI
    if device in {"CUDA", "NV"}: return not CI and not getenv("PTX")
    if device in {"CPU"}: return not CI and platform.machine() in {"arm", "arm64", "aarch64", "x86_64", "amd64"}
    return device in {"AMD", "PYTHON"}
  if dtype in dtypes.fp8s:
    # not supported yet - in progress
    return False
  if device == "WEBGPU": return dtype in [dtypes.bool, dtypes.char, dtypes.uchar, dtypes.short,
                                          dtypes.ushort, dtypes.float, dtypes.int32, dtypes.uint32, dtypes.half]
  # for CI GPU and OSX, cl_khr_fp16 isn't supported
  # for CI LLVM, it segfaults because it can't link to the casting function
  # CI CUDA architecture is sm_35 but we need at least sm_70 to run fp16 ALUs
  # PYTHON supports half memoryview in 3.12+ https://github.com/python/cpython/issues/90751
  if dtype == dtypes.half:
    if device == "GPU": return not CI and not OSX
    if device in ["CUDA", "NV"]: return not CI
    if device == "CPU" and CPU_LLVM: return OSX
    if device == "PYTHON": return sys.version_info >= (3, 12)
  if dtype == dtypes.float64: return device != "METAL" and not (OSX and device == "GPU")
  return True

if PROFILE:
  @atexit.register
  def finalize_profile():
    devs = [Device[d] for d in Device._opened_devices]
    for dev in devs: dev.synchronize()
    for dev in devs: dev._at_profile_finalize()

    with open(fn:=temp("profile.pkl", append_user=True), "wb") as f: pickle.dump(cpu_events+Compiled.profile_events+Buffer.profile_events, f)

    if not getenv("SQTT", 0):
      from tinygrad.uop.ops import launch_viz
      launch_viz(PROFILE, fn)

if __name__ == "__main__":
  for device in ALL_DEVICES:
    try:
      _ = Device[device].device
      try:
        from tinygrad import Tensor
        with Context(CACHELEVEL=0): test = (Tensor([1,2,3], device=device) * 2).tolist()
        if test != [2,4,6]: raise ValueError(f"got {test} instead of [2, 4, 6]")
        result = colored("PASS", "green")
      except Exception as e:
        result = f"{colored('FAIL', 'yellow')} {e}"
    except Exception as e:
      result = f"{colored('FAIL', 'red')} {e}"
    print(f"{'*' if device == Device.DEFAULT else ' '} {device:10s}: {result}")<|MERGE_RESOLUTION|>--- conflicted
+++ resolved
@@ -10,11 +10,7 @@
 
 # **************** Device ****************
 
-<<<<<<< HEAD
-ALL_DEVICES = ["METAL", "AMD", "NV", "CUDA", "QCOM", "GPU", "CPU", "X86", "LLVM", "DSP", "WEBGPU"]
-=======
 ALL_DEVICES = ["METAL", "AMD", "NV", "CUDA", "QCOM", "GPU", "CPU", "DSP", "WEBGPU"]
->>>>>>> 71fcb23d
 class _Device:
   def __init__(self) -> None:
     self._devices = [x.stem[len("ops_"):].upper() for x in (pathlib.Path(__file__).parent/"runtime").iterdir() if x.stem.startswith("ops_")]
