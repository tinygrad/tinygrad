from __future__ import annotations
from dataclasses import dataclass, replace
from collections import defaultdict
from typing import Any, Generic, TypeVar, Iterator, Sequence, cast, Generator
import importlib, inspect, functools, pathlib, os, platform, contextlib, sys, re, atexit, pickle, decimal
<<<<<<< HEAD
from tinygrad.helpers import CI, OSX, LRU, getenv, diskcache_get, diskcache_put, DEBUG, GlobalCounters, flat_mv, PROFILE, temp, colored, CPU_LLVM, \
                             X86, Context, DISABLE_COMPILER_CACHE, ALLOW_DEVICE_USAGE, MAX_BUFFER_SIZE, cpu_events, ProfileEvent, \
                             ProfilePointEvent, dedup
from tinygrad.helpers import unwrap_class_type
=======
from tinygrad.helpers import CI, OSX, LRU, getenv, diskcache_get, diskcache_put, DEBUG, GlobalCounters, flat_mv, PROFILE, temp, colored, CPU_LLVM
from tinygrad.helpers import Context, DISABLE_COMPILER_CACHE, ALLOW_DEVICE_USAGE, MAX_BUFFER_SIZE, cpu_events, ProfileEvent, ProfilePointEvent, dedup
from tinygrad.helpers import unwrap_class_type, suppress_finalizing, AMD_LLVM
>>>>>>> 6df34a58
from tinygrad.dtype import DType, ImageDType, PtrDType, dtypes, _to_np_dtype
from tinygrad.renderer import Renderer

# **************** Device ****************

ALL_DEVICES = ["METAL", "AMD", "NV", "CUDA", "QCOM", "CL", "CPU", "DSP", "WEBGPU"]
class _Device:
  def __init__(self) -> None:
    self._devices = [x.stem[len("ops_"):].upper() for x in (pathlib.Path(__file__).parent/"runtime").iterdir() if x.stem.startswith("ops_")]
    self._opened_devices:set[str] = set()
  @functools.cache  # this class is a singleton, pylint: disable=method-cache-max-size-none
  def _canonicalize(self, device:str) -> str: return re.sub(r":0$", "", (d:=device.split(":", 1)[0].upper()) + device[len(d):])
  # NOTE: you can't cache canonicalize in case Device.DEFAULT changes
  def canonicalize(self, device:str|None) -> str: return self._canonicalize(device if device is not None else Device.DEFAULT)
  def __getitem__(self, ix:str) -> Compiled: return self.__get_canonicalized_item(self.canonicalize(ix))
  @functools.cache  # this class is a singleton, pylint: disable=method-cache-max-size-none
  def __get_canonicalized_item(self, ix:str) -> Compiled:
    assert ALLOW_DEVICE_USAGE or ix.split(":")[0] in ["DISK", "TINYFS", "NPY", "PYTHON"], f"usage of device {ix} disallowed"
    base = (__package__ or __name__).split('.')[0]  # tinygrad
    x = ix.split(":")[0].lower()
    ret = [cls for cname, cls in inspect.getmembers(importlib.import_module(f'{base}.runtime.ops_{x}')) \
           if (cname.lower() == x + "device")][0](ix)
    if DEBUG >= 1: print(f"opened device {ix} from pid:{os.getpid()}")
    self._opened_devices.add(ix)
    return ret
  @property
  def default(self) -> Compiled: return self[self.DEFAULT]
  def get_available_devices(self) -> Iterator[str]:
    for device in ALL_DEVICES:
      with contextlib.suppress(Exception): yield self[device].device
  @functools.cached_property
  def DEFAULT(self) -> str:
    dev = [dev] if (dev:=getenv("DEV", "").upper()) else []
    from_env = dedup(dev + [d for d in self._devices if d not in ["DISK", "TINYFS", "NPY"] and getenv(d) == 1])
    assert len(from_env) < 2, f"multiple devices set in env: {from_env}"
    if len(from_env) == 1: return from_env[0]
    try:
      device = next(self.get_available_devices())
      os.environ[device] = "1"   # we set this in environment for spawned children
      return device
    except StopIteration as exc: raise RuntimeError("no usable devices") from exc
Device: _Device = _Device()
atexit.register(lambda: [Device[dn].finalize() for dn in Device._opened_devices])

# **************** Profile ****************

@dataclass(frozen=True)
class ProfileDeviceEvent(ProfileEvent):
  device:str; comp_tdiff:decimal.Decimal=decimal.Decimal(0); copy_tdiff:decimal.Decimal=decimal.Decimal(0); arch:str="" # noqa: E702

@dataclass(frozen=True)
class ProfileProgramEvent(ProfileEvent): device:str; name:str; lib:bytes|None; base:int|None # noqa: E702

@dataclass(frozen=True)
class ProfileGraphEntry: device:str; name:str; st_id:int; en_id:int; is_copy:bool # noqa: E702

@dataclass(frozen=True)
class ProfileGraphEvent(ProfileEvent): ents:list[ProfileGraphEntry]; deps:list[list[int]]; sigs:list[decimal.Decimal] # noqa: E702

# **************** Buffer + Allocators ****************

@dataclass(frozen=True, eq=True)
class BufferSpec:
  # TODO: move device, size, dtype here?
  image: ImageDType|None = None
  uncached: bool = False
  cpu_access: bool = False
  host: bool = False
  nolru: bool = False
  external_ptr: int|None = None

class MultiBuffer:
  def __init__(self, device:tuple[str, ...], size:int, dtype:DType):
    self.bufs = [Buffer(d, size, dtype) for d in device]
  @property
  def size(self): return self.bufs[0].size
  @property
  def dtype(self): return self.bufs[0].dtype
  def ref(self, cnt):
    for b in self.bufs: b.ref(cnt)
    return self
  def is_allocated(self): return all(x.is_allocated() for x in self.bufs)
  def __repr__(self): return f"<multibuf real:{self.is_allocated()} device:{tuple(x.device for x in self.bufs)} size:{self.size} dtype:{self.dtype}>"

class Buffer:
  profile_events:list[ProfileEvent] = []
  def __init__(self, device:str, size:int, dtype:DType, opaque:Any=None, options:BufferSpec|None=None, initial_value:bytes|None=None,
               uop_refcount=0, base:Buffer|None=None, offset:int=0, preallocate=False):
    if isinstance(dtype, ImageDType): options = BufferSpec(image=dtype) # TODO: image hack shouldn't be here. where should it be?
    else: assert isinstance(dtype, DType) and not isinstance(dtype, PtrDType)
    self.device, self.size, self.dtype, self.options, self.offset, self.allocated_views = device, size, dtype, options, offset, 0
    if base is None:
      assert offset == 0, "base buffers can't have offset"
      self._base = None
      self._uop_refcount = uop_refcount
      if opaque is not None: self.allocate(opaque)
      if initial_value is not None:
        self.allocate()
        self.copyin(memoryview(initial_value))
    else:
      assert base._base is None, "base can't have a base"
      assert device == base.device, "base must have the same device"
      self._base = base
    if preallocate: self.allocate()
  @property
  def base(self) -> Buffer: return self._base if self._base is not None else self
  @property
  def uop_refcount(self): return self.base._uop_refcount
  def ref(self, cnt):
    self.base._uop_refcount += cnt
    return self
  # check if the underlying buffer is allocated and the current buffer/view is initialized
  def is_initialized(self) -> bool: return self.is_allocated() and hasattr(self, '_buf')
  # check if the underlying buffer is allocated, possibly from the base object
  def is_allocated(self) -> bool: return self.base.is_allocated() if self._base is not None else hasattr(self, '_buf')
  def ensure_allocated(self) -> Buffer: return self.allocate() if not self.is_initialized() else self
  def allocate(self, opaque=None, external_ptr=None) -> Buffer:
    assert not self.is_initialized(), "can't allocate already allocated buffer"
    if DEBUG >= 7: print(f"buffer: allocate {self.nbytes} bytes on {self.device}")
    if not self.device.startswith("NULL") and self.size > MAX_BUFFER_SIZE > 0: raise RuntimeError(f"buffer of size {self.size/1e6:.2f}M is too large")
    self.allocator:Allocator = Device[self.device].allocator
    if external_ptr is not None:
      self.options = replace(self.options, external_ptr=external_ptr) if self.options else BufferSpec(external_ptr=external_ptr)
    if self._base is not None:
      self._base.ensure_allocated()
      self._base.allocated_views += 1
      assert hasattr(self.allocator, "_offset"), "offset function required for view"
      self._buf: Any = self.allocator._offset(self.base._buf, self.nbytes, self.offset)
    else:
      self._buf = opaque if opaque is not None else self.allocator.alloc(self.nbytes, self.options)
      if not self.device.startswith("DISK"): GlobalCounters.mem_used += self.nbytes
      if PROFILE: Buffer.profile_events.append(ProfilePointEvent(self.device, "alloc", self.trace_num, {"dtype":self.dtype, "sz":self.size}))
    return self
  def deallocate(self):
    assert hasattr(self, '_buf'), "buffer must be allocated to deallocate"
    if DEBUG is not None and DEBUG >= 7: print(f"buffer: deallocate {self.nbytes} bytes on {self.device}")
    if self._base is None and (self.options is None or self.options.external_ptr is None):
      if GlobalCounters is not None and not self.device.startswith("DISK"): GlobalCounters.mem_used -= self.nbytes
      if PROFILE: Buffer.profile_events.append(ProfilePointEvent(self.device, "free", self.trace_num))
      self.allocator.free(self._buf, self.nbytes, self.options)
    elif self._base is not None: self._base.allocated_views -= 1
    del self._buf
  def __reduce__(self):
    buf = None
    if self._base is not None:
      return self.__class__, (self.device, self.size, self.dtype, None, None, None, 0, self.base, self.offset, self.is_allocated())
    if self.device == "NPY": return self.__class__, (self.device, self.size, self.dtype, self._buf, self.options, None, self.uop_refcount)
    if self.is_allocated():
      buf = bytearray(self.nbytes)
      self.copyout(memoryview(buf))
    return self.__class__, (self.device, self.size, self.dtype, None, self.options, buf, self.uop_refcount)
  @property
  def trace_num(self) -> int:
    if not hasattr(self, '_trace_num'): self._trace_num = len(Buffer.profile_events)
    return self._trace_num
  @property
  def nbytes(self): return self.size*self.dtype.itemsize
  @suppress_finalizing
  def __del__(self): (not hasattr(self, '_buf')) or self.deallocate()
  def __repr__(self):
    return f"<buf real:{self.is_allocated()} device:{self.device} size:{self.size} dtype:{self.dtype}" + \
           (f" offset:{self.offset}" if self._base is not None else "") + (f" {self.options=}" if self.options is not None else "") + ">"
  def as_dmaref(self) -> DMARef:
    assert hasattr(self.allocator, "_as_dmaref"), f"Device {self.device} doesn't support DMA"
    return self.allocator._as_dmaref(self._buf)
  def as_buffer(self, allow_zero_copy=False, force_zero_copy=False) -> memoryview:
    # zero copy with as_buffer (disabled by default due to use after free)
    if (force_zero_copy or allow_zero_copy) and hasattr(self.allocator, '_as_buffer') and (self.options is None or self.options.image is None):
      return self.allocator._as_buffer(self._buf)
    assert not force_zero_copy, "force zero copy was passed, but copy is required"
    return self.copyout(memoryview(bytearray(self.nbytes)))
  def as_typed_buffer(self, shape=None, allow_zero_copy=False, force_zero_copy=False) -> memoryview:
    assert self.dtype.base.fmt is not None, f"no fmt dtype for {self.dtype.base}"
    assert self.dtype.base.fmt != "e" or sys.version_info >= (3, 12)
    return self.as_buffer(allow_zero_copy, force_zero_copy).cast(self.dtype.base.fmt, shape if shape is not None else (self.size,))
  def numpy(self) -> 'np.ndarray': # type: ignore [name-defined] # noqa: F821
    import numpy as np
    assert _to_np_dtype(self.dtype.base) is not None, f"no np dtype for {self.dtype.base}"
    return np.frombuffer(self.as_buffer(), dtype=_to_np_dtype(self.dtype.base))
  def copyin(self, mv:memoryview):
    mv = flat_mv(mv)
    assert len(mv) == self.nbytes, f"size mismatch, {len(mv)=} != {self.dtype=} {self.size=}"
    assert self.is_initialized(), "can't copyin to unallocated buffer"
    self.allocator._copyin(self._buf, mv)
    return self
  def copyout(self, mv:memoryview) -> memoryview:
    mv = flat_mv(mv)
    assert len(mv) == self.nbytes, f"size mismatch, {len(mv)=} != {self.dtype=} {self.size=}"
    assert self.is_initialized(), "can't copyout unallocated buffer"
    self.allocator._copyout(mv, self._buf)
    return mv
  def view(self, size:int, dtype:DType, offset:int) -> Buffer:
    assert offset < self.nbytes, "offset must be less than nbytes"
    if self._base is not None: return Buffer(self.device, size, dtype, base=self._base, offset=self.offset+offset)
    return Buffer(self.device, size, dtype, base=self, offset=offset)

@dataclass(frozen=True)
class DMACPURef:
  addr: int
  size: int

@dataclass(frozen=True)
class DMAFdRef:
  fd: int
  offset: int
  size: int

DMARef = DMACPURef|DMAFdRef

DeviceType = TypeVar('DeviceType', bound='Compiled')

# TODO: size, dest, src are the same type. can we enforce this?
class Allocator(Generic[DeviceType]):
  def __init__(self, dev:DeviceType):
    self.dev: DeviceType = dev
    self.default_buffer_spec: BufferSpec = BufferSpec()
    self.supports_copy_from_disk: bool = True
  # overridden in LRUAllocator
  def alloc(self, size:int, options:BufferSpec|None=None):
    assert size > 0, f"alloc size must be positive, getting {size}"
    return self._alloc(size, options if options is not None else self.default_buffer_spec)
  def free(self, opaque, size:int, options:BufferSpec|None=None):
    self._free(opaque, options if options is not None else self.default_buffer_spec)

  # implemented by the runtime
  def _alloc(self, size:int, options:BufferSpec): raise NotImplementedError("need alloc")
  def _free(self, opaque, options:BufferSpec): pass  # if opaque is a Python object, you don't need a free
  def _copyin(self, dest, src:memoryview): raise NotImplementedError("need copyin")
  def _copyout(self, dest:memoryview, src): raise NotImplementedError("need copyout")
  # def _as_buffer(self, src) -> memoryview:
  # def _offset(self, buf, size:int, offset:int):
  # def _transfer(self, dest, src, sz:int, src_dev, dest_dev):

class LRUAllocator(Allocator, Generic[DeviceType]):
  """
  The LRU Allocator is responsible for caching buffers.
  It ensures that buffers are not freed until it is absolutely necessary, optimizing performance.
  """
  def __init__(self, dev:DeviceType):
    self.cache: dict[tuple[int, BufferSpec|None], Any] = defaultdict(list)
    super().__init__(dev)
  def alloc(self, size:int, options:BufferSpec|None=None):
    if len(c := self.cache[(size, options)]): return c.pop()
    try: return super().alloc(size, options)
    except (RuntimeError, MemoryError):
      self.free_cache()
      return super().alloc(size, options)
  def free_cache(self):
    for (sz,options),opaques in self.cache.items():
      for opaque in opaques: super().free(opaque, sz, options)
      opaques.clear()
  def free(self, opaque:Any, size:int, options:BufferSpec|None=None):
    if LRU and (options is None or not options.nolru): self.cache[(size, options)].append(opaque)
    else: super().free(opaque, size, options)

# **************** for Compiled Devices ****************

class CompileError(Exception): pass

class Compiler:
  def __init__(self, cachekey:str|None=None): self.cachekey = None if DISABLE_COMPILER_CACHE else cachekey
  def compile(self, src:str) -> bytes: return src.encode()   # NOTE: empty compiler is the default
  def compile_cached(self, src:str) -> bytes:
    if self.cachekey is None or (lib := diskcache_get(self.cachekey, src)) is None:
      assert not getenv("ASSERT_COMPILE"), f"tried to compile with ASSERT_COMPILE set\n{src}"
      lib = self.compile(src)
      if self.cachekey is not None: diskcache_put(self.cachekey, src, lib)
    return lib
  def disassemble(self, lib:bytes): pass

CompilerPairT = tuple[functools.partial|type[Renderer], functools.partial|type[Compiler]]
class Compiled:
  profile_events:list[ProfileEvent] = [ProfileDeviceEvent("CPU")] # NOTE: CPU is the default device.

  def __init__(self, device:str, allocator:Allocator, compilers:Sequence[CompilerPairT]|None, runtime, graph=None, group_id=None):
    self.device, self.allocator, self.runtime, self.graph, self.group_id = device, allocator, runtime, graph, group_id
    self.compilers = cast(list[CompilerPairT], compilers or [(Renderer, Compiler)])

    envnames = [self._get_compiler_envvar(c) for r,c in self.compilers]
    enable_comps = set((en, comp_pair) for en, comp_pair in zip(envnames, self.compilers) if en is not None and getenv(en, -1) == 1)
    disable_comps = set((en, comp_pair) for en, comp_pair in zip(envnames, self.compilers) if en is not None and getenv(en, -1) == 0)

    if len(enable_comps) > 1: raise RuntimeError(f"{self.device}: multiple compilers set in env {enable_comps}")
    for _, comp_pair in disable_comps: self.compilers.remove(comp_pair)

    try: self.renderer, self.compiler = next(self._get_available_compilers([list(enable_comps)[0][1]] if len(enable_comps) == 1 else self.compilers))
    except StopIteration as exc: raise RuntimeError(f"no usable compilers for {self.device}") from exc

    if DEBUG >= 1: print(f"{self.device}: using {self.compiler.__class__.__name__}")

  def _get_compiler_envvar(self, c):
    compiler_name = f"{unwrap_class_type(c).__name__.upper().removesuffix('COMPILER').removeprefix(devname:=self.device.split(':')[0].upper())}"
    return f"{devname}_{compiler_name if len(compiler_name) > 0 else unwrap_class_type(c).__name__.upper()}"

  def _get_available_compilers(self, compilers) -> Iterator[tuple[Renderer, Compiler]]:
    for renderer, compiler in compilers:
      with contextlib.suppress(Exception): yield renderer(), compiler()

  def synchronize(self):
    """
    Synchronize all pending operations on the device.

    This method ensures that all previously queued operations on the device have been completed before proceeding.
    """
    # override this in your device implementation
  def _at_profile_finalize(self):
    """
    Called at the end of profiling to allow the device to finalize any profiling.
    """
    # override this in your device implementation
  def finalize(self):
    """
    Called at the end of process lifetime to allow the device to finalize.
    """
    # override this in your device implementation

# TODO: move this to each Device
def is_dtype_supported(dtype:DType, device:str|None=None) -> bool:
  if dtype == dtypes.index: return False
  if device is None: device = Device.DEFAULT
  if dtype == dtypes.bfloat16:
    if device == "METAL": return not CI
<<<<<<< HEAD
    if device in {"CUDA", "NV"}: return not CI and not getenv(f"{device}_PTX")
    if device in {"CPU"}: return not X86 and not CI and platform.machine() in {"arm", "arm64", "aarch64", "x86_64", "amd64"}
    return device in {"AMD", "PYTHON"}
  if dtype in dtypes.fp8s: return device == "PYTHON"
=======
    if device in {"CUDA", "NV"}: return not CI and not getenv(f"{device}_PTX") and not getenv("NV_NAK")
    if device in {"CPU"}: return not CI and platform.machine() in {"arm", "arm64", "aarch64", "x86_64", "amd64"} and not getenv("CPU_LVP")
    return device in {"AMD", "PYTHON", "NULL"}
  if dtype in dtypes.fp8s:
    if device in {"CUDA", "NV"}: return not CI and not getenv(f"{device}_PTX") and not getenv("NV_NAK")
    if device == "AMD": return not CI and not AMD_LLVM and getattr(Device["AMD"], "target") in {(9,4,2), (9,5,0)}
    return device in {"PYTHON", "NULL"}
>>>>>>> 6df34a58
  if device == "WEBGPU": return dtype in [dtypes.bool, dtypes.char, dtypes.uchar, dtypes.short,
                                          dtypes.ushort, dtypes.float, dtypes.int32, dtypes.uint32, dtypes.half]
  # for CI GPU and OSX, cl_khr_fp16 isn't supported
  # for CI LLVM, it segfaults because it can't link to the casting function
  # CI CUDA architecture is sm_35 but we need at least sm_70 to run fp16 ALUs
  # PYTHON supports half memoryview in 3.12+ https://github.com/python/cpython/issues/90751
  if dtype == dtypes.half:
    if device == "CL": return not CI and not OSX
    if device in ["CUDA", "NV"]: return not CI
    if device == "CPU" and CPU_LLVM: return OSX
    if device == "PYTHON": return sys.version_info >= (3, 12)
  if dtype == dtypes.float64: return device != "METAL" and not (OSX and device == "CL")
  return True

if PROFILE:
  @atexit.register
  def finalize_profile():
    devs = [Device[d] for d in Device._opened_devices]
    for dev in devs: dev.synchronize()
    for dev in devs: dev._at_profile_finalize()

    with open(fn:=temp("profile.pkl", append_user=True), "wb") as f: pickle.dump(cpu_events+Compiled.profile_events+Buffer.profile_events, f)

    from tinygrad.uop.ops import launch_viz
    launch_viz("PROFILE", fn)

def enumerate_devices_str() -> Generator[str, None, None]:
  from tinygrad import Tensor, Device

  for device in ALL_DEVICES:
    compilers_results, any_works = [], False
    try:
      default_compiler = (d:=Device[device]).compiler
      for i,(r,c) in enumerate(d.compilers):
        try:
          d.renderer, d.compiler = r(), c()
          with Context(CACHELEVEL=0): test = (Tensor([1,2,3], device=device) * 2).tolist()
          if test != [2,4,6]: raise ValueError(f"got {test} instead of [2, 4, 6]")
          default_text = '(default)' if type(default_compiler) is type(d.compiler) else f'({d._get_compiler_envvar(c)}=1 to make default)'
          compilers_results.append(f"{colored('+', 'green')} {unwrap_class_type(c).__name__} {default_text}")
          any_works = True
        except Exception as e: compilers_results.append(f"{colored('-', 'yellow')} {unwrap_class_type(c).__name__}: {e}")
      result = (colored('PASS', 'green') if any_works else f"{colored('FAIL', 'yellow')}") + ''.join([f'\n{" "*16} {x}' for x in compilers_results])
    except Exception as e:
      result = f"{colored('FAIL', 'red')} {e}"
    yield f"{'*' if device == Device.DEFAULT else ' '} {device:10s}: {result}"

if __name__ == "__main__":
  for s in enumerate_devices_str(): print(s)<|MERGE_RESOLUTION|>--- conflicted
+++ resolved
@@ -3,16 +3,9 @@
 from collections import defaultdict
 from typing import Any, Generic, TypeVar, Iterator, Sequence, cast, Generator
 import importlib, inspect, functools, pathlib, os, platform, contextlib, sys, re, atexit, pickle, decimal
-<<<<<<< HEAD
-from tinygrad.helpers import CI, OSX, LRU, getenv, diskcache_get, diskcache_put, DEBUG, GlobalCounters, flat_mv, PROFILE, temp, colored, CPU_LLVM, \
-                             X86, Context, DISABLE_COMPILER_CACHE, ALLOW_DEVICE_USAGE, MAX_BUFFER_SIZE, cpu_events, ProfileEvent, \
-                             ProfilePointEvent, dedup
-from tinygrad.helpers import unwrap_class_type
-=======
 from tinygrad.helpers import CI, OSX, LRU, getenv, diskcache_get, diskcache_put, DEBUG, GlobalCounters, flat_mv, PROFILE, temp, colored, CPU_LLVM
 from tinygrad.helpers import Context, DISABLE_COMPILER_CACHE, ALLOW_DEVICE_USAGE, MAX_BUFFER_SIZE, cpu_events, ProfileEvent, ProfilePointEvent, dedup
-from tinygrad.helpers import unwrap_class_type, suppress_finalizing, AMD_LLVM
->>>>>>> 6df34a58
+from tinygrad.helpers import unwrap_class_type, suppress_finalizing, AMD_LLVM, X86
 from tinygrad.dtype import DType, ImageDType, PtrDType, dtypes, _to_np_dtype
 from tinygrad.renderer import Renderer
 
@@ -335,20 +328,13 @@
   if device is None: device = Device.DEFAULT
   if dtype == dtypes.bfloat16:
     if device == "METAL": return not CI
-<<<<<<< HEAD
-    if device in {"CUDA", "NV"}: return not CI and not getenv(f"{device}_PTX")
-    if device in {"CPU"}: return not X86 and not CI and platform.machine() in {"arm", "arm64", "aarch64", "x86_64", "amd64"}
-    return device in {"AMD", "PYTHON"}
-  if dtype in dtypes.fp8s: return device == "PYTHON"
-=======
     if device in {"CUDA", "NV"}: return not CI and not getenv(f"{device}_PTX") and not getenv("NV_NAK")
-    if device in {"CPU"}: return not CI and platform.machine() in {"arm", "arm64", "aarch64", "x86_64", "amd64"} and not getenv("CPU_LVP")
+    if device in {"CPU"}: return not X86 and not CI and platform.machine() in {"arm", "arm64", "aarch64", "x86_64", "amd64"} and not getenv("CPU_LVP")
     return device in {"AMD", "PYTHON", "NULL"}
   if dtype in dtypes.fp8s:
     if device in {"CUDA", "NV"}: return not CI and not getenv(f"{device}_PTX") and not getenv("NV_NAK")
     if device == "AMD": return not CI and not AMD_LLVM and getattr(Device["AMD"], "target") in {(9,4,2), (9,5,0)}
     return device in {"PYTHON", "NULL"}
->>>>>>> 6df34a58
   if device == "WEBGPU": return dtype in [dtypes.bool, dtypes.char, dtypes.uchar, dtypes.short,
                                           dtypes.ushort, dtypes.float, dtypes.int32, dtypes.uint32, dtypes.half]
   # for CI GPU and OSX, cl_khr_fp16 isn't supported
