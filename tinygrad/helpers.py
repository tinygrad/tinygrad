--- conflicted
+++ resolved
@@ -218,17 +218,15 @@
     res.en = perf_counter_us()
     if PROFILE and display: cpu_events.append(res)
 
-<<<<<<< HEAD
 TINY:str = f"TINY:{os.getpid()}"
 
 def tracefp(name:str) -> pathlib.Path:
   os.makedirs(dest:=pathlib.Path(temp(f"tinygrad_trace/{name}", append_user=True)), exist_ok=True)
   if not os.path.exists(dest/"start"): (dest/"start").touch()
   return dest/f"{os.getpid()}.pkl"
-=======
+
 def profile_marker(name:str, color="gray") -> None:
   cpu_events.append(ProfilePointEvent("TINY", "marker", None, {"name":name, "color":color}))
->>>>>>> f750c159
 
 # *** universal database cache ***
 
