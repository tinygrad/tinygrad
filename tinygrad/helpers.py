--- conflicted
+++ resolved
@@ -75,15 +75,10 @@
   int32: Final[DType] = DType(1, 4, "int", np.int32)
   int64: Final[DType] = DType(2, 8, "int64", np.int64)
   uint8: Final[DType] = DType(0, 1, "uchar", np.uint8)
-<<<<<<< HEAD
-
-  def is_int(x: DType): return x in (dtypes.int8, dtypes.uint8, dtypes.int32, dtypes.int64) 
-=======
   @staticmethod
   def is_int(x: DType): return x in (dtypes.int8, dtypes.uint8, dtypes.int32, dtypes.int64)
   @staticmethod
   def is_unsigned(x: DType): return x in (dtypes.uint8)
->>>>>>> 1272d852
   @staticmethod
   def from_np(x) -> DType:
     dtypes_dict = {k: v for k, v in dtypes.__dict__.items() if not k.startswith('__') and not callable(k)}
