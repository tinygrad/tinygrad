from __future__ import annotations
import os, functools, platform, time, re, contextlib
from weakref import KeyedRef, ref
from _weakref import _remove_dead_weakref # type: ignore
import numpy as np
from typing import Dict, Tuple, Union, List, NamedTuple, Final, Iterator, ClassVar, Optional, Callable, Any, Iterable
from math import prod # noqa: F401 # pylint:disable=unused-import

ShapeType = Tuple[int, ...]
# NOTE: helpers is not allowed to import from anything else in tinygrad
OSX = platform.system() == "Darwin"
CI = os.getenv("CI", "") != ""

def dedup(x): return list(dict.fromkeys(x))   # retains list order
def argfix(*x): return tuple(x[0]) if x and x[0].__class__ in (tuple, list) else x
def argsort(x): return type(x)(sorted(range(len(x)), key=x.__getitem__)) # https://stackoverflow.com/questions/3382352/equivalent-of-numpy-argsort-in-basic-python
def all_same(items): return all(x == items[0] for x in items)
def colored(st, color, background=False): return f"\u001b[{10*background+60*(color.upper() == color)+30+['black', 'red', 'green', 'yellow', 'blue', 'magenta', 'cyan', 'white'].index(color.lower())}m{st}\u001b[0m" if color is not None else st  # replace the termcolor library with one line
def ansilen(s): return len(re.sub('\x1b\\[(K|.*?m)', '', s))
def partition(lst, fxn): return [x for x in lst if fxn(x)], [x for x in lst if not fxn(x)]
def make_pair(x:Union[int, Tuple[int, ...]], cnt=2) -> Tuple[int, ...]: return (x,)*cnt if isinstance(x, int) else x
def flatten(l:Iterator): return [item for sublist in l for item in sublist]
def mnum(i) -> str: return str(i) if i >= 0 else f"m{-i}"
def fromimport(mod, frm): return getattr(__import__(mod, fromlist=[frm]), frm)
def merge_dicts(ds:Iterable[Dict]) -> Dict:
  kvs = set([(k,v) for d in ds for k,v in d.items()])
  assert len(kvs) == len(set(kv[0] for kv in kvs)), f"cannot merge, {kvs} contains different values for the same key"
  return {k:v for k,v in kvs}

@functools.lru_cache(maxsize=None)
def getenv(key, default=0): return type(default)(os.getenv(key, default))

class Context(contextlib.ContextDecorator):
  stack: ClassVar[List[dict[str, int]]] = [{}]
  def __init__(self, **kwargs): self.kwargs = kwargs
  def __enter__(self):
    Context.stack[-1] = {k:o.value for k,o in ContextVar._cache.items()} # Store current state.
    for k,v in self.kwargs.items(): ContextVar._cache[k].value = v # Update to new temporary state.
    Context.stack.append(self.kwargs) # Store the temporary state so we know what to undo later.
  def __exit__(self, *args):
    for k in Context.stack.pop(): ContextVar._cache[k].value = Context.stack[-1].get(k, ContextVar._cache[k].value)

class ContextVar:
  _cache: ClassVar[Dict[str, ContextVar]] = {}
  __slots__ = "value"
  value: int
  def __new__(cls, key, default_value):
    if key in ContextVar._cache: return ContextVar._cache[key]
    instance = ContextVar._cache[key] = super().__new__(cls)
    instance.value = getenv(key, default_value)
    return instance
  def __bool__(self): return bool(self.value)
  def __ge__(self, x): return self.value >= x
  def __gt__(self, x): return self.value > x
  def __lt__(self, x): return self.value < x

DEBUG, IMAGE = ContextVar("DEBUG", 0), ContextVar("IMAGE", 0)
GRAPH, PRUNEGRAPH, GRAPHPATH = getenv("GRAPH", 0), getenv("PRUNEGRAPH", 0), getenv("GRAPHPATH", "/tmp/net")

class Timing(contextlib.ContextDecorator):
  def __init__(self, prefix="", on_exit=None, enabled=True): self.prefix, self.on_exit, self.enabled = prefix, on_exit, enabled
  def __enter__(self): self.st = time.perf_counter_ns()
  def __exit__(self, exc_type, exc_val, exc_tb):
    self.et = time.perf_counter_ns() - self.st
    if self.enabled: print(f"{self.prefix}{self.et*1e-6:.2f} ms"+(self.on_exit(self.et) if self.on_exit else ""))

# **** tinygrad now supports dtypes! *****

class DType(NamedTuple):
  priority: int  # this determines when things get upcasted
  itemsize: int
  name: str
  np: Optional[type]  # TODO: someday this will be removed with the "remove numpy" project
  sz: int = 1
  is_vector_type: Optional[bool] = False
  def __repr__(self): return f"dtypes.{self.name}"
  @property
  def key(self): return (self.name)

# dependent typing?
class ImageDType(DType):
  def __new__(cls, priority, itemsize, name, np, shape):
    return super().__new__(cls, priority, itemsize, name, np)
  def __init__(self, priority, itemsize, name, np, shape):
    self.shape: Tuple[int, ...] = shape  # arbitrary arg for the dtype, used in image for the shape
    super().__init__()
  def __repr__(self): return f"dtypes.{self.name}({self.shape})"

class dtypes:
  @staticmethod # static methds on top, or bool in the type info will refer to dtypes.bool
<<<<<<< HEAD
  def is_int(x: DType)-> bool: return dtypes.get_normal_type(x) in (dtypes.int8, dtypes.uint8, dtypes.int32, dtypes.int64)
  @staticmethod
  def is_float(x: DType) -> bool: return dtypes.get_normal_type(x) in (dtypes.float16, dtypes.float32)
  @staticmethod
  def is_unsigned(x: DType) -> bool: return dtypes.get_normal_type(x) in (dtypes.uint8, dtypes.uint32, dtypes.uint64)
=======
  def is_int(x: DType)-> bool: return x in (dtypes.int8, dtypes.int16, dtypes.int32, dtypes.int64, dtypes.uint8, dtypes.uint16, dtypes.uint32, dtypes.uint64)
  @staticmethod
  def is_float(x: DType) -> bool: return x in (dtypes.float16, dtypes.float32, dtypes.float64, dtypes._half4, dtypes._float2, dtypes._float4)
  @staticmethod
  def is_unsigned(x: DType) -> bool: return x in (dtypes.uint8, dtypes.uint16, dtypes.uint32, dtypes.uint64)
>>>>>>> bd111411
  @staticmethod
  def from_np(x) -> DType: return DTYPES_DICT[np.dtype(x).name]
  @staticmethod
  def fields() -> Dict[str, DType]: return DTYPES_DICT
  bool: Final[DType] = DType(0, 1, "bool", bool)
  float16: Final[DType] = DType(0, 2, "half", np.float16)
  half = float16
  float32: Final[DType] = DType(4, 4, "float", np.float32)
  float = float32
  int8: Final[DType] = DType(0, 1, "char", np.int8)
  char = int8
  int16: Final[DType] = DType(1, 2, "short", np.int16)
  short = int16
  int32: Final[DType] = DType(2, 4, "int", np.int32)
  int = int32
  int64: Final[DType] = DType(3, 8, "long", np.int64)
  long = int64
  uint8: Final[DType] = DType(0, 1, "unsigned char", np.uint8)
  uint16: Final[DType] = DType(1, 2, "unsigned short", np.uint16)
  uint32: Final[DType] = DType(2, 4, "unsigned int", np.uint32)
  uint64: Final[DType] = DType(3, 8, "unsigned long", np.uint64)

  # NOTE: bfloat16 isn't supported in numpy
  bfloat16: Final[DType] = DType(0, 2, "__bf16", None)
  @staticmethod
  def get_vector_type(x:DType, amt=4):
    return dtypes.__dict__.get(f"_{x.name}{amt}", x if x.is_vector_type else dtypes._float4)
  @staticmethod
  def get_normal_type(x: DType):
    return dtypes.__dict__.get(f"{''.join([c for c in x.name if c.isalpha()])}", x if not x.is_vector_type else dtypes._float4)

<<<<<<< HEAD
# create vector types
for attr in list(dtypes.__dict__.values()):
  for amt in [2,4,8]:
    if isinstance(attr, DType): setattr(dtypes, f"_{attr.name}{amt}",  DType(attr.priority, attr.itemsize*amt, f"{attr.name}{amt}", None, amt, True))
=======
  # NOTE: these are internal dtypes, should probably check for that
  _half4: Final[DType] = DType(0, 2*4, "half4", None, 4)
  _float2: Final[DType] = DType(4, 4*2, "float2", None, 2)
  _float4: Final[DType] = DType(4, 4*4, "float4", None, 4)
  _arg_int32: Final[DType] = DType(2, 4, "_arg_int32", None)
>>>>>>> bd111411

# HACK: staticmethods are not callable in 3.8 so we have to compare the class
DTYPES_DICT = {k: v for k, v in dtypes.__dict__.items() if not k.startswith('__') and not callable(v) and not v.__class__ == staticmethod}

class GlobalCounters:
  global_ops: ClassVar[int] = 0
  global_mem: ClassVar[int] = 0
  time_sum_s: ClassVar[float] = 0.0
  kernel_count: ClassVar[int] = 0
  mem_used: ClassVar[int] = 0   # NOTE: this is not reset
  mem_cached: ClassVar[int] = 0 # NOTE: this is not reset
  cache: ClassVar[Optional[List[Tuple[Callable, Any]]]] = None
  @staticmethod
  def reset(): GlobalCounters.global_ops, GlobalCounters.global_mem, GlobalCounters.time_sum_s, GlobalCounters.kernel_count, GlobalCounters.cache = 0,0,0.0,0,None

# Stripped down version of a WeakSet
class LightWeakSet:
  __slots__ = 'data', '_remove', '__weakref__'
  def __init__(self):
    self.data = set()
    def _remove(item, selfref=ref(self)):
      self = selfref()
      if self: self.data.discard(item)
    self._remove = _remove

  def __len__(self): return len(self.data)
  def add(self, item): self.data.add(ref(item, self._remove))
  def discard(self, item): self.data.discard(ref(item))

# Stripped down version of a WeakValueDictionary
class LightWeakValueDictionary:
  __slots__ = 'data', '_remove', '__weakref__'
  def __init__(self):
    def remove(wr, selfref=ref(self), _atomic_removal=_remove_dead_weakref):
      self = selfref()
      if self: _atomic_removal(self.data, wr.key)
    self._remove = remove
    self.data = {}

  def __getitem__(self, key):
    o = self.data[key]()
    if o is None: raise KeyError(key)
    else: return o

  def __len__(self): return len(self.data)
  def __delitem__(self, key): del self.data[key]
  def __setitem__(self, key, value): self.data[key] = KeyedRef(value, self._remove, key)
  def __contains__(self, key): return key in self.data<|MERGE_RESOLUTION|>--- conflicted
+++ resolved
@@ -88,19 +88,11 @@
 
 class dtypes:
   @staticmethod # static methds on top, or bool in the type info will refer to dtypes.bool
-<<<<<<< HEAD
-  def is_int(x: DType)-> bool: return dtypes.get_normal_type(x) in (dtypes.int8, dtypes.uint8, dtypes.int32, dtypes.int64)
+  def is_int(x: DType)-> bool: return dtypes.get_normal_type(x) in (dtypes.int8, dtypes.int16, dtypes.int32, dtypes.int64, dtypes.uint8, dtypes.uint16, dtypes.uint32, dtypes.uint64)
   @staticmethod
-  def is_float(x: DType) -> bool: return dtypes.get_normal_type(x) in (dtypes.float16, dtypes.float32)
+  def is_float(x: DType) -> bool: return dtypes.get_normal_type(x) in (dtypes.float16, dtypes.float32, dtypes.float64, dtypes._half4, dtypes._float2, dtypes._float4)
   @staticmethod
-  def is_unsigned(x: DType) -> bool: return dtypes.get_normal_type(x) in (dtypes.uint8, dtypes.uint32, dtypes.uint64)
-=======
-  def is_int(x: DType)-> bool: return x in (dtypes.int8, dtypes.int16, dtypes.int32, dtypes.int64, dtypes.uint8, dtypes.uint16, dtypes.uint32, dtypes.uint64)
-  @staticmethod
-  def is_float(x: DType) -> bool: return x in (dtypes.float16, dtypes.float32, dtypes.float64, dtypes._half4, dtypes._float2, dtypes._float4)
-  @staticmethod
-  def is_unsigned(x: DType) -> bool: return x in (dtypes.uint8, dtypes.uint16, dtypes.uint32, dtypes.uint64)
->>>>>>> bd111411
+  def is_unsigned(x: DType) -> bool: return dtypes.get_normal_type(x) in (dtypes.uint8, dtypes.uint16, dtypes.uint32, dtypes.uint64)
   @staticmethod
   def from_np(x) -> DType: return DTYPES_DICT[np.dtype(x).name]
   @staticmethod
@@ -110,6 +102,8 @@
   half = float16
   float32: Final[DType] = DType(4, 4, "float", np.float32)
   float = float32
+  float64: Final[DType] = DType(0, 8, "double", np.float64)
+  double = float64
   int8: Final[DType] = DType(0, 1, "char", np.int8)
   char = int8
   int16: Final[DType] = DType(1, 2, "short", np.int16)
@@ -122,9 +116,11 @@
   uint16: Final[DType] = DType(1, 2, "unsigned short", np.uint16)
   uint32: Final[DType] = DType(2, 4, "unsigned int", np.uint32)
   uint64: Final[DType] = DType(3, 8, "unsigned long", np.uint64)
-
   # NOTE: bfloat16 isn't supported in numpy
   bfloat16: Final[DType] = DType(0, 2, "__bf16", None)
+  # NOTE: these are internal dtypes, should probably check for that
+  _arg_int32: Final[DType] = DType(2, 4, "_arg_int32", None)
+
   @staticmethod
   def get_vector_type(x:DType, amt=4):
     return dtypes.__dict__.get(f"_{x.name}{amt}", x if x.is_vector_type else dtypes._float4)
@@ -132,18 +128,10 @@
   def get_normal_type(x: DType):
     return dtypes.__dict__.get(f"{''.join([c for c in x.name if c.isalpha()])}", x if not x.is_vector_type else dtypes._float4)
 
-<<<<<<< HEAD
 # create vector types
 for attr in list(dtypes.__dict__.values()):
   for amt in [2,4,8]:
     if isinstance(attr, DType): setattr(dtypes, f"_{attr.name}{amt}",  DType(attr.priority, attr.itemsize*amt, f"{attr.name}{amt}", None, amt, True))
-=======
-  # NOTE: these are internal dtypes, should probably check for that
-  _half4: Final[DType] = DType(0, 2*4, "half4", None, 4)
-  _float2: Final[DType] = DType(4, 4*2, "float2", None, 2)
-  _float4: Final[DType] = DType(4, 4*4, "float4", None, 4)
-  _arg_int32: Final[DType] = DType(2, 4, "_arg_int32", None)
->>>>>>> bd111411
 
 # HACK: staticmethods are not callable in 3.8 so we have to compare the class
 DTYPES_DICT = {k: v for k, v in dtypes.__dict__.items() if not k.startswith('__') and not callable(v) and not v.__class__ == staticmethod}
