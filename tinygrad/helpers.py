from __future__ import annotations
import os, functools, platform, time, re, contextlib, operator, hashlib, pickle, sqlite3, cProfile, pstats
import numpy as np
from typing import Dict, Tuple, Union, List, NamedTuple, Final, Iterator, ClassVar, Optional, Iterable, Any, TypeVar, TYPE_CHECKING, Callable
if TYPE_CHECKING:  # TODO: remove this and import TypeGuard from typing once minimum python supported version is 3.10
  from typing_extensions import TypeGuard

T = TypeVar("T")
U = TypeVar("U")
# NOTE: it returns int 1 if x is empty regardless of the type of x
def prod(x:Iterable[T]) -> Union[T,int]: return functools.reduce(operator.__mul__, x, 1)

# NOTE: helpers is not allowed to import from anything else in tinygrad
OSX = platform.system() == "Darwin"
CI = os.getenv("CI", "") != ""

def dedup(x): return list(dict.fromkeys(x))   # retains list order
def argfix(*x): return tuple(x[0]) if x and x[0].__class__ in (tuple, list) else x
def argsort(x): return type(x)(sorted(range(len(x)), key=x.__getitem__)) # https://stackoverflow.com/questions/3382352/equivalent-of-numpy-argsort-in-basic-python
def all_same(items): return all(x == items[0] for x in items)
def all_int(t: Tuple[Any, ...]) -> TypeGuard[Tuple[int, ...]]: return all(isinstance(s, int) for s in t)
def colored(st, color, background=False): return f"\u001b[{10*background+60*(color.upper() == color)+30+['black', 'red', 'green', 'yellow', 'blue', 'magenta', 'cyan', 'white'].index(color.lower())}m{st}\u001b[0m" if color is not None else st  # replace the termcolor library with one line
def ansistrip(s): return re.sub('\x1b\\[(K|.*?m)', '', s)
def ansilen(s): return len(ansistrip(s))
def make_pair(x:Union[int, Tuple[int, ...]], cnt=2) -> Tuple[int, ...]: return (x,)*cnt if isinstance(x, int) else x
def flatten(l:Union[List, Iterator]): return [item for sublist in l for item in sublist]
def fromimport(mod, frm): return getattr(__import__(mod, fromlist=[frm]), frm)
def strip_parens(fst): return fst[1:-1] if fst[0] == '(' and fst[-1] == ')' and fst[1:-1].find('(') <= fst[1:-1].find(')') else fst
<<<<<<< HEAD
def merge_dicts(ds:Iterable[Dict[T,U]]) -> Dict[T,U]:
=======
def round_up(num, amt): return num if num%amt == 0 else num+(amt-(num%amt))
def merge_dicts(ds:Iterable[Dict]) -> Dict:
>>>>>>> 0d0c74ba
  assert len(kvs:=set([(k,v) for d in ds for k,v in d.items()])) == len(set(kv[0] for kv in kvs)), f"cannot merge, {kvs} contains different values for the same key"
  return {k:v for d in ds for k,v in d.items()}
def partition(lst:List[T], fxn:Callable[[T],bool]):
  a:List[T] = []
  b:List[T] = []
  for s in lst: (a if fxn(s) else b).append(s)
  return a,b

@functools.lru_cache(maxsize=None)
def getenv(key, default=0): return type(default)(os.getenv(key, default))

class Context(contextlib.ContextDecorator):
  stack: ClassVar[List[dict[str, int]]] = [{}]
  def __init__(self, **kwargs): self.kwargs = kwargs
  def __enter__(self):
    Context.stack[-1] = {k:o.value for k,o in ContextVar._cache.items()} # Store current state.
    for k,v in self.kwargs.items(): ContextVar._cache[k].value = v # Update to new temporary state.
    Context.stack.append(self.kwargs) # Store the temporary state so we know what to undo later.
  def __exit__(self, *args):
    for k in Context.stack.pop(): ContextVar._cache[k].value = Context.stack[-1].get(k, ContextVar._cache[k].value)

class ContextVar:
  _cache: ClassVar[Dict[str, ContextVar]] = {}
  value: int
  def __new__(cls, key, default_value):
    if key in ContextVar._cache: return ContextVar._cache[key]
    instance = ContextVar._cache[key] = super().__new__(cls)
    instance.value = getenv(key, default_value)
    return instance
  def __bool__(self): return bool(self.value)
  def __ge__(self, x): return self.value >= x
  def __gt__(self, x): return self.value > x
  def __lt__(self, x): return self.value < x

DEBUG, IMAGE, BEAM, NOOPT = ContextVar("DEBUG", 0), ContextVar("IMAGE", 0), ContextVar("BEAM", 0), ContextVar("NOOPT", 0)
GRAPH, GRAPHPATH = getenv("GRAPH", 0), getenv("GRAPHPATH", "/tmp/net")

class Timing(contextlib.ContextDecorator):
  def __init__(self, prefix="", on_exit=None, enabled=True): self.prefix, self.on_exit, self.enabled = prefix, on_exit, enabled
  def __enter__(self): self.st = time.perf_counter_ns()
  def __exit__(self, *exc):
    self.et = time.perf_counter_ns() - self.st
    if self.enabled: print(f"{self.prefix}{self.et*1e-6:.2f} ms"+(self.on_exit(self.et) if self.on_exit else ""))

class Profiling(contextlib.ContextDecorator):
  def __init__(self, enabled=True, sort='cumtime', frac=0.2): self.enabled, self.sort, self.frac = enabled, sort, frac
  def __enter__(self):
    self.pr = cProfile.Profile(timer=lambda: int(time.time()*1e9), timeunit=1e-6)
    if self.enabled: self.pr.enable()
  def __exit__(self, *exc):
    if self.enabled:
      self.pr.disable()
      pstats.Stats(self.pr).strip_dirs().sort_stats(self.sort).print_stats(self.frac)

# **** tinygrad now supports dtypes! *****

class DType(NamedTuple):
  priority: int  # this determines when things get upcasted
  itemsize: int
  name: str
  np: Optional[type]  # TODO: someday this will be removed with the "remove numpy" project
  sz: int = 1
  def __repr__(self): return f"dtypes.{INVERSE_DTYPES_DICT[self]}"

# dependent typing?
class ImageDType(DType):
  def __new__(cls, priority, itemsize, name, np, shape):
    return super().__new__(cls, priority, itemsize, name, np)
  def __init__(self, priority, itemsize, name, np, shape):
    self.shape: Tuple[int, ...] = shape  # arbitrary arg for the dtype, used in image for the shape
    super().__init__()
  def __repr__(self): return f"dtypes.{self.name}({self.shape})"
  # TODO: fix this to not need these
  def __hash__(self): return hash((super().__hash__(), self.shape))
  def __eq__(self, x): return super().__eq__(x) and self.shape == x.shape
  def __ne__(self, x): return super().__ne__(x) or self.shape != x.shape

class PtrDType(DType):
  def __new__(cls, dt:DType): return super().__new__(cls, dt.priority, dt.itemsize, dt.name, dt.np, dt.sz)
  def __repr__(self): return f"ptr.{super().__repr__()}"

class dtypes:
  @staticmethod # static methds on top, or bool in the type info will refer to dtypes.bool
  def is_int(x: DType)-> bool: return x in (dtypes.int8, dtypes.int16, dtypes.int32, dtypes.int64, dtypes.uint8, dtypes.uint16, dtypes.uint32, dtypes.uint64)
  @staticmethod
  def is_float(x: DType) -> bool: return x in (dtypes.float16, dtypes.float32, dtypes.float64, dtypes._half4, dtypes._float2, dtypes._float4)
  @staticmethod
  def is_unsigned(x: DType) -> bool: return x in (dtypes.uint8, dtypes.uint16, dtypes.uint32, dtypes.uint64)
  @staticmethod
  def from_np(x) -> DType: return DTYPES_DICT[np.dtype(x).name]
  @staticmethod
  def fields() -> Dict[str, DType]: return DTYPES_DICT
  bool: Final[DType] = DType(0, 1, "bool", np.bool_)
  float16: Final[DType] = DType(9, 2, "half", np.float16)
  half = float16
  float32: Final[DType] = DType(10, 4, "float", np.float32)
  float = float32
  float64: Final[DType] = DType(11, 8, "double", np.float64)
  double = float64
  int8: Final[DType] = DType(1, 1, "char", np.int8)
  int16: Final[DType] = DType(3, 2, "short", np.int16)
  int32: Final[DType] = DType(5, 4, "int", np.int32)
  int64: Final[DType] = DType(7, 8, "long", np.int64)
  uint8: Final[DType] = DType(2, 1, "unsigned char", np.uint8)
  uint16: Final[DType] = DType(4, 2, "unsigned short", np.uint16)
  uint32: Final[DType] = DType(6, 4, "unsigned int", np.uint32)
  uint64: Final[DType] = DType(8, 8, "unsigned long", np.uint64)

  # NOTE: bfloat16 isn't supported in numpy
  bfloat16: Final[DType] = DType(9, 2, "__bf16", None)

  # NOTE: these are internal dtypes, should probably check for that
  _int2: Final[DType] = DType(2, 4*2, "int2", None, 2)
  _half4: Final[DType] = DType(0, 2*4, "half4", None, 4)
  _half16: Final[DType] = DType(0, 2*16, "half16", None, 16)
  _float2: Final[DType] = DType(4, 4*2, "float2", None, 2)
  _float4: Final[DType] = DType(4, 4*4, "float4", None, 4)
  _float8: Final[DType] = DType(4, 4*8, "float8", None, 8)
  _arg_int32: Final[DType] = DType(2, 4, "_arg_int32", None)

  # NOTE: these are image dtypes
  @staticmethod
  def imageh(shp): return ImageDType(100, 2, "imageh", np.float16, shp)
  @staticmethod
  def imagef(shp): return ImageDType(100, 4, "imagef", np.float32, shp)

# HACK: staticmethods are not callable in 3.8 so we have to compare the class
DTYPES_DICT = {k: v for k, v in dtypes.__dict__.items() if not k.startswith('__') and not callable(v) and not v.__class__ == staticmethod}
INVERSE_DTYPES_DICT = {v:k for k,v in DTYPES_DICT.items()}

class GlobalCounters:
  global_ops: ClassVar[int] = 0
  global_mem: ClassVar[int] = 0
  time_sum_s: ClassVar[float] = 0.0
  kernel_count: ClassVar[int] = 0
  mem_used: ClassVar[int] = 0   # NOTE: this is not reset
  mem_cached: ClassVar[int] = 0 # NOTE: this is not reset
  @staticmethod
  def reset(): GlobalCounters.global_ops, GlobalCounters.global_mem, GlobalCounters.time_sum_s, GlobalCounters.kernel_count = 0,0,0.0,0

# *** universal database cache ***

_cache_dir: str = getenv("XDG_CACHE_HOME", os.path.expanduser("~/Library/Caches" if OSX else "~/.cache"))
CACHEDB: str = getenv("CACHEDB", os.path.abspath(os.path.join(_cache_dir, "tinygrad", "cache.db")))
CACHELEVEL = getenv("CACHELEVEL", 2)

VERSION = 7
_db_connection = None
def db_connection():
  global _db_connection
  if _db_connection is None:
    os.makedirs(CACHEDB.rsplit(os.sep, 1)[0], exist_ok=True)
    _db_connection = sqlite3.connect(CACHEDB)
    if DEBUG >= 7: _db_connection.set_trace_callback(print)
    if diskcache_get("meta", "version") != VERSION:
      print("cache is out of date, clearing it")
      _db_connection.close()
      del _db_connection
      os.unlink(CACHEDB)
      _db_connection = sqlite3.connect(CACHEDB)
      if DEBUG >= 7: _db_connection.set_trace_callback(print)
      diskcache_put("meta", "version", VERSION)
  return _db_connection

def diskcache_get(table:str, key:Union[Dict, str, int]) -> Any:
  if CACHELEVEL == 0: return None
  if isinstance(key, (str,int)): key = {"key": key}
  conn = db_connection()
  cur = conn.cursor()
  try:
    res = cur.execute(f"SELECT val FROM {table} WHERE {' AND '.join([f'{x}=?' for x in key.keys()])}", tuple(key.values()))
  except sqlite3.OperationalError:
    return None  # table doesn't exist
  if (val:=res.fetchone()) is not None: return pickle.loads(val[0])
  return None

_db_tables = set()
def diskcache_put(table:str, key:Union[Dict, str, int], val:Any):
  if CACHELEVEL == 0: return val
  if isinstance(key, (str,int)): key = {"key": key}
  conn = db_connection()
  cur = conn.cursor()
  if table not in _db_tables:
    TYPES = {str: "text", bool: "integer", int: "integer", float: "numeric", bytes: "blob"}
    ltypes = ', '.join(f"{k} {TYPES[type(key[k])]}" for k in key.keys())
    cur.execute(f"CREATE TABLE IF NOT EXISTS {table} ({ltypes}, val blob, PRIMARY KEY ({', '.join(key.keys())}))")
    _db_tables.add(table)
  cur.execute(f"REPLACE INTO {table} ({', '.join(key.keys())}, val) VALUES ({', '.join(['?']*len(key.keys()))}, ?)", tuple(key.values()) + (pickle.dumps(val), ))
  conn.commit()
  cur.close()
  return val

def diskcache(func):
  def wrapper(*args, **kwargs) -> bytes:
    table, key = f"cache_{func.__name__}", hashlib.sha256(pickle.dumps((args, kwargs))).hexdigest()
    if (ret:=diskcache_get(table, key)): return ret
    return diskcache_put(table, key, func(*args, **kwargs))
  setattr(wrapper, "__wrapped__", func)
  return wrapper<|MERGE_RESOLUTION|>--- conflicted
+++ resolved
@@ -26,12 +26,8 @@
 def flatten(l:Union[List, Iterator]): return [item for sublist in l for item in sublist]
 def fromimport(mod, frm): return getattr(__import__(mod, fromlist=[frm]), frm)
 def strip_parens(fst): return fst[1:-1] if fst[0] == '(' and fst[-1] == ')' and fst[1:-1].find('(') <= fst[1:-1].find(')') else fst
-<<<<<<< HEAD
+def round_up(num, amt): return num if num%amt == 0 else num+(amt-(num%amt))
 def merge_dicts(ds:Iterable[Dict[T,U]]) -> Dict[T,U]:
-=======
-def round_up(num, amt): return num if num%amt == 0 else num+(amt-(num%amt))
-def merge_dicts(ds:Iterable[Dict]) -> Dict:
->>>>>>> 0d0c74ba
   assert len(kvs:=set([(k,v) for d in ds for k,v in d.items()])) == len(set(kv[0] for kv in kvs)), f"cannot merge, {kvs} contains different values for the same key"
   return {k:v for d in ds for k,v in d.items()}
 def partition(lst:List[T], fxn:Callable[[T],bool]):
