--- conflicted
+++ resolved
@@ -121,13 +121,6 @@
   # NOTE: bfloat16 isn't supported in numpy
   bfloat16: Final[DType] = DType(0, 2, "__bf16", None)
   # NOTE: these are internal dtypes, should probably check for that
-<<<<<<< HEAD
-=======
-  _int2: Final[DType] = DType(2, 4*2, "int2", None, 2)
-  _half4: Final[DType] = DType(0, 2*4, "half4", None, 4)
-  _float2: Final[DType] = DType(4, 4*2, "float2", None, 2)
-  _float4: Final[DType] = DType(4, 4*4, "float4", None, 4)
->>>>>>> fb1cc6bf
   _arg_int32: Final[DType] = DType(2, 4, "_arg_int32", None)
   def __setattr__(self, name: str, value: DType) -> None: ...
   def __getattr__(self, name: str) -> DType: ...
