--- conflicted
+++ resolved
@@ -45,13 +45,8 @@
   ret = -(num//-amt)
   return ret if not isinstance(ret, float) else int(ret)
 def round_up(num:int, amt:int) -> int: return (num+amt-1)//amt * amt
-<<<<<<< HEAD
-def data64(data:Any) -> Tuple[Any, Any]: return (data >> 32, data & 0xFFFFFFFF)
-def data64_le(data:Any) -> Tuple[Any, Any]: return (data & 0xFFFFFFFF, data >> 32)
-=======
 def data64(data:Any) -> Tuple[Any, Any]: return (data >> 32, data & 0xFFFFFFFF) # Any is sint
 def data64_le(data:Any) -> Tuple[Any, Any]: return (data & 0xFFFFFFFF, data >> 32) # Any is sint
->>>>>>> d3660ccc
 def merge_dicts(ds:Iterable[Dict[T,U]]) -> Dict[T,U]:
   kvs = set([(k,v) for d in ds for k,v in d.items()])
   assert len(kvs) == len(set(kv[0] for kv in kvs)), f"cannot merge, {kvs} contains different values for the same key"
