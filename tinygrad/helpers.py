from __future__ import annotations
import os, functools, platform, time, re, contextlib, operator, hashlib, pickle, sqlite3, tempfile, pathlib, string, ctypes, sys, gzip
import urllib.request, subprocess, shutil, math, contextvars, types, copyreg, inspect, importlib
from dataclasses import dataclass
from typing import Union, ClassVar, Optional, Iterable, Any, TypeVar, Callable, Sequence, TypeGuard

T = TypeVar("T")
U = TypeVar("U")
# NOTE: it returns int 1 if x is empty regardless of the type of x
def prod(x:Iterable[T]) -> Union[T,int]: return functools.reduce(operator.mul, x, 1)

# NOTE: helpers is not allowed to import from anything else in tinygrad
OSX = platform.system() == "Darwin"
CI = os.getenv("CI", "") != ""

# fix colors on Windows, https://stackoverflow.com/questions/12492810/python-how-can-i-make-the-ansi-escape-codes-to-work-also-in-windows
if sys.platform == "win32": os.system("")

def dedup(x:Iterable[T]): return list(dict.fromkeys(x))   # retains list order
def argfix(*x):
  if x and x[0].__class__ in (tuple, list):
    if len(x) != 1: raise ValueError(f"bad arg {x}")
    return tuple(x[0])
  return x
def argsort(x): return type(x)(sorted(range(len(x)), key=x.__getitem__)) # https://stackoverflow.com/questions/3382352/equivalent-of-numpy-argsort-in-basic-python
def all_same(items:Union[tuple[T, ...], list[T]]): return all(x == items[0] for x in items)
def all_int(t: Sequence[Any]) -> TypeGuard[tuple[int, ...]]: return all(isinstance(s, int) for s in t)
def colored(st, color:Optional[str], background=False): return f"\u001b[{10*background+60*(color.upper() == color)+30+['black', 'red', 'green', 'yellow', 'blue', 'magenta', 'cyan', 'white'].index(color.lower())}m{st}\u001b[0m" if color is not None else st  # replace the termcolor library with one line  # noqa: E501
def colorize_float(x: float): return colored(f"{x:7.2f}x", 'green' if x < 0.75 else 'red' if x > 1.15 else 'yellow')
def memsize_to_str(_bytes: int) -> str: return [f"{(_bytes / d):.2f} {pr}" for d,pr in [(1e9,"GB"),(1e6,"MB"),(1e3,"KB"),(1,"B")] if _bytes > d][0]
def ansistrip(s:str): return re.sub('\x1b\\[(K|.*?m)', '', s)
def ansilen(s:str): return len(ansistrip(s))
def make_tuple(x:Union[int, Sequence[int]], cnt:int) -> tuple[int, ...]: return (x,)*cnt if isinstance(x, int) else tuple(x)
def flatten(l:Iterable[Iterable[T]]): return [item for sublist in l for item in sublist]
def fully_flatten(l):
  if hasattr(l, "__len__") and hasattr(l, "__getitem__") and not isinstance(l, str):
    if hasattr(l, "shape") and l.shape == (): return [l[()]]
    flattened = []
    for li in l: flattened.extend(fully_flatten(li))
    return flattened
  return [l]
def fromimport(mod, frm): return getattr(__import__(mod, fromlist=[frm]), frm)
def strip_parens(fst:str): return fst[1:-1] if fst[0] == '(' and fst[-1] == ')' and fst[1:-1].find('(') <= fst[1:-1].find(')') else fst
def ceildiv(num, amt): return int(ret) if isinstance((ret:=-(num//-amt)), float) else ret
def round_up(num:int, amt:int) -> int: return (num+amt-1)//amt * amt
<<<<<<< HEAD
def lo32(x:Any) -> Any: return x & 0xFFFFFFFF # Any is sint
def hi32(x:Any) -> Any: return x >> 32 # Any is sint
def data64(data:Any) -> Tuple[Any, Any]: return (data >> 32, data & 0xFFFFFFFF) # Any is sint
def data64_le(data:Any) -> Tuple[Any, Any]: return (data & 0xFFFFFFFF, data >> 32) # Any is sint
def merge_dicts(ds:Iterable[Dict[T,U]]) -> Dict[T,U]:
=======
def data64(data:Any) -> tuple[Any, Any]: return (data >> 32, data & 0xFFFFFFFF) # Any is sint
def data64_le(data:Any) -> tuple[Any, Any]: return (data & 0xFFFFFFFF, data >> 32) # Any is sint
def merge_dicts(ds:Iterable[dict[T,U]]) -> dict[T,U]:
>>>>>>> b7397c13
  kvs = set([(k,v) for d in ds for k,v in d.items()])
  assert len(kvs) == len(set(kv[0] for kv in kvs)), f"cannot merge, {kvs} contains different values for the same key"
  return {k:v for d in ds for k,v in d.items()}
def partition(itr:Iterable[T], fxn:Callable[[T],bool]) -> tuple[list[T], list[T]]:
  ret:tuple[list[T], list[T]] = ([], [])
  for s in itr: (ret[0] if fxn(s) else ret[1]).append(s)
  return ret
def unwrap(x:Optional[T]) -> T:
  assert x is not None
  return x
def get_single_element(x:list[T]) -> T:
  assert len(x) == 1, f"list {x} must only have 1 element"
  return x[0]
def get_child(obj, key):
  for k in key.split('.'):
    if k.isnumeric(): obj = obj[int(k)]
    elif isinstance(obj, dict): obj = obj[k]
    else: obj = getattr(obj, k)
  return obj
def word_wrap(x, wrap=80): return x if len(x) <= wrap or '\n' in x[0:wrap] else (x[0:wrap] + "\n" + word_wrap(x[wrap:], wrap))

# for length N coefficients `p`, returns p[0] * x**(N-1) + p[1] * x**(N-2) + ... + p[-2] * x + p[-1]
def polyN(x:T, p:list[float]) -> T: return functools.reduce(lambda acc,c: acc*x+c, p, 0.0)  # type: ignore

@functools.lru_cache(maxsize=None)
def to_function_name(s:str): return ''.join([c if c in (string.ascii_letters+string.digits+'_') else f'{ord(c):02X}' for c in ansistrip(s)])
@functools.lru_cache(maxsize=None)
def getenv(key:str, default=0): return type(default)(os.getenv(key, default))
def temp(x:str) -> str: return (pathlib.Path(tempfile.gettempdir()) / x).as_posix()

class Context(contextlib.ContextDecorator):
  stack: ClassVar[list[dict[str, int]]] = [{}]
  def __init__(self, **kwargs): self.kwargs = kwargs
  def __enter__(self):
    Context.stack[-1] = {k:o.value for k,o in ContextVar._cache.items()} # Store current state.
    for k,v in self.kwargs.items(): ContextVar._cache[k].value = v # Update to new temporary state.
    Context.stack.append(self.kwargs) # Store the temporary state so we know what to undo later.
  def __exit__(self, *args):
    for k in Context.stack.pop(): ContextVar._cache[k].value = Context.stack[-1].get(k, ContextVar._cache[k].value)

class ContextVar:
  _cache: ClassVar[dict[str, ContextVar]] = {}
  value: int
  key: str
  def __init__(self, key, default_value):
    assert key not in ContextVar._cache, f"attempt to recreate ContextVar {key}"
    ContextVar._cache[key] = self
    self.value, self.key = getenv(key, default_value), key
  def __bool__(self): return bool(self.value)
  def __ge__(self, x): return self.value >= x
  def __gt__(self, x): return self.value > x
  def __lt__(self, x): return self.value < x

DEBUG, IMAGE, BEAM, NOOPT, JIT = ContextVar("DEBUG", 0), ContextVar("IMAGE", 0), ContextVar("BEAM", 0), ContextVar("NOOPT", 0), ContextVar("JIT", 1)
WINO, CAPTURING, TRACEMETA, PROFILE = ContextVar("WINO", 0), ContextVar("CAPTURING", 1), ContextVar("TRACEMETA", 1), ContextVar("PROFILE", 0)
USE_TC, TC_OPT, AMX, TRANSCENDENTAL = ContextVar("TC", 1), ContextVar("TC_OPT", 0), ContextVar("AMX", 0), ContextVar("TRANSCENDENTAL", 1)
FUSE_ARANGE, FUSE_CONV_BW = ContextVar("FUSE_ARANGE", 0), ContextVar("FUSE_CONV_BW", 0)
SPLIT_REDUCEOP, NO_MEMORY_PLANNER, RING = ContextVar("SPLIT_REDUCEOP", 1), ContextVar("NO_MEMORY_PLANNER", 0), ContextVar("RING", 1)
PICKLE_BUFFERS = ContextVar("PICKLE_BUFFERS", 1)

@dataclass(frozen=True)
class Metadata:
  name: str
  caller: str
  backward: bool = False
  def __hash__(self): return hash(self.name)
  def __repr__(self): return str(self) + (f" - {self.caller}" if self.caller else "")
  def __str__(self): return self.name + (" bw" if self.backward else "")
_METADATA: contextvars.ContextVar[Optional[Metadata]] = contextvars.ContextVar("_METADATA", default=None)

# **************** global state Counters ****************

class GlobalCounters:
  global_ops: ClassVar[int] = 0
  global_mem: ClassVar[int] = 0
  time_sum_s: ClassVar[float] = 0.0
  kernel_count: ClassVar[int] = 0
  mem_used: ClassVar[int] = 0   # NOTE: this is not reset
  @staticmethod
  def reset(): GlobalCounters.global_ops, GlobalCounters.global_mem, GlobalCounters.time_sum_s, GlobalCounters.kernel_count = 0,0,0.0,0

# **************** timer and profiler ****************

class Timing(contextlib.ContextDecorator):
  def __init__(self, prefix="", on_exit=None, enabled=True): self.prefix, self.on_exit, self.enabled = prefix, on_exit, enabled
  def __enter__(self): self.st = time.perf_counter_ns()
  def __exit__(self, *exc):
    self.et = time.perf_counter_ns() - self.st
    if self.enabled: print(f"{self.prefix}{self.et*1e-6:6.2f} ms"+(self.on_exit(self.et) if self.on_exit else ""))

def _format_fcn(fcn): return f"{fcn[0]}:{fcn[1]}:{fcn[2]}"
class Profiling(contextlib.ContextDecorator):
  def __init__(self, enabled=True, sort='cumtime', frac=0.2, fn=None, ts=1):
    self.enabled, self.sort, self.frac, self.fn, self.time_scale = enabled, sort, frac, fn, 1e3/ts
  def __enter__(self):
    import cProfile
    self.pr = cProfile.Profile()
    if self.enabled: self.pr.enable()
  def __exit__(self, *exc):
    if self.enabled:
      self.pr.disable()
      if self.fn: self.pr.dump_stats(self.fn)
      import pstats
      stats = pstats.Stats(self.pr).strip_dirs().sort_stats(self.sort)
      for fcn in stats.fcn_list[0:int(len(stats.fcn_list)*self.frac)]:    # type: ignore[attr-defined]
        (_primitive_calls, num_calls, tottime, cumtime, callers) = stats.stats[fcn]    # type: ignore[attr-defined]
        scallers = sorted(callers.items(), key=lambda x: -x[1][2])
        print(f"n:{num_calls:8d}  tm:{tottime*self.time_scale:7.2f}ms  tot:{cumtime*self.time_scale:7.2f}ms",
              colored(_format_fcn(fcn).ljust(50), "yellow"),
              colored(f"<- {(scallers[0][1][2]/tottime)*100:3.0f}% {_format_fcn(scallers[0][0])}", "BLACK") if scallers else '')

# *** universal database cache ***

cache_dir: str = os.path.join(getenv("XDG_CACHE_HOME", os.path.expanduser("~/Library/Caches" if OSX else "~/.cache")), "tinygrad")
CACHEDB: str = getenv("CACHEDB", os.path.abspath(os.path.join(cache_dir, "cache.db")))
CACHELEVEL = getenv("CACHELEVEL", 2)

VERSION = 17
_db_connection = None
def db_connection():
  global _db_connection
  if _db_connection is None:
    os.makedirs(CACHEDB.rsplit(os.sep, 1)[0], exist_ok=True)
    _db_connection = sqlite3.connect(CACHEDB, timeout=60, isolation_level="IMMEDIATE")
    # another connection has set it already or is in the process of setting it
    # that connection will lock the database
    with contextlib.suppress(sqlite3.OperationalError): _db_connection.execute("PRAGMA journal_mode=WAL").fetchone()
    if DEBUG >= 7: _db_connection.set_trace_callback(print)
  return _db_connection

def diskcache_clear():
  cur = db_connection().cursor()
  drop_tables = cur.execute("SELECT 'DROP TABLE IF EXISTS ' || quote(name) || ';' FROM sqlite_master WHERE type = 'table';").fetchall()
  cur.executescript("\n".join([s[0] for s in drop_tables] + ["VACUUM;"]))

def diskcache_get(table:str, key:Union[dict, str, int]) -> Any:
  if CACHELEVEL == 0: return None
  if isinstance(key, (str,int)): key = {"key": key}
  conn = db_connection()
  cur = conn.cursor()
  try:
    res = cur.execute(f"SELECT val FROM '{table}_{VERSION}' WHERE {' AND '.join([f'{x}=?' for x in key.keys()])}", tuple(key.values()))
  except sqlite3.OperationalError:
    return None  # table doesn't exist
  if (val:=res.fetchone()) is not None: return pickle.loads(val[0])
  return None

_db_tables = set()
def diskcache_put(table:str, key:Union[dict, str, int], val:Any, prepickled=False):
  if CACHELEVEL == 0: return val
  if isinstance(key, (str,int)): key = {"key": key}
  conn = db_connection()
  cur = conn.cursor()
  if table not in _db_tables:
    TYPES = {str: "text", bool: "integer", int: "integer", float: "numeric", bytes: "blob"}
    ltypes = ', '.join(f"{k} {TYPES[type(key[k])]}" for k in key.keys())
    cur.execute(f"CREATE TABLE IF NOT EXISTS '{table}_{VERSION}' ({ltypes}, val blob, PRIMARY KEY ({', '.join(key.keys())}))")
    _db_tables.add(table)
  cur.execute(f"REPLACE INTO '{table}_{VERSION}' ({', '.join(key.keys())}, val) VALUES ({', '.join(['?']*len(key.keys()))}, ?)", tuple(key.values()) + (val if prepickled else pickle.dumps(val), ))  # noqa: E501
  conn.commit()
  cur.close()
  return val

def diskcache(func):
  def wrapper(*args, **kwargs) -> bytes:
    table, key = f"cache_{func.__name__}", hashlib.sha256(pickle.dumps((args, kwargs))).hexdigest()
    if (ret:=diskcache_get(table, key)): return ret
    return diskcache_put(table, key, func(*args, **kwargs))
  return wrapper

# *** http support ***

def _ensure_downloads_dir() -> pathlib.Path:
  # if we are on a tinybox, use the raid array
  if pathlib.Path("/etc/tinybox-release").is_file():
    # try creating dir with sudo
    if not (downloads_dir := pathlib.Path("/raid/downloads")).exists():
      subprocess.run(["sudo", "mkdir", "-p", downloads_dir], check=True)
      subprocess.run(["sudo", "chown", "tiny:root", downloads_dir], check=True)
      subprocess.run(["sudo", "chmod", "775", downloads_dir], check=True)
    return downloads_dir
  return pathlib.Path(cache_dir) / "downloads"

def fetch(url:str, name:Optional[Union[pathlib.Path, str]]=None, subdir:Optional[str]=None, gunzip:bool=False,
          allow_caching=not getenv("DISABLE_HTTP_CACHE")) -> pathlib.Path:
  if url.startswith(("/", ".")): return pathlib.Path(url)
  if name is not None and (isinstance(name, pathlib.Path) or '/' in name): fp = pathlib.Path(name)
  else: fp = _ensure_downloads_dir() / (subdir or "") / ((name or hashlib.md5(url.encode('utf-8')).hexdigest()) + (".gunzip" if gunzip else ""))
  if not fp.is_file() or not allow_caching:
    (_dir := fp.parent).mkdir(parents=True, exist_ok=True)
    with urllib.request.urlopen(url, timeout=10) as r:
      assert r.status == 200, r.status
      length = int(r.headers.get('content-length', 0)) if not gunzip else None
      readfile = gzip.GzipFile(fileobj=r) if gunzip else r
      progress_bar = tqdm(total=length, unit='B', unit_scale=True, desc=f"{url}", disable=CI)
      with tempfile.NamedTemporaryFile(dir=_dir, delete=False) as f:
        while chunk := readfile.read(16384): progress_bar.update(f.write(chunk))
        f.close()
        pathlib.Path(f.name).rename(fp)
      progress_bar.update(close=True)
      if length and (file_size:=os.stat(fp).st_size) < length: raise RuntimeError(f"fetch size incomplete, {file_size} < {length}")
  return fp

# *** Exec helpers

def cpu_time_execution(cb, enable):
  if enable: st = time.perf_counter()
  cb()
  if enable: return time.perf_counter()-st

def cpu_objdump(lib, objdump_tool='objdump'):
  with tempfile.NamedTemporaryFile(delete=True) as f:
    pathlib.Path(f.name).write_bytes(lib)
    print(subprocess.check_output([objdump_tool, '-d', f.name]).decode('utf-8'))

# *** ctypes helpers

# TODO: make this work with read only memoryviews (if possible)
def from_mv(mv:memoryview, to_type=ctypes.c_char):
  return ctypes.cast(ctypes.addressof(to_type.from_buffer(mv)), ctypes.POINTER(to_type * len(mv))).contents
def to_mv(ptr:int, sz:int) -> memoryview: return memoryview(ctypes.cast(ptr, ctypes.POINTER(ctypes.c_uint8 * sz)).contents).cast("B")
def mv_address(mv:memoryview): return ctypes.addressof(ctypes.c_char.from_buffer(mv))
def to_char_p_p(options: list[bytes], to_type=ctypes.c_char):
  return (ctypes.POINTER(to_type) * len(options))(*[ctypes.cast(ctypes.create_string_buffer(o), ctypes.POINTER(to_type)) for o in options])
@functools.lru_cache(maxsize=None)
def init_c_struct_t(fields: tuple[tuple[str, ctypes._SimpleCData], ...]):
  class CStruct(ctypes.Structure):
    _pack_, _fields_ = 1, fields
  return CStruct
def init_c_var(ctypes_var, creat_cb): return (creat_cb(ctypes_var), ctypes_var)[1]
def flat_mv(mv:memoryview): return mv if len(mv) == 0 else mv.cast("B", shape=(mv.nbytes,))

# *** tqdm

class tqdm:
  def __init__(self, iterable=None, desc:str='', disable:bool=False, unit:str='it', unit_scale=False, total:Optional[int]=None, rate:int=100):
    self.iterable, self.disable, self.unit, self.unit_scale, self.rate = iterable, disable, unit, unit_scale, rate
    self.st, self.i, self.n, self.skip, self.t = time.perf_counter(), -1, 0, 1, getattr(iterable, "__len__", lambda:0)() if total is None else total
    self.set_description(desc)
    self.update(0)
  def __iter__(self):
    for item in self.iterable:
      yield item
      self.update(1)
    self.update(close=True)
  def __enter__(self): return self
  def __exit__(self, *_): self.update(close=True)
  def set_description(self, desc:str): self.desc = f"{desc}: " if desc else ""
  def update(self, n:int=0, close:bool=False):
    self.n, self.i = self.n+n, self.i+1
    if self.disable or (not close and self.i % self.skip != 0): return
    prog, elapsed, ncols = self.n/self.t if self.t else 0, time.perf_counter()-self.st, shutil.get_terminal_size().columns
    if self.i/elapsed > self.rate and self.i: self.skip = max(int(self.i/elapsed)//self.rate,1)
    def HMS(t): return ':'.join(f'{x:02d}' if i else str(x) for i,x in enumerate([int(t)//3600,int(t)%3600//60,int(t)%60]) if i or x)
    def SI(x): return (f"{x/1000**int(g:=math.log(x,1000)):.{int(3-3*math.fmod(g,1))}f}"[:4].rstrip('.')+' kMGTPEZY'[int(g)].strip()) if x else '0.00'
    prog_text = f'{SI(self.n)}{f"/{SI(self.t)}" if self.t else self.unit}' if self.unit_scale else f'{self.n}{f"/{self.t}" if self.t else self.unit}'
    est_text = f'<{HMS(elapsed/prog-elapsed) if self.n else "?"}' if self.t else ''
    it_text = (SI(self.n/elapsed) if self.unit_scale else f"{self.n/elapsed:5.2f}") if self.n else "?"
    suf = f'{prog_text} [{HMS(elapsed)}{est_text}, {it_text}{self.unit}/s]'
    sz = max(ncols-len(self.desc)-3-2-2-len(suf), 1)
    bar = '\r' + self.desc + (f'{100*prog:3.0f}%|{("█"*int(num:=sz*prog)+" ▏▎▍▌▋▊▉"[int(8*num)%8].strip()).ljust(sz," ")}| ' if self.t else '') + suf
    print(bar[:ncols+1], flush=True, end='\n'*close, file=sys.stderr)
  @classmethod
  def write(cls, s:str): print(f"\r\033[K{s}", flush=True, file=sys.stderr)

class trange(tqdm):
  def __init__(self, n:int, **kwargs): super().__init__(iterable=range(n), total=n, **kwargs)

# *** universal support for code object pickling

def _reconstruct_code(*args): return types.CodeType(*args)
def _serialize_code(code:types.CodeType):
  args = inspect.signature(types.CodeType).parameters  # NOTE: this works in Python 3.10 and up
  return _reconstruct_code, tuple(code.__getattribute__('co_'+x.replace('codestring', 'code').replace('constants', 'consts')) for x in args)
copyreg.pickle(types.CodeType, _serialize_code)

def _serialize_module(module:types.ModuleType): return importlib.import_module, (module.__name__,)
copyreg.pickle(types.ModuleType, _serialize_module)<|MERGE_RESOLUTION|>--- conflicted
+++ resolved
@@ -43,17 +43,11 @@
 def strip_parens(fst:str): return fst[1:-1] if fst[0] == '(' and fst[-1] == ')' and fst[1:-1].find('(') <= fst[1:-1].find(')') else fst
 def ceildiv(num, amt): return int(ret) if isinstance((ret:=-(num//-amt)), float) else ret
 def round_up(num:int, amt:int) -> int: return (num+amt-1)//amt * amt
-<<<<<<< HEAD
 def lo32(x:Any) -> Any: return x & 0xFFFFFFFF # Any is sint
 def hi32(x:Any) -> Any: return x >> 32 # Any is sint
-def data64(data:Any) -> Tuple[Any, Any]: return (data >> 32, data & 0xFFFFFFFF) # Any is sint
-def data64_le(data:Any) -> Tuple[Any, Any]: return (data & 0xFFFFFFFF, data >> 32) # Any is sint
-def merge_dicts(ds:Iterable[Dict[T,U]]) -> Dict[T,U]:
-=======
 def data64(data:Any) -> tuple[Any, Any]: return (data >> 32, data & 0xFFFFFFFF) # Any is sint
 def data64_le(data:Any) -> tuple[Any, Any]: return (data & 0xFFFFFFFF, data >> 32) # Any is sint
 def merge_dicts(ds:Iterable[dict[T,U]]) -> dict[T,U]:
->>>>>>> b7397c13
   kvs = set([(k,v) for d in ds for k,v in d.items()])
   assert len(kvs) == len(set(kv[0] for kv in kvs)), f"cannot merge, {kvs} contains different values for the same key"
   return {k:v for d in ds for k,v in d.items()}
