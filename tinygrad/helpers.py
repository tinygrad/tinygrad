--- conflicted
+++ resolved
@@ -192,16 +192,7 @@
               colored(_format_fcn(fcn).ljust(50), "yellow"),
               colored(f"<- {(scallers[0][1][2]/tottime)*100:3.0f}% {_format_fcn(scallers[0][0])}", "BLACK") if scallers else '')
 
-<<<<<<< HEAD
-TINY:str = f"TINY:{os.getpid()}"
-
-def tracefp(name:str) -> pathlib.Path:
-  os.makedirs(dest:=pathlib.Path(temp(f"tinygrad_trace/{name}", append_user=True)), exist_ok=True)
-  if not os.path.exists(dest/"start"): (dest/"start").touch()
-  return dest/f"{os.getpid()}.pkl"
-=======
 def perf_counter_us() -> decimal.Decimal: return decimal.Decimal(time.perf_counter_ns())/1000
->>>>>>> 965ea59b
 
 @dataclass(frozen=True)
 class TracingKey:
@@ -226,6 +217,13 @@
   finally:
     res.en = perf_counter_us()
     if PROFILE and display: cpu_events.append(res)
+
+TINY:str = f"TINY:{os.getpid()}"
+
+def tracefp(name:str) -> pathlib.Path:
+  os.makedirs(dest:=pathlib.Path(temp(f"tinygrad_trace/{name}", append_user=True)), exist_ok=True)
+  if not os.path.exists(dest/"start"): (dest/"start").touch()
+  return dest/f"{os.getpid()}.pkl"
 
 # *** universal database cache ***
 
