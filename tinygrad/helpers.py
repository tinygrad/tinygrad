from __future__ import annotations
<<<<<<< HEAD
import os, functools
from weakref import KeyedRef, ref
=======
from dataclasses import dataclass, asdict
import os, math, functools, time
>>>>>>> ed1963b8
import numpy as np
from typing import Dict, Tuple, Union, List, NamedTuple, Final, Iterator, ClassVar, Optional, Callable, Any
from _weakref import _remove_dead_weakref
ShapeType = Tuple[int, ...]
# NOTE: helpers is not allowed to import from anything else in tinygrad

def dedup(x): return list(dict.fromkeys(x))   # retains list order
def argfix(*x): 
  if x[0].__class__ in {tuple, list}:
    try: return tuple(x[0])
    except IndexError: return tuple()
  return tuple(x)
def argsort(x): return type(x)(sorted(range(len(x)), key=x.__getitem__)) # https://stackoverflow.com/questions/3382352/equivalent-of-numpy-argsort-in-basic-python
def all_same(items): return all([x == items[0] for x in items]) if len(items) > 0 else True
def colored(st, color, background=False, bright=False): return f"\u001b[{10*background+60*bright+30+['black', 'red', 'green', 'yellow', 'blue', 'magenta', 'cyan', 'white'].index(color)}m{st}\u001b[0m" if color is not None else st  # replace the termcolor library with one line
def partition(lst, fxn): return [x for x in lst if fxn(x)], [x for x in lst if not fxn(x)]
def make_pair(x:Union[int, Tuple[int, ...]], cnt=2) -> Tuple[int, ...]: return (x,)*cnt if isinstance(x, int) else x
def flatten(l:Iterator): return [item for sublist in l for item in sublist]
def mnum(i) -> str: return str(i) if i >= 0 else f"m{-i}"

@functools.lru_cache(maxsize=None)
def getenv(key, default=0): return type(default)(os.getenv(key, default))

class Context:
  def __init__(self, **kwargs): self.pvars = kwargs
  def __enter__(self): ContextVar.ctx_stack.append({ **self.pvars, **{ key: ContextVar.ctx_stack[-1][key] for key in ContextVar.ctx_stack[-1].keys() if key not in self.pvars } })
  def __exit__(self, *args): ContextVar.ctx_stack.pop()

class ContextVar:
  ctx_stack: ClassVar[List[dict[str, Any]]] = [{}]
  def __init__(self, key, default_value):
    self.key, self.initial_value = key, getenv(key, default_value)
    if key not in ContextVar.ctx_stack[-1]: ContextVar.ctx_stack[-1][key] = self.initial_value
  def __call__(self, x): ContextVar.ctx_stack[-1][self.key] = x
  def __bool__(self): return self.value != 0
  def __ge__(self, x): return self.value >= x
  def __gt__(self, x): return self.value > x
  @property
  def value(self): return ContextVar.ctx_stack[-1][self.key] if self.key in ContextVar.ctx_stack[-1] else self.initial_value

DEBUG, IMAGE = ContextVar("DEBUG", 0), ContextVar("IMAGE", 0)

class Timing(object):
  def __init__(self, prefix="", on_exit=None, enabled=True): self.prefix, self.on_exit, self.enabled = prefix, on_exit, enabled
  def __enter__(self): self.st = time.perf_counter_ns()
  def __exit__(self, exc_type, exc_val, exc_tb):
    self.et = time.perf_counter_ns() - self.st
    if self.enabled: print(f"{self.prefix}{self.et*1e-6:.2f} ms"+(self.on_exit(self.et) if self.on_exit else ""))

# **** tinygrad now supports dtypes! *****

class DType(NamedTuple):
  priority: int  # this determines when things get upcasted
  itemsize: int
  name: str
  np: type  # TODO: someday this will be removed with the "remove numpy" project
  def __repr__(self): return f"dtypes.{self.name}"

# dependent typing?
class ImageDType(DType):
  def __new__(cls, priority, itemsize, name, np, shape):
    return super().__new__(cls, priority, itemsize, name, np)
  def __init__(self, priority, itemsize, name, np, shape):
    self.shape: Tuple[int, ...] = shape  # arbitrary arg for the dtype, used in image for the shape
    super().__init__()
  def __repr__(self): return f"dtypes.{self.name}({self.shape})"

class dtypes:
  @staticmethod # static methds on top, or bool in the type info will refer to dtypes.bool
  def is_int(x: DType)-> bool: return x in (dtypes.int8, dtypes.uint8, dtypes.int32, dtypes.int64)
  @staticmethod
  def is_float(x: DType) -> bool: return x in (dtypes.float16, dtypes.float32)
  @staticmethod
  def is_unsigned(x: DType) -> bool: return x in (dtypes.uint8)
  @staticmethod
  def from_np(x) -> DType: return DTYPES_DICT[np.dtype(x).name]
  @staticmethod
  def fields() -> Dict[str, DType]: return DTYPES_DICT
  bool: Final[DType] = DType(0, 1, "bool", bool)
  float16: Final[DType] = DType(0, 2, "half", np.float16)
  float32: Final[DType] = DType(1, 4, "float", np.float32)
  int8: Final[DType] = DType(0, 1, "char", np.int8)
  int32: Final[DType] = DType(1, 4, "int", np.int32)
  int64: Final[DType] = DType(2, 8, "int64", np.int64)
  uint8: Final[DType] = DType(0, 1, "uchar", np.uint8)

# HACK: staticmethods are not callable in 3.8 so we have to compare the class
DTYPES_DICT = {k: v for k, v in dtypes.__dict__.items() if not k.startswith('__') and not callable(v) and not v.__class__ == staticmethod}

class GlobalCounters:
  global_ops: ClassVar[int] = 0
  global_mem: ClassVar[int] = 0
  time_sum_s: ClassVar[float] = 0.0
  kernel_count: ClassVar[int] = 0
  mem_used: ClassVar[int] = 0   # NOTE: this is not reset
  cache: ClassVar[Optional[List[Tuple[Callable, Any]]]] = None
  @staticmethod
  def reset(): GlobalCounters.global_ops, GlobalCounters.global_mem, GlobalCounters.time_sum_s, GlobalCounters.kernel_count, GlobalCounters.cache = 0,0,0.0,0,None

# Stripped down version of a WeakSet
class LightWeakSet:
  __slots__ = 'data', '_remove', '__weakref__'
  def __init__(self):
    self.data = set()
    def _remove(item, selfref=ref(self)):
      self = selfref()
      self.data.discard(item)
    self._remove = _remove

  def __len__(self): return len(self.data)
  def add(self, item): self.data.add(ref(item, self._remove))
  def discard(self, item): self.data.discard(ref(item))

# Stripped down version of a WeakValueDictionary
class LightWeakValueDictionary:
  __slots__ = 'data', '_remove', '__weakref__'
  def __init__(self):
    def remove(wr, selfref=ref(self), _atomic_removal=_remove_dead_weakref):
      self = selfref()
      _atomic_removal(self.data, wr.key)
    self._remove = remove
    self.data = {}

  def __getitem__(self, key):
    o = self.data[key]()
    if o is None: raise KeyError(key)
    else: return o

  def __setitem__(self, key, value): self.data[key] = KeyedRef(value, self._remove, key)<|MERGE_RESOLUTION|>--- conflicted
+++ resolved
@@ -1,11 +1,7 @@
 from __future__ import annotations
-<<<<<<< HEAD
 import os, functools
+import time
 from weakref import KeyedRef, ref
-=======
-from dataclasses import dataclass, asdict
-import os, math, functools, time
->>>>>>> ed1963b8
 import numpy as np
 from typing import Dict, Tuple, Union, List, NamedTuple, Final, Iterator, ClassVar, Optional, Callable, Any
 from _weakref import _remove_dead_weakref
