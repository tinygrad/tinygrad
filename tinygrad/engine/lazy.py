--- conflicted
+++ resolved
@@ -21,10 +21,6 @@
   if enable_cache: lazycache[cache_key] = ret
   return ret
 
-<<<<<<< HEAD
-view_supported_devices = {"LLVM", "X86", "CLANG", "CUDA", "NV", "AMD", "METAL", "QCOM", "DSP", "DISK"}
-=======
->>>>>>> f83d715f
 class LazyBuffer(MathTrait):
   def __init__(self, device:str, st:ShapeTracker, dtype:DType,
                op:Optional[Ops]=None, arg:Any=None, srcs:Tuple[LazyBuffer, ...]=(),
