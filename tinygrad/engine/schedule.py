--- conflicted
+++ resolved
@@ -241,7 +241,6 @@
   realizes: dict[UOp, None]
   ops_metadata: dict[UOp, Metadata]
 
-<<<<<<< HEAD
 def create_kernel(ctx:KernelContext, x:UOp):
   if x not in ctx.realizes: return None
   assert isinstance(x.device, str), f"buf device in kernel must be string {x.device}"
@@ -251,20 +250,13 @@
   # TODO: this should be ASSIGN(BUFFER, KERNEL) followed by the output ShapeTracker
   return b.view(output_st).assign(UOp(Ops.KERNEL, src=(b,)+x.src, arg=Kernel(x, (m,) if (m:=ctx.ops_metadata.get(x)) else ())))
 
-DONT_PLACE_IN_KERNEL = {Ops.KERNEL, Ops.BUFFER_VIEW, Ops.BUFFER}
-=======
-DONT_PLACE_IN_KERNEL = {Ops.KERNEL, Ops.ASSIGN, Ops.BUFFER}
->>>>>>> aaf0a806
+DONT_PLACE_IN_KERNEL = {Ops.KERNEL, Ops.ASSIGN, Ops.BUFFER_VIEW, Ops.BUFFER}
 def append_to_kernel(ctx:KernelContext, x:UOp):
   new_srcs: list[UOp] = []
   metadata = dict.fromkeys(x.arg.metadata)
   if (m:=ctx.ops_metadata.get(x.arg.ast)) is not None: metadata[m] = None
   for s in x.src:
-<<<<<<< HEAD
-    if s.op in DONT_PLACE_IN_KERNEL or (s.op is Ops.ASSIGN and s.src[1].op is Ops.KERNEL) or s in ctx.realizes: new_srcs.append(s)
-=======
     if s.op in DONT_PLACE_IN_KERNEL or s in ctx.realizes: new_srcs.append(s)
->>>>>>> aaf0a806
     else:
       new_srcs.extend(s.src)
       if (m:=ctx.ops_metadata.get(s)) is not None: metadata[m] = None
@@ -272,16 +264,12 @@
   return x.replace(arg=Kernel(x.arg.ast, new_metadata)) if (new_metadata:=tuple(metadata)) != x.arg.metadata else None
 
 create_kernels = merge_views+PatternMatcher([
-<<<<<<< HEAD
-  (UPat(GroupOp.All-DONT_PLACE_IN_KERNEL, name="x"), create_kernel),
-=======
   # always give assign a kernel
   (UPat.assign(UPat.var("b"), UPat(GroupOp.All-{Ops.KERNEL}), name="x"), lambda x,b: b.assign(UOp(Ops.KERNEL, src=(b,)+x.src, arg=Kernel(x)))),
   # otherwise check if need to assign this UOp to a new buffer
   (UPat(GroupOp.All-DONT_PLACE_IN_KERNEL, name="x"), lambda ctx,x: UOp(Ops.ASSIGN, x.dtype, (b:=UOp.new_buffer(x.device, x.size, x.dtype).view(x.st),\
     UOp(Ops.KERNEL, src=(b,)+x.src, arg=Kernel(x)))) if x in ctx.realizes else None),
   # walk back the local graph until we reach a buffer/assign parent
->>>>>>> aaf0a806
   (UPat(Ops.KERNEL, name="x"), append_to_kernel),
   # remove CONST/BIND from SINK
   (UPat(Ops.SINK, name="x"), lambda x: x.replace(src=new_src)
@@ -446,29 +434,14 @@
   # map tensors to buffer/const, optionally apply a VIEW on top
   becomes_map: dict[UOp, UOp] = {}
   for k,v in tensor_map.items():
-<<<<<<< HEAD
-    # NOTE: tensors can also map to a VIEW, we just apply this VIEW on top of the BUFFER
-    if (a:=kernel_map.get(v.base)) is not None:
-      if a.op is Ops.ASSIGN: becomes_map[k] = a.src[0] if v is v.base else a.src[0].view(unwrap(v.st))
-      # if the subbuffer base was a new buffer created in this schedule we replace the KERNEL with the BUFFER
-      # TODO: there's probably a better way to write this
-      elif a.op is Ops.BUFFER_VIEW and a.src[0].op is Ops.ASSIGN:
-        becomes_map[k] = a.replace(src=(a.src[0].buf_uop,))
-        continue
-    if v is k: continue
-    if v.base.op in {Ops.BUFFER, Ops.BUFFER_VIEW}: becomes_map[k] = v
-    elif v.base.op is Ops.CONST:
-      if all_int(v.shape): becomes_map[k] = v
-=======
     # if we created a KERNEL for this tensor, map it to the assigned buffer
     if (a:=kernel_map.get(v.base)) is not None and a.op is Ops.ASSIGN:
       becomes_map[k] = a.src[0] if v is v.base else a.src[0].view(unwrap(v.st))
     # tensors can also simplify to an existing buffer/const
     else:
       if k is v: continue
-      if v.base.op is Ops.BUFFER: becomes_map[k] = v
+      if v.base.op in {Ops.BUFFER, Ops.BUFFER_VIEW}: becomes_map[k] = v
       if v.base.op is Ops.CONST and all_int(v.shape): becomes_map[k] = v
->>>>>>> aaf0a806
 
   # if a kernel depends on a buffer, and that buffer is later assigned to, make the assign depend on the kernel's assign
   kernel_assign: dict[UOp, UOp] = {}
