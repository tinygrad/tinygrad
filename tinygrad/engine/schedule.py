--- conflicted
+++ resolved
@@ -432,16 +432,8 @@
       else: becomes_map[k] = v
     elif v.base.op is Ops.CONST and all_int(v.shape): becomes_map[k] = v
 
-<<<<<<< HEAD
   # break the schedule into kernels
   sched_sink = graph_rewrite(sink, create_kernels, ctx)
-=======
-  # create kernels, TODO: this should use the SINK from tensor_map
-  if len(realize_map) == 0: return [], {}, becomes_map
-  graph_rewrite(sink, break_sched, ctx)
-  sched_sink = graph_rewrite(UOp.sink(*realize_map.values()), create_kernels, ctx)
->>>>>>> 4dd10d03
-  type_verify(list(sched_sink.toposort), kernel_spec)
 
   # if a kernel depends on a buffer, and that buffer is later assigned to, make the assign depend on the kernel's assign
   kernel_assign: dict[UOp, UOp] = {}
@@ -470,16 +462,11 @@
   queue = deque(k for k,v in in_degree.items() if v == 0)
   schedule: list[ScheduleItem] = []
   while queue:
-<<<<<<< HEAD
     u = queue.popleft()
-    schedule.append(schedule_uop(u, ctx))
-    for x in children.get(u, []):
-=======
-    schedule.append(si:=queue.popleft())
+    schedule.append(si:=schedule_uop(u, ctx))
     # NOTE: incrementing output buffer refcounts is required by the memory planner and JIT
     for out in si.outputs: out.ref(1)
-    for x in graph[si]:
->>>>>>> 4dd10d03
+    for x in children.get(u, []):
       in_degree[x] -= 1
       if in_degree[x] == 0: queue.append(x)
 
