--- conflicted
+++ resolved
@@ -1,12 +1,6 @@
 import time
 from typing import cast
-<<<<<<< HEAD
-from tinygrad.uop.ops import UOp, Ops, buffers, UOpMetaClass, track_rewrites
-from tinygrad.uop.ops import PatternMatcher, UPat, graph_rewrite, graph_rewrite_map
-=======
-from collections import deque
 from tinygrad.uop.ops import UOp, Ops, buffers, UOpMetaClass, track_rewrites, PatternMatcher, UPat, graph_rewrite, graph_rewrite_map
->>>>>>> cb07c5d0
 from tinygrad.uop.spec import type_verify, tensor_spec
 from tinygrad.device import Buffer, MultiBuffer
 from tinygrad.helpers import DEBUG, cpu_profile, TracingKey, SPEC, flatten, pluralize, Context
