--- conflicted
+++ resolved
@@ -342,16 +342,6 @@
 
 # ** this is schedule level const folding
 
-<<<<<<< HEAD
-def _as_const(u:UOp, val:ConstType) -> UOp:
-  assert is_scheduled(u), f"must be scheduled to fold {u}"
-  st = (base:=ShapeTracker.from_shape(())).reshape((1,)*len(u.shape)).expand(u.shape)
-  return UOp(Ops.VIEW, u.dtype, (u.buf_uop, UOp.const(u.dtype, val)), base).view(st)
-
-ops_folding = merge_views+PatternMatcher([
-  # op with size 0 is zero
-  (UPatScheduled(), lambda ctx,b,to_store,base: _as_const(base, 0) if base.size == 0 else None),
-=======
 def simplify_reduceop(reduce:UOp, x:UOp) -> UOp|None:
   if not all_int(x.shape): return None
   # remove reduce on unmasked const
@@ -403,7 +393,6 @@
   (UPat(Ops.SINK, name="root"),
     lambda root: UOp(Ops.SINK, root.dtype, new_src, root.arg)
       if (new_src:=tuple(x for x in root.src if not x.is_realized and x.base.op not in {Ops.CONST, Ops.BIND})) != root.src else None),
->>>>>>> 0814a79c
 ])
 
 # ** this decides which ops get realized
@@ -489,14 +478,12 @@
 
 # **** movement ops
 
-remove_movement_ops = PatternMatcher([
+remove_movement_ops = merge_views+PatternMatcher([
   # NOTE: movement ops are always applied to base
   (UPat(GroupOp.Movement, name="mov", src=(UPat.any(UPat.var("x").view(), UPat.var("x")))), lambda x,mov: x.view(unwrap(mov.st))),
   # some masked views can collapse to 0, VIEW(x) -> CONST(VIEW)
   (UPat(Ops.VIEW, name="view"),
    lambda view: view.const_like(0) if (vm:=view.st.views[-1].mask) is not None and any((x[1]-x[0]) == 0 for x in vm) else None),
-  # merge one src views.
-  (UPat(Ops.VIEW, src=(UPat(Ops.VIEW, src=(UPat(),), name="v1")), name="v2"), lambda v1,v2: v1.replace(arg=v1.arg+v2.arg)),
   # merge unmasked const views
   (UPat(Ops.VIEW, name="view", src=(UPat(Ops.CONST, name="const", src=(UPat(Ops.VIEW, name="st"),) ),)),
    lambda st,const,view: const.replace(src=(st.replace(arg=st.st+view.st),)) if all(v.mask is None for v in (st.st+view.st).views) else None),
