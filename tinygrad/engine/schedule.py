--- conflicted
+++ resolved
@@ -13,17 +13,7 @@
 # creation can recurse a lot
 sys.setrecursionlimit(10000)
 
-<<<<<<< HEAD
-# TODO: use the real kernel class
-class Kernel:
-  def __init__(self, ast, metadata): self.ast, self.metadata = ast, metadata
-  def __repr__(self): return f"<Kernel {len(list(self.ast.toposort))} {self.ast.op} {self.metadata}>"
-
-# **** ScheduleItem return type
-=======
 # **** schedule simplifier
->>>>>>> b6c61727
-
 def simplify_reduceop(reduce:UOp, x:UOp) -> UOp|None:
   if not all_int(x.shape): return None
   # remove reduce on unmasked const
@@ -451,6 +441,11 @@
       new_schedule.append(ScheduleItem(k.arg.ast, tuple(track_back_assign(y).buffer for y in k.src), k.arg.metadata))
   return new_schedule
 
+# TODO: use the real kernel class
+class Kernel:
+  def __init__(self, ast, metadata): self.ast, self.metadata = ast, metadata
+  def __repr__(self): return f"<Kernel {len(list(self.ast.toposort))} {self.ast.op} {self.metadata}>"
+
 @track_rewrites(named=True)
 def create_schedule_with_vars(big_sink:UOp) -> tuple[list[ScheduleItem], dict[Variable, int], dict[UOp, UOp]]:
   tensor_map = graph_rewrite_map(big_sink, remove_movement_ops+sym, ctx={})
