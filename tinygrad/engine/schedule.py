import sys, atexit, functools, itertools
from collections import defaultdict, deque
from dataclasses import dataclass, field
from typing import Set, Tuple, List, Dict, Optional, DefaultDict, cast
from tinygrad.ops import GroupOp, UOp, Ops, PatternMatcher, UPat, Variable, can_pad, graph_rewrite, resolve, track_rewrites, sint
from tinygrad.helpers import Context, Metadata, all_int, all_same, colored, diskcache_put, merge_dicts, prod, dedup, getenv, unwrap
from tinygrad.helpers import FUSE_CONV_BW, FUSE_ARANGE, DEBUG
from tinygrad.dtype import ImageDType, dtypes
from tinygrad.shape.shapetracker import ShapeTracker
from tinygrad.shape.view import View, strides_for_shape
from tinygrad.engine.lazy import LazyBuffer
from tinygrad.device import Buffer

# creation can recurse a lot
sys.setrecursionlimit(10000)

BUF_LIMIT = {"METAL":32}

# **** ScheduleItem return type

@dataclass(frozen=True)
class ScheduleItem:
  ast: UOp
  bufs: Tuple[Buffer, ...]
  metadata: Tuple[Metadata, ...]
  assign_preloads: Tuple[UOp, ...]
  @property
  def outputs(self) -> Tuple[Buffer, ...]:
    """Read/write or write only buffers in the schedule."""
    return tuple(b for i,b in enumerate(self.bufs) if i in self.output_idxs)
  @property
  def inputs(self) -> Tuple[Buffer, ...]:
    """Read only buffers in the schedule."""
    return tuple(b for i,b in enumerate(self.bufs) if i not in self.output_idxs)
  @functools.cached_property
  def output_idxs(self) -> Tuple[int, ...]: return tuple(x.src[0].arg for x in self.ast.src) if self.ast.op is Ops.SINK else (0,)

# **** small wrapper for LazyBuffer -> UOp

def UPatSrc(*args, **kwargs): return UPat(Ops.VIEW, src=(UPat.var("b"), UPat(*args, **{**kwargs, "name":"to_store"})), name="base")
@functools.lru_cache(None)
def is_scheduled(u:UOp): return u.op is Ops.VIEW and len(u.src) == 2

@dataclass(frozen=True)
class ScheduleContext:
  var_vals: Dict[Variable, int] = field(default_factory=dict)        # this maps a BIND's DEFINE_VAR to its value
  assigns: Set[UOp] = field(default_factory=set)                     # this holds all the BUFFER uops we ASSIGN to in this schedule
  allbufs: Dict[UOp, UOp] = field(default_factory=dict)              # this maps BUFFER uops the actual op
  children: DefaultDict[UOp, Dict[UOp, None]] = field(default_factory=lambda: defaultdict(dict))

def to_uop(buf:LazyBuffer, ctx:ScheduleContext, buffers:Dict[UOp, Buffer], lazybufs:Dict[Buffer, LazyBuffer], cache:Dict[LazyBuffer, UOp]) -> UOp:
  if (r:=cache.get(buf)) is not None: return r
  if buf is not buf.base:
    cache[buf] = ret = to_uop(buf.base, ctx, buffers, lazybufs, cache).view(buf.st)
    return ret
  # make things that can't be images not images
  if isinstance(buf.dtype, ImageDType) and (prod(buf.shape) != prod(buf.dtype.shape) or
                                            not any(buf.shape[x]%4 == 0 for x in buf.st.unit_stride_axes())):
    if DEBUG >= 2: print(f"forcing image {buf.dtype} with shape {buf.shape} to {buf.dtype.base}")
    # hack the underlying buffer too
    buf.dtype = buf.buffer.dtype = buf.dtype.base
    assert not buf.is_realized, "can't fixup allocated buffer"
    buf.buffer.options = None
  dtype = buf.dtype if buf.op in GroupOp.Meta else buf.dtype.base
  # consts are always fused and generated
  if buf.op is Ops.CONST:
    if isinstance(val:=buf.arg, UOp): ctx.var_vals.update([val.unbind()])
    return UOp(Ops.VALID, dtypes.bool, (buf.st.to_uop(),)).where(UOp.const(dtype, val), 0)
  # everything else is a VIEW of BUFFER (with an optional op)
  if buf.is_realized:
    buffers[ubuf:=UOp.new_buffer((b:=buf.buffer).device, b.size, b.dtype, num=len(buffers))] = buf.buffer
    op = None
  elif buf.op is Ops.ASSIGN:
    target, new_val = [to_uop(x, ctx, buffers, lazybufs, cache) for x in buf.srcs]
    ctx.assigns.add(ubuf:=target.buf_uop)
    op = UOp(Ops.ASSIGN, dtype, (ubuf, new_val), buf.arg)
  else:
    buffers[ubuf:=UOp.new_buffer((b:=buf.buffer).device, b.size, b.dtype, num=len(buffers), metadata=buf.metadata)] = buf.buffer
    op = UOp(cast(Ops, buf.op), dtype, tuple(to_uop(x, ctx, buffers, lazybufs, cache) for x in buf.srcs),
             None if buf.op in {Ops.CAST, Ops.BITCAST} else buf.arg)
  cache[buf] = ret = UOp(Ops.VIEW, dtype.base, (ubuf,) if op is None else (ubuf, op.contiguous() if buf.forced_realize else op), buf.st)
  if op is not None:
    lazybufs[buf.buffer] = buf
    ctx.allbufs[ubuf] = ret
    if buf.metadata is not None: ctx.ubuf_metadata[ubuf] = buf.metadata
    for x in op.src:
      if is_scheduled(x.base): ctx.children.setdefault(x.base.buf_uop, {})[ubuf] = None
  return ret

# **** AST graph rewrite

# ** helpers for doing movementops on uops

def apply_swizzle(u:UOp, arg:ShapeTracker) -> UOp:
  with Context(TRACK_MATCH_STATS=0): return graph_rewrite(u.view(arg), view_left)

def permute_reduce(input_st:ShapeTracker, axis:Tuple[int, ...]) -> Tuple[ShapeTracker, Tuple[sint, ...]]:
  permute_axis = tuple(i for i in range(len(input_st.shape)) if i not in axis)+axis
  tmp = input_st.permute(permute_axis)
  return tmp, tmp.shape[-len(axis):]

# ** movementops rewrite rules

def swizzle_r(r:UOp, src:UOp, st:ShapeTracker) -> UOp:
  tmp, rshape = permute_reduce(ShapeTracker.from_shape(unwrap(src.st).shape), r.axis_arg)
  prshape = prod(rshape)
  strides = strides_for_shape(rshape)
  nv = [View.create(v.shape+rshape, tuple(x*prshape for x in v.strides)+strides,
                    v.offset*prshape, v.mask+tuple((0,s) for s in rshape) if v.mask is not None else None) for v in st.views]
  # update input_st and axis
  new_input_st = tmp + ShapeTracker(tuple(nv))
  _, new_rshape = permute_reduce(new_input_st, r.axis_arg)
  new_axis = tuple(range(len(new_input_st.shape)-len(new_rshape), len(new_input_st.shape)))
  return apply_swizzle(src, new_input_st).r(r.arg[0], new_axis).view(ShapeTracker.from_shape(st.shape))

def push_swizzle_down_through_reduce(root:UOp, swizzle:UOp, src:UOp) -> UOp:
  swizzle_st, src_st = unwrap(swizzle.st), unwrap(src.st)
  assert swizzle_st.contiguous, "can't push a non contiguous VIEW down to STORE"
  assert prod(swizzle_st.shape) == prod(src_st.shape), "can't push expands down to STORE"
  output_shape = swizzle_st.reduce(root.axis_arg)
  new_axis = tuple(i for i,(s,u) in enumerate(zip(src_st.shape, output_shape)) if s != u)
  return swizzle.src[0].r(root.arg[0], new_axis).view(ShapeTracker.from_shape(output_shape))

def push_swizzle_down_through_elementwise(root:UOp) -> Optional[UOp]:
  swizzles = [x for x in root.src if x.base is not x]
  if len(swizzles) == 0: return None
  swizzle_shapes = [(unwrap(x.st).shape, unwrap(x.src[0].st).shape) for x in swizzles]
  assert all_same([(x, prod(x), prod(y)) for x,y in swizzle_shapes]), f"swizzles must have the same size {swizzle_shapes}"
  new_shape, new_input_shape = swizzle_shapes[0]
  ret = root.replace(src=tuple(x.src[0] if x in swizzles else apply_swizzle(x, ShapeTracker.from_shape(new_input_shape)) for x in root.src))
  return ret if ret.op is Ops.STORE else ret.view(ShapeTracker.from_shape(new_shape))

def merge_double_reduce(root:UOp, first_reduce:UOp) -> UOp:
  assert root.arg[0] == first_reduce.arg[0], "can't merge reduceops with different alu"
  assert not any(x.op is Ops.REDUCE_AXIS for x in first_reduce.parents), "can't merge more than two reduceops at a time"
  return first_reduce.src[0].r(first_reduce.arg[0], root.axis_arg+first_reduce.axis_arg)

merge_views = PatternMatcher([(UPat(Ops.VIEW, src=(UPat(Ops.VIEW, name="s0"),), name="s1"), lambda s0,s1: s0.replace(arg=s0.st+s1.st))])

# push VIEW to loads
view_left = merge_views+PatternMatcher([
  # VIEW before elementwise ops
  (UPat({*GroupOp.ALU, Ops.CAST, Ops.BITCAST, Ops.ASSIGN}, name="e").view(name="v"), lambda e,v: e.replace(src=tuple(s.view(v.st) for s in e.src))),
  # early merge VIEW buffer ops
  (UPat(GroupOp.Buffer, name="b").view(name="v"), lambda b,v: b.replace(src=tuple((s.arg+v.arg).to_uop() if s.op is Ops.VIEW else s for s in b.src))),
])

# push VIEW to stores
view_right = merge_views+PatternMatcher([
  # ASSIGN can override st
  (UPat(Ops.STORE, src=(UPat.var("b"), UPat.var("st"), UPat(Ops.ASSIGN, name="a"))),
   lambda a,b,st: UOp.store(b, (a.arg[0]+st.arg).to_uop(), a.replace(arg=())) if a.arg else None),
  # non contiguous VIEW on a reduce creates a new VIEW
  (UPat(Ops.REDUCE_AXIS, src=UPat.var("src"), name="r").view(name="v"), lambda v,r,src: None if v.st.contiguous else swizzle_r(r, src, v.st)),
  # push a VIEW down to STORE, through a reduce (ONLY reshapes)
  (UPat(Ops.REDUCE_AXIS, src=(UPat.var(name="src").view(name="swizzle"),), name="root"), push_swizzle_down_through_reduce),
  # push VIEW(s) down to STORE, through an elementwise op (ONLY reshapes)
  (UPat((*GroupOp.ALU, Ops.CAST, Ops.BITCAST, Ops.ASSIGN, Ops.CONTIGUOUS, Ops.STORE), name="root"), push_swizzle_down_through_elementwise),
  (UPat(Ops.REDUCE_AXIS, src=(UPat(Ops.REDUCE_AXIS, name="first_reduce"),), name="root"), merge_double_reduce),
])

# ** ScheduleItem context builder

@dataclass(frozen=True)
class ScheduleItemContext:
  var_vals: Dict[Variable, int]
  assigned: Set[UOp]
  ubuf_metadata: Dict[UOp, Metadata]
  sinked: Dict[UOp, UOp]
  sts: Set[ShapeTracker] = field(default_factory=set)
  bufs: List[UOp] = field(default_factory=list)
  metadata: Set[Metadata] = field(default_factory=set)
  assign_preloads: List[UOp] = field(default_factory=list)

def _append_st_vars(ctx:ScheduleItemContext, x:UOp) -> Optional[UOp]:
  if (st:=unwrap(x.st)) in ctx.sts: return None
  st, var_vals = st.simplify().unbind()
  ctx.var_vals.update(var_vals)
  ctx.sts.add(st)
  return st.to_uop() if st != x.st else None

def _append_buf(ctx:ScheduleItemContext, x:UOp) -> UOp:
  ctx.bufs.append(x)
  return UOp(Ops.DEFINE_GLOBAL, x.dtype, (), len(ctx.bufs)-1)
append_bufs = PatternMatcher([(UPat(Ops.BUFFER, name="x"), _append_buf)])

def _append_preload(ctx:ScheduleItemContext, x:UOp, b:UOp) -> UOp:
  if b in ctx.assigned: ctx.assign_preloads.append(b)
  return x.replace(op=Ops.LOAD)

to_si = PatternMatcher([
  (UPat(Ops.VIEW, name="x"), _append_st_vars),
  (UPat(Ops.PRELOAD, src=(UPat.var("b"), UPat()), name="x"), _append_preload),
  (UPat(Ops.SINK, src=(UPat.store(UPat.var("b"), UPat(), UPat(GroupOp.Meta, name="x")),)), lambda ctx,b,x: x.replace(src=(b, *x.src))),
])

# ** fusion

def fuse_src(ctx:ScheduleItemContext, b:UOp, to_store:UOp, base:UOp) -> UOp:
  if (metadata:=ctx.ubuf_metadata.get(b)) is not None: ctx.metadata.add(metadata)
  return to_store

lazy = PatternMatcher([
  (UPatSrc(), fuse_src),
  (UPat(Ops.BUFFER, name="b").view(name="view"), lambda ctx,b,view: UOp(Ops.PRELOAD, view.dtype, (b, view.st.to_uop()))),
  (UPat(Ops.CONTIGUOUS, src=(UPat.var("x"),)), lambda ctx,x: x),
])

multioutput = PatternMatcher([(UPat.load(UPat.var("b"), UPat()), lambda ctx,b: ctx.sinked.get(b)),])

def full_ast_rewrite(pre:UOp, ctx:ScheduleContext) -> Tuple[UOp, ScheduleItemContext]:
  si_ctx = ScheduleItemContext(ctx.var_vals, ctx.assigns, ctx.ubuf_metadata, {x.buf_uop:x.src[2] for x in pre.src},
                               metadata={mx for x in pre.src if (mx:=ctx.ubuf_metadata.get(x.buf_uop))})
  # fuse and fold store -> loads
  sink = graph_rewrite(pre, lazy+multioutput if len(pre.src)>1 else lazy, si_ctx)
  # assert cyclic dependency
  for b,ops in itertools.groupby((x for x in sink.sparents if x.op in {Ops.PRELOAD,Ops.LOAD} and x.buf_uop in ctx.assigns), key=lambda x:x.buf_uop):
    if not all_same([x.op for x in ops]):
      raise RuntimeError(f"cycle detected in kernel.\nhelp: use .contiguous() to break the part loading pre-assign {b} into a different kernel.")
  # do movementops
  sink = graph_rewrite(graph_rewrite(sink, view_left), view_right)
  # we also allow masked views. if it has a single view and it's equal when you shrink a contig, it's fine
  if len(assign_targets:=[x.buf_uop for x in sink.sparents if x.op is Ops.ASSIGN]) != 0:
    if not all((s:=x.st_arg).contiguous or (len(s.views) == 1 and (m:=s.views[0].mask) is not None \
        and ShapeTracker.from_shape(s.shape).shrink(m) == s.shrink(m)) for x in sink.sparents if x.op is Ops.PRELOAD and x.buf_uop in assign_targets):
      raise RuntimeError("self operand of augmented assign must be contiguous.\nhelp: consider using .contiguous():\n"
                         +colored("   - a += a.T\n", "red")+colored("   + a += a.T.contiguous()", "green"))
  # convert to AST
  sink = graph_rewrite(graph_rewrite(sink, to_si, si_ctx), append_bufs, si_ctx)
  if getenv("RUN_PROCESS_REPLAY"): PROCESS_REPLAY_CAPTURE.append(((pre, ctx), sink))
  return sink, si_ctx

PROCESS_REPLAY_CAPTURE: List[Tuple[Tuple, UOp]] = []
if getenv("RUN_PROCESS_REPLAY"):
  @atexit.register
  def save_process_replay():
    for x,ret in PROCESS_REPLAY_CAPTURE: diskcache_put("schedule_process_replay", str(x[0].key), (x, {}, ret))

# **** Schedule grouping

def uval(u:UOp) -> UOp:
  assert is_scheduled(u), f"must be a scheduled op {u}"
  return to_store.src[0] if (to_store:=u.src[1]).is_contiguous_base else to_store

def recursive_group(tr:UOp, st:ShapeTracker, r:UOp, children:DefaultDict[UOp, Dict[UOp, None]], allbufs:Dict[UOp, UOp], realizes:Dict[UOp, UOp],
                     reduce_for_op:Dict[UOp, UOp], group:Dict[UOp, None], cache:Dict[Tuple[UOp, ShapeTracker], None]) -> None:
  """recursively search the uop for groupable children, realize the UOp if a child can't group"""
  if (tr, st) in cache: return
  cache.setdefault((tr, st))
  rsize = unwrap(allbufs[r].st).size
  if tr in realizes and tr is not r:
    # can only fuse contiguous
    # max one reduceop per kernel
    if not st.contiguous or st.size != rsize or tr in reduce_for_op: group.setdefault(r)
    return group.setdefault(tr)
  for tr_next in children[tr]:
    # max one reduceop per kernel
    if (tr_next_uop:=uval(allbufs[tr_next]).base).op is Ops.REDUCE_AXIS: return group.setdefault(r)
    # can only fuse contiguous
    if len(st_childs:=dedup(unwrap(x.st) for x in tr_next_uop.src if is_scheduled(x.base) and x.base.buf_uop == tr)) > 1: return group.setdefault(r)
    recursive_group(tr_next, st+st_childs[0], r, children, allbufs, realizes, reduce_for_op, group, cache)

def get_isolated_children(r:UOp, reduce_for_op:Dict[UOp, UOp], children:DefaultDict[UOp, Dict[UOp, None]], allbufs:Dict[UOp, UOp],
                           realizes:Dict[UOp, UOp], group:Dict[UOp, None]) -> Dict[UOp, None]:
  rc_parents, cache = deque(group), set()
  while rc_parents:
    if (p:=uval(allbufs[rc_parents.pop()])) in cache: continue
    cache.add(p)
    # max one reduceop per kernel
    if p.op is Ops.REDUCE_AXIS: return {}
    rc_parents.extend(x.base.buf_uop for x in p.src if is_scheduled(x.base) and x.base.buf_uop is not r)
  # search descendants of the reduceop that can cleanly group
  descendants: Dict[UOp, None] = {}
  for tr in group: recursive_group(tr, unwrap(allbufs[tr].st), tr, children, allbufs, realizes, reduce_for_op, descendants, cache={})
  return merge_dicts([group, {} if any(tr in group for tr in descendants) else descendants])

def group_realizes(ctx:ScheduleContext, realizes:Dict[UOp, UOp]) -> List[List[UOp]]:
  """search the big graph for all the reduceops that need to realize, sometimes group/fuse the reduceop"""
  # find all reduces, and pair them to a elementwise op. if they can't be cleanly paired, force realize the reduce (or a contig child)
  reduce_for_op: Dict[UOp, UOp] = {}
  reduce_of_const: List[UOp] = []
  double_reduces: List[UOp] = []
  for r, r_uop in ctx.allbufs.items():
    if (r_uop:=uval(r_uop)).op is not Ops.REDUCE_AXIS: continue
    if FUSE_CONV_BW and r_uop.op is Ops.REDUCE_AXIS and uval((x:=r_uop.src[0]).base).op is r_uop.op and x.base is not x: double_reduces.append(r)
    if r in realizes: continue
    group: Dict[UOp, None] = {}
    recursive_group(r, unwrap(r_uop.st), r, ctx.children, ctx.allbufs, realizes, reduce_for_op, group, cache={})
    # max one reduceop per kernel
    can_chase = all(tr not in reduce_for_op for tr in group)
    # TODO: forced_realize exists because the scheduler is incapable of checking for self-contained DAGs
    forced_realize = r in group
    if not forced_realize and len(group) > 1:
      group = get_isolated_children(r, reduce_for_op, ctx.children, ctx.allbufs, realizes, group)
    # can only fuse assign if no other assign_target is used in the kernel
    if not forced_realize and any(x in ctx.assigns for x in group):
      parents = deque((r, *group))
      while parents and not forced_realize:
        if (p_uop:=ctx.allbufs.get(p:=parents.pop())) is None: continue
        if (p_uop:=uval(p_uop)).op is Ops.ASSIGN and p not in group: forced_realize, can_chase = True, False
        if p in realizes: continue
        parents.extend([x.base.src[0] for x in p_uop.src if x.base.op is Ops.VIEW and len(x.base.src) != 0])
    if forced_realize or not group:
      tr = r
      if can_chase:
        # can chase this down to contiguous children
        st = unwrap(r_uop.st)
        while len(ctx.children[tr]) == 1:
          tr_next_uop = uval(ctx.allbufs[(tr_next:=next(iter(ctx.children[tr])))])
          st_childs = dedup([unwrap(x.st) for x in tr_next_uop.src if is_scheduled(x.base) and x.base.buf_uop is tr])
          if len(st_childs) > 1: break
          if st.size != st_childs[0].size: break
          st = st + st_childs[0]
          if not st.contiguous or tr_next_uop.op is Ops.REDUCE_AXIS: break
          tr = tr_next
        # don't cast to higher size before store (tr cannot be realized if forced_realize)
        if (tr_uop:=uval(ctx.allbufs[tr])).op is Ops.CAST and tr_uop.dtype.base.itemsize > tr_uop.src[0].dtype.base.itemsize:
          tr = tr_uop.src[0].base.buf_uop
      group = {tr: None}
      realizes[tr] = tr
    reduce_for_op.update((tr, r) for tr in group)
    if FUSE_ARANGE and r_uop.arg[0] is Ops.ADD and r_uop.src[0].base.op is Ops.WHERE: reduce_of_const.append(r)
  # fuse double reduces with no other child
  for reduceop in double_reduces:
    top_reduce = uval(ctx.allbufs[reduceop]).src[0].base.buf_uop
    if len(ctx.children[top_reduce]) == 1: del realizes[top_reduce]
  # maybe fuse arange with its children
  for rbuf in reduce_of_const:
    group = {tr:None for tr,rop in reduce_for_op.items() if rop is rbuf}
    if any(ctx.allbufs[tr].src[1].is_contiguous_base for tr in group): continue
    kernel_children = {c for tr in group for c in ctx.children[tr] if uval(ctx.allbufs[c]).op not in {Ops.COPY, Ops.BUFFER_VIEW}}
    if len(kernel_children) == 0: continue
    for tr in group: del realizes[tr]
  # group BUFFER uops into kernels
  output_groups: DefaultDict[UOp, List[UOp]] = defaultdict(list)
  for ubuf in realizes: output_groups[reduce_for_op.get(ubuf, ubuf)].append(ubuf)
  return list(output_groups.values())

# **** Schedule creation and BFS toposort

def realize(ctx:Dict[UOp, UOp], b:UOp, to_store:UOp, base:UOp) -> UOp:
  ctx[b] = UOp.store(b, ShapeTracker.from_shape((st:=unwrap(base.st)).shape).to_uop(), to_store)
  return UOp(Ops.LOAD, base.dtype, (b, st.to_uop()))

def realize_view(ctx:Dict[UOp, UOp], base:UOp, view:UOp, to_store:UOp, b:UOp) -> Optional[UOp]:
  base_shape = unwrap(base.st).shape
  st = unwrap(view.st)
  # fold simple pads
  if len(st.views) == 1 and (m:=st.views[-1].mask) is not None and all_int(base_shape) and resolve(prod(base_shape) >= prod([y-x for x,y in m])):
    return None if can_pad(base) else realize(ctx, b, to_store, base).view(st)
  # early realize before expand
  if resolve(prod(base_shape) < prod(st.shape)): return realize(ctx, b, to_store, base).view(st)
  # otherwise safety check pads
  return None if (all(v.mask is None for v in st.views) or can_pad(base)) else realize(ctx, b, to_store, base).view(st)

do_realize = PatternMatcher([
  # always realize meta ops
  (UPatSrc((Ops.ASSIGN, Ops.CONTIGUOUS, *GroupOp.Meta)), realize),
  # don't realize image to image casts
  (UPatSrc(Ops.CAST, src=(UPat(Ops.LOAD, name="x"),), dtype=dtypes.float).view(name="v"), lambda ctx,x,v,**kwargs: r.src[2].view(v.st)
   if (r:=ctx.get(b:=x.buf_uop)) is not None and r.op is Ops.STORE and isinstance(b.dtype, ImageDType) and r.src[2].op not in GroupOp.Meta else None),
  # realize before expand or unsafe pad ops
  (UPatSrc().view(name="view"), realize_view),
  # realize before COPY or BUFFER_VIEW
  (UPat((Ops.COPY, Ops.BUFFER_VIEW), src=(UPat.any(UPatSrc(), UPatSrc().view(name="view")),), name="root"),
   lambda ctx,root,view=None,**kwargs: root.replace(src=(realize(ctx,**kwargs) if view is None else realize(ctx,**kwargs).view(view.st),)),),
])
break_sched = PatternMatcher([(UPatSrc(), lambda ctx,b,to_store,base: realize(ctx, b, to_store, base) if b in ctx else None),])

@track_rewrites(named=True)
def create_schedule_with_vars(outs:List[LazyBuffer]) -> Tuple[List[ScheduleItem], Dict[Variable, int]]:
  if len(outs:=dedup(x.base for x in outs if x.realized is None and x.base.op is not Ops.CONST)) == 0: return [], {}
  for out in outs: out.forced_realize = True
  # create the big graph
  ctx = ScheduleContext()
  cache: Dict[LazyBuffer, UOp] = {}
  buffers: Dict[UOp, Buffer] = {}
  lazybufs: Dict[Buffer, LazyBuffer] = {}
  big_graph = UOp.sink(*(to_uop(x, ctx, buffers, lazybufs, cache) for x in outs))
  # get realizes
  realizes: Dict[UOp, UOp] = {}
  graph_rewrite(big_graph, do_realize, realizes)
  store_groups = group_realizes(ctx, realizes)
  # split realizes into small graphs
  graph_rewrite(big_graph, break_sched, realizes)
  # preschedule all realizes
  prescheduled: List[ScheduleItem] = []
<<<<<<< HEAD
  for sink in sinks:
    metadata = tuple({x.metadata for x in sink.sparents if (x.op is Ops.STORE or is_scheduled(x)) and x.metadata is not None})
    ast, ast_ctx = full_ast_rewrite(sink, ctx.var_vals, ctx.assigns)
    prescheduled.append(ScheduleItem(ast, tuple(b for u in ast_ctx.bufs if (b:=buffers[u]).size != 0), metadata, tuple(ast_ctx.assign_preloads)))
=======
  for store_uops in store_groups:
    ast, ast_ctx = full_ast_rewrite(UOp.sink(*(realizes[u] for u in store_uops)), ctx)
    prescheduled.append(ScheduleItem(ast, tuple(b for u in ast_ctx.bufs if (b:=buffers[u]).size != 0),
                                     tuple(ast_ctx.metadata), tuple(ast_ctx.assign_preloads)))
>>>>>>> fbb4099b
  # do BFS
  schedule_targets = {out:si for si in prescheduled for out in si.outputs}
  graph: DefaultDict[ScheduleItem, List[ScheduleItem]] = defaultdict(list)
  in_degree: DefaultDict[ScheduleItem, int] = defaultdict(int)
  for si in prescheduled:
    # realize outputs before a parent is assigned to
    parents_assigns = dedup(xsi for x in si.assign_preloads if (xsi:=schedule_targets.get(buffers[x])) and xsi is not si)
    for assign in parents_assigns:
      graph[si].append(assign)
      in_degree[assign] += 1
    # realize outputs after all parents are realized
    scheduled_parents = dedup(xsi for x in si.inputs if (xsi:=schedule_targets.get(x)) is not None and xsi not in parents_assigns)
    for x in scheduled_parents:
      graph[x].append(si)
      in_degree[si] += 1
  queue = deque(si for si in prescheduled if in_degree[si] == 0)
  schedule: List[ScheduleItem] = []
  while queue:
    schedule.append(si:=queue.popleft())
    for b in si.outputs: del lazybufs[b].srcs  # can only schedule once
    if (m:=BUF_LIMIT.get(device:=si.outputs[0].device)) and len(si.bufs) >= m:
      if DEBUG >= 3: print(si)
      raise RuntimeError(f"Kernel for {si.metadata} exceeded the {m} buffer count limit for {device} with {len(si.bufs)} buffers.")
    for x in graph[si]:
      in_degree[x] -= 1
      if in_degree[x] == 0: queue.append(x)
  # confirm everything was scheduled correctly
  if len(schedule) != (groups:=len(prescheduled)): raise RuntimeError(f"cycle detected in graph, grouped {groups} but only scheduled {len(schedule)}")
  if DEBUG >= 1 and len(schedule) >= 10: print(f"scheduled {len(schedule)} kernels")
  return schedule, ctx.var_vals

def create_schedule(outs:List[LazyBuffer]) -> List[ScheduleItem]:
  schedule, var_vals = create_schedule_with_vars(outs)
  assert len(var_vals) == 0
  return schedule<|MERGE_RESOLUTION|>--- conflicted
+++ resolved
@@ -75,14 +75,13 @@
     ctx.assigns.add(ubuf:=target.buf_uop)
     op = UOp(Ops.ASSIGN, dtype, (ubuf, new_val), buf.arg)
   else:
-    buffers[ubuf:=UOp.new_buffer((b:=buf.buffer).device, b.size, b.dtype, num=len(buffers), metadata=buf.metadata)] = buf.buffer
+    buffers[ubuf:=UOp.new_buffer((b:=buf.buffer).device, b.size, b.dtype, num=len(buffers))] = buf.buffer
     op = UOp(cast(Ops, buf.op), dtype, tuple(to_uop(x, ctx, buffers, lazybufs, cache) for x in buf.srcs),
              None if buf.op in {Ops.CAST, Ops.BITCAST} else buf.arg)
   cache[buf] = ret = UOp(Ops.VIEW, dtype.base, (ubuf,) if op is None else (ubuf, op.contiguous() if buf.forced_realize else op), buf.st)
   if op is not None:
     lazybufs[buf.buffer] = buf
     ctx.allbufs[ubuf] = ret
-    if buf.metadata is not None: ctx.ubuf_metadata[ubuf] = buf.metadata
     for x in op.src:
       if is_scheduled(x.base): ctx.children.setdefault(x.base.buf_uop, {})[ubuf] = None
   return ret
@@ -165,7 +164,6 @@
 class ScheduleItemContext:
   var_vals: Dict[Variable, int]
   assigned: Set[UOp]
-  ubuf_metadata: Dict[UOp, Metadata]
   sinked: Dict[UOp, UOp]
   sts: Set[ShapeTracker] = field(default_factory=set)
   bufs: List[UOp] = field(default_factory=list)
@@ -197,7 +195,7 @@
 # ** fusion
 
 def fuse_src(ctx:ScheduleItemContext, b:UOp, to_store:UOp, base:UOp) -> UOp:
-  if (metadata:=ctx.ubuf_metadata.get(b)) is not None: ctx.metadata.add(metadata)
+  if (metadata:=b.metadata) is not None: ctx.metadata.add(metadata)
   return to_store
 
 lazy = PatternMatcher([
@@ -209,8 +207,8 @@
 multioutput = PatternMatcher([(UPat.load(UPat.var("b"), UPat()), lambda ctx,b: ctx.sinked.get(b)),])
 
 def full_ast_rewrite(pre:UOp, ctx:ScheduleContext) -> Tuple[UOp, ScheduleItemContext]:
-  si_ctx = ScheduleItemContext(ctx.var_vals, ctx.assigns, ctx.ubuf_metadata, {x.buf_uop:x.src[2] for x in pre.src},
-                               metadata={mx for x in pre.src if (mx:=ctx.ubuf_metadata.get(x.buf_uop))})
+  si_ctx = ScheduleItemContext(ctx.var_vals, ctx.assigns, {x.buf_uop:x.src[2] for x in pre.src},
+                               metadata={x.buf_uop.metadata for x in pre.src if x.buf_uop.metadata is not None})
   # fuse and fold store -> loads
   sink = graph_rewrite(pre, lazy+multioutput if len(pre.src)>1 else lazy, si_ctx)
   # assert cyclic dependency
@@ -385,17 +383,10 @@
   graph_rewrite(big_graph, break_sched, realizes)
   # preschedule all realizes
   prescheduled: List[ScheduleItem] = []
-<<<<<<< HEAD
-  for sink in sinks:
-    metadata = tuple({x.metadata for x in sink.sparents if (x.op is Ops.STORE or is_scheduled(x)) and x.metadata is not None})
-    ast, ast_ctx = full_ast_rewrite(sink, ctx.var_vals, ctx.assigns)
-    prescheduled.append(ScheduleItem(ast, tuple(b for u in ast_ctx.bufs if (b:=buffers[u]).size != 0), metadata, tuple(ast_ctx.assign_preloads)))
-=======
   for store_uops in store_groups:
     ast, ast_ctx = full_ast_rewrite(UOp.sink(*(realizes[u] for u in store_uops)), ctx)
     prescheduled.append(ScheduleItem(ast, tuple(b for u in ast_ctx.bufs if (b:=buffers[u]).size != 0),
                                      tuple(ast_ctx.metadata), tuple(ast_ctx.assign_preloads)))
->>>>>>> fbb4099b
   # do BFS
   schedule_targets = {out:si for si in prescheduled for out in si.outputs}
   graph: DefaultDict[ScheduleItem, List[ScheduleItem]] = defaultdict(list)
