import sys, atexit, pickle
from collections import defaultdict, deque
from dataclasses import dataclass
from tinygrad.ops import UOp, Variable, Ops, GroupOp, PatternMatcher, UPat, graph_rewrite, graph_rewrite_map, track_rewrites, buffers
from tinygrad.ops import can_pad, identity_element, resolve, view_left, merge_views
from tinygrad.codegen.symbolic import symbolic_simple
from tinygrad.helpers import Context, ContextVar, Metadata, all_int, all_same, colored, diskcache_put, prod, dedup, unwrap, flatten, getenv, pluralize
from tinygrad.helpers import FUSE_CONV_BW, FUSE_ARANGE, DEBUG, CAPTURE_PROCESS_REPLAY, DONT_REALIZE_EXPAND, SPLIT_REDUCEOP
from tinygrad.dtype import ImageDType
from tinygrad.shape.shapetracker import ShapeTracker
from tinygrad.shape.view import View, strides_for_shape
from tinygrad.device import Buffer
from tinygrad.spec import type_verify, kernel_spec

# creation can recurse a lot
sys.setrecursionlimit(10000)

# **** schedule simplifier

def simplify_stride0_reduce(reduce:UOp, x:UOp):
  # must be unmasked (NOTE: can be relaxed if not masked on stride 0 axis)
  if any(v.mask is not None for v in unwrap(x.st).views): return None
  # must have all stride 0 in the relevant axis (NOTE: can do partial)
  if not all(unwrap(x.st).views[-1].strides[axis] == 0 for axis in reduce.arg[1]) or not all_int(x.shape): return None
  prshape = prod(x.shape[i] for i in reduce.arg[1])
  ret = x.shrink(tuple((0,s) if i not in reduce.arg[1] else (0,1) for i,s in enumerate(x.shape)))
  match reduce.arg[0]:
    case Ops.ADD: return ret*prshape
    case Ops.MUL: return ret.pow(prshape)
    case Ops.MAX: return ret # NOTE: Ops.MAX is passthrough

def split_reduceop(reduce:UOp, x:UOp):
  if not SPLIT_REDUCEOP or not all_int(x.shape) or (prod(x.shape)//prod(reduce.shape))<getenv("REDUCEOP_SPLIT_THRESHOLD", 32768): return None
  # if there are few globals, make some reduces into globals by splitting into two kernels
  # cap output buffer to 2**22: heuristic number of global outputs to achieve max occupancy with enough locals+upcasts for gemm
  #   ~2**10 should be enough if GROUP is used
  # 256 split maximum should be "negligible reduce" for low prod(reduce.shape), 8 split minimum.
  # split is moved to the end to provide maximum locality for the second phase reduce.
  real_strides = unwrap(x.st).real_strides(ignore_valid=True)
  if not (split_candidates:=[(i,d) for i in reduce.arg[1] for d in range(min(256,2**getenv("REDUCEOP_SPLIT_SIZE",22)//prod(reduce.shape)),8-1,-1)
                             if x.shape[i]%d==0 and real_strides[i]!=0]): return None
  dim_to_split, divisor = split_candidates[0]
  splitted_shape = x.shape[:dim_to_split]+(divisor,)+(x.shape[dim_to_split]//divisor,)+x.shape[dim_to_split+1:]
  splitted = x.reshape(splitted_shape).permute(tuple([d for d in range(len(splitted_shape)) if d!=dim_to_split]+[dim_to_split]))
  if DEBUG >= 3: print(f"split {divisor}: {x.shape} -> {splitted.shape} -> {reduce.shape}")
  # reduce original axes, then split
  return splitted.r(*reduce.arg).r(reduce.arg[0], (len(reduce.shape),)).reshape(reduce.shape)

def found_contiguous(ctx:dict[UOp, UOp], contig:UOp, src:UOp):
  if (sti:=unwrap(src.st).invert(src.base.shape)) is not None: ctx[src.base] = contig.view(sti)
def replace_contiguous(ctx:dict[UOp, UOp], alu:UOp):
  new_src = list(alu.src)
  for i,s in enumerate(alu.src):
    if (replace_src:=ctx.get(s, None)) is not None: new_src[i] = replace_src
  if tuple(new_src) != alu.src: return alu.replace(src=tuple(new_src))

sym = symbolic_simple+PatternMatcher([
  # UOp with size 0 is zero
  (UPat(GroupOp.All-{Ops.SINK}, name="root"), lambda root: root.const_like(0) if root.base.st is not None and root.size == 0 \
   and not (root.base.op is Ops.CONST and root.base.arg == 0) else None),
  # DETACH and CONTIGUOUS_BACKWARD are NOOPs here
  (UPat((Ops.DETACH, Ops.CONTIGUOUS_BACKWARD), name="x"), lambda x: x.src[0]),
  # reduce of size 0 is the identity element
  (UPat(Ops.REDUCE_AXIS, name="reduce", src=(UPat.var("x"),)),
   lambda reduce,x: reduce.const_like(identity_element(reduce.arg[0], reduce.dtype)) if x.size == 0 and reduce.size != 0 else None),
  # reduce on stride 0 is collapsed
  (UPat(Ops.REDUCE_AXIS, name="reduce", src=(UPat.var("x"),)), simplify_stride0_reduce),
  # split_reduceop
  (UPat(Ops.REDUCE_AXIS, name="reduce", src=(UPat.var("x"),)), split_reduceop),
  # COPY(CONST) creates a new CONST on the destination device
  (UPat(Ops.COPY, name="root", src=(UPat(), UPat.cvar("x"),)), lambda root,x: root.const_like(x.arg)),
  # no COPY to same device, except clone (arg is True)
  (UPat(Ops.COPY, src=(UPat(), UPat.var("copyin")), name="copy"),
   lambda copyin,copy: copyin if copyin.device == copy.device and copy.arg is not True else None),
  # copyin must be base
  (UPat(Ops.COPY, src=(UPat(), UPat(Ops.VIEW, name="v")), name="copy"), lambda copy,v: v.contiguous().copy_to_device(copy.device) \
    if prod(v.shape) < prod(v.base.shape) else v.base.copy_to_device(copy.device, clone=copy.arg).view(v.st)),
  # remove cast to image when it's already a contiguous image
  (UPat(Ops.CAST, name="cast", src=(UPat(Ops.VIEW, name="vm", src=(UPat(Ops.CONTIGUOUS, name="base"))),)),
   lambda cast,base,vm: base.view(vm.st) if isinstance(cast.dtype, ImageDType) and isinstance(base.dtype, ImageDType) else None),
  # make things that can't be images not images
  (UPat(GroupOp.All-{Ops.BUFFER, Ops.VIEW, Ops.CONST, Ops.DEVICE}, name="u"), lambda u: u.replace(dtype=dt.base) if isinstance(dt:=u.dtype,ImageDType)
   and (prod(u.shape) != prod(dt.shape) or not any(u.shape[x]%4 == 0 for x in u.st.unit_stride_axes())) else None),
  # remove contiguous if we can just view the buffer
  (UPat(Ops.CONTIGUOUS, name="root", src=(UPat(Ops.VIEW, name="view", src=(UPat(Ops.BUFFER, name="buf"),)),)),
   lambda root,view,buf: view if view.st.contiguous and view.size == buf.size else None),
  # contiguous/buffer/copy is already contiguous
  (UPat(Ops.CONTIGUOUS, name="root", src=(UPat((Ops.CONTIGUOUS, Ops.BUFFER, Ops.COPY)),)), lambda root: root.src[0]),
  # support for using a contiguous permuted view instead of the parent view if one exists
  (UPat(Ops.CONTIGUOUS, name="contig", src=(UPat(Ops.VIEW, name="src"),)), found_contiguous),
  (UPat(GroupOp.ALU, name="alu"), replace_contiguous),
  # substitute BITCAST/CONTIGUOUS with BUFFER_VIEW on DISK
  (UPat((Ops.BITCAST, Ops.CONTIGUOUS), name="root"),
   lambda root: root.replace(op=Ops.BUFFER_VIEW) if isinstance(root.device, str) and root.device.startswith("DISK") else None),
])

remove_movement_ops = merge_views+PatternMatcher([
  # NOTE: movement ops are always applied to base
  (UPat(GroupOp.Movement, name="mov", src=(UPat.var("x"),)), lambda x,mov: x.view(unwrap(mov.st))),
  # some masked views can collapse to 0, VIEW(x) -> CONST(VIEW)
  (UPat(Ops.VIEW, name="view"),
   lambda view: view.const_like(0) if (vm:=view.st.views[-1].mask) is not None and any((x[1]-x[0]) == 0 for x in vm) else None),
])

# **** UOp realization

@dataclass(frozen=True)
class GrouperContext:
  assigns: dict[UOp, UOp]                     # maps realized buffers to assigns
  realizes: dict[UOp, None]                   # all the simplified tensor uops we realize
  children: defaultdict[UOp, dict[UOp, None]] # children graph of tensor uops

def realize(ctx:GrouperContext, tr:UOp) -> None: ctx.realizes[tr] = None

def realize_before_view(ctx:GrouperContext, view:UOp, src:UOp) -> None:
  st = unwrap(view.st)
  # fold simple pads
  if len(st.views) == 1 and (m:=st.views[-1].mask) is not None and all_int(src.shape) and resolve(prod(src.shape) >= prod([y-x for x,y in m])):
    return None if can_pad(src, ctx.realizes, cache=dict()) else realize(ctx, src)
  # early realize before expand
  if resolve(prod(src.shape) < prod(st.shape)) and not DONT_REALIZE_EXPAND: return realize(ctx, src)
  # otherwise safety check pads
  return None if (all(v.mask is None for v in st.views) or can_pad(src, ctx.realizes, cache=dict())) else realize(ctx, src)

do_realize = PatternMatcher([
  # always realize SINK parents
  (UPat(Ops.SINK, name="s"), lambda ctx,s: ctx.realizes.update((x.base, None) for x in s.src if x.base.op not in {Ops.CONST, Ops.BIND, Ops.BUFFER})),
  # always realize ASSIGN/CONTIGUOUS/COPY/BUFFER_VIEW
  (UPat({Ops.ASSIGN, Ops.CONTIGUOUS, Ops.COPY, Ops.BUFFER_VIEW}, name="tr"), realize),
  # realize before expand or unsafe pad ops
  (UPat(Ops.VIEW, name="view", src=(UPat(GroupOp.All-{Ops.BUFFER, Ops.CONST, Ops.DEVICE}, name="src"),)), realize_before_view),
  # realize before COPY
  (UPat(Ops.COPY, src=(UPat(), UPat(GroupOp.All-{Ops.BUFFER, Ops.VIEW}, name="tr"))), realize),
])

def recursive_group(tr:UOp, st:ShapeTracker, r:UOp, children:defaultdict[UOp, dict[UOp, None]], realizes:dict[UOp, None],
                    reduce_for_op:dict[UOp, UOp], group:dict[UOp, None], cache:dict[tuple[UOp, ShapeTracker], None]) -> None:
  """recursively search the uop for groupable children, realize the UOp if a child can't group"""
  if (tr, st) in cache: return
  cache.setdefault((tr, st))
  rsize = unwrap(r.st).size
  if tr in realizes and tr is not r:
    # can only fuse contiguous
    # max one reduceop per kernel
    if not st.contiguous or st.size != rsize or tr in reduce_for_op: group.setdefault(r)
    return group.setdefault(tr)
  for tr_next in children[tr]:
    # max one reduceop per kernel
    if tr_next.op is Ops.REDUCE_AXIS: return group.setdefault(r)
    # can only fuse contiguous
    if len(st_childs:=dedup(unwrap(x.st) for x in tr_next.src if x.base == tr)) > 1: return group.setdefault(r)
    recursive_group(tr_next, st+st_childs[0], r, children, realizes, reduce_for_op, group, cache)

def append_uop(ctx:GrouperContext, u:UOp) -> None:
  if u.op is Ops.ASSIGN: ctx.assigns[u.buf_uop] = u
  for s in u.src: ctx.children[s.base][u] = None
create_ctx = PatternMatcher([(UPat(GroupOp.All-{Ops.SINK, Ops.VIEW}, name="u"), append_uop)])

def group_realizes(sink:UOp) -> dict[UOp, None]:
  # start by adding uops that always realize
  sink = graph_rewrite(sink, do_realize+create_ctx, ctx:=GrouperContext({}, {}, defaultdict(dict)))
  # find all reduces, and pair them to a elementwise op. if they can't be cleanly paired, force realize the reduce (or a contig child)
  reduce_for_op: dict[UOp, UOp] = {}
  double_reduces: list[UOp] = []
  for r in sink.toposort:
    if r.op is not Ops.REDUCE_AXIS: continue
    if FUSE_CONV_BW and r.src[0].base.op is Ops.REDUCE_AXIS and r.src[0] is not r.src[0].base: double_reduces.append(r)
    if r in ctx.realizes: continue
    group: dict[UOp, None] = {}
    recursive_group(r, unwrap(r.st), r, ctx.children, ctx.realizes, reduce_for_op, group, cache={})
    # max one reduceop per kernel
    can_chase = all(tr not in reduce_for_op for tr in group)
    # TODO: forced_realize exists because the scheduler is incapable of checking for self-contained DAGs
    forced_realize = r in group
    # can only have one output
    if not forced_realize and len(group) > 1: forced_realize = True
    # can only fuse assign if no other assign_target is used in the kernel
    if not forced_realize and any(x.op is Ops.ASSIGN for x in group):
      parents = deque((r, *group))
      while parents and not forced_realize:
        p = parents.pop().base
        if (assign:=ctx.assigns.get(p)) is not None and assign not in group: forced_realize, can_chase = True, False
        if p in ctx.realizes: continue
        parents.extend(p.src)
    if forced_realize or not group:
      tr = r
      if can_chase:
        # can chase this down to contiguous children
        st = unwrap(tr.st)
        while len(ctx.children[tr]) == 1:
          tr_next = next(iter(ctx.children[tr]))
          st_childs = dedup(unwrap(s.st) for s in tr_next.src if s.base is tr)
          if len(st_childs) > 1: break
          if st.size != st_childs[0].size: break
          st = st + st_childs[0]
          if not st.contiguous or tr_next.op is Ops.REDUCE_AXIS: break
          tr = tr_next
        # don't cast to higher size before store (tr cannot be realized if forced_realize)
        if tr.op is Ops.CAST and tr.dtype.itemsize > tr.src[0].dtype.itemsize:
          tr = tr.src[0].base
      group = {tr: None}
      ctx.realizes[tr] = None
    reduce_for_op.update((tr, r) for tr in group)
    if FUSE_ARANGE and r.arg[0] is Ops.ADD and r.src[0].base.op is Ops.CONST:
      # maybe fuse arange with its children
      if len(flatten(ctx.children[tr] for tr in group)) != 0:
        for tr in group: del ctx.realizes[tr]
  # fuse double reduces with no other child
  for reduceop in double_reduces:
    top_reduce = reduceop.src[0].base
    if len(ctx.children[top_reduce]) == 1: del ctx.realizes[top_reduce]
  return ctx.realizes

# break the SINK into kernels

@dataclass(frozen=True)
class Kernel:
  ast: UOp
  metadata: tuple[Metadata, ...]
  def __repr__(self): return f"<Kernel {len(list(self.ast.toposort))} {self.ast.op} {self.metadata}>"

@dataclass(frozen=True)
class KernelContext:
  realizes: dict[UOp, None]
  ops_metadata: dict[UOp, Metadata]

def create_kernel(ctx:KernelContext, x:UOp):
  if x not in ctx.realizes: return None
  assert isinstance(x.device, str), f"buf device in kernel must be string {x.device}"
  b = x.buf_uop if x.op is Ops.ASSIGN else UOp.new_buffer(x.device, x.size, x.dtype)
  output_st = ShapeTracker.from_shape(x.shape)
  # KERNEL nodes become: ASSIGN(VIEW(BUFFER), KERNEL)
  # TODO: this should be ASSIGN(BUFFER, KERNEL) followed by the output ShapeTracker
  return b.view(output_st).assign(UOp(Ops.KERNEL, src=(b,)+x.src, arg=Kernel(x, (m,) if (m:=ctx.ops_metadata.get(x)) else ())))

def append_to_kernel(ctx:KernelContext, x:UOp):
  new_srcs: list[UOp] = []
  new_metadata: dict[Metadata, None] = dict.fromkeys(x.arg.metadata)
  for s in x.src:
    if s.op is Ops.BUFFER or (s.op is Ops.ASSIGN and s.src[1].op is Ops.KERNEL) or s in ctx.realizes: new_srcs.append(s)
    else:
      new_srcs.extend(s.src)
      if (m:=ctx.ops_metadata.get(s)) is not None: new_metadata[m] = None
  return x.replace(src=n, arg=Kernel(x.arg.ast, tuple(new_metadata))) if (n:=tuple(dedup(new_srcs))) != x.src else None

create_kernels = merge_views+PatternMatcher([
  (UPat(GroupOp.All-{Ops.KERNEL, Ops.BUFFER}, name="x"), create_kernel),
  (UPat(Ops.KERNEL, name="x"), append_to_kernel),
])

# **** fix kernel AST

# ** create buffer ops + enumerate buffers

def load_buf(ctx:list[UOp], x:UOp):
  if x not in ctx: ctx.append(x)
  return UOp(Ops.LOAD, x.dtype, (UOp(Ops.DEFINE_GLOBAL, x.dtype.ptr(x.size), (), ctx.index(x)), unwrap(x.st).to_uop()))

add_buffer_ops = PatternMatcher([
  # LOAD
  (UPat(Ops.BUFFER, name="x"), load_buf),
  # STORE (except for COPY/BUFFER_VIEW)
  (UPat(Ops.SINK, src=(UPat((Ops.COPY, Ops.BUFFER_VIEW), name="x"),)), lambda x:x),
  (UPat(Ops.SINK, src=(UPat(GroupOp.All-{Ops.STORE}, name="x"),)),
   lambda x: UOp.store(UOp(Ops.DEFINE_GLOBAL, x.dtype.ptr(x.size), (), 0), ShapeTracker.from_shape(x.shape).to_uop(), x).sink()),
])

# ** push views to buffer ops

def apply_swizzle(u:UOp) -> UOp:
  with Context(TRACK_MATCH_STATS=0): return graph_rewrite(u, view_left)

def swizzle_r(r:UOp, src:UOp, st:ShapeTracker) -> UOp:
  input_st = ShapeTracker.from_shape(unwrap(src.st).shape)
  tmp = input_st.permute(tuple(i for i in range(len(input_st.shape)) if i not in r.axis_arg)+r.axis_arg)
  prshape = prod(rshape:=tmp.shape[-len(r.axis_arg):])
  strides = strides_for_shape(rshape)
  nv = [View.create(v.shape+rshape, tuple(x*prshape for x in v.strides)+strides,
                    v.offset*prshape, v.mask+tuple((0,s) for s in rshape) if v.mask is not None else None) for v in st.views]
  # update input_st and axis
  new_input_st = tmp + ShapeTracker(tuple(nv))
  new_axis = tuple(range(len(st.shape), len(st.shape) + len(r.axis_arg)))
  return apply_swizzle(src.view(new_input_st)).r(r.arg[0], new_axis).view(ShapeTracker.from_shape(st.shape))

def reduceop_view_right(r:UOp, v:UOp, src:UOp) -> UOp:
  if not (swizzle_st:=unwrap(v.st)).contiguous or v.size != src.size: raise AssertionError(f"can't push {v} down through {src}")
  output_shape = swizzle_st.reduce(r.axis_arg)
  return src.r(r.arg[0], tuple(i for i,(s,u) in enumerate(zip(src.shape, output_shape)) if s != u)).view(ShapeTracker.from_shape(output_shape))

def elementwise_view_right(root:UOp) -> UOp|None:
  if len(swizzles:=[x for x in root.src if x.base is not x]) == 0: return None
  assert all(x.base.st is not None for x in swizzles), f"found shapeless VIEW src in {root}"
  assert all_same([x.base.size for x in swizzles]), f"swizzle inputs must have the same size {swizzles}"
  # push the swizzle from src to root
  output_swizzle = swizzles[0]
  new_input_st = ShapeTracker.from_shape(output_swizzle.base.shape)
  ret = root.replace(src=tuple(x if x.st is None else x.base if x in swizzles else apply_swizzle(x.view(new_input_st)) for x in root.src))
  return ret.view(ShapeTracker.from_shape(output_swizzle.shape))

def merge_double_reduce(root:UOp, first_reduce:UOp) -> UOp:
  assert root.arg[0] == first_reduce.arg[0], "can't merge reduceops with different alu"
  assert not any(x.op is Ops.REDUCE_AXIS for x in first_reduce.src[0].toposort), "can't merge more than two reduceops at a time"
  return first_reduce.replace(arg=(first_reduce.arg[0], root.axis_arg+first_reduce.axis_arg))

# push VIEW to children
view_right = merge_views+PatternMatcher([
  # STORE(.., ASSIGN(VIEW(BUFFER), new_val)) -> VIEW(STORE(.., new_val))
  (UPat(Ops.STORE, src=(UPat.var("b"), UPat.var("st"), UPat.assign(UPat.var("target"), UPat.var("val")))),
   lambda b,target,st,val: apply_swizzle(UOp.store(b, st, val).view(target.st))),
  # STORE is the last child, so we just merge the ShapeTrackers and store the base
  (UPat(Ops.STORE, src=(UPat.var("b"), UPat.var("st"), UPat(Ops.VIEW, src=(UPat.var("val"),)))), lambda b,st,val: UOp.store(b, st.view(val.st), val)),
  # REDUCE(src.view(contiguous=False)) -> REDUCE(src.view(contiguous=True)).view()
  (UPat(Ops.REDUCE_AXIS, src=(UPat.var("src"),), name="r").view(name="v"), lambda v,r,src: None if v.st.contiguous else swizzle_r(r, src, v.st)),
  # REDUCE(src.view()) -> REDUCE(src).view()
  (UPat(Ops.REDUCE_AXIS, src=(UPat.var("src").view(name="v"),), name="r"), reduceop_view_right),
  # ALU(src.view()) -> ALU(src).view()
  (UPat((*GroupOp.ALU, Ops.CAST, Ops.BITCAST, Ops.ASSIGN, Ops.CONTIGUOUS, Ops.STORE), name="root"), elementwise_view_right),
  # double reduce op collapses to a single reduce op
  (UPat(Ops.REDUCE_AXIS, src=(UPat(Ops.REDUCE_AXIS, name="first_reduce"),), name="root"), merge_double_reduce),
])

# ** unbind variables

def unbind_shapetracker(ctx:dict[Variable, int], x:UOp) -> UOp|None:
  st = unwrap(x.st).simplify()
  if any(x.op is Ops.BIND for x in st.vars()):
    st, var_vals = st.unbind()
    ctx.update(var_vals)
  return st.to_uop() if st != x.st else None

def unbind_variable(ctx:dict[Variable, int], bind:UOp, var:UOp, val:UOp):
  ctx[var.replace(src=())] = val.arg
  return var
unbind_vars = PatternMatcher([(UPat(Ops.BIND, name="bind", src=(UPat.var("var"), UPat.cvar("val"))), unbind_variable),])

# ** fix_kernel_ops

def check_load_st(glbl:UOp, view:UOp):
  if glbl.arg != 0 or (st:=unwrap(view.st)).contiguous: return
  # if it has a single view and it becomes contiguous when you shrink expanded axes, it's fine
  if len(st.views) == 1 and st.shrink(tuple((0,1) if st == 0 else (0,s) for s,st in zip(st.shape, st.views[0].strides))).contiguous: return
  # if it has a single view and it's equal when you shrink a contig, it's fine
  if len(st.views) == 1 and (mask:=st.views[0].mask) is not None and ShapeTracker.from_shape(st.shape).shrink(mask) == st.shrink(mask): return
  # otherwise, it's not fine
  raise RuntimeError("self operand of augmented assign must be contiguous.\nhelp: consider using .contiguous():\n"
                     +colored("   - a += a.T\n", "red")+colored("   + a += a.T.contiguous()", "green"))

fix_kernel_ops = PatternMatcher([
  # BIND in shapetracker becomes DEFINE_VAR
  (UPat(Ops.VIEW, name="x"), unbind_shapetracker),
  # remove CONTIGUOUS/ASSIGN/DEVICE
  (UPat(Ops.CONTIGUOUS, src=(UPat.var("x"),)), lambda x: x),
  (UPat(Ops.ASSIGN, src=(UPat(), UPat.var("x"),)), lambda x: x),
  (UPat(Ops.VIEW, name="view", src=(UPat(Ops.DEVICE),)), lambda view: view.replace(src=())),
  # no ImageDType after load
  (UPat(GroupOp.All-{Ops.DEFINE_GLOBAL}, name="x"), lambda x: x.replace(dtype=x.dtype.base) if isinstance(x.dtype, ImageDType) else None),
  # if this kernel also assigns to the loaded buffer, ensure we can index it correctly
  (UPat(Ops.LOAD, src=(UPat.var("glbl"), UPat.var("view"))), check_load_st),
])

# TODO: replace this with the KERNEL UOp
@dataclass(frozen=True)
class ScheduleItem:
  ast: UOp
  bufs: tuple[Buffer, ...]
  metadata: tuple[Metadata, ...]

def schedule_uop(sink:UOp, var_vals:dict[Variable, int]) -> ScheduleItem:
  assert sink.op is Ops.ASSIGN and sink.src[1].op is Ops.KERNEL, f"{sink} must be ASSIGN"
  # substitute kernel sources for the target buffer
  ast = sink.src[1].arg.ast.substitute({s.src[1].arg.ast:s.src[0] for s in sink.src[1].src if s.op is Ops.ASSIGN}).sink()
  # add buffer ops
  ast = graph_rewrite(ast, add_buffer_ops, bufs:=[sink.buf_uop], bottom_up=True)
  # unbind_vars + push views to edges
  ast = graph_rewrite(graph_rewrite(ast, unbind_vars+view_left, ctx=var_vals), view_right)
  # fix_kernel_ops
  ast = graph_rewrite(ast, fix_kernel_ops, var_vals)
  # create subbuffer
  if ast.op is Ops.BUFFER_VIEW: buffers[bufs[0]] = bufs[1].buffer.view(ast.size, ast.dtype, (x:=ast.src[0]).st_arg.views[0].offset*x.dtype.itemsize)
  return ScheduleItem(ast, tuple(dedup([x.buffer for x in bufs])), sink.src[1].arg.metadata)

PROCESS_REPLAY_CAPTURE:dict[str, bytes] = {}
if CAPTURE_PROCESS_REPLAY:
  @atexit.register
  def save_process_replay():
    for k,v in PROCESS_REPLAY_CAPTURE.items(): diskcache_put("schedule_process_replay", k, v, prepickled=True)

# **** schedule creation and toposort

<<<<<<< HEAD
reorder_expand = PatternMatcher([
  # put UnaryOps before EXPANDs
  (UPat(GroupOp.Unary, src=UPat(Ops.VIEW, src=(UPat.var("inp"),), name="v"), name="alu"),
    lambda inp, v, alu: inp.alu(alu.op).view(v.arg) if prod(alu.shape) > v.arg.real_size() else None),
])

@track_rewrites(named=True)
def create_schedule_with_vars(big_sink:UOp) -> tuple[list[ScheduleItem], dict[Variable, int], dict[UOp, UOp]]:
  tensor_map = graph_rewrite_map(big_sink, remove_movement_ops+reorder_expand+sym, ctx={})
  # tensors can become an existing buffer or simplify to a const, no ScheduleItem needed
  becomes_map: dict[UOp, UOp] = {}
  for k,v in tensor_map.items():
    if k is v: continue # NOOP
    if v.base.op is Ops.BUFFER:
      # backtrack to the realized tensor
      buf_src = [x for x in k.toposort if (xs:=tensor_map[x]).base is v.base and xs.st == v.st]
      if k is not buf_src[0]: becomes_map[k] = buf_src[0]
    if v.op is Ops.CONST and all_int(v.shape): becomes_map[k] = v

  # we group the rest of UOps into ScheduleItems
  buffer_map: dict[UOp, UOp] = {}
  sink = add_buffers(tensor_map[big_sink], buffer_map, cache={})
=======
@track_rewrites(name_fxn=lambda r: f"Schedule {pluralize('Kernel', len(r[0]))}"+(f" (with_{pluralize('Var', len(r[1]))})" if len(r[1]) != 0 else ""))
def create_schedule_with_vars(big_sink:UOp) -> tuple[list[ScheduleItem], dict[Variable, int], dict[UOp, UOp]]:
  # remove_movement_ops + sym
  tensor_map = graph_rewrite_map(big_sink, remove_movement_ops+sym, ctx={})

  # display the cleaned up tensor graph
  if getenv("VIZ"): graph_rewrite(tensor_map[big_sink], PatternMatcher([]), name="View Tensor Graph")

>>>>>>> 14aa2395
  # get realizes
  sink = tensor_map[big_sink]
  realize_map = group_realizes(sink)
  # map tensor metadata to simplified ops
  ops_metadata = {v:k.metadata for k,v in tensor_map.items() if k.base.op not in {Ops.CONST, Ops.DEVICE} and isinstance(k.metadata, Metadata)}
  # create kernels
  kernel_map = graph_rewrite_map(sink, create_kernels, ctx=KernelContext(realize_map, ops_metadata), bottom_up=True)
  sched_sink = kernel_map[sink]
  type_verify(list(sched_sink.toposort), kernel_spec)

  # map tensors to buffer/const
  becomes_map: dict[UOp, UOp] = {}
  for k,v in tensor_map.items():
    # NOTE: tensors can also map to a VIEW, we just apply this VIEW on top of the BUFFER
    if (a:=kernel_map.get(v.base)) is not None and a.op is Ops.ASSIGN:
      becomes_map[k] = a.src[0] if v is v.base else a.src[0].view(unwrap(v.st))
    if v is k: continue
    if v.base.op is Ops.BUFFER: becomes_map[k] = v
    elif v.base.op is Ops.CONST:
      if all_int(v.shape): becomes_map[k] = v

  # if a kernel depends on a buffer, and that buffer is later assigned to, make the assign depend on the kernel's assign
  kernel_assign: dict[UOp, UOp] = {}
  assign_rep: dict[UOp, UOp] = {}
  for u in sched_sink.toposort:
    if u.op is not Ops.ASSIGN: continue
    kernel_assign[u.buf_uop] = u
    for s in u.src[1].src:
      if s.op is not Ops.BUFFER or s is u.buf_uop or (a:=kernel_assign.get(s)) is None: continue
      if any(x.op is Ops.ASSIGN and x.buf_uop is s for x in u.toposort):
        raise RuntimeError(f"cycle detected in graph, kernel for {u.buf_uop} must either depend on ASSIGN or BUFFER")
      assign_rep[a] = kernel_assign[s] = a.replace(src=a.src+(u,))
  if assign_rep:
    sched_sink = sched_sink.substitute(assign_rep)
    type_verify(list(sched_sink.toposort), kernel_spec)

  # display the final graph
  if getenv("VIZ"): graph_rewrite(sched_sink, PatternMatcher([]), name="View Kernel Graph")

  # final toposort (bfs)
  children: dict[UOp, list[UOp]] = {}
  in_degree: dict[UOp, int] = {}
  for u in sched_sink.toposort:
    if u.op is not Ops.ASSIGN: continue
    in_degree[u] = 0
    for s in u.src[1].src:
      if s.op is not Ops.ASSIGN: continue
      children.setdefault(s, []).append(u)
      in_degree[u] += 1

  queue = deque(k for k,v in in_degree.items() if v == 0)
  schedule: list[ScheduleItem] = []
  var_vals: dict[Variable, int] = {}
  while queue:
    u = queue.popleft()
    schedule.append(schedule_uop(u, var_vals))
    # increment the refcount of the target buf (this is required by the JIT and memory planner)
    u.buf_uop.buffer.ref(1)
    for x in children.get(u, []):
      in_degree[x] -= 1
      if in_degree[x] == 0: queue.append(x)

  # confirm everything was scheduled correctly
  if len(schedule) != (kc:=len(in_degree)): raise RuntimeError(f"cycle detected in graph, created {kc} kernels but only scheduled {len(schedule)}")
  if DEBUG >= 1 and len(schedule) >= 10: print(f"scheduled {len(schedule)} kernels")
  # capture process replay
  if CAPTURE_PROCESS_REPLAY:
    with Context(PICKLE_BUFFERS=0): PROCESS_REPLAY_CAPTURE[str(big_sink.key)] = pickle.dumps((big_sink, ContextVar._cache, [x.ast for x in schedule]))
  return schedule, var_vals, becomes_map<|MERGE_RESOLUTION|>--- conflicted
+++ resolved
@@ -92,6 +92,9 @@
   # substitute BITCAST/CONTIGUOUS with BUFFER_VIEW on DISK
   (UPat((Ops.BITCAST, Ops.CONTIGUOUS), name="root"),
    lambda root: root.replace(op=Ops.BUFFER_VIEW) if isinstance(root.device, str) and root.device.startswith("DISK") else None),
+  # put UnaryOps before EXPANDs
+  (UPat(GroupOp.Unary, src=UPat(Ops.VIEW, src=(UPat.var("inp"),), name="v"), name="alu"),
+    lambda inp, v, alu: inp.alu(alu.op).view(v.arg) if prod(alu.shape) > v.arg.real_size() else None),
 ])
 
 remove_movement_ops = merge_views+PatternMatcher([
@@ -387,30 +390,6 @@
 
 # **** schedule creation and toposort
 
-<<<<<<< HEAD
-reorder_expand = PatternMatcher([
-  # put UnaryOps before EXPANDs
-  (UPat(GroupOp.Unary, src=UPat(Ops.VIEW, src=(UPat.var("inp"),), name="v"), name="alu"),
-    lambda inp, v, alu: inp.alu(alu.op).view(v.arg) if prod(alu.shape) > v.arg.real_size() else None),
-])
-
-@track_rewrites(named=True)
-def create_schedule_with_vars(big_sink:UOp) -> tuple[list[ScheduleItem], dict[Variable, int], dict[UOp, UOp]]:
-  tensor_map = graph_rewrite_map(big_sink, remove_movement_ops+reorder_expand+sym, ctx={})
-  # tensors can become an existing buffer or simplify to a const, no ScheduleItem needed
-  becomes_map: dict[UOp, UOp] = {}
-  for k,v in tensor_map.items():
-    if k is v: continue # NOOP
-    if v.base.op is Ops.BUFFER:
-      # backtrack to the realized tensor
-      buf_src = [x for x in k.toposort if (xs:=tensor_map[x]).base is v.base and xs.st == v.st]
-      if k is not buf_src[0]: becomes_map[k] = buf_src[0]
-    if v.op is Ops.CONST and all_int(v.shape): becomes_map[k] = v
-
-  # we group the rest of UOps into ScheduleItems
-  buffer_map: dict[UOp, UOp] = {}
-  sink = add_buffers(tensor_map[big_sink], buffer_map, cache={})
-=======
 @track_rewrites(name_fxn=lambda r: f"Schedule {pluralize('Kernel', len(r[0]))}"+(f" (with_{pluralize('Var', len(r[1]))})" if len(r[1]) != 0 else ""))
 def create_schedule_with_vars(big_sink:UOp) -> tuple[list[ScheduleItem], dict[Variable, int], dict[UOp, UOp]]:
   # remove_movement_ops + sym
@@ -419,7 +398,6 @@
   # display the cleaned up tensor graph
   if getenv("VIZ"): graph_rewrite(tensor_map[big_sink], PatternMatcher([]), name="View Tensor Graph")
 
->>>>>>> 14aa2395
   # get realizes
   sink = tensor_map[big_sink]
   realize_map = group_realizes(sink)
