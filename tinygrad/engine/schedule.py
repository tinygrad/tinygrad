--- conflicted
+++ resolved
@@ -58,22 +58,16 @@
   # no COPY to same device, except clone (arg is True)
   (UPat(Ops.COPY, src=(UPat(), UPat.var("copyin")), name="copy"),
    lambda copyin,copy: copyin if copyin.device == copy.device and copy.arg is not True else None),
-<<<<<<< HEAD
-=======
   # remove cast to image when it's already a contiguous image
   (UPat(Ops.CAST, name="cast", src=(UPat(Ops.VIEW, name="vm", src=(UPat(Ops.CONTIGUOUS, name="base"))),)),
    lambda cast,base,vm: base.view(vm.st) if isinstance(cast.dtype, ImageDType) and isinstance(base.dtype, ImageDType) else None),
->>>>>>> a773ff73
+  # make things that can't be images not images
+  (UPat(GroupOp.All-{Ops.BUFFER, Ops.VIEW, Ops.CONST, Ops.DEVICE}, name="u"), lambda u: fix_image(u) if isinstance(u.dtype, ImageDType) else None),
   # remove contiguous if we can just view the buffer
   (UPat(Ops.CONTIGUOUS, name="root", src=(UPat(Ops.VIEW, name="view", src=(UPat(Ops.BUFFER, name="buf"),)),)),
    lambda root,view,buf: view if view.st.contiguous and view.size == buf.size else None),
   # contiguous/buffer/copy is already contiguous
   (UPat(Ops.CONTIGUOUS, name="root", src=(UPat((Ops.CONTIGUOUS, Ops.BUFFER, Ops.COPY)),)), lambda root: root.src[0]),
-  # remove cast to image when it's already a contiguous image
-  (UPat(Ops.CAST, name="cast", src=(UPat(Ops.VIEW, name="vm", src=(UPat(Ops.CONTIGUOUS, name="base"))),)),
-   lambda cast,base,vm: base.view(vm.st) if isinstance(cast.dtype, ImageDType) and isinstance(base.dtype, ImageDType) else None),
-  # make things that can't be images not images
-  (UPat(GroupOp.All-{Ops.BUFFER, Ops.VIEW, Ops.CONST, Ops.DEVICE}, name="u"), lambda u: fix_image(u) if isinstance(u.dtype, ImageDType) else None),
   # support for using a contiguous permuted view instead of the parent view if one exists
   (UPat(Ops.CONTIGUOUS, name="contig", src=(UPat(Ops.VIEW, name="src"),)), found_contiguous),
   (UPat(GroupOp.ALU, name="alu"), replace_contiguous),
