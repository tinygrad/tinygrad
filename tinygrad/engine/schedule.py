import sys, atexit, functools, pickle
from collections import defaultdict, deque
from dataclasses import dataclass, field
from tinygrad.ops import GroupOp, UOp, Ops, PatternMatcher, UPat, Variable, can_pad, graph_rewrite, resolve, track_rewrites, view_left, merge_views
from tinygrad.ops import identity_element, buffers, symbolic_simple, type_verify, graph_rewrite_map
from tinygrad.helpers import Context, Metadata, all_int, all_same, colored, diskcache_put, merge_dicts, prod, dedup, getenv, unwrap
from tinygrad.helpers import FUSE_CONV_BW, FUSE_ARANGE, DEBUG, CAPTURE_PROCESS_REPLAY, ContextVar
from tinygrad.dtype import DType, ImageDType, dtypes
from tinygrad.shape.shapetracker import ShapeTracker
from tinygrad.shape.view import View, strides_for_shape
from tinygrad.device import Buffer

# creation can recurse a lot
sys.setrecursionlimit(10000)

# **** Tensor UOp spec

tensor_uop_spec = PatternMatcher([
  (UPat(Ops.DEVICE, dtypes.void, (), name="device"), lambda device: isinstance(device.arg, str)),
  (UPat(Ops.BUFFER, src=(UPat(Ops.DEVICE),), name="buf"),
   lambda buf: isinstance(buf.arg, tuple) and len(buf.arg) == 2 and all_int(buf.arg) and isinstance(buf.dtype, (DType, ImageDType))),

  (UPat(GroupOp.Movement, name="mv", src=(UPat.var("x"),)),
   # naturally correct
   lambda mv,x: (isinstance(mv.arg, tuple) and mv.dtype == x.dtype) or
   # "make things that can't be images not images" can change the buffer dtype
   # this is fine as long as it's a realized buffer and base dtypes match.
   ((isinstance(mv.dtype, ImageDType) or isinstance(x.dtype, ImageDType)) and x.dtype.base == mv.dtype.base and x.is_realized)),

  # Tensor variable bindings
  (UPat(Ops.BIND, dtypes.int, (UPat(Ops.DEFINE_VAR), UPat.cvar(dtype=dtypes.int)), arg=None), lambda: True),
  (UPat(Ops.DEFINE_VAR, src=(UPat(Ops.VIEW, arg=ShapeTracker.from_shape(()))), arg=None), lambda: True),

  # Tensor const has a device and an unmasked ShapeTracker of stride 0 or a ShapeTracker with symbolic shape
  (UPat(Ops.CONST, src=(UPat(Ops.VIEW, name="st", src=(UPat(Ops.DEVICE),)),)),
   lambda st: st.st.views[0].mask is None and ((len(st.st.views) == 1 and all(s == 0 for s in st.st.views[0].strides)) or not all_int(st.shape))),

  # DETACH and CONTIGUOUS change how we interpret the source UOp
  # CONTIGUOUS ensures the source UOp realizes
  (UPat((Ops.DETACH, Ops.CONTIGUOUS), name="root", src=(UPat.var("x"),), arg=None), lambda root,x: root.dtype == x.dtype),

  # COPY
  # NOTE: the arg here specifies clone=True, which prevents folding same device copy
  (UPat(Ops.COPY, name="copy", src=(UPat(Ops.DEVICE), UPat.var("x"))), lambda copy,x: isinstance(copy.arg, bool) and copy.dtype == x.dtype),

  # VIEW(BUFFER) applies a ShapeTracker on top of the underlying device buffer
  # NOTE: VIEW size exactly matches the underlying BUFFER, tensor doesn't apply movement ops to the VIEW
  (UPat(Ops.VIEW, name="view", src=(UPat(Ops.BUFFER, name="buf"),)),
   lambda view,buf: view.dtype == buf.dtype and view.size == buf.size and view.st.contiguous),

  # ASSIGN changes the value of a realized buffer
  (UPat(Ops.ASSIGN, name="assign", src=(UPat.var("target"), UPat.var("new_val"))),
   lambda assign,target,new_val: target.is_realized and (assign.dtype == target.dtype == new_val.dtype)),
])

# **** ScheduleItem return type

@dataclass(frozen=True)
class ScheduleItem:
  ast: UOp
  bufs: tuple[Buffer, ...]
  metadata: tuple[Metadata, ...]
  assign_preloads: tuple[UOp, ...]
  @property
  def outputs(self) -> tuple[Buffer, ...]:
    """Read/write or write only buffers in the schedule."""
    return tuple(b for i,b in enumerate(self.bufs) if i in self.output_idxs)
  @property
  def inputs(self) -> tuple[Buffer, ...]:
    """Read only buffers in the schedule."""
    return tuple(b for i,b in enumerate(self.bufs) if i not in self.output_idxs)
  @functools.cached_property
  def output_idxs(self) -> tuple[int, ...]: return tuple(x.src[0].arg for x in self.ast.src) if self.ast.op is Ops.SINK else (0,)

# **** Schedule context and big graph

@dataclass(frozen=True)
class ScheduleContext:
  tensor_uops: dict[UOp, list[UOp]] = field(default_factory=dict)    # this maps BUFFER uops of this schedule to the tensor uop
  var_vals: dict[Variable, int] = field(default_factory=dict)        # this maps a BIND's DEFINE_VAR to its value
  assigns: set[UOp] = field(default_factory=set)                     # this holds all the BUFFER uops we ASSIGN to in this schedule
  realizes: dict[UOp, UOp] = field(default_factory=dict)             # this holds all the BUFFER uops we mutate in this schedule
  allbufs: dict[UOp, UOp] = field(default_factory=dict)              # this maps BUFFER uops the actual op
  ops_metadata: dict[UOp, Metadata] = field(default_factory=dict)    # this maps fused ops to Metadata
  contiguous: dict[UOp, UOp] = field(default_factory=dict)           # this maps roots to places they are made contiguous
  children: defaultdict[UOp, dict[UOp, None]] = field(default_factory=lambda: defaultdict(dict))
  becomes_map: dict[UOp, UOp] = field(default_factory=dict)

# wrap tensor uops around a VIEW(BUFFER, <uop>)
# this BUFFER preserves a link back to the uop on the tensor after the scheduler rewrites it.
<<<<<<< HEAD
def add_buffers(sink: UOp, ctx: ScheduleContext) -> UOp:
=======
def add_buffers(sink:UOp, tensor_map:dict[UOp, list[UOp]], ctx:ScheduleContext) -> UOp:
>>>>>>> 97a23a5c
  stack: list[tuple[UOp, bool]] = [(sink, False)]
  cache: dict[UOp, UOp] = {}
  while stack:
    # iterate through every UOp twice. once to preprocess the arguments and another to save them to cache
<<<<<<< HEAD
    buf, processed = stack.pop()
    if not processed: stack.append((buf, True))
    if cache.get(buf) is not None: pass
    elif buf.op is Ops.SINK:
      if not processed: stack.extend([(x, False) for x in buf.src])
      else: cache[buf] = buf.replace(src=tuple(cache[x] for x in buf.src))
    # shapeless, realized, constants ops are passthrough
    elif buf.st is None or buf.base.is_realized or buf.base.op in {Ops.CONST, Ops.BIND}: cache[buf] = buf
    # view is passthrough
    elif buf is not buf.base:
      if not processed: stack.append((buf.base, False))
      else: cache[buf] = cache[buf.base].view(buf.st)
    elif not processed: stack.extend([(x, False) for x in buf.src])
    else:
      dtype = buf.dtype
      # make things that can't be images not images
      if isinstance(dtype, ImageDType) and (prod(buf.shape) != prod(dtype.shape) or not any(buf.shape[x]%4 == 0 for x in buf.st.unit_stride_axes())):
=======
    buf, preprocessed = stack.pop()
    if not preprocessed: stack.append((buf, True))
    if cache.get(buf) is not None: pass
    elif buf.op is Ops.SINK:
      if not preprocessed: stack.extend([(x, False) for x in buf.src])
      else: cache[buf] = buf.replace(src=tuple(cache[x] for x in buf.src))
    # shapeless, realized, constants ops are passthrough
    elif buf.st is None or buf.base.is_realized or buf.base.op in {Ops.CONST, Ops.BIND, Ops.DEVICE}: cache[buf] = buf
    # view is passthrough
    elif buf is not buf.base:
      if not preprocessed: stack.append((buf.base, False))
      else: cache[buf] = cache[buf.base].view(buf.st)
    elif not preprocessed: stack.extend([(x, False) for x in buf.src])
    else:
      # make things that can't be images not images
      dtype = buf.dtype
      if isinstance(dtype, ImageDType) and (prod(buf.shape)!=prod(dtype.shape)\
          or not any(buf.shape[x]%4==0 for x in unwrap(buf.st).unit_stride_axes())):
>>>>>>> 97a23a5c
        if DEBUG >= 2: print(f"forcing image {dtype} with shape {buf.shape} to {dtype.base}")
        dtype = buf.dtype.base
      # ASSIGN already has a target buffer, otherwise we create a new one
      buf_uop = buf.buf_uop if buf.op is Ops.ASSIGN else UOp.new_buffer(buf.device, buf.size, dtype)
<<<<<<< HEAD
      op = buf.replace(dtype=dtype.base, src=tuple(cache[x] for x in buf.src))    # track the underlying tensor uop for this op
      ctx.tensor_uops[buf_uop] = [buf]
      cache[buf] = UOp(Ops.VIEW, dtype.base, (buf_uop, op.alu(Ops.CONTIGUOUS) if buf.forced_realize else op), buf.st)
=======
      op = buf.replace(dtype=dtype, src=tuple(cache[x] for x in buf.src))
      # track the underlying tensor uop for this buffer
      ctx.tensor_uops[buf_uop] = tensor_map[buf]
      cache[buf] = UOp(Ops.VIEW, dtype.base, (buf_uop, op), buf.st)
>>>>>>> 97a23a5c
  return cache[sink]

# **** AST graph rewrite

# ** movement ops

def apply_swizzle(u:UOp) -> UOp:
  with Context(TRACK_MATCH_STATS=0): return graph_rewrite(u, view_left)

def swizzle_r(r:UOp, src:UOp, st:ShapeTracker) -> UOp:
  input_st = ShapeTracker.from_shape(unwrap(src.st).shape)
  tmp = input_st.permute(tuple(i for i in range(len(input_st.shape)) if i not in r.axis_arg)+r.axis_arg)
  prshape = prod(rshape:=tmp.shape[-len(r.axis_arg):])
  strides = strides_for_shape(rshape)
  nv = [View.create(v.shape+rshape, tuple(x*prshape for x in v.strides)+strides,
                    v.offset*prshape, v.mask+tuple((0,s) for s in rshape) if v.mask is not None else None) for v in st.views]
  # update input_st and axis
  new_input_st = tmp + ShapeTracker(tuple(nv))
  new_axis = tuple(range(len(st.shape), len(st.shape) + len(r.axis_arg)))
  return apply_swizzle(src.view(new_input_st)).r(r.arg[0], new_axis).view(ShapeTracker.from_shape(st.shape))

def reduceop_view_right(r:UOp, v:UOp, src:UOp) -> UOp:
  if not (swizzle_st:=unwrap(v.st)).contiguous or v.size != src.size: raise AssertionError(f"can't push {v} down through {src}")
  output_shape = swizzle_st.reduce(r.axis_arg)
  return src.r(r.arg[0], tuple(i for i,(s,u) in enumerate(zip(src.shape, output_shape)) if s != u)).view(ShapeTracker.from_shape(output_shape))

def elementwise_view_right(root:UOp) -> UOp|None:
  if len(swizzles:=[x for x in root.src if x.base is not x]) == 0: return None
  assert all(x.base.st is not None for x in swizzles), f"found shapeless VIEW src in {root}"
  assert all_same([x.base.size for x in swizzles]), f"swizzle inputs must have the same size {swizzles}"
  # push the swizzle from src to root
  output_swizzle = swizzles[0]
  new_input_st = ShapeTracker.from_shape(output_swizzle.base.shape)
  ret = root.replace(src=tuple(x if x.st is None else x.base if x in swizzles else apply_swizzle(x.view(new_input_st)) for x in root.src))
  # NOTE: swizzle resolves once we hit STORE
  return ret if ret.op is Ops.STORE else ret.view(ShapeTracker.from_shape(output_swizzle.shape))

def merge_double_reduce(root:UOp, first_reduce:UOp) -> UOp:
  assert root.arg[0] == first_reduce.arg[0], "can't merge reduceops with different alu"
  assert not any(x.op is Ops.REDUCE_AXIS for x in first_reduce.src[0].toposort), "can't merge more than two reduceops at a time"
  return first_reduce.replace(arg=(first_reduce.arg[0], root.axis_arg+first_reduce.axis_arg))

# push VIEW to stores
view_right = merge_views+PatternMatcher([
  # STORE(.., ASSIGN(VIEW(BUFFER), new_val)) -> STORE(.., new_val).view()
  (UPat(Ops.STORE, src=(UPat.var("b"), UPat.var("st"), UPat.assign(UPat.var("target"), UPat.var("val")))),
   lambda b,target,st,val: apply_swizzle(UOp.store(b, st, val).view(target.st))),
  # REDUCE(src.view(contiguous=False)) -> REDUCE(src.view(contiguous=True)).view()
  (UPat(Ops.REDUCE_AXIS, src=(UPat.var("src"),), name="r").view(name="v"), lambda v,r,src: None if v.st.contiguous else swizzle_r(r, src, v.st)),
  # REDUCE(src.view()) -> REDUCE(src).view()
  (UPat(Ops.REDUCE_AXIS, src=(UPat.var("src").view(name="v"),), name="r"), reduceop_view_right),
  # ALU(src.view()) -> ALU(src).view()
  (UPat((*GroupOp.ALU, Ops.CAST, Ops.BITCAST, Ops.ASSIGN, Ops.CONTIGUOUS, Ops.STORE), name="root"), elementwise_view_right),
  # double reduce op collapses to a single reduce op
  (UPat(Ops.REDUCE_AXIS, src=(UPat(Ops.REDUCE_AXIS, name="first_reduce"),), name="root"), merge_double_reduce),
])

# ** ScheduleItem context builder

@dataclass(frozen=True)
class ScheduleItemContext:
  var_vals: dict[Variable, int]
  sts: set[ShapeTracker] = field(default_factory=set)
  bufs: list[UOp] = field(default_factory=list)

def _append_st_vars(ctx:ScheduleItemContext, x:UOp) -> UOp|None:
  if (st:=unwrap(x.st)) in ctx.sts: return None
  st, var_vals = st.simplify().unbind()
  ctx.var_vals.update(var_vals)
  ctx.sts.add(st)
  return st.to_uop() if st != x.st else None

def _append_buf(ctx:ScheduleItemContext, x:UOp) -> UOp:
  ctx.bufs.append(x)
  return UOp(Ops.DEFINE_GLOBAL, x.dtype.ptr(size=x.size), (), len(ctx.bufs)-1)

to_si = PatternMatcher([
  # BUFFER -> DEFINE_GLOBAL
  (UPat(Ops.BUFFER, name="x"), _append_buf),
  # simplify and unbind the final VIEWs
  (UPat(Ops.VIEW, name="x"), _append_st_vars),
  # don't need SINK on COPY or BUFFER_VIEW
  (UPat(Ops.SINK, src=(UPat.store(UPat.var("b"), UPat(), UPat((Ops.COPY, Ops.BUFFER_VIEW), name="x")),)), lambda b,x: x.replace(src=(b, *x.src))),
  # don't need contiguous or assign anymore
  (UPat(Ops.CONTIGUOUS, src=(UPat.var("x"),)), lambda x: x),
  (UPat(Ops.ASSIGN, src=(UPat(), UPat.var("x"),)), lambda x: x),
  # PRELOAD becomes LOAD
  (UPat(Ops.PRELOAD, name="root"), lambda root:root.replace(op=Ops.LOAD)),
  # once images are loaded they become the base dtype
  (UPat(set(Ops)-{Ops.DEFINE_GLOBAL}, name="x"), lambda x: x.replace(dtype=x.dtype.base) if isinstance(x.dtype, ImageDType) else None),
])

# LOAD(BUFFER) -> the STORE value if it's we're doing the STORE in the same kernel
multioutput = PatternMatcher([(UPat.load(UPat.var("b"), UPat()), lambda ctx,b: ctx.get(b)),])

def schedule_uop(pre:UOp, ctx:ScheduleContext) -> ScheduleItem:
  # remove movement ops + substitute LOAD of fused STORE with just the value
  sink = graph_rewrite(graph_rewrite(pre, multioutput+view_left, store_bufs:={x.buf_uop:x.src[2] for x in pre.src}), view_right)
  # remove extra uops from SINK + substitue BUFFER with DEFINE_GLOBAL
  ast = graph_rewrite(sink, to_si, si_ctx:=ScheduleItemContext(ctx.var_vals))
  # deal with ASSIGN
  assign_preloads: list[UOp] = []
  if len(ctx.assigns) != 0:
    for x in list(sink.toposort)[::-1]:
      # we only allow a kernel to depend on either the before ASSIGN or after ASSIGN version of a BUFFER
      if x.op is Ops.LOAD and x.buf_uop in assign_preloads: raise RuntimeError("cycle detected in graph")
      # PRELOAD tells the toposort this kernel should run before ASSIGN
      if x.op is Ops.PRELOAD:
        assign_preloads.append(x.buf_uop)
        # if this kernel also assigns to the buffer, we only allow either contiguous or masked views for the LOAD
        if x.buf_uop in store_bufs and not (st:=x.st_arg).contiguous:
          # if it has a single view and it's equal when you shrink a contig, it's fine
          if len(st.views) != 1 or (mask:=st.views[0].mask) is None or ShapeTracker.from_shape(st.shape).shrink(mask) != st.shrink(mask):
            raise RuntimeError("self operand of augmented assign must be contiguous.\nhelp: consider using .contiguous():\n"
                               +colored("   - a += a.T\n", "red")+colored("   + a += a.T.contiguous()", "green"))
  # capture process replay
  if CAPTURE_PROCESS_REPLAY:
    with Context(PICKLE_BUFFERS=0): PROCESS_REPLAY_CAPTURE[str(pre.key)] = pickle.dumps((pre, ContextVar._cache, ast))
  return ScheduleItem(ast, tuple(u.buffer for u in si_ctx.bufs if u.size != 0),
                      tuple(dedup(m for x in pre.toposort if (m:=ctx.ops_metadata.get(x)) is not None)), tuple(dedup(assign_preloads)))

PROCESS_REPLAY_CAPTURE: dict[str, bytes] = {}
if CAPTURE_PROCESS_REPLAY:
  @atexit.register
  def save_process_replay() -> None:
    for k,v in PROCESS_REPLAY_CAPTURE.items(): diskcache_put("schedule_process_replay", k, v, prepickled=True)

# **** Schedule grouping

def is_scheduled(u:UOp) -> bool: return u.op is Ops.VIEW and len(u.src) == 2 and u.src[0].op is Ops.BUFFER
def uval(u:UOp) -> UOp:
  assert is_scheduled(u), f"must be a scheduled op {u}"
  return u.src[1]

def recursive_group(tr:UOp, st:ShapeTracker, r:UOp, children:defaultdict[UOp, dict[UOp, None]], allbufs:dict[UOp, UOp], realizes:dict[UOp, UOp],
                     reduce_for_op:dict[UOp, UOp], group:dict[UOp, None], cache:dict[tuple[UOp, ShapeTracker], None]) -> None:
  """recursively search the uop for groupable children, realize the UOp if a child can't group"""
  if (tr, st) in cache: return
  cache.setdefault((tr, st))
  rsize = unwrap(allbufs[r].st).size
  if tr in realizes and tr is not r:
    # can only fuse contiguous
    # max one reduceop per kernel
    if not st.contiguous or st.size != rsize or tr in reduce_for_op: group.setdefault(r)
    return group.setdefault(tr)
  for tr_next in children[tr]:
    # max one reduceop per kernel
    if (tr_next_uop:=uval(allbufs[tr_next]).base).op is Ops.REDUCE_AXIS: return group.setdefault(r)
    # can only fuse contiguous
    if len(st_childs:=dedup(unwrap(x.st) for x in tr_next_uop.src if is_scheduled(x.base) and x.base.buf_uop == tr)) > 1: return group.setdefault(r)
    recursive_group(tr_next, st+st_childs[0], r, children, allbufs, realizes, reduce_for_op, group, cache)

def get_isolated_children(r:UOp, reduce_for_op:dict[UOp, UOp], children:defaultdict[UOp, dict[UOp, None]], allbufs:dict[UOp, UOp],
                           realizes:dict[UOp, UOp], group:dict[UOp, None]) -> dict[UOp, None]:
  rc_parents, cache = deque(group), set()
  while rc_parents:
    if (p:=uval(allbufs[rc_parents.pop()])) in cache: continue
    cache.add(p)
    # max one reduceop per kernel
    if p.op is Ops.REDUCE_AXIS: return {}
    rc_parents.extend(x.base.buf_uop for x in p.src if is_scheduled(x.base) and x.base.buf_uop is not r)
  # search descendants of the reduceop that can cleanly group
  descendants: dict[UOp, None] = {}
  for tr in group: recursive_group(tr, unwrap(allbufs[tr].st), tr, children, allbufs, realizes, reduce_for_op, descendants, cache={})
  return merge_dicts([group, {} if any(tr in group for tr in descendants) else descendants])

def group_realizes(ctx:ScheduleContext) -> list[list[UOp]]:
  """search the big graph for all the reduceops that need to realize, sometimes group/fuse the reduceop"""
  # find all reduces, and pair them to a elementwise op. if they can't be cleanly paired, force realize the reduce (or a contig child)
  reduce_for_op: dict[UOp, UOp] = {}
  reduce_of_const: list[UOp] = []
  double_reduces: list[UOp] = []
  for r, r_uop in ctx.allbufs.items():
    if (r_uop:=uval(r_uop)).op is not Ops.REDUCE_AXIS: continue
    if FUSE_CONV_BW and is_scheduled((x:=r_uop.src[0]).base) and uval(x.base).op is r_uop.op and x.base is not x: double_reduces.append(r)
    if r in ctx.realizes: continue
    group: dict[UOp, None] = {}
    recursive_group(r, unwrap(r_uop.st), r, ctx.children, ctx.allbufs, ctx.realizes, reduce_for_op, group, cache={})
    # max one reduceop per kernel
    can_chase = all(tr not in reduce_for_op for tr in group)
    # TODO: forced_realize exists because the scheduler is incapable of checking for self-contained DAGs
    forced_realize = r in group
    if not forced_realize and len(group) > 1:
      group = get_isolated_children(r, reduce_for_op, ctx.children, ctx.allbufs, ctx.realizes, group)
    # can only fuse assign if no other assign_target is used in the kernel
    if not forced_realize and any(x in ctx.assigns for x in group):
      parents = deque((r, *group))
      while parents and not forced_realize:
        if (p_uop:=ctx.allbufs.get(p:=parents.pop())) is None: continue
        if (p_uop:=uval(p_uop)).op is Ops.ASSIGN and p not in group: forced_realize, can_chase = True, False
        if p in ctx.realizes: continue
        parents.extend([x.base.src[0] for x in p_uop.src if x.base.op is Ops.VIEW and len(x.base.src) != 0])
    if forced_realize or not group:
      tr = r
      if can_chase:
        # can chase this down to contiguous children
        st = unwrap(r_uop.st)
        while len(ctx.children[tr]) == 1:
          tr_next_uop = uval(ctx.allbufs[(tr_next:=next(iter(ctx.children[tr])))])
          st_childs = dedup([unwrap(x.st) for x in tr_next_uop.src if is_scheduled(x.base) and x.base.buf_uop is tr])
          if len(st_childs) > 1: break
          if st.size != st_childs[0].size: break
          st = st + st_childs[0]
          if not st.contiguous or tr_next_uop.op is Ops.REDUCE_AXIS: break
          tr = tr_next
        # don't cast to higher size before store (tr cannot be realized if forced_realize)
        if (tr_uop:=uval(ctx.allbufs[tr])).op is Ops.CAST and tr_uop.dtype.base.itemsize > tr_uop.src[0].dtype.base.itemsize:
          tr = tr_uop.src[0].base.buf_uop
      group = {tr: None}
      ctx.realizes[tr] = tr
    reduce_for_op.update((tr, r) for tr in group)
    if FUSE_ARANGE and r_uop.arg[0] is Ops.ADD and r_uop.src[0].base.op is Ops.CONST: reduce_of_const.append(r)
  # fuse double reduces with no other child
  for reduceop in double_reduces:
    top_reduce = uval(ctx.allbufs[reduceop]).src[0].base.buf_uop
    if len(ctx.children[top_reduce]) == 1: del ctx.realizes[top_reduce]
  # maybe fuse arange with its children
  for rbuf in reduce_of_const:
    group = {tr:None for tr,rop in reduce_for_op.items() if rop is rbuf}
    if any(luop.op is Ops.CONTIGUOUS for tr in group for luop in ctx.tensor_uops[tr]): continue
    kernel_children = {c for tr in group for c in ctx.children[tr] if uval(ctx.allbufs[c]).op not in {Ops.COPY, Ops.BUFFER_VIEW}}
    if len(kernel_children) == 0: continue
    for tr in group: del ctx.realizes[tr]
  # group BUFFER uops into kernels
  output_groups: defaultdict[UOp, list[UOp]] = defaultdict(list)
  for ubuf in ctx.realizes: output_groups[reduce_for_op.get(ubuf, ubuf)].append(ubuf)
  return list(output_groups.values())

# **** Schedule creation and BFS toposort

# ** this is schedule level const folding

def simplify_reduceop(reduce:UOp, x:UOp) -> UOp|None:
  if not all_int(x.shape): return None
  # remove reduce on unmasked const
  prshape = prod(unwrap(x.st).shape[i] for i in reduce.arg[1])
  ret = x.const_arg
  match reduce.arg[0]:
    case Ops.ADD: ret *= prshape
    case Ops.MUL: ret **= prshape
    case Ops.MAX: pass # NOTE: Ops.MAX is passthrough
    case _: return None
  return reduce.const_like(ret)

def found_contiguous(ctx:ScheduleContext, contig:UOp, src:UOp):
  if (sti:=unwrap(src.st).invert(src.base.shape)) is not None: ctx.contiguous[src.base] = contig.view(sti)
def replace_contiguous(ctx:ScheduleContext, alu:UOp):
  new_src = list(alu.src)
  for i,s in enumerate(alu.src):
    if (replace_src:=ctx.contiguous.get(s, None)) is not None: new_src[i] = replace_src
  if tuple(new_src) != alu.src: return alu.replace(src=tuple(new_src))

sym = symbolic_simple+PatternMatcher([
  # UOp with size 0 is zero
  (UPat(set(Ops)-{Ops.SINK}, name="root"), lambda root: root.const_like(0) if root.base.st is not None and root.size == 0 \
    and not (root.base.op is Ops.CONST and root.base.arg == 0) else None),
  # DETACH is a NOOP here
  (UPat(Ops.DETACH, name="detach"), lambda detach: detach.src[0]),
  # reduce of size 0 is the identity element
  (UPat(Ops.REDUCE_AXIS, name="reduce", src=(UPat.var("x"),)),
   lambda reduce,x: reduce.const_like(identity_element(reduce.arg[0], reduce.dtype)) if x.size == 0 and reduce.size != 0 else None),
  # reduce of const is collapsed (TODO: make this a generic rule for stride0)
  (UPat(Ops.REDUCE_AXIS, name="reduce", src=(UPat.cvar("x"),)), simplify_reduceop),
  # COPY(CONST) creates a new CONST on the destination device
  (UPat(Ops.COPY, name="root", src=(UPat(), UPat.cvar("x"),)), lambda root,x: root.const_like(x.const_arg)),
  # no COPY to same device, except clone (arg is True)
  (UPat(Ops.COPY, src=(UPat(), UPat.var("copyin")), name="copy"),
   lambda copyin,copy: copyin if copyin.device == copy.device and copy.arg is not True else None),
  # remove cast to image when it's already a contiguous image
  (UPat(Ops.VIEW, name="vm1", src=(UPat(Ops.CAST, name="cast", src=(UPat(Ops.VIEW, name="vm2", src=(UPat(Ops.CONTIGUOUS, name="base"))))),)),
   lambda cast,base,vm1,vm2: base.view(vm2.st+vm1.st) if isinstance(cast.dtype, ImageDType) and isinstance(base.dtype, ImageDType) else None),
  # remove contiguous if we can just view the buffer
  (UPat(Ops.CONTIGUOUS, name="root", src=(UPat(Ops.VIEW, name="view", src=(UPat(Ops.BUFFER, name="buf"),)),)),
   lambda root,view,buf: view if view.st.contiguous and view.size == buf.size else None),
  # double contiguous is one contiguous
  (UPat(Ops.CONTIGUOUS, name="root", src=(UPat(Ops.CONTIGUOUS),)), lambda root: root.src[0]),
  # support for using a contiguous permuted view instead of the parent view if one exists
  (UPat(Ops.CONTIGUOUS, name="contig", src=(UPat(Ops.VIEW, name="src"),)), found_contiguous),
  (UPat(GroupOp.ALU, name="alu"), replace_contiguous),
  # remove CONST/BIND/BUFFER/VIEW from SINK
  (UPat(Ops.SINK, name="root"),
    lambda root: UOp(Ops.SINK, root.dtype, new_src, root.arg)
      if (new_src:=tuple(x.base for x in root.src if not x.is_realized and x.base.op not in {Ops.CONST, Ops.BIND})) != root.src else None),
])

# ** this decides which ops get realized

class UPatScheduled(UPat):
  def __init__(self, *args, **kwargs):
    super().__init__(Ops.VIEW, name="base", src=(UPat(Ops.BUFFER, name="b"), UPat(*args, **{"name":"to_store",**kwargs})))

def realize(ctx:ScheduleContext, b:UOp, to_store:UOp, **kwargs) -> None: ctx.realizes[b] = to_store

def realize_before_view(ctx:ScheduleContext, view:UOp, src:UOp, b:UOp, **kwargs) -> None:
  st = unwrap(view.st)
  # fold simple pads
  if len(st.views) == 1 and (m:=st.views[-1].mask) is not None and all_int(src.shape) and resolve(prod(src.shape) >= prod([y-x for x,y in m])):
    return None if can_pad(src, ctx.realizes, set()) else realize(ctx, b, src)
  # early realize before expand
  if resolve(prod(src.shape) < prod(st.shape)) and not getenv("DONT_REALIZE_EXPAND"): return realize(ctx, b, src)
  # otherwise safety check pads
  return None if (all(v.mask is None for v in st.views) or can_pad(src, ctx.realizes, set())) else realize(ctx, b, src)

def fold_img_cast(ctx:ScheduleContext, xb:UOp, view:UOp, b:UOp, x:UOp, **kwargs) -> UOp|None:
  if not isinstance(xb.dtype, ImageDType) or b not in ctx.realizes or xb not in ctx.realizes or uval(x.base).op is Ops.COPY: return None
  del ctx.realizes[b]
  return x.view(unwrap(view.st))

def create_subbuffer(base:UOp, b:UOp, root:UOp, x:UOp):
  if not b.device.startswith("DISK"): return None
  buffers[b] = x.buf_uop.buffer.view(b.size, b.dtype, unwrap(x.st).views[0].offset*x.dtype.itemsize)
  return base.replace(src=(b, root.replace(op=Ops.BUFFER_VIEW)))

do_realize = PatternMatcher([
  # always realize SINK parents
  (UPat(Ops.SINK, name="sink"), lambda ctx,sink: ctx.realizes.update((x.buf_uop, x) for x in sink.src)),
  # always realize ASSIGN/CONTIGUOUS/COPY/BUFFER_VIEW
  (UPatScheduled({Ops.ASSIGN, Ops.CONTIGUOUS, Ops.COPY, Ops.BUFFER_VIEW}), realize),
  # realize before expand or unsafe pad ops
  (UPat(Ops.VIEW, name="view", src=(UPatScheduled(name="src"),)), realize_before_view),
  # don't realize image to image casts
  (UPat(Ops.VIEW, name="view", src=(UPatScheduled(Ops.CAST, src=(UPat(Ops.VIEW, src=(UPat.var("xb"), UPat()), name="x"),), dtype=dtypes.float),)),
   fold_img_cast),
  # realize before COPY or BUFFER_VIEW
  (UPat(Ops.COPY, src=(UPat(), UPat.any(UPatScheduled(), UPatScheduled().view()),)), realize),
  (UPat(Ops.BUFFER_VIEW, src=(UPat.any(UPatScheduled(), UPatScheduled().view()),)), realize),
  # substitute BITCAST/CONTIGUOUS with BUFFER_VIEW on DISK
  (UPatScheduled((Ops.BITCAST, Ops.CONTIGUOUS), name="root", src=(UPat.var("x"),)), create_subbuffer),
])

# **** rewrite VIEW into LOAD/STORE/VALID or fuse the underlying UOp

def unbind_variable(ctx:ScheduleContext, bind:UOp, var:UOp, val:UOp):
  assert isinstance(val.src[1].const_arg, int), f"expected BIND value to be int {val}"
  ctx.var_vals[ret:=var.replace(src=())] = val.src[1].const_arg
  return ret.valid(unwrap(bind.st))

def load_realized(ctx:ScheduleContext, b:UOp, st:UOp):
  # NOTE: if we're assigning to the BUFFER too, PRELOAD tells toposort to place this load before the ASSIGN
  return UOp(Ops.PRELOAD if b in ctx.assigns else Ops.LOAD, b.dtype.base, (b, unwrap(st.st).to_uop()))

def store_or_fuse(ctx:ScheduleContext, b:UOp, x:UOp, st:UOp):
  if (m:=ctx.tensor_uops[b][-1].metadata) is not None: ctx.ops_metadata[x] = m
  if b not in ctx.realizes: return x # collapse BUFFER
  ctx.realizes[b] = UOp.store(b, ShapeTracker.from_shape(st.shape).to_uop(), x)
  return UOp(Ops.LOAD, x.dtype, (b, unwrap(st.st).to_uop()))

break_sched = PatternMatcher([
  # CONST is always fused and generated
  (UPat(Ops.CONST, name="x", src=(UPat(Ops.VIEW, name="st"),)), lambda x,st: UOp.const(x.dtype, x.const_arg).valid(st.st)),
  (UPat(Ops.BIND, name="bind", src=(UPat.var("var"), UPat.var("val"))), unbind_variable),
  # VIEW of BUFFER either becomes a LOAD/STORE or we fuse it
  (UPat(Ops.VIEW, name="st", src=(UPat(Ops.BUFFER, name="b"),)), load_realized),
  (UPat(Ops.VIEW, name="st", src=(UPat(Ops.BUFFER, name="b"), UPat.var("x"))), store_or_fuse),
])

# **** Schedule context builder

def append_uop(ctx:ScheduleContext, view:UOp, buf_uop:UOp) -> None:
  ctx.allbufs[buf_uop] = view
  if (op:=uval(view)).op is Ops.ASSIGN: ctx.assigns.add(buf_uop)
  for x in op.base.src:
    if is_scheduled(x.base): ctx.children.setdefault(x.base.buf_uop, {})[buf_uop] = None
  buf_uop.buffer.ref(1)
create_ctx = PatternMatcher([(UPat(Ops.VIEW, name="view", src=(UPat(Ops.BUFFER, name="buf_uop"), UPat())), append_uop)])

# **** movement ops

remove_movement_ops = PatternMatcher([
  # NOTE: movement ops are always applied to base
  (UPat(GroupOp.Movement, name="mov", src=(UPat.any(UPat.var("x").view(), UPat.var("x")))), lambda x,mov: x.view(unwrap(mov.st))),
  # some masked views can collapse to 0, VIEW(x) -> CONST(VIEW)
  (UPat(Ops.VIEW, name="view"),
   lambda view: view.const_like(0) if (vm:=view.st.views[-1].mask) is not None and any((x[1]-x[0]) == 0 for x in vm) else None),
  # merge one src views.
  (UPat(Ops.VIEW, src=(UPat(Ops.VIEW, src=(UPat(),), name="v1")), name="v2"), lambda v1,v2: v1.replace(arg=v1.arg+v2.arg)),
  # merge unmasked const views
  (UPat(Ops.VIEW, name="view", src=(UPat(Ops.CONST, name="const", src=(UPat(Ops.VIEW, name="st"),) ),)),
   lambda st,const,view: const.replace(src=(st.replace(arg=st.st+view.st),)) if all(v.mask is None for v in (st.st+view.st).views) else None),
])

@track_rewrites(named=True)
def create_schedule_with_vars(big_sink:UOp, skip_check:bool=not __debug__) -> tuple[list[ScheduleItem], dict[Variable, int], dict[UOp, UOp]]:
  if not skip_check: type_verify(list(big_sink.toposort), tensor_uop_spec)
<<<<<<< HEAD
  # to_uop is removing (many) of the movement ops
  sink = add_buffers(big_sink, ctx:=ScheduleContext(), cache={})
  # const folding and fusion
  sink = graph_rewrite(sink, remove_movement_ops+ops_folding+do_realize, ctx)
  sink = graph_rewrite(sink, merge_bufs, ctx)
  # create the scheduler context
  graph_rewrite(sink, create_ctx, ctx)
=======
  tensor_map = graph_rewrite_map(big_sink, remove_movement_ops+sym, ctx:=ScheduleContext())
  rev_tensor_map: dict[UOp, list[UOp]] = {}
  for k,v in tensor_map.items(): rev_tensor_map.setdefault(v, []).append(k)
  # add BUFFER uops
  sink = add_buffers(tensor_map[big_sink], rev_tensor_map, ctx)
  # add realizes
  sink = graph_rewrite(sink, do_realize+create_ctx, ctx)
>>>>>>> 97a23a5c
  # group realizes into kernels
  store_groups = group_realizes(ctx)
  graph_rewrite(sink, break_sched, ctx)
  # preschedule realize groups
  prescheduled: list[ScheduleItem] = []
  for store_uops in store_groups:
    small_sink = UOp.sink(*[ctx.realizes[u] for u in store_uops])
    if not all(x.op is Ops.STORE for x in small_sink.src): raise RuntimeError(f"expected all realized BUFFERs to get a STORE {sink}")
    prescheduled.append(schedule_uop(small_sink, ctx))
    # can only schedule once
    for buf_uop in store_uops:
      for luop in ctx.tensor_uops[buf_uop]: ctx.becomes_map[luop] = buf_uop.view(unwrap(luop.st))

  # tensors can become an existing buffer or simplify to a const, no ScheduleItem needed
  for k,v in tensor_map.items():
    # NOOP
    if k.base is v.base: continue
    # NOTE: only the base tensors get a BUFFER UOp
    if v.is_realized and k is k.base: ctx.becomes_map[k] = v.view(unwrap(k.st))
    # otherwise if it simplified to a CONST the UOp just becomes that CONST
    elif v.op is Ops.CONST: ctx.becomes_map[k] = v

  # add kernel children
  schedule_targets = {out:si for si in prescheduled for out in si.outputs}
  graph: defaultdict[ScheduleItem, list[ScheduleItem]] = defaultdict(list)
  in_degree: defaultdict[ScheduleItem, int] = defaultdict(int)
  for si in prescheduled:
    # realize outputs before a parent is assigned to
    parents_assigns = dedup(xsi for x in si.assign_preloads if (xsi:=schedule_targets.get(x.buffer)) and xsi is not si)
    for assign in parents_assigns:
      graph[si].append(assign)
      in_degree[assign] += 1
    # realize outputs after all parents are realized
    scheduled_parents = dedup(xsi for x in si.inputs if (xsi:=schedule_targets.get(x)) is not None and xsi not in parents_assigns)
    for x in scheduled_parents:
      graph[x].append(si)
      in_degree[si] += 1

  # do BFS
  queue = deque(si for si in prescheduled if in_degree[si] == 0)
  schedule: list[ScheduleItem] = []
  while queue:
    schedule.append(si:=queue.popleft())
    for x in graph[si]:
      in_degree[x] -= 1
      if in_degree[x] == 0: queue.append(x)
  # confirm everything was scheduled correctly
  if len(schedule) != (groups:=len(prescheduled)): raise RuntimeError(f"cycle detected in graph, grouped {groups} but only scheduled {len(schedule)}")
  if DEBUG >= 1 and len(schedule) >= 10: print(f"scheduled {len(schedule)} kernels")
  return schedule, ctx.var_vals, ctx.becomes_map<|MERGE_RESOLUTION|>--- conflicted
+++ resolved
@@ -88,34 +88,11 @@
 
 # wrap tensor uops around a VIEW(BUFFER, <uop>)
 # this BUFFER preserves a link back to the uop on the tensor after the scheduler rewrites it.
-<<<<<<< HEAD
-def add_buffers(sink: UOp, ctx: ScheduleContext) -> UOp:
-=======
 def add_buffers(sink:UOp, tensor_map:dict[UOp, list[UOp]], ctx:ScheduleContext) -> UOp:
->>>>>>> 97a23a5c
   stack: list[tuple[UOp, bool]] = [(sink, False)]
   cache: dict[UOp, UOp] = {}
   while stack:
     # iterate through every UOp twice. once to preprocess the arguments and another to save them to cache
-<<<<<<< HEAD
-    buf, processed = stack.pop()
-    if not processed: stack.append((buf, True))
-    if cache.get(buf) is not None: pass
-    elif buf.op is Ops.SINK:
-      if not processed: stack.extend([(x, False) for x in buf.src])
-      else: cache[buf] = buf.replace(src=tuple(cache[x] for x in buf.src))
-    # shapeless, realized, constants ops are passthrough
-    elif buf.st is None or buf.base.is_realized or buf.base.op in {Ops.CONST, Ops.BIND}: cache[buf] = buf
-    # view is passthrough
-    elif buf is not buf.base:
-      if not processed: stack.append((buf.base, False))
-      else: cache[buf] = cache[buf.base].view(buf.st)
-    elif not processed: stack.extend([(x, False) for x in buf.src])
-    else:
-      dtype = buf.dtype
-      # make things that can't be images not images
-      if isinstance(dtype, ImageDType) and (prod(buf.shape) != prod(dtype.shape) or not any(buf.shape[x]%4 == 0 for x in buf.st.unit_stride_axes())):
-=======
     buf, preprocessed = stack.pop()
     if not preprocessed: stack.append((buf, True))
     if cache.get(buf) is not None: pass
@@ -134,21 +111,14 @@
       dtype = buf.dtype
       if isinstance(dtype, ImageDType) and (prod(buf.shape)!=prod(dtype.shape)\
           or not any(buf.shape[x]%4==0 for x in unwrap(buf.st).unit_stride_axes())):
->>>>>>> 97a23a5c
         if DEBUG >= 2: print(f"forcing image {dtype} with shape {buf.shape} to {dtype.base}")
         dtype = buf.dtype.base
       # ASSIGN already has a target buffer, otherwise we create a new one
       buf_uop = buf.buf_uop if buf.op is Ops.ASSIGN else UOp.new_buffer(buf.device, buf.size, dtype)
-<<<<<<< HEAD
-      op = buf.replace(dtype=dtype.base, src=tuple(cache[x] for x in buf.src))    # track the underlying tensor uop for this op
-      ctx.tensor_uops[buf_uop] = [buf]
-      cache[buf] = UOp(Ops.VIEW, dtype.base, (buf_uop, op.alu(Ops.CONTIGUOUS) if buf.forced_realize else op), buf.st)
-=======
       op = buf.replace(dtype=dtype, src=tuple(cache[x] for x in buf.src))
       # track the underlying tensor uop for this buffer
       ctx.tensor_uops[buf_uop] = tensor_map[buf]
       cache[buf] = UOp(Ops.VIEW, dtype.base, (buf_uop, op), buf.st)
->>>>>>> 97a23a5c
   return cache[sink]
 
 # **** AST graph rewrite
@@ -533,15 +503,6 @@
 @track_rewrites(named=True)
 def create_schedule_with_vars(big_sink:UOp, skip_check:bool=not __debug__) -> tuple[list[ScheduleItem], dict[Variable, int], dict[UOp, UOp]]:
   if not skip_check: type_verify(list(big_sink.toposort), tensor_uop_spec)
-<<<<<<< HEAD
-  # to_uop is removing (many) of the movement ops
-  sink = add_buffers(big_sink, ctx:=ScheduleContext(), cache={})
-  # const folding and fusion
-  sink = graph_rewrite(sink, remove_movement_ops+ops_folding+do_realize, ctx)
-  sink = graph_rewrite(sink, merge_bufs, ctx)
-  # create the scheduler context
-  graph_rewrite(sink, create_ctx, ctx)
-=======
   tensor_map = graph_rewrite_map(big_sink, remove_movement_ops+sym, ctx:=ScheduleContext())
   rev_tensor_map: dict[UOp, list[UOp]] = {}
   for k,v in tensor_map.items(): rev_tensor_map.setdefault(v, []).append(k)
@@ -549,7 +510,6 @@
   sink = add_buffers(tensor_map[big_sink], rev_tensor_map, ctx)
   # add realizes
   sink = graph_rewrite(sink, do_realize+create_ctx, ctx)
->>>>>>> 97a23a5c
   # group realizes into kernels
   store_groups = group_realizes(ctx)
   graph_rewrite(sink, break_sched, ctx)
