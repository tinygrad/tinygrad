import sys, atexit, functools, pickle
from collections import defaultdict, deque
from dataclasses import dataclass, field
from tinygrad.ops import GroupOp, UOp, Ops, PatternMatcher, UPat, Variable, can_pad, graph_rewrite, resolve, track_rewrites, view_left, merge_views
from tinygrad.ops import identity_element, buffers, symbolic_simple, type_verify
from tinygrad.helpers import Context, Metadata, all_int, all_same, colored, diskcache_put, merge_dicts, prod, dedup, getenv, unwrap
from tinygrad.helpers import FUSE_CONV_BW, FUSE_ARANGE, DEBUG, CAPTURE_PROCESS_REPLAY, ContextVar
from tinygrad.dtype import DType, ImageDType, dtypes
from tinygrad.shape.shapetracker import ShapeTracker
from tinygrad.shape.view import View, strides_for_shape
from tinygrad.device import Buffer

# creation can recurse a lot
sys.setrecursionlimit(10000)

# **** Tensor UOp spec

tensor_uop_spec = PatternMatcher([
  (UPat(Ops.DEVICE, dtypes.void, (), name="device"), lambda device: isinstance(device.arg, str)),
  (UPat(Ops.BUFFER, src=(UPat(Ops.DEVICE),), name="buf"),
   lambda buf: isinstance(buf.arg, tuple) and len(buf.arg) == 2 and all_int(buf.arg) and isinstance(buf.dtype, (DType, ImageDType))),

  (UPat(GroupOp.Movement, name="mv", src=(UPat.var("x"),)),
   # naturally correct
   lambda mv,x: (isinstance(mv.arg, tuple) and mv.dtype == x.dtype) or
   # "make things that can't be images not images" can change the buffer dtype
   # this is fine as long as it's a realized buffer and base dtypes match.
   ((isinstance(mv.dtype, ImageDType) or isinstance(x.dtype, ImageDType)) and x.dtype.base == mv.dtype.base and x.is_realized)),

  # Tensor variable bindings
  (UPat(Ops.BIND, dtypes.int, (UPat(Ops.DEFINE_VAR), UPat.cvar(dtype=dtypes.int)), arg=None), lambda: True),
  (UPat(Ops.DEFINE_VAR, src=(UPat(Ops.VIEW, arg=ShapeTracker.from_shape(()))), arg=None), lambda: True),

  # Tensor const has an unmasked ShapeTracker of stride 0 and a device
  (UPat(Ops.CONST, src=(UPat(Ops.VIEW, name="st", src=(UPat(Ops.DEVICE),)),)),
   lambda st: len(st.st.views) == 1 and all(s == 0 for s in st.st.views[0].strides) and st.st.views[0].mask is None),

  # DETACH and CONTIGUOUS change how we interpret the source UOp
  # CONTIGUOUS ensures the source UOp realizes
  (UPat((Ops.DETACH, Ops.CONTIGUOUS), name="root", src=(UPat.var("x"),), arg=None), lambda root,x: root.dtype == x.dtype),

  # COPY
  # NOTE: the arg here specifies clone=True, which prevents folding same device copy
  (UPat(Ops.COPY, name="copy", src=(UPat(Ops.DEVICE), UPat.var("x"))), lambda copy,x: isinstance(copy.arg, bool) and copy.dtype == x.dtype),

  # VIEW(BUFFER) applies a ShapeTracker on top of the underlying device buffer
  # NOTE: VIEW size exactly matches the underlying BUFFER, tensor doesn't apply movement ops to the VIEW
  (UPat(Ops.VIEW, name="view", src=(UPat(Ops.BUFFER, name="buf"),)),
   lambda view,buf: view.dtype == buf.dtype and view.size == buf.size and view.st.contiguous),

  # ASSIGN changes the value of a realized buffer
  (UPat(Ops.ASSIGN, name="assign", src=(UPat.var("target"), UPat.var("new_val"))),
   lambda assign,target,new_val: target.is_realized and (assign.dtype == target.dtype == new_val.dtype)),
])

# **** ScheduleItem return type

@dataclass(frozen=True)
class ScheduleItem:
  ast: UOp
  bufs: tuple[Buffer, ...]
  metadata: tuple[Metadata, ...]
  assign_preloads: tuple[UOp, ...]
  @property
  def outputs(self) -> tuple[Buffer, ...]:
    """Read/write or write only buffers in the schedule."""
    return tuple(b for i,b in enumerate(self.bufs) if i in self.output_idxs)
  @property
  def inputs(self) -> tuple[Buffer, ...]:
    """Read only buffers in the schedule."""
    return tuple(b for i,b in enumerate(self.bufs) if i not in self.output_idxs)
  @functools.cached_property
  def output_idxs(self) -> tuple[int, ...]: return tuple(x.src[0].arg for x in self.ast.src) if self.ast.op is Ops.SINK else (0,)

# **** Schedule context and big graph

@dataclass(frozen=True)
class ScheduleContext:
  tensor_uops: dict[UOp, list[UOp]] = field(default_factory=dict)    # this maps BUFFER uops of this schedule to the tensor uop
  var_vals: dict[Variable, int] = field(default_factory=dict)        # this maps a BIND's DEFINE_VAR to its value
  assigns: set[UOp] = field(default_factory=set)                     # this holds all the BUFFER uops we ASSIGN to in this schedule
  realizes: dict[UOp, UOp] = field(default_factory=dict)             # this holds all the BUFFER uops we mutate in this schedule
  allbufs: dict[UOp, UOp] = field(default_factory=dict)              # this maps BUFFER uops the actual op
  ops_metadata: dict[UOp, Metadata] = field(default_factory=dict)    # this maps fused ops to Metadata
  contiguous: dict[UOp, UOp] = field(default_factory=dict)           # this maps roots to places they are made contiguous
  children: defaultdict[UOp, dict[UOp, None]] = field(default_factory=lambda: defaultdict(dict))
  becomes_map: dict[UOp, UOp] = field(default_factory=dict)

# wrap tensor uops around a VIEW(BUFFER, <uop>)
# this BUFFER preserves a link back to the uop on the tensor after the scheduler rewrites it.
def add_buffers(buf:UOp, ctx:ScheduleContext, cache:dict[UOp, UOp]) -> UOp:
  if (r:=cache.get(buf)) is not None: return r
  # SINK is passthrough
  if buf.op is Ops.SINK: return buf.replace(src=tuple(add_buffers(x, ctx, cache) for x in buf.src))
  # skip creating buffers for CONST/BIND/DEVICE/BUFFER
  if buf.base.is_realized or buf.base.op in {Ops.CONST, Ops.BIND, Ops.DEVICE}: return buf
  # VIEW is passthrough
  if buf is not buf.base:
    cache[buf] = ret = add_buffers(buf.base, ctx, cache).view(unwrap(buf.st))
    return ret
  # make things that can't be images not images
  dtype = buf.dtype
  if isinstance(dtype, ImageDType) and (prod(buf.shape)!=prod(dtype.shape) or not any(buf.shape[x]%4==0 for x in unwrap(buf.st).unit_stride_axes())):
    if DEBUG >= 2: print(f"forcing image {dtype} with shape {buf.shape} to {dtype.base}")
    dtype = buf.dtype.base
  # ASSIGN already has a target buffer, otherwise we create a new one
  buf_uop = buf.buf_uop if buf.op is Ops.ASSIGN else UOp.new_buffer(buf.device, buf.size, dtype)
<<<<<<< HEAD
  op = buf.replace(dtype=dtype, src=tuple(add_buffers(x, ctx, cache) for x in buf.src))
  # track the underlying tensor uop for this op
=======
  op = buf.replace(dtype=dtype.base, src=tuple(add_buffers(x, ctx, cache) for x in buf.src))
  # track the underlying tensor uop for this buffer
>>>>>>> b1847d56
  ctx.tensor_uops[buf_uop] = [buf]
  # (early) bufferize
  cache[buf] = ret = UOp(Ops.VIEW, dtype.base, (buf_uop, op.alu(Ops.CONTIGUOUS) if buf.forced_realize else op), buf.st)
  return ret

# **** AST graph rewrite

# ** movement ops

def apply_swizzle(u:UOp) -> UOp:
  with Context(TRACK_MATCH_STATS=0): return graph_rewrite(u, view_left)

def swizzle_r(r:UOp, src:UOp, st:ShapeTracker) -> UOp:
  input_st = ShapeTracker.from_shape(unwrap(src.st).shape)
  tmp = input_st.permute(tuple(i for i in range(len(input_st.shape)) if i not in r.axis_arg)+r.axis_arg)
  prshape = prod(rshape:=tmp.shape[-len(r.axis_arg):])
  strides = strides_for_shape(rshape)
  nv = [View.create(v.shape+rshape, tuple(x*prshape for x in v.strides)+strides,
                    v.offset*prshape, v.mask+tuple((0,s) for s in rshape) if v.mask is not None else None) for v in st.views]
  # update input_st and axis
  new_input_st = tmp + ShapeTracker(tuple(nv))
  new_axis = tuple(range(len(st.shape), len(st.shape) + len(r.axis_arg)))
  return apply_swizzle(src.view(new_input_st)).r(r.arg[0], new_axis).view(ShapeTracker.from_shape(st.shape))

def reduceop_view_right(r:UOp, v:UOp, src:UOp) -> UOp:
  if not (swizzle_st:=unwrap(v.st)).contiguous or v.size != src.size: raise AssertionError(f"can't push {v} down through {src}")
  output_shape = swizzle_st.reduce(r.axis_arg)
  return src.r(r.arg[0], tuple(i for i,(s,u) in enumerate(zip(src.shape, output_shape)) if s != u)).view(ShapeTracker.from_shape(output_shape))

def elementwise_view_right(root:UOp) -> UOp|None:
  if len(swizzles:=[x for x in root.src if x.base is not x]) == 0: return None
  assert all(x.base.st is not None for x in swizzles), f"found shapeless VIEW src in {root}"
  assert all_same([x.base.size for x in swizzles]), f"swizzle inputs must have the same size {swizzles}"
  # push the swizzle from src to root
  output_swizzle = swizzles[0]
  new_input_st = ShapeTracker.from_shape(output_swizzle.base.shape)
  ret = root.replace(src=tuple(x if x.st is None else x.base if x in swizzles else apply_swizzle(x.view(new_input_st)) for x in root.src))
  # NOTE: swizzle resolves once we hit STORE
  return ret if ret.op is Ops.STORE else ret.view(ShapeTracker.from_shape(output_swizzle.shape))

def merge_double_reduce(root:UOp, first_reduce:UOp) -> UOp:
  assert root.arg[0] == first_reduce.arg[0], "can't merge reduceops with different alu"
  assert not any(x.op is Ops.REDUCE_AXIS for x in first_reduce.src[0].toposort), "can't merge more than two reduceops at a time"
  return first_reduce.replace(arg=(first_reduce.arg[0], root.axis_arg+first_reduce.axis_arg))

# push VIEW to stores
view_right = merge_views+PatternMatcher([
  # STORE(.., ASSIGN(VIEW(BUFFER), new_val)) -> STORE(.., new_val).view()
  (UPat(Ops.STORE, src=(UPat.var("b"), UPat.var("st"), UPat.assign(UPat.var("target"), UPat.var("val")))),
   lambda b,target,st,val: apply_swizzle(UOp.store(b, st, val).view(target.st))),
  # REDUCE(src.view(contiguous=False)) -> REDUCE(src.view(contiguous=True)).view()
  (UPat(Ops.REDUCE_AXIS, src=(UPat.var("src"),), name="r").view(name="v"), lambda v,r,src: None if v.st.contiguous else swizzle_r(r, src, v.st)),
  # REDUCE(src.view()) -> REDUCE(src).view()
  (UPat(Ops.REDUCE_AXIS, src=(UPat.var("src").view(name="v"),), name="r"), reduceop_view_right),
  # ALU(src.view()) -> ALU(src).view()
  (UPat((*GroupOp.ALU, Ops.CAST, Ops.BITCAST, Ops.ASSIGN, Ops.CONTIGUOUS, Ops.STORE), name="root"), elementwise_view_right),
  # double reduce op collapses to a single reduce op
  (UPat(Ops.REDUCE_AXIS, src=(UPat(Ops.REDUCE_AXIS, name="first_reduce"),), name="root"), merge_double_reduce),
])

# ** ScheduleItem context builder

@dataclass(frozen=True)
class ScheduleItemContext:
  var_vals: dict[Variable, int]
  sts: set[ShapeTracker] = field(default_factory=set)
  bufs: list[UOp] = field(default_factory=list)

def _append_st_vars(ctx:ScheduleItemContext, x:UOp) -> UOp|None:
  if (st:=unwrap(x.st)) in ctx.sts: return None
  st, var_vals = st.simplify().unbind()
  ctx.var_vals.update(var_vals)
  ctx.sts.add(st)
  return st.to_uop() if st != x.st else None

def _append_buf(ctx:ScheduleItemContext, x:UOp) -> UOp:
  ctx.bufs.append(x)
  return UOp(Ops.DEFINE_GLOBAL, x.dtype.ptr(size=x.size), (), len(ctx.bufs)-1)

to_si = PatternMatcher([
  # BUFFER -> DEFINE_GLOBAL
  (UPat(Ops.BUFFER, name="x"), _append_buf),
  # simplify and unbind the final VIEWs
  (UPat(Ops.VIEW, name="x"), _append_st_vars),
  # don't need SINK on COPY or BUFFER_VIEW
  (UPat(Ops.SINK, src=(UPat.store(UPat.var("b"), UPat(), UPat((Ops.COPY, Ops.BUFFER_VIEW), name="x")),)), lambda b,x: x.replace(src=(b, *x.src))),
  # don't need contiguous or assign anymore
  (UPat(Ops.CONTIGUOUS, src=(UPat.var("x"),)), lambda x: x),
  (UPat(Ops.ASSIGN, src=(UPat(), UPat.var("x"),)), lambda x: x),
  # PRELOAD becomes LOAD
  (UPat(Ops.PRELOAD, name="root"), lambda root:root.replace(op=Ops.LOAD)),
  # once images are loaded they become the base dtype
  (UPat(set(Ops)-{Ops.DEFINE_GLOBAL}, name="x"), lambda x: x.replace(dtype=x.dtype.base) if isinstance(x.dtype, ImageDType) else None),
])

# LOAD(BUFFER) -> the STORE value if it's we're doing the STORE in the same kernel
multioutput = PatternMatcher([(UPat.load(UPat.var("b"), UPat()), lambda ctx,b: ctx.get(b)),])

def schedule_uop(pre:UOp, ctx:ScheduleContext) -> ScheduleItem:
  # remove movement ops + substitute LOAD of fused STORE with just the value
  sink = graph_rewrite(graph_rewrite(pre, multioutput+view_left, store_bufs:={x.buf_uop:x.src[2] for x in pre.src}), view_right)
  # remove extra uops from SINK + substitue BUFFER with DEFINE_GLOBAL
  ast = graph_rewrite(sink, to_si, si_ctx:=ScheduleItemContext(ctx.var_vals))
  # deal with ASSIGN
  assign_preloads: list[UOp] = []
  if len(ctx.assigns) != 0:
    for x in list(sink.toposort)[::-1]:
      # we only allow a kernel to depend on either the before ASSIGN or after ASSIGN version of a BUFFER
      if x.op is Ops.LOAD and x.buf_uop in assign_preloads: raise RuntimeError("cycle detected in graph")
      # PRELOAD tells the toposort this kernel should run before ASSIGN
      if x.op is Ops.PRELOAD:
        assign_preloads.append(x.buf_uop)
        # if this kernel also assigns to the buffer, we only allow either contiguous or masked views for the LOAD
        if x.buf_uop in store_bufs and not (st:=x.st_arg).contiguous:
          # if it has a single view and it's equal when you shrink a contig, it's fine
          if len(st.views) != 1 or (mask:=st.views[0].mask) is None or ShapeTracker.from_shape(st.shape).shrink(mask) != st.shrink(mask):
            raise RuntimeError("self operand of augmented assign must be contiguous.\nhelp: consider using .contiguous():\n"
                               +colored("   - a += a.T\n", "red")+colored("   + a += a.T.contiguous()", "green"))
  # capture process replay
  if CAPTURE_PROCESS_REPLAY:
    with Context(PICKLE_BUFFERS=0): PROCESS_REPLAY_CAPTURE[str(pre.key)] = pickle.dumps((pre, ContextVar._cache, ast))
  return ScheduleItem(ast, tuple(u.buffer for u in si_ctx.bufs if u.size != 0),
                      tuple(dedup(m for x in pre.toposort if (m:=ctx.ops_metadata.get(x)) is not None)), tuple(dedup(assign_preloads)))

PROCESS_REPLAY_CAPTURE: dict[str, bytes] = {}
if CAPTURE_PROCESS_REPLAY:
  @atexit.register
  def save_process_replay() -> None:
    for k,v in PROCESS_REPLAY_CAPTURE.items(): diskcache_put("schedule_process_replay", k, v, prepickled=True)

# **** Schedule grouping

def is_scheduled(u:UOp) -> bool: return u.op is Ops.VIEW and len(u.src) == 2 and u.src[0].op is Ops.BUFFER
def uval(u:UOp) -> UOp:
  assert is_scheduled(u), f"must be a scheduled op {u}"
  return r.src[0] if (r:=u.src[1]).op is Ops.CONTIGUOUS and not (r.src[0].base.op is Ops.VIEW and len(r.src[0].base.src) == 2) else r

def recursive_group(tr:UOp, st:ShapeTracker, r:UOp, children:defaultdict[UOp, dict[UOp, None]], allbufs:dict[UOp, UOp], realizes:dict[UOp, UOp],
                     reduce_for_op:dict[UOp, UOp], group:dict[UOp, None], cache:dict[tuple[UOp, ShapeTracker], None]) -> None:
  """recursively search the uop for groupable children, realize the UOp if a child can't group"""
  if (tr, st) in cache: return
  cache.setdefault((tr, st))
  rsize = unwrap(allbufs[r].st).size
  if tr in realizes and tr is not r:
    # can only fuse contiguous
    # max one reduceop per kernel
    if not st.contiguous or st.size != rsize or tr in reduce_for_op: group.setdefault(r)
    return group.setdefault(tr)
  for tr_next in children[tr]:
    # max one reduceop per kernel
    if (tr_next_uop:=uval(allbufs[tr_next]).base).op is Ops.REDUCE_AXIS: return group.setdefault(r)
    # can only fuse contiguous
    if len(st_childs:=dedup(unwrap(x.st) for x in tr_next_uop.src if is_scheduled(x.base) and x.base.buf_uop == tr)) > 1: return group.setdefault(r)
    recursive_group(tr_next, st+st_childs[0], r, children, allbufs, realizes, reduce_for_op, group, cache)

def get_isolated_children(r:UOp, reduce_for_op:dict[UOp, UOp], children:defaultdict[UOp, dict[UOp, None]], allbufs:dict[UOp, UOp],
                           realizes:dict[UOp, UOp], group:dict[UOp, None]) -> dict[UOp, None]:
  rc_parents, cache = deque(group), set()
  while rc_parents:
    if (p:=uval(allbufs[rc_parents.pop()])) in cache: continue
    cache.add(p)
    # max one reduceop per kernel
    if p.op is Ops.REDUCE_AXIS: return {}
    rc_parents.extend(x.base.buf_uop for x in p.src if is_scheduled(x.base) and x.base.buf_uop is not r)
  # search descendants of the reduceop that can cleanly group
  descendants: dict[UOp, None] = {}
  for tr in group: recursive_group(tr, unwrap(allbufs[tr].st), tr, children, allbufs, realizes, reduce_for_op, descendants, cache={})
  return merge_dicts([group, {} if any(tr in group for tr in descendants) else descendants])

def group_realizes(ctx:ScheduleContext) -> list[list[UOp]]:
  """search the big graph for all the reduceops that need to realize, sometimes group/fuse the reduceop"""
  # find all reduces, and pair them to a elementwise op. if they can't be cleanly paired, force realize the reduce (or a contig child)
  reduce_for_op: dict[UOp, UOp] = {}
  reduce_of_const: list[UOp] = []
  double_reduces: list[UOp] = []
  for r, r_uop in ctx.allbufs.items():
    if (r_uop:=uval(r_uop)).op is not Ops.REDUCE_AXIS: continue
    if FUSE_CONV_BW and is_scheduled((x:=r_uop.src[0]).base) and uval(x.base).op is r_uop.op and x.base is not x: double_reduces.append(r)
    if r in ctx.realizes: continue
    group: dict[UOp, None] = {}
    recursive_group(r, unwrap(r_uop.st), r, ctx.children, ctx.allbufs, ctx.realizes, reduce_for_op, group, cache={})
    # max one reduceop per kernel
    can_chase = all(tr not in reduce_for_op for tr in group)
    # TODO: forced_realize exists because the scheduler is incapable of checking for self-contained DAGs
    forced_realize = r in group
    if not forced_realize and len(group) > 1:
      group = get_isolated_children(r, reduce_for_op, ctx.children, ctx.allbufs, ctx.realizes, group)
    # can only fuse assign if no other assign_target is used in the kernel
    if not forced_realize and any(x in ctx.assigns for x in group):
      parents = deque((r, *group))
      while parents and not forced_realize:
        if (p_uop:=ctx.allbufs.get(p:=parents.pop())) is None: continue
        if (p_uop:=uval(p_uop)).op is Ops.ASSIGN and p not in group: forced_realize, can_chase = True, False
        if p in ctx.realizes: continue
        parents.extend([x.base.src[0] for x in p_uop.src if x.base.op is Ops.VIEW and len(x.base.src) != 0])
    if forced_realize or not group:
      tr = r
      if can_chase:
        # can chase this down to contiguous children
        st = unwrap(r_uop.st)
        while len(ctx.children[tr]) == 1:
          tr_next_uop = uval(ctx.allbufs[(tr_next:=next(iter(ctx.children[tr])))])
          st_childs = dedup([unwrap(x.st) for x in tr_next_uop.src if is_scheduled(x.base) and x.base.buf_uop is tr])
          if len(st_childs) > 1: break
          if st.size != st_childs[0].size: break
          st = st + st_childs[0]
          if not st.contiguous or tr_next_uop.op is Ops.REDUCE_AXIS: break
          tr = tr_next
        # don't cast to higher size before store (tr cannot be realized if forced_realize)
        if (tr_uop:=uval(ctx.allbufs[tr])).op is Ops.CAST and tr_uop.dtype.base.itemsize > tr_uop.src[0].dtype.base.itemsize:
          tr = tr_uop.src[0].base.buf_uop
      group = {tr: None}
      ctx.realizes[tr] = tr
    reduce_for_op.update((tr, r) for tr in group)
    if FUSE_ARANGE and r_uop.arg[0] is Ops.ADD and r_uop.src[0].base.op is Ops.CONST: reduce_of_const.append(r)
  # fuse double reduces with no other child
  for reduceop in double_reduces:
    top_reduce = uval(ctx.allbufs[reduceop]).src[0].base.buf_uop
    if len(ctx.children[top_reduce]) == 1: del ctx.realizes[top_reduce]
  # maybe fuse arange with its children
  for rbuf in reduce_of_const:
    group = {tr:None for tr,rop in reduce_for_op.items() if rop is rbuf}
    if any(luop.forced_realize for tr in group for luop in ctx.tensor_uops[tr]): continue
    kernel_children = {c for tr in group for c in ctx.children[tr] if uval(ctx.allbufs[c]).op not in {Ops.COPY, Ops.BUFFER_VIEW}}
    if len(kernel_children) == 0: continue
    for tr in group: del ctx.realizes[tr]
  # group BUFFER uops into kernels
  output_groups: defaultdict[UOp, list[UOp]] = defaultdict(list)
  for ubuf in ctx.realizes: output_groups[reduce_for_op.get(ubuf, ubuf)].append(ubuf)
  return list(output_groups.values())

# **** Schedule creation and BFS toposort

class UPatScheduled(UPat):
  def __init__(self, *args, **kwargs):
    super().__init__(Ops.VIEW, name="base", src=(UPat(Ops.BUFFER, name="b"), UPat(*args, **{"name":"to_store",**kwargs})))

# ** this is schedule level const folding

def simplify_reduceop(reduce:UOp, x:UOp) -> UOp|None:
  if not all_int(x.shape): return None
  # remove reduce on unmasked const
  prshape = prod(unwrap(x.st).shape[i] for i in reduce.arg[1])
  ret = x.const_arg
  match reduce.arg[0]:
    case Ops.ADD: ret *= prshape
    case Ops.MUL: ret **= prshape
    case Ops.MAX: pass # NOTE: Ops.MAX is passthrough
    case _: return None
  return reduce.const_like(ret)

def found_contiguous(ctx:ScheduleContext, contig:UOp, base:UOp, b:UOp):
  if contig.src[0].op is Ops.VIEW and len(contig.src[0].src):
    old_base = contig.src[0].src[0]
    if old_base.op is Ops.VIEW and (sti:=unwrap(contig.src[0].st).invert(old_base.shape)) is not None: ctx.contiguous[old_base] = base.view(sti)
def replace_contiguous(ctx:ScheduleContext, alu:UOp):
  new_src = list(alu.src)
  for i,s in enumerate(alu.src):
    if (replace_src:=ctx.contiguous.get(s, None)) is not None: new_src[i] = replace_src
  if tuple(new_src) != alu.src: return alu.replace(src=tuple(new_src))

ops_folding = symbolic_simple+PatternMatcher([
  # op with size 0 is zero
  (UPat(set(Ops)-{Ops.SINK}, name="root"), lambda root: root.const_like(0) if root.base.st is not None and root.size == 0 \
    and not (root.base.op is Ops.CONST and root.base.arg == 0) else None),
  # if the uop folded to a CONST we can delete the BUFFER
  (UPatScheduled(Ops.CONST, name="const"), lambda b,base,const: base.const_like(const.const_arg)),
  # DETACH is a NOOP here
  (UPat(Ops.DETACH, name="detach"), lambda detach: detach.src[0]),
  # reduce of size 0 is the identity element
  (UPat(Ops.REDUCE_AXIS, name="reduce", src=(UPat.var("x"),)),
   lambda reduce,x: reduce.const_like(identity_element(reduce.arg[0], reduce.dtype)) if x.size == 0 and reduce.size != 0 else None),
  # reduce of const is collapsed (TODO: make this a generic rule for stride0)
  (UPat(Ops.REDUCE_AXIS, name="reduce", src=(UPat.cvar("x"),)), simplify_reduceop),
  # COPY(CONST) creates a new CONST on the destination device
  (UPat(Ops.COPY, name="root", src=(UPat(), UPat.cvar("x"),)), lambda root,x: root.const_like(x.const_arg)),
  # no COPY to same device, except clone (arg is True)
  (UPat(Ops.COPY, src=(UPat(), UPat.var("copyin")), name="copy"),
   lambda copyin,copy: copyin if copyin.device == copy.device and copy.arg is not True else None),
  # support for using a contiguous permuted view instead of the parent view if one exists
  (UPatScheduled(Ops.CONTIGUOUS, name="contig"), found_contiguous),
  (UPat(GroupOp.ALU, name="alu"), replace_contiguous),
  # remove CONST/BIND/BUFFER/VIEW from SINK
  (UPat(Ops.SINK, name="root"),
    lambda root: UOp(Ops.SINK, root.dtype, new_src, root.arg)
      if (new_src:=tuple(x.base for x in root.src if not x.is_realized and x.base.op not in {Ops.CONST, Ops.BIND})) != root.src else None),
])

# ** buffer merging

def merge(ctx:ScheduleContext, v1:UOp, b1:UOp, v2:UOp, b2:UOp) -> UOp:
  assert v1.st is not None and v2.st is not None and v1.st == v2.st, f"implicit movementop {v1.st} {v2.st}"
  # if b2 is realized also realize b1
  if b2 in ctx.realizes:
    ctx.realizes[b1] = b1
    del ctx.realizes[b2]
  # ops referring to b2 now ref to b1
  ctx.tensor_uops[b1] += ctx.tensor_uops[b2]
  del ctx.tensor_uops[b2]
  # merge
  return v1

def merge_realized(ctx:ScheduleContext, v1:UOp, b1:UOp, v2:UOp, b2:UOp):
  # early become
  for luop in ctx.tensor_uops.get(b1, [])+ctx.tensor_uops.get(b2, []): ctx.becomes_map[luop] = b1.view(unwrap(luop.st))
  return v1

merge_bufs = PatternMatcher([
  # merge base
  (UPat(Ops.VIEW, name="v2", src=(UPat(Ops.BUFFER, name="b2"), UPat(Ops.VIEW, name="v1", src=(UPat(Ops.BUFFER, name="b1"), UPat())))), merge),
  (UPat(Ops.VIEW, name="v2", src=(UPat(Ops.BUFFER, name="b2"), UPat(Ops.VIEW, name="v1", src=(UPat(Ops.BUFFER, name="b1"),)))), merge_realized),
  # collapse view
  (UPat(Ops.VIEW, src=(UPat(Ops.BUFFER), UPat(Ops.VIEW, src=(UPat(Ops.BUFFER), UPat())).view(name="mv"))), lambda mv:mv),
  (UPat(Ops.VIEW, src=(UPat(Ops.BUFFER), UPat(Ops.VIEW, src=(UPat(Ops.BUFFER),)).view(name="mv"))), lambda mv:mv),
])

# ** this decides which ops get realized

def realize(ctx:ScheduleContext, b:UOp, to_store:UOp, **kwargs) -> None: ctx.realizes[b] = to_store

def realize_before_view(ctx:ScheduleContext, view:UOp, src:UOp, b:UOp, **kwargs) -> None:
  st = unwrap(view.st)
  # fold simple pads
  if len(st.views) == 1 and (m:=st.views[-1].mask) is not None and all_int(src.shape) and resolve(prod(src.shape) >= prod([y-x for x,y in m])):
    return None if can_pad(src, ctx.realizes, set()) else realize(ctx, b, src)
  # early realize before expand
  if resolve(prod(src.shape) < prod(st.shape)) and not getenv("DONT_REALIZE_EXPAND"): return realize(ctx, b, src)
  # otherwise safety check pads
  return None if (all(v.mask is None for v in st.views) or can_pad(src, ctx.realizes, set())) else realize(ctx, b, src)

def fold_img_cast(ctx:ScheduleContext, xb:UOp, view:UOp, b:UOp, x:UOp, **kwargs) -> UOp|None:
  if not isinstance(xb.dtype, ImageDType) or b not in ctx.realizes or xb not in ctx.realizes or uval(x.base).op is Ops.COPY: return None
  del ctx.realizes[b]
  return x.view(unwrap(view.st))

def create_subbuffer(base:UOp, b:UOp, root:UOp, x:UOp):
  if not root.device.startswith("DISK"): return None
  if x.op is not Ops.VIEW: x = x.src[-1] # TODO: remove this once forced_realize is gone
  buffers[b] = x.buf_uop.buffer.view(b.size, b.dtype, unwrap(x.st).views[0].offset*x.dtype.itemsize)
  return base.replace(src=(b, root.replace(op=Ops.BUFFER_VIEW)))

do_realize = PatternMatcher([
  # always realize SINK parents
  (UPat(Ops.SINK, name="sink"), lambda ctx,sink: ctx.realizes.update((x.buf_uop, x) for x in sink.src)),
  # always realize ASSIGN/CONTIGUOUS/COPY/BUFFER_VIEW
  (UPatScheduled({Ops.ASSIGN, Ops.CONTIGUOUS, Ops.COPY, Ops.BUFFER_VIEW}), realize),
  # realize before expand or unsafe pad ops
  (UPat(Ops.VIEW, name="view", src=(UPatScheduled(name="src"),)), realize_before_view),
  # don't realize image to image casts
  (UPat(Ops.VIEW, name="view", src=(UPatScheduled(Ops.CAST, src=(UPat(Ops.VIEW, src=(UPat.var("xb"), UPat()), name="x"),), dtype=dtypes.float),)),
   fold_img_cast),
  # realize before COPY or BUFFER_VIEW
  (UPat(Ops.COPY, src=(UPat(), UPat.any(UPatScheduled(), UPatScheduled().view()),)), realize),
  (UPat(Ops.BUFFER_VIEW, src=(UPat.any(UPatScheduled(), UPatScheduled().view()),)), realize),
  # substitute BITCAST/CONTIGUOUS with BUFFER_VIEW on DISK
  (UPatScheduled((Ops.BITCAST, Ops.CONTIGUOUS), name="root", src=(UPat.var("x"),)), create_subbuffer),
])

# **** rewrite VIEW into LOAD/STORE/VALID or fuse the underlying UOp

def unbind_variable(ctx:ScheduleContext, bind:UOp, var:UOp, val:UOp):
  assert isinstance(val.src[1].const_arg, int), f"expected BIND value to be int {val}"
  ctx.var_vals[ret:=var.replace(src=())] = val.src[1].const_arg
  return ret.valid(unwrap(bind.st))

def load_realized(ctx:ScheduleContext, b:UOp, st:UOp):
  # NOTE: if we're assigning to the BUFFER too, PRELOAD tells toposort to place this load before the ASSIGN
  return UOp(Ops.PRELOAD if b in ctx.assigns else Ops.LOAD, b.dtype.base, (b, unwrap(st.st).to_uop()))

def store_or_fuse(ctx:ScheduleContext, b:UOp, x:UOp, st:UOp):
  if (m:=ctx.tensor_uops[b][0].metadata) is not None: ctx.ops_metadata[x] = m
  if b not in ctx.realizes: return x # collapse BUFFER
  ctx.realizes[b] = UOp.store(b, ShapeTracker.from_shape(st.shape).to_uop(), x)
  return UOp(Ops.LOAD, x.dtype, (b, unwrap(st.st).to_uop()))

break_sched = PatternMatcher([
  # CONST is always fused and generated
  (UPat(Ops.CONST, name="x", src=(UPat(Ops.VIEW, name="st"),)), lambda x,st: UOp.const(x.dtype, x.const_arg).valid(st.st)),
  (UPat(Ops.BIND, name="bind", src=(UPat.var("var"), UPat.var("val"))), unbind_variable),
  # VIEW of BUFFER either becomes a LOAD/STORE or we fuse it
  (UPat(Ops.VIEW, name="st", src=(UPat(Ops.BUFFER, name="b"),)), load_realized),
  (UPat(Ops.VIEW, name="st", src=(UPat(Ops.BUFFER, name="b"), UPat.var("x"))), store_or_fuse),
])

# **** Schedule context builder

def append_uop(ctx:ScheduleContext, view:UOp, buf_uop:UOp) -> None:
  ctx.allbufs[buf_uop] = view
  if (op:=uval(view)).op is Ops.ASSIGN: ctx.assigns.add(buf_uop)
  for x in op.base.src:
    if is_scheduled(x.base): ctx.children.setdefault(x.base.buf_uop, {})[buf_uop] = None
  buf_uop.buffer.ref(1)
create_ctx = PatternMatcher([(UPat(Ops.VIEW, name="view", src=(UPat(Ops.BUFFER, name="buf_uop"), UPat())), append_uop)])

# **** movement ops

remove_movement_ops = PatternMatcher([
  # NOTE: movement ops are always applied to base
  (UPat(GroupOp.Movement, name="mov", src=(UPat.any(UPat.var("x").view(), UPat.var("x")))), lambda x,mov: x.view(unwrap(mov.st))),
  # some masked views can collapse to 0, VIEW(x) -> CONST(VIEW)
  (UPat(Ops.VIEW, name="view"),
   lambda view: view.const_like(0) if (vm:=view.st.views[-1].mask) is not None and any((x[1]-x[0]) == 0 for x in vm) else None),
  # merge one src views.
  (UPat(Ops.VIEW, src=(UPat(Ops.VIEW, src=(UPat(),), name="v1")), name="v2"), lambda v1,v2: v1.replace(arg=v1.arg+v2.arg)),
  # merge unmasked const views
  (UPat(Ops.VIEW, name="view", src=(UPat(Ops.CONST, name="const", src=(UPat(Ops.VIEW, name="st"),) ),)),
   lambda st,const,view: const.replace(src=(st.replace(arg=st.st+view.st),)) if all(v.mask is None for v in (st.st+view.st).views) else None),
])

@track_rewrites(named=True)
def create_schedule_with_vars(big_sink:UOp, skip_check:bool=not __debug__) -> tuple[list[ScheduleItem], dict[Variable, int], dict[UOp, UOp]]:
  # if using VIZ, do a graph rewrite to vizualize the Tensor graph
  if getenv("VIZ"): graph_rewrite(big_sink, remove_movement_ops+ops_folding, ScheduleContext())
  if not skip_check: type_verify(list(big_sink.toposort), tensor_uop_spec)
  # to_uop is removing (many) of the movement ops
  sink = add_buffers(big_sink, ctx:=ScheduleContext(), cache={})
  # const folding and fusion
  sink = graph_rewrite(sink, remove_movement_ops+ops_folding+do_realize, ctx)
  sink = graph_rewrite(sink, merge_bufs, ctx)
  # create the scheduler context
  graph_rewrite(sink, create_ctx, ctx)
  # group realizes into kernels
  store_groups = group_realizes(ctx)
  graph_rewrite(sink, break_sched, ctx)
  # preschedule realize groups
  prescheduled: list[ScheduleItem] = []
  for store_uops in store_groups:
    if len(stores:=[ctx.realizes[u] for u in store_uops if ctx.realizes[u].op is Ops.STORE]) == 0: continue
    prescheduled.append(schedule_uop(UOp.sink(*stores), ctx))
    # can only schedule once
    for buf_uop in store_uops:
      for luop in ctx.tensor_uops[buf_uop]: ctx.becomes_map[luop] = buf_uop.view(unwrap(luop.st))

  # add kernel children
  schedule_targets = {out:si for si in prescheduled for out in si.outputs}
  graph: defaultdict[ScheduleItem, list[ScheduleItem]] = defaultdict(list)
  in_degree: defaultdict[ScheduleItem, int] = defaultdict(int)
  for si in prescheduled:
    # realize outputs before a parent is assigned to
    parents_assigns = dedup(xsi for x in si.assign_preloads if (xsi:=schedule_targets.get(x.buffer)) and xsi is not si)
    for assign in parents_assigns:
      graph[si].append(assign)
      in_degree[assign] += 1
    # realize outputs after all parents are realized
    scheduled_parents = dedup(xsi for x in si.inputs if (xsi:=schedule_targets.get(x)) is not None and xsi not in parents_assigns)
    for x in scheduled_parents:
      graph[x].append(si)
      in_degree[si] += 1

  # do BFS
  queue = deque(si for si in prescheduled if in_degree[si] == 0)
  schedule: list[ScheduleItem] = []
  while queue:
    schedule.append(si:=queue.popleft())
    for x in graph[si]:
      in_degree[x] -= 1
      if in_degree[x] == 0: queue.append(x)
  # confirm everything was scheduled correctly
  if len(schedule) != (groups:=len(prescheduled)): raise RuntimeError(f"cycle detected in graph, grouped {groups} but only scheduled {len(schedule)}")
  if DEBUG >= 1 and len(schedule) >= 10: print(f"scheduled {len(schedule)} kernels")
  return schedule, ctx.var_vals, ctx.becomes_map<|MERGE_RESOLUTION|>--- conflicted
+++ resolved
@@ -105,13 +105,8 @@
     dtype = buf.dtype.base
   # ASSIGN already has a target buffer, otherwise we create a new one
   buf_uop = buf.buf_uop if buf.op is Ops.ASSIGN else UOp.new_buffer(buf.device, buf.size, dtype)
-<<<<<<< HEAD
   op = buf.replace(dtype=dtype, src=tuple(add_buffers(x, ctx, cache) for x in buf.src))
-  # track the underlying tensor uop for this op
-=======
-  op = buf.replace(dtype=dtype.base, src=tuple(add_buffers(x, ctx, cache) for x in buf.src))
   # track the underlying tensor uop for this buffer
->>>>>>> b1847d56
   ctx.tensor_uops[buf_uop] = [buf]
   # (early) bufferize
   cache[buf] = ret = UOp(Ops.VIEW, dtype.base, (buf_uop, op.alu(Ops.CONTIGUOUS) if buf.forced_realize else op), buf.st)
