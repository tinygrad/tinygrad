--- conflicted
+++ resolved
@@ -132,11 +132,7 @@
 view_right = merge_views+PatternMatcher([
   # ASSIGN with offset swizzles STORE
   (UPat(Ops.STORE, src=(UPat.var("b"), UPat.var("st"), UPat(Ops.ASSIGN, name="a"))),
-<<<<<<< HEAD
-   lambda a,b,st: apply_swizzle(UOp.store(b, st, a.replace(arg=())), a.arg[0]) if a.arg else None),
-=======
-   lambda a,b,st: None if a.arg is None else UOp.store(b, (a.arg+st.arg).to_uop(), a.replace(arg=None))),
->>>>>>> 6f17eeda
+   lambda a,b,st: None if a.arg is None else apply_swizzle(UOp.store(b, st, a.replace(arg=None)), a.arg)),
   # non contiguous VIEW on a reduce creates a new VIEW
   (UPat(Ops.REDUCE_AXIS, src=(UPat.var("src"),), name="r").view(name="v"), lambda v,r,src: None if v.st.contiguous else swizzle_r(r, src, v.st)),
   # push a VIEW down to STORE, through a reduce (ONLY reshapes)
