--- conflicted
+++ resolved
@@ -16,17 +16,17 @@
 
 # **** schedule simplifier
 
-def simplify_reduceop(reduce:UOp, x:UOp) -> UOp|None:
-  if not all_int(x.shape): return None
-  # remove reduce on unmasked const
-  prshape = prod(unwrap(x.st).shape[i] for i in reduce.arg[1])
-  ret = x.const_arg
+def simplify_stride0_reduce(reduce:UOp, x:UOp):
+  # must be unmasked (NOTE: can be relaxed if not masked on stride 0 axis)
+  if any(v.mask is not None for v in unwrap(x.st).views): return None
+  # must have all stride 0 in the relevant axis (NOTE: can do partial)
+  if not all(unwrap(x.st).views[-1].strides[axis] == 0 for axis in reduce.arg[1]) or not all_int(x.shape): return None
+  prshape = prod(x.shape[i] for i in reduce.arg[1])
+  ret = x.shrink(tuple((0,s) if i not in reduce.arg[1] else (0,1) for i,s in enumerate(x.shape)))
   match reduce.arg[0]:
-    case Ops.ADD: ret *= prshape
-    case Ops.MUL: ret **= prshape
-    case Ops.MAX: pass # NOTE: Ops.MAX is passthrough
-    case _: return None
-  return reduce.const_like(ret)
+    case Ops.ADD: return ret*prshape
+    case Ops.MUL: return ret.pow(prshape)
+    case Ops.MAX: return ret # NOTE: Ops.MAX is passthrough
 
 def found_contiguous(ctx:dict[UOp, UOp], contig:UOp, src:UOp):
   if (sti:=unwrap(src.st).invert(src.base.shape)) is not None: ctx[src.base] = contig.view(sti)
@@ -45,8 +45,8 @@
   # reduce of size 0 is the identity element
   (UPat(Ops.REDUCE_AXIS, name="reduce", src=(UPat.var("x"),)),
    lambda reduce,x: reduce.const_like(identity_element(reduce.arg[0], reduce.dtype)) if x.size == 0 and reduce.size != 0 else None),
-  # reduce of const is collapsed (TODO: make this a generic rule for stride0)
-  (UPat(Ops.REDUCE_AXIS, name="reduce", src=(UPat.cvar("x"),)), simplify_reduceop),
+  # reduce on stride 0 is collapsed
+  (UPat(Ops.REDUCE_AXIS, name="reduce", src=(UPat.var("x"),)), simplify_stride0_reduce),
   # COPY(CONST) creates a new CONST on the destination device
   (UPat(Ops.COPY, name="root", src=(UPat(), UPat.cvar("x"),)), lambda root,x: root.const_like(x.const_arg)),
   # no COPY to same device, except clone (arg is True)
@@ -231,60 +231,10 @@
   for reduceop in double_reduces:
     top_reduce = uval(ctx.allbufs[reduceop]).src[0].base.buf_uop
     if len(ctx.children[top_reduce]) == 1: del ctx.realizes[top_reduce]
-<<<<<<< HEAD
-  # maybe fuse arange with its children
-  for rbuf in reduce_of_const:
-    group = {tr:None for tr,rop in reduce_for_op.items() if rop is rbuf}
-    if any(ctx.lazybufs[tr].forced_realize for tr in group): continue
-    kernel_children = {c for tr in group for c in ctx.children[tr] if uval(ctx.allbufs[c]).op not in {Ops.COPY, Ops.BUFFER_VIEW}}
-    if len(kernel_children) == 0: continue
-    for tr in group: del ctx.realizes[tr]
-  # group BUFFER uops into kernels
-  output_groups: DefaultDict[UOp, List[UOp]] = defaultdict(list)
-  for ubuf in ctx.realizes: output_groups[reduce_for_op.get(ubuf, ubuf)].append(ubuf)
-  return list(output_groups.values())
-
-# **** Schedule creation and BFS toposort
-
-# ** ops in the big graph can either be pre-realized or scheduled (fused/realized)
-
-class UPatRealized(UPat):
-  def __init__(self, *args, **kwargs): super().__init__(Ops.VIEW, name="base", src=(UPat(Ops.BUFFER, name="b"),))
-class UPatScheduled(UPat):
-  def __init__(self, *args, **kwargs): super().__init__(Ops.VIEW, name="base", src=(UPat(Ops.BUFFER, name="b"),
-                                                                       UPat(*args, **{"name":"to_store",**kwargs})))
-=======
   return ctx.realizes
->>>>>>> cf21e27d
 
 # break the SINK into stores
 
-<<<<<<< HEAD
-def simplify_stride0_reduce(reduce:UOp, src:UOp, **kwargs) -> Optional[UOp]:
-  src_st = unwrap(src.st)
-  # must be unmasked (NOTE: can be relaxed if not masked on stride 0 axis)
-  if any(v.mask is not None for v in src_st.views): return None
-  # must have all stride 0 in the relevant axis (NOTE: can do partial)
-  if not all(src_st.views[-1].strides[axis] == 0 for axis in reduce.arg[1]): return None
-  ret = src.shrink(tuple((0,s) if i not in reduce.arg[1] else (0,1) for i,s in enumerate(src_st.shape)))
-  match reduce.arg[0]:
-    case Ops.ADD: ret = ret*prod(src_st.shape[i] for i in reduce.arg[1])
-    case Ops.MAX: pass  # NOTE: Ops.MAX is passthrough
-    case Ops.MUL: return None   # pow is not supported on UOps, TODO: handle this case
-    case _: return None
-  return ret
-
-def _as_const(u:UOp, val:ConstType) -> UOp:
-  assert is_scheduled(u), f"must be scheduled to fold {u}"
-  st = (base:=ShapeTracker.from_shape(())).reshape((1,)*len(u.shape)).expand(u.shape)
-  return UOp(Ops.VIEW, u.dtype, (u.buf_uop, UOp.const(u.dtype, val)), base).view(st)
-
-ops_folding = PatternMatcher([
-  # op with size 0 is zero
-  (UPatScheduled(), lambda ctx,b,to_store,base: _as_const(base, 0) if base.size == 0 else None),
-  # reduce on stride 0 is collapsed
-  (UPatScheduled(Ops.REDUCE_AXIS, src=(UPat(Ops.VIEW, name="src"),), name="reduce"), simplify_stride0_reduce),
-=======
 def store_or_fuse(ctx:ScheduleContext, b:UOp, x:UOp, st:UOp):
   if (m:=ctx.ops_metadata.get(b)) is not None: ctx.ops_metadata[x] = m
   if b not in ctx.realizes: return x # collapse BUFFER
@@ -296,7 +246,6 @@
   (UPat(Ops.VIEW, name="st", src=(UPat(Ops.BUFFER, name="b"),)),
    lambda ctx,st,b: UOp(Ops.PRELOAD if b in ctx.assigns else Ops.LOAD, b.dtype.base, (b, st.st.to_uop()))),
   (UPat(Ops.VIEW, name="st", src=(UPat(Ops.BUFFER, name="b"), UPat.var("x"))), store_or_fuse),
->>>>>>> cf21e27d
 ])
 
 # **** convert Kernel to a ScheduleItem (for legacy reasons)
