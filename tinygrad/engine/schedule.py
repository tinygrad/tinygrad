--- conflicted
+++ resolved
@@ -48,16 +48,8 @@
         children[s.src[1]].append(k)
         in_degree[k] += 1
       elif s.op is Ops.MSELECT:
-<<<<<<< HEAD
-        children[s.src[0].src[1]].append(k)
-        in_degree[k] += 1
-      elif s.op is Ops.MSTACK:
-        for x in s.src:
-          children[x.src[1]].append(k)
-=======
         if s.src[0].op is not Ops.BUFFER:
           children[s.src[0].src[1]].append(k)
->>>>>>> fffdc4d3
           in_degree[k] += 1
       elif s.op is Ops.BUFFER:
         pass  # a BUFFER is already realized, nothing to do here
