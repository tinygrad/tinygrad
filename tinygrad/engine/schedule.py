--- conflicted
+++ resolved
@@ -164,15 +164,8 @@
   src_st = ShapeTracker.from_shape(buf.srcs[0].shape) if buf.op in ReduceOps else st
   src: List[UOp] = [_recursive_uop(x, src_st, outputs, var_vals, inputs, buf_uops, assign_targets, cache) for x in buf.srcs]
   if buf.op in ReduceOps: ret = UOp(UOps.REDUCE_AXIS, dtype, tuple(src), (REDUCE_ALU[cast(ReduceOps, buf.op)], buf.arg)).view(st)
-<<<<<<< HEAD
   elif buf.op is MetaOps.CONTIGUOUS: ret = UOp(UOps.CONTIGUOUS, dtype, (buf_uops[buf.buffer], src[0]))
-  elif buf.op is MetaOps.ASSIGN: ret = UOp(UOps.ASSIGN, dtype, (buf_uops[buf.buffer], src[0]))
-=======
-  elif buf.op is MetaOps.CONTIGUOUS:
-    assert buf in outputs, f"{buf.op} must be writable"
-    ret = src[0]
   elif buf.op is MetaOps.ASSIGN: ret = UOp(UOps.ASSIGN, dtype, (buf_uops[buf.buffer], src[1]))
->>>>>>> 88ce6ec6
   elif buf.op is UnaryOps.CAST: ret = src[0].cast(dtype)
   elif buf.op is UnaryOps.BITCAST: ret = src[0].bitcast(dtype)
   else: ret = UOp(UOps.ALU, dtype, tuple(src), buf.op)
