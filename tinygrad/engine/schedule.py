import sys
from collections import defaultdict, deque
from typing import Deque, List, Dict, Optional, Set, DefaultDict, Tuple
from tinygrad.ops import LoadOps, ScheduleItem, BufferOps, LazyOp, ReduceOps, ConstBuffer, MemBuffer, BinaryOps, UnaryOps
from tinygrad.features.graph import log_lazybuffer
from tinygrad.helpers import GRAPH, DEBUG, flatten, getenv, merge_dicts, prod, dedup, all_int
from tinygrad.shape.symbolic import Variable
from tinygrad.dtype import ImageDType, dtypes
from tinygrad.lazy import LazyBuffer
from tinygrad.shape.shapetracker import ShapeTracker

# creation can recurse a lot
sys.setrecursionlimit(10000)

# recursively create a lazyop
def _recursive_lazyop(buf:LazyBuffer, membufs:List[LazyBuffer], var_vals:Dict[Variable, int], st:ShapeTracker,
                      realizes:Set[LazyBuffer], cache, first=True, assign_to:Optional[LazyBuffer]=None) -> LazyOp:
  if (buf, st) in cache: return cache[(buf, st)]
  if buf != buf.base:
    st = buf.st + st
    buf = buf.base
  # all buffers here are base now
  assert buf.op is not None

  # consts are always fused and generated
  if buf.op is LoadOps.CONST:
    unbound_st, st_var_vals = st.simplify().unbind()
    var_vals.update(st_var_vals)
    return LazyOp(BufferOps.CONST, (), ConstBuffer(buf.arg, buf.dtype, unbound_st))

  # if we aren't fusing it, it's a load and we add it to the inputs
  if buf.realized or (buf in realizes and not first):
    unbound_st, st_var_vals = st.simplify().unbind()
    var_vals.update(st_var_vals)
    if assign_to is not None and buf is assign_to:
      if not unbound_st.contiguous:
        # we also allow masked views. if it has a single view and it's equal when you shrink a contig, it's fine
        if not (len(unbound_st.views) == 1 and unbound_st.views[0].mask is not None and
            ShapeTracker.from_shape(unbound_st.shape).shrink(unbound_st.views[0].mask) == unbound_st.shrink(unbound_st.views[0].mask)):
          raise RuntimeError(f"must be contiguous for assign {unbound_st}")
      return LazyOp(BufferOps.LOAD, (), MemBuffer(0, buf.dtype, unbound_st))
<<<<<<< HEAD
    if buf not in inputs: inputs.append(buf)
    return LazyOp(BufferOps.LOAD, (), MemBuffer(inputs.index(buf), buf.dtype, unbound_st))
=======
    if buf not in membufs: membufs.append(buf)
    return LazyOp(BufferOps.LOAD, (), MemBuffer(membufs.index(buf), buf.dtype, unbound_st))
>>>>>>> 80116be9

  # if a CONTIGUOUS or ASSIGN made it all the way here, just skip it
  if buf.op is LoadOps.CONTIGUOUS:
    assert first
    return _recursive_lazyop(buf.srcs[0], membufs, var_vals, st, realizes, cache, False)
  if buf.op is LoadOps.ASSIGN:
    assert first
    assert buf.srcs[1].base is buf.srcs[1], "assign must be to base"
    assert buf.srcs[1].realized is not None, f"assign must be already realized to schedule {buf.srcs[1]}"
    return _recursive_lazyop(buf.srcs[0], membufs, var_vals, st, realizes, cache, False, assign_to=buf.srcs[1])

  # if it's a reduce, we have to change the shapetracker
  if buf.op in ReduceOps:
    assert st.contiguous, "ReduceOps late fusion must be contiguous"
    st = ShapeTracker.from_shape(buf.srcs[0].shape)

  # otherwise we fuse it like normal
  cache[(buf, st)] = ret = \
    LazyOp(buf.op, tuple(_recursive_lazyop(x, membufs, var_vals, st, realizes, cache, False, assign_to) for x in buf.srcs), buf.arg)
  return ret

def _schedule_one(out:LazyBuffer, realizes:Set[LazyBuffer], reduce_for_op: Dict[LazyBuffer, LazyBuffer]) -> ScheduleItem:
  inputs: List[LazyBuffer] = []
  var_vals: Dict[Variable, int] = out.st.var_vals.copy()
  if out.op in {LoadOps.CUSTOM, LoadOps.SYNC, LoadOps.WAIT, LoadOps.COPY, LoadOps.EMPTY}:
    op, inputs = LazyOp(out.op, (), out.arg), list(out.srcs)
  else:
<<<<<<< HEAD
    output_st, inputs = ShapeTracker.from_shape(reduce_for_op[out].shape if out in reduce_for_op else out.shape), [out]
    op = _recursive_lazyop(out, inputs, var_vals, output_st, realizes, cache={})
    op, inputs = LazyOp(BufferOps.STORE, (op, ), MemBuffer(0, out.dtype, output_st.simplify().unbind()[0])), inputs[1:]
=======
    output_st, membufs = ShapeTracker.from_shape(reduce_for_op[out].shape if out in reduce_for_op else out.shape), [out]
    op = _recursive_lazyop(out, membufs, var_vals, output_st, realizes, cache={})
    op, inputs = LazyOp(BufferOps.STORE, (op, ), MemBuffer(0, out.dtype, output_st.simplify().unbind()[0])), membufs[1:]
>>>>>>> 80116be9
  return ScheduleItem((op,), (out,), tuple(inputs), var_vals)

def _merge_realizes(nodes: List[ScheduleItem], reduce_for_op: Dict[LazyBuffer, LazyBuffer]) -> ScheduleItem:
  if len(nodes) == 1: return nodes[0]
  nodes = sorted(nodes, key=lambda x: x.ast[0].src[0].key)
  inputs, outputs, var_vals = {x:None for si in nodes for x in si.inputs}, [si.outputs[0] for si in nodes], merge_dicts([si.var_vals for si in nodes])
  ast: List[LazyOp] = []
  for i, si in enumerate(nodes):
    output_st = ShapeTracker.from_shape(reduce_for_op[out].shape if (out:=si.outputs[0]) in reduce_for_op else out.shape)
    op = _recursive_lazyop(out, outputs+list(inputs), var_vals, output_st, set(inputs), {})
    ast.append(LazyOp(BufferOps.STORE, (op, ), MemBuffer(i, out.dtype, output_st.simplify().unbind()[0])))
  return ScheduleItem(tuple(ast), tuple(outputs), tuple(inputs), var_vals)

# recursively search the entire graph for all LazyBuffers, insert realizes after expands
def _recurse_lb(buf:LazyBuffer, realizes:Set[LazyBuffer], allbufs:Dict[LazyBuffer, None],
                simple_pads:Set[LazyBuffer], children:DefaultDict[LazyBuffer, Dict[LazyBuffer, None]], scheduled=False):
  if buf in allbufs or buf.base.realized: return
  if GRAPH: log_lazybuffer(buf, scheduled)
  if isinstance(buf.dtype, ImageDType) and (prod(buf.shape) != prod(buf.dtype.shape) or
                                            not any(buf.shape[x]%4 == 0 for x in buf.st.unit_stride_axes())):
    if DEBUG >= 3: print(f"forcing image {buf.dtype} with shape {buf.shape} to float32")
    buf.dtype = dtypes.float32  # NOTE: this is what makes the dtype above not match
  if buf.base != buf:
    # realize all places where the buffer is expanded
    if prod(buf.base.st.shape) < prod(buf.st.shape):
      if len(buf.st.views) == 1 and buf.st.views[-1].mask and all_int(buf.base.st.shape) and \
          prod(buf.base.st.shape) >= prod([y-x for x,y in buf.st.views[-1].mask]):
        simple_pads.add(buf.base)
      else:
        realizes.add(buf.base)
    return _recurse_lb(buf.base, realizes, allbufs, simple_pads, children)
  if buf.forced_realize: realizes.add(buf)
  allbufs[buf] = None
  if buf.op in LoadOps: realizes.add(buf.base)
  if buf.op == LoadOps.COPY:
    assert buf.srcs[0].st.contiguous and buf.srcs[0].size == buf.srcs[0].base.size, "can only copy contig"
    realizes.add(buf.srcs[0].base)
  for x in buf.srcs:
    children[x.base][buf] = None
    _recurse_lb(x, realizes, allbufs, simple_pads, children)

UNSAFE_PAD_OPS = {BinaryOps.DIV, BinaryOps.CMPLT, BinaryOps.CMPEQ, UnaryOps.LOG2, UnaryOps.EXP2}
def _is_padding_okay(buf:LazyBuffer, realizes:Set[LazyBuffer]) -> bool:
  if buf in realizes or buf.realized: return True
  # NOTE: this broke to_image_idx and coder with JIT
  if buf.op in UNSAFE_PAD_OPS: return False
  return all(_is_padding_okay(x.base, realizes) for x in buf.srcs)

def create_schedule(outs:List[LazyBuffer], seen:Optional[Set[LazyBuffer]]=None) -> List[ScheduleItem]:
  if seen is None: seen = set()

  # start by just realizing the buffers passed in
  realizes: Set[LazyBuffer] = set([x.base for x in outs if not x.base.realized])
  allbufs: Dict[LazyBuffer, None] = {}
  simple_pads: Set[LazyBuffer] = set()
  children: DefaultDict[LazyBuffer, Dict[LazyBuffer, None]] = defaultdict(dict)
  for out in outs: _recurse_lb(out.base, realizes, allbufs, simple_pads, children, scheduled=True)

  # check if we have to realize pads
  for p in simple_pads:
    if not _is_padding_okay(p, realizes):
      realizes.add(p)

  # find all reduces, and pair them to a elementwise op. if they can't be cleanly paired, force realize the reduce (or a contig child)
  reduce_for_op: Dict[LazyBuffer, LazyBuffer] = {}
  for r in allbufs.keys():
    if r != r.base or r.op not in ReduceOps or r in realizes: continue

    # follow the reduce down
    child_set: Dict[LazyBuffer, ShapeTracker] = {r: r.st}
    realized_children: Dict[LazyBuffer, ShapeTracker] = {}
    forced_realize = False
    can_chase = True
    while not forced_realize and len(child_set):
      next_child_set = {}
      for tr,st in child_set.items():
        if tr in realizes:
          realized_children[tr] = st
          # can only have one output buffer
          # can only reduce contiguous
          # max one reduceop per kernel
          if len(realized_children) > 1 or not st.contiguous or st.size != r.st.size or (tr in reduce_for_op and reduce_for_op[tr] != r):
            can_chase = tr not in reduce_for_op or reduce_for_op[tr] == r
            forced_realize = True
            break
          continue
        for tr_next in children[tr].keys():
          if not tr_next.realized:
            # max one reduceop per kernel
            if tr_next.op in ReduceOps:
              forced_realize = True
              break
            st_childs = dedup([s for s in tr_next.srcs if s.base == tr])
            if len(st_childs) > 1:
              forced_realize = True
              break
            next_child_set[tr_next] = st + st_childs[0].st
      child_set = next_child_set
    if forced_realize:
      tr = r
      if can_chase:
        # can chase this down to contiguous children
        st = tr.st
        while len(children[tr]) == 1:
          tr_next = next(iter(children[tr].keys()))
          st_childs = dedup([s for s in tr_next.srcs if s.base == tr])
          if len(st_childs) > 1: break
          if st.size != st_childs[0].st.size: break
          st = st + st_childs[0].st
          if not st.contiguous or tr_next.op in ReduceOps: break
          tr = tr_next
        reduce_for_op[tr] = r
      realizes.add(tr)
    else:
      assert len(realized_children) == 1
      reduce_for_op[next(iter(realized_children.keys()))] = r

  # preschedule all buffers in realizes
  prescheduled = {x:_schedule_one(x, realizes, reduce_for_op) for x in realizes if x not in seen and x.realized is None and x.op is not LoadOps.CONST}
  assign_targets = {x.srcs[1]:x for x in realizes if x.op is LoadOps.ASSIGN and x not in seen and x.realized is None}

  # breadth first ordering
  graph: DefaultDict[LazyBuffer,List[LazyBuffer]] = defaultdict(list)
  in_degree: DefaultDict[LazyBuffer,int] = defaultdict(int)
  for out, si in prescheduled.items():
    for x in si.inputs:
      graph[x].append(out)
      if x in assign_targets:
        graph[out].append(assign_targets[x])
        in_degree[assign_targets[x]] += 1
      if x in prescheduled: in_degree[out] += 1

  queue: Deque[Tuple[int,LazyBuffer]] = deque((0,out) for out in prescheduled if in_degree[out] == 0)
  groups: DefaultDict[Tuple,List[ScheduleItem]] = defaultdict(list)
  while queue:
    level, buf = queue.popleft()
    seen.add(buf)
    # single output
    if buf.op in LoadOps or buf.device.startswith("DISK") or buf.device == "METAL" or \
        buf.op in ReduceOps or buf in reduce_for_op or buf.forced_realize or getenv("DISALLOW_MULTIOUT"): key: Tuple = (buf,)
    # multioutput
    else: key = (level, buf.shape, buf.device)
    groups[key].append(prescheduled[buf])
    for x in graph[buf]:
      in_degree[x] -= 1
      if in_degree[x] == 0: queue.append((level+1,x))
  schedule: List[ScheduleItem] = [_merge_realizes(group, reduce_for_op) for group in groups.values()]

  # confirm everything was scheduled correctly
  if not all(degree == 0 for degree in in_degree.values()) or len(prescheduled) != len(flatten(si.outputs for si in schedule)):
    raise RuntimeError(f"cycle detected in graph, prescheduled {len(prescheduled)} but only scheduled {len(schedule)}")
  return schedule<|MERGE_RESOLUTION|>--- conflicted
+++ resolved
@@ -39,13 +39,8 @@
             ShapeTracker.from_shape(unbound_st.shape).shrink(unbound_st.views[0].mask) == unbound_st.shrink(unbound_st.views[0].mask)):
           raise RuntimeError(f"must be contiguous for assign {unbound_st}")
       return LazyOp(BufferOps.LOAD, (), MemBuffer(0, buf.dtype, unbound_st))
-<<<<<<< HEAD
-    if buf not in inputs: inputs.append(buf)
-    return LazyOp(BufferOps.LOAD, (), MemBuffer(inputs.index(buf), buf.dtype, unbound_st))
-=======
     if buf not in membufs: membufs.append(buf)
     return LazyOp(BufferOps.LOAD, (), MemBuffer(membufs.index(buf), buf.dtype, unbound_st))
->>>>>>> 80116be9
 
   # if a CONTIGUOUS or ASSIGN made it all the way here, just skip it
   if buf.op is LoadOps.CONTIGUOUS:
@@ -73,15 +68,9 @@
   if out.op in {LoadOps.CUSTOM, LoadOps.SYNC, LoadOps.WAIT, LoadOps.COPY, LoadOps.EMPTY}:
     op, inputs = LazyOp(out.op, (), out.arg), list(out.srcs)
   else:
-<<<<<<< HEAD
-    output_st, inputs = ShapeTracker.from_shape(reduce_for_op[out].shape if out in reduce_for_op else out.shape), [out]
-    op = _recursive_lazyop(out, inputs, var_vals, output_st, realizes, cache={})
-    op, inputs = LazyOp(BufferOps.STORE, (op, ), MemBuffer(0, out.dtype, output_st.simplify().unbind()[0])), inputs[1:]
-=======
     output_st, membufs = ShapeTracker.from_shape(reduce_for_op[out].shape if out in reduce_for_op else out.shape), [out]
     op = _recursive_lazyop(out, membufs, var_vals, output_st, realizes, cache={})
     op, inputs = LazyOp(BufferOps.STORE, (op, ), MemBuffer(0, out.dtype, output_st.simplify().unbind()[0])), membufs[1:]
->>>>>>> 80116be9
   return ScheduleItem((op,), (out,), tuple(inputs), var_vals)
 
 def _merge_realizes(nodes: List[ScheduleItem], reduce_for_op: Dict[LazyBuffer, LazyBuffer]) -> ScheduleItem:
