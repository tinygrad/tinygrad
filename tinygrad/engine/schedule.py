import sys, atexit, functools, pickle
from collections import defaultdict, deque
from dataclasses import dataclass, field
from typing import FrozenSet, Set, Tuple, List, Dict, Optional, DefaultDict
from tinygrad.ops import GroupOp, UOp, Ops, PatternMatcher, UPat, Variable, can_pad, graph_rewrite, resolve, track_rewrites, view_left, merge_views
from tinygrad.ops import identity_element, buffers, exec_alu
from tinygrad.helpers import Context, Metadata, all_int, all_same, colored, diskcache_put, merge_dicts, prod, dedup, getenv, unwrap
from tinygrad.helpers import FUSE_CONV_BW, FUSE_ARANGE, DEBUG
from tinygrad.dtype import ConstType, ImageDType, dtypes
from tinygrad.shape.shapetracker import ShapeTracker
from tinygrad.shape.view import View, strides_for_shape
from tinygrad.engine.lazy import LazyBuffer
from tinygrad.device import Buffer

# creation can recurse a lot
sys.setrecursionlimit(10000)

BUF_LIMIT = {"METAL":32}

# **** ScheduleItem return type

@dataclass(frozen=True)
class ScheduleItem:
  ast: UOp
  bufs: Tuple[Buffer, ...]
  metadata: Tuple[Metadata, ...]
  assign_preloads: FrozenSet[UOp]
  @property
  def outputs(self) -> Tuple[Buffer, ...]:
    """Read/write or write only buffers in the schedule."""
    return tuple(b for i,b in enumerate(self.bufs) if i in self.output_idxs)
  @property
  def inputs(self) -> Tuple[Buffer, ...]:
    """Read only buffers in the schedule."""
    return tuple(b for i,b in enumerate(self.bufs) if i not in self.output_idxs)
  @functools.cached_property
  def output_idxs(self) -> Tuple[int, ...]: return tuple(x.src[0].arg for x in self.ast.src) if self.ast.op is Ops.SINK else (0,)

# **** Schedule context and big graph

@dataclass(frozen=True)
class ScheduleContext:
  lazybufs: Dict[UOp, List[LazyBuffer]] = field(default_factory=dict) # this maps BUFFER uops of this schedule to the underlying lazybuffer
  var_vals: Dict[Variable, int] = field(default_factory=dict)        # this maps a BIND's DEFINE_VAR to its value
  assigns: Set[UOp] = field(default_factory=set)                     # this holds all the BUFFER uops we ASSIGN to in this schedule
  realizes: Dict[UOp, UOp] = field(default_factory=dict)             # this holds all the BUFFER uops we mutate in this schedule
  allbufs: Dict[UOp, UOp] = field(default_factory=dict)              # this maps BUFFER uops the actual op
  ops_metadata: Dict[UOp, Metadata] = field(default_factory=dict)    # this maps fused ops to Metadata
  children: DefaultDict[UOp, Dict[UOp, None]] = field(default_factory=lambda: defaultdict(dict))

def is_scheduled(u:UOp) -> bool: return u.op is Ops.VIEW and len(u.src) == 2

def to_uop(buf:LazyBuffer, ctx:ScheduleContext, cache:Dict[LazyBuffer, UOp]) -> UOp:
  if (r:=cache.get(buf)) is not None: return r
  # shapeless op is passthrough
  if buf.st is None: return buf
  # view is passthrough
  if buf is not buf.base:
    cache[buf] = ret = to_uop(buf.base, ctx, cache).view(buf.st)
    return ret
  # make things that can't be images not images
  dtype = buf.buf_uop.dtype.base if buf.is_realized else buf.dtype
  if isinstance(dtype, ImageDType) and (prod(buf.shape) != prod(dtype.shape) or not any(buf.shape[x]%4 == 0 for x in buf.st.unit_stride_axes())):
    assert buf.realized is None, "can't fixup allocated buffer"
    if DEBUG >= 2: print(f"forcing image {dtype} with shape {buf.shape} to {dtype.base}")
    dtype = buf.dtype.base
  # base is a VIEW of (BUFFER, (optional) op)
  if buf.is_realized:
    buf_uop = buf.buf_uop
    op = None
  # metaops already have a BUFFER uop
  elif is_scheduled(buf):
    buf_uop = buf.buf_uop
    op = buf.src[1].replace(src=tuple(to_uop(x, ctx, cache) for x in buf.src[1].src))
  # ASSIGN uses the target buffer, otherwise we create a new buffer
  else:
    src = tuple(to_uop(x, ctx, cache) for x in buf.srcs)
    buf_uop = src[0].base.buf_uop if buf.op is Ops.ASSIGN else UOp.new_buffer(buf.device, buf.size, dtype)
    op = UOp(buf.op, dtype.base, src, buf.arg)
  ret = UOp(Ops.VIEW, dtype.base, (buf_uop,) if op is None else (buf_uop, op.alu(Ops.CONTIGUOUS) if buf.forced_realize else op), buf.st)
  # track the underlying lazydata for this op
  if op is not None: ctx.lazybufs[buf_uop] = [buf]
  cache[buf] = ret
  return ret

# **** AST graph rewrite

# ** movement ops

def apply_swizzle(u:UOp, arg:ShapeTracker) -> UOp:
  assert u is u.base, f"must be base to swizzle {u}"
  with Context(TRACK_MATCH_STATS=0): return graph_rewrite(u.view(arg), view_left)

def swizzle_r(r:UOp, src:UOp, st:ShapeTracker) -> UOp:
  input_st = ShapeTracker.from_shape(unwrap(src.st).shape)
  tmp = input_st.permute(tuple(i for i in range(len(input_st.shape)) if i not in r.axis_arg)+r.axis_arg)
  prshape = prod(rshape:=tmp.shape[-len(r.axis_arg):])
  strides = strides_for_shape(rshape)
  nv = [View.create(v.shape+rshape, tuple(x*prshape for x in v.strides)+strides,
                    v.offset*prshape, v.mask+tuple((0,s) for s in rshape) if v.mask is not None else None) for v in st.views]
  # update input_st and axis
  new_input_st = tmp + ShapeTracker(tuple(nv))
  new_axis = tuple(range(len(st.shape), len(st.shape) + len(r.axis_arg)))
  return apply_swizzle(src, new_input_st).r(r.arg[0], new_axis).view(ShapeTracker.from_shape(st.shape))

def push_swizzle_down_through_reduce(r:UOp, v:UOp, src:UOp) -> UOp:
  if not (swizzle_st:=unwrap(v.st)).contiguous or v.size != src.size: raise AssertionError(f"can't push {v} down through {src}")
  output_shape = swizzle_st.reduce(r.axis_arg)
  return src.r(r.arg[0], tuple(i for i,(s,u) in enumerate(zip(src.shape, output_shape)) if s != u)).view(ShapeTracker.from_shape(output_shape))

def push_swizzle_down_through_elementwise(root:UOp) -> Optional[UOp]:
  if not (swizzles := [x for x in root.src if x.base is not x]): return None
  assert all_same([(x.shape, prod(x.src[0].shape)) for x in swizzles]), f"swizzles must have the same size {swizzles}"
  new_input_st = ShapeTracker.from_shape(swizzles[0].src[0].shape)
  ret = root.replace(src=tuple(x if not x.has_st else x.src[0] if x in swizzles else apply_swizzle(x, new_input_st) for x in root.src))
  # update the ASSIGN offset to match the new shape
  if ret.op is Ops.ASSIGN and ret.arg is not None: ret = ret.replace(arg=ret.arg+new_input_st,)
  return ret if ret.op is Ops.STORE else ret.view(ShapeTracker.from_shape(swizzles[0].shape))

def merge_double_reduce(root:UOp, first_reduce:UOp) -> UOp:
  assert root.arg[0] == first_reduce.arg[0], "can't merge reduceops with different alu"
  assert not any(x.op is Ops.REDUCE_AXIS for x in first_reduce.src[0].toposort), "can't merge more than two reduceops at a time"
  return first_reduce.src[0].r(first_reduce.arg[0], root.axis_arg+first_reduce.axis_arg)

# push VIEW to stores
view_right = merge_views+PatternMatcher([
  # ASSIGN with offset swizzles STORE
  (UPat(Ops.STORE, src=(UPat.var("b"), UPat.var("st"), UPat(Ops.ASSIGN, name="a"))),
   lambda a,b,st: None if a.arg is None else apply_swizzle(UOp.store(b, st, a.replace(arg=None)), a.arg)),
  # non contiguous VIEW on a reduce creates a new VIEW
  (UPat(Ops.REDUCE_AXIS, src=(UPat.var("src"),), name="r").view(name="v"), lambda v,r,src: None if v.st.contiguous else swizzle_r(r, src, v.st)),
  # push a VIEW down to STORE, through a reduce (ONLY reshapes)
  (UPat(Ops.REDUCE_AXIS, src=(UPat.var("src").view(name="v"),), name="r"), push_swizzle_down_through_reduce),
  # push VIEW(s) down to STORE, through an elementwise op (ONLY reshapes)
  (UPat((*GroupOp.ALU, Ops.CAST, Ops.BITCAST, Ops.ASSIGN, Ops.CONTIGUOUS, Ops.STORE), name="root"), push_swizzle_down_through_elementwise),
  (UPat(Ops.REDUCE_AXIS, src=(UPat(Ops.REDUCE_AXIS, name="first_reduce"),), name="root"), merge_double_reduce),
])

# ** ScheduleItem context builder

@dataclass(frozen=True)
class ScheduleItemContext:
  lazybufs: Dict[UOp, List[LazyBuffer]]
  ops_metadata: Dict[UOp, Metadata]
  assigns: Set[UOp]
  var_vals: Dict[Variable, int]
  sinked: Dict[UOp, UOp]
  sts: Set[ShapeTracker] = field(default_factory=set)
  bufs: List[UOp] = field(default_factory=list)
  metadata: Set[Metadata] = field(default_factory=set)
  assign_adj: Dict[UOp, List[UOp]] = field(default_factory=dict)

def _append_st_vars(ctx:ScheduleItemContext, x:UOp) -> Optional[UOp]:
  if (st:=unwrap(x.st)) in ctx.sts: return None
  st, var_vals = st.simplify().unbind()
  ctx.var_vals.update(var_vals)
  ctx.sts.add(st)
  return st.to_uop() if st != x.st else None

def _append_buf(ctx:ScheduleItemContext, x:UOp) -> UOp:
  ctx.bufs.append(x)
  return UOp(Ops.DEFINE_GLOBAL, x.dtype, (), len(ctx.bufs)-1)
append_bufs = PatternMatcher([(UPat(Ops.BUFFER, name="x"), _append_buf)])

def _append_preload(ctx:ScheduleItemContext, x:UOp, b:UOp) -> UOp:
  (adj_loads:=ctx.assign_adj.setdefault(b, [])).append(x)
  if not all_same([x.op for x in adj_loads]): raise RuntimeError(f"Detected cycle when fusing {adj_loads}. Can only fuse PRELOAD or LOAD of {b}")
  return x.replace(op=Ops.LOAD)
check_preload = PatternMatcher([(UPat(Ops.PRELOAD, src=(UPat.var("b"), UPat()), name="x"), _append_preload),])

to_si = PatternMatcher([
  (UPat(Ops.VIEW, name="x"), _append_st_vars),
  (UPat(Ops.SINK, src=(UPat.store(UPat.var("b"), UPat(), UPat(GroupOp.Meta, name="x")),)), lambda ctx,b,x: x.replace(src=(b, *x.src))),
  # don't need contiguous or assign anymore
  (UPat(Ops.CONTIGUOUS, src=(UPat.var("x"),)), lambda ctx,x: x),
  (UPat(Ops.ASSIGN, src=(UPat(), UPat.var("x"),)), lambda ctx,x: x),
])

# ** fusion

lazy = PatternMatcher([
  # gather the metadata for this kernel
  (UPat(tuple(Ops), name="x"), lambda ctx,x: ctx.metadata.add(m) if (m:=ctx.ops_metadata.get(x)) is not None else None),
])

multioutput = PatternMatcher([(UPat.load(UPat.var("b"), UPat()), lambda ctx,b: ctx.sinked.get(b)),])

append_load = PatternMatcher([(UPat.load(UPat.var("b"), UPat(), name="x"), lambda ctx,b,x: ctx.assign_adj.setdefault(b, []).append(x)
                               if b in ctx.assigns else None)])

def full_ast_rewrite(pre:UOp, ctx:ScheduleContext) -> Tuple[UOp, ScheduleItemContext]:
  si_ctx = ScheduleItemContext(ctx.lazybufs, ctx.ops_metadata, ctx.assigns, ctx.var_vals, {x.buf_uop:x.src[2] for x in pre.src},
                               # TODO: fix metadata merging, this should be a list
                               metadata={m for x in pre.src if (l:=ctx.lazybufs.get(x.buf_uop)) is not None and (m:=l[0].metadata) is not None})
  # fuse and fold store -> loads
  ops_folding = lazy if len(si_ctx.sinked) == 1 else lazy+multioutput
  sink = graph_rewrite(pre, ops_folding if len(si_ctx.assigns) == 0 else ops_folding+append_load, si_ctx)
  # do movement ops
  sink = graph_rewrite(graph_rewrite(sink, view_left), view_right)
  # convert to AST
  sink = graph_rewrite(graph_rewrite(sink, to_si+check_preload if len(si_ctx.assigns) != 0 else to_si, si_ctx), append_bufs, si_ctx)
  # assert buffer count limit
  if (limit:=BUF_LIMIT.get(device:=si_ctx.bufs[0].device)) is not None and len(si_ctx.bufs) >= limit:
    if DEBUG >= 3: print(sink)
    raise RuntimeError(f"Kernel for {si_ctx.metadata} exceeded the {limit} buffer count limit for {device} with {len(si_ctx.bufs)} buffers.")
  # we also allow masked views. if it has a single view and it's equal when you shrink a contig, it's fine
  for ubuf,ops in si_ctx.assign_adj.items():
    if si_ctx.sinked.get(ubuf) is not None and not all((s:=x.st_arg).contiguous or (len(s.views) == 1 and (m:=s.views[0].mask) is not None \
        and ShapeTracker.from_shape(s.shape).shrink(m) == s.shrink(m)) for x in ops):
      raise RuntimeError("self operand of augmented assign must be contiguous.\nhelp: consider using .contiguous():\n"
                         +colored("   - a += a.T\n", "red")+colored("   + a += a.T.contiguous()", "green"))
  if getenv("RUN_PROCESS_REPLAY"): PROCESS_REPLAY_CAPTURE[str(pre.key)] = pickle.dumps((pre, si_ctx.assigns, {}, sink))
  return sink, si_ctx

PROCESS_REPLAY_CAPTURE: Dict[str, bytes] = {}
if getenv("RUN_PROCESS_REPLAY"):
  @atexit.register
  def save_process_replay() -> None:
    for k,v in PROCESS_REPLAY_CAPTURE.items(): diskcache_put("schedule_process_replay", k, v, prepickled=True)

# **** Schedule grouping

def uval(u:UOp) -> UOp:
  assert is_scheduled(u), f"must be a scheduled op {u}"
  return r.src[0] if (r:=u.src[1]).op is Ops.CONTIGUOUS and not (r.src[0].base.op is Ops.VIEW and len(r.src[0].base.src) == 2) else r

def recursive_group(tr:UOp, st:ShapeTracker, r:UOp, children:DefaultDict[UOp, Dict[UOp, None]], allbufs:Dict[UOp, UOp], realizes:Dict[UOp, UOp],
                     reduce_for_op:Dict[UOp, UOp], group:Dict[UOp, None], cache:Dict[Tuple[UOp, ShapeTracker], None]) -> None:
  """recursively search the uop for groupable children, realize the UOp if a child can't group"""
  if (tr, st) in cache: return
  cache.setdefault((tr, st))
  rsize = unwrap(allbufs[r].st).size
  if tr in realizes and tr is not r:
    # can only fuse contiguous
    # max one reduceop per kernel
    if not st.contiguous or st.size != rsize or tr in reduce_for_op: group.setdefault(r)
    return group.setdefault(tr)
  for tr_next in children[tr]:
    # max one reduceop per kernel
    if (tr_next_uop:=uval(allbufs[tr_next]).base).op is Ops.REDUCE_AXIS: return group.setdefault(r)
    # can only fuse contiguous
    if len(st_childs:=dedup(unwrap(x.st) for x in tr_next_uop.src if is_scheduled(x.base) and x.base.buf_uop == tr)) > 1: return group.setdefault(r)
    recursive_group(tr_next, st+st_childs[0], r, children, allbufs, realizes, reduce_for_op, group, cache)

def get_isolated_children(r:UOp, reduce_for_op:Dict[UOp, UOp], children:DefaultDict[UOp, Dict[UOp, None]], allbufs:Dict[UOp, UOp],
                           realizes:Dict[UOp, UOp], group:Dict[UOp, None]) -> Dict[UOp, None]:
  rc_parents, cache = deque(group), set()
  while rc_parents:
    if (p:=uval(allbufs[rc_parents.pop()])) in cache: continue
    cache.add(p)
    # max one reduceop per kernel
    if p.op is Ops.REDUCE_AXIS: return {}
    rc_parents.extend(x.base.buf_uop for x in p.src if is_scheduled(x.base) and x.base.buf_uop is not r)
  # search descendants of the reduceop that can cleanly group
  descendants: Dict[UOp, None] = {}
  for tr in group: recursive_group(tr, unwrap(allbufs[tr].st), tr, children, allbufs, realizes, reduce_for_op, descendants, cache={})
  return merge_dicts([group, {} if any(tr in group for tr in descendants) else descendants])

def group_realizes(ctx:ScheduleContext) -> List[List[UOp]]:
  """search the big graph for all the reduceops that need to realize, sometimes group/fuse the reduceop"""
  # find all reduces, and pair them to a elementwise op. if they can't be cleanly paired, force realize the reduce (or a contig child)
  reduce_for_op: Dict[UOp, UOp] = {}
  reduce_of_const: List[UOp] = []
  double_reduces: List[UOp] = []
  for r, r_uop in ctx.allbufs.items():
    if (r_uop:=uval(r_uop)).op is not Ops.REDUCE_AXIS: continue
    if FUSE_CONV_BW and uval((x:=r_uop.src[0]).base).op is r_uop.op and x.base is not x: double_reduces.append(r)
    if r in ctx.realizes: continue
    group: Dict[UOp, None] = {}
    recursive_group(r, unwrap(r_uop.st), r, ctx.children, ctx.allbufs, ctx.realizes, reduce_for_op, group, cache={})
    # max one reduceop per kernel
    can_chase = all(tr not in reduce_for_op for tr in group)
    # TODO: forced_realize exists because the scheduler is incapable of checking for self-contained DAGs
    forced_realize = r in group
    if not forced_realize and len(group) > 1:
      group = get_isolated_children(r, reduce_for_op, ctx.children, ctx.allbufs, ctx.realizes, group)
    # can only fuse assign if no other assign_target is used in the kernel
    if not forced_realize and any(x in ctx.assigns for x in group):
      parents = deque((r, *group))
      while parents and not forced_realize:
        if (p_uop:=ctx.allbufs.get(p:=parents.pop())) is None: continue
        if (p_uop:=uval(p_uop)).op is Ops.ASSIGN and p not in group: forced_realize, can_chase = True, False
        if p in ctx.realizes: continue
        parents.extend([x.base.src[0] for x in p_uop.src if x.base.op is Ops.VIEW and len(x.base.src) != 0])
    if forced_realize or not group:
      tr = r
      if can_chase:
        # can chase this down to contiguous children
        st = unwrap(r_uop.st)
        while len(ctx.children[tr]) == 1:
          tr_next_uop = uval(ctx.allbufs[(tr_next:=next(iter(ctx.children[tr])))])
          st_childs = dedup([unwrap(x.st) for x in tr_next_uop.src if is_scheduled(x.base) and x.base.buf_uop is tr])
          if len(st_childs) > 1: break
          if st.size != st_childs[0].size: break
          st = st + st_childs[0]
          if not st.contiguous or tr_next_uop.op is Ops.REDUCE_AXIS: break
          tr = tr_next
        # don't cast to higher size before store (tr cannot be realized if forced_realize)
        if (tr_uop:=uval(ctx.allbufs[tr])).op is Ops.CAST and tr_uop.dtype.base.itemsize > tr_uop.src[0].dtype.base.itemsize:
          tr = tr_uop.src[0].base.buf_uop
      group = {tr: None}
      ctx.realizes[tr] = tr
    reduce_for_op.update((tr, r) for tr in group)
    if FUSE_ARANGE and r_uop.arg[0] is Ops.ADD and uval(r_uop.src[0].base).op is Ops.CONST: reduce_of_const.append(r)
  # fuse double reduces with no other child
  for reduceop in double_reduces:
    top_reduce = uval(ctx.allbufs[reduceop]).src[0].base.buf_uop
    if len(ctx.children[top_reduce]) == 1: del ctx.realizes[top_reduce]
  # maybe fuse arange with its children
  for rbuf in reduce_of_const:
    group = {tr:None for tr,rop in reduce_for_op.items() if rop is rbuf}
    if any(luop.forced_realize for tr in group for luop in ctx.lazybufs[tr]): continue
    kernel_children = {c for tr in group for c in ctx.children[tr] if uval(ctx.allbufs[c]).op not in {Ops.COPY, Ops.BUFFER_VIEW}}
    if len(kernel_children) == 0: continue
    for tr in group: del ctx.realizes[tr]
  # group BUFFER uops into kernels
  output_groups: DefaultDict[UOp, List[UOp]] = defaultdict(list)
  for ubuf in ctx.realizes: output_groups[reduce_for_op.get(ubuf, ubuf)].append(ubuf)
  return list(output_groups.values())

# **** Schedule creation and BFS toposort

# ** ops in the big graph can either be pre-realized or scheduled (fused/realized)

class UPatScheduled(UPat):
  def __init__(self, *args, **kwargs): super().__init__(Ops.VIEW, name="base", src=(UPat(Ops.BUFFER, name="b"),
                                                                       UPat(*args, **{"name":"to_store",**kwargs})))

# ** this is schedule level const folding

def _as_const(u:UOp, val:ConstType) -> UOp:
  assert is_scheduled(u), f"must be scheduled to fold {u}"
  st = (base:=ShapeTracker.from_shape(())).reshape((1,)*len(u.shape)).expand(u.shape)
  return UOp(Ops.VIEW, u.dtype, (u.buf_uop, UOp.const(u.dtype, val)), base).view(st)

def simplify_reduceop(ctx, reduce:UOp, x:UOp) -> Optional[UOp]:
  # remove reduce on unmasked const
  if all_int(x.shape) and x.is_unrealized_unmasked_const():
    prshape = prod(unwrap(x.st).shape[i] for i in reduce.arg[1])
    ret = x.const_arg
    match reduce.arg[0]:
      case Ops.ADD: ret *= prshape
      case Ops.MUL: ret **= prshape
      case Ops.MAX: pass # NOTE: Ops.MAX is passthrough
      case _: return None
    return UOp.const(reduce.dtype, ret)
  return None

def simplify_alu(alu:UOp):
  if not all(x.is_unrealized_unmasked_const() for x in alu.src): return None
  # this needs to have a VIEW next (it has to, right?)
  return UOp.const(alu.dtype, exec_alu(alu.op, alu.dtype, [s.const_arg for s in alu.src]))

def simplify_binop(binop:UOp, x:UOp, y:UOp):
  if all_int(x.shape) and x.is_unrealized_unmasked_const(): other, const = y, x
  elif all_int(y.shape) and y.is_unrealized_unmasked_const():
    if binop.op is Ops.IDIV and y.const_arg == 1: return x
    other, const = x, y
  else: return None
  if binop.op is Ops.ADD and const.const_arg == 0: return other
  if binop.op is Ops.MUL and const.const_arg == 1: return other
  if binop.op is Ops.MUL and const.const_arg == 0: return UOp.const(binop.dtype, 0)

ops_folding = PatternMatcher([
  # op with size 0 is zero
  (UPatScheduled(), lambda ctx,b,to_store,base: _as_const(base, 0) if base.size == 0 else None),
  # elementwise const folding
  (UPat(GroupOp.ALU, name="alu"), simplify_alu),
  (UPat({Ops.ADD, Ops.MUL, Ops.IDIV}, name="binop", src=(UPat.var("x"), UPat.var("y"))), simplify_binop),
  (UPat(Ops.CAST, src=(UPat.var("x"),), name="cast"),
   lambda x,cast: UOp.const(cast.dtype, x.const_arg) if all_int(x.shape) and x.is_unrealized_unmasked_const() else None),
  # reduce of size 0 is the identity element
  (UPat(Ops.REDUCE_AXIS, name="reduce", src=(UPat.var("x"),)),
   lambda ctx,reduce,x:UOp.const(reduce.dtype, identity_element(reduce.arg[0], reduce.dtype)) if x.size == 0 and reduce.size != 0 else None),
  # reduce of const is collapsed (TODO: make this a generic rule for stride0)
  (UPat(Ops.REDUCE_AXIS, name="reduce", src=(UPat.var("x"),)), simplify_reduceop),
  # CONST doesn't need COPY
  (UPat(Ops.COPY, src=(UPat.var("x"),)), lambda ctx,x:x if x.is_unrealized_const() else None),
  # no double COPY
  (UPat(Ops.COPY, src=(UPat(Ops.VIEW, src=(UPat(), UPat(Ops.COPY, name="base")),))), lambda base: base),
  # no COPY to same device, except clone (arg is True)
  (UPatScheduled(Ops.COPY, src=UPat(Ops.VIEW, name="copyin"), name="copy"),
   lambda base,b,copyin,copy: copyin if base.device == copy.device and copy.arg is not True else None),
])

# ** buffer merging

def merge(ctx:ScheduleContext, v1:UOp, b1:UOp, v2:UOp, b2:UOp) -> UOp:
  assert v1.st is not None and v2.st is not None and v1.st == v2.st, f"implicit movementop {v1.st} {v2.st}"
  # if b2 is realized also realize b1
  if b2 in ctx.realizes:
    ctx.realizes[b1] = b1
    del ctx.realizes[b2]
  # ops referring to b2 now ref to b1
  ctx.lazybufs[b1] += ctx.lazybufs[b2]
  del ctx.lazybufs[b2]
  # merge
  return v1

merge_bufs = PatternMatcher([
  # merge base
  (UPat(Ops.VIEW, name="v2", src=(UPat(Ops.BUFFER, name="b2"), UPat(Ops.VIEW, name="v1", src=(UPat.var("b1"), UPat())))), merge),
  # collapse view
  (UPat(Ops.VIEW, src=(UPat(Ops.BUFFER), UPat(Ops.VIEW, src=(UPat(Ops.BUFFER), UPat())).view(name="mv"))), lambda mv:mv),
  (UPat(Ops.VIEW, src=(UPat(Ops.BUFFER), UPat(Ops.VIEW, src=(UPat(Ops.BUFFER),)).view(name="mv"))), lambda mv:mv),
  (UPat(Ops.VIEW, src=(UPat(Ops.BUFFER), UPat(Ops.BUFFER).view(name="mv"))), lambda mv:mv),
])

# ** this decides which ops get realized

def realize(ctx:ScheduleContext, b:UOp, to_store:UOp, **kwargs) -> None:
  if to_store.op not in {Ops.CONST, Ops.BIND}: ctx.realizes.update([(b, to_store)])

def realize_view(ctx:ScheduleContext, view:UOp, src:UOp, b:UOp, **kwargs) -> None:
  if src.st is None: return None
  st = unwrap(view.st)
  # fold simple pads
  if len(st.views) == 1 and (m:=st.views[-1].mask) is not None and all_int(src.shape) and resolve(prod(src.shape) >= prod([y-x for x,y in m])):
    return None if can_pad(src, ctx.realizes, set()) else realize(ctx, b, src)
  # early realize before expand
  if resolve(prod(src.shape) < prod(st.shape)): return realize(ctx, b, src)
  # otherwise safety check pads
  return None if (all(v.mask is None for v in st.views) or can_pad(src, ctx.realizes, set())) else realize(ctx, b, src)

def fold_img_cast(ctx:ScheduleContext, xb:UOp, view:UOp, b:UOp, to_cast:UOp, **kwargs) -> Optional[UOp]:
  if not isinstance(xb.dtype, ImageDType) or b not in ctx.realizes or xb not in ctx.realizes or uval(to_cast).op in GroupOp.Meta: return None
  del ctx.realizes[b]
  return to_cast.view(unwrap(view.st))

def init_big_graph(ctx:ScheduleContext, sink:UOp) -> Optional[UOp]:
  new_src = tuple(x.base for x in sink.src if is_scheduled(x.base) and x.base.src[1].op is not Ops.CONST)
  return None if new_src == sink.src else UOp(Ops.NOOP) if len(new_src) == 0 else UOp.sink(*new_src)

do_realize = PatternMatcher([
  # always realize sinked ops
  (UPat(Ops.SINK, name="sink"), init_big_graph),
  # always realize meta ops
  (UPatScheduled({Ops.ASSIGN, Ops.CONTIGUOUS, *GroupOp.Meta}), realize),
  # realize before expand or unsafe pad ops
  (UPatScheduled(name="src").view(name="view"), realize_view),
  # don't realize image to image casts
  (UPatScheduled(Ops.CAST, src=(UPat(Ops.VIEW, src=(UPat.var("xb"), UPat()), name="to_cast"),), dtype=dtypes.float).view(name="view"), fold_img_cast),
  # realize before COPY or BUFFER_VIEW
  (UPat((Ops.COPY, Ops.BUFFER_VIEW), src=(UPat.any(UPatScheduled(), UPatScheduled().view()),)), realize),
  # ASSIGN only needs the buffer
  (UPat(Ops.ASSIGN, src=(UPat(Ops.VIEW, name="dest"), UPat.var("src")), name="x"), lambda ctx,dest,src,x: x.replace(src=(dest.base.buf_uop, src))),
])

# ** this breaks down realized ops into STOREs and rewrites the ops to LOADs

def generate_valid(ctx:ScheduleContext, b:UOp, to_store:UOp, base:UOp) -> UOp:
  if to_store.op is Ops.BIND: ctx.var_vals.update([to_store.unbind()])
  return UOp.const_with_shape(base.dtype, to_store if to_store.op is Ops.BIND else to_store.arg, unwrap(base.st).shape)

def append_realize(ctx:ScheduleContext, b:UOp, to_store:UOp, base:UOp) -> UOp:
  ctx.realizes[b] = UOp.store(b, ShapeTracker.from_shape(base.shape).to_uop(), append_op(ctx, b, to_store))
  return UOp(Ops.LOAD, base.dtype, (b, unwrap(base.st).to_uop()))

def append_op(ctx:ScheduleContext, b:UOp, to_store:UOp) -> UOp:
  # TODO: metadata post merge
  if (m:=ctx.lazybufs[b][0].metadata) is not None: ctx.ops_metadata[to_store] = m
  return to_store

break_sched = PatternMatcher([
  # consts are always fused and generated
  (UPatScheduled({Ops.CONST, Ops.BIND}), generate_valid),
  # view of realized buffer just loads
  (UPat(Ops.BUFFER, name="b").view(name="v"), lambda ctx,b,v: UOp(Ops.PRELOAD if b in ctx.assigns else Ops.LOAD, b.dtype.base, (b, v.st.to_uop()))),
  # all other views either fold or realize with a store
  (UPatScheduled(), lambda ctx,b,to_store,base: append_realize(ctx, b, to_store, base) if b in ctx.realizes else append_op(ctx, b, to_store)),
])

# **** Schedule context builder

def append_uop(ctx:ScheduleContext, view:UOp, buf_uop:UOp) -> None:
  ctx.allbufs[buf_uop] = view
  if (op:=uval(view)).op is Ops.ASSIGN: ctx.assigns.add(buf_uop)
  for x in op.src:
    if is_scheduled(x.base): ctx.children.setdefault(x.base.buf_uop, {})[buf_uop] = None
  # BUFFER_VIEW overrides the underlying buffer
  if op.op is Ops.BUFFER_VIEW:
    buffers[buf_uop] = (x:=op.src[0]).base.buffer.view(view.size, view.dtype, unwrap(x.st).views[0].offset*x.dtype.itemsize)
  buf_uop.buffer.ref(1)
create_ctx = PatternMatcher([(UPat(Ops.VIEW, name="view", src=(UPat(Ops.BUFFER, name="buf_uop"), UPat())), append_uop)])

@track_rewrites(named=True)
def create_schedule_with_vars(outs:List[LazyBuffer]) -> Tuple[List[ScheduleItem], Dict[Variable, int]]:
  if len(outs:=dedup(x.base for x in outs if x.base.realized is None and x.base.op is not Ops.CONST)) == 0: return [], {}
  # create the big graph
  ctx = ScheduleContext()
  cache: Dict[LazyBuffer, UOp] = {}
<<<<<<< HEAD
  for u in (big_graph:=UOp.sink(*(to_uop(x, ctx, cache) for x in outs))).src: ctx.realizes[u.buf_uop] = u
  big_graph = graph_rewrite(big_graph, ops_folding+do_realize, ctx.realizes)
  big_graph = graph_rewrite(big_graph, merge_bufs, ctx)
=======
  buffers: Dict[UOp, Buffer] = {}
  for u in (big_graph:=UOp.sink(*(to_uop(x, ctx, buffers, cache) for x in outs))).src: ctx.realizes[u.buf_uop] = u
  big_graph = graph_rewrite(big_graph, ops_folding+do_realize, ctx)
>>>>>>> 047a6dab
  # create the scheduler context
  graph_rewrite(big_graph, create_ctx, ctx)
  # group realizes into kernels
  store_groups = group_realizes(ctx)
  graph_rewrite(big_graph, break_sched, ctx)
  # preschedule realize groups
  prescheduled: List[ScheduleItem] = []
  for store_uops in store_groups:
    if len(stores:=[ctx.realizes[u] for u in store_uops if ctx.realizes[u].op is Ops.STORE]) != 0:
      ast, ast_ctx = full_ast_rewrite(UOp.sink(*stores), ctx)
      prescheduled.append(ScheduleItem(ast, tuple(u.buffer for u in ast_ctx.bufs if u.size != 0), tuple(ast_ctx.metadata),
                                       frozenset(ubuf for ubuf,ops in ast_ctx.assign_adj.items() if any(x.op is Ops.PRELOAD for x in ops))))
      for buf_uop in ast_ctx.sinked:
        for luop in ast_ctx.lazybufs[buf_uop]: luop.become(buf_uop.view(unwrap(luop.st)))
  # do BFS
  schedule_targets = {out:si for si in prescheduled for out in si.outputs}
  graph: DefaultDict[ScheduleItem, List[ScheduleItem]] = defaultdict(list)
  in_degree: DefaultDict[ScheduleItem, int] = defaultdict(int)
  for si in prescheduled:
    # realize outputs before a parent is assigned to
    parents_assigns = dedup(xsi for x in si.assign_preloads if (xsi:=schedule_targets.get(x.buffer)) and xsi is not si)
    for assign in parents_assigns:
      graph[si].append(assign)
      in_degree[assign] += 1
    # realize outputs after all parents are realized
    scheduled_parents = dedup(xsi for x in si.inputs if (xsi:=schedule_targets.get(x)) is not None and xsi not in parents_assigns)
    for x in scheduled_parents:
      graph[x].append(si)
      in_degree[si] += 1
  queue = deque(si for si in prescheduled if in_degree[si] == 0)
  schedule: List[ScheduleItem] = []
  while queue:
    schedule.append(si:=queue.popleft())
    for x in graph[si]:
      in_degree[x] -= 1
      if in_degree[x] == 0: queue.append(x)
  # confirm everything was scheduled correctly
  if len(schedule) != (groups:=len(prescheduled)): raise RuntimeError(f"cycle detected in graph, grouped {groups} but only scheduled {len(schedule)}")
  if DEBUG >= 1 and len(schedule) >= 10: print(f"scheduled {len(schedule)} kernels")
  return schedule, ctx.var_vals

def create_schedule(outs:List[LazyBuffer]) -> List[ScheduleItem]:
  schedule, var_vals = create_schedule_with_vars(outs)
  assert len(var_vals) == 0
  return schedule<|MERGE_RESOLUTION|>--- conflicted
+++ resolved
@@ -489,15 +489,9 @@
   # create the big graph
   ctx = ScheduleContext()
   cache: Dict[LazyBuffer, UOp] = {}
-<<<<<<< HEAD
   for u in (big_graph:=UOp.sink(*(to_uop(x, ctx, cache) for x in outs))).src: ctx.realizes[u.buf_uop] = u
-  big_graph = graph_rewrite(big_graph, ops_folding+do_realize, ctx.realizes)
+  big_graph = graph_rewrite(big_graph, ops_folding+do_realize, ctx)
   big_graph = graph_rewrite(big_graph, merge_bufs, ctx)
-=======
-  buffers: Dict[UOp, Buffer] = {}
-  for u in (big_graph:=UOp.sink(*(to_uop(x, ctx, buffers, cache) for x in outs))).src: ctx.realizes[u.buf_uop] = u
-  big_graph = graph_rewrite(big_graph, ops_folding+do_realize, ctx)
->>>>>>> 047a6dab
   # create the scheduler context
   graph_rewrite(big_graph, create_ctx, ctx)
   # group realizes into kernels
