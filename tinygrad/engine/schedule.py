import sys, pickle, atexit
from collections import defaultdict, deque
from dataclasses import dataclass
from typing import Tuple, List, Dict, Optional, Set, DefaultDict, Union, cast, get_args
from tinygrad.ops import MetaOps, BufferOps, LazyOp, Op, ReduceOps, ConstBuffer, MemBuffer, UNSAFE_PAD_OPS, UnaryOps, reduce_st
from tinygrad.engine.graph import log_lazybuffer, realized_lazybuffer
from tinygrad.helpers import GRAPH, DEBUG, MULTIOUTPUT, SAVE_SCHEDULE, FUSE_CONV_BW, FUSE_AS_ONE_KERNEL, GlobalCounters, colored, prod, dedup,\
    all_int, merge_dicts, getenv, Metadata
from tinygrad.shape.symbolic import Variable, sint
from tinygrad.dtype import ConstType, ImageDType, dtypes
from tinygrad.lazy import LazyBuffer
from tinygrad.shape.shapetracker import ShapeTracker
from tinygrad.device import Buffer, Device
from tinygrad.shape.view import View, strides_for_shape

# creation can recurse a lot
sys.setrecursionlimit(10000)

# optionally log the ops to disk
logops = open(getenv("LOGOPS", ""), "a") if getenv("LOGOPS", "") else None

# *** ScheduleItem return type ***

@dataclass(frozen=True)
class ScheduleItem:
  ast: LazyOp
  bufs: Tuple[Buffer, ...]
  metadata: Optional[List[Metadata]] = None
  @property
  def outputs(self) -> Tuple[Buffer, ...]:
    """Read/write or write only buffers in the schedule."""
    return self.bufs[:len(self.ast.src)] if self.ast.op is MetaOps.KERNEL else self.bufs[0:1]
  @property
  def inputs(self) -> Tuple[Buffer, ...]:
    """Read only buffers in the schedule."""
    return self.bufs[len(self.ast.src):] if self.ast.op is MetaOps.KERNEL else self.bufs[1:]

# *** DAG transformation: List[LazyBuffer] -> ScheduleItem ***

def _recursive_lazyop(buf:LazyBuffer, inputs:Dict[LazyBuffer, int], outputs:Tuple[LazyBuffer, ...], var_vals:Dict[Variable, int], st:ShapeTracker,
                      realizes:Dict[LazyBuffer, None], assign_targets:Dict[LazyBuffer, LazyBuffer],
                      reduce_info:Dict[LazyBuffer, Tuple[ShapeTracker, Tuple[int, ...]]], cache) -> LazyOp:
  """recursively create a lazyop"""
  if buf is not buf.base: st, buf = buf.st+st, buf.base
  if (buf, st) in cache: return cache[(buf, st)]
  arg = buf.arg

  # consts are always fused and generated
  if buf.op is MetaOps.CONST:
    unbound_st, st_var_vals = st.simplify().unbind()
    var_vals.update(st_var_vals)
    if isinstance(arg, Variable):
      arg, var_val = arg.unbind()
      var_vals[arg] = var_val
    else: assert isinstance(arg, get_args(ConstType)), f"cannot create ConstBuffer with value {arg}"
    return LazyOp(BufferOps.CONST, (), ConstBuffer(arg, buf.dtype, unbound_st))

  # if we aren't fusing it, it's a load and we add it to the inputs
  if buf.realized is not None or (buf in realizes and buf not in outputs):
    unbound_st, st_var_vals = st.simplify().unbind()
    var_vals.update(st_var_vals)
    if buf in assign_targets:
      # we also allow masked views. if it has a single view and it's equal when you shrink a contig, it's fine
      if unbound_st.contiguous or (len(unbound_st.views) == 1 and unbound_st.views[0].mask is not None and\
          ShapeTracker.from_shape(unbound_st.shape).shrink(unbound_st.views[0].mask) == unbound_st.shrink(unbound_st.views[0].mask)):
        return LazyOp(BufferOps.LOAD, (), MemBuffer(outputs.index(assign_targets[buf]), buf.dtype, unbound_st))
      raise RuntimeError("self operand of augmented assign must be contiguous.\nhelp: consider using .contiguous():\n"
                         +colored("   - a += a.T\n", "red")+colored("   + a += a.T.contiguous()", "green"))
    return LazyOp(BufferOps.LOAD, (), MemBuffer(len(outputs)+inputs.setdefault(buf, len(inputs)), buf.dtype, unbound_st))

  # if a CONTIGUOUS or ASSIGN made it all the way here, just skip it
  if buf.op in {MetaOps.CONTIGUOUS, MetaOps.ASSIGN}:
    assert buf in outputs
    return _recursive_lazyop(buf.srcs[0], inputs, outputs, var_vals, st, realizes, assign_targets, reduce_info, cache)

  # if it's a reduce, we have to change the shapetracker
  if buf.op in ReduceOps:
    # if we are merging the reduce, skip it
    if buf not in reduce_info: return _recursive_lazyop(buf.srcs[0], inputs, outputs, var_vals, st, realizes, assign_targets, reduce_info, cache)
    st, arg = reduce_info[buf]

  # otherwise we fuse it like normal
  return cache.setdefault((buf, st), LazyOp(cast(Op,buf.op), tuple(_recursive_lazyop(x, inputs, outputs, var_vals, st, realizes, assign_targets, \
      reduce_info, cache) for x in buf.srcs), arg))

def _permute_reduce(input_st:ShapeTracker, axis:Tuple[int, ...]) -> Tuple[ShapeTracker, Tuple[sint, ...]]:
  permute_axis = tuple(i for i in range(len(input_st.shape)) if i not in axis) + axis
  tmp = input_st.permute(permute_axis)
  return tmp, tmp.shape[-len(axis):]

def _recurse_reduceops(buf:LazyBuffer, st:ShapeTracker, realizes:Dict[LazyBuffer, None], outs:List[LazyBuffer], reduce_info:Dict, cache):
  if buf.base.realized is not None or (buf.base in realizes and buf.base not in outs) or (buf, st) in cache: return
  cache.setdefault((buf, st))
  if buf is not buf.base: st, buf = buf.st+st, buf.base
  input_st = ShapeTracker.from_shape(buf.srcs[0].shape) if buf.op in ReduceOps else st
  for x in buf.srcs: _recurse_reduceops(x, input_st, realizes, outs, reduce_info, cache)
  if buf.op in ReduceOps and buf not in reduce_info:
    axis = buf.arg
    if not st.contiguous:
      tmp, rshape = _permute_reduce(input_st, axis)
      prshape = prod(rshape)
      strides = strides_for_shape(rshape)
      nv: List[View] = []
      for v in st.views:
        nv.append(View.create(v.shape+rshape, tuple(x*prshape for x in v.strides)+strides,
                              v.offset*prshape, v.mask+tuple((0,s) for s in rshape) if v.mask is not None else None))
      input_st = tmp + ShapeTracker(tuple(nv))
    elif reduce_info:
      top_reduce, (top_reduce_input_st, top_reduce_axes) = deque(reduce_info.items(), 1).pop()
      _, rshape = _permute_reduce(top_reduce_input_st, top_reduce_axes)
      new_axis = tuple(range(len(top_reduce_input_st.shape)-len(rshape), len(top_reduce_input_st.shape)))
      if buf.op is buf.srcs[0].base.op:
        # merge this reduce with its parent
        reduce_info[top_reduce] = (top_reduce_input_st, axis+new_axis)
        return
      reduce_info[top_reduce] = (top_reduce_input_st, new_axis)
      # reshape this reduce per its top axis
      input_st = input_st.reshape(tuple(1 if i in new_axis else s for i,s in enumerate(top_reduce_input_st.shape)))
    reduce_info[buf] = (input_st, axis)

def _lower_lazybuffer(outs:List[LazyBuffer], realizes:Dict[LazyBuffer, None]):
  """describe the computation for a LazyBuffer with LazyOp + inputs + var_vals"""
  if (out:=outs[0]).op is MetaOps.COPY and getenv("USE_COPY_KERNEL") and out.device.split(":")[0] == out.srcs[0].device.split(":")[0]:
    rd = LazyOp(BufferOps.LOAD, (), MemBuffer(1, dtypes.uint8, st:=ShapeTracker.from_shape((out.arg,))))
    return LazyOp(MetaOps.KERNEL, (LazyOp(BufferOps.STORE, (rd,), MemBuffer(0, dtypes.uint8, st)), )), [x.base for x in out.srcs], {}, []
  if out.op in {MetaOps.CUSTOM, MetaOps.COPY, MetaOps.EMPTY, MetaOps.VIEW}: return LazyOp(out.op, (), out.arg), [x.base for x in out.srcs], {}, []
  var_vals: Dict[Variable, int] = merge_dicts([out.st.var_vals.copy() for out in outs])
  assign_targets = {x.srcs[1]:x for x in outs if x.op is MetaOps.ASSIGN}
  cache: Dict[Tuple[LazyBuffer, ShapeTracker], LazyOp] = {}
  ast: List[LazyOp] = []
  inputs: Dict[LazyBuffer, int] = {}
  reduce_info: Dict[LazyBuffer, Tuple[ShapeTracker, Tuple[int, ...]]] = {}
  seen_ops: Dict[Tuple[LazyBuffer, ShapeTracker], None] = {}
  for i, out in enumerate(outs):
    _recurse_reduceops(out, out.st, realizes, outs, reduce_info, seen_ops)
    output_st = ShapeTracker.from_shape(reduce_st(*deque(reduce_info.values(), 1).pop()) if reduce_info else out.shape)
    output_view = out.arg[0] if out.op is MetaOps.ASSIGN and out.arg else output_st
    lop = _recursive_lazyop(out, inputs, tuple(outs), var_vals, output_st, realizes, assign_targets, reduce_info, cache=cache)
    output_view, vv = output_view.simplify().unbind()
    if vv: var_vals.update(vv)
    ast.append(LazyOp(BufferOps.STORE, (lop, ), MemBuffer(i, out.dtype, output_view)))
  return LazyOp(MetaOps.KERNEL, tuple(ast)), list(inputs), var_vals, dedup([x[0].metadata for x in cache if x[0].metadata and x[0] not in inputs])

# *** DAG creation: decide which LazyBuffers should realize ***

def _recurse_lb(buf:LazyBuffer, realizes:Dict[LazyBuffer, None], allbufs:Dict[LazyBuffer, None], simple_pads:Dict[LazyBuffer, None],\
    children:DefaultDict[LazyBuffer, Dict[LazyBuffer, None]], assign_targets:Dict[LazyBuffer, LazyBuffer],\
    double_reduces:Dict[LazyBuffer, None], scheduled=False):
  """recursively search the entire graph for all LazyBuffers, insert realizes after expands"""
  if buf in allbufs or buf.base.realized is not None: return
  if GRAPH: log_lazybuffer(buf, scheduled)
  # check if we need to realize views
  if buf is not buf.base:
    # fuse some pads
    if len(buf.st.views) == 1 and buf.st.views[-1].mask is not None and all_int(buf.base.st.shape) and \
        prod(buf.base.st.shape) >= prod([y-x for x,y in buf.st.views[-1].mask]):
      simple_pads[buf.base] = None
    # realize all expands
    elif prod(buf.base.st.shape) < prod(buf.st.shape):
      # this was causing "test_lil_model" to fail
      if buf.base.op is UnaryOps.CAST and isinstance(buf.base.srcs[0].dtype, ImageDType) and isinstance(buf.base.arg, ImageDType):
        simple_pads[buf.base] = None # don't realize image to image casts. this is part of a larger problem
      elif not FUSE_AS_ONE_KERNEL: realizes[buf.base] = None
    # check all other pads for safe fusion
    elif any(v.mask is not None for v in buf.st.views): simple_pads[buf.base] = None
    return _recurse_lb(buf.base, realizes, allbufs, simple_pads, children, assign_targets, double_reduces)
  if buf.op in ReduceOps and buf.srcs[0].base.op is buf.op and buf.srcs[0] is not buf.srcs[0].base: double_reduces[buf] = None
  allbufs[buf] = None
  if buf.forced_realize or buf.op in MetaOps: realizes[buf] = None
  if buf.op is MetaOps.ASSIGN:
    assert buf.srcs[1].base is buf.srcs[1], f"assign must be to base {buf.srcs[1]}"
    assert buf.srcs[1].realized is not None, f"assign must be already realized to schedule {buf.srcs[1]}"
    assign_targets[buf.srcs[1]] = buf
  if buf.op is MetaOps.COPY:
    assert buf.srcs[0].st.contiguous and buf.srcs[0].size == buf.srcs[0].base.size, "can only copy contig"
    realizes[buf.srcs[0].base] = None
  if buf.op is MetaOps.VIEW: realizes[buf.srcs[0].base] = None
  for x in buf.srcs:
    if x.base.realized is None: children[x.base][buf] = None
    _recurse_lb(x, realizes, allbufs, simple_pads, children, assign_targets, double_reduces)

def _is_padding_okay(buf:LazyBuffer, realizes:Dict[LazyBuffer, None]) -> bool:
  if buf in realizes or buf.realized is not None: return True
  # NOTE: this broke to_image_idx and coder with JIT
  if buf.op in UNSAFE_PAD_OPS: return False
  return all(_is_padding_okay(x.base, realizes) for x in buf.srcs)

def _recursive_group(tr:LazyBuffer, st:ShapeTracker, r:LazyBuffer, children:DefaultDict[LazyBuffer, Dict[LazyBuffer, None]],
                     realizes:Dict[LazyBuffer, None], reduce_for_op:Dict[LazyBuffer, LazyBuffer], group:Dict[LazyBuffer, bool], cache:Set):
  """recursively search the LazyBuffer for groupable children, realize the LazyBuffer if a child can't group"""
  if (tr, st) in cache: return
  cache.add((tr, st))
  if tr in realizes and tr is not r:
    # can only fuse contiguous
    # max one reduceop per kernel
<<<<<<< HEAD
    return group.__setitem__(tr, st.contiguous and st.size == r.st.size and tr not in reduce_for_op)
  for tr_next in children[tr]:
    # max one reduceop per kernel
    if tr_next.op in ReduceOps: return group.__setitem__(tr_next, False)
    # can only fuse contiguous
    if len(st_childs:=dedup(s for s in tr_next.srcs if s.base == tr)) > 1: return group.__setitem__(tr_next, False)
=======
    group[tr] = st.contiguous and st.size == r.st.size and tr not in reduce_for_op
    return
  for tr_next in children[tr]:
    # max one reduceop per kernel
    # can only fuse contiguous
    if tr_next.op in ReduceOps or len(st_childs:=dedup(s for s in tr_next.srcs if s.base == tr)) > 1:
      group[tr_next] = False
      return
>>>>>>> 76877df5
    _recursive_group(tr_next, st+st_childs[0].st, r, children, realizes, reduce_for_op, group, cache)

def _get_inputs(buf:LazyBuffer, r:LazyBuffer, realizes:Dict[LazyBuffer, None], cache, first=True) -> Set[LazyBuffer]:
  if buf.realized is not None or buf.op is MetaOps.CONST or buf in cache: return set()
  cache.add(buf)
  if not first and (buf in realizes or buf is r): return set((buf,))
  return set.union(set(), *iter(_get_inputs(x.base, r, realizes, cache, False) for x in buf.srcs))

def _get_isolated_children(r:LazyBuffer, reduce_for_op:Dict[LazyBuffer, LazyBuffer], children:DefaultDict[LazyBuffer, Dict[LazyBuffer, None]],\
    realizes:Dict[LazyBuffer, None], group:Dict[LazyBuffer, None], forced_realize:bool) -> Dict[LazyBuffer, None]:
  rc_parents, cache, is_complete = deque(group), set(), not forced_realize and len(group) > 1
  while rc_parents and is_complete:
    if (p:=rc_parents.pop()) in cache: continue
    cache.add(p)
    # max one reduceop per kernel
    if p.op in ReduceOps: is_complete = False
    rc_parents.extend(x.base for x in p.srcs if x.base.realized is None and x.base is not r)
  if not is_complete:
    new_group = {tr:None for tr in group if tr is not r and len(_get_inputs(tr, r, realizes, set())) == 1}
    # if it can only group some children, we have to realize the reduceop
    if new_group: realizes[r] = None
    return new_group
  # search descendants of the reduceop that can cleanly group
  descendants: Dict[LazyBuffer, bool] = {}
  for tr in group: _recursive_group(tr, tr.st, tr, children, realizes, reduce_for_op, descendants, cache=set())
  descendants_to_group = {tr:None for tr,can_group in descendants.items() if can_group}
  return merge_dicts([group, descendants_to_group if len(descendants_to_group) == len(descendants) else {}])

def _graph_schedule(outs:List[LazyBuffer], seen:Set[LazyBuffer]):
  """create a graph for realizing the outputs"""
  # start by just realizing the buffers passed in
  realizes: Dict[LazyBuffer, None] = {x.base:None for x in outs if x.base.realized is None}
  allbufs: Dict[LazyBuffer, None] = {}
  simple_pads: Dict[LazyBuffer, None] = {}
  children: DefaultDict[LazyBuffer, Dict[LazyBuffer, None]] = defaultdict(dict)
  assign_targets: Dict[LazyBuffer, LazyBuffer] = {}
  double_reduces: Dict[LazyBuffer, None] = {}
  for out in outs: _recurse_lb(out.base, realizes, allbufs, simple_pads, children, assign_targets, double_reduces, scheduled=True)

  # check if we have to realize pads
  for p in simple_pads:
    if not _is_padding_okay(p, realizes):
      realizes[p] = None

  # find all reduces, and pair them to a elementwise op. if they can't be cleanly paired, force realize the reduce (or a contig child)
  reduce_for_op: Dict[LazyBuffer, LazyBuffer] = {}
  for r in allbufs:
    if r.op not in ReduceOps or r in realizes: continue

    reduceop_children: Dict[LazyBuffer, bool] = {}
    _recursive_group(r, r.st, r, children, realizes, reduce_for_op, reduceop_children, cache=set())
    # max one reduceop per kernel
    can_chase = all(tr not in reduce_for_op for tr in reduceop_children)
<<<<<<< HEAD
    # TODO: forced_realize is poorly named now
    forced_realize = any(not can_group for can_group in reduceop_children.values())
    if len(group:={tr:None for tr,can_group in reduceop_children.items() if can_group}) > 1 or forced_realize:
      group = _get_isolated_children(r, reduce_for_op, children, realizes, group, forced_realize)
=======
    # TODO: forced_realize exists because the scheduler is incapable of checking for self-contained DAGs
    forced_realize = any(not can_group for can_group in reduceop_children.values())
    if len(group:={tr:None for tr,can_group in reduceop_children.items() if can_group}) > 1 and not forced_realize:
      group = _get_isolated_children(r, reduce_for_op, children, realizes, group)
>>>>>>> 76877df5
    # can only fuse assign if no other assign_target is used in the kernel
    if any(x.op is MetaOps.ASSIGN for x in group):
      parents = deque((r, *group))
      while parents and group:
        if (p:=parents.pop().base).realized or p in realizes:
          if p in assign_targets and assign_targets[p] not in group: group, can_chase = {}, False
          continue
        parents.extend(p.srcs)
    if not group:
      tr = r
      if can_chase:
        # can chase this down to contiguous children
        st = tr.st
        while len(children[tr]) == 1:
          tr_next = next(iter(children[tr]))
          st_childs = dedup(s for s in tr_next.srcs if s.base is tr)
          if len(st_childs) > 1: break
          if st.size != st_childs[0].st.size: break
          st = st + st_childs[0].st
          if not st.contiguous or tr_next.op in ReduceOps: break
          tr = tr_next
        # don't cast to higher size before store (tr cannot be realized if forced_realize)
        if tr.op is UnaryOps.CAST and tr.arg.itemsize > tr.srcs[0].dtype.itemsize:
          tr = tr.srcs[0].base
        reduce_for_op[tr] = r
      if not FUSE_AS_ONE_KERNEL: realizes[tr] = None
    else:
      if forced_realize: realizes[r] = None
      reduce_for_op.update((tr, r) for tr in group)

  # fuse double reduces with no other child
  if FUSE_CONV_BW:
    for reduceop in double_reduces:
      top_reduce = reduceop.base.srcs[0].base
      if len(children[top_reduce]) == 1: del realizes[top_reduce]

  output_groups: DefaultDict[LazyBuffer, List[LazyBuffer]] = defaultdict(list)
  for buf in realizes:
    if buf.realized is not None or buf.op is MetaOps.CONST or buf in seen: continue
    output_groups[reduce_for_op[buf] if buf in reduce_for_op and MULTIOUTPUT else buf].append(buf)

    # make things that can't be images not images
    if isinstance(buf.dtype, ImageDType) and (prod(buf.shape) != prod(buf.dtype.shape) or
                                              not any(buf.shape[x]%4 == 0 for x in buf.st.unit_stride_axes())):
      if DEBUG >= 2: print(f"forcing image {buf.dtype} with shape {buf.shape} to float32")
      buf.dtype = dtypes.float32
      # hack the underlying buffer too
      if buf.base is buf:
        assert not hasattr(buf.buffer, '_buf'), "can't fixup allocated buffer"
        buf.buffer.dtype = dtypes.float32
        buf.buffer.options = None

  # preschedule all buffers in realizes
  prescheduled = {group[0]:(group, *_lower_lazybuffer(group, realizes)) for group in output_groups.values()}
  schedule_targets = {out:ps for ps in prescheduled.values() for out in ps[0]}

  graph: DefaultDict[LazyBuffer, List[LazyBuffer]] = defaultdict(list)
  in_degree: DefaultDict[LazyBuffer, int] = defaultdict(int)
  for key, lsi in prescheduled.items():
    if key not in in_degree: in_degree[key] = 0
    # realize outputs after all parents are realized
    scheduled_parents = set(schedule_targets[x][0][0] for x in lsi[2] if x in schedule_targets)
    for x in scheduled_parents:
      graph[x].append(key)
      in_degree[key] += 1
    # realize outputs before a parent is assigned to
    parents_assigns = set(schedule_targets[assign_targets[x]][0][0] for x in lsi[2] if x in assign_targets)
    for assign in parents_assigns:
      graph[key].append(assign)
      in_degree[assign] += 1

  return graph, in_degree, prescheduled

# *** DAG ordering: breadth first search ***

SCHEDULES: List = []
def create_schedule_with_vars(outs:List[LazyBuffer], seen:Optional[Set[LazyBuffer]]=None) -> Tuple[List[ScheduleItem], Dict[Variable, int]]:
  if seen is None: seen = set()
  graph, in_degree, prescheduled = _graph_schedule(outs, seen)
  queue = deque(si for key, si in prescheduled.items() if in_degree[key] == 0)
  schedule: List[ScheduleItem] = []
  var_vals: Dict[Variable, int] = {}
  kernel_number = GlobalCounters.kernel_count
  while queue:
    ps = queue.popleft()
    for buf in ps[0]: seen.add(buf)
    if GRAPH:
      kernel_number += 1
      for out in ps[0]: realized_lazybuffer(out, kernel_number)
    var_vals = merge_dicts([var_vals, ps[3]])
    for out in ps[0]: del out.srcs  # can only schedule once
    schedule.append(si:=ScheduleItem(ps[1], tuple(x.buffer for x in ps[0]+ps[2] if x.size != 0), ps[4]))
    if logops and si.ast.op is MetaOps.KERNEL and not any(i.device.startswith("DISK:") for i in si.inputs): logops.write(str(si.ast)+"\n")
    for x in graph[ps[0][0]]:
      in_degree[x] -= 1
      if in_degree[x] == 0: queue.append(prescheduled[x])

  if SAVE_SCHEDULE:
    def _save():
      print(f"saving {len(SCHEDULES)} schedule graphs to", fp:=getenv("SAVE_SCHEDULE_PATH", "schedule.pkl"))
      with open(fp, "wb") as f: pickle.dump(SCHEDULES, f)
    if len(SCHEDULES) == 0: atexit.register(_save)
    SCHEDULES.append((graph, prescheduled))
    if SAVE_SCHEDULE.value > 1 and SAVE_SCHEDULE.value == len(SCHEDULES): exit(0)
  # confirm everything was scheduled correctly
  if any(degree != 0 for degree in in_degree.values()) or len(prescheduled) != len(schedule):
    raise RuntimeError(f"cycle detected in graph, prescheduled {len(prescheduled)} but only scheduled {len(schedule)}")
  if DEBUG >= 1 and len(schedule) >= 10: print(f"scheduled {len(schedule)} kernels")
  return schedule, var_vals

def create_schedule(outs:List[LazyBuffer], seen:Optional[Set[LazyBuffer]]=None) -> List[ScheduleItem]:
  schedule, var_vals = create_schedule_with_vars(outs, seen)
  assert len(var_vals) == 0
  return schedule

# *** memory planning ***

def _internal_memory_planner(buffers:List[Union[List[Buffer], Tuple[Buffer, ...]]], noopt_buffers=None, debug_prefix="") -> Dict[Buffer, Buffer]:
  if getenv("NO_MEMORY_PLANNER"): return {}
  first_appearance, last_appearance = {}, {}
  for i,u in enumerate(buffers):
    for buf in u:
      if buf.is_allocated() or buf.lb_refcount > 0 or (noopt_buffers is not None and buf.base in noopt_buffers): continue
      if buf.base not in first_appearance: first_appearance[buf.base] = i
      last_appearance[buf.base] = i

  # Sort buffers by size in descending order, prioritizing largest buffers for allocation first.
  # Track free segments, each containing (start, stop, and buffer that could be reused on this segment).
  free_segs: Dict[Tuple, List[Tuple[int, int, Buffer]]] = defaultdict(list) # Dict[buffer key, Tuple[start, end, buffer to reuse on the seg]]
  def find_replace_buffer(buf, st, en):
    key = (buf.device, buf.dtype, buf.options) + ((buf.nbytes,) if not hasattr(Device[buf.device].allocator, "offset") else tuple())

    default_buf = (0, len(buffers) - 1, buf) # will return the buffer itself if the replace one is not found.
    seg_st, seg_en, seg_buf = next((free_segs[key].pop(i) for i,(sst,sen,_) in enumerate(free_segs[key]) if sst <= st and en <= sen), default_buf)

    free_segs[key] += [(seg_st, st - 1, seg_buf)] if st - 1 >= seg_st else []
    free_segs[key] += [(en + 1, seg_en, seg_buf)] if seg_en >= en + 1 else []

    return seg_buf if seg_buf.nbytes == buf.nbytes else Buffer(buf.device, buf.size, buf.dtype, base=seg_buf)

  buffer_requests = sorted([(first_appearance[buf], last_appearance[buf], buf) for buf in first_appearance.keys()], key=lambda x: -x[2].nbytes)
  assigned = {buf:find_replace_buffer(buf, st, en) for st, en, buf in buffer_requests}

  for i,u in enumerate(buffers):
    for buf in u:
      if buf.is_allocated() or buf.lb_refcount > 0 or (noopt_buffers is not None and buf.base in noopt_buffers): continue
      if buf._base is not None: assigned[buf] = Buffer(buf.device, buf.size, buf.dtype, base=assigned.get(buf.base, buf.base).base, offset=buf.offset)
      else: assigned[buf] = assigned.get(buf, buf)

  if DEBUG >= 1 and len(ak:=dedup(x for x in assigned.keys() if x._base is None)) != len(av:=dedup(x for x in assigned.values() if x._base is None)):
    print(debug_prefix+f"memory reduced from {sum([x.nbytes for x in ak])/1e6:.2f} MB -> {sum([x.nbytes for x in av])/1e6:.2f} MB,",
          f"{len(ak)} -> {len(av)} bufs")
  return assigned

def memory_planner(schedule:List[ScheduleItem]) -> List[ScheduleItem]:
  # Exclude buffers involved in load ops (e.g transfers) to preserve parallelism in graphs.
  assigned = _internal_memory_planner([si.bufs for si in schedule],
                                      noopt_buffers={b for si in schedule if si.ast.op is not MetaOps.KERNEL for b in si.bufs})
  return [ScheduleItem(si.ast, tuple(assigned.get(x, x) for x in si.bufs), si.metadata) for si in schedule]<|MERGE_RESOLUTION|>--- conflicted
+++ resolved
@@ -193,14 +193,6 @@
   if tr in realizes and tr is not r:
     # can only fuse contiguous
     # max one reduceop per kernel
-<<<<<<< HEAD
-    return group.__setitem__(tr, st.contiguous and st.size == r.st.size and tr not in reduce_for_op)
-  for tr_next in children[tr]:
-    # max one reduceop per kernel
-    if tr_next.op in ReduceOps: return group.__setitem__(tr_next, False)
-    # can only fuse contiguous
-    if len(st_childs:=dedup(s for s in tr_next.srcs if s.base == tr)) > 1: return group.__setitem__(tr_next, False)
-=======
     group[tr] = st.contiguous and st.size == r.st.size and tr not in reduce_for_op
     return
   for tr_next in children[tr]:
@@ -209,7 +201,6 @@
     if tr_next.op in ReduceOps or len(st_childs:=dedup(s for s in tr_next.srcs if s.base == tr)) > 1:
       group[tr_next] = False
       return
->>>>>>> 76877df5
     _recursive_group(tr_next, st+st_childs[0].st, r, children, realizes, reduce_for_op, group, cache)
 
 def _get_inputs(buf:LazyBuffer, r:LazyBuffer, realizes:Dict[LazyBuffer, None], cache, first=True) -> Set[LazyBuffer]:
@@ -263,17 +254,10 @@
     _recursive_group(r, r.st, r, children, realizes, reduce_for_op, reduceop_children, cache=set())
     # max one reduceop per kernel
     can_chase = all(tr not in reduce_for_op for tr in reduceop_children)
-<<<<<<< HEAD
     # TODO: forced_realize is poorly named now
     forced_realize = any(not can_group for can_group in reduceop_children.values())
     if len(group:={tr:None for tr,can_group in reduceop_children.items() if can_group}) > 1 or forced_realize:
       group = _get_isolated_children(r, reduce_for_op, children, realizes, group, forced_realize)
-=======
-    # TODO: forced_realize exists because the scheduler is incapable of checking for self-contained DAGs
-    forced_realize = any(not can_group for can_group in reduceop_children.values())
-    if len(group:={tr:None for tr,can_group in reduceop_children.items() if can_group}) > 1 and not forced_realize:
-      group = _get_isolated_children(r, reduce_for_op, children, realizes, group)
->>>>>>> 76877df5
     # can only fuse assign if no other assign_target is used in the kernel
     if any(x.op is MetaOps.ASSIGN for x in group):
       parents = deque((r, *group))
