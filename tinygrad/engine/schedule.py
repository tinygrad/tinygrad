import sys, pickle, atexit
from collections import defaultdict, deque
from dataclasses import dataclass
from typing import Tuple, List, Dict, Optional, Set, DefaultDict, Union
from tinygrad.ops import LoadOps, BufferOps, LazyOp, ReduceOps, ConstBuffer, MemBuffer, UNSAFE_PAD_OPS, UnaryOps
from tinygrad.engine.graph import log_lazybuffer, realized_lazybuffer
from tinygrad.helpers import GRAPH, DEBUG, MULTIOUTPUT, SAVE_SCHEDULE, GlobalCounters, prod, dedup, all_int, merge_dicts, getenv
from tinygrad.shape.symbolic import Variable
from tinygrad.dtype import ImageDType, dtypes, DType
from tinygrad.lazy import LazyBuffer
from tinygrad.shape.shapetracker import ShapeTracker
from tinygrad.device import Buffer

# creation can recurse a lot
sys.setrecursionlimit(10000)

# optionally log the ops to disk
logops = open(getenv("LOGOPS", ""), "a") if getenv("LOGOPS", "") else None

# *** ScheduleItem return type ***

@dataclass(frozen=True)
class ScheduleItem:
  ast: Tuple[LazyOp, ...]
  bufs: Tuple[Buffer, ...]
  @property
  def outputs(self) -> Tuple[Buffer, ...]:
    """Read/write or write only buffers in the schedule."""
    return self.bufs[:len(self.ast)]
  @property
  def inputs(self) -> Tuple[Buffer, ...]:
    """Read only buffers in the schedule."""
    return self.bufs[len(self.ast):]

# *** DAG transformation: List[LazyBuffer] -> ScheduleItem ***

# TODO: it's unfortunate this needs to exist, but because of ASSIGN, we have to retain the LazyBuffer structure until post toposort
@dataclass(frozen=True)
class _LBScheduleItem:
  ast: Tuple[LazyOp, ...]
  outputs: Tuple[LazyBuffer, ...]
  inputs: Tuple[LazyBuffer, ...]
  var_vals: Dict[Variable, int]

def _recursive_lazyop(buf:LazyBuffer, inputs:List[LazyBuffer], outputs:Tuple[LazyBuffer, ...], var_vals:Dict[Variable, int], st:ShapeTracker,
                      realizes:Dict[LazyBuffer, None], assign_targets:Dict[LazyBuffer, LazyBuffer], cache) -> LazyOp:
  """recursively create a lazyop"""
  if (buf, st) in cache: return cache[(buf, st)]
  if buf != buf.base:
    st = buf.st + st
    buf = buf.base
  # all buffers here are base now
  assert buf.op is not None

  # consts are always fused and generated
  if buf.op is LoadOps.CONST:
    unbound_st, st_var_vals = st.simplify().unbind()
    var_vals.update(st_var_vals)
    if isinstance(buf.arg, Variable): var_vals.__setitem__(*buf.arg.unbind())
    return LazyOp(BufferOps.CONST, (), ConstBuffer(buf.arg, buf.dtype, unbound_st))

  # if we aren't fusing it, it's a load and we add it to the inputs
  if buf.realized is not None or (buf in realizes and buf not in outputs):
    unbound_st, st_var_vals = st.simplify().unbind()
    var_vals.update(st_var_vals)
    if buf in assign_targets:
      # can only assign to contiguous read+write buffer
      if not unbound_st.contiguous:
        # we also allow masked views. if it has a single view and it's equal when you shrink a contig, it's fine
        if not (len(unbound_st.views) == 1 and unbound_st.views[0].mask is not None and
            ShapeTracker.from_shape(unbound_st.shape).shrink(unbound_st.views[0].mask) == unbound_st.shrink(unbound_st.views[0].mask)):
          raise RuntimeError(f"must be contiguous for assign {unbound_st}")
      return LazyOp(BufferOps.LOAD, (), MemBuffer(outputs.index(assign_targets[buf]), buf.dtype, unbound_st))
    if buf not in inputs: inputs.append(buf)
    return LazyOp(BufferOps.LOAD, (), MemBuffer(len(outputs)+inputs.index(buf), buf.dtype, unbound_st))

  # if a CONTIGUOUS or ASSIGN made it all the way here, just skip it
  if buf.op is LoadOps.CONTIGUOUS:
    assert buf in outputs
    return _recursive_lazyop(buf.srcs[0], inputs, outputs, var_vals, st, realizes, assign_targets, cache)
  if buf.op is LoadOps.ASSIGN:
    assert buf in outputs
    assert buf.srcs[1].base is buf.srcs[1], "assign must be to base"
    assert buf.srcs[1].realized is not None, f"assign must be already realized to schedule {buf.srcs[1]}"
    return _recursive_lazyop(buf.srcs[0], inputs, outputs, var_vals, st, realizes, assign_targets, cache)

  # if it's a reduce, we have to change the shapetracker
  if buf.op in ReduceOps:
    assert st.contiguous, "ReduceOps late fusion must be contiguous"
    st = ShapeTracker.from_shape(buf.srcs[0].shape)

  # otherwise we fuse it like normal
  cache[(buf, st)] = ret = \
    LazyOp(buf.op, tuple(_recursive_lazyop(x, inputs, outputs, var_vals, st, realizes, assign_targets, cache) for x in buf.srcs), buf.arg)
  return ret

def _schedule_group(outs:Tuple[LazyBuffer, ...], realizes:Dict[LazyBuffer, None], reduce_for_op: Dict[LazyBuffer, LazyBuffer]) -> _LBScheduleItem:
  """create a schedule item from a list of outputs"""
  inputs: List[LazyBuffer] = []
  ast: List[LazyOp] = []
  var_vals: Dict[Variable, int] = merge_dicts([out.st.var_vals.copy() for out in outs])
  # single output AST
  if (op:=(out:=outs[0]).op) in {LoadOps.CUSTOM, LoadOps.COPY, LoadOps.EMPTY, LoadOps.VIEW}:
    assert len(outs) == 1, f"can't schedule a group of {op}"
    inputs = [x.base for x in out.srcs]
    if getenv("USE_COPY_KERNEL") and op is LoadOps.COPY and out.device.split(":")[0] == out.srcs[0].device.split(":")[0]:
      rd = LazyOp(BufferOps.LOAD, (), MemBuffer(1, dtypes.uint8, st:=ShapeTracker.from_shape((out.arg,))))
      ast = [LazyOp(BufferOps.STORE, (rd,), MemBuffer(0, dtypes.uint8, st))]
    else: ast = [LazyOp(op, (), out.arg)]
  # multi output AST
  else:
    assign_targets = {x.srcs[1]:x for x in outs if x.op is LoadOps.ASSIGN}
    for i, out in enumerate(outs):
      output_st = ShapeTracker.from_shape(reduce_for_op[out].shape if out in reduce_for_op else out.shape)
      output_view = out.arg[0] if out.op is LoadOps.ASSIGN and out.arg else output_st
      lop = _recursive_lazyop(out, inputs, outs, var_vals, output_st, realizes, assign_targets, cache={})
      output_view, vv = output_view.simplify().unbind()
      if vv: var_vals.update(vv)
      ast.append(LazyOp(BufferOps.STORE, (lop, ), MemBuffer(i, out.dtype, output_view)))
  return _LBScheduleItem(tuple(ast), outs, tuple(inputs), var_vals)

# *** DAG creation: decide which LazyBuffers should realize ***

def _recurse_lb(buf:LazyBuffer, realizes:Dict[LazyBuffer, None], allbufs:Dict[LazyBuffer, None],
                simple_pads:Set[LazyBuffer], children:DefaultDict[LazyBuffer, Dict[LazyBuffer, None]], scheduled=False):
  """recursively search the entire graph for all LazyBuffers, insert realizes after expands"""
  if buf in allbufs or buf.base.realized is not None: return
  if GRAPH: log_lazybuffer(buf, scheduled)
  # view
  if buf.base != buf:
    # realize all places where the buffer is expanded
    if prod(buf.base.st.shape) < prod(buf.st.shape):
<<<<<<< HEAD
      if buf.base.op in ReduceOps and len(children[buf.base]) == 1 and list(children[buf.base])[0].op is buf.base.op:
        print(children[buf.base])
      if len(buf.st.views) == 1 and buf.st.views[-1].mask and all_int(buf.base.st.shape) and \
          prod(buf.base.st.shape) >= prod([y-x for x,y in buf.st.views[-1].mask]):
        simple_pads.add(buf.base)
=======
      if len(buf.st.views) == 1 and buf.st.views[-1].mask is not None and all_int(buf.base.st.shape) and \
          prod(buf.base.st.shape) >= prod([y-x for x,y in buf.st.views[-1].mask]):
        simple_pads.add(buf.base)
      elif buf.base.op is UnaryOps.CAST and isinstance(buf.base.srcs[0].dtype, ImageDType) and isinstance(buf.base.arg, ImageDType):
        pass # don't realize image to image casts. this is part of a larger problem
>>>>>>> cd4d7e18
      else:
        realizes[buf.base] = None
    return _recurse_lb(buf.base, realizes, allbufs, simple_pads, children)
  # base
  allbufs[buf] = None
  if buf.forced_realize: realizes[buf] = None
  if buf.op in LoadOps: realizes[buf.base] = None
  if buf.op is LoadOps.COPY:
    assert buf.srcs[0].st.contiguous and buf.srcs[0].size == buf.srcs[0].base.size, "can only copy contig"
    realizes[buf.srcs[0].base] = None
  if buf.op is LoadOps.VIEW: realizes[buf.srcs[0].base] = None
  for x in buf.srcs:
    children[x.base][buf] = None
    _recurse_lb(x, realizes, allbufs, simple_pads, children)

def _is_padding_okay(buf:LazyBuffer, realizes:Dict[LazyBuffer, None]) -> bool:
  if buf in realizes or buf.realized is not None: return True
  # NOTE: this broke to_image_idx and coder with JIT
  if buf.op in UNSAFE_PAD_OPS: return False
  return all(_is_padding_okay(x.base, realizes) for x in buf.srcs)

def _recursive_group(tr:LazyBuffer, st:ShapeTracker, r:LazyBuffer, children:DefaultDict[LazyBuffer, Dict[LazyBuffer, None]],
                     realizes:Dict[LazyBuffer, None], reduce_for_op:Dict[LazyBuffer, LazyBuffer], group:Set[LazyBuffer]):
  """recursively search the LazyBuffer for groupable children, realize the LazyBuffer if a child can't group"""
  if tr in realizes:
    # can only fuse contiguous
    # max one reduceop per kernel
    if not st.contiguous or st.size != r.st.size or tr in reduce_for_op: group.add(r)
    return group.add(tr)
  for tr_next in children[tr]:
    if tr_next.realized is None:
      # max one reduceop per kernel
      if tr_next.op in ReduceOps: return group.add(r)
      # can only fuse contiguous
      if len(st_childs:=dedup(s for s in tr_next.srcs if s.base == tr)) > 1: return group.add(r)
      _recursive_group(tr_next, st+st_childs[0].st, r, children, realizes, reduce_for_op, group)

def _graph_schedule(outs:List[LazyBuffer], seen:Set[LazyBuffer]) -> Tuple[DefaultDict[LazyBuffer, List[LazyBuffer]], DefaultDict[LazyBuffer, int],
                                                                    Dict[LazyBuffer, _LBScheduleItem]]:
  """create a graph for realizing the outputs"""
  # start by just realizing the buffers passed in
  realizes: Dict[LazyBuffer, None] = {x.base:None for x in outs if x.base.realized is None}
  allbufs: Dict[LazyBuffer, None] = {}
  simple_pads: Set[LazyBuffer] = set()
  children: DefaultDict[LazyBuffer, Dict[LazyBuffer, None]] = defaultdict(dict)
  for out in outs: _recurse_lb(out.base, realizes, allbufs, simple_pads, children, scheduled=True)
  assign_targets = {x.srcs[1]:x for x in realizes if x.op is LoadOps.ASSIGN and x not in seen and x.realized is None}

  # check if we have to realize pads
  for p in simple_pads:
    if not _is_padding_okay(p, realizes):
      realizes[p] = None

  # find all reduces, and pair them to a elementwise op. if they can't be cleanly paired, force realize the reduce (or a contig child)
  reduce_for_op: Dict[LazyBuffer, LazyBuffer] = {}
  for r in allbufs:
    if r != r.base or r.op not in ReduceOps or r in realizes: continue

    group: Set[LazyBuffer] = set()
    _recursive_group(r, r.st, r, children, realizes, reduce_for_op, group)
    # max one reduceop per kernel
    can_chase = all(tr not in reduce_for_op for tr in group)
    # TODO: forced_realize exists because the scheduler is incapable of checking for self-contained DAGs
    forced_realize = r in group
    if not forced_realize and len(group) > 1:
      # create a multi output kernel if the LazyBufferss can cleanly group
      rc_parents, rc_children = deque(group), deque(group)
      while rc_parents and not forced_realize:
        # max one reduceop per kernel
        if (p:=rc_parents.pop()).op in ReduceOps: forced_realize = True
        else: rc_parents.extend(x.base for x in p.srcs if x.base.realized is None and x.base is not r)
      # search descendants of the reduceop that can cleanly group
      realized_descendants: Set[LazyBuffer] = set()
      while rc_children and not forced_realize:
        if (c:=rc_children.pop()).op in ReduceOps or not c.st.contiguous or c.st.size != r.st.size or c in reduce_for_op:
          realized_descendants.clear()
          break
        if c in realizes and c not in group: realized_descendants.add(c)
        rc_children.extend(x for x in children[c] if x.realized is None and x.device == r.device)
      group.update(realized_descendants)
    # can only fuse assign if no other assign_target is used in the kernel
    if not forced_realize and any(x.op is LoadOps.ASSIGN for x in group):
      parents = deque((r, *group))
      while parents and not forced_realize:
        if (p:=parents.pop().base).realized or p in realizes:
          if p in assign_targets and assign_targets[p] not in group: forced_realize, can_chase = True, False
          continue
        parents.extend(p.srcs)
    if forced_realize:
      tr = r
      if can_chase:
        # can chase this down to contiguous children
        st = tr.st
        while len(children[tr]) == 1:
          tr_next = next(iter(children[tr]))
          st_childs = dedup(s for s in tr_next.srcs if s.base is tr)
          if len(st_childs) > 1: break
          if st.size != st_childs[0].st.size: break
          st = st + st_childs[0].st
          if not st.contiguous or tr_next.op in ReduceOps: break
          tr = tr_next
        # don't cast to higher size before store (tr cannot be realized if forced_realize)
        if tr.op is UnaryOps.CAST and tr.arg.itemsize > tr.srcs[0].dtype.itemsize:
          tr = tr.srcs[0].base
        reduce_for_op[tr] = r
      realizes[tr] = None
    else: reduce_for_op.update((tr, r) for tr in group)

  output_groups: DefaultDict[LazyBuffer, List[LazyBuffer]] = defaultdict(list)
  for buf in realizes:
    if buf.realized is not None or buf.op is LoadOps.CONST or buf in seen: continue
    output_groups[reduce_for_op[buf] if buf in reduce_for_op and MULTIOUTPUT else buf].append(buf)

    # make things that can't be images not images
    if isinstance(buf.dtype, ImageDType) and (prod(buf.shape) != prod(buf.dtype.shape) or
                                              not any(buf.shape[x]%4 == 0 for x in buf.st.unit_stride_axes())):
      if DEBUG >= 2: print(f"forcing image {buf.dtype} with shape {buf.shape} to float32")
      buf.dtype = dtypes.float32
      # hack the underlying buffer too
      if buf.base is buf:
        assert not hasattr(buf.buffer, '_buf'), "can't fixup allocated buffer"
        buf.buffer.dtype = dtypes.float32
        buf.buffer.options = None

  # preschedule all buffers in realizes
  prescheduled = {group[0]:_schedule_group(tuple(group), realizes, reduce_for_op) for group in output_groups.values()}
  schedule_targets = {out:ps for ps in prescheduled.values() for out in ps.outputs}

  graph: DefaultDict[LazyBuffer, List[LazyBuffer]] = defaultdict(list)
  in_degree: DefaultDict[LazyBuffer, int] = defaultdict(int)
  for key, lsi in prescheduled.items():
    if key not in in_degree: in_degree[key] = 0
    # realize outputs after all parents are realized
    scheduled_parents = set(schedule_targets[x].outputs[0] for x in lsi.inputs if x in schedule_targets)
    for x in scheduled_parents:
      graph[x].append(key)
      in_degree[key] += 1
    # realize outputs before a parent is assigned to
    parents_assigns = set(schedule_targets[assign_targets[x]].outputs[0] for x in lsi.inputs if x in assign_targets)
    for assign in parents_assigns:
      graph[key].append(assign)
      in_degree[assign] += 1

  return graph, in_degree, prescheduled

# *** DAG ordering: breadth first search ***

SCHEDULES: List = []
def create_schedule_with_vars(outs:List[LazyBuffer], seen:Optional[Set[LazyBuffer]]=None) -> Tuple[List[ScheduleItem], Dict[Variable, int]]:
  if seen is None: seen = set()
  graph, in_degree, prescheduled = _graph_schedule(outs, seen)
  queue = deque(si for key, si in prescheduled.items() if in_degree[key] == 0)
  schedule: List[ScheduleItem] = []
  var_vals: Dict[Variable, int] = {}
  kernel_number = GlobalCounters.kernel_count
  while queue:
    ps = queue.popleft()
    for buf in ps.outputs: seen.add(buf)
    if GRAPH:
      kernel_number += 1
      for out in ps.outputs: realized_lazybuffer(out, kernel_number)
    var_vals = merge_dicts([var_vals, ps.var_vals])
    for out in ps.outputs: del out.srcs  # can only schedule once
    schedule.append(si:=ScheduleItem(ps.ast, tuple(x.buffer for x in (ps.outputs+ps.inputs) if x.size != 0)))
    if logops and si.ast[0].op not in LoadOps and not any(i.device.startswith("DISK:") for i in si.inputs): logops.write(str(si.ast)+"\n")
    for x in graph[ps.outputs[0]]:
      in_degree[x] -= 1
      if in_degree[x] == 0: queue.append(prescheduled[x])

  if SAVE_SCHEDULE:
    def _save():
      print(f"saving {len(SCHEDULES)} schedule graphs to", fp:=getenv("SAVE_SCHEDULE_PATH", "schedule.pkl"))
      pickle.dump(SCHEDULES, open(fp, "wb"))
    if len(SCHEDULES) == 0: atexit.register(_save)
    SCHEDULES.extend((ps.ast for ps in prescheduled.values()) if getenv("CAPTURE_AST") else [(graph, prescheduled)])
  # confirm everything was scheduled correctly
  if not all(degree == 0 for degree in in_degree.values()) or len(prescheduled) != len(schedule):
    raise RuntimeError(f"cycle detected in graph, prescheduled {len(prescheduled)} but only scheduled {len(schedule)}")
  if DEBUG >= 1 and len(schedule) >= 10: print(f"scheduled {len(schedule)} kernels")
  return schedule, var_vals

def create_schedule(outs:List[LazyBuffer], seen:Optional[Set[LazyBuffer]]=None) -> List[ScheduleItem]:
  schedule, var_vals = create_schedule_with_vars(outs, seen)
  assert len(var_vals) == 0
  return schedule

# *** memory planning ***

def _internal_memory_planner(buffers:List[Union[List[Buffer], Tuple[Buffer, ...]]], debug_prefix="") -> Dict[Buffer, Buffer]:
  if getenv("NO_MEMORY_PLANNER"): return {}
  last_appearance = {}
  for i,u in enumerate(buffers):
    for buf in u: last_appearance[buf] = i

  # LRU algorithm
  assigned: Dict[Buffer, Buffer] = {}
  local_cache: DefaultDict[Tuple[str, int, DType], List[Buffer]] = defaultdict(list)

  def handle_buffer(buf):
    key = (buf.device, buf.size, buf.dtype)
    if buf not in assigned:
      if len(ll:=local_cache[key]): assigned[buf] = ll.pop()
      else: assigned[buf] = Buffer(*key)
    if i == last_appearance[buf]:
      if assigned[buf] not in local_cache[key]: local_cache[key].append(assigned[buf])

  for i,u in enumerate(buffers):
    for buf in u:
      # all unallocated unparented buffers are fair game to replace
      if buf.is_allocated() or buf.lb_refcount > 0: continue
      # handle view buffers
      if buf._base is not None:
        assigned[buf] = Buffer(buf.device, buf.size, buf.dtype, base=assigned.get(buf._base, buf._base), offset=buf.offset)
      else:
        handle_buffer(buf)

  if DEBUG >= 1 and len(ak:=dedup(assigned.keys())) != len(av:=dedup(assigned.values())):
    print(debug_prefix+f"memory reduced from {sum([x.nbytes for x in ak])/1e6:.2f} MB -> {sum([x.nbytes for x in av])/1e6:.2f} MB,",
          f"{len(ak)} -> {len(av)} bufs")
  return assigned

def memory_planner(schedule:List[ScheduleItem]) -> List[ScheduleItem]:
  assigned = _internal_memory_planner([si.bufs for si in schedule])
  return [ScheduleItem(si.ast, tuple(assigned.get(x, x) for x in si.bufs)) for si in schedule]<|MERGE_RESOLUTION|>--- conflicted
+++ resolved
@@ -130,19 +130,9 @@
   if buf.base != buf:
     # realize all places where the buffer is expanded
     if prod(buf.base.st.shape) < prod(buf.st.shape):
-<<<<<<< HEAD
-      if buf.base.op in ReduceOps and len(children[buf.base]) == 1 and list(children[buf.base])[0].op is buf.base.op:
-        print(children[buf.base])
-      if len(buf.st.views) == 1 and buf.st.views[-1].mask and all_int(buf.base.st.shape) and \
-          prod(buf.base.st.shape) >= prod([y-x for x,y in buf.st.views[-1].mask]):
-        simple_pads.add(buf.base)
-=======
       if len(buf.st.views) == 1 and buf.st.views[-1].mask is not None and all_int(buf.base.st.shape) and \
           prod(buf.base.st.shape) >= prod([y-x for x,y in buf.st.views[-1].mask]):
         simple_pads.add(buf.base)
-      elif buf.base.op is UnaryOps.CAST and isinstance(buf.base.srcs[0].dtype, ImageDType) and isinstance(buf.base.arg, ImageDType):
-        pass # don't realize image to image casts. this is part of a larger problem
->>>>>>> cd4d7e18
       else:
         realizes[buf.base] = None
     return _recurse_lb(buf.base, realizes, allbufs, simple_pads, children)
