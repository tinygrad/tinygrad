import sys, atexit, functools
from collections import defaultdict, deque
from dataclasses import dataclass, field
from typing import FrozenSet, Set, Tuple, List, Dict, Optional, DefaultDict, cast
from tinygrad.ops import GroupOp, UOp, Ops, PatternMatcher, UPat, Variable, can_pad, graph_rewrite, resolve, track_rewrites, sint
from tinygrad.helpers import Context, Metadata, all_int, all_same, colored, diskcache_put, merge_dicts, prod, dedup, getenv, unwrap
from tinygrad.helpers import FUSE_CONV_BW, FUSE_ARANGE, DEBUG
from tinygrad.dtype import ImageDType, dtypes
from tinygrad.shape.shapetracker import ShapeTracker
from tinygrad.shape.view import View, strides_for_shape
from tinygrad.engine.lazy import LazyBuffer
from tinygrad.device import Buffer

# creation can recurse a lot
sys.setrecursionlimit(10000)

BUF_LIMIT = {"METAL":32}

# **** ScheduleItem return type

@dataclass(frozen=True)
class ScheduleItem:
  ast: UOp
  bufs: Tuple[Buffer, ...]
  metadata: Tuple[Metadata, ...]
  assign_preloads: FrozenSet[UOp]
  @property
  def outputs(self) -> Tuple[Buffer, ...]:
    """Read/write or write only buffers in the schedule."""
    return tuple(b for i,b in enumerate(self.bufs) if i in self.output_idxs)
  @property
  def inputs(self) -> Tuple[Buffer, ...]:
    """Read only buffers in the schedule."""
    return tuple(b for i,b in enumerate(self.bufs) if i not in self.output_idxs)
  @functools.cached_property
  def output_idxs(self) -> Tuple[int, ...]: return tuple(x.src[0].arg for x in self.ast.src) if self.ast.op is Ops.SINK else (0,)

# **** Schedule context and big graph

@dataclass(frozen=True)
class ScheduleContext:
  lazybufs: Dict[UOp, LazyBuffer] = field(default_factory=dict)      # this maps BUFFER uops to Metadata
  var_vals: Dict[Variable, int] = field(default_factory=dict)        # this maps a BIND's DEFINE_VAR to its value
  assigns: Set[UOp] = field(default_factory=set)                     # this holds all the BUFFER uops we ASSIGN to in this schedule
  realizes: Dict[UOp, UOp] = field(default_factory=dict)             # this holds all the BUFFER uops we mutate in this schedule
  allbufs: Dict[UOp, UOp] = field(default_factory=dict)              # this maps BUFFER uops the actual op
  children: DefaultDict[UOp, Dict[UOp, None]] = field(default_factory=lambda: defaultdict(dict))

class UPatSrc(UPat):
  def __init__(self, *args, **kwargs): super().__init__(Ops.VIEW, src=(UPat.var("b"), UPat(*args, **{**kwargs, "name": "to_store"})), name="base")
@functools.lru_cache(None)
def is_scheduled(u:UOp) -> bool: return u.op is Ops.VIEW and len(u.src) == 2

def to_uop(buf:LazyBuffer, ctx:ScheduleContext, buffers:Dict[UOp, Buffer], cache:Dict[LazyBuffer, UOp]) -> UOp:
  if (r:=cache.get(buf)) is not None: return r
  if buf is not buf.base:
    cache[buf] = ret = to_uop(buf.base, ctx, buffers, cache).view(buf.st)
    return ret
  # make things that can't be images not images
  if isinstance(buf.dtype, ImageDType) and (prod(buf.shape) != prod(buf.dtype.shape) or
                                            not any(buf.shape[x]%4 == 0 for x in buf.st.unit_stride_axes())):
    if DEBUG >= 2: print(f"forcing image {buf.dtype} with shape {buf.shape} to {buf.dtype.base}")
    # hack the underlying buffer too
    buf.dtype = buf.buffer.dtype = buf.dtype.base
    assert not buf.is_realized, "can't fixup allocated buffer"
    buf.buffer.options = None
  dtype = buf.dtype if buf.op in GroupOp.Meta else buf.dtype.base
  if buf.is_realized:
    buffers[ubuf:=UOp.new_buffer((b:=buf.buffer).device, b.size, b.dtype, num=len(buffers))] = buf.buffer
    op = None
  elif buf.op is Ops.ASSIGN:
    target, new_val = [to_uop(x, ctx, buffers, cache) for x in buf.srcs]
    ctx.assigns.add(ubuf:=target.buf_uop)
    op = UOp(Ops.ASSIGN, dtype, (ubuf, new_val), buf.arg)
  else:
    buffers[ubuf:=UOp.new_buffer((b:=buf.buffer).device, b.size, b.dtype, num=len(buffers))] = buf.buffer
    op = UOp(cast(Ops, buf.op), dtype, tuple(to_uop(x, ctx, buffers, cache) for x in buf.srcs),
             None if buf.op in {Ops.CAST, Ops.BITCAST} else buf.arg)
  cache[buf] = ret = UOp(Ops.VIEW, dtype.base, (ubuf,) if op is None else (ubuf, op.contiguous() if buf.forced_realize else op), buf.st)
  if op is not None:
    ctx.lazybufs[ubuf] = buf
    ctx.allbufs[ubuf] = ret
    for x in op.src:
      if is_scheduled(x.base): ctx.children.setdefault(x.base.buf_uop, {})[ubuf] = None
  return ret

# **** AST graph rewrite

# ** helpers for doing movementops on uops

def apply_swizzle(u:UOp, arg:ShapeTracker) -> UOp:
  with Context(TRACK_MATCH_STATS=0): return graph_rewrite(u.view(arg), view_left)

def permute_reduce(input_st:ShapeTracker, axis:Tuple[int, ...]) -> Tuple[ShapeTracker, Tuple[sint, ...]]:
  permute_axis = tuple(i for i in range(len(input_st.shape)) if i not in axis)+axis
  tmp = input_st.permute(permute_axis)
  return tmp, tmp.shape[-len(axis):]

# ** movementops rewrite rules

def swizzle_r(r:UOp, src:UOp, st:ShapeTracker) -> UOp:
  tmp, rshape = permute_reduce(ShapeTracker.from_shape(unwrap(src.st).shape), r.axis_arg)
  prshape = prod(rshape)
  strides = strides_for_shape(rshape)
  nv = [View.create(v.shape+rshape, tuple(x*prshape for x in v.strides)+strides,
                    v.offset*prshape, v.mask+tuple((0,s) for s in rshape) if v.mask is not None else None) for v in st.views]
  # update input_st and axis
  new_input_st = tmp + ShapeTracker(tuple(nv))
  new_axis = tuple(range(len(st.shape), len(st.shape) + len(r.axis_arg)))
  return apply_swizzle(src, new_input_st).r(r.arg[0], new_axis).view(ShapeTracker.from_shape(st.shape))

def push_swizzle_down_through_reduce(root:UOp, swizzle:UOp, src:UOp) -> UOp:
  swizzle_st, src_st = unwrap(swizzle.st), unwrap(src.st)
  assert swizzle_st.contiguous, "can't push a non contiguous VIEW down to STORE"
  assert prod(swizzle_st.shape) == prod(src_st.shape), "can't push expands down to STORE"
  output_shape = swizzle_st.reduce(root.axis_arg)
  new_axis = tuple(i for i,(s,u) in enumerate(zip(src_st.shape, output_shape)) if s != u)
  return swizzle.src[0].r(root.arg[0], new_axis).view(ShapeTracker.from_shape(output_shape))

def push_swizzle_down_through_elementwise(root:UOp) -> Optional[UOp]:
  swizzles = [x for x in root.src if x.base is not x]
  if len(swizzles) == 0: return None
  swizzle_shapes = [(unwrap(x.st).shape, unwrap(x.src[0].st).shape) for x in swizzles]
  assert all_same([(x, prod(x), prod(y)) for x,y in swizzle_shapes]), f"swizzles must have the same size {swizzle_shapes}"
  new_shape, new_input_shape = swizzle_shapes[0]
  ret = root.replace(src=tuple(x.src[0] if x in swizzles else apply_swizzle(x, ShapeTracker.from_shape(new_input_shape)) for x in root.src))
  return ret if ret.op is Ops.STORE else ret.view(ShapeTracker.from_shape(new_shape))

def merge_double_reduce(root:UOp, first_reduce:UOp) -> UOp:
  assert root.arg[0] == first_reduce.arg[0], "can't merge reduceops with different alu"
  assert not any(x.op is Ops.REDUCE_AXIS for x in first_reduce.parents), "can't merge more than two reduceops at a time"
  return first_reduce.src[0].r(first_reduce.arg[0], root.axis_arg+first_reduce.axis_arg)

merge_views = PatternMatcher([(UPat(Ops.VIEW, src=(UPat(Ops.VIEW, name="s0"),), name="s1"), lambda s0,s1: s0.replace(arg=s0.st+s1.st))])

# push VIEW to loads
view_left = merge_views+PatternMatcher([
  # VIEW before elementwise ops
  (UPat({*GroupOp.ALU, Ops.CAST, Ops.BITCAST, Ops.ASSIGN}, name="e").view(name="v"), lambda e,v: e.replace(src=tuple(s.view(v.st) for s in e.src))),
  # early merge VIEW buffer ops
  (UPat(GroupOp.Buffer, name="b").view(name="v"), lambda b,v: b.replace(src=tuple((s.arg+v.arg).to_uop() if s.op is Ops.VIEW else s for s in b.src))),
])

# push VIEW to stores
view_right = merge_views+PatternMatcher([
  # ASSIGN can override st
  (UPat(Ops.STORE, src=(UPat.var("b"), UPat.var("st"), UPat(Ops.ASSIGN, name="a"))),
   lambda a,b,st: UOp.store(b, (a.arg[0]+st.arg).to_uop(), a.replace(arg=())) if a.arg else None),
  # non contiguous VIEW on a reduce creates a new VIEW
  (UPat(Ops.REDUCE_AXIS, src=UPat.var("src"), name="r").view(name="v"), lambda v,r,src: None if v.st.contiguous else swizzle_r(r, src, v.st)),
  # push a VIEW down to STORE, through a reduce (ONLY reshapes)
  (UPat(Ops.REDUCE_AXIS, src=(UPat.var(name="src").view(name="swizzle"),), name="root"), push_swizzle_down_through_reduce),
  # push VIEW(s) down to STORE, through an elementwise op (ONLY reshapes)
  (UPat((*GroupOp.ALU, Ops.CAST, Ops.BITCAST, Ops.ASSIGN, Ops.CONTIGUOUS, Ops.STORE), name="root"), push_swizzle_down_through_elementwise),
  (UPat(Ops.REDUCE_AXIS, src=(UPat(Ops.REDUCE_AXIS, name="first_reduce"),), name="root"), merge_double_reduce),
])

# ** ScheduleItem context builder

@dataclass(frozen=True)
class ScheduleItemContext:
  lazybufs: Dict[UOp, LazyBuffer]
  assigns: Set[UOp]
  var_vals: Dict[Variable, int]
  sinked: Dict[UOp, UOp]
  sts: Set[ShapeTracker] = field(default_factory=set)
  bufs: List[UOp] = field(default_factory=list)
  metadata: Set[Metadata] = field(default_factory=set)
  assign_adj: Dict[UOp, List[UOp]] = field(default_factory=dict)

def _append_st_vars(ctx:ScheduleItemContext, x:UOp) -> Optional[UOp]:
  if (st:=unwrap(x.st)) in ctx.sts: return None
  st, var_vals = st.simplify().unbind()
  ctx.var_vals.update(var_vals)
  ctx.sts.add(st)
  return st.to_uop() if st != x.st else None

def _append_buf(ctx:ScheduleItemContext, x:UOp) -> UOp:
  ctx.bufs.append(x)
  return UOp(Ops.DEFINE_GLOBAL, x.dtype, (), len(ctx.bufs)-1)
append_bufs = PatternMatcher([(UPat(Ops.BUFFER, name="x"), _append_buf)])

def _append_preload(ctx:ScheduleItemContext, x:UOp, b:UOp) -> UOp:
  (adj_loads:=ctx.assign_adj.setdefault(b, [])).append(x)
  if not all_same([x.op for x in adj_loads]): raise RuntimeError(f"Detected cycle when fusing {adj_loads}. Can only fuse PRELOAD or LOAD of {b}")
  return x.replace(op=Ops.LOAD)
check_preload = PatternMatcher([(UPat(Ops.PRELOAD, src=(UPat.var("b"), UPat()), name="x"), _append_preload),])

to_si = PatternMatcher([
  (UPat(Ops.VIEW, name="x"), _append_st_vars),
  (UPat(Ops.SINK, src=(UPat.store(UPat.var("b"), UPat(), UPat(GroupOp.Meta, name="x")),)), lambda ctx,b,x: x.replace(src=(b, *x.src))),
])

# ** fusion

def fuse_src(ctx:ScheduleItemContext, b:UOp, to_store:UOp, base:UOp) -> UOp:
  if (lbuf:=ctx.lazybufs.get(b)) is not None and (metadata:=lbuf.metadata) is not None: ctx.metadata.add(metadata)
  return to_store

lazy = PatternMatcher([
  (UPatSrc(), fuse_src),
  (UPat(Ops.BUFFER, name="b").view(name="v"), lambda ctx,b,v: UOp(Ops.PRELOAD if b in ctx.assigns else Ops.LOAD, v.dtype, (b, v.st.to_uop()))),
  (UPat(Ops.CONTIGUOUS, src=(UPat.var("x"),)), lambda ctx,x: x),
])

multioutput = PatternMatcher([(UPat.load(UPat.var("b"), UPat()), lambda ctx,b: ctx.sinked.get(b)),])

append_load = PatternMatcher([(UPat.load(UPat.var("b"), UPat(), name="x"), lambda ctx,b,x: ctx.assign_adj.setdefault(b, []).append(x)
                               if b in ctx.assigns else None)])

def full_ast_rewrite(pre:UOp, ctx:ScheduleContext) -> Tuple[UOp, ScheduleItemContext]:
  si_ctx = ScheduleItemContext(ctx.lazybufs, ctx.assigns, ctx.var_vals, {x.buf_uop:x.src[2] for x in pre.src},
                               metadata={l.metadata for x in pre.src if (l:=ctx.lazybufs.get(x.buf_uop)) is not None and l.metadata is not None})
  # fuse and fold store -> loads
  ops_folding = lazy if len(si_ctx.sinked) == 1 else lazy+multioutput
  sink = graph_rewrite(pre, ops_folding if len(si_ctx.assigns) == 0 else ops_folding+append_load, si_ctx)
  # do movementops
  sink = graph_rewrite(graph_rewrite(sink, view_left), view_right)
  # convert to AST
  sink = graph_rewrite(graph_rewrite(sink, to_si+check_preload if len(si_ctx.assigns) != 0 else to_si, si_ctx), append_bufs, si_ctx)
  # assert buffer count limit
  if (limit:=BUF_LIMIT.get(device:=si_ctx.bufs[0].device)) is not None and len(si_ctx.bufs) >= limit:
    if DEBUG >= 3: print(sink)
    raise RuntimeError(f"Kernel for {si_ctx.metadata} exceeded the {limit} buffer count limit for {device} with {len(si_ctx.bufs)} buffers.")
  # we also allow masked views. if it has a single view and it's equal when you shrink a contig, it's fine
  for ubuf,ops in si_ctx.assign_adj.items():
    if si_ctx.sinked.get(ubuf) is not None and not all((s:=x.st_arg).contiguous or (len(s.views) == 1 and (m:=s.views[0].mask) is not None \
        and ShapeTracker.from_shape(s.shape).shrink(m) == s.shrink(m)) for x in ops):
      raise RuntimeError("self operand of augmented assign must be contiguous.\nhelp: consider using .contiguous():\n"
                         +colored("   - a += a.T\n", "red")+colored("   + a += a.T.contiguous()", "green"))
  if getenv("RUN_PROCESS_REPLAY"): PROCESS_REPLAY_CAPTURE.append(((pre, ctx.assigns), sink))
  return sink, si_ctx

PROCESS_REPLAY_CAPTURE: List[Tuple[Tuple[UOp, Set[UOp]], UOp]] = []
if getenv("RUN_PROCESS_REPLAY"):
  @atexit.register
  def save_process_replay() -> None:
    for x,ret in PROCESS_REPLAY_CAPTURE: diskcache_put("schedule_process_replay", str(x[0].key), (*x, {}, ret))

# **** Schedule grouping

def uval(u:UOp) -> UOp:
  assert is_scheduled(u), f"must be a scheduled op {u}"
  return to_store.src[0] if (to_store:=u.src[1]).is_contiguous_base else to_store

def recursive_group(tr:UOp, st:ShapeTracker, r:UOp, children:DefaultDict[UOp, Dict[UOp, None]], allbufs:Dict[UOp, UOp], realizes:Dict[UOp, UOp],
                     reduce_for_op:Dict[UOp, UOp], group:Dict[UOp, None], cache:Dict[Tuple[UOp, ShapeTracker], None]) -> None:
  """recursively search the uop for groupable children, realize the UOp if a child can't group"""
  if (tr, st) in cache: return
  cache.setdefault((tr, st))
  rsize = unwrap(allbufs[r].st).size
  if tr in realizes and tr is not r:
    # can only fuse contiguous
    # max one reduceop per kernel
    if not st.contiguous or st.size != rsize or tr in reduce_for_op: group.setdefault(r)
    return group.setdefault(tr)
  for tr_next in children[tr]:
    # max one reduceop per kernel
    if (tr_next_uop:=uval(allbufs[tr_next]).base).op is Ops.REDUCE_AXIS: return group.setdefault(r)
    # can only fuse contiguous
    if len(st_childs:=dedup(unwrap(x.st) for x in tr_next_uop.src if is_scheduled(x.base) and x.base.buf_uop == tr)) > 1: return group.setdefault(r)
    recursive_group(tr_next, st+st_childs[0], r, children, allbufs, realizes, reduce_for_op, group, cache)

def get_isolated_children(r:UOp, reduce_for_op:Dict[UOp, UOp], children:DefaultDict[UOp, Dict[UOp, None]], allbufs:Dict[UOp, UOp],
                           realizes:Dict[UOp, UOp], group:Dict[UOp, None]) -> Dict[UOp, None]:
  rc_parents, cache = deque(group), set()
  while rc_parents:
    if (p:=uval(allbufs[rc_parents.pop()])) in cache: continue
    cache.add(p)
    # max one reduceop per kernel
    if p.op is Ops.REDUCE_AXIS: return {}
    rc_parents.extend(x.base.buf_uop for x in p.src if is_scheduled(x.base) and x.base.buf_uop is not r)
  # search descendants of the reduceop that can cleanly group
  descendants: Dict[UOp, None] = {}
  for tr in group: recursive_group(tr, unwrap(allbufs[tr].st), tr, children, allbufs, realizes, reduce_for_op, descendants, cache={})
  return merge_dicts([group, {} if any(tr in group for tr in descendants) else descendants])

def group_realizes(ctx:ScheduleContext, realizes:Dict[UOp, UOp]) -> List[List[UOp]]:
  """search the big graph for all the reduceops that need to realize, sometimes group/fuse the reduceop"""
  # find all reduces, and pair them to a elementwise op. if they can't be cleanly paired, force realize the reduce (or a contig child)
  reduce_for_op: Dict[UOp, UOp] = {}
  reduce_of_const: List[UOp] = []
  double_reduces: List[UOp] = []
  for r, r_uop in ctx.allbufs.items():
    if (r_uop:=uval(r_uop)).op is not Ops.REDUCE_AXIS: continue
    if FUSE_CONV_BW and uval((x:=r_uop.src[0]).base).op is r_uop.op and x.base is not x: double_reduces.append(r)
    if r in realizes: continue
    group: Dict[UOp, None] = {}
    recursive_group(r, unwrap(r_uop.st), r, ctx.children, ctx.allbufs, realizes, reduce_for_op, group, cache={})
    # max one reduceop per kernel
    can_chase = all(tr not in reduce_for_op for tr in group)
    # TODO: forced_realize exists because the scheduler is incapable of checking for self-contained DAGs
    forced_realize = r in group
    if not forced_realize and len(group) > 1:
      group = get_isolated_children(r, reduce_for_op, ctx.children, ctx.allbufs, realizes, group)
    # can only fuse assign if no other assign_target is used in the kernel
    if not forced_realize and any(x in ctx.assigns for x in group):
      parents = deque((r, *group))
      while parents and not forced_realize:
        if (p_uop:=ctx.allbufs.get(p:=parents.pop())) is None: continue
        if (p_uop:=uval(p_uop)).op is Ops.ASSIGN and p not in group: forced_realize, can_chase = True, False
        if p in realizes: continue
        parents.extend([x.base.src[0] for x in p_uop.src if x.base.op is Ops.VIEW and len(x.base.src) != 0])
    if forced_realize or not group:
      tr = r
      if can_chase:
        # can chase this down to contiguous children
        st = unwrap(r_uop.st)
        while len(ctx.children[tr]) == 1:
          tr_next_uop = uval(ctx.allbufs[(tr_next:=next(iter(ctx.children[tr])))])
          st_childs = dedup([unwrap(x.st) for x in tr_next_uop.src if is_scheduled(x.base) and x.base.buf_uop is tr])
          if len(st_childs) > 1: break
          if st.size != st_childs[0].size: break
          st = st + st_childs[0]
          if not st.contiguous or tr_next_uop.op is Ops.REDUCE_AXIS: break
          tr = tr_next
        # don't cast to higher size before store (tr cannot be realized if forced_realize)
        if (tr_uop:=uval(ctx.allbufs[tr])).op is Ops.CAST and tr_uop.dtype.base.itemsize > tr_uop.src[0].dtype.base.itemsize:
          tr = tr_uop.src[0].base.buf_uop
      group = {tr: None}
      realizes[tr] = tr
    reduce_for_op.update((tr, r) for tr in group)
    if FUSE_ARANGE and r_uop.arg[0] is Ops.ADD and uval(r_uop.src[0].base).op is Ops.CONST: reduce_of_const.append(r)
  # fuse double reduces with no other child
  for reduceop in double_reduces:
    top_reduce = uval(ctx.allbufs[reduceop]).src[0].base.buf_uop
    if len(ctx.children[top_reduce]) == 1: del realizes[top_reduce]
  # maybe fuse arange with its children
  for rbuf in reduce_of_const:
    group = {tr:None for tr,rop in reduce_for_op.items() if rop is rbuf}
    if any(ctx.allbufs[tr].src[1].is_contiguous_base for tr in group): continue
    kernel_children = {c for tr in group for c in ctx.children[tr] if uval(ctx.allbufs[c]).op not in {Ops.COPY, Ops.BUFFER_VIEW}}
    if len(kernel_children) == 0: continue
    for tr in group: del realizes[tr]
  # group BUFFER uops into kernels
  output_groups: DefaultDict[UOp, List[UOp]] = defaultdict(list)
  for ubuf in realizes: output_groups[reduce_for_op.get(ubuf, ubuf)].append(ubuf)
  return list(output_groups.values())

# **** Schedule creation and BFS toposort

def realize(ctx:Dict[UOp, UOp], b:UOp, to_store:UOp, base:UOp) -> None:
  ctx[b] = to_store
  return None

def realize_view(ctx:Dict[UOp, UOp], base:UOp, view:UOp, to_store:UOp, b:UOp) -> None:
  if to_store.op in {Ops.CONST, Ops.BIND}: return None
  base_shape = unwrap(base.st).shape
  st = unwrap(view.st)
  # fold simple pads
  if len(st.views) == 1 and (m:=st.views[-1].mask) is not None and all_int(base_shape) and resolve(prod(base_shape) >= prod([y-x for x,y in m])):
    return None if can_pad(base, ctx) else realize(ctx, b, to_store, base)
  # early realize before expand
  if resolve(prod(base_shape) < prod(st.shape)): return realize(ctx, b, to_store, base)
  # otherwise safety check pads
  return None if (all(v.mask is None for v in st.views) or can_pad(base, ctx)) else realize(ctx, b, to_store, base)

def fold_img_cast(ctx, xb:UOp, view:UOp, b:UOp, to_cast:UOp, **kwargs) -> Optional[UOp]:
  if not isinstance(xb.dtype, ImageDType) or b not in ctx or xb not in ctx or uval(to_cast).op in GroupOp.Meta: return None
  del ctx[b]
  return to_cast.view(unwrap(view.st))

def fold_img_cast(ctx, xb:UOp, view:UOp, **kwargs) -> Optional[UOp]:
  if not isinstance(xb.dtype, ImageDType) or (r:=ctx.get(xb)) is None or r.op is not Ops.STORE or (to_cast:=r.src[2]).op in GroupOp.Meta: return None
  return to_cast.view(unwrap(view.st))

do_realize = PatternMatcher([
  # always realize meta ops
  (UPatSrc({Ops.ASSIGN, Ops.CONTIGUOUS, *GroupOp.Meta}), realize),
<<<<<<< HEAD
=======
  # don't realize image to image casts
  (UPatSrc(Ops.CAST, src=(UPat(Ops.LOAD, src=(UPat.var("xb"), UPat())),), dtype=dtypes.float).view(name="view"), fold_img_cast),
>>>>>>> d43613e1
  # realize before expand or unsafe pad ops
  (UPatSrc().view(name="view"), realize_view),
  # don't realize image to image casts
  (UPatSrc(Ops.CAST, src=(UPat(Ops.VIEW, src=(UPat.var("xb"), UPat()), name="to_cast"),), dtype=dtypes.float).view(name="view"), fold_img_cast),
  # realize before COPY or BUFFER_VIEW
  (UPat((Ops.COPY, Ops.BUFFER_VIEW), src=(UPat.any(UPatSrc(), UPatSrc().view()),)), realize),
])

def generate_valid(ctx:ScheduleContext, b:UOp, to_store:UOp, base:UOp) -> UOp:
  if isinstance((val:=to_store.arg), UOp): ctx.var_vals.update([val.unbind()])
  return UOp.const_with_shape(base.dtype, val, unwrap(base.st).shape)

def append_kernel(ctx:ScheduleContext, b:UOp, to_store:UOp, base:UOp) -> UOp:
  ctx.realizes[b] = UOp.store(b, ShapeTracker.from_shape((st:=unwrap(base.st)).shape).to_uop(), to_store)
  return UOp(Ops.LOAD, base.dtype, (b, st.to_uop()))

break_sched = PatternMatcher([
  # consts are always fused and generated
  (UPatSrc({Ops.CONST, Ops.BIND}), generate_valid),
  # everything else is a VIEW of BUFFER that either realizes or fuses
  (UPatSrc(), lambda ctx,b,to_store,base: append_kernel(ctx, b, to_store, base) if b in ctx.realizes else None),
])

@track_rewrites(named=True)
def create_schedule_with_vars(outs:List[LazyBuffer]) -> Tuple[List[ScheduleItem], Dict[Variable, int]]:
  if len(outs:=dedup(x.base for x in outs if x.base.realized is None and x.base.op is not Ops.CONST)) == 0: return [], {}
  for out in outs: out.forced_realize = True
  # create the big graph
  ctx = ScheduleContext()
  cache: Dict[LazyBuffer, UOp] = {}
  buffers: Dict[UOp, Buffer] = {}
  big_graph = graph_rewrite(UOp.sink(*(to_uop(x, ctx, buffers, cache) for x in outs)), do_realize, ctx.realizes)
  # group realizes into kernels
  store_groups = group_realizes(ctx, ctx.realizes)
  graph_rewrite(big_graph, break_sched, ctx)
  # preschedule realize groups
  prescheduled: List[ScheduleItem] = []
  for store_uops in store_groups:
    ast, ast_ctx = full_ast_rewrite(UOp.sink(*(ctx.realizes[u] for u in store_uops)), ctx)
    prescheduled.append(ScheduleItem(ast, tuple(buffers[u] for u in ast_ctx.bufs if u.size != 0), tuple(ast_ctx.metadata),
                                     frozenset(ubuf for ubuf,ops in ast_ctx.assign_adj.items() if any(x.op is Ops.PRELOAD for x in ops))))
    for u in ast_ctx.sinked: del ast_ctx.lazybufs[u].srcs  # can only schedule once
  # do BFS
  schedule_targets = {out:si for si in prescheduled for out in si.outputs}
  graph: DefaultDict[ScheduleItem, List[ScheduleItem]] = defaultdict(list)
  in_degree: DefaultDict[ScheduleItem, int] = defaultdict(int)
  for si in prescheduled:
    # realize outputs before a parent is assigned to
    parents_assigns = dedup(xsi for x in si.assign_preloads if (xsi:=schedule_targets.get(buffers[x])) and xsi is not si)
    for assign in parents_assigns:
      graph[si].append(assign)
      in_degree[assign] += 1
    # realize outputs after all parents are realized
    scheduled_parents = dedup(xsi for x in si.inputs if (xsi:=schedule_targets.get(x)) is not None and xsi not in parents_assigns)
    for x in scheduled_parents:
      graph[x].append(si)
      in_degree[si] += 1
  queue = deque(si for si in prescheduled if in_degree[si] == 0)
  schedule: List[ScheduleItem] = []
  while queue:
    schedule.append(si:=queue.popleft())
    for x in graph[si]:
      in_degree[x] -= 1
      if in_degree[x] == 0: queue.append(x)
  # confirm everything was scheduled correctly
  if len(schedule) != (groups:=len(prescheduled)): raise RuntimeError(f"cycle detected in graph, grouped {groups} but only scheduled {len(schedule)}")
  if DEBUG >= 1 and len(schedule) >= 10: print(f"scheduled {len(schedule)} kernels")
  return schedule, ctx.var_vals

def create_schedule(outs:List[LazyBuffer]) -> List[ScheduleItem]:
  schedule, var_vals = create_schedule_with_vars(outs)
  assert len(var_vals) == 0
  return schedule<|MERGE_RESOLUTION|>--- conflicted
+++ resolved
@@ -355,11 +355,6 @@
   # otherwise safety check pads
   return None if (all(v.mask is None for v in st.views) or can_pad(base, ctx)) else realize(ctx, b, to_store, base)
 
-def fold_img_cast(ctx, xb:UOp, view:UOp, b:UOp, to_cast:UOp, **kwargs) -> Optional[UOp]:
-  if not isinstance(xb.dtype, ImageDType) or b not in ctx or xb not in ctx or uval(to_cast).op in GroupOp.Meta: return None
-  del ctx[b]
-  return to_cast.view(unwrap(view.st))
-
 def fold_img_cast(ctx, xb:UOp, view:UOp, **kwargs) -> Optional[UOp]:
   if not isinstance(xb.dtype, ImageDType) or (r:=ctx.get(xb)) is None or r.op is not Ops.STORE or (to_cast:=r.src[2]).op in GroupOp.Meta: return None
   return to_cast.view(unwrap(view.st))
@@ -367,11 +362,6 @@
 do_realize = PatternMatcher([
   # always realize meta ops
   (UPatSrc({Ops.ASSIGN, Ops.CONTIGUOUS, *GroupOp.Meta}), realize),
-<<<<<<< HEAD
-=======
-  # don't realize image to image casts
-  (UPatSrc(Ops.CAST, src=(UPat(Ops.LOAD, src=(UPat.var("xb"), UPat())),), dtype=dtypes.float).view(name="view"), fold_img_cast),
->>>>>>> d43613e1
   # realize before expand or unsafe pad ops
   (UPatSrc().view(name="view"), realize_view),
   # don't realize image to image casts
