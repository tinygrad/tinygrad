--- conflicted
+++ resolved
@@ -197,11 +197,7 @@
 
   # breadth first ordering
   graph: DefaultDict[LazyBuffer, List[LazyBuffer]] = defaultdict(list)
-<<<<<<< HEAD
-  in_degree: DefaultDict[LazyBuffer,int] = defaultdict(int)
-=======
   in_degree: DefaultDict[LazyBuffer, int] = defaultdict(int)
->>>>>>> 1bd4f01d
   for out, si in prescheduled.items():
     for x in si.inputs:
       graph[x].append(out)
