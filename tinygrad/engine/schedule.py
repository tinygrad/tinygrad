import sys, pickle, atexit
from collections import defaultdict, deque
from dataclasses import dataclass
from typing import Tuple, List, Dict, Optional, Set, DefaultDict, Union, cast, get_args
from tinygrad.ops import MetaOps, BufferOps, LazyOp, Op, ReduceOps, ConstBuffer, MemBuffer, UNSAFE_PAD_OPS, UnaryOps, reduce_st
from tinygrad.engine.graph import log_lazybuffer, realized_lazybuffer
<<<<<<< HEAD
from tinygrad.helpers import FUSE_ARANGE, GRAPH, DEBUG, MULTIOUTPUT, SAVE_SCHEDULE, GlobalCounters, colored, prod, dedup, all_int, \
    merge_dicts, getenv, Metadata
from tinygrad.shape.symbolic import Variable
=======
from tinygrad.helpers import GRAPH, DEBUG, MULTIOUTPUT, SAVE_SCHEDULE, FUSE_AS_ONE_KERNEL, FUSE_CONV_BW, GlobalCounters, colored, prod, dedup,\
    all_int, merge_dicts, getenv, Metadata
from tinygrad.shape.symbolic import Variable, sint
>>>>>>> dc21e63b
from tinygrad.dtype import ConstType, ImageDType, dtypes
from tinygrad.lazy import LazyBuffer
from tinygrad.shape.shapetracker import ShapeTracker
from tinygrad.shape.view import View
from tinygrad.device import Buffer, Device
from tinygrad.shape.view import View, strides_for_shape

# creation can recurse a lot
sys.setrecursionlimit(10000)

# optionally log the ops to disk
logops = open(getenv("LOGOPS", ""), "a") if getenv("LOGOPS", "") else None

# *** ScheduleItem return type ***

@dataclass(frozen=True)
class ScheduleItem:
  ast: LazyOp
  bufs: Tuple[Buffer, ...]
  metadata: Optional[List[Metadata]] = None
  @property
  def outputs(self) -> Tuple[Buffer, ...]:
    """Read/write or write only buffers in the schedule."""
    return self.bufs[:len(self.ast.src)] if self.ast.op is MetaOps.KERNEL else self.bufs[0:1]
  @property
  def inputs(self) -> Tuple[Buffer, ...]:
    """Read only buffers in the schedule."""
    return self.bufs[len(self.ast.src):] if self.ast.op is MetaOps.KERNEL else self.bufs[1:]

# *** DAG transformation: List[LazyBuffer] -> ScheduleItem ***

def _recursive_lazyop(buf:LazyBuffer, inputs:List[LazyBuffer], outputs:Tuple[LazyBuffer, ...], var_vals:Dict[Variable, int], st:ShapeTracker,
                      realizes:Dict[LazyBuffer, None], assign_targets:Dict[LazyBuffer, LazyBuffer],
                      reduce_info:Dict[LazyBuffer, Tuple[ShapeTracker, Tuple[int, ...]]], cache) -> LazyOp:
  """recursively create a lazyop"""
  if buf is not buf.base: st, buf = buf.st+st, buf.base
  if (buf, st) in cache: return cache[(buf, st)]
  arg = buf.arg

  # consts are always fused and generated
  if buf.op is MetaOps.CONST:
    unbound_st, st_var_vals = st.simplify().unbind()
    var_vals.update(st_var_vals)
    if isinstance(buf.arg, Variable):
      val, var_val = buf.arg.unbind()
      var_vals.__setitem__(val, var_val)
    else:
      assert isinstance(buf.arg, get_args(ConstType)), f"cannot create ConstBuffer with value {buf.arg}"
      val = buf.arg
    return LazyOp(BufferOps.CONST, (), ConstBuffer(val, buf.dtype, unbound_st))

  # if we aren't fusing it, it's a load and we add it to the inputs
  if buf.realized is not None or (buf in realizes and buf not in outputs):
    unbound_st, st_var_vals = st.simplify().unbind()
    var_vals.update(st_var_vals)
    if buf in assign_targets:
      # can only assign to contiguous read+write buffer
      if not unbound_st.contiguous:
        # we also allow masked views. if it has a single view and it's equal when you shrink a contig, it's fine
        if not (len(unbound_st.views) == 1 and unbound_st.views[0].mask is not None and
            ShapeTracker.from_shape(unbound_st.shape).shrink(unbound_st.views[0].mask) == unbound_st.shrink(unbound_st.views[0].mask)):
          raise RuntimeError("self operand of augmented assign must be contiguous.\nhelp: consider using .contiguous():\n"
                             +colored("   - a += a.T\n", "red")+colored("   + a += a.T.contiguous()", "green"))
      return LazyOp(BufferOps.LOAD, (), MemBuffer(outputs.index(assign_targets[buf]), buf.dtype, unbound_st))
    if buf not in inputs: inputs.append(buf)
    return LazyOp(BufferOps.LOAD, (), MemBuffer(len(outputs)+inputs.index(buf), buf.dtype, unbound_st))

  # if a CONTIGUOUS or ASSIGN made it all the way here, just skip it
  if buf.op in {MetaOps.CONTIGUOUS, MetaOps.ASSIGN}:
    assert buf in outputs
    return _recursive_lazyop(buf.srcs[0], inputs, outputs, var_vals, st, realizes, assign_targets, reduce_info, cache)

  # if it's a reduce, we have to change the shapetracker
  if buf.op in ReduceOps:
    # if we are merging the reduce, skip it
    if buf not in reduce_info: return _recursive_lazyop(buf.srcs[0], inputs, outputs, var_vals, st, realizes, assign_targets, reduce_info, cache)
    st, arg = reduce_info[buf]

  # otherwise we fuse it like normal
  return cache.setdefault((buf, st), LazyOp(cast(Op,buf.op), tuple(_recursive_lazyop(x, inputs, outputs, var_vals, st, realizes, assign_targets, \
      reduce_info, cache) for x in buf.srcs), arg))

def _permute_reduce(input_st:ShapeTracker, axis:Tuple[int, ...]) -> Tuple[ShapeTracker, Tuple[sint, ...]]:
  permute_axis = tuple(i for i in range(len(input_st.shape)) if i not in axis) + axis
  tmp = input_st.permute(permute_axis)
  return tmp, tmp.shape[-len(axis):]

def _recurse_reduceops(buf:LazyBuffer, st:ShapeTracker, realizes:Dict[LazyBuffer, None], outs:List[LazyBuffer], reduce_info:Dict, cache):
  if buf.base.realized is not None or (buf.base in realizes and buf.base not in outs) or (buf, st) in cache: return
  cache.setdefault((buf, st))
  if buf is not buf.base: st, buf = buf.st+st, buf.base
  input_st = ShapeTracker.from_shape(buf.srcs[0].shape) if buf.op in ReduceOps else st
  for x in buf.srcs: _recurse_reduceops(x, input_st, realizes, outs, reduce_info, cache)
  if buf.op in ReduceOps and buf not in reduce_info:
    axis = buf.arg
    if not st.contiguous:
<<<<<<< HEAD
      assert prod(buf.st.shape) < prod(st.shape), f"reduceop late fixup must be an expand {buf.st.shape} >= {st.shape}"
      assert len(st.views) == 1, f"reduceop late fixup must have one view {st}"
      pre_reduce = st.shape+tuple(s for i,s in enumerate(input_st.shape) if i in axis)
      axis = tuple(i+len(st.shape)-1 for i in axis)
      input_st = ShapeTracker((View.create(pre_reduce, st.views[-1].strides+input_st.real_strides()), ))
=======
      tmp, rshape = _permute_reduce(input_st, axis)
      prshape = prod(rshape)
      strides = strides_for_shape(rshape)
      nv: List[View] = []
      for v in st.views:
        nv.append(View.create(v.shape+rshape, tuple(x*prshape for x in v.strides)+strides,
                              v.offset*prshape, v.mask+tuple((0,s) for s in rshape) if v.mask is not None else None))
      input_st = tmp + ShapeTracker(tuple(nv))
>>>>>>> dc21e63b
    else:
      if reduce_info:
        # merge this reduce with its parent
        top_reduce, (top_reduce_input_st, top_reduce_axes) = deque(reduce_info.items(), 1).pop()
        _, rshape = _permute_reduce(top_reduce_input_st, top_reduce_axes)
        new_axis = axis + tuple(range(len(top_reduce_input_st.shape)-len(rshape), len(top_reduce_input_st.shape)))
        reduce_info[top_reduce] = (top_reduce_input_st, new_axis)
        return
    reduce_info[buf] = (input_st, axis)

def _lower_lazybuffer(outs:List[LazyBuffer], realizes:Dict[LazyBuffer, None]):
  """describe the computation for a LazyBuffer with LazyOp + inputs + var_vals"""
  if (out:=outs[0]).op is MetaOps.COPY and getenv("USE_COPY_KERNEL") and out.device.split(":")[0] == out.srcs[0].device.split(":")[0]:
    rd = LazyOp(BufferOps.LOAD, (), MemBuffer(1, dtypes.uint8, st:=ShapeTracker.from_shape((out.arg,))))
    return LazyOp(MetaOps.KERNEL, (LazyOp(BufferOps.STORE, (rd,), MemBuffer(0, dtypes.uint8, st)), )), [x.base for x in out.srcs], {}, []
  if out.op in {MetaOps.CUSTOM, MetaOps.COPY, MetaOps.EMPTY, MetaOps.VIEW}: return LazyOp(out.op, (), out.arg), [x.base for x in out.srcs], {}, []
  var_vals: Dict[Variable, int] = merge_dicts([out.st.var_vals.copy() for out in outs])
  assign_targets = {x.srcs[1]:x for x in outs if x.op is MetaOps.ASSIGN}
  cache: Dict[Tuple[LazyBuffer, ShapeTracker], LazyOp] = {}
  ast: List[LazyOp] = []
  inputs: List[LazyBuffer] = []
  reduce_info: Dict[LazyBuffer, Tuple[ShapeTracker, Tuple[int, ...]]] = {}
  seen_ops: Dict[Tuple[LazyBuffer, ShapeTracker], None] = {}
  for i, out in enumerate(outs):
    _recurse_reduceops(out, out.st, realizes, outs, reduce_info, seen_ops)
    output_st = ShapeTracker.from_shape(reduce_st(*deque(reduce_info.values(), 1).pop()) if reduce_info else out.shape)
    output_view = out.arg[0] if out.op is MetaOps.ASSIGN and out.arg else output_st
    lop = _recursive_lazyop(out, inputs, tuple(outs), var_vals, output_st, realizes, assign_targets, reduce_info, cache=cache)
    output_view, vv = output_view.simplify().unbind()
    if vv: var_vals.update(vv)
    ast.append(LazyOp(BufferOps.STORE, (lop, ), MemBuffer(i, out.dtype, output_view)))
  return LazyOp(MetaOps.KERNEL, tuple(ast)), inputs, var_vals, dedup([x[0].metadata for x in cache if x[0].metadata and x[0] not in inputs])

# *** DAG creation: decide which LazyBuffers should realize ***

def _recurse_lb(buf:LazyBuffer, realizes:Dict[LazyBuffer, None], allbufs:Dict[LazyBuffer, None], simple_pads:Dict[LazyBuffer, None],\
    children:DefaultDict[LazyBuffer, Dict[LazyBuffer, None]], assign_targets:Dict[LazyBuffer, LazyBuffer],\
    double_reduces:Dict[LazyBuffer, None], scheduled=False):
  """recursively search the entire graph for all LazyBuffers, insert realizes after expands"""
  if buf in allbufs or buf.base.realized is not None: return
  if GRAPH: log_lazybuffer(buf, scheduled)
  # check if we need to realize views
  if buf is not buf.base:
    # fuse some pads
    if len(buf.st.views) == 1 and buf.st.views[-1].mask is not None and all_int(buf.base.st.shape) and \
        prod(buf.base.st.shape) >= prod([y-x for x,y in buf.st.views[-1].mask]):
      simple_pads[buf.base] = None
    # realize all expands
    elif prod(buf.base.st.shape) < prod(buf.st.shape):
      # this was causing "test_lil_model" to fail
      if buf.base.op is UnaryOps.CAST and isinstance(buf.base.srcs[0].dtype, ImageDType) and isinstance(buf.base.arg, ImageDType):
        simple_pads[buf.base] = None # don't realize image to image casts. this is part of a larger problem
      else: realizes[buf.base] = None
    # check all other pads for safe fusion
    elif any(v.mask is not None for v in buf.st.views): simple_pads[buf.base] = None
    return _recurse_lb(buf.base, realizes, allbufs, simple_pads, children, assign_targets, double_reduces)
  if buf.op in ReduceOps and buf.srcs[0].base.op is buf.op and buf.srcs[0] is not buf.srcs[0].base: double_reduces[buf] = None
  allbufs[buf] = None
  if buf.forced_realize or buf.op in MetaOps: realizes[buf] = None
  if buf.op is MetaOps.ASSIGN:
    assert buf.srcs[1].base is buf.srcs[1], f"assign must be to base {buf.srcs[1]}"
    assert buf.srcs[1].realized is not None, f"assign must be already realized to schedule {buf.srcs[1]}"
    assign_targets[buf.srcs[1]] = buf
  if buf.op is MetaOps.COPY:
    assert buf.srcs[0].st.contiguous and buf.srcs[0].size == buf.srcs[0].base.size, "can only copy contig"
    realizes[buf.srcs[0].base] = None
  if buf.op is MetaOps.VIEW: realizes[buf.srcs[0].base] = None
  for x in buf.srcs:
    if x.base.realized is None: children[x.base][buf] = None
    _recurse_lb(x, realizes, allbufs, simple_pads, children, assign_targets, double_reduces)

def _is_padding_okay(buf:LazyBuffer, realizes:Dict[LazyBuffer, None]) -> bool:
  if buf in realizes or buf.realized is not None: return True
  # NOTE: this broke to_image_idx and coder with JIT
  if buf.op in UNSAFE_PAD_OPS: return False
  return all(_is_padding_okay(x.base, realizes) for x in buf.srcs)

def _recursive_group(tr:LazyBuffer, st:ShapeTracker, r:LazyBuffer, children:DefaultDict[LazyBuffer, Dict[LazyBuffer, None]],
                     realizes:Dict[LazyBuffer, None], reduce_for_op:Dict[LazyBuffer, LazyBuffer], group:Set[LazyBuffer], cache:Set):
  """recursively search the LazyBuffer for groupable children, realize the LazyBuffer if a child can't group"""
  if (tr, st) in cache: return
  cache.add((tr, st))
  if tr in realizes:
    # can only fuse contiguous
    # max one reduceop per kernel
    if not st.contiguous or st.size != r.st.size or tr in reduce_for_op: group.add(r)
    return group.add(tr)
  for tr_next in children[tr]:
    # max one reduceop per kernel
    if tr_next.op in ReduceOps: return group.add(r)
    # can only fuse contiguous
    if len(st_childs:=dedup(s for s in tr_next.srcs if s.base == tr)) > 1: return group.add(r)
    _recursive_group(tr_next, st+st_childs[0].st, r, children, realizes, reduce_for_op, group, cache)

def _buildup_st(xt:LazyBuffer, st:ShapeTracker, realizes, sts:Dict[LazyBuffer, ShapeTracker], first=True):
  """buildup the ShapeTracker from the base LazyBuffer"""
  if xt.base.realized is not None or xt in sts: return
  if xt is not xt.base: st, xt = xt.st+st, xt.base
  sts.setdefault(xt, st:=ShapeTracker.from_shape(xt.srcs[0].shape) if xt.op in ReduceOps else st)
  if first or xt not in realizes:
    for x in xt.srcs: _buildup_st(x, st, realizes, sts, False)

def _recurse_children(buf:LazyBuffer, realizes:Dict[LazyBuffer, None], children:Dict[LazyBuffer, Dict[LazyBuffer, None]], first=True):
  """recursively find realized descendants"""
  if buf in realizes and not first: return set((buf,))
  return set.union(set(), *iter(_recurse_children(x, realizes, children, False) for x in children[buf]))

def _graph_schedule(outs:List[LazyBuffer], seen:Set[LazyBuffer]):
  """create a graph for realizing the outputs"""
  # start by just realizing the buffers passed in
  realizes: Dict[LazyBuffer, None] = {x.base:None for x in outs if x.base.realized is None}
  allbufs: Dict[LazyBuffer, None] = {}
  simple_pads: Dict[LazyBuffer, None] = {}
  children: DefaultDict[LazyBuffer, Dict[LazyBuffer, None]] = defaultdict(dict)
  assign_targets: Dict[LazyBuffer, LazyBuffer] = {}
  double_reduces: Dict[LazyBuffer, None] = {}
  for out in outs: _recurse_lb(out.base, realizes, allbufs, simple_pads, children, assign_targets, double_reduces, scheduled=True)

  # check if we have to realize pads
  for p in simple_pads:
    if not _is_padding_okay(p, realizes):
      realizes[p] = None

  # find all reduces, and pair them to a elementwise op. if they can't be cleanly paired, force realize the reduce (or a contig child)
  reduce_for_op: Dict[LazyBuffer, LazyBuffer] = {}
  aranges: List[LazyBuffer] = []
  for r in allbufs:
    if r.op not in ReduceOps or r in realizes: continue
    group: Set[LazyBuffer] = set()
    _recursive_group(r, r.st, r, children, realizes, reduce_for_op, group, cache=set())
    # max one reduceop per kernel
    can_chase = all(tr not in reduce_for_op for tr in group)
    # TODO: forced_realize exists because the scheduler is incapable of checking for self-contained DAGs
    forced_realize = r in group
    if not forced_realize and len(group) > 1:
      # create a multi output kernel if the LazyBuffers can cleanly group
      cache: Set[LazyBuffer] = set()
      rc_parents, rc_children = deque(group), deque(group)
      while rc_parents:
        if (p:=rc_parents.pop()) in cache: continue
        cache.add(p)
        # max one reduceop per kernel
        if p.op in ReduceOps:
          forced_realize = True
          break
        rc_parents.extend(x.base for x in p.srcs if x.base.realized is None and x.base is not r)
      # search descendants of the reduceop that can cleanly group
      cache.clear()
      realized_descendants: Set[LazyBuffer] = set()
      while rc_children and not forced_realize:
        if (c:=rc_children.pop()) in cache: continue
        cache.add(c)
        if c.op in ReduceOps or not c.st.contiguous or c.st.size != r.st.size or c in reduce_for_op:
          realized_descendants.clear()
          break
        if c in realizes and c not in group: realized_descendants.add(c)
        rc_children.extend(x for x in children[c] if x.realized is None and x.device == r.device)
      group.update(realized_descendants)
    # can only fuse assign if no other assign_target is used in the kernel
    if not forced_realize and any(x.op is MetaOps.ASSIGN for x in group):
      parents = deque((r, *group))
      while parents and not forced_realize:
        if (p:=parents.pop().base).realized or p in realizes:
          if p in assign_targets and assign_targets[p] not in group: forced_realize, can_chase = True, False
          continue
        parents.extend(p.srcs)
    if forced_realize:
      tr = r
      if can_chase:
        # can chase this down to contiguous children
        st = tr.st
        while len(children[tr]) == 1:
          tr_next = next(iter(children[tr]))
          st_childs = dedup(s for s in tr_next.srcs if s.base is tr)
          if len(st_childs) > 1: break
          if st.size != st_childs[0].st.size: break
          st = st + st_childs[0].st
          if not st.contiguous or tr_next.op in ReduceOps: break
          tr = tr_next
        # don't cast to higher size before store (tr cannot be realized if forced_realize)
        if tr.op is UnaryOps.CAST and tr.arg.itemsize > tr.srcs[0].dtype.itemsize:
          tr = tr.srcs[0].base
        reduce_for_op[tr] = r
      realizes[tr] = None
    else: reduce_for_op.update((tr, r) for tr in group)
    if FUSE_ARANGE and r.op is ReduceOps.SUM and r.srcs[0].base.op is MetaOps.CONST: aranges.append(r)

  def _fold_arange(r:LazyBuffer, group:Set[LazyBuffer]) -> bool:
    if DEBUG_INDEX:=(getenv("DEBUG_INDEX")): print(f"checking {r}")
    for tr in group:
      if not (descendants:=_recurse_children(tr, realizes, children)): return False
      # check if tr can cleanly fuse with its children
      for d in descendants:
        sts: Dict[LazyBuffer, ShapeTracker] = {}
        _buildup_st(d, ShapeTracker.from_shape(reduce_for_op[d].shape if d in reduce_for_op else d.shape), realizes, sts)
        if not isinstance(sts[tr].expr_idxs()[0], Variable): return False
    if DEBUG_INDEX: print(colored(f"fused {r}", "green"))
    return True
  for r in aranges:
    # TODO: what if only some children can fuse? can save an extra global_load
    if _fold_arange(r, group:={op for op,reduceop in reduce_for_op.items() if r is reduceop}):
      for x in group: del realizes[x]

  # fuse double reduces with no other child
  if FUSE_CONV_BW:
    for reduceop in double_reduces:
      top_reduce = reduceop.base.srcs[0].base
      if len(children[top_reduce]) == 1: del realizes[top_reduce]

  output_groups: DefaultDict[LazyBuffer, List[LazyBuffer]] = defaultdict(list)
  for buf in realizes:
    if buf.realized is not None or buf.op is MetaOps.CONST or buf in seen: continue
    output_groups[reduce_for_op[buf] if buf in reduce_for_op and MULTIOUTPUT else buf].append(buf)

    # make things that can't be images not images
    if isinstance(buf.dtype, ImageDType) and (prod(buf.shape) != prod(buf.dtype.shape) or
                                              not any(buf.shape[x]%4 == 0 for x in buf.st.unit_stride_axes())):
      if DEBUG >= 2: print(f"forcing image {buf.dtype} with shape {buf.shape} to float32")
      buf.dtype = dtypes.float32
      # hack the underlying buffer too
      if buf.base is buf:
        assert not hasattr(buf.buffer, '_buf'), "can't fixup allocated buffer"
        buf.buffer.dtype = dtypes.float32
        buf.buffer.options = None

  # preschedule all buffers in realizes
  prescheduled = {group[0]:(group, *_lower_lazybuffer(group, realizes)) for group in output_groups.values()}
  schedule_targets = {out:ps for ps in prescheduled.values() for out in ps[0]}

  graph: DefaultDict[LazyBuffer, List[LazyBuffer]] = defaultdict(list)
  in_degree: DefaultDict[LazyBuffer, int] = defaultdict(int)
  for key, lsi in prescheduled.items():
    if key not in in_degree: in_degree[key] = 0
    # realize outputs after all parents are realized
    scheduled_parents = set(schedule_targets[x][0][0] for x in lsi[2] if x in schedule_targets)
    for x in scheduled_parents:
      graph[x].append(key)
      in_degree[key] += 1
    # realize outputs before a parent is assigned to
    parents_assigns = set(schedule_targets[assign_targets[x]][0][0] for x in lsi[2] if x in assign_targets)
    for assign in parents_assigns:
      graph[key].append(assign)
      in_degree[assign] += 1

  return graph, in_degree, prescheduled

# *** DAG ordering: breadth first search ***

SCHEDULES: List = []
def create_schedule_with_vars(outs:List[LazyBuffer], seen:Optional[Set[LazyBuffer]]=None) -> Tuple[List[ScheduleItem], Dict[Variable, int]]:
  if seen is None: seen = set()
  graph, in_degree, prescheduled = _graph_schedule(outs, seen)
  queue = deque(si for key, si in prescheduled.items() if in_degree[key] == 0)
  schedule: List[ScheduleItem] = []
  var_vals: Dict[Variable, int] = {}
  kernel_number = GlobalCounters.kernel_count
  while queue:
    ps = queue.popleft()
    for buf in ps[0]: seen.add(buf)
    if GRAPH:
      kernel_number += 1
      for out in ps[0]: realized_lazybuffer(out, kernel_number)
    var_vals = merge_dicts([var_vals, ps[3]])
    for out in ps[0]: del out.srcs  # can only schedule once
    schedule.append(si:=ScheduleItem(ps[1], tuple(x.buffer for x in ps[0]+ps[2] if x.size != 0), ps[4]))
    if logops and si.ast.op is MetaOps.KERNEL and not any(i.device.startswith("DISK:") for i in si.inputs): logops.write(str(si.ast)+"\n")
    for x in graph[ps[0][0]]:
      in_degree[x] -= 1
      if in_degree[x] == 0: queue.append(prescheduled[x])

  if SAVE_SCHEDULE:
    def _save():
      print(f"saving {len(SCHEDULES)} schedule graphs to", fp:=getenv("SAVE_SCHEDULE_PATH", "schedule.pkl"))
      with open(fp, "wb") as f: pickle.dump(SCHEDULES, f)
    if len(SCHEDULES) == 0: atexit.register(_save)
    SCHEDULES.append((graph, prescheduled))
    if SAVE_SCHEDULE.value > 1 and SAVE_SCHEDULE.value == len(SCHEDULES): exit(0)
  # confirm everything was scheduled correctly
  if any(degree != 0 for degree in in_degree.values()) or len(prescheduled) != len(schedule):
    raise RuntimeError(f"cycle detected in graph, prescheduled {len(prescheduled)} but only scheduled {len(schedule)}")
  if DEBUG >= 1 and len(schedule) >= 10: print(f"scheduled {len(schedule)} kernels")
  return schedule, var_vals

def create_schedule(outs:List[LazyBuffer], seen:Optional[Set[LazyBuffer]]=None) -> List[ScheduleItem]:
  schedule, var_vals = create_schedule_with_vars(outs, seen)
  assert len(var_vals) == 0
  return schedule

# *** memory planning ***

def _internal_memory_planner(buffers:List[Union[List[Buffer], Tuple[Buffer, ...]]], noopt_buffers=None, debug_prefix="") -> Dict[Buffer, Buffer]:
  if getenv("NO_MEMORY_PLANNER"): return {}
  first_appearance, last_appearance = {}, {}
  for i,u in enumerate(buffers):
    for buf in u:
      if buf.is_allocated() or buf.lb_refcount > 0 or (noopt_buffers is not None and buf.base in noopt_buffers): continue
      if buf.base not in first_appearance: first_appearance[buf.base] = i
      last_appearance[buf.base] = i

  # Sort buffers by size in descending order, prioritizing largest buffers for allocation first.
  # Track free segments, each containing (start, stop, and buffer that could be reused on this segment).
  free_segs: Dict[Tuple, List[Tuple[int, int, Buffer]]] = defaultdict(list) # Dict[buffer key, Tuple[start, end, buffer to reuse on the seg]]
  def find_replace_buffer(buf, st, en):
    key = (buf.device, buf.dtype, buf.options) + ((buf.nbytes,) if not hasattr(Device[buf.device].allocator, "offset") else tuple())

    default_buf = (0, len(buffers) - 1, buf) # will return the buffer itself if the replace one is not found.
    seg_st, seg_en, seg_buf = next((free_segs[key].pop(i) for i,(sst,sen,_) in enumerate(free_segs[key]) if sst <= st and en <= sen), default_buf)

    free_segs[key] += [(seg_st, st - 1, seg_buf)] if st - 1 >= seg_st else []
    free_segs[key] += [(en + 1, seg_en, seg_buf)] if seg_en >= en + 1 else []

    return seg_buf if seg_buf.nbytes == buf.nbytes else Buffer(buf.device, buf.size, buf.dtype, base=seg_buf)

  buffer_requests = sorted([(first_appearance[buf], last_appearance[buf], buf) for buf in first_appearance.keys()], key=lambda x: -x[2].nbytes)
  assigned = {buf:find_replace_buffer(buf, st, en) for st, en, buf in buffer_requests}

  for i,u in enumerate(buffers):
    for buf in u:
      if buf.is_allocated() or buf.lb_refcount > 0 or (noopt_buffers is not None and buf.base in noopt_buffers): continue
      if buf._base is not None: assigned[buf] = Buffer(buf.device, buf.size, buf.dtype, base=assigned.get(buf.base, buf.base).base, offset=buf.offset)
      else: assigned[buf] = assigned.get(buf, buf)

  if DEBUG >= 1 and len(ak:=dedup(x for x in assigned.keys() if x._base is None)) != len(av:=dedup(x for x in assigned.values() if x._base is None)):
    print(debug_prefix+f"memory reduced from {sum([x.nbytes for x in ak])/1e6:.2f} MB -> {sum([x.nbytes for x in av])/1e6:.2f} MB,",
          f"{len(ak)} -> {len(av)} bufs")
  return assigned

def memory_planner(schedule:List[ScheduleItem]) -> List[ScheduleItem]:
  # Exclude buffers involved in load ops (e.g transfers) to preserve parallelism in graphs.
  assigned = _internal_memory_planner([si.bufs for si in schedule],
                                      noopt_buffers={b for si in schedule if si.ast.op is not MetaOps.KERNEL for b in si.bufs})
  return [ScheduleItem(si.ast, tuple(assigned.get(x, x) for x in si.bufs), si.metadata) for si in schedule]<|MERGE_RESOLUTION|>--- conflicted
+++ resolved
@@ -4,19 +4,12 @@
 from typing import Tuple, List, Dict, Optional, Set, DefaultDict, Union, cast, get_args
 from tinygrad.ops import MetaOps, BufferOps, LazyOp, Op, ReduceOps, ConstBuffer, MemBuffer, UNSAFE_PAD_OPS, UnaryOps, reduce_st
 from tinygrad.engine.graph import log_lazybuffer, realized_lazybuffer
-<<<<<<< HEAD
-from tinygrad.helpers import FUSE_ARANGE, GRAPH, DEBUG, MULTIOUTPUT, SAVE_SCHEDULE, GlobalCounters, colored, prod, dedup, all_int, \
-    merge_dicts, getenv, Metadata
-from tinygrad.shape.symbolic import Variable
-=======
-from tinygrad.helpers import GRAPH, DEBUG, MULTIOUTPUT, SAVE_SCHEDULE, FUSE_AS_ONE_KERNEL, FUSE_CONV_BW, GlobalCounters, colored, prod, dedup,\
+from tinygrad.helpers import GRAPH, DEBUG, MULTIOUTPUT, SAVE_SCHEDULE, FUSE_CONV_BW, GlobalCounters, colored, prod, dedup,\
     all_int, merge_dicts, getenv, Metadata
 from tinygrad.shape.symbolic import Variable, sint
->>>>>>> dc21e63b
 from tinygrad.dtype import ConstType, ImageDType, dtypes
 from tinygrad.lazy import LazyBuffer
 from tinygrad.shape.shapetracker import ShapeTracker
-from tinygrad.shape.view import View
 from tinygrad.device import Buffer, Device
 from tinygrad.shape.view import View, strides_for_shape
 
@@ -109,13 +102,6 @@
   if buf.op in ReduceOps and buf not in reduce_info:
     axis = buf.arg
     if not st.contiguous:
-<<<<<<< HEAD
-      assert prod(buf.st.shape) < prod(st.shape), f"reduceop late fixup must be an expand {buf.st.shape} >= {st.shape}"
-      assert len(st.views) == 1, f"reduceop late fixup must have one view {st}"
-      pre_reduce = st.shape+tuple(s for i,s in enumerate(input_st.shape) if i in axis)
-      axis = tuple(i+len(st.shape)-1 for i in axis)
-      input_st = ShapeTracker((View.create(pre_reduce, st.views[-1].strides+input_st.real_strides()), ))
-=======
       tmp, rshape = _permute_reduce(input_st, axis)
       prshape = prod(rshape)
       strides = strides_for_shape(rshape)
@@ -124,7 +110,6 @@
         nv.append(View.create(v.shape+rshape, tuple(x*prshape for x in v.strides)+strides,
                               v.offset*prshape, v.mask+tuple((0,s) for s in rshape) if v.mask is not None else None))
       input_st = tmp + ShapeTracker(tuple(nv))
->>>>>>> dc21e63b
     else:
       if reduce_info:
         # merge this reduce with its parent
@@ -219,19 +204,6 @@
     if len(st_childs:=dedup(s for s in tr_next.srcs if s.base == tr)) > 1: return group.add(r)
     _recursive_group(tr_next, st+st_childs[0].st, r, children, realizes, reduce_for_op, group, cache)
 
-def _buildup_st(xt:LazyBuffer, st:ShapeTracker, realizes, sts:Dict[LazyBuffer, ShapeTracker], first=True):
-  """buildup the ShapeTracker from the base LazyBuffer"""
-  if xt.base.realized is not None or xt in sts: return
-  if xt is not xt.base: st, xt = xt.st+st, xt.base
-  sts.setdefault(xt, st:=ShapeTracker.from_shape(xt.srcs[0].shape) if xt.op in ReduceOps else st)
-  if first or xt not in realizes:
-    for x in xt.srcs: _buildup_st(x, st, realizes, sts, False)
-
-def _recurse_children(buf:LazyBuffer, realizes:Dict[LazyBuffer, None], children:Dict[LazyBuffer, Dict[LazyBuffer, None]], first=True):
-  """recursively find realized descendants"""
-  if buf in realizes and not first: return set((buf,))
-  return set.union(set(), *iter(_recurse_children(x, realizes, children, False) for x in children[buf]))
-
 def _graph_schedule(outs:List[LazyBuffer], seen:Set[LazyBuffer]):
   """create a graph for realizing the outputs"""
   # start by just realizing the buffers passed in
@@ -250,9 +222,9 @@
 
   # find all reduces, and pair them to a elementwise op. if they can't be cleanly paired, force realize the reduce (or a contig child)
   reduce_for_op: Dict[LazyBuffer, LazyBuffer] = {}
-  aranges: List[LazyBuffer] = []
   for r in allbufs:
     if r.op not in ReduceOps or r in realizes: continue
+
     group: Set[LazyBuffer] = set()
     _recursive_group(r, r.st, r, children, realizes, reduce_for_op, group, cache=set())
     # max one reduceop per kernel
@@ -310,23 +282,6 @@
         reduce_for_op[tr] = r
       realizes[tr] = None
     else: reduce_for_op.update((tr, r) for tr in group)
-    if FUSE_ARANGE and r.op is ReduceOps.SUM and r.srcs[0].base.op is MetaOps.CONST: aranges.append(r)
-
-  def _fold_arange(r:LazyBuffer, group:Set[LazyBuffer]) -> bool:
-    if DEBUG_INDEX:=(getenv("DEBUG_INDEX")): print(f"checking {r}")
-    for tr in group:
-      if not (descendants:=_recurse_children(tr, realizes, children)): return False
-      # check if tr can cleanly fuse with its children
-      for d in descendants:
-        sts: Dict[LazyBuffer, ShapeTracker] = {}
-        _buildup_st(d, ShapeTracker.from_shape(reduce_for_op[d].shape if d in reduce_for_op else d.shape), realizes, sts)
-        if not isinstance(sts[tr].expr_idxs()[0], Variable): return False
-    if DEBUG_INDEX: print(colored(f"fused {r}", "green"))
-    return True
-  for r in aranges:
-    # TODO: what if only some children can fuse? can save an extra global_load
-    if _fold_arange(r, group:={op for op,reduceop in reduce_for_op.items() if r is reduceop}):
-      for x in group: del realizes[x]
 
   # fuse double reduces with no other child
   if FUSE_CONV_BW:
