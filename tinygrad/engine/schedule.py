--- conflicted
+++ resolved
@@ -113,7 +113,7 @@
 
 # **** UOp realization
 
-DONT_PUSH_VIEWS = {Ops.BUFFER, *GroupOp.Buffer, Ops.ASSIGN, Ops.COPY, Ops.CONTIGUOUS, Ops.DEVICE, Ops.SINK}
+DONT_PUSH_VIEWS = {Ops.BUFFER, Ops.CONST, Ops.DEVICE, Ops.ASSIGN, Ops.COPY, Ops.CONTIGUOUS, Ops.SINK}
 
 insert_contiguous = PatternMatcher([
   (UPat(Ops.SINK, name="s"),
@@ -274,11 +274,7 @@
 def fix_kernel_ast(k:UOp, var_vals:dict[Variable, int]) -> UOp:
   assert k.op is Ops.KERNEL, f"kernel isn't kernel, it's {k}"
   # add buffer ops + fix_kernel_ops
-<<<<<<< HEAD
-  ast = graph_rewrite(k.arg.ast, view_left+add_buffer_ops+fix_kernel_ops, ctx=(var_vals, bufs:=tuple(s.buf_uop for s in k.src)), bottom_up=True)
-=======
-  ast = graph_rewrite(ast, merge_views+add_buffer_ops+fix_kernel_ops, ctx=(var_vals, bufs:=tuple(s.buf_uop for s in k.src)), bottom_up=True)
->>>>>>> 813f713e
+  ast = graph_rewrite(k.arg.ast, merge_views+add_buffer_ops+fix_kernel_ops, ctx=(var_vals, bufs:=tuple(s.buf_uop for s in k.src)), bottom_up=True)
   if ast.op is Ops.SINK and not all_same(dev:=[x.device for x in bufs]): raise RuntimeError(f"all buffers must be on the same device: {dev}")
   # create subbuffer (TODO: this does not belong here)
   if ast.op is Ops.BUFFER_VIEW: buffers[bufs[0]] = (base:=bufs[1].buffer).view(ast.size, ast.dtype, ast.arg[1]*base.dtype.itemsize)
