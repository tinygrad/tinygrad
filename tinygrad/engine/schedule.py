--- conflicted
+++ resolved
@@ -113,11 +113,7 @@
 
 # **** UOp realization
 
-<<<<<<< HEAD
 DONT_PUSH_VIEWS = {Ops.BUFFER, Ops.CONST, Ops.DEVICE, Ops.ASSIGN, Ops.COPY, Ops.CONTIGUOUS, Ops.SINK}
-=======
-DONT_PUSH_VIEWS = {Ops.BUFFER, *GroupOp.Buffer, Ops.ASSIGN, Ops.SINK, Ops.CONTIGUOUS}
->>>>>>> 3b00a778
 
 insert_contiguous = PatternMatcher([
   (UPat(Ops.SINK, name="s"),
@@ -155,7 +151,7 @@
       if (m:=ctx.ops_metadata.get(s)) is not None: metadata[m] = None
   if (new_src:=tuple(dedup(new_srcs))) != x.src: return x.replace(src=new_src, arg=Kernel(x.arg.ast, tuple(metadata)))
 
-create_kernels = PatternMatcher([
+create_kernels = merge_views+PatternMatcher([
   # always give assign/contiguous a kernel
   (UPat.assign(UPat.var("b"), UPat(GroupOp.All-{Ops.KERNEL}), name="x"), create_kernel),
   (UPat(Ops.CONTIGUOUS, name="x"), lambda ctx,x: create_kernel(ctx, x, UOp.new_buffer(x.device, x.size, x.dtype))),
