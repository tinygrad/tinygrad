import sys, atexit, functools, itertools
from collections import defaultdict, deque
from dataclasses import dataclass, field
from typing import Set, Tuple, List, Dict, Optional, DefaultDict, cast
from tinygrad.ops import GroupOp, UOp, Ops, PatternMatcher, UPat, Variable, can_pad, graph_rewrite, resolve, track_rewrites, sint
from tinygrad.helpers import Context, Metadata, all_int, all_same, colored, diskcache_put, merge_dicts, prod, dedup, getenv, unwrap
from tinygrad.helpers import FUSE_CONV_BW, FUSE_ARANGE, DEBUG
from tinygrad.dtype import ImageDType, dtypes
from tinygrad.shape.shapetracker import ShapeTracker
from tinygrad.shape.view import View, strides_for_shape
from tinygrad.engine.lazy import LazyBuffer
from tinygrad.device import Buffer

# creation can recurse a lot
sys.setrecursionlimit(10000)

BUF_LIMIT = {"METAL":32}

# **** ScheduleItem return type

@dataclass(frozen=True)
class ScheduleItem:
  ast: UOp
  bufs: Tuple[Buffer, ...]
  metadata: Tuple[Metadata, ...]
  assign_preloads: Tuple[UOp, ...]
  @property
  def outputs(self) -> Tuple[Buffer, ...]:
    """Read/write or write only buffers in the schedule."""
    return tuple(b for i,b in enumerate(self.bufs) if i in self.output_idxs)
  @property
  def inputs(self) -> Tuple[Buffer, ...]:
    """Read only buffers in the schedule."""
    return tuple(b for i,b in enumerate(self.bufs) if i not in self.output_idxs)
  @functools.cached_property
  def output_idxs(self) -> Tuple[int, ...]: return tuple(x.src[0].arg for x in self.ast.src) if self.ast.op is Ops.SINK else (0,)

# **** small wrapper for LazyBuffer -> UOp

def UPatSrc(*args, **kwargs): return UPat(Ops.VIEW, src=(UPat.var("b"), UPat(*args, **{**kwargs, "name":"to_store"})), name="base")
@functools.lru_cache(None)
def is_scheduled(u:UOp): return u.op is Ops.VIEW and len(u.src) == 2

@dataclass(frozen=True)
class ScheduleContext:
  buf_uops: Dict[UOp, Buffer] = field(default_factory=dict)        # this maps BUFFER uops to Buffers
  ubuf_metadata: Dict[UOp, Metadata] = field(default_factory=dict) # this maps BUFFER uops to Metadata
  var_vals: Dict[Variable, int] = field(default_factory=dict)      # this maps a BIND's DEFINE_VAR to its value
  assigns: Set[UOp] = field(default_factory=set)                   # this holds all the BUFFER uops we ASSIGN to in this schedule
  lazybufs: Dict[Buffer, LazyBuffer] = field(default_factory=dict) # this is a lookup for the LazyBuffers we need to mark as realized

def to_uop(buf:LazyBuffer, ctx:ScheduleContext, children:DefaultDict[UOp, Dict[UOp, None]], allbufs:Dict[UOp, UOp],
           double_reduces:Dict[UOp, None], cache:Dict[LazyBuffer, UOp]) -> UOp:
  if (r:=cache.get(buf)) is not None: return r
  if buf is not buf.base:
    cache[buf] = ret = to_uop(buf.base, ctx, children, allbufs, double_reduces, cache).view(buf.st)
    return ret
  # make things that can't be images not images
  if isinstance(buf.dtype, ImageDType) and (prod(buf.shape) != prod(buf.dtype.shape) or
                                            not any(buf.shape[x]%4 == 0 for x in buf.st.unit_stride_axes())):
    if DEBUG >= 2: print(f"forcing image {buf.dtype} with shape {buf.shape} to {buf.dtype.base}")
    # hack the underlying buffer too
    buf.dtype = buf.buffer.dtype = buf.dtype.base
    assert not buf.is_realized(), "can't fixup allocated buffer"
    buf.buffer.options = None
  dtype = buf.dtype if buf.op in GroupOp.Meta else buf.dtype.base
  # consts are always fused and generated
  if buf.op is Ops.CONST:
    if isinstance(val:=buf.arg, UOp): ctx.var_vals.update([val.unbind()])
    return UOp(Ops.VALID, dtypes.bool, (buf.st.to_uop(),)).where(UOp.const(dtype, val), 0)
<<<<<<< HEAD
  # everything else has BUFFER
  ctx.buf_uops.setdefault(ubuf:=UOp.new_buffer((b:=buf.buffer).device, b.size, b.dtype, num=len(ctx.buf_uops)), b)
  # if the buffer is already realized we just load it
  if buf.is_realized(): return UOp(Ops.VIEW, dtype, (ubuf,), buf.st)
  # everything else needs sources
  src = tuple(to_uop(x, ctx, children, allbufs, double_reduces, cache) for x in buf.srcs)
  if buf.op in {Ops.REDUCE_AXIS, Ops.CONTIGUOUS}: ret = UOp(buf.op, dtype, src, buf.arg)
=======
  # everything else is a VIEW of BUFFER (with an optional op)
  if buf.is_realized():
    ctx.buf_uops[buf.buffer] = ubuf = UOp.new_buffer((b:=buf.buffer).device, b.size, b.dtype, num=len(ctx.buf_uops))
    op = None
>>>>>>> 40642cb9
  elif buf.op is Ops.ASSIGN:
    target, new_val = [to_uop(x, ctx, children, allbufs, double_reduces, cache) for x in buf.srcs]
    ctx.assigns.add(ubuf:=target.buf_uop)
    op = UOp(Ops.ASSIGN, dtype, (ubuf, new_val), buf.arg)
  else:
    ctx.buf_uops[buf.buffer] = ubuf = UOp.new_buffer((b:=buf.buffer).device, b.size, b.dtype, num=len(ctx.buf_uops))
    op = UOp(cast(Ops, buf.op), dtype, tuple(to_uop(x, ctx, children, allbufs, double_reduces, cache) for x in buf.srcs),
             None if buf.op in {Ops.CAST, Ops.BITCAST} else buf.arg)
  cache[buf] = ret = UOp(Ops.VIEW, dtype.base, (ubuf,) if op is None else (ubuf, op.contiguous() if buf.forced_realize else op), buf.st)
  if op is not None:
    if buf.metadata is not None: ctx.ubuf_metadata[ubuf] = buf.metadata
    ctx.lazybufs[buf.buffer] = buf
    for x in op.src:
      if is_scheduled(x.base): children[x.base.buf_uop][ubuf] = None
    allbufs[ubuf] = ret
    if buf.op is Ops.REDUCE_AXIS and buf.srcs[0].base.op is buf.op and buf.srcs[0] is not buf.srcs[0].base: double_reduces[ubuf] = None
  return ret

# **** AST graph rewrite

# ** helpers for doing movementops on uops

def apply_swizzle(u:UOp, arg:ShapeTracker) -> UOp:
  with Context(TRACK_MATCH_STATS=0): return graph_rewrite(u.view(arg), view_left)

def permute_reduce(input_st:ShapeTracker, axis:Tuple[int, ...]) -> Tuple[ShapeTracker, Tuple[sint, ...]]:
  permute_axis = tuple(i for i in range(len(input_st.shape)) if i not in axis)+axis
  tmp = input_st.permute(permute_axis)
  return tmp, tmp.shape[-len(axis):]

# ** movementops rewrite rules

def swizzle_r(r:UOp, src:UOp, st:ShapeTracker) -> UOp:
  tmp, rshape = permute_reduce(ShapeTracker.from_shape(unwrap(src.st).shape), r.axis_arg)
  prshape = prod(rshape)
  strides = strides_for_shape(rshape)
  nv = [View.create(v.shape+rshape, tuple(x*prshape for x in v.strides)+strides,
                    v.offset*prshape, v.mask+tuple((0,s) for s in rshape) if v.mask is not None else None) for v in st.views]
  # update input_st and axis
  new_input_st = tmp + ShapeTracker(tuple(nv))
  _, new_rshape = permute_reduce(new_input_st, r.axis_arg)
  new_axis = tuple(range(len(new_input_st.shape)-len(new_rshape), len(new_input_st.shape)))
  return apply_swizzle(src, new_input_st).r(r.arg[0], new_axis).view(ShapeTracker.from_shape(st.shape))

def push_swizzle_down_through_reduce(root:UOp, swizzle:UOp, src:UOp) -> UOp:
  swizzle_st, src_st = unwrap(swizzle.st), unwrap(src.st)
  assert swizzle_st.contiguous, "can't push a non contiguous VIEW down to STORE"
  assert prod(swizzle_st.shape) == prod(src_st.shape), "can't push expands down to STORE"
  output_shape = swizzle_st.reduce(root.axis_arg)
  new_axis = tuple(i for i,(s,u) in enumerate(zip(src_st.shape, output_shape)) if s != u)
  return swizzle.src[0].r(root.arg[0], new_axis).view(ShapeTracker.from_shape(output_shape))

def push_swizzle_down_through_elementwise(root:UOp) -> Optional[UOp]:
  swizzles = [x for x in root.src if x.base is not x]
  if len(swizzles) == 0: return None
  swizzle_shapes = [(unwrap(x.st).shape, unwrap(x.src[0].st).shape) for x in swizzles]
  assert all_same([(x, prod(x), prod(y)) for x,y in swizzle_shapes]), f"swizzles must have the same size {swizzle_shapes}"
  new_shape, new_input_shape = swizzle_shapes[0]
  ret = root.replace(src=tuple(x.src[0] if x in swizzles else apply_swizzle(x, ShapeTracker.from_shape(new_input_shape)) for x in root.src))
  return ret if ret.op is Ops.STORE else ret.view(ShapeTracker.from_shape(new_shape))

def merge_double_reduce(root:UOp, first_reduce:UOp) -> UOp:
  assert root.arg[0] == first_reduce.arg[0], "can't merge reduceops with different alu"
  assert not any(x.op is Ops.REDUCE_AXIS for x in first_reduce.parents), "can't merge more than two reduceops at a time"
  return first_reduce.src[0].r(first_reduce.arg[0], root.axis_arg+first_reduce.axis_arg)

merge_views = PatternMatcher([(UPat(Ops.VIEW, src=(UPat(Ops.VIEW, name="s0"),), name="s1"), lambda s0,s1: s0.replace(arg=s0.st+s1.st))])

# push VIEW to loads
view_left = merge_views+PatternMatcher([
  # VIEW before elementwise ops
  (UPat({*GroupOp.ALU, Ops.CAST, Ops.BITCAST, Ops.ASSIGN}, name="e").view(name="v"), lambda e,v: e.replace(src=tuple(s.view(v.st) for s in e.src))),
  # early merge VIEW buffer ops
  (UPat(GroupOp.Buffer, name="b").view(name="v"), lambda b,v: b.replace(src=tuple((s.arg+v.arg).to_uop() if s.op is Ops.VIEW else s for s in b.src))),
])

# push VIEW to stores
view_right = merge_views+PatternMatcher([
  # ASSIGN can override st
  (UPat(Ops.STORE, src=(UPat.var("b"), UPat.var("st"), UPat(Ops.ASSIGN, name="a"))),
   lambda a,b,st: UOp.store(b, (a.arg[0]+st.arg).to_uop(), a.replace(arg=())) if a.arg else None),
  # non contiguous VIEW on a reduce creates a new VIEW
  (UPat(Ops.REDUCE_AXIS, src=UPat.var("src"), name="r").view(name="v"), lambda v,r,src: None if v.st.contiguous else swizzle_r(r, src, v.st)),
  # push a VIEW down to STORE, through a reduce (ONLY reshapes)
  (UPat(Ops.REDUCE_AXIS, src=(UPat.var(name="src").view(name="swizzle"),), name="root"), push_swizzle_down_through_reduce),
  # push VIEW(s) down to STORE, through an elementwise op (ONLY reshapes)
  (UPat((*GroupOp.ALU, Ops.CAST, Ops.BITCAST, Ops.ASSIGN, Ops.CONTIGUOUS, Ops.STORE), name="root"), push_swizzle_down_through_elementwise),
  (UPat(Ops.REDUCE_AXIS, src=(UPat(Ops.REDUCE_AXIS, name="first_reduce"),), name="root"), merge_double_reduce),
])

# ** ScheduleItem context builder

@dataclass(frozen=True)
class ScheduleItemContext:
  var_vals: Dict[Variable, int]
  assigned: Set[UOp]
  sts: Set[ShapeTracker] = field(default_factory=set)
  bufs: List[UOp] = field(default_factory=list)
  assign_preloads: List[UOp] = field(default_factory=list)

def _append_st_vars(ctx:ScheduleItemContext, x:UOp) -> Optional[UOp]:
  if (st:=unwrap(x.st)) in ctx.sts: return None
  st, var_vals = st.simplify().unbind()
  ctx.var_vals.update(var_vals)
  ctx.sts.add(st)
  return st.to_uop() if st != x.st else None

def _append_buf(ctx:ScheduleItemContext, x:UOp) -> UOp:
  ctx.bufs.append(x)
  return UOp(Ops.DEFINE_GLOBAL, x.dtype, (), len(ctx.bufs)-1)
append_bufs = PatternMatcher([(UPat(Ops.BUFFER, name="x"), _append_buf)])

def _append_preload(ctx:ScheduleItemContext, x:UOp, b:UOp) -> UOp:
  if b in ctx.assigned: ctx.assign_preloads.append(b)
  return x.replace(op=Ops.LOAD)

to_si = PatternMatcher([
  (UPat(Ops.VIEW, name="x"), _append_st_vars),
  (UPat(Ops.PRELOAD, src=(UPat.var("b"), UPat()), name="x"), _append_preload),
  (UPat(Ops.SINK, src=(UPat.store(UPat.var("b"), UPat(), UPat(GroupOp.Meta, name="x")),)), lambda ctx,b,x: x.replace(src=(b, *x.src))),
])

# ** fusion

lazy = PatternMatcher([
  (UPatSrc(), lambda ctx,to_store,**kwargs: to_store),
  (UPat(Ops.BUFFER, name="b").view(name="view"), lambda ctx,b,view: UOp(Ops.PRELOAD, view.dtype, (b, view.st.to_uop()))),
  (UPat(Ops.CONTIGUOUS, src=(UPat.var("x"),)), lambda ctx,x: x),
])

multioutput = PatternMatcher([(UPat.load(UPat.var("b"), UPat()), lambda ctx,b: ctx.get(b)),])

def full_ast_rewrite(pre:UOp, var_vals:Dict[Variable, int], assigned:Set[UOp]) -> Tuple[UOp, ScheduleItemContext]:
  # fuse and fold store -> loads
  sink = graph_rewrite(pre, lazy+multioutput if len(pre.src)>1 else lazy, {x.buf_uop:x.src[2] for x in pre.src})
  # assert cyclic dependency
  for b,ops in itertools.groupby((x for x in sink.sparents if x.op in {Ops.PRELOAD,Ops.LOAD} and x.buf_uop in assigned), key=lambda x:x.buf_uop):
    if not all_same([x.op for x in ops]):
      raise RuntimeError(f"cycle detected in kernel.\nhelp: use .contiguous() to break the part loading pre-assign {b} into a different kernel.")
  # do movementops
  sink = graph_rewrite(graph_rewrite(sink, view_left), view_right)
  # we also allow masked views. if it has a single view and it's equal when you shrink a contig, it's fine
  if len(assign_targets:=[x.buf_uop for x in sink.sparents if x.op is Ops.ASSIGN]) != 0:
    if not all((s:=x.st_arg).contiguous or (len(s.views) == 1 and (m:=s.views[0].mask) is not None \
        and ShapeTracker.from_shape(s.shape).shrink(m) == s.shrink(m)) for x in sink.sparents if x.op is Ops.PRELOAD and x.buf_uop in assign_targets):
      raise RuntimeError("self operand of augmented assign must be contiguous.\nhelp: consider using .contiguous():\n"
                         +colored("   - a += a.T\n", "red")+colored("   + a += a.T.contiguous()", "green"))
  # convert to AST
  sink = graph_rewrite(graph_rewrite(sink, to_si, ctx:=ScheduleItemContext(var_vals, assigned)), append_bufs, ctx)
  if getenv("RUN_PROCESS_REPLAY"): PROCESS_REPLAY_CAPTURE.append(((pre, var_vals, assigned), sink))
  return sink, ctx

PROCESS_REPLAY_CAPTURE: List[Tuple[Tuple, UOp]] = []
if getenv("RUN_PROCESS_REPLAY"):
  @atexit.register
  def save_process_replay():
    for x,ret in PROCESS_REPLAY_CAPTURE: diskcache_put("schedule_process_replay", str(x[0].key), (x, {}, ret))

# **** Schedule grouping

def uval(u:UOp) -> UOp:
  assert is_scheduled(u), f"must be a scheduled op {u}"
  return to_store.src[0] if (to_store:=u.src[1]).is_contiguous_base else to_store

def recursive_group(tr:UOp, st:ShapeTracker, r:UOp, children:DefaultDict[UOp, Dict[UOp, None]], allbufs:Dict[UOp, UOp], realizes:Dict[UOp, UOp],
                     reduce_for_op:Dict[UOp, UOp], group:Dict[UOp, None], cache:Dict[Tuple[UOp, ShapeTracker], None]) -> None:
  """recursively search the uop for groupable children, realize the UOp if a child can't group"""
  if (tr, st) in cache: return
  cache.setdefault((tr, st))
  rsize = unwrap(allbufs[r].st).size
  if tr in realizes and tr is not r:
    # can only fuse contiguous
    # max one reduceop per kernel
    if not st.contiguous or st.size != rsize or tr in reduce_for_op: group.setdefault(r)
    return group.setdefault(tr)
  for tr_next in children[tr]:
    # max one reduceop per kernel
    if (tr_next_uop:=uval(allbufs[tr_next]).base).op is Ops.REDUCE_AXIS: return group.setdefault(r)
    # can only fuse contiguous
    if len(st_childs:=dedup(unwrap(x.st) for x in tr_next_uop.src if is_scheduled(x.base) and x.base.buf_uop == tr)) > 1: return group.setdefault(r)
    recursive_group(tr_next, st+st_childs[0], r, children, allbufs, realizes, reduce_for_op, group, cache)

def get_isolated_children(r:UOp, reduce_for_op:Dict[UOp, UOp], children:DefaultDict[UOp, Dict[UOp, None]], allbufs:Dict[UOp, UOp],
                           realizes:Dict[UOp, UOp], group:Dict[UOp, None]) -> Dict[UOp, None]:
  rc_parents, cache = deque(group), set()
  while rc_parents:
    if (p:=uval(allbufs[rc_parents.pop()])) in cache: continue
    cache.add(p)
    # max one reduceop per kernel
    if p.op is Ops.REDUCE_AXIS: return {}
    rc_parents.extend(x.base.buf_uop for x in p.src if is_scheduled(x.base) and x.base.buf_uop is not r)
  # search descendants of the reduceop that can cleanly group
  descendants: Dict[UOp, None] = {}
  for tr in group: recursive_group(tr, unwrap(allbufs[tr].st), tr, children, allbufs, realizes, reduce_for_op, descendants, cache={})
  return merge_dicts([group, {} if any(tr in group for tr in descendants) else descendants])

def group_realizes(children:DefaultDict[UOp, Dict[UOp, None]], allbufs:Dict[UOp, UOp], double_reduces:Dict[UOp, None],
                 realizes:Dict[UOp, UOp], assigns:Set[UOp]) -> List[List[UOp]]:
  """search the big graph for all the reduceops that need to realize, sometimes group/fuse the reduceop"""
  # find all reduces, and pair them to a elementwise op. if they can't be cleanly paired, force realize the reduce (or a contig child)
  reduce_for_op: Dict[UOp, UOp] = {}
  reduce_of_const: List[UOp] = []
  for r, r_uop in allbufs.items():
    if r in realizes or (r_uop:=uval(r_uop)).op is not Ops.REDUCE_AXIS: continue
    group: Dict[UOp, None] = {}
    recursive_group(r, unwrap(r_uop.st), r, children, allbufs, realizes, reduce_for_op, group, cache={})
    # max one reduceop per kernel
    can_chase = all(tr not in reduce_for_op for tr in group)
    # TODO: forced_realize exists because the scheduler is incapable of checking for self-contained DAGs
    forced_realize = r in group
    if not forced_realize and len(group) > 1:
      group = get_isolated_children(r, reduce_for_op, children, allbufs, realizes, group)
    # can only fuse assign if no other assign_target is used in the kernel
    if not forced_realize and any(x in assigns for x in group):
      parents = deque((r, *group))
      while parents and not forced_realize:
        if (p_uop:=allbufs.get(p:=parents.pop())) is None: continue
        if (p_uop:=uval(p_uop)).op is Ops.ASSIGN and p not in group: forced_realize, can_chase = True, False
        if p in realizes: continue
        parents.extend([x.base.src[0] for x in p_uop.src if x.base.op is Ops.VIEW and len(x.base.src) != 0])
    if forced_realize or not group:
      tr = r
      if can_chase:
        # can chase this down to contiguous children
        st = unwrap(r_uop.st)
        while len(children[tr]) == 1:
          tr_next_uop = uval(allbufs[(tr_next:=next(iter(children[tr])))])
          st_childs = dedup([unwrap(x.st) for x in tr_next_uop.src if is_scheduled(x.base) and x.base.buf_uop is tr])
          if len(st_childs) > 1: break
          if st.size != st_childs[0].size: break
          st = st + st_childs[0]
          if not st.contiguous or tr_next_uop.op is Ops.REDUCE_AXIS: break
          tr = tr_next
        # don't cast to higher size before store (tr cannot be realized if forced_realize)
        if (tr_uop:=uval(allbufs[tr])).op is Ops.CAST and tr_uop.dtype.base.itemsize > tr_uop.src[0].dtype.base.itemsize:
          tr = tr_uop.src[0].base.buf_uop
      group = {tr: None}
      realizes[tr] = tr
    reduce_for_op.update((tr, r) for tr in group)
    if FUSE_ARANGE and r_uop.arg[0] is Ops.ADD and r_uop.src[0].base.op is Ops.WHERE: reduce_of_const.append(r)

  # fuse double reduces with no other child
  if FUSE_CONV_BW:
    for reduceop in double_reduces:
      top_reduce = uval(allbufs[reduceop]).src[0].base.buf_uop
      if len(children[top_reduce]) == 1: del realizes[top_reduce]

  for rbuf in reduce_of_const:
    group = {tr:None for tr,rop in reduce_for_op.items() if rop is rbuf}
    if any(allbufs[tr].src[1].is_contiguous_base for tr in group): continue
    kernel_children = {c for tr in group for c in children[tr] if uval(allbufs[c]).op not in {Ops.COPY, Ops.BUFFER_VIEW}}
    if len(kernel_children) == 0: continue
    for tr in group: del realizes[tr]

  output_groups: DefaultDict[UOp, List[UOp]] = defaultdict(list)
  for ubuf in realizes: output_groups[reduce_for_op.get(ubuf, ubuf)].append(ubuf)
  return list(output_groups.values())

# **** Schedule creation and BFS toposort

def realize(ctx:Dict[UOp, UOp], b:UOp, to_store:UOp, base:UOp) -> UOp:
  ctx[b] = UOp.store(b, ShapeTracker.from_shape((st:=unwrap(base.st)).shape).to_uop(), to_store)
  return UOp(Ops.LOAD, base.dtype, (b, st.to_uop()))

def realize_view(ctx:Dict[UOp, UOp], base:UOp, view:UOp, to_store:UOp, b:UOp) -> Optional[UOp]:
  base_shape = unwrap(base.st).shape
  st = unwrap(view.st)
  # fold simple pads
  if len(st.views) == 1 and (m:=st.views[-1].mask) is not None and all_int(base_shape) and resolve(prod(base_shape) >= prod([y-x for x,y in m])):
    return None if can_pad(base) else realize(ctx, b, to_store, base).view(st)
  # early realize before expand
  if resolve(prod(base_shape) < prod(st.shape)): return realize(ctx, b, to_store, base).view(st)
  # otherwise safety check pads
  return None if (all(v.mask is None for v in st.views) or can_pad(base)) else realize(ctx, b, to_store, base).view(st)

do_realize = PatternMatcher([
  # always realize meta ops
  (UPatSrc((Ops.ASSIGN, Ops.CONTIGUOUS, *GroupOp.Meta)), realize),
  # don't realize image to image casts
  (UPatSrc(Ops.CAST, src=(UPat(Ops.LOAD, name="x"),), dtype=dtypes.float).view(name="v"), lambda ctx,x,v,**kwargs: r.src[2].view(v.st)
   if (r:=ctx.get(b:=x.buf_uop)) is not None and r.op is Ops.STORE and isinstance(b.dtype, ImageDType) and r.src[2].op not in GroupOp.Meta else None),
  # realize before expand or unsafe pad ops
  (UPatSrc().view(name="view"), realize_view),
  # realize before COPY or BUFFER_VIEW
  (UPat((Ops.COPY, Ops.BUFFER_VIEW), src=(UPat.any(UPatSrc(), UPatSrc().view(name="view")),), name="root"),
   lambda ctx,root,view=None,**kwargs: root.replace(src=(realize(ctx,**kwargs) if view is None else realize(ctx,**kwargs).view(view.st),)),),
])
break_sched = PatternMatcher([(UPatSrc(), lambda ctx,b,to_store,base: realize(ctx, b, to_store, base) if b in ctx else None),])

@track_rewrites(named=True)
def create_schedule_with_vars(outs:List[LazyBuffer]) -> Tuple[List[ScheduleItem], Dict[Variable, int]]:
  if len(outs:=dedup(x.base for x in outs if x.realized is None and x.base.op is not Ops.CONST)) == 0: return [], {}
  for out in outs: out.forced_realize = True
  # create the big graph
  ctx = ScheduleContext()
  cache: Dict[LazyBuffer, UOp] = {}
  # **** TODO: delete these next 3 after big graph
  children: DefaultDict[UOp, Dict[UOp, None]] = defaultdict(dict)
  allbufs: Dict[UOp, UOp] = {}
  double_reduces: Dict[UOp, None] = {}
  big_graph = UOp.sink(*(to_uop(x, ctx, children, allbufs, double_reduces, cache) for x in outs))
  # get realizes
  realizes: Dict[UOp, UOp] = {}
  graph_rewrite(big_graph, do_realize, realizes)
  store_groups = group_realizes(children, allbufs, double_reduces, realizes, ctx.assigns)
  # split realizes into small graphs
  graph_rewrite(big_graph, break_sched, realizes)
  sinks = [UOp.sink(*(realizes[u] for u in stores)) for stores in store_groups]
  # preschedule all realizes
  prescheduled: List[ScheduleItem] = []
  for sink in sinks:
    metadata = tuple({mx for x in sink.sparents if (x.op is Ops.STORE or is_scheduled(x)) and (mx:=ctx.ubuf_metadata.get(x.buf_uop))})
    ast, ast_ctx = full_ast_rewrite(sink, ctx.var_vals, ctx.assigns)
    prescheduled.append(ScheduleItem(ast, tuple(b for u in ast_ctx.bufs if (b:=ctx.buf_uops[u]).size != 0), metadata, tuple(ast_ctx.assign_preloads)))
  # do BFS
  schedule_targets = {out:si for si in prescheduled for out in si.outputs}
  graph: DefaultDict[ScheduleItem, List[ScheduleItem]] = defaultdict(list)
  in_degree: DefaultDict[ScheduleItem, int] = defaultdict(int)
  for si in prescheduled:
    # realize outputs before a parent is assigned to
    parents_assigns = dedup(xsi for x in si.assign_preloads if (xsi:=schedule_targets.get(ctx.buf_uops[x])) and xsi is not si)
    for assign in parents_assigns:
      graph[si].append(assign)
      in_degree[assign] += 1
    # realize outputs after all parents are realized
    scheduled_parents = dedup(xsi for x in si.inputs if (xsi:=schedule_targets.get(x)) is not None and xsi not in parents_assigns)
    for x in scheduled_parents:
      graph[x].append(si)
      in_degree[si] += 1
  queue = deque(si for si in prescheduled if in_degree[si] == 0)
  schedule: List[ScheduleItem] = []
  while queue:
    schedule.append(si:=queue.popleft())
    for b in si.outputs: del ctx.lazybufs[b].srcs  # can only schedule once
    if (m:=BUF_LIMIT.get(device:=si.outputs[0].device)) and len(si.bufs) >= m:
      if DEBUG >= 3: print(si)
      raise RuntimeError(f"Kernel for {si.metadata} exceeded the {m} buffer count limit for {device} with {len(si.bufs)} buffers.")
    for x in graph[si]:
      in_degree[x] -= 1
      if in_degree[x] == 0: queue.append(x)
  # confirm everything was scheduled correctly
  if len(schedule) != (groups:=len(prescheduled)): raise RuntimeError(f"cycle detected in graph, grouped {groups} but only scheduled {len(schedule)}")
  if DEBUG >= 1 and len(schedule) >= 10: print(f"scheduled {len(schedule)} kernels")
  return schedule, ctx.var_vals

def create_schedule(outs:List[LazyBuffer]) -> List[ScheduleItem]:
  schedule, var_vals = create_schedule_with_vars(outs)
  assert len(var_vals) == 0
  return schedule<|MERGE_RESOLUTION|>--- conflicted
+++ resolved
@@ -68,26 +68,16 @@
   if buf.op is Ops.CONST:
     if isinstance(val:=buf.arg, UOp): ctx.var_vals.update([val.unbind()])
     return UOp(Ops.VALID, dtypes.bool, (buf.st.to_uop(),)).where(UOp.const(dtype, val), 0)
-<<<<<<< HEAD
-  # everything else has BUFFER
-  ctx.buf_uops.setdefault(ubuf:=UOp.new_buffer((b:=buf.buffer).device, b.size, b.dtype, num=len(ctx.buf_uops)), b)
-  # if the buffer is already realized we just load it
-  if buf.is_realized(): return UOp(Ops.VIEW, dtype, (ubuf,), buf.st)
-  # everything else needs sources
-  src = tuple(to_uop(x, ctx, children, allbufs, double_reduces, cache) for x in buf.srcs)
-  if buf.op in {Ops.REDUCE_AXIS, Ops.CONTIGUOUS}: ret = UOp(buf.op, dtype, src, buf.arg)
-=======
   # everything else is a VIEW of BUFFER (with an optional op)
   if buf.is_realized():
-    ctx.buf_uops[buf.buffer] = ubuf = UOp.new_buffer((b:=buf.buffer).device, b.size, b.dtype, num=len(ctx.buf_uops))
+    ctx.buf_uops[ubuf:=UOp.new_buffer((b:=buf.buffer).device, b.size, b.dtype, num=len(ctx.buf_uops))] = buf.buffer
     op = None
->>>>>>> 40642cb9
   elif buf.op is Ops.ASSIGN:
     target, new_val = [to_uop(x, ctx, children, allbufs, double_reduces, cache) for x in buf.srcs]
     ctx.assigns.add(ubuf:=target.buf_uop)
     op = UOp(Ops.ASSIGN, dtype, (ubuf, new_val), buf.arg)
   else:
-    ctx.buf_uops[buf.buffer] = ubuf = UOp.new_buffer((b:=buf.buffer).device, b.size, b.dtype, num=len(ctx.buf_uops))
+    ctx.buf_uops[ubuf:=UOp.new_buffer((b:=buf.buffer).device, b.size, b.dtype, num=len(ctx.buf_uops))] = buf.buffer
     op = UOp(cast(Ops, buf.op), dtype, tuple(to_uop(x, ctx, children, allbufs, double_reduces, cache) for x in buf.srcs),
              None if buf.op in {Ops.CAST, Ops.BITCAST} else buf.arg)
   cache[buf] = ret = UOp(Ops.VIEW, dtype.base, (ubuf,) if op is None else (ubuf, op.contiguous() if buf.forced_realize else op), buf.st)
