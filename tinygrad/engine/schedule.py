--- conflicted
+++ resolved
@@ -139,18 +139,6 @@
   dtype = buf.dtype.base if isinstance(buf.dtype, ImageDType) else buf.dtype
 
   # buffer ops define ShapeTracker
-<<<<<<< HEAD
-  # if it's a const, we generate it
-  if buf.op is MetaOps.CONST:
-    unbound_st, st_var_vals = st.simplify().unbind()
-    var_vals.update(st_var_vals)
-    if isinstance(val:=buf.arg, UOp):
-      val, var_val = val.unbind()
-      var_vals[val] = var_val
-    else: assert isinstance(val, get_args(ConstType)), f"cannot create ConstBuffer with value {val}"
-    return UOp(UOps.VALID, dtypes.bool, (unbound_st.to_uop(),)).where(UOp.const(dtype, val), UOp.const(dtype, 0))
-=======
->>>>>>> 8a93c489
   # if it's realized, it's a load and we add it to the inputs
   if (ubuf:=buf_uops.get(buf.buffer)) is not None and buf not in outputs:
     unbound_st, st_var_vals = st.simplify().unbind()
