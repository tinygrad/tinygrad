--- conflicted
+++ resolved
@@ -436,13 +436,8 @@
   # otherwise safety check pads
   return None if (all(v.mask is None for v in st.views) or can_pad(src, ctx.realizes, set())) else realize(ctx, b, src)
 
-<<<<<<< HEAD
 def fold_img_cast(ctx:ScheduleContext, xb:UOp, view:UOp, b:UOp, x:UOp, **kwargs) -> UOp|None:
-  if not isinstance(xb.dtype, ImageDType) or b not in ctx.realizes or xb not in ctx.realizes or uval(x).op in GroupOp.Meta: return None
-=======
-def fold_img_cast(ctx:ScheduleContext, xb:UOp, view:UOp, b:UOp, to_cast:UOp, **kwargs) -> UOp|None:
   if not isinstance(xb.dtype, ImageDType) or b not in ctx.realizes or xb not in ctx.realizes or uval(to_cast).op is Ops.COPY: return None
->>>>>>> 689bf68c
   del ctx.realizes[b]
   return x.view(unwrap(view.st))
 
@@ -453,13 +448,8 @@
   return base.replace(src=(b, root.replace(op=Ops.BUFFER_VIEW)))
 
 do_realize = PatternMatcher([
-<<<<<<< HEAD
   # always realize SINK parents
   (UPat(Ops.SINK, name="sink"), lambda ctx,sink: ctx.realizes.update((x.buf_uop, x) for x in sink.src)),
-=======
-  # always realize sinked ops
-  (UPat(Ops.SINK, name="sink"), sink_outputs),
->>>>>>> 689bf68c
   # always realize ASSIGN/CONTIGUOUS/COPY/BUFFER_VIEW
   (UPatScheduled({Ops.ASSIGN, Ops.CONTIGUOUS, Ops.COPY, Ops.BUFFER_VIEW}), realize),
   # realize before expand or unsafe pad ops
