--- conflicted
+++ resolved
@@ -145,16 +145,9 @@
     if DEBUG >= 2: print(f"forcing image {dtype} with shape {buf.shape} to {dtype.base}")
     dtype = buf.dtype.base
   # meta ops and assign already have a target buffer, otherwise we create a new one
-<<<<<<< HEAD
+  # TODO: we need to rethink meta ops having buffers at creation time
   buf_uop = buf.buf_uop if buf.op in {Ops.ASSIGN, *GroupOp.Meta} else UOp.new_buffer(buf.device, buf.size, dtype)
-  if buf.op in GroupOp.Meta: op = buf.replace(src=tuple(to_uop(x, ctx, cache) for x in buf.src[1:]))
-  else: op = buf.replace(dtype=dtype.base, src=tuple(to_uop(x, ctx, cache) for x in buf.src))
-=======
-  buf_uop = buf.buf_uop if buf.op in {Ops.ASSIGN, Ops.VIEW} else UOp.new_buffer(buf.device, buf.size, dtype)
-  # TODO: we need to rethink meta ops having buffers at creation time
-  if buf.op is Ops.VIEW: op = buf.src[1].replace(src=tuple(add_buffers(x, ctx, cache) for x in buf.src[1].src))
-  else: op = buf.replace(dtype=dtype.base, src=tuple(add_buffers(x, ctx, cache) for x in buf.src))
->>>>>>> d157b200
+  op = buf.replace(dtype=dtype.base, src=tuple(add_buffers(x, ctx, cache) for x in buf.src))
   # track the underlying tensor uop for this op
   ctx.tensor_uops[buf_uop] = [buf]
   # (early) bufferize
