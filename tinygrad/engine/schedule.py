import sys, atexit, functools, pickle
from collections import defaultdict, deque
from dataclasses import dataclass, field
from typing import FrozenSet, Set, Tuple, List, Dict, Optional, DefaultDict
from tinygrad.ops import GroupOp, UOp, Ops, PatternMatcher, UPat, Variable, can_pad, graph_rewrite, resolve, track_rewrites, view_left, merge_views
from tinygrad.ops import identity_element, buffers, exec_alu
from tinygrad.helpers import Context, Metadata, all_int, all_same, colored, diskcache_put, merge_dicts, prod, dedup, getenv, unwrap
from tinygrad.helpers import FUSE_CONV_BW, FUSE_ARANGE, DEBUG
from tinygrad.dtype import ConstType, ImageDType, dtypes
from tinygrad.shape.shapetracker import ShapeTracker
from tinygrad.shape.view import View, strides_for_shape
from tinygrad.engine.lazy import LazyBuffer
from tinygrad.device import Buffer

# creation can recurse a lot
sys.setrecursionlimit(10000)

BUF_LIMIT = {"METAL":32}

# **** ScheduleItem return type

@dataclass(frozen=True)
class ScheduleItem:
  ast: UOp
  bufs: Tuple[Buffer, ...]
  metadata: Tuple[Metadata, ...]
  assign_preloads: FrozenSet[UOp]
  @property
  def outputs(self) -> Tuple[Buffer, ...]:
    """Read/write or write only buffers in the schedule."""
    return tuple(b for i,b in enumerate(self.bufs) if i in self.output_idxs)
  @property
  def inputs(self) -> Tuple[Buffer, ...]:
    """Read only buffers in the schedule."""
    return tuple(b for i,b in enumerate(self.bufs) if i not in self.output_idxs)
  @functools.cached_property
  def output_idxs(self) -> Tuple[int, ...]: return tuple(x.src[0].arg for x in self.ast.src) if self.ast.op is Ops.SINK else (0,)

# **** Schedule context and big graph

@dataclass(frozen=True)
class ScheduleContext:
<<<<<<< HEAD
  lazybufs: Dict[UOp, List[LazyBuffer]] = field(default_factory=dict)      # this maps BUFFER uops of this schedule to the underlying lazybuffer
=======
  lazybufs: Dict[UOp, List[LazyBuffer]] = field(default_factory=dict) # this maps BUFFER uops of this schedule to the underlying lazybuffer
>>>>>>> 8e575949
  var_vals: Dict[Variable, int] = field(default_factory=dict)        # this maps a BIND's DEFINE_VAR to its value
  assigns: Set[UOp] = field(default_factory=set)                     # this holds all the BUFFER uops we ASSIGN to in this schedule
  realizes: Dict[UOp, UOp] = field(default_factory=dict)             # this holds all the BUFFER uops we mutate in this schedule
  allbufs: Dict[UOp, UOp] = field(default_factory=dict)              # this maps BUFFER uops the actual op
  ops_metadata: Dict[UOp, Metadata] = field(default_factory=dict)    # this maps fused ops to Metadata
  children: DefaultDict[UOp, Dict[UOp, None]] = field(default_factory=lambda: defaultdict(dict))

def is_scheduled(u:UOp) -> bool: return u.op is Ops.VIEW and len(u.src) == 2

def to_uop(buf:LazyBuffer, ctx:ScheduleContext, cache:Dict[LazyBuffer, UOp]) -> UOp:
  if (r:=cache.get(buf)) is not None: return r
  # shapeless op is passthrough
  if buf.st is None: return buf
  # view is passthrough
  if buf is not buf.base:
    cache[buf] = ret = to_uop(buf.base, ctx, cache).view(buf.st)
    return ret
  # make things that can't be images not images
  dtype = buf.buf_uop.dtype.base if buf.is_realized else buf.dtype
  if isinstance(dtype, ImageDType) and (prod(buf.shape) != prod(dtype.shape) or not any(buf.shape[x]%4 == 0 for x in buf.st.unit_stride_axes())):
    assert buf.realized is None, "can't fixup allocated buffer"
    if DEBUG >= 2: print(f"forcing image {dtype} with shape {buf.shape} to {dtype.base}")
    dtype = buf.dtype.base
  # base is a VIEW of (BUFFER, (optional) op)
  if buf.is_realized:
    buf_uop = buf.buf_uop
    op = None
  # metaops already have a BUFFER uop
  elif is_scheduled(buf):
    buf_uop = buf.buf_uop
    op = buf.src[1].replace(src=tuple(to_uop(x, ctx, cache) for x in buf.src[1].src))
  # ASSIGN uses the target buffer, otherwise we create a new buffer
  else:
    src = tuple(to_uop(x, ctx, cache) for x in buf.srcs)
    buf_uop = src[0].base.buf_uop if buf.op is Ops.ASSIGN else UOp.new_buffer(buf.device, buf.size, dtype)
    op = UOp(buf.op, dtype.base, src, buf.arg)
  ret = UOp(Ops.VIEW, dtype.base, (buf_uop,) if op is None else (buf_uop, op.alu(Ops.CONTIGUOUS) if buf.forced_realize else op), buf.st)
  # track the underlying lazydata for this op
  if op is not None: ctx.lazybufs[buf_uop] = [buf]
  cache[buf] = ret
  return ret

# **** AST graph rewrite

# ** movement ops

def apply_swizzle(u:UOp, arg:ShapeTracker) -> UOp:
  assert u is u.base, f"must be base to swizzle {u}"
  with Context(TRACK_MATCH_STATS=0): return graph_rewrite(u.view(arg), view_left)

def swizzle_r(r:UOp, src:UOp, st:ShapeTracker) -> UOp:
  input_st = ShapeTracker.from_shape(unwrap(src.st).shape)
  tmp = input_st.permute(tuple(i for i in range(len(input_st.shape)) if i not in r.axis_arg)+r.axis_arg)
  prshape = prod(rshape:=tmp.shape[-len(r.axis_arg):])
  strides = strides_for_shape(rshape)
  nv = [View.create(v.shape+rshape, tuple(x*prshape for x in v.strides)+strides,
                    v.offset*prshape, v.mask+tuple((0,s) for s in rshape) if v.mask is not None else None) for v in st.views]
  # update input_st and axis
  new_input_st = tmp + ShapeTracker(tuple(nv))
  new_axis = tuple(range(len(st.shape), len(st.shape) + len(r.axis_arg)))
  return apply_swizzle(src, new_input_st).r(r.arg[0], new_axis).view(ShapeTracker.from_shape(st.shape))

def push_swizzle_down_through_reduce(r:UOp, v:UOp, src:UOp) -> UOp:
  if not (swizzle_st:=unwrap(v.st)).contiguous or v.size != src.size: raise AssertionError(f"can't push {v} down through {src}")
  output_shape = swizzle_st.reduce(r.axis_arg)
  return src.r(r.arg[0], tuple(i for i,(s,u) in enumerate(zip(src.shape, output_shape)) if s != u)).view(ShapeTracker.from_shape(output_shape))

def push_swizzle_down_through_elementwise(root:UOp) -> Optional[UOp]:
  if not (swizzles := [x for x in root.src if x.base is not x]): return None
  assert all_same([(x.shape, prod(x.src[0].shape)) for x in swizzles]), f"swizzles must have the same size {swizzles}"
  new_input_st = ShapeTracker.from_shape(swizzles[0].src[0].shape)
  ret = root.replace(src=tuple(x if not x.has_st else x.src[0] if x in swizzles else apply_swizzle(x, new_input_st) for x in root.src))
  # update the ASSIGN offset to match the new shape
  if ret.op is Ops.ASSIGN and ret.arg is not None: ret = ret.replace(arg=ret.arg+new_input_st,)
  return ret if ret.op is Ops.STORE else ret.view(ShapeTracker.from_shape(swizzles[0].shape))

def merge_double_reduce(root:UOp, first_reduce:UOp) -> UOp:
  assert root.arg[0] == first_reduce.arg[0], "can't merge reduceops with different alu"
  assert not any(x.op is Ops.REDUCE_AXIS for x in first_reduce.src[0].toposort), "can't merge more than two reduceops at a time"
  return first_reduce.src[0].r(first_reduce.arg[0], root.axis_arg+first_reduce.axis_arg)

# push VIEW to stores
view_right = merge_views+PatternMatcher([
  # ASSIGN with offset swizzles STORE
  (UPat(Ops.STORE, src=(UPat.var("b"), UPat.var("st"), UPat(Ops.ASSIGN, name="a"))),
   lambda a,b,st: None if a.arg is None else apply_swizzle(UOp.store(b, st, a.replace(arg=None)), a.arg)),
  # non contiguous VIEW on a reduce creates a new VIEW
  (UPat(Ops.REDUCE_AXIS, src=(UPat.var("src"),), name="r").view(name="v"), lambda v,r,src: None if v.st.contiguous else swizzle_r(r, src, v.st)),
  # push a VIEW down to STORE, through a reduce (ONLY reshapes)
  (UPat(Ops.REDUCE_AXIS, src=(UPat.var("src").view(name="v"),), name="r"), push_swizzle_down_through_reduce),
  # push VIEW(s) down to STORE, through an elementwise op (ONLY reshapes)
  (UPat((*GroupOp.ALU, Ops.CAST, Ops.BITCAST, Ops.ASSIGN, Ops.CONTIGUOUS, Ops.STORE), name="root"), push_swizzle_down_through_elementwise),
  (UPat(Ops.REDUCE_AXIS, src=(UPat(Ops.REDUCE_AXIS, name="first_reduce"),), name="root"), merge_double_reduce),
])

# ** ScheduleItem context builder

@dataclass(frozen=True)
class ScheduleItemContext:
  lazybufs: Dict[UOp, List[LazyBuffer]]
  ops_metadata: Dict[UOp, Metadata]
  assigns: Set[UOp]
  var_vals: Dict[Variable, int]
  sinked: Dict[UOp, UOp]
  sts: Set[ShapeTracker] = field(default_factory=set)
  bufs: List[UOp] = field(default_factory=list)
  metadata: Set[Metadata] = field(default_factory=set)
  assign_adj: Dict[UOp, List[UOp]] = field(default_factory=dict)

def _append_st_vars(ctx:ScheduleItemContext, x:UOp) -> Optional[UOp]:
  if (st:=unwrap(x.st)) in ctx.sts: return None
  st, var_vals = st.simplify().unbind()
  ctx.var_vals.update(var_vals)
  ctx.sts.add(st)
  return st.to_uop() if st != x.st else None

def _append_buf(ctx:ScheduleItemContext, x:UOp) -> UOp:
  ctx.bufs.append(x)
  return UOp(Ops.DEFINE_GLOBAL, x.dtype, (), len(ctx.bufs)-1)
append_bufs = PatternMatcher([(UPat(Ops.BUFFER, name="x"), _append_buf)])

def _append_preload(ctx:ScheduleItemContext, x:UOp, b:UOp) -> UOp:
  (adj_loads:=ctx.assign_adj.setdefault(b, [])).append(x)
  if not all_same([x.op for x in adj_loads]): raise RuntimeError(f"Detected cycle when fusing {adj_loads}. Can only fuse PRELOAD or LOAD of {b}")
  return x.replace(op=Ops.LOAD)
check_preload = PatternMatcher([(UPat(Ops.PRELOAD, src=(UPat.var("b"), UPat()), name="x"), _append_preload),])

to_si = PatternMatcher([
  (UPat(Ops.VIEW, name="x"), _append_st_vars),
  (UPat(Ops.SINK, src=(UPat.store(UPat.var("b"), UPat(), UPat(GroupOp.Meta, name="x")),)), lambda ctx,b,x: x.replace(src=(b, *x.src))),
  # don't need contiguous or assign anymore
  (UPat(Ops.CONTIGUOUS, src=(UPat.var("x"),)), lambda ctx,x: x),
  (UPat(Ops.ASSIGN, src=(UPat(), UPat.var("x"),)), lambda ctx,x: x),
])

# ** fusion

lazy = PatternMatcher([
  # gather the metadata for this kernel
  (UPat(tuple(Ops), name="x"), lambda ctx,x: ctx.metadata.add(m) if (m:=ctx.ops_metadata.get(x)) is not None else None),
])

multioutput = PatternMatcher([(UPat.load(UPat.var("b"), UPat()), lambda ctx,b: ctx.sinked.get(b)),])

append_load = PatternMatcher([(UPat.load(UPat.var("b"), UPat(), name="x"), lambda ctx,b,x: ctx.assign_adj.setdefault(b, []).append(x)
                               if b in ctx.assigns else None)])

def full_ast_rewrite(pre:UOp, ctx:ScheduleContext) -> Tuple[UOp, ScheduleItemContext]:
  si_ctx = ScheduleItemContext(ctx.lazybufs, ctx.ops_metadata, ctx.assigns, ctx.var_vals, {x.buf_uop:x.src[2] for x in pre.src},
<<<<<<< HEAD
                               # TODO: what do we do if it's folded to another uop?
=======
                               # TODO: fix metadata merging, this should be a list
>>>>>>> 8e575949
                               metadata={m for x in pre.src if (l:=ctx.lazybufs.get(x.buf_uop)) is not None and (m:=l[0].metadata) is not None})
  # fuse and fold store -> loads
  ops_folding = lazy if len(si_ctx.sinked) == 1 else lazy+multioutput
  sink = graph_rewrite(pre, ops_folding if len(si_ctx.assigns) == 0 else ops_folding+append_load, si_ctx)
  # do movement ops
  sink = graph_rewrite(graph_rewrite(sink, view_left), view_right)
  # convert to AST
  sink = graph_rewrite(graph_rewrite(sink, to_si+check_preload if len(si_ctx.assigns) != 0 else to_si, si_ctx), append_bufs, si_ctx)
  # assert buffer count limit
  if (limit:=BUF_LIMIT.get(device:=si_ctx.bufs[0].device)) is not None and len(si_ctx.bufs) >= limit:
    if DEBUG >= 3: print(sink)
    raise RuntimeError(f"Kernel for {si_ctx.metadata} exceeded the {limit} buffer count limit for {device} with {len(si_ctx.bufs)} buffers.")
  # we also allow masked views. if it has a single view and it's equal when you shrink a contig, it's fine
  for ubuf,ops in si_ctx.assign_adj.items():
    if si_ctx.sinked.get(ubuf) is not None and not all((s:=x.st_arg).contiguous or (len(s.views) == 1 and (m:=s.views[0].mask) is not None \
        and ShapeTracker.from_shape(s.shape).shrink(m) == s.shrink(m)) for x in ops):
      raise RuntimeError("self operand of augmented assign must be contiguous.\nhelp: consider using .contiguous():\n"
                         +colored("   - a += a.T\n", "red")+colored("   + a += a.T.contiguous()", "green"))
  if getenv("RUN_PROCESS_REPLAY"): PROCESS_REPLAY_CAPTURE[str(pre.key)] = pickle.dumps((pre, si_ctx.assigns, {}, sink))
  return sink, si_ctx

PROCESS_REPLAY_CAPTURE: Dict[str, bytes] = {}
if getenv("RUN_PROCESS_REPLAY"):
  @atexit.register
  def save_process_replay() -> None:
    for k,v in PROCESS_REPLAY_CAPTURE.items(): diskcache_put("schedule_process_replay", k, v, prepickled=True)

# **** Schedule grouping

def uval(u:UOp) -> UOp:
  assert is_scheduled(u), f"must be a scheduled op {u}"
  return r.src[0] if (r:=u.src[1]).op is Ops.CONTIGUOUS and not (r.src[0].base.op is Ops.VIEW and len(r.src[0].base.src) == 2) else r

def recursive_group(tr:UOp, st:ShapeTracker, r:UOp, children:DefaultDict[UOp, Dict[UOp, None]], allbufs:Dict[UOp, UOp], realizes:Dict[UOp, UOp],
                     reduce_for_op:Dict[UOp, UOp], group:Dict[UOp, None], cache:Dict[Tuple[UOp, ShapeTracker], None]) -> None:
  """recursively search the uop for groupable children, realize the UOp if a child can't group"""
  if (tr, st) in cache: return
  cache.setdefault((tr, st))
  rsize = unwrap(allbufs[r].st).size
  if tr in realizes and tr is not r:
    # can only fuse contiguous
    # max one reduceop per kernel
    if not st.contiguous or st.size != rsize or tr in reduce_for_op: group.setdefault(r)
    return group.setdefault(tr)
  for tr_next in children[tr]:
    # max one reduceop per kernel
    if (tr_next_uop:=uval(allbufs[tr_next]).base).op is Ops.REDUCE_AXIS: return group.setdefault(r)
    # can only fuse contiguous
    if len(st_childs:=dedup(unwrap(x.st) for x in tr_next_uop.src if is_scheduled(x.base) and x.base.buf_uop == tr)) > 1: return group.setdefault(r)
    recursive_group(tr_next, st+st_childs[0], r, children, allbufs, realizes, reduce_for_op, group, cache)

def get_isolated_children(r:UOp, reduce_for_op:Dict[UOp, UOp], children:DefaultDict[UOp, Dict[UOp, None]], allbufs:Dict[UOp, UOp],
                           realizes:Dict[UOp, UOp], group:Dict[UOp, None]) -> Dict[UOp, None]:
  rc_parents, cache = deque(group), set()
  while rc_parents:
    if (p:=uval(allbufs[rc_parents.pop()])) in cache: continue
    cache.add(p)
    # max one reduceop per kernel
    if p.op is Ops.REDUCE_AXIS: return {}
    rc_parents.extend(x.base.buf_uop for x in p.src if is_scheduled(x.base) and x.base.buf_uop is not r)
  # search descendants of the reduceop that can cleanly group
  descendants: Dict[UOp, None] = {}
  for tr in group: recursive_group(tr, unwrap(allbufs[tr].st), tr, children, allbufs, realizes, reduce_for_op, descendants, cache={})
  return merge_dicts([group, {} if any(tr in group for tr in descendants) else descendants])

def group_realizes(ctx:ScheduleContext) -> List[List[UOp]]:
  """search the big graph for all the reduceops that need to realize, sometimes group/fuse the reduceop"""
  # find all reduces, and pair them to a elementwise op. if they can't be cleanly paired, force realize the reduce (or a contig child)
  reduce_for_op: Dict[UOp, UOp] = {}
  reduce_of_const: List[UOp] = []
  double_reduces: List[UOp] = []
  for r, r_uop in ctx.allbufs.items():
    if (r_uop:=uval(r_uop)).op is not Ops.REDUCE_AXIS: continue
    if FUSE_CONV_BW and uval((x:=r_uop.src[0]).base).op is r_uop.op and x.base is not x: double_reduces.append(r)
    if r in ctx.realizes: continue
    group: Dict[UOp, None] = {}
    recursive_group(r, unwrap(r_uop.st), r, ctx.children, ctx.allbufs, ctx.realizes, reduce_for_op, group, cache={})
    # max one reduceop per kernel
    can_chase = all(tr not in reduce_for_op for tr in group)
    # TODO: forced_realize exists because the scheduler is incapable of checking for self-contained DAGs
    forced_realize = r in group
    if not forced_realize and len(group) > 1:
      group = get_isolated_children(r, reduce_for_op, ctx.children, ctx.allbufs, ctx.realizes, group)
    # can only fuse assign if no other assign_target is used in the kernel
    if not forced_realize and any(x in ctx.assigns for x in group):
      parents = deque((r, *group))
      while parents and not forced_realize:
        if (p_uop:=ctx.allbufs.get(p:=parents.pop())) is None: continue
        if (p_uop:=uval(p_uop)).op is Ops.ASSIGN and p not in group: forced_realize, can_chase = True, False
        if p in ctx.realizes: continue
        parents.extend([x.base.src[0] for x in p_uop.src if x.base.op is Ops.VIEW and len(x.base.src) != 0])
    if forced_realize or not group:
      tr = r
      if can_chase:
        # can chase this down to contiguous children
        st = unwrap(r_uop.st)
        while len(ctx.children[tr]) == 1:
          tr_next_uop = uval(ctx.allbufs[(tr_next:=next(iter(ctx.children[tr])))])
          st_childs = dedup([unwrap(x.st) for x in tr_next_uop.src if is_scheduled(x.base) and x.base.buf_uop is tr])
          if len(st_childs) > 1: break
          if st.size != st_childs[0].size: break
          st = st + st_childs[0]
          if not st.contiguous or tr_next_uop.op is Ops.REDUCE_AXIS: break
          tr = tr_next
        # don't cast to higher size before store (tr cannot be realized if forced_realize)
        if (tr_uop:=uval(ctx.allbufs[tr])).op is Ops.CAST and tr_uop.dtype.base.itemsize > tr_uop.src[0].dtype.base.itemsize:
          tr = tr_uop.src[0].base.buf_uop
      group = {tr: None}
      ctx.realizes[tr] = tr
    reduce_for_op.update((tr, r) for tr in group)
    if FUSE_ARANGE and r_uop.arg[0] is Ops.ADD and uval(r_uop.src[0].base).op is Ops.CONST: reduce_of_const.append(r)
  # fuse double reduces with no other child
  for reduceop in double_reduces:
    top_reduce = uval(ctx.allbufs[reduceop]).src[0].base.buf_uop
    if len(ctx.children[top_reduce]) == 1: del ctx.realizes[top_reduce]
  # maybe fuse arange with its children
  for rbuf in reduce_of_const:
    group = {tr:None for tr,rop in reduce_for_op.items() if rop is rbuf}
<<<<<<< HEAD
    if any(l.forced_realize for tr in group for l in ctx.lazybufs[tr]): continue
=======
    if any(luop.forced_realize for tr in group for luop in ctx.lazybufs[tr]): continue
>>>>>>> 8e575949
    kernel_children = {c for tr in group for c in ctx.children[tr] if uval(ctx.allbufs[c]).op not in {Ops.COPY, Ops.BUFFER_VIEW}}
    if len(kernel_children) == 0: continue
    for tr in group: del ctx.realizes[tr]
  # group BUFFER uops into kernels
  output_groups: DefaultDict[UOp, List[UOp]] = defaultdict(list)
  for ubuf in ctx.realizes: output_groups[reduce_for_op.get(ubuf, ubuf)].append(ubuf)
  return list(output_groups.values())

# **** Schedule creation and BFS toposort

# ** ops in the big graph can either be pre-realized or scheduled (fused/realized)

class UPatScheduled(UPat):
  def __init__(self, *args, **kwargs): super().__init__(Ops.VIEW, name="base", src=(UPat(Ops.BUFFER, name="b"),
                                                                       UPat(*args, **{"name":"to_store",**kwargs})))

# ** this is schedule level const folding

def _as_const(u:UOp, val:ConstType) -> UOp:
  assert is_scheduled(u), f"must be scheduled to fold {u}"
  st = (base:=ShapeTracker.from_shape(())).reshape((1,)*len(u.shape)).expand(u.shape)
  return UOp(Ops.VIEW, u.dtype, (u.buf_uop, UOp.const(u.dtype, val)), base).view(st)

def simplify_reduceop(ctx, reduce:UOp, x:UOp) -> Optional[UOp]:
  # remove reduce on unmasked const
  if all_int(x.shape) and x.is_unrealized_unmasked_const():
    prshape = prod(unwrap(x.st).shape[i] for i in reduce.arg[1])
    ret = x.const_arg
    match reduce.arg[0]:
      case Ops.ADD: ret *= prshape
      case Ops.MUL: ret **= prshape
      case Ops.MAX: pass # NOTE: Ops.MAX is passthrough
      case _: return None
    return UOp.const(reduce.dtype, ret)
  return None

def simplify_alu(alu:UOp):
  if not all(x.is_unrealized_unmasked_const() for x in alu.src): return None
  # this needs to have a VIEW next (it has to, right?)
  return UOp.const(alu.dtype, exec_alu(alu.op, alu.dtype, [s.const_arg for s in alu.src]))

def simplify_binop(binop:UOp, x:UOp, y:UOp):
  if all_int(x.shape) and x.is_unrealized_unmasked_const(): other, const = y, x
  elif all_int(y.shape) and y.is_unrealized_unmasked_const():
    if binop.op is Ops.IDIV and y.const_arg == 1: return x
    other, const = x, y
  else: return None
  if binop.op is Ops.ADD and const.const_arg == 0: return other
  if binop.op is Ops.MUL and const.const_arg == 1: return other
  if binop.op is Ops.MUL and const.const_arg == 0: return UOp.const(binop.dtype, 0)

ops_folding = PatternMatcher([
  # op with size 0 is zero
  (UPatScheduled(), lambda ctx,b,to_store,base: _as_const(base, 0) if base.size == 0 else None),
  # elementwise const folding
  (UPat(GroupOp.ALU, name="alu"), simplify_alu),
  (UPat({Ops.ADD, Ops.MUL, Ops.IDIV}, name="binop", src=(UPat.var("x"), UPat.var("y"))), simplify_binop),
  (UPat(Ops.CAST, src=(UPat.var("x"),), name="cast"),
   lambda x,cast: UOp.const(cast.dtype, x.const_arg) if all_int(x.shape) and x.is_unrealized_unmasked_const() else None),
  # reduce of size 0 is the identity element
  (UPat(Ops.REDUCE_AXIS, name="reduce", src=(UPat.var("x"),)),
   lambda ctx,reduce,x:UOp.const(reduce.dtype, identity_element(reduce.arg[0], reduce.dtype)) if x.size == 0 and reduce.size != 0 else None),
  # reduce of const is collapsed (TODO: make this a generic rule for stride0)
  (UPat(Ops.REDUCE_AXIS, name="reduce", src=(UPat.var("x"),)), simplify_reduceop),
  # CONST doesn't need COPY
  (UPat(Ops.COPY, src=(UPat.var("x"),)), lambda ctx,x:x if x.is_unrealized_const() else None),
])

# ** buffer merging

def merge(ctx:ScheduleContext, v1:UOp, b1:UOp, v2:UOp, b2:UOp) -> UOp:
  assert v1.st is not None and v2.st is not None and v1.st == v2.st, f"implicit movementop {v1.st} {v2.st}"
  # if b2 is realized also realize b1
  if b2 in ctx.realizes:
    ctx.realizes[b1] = b1
    del ctx.realizes[b2]
  # ops referring to b2 now ref to b1
  ctx.lazybufs[b1] += ctx.lazybufs[b2]
  del ctx.lazybufs[b2]
  # merge
  return v1
merge_bufs = PatternMatcher([
  (UPat(Ops.VIEW, name="v2", src=(UPat(Ops.BUFFER, name="b2"), UPat(Ops.VIEW, name="v1", src=(UPat.var("b1"), UPat())))), merge),
])

# ** this decides which ops get realized

def realize(ctx:Dict[UOp, UOp], b:UOp, to_store:UOp, **kwargs) -> None:
  if to_store.op not in {Ops.CONST, Ops.BIND}: ctx.update([(b, to_store)])

def realize_view(ctx:Dict[UOp, UOp], view:UOp, src:UOp, b:UOp, **kwargs) -> None:
  if src.st is None: return None
  st = unwrap(view.st)
  # fold simple pads
  if len(st.views) == 1 and (m:=st.views[-1].mask) is not None and all_int(src.shape) and resolve(prod(src.shape) >= prod([y-x for x,y in m])):
    return None if can_pad(src, ctx, set()) else realize(ctx, b, src)
  # early realize before expand
  if resolve(prod(src.shape) < prod(st.shape)): return realize(ctx, b, src)
  # otherwise safety check pads
  return None if (all(v.mask is None for v in st.views) or can_pad(src, ctx, set())) else realize(ctx, b, src)

def fold_img_cast(ctx:Dict[UOp, UOp], xb:UOp, view:UOp, b:UOp, to_cast:UOp, **kwargs) -> Optional[UOp]:
  if not isinstance(xb.dtype, ImageDType) or b not in ctx or xb not in ctx or uval(to_cast).op in GroupOp.Meta: return None
  del ctx[b]
  return to_cast.view(unwrap(view.st))

def init_big_graph(ctx:ScheduleContext, sink:UOp) -> Optional[UOp]:
  new_src = tuple(x.base for x in sink.src if is_scheduled(x.base) and x.base.src[1].op is not Ops.CONST)
  return None if new_src == sink.src else UOp(Ops.NOOP) if len(new_src) == 0 else UOp.sink(*new_src)

do_realize = PatternMatcher([
  # always realize sinked ops
  (UPat(Ops.SINK, name="sink"), init_big_graph),
  # always realize meta ops
  (UPatScheduled({Ops.ASSIGN, Ops.CONTIGUOUS, *GroupOp.Meta}), realize),
  # realize before expand or unsafe pad ops
  (UPatScheduled(name="src").view(name="view"), realize_view),
  # don't realize image to image casts
  (UPatScheduled(Ops.CAST, src=(UPat(Ops.VIEW, src=(UPat.var("xb"), UPat()), name="to_cast"),), dtype=dtypes.float).view(name="view"), fold_img_cast),
  # realize before COPY or BUFFER_VIEW
  (UPat((Ops.COPY, Ops.BUFFER_VIEW), src=(UPat.any(UPatScheduled(), UPatScheduled().view()),)), realize),
  # ASSIGN only needs the buffer
  (UPat(Ops.ASSIGN, src=(UPat(Ops.VIEW, name="dest"), UPat.var("src")), name="x"), lambda ctx,dest,src,x: x.replace(src=(dest.base.buf_uop, src))),
])

# ** this breaks down realized ops into STOREs and rewrites the ops to LOADs

def generate_valid(ctx:ScheduleContext, b:UOp, to_store:UOp, base:UOp) -> UOp:
  if to_store.op is Ops.BIND: ctx.var_vals.update([to_store.unbind()])
  return UOp.const_with_shape(base.dtype, to_store if to_store.op is Ops.BIND else to_store.arg, unwrap(base.st).shape)

def append_realize(ctx:ScheduleContext, b:UOp, to_store:UOp, base:UOp) -> UOp:
  ctx.realizes[b] = UOp.store(b, ShapeTracker.from_shape(base.shape).to_uop(), append_op(ctx, b, to_store))
  return UOp(Ops.LOAD, base.dtype, (b, unwrap(base.st).to_uop()))

def append_op(ctx:ScheduleContext, b:UOp, to_store:UOp) -> UOp:
<<<<<<< HEAD
  # TODO: what should metadata be post merge?
=======
  # TODO: metadata post merge
>>>>>>> 8e575949
  if (m:=ctx.lazybufs[b][0].metadata) is not None: ctx.ops_metadata[to_store] = m
  return to_store

break_sched = PatternMatcher([
  # consts are always fused and generated
  (UPatScheduled({Ops.CONST, Ops.BIND}), generate_valid),
  # view of realized buffer just loads
  (UPat(Ops.BUFFER, name="b").view(name="v"), lambda ctx,b,v: UOp(Ops.PRELOAD if b in ctx.assigns else Ops.LOAD, b.dtype.base, (b, v.st.to_uop()))),
  # all other views either fold or realize with a store
  (UPatScheduled(), lambda ctx,b,to_store,base: append_realize(ctx, b, to_store, base) if b in ctx.realizes else append_op(ctx, b, to_store)),
])

def merge_buffers(ctx:ScheduleContext, v1:UOp, b1:UOp, v2:UOp, b2:UOp) -> UOp:
  assert v1.st is not None and v2.st is not None and v1.st == v2.st, f"implicit movementop {v1.st} {v2.st}"
  # if b2 is realized also realize b1
  if b2 in ctx.realizes:
    ctx.realizes[b1] = b1
    del ctx.realizes[b2]
  # ops referring to b2 now ref to b1
  ctx.lazybufs[b1] += ctx.lazybufs[b2]
  del ctx.lazybufs[b2]
  # merge
  return v1

merge_bufs = PatternMatcher([
  (UPat(Ops.VIEW, name="v2", src=(UPat(Ops.BUFFER, name="b2"), UPat(Ops.VIEW, name="v1", src=(UPat.var("b1"), UPat())))), merge_buffers),
])

# **** Schedule context builder

def append_uop(ctx:ScheduleContext, view:UOp, buf_uop:UOp) -> None:
  ctx.allbufs[buf_uop] = view
<<<<<<< HEAD
=======
  # TODO: this is base because const folding sometimes leaves VIEW around
  # this is fine but it increases kernel count, fix that!
>>>>>>> 8e575949
  if (op:=uval(view).base).op is Ops.ASSIGN: ctx.assigns.add(buf_uop)
  for x in op.src:
    if is_scheduled(x.base): ctx.children.setdefault(x.base.buf_uop, {})[buf_uop] = None
  # BUFFER_VIEW overrides the underlying buffer
  if op.op is Ops.BUFFER_VIEW:
    buffers[buf_uop] = (x:=op.src[0]).base.buffer.view(view.size, view.dtype, unwrap(x.st).views[0].offset*x.dtype.itemsize)
  buf_uop.buffer.ref(1)
  # BUFFER_VIEW overrides the underlying buffer
  if op.op is Ops.BUFFER_VIEW:
    buffers[buf_uop] = (x:=op.src[0]).base.buffer.view(view.size, view.dtype, unwrap(x.st).views[0].offset*x.dtype.itemsize)
create_ctx = PatternMatcher([(UPat(Ops.VIEW, name="view", src=(UPat(Ops.BUFFER, name="buf_uop"), UPat())), append_uop)])

@track_rewrites(named=True)
def create_schedule_with_vars(outs:List[LazyBuffer]) -> Tuple[List[ScheduleItem], Dict[Variable, int]]:
  if len(outs:=dedup(x.base for x in outs if x.base.realized is None and x.base.op is not Ops.CONST)) == 0: return [], {}
  # create the big graph
  ctx = ScheduleContext()
  cache: Dict[LazyBuffer, UOp] = {}
  for u in (big_graph:=UOp.sink(*(to_uop(x, ctx, cache) for x in outs))).src: ctx.realizes[u.buf_uop] = u
  big_graph = graph_rewrite(big_graph, ops_folding+do_realize, ctx.realizes)
  big_graph = graph_rewrite(big_graph, merge_bufs, ctx)
  # create the scheduler context
  graph_rewrite(big_graph, create_ctx, ctx)
  # group realizes into kernels
  store_groups = group_realizes(ctx)
  graph_rewrite(big_graph, break_sched, ctx)
  # preschedule realize groups
  prescheduled: List[ScheduleItem] = []
  for store_uops in store_groups:
    if len(stores:=[ctx.realizes[u] for u in store_uops if ctx.realizes[u].op is Ops.STORE]) != 0:
      ast, ast_ctx = full_ast_rewrite(UOp.sink(*stores), ctx)
      prescheduled.append(ScheduleItem(ast, tuple(u.buffer for u in ast_ctx.bufs if u.size != 0), tuple(ast_ctx.metadata),
                                       frozenset(ubuf for ubuf,ops in ast_ctx.assign_adj.items() if any(x.op is Ops.PRELOAD for x in ops))))
      for buf_uop in ast_ctx.sinked:
        for luop in ast_ctx.lazybufs[buf_uop]: luop.become(buf_uop.view(unwrap(luop.st)))
  # do BFS
  schedule_targets = {out:si for si in prescheduled for out in si.outputs}
  graph: DefaultDict[ScheduleItem, List[ScheduleItem]] = defaultdict(list)
  in_degree: DefaultDict[ScheduleItem, int] = defaultdict(int)
  for si in prescheduled:
    # realize outputs before a parent is assigned to
    parents_assigns = dedup(xsi for x in si.assign_preloads if (xsi:=schedule_targets.get(x.buffer)) and xsi is not si)
    for assign in parents_assigns:
      graph[si].append(assign)
      in_degree[assign] += 1
    # realize outputs after all parents are realized
    scheduled_parents = dedup(xsi for x in si.inputs if (xsi:=schedule_targets.get(x)) is not None and xsi not in parents_assigns)
    for x in scheduled_parents:
      graph[x].append(si)
      in_degree[si] += 1
  queue = deque(si for si in prescheduled if in_degree[si] == 0)
  schedule: List[ScheduleItem] = []
  while queue:
    schedule.append(si:=queue.popleft())
    for x in graph[si]:
      in_degree[x] -= 1
      if in_degree[x] == 0: queue.append(x)
  # confirm everything was scheduled correctly
  if len(schedule) != (groups:=len(prescheduled)): raise RuntimeError(f"cycle detected in graph, grouped {groups} but only scheduled {len(schedule)}")
  if DEBUG >= 1 and len(schedule) >= 10: print(f"scheduled {len(schedule)} kernels")
  return schedule, ctx.var_vals

def create_schedule(outs:List[LazyBuffer]) -> List[ScheduleItem]:
  schedule, var_vals = create_schedule_with_vars(outs)
  assert len(var_vals) == 0
  return schedule<|MERGE_RESOLUTION|>--- conflicted
+++ resolved
@@ -40,11 +40,7 @@
 
 @dataclass(frozen=True)
 class ScheduleContext:
-<<<<<<< HEAD
   lazybufs: Dict[UOp, List[LazyBuffer]] = field(default_factory=dict)      # this maps BUFFER uops of this schedule to the underlying lazybuffer
-=======
-  lazybufs: Dict[UOp, List[LazyBuffer]] = field(default_factory=dict) # this maps BUFFER uops of this schedule to the underlying lazybuffer
->>>>>>> 8e575949
   var_vals: Dict[Variable, int] = field(default_factory=dict)        # this maps a BIND's DEFINE_VAR to its value
   assigns: Set[UOp] = field(default_factory=set)                     # this holds all the BUFFER uops we ASSIGN to in this schedule
   realizes: Dict[UOp, UOp] = field(default_factory=dict)             # this holds all the BUFFER uops we mutate in this schedule
@@ -194,11 +190,7 @@
 
 def full_ast_rewrite(pre:UOp, ctx:ScheduleContext) -> Tuple[UOp, ScheduleItemContext]:
   si_ctx = ScheduleItemContext(ctx.lazybufs, ctx.ops_metadata, ctx.assigns, ctx.var_vals, {x.buf_uop:x.src[2] for x in pre.src},
-<<<<<<< HEAD
                                # TODO: what do we do if it's folded to another uop?
-=======
-                               # TODO: fix metadata merging, this should be a list
->>>>>>> 8e575949
                                metadata={m for x in pre.src if (l:=ctx.lazybufs.get(x.buf_uop)) is not None and (m:=l[0].metadata) is not None})
   # fuse and fold store -> loads
   ops_folding = lazy if len(si_ctx.sinked) == 1 else lazy+multioutput
@@ -317,11 +309,7 @@
   # maybe fuse arange with its children
   for rbuf in reduce_of_const:
     group = {tr:None for tr,rop in reduce_for_op.items() if rop is rbuf}
-<<<<<<< HEAD
     if any(l.forced_realize for tr in group for l in ctx.lazybufs[tr]): continue
-=======
-    if any(luop.forced_realize for tr in group for luop in ctx.lazybufs[tr]): continue
->>>>>>> 8e575949
     kernel_children = {c for tr in group for c in ctx.children[tr] if uval(ctx.allbufs[c]).op not in {Ops.COPY, Ops.BUFFER_VIEW}}
     if len(kernel_children) == 0: continue
     for tr in group: del ctx.realizes[tr]
@@ -390,23 +378,6 @@
   (UPat(Ops.COPY, src=(UPat.var("x"),)), lambda ctx,x:x if x.is_unrealized_const() else None),
 ])
 
-# ** buffer merging
-
-def merge(ctx:ScheduleContext, v1:UOp, b1:UOp, v2:UOp, b2:UOp) -> UOp:
-  assert v1.st is not None and v2.st is not None and v1.st == v2.st, f"implicit movementop {v1.st} {v2.st}"
-  # if b2 is realized also realize b1
-  if b2 in ctx.realizes:
-    ctx.realizes[b1] = b1
-    del ctx.realizes[b2]
-  # ops referring to b2 now ref to b1
-  ctx.lazybufs[b1] += ctx.lazybufs[b2]
-  del ctx.lazybufs[b2]
-  # merge
-  return v1
-merge_bufs = PatternMatcher([
-  (UPat(Ops.VIEW, name="v2", src=(UPat(Ops.BUFFER, name="b2"), UPat(Ops.VIEW, name="v1", src=(UPat.var("b1"), UPat())))), merge),
-])
-
 # ** this decides which ops get realized
 
 def realize(ctx:Dict[UOp, UOp], b:UOp, to_store:UOp, **kwargs) -> None:
@@ -458,11 +429,7 @@
   return UOp(Ops.LOAD, base.dtype, (b, unwrap(base.st).to_uop()))
 
 def append_op(ctx:ScheduleContext, b:UOp, to_store:UOp) -> UOp:
-<<<<<<< HEAD
   # TODO: what should metadata be post merge?
-=======
-  # TODO: metadata post merge
->>>>>>> 8e575949
   if (m:=ctx.lazybufs[b][0].metadata) is not None: ctx.ops_metadata[to_store] = m
   return to_store
 
@@ -495,11 +462,6 @@
 
 def append_uop(ctx:ScheduleContext, view:UOp, buf_uop:UOp) -> None:
   ctx.allbufs[buf_uop] = view
-<<<<<<< HEAD
-=======
-  # TODO: this is base because const folding sometimes leaves VIEW around
-  # this is fine but it increases kernel count, fix that!
->>>>>>> 8e575949
   if (op:=uval(view).base).op is Ops.ASSIGN: ctx.assigns.add(buf_uop)
   for x in op.src:
     if is_scheduled(x.base): ctx.children.setdefault(x.base.buf_uop, {})[buf_uop] = None
@@ -507,9 +469,6 @@
   if op.op is Ops.BUFFER_VIEW:
     buffers[buf_uop] = (x:=op.src[0]).base.buffer.view(view.size, view.dtype, unwrap(x.st).views[0].offset*x.dtype.itemsize)
   buf_uop.buffer.ref(1)
-  # BUFFER_VIEW overrides the underlying buffer
-  if op.op is Ops.BUFFER_VIEW:
-    buffers[buf_uop] = (x:=op.src[0]).base.buffer.view(view.size, view.dtype, unwrap(x.st).views[0].offset*x.dtype.itemsize)
 create_ctx = PatternMatcher([(UPat(Ops.VIEW, name="view", src=(UPat(Ops.BUFFER, name="buf_uop"), UPat())), append_uop)])
 
 @track_rewrites(named=True)
