import sys, atexit, functools, pickle
from collections import defaultdict, deque
from dataclasses import dataclass, field
from tinygrad.ops import GroupOp, UOp, Ops, PatternMatcher, UPat, Variable, can_pad, graph_rewrite, resolve, track_rewrites, view_left, merge_views
from tinygrad.ops import identity_element, buffers, symbolic_simple, type_verify
from tinygrad.helpers import Context, Metadata, all_int, all_same, colored, diskcache_put, merge_dicts, prod, dedup, getenv, unwrap
from tinygrad.helpers import FUSE_CONV_BW, FUSE_ARANGE, DEBUG, CAPTURE_PROCESS_REPLAY, ContextVar
from tinygrad.dtype import DType, ImageDType, dtypes
from tinygrad.shape.shapetracker import ShapeTracker
from tinygrad.shape.view import View, strides_for_shape
from tinygrad.device import Buffer

# creation can recurse a lot
sys.setrecursionlimit(10000)

# **** big graph spec

tensor_uop_spec = PatternMatcher([
  (UPat(Ops.DEVICE, dtypes.void, (), name="device"), lambda device: isinstance(device.arg, str)),
  (UPat(Ops.BUFFER, src=(UPat(Ops.DEVICE),), name="buf"),
   lambda buf: isinstance(buf.arg, tuple) and len(buf.arg) == 2 and all_int(buf.arg) and isinstance(buf.dtype, (DType, ImageDType))),

  (UPat(GroupOp.Movement, name="mv", src=(UPat.var("x"),)),
   # naturally correct
   lambda mv,x: (isinstance(mv.arg, tuple) and mv.dtype == x.dtype) or
   # "make things that can't be images not images" can change the buffer dtype
   # this is fine as long as it's a realized buffer and base dtypes match.
   ((isinstance(mv.dtype, ImageDType) or isinstance(x.dtype, ImageDType)) and x.dtype.base == mv.dtype.base and x.is_realized)),

  # Tensor variable bindings
  (UPat(Ops.BIND, dtypes.int, (UPat(Ops.DEFINE_VAR), UPat.cvar(dtype=dtypes.int)), arg=None), lambda: True),
  (UPat(Ops.DEFINE_VAR, src=(UPat(Ops.VIEW, arg=ShapeTracker.from_shape(()))), arg=None), lambda: True),

  # Tensor const has an unmasked ShapeTracker of stride 0 and a device
  (UPat(Ops.CONST, src=(UPat(Ops.VIEW, name="st", src=(UPat(Ops.DEVICE),)),)),
   lambda st: len(st.st.views) == 1 and all(s == 0 for s in st.st.views[0].strides) and st.st.views[0].mask is None),

  # DETACH and CONTIGUOUS change how we interpret the source UOp
  # CONTIGUOUS ensures the source UOp realizes
  (UPat((Ops.DETACH, Ops.CONTIGUOUS), name="root", src=(UPat.var("x"),), arg=None), lambda root,x: root.dtype == x.dtype),

  # COPY
  # NOTE: the arg here specifies clone=True, which prevents folding same device copy
  (UPat(Ops.COPY, name="copy", src=(UPat(Ops.DEVICE), UPat.var("x"))), lambda copy,x: isinstance(copy.arg, bool) and copy.dtype == x.dtype),

  # VIEW(BUFFER) applies a ShapeTracker on top of the underlying device buffer
  # NOTE: VIEW size exactly matches the underlying BUFFER, tensor doesn't apply movement ops to the VIEW
  (UPat(Ops.VIEW, name="view", src=(UPat(Ops.BUFFER, name="buf"),)),
   lambda view,buf: view.dtype == buf.dtype and view.size == buf.size and view.st.contiguous),

  # ASSIGN changes the value of a realized buffer
  (UPat(Ops.ASSIGN, name="assign", src=(UPat.var("target"), UPat.var("new_val"))),
   lambda assign,target,new_val: (target.op is Ops.BUFFER or target.is_realized) and (assign.dtype == target.dtype == new_val.dtype)),

  # TODO: BUFFER_VIEW is overloaded, it should be removed.
  # BUFFER_VIEW shares the device buffer with its source, it uses a subbuffer of the underlying source buffer

  (UPat(Ops.BUFFER_VIEW, name="root", src=(UPat.var("x"),)), lambda root,x:
   # BUFFER_VIEW can replace contiguous, keeping dtype the same
   (root.dtype == x.dtype) or
   # it can also replace bitcast, this changes the dtype, but the itemsize stays the same
   (root.dtype != x.dtype and root.dtype.itemsize == x.dtype.itemsize) or
   # it can also represent shape changing bitcast (only on DISK)
   (root.dtype != x.dtype and root.dtype.itemsize != x.dtype.itemsize and x.device.startswith("DISK"))),
])

# **** ScheduleItem return type

@dataclass(frozen=True)
class ScheduleItem:
  ast: UOp
  bufs: tuple[Buffer, ...]
  metadata: tuple[Metadata, ...]
  assign_preloads: tuple[UOp, ...]
  @property
  def outputs(self) -> tuple[Buffer, ...]:
    """Read/write or write only buffers in the schedule."""
    return tuple(b for i,b in enumerate(self.bufs) if i in self.output_idxs)
  @property
  def inputs(self) -> tuple[Buffer, ...]:
    """Read only buffers in the schedule."""
    return tuple(b for i,b in enumerate(self.bufs) if i not in self.output_idxs)
  @functools.cached_property
  def output_idxs(self) -> tuple[int, ...]: return tuple(x.src[0].arg for x in self.ast.src) if self.ast.op is Ops.SINK else (0,)

# **** Schedule context and big graph

@dataclass(frozen=True)
class ScheduleContext:
  tensor_uops: dict[UOp, list[UOp]] = field(default_factory=dict)    # this maps BUFFER uops of this schedule to the tensor uop
  var_vals: dict[Variable, int] = field(default_factory=dict)        # this maps a BIND's DEFINE_VAR to its value
  assigns: set[UOp] = field(default_factory=set)                     # this holds all the BUFFER uops we ASSIGN to in this schedule
  realizes: dict[UOp, UOp] = field(default_factory=dict)             # this holds all the BUFFER uops we mutate in this schedule
  allbufs: dict[UOp, UOp] = field(default_factory=dict)              # this maps BUFFER uops the actual op
  ops_metadata: dict[UOp, Metadata] = field(default_factory=dict)    # this maps fused ops to Metadata
  contiguous: dict[UOp, UOp] = field(default_factory=dict)           # this maps roots to places they are made contiguous
  children: defaultdict[UOp, dict[UOp, None]] = field(default_factory=lambda: defaultdict(dict))
  becomes_map: dict[UOp, UOp] = field(default_factory=dict)

# wrap tensor uops around a VIEW(BUFFER, <uop>)
# this BUFFER preserves a link back to the uop on the tensor after the scheduler rewrites it.
def add_buffers(buf:UOp, ctx:ScheduleContext, cache:dict[UOp, UOp]) -> UOp:
  if (r:=cache.get(buf)) is not None: return r
  if buf.op is Ops.SINK: return UOp.sink(*[add_buffers(x, ctx, cache) for x in buf.src])
  # shapeless op is passthrough
  # realized is passthrough
  # constants are passthrough
  if buf.st is None or buf.base.is_realized or buf.base.op in {Ops.CONST, Ops.BIND}: return buf
  # view is passthrough
  if buf is not buf.base:
    cache[buf] = ret = add_buffers(buf.base, ctx, cache).view(buf.st)
    return ret
  # make things that can't be images not images
  dtype = buf.dtype
  if isinstance(dtype, ImageDType) and (prod(buf.shape) != prod(dtype.shape) or not any(buf.shape[x]%4 == 0 for x in buf.st.unit_stride_axes())):
    if DEBUG >= 2: print(f"forcing image {dtype} with shape {buf.shape} to {dtype.base}")
    dtype = buf.dtype.base
  # ASSIGN already has a target buffer, otherwise we create a new one
  buf_uop = buf.buf_uop if buf.op is Ops.ASSIGN else UOp.new_buffer(buf.device, buf.size, dtype)
  op = buf.replace(dtype=dtype.base, src=tuple(add_buffers(x, ctx, cache) for x in buf.src))
  # track the underlying tensor uop for this op
  ctx.tensor_uops[buf_uop] = [buf]
  # (early) bufferize
  cache[buf] = ret = UOp(Ops.VIEW, dtype.base, (buf_uop, op.alu(Ops.CONTIGUOUS) if buf.forced_realize else op), buf.st)
  return ret

# **** AST graph rewrite

# ** movement ops

def apply_swizzle(u:UOp) -> UOp:
  with Context(TRACK_MATCH_STATS=0): return graph_rewrite(u, view_left)

def swizzle_r(r:UOp, src:UOp, st:ShapeTracker) -> UOp:
  input_st = ShapeTracker.from_shape(unwrap(src.st).shape)
  tmp = input_st.permute(tuple(i for i in range(len(input_st.shape)) if i not in r.axis_arg)+r.axis_arg)
  prshape = prod(rshape:=tmp.shape[-len(r.axis_arg):])
  strides = strides_for_shape(rshape)
  nv = [View.create(v.shape+rshape, tuple(x*prshape for x in v.strides)+strides,
                    v.offset*prshape, v.mask+tuple((0,s) for s in rshape) if v.mask is not None else None) for v in st.views]
  # update input_st and axis
  new_input_st = tmp + ShapeTracker(tuple(nv))
  new_axis = tuple(range(len(st.shape), len(st.shape) + len(r.axis_arg)))
  return apply_swizzle(src.view(new_input_st)).r(r.arg[0], new_axis).view(ShapeTracker.from_shape(st.shape))

def reduceop_view_right(r:UOp, v:UOp, src:UOp) -> UOp:
  if not (swizzle_st:=unwrap(v.st)).contiguous or v.size != src.size: raise AssertionError(f"can't push {v} down through {src}")
  output_shape = swizzle_st.reduce(r.axis_arg)
  return src.r(r.arg[0], tuple(i for i,(s,u) in enumerate(zip(src.shape, output_shape)) if s != u)).view(ShapeTracker.from_shape(output_shape))

def elementwise_view_right(root:UOp) -> UOp|None:
  if len(swizzles:=[x for x in root.src if x.base is not x]) == 0: return None
  assert all(x.base.st is not None for x in swizzles), f"found shapeless VIEW src in {root}"
  assert all_same([x.base.size for x in swizzles]), f"swizzle inputs must have the same size {swizzles}"
  # push the swizzle from src to root
  output_swizzle = swizzles[0]
  new_input_st = ShapeTracker.from_shape(output_swizzle.base.shape)
  ret = root.replace(src=tuple(x if x.st is None else x.base if x in swizzles else apply_swizzle(x.view(new_input_st)) for x in root.src))
  # NOTE: swizzle resolves once we hit STORE
  return ret if ret.op is Ops.STORE else ret.view(ShapeTracker.from_shape(output_swizzle.shape))

def merge_double_reduce(root:UOp, first_reduce:UOp) -> UOp:
  assert root.arg[0] == first_reduce.arg[0], "can't merge reduceops with different alu"
  assert not any(x.op is Ops.REDUCE_AXIS for x in first_reduce.src[0].toposort), "can't merge more than two reduceops at a time"
  return first_reduce.replace(arg=(first_reduce.arg[0], root.axis_arg+first_reduce.axis_arg))

# push VIEW to stores
view_right = merge_views+PatternMatcher([
  # STORE(.., ASSIGN(VIEW(BUFFER), new_val)) -> STORE(.., new_val).view()
  (UPat(Ops.STORE, src=(UPat.var("b"), UPat.var("st"), UPat.assign(UPat.var("target"), UPat.var("val")))),
   lambda b,target,st,val: apply_swizzle(UOp.store(b, st, val).view(target.st))),
  # REDUCE(src.view(contiguous=False)) -> REDUCE(src.view(contiguous=True)).view()
  (UPat(Ops.REDUCE_AXIS, src=(UPat.var("src"),), name="r").view(name="v"), lambda v,r,src: None if v.st.contiguous else swizzle_r(r, src, v.st)),
  # REDUCE(src.view()) -> REDUCE(src).view()
  (UPat(Ops.REDUCE_AXIS, src=(UPat.var("src").view(name="v"),), name="r"), reduceop_view_right),
  # ALU(src.view()) -> ALU(src).view()
  (UPat((*GroupOp.ALU, Ops.CAST, Ops.BITCAST, Ops.ASSIGN, Ops.CONTIGUOUS, Ops.STORE), name="root"), elementwise_view_right),
  # double reduce op collapses to a single reduce op
  (UPat(Ops.REDUCE_AXIS, src=(UPat(Ops.REDUCE_AXIS, name="first_reduce"),), name="root"), merge_double_reduce),
])

# ** ScheduleItem context builder

@dataclass(frozen=True)
class ScheduleItemContext:
  var_vals: dict[Variable, int]
  sts: set[ShapeTracker] = field(default_factory=set)
  bufs: list[UOp] = field(default_factory=list)

def _append_st_vars(ctx:ScheduleItemContext, x:UOp) -> UOp|None:
  if (st:=unwrap(x.st)) in ctx.sts: return None
  st, var_vals = st.simplify().unbind()
  ctx.var_vals.update(var_vals)
  ctx.sts.add(st)
  return st.to_uop() if st != x.st else None

def _append_buf(ctx:ScheduleItemContext, x:UOp) -> UOp:
  ctx.bufs.append(x)
  return UOp(Ops.DEFINE_GLOBAL, x.dtype.ptr(size=x.size), (), len(ctx.bufs)-1)
append_bufs = PatternMatcher([(UPat(Ops.BUFFER, name="x"), _append_buf)])

def _append_preload(ctx:ScheduleItemContext, x:UOp, b:UOp) -> UOp:
  (adj_loads:=ctx.assign_adj.setdefault(b, [])).append(x)
  if not all_same([x.op for x in adj_loads]): raise RuntimeError(f"Detected cycle when fusing {adj_loads}. Can only fuse PRELOAD or LOAD of {b}")
  return x.replace(op=Ops.LOAD)
check_preload = PatternMatcher([(UPat(Ops.PRELOAD, src=(UPat.var("b"), UPat()), name="x"), _append_preload),])

to_si = PatternMatcher([
  (UPat(Ops.VIEW, name="x"), _append_st_vars),
  (UPat(Ops.SINK, src=(UPat.store(UPat.var("b"), UPat(), UPat(GroupOp.Meta, name="x")),)), lambda b,x: x.replace(src=(b, *x.src))),
  # don't need contiguous or assign anymore
  (UPat(Ops.CONTIGUOUS, src=(UPat.var("x"),)), lambda x: x),
  (UPat(Ops.ASSIGN, src=(UPat(), UPat.var("x"),)), lambda x: x),
  # PRELOAD becomes LOAD
  (UPat(Ops.PRELOAD, name="root"), lambda root:root.replace(op=Ops.LOAD)),
])

add_assign_adjacents = PatternMatcher([(UPat.load(UPat.var("b"), UPat(), name="x"), lambda ctx,b,x: ctx.assign_adj.setdefault(b, []).append(x)
                               if b in ctx.assigns else None)])

# LOAD(BUFFER) -> the STORE value if it's we're doing the STORE in the same kernel
multioutput = PatternMatcher([(UPat.load(UPat.var("b"), UPat()), lambda ctx,b: ctx.get(b)),])

def schedule_uop(pre:UOp, ctx:ScheduleContext) -> ScheduleItem:
<<<<<<< HEAD
  # remove movement ops + substitute LOAD of fused STORE with just the value
  sink = graph_rewrite(graph_rewrite(pre, multioutput+view_left, store_bufs:={x.buf_uop:x.src[2] for x in pre.src}), view_right)
  # remove extra uops from SINK + substitue BUFFER with DEFINE_GLOBAL
  ast = graph_rewrite(sink, to_si+append_bufs, si_ctx:=ScheduleItemContext(ctx.var_vals))
=======
  # create the ast context
  si_ctx = ScheduleItemContext(ctx.ops_metadata, ctx.assigns, ctx.var_vals, {x.buf_uop:x.src[2] for x in pre.src})
  create_ctx = add_metadata if len(si_ctx.assigns) == 0 else add_metadata+add_assign_adjacents
  sink = graph_rewrite(pre, create_ctx if len(si_ctx.sinked) == 1 else multioutput+create_ctx, si_ctx)
  # do movement ops
  sink = graph_rewrite(graph_rewrite(sink, view_left), view_right)
  # convert to AST
  sink = graph_rewrite(graph_rewrite(sink, to_si+check_preload if len(si_ctx.assigns) != 0 else to_si, si_ctx), append_bufs, si_ctx)
  # we also allow masked views. if it has a single view and it's equal when you shrink a contig, it's fine
  for ubuf,ops in si_ctx.assign_adj.items():
    if si_ctx.sinked.get(ubuf) is not None and not all((s:=x.st_arg).contiguous or (len(s.views) == 1 and (m:=s.views[0].mask) is not None \
        and ShapeTracker.from_shape(s.shape).shrink(m) == s.shrink(m)) for x in ops):
      raise RuntimeError("self operand of augmented assign must be contiguous.\nhelp: consider using .contiguous():\n"
                         +colored("   - a += a.T\n", "red")+colored("   + a += a.T.contiguous()", "green"))
>>>>>>> ae2229d7
  # capture process replay
  if CAPTURE_PROCESS_REPLAY:
    with Context(PICKLE_BUFFERS=0): PROCESS_REPLAY_CAPTURE[str(pre.key)] = pickle.dumps((pre, ContextVar._cache, sink))
  # verify we scheduled the SINK correctly
  assign_preloads: list[UOp] = []
  if len(ctx.assigns) != 0:
    for x in list(sink.toposort)[::-1]:
      # we only allow a kernel to depend on either the before ASSIGN or after ASSIGN version of a BUFFER
      if x.op is Ops.LOAD and x.buf_uop in assign_preloads: raise RuntimeError("cycle detected in graph")
      # PRELOAD tells the toposort this kernel should run before ASSIGN
      if x.op is Ops.PRELOAD:
        assign_preloads.append(x.buf_uop)
        # if this kernel also assigns to the buffer, we only allow either contiguous or masked views for the LOAD.
        # if it has a single view and it's equal when you shrink a contig, it's fine
        if x.buf_uop in store_bufs and not ((s:=x.st_arg).contiguous or (len(s.views) == 1 and (m:=s.views[0].mask) is not None \
            and ShapeTracker.from_shape(s.shape).shrink(m) == s.shrink(m))):
          raise RuntimeError("contiguous")
  return ScheduleItem(ast, tuple(u.buffer for u in si_ctx.bufs if u.size != 0),
                      tuple(dedup(m for x in pre.toposort if (m:=ctx.ops_metadata.get(x)) is not None)), tuple(dedup(assign_preloads)))

PROCESS_REPLAY_CAPTURE: dict[str, bytes] = {}
if CAPTURE_PROCESS_REPLAY:
  @atexit.register
  def save_process_replay() -> None:
    for k,v in PROCESS_REPLAY_CAPTURE.items(): diskcache_put("schedule_process_replay", k, v, prepickled=True)

# **** Schedule grouping

def is_scheduled(u:UOp) -> bool: return u.op is Ops.VIEW and len(u.src) == 2 and u.src[0].op is Ops.BUFFER
def uval(u:UOp) -> UOp:
  assert is_scheduled(u), f"must be a scheduled op {u}"
  return r.src[0] if (r:=u.src[1]).op is Ops.CONTIGUOUS and not (r.src[0].base.op is Ops.VIEW and len(r.src[0].base.src) == 2) else r

def recursive_group(tr:UOp, st:ShapeTracker, r:UOp, children:defaultdict[UOp, dict[UOp, None]], allbufs:dict[UOp, UOp], realizes:dict[UOp, UOp],
                     reduce_for_op:dict[UOp, UOp], group:dict[UOp, None], cache:dict[tuple[UOp, ShapeTracker], None]) -> None:
  """recursively search the uop for groupable children, realize the UOp if a child can't group"""
  if (tr, st) in cache: return
  cache.setdefault((tr, st))
  rsize = unwrap(allbufs[r].st).size
  if tr in realizes and tr is not r:
    # can only fuse contiguous
    # max one reduceop per kernel
    if not st.contiguous or st.size != rsize or tr in reduce_for_op: group.setdefault(r)
    return group.setdefault(tr)
  for tr_next in children[tr]:
    # max one reduceop per kernel
    if (tr_next_uop:=uval(allbufs[tr_next]).base).op is Ops.REDUCE_AXIS: return group.setdefault(r)
    # can only fuse contiguous
    if len(st_childs:=dedup(unwrap(x.st) for x in tr_next_uop.src if is_scheduled(x.base) and x.base.buf_uop == tr)) > 1: return group.setdefault(r)
    recursive_group(tr_next, st+st_childs[0], r, children, allbufs, realizes, reduce_for_op, group, cache)

def get_isolated_children(r:UOp, reduce_for_op:dict[UOp, UOp], children:defaultdict[UOp, dict[UOp, None]], allbufs:dict[UOp, UOp],
                           realizes:dict[UOp, UOp], group:dict[UOp, None]) -> dict[UOp, None]:
  rc_parents, cache = deque(group), set()
  while rc_parents:
    if (p:=uval(allbufs[rc_parents.pop()])) in cache: continue
    cache.add(p)
    # max one reduceop per kernel
    if p.op is Ops.REDUCE_AXIS: return {}
    rc_parents.extend(x.base.buf_uop for x in p.src if is_scheduled(x.base) and x.base.buf_uop is not r)
  # search descendants of the reduceop that can cleanly group
  descendants: dict[UOp, None] = {}
  for tr in group: recursive_group(tr, unwrap(allbufs[tr].st), tr, children, allbufs, realizes, reduce_for_op, descendants, cache={})
  return merge_dicts([group, {} if any(tr in group for tr in descendants) else descendants])

def group_realizes(ctx:ScheduleContext) -> list[list[UOp]]:
  """search the big graph for all the reduceops that need to realize, sometimes group/fuse the reduceop"""
  # find all reduces, and pair them to a elementwise op. if they can't be cleanly paired, force realize the reduce (or a contig child)
  reduce_for_op: dict[UOp, UOp] = {}
  reduce_of_const: list[UOp] = []
  double_reduces: list[UOp] = []
  for r, r_uop in ctx.allbufs.items():
    if (r_uop:=uval(r_uop)).op is not Ops.REDUCE_AXIS: continue
    if FUSE_CONV_BW and is_scheduled((x:=r_uop.src[0]).base) and uval(x.base).op is r_uop.op and x.base is not x: double_reduces.append(r)
    if r in ctx.realizes: continue
    group: dict[UOp, None] = {}
    recursive_group(r, unwrap(r_uop.st), r, ctx.children, ctx.allbufs, ctx.realizes, reduce_for_op, group, cache={})
    # max one reduceop per kernel
    can_chase = all(tr not in reduce_for_op for tr in group)
    # TODO: forced_realize exists because the scheduler is incapable of checking for self-contained DAGs
    forced_realize = r in group
    if not forced_realize and len(group) > 1:
      group = get_isolated_children(r, reduce_for_op, ctx.children, ctx.allbufs, ctx.realizes, group)
    # can only fuse assign if no other assign_target is used in the kernel
    if not forced_realize and any(x in ctx.assigns for x in group):
      parents = deque((r, *group))
      while parents and not forced_realize:
        if (p_uop:=ctx.allbufs.get(p:=parents.pop())) is None: continue
        if (p_uop:=uval(p_uop)).op is Ops.ASSIGN and p not in group: forced_realize, can_chase = True, False
        if p in ctx.realizes: continue
        parents.extend([x.base.src[0] for x in p_uop.src if x.base.op is Ops.VIEW and len(x.base.src) != 0])
    if forced_realize or not group:
      tr = r
      if can_chase:
        # can chase this down to contiguous children
        st = unwrap(r_uop.st)
        while len(ctx.children[tr]) == 1:
          tr_next_uop = uval(ctx.allbufs[(tr_next:=next(iter(ctx.children[tr])))])
          st_childs = dedup([unwrap(x.st) for x in tr_next_uop.src if is_scheduled(x.base) and x.base.buf_uop is tr])
          if len(st_childs) > 1: break
          if st.size != st_childs[0].size: break
          st = st + st_childs[0]
          if not st.contiguous or tr_next_uop.op is Ops.REDUCE_AXIS: break
          tr = tr_next
        # don't cast to higher size before store (tr cannot be realized if forced_realize)
        if (tr_uop:=uval(ctx.allbufs[tr])).op is Ops.CAST and tr_uop.dtype.base.itemsize > tr_uop.src[0].dtype.base.itemsize:
          tr = tr_uop.src[0].base.buf_uop
      group = {tr: None}
      ctx.realizes[tr] = tr
    reduce_for_op.update((tr, r) for tr in group)
    if FUSE_ARANGE and r_uop.arg[0] is Ops.ADD and r_uop.src[0].base.op is Ops.CONST: reduce_of_const.append(r)
  # fuse double reduces with no other child
  for reduceop in double_reduces:
    top_reduce = uval(ctx.allbufs[reduceop]).src[0].base.buf_uop
    if len(ctx.children[top_reduce]) == 1: del ctx.realizes[top_reduce]
  # maybe fuse arange with its children
  for rbuf in reduce_of_const:
    group = {tr:None for tr,rop in reduce_for_op.items() if rop is rbuf}
    if any(luop.forced_realize for tr in group for luop in ctx.tensor_uops[tr]): continue
    kernel_children = {c for tr in group for c in ctx.children[tr] if uval(ctx.allbufs[c]).op not in {Ops.COPY, Ops.BUFFER_VIEW}}
    if len(kernel_children) == 0: continue
    for tr in group: del ctx.realizes[tr]
  # group BUFFER uops into kernels
  output_groups: defaultdict[UOp, list[UOp]] = defaultdict(list)
  for ubuf in ctx.realizes: output_groups[reduce_for_op.get(ubuf, ubuf)].append(ubuf)
  return list(output_groups.values())

# **** Schedule creation and BFS toposort

class UPatScheduled(UPat):
  def __init__(self, *args, **kwargs):
    super().__init__(Ops.VIEW, name="base", src=(UPat(Ops.BUFFER, name="b"), UPat(*args, **{"name":"to_store",**kwargs})))

# ** this is schedule level const folding

def simplify_reduceop(reduce:UOp, x:UOp) -> UOp|None:
  if not all_int(x.shape): return None
  # remove reduce on unmasked const
  prshape = prod(unwrap(x.st).shape[i] for i in reduce.arg[1])
  ret = x.const_arg
  match reduce.arg[0]:
    case Ops.ADD: ret *= prshape
    case Ops.MUL: ret **= prshape
    case Ops.MAX: pass # NOTE: Ops.MAX is passthrough
    case _: return None
  return reduce.const_like(ret)

def found_contiguous(ctx:ScheduleContext, contig:UOp, base:UOp, b:UOp):
  if contig.src[0].op is Ops.VIEW and len(contig.src[0].src):
    old_base = contig.src[0].src[0]
    if old_base.op is Ops.VIEW and (sti:=unwrap(contig.src[0].st).invert(old_base.shape)) is not None: ctx.contiguous[old_base] = base.view(sti)
def replace_contiguous(ctx:ScheduleContext, alu:UOp):
  new_src = list(alu.src)
  for i,s in enumerate(alu.src):
    if (replace_src:=ctx.contiguous.get(s, None)) is not None: new_src[i] = replace_src
  if tuple(new_src) != alu.src: return alu.replace(src=tuple(new_src))

ops_folding = symbolic_simple+PatternMatcher([
  # op with size 0 is zero
  (UPatScheduled(), lambda b,to_store,base: base.const_like(0) if base.size == 0 else None),
  # if the uop folded to a CONST we can delete the BUFFER
  (UPatScheduled(Ops.CONST, name="const"), lambda b,base,const: base.const_like(const.const_arg)),
  # DETACH is a NOOP here
  (UPat(Ops.DETACH, name="detach"), lambda detach: detach.src[0]),
  # reduce of size 0 is the identity element
  (UPat(Ops.REDUCE_AXIS, name="reduce", src=(UPat.var("x"),)),
   lambda reduce,x: reduce.const_like(identity_element(reduce.arg[0], reduce.dtype)) if x.size == 0 and reduce.size != 0 else None),
  # reduce of const is collapsed (TODO: make this a generic rule for stride0)
  (UPat(Ops.REDUCE_AXIS, name="reduce", src=(UPat.cvar("x"),)), simplify_reduceop),
  # CONST doesn't need COPY
  (UPat(Ops.COPY, src=(UPat(), UPat.cvar("x"),)), lambda x: x),
  # no COPY to same device, except clone (arg is True)
  (UPatScheduled(Ops.COPY, src=(UPat(), UPat(Ops.VIEW, name="copyin")), name="copy"),
   lambda base,b,copyin,copy: copyin if copyin.device == copy.device and copy.arg is not True else None),
  # support for using a contiguous permuted view instead of the parent view if one exists
  (UPatScheduled(Ops.CONTIGUOUS, name="contig"), found_contiguous),
  (UPat(GroupOp.ALU, name="alu"), replace_contiguous),
  # remove CONST/BIND/BUFFER/VIEW from SINK
  (UPat(Ops.SINK, name="root"),
    lambda root: UOp(Ops.SINK, root.dtype, new_src, root.arg)
      if (new_src:=tuple(x.base for x in root.src if not x.is_realized and x.base.op not in {Ops.CONST, Ops.BIND})) != root.src else None),
])

# ** buffer merging

def merge(ctx:ScheduleContext, v1:UOp, b1:UOp, v2:UOp, b2:UOp) -> UOp:
  assert v1.st is not None and v2.st is not None and v1.st == v2.st, f"implicit movementop {v1.st} {v2.st}"
  # if b2 is realized also realize b1
  if b2 in ctx.realizes:
    ctx.realizes[b1] = b1
    del ctx.realizes[b2]
  # ops referring to b2 now ref to b1
  ctx.tensor_uops[b1] += ctx.tensor_uops[b2]
  del ctx.tensor_uops[b2]
  # merge
  return v1

def merge_realized(ctx:ScheduleContext, v1:UOp, b1:UOp, v2:UOp, b2:UOp):
  # early become
  for luop in ctx.tensor_uops.get(b1, [])+ctx.tensor_uops.get(b2, []): ctx.becomes_map[luop] = b1.view(unwrap(luop.st))
  return v1

merge_bufs = PatternMatcher([
  # merge base
  (UPat(Ops.VIEW, name="v2", src=(UPat(Ops.BUFFER, name="b2"), UPat(Ops.VIEW, name="v1", src=(UPat(Ops.BUFFER, name="b1"), UPat())))), merge),
  (UPat(Ops.VIEW, name="v2", src=(UPat(Ops.BUFFER, name="b2"), UPat(Ops.VIEW, name="v1", src=(UPat(Ops.BUFFER, name="b1"),)))), merge_realized),
  # collapse view
  (UPat(Ops.VIEW, src=(UPat(Ops.BUFFER), UPat(Ops.VIEW, src=(UPat(Ops.BUFFER), UPat())).view(name="mv"))), lambda mv:mv),
  (UPat(Ops.VIEW, src=(UPat(Ops.BUFFER), UPat(Ops.VIEW, src=(UPat(Ops.BUFFER),)).view(name="mv"))), lambda mv:mv),
])

# ** this decides which ops get realized

def realize(ctx:ScheduleContext, b:UOp, to_store:UOp, **kwargs) -> None: ctx.realizes[b] = to_store

def realize_view(ctx:ScheduleContext, view:UOp, src:UOp, b:UOp, **kwargs) -> None:
  if src.st is None: return None
  st = unwrap(view.st)
  # fold simple pads
  if len(st.views) == 1 and (m:=st.views[-1].mask) is not None and all_int(src.shape) and resolve(prod(src.shape) >= prod([y-x for x,y in m])):
    return None if can_pad(src, ctx.realizes, set()) else realize(ctx, b, src)
  # early realize before expand
  if resolve(prod(src.shape) < prod(st.shape)) and not getenv("DONT_REALIZE_EXPAND"): return realize(ctx, b, src)
  # otherwise safety check pads
  return None if (all(v.mask is None for v in st.views) or can_pad(src, ctx.realizes, set())) else realize(ctx, b, src)

def fold_img_cast(ctx:ScheduleContext, xb:UOp, view:UOp, b:UOp, to_cast:UOp, **kwargs) -> UOp|None:
  if not isinstance(xb.dtype, ImageDType) or b not in ctx.realizes or xb not in ctx.realizes or uval(to_cast).op in GroupOp.Meta: return None
  del ctx.realizes[b]
  return to_cast.view(unwrap(view.st))

def sink_outputs(ctx:ScheduleContext, sink:UOp) -> None:
  for x in sink.src: realize(ctx, x.buf_uop, x)

do_realize = PatternMatcher([
  # always realize sinked ops
  (UPat(Ops.SINK, name="sink"), sink_outputs),
  # always realize meta ops
  (UPatScheduled({Ops.ASSIGN, Ops.CONTIGUOUS, *GroupOp.Meta}), realize),
  # realize before expand or unsafe pad ops
  (UPatScheduled(name="src").view(name="view"), realize_view),
  # don't realize image to image casts
  (UPatScheduled(Ops.CAST, src=(UPat(Ops.VIEW, src=(UPat.var("xb"), UPat()), name="to_cast"),), dtype=dtypes.float).view(name="view"), fold_img_cast),
  # realize before COPY or BUFFER_VIEW
  (UPat(Ops.COPY, src=(UPat(), UPat.any(UPatScheduled(), UPatScheduled().view()),)), realize),
  (UPat(Ops.BUFFER_VIEW, src=(UPat.any(UPatScheduled(), UPatScheduled().view()),)), realize),
])

# **** rewrite VIEW into LOAD/STORE/VALID or fuse the underlying UOp

def unbind_variable(ctx:ScheduleContext, bind:UOp, var:UOp, val:UOp):
  assert isinstance(val.src[1].const_arg, int), f"expected BIND value to be int {val}"
  ctx.var_vals[ret:=var.replace(src=())] = val.src[1].const_arg
  return ret.valid(unwrap(bind.st))

def load_realized(ctx:ScheduleContext, b:UOp, st:UOp):
  # NOTE: if we're assigning to the BUFFER too, PRELOAD tells toposort to place this load before the ASSIGN
  return UOp(Ops.PRELOAD if b in ctx.assigns else Ops.LOAD, b.dtype.base, (b, unwrap(st.st).to_uop()))

def store_or_fuse(ctx:ScheduleContext, b:UOp, x:UOp, st:UOp):
  if (m:=ctx.tensor_uops[b][0].metadata) is not None: ctx.ops_metadata[x] = m
  if b not in ctx.realizes: return x # collapse BUFFER
  ctx.realizes[b] = UOp.store(b, ShapeTracker.from_shape(st.shape).to_uop(), x)
  return UOp(Ops.LOAD, x.dtype, (b, unwrap(st.st).to_uop()))

break_sched = PatternMatcher([
  # CONST is always fused and generated
  (UPat(Ops.CONST, name="x", src=(UPat(Ops.VIEW, name="st"),)), lambda x,st: UOp.const(x.dtype.base, x.const_arg).valid(st.st)),
  (UPat(Ops.BIND, name="bind", src=(UPat.var("var"), UPat.var("val"))), unbind_variable),
  # VIEW of BUFFER either becomes a LOAD/STORE or we fuse it
  (UPat(Ops.VIEW, name="st", src=(UPat(Ops.BUFFER, name="b"),)), load_realized),
  (UPat(Ops.VIEW, name="st", src=(UPat(Ops.BUFFER, name="b"), UPat.var("x"))), store_or_fuse),
])

# **** Schedule context builder

def append_uop(ctx:ScheduleContext, view:UOp, buf_uop:UOp) -> None:
  ctx.allbufs[buf_uop] = view
  if (op:=uval(view)).op is Ops.ASSIGN: ctx.assigns.add(buf_uop)
  for x in op.src:
    if is_scheduled(x.base): ctx.children.setdefault(x.base.buf_uop, {})[buf_uop] = None
  # BUFFER_VIEW overrides the underlying buffer
  # TODO: this should be a shrink on the buffer
  if op.op is Ops.BUFFER_VIEW:
    buffers[buf_uop] = (x:=op.src[0]).buf_uop.buffer.view(view.size, view.dtype, unwrap(x.st).views[0].offset*x.dtype.itemsize)
  buf_uop.buffer.ref(1)
create_ctx = PatternMatcher([(UPat(Ops.VIEW, name="view", src=(UPat(Ops.BUFFER, name="buf_uop"), UPat())), append_uop)])

# **** movement ops

remove_movement_ops = PatternMatcher([
  # NOTE: movement ops are always applied to base
  (UPat(GroupOp.Movement, name="mov", src=(UPat.any(UPat.var("x").view(), UPat.var("x")))), lambda x,mov: x.view(unwrap(mov.st))),
  # some masked views can collapse to 0, VIEW(x) -> CONST(VIEW)
  (UPat(Ops.VIEW, name="view"),
   lambda view: view.const_like(0) if (vm:=view.st.views[-1].mask) is not None and any((x[1]-x[0]) == 0 for x in vm) else None),
  # merge one src views.
  (UPat(Ops.VIEW, src=(UPat(Ops.VIEW, src=(UPat(),), name="v1")), name="v2"), lambda v1,v2: v1.replace(arg=v1.arg+v2.arg)),
  # merge unmasked const views
  (UPat(Ops.VIEW, name="view", src=(UPat(Ops.CONST, name="const", src=(UPat(Ops.VIEW, name="st"),) ),)),
   lambda st,const,view: const.replace(src=(st.replace(arg=st.st+view.st),)) if all(v.mask is None for v in (st.st+view.st).views) else None),
])

@track_rewrites(named=True)
def create_schedule_with_vars(outs:list[UOp], skip_check:bool=not __debug__) -> tuple[list[ScheduleItem], dict[Variable, int], dict[UOp, UOp]]:
  if not skip_check: type_verify(list(UOp.sink(*outs).toposort), tensor_uop_spec)
  # to_uop is removing (many) of the movement ops
  sink = add_buffers(UOp.sink(*outs), ctx:=ScheduleContext(), cache={})
  # const folding and fusion
  sink = graph_rewrite(sink, remove_movement_ops+ops_folding+do_realize, ctx)
  sink = graph_rewrite(sink, merge_bufs, ctx)
  # create the scheduler context
  graph_rewrite(sink, create_ctx, ctx)
  # group realizes into kernels
  store_groups = group_realizes(ctx)
  graph_rewrite(sink, break_sched, ctx)
  # preschedule realize groups
  prescheduled: list[ScheduleItem] = []
  for store_uops in store_groups:
    if len(stores:=[ctx.realizes[u] for u in store_uops if ctx.realizes[u].op is Ops.STORE]) != 0:
      prescheduled.append(schedule_uop(UOp.sink(*stores), ctx))
      # can only schedule once
      for buf_uop in store_uops:
        for luop in ctx.tensor_uops[buf_uop]: ctx.becomes_map[luop] = buf_uop.view(unwrap(luop.st))
  # do BFS
  schedule_targets = {out:si for si in prescheduled for out in si.outputs}
  graph: defaultdict[ScheduleItem, list[ScheduleItem]] = defaultdict(list)
  in_degree: defaultdict[ScheduleItem, int] = defaultdict(int)
  for si in prescheduled:
    # realize outputs before a parent is assigned to
    parents_assigns = dedup(xsi for x in si.assign_preloads if (xsi:=schedule_targets.get(x.buffer)) and xsi is not si)
    for assign in parents_assigns:
      graph[si].append(assign)
      in_degree[assign] += 1
    # realize outputs after all parents are realized
    scheduled_parents = dedup(xsi for x in si.inputs if (xsi:=schedule_targets.get(x)) is not None and xsi not in parents_assigns)
    for x in scheduled_parents:
      graph[x].append(si)
      in_degree[si] += 1
  queue = deque(si for si in prescheduled if in_degree[si] == 0)
  schedule: list[ScheduleItem] = []
  while queue:
    schedule.append(si:=queue.popleft())
    for x in graph[si]:
      in_degree[x] -= 1
      if in_degree[x] == 0: queue.append(x)
  # confirm everything was scheduled correctly
  if len(schedule) != (groups:=len(prescheduled)): raise RuntimeError(f"cycle detected in graph, grouped {groups} but only scheduled {len(schedule)}")
  if DEBUG >= 1 and len(schedule) >= 10: print(f"scheduled {len(schedule)} kernels")
  return schedule, ctx.var_vals, ctx.becomes_map<|MERGE_RESOLUTION|>--- conflicted
+++ resolved
@@ -199,12 +199,6 @@
   return UOp(Ops.DEFINE_GLOBAL, x.dtype.ptr(size=x.size), (), len(ctx.bufs)-1)
 append_bufs = PatternMatcher([(UPat(Ops.BUFFER, name="x"), _append_buf)])
 
-def _append_preload(ctx:ScheduleItemContext, x:UOp, b:UOp) -> UOp:
-  (adj_loads:=ctx.assign_adj.setdefault(b, [])).append(x)
-  if not all_same([x.op for x in adj_loads]): raise RuntimeError(f"Detected cycle when fusing {adj_loads}. Can only fuse PRELOAD or LOAD of {b}")
-  return x.replace(op=Ops.LOAD)
-check_preload = PatternMatcher([(UPat(Ops.PRELOAD, src=(UPat.var("b"), UPat()), name="x"), _append_preload),])
-
 to_si = PatternMatcher([
   (UPat(Ops.VIEW, name="x"), _append_st_vars),
   (UPat(Ops.SINK, src=(UPat.store(UPat.var("b"), UPat(), UPat(GroupOp.Meta, name="x")),)), lambda b,x: x.replace(src=(b, *x.src))),
@@ -222,27 +216,10 @@
 multioutput = PatternMatcher([(UPat.load(UPat.var("b"), UPat()), lambda ctx,b: ctx.get(b)),])
 
 def schedule_uop(pre:UOp, ctx:ScheduleContext) -> ScheduleItem:
-<<<<<<< HEAD
   # remove movement ops + substitute LOAD of fused STORE with just the value
   sink = graph_rewrite(graph_rewrite(pre, multioutput+view_left, store_bufs:={x.buf_uop:x.src[2] for x in pre.src}), view_right)
   # remove extra uops from SINK + substitue BUFFER with DEFINE_GLOBAL
   ast = graph_rewrite(sink, to_si+append_bufs, si_ctx:=ScheduleItemContext(ctx.var_vals))
-=======
-  # create the ast context
-  si_ctx = ScheduleItemContext(ctx.ops_metadata, ctx.assigns, ctx.var_vals, {x.buf_uop:x.src[2] for x in pre.src})
-  create_ctx = add_metadata if len(si_ctx.assigns) == 0 else add_metadata+add_assign_adjacents
-  sink = graph_rewrite(pre, create_ctx if len(si_ctx.sinked) == 1 else multioutput+create_ctx, si_ctx)
-  # do movement ops
-  sink = graph_rewrite(graph_rewrite(sink, view_left), view_right)
-  # convert to AST
-  sink = graph_rewrite(graph_rewrite(sink, to_si+check_preload if len(si_ctx.assigns) != 0 else to_si, si_ctx), append_bufs, si_ctx)
-  # we also allow masked views. if it has a single view and it's equal when you shrink a contig, it's fine
-  for ubuf,ops in si_ctx.assign_adj.items():
-    if si_ctx.sinked.get(ubuf) is not None and not all((s:=x.st_arg).contiguous or (len(s.views) == 1 and (m:=s.views[0].mask) is not None \
-        and ShapeTracker.from_shape(s.shape).shrink(m) == s.shrink(m)) for x in ops):
-      raise RuntimeError("self operand of augmented assign must be contiguous.\nhelp: consider using .contiguous():\n"
-                         +colored("   - a += a.T\n", "red")+colored("   + a += a.T.contiguous()", "green"))
->>>>>>> ae2229d7
   # capture process replay
   if CAPTURE_PROCESS_REPLAY:
     with Context(PICKLE_BUFFERS=0): PROCESS_REPLAY_CAPTURE[str(pre.key)] = pickle.dumps((pre, ContextVar._cache, sink))
@@ -257,9 +234,8 @@
         assign_preloads.append(x.buf_uop)
         # if this kernel also assigns to the buffer, we only allow either contiguous or masked views for the LOAD.
         # if it has a single view and it's equal when you shrink a contig, it's fine
-        if x.buf_uop in store_bufs and not ((s:=x.st_arg).contiguous or (len(s.views) == 1 and (m:=s.views[0].mask) is not None \
-            and ShapeTracker.from_shape(s.shape).shrink(m) == s.shrink(m))):
-          raise RuntimeError("contiguous")
+        if x.buf_uop in store_bufs and not ((st:=x.st_arg).contiguous or (len(st.views) == 1 and (m:=st.views[0].mask) is not None \
+            and ShapeTracker.from_shape(st.shape).shrink(m) == st.shrink(m))): raise RuntimeError(f"must be contiguous for assign {x.st_arg}")
   return ScheduleItem(ast, tuple(u.buffer for u in si_ctx.bufs if u.size != 0),
                       tuple(dedup(m for x in pre.toposort if (m:=ctx.ops_metadata.get(x)) is not None)), tuple(dedup(assign_preloads)))
 
