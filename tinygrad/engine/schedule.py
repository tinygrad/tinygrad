import sys, atexit, functools, pickle
from collections import defaultdict, deque
from dataclasses import dataclass, field
from tinygrad.ops import GroupOp, UOp, Ops, PatternMatcher, UPat, Variable, can_pad, graph_rewrite, resolve, track_rewrites, view_left, merge_views
<<<<<<< HEAD
from tinygrad.ops import identity_element, buffers, symbolic_simple, type_verify
from tinygrad.helpers import Context, Metadata, all_int, all_same, colored, diskcache_put, merge_dicts, prod, dedup, getenv, unwrap, flatten
=======
from tinygrad.ops import identity_element, buffers, symbolic_simple, type_verify, graph_rewrite_map
from tinygrad.helpers import Context, Metadata, all_int, all_same, colored, diskcache_put, merge_dicts, prod, dedup, getenv, unwrap
>>>>>>> 08eb1f1f
from tinygrad.helpers import FUSE_CONV_BW, FUSE_ARANGE, DEBUG, CAPTURE_PROCESS_REPLAY, ContextVar
from tinygrad.dtype import DType, ImageDType, dtypes
from tinygrad.shape.shapetracker import ShapeTracker
from tinygrad.shape.view import View, strides_for_shape
from tinygrad.device import Buffer

# creation can recurse a lot
sys.setrecursionlimit(10000)

# **** Tensor UOp spec

tensor_uop_spec = PatternMatcher([
  (UPat(Ops.DEVICE, dtypes.void, (), name="device"), lambda device: isinstance(device.arg, str)),
  (UPat(Ops.BUFFER, src=(UPat(Ops.DEVICE),), name="buf"),
   lambda buf: isinstance(buf.arg, tuple) and len(buf.arg) == 2 and all_int(buf.arg) and isinstance(buf.dtype, (DType, ImageDType))),

  (UPat(GroupOp.Movement, name="mv", src=(UPat.var("x"),)),
   # naturally correct
   lambda mv,x: (isinstance(mv.arg, tuple) and mv.dtype == x.dtype) or
   # "make things that can't be images not images" can change the buffer dtype
   # this is fine as long as it's a realized buffer and base dtypes match.
   ((isinstance(mv.dtype, ImageDType) or isinstance(x.dtype, ImageDType)) and x.dtype.base == mv.dtype.base and x.is_realized)),

  # Tensor variable bindings
  (UPat(Ops.BIND, dtypes.int, (UPat(Ops.DEFINE_VAR), UPat.cvar(dtype=dtypes.int)), arg=None), lambda: True),
  (UPat(Ops.DEFINE_VAR, src=(UPat(Ops.VIEW, arg=ShapeTracker.from_shape(()))), arg=None), lambda: True),

  # Tensor const has an unmasked ShapeTracker of stride 0 and a device
  (UPat(Ops.CONST, src=(UPat(Ops.VIEW, name="st", src=(UPat(Ops.DEVICE),)),)),
   lambda st: len(st.st.views) == 1 and all(s == 0 for s in st.st.views[0].strides) and st.st.views[0].mask is None),

  # DETACH and CONTIGUOUS change how we interpret the source UOp
  # CONTIGUOUS ensures the source UOp realizes
  (UPat((Ops.DETACH, Ops.CONTIGUOUS), name="root", src=(UPat.var("x"),), arg=None), lambda root,x: root.dtype == x.dtype),

  # COPY
  # NOTE: the arg here specifies clone=True, which prevents folding same device copy
  (UPat(Ops.COPY, name="copy", src=(UPat(Ops.DEVICE), UPat.var("x"))), lambda copy,x: isinstance(copy.arg, bool) and copy.dtype == x.dtype),

  # VIEW(BUFFER) applies a ShapeTracker on top of the underlying device buffer
  # NOTE: VIEW size exactly matches the underlying BUFFER, tensor doesn't apply movement ops to the VIEW
  (UPat(Ops.VIEW, name="view", src=(UPat(Ops.BUFFER, name="buf"),)),
   lambda view,buf: view.dtype == buf.dtype and view.size == buf.size and view.st.contiguous),

  # ASSIGN changes the value of a realized buffer
  (UPat(Ops.ASSIGN, name="assign", src=(UPat.var("target"), UPat.var("new_val"))),
   lambda assign,target,new_val: target.is_realized and (assign.dtype == target.dtype == new_val.dtype)),
])

# **** ScheduleItem return type

@dataclass(frozen=True)
class ScheduleItem:
  ast: UOp
  bufs: tuple[Buffer, ...]
  metadata: tuple[Metadata, ...]
  assign_preloads: tuple[UOp, ...]
  @property
  def outputs(self) -> tuple[Buffer, ...]:
    """Read/write or write only buffers in the schedule."""
    return tuple(b for i,b in enumerate(self.bufs) if i in self.output_idxs)
  @property
  def inputs(self) -> tuple[Buffer, ...]:
    """Read only buffers in the schedule."""
    return tuple(b for i,b in enumerate(self.bufs) if i not in self.output_idxs)
  @functools.cached_property
  def output_idxs(self) -> tuple[int, ...]: return tuple(x.src[0].arg for x in self.ast.src) if self.ast.op is Ops.SINK else (0,)

# **** Schedule context and big graph

@dataclass(frozen=True)
class ScheduleContext:
  tensor_uops: dict[UOp, list[UOp]] = field(default_factory=dict)    # this maps BUFFER uops of this schedule to the tensor uop
  var_vals: dict[Variable, int] = field(default_factory=dict)        # this maps a BIND's DEFINE_VAR to its value
  assigns: set[UOp] = field(default_factory=set)                     # this holds all the BUFFER uops we ASSIGN to in this schedule
  realizes: dict[UOp, UOp] = field(default_factory=dict)             # this holds all the BUFFER uops we mutate in this schedule
  allbufs: dict[UOp, UOp] = field(default_factory=dict)              # this maps BUFFER uops the actual op
  contiguous: dict[UOp, UOp] = field(default_factory=dict)           # this maps roots to places they are made contiguous
  children: defaultdict[UOp, dict[UOp, None]] = field(default_factory=lambda: defaultdict(dict))
  metadata: defaultdict[UOp, list[Metadata]] = field(default_factory=lambda: defaultdict(list)) # this maps UOps to tensor(s) metadata
  becomes_map: dict[UOp, UOp] = field(default_factory=dict)

# wrap tensor uops around a VIEW(BUFFER, <uop>)
# this BUFFER preserves a link back to the uop on the tensor after the scheduler rewrites it.
def add_buffers(buf:UOp, tensor_map:dict[UOp, list[UOp]], ctx:ScheduleContext, cache:dict[UOp, UOp]) -> UOp:
  if (r:=cache.get(buf)) is not None: return r
  # SINK is passthrough
  if buf.op is Ops.SINK: return buf.replace(src=tuple(add_buffers(x, tensor_map, ctx, cache) for x in buf.src))
  # skip creating buffers for CONST/BIND/DEVICE/BUFFER
  if buf.base.is_realized or buf.base.op in {Ops.CONST, Ops.BIND, Ops.DEVICE}: return buf
  # VIEW is passthrough
  if buf is not buf.base:
    cache[buf] = ret = add_buffers(buf.base, tensor_map, ctx, cache).view(unwrap(buf.st))
    return ret
  # make things that can't be images not images
  dtype = buf.dtype
  if isinstance(dtype, ImageDType) and (prod(buf.shape)!=prod(dtype.shape) or not any(buf.shape[x]%4==0 for x in unwrap(buf.st).unit_stride_axes())):
    if DEBUG >= 2: print(f"forcing image {dtype} with shape {buf.shape} to {dtype.base}")
    dtype = buf.dtype.base
  # ASSIGN already has a target buffer, otherwise we create a new one
  buf_uop = buf.buf_uop if buf.op is Ops.ASSIGN else UOp.new_buffer(buf.device, buf.size, dtype)
  op = buf.replace(dtype=dtype, src=tuple(add_buffers(x, tensor_map, ctx, cache) for x in buf.src))
  # track the underlying tensor uop for this buffer
  ctx.tensor_uops[buf_uop] = tensor_map[buf]
  # (early) bufferize
  cache[buf] = ret = UOp(Ops.VIEW, dtype.base, (buf_uop, op), buf.st)
  return ret

# **** AST graph rewrite

# ** movement ops

def apply_swizzle(u:UOp) -> UOp:
  with Context(TRACK_MATCH_STATS=0): return graph_rewrite(u, view_left)

def swizzle_r(r:UOp, src:UOp, st:ShapeTracker) -> UOp:
  input_st = ShapeTracker.from_shape(unwrap(src.st).shape)
  tmp = input_st.permute(tuple(i for i in range(len(input_st.shape)) if i not in r.axis_arg)+r.axis_arg)
  prshape = prod(rshape:=tmp.shape[-len(r.axis_arg):])
  strides = strides_for_shape(rshape)
  nv = [View.create(v.shape+rshape, tuple(x*prshape for x in v.strides)+strides,
                    v.offset*prshape, v.mask+tuple((0,s) for s in rshape) if v.mask is not None else None) for v in st.views]
  # update input_st and axis
  new_input_st = tmp + ShapeTracker(tuple(nv))
  new_axis = tuple(range(len(st.shape), len(st.shape) + len(r.axis_arg)))
  return apply_swizzle(src.view(new_input_st)).r(r.arg[0], new_axis).view(ShapeTracker.from_shape(st.shape))

def reduceop_view_right(r:UOp, v:UOp, src:UOp) -> UOp:
  if not (swizzle_st:=unwrap(v.st)).contiguous or v.size != src.size: raise AssertionError(f"can't push {v} down through {src}")
  output_shape = swizzle_st.reduce(r.axis_arg)
  return src.r(r.arg[0], tuple(i for i,(s,u) in enumerate(zip(src.shape, output_shape)) if s != u)).view(ShapeTracker.from_shape(output_shape))

def elementwise_view_right(root:UOp) -> UOp|None:
  if len(swizzles:=[x for x in root.src if x.base is not x]) == 0: return None
  assert all(x.base.st is not None for x in swizzles), f"found shapeless VIEW src in {root}"
  assert all_same([x.base.size for x in swizzles]), f"swizzle inputs must have the same size {swizzles}"
  # push the swizzle from src to root
  output_swizzle = swizzles[0]
  new_input_st = ShapeTracker.from_shape(output_swizzle.base.shape)
  ret = root.replace(src=tuple(x if x.st is None else x.base if x in swizzles else apply_swizzle(x.view(new_input_st)) for x in root.src))
  # NOTE: swizzle resolves once we hit STORE
  return ret if ret.op is Ops.STORE else ret.view(ShapeTracker.from_shape(output_swizzle.shape))

def merge_double_reduce(root:UOp, first_reduce:UOp) -> UOp:
  assert root.arg[0] == first_reduce.arg[0], "can't merge reduceops with different alu"
  assert not any(x.op is Ops.REDUCE_AXIS for x in first_reduce.src[0].toposort), "can't merge more than two reduceops at a time"
  return first_reduce.replace(arg=(first_reduce.arg[0], root.axis_arg+first_reduce.axis_arg))

# push VIEW to stores
view_right = merge_views+PatternMatcher([
  # STORE(.., ASSIGN(VIEW(BUFFER), new_val)) -> STORE(.., new_val).view()
  (UPat(Ops.STORE, src=(UPat.var("b"), UPat.var("st"), UPat.assign(UPat.var("target"), UPat.var("val")))),
   lambda b,target,st,val: apply_swizzle(UOp.store(b, st, val).view(target.st))),
  # REDUCE(src.view(contiguous=False)) -> REDUCE(src.view(contiguous=True)).view()
  (UPat(Ops.REDUCE_AXIS, src=(UPat.var("src"),), name="r").view(name="v"), lambda v,r,src: None if v.st.contiguous else swizzle_r(r, src, v.st)),
  # REDUCE(src.view()) -> REDUCE(src).view()
  (UPat(Ops.REDUCE_AXIS, src=(UPat.var("src").view(name="v"),), name="r"), reduceop_view_right),
  # ALU(src.view()) -> ALU(src).view()
  (UPat((*GroupOp.ALU, Ops.CAST, Ops.BITCAST, Ops.ASSIGN, Ops.CONTIGUOUS, Ops.STORE), name="root"), elementwise_view_right),
  # double reduce op collapses to a single reduce op
  (UPat(Ops.REDUCE_AXIS, src=(UPat(Ops.REDUCE_AXIS, name="first_reduce"),), name="root"), merge_double_reduce),
])

# ** ScheduleItem context builder

@dataclass(frozen=True)
class ScheduleItemContext:
  var_vals: dict[Variable, int]
  sts: set[ShapeTracker] = field(default_factory=set)
  bufs: list[UOp] = field(default_factory=list)

def _append_st_vars(ctx:ScheduleItemContext, x:UOp) -> UOp|None:
  if (st:=unwrap(x.st)) in ctx.sts: return None
  st, var_vals = st.simplify().unbind()
  ctx.var_vals.update(var_vals)
  ctx.sts.add(st)
  return st.to_uop() if st != x.st else None

def _append_buf(ctx:ScheduleItemContext, x:UOp) -> UOp:
  ctx.bufs.append(x)
  return UOp(Ops.DEFINE_GLOBAL, x.dtype.ptr(size=x.size), (), len(ctx.bufs)-1)

to_si = PatternMatcher([
  # BUFFER -> DEFINE_GLOBAL
  (UPat(Ops.BUFFER, name="x"), _append_buf),
  # simplify and unbind the final VIEWs
  (UPat(Ops.VIEW, name="x"), _append_st_vars),
  # don't need SINK on COPY or BUFFER_VIEW
  (UPat(Ops.SINK, src=(UPat.store(UPat.var("b"), UPat(), UPat((Ops.COPY, Ops.BUFFER_VIEW), name="x")),)), lambda b,x: x.replace(src=(b, *x.src))),
  # don't need contiguous or assign anymore
  (UPat(Ops.CONTIGUOUS, src=(UPat.var("x"),)), lambda x: x),
  (UPat(Ops.ASSIGN, src=(UPat(), UPat.var("x"),)), lambda x: x),
  # PRELOAD becomes LOAD
  (UPat(Ops.PRELOAD, name="root"), lambda root:root.replace(op=Ops.LOAD)),
  # once images are loaded they become the base dtype
  (UPat(set(Ops)-{Ops.DEFINE_GLOBAL}, name="x"), lambda x: x.replace(dtype=x.dtype.base) if isinstance(x.dtype, ImageDType) else None),
])

# LOAD(BUFFER) -> the STORE value if it's we're doing the STORE in the same kernel
multioutput = PatternMatcher([(UPat.load(UPat.var("b"), UPat()), lambda ctx,b: ctx.get(b)),])

def schedule_uop(pre:UOp, ctx:ScheduleContext) -> ScheduleItem:
  # remove movement ops + substitute LOAD of fused STORE with just the value
  sink = graph_rewrite(graph_rewrite(pre, multioutput+view_left, store_bufs:={x.buf_uop:x.src[2] for x in pre.src}), view_right)
  # remove extra uops from SINK + substitue BUFFER with DEFINE_GLOBAL
  ast = graph_rewrite(sink, to_si, si_ctx:=ScheduleItemContext(ctx.var_vals))
  # deal with ASSIGN
  assign_preloads: list[UOp] = []
  if len(ctx.assigns) != 0:
    for x in list(sink.toposort)[::-1]:
      # we only allow a kernel to depend on either the before ASSIGN or after ASSIGN version of a BUFFER
      if x.op is Ops.LOAD and x.buf_uop in assign_preloads: raise RuntimeError("cycle detected in graph")
      # PRELOAD tells the toposort this kernel should run before ASSIGN
      if x.op is Ops.PRELOAD:
        assign_preloads.append(x.buf_uop)
        # if this kernel also assigns to the buffer, we only allow either contiguous or masked views for the LOAD
        if x.buf_uop in store_bufs and not (st:=x.st_arg).contiguous:
          # if it has a single view and it's equal when you shrink a contig, it's fine
          if len(st.views) != 1 or (mask:=st.views[0].mask) is None or ShapeTracker.from_shape(st.shape).shrink(mask) != st.shrink(mask):
            raise RuntimeError("self operand of augmented assign must be contiguous.\nhelp: consider using .contiguous():\n"
                               +colored("   - a += a.T\n", "red")+colored("   + a += a.T.contiguous()", "green"))
  # capture process replay
  if CAPTURE_PROCESS_REPLAY:
    with Context(PICKLE_BUFFERS=0): PROCESS_REPLAY_CAPTURE[str(pre.key)] = pickle.dumps((pre, ContextVar._cache, ast))
  return ScheduleItem(ast, tuple(u.buffer for u in si_ctx.bufs if u.size != 0),
                      tuple(dedup(flatten(ctx.metadata[x] for x in pre.toposort))), tuple(dedup(assign_preloads)))

PROCESS_REPLAY_CAPTURE: dict[str, bytes] = {}
if CAPTURE_PROCESS_REPLAY:
  @atexit.register
  def save_process_replay() -> None:
    for k,v in PROCESS_REPLAY_CAPTURE.items(): diskcache_put("schedule_process_replay", k, v, prepickled=True)

# **** Schedule grouping

def is_scheduled(u:UOp) -> bool: return u.op is Ops.VIEW and len(u.src) == 2 and u.src[0].op is Ops.BUFFER
def uval(u:UOp) -> UOp:
  assert is_scheduled(u), f"must be a scheduled op {u}"
  return r.src[0] if (r:=u.src[1]).op is Ops.CONTIGUOUS and not (r.src[0].base.op is Ops.VIEW and len(r.src[0].base.src) == 2) else r

def recursive_group(tr:UOp, st:ShapeTracker, r:UOp, children:defaultdict[UOp, dict[UOp, None]], allbufs:dict[UOp, UOp], realizes:dict[UOp, UOp],
                     reduce_for_op:dict[UOp, UOp], group:dict[UOp, None], cache:dict[tuple[UOp, ShapeTracker], None]) -> None:
  """recursively search the uop for groupable children, realize the UOp if a child can't group"""
  if (tr, st) in cache: return
  cache.setdefault((tr, st))
  rsize = unwrap(allbufs[r].st).size
  if tr in realizes and tr is not r:
    # can only fuse contiguous
    # max one reduceop per kernel
    if not st.contiguous or st.size != rsize or tr in reduce_for_op: group.setdefault(r)
    return group.setdefault(tr)
  for tr_next in children[tr]:
    # max one reduceop per kernel
    if (tr_next_uop:=uval(allbufs[tr_next]).base).op is Ops.REDUCE_AXIS: return group.setdefault(r)
    # can only fuse contiguous
    if len(st_childs:=dedup(unwrap(x.st) for x in tr_next_uop.src if is_scheduled(x.base) and x.base.buf_uop == tr)) > 1: return group.setdefault(r)
    recursive_group(tr_next, st+st_childs[0], r, children, allbufs, realizes, reduce_for_op, group, cache)

def get_isolated_children(r:UOp, reduce_for_op:dict[UOp, UOp], children:defaultdict[UOp, dict[UOp, None]], allbufs:dict[UOp, UOp],
                           realizes:dict[UOp, UOp], group:dict[UOp, None]) -> dict[UOp, None]:
  rc_parents, cache = deque(group), set()
  while rc_parents:
    if (p:=uval(allbufs[rc_parents.pop()])) in cache: continue
    cache.add(p)
    # max one reduceop per kernel
    if p.op is Ops.REDUCE_AXIS: return {}
    rc_parents.extend(x.base.buf_uop for x in p.src if is_scheduled(x.base) and x.base.buf_uop is not r)
  # search descendants of the reduceop that can cleanly group
  descendants: dict[UOp, None] = {}
  for tr in group: recursive_group(tr, unwrap(allbufs[tr].st), tr, children, allbufs, realizes, reduce_for_op, descendants, cache={})
  return merge_dicts([group, {} if any(tr in group for tr in descendants) else descendants])

def group_realizes(ctx:ScheduleContext) -> list[list[UOp]]:
  """search the big graph for all the reduceops that need to realize, sometimes group/fuse the reduceop"""
  # find all reduces, and pair them to a elementwise op. if they can't be cleanly paired, force realize the reduce (or a contig child)
  reduce_for_op: dict[UOp, UOp] = {}
  reduce_of_const: list[UOp] = []
  double_reduces: list[UOp] = []
  for r, r_uop in ctx.allbufs.items():
    if (r_uop:=uval(r_uop)).op is not Ops.REDUCE_AXIS: continue
    if FUSE_CONV_BW and is_scheduled((x:=r_uop.src[0]).base) and uval(x.base).op is r_uop.op and x.base is not x: double_reduces.append(r)
    if r in ctx.realizes: continue
    group: dict[UOp, None] = {}
    recursive_group(r, unwrap(r_uop.st), r, ctx.children, ctx.allbufs, ctx.realizes, reduce_for_op, group, cache={})
    # max one reduceop per kernel
    can_chase = all(tr not in reduce_for_op for tr in group)
    # TODO: forced_realize exists because the scheduler is incapable of checking for self-contained DAGs
    forced_realize = r in group
    if not forced_realize and len(group) > 1:
      group = get_isolated_children(r, reduce_for_op, ctx.children, ctx.allbufs, ctx.realizes, group)
    # can only fuse assign if no other assign_target is used in the kernel
    if not forced_realize and any(x in ctx.assigns for x in group):
      parents = deque((r, *group))
      while parents and not forced_realize:
        if (p_uop:=ctx.allbufs.get(p:=parents.pop())) is None: continue
        if (p_uop:=uval(p_uop)).op is Ops.ASSIGN and p not in group: forced_realize, can_chase = True, False
        if p in ctx.realizes: continue
        parents.extend([x.base.src[0] for x in p_uop.src if x.base.op is Ops.VIEW and len(x.base.src) != 0])
    if forced_realize or not group:
      tr = r
      if can_chase:
        # can chase this down to contiguous children
        st = unwrap(r_uop.st)
        while len(ctx.children[tr]) == 1:
          tr_next_uop = uval(ctx.allbufs[(tr_next:=next(iter(ctx.children[tr])))])
          st_childs = dedup([unwrap(x.st) for x in tr_next_uop.src if is_scheduled(x.base) and x.base.buf_uop is tr])
          if len(st_childs) > 1: break
          if st.size != st_childs[0].size: break
          st = st + st_childs[0]
          if not st.contiguous or tr_next_uop.op is Ops.REDUCE_AXIS: break
          tr = tr_next
        # don't cast to higher size before store (tr cannot be realized if forced_realize)
        if (tr_uop:=uval(ctx.allbufs[tr])).op is Ops.CAST and tr_uop.dtype.base.itemsize > tr_uop.src[0].dtype.base.itemsize:
          tr = tr_uop.src[0].base.buf_uop
      group = {tr: None}
      ctx.realizes[tr] = tr
    reduce_for_op.update((tr, r) for tr in group)
    if FUSE_ARANGE and r_uop.arg[0] is Ops.ADD and r_uop.src[0].base.op is Ops.CONST: reduce_of_const.append(r)
  # fuse double reduces with no other child
  for reduceop in double_reduces:
    top_reduce = uval(ctx.allbufs[reduceop]).src[0].base.buf_uop
    if len(ctx.children[top_reduce]) == 1: del ctx.realizes[top_reduce]
  # maybe fuse arange with its children
  for rbuf in reduce_of_const:
    group = {tr:None for tr,rop in reduce_for_op.items() if rop is rbuf}
    if any(luop.op is Ops.CONTIGUOUS for tr in group for luop in ctx.tensor_uops[tr]): continue
    kernel_children = {c for tr in group for c in ctx.children[tr] if uval(ctx.allbufs[c]).op not in {Ops.COPY, Ops.BUFFER_VIEW}}
    if len(kernel_children) == 0: continue
    for tr in group: del ctx.realizes[tr]
  # group BUFFER uops into kernels
  output_groups: defaultdict[UOp, list[UOp]] = defaultdict(list)
  for ubuf in ctx.realizes: output_groups[reduce_for_op.get(ubuf, ubuf)].append(ubuf)
  return list(output_groups.values())

# **** Schedule creation and BFS toposort

class UPatScheduled(UPat):
  def __init__(self, *args, **kwargs):
    super().__init__(Ops.VIEW, name="base", src=(UPat(Ops.BUFFER, name="b"), UPat(*args, **{"name":"to_store",**kwargs})))

# ** this is schedule level const folding

def simplify_reduceop(reduce:UOp, x:UOp) -> UOp|None:
  if not all_int(x.shape): return None
  # remove reduce on unmasked const
  prshape = prod(unwrap(x.st).shape[i] for i in reduce.arg[1])
  ret = x.const_arg
  match reduce.arg[0]:
    case Ops.ADD: ret *= prshape
    case Ops.MUL: ret **= prshape
    case Ops.MAX: pass # NOTE: Ops.MAX is passthrough
    case _: return None
  return reduce.const_like(ret)

def found_contiguous(ctx:ScheduleContext, contig:UOp, src:UOp):
  if (sti:=unwrap(src.st).invert(src.base.shape)) is not None: ctx.contiguous[src.base] = contig.view(sti)
def replace_contiguous(ctx:ScheduleContext, alu:UOp):
  new_src = list(alu.src)
  for i,s in enumerate(alu.src):
    if (replace_src:=ctx.contiguous.get(s, None)) is not None: new_src[i] = replace_src
  if tuple(new_src) != alu.src: return alu.replace(src=tuple(new_src))

ops_folding = symbolic_simple+PatternMatcher([
  # op with size 0 is zero
  (UPat(set(Ops)-{Ops.SINK}, name="root"), lambda root: root.const_like(0) if root.base.st is not None and root.size == 0 \
    and not (root.base.op is Ops.CONST and root.base.arg == 0) else None),
  # DETACH is a NOOP here
  (UPat(Ops.DETACH, name="detach"), lambda detach: detach.src[0]),
  # reduce of size 0 is the identity element
  (UPat(Ops.REDUCE_AXIS, name="reduce", src=(UPat.var("x"),)),
   lambda reduce,x: reduce.const_like(identity_element(reduce.arg[0], reduce.dtype)) if x.size == 0 and reduce.size != 0 else None),
  # reduce of const is collapsed (TODO: make this a generic rule for stride0)
  (UPat(Ops.REDUCE_AXIS, name="reduce", src=(UPat.cvar("x"),)), simplify_reduceop),
  # COPY(CONST) creates a new CONST on the destination device
  (UPat(Ops.COPY, name="root", src=(UPat(), UPat.cvar("x"),)), lambda root,x: root.const_like(x.const_arg)),
  # no COPY to same device, except clone (arg is True)
  (UPat(Ops.COPY, src=(UPat(), UPat.var("copyin")), name="copy"),
   lambda copyin,copy: copyin if copyin.device == copy.device and copy.arg is not True else None),
  # remove cast to image when it's already a contiguous image
  (UPat(Ops.VIEW, name="vm1", src=(UPat(Ops.CAST, name="cast", src=(UPat(Ops.VIEW, name="vm2", src=(UPat(Ops.CONTIGUOUS, name="base"))))),)),
   lambda cast,base,vm1,vm2: base.view(vm2.st+vm1.st) if isinstance(cast.dtype, ImageDType) and isinstance(base.dtype, ImageDType) else None),
  # remove contiguous if we can just view the buffer
  (UPat(Ops.CONTIGUOUS, name="root", src=(UPat(Ops.VIEW, name="view", src=(UPat(Ops.BUFFER, name="buf"),)),)),
   lambda root,view,buf: view if view.st.contiguous and view.size == buf.size else None),
  # double contiguous is one contiguous
  (UPat(Ops.CONTIGUOUS, name="root", src=(UPat(Ops.CONTIGUOUS),)), lambda root: root.src[0]),
  # support for using a contiguous permuted view instead of the parent view if one exists
  (UPat(Ops.CONTIGUOUS, name="contig", src=(UPat(Ops.VIEW, name="src"),)), found_contiguous),
  (UPat(GroupOp.ALU, name="alu"), replace_contiguous),
  # remove CONST/BIND/BUFFER/VIEW from SINK
  (UPat(Ops.SINK, name="root"),
    lambda root: UOp(Ops.SINK, root.dtype, new_src, root.arg)
      if (new_src:=tuple(x.base for x in root.src if not x.is_realized and x.base.op not in {Ops.CONST, Ops.BIND})) != root.src else None),
])

# ** this decides which ops get realized

def realize(ctx:ScheduleContext, b:UOp, to_store:UOp, **kwargs) -> None: ctx.realizes[b] = to_store

def realize_before_view(ctx:ScheduleContext, view:UOp, src:UOp, b:UOp, **kwargs) -> None:
  st = unwrap(view.st)
  # fold simple pads
  if len(st.views) == 1 and (m:=st.views[-1].mask) is not None and all_int(src.shape) and resolve(prod(src.shape) >= prod([y-x for x,y in m])):
    return None if can_pad(src, ctx.realizes, set()) else realize(ctx, b, src)
  # early realize before expand
  if resolve(prod(src.shape) < prod(st.shape)) and not getenv("DONT_REALIZE_EXPAND"): return realize(ctx, b, src)
  # otherwise safety check pads
  return None if (all(v.mask is None for v in st.views) or can_pad(src, ctx.realizes, set())) else realize(ctx, b, src)

def fold_img_cast(ctx:ScheduleContext, xb:UOp, view:UOp, b:UOp, x:UOp, **kwargs) -> UOp|None:
  if not isinstance(xb.dtype, ImageDType) or b not in ctx.realizes or xb not in ctx.realizes or uval(x.base).op is Ops.COPY: return None
  del ctx.realizes[b]
  return x.view(unwrap(view.st))

def create_subbuffer(base:UOp, b:UOp, root:UOp, x:UOp):
  if not b.device.startswith("DISK"): return None
  buffers[b] = x.buf_uop.buffer.view(b.size, b.dtype, unwrap(x.st).views[0].offset*x.dtype.itemsize)
  return base.replace(src=(b, root.replace(op=Ops.BUFFER_VIEW)))

do_realize = PatternMatcher([
  # always realize SINK parents
  (UPat(Ops.SINK, name="sink"), lambda ctx,sink: ctx.realizes.update((x.buf_uop, x) for x in sink.src)),
  # always realize ASSIGN/CONTIGUOUS/COPY/BUFFER_VIEW
  (UPatScheduled({Ops.ASSIGN, Ops.CONTIGUOUS, Ops.COPY, Ops.BUFFER_VIEW}), realize),
  # realize before expand or unsafe pad ops
  (UPat(Ops.VIEW, name="view", src=(UPatScheduled(name="src"),)), realize_before_view),
  # don't realize image to image casts
  (UPat(Ops.VIEW, name="view", src=(UPatScheduled(Ops.CAST, src=(UPat(Ops.VIEW, src=(UPat.var("xb"), UPat()), name="x"),), dtype=dtypes.float),)),
   fold_img_cast),
  # realize before COPY or BUFFER_VIEW
  (UPat(Ops.COPY, src=(UPat(), UPat.any(UPatScheduled(), UPatScheduled().view()),)), realize),
  (UPat(Ops.BUFFER_VIEW, src=(UPat.any(UPatScheduled(), UPatScheduled().view()),)), realize),
  # substitute BITCAST/CONTIGUOUS with BUFFER_VIEW on DISK
  (UPatScheduled((Ops.BITCAST, Ops.CONTIGUOUS), name="root", src=(UPat.var("x"),)), create_subbuffer),
])

# **** rewrite VIEW into LOAD/STORE/VALID or fuse the underlying UOp

def unbind_variable(ctx:ScheduleContext, bind:UOp, var:UOp, val:UOp):
  assert isinstance(val.src[1].const_arg, int), f"expected BIND value to be int {val}"
  ctx.var_vals[ret:=var.replace(src=())] = val.src[1].const_arg
  return ret.valid(unwrap(bind.st))

def load_realized(ctx:ScheduleContext, b:UOp, st:UOp):
  # NOTE: if we're assigning to the BUFFER too, PRELOAD tells toposort to place this load before the ASSIGN
  return UOp(Ops.PRELOAD if b in ctx.assigns else Ops.LOAD, b.dtype.base, (b, unwrap(st.st).to_uop()))

def store_or_fuse(ctx:ScheduleContext, b:UOp, x:UOp, st:UOp):
<<<<<<< HEAD
  ctx.metadata[x] += [t.metadata for t in ctx.tensor_uops[b] if t.metadata is not None]
=======
  if (m:=ctx.tensor_uops[b][-1].metadata) is not None: ctx.ops_metadata[x] = m
>>>>>>> 08eb1f1f
  if b not in ctx.realizes: return x # collapse BUFFER
  ctx.realizes[b] = UOp.store(b, ShapeTracker.from_shape(st.shape).to_uop(), x)
  return UOp(Ops.LOAD, x.dtype, (b, unwrap(st.st).to_uop()))

break_sched = PatternMatcher([
  # CONST is always fused and generated
  (UPat(Ops.CONST, name="x", src=(UPat(Ops.VIEW, name="st"),)), lambda x,st: UOp.const(x.dtype, x.const_arg).valid(st.st)),
  (UPat(Ops.BIND, name="bind", src=(UPat.var("var"), UPat.var("val"))), unbind_variable),
  # VIEW of BUFFER either becomes a LOAD/STORE or we fuse it
  (UPat(Ops.VIEW, name="st", src=(UPat(Ops.BUFFER, name="b"),)), load_realized),
  (UPat(Ops.VIEW, name="st", src=(UPat(Ops.BUFFER, name="b"), UPat.var("x"))), store_or_fuse),
])

# **** Schedule context builder

def append_uop(ctx:ScheduleContext, view:UOp, buf_uop:UOp) -> None:
  ctx.allbufs[buf_uop] = view
  if (op:=uval(view)).op is Ops.ASSIGN: ctx.assigns.add(buf_uop)
  for x in op.base.src:
    if is_scheduled(x.base): ctx.children.setdefault(x.base.buf_uop, {})[buf_uop] = None
  buf_uop.buffer.ref(1)
create_ctx = PatternMatcher([(UPat(Ops.VIEW, name="view", src=(UPat(Ops.BUFFER, name="buf_uop"), UPat())), append_uop)])

# **** movement ops

remove_movement_ops = PatternMatcher([
  # NOTE: movement ops are always applied to base
  (UPat(GroupOp.Movement, name="mov", src=(UPat.any(UPat.var("x").view(), UPat.var("x")))), lambda x,mov: x.view(unwrap(mov.st))),
  # some masked views can collapse to 0, VIEW(x) -> CONST(VIEW)
  (UPat(Ops.VIEW, name="view"),
   lambda view: view.const_like(0) if (vm:=view.st.views[-1].mask) is not None and any((x[1]-x[0]) == 0 for x in vm) else None),
  # merge one src views.
  (UPat(Ops.VIEW, src=(UPat(Ops.VIEW, src=(UPat(),), name="v1")), name="v2"), lambda v1,v2: v1.replace(arg=v1.arg+v2.arg)),
  # merge unmasked const views
  (UPat(Ops.VIEW, name="view", src=(UPat(Ops.CONST, name="const", src=(UPat(Ops.VIEW, name="st"),) ),)),
   lambda st,const,view: const.replace(src=(st.replace(arg=st.st+view.st),)) if all(v.mask is None for v in (st.st+view.st).views) else None),
])

@track_rewrites(named=True)
def create_schedule_with_vars(big_sink:UOp, skip_check:bool=not __debug__) -> tuple[list[ScheduleItem], dict[Variable, int], dict[UOp, UOp]]:
  if not skip_check: type_verify(list(big_sink.toposort), tensor_uop_spec)
  tensor_map = graph_rewrite_map(big_sink, remove_movement_ops+ops_folding, ctx:=ScheduleContext())
  rev_tensor_map: dict[UOp, list[UOp]] = {}
  for k,v in tensor_map.items(): rev_tensor_map.setdefault(v, []).append(k)
  # add BUFFER uops
  sink = add_buffers(tensor_map[big_sink], rev_tensor_map, ctx, cache={})
  # add realizes
  sink = graph_rewrite(sink, do_realize+create_ctx, ctx)
  # group realizes into kernels
  store_groups = group_realizes(ctx)
  graph_rewrite(sink, break_sched, ctx)
  # preschedule realize groups
  prescheduled: list[ScheduleItem] = []
  for store_uops in store_groups:
    small_sink = UOp.sink(*[ctx.realizes[u] for u in store_uops])
    if not all(x.op is Ops.STORE for x in small_sink.src): raise RuntimeError(f"expected all realized BUFFERs to get a STORE {sink}")
    prescheduled.append(schedule_uop(small_sink, ctx))
    # can only schedule once
    for buf_uop in store_uops:
      for luop in ctx.tensor_uops[buf_uop]: ctx.becomes_map[luop] = buf_uop.view(unwrap(luop.st))

  # tensors can become an existing buffer, no ScheduleItem needed
  for k,v in tensor_map.items():
    # NOTE: we only add base tensors to becomes_map
    if k is not v and v.is_realized and k is k.base: ctx.becomes_map[k] = v.view(unwrap(k.st))

  # add kernel children
  schedule_targets = {out:si for si in prescheduled for out in si.outputs}
  graph: defaultdict[ScheduleItem, list[ScheduleItem]] = defaultdict(list)
  in_degree: defaultdict[ScheduleItem, int] = defaultdict(int)
  for si in prescheduled:
    # realize outputs before a parent is assigned to
    parents_assigns = dedup(xsi for x in si.assign_preloads if (xsi:=schedule_targets.get(x.buffer)) and xsi is not si)
    for assign in parents_assigns:
      graph[si].append(assign)
      in_degree[assign] += 1
    # realize outputs after all parents are realized
    scheduled_parents = dedup(xsi for x in si.inputs if (xsi:=schedule_targets.get(x)) is not None and xsi not in parents_assigns)
    for x in scheduled_parents:
      graph[x].append(si)
      in_degree[si] += 1

  # do BFS
  queue = deque(si for si in prescheduled if in_degree[si] == 0)
  schedule: list[ScheduleItem] = []
  while queue:
    schedule.append(si:=queue.popleft())
    for x in graph[si]:
      in_degree[x] -= 1
      if in_degree[x] == 0: queue.append(x)
  # confirm everything was scheduled correctly
  if len(schedule) != (groups:=len(prescheduled)): raise RuntimeError(f"cycle detected in graph, grouped {groups} but only scheduled {len(schedule)}")
  if DEBUG >= 1 and len(schedule) >= 10: print(f"scheduled {len(schedule)} kernels")
  return schedule, ctx.var_vals, ctx.becomes_map<|MERGE_RESOLUTION|>--- conflicted
+++ resolved
@@ -2,13 +2,8 @@
 from collections import defaultdict, deque
 from dataclasses import dataclass, field
 from tinygrad.ops import GroupOp, UOp, Ops, PatternMatcher, UPat, Variable, can_pad, graph_rewrite, resolve, track_rewrites, view_left, merge_views
-<<<<<<< HEAD
-from tinygrad.ops import identity_element, buffers, symbolic_simple, type_verify
+from tinygrad.ops import identity_element, buffers, symbolic_simple, type_verify, graph_rewrite_map
 from tinygrad.helpers import Context, Metadata, all_int, all_same, colored, diskcache_put, merge_dicts, prod, dedup, getenv, unwrap, flatten
-=======
-from tinygrad.ops import identity_element, buffers, symbolic_simple, type_verify, graph_rewrite_map
-from tinygrad.helpers import Context, Metadata, all_int, all_same, colored, diskcache_put, merge_dicts, prod, dedup, getenv, unwrap
->>>>>>> 08eb1f1f
 from tinygrad.helpers import FUSE_CONV_BW, FUSE_ARANGE, DEBUG, CAPTURE_PROCESS_REPLAY, ContextVar
 from tinygrad.dtype import DType, ImageDType, dtypes
 from tinygrad.shape.shapetracker import ShapeTracker
@@ -457,11 +452,7 @@
   return UOp(Ops.PRELOAD if b in ctx.assigns else Ops.LOAD, b.dtype.base, (b, unwrap(st.st).to_uop()))
 
 def store_or_fuse(ctx:ScheduleContext, b:UOp, x:UOp, st:UOp):
-<<<<<<< HEAD
   ctx.metadata[x] += [t.metadata for t in ctx.tensor_uops[b] if t.metadata is not None]
-=======
-  if (m:=ctx.tensor_uops[b][-1].metadata) is not None: ctx.ops_metadata[x] = m
->>>>>>> 08eb1f1f
   if b not in ctx.realizes: return x # collapse BUFFER
   ctx.realizes[b] = UOp.store(b, ShapeTracker.from_shape(st.shape).to_uop(), x)
   return UOp(Ops.LOAD, x.dtype, (b, unwrap(st.st).to_uop()))
