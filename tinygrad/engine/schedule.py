import sys, atexit, functools, pickle
from collections import defaultdict, deque
from dataclasses import dataclass, field
from tinygrad.ops import GroupOp, UOp, Ops, PatternMatcher, UPat, Variable, can_pad, graph_rewrite, resolve, track_rewrites, view_left, merge_views
from tinygrad.ops import identity_element, buffers, symbolic_simple, type_verify, graph_rewrite_map
from tinygrad.helpers import Context, Metadata, all_int, all_same, colored, diskcache_put, merge_dicts, prod, dedup, getenv, unwrap
from tinygrad.helpers import FUSE_CONV_BW, FUSE_ARANGE, DEBUG, CAPTURE_PROCESS_REPLAY, ContextVar
from tinygrad.dtype import DType, ImageDType, dtypes
from tinygrad.shape.shapetracker import ShapeTracker
from tinygrad.shape.view import View, strides_for_shape
from tinygrad.device import Buffer

# creation can recurse a lot
sys.setrecursionlimit(10000)

# **** Tensor UOp spec

tensor_uop_spec = PatternMatcher([
  (UPat(Ops.DEVICE, dtypes.void, (), name="device"), lambda device: isinstance(device.arg, str)),
  (UPat(Ops.BUFFER, src=(UPat(Ops.DEVICE),), name="buf"),
   lambda buf: isinstance(buf.arg, tuple) and len(buf.arg) == 2 and all_int(buf.arg) and isinstance(buf.dtype, (DType, ImageDType))),

  (UPat(GroupOp.Movement, name="mv", src=(UPat.var("x"),)),
   # naturally correct
   lambda mv,x: (isinstance(mv.arg, tuple) and mv.dtype == x.dtype) or
   # "make things that can't be images not images" can change the buffer dtype
   # this is fine as long as it's a realized buffer and base dtypes match.
   ((isinstance(mv.dtype, ImageDType) or isinstance(x.dtype, ImageDType)) and x.dtype.base == mv.dtype.base and x.is_realized)),

  # Tensor variable bindings
  (UPat(Ops.BIND, dtypes.int, (UPat(Ops.DEFINE_VAR), UPat.cvar(dtype=dtypes.int)), arg=None), lambda: True),
  (UPat(Ops.DEFINE_VAR, src=(UPat(Ops.VIEW, arg=ShapeTracker.from_shape(()))), arg=None), lambda: True),

  # Tensor const has an unmasked ShapeTracker of stride 0 and a device
  (UPat(Ops.CONST, src=(UPat(Ops.VIEW, name="st", src=(UPat(Ops.DEVICE),)),)),
   lambda st: len(st.st.views) == 1 and all(s == 0 for s in st.st.views[0].strides) and st.st.views[0].mask is None),

  # DETACH and CONTIGUOUS change how we interpret the source UOp
  # CONTIGUOUS ensures the source UOp realizes
  (UPat((Ops.DETACH, Ops.CONTIGUOUS), name="root", src=(UPat.var("x"),), arg=None), lambda root,x: root.dtype == x.dtype),

  # COPY
  # NOTE: the arg here specifies clone=True, which prevents folding same device copy
  (UPat(Ops.COPY, name="copy", src=(UPat(Ops.DEVICE), UPat.var("x"))), lambda copy,x: isinstance(copy.arg, bool) and copy.dtype == x.dtype),

  # VIEW(BUFFER) applies a ShapeTracker on top of the underlying device buffer
  # NOTE: VIEW size exactly matches the underlying BUFFER, tensor doesn't apply movement ops to the VIEW
  (UPat(Ops.VIEW, name="view", src=(UPat(Ops.BUFFER, name="buf"),)),
   lambda view,buf: view.dtype == buf.dtype and view.size == buf.size and view.st.contiguous),

  # ASSIGN changes the value of a realized buffer
  (UPat(Ops.ASSIGN, name="assign", src=(UPat.var("target"), UPat.var("new_val"))),
   lambda assign,target,new_val: (target.op is Ops.BUFFER or target.is_realized) and (assign.dtype == target.dtype == new_val.dtype)),
])

# **** ScheduleItem return type

@dataclass(frozen=True)
class ScheduleItem:
  ast: UOp
  bufs: tuple[Buffer, ...]
  metadata: tuple[Metadata, ...]
  assign_preloads: tuple[UOp, ...]
  @property
  def outputs(self) -> tuple[Buffer, ...]:
    """Read/write or write only buffers in the schedule."""
    return tuple(b for i,b in enumerate(self.bufs) if i in self.output_idxs)
  @property
  def inputs(self) -> tuple[Buffer, ...]:
    """Read only buffers in the schedule."""
    return tuple(b for i,b in enumerate(self.bufs) if i not in self.output_idxs)
  @functools.cached_property
  def output_idxs(self) -> tuple[int, ...]: return tuple(x.src[0].arg for x in self.ast.src) if self.ast.op is Ops.SINK else (0,)

# **** Schedule context and big graph

@dataclass(frozen=True)
class ScheduleContext:
  tensor_uops: dict[UOp, list[UOp]] = field(default_factory=dict)    # this maps BUFFER uops of this schedule to the tensor uop
  var_vals: dict[Variable, int] = field(default_factory=dict)        # this maps a BIND's DEFINE_VAR to its value
  assigns: set[UOp] = field(default_factory=set)                     # this holds all the BUFFER uops we ASSIGN to in this schedule
  realizes: dict[UOp, UOp] = field(default_factory=dict)             # this holds all the BUFFER uops we mutate in this schedule
  allbufs: dict[UOp, UOp] = field(default_factory=dict)              # this maps BUFFER uops the actual op
  ops_metadata: dict[UOp, Metadata] = field(default_factory=dict)    # this maps fused ops to Metadata
  contiguous: dict[UOp, UOp] = field(default_factory=dict)           # this maps roots to places they are made contiguous
  children: defaultdict[UOp, dict[UOp, None]] = field(default_factory=lambda: defaultdict(dict))
  becomes_map: dict[UOp, UOp] = field(default_factory=dict)

# wrap tensor uops around a VIEW(BUFFER, <uop>)
# this BUFFER preserves a link back to the uop on the tensor after the scheduler rewrites it.
def add_buffers(buf:UOp, tensor_map:dict[UOp, list[UOp]], ctx:ScheduleContext, cache:dict[UOp, UOp]) -> UOp:
  if (r:=cache.get(buf)) is not None: return r
  if buf.op is Ops.SINK: return buf.replace(src=tuple(add_buffers(x, tensor_map, ctx, cache) for x in buf.src))
  # shapeless op is passthrough
  # realized is passthrough
  # constants are passthrough
  if buf.st is None or buf.base.is_realized or buf.base.op in {Ops.CONST, Ops.BIND}: return buf
  # view is passthrough
  if buf is not buf.base:
    cache[buf] = ret = add_buffers(buf.base, tensor_map, ctx, cache).view(buf.st)
    return ret
  # make things that can't be images not images
  dtype = buf.dtype
  if isinstance(dtype, ImageDType) and (prod(buf.shape) != prod(dtype.shape) or not any(buf.shape[x]%4 == 0 for x in buf.st.unit_stride_axes())):
    if DEBUG >= 2: print(f"forcing image {dtype} with shape {buf.shape} to {dtype.base}")
    dtype = buf.dtype.base
  # ASSIGN already has a target buffer, otherwise we create a new one
  buf_uop = buf.buf_uop if buf.op is Ops.ASSIGN else UOp.new_buffer(buf.device, buf.size, dtype)
  op = buf.replace(dtype=dtype.base, src=tuple(add_buffers(x, tensor_map, ctx, cache) for x in buf.src))
  # track the underlying tensor uop for this op
  ctx.tensor_uops[buf_uop] = tensor_map[buf]
  # (early) bufferize
  cache[buf] = ret = UOp(Ops.VIEW, dtype.base, (buf_uop, op), buf.st)
  return ret

# **** AST graph rewrite

# ** movement ops

def apply_swizzle(u:UOp) -> UOp:
  with Context(TRACK_MATCH_STATS=0): return graph_rewrite(u, view_left)

def swizzle_r(r:UOp, src:UOp, st:ShapeTracker) -> UOp:
  input_st = ShapeTracker.from_shape(unwrap(src.st).shape)
  tmp = input_st.permute(tuple(i for i in range(len(input_st.shape)) if i not in r.axis_arg)+r.axis_arg)
  prshape = prod(rshape:=tmp.shape[-len(r.axis_arg):])
  strides = strides_for_shape(rshape)
  nv = [View.create(v.shape+rshape, tuple(x*prshape for x in v.strides)+strides,
                    v.offset*prshape, v.mask+tuple((0,s) for s in rshape) if v.mask is not None else None) for v in st.views]
  # update input_st and axis
  new_input_st = tmp + ShapeTracker(tuple(nv))
  new_axis = tuple(range(len(st.shape), len(st.shape) + len(r.axis_arg)))
  return apply_swizzle(src.view(new_input_st)).r(r.arg[0], new_axis).view(ShapeTracker.from_shape(st.shape))

def reduceop_view_right(r:UOp, v:UOp, src:UOp) -> UOp:
  if not (swizzle_st:=unwrap(v.st)).contiguous or v.size != src.size: raise AssertionError(f"can't push {v} down through {src}")
  output_shape = swizzle_st.reduce(r.axis_arg)
  return src.r(r.arg[0], tuple(i for i,(s,u) in enumerate(zip(src.shape, output_shape)) if s != u)).view(ShapeTracker.from_shape(output_shape))

def elementwise_view_right(root:UOp) -> UOp|None:
  if len(swizzles:=[x for x in root.src if x.base is not x]) == 0: return None
  assert all(x.base.st is not None for x in swizzles), f"found shapeless VIEW src in {root}"
  assert all_same([x.base.size for x in swizzles]), f"swizzle inputs must have the same size {swizzles}"
  # push the swizzle from src to root
  output_swizzle = swizzles[0]
  new_input_st = ShapeTracker.from_shape(output_swizzle.base.shape)
  ret = root.replace(src=tuple(x if x.st is None else x.base if x in swizzles else apply_swizzle(x.view(new_input_st)) for x in root.src))
  # NOTE: swizzle resolves once we hit STORE
  return ret if ret.op is Ops.STORE else ret.view(ShapeTracker.from_shape(output_swizzle.shape))

def merge_double_reduce(root:UOp, first_reduce:UOp) -> UOp:
  assert root.arg[0] == first_reduce.arg[0], "can't merge reduceops with different alu"
  assert not any(x.op is Ops.REDUCE_AXIS for x in first_reduce.src[0].toposort), "can't merge more than two reduceops at a time"
  return first_reduce.replace(arg=(first_reduce.arg[0], root.axis_arg+first_reduce.axis_arg))

# push VIEW to stores
view_right = merge_views+PatternMatcher([
  # STORE(.., ASSIGN(VIEW(BUFFER), new_val)) -> STORE(.., new_val).view()
  (UPat(Ops.STORE, src=(UPat.var("b"), UPat.var("st"), UPat.assign(UPat.var("target"), UPat.var("val")))),
   lambda b,target,st,val: apply_swizzle(UOp.store(b, st, val).view(target.st))),
  # REDUCE(src.view(contiguous=False)) -> REDUCE(src.view(contiguous=True)).view()
  (UPat(Ops.REDUCE_AXIS, src=(UPat.var("src"),), name="r").view(name="v"), lambda v,r,src: None if v.st.contiguous else swizzle_r(r, src, v.st)),
  # REDUCE(src.view()) -> REDUCE(src).view()
  (UPat(Ops.REDUCE_AXIS, src=(UPat.var("src").view(name="v"),), name="r"), reduceop_view_right),
  # ALU(src.view()) -> ALU(src).view()
  (UPat((*GroupOp.ALU, Ops.CAST, Ops.BITCAST, Ops.ASSIGN, Ops.CONTIGUOUS, Ops.STORE), name="root"), elementwise_view_right),
  # double reduce op collapses to a single reduce op
  (UPat(Ops.REDUCE_AXIS, src=(UPat(Ops.REDUCE_AXIS, name="first_reduce"),), name="root"), merge_double_reduce),
])

# ** ScheduleItem context builder

@dataclass(frozen=True)
class ScheduleItemContext:
  var_vals: dict[Variable, int]
  sts: set[ShapeTracker] = field(default_factory=set)
  bufs: list[UOp] = field(default_factory=list)

def _append_st_vars(ctx:ScheduleItemContext, x:UOp) -> UOp|None:
  if (st:=unwrap(x.st)) in ctx.sts: return None
  st, var_vals = st.simplify().unbind()
  ctx.var_vals.update(var_vals)
  ctx.sts.add(st)
  return st.to_uop() if st != x.st else None

def _append_buf(ctx:ScheduleItemContext, x:UOp) -> UOp:
  ctx.bufs.append(x)
  return UOp(Ops.DEFINE_GLOBAL, x.dtype.ptr(size=x.size), (), len(ctx.bufs)-1)

to_si = PatternMatcher([
  # BUFFER -> DEFINE_GLOBAL
  (UPat(Ops.BUFFER, name="x"), _append_buf),
  # simplify and unbind the final VIEWs
  (UPat(Ops.VIEW, name="x"), _append_st_vars),
  # don't need SINK on COPY or BUFFER_VIEW
  (UPat(Ops.SINK, src=(UPat.store(UPat.var("b"), UPat(), UPat(GroupOp.Meta, name="x")),)), lambda b,x: x.replace(src=(b, *x.src))),
  # don't need contiguous or assign anymore
  (UPat(Ops.CONTIGUOUS, src=(UPat.var("x"),)), lambda x: x),
  (UPat(Ops.ASSIGN, src=(UPat(), UPat.var("x"),)), lambda x: x),
  # PRELOAD becomes LOAD
  (UPat(Ops.PRELOAD, name="root"), lambda root:root.replace(op=Ops.LOAD)),
])

# LOAD(BUFFER) -> the STORE value if it's we're doing the STORE in the same kernel
multioutput = PatternMatcher([(UPat.load(UPat.var("b"), UPat()), lambda ctx,b: ctx.get(b)),])

def schedule_uop(pre:UOp, ctx:ScheduleContext) -> ScheduleItem:
  # remove movement ops + substitute LOAD of fused STORE with just the value
  sink = graph_rewrite(graph_rewrite(pre, multioutput+view_left, store_bufs:={x.buf_uop:x.src[2] for x in pre.src}), view_right)
  # remove extra uops from SINK + substitue BUFFER with DEFINE_GLOBAL
  ast = graph_rewrite(sink, to_si, si_ctx:=ScheduleItemContext(ctx.var_vals))
  # deal with ASSIGN
  assign_preloads: list[UOp] = []
  if len(ctx.assigns) != 0:
    for x in list(sink.toposort)[::-1]:
      # we only allow a kernel to depend on either the before ASSIGN or after ASSIGN version of a BUFFER
      if x.op is Ops.LOAD and x.buf_uop in assign_preloads: raise RuntimeError("cycle detected in graph")
      # PRELOAD tells the toposort this kernel should run before ASSIGN
      if x.op is Ops.PRELOAD:
        assign_preloads.append(x.buf_uop)
        # if this kernel also assigns to the buffer, we only allow either contiguous or masked views for the LOAD
        if x.buf_uop in store_bufs and not (st:=x.st_arg).contiguous:
          # if it has a single view and it's equal when you shrink a contig, it's fine
          if len(st.views) != 1 or (mask:=st.views[0].mask) is None or ShapeTracker.from_shape(st.shape).shrink(mask) != st.shrink(mask):
            raise RuntimeError("self operand of augmented assign must be contiguous.\nhelp: consider using .contiguous():\n"
                               +colored("   - a += a.T\n", "red")+colored("   + a += a.T.contiguous()", "green"))
  # capture process replay
  if CAPTURE_PROCESS_REPLAY:
    with Context(PICKLE_BUFFERS=0): PROCESS_REPLAY_CAPTURE[str(pre.key)] = pickle.dumps((pre, ContextVar._cache, ast))
  return ScheduleItem(ast, tuple(u.buffer for u in si_ctx.bufs if u.size != 0),
                      tuple(dedup(m for x in pre.toposort if (m:=ctx.ops_metadata.get(x)) is not None)), tuple(dedup(assign_preloads)))

PROCESS_REPLAY_CAPTURE: dict[str, bytes] = {}
if CAPTURE_PROCESS_REPLAY:
  @atexit.register
  def save_process_replay() -> None:
    for k,v in PROCESS_REPLAY_CAPTURE.items(): diskcache_put("schedule_process_replay", k, v, prepickled=True)

# **** Schedule grouping

def is_scheduled(u:UOp) -> bool: return u.op is Ops.VIEW and len(u.src) == 2 and u.src[0].op is Ops.BUFFER
def uval(u:UOp) -> UOp:
  assert is_scheduled(u), f"must be a scheduled op {u}"
  return r.src[0] if (r:=u.src[1]).op is Ops.CONTIGUOUS and not (r.src[0].base.op is Ops.VIEW and len(r.src[0].base.src) == 2) else r

def recursive_group(tr:UOp, st:ShapeTracker, r:UOp, children:defaultdict[UOp, dict[UOp, None]], allbufs:dict[UOp, UOp], realizes:dict[UOp, UOp],
                     reduce_for_op:dict[UOp, UOp], group:dict[UOp, None], cache:dict[tuple[UOp, ShapeTracker], None]) -> None:
  """recursively search the uop for groupable children, realize the UOp if a child can't group"""
  if (tr, st) in cache: return
  cache.setdefault((tr, st))
  rsize = unwrap(allbufs[r].st).size
  if tr in realizes and tr is not r:
    # can only fuse contiguous
    # max one reduceop per kernel
    if not st.contiguous or st.size != rsize or tr in reduce_for_op: group.setdefault(r)
    return group.setdefault(tr)
  for tr_next in children[tr]:
    # max one reduceop per kernel
    if (tr_next_uop:=uval(allbufs[tr_next]).base).op is Ops.REDUCE_AXIS: return group.setdefault(r)
    # can only fuse contiguous
    if len(st_childs:=dedup(unwrap(x.st) for x in tr_next_uop.src if is_scheduled(x.base) and x.base.buf_uop == tr)) > 1: return group.setdefault(r)
    recursive_group(tr_next, st+st_childs[0], r, children, allbufs, realizes, reduce_for_op, group, cache)

def get_isolated_children(r:UOp, reduce_for_op:dict[UOp, UOp], children:defaultdict[UOp, dict[UOp, None]], allbufs:dict[UOp, UOp],
                           realizes:dict[UOp, UOp], group:dict[UOp, None]) -> dict[UOp, None]:
  rc_parents, cache = deque(group), set()
  while rc_parents:
    if (p:=uval(allbufs[rc_parents.pop()])) in cache: continue
    cache.add(p)
    # max one reduceop per kernel
    if p.op is Ops.REDUCE_AXIS: return {}
    rc_parents.extend(x.base.buf_uop for x in p.src if is_scheduled(x.base) and x.base.buf_uop is not r)
  # search descendants of the reduceop that can cleanly group
  descendants: dict[UOp, None] = {}
  for tr in group: recursive_group(tr, unwrap(allbufs[tr].st), tr, children, allbufs, realizes, reduce_for_op, descendants, cache={})
  return merge_dicts([group, {} if any(tr in group for tr in descendants) else descendants])

def group_realizes(ctx:ScheduleContext) -> list[list[UOp]]:
  """search the big graph for all the reduceops that need to realize, sometimes group/fuse the reduceop"""
  # find all reduces, and pair them to a elementwise op. if they can't be cleanly paired, force realize the reduce (or a contig child)
  reduce_for_op: dict[UOp, UOp] = {}
  reduce_of_const: list[UOp] = []
  double_reduces: list[UOp] = []
  for r, r_uop in ctx.allbufs.items():
    if (r_uop:=uval(r_uop)).op is not Ops.REDUCE_AXIS: continue
    if FUSE_CONV_BW and is_scheduled((x:=r_uop.src[0]).base) and uval(x.base).op is r_uop.op and x.base is not x: double_reduces.append(r)
    if r in ctx.realizes: continue
    group: dict[UOp, None] = {}
    recursive_group(r, unwrap(r_uop.st), r, ctx.children, ctx.allbufs, ctx.realizes, reduce_for_op, group, cache={})
    # max one reduceop per kernel
    can_chase = all(tr not in reduce_for_op for tr in group)
    # TODO: forced_realize exists because the scheduler is incapable of checking for self-contained DAGs
    forced_realize = r in group
    if not forced_realize and len(group) > 1:
      group = get_isolated_children(r, reduce_for_op, ctx.children, ctx.allbufs, ctx.realizes, group)
    # can only fuse assign if no other assign_target is used in the kernel
    if not forced_realize and any(x in ctx.assigns for x in group):
      parents = deque((r, *group))
      while parents and not forced_realize:
        if (p_uop:=ctx.allbufs.get(p:=parents.pop())) is None: continue
        if (p_uop:=uval(p_uop)).op is Ops.ASSIGN and p not in group: forced_realize, can_chase = True, False
        if p in ctx.realizes: continue
        parents.extend([x.base.src[0] for x in p_uop.src if x.base.op is Ops.VIEW and len(x.base.src) != 0])
    if forced_realize or not group:
      tr = r
      if can_chase:
        # can chase this down to contiguous children
        st = unwrap(r_uop.st)
        while len(ctx.children[tr]) == 1:
          tr_next_uop = uval(ctx.allbufs[(tr_next:=next(iter(ctx.children[tr])))])
          st_childs = dedup([unwrap(x.st) for x in tr_next_uop.src if is_scheduled(x.base) and x.base.buf_uop is tr])
          if len(st_childs) > 1: break
          if st.size != st_childs[0].size: break
          st = st + st_childs[0]
          if not st.contiguous or tr_next_uop.op is Ops.REDUCE_AXIS: break
          tr = tr_next
        # don't cast to higher size before store (tr cannot be realized if forced_realize)
        if (tr_uop:=uval(ctx.allbufs[tr])).op is Ops.CAST and tr_uop.dtype.base.itemsize > tr_uop.src[0].dtype.base.itemsize:
          tr = tr_uop.src[0].base.buf_uop
      group = {tr: None}
      ctx.realizes[tr] = tr
    reduce_for_op.update((tr, r) for tr in group)
    if FUSE_ARANGE and r_uop.arg[0] is Ops.ADD and r_uop.src[0].base.op is Ops.CONST: reduce_of_const.append(r)
  # fuse double reduces with no other child
  for reduceop in double_reduces:
    top_reduce = uval(ctx.allbufs[reduceop]).src[0].base.buf_uop
    if len(ctx.children[top_reduce]) == 1: del ctx.realizes[top_reduce]
  # maybe fuse arange with its children
  for rbuf in reduce_of_const:
    group = {tr:None for tr,rop in reduce_for_op.items() if rop is rbuf}
    if any(luop.op is Ops.CONTIGUOUS for tr in group for luop in ctx.tensor_uops[tr]): continue
    kernel_children = {c for tr in group for c in ctx.children[tr] if uval(ctx.allbufs[c]).op not in {Ops.COPY, Ops.BUFFER_VIEW}}
    if len(kernel_children) == 0: continue
    for tr in group: del ctx.realizes[tr]
  # group BUFFER uops into kernels
  output_groups: defaultdict[UOp, list[UOp]] = defaultdict(list)
  for ubuf in ctx.realizes: output_groups[reduce_for_op.get(ubuf, ubuf)].append(ubuf)
  return list(output_groups.values())

# **** Schedule creation and BFS toposort

class UPatScheduled(UPat):
  def __init__(self, *args, **kwargs):
    super().__init__(Ops.VIEW, name="base", src=(UPat(Ops.BUFFER, name="b"), UPat(*args, **{"name":"to_store",**kwargs})))

# ** this is schedule level const folding

def simplify_reduceop(reduce:UOp, x:UOp) -> UOp|None:
  if not all_int(x.shape): return None
  # remove reduce on unmasked const
  prshape = prod(unwrap(x.st).shape[i] for i in reduce.arg[1])
  ret = x.const_arg
  match reduce.arg[0]:
    case Ops.ADD: ret *= prshape
    case Ops.MUL: ret **= prshape
    case Ops.MAX: pass # NOTE: Ops.MAX is passthrough
    case _: return None
  return reduce.const_like(ret)

def found_contiguous(ctx:ScheduleContext, contig:UOp, src:UOp):
  if (sti:=unwrap(src.st).invert(src.base.shape)) is not None: ctx.contiguous[src.base] = contig.view(sti)
def replace_contiguous(ctx:ScheduleContext, alu:UOp):
  new_src = list(alu.src)
  for i,s in enumerate(alu.src):
    if (replace_src:=ctx.contiguous.get(s, None)) is not None: new_src[i] = replace_src
  if tuple(new_src) != alu.src: return alu.replace(src=tuple(new_src))

ops_folding = symbolic_simple+PatternMatcher([
  # op with size 0 is zero
  (UPat(set(Ops)-{Ops.SINK}, name="root"), lambda root: root.const_like(0) if root.base.st is not None and root.size == 0 \
    and not (root.base.op is Ops.CONST and root.base.arg == 0) else None),
  # DETACH is a NOOP here
  (UPat(Ops.DETACH, name="detach"), lambda detach: detach.src[0]),
  # reduce of size 0 is the identity element
  (UPat(Ops.REDUCE_AXIS, name="reduce", src=(UPat.var("x"),)),
   lambda reduce,x: reduce.const_like(identity_element(reduce.arg[0], reduce.dtype)) if x.size == 0 and reduce.size != 0 else None),
  # reduce of const is collapsed (TODO: make this a generic rule for stride0)
  (UPat(Ops.REDUCE_AXIS, name="reduce", src=(UPat.cvar("x"),)), simplify_reduceop),
<<<<<<< HEAD
  # CONST doesn't need COPY
  (UPat(Ops.COPY, name="root", src=(UPat(), UPat.cvar("x")),), lambda root,x: root.const_like(x.arg)),
=======
  # COPY(CONST) creates a new CONST on the destination device
  (UPat(Ops.COPY, name="root", src=(UPat(), UPat.cvar("x"),)), lambda root,x: root.const_like(x.const_arg)),
>>>>>>> 2faf8774
  # no COPY to same device, except clone (arg is True)
  (UPat(Ops.COPY, src=(UPat(), UPat.var("copyin")), name="copy"),
   lambda copyin,copy: copyin if copyin.device == copy.device and copy.arg is not True else None),
  (UPat(Ops.CONTIGUOUS, name="root", src=(UPat(Ops.VIEW, name="view", src=(UPat(Ops.BUFFER, name="buf"),)),)),
   lambda root,view,buf: view if view.st.contiguous and view.size == buf.size else None),
  (UPat(Ops.CONTIGUOUS, name="root", src=(UPat(Ops.CONTIGUOUS),)), lambda root: root.src[0]),
  # support for using a contiguous permuted view instead of the parent view if one exists
  (UPat(Ops.CONTIGUOUS, name="contig", src=(UPat(Ops.VIEW, name="src"),)), found_contiguous),
  (UPat(GroupOp.ALU, name="alu"), replace_contiguous),
  # remove CONST/BIND/BUFFER/VIEW from SINK
  (UPat(Ops.SINK, name="root"),
    lambda root: UOp(Ops.SINK, root.dtype, new_src, root.arg)
      if (new_src:=tuple(x.base for x in root.src if not x.is_realized and x.base.op not in {Ops.CONST, Ops.BIND})) != root.src else None),
])

# ** this decides which ops get realized

def realize(ctx:ScheduleContext, b:UOp, to_store:UOp, **kwargs) -> None: ctx.realizes[b] = to_store

def realize_view(ctx:ScheduleContext, view:UOp, src:UOp, b:UOp, **kwargs) -> None:
  if src.st is None: return None
  st = unwrap(view.st)
  # fold simple pads
  if len(st.views) == 1 and (m:=st.views[-1].mask) is not None and all_int(src.shape) and resolve(prod(src.shape) >= prod([y-x for x,y in m])):
    return None if can_pad(src, ctx.realizes, set()) else realize(ctx, b, src)
  # early realize before expand
  if resolve(prod(src.shape) < prod(st.shape)) and not getenv("DONT_REALIZE_EXPAND"): return realize(ctx, b, src)
  # otherwise safety check pads
  return None if (all(v.mask is None for v in st.views) or can_pad(src, ctx.realizes, set())) else realize(ctx, b, src)

def fold_img_cast(ctx:ScheduleContext, xb:UOp, view:UOp, b:UOp, to_cast:UOp, **kwargs) -> UOp|None:
  if not isinstance(xb.dtype, ImageDType) or b not in ctx.realizes or xb not in ctx.realizes or uval(to_cast).op in GroupOp.Meta: return None
  del ctx.realizes[b]
  return to_cast.view(unwrap(view.st))

def sink_outputs(ctx:ScheduleContext, sink:UOp) -> None:
  for x in sink.src: realize(ctx, x.buf_uop, x)

def create_subbuffer(base:UOp, b:UOp, root:UOp, x:UOp):
  if not root.device.startswith("DISK"): return None
  if x.op is not Ops.VIEW: x = x.src[-1] # TODO: remove this once forced_realize is gone
  buffers[b] = x.buf_uop.buffer.view(b.size, b.dtype, unwrap(x.st).views[0].offset*x.dtype.itemsize)
  return base.replace(src=(b, root.replace(op=Ops.BUFFER_VIEW)))

do_realize = PatternMatcher([
  # always realize sinked ops
  (UPat(Ops.SINK, name="sink"), sink_outputs),
  # always realize meta ops
  (UPatScheduled({Ops.ASSIGN, Ops.CONTIGUOUS, *GroupOp.Meta}), realize),
  # realize before expand or unsafe pad ops
  (UPatScheduled(name="src").view(name="view"), realize_view),
  # don't realize image to image casts
  (UPatScheduled(Ops.CAST, src=(UPat(Ops.VIEW, src=(UPat.var("xb"), UPat()), name="to_cast"),), dtype=dtypes.float).view(name="view"), fold_img_cast),
  # realize before COPY or BUFFER_VIEW
  (UPat(Ops.COPY, src=(UPat(), UPat.any(UPatScheduled(), UPatScheduled().view()),)), realize),
  (UPat(Ops.BUFFER_VIEW, src=(UPat.any(UPatScheduled(), UPatScheduled().view()),)), realize),
  # substitute BITCAST/CONTIGUOUS with BUFFER_VIEW on DISK
  (UPatScheduled((Ops.BITCAST, Ops.CONTIGUOUS), name="root", src=(UPat.var("x"),)), create_subbuffer),
])

# **** rewrite VIEW into LOAD/STORE/VALID or fuse the underlying UOp

def unbind_variable(ctx:ScheduleContext, bind:UOp, var:UOp, val:UOp):
  assert isinstance(val.src[1].const_arg, int), f"expected BIND value to be int {val}"
  ctx.var_vals[ret:=var.replace(src=())] = val.src[1].const_arg
  return ret.valid(unwrap(bind.st))

def load_realized(ctx:ScheduleContext, b:UOp, st:UOp):
  # NOTE: if we're assigning to the BUFFER too, PRELOAD tells toposort to place this load before the ASSIGN
  return UOp(Ops.PRELOAD if b in ctx.assigns else Ops.LOAD, b.dtype.base, (b, unwrap(st.st).to_uop()))

def store_or_fuse(ctx:ScheduleContext, b:UOp, x:UOp, st:UOp):
  if (m:=ctx.tensor_uops[b][0].metadata) is not None: ctx.ops_metadata[x] = m
  if b not in ctx.realizes: return x # collapse BUFFER
  ctx.realizes[b] = UOp.store(b, ShapeTracker.from_shape(st.shape).to_uop(), x)
  return UOp(Ops.LOAD, x.dtype, (b, unwrap(st.st).to_uop()))

break_sched = PatternMatcher([
  # CONST is always fused and generated
  (UPat(Ops.CONST, name="x", src=(UPat(Ops.VIEW, name="st"),)), lambda x,st: UOp.const(x.dtype.base, x.const_arg).valid(st.st)),
  (UPat(Ops.BIND, name="bind", src=(UPat.var("var"), UPat.var("val"))), unbind_variable),
  # VIEW of BUFFER either becomes a LOAD/STORE or we fuse it
  (UPat(Ops.VIEW, name="st", src=(UPat(Ops.BUFFER, name="b"),)), load_realized),
  (UPat(Ops.VIEW, name="st", src=(UPat(Ops.BUFFER, name="b"), UPat.var("x"))), store_or_fuse),
])

# **** Schedule context builder

def append_uop(ctx:ScheduleContext, view:UOp, buf_uop:UOp) -> None:
  ctx.allbufs[buf_uop] = view
  if (op:=uval(view)).op is Ops.ASSIGN: ctx.assigns.add(buf_uop)
  for x in op.base.src:
    if is_scheduled(x.base): ctx.children.setdefault(x.base.buf_uop, {})[buf_uop] = None
  buf_uop.buffer.ref(1)
create_ctx = PatternMatcher([(UPat(Ops.VIEW, name="view", src=(UPat(Ops.BUFFER, name="buf_uop"), UPat())), append_uop)])

# **** movement ops

remove_movement_ops = PatternMatcher([
  # NOTE: movement ops are always applied to base
  (UPat(GroupOp.Movement, name="mov", src=(UPat.any(UPat.var("x").view(), UPat.var("x")))), lambda x,mov: x.view(unwrap(mov.st))),
  # some masked views can collapse to 0, VIEW(x) -> CONST(VIEW)
  (UPat(Ops.VIEW, name="view"),
   lambda view: view.const_like(0) if (vm:=view.st.views[-1].mask) is not None and any((x[1]-x[0]) == 0 for x in vm) else None),
  # merge one src views.
  (UPat(Ops.VIEW, src=(UPat(Ops.VIEW, src=(UPat(),), name="v1")), name="v2"), lambda v1,v2: v1.replace(arg=v1.arg+v2.arg)),
  # merge unmasked const views
  (UPat(Ops.VIEW, name="view", src=(UPat(Ops.CONST, name="const", src=(UPat(Ops.VIEW, name="st"),) ),)),
   lambda st,const,view: const.replace(src=(st.replace(arg=st.st+view.st),)) if all(v.mask is None for v in (st.st+view.st).views) else None),
])

@track_rewrites(named=True)
def create_schedule_with_vars(outs:list[UOp], skip_check:bool=not __debug__) -> tuple[list[ScheduleItem], dict[Variable, int], dict[UOp, UOp]]:
  big_sink = UOp.sink(*outs)
  if not skip_check: type_verify(list(big_sink.toposort), tensor_uop_spec)
  tensor_map = graph_rewrite_map(big_sink, remove_movement_ops+ops_folding, ctx:=ScheduleContext())
  rev_tensor_map: dict[UOp, list[UOp]] = {}
  for k,v in tensor_map.items(): rev_tensor_map.setdefault(v, []).append(k)
  # add BUFFER uops and realize some of them
  sink = add_buffers(tensor_map[big_sink], rev_tensor_map, ctx, cache={})
  sink = graph_rewrite(sink, do_realize+create_ctx, ctx)
  # group realizes into kernels
  store_groups = group_realizes(ctx)
  graph_rewrite(sink, break_sched, ctx)
  # preschedule realize groups
  prescheduled: list[ScheduleItem] = []
  for store_uops in store_groups:
    stores = [ctx.realizes[u] for u in store_uops]
    assert all(x.op is Ops.STORE for x in stores), f"expected all realized BUFFERs to get a STORE {stores}"
    prescheduled.append(schedule_uop(UOp.sink(*stores), ctx))
    # can only schedule once
    for buf_uop in store_uops:
      for luop in ctx.tensor_uops[buf_uop]: ctx.becomes_map[luop] = buf_uop.view(unwrap(luop.st))

  # tensors can become an existing buffer, no ScheduleItem needed
  for k,v in tensor_map.items():
    # NOTE: we only add base tensors to becomes_map
    if k is not v and v.is_realized and k is k.base: ctx.becomes_map[k] = v.view(unwrap(k.st))

  # add kernel children
  schedule_targets = {out:si for si in prescheduled for out in si.outputs}
  graph: defaultdict[ScheduleItem, list[ScheduleItem]] = defaultdict(list)
  in_degree: defaultdict[ScheduleItem, int] = defaultdict(int)
  for si in prescheduled:
    # realize outputs before a parent is assigned to
    parents_assigns = dedup(xsi for x in si.assign_preloads if (xsi:=schedule_targets.get(x.buffer)) and xsi is not si)
    for assign in parents_assigns:
      graph[si].append(assign)
      in_degree[assign] += 1
    # realize outputs after all parents are realized
    scheduled_parents = dedup(xsi for x in si.inputs if (xsi:=schedule_targets.get(x)) is not None and xsi not in parents_assigns)
    for x in scheduled_parents:
      graph[x].append(si)
      in_degree[si] += 1

  # do BFS
  queue = deque(si for si in prescheduled if in_degree[si] == 0)
  schedule: list[ScheduleItem] = []
  while queue:
    schedule.append(si:=queue.popleft())
    for x in graph[si]:
      in_degree[x] -= 1
      if in_degree[x] == 0: queue.append(x)
  # confirm everything was scheduled correctly
  if len(schedule) != (groups:=len(prescheduled)): raise RuntimeError(f"cycle detected in graph, grouped {groups} but only scheduled {len(schedule)}")
  if DEBUG >= 1 and len(schedule) >= 10: print(f"scheduled {len(schedule)} kernels")
  return schedule, ctx.var_vals, ctx.becomes_map<|MERGE_RESOLUTION|>--- conflicted
+++ resolved
@@ -376,13 +376,8 @@
    lambda reduce,x: reduce.const_like(identity_element(reduce.arg[0], reduce.dtype)) if x.size == 0 and reduce.size != 0 else None),
   # reduce of const is collapsed (TODO: make this a generic rule for stride0)
   (UPat(Ops.REDUCE_AXIS, name="reduce", src=(UPat.cvar("x"),)), simplify_reduceop),
-<<<<<<< HEAD
-  # CONST doesn't need COPY
-  (UPat(Ops.COPY, name="root", src=(UPat(), UPat.cvar("x")),), lambda root,x: root.const_like(x.arg)),
-=======
   # COPY(CONST) creates a new CONST on the destination device
   (UPat(Ops.COPY, name="root", src=(UPat(), UPat.cvar("x"),)), lambda root,x: root.const_like(x.const_arg)),
->>>>>>> 2faf8774
   # no COPY to same device, except clone (arg is True)
   (UPat(Ops.COPY, src=(UPat(), UPat.var("copyin")), name="copy"),
    lambda copyin,copy: copyin if copyin.device == copy.device and copy.arg is not True else None),
