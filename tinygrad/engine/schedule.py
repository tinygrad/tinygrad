import sys, atexit, functools, pickle
from collections import defaultdict, deque
from dataclasses import dataclass, field
from tinygrad.ops import GroupOp, UOp, Ops, PatternMatcher, UPat, Variable, can_pad, graph_rewrite, resolve, track_rewrites, view_left, merge_views
from tinygrad.ops import identity_element, buffers, symbolic_simple, type_verify
from tinygrad.helpers import Context, Metadata, all_int, all_same, colored, diskcache_put, merge_dicts, prod, dedup, getenv, unwrap
from tinygrad.helpers import FUSE_CONV_BW, FUSE_ARANGE, DEBUG, CAPTURE_PROCESS_REPLAY, ContextVar
from tinygrad.dtype import DType, ImageDType, dtypes
from tinygrad.shape.shapetracker import ShapeTracker
from tinygrad.shape.view import View, strides_for_shape
from tinygrad.device import Buffer

# creation can recurse a lot
sys.setrecursionlimit(10000)

# **** Tensor UOp spec

tensor_uop_spec = PatternMatcher([
  (UPat(Ops.DEVICE, dtypes.void, (), name="device"), lambda device: isinstance(device.arg, str)),
  (UPat(Ops.BUFFER, src=(UPat(Ops.DEVICE),), name="buf"),
   lambda buf: isinstance(buf.arg, tuple) and len(buf.arg) == 2 and all_int(buf.arg) and isinstance(buf.dtype, (DType, ImageDType))),

  (UPat(GroupOp.Movement, name="mv", src=(UPat.var("x"),)),
   # naturally correct
   lambda mv,x: (isinstance(mv.arg, tuple) and mv.dtype == x.dtype) or
   # "make things that can't be images not images" can change the buffer dtype
   # this is fine as long as it's a realized buffer and base dtypes match.
   ((isinstance(mv.dtype, ImageDType) or isinstance(x.dtype, ImageDType)) and x.dtype.base == mv.dtype.base and x.is_realized)),

  # Tensor variable bindings
  (UPat(Ops.BIND, dtypes.int, (UPat(Ops.DEFINE_VAR), UPat.cvar(dtype=dtypes.int)), arg=None), lambda: True),
  (UPat(Ops.DEFINE_VAR, src=(UPat(Ops.VIEW, arg=ShapeTracker.from_shape(()))), arg=None), lambda: True),

  # Tensor const has an unmasked ShapeTracker of stride 0 and a device
  (UPat(Ops.CONST, src=(UPat(Ops.VIEW, name="st", src=(UPat(Ops.DEVICE),)),)),
   lambda st: len(st.st.views) == 1 and all(s == 0 for s in st.st.views[0].strides) and st.st.views[0].mask is None),

  # DETACH and CONTIGUOUS change how we interpret the source UOp
  # CONTIGUOUS ensures the source UOp realizes
  (UPat((Ops.DETACH, Ops.CONTIGUOUS), name="root", src=(UPat.var("x"),), arg=None), lambda root,x: root.dtype == x.dtype),

  # COPY
  # NOTE: the arg here specifies clone=True, which prevents folding same device copy
  (UPat(Ops.COPY, name="copy", src=(UPat(Ops.DEVICE), UPat.var("x"))), lambda copy,x: isinstance(copy.arg, bool) and copy.dtype == x.dtype),

  # VIEW(BUFFER) applies a ShapeTracker on top of the underlying device buffer
  # NOTE: VIEW size exactly matches the underlying BUFFER, tensor doesn't apply movement ops to the VIEW
  (UPat(Ops.VIEW, name="view", src=(UPat(Ops.BUFFER, name="buf"),)),
   lambda view,buf: view.dtype == buf.dtype and view.size == buf.size and view.st.contiguous),

  # ASSIGN changes the value of a realized buffer
  (UPat(Ops.ASSIGN, name="assign", src=(UPat.var("target"), UPat.var("new_val"))),
   lambda assign,target,new_val: (target.op is Ops.BUFFER or target.is_realized) and (assign.dtype == target.dtype == new_val.dtype)),
])

# **** ScheduleItem return type

@dataclass(frozen=True)
class ScheduleItem:
  ast: UOp
  bufs: tuple[Buffer, ...]
  metadata: tuple[Metadata, ...]
  assign_preloads: tuple[UOp, ...]
  @property
  def outputs(self) -> tuple[Buffer, ...]:
    """Read/write or write only buffers in the schedule."""
    return tuple(b for i,b in enumerate(self.bufs) if i in self.output_idxs)
  @property
  def inputs(self) -> tuple[Buffer, ...]:
    """Read only buffers in the schedule."""
    return tuple(b for i,b in enumerate(self.bufs) if i not in self.output_idxs)
  @functools.cached_property
  def output_idxs(self) -> tuple[int, ...]: return tuple(x.src[0].arg for x in self.ast.src) if self.ast.op is Ops.SINK else (0,)

# **** Schedule context and big graph

@dataclass(frozen=True)
class ScheduleContext:
  tensor_uops: dict[UOp, list[UOp]] = field(default_factory=dict)    # this maps BUFFER uops of this schedule to the tensor uop
  var_vals: dict[Variable, int] = field(default_factory=dict)        # this maps a BIND's DEFINE_VAR to its value
  assigns: set[UOp] = field(default_factory=set)                     # this holds all the BUFFER uops we ASSIGN to in this schedule
  realizes: dict[UOp, UOp] = field(default_factory=dict)             # this holds all the BUFFER uops we mutate in this schedule
  allbufs: dict[UOp, UOp] = field(default_factory=dict)              # this maps BUFFER uops the actual op
  ops_metadata: dict[UOp, Metadata] = field(default_factory=dict)    # this maps fused ops to Metadata
  contiguous: dict[UOp, UOp] = field(default_factory=dict)           # this maps roots to places they are made contiguous
  children: defaultdict[UOp, dict[UOp, None]] = field(default_factory=lambda: defaultdict(dict))
  becomes_map: dict[UOp, UOp] = field(default_factory=dict)

# wrap tensor uops around a VIEW(BUFFER, <uop>)
# this BUFFER preserves a link back to the uop on the tensor after the scheduler rewrites it.
def add_buffers(buf:UOp, ctx:ScheduleContext, cache:dict[UOp, UOp]) -> UOp:
  if (r:=cache.get(buf)) is not None: return r
  if buf.op is Ops.SINK: return buf.replace(src=tuple(add_buffers(x, ctx, cache) for x in buf.src))
  # shapeless op is passthrough
  # realized is passthrough
  # constants are passthrough
  if buf.st is None or buf.base.is_realized or buf.base.op in {Ops.CONST, Ops.BIND}: return buf
  # view is passthrough
  if buf is not buf.base:
    cache[buf] = ret = add_buffers(buf.base, ctx, cache).view(buf.st)
    return ret
  # make things that can't be images not images
  dtype = buf.dtype
  if isinstance(dtype, ImageDType) and (prod(buf.shape) != prod(dtype.shape) or not any(buf.shape[x]%4 == 0 for x in buf.st.unit_stride_axes())):
    if DEBUG >= 2: print(f"forcing image {dtype} with shape {buf.shape} to {dtype.base}")
    dtype = buf.dtype.base
  # ASSIGN already has a target buffer, otherwise we create a new one
  buf_uop = buf.buf_uop if buf.op is Ops.ASSIGN else UOp.new_buffer(buf.device, buf.size, dtype)
  op = buf.replace(dtype=dtype.base, src=tuple(add_buffers(x, ctx, cache) for x in buf.src))
  # track the underlying tensor uop for this op
  ctx.tensor_uops[buf_uop] = [buf]
  # (early) bufferize
  cache[buf] = ret = UOp(Ops.VIEW, dtype.base, (buf_uop, op.alu(Ops.CONTIGUOUS) if buf.forced_realize else op), buf.st)
  return ret

# **** AST graph rewrite

# ** movement ops

def apply_swizzle(u:UOp) -> UOp:
  with Context(TRACK_MATCH_STATS=0): return graph_rewrite(u, view_left)

def swizzle_r(r:UOp, src:UOp, st:ShapeTracker) -> UOp:
  input_st = ShapeTracker.from_shape(unwrap(src.st).shape)
  tmp = input_st.permute(tuple(i for i in range(len(input_st.shape)) if i not in r.axis_arg)+r.axis_arg)
  prshape = prod(rshape:=tmp.shape[-len(r.axis_arg):])
  strides = strides_for_shape(rshape)
  nv = [View.create(v.shape+rshape, tuple(x*prshape for x in v.strides)+strides,
                    v.offset*prshape, v.mask+tuple((0,s) for s in rshape) if v.mask is not None else None) for v in st.views]
  # update input_st and axis
  new_input_st = tmp + ShapeTracker(tuple(nv))
  new_axis = tuple(range(len(st.shape), len(st.shape) + len(r.axis_arg)))
  return apply_swizzle(src.view(new_input_st)).r(r.arg[0], new_axis).view(ShapeTracker.from_shape(st.shape))

def reduceop_view_right(r:UOp, v:UOp, src:UOp) -> UOp:
  if not (swizzle_st:=unwrap(v.st)).contiguous or v.size != src.size: raise AssertionError(f"can't push {v} down through {src}")
  output_shape = swizzle_st.reduce(r.axis_arg)
  return src.r(r.arg[0], tuple(i for i,(s,u) in enumerate(zip(src.shape, output_shape)) if s != u)).view(ShapeTracker.from_shape(output_shape))

def elementwise_view_right(root:UOp) -> UOp|None:
  if len(swizzles:=[x for x in root.src if x.base is not x]) == 0: return None
  assert all(x.base.st is not None for x in swizzles), f"found shapeless VIEW src in {root}"
  assert all_same([x.base.size for x in swizzles]), f"swizzle inputs must have the same size {swizzles}"
  # push the swizzle from src to root
  output_swizzle = swizzles[0]
  new_input_st = ShapeTracker.from_shape(output_swizzle.base.shape)
  ret = root.replace(src=tuple(x if x.st is None else x.base if x in swizzles else apply_swizzle(x.view(new_input_st)) for x in root.src))
  # NOTE: swizzle resolves once we hit STORE
  return ret if ret.op is Ops.STORE else ret.view(ShapeTracker.from_shape(output_swizzle.shape))

def merge_double_reduce(root:UOp, first_reduce:UOp) -> UOp:
  assert root.arg[0] == first_reduce.arg[0], "can't merge reduceops with different alu"
  assert not any(x.op is Ops.REDUCE_AXIS for x in first_reduce.src[0].toposort), "can't merge more than two reduceops at a time"
  return first_reduce.replace(arg=(first_reduce.arg[0], root.axis_arg+first_reduce.axis_arg))

# push VIEW to stores
view_right = merge_views+PatternMatcher([
  # STORE(.., ASSIGN(VIEW(BUFFER), new_val)) -> STORE(.., new_val).view()
  (UPat(Ops.STORE, src=(UPat.var("b"), UPat.var("st"), UPat.assign(UPat.var("target"), UPat.var("val")))),
   lambda b,target,st,val: apply_swizzle(UOp.store(b, st, val).view(target.st))),
  # REDUCE(src.view(contiguous=False)) -> REDUCE(src.view(contiguous=True)).view()
  (UPat(Ops.REDUCE_AXIS, src=(UPat.var("src"),), name="r").view(name="v"), lambda v,r,src: None if v.st.contiguous else swizzle_r(r, src, v.st)),
  # REDUCE(src.view()) -> REDUCE(src).view()
  (UPat(Ops.REDUCE_AXIS, src=(UPat.var("src").view(name="v"),), name="r"), reduceop_view_right),
  # ALU(src.view()) -> ALU(src).view()
  (UPat((*GroupOp.ALU, Ops.CAST, Ops.BITCAST, Ops.ASSIGN, Ops.CONTIGUOUS, Ops.STORE), name="root"), elementwise_view_right),
  # double reduce op collapses to a single reduce op
  (UPat(Ops.REDUCE_AXIS, src=(UPat(Ops.REDUCE_AXIS, name="first_reduce"),), name="root"), merge_double_reduce),
])

# ** ScheduleItem context builder

@dataclass(frozen=True)
class ScheduleItemContext:
  var_vals: dict[Variable, int]
  sts: set[ShapeTracker] = field(default_factory=set)
  bufs: list[UOp] = field(default_factory=list)

def _append_st_vars(ctx:ScheduleItemContext, x:UOp) -> UOp|None:
  if (st:=unwrap(x.st)) in ctx.sts: return None
  st, var_vals = st.simplify().unbind()
  ctx.var_vals.update(var_vals)
  ctx.sts.add(st)
  return st.to_uop() if st != x.st else None

def _append_buf(ctx:ScheduleItemContext, x:UOp) -> UOp:
  ctx.bufs.append(x)
  return UOp(Ops.DEFINE_GLOBAL, x.dtype.ptr(size=x.size), (), len(ctx.bufs)-1)

to_si = PatternMatcher([
  # BUFFER -> DEFINE_GLOBAL
  (UPat(Ops.BUFFER, name="x"), _append_buf),
  # simplify and unbind the final VIEWs
  (UPat(Ops.VIEW, name="x"), _append_st_vars),
  # don't need SINK on COPY or BUFFER_VIEW
  (UPat(Ops.SINK, src=(UPat.store(UPat.var("b"), UPat(), UPat(GroupOp.Meta, name="x")),)), lambda b,x: x.replace(src=(b, *x.src))),
  # don't need contiguous or assign anymore
  (UPat(Ops.CONTIGUOUS, src=(UPat.var("x"),)), lambda x: x),
  (UPat(Ops.ASSIGN, src=(UPat(), UPat.var("x"),)), lambda x: x),
  # PRELOAD becomes LOAD
  (UPat(Ops.PRELOAD, name="root"), lambda root:root.replace(op=Ops.LOAD)),
])

# LOAD(BUFFER) -> the STORE value if it's we're doing the STORE in the same kernel
multioutput = PatternMatcher([(UPat.load(UPat.var("b"), UPat()), lambda ctx,b: ctx.get(b)),])

def schedule_uop(pre:UOp, ctx:ScheduleContext) -> ScheduleItem:
  # remove movement ops + substitute LOAD of fused STORE with just the value
  sink = graph_rewrite(graph_rewrite(pre, multioutput+view_left, store_bufs:={x.buf_uop:x.src[2] for x in pre.src}), view_right)
  # remove extra uops from SINK + substitue BUFFER with DEFINE_GLOBAL
  ast = graph_rewrite(sink, to_si, si_ctx:=ScheduleItemContext(ctx.var_vals))
  # deal with ASSIGN
  assign_preloads: list[UOp] = []
  if len(ctx.assigns) != 0:
    for x in list(sink.toposort)[::-1]:
      # we only allow a kernel to depend on either the before ASSIGN or after ASSIGN version of a BUFFER
      if x.op is Ops.LOAD and x.buf_uop in assign_preloads: raise RuntimeError("cycle detected in graph")
      # PRELOAD tells the toposort this kernel should run before ASSIGN
      if x.op is Ops.PRELOAD:
        assign_preloads.append(x.buf_uop)
        # if this kernel also assigns to the buffer, we only allow either contiguous or masked views for the LOAD
        if x.buf_uop in store_bufs and not (st:=x.st_arg).contiguous:
          # if it has a single view and it's equal when you shrink a contig, it's fine
          if len(st.views) != 1 or (mask:=st.views[0].mask) is None or ShapeTracker.from_shape(st.shape).shrink(mask) != st.shrink(mask):
            raise RuntimeError("self operand of augmented assign must be contiguous.\nhelp: consider using .contiguous():\n"
                               +colored("   - a += a.T\n", "red")+colored("   + a += a.T.contiguous()", "green"))
  # capture process replay
  if CAPTURE_PROCESS_REPLAY:
    with Context(PICKLE_BUFFERS=0): PROCESS_REPLAY_CAPTURE[str(pre.key)] = pickle.dumps((pre, ContextVar._cache, ast))
  return ScheduleItem(ast, tuple(u.buffer for u in si_ctx.bufs if u.size != 0),
                      tuple(dedup(m for x in pre.toposort if (m:=ctx.ops_metadata.get(x)) is not None)), tuple(dedup(assign_preloads)))

PROCESS_REPLAY_CAPTURE: dict[str, bytes] = {}
if CAPTURE_PROCESS_REPLAY:
  @atexit.register
  def save_process_replay() -> None:
    for k,v in PROCESS_REPLAY_CAPTURE.items(): diskcache_put("schedule_process_replay", k, v, prepickled=True)

# **** Schedule grouping

def is_scheduled(u:UOp) -> bool: return u.op is Ops.VIEW and len(u.src) == 2 and u.src[0].op is Ops.BUFFER
def uval(u:UOp) -> UOp:
  assert is_scheduled(u), f"must be a scheduled op {u}"
  return r.src[0] if (r:=u.src[1]).op is Ops.CONTIGUOUS and not (r.src[0].base.op is Ops.VIEW and len(r.src[0].base.src) == 2) else r

def recursive_group(tr:UOp, st:ShapeTracker, r:UOp, children:defaultdict[UOp, dict[UOp, None]], allbufs:dict[UOp, UOp], realizes:dict[UOp, UOp],
                     reduce_for_op:dict[UOp, UOp], group:dict[UOp, None], cache:dict[tuple[UOp, ShapeTracker], None]) -> None:
  """recursively search the uop for groupable children, realize the UOp if a child can't group"""
  if (tr, st) in cache: return
  cache.setdefault((tr, st))
  rsize = unwrap(allbufs[r].st).size
  if tr in realizes and tr is not r:
    # can only fuse contiguous
    # max one reduceop per kernel
    if not st.contiguous or st.size != rsize or tr in reduce_for_op: group.setdefault(r)
    return group.setdefault(tr)
  for tr_next in children[tr]:
    # max one reduceop per kernel
    if (tr_next_uop:=uval(allbufs[tr_next]).base).op is Ops.REDUCE_AXIS: return group.setdefault(r)
    # can only fuse contiguous
    if len(st_childs:=dedup(unwrap(x.st) for x in tr_next_uop.src if is_scheduled(x.base) and x.base.buf_uop == tr)) > 1: return group.setdefault(r)
    recursive_group(tr_next, st+st_childs[0], r, children, allbufs, realizes, reduce_for_op, group, cache)

def get_isolated_children(r:UOp, reduce_for_op:dict[UOp, UOp], children:defaultdict[UOp, dict[UOp, None]], allbufs:dict[UOp, UOp],
                           realizes:dict[UOp, UOp], group:dict[UOp, None]) -> dict[UOp, None]:
  rc_parents, cache = deque(group), set()
  while rc_parents:
    if (p:=uval(allbufs[rc_parents.pop()])) in cache: continue
    cache.add(p)
    # max one reduceop per kernel
    if p.op is Ops.REDUCE_AXIS: return {}
    rc_parents.extend(x.base.buf_uop for x in p.src if is_scheduled(x.base) and x.base.buf_uop is not r)
  # search descendants of the reduceop that can cleanly group
  descendants: dict[UOp, None] = {}
  for tr in group: recursive_group(tr, unwrap(allbufs[tr].st), tr, children, allbufs, realizes, reduce_for_op, descendants, cache={})
  return merge_dicts([group, {} if any(tr in group for tr in descendants) else descendants])

def group_realizes(ctx:ScheduleContext) -> list[list[UOp]]:
  """search the big graph for all the reduceops that need to realize, sometimes group/fuse the reduceop"""
  # find all reduces, and pair them to a elementwise op. if they can't be cleanly paired, force realize the reduce (or a contig child)
  reduce_for_op: dict[UOp, UOp] = {}
  reduce_of_const: list[UOp] = []
  double_reduces: list[UOp] = []
  for r, r_uop in ctx.allbufs.items():
    if (r_uop:=uval(r_uop)).op is not Ops.REDUCE_AXIS: continue
    if FUSE_CONV_BW and is_scheduled((x:=r_uop.src[0]).base) and uval(x.base).op is r_uop.op and x.base is not x: double_reduces.append(r)
    if r in ctx.realizes: continue
    group: dict[UOp, None] = {}
    recursive_group(r, unwrap(r_uop.st), r, ctx.children, ctx.allbufs, ctx.realizes, reduce_for_op, group, cache={})
    # max one reduceop per kernel
    can_chase = all(tr not in reduce_for_op for tr in group)
    # TODO: forced_realize exists because the scheduler is incapable of checking for self-contained DAGs
    forced_realize = r in group
    if not forced_realize and len(group) > 1:
      group = get_isolated_children(r, reduce_for_op, ctx.children, ctx.allbufs, ctx.realizes, group)
    # can only fuse assign if no other assign_target is used in the kernel
    if not forced_realize and any(x in ctx.assigns for x in group):
      parents = deque((r, *group))
      while parents and not forced_realize:
        if (p_uop:=ctx.allbufs.get(p:=parents.pop())) is None: continue
        if (p_uop:=uval(p_uop)).op is Ops.ASSIGN and p not in group: forced_realize, can_chase = True, False
        if p in ctx.realizes: continue
        parents.extend([x.base.src[0] for x in p_uop.src if x.base.op is Ops.VIEW and len(x.base.src) != 0])
    if forced_realize or not group:
      tr = r
      if can_chase:
        # can chase this down to contiguous children
        st = unwrap(r_uop.st)
        while len(ctx.children[tr]) == 1:
          tr_next_uop = uval(ctx.allbufs[(tr_next:=next(iter(ctx.children[tr])))])
          st_childs = dedup([unwrap(x.st) for x in tr_next_uop.src if is_scheduled(x.base) and x.base.buf_uop is tr])
          if len(st_childs) > 1: break
          if st.size != st_childs[0].size: break
          st = st + st_childs[0]
          if not st.contiguous or tr_next_uop.op is Ops.REDUCE_AXIS: break
          tr = tr_next
        # don't cast to higher size before store (tr cannot be realized if forced_realize)
        if (tr_uop:=uval(ctx.allbufs[tr])).op is Ops.CAST and tr_uop.dtype.base.itemsize > tr_uop.src[0].dtype.base.itemsize:
          tr = tr_uop.src[0].base.buf_uop
      group = {tr: None}
      ctx.realizes[tr] = tr
    reduce_for_op.update((tr, r) for tr in group)
    if FUSE_ARANGE and r_uop.arg[0] is Ops.ADD and r_uop.src[0].base.op is Ops.CONST: reduce_of_const.append(r)
  # fuse double reduces with no other child
  for reduceop in double_reduces:
    top_reduce = uval(ctx.allbufs[reduceop]).src[0].base.buf_uop
    if len(ctx.children[top_reduce]) == 1: del ctx.realizes[top_reduce]
  # maybe fuse arange with its children
  for rbuf in reduce_of_const:
    group = {tr:None for tr,rop in reduce_for_op.items() if rop is rbuf}
    if any(luop.forced_realize for tr in group for luop in ctx.tensor_uops[tr]): continue
    kernel_children = {c for tr in group for c in ctx.children[tr] if uval(ctx.allbufs[c]).op not in {Ops.COPY, Ops.BUFFER_VIEW}}
    if len(kernel_children) == 0: continue
    for tr in group: del ctx.realizes[tr]
  # group BUFFER uops into kernels
  output_groups: defaultdict[UOp, list[UOp]] = defaultdict(list)
  for ubuf in ctx.realizes: output_groups[reduce_for_op.get(ubuf, ubuf)].append(ubuf)
  return list(output_groups.values())

# **** Schedule creation and BFS toposort

class UPatScheduled(UPat):
  def __init__(self, *args, **kwargs):
    super().__init__(Ops.VIEW, name="base", src=(UPat(Ops.BUFFER, name="b"), UPat(*args, **{"name":"to_store",**kwargs})))

# ** this is schedule level const folding

def simplify_reduceop(reduce:UOp, x:UOp) -> UOp|None:
  if not all_int(x.shape): return None
  # remove reduce on unmasked const
  prshape = prod(unwrap(x.st).shape[i] for i in reduce.arg[1])
  ret = x.const_arg
  match reduce.arg[0]:
    case Ops.ADD: ret *= prshape
    case Ops.MUL: ret **= prshape
    case Ops.MAX: pass # NOTE: Ops.MAX is passthrough
    case _: return None
  return reduce.const_like(ret)

def found_contiguous(ctx:ScheduleContext, contig:UOp, base:UOp, b:UOp):
  if contig.src[0].op is Ops.VIEW and len(contig.src[0].src):
    old_base = contig.src[0].src[0]
    if old_base.op is Ops.VIEW and (sti:=unwrap(contig.src[0].st).invert(old_base.shape)) is not None: ctx.contiguous[old_base] = base.view(sti)
def replace_contiguous(ctx:ScheduleContext, alu:UOp):
  new_src = list(alu.src)
  for i,s in enumerate(alu.src):
    if (replace_src:=ctx.contiguous.get(s, None)) is not None: new_src[i] = replace_src
  if tuple(new_src) != alu.src: return alu.replace(src=tuple(new_src))

ops_folding = symbolic_simple+PatternMatcher([
  # op with size 0 is zero
  (UPat(set(Ops)-{Ops.SINK}, name="root"), lambda root: root.const_like(0) if root.base.st is not None and root.size == 0 \
    and not (root.base.op is Ops.CONST and root.base.arg == 0) else None),
  # if the uop folded to a CONST we can delete the BUFFER
  (UPatScheduled(Ops.CONST, name="const"), lambda b,base,const: base.const_like(const.const_arg)),
  # DETACH is a NOOP here
  (UPat(Ops.DETACH, name="detach"), lambda detach: detach.src[0]),
  # reduce of size 0 is the identity element
  (UPat(Ops.REDUCE_AXIS, name="reduce", src=(UPat.var("x"),)),
   lambda reduce,x: reduce.const_like(identity_element(reduce.arg[0], reduce.dtype)) if x.size == 0 and reduce.size != 0 else None),
  # reduce of const is collapsed (TODO: make this a generic rule for stride0)
  (UPat(Ops.REDUCE_AXIS, name="reduce", src=(UPat.cvar("x"),)), simplify_reduceop),
  # COPY(CONST) creates a new CONST on the destination device
  (UPat(Ops.COPY, name="root", src=(UPat(), UPat.cvar("x"),)), lambda root,x: root.const_like(x.const_arg)),
  # no COPY to same device, except clone (arg is True)
  (UPat(Ops.COPY, src=(UPat(), UPat.var("copyin")), name="copy"),
   lambda copyin,copy: copyin if copyin.device == copy.device and copy.arg is not True else None),
  # support for using a contiguous permuted view instead of the parent view if one exists
  (UPatScheduled(Ops.CONTIGUOUS, name="contig"), found_contiguous),
  (UPat(GroupOp.ALU, name="alu"), replace_contiguous),
  # remove CONST/BIND/BUFFER/VIEW from SINK
  (UPat(Ops.SINK, name="root"),
    lambda root: UOp(Ops.SINK, root.dtype, new_src, root.arg)
      if (new_src:=tuple(x.base for x in root.src if not x.is_realized and x.base.op not in {Ops.CONST, Ops.BIND})) != root.src else None),
])

# ** buffer merging

def merge(ctx:ScheduleContext, v1:UOp, b1:UOp, v2:UOp, b2:UOp) -> UOp:
  assert v1.st is not None and v2.st is not None and v1.st == v2.st, f"implicit movementop {v1.st} {v2.st}"
  # if b2 is realized also realize b1
  if b2 in ctx.realizes:
    ctx.realizes[b1] = b1
    del ctx.realizes[b2]
  # ops referring to b2 now ref to b1
  ctx.tensor_uops[b1] += ctx.tensor_uops[b2]
  del ctx.tensor_uops[b2]
  # merge
  return v1

def merge_realized(ctx:ScheduleContext, v1:UOp, b1:UOp, v2:UOp, b2:UOp):
  # early become
  for luop in ctx.tensor_uops.get(b1, [])+ctx.tensor_uops.get(b2, []): ctx.becomes_map[luop] = b1.view(unwrap(luop.st))
  return v1

merge_bufs = PatternMatcher([
  # merge base
  (UPat(Ops.VIEW, name="v2", src=(UPat(Ops.BUFFER, name="b2"), UPat(Ops.VIEW, name="v1", src=(UPat(Ops.BUFFER, name="b1"), UPat())))), merge),
  (UPat(Ops.VIEW, name="v2", src=(UPat(Ops.BUFFER, name="b2"), UPat(Ops.VIEW, name="v1", src=(UPat(Ops.BUFFER, name="b1"),)))), merge_realized),
  # collapse view
  (UPat(Ops.VIEW, src=(UPat(Ops.BUFFER), UPat(Ops.VIEW, src=(UPat(Ops.BUFFER), UPat())).view(name="mv"))), lambda mv:mv),
  (UPat(Ops.VIEW, src=(UPat(Ops.BUFFER), UPat(Ops.VIEW, src=(UPat(Ops.BUFFER),)).view(name="mv"))), lambda mv:mv),
])

# ** this decides which ops get realized

def realize(ctx:ScheduleContext, b:UOp, to_store:UOp, **kwargs) -> None: ctx.realizes[b] = to_store

def realize_view(ctx:ScheduleContext, view:UOp, src:UOp, b:UOp, **kwargs) -> None:
  if src.st is None: return None
  st = unwrap(view.st)
  # fold simple pads
  if len(st.views) == 1 and (m:=st.views[-1].mask) is not None and all_int(src.shape) and resolve(prod(src.shape) >= prod([y-x for x,y in m])):
    return None if can_pad(src, ctx.realizes, set()) else realize(ctx, b, src)
  # early realize before expand
  if resolve(prod(src.shape) < prod(st.shape)) and not getenv("DONT_REALIZE_EXPAND"): return realize(ctx, b, src)
  # otherwise safety check pads
  return None if (all(v.mask is None for v in st.views) or can_pad(src, ctx.realizes, set())) else realize(ctx, b, src)

def fold_img_cast(ctx:ScheduleContext, xb:UOp, view:UOp, b:UOp, to_cast:UOp, **kwargs) -> UOp|None:
  if not isinstance(xb.dtype, ImageDType) or b not in ctx.realizes or xb not in ctx.realizes or uval(to_cast).op in GroupOp.Meta: return None
  del ctx.realizes[b]
  return to_cast.view(unwrap(view.st))

def sink_outputs(ctx:ScheduleContext, sink:UOp) -> None:
  for x in sink.src: realize(ctx, x.buf_uop, x)

def create_subbuffer(base:UOp, b:UOp, root:UOp, x:UOp):
  if not root.device.startswith("DISK"): return None
  if x.op is not Ops.VIEW: x = x.src[-1] # TODO: remove this once forced_realize is gone
  buffers[b] = x.buf_uop.buffer.view(b.size, b.dtype, unwrap(x.st).views[0].offset*x.dtype.itemsize)
  return base.replace(src=(b, root.replace(op=Ops.BUFFER_VIEW)))

do_realize = PatternMatcher([
  # always realize sinked ops
  (UPat(Ops.SINK, name="sink"), sink_outputs),
  # always realize meta ops
  (UPatScheduled({Ops.ASSIGN, Ops.CONTIGUOUS, *GroupOp.Meta}), realize),
  # realize before expand or unsafe pad ops
  (UPatScheduled(name="src").view(name="view"), realize_view),
  # don't realize image to image casts
  (UPatScheduled(Ops.CAST, src=(UPat(Ops.VIEW, src=(UPat.var("xb"), UPat()), name="to_cast"),), dtype=dtypes.float).view(name="view"), fold_img_cast),
  # realize before COPY or BUFFER_VIEW
  (UPat(Ops.COPY, src=(UPat(), UPat.any(UPatScheduled(), UPatScheduled().view()),)), realize),
  (UPat(Ops.BUFFER_VIEW, src=(UPat.any(UPatScheduled(), UPatScheduled().view()),)), realize),
  # substitute BITCAST/CONTIGUOUS with BUFFER_VIEW on DISK
  (UPatScheduled((Ops.BITCAST, Ops.CONTIGUOUS), name="root", src=(UPat.var("x"),)), create_subbuffer),
])

# **** rewrite VIEW into LOAD/STORE/VALID or fuse the underlying UOp

def unbind_variable(ctx:ScheduleContext, bind:UOp, var:UOp, val:UOp):
  assert isinstance(val.src[1].const_arg, int), f"expected BIND value to be int {val}"
  ctx.var_vals[ret:=var.replace(src=())] = val.src[1].const_arg
  return ret.valid(unwrap(bind.st))

def load_realized(ctx:ScheduleContext, b:UOp, st:UOp):
  # NOTE: if we're assigning to the BUFFER too, PRELOAD tells toposort to place this load before the ASSIGN
  return UOp(Ops.PRELOAD if b in ctx.assigns else Ops.LOAD, b.dtype.base, (b, unwrap(st.st).to_uop()))

def store_or_fuse(ctx:ScheduleContext, b:UOp, x:UOp, st:UOp):
  if (m:=ctx.tensor_uops[b][0].metadata) is not None: ctx.ops_metadata[x] = m
  if b not in ctx.realizes: return x # collapse BUFFER
  ctx.realizes[b] = UOp.store(b, ShapeTracker.from_shape(st.shape).to_uop(), x)
  return UOp(Ops.LOAD, x.dtype, (b, unwrap(st.st).to_uop()))

break_sched = PatternMatcher([
  # CONST is always fused and generated
  (UPat(Ops.CONST, name="x", src=(UPat(Ops.VIEW, name="st"),)), lambda x,st: UOp.const(x.dtype.base, x.const_arg).valid(st.st)),
  (UPat(Ops.BIND, name="bind", src=(UPat.var("var"), UPat.var("val"))), unbind_variable),
  # VIEW of BUFFER either becomes a LOAD/STORE or we fuse it
  (UPat(Ops.VIEW, name="st", src=(UPat(Ops.BUFFER, name="b"),)), load_realized),
  (UPat(Ops.VIEW, name="st", src=(UPat(Ops.BUFFER, name="b"), UPat.var("x"))), store_or_fuse),
])

# **** Schedule context builder

def append_uop(ctx:ScheduleContext, view:UOp, buf_uop:UOp) -> None:
  ctx.allbufs[buf_uop] = view
  if (op:=uval(view)).op is Ops.ASSIGN: ctx.assigns.add(buf_uop)
  for x in op.base.src:
    if is_scheduled(x.base): ctx.children.setdefault(x.base.buf_uop, {})[buf_uop] = None
  buf_uop.buffer.ref(1)
create_ctx = PatternMatcher([(UPat(Ops.VIEW, name="view", src=(UPat(Ops.BUFFER, name="buf_uop"), UPat())), append_uop)])

# **** movement ops

remove_movement_ops = PatternMatcher([
  # NOTE: movement ops are always applied to base
  (UPat(GroupOp.Movement, name="mov", src=(UPat.any(UPat.var("x").view(), UPat.var("x")))), lambda x,mov: x.view(unwrap(mov.st))),
  # some masked views can collapse to 0, VIEW(x) -> CONST(VIEW)
  (UPat(Ops.VIEW, name="view"),
   lambda view: view.const_like(0) if (vm:=view.st.views[-1].mask) is not None and any((x[1]-x[0]) == 0 for x in vm) else None),
  # merge one src views.
  (UPat(Ops.VIEW, src=(UPat(Ops.VIEW, src=(UPat(),), name="v1")), name="v2"), lambda v1,v2: v1.replace(arg=v1.arg+v2.arg)),
  # merge unmasked const views
  (UPat(Ops.VIEW, name="view", src=(UPat(Ops.CONST, name="const", src=(UPat(Ops.VIEW, name="st"),) ),)),
   lambda st,const,view: const.replace(src=(st.replace(arg=st.st+view.st),)) if all(v.mask is None for v in (st.st+view.st).views) else None),
])

@track_rewrites(named=True)
<<<<<<< HEAD
def create_schedule_with_vars(big_sink:UOp, skip_check:bool=not __debug__) -> tuple[list[ScheduleItem], dict[Variable, int], dict[UOp, UOp]]:
  # if using VIZ, do an empty graph rewrite to vizualize the Tensor graph
  if getenv("VIZ"): graph_rewrite(big_sink, PatternMatcher([]))
=======
def create_schedule_with_vars(outs:list[UOp], skip_check:bool=not __debug__) -> tuple[list[ScheduleItem], dict[Variable, int], dict[UOp, UOp]]:
  big_sink = UOp.sink(*outs)
  # if using VIZ, do a graph rewrite to vizualize the Tensor graph
  if getenv("VIZ"): graph_rewrite(big_sink, remove_movement_ops+ops_folding, ScheduleContext())
>>>>>>> beba490b
  if not skip_check: type_verify(list(big_sink.toposort), tensor_uop_spec)
  # to_uop is removing (many) of the movement ops
  sink = add_buffers(big_sink, ctx:=ScheduleContext(), cache={})
  # const folding and fusion
  sink = graph_rewrite(sink, remove_movement_ops+ops_folding+do_realize, ctx)
  sink = graph_rewrite(sink, merge_bufs, ctx)
  # create the scheduler context
  graph_rewrite(sink, create_ctx, ctx)
  # group realizes into kernels
  store_groups = group_realizes(ctx)
  graph_rewrite(sink, break_sched, ctx)
  # preschedule realize groups
  prescheduled: list[ScheduleItem] = []
  for store_uops in store_groups:
    if len(stores:=[ctx.realizes[u] for u in store_uops if ctx.realizes[u].op is Ops.STORE]) == 0: continue
    prescheduled.append(schedule_uop(UOp.sink(*stores), ctx))
    # can only schedule once
    for buf_uop in store_uops:
      for luop in ctx.tensor_uops[buf_uop]: ctx.becomes_map[luop] = buf_uop.view(unwrap(luop.st))

  # add kernel children
  schedule_targets = {out:si for si in prescheduled for out in si.outputs}
  graph: defaultdict[ScheduleItem, list[ScheduleItem]] = defaultdict(list)
  in_degree: defaultdict[ScheduleItem, int] = defaultdict(int)
  for si in prescheduled:
    # realize outputs before a parent is assigned to
    parents_assigns = dedup(xsi for x in si.assign_preloads if (xsi:=schedule_targets.get(x.buffer)) and xsi is not si)
    for assign in parents_assigns:
      graph[si].append(assign)
      in_degree[assign] += 1
    # realize outputs after all parents are realized
    scheduled_parents = dedup(xsi for x in si.inputs if (xsi:=schedule_targets.get(x)) is not None and xsi not in parents_assigns)
    for x in scheduled_parents:
      graph[x].append(si)
      in_degree[si] += 1

  # do BFS
  queue = deque(si for si in prescheduled if in_degree[si] == 0)
  schedule: list[ScheduleItem] = []
  while queue:
    schedule.append(si:=queue.popleft())
    for x in graph[si]:
      in_degree[x] -= 1
      if in_degree[x] == 0: queue.append(x)
  # confirm everything was scheduled correctly
  if len(schedule) != (groups:=len(prescheduled)): raise RuntimeError(f"cycle detected in graph, grouped {groups} but only scheduled {len(schedule)}")
  if DEBUG >= 1 and len(schedule) >= 10: print(f"scheduled {len(schedule)} kernels")
  return schedule, ctx.var_vals, ctx.becomes_map<|MERGE_RESOLUTION|>--- conflicted
+++ resolved
@@ -519,16 +519,9 @@
 ])
 
 @track_rewrites(named=True)
-<<<<<<< HEAD
 def create_schedule_with_vars(big_sink:UOp, skip_check:bool=not __debug__) -> tuple[list[ScheduleItem], dict[Variable, int], dict[UOp, UOp]]:
-  # if using VIZ, do an empty graph rewrite to vizualize the Tensor graph
-  if getenv("VIZ"): graph_rewrite(big_sink, PatternMatcher([]))
-=======
-def create_schedule_with_vars(outs:list[UOp], skip_check:bool=not __debug__) -> tuple[list[ScheduleItem], dict[Variable, int], dict[UOp, UOp]]:
-  big_sink = UOp.sink(*outs)
   # if using VIZ, do a graph rewrite to vizualize the Tensor graph
   if getenv("VIZ"): graph_rewrite(big_sink, remove_movement_ops+ops_folding, ScheduleContext())
->>>>>>> beba490b
   if not skip_check: type_verify(list(big_sink.toposort), tensor_uop_spec)
   # to_uop is removing (many) of the movement ops
   sink = add_buffers(big_sink, ctx:=ScheduleContext(), cache={})
