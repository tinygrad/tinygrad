import sys, pickle, atexit
from collections import defaultdict, deque
from dataclasses import dataclass, field
from typing import Tuple, List, Dict, Optional, Set, DefaultDict, cast, get_args
from tinygrad.ops import MetaOps, BufferOps, LazyOp, Op, ReduceOps, ConstBuffer, MemBuffer, UNSAFE_PAD_OPS, UnaryOps, reduce_st
from tinygrad.engine.graph import log_lazybuffer, realized_lazybuffer
from tinygrad.helpers import GRAPH, DEBUG, MULTIOUTPUT, SAVE_SCHEDULE, FUSE_CONV_BW, FUSE_ARANGE, Context, GlobalCounters, colored, prod, dedup,\
    all_int, merge_dicts, getenv, Metadata
from tinygrad.shape.symbolic import Variable, sint
from tinygrad.dtype import ConstType, ImageDType, dtypes
from tinygrad.lazy import LazyBuffer
from tinygrad.shape.shapetracker import ShapeTracker
from tinygrad.device import Buffer
from tinygrad.shape.view import View, strides_for_shape

# creation can recurse a lot
sys.setrecursionlimit(10000)

# optionally log the ops to disk
logops = open(getenv("LOGOPS", ""), "a") if getenv("LOGOPS", "") else None

# *** ScheduleItem return type ***

@dataclass(frozen=True)
class ScheduleItem:
  ast: LazyOp
  bufs: Tuple[Buffer, ...]
  metadata: Optional[List[Metadata]] = None
  @property
  def outputs(self) -> Tuple[Buffer, ...]:
    """Read/write or write only buffers in the schedule."""
    return self.bufs[:len(self.ast.src)] if self.ast.op is MetaOps.KERNEL else self.bufs[0:1]
  @property
  def inputs(self) -> Tuple[Buffer, ...]:
    """Read only buffers in the schedule."""
    return self.bufs[len(self.ast.src):] if self.ast.op is MetaOps.KERNEL else self.bufs[1:]

@dataclass(frozen=True)
class LBScheduleItem:
  ast: LazyOp
  outputs: List[LazyBuffer]
  inputs: List[LazyBuffer]
  var_vals: Dict[Variable, int] = field(default_factory=dict)
  metadata: List[Metadata] = field(default_factory=list)

# *** DAG transformation: List[LazyBuffer] -> ScheduleItem ***

def _recursive_lazyop(buf:LazyBuffer, inputs:Dict[LazyBuffer, int], outputs:Tuple[LazyBuffer, ...], var_vals:Dict[Variable, int], st:ShapeTracker,
                      realizes:Dict[LazyBuffer, None], assign_targets:Dict[LazyBuffer, LazyBuffer],
                      reduce_info:Dict[Tuple[LazyBuffer, ShapeTracker], Tuple[ShapeTracker, Tuple[int, ...]]],
                      cache:Dict[Tuple[LazyBuffer, ShapeTracker], LazyOp]) -> LazyOp:
  """recursively create a lazyop"""
  if buf is not buf.base: st, buf = buf.st+st, buf.base
  if (buf, st) in cache: return cache[(buf, st)]
  arg = buf.arg

  # consts are always fused and generated
  if buf.op is MetaOps.CONST:
    unbound_st, st_var_vals = st.simplify().unbind()
    var_vals.update(st_var_vals)
    if isinstance(arg, Variable):
      arg, var_val = arg.unbind()
      var_vals[arg] = var_val
    else: assert isinstance(arg, get_args(ConstType)), f"cannot create ConstBuffer with value {arg}"
    return LazyOp(BufferOps.CONST, (), ConstBuffer(arg, buf.dtype, unbound_st))

  # if we aren't fusing it, it's a load and we add it to the inputs
  if buf.realized is not None or (buf in realizes and buf not in outputs):
    unbound_st, st_var_vals = st.simplify().unbind()
    var_vals.update(st_var_vals)
    if buf in assign_targets:
      # we also allow masked views. if it has a single view and it's equal when you shrink a contig, it's fine
      if unbound_st.contiguous or (len(unbound_st.views) == 1 and unbound_st.views[0].mask is not None and\
          ShapeTracker.from_shape(unbound_st.shape).shrink(unbound_st.views[0].mask) == unbound_st.shrink(unbound_st.views[0].mask)):
        return LazyOp(BufferOps.LOAD, (), MemBuffer(outputs.index(assign_targets[buf]), buf.dtype, unbound_st))
      raise RuntimeError("self operand of augmented assign must be contiguous.\nhelp: consider using .contiguous():\n"
                         +colored("   - a += a.T\n", "red")+colored("   + a += a.T.contiguous()", "green"))
    return LazyOp(BufferOps.LOAD, (), MemBuffer(len(outputs)+inputs.setdefault(buf, len(inputs)), buf.dtype, unbound_st))

  # if a CONTIGUOUS or ASSIGN made it all the way here, just skip it
  if buf.op in {MetaOps.CONTIGUOUS, MetaOps.ASSIGN}:
    assert buf in outputs
    return _recursive_lazyop(buf.srcs[0], inputs, outputs, var_vals, st, realizes, assign_targets, reduce_info, cache)

  # if it's a reduce, we have to change the shapetracker
  if buf.op in ReduceOps:
    # if we are merging the reduce, skip it
    if (buf, st) not in reduce_info:
      return _recursive_lazyop(buf.srcs[0], inputs, outputs, var_vals, st, realizes, assign_targets, reduce_info, cache)
    st, arg = reduce_info[(buf, st)]

  # otherwise we fuse it like normal
  return cache.setdefault((buf, st), LazyOp(cast(Op,buf.op), tuple(_recursive_lazyop(x, inputs, outputs, var_vals, st, realizes, assign_targets, \
      reduce_info, cache) for x in buf.srcs), arg))

def _permute_reduce(input_st:ShapeTracker, axis:Tuple[int, ...]) -> Tuple[ShapeTracker, Tuple[sint, ...]]:
  permute_axis = tuple(i for i in range(len(input_st.shape)) if i not in axis) + axis
  tmp = input_st.permute(permute_axis)
  return tmp, tmp.shape[-len(axis):]

<<<<<<< HEAD
def _recurse_reduceops(buf:LazyBuffer, st:ShapeTracker, realizes:Dict[LazyBuffer, None], outs:List[LazyBuffer],
                       reduce_info:Dict[Tuple[LazyBuffer, ShapeTracker], Tuple[ShapeTracker, Tuple[int, ...]]],
                       cache:Dict[Tuple[LazyBuffer, ShapeTracker], None]) -> Optional[Tuple[LazyBuffer, ShapeTracker]]:
  if buf.base.realized is not None or (buf.base in realizes and buf.base not in outs) or (buf, st) in cache: return None
  cache.setdefault((buf, st))
=======
def _recurse_reduceops(buf:LazyBuffer, st:ShapeTracker, realizes:Dict[LazyBuffer, None], outs:List[LazyBuffer],\
    reduce_info:Dict[Tuple[LazyBuffer, ShapeTracker], Tuple[ShapeTracker, Tuple[int, ...]]], cache) -> Optional[Tuple[LazyBuffer, ShapeTracker]]:
  if (buf, st) in cache: return cache[(buf, st)]
  if buf.base.realized is not None or (buf.base in realizes and buf.base not in outs): return None
>>>>>>> 1dab75ae
  if buf is not buf.base: st, buf = buf.st+st, buf.base
  input_st = ShapeTracker.from_shape(buf.srcs[0].shape) if buf.op in ReduceOps else st
  reduce_srcs = [r for x in buf.srcs if (r:=_recurse_reduceops(x, input_st, realizes, outs, reduce_info, cache)) is not None]
  top_reduce = reduce_srcs[-1] if len(reduce_srcs) != 0 else None
  if buf.op in ReduceOps:
    axis = buf.arg
    if not st.contiguous:
      # push the movementop to the input
      tmp, rshape = _permute_reduce(input_st, axis)
      prshape = prod(rshape)
      strides = strides_for_shape(rshape)
      nv: List[View] = []
      for v in st.views:
        nv.append(View.create(v.shape+rshape, tuple(x*prshape for x in v.strides)+strides,
                              v.offset*prshape, v.mask+tuple((0,s) for s in rshape) if v.mask is not None else None))
      input_st = tmp + ShapeTracker(tuple(nv))
      # update the axis
      _, new_rshape = _permute_reduce(input_st, axis)
      axis = tuple(range(len(input_st.shape)-len(new_rshape), len(input_st.shape)))
    elif top_reduce is not None:
      top_reduce_input_st, top_reduce_axes = reduce_info[top_reduce]
      if buf.srcs[0] is top_reduce[0] and buf.op is top_reduce[0].op:
        # merge this reduce with its parent
        reduce_info[top_reduce] = (top_reduce_input_st, top_reduce_axes+axis)
        return None
      # reshape this reduceop based on the top reduce
      input_st = input_st.reshape(tuple(1 if i in top_reduce_axes else s for i,s in enumerate(top_reduce_input_st.shape)))
    st = st.reshape(reduce_st(input_st, axis))
    reduce_info[(buf, st)] = (input_st, axis)
    return (buf, st)
  return cache.setdefault((buf, st), top_reduce)

def _lower_lazybuffer(outs:List[LazyBuffer], realizes:Dict[LazyBuffer, None]) -> LBScheduleItem:
  """describe the computation for a LazyBuffer with LazyOp + inputs + var_vals"""
  if (out:=outs[0]).op is MetaOps.COPY and getenv("USE_COPY_KERNEL") and out.device.split(":")[0] == out.srcs[0].device.split(":")[0]:
    rd = LazyOp(BufferOps.LOAD, (), MemBuffer(1, dtypes.uint8, st:=ShapeTracker.from_shape((out.arg,))))
    wr = LazyOp(BufferOps.STORE, (rd,), MemBuffer(0, dtypes.uint8, st))
    return LBScheduleItem(LazyOp(MetaOps.KERNEL, (wr,)), outs, [x.base for x in out.srcs])
  if out.op in {MetaOps.CUSTOM, MetaOps.COPY, MetaOps.EMPTY, MetaOps.VIEW}:
    return LBScheduleItem(LazyOp(out.op, (), out.arg), outs, [x.base for x in out.srcs])
  # push through all movementops between reduceops
  reduce_info: Dict[Tuple[LazyBuffer, ShapeTracker], Tuple[ShapeTracker, Tuple[int, ...]]] = {}
  seen_ops: Dict[Tuple[LazyBuffer, ShapeTracker], None] = {}
  for out in outs: _recurse_reduceops(out, out.st, realizes, outs, reduce_info, seen_ops)
  # pad all reduceops to the max of each dimension
  shape_dims = [sorted(dedup(dims)) for dims in zip(*[input_st.shape for input_st,_ in reduce_info.values()])]
  for i,dims in enumerate(shape_dims):
    if len(dims) == 1 or (len(dims) == 2 and dims[0] == 1): continue
    for (r,view),(input_st,axis) in reduce_info.items():
      if (dim:=input_st.shape[i]) > 1 and dim != max(dims):
        input_st = input_st.pad(((0, 0),)*i+((0, max(dims)-dim),))
        reduce_info[(r, view)] = (input_st, axis)
  # create the stores
  var_vals = merge_dicts([out.st.var_vals.copy() for out in outs])
  assign_targets = {x.srcs[1]:x for x in outs if x.op is MetaOps.ASSIGN}
  cache: Dict[Tuple[LazyBuffer, ShapeTracker], LazyOp] = {}
  ast: List[LazyOp] = []
  inputs: Dict[LazyBuffer, int] = {}
  for i, out in enumerate(outs):
    output_st = ShapeTracker.from_shape(reduce_st(*deque(reduce_info.values(), 1).pop()) if reduce_info else out.shape)
    lop = _recursive_lazyop(out, inputs, tuple(outs), var_vals, output_st, realizes, assign_targets, reduce_info, cache=cache)
    if out.op is MetaOps.ASSIGN and out.arg:
      assert out.arg[0].shape == out.shape, f"ASSIGN must not override output shape {out.arg[0].shape} != {out.shape}"
      output_st = out.arg[0].reshape(output_st.shape)
    output_st, vv = output_st.simplify().unbind()
    if vv: var_vals.update(vv)
    ast.append(LazyOp(BufferOps.STORE, (lop,), MemBuffer(i, out.dtype, output_st)))
  return LBScheduleItem(LazyOp(MetaOps.KERNEL, tuple(ast)), outs, list(inputs), var_vals,
                        dedup([x[0].metadata for x in cache if x[0].metadata and x[0] not in inputs]))

# *** DAG creation: decide which LazyBuffers should realize ***

def _recurse_lb(buf:LazyBuffer, realizes:Dict[LazyBuffer, None], allbufs:Dict[LazyBuffer, None], simple_pads:Dict[LazyBuffer, None],
                children:DefaultDict[LazyBuffer, Dict[LazyBuffer, None]], assign_targets:Dict[LazyBuffer, LazyBuffer],
                double_reduces:Dict[LazyBuffer, None], scheduled=False) -> None:
  """recursively search the entire graph for all LazyBuffers, insert realizes after expands"""
  if buf in allbufs or buf.base.realized is not None: return
  if GRAPH: log_lazybuffer(buf, scheduled)
  # check if we need to realize views
  if buf is not buf.base:
    # fuse some pads
    if len(buf.st.views) == 1 and buf.st.views[-1].mask is not None and all_int(buf.base.st.shape) and \
        prod(buf.base.st.shape) >= prod([y-x for x,y in buf.st.views[-1].mask]):
      simple_pads[buf.base] = None
    # realize all expands
    elif prod(buf.base.st.shape) < prod(buf.st.shape):
      # this was causing "test_lil_model" to fail
      if buf.base.op is UnaryOps.CAST and isinstance(buf.base.srcs[0].dtype, ImageDType) and isinstance(buf.base.arg, ImageDType):
        simple_pads[buf.base] = None # don't realize image to image casts. this is part of a larger problem
      else: realizes[buf.base] = None
    # check all other pads for safe fusion
    elif any(v.mask is not None for v in buf.st.views): simple_pads[buf.base] = None
    return _recurse_lb(buf.base, realizes, allbufs, simple_pads, children, assign_targets, double_reduces)
  if buf.op in ReduceOps and buf.srcs[0].base.op is buf.op and buf.srcs[0] is not buf.srcs[0].base: double_reduces[buf] = None
  allbufs[buf] = None
  if buf.forced_realize or buf.op in MetaOps: realizes[buf] = None
  if buf.op is MetaOps.ASSIGN:
    assert buf.srcs[1].base is buf.srcs[1], f"assign must be to base {buf.srcs[1]}"
    assert buf.srcs[1].realized is not None, f"assign must be already realized to schedule {buf.srcs[1]}"
    assign_targets[buf.srcs[1]] = buf
  if buf.op is MetaOps.COPY:
    assert buf.srcs[0].st.contiguous and buf.srcs[0].size == buf.srcs[0].base.size, "can only copy contig"
    realizes[buf.srcs[0].base] = None
  if buf.op is MetaOps.VIEW: realizes[buf.srcs[0].base] = None
  for x in buf.srcs:
    if x.base.realized is None: children[x.base][buf] = None
    _recurse_lb(x, realizes, allbufs, simple_pads, children, assign_targets, double_reduces)

def _is_padding_okay(buf:LazyBuffer, realizes:Dict[LazyBuffer, None]) -> bool:
  if buf in realizes or buf.realized is not None: return True
  # NOTE: this broke to_image_idx and coder with JIT
  if buf.op in UNSAFE_PAD_OPS: return False
  return all(_is_padding_okay(x.base, realizes) for x in buf.srcs)

def _recursive_group(tr:LazyBuffer, st:ShapeTracker, r:LazyBuffer, children:DefaultDict[LazyBuffer, Dict[LazyBuffer, None]],
                     realizes:Dict[LazyBuffer, None], reduce_for_op:Dict[LazyBuffer, LazyBuffer], group:Dict[LazyBuffer, None], cache:Set) -> None:
  """recursively search the LazyBuffer for groupable children, realize the LazyBuffer if a child can't group"""
  if (tr, st) in cache: return
  cache.add((tr, st))
  if tr in realizes and tr is not r:
    # can only fuse contiguous
    # max one reduceop per kernel
    if not st.contiguous or st.size != r.st.size or tr in reduce_for_op: group.setdefault(r)
    return group.setdefault(tr)
  for tr_next in children[tr]:
    # max one reduceop per kernel
    if tr_next.op in ReduceOps: return group.setdefault(r)
    # can only fuse contiguous
    if len(st_childs:=dedup(s for s in tr_next.srcs if s.base == tr)) > 1: return group.setdefault(r)
    _recursive_group(tr_next, st+st_childs[0].st, r, children, realizes, reduce_for_op, group, cache)

def _get_isolated_children(r:LazyBuffer, reduce_for_op:Dict[LazyBuffer, LazyBuffer], children:DefaultDict[LazyBuffer, Dict[LazyBuffer, None]],\
    realizes:Dict[LazyBuffer, None], group:Dict[LazyBuffer, None]) -> Dict[LazyBuffer, None]:
  rc_parents, cache = deque(group), set()
  while rc_parents:
    if (p:=rc_parents.pop()) in cache: continue
    cache.add(p)
    # max one reduceop per kernel
    if p.op in ReduceOps: return {}
    rc_parents.extend(x.base for x in p.srcs if x.base.realized is None and x.base is not r)
  # search descendants of the reduceop that can cleanly group
  descendants: Dict[LazyBuffer, None] = {}
  for tr in group: _recursive_group(tr, tr.st, tr, children, realizes, reduce_for_op, descendants, cache=set())
  return merge_dicts([group, {} if any(tr in group for tr in descendants) else descendants])

SCHEDULES: List = []
def _graph_schedule(outs:List[LazyBuffer], seen:Set[LazyBuffer]) -> \
  Tuple[DefaultDict[LazyBuffer, List[LazyBuffer]],  # this is the graph
        DefaultDict[LazyBuffer, int],               # this is the in-degree of the graph
        Dict[LazyBuffer, LBScheduleItem]]:          # this is the schedule item, but still in LazyBuffer
  """create a graph for realizing the outputs"""
  # start by just realizing the buffers passed in
  realizes: Dict[LazyBuffer, None] = {x.base:None for x in outs if x.base.realized is None}
  allbufs: Dict[LazyBuffer, None] = {}
  simple_pads: Dict[LazyBuffer, None] = {}
  children: DefaultDict[LazyBuffer, Dict[LazyBuffer, None]] = defaultdict(dict)
  assign_targets: Dict[LazyBuffer, LazyBuffer] = {}
  double_reduces: Dict[LazyBuffer, None] = {}
  for out in outs: _recurse_lb(out.base, realizes, allbufs, simple_pads, children, assign_targets, double_reduces, scheduled=True)

  # check if we have to realize pads
  for p in simple_pads:
    if not _is_padding_okay(p, realizes):
      realizes[p] = None

  # find all reduces, and pair them to a elementwise op. if they can't be cleanly paired, force realize the reduce (or a contig child)
  reduce_for_op: Dict[LazyBuffer, LazyBuffer] = {}
  reduce_of_const: List[LazyBuffer] = []
  for r in allbufs:
    if r.op not in ReduceOps or r in realizes: continue

    group: Dict[LazyBuffer, None] = {}
    _recursive_group(r, r.st, r, children, realizes, reduce_for_op, group, cache=set())
    # max one reduceop per kernel
    can_chase = all(tr not in reduce_for_op for tr in group)
    # TODO: forced_realize exists because the scheduler is incapable of checking for self-contained DAGs
    forced_realize = r in group
    if not forced_realize and len(group) > 1:
      group = _get_isolated_children(r, reduce_for_op, children, realizes, group)
    # can only fuse assign if no other assign_target is used in the kernel
    if not forced_realize and any(x.op is MetaOps.ASSIGN for x in group):
      parents = deque((r, *group))
      while parents and not forced_realize:
        if (p:=parents.pop().base).realized or p in realizes:
          if p in assign_targets and assign_targets[p] not in group: forced_realize, can_chase = True, False
          continue
        parents.extend(p.srcs)
    if forced_realize or not group:
      tr = r
      if can_chase:
        # can chase this down to contiguous children
        st = tr.st
        while len(children[tr]) == 1:
          tr_next = next(iter(children[tr]))
          st_childs = dedup(s for s in tr_next.srcs if s.base is tr)
          if len(st_childs) > 1: break
          if st.size != st_childs[0].st.size: break
          st = st + st_childs[0].st
          if not st.contiguous or tr_next.op in ReduceOps: break
          tr = tr_next
        # don't cast to higher size before store (tr cannot be realized if forced_realize)
        if tr.op is UnaryOps.CAST and tr.arg.itemsize > tr.srcs[0].dtype.itemsize:
          tr = tr.srcs[0].base
        reduce_for_op[tr] = r
      realizes[tr] = None
    else: reduce_for_op.update((tr, r) for tr in group)
    if FUSE_ARANGE and r.op is ReduceOps.SUM and r.srcs[0].base.op is MetaOps.CONST: reduce_of_const.append(r)

  # fuse double reduces with no other child
  if FUSE_CONV_BW:
    for reduceop in double_reduces:
      top_reduce = reduceop.base.srcs[0].base
      if len(children[top_reduce]) == 1: del realizes[top_reduce]

  for r in reduce_of_const:
    group = {tr:None for tr,rop in reduce_for_op.items() if rop is r}
    if DEBUG_ARANGE:=(getenv("DEBUG_ARANGE")): print(f"checking {r} {group=}")
    if any(tr.forced_realize for tr in group) or any(x.base in group for x in outs): continue
    kernel_children = {c for tr in group for c in children[tr] if c.op not in {MetaOps.COPY, MetaOps.VIEW}}
    if len(kernel_children) == 0: continue
    if DEBUG_ARANGE: print(colored(f"folding {r}", "green"))
    for tr in group: del realizes[tr]

  output_groups: DefaultDict[LazyBuffer, List[LazyBuffer]] = defaultdict(list)
  for buf in realizes:
    if buf.realized is not None or buf.op is MetaOps.CONST or buf in seen: continue
    output_groups[reduce_for_op[buf] if buf in reduce_for_op and MULTIOUTPUT else buf].append(buf)

    # make things that can't be images not images
    if isinstance(buf.dtype, ImageDType) and (prod(buf.shape) != prod(buf.dtype.shape) or
                                              not any(buf.shape[x]%4 == 0 for x in buf.st.unit_stride_axes())):
      if DEBUG >= 2: print(f"forcing image {buf.dtype} with shape {buf.shape} to float32")
      buf.dtype = dtypes.float32
      # hack the underlying buffer too
      if buf.base is buf:
        assert not hasattr(buf.buffer, '_buf'), "can't fixup allocated buffer"
        buf.buffer.dtype = dtypes.float32
        buf.buffer.options = None

  # preschedule all buffers in realizes
  prescheduled = {group[0]:_lower_lazybuffer(group, realizes) for group in output_groups.values()}
  schedule_targets = {out:ps for ps in prescheduled.values() for out in ps.outputs}

  graph: DefaultDict[LazyBuffer, List[LazyBuffer]] = defaultdict(list)
  in_degree: DefaultDict[LazyBuffer, int] = defaultdict(int)
  for key, lsi in prescheduled.items():
    if key not in in_degree: in_degree[key] = 0
    # realize outputs after all parents are realized
    scheduled_parents = set(schedule_targets[x].outputs[0] for x in lsi.inputs if x in schedule_targets)
    for x in scheduled_parents:
      graph[x].append(key)
      in_degree[key] += 1
    # realize outputs before a parent is assigned to
    parents_assigns = set(schedule_targets[assign_targets[x]].outputs[0] for x in lsi.inputs if x in assign_targets)
    for assign in parents_assigns:
      graph[key].append(assign)
      in_degree[assign] += 1

  if SAVE_SCHEDULE:
    def _save():
      if getenv("ARANGE_DIFF"):
        from test.external.process_replay.diff_schedule import diff_schedule
        return diff_schedule(SCHEDULES)
      print(f"saving {len(SCHEDULES)} schedule graphs to", fp:=getenv("SAVE_SCHEDULE_PATH", "schedule.pkl"))
      with open(fp, "wb") as f: pickle.dump(SCHEDULES, f)
    if len(SCHEDULES) == 0: atexit.register(_save)
    SCHEDULES.append((graph, prescheduled))
  return graph, in_degree, prescheduled

# *** DAG ordering: breadth first search ***

def create_schedule_with_vars(outs:List[LazyBuffer], seen:Optional[Set[LazyBuffer]]=None) -> Tuple[List[ScheduleItem], Dict[Variable, int]]:
  if seen is None: seen = set()
  if getenv("ARANGE_DIFF"):
    with Context(FUSE_ARANGE=0, SAVE_SCHEDULE=1): _graph_schedule(outs, set())
    with Context(FUSE_ARANGE=1, SAVE_SCHEDULE=1): graph, in_degree, prescheduled = _graph_schedule(outs, seen)
  else: graph, in_degree, prescheduled = _graph_schedule(outs, seen)
  queue = deque(si for key, si in prescheduled.items() if in_degree[key] == 0)
  schedule: List[ScheduleItem] = []
  var_vals: Dict[Variable, int] = {}
  kernel_number = GlobalCounters.kernel_count
  while queue:
    ps = queue.popleft()
    for buf in ps.outputs: seen.add(buf)
    if GRAPH:
      kernel_number += 1
      for out in ps.outputs: realized_lazybuffer(out, kernel_number)
    var_vals = merge_dicts([var_vals, ps.var_vals])
    for out in ps.outputs: del out.srcs  # can only schedule once
    schedule.append(si:=ScheduleItem(ps.ast, tuple(x.buffer for x in ps.outputs+ps.inputs if x.size != 0), ps.metadata))
    if logops and si.ast.op is MetaOps.KERNEL and not any(i.device.startswith("DISK:") for i in si.inputs): logops.write(str(si.ast)+"\n")
    for x in graph[ps.outputs[0]]:
      in_degree[x] -= 1
      if in_degree[x] == 0: queue.append(prescheduled[x])

  # confirm everything was scheduled correctly
  if any(degree != 0 for degree in in_degree.values()) or len(prescheduled) != len(schedule):
    raise RuntimeError(f"cycle detected in graph, prescheduled {len(prescheduled)} but only scheduled {len(schedule)}")
  if DEBUG >= 1 and len(schedule) >= 10: print(f"scheduled {len(schedule)} kernels")
  return schedule, var_vals

def create_schedule(outs:List[LazyBuffer], seen:Optional[Set[LazyBuffer]]=None) -> List[ScheduleItem]:
  schedule, var_vals = create_schedule_with_vars(outs, seen)
  assert len(var_vals) == 0
  return schedule<|MERGE_RESOLUTION|>--- conflicted
+++ resolved
@@ -98,18 +98,11 @@
   tmp = input_st.permute(permute_axis)
   return tmp, tmp.shape[-len(axis):]
 
-<<<<<<< HEAD
-def _recurse_reduceops(buf:LazyBuffer, st:ShapeTracker, realizes:Dict[LazyBuffer, None], outs:List[LazyBuffer],
+def _recurse_reduceops(buf:LazyBuffer, st:ShapeTracker, realizes:Dict[LazyBuffer, None], outs:List[LazyBuffer],\
                        reduce_info:Dict[Tuple[LazyBuffer, ShapeTracker], Tuple[ShapeTracker, Tuple[int, ...]]],
-                       cache:Dict[Tuple[LazyBuffer, ShapeTracker], None]) -> Optional[Tuple[LazyBuffer, ShapeTracker]]:
-  if buf.base.realized is not None or (buf.base in realizes and buf.base not in outs) or (buf, st) in cache: return None
-  cache.setdefault((buf, st))
-=======
-def _recurse_reduceops(buf:LazyBuffer, st:ShapeTracker, realizes:Dict[LazyBuffer, None], outs:List[LazyBuffer],\
-    reduce_info:Dict[Tuple[LazyBuffer, ShapeTracker], Tuple[ShapeTracker, Tuple[int, ...]]], cache) -> Optional[Tuple[LazyBuffer, ShapeTracker]]:
+                       cache:Dict[Tuple[LazyBuffer, ShapeTracker], Tuple[LazyBuffer, ShapeTracker]]) -> Optional[Tuple[LazyBuffer, ShapeTracker]]:
   if (buf, st) in cache: return cache[(buf, st)]
   if buf.base.realized is not None or (buf.base in realizes and buf.base not in outs): return None
->>>>>>> 1dab75ae
   if buf is not buf.base: st, buf = buf.st+st, buf.base
   input_st = ShapeTracker.from_shape(buf.srcs[0].shape) if buf.op in ReduceOps else st
   reduce_srcs = [r for x in buf.srcs if (r:=_recurse_reduceops(x, input_st, realizes, outs, reduce_info, cache)) is not None]
