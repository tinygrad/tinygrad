--- conflicted
+++ resolved
@@ -133,25 +133,11 @@
   if GRAPH: log_lazybuffer(buf, scheduled)
   # view
   if buf.base != buf:
-<<<<<<< HEAD
     # realize all places where the buffer is expanded
     if prod(buf.base.st.shape) < prod(buf.st.shape) and not hasattr(buf.base, "dont_realize"):
       if len(buf.st.views) == 1 and buf.st.views[-1].mask and all_int(buf.base.st.shape) and \
           prod(buf.base.st.shape) >= prod([y-x for x,y in buf.st.views[-1].mask]):
         simple_pads.add(buf.base)
-=======
-    # fuse some pads
-    if len(buf.st.views) == 1 and buf.st.views[-1].mask is not None and all_int(buf.base.st.shape) and \
-        prod(buf.base.st.shape) >= prod([y-x for x,y in buf.st.views[-1].mask]):
-      simple_pads.add(buf.base)
-    # realize all expands
-    elif prod(buf.base.st.shape) < prod(buf.st.shape):
-      if buf.base.op in ReduceOps and buf.base.srcs[0].base.op is MetaOps.CONST:
-        pass # don't realize reduceops on const (unless base is forced_realize)
-      # this was causing "test_lil_model" to fail
-      if buf.base.op is UnaryOps.CAST and isinstance(buf.base.srcs[0].dtype, ImageDType) and isinstance(buf.base.arg, ImageDType):
-        simple_pads.add(buf.base) # don't realize image to image casts. this is part of a larger problem
->>>>>>> fa7e734b
       else:
         realizes[buf.base] = None
     # check all other pads for safe fusion
