--- conflicted
+++ resolved
@@ -46,7 +46,6 @@
   msrcs = root.src
   assert all_same([x.device for x in msrcs]), f"all buffers must have the same device {[x.device for x in msrcs]}"
   axis = root.axis
-<<<<<<< HEAD
   assert axis is not None
 
   srcs = []
@@ -76,35 +75,15 @@
       srcs.append(ret.shrink(tuple((0,s) if i != axis else (dnum*sz,dnum*sz+sz) for i,s in enumerate(root.shape))))
 
   return UOp.multi(srcs[0].alu(root.op, *srcs[1:]), axis=axis)
-=======
-  bounds = dedup([x.bounds for x in root.src if x.axis == axis])[-1] if axis is not None else None
-  srcs:list[list[UOp]] = []
-  for mlb in msrcs:
-    if mlb.axis == axis and (mlb.axis is None or mlb.bounds == bounds): srcs.append(list(mlb.src))
-    else:
-      assert axis is not None and bounds is not None
-      if mlb.axis is None: srcs.append(to_sharded(list(mlb.src), axis, bounds))
-      else: srcs.append(to_sharded([mlb.copy_to_device(lb.device) for lb in mlb.src], axis, bounds))
-  new_lbs = [lsrcs[0].alu(root.op, *lsrcs[1:]) for lsrcs in zip(*srcs)]
-  return UOp.multi(*new_lbs, axis=axis)
->>>>>>> fc8ef631
 
 def reduce_multi(root:UOp, multi:UOp):
   op, axis = root.arg
   if multi.axis is not None and multi.axis in axis:
     # all-reduce on sharded axes
-<<<<<<< HEAD
     red = multi.src[0].r(op, axis)
     return red.allreduce(op, red.device)
   # reduce on non sharded axes, piecewise is fine. if axis is None this is also correct
   return multi.src[0].r(op, axis).multi(axis=multi.axis)
-=======
-    reduced_parts = [x.r(op, axis) for x in multi.src]
-    # if all partitions are real, do all_reduce
-    return UOp.multi(*all_reduce(op, reduced_parts), axis=root.axis)
-  # reduce on non sharded axes, piecewise is fine. if axis is None this is also correct
-  return UOp.multi(*[x.r(op, axis) for x in multi.src], axis=root.axis)
->>>>>>> fc8ef631
 
 def _shape_to_single_shard(axis, shape:tuple[sint, ...], lb:UOp) -> tuple[sint, ...]:
   return tuple(lb.shape[axis] if a == axis else s for a,s in enumerate(shape))
@@ -138,13 +117,8 @@
     assert all(root.arg[i] == (0, s) or i == multi.axis for i,s in enumerate(multi.shape)), \
       "cannot shrink sharded and non-sharded axis at the same time"
     # NOTE: shrink on the shard axis is only allowed when result is a single partition, denoted by the new real
-<<<<<<< HEAD
     # we just copy it to all the devices, no real. this will be optimized out later
     return multi.src[0].copy_to_device(multi.device, arg=multi.bounds.index(root.arg[multi.axis]))
-=======
-    idx = multi.bounds.index(root.arg[multi.axis])
-    return UOp.multi(*[multi.src[idx].copy_to_device(d) for d in root.device], axis=None)
->>>>>>> fc8ef631
   return UOp.multi(*[x.shrink(tuple((0, x.shape[multi.axis]) if a == multi.axis else s for a,s in enumerate(root.arg))) for x in multi.src],
                    axis=multi.axis)
 
@@ -154,7 +128,6 @@
 
 # from multiple devices -> one
 def copy_multi(multi:UOp, device:UOp):
-<<<<<<< HEAD
   if multi.axis is None:
     # if we already have a copy on the device, return that
     #if any(d == device.arg for d in multi.device): return multi.src[0].select(device.arg)
@@ -168,16 +141,6 @@
   padded = multi.src[0].pad(tuple((0,0) if a != multi.axis else (bsz*dnum, bsz*(dcount-1) - bsz*dnum) for a in range(len(multi.shape))))
   ret = padded.allreduce(Ops.ADD, device)
   return ret if isinstance(device.arg, str) else ret.multi(axis=None)
-=======
-  # if we already have a copy on the device, return that
-  if multi.axis is None: return next((lb for lb in multi.src if lb.device == device.arg), multi.src[0].copy_to_device(device))
-  # copy lbs to device, pad to final shape, and sum
-  llbs:list[UOp] = []
-  for lb,(start,end) in zip(multi.src, multi.bounds):
-    pad_arg = tuple((0,0) if a != multi.axis else (start, multi.bounds[-1][1]-end) for a in range(len(lb.shape)))
-    llbs.append(lb.copy_to_device(device).pad(pad_arg))
-  return functools.reduce(operator.add, llbs)
->>>>>>> fc8ef631
 
 def assign_multi(dest:UOp, src:UOp):
   assert dest.axis == src.axis, f"axis must match in assign {dest.axis} != {src.axis}"
