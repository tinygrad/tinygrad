--- conflicted
+++ resolved
@@ -90,14 +90,10 @@
 
   def __reduce__(self): return self.__class__, (self.p, self.lib)
 
-<<<<<<< HEAD
-  def __call__(self, rawbufs:list[Buffer], var_vals:dict[Variable, int], wait=False) -> float|None:
-    global_is_threads = Device[self.p.device].renderer.has_threads
-=======
   def __call__(self, rawbufs:list[Buffer], var_vals:dict[str, int], wait=False) -> float|None:
->>>>>>> 581b2388
+    has_locals = Device[self.p.device].renderer.has_locals
     global_size, local_size = self.p.launch_dims(var_vals)
-    if not global_is_threads and global_size is not None and local_size is None and all_int(self.p.global_size): # type: ignore[arg-type]
+    if has_locals and not global_is_threads and global_size is not None and local_size is None and all_int(self.p.global_size): # type: ignore[arg-type]
       local_size = optimize_local_size(self._prg, global_size, rawbufs)
       global_size = [g//l if g%l == 0 else g/l for g,l in zip(global_size, local_size)]
       self.p = replace(self.p, global_size=global_size, local_size=local_size)
