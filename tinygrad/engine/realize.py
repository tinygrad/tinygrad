from typing import cast, Generator, Callable
import time, pprint, random, itertools, math
from dataclasses import dataclass, replace, field
from tinygrad.helpers import all_same, colored, DEBUG, GlobalCounters, ansilen, BEAM, NOOPT, all_int, CAPTURING, Metadata, TRACEMETA, TracingKey
from tinygrad.helpers import DEVECTORIZE, time_to_str, VALIDATE_WITH_CPU, getenv, cpu_profile, PROFILE, ProfilePointEvent, cpu_events, prod, Context
from tinygrad.uop.ops import Ops, PatternMatcher, UOp, UPat, sym_infer, graph_rewrite, print_uops, track_rewrites, KernelInfo, pyrender
from tinygrad.device import Device, Buffer
from tinygrad.renderer import Renderer, ProgramSpec, Estimates
from tinygrad.engine.schedule import ScheduleItem
from tinygrad.codegen import full_rewrite
from tinygrad.codegen.opt import Opt

# **************** Program Creation ****************

@track_rewrites(name=lambda *args,ret,**kwargs: TracingKey(ret.name, (ret.function_name, ret.ast), ret=ret), replay=True)
def get_program(ast:UOp, renderer:Renderer|None=None, opts:list[Opt]|None=None) -> ProgramSpec:
  """
  Transform an AST into a ProgramSpec. May trigger BEAM search.

  Args:
    ast: The Ops.SINK rooted AST
    renderer: The renderer used to generate the code

  Returns:
    The ProgramSpec of the program.
  """

  if getenv("VIZ"): graph_rewrite(ast, PatternMatcher([]), name="View Base AST")
  if DEBUG >= 5: print('\n'.join(pyrender(ast)))

  # linearize
  if renderer is None: renderer = Device.default.renderer
  if opts is not None:
    assert ast.arg is None, "can't apply opts if sink has an arg"
    ast = ast.replace(arg=KernelInfo(opts_to_apply=tuple(opts)))
  try:
    uops = full_rewrite(ast, renderer)
  except RuntimeError as e:
    print("***** LINEARIZE FAILURE *****")
    print(e)
    print('\n'.join(pyrender(ast)))
    raise
  assert uops[-1].op is Ops.SINK, "last uop must be sink"

  # print and render
  if DEBUG >= 6: print_uops(uops)
  src = renderer.render(uops)

  return ProgramSpec(uops[-1].arg.name if uops[-1].arg is not None else "test", src, renderer.device, ast, uops,
                     global_size=[1,1,1] if renderer.has_local or renderer.has_threads else None,
                     local_size=[1,1,1] if renderer.has_local else None)

# **************** Runners ****************

class Runner:
  def __init__(self, display_name:str, device:str, estimates=Estimates()):
    self.first_run, self.display_name, self.device, self.estimates = True, display_name, device, estimates
  @property
  def dev(self): return Device[self.device]
  def exec(self, rawbufs:list[Buffer], var_vals:dict[str, int]|None=None) -> float|None:
    return self(rawbufs, {} if var_vals is None else var_vals)
  def __call__(self, rawbufs:list[Buffer], var_vals:dict[str, int], wait=False) -> float|None:
    raise NotImplementedError("override this")

def optimize_local_size(_prg:Callable, global_size:list[int], rawbufs:list[Buffer]) -> list[int]:
  test_rawbuffers = [Buffer(rawbufs[0].device, rawbufs[0].size, rawbufs[0].dtype).allocate(), *rawbufs[1:]] if rawbufs[0] in rawbufs[1:] else rawbufs
  MAX_WORKGROUP = 1024
  local_dims = [[x for x in set([sz, 1, 2, 4, 8, 16, 32, 64, 128, 256, MAX_WORKGROUP]) if x<=sz] for sz in global_size]
  local_sizes = [list(x) for x in itertools.product(*local_dims) if prod(x) <= MAX_WORKGROUP] * 2  # try each valid size twice
  def try_exec(local_size):
    try:
      return _prg(*[x._buf for x in test_rawbuffers],global_size=[g//l if g%l == 0 else g/l for g,l in zip(global_size, local_size)],
                  local_size=local_size, wait=True)
    except Exception: return float('inf')
  ret = min([(try_exec(local_size), local_size) for local_size in random.sample(local_sizes, len(local_sizes))])
  assert not math.isinf(ret[0]), "all optimize_local_size exec failed"
  return ret[1]

class CompiledRunner(Runner):
  def __init__(self, p:ProgramSpec, precompiled:bytes|None=None, prg=None):
    if DEBUG >= 4: print(p.src)
    self.p:ProgramSpec = p
    if precompiled is not None: self.lib = precompiled
    else:
      with cpu_profile(TracingKey(f"compile {p.name}", (p.function_name,)), "TINY"):
        self.lib = Device[p.device].compiler.compile_cached(p.src)
    if DEBUG >= 7: Device[p.device].compiler.disassemble(self.lib)
    self._prg = Device[p.device].runtime(p.function_name, self.lib) if prg is None else prg
    super().__init__(p.name, p.device, p.estimates)

  def __reduce__(self): return self.__class__, (self.p, self.lib)

  def __call__(self, rawbufs:list[Buffer], var_vals:dict[str, int], wait=False) -> float|None:
    has_local = Device[self.p.device].renderer.has_local
    global_size, local_size = self.p.launch_dims(var_vals)
    if has_local and global_size is not None and local_size is None and all_int(self.p.global_size): # type: ignore[arg-type]
      local_size = optimize_local_size(self._prg, global_size, rawbufs)
      global_size = [g//l if g%l == 0 else g/l for g,l in zip(global_size, local_size)]
      self.p = replace(self.p, global_size=global_size, local_size=local_size)
    lra = {}
    if global_size:
      lra['global_size'] = tuple(global_size)
      assert len(global_size) == 3, "global size must have len 3"
    if local_size:
      lra['local_size'] = tuple(local_size)
      assert len(local_size) == 3, "local size must have len 3"
    return self._prg(*[x._buf for x in rawbufs], **lra, vals=tuple(var_vals[k.expr] for k in self.p.vars), wait=wait)

class ViewOp(Runner):
  def __init__(self, buf:Buffer): super().__init__(colored(f"view {buf.nbytes:8d} @ {buf.offset:<10d}", "yellow"), buf.device)
  def __call__(self, rawbufs:list[Buffer], var_vals:dict[str, int], wait=False):
    assert rawbufs[0]._base is not None and rawbufs[0]._base == rawbufs[1].base, f"must be base {rawbufs}"

class BufferCopy(Runner):
  def __init__(self, total_sz, dest_device, src_device):
    if total_sz >= 1e6: name = f"{type(self).__name__[6:].lower()} {total_sz/1e6:7.2f}M, {dest_device[:7]:>7s} <- {src_device[:7]:7s}"
    else: name = f"{type(self).__name__[6:].lower()} {total_sz:8d}, {dest_device[:7]:>7s} <- {src_device[:7]:7s}"
    super().__init__(colored(name, "yellow"), dest_device, Estimates(lds=total_sz, mem=total_sz))
  def copy(self, dest, src):
    disk_supports_fast_copyout = src.device.startswith("DISK") and hasattr(src.allocator.dev, 'io_uring') and \
      getattr(src.allocator.dev, 'fd', None) is not None and dest.allocator.supports_copy_from_disk
    if src.device.startswith("DISK") and hasattr(dest.allocator, 'copy_from_disk') and disk_supports_fast_copyout and src.nbytes >= 4096:
      dest.allocator.copy_from_disk(dest._buf, src._buf, src.nbytes)
    elif src.device.startswith("DISK") and hasattr(dest.allocator, '_as_buffer'):
      # fast(ish) path, uses readinto in diskbuffers
      src.allocator._copyout(dest.allocator._as_buffer(dest._buf), src._buf)
    else:
      dest.copyin(src.as_buffer(allow_zero_copy=True))  # may allocate a CPU buffer depending on allow_zero_copy
  def __call__(self, rawbufs:list[Buffer], var_vals:dict[str, int], wait=False):
    dest, src = rawbufs[0:2]
    assert dest.size == src.size and dest.dtype == src.dtype, f"buffer copy mismatch, {dest.size} != {src.size}, {dest.dtype} != {src.dtype}"
    st = time.perf_counter()
    self.copy(dest, src)
    if wait:
      Device[dest.device].synchronize()
      return time.perf_counter() - st

class BufferXfer(BufferCopy):
  def copy(self, dest, src): dest.allocator._transfer(dest._buf, src._buf, dest.nbytes, src_dev=src.allocator.dev, dest_dev=dest.allocator.dev)

# **************** method cache ****************

method_cache: dict[tuple[str, type, bytes, tuple[int, ...], bool], CompiledRunner] = {}
def get_runner(device:str, ast:UOp) -> CompiledRunner:
  # TODO: this should be all context relevant to rendering
  context = (BEAM.value, NOOPT.value, DEVECTORIZE.value)
<<<<<<< HEAD
  ckey = (device, Device[device].compiler, ast.key, context, False)
  if cret:=method_cache.get(ckey): return cret
  bkey = (device.split(":")[0], Device[device].compiler, ast.key, context, True)
=======
  ckey = (device, type(Device[device].compiler), ast.key, context, False)
  if cret:=method_cache.get(ckey): return cret
  bkey = (device.split(":")[0], type(Device[device].compiler), ast.key, context, True)
>>>>>>> 92df52d7
  if bret:=method_cache.get(bkey):
    method_cache[ckey] = ret = CompiledRunner(replace(bret.p, device=device), bret.lib)
  else:
    prg: ProgramSpec = get_program(ast, Device[device].renderer)
    method_cache[ckey] = method_cache[bkey] = ret = CompiledRunner(replace(prg, device=device))
  return ret

# **************** lowering functions ****************

@dataclass(frozen=True)
class ExecItem:
  prg: Runner
  bufs: list[Buffer|None]
  metadata: tuple[Metadata, ...]|None = None
  fixedvars: dict[str, int] = field(default_factory=dict)
  def run(self, _var_vals:dict[str, int]|None=None, wait=False, jit=False, do_update_stats=True) -> float|None:
    var_vals = self.fixedvars if _var_vals is None else (_var_vals|self.fixedvars)
    bufs = [cast(Buffer, x) for x in self.bufs] if jit else [cast(Buffer, x).ensure_allocated() for x in self.bufs]
    if PROFILE: cpu_events.append(ProfilePointEvent(self.prg.device, "exec", self.prg.display_name, {"metadata":self.metadata, "var_vals":var_vals}))
    et = self.prg(bufs, var_vals, wait=wait or DEBUG >= 2)
    if do_update_stats:
      GlobalCounters.kernel_count += 1
      GlobalCounters.global_ops += (op_est:=sym_infer(self.prg.estimates.ops, var_vals))
      GlobalCounters.global_mem += (mem_est:=sym_infer(self.prg.estimates.mem, var_vals))
      if et is not None: GlobalCounters.time_sum_s += et
      if DEBUG >= 2:
        lds_est = sym_infer(self.prg.estimates.lds, var_vals)
        mem_est = min(mem_est, lds_est)   # there can't be more memory accessed than loads/stores. remove this when symbolic is fixed
        header_color = 'magenta' if jit else ('green' if self.prg.first_run else None)
        ptm = colored(time_to_str(et, w=9), "yellow" if et > 0.01 else None) if et is not None else ""
        flops, membw, ldsbw = op_est/(et or 1e-20), mem_est/(et or 1e-20), lds_est/(et or 1e-20)
        flops_str = f"{flops*1e-9:9.2f} GFLOPS" if flops < 1e14 else colored(f"{flops*1e-12:9.2f} TFLOPS", 'green')
        mem_str = f"{membw*1e-9:6.1f}|{ldsbw*1e-9:<7.1f} GB/s" if membw < 1e13 else colored(f"{membw*1e-12:6.1f}|{ldsbw*1e-12:<7.1f} TB/s", 'green')
        print(f"{colored(f'*** {self.prg.device[:7]:7s} {GlobalCounters.kernel_count:4d}', header_color)}"+
          f" {self.prg.display_name+' '*(44-ansilen(self.prg.display_name))} arg {len(bufs):2d} mem {GlobalCounters.mem_used/1e9:5.2f} GB"+
          ("" if et is None else f" tm {ptm}/{GlobalCounters.time_sum_s*1e3:9.2f}ms ({flops_str} {mem_str})")+
          f" {[repr(m) if TRACEMETA >= 2 else str(m) for m in self.metadata] if self.metadata else ''}")
      self.prg.first_run = False
    return et

# NOTE: ctx is the buffers
si_lowerer = PatternMatcher([
  (UPat(Ops.SINK, name="sink"), lambda ctx,sink: (runner:=get_runner(ctx[0].device, sink), [ctx[x] for x in runner.p.globals])),
  (UPat(Ops.BUFFER_VIEW), lambda ctx: (ViewOp(ctx[0]), list(ctx))),
  (UPat(Ops.COPY, name="copy"), lambda ctx,copy: ((BufferXfer(ctx[0].nbytes, ctx[0].device, ctx[1].device) \
      if hasattr(Device[ctx[0].device].allocator, '_transfer') and all_same([x.device.split(":")[0] for x in ctx]) \
      else BufferCopy(ctx[0].nbytes, ctx[0].device, ctx[1].device)), list(ctx))),
])
def lower_schedule_item(si:ScheduleItem) -> ExecItem:
  return ExecItem(*cast(tuple[Runner,list], si_lowerer.rewrite(si.ast, si.bufs)), si.metadata, si.fixedvars)

def lower_schedule(schedule:list[ScheduleItem]) -> Generator[tuple[ScheduleItem, ExecItem], None, None]:
  while len(schedule):
    si = schedule.pop(0)
    try: yield (si, lower_schedule_item(si))
    except Exception as e:
      if DEBUG >= 2:
        print(f"error lowering {si.ast.op}")
        print("tensor operations:")
        pprint.pprint(si.metadata, indent=2)
      raise e

# **************** main run function ****************

capturing: list = []  # put classes with an add method in here

def run_schedule(schedule:list[ScheduleItem], var_vals:dict[str, int]|None=None, do_update_stats=True):
  for si, ei in lower_schedule(schedule):
    if len(capturing) and CAPTURING: capturing[0].add(ei)
    if VALIDATE_WITH_CPU and si.ast.op is Ops.SINK:
      # copy in allocated buffers from the GPU
      nb: tuple[Buffer, ...] = tuple(Buffer("CPU", b.size, b.dtype) for b in si.bufs)
      for cpu_b, gpu_b in zip(nb, si.bufs):
        if gpu_b.is_allocated(): cpu_b.ensure_allocated().copyin(gpu_b.as_buffer())

      # run on GPU
      ei.run(var_vals, do_update_stats=do_update_stats)

      # validate the output buffers match (NOTE: this is assuming the output is buffer 0)
      with Context(BEAM=0): lower_schedule_item(ScheduleItem(si.ast, nb, si.metadata, si.fixedvars)).run(var_vals, do_update_stats=do_update_stats)
      import numpy as np
      np.testing.assert_allclose(si.bufs[0].numpy(), nb[0].numpy(), rtol=1e-3, atol=1e-3)
    else:
      ei.run(var_vals, do_update_stats=do_update_stats)<|MERGE_RESOLUTION|>--- conflicted
+++ resolved
@@ -144,15 +144,9 @@
 def get_runner(device:str, ast:UOp) -> CompiledRunner:
   # TODO: this should be all context relevant to rendering
   context = (BEAM.value, NOOPT.value, DEVECTORIZE.value)
-<<<<<<< HEAD
-  ckey = (device, Device[device].compiler, ast.key, context, False)
-  if cret:=method_cache.get(ckey): return cret
-  bkey = (device.split(":")[0], Device[device].compiler, ast.key, context, True)
-=======
   ckey = (device, type(Device[device].compiler), ast.key, context, False)
   if cret:=method_cache.get(ckey): return cret
   bkey = (device.split(":")[0], type(Device[device].compiler), ast.key, context, True)
->>>>>>> 92df52d7
   if bret:=method_cache.get(bkey):
     method_cache[ckey] = ret = CompiledRunner(replace(bret.p, device=device), bret.lib)
   else:
