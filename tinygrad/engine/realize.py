--- conflicted
+++ resolved
@@ -12,7 +12,6 @@
 
 # **************** Program Creation ****************
 
-<<<<<<< HEAD
 def get_program(ast:UOp, renderer:Renderer) -> ProgramSpec:
   oast, applied_opts = get_optimized_ast(ast, renderer)
   uops = full_rewrite(oast, renderer)
@@ -20,28 +19,8 @@
 
   # render
   src = renderer.render(uops)
-
-  # group non-local bufs by the op type (LOAD or STORE) and the buffer arg. take the max access of that buffer in bytes
-  # TODO: these max and min don't work on symbolic, and results are very wrong.
-  mem_bytes = sum(max(x.src[0].dtype.nbytes() for x in group)
-    for _, group in itertools.groupby([x for x in ast.toposort() if x.op in {Ops.LOAD, Ops.STORE} and x.src[0].base.op is Ops.DEFINE_GLOBAL],
-                                      key=lambda x: (x.op, x.src[0].base.arg)))
-  return ProgramSpec(uops[-1].arg.name, src, renderer.device, ast, uops, applied_opts, mem_bytes,
+  return ProgramSpec(uops[-1].arg.name, src, renderer.device, ast, uops, applied_opts,
                      global_size=[1,1,1] if renderer.has_local else None, local_size=[1,1,1] if renderer.has_local else None)
-=======
-logkerns, logkerns_level = open(getenv("LOGKERNS", ""), "a") if getenv("LOGKERNS", "") else None, getenv("LOGKERNS_LEVEL", 1)
-def get_program(ast:UOp, renderer:Renderer) -> ProgramSpec:
-  k = Kernel(ast, opts=renderer)
-  if not NOOPT:
-    if not k.apply_tensor_cores(getenv("TC", 1)): k.apply_opts(hand_coded_optimizations(k))
-    if BEAM >= 1:
-      from tinygrad.opt.search import beam_search, bufs_from_lin
-      kb = Kernel(ast, opts=renderer)
-      rawbufs = bufs_from_lin(kb, allocate=False)
-      k = beam_search(kb, rawbufs, BEAM.value, bool(getenv("BEAM_ESTIMATE", 1)))
-  if logkerns is not None: logkerns.writelines([f"{(k.ast, k.applied_opts)}\n"])
-  return k.to_program()
->>>>>>> 7636d2cd
 
 # **************** Runners ****************
 
