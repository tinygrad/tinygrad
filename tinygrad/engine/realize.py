--- conflicted
+++ resolved
@@ -78,17 +78,10 @@
   def __init__(self, p:Program, precompiled:Optional[bytes]=None):
     if DEBUG >= 4: print(p.src)
     self.p:Program = p
-<<<<<<< HEAD
     self.lib:bytes = precompiled if precompiled is not None else Device[p.dname].compiler.compile_cached(p.src)
     self.clprg = Device[p.dname].runtime(p.function_name, self.lib)
     if DEBUG >= 6: Device[p.dname].compiler.disassemble(self.lib)
     super().__init__(p.name, p.dname, p.op_estimate, p.mem_estimate, p.lds_estimate)
-=======
-    self.lib:bytes = precompiled if precompiled is not None else Device[p.device].compiler.compile_cached(p.src)
-    if DEBUG >= 6: Device[p.device].compiler.disassemble(self.lib)
-    self.clprg = Device[p.device].runtime(p.function_name, self.lib)
-    super().__init__(p.name, p.device, p.op_estimate, p.mem_estimate, p.lds_estimate)
->>>>>>> 66a069ee
 
   def __reduce__(self): return self.__class__, (self.p, self.lib)
 
