from typing import Optional, cast, Generator
import time, pprint
from dataclasses import dataclass, replace
from tinygrad.helpers import all_same, colored, getenv, DEBUG, GlobalCounters, ansilen, BEAM, NOOPT, all_int, CAPTURING, Metadata, TRACEMETA
from tinygrad.helpers import DEVECTORIZE
from tinygrad.ops import Ops, PatternMatcher, UOp, UPat, Variable, sym_infer
from tinygrad.device import Device, Buffer
from tinygrad.renderer import Renderer, ProgramSpec, Estimates
from tinygrad.codegen.kernel import Kernel
from tinygrad.engine.schedule import ScheduleItem

# **************** Program Creation ****************

logkerns, logkerns_level = open(getenv("LOGKERNS", ""), "a") if getenv("LOGKERNS", "") else None, getenv("LOGKERNS_LEVEL", 1)
def get_kernel(renderer:Renderer, ast:UOp) -> Kernel:
  if DEBUG >= 5: print(ast)
  k = Kernel(ast, opts=renderer).required_optimizations()
  if not NOOPT:
    if not k.apply_tensor_cores(getenv("TC", 1)): k.hand_coded_optimizations()
    if BEAM >= 1:
      from tinygrad.engine.search import beam_search, bufs_from_lin
      kb = Kernel(ast, opts=renderer).required_optimizations()
      rawbufs = bufs_from_lin(kb, allocate=False)
      k = beam_search(kb, rawbufs, BEAM.value, bool(getenv("BEAM_ESTIMATE", 1)))
  if logkerns is not None: logkerns.writelines([f"{(k.ast, k.applied_opts)}\n"])
  if DEBUG >= 5: print((k.ast, k.applied_opts)) # print here to show final applied_opts for all kernels instead of just in beam_search
  return k

# **************** Runners ****************

class Runner:
  def __init__(self, display_name:str, device:str, estimates=Estimates()):
    self.first_run, self.display_name, self.device, self.estimates = True, display_name, device, estimates
  @property
  def dev(self): return Device[self.device]
  def exec(self, rawbufs:list[Buffer], var_vals:Optional[dict[Variable, int]]=None) -> Optional[float]:
    return self(rawbufs, {} if var_vals is None else var_vals)
  def __call__(self, rawbufs:list[Buffer], var_vals:dict[Variable, int], wait=False) -> Optional[float]:
    raise NotImplementedError("override this")

class CompiledRunner(Runner):
  def __init__(self, p:ProgramSpec, precompiled:Optional[bytes]=None):
    if DEBUG >= 4: print(p.src)
    self.p:ProgramSpec = p
    self.lib:bytes = precompiled if precompiled is not None else Device[p.device].compiler.compile_cached(p.src)
    if DEBUG >= 6: Device[p.device].compiler.disassemble(self.lib)
    self._prg = Device[p.device].runtime(p.function_name, self.lib)
    super().__init__(p.name, p.device, p.estimates)

  def __reduce__(self): return self.__class__, (self.p, self.lib)

  def __call__(self, rawbufs:list[Buffer], var_vals:dict[Variable, int], wait=False) -> Optional[float]:
    global_size, local_size = self.p.launch_dims(var_vals)
    if global_size is not None and local_size is None and all_int(self.p.global_size): # type: ignore[arg-type]
      # TODO: this is copied from get_program
      from tinygrad.engine.search import optimize_local_size
      local_size = optimize_local_size(self._prg, global_size, rawbufs)
      global_size = [g//l if g%l == 0 else g/l for g,l in zip(global_size, local_size)]
      self.p = replace(self.p, global_size=global_size, local_size=local_size)
    lra = {}
    if global_size:
      lra['global_size'] = tuple(global_size)
      assert len(global_size) == 3, "global size must have len 3"
    if local_size:
      lra['local_size'] = tuple(local_size)
      assert len(local_size) == 3, "local size must have len 3"
    return self._prg(*[x._buf for x in rawbufs], **lra, vals=tuple(var_vals[k] for k in self.p.vars), wait=wait)

class ViewOp(Runner):
  def __init__(self, buf:Buffer): super().__init__(colored(f"view {buf.nbytes:8d} @ {buf.offset:<10d}", "yellow"), buf.device)
  def __call__(self, rawbufs:list[Buffer], var_vals:dict[Variable, int], wait=False):
    assert rawbufs[0]._base is not None and rawbufs[0]._base == rawbufs[1].base, f"must be base {rawbufs}"

class BufferCopy(Runner):
  def __init__(self, total_sz, dest_device, src_device):
    if total_sz >= 1e6: name = f"{type(self).__name__[6:].lower()} {total_sz/1e6:7.2f}M, {dest_device[:7]:>7s} <- {src_device[:7]:7s}"
    else: name = f"{type(self).__name__[6:].lower()} {total_sz:8d}, {dest_device[:7]:>7s} <- {src_device[:7]:7s}"
    super().__init__(colored(name, "yellow"), dest_device, Estimates(lds=total_sz, mem=total_sz))
  def copy(self, dest, src):
    disk_supports_fast_copyout = src.device.startswith("DISK") and hasattr(src.allocator.dev, 'io_uring') and \
      getattr(src.allocator.dev, 'fd', None) is not None
    if src.device.startswith("DISK") and hasattr(dest.allocator, 'copy_from_disk') and disk_supports_fast_copyout and src.nbytes >= 4096:
      dest.allocator.copy_from_disk(dest._buf, src._buf, src.nbytes)
    elif src.device.startswith("DISK") and hasattr(dest.allocator, '_as_buffer'):
      # fast(ish) path, uses readinto in diskbuffers
      src.allocator._copyout(dest.allocator._as_buffer(dest._buf), src._buf)
    else:
      dest.copyin(src.as_buffer(allow_zero_copy=True))  # may allocate a CPU buffer depending on allow_zero_copy
  def __call__(self, rawbufs:list[Buffer], var_vals:dict[Variable, int], wait=False):
    dest, src = rawbufs[0:2]
    assert dest.size == src.size and dest.dtype == src.dtype, f"buffer copy mismatch, {dest.size} != {src.size}, {dest.dtype} != {src.dtype}"
    st = time.perf_counter()
    self.copy(dest, src)
    if wait:
      Device[dest.device].synchronize()
      return time.perf_counter() - st

class BufferXfer(BufferCopy):
  def copy(self, dest, src): dest.allocator._transfer(dest._buf, src._buf, dest.nbytes, src_dev=src.allocator.dev, dest_dev=dest.allocator.dev)

# **************** method cache ****************

method_cache: dict[tuple[str, bytes, tuple[int, ...], bool], CompiledRunner] = {}
def get_runner(device:str, ast:UOp) -> CompiledRunner:
  # TODO: this should be all context relevant to rendering
  context = (BEAM.value, NOOPT.value, DEVECTORIZE.value)
  ckey = (device, ast.key, context, False)
  if cret:=method_cache.get(ckey): return cret
  bkey = (device.split(":")[0], ast.key, context, True)
  if bret:=method_cache.get(bkey):
    method_cache[ckey] = ret = CompiledRunner(replace(bret.p, device=device), bret.lib)
  else:
    prg: ProgramSpec = get_kernel(Device[device].renderer, ast).to_program()
    method_cache[ckey] = method_cache[bkey] = ret = CompiledRunner(replace(prg, device=device))
  return ret

# **************** lowering functions ****************

@dataclass(frozen=True)
class ExecItem:
  prg: Runner
  bufs: list[Optional[Buffer]]
  metadata: Optional[tuple[Metadata, ...]] = None
  def run(self, _var_vals:Optional[dict[Variable, int]]=None, wait=False, jit=False, do_update_stats=True) -> Optional[float]:
    var_vals = {} if _var_vals is None else _var_vals
    bufs = [cast(Buffer, x) for x in self.bufs] if jit else [cast(Buffer, x).ensure_allocated() for x in self.bufs]
    et = self.prg(bufs, var_vals, wait=wait or DEBUG >= 2)
    if do_update_stats:
      GlobalCounters.kernel_count += 1
<<<<<<< HEAD
      GlobalCounters.global_ops += int(op_est:=sym_infer(self.prg.op_estimate, var_vals))
      GlobalCounters.global_mem += int(mem_est:=sym_infer(self.prg.mem_estimate, var_vals))
=======
      GlobalCounters.global_ops += (op_est:=sym_infer(self.prg.estimates.ops, var_vals))
      GlobalCounters.global_mem += (mem_est:=sym_infer(self.prg.estimates.mem, var_vals))
>>>>>>> 16e9e4db
      if et is not None: GlobalCounters.time_sum_s += et
      if DEBUG >= 2:
        lds_est = sym_infer(self.prg.estimates.lds, var_vals)
        mem_est = min(mem_est, lds_est)   # there can't be more memory accessed than loads/stores. remove this when symbolic is fixed
        ptm = (colored(f"{et*1e3:9.2f}ms", "yellow") if et > 0.01 else f"{et*1e6:9.2f}us") if et is not None else ""
        print(f"{colored(f'*** {self.prg.device[:7]:7s} {GlobalCounters.kernel_count:4d}', 'magenta' if jit else ('green' if self.prg.first_run else None))} {self.prg.display_name+' '*(41-ansilen(self.prg.display_name))} arg {len(bufs):2d} mem {GlobalCounters.mem_used/1e9:5.2f} GB " +  # noqa: E501
              (str() if et is None else f"tm {ptm}/{GlobalCounters.time_sum_s*1e3:9.2f}ms ({op_est/((et or 1e-20)*1e9):9.2f} GFLOPS {mem_est/((et or 1e-20)*1e9):6.1f}|{lds_est/((et or 1e-20)*1e9):<7.1f} GB/s)" +  # noqa: E501
               f" {[repr(m) if TRACEMETA >= 2 else str(m) for m in self.metadata] if self.metadata else ''}"))
      self.prg.first_run = False
    return et

# NOTE: ctx is the buffers
si_lowerer = PatternMatcher([
  (UPat(Ops.SINK, name="sink"), lambda ctx,sink: (runner:=get_runner(ctx[0].device, sink), [ctx[x] for x in runner.p.globals])),
  (UPat(Ops.BUFFER_VIEW), lambda ctx: (ViewOp(ctx[0]), list(ctx))),
  (UPat(Ops.COPY, name="copy"), lambda ctx,copy: ((BufferXfer(ctx[0].nbytes, ctx[0].device, ctx[1].device) \
      if hasattr(Device[ctx[0].device].allocator, '_transfer') and all_same([x.device.split(":")[0] for x in ctx]) \
      else BufferCopy(ctx[0].nbytes, ctx[0].device, ctx[1].device)), list(ctx))),
])
def lower_schedule_item(si:ScheduleItem) -> ExecItem: return ExecItem(*cast(tuple[Runner,list], si_lowerer.rewrite(si.ast, si.bufs)), si.metadata)

def lower_schedule(schedule:list[ScheduleItem]) -> Generator[ExecItem, None, None]:
  while len(schedule):
    si = schedule.pop(0)
    try: yield lower_schedule_item(si)
    except Exception as e:
      if DEBUG >= 2:
        print(f"error lowering {si.ast.op}")
        print("tensor operations:")
        pprint.pprint(si.metadata, indent=2)
      raise e

# **************** main run function ****************

capturing: list = []  # put classes with an add method in here

def run_schedule(schedule:list[ScheduleItem], var_vals:Optional[dict[Variable, int]]=None, do_update_stats=True):
  for ei in lower_schedule(schedule):
    if len(capturing) and CAPTURING: capturing[0].add(ei)
    ei.run(var_vals, do_update_stats=do_update_stats)<|MERGE_RESOLUTION|>--- conflicted
+++ resolved
@@ -127,13 +127,8 @@
     et = self.prg(bufs, var_vals, wait=wait or DEBUG >= 2)
     if do_update_stats:
       GlobalCounters.kernel_count += 1
-<<<<<<< HEAD
-      GlobalCounters.global_ops += int(op_est:=sym_infer(self.prg.op_estimate, var_vals))
-      GlobalCounters.global_mem += int(mem_est:=sym_infer(self.prg.mem_estimate, var_vals))
-=======
-      GlobalCounters.global_ops += (op_est:=sym_infer(self.prg.estimates.ops, var_vals))
-      GlobalCounters.global_mem += (mem_est:=sym_infer(self.prg.estimates.mem, var_vals))
->>>>>>> 16e9e4db
+      GlobalCounters.global_ops += int(op_est:=sym_infer(self.prg.estimates.ops, var_vals))
+      GlobalCounters.global_mem += int(mem_est:=sym_infer(self.prg.estimates.mem, var_vals))
       if et is not None: GlobalCounters.time_sum_s += et
       if DEBUG >= 2:
         lds_est = sym_infer(self.prg.estimates.lds, var_vals)
