--- conflicted
+++ resolved
@@ -2,7 +2,7 @@
 import time, pprint, decimal, random, itertools, math
 from dataclasses import dataclass, replace, field
 from tinygrad.helpers import all_same, colored, DEBUG, GlobalCounters, ansilen, BEAM, NOOPT, all_int, CAPTURING, Metadata, TRACEMETA, TracingKey
-from tinygrad.helpers import DEVECTORIZE, time_to_str, VALIDATE_WITH_CPU, getenv, cpu_profile, PROFILE, ProfilePointEvent, cpu_events, prod, TINY
+from tinygrad.helpers import DEVECTORIZE, time_to_str, VALIDATE_WITH_CPU, getenv, cpu_profile, PROFILE, ProfilePointEvent, cpu_events, prod
 from tinygrad.uop.ops import Ops, PatternMatcher, UOp, UPat, Variable, sym_infer, graph_rewrite, print_uops, track_rewrites, KernelInfo
 from tinygrad.device import Device, Buffer
 from tinygrad.renderer import Renderer, ProgramSpec, Estimates
@@ -79,11 +79,7 @@
     self.p:ProgramSpec = p
     if precompiled is not None: self.lib = precompiled
     else:
-<<<<<<< HEAD
-      with cpu_profile(TracingKey(f"compile {p.name}", (p.function_name,), cat="compiler"), TINY):
-=======
       with cpu_profile(TracingKey(f"compile {p.name}", (p.function_name,)), "TINY"):
->>>>>>> bf0d055b
         self.lib = Device[p.device].compiler.compile_cached(p.src)
     if DEBUG >= 7: Device[p.device].compiler.disassemble(self.lib)
     self._prg = Device[p.device].runtime(p.function_name, self.lib) if prg is None else prg
