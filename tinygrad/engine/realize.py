--- conflicted
+++ resolved
@@ -23,15 +23,11 @@
   def __call__(self, rawbufs:List[Buffer], var_vals:Dict[Variable, int], wait=False, jit=False):
     update_stats(colored(f"empty {rawbufs[0].size:10d} {rawbufs[0].dtype}", "yellow"), 0, 0, {}, jit, 1, device=rawbufs[0].device)
 
-<<<<<<< HEAD
-class ZeroCopyOp(JITRunner):
+class ZeroCopyOp(Runner):
   def __call__(self, rawbufs:List[Buffer], var_vals:Dict[Variable, int], wait=False, jit=False):
     update_stats(colored(f"zero copy {rawbufs[0].size:10d} {rawbufs[0].dtype}", "yellow"), 0, 0, {}, jit, 1, device=rawbufs[0].device)
 
-def lower_schedule_item(si:ScheduleItem) -> JITRunner:
-=======
 def lower_schedule_item(si:ScheduleItem) -> Runner:
->>>>>>> bbda20c0
   assert len(set(x.device for x in si.outputs+si.inputs)) == 1 or si.ast[0].op is LoadOps.COPY
   if si.ast[0].op is BufferOps.STORE: return Device[si.outputs[0].device].get_runner(*si.ast)
   assert len(si.ast) == 1 and len(si.outputs) == 1, "only ASTRunner supports multioutput"
