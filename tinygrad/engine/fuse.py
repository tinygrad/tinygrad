--- conflicted
+++ resolved
@@ -1,38 +1,24 @@
 from collections import defaultdict, deque
-<<<<<<< HEAD
-from typing import Tuple, List, Dict, DefaultDict
-from tinygrad.ops import Ops, UOp
-from tinygrad.helpers import FUSE_CONV_BW, FUSE_ARANGE, dedup, merge_dicts, unwrap
-=======
 from typing import Set, Tuple, List, Dict, DefaultDict
 from tinygrad.device import Buffer
 from tinygrad.ops import UOp, Ops
 from tinygrad.helpers import FUSE_CONV_BW, FUSE_ARANGE, dedup, merge_dicts
->>>>>>> e75a855f
 from tinygrad.shape.shapetracker import ShapeTracker
+from tinygrad.engine.lazy import LazyBuffer
 
-def _recursive_group(tr:UOp, st:ShapeTracker, r:UOp, children:DefaultDict[UOp, Dict[UOp, None]], realizes:Dict[UOp, UOp], allbufs:Dict[UOp, UOp],
-                     reduce_for_op:Dict[UOp, UOp], group:Dict[UOp, None], cache:Dict[Tuple[UOp, ShapeTracker], None]) -> None:
-  """recursively search the uop for groupable children, realize the UOp if a child can't group"""
+def _recursive_group(tr:LazyBuffer, st:ShapeTracker, r:LazyBuffer, children:DefaultDict[LazyBuffer, Dict[LazyBuffer, None]],
+                     realizes:Dict[LazyBuffer, None], reduce_for_op:Dict[LazyBuffer, UOp], group:Dict[LazyBuffer, None],
+                     cache:Dict[Tuple[LazyBuffer, ShapeTracker], None]) -> None:
+  """recursively search the LazyBuffer for groupable children, realize the LazyBuffer if a child can't group"""
   if (tr, st) in cache: return
   cache.setdefault((tr, st))
-  reduceop_size = unwrap(allbufs[r].st).size
   if tr in realizes and tr is not r:
     # can only fuse contiguous
     # max one reduceop per kernel
-    if not st.contiguous or st.size != reduceop_size or tr in reduce_for_op: group.setdefault(r)
+    if not st.contiguous or st.size != r.st.size or tr in reduce_for_op: group.setdefault(r)
     return group.setdefault(tr)
   for tr_next in children[tr]:
     # max one reduceop per kernel
-<<<<<<< HEAD
-    if (tr_next_uop:=allbufs[tr_next]).op is Ops.REDUCE_AXIS: return group.setdefault(r)
-    # can only fuse contiguous
-    if len(st_childs:=dedup(s for s in tr_next_uop.src if s.base.op is Ops.LOAD and s.base.src[0] == tr)) > 1: return group.setdefault(r)
-    _recursive_group(tr_next, st+unwrap(st_childs[0].st), r, children, realizes, allbufs, reduce_for_op, group, cache)
-
-def _get_isolated_children(rbuf:UOp, reduce_for_op:Dict[UOp, UOp], children:DefaultDict[UOp, Dict[UOp, None]], realizes:Dict[UOp, UOp],
-                           allbufs:Dict[UOp, UOp], group:Dict[UOp, None]) -> Dict[UOp, None]:
-=======
     if tr_next.op is Ops.REDUCE_AXIS: return group.setdefault(r)
     # can only fuse contiguous
     if len(st_childs:=dedup(s.st for s in tr_next.srcs if s.base == tr)) > 1: return group.setdefault(r)
@@ -40,79 +26,52 @@
 
 def _get_isolated_children(r:LazyBuffer, reduce_for_op:Dict[LazyBuffer, UOp], children:DefaultDict[LazyBuffer, Dict[LazyBuffer, None]],
                            realizes:Dict[LazyBuffer, None], group:Dict[LazyBuffer, None]) -> Dict[LazyBuffer, None]:
->>>>>>> e75a855f
   rc_parents, cache = deque(group), set()
   while rc_parents:
     if (p:=rc_parents.pop()) in cache: continue
     cache.add(p)
     # max one reduceop per kernel
-<<<<<<< HEAD
-    if (p_uop:=allbufs[p]).op is Ops.REDUCE_AXIS: return {}
-    rc_parents.extend(next_p for x in p_uop.src if x.base.op is Ops.LOAD and (next_p:=x.base.src[0]) is not rbuf)
-=======
     if p.op is Ops.REDUCE_AXIS: return {}
     rc_parents.extend(x.base for x in p.srcs if x.base.realized is None and x.base is not r)
->>>>>>> e75a855f
   # search descendants of the reduceop that can cleanly group
-  descendants: Dict[UOp, None] = {}
-  for tr in group: _recursive_group(tr, unwrap(allbufs[tr].st), tr, children, realizes, allbufs, reduce_for_op, descendants, cache={})
+  descendants: Dict[LazyBuffer, None] = {}
+  for tr in group: _recursive_group(tr, tr.st, tr, children, realizes, reduce_for_op, descendants, cache={})
   return merge_dicts([group, {} if any(tr in group for tr in descendants) else descendants])
 
-def get_realizes(children:DefaultDict[UOp, Dict[UOp, None]], allbufs:Dict[UOp, UOp], double_reduces:Dict[UOp, None],
-                 realizes:Dict[UOp, UOp]) -> List[List[UOp]]:
-  """search the graph for all the uops that need to realize"""
+def get_realizes(children:DefaultDict[LazyBuffer, Dict[LazyBuffer, None]], allbufs:Dict[LazyBuffer, None], double_reduces:Dict[LazyBuffer, None],
+                 ubuf_realizes:Dict[UOp, UOp], assigns:Set[UOp], buf_uops:Dict[Buffer, UOp]) -> List[List[UOp]]:
+  """search the graph for all the LazyBuffers that need to realize"""
+  # get all the realizes from big graph
+  realizes: Dict[LazyBuffer, None] = {}
+  for r in allbufs:
+    if (ubuf:=buf_uops[r.buffer]) in ubuf_realizes: realizes[r] = None
   # find all reduces, and pair them to a elementwise op. if they can't be cleanly paired, force realize the reduce (or a contig child)
-  reduce_for_op: Dict[UOp, UOp] = {}
+  reduce_for_op: Dict[LazyBuffer, UOp] = {}
   reduce_of_const: List[UOp] = []
-<<<<<<< HEAD
-  for rbuf,r in allbufs.items():
-    if rbuf in realizes or r.op is not Ops.REDUCE_AXIS: continue
-    group: Dict[UOp, None] = {}
-    _recursive_group(rbuf, unwrap(r.st), rbuf, children, realizes, allbufs, reduce_for_op, group, cache={})
-=======
   for r in allbufs:
     if r in realizes or r.op is not Ops.REDUCE_AXIS: continue
     group: Dict[LazyBuffer, None] = {}
     _recursive_group(r, r.st, r, children, realizes, reduce_for_op, group, cache={})
->>>>>>> e75a855f
     # max one reduceop per kernel
     can_chase = all(tr not in reduce_for_op for tr in group)
     # TODO: forced_realize exists because the scheduler is incapable of checking for self-contained DAGs
-    forced_realize = rbuf in group
+    forced_realize = r in group
     if not forced_realize and len(group) > 1:
-      group = _get_isolated_children(rbuf, reduce_for_op, children, realizes, allbufs, group)
+      group = _get_isolated_children(r, reduce_for_op, children, realizes, group)
     # can only fuse assign if no other assign_target is used in the kernel
-<<<<<<< HEAD
-    if not forced_realize and any(allbufs[x].op is Ops.ASSIGN for x in group):
-      parents = deque((rbuf, *group))
-=======
     if not forced_realize and any(x.op is Ops.ASSIGN for x in group):
       parents = deque((r, *group))
->>>>>>> e75a855f
       while parents and not forced_realize:
-        if (p_uop:=allbufs.get(p:=parents.pop())) is None: continue
-        if p_uop.op is Ops.ASSIGN and p not in group: forced_realize, can_chase = True, False
-        if p in realizes: continue
-        parents.extend([x.base.src[0] for x in p_uop.src if x.base.op in {Ops.LOAD, Ops.PRELOAD}])
+        if (p:=parents.pop().base).is_realized() or p in realizes:
+          if p.is_realized() and buf_uops[(b:=p.buffer)] in assigns and not any(x.buffer is b for x in group): forced_realize, can_chase = True, False
+          continue
+        parents.extend(p.srcs)
     if forced_realize or not group:
-      tr = rbuf
+      tr = r
       if can_chase:
         # can chase this down to contiguous children
-        st = unwrap(r.st)
+        st = tr.st
         while len(children[tr]) == 1:
-<<<<<<< HEAD
-          tr_next_uop = allbufs[tr_next:=next(iter(children[tr]))]
-          st_childs = dedup(s for s in tr_next_uop.src if s.base.op is Ops.LOAD and s.base.src[0] == tr)
-          if len(st_childs) > 1: break
-          st_child: ShapeTracker = unwrap(st_childs[0].st)
-          if st.size != st_child.size: break
-          st = st + unwrap(st_childs[0].st)
-          if not st.contiguous or tr_next_uop.op is Ops.REDUCE_AXIS: break
-          tr = tr_next
-        # don't cast to higher size before store (tr cannot be realized if forced_realize)
-        if (tr_uop:=allbufs[tr]).op is Ops.CAST and tr_uop.dtype.itemsize > tr_uop.src[0].dtype.itemsize:
-          tr = tr_uop.src[0].base.src[0]
-=======
           tr_next = next(iter(children[tr]))
           st_childs = dedup(s.st for s in tr_next.srcs if s.base is tr)
           if len(st_childs) > 1: break
@@ -123,33 +82,31 @@
         # don't cast to higher size before store (tr cannot be realized if forced_realize)
         if tr.op is Ops.CAST and tr.dtype.base.itemsize > tr.srcs[0].dtype.base.itemsize:
           tr = tr.srcs[0].base
->>>>>>> e75a855f
       group = {tr: None}
-      realizes[tr] = tr
+      realizes[tr] = None
+    rbuf = buf_uops[r.buffer]
     reduce_for_op.update((tr, rbuf) for tr in group)
-<<<<<<< HEAD
-    if FUSE_ARANGE and r.arg[0] is Ops.ADD and r.src[0].base.op not in {Ops.LOAD, Ops.PRELOAD}: reduce_of_const.append(rbuf)
-=======
     if FUSE_ARANGE and r.arg[0] is Ops.ADD and r.srcs[0].base.op is Ops.CONST: reduce_of_const.append(rbuf)
->>>>>>> e75a855f
 
   # fuse double reduces with no other child
   if FUSE_CONV_BW:
-    for rbuf in double_reduces:
-      top_reduce = allbufs[rbuf].base.src[0].base.src[0]
-      if len(children[top_reduce]) == 1: del realizes[top_reduce]
+    for reduceop in double_reduces:
+      top_reduce = reduceop.base.srcs[0].base
+      if len(children[top_reduce]) == 1:
+        del realizes[top_reduce]
+        if (ubuf:=buf_uops[top_reduce.buffer]) in ubuf_realizes: del ubuf_realizes[ubuf]
 
   for rbuf in reduce_of_const:
     group = {tr:None for tr,rop in reduce_for_op.items() if rop is rbuf}
-<<<<<<< HEAD
-    kernel_children = {c for tr in group for c in children[tr] if allbufs[c].op not in {Ops.COPY, Ops.BUFFER_VIEW}}
-=======
     if any(tr.forced_realize for tr in group): continue
     kernel_children = {c for tr in group for c in children[tr] if c.op not in {Ops.COPY, Ops.BUFFER_VIEW}}
->>>>>>> e75a855f
     if len(kernel_children) == 0: continue
-    for tr in group: del realizes[tr]
+    for tr in group:
+      del realizes[tr]
+      if (ubuf:=buf_uops[tr.buffer]) in ubuf_realizes: del ubuf_realizes[ubuf]
 
   output_groups: DefaultDict[UOp, List[UOp]] = defaultdict(list)
-  for ubuf in realizes: output_groups[reduce_for_op.get(ubuf, ubuf)].append(ubuf)
+  for buf in realizes:
+    output_groups[reduce_for_op.get(buf, ubuf:=buf_uops[buf.buffer])].append(ubuf)
+    ubuf_realizes[ubuf] = ubuf
   return list(output_groups.values())