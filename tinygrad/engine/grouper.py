--- conflicted
+++ resolved
@@ -125,11 +125,7 @@
 
 # **** Grouper decides which of the UOps realize
 
-<<<<<<< HEAD
-ALWAYS_CONTIGUOUS = {Ops.CONTIGUOUS, Ops.BUFFER, Ops.ASSIGN, Ops.COPY, Ops.BUFFER_VIEW, Ops.CONST, Ops.BIND, Ops.DEVICE}
-=======
 ALWAYS_CONTIGUOUS = {Ops.CONTIGUOUS, Ops.ASSIGN, Ops.COPY, Ops.BUFFER, Ops.BUFFER_VIEW, Ops.CONST, Ops.BIND, Ops.DEVICE}
->>>>>>> cf626e23
 
 def realize(ctx:dict[UOp, None], tr:UOp) -> None: ctx[tr] = None
 
@@ -466,7 +462,7 @@
       u = q.pop()
       if not (curr_children:=local_children.get(u, [])): continue
       for child in curr_children:
-        other_paths = {s for s in child.toposort() if s.op in {Ops.REDUCE_AXIS, *ALWAYS_CONTIGUOUS} and s not in {root, r}}
+        other_paths = {s for s in child.toposort() if s.op in {Ops.REDUCE_AXIS, Ops.BUFFER} and s not in {root, r}}
         fuse_rep[child] = child.replace(src=tuple(s.fuse() if s is u else s for s in child.src))
         if other_paths: break
       else: q.extend(curr_children)
