from collections import defaultdict, deque
from dataclasses import dataclass
from tinygrad.ops import UOp, Variable, Ops, GroupOp, PatternMatcher, UPat, graph_rewrite, graph_rewrite_map, identity_element, resolve, merge_views
<<<<<<< HEAD
from tinygrad.ops import can_pad, track_rewrites
from tinygrad.codegen.symbolic import symbolic_simple
from tinygrad.helpers import Context, Metadata, all_int, all_same, colored, prod, dedup, unwrap, flatten, getenv, pluralize
=======
from tinygrad.ops import can_pad, sint
from tinygrad.codegen.lowerer import get_contraction
from tinygrad.codegen.symbolic import symbolic_simple
from tinygrad.helpers import Metadata, all_int, all_same, colored, prod, dedup, unwrap, flatten, getenv
>>>>>>> 0ca98b9f
from tinygrad.helpers import FUSE_CONV_BW, FUSE_ARANGE, DEBUG, DONT_REALIZE_EXPAND, DONT_GROUP_REDUCES, SPLIT_REDUCEOP
from tinygrad.dtype import ImageDType
from tinygrad.shape.shapetracker import ShapeTracker
from tinygrad.shape.view import View, strides_for_shape
from tinygrad.spec import type_verify, kernel_spec

# creation can recurse a lot
import sys
sys.setrecursionlimit(10000)

# **** schedule simplifier

def simplify_stride0_reduce(reduce:UOp, x:UOp):
  # must be unmasked (NOTE: can be relaxed if not masked on stride 0 axis)
  if any(v.mask is not None for v in unwrap(x.st).views): return None
  # must have all stride 0 in the relevant axis (NOTE: can do partial)
  if not all(unwrap(x.st).views[-1].strides[axis] == 0 for axis in reduce.arg[1]) or not all_int(x.shape): return None
  prshape = prod(x.shape[i] for i in reduce.arg[1])
  ret = x.shrink(tuple((0,s) if i not in reduce.arg[1] else (0,1) for i,s in enumerate(x.shape)))
  match reduce.arg[0]:
    case Ops.ADD: return ret*prshape
    case Ops.MUL: return ret.pow(prshape)
    case Ops.MAX: return ret # NOTE: Ops.MAX is passthrough

def split_reduceop(reduce:UOp, x:UOp):
  if not SPLIT_REDUCEOP or not all_int(x.shape) or (prod(x.shape)//prod(reduce.shape))<getenv("REDUCEOP_SPLIT_THRESHOLD", 32768): return None
  # if there are few globals, make some reduces into globals by splitting into two kernels
  # cap output buffer to 2**22: heuristic number of global outputs to achieve max occupancy with enough locals+upcasts for gemm
  #   ~2**10 should be enough if GROUP is used
  # 256 split maximum should be "negligible reduce" for low prod(reduce.shape), 8 split minimum.
  # split is moved to the end to provide maximum locality for the second phase reduce.
  real_strides = unwrap(x.st).real_strides(ignore_valid=True)
  if not (split_candidates:=[(i,d) for i in reduce.arg[1] for d in range(min(256,2**getenv("REDUCEOP_SPLIT_SIZE",22)//prod(reduce.shape)),8-1,-1)
                             if x.shape[i]%d==0 and real_strides[i]!=0]): return None
  dim_to_split, divisor = split_candidates[0]
  splitted_shape = x.shape[:dim_to_split]+(divisor,)+(x.shape[dim_to_split]//divisor,)+x.shape[dim_to_split+1:]
  splitted = x.reshape(splitted_shape).permute(tuple([d for d in range(len(splitted_shape)) if d!=dim_to_split]+[dim_to_split]))
  if DEBUG >= 3: print(f"split {divisor}: {x.shape} -> {splitted.shape} -> {reduce.shape}")
  # reduce original axes, then split
  return splitted.r(*reduce.arg).r(reduce.arg[0], (len(reduce.shape),)).reshape(reduce.shape)

sym = symbolic_simple+PatternMatcher([
  # UOp with size 0 is zero
  (UPat(GroupOp.All-{Ops.SINK}, name="root"), lambda root: root.const_like(0) if root.base.st is not None and root.size == 0 \
    and not (root.base.op is Ops.CONST and root.base.arg == 0) else None),
  # DETACH and CONTIGUOUS_BACKWARD are NOOPs here
  (UPat((Ops.DETACH, Ops.CONTIGUOUS_BACKWARD), name="x"), lambda x: x.src[0]),
  # reduce of size 0 is the identity element
  (UPat(Ops.REDUCE_AXIS, name="reduce", src=(UPat.var("x"),)),
   lambda reduce,x: reduce.const_like(identity_element(reduce.arg[0], reduce.dtype)) if x.size == 0 and reduce.size != 0 else None),
  # reduce on stride 0 is collapsed
  (UPat(Ops.REDUCE_AXIS, name="reduce", src=(UPat.var("x"),)), simplify_stride0_reduce),
  # split_reduceop
  (UPat(Ops.REDUCE_AXIS, name="reduce", src=(UPat.var("x"),)), split_reduceop),
  # COPY(CONST) creates a new CONST on the destination device
  (UPat(Ops.COPY, name="root", src=(UPat(), UPat.cvar("x"),)), lambda root,x: root.const_like(x.arg)),
  # no COPY to same device, except clone (arg is True)
  (UPat(Ops.COPY, src=(UPat(), UPat.var("copyin")), name="copy"),
   lambda copyin,copy: copyin if copyin.device == copy.device and copy.arg is not True else None),
  # remove cast to image when it's already a contiguous image
  (UPat(Ops.CAST, name="cast", src=(UPat(Ops.VIEW, name="vm", src=(UPat(Ops.CONTIGUOUS, name="base"),)),)),
   lambda cast,base,vm: base.view(vm.st) if isinstance(cast.dtype, ImageDType) and isinstance(base.dtype, ImageDType) else None),
  # make things that can't be images not images
  (UPat(GroupOp.All-{Ops.BUFFER, Ops.VIEW, Ops.CONST, Ops.DEVICE}, name="u"), lambda u: u.replace(dtype=dt.base) if isinstance(dt:=u.dtype,ImageDType)
   and (prod(u.shape) != prod(dt.shape) or not any(u.shape[x]%4 == 0 for x in u.st.unit_stride_axes())) else None),
  # remove contiguous if we can just view the buffer
  (UPat(Ops.CONTIGUOUS, name="root", src=(UPat(Ops.VIEW, name="view", src=(UPat(Ops.BUFFER, name="buf"),)),)),
   lambda root,view,buf: view if view.st.contiguous and view.size == buf.size else None),
  # contiguous/buffer/copy is already contiguous
  (UPat(Ops.CONTIGUOUS, name="root", src=(UPat((Ops.CONTIGUOUS, Ops.BUFFER, Ops.COPY)),)), lambda root: root.src[0]),
  # substitute BITCAST/CONTIGUOUS with BUFFER_VIEW on DISK
  (UPat((Ops.BITCAST, Ops.CONTIGUOUS), src=(UPat.var("x"),), name="t"),
   lambda x,t: UOp(Ops.BUFFER_VIEW, t.dtype, (x.base,), (t.size, x.st.views[0].offset)).reshape(t.shape) if x.device.startswith("DISK") else None),
])

# support for using a contiguous permuted view instead of the parent view if one exists

def found_contiguous(ctx:dict[UOp, UOp], contig:UOp, src:UOp):
  if (sti:=unwrap(src.st).invert(src.base.shape)) is not None: ctx[src.base] = contig.view(sti)

replace_contiguous = PatternMatcher([
  (UPat(Ops.CONTIGUOUS, src=(UPat(Ops.VIEW, name="src"),), name="contig"), found_contiguous),
  (UPat(GroupOp.ALU, name="alu"), lambda ctx,alu: alu.replace(src=new_src) if (new_src:=tuple(ctx.get(s, s) for s in alu.src)) != alu.src else None),
])

# reorder view

DONT_PUSH_VIEWS = {Ops.BUFFER, Ops.CONST, Ops.BIND, Ops.DEVICE, Ops.ASSIGN, Ops.SINK, Ops.CONTIGUOUS, Ops.COPY}

reorder_view = PatternMatcher([
  # put CAST to smaller dtype before EXPAND
  (UPat(Ops.CAST, name="cast", src=(UPat(Ops.VIEW, name="vm"),)), lambda cast,vm: vm.base.cast(cast.dtype).view(vm.st)
     if (not getenv("CAST_AFTER_EXPAND") or vm.base.op is not Ops.BUFFER) and cast.dtype.itemsize <= vm.dtype.itemsize
     and resolve(prod(vm.shape) > vm.st.real_size()) else None),
  # store a shrink before COPY, otherwise view after the COPY
  (UPat(Ops.COPY, src=(UPat(), UPat(Ops.VIEW, name="v")), name="copy"), lambda copy,v: v.contiguous().copy_to_device(copy.device) \
    if prod(v.shape) < prod(v.base.shape) else v.base.copy_to_device(copy.device, clone=copy.arg).view(v.st)),
  # put UnaryOps before EXPANDs
  (UPat(GroupOp.Unary, src=UPat(Ops.VIEW, src=(UPat.var("inp"),), name="v"), name="alu"),
   lambda inp,v,alu: inp.alu(alu.op).view(v.st) if resolve(prod(alu.shape) > v.st.real_size()) else None),
  # put CAST after expanding BUFFER
  (UPat(Ops.VIEW, src=(UPat(Ops.CAST, src=(UPat.var("x"),)),), name="v"), lambda x,v: x.view(x.st+v.st).cast(v.dtype) if getenv("CAST_AFTER_EXPAND")
    and x.base.op is Ops.BUFFER and resolve(prod(v.shape) > prod(x.shape)) else None),
])

# **** UOp realization

@dataclass(frozen=True)
class GrouperContext:
  assigns: dict[UOp, UOp]                     # maps realized buffers to assigns
  realizes: dict[UOp, None]                   # all the simplified tensor uops we realize
  children: defaultdict[UOp, dict[UOp, None]] # children graph of tensor uops

def realize(ctx:GrouperContext, tr:UOp) -> None: ctx.realizes[tr] = None

def realize_before_view(ctx:GrouperContext, view:UOp, tr:UOp) -> None:
  st = unwrap(view.st)
  # awlays realize unsafe pad ops before masked view
  if any(v.mask is not None for v in st.views) and not can_pad(tr, ctx.realizes, cache=dict()): return realize(ctx, tr)
  # fold simple pads
  if len(st.views) == 1 and (m:=st.views[-1].mask) is not None and all_int(tr.shape) and resolve(prod(tr.shape) >= prod([y-x for x,y in m])): return
  # realize before expand
  if resolve(prod(tr.shape) < prod(st.shape)) and not DONT_REALIZE_EXPAND: return realize(ctx, tr)

do_realize = PatternMatcher([
  # always realize SINK parents
  (UPat(Ops.SINK, name="s"), lambda ctx,s: ctx.realizes.update((x.base, None) for x in s.src if x.base.op not in DONT_PUSH_VIEWS)),
  # always realize ASSIGN/CONTIGUOUS/GroupOp.Meta
  (UPat({Ops.ASSIGN, Ops.CONTIGUOUS, *GroupOp.Meta}, name="tr"), realize),
  # realize before expand or unsafe pad ops
  (UPat(Ops.VIEW, name="view", src=(UPat(GroupOp.All-DONT_PUSH_VIEWS, name="tr"),)), realize_before_view),
  # realize before COPY
  (UPat(Ops.COPY, src=(UPat(), UPat(GroupOp.All-DONT_PUSH_VIEWS, name="tr"))), realize),
])

def append_uop(ctx:GrouperContext, u:UOp) -> None:
  if u.op is Ops.ASSIGN: ctx.assigns[u.buf_uop] = u
  for s in u.src: ctx.children[s.base][u] = None
create_ctx = PatternMatcher([(UPat(GroupOp.All-{Ops.SINK, Ops.VIEW}, name="u"), append_uop)])

def recursive_group(tr:UOp, st:ShapeTracker, r:UOp, children:defaultdict[UOp, dict[UOp, None]], realizes:dict[UOp, None],
                    reduce_for_op:dict[UOp, UOp], group:dict[UOp, None], cache:dict[tuple[UOp, ShapeTracker], None]) -> None:
  if (tr, st) in cache: return
  cache.setdefault((tr, st))
  rsize = unwrap(r.st).size
  if tr in realizes and tr is not r:
    # can only fuse contiguous
    # max one reduceop per kernel
    if not st.contiguous or st.size != rsize or tr in reduce_for_op: group.setdefault(r)
    return group.setdefault(tr)
  for tr_next in children[tr]:
    # max one reduceop per kernel
    if tr_next.op is Ops.REDUCE_AXIS: return group.setdefault(r)
    # can only fuse contiguous
    if len(st_childs:=dedup(unwrap(x.st) for x in tr_next.src if x.base == tr)) > 1: return group.setdefault(r)
    recursive_group(tr_next, st+st_childs[0], r, children, realizes, reduce_for_op, group, cache)

def group_realizes(sink:UOp) -> dict[UOp, None]:
  # start by adding uops that always realize
  sink = graph_rewrite(sink, do_realize+create_ctx, ctx:=GrouperContext({}, {}, defaultdict(dict)))
  if DONT_GROUP_REDUCES: return ctx.realizes
  # find all reduces, and pair them to a elementwise op. if they can't be cleanly paired, force realize the reduce (or a contig child)
  reduce_for_op: dict[UOp, UOp] = {}
  double_reduces: list[UOp] = []
  for r in sink.toposort:
    if r.op is not Ops.REDUCE_AXIS: continue
    if r.op is Ops.REDUCE_AXIS and len(r.arg) == 3 and r.arg[2] is True: continue
    if FUSE_CONV_BW and r.src[0].base.op is Ops.REDUCE_AXIS and r.src[0] is not r.src[0].base: double_reduces.append(r)
    if r in ctx.realizes: continue
    group: dict[UOp, None] = {}
    recursive_group(r, unwrap(r.st), r, ctx.children, ctx.realizes, reduce_for_op, group, cache={})
    # max one reduceop per kernel
    can_chase = all(tr not in reduce_for_op for tr in group)
    # TODO: forced_realize exists because the scheduler is incapable of checking for self-contained DAGs
    forced_realize = r in group
    # can only have one output
    if not forced_realize and len(group) > 1: forced_realize = True
    # can only fuse assign if no other assign_target is used in the kernel
    if not forced_realize and any(x.op is Ops.ASSIGN for x in group):
      parents = deque((r, *group))
      while parents and not forced_realize:
        p = parents.pop().base
        if (assign:=ctx.assigns.get(p)) is not None and assign not in group: forced_realize, can_chase = True, False
        if p in ctx.realizes: continue
        parents.extend(p.src)
    if forced_realize or not group:
      tr = r
      if can_chase:
        # can chase this down to contiguous children
        st = unwrap(tr.st)
        while len(ctx.children[tr]) == 1:
          tr_next = next(iter(ctx.children[tr]))
          st_childs = dedup(unwrap(s.st) for s in tr_next.src if s.base is tr)
          if len(st_childs) > 1: break
          if st.size != st_childs[0].size: break
          st = st + st_childs[0]
          if not st.contiguous or tr_next.op is Ops.REDUCE_AXIS: break
          tr = tr_next
        # don't cast to higher size before store (tr cannot be realized if forced_realize)
        if tr.op is Ops.CAST and tr.dtype.itemsize > tr.src[0].dtype.itemsize:
          tr = tr.src[0].base
      group = {tr: None}
      ctx.realizes[tr] = None
    reduce_for_op.update((tr, r) for tr in group)
    if FUSE_ARANGE and r.arg[0] is Ops.ADD and r.src[0].base.op is Ops.CONST:
      # maybe fuse arange with its children
      if len(flatten(ctx.children[tr] for tr in group)) != 0:
        for tr in group: del ctx.realizes[tr]
  # fuse double reduces with no other child
  for reduceop in double_reduces:
    top_reduce = reduceop.src[0].base
    if len(ctx.children[top_reduce]) == 1: del ctx.realizes[top_reduce]
  return ctx.realizes

# **** create kernels

@dataclass(frozen=True)
class Kernel:
  ast: UOp
  metadata: tuple[Metadata, ...] = ()
  def __repr__(self):
    return f"<Kernel {len(list(self.ast.toposort))} {[s.op for s in self.ast.src] if self.ast.op is Ops.SINK else self.ast.op} {self.metadata}>"

@dataclass(frozen=True)
class KernelContext:
  realizes: dict[UOp, None]
  metadata: dict[UOp, Metadata|None]

def create_kernel(ctx:KernelContext, x:UOp, b:UOp):
  kernel = UOp(Ops.KERNEL, src=(b,)+x.src, arg=Kernel(x.sink(), (m,) if (m:=ctx.metadata.get(x)) else ()))
  buffer = b.base if b.size == b.base.size else UOp(Ops.BUFFER_VIEW, b.dtype, (b.base,), (b.size, b.arg.views[0].offset))
  return UOp(Ops.ASSIGN, x.dtype, (buffer, kernel)).reshape(x.shape)

DONT_PLACE_IN_KERNEL = {Ops.KERNEL, Ops.ASSIGN, Ops.BUFFER}

def append_to_kernel(ctx:KernelContext, x:UOp):
  new_srcs: list[UOp] = []
  metadata = dict.fromkeys(x.arg.metadata)
  for s in x.src:
    if s.op in DONT_PLACE_IN_KERNEL or s in ctx.realizes: new_srcs.append(s)
    else:
      new_srcs.extend(s.src)
      if s.base.op not in {Ops.CONST, Ops.DEVICE} and (m:=ctx.metadata.get(s)): metadata[m] = None
  if (new_src:=tuple(dedup(new_srcs))) != x.src: return x.replace(src=new_src, arg=Kernel(x.arg.ast, tuple(metadata)))

create_kernels = merge_views+PatternMatcher([
  # always give assign/contiguous a kernel
  (UPat.assign(UPat.var("b"), UPat(GroupOp.All-{Ops.KERNEL}), name="x"), create_kernel),
  (UPat(Ops.CONTIGUOUS, name="x"), lambda ctx,x: create_kernel(ctx, x, UOp.new_buffer(x.device, x.size, x.dtype))),
  # create a buffer for COPY on the new device
  (UPat(Ops.COPY, src=(UPat(Ops.DEVICE, name="d"), UPat()), name="x"), lambda ctx,d,x: create_kernel(ctx, x, UOp.new_buffer(d.arg, x.size, x.dtype))),
  # otherwise check the context if we're realizing this UOp
  (UPat(GroupOp.All-DONT_PLACE_IN_KERNEL, name="x"),
   lambda ctx,x: create_kernel(ctx, x, UOp.new_buffer(x.device, x.size, x.dtype)) if x in ctx.realizes else None),
  # walk back the local graph until we reach a buffer/assign parent
  (UPat(Ops.KERNEL, name="x"), append_to_kernel),
  # remove CONST/BIND/VIEW from SINK
  (UPat(Ops.SINK, name="x"), lambda x: x.replace(src=new_src)
    if (new_src:=tuple(dedup(s.base for s in x.src if s.op not in {Ops.CONST, Ops.BIND}))) != x.src else None),
])

# **** swizzler

def reduce_push_add_ones(src:UOp, r:UOp, view:UOp):
  # contiguous, expand, and the same with ones removed
  if unwrap(view.st).contiguous and len(r.shape) < len(view.shape) and tuple(x for x in r.shape if x != 1) == tuple(x for x in view.shape if x != 1):
    new_shape: list[sint] = []
    new_reduce_axis = []
    for i,pairs in enumerate(unwrap(get_contraction(view.shape, r.shape))):
      new_shape_chunk = [view.shape[p] for p in pairs]
      if i in r.arg[1]:
        # if there's nowhere to fit the reduce, we return None (might be missing solvable cases)
        if len(new_shape_chunk) == 0: return None
        # we left justify the reduce in a group of ones
        assert all(x == 1 for x in new_shape_chunk), "not all ones in reduce?"
        new_reduce_axis.append(len(new_shape))
        new_shape.append(src.shape[i])
        if len(pairs) > 1: new_shape += [1]*(len(pairs)-1)
      else:
        # otherwise, pass through the new_shape_chunk
        new_shape += new_shape_chunk
    ret = r.replace(src=(src.reshape(tuple(new_shape)),), arg=(r.arg[0], tuple(new_reduce_axis))+r.arg[2:])
    assert ret.shape == view.shape, f"shape mismatch on reduce_push_add_ones, {ret.shape} != {view.shape}"
    return ret
  return None

view_left = merge_views+PatternMatcher([
  # do not push masked view before unsafe pad ops
  (UPat(Ops.VIEW, src=(UPat(GroupOp.UnsafePad, name="e"),), name="view"),
   lambda e,view: e.contiguous().view(view.st) if any(v.mask is not None for v in view.st.views) else None),
  # view before elementwise ops
  (UPat(Ops.VIEW, src=(UPat({*GroupOp.ALU, Ops.CAST, Ops.BITCAST}, name="e"),), name="view"),
   lambda e,view: e.replace(src=tuple(s.view(s.st+view.st) if s.op is Ops.VIEW else s.view(view.st) for s in e.src))),
  # if there's ones added after reduce, put this before the reduce
  (UPat(Ops.VIEW, src=(UPat(Ops.REDUCE_AXIS, src=(UPat.var("src"),), name="r"),), name="view"), reduce_push_add_ones),
])

def apply_swizzle(u:UOp) -> UOp: return graph_rewrite(u, view_left, name="Sub View Left")

def swizzle_reduceop(r:UOp, src:UOp, view:UOp, fuse=False):
  if (st:=unwrap(view.st)).contiguous: return None
  input_st = ShapeTracker.from_shape(src.shape)
  tmp = input_st.permute(tuple(i for i in range(len(input_st.shape)) if i not in r.axis_arg)+r.axis_arg)
  prshape = prod(rshape:=tmp.shape[-len(r.axis_arg):])
  strides = strides_for_shape(rshape)
  nv = [View.create(v.shape+rshape, tuple(x*prshape for x in v.strides)+strides,
                    v.offset*prshape, v.mask+tuple((0,s) for s in rshape) if v.mask is not None else None) for v in st.views]
  # create a new reduceop for the swizzled input
  new_input_st = tmp + ShapeTracker(tuple(nv))
  new_axis = tuple(range(len(st.shape), len(st.shape) + len(r.axis_arg)))
  swizzled_src = apply_swizzle(src.view(src.arg+new_input_st if src.op is Ops.VIEW else new_input_st))
  if fuse: red = UOp(Ops.REDUCE_AXIS, r.dtype, (swizzled_src.fuse(),), (r.arg[0], new_axis, True))
  else: red = UOp(Ops.REDUCE_AXIS, r.dtype, (swizzled_src,), (r.arg[0], new_axis))
  return red.view(ShapeTracker.from_shape(st.shape))

def reduceop_view_right(src:UOp, v:UOp, r:UOp):
  assert unwrap(v.st).contiguous and v.size == src.size, f"can't compute new axis for {src.shape} -> {r.shape}"
  return src.r(r.arg[0], tuple(i for i,(s,u) in enumerate(zip(src.shape, r.shape)) if s != u)).view(ShapeTracker.from_shape(r.shape))

def elementwise_view_right(root:UOp):
  if not (swizzles:=[x for x in root.src if x.op is Ops.VIEW and x.base.op not in DONT_PUSH_VIEWS]): return None
  assert all_same([x.base.size for x in swizzles]), f"swizzle inputs must have the same size {swizzles}"
  # place view after applying the elementwise op
  new_st = ShapeTracker.from_shape(swizzles[0].base.shape)
  new_src = [x.base if x.base.shape==new_st.shape else apply_swizzle(x.view(x.arg+new_st) if x.op is Ops.VIEW else x.view(new_st)) for x in root.src]
  # reshape to match downstream shapes
  return root.replace(src=tuple(new_src)).reshape(root.shape)

# push VIEW to children
view_right = merge_views+PatternMatcher([
  # push a non contiguous ShapeTracker through reduceop
  (UPat(Ops.VIEW, src=(UPat(Ops.REDUCE_AXIS, src=(UPat.var("src"),), name="r"),), name="view"), swizzle_reduceop),
  # apply view after reduceops
  (UPat(Ops.REDUCE_AXIS, src=(UPat(Ops.VIEW, src=(UPat(GroupOp.All-DONT_PUSH_VIEWS, name="src"),), name="v"),), name="r"), reduceop_view_right),
  # apply view after elementwise ops
  (UPat(GroupOp.All-DONT_PUSH_VIEWS, name="root"), elementwise_view_right),
  # merge axes for double reduce (invert of SPLIT_REDUCEOP=1)
  (UPat(Ops.REDUCE_AXIS, src=(UPat(Ops.REDUCE_AXIS, name="r1"),), name="r2"),
   lambda r1,r2: r1.replace(arg=(r1.arg[0], r2.arg[1]+r1.arg[1])) if r1.arg[0] == r2.arg[0] else None),
])

# **** unbind variables

def unbind_shapetracker(ctx:tuple[dict[Variable, int], tuple[UOp, ...]], x:UOp):
  st = unwrap(x.st).simplify()
  if any(x.op is Ops.BIND for x in st.vars()):
    st, var_vals = st.unbind()
    ctx[0].update(var_vals)
  return x.replace(arg=st) if st != x.st else None

def unbind_variable(ctx:tuple[dict[Variable, int], tuple[UOp, ...]], var:UOp, val:UOp):
  ctx[0][var.replace(src=())] = val.arg
  return var

# **** fix kernel AST

add_buffer_ops = PatternMatcher([
  # LOAD
  (UPat(Ops.BUFFER, name="x"), lambda ctx,x:UOp.load(UOp(Ops.DEFINE_GLOBAL, x.dtype.ptr(x.size), (), ctx[1].index(x)), x.st.to_uop(), dtype=x.dtype)),
  # STORE (except for meta ops)
  (UPat(Ops.SINK, src=(UPat(GroupOp.Meta, name="x"),)), lambda x:x),
  # partial assign can store to a non-contiguous ShapeTracker
  (UPat(Ops.SINK, src=(UPat(Ops.ASSIGN, name="x"),)),
   lambda x: UOp.store(UOp(Ops.DEFINE_GLOBAL, x.dtype.ptr(x.src[0].base.size), (), 0), x.src[0].st.to_uop(), x.src[1]).sink()),
  # otherwise the store is contiguous
  (UPat(Ops.SINK, src=(UPat(GroupOp.All-{Ops.STORE}, name="x"),)),
   lambda x: UOp.store(UOp(Ops.DEFINE_GLOBAL, x.dtype.ptr(x.size), (), 0), ShapeTracker.from_shape(x.shape).to_uop(), x).sink()),
  # VALID
  (UPat(Ops.VIEW, src=(UPat((Ops.CONST, Ops.DEFINE_VAR), name="x"),), name="view"), lambda x,view: x.valid(view.arg)),
  # if the last child is a VIEW we merge the ShapeTrackers and store the base
  (UPat(Ops.STORE, src=(UPat.var("b"), UPat.var("st"), UPat(Ops.VIEW, src=(UPat(GroupOp.All-DONT_PUSH_VIEWS, name="x"),)))),
   lambda x,b,st: UOp.store(b, (st.arg+x.st).to_uop(), x)),
])

def check_load_st(glbl:UOp, view:UOp):
  if glbl.arg != 0 or (st:=unwrap(view.st)).contiguous: return
  # if it has a single view and it becomes contiguous when you shrink expanded axes, it's fine
  if len(st.views) == 1 and st.shrink(tuple((0,1) if st == 0 else (0,s) for s,st in zip(st.shape, st.views[0].strides))).contiguous: return
  # if it has a single view and it's equal when you shrink a contig, it's fine
  if len(st.views) == 1 and (mask:=st.views[0].mask) is not None and ShapeTracker.from_shape(st.shape).shrink(mask) == st.shrink(mask): return
  # otherwise, it's not fine
  raise RuntimeError("self operand of augmented assign must be contiguous.\nhelp: consider using .contiguous():\n"
                     +colored("   - a += a.T\n", "red")+colored("   + a += a.T.contiguous()", "green"))

fix_kernel_ops = PatternMatcher([
  # remove CONTIGUOUS/DEVICE from kernel AST
  (UPat(Ops.CONTIGUOUS, src=(UPat.var("x"),)), lambda x: x),
  (UPat(Ops.VIEW, src=(UPat(Ops.DEVICE),), name="view"), lambda view: view.replace(src=())),
  # BIND in shapetracker becomes DEFINE_VAR
  (UPat(Ops.VIEW, name="x"), unbind_shapetracker),
  (UPat(Ops.BIND, src=(UPat.var("var"), UPat.cvar("val"))), unbind_variable),
  # no ImageDType after load
  (UPat(GroupOp.All-{Ops.DEFINE_GLOBAL}, name="x"), lambda x: x.replace(dtype=x.dtype.base) if isinstance(x.dtype, ImageDType) else None),
  # if this kernel also assigns to the loaded buffer, ensure we can index it correctly
  (UPat(Ops.LOAD, src=(UPat.var("glbl"), UPat.var("view"))), check_load_st),
])

def fix_kernel_ast(ctx:dict[Variable, int], k:UOp) -> UOp|None:
  if k.arg.ast.op in GroupOp.Meta or all(s.op is Ops.STORE for s in k.arg.ast.src): return None
  # substitute kernel sources for the target buffer + apply reshapes
  parents_rep: dict[UOp, UOp] = {}
  for s in k.src:
    if s.op is Ops.ASSIGN:
      for out in s.src[1].arg.ast.src: parents_rep[out] = s.buf_uop.view(unwrap(out.st))
  ast = k.arg.ast.substitute(parents_rep)
  # push views to edges
  ast = graph_rewrite(graph_rewrite(ast, view_left, name="Main View Left"), view_right, name="Main View Right")
  # add buffer ops + fix_kernel_ops
  ast = graph_rewrite(ast, merge_views+add_buffer_ops+fix_kernel_ops, ctx=(ctx, bufs:=tuple(s.buf_uop for s in k.src)), bottom_up=True)
  if ast.op is Ops.SINK and not all_same(dev:=[x.device for x in bufs]): raise RuntimeError(f"all buffers must be on the same device: {dev}")
  return k.replace(arg=Kernel(ast, k.arg.metadata))

create_ast = PatternMatcher([(UPat(Ops.KERNEL, name="k"), fix_kernel_ast),])

<<<<<<< HEAD
def get_name(ret:tuple):
  bufcnt = len({v for v in ret[0].values() if v.base.op is Ops.BUFFER})
  return f"Group {pluralize('Buffer', bufcnt)}"+(f" (with_{pluralize('Var', len(ret[1]))})" if ret[1] else "")

@track_rewrites(name_fxn=get_name)
=======
pm_fuse = PatternMatcher([
  # FUSE on CONTIGUOUS removes FUSE
  (UPat(Ops.CONTIGUOUS, name="c").fuse(), lambda c: c),

  # FUSE triggers swizzle on reduceop
  (UPat(Ops.VIEW, src=(UPat(Ops.REDUCE_AXIS, src=(UPat.var("src"),), name="r"),), name="view").fuse(),
   lambda r,src,view: swizzle_reduceop(r, src, view, fuse=True)),

  # FUSE elementwise. TODO: check for PAD
  (UPat(Ops.VIEW, src=(UPat(GroupOp.ALU, name="alu"),), name="view").fuse(),
   lambda alu, view: alu.replace(src=tuple(x.view(view.arg).fuse() for x in alu.src))),

  # push FUSE through to srcs
  (UPat(Ops.FUSE, name="x"), lambda x: x.src[0].replace(src=tuple(y.fuse() for y in x.src[0].src))),
])

>>>>>>> 0ca98b9f
def get_becomes_map(big_sink:UOp) -> tuple[dict[UOp, UOp], dict[Variable, int]]:
  # merge_views + simplify
  tensor_map = graph_rewrite_map(big_sink, merge_views+sym+reorder_view+replace_contiguous+pm_fuse, ctx={})

  # display the cleaned up tensor graph
  if getenv("VIZ"): graph_rewrite(tensor_map[big_sink], PatternMatcher([]), name="View Tensor Graph")

  # group into kernels
  sink = tensor_map[big_sink]
  realize_map = group_realizes(sink)
  tensor_map = graph_rewrite_map(sink, create_kernels, KernelContext(realize_map, {v:k.metadata for k,v in tensor_map.items()}), bottom_up=True,
                                 input_map=tensor_map)
  sched_sink = tensor_map[sink]
  type_verify(list(sched_sink.toposort), kernel_spec)

  # map tensors to buffer/const, optionally apply a VIEW on top
  becomes_map: dict[UOp, UOp] = {}
  for k,v in tensor_map.items():
    if (kernel:=tensor_map.get(v.base)) is not None and kernel.base.op is Ops.ASSIGN: v = kernel.view(unwrap(v.st))
    if k is v: continue
    if k.op is Ops.ASSIGN:
      becomes_map[k] = k.src[0]
      continue
    op = v.base.op
    if op is Ops.BUFFER: becomes_map[k] = v
    if op is Ops.CONST and all_int(v.shape): becomes_map[k] = v
    if op is Ops.ASSIGN:
      new_buf = v.base.src[0]
      becomes_map[k] = new_buf if new_buf.st == v.st else new_buf.view(unwrap(v.st))

  # if a kernel depends on a buffer, and that buffer is later assigned to, make the assign depend on the kernel's assign
  kernel_assign: dict[UOp, UOp] = {}
  assign_rep: dict[UOp, UOp] = {}
  for u in sched_sink.toposort:
    if u.op is not Ops.ASSIGN: continue
    kernel_assign[u.buf_uop] = u
    for s in u.src[1].src:
      if s.op is not Ops.BUFFER or s is u.buf_uop or (a:=kernel_assign.get(s)) is None: continue
      if any(x.op is Ops.ASSIGN and x.buf_uop is s for x in u.toposort):
        raise RuntimeError(f"cycle detected in graph, kernel for {u.buf_uop} must either depend on ASSIGN or BUFFER")
      assign_rep[a] = kernel_assign[s] = a.replace(src=a.src+(u,))
  if assign_rep:
    sched_sink = sched_sink.substitute(assign_rep)
    type_verify(list(sched_sink.toposort), kernel_spec)

  # display the final graph
  if getenv("VIZ"): graph_rewrite(sched_sink, PatternMatcher([]), name="View Kernel Graph")
  if getenv("VIZ"): graph_rewrite(sched_sink, PatternMatcher([]), name="View Memory Graph")

  # unbind var_vals and fix kernel ast
  var_vals: dict[Variable, int] = {}
  sched_sink = graph_rewrite(sched_sink, create_ast, ctx=var_vals, bottom_up=True)
  becomes_map[big_sink] = sched_sink
  return becomes_map, var_vals<|MERGE_RESOLUTION|>--- conflicted
+++ resolved
@@ -1,16 +1,10 @@
 from collections import defaultdict, deque
 from dataclasses import dataclass
 from tinygrad.ops import UOp, Variable, Ops, GroupOp, PatternMatcher, UPat, graph_rewrite, graph_rewrite_map, identity_element, resolve, merge_views
-<<<<<<< HEAD
-from tinygrad.ops import can_pad, track_rewrites
-from tinygrad.codegen.symbolic import symbolic_simple
-from tinygrad.helpers import Context, Metadata, all_int, all_same, colored, prod, dedup, unwrap, flatten, getenv, pluralize
-=======
 from tinygrad.ops import can_pad, sint
 from tinygrad.codegen.lowerer import get_contraction
 from tinygrad.codegen.symbolic import symbolic_simple
 from tinygrad.helpers import Metadata, all_int, all_same, colored, prod, dedup, unwrap, flatten, getenv
->>>>>>> 0ca98b9f
 from tinygrad.helpers import FUSE_CONV_BW, FUSE_ARANGE, DEBUG, DONT_REALIZE_EXPAND, DONT_GROUP_REDUCES, SPLIT_REDUCEOP
 from tinygrad.dtype import ImageDType
 from tinygrad.shape.shapetracker import ShapeTracker
@@ -425,13 +419,6 @@
 
 create_ast = PatternMatcher([(UPat(Ops.KERNEL, name="k"), fix_kernel_ast),])
 
-<<<<<<< HEAD
-def get_name(ret:tuple):
-  bufcnt = len({v for v in ret[0].values() if v.base.op is Ops.BUFFER})
-  return f"Group {pluralize('Buffer', bufcnt)}"+(f" (with_{pluralize('Var', len(ret[1]))})" if ret[1] else "")
-
-@track_rewrites(name_fxn=get_name)
-=======
 pm_fuse = PatternMatcher([
   # FUSE on CONTIGUOUS removes FUSE
   (UPat(Ops.CONTIGUOUS, name="c").fuse(), lambda c: c),
@@ -448,7 +435,6 @@
   (UPat(Ops.FUSE, name="x"), lambda x: x.src[0].replace(src=tuple(y.fuse() for y in x.src[0].src))),
 ])
 
->>>>>>> 0ca98b9f
 def get_becomes_map(big_sink:UOp) -> tuple[dict[UOp, UOp], dict[Variable, int]]:
   # merge_views + simplify
   tensor_map = graph_rewrite_map(big_sink, merge_views+sym+reorder_view+replace_contiguous+pm_fuse, ctx={})
