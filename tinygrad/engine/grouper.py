from collections import defaultdict, deque
from dataclasses import dataclass
from tinygrad.ops import UOp, Variable, Ops, GroupOp, PatternMatcher, UPat, graph_rewrite, graph_rewrite_map, track_rewrites, merge_views
from tinygrad.ops import can_pad, identity_element, resolve
from tinygrad.codegen.symbolic import symbolic_simple
from tinygrad.helpers import Context, Metadata, all_int, all_same, colored, prod, dedup, unwrap, flatten, getenv, pluralize
from tinygrad.helpers import FUSE_CONV_BW, FUSE_ARANGE, DEBUG, DONT_REALIZE_EXPAND, DONT_GROUP_REDUCES, SPLIT_REDUCEOP, PUSH_ALL_VIEWS_LEFT
from tinygrad.dtype import ImageDType
from tinygrad.shape.shapetracker import ShapeTracker
from tinygrad.shape.view import View, strides_for_shape
from tinygrad.spec import type_verify, kernel_spec

# creation can recurse a lot
import sys
sys.setrecursionlimit(10000)

# **** schedule simplifier

def simplify_stride0_reduce(reduce:UOp, x:UOp):
  # must be unmasked (NOTE: can be relaxed if not masked on stride 0 axis)
  if any(v.mask is not None for v in unwrap(x.st).views): return None
  # must have all stride 0 in the relevant axis (NOTE: can do partial)
  if not all(unwrap(x.st).views[-1].strides[axis] == 0 for axis in reduce.arg[1]) or not all_int(x.shape): return None
  prshape = prod(x.shape[i] for i in reduce.arg[1])
  ret = x.shrink(tuple((0,s) if i not in reduce.arg[1] else (0,1) for i,s in enumerate(x.shape)))
  match reduce.arg[0]:
    case Ops.ADD: return ret*prshape
    case Ops.MUL: return ret.pow(prshape)
    case Ops.MAX: return ret # NOTE: Ops.MAX is passthrough

def split_reduceop(reduce:UOp, x:UOp):
  if not SPLIT_REDUCEOP or not all_int(x.shape) or (prod(x.shape)//prod(reduce.shape))<getenv("REDUCEOP_SPLIT_THRESHOLD", 32768): return None
  # if there are few globals, make some reduces into globals by splitting into two kernels
  # cap output buffer to 2**22: heuristic number of global outputs to achieve max occupancy with enough locals+upcasts for gemm
  #   ~2**10 should be enough if GROUP is used
  # 256 split maximum should be "negligible reduce" for low prod(reduce.shape), 8 split minimum.
  # split is moved to the end to provide maximum locality for the second phase reduce.
  real_strides = unwrap(x.st).real_strides(ignore_valid=True)
  if not (split_candidates:=[(i,d) for i in reduce.arg[1] for d in range(min(256,2**getenv("REDUCEOP_SPLIT_SIZE",22)//prod(reduce.shape)),8-1,-1)
                             if x.shape[i]%d==0 and real_strides[i]!=0]): return None
  dim_to_split, divisor = split_candidates[0]
  splitted_shape = x.shape[:dim_to_split]+(divisor,)+(x.shape[dim_to_split]//divisor,)+x.shape[dim_to_split+1:]
  splitted = x.reshape(splitted_shape).permute(tuple([d for d in range(len(splitted_shape)) if d!=dim_to_split]+[dim_to_split]))
  if DEBUG >= 3: print(f"split {divisor}: {x.shape} -> {splitted.shape} -> {reduce.shape}")
  # reduce original axes, then split
  return splitted.r(*reduce.arg).r(reduce.arg[0], (len(reduce.shape),)).reshape(reduce.shape)

sym = symbolic_simple+PatternMatcher([
  # UOp with size 0 is zero
  (UPat(GroupOp.All-{Ops.SINK}, name="root"), lambda root: root.const_like(0) if root.base.st is not None and root.size == 0 \
    and not (root.base.op is Ops.CONST and root.base.arg == 0) else None),
  # DETACH and CONTIGUOUS_BACKWARD are NOOPs here
  (UPat((Ops.DETACH, Ops.CONTIGUOUS_BACKWARD), name="x"), lambda x: x.src[0]),
  # reduce of size 0 is the identity element
  (UPat(Ops.REDUCE_AXIS, name="reduce", src=(UPat.var("x"),)),
   lambda reduce,x: reduce.const_like(identity_element(reduce.arg[0], reduce.dtype)) if x.size == 0 and reduce.size != 0 else None),
  # reduce on stride 0 is collapsed
  (UPat(Ops.REDUCE_AXIS, name="reduce", src=(UPat.var("x"),)), simplify_stride0_reduce),
  # split_reduceop
  (UPat(Ops.REDUCE_AXIS, name="reduce", src=(UPat.var("x"),)), split_reduceop),
  # COPY(CONST) creates a new CONST on the destination device
  (UPat(Ops.COPY, name="root", src=(UPat(), UPat.cvar("x"),)), lambda root,x: root.const_like(x.arg)),
  # no COPY to same device, except clone (arg is True)
  (UPat(Ops.COPY, src=(UPat(), UPat.var("copyin")), name="copy"),
   lambda copyin,copy: copyin if copyin.device == copy.device and copy.arg is not True else None),
  # remove cast to image when it's already a contiguous image
  (UPat(Ops.CAST, name="cast", src=(UPat(Ops.VIEW, name="vm", src=(UPat(Ops.CONTIGUOUS, name="base"),)),)),
   lambda cast,base,vm: base.view(vm.st) if isinstance(cast.dtype, ImageDType) and isinstance(base.dtype, ImageDType) else None),
  # make things that can't be images not images
  (UPat(GroupOp.All-{Ops.BUFFER, Ops.VIEW, Ops.CONST, Ops.DEVICE}, name="u"), lambda u: u.replace(dtype=dt.base) if isinstance(dt:=u.dtype,ImageDType)
   and (prod(u.shape) != prod(dt.shape) or not any(u.shape[x]%4 == 0 for x in u.st.unit_stride_axes())) else None),
  # remove contiguous if we can just view the buffer
  (UPat(Ops.CONTIGUOUS, name="root", src=(UPat(Ops.VIEW, name="view", src=(UPat(Ops.BUFFER, name="buf"),)),)),
   lambda root,view,buf: view if view.st.contiguous and view.size == buf.size else None),
  # contiguous/buffer/copy is already contiguous
  (UPat(Ops.CONTIGUOUS, name="root", src=(UPat((Ops.CONTIGUOUS, Ops.BUFFER, Ops.COPY)),)), lambda root: root.src[0]),
  # substitute BITCAST/CONTIGUOUS with BUFFER_VIEW on DISK
  (UPat((Ops.BITCAST, Ops.CONTIGUOUS), src=(UPat.var("x"),), name="t"),
   lambda x,t: UOp(Ops.BUFFER_VIEW, t.dtype, (x.base,), (t.size, x.st.views[0].offset)).reshape(t.shape) if x.device.startswith("DISK") else None),
])

# support for using a contiguous permuted view instead of the parent view if one exists

def found_contiguous(ctx:dict[UOp, UOp], contig:UOp, src:UOp):
  if (sti:=unwrap(src.st).invert(src.base.shape)) is not None: ctx[src.base] = contig.view(sti)

replace_contiguous = PatternMatcher([
  (UPat(Ops.CONTIGUOUS, src=(UPat(Ops.VIEW, name="src"),), name="contig"), found_contiguous),
  (UPat(GroupOp.ALU, name="alu"), lambda ctx,alu: alu.replace(src=new_src) if (new_src:=tuple(ctx.get(s, s) for s in alu.src)) != alu.src else None),
])

# reorder view

DONT_PUSH_VIEWS = {Ops.BUFFER, Ops.CONST, Ops.BIND, Ops.DEVICE, Ops.ASSIGN, Ops.SINK, Ops.CONTIGUOUS, Ops.COPY}

reorder_view = PatternMatcher([
  # put CAST to smaller dtype before EXPAND
  (UPat(Ops.CAST, name="cast", src=(UPat(Ops.VIEW, name="vm"),)), lambda cast,vm: vm.base.cast(cast.dtype).view(vm.st)
     if (not getenv("CAST_AFTER_EXPAND") or vm.base.op is not Ops.BUFFER) and cast.dtype.itemsize <= vm.dtype.itemsize
     and resolve(prod(vm.shape) > vm.st.real_size()) else None),
  # store a shrink before COPY, otherwise view after the COPY
  (UPat(Ops.COPY, src=(UPat(), UPat(Ops.VIEW, name="v")), name="copy"), lambda copy,v: v.contiguous().copy_to_device(copy.device) \
    if prod(v.shape) < prod(v.base.shape) else v.base.copy_to_device(copy.device, clone=copy.arg).view(v.st)),
  # put UnaryOps before EXPANDs
  (UPat(GroupOp.Unary, src=UPat(Ops.VIEW, src=(UPat.var("inp"),), name="v"), name="alu"),
   lambda inp,v,alu: inp.alu(alu.op).view(v.st) if resolve(prod(alu.shape) > v.st.real_size()) else None),
  # put CAST after expanding BUFFER
  (UPat(Ops.VIEW, src=(UPat(Ops.CAST, src=(UPat.var("x"),)),), name="v"), lambda x,v: x.view(x.st+v.st).cast(v.dtype) if getenv("CAST_AFTER_EXPAND")
    and x.base.op is Ops.BUFFER and resolve(prod(v.shape) > prod(x.shape)) else None),
])

# **** UOp realization

@dataclass(frozen=True)
class GrouperContext:
  assigns: dict[UOp, UOp]                     # maps realized buffers to assigns
  realizes: dict[UOp, None]                   # all the simplified tensor uops we realize
  children: defaultdict[UOp, dict[UOp, None]] # children graph of tensor uops

def realize(ctx:GrouperContext, tr:UOp) -> None: ctx.realizes[tr] = None

def realize_before_view(ctx:GrouperContext, view:UOp, tr:UOp) -> None:
  st = unwrap(view.st)
  # awlays realize unsafe pad ops before masked view
  if any(v.mask is not None for v in st.views) and not can_pad(tr, ctx.realizes, cache=dict()): return realize(ctx, tr)
  # fold simple pads
  if len(st.views) == 1 and (m:=st.views[-1].mask) is not None and all_int(tr.shape) and resolve(prod(tr.shape) >= prod([y-x for x,y in m])): return
  # realize before expand
  if resolve(prod(tr.shape) < prod(st.shape)) and not DONT_REALIZE_EXPAND: return realize(ctx, tr)

do_realize = PatternMatcher([
  # always realize SINK parents
<<<<<<< HEAD
  (UPat(Ops.SINK, name="s"), lambda ctx,s: ctx.realizes.update((x.base, None) for x in s.src if x.op not in DONT_PUSH_VIEWS)),
=======
  (UPat(Ops.SINK, name="s"), lambda ctx,s: ctx.realizes.update((x.base, None) for x in s.src if x.base.op not in DONT_PUSH_VIEWS)),
>>>>>>> 21e872df
  # always realize ASSIGN/CONTIGUOUS/GroupOp.Meta
  (UPat({Ops.ASSIGN, Ops.CONTIGUOUS, *GroupOp.Meta}, name="tr"), realize),
  # realize before expand or unsafe pad ops
  (UPat(Ops.VIEW, name="view", src=(UPat(GroupOp.All-DONT_PUSH_VIEWS, name="tr"),)), realize_before_view),
  # realize before COPY
  (UPat(Ops.COPY, src=(UPat(), UPat(GroupOp.All-DONT_PUSH_VIEWS, name="tr"))), realize),
])

def append_uop(ctx:GrouperContext, u:UOp) -> None:
  if u.op is Ops.ASSIGN: ctx.assigns[u.buf_uop] = u
  for s in u.src: ctx.children[s.base][u] = None
create_ctx = PatternMatcher([(UPat(GroupOp.All-{Ops.SINK, Ops.VIEW}, name="u"), append_uop)])

def recursive_group(tr:UOp, st:ShapeTracker, r:UOp, children:defaultdict[UOp, dict[UOp, None]], realizes:dict[UOp, None],
                    reduce_for_op:dict[UOp, UOp], group:dict[UOp, None], cache:dict[tuple[UOp, ShapeTracker], None]) -> None:
  if (tr, st) in cache: return
  cache.setdefault((tr, st))
  rsize = unwrap(r.st).size
  if tr in realizes and tr is not r:
    # can only fuse contiguous
    # max one reduceop per kernel
    if not st.contiguous or st.size != rsize or tr in reduce_for_op: group.setdefault(r)
    return group.setdefault(tr)
  for tr_next in children[tr]:
    # max one reduceop per kernel
    if tr_next.op is Ops.REDUCE_AXIS: return group.setdefault(r)
    # can only fuse contiguous
    if len(st_childs:=dedup(unwrap(x.st) for x in tr_next.src if x.base == tr)) > 1: return group.setdefault(r)
    recursive_group(tr_next, st+st_childs[0], r, children, realizes, reduce_for_op, group, cache)

def group_realizes(sink:UOp) -> dict[UOp, None]:
  # start by adding uops that always realize
  sink = graph_rewrite(sink, do_realize+create_ctx, ctx:=GrouperContext({}, {}, defaultdict(dict)))
  if DONT_GROUP_REDUCES: return ctx.realizes
  # find all reduces, and pair them to a elementwise op. if they can't be cleanly paired, force realize the reduce (or a contig child)
  reduce_for_op: dict[UOp, UOp] = {}
  double_reduces: list[UOp] = []
  for r in sink.toposort:
    if r.op is not Ops.REDUCE_AXIS: continue
    if FUSE_CONV_BW and r.src[0].base.op is Ops.REDUCE_AXIS and r.src[0] is not r.src[0].base: double_reduces.append(r)
    if r in ctx.realizes: continue
    group: dict[UOp, None] = {}
    recursive_group(r, unwrap(r.st), r, ctx.children, ctx.realizes, reduce_for_op, group, cache={})
    # max one reduceop per kernel
    can_chase = all(tr not in reduce_for_op for tr in group)
    # TODO: forced_realize exists because the scheduler is incapable of checking for self-contained DAGs
    forced_realize = r in group
    # can only have one output
    if not forced_realize and len(group) > 1: forced_realize = True
    # can only fuse assign if no other assign_target is used in the kernel
    if not forced_realize and any(x.op is Ops.ASSIGN for x in group):
      parents = deque((r, *group))
      while parents and not forced_realize:
        p = parents.pop().base
        if (assign:=ctx.assigns.get(p)) is not None and assign not in group: forced_realize, can_chase = True, False
        if p in ctx.realizes: continue
        parents.extend(p.src)
    if forced_realize or not group:
      tr = r
      if can_chase:
        # can chase this down to contiguous children
        st = unwrap(tr.st)
        while len(ctx.children[tr]) == 1:
          tr_next = next(iter(ctx.children[tr]))
          st_childs = dedup(unwrap(s.st) for s in tr_next.src if s.base is tr)
          if len(st_childs) > 1: break
          if st.size != st_childs[0].size: break
          st = st + st_childs[0]
          if not st.contiguous or tr_next.op is Ops.REDUCE_AXIS: break
          tr = tr_next
        # don't cast to higher size before store (tr cannot be realized if forced_realize)
        if tr.op is Ops.CAST and tr.dtype.itemsize > tr.src[0].dtype.itemsize:
          tr = tr.src[0].base
      group = {tr: None}
      ctx.realizes[tr] = None
    reduce_for_op.update((tr, r) for tr in group)
    if FUSE_ARANGE and r.arg[0] is Ops.ADD and r.src[0].base.op is Ops.CONST:
      # maybe fuse arange with its children
      if len(flatten(ctx.children[tr] for tr in group)) != 0:
        for tr in group: del ctx.realizes[tr]
  # fuse double reduces with no other child
  for reduceop in double_reduces:
    top_reduce = reduceop.src[0].base
    if len(ctx.children[top_reduce]) == 1: del ctx.realizes[top_reduce]
  return ctx.realizes

# **** create kernels

@dataclass(frozen=True)
class Kernel:
  ast: UOp
  metadata: tuple[Metadata, ...] = ()
  def __repr__(self):
    return f"<Kernel {len(list(self.ast.toposort))} {[s.op for s in self.ast.src] if self.ast.op is Ops.SINK else self.ast.op} {self.metadata}>"

@dataclass(frozen=True)
class KernelContext:
  realizes: dict[UOp, None]
  metadata: dict[UOp, Metadata|None]

def create_kernel(ctx:KernelContext, x:UOp, b:UOp):
  kernel = UOp(Ops.KERNEL, src=(b,)+x.src, arg=Kernel(x.sink(), (m,) if (m:=ctx.metadata.get(x)) else ()))
  buffer = b.base if b.size == b.base.size else UOp(Ops.BUFFER_VIEW, b.dtype, (b.base,), (b.size, b.arg.views[0].offset))
  return UOp(Ops.ASSIGN, x.dtype, (buffer, kernel)).reshape(x.shape)

DONT_PLACE_IN_KERNEL = {Ops.KERNEL, Ops.ASSIGN, Ops.BUFFER}

def append_to_kernel(ctx:KernelContext, x:UOp):
  new_srcs: list[UOp] = []
  metadata = dict.fromkeys(x.arg.metadata)
  for s in x.src:
    if s.op in DONT_PLACE_IN_KERNEL or s in ctx.realizes: new_srcs.append(s)
    else:
      new_srcs.extend(s.src)
      if s.base.op not in {Ops.CONST, Ops.DEVICE} and (m:=ctx.metadata.get(s)): metadata[m] = None
  if (new_src:=tuple(dedup(new_srcs))) != x.src: return x.replace(src=new_src, arg=Kernel(x.arg.ast, tuple(metadata)))

create_kernels = merge_views+PatternMatcher([
  # always give assign/contiguous a kernel
  (UPat.assign(UPat.var("b"), UPat(GroupOp.All-{Ops.KERNEL}), name="x"), create_kernel),
  (UPat(Ops.CONTIGUOUS, name="x"), lambda ctx,x: create_kernel(ctx, x, UOp.new_buffer(x.device, x.size, x.dtype))),
  # create a buffer for COPY on the new device
  (UPat(Ops.COPY, src=(UPat(Ops.DEVICE, name="d"), UPat()), name="x"), lambda ctx,d,x: create_kernel(ctx, x, UOp.new_buffer(d.arg, x.size, x.dtype))),
  # otherwise check the context if we're realizing this UOp
  (UPat(GroupOp.All-DONT_PLACE_IN_KERNEL, name="x"),
   lambda ctx,x: create_kernel(ctx, x, UOp.new_buffer(x.device, x.size, x.dtype)) if x in ctx.realizes else None),
  # walk back the local graph until we reach a buffer/assign parent
  (UPat(Ops.KERNEL, name="x"), append_to_kernel),
  # remove CONST/BIND/VIEW from SINK
  (UPat(Ops.SINK, name="x"), lambda x: x.replace(src=new_src)
    if (new_src:=tuple(dedup(s.base for s in x.src if s.op not in {Ops.CONST, Ops.BIND}))) != x.src else None),
])

# **** swizzler

view_left = merge_views+PatternMatcher([
  # do not push masked view before unsafe pad ops
  (UPat(Ops.VIEW, src=(UPat(GroupOp.UnsafePad, name="e"),), name="view"),
   lambda e,view: e.contiguous().view(view.st) if any(v.mask is not None for v in view.st.views) else None),
  # view before elementwise ops
  (UPat(Ops.VIEW, src=(UPat({*GroupOp.ALU, Ops.CAST, Ops.BITCAST}, name="e"),), name="view"),
   lambda e,view: e.replace(src=tuple(s.view(s.st+view.st) if s.op is Ops.VIEW else s.view(view.st) for s in e.src))),
])

def apply_swizzle(u:UOp) -> UOp:
  with Context(TRACK_MATCH_STATS=0): return graph_rewrite(u, view_left)

def swizzle_reduceop(r:UOp, src:UOp, view:UOp):
  if (st:=unwrap(view.st)).contiguous: return None
  input_st = ShapeTracker.from_shape(src.shape)
  tmp = input_st.permute(tuple(i for i in range(len(input_st.shape)) if i not in r.axis_arg)+r.axis_arg)
  prshape = prod(rshape:=tmp.shape[-len(r.axis_arg):])
  strides = strides_for_shape(rshape)
  nv = [View.create(v.shape+rshape, tuple(x*prshape for x in v.strides)+strides,
                    v.offset*prshape, v.mask+tuple((0,s) for s in rshape) if v.mask is not None else None) for v in st.views]
  # create a new reduceop for the swizzled input
  new_input_st = tmp + ShapeTracker(tuple(nv))
  new_axis = tuple(range(len(st.shape), len(st.shape) + len(r.axis_arg)))
  return UOp(Ops.REDUCE_AXIS, r.dtype, (apply_swizzle(src.view(src.arg+new_input_st if src.op is Ops.VIEW else new_input_st)),),
             (r.arg[0], new_axis)).view(ShapeTracker.from_shape(st.shape))

def reduceop_view_right(src:UOp, v:UOp, r:UOp):
  assert unwrap(v.st).contiguous and v.size == src.size, f"can't compute new axis for {src.shape} -> {r.shape}"
  return src.r(r.arg[0], tuple(i for i,(s,u) in enumerate(zip(src.shape, r.shape)) if s != u)).view(ShapeTracker.from_shape(r.shape))

def elementwise_view_right(root:UOp):
  if not (swizzles:=[x for x in root.src if x.op is Ops.VIEW and x.base.op not in DONT_PUSH_VIEWS]): return None
  assert all_same([x.base.size for x in swizzles]), f"swizzle inputs must have the same size {swizzles}"
  # place view after applying the elementwise op
  new_st = ShapeTracker.from_shape(swizzles[0].base.shape)
  new_src = [x.base if x.base.shape==new_st.shape else apply_swizzle(x.view(x.arg+new_st) if x.op is Ops.VIEW else x.view(new_st)) for x in root.src]
  # reshape to match downstream shapes
  return root.replace(src=tuple(new_src)).reshape(root.shape)

# push VIEW to children
view_right = merge_views+PatternMatcher([
  # push a non contiguous ShapeTracker through reduceop
  (UPat(Ops.VIEW, src=(UPat(Ops.REDUCE_AXIS, src=(UPat.var("src"),), name="r"),), name="view"), swizzle_reduceop),
  # apply view after reduceops
  (UPat(Ops.REDUCE_AXIS, src=(UPat(Ops.VIEW, src=(UPat(GroupOp.All-DONT_PUSH_VIEWS, name="src"),), name="v"),), name="r"), reduceop_view_right),
  # apply view after elementwise ops
  (UPat(GroupOp.All-DONT_PUSH_VIEWS, name="root"), elementwise_view_right),
  # merge axes for double reduce (invert of SPLIT_REDUCEOP=1)
  (UPat(Ops.REDUCE_AXIS, src=(UPat(Ops.REDUCE_AXIS, name="r1"),), name="r2"),
   lambda r1,r2: r1.replace(arg=(r1.arg[0], r2.arg[1]+r1.arg[1])) if r1.arg[0] == r2.arg[0] else None),
])

# **** unbind variables

def unbind_shapetracker(ctx:tuple[dict[Variable, int], tuple[UOp, ...]], x:UOp):
  st = unwrap(x.st).simplify()
  if any(x.op is Ops.BIND for x in st.vars()):
    st, var_vals = st.unbind()
    ctx[0].update(var_vals)
  return x.replace(arg=st) if st != x.st else None

def unbind_variable(ctx:tuple[dict[Variable, int], tuple[UOp, ...]], var:UOp, val:UOp):
  ctx[0][var.replace(src=())] = val.arg
  return var

# **** fix kernel AST

add_buffer_ops = PatternMatcher([
  # LOAD
  (UPat(Ops.BUFFER, name="x"), lambda ctx,x:UOp.load(UOp(Ops.DEFINE_GLOBAL, x.dtype.ptr(x.size), (), ctx[1].index(x)), x.st.to_uop(), dtype=x.dtype)),
  # STORE (except for meta ops)
  (UPat(Ops.SINK, src=(UPat(GroupOp.Meta, name="x"),)), lambda x:x),
  # partial assign can store to a non-contiguous ShapeTracker
  (UPat(Ops.SINK, src=(UPat(Ops.ASSIGN, name="x"),)),
   lambda x: UOp.store(UOp(Ops.DEFINE_GLOBAL, x.dtype.ptr(x.src[0].base.size), (), 0), x.src[0].st.to_uop(), x.src[1]).sink()),
  # otherwise the store is contiguous
  (UPat(Ops.SINK, src=(UPat(GroupOp.All-{Ops.STORE}, name="x"),)),
   lambda x: UOp.store(UOp(Ops.DEFINE_GLOBAL, x.dtype.ptr(x.size), (), 0), ShapeTracker.from_shape(x.shape).to_uop(), x).sink()),
  # VALID
  (UPat(Ops.VIEW, src=(UPat((Ops.CONST, Ops.DEFINE_VAR), name="x"),), name="view"), lambda x,view: x.valid(view.arg)),
  # if the last child is a VIEW we merge the ShapeTrackers and store the base
  (UPat(Ops.STORE, src=(UPat.var("b"), UPat.var("st"), UPat(Ops.VIEW, src=(UPat(GroupOp.All-DONT_PUSH_VIEWS, name="x"),)))),
   lambda x,b,st: UOp.store(b, (st.arg+x.st).to_uop(), x)),
])

def check_load_st(glbl:UOp, view:UOp):
  if glbl.arg != 0 or (st:=unwrap(view.st)).contiguous: return
  # if it has a single view and it becomes contiguous when you shrink expanded axes, it's fine
  if len(st.views) == 1 and st.shrink(tuple((0,1) if st == 0 else (0,s) for s,st in zip(st.shape, st.views[0].strides))).contiguous: return
  # if it has a single view and it's equal when you shrink a contig, it's fine
  if len(st.views) == 1 and (mask:=st.views[0].mask) is not None and ShapeTracker.from_shape(st.shape).shrink(mask) == st.shrink(mask): return
  # otherwise, it's not fine
  raise RuntimeError("self operand of augmented assign must be contiguous.\nhelp: consider using .contiguous():\n"
                     +colored("   - a += a.T\n", "red")+colored("   + a += a.T.contiguous()", "green"))

fix_kernel_ops = PatternMatcher([
  # remove CONTIGUOUS/DEVICE from kernel AST
  (UPat(Ops.CONTIGUOUS, src=(UPat.var("x"),)), lambda x: x),
  (UPat(Ops.VIEW, src=(UPat(Ops.DEVICE),), name="view"), lambda view: view.replace(src=())),
  # BIND in shapetracker becomes DEFINE_VAR
  (UPat(Ops.VIEW, name="x"), unbind_shapetracker),
  (UPat(Ops.BIND, src=(UPat.var("var"), UPat.cvar("val"))), unbind_variable),
  # no ImageDType after load
  (UPat(GroupOp.All-{Ops.DEFINE_GLOBAL}, name="x"), lambda x: x.replace(dtype=x.dtype.base) if isinstance(x.dtype, ImageDType) else None),
  # if this kernel also assigns to the loaded buffer, ensure we can index it correctly
  (UPat(Ops.LOAD, src=(UPat.var("glbl"), UPat.var("view"))), check_load_st),
])

def fix_kernel_ast(ctx:dict[Variable, int], k:UOp) -> UOp|None:
  if k.arg.ast.op in GroupOp.Meta or all(s.op is Ops.STORE for s in k.arg.ast.src): return None
  # substitute kernel sources for the target buffer + apply reshapes
  parents_rep: dict[UOp, UOp] = {}
  for s in k.src:
    if s.op is Ops.ASSIGN:
      for out in s.src[1].arg.ast.src: parents_rep[out] = s.buf_uop.view(unwrap(out.st))
  ast = k.arg.ast.substitute(parents_rep)
  # push views to edges
  ast = graph_rewrite(graph_rewrite(ast, view_left), view_right)
  # add buffer ops + fix_kernel_ops
  ast = graph_rewrite(ast, merge_views+add_buffer_ops+fix_kernel_ops, ctx=(ctx, bufs:=tuple(s.buf_uop for s in k.src)), bottom_up=True)
  if ast.op is Ops.SINK and not all_same(dev:=[x.device for x in bufs]): raise RuntimeError(f"all buffers must be on the same device: {dev}")
  return k.replace(arg=Kernel(ast, k.arg.metadata))

create_ast = PatternMatcher([(UPat(Ops.KERNEL, name="k"), fix_kernel_ast),])

view_left_reduce = PatternMatcher([
  # push a non contiguous ShapeTracker through reduceop
  (UPat(Ops.VIEW, src=(UPat(Ops.REDUCE_AXIS, src=(UPat.var("src"),), name="r"),), name="view"), swizzle_reduceop),
])

def elementwise_view_right_mod(root:UOp):
  if not (swizzles:=[x for x in root.src if x.op is Ops.VIEW and x.base.op not in DONT_PUSH_VIEWS]): return None
  assert all_same([x.base.size for x in swizzles]), f"swizzle inputs must have the same size {swizzles}"
  # place view after applying the elementwise op
  new_st = ShapeTracker.from_shape(swizzles[0].base.shape)
  new_src = [x.base if x.base.shape==new_st.shape else apply_swizzle(x.view(x.arg+new_st) if x.op is Ops.VIEW else x.view(new_st)) for x in root.src]
  # reshape to match downstream shapes
  ret = root.replace(src=tuple(new_src))
  if len(ret.shape) < len(root.shape): return None
  return ret.reshape(root.shape)

def reduce_push_add_ones(src, r, view):
  # must be contiguous
  if not (st:=unwrap(view.st)).contiguous: return None
  # must be larger
  if len(r.shape) >= len(view.shape): return None
  if view.shape[0:len(r.shape)] != r.shape: return None
  if not all(x==1 for x in view.shape[len(r.shape):]): return None
  # ones at the end
  return r.replace(src=(src.reshape(src.shape + view.shape[len(r.shape):]),))

view_right_simple = PatternMatcher([
  # apply view after reduceops
  #(UPat(Ops.REDUCE_AXIS, src=(UPat(Ops.VIEW, src=(UPat(GroupOp.All-DONT_PUSH_VIEWS, name="src"),), name="v"),), name="r"), reduceop_view_right),
  # apply view after elementwise ops
  (UPat(GroupOp.All-DONT_PUSH_VIEWS, name="root"), elementwise_view_right_mod),
  # add fixup
  #(UPat(Ops.RESHAPE, name="r") + UPat(Ops.VIEW, name="v"), lambda r,v: (r.src[0] + v.reshape(r.src[0].shape)).reshape(r.shape)),
  # reshape on view
  #(UPat(Ops.RESHAPE, src=(UPat(Ops.VIEW, name="v")), name="r"), lambda v,r: v.replace(arg=v.arg.reshape(r.shape))),

  # push contiguous larger shapes
  (UPat(Ops.VIEW, src=(UPat(Ops.REDUCE_AXIS, src=(UPat.var("src"),), name="r"),), name="view"), reduce_push_add_ones),

  # movement ops apply a new view on the base
  (UPat(GroupOp.Movement, src=(UPat.var("x"),), name="mop"), lambda mop,x: x.view(mop.st)),
])

@track_rewrites(name_fxn=lambda r: f"Schedule {pluralize('Kernel', len(r[0]))}"+(f" (with_{pluralize('Var', len(r[1]))})" if len(r[1]) != 0 else ""))
def get_becomes_map(big_sink:UOp) -> tuple[dict[UOp, UOp], dict[Variable, int]]:
  # merge_views + simplify
  tensor_map = graph_rewrite_map(big_sink, merge_views+sym+reorder_view+replace_contiguous, ctx={})
  sink = tensor_map[big_sink]

  if PUSH_ALL_VIEWS_LEFT:
    sink = graph_rewrite(sink, view_left+view_left_reduce, name="Push All Views Left")
    sink = graph_rewrite(sink, view_right_simple, name="View Right")

  # display the cleaned up tensor graph
  if getenv("VIZ"): graph_rewrite(tensor_map[big_sink], PatternMatcher([]), name="View Tensor Graph")

  # group into kernels
  realize_map = group_realizes(sink)
  kernel_map = graph_rewrite_map(sink, create_kernels, KernelContext(realize_map, {v:k.metadata for k,v in tensor_map.items()}), bottom_up=True)
  sched_sink = kernel_map[sink]
  type_verify(list(sched_sink.toposort), kernel_spec)

  # map tensors to buffer/const, optionally apply a VIEW on top
  becomes_map: dict[UOp, UOp] = {}
  for k,v in tensor_map.items():
    # ASSIGN always becomes the target buffer
    if v.op is Ops.ASSIGN: becomes_map[k] = v.src[0]
    # if we created a new buffer for this tensor, map it to the assigned buffer
    elif (a:=kernel_map.get(v.base)) is not None and (a:=a.base).op is Ops.ASSIGN:
      becomes_map[k] = a.src[0] if a.src[0].st == v.st else a.src[0].view(unwrap(v.st))
    # tensors can also simplify to an existing buffer/const
    else:
      if k is v: continue
      if v.base.op is Ops.BUFFER: becomes_map[k] = v
      if v.base.op is Ops.CONST and all_int(v.shape): becomes_map[k] = v

  # if a kernel depends on a buffer, and that buffer is later assigned to, make the assign depend on the kernel's assign
  kernel_assign: dict[UOp, UOp] = {}
  assign_rep: dict[UOp, UOp] = {}
  for u in sched_sink.toposort:
    if u.op is not Ops.ASSIGN: continue
    kernel_assign[u.buf_uop] = u
    for s in u.src[1].src:
      if s.op is not Ops.BUFFER or s is u.buf_uop or (a:=kernel_assign.get(s)) is None: continue
      if any(x.op is Ops.ASSIGN and x.buf_uop is s for x in u.toposort):
        raise RuntimeError(f"cycle detected in graph, kernel for {u.buf_uop} must either depend on ASSIGN or BUFFER")
      assign_rep[a] = kernel_assign[s] = a.replace(src=a.src+(u,))
  if assign_rep:
    sched_sink = sched_sink.substitute(assign_rep)
    type_verify(list(sched_sink.toposort), kernel_spec)

  # display the final graph
  if getenv("VIZ"): graph_rewrite(sched_sink, PatternMatcher([]), name="View Kernel Graph")
  if getenv("VIZ"): graph_rewrite(sched_sink, PatternMatcher([]), name="View Memory Graph")

  # unbind var_vals and fix kernel ast
  var_vals: dict[Variable, int] = {}
  sched_sink = graph_rewrite(sched_sink, create_ast, ctx=var_vals, bottom_up=True)
  becomes_map[big_sink] = sched_sink
  return becomes_map, var_vals<|MERGE_RESOLUTION|>--- conflicted
+++ resolved
@@ -130,11 +130,7 @@
 
 do_realize = PatternMatcher([
   # always realize SINK parents
-<<<<<<< HEAD
-  (UPat(Ops.SINK, name="s"), lambda ctx,s: ctx.realizes.update((x.base, None) for x in s.src if x.op not in DONT_PUSH_VIEWS)),
-=======
   (UPat(Ops.SINK, name="s"), lambda ctx,s: ctx.realizes.update((x.base, None) for x in s.src if x.base.op not in DONT_PUSH_VIEWS)),
->>>>>>> 21e872df
   # always realize ASSIGN/CONTIGUOUS/GroupOp.Meta
   (UPat({Ops.ASSIGN, Ops.CONTIGUOUS, *GroupOp.Meta}, name="tr"), realize),
   # realize before expand or unsafe pad ops
