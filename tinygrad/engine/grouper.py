--- conflicted
+++ resolved
@@ -509,11 +509,7 @@
     return root.replace(src=tuple(s if s.base in bufs else s.replace(tag=1).gbarrier() for s in root.src))
 
 finalize_gbarrier = PatternMatcher([
-<<<<<<< HEAD
-  # if an ALU has more than one input, check the combined buffers don't exceed kernel input limit
-=======
   # if an op takes more than one input, check combined LOADs don't exceed device limits
->>>>>>> b8fb2ba8
   (UPat(set.union(GroupOp.Binary, GroupOp.Ternary), name="root"), limit_bufs),
   # merge gbarrier
   (UPat((Ops.GBARRIER, Ops.CONTIGUOUS), src=(UPat(Ops.GBARRIER),), name="x"), lambda x: x.src[0]),
@@ -537,10 +533,6 @@
   tensor_map = graph_rewrite_map(tensor_map[big_sink], add_gbarrier, realize_map, bottom_up=True, input_map=tensor_map, name="insert_gbarrier")
   # optionally reorder gbarriers or insert more (top down)
   tensor_map = graph_rewrite_map(tensor_map[big_sink], finalize_gbarrier, input_map=tensor_map, name="finalize_gbarrier")
-<<<<<<< HEAD
-  # finally, remove tags from UOps
-=======
->>>>>>> b8fb2ba8
   tensor_map = graph_rewrite_map(tensor_map[big_sink], remove_tags, input_map=tensor_map, name="remove_tags")
 
   # TODO: move view_left/view_right here
