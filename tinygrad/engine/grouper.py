--- conflicted
+++ resolved
@@ -85,13 +85,8 @@
   # COPY(CONST) creates a new CONST on the destination device
   (UPat(Ops.COPY, name="root", src=(UPat.cvar("x"), UPat(Ops.DEVICE))), lambda root,x: root.const_like(x.arg)),
   # store a shrink before COPY, otherwise view after the COPY
-<<<<<<< HEAD
-  #(UPat(Ops.COPY, src=(UPat(Ops.VIEW, name="v"),), name="copy", allow_any_len=True), lambda copy,v: v.contiguous().copy_to_device(copy.device) \
-  #  if prod(v.shape) < prod(v.base.shape) else v.base.copy_to_device(copy.device).view(v.st)),
-=======
   (UPat(Ops.COPY, src=(UPat(Ops.VIEW, name="v"), UPat(Ops.DEVICE)), name="copy"), lambda copy,v: v.contiguous().copy_to_device(copy.device) \
     if prod(v.shape) < prod(v.base.shape) else v.base.copy_to_device(copy.device).view(v.st)),
->>>>>>> bb31cc45
   # remove cast to image when it's already a contiguous image
   (UPat(Ops.CAST, name="cast", src=(UPat(Ops.VIEW, name="vm", src=(UPat(Ops.CONTIGUOUS, name="base"),)),)),
    lambda cast,base,vm: base.view(vm.st) if isinstance(cast.dtype, ImageDType) and isinstance(base.dtype, ImageDType) else None),
