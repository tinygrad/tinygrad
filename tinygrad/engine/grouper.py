--- conflicted
+++ resolved
@@ -236,16 +236,7 @@
     ast_rep = f"SINK{tuple(s.op for s in self.ast.src)}" if self.ast.op is Ops.SINK else repr(self.ast.op)
     return f"<Kernel {len(list(self.ast.toposort()))} {ast_rep} {self.metadata}>"
 
-<<<<<<< HEAD
-@dataclass(frozen=True)
-class KernelContext:
-  realizes: dict[UOp, str]
-  metadata: dict[UOp, Metadata|None]
-
-def create_kernel(ctx:KernelContext, x:UOp, b:UOp|None=None):
-=======
 def create_kernel(x:UOp, b:UOp|None=None):
->>>>>>> e2292f66
   if b is None: b = UOp.new_buffer(x.device, x.size, x.dtype)
   kernel = UOp(Ops.KERNEL, src=(b,)+x.src, arg=Kernel(x.sink(), (m,) if (m:=x.metadata) else ()))
   buffer = b.base if b.size == b.base.size else UOp(Ops.BUFFER_VIEW, b.dtype, (b.base,), (b.size, b.arg.views[0].offset))
@@ -495,9 +486,6 @@
 
   # group into kernels
   realize_map = group_realizes(tensor_map[big_sink])
-<<<<<<< HEAD
-  metadata = {v:k.metadata for k,v in tensor_map.items()}
-
   if getenv("VIZ"):
     # VIZ the contiguous graph
     children: dict[UOp, list[UOp]] = {}
@@ -513,16 +501,11 @@
             continue
           # if it's a contiguous already, track down where it's coming from
           if x.op is Ops.CONTIGUOUS:
-            m = metadata[x]
-            new_src.append(x.replace(arg=f"user inserted contiguous @ {m.caller}"))
+            new_src.append(x.replace(arg=f"user inserted contiguous @ {repr(x.metadata)}"))
           else: new_src.append(UOp(Ops.CONTIGUOUS, x.dtype, (x,), arg=reason))
         sub[child] = child.replace(src=tuple(new_src))
     graph_rewrite(tensor_map[big_sink].substitute(sub), PatternMatcher([]), name="View Contiguous Graph")
-  tensor_map = graph_rewrite_map(tensor_map[big_sink], create_kernels, ctx=KernelContext(realize_map, metadata),
-                                 bottom_up=True, input_map=tensor_map, name="create_kernels")
-=======
   tensor_map = graph_rewrite_map(tensor_map[big_sink], create_kernels, ctx=realize_map, bottom_up=True, input_map=tensor_map, name="create_kernels")
->>>>>>> e2292f66
 
   # if a kernel depends on a buffer, and that buffer is later assigned to, make the assign depend on the kernel's assign
   kernel_assign: dict[UOp, UOp] = {}
