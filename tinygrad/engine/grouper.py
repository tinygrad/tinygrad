from tinygrad.uop.ops import Ops, UOp, resolve, can_pad, GroupOp, UPat, PatternMatcher, graph_rewrite
from tinygrad.helpers import all_int, prod, unwrap, dedup, DONT_REALIZE_EXPAND, DONT_GROUP_REDUCES, FUSE_CONV_BW
from tinygrad.shape.shapetracker import ShapeTracker

ALWAYS_CONTIGUOUS = {Ops.CONTIGUOUS, Ops.ASSIGN, Ops.COPY, Ops.BUFFER, Ops.BUFFER_VIEW,
                     Ops.CONST, Ops.BIND, Ops.DEVICE, Ops.MSELECT, Ops.MSTACK, Ops.GBARRIER}

# **** Grouper decides which of the UOps realize

def realize(ctx:dict[UOp, None], tr:UOp) -> None: ctx[tr] = None

def realize_parents(ctx:dict[UOp, None], rb:UOp) -> None:
  for s in rb.src:
    if s.op not in ALWAYS_CONTIGUOUS: ctx[s] = None

def realize_before_view(ctx:dict[UOp, None], view:UOp, tr:UOp) -> None:
  st = unwrap(view.st)
  # always realize unsafe pad ops before masked view
  if any(v.mask is not None for v in st.views) and not can_pad(tr, ctx): return realize(ctx, tr)
  # fold simple pads
  if len(st.views) == 1 and (m:=st.views[-1].mask) is not None and all_int(tr.shape) and resolve(prod(tr.shape) >= prod([y-x for x,y in m])): return
  # realize before expand
  if resolve(prod(tr.shape) < prod(st.shape)) and not DONT_REALIZE_EXPAND: return realize(ctx, tr)

do_realize = PatternMatcher([
  # always realize SINK parents
  (UPat(Ops.SINK, name="s"), lambda ctx,s: ctx.update((x.base, None) for x in s.src if x.base.op not in ALWAYS_CONTIGUOUS)),
  # always realize ASSIGN/CONTIGUOUS/GroupOp.Meta
  (UPat({Ops.ASSIGN, Ops.CONTIGUOUS, *GroupOp.Meta}, name="tr"), realize),
  # realize before expand or unsafe pad ops
  (UPat(Ops.VIEW, src=(UPat(GroupOp.All-ALWAYS_CONTIGUOUS, name="tr"),), name="view"), realize_before_view),
  # realize parents of COPY, MSELECT, MSTACK
  (UPat((Ops.COPY, Ops.MSELECT, Ops.MSTACK), name="rb"), realize_parents),
])

def recursive_group(tr:UOp, st:ShapeTracker, r:UOp, children:dict[UOp, dict[UOp, None]], realizes:dict[UOp, None],
                    reduce_for_op:dict[UOp, UOp], group:dict[UOp, None], cache:dict[tuple[UOp, ShapeTracker], None]) -> None:
  if (tr, st) in cache: return
  cache.setdefault((tr, st))
  rsize = unwrap(r.st).size
  if tr in realizes and tr is not r:
    # can only fuse contiguous
    # max one reduceop per kernel
    if not st.contiguous or st.size != rsize or tr in reduce_for_op: group.setdefault(r)
    return group.setdefault(tr)
  for tr_next in children.get(tr, {}):
    # max one reduceop per kernel
    if tr_next.op is Ops.REDUCE_AXIS: return group.setdefault(r)
    # can only fuse contiguous
    if len(st_childs:=dedup(unwrap(x.st) for x in tr_next.src if x.base == tr)) > 1: return group.setdefault(r)
    recursive_group(tr_next, st+st_childs[0], r, children, realizes, reduce_for_op, group, cache)

def group_realizes(sink:UOp) -> dict[UOp, None]:
  # start by adding uops that always realize
  realizes: dict[UOp, None] = {}
  sink = graph_rewrite(sink, do_realize, ctx=realizes, name="do_realize")
  if DONT_GROUP_REDUCES: return realizes

  # construct children graph (only for bases)
  children: dict[UOp, dict[UOp, None]] = {}
  assigns: dict[UOp, None] = {}
  for u in (toposort:=sink.toposort()):
    if u.op in {Ops.VIEW, Ops.SINK}: continue
    if u.op is Ops.ASSIGN: assigns[u.buf_uop] = None
    for s in u.src: children.setdefault(s.base, {})[u] = None

  # find all reduces, and pair them to a elementwise op. if they can't be cleanly paired, force realize the reduce (or a contig child)
  reduce_for_op: dict[UOp, UOp] = {}
  double_reduces: list[UOp] = []
  for r in toposort:
    if r.op is not Ops.REDUCE_AXIS: continue
    if len(r.arg) == 3 and r.arg[2] is True: continue
    if FUSE_CONV_BW and r.src[0].base.op is Ops.REDUCE_AXIS and r.src[0] is not r.src[0].base: double_reduces.append(r)
    if r in realizes: continue
    group: dict[UOp, None] = {}
    recursive_group(r, unwrap(r.st), r, children, realizes, reduce_for_op, group, cache={})
    # max one reduceop per kernel
    can_chase = all(tr not in reduce_for_op for tr in group)
    for u in r.toposort(gate=lambda u: u not in realizes):
      if u.op is Ops.REDUCE_AXIS and u.src[0].base.op is Ops.CONST:
        can_chase = False
        break
    # TODO: forced_realize exists because the scheduler is incapable of checking for self-contained DAGs
    forced_realize = r in group
    # can only have one output
    if not forced_realize and len(group) > 1: forced_realize = True
    # can only fuse assign if no other assign_target is used in the kernel
    if not forced_realize and (assign_targets:={x.buf_uop for x in group if x.op is Ops.ASSIGN}):
      parents = [r, *group]
      while parents and not forced_realize:
        p = parents.pop().base
        if p.op is Ops.BUFFER and p in assigns and p not in assign_targets: forced_realize, can_chase = True, False
        if p in realizes: continue
        parents.extend(p.src)
    if forced_realize or not group:
      tr = r
      if can_chase:
        # can chase this down to contiguous children
        st = unwrap(tr.st)
        while len(lst:=children.get(tr, {})) == 1:
          tr_next = next(iter(lst))
          st_childs = dedup(unwrap(s.st) for s in tr_next.src if s.base is tr)
          if len(st_childs) > 1: break
          if st.size != st_childs[0].size: break
          st = st + st_childs[0]
          if not st.contiguous or tr_next.op is Ops.REDUCE_AXIS: break
          tr = tr_next
        # don't cast to higher size before store (tr cannot be realized if forced_realize)
        if tr.op is Ops.CAST and tr.dtype.itemsize > tr.src[0].dtype.itemsize:
          tr = tr.src[0].base
      group = {tr: None}
      realizes[tr] = None
    reduce_for_op.update((tr, r) for tr in group)
  # fuse double reduces with no other child
  for reduceop in double_reduces:
    top_reduce = reduceop.src[0].base
    if len(children.get(top_reduce, {})) == 1: del realizes[top_reduce]
<<<<<<< HEAD
  return realizes

# **** create kernels

@dataclass(frozen=True)
class Kernel:
  ast: UOp
  metadata: tuple[Metadata, ...] = ()
  def __repr__(self):
    ast_rep = f"SINK{tuple(s.op for s in self.ast.src)}" if self.ast.op is Ops.SINK else repr(self.ast.op)
    return f"<Kernel {len(list(self.ast.toposort()))} {ast_rep} {self.metadata}>"

def create_kernel(x:UOp, b:UOp|None=None):
  if b is None: b = UOp.new_buffer(x.device, x.size, x.dtype)
  kernel = UOp(Ops.KERNEL, src=(b,)+x.src, arg=Kernel(x.sink(), m if (m:=x.metadata) else ()))
  buffer = b.base if b.size == b.base.size else UOp(Ops.BUFFER_VIEW, b.dtype, (b.base,), (b.size, b.arg.views[0].offset))
  return buffer.assign(kernel).reshape(x.shape)

DONT_PLACE_IN_KERNEL = {Ops.KERNEL, Ops.ASSIGN, Ops.BUFFER, Ops.MSELECT, Ops.MSTACK, Ops.MULTI}
def append_to_kernel(x:UOp):
  new_srcs: list[UOp] = []
  metadata = x.arg.metadata
  for s in x.src:
    if s.op in DONT_PLACE_IN_KERNEL: new_srcs.append(s)
    else:
      new_srcs.extend(s.src)
      # NOTE: because const and device are shared UOps they don't change metadata
      # NOTE: if it's a reshape after ASSIGN we're not fusing that parent kernel
      if s.base.op not in {Ops.CONST, Ops.DEVICE} and (not (s.op is Ops.RESHAPE and s.base.op is Ops.ASSIGN)) and (m:=s.metadata): metadata += m
  if (new_src:=tuple(dedup(new_srcs))) != x.src: return x.replace(src=new_src, arg=Kernel(x.arg.ast, tuple(dedup(metadata))))

create_kernels = PatternMatcher([
  # always give assign/gbarrier a kernel
  (UPat.assign(UPat.var("b"), UPat(GroupOp.All-{Ops.KERNEL}), name="x"), create_kernel),
  (UPat(Ops.GBARRIER, src=(UPat.var("x"),)), create_kernel),
  # walk back the local graph until we reach a realized source
  (UPat(Ops.KERNEL, name="x"), append_to_kernel),
  # push RESHAPE through MSELECT
  (UPat(Ops.MSELECT, src=(UPat(Ops.RESHAPE, name="r"),), name="ms"), lambda ms,r: r.src[0].mselect(ms.arg).reshape(r.arg)),
  # push RESHAPE through MSTACK
  (UPat(Ops.MSTACK, src=UPat(Ops.RESHAPE), name="ms"),
   lambda ms: UOp(Ops.MSTACK, ms.dtype, tuple(x.src[0] for x in ms.src)).reshape(ms.src[0].arg)),
])

# **** swizzler

merge_views = PatternMatcher([
  # merge adjacent views
  (UPat(Ops.VIEW, src=(UPat(Ops.VIEW, name="v1"),), name="v2"), lambda v1,v2: v1.replace(arg=v1.arg+v2.arg)),
  # replace MovementOps with VIEW
  (UPat(GroupOp.Movement, src=(UPat.var("x"),), name="mop"), lambda mop,x: x.base.view(mop.st)),
  # remove NOOP views
  (UPat.var("x").view(name="view"), lambda x,view: x if x.st is not None and view.st.contiguous and view.shape == x.shape else None),
  (UPat(GroupOp.All-{Ops.DEFINE_GLOBAL}).view(name="view"),
   lambda view: view.const_like(0) if (mask:=view.st.views[-1].mask) is not None and any((x[1]-x[0]) == 0 for x in mask) else None),
  # only unmaksed VIEW on CONST replaces the ShapeTracker
  (UPat(Ops.VIEW, src=(UPat((Ops.CONST, Ops.DEFINE_VAR), name="x"),), name="view"),
   lambda x,view: x.replace(src=(x.src[0].replace(arg=x.st+view.st),)) if all(v.mask is None for v in (x.st+view.st).views) else None),
])

def reduce_push_add_ones(src:UOp, r:UOp, view:UOp):
  # contiguous, expand, and the same with ones removed
  if unwrap(view.st).contiguous and len(r.shape) < len(view.shape) and \
      tuple(x for x in r.shape if resolve(x != 1)) == tuple(x for x in view.shape if resolve(x != 1)):
    new_shape: list[sint] = []
    new_reduce_axis = []
    if (contraction:=get_contraction_with_reduce(view.shape, r.shape, r.arg[1])) is None: return None
    for i,pairs in enumerate(contraction):
      new_shape_chunk = [view.shape[p] for p in pairs]
      if i in r.arg[1]:
        # if this is a reduce axis, we need a 1 in the view here to put it
        assert len(new_shape_chunk) > 0
        new_shape += [1]*(len(pairs)-1) + [src.shape[i]]
        new_reduce_axis.append(len(new_shape)-1)
      else:
        # otherwise, pass through the new_shape_chunk
        new_shape += new_shape_chunk
    ret = r.replace(src=(src.reshape(tuple(new_shape)),), arg=(r.arg[0], tuple(new_reduce_axis))+r.arg[2:])
    assert ret.shape == view.shape, f"shape mismatch on reduce_push_add_ones, {ret.shape} != {view.shape}"
    return ret
  return None

view_left = merge_views+PatternMatcher([
  # view before elementwise and buffer ops
  (UPat(Ops.VIEW, src=(UPat({*GroupOp.ALU, Ops.CAST, Ops.BITCAST, Ops.BIND, Ops.LOAD, Ops.STORE, Ops.VALID}, name="e"),), name="view"),
   lambda e,view: e.replace(src=tuple(s.view(view.st) for s in e.src))),
  # if there's ones added after reduce, put this before the reduce
  (UPat(Ops.VIEW, src=(UPat(Ops.REDUCE_AXIS, src=(UPat.var("src"),), name="r"),), name="view"), reduce_push_add_ones),
])

def apply_swizzle(u:UOp) -> UOp: return graph_rewrite(u, view_left, name="Sub View Left")

# change reduceop axes and input ShapeTrackers, view gets replaced with a reshape.
def swizzle_reduceop(r:UOp, src:UOp, view:UOp, fuse=False):
  # contiguous and same size can push to children
  # if there's a reduce child, shapes match with ones removed
  if unwrap(view.st).contiguous and view.size == r.size and \
      (not (len(r.arg) == 3 and r.arg[2]) or # arg[2] = True is fuse marker
       tuple((i,x) for i,x in enumerate(r.shape) if resolve(x != 1)) == tuple((i,x) for i,x in enumerate(view.shape) if resolve(x != 1))):
    return None
  # swizzle the input
  input_st = ShapeTracker.from_shape(src.shape)
  tmp = input_st.permute(tuple(i for i in range(len(input_st.shape)) if i not in r.axis_arg)+r.axis_arg)
  prshape = prod(rshape:=tmp.shape[-len(r.axis_arg):])
  strides = strides_for_shape(rshape)
  nv = [View.create(v.shape+rshape, tuple(x*prshape for x in v.strides)+strides,
                    v.offset*prshape, v.mask+tuple((0,s) for s in rshape) if v.mask is not None else None) for v in unwrap(view.st).views]
  new_view = tmp + ShapeTracker(tuple(nv))
  swizzled_input = apply_swizzle(src.view(new_view))
  # create a new reduceop
  new_axis = tuple(range(len(view.shape), len(view.shape) + len(r.axis_arg)))
  if fuse: red = UOp(Ops.REDUCE_AXIS, r.dtype, (swizzled_input.fuse(),), (r.arg[0], new_axis, True))
  else: red = UOp(Ops.REDUCE_AXIS, r.dtype, (swizzled_input,), (r.arg[0], new_axis))
  return red.reshape(view.shape)

def reduceop_view_right(src:UOp, v:UOp, r:UOp):
  assert unwrap(v.st).contiguous and v.size == src.size, f"can't compute new axis for {src.shape} -> {r.shape}"
  new_axis = [i for i,(s,u) in enumerate(zip(src.shape, r.shape)) if s != u]
  return src.r(r.arg[0], tuple(new_axis)).reshape(r.shape)

def elementwise_view_right(root:UOp):
  if not (swizzles:=[x for x in root.src if x.op is Ops.VIEW and x.base.op not in ALWAYS_CONTIGUOUS]): return None
  assert all_same([x.base.size for x in swizzles]), f"swizzle inputs must have the same size {swizzles}"
  # place view after applying the elementwise op
  new_st = ShapeTracker.from_shape(swizzles[0].base.shape)
  new_src = [x.base if x.base.shape==new_st.shape else apply_swizzle(x.view(new_st)) for x in root.src]
  # reshape to match downstream shapes
  return root.replace(src=tuple(new_src)).reshape(root.shape)

# push VIEW to children
view_right = merge_views+PatternMatcher([
  # push a non contiguous ShapeTracker through reduceop
  (UPat(Ops.VIEW, src=(UPat(Ops.REDUCE_AXIS, src=(UPat.var("src"),), name="r"),), name="view"), swizzle_reduceop),
  # apply view after reduceops
  #(UPat(Ops.REDUCE_AXIS, src=(UPat(Ops.VIEW, src=(UPat(GroupOp.All-ALWAYS_CONTIGUOUS, name="src"),), name="v"),), name="r"), reduceop_view_right),
  # apply view after elementwise ops
  (UPat(GroupOp.All-{Ops.SINK, Ops.GBARRIER}, name="root"), elementwise_view_right),
  # merge axes for double reduce (invert of SPLIT_REDUCEOP=1)
  (UPat(Ops.REDUCE_AXIS, src=(UPat(Ops.REDUCE_AXIS, name="r1"),), name="r2"),
   lambda r1,r2: r1.replace(arg=(r1.arg[0], r2.arg[1]+r1.arg[1])) if r1.arg[0] is r2.arg[0] else None),
])

# **** fix kernel AST

add_buffer_ops = PatternMatcher([
  # LOAD
  (UPat(Ops.BUFFER, name="x"), lambda ctx,x: UOp.load(UOp(Ops.DEFINE_GLOBAL, x.dtype.ptr(x.size), (), ctx.index(x)).view(x.st),)),
  # STORE (except for meta ops)
  (UPat(Ops.SINK, src=(UPat(GroupOp.Meta, name="x"),)), lambda x:x),
  (UPat(Ops.SINK, src=UPat(GroupOp.All-{Ops.STORE}), name="sink"), lambda ctx,sink:
   UOp.sink(*[UOp.store(UOp(Ops.DEFINE_GLOBAL, (s:=x.base).dtype.ptr(ctx[i].size), (), i).view(s.st), s) for i,x in enumerate(sink.src)])),
  # passthrough ASSIGN
  (UPat(Ops.ASSIGN, name="x"), lambda x: x.src[1]),
  # VALID
  (UPat(Ops.VIEW, src=(UPat.cvar(),), name="self"), UOp.valid),
])

def check_load_st(glbl:UOp, view:UOp):
  if glbl.arg != 0 or (st:=unwrap(view.st)).contiguous: return
  # if it has a single view and it becomes contiguous when you shrink expanded axes, it's fine
  if len(st.views) == 1 and st.shrink(tuple((0,1) if st == 0 else (0,s) for s,st in zip(st.shape, st.views[0].strides))).contiguous: return
  # if it has a single view and it's equal when you shrink a contig, it's fine
  if len(st.views) == 1 and (mask:=st.views[0].mask) is not None and ShapeTracker.from_shape(st.shape).shrink(mask) == st.shrink(mask): return
  # otherwise, it's not fine
  raise RuntimeError("self operand of augmented assign must be contiguous.\nhelp: consider using .contiguous():\n"
                     +colored("   - a += a.T\n", "red")+colored("   + a += a.T.contiguous()", "green"))

fix_kernel_ops = PatternMatcher([
  # remove CONTIGUOUS/DEVICE from kernel AST
  (UPat((Ops.CONTIGUOUS, Ops.MSELECT), src=(UPat.var("x"),)), lambda x: x),
  (UPat(Ops.VIEW, src=(UPat(Ops.DEVICE),), name="view"), lambda view: view.replace(src=())),
  # no ImageDType after index
  (UPat(GroupOp.All-{Ops.DEFINE_GLOBAL, Ops.VIEW}, name="x"), lambda x: x.replace(dtype=x.dtype.base) if isinstance(x.dtype, ImageDType) else None),
  # if this kernel also assigns to the loaded buffer, ensure we can index it correctly
  (UPat(Ops.LOAD, src=(UPat.var("glbl").view(name="view"),)), check_load_st),
])

replace_globals = PatternMatcher([
  # replace ASSIGN with the target BUFFER
  (UPat(Ops.ASSIGN, src=(UPat(Ops.BUFFER), UPat(Ops.KERNEL)), name="assign", allow_any_len=True), lambda assign: assign.src[0]),
  # HACK: select the 0 branch of MSTACK (the device is wrong after this, is that okay?)
  (UPat(Ops.MSTACK, name="x"), lambda x: x.src[0]),
])

def fix_kernel_ast(k:UOp) -> UOp|None:
  if k.arg.ast.op in GroupOp.Meta or all(s.op is Ops.STORE for s in k.arg.ast.src): return None
  # replace global memory ops with the BUFFER they write to
  ast = graph_rewrite(k.arg.ast, replace_globals, bottom_up=True, name="replace globals")
  # push views to edges
  ast = graph_rewrite(graph_rewrite(ast, view_left, name="Main View Left"), view_right, name="Main View Right")
  # replace buffer with define_global + add load/store last
  bufs = []
  for s in k.src:
    s = s.buf_uop
    # traverse back through MSELECT and MSTACK. HACK: 0 branch of MSTACK only
    while s.op in {Ops.MSELECT, Ops.MSTACK}: s = s.src[0]
    bufs.append(s)
  ast = graph_rewrite(ast, view_left+add_buffer_ops+fix_kernel_ops, bufs, bottom_up=True, name="replace buffer")
  if ast.op is Ops.SINK and not all_same([x.device for x in k.src]):
    raise RuntimeError(f"all buffers must be on the same device: {tuple(b.buf_uop.buffer for b in k.src)}")
  return k.replace(arg=Kernel(ast, k.arg.metadata))

create_ast = PatternMatcher([(UPat(Ops.KERNEL, name="k"), fix_kernel_ast),])

# ** add metadata of KERNEL outputs

def append_metadata(root:UOp, k:UOp):
  if not root.metadata or (new_metadata:=tuple(dedup(k.arg.metadata+root.metadata))) == k.arg.metadata: return None
  return root.replace(src=(root.src[0], k.replace(arg=Kernel(k.arg.ast, new_metadata)))+root.src[2:])

replace_metadata = PatternMatcher([(UPat(Ops.ASSIGN, src=(UPat(), UPat(Ops.KERNEL, name="k")), name="root", allow_any_len=True), append_metadata),])

pm_fuse = PatternMatcher([
  # FUSE on CONTIGUOUS removes FUSE
  (UPat(Ops.CONTIGUOUS, name="c").fuse(), lambda c: c),

  # FUSE triggers swizzle on reduceop
  (UPat(Ops.VIEW, src=(UPat(Ops.REDUCE_AXIS, src=(UPat.var("src"),), name="r").or_casted(),), name="view").fuse(),
   lambda r,src,view: ret.cast(view.dtype) if (ret:=swizzle_reduceop(r, src, view, fuse=True)) is not None else None),

  # FUSE on reduce (without view) adds fuse marker to grouper
  (UPat(Ops.REDUCE_AXIS, name="r").fuse(),
   lambda r: r.replace(src=(r.src[0].fuse(),), arg=r.arg+(True,)) if len(r.arg) == 2 else None),

  # remove FUSE and insert CONTIGUOUS if it's an unsafe pad
  (UPat(Ops.VIEW, src=(UPat(GroupOp.UnsafePad, name="alu"),), name="view").fuse(),
   lambda alu, view: alu.contiguous().view(view.st) if any(v.mask is not None for v in view.st.views) else None),

  # FUSE elementwise.
  (UPat(Ops.VIEW, src=(UPat({*GroupOp.ALU, Ops.CAST}, name="alu"),), name="view").fuse(),
   lambda alu, view: alu.replace(src=tuple(apply_swizzle(x.view(view.arg)).fuse() for x in alu.src))),

  # push FUSE through to srcs
  (UPat(Ops.FUSE, name="x"), lambda x: x.src[0].replace(src=tuple(y.fuse() for y in x.src[0].src))),
])

def do_fusion(x:UOp):
  found_contiguous = {}
  def gate_contiguous(x):
    if is_contiguous:=(x.op is Ops.CONTIGUOUS): found_contiguous[x] = x.replace(src=(UOp(Ops.VIEW, arg=x.st),))
    return not is_contiguous
  x.toposort(gate=gate_contiguous)
  del gate_contiguous
  return graph_rewrite(x.substitute(found_contiguous), pm_fuse, name="local fusion").substitute({v:k for k,v in found_contiguous.items()})

def fuse_arange(root:UOp):
  # skip if root is arange
  if not FUSE_ARANGE or root.src[0].base.op is Ops.CONST: return None
  # gather all local aranges (including any fused ones)
  local_arange: list[UOp] = []
  def gate_reduce(u):
    if u.op is Ops.REDUCE_AXIS and u.src[0].base.op is Ops.CONST: local_arange.append(u)
    return u.op not in {*ALWAYS_CONTIGUOUS, Ops.REDUCE_AXIS} or u is root
  toposort = root.toposort(gate=gate_reduce)
  if not local_arange: return None
  # fuse the nearest expand child of arange
  local_children: dict[UOp, list[UOp]] = {}
  for u in toposort:
    for s in u.src: local_children.setdefault(s, []).append(u)
  fuse_rep: dict[UOp, UOp] = {}
  # skip if root depends on aranges with different ndims. This can be improved
  if any(len(set(dims)) > 1 for dims in zip(*[r.src[0].shape for r in local_arange])): return
  for r in local_arange:
    # skip if already fused
    if len(r.arg) > 2: continue
    q = list(local_children[r])
    while q:
      u = q.pop()
      if not (curr_children:=local_children.get(u, [])): continue
      for child in curr_children:
        other_paths = {s for s in child.toposort() if s.op in {Ops.REDUCE_AXIS, Ops.BUFFER} and s not in {root, r}}
        fuse_rep[child] = child.replace(src=tuple(s.fuse() if s is u else s for s in child.src))
        if other_paths: break
      else: q.extend(curr_children)
  return root.substitute(fuse_rep, name="fuse_arange") if fuse_rep else None

do_fuse = PatternMatcher([
  (UPat(Ops.FUSE, name="x"), do_fusion),
  (UPat(Ops.REDUCE_AXIS, name="root"), fuse_arange),
])

add_gbarrier = PatternMatcher([(UPat(GroupOp.All-{Ops.GBARRIER, Ops.ASSIGN}, name="x"),
                                lambda ctx,x: x.replace(tag=1).gbarrier() if x in ctx and x.tag is None else None)])

# TODO: get this from the device through GrouperOpts
DEVICE_MAX_BUFS = {"METAL":32, "WEBGPU":8}

def limit_bufs(root:UOp):
  # check if backend has a buffer limit
  device = root.device if isinstance(root.device, str) else root.device[0].split(":")[0]
  if not (MAX_BUFS:=getenv("MAX_KERNEL_BUFFERS", DEVICE_MAX_BUFS.get(device, 0))): return None
  # count number of unique buffers flowing into this op
  bufs: set[UOp] = set()
  def gate_input(u:UOp):
    if (is_load:=(u.op in {Ops.BUFFER, Ops.GBARRIER, Ops.ASSIGN, Ops.MSTACK})): bufs.add(u)
    return not is_load
  root.toposort(gate=gate_input)
  # NOTE: this -1 is for the output buffer
  if len(bufs)>=MAX_BUFS-1:
    return root.replace(src=tuple(s if s.base in bufs else s.replace(tag=1).gbarrier() for s in root.src))

finalize_gbarrier = PatternMatcher([
  # if an op takes more than one input, check combined LOADs don't exceed device limits
  (UPat(set.union(GroupOp.Binary, GroupOp.Ternary), name="root"), limit_bufs),
  # merge gbarrier
  (UPat((Ops.GBARRIER, Ops.CONTIGUOUS), src=(UPat(Ops.GBARRIER),), name="x"), lambda x: x.src[0]),
  # add contiguous to VIEW before GBARRIER
  (UPat(Ops.GBARRIER, src=(UPat(Ops.VIEW,),), name="x"), lambda x: x.src[0].contiguous().gbarrier()),
  # remove gbarrier on constants without a contiguous
  (UPat(Ops.GBARRIER, src=(UPat(Ops.CONST),), name="x"), lambda x: x.src[0]),
])

remove_tags = PatternMatcher([(UPat(GroupOp.All, name="x"), lambda x: x.replace(tag=None) if x.tag is not None else None)])

@track_rewrites(name_fxn=lambda big_sink,ret: f"Schedule {pluralize('Kernel',len([u for u in ret[big_sink].toposort() if u.op is Ops.KERNEL]))}")
def get_kernelize_map(big_sink:UOp) -> dict[UOp, UOp]:
  # multi + merge_views + simplify
  tensor_map = graph_rewrite_map(big_sink, multi_pm+do_fuse+merge_views+sym+replace_contiguous, ctx={}, name="merge_views")

  # display the cleaned up tensor graph
  if getenv("VIZ"): graph_rewrite(tensor_map[big_sink], PatternMatcher([]), name="View Tensor Graph")

  # insert gbarriers in places determined by the realize map
  realize_map = group_realizes(tensor_map[big_sink])
  tensor_map = graph_rewrite_map(tensor_map[big_sink], add_gbarrier, realize_map, bottom_up=True, input_map=tensor_map, name="insert_gbarrier")
  # optionally reorder gbarriers or insert more (top down)
  tensor_map = graph_rewrite_map(tensor_map[big_sink], finalize_gbarrier, input_map=tensor_map, name="finalize_gbarrier")
  tensor_map = graph_rewrite_map(tensor_map[big_sink], remove_tags, input_map=tensor_map, name="remove_tags")

  # TODO: move view_left/view_right here

  # group into kernels (this is context-free)
  tensor_map = graph_rewrite_map(tensor_map[big_sink], create_kernels, input_map=tensor_map, name="create_kernels")

  # if a kernel depends on a buffer, and that buffer is later assigned to, make the assign depend on the kernel's assign
  kernel_assign: dict[UOp, UOp] = {}
  assign_rep: dict[UOp, UOp] = {}
  for u in tensor_map[big_sink].toposort():
    if u.op is not Ops.ASSIGN: continue
    kernel_assign[u.buf_uop] = u
    for s in u.src[1].src:
      # TODO: this is probably broken for MSELECT/MSTACK
      if s.op is not Ops.BUFFER or s is u.buf_uop or (a:=kernel_assign.get(s)) is None: continue
      if any(x.op is Ops.ASSIGN and x.buf_uop is s for x in u.toposort()):
        raise RuntimeError(f"cycle detected in graph, kernel for {u.buf_uop} must either depend on ASSIGN or BUFFER")
      assign_rep[a] = kernel_assign[s] = a.replace(src=a.src+(u,))
  if assign_rep:
    tensor_map = graph_rewrite_map(tensor_map[big_sink], _substitute, ctx=assign_rep, bottom_up=True, input_map=tensor_map, name="fix_assign")

  # finally, create the AST for kernels
  tensor_map = graph_rewrite_map(tensor_map[big_sink], create_ast+replace_metadata, bottom_up=True, input_map=tensor_map, name="create_ast")

  # display the final graph
  sched_sink = tensor_map[big_sink]
  if getenv("VIZ"): graph_rewrite(sched_sink, PatternMatcher([]), name="View Kernel Graph")
  if getenv("VIZ"): graph_rewrite(sched_sink, PatternMatcher([]), name="View Memory Graph")

  # verify Kernels match the spec
  if __debug__: type_verify(list(sched_sink.toposort()), tensor_uop_spec)

  return tensor_map
=======
  return realizes
>>>>>>> bdbf1212
<|MERGE_RESOLUTION|>--- conflicted
+++ resolved
@@ -115,368 +115,4 @@
   for reduceop in double_reduces:
     top_reduce = reduceop.src[0].base
     if len(children.get(top_reduce, {})) == 1: del realizes[top_reduce]
-<<<<<<< HEAD
-  return realizes
-
-# **** create kernels
-
-@dataclass(frozen=True)
-class Kernel:
-  ast: UOp
-  metadata: tuple[Metadata, ...] = ()
-  def __repr__(self):
-    ast_rep = f"SINK{tuple(s.op for s in self.ast.src)}" if self.ast.op is Ops.SINK else repr(self.ast.op)
-    return f"<Kernel {len(list(self.ast.toposort()))} {ast_rep} {self.metadata}>"
-
-def create_kernel(x:UOp, b:UOp|None=None):
-  if b is None: b = UOp.new_buffer(x.device, x.size, x.dtype)
-  kernel = UOp(Ops.KERNEL, src=(b,)+x.src, arg=Kernel(x.sink(), m if (m:=x.metadata) else ()))
-  buffer = b.base if b.size == b.base.size else UOp(Ops.BUFFER_VIEW, b.dtype, (b.base,), (b.size, b.arg.views[0].offset))
-  return buffer.assign(kernel).reshape(x.shape)
-
-DONT_PLACE_IN_KERNEL = {Ops.KERNEL, Ops.ASSIGN, Ops.BUFFER, Ops.MSELECT, Ops.MSTACK, Ops.MULTI}
-def append_to_kernel(x:UOp):
-  new_srcs: list[UOp] = []
-  metadata = x.arg.metadata
-  for s in x.src:
-    if s.op in DONT_PLACE_IN_KERNEL: new_srcs.append(s)
-    else:
-      new_srcs.extend(s.src)
-      # NOTE: because const and device are shared UOps they don't change metadata
-      # NOTE: if it's a reshape after ASSIGN we're not fusing that parent kernel
-      if s.base.op not in {Ops.CONST, Ops.DEVICE} and (not (s.op is Ops.RESHAPE and s.base.op is Ops.ASSIGN)) and (m:=s.metadata): metadata += m
-  if (new_src:=tuple(dedup(new_srcs))) != x.src: return x.replace(src=new_src, arg=Kernel(x.arg.ast, tuple(dedup(metadata))))
-
-create_kernels = PatternMatcher([
-  # always give assign/gbarrier a kernel
-  (UPat.assign(UPat.var("b"), UPat(GroupOp.All-{Ops.KERNEL}), name="x"), create_kernel),
-  (UPat(Ops.GBARRIER, src=(UPat.var("x"),)), create_kernel),
-  # walk back the local graph until we reach a realized source
-  (UPat(Ops.KERNEL, name="x"), append_to_kernel),
-  # push RESHAPE through MSELECT
-  (UPat(Ops.MSELECT, src=(UPat(Ops.RESHAPE, name="r"),), name="ms"), lambda ms,r: r.src[0].mselect(ms.arg).reshape(r.arg)),
-  # push RESHAPE through MSTACK
-  (UPat(Ops.MSTACK, src=UPat(Ops.RESHAPE), name="ms"),
-   lambda ms: UOp(Ops.MSTACK, ms.dtype, tuple(x.src[0] for x in ms.src)).reshape(ms.src[0].arg)),
-])
-
-# **** swizzler
-
-merge_views = PatternMatcher([
-  # merge adjacent views
-  (UPat(Ops.VIEW, src=(UPat(Ops.VIEW, name="v1"),), name="v2"), lambda v1,v2: v1.replace(arg=v1.arg+v2.arg)),
-  # replace MovementOps with VIEW
-  (UPat(GroupOp.Movement, src=(UPat.var("x"),), name="mop"), lambda mop,x: x.base.view(mop.st)),
-  # remove NOOP views
-  (UPat.var("x").view(name="view"), lambda x,view: x if x.st is not None and view.st.contiguous and view.shape == x.shape else None),
-  (UPat(GroupOp.All-{Ops.DEFINE_GLOBAL}).view(name="view"),
-   lambda view: view.const_like(0) if (mask:=view.st.views[-1].mask) is not None and any((x[1]-x[0]) == 0 for x in mask) else None),
-  # only unmaksed VIEW on CONST replaces the ShapeTracker
-  (UPat(Ops.VIEW, src=(UPat((Ops.CONST, Ops.DEFINE_VAR), name="x"),), name="view"),
-   lambda x,view: x.replace(src=(x.src[0].replace(arg=x.st+view.st),)) if all(v.mask is None for v in (x.st+view.st).views) else None),
-])
-
-def reduce_push_add_ones(src:UOp, r:UOp, view:UOp):
-  # contiguous, expand, and the same with ones removed
-  if unwrap(view.st).contiguous and len(r.shape) < len(view.shape) and \
-      tuple(x for x in r.shape if resolve(x != 1)) == tuple(x for x in view.shape if resolve(x != 1)):
-    new_shape: list[sint] = []
-    new_reduce_axis = []
-    if (contraction:=get_contraction_with_reduce(view.shape, r.shape, r.arg[1])) is None: return None
-    for i,pairs in enumerate(contraction):
-      new_shape_chunk = [view.shape[p] for p in pairs]
-      if i in r.arg[1]:
-        # if this is a reduce axis, we need a 1 in the view here to put it
-        assert len(new_shape_chunk) > 0
-        new_shape += [1]*(len(pairs)-1) + [src.shape[i]]
-        new_reduce_axis.append(len(new_shape)-1)
-      else:
-        # otherwise, pass through the new_shape_chunk
-        new_shape += new_shape_chunk
-    ret = r.replace(src=(src.reshape(tuple(new_shape)),), arg=(r.arg[0], tuple(new_reduce_axis))+r.arg[2:])
-    assert ret.shape == view.shape, f"shape mismatch on reduce_push_add_ones, {ret.shape} != {view.shape}"
-    return ret
-  return None
-
-view_left = merge_views+PatternMatcher([
-  # view before elementwise and buffer ops
-  (UPat(Ops.VIEW, src=(UPat({*GroupOp.ALU, Ops.CAST, Ops.BITCAST, Ops.BIND, Ops.LOAD, Ops.STORE, Ops.VALID}, name="e"),), name="view"),
-   lambda e,view: e.replace(src=tuple(s.view(view.st) for s in e.src))),
-  # if there's ones added after reduce, put this before the reduce
-  (UPat(Ops.VIEW, src=(UPat(Ops.REDUCE_AXIS, src=(UPat.var("src"),), name="r"),), name="view"), reduce_push_add_ones),
-])
-
-def apply_swizzle(u:UOp) -> UOp: return graph_rewrite(u, view_left, name="Sub View Left")
-
-# change reduceop axes and input ShapeTrackers, view gets replaced with a reshape.
-def swizzle_reduceop(r:UOp, src:UOp, view:UOp, fuse=False):
-  # contiguous and same size can push to children
-  # if there's a reduce child, shapes match with ones removed
-  if unwrap(view.st).contiguous and view.size == r.size and \
-      (not (len(r.arg) == 3 and r.arg[2]) or # arg[2] = True is fuse marker
-       tuple((i,x) for i,x in enumerate(r.shape) if resolve(x != 1)) == tuple((i,x) for i,x in enumerate(view.shape) if resolve(x != 1))):
-    return None
-  # swizzle the input
-  input_st = ShapeTracker.from_shape(src.shape)
-  tmp = input_st.permute(tuple(i for i in range(len(input_st.shape)) if i not in r.axis_arg)+r.axis_arg)
-  prshape = prod(rshape:=tmp.shape[-len(r.axis_arg):])
-  strides = strides_for_shape(rshape)
-  nv = [View.create(v.shape+rshape, tuple(x*prshape for x in v.strides)+strides,
-                    v.offset*prshape, v.mask+tuple((0,s) for s in rshape) if v.mask is not None else None) for v in unwrap(view.st).views]
-  new_view = tmp + ShapeTracker(tuple(nv))
-  swizzled_input = apply_swizzle(src.view(new_view))
-  # create a new reduceop
-  new_axis = tuple(range(len(view.shape), len(view.shape) + len(r.axis_arg)))
-  if fuse: red = UOp(Ops.REDUCE_AXIS, r.dtype, (swizzled_input.fuse(),), (r.arg[0], new_axis, True))
-  else: red = UOp(Ops.REDUCE_AXIS, r.dtype, (swizzled_input,), (r.arg[0], new_axis))
-  return red.reshape(view.shape)
-
-def reduceop_view_right(src:UOp, v:UOp, r:UOp):
-  assert unwrap(v.st).contiguous and v.size == src.size, f"can't compute new axis for {src.shape} -> {r.shape}"
-  new_axis = [i for i,(s,u) in enumerate(zip(src.shape, r.shape)) if s != u]
-  return src.r(r.arg[0], tuple(new_axis)).reshape(r.shape)
-
-def elementwise_view_right(root:UOp):
-  if not (swizzles:=[x for x in root.src if x.op is Ops.VIEW and x.base.op not in ALWAYS_CONTIGUOUS]): return None
-  assert all_same([x.base.size for x in swizzles]), f"swizzle inputs must have the same size {swizzles}"
-  # place view after applying the elementwise op
-  new_st = ShapeTracker.from_shape(swizzles[0].base.shape)
-  new_src = [x.base if x.base.shape==new_st.shape else apply_swizzle(x.view(new_st)) for x in root.src]
-  # reshape to match downstream shapes
-  return root.replace(src=tuple(new_src)).reshape(root.shape)
-
-# push VIEW to children
-view_right = merge_views+PatternMatcher([
-  # push a non contiguous ShapeTracker through reduceop
-  (UPat(Ops.VIEW, src=(UPat(Ops.REDUCE_AXIS, src=(UPat.var("src"),), name="r"),), name="view"), swizzle_reduceop),
-  # apply view after reduceops
-  #(UPat(Ops.REDUCE_AXIS, src=(UPat(Ops.VIEW, src=(UPat(GroupOp.All-ALWAYS_CONTIGUOUS, name="src"),), name="v"),), name="r"), reduceop_view_right),
-  # apply view after elementwise ops
-  (UPat(GroupOp.All-{Ops.SINK, Ops.GBARRIER}, name="root"), elementwise_view_right),
-  # merge axes for double reduce (invert of SPLIT_REDUCEOP=1)
-  (UPat(Ops.REDUCE_AXIS, src=(UPat(Ops.REDUCE_AXIS, name="r1"),), name="r2"),
-   lambda r1,r2: r1.replace(arg=(r1.arg[0], r2.arg[1]+r1.arg[1])) if r1.arg[0] is r2.arg[0] else None),
-])
-
-# **** fix kernel AST
-
-add_buffer_ops = PatternMatcher([
-  # LOAD
-  (UPat(Ops.BUFFER, name="x"), lambda ctx,x: UOp.load(UOp(Ops.DEFINE_GLOBAL, x.dtype.ptr(x.size), (), ctx.index(x)).view(x.st),)),
-  # STORE (except for meta ops)
-  (UPat(Ops.SINK, src=(UPat(GroupOp.Meta, name="x"),)), lambda x:x),
-  (UPat(Ops.SINK, src=UPat(GroupOp.All-{Ops.STORE}), name="sink"), lambda ctx,sink:
-   UOp.sink(*[UOp.store(UOp(Ops.DEFINE_GLOBAL, (s:=x.base).dtype.ptr(ctx[i].size), (), i).view(s.st), s) for i,x in enumerate(sink.src)])),
-  # passthrough ASSIGN
-  (UPat(Ops.ASSIGN, name="x"), lambda x: x.src[1]),
-  # VALID
-  (UPat(Ops.VIEW, src=(UPat.cvar(),), name="self"), UOp.valid),
-])
-
-def check_load_st(glbl:UOp, view:UOp):
-  if glbl.arg != 0 or (st:=unwrap(view.st)).contiguous: return
-  # if it has a single view and it becomes contiguous when you shrink expanded axes, it's fine
-  if len(st.views) == 1 and st.shrink(tuple((0,1) if st == 0 else (0,s) for s,st in zip(st.shape, st.views[0].strides))).contiguous: return
-  # if it has a single view and it's equal when you shrink a contig, it's fine
-  if len(st.views) == 1 and (mask:=st.views[0].mask) is not None and ShapeTracker.from_shape(st.shape).shrink(mask) == st.shrink(mask): return
-  # otherwise, it's not fine
-  raise RuntimeError("self operand of augmented assign must be contiguous.\nhelp: consider using .contiguous():\n"
-                     +colored("   - a += a.T\n", "red")+colored("   + a += a.T.contiguous()", "green"))
-
-fix_kernel_ops = PatternMatcher([
-  # remove CONTIGUOUS/DEVICE from kernel AST
-  (UPat((Ops.CONTIGUOUS, Ops.MSELECT), src=(UPat.var("x"),)), lambda x: x),
-  (UPat(Ops.VIEW, src=(UPat(Ops.DEVICE),), name="view"), lambda view: view.replace(src=())),
-  # no ImageDType after index
-  (UPat(GroupOp.All-{Ops.DEFINE_GLOBAL, Ops.VIEW}, name="x"), lambda x: x.replace(dtype=x.dtype.base) if isinstance(x.dtype, ImageDType) else None),
-  # if this kernel also assigns to the loaded buffer, ensure we can index it correctly
-  (UPat(Ops.LOAD, src=(UPat.var("glbl").view(name="view"),)), check_load_st),
-])
-
-replace_globals = PatternMatcher([
-  # replace ASSIGN with the target BUFFER
-  (UPat(Ops.ASSIGN, src=(UPat(Ops.BUFFER), UPat(Ops.KERNEL)), name="assign", allow_any_len=True), lambda assign: assign.src[0]),
-  # HACK: select the 0 branch of MSTACK (the device is wrong after this, is that okay?)
-  (UPat(Ops.MSTACK, name="x"), lambda x: x.src[0]),
-])
-
-def fix_kernel_ast(k:UOp) -> UOp|None:
-  if k.arg.ast.op in GroupOp.Meta or all(s.op is Ops.STORE for s in k.arg.ast.src): return None
-  # replace global memory ops with the BUFFER they write to
-  ast = graph_rewrite(k.arg.ast, replace_globals, bottom_up=True, name="replace globals")
-  # push views to edges
-  ast = graph_rewrite(graph_rewrite(ast, view_left, name="Main View Left"), view_right, name="Main View Right")
-  # replace buffer with define_global + add load/store last
-  bufs = []
-  for s in k.src:
-    s = s.buf_uop
-    # traverse back through MSELECT and MSTACK. HACK: 0 branch of MSTACK only
-    while s.op in {Ops.MSELECT, Ops.MSTACK}: s = s.src[0]
-    bufs.append(s)
-  ast = graph_rewrite(ast, view_left+add_buffer_ops+fix_kernel_ops, bufs, bottom_up=True, name="replace buffer")
-  if ast.op is Ops.SINK and not all_same([x.device for x in k.src]):
-    raise RuntimeError(f"all buffers must be on the same device: {tuple(b.buf_uop.buffer for b in k.src)}")
-  return k.replace(arg=Kernel(ast, k.arg.metadata))
-
-create_ast = PatternMatcher([(UPat(Ops.KERNEL, name="k"), fix_kernel_ast),])
-
-# ** add metadata of KERNEL outputs
-
-def append_metadata(root:UOp, k:UOp):
-  if not root.metadata or (new_metadata:=tuple(dedup(k.arg.metadata+root.metadata))) == k.arg.metadata: return None
-  return root.replace(src=(root.src[0], k.replace(arg=Kernel(k.arg.ast, new_metadata)))+root.src[2:])
-
-replace_metadata = PatternMatcher([(UPat(Ops.ASSIGN, src=(UPat(), UPat(Ops.KERNEL, name="k")), name="root", allow_any_len=True), append_metadata),])
-
-pm_fuse = PatternMatcher([
-  # FUSE on CONTIGUOUS removes FUSE
-  (UPat(Ops.CONTIGUOUS, name="c").fuse(), lambda c: c),
-
-  # FUSE triggers swizzle on reduceop
-  (UPat(Ops.VIEW, src=(UPat(Ops.REDUCE_AXIS, src=(UPat.var("src"),), name="r").or_casted(),), name="view").fuse(),
-   lambda r,src,view: ret.cast(view.dtype) if (ret:=swizzle_reduceop(r, src, view, fuse=True)) is not None else None),
-
-  # FUSE on reduce (without view) adds fuse marker to grouper
-  (UPat(Ops.REDUCE_AXIS, name="r").fuse(),
-   lambda r: r.replace(src=(r.src[0].fuse(),), arg=r.arg+(True,)) if len(r.arg) == 2 else None),
-
-  # remove FUSE and insert CONTIGUOUS if it's an unsafe pad
-  (UPat(Ops.VIEW, src=(UPat(GroupOp.UnsafePad, name="alu"),), name="view").fuse(),
-   lambda alu, view: alu.contiguous().view(view.st) if any(v.mask is not None for v in view.st.views) else None),
-
-  # FUSE elementwise.
-  (UPat(Ops.VIEW, src=(UPat({*GroupOp.ALU, Ops.CAST}, name="alu"),), name="view").fuse(),
-   lambda alu, view: alu.replace(src=tuple(apply_swizzle(x.view(view.arg)).fuse() for x in alu.src))),
-
-  # push FUSE through to srcs
-  (UPat(Ops.FUSE, name="x"), lambda x: x.src[0].replace(src=tuple(y.fuse() for y in x.src[0].src))),
-])
-
-def do_fusion(x:UOp):
-  found_contiguous = {}
-  def gate_contiguous(x):
-    if is_contiguous:=(x.op is Ops.CONTIGUOUS): found_contiguous[x] = x.replace(src=(UOp(Ops.VIEW, arg=x.st),))
-    return not is_contiguous
-  x.toposort(gate=gate_contiguous)
-  del gate_contiguous
-  return graph_rewrite(x.substitute(found_contiguous), pm_fuse, name="local fusion").substitute({v:k for k,v in found_contiguous.items()})
-
-def fuse_arange(root:UOp):
-  # skip if root is arange
-  if not FUSE_ARANGE or root.src[0].base.op is Ops.CONST: return None
-  # gather all local aranges (including any fused ones)
-  local_arange: list[UOp] = []
-  def gate_reduce(u):
-    if u.op is Ops.REDUCE_AXIS and u.src[0].base.op is Ops.CONST: local_arange.append(u)
-    return u.op not in {*ALWAYS_CONTIGUOUS, Ops.REDUCE_AXIS} or u is root
-  toposort = root.toposort(gate=gate_reduce)
-  if not local_arange: return None
-  # fuse the nearest expand child of arange
-  local_children: dict[UOp, list[UOp]] = {}
-  for u in toposort:
-    for s in u.src: local_children.setdefault(s, []).append(u)
-  fuse_rep: dict[UOp, UOp] = {}
-  # skip if root depends on aranges with different ndims. This can be improved
-  if any(len(set(dims)) > 1 for dims in zip(*[r.src[0].shape for r in local_arange])): return
-  for r in local_arange:
-    # skip if already fused
-    if len(r.arg) > 2: continue
-    q = list(local_children[r])
-    while q:
-      u = q.pop()
-      if not (curr_children:=local_children.get(u, [])): continue
-      for child in curr_children:
-        other_paths = {s for s in child.toposort() if s.op in {Ops.REDUCE_AXIS, Ops.BUFFER} and s not in {root, r}}
-        fuse_rep[child] = child.replace(src=tuple(s.fuse() if s is u else s for s in child.src))
-        if other_paths: break
-      else: q.extend(curr_children)
-  return root.substitute(fuse_rep, name="fuse_arange") if fuse_rep else None
-
-do_fuse = PatternMatcher([
-  (UPat(Ops.FUSE, name="x"), do_fusion),
-  (UPat(Ops.REDUCE_AXIS, name="root"), fuse_arange),
-])
-
-add_gbarrier = PatternMatcher([(UPat(GroupOp.All-{Ops.GBARRIER, Ops.ASSIGN}, name="x"),
-                                lambda ctx,x: x.replace(tag=1).gbarrier() if x in ctx and x.tag is None else None)])
-
-# TODO: get this from the device through GrouperOpts
-DEVICE_MAX_BUFS = {"METAL":32, "WEBGPU":8}
-
-def limit_bufs(root:UOp):
-  # check if backend has a buffer limit
-  device = root.device if isinstance(root.device, str) else root.device[0].split(":")[0]
-  if not (MAX_BUFS:=getenv("MAX_KERNEL_BUFFERS", DEVICE_MAX_BUFS.get(device, 0))): return None
-  # count number of unique buffers flowing into this op
-  bufs: set[UOp] = set()
-  def gate_input(u:UOp):
-    if (is_load:=(u.op in {Ops.BUFFER, Ops.GBARRIER, Ops.ASSIGN, Ops.MSTACK})): bufs.add(u)
-    return not is_load
-  root.toposort(gate=gate_input)
-  # NOTE: this -1 is for the output buffer
-  if len(bufs)>=MAX_BUFS-1:
-    return root.replace(src=tuple(s if s.base in bufs else s.replace(tag=1).gbarrier() for s in root.src))
-
-finalize_gbarrier = PatternMatcher([
-  # if an op takes more than one input, check combined LOADs don't exceed device limits
-  (UPat(set.union(GroupOp.Binary, GroupOp.Ternary), name="root"), limit_bufs),
-  # merge gbarrier
-  (UPat((Ops.GBARRIER, Ops.CONTIGUOUS), src=(UPat(Ops.GBARRIER),), name="x"), lambda x: x.src[0]),
-  # add contiguous to VIEW before GBARRIER
-  (UPat(Ops.GBARRIER, src=(UPat(Ops.VIEW,),), name="x"), lambda x: x.src[0].contiguous().gbarrier()),
-  # remove gbarrier on constants without a contiguous
-  (UPat(Ops.GBARRIER, src=(UPat(Ops.CONST),), name="x"), lambda x: x.src[0]),
-])
-
-remove_tags = PatternMatcher([(UPat(GroupOp.All, name="x"), lambda x: x.replace(tag=None) if x.tag is not None else None)])
-
-@track_rewrites(name_fxn=lambda big_sink,ret: f"Schedule {pluralize('Kernel',len([u for u in ret[big_sink].toposort() if u.op is Ops.KERNEL]))}")
-def get_kernelize_map(big_sink:UOp) -> dict[UOp, UOp]:
-  # multi + merge_views + simplify
-  tensor_map = graph_rewrite_map(big_sink, multi_pm+do_fuse+merge_views+sym+replace_contiguous, ctx={}, name="merge_views")
-
-  # display the cleaned up tensor graph
-  if getenv("VIZ"): graph_rewrite(tensor_map[big_sink], PatternMatcher([]), name="View Tensor Graph")
-
-  # insert gbarriers in places determined by the realize map
-  realize_map = group_realizes(tensor_map[big_sink])
-  tensor_map = graph_rewrite_map(tensor_map[big_sink], add_gbarrier, realize_map, bottom_up=True, input_map=tensor_map, name="insert_gbarrier")
-  # optionally reorder gbarriers or insert more (top down)
-  tensor_map = graph_rewrite_map(tensor_map[big_sink], finalize_gbarrier, input_map=tensor_map, name="finalize_gbarrier")
-  tensor_map = graph_rewrite_map(tensor_map[big_sink], remove_tags, input_map=tensor_map, name="remove_tags")
-
-  # TODO: move view_left/view_right here
-
-  # group into kernels (this is context-free)
-  tensor_map = graph_rewrite_map(tensor_map[big_sink], create_kernels, input_map=tensor_map, name="create_kernels")
-
-  # if a kernel depends on a buffer, and that buffer is later assigned to, make the assign depend on the kernel's assign
-  kernel_assign: dict[UOp, UOp] = {}
-  assign_rep: dict[UOp, UOp] = {}
-  for u in tensor_map[big_sink].toposort():
-    if u.op is not Ops.ASSIGN: continue
-    kernel_assign[u.buf_uop] = u
-    for s in u.src[1].src:
-      # TODO: this is probably broken for MSELECT/MSTACK
-      if s.op is not Ops.BUFFER or s is u.buf_uop or (a:=kernel_assign.get(s)) is None: continue
-      if any(x.op is Ops.ASSIGN and x.buf_uop is s for x in u.toposort()):
-        raise RuntimeError(f"cycle detected in graph, kernel for {u.buf_uop} must either depend on ASSIGN or BUFFER")
-      assign_rep[a] = kernel_assign[s] = a.replace(src=a.src+(u,))
-  if assign_rep:
-    tensor_map = graph_rewrite_map(tensor_map[big_sink], _substitute, ctx=assign_rep, bottom_up=True, input_map=tensor_map, name="fix_assign")
-
-  # finally, create the AST for kernels
-  tensor_map = graph_rewrite_map(tensor_map[big_sink], create_ast+replace_metadata, bottom_up=True, input_map=tensor_map, name="create_ast")
-
-  # display the final graph
-  sched_sink = tensor_map[big_sink]
-  if getenv("VIZ"): graph_rewrite(sched_sink, PatternMatcher([]), name="View Kernel Graph")
-  if getenv("VIZ"): graph_rewrite(sched_sink, PatternMatcher([]), name="View Memory Graph")
-
-  # verify Kernels match the spec
-  if __debug__: type_verify(list(sched_sink.toposort()), tensor_uop_spec)
-
-  return tensor_map
-=======
-  return realizes
->>>>>>> bdbf1212
+  return realizes