from dataclasses import dataclass
from tinygrad.uop.ops import UOp, Ops, GroupOp, PatternMatcher, UPat, graph_rewrite, graph_rewrite_map, identity_element, resolve, can_pad, sint
from tinygrad.uop.ops import track_rewrites, _substitute
from tinygrad.uop.spec import type_verify, tensor_uop_spec
from tinygrad.codegen.lowerer import get_contraction_with_reduce
from tinygrad.codegen.symbolic import symbolic_simple
from tinygrad.helpers import Metadata, all_int, all_same, colored, prod, dedup, unwrap, getenv, pluralize
from tinygrad.helpers import FUSE_CONV_BW, FUSE_ARANGE, DEBUG, DONT_REALIZE_EXPAND, DONT_GROUP_REDUCES, SPLIT_REDUCEOP
from tinygrad.dtype import ImageDType
from tinygrad.engine.multi import multi_pm, replace_allreduce
from tinygrad.shape.shapetracker import ShapeTracker
from tinygrad.shape.view import View, strides_for_shape

# creation can recurse a lot
import sys
sys.setrecursionlimit(10000)

# **** schedule simplifier

def simplify_stride0_reduce(reduce:UOp, x:UOp):
  # must be unmasked (NOTE: can be relaxed if not masked on stride 0 axis)
  if any(v.mask is not None for v in unwrap(x.st).views): return None
  # must have all stride 0 in the relevant axis (NOTE: can do partial)
  if not all(unwrap(x.st).views[-1].strides[axis] == 0 for axis in reduce.arg[1]) or not all_int(x.shape): return None
  prshape = prod(x.shape[i] for i in reduce.arg[1])
  ret = x.shrink(tuple((0,s) if i not in reduce.arg[1] else (0,1) for i,s in enumerate(x.shape)))
  match reduce.arg[0]:
    case Ops.ADD: return ret*prshape
    case Ops.MUL: return ret.pow(prshape)
    case Ops.MAX: return ret # NOTE: Ops.MAX is passthrough

def split_reduceop(reduce:UOp, x:UOp):
  if not SPLIT_REDUCEOP or not all_int(x.shape) or (prod(x.shape)//prod(reduce.shape))<getenv("REDUCEOP_SPLIT_THRESHOLD", 32768): return None
  # if there are few globals, make some reduces into globals by splitting into two kernels
  # cap output buffer to 2**22: heuristic number of global outputs to achieve max occupancy with enough locals+upcasts for gemm
  #   ~2**10 should be enough if GROUP is used
  # 256 split maximum should be "negligible reduce" for low prod(reduce.shape), 8 split minimum.
  # split is moved to the end to provide maximum locality for the second phase reduce.
  real_strides = unwrap(x.st).real_strides(ignore_valid=True)
  if not (split_candidates:=[(i,d) for i in reduce.arg[1] for d in range(min(256,2**getenv("REDUCEOP_SPLIT_SIZE",22)//prod(reduce.shape)),8-1,-1)
                             if x.shape[i]%d==0 and real_strides[i]!=0]): return None
  dim_to_split, divisor = split_candidates[0]
  splitted_shape = x.shape[:dim_to_split]+(divisor,)+(x.shape[dim_to_split]//divisor,)+x.shape[dim_to_split+1:]
  splitted = x.reshape(splitted_shape).permute(tuple([d for d in range(len(splitted_shape)) if d!=dim_to_split]+[dim_to_split]))
  if DEBUG >= 3: print(f"split {divisor}: {x.shape} -> {splitted.shape} -> {reduce.shape}")
  # reduce original axes, then split
  return splitted.r(*reduce.arg).r(reduce.arg[0], (len(reduce.shape),)).reshape(reduce.shape)

def copy_reorder_view(copy:UOp, view:UOp, base:UOp):
  if prod(view.shape) < prod(base.shape): return view.contiguous().copy_to_device(copy.device)
  return base.copy_to_device(copy.device).view(view.arg)

def mselect_reorder_view(ms:UOp, view:UOp, base:UOp):
  st = unwrap(view.st)
  # replace dnum in ShapeTracker with literal const for this mselect
  if (dnums:=[x for x in st.vars() if x.arg[0] == '_device_num']):
    assert len(dnums) == 1, f"view must have exactly 0 or 1 dnum, got {dnums}"
    st = st.substitute({dnums[0]:dnums[0].const_like(ms.arg)})
  return base.mselect(ms.arg).view(st)

ALWAYS_CONTIGUOUS = {Ops.CONTIGUOUS, Ops.ASSIGN, Ops.COPY, Ops.BUFFER, Ops.BUFFER_VIEW, Ops.CONST, Ops.BIND, Ops.DEVICE, Ops.MSELECT}

sym = symbolic_simple+PatternMatcher([
  # UOp with size 0 is zero
  (UPat(GroupOp.All-{Ops.SINK}, name="root"), lambda root: root.const_like(0) if root.base.st is not None and root.size == 0 \
    and not (root.base.op is Ops.CONST and root.base.arg == 0) else None),
  # DETACH and CONTIGUOUS_BACKWARD are NOOPs here
  (UPat((Ops.DETACH, Ops.CONTIGUOUS_BACKWARD), name="x"), lambda x: x.src[0]),
  # reduce of size 0 is the identity element
  (UPat(Ops.REDUCE_AXIS, name="reduce", src=(UPat.var("x"),)),
   lambda reduce,x: reduce.const_like(identity_element(reduce.arg[0], reduce.dtype)) if x.size == 0 and reduce.size != 0 else None),
  # reduce on stride 0 is collapsed
  (UPat(Ops.REDUCE_AXIS, name="reduce", src=(UPat.var("x"),)), simplify_stride0_reduce),
  # split_reduceop
  (UPat(Ops.REDUCE_AXIS, name="reduce", src=(UPat.var("x"),)), split_reduceop),
  # COPY(CONST) creates a new CONST on the destination device
  (UPat(Ops.COPY, name="root", src=(UPat.cvar("x"), UPat(Ops.DEVICE))), lambda root,x: root.const_like(x.arg)),
  # non device changing COPY is a NOOP
  (UPat(Ops.COPY, name="c", src=(UPat.var("x"), UPat(Ops.DEVICE))), lambda c,x: x if c.device == x.device else None),
  # store a shrink before COPY, otherwise view after the COPY
  (UPat(Ops.COPY, src=(UPat(Ops.VIEW, src=(UPat.var("base"),), name="view"), UPat(Ops.DEVICE)), name="copy"), copy_reorder_view),
  # MSELECT must select a base, if there are views apply them after selecting the base
  (UPat(Ops.MSELECT, src=(UPat(Ops.VIEW, src=(UPat.var("base"),), name="view"),), name="ms"), mselect_reorder_view),
  # remove cast to image when it's already a contiguous image
  (UPat(Ops.CAST, name="cast", src=(UPat(Ops.VIEW, name="vm", src=(UPat(Ops.CONTIGUOUS, name="base"),)),)),
   lambda cast,base,vm: base.view(vm.st) if isinstance(cast.dtype, ImageDType) and isinstance(base.dtype, ImageDType) else None),
  # CAST before masking constants
  (UPat.cvar("x").view().cast(name="c"), lambda x,c: x.cast(c.dtype).view(c.src[0].arg)),
  # make things that can't be images not images
  (UPat(GroupOp.All-{Ops.BUFFER, Ops.VIEW, Ops.CONST, Ops.DEVICE}, name="u"), lambda u: u.replace(dtype=dt.base) if isinstance(dt:=u.dtype,ImageDType)
   and (prod(u.shape) != prod(dt.shape) or not any(u.shape[x]%4 == 0 for x in u.st.unit_stride_axes())) else None),
  # remove contiguous if we can just view the buffer
  (UPat(Ops.CONTIGUOUS, name="root", src=(UPat(Ops.VIEW, name="view", src=(UPat(Ops.BUFFER, name="buf"),)),)),
   lambda root,view,buf: view if view.st.contiguous and view.size == buf.size else None),
  # contiguous/buffer/copy/assign is already contiguous
  (UPat(Ops.CONTIGUOUS, name="root", src=(UPat((Ops.CONTIGUOUS, Ops.BUFFER, Ops.COPY, Ops.ASSIGN)),)), lambda root: root.src[0]),
  # substitute BITCAST/CONTIGUOUS with BUFFER_VIEW on DISK
  (UPat((Ops.BITCAST, Ops.CONTIGUOUS), src=(UPat.var("x"),), name="t"), lambda x,t: UOp(Ops.BUFFER_VIEW, t.dtype, (x.base,),
    (t.size, x.st.views[0].offset)).reshape(t.shape) if isinstance(x.device, str) and x.device.startswith("DISK") else None),
  # double ASSIGN to same target is one ASSIGN
  (UPat(Ops.ASSIGN, src=(UPat.var("t"), UPat(Ops.ASSIGN, src=(UPat.var("t"), UPat.var("x"))))), lambda x,t: t.assign(x.contiguous())),
  # ASSIGN to unrealized replaces the UOp
  (UPat(Ops.ASSIGN, src=(UPat.var("t"), UPat.var("x"))), lambda x,t: x.contiguous() if t.base.op not in {Ops.BUFFER, Ops.BUFFER_VIEW} else None),
  # put CAST to smaller dtype before EXPAND
  (UPat(Ops.CAST, name="cast", src=(UPat(Ops.VIEW, name="vm"),)), lambda cast,vm: vm.base.cast(cast.dtype).view(vm.st)
    if cast.dtype.itemsize <= vm.dtype.itemsize and resolve(prod(vm.shape) > vm.st.real_size()) else None),
  # put UnaryOps before EXPANDs, if it can fuse with the input
  (UPat(GroupOp.Unary, src=(UPat(Ops.VIEW, src=(UPat(GroupOp.All-ALWAYS_CONTIGUOUS, name="inp"),), name="v"),), name="alu"),
   lambda inp,v,alu: inp.alu(alu.op).view(v.st) if resolve(prod(alu.shape) > v.st.real_size()) else None),
])

# support for using a contiguous permuted view instead of the parent view if one exists

def found_contiguous(ctx:dict[UOp, UOp], contig:UOp, src:UOp):
  if (sti:=unwrap(src.st).invert(src.base.shape)) is not None: ctx[src.base] = contig.view(sti)

replace_contiguous = PatternMatcher([
  (UPat(Ops.CONTIGUOUS, src=(UPat(Ops.VIEW, name="src"),), name="contig"), found_contiguous),
  (UPat(GroupOp.ALU, name="alu"), lambda ctx,alu: alu.replace(src=new_src) if (new_src:=tuple(ctx.get(s, s) for s in alu.src)) != alu.src else None),
])

# **** Grouper decides which of the UOps realize

def realize(ctx:dict[UOp, None], tr:UOp) -> None: ctx[tr] = None

def realize_before_view(ctx:dict[UOp, None], view:UOp, tr:UOp) -> None:
  st = unwrap(view.st)
  # always realize unsafe pad ops before masked view
  if any(v.mask is not None for v in st.views) and not can_pad(tr, ctx): return realize(ctx, tr)
  # fold simple pads
  if len(st.views) == 1 and (m:=st.views[-1].mask) is not None and all_int(tr.shape) and resolve(prod(tr.shape) >= prod([y-x for x,y in m])): return
  # realize before expand
  if resolve(prod(tr.shape) < prod(st.shape)) and not DONT_REALIZE_EXPAND: return realize(ctx, tr)

do_realize = PatternMatcher([
  # always realize SINK parents
  (UPat(Ops.SINK, name="s"), lambda ctx,s: ctx.update((x.base, None) for x in s.src if x.base.op not in ALWAYS_CONTIGUOUS)),
  # always realize ASSIGN/CONTIGUOUS/GroupOp.Meta
  (UPat({Ops.ASSIGN, Ops.CONTIGUOUS, *GroupOp.Meta}, name="tr"), realize),
  # realize before expand or unsafe pad ops
  (UPat(Ops.VIEW, src=(UPat(GroupOp.All-ALWAYS_CONTIGUOUS, name="tr"),), name="view"), realize_before_view),
  # realize before COPY and MSELECT
  (UPat((Ops.COPY, Ops.MSELECT), src=(UPat(GroupOp.All-ALWAYS_CONTIGUOUS, name="tr"),), allow_any_len=True), realize),
])

def recursive_group(tr:UOp, st:ShapeTracker, r:UOp, children:dict[UOp, dict[UOp, None]], realizes:dict[UOp, None],
                    reduce_for_op:dict[UOp, UOp], group:dict[UOp, None], cache:dict[tuple[UOp, ShapeTracker], None]) -> None:
  if (tr, st) in cache: return
  cache.setdefault((tr, st))
  rsize = unwrap(r.st).size
  if tr in realizes and tr is not r:
    # can only fuse contiguous
    # max one reduceop per kernel
    if not st.contiguous or st.size != rsize or tr in reduce_for_op: group.setdefault(r)
    return group.setdefault(tr)
  for tr_next in children.get(tr, {}):
    # max one reduceop per kernel
    if tr_next.op is Ops.REDUCE_AXIS: return group.setdefault(r)
    # can only fuse contiguous
    if len(st_childs:=dedup(unwrap(x.st) for x in tr_next.src if x.base == tr)) > 1: return group.setdefault(r)
    recursive_group(tr_next, st+st_childs[0], r, children, realizes, reduce_for_op, group, cache)

def group_realizes(sink:UOp) -> dict[UOp, None]:
  # start by adding uops that always realize
  realizes: dict[UOp, None] = {}
  sink = graph_rewrite(sink, do_realize, ctx=realizes, name="do_realize")
  if DONT_GROUP_REDUCES: return realizes

  # construct children graph (only for bases)
  children: dict[UOp, dict[UOp, None]] = {}
  assigns: dict[UOp, None] = {}
  for u in (toposort:=sink.toposort()):
    if u.op in {Ops.VIEW, Ops.SINK}: continue
    if u.op is Ops.ASSIGN: assigns[u.buf_uop] = None
    for s in u.src: children.setdefault(s.base, {})[u] = None

  # find all reduces, and pair them to a elementwise op. if they can't be cleanly paired, force realize the reduce (or a contig child)
  reduce_for_op: dict[UOp, UOp] = {}
  double_reduces: list[UOp] = []
  for r in toposort:
    if r.op is not Ops.REDUCE_AXIS: continue
    if len(r.arg) == 3 and r.arg[2] is True: continue
    if FUSE_CONV_BW and r.src[0].base.op is Ops.REDUCE_AXIS and r.src[0] is not r.src[0].base: double_reduces.append(r)
    if r in realizes: continue
    group: dict[UOp, None] = {}
    recursive_group(r, unwrap(r.st), r, children, realizes, reduce_for_op, group, cache={})
    # max one reduceop per kernel
    can_chase = all(tr not in reduce_for_op for tr in group)
    for u in r.toposort(gate=lambda u: u not in realizes):
      if u.op is Ops.REDUCE_AXIS and u.src[0].base.op is Ops.CONST:
        can_chase = False
        break
    # TODO: forced_realize exists because the scheduler is incapable of checking for self-contained DAGs
    forced_realize = r in group
    # can only have one output
    if not forced_realize and len(group) > 1: forced_realize = True
    # can only fuse assign if no other assign_target is used in the kernel
    if not forced_realize and (assign_targets:={x.buf_uop for x in group if x.op is Ops.ASSIGN}):
      parents = [r, *group]
      while parents and not forced_realize:
        p = parents.pop().base
        if p.op is Ops.BUFFER and p in assigns and p not in assign_targets: forced_realize, can_chase = True, False
        if p in realizes: continue
        parents.extend(p.src)
    if forced_realize or not group:
      tr = r
      if can_chase:
        # can chase this down to contiguous children
        st = unwrap(tr.st)
        while len(lst:=children.get(tr, {})) == 1:
          tr_next = next(iter(lst))
          st_childs = dedup(unwrap(s.st) for s in tr_next.src if s.base is tr)
          if len(st_childs) > 1: break
          if st.size != st_childs[0].size: break
          st = st + st_childs[0]
          if not st.contiguous or tr_next.op is Ops.REDUCE_AXIS: break
          tr = tr_next
        # don't cast to higher size before store (tr cannot be realized if forced_realize)
        if tr.op is Ops.CAST and tr.dtype.itemsize > tr.src[0].dtype.itemsize:
          tr = tr.src[0].base
      group = {tr: None}
      realizes[tr] = None
    reduce_for_op.update((tr, r) for tr in group)
  # fuse double reduces with no other child
  for reduceop in double_reduces:
    top_reduce = reduceop.src[0].base
    if len(children.get(top_reduce, {})) == 1: del realizes[top_reduce]
  return realizes

# **** create kernels

@dataclass(frozen=True)
class Kernel:
  ast: UOp
  metadata: tuple[Metadata, ...] = ()
  def __repr__(self):
    ast_rep = f"SINK{tuple(s.op for s in self.ast.src)}" if self.ast.op is Ops.SINK else repr(self.ast.op)
    return f"<Kernel {len(list(self.ast.toposort()))} {ast_rep} {self.metadata}>"

def create_kernel(x:UOp, b:UOp|None=None):
  if b is None: b = UOp.new_buffer(x.device, x.size, x.dtype)
  kernel = UOp(Ops.KERNEL, src=(b,)+x.src, arg=Kernel(x.sink(), m if (m:=x.metadata) else ()))
  buffer = b.base if b.size == b.base.size else UOp(Ops.BUFFER_VIEW, b.dtype, (b.base,), (b.size, b.arg.views[0].offset))
  return buffer.assign(kernel).reshape(x.shape)

DONT_PLACE_IN_KERNEL = {Ops.KERNEL, Ops.ASSIGN, Ops.BUFFER, Ops.MSELECT, Ops.MULTI}
def append_to_kernel(x:UOp):
  new_srcs: list[UOp] = []
  metadata = x.arg.metadata
  for s in x.src:
    if s.op in DONT_PLACE_IN_KERNEL: new_srcs.append(s)
    else:
      new_srcs.extend(s.src)
      # NOTE: because const and device are shared UOps they don't change metadata
      # NOTE: if it's a reshape after ASSIGN we're not fusing that parent kernel
      if s.base.op not in {Ops.CONST, Ops.DEVICE} and (not (s.op is Ops.RESHAPE and s.base.op is Ops.ASSIGN)) and (m:=s.metadata): metadata += m
  if (new_src:=tuple(dedup(new_srcs))) != x.src: return x.replace(src=new_src, arg=Kernel(x.arg.ast, tuple(dedup(metadata))))

create_kernels = PatternMatcher([
  # always give assign/gbarrier a kernel
  (UPat.assign(UPat.var("b"), UPat(GroupOp.All-{Ops.KERNEL}), name="x"), create_kernel),
  (UPat(Ops.GBARRIER, src=(UPat.var("x"),)), create_kernel),
  # walk back the local graph until we reach a realized source
  (UPat(Ops.KERNEL, name="x"), append_to_kernel),
  # push RESHAPE through MSELECT
  (UPat(Ops.MSELECT, src=(UPat(Ops.RESHAPE, name="r"),), name="ms"), lambda ms,r: r.src[0].mselect(ms.arg).reshape(r.arg)),
])

# **** swizzler

merge_views = PatternMatcher([
  # merge adjacent views
  (UPat(Ops.VIEW, src=(UPat(Ops.VIEW, name="v1"),), name="v2"), lambda v1,v2: v1.replace(arg=v1.arg+v2.arg)),
  # replace MovementOps with VIEW
  (UPat(GroupOp.Movement, src=(UPat.var("x"),), name="mop"), lambda mop,x: x.base.view(mop.st)),
  # remove NOOP views
  (UPat.var("x").view(name="view"), lambda x,view: x if x.st is not None and view.st.contiguous and view.shape == x.shape else None),
  (UPat(GroupOp.All-{Ops.DEFINE_GLOBAL}).view(name="view"),
   lambda view: view.const_like(0) if (mask:=view.st.views[-1].mask) is not None and any((x[1]-x[0]) == 0 for x in mask) else None),
  # only unmaksed VIEW on CONST replaces the ShapeTracker
  (UPat(Ops.VIEW, src=(UPat((Ops.CONST, Ops.DEFINE_VAR), name="x"),), name="view"),
   lambda x,view: x.replace(src=(x.src[0].replace(arg=x.st+view.st),)) if all(v.mask is None for v in (x.st+view.st).views) else None),
])

def ndims(shape:tuple[sint, ...]) -> tuple[sint, ...]: return tuple(x for x in shape if resolve(x != 1))

def reduce_push_add_ones(src:UOp, r:UOp, view:UOp):
  # contiguous, expand, and the same with ones removed
  if unwrap(view.st).contiguous and len(r.shape) < len(view.shape) and ndims(r.shape) == ndims(view.shape):
    new_shape: list[sint] = []
    new_reduce_axis = []
    if (contraction:=get_contraction_with_reduce(view.shape, r.shape, r.arg[1])) is None: return None
    for i,pairs in enumerate(contraction):
      new_shape_chunk = [view.shape[p] for p in pairs]
      if i in r.arg[1]:
        # if this is a reduce axis, we need a 1 in the view here to put it
        assert len(new_shape_chunk) > 0
        new_shape += [1]*(len(pairs)-1) + [src.shape[i]]
        new_reduce_axis.append(len(new_shape)-1)
      else:
        # otherwise, pass through the new_shape_chunk
        new_shape += new_shape_chunk
    ret = r.replace(src=(src.reshape(tuple(new_shape)),), arg=(r.arg[0], tuple(new_reduce_axis))+r.arg[2:])
    assert ret.shape == view.shape, f"shape mismatch on reduce_push_add_ones, {ret.shape} != {view.shape}"
    return ret
  return None

view_left = merge_views+PatternMatcher([
  # view before elementwise and buffer ops
  (UPat(Ops.VIEW, src=(UPat({*GroupOp.ALU, Ops.CAST, Ops.BITCAST, Ops.BIND, Ops.LOAD, Ops.STORE, Ops.VALID}, name="e"),), name="view"),
   lambda e,view: e.replace(src=tuple(s.view(view.st) for s in e.src))),
  # if there's ones added after reduce, put this before the reduce
  (UPat(Ops.VIEW, src=(UPat(Ops.REDUCE_AXIS, src=(UPat.var("src"),), name="r"),), name="view"), reduce_push_add_ones),
])

def apply_swizzle(u:UOp) -> UOp: return graph_rewrite(u, view_left, name="Sub View Left")

# change reduceop axes and input ShapeTrackers, view gets replaced with a reshape.
def swizzle_reduceop(r:UOp, src:UOp, view:UOp, fuse=False):
<<<<<<< HEAD
  if (st:=unwrap(view.st)).contiguous and st.size == r.size and ndims(r.shape) == ndims(view.shape): return None
=======
  # don't swizzle if we can push the view to children
  if unwrap(view.st).contiguous and view.size == r.size and \
      (not (len(r.arg) == 3 and r.arg[2]) or tuple(x for x in r.shape if resolve(x != 1)) == tuple(x for x in view.shape if resolve(x != 1))):
    return None
  # swizzle the input
>>>>>>> 8c5ea005
  input_st = ShapeTracker.from_shape(src.shape)
  tmp = input_st.permute(tuple(i for i in range(len(input_st.shape)) if i not in r.axis_arg)+r.axis_arg)
  prshape = prod(rshape:=tmp.shape[-len(r.axis_arg):])
  strides = strides_for_shape(rshape)
  nv = [View.create(v.shape+rshape, tuple(x*prshape for x in v.strides)+strides,
                    v.offset*prshape, v.mask+tuple((0,s) for s in rshape) if v.mask is not None else None) for v in unwrap(view.st).views]
  new_view = tmp + ShapeTracker(tuple(nv))
  swizzled_input = apply_swizzle(src.view(new_view))
  # create a new reduceop
  new_axis = tuple(range(len(view.shape), len(view.shape) + len(r.axis_arg)))
  if fuse: red = UOp(Ops.REDUCE_AXIS, r.dtype, (swizzled_input.fuse(),), (r.arg[0], new_axis, True))
  else: red = UOp(Ops.REDUCE_AXIS, r.dtype, (swizzled_input,), (r.arg[0], new_axis))
  return red.reshape(view.shape)

def reduceop_view_right(src:UOp, v:UOp, r:UOp):
  assert unwrap(v.st).contiguous and v.size == src.size, f"can't compute new axis for {src.shape} -> {r.shape}"
  new_axis = [i for i,(s,u) in enumerate(zip(src.shape, r.shape)) if s != u]
  return src.r(r.arg[0], tuple(new_axis)).reshape(r.shape)

def elementwise_view_right(root:UOp):
  if not (swizzles:=[x for x in root.src if x.op is Ops.VIEW and x.base.op not in ALWAYS_CONTIGUOUS]): return None
  assert all_same([x.base.size for x in swizzles]), f"swizzle inputs must have the same size {swizzles}"
  # place view after applying the elementwise op
  new_st = ShapeTracker.from_shape(swizzles[0].base.shape)
  new_src = [x.base if x.base.shape==new_st.shape else apply_swizzle(x.view(new_st)) for x in root.src]
  # reshape to match downstream shapes
  return root.replace(src=tuple(new_src)).reshape(root.shape)

# push VIEW to children
view_right = merge_views+PatternMatcher([
  # push view through reduceops
  (UPat(Ops.VIEW, src=(UPat(Ops.REDUCE_AXIS, src=(UPat.var("src"),), name="r"),), name="view"), swizzle_reduceop),
  # apply view after reduceops
  (UPat(Ops.REDUCE_AXIS, src=(UPat(Ops.VIEW, src=(UPat(GroupOp.All-ALWAYS_CONTIGUOUS, name="src"),), name="v"),), name="r"), reduceop_view_right),
  # apply view after elementwise ops
  (UPat(GroupOp.All-{Ops.SINK}, name="root"), elementwise_view_right),
  # merge axes for double reduce (invert of SPLIT_REDUCEOP=1)
  (UPat(Ops.REDUCE_AXIS, src=(UPat(Ops.REDUCE_AXIS, name="r1"),), name="r2"),
   lambda r1,r2: r1.replace(arg=(r1.arg[0], r2.arg[1]+r1.arg[1])) if r1.arg[0] is r2.arg[0] else None),
])

# **** fix kernel AST

add_buffer_ops = PatternMatcher([
  # LOAD
  (UPat(Ops.BUFFER, name="x"), lambda ctx,x: UOp.load(UOp(Ops.DEFINE_GLOBAL, x.dtype.ptr(x.size), (), ctx.index(x)).view(x.st),)),
  # STORE (except for meta ops)
  (UPat(Ops.SINK, src=(UPat(GroupOp.Meta, name="x"),)), lambda x:x),
  (UPat(Ops.SINK, src=UPat(GroupOp.All-{Ops.STORE}), name="sink"), lambda ctx,sink:
   UOp.sink(*[UOp.store(UOp(Ops.DEFINE_GLOBAL, (s:=x.base).dtype.ptr(ctx[i].size), (), i).view(s.st), s) for i,x in enumerate(sink.src)])),
  # passthrough ASSIGN
  (UPat(Ops.ASSIGN, name="x"), lambda x: x.src[1]),
  # VALID
  (UPat(Ops.VIEW, src=(UPat.cvar(),), name="self"), UOp.valid),
])

def check_load_st(glbl:UOp, view:UOp):
  if glbl.arg != 0 or (st:=unwrap(view.st)).contiguous: return
  # if it has a single view and it becomes contiguous when you shrink expanded axes, it's fine
  if len(st.views) == 1 and st.shrink(tuple((0,1) if st == 0 else (0,s) for s,st in zip(st.shape, st.views[0].strides))).contiguous: return
  # if it has a single view and it's equal when you shrink a contig, it's fine
  if len(st.views) == 1 and (mask:=st.views[0].mask) is not None and ShapeTracker.from_shape(st.shape).shrink(mask) == st.shrink(mask): return
  # otherwise, it's not fine
  raise RuntimeError("self operand of augmented assign must be contiguous.\nhelp: consider using .contiguous():\n"
                     +colored("   - a += a.T\n", "red")+colored("   + a += a.T.contiguous()", "green"))

fix_kernel_ops = PatternMatcher([
  # remove CONTIGUOUS/DEVICE from kernel AST
  (UPat((Ops.CONTIGUOUS, Ops.MSELECT), src=(UPat.var("x"),)), lambda x: x),
  (UPat(Ops.VIEW, src=(UPat(Ops.DEVICE),), name="view"), lambda view: view.replace(src=())),
  # no ImageDType after index
  (UPat(GroupOp.All-{Ops.DEFINE_GLOBAL, Ops.VIEW}, name="x"), lambda x: x.replace(dtype=x.dtype.base) if isinstance(x.dtype, ImageDType) else None),
  # if this kernel also assigns to the loaded buffer, ensure we can index it correctly
  (UPat(Ops.LOAD, src=(UPat.var("glbl").view(name="view"),)), check_load_st),
])

replace_globals = PatternMatcher([
  # replace ASSIGN with the target BUFFER
  (UPat(Ops.ASSIGN, src=(UPat(Ops.BUFFER), UPat(Ops.KERNEL)), name="assign", allow_any_len=True), lambda assign: assign.src[0]),
])

def fix_kernel_ast(k:UOp) -> UOp|None:
  if k.arg.ast.op in GroupOp.Meta or all(s.op is Ops.STORE for s in k.arg.ast.src): return None
  # replace global memory ops with the BUFFER they write to
  ast = graph_rewrite(k.arg.ast, replace_globals, bottom_up=True, name="replace globals")
  # push views to edges
  ast = graph_rewrite(graph_rewrite(ast, view_left, name="Main View Left"), view_right, name="Main View Right")
  # replace buffer with define_global + add load/store last
  bufs = tuple(s.buf_uop if s.op is not Ops.MSELECT else s.src[0].buf_uop for s in k.src)
  ast = graph_rewrite(ast, view_left+add_buffer_ops+fix_kernel_ops, bufs, bottom_up=True, name="replace buffer")
  if ast.op is Ops.SINK and not all_same([x.device for x in k.src]):
    raise RuntimeError(f"all buffers must be on the same device: {tuple(b.buf_uop.buffer for b in k.src)}")
  return k.replace(arg=Kernel(ast, k.arg.metadata))

create_ast = PatternMatcher([(UPat(Ops.KERNEL, name="k"), fix_kernel_ast),])

# ** add metadata of KERNEL outputs

def append_metadata(root:UOp, k:UOp):
  if not root.metadata or (new_metadata:=tuple(dedup(k.arg.metadata+root.metadata))) == k.arg.metadata: return None
  return root.replace(src=(root.src[0], k.replace(arg=Kernel(k.arg.ast, new_metadata)))+root.src[2:])

replace_metadata = PatternMatcher([(UPat(Ops.ASSIGN, src=(UPat(), UPat(Ops.KERNEL, name="k")), name="root", allow_any_len=True), append_metadata),])

pm_fuse = PatternMatcher([
  # FUSE on CONTIGUOUS removes FUSE
  (UPat(Ops.CONTIGUOUS, name="c").fuse(), lambda c: c),

  # FUSE triggers swizzle on reduceop
  (UPat(Ops.VIEW, src=(UPat(Ops.REDUCE_AXIS, src=(UPat.var("src"),), name="r").or_casted(),), name="view").fuse(),
   lambda r,src,view: ret.cast(view.dtype) if (ret:=swizzle_reduceop(r, src, view, fuse=True)) is not None else None),

  # FUSE on reduce (without view) adds fuse marker to grouper
  (UPat(Ops.REDUCE_AXIS, name="r").fuse(),
   lambda r: r.replace(src=(r.src[0].fuse(),), arg=r.arg+(True,)) if len(r.arg) == 2 else None),

  # remove FUSE and insert CONTIGUOUS if it's an unsafe pad
  (UPat(Ops.VIEW, src=(UPat(GroupOp.UnsafePad, name="alu"),), name="view").fuse(),
   lambda alu, view: alu.contiguous().view(view.st) if any(v.mask is not None for v in view.st.views) else None),

  # FUSE elementwise.
  (UPat(Ops.VIEW, src=(UPat({*GroupOp.ALU, Ops.CAST}, name="alu"),), name="view").fuse(),
   lambda alu, view: alu.replace(src=tuple(apply_swizzle(x.view(view.arg)).fuse() for x in alu.src))),

  # push FUSE through to srcs
  (UPat(Ops.FUSE, name="x"), lambda x: x.src[0].replace(src=tuple(y.fuse() for y in x.src[0].src))),
])

def do_fusion(x:UOp):
  found_contiguous = {}
  def gate_contiguous(x):
    if is_contiguous:=(x.op is Ops.CONTIGUOUS): found_contiguous[x] = x.replace(src=(UOp(Ops.VIEW, arg=x.st),))
    return not is_contiguous
  x.toposort(gate=gate_contiguous)
  del gate_contiguous
  return graph_rewrite(x.substitute(found_contiguous), pm_fuse, name="local fusion").substitute({v:k for k,v in found_contiguous.items()})

def fuse_arange(root:UOp):
  # skip if root is arange
  if not FUSE_ARANGE or root.src[0].base.op is Ops.CONST: return None
  # gather all local aranges (including any fused ones)
  local_arange: list[UOp] = []
  def gate_reduce(u):
    if u.op is Ops.REDUCE_AXIS and u.src[0].base.op is Ops.CONST: local_arange.append(u)
    return u.op not in {*ALWAYS_CONTIGUOUS, Ops.REDUCE_AXIS} or u is root
  toposort = root.toposort(gate=gate_reduce)
  if not local_arange: return None
  # fuse the nearest expand child of arange
  local_children: dict[UOp, list[UOp]] = {}
  for u in toposort:
    for s in u.src: local_children.setdefault(s, []).append(u)
  fuse_rep: dict[UOp, UOp] = {}
  # skip if root depends on aranges with different ndims. This can be improved
  if any(len(set(dims)) > 1 for dims in zip(*[r.src[0].shape for r in local_arange])): return
  for r in local_arange:
    # skip if already fused
    if len(r.arg) > 2: continue
    q = list(local_children[r])
    while q:
      u = q.pop()
      if not (curr_children:=local_children.get(u, [])): continue
      for child in curr_children:
        other_paths = {s for s in child.toposort() if s.op in {Ops.REDUCE_AXIS, Ops.BUFFER} and s not in {root, r}}
        fuse_rep[child] = child.replace(src=tuple(s.fuse() if s is u else s for s in child.src))
        if other_paths: break
      else: q.extend(curr_children)
  return root.substitute(fuse_rep, name="fuse_arange") if fuse_rep else None

do_fuse = PatternMatcher([
  (UPat(Ops.FUSE, name="x"), do_fusion),
  (UPat(Ops.REDUCE_AXIS, name="root"), fuse_arange),
])

def get_name(becomes_map:dict[UOp, UOp]) -> str:
  assigned_kernels = {u.base.buf_uop:u.base.src[1] for u in becomes_map.values() if u.base.op is Ops.ASSIGN}.values()
  return f"Schedule {pluralize('Kernel', len(set(assigned_kernels)))}"

add_gbarrier = PatternMatcher([(UPat(GroupOp.All-{Ops.GBARRIER, Ops.ASSIGN}, name="x"),
                                lambda ctx,x: x.replace(tag=1).gbarrier() if x in ctx and x.tag is None else None)])

# TODO: get this from the device through GrouperOpts
DEVICE_MAX_BUFS = {"METAL":32, "WEBGPU":8}

def limit_bufs(root:UOp):
  # check if backend has a buffer limit
  device = root.device if isinstance(root.device, str) else root.device[0].split(":")[0]
  if not (MAX_BUFS:=getenv("MAX_KERNEL_BUFFERS", DEVICE_MAX_BUFS.get(device, 0))): return None
  # count number of unique buffers flowing into this op
  bufs: set[UOp] = set()
  def gate_input(u:UOp):
    if (is_load:=(u.op in {Ops.BUFFER, Ops.GBARRIER, Ops.ASSIGN})): bufs.add(u)
    return not is_load
  root.toposort(gate=gate_input)
  # NOTE: this -1 is for the output buffer
  if len(bufs)>=MAX_BUFS-1:
    return root.replace(src=tuple(s if s.base in bufs else s.replace(tag=1).gbarrier() for s in root.src))

finalize_gbarrier = PatternMatcher([
  # if an op takes more than one input, check combined LOADs don't exceed device limits
  (UPat(set.union(GroupOp.Binary, GroupOp.Ternary), name="root"), limit_bufs),
  # merge gbarrier
  (UPat((Ops.GBARRIER, Ops.CONTIGUOUS), src=(UPat(Ops.GBARRIER),), name="x"), lambda x: x.src[0]),
])

remove_tags = PatternMatcher([(UPat(GroupOp.All, name="x"), lambda x: x.replace(tag=None) if x.tag is not None else None)])

@track_rewrites(name_fxn=get_name)
def get_kernelize_map(big_sink:UOp) -> dict[UOp, UOp]:
  # multi + merge_views + simplify
  tensor_map = graph_rewrite_map(big_sink, multi_pm+replace_allreduce+do_fuse+merge_views+sym+replace_contiguous, ctx={}, name="merge_views")

  # display the cleaned up tensor graph
  if getenv("VIZ"): graph_rewrite(tensor_map[big_sink], PatternMatcher([]), name="View Tensor Graph")

  # insert gbarriers in places determined by the realize map
  realize_map = group_realizes(tensor_map[big_sink])
  tensor_map = graph_rewrite_map(tensor_map[big_sink], add_gbarrier, realize_map, bottom_up=True, input_map=tensor_map, name="insert_gbarrier")
  # optionally reorder gbarriers or insert more (top down)
  tensor_map = graph_rewrite_map(tensor_map[big_sink], finalize_gbarrier, input_map=tensor_map, name="finalize_gbarrier")
  tensor_map = graph_rewrite_map(tensor_map[big_sink], remove_tags, input_map=tensor_map, name="remove_tags")

  # TODO: move view_left/view_right here

  # group into kernels (this is context-free)
  tensor_map = graph_rewrite_map(tensor_map[big_sink], create_kernels, input_map=tensor_map, name="create_kernels")

  # if a kernel depends on a buffer, and that buffer is later assigned to, make the assign depend on the kernel's assign
  kernel_assign: dict[UOp, UOp] = {}
  assign_rep: dict[UOp, UOp] = {}
  for u in tensor_map[big_sink].toposort():
    if u.op is not Ops.ASSIGN: continue
    kernel_assign[u.buf_uop] = u
    for s in u.src[1].src:
      if s.op is not Ops.BUFFER or s is u.buf_uop or (a:=kernel_assign.get(s)) is None: continue
      if any(x.op is Ops.ASSIGN and x.buf_uop is s for x in u.toposort()):
        raise RuntimeError(f"cycle detected in graph, kernel for {u.buf_uop} must either depend on ASSIGN or BUFFER")
      assign_rep[a] = kernel_assign[s] = a.replace(src=a.src+(u,))
  if assign_rep:
    tensor_map = graph_rewrite_map(tensor_map[big_sink], _substitute, ctx=assign_rep, bottom_up=True, input_map=tensor_map, name="fix_assign")

  # finally, create the AST for kernels
  tensor_map = graph_rewrite_map(tensor_map[big_sink], create_ast+replace_metadata, bottom_up=True, input_map=tensor_map, name="create_ast")

  # display the final graph
  sched_sink = tensor_map[big_sink]
  if getenv("VIZ"): graph_rewrite(sched_sink, PatternMatcher([]), name="View Kernel Graph")
  if getenv("VIZ"): graph_rewrite(sched_sink, PatternMatcher([]), name="View Memory Graph")

  # verify Kernels match the spec
  if __debug__: type_verify(list(sched_sink.toposort()), tensor_uop_spec)

  return tensor_map<|MERGE_RESOLUTION|>--- conflicted
+++ resolved
@@ -317,15 +317,11 @@
 
 # change reduceop axes and input ShapeTrackers, view gets replaced with a reshape.
 def swizzle_reduceop(r:UOp, src:UOp, view:UOp, fuse=False):
-<<<<<<< HEAD
-  if (st:=unwrap(view.st)).contiguous and st.size == r.size and ndims(r.shape) == ndims(view.shape): return None
-=======
   # don't swizzle if we can push the view to children
   if unwrap(view.st).contiguous and view.size == r.size and \
       (not (len(r.arg) == 3 and r.arg[2]) or tuple(x for x in r.shape if resolve(x != 1)) == tuple(x for x in view.shape if resolve(x != 1))):
     return None
   # swizzle the input
->>>>>>> 8c5ea005
   input_st = ShapeTracker.from_shape(src.shape)
   tmp = input_st.permute(tuple(i for i in range(len(input_st.shape)) if i not in r.axis_arg)+r.axis_arg)
   prshape = prod(rshape:=tmp.shape[-len(r.axis_arg):])
