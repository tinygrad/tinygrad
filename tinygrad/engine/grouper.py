from collections import defaultdict, deque
from dataclasses import dataclass
from tinygrad.uop.ops import UOp, Ops, GroupOp, PatternMatcher, UPat, graph_rewrite, graph_rewrite_map, identity_element, resolve
from tinygrad.uop.ops import can_pad, sint, track_rewrites, _substitute
from tinygrad.codegen.lowerer import get_contraction_with_reduce, get_contraction
from tinygrad.codegen.symbolic import symbolic_simple
from tinygrad.helpers import Metadata, all_int, all_same, colored, prod, dedup, unwrap, getenv, pluralize, ContextVar, Context, diskcache_put
from tinygrad.helpers import FUSE_CONV_BW, FUSE_ARANGE, DEBUG, DONT_REALIZE_EXPAND, DONT_GROUP_REDUCES, SPLIT_REDUCEOP, CAPTURE_PROCESS_REPLAY
from tinygrad.dtype import ImageDType
from tinygrad.engine.multi import multi_pm, replace_allreduce
from tinygrad.shape.shapetracker import ShapeTracker
from tinygrad.shape.view import View, strides_for_shape
from tinygrad.uop.spec import type_verify, tensor_uop_spec

# creation can recurse a lot
import sys
sys.setrecursionlimit(10000)

# **** schedule simplifier

def simplify_stride0_reduce(reduce:UOp, x:UOp):
  # must be unmasked (NOTE: can be relaxed if not masked on stride 0 axis)
  if any(v.mask is not None for v in unwrap(x.st).views): return None
  # must have all stride 0 in the relevant axis (NOTE: can do partial)
  if not all(unwrap(x.st).views[-1].strides[axis] == 0 for axis in reduce.arg[1]) or not all_int(x.shape): return None
  prshape = prod(x.shape[i] for i in reduce.arg[1])
  ret = x.shrink(tuple((0,s) if i not in reduce.arg[1] else (0,1) for i,s in enumerate(x.shape)))
  match reduce.arg[0]:
    case Ops.ADD: return ret*prshape
    case Ops.MUL: return ret.pow(prshape)
    case Ops.MAX: return ret # NOTE: Ops.MAX is passthrough

def split_reduceop(reduce:UOp, x:UOp):
  if not SPLIT_REDUCEOP or not all_int(x.shape) or (prod(x.shape)//prod(reduce.shape))<getenv("REDUCEOP_SPLIT_THRESHOLD", 32768): return None
  # if there are few globals, make some reduces into globals by splitting into two kernels
  # cap output buffer to 2**22: heuristic number of global outputs to achieve max occupancy with enough locals+upcasts for gemm
  #   ~2**10 should be enough if GROUP is used
  # 256 split maximum should be "negligible reduce" for low prod(reduce.shape), 8 split minimum.
  # split is moved to the end to provide maximum locality for the second phase reduce.
  real_strides = unwrap(x.st).real_strides(ignore_valid=True)
  if not (split_candidates:=[(i,d) for i in reduce.arg[1] for d in range(min(256,2**getenv("REDUCEOP_SPLIT_SIZE",22)//prod(reduce.shape)),8-1,-1)
                             if x.shape[i]%d==0 and real_strides[i]!=0]): return None
  dim_to_split, divisor = split_candidates[0]
  splitted_shape = x.shape[:dim_to_split]+(divisor,)+(x.shape[dim_to_split]//divisor,)+x.shape[dim_to_split+1:]
  splitted = x.reshape(splitted_shape).permute(tuple([d for d in range(len(splitted_shape)) if d!=dim_to_split]+[dim_to_split]))
  if DEBUG >= 3: print(f"split {divisor}: {x.shape} -> {splitted.shape} -> {reduce.shape}")
  # reduce original axes, then split
  return splitted.r(*reduce.arg).r(reduce.arg[0], (len(reduce.shape),)).reshape(reduce.shape)

def copy_reorder_view(copy:UOp, view:UOp, base:UOp):
  if prod(view.shape) < prod(base.shape): return view.contiguous().copy_to_device(copy.device)
  return base.copy_to_device(copy.device).view(view.arg)

def mselect_reorder_view(ms:UOp, view:UOp, base:UOp):
  st = unwrap(view.st)
  # replace dnum in ShapeTracker with literal const for this mselect
  if (dnums:=[x for x in st.vars() if x.arg[0] == '_device_num']):
    assert len(dnums) == 1, f"view must have exactly 0 or 1 dnum, got {dnums}"
    st = st.substitute({dnums[0]:dnums[0].const_like(ms.arg)})
  return base.mselect(ms.arg).view(st)

ALWAYS_CONTIGUOUS = {Ops.CONTIGUOUS, Ops.ASSIGN, Ops.COPY, Ops.BUFFER, Ops.BUFFER_VIEW, Ops.CONST, Ops.BIND, Ops.DEVICE, Ops.MSELECT}

sym = symbolic_simple+PatternMatcher([
  # UOp with size 0 is zero
  (UPat(GroupOp.All-{Ops.SINK}, name="root"), lambda root: root.const_like(0) if root.base.st is not None and root.size == 0 \
    and not (root.base.op is Ops.CONST and root.base.arg == 0) else None),
  # DETACH and CONTIGUOUS_BACKWARD are NOOPs here
  (UPat((Ops.DETACH, Ops.CONTIGUOUS_BACKWARD), name="x"), lambda x: x.src[0]),
  # reduce of size 0 is the identity element
  (UPat(Ops.REDUCE_AXIS, name="reduce", src=(UPat.var("x"),)),
   lambda reduce,x: reduce.const_like(identity_element(reduce.arg[0], reduce.dtype)) if x.size == 0 and reduce.size != 0 else None),
  # reduce on stride 0 is collapsed
  (UPat(Ops.REDUCE_AXIS, name="reduce", src=(UPat.var("x"),)), simplify_stride0_reduce),
  # split_reduceop
  (UPat(Ops.REDUCE_AXIS, name="reduce", src=(UPat.var("x"),)), split_reduceop),
  # COPY(CONST) creates a new CONST on the destination device
  (UPat(Ops.COPY, name="root", src=(UPat.cvar("x"), UPat(Ops.DEVICE))), lambda root,x: root.const_like(x.arg)),
  # non device changing COPY is a NOOP
  (UPat(Ops.COPY, name="c", src=(UPat.var("x"), UPat(Ops.DEVICE))), lambda c,x: x if c.device == x.device else None),
  # explicitly expand broadcast copies
  (UPat(Ops.COPY, name="c", src=(UPat.var("x"), UPat(Ops.DEVICE))), lambda c,x:
    UOp(Ops.MSTACK, c.dtype, tuple(x.copy_to_device(d) for d in c.device)) if isinstance(c.device, tuple) and isinstance(x.device, str) else None),
  # store a shrink before COPY, otherwise view after the COPY
  (UPat(Ops.COPY, src=(UPat(Ops.VIEW, src=(UPat.var("base"),), name="view"), UPat(Ops.DEVICE)), name="copy"), copy_reorder_view),
  # MSELECT must select a base, if there are views apply them after selecting the base
  (UPat(Ops.MSELECT, src=(UPat(Ops.VIEW, src=(UPat.var("base"),), name="view"),), name="ms"), mselect_reorder_view),
  # remove cast to image when it's already a contiguous image
  (UPat(Ops.CAST, name="cast", src=(UPat(Ops.VIEW, name="vm", src=(UPat(Ops.CONTIGUOUS, name="base"),)),)),
   lambda cast,base,vm: base.view(vm.st) if isinstance(cast.dtype, ImageDType) and isinstance(base.dtype, ImageDType) else None),
  # make things that can't be images not images
  (UPat(GroupOp.All-{Ops.BUFFER, Ops.VIEW, Ops.CONST, Ops.DEVICE}, name="u"), lambda u: u.replace(dtype=dt.base) if isinstance(dt:=u.dtype,ImageDType)
   and (prod(u.shape) != prod(dt.shape) or not any(u.shape[x]%4 == 0 for x in u.st.unit_stride_axes())) else None),
  # remove contiguous if we can just view the buffer
  (UPat(Ops.CONTIGUOUS, name="root", src=(UPat(Ops.VIEW, name="view", src=(UPat(Ops.BUFFER, name="buf"),)),)),
   lambda root,view,buf: view if view.st.contiguous and view.size == buf.size else None),
  # contiguous/buffer/copy/assign is already contiguous
  (UPat(Ops.CONTIGUOUS, name="root", src=(UPat((Ops.CONTIGUOUS, Ops.BUFFER, Ops.COPY, Ops.ASSIGN)),)), lambda root: root.src[0]),
  # substitute BITCAST/CONTIGUOUS with BUFFER_VIEW on DISK
  (UPat((Ops.BITCAST, Ops.CONTIGUOUS), src=(UPat.var("x"),), name="t"), lambda x,t: UOp(Ops.BUFFER_VIEW, t.dtype, (x.base,),
    (t.size, x.st.views[0].offset)).reshape(t.shape) if isinstance(x.device, str) and x.device.startswith("DISK") else None),
  # double ASSIGN to same target is one ASSIGN
  (UPat(Ops.ASSIGN, src=(UPat.var("t"), UPat(Ops.ASSIGN, src=(UPat.var("t"), UPat.var("x"))))), lambda x,t: t.assign(x.contiguous())),
  # ASSIGN to unrealized replaces the UOp
  (UPat(Ops.ASSIGN, src=(UPat.var("t"), UPat.var("x"))), lambda x,t: x.contiguous() if t.base.op not in {Ops.BUFFER, Ops.BUFFER_VIEW} else None),
  # put CAST to smaller dtype before EXPAND
  (UPat(Ops.CAST, name="cast", src=(UPat(Ops.VIEW, name="vm"),)), lambda cast,vm: vm.base.cast(cast.dtype).view(vm.st)
    if cast.dtype.itemsize <= vm.dtype.itemsize and resolve(prod(vm.shape) > vm.st.real_size()) else None),
  # put UnaryOps before EXPANDs, if it can fuse with the input
  (UPat(GroupOp.Unary, src=(UPat(Ops.VIEW, src=(UPat(GroupOp.All-ALWAYS_CONTIGUOUS, name="inp"),), name="v"),), name="alu"),
   lambda inp,v,alu: inp.alu(alu.op).view(v.st) if resolve(prod(alu.shape) > v.st.real_size()) else None),
])

# support for using a contiguous permuted view instead of the parent view if one exists

def found_contiguous(ctx:dict[UOp, UOp], contig:UOp, src:UOp):
  if (sti:=unwrap(src.st).invert(src.base.shape)) is not None: ctx[src.base] = contig.view(sti)

replace_contiguous = PatternMatcher([
  (UPat(Ops.CONTIGUOUS, src=(UPat(Ops.VIEW, name="src"),), name="contig"), found_contiguous),
  (UPat(GroupOp.ALU, name="alu"), lambda ctx,alu: alu.replace(src=new_src) if (new_src:=tuple(ctx.get(s, s) for s in alu.src)) != alu.src else None),
])

# **** Grouper decides which of the UOps realize

def realize(ctx:dict[UOp, None], tr:UOp) -> None: ctx[tr] = None

def realize_before_view(ctx:dict[UOp, None], view:UOp, tr:UOp) -> None:
  st = unwrap(view.st)
  # always realize unsafe pad ops before masked view
  if any(v.mask is not None for v in st.views) and not can_pad(tr, ctx): return realize(ctx, tr)
  # fold simple pads
  if len(st.views) == 1 and (m:=st.views[-1].mask) is not None and all_int(tr.shape) and resolve(prod(tr.shape) >= prod([y-x for x,y in m])): return
  # realize before expand
  if resolve(prod(tr.shape) < prod(st.shape)) and not DONT_REALIZE_EXPAND: return realize(ctx, tr)

do_realize = PatternMatcher([
  # always realize SINK parents
  (UPat(Ops.SINK, name="s"), lambda ctx,s: ctx.update((x.base, None) for x in s.src if x.base.op not in ALWAYS_CONTIGUOUS)),
  # always realize ASSIGN/CONTIGUOUS/GroupOp.Meta
  (UPat({Ops.ASSIGN, Ops.CONTIGUOUS, *GroupOp.Meta}, name="tr"), realize),
  # realize before expand or unsafe pad ops
  (UPat(Ops.VIEW, src=(UPat(GroupOp.All-ALWAYS_CONTIGUOUS, name="tr"),), name="view"), realize_before_view),
  # realize before COPY, MSELECT, MSTACK
  (UPat((Ops.COPY, Ops.MSELECT, Ops.MSTACK), src=(UPat(GroupOp.All-ALWAYS_CONTIGUOUS, name="tr"),), allow_any_len=True), realize),
])

def recursive_group(tr:UOp, st:ShapeTracker, r:UOp, children:defaultdict[UOp, dict[UOp, None]], realizes:dict[UOp, None],
                    reduce_for_op:dict[UOp, UOp], group:dict[UOp, None], cache:dict[tuple[UOp, ShapeTracker], None]) -> None:
  if (tr, st) in cache: return
  cache.setdefault((tr, st))
  rsize = unwrap(r.st).size
  if tr in realizes and tr is not r:
    # can only fuse contiguous
    # max one reduceop per kernel
    if not st.contiguous or st.size != rsize or tr in reduce_for_op: group.setdefault(r)
    return group.setdefault(tr)
  for tr_next in children[tr]:
    # max one reduceop per kernel
    if tr_next.op is Ops.REDUCE_AXIS: return group.setdefault(r)
    # can only fuse contiguous
    if len(st_childs:=dedup(unwrap(x.st) for x in tr_next.src if x.base == tr)) > 1: return group.setdefault(r)
    recursive_group(tr_next, st+st_childs[0], r, children, realizes, reduce_for_op, group, cache)

def group_realizes(sink:UOp) -> dict[UOp, None]:
  # start by adding uops that always realize
  realizes: dict[UOp, None] = {}
  sink = graph_rewrite(sink, do_realize, ctx=realizes, name="do_realize")
  if DONT_GROUP_REDUCES: return realizes

  # construct children graph (only for bases)
  children: defaultdict[UOp, dict[UOp, None]] = defaultdict(dict)
  assigns: dict[UOp, None] = {}
  for u in (toposort:=sink.toposort()):
    if u.op in {Ops.VIEW, Ops.SINK}: continue
    if u.op is Ops.ASSIGN: assigns[u.buf_uop] = None
    for s in u.src: children[s.base][u] = None

  # find all reduces, and pair them to a elementwise op. if they can't be cleanly paired, force realize the reduce (or a contig child)
  reduce_for_op: dict[UOp, UOp] = {}
  double_reduces: list[UOp] = []
  for r in toposort:
    if r.op is not Ops.REDUCE_AXIS: continue
    if len(r.arg) == 3 and r.arg[2] is True: continue
    if FUSE_CONV_BW and r.src[0].base.op is Ops.REDUCE_AXIS and r.src[0] is not r.src[0].base: double_reduces.append(r)
    if r in realizes: continue
    group: dict[UOp, None] = {}
    recursive_group(r, unwrap(r.st), r, children, realizes, reduce_for_op, group, cache={})
    # max one reduceop per kernel
    can_chase = all(tr not in reduce_for_op for tr in group)
    # TODO: forced_realize exists because the scheduler is incapable of checking for self-contained DAGs
    forced_realize = r in group
    # can only have one output
    if not forced_realize and len(group) > 1: forced_realize = True
    # can only fuse assign if no other assign_target is used in the kernel
    if not forced_realize and (assign_targets:={x.buf_uop for x in group if x.op is Ops.ASSIGN}):
      parents = deque((r, *group))
      while parents and not forced_realize:
        p = parents.pop().base
        if p.op is Ops.BUFFER and p in assigns and p not in assign_targets: forced_realize, can_chase = True, False
        if p in realizes: continue
        parents.extend(p.src)
    if forced_realize or not group:
      tr = r
      if can_chase:
        # can chase this down to contiguous children
        st = unwrap(tr.st)
        while len(children[tr]) == 1:
          tr_next = next(iter(children[tr]))
          st_childs = dedup(unwrap(s.st) for s in tr_next.src if s.base is tr)
          if len(st_childs) > 1: break
          if st.size != st_childs[0].size: break
          st = st + st_childs[0]
          if not st.contiguous or tr_next.op is Ops.REDUCE_AXIS: break
          tr = tr_next
        # don't cast to higher size before store (tr cannot be realized if forced_realize)
        if tr.op is Ops.CAST and tr.dtype.itemsize > tr.src[0].dtype.itemsize:
          tr = tr.src[0].base
      group = {tr: None}
      realizes[tr] = None
    reduce_for_op.update((tr, r) for tr in group)
  # fuse double reduces with no other child
  for reduceop in double_reduces:
    top_reduce = reduceop.src[0].base
    if len(children[top_reduce]) == 1: del realizes[top_reduce]
  return realizes

# **** create kernels

@dataclass(frozen=True)
class Kernel:
  ast: UOp
  metadata: tuple[Metadata, ...] = ()
  def __repr__(self):
    ast_rep = f"SINK{tuple(s.op for s in self.ast.src)}" if self.ast.op is Ops.SINK else repr(self.ast.op)
    return f"<Kernel {len(list(self.ast.toposort()))} {ast_rep} {self.metadata}>"

def create_kernel(x:UOp, b:UOp|None=None):
  if b is None: b = UOp.new_buffer(x.device, x.size, x.dtype)
  kernel = UOp(Ops.KERNEL, src=(b,)+x.src, arg=Kernel(x.sink(), m if (m:=x.metadata) else ()))
  buffer = b.base if b.size == b.base.size else UOp(Ops.BUFFER_VIEW, b.dtype, (b.base,), (b.size, b.arg.views[0].offset))
  return buffer.assign(kernel).reshape(x.shape)

<<<<<<< HEAD
DONT_PLACE_IN_KERNEL = {Ops.KERNEL, Ops.ASSIGN, Ops.BUFFER, Ops.MSELECT, Ops.MSTACK}
=======
DONT_PLACE_IN_KERNEL = {Ops.KERNEL, Ops.ASSIGN, Ops.BUFFER, Ops.MSELECT, Ops.MULTI}
>>>>>>> fffdc4d3
def append_to_kernel(x:UOp):
  new_srcs: list[UOp] = []
  metadata = x.arg.metadata
  for s in x.src:
    if s.op in DONT_PLACE_IN_KERNEL: new_srcs.append(s)
    else:
      new_srcs.extend(s.src)
      # NOTE: because const and device are shared UOps they don't change metadata
      # NOTE: if it's a reshape after ASSIGN we're not fusing that parent kernel
      if s.base.op not in {Ops.CONST, Ops.DEVICE} and (not (s.op is Ops.RESHAPE and s.base.op is Ops.ASSIGN)) and (m:=s.metadata): metadata += m
  if (new_src:=tuple(dedup(new_srcs))) != x.src: return x.replace(src=new_src, arg=Kernel(x.arg.ast, tuple(dedup(metadata))))

create_kernels = PatternMatcher([
  # always give assign/gbarrier a kernel
  (UPat.assign(UPat.var("b"), UPat(GroupOp.All-{Ops.KERNEL}), name="x"), create_kernel),
  (UPat(Ops.GBARRIER, src=(UPat.var("x"),)), create_kernel),
  # walk back the local graph until we reach a realized source
  (UPat(Ops.KERNEL, name="x"), append_to_kernel),
  # push RESHAPE through MSELECT
  (UPat(Ops.MSELECT, src=(UPat(Ops.RESHAPE, name="r"),), name="ms"), lambda ms,r: r.src[0].mselect(ms.arg).reshape(r.arg)),
  # push RESHAPE through MSTACK
  (UPat(Ops.MSTACK, src=UPat(Ops.RESHAPE), name="ms"),
   lambda ms: UOp(Ops.MSTACK, ms.dtype, tuple(x.src[0] for x in ms.src)).reshape(ms.src[0].arg)),
])

# **** swizzler

merge_views = PatternMatcher([
  # merge adjacent views
  (UPat(Ops.VIEW, src=(UPat(Ops.VIEW, name="v1"),), name="v2"), lambda v1,v2: v1.replace(arg=v1.arg+v2.arg)),
  # replace MovementOps with VIEW
  (UPat(GroupOp.Movement, src=(UPat.var("x"),), name="mop"), lambda mop,x: x.view(mop.st)),
  # remove NOOP views
  (UPat.var("x").view(name="view"), lambda x,view: x if x.st is not None and view.st.contiguous and view.shape == x.shape else None),
  (UPat().view(name="view"),
   lambda view: view.const_like(0) if (mask:=view.st.views[-1].mask) is not None and any((x[1]-x[0]) == 0 for x in mask) else None),
  # VIEW on BufferOps replaces the ShapeTracker
  (UPat(Ops.VIEW, src=(UPat((Ops.LOAD, Ops.STORE, Ops.VALID), name="x"),), name="view"),
   lambda x,view: x.replace(src=tuple(s.replace(arg=s.st+view.st) if s.op is Ops.VIEW else s for s in x.src))),
  # only unmaksed VIEW on CONST replaces the ShapeTracker
  (UPat(Ops.VIEW, src=(UPat((Ops.CONST, Ops.DEFINE_VAR), name="x"),), name="view"),
   lambda x,view: x.replace(src=(x.src[0].replace(arg=x.st+view.st),)) if all(v.mask is None for v in (x.st+view.st).views) else None),
])

def reduce_push_add_ones(src:UOp, r:UOp, view:UOp):
  # contiguous, expand, and the same with ones removed
  if unwrap(view.st).contiguous and len(r.shape) < len(view.shape) and \
      tuple(x for x in r.shape if resolve(x != 1)) == tuple(x for x in view.shape if resolve(x != 1)):
    new_shape: list[sint] = []
    new_reduce_axis = []
    if (contraction:=get_contraction_with_reduce(view.shape, r.shape, r.arg[1])) is None: return None
    for i,pairs in enumerate(contraction):
      new_shape_chunk = [view.shape[p] for p in pairs]
      if i in r.arg[1]:
        # if this is a reduce axis, we need a 1 in the view here to put it
        assert len(new_shape_chunk) > 0
        new_shape += [1]*(len(pairs)-1) + [src.shape[i]]
        new_reduce_axis.append(len(new_shape)-1)
      else:
        # otherwise, pass through the new_shape_chunk
        new_shape += new_shape_chunk
    ret = r.replace(src=(src.reshape(tuple(new_shape)),), arg=(r.arg[0], tuple(new_reduce_axis))+r.arg[2:])
    assert ret.shape == view.shape, f"shape mismatch on reduce_push_add_ones, {ret.shape} != {view.shape}"
    return ret
  return None

view_left = merge_views+PatternMatcher([
  # view before elementwise ops
  (UPat(Ops.VIEW, src=(UPat({*GroupOp.ALU, Ops.CAST, Ops.BITCAST, Ops.BIND}, name="e"),), name="view"),
   lambda e,view: e.replace(src=tuple(s.view(s.st+view.st) if s.op is Ops.VIEW else s.view(view.st) for s in e.src))),
  # if there's ones added after reduce, put this before the reduce
  (UPat(Ops.VIEW, src=(UPat(Ops.REDUCE_AXIS, src=(UPat.var("src"),), name="r"),), name="view"), reduce_push_add_ones),
])

def apply_swizzle(u:UOp) -> UOp: return graph_rewrite(u, view_left, name="Sub View Left")

def swizzle_reduceop(r:UOp, src:UOp, view:UOp, fuse=False):
  if (st:=unwrap(view.st)).contiguous and st.size == r.size: return None
  input_st = ShapeTracker.from_shape(src.shape)
  tmp = input_st.permute(tuple(i for i in range(len(input_st.shape)) if i not in r.axis_arg)+r.axis_arg)
  prshape = prod(rshape:=tmp.shape[-len(r.axis_arg):])
  strides = strides_for_shape(rshape)
  nv = [View.create(v.shape+rshape, tuple(x*prshape for x in v.strides)+strides,
                    v.offset*prshape, v.mask+tuple((0,s) for s in rshape) if v.mask is not None else None) for v in st.views]
  # create a new reduceop for the swizzled input
  new_input_st = tmp + ShapeTracker(tuple(nv))
  new_axis = tuple(range(len(st.shape), len(st.shape) + len(r.axis_arg)))
  swizzled_src = apply_swizzle(src.view(src.arg+new_input_st if src.op is Ops.VIEW else new_input_st))
  if fuse: red = UOp(Ops.REDUCE_AXIS, r.dtype, (swizzled_src.fuse(),), (r.arg[0], new_axis, True))
  else: red = UOp(Ops.REDUCE_AXIS, r.dtype, (swizzled_src,), (r.arg[0], new_axis))
  return red.view(ShapeTracker.from_shape(st.shape))

def reduceop_view_right(src:UOp, v:UOp, r:UOp):
  assert unwrap(v.st).contiguous and v.size == src.size, f"can't compute new axis for {src.shape} -> {r.shape}"
  if (contraction:=get_contraction(v.shape, src.shape)) is None: return None
  new_axis: list[int] = []
  for i,pairs in enumerate(contraction):
    if any(x in r.axis_arg for x in pairs): new_axis.append(i)
  return src.r(r.arg[0], tuple(new_axis)).reshape(r.shape)

def elementwise_view_right(root:UOp):
  if not (swizzles:=[x for x in root.src if x.op is Ops.VIEW and x.base.op not in ALWAYS_CONTIGUOUS]): return None
  assert all_same([x.base.size for x in swizzles]), f"swizzle inputs must have the same size {swizzles}"
  # place view after applying the elementwise op
  new_st = ShapeTracker.from_shape(swizzles[0].base.shape)
  new_src = [x.base if x.base.shape==new_st.shape else apply_swizzle(x.view(x.arg+new_st) if x.op is Ops.VIEW else x.view(new_st)) for x in root.src]
  # reshape to match downstream shapes
  return root.replace(src=tuple(new_src)).reshape(root.shape)

# push VIEW to children
view_right = merge_views+PatternMatcher([
  # push a non contiguous ShapeTracker through reduceop
  (UPat(Ops.VIEW, src=(UPat(Ops.REDUCE_AXIS, src=(UPat.var("src"),), name="r"),), name="view"), swizzle_reduceop),
  # apply view after reduceops
  (UPat(Ops.REDUCE_AXIS, src=(UPat(Ops.VIEW, src=(UPat(GroupOp.All-ALWAYS_CONTIGUOUS, name="src"),), name="v"),), name="r"), reduceop_view_right),
  # apply view after elementwise ops
  (UPat(GroupOp.All-{Ops.SINK}, name="root"), elementwise_view_right),
  # merge axes for double reduce (invert of SPLIT_REDUCEOP=1)
  (UPat(Ops.REDUCE_AXIS, src=(UPat(Ops.REDUCE_AXIS, name="r1"),), name="r2"),
   lambda r1,r2: r1.replace(arg=(r1.arg[0], r2.arg[1]+r1.arg[1])) if r1.arg[0] is r2.arg[0] else None),
])

# **** fix kernel AST

add_buffer_ops = PatternMatcher([
  # LOAD
  (UPat(Ops.BUFFER, name="x"), lambda ctx,x: UOp.load(UOp(Ops.DEFINE_GLOBAL, x.dtype.ptr(x.size), (), ctx.index(x)), x.st.to_uop())),
  # STORE (except for meta ops)
  (UPat(Ops.SINK, src=(UPat(GroupOp.Meta, name="x"),)), lambda x:x),
  (UPat(Ops.SINK, src=UPat(GroupOp.All-{Ops.STORE}), name="sink"), lambda ctx,sink:
   UOp.sink(*[UOp.store(UOp(Ops.DEFINE_GLOBAL, (s:=x.base).dtype.ptr(ctx[i].size), (), i), s.st.to_uop(), s) for i,x in enumerate(sink.src)])),
  # passthrough ASSIGN
  (UPat(Ops.ASSIGN, name="x"), lambda x: x.src[1]),
  # VALID
  (UPat(Ops.VIEW, src=(UPat((Ops.CONST, Ops.DEFINE_VAR), name="x"),), name="view"), lambda x,view: x.valid(view.arg)),
])

def check_load_st(glbl:UOp, view:UOp):
  if glbl.arg != 0 or (st:=unwrap(view.st)).contiguous: return
  # if it has a single view and it becomes contiguous when you shrink expanded axes, it's fine
  if len(st.views) == 1 and st.shrink(tuple((0,1) if st == 0 else (0,s) for s,st in zip(st.shape, st.views[0].strides))).contiguous: return
  # if it has a single view and it's equal when you shrink a contig, it's fine
  if len(st.views) == 1 and (mask:=st.views[0].mask) is not None and ShapeTracker.from_shape(st.shape).shrink(mask) == st.shrink(mask): return
  # otherwise, it's not fine
  raise RuntimeError("self operand of augmented assign must be contiguous.\nhelp: consider using .contiguous():\n"
                     +colored("   - a += a.T\n", "red")+colored("   + a += a.T.contiguous()", "green"))

fix_kernel_ops = PatternMatcher([
  # remove CONTIGUOUS/DEVICE from kernel AST
  (UPat((Ops.CONTIGUOUS, Ops.MSELECT), src=(UPat.var("x"),)), lambda x: x),
  (UPat(Ops.VIEW, src=(UPat(Ops.DEVICE),), name="view"), lambda view: view.replace(src=())),
  # no ImageDType after load
  (UPat(GroupOp.All-{Ops.DEFINE_GLOBAL}, name="x"), lambda x: x.replace(dtype=x.dtype.base) if isinstance(x.dtype, ImageDType) else None),
  # if this kernel also assigns to the loaded buffer, ensure we can index it correctly
  (UPat(Ops.LOAD, src=(UPat.var("glbl"), UPat.var("view"))), check_load_st),
])

replace_globals = PatternMatcher([
  # replace ASSIGN with the target BUFFER
  (UPat(Ops.ASSIGN, src=(UPat(Ops.BUFFER), UPat(Ops.KERNEL)), name="assign", allow_any_len=True), lambda assign: assign.src[0]),
])

def fix_kernel_ast(k:UOp) -> UOp|None:
  if k.arg.ast.op in GroupOp.Meta or all(s.op is Ops.STORE for s in k.arg.ast.src): return None
<<<<<<< HEAD
  # replace assign sources with a view of the target buffer. TODO: fix this!!
  parents_rep: dict[UOp, UOp] = {}
  for s in k.src:
    if s.op is Ops.MSELECT:
      assert s.src[0].op is Ops.ASSIGN, f"{s.src[0].op} isn't ASSIGN"
      for out in s.src[0].src[1].arg.ast.src: parents_rep[out] = s.buf_uop.view(unwrap(out.st))
      parents_rep[s] = s.buf_uop
    if s.op is Ops.MSTACK:
      for x in s.src:
        assert x.op is Ops.ASSIGN, f"{x.op} isn't ASSIGN"
        for out in x.src[1].arg.ast.src: parents_rep[out] = s.buf_uop.view(unwrap(out.st))
        parents_rep[s] = s.buf_uop
    if s.op is Ops.ASSIGN:
      for out in s.src[1].arg.ast.src: parents_rep[out] = s.buf_uop.view(unwrap(out.st))
      parents_rep[s] = s.buf_uop
  ast = k.arg.ast.substitute(parents_rep, name="replace realized")
  # remove gbarrier
  ast = graph_rewrite(ast, remove_gbarrier, name="remove gbarrier")
=======
  # replace global memory ops with the BUFFER they write to
  ast = graph_rewrite(k.arg.ast, replace_globals, bottom_up=True, name="replace globals")
>>>>>>> fffdc4d3
  # push views to edges
  ast = graph_rewrite(graph_rewrite(ast, view_left, name="Main View Left"), view_right, name="Main View Right")
  # replace buffer with define_global + add load/store last
  bufs = []
  for s in k.src:
    if s.op is Ops.MSELECT: bufs.append(s.src[0].buf_uop)
    elif s.op is Ops.MSTACK: bufs.extend([x.buf_uop for x in s.src])
    else: bufs.append(s.buf_uop)
  ast = graph_rewrite(ast, merge_views+add_buffer_ops+fix_kernel_ops, bufs, bottom_up=True, name="replace buffer")
  if ast.op is Ops.SINK and not all_same([x.device for x in k.src]):
    raise RuntimeError(f"all buffers must be on the same device: {tuple(b.buf_uop.buffer for b in k.src)}")
  return k.replace(arg=Kernel(ast, k.arg.metadata))

create_ast = PatternMatcher([(UPat(Ops.KERNEL, name="k"), fix_kernel_ast),])

# ** add metadata of KERNEL outputs

def append_metadata(root:UOp, k:UOp):
  if not root.metadata or (new_metadata:=tuple(dedup(k.arg.metadata+root.metadata))) == k.arg.metadata: return None
  return root.replace(src=(root.src[0], k.replace(arg=Kernel(k.arg.ast, new_metadata)))+root.src[2:])

replace_metadata = PatternMatcher([(UPat(Ops.ASSIGN, src=(UPat(), UPat(Ops.KERNEL, name="k")), name="root", allow_any_len=True), append_metadata),])

pm_fuse = PatternMatcher([
  # FUSE on CONTIGUOUS removes FUSE
  (UPat(Ops.CONTIGUOUS, name="c").fuse(), lambda c: c),

  # FUSE triggers swizzle on reduceop
  (UPat(Ops.VIEW, src=(UPat(Ops.REDUCE_AXIS, src=(UPat.var("src"),), name="r").or_casted(),), name="view").fuse(),
   lambda r,src,view: ret.cast(view.dtype) if (ret:=swizzle_reduceop(r, src, view, fuse=True)) is not None else None),

  # FUSE on reduce (without view) adds fuse marker to grouper
  (UPat(Ops.REDUCE_AXIS, name="r").fuse(),
   lambda r: r.replace(src=(r.src[0].fuse(),), arg=r.arg+(True,)) if len(r.arg) == 2 else None),

  # remove FUSE and insert CONTIGUOUS if it's an unsafe pad
  (UPat(Ops.VIEW, src=(UPat(GroupOp.UnsafePad, name="alu"),), name="view").fuse(),
   lambda alu, view: alu.contiguous().view(view.st) if any(v.mask is not None for v in view.st.views) else None),

  # FUSE elementwise.
  (UPat(Ops.VIEW, src=(UPat({*GroupOp.ALU, Ops.CAST}, name="alu"),), name="view").fuse(),
   lambda alu, view: alu.replace(src=tuple(x.view(x.arg+view.arg if x.op is Ops.VIEW else view.arg).fuse() for x in alu.src))),

  # push FUSE through to srcs
  (UPat(Ops.FUSE, name="x"), lambda x: x.src[0].replace(src=tuple(y.fuse() for y in x.src[0].src))),
])

def do_fusion(x:UOp):
  found_contiguous = {}
  def gate_contiguous(x):
    if is_contiguous:=(x.op is Ops.CONTIGUOUS): found_contiguous[x] = x.replace(src=(UOp(Ops.VIEW, arg=x.st),))
    return not is_contiguous
  x.toposort(gate=gate_contiguous)
  del gate_contiguous
  return graph_rewrite(x.substitute(found_contiguous), pm_fuse, name="local fusion").substitute({v:k for k,v in found_contiguous.items()})

def fuse_arange(root:UOp):
  # skip if root is arange
  if not FUSE_ARANGE or root.src[0].base.op is Ops.CONST: return None
  # gather all local aranges (including any fused ones)
  local_arange: list[UOp] = []
  def gate_reduce(u):
    if u.op is Ops.REDUCE_AXIS and u.src[0].base.op is Ops.CONST: local_arange.append(u)
    return u.op not in {*ALWAYS_CONTIGUOUS, Ops.REDUCE_AXIS} or u is root
  toposort = root.toposort(gate=gate_reduce)
  if not local_arange: return None
  # fuse the nearest expand child of arange
  local_children: dict[UOp, list[UOp]] = {}
  for u in toposort:
    for s in u.src: local_children.setdefault(s, []).append(u)
  fuse_rep: dict[UOp, UOp] = {}
  # skip if root depends on aranges with different ndims. This can be improved
  if any(len(set(dims)) > 1 for dims in zip(*[r.src[0].shape for r in local_arange])): return
  for r in local_arange:
    # skip if already fused
    if len(r.arg) > 2: continue
    q = list(local_children[r])
    while q:
      u = q.pop()
      if not (curr_children:=local_children.get(u, [])): continue
      for child in curr_children:
        other_paths = {s for s in child.toposort() if s.op in {Ops.REDUCE_AXIS, Ops.BUFFER} and s not in {root, r}}
        fuse_rep[child] = child.replace(src=tuple(s.fuse() if s is u else s for s in child.src))
        if other_paths: break
      else: q.extend(curr_children)
  return root.substitute(fuse_rep, name="fuse_arange") if fuse_rep else None

do_fuse = PatternMatcher([
  (UPat(Ops.FUSE, name="x"), do_fusion),
  (UPat(Ops.REDUCE_AXIS, name="root"), fuse_arange),
])

PROCESS_REPLAY_CAPTURE:dict[int,bytes] = {}
if CAPTURE_PROCESS_REPLAY:
  import atexit
  @atexit.register
  def save_process_replay():
    for k,v in PROCESS_REPLAY_CAPTURE.items(): diskcache_put("schedule_process_replay", k, v, prepickled=True)

def get_name(becomes_map:dict[UOp, UOp]) -> str:
  assigned_kernels = {u.base.buf_uop:u.base.src[1] for u in becomes_map.values() if u.base.op is Ops.ASSIGN}.values()
  return f"Schedule {pluralize('Kernel', len(set(assigned_kernels)))}"

add_gbarrier = PatternMatcher([(UPat(GroupOp.All-{Ops.GBARRIER, Ops.ASSIGN}, name="x"),
                                lambda ctx,x: x.replace(tag=1).gbarrier() if x in ctx and x.tag is None else None)])

# TODO: get this from the device through GrouperOpts
DEVICE_MAX_BUFS = {"METAL":32, "WEBGPU":8}

def limit_bufs(root:UOp):
  # check if backend has a buffer limit
  device = root.device if isinstance(root.device, str) else root.device[0].split(":")[0]
  if not (MAX_BUFS:=getenv("MAX_KERNEL_BUFFERS", DEVICE_MAX_BUFS.get(device, 0))): return None
  # count number of unique buffers flowing into this op
  bufs: set[UOp] = set()
  def gate_input(u:UOp):
    if (is_buffer:=(u.op in {Ops.BUFFER, Ops.GBARRIER, Ops.ASSIGN})): bufs.add(u)
    return not is_buffer
  root.toposort(gate=gate_input)
  # NOTE: this -1 is for the output buffer
  if len(bufs)>=MAX_BUFS-1:
    return root.replace(src=tuple(s if s.base in bufs else s.replace(tag=1).gbarrier() for s in root.src))

split_kernels = PatternMatcher([
  (UPat(set.union(GroupOp.Binary, GroupOp.Ternary), name="root"), limit_bufs),
  (UPat((Ops.GBARRIER, Ops.CONTIGUOUS), src=(UPat(Ops.GBARRIER),), name="x"), lambda x: x.src[0]),
])

remove_tags = PatternMatcher([(UPat(GroupOp.All, name="x"), lambda x: x.replace(tag=None) if x.tag is not None else None)])

@track_rewrites(name_fxn=get_name)
def get_kernelize_map(big_sink:UOp) -> dict[UOp, UOp]:
  # multi + merge_views + simplify
  tensor_map = graph_rewrite_map(big_sink, multi_pm+replace_allreduce+do_fuse+merge_views+sym+replace_contiguous, ctx={}, name="merge_views")

  # display the cleaned up tensor graph
  if getenv("VIZ"): graph_rewrite(tensor_map[big_sink], PatternMatcher([]), name="View Tensor Graph")

  # insert gbarriers in places determined by the realize map
  realize_map = group_realizes(tensor_map[big_sink])
  tensor_map = graph_rewrite_map(tensor_map[big_sink], add_gbarrier, realize_map, bottom_up=True, input_map=tensor_map, name="insert_gbarrier")
  tensor_map = graph_rewrite_map(tensor_map[big_sink], split_kernels, input_map=tensor_map, name="split_kernels")
  tensor_map = graph_rewrite_map(tensor_map[big_sink], remove_tags, input_map=tensor_map, name="remove_tags")

  # TODO: move view_left/view_right here

  # group into kernels (this is context-free)
  tensor_map = graph_rewrite_map(tensor_map[big_sink], create_kernels, input_map=tensor_map, name="create_kernels")

  # if a kernel depends on a buffer, and that buffer is later assigned to, make the assign depend on the kernel's assign
  kernel_assign: dict[UOp, UOp] = {}
  assign_rep: dict[UOp, UOp] = {}
  for u in tensor_map[big_sink].toposort():
    if u.op is not Ops.ASSIGN: continue
    kernel_assign[u.buf_uop] = u
    for s in u.src[1].src:
      if s.op is not Ops.BUFFER or s is u.buf_uop or (a:=kernel_assign.get(s)) is None: continue
      if any(x.op is Ops.ASSIGN and x.buf_uop is s for x in u.toposort()):
        raise RuntimeError(f"cycle detected in graph, kernel for {u.buf_uop} must either depend on ASSIGN or BUFFER")
      assign_rep[a] = kernel_assign[s] = a.replace(src=a.src+(u,))
  if assign_rep:
    tensor_map = graph_rewrite_map(tensor_map[big_sink], _substitute, ctx=assign_rep, bottom_up=True, input_map=tensor_map, name="fix_assign")

  # finally, create the AST for kernels
  tensor_map = graph_rewrite_map(tensor_map[big_sink], create_ast+replace_metadata, bottom_up=True, input_map=tensor_map, name="create_ast")

  # display the final graph
  sched_sink = tensor_map[big_sink]
  if getenv("VIZ"): graph_rewrite(sched_sink, PatternMatcher([]), name="View Kernel Graph")
  if getenv("VIZ"): graph_rewrite(sched_sink, PatternMatcher([]), name="View Memory Graph")

  # verify Kernels match the spec
  if __debug__: type_verify(list(sched_sink.toposort()), tensor_uop_spec)

  # capture process replay
  if CAPTURE_PROCESS_REPLAY:
    with Context(PICKLE_BUFFERS=0):
      import pickle
      kernel_asts = [u.arg.ast for u in sched_sink.toposort() if u.op is Ops.KERNEL]
      PROCESS_REPLAY_CAPTURE[id(big_sink)] = pickle.dumps((big_sink, ContextVar._cache, kernel_asts))

  return tensor_map<|MERGE_RESOLUTION|>--- conflicted
+++ resolved
@@ -241,11 +241,7 @@
   buffer = b.base if b.size == b.base.size else UOp(Ops.BUFFER_VIEW, b.dtype, (b.base,), (b.size, b.arg.views[0].offset))
   return buffer.assign(kernel).reshape(x.shape)
 
-<<<<<<< HEAD
-DONT_PLACE_IN_KERNEL = {Ops.KERNEL, Ops.ASSIGN, Ops.BUFFER, Ops.MSELECT, Ops.MSTACK}
-=======
-DONT_PLACE_IN_KERNEL = {Ops.KERNEL, Ops.ASSIGN, Ops.BUFFER, Ops.MSELECT, Ops.MULTI}
->>>>>>> fffdc4d3
+DONT_PLACE_IN_KERNEL = {Ops.KERNEL, Ops.ASSIGN, Ops.BUFFER, Ops.MSELECT, Ops.MSTACK, Ops.MULTI}
 def append_to_kernel(x:UOp):
   new_srcs: list[UOp] = []
   metadata = x.arg.metadata
@@ -410,29 +406,8 @@
 
 def fix_kernel_ast(k:UOp) -> UOp|None:
   if k.arg.ast.op in GroupOp.Meta or all(s.op is Ops.STORE for s in k.arg.ast.src): return None
-<<<<<<< HEAD
-  # replace assign sources with a view of the target buffer. TODO: fix this!!
-  parents_rep: dict[UOp, UOp] = {}
-  for s in k.src:
-    if s.op is Ops.MSELECT:
-      assert s.src[0].op is Ops.ASSIGN, f"{s.src[0].op} isn't ASSIGN"
-      for out in s.src[0].src[1].arg.ast.src: parents_rep[out] = s.buf_uop.view(unwrap(out.st))
-      parents_rep[s] = s.buf_uop
-    if s.op is Ops.MSTACK:
-      for x in s.src:
-        assert x.op is Ops.ASSIGN, f"{x.op} isn't ASSIGN"
-        for out in x.src[1].arg.ast.src: parents_rep[out] = s.buf_uop.view(unwrap(out.st))
-        parents_rep[s] = s.buf_uop
-    if s.op is Ops.ASSIGN:
-      for out in s.src[1].arg.ast.src: parents_rep[out] = s.buf_uop.view(unwrap(out.st))
-      parents_rep[s] = s.buf_uop
-  ast = k.arg.ast.substitute(parents_rep, name="replace realized")
-  # remove gbarrier
-  ast = graph_rewrite(ast, remove_gbarrier, name="remove gbarrier")
-=======
   # replace global memory ops with the BUFFER they write to
   ast = graph_rewrite(k.arg.ast, replace_globals, bottom_up=True, name="replace globals")
->>>>>>> fffdc4d3
   # push views to edges
   ast = graph_rewrite(graph_rewrite(ast, view_left, name="Main View Left"), view_right, name="Main View Right")
   # replace buffer with define_global + add load/store last
