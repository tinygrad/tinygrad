--- conflicted
+++ resolved
@@ -84,13 +84,8 @@
   # COPY(CONST) creates a new CONST on the destination device
   (UPat(Ops.COPY, name="root", src=(UPat.cvar("x"),), allow_any_len=True), lambda root,x: root.const_like(x.arg)),
   # store a shrink before COPY, otherwise view after the COPY
-<<<<<<< HEAD
-  #(UPat(Ops.COPY, src=(UPat(Ops.VIEW, name="v"), UPat()), name="copy"), lambda copy,v: v.contiguous().copy_to_device(copy.device) \
-  #  if prod(v.shape) < prod(v.base.shape) else v.base.copy_to_device(copy.device).view(v.st)),
-=======
   (UPat(Ops.COPY, src=(UPat(Ops.VIEW, name="v"),), name="copy", allow_any_len=True), lambda copy,v: v.contiguous().copy_to_device(copy.device) \
     if prod(v.shape) < prod(v.base.shape) else v.base.copy_to_device(copy.device).view(v.st)),
->>>>>>> 0411b097
   # remove cast to image when it's already a contiguous image
   (UPat(Ops.CAST, name="cast", src=(UPat(Ops.VIEW, name="vm", src=(UPat(Ops.CONTIGUOUS, name="base"),)),)),
    lambda cast,base,vm: base.view(vm.st) if isinstance(cast.dtype, ImageDType) and isinstance(base.dtype, ImageDType) else None),
@@ -148,11 +143,7 @@
   # realize before expand or unsafe pad ops
   (UPat(Ops.VIEW, src=(UPat(GroupOp.All-ALWAYS_CONTIGUOUS, name="tr"),), name="view"), realize_before_view),
   # realize before COPY
-<<<<<<< HEAD
-  (UPat(Ops.COPY, src=(UPat(GroupOp.All-ALWAYS_CONTIGUOUS, name="tr"), UPat()), allow_any_len=True), realize),
-=======
   (UPat(Ops.COPY, src=(UPat(GroupOp.All-ALWAYS_CONTIGUOUS, name="tr"),), allow_any_len=True), realize),
->>>>>>> 0411b097
 ])
 
 def recursive_group(tr:UOp, st:ShapeTracker, r:UOp, children:defaultdict[UOp, dict[UOp, None]], realizes:dict[UOp, None],
