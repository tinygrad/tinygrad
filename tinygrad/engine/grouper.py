from dataclasses import dataclass
from tinygrad.uop.ops import UOp, Ops, GroupOp, PatternMatcher, UPat, graph_rewrite, graph_rewrite_map, identity_element, resolve, can_pad, sint
from tinygrad.uop.ops import track_rewrites, _substitute
from tinygrad.uop.spec import type_verify, tensor_uop_spec
from tinygrad.codegen.lowerer import get_contraction_with_reduce, get_contraction
from tinygrad.codegen.symbolic import symbolic_simple
from tinygrad.helpers import Metadata, all_int, all_same, colored, prod, dedup, unwrap, getenv, pluralize
from tinygrad.helpers import FUSE_CONV_BW, FUSE_ARANGE, DEBUG, DONT_REALIZE_EXPAND, DONT_GROUP_REDUCES, SPLIT_REDUCEOP
from tinygrad.dtype import ImageDType
from tinygrad.engine.multi import multi_pm, replace_allreduce
from tinygrad.shape.shapetracker import ShapeTracker
from tinygrad.shape.view import View, strides_for_shape

# creation can recurse a lot
import sys
sys.setrecursionlimit(10000)

# **** schedule simplifier

def simplify_stride0_reduce(reduce:UOp, x:UOp):
  # must be unmasked (NOTE: can be relaxed if not masked on stride 0 axis)
  if any(v.mask is not None for v in unwrap(x.st).views): return None
  # must have all stride 0 in the relevant axis (NOTE: can do partial)
  if not all(unwrap(x.st).views[-1].strides[axis] == 0 for axis in reduce.arg[1]) or not all_int(x.shape): return None
  prshape = prod(x.shape[i] for i in reduce.arg[1])
  ret = x.shrink(tuple((0,s) if i not in reduce.arg[1] else (0,1) for i,s in enumerate(x.shape)))
  match reduce.arg[0]:
    case Ops.ADD: return ret*prshape
    case Ops.MUL: return ret.pow(prshape)
    case Ops.MAX: return ret # NOTE: Ops.MAX is passthrough

def split_reduceop(reduce:UOp, x:UOp):
  if not SPLIT_REDUCEOP or not all_int(x.shape) or (prod(x.shape)//prod(reduce.shape))<getenv("REDUCEOP_SPLIT_THRESHOLD", 32768): return None
  # if there are few globals, make some reduces into globals by splitting into two kernels
  # cap output buffer to 2**22: heuristic number of global outputs to achieve max occupancy with enough locals+upcasts for gemm
  #   ~2**10 should be enough if GROUP is used
  # 256 split maximum should be "negligible reduce" for low prod(reduce.shape), 8 split minimum.
  # split is moved to the end to provide maximum locality for the second phase reduce.
  real_strides = unwrap(x.st).real_strides(ignore_valid=True)
  if not (split_candidates:=[(i,d) for i in reduce.arg[1] for d in range(min(256,2**getenv("REDUCEOP_SPLIT_SIZE",22)//prod(reduce.shape)),8-1,-1)
                             if x.shape[i]%d==0 and real_strides[i]!=0]): return None
  dim_to_split, divisor = split_candidates[0]
  splitted_shape = x.shape[:dim_to_split]+(divisor,)+(x.shape[dim_to_split]//divisor,)+x.shape[dim_to_split+1:]
  splitted = x.reshape(splitted_shape).permute(tuple([d for d in range(len(splitted_shape)) if d!=dim_to_split]+[dim_to_split]))
  if DEBUG >= 3: print(f"split {divisor}: {x.shape} -> {splitted.shape} -> {reduce.shape}")
  # reduce original axes, then split
  return splitted.r(*reduce.arg).r(reduce.arg[0], (len(reduce.shape),)).reshape(reduce.shape)

def copy_reorder_view(copy:UOp, view:UOp, base:UOp):
  if prod(view.shape) < prod(base.shape): return view.contiguous().copy_to_device(copy.device)
  return base.copy_to_device(copy.device).view(view.arg)

<<<<<<< HEAD
ALWAYS_CONTIGUOUS = {Ops.CONTIGUOUS, Ops.ASSIGN, Ops.COPY, Ops.BUFFER, Ops.BUFFER_VIEW, Ops.CONST, Ops.FCONST, Ops.BIND, Ops.DEVICE, Ops.MSELECT}
=======
def mselect_reorder_view(ms:UOp, view:UOp, base:UOp):
  st = unwrap(view.st)
  # replace dnum in ShapeTracker with literal const for this mselect
  if (dnums:=[x for x in st.vars() if x.arg[0] == '_device_num']):
    assert len(dnums) == 1, f"view must have exactly 0 or 1 dnum, got {dnums}"
    st = st.substitute({dnums[0]:dnums[0].const_like(ms.arg)})
  return base.mselect(ms.arg).view(st)

ALWAYS_CONTIGUOUS = {Ops.CONTIGUOUS, Ops.ASSIGN, Ops.COPY, Ops.BUFFER, Ops.BUFFER_VIEW, Ops.CONST, Ops.BIND, Ops.DEVICE, Ops.MSELECT}
>>>>>>> b8fb2ba8

sym = symbolic_simple+PatternMatcher([
  # UOp with size 0 is zero
  (UPat(GroupOp.All-{Ops.SINK}, name="root"), lambda root: root.const_like(0) if root.base.st is not None and root.size == 0 \
    and not (root.base.op is Ops.CONST and root.base.arg == 0) else None),
  # DETACH and CONTIGUOUS_BACKWARD are NOOPs here
  (UPat((Ops.DETACH, Ops.CONTIGUOUS_BACKWARD), name="x"), lambda x: x.src[0]),
  # reduce of size 0 is the identity element
  (UPat(Ops.REDUCE_AXIS, name="reduce", src=(UPat.var("x"),)),
   lambda reduce,x: reduce.const_like(identity_element(reduce.arg[0], reduce.dtype)) if x.size == 0 and reduce.size != 0 else None),
  # reduce on stride 0 is collapsed
  (UPat(Ops.REDUCE_AXIS, name="reduce", src=(UPat.var("x"),)), simplify_stride0_reduce),
  # split_reduceop
  (UPat(Ops.REDUCE_AXIS, name="reduce", src=(UPat.var("x"),)), split_reduceop),
  # COPY(CONST) creates a new CONST on the destination device
  (UPat(Ops.COPY, name="root", src=(UPat.cvar("x"), UPat(Ops.DEVICE))), lambda root,x: root.const_like(x.arg)),
  # non device changing COPY is a NOOP
  (UPat(Ops.COPY, name="c", src=(UPat.var("x"), UPat(Ops.DEVICE))), lambda c,x: x if c.device == x.device else None),
  # store a shrink before COPY, otherwise view after the COPY
  (UPat(Ops.COPY, src=(UPat(Ops.VIEW, src=(UPat.var("base"),), name="view"), UPat(Ops.DEVICE)), name="copy"), copy_reorder_view),
  # MSELECT must select a base, if there are views apply them after selecting the base
  (UPat(Ops.MSELECT, src=(UPat(Ops.VIEW, src=(UPat.var("base"),), name="view"),), name="ms"), mselect_reorder_view),
  # remove cast to image when it's already a contiguous image
  (UPat(Ops.CAST, name="cast", src=(UPat(Ops.VIEW, name="vm", src=(UPat(Ops.CONTIGUOUS, name="base"),)),)),
   lambda cast,base,vm: base.view(vm.st) if isinstance(cast.dtype, ImageDType) and isinstance(base.dtype, ImageDType) else None),
  # make things that can't be images not images
  (UPat(GroupOp.All-{Ops.BUFFER, Ops.VIEW, Ops.CONST, Ops.FCONST, Ops.DEVICE}, name="u"), lambda u: u.replace(dtype=dt.base) if
  isinstance(dt:=u.dtype,ImageDType) and (prod(u.shape) != prod(dt.shape) or not any(u.shape[x]%4 == 0 for x in u.st.unit_stride_axes())) else None),
  # remove contiguous if we can just view the buffer
  (UPat(Ops.CONTIGUOUS, name="root", src=(UPat(Ops.VIEW, name="view", src=(UPat(Ops.BUFFER, name="buf"),)),)),
   lambda root,view,buf: view if view.st.contiguous and view.size == buf.size else None),
  # contiguous/buffer/copy/assign is already contiguous
  (UPat(Ops.CONTIGUOUS, name="root", src=(UPat((Ops.CONTIGUOUS, Ops.BUFFER, Ops.COPY, Ops.ASSIGN)),)), lambda root: root.src[0]),
  # substitute BITCAST/CONTIGUOUS with BUFFER_VIEW on DISK
  (UPat((Ops.BITCAST, Ops.CONTIGUOUS), src=(UPat.var("x"),), name="t"), lambda x,t: UOp(Ops.BUFFER_VIEW, t.dtype, (x.base,),
    (t.size, x.st.views[0].offset)).reshape(t.shape) if isinstance(x.device, str) and x.device.startswith("DISK") else None),
  # double ASSIGN to same target is one ASSIGN
  (UPat(Ops.ASSIGN, src=(UPat.var("t"), UPat(Ops.ASSIGN, src=(UPat.var("t"), UPat.var("x"))))), lambda x,t: t.assign(x.contiguous())),
  # ASSIGN to unrealized replaces the UOp
  (UPat(Ops.ASSIGN, src=(UPat.var("t"), UPat.var("x"))), lambda x,t: x.contiguous() if t.base.op not in {Ops.BUFFER, Ops.BUFFER_VIEW} else None),
  # put CAST to smaller dtype before EXPAND
  (UPat(Ops.CAST, name="cast", src=(UPat(Ops.VIEW, name="vm"),)), lambda cast,vm: vm.base.cast(cast.dtype).view(vm.st)
    if cast.dtype.itemsize <= vm.dtype.itemsize and resolve(prod(vm.shape) > vm.st.real_size()) else None),
  # put UnaryOps before EXPANDs, if it can fuse with the input
  (UPat(GroupOp.Unary, src=(UPat(Ops.VIEW, src=(UPat(GroupOp.All-ALWAYS_CONTIGUOUS, name="inp"),), name="v"),), name="alu"),
   lambda inp,v,alu: inp.alu(alu.op).view(v.st) if resolve(prod(alu.shape) > v.st.real_size()) else None),
])

# support for using a contiguous permuted view instead of the parent view if one exists

def found_contiguous(ctx:dict[UOp, UOp], contig:UOp, src:UOp):
  if (sti:=unwrap(src.st).invert(src.base.shape)) is not None: ctx[src.base] = contig.view(sti)

replace_contiguous = PatternMatcher([
  (UPat(Ops.CONTIGUOUS, src=(UPat(Ops.VIEW, name="src"),), name="contig"), found_contiguous),
  (UPat(GroupOp.ALU, name="alu"), lambda ctx,alu: alu.replace(src=new_src) if (new_src:=tuple(ctx.get(s, s) for s in alu.src)) != alu.src else None),
])

# **** Grouper decides which of the UOps realize

def realize(ctx:dict[UOp, None], tr:UOp) -> None: ctx[tr] = None

def realize_before_view(ctx:dict[UOp, None], view:UOp, tr:UOp) -> None:
  st = unwrap(view.st)
  # always realize unsafe pad ops before masked view
  if any(v.mask is not None for v in st.views) and not can_pad(tr, ctx): return realize(ctx, tr)
  # fold simple pads
  if len(st.views) == 1 and (m:=st.views[-1].mask) is not None and all_int(tr.shape) and resolve(prod(tr.shape) >= prod([y-x for x,y in m])): return
  # realize before expand
  if resolve(prod(tr.shape) < prod(st.shape)) and not DONT_REALIZE_EXPAND: return realize(ctx, tr)

do_realize = PatternMatcher([
  # always realize SINK parents
  (UPat(Ops.SINK, name="s"), lambda ctx,s: ctx.update((x.base, None) for x in s.src if x.base.op not in ALWAYS_CONTIGUOUS)),
  # always realize ASSIGN/CONTIGUOUS/GroupOp.Meta
  (UPat({Ops.ASSIGN, Ops.CONTIGUOUS, *GroupOp.Meta}, name="tr"), realize),
  # realize before expand or unsafe pad ops
  (UPat(Ops.VIEW, src=(UPat(GroupOp.All-ALWAYS_CONTIGUOUS, name="tr"),), name="view"), realize_before_view),
  # realize before COPY and MSELECT
  (UPat((Ops.COPY, Ops.MSELECT), src=(UPat(GroupOp.All-ALWAYS_CONTIGUOUS, name="tr"),), allow_any_len=True), realize),
])

def recursive_group(tr:UOp, st:ShapeTracker, r:UOp, children:dict[UOp, dict[UOp, None]], realizes:dict[UOp, None],
                    reduce_for_op:dict[UOp, UOp], group:dict[UOp, None], cache:dict[tuple[UOp, ShapeTracker], None]) -> None:
  if (tr, st) in cache: return
  cache.setdefault((tr, st))
  rsize = unwrap(r.st).size
  if tr in realizes and tr is not r:
    # can only fuse contiguous
    # max one reduceop per kernel
    if not st.contiguous or st.size != rsize or tr in reduce_for_op: group.setdefault(r)
    return group.setdefault(tr)
  for tr_next in children.get(tr, {}):
    # max one reduceop per kernel
    if tr_next.op is Ops.REDUCE_AXIS: return group.setdefault(r)
    # can only fuse contiguous
    if len(st_childs:=dedup(unwrap(x.st) for x in tr_next.src if x.base == tr)) > 1: return group.setdefault(r)
    recursive_group(tr_next, st+st_childs[0], r, children, realizes, reduce_for_op, group, cache)

def group_realizes(sink:UOp) -> dict[UOp, None]:
  # start by adding uops that always realize
  realizes: dict[UOp, None] = {}
  sink = graph_rewrite(sink, do_realize, ctx=realizes, name="do_realize")
  if DONT_GROUP_REDUCES: return realizes

  # construct children graph (only for bases)
  children: dict[UOp, dict[UOp, None]] = {}
  assigns: dict[UOp, None] = {}
  for u in (toposort:=sink.toposort()):
    if u.op in {Ops.VIEW, Ops.SINK}: continue
    if u.op is Ops.ASSIGN: assigns[u.buf_uop] = None
    for s in u.src: children.setdefault(s.base, {})[u] = None

  # find all reduces, and pair them to a elementwise op. if they can't be cleanly paired, force realize the reduce (or a contig child)
  reduce_for_op: dict[UOp, UOp] = {}
  double_reduces: list[UOp] = []
  for r in toposort:
    if r.op is not Ops.REDUCE_AXIS: continue
    if len(r.arg) == 3 and r.arg[2] is True: continue
    if FUSE_CONV_BW and r.src[0].base.op is Ops.REDUCE_AXIS and r.src[0] is not r.src[0].base: double_reduces.append(r)
    if r in realizes: continue
    group: dict[UOp, None] = {}
    recursive_group(r, unwrap(r.st), r, children, realizes, reduce_for_op, group, cache={})
    # max one reduceop per kernel
    can_chase = all(tr not in reduce_for_op for tr in group)
    # TODO: forced_realize exists because the scheduler is incapable of checking for self-contained DAGs
    forced_realize = r in group
    # can only have one output
    if not forced_realize and len(group) > 1: forced_realize = True
    # can only fuse assign if no other assign_target is used in the kernel
    if not forced_realize and (assign_targets:={x.buf_uop for x in group if x.op is Ops.ASSIGN}):
      parents = [r, *group]
      while parents and not forced_realize:
        p = parents.pop().base
        if p.op is Ops.BUFFER and p in assigns and p not in assign_targets: forced_realize, can_chase = True, False
        if p in realizes: continue
        parents.extend(p.src)
    if forced_realize or not group:
      tr = r
      if can_chase:
        # can chase this down to contiguous children
        st = unwrap(tr.st)
        while len(lst:=children.get(tr, {})) == 1:
          tr_next = next(iter(lst))
          st_childs = dedup(unwrap(s.st) for s in tr_next.src if s.base is tr)
          if len(st_childs) > 1: break
          if st.size != st_childs[0].size: break
          st = st + st_childs[0]
          if not st.contiguous or tr_next.op is Ops.REDUCE_AXIS: break
          tr = tr_next
        # don't cast to higher size before store (tr cannot be realized if forced_realize)
        if tr.op is Ops.CAST and tr.dtype.itemsize > tr.src[0].dtype.itemsize:
          tr = tr.src[0].base
      group = {tr: None}
      realizes[tr] = None
    reduce_for_op.update((tr, r) for tr in group)
  # fuse double reduces with no other child
  for reduceop in double_reduces:
    top_reduce = reduceop.src[0].base
    if len(children.get(top_reduce, {})) == 1: del realizes[top_reduce]
  return realizes

# **** create kernels

@dataclass(frozen=True)
class Kernel:
  ast: UOp
  metadata: tuple[Metadata, ...] = ()
  def __repr__(self):
    ast_rep = f"SINK{tuple(s.op for s in self.ast.src)}" if self.ast.op is Ops.SINK else repr(self.ast.op)
    return f"<Kernel {len(list(self.ast.toposort()))} {ast_rep} {self.metadata}>"

def create_kernel(x:UOp, b:UOp|None=None):
  if b is None: b = UOp.new_buffer(x.device, x.size, x.dtype)
  kernel = UOp(Ops.KERNEL, src=(b,)+x.src, arg=Kernel(x.sink(), m if (m:=x.metadata) else ()))
  buffer = b.base if b.size == b.base.size else UOp(Ops.BUFFER_VIEW, b.dtype, (b.base,), (b.size, b.arg.views[0].offset))
  return buffer.assign(kernel).reshape(x.shape)

DONT_PLACE_IN_KERNEL = {Ops.KERNEL, Ops.ASSIGN, Ops.BUFFER, Ops.MSELECT, Ops.MULTI}
def append_to_kernel(x:UOp):
  new_srcs: list[UOp] = []
  metadata = x.arg.metadata
  for s in x.src:
    if s.op in DONT_PLACE_IN_KERNEL: new_srcs.append(s)
    else:
      new_srcs.extend(s.src)
      # NOTE: because const and device are shared UOps they don't change metadata
      # NOTE: if it's a reshape after ASSIGN we're not fusing that parent kernel
      if s.base.op not in {Ops.CONST, Ops.FCONST, Ops.DEVICE} and (not (s.op is Ops.RESHAPE and s.base.op is Ops.ASSIGN)) and (m:=s.metadata): metadata += m
  if (new_src:=tuple(dedup(new_srcs))) != x.src: return x.replace(src=new_src, arg=Kernel(x.arg.ast, tuple(dedup(metadata))))

create_kernels = PatternMatcher([
  # always give assign/gbarrier a kernel
  (UPat.assign(UPat.var("b"), UPat(GroupOp.All-{Ops.KERNEL}), name="x"), create_kernel),
  (UPat(Ops.GBARRIER, src=(UPat.var("x"),)), create_kernel),
  # walk back the local graph until we reach a realized source
  (UPat(Ops.KERNEL, name="x"), append_to_kernel),
<<<<<<< HEAD
  # remove extra views and constants from SINK
  (UPat(Ops.SINK, name="x"),
   lambda x: x.replace(src=new_src) if (new_src:=tuple(dedup(s.base for s in x.src if s.base.op not in {Ops.CONST, Ops.FCONST, Ops.BIND}))) != x.src else None),
=======
>>>>>>> b8fb2ba8
  # push RESHAPE through MSELECT
  (UPat(Ops.MSELECT, src=(UPat(Ops.RESHAPE, name="r"),), name="ms"), lambda ms,r: r.src[0].mselect(ms.arg).reshape(r.arg)),
])

# **** swizzler

merge_views = PatternMatcher([
  # merge adjacent views
  (UPat(Ops.VIEW, src=(UPat(Ops.VIEW, name="v1"),), name="v2"), lambda v1,v2: v1.replace(arg=v1.arg+v2.arg)),
  # replace MovementOps with VIEW
  (UPat(GroupOp.Movement, src=(UPat.var("x"),), name="mop"), lambda mop,x: x.base.view(mop.st)),
  # remove NOOP views
  (UPat.var("x").view(name="view"), lambda x,view: x if x.st is not None and view.st.contiguous and view.shape == x.shape else None),
  (UPat(GroupOp.All-{Ops.DEFINE_GLOBAL}).view(name="view"),
   lambda view: view.const_like(0) if (mask:=view.st.views[-1].mask) is not None and any((x[1]-x[0]) == 0 for x in mask) else None),
  # only unmaksed VIEW on CONST replaces the ShapeTracker
  (UPat(Ops.VIEW, src=(UPat((Ops.CONST, Ops.DEFINE_VAR), name="x"),), name="view"),
   lambda x,view: x.replace(src=(x.src[0].replace(arg=x.st+view.st),)) if all(v.mask is None for v in (x.st+view.st).views) else None),
])

def reduce_push_add_ones(src:UOp, r:UOp, view:UOp):
  # contiguous, expand, and the same with ones removed
  if unwrap(view.st).contiguous and len(r.shape) < len(view.shape) and \
      tuple(x for x in r.shape if resolve(x != 1)) == tuple(x for x in view.shape if resolve(x != 1)):
    new_shape: list[sint] = []
    new_reduce_axis = []
    if (contraction:=get_contraction_with_reduce(view.shape, r.shape, r.arg[1])) is None: return None
    for i,pairs in enumerate(contraction):
      new_shape_chunk = [view.shape[p] for p in pairs]
      if i in r.arg[1]:
        # if this is a reduce axis, we need a 1 in the view here to put it
        assert len(new_shape_chunk) > 0
        new_shape += [1]*(len(pairs)-1) + [src.shape[i]]
        new_reduce_axis.append(len(new_shape)-1)
      else:
        # otherwise, pass through the new_shape_chunk
        new_shape += new_shape_chunk
    ret = r.replace(src=(src.reshape(tuple(new_shape)),), arg=(r.arg[0], tuple(new_reduce_axis))+r.arg[2:])
    assert ret.shape == view.shape, f"shape mismatch on reduce_push_add_ones, {ret.shape} != {view.shape}"
    return ret
  return None

view_left = merge_views+PatternMatcher([
  # view before elementwise and buffer ops
  (UPat(Ops.VIEW, src=(UPat({*GroupOp.ALU, Ops.CAST, Ops.BITCAST, Ops.BIND, Ops.LOAD, Ops.STORE, Ops.VALID}, name="e"),), name="view"),
   lambda e,view: e.replace(src=tuple(s.view(view.st) for s in e.src))),
  # if there's ones added after reduce, put this before the reduce
  (UPat(Ops.VIEW, src=(UPat(Ops.REDUCE_AXIS, src=(UPat.var("src"),), name="r"),), name="view"), reduce_push_add_ones),
])

def apply_swizzle(u:UOp) -> UOp: return graph_rewrite(u, view_left, name="Sub View Left")

def swizzle_reduceop(r:UOp, src:UOp, view:UOp, fuse=False):
  if (st:=unwrap(view.st)).contiguous and st.size == r.size: return None
  input_st = ShapeTracker.from_shape(src.shape)
  tmp = input_st.permute(tuple(i for i in range(len(input_st.shape)) if i not in r.axis_arg)+r.axis_arg)
  prshape = prod(rshape:=tmp.shape[-len(r.axis_arg):])
  strides = strides_for_shape(rshape)
  nv = [View.create(v.shape+rshape, tuple(x*prshape for x in v.strides)+strides,
                    v.offset*prshape, v.mask+tuple((0,s) for s in rshape) if v.mask is not None else None) for v in st.views]
  # create a new reduceop for the swizzled input
  new_input_st = tmp + ShapeTracker(tuple(nv))
  new_axis = tuple(range(len(st.shape), len(st.shape) + len(r.axis_arg)))
  swizzled_src = apply_swizzle(src.view(new_input_st))
  if fuse: red = UOp(Ops.REDUCE_AXIS, r.dtype, (swizzled_src.fuse(),), (r.arg[0], new_axis, True))
  else: red = UOp(Ops.REDUCE_AXIS, r.dtype, (swizzled_src,), (r.arg[0], new_axis))
  return red.view(ShapeTracker.from_shape(st.shape))

def reduceop_view_right(src:UOp, v:UOp, r:UOp):
  assert unwrap(v.st).contiguous and v.size == src.size, f"can't compute new axis for {src.shape} -> {r.shape}"
  if (contraction:=get_contraction(v.shape, src.shape)) is None: return None
  new_axis: list[int] = []
  for i,pairs in enumerate(contraction):
    if any(x in r.axis_arg for x in pairs): new_axis.append(i)
  return src.r(r.arg[0], tuple(new_axis)).reshape(r.shape)

def elementwise_view_right(root:UOp):
  if not (swizzles:=[x for x in root.src if x.op is Ops.VIEW and x.base.op not in ALWAYS_CONTIGUOUS]): return None
  assert all_same([x.base.size for x in swizzles]), f"swizzle inputs must have the same size {swizzles}"
  # place view after applying the elementwise op
  new_st = ShapeTracker.from_shape(swizzles[0].base.shape)
  new_src = [x.base if x.base.shape==new_st.shape else apply_swizzle(x.view(new_st)) for x in root.src]
  # reshape to match downstream shapes
  return root.replace(src=tuple(new_src)).reshape(root.shape)

# push VIEW to children
view_right = merge_views+PatternMatcher([
  # push a non contiguous ShapeTracker through reduceop
  (UPat(Ops.VIEW, src=(UPat(Ops.REDUCE_AXIS, src=(UPat.var("src"),), name="r"),), name="view"), swizzle_reduceop),
  # apply view after reduceops
  (UPat(Ops.REDUCE_AXIS, src=(UPat(Ops.VIEW, src=(UPat(GroupOp.All-ALWAYS_CONTIGUOUS, name="src"),), name="v"),), name="r"), reduceop_view_right),
  # apply view after elementwise ops
  (UPat(GroupOp.All-{Ops.SINK}, name="root"), elementwise_view_right),
  # merge axes for double reduce (invert of SPLIT_REDUCEOP=1)
  (UPat(Ops.REDUCE_AXIS, src=(UPat(Ops.REDUCE_AXIS, name="r1"),), name="r2"),
   lambda r1,r2: r1.replace(arg=(r1.arg[0], r2.arg[1]+r1.arg[1])) if r1.arg[0] is r2.arg[0] else None),
])

# **** fix kernel AST

add_buffer_ops = PatternMatcher([
  # LOAD
  (UPat(Ops.BUFFER, name="x"), lambda ctx,x: UOp.load(UOp(Ops.DEFINE_GLOBAL, x.dtype.ptr(x.size), (), ctx.index(x)).view(x.st),)),
  # STORE (except for meta ops)
  (UPat(Ops.SINK, src=(UPat(GroupOp.Meta, name="x"),)), lambda x:x),
  (UPat(Ops.SINK, src=UPat(GroupOp.All-{Ops.STORE}), name="sink"), lambda ctx,sink:
   UOp.sink(*[UOp.store(UOp(Ops.DEFINE_GLOBAL, (s:=x.base).dtype.ptr(ctx[i].size), (), i).view(s.st), s) for i,x in enumerate(sink.src)])),
  # passthrough ASSIGN
  (UPat(Ops.ASSIGN, name="x"), lambda x: x.src[1]),
  (UPat(Ops.FCONST, name="x").view(name="view"),
   lambda x,view: x.replace(src=(x.src[0].replace(arg=x.st+view.st),)) if all(v.mask is None for v in (x.st+view.st).views) else None),
  # VALID
<<<<<<< HEAD
  (UPat(Ops.VIEW, src=(UPat((Ops.CONST, Ops.FCONST, Ops.DEFINE_VAR), name="x"),), name="view"), lambda x,view: x.valid(view.arg)),
=======
  (UPat(Ops.VIEW, src=(UPat.cvar(),), name="self"), UOp.valid),
>>>>>>> b8fb2ba8
])

def check_load_st(glbl:UOp, view:UOp):
  if glbl.arg != 0 or (st:=unwrap(view.st)).contiguous: return
  # if it has a single view and it becomes contiguous when you shrink expanded axes, it's fine
  if len(st.views) == 1 and st.shrink(tuple((0,1) if st == 0 else (0,s) for s,st in zip(st.shape, st.views[0].strides))).contiguous: return
  # if it has a single view and it's equal when you shrink a contig, it's fine
  if len(st.views) == 1 and (mask:=st.views[0].mask) is not None and ShapeTracker.from_shape(st.shape).shrink(mask) == st.shrink(mask): return
  # otherwise, it's not fine
  raise RuntimeError("self operand of augmented assign must be contiguous.\nhelp: consider using .contiguous():\n"
                     +colored("   - a += a.T\n", "red")+colored("   + a += a.T.contiguous()", "green"))

fix_kernel_ops = PatternMatcher([
  # remove CONTIGUOUS/DEVICE from kernel AST
  (UPat((Ops.CONTIGUOUS, Ops.MSELECT), src=(UPat.var("x"),)), lambda x: x),
  (UPat(Ops.VIEW, src=(UPat(Ops.DEVICE),), name="view"), lambda view: view.replace(src=())),
  # no ImageDType after index
  (UPat(GroupOp.All-{Ops.DEFINE_GLOBAL, Ops.VIEW}, name="x"), lambda x: x.replace(dtype=x.dtype.base) if isinstance(x.dtype, ImageDType) else None),
  # if this kernel also assigns to the loaded buffer, ensure we can index it correctly
  (UPat(Ops.LOAD, src=(UPat.var("glbl").view(name="view"),)), check_load_st),
])

replace_globals = PatternMatcher([
  # replace ASSIGN with the target BUFFER
  (UPat(Ops.ASSIGN, src=(UPat(Ops.BUFFER), UPat(Ops.KERNEL)), name="assign", allow_any_len=True), lambda assign: assign.src[0]),
])

def fix_kernel_ast(k:UOp) -> UOp|None:
  if k.arg.ast.op in GroupOp.Meta or all(s.op is Ops.STORE for s in k.arg.ast.src): return None
  # replace global memory ops with the BUFFER they write to
  ast = graph_rewrite(k.arg.ast, replace_globals, bottom_up=True, name="replace globals")
  # push views to edges
  ast = graph_rewrite(graph_rewrite(ast, view_left, name="Main View Left"), view_right, name="Main View Right")
  # replace buffer with define_global + add load/store last
  bufs = tuple(s.buf_uop if s.op is not Ops.MSELECT else s.src[0].buf_uop for s in k.src)
  ast = graph_rewrite(ast, view_left+add_buffer_ops+fix_kernel_ops, bufs, bottom_up=True, name="replace buffer")
  if ast.op is Ops.SINK and not all_same([x.device for x in k.src]):
    raise RuntimeError(f"all buffers must be on the same device: {tuple(b.buf_uop.buffer for b in k.src)}")
  return k.replace(arg=Kernel(ast, k.arg.metadata))

create_ast = PatternMatcher([(UPat(Ops.KERNEL, name="k"), fix_kernel_ast),])

# ** add metadata of KERNEL outputs

def append_metadata(root:UOp, k:UOp):
  if not root.metadata or (new_metadata:=tuple(dedup(k.arg.metadata+root.metadata))) == k.arg.metadata: return None
  return root.replace(src=(root.src[0], k.replace(arg=Kernel(k.arg.ast, new_metadata)))+root.src[2:])

replace_metadata = PatternMatcher([(UPat(Ops.ASSIGN, src=(UPat(), UPat(Ops.KERNEL, name="k")), name="root", allow_any_len=True), append_metadata),])

pm_fuse = PatternMatcher([
  # FUSE on CONTIGUOUS removes FUSE
  (UPat(Ops.CONTIGUOUS, name="c").fuse(), lambda c: c),

  # FUSE triggers swizzle on reduceop
  (UPat(Ops.VIEW, src=(UPat(Ops.REDUCE_AXIS, src=(UPat.var("src"),), name="r").or_casted(),), name="view").fuse(),
   lambda r,src,view: ret.cast(view.dtype) if (ret:=swizzle_reduceop(r, src, view, fuse=True)) is not None else None),

  # FUSE on reduce (without view) adds fuse marker to grouper
  (UPat(Ops.REDUCE_AXIS, name="r").fuse(),
   lambda r: r.replace(src=(r.src[0].fuse(),), arg=r.arg+(True,)) if len(r.arg) == 2 else None),

  # remove FUSE and insert CONTIGUOUS if it's an unsafe pad
  (UPat(Ops.VIEW, src=(UPat(GroupOp.UnsafePad, name="alu"),), name="view").fuse(),
   lambda alu, view: alu.contiguous().view(view.st) if any(v.mask is not None for v in view.st.views) else None),

  # FUSE elementwise.
  (UPat(Ops.VIEW, src=(UPat({*GroupOp.ALU, Ops.CAST}, name="alu"),), name="view").fuse(),
   lambda alu, view: alu.replace(src=tuple(apply_swizzle(x.view(view.arg)).fuse() for x in alu.src))),

  # push FUSE through to srcs
  (UPat(Ops.FUSE, name="x"), lambda x: x.src[0].replace(src=tuple(y.fuse() for y in x.src[0].src))),
])

def do_fusion(x:UOp):
  found_contiguous = {}
  def gate_contiguous(x):
    if is_contiguous:=(x.op is Ops.CONTIGUOUS): found_contiguous[x] = x.replace(src=(UOp(Ops.VIEW, arg=x.st),))
    return not is_contiguous
  x.toposort(gate=gate_contiguous)
  del gate_contiguous
  return graph_rewrite(x.substitute(found_contiguous), pm_fuse, name="local fusion").substitute({v:k for k,v in found_contiguous.items()})

def fuse_arange(root:UOp):
  # skip if root is arange
  if not FUSE_ARANGE or root.src[0].base.op is Ops.CONST: return None
  # gather all local aranges (including any fused ones)
  local_arange: list[UOp] = []
  def gate_reduce(u):
    if u.op is Ops.REDUCE_AXIS and u.src[0].base.op is Ops.CONST: local_arange.append(u)
    return u.op not in {*ALWAYS_CONTIGUOUS, Ops.REDUCE_AXIS} or u is root
  toposort = root.toposort(gate=gate_reduce)
  if not local_arange: return None
  # fuse the nearest expand child of arange
  local_children: dict[UOp, list[UOp]] = {}
  for u in toposort:
    for s in u.src: local_children.setdefault(s, []).append(u)
  fuse_rep: dict[UOp, UOp] = {}
  # skip if root depends on aranges with different ndims. This can be improved
  if any(len(set(dims)) > 1 for dims in zip(*[r.src[0].shape for r in local_arange])): return
  for r in local_arange:
    # skip if already fused
    if len(r.arg) > 2: continue
    q = list(local_children[r])
    while q:
      u = q.pop()
      if not (curr_children:=local_children.get(u, [])): continue
      for child in curr_children:
        other_paths = {s for s in child.toposort() if s.op in {Ops.REDUCE_AXIS, Ops.BUFFER} and s not in {root, r}}
        fuse_rep[child] = child.replace(src=tuple(s.fuse() if s is u else s for s in child.src))
        if other_paths: break
      else: q.extend(curr_children)
  return root.substitute(fuse_rep, name="fuse_arange") if fuse_rep else None

do_fuse = PatternMatcher([
  (UPat(Ops.FUSE, name="x"), do_fusion),
  (UPat(Ops.REDUCE_AXIS, name="root"), fuse_arange),
])

def get_name(becomes_map:dict[UOp, UOp]) -> str:
  assigned_kernels = {u.base.buf_uop:u.base.src[1] for u in becomes_map.values() if u.base.op is Ops.ASSIGN}.values()
  return f"Schedule {pluralize('Kernel', len(set(assigned_kernels)))}"

add_gbarrier = PatternMatcher([(UPat(GroupOp.All-{Ops.GBARRIER, Ops.ASSIGN}, name="x"),
                                lambda ctx,x: x.replace(tag=1).gbarrier() if x in ctx and x.tag is None else None)])

# TODO: get this from the device through GrouperOpts
DEVICE_MAX_BUFS = {"METAL":32, "WEBGPU":8}

def limit_bufs(root:UOp):
  # check if backend has a buffer limit
  device = root.device if isinstance(root.device, str) else root.device[0].split(":")[0]
  if not (MAX_BUFS:=getenv("MAX_KERNEL_BUFFERS", DEVICE_MAX_BUFS.get(device, 0))): return None
  # count number of unique buffers flowing into this op
  bufs: set[UOp] = set()
  def gate_input(u:UOp):
    if (is_load:=(u.op in {Ops.BUFFER, Ops.GBARRIER, Ops.ASSIGN})): bufs.add(u)
    return not is_load
  root.toposort(gate=gate_input)
  # NOTE: this -1 is for the output buffer
  if len(bufs)>=MAX_BUFS-1:
    return root.replace(src=tuple(s if s.base in bufs else s.replace(tag=1).gbarrier() for s in root.src))

finalize_gbarrier = PatternMatcher([
  # if an op takes more than one input, check combined LOADs don't exceed device limits
  (UPat(set.union(GroupOp.Binary, GroupOp.Ternary), name="root"), limit_bufs),
  # merge gbarrier
  (UPat((Ops.GBARRIER, Ops.CONTIGUOUS), src=(UPat(Ops.GBARRIER),), name="x"), lambda x: x.src[0]),
])

remove_tags = PatternMatcher([(UPat(GroupOp.All, name="x"), lambda x: x.replace(tag=None) if x.tag is not None else None)])

@track_rewrites(name_fxn=get_name)
def get_kernelize_map(big_sink:UOp) -> dict[UOp, UOp]:
  # multi + merge_views + simplify
  tensor_map = graph_rewrite_map(big_sink, multi_pm+replace_allreduce+do_fuse+merge_views+sym+replace_contiguous, ctx={}, name="merge_views")

  # display the cleaned up tensor graph
  if getenv("VIZ"): graph_rewrite(tensor_map[big_sink], PatternMatcher([]), name="View Tensor Graph")

  # insert gbarriers in places determined by the realize map
  realize_map = group_realizes(tensor_map[big_sink])
  tensor_map = graph_rewrite_map(tensor_map[big_sink], add_gbarrier, realize_map, bottom_up=True, input_map=tensor_map, name="insert_gbarrier")
  # optionally reorder gbarriers or insert more (top down)
  tensor_map = graph_rewrite_map(tensor_map[big_sink], finalize_gbarrier, input_map=tensor_map, name="finalize_gbarrier")
  tensor_map = graph_rewrite_map(tensor_map[big_sink], remove_tags, input_map=tensor_map, name="remove_tags")

  # TODO: move view_left/view_right here

  # group into kernels (this is context-free)
  tensor_map = graph_rewrite_map(tensor_map[big_sink], create_kernels, input_map=tensor_map, name="create_kernels")

  # if a kernel depends on a buffer, and that buffer is later assigned to, make the assign depend on the kernel's assign
  kernel_assign: dict[UOp, UOp] = {}
  assign_rep: dict[UOp, UOp] = {}
  for u in tensor_map[big_sink].toposort():
    if u.op is not Ops.ASSIGN: continue
    kernel_assign[u.buf_uop] = u
    for s in u.src[1].src:
      if s.op is not Ops.BUFFER or s is u.buf_uop or (a:=kernel_assign.get(s)) is None: continue
      if any(x.op is Ops.ASSIGN and x.buf_uop is s for x in u.toposort()):
        raise RuntimeError(f"cycle detected in graph, kernel for {u.buf_uop} must either depend on ASSIGN or BUFFER")
      assign_rep[a] = kernel_assign[s] = a.replace(src=a.src+(u,))
  if assign_rep:
    tensor_map = graph_rewrite_map(tensor_map[big_sink], _substitute, ctx=assign_rep, bottom_up=True, input_map=tensor_map, name="fix_assign")

  # finally, create the AST for kernels
  tensor_map = graph_rewrite_map(tensor_map[big_sink], create_ast+replace_metadata, bottom_up=True, input_map=tensor_map, name="create_ast")

  # display the final graph
  sched_sink = tensor_map[big_sink]
  if getenv("VIZ"): graph_rewrite(sched_sink, PatternMatcher([]), name="View Kernel Graph")
  if getenv("VIZ"): graph_rewrite(sched_sink, PatternMatcher([]), name="View Memory Graph")

  # verify Kernels match the spec
  if __debug__: type_verify(list(sched_sink.toposort()), tensor_uop_spec)

  return tensor_map<|MERGE_RESOLUTION|>--- conflicted
+++ resolved
@@ -50,9 +50,6 @@
   if prod(view.shape) < prod(base.shape): return view.contiguous().copy_to_device(copy.device)
   return base.copy_to_device(copy.device).view(view.arg)
 
-<<<<<<< HEAD
-ALWAYS_CONTIGUOUS = {Ops.CONTIGUOUS, Ops.ASSIGN, Ops.COPY, Ops.BUFFER, Ops.BUFFER_VIEW, Ops.CONST, Ops.FCONST, Ops.BIND, Ops.DEVICE, Ops.MSELECT}
-=======
 def mselect_reorder_view(ms:UOp, view:UOp, base:UOp):
   st = unwrap(view.st)
   # replace dnum in ShapeTracker with literal const for this mselect
@@ -61,8 +58,7 @@
     st = st.substitute({dnums[0]:dnums[0].const_like(ms.arg)})
   return base.mselect(ms.arg).view(st)
 
-ALWAYS_CONTIGUOUS = {Ops.CONTIGUOUS, Ops.ASSIGN, Ops.COPY, Ops.BUFFER, Ops.BUFFER_VIEW, Ops.CONST, Ops.BIND, Ops.DEVICE, Ops.MSELECT}
->>>>>>> b8fb2ba8
+ALWAYS_CONTIGUOUS = {Ops.CONTIGUOUS, Ops.ASSIGN, Ops.COPY, Ops.BUFFER, Ops.BUFFER_VIEW, Ops.CONST, Ops.FCONST, Ops.BIND, Ops.DEVICE, Ops.MSELECT}
 
 sym = symbolic_simple+PatternMatcher([
   # UOp with size 0 is zero
@@ -260,12 +256,6 @@
   (UPat(Ops.GBARRIER, src=(UPat.var("x"),)), create_kernel),
   # walk back the local graph until we reach a realized source
   (UPat(Ops.KERNEL, name="x"), append_to_kernel),
-<<<<<<< HEAD
-  # remove extra views and constants from SINK
-  (UPat(Ops.SINK, name="x"),
-   lambda x: x.replace(src=new_src) if (new_src:=tuple(dedup(s.base for s in x.src if s.base.op not in {Ops.CONST, Ops.FCONST, Ops.BIND}))) != x.src else None),
-=======
->>>>>>> b8fb2ba8
   # push RESHAPE through MSELECT
   (UPat(Ops.MSELECT, src=(UPat(Ops.RESHAPE, name="r"),), name="ms"), lambda ms,r: r.src[0].mselect(ms.arg).reshape(r.arg)),
 ])
@@ -378,11 +368,7 @@
   (UPat(Ops.FCONST, name="x").view(name="view"),
    lambda x,view: x.replace(src=(x.src[0].replace(arg=x.st+view.st),)) if all(v.mask is None for v in (x.st+view.st).views) else None),
   # VALID
-<<<<<<< HEAD
-  (UPat(Ops.VIEW, src=(UPat((Ops.CONST, Ops.FCONST, Ops.DEFINE_VAR), name="x"),), name="view"), lambda x,view: x.valid(view.arg)),
-=======
   (UPat(Ops.VIEW, src=(UPat.cvar(),), name="self"), UOp.valid),
->>>>>>> b8fb2ba8
 ])
 
 def check_load_st(glbl:UOp, view:UOp):
