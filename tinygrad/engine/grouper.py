--- conflicted
+++ resolved
@@ -297,13 +297,9 @@
    lambda e,view: e.contiguous().view(view.st) if any(v.mask is not None for v in view.st.views) else None),
   # view before elementwise ops
   (UPat(Ops.VIEW, src=(UPat({*GroupOp.ALU, Ops.CAST, Ops.BITCAST}, name="e"),), name="view"),
-<<<<<<< HEAD
-   lambda e,view: e.replace(src=tuple(s.view(view.st) for s in e.src))),
-=======
    lambda e,view: e.replace(src=tuple(s.view(s.st+view.st) if s.op is Ops.VIEW else s.view(view.st) for s in e.src))),
   # if there's ones added after reduce, put this before the reduce
   (UPat(Ops.VIEW, src=(UPat(Ops.REDUCE_AXIS, src=(UPat.var("src"),), name="r"),), name="view"), reduce_push_add_ones),
->>>>>>> c462162d
 ])
 
 def apply_swizzle(u:UOp) -> UOp: return graph_rewrite(u, view_left, name="Sub View Left")
@@ -319,14 +315,10 @@
   # create a new reduceop for the swizzled input
   new_input_st = tmp + ShapeTracker(tuple(nv))
   new_axis = tuple(range(len(st.shape), len(st.shape) + len(r.axis_arg)))
-<<<<<<< HEAD
-  return UOp(Ops.REDUCE_AXIS, r.dtype, (apply_swizzle(src.view(new_input_st)),), (r.arg[0], new_axis)).view(ShapeTracker.from_shape(st.shape))
-=======
   swizzled_src = apply_swizzle(src.view(src.arg+new_input_st if src.op is Ops.VIEW else new_input_st))
   if fuse: red = UOp(Ops.REDUCE_AXIS, r.dtype, (swizzled_src.fuse(),), (r.arg[0], new_axis, True))
   else: red = UOp(Ops.REDUCE_AXIS, r.dtype, (swizzled_src,), (r.arg[0], new_axis))
   return red.view(ShapeTracker.from_shape(st.shape))
->>>>>>> c462162d
 
 def reduceop_view_right(src:UOp, v:UOp, r:UOp):
   assert unwrap(v.st).contiguous and v.size == src.size, f"can't compute new axis for {src.shape} -> {r.shape}"
@@ -337,7 +329,7 @@
   assert all_same([x.base.size for x in swizzles]), f"swizzle inputs must have the same size {swizzles}"
   # place view after applying the elementwise op
   new_st = ShapeTracker.from_shape(swizzles[0].base.shape)
-  new_src = [x.base if x.base.shape==new_st.shape else apply_swizzle(x.view(new_st)) for x in root.src]
+  new_src = [x.base if x.base.shape==new_st.shape else apply_swizzle(x.view(x.arg+new_st) if x.op is Ops.VIEW else x.view(new_st)) for x in root.src]
   # reshape to match downstream shapes
   return root.replace(src=tuple(new_src)).reshape(root.shape)
 
