--- conflicted
+++ resolved
@@ -312,13 +312,11 @@
 
 # change reduceop axes and input ShapeTrackers, view gets replaced with a reshape.
 def swizzle_reduceop(r:UOp, src:UOp, view:UOp, fuse=False):
-<<<<<<< HEAD
-  if (st:=unwrap(view.st)).contiguous and tuple(x for x in r.shape if resolve(x != 1)) == tuple(x for x in view.shape if resolve(x != 1)): return None
-=======
   # don't swizzle if we can push the view to children
-  if unwrap(view.st).contiguous and view.size == r.size: return None
+  if unwrap(view.st).contiguous and view.size == r.size and \
+      (not fuse or tuple(x for x in r.shape if resolve(x != 1)) == tuple(x for x in view.shape if resolve(x != 1))):
+    return None
   # swizzle the input
->>>>>>> 8db0ba11
   input_st = ShapeTracker.from_shape(src.shape)
   tmp = input_st.permute(tuple(i for i in range(len(input_st.shape)) if i not in r.axis_arg)+r.axis_arg)
   prshape = prod(rshape:=tmp.shape[-len(r.axis_arg):])
@@ -352,7 +350,7 @@
 
 # push VIEW to children
 view_right = merge_views+PatternMatcher([
-  # push view through reduceops
+  # push a non contiguous ShapeTracker through reduceop
   (UPat(Ops.VIEW, src=(UPat(Ops.REDUCE_AXIS, src=(UPat.var("src"),), name="r"),), name="view"), swizzle_reduceop),
   # apply view after reduceops
   (UPat(Ops.REDUCE_AXIS, src=(UPat(Ops.VIEW, src=(UPat(GroupOp.All-ALWAYS_CONTIGUOUS, name="src"),), name="v"),), name="r"), reduceop_view_right),
