from collections import defaultdict, deque
from dataclasses import dataclass
from tinygrad.uop.ops import UOp, Ops, GroupOp, PatternMatcher, UPat, graph_rewrite, graph_rewrite_map, identity_element, resolve
from tinygrad.uop.ops import can_pad, sint, track_rewrites, _substitute
from tinygrad.codegen.lowerer import get_contraction_with_reduce, get_contraction
from tinygrad.codegen.symbolic import symbolic_simple
from tinygrad.helpers import Metadata, all_int, all_same, colored, prod, dedup, unwrap, getenv, pluralize, ContextVar, Context, diskcache_put, flatten
from tinygrad.helpers import FUSE_CONV_BW, FUSE_ARANGE, DEBUG, DONT_REALIZE_EXPAND, DONT_GROUP_REDUCES, SPLIT_REDUCEOP, CAPTURE_PROCESS_REPLAY
from tinygrad.dtype import ImageDType
from tinygrad.engine.multi import multi_pm, replace_allreduce
from tinygrad.shape.shapetracker import ShapeTracker
from tinygrad.shape.view import View, strides_for_shape
from tinygrad.uop.spec import type_verify, sched_spec

# creation can recurse a lot
import sys
sys.setrecursionlimit(10000)

# **** UOp merge views

merge_views = PatternMatcher([
  # merge adjacent views
  (UPat(Ops.VIEW, src=(UPat(Ops.VIEW, name="v1"),), name="v2"), lambda v1,v2: v1.replace(arg=v1.arg+v2.arg)),
  # merge view on load/store/valid
  (UPat(Ops.VIEW, src=(UPat((Ops.LOAD, Ops.STORE, Ops.VALID), name="x"),), name="view"),
   lambda x,view: x.replace(src=tuple((s.st+view.st).to_uop() if s.op is Ops.VIEW else s for s in x.src))),
  # merge view on const if it's not masked
  (UPat((Ops.CONST, Ops.DEFINE_VAR), name="x").view(name="view"),
   lambda x,view: x.replace(src=(x.src[0].replace(arg=x.st+view.st),)) if all(v.mask is None for v in (x.st+view.st).views) else None),
  # replace view with base if it's contiguous and the shapes match
  (UPat(GroupOp.All-{Ops.DEVICE}, name="x").view(name="view"), lambda x,view: x if view.st.contiguous and x.shape == view.shape else None),
  # replace masked view with zero if it can collapse
  (UPat(Ops.VIEW, src=(UPat(),), name="view"),
   lambda view: view.const_like(0) if (mask:=view.st.views[-1].mask) is not None and any((x[1]-x[0]) == 0 for x in mask) else None),
  # movement ops apply a new view on the base
  (UPat(GroupOp.Movement, src=(UPat.var("x"),), name="mop"), lambda mop,x: x.view(mop.st)),
])

# **** schedule simplifier

def simplify_stride0_reduce(reduce:UOp, x:UOp):
  # must be unmasked (NOTE: can be relaxed if not masked on stride 0 axis)
  if any(v.mask is not None for v in unwrap(x.st).views): return None
  # must have all stride 0 in the relevant axis (NOTE: can do partial)
  if not all(unwrap(x.st).views[-1].strides[axis] == 0 for axis in reduce.arg[1]) or not all_int(x.shape): return None
  prshape = prod(x.shape[i] for i in reduce.arg[1])
  ret = x.shrink(tuple((0,s) if i not in reduce.arg[1] else (0,1) for i,s in enumerate(x.shape)))
  match reduce.arg[0]:
    case Ops.ADD: return ret*prshape
    case Ops.MUL: return ret.pow(prshape)
    case Ops.MAX: return ret # NOTE: Ops.MAX is passthrough

def split_reduceop(reduce:UOp, x:UOp):
  if not SPLIT_REDUCEOP or not all_int(x.shape) or (prod(x.shape)//prod(reduce.shape))<getenv("REDUCEOP_SPLIT_THRESHOLD", 32768): return None
  # if there are few globals, make some reduces into globals by splitting into two kernels
  # cap output buffer to 2**22: heuristic number of global outputs to achieve max occupancy with enough locals+upcasts for gemm
  #   ~2**10 should be enough if GROUP is used
  # 256 split maximum should be "negligible reduce" for low prod(reduce.shape), 8 split minimum.
  # split is moved to the end to provide maximum locality for the second phase reduce.
  real_strides = unwrap(x.st).real_strides(ignore_valid=True)
  if not (split_candidates:=[(i,d) for i in reduce.arg[1] for d in range(min(256,2**getenv("REDUCEOP_SPLIT_SIZE",22)//prod(reduce.shape)),8-1,-1)
                             if x.shape[i]%d==0 and real_strides[i]!=0]): return None
  dim_to_split, divisor = split_candidates[0]
  splitted_shape = x.shape[:dim_to_split]+(divisor,)+(x.shape[dim_to_split]//divisor,)+x.shape[dim_to_split+1:]
  splitted = x.reshape(splitted_shape).permute(tuple([d for d in range(len(splitted_shape)) if d!=dim_to_split]+[dim_to_split]))
  if DEBUG >= 3: print(f"split {divisor}: {x.shape} -> {splitted.shape} -> {reduce.shape}")
  # reduce original axes, then split
  return splitted.r(*reduce.arg).r(reduce.arg[0], (len(reduce.shape),)).reshape(reduce.shape)

ALWAYS_CONTIGUOUS = {Ops.CONTIGUOUS, Ops.ASSIGN, Ops.COPY, Ops.BUFFER, Ops.BUFFER_VIEW, Ops.CONST, Ops.BIND, Ops.DEVICE, Ops.MSELECT}

sym = symbolic_simple+PatternMatcher([
  # UOp with size 0 is zero
  (UPat(GroupOp.All-{Ops.SINK}, name="root"), lambda root: root.const_like(0) if root.base.st is not None and root.size == 0 \
    and not (root.base.op is Ops.CONST and root.base.arg == 0) else None),
  # DETACH and CONTIGUOUS_BACKWARD are NOOPs here
  (UPat((Ops.DETACH, Ops.CONTIGUOUS_BACKWARD), name="x"), lambda x: x.src[0]),
  # MULTI in SINK just flattens srcs
  (UPat(Ops.SINK, name="x"),
   lambda x: UOp.sink(*new_src) if (new_src:=tuple(flatten([s.src if s.op is Ops.MULTI else [s] for s in x.src]))) != x.src else None),
  # reduce of size 0 is the identity element
  (UPat(Ops.REDUCE_AXIS, name="reduce", src=(UPat.var("x"),)),
   lambda reduce,x: reduce.const_like(identity_element(reduce.arg[0], reduce.dtype)) if x.size == 0 and reduce.size != 0 else None),
  # reduce on stride 0 is collapsed
  (UPat(Ops.REDUCE_AXIS, name="reduce", src=(UPat.var("x"),)), simplify_stride0_reduce),
  # split_reduceop
  (UPat(Ops.REDUCE_AXIS, name="reduce", src=(UPat.var("x"),)), split_reduceop),
  # COPY(CONST) creates a new CONST on the destination device
  (UPat(Ops.COPY, name="root", src=(UPat.cvar("x"), UPat(Ops.DEVICE))), lambda root,x: root.const_like(x.arg)),
  # non device changing COPY is a NOOP
  (UPat(Ops.COPY, name="c", src=(UPat.var("x"), UPat(Ops.DEVICE))), lambda c,x: x if c.device == x.device else None),
  # store a shrink before COPY, otherwise view after the COPY
  (UPat(Ops.COPY, src=(UPat(Ops.VIEW, name="v"), UPat(Ops.DEVICE)), name="copy"), lambda copy,v:
    v.contiguous().copy_to_device(copy.device, arg=copy.arg) if prod(v.shape) < prod(v.base.shape) else \
    v.base.copy_to_device(copy.device, arg=copy.arg).view(v.st)),
  # remove cast to image when it's already a contiguous image
  (UPat(Ops.CAST, name="cast", src=(UPat(Ops.VIEW, name="vm", src=(UPat(Ops.CONTIGUOUS, name="base"),)),)),
   lambda cast,base,vm: base.view(vm.st) if isinstance(cast.dtype, ImageDType) and isinstance(base.dtype, ImageDType) else None),
  # make things that can't be images not images
  (UPat(GroupOp.All-{Ops.BUFFER, Ops.VIEW, Ops.CONST, Ops.DEVICE}, name="u"), lambda u: u.replace(dtype=dt.base) if isinstance(dt:=u.dtype,ImageDType)
   and (prod(u.shape) != prod(dt.shape) or not any(u.shape[x]%4 == 0 for x in u.st.unit_stride_axes())) else None),
  # remove contiguous if we can just view the buffer
  (UPat(Ops.CONTIGUOUS, name="root", src=(UPat(Ops.VIEW, name="view", src=(UPat(Ops.BUFFER, name="buf"),)),)),
   lambda root,view,buf: view if view.st.contiguous and view.size == buf.size else None),
  # contiguous/buffer/copy/assign is already contiguous
  (UPat(Ops.CONTIGUOUS, name="root", src=(UPat((Ops.CONTIGUOUS, Ops.BUFFER, Ops.COPY, Ops.ASSIGN)),)), lambda root: root.src[0]),
  # substitute BITCAST/CONTIGUOUS with BUFFER_VIEW on DISK
  (UPat((Ops.BITCAST, Ops.CONTIGUOUS), src=(UPat.var("x"),), name="t"), lambda x,t: UOp(Ops.BUFFER_VIEW, t.dtype, (x.base,),
    (t.size, x.st.views[0].offset)).reshape(t.shape) if isinstance(x.device, str) and x.device.startswith("DISK") else None),
  # double ASSIGN to same target is one ASSIGN
  (UPat(Ops.ASSIGN, src=(UPat.var("t"), UPat(Ops.ASSIGN, src=(UPat.var("t"), UPat.var("x"))))), lambda x,t: t.assign(x.contiguous())),
  # ASSIGN to unrealized replaces the UOp
  (UPat(Ops.ASSIGN, src=(UPat.var("t"), UPat.var("x"))), lambda x,t: x.contiguous() if t.base.op not in {Ops.BUFFER, Ops.BUFFER_VIEW} else None),
  # put CAST to smaller dtype before EXPAND
  (UPat(Ops.CAST, name="cast", src=(UPat(Ops.VIEW, name="vm"),)), lambda cast,vm: vm.base.cast(cast.dtype).view(vm.st)
    if cast.dtype.itemsize <= vm.dtype.itemsize and resolve(prod(vm.shape) > vm.st.real_size()) else None),
  # put UnaryOps before EXPANDs, if it can fuse with the input
  (UPat(GroupOp.Unary, src=(UPat(Ops.VIEW, src=(UPat(GroupOp.All-ALWAYS_CONTIGUOUS, name="inp"),), name="v"),), name="alu"),
   lambda inp,v,alu: inp.alu(alu.op).view(v.st) if resolve(prod(alu.shape) > v.st.real_size()) else None),
])

# support for using a contiguous permuted view instead of the parent view if one exists

def found_contiguous(ctx:dict[UOp, UOp], contig:UOp, src:UOp):
  if (sti:=unwrap(src.st).invert(src.base.shape)) is not None: ctx[src.base] = contig.view(sti)

replace_contiguous = PatternMatcher([
  (UPat(Ops.CONTIGUOUS, src=(UPat(Ops.VIEW, name="src"),), name="contig"), found_contiguous),
  (UPat(GroupOp.ALU, name="alu"), lambda ctx,alu: alu.replace(src=new_src) if (new_src:=tuple(ctx.get(s, s) for s in alu.src)) != alu.src else None),
])

# **** Grouper decides which of the UOps realize

def realize(ctx:dict[UOp, None], tr:UOp) -> None: ctx[tr] = None

def realize_before_view(ctx:dict[UOp, None], view:UOp, tr:UOp) -> None:
  st = unwrap(view.st)
  # always realize unsafe pad ops before masked view
  if any(v.mask is not None for v in st.views) and not can_pad(tr, ctx): return realize(ctx, tr)
  # fold simple pads
  if len(st.views) == 1 and (m:=st.views[-1].mask) is not None and all_int(tr.shape) and resolve(prod(tr.shape) >= prod([y-x for x,y in m])): return
  # realize before expand
  if resolve(prod(tr.shape) < prod(st.shape)) and not DONT_REALIZE_EXPAND: return realize(ctx, tr)

do_realize = PatternMatcher([
  # always realize SINK parents
  (UPat(Ops.SINK, name="s"), lambda ctx,s: ctx.update((x.base, None) for x in s.src if x.base.op not in ALWAYS_CONTIGUOUS)),
  # always realize ASSIGN/CONTIGUOUS/GroupOp.Meta
  (UPat({Ops.ASSIGN, Ops.CONTIGUOUS, *GroupOp.Meta}, name="tr"), realize),
  # realize before expand or unsafe pad ops
  (UPat(Ops.VIEW, src=(UPat(GroupOp.All-ALWAYS_CONTIGUOUS, name="tr"),), name="view"), realize_before_view),
  # realize before COPY and MSELECT
  (UPat((Ops.COPY, Ops.MSELECT), src=(UPat(GroupOp.All-ALWAYS_CONTIGUOUS, name="tr"),), allow_any_len=True), realize),
])

def recursive_group(tr:UOp, st:ShapeTracker, r:UOp, children:defaultdict[UOp, dict[UOp, None]], realizes:dict[UOp, None],
                    reduce_for_op:dict[UOp, UOp], group:dict[UOp, None], cache:dict[tuple[UOp, ShapeTracker], None]) -> None:
  if (tr, st) in cache: return
  cache.setdefault((tr, st))
  rsize = unwrap(r.st).size
  if tr in realizes and tr is not r:
    # can only fuse contiguous
    # max one reduceop per kernel
    if not st.contiguous or st.size != rsize or tr in reduce_for_op: group.setdefault(r)
    return group.setdefault(tr)
  for tr_next in children[tr]:
    # max one reduceop per kernel
    if tr_next.op is Ops.REDUCE_AXIS: return group.setdefault(r)
    # can only fuse contiguous
    if len(st_childs:=dedup(unwrap(x.st) for x in tr_next.src if x.base == tr)) > 1: return group.setdefault(r)
    recursive_group(tr_next, st+st_childs[0], r, children, realizes, reduce_for_op, group, cache)

def group_realizes(sink:UOp) -> dict[UOp, None]:
  # start by adding uops that always realize
  realizes: dict[UOp, None] = {}
  sink = graph_rewrite(sink, do_realize, ctx=realizes, name="do_realize")
  if DONT_GROUP_REDUCES: return realizes

  # construct children graph (only for bases)
  children: defaultdict[UOp, dict[UOp, None]] = defaultdict(dict)
  assigns: dict[UOp, None] = {}
  for u in (toposort:=sink.toposort()):
    if u.op in {Ops.VIEW, Ops.SINK}: continue
    if u.op is Ops.ASSIGN: assigns[u.buf_uop] = None
    for s in u.src: children[s.base][u] = None

  # find all reduces, and pair them to a elementwise op. if they can't be cleanly paired, force realize the reduce (or a contig child)
  reduce_for_op: dict[UOp, UOp] = {}
  double_reduces: list[UOp] = []
  for r in toposort:
    if r.op is not Ops.REDUCE_AXIS: continue
    if len(r.arg) == 3 and r.arg[2] is True: continue
    if FUSE_CONV_BW and r.src[0].base.op is Ops.REDUCE_AXIS and r.src[0] is not r.src[0].base: double_reduces.append(r)
    if r in realizes: continue
    group: dict[UOp, None] = {}
    recursive_group(r, unwrap(r.st), r, children, realizes, reduce_for_op, group, cache={})
    # max one reduceop per kernel
    can_chase = all(tr not in reduce_for_op for tr in group)
    # TODO: forced_realize exists because the scheduler is incapable of checking for self-contained DAGs
    forced_realize = r in group
    # can only have one output
    if not forced_realize and len(group) > 1: forced_realize = True
    # can only fuse assign if no other assign_target is used in the kernel
    if not forced_realize and (assign_targets:={x.buf_uop for x in group if x.op is Ops.ASSIGN}):
      parents = deque((r, *group))
      while parents and not forced_realize:
        p = parents.pop().base
        if p.op is Ops.BUFFER and p in assigns and p not in assign_targets: forced_realize, can_chase = True, False
        if p in realizes: continue
        parents.extend(p.src)
    if forced_realize or not group:
      tr = r
      if can_chase:
        # can chase this down to contiguous children
        st = unwrap(tr.st)
        while len(children[tr]) == 1:
          tr_next = next(iter(children[tr]))
          st_childs = dedup(unwrap(s.st) for s in tr_next.src if s.base is tr)
          if len(st_childs) > 1: break
          if st.size != st_childs[0].size: break
          st = st + st_childs[0]
          if not st.contiguous or tr_next.op is Ops.REDUCE_AXIS: break
          tr = tr_next
        # don't cast to higher size before store (tr cannot be realized if forced_realize)
        if tr.op is Ops.CAST and tr.dtype.itemsize > tr.src[0].dtype.itemsize:
          tr = tr.src[0].base
      group = {tr: None}
      realizes[tr] = None
    reduce_for_op.update((tr, r) for tr in group)
  # fuse double reduces with no other child
  for reduceop in double_reduces:
    top_reduce = reduceop.src[0].base
    if len(children[top_reduce]) == 1: del realizes[top_reduce]
  return realizes

# **** create kernels

@dataclass(frozen=True)
class Kernel:
  ast: UOp
  metadata: tuple[Metadata, ...] = ()
  def __repr__(self):
    ast_rep = f"SINK{tuple(s.op for s in self.ast.src)}" if self.ast.op is Ops.SINK else repr(self.ast.op)
    return f"<Kernel {len(list(self.ast.toposort()))} {ast_rep} {self.metadata}>"

def create_kernel(x:UOp, b:UOp|None=None):
  if b is None: b = UOp.new_buffer(x.device, x.size, x.dtype)
  kernel = UOp(Ops.KERNEL, src=(b,)+x.src, arg=Kernel(x.sink(), m if (m:=x.metadata) else ()))
  buffer = b.base if b.size == b.base.size else UOp(Ops.BUFFER_VIEW, b.dtype, (b.base,), (b.size, b.arg.views[0].offset))
  return buffer.assign(kernel).reshape(x.shape)

DONT_PLACE_IN_KERNEL = {Ops.KERNEL, Ops.ASSIGN, Ops.BUFFER, Ops.MSELECT}
def append_to_kernel(x:UOp):
  new_srcs: list[UOp] = []
  metadata = x.arg.metadata
  for s in x.src:
    if s.op in DONT_PLACE_IN_KERNEL: new_srcs.append(s)
    else:
      new_srcs.extend(s.src)
      # NOTE: because const and device are shared UOps they don't change metadata
      if s.base.op not in {Ops.CONST, Ops.DEVICE} and (m:=s.metadata): metadata += m
  if (new_src:=tuple(dedup(new_srcs))) != x.src: return x.replace(src=new_src, arg=Kernel(x.arg.ast, tuple(dedup(metadata))))

create_kernels = PatternMatcher([
  # always give assign/gbarrier a kernel
  (UPat.assign(UPat.var("b"), UPat(GroupOp.All-{Ops.KERNEL}), name="x"), create_kernel),
  (UPat(Ops.GBARRIER, src=(UPat.var("x"),)), create_kernel),
  # walk back the local graph until we reach a realized source
  (UPat(Ops.KERNEL, name="x"), append_to_kernel),
  # remove extra views and constants from SINK
  (UPat(Ops.SINK, name="x"),
   lambda x: x.replace(src=new_src) if (new_src:=tuple(dedup(s.base for s in x.src if s.base.op not in {Ops.CONST, Ops.BIND}))) != x.src else None),
  # push RESHAPE through MSELECT
  (UPat(Ops.MSELECT, src=(UPat(Ops.RESHAPE, name="r"),), name="ms"), lambda ms,r: r.src[0].mselect(ms.arg).reshape(r.arg)),
])

# **** swizzler

def reduce_push_add_ones(src:UOp, r:UOp, view:UOp):
  # contiguous, expand, and the same with ones removed
  if unwrap(view.st).contiguous and len(r.shape) < len(view.shape) and \
      tuple(x for x in r.shape if resolve(x != 1)) == tuple(x for x in view.shape if resolve(x != 1)):
    new_shape: list[sint] = []
    new_reduce_axis = []
    if (contraction:=get_contraction_with_reduce(view.shape, r.shape, r.arg[1])) is None: return None
    for i,pairs in enumerate(contraction):
      new_shape_chunk = [view.shape[p] for p in pairs]
      if i in r.arg[1]:
        # if this is a reduce axis, we need a 1 in the view here to put it
        assert len(new_shape_chunk) > 0
        new_shape += [1]*(len(pairs)-1) + [src.shape[i]]
        new_reduce_axis.append(len(new_shape)-1)
      else:
        # otherwise, pass through the new_shape_chunk
        new_shape += new_shape_chunk
    ret = r.replace(src=(src.reshape(tuple(new_shape)),), arg=(r.arg[0], tuple(new_reduce_axis))+r.arg[2:])
    assert ret.shape == view.shape, f"shape mismatch on reduce_push_add_ones, {ret.shape} != {view.shape}"
    return ret
  return None

view_left = merge_views+PatternMatcher([
  # view before elementwise ops
  (UPat(Ops.VIEW, src=(UPat({*GroupOp.ALU, Ops.CAST, Ops.BITCAST, Ops.BIND}, name="e"),), name="view"),
   lambda e,view: e.replace(src=tuple(s.view(s.st+view.st) if s.op is Ops.VIEW else s.view(view.st) for s in e.src))),
  # if there's ones added after reduce, put this before the reduce
  (UPat(Ops.VIEW, src=(UPat(Ops.REDUCE_AXIS, src=(UPat.var("src"),), name="r"),), name="view"), reduce_push_add_ones),
])

def apply_swizzle(u:UOp) -> UOp: return graph_rewrite(u, view_left, name="Sub View Left")

def swizzle_reduceop(r:UOp, src:UOp, view:UOp, fuse=False):
  if (st:=unwrap(view.st)).contiguous and st.size == r.size: return None
  input_st = ShapeTracker.from_shape(src.shape)
  tmp = input_st.permute(tuple(i for i in range(len(input_st.shape)) if i not in r.axis_arg)+r.axis_arg)
  prshape = prod(rshape:=tmp.shape[-len(r.axis_arg):])
  strides = strides_for_shape(rshape)
  nv = [View.create(v.shape+rshape, tuple(x*prshape for x in v.strides)+strides,
                    v.offset*prshape, v.mask+tuple((0,s) for s in rshape) if v.mask is not None else None) for v in st.views]
  # create a new reduceop for the swizzled input
  new_input_st = tmp + ShapeTracker(tuple(nv))
  new_axis = tuple(range(len(st.shape), len(st.shape) + len(r.axis_arg)))
  swizzled_src = apply_swizzle(src.view(src.arg+new_input_st if src.op is Ops.VIEW else new_input_st))
  if fuse: red = UOp(Ops.REDUCE_AXIS, r.dtype, (swizzled_src.fuse(),), (r.arg[0], new_axis, True))
  else: red = UOp(Ops.REDUCE_AXIS, r.dtype, (swizzled_src,), (r.arg[0], new_axis))
  return red.view(ShapeTracker.from_shape(st.shape))

def reduceop_view_right(src:UOp, v:UOp, r:UOp):
  assert unwrap(v.st).contiguous and v.size == src.size, f"can't compute new axis for {src.shape} -> {r.shape}"
  if (contraction:=get_contraction(v.shape, src.shape)) is None: return None
  new_axis: list[int] = []
  for i,pairs in enumerate(contraction):
    if any(x in r.axis_arg for x in pairs): new_axis.append(i)
  return src.r(r.arg[0], tuple(new_axis)).reshape(r.shape)

def elementwise_view_right(root:UOp):
  if not (swizzles:=[x for x in root.src if x.op is Ops.VIEW and x.base.op not in ALWAYS_CONTIGUOUS]): return None
  assert all_same([x.base.size for x in swizzles]), f"swizzle inputs must have the same size {swizzles}"
  # place view after applying the elementwise op
  new_st = ShapeTracker.from_shape(swizzles[0].base.shape)
  new_src = [x.base if x.base.shape==new_st.shape else apply_swizzle(x.view(x.arg+new_st) if x.op is Ops.VIEW else x.view(new_st)) for x in root.src]
  # reshape to match downstream shapes
  return root.replace(src=tuple(new_src)).reshape(root.shape)

# push VIEW to children
view_right = merge_views+PatternMatcher([
  # push a non contiguous ShapeTracker through reduceop
  (UPat(Ops.VIEW, src=(UPat(Ops.REDUCE_AXIS, src=(UPat.var("src"),), name="r"),), name="view"), swizzle_reduceop),
  # apply view after reduceops
  (UPat(Ops.REDUCE_AXIS, src=(UPat(Ops.VIEW, src=(UPat(GroupOp.All-ALWAYS_CONTIGUOUS, name="src"),), name="v"),), name="r"), reduceop_view_right),
  # apply view after elementwise ops
  (UPat(GroupOp.All-{Ops.SINK}, name="root"), elementwise_view_right),
  # merge axes for double reduce (invert of SPLIT_REDUCEOP=1)
  (UPat(Ops.REDUCE_AXIS, src=(UPat(Ops.REDUCE_AXIS, name="r1"),), name="r2"),
   lambda r1,r2: r1.replace(arg=(r1.arg[0], r2.arg[1]+r1.arg[1])) if r1.arg[0] is r2.arg[0] else None),
])

# **** fix kernel AST

add_buffer_ops = PatternMatcher([
  # LOAD
  (UPat(Ops.BUFFER, name="x"), lambda ctx,x: UOp.load(UOp(Ops.DEFINE_GLOBAL, x.dtype.ptr(x.size), (), ctx.index(x)), x.st.to_uop())),
  # STORE (except for meta ops)
  (UPat(Ops.SINK, src=(UPat(GroupOp.Meta, name="x"),)), lambda x:x),
  (UPat(Ops.SINK, src=UPat(GroupOp.All-{Ops.STORE}), name="sink"), lambda ctx,sink:
   UOp.sink(*[UOp.store(UOp(Ops.DEFINE_GLOBAL, (s:=x.base).dtype.ptr(ctx[i].size), (), i), s.st.to_uop(), s) for i,x in enumerate(sink.src)])),
  # passthrough ASSIGN
  (UPat(Ops.ASSIGN, name="x"), lambda x: x.src[1]),
  # VALID
  (UPat(Ops.VIEW, src=(UPat((Ops.CONST, Ops.DEFINE_VAR), name="x"),), name="view"), lambda x,view: x.valid(view.arg)),
])

def check_load_st(glbl:UOp, view:UOp):
  if glbl.arg != 0 or (st:=unwrap(view.st)).contiguous: return
  # if it has a single view and it becomes contiguous when you shrink expanded axes, it's fine
  if len(st.views) == 1 and st.shrink(tuple((0,1) if st == 0 else (0,s) for s,st in zip(st.shape, st.views[0].strides))).contiguous: return
  # if it has a single view and it's equal when you shrink a contig, it's fine
  if len(st.views) == 1 and (mask:=st.views[0].mask) is not None and ShapeTracker.from_shape(st.shape).shrink(mask) == st.shrink(mask): return
  # otherwise, it's not fine
  raise RuntimeError("self operand of augmented assign must be contiguous.\nhelp: consider using .contiguous():\n"
                     +colored("   - a += a.T\n", "red")+colored("   + a += a.T.contiguous()", "green"))

fix_kernel_ops = PatternMatcher([
  # remove CONTIGUOUS/DEVICE from kernel AST
  (UPat((Ops.CONTIGUOUS, Ops.MSELECT), src=(UPat.var("x"),)), lambda x: x),
  (UPat(Ops.VIEW, src=(UPat(Ops.DEVICE),), name="view"), lambda view: view.replace(src=())),
  # no ImageDType after load
  (UPat(GroupOp.All-{Ops.DEFINE_GLOBAL}, name="x"), lambda x: x.replace(dtype=x.dtype.base) if isinstance(x.dtype, ImageDType) else None),
  # if this kernel also assigns to the loaded buffer, ensure we can index it correctly
  (UPat(Ops.LOAD, src=(UPat.var("glbl"), UPat.var("view"))), check_load_st),
])

replace_realized = PatternMatcher([
  (UPat(Ops.ASSIGN, src=(UPat(Ops.BUFFER), UPat(Ops.KERNEL)), name="assign", allow_any_len=True), lambda assign: assign.src[0])
])

def fix_kernel_ast(k:UOp) -> UOp|None:
  if k.arg.ast.op in GroupOp.Meta or all(s.op is Ops.STORE for s in k.arg.ast.src): return None
<<<<<<< HEAD
  # replace realized sources with the BUFFER they write to
  ast = graph_rewrite(k.arg.ast, replace_realized, bottom_up=True, name="replace realized")
=======
  # replace assign sources with a view of the target buffer
  parents_rep: dict[UOp, UOp] = {}
  for s in k.src:
    if s.op is Ops.MSELECT:
      assert s.src[0].op is Ops.ASSIGN, f"{s.src[0].op} isn't ASSIGN"
      for out in s.src[0].src[1].arg.ast.src: parents_rep[out] = s.buf_uop.view(unwrap(out.st))
      parents_rep[s] = s.buf_uop
    if s.op is Ops.ASSIGN:
      for out in s.src[1].arg.ast.src: parents_rep[out] = s.buf_uop.view(unwrap(out.st))
      parents_rep[s] = s.buf_uop
  ast = k.arg.ast.substitute(parents_rep, name="replace realized")
  # remove gbarrier
  ast = graph_rewrite(ast, remove_gbarrier, name="remove gbarrier")
>>>>>>> 4467b527
  # push views to edges
  ast = graph_rewrite(graph_rewrite(ast, view_left, name="Main View Left"), view_right, name="Main View Right")
  # replace buffer with define_global + add load/store last
  bufs = tuple(s.buf_uop if s.op is not Ops.MSELECT else s.src[0].buf_uop for s in k.src)
  ast = graph_rewrite(ast, merge_views+add_buffer_ops+fix_kernel_ops, bufs, bottom_up=True, name="replace buffer")
  if ast.op is Ops.SINK and not all_same([x.device for x in k.src]):
    raise RuntimeError(f"all buffers must be on the same device: {tuple(b.buffer for b in k.src)}")
  return k.replace(arg=Kernel(ast, k.arg.metadata))

create_ast = PatternMatcher([(UPat(Ops.KERNEL, name="k"), fix_kernel_ast),])

pm_fuse = PatternMatcher([
  # FUSE on CONTIGUOUS removes FUSE
  (UPat(Ops.CONTIGUOUS, name="c").fuse(), lambda c: c),

  # FUSE triggers swizzle on reduceop
  (UPat(Ops.VIEW, src=(UPat(Ops.REDUCE_AXIS, src=(UPat.var("src"),), name="r").or_casted(),), name="view").fuse(),
   lambda r,src,view: ret.cast(view.dtype) if (ret:=swizzle_reduceop(r, src, view, fuse=True)) is not None else None),

  # FUSE on reduce (without view) adds fuse marker to grouper
  (UPat(Ops.REDUCE_AXIS, name="r").fuse(),
   lambda r: r.replace(src=(r.src[0].fuse(),), arg=r.arg+(True,)) if len(r.arg) == 2 else None),

  # remove FUSE and insert CONTIGUOUS if it's an unsafe pad
  (UPat(Ops.VIEW, src=(UPat(GroupOp.UnsafePad, name="alu"),), name="view").fuse(),
   lambda alu, view: alu.contiguous().view(view.st) if any(v.mask is not None for v in view.st.views) else None),

  # FUSE elementwise.
  (UPat(Ops.VIEW, src=(UPat({*GroupOp.ALU, Ops.CAST}, name="alu"),), name="view").fuse(),
   lambda alu, view: alu.replace(src=tuple(x.view(x.arg+view.arg if x.op is Ops.VIEW else view.arg).fuse() for x in alu.src))),

  # push FUSE through to srcs
  (UPat(Ops.FUSE, name="x"), lambda x: x.src[0].replace(src=tuple(y.fuse() for y in x.src[0].src))),
])

def do_fusion(x:UOp):
  found_contiguous = {}
  def gate_contiguous(x):
    if is_contiguous:=(x.op is Ops.CONTIGUOUS): found_contiguous[x] = x.replace(src=(UOp(Ops.VIEW, arg=x.st),))
    return not is_contiguous
  x.toposort(gate=gate_contiguous)
  del gate_contiguous
  return graph_rewrite(x.substitute(found_contiguous), pm_fuse, name="local fusion").substitute({v:k for k,v in found_contiguous.items()})

def fuse_arange(root:UOp):
  # skip if root is arange
  if not FUSE_ARANGE or root.src[0].base.op is Ops.CONST: return None
  # gather all local aranges (including any fused ones)
  local_arange: list[UOp] = []
  def gate_reduce(u):
    if u.op is Ops.REDUCE_AXIS and u.src[0].base.op is Ops.CONST: local_arange.append(u)
    return u.op not in {*ALWAYS_CONTIGUOUS, Ops.REDUCE_AXIS} or u is root
  toposort = root.toposort(gate=gate_reduce)
  if not local_arange: return None
  # fuse the nearest expand child of arange
  local_children: dict[UOp, list[UOp]] = {}
  for u in toposort:
    for s in u.src: local_children.setdefault(s, []).append(u)
  fuse_rep: dict[UOp, UOp] = {}
  # skip if root depends on aranges with different ndims. This can be improved
  if any(len(set(dims)) > 1 for dims in zip(*[r.src[0].shape for r in local_arange])): return
  for r in local_arange:
    # skip if already fused
    if len(r.arg) > 2: continue
    q = list(local_children[r])
    while q:
      u = q.pop()
      if not (curr_children:=local_children.get(u, [])): continue
      for child in curr_children:
        other_paths = {s for s in child.toposort() if s.op in {Ops.REDUCE_AXIS, Ops.BUFFER} and s not in {root, r}}
        fuse_rep[child] = child.replace(src=tuple(s.fuse() if s is u else s for s in child.src))
        if other_paths: break
      else: q.extend(curr_children)
  return root.substitute(fuse_rep, name="fuse_arange") if fuse_rep else None

do_fuse = PatternMatcher([
  (UPat(Ops.FUSE, name="x"), do_fusion),
  (UPat(Ops.REDUCE_AXIS, name="root"), fuse_arange),
])

PROCESS_REPLAY_CAPTURE:dict[int,bytes] = {}
if CAPTURE_PROCESS_REPLAY:
  import atexit
  @atexit.register
  def save_process_replay():
    for k,v in PROCESS_REPLAY_CAPTURE.items(): diskcache_put("schedule_process_replay", k, v, prepickled=True)

def get_name(becomes_map:dict[UOp, UOp]) -> str:
  assigned_kernels = {u.base.buf_uop:u.base.src[1] for u in becomes_map.values() if u.base.op is Ops.ASSIGN}.values()
  return f"Schedule {pluralize('Kernel', len(set(assigned_kernels)))}"

add_gbarrier = PatternMatcher([(UPat(GroupOp.All-{Ops.GBARRIER, Ops.ASSIGN}, name="x"),
                                lambda ctx,x: x.replace(tag=1).gbarrier() if x in ctx and x.tag is None else None)])
remove_tags = PatternMatcher([(UPat(GroupOp.All, name="x"), lambda x: x.replace(tag=None) if x.tag is not None else None)])

@track_rewrites(name_fxn=get_name)
def get_kernelize_map(big_sink:UOp) -> dict[UOp, UOp]:
  # multi + merge_views + simplify
  tensor_map = graph_rewrite_map(big_sink, multi_pm+replace_allreduce+do_fuse+merge_views+sym+replace_contiguous, ctx={}, name="merge_views")

  # display the cleaned up tensor graph
  if getenv("VIZ"): graph_rewrite(tensor_map[big_sink], PatternMatcher([]), name="View Tensor Graph")

  # determine where to insert gbarriers
  realize_map = group_realizes(tensor_map[big_sink])

  # insert gbarrier after all realize map
  tensor_map = graph_rewrite_map(tensor_map[big_sink], add_gbarrier, realize_map, bottom_up=True, input_map=tensor_map, name="insert_gbarrier")
  tensor_map = graph_rewrite_map(tensor_map[big_sink], remove_tags, input_map=tensor_map, name="remove_tags")

  # TODO: move view_left/view_right here

  # group into kernels (this is context-free)
  tensor_map = graph_rewrite_map(tensor_map[big_sink], create_kernels, input_map=tensor_map, name="create_kernels")

  # if a kernel depends on a buffer, and that buffer is later assigned to, make the assign depend on the kernel's assign
  kernel_assign: dict[UOp, UOp] = {}
  assign_rep: dict[UOp, UOp] = {}
  for u in tensor_map[big_sink].toposort():
    if u.op is not Ops.ASSIGN: continue
    kernel_assign[u.buf_uop] = u
    for s in u.src[1].src:
      if s.op is not Ops.BUFFER or s is u.buf_uop or (a:=kernel_assign.get(s)) is None: continue
      if any(x.op is Ops.ASSIGN and x.buf_uop is s for x in u.toposort()):
        raise RuntimeError(f"cycle detected in graph, kernel for {u.buf_uop} must either depend on ASSIGN or BUFFER")
      assign_rep[a] = kernel_assign[s] = a.replace(src=a.src+(u,))
  if assign_rep:
    tensor_map = graph_rewrite_map(tensor_map[big_sink], _substitute, ctx=assign_rep, bottom_up=True, input_map=tensor_map, name="fix_assign")

  # finally, create the AST for kernels
  tensor_map = graph_rewrite_map(tensor_map[big_sink], create_ast, bottom_up=True, input_map=tensor_map, name="create_ast")

  # display the final graph
  sched_sink = tensor_map[big_sink]
  if getenv("VIZ"): graph_rewrite(sched_sink, PatternMatcher([]), name="View Kernel Graph")
  if getenv("VIZ"): graph_rewrite(sched_sink, PatternMatcher([]), name="View Memory Graph")

  # verify Kernels match the spec
  type_verify(list(toposort:=sched_sink.toposort()), sched_spec)

  # capture process replay
  if CAPTURE_PROCESS_REPLAY:
    with Context(PICKLE_BUFFERS=0):
      import pickle
      PROCESS_REPLAY_CAPTURE[id(big_sink)] = pickle.dumps((big_sink, ContextVar._cache, [u.arg.ast for u in toposort if u.op is Ops.KERNEL]))

  # map tensors to buffer/assign/const
  becomes_map: dict[UOp, UOp] = {}
  for k,v in tensor_map.items():
    if k is v: continue
    op = v.base.op
    if op in {Ops.BUFFER, Ops.ASSIGN}: becomes_map[k] = v
    if op is Ops.CONST and all_int(v.shape): becomes_map[k] = v
    if op is Ops.MULTI and all(x.base in becomes_map for x in v.base.src): becomes_map[k] = v

  return becomes_map<|MERGE_RESOLUTION|>--- conflicted
+++ resolved
@@ -395,24 +395,8 @@
 
 def fix_kernel_ast(k:UOp) -> UOp|None:
   if k.arg.ast.op in GroupOp.Meta or all(s.op is Ops.STORE for s in k.arg.ast.src): return None
-<<<<<<< HEAD
   # replace realized sources with the BUFFER they write to
   ast = graph_rewrite(k.arg.ast, replace_realized, bottom_up=True, name="replace realized")
-=======
-  # replace assign sources with a view of the target buffer
-  parents_rep: dict[UOp, UOp] = {}
-  for s in k.src:
-    if s.op is Ops.MSELECT:
-      assert s.src[0].op is Ops.ASSIGN, f"{s.src[0].op} isn't ASSIGN"
-      for out in s.src[0].src[1].arg.ast.src: parents_rep[out] = s.buf_uop.view(unwrap(out.st))
-      parents_rep[s] = s.buf_uop
-    if s.op is Ops.ASSIGN:
-      for out in s.src[1].arg.ast.src: parents_rep[out] = s.buf_uop.view(unwrap(out.st))
-      parents_rep[s] = s.buf_uop
-  ast = k.arg.ast.substitute(parents_rep, name="replace realized")
-  # remove gbarrier
-  ast = graph_rewrite(ast, remove_gbarrier, name="remove gbarrier")
->>>>>>> 4467b527
   # push views to edges
   ast = graph_rewrite(graph_rewrite(ast, view_left, name="Main View Left"), view_right, name="Main View Right")
   # replace buffer with define_global + add load/store last
