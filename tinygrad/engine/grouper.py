--- conflicted
+++ resolved
@@ -247,13 +247,8 @@
   buffer = b.base if b.size == b.base.size else UOp(Ops.BUFFER_VIEW, b.dtype, (b.base,), (b.size, b.arg.views[0].offset))
   return buffer.assign(kernel).reshape(x.shape)
 
-<<<<<<< HEAD
 DONT_PLACE_IN_KERNEL = {Ops.KERNEL, Ops.ASSIGN, Ops.BUFFER, Ops.MSELECT}
-def append_to_kernel(ctx:dict[UOp, None], x:UOp):
-=======
-DONT_PLACE_IN_KERNEL = {Ops.KERNEL, Ops.ASSIGN, Ops.BUFFER}
 def append_to_kernel(x:UOp):
->>>>>>> bf2a0907
   new_srcs: list[UOp] = []
   metadata = x.arg.metadata
   for s in x.src:
