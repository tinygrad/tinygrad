from dataclasses import dataclass
from tinygrad.uop.ops import UOp, Ops, GroupOp, PatternMatcher, UPat, graph_rewrite, graph_rewrite_map, identity_element, resolve, can_pad, sint
from tinygrad.uop.ops import track_rewrites, _substitute
from tinygrad.uop.spec import type_verify, tensor_uop_spec
from tinygrad.codegen.lowerer import get_contraction_with_reduce
from tinygrad.codegen.symbolic import symbolic_simple
from tinygrad.helpers import Metadata, all_int, all_same, colored, prod, dedup, unwrap, getenv, pluralize
from tinygrad.helpers import FUSE_CONV_BW, FUSE_ARANGE, DEBUG, DONT_REALIZE_EXPAND, DONT_GROUP_REDUCES, SPLIT_REDUCEOP
from tinygrad.dtype import ImageDType
from tinygrad.engine.multi import multi_pm, replace_allreduce
from tinygrad.shape.shapetracker import ShapeTracker
from tinygrad.shape.view import View, strides_for_shape

# creation can recurse a lot
import sys
sys.setrecursionlimit(10000)

# **** schedule simplifier

def simplify_stride0_reduce(reduce:UOp, x:UOp):
  # must be unmasked (NOTE: can be relaxed if not masked on stride 0 axis)
  if any(v.mask is not None for v in unwrap(x.st).views): return None
  # must have all stride 0 in the relevant axis (NOTE: can do partial)
  if not all(unwrap(x.st).views[-1].strides[axis] == 0 for axis in reduce.arg[1]) or not all_int(x.shape): return None
  prshape = prod(x.shape[i] for i in reduce.arg[1])
  ret = x.shrink(tuple((0,s) if i not in reduce.arg[1] else (0,1) for i,s in enumerate(x.shape)))
  match reduce.arg[0]:
    case Ops.ADD: return ret*prshape
    case Ops.MUL: return ret.pow(prshape)
    case Ops.MAX: return ret # NOTE: Ops.MAX is passthrough

def split_reduceop(reduce:UOp, x:UOp):
  if not SPLIT_REDUCEOP or not all_int(x.shape) or (prod(x.shape)//prod(reduce.shape))<getenv("REDUCEOP_SPLIT_THRESHOLD", 32768): return None
  # if there are few globals, make some reduces into globals by splitting into two kernels
  # cap output buffer to 2**22: heuristic number of global outputs to achieve max occupancy with enough locals+upcasts for gemm
  #   ~2**10 should be enough if GROUP is used
  # 256 split maximum should be "negligible reduce" for low prod(reduce.shape), 8 split minimum.
  # split is moved to the end to provide maximum locality for the second phase reduce.
  real_strides = unwrap(x.st).real_strides(ignore_valid=True)
  if not (split_candidates:=[(i,d) for i in reduce.arg[1] for d in range(min(256,2**getenv("REDUCEOP_SPLIT_SIZE",22)//prod(reduce.shape)),8-1,-1)
                             if x.shape[i]%d==0 and real_strides[i]!=0]): return None
  dim_to_split, divisor = split_candidates[0]
  splitted_shape = x.shape[:dim_to_split]+(divisor,)+(x.shape[dim_to_split]//divisor,)+x.shape[dim_to_split+1:]
  splitted = x.reshape(splitted_shape).permute(tuple([d for d in range(len(splitted_shape)) if d!=dim_to_split]+[dim_to_split]))
  if DEBUG >= 3: print(f"split {divisor}: {x.shape} -> {splitted.shape} -> {reduce.shape}")
  # reduce original axes, then split
  return splitted.r(*reduce.arg).r(reduce.arg[0], (len(reduce.shape),)).reshape(reduce.shape)

def copy_reorder_view(copy:UOp, view:UOp, base:UOp):
  if prod(view.shape) < prod(base.shape): return view.contiguous().copy_to_device(copy.device)
  return base.copy_to_device(copy.device).view(view.arg)

def mselect_reorder_view(ms:UOp, view:UOp, base:UOp):
  st = unwrap(view.st)
  # replace dnum in ShapeTracker with literal const for this mselect
  if (dnums:=[x for x in st.vars() if x.arg[0] == '_device_num']):
    assert len(dnums) == 1, f"view must have exactly 0 or 1 dnum, got {dnums}"
    st = st.substitute({dnums[0]:dnums[0].const_like(ms.arg)})
  return base.mselect(ms.arg).view(st)

ALWAYS_CONTIGUOUS = {Ops.CONTIGUOUS, Ops.ASSIGN, Ops.COPY, Ops.BUFFER, Ops.BUFFER_VIEW, Ops.CONST, Ops.BIND, Ops.DEVICE, Ops.MSELECT}

sym = symbolic_simple+PatternMatcher([
  # UOp with size 0 is zero
  (UPat(GroupOp.All-{Ops.SINK}, name="root"), lambda root: root.const_like(0) if root.base.st is not None and root.size == 0 \
    and not (root.base.op is Ops.CONST and root.base.arg == 0) else None),
  # DETACH and CONTIGUOUS_BACKWARD are NOOPs here
  (UPat((Ops.DETACH, Ops.CONTIGUOUS_BACKWARD), name="x"), lambda x: x.src[0]),
  # reduce of size 0 is the identity element
  (UPat(Ops.REDUCE_AXIS, name="reduce", src=(UPat.var("x"),)),
   lambda reduce,x: reduce.const_like(identity_element(reduce.arg[0], reduce.dtype)) if x.size == 0 and reduce.size != 0 else None),
  # reduce on stride 0 is collapsed
  (UPat(Ops.REDUCE_AXIS, name="reduce", src=(UPat.var("x"),)), simplify_stride0_reduce),
  # split_reduceop
  (UPat(Ops.REDUCE_AXIS, name="reduce", src=(UPat.var("x"),)), split_reduceop),
  # COPY(CONST) creates a new CONST on the destination device
  (UPat(Ops.COPY, name="root", src=(UPat.cvar("x"), UPat(Ops.DEVICE))), lambda root,x: root.const_like(x.arg)),
  # non device changing COPY is a NOOP
  (UPat(Ops.COPY, name="c", src=(UPat.var("x"), UPat(Ops.DEVICE))), lambda c,x: x if c.device == x.device else None),
  # store a shrink before COPY, otherwise view after the COPY
  (UPat(Ops.COPY, src=(UPat(Ops.VIEW, src=(UPat.var("base"),), name="view"), UPat(Ops.DEVICE)), name="copy"), copy_reorder_view),
  # MSELECT must select a base, if there are views apply them after selecting the base
  (UPat(Ops.MSELECT, src=(UPat(Ops.VIEW, src=(UPat.var("base"),), name="view"),), name="ms"), mselect_reorder_view),
  # remove cast to image when it's already a contiguous image
  (UPat(Ops.CAST, name="cast", src=(UPat(Ops.VIEW, name="vm", src=(UPat(Ops.CONTIGUOUS, name="base"),)),)),
   lambda cast,base,vm: base.view(vm.st) if isinstance(cast.dtype, ImageDType) and isinstance(base.dtype, ImageDType) else None),
  # CAST before masking constants
  (UPat.cvar("x").view().cast(name="c"), lambda x,c: x.cast(c.dtype).view(c.src[0].arg)),
  # make things that can't be images not images
  (UPat(GroupOp.All-{Ops.BUFFER, Ops.VIEW, Ops.CONST, Ops.DEVICE}, name="u"), lambda u: u.replace(dtype=dt.base) if isinstance(dt:=u.dtype,ImageDType)
   and (prod(u.shape) != prod(dt.shape) or not any(u.shape[x]%4 == 0 for x in u.st.unit_stride_axes())) else None),
  # remove contiguous if we can just view the buffer
  (UPat(Ops.CONTIGUOUS, name="root", src=(UPat(Ops.VIEW, name="view", src=(UPat(Ops.BUFFER, name="buf"),)),)),
   lambda root,view,buf: view if view.st.contiguous and view.size == buf.size else None),
  # contiguous/buffer/copy/assign is already contiguous
  (UPat(Ops.CONTIGUOUS, name="root", src=(UPat((Ops.CONTIGUOUS, Ops.BUFFER, Ops.COPY, Ops.ASSIGN)),)), lambda root: root.src[0]),
  # substitute BITCAST/CONTIGUOUS with BUFFER_VIEW on DISK
  (UPat((Ops.BITCAST, Ops.CONTIGUOUS), src=(UPat.var("x"),), name="t"), lambda x,t: UOp(Ops.BUFFER_VIEW, t.dtype, (x.base,),
    (t.size, x.st.views[0].offset)).reshape(t.shape) if isinstance(x.device, str) and x.device.startswith("DISK") else None),
  # double ASSIGN to same target is one ASSIGN
  (UPat(Ops.ASSIGN, src=(UPat.var("t"), UPat(Ops.ASSIGN, src=(UPat.var("t"), UPat.var("x"))))), lambda x,t: t.assign(x.contiguous())),
  # ASSIGN to unrealized replaces the UOp
  (UPat(Ops.ASSIGN, src=(UPat.var("t"), UPat.var("x"))), lambda x,t: x.contiguous() if t.base.op not in {Ops.BUFFER, Ops.BUFFER_VIEW} else None),
  # put CAST to smaller dtype before EXPAND
  (UPat(Ops.CAST, name="cast", src=(UPat(Ops.VIEW, name="vm"),)), lambda cast,vm: vm.base.cast(cast.dtype).view(vm.st)
    if cast.dtype.itemsize <= vm.dtype.itemsize and resolve(prod(vm.shape) > vm.st.real_size()) else None),
  # put UnaryOps before EXPANDs, if it can fuse with the input
  (UPat(GroupOp.Unary, src=(UPat(Ops.VIEW, src=(UPat(GroupOp.All-ALWAYS_CONTIGUOUS, name="inp"),), name="v"),), name="alu"),
   lambda inp,v,alu: inp.alu(alu.op).view(v.st) if resolve(prod(alu.shape) > v.st.real_size()) else None),
])

# support for using a contiguous permuted view instead of the parent view if one exists

def found_contiguous(ctx:dict[UOp, UOp], contig:UOp, src:UOp):
  if (sti:=unwrap(src.st).invert(src.base.shape)) is not None: ctx[src.base] = contig.view(sti)

replace_contiguous = PatternMatcher([
  (UPat(Ops.CONTIGUOUS, src=(UPat(Ops.VIEW, name="src"),), name="contig"), found_contiguous),
  (UPat(GroupOp.ALU, name="alu"), lambda ctx,alu: alu.replace(src=new_src) if (new_src:=tuple(ctx.get(s, s) for s in alu.src)) != alu.src else None),
])

# **** Grouper decides which of the UOps realize

def realize(ctx:dict[UOp, None], tr:UOp) -> None: ctx[tr] = None

def realize_before_view(ctx:dict[UOp, None], view:UOp, tr:UOp) -> None:
  st = unwrap(view.st)
  # always realize unsafe pad ops before masked view
  if any(v.mask is not None for v in st.views) and not can_pad(tr, ctx): return realize(ctx, tr)
  # fold simple pads
  if len(st.views) == 1 and (m:=st.views[-1].mask) is not None and all_int(tr.shape) and resolve(prod(tr.shape) >= prod([y-x for x,y in m])): return
  # realize before expand
  if resolve(prod(tr.shape) < prod(st.shape)) and not DONT_REALIZE_EXPAND: return realize(ctx, tr)

do_realize = PatternMatcher([
  # always realize SINK parents
  (UPat(Ops.SINK, name="s"), lambda ctx,s: ctx.update((x.base, None) for x in s.src if x.base.op not in ALWAYS_CONTIGUOUS)),
  # always realize ASSIGN/CONTIGUOUS/GroupOp.Meta
  (UPat({Ops.ASSIGN, Ops.CONTIGUOUS, *GroupOp.Meta}, name="tr"), realize),
  # realize before expand or unsafe pad ops
  (UPat(Ops.VIEW, src=(UPat(GroupOp.All-ALWAYS_CONTIGUOUS, name="tr"),), name="view"), realize_before_view),
  # realize before COPY and MSELECT
  (UPat((Ops.COPY, Ops.MSELECT), src=(UPat(GroupOp.All-ALWAYS_CONTIGUOUS, name="tr"),), allow_any_len=True), realize),
])

def recursive_group(tr:UOp, st:ShapeTracker, r:UOp, children:dict[UOp, dict[UOp, None]], realizes:dict[UOp, None],
                    reduce_for_op:dict[UOp, UOp], group:dict[UOp, None], cache:dict[tuple[UOp, ShapeTracker], None]) -> None:
  if (tr, st) in cache: return
  cache.setdefault((tr, st))
  rsize = unwrap(r.st).size
  if tr in realizes and tr is not r:
    # can only fuse contiguous
    # max one reduceop per kernel
    if not st.contiguous or st.size != rsize or tr in reduce_for_op: group.setdefault(r)
    return group.setdefault(tr)
  for tr_next in children.get(tr, {}):
    # max one reduceop per kernel
    if tr_next.op is Ops.REDUCE_AXIS: return group.setdefault(r)
    # can only fuse contiguous
    if len(st_childs:=dedup(unwrap(x.st) for x in tr_next.src if x.base == tr)) > 1: return group.setdefault(r)
    recursive_group(tr_next, st+st_childs[0], r, children, realizes, reduce_for_op, group, cache)

def group_realizes(sink:UOp) -> dict[UOp, None]:
  # start by adding uops that always realize
  realizes: dict[UOp, None] = {}
  sink = graph_rewrite(sink, do_realize, ctx=realizes, name="do_realize")
  if DONT_GROUP_REDUCES: return realizes

  # construct children graph (only for bases)
  children: dict[UOp, dict[UOp, None]] = {}
  assigns: dict[UOp, None] = {}
  for u in (toposort:=sink.toposort()):
    if u.op in {Ops.VIEW, Ops.SINK}: continue
    if u.op is Ops.ASSIGN: assigns[u.buf_uop] = None
    for s in u.src: children.setdefault(s.base, {})[u] = None

  # find all reduces, and pair them to a elementwise op. if they can't be cleanly paired, force realize the reduce (or a contig child)
  reduce_for_op: dict[UOp, UOp] = {}
  double_reduces: list[UOp] = []
  for r in toposort:
    if r.op is not Ops.REDUCE_AXIS: continue
    if len(r.arg) == 3 and r.arg[2] is True: continue
    if FUSE_CONV_BW and r.src[0].base.op is Ops.REDUCE_AXIS and r.src[0] is not r.src[0].base: double_reduces.append(r)
    if r in realizes: continue
    group: dict[UOp, None] = {}
    recursive_group(r, unwrap(r.st), r, children, realizes, reduce_for_op, group, cache={})
    # max one reduceop per kernel
    can_chase = all(tr not in reduce_for_op for tr in group)
    for u in r.toposort(gate=lambda u: u not in realizes):
      if u.op is Ops.REDUCE_AXIS and u.src[0].base.op is Ops.CONST:
        can_chase = False
        break
    # TODO: forced_realize exists because the scheduler is incapable of checking for self-contained DAGs
    forced_realize = r in group
    # can only have one output
    if not forced_realize and len(group) > 1: forced_realize = True
    # can only fuse assign if no other assign_target is used in the kernel
    if not forced_realize and (assign_targets:={x.buf_uop for x in group if x.op is Ops.ASSIGN}):
      parents = [r, *group]
      while parents and not forced_realize:
        p = parents.pop().base
        if p.op is Ops.BUFFER and p in assigns and p not in assign_targets: forced_realize, can_chase = True, False
        if p in realizes: continue
        parents.extend(p.src)
    if forced_realize or not group:
      tr = r
      if can_chase:
        # can chase this down to contiguous children
        st = unwrap(tr.st)
        while len(lst:=children.get(tr, {})) == 1:
          tr_next = next(iter(lst))
          st_childs = dedup(unwrap(s.st) for s in tr_next.src if s.base is tr)
          if len(st_childs) > 1: break
          if st.size != st_childs[0].size: break
          st = st + st_childs[0]
          if not st.contiguous or tr_next.op is Ops.REDUCE_AXIS: break
          tr = tr_next
        # don't cast to higher size before store (tr cannot be realized if forced_realize)
        if tr.op is Ops.CAST and tr.dtype.itemsize > tr.src[0].dtype.itemsize:
          tr = tr.src[0].base
      group = {tr: None}
      realizes[tr] = None
    reduce_for_op.update((tr, r) for tr in group)
  # fuse double reduces with no other child
  for reduceop in double_reduces:
    top_reduce = reduceop.src[0].base
    if len(children.get(top_reduce, {})) == 1: del realizes[top_reduce]
  return realizes

# **** create kernels

@dataclass(frozen=True)
class Kernel:
  ast: UOp
  metadata: tuple[Metadata, ...] = ()
  def __repr__(self):
    ast_rep = f"SINK{tuple(s.op for s in self.ast.src)}" if self.ast.op is Ops.SINK else repr(self.ast.op)
    return f"<Kernel {len(list(self.ast.toposort()))} {ast_rep} {self.metadata}>"

def create_kernel(x:UOp, b:UOp|None=None):
  if b is None: b = UOp.new_buffer(x.device, x.size, x.dtype)
  kernel = UOp(Ops.KERNEL, src=(b,)+x.src, arg=Kernel(x.sink(), m if (m:=x.metadata) else ()))
  buffer = b.base if b.size == b.base.size else UOp(Ops.BUFFER_VIEW, b.dtype, (b.base,), (b.size, b.arg.views[0].offset))
  return buffer.assign(kernel).reshape(x.shape)

DONT_PLACE_IN_KERNEL = {Ops.KERNEL, Ops.ASSIGN, Ops.BUFFER, Ops.MSELECT, Ops.MULTI}
def append_to_kernel(x:UOp):
  new_srcs: list[UOp] = []
  metadata = x.arg.metadata
  for s in x.src:
    if s.op in DONT_PLACE_IN_KERNEL: new_srcs.append(s)
    else:
      new_srcs.extend(s.src)
      # NOTE: because const and device are shared UOps they don't change metadata
      # NOTE: if it's a reshape after ASSIGN we're not fusing that parent kernel
      if s.base.op not in {Ops.CONST, Ops.DEVICE} and (not (s.op is Ops.RESHAPE and s.base.op is Ops.ASSIGN)) and (m:=s.metadata): metadata += m
  if (new_src:=tuple(dedup(new_srcs))) != x.src: return x.replace(src=new_src, arg=Kernel(x.arg.ast, tuple(dedup(metadata))))

create_kernels = PatternMatcher([
  # always give assign/gbarrier a kernel
  (UPat.assign(UPat.var("b"), UPat(GroupOp.All-{Ops.KERNEL}), name="x"), create_kernel),
  (UPat(Ops.GBARRIER, src=(UPat.var("x"),)), create_kernel),
  # walk back the local graph until we reach a realized source
  (UPat(Ops.KERNEL, name="x"), append_to_kernel),
  # push RESHAPE through MSELECT
  (UPat(Ops.MSELECT, src=(UPat(Ops.RESHAPE, name="r"),), name="ms"), lambda ms,r: r.src[0].mselect(ms.arg).reshape(r.arg)),
])

# **** swizzler

merge_views = PatternMatcher([
  # merge adjacent views
  (UPat(Ops.VIEW, src=(UPat(Ops.VIEW, name="v1"),), name="v2"), lambda v1,v2: v1.replace(arg=v1.arg+v2.arg)),
  # replace MovementOps with VIEW
  (UPat(GroupOp.Movement, src=(UPat.var("x"),), name="mop"), lambda mop,x: x.base.view(mop.st)),
  # remove NOOP views
  (UPat.var("x").view(name="view"), lambda x,view: x if x.st is not None and view.st.contiguous and view.shape == x.shape else None),
  (UPat(GroupOp.All-{Ops.DEFINE_GLOBAL}).view(name="view"),
   lambda view: view.const_like(0) if (mask:=view.st.views[-1].mask) is not None and any((x[1]-x[0]) == 0 for x in mask) else None),
  # only unmaksed VIEW on CONST replaces the ShapeTracker
  (UPat(Ops.VIEW, src=(UPat((Ops.CONST, Ops.DEFINE_VAR), name="x"),), name="view"),
   lambda x,view: x.replace(src=(x.src[0].replace(arg=x.st+view.st),)) if all(v.mask is None for v in (x.st+view.st).views) else None),
])

def reduce_push_add_ones(src:UOp, r:UOp, view:UOp):
  # contiguous, expand, and the same with ones removed
  if unwrap(view.st).contiguous and len(r.shape) < len(view.shape) and \
      tuple(x for x in r.shape if resolve(x != 1)) == tuple(x for x in view.shape if resolve(x != 1)):
    new_shape: list[sint] = []
    new_reduce_axis = []
    if (contraction:=get_contraction_with_reduce(view.shape, r.shape, r.arg[1])) is None: return None
    for i,pairs in enumerate(contraction):
      new_shape_chunk = [view.shape[p] for p in pairs]
      if i in r.arg[1]:
        # if this is a reduce axis, we need a 1 in the view here to put it
        assert len(new_shape_chunk) > 0
        new_shape += [1]*(len(pairs)-1) + [src.shape[i]]
        new_reduce_axis.append(len(new_shape)-1)
      else:
        # otherwise, pass through the new_shape_chunk
        new_shape += new_shape_chunk
    ret = r.replace(src=(src.reshape(tuple(new_shape)),), arg=(r.arg[0], tuple(new_reduce_axis))+r.arg[2:])
    assert ret.shape == view.shape, f"shape mismatch on reduce_push_add_ones, {ret.shape} != {view.shape}"
    return ret
  return None

view_left = merge_views+PatternMatcher([
  # view before elementwise and buffer ops
  (UPat(Ops.VIEW, src=(UPat({*GroupOp.ALU, Ops.CAST, Ops.BITCAST, Ops.BIND, Ops.LOAD, Ops.STORE, Ops.VALID}, name="e"),), name="view"),
   lambda e,view: e.replace(src=tuple(s.view(view.st) for s in e.src))),
  # if there's ones added after reduce, put this before the reduce
  (UPat(Ops.VIEW, src=(UPat(Ops.REDUCE_AXIS, src=(UPat.var("src"),), name="r"),), name="view"), reduce_push_add_ones),
])

def apply_swizzle(u:UOp) -> UOp: return graph_rewrite(u, view_left, name="Sub View Left")

# change reduceop axes and input ShapeTrackers, view gets replaced with a reshape.
def swizzle_reduceop(r:UOp, src:UOp, view:UOp, fuse=False):
  # contiguous and same size can push to children
  # if there's a reduce child, shapes match with ones removed
  if unwrap(view.st).contiguous and view.size == r.size and \
<<<<<<< HEAD
      (not (len(r.arg) == 3 and r.arg[2]) or
=======
      (not (len(r.arg) == 3 and r.arg[2]) or # arg[2] = True is fuse marker
>>>>>>> 28c49972
       tuple((i,x) for i,x in enumerate(r.shape) if resolve(x != 1)) == tuple((i,x) for i,x in enumerate(view.shape) if resolve(x != 1))):
    return None
  # swizzle the input
  input_st = ShapeTracker.from_shape(src.shape)
  tmp = input_st.permute(tuple(i for i in range(len(input_st.shape)) if i not in r.axis_arg)+r.axis_arg)
  prshape = prod(rshape:=tmp.shape[-len(r.axis_arg):])
  strides = strides_for_shape(rshape)
  nv = [View.create(v.shape+rshape, tuple(x*prshape for x in v.strides)+strides,
                    v.offset*prshape, v.mask+tuple((0,s) for s in rshape) if v.mask is not None else None) for v in unwrap(view.st).views]
  new_view = tmp + ShapeTracker(tuple(nv))
  swizzled_input = apply_swizzle(src.view(new_view))
  # create a new reduceop
  new_axis = tuple(range(len(view.shape), len(view.shape) + len(r.axis_arg)))
  if fuse: red = UOp(Ops.REDUCE_AXIS, r.dtype, (swizzled_input.fuse(),), (r.arg[0], new_axis, True))
  else: red = UOp(Ops.REDUCE_AXIS, r.dtype, (swizzled_input,), (r.arg[0], new_axis))
  return red.reshape(view.shape)

def reduceop_view_right(src:UOp, v:UOp, r:UOp):
  assert unwrap(v.st).contiguous and v.size == src.size, f"can't compute new axis for {src.shape} -> {r.shape}"
  new_axis = [i for i,(s,u) in enumerate(zip(src.shape, r.shape)) if s != u]
  return src.r(r.arg[0], tuple(new_axis)).reshape(r.shape)

def elementwise_view_right(root:UOp):
  if not (swizzles:=[x for x in root.src if x.op is Ops.VIEW and x.base.op not in ALWAYS_CONTIGUOUS]): return None
  assert all_same([x.base.size for x in swizzles]), f"swizzle inputs must have the same size {swizzles}"
  # place view after applying the elementwise op
  new_st = ShapeTracker.from_shape(swizzles[0].base.shape)
  new_src = [x.base if x.base.shape==new_st.shape else apply_swizzle(x.view(new_st)) for x in root.src]
  # reshape to match downstream shapes
  return root.replace(src=tuple(new_src)).reshape(root.shape)

# push VIEW to children
view_right = merge_views+PatternMatcher([
  # push a non contiguous ShapeTracker through reduceop
  (UPat(Ops.VIEW, src=(UPat(Ops.REDUCE_AXIS, src=(UPat.var("src"),), name="r"),), name="view"), swizzle_reduceop),
  # apply view after reduceops
  (UPat(Ops.REDUCE_AXIS, src=(UPat(Ops.VIEW, src=(UPat(GroupOp.All-ALWAYS_CONTIGUOUS, name="src"),), name="v"),), name="r"), reduceop_view_right),
  # apply view after elementwise ops
  (UPat(GroupOp.All-{Ops.SINK}, name="root"), elementwise_view_right),
  # merge axes for double reduce (invert of SPLIT_REDUCEOP=1)
  (UPat(Ops.REDUCE_AXIS, src=(UPat(Ops.REDUCE_AXIS, name="r1"),), name="r2"),
   lambda r1,r2: r1.replace(arg=(r1.arg[0], r2.arg[1]+r1.arg[1])) if r1.arg[0] is r2.arg[0] else None),
])

# **** fix kernel AST

add_buffer_ops = PatternMatcher([
  # LOAD
  (UPat(Ops.BUFFER, name="x"), lambda ctx,x: UOp.load(UOp(Ops.DEFINE_GLOBAL, x.dtype.ptr(x.size), (), ctx.index(x)).view(x.st),)),
  # STORE (except for meta ops)
  (UPat(Ops.SINK, src=(UPat(GroupOp.Meta, name="x"),)), lambda x:x),
  (UPat(Ops.SINK, src=UPat(GroupOp.All-{Ops.STORE}), name="sink"), lambda ctx,sink:
   UOp.sink(*[UOp.store(UOp(Ops.DEFINE_GLOBAL, (s:=x.base).dtype.ptr(ctx[i].size), (), i).view(s.st), s) for i,x in enumerate(sink.src)])),
  # passthrough ASSIGN
  (UPat(Ops.ASSIGN, name="x"), lambda x: x.src[1]),
  # VALID
  (UPat(Ops.VIEW, src=(UPat.cvar(),), name="self"), UOp.valid),
])

def check_load_st(glbl:UOp, view:UOp):
  if glbl.arg != 0 or (st:=unwrap(view.st)).contiguous: return
  # if it has a single view and it becomes contiguous when you shrink expanded axes, it's fine
  if len(st.views) == 1 and st.shrink(tuple((0,1) if st == 0 else (0,s) for s,st in zip(st.shape, st.views[0].strides))).contiguous: return
  # if it has a single view and it's equal when you shrink a contig, it's fine
  if len(st.views) == 1 and (mask:=st.views[0].mask) is not None and ShapeTracker.from_shape(st.shape).shrink(mask) == st.shrink(mask): return
  # otherwise, it's not fine
  raise RuntimeError("self operand of augmented assign must be contiguous.\nhelp: consider using .contiguous():\n"
                     +colored("   - a += a.T\n", "red")+colored("   + a += a.T.contiguous()", "green"))

fix_kernel_ops = PatternMatcher([
  # remove CONTIGUOUS/DEVICE from kernel AST
  (UPat((Ops.CONTIGUOUS, Ops.MSELECT), src=(UPat.var("x"),)), lambda x: x),
  (UPat(Ops.VIEW, src=(UPat(Ops.DEVICE),), name="view"), lambda view: view.replace(src=())),
  # no ImageDType after index
  (UPat(GroupOp.All-{Ops.DEFINE_GLOBAL, Ops.VIEW}, name="x"), lambda x: x.replace(dtype=x.dtype.base) if isinstance(x.dtype, ImageDType) else None),
  # if this kernel also assigns to the loaded buffer, ensure we can index it correctly
  (UPat(Ops.LOAD, src=(UPat.var("glbl").view(name="view"),)), check_load_st),
])

replace_globals = PatternMatcher([
  # replace ASSIGN with the target BUFFER
  (UPat(Ops.ASSIGN, src=(UPat(Ops.BUFFER), UPat(Ops.KERNEL)), name="assign", allow_any_len=True), lambda assign: assign.src[0]),
])

def fix_kernel_ast(k:UOp) -> UOp|None:
  if k.arg.ast.op in GroupOp.Meta or all(s.op is Ops.STORE for s in k.arg.ast.src): return None
  # replace global memory ops with the BUFFER they write to
  ast = graph_rewrite(k.arg.ast, replace_globals, bottom_up=True, name="replace globals")
  # push views to edges
  ast = graph_rewrite(graph_rewrite(ast, view_left, name="Main View Left"), view_right, name="Main View Right")
  # replace buffer with define_global + add load/store last
  bufs = tuple(s.buf_uop if s.op is not Ops.MSELECT else s.src[0].buf_uop for s in k.src)
  ast = graph_rewrite(ast, view_left+add_buffer_ops+fix_kernel_ops, bufs, bottom_up=True, name="replace buffer")
  if ast.op is Ops.SINK and not all_same([x.device for x in k.src]):
    raise RuntimeError(f"all buffers must be on the same device: {tuple(b.buf_uop.buffer for b in k.src)}")
  return k.replace(arg=Kernel(ast, k.arg.metadata))

create_ast = PatternMatcher([(UPat(Ops.KERNEL, name="k"), fix_kernel_ast),])

# ** add metadata of KERNEL outputs

def append_metadata(root:UOp, k:UOp):
  if not root.metadata or (new_metadata:=tuple(dedup(k.arg.metadata+root.metadata))) == k.arg.metadata: return None
  return root.replace(src=(root.src[0], k.replace(arg=Kernel(k.arg.ast, new_metadata)))+root.src[2:])

replace_metadata = PatternMatcher([(UPat(Ops.ASSIGN, src=(UPat(), UPat(Ops.KERNEL, name="k")), name="root", allow_any_len=True), append_metadata),])

pm_fuse = PatternMatcher([
  # FUSE on CONTIGUOUS removes FUSE
  (UPat(Ops.CONTIGUOUS, name="c").fuse(), lambda c: c),

  # FUSE triggers swizzle on reduceop
  (UPat(Ops.VIEW, src=(UPat(Ops.REDUCE_AXIS, src=(UPat.var("src"),), name="r").or_casted(),), name="view").fuse(),
   lambda r,src,view: ret.cast(view.dtype) if (ret:=swizzle_reduceop(r, src, view, fuse=True)) is not None else None),

  # FUSE on reduce (without view) adds fuse marker to grouper
  (UPat(Ops.REDUCE_AXIS, name="r").fuse(),
   lambda r: r.replace(src=(r.src[0].fuse(),), arg=r.arg+(True,)) if len(r.arg) == 2 else None),

  # remove FUSE and insert CONTIGUOUS if it's an unsafe pad
  (UPat(Ops.VIEW, src=(UPat(GroupOp.UnsafePad, name="alu"),), name="view").fuse(),
   lambda alu, view: alu.contiguous().view(view.st) if any(v.mask is not None for v in view.st.views) else None),

  # FUSE elementwise.
  (UPat(Ops.VIEW, src=(UPat({*GroupOp.ALU, Ops.CAST}, name="alu"),), name="view").fuse(),
   lambda alu, view: alu.replace(src=tuple(apply_swizzle(x.view(view.arg)).fuse() for x in alu.src))),

  # push FUSE through to srcs
  (UPat(Ops.FUSE, name="x"), lambda x: x.src[0].replace(src=tuple(y.fuse() for y in x.src[0].src))),
])

def do_fusion(x:UOp):
  found_contiguous = {}
  def gate_contiguous(x):
    if is_contiguous:=(x.op is Ops.CONTIGUOUS): found_contiguous[x] = x.replace(src=(UOp(Ops.VIEW, arg=x.st),))
    return not is_contiguous
  x.toposort(gate=gate_contiguous)
  del gate_contiguous
  return graph_rewrite(x.substitute(found_contiguous), pm_fuse, name="local fusion").substitute({v:k for k,v in found_contiguous.items()})

def fuse_arange(root:UOp):
  # skip if root is arange
  if not FUSE_ARANGE or root.src[0].base.op is Ops.CONST: return None
  # gather all local aranges (including any fused ones)
  local_arange: list[UOp] = []
  def gate_reduce(u):
    if u.op is Ops.REDUCE_AXIS and u.src[0].base.op is Ops.CONST: local_arange.append(u)
    return u.op not in {*ALWAYS_CONTIGUOUS, Ops.REDUCE_AXIS} or u is root
  toposort = root.toposort(gate=gate_reduce)
  if not local_arange: return None
  # fuse the nearest expand child of arange
  local_children: dict[UOp, list[UOp]] = {}
  for u in toposort:
    for s in u.src: local_children.setdefault(s, []).append(u)
  fuse_rep: dict[UOp, UOp] = {}
  # skip if root depends on aranges with different ndims. This can be improved
  if any(len(set(dims)) > 1 for dims in zip(*[r.src[0].shape for r in local_arange])): return
  for r in local_arange:
    # skip if already fused
    if len(r.arg) > 2: continue
    q = list(local_children[r])
    while q:
      u = q.pop()
      if not (curr_children:=local_children.get(u, [])): continue
      for child in curr_children:
        other_paths = {s for s in child.toposort() if s.op in {Ops.REDUCE_AXIS, Ops.BUFFER} and s not in {root, r}}
        fuse_rep[child] = child.replace(src=tuple(s.fuse() if s is u else s for s in child.src))
        if other_paths: break
      else: q.extend(curr_children)
  return root.substitute(fuse_rep, name="fuse_arange") if fuse_rep else None

do_fuse = PatternMatcher([
  (UPat(Ops.FUSE, name="x"), do_fusion),
  (UPat(Ops.REDUCE_AXIS, name="root"), fuse_arange),
])

def get_name(becomes_map:dict[UOp, UOp]) -> str:
  assigned_kernels = {u.base.buf_uop:u.base.src[1] for u in becomes_map.values() if u.base.op is Ops.ASSIGN}.values()
  return f"Schedule {pluralize('Kernel', len(set(assigned_kernels)))}"

add_gbarrier = PatternMatcher([(UPat(GroupOp.All-{Ops.GBARRIER, Ops.ASSIGN}, name="x"),
                                lambda ctx,x: x.replace(tag=1).gbarrier() if x in ctx and x.tag is None else None)])

# TODO: get this from the device through GrouperOpts
DEVICE_MAX_BUFS = {"METAL":32, "WEBGPU":8}

def limit_bufs(root:UOp):
  # check if backend has a buffer limit
  device = root.device if isinstance(root.device, str) else root.device[0].split(":")[0]
  if not (MAX_BUFS:=getenv("MAX_KERNEL_BUFFERS", DEVICE_MAX_BUFS.get(device, 0))): return None
  # count number of unique buffers flowing into this op
  bufs: set[UOp] = set()
  def gate_input(u:UOp):
    if (is_load:=(u.op in {Ops.BUFFER, Ops.GBARRIER, Ops.ASSIGN})): bufs.add(u)
    return not is_load
  root.toposort(gate=gate_input)
  # NOTE: this -1 is for the output buffer
  if len(bufs)>=MAX_BUFS-1:
    return root.replace(src=tuple(s if s.base in bufs else s.replace(tag=1).gbarrier() for s in root.src))

finalize_gbarrier = PatternMatcher([
  # if an op takes more than one input, check combined LOADs don't exceed device limits
  (UPat(set.union(GroupOp.Binary, GroupOp.Ternary), name="root"), limit_bufs),
  # merge gbarrier
  (UPat((Ops.GBARRIER, Ops.CONTIGUOUS), src=(UPat(Ops.GBARRIER),), name="x"), lambda x: x.src[0]),
])

remove_tags = PatternMatcher([(UPat(GroupOp.All, name="x"), lambda x: x.replace(tag=None) if x.tag is not None else None)])

@track_rewrites(name_fxn=get_name)
def get_kernelize_map(big_sink:UOp) -> dict[UOp, UOp]:
  # multi + merge_views + simplify
  tensor_map = graph_rewrite_map(big_sink, multi_pm+replace_allreduce+do_fuse+merge_views+sym+replace_contiguous, ctx={}, name="merge_views")

  # display the cleaned up tensor graph
  if getenv("VIZ"): graph_rewrite(tensor_map[big_sink], PatternMatcher([]), name="View Tensor Graph")

  # insert gbarriers in places determined by the realize map
  realize_map = group_realizes(tensor_map[big_sink])
  tensor_map = graph_rewrite_map(tensor_map[big_sink], add_gbarrier, realize_map, bottom_up=True, input_map=tensor_map, name="insert_gbarrier")
  # optionally reorder gbarriers or insert more (top down)
  tensor_map = graph_rewrite_map(tensor_map[big_sink], finalize_gbarrier, input_map=tensor_map, name="finalize_gbarrier")
  tensor_map = graph_rewrite_map(tensor_map[big_sink], remove_tags, input_map=tensor_map, name="remove_tags")

  # TODO: move view_left/view_right here

  # group into kernels (this is context-free)
  tensor_map = graph_rewrite_map(tensor_map[big_sink], create_kernels, input_map=tensor_map, name="create_kernels")

  # if a kernel depends on a buffer, and that buffer is later assigned to, make the assign depend on the kernel's assign
  kernel_assign: dict[UOp, UOp] = {}
  assign_rep: dict[UOp, UOp] = {}
  for u in tensor_map[big_sink].toposort():
    if u.op is not Ops.ASSIGN: continue
    kernel_assign[u.buf_uop] = u
    for s in u.src[1].src:
      if s.op is not Ops.BUFFER or s is u.buf_uop or (a:=kernel_assign.get(s)) is None: continue
      if any(x.op is Ops.ASSIGN and x.buf_uop is s for x in u.toposort()):
        raise RuntimeError(f"cycle detected in graph, kernel for {u.buf_uop} must either depend on ASSIGN or BUFFER")
      assign_rep[a] = kernel_assign[s] = a.replace(src=a.src+(u,))
  if assign_rep:
    tensor_map = graph_rewrite_map(tensor_map[big_sink], _substitute, ctx=assign_rep, bottom_up=True, input_map=tensor_map, name="fix_assign")

  # finally, create the AST for kernels
  tensor_map = graph_rewrite_map(tensor_map[big_sink], create_ast+replace_metadata, bottom_up=True, input_map=tensor_map, name="create_ast")

  # display the final graph
  sched_sink = tensor_map[big_sink]
  if getenv("VIZ"): graph_rewrite(sched_sink, PatternMatcher([]), name="View Kernel Graph")
  if getenv("VIZ"): graph_rewrite(sched_sink, PatternMatcher([]), name="View Memory Graph")

  # verify Kernels match the spec
  if __debug__: type_verify(list(sched_sink.toposort()), tensor_uop_spec)

  return tensor_map<|MERGE_RESOLUTION|>--- conflicted
+++ resolved
@@ -319,11 +319,7 @@
   # contiguous and same size can push to children
   # if there's a reduce child, shapes match with ones removed
   if unwrap(view.st).contiguous and view.size == r.size and \
-<<<<<<< HEAD
-      (not (len(r.arg) == 3 and r.arg[2]) or
-=======
       (not (len(r.arg) == 3 and r.arg[2]) or # arg[2] = True is fuse marker
->>>>>>> 28c49972
        tuple((i,x) for i,x in enumerate(r.shape) if resolve(x != 1)) == tuple((i,x) for i,x in enumerate(view.shape) if resolve(x != 1))):
     return None
   # swizzle the input
