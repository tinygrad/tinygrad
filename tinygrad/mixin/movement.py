--- conflicted
+++ resolved
@@ -97,18 +97,12 @@
     # resolve None and args
     new_shape = tuple([s if s is not None else self.shape[i] for i, s in enumerate(argfix(shape, *args))])
     # resolve -1
-<<<<<<< HEAD
-    if (c := new_shape.count(-1)) > 1: raise RuntimeError(f"only one dimension can be inferred using -1, getting {new_shape}")
-    if c: new_shape = tuple([-prod(self.shape) // prod(new_shape) if s == -1 else s for s in new_shape])
-    if prod(self.shape) != prod(new_shape): raise ValueError(f"size mismatch, can't reshape {self.shape=} -> {new_shape=}")
-=======
     if (c := new_shape.count(-1)) > 1:
       raise RuntimeError(f"only one dimension can be inferred using -1, getting {new_shape}")
     if c:
       new_shape = tuple([-prod(self.shape) // prod(new_shape) if s == -1 else s for s in new_shape])
     if prod(self.shape) != prod(new_shape):
       raise ValueError(f"size mismatch, can't reshape ({self.shape}) -> ({new_shape})")
->>>>>>> 615dcab7
     ret = self._mop(Ops.RESHAPE, arg=new_shape)
     return self if ret.shape == self.shape else ret
 
