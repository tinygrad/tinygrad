--- conflicted
+++ resolved
@@ -364,35 +364,11 @@
       ret = cache[cacheKey];
     }
     else {
-      const p = document.querySelector(".progress");
-      p.style.display = "none";
-      const limit = 100;
-      const pageCount = Math.ceil((kernels[currentKernel][1][currentUOp].match_count+1)/limit);
-      if (pageCount > 1) {
-        p.style.display = "flex";
-        d3.select("#graph-svg g").selectAll("*").remove();
-      }
-<<<<<<< HEAD
-      else {
-        // always fetch the first graph
-        ret = await (await fetch(`/kernels?kernel=${currentKernel}&idx=${currentUOp}&offset=0&limit=1`)).json();
-        cache[cacheKey] = ret;
-        // incrementally fetch the matches (this is non blocking)
-        fetchMatches();
-=======
-      for (let i=0; i < pageCount; i++) {
-        p.innerText = `fetching data ${i+1}/${pageCount}`;
-        const chunk = await (await fetch(`/kernels?kernel=${currentKernel}&idx=${currentUOp}&offset=${i*limit}&limit=${limit}`)).json();
-        if (i === 0) ret = chunk
-        else {
-          // TODO: this shouldn't exist after the viz api refactor
-          for (const [k,v] of Object.entries(chunk)) {
-            if (Array.isArray(v) && k !== "loc") ret[k].push(...v);
-          }
-        }
->>>>>>> 2e97022e
-      }
-      p.style.display = "none";
+      // always fetch the first graph
+      ret = await (await fetch(`/kernels?kernel=${currentKernel}&idx=${currentUOp}&offset=0&limit=1`)).json();
+      cache[cacheKey] = ret;
+      // fetch the rest of matches (this is non blocking)
+      fetchMatches();
       cache[cacheKey] = ret;
     }
     renderGraph(ret.graphs[currentRewrite], ret.changed_nodes[currentRewrite]);
