<!DOCTYPE html>
<html>
<head>
  <title>tinygrad viz</title>
  <meta name="viewport" content="width=device-width, initial-scale=1.0">
  <link rel="icon" href="data:;base64,iVBORw0KGgo=">
  <script src="assets/d3js.org/d3.v7.min.js" charset="utf-8"></script>
  <script src="assets/dagrejs.github.io/project/dagre/latest/dagre.min.js"></script>
  <link rel="stylesheet" href="assets/cdnjs.cloudflare.com/ajax/libs/highlight.js/11.10.0/styles/default.min.css">
  <script src="assets/cdnjs.cloudflare.com/ajax/libs/highlight.js/11.10.0/highlight.min.js"></script>
  <script src="assets/cdnjs.cloudflare.com/ajax/libs/highlight.js/11.10.0/languages/python.min.js"></script>
  <script src="assets/cdnjs.cloudflare.com/ajax/libs/highlight.js/11.10.0/languages/cpp.min.js"></script>
  <script src="assets/cdnjs.cloudflare.com/ajax/libs/highlight.js/11.10.0/languages/x86asm.min.js"></script>
  <script src="http://127.0.0.1:35729/livereload.js"></script>
  <link rel="stylesheet" href="assets/unpkg.com/@highlightjs/cdn-assets@11.10.0/styles/tokyo-night-dark.min.css" />
  <style>
  * {
    box-sizing: border-box;
    margin: 0;
    padding: 0;
  }
  html, body {
    color: #f0f0f5;
    margin: 0;
    padding: 0;
    width: 100%;
    height: 100%;
    font-family: sans-serif;
    font-optical-sizing: auto;
    font-weight: 400;
    font-style: normal;
    font-variation-settings: "wdth" 100;
    font-size: 14px;
    overflow: hidden;
    background-color: #08090e;
  }
  a {
    color: #4a90e2;
  }
  ul {
    padding: 0;
    opacity: 0.6;
    white-space: nowrap;
    cursor: pointer;
  }
  ul.active {
    opacity: 1;
  }
  ul > ul {
    display: none;
  }
  ul.expanded > ul {
    display: block;
  }
  ul.disabled {
    opacity: 0.4;
    pointer-events: none;
  }
  label {
    display: inline-flex;
    align-items: center;
    gap: 4px;
  }
  .graph svg {
    width: 100%;
    height: 100%;
  }
  svg * {
    cursor: default;
    user-select: none;
  }
  g.clickable * {
    cursor: pointer;
    user-select: auto;
  }
  g.tag circle {
    fill: #FFD700;
    stroke: #B8860B;
    stroke-width: 0.8;
  }
  g.tag text {
    text-anchor: middle;
    font-size: 6px;
    fill: #08090e;
  }
  .label :is(text, p) {
    font-weight: 350;
  }
  .edgePath {
    stroke: #4a4b57;
    fill: none;
    stroke-width: 1.4px;
  }
  .main-container {
    display: flex;
    width: 100%;
    height: 100%;
    position: relative;
  }
  .container {
    flex: 0 0 auto;
    background-color: #0f1018;
    padding: 20px;
    z-index: 2;
    position: relative;
    height: 100%;
  }
  .metadata > * + *, .rewrite-container > * + *, .ctx-list > * + * {
    margin-top: 12px;
  }
  .stats-list > * + * {
    margin-top: 8px;
  }
  .stats-list > p > * + * {
    margin-top: 12px;
  }
  .stats-list {
    width: 100%;
    max-height: 240px;
    overflow: auto;
  }
  .ctx-list > ul > * + * {
    margin-top: 4px;
  }
  .graph {
    position: absolute;
    inset: 0;
    z-index: 1;
  }
  .profiler {
    flex: 1 1 auto;
    min-width: 0;
    width: 100%;
    height: calc(100% - 50px);
    margin-top: 50px;
    overflow-y: auto;
    overflow-x: hidden;
    scrollbar-gutter: stable;
  }
  .ctx-list-parent {
    width: 15%;
    padding-top: 50px;
    border-right: 1px solid #4a4b56;
  }
  .ctx-list, .metadata {
    width: 100%;
    height: 100%;
    overflow-y: auto;
    scrollbar-gutter: stable;
  }
  .metadata-parent {
    width: 20%;
    border-left: 1px solid #4a4b56;
    margin-left: auto;
  }
  .resize-handle {
    position: absolute;
    top: 0;
    bottom: 0;
    width: 20px;
    height: 100%;
    cursor: col-resize;
    z-index: 3;
    background-color: transparent;
  }
  .floating-container {
    position: fixed;
    top: 10px;
    left: 20px;
    z-index: 4;
    display: flex;
    flex-direction: row;
    gap: 8px;
  }
  .btn {
    outline: none;
    background-color: #1a1b26;
    border: 1px solid #4a4b56;
    color: #f0f0f5;
    border-radius: 4px;
    padding: 6px;
    cursor: pointer;
    height: 32px;
    display: flex;
    align-items: center;
    justify-content: center;
    text-decoration: none;
  }
  .btn:hover {
    background-color: #2a2b36;
  }
  .collapsed .container {
    display: none;
  }
  .rewrite-list {
    display: flex;
    flex-wrap: wrap;
  }
  .rewrite-list > ul {
    padding: 2px;
  }
  .wrap {
    word-wrap: break-word;
    white-space: pre-wrap;
  }
  pre code.hljs {
    overflow-y: auto;
    max-height: 30vh;
    padding: 8px;
  }
  #progress-message {
    position: absolute;
    z-index: 2;
    left: 50%;
    top: 2%;
    color: #ffd230;
    display: none;
  }
  #tooltip {
    position: absolute;
    z-index: 4;
    background-color: #1e2029;
    padding: 4px 8px;
    border-radius: 4px;
    pointer-events: none;
    display: none;
    font-size: 10px;
    white-space: pre;
  }
  #device-list > div {
<<<<<<< HEAD
=======
    min-height: 32px;
>>>>>>> d762edd6
    max-width: 132px;
    overflow-x: auto;
    overflow-y: hidden;
    white-space: nowrap;
    display: flex;
  }
  #device-list > div:hover {
    background-color: rgba(20, 23, 35, 0.3);
  }
  .raw-text {
    padding: 0 8px;
    width: 100%;
    height: 100%;
    max-height: 100vh;
    overflow-x: auto;
  }
  .raw-text code {
    max-height: none !important;
  }
  table {
    width: 100%;
    border-collapse: separate;
    border-spacing: 0;
    background-color: #1a1b26;
    color: #f0f0f5;
    font-size: 0.95em;
  }
  table td {
    border-bottom: 1px solid #4a4b56;
    vertical-align: top;
  }
  table tr:last-child > td {
     border-bottom: none;
  }
  tr.main-row:hover {
    background-color: #2a2d3a;
  }
  tr.sub-row {
    max-width: 150px;
  }
  tr.main-row > td, tr.sub-row > td {
    padding: 8px 12px;
  }
  tr.code-row > td:first-child {
    font-family: monospace;
  }
  td.pct-row > div {
    height: 12px;
    width: 100%;
    display: flex;
  }
  td.pct-row > div > div {
    height: 100%;
  }
  thead {
    position: sticky;
    top: 0;
    z-index: 10;
    background-color: #20222e;
  }
  thead th {
    text-align: left;
    padding: 10px 12px;
    font-weight: 600;
    border-bottom: 1px solid #4a4b56;
    font-size: 0.95em;
    letter-spacing: 0.03em;
  }
  .legend {
    display: flex;
    align-items: center;
  }
  .legend > div {
    width: 0.95em;
    height: 0.95em;
    margin-right: 4px;
  }
  </style>
</head>
<body>
  <div class="main-container">
    <div class="floating-container">
      <button class="btn collapse-btn">
        <svg viewBox="0 0 24 24" fill="none" stroke="currentColor" stroke-width="2" width="20"><path d="M15 19l-7-7 7-7"/></svg>
      </button>
      <button class="btn" id="zoom-to-fit-btn" aria-label="Fit graph">
        <svg xmlns="http://www.w3.org/2000/svg" fill="none" viewBox="0 0 24 24" stroke-width="1.5" stroke="currentColor" width="20">
          <path stroke-linecap="round" stroke-linejoin="round" d="M7.5 3.75H6A2.25 2.25 0 0 0 3.75 6v1.5M16.5 3.75H18A2.25 2.25 0 0 1 20.25 6v1.5m0 9V18A2.25 2.25 0 0 1 18 20.25h-1.5m-9 0H6A2.25 2.25 0 0 1 3.75 18v-1.5M15 12a3 3 0 1 1-6 0 3 3 0 0 1 6 0Z" />
        </svg>
      </button>
    </div>
    <div id="progress-message"></div>
    <div class="container ctx-list-parent"><div class="ctx-list"></div></div>
    <div class="view profiler"></div>
    <div class="view graph">
      <svg id="graph-svg" preserveAspectRatio="xMidYMid meet">
        <g id="render">
          <g id="edges"></g>
          <g id="nodes"></g>
          <g id="edge-labels"></g> <!-- NOTE: this ensures edge labels are always on top -->
        </g>
        <defs>
          <marker id="arrowhead" viewBox="0 -5 10 10" refX="10" refY="0" markerWidth="6" markerHeight="6" orient="auto">
            <path d="M0,-5L10,0L0,5" fill="#4a4b57"></path>
          </marker>
        </defs>
      </svg>
    </div>
    <div class="container metadata-parent"><div class="metadata"></div></div>
  </div>
  <div id="tooltip"></div>
  <script src="/js/index.js"></script>
</body>
</html><|MERGE_RESOLUTION|>--- conflicted
+++ resolved
@@ -228,10 +228,7 @@
     white-space: pre;
   }
   #device-list > div {
-<<<<<<< HEAD
-=======
     min-height: 32px;
->>>>>>> d762edd6
     max-width: 132px;
     overflow-x: auto;
     overflow-y: hidden;
