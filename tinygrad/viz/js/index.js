--- conflicted
+++ resolved
@@ -527,38 +527,6 @@
   metadata.replaceChildren(codeBlock(step.code_line, "python", { loc:step.loc, wrap:true }), codeBlock(code, lang, { wrap:false }));
   if (ctx.runtime_stats != null) {
     const div = metadata.appendChild(document.createElement("div"));
-<<<<<<< HEAD
-    div.style.maxHeight = "250px";
-    div.style.overflow = "auto";
-    for (const [i, s] of ctx.runtime_stats.entries()) {
-      const p = div.appendChild(document.createElement("p"));
-      p.innerText = `Run ${i+1}/${ctx.runtime_stats.length}`
-      p.style.marginBottom = "4px";
-      p.style.marginTop = `${i > 0 ? 8 : 12}px`;
-      const table = div.appendChild(document.createElement("table"));
-      const tbody = table.appendChild(document.createElement("tbody"));
-      for (const [k,v] of Object.entries(s)) {
-        const tr = tbody.appendChild(document.createElement("tr"));
-        tr.className = "main-row";
-        const formatValue = (raw) => v.unit === "us" ? formatTime(raw) : raw.toFixed(2)+(v.unit ? " "+v.unit : "%");
-        tr.appendChild(document.createElement("td")).innerText = k;
-        tr.appendChild(document.createElement("td")).innerText = formatValue(v.value);
-        // subunits
-        if (!v.subunits?.length) continue;
-        const subunitRow = tbody.appendChild(document.createElement("tr"));
-        subunitRow.style.display = "none";
-        tr.onclick = () => subunitRow.style.display = subunitRow.style.display === "none" ? "table-row" : "none";
-        tr.style.cursor = "pointer";
-        const subunitTd = subunitRow.appendChild(document.createElement("td"));
-        subunitTd.colSpan = 2;
-        const subunits = subunitTd.appendChild(document.createElement("table"));
-        for (const u of v.subunits) {
-          const tr = subunits.appendChild(document.createElement("tr"));
-          tr.className = "sub-row";
-          tr.appendChild(document.createElement("td")).innerText = u.name;
-          tr.appendChild(document.createElement("td")).innerText = formatValue(u.value);
-        }
-=======
     div.className = "stats-list";
     for (const [i, s] of ctx.runtime_stats.entries()) {
       const p = div.appendChild(document.createElement("p"));
@@ -576,7 +544,6 @@
           td.colSpan = 2;
           const table = td.appendChild(document.createElement("table"));
           for (const u of subunits) appendRow(table, u.name, u.value, unit, "sub-row");
->>>>>>> 7737cbb2
       }
     }
   }
