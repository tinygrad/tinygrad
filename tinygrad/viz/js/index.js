// ** graph helpers

const displayGraph = (cls) => {
  for (const e of document.getElementsByClassName("view")) e.style.display = e.classList.contains(cls) ? "flex" : "none";
}

const ANSI_COLORS = ["#b3b3b3", "#ff6666", "#66b366", "#ffff66", "#6666ff", "#ff66ff", "#66ffff", "#ffffff"];
const parseColors = (name, defaultColor="#ffffff") => Array.from(name.matchAll(/(?:\u001b\[(\d+)m([\s\S]*?)\u001b\[0m)|([^\u001b]+)/g),
  ([_, code, colored_st, st]) => ({ st: colored_st ?? st, color: code != null ? ANSI_COLORS[(parseInt(code)-30+60)%60] : defaultColor }));

const rect = (s) => (typeof s === "string" ? document.querySelector(s) : s).getBoundingClientRect();

// ** UOp graph

function intersectRect(r1, r2) {
  const dx = r2.x-r1.x;
  const dy = r2.y-r1.y;
  if (dx === 0 && dy === 0) throw new Error("Invalid node coordinates, rects must not overlap");
  const scaleX = dx !== 0 ? (r1.width/2)/Math.abs(dx) : Infinity;
  const scaleY = dy !== 0 ? (r1.height/2)/Math.abs(dy) : Infinity;
  const scale = Math.min(scaleX, scaleY);
  return {x:r1.x+dx*scale, y:r1.y+dy*scale};
}

let [workerUrl, worker, timeout] = [null, null, null];
async function renderDag(graph, additions, recenter=false) {
  // start calculating the new layout (non-blocking)
  if (worker == null) {
    const resp = await Promise.all(["/assets/dagrejs.github.io/project/dagre/latest/dagre.min.js","/js/worker.js"].map(u => fetch(u)));
    workerUrl = URL.createObjectURL(new Blob([(await Promise.all(resp.map((r) => r.text()))).join("\n")], { type: "application/javascript" }));
    worker = new Worker(workerUrl);
  } else {
    worker.terminate();
    worker = new Worker(workerUrl);
  }
  if (timeout != null) clearTimeout(timeout);
  const progressMessage = document.querySelector(".progress-message");
  timeout = setTimeout(() => {progressMessage.style.display = "block"}, 2000);
  worker.postMessage({graph, additions, ctxs});
  worker.onmessage = (e) => {
    displayGraph("graph");
    progressMessage.style.display = "none";
    clearTimeout(timeout);
    const g = dagre.graphlib.json.read(e.data);
    // draw nodes
    const STROKE_WIDTH = 1.4;
    const nodes = d3.select("#nodes").selectAll("g").data(g.nodes().map(id => g.node(id)), d => d).join("g")
      .attr("transform", d => `translate(${d.x},${d.y})`).classed("clickable", d => d.ref != null)
      .on("click", (_,d) => setCtxWithHistory(d.ref));
    nodes.selectAll("rect").data(d => [d]).join("rect").attr("width", d => d.width).attr("height", d => d.height).attr("fill", d => d.color)
      .attr("x", d => -d.width/2).attr("y", d => -d.height/2).attr("style", d => d.style ?? `stroke:#4a4b57; stroke-width:${STROKE_WIDTH}px;`);
    nodes.selectAll("g.label").data(d => [d]).join("g").attr("class", "label").attr("transform", d => {
      const x = (d.width-d.padding*2)/2;
      const y = (d.height-d.padding*2)/2+STROKE_WIDTH;
      return `translate(-${x}, -${y})`;
    }).selectAll("text").data(d => {
      const ret = [[]];
      for (const { st, color } of parseColors(d.label, defaultColor="initial")) {
        for (const [i, l] of st.split("\n").entries()) {
          if (i > 0) ret.push([]);
          ret.at(-1).push({ st:l, color });
        }
      }
      return [ret];
    }).join("text").selectAll("tspan").data(d => d).join("tspan").attr("x", "0").attr("dy", 14).selectAll("tspan").data(d => d).join("tspan")
      .attr("fill", d => d.color).text(d => d.st).attr("xml:space", "preserve");
    const tags = nodes.selectAll("g.tag").data(d => d.tag != null ? [d] : []).join("g").attr("class", "tag")
      .attr("transform", d => `translate(${-d.width/2+8}, ${-d.height/2+8})`);
    tags.selectAll("circle").data(d => [d]).join("circle");
    tags.selectAll("text").data(d => [d.tag]).join("text").text(d => d).attr("dy", "0.35em");
    // draw edges
    const line = d3.line().x(d => d.x).y(d => d.y).curve(d3.curveBasis);
    d3.select("#edges").selectAll("path.edgePath").data(g.edges()).join("path").attr("class", "edgePath").attr("d", (e) => {
      const edge = g.edge(e);
      const points = edge.points.slice(1, edge.points.length-1);
      points.unshift(intersectRect(g.node(e.v), points[0]));
      points.push(intersectRect(g.node(e.w), points[points.length-1]));
      return line(points);
    }).attr("marker-end", "url(#arrowhead)");
    const edgeLabels = d3.select("#edge-labels").selectAll("g").data(g.edges().filter(e => g.edge(e).label != null)).join("g").attr("transform", (e) => {
      // get a point near the end
      const [p1, p2] = g.edge(e).points.slice(-2);
      const dx = p2.x-p1.x;
      const dy = p2.y-p1.y;
      // normalize to the unit vector
      const len = Math.sqrt(dx*dx + dy*dy);
      const ux = dx / len;
      const uy = dy / len;
      // avoid overlap with the arrowhead
      const offset = 17;
      const x = p2.x - ux * offset;
      const y = p2.y - uy * offset;
      return `translate(${x}, ${y})`
    }).attr("class", "tag");
    edgeLabels.selectAll("circle").data(e => [g.edge(e).label]).join("circle");
    edgeLabels.selectAll("text").data(e => [g.edge(e).label]).join("text").text(d => d).attr("dy", "0.35em");
    if (recenter) document.getElementById("zoom-to-fit-btn").click();
  };

}

// ** profiler graph

function formatTime(ts, dur=ts) {
  if (dur<=1e3) return `${ts.toFixed(2)}us`;
  if (dur<=1e6) return `${(ts*1e-3).toFixed(2)}ms`;
  return `${(ts*1e-6).toFixed(2)}s`;
}
const formatUnit = (d, unit="") => d3.format(".3~s")(d)+unit;

const devColors = {"TINY":["rgb(27 87 69)", "rgb(53 79 82)", "rgb(53 79 82)", "rgb(70 172 194)", "rgb(29, 46, 98)"],
                   "DEFAULT":["rgb(29,31,42)","rgb(42,45,61)","rgb(55,59,79)","rgb(68,72,98)","rgb(18,19,26)","rgb(47,50,68)","rgb(59,63,84)","rgb(74,78,101)","rgb(24,26,35)","rgb(35,37,50)","rgb(49,53,72)","rgb(64,68,89)"],}
const bufColors = ["#3A57B7","#5066C1","#6277CD","#7488D8","#8A9BE3","#A3B4F2"];

const lighten = (rgb, depth, step=0.08) => rgb.replace(/\d+/g, n => Math.round(parseInt(n)+(255-parseInt(n)) * Math.min(1, depth*step)));

var profileRet, focusedDevice, canvasZoom, zoomLevel = d3.zoomIdentity;
async function renderProfiler() {
  displayGraph("profiler");
  d3.select(".metadata").html("");
  const profiler = d3.select(".profiler").html("");
  const deviceList = profiler.append("div").attr("id", "device-list").node();
  const canvas = profiler.append("canvas").attr("id", "timeline").node();
  if (profileRet == null) profileRet = await (await fetch("/get_profile")).json()
  const { layout, st, et } = profileRet;
  // place devices on the y axis and set vertical positions
  const [tickSize, padding] = [10, 8];
  deviceList.style.paddingTop = `${tickSize+padding}px`;
  const ctx = canvas.getContext("2d");
  const canvasTop = rect(canvas).top;
  // color by key (name/category/device)
  const colorMap = new Map();
  const data = {shapes:[], axes:{}};
  for (const [k,tracks] of Object.entries(layout)) {
    const mainTrack = deviceList.appendChild(document.createElement("div"));
    mainTrack.innerText = k;
    for (const t of tracks) {
      if (!(t.max_value)) continue;
      // find a track to append this to
      let td = mainTrack;
      if (t.name !== "Timeline") {
        td = deviceList.appendChild(document.createElement("div"));
        td.appendChild(document.createElement("p")).innerText = t.name;
      }
      let trackHeight = rect(td).height;
      // add shapes spec
      if (t.name === "Timeline") {
        let colorKey, ref;
        // map range events to a fixed height rect
        const height = 32;
        for (const e of t.data) {
          if (e.depth === 0) colorKey = e.cat ?? e.name;
          if (!colorMap.has(colorKey)) {
            const colors = devColors[k] ?? devColors.DEFAULT;
            colorMap.set(colorKey, colors[colorMap.size%colors.length]);
          }
          const fillColor = lighten(colorMap.get(colorKey), e.depth);
          const label = parseColors(e.name).map(({ color, st }) => ({ color, st, width:ctx.measureText(st).width }));
          if (e.ref != null) ref = {ctx:e.ref, step:0};
          else if (ref != null) {
            const start = ref.step>0 ? ref.step+1 : 0;
            const stepIdx = ctxs[ref.ctx+1].steps.findIndex((s, i) => i >= start && s.name == e.name);
            if (stepIdx !== -1) ref = {ctx:ref.ctx, step:stepIdx};
          }
          // offset y by depth
          data.shapes.push({x:e.st-st, y:height*e.depth, width:e.dur, height, ref, label, fillColor });
        }
      }
      if (t.name === "Memory") {
        const height = 32;
        const yscale = d3.scaleLinear().domain([0, t.maxValue]).range([height, :]);
        for (const [i,e] of t.data.shapes.entries()) {
          const x = e.x.map((i,_) => (t.data.timestamps[i] ?? et)-st);
          const y0 = e.y.map(yscale);
          const y1 = e.y.map(y => yscale(y+e.arg.nbytes));
          data.shapes.push({ x, y0, y1, arg:e.arg, color:bufColors[i%bufColors.length] });
        }
      }
<<<<<<< HEAD
=======
      const arg = { tooltipText:formatTime(e.dur), ...ref };
      // offset y by depth
      data.shapes.push({x:e.st-st, y:offsetY+levelHeight*e.depth, width:e.dur, height:levelHeight, arg, label, fillColor });
    }
    // position shapes on the canvas and scale to fit fixed area
    const startY = offsetY+(levelHeight*timeline.maxDepth)+padding/2;
    let area = mem.shapes.length === 0 ? 0 : areaScale(mem.peak);
    if (area === 0) div.style.pointerEvents = "none";
    if (k === focusedDevice) {
      // expand memory graph for the focused device
      area = maxArea*4;
      data.axes.y = { domain:[0, mem.peak], range:[startY+area, startY], fmt:"B" };
    }
    const yscale = d3.scaleLinear().domain([0, mem.peak]).range([startY+area, startY]);
    for (const [i,e] of mem.shapes.entries()) {
      const x = e.x.map((i,_) => (mem.timestamps[i] ?? et)-st);
      const y0 = e.y.map(yscale);
      const y1 = e.y.map(y => yscale(y+e.arg.nbytes));
      const arg = { tooltipText:`${e.arg.dtype} len:${formatUnit(e.arg.sz)}\n${formatUnit(e.arg.nbytes, "B")}` };
      data.shapes.push({ x, y0, y1, arg, fillColor:bufColors[i%bufColors.length] });
>>>>>>> 1606491b
    }
  }
  // draw events on a timeline
  const dpr = window.devicePixelRatio || 1;
  const ellipsisWidth = ctx.measureText("...").width;
  const rectLst = [];
  function render(transform) {
    zoomLevel = transform;
    rectLst.length = 0;
    ctx.save();
    ctx.clearRect(0, 0, canvas.clientWidth, canvas.clientHeight);
    // rescale to match current zoom
    const xscale = d3.scaleLinear().domain([0, et-st]).range([0, canvas.clientWidth]);
    xscale.domain(xscale.range().map(zoomLevel.invertX, zoomLevel).map(xscale.invert, xscale));
    const zoomDomain = transform != null ? xscale.domain() : null;
    let yscale = null;
    if (data.axes.y != null) {
      yscale = d3.scaleLinear().domain(data.axes.y.domain).range(data.axes.y.range);
    }
    // draw shapes
    for (const e of data.shapes) {
<<<<<<< HEAD
      const [start, end] = e.width == null ? [e.x[0], e.x[e.x.length-1]] : [e.x, e.x+e.width];
      if (zoomDomain != null && (start>zoomDomain[1]|| end<zoomDomain[0])) continue;
      ctx.fillStyle = e.fillColor;
      // non contiguous generic polygon
=======
      const [start, end] = e.width != null ? [e.x, e.x+e.width] : [e.x[0], e.x[e.x.length-1]];
      if (zoomDomain != null && (start>zoomDomain[1]|| end<zoomDomain[0])) continue;
      ctx.fillStyle = e.fillColor;
      // generic polygon
>>>>>>> 1606491b
      if (e.width == null) {
        const x = e.x.map(xscale);
        ctx.beginPath();
        ctx.moveTo(x[0], e.y0[0]);
        for (let i=1; i<x.length; i++) ctx.lineTo(x[i], e.y0[i]);
        for (let i=x.length-1; i>=0; i--) ctx.lineTo(x[i], e.y1[i]);
        ctx.closePath();
        ctx.fill();
        // NOTE: y coordinates are in reverse order
        for (let i = 0; i < x.length - 1; i++) rectLst.push({ x0:x[i], x1:x[i+1], y0:e.y1[i], y1:e.y0[i], arg:e.arg });
        continue;
      }
      // contiguous rect
      const x = xscale(start);
      const width = xscale(end)-x;
      ctx.fillRect(x, e.y, width, e.height);
      rectLst.push({ y0:e.y, y1:e.y+e.height, x0:x, x1:x+width, arg:e.arg });
      // add label
      ctx.textAlign = "left";
      ctx.textBaseline = "middle";
      let [labelX, labelWidth] = [x+2, 0];
      const labelY = e.y+e.height/2;
      for (const [i,l] of e.label.entries()) {
        if (labelWidth+l.width+(i===e.label.length-1 ? 0 : ellipsisWidth)+2 > width) {
          if (labelWidth !== 0) ctx.fillText("...", labelX, labelY);
          break;
        }
        ctx.fillStyle = l.color;
        ctx.fillText(l.st, labelX, labelY);
        labelWidth += l.width;
        labelX += l.width;
      }
    }
    // draw axes
    ctx.beginPath();
    ctx.moveTo(0, 0);
    ctx.lineTo(canvas.clientWidth, 0);
    ctx.fillStyle = ctx.strokeStyle = "#f0f0f5";
    ctx.lineWidth = 1;
    ctx.stroke();
    const ticks = xscale.ticks();
    for (const [i, tick] of ticks.entries()) {
      ctx.beginPath();
      // tick line
      const x = xscale(tick);
      ctx.moveTo(x, 0);
      ctx.lineTo(x, tickSize);
      ctx.stroke();
      // tick label
      ctx.textBaseline = "top";
      ctx.textAlign = i === ticks.length-1 ? "right" : "left";
      const padding = i === ticks.length-1 ? -1 : 1;
      ctx.fillText(formatTime(tick, et-st), x+(ctx.lineWidth+2)*padding, tickSize);
    }
    if (yscale != null) {
      ctx.beginPath();
      ctx.moveTo(0, yscale.range()[1]);
      ctx.lineTo(0, yscale.range()[0]);
      ctx.stroke();
      for (const tick of yscale.ticks()) {
        const y = yscale(tick);
        ctx.beginPath();
        ctx.moveTo(0, y);
        ctx.lineTo(tickSize, y);
        ctx.stroke();
        ctx.textAlign = "left";
        ctx.textBaseline = "middle";
        ctx.fillText(formatUnit(tick, data.axes.y.fmt), tickSize+2, y);
      }
    }
    ctx.restore();
  }

  function resize() {
    const profiler = document.querySelector(".profiler");
    // NOTE: use clientWidth to account for the scrollbar
    let [width, height] = [profiler.clientWidth, profiler.scrollHeight];
    width -= rect("#device-list").width+padding;
    canvas.width = width*dpr;
    canvas.height = height*dpr;
    canvas.style.height = `${height}px`;
    canvas.style.width = `${width}px`;
    ctx.scale(dpr, dpr);
    d3.select(canvas).call(canvasZoom.transform, zoomLevel);
  }

  canvasZoom = d3.zoom().filter(e => (!e.ctrlKey || e.type === 'wheel' || e.type === 'mousedown') && !e.button)
    .scaleExtent([1, Infinity]).translateExtent([[0,0], [Infinity,0]]).on("zoom", e => render(e.transform));
  d3.select(canvas).call(canvasZoom);
  document.addEventListener("contextmenu", e => e.ctrlKey && e.preventDefault());

  resize();
  window.addEventListener("resize", resize);

  function findRectAtPosition(x, y) {
    const { top, left, width, height } = rect(canvas);
    const X = ((x-left) * (canvas.width/width))/dpr;
    const Y = ((y-top) * (canvas.height/height))/dpr;
    for (const r of rectLst) {
      if (Y>=r.y0 && Y<=r.y1 && X>=r.x0 && X<=r.x1) return r.arg;
    }
  }

  canvas.addEventListener("click", e => {
    e.preventDefault();
    const foundRect = findRectAtPosition(e.clientX, e.clientY);
    if (foundRect?.step != null) return setCtxWithHistory(foundRect.ctx, foundRect.step);
  });

  canvas.addEventListener("mousemove", e => {
    const foundRect = findRectAtPosition(e.clientX, e.clientY);
    if (foundRect?.tooltipText != null) {
      const tooltip = document.getElementById("tooltip");
      tooltip.style.display = "block";
      tooltip.style.left = (e.pageX+10)+"px";
      tooltip.style.top = (e.pageY)+"px";
      tooltip.innerText = foundRect.tooltipText;
    } else tooltip.style.display = "none";
  });
  canvas.addEventListener("mouseleave", () => document.getElementById("tooltip").style.display = "none");
}

// ** zoom and recentering

const svgZoom = d3.zoom().on("zoom", (e) => d3.select("#render").attr("transform", e.transform));
d3.select("#graph-svg").call(svgZoom);

// zoom to fit into view
document.getElementById("zoom-to-fit-btn").addEventListener("click", () => {
  const canvas = d3.select("#timeline");
  if (!canvas.empty() && rect(canvas.node()).width !== 0) {
    return canvas.call(canvasZoom.transform, d3.zoomIdentity);
  }
  const svg = d3.select("#graph-svg");
  svg.call(svgZoom.transform, d3.zoomIdentity);
  const mainRect = rect(".main-container");
  const x0 = rect(".ctx-list-parent").right;
  const x1 = rect(".metadata-parent").left;
  const pad = 16;
  const R = { x: x0+pad, y: mainRect.top+pad, width: (x1>0 ? x1-x0 : mainRect.width)-2*pad, height: mainRect.height-2*pad };
  const r = rect("#render");
  if (r.width === 0) return;
  const scale = Math.min(R.width/r.width, R.height/r.height);
  const [tx, ty] = [R.x+(R.width-r.width*scale)/2-r.left*scale, R.y+(R.height-r.height*scale)/2];
  svg.call(svgZoom.transform, d3.zoomIdentity.translate(tx, ty).scale(scale));
});

// **** main VIZ interfacae

function codeBlock(st, language, { loc, wrap }) {
  const code = document.createElement("code");
  code.innerHTML = hljs.highlight(st, { language }).value;
  code.className = "hljs";
  const ret = document.createElement("pre");
  if (wrap) ret.className = "wrap";
  if (loc != null) {
    const link = ret.appendChild(document.createElement("a"));
    link.href = "vscode://file/"+loc.join(":");
    link.textContent = `${loc[0].split("/").at(-1)}:${loc[1]}`+"\n\n";
  }
  ret.appendChild(code);
  return ret;
}

function setActive(e) {
  if (e == null) return;
  e.classList.add("active");
  requestAnimationFrame(() => e.scrollIntoView({ behavior: "auto", block: "nearest" }));
}

// ** hljs extra definitions for UOps and float4
hljs.registerLanguage("python", (hljs) => ({
  ...hljs.getLanguage("python"),
  case_insensitive: false,
  contains: [
    { begin: 'dtypes\\.[a-zA-Z_][a-zA-Z0-9_-]*(\\.[a-zA-Z_][a-zA-Z0-9_-]*)*' + '(?=[.\\s\\n[:,(])', className: "type" },
    { begin: 'dtypes\\.[a-zA-Z_][a-zA-Z0-9_-].vec*' + '(?=[.\\s\\n[:,(])', className: "type" },
    { begin: '[a-zA-Z_][a-zA-Z0-9_-]*\\.[a-zA-Z_][a-zA-Z0-9_-]*' + '(?=[.\\s\\n[:,()])',  className: "operator" },
    { begin: '[A-Z][a-zA-Z0-9_]*(?=\\()', className: "section", ignoreEnd: true },
    ...hljs.getLanguage("python").contains,
  ]
}));
hljs.registerLanguage("cpp", (hljs) => ({
  ...hljs.getLanguage('cpp'),
  contains: [{ begin: '\\b(?:float|half)[0-9]+\\b', className: 'type' }, ...hljs.getLanguage('cpp').contains]
}));

var ret = [];
var cache = {};
var ctxs = null;
const evtSources = [];
// VIZ displays graph rewrites in 3 levels, from bottom-up:
// rewrite: a single UOp transformation
// step: collection of rewrites
// context: collection of steps
const state = {currentCtx:-1, currentStep:0, currentRewrite:0, expandSteps:false};
function setState(ns) {
  const { currentCtx:prevCtx, currentStep:prevStep } = state;
  Object.assign(state, ns);
  // update element styles if needed
  document.getElementById(`ctx-${state.currentCtx}`)?.classList.toggle("expanded", state.expandSteps);
  if (state.currentCtx !== prevCtx) {
    document.getElementById(`ctx-${prevCtx}`)?.classList.remove("active", "expanded");
    setActive(document.getElementById(`ctx-${state.currentCtx}`));
  }
  if (state.currentCtx !== prevCtx || state.currentStep !== prevStep) {
    document.getElementById(`step-${prevCtx}-${prevStep}`)?.classList.remove("active");
    setActive(document.getElementById(`step-${state.currentCtx}-${state.currentStep}`));
  }
  // re-render
  main();
}

// set a new context and keep the old one in browser history
function setCtxWithHistory(newCtx, step=0) {
  if (newCtx == null) return;
  // NOTE: browser does a structured clone, passing a mutable object is safe.
  history.replaceState(state, "");
  history.pushState(state, "");
  setState({ expandSteps:true, currentCtx:newCtx+1, currentStep:step, currentRewrite:0 });
}

window.addEventListener("popstate", (e) => {
  if (e.state != null) setState(e.state);
});

async function main() {
  // ** left sidebar context list
  if (ctxs == null) {
    ctxs = [{ name:"Profiler", steps:[] }];
    for (const r of (await (await fetch("/ctxs")).json())) ctxs.push(r);
    const ctxList = document.querySelector(".ctx-list");
    for (const [i,{name, steps}] of ctxs.entries()) {
      const ul = ctxList.appendChild(document.createElement("ul"));
      ul.id = `ctx-${i}`;
      const p = ul.appendChild(document.createElement("p"));
      p.innerHTML = parseColors(name).map(c => `<span style="color: ${c.color}">${c.st}</span>`).join("");
      p.onclick = () => {
        setState(i === state.currentCtx ? { expandSteps:!state.expandSteps } : { expandSteps:true, currentCtx:i, currentStep:0, currentRewrite:0 });
      }
      for (const [j,u] of steps.entries()) {
        const inner = ul.appendChild(document.createElement("ul"));
        inner.id = `step-${i}-${j}`;
        inner.innerText = `${u.name ?? u.loc[0].replaceAll("\\", "/").split("/").pop()+':'+u.loc[1]} - ${u.match_count}`;
        inner.style.marginLeft = `${8*u.depth}px`;
        inner.onclick = (e) => {
          e.stopPropagation();
          setState({ currentStep:j, currentCtx:i, currentRewrite:0 });
        }
      }
    }
    return setState({ currentCtx:0 });
  }
  // ** center graph
  const { currentCtx, currentStep, currentRewrite, expandSteps } = state;
  if (currentCtx == -1) return;
  const ctx = ctxs[currentCtx];
  if (ctx.name === "Profiler") return renderProfiler();
  const step = ctx.steps[currentStep];
  const ckey = `ctx=${currentCtx-1}&idx=${currentStep}`;
  // close any pending event sources
  let activeSrc = null;
  for (const e of evtSources) {
    if (e.url.split("?")[1] !== ckey) e.close();
    else if (e.readyState === EventSource.OPEN) activeSrc = e;
  }
  if (ckey in cache) {
    ret = cache[ckey];
  }
  // if we don't have a complete cache yet we start streaming rewrites in this step
  if (!(ckey in cache) || (cache[ckey].length !== step.match_count+1 && activeSrc == null)) {
    ret = [];
    cache[ckey] = ret;
    const eventSource = new EventSource(`/ctxs?${ckey}`);
    evtSources.push(eventSource);
    eventSource.onmessage = (e) => {
      if (e.data === "END") return eventSource.close();
      const chunk = JSON.parse(e.data);
      ret.push(chunk);
      // if it's the first one render this new rgaph
      if (ret.length === 1) return main();
      // otherwise just enable the graph selector
      const ul = document.getElementById(`rewrite-${ret.length-1}`);
      if (ul != null) ul.classList.remove("disabled");
    };
  }
  if (ret.length === 0) return;
  renderDag(ret[currentRewrite].graph, ret[currentRewrite].changed_nodes || [], recenter=currentRewrite === 0);
  // ** right sidebar code blocks
  const metadata = document.querySelector(".metadata");
  const [code, lang] = ctx.fmt != null ? [ctx.fmt, "cpp"] : [ret[currentRewrite].uop, "python"];
  metadata.replaceChildren(codeBlock(step.code_line, "python", { loc:step.loc, wrap:true }), codeBlock(code, lang, { wrap:false }));
  // ** rewrite steps
  if (step.match_count >= 1) {
    const rewriteList = metadata.appendChild(document.createElement("div"));
    rewriteList.className = "rewrite-list";
    for (let s=0; s<=step.match_count; s++) {
      const ul = rewriteList.appendChild(document.createElement("ul"));
      ul.innerText = s;
      ul.id = `rewrite-${s}`;
      ul.onclick = () => setState({ currentRewrite:s });
      ul.className = s > ret.length-1 ? "disabled" : s === currentRewrite ? "active" : "";
      if (s > 0 && s === currentRewrite) {
        const { upat, diff } = ret[s];
        metadata.appendChild(codeBlock(upat[1], "python", { loc:upat[0], wrap:true }));
        const diffCode = metadata.appendChild(document.createElement("pre")).appendChild(document.createElement("code"));
        for (const line of diff) {
          const span = diffCode.appendChild(document.createElement("span"));
          span.style.color = line.startsWith("+") ? "#3aa56d" : line.startsWith("-") ? "#d14b4b" : "#f0f0f5";
          span.innerText = line;
          diffCode.appendChild(document.createElement("br"));
        }
        diffCode.className = "wrap";
      }
    }
  }
}

// **** collapse/expand

let isCollapsed = false;
document.querySelector(".collapse-btn").addEventListener("click", (e) => {
  isCollapsed = !isCollapsed;
  document.querySelector(".main-container").classList.toggle("collapsed", isCollapsed);
  e.currentTarget.blur();
  e.currentTarget.style.transform = isCollapsed ? "rotate(180deg)" : "rotate(0deg)";
  window.dispatchEvent(new Event("resize"));
});

// **** resizer

function appendResizer(element, { minWidth, maxWidth }, left=false) {
  const handle = Object.assign(document.createElement("div"), { className: "resize-handle", style: left ? "right: 0" : "left: 0; margin-top: 0" });
  element.appendChild(handle);
  const resize = (e) => {
    const change = e.clientX - element.dataset.startX;
    let newWidth = ((Number(element.dataset.startWidth)+(left ? change : -change))/Number(element.dataset.containerWidth))*100;
    element.style.width = `${Math.max(minWidth, Math.min(maxWidth, newWidth))}%`;
  };
  handle.addEventListener("mousedown", (e) => {
    e.preventDefault();
    element.dataset.startX = e.clientX;
    element.dataset.containerWidth = rect(".main-container").width;
    element.dataset.startWidth = element.getBoundingClientRect().width;
    document.documentElement.addEventListener("mousemove", resize, false);
    document.documentElement.addEventListener("mouseup", () => {
      document.documentElement.removeEventListener("mousemove", resize, false);
      element.style.userSelect = "initial";
    }, { once: true });
  });
}
appendResizer(document.querySelector(".ctx-list-parent"), { minWidth: 15, maxWidth: 50 }, left=true);
appendResizer(document.querySelector(".metadata-parent"), { minWidth: 20, maxWidth: 50 });

// **** keyboard shortcuts

document.addEventListener("keydown", async function(event) {
  const { currentCtx, currentStep, currentRewrite, expandSteps } = state;
  // up and down change the step or context from the list
  const changeStep = expandSteps && ctxs[currentCtx].steps?.length;
  if (event.key == "ArrowUp") {
    event.preventDefault();
    if (changeStep) {
      return setState({ currentRewrite:0, currentStep:Math.max(0, currentStep-1) });
    }
    return setState({ currentStep:0, currentRewrite:0, currentCtx:Math.max(0, currentCtx-1), expandSteps:false });
  }
  if (event.key == "ArrowDown") {
    event.preventDefault();
    if (changeStep) {
      const totalUOps = ctxs[currentCtx].steps.length-1;
      return setState({ currentRewrite:0, currentStep:Math.min(totalUOps, currentStep+1) });
    }
    return setState({ currentStep:0, currentRewrite:0, currentCtx:Math.min(ctxs.length-1, currentCtx+1), expandSteps:false });
  }
  // enter toggles focus on a single rewrite stage
  if (event.key == "Enter") {
    event.preventDefault()
    if (currentCtx === -1) {
      return setState({ currentCtx:0, expandSteps:true });
    }
    return setState({ expandSteps:!expandSteps });
  }
  // left and right go through rewrites in a single UOp
  if (event.key == "ArrowLeft") {
    event.preventDefault()
    return setState({ currentRewrite:Math.max(0, currentRewrite-1) });
  }
  if (event.key == "ArrowRight") {
    event.preventDefault()
    const totalRewrites = ret.length-1;
    return setState({ currentRewrite:Math.min(totalRewrites, currentRewrite+1) });
  }
  // space recenters the graph
  if (event.key == " ") {
    event.preventDefault()
    document.getElementById("zoom-to-fit-btn").click();
  }
});

main()<|MERGE_RESOLUTION|>--- conflicted
+++ resolved
@@ -121,6 +121,8 @@
   const profiler = d3.select(".profiler").html("");
   const deviceList = profiler.append("div").attr("id", "device-list").node();
   const canvas = profiler.append("canvas").attr("id", "timeline").node();
+  // NOTE: scrolling via mouse can only zoom the graph
+  canvas.addEventListener("wheel", e => (e.stopPropagation(), e.preventDefault()), { passive:false });
   if (profileRet == null) profileRet = await (await fetch("/get_profile")).json()
   const { layout, st, et } = profileRet;
   // place devices on the y axis and set vertical positions
@@ -131,53 +133,36 @@
   // color by key (name/category/device)
   const colorMap = new Map();
   const data = {shapes:[], axes:{}};
-  for (const [k,tracks] of Object.entries(layout)) {
-    const mainTrack = deviceList.appendChild(document.createElement("div"));
-    mainTrack.innerText = k;
-    for (const t of tracks) {
-      if (!(t.max_value)) continue;
-      // find a track to append this to
-      let td = mainTrack;
-      if (t.name !== "Timeline") {
-        td = deviceList.appendChild(document.createElement("div"));
-        td.appendChild(document.createElement("p")).innerText = t.name;
-      }
-      let trackHeight = rect(td).height;
-      // add shapes spec
-      if (t.name === "Timeline") {
-        let colorKey, ref;
-        // map range events to a fixed height rect
-        const height = 32;
-        for (const e of t.data) {
-          if (e.depth === 0) colorKey = e.cat ?? e.name;
-          if (!colorMap.has(colorKey)) {
-            const colors = devColors[k] ?? devColors.DEFAULT;
-            colorMap.set(colorKey, colors[colorMap.size%colors.length]);
-          }
-          const fillColor = lighten(colorMap.get(colorKey), e.depth);
-          const label = parseColors(e.name).map(({ color, st }) => ({ color, st, width:ctx.measureText(st).width }));
-          if (e.ref != null) ref = {ctx:e.ref, step:0};
-          else if (ref != null) {
-            const start = ref.step>0 ? ref.step+1 : 0;
-            const stepIdx = ctxs[ref.ctx+1].steps.findIndex((s, i) => i >= start && s.name == e.name);
-            if (stepIdx !== -1) ref = {ctx:ref.ctx, step:stepIdx};
-          }
-          // offset y by depth
-          data.shapes.push({x:e.st-st, y:height*e.depth, width:e.dur, height, ref, label, fillColor });
-        }
-      }
-      if (t.name === "Memory") {
-        const height = 32;
-        const yscale = d3.scaleLinear().domain([0, t.maxValue]).range([height, :]);
-        for (const [i,e] of t.data.shapes.entries()) {
-          const x = e.x.map((i,_) => (t.data.timestamps[i] ?? et)-st);
-          const y0 = e.y.map(yscale);
-          const y1 = e.y.map(y => yscale(y+e.arg.nbytes));
-          data.shapes.push({ x, y0, y1, arg:e.arg, color:bufColors[i%bufColors.length] });
-        }
-      }
-<<<<<<< HEAD
-=======
+  const areaScale = d3.scaleLinear().domain([0, Object.entries(layout).reduce((peak, [_,d]) => Math.max(peak, d.mem.peak), 0)]).range([4,maxArea=100]);
+  for (const [k, { timeline, mem }] of Object.entries(layout)) {
+    if (timeline.shapes.length === 0 && mem.shapes.length == 0) continue;
+    const div = deviceList.appendChild(document.createElement("div"));
+    div.innerText = k;
+    div.style.padding = `${padding}px`;
+    div.onclick = () => { // TODO: make this feature more visible
+      focusedDevice = k === focusedDevice ? null : k;
+      const prevScroll = profiler.node().scrollTop;
+      renderProfiler();
+      if (prevScroll) profiler.node().scrollTop = prevScroll;
+    }
+    const { y:baseY, height:baseHeight } = rect(div);
+    const levelHeight = baseHeight-padding;
+    const offsetY = baseY-canvasTop+padding/2;
+    let colorKey, ref;
+    for (const e of timeline.shapes) {
+      if (e.depth === 0) colorKey = e.cat ?? e.name;
+      if (!colorMap.has(colorKey)) {
+        const colors = devColors[k] ?? devColors.DEFAULT;
+        colorMap.set(colorKey, colors[colorMap.size%colors.length]);
+      }
+      const fillColor = lighten(colorMap.get(colorKey), e.depth);
+      const label = parseColors(e.name).map(({ color, st }) => ({ color, st, width:ctx.measureText(st).width }));
+      if (e.ref != null) ref = {ctx:e.ref, step:0};
+      else if (ref != null) {
+        const start = ref.step>0 ? ref.step+1 : 0;
+        const stepIdx = ctxs[ref.ctx+1].steps.findIndex((s, i) => i >= start && s.name == e.name);
+        if (stepIdx !== -1) ref = {ctx:ref.ctx, step:stepIdx};
+      }
       const arg = { tooltipText:formatTime(e.dur), ...ref };
       // offset y by depth
       data.shapes.push({x:e.st-st, y:offsetY+levelHeight*e.depth, width:e.dur, height:levelHeight, arg, label, fillColor });
@@ -198,8 +183,9 @@
       const y1 = e.y.map(y => yscale(y+e.arg.nbytes));
       const arg = { tooltipText:`${e.arg.dtype} len:${formatUnit(e.arg.sz)}\n${formatUnit(e.arg.nbytes, "B")}` };
       data.shapes.push({ x, y0, y1, arg, fillColor:bufColors[i%bufColors.length] });
->>>>>>> 1606491b
-    }
+    }
+    // lastly, adjust device rect by number of levels
+    div.style.height = `${Math.max(levelHeight*timeline.maxDepth, baseHeight)+area+padding}px`;
   }
   // draw events on a timeline
   const dpr = window.devicePixelRatio || 1;
@@ -220,17 +206,10 @@
     }
     // draw shapes
     for (const e of data.shapes) {
-<<<<<<< HEAD
-      const [start, end] = e.width == null ? [e.x[0], e.x[e.x.length-1]] : [e.x, e.x+e.width];
-      if (zoomDomain != null && (start>zoomDomain[1]|| end<zoomDomain[0])) continue;
-      ctx.fillStyle = e.fillColor;
-      // non contiguous generic polygon
-=======
       const [start, end] = e.width != null ? [e.x, e.x+e.width] : [e.x[0], e.x[e.x.length-1]];
       if (zoomDomain != null && (start>zoomDomain[1]|| end<zoomDomain[0])) continue;
       ctx.fillStyle = e.fillColor;
       // generic polygon
->>>>>>> 1606491b
       if (e.width == null) {
         const x = e.x.map(xscale);
         ctx.beginPath();
@@ -482,7 +461,7 @@
         }
       }
     }
-    return setState({ currentCtx:0 });
+    return setState({ currentCtx:-1 });
   }
   // ** center graph
   const { currentCtx, currentStep, currentRewrite, expandSteps } = state;
