--- conflicted
+++ resolved
@@ -148,23 +148,14 @@
   displayGraph("profiler");
   d3.select(".metadata").html("");
   // layout once!
-<<<<<<< HEAD
-  if (profileRet != null) return;
-=======
   if (data != null) return;
->>>>>>> d0d39885
   const profiler = d3.select(".profiler").html("");
   const deviceList = profiler.append("div").attr("id", "device-list").node();
   const canvas = profiler.append("canvas").attr("id", "timeline").node();
   // NOTE: scrolling via mouse can only zoom the graph
   canvas.addEventListener("wheel", e => (e.stopPropagation(), e.preventDefault()), { passive:false });
-<<<<<<< HEAD
-  profileRet = await (await fetch("/get_profile")).json()
-  const { tracks, st, et } = profileRet;
-=======
   const profileRet = await (await fetch("/get_profile")).json()
   const { layout, st, et } = profileRet;
->>>>>>> d0d39885
   // place devices on the y axis and set vertical positions
   const [tickSize, padding] = [10, 8];
   deviceList.style.paddingTop = `${tickSize+padding}px`;
@@ -172,22 +163,13 @@
   const canvasTop = rect(canvas).top;
   // color by key (name/category/device)
   const colorMap = new Map();
-<<<<<<< HEAD
-  for (const t of tracks) {
-=======
   data = {tracks:new Map(), axes:{}, st, et};
   const areaScale = d3.scaleLinear().domain([0, Object.entries(layout).reduce((peak, [_,d]) => Math.max(peak, d.mem.peak), 0)]).range([4,maxArea=100]);
   for (const [k, { timeline, mem }] of Object.entries(layout)) {
     if (timeline.shapes.length === 0 && mem.shapes.length == 0) continue;
->>>>>>> d0d39885
     const div = deviceList.appendChild(document.createElement("div"));
-    div.innerText = t.name;
+    div.innerText = k;
     div.style.padding = `${padding}px`;
-<<<<<<< HEAD
-    // offset by depth
-    div.style.height = rect(div).height*t.maxDepth+"px"
-    t.offset = rect(div).y-canvasTop;
-=======
     div.onclick = () => { // TODO: make this feature more visible
       const prevScroll = profiler.node().scrollTop;
       let newOffset = null;
@@ -239,12 +221,9 @@
     }
     // lastly, adjust device rect by number of levels
     div.style.height = `${Math.max(levelHeight*timeline.maxDepth, baseHeight)+area+padding}px`;
->>>>>>> d0d39885
-  }
-
+  }
   updateProgress({ "show":false });
   // draw events on a timeline
-  const RECT_SCALE = 24;
   const dpr = window.devicePixelRatio || 1;
   const ellipsisWidth = ctx.measureText("...").width;
   const rectLst = [];
@@ -258,69 +237,36 @@
     xscale.domain(xscale.range().map(zoomLevel.invertX, zoomLevel).map(xscale.invert, xscale));
     const zoomDomain = transform != null ? xscale.domain() : null;
     let yscale = null;
+    if (data.axes.y != null) {
+      yscale = d3.scaleLinear().domain(data.axes.y.domain).range(data.axes.y.range);
+    }
     // draw shapes
-<<<<<<< HEAD
-    for (const [i, track] of profileRet.tracks.entries()) {
-      for (const e of track.shapes) {
-        const [start, end] = e.width != null ? [e.x-st, e.x-st+e.width] : [e.x[0]-st, e.x[e.x.length-1]-st];
-        if (zoomDomain != null && (start>zoomDomain[1]|| end<zoomDomain[0])) continue;
-        ctx.fillStyle = colorScheme.DEFAULT[2];
-=======
     for (const [_, { offsetY, shapes }] of data.tracks) {
       for (const e of shapes) {
         const [start, end] = e.width != null ? [e.x, e.x+e.width] : [e.x[0], e.x[e.x.length-1]];
         if (zoomDomain != null && (start>zoomDomain[1]|| end<zoomDomain[0])) continue;
         ctx.fillStyle = e.fillColor;
->>>>>>> d0d39885
         // generic polygon
         if (e.width == null) {
           const x = e.x.map(xscale);
           ctx.beginPath();
-<<<<<<< HEAD
-          ctx.moveTo(x[0], e.y0[0]);
-          for (let i=1; i<x.length; i++) ctx.lineTo(x[i], e.y0[i]);
-          for (let i=x.length-1; i>=0; i--) ctx.lineTo(x[i], e.y1[i]);
-=======
           ctx.moveTo(x[0], offsetY+e.y0[0]);
           for (let i=1; i<x.length; i++) ctx.lineTo(x[i], offsetY+e.y0[i]);
           for (let i=x.length-1; i>=0; i--) ctx.lineTo(x[i], offsetY+e.y1[i]);
->>>>>>> d0d39885
           ctx.closePath();
           ctx.fill();
           // NOTE: y coordinates are in reverse order
           for (let i = 0; i < x.length - 1; i++) {
             let tooltipText = e.arg.tooltipText;
-<<<<<<< HEAD
-            if (yscale != null && ((yaxisVal=yscale.invert(e.y1[i]))>0)) {
-              tooltipText += `\nTotal: ${formatUnit(yaxisVal, data.axes.y.fmt)}`;
-            }
-            rectLst.push({ x0:x[i], x1:x[i+1], y0:e.y1[i], y1:e.y0[i], arg:{...e.arg, tooltipText} });
-=======
             if (yscale != null && ((yaxisVal=yscale.invert(offsetY+e.y1[i]))>0)) {
               tooltipText += `\nTotal: ${formatUnit(yaxisVal, data.axes.y.fmt)}`;
             }
             rectLst.push({ x0:x[i], x1:x[i+1], y0:offsetY+e.y1[i], y1:offsetY+e.y0[i], arg:{...e.arg, tooltipText} });
->>>>>>> d0d39885
           }
           continue;
         }
         // contiguous rect
         const x = xscale(start);
-<<<<<<< HEAD
-        const y = (e.y*RECT_SCALE)+track.offset;
-        const width = xscale(end)-x;
-        const height = e.height*RECT_SCALE;
-        ctx.fillRect(x, y, width, height);
-        rectLst.push({ y0:e.y, y1:y+height, x0:x, x1:x+width, arg:e.arg });
-        // add label
-        if (e.label == null || true) continue;
-        ctx.textAlign = "left";
-        ctx.textBaseline = "middle";
-        let [labelX, labelWidth] = [x+2, 0];
-        const labelY = y+height/2;
-        for (const [i,l] of e.label.entries()) {
-          if (labelWidth+l.width+(i===e.label.length-r ? 0 : ellipsisWidth)+2 > width) {
-=======
         const width = xscale(end)-x;
         ctx.fillRect(x, offsetY+e.y, width, e.height);
         rectLst.push({ y0:offsetY+e.y, y1:offsetY+e.y+e.height, x0:x, x1:x+width, arg:e.arg });
@@ -332,7 +278,6 @@
         const labelY = offsetY+e.y+e.height/2;
         for (const [i,l] of e.label.entries()) {
           if (labelWidth+l.width+(i===e.label.length-1 ? 0 : ellipsisWidth)+2 > width) {
->>>>>>> d0d39885
             if (labelWidth !== 0) ctx.fillText("...", labelX, labelY);
             break;
           }
