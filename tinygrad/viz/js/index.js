--- conflicted
+++ resolved
@@ -151,7 +151,6 @@
   // layout once!
   if (data != null) return;
   const profiler = d3.select(".profiler").html("");
-<<<<<<< HEAD
   const buf = await (await fetch("/get_profile")).arrayBuffer();
   const view = new DataView(buf);
   let offset = 0;
@@ -160,12 +159,9 @@
   const u64 = () => { const ret = new Number(view.getBigUint64(offset, true)); offset += 8; return ret; }
   const f32 = () => { const ret = view.getFloat32(offset, true); offset += 4; return ret; }
   const optional = (i) => i === 0 ? null : i-1;
-  const dur = u32(), peak = u64(), stringsLen = u32(), layoutsLen = u32();
+  const dur = u32(), peak = u64(), indexLen = u32(), layoutsLen = u32();
   const textDecoder = new TextDecoder("utf-8");
-  const strings = JSON.parse(textDecoder.decode(new Uint8Array(buf, offset, stringsLen))); offset += stringsLen;
-=======
-  const { layout, dur, peak, dtypes } = await (await fetch("/get_profile")).json();
->>>>>>> aaea6b97
+  const { strings, dtypes }  = JSON.parse(textDecoder.decode(new Uint8Array(buf, offset, indexLen))); offset += indexLen;
   // place devices on the y axis and set vertical positions
   const [tickSize, padding] = [10, 8];
   const deviceList = profiler.append("div").attr("id", "device-list").style("padding-top", tickSize+padding+"px");
@@ -178,14 +174,9 @@
   const colorMap = new Map();
   data = {tracks:new Map(), axes:{}};
   const heightScale = d3.scaleLinear().domain([0, peak]).range([4,maxheight=100]);
-<<<<<<< HEAD
   for (let i=0; i<layoutsLen; i++) {
     const nameLen = view.getUint8(offset, true); offset += 1;
     const k = textDecoder.decode(new Uint8Array(buf, offset, nameLen)); offset += nameLen;
-=======
-  for (const [k, v] of Object.entries(layout)) {
-    if (v.shapes.length === 0) continue;
->>>>>>> aaea6b97
     const div = deviceList.append("div").attr("id", k).text(k).style("padding", padding+"px");
     const { y:baseY, height:baseHeight } = rect(div.node());
     const offsetY = baseY-canvasTop+padding/2;
@@ -220,21 +211,13 @@
       const yscale = d3.scaleLinear().domain([0, peak]).range([height, 0]);
       const timestamps = Array.from({length:u32()}, u32);
       const shapes = [];
-<<<<<<< HEAD
       for (let j=0; j<eventsLen; j++) {
         const length = u32();
         const x = Array.from({ length }, () => timestamps[u32()]);
-        const y = Array.from({ length }, u64);
-        const dtype = strings[u32()], nbytes = u64(), sz = u64();
-        const arg = {tooltipText:`${dtype} len:${formatUnit(sz)}\n${formatUnit(nbytes, "B")}`};
-        shapes.push({ x, y0:y.map(yscale), y1:y.map(y => yscale(y+nbytes)), arg, fillColor:cycleColors(colorScheme.BUFFER, j) });
-=======
-      for (const [i,e] of v.shapes.entries()) {
-        const x = e.x.map(tsIdx => v.timestamps[tsIdx]);
+        const e = {y:Array.from({ length }, u64), arg:{dtype:strings[u32()], sz:u64()}};
         const nbytes = dtypes[e.arg.dtype]*e.arg.sz;
-        const arg = {tooltipText:`${e.arg.dtype} len:${formatUnit(e.arg.sz)}\n${formatUnit(nbytes, "B")}`};
-        shapes.push({ x, y0:e.y.map(yscale), y1:e.y.map(y => yscale(y+nbytes)), arg, fillColor:cycleColors(colorScheme.BUFFER, i) });
->>>>>>> aaea6b97
+        const arg = {tooltipText:`${e.arg.dtype} len:${formatUnit(e.arg.sz)}\n${formatUnit(e.arg.nbytes, "B")}`};
+        shapes.push({ x, y0:e.y.map(yscale), y1:e.y.map(y => yscale(y+nbytes)), arg, fillColor:cycleColors(colorScheme.BUFFER, j) });
       }
       data.tracks.set(k, { shapes, offsetY, height, peak, scaleFactor:maxheight*4/height });
       div.style("height", height+padding+"px").style("cursor", "pointer").on("click", (e) => {
