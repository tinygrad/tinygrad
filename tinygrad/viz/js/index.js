// ** graph helpers

const displayGraph = (cls) => {
  for (const e of document.getElementsByClassName("view")) e.style.display = e.classList.contains(cls) ? "flex" : "none";
}

const ANSI_COLORS = ["#b3b3b3", "#ff6666", "#66b366", "#ffff66", "#6666ff", "#ff66ff", "#66ffff", "#ffffff"];
const parseColors = (name, defaultColor="#ffffff") => Array.from(name.matchAll(/(?:\u001b\[(\d+)m([\s\S]*?)\u001b\[0m)|([^\u001b]+)/g),
  ([_, code, colored_st, st]) => ({ st: colored_st ?? st, color: code != null ? ANSI_COLORS[(parseInt(code)-30+60)%60] : defaultColor }));

const rect = (s) => (typeof s === "string" ? document.querySelector(s) : s).getBoundingClientRect();

let timeout = null;
const updateProgress = ({ show=true }) => {
  clearTimeout(timeout);
  const msg = document.getElementById("progress-message");
  if (show) {
    msg.innerText = "Rendering new graph...";
    timeout = setTimeout(() => { msg.style.display = "block"; }, 2000);
  } else msg.style.display = "none";
}

// ** UOp graph

function intersectRect(r1, r2) {
  const dx = r2.x-r1.x;
  const dy = r2.y-r1.y;
  if (dx === 0 && dy === 0) throw new Error("Invalid node coordinates, rects must not overlap");
  const scaleX = dx !== 0 ? (r1.width/2)/Math.abs(dx) : Infinity;
  const scaleY = dy !== 0 ? (r1.height/2)/Math.abs(dy) : Infinity;
  const scale = Math.min(scaleX, scaleY);
  return {x:r1.x+dx*scale, y:r1.y+dy*scale};
}

function addTags(root) {
  root.selectAll("circle").data(d => [d]).join("circle").attr("r", 5);
  root.selectAll("text").data(d => [d]).join("text").text(d => d).attr("dy", "0.35em");
}

let [workerUrl, worker] = [null, null];
async function renderDag(graph, additions, recenter=false) {
  // start calculating the new layout (non-blocking)
  updateProgress({ show:true });
  if (worker == null) {
    const resp = await Promise.all(["/assets/dagrejs.github.io/project/dagre/latest/dagre.min.js","/js/worker.js"].map(u => fetch(u)));
    workerUrl = URL.createObjectURL(new Blob([(await Promise.all(resp.map((r) => r.text()))).join("\n")], { type: "application/javascript" }));
    worker = new Worker(workerUrl);
  } else {
    worker.terminate();
    worker = new Worker(workerUrl);
  }
  worker.postMessage({graph, additions, ctxs});
  worker.onmessage = (e) => {
    displayGraph("graph");
    updateProgress({ show:false });
    const g = dagre.graphlib.json.read(e.data);
    // draw nodes
    const STROKE_WIDTH = 1.4;
    const nodes = d3.select("#nodes").selectAll("g").data(g.nodes().map(id => g.node(id)), d => d).join("g")
      .attr("transform", d => `translate(${d.x},${d.y})`).classed("clickable", d => d.ref != null)
      .on("click", (_,d) => setCtxWithHistory(d.ref));
    nodes.selectAll("rect").data(d => [d]).join("rect").attr("width", d => d.width).attr("height", d => d.height).attr("fill", d => d.color)
      .attr("x", d => -d.width/2).attr("y", d => -d.height/2).attr("style", d => d.style ?? `stroke:#4a4b57; stroke-width:${STROKE_WIDTH}px;`);
    nodes.selectAll("g.label").data(d => [d]).join("g").attr("class", "label").attr("transform", d => {
      const x = (d.width-d.padding*2)/2;
      const y = (d.height-d.padding*2)/2+STROKE_WIDTH;
      return `translate(-${x}, -${y})`;
    }).selectAll("text").data(d => {
      const ret = [[]];
      for (const { st, color } of parseColors(d.label, defaultColor="initial")) {
        for (const [i, l] of st.split("\n").entries()) {
          if (i > 0) ret.push([]);
          ret.at(-1).push({ st:l, color });
        }
      }
      return [ret];
    }).join("text").selectAll("tspan").data(d => d).join("tspan").attr("x", "0").attr("dy", 14).selectAll("tspan").data(d => d).join("tspan")
      .attr("fill", d => d.color).text(d => d.st).attr("xml:space", "preserve");
    addTags(nodes.selectAll("g.tag").data(d => d.tag != null ? [d] : []).join("g").attr("class", "tag")
      .attr("transform", d => `translate(${-d.width/2+8}, ${-d.height/2+8})`).datum(e => e.tag));
    // draw edges
    const line = d3.line().x(d => d.x).y(d => d.y).curve(d3.curveBasis);
    d3.select("#edges").selectAll("path.edgePath").data(g.edges()).join("path").attr("class", "edgePath").attr("d", (e) => {
      const edge = g.edge(e);
      const points = edge.points.slice(1, edge.points.length-1);
      points.unshift(intersectRect(g.node(e.v), points[0]));
      points.push(intersectRect(g.node(e.w), points[points.length-1]));
      return line(points);
    }).attr("marker-end", "url(#arrowhead)");
    addTags(d3.select("#edge-labels").selectAll("g").data(g.edges().filter(e => g.edge(e).label != null)).join("g").attr("transform", (e) => {
      // get a point near the end
      const [p1, p2] = g.edge(e).points.slice(-2);
      const dx = p2.x-p1.x;
      const dy = p2.y-p1.y;
      // normalize to the unit vector
      const len = Math.sqrt(dx*dx + dy*dy);
      const ux = dx / len;
      const uy = dy / len;
      // avoid overlap with the arrowhead
      const offset = 17;
      const x = p2.x - ux * offset;
      const y = p2.y - uy * offset;
      return `translate(${x}, ${y})`
    }).attr("class", "tag").datum(e => g.edge(e).label));
    if (recenter) document.getElementById("zoom-to-fit-btn").click();
  };

}

// ** profiler graph

function formatTime(ts, dur=ts) {
  if (dur<=1e3) return `${ts.toFixed(2)}us`;
  if (dur<=1e6) return `${(ts*1e-3).toFixed(2)}ms`;
  return `${(ts*1e-6).toFixed(2)}s`;
}
const formatUnit = (d, unit="") => d3.format(".3~s")(d)+unit;

const colorScheme = {TINY:["#1b5745", "#354f52", "#354f52", "#1d2e62", "#63b0cd"],
  DEFAULT:["#2b2e39", "#2c2f3a", "#31343f", "#323544", "#2d303a", "#2e313c", "#343746", "#353847", "#3c4050", "#404459", "#444862", "#4a4e65"],
  BUFFER:["#3A57B7","#5066C1","#6277CD","#7488D8","#8A9BE3","#A3B4F2"],
  CATEGORICAL:["#ff8080", "#F4A261", "#C8F9D4", "#8D99AE", "#F4A261", "#ffffa2", "#ffffc0", "#87CEEB"],}
const cycleColors = (lst, i) => lst[i%lst.length];

<<<<<<< HEAD
=======
const createPolygons = (source, height) => {
  const shapes = [];
  const yscale = d3.scaleLinear().domain([0, source.peak]).range([height, 0]);
  for (const [i,e] of source.shapes.entries()) {
    const x = e.x.map((i,_) => (source.timestamps[i] ?? data.et)-data.st);
    const y0 = e.y.map(yscale);
    const y1 = e.y.map(y => yscale(y+e.arg.nbytes));
    const arg = { tooltipText:`${e.arg.dtype} len:${formatUnit(e.arg.sz)}\n${formatUnit(e.arg.nbytes, "B")}` };
    shapes.push({ x, y0, y1, arg, fillColor:cycleColors(colorScheme.BUFFER, i) });
  }
  return shapes;
}

>>>>>>> eb3c918c
const rescaleTrack = (source, tid, k) => {
  for (const e of source.shapes) {
    for (let i=0; i<e.y0.length; i++) {
      e.y0[i] = e.y0[i]*k;
      e.y1[i] = e.y1[i]*k;
    }
  }
  const change = (source.height*k)-source.height;
  const div = document.getElementById(tid);
  div.style.height = rect(div).height+change+"px";
  source.height = source.height*k;
  return change;
}

const drawLine = (ctx, x, y) => {
  ctx.beginPath();
  ctx.moveTo(x[0], y[0]);
  ctx.lineTo(x[1], y[1]);
  ctx.fillStyle = ctx.strokeStyle = "#f0f0f5";
  ctx.stroke();
}

var data, focusedDevice, canvasZoom, zoomLevel = d3.zoomIdentity;
async function renderProfiler() {
  console.time("renderProfiler");
  displayGraph("profiler");
  d3.select(".metadata").html("");
  // layout once!
  if (data != null) return;
  const profiler = d3.select(".profiler").html("");
  const { layout, st, et } = await (await fetch("/get_profile")).json();
  // place devices on the y axis and set vertical positions
  const [tickSize, padding] = [10, 8];
  const deviceList = profiler.append("div").attr("id", "device-list").style("padding-top", tickSize+padding+"px");
  const canvas = profiler.append("canvas").attr("id", "timeline").node();
  // NOTE: scrolling via mouse can only zoom the graph
  canvas.addEventListener("wheel", e => (e.stopPropagation(), e.preventDefault()), { passive:false });
  const ctx = canvas.getContext("2d");
  const canvasTop = rect(canvas).top;
  // color by key (name/category/device)
  const colorMap = new Map();
  data = {tracks:new Map(), axes:{}, st, et};
<<<<<<< HEAD
=======
  const heightScale = d3.scaleLinear().domain([0, Object.entries(layout).reduce((peak, [_,d]) => Math.max(peak, d.peak||0), 0)]).range([4,maxheight=100]);
>>>>>>> eb3c918c
  for (const [k, v] of Object.entries(layout)) {
    if (v.shapes.length === 0) continue;
    const div = deviceList.append("div").attr("id", k).text(k).style("padding", padding+"px");
    const { y:baseY, height:baseHeight } = rect(div.node());
    const offsetY = baseY-canvasTop+padding/2;
    if (v.ydomain == null) {
      div.style("height", v.height+padding+"px").style("pointerEvents", "none");
    } else {
<<<<<<< HEAD
      div.style("height", v.height+padding+"px").style("cursor", "pointer").on("click", (e) => {
=======
      const height = heightScale(v.peak);
      data.tracks.set(k, { shapes:createPolygons(v, height), offsetY, height, peak:v.peak, scaleFactor:maxheight*4/height });
      div.style("height", height+padding+"px").style("cursor", "pointer").on("click", (e) => {
>>>>>>> eb3c918c
        const newFocus = e.currentTarget.id === focusedDevice ? null : e.currentTarget.id;
        let offset = 0;
        for (const [tid, track] of data.tracks) {
          track.offsetY += offset;
          if (tid === newFocus) offset += rescaleTrack(track, tid, track.scaleFactor);
          else if (tid === focusedDevice) offset += rescaleTrack(track, tid, 1/track.scaleFactor);
        }
<<<<<<< HEAD
        data.axes.y = newFocus != null ? { domain:(t=data.tracks.get(newFocus)).ydomain, range:[t.offsetY+t.height, t.offsetY], fmt:"B" } : null;
=======
        data.axes.y = newFocus != null ? { domain:[0, (t=data.tracks.get(newFocus)).peak], range:[t.offsetY+t.height, t.offsetY], fmt:"B" } : null;
>>>>>>> eb3c918c
        focusedDevice = newFocus;
        return resize();
      });
    }
    data.tracks.set(k, { shapes:v.shapes, offsetY, ydomain:v.ydomain, height:v.height, scaleFactor:400/v.height });
  }
  updateProgress({ "show":false });
  // draw events on a timeline
  const dpr = window.devicePixelRatio || 1;
  const ellipsisWidth = ctx.measureText("...").width;
  const rectLst = [];
  function render(transform) {
    zoomLevel = transform;
    rectLst.length = 0;
    ctx.save();
    ctx.clearRect(0, 0, canvas.clientWidth, canvas.clientHeight);
    // rescale to match current zoom
    const xscale = d3.scaleLinear().domain([0, et-st]).range([0, canvas.clientWidth]);
    xscale.domain(xscale.range().map(zoomLevel.invertX, zoomLevel).map(xscale.invert, xscale));
    const zoomDomain = transform != null ? xscale.domain() : null;
    let yscale = null;
    if (data.axes.y != null) {
      yscale = d3.scaleLinear().domain(data.axes.y.domain).range(data.axes.y.range);
    }
    // draw shapes
    for (const [_, { offsetY, shapes }] of data.tracks) {
      for (const e of shapes) {
        const [start, end] = e.width != null ? [e.x, e.x+e.width] : [e.x[0], e.x[e.x.length-1]];
        if (zoomDomain != null && (start>zoomDomain[1]|| end<zoomDomain[0])) continue;
        ctx.fillStyle = e.fillColor;
        // generic polygon
        if (e.width == null) {
          const x = e.x.map(xscale);
          ctx.beginPath();
          ctx.moveTo(x[0], offsetY+e.y0[0]);
          for (let i=1; i<x.length; i++) ctx.lineTo(x[i], offsetY+e.y0[i]);
          for (let i=x.length-1; i>=0; i--) ctx.lineTo(x[i], offsetY+e.y1[i]);
          ctx.closePath();
          ctx.fill();
          // NOTE: y coordinates are in reverse order
          for (let i = 0; i < x.length - 1; i++) {
            let tooltipText = e.arg.tooltipText;
            if (yscale != null && ((yaxisVal=yscale.invert(offsetY+e.y1[i]))>0)) {
              tooltipText += `\nTotal: ${formatUnit(yaxisVal, data.axes.y.fmt)}`;
            }
            rectLst.push({ x0:x[i], x1:x[i+1], y0:offsetY+e.y1[i], y1:offsetY+e.y0[i], arg:{...e.arg, tooltipText} });
          }
          continue;
        }
        // contiguous rect
        const x = xscale(start);
        const width = xscale(end)-x;
        ctx.fillRect(x, offsetY+e.y, width, e.height);
        rectLst.push({ y0:offsetY+e.y, y1:offsetY+e.y+e.height, x0:x, x1:x+width, arg:e.arg });
        // add label
        if (e.label == null) continue;
        ctx.textAlign = "left";
        ctx.textBaseline = "middle";
        let [labelX, labelWidth] = [x+2, 0];
        const labelY = offsetY+e.y+e.height/2;
        for (const [i,l] of e.label.entries()) {
          if (labelWidth+l.width+(i===e.label.length-1 ? 0 : ellipsisWidth)+2 > width) {
            if (labelWidth !== 0) ctx.fillText("...", labelX, labelY);
            break;
          }
          ctx.fillStyle = l.color;
          ctx.fillText(l.st, labelX, labelY);
          labelWidth += l.width;
          labelX += l.width;
        }
      }
    }
    // draw axes
    drawLine(ctx, xscale.range(), [0, 0]);
    for (const tick of xscale.ticks()) {
      // tick line
      const x = xscale(tick);
      drawLine(ctx, [x, x], [0, tickSize])
      // tick label
      ctx.textBaseline = "top";
      ctx.textAlign = "left";
      ctx.fillText(formatTime(tick, et-st), x+ctx.lineWidth+2, tickSize);
    }
    if (yscale != null) {
      drawLine(ctx, [0, 0], yscale.range());
      for (const tick of yscale.ticks()) {
        const y = yscale(tick);
        drawLine(ctx, [0, tickSize], [y, y]);
        ctx.textAlign = "left";
        ctx.textBaseline = "middle";
        ctx.fillText(formatUnit(tick, data.axes.y.fmt), tickSize+2, y);
      }
    }
    ctx.restore();
  }

  function resize() {
    const profiler = document.querySelector(".profiler");
    // NOTE: use clientWidth to account for the scrollbar
    let [width, height] = [profiler.clientWidth, profiler.scrollHeight];
    width -= rect("#device-list").width+padding;
    canvas.width = width*dpr;
    canvas.height = height*dpr;
    canvas.style.height = `${height}px`;
    canvas.style.width = `${width}px`;
    ctx.scale(dpr, dpr);
    d3.select(canvas).call(canvasZoom.transform, zoomLevel);
  }

  canvasZoom = d3.zoom().filter(e => (!e.ctrlKey || e.type === 'wheel' || e.type === 'mousedown') && !e.button)
    .scaleExtent([1, Infinity]).translateExtent([[0,0], [Infinity,0]]).on("zoom", e => render(e.transform));
  d3.select(canvas).call(canvasZoom);
  document.addEventListener("contextmenu", e => e.ctrlKey && e.preventDefault());

  resize();
  window.addEventListener("resize", resize);

  function findRectAtPosition(x, y) {
    const { top, left, width, height } = rect(canvas);
    const X = ((x-left) * (canvas.width/width))/dpr;
    const Y = ((y-top) * (canvas.height/height))/dpr;
    for (const r of rectLst) {
      if (Y>=r.y0 && Y<=r.y1 && X>=r.x0 && X<=r.x1) return r.arg;
    }
  }

  canvas.addEventListener("click", e => {
    e.preventDefault();
    const foundRect = findRectAtPosition(e.clientX, e.clientY);
    if (foundRect?.step != null) return setCtxWithHistory(foundRect.ctx, foundRect.step);
  });

  canvas.addEventListener("mousemove", e => {
    const foundRect = findRectAtPosition(e.clientX, e.clientY);
    if (foundRect?.tooltipText != null) {
      const tooltip = document.getElementById("tooltip");
      tooltip.style.display = "block";
      tooltip.style.left = (e.pageX+10)+"px";
      tooltip.style.top = (e.pageY)+"px";
      tooltip.innerText = foundRect.tooltipText;
    } else tooltip.style.display = "none";
  });
  canvas.addEventListener("mouseleave", () => document.getElementById("tooltip").style.display = "none");
  console.timeEnd("renderProfiler");
}

// ** zoom and recentering

const svgZoom = d3.zoom().on("zoom", (e) => d3.select("#render").attr("transform", e.transform));
d3.select("#graph-svg").call(svgZoom);

// zoom to fit into view
document.getElementById("zoom-to-fit-btn").addEventListener("click", () => {
  const canvas = d3.select("#timeline");
  if (!canvas.empty() && rect(canvas.node()).width !== 0) {
    return canvas.call(canvasZoom.transform, d3.zoomIdentity);
  }
  const svg = d3.select("#graph-svg");
  svg.call(svgZoom.transform, d3.zoomIdentity);
  const mainRect = rect(".main-container");
  const x0 = rect(".ctx-list-parent").right;
  const x1 = rect(".metadata-parent").left;
  const pad = 16;
  const R = { x: x0+pad, y: mainRect.top+pad, width: (x1>0 ? x1-x0 : mainRect.width)-2*pad, height: mainRect.height-2*pad };
  const r = rect("#render");
  if (r.width === 0) return;
  const scale = Math.min(R.width/r.width, R.height/r.height);
  const [tx, ty] = [R.x+(R.width-r.width*scale)/2-r.left*scale, R.y+(R.height-r.height*scale)/2];
  svg.call(svgZoom.transform, d3.zoomIdentity.translate(tx, ty).scale(scale));
});

// **** main VIZ interfacae

function codeBlock(st, language, { loc, wrap }={}) {
  const code = document.createElement("code");
  code.innerHTML = hljs.highlight(st, { language }).value;
  code.className = "hljs";
  const ret = document.createElement("pre");
  if (wrap) ret.className = "wrap";
  if (loc != null) {
    const link = ret.appendChild(document.createElement("a"));
    link.href = "vscode://file/"+loc.join(":");
    link.textContent = `${loc[0].split("/").at(-1)}:${loc[1]}`+"\n\n";
  }
  ret.appendChild(code);
  return ret;
}

function appendTd(tr, value, unit=null) {
  const fmt = (typeof value === "number" && !Number.isInteger(value)) ? value.toFixed(2) : value;
  tr.appendChild(document.createElement("td")).innerText = unit == "us" ? formatTime(value) : fmt+(unit ?? "");
}

function appendRow(table, name, value, unit=null, cls="main-row") {
  const tr = table.appendChild(document.createElement("tr"));
  tr.className = cls;
  tr.appendChild(document.createElement("td")).innerText = name;
  appendTd(tr, value, unit);
  return tr;
}

function setActive(e) {
  if (e == null) return;
  e.classList.add("active");
  requestAnimationFrame(() => e.scrollIntoView({ behavior: "auto", block: "nearest" }));
}

// ** hljs extra definitions for UOps and float4
hljs.registerLanguage("python", (hljs) => ({
  ...hljs.getLanguage("python"),
  case_insensitive: false,
  contains: [
    { begin: 'dtypes\\.[a-zA-Z_][a-zA-Z0-9_-]*(\\.[a-zA-Z_][a-zA-Z0-9_-]*)*' + '(?=[.\\s\\n[:,(])', className: "type" },
    { begin: 'dtypes\\.[a-zA-Z_][a-zA-Z0-9_-].vec*' + '(?=[.\\s\\n[:,(])', className: "type" },
    { begin: '[a-zA-Z_][a-zA-Z0-9_-]*\\.[a-zA-Z_][a-zA-Z0-9_-]*' + '(?=[.\\s\\n[:,()])',  className: "operator" },
    { begin: '[A-Z][a-zA-Z0-9_]*(?=\\()', className: "section", ignoreEnd: true },
    ...hljs.getLanguage("python").contains,
  ]
}));
hljs.registerLanguage("cpp", (hljs) => ({
  ...hljs.getLanguage('cpp'),
  contains: [{ begin: '\\b(?:float|half)[0-9]+\\b', className: 'type' }, ...hljs.getLanguage('cpp').contains]
}));

var ret = [];
var cache = {};
var ctxs = null;
const evtSources = [];
// VIZ displays graph rewrites in 3 levels, from bottom-up:
// rewrite: a single UOp transformation
// step: collection of rewrites
// context: collection of steps
const state = {currentCtx:-1, currentStep:0, currentRewrite:0, expandSteps:false};
function setState(ns) {
  const { currentCtx:prevCtx, currentStep:prevStep } = state;
  Object.assign(state, ns);
  // update element styles if needed
  document.getElementById(`ctx-${state.currentCtx}`)?.classList.toggle("expanded", state.expandSteps);
  if (state.currentCtx !== prevCtx) {
    document.getElementById(`ctx-${prevCtx}`)?.classList.remove("active", "expanded");
    setActive(document.getElementById(`ctx-${state.currentCtx}`));
  }
  if (state.currentCtx !== prevCtx || state.currentStep !== prevStep) {
    document.getElementById(`step-${prevCtx}-${prevStep}`)?.classList.remove("active");
    setActive(document.getElementById(`step-${state.currentCtx}-${state.currentStep}`));
  }
  // re-render
  main();
}

// set a new context and keep the old one in browser history
function setCtxWithHistory(newCtx, step=0) {
  if (newCtx == null) return;
  // NOTE: browser does a structured clone, passing a mutable object is safe.
  history.replaceState(state, "");
  history.pushState(state, "");
  setState({ expandSteps:true, currentCtx:newCtx+1, currentStep:step, currentRewrite:0 });
}

window.addEventListener("popstate", (e) => {
  if (e.state != null) setState(e.state);
});

async function main() {
  // ** left sidebar context list
  if (ctxs == null) {
    ctxs = [{ name:"Profiler", steps:[] }];
    for (const r of (await (await fetch("/ctxs")).json())) ctxs.push(r);
    const ctxList = document.querySelector(".ctx-list");
    for (const [i,{name, steps}] of ctxs.entries()) {
      const ul = ctxList.appendChild(document.createElement("ul"));
      ul.id = `ctx-${i}`;
      const p = ul.appendChild(document.createElement("p"));
      p.innerHTML = parseColors(name).map(c => `<span style="color: ${c.color}">${c.st}</span>`).join("");
      p.onclick = () => {
        setState(i === state.currentCtx ? { expandSteps:!state.expandSteps } : { expandSteps:true, currentCtx:i, currentStep:0, currentRewrite:0 });
      }
      for (const [j,u] of steps.entries()) {
        const inner = ul.appendChild(document.createElement("ul"));
        inner.id = `step-${i}-${j}`;
        inner.innerText = `${u.name ?? u.loc[0].replaceAll("\\", "/").split("/").pop()+':'+u.loc[1]}`+(u.match_count ? ` - ${u.match_count}` : '');
        inner.style.marginLeft = `${8*u.depth}px`;
        inner.onclick = (e) => {
          e.stopPropagation();
          setState({ currentStep:j, currentCtx:i, currentRewrite:0 });
        }
      }
    }
    return setState({ currentCtx:0 });
  }
  // ** center graph
  const { currentCtx, currentStep, currentRewrite, expandSteps } = state;
  if (currentCtx == -1) return;
  const ctx = ctxs[currentCtx];
  const step = ctx.steps[currentStep];
  const ckey = step?.query;
  // close any pending event sources
  let activeSrc = null;
  for (const e of evtSources) {
    const url = new URL(e.url);
    if (url.pathname+url.search !== ckey) e.close();
    else if (e.readyState === EventSource.OPEN) activeSrc = e;
  }
  if (ctx.name === "Profiler") return renderProfiler();
  if (ckey in cache) {
    ret = cache[ckey];
  }
  // ** Disassembly view
  if (ckey.startsWith("/disasm")) {
    if (!(ckey in cache)) cache[ckey] = ret = await (await fetch(ckey)).json();
    displayGraph("profiler");
    const root = document.createElement("div");
    root.className = "raw-text";
    const metadata = document.querySelector(".metadata");
    metadata.innerHTML = "";
    // detailed assembly view
    if (ret.cols != null) {
      const asm = root.appendChild(document.createElement("table"));
      const thead = asm.appendChild(document.createElement("thead"));
      for (const c of ret.cols) thead.appendChild(document.createElement("th")).innerText = c.title ?? c;
      for (const r of ret.rows) {
        const tr = asm.appendChild(document.createElement("tr"));
        tr.className = "main-row code-row";
        for (const [i,value] of r.entries()) {
          // string format scalar values
          if (!Array.isArray(value)) appendTd(tr, value);
          // display arrays in a bar graph
          else {
            const segmentsTd = tr.appendChild(document.createElement("td"));
            segmentsTd.className = "pct-row";
            const usageBar = segmentsTd.appendChild(document.createElement("div"));
            for (const [k, v, width] of value) {
              const seg = usageBar.appendChild(document.createElement("div"));
              seg.style.width = width+"%";
              seg.title = `${ret.cols[i].labels[k]} ${v}`;
              seg.style.background = cycleColors(colorScheme.CATEGORICAL, parseInt(k));
            }
          }
        }
      }
      const summary = metadata.appendChild(document.createElement("table"));
      for (const s of ret.summary) {
        const tr = summary.appendChild(document.createElement("tr"));
        tr.className = "main-row";
        const td = tr.appendChild(document.createElement("td"));
        const div = td.appendChild(document.createElement("div"));
        div.className = "legend";
        div.appendChild(document.createElement("div")).style.background = cycleColors(colorScheme.CATEGORICAL, s.idx);
        div.appendChild(document.createElement("p")).textContent = s.label;
        appendTd(tr, s.value);
      }
    } else root.appendChild(codeBlock(ret.src, "x86asm"));
    return document.querySelector(".profiler").replaceChildren(root);
  }
  // ** UOp view (default)
  // if we don't have a complete cache yet we start streaming rewrites in this step
  if (!(ckey in cache) || (cache[ckey].length !== step.match_count+1 && activeSrc == null)) {
    ret = [];
    cache[ckey] = ret;
    const eventSource = new EventSource(ckey);
    evtSources.push(eventSource);
    eventSource.onmessage = (e) => {
      if (e.data === "END") return eventSource.close();
      const chunk = JSON.parse(e.data);
      ret.push(chunk);
      // if it's the first one render this new rgaph
      if (ret.length === 1) return main();
      // otherwise just enable the graph selector
      const ul = document.getElementById(`rewrite-${ret.length-1}`);
      if (ul != null) ul.classList.remove("disabled");
    };
  }
  if (ret.length === 0) return;
  renderDag(ret[currentRewrite].graph, ret[currentRewrite].changed_nodes || [], recenter=currentRewrite === 0);
  // ** right sidebar code blocks
  const metadata = document.querySelector(".metadata");
  const [code, lang] = ctx.fmt != null ? [ctx.fmt, "cpp"] : [ret[currentRewrite].uop, "python"];
  metadata.replaceChildren(codeBlock(step.code_line, "python", { loc:step.loc, wrap:true }), codeBlock(code, lang, { wrap:false }));
  if (ctx.runtime_stats != null) {
    const div = metadata.appendChild(document.createElement("div"));
    div.className = "stats-list";
    for (const [i, s] of ctx.runtime_stats.entries()) {
      const p = div.appendChild(document.createElement("p"));
      if (ctx.runtime_stats.length > 1) p.innerText = `Run ${i+1}/${ctx.runtime_stats.length}`;
      const table = div.appendChild(document.createElement("table"));
      const tbody = table.appendChild(document.createElement("tbody"));
      for (const { name, value, unit, subunits } of s.data) {
          const mainRow = appendRow(tbody, name, value, unit, "main-row");
          if (!subunits?.length) continue;
          const subunitRow = tbody.appendChild(document.createElement("tr"));
          subunitRow.style.display = "none";
          mainRow.onclick = () => subunitRow.style.display = subunitRow.style.display === "none" ? "table-row" : "none";
          mainRow.style.cursor = "pointer";
          const td = subunitRow.appendChild(document.createElement("td"));
          td.colSpan = 2;
          const table = td.appendChild(document.createElement("table"));
          for (const u of subunits) appendRow(table, u.name, u.value, unit, "sub-row");
      }
    }
  }
  // ** rewrite steps
  if (step.match_count >= 1) {
    const rewriteList = metadata.appendChild(document.createElement("div"));
    rewriteList.className = "rewrite-list";
    for (let s=0; s<=step.match_count; s++) {
      const ul = rewriteList.appendChild(document.createElement("ul"));
      ul.innerText = s;
      ul.id = `rewrite-${s}`;
      ul.onclick = () => setState({ currentRewrite:s });
      ul.className = s > ret.length-1 ? "disabled" : s === currentRewrite ? "active" : "";
      if (s > 0 && s === currentRewrite) {
        const { upat, diff } = ret[s];
        metadata.appendChild(codeBlock(upat[1], "python", { loc:upat[0], wrap:true }));
        const diffCode = metadata.appendChild(document.createElement("pre")).appendChild(document.createElement("code"));
        for (const line of diff) {
          const span = diffCode.appendChild(document.createElement("span"));
          span.style.color = line.startsWith("+") ? "#3aa56d" : line.startsWith("-") ? "#d14b4b" : "#f0f0f5";
          span.innerText = line;
          diffCode.appendChild(document.createElement("br"));
        }
        diffCode.className = "wrap";
      }
    }
  }
}

// **** collapse/expand

let isCollapsed = false;
document.querySelector(".collapse-btn").addEventListener("click", (e) => {
  isCollapsed = !isCollapsed;
  document.querySelector(".main-container").classList.toggle("collapsed", isCollapsed);
  e.currentTarget.blur();
  e.currentTarget.style.transform = isCollapsed ? "rotate(180deg)" : "rotate(0deg)";
  window.dispatchEvent(new Event("resize"));
});

// **** resizer

function appendResizer(element, { minWidth, maxWidth }, left=false) {
  const handle = Object.assign(document.createElement("div"), { className: "resize-handle", style: left ? "right: 0" : "left: 0; margin-top: 0" });
  element.appendChild(handle);
  const resize = (e) => {
    const change = e.clientX - element.dataset.startX;
    let newWidth = ((Number(element.dataset.startWidth)+(left ? change : -change))/Number(element.dataset.containerWidth))*100;
    element.style.width = `${Math.max(minWidth, Math.min(maxWidth, newWidth))}%`;
  };
  handle.addEventListener("mousedown", (e) => {
    e.preventDefault();
    element.dataset.startX = e.clientX;
    element.dataset.containerWidth = rect(".main-container").width;
    element.dataset.startWidth = element.getBoundingClientRect().width;
    document.documentElement.addEventListener("mousemove", resize, false);
    document.documentElement.addEventListener("mouseup", () => {
      document.documentElement.removeEventListener("mousemove", resize, false);
      element.style.userSelect = "initial";
    }, { once: true });
  });
}
appendResizer(document.querySelector(".ctx-list-parent"), { minWidth: 15, maxWidth: 50 }, left=true);
appendResizer(document.querySelector(".metadata-parent"), { minWidth: 20, maxWidth: 50 });

// **** keyboard shortcuts

document.addEventListener("keydown", async function(event) {
  const { currentCtx, currentStep, currentRewrite, expandSteps } = state;
  // up and down change the step or context from the list
  const changeStep = expandSteps && ctxs[currentCtx].steps?.length;
  if (event.key == "ArrowUp") {
    event.preventDefault();
    if (changeStep) {
      return setState({ currentRewrite:0, currentStep:Math.max(0, currentStep-1) });
    }
    return setState({ currentStep:0, currentRewrite:0, currentCtx:Math.max(0, currentCtx-1), expandSteps:false });
  }
  if (event.key == "ArrowDown") {
    event.preventDefault();
    if (changeStep) {
      const totalUOps = ctxs[currentCtx].steps.length-1;
      return setState({ currentRewrite:0, currentStep:Math.min(totalUOps, currentStep+1) });
    }
    return setState({ currentStep:0, currentRewrite:0, currentCtx:Math.min(ctxs.length-1, currentCtx+1), expandSteps:false });
  }
  // enter toggles focus on a single rewrite stage
  if (event.key == "Enter") {
    event.preventDefault()
    if (currentCtx === -1) {
      return setState({ currentCtx:0, expandSteps:true });
    }
    return setState({ expandSteps:!expandSteps });
  }
  // left and right go through rewrites in a single UOp
  if (event.key == "ArrowLeft") {
    event.preventDefault()
    return setState({ currentRewrite:Math.max(0, currentRewrite-1) });
  }
  if (event.key == "ArrowRight") {
    event.preventDefault()
    const totalRewrites = ret.length-1;
    return setState({ currentRewrite:Math.min(totalRewrites, currentRewrite+1) });
  }
  // space recenters the graph
  if (event.key == " ") {
    event.preventDefault()
    document.getElementById("zoom-to-fit-btn").click();
  }
});

main()<|MERGE_RESOLUTION|>--- conflicted
+++ resolved
@@ -116,28 +116,10 @@
 }
 const formatUnit = (d, unit="") => d3.format(".3~s")(d)+unit;
 
-const colorScheme = {TINY:["#1b5745", "#354f52", "#354f52", "#1d2e62", "#63b0cd"],
-  DEFAULT:["#2b2e39", "#2c2f3a", "#31343f", "#323544", "#2d303a", "#2e313c", "#343746", "#353847", "#3c4050", "#404459", "#444862", "#4a4e65"],
-  BUFFER:["#3A57B7","#5066C1","#6277CD","#7488D8","#8A9BE3","#A3B4F2"],
+const colorScheme = {
   CATEGORICAL:["#ff8080", "#F4A261", "#C8F9D4", "#8D99AE", "#F4A261", "#ffffa2", "#ffffc0", "#87CEEB"],}
 const cycleColors = (lst, i) => lst[i%lst.length];
 
-<<<<<<< HEAD
-=======
-const createPolygons = (source, height) => {
-  const shapes = [];
-  const yscale = d3.scaleLinear().domain([0, source.peak]).range([height, 0]);
-  for (const [i,e] of source.shapes.entries()) {
-    const x = e.x.map((i,_) => (source.timestamps[i] ?? data.et)-data.st);
-    const y0 = e.y.map(yscale);
-    const y1 = e.y.map(y => yscale(y+e.arg.nbytes));
-    const arg = { tooltipText:`${e.arg.dtype} len:${formatUnit(e.arg.sz)}\n${formatUnit(e.arg.nbytes, "B")}` };
-    shapes.push({ x, y0, y1, arg, fillColor:cycleColors(colorScheme.BUFFER, i) });
-  }
-  return shapes;
-}
-
->>>>>>> eb3c918c
 const rescaleTrack = (source, tid, k) => {
   for (const e of source.shapes) {
     for (let i=0; i<e.y0.length; i++) {
@@ -180,10 +162,6 @@
   // color by key (name/category/device)
   const colorMap = new Map();
   data = {tracks:new Map(), axes:{}, st, et};
-<<<<<<< HEAD
-=======
-  const heightScale = d3.scaleLinear().domain([0, Object.entries(layout).reduce((peak, [_,d]) => Math.max(peak, d.peak||0), 0)]).range([4,maxheight=100]);
->>>>>>> eb3c918c
   for (const [k, v] of Object.entries(layout)) {
     if (v.shapes.length === 0) continue;
     const div = deviceList.append("div").attr("id", k).text(k).style("padding", padding+"px");
@@ -192,13 +170,7 @@
     if (v.ydomain == null) {
       div.style("height", v.height+padding+"px").style("pointerEvents", "none");
     } else {
-<<<<<<< HEAD
       div.style("height", v.height+padding+"px").style("cursor", "pointer").on("click", (e) => {
-=======
-      const height = heightScale(v.peak);
-      data.tracks.set(k, { shapes:createPolygons(v, height), offsetY, height, peak:v.peak, scaleFactor:maxheight*4/height });
-      div.style("height", height+padding+"px").style("cursor", "pointer").on("click", (e) => {
->>>>>>> eb3c918c
         const newFocus = e.currentTarget.id === focusedDevice ? null : e.currentTarget.id;
         let offset = 0;
         for (const [tid, track] of data.tracks) {
@@ -206,11 +178,7 @@
           if (tid === newFocus) offset += rescaleTrack(track, tid, track.scaleFactor);
           else if (tid === focusedDevice) offset += rescaleTrack(track, tid, 1/track.scaleFactor);
         }
-<<<<<<< HEAD
         data.axes.y = newFocus != null ? { domain:(t=data.tracks.get(newFocus)).ydomain, range:[t.offsetY+t.height, t.offsetY], fmt:"B" } : null;
-=======
-        data.axes.y = newFocus != null ? { domain:[0, (t=data.tracks.get(newFocus)).peak], range:[t.offsetY+t.height, t.offsetY], fmt:"B" } : null;
->>>>>>> eb3c918c
         focusedDevice = newFocus;
         return resize();
       });
