--- conflicted
+++ resolved
@@ -260,15 +260,9 @@
   const { top:canvasTop, height:canvasHeight } = rect(canvas);
   // color by name
   const nameMap = new Map();
-<<<<<<< HEAD
-  const data = [];
+  const data = {shapes:[]};
   for (const [k, { timeline, mem }] of Object.entries(layout)) {
     if (timeline.shapes.length === 0 && mem.shapes.length == 0) continue;
-=======
-  const data = {shapes:[]};
-  for (const [k, { timeline }] of Object.entries(layout)) {
-    if (timeline.shapes.length === 0) continue;
->>>>>>> e3d024af
     const div = deviceList.appendChild(document.createElement("div"));
     div.innerText = k;
     div.style.padding = `${padding}px`;
@@ -297,7 +291,7 @@
       const x = e.x.map((i,_) => (mem.timestamps[i] ?? et)-st);
       const y1 = e.y.map(yscale);
       const y2 = e.y.map(y => yscale(y+e.arg.nbytes));
-      data.push({ x, y1, y2, arg:e.arg, color:bufColors[i%bufColors.length] });
+      data.shapes.push({ x, y1, y2, arg:e.arg, color:bufColors[i%bufColors.length] });
     }
     // lastly, adjust device rect by number of levels
     div.style.height = `${Math.max(levelHeight*timeline.maxDepth, baseHeight)+area+padding}px`;
@@ -311,34 +305,13 @@
     rectLst.length = 0;
     ctx.save();
     ctx.clearRect(0, 0, canvas.clientWidth, canvas.clientHeight);
-<<<<<<< HEAD
-    // time axis
-    ctx.beginPath();
-    ctx.moveTo(0, 0);
-    ctx.lineTo(canvas.clientWidth, 0);
-    ctx.fillStyle = ctx.strokeStyle = "#f0f0f5";
-    ctx.lineWidth = 1;
-    ctx.stroke();
-    // xticks
-    const scale = d3.scaleLinear().domain([0, et-st]).range([0, canvas.clientWidth]);
-    scale.domain(scale.range().map(zoomLevel.invertX, zoomLevel).map(scale.invert, scale));
-    const ticks = scale.ticks();
-    for (const [i, tick] of ticks.entries()) {
-      ctx.beginPath();
-      const x = (i/(ticks.length-1))*canvas.clientWidth;
-      ctx.moveTo(x, ctx.lineWidth);
-      ctx.lineTo(x, tickSize+ctx.lineWidth);
-      ctx.stroke();
-      ctx.fontSize = "10px";
-      ctx.textBaseline = "top";
-      ctx.textAlign = i === ticks.length-1 ? "right" : "left";
-      const padding = i === ticks.length-1 ? -1 : 1;
-      ctx.fillText(formatTime(tick, et-st), x+(ctx.lineWidth+2)*padding, tickSize);
-    }
-    // programs
-    for (const e of data) {
+    // rescale to match current zoom
+    const xscale = d3.scaleLinear().domain([0, et-st]).range([0, canvas.clientWidth]);
+    xscale.domain(xscale.range().map(zoomLevel.invertX, zoomLevel).map(xscale.invert, xscale));
+    // draw shapes
+    for (const e of data.shapes) {
       if (Array.isArray(e.x)) {
-        const x = e.x.map(scale);
+        const x = e.x.map(xscale);
         ctx.beginPath();
         ctx.moveTo(x[0], e.y1[0]);
         for (let i=1; i<x.length; i++) ctx.lineTo(x[i], e.y1[i]);
@@ -350,13 +323,6 @@
         for (let i = 0; i < x.length - 1; i++) rectLst.push({ x0:x[i], x1:x[i+1], y0:e.y2[i], y1:e.y1[i], tooltipText });
         continue;
       }
-=======
-    // rescale to match current zoom
-    const xscale = d3.scaleLinear().domain([0, et-st]).range([0, canvas.clientWidth]);
-    xscale.domain(xscale.range().map(zoomLevel.invertX, zoomLevel).map(xscale.invert, xscale));
-    // draw shapes
-    for (const e of data.shapes) {
->>>>>>> e3d024af
       // zoom only changes x and width
       const x = xscale(e.x);
       const width = xscale(e.x+e.dur)-x;
