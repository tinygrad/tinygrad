--- conflicted
+++ resolved
@@ -806,10 +806,7 @@
       return table;
     }
     if (ret.cols != null) renderTable(root, ret);
-<<<<<<< HEAD
     else if (ret.data != null) renderDag(ret, { recenter:true });
-=======
->>>>>>> 6237bd86
     else if (ret.src != null) root.append(() => codeBlock(ret.src, ret.lang));
     ret.metadata?.forEach(m => {
       if (Array.isArray(m)) return metadata.appendChild(tabulate(m.map(({ label, value, idx }) => {
