--- conflicted
+++ resolved
@@ -112,14 +112,9 @@
                    "DEFAULT":["rgb(29,31,42)","rgb(42,45,61)","rgb(55,59,79)","rgb(68,72,98)","rgb(18,19,26)","rgb(47,50,68)","rgb(59,63,84)","rgb(74,78,101)","rgb(24,26,35)","rgb(35,37,50)","rgb(49,53,72)","rgb(64,68,89)"],}
 const bufColors = ["#3A57B7","#5066C1","#6277CD","#7488D8","#8A9BE3","#A3B4F2"];
 
-<<<<<<< HEAD
-var profileRet, focusedDevice, focusedShape, canvasZoom, zoomLevel = d3.zoomIdentity;
-focusedDevice = "NULL";
-=======
 const lighten = (rgb, depth, step=0.08) => rgb.replace(/\d+/g, n => Math.round(parseInt(n)+(255-parseInt(n)) * Math.min(1, depth*step)));
 
 var profileRet, focusedDevice, canvasZoom, zoomLevel = d3.zoomIdentity;
->>>>>>> a830d378
 async function renderProfiler() {
   displayGraph("profiler");
   d3.select(".metadata").html("");
@@ -185,7 +180,7 @@
       const x = e.x.map((i,_) => (mem.timestamps[i] ?? et)-st);
       const y1 = e.y.map(yscale);
       const y2 = e.y.map(y => yscale(y+e.arg.nbytes));
-      data.shapes.push({ x, y1, y2, arg:e.arg, color:bufColors[i%bufColors.length], key:`${k}-${i}`, });
+      data.shapes.push({ x, y1, y2, arg:e.arg, color:bufColors[i%bufColors.length] });
     }
     // lastly, adjust device rect by number of levels
     div.style.height = `${Math.max(levelHeight*timeline.maxDepth, baseHeight)+area+padding}px`;
@@ -218,13 +213,10 @@
         for (let i=1; i<x.length; i++) ctx.lineTo(x[i], e.y1[i]);
         for (let i=x.length-1; i>=0; i--) ctx.lineTo(x[i], e.y2[i]);
         ctx.closePath();
-        ctx.fillStyle = (focusedShape != null && e.key === focusedShape) ? "red" : e.color;
+        ctx.fillStyle = e.color;
         ctx.fill();
-        let tooltipText = `${e.arg.dtype} len:${formatUnit(e.arg.sz)}\n${formatUnit(e.arg.nbytes, "B")} `;
-        if (e.arg.uop_ref != null) tooltipText += `\nUOp=${e.arg.uop_ref}`;
-        if ((e.arg.metadata != null) && (e.arg.metadata !== "()")) tooltipText += `\n${e.arg.metadata}`;
-        tooltipText += `\nAlive for ${formatTime(e.arg.alive_for)} (${(e.arg.alive_for / (et - st) * 100).toFixed(1)}% of total time)`;
-        for (let i = 0; i < x.length - 1; i++) rectLst.push({ x0:x[i], x1:x[i+1], y0:e.y2[i], y1:e.y1[i], tooltipText, ref:e.arg.ref, key:e.key });
+        const tooltipText = `${e.arg.dtype} len:${formatUnit(e.arg.sz)}\n${formatUnit(e.arg.nbytes, "B")} `;
+        for (let i = 0; i < x.length - 1; i++) rectLst.push({ x0:x[i], x1:x[i+1], y0:e.y2[i], y1:e.y1[i], tooltipText });
         continue;
       }
       // zoom only changes x and width
@@ -324,33 +316,15 @@
     if (foundRect?.ref != null) return setCtxWithHistory(foundRect.ref.ctx, foundRect.ref.step);
   });
 
-<<<<<<< HEAD
-  const tooltip = document.body.appendChild(document.createElement("div"));
-  tooltip.id = "tooltip";
-  tooltip.classList.add("wrap");
-  canvas.addEventListener("mousemove", e => {
-    const foundRect = findRectAtPosition(e.clientX, e.clientY);
-    if (foundRect?.tooltipText != null) {
-      const rectHeight = (foundRect.y1-foundRect.y0);
-=======
   canvas.addEventListener("mousemove", e => {
     const foundRect = findRectAtPosition(e.clientX, e.clientY);
     if (foundRect?.tooltipText != null) {
       const tooltip = document.getElementById("tooltip");
->>>>>>> a830d378
       tooltip.style.display = "block";
       tooltip.style.left = (e.pageX+10)+"px";
-      // offset by rect height
-      tooltip.style.top = (e.pageY+rectHeight+10)+"px";
+      tooltip.style.top = (e.pageY)+"px";
       tooltip.innerText = foundRect.tooltipText;
-      if (foundRect.key != null) {
-        focusedShape = foundRect.key;
-        render(zoomLevel);
-      }
-    } else {
-      tooltip.style.display = "none";
-      focusedShape = null;
-    }
+    } else tooltip.style.display = "none";
   });
   canvas.addEventListener("mouseleave", () => document.getElementById("tooltip").style.display = "none");
 }
@@ -449,19 +423,10 @@
 // set a new context and keep the old one in browser history
 function setCtxWithHistory(newCtx, step=0) {
   if (newCtx == null) return;
-  let currentStep = 0;
-  if (Array.isArray(newCtx)) {
-    currentStep = newCtx[0][1];
-    newCtx = newCtx[0][0];
-  }
   // NOTE: browser does a structured clone, passing a mutable object is safe.
   history.replaceState(state, "");
   history.pushState(state, "");
-<<<<<<< HEAD
-  setState({ expandSteps:true, currentCtx:newCtx+1, currentStep, currentRewrite:0 });
-=======
   setState({ expandSteps:true, currentCtx:newCtx+1, currentStep:step, currentRewrite:0 });
->>>>>>> a830d378
 }
 
 window.addEventListener("popstate", (e) => {
@@ -493,7 +458,7 @@
         }
       }
     }
-    return setState({ currentCtx:0 });
+    return setState({ currentCtx:-1 });
   }
   // ** center graph
   const { currentCtx, currentStep, currentRewrite, expandSteps } = state;
