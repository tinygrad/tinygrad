--- conflicted
+++ resolved
@@ -110,20 +110,12 @@
   workerUrl = URL.createObjectURL(new Blob([(await Promise.all(resp.map((r) => r.text()))).join("\n")], { type: "application/javascript" }));
 }
 
-<<<<<<< HEAD
-function renderDag(spec, { recenter }) {
-=======
 function renderDag(layoutSpec, { recenter }) {
->>>>>>> 3000b8d7
   // start calculating the new layout (non-blocking)
   updateProgress(Status.STARTED, "Rendering new graph...");
   if (worker != null) worker.terminate();
   worker = new Worker(workerUrl);
-<<<<<<< HEAD
-  worker.postMessage(spec);
-=======
   worker.postMessage(layoutSpec);
->>>>>>> 3000b8d7
   worker.onmessage = (e) => {
     displaySelection("#graph");
     updateProgress(Status.COMPLETE);
@@ -846,11 +838,7 @@
   if (ret.length === 0) return;
   // ** center graph
   const data = ret[currentRewrite];
-<<<<<<< HEAD
   const render = (opts) => renderDag({ data, opts }, { recenter:currentRewrite === 0 });
-=======
-  const render = (opts) => renderDag({ graph:data.graph, change:data.change, opts }, { recenter:currentRewrite === 0 });
->>>>>>> 3000b8d7
   render({ showIndexing:toggle.checked });
   toggle.onchange = (e) => render({ showIndexing:e.target.checked });
   // ** right sidebar metadata
