--- conflicted
+++ resolved
@@ -43,12 +43,8 @@
     // draw nodes
     const STROKE_WIDTH = 1.4;
     const nodes = d3.select("#nodes").selectAll("g").data(g.nodes().map(id => g.node(id)), d => d).join("g")
-<<<<<<< HEAD
-      .attr("transform", d => `translate(${d.x},${d.y})`).classed("clickable", d => d.ref != null).on("click", (_,d) => pushContext(d.ref));
-=======
       .attr("transform", d => `translate(${d.x},${d.y})`).classed("clickable", d => d.ref != null)
       .on("click", (_,d) => setCtxWithHistory(d.ref));
->>>>>>> 2c6fd5bf
     nodes.selectAll("rect").data(d => [d]).join("rect").attr("width", d => d.width).attr("height", d => d.height).attr("fill", d => d.color)
       .attr("x", d => -d.width/2).attr("y", d => -d.height/2).attr("style", d => d.style ?? `stroke:#4a4b57; stroke-width:${STROKE_WIDTH}px;`);
     nodes.selectAll("g.label").data(d => [d]).join("g").attr("class", "label").attr("transform", d => {
@@ -353,7 +349,7 @@
     const clickY = ((e.clientY-top) * (canvas.height/height))/dpr;
     for (const r of rectLst) {
       if (clickY>=r.y0 && clickY<=r.y1 && clickX>=r.x0 && clickX<=r.x1) {
-        return pushContext(kernelMap.get(r.name)?.i);
+        return setCtxWithHistory(kernelMap.get(r.name)?.i);
       }
     }
   });
@@ -450,12 +446,8 @@
   main();
 }
 
-<<<<<<< HEAD
-const pushContext = (newCtx) => {
-=======
 // set a new context and keep the old one in browser history
 function setCtxWithHistory(newCtx) {
->>>>>>> 2c6fd5bf
   if (newCtx == null) return;
   // NOTE: browser does a structured clone, passing a mutable object is safe.
   history.replaceState(state, "");
