// ** graph helpers

const displayGraph = (cls) => {
  for (const e of document.getElementsByClassName("view")) e.style.display = e.classList.contains(cls) ? "flex" : "none";
}

const ANSI_COLORS = ["#b3b3b3", "#ff6666", "#66b366", "#ffff66", "#6666ff", "#ff66ff", "#66ffff", "#ffffff"];
const parseColors = (name, defaultColor="#ffffff") => Array.from(name.matchAll(/(?:\u001b\[(\d+)m([\s\S]*?)\u001b\[0m)|([^\u001b]+)/g),
  ([_, code, colored_st, st]) => ({ st: colored_st ?? st, color: code != null ? ANSI_COLORS[(parseInt(code)-30+60)%60] : defaultColor }));

const rect = (s) => (typeof s === "string" ? document.querySelector(s) : s).getBoundingClientRect();

let timeout = null;
const updateProgress = ({ show=true }) => {
  clearTimeout(timeout);
  const msg = document.getElementById("progress-message");
  if (show) {
    msg.innerText = "Rendering new graph...";
    timeout = setTimeout(() => { msg.style.display = "block"; }, 2000);
  } else msg.style.display = "none";
}

// ** UOp graph

function intersectRect(r1, r2) {
  const dx = r2.x-r1.x;
  const dy = r2.y-r1.y;
  if (dx === 0 && dy === 0) throw new Error("Invalid node coordinates, rects must not overlap");
  const scaleX = dx !== 0 ? (r1.width/2)/Math.abs(dx) : Infinity;
  const scaleY = dy !== 0 ? (r1.height/2)/Math.abs(dy) : Infinity;
  const scale = Math.min(scaleX, scaleY);
  return {x:r1.x+dx*scale, y:r1.y+dy*scale};
}

function addTags(root) {
  root.selectAll("circle").data(d => [d]).join("circle").attr("r", 5);
  root.selectAll("text").data(d => [d]).join("text").text(d => d).attr("dy", "0.35em");
}

let [workerUrl, worker] = [null, null];
async function renderDag(graph, additions, recenter=false) {
  // start calculating the new layout (non-blocking)
  updateProgress({ show:true });
  if (worker == null) {
    const resp = await Promise.all(["/assets/dagrejs.github.io/project/dagre/latest/dagre.min.js","/js/worker.js"].map(u => fetch(u)));
    workerUrl = URL.createObjectURL(new Blob([(await Promise.all(resp.map((r) => r.text()))).join("\n")], { type: "application/javascript" }));
    worker = new Worker(workerUrl);
  } else {
    worker.terminate();
    worker = new Worker(workerUrl);
  }
  worker.postMessage({graph, additions, ctxs});
  worker.onmessage = (e) => {
    displayGraph("graph");
    updateProgress({ show:false });
    const g = dagre.graphlib.json.read(e.data);
    // draw nodes
    const STROKE_WIDTH = 1.4;
    const nodes = d3.select("#nodes").selectAll("g").data(g.nodes().map(id => g.node(id)), d => d).join("g")
      .attr("transform", d => `translate(${d.x},${d.y})`).classed("clickable", d => d.ref != null)
      .on("click", (_,d) => setCtxWithHistory(d.ref));
    nodes.selectAll("rect").data(d => [d]).join("rect").attr("width", d => d.width).attr("height", d => d.height).attr("fill", d => d.color)
      .attr("x", d => -d.width/2).attr("y", d => -d.height/2).attr("style", d => d.style ?? `stroke:#4a4b57; stroke-width:${STROKE_WIDTH}px;`);
    nodes.selectAll("g.label").data(d => [d]).join("g").attr("class", "label").attr("transform", d => {
      const x = (d.width-d.padding*2)/2;
      const y = (d.height-d.padding*2)/2+STROKE_WIDTH;
      return `translate(-${x}, -${y})`;
    }).selectAll("text").data(d => {
      const ret = [[]];
      for (const { st, color } of parseColors(d.label, defaultColor="initial")) {
        for (const [i, l] of st.split("\n").entries()) {
          if (i > 0) ret.push([]);
          ret.at(-1).push({ st:l, color });
        }
      }
      return [ret];
    }).join("text").selectAll("tspan").data(d => d).join("tspan").attr("x", "0").attr("dy", 14).selectAll("tspan").data(d => d).join("tspan")
      .attr("fill", d => d.color).text(d => d.st).attr("xml:space", "preserve");
    addTags(nodes.selectAll("g.tag").data(d => d.tag != null ? [d] : []).join("g").attr("class", "tag")
      .attr("transform", d => `translate(${-d.width/2+8}, ${-d.height/2+8})`).datum(e => e.tag));
    // draw edges
    const line = d3.line().x(d => d.x).y(d => d.y).curve(d3.curveBasis);
    d3.select("#edges").selectAll("path.edgePath").data(g.edges()).join("path").attr("class", "edgePath").attr("d", (e) => {
      const edge = g.edge(e);
      const points = edge.points.slice(1, edge.points.length-1);
      points.unshift(intersectRect(g.node(e.v), points[0]));
      points.push(intersectRect(g.node(e.w), points[points.length-1]));
      return line(points);
    }).attr("marker-end", "url(#arrowhead)");
    addTags(d3.select("#edge-labels").selectAll("g").data(g.edges().filter(e => g.edge(e).label != null)).join("g").attr("transform", (e) => {
      // get a point near the end
      const [p1, p2] = g.edge(e).points.slice(-2);
      const dx = p2.x-p1.x;
      const dy = p2.y-p1.y;
      // normalize to the unit vector
      const len = Math.sqrt(dx*dx + dy*dy);
      const ux = dx / len;
      const uy = dy / len;
      // avoid overlap with the arrowhead
      const offset = 17;
      const x = p2.x - ux * offset;
      const y = p2.y - uy * offset;
      return `translate(${x}, ${y})`
    }).attr("class", "tag").datum(e => g.edge(e).label));
    if (recenter) document.getElementById("zoom-to-fit-btn").click();
  };

}

// ** profiler graph

function formatTime(ts, dur=ts) {
  if (dur<=1e3) return `${ts.toFixed(2)}us`;
  if (dur<=1e6) return `${(ts*1e-3).toFixed(2)}ms`;
  return `${(ts*1e-6).toFixed(2)}s`;
}
const formatUnit = (d, unit="") => d3.format(".3~s")(d)+unit;

<<<<<<< HEAD
=======
const colorScheme = {TINY:["#1b5745", "#354f52", "#354f52", "#1d2e62", "#63b0cd"],
  DEFAULT:["#2b2e39", "#2c2f3a", "#31343f", "#323544", "#2d303a", "#2e313c", "#343746", "#353847", "#3c4050", "#404459", "#444862", "#4a4e65"],
  BUFFER:["#3A57B7","#5066C1","#6277CD","#7488D8","#8A9BE3","#A3B4F2"],
  CATEGORICAL:["#ff8080", "#F4A261", "#C8F9D4", "#8D99AE", "#F4A261", "#ffffa2", "#ffffc0", "#87CEEB"],}
const cycleColors = (lst, i) => lst[i%lst.length];

const createPolygons = (source, area) => {
  const shapes = [];
  const yscale = d3.scaleLinear().domain([0, source.peak]).range([area, 0]);
  for (const [i,e] of source.shapes.entries()) {
    const x = e.x.map((i,_) => (source.timestamps[i] ?? data.et)-data.st);
    const y0 = e.y.map(yscale);
    const y1 = e.y.map(y => yscale(y+e.arg.nbytes));
    const arg = { tooltipText:`${e.arg.dtype} len:${formatUnit(e.arg.sz)}\n${formatUnit(e.arg.nbytes, "B")}` };
    shapes.push({ x, y0, y1, arg, fillColor:cycleColors(colorScheme.BUFFER, i) });
  }
  return shapes;
}

const rescaleTrack = (source, tid, k) => {
  for (const e of source.shapes) {
    for (let i=0; i<e.y0.length; i++) {
      e.y0[i] = e.y0[i]*k;
      e.y1[i] = e.y1[i]*k;
    }
  }
  const change = (source.area*k)-source.area;
  const div = document.getElementById(tid);
  div.style.height = rect(div).height+change+"px";
  source.area = source.area*k;
  return change;
}

>>>>>>> d762edd6
const drawLine = (ctx, x, y) => {
  ctx.beginPath();
  ctx.moveTo(x[0], y[0]);
  ctx.lineTo(x[1], y[1]);
  ctx.fillStyle = ctx.strokeStyle = "#f0f0f5";
  ctx.stroke();
}

const colorScheme = {
  CATEGORICAL:["#ff8080", "#F4A261", "#C8F9D4", "#8D99AE", "#F4A261", "#ffffa2", "#ffffc0", "#87CEEB"],}
const cycleColors = (lst, i) => lst[i%lst.length];

var data, focusedDevice, canvasZoom, zoomLevel = d3.zoomIdentity;
async function renderProfiler() {
  console.time("renderProfiler");
  displayGraph("profiler");
  d3.select(".metadata").html("");
  // layout once!
  if (data != null) return;
  const profiler = d3.select(".profiler").html("");
  const { layout, st, et } = await (await fetch("/get_profile")).json();
  // place devices on the y axis and set vertical positions
  const [tickSize, padding] = [10, 8];
  const deviceList = profiler.append("div").attr("id", "device-list").style("padding-top", tickSize+padding+"px");
  const canvas = profiler.append("canvas").attr("id", "timeline").node();
  // NOTE: scrolling via mouse can only zoom the graph
  canvas.addEventListener("wheel", e => (e.stopPropagation(), e.preventDefault()), { passive:false });
  const ctx = canvas.getContext("2d");
  const canvasTop = rect(canvas).top;
  data = {tracks:new Map(), axes:{}, st, et};
<<<<<<< HEAD
  for (const [k, v] of Object.entries(layout)) {
    if (v.shapes.length === 0) continue;
    const div = deviceList.appendChild(document.createElement("div"));
    div.innerText = k;
    div.id = k;
    div.style.padding = `${padding}px`;
    div.style.height = v.height+padding+"px";
    const offsetY = rect(div).y-canvasTop+padding/2;
    // all tracks have an x axis, some can optionally define a local y axis that reveals on click
    if (v.ydomain != null) {
      div.style.cursor = "pointer";
      div.onclick = () => {
        const prevScroll = profiler.node().scrollTop;
        let newOffset = null;
        for (const [tid, track] of data.tracks) {
          let nextHeight = track.height;
          if (track.ydomain != null) {
            const scale = (y) => tid === focusedDevice ? y/4 : tid === k ? y*4 : y;
            for (const { y0, y1 } of track.shapes) {
              for (let i=0; i < y0.length; i++) {
                y0[i] = scale(y0[i]); y1[i] = scale(y1[i]);
              }
            }
            nextHeight = scale(track.height);
          }
          if (newOffset != null) track.offsetY += newOffset;
          if (track.height != nextHeight) {
            newOffset += nextHeight-track.height;
            const vdiv = document.getElementById(tid);
            vdiv.style.height = nextHeight+padding+"px";
            track.height = nextHeight;
          }
        }
        focusedDevice = focusedDevice === k ? null : k;
        if (focusedDevice != null) {
          const t = data.tracks.get(focusedDevice);
          data.axes.y = { domain:t.ydomain, range:[t.offsetY+t.height, t.offsetY], fmt:"B" };
        } else data.axes.y = null;
        d3.select(canvas).call(canvasZoom.transform, zoomLevel);
        if (prevScroll) profiler.node().scrollTop = prevScroll;
      }
    } else div.style.pointerEvents = "none";
    data.tracks.set(k, { shapes:v.shapes, offsetY, ydomain:v.ydomain, height:v.height });
=======
  const areaScale = d3.scaleLinear().domain([0, Object.entries(layout).reduce((peak, [_,d]) => Math.max(peak, d.peak||0), 0)]).range([4,maxArea=100]);
  for (const [k, v] of Object.entries(layout)) {
    if (v.shapes.length === 0) continue;
    const div = deviceList.append("div").attr("id", k).text(k).style("padding", padding+"px");
    const { y:baseY, height:baseHeight } = rect(div.node());
    const offsetY = baseY-canvasTop+padding/2;
    if (v.shapes[0].dur != null) {
      const levelHeight = baseHeight-padding;
      const shapes = [];
      data.tracks.set(k, { shapes, offsetY });
      let colorKey, ref;
      for (const e of v.shapes) {
        if (e.depth === 0) colorKey = e.cat ?? e.name;
        if (!colorMap.has(colorKey)) colorMap.set(colorKey, cycleColors(colorScheme[k] ?? colorScheme.DEFAULT, colorMap.size));
        const fillColor = d3.color(colorMap.get(colorKey)).brighter(e.depth).toString();
        const label = parseColors(e.name).map(({ color, st }) => ({ color, st, width:ctx.measureText(st).width }));
        if (e.ref != null) ref = {ctx:e.ref, step:0};
        else if (ref != null) {
          const start = ref.step>0 ? ref.step+1 : 0;
          const stepIdx = ctxs[ref.ctx+1].steps.findIndex((s, i) => i >= start && s.name == e.name);
          ref = stepIdx === -1 ? null : {ctx:ref.ctx, step:stepIdx};
        }
        const arg = { tooltipText:formatTime(e.dur)+(e.info != null ? "\n"+e.info : ""), ...ref };
        // offset y by depth
        shapes.push({x:e.st-st, y:levelHeight*e.depth, width:e.dur, height:levelHeight, arg, label, fillColor });
      }
      div.style("height", levelHeight*v.maxDepth+padding+"px").style("pointerEvents", "none");
    } else {
      const area = areaScale(v.peak);
      data.tracks.set(k, { shapes:createPolygons(v, area), offsetY, area, peak:v.peak, scaleFactor:maxArea*4/area });
      div.style("height", area+padding+"px").style("cursor", "pointer").on("click", (e) => {
        const newFocus = e.currentTarget.id === focusedDevice ? null : e.currentTarget.id;
        let offset = 0;
        for (const [tid, track] of data.tracks) {
          track.offsetY += offset;
          if (tid === newFocus) offset += rescaleTrack(track, tid, track.scaleFactor);
          else if (tid === focusedDevice) offset += rescaleTrack(track, tid, 1/track.scaleFactor);
        }
        data.axes.y = newFocus != null ? { domain:[0, (t=data.tracks.get(newFocus)).peak], range:[t.offsetY+t.area, t.offsetY], fmt:"B" } : null;
        focusedDevice = newFocus;
        return resize();
      });
    }
>>>>>>> d762edd6
  }
  updateProgress({ "show":false });
  // cache label widths
  const labelCache = {};
  function getLabel(name) {
    if ((cret=labelCache[name]) != null) return cret;
    labelCache[name] = ret = parseColors(name).map(({ color, st }) => ({ color, st, width:ctx.measureText(st).width }));
    return ret;
  }
  // draw events on a timeline
  const dpr = window.devicePixelRatio || 1;
  const ellipsisWidth = ctx.measureText("...").width;
  const rectLst = [];
  function render(transform) {
    zoomLevel = transform;
    rectLst.length = 0;
    ctx.save();
    ctx.clearRect(0, 0, canvas.clientWidth, canvas.clientHeight);
    // rescale to match current zoom
    const xscale = d3.scaleLinear().domain([0, et-st]).range([0, canvas.clientWidth]);
    xscale.domain(xscale.range().map(zoomLevel.invertX, zoomLevel).map(xscale.invert, xscale));
    const zoomDomain = transform != null ? xscale.domain() : null;
    let yscale = null;
    if (data.axes.y != null) {
      yscale = d3.scaleLinear().domain(data.axes.y.domain).range(data.axes.y.range);
    }
    // draw shapes
    for (const [_, { offsetY, shapes }] of data.tracks) {
      for (const e of shapes) {
        const [start, end] = e.width != null ? [e.x, e.x+e.width] : [e.x[0], e.x[e.x.length-1]];
        if (zoomDomain != null && (start>zoomDomain[1]|| end<zoomDomain[0])) continue;
        ctx.fillStyle = e.fillColor;
        // generic polygon
        if (e.width == null) {
          const x = e.x.map(xscale);
          ctx.beginPath();
          ctx.moveTo(x[0], offsetY+e.y0[0]);
          for (let i=1; i<x.length; i++) ctx.lineTo(x[i], offsetY+e.y0[i]);
          for (let i=x.length-1; i>=0; i--) ctx.lineTo(x[i], offsetY+e.y1[i]);
          ctx.closePath();
          ctx.fill();
          // NOTE: y coordinates are in reverse order
          for (let i = 0; i < x.length - 1; i++) {
            rectLst.push({ x0:x[i], x1:x[i+1], y0:offsetY+e.y1[i], y1:offsetY+e.y0[i], arg:e.arg });
          }
          continue;
        }
        // contiguous rect
        const x = xscale(start);
        const width = xscale(end)-x;
        ctx.fillRect(x, offsetY+e.y, width, e.height);
        rectLst.push({ y0:offsetY+e.y, y1:offsetY+e.y+e.height, x0:x, x1:x+width, arg:e.arg });
        // add label
        if (e.name == null) continue;
        const label = getLabel(e.name);
        ctx.textAlign = "left";
        ctx.textBaseline = "middle";
        let [labelX, labelWidth] = [x+2, 0];
        const labelY = offsetY+e.y+e.height/2;
        for (const [i,l] of label.entries()) {
          if (labelWidth+l.width+(i===label.length-1 ? 0 : ellipsisWidth)+2 > width) {
            if (labelWidth !== 0) ctx.fillText("...", labelX, labelY);
            break;
          }
          ctx.fillStyle = l.color;
          ctx.fillText(l.st, labelX, labelY);
          labelWidth += l.width;
          labelX += l.width;
        }
      }
    }
    // draw axes
    drawLine(ctx, xscale.range(), [0, 0]);
    for (const tick of xscale.ticks()) {
      // tick line
      const x = xscale(tick);
      drawLine(ctx, [x, x], [0, tickSize])
      // tick label
      ctx.textBaseline = "top";
      ctx.textAlign = "left";
      ctx.fillText(formatTime(tick, et-st), x+ctx.lineWidth+2, tickSize);
    }
    if (yscale != null) {
      drawLine(ctx, [0, 0], yscale.range());
      for (const tick of yscale.ticks()) {
        const y = yscale(tick);
        drawLine(ctx, [0, tickSize], [y, y]);
        ctx.textAlign = "left";
        ctx.textBaseline = "middle";
        ctx.fillText(formatUnit(tick, data.axes.y.fmt), tickSize+2, y);
      }
    }
    ctx.restore();
  }

  function resize() {
    const profiler = document.querySelector(".profiler");
    // NOTE: use clientWidth to account for the scrollbar
    let [width, height] = [profiler.clientWidth, profiler.scrollHeight];
    width -= rect("#device-list").width+padding;
    canvas.width = width*dpr;
    canvas.height = height*dpr;
    canvas.style.height = `${height}px`;
    canvas.style.width = `${width}px`;
    ctx.scale(dpr, dpr);
    d3.select(canvas).call(canvasZoom.transform, zoomLevel);
  }

  canvasZoom = d3.zoom().filter(e => (!e.ctrlKey || e.type === 'wheel' || e.type === 'mousedown') && !e.button)
    .scaleExtent([1, Infinity]).translateExtent([[0,0], [Infinity,0]]).on("zoom", e => render(e.transform));
  d3.select(canvas).call(canvasZoom);
  document.addEventListener("contextmenu", e => e.ctrlKey && e.preventDefault());

  resize();
  window.addEventListener("resize", resize);

  function findRectAtPosition(x, y) {
    const { top, left, width, height } = rect(canvas);
    const X = ((x-left) * (canvas.width/width))/dpr;
    const Y = ((y-top) * (canvas.height/height))/dpr;
    for (const r of rectLst) {
      if (Y>=r.y0 && Y<=r.y1 && X>=r.x0 && X<=r.x1) return r.arg;
    }
  }

  canvas.addEventListener("click", e => {
    e.preventDefault();
    const foundRect = findRectAtPosition(e.clientX, e.clientY);
    if (foundRect?.step != null) return setCtxWithHistory(foundRect.ctx, foundRect.step);
  });

  canvas.addEventListener("mousemove", e => {
    const foundRect = findRectAtPosition(e.clientX, e.clientY);
    if (foundRect?.tooltipText != null) {
      const tooltip = document.getElementById("tooltip");
      tooltip.style.display = "block";
      tooltip.style.left = (e.pageX+10)+"px";
      tooltip.style.top = (e.pageY)+"px";
      tooltip.innerText = foundRect.tooltipText;
    } else tooltip.style.display = "none";
  });
  canvas.addEventListener("mouseleave", () => document.getElementById("tooltip").style.display = "none");
  console.timeEnd("renderProfiler")
}

// ** zoom and recentering

const svgZoom = d3.zoom().on("zoom", (e) => d3.select("#render").attr("transform", e.transform));
d3.select("#graph-svg").call(svgZoom);

// zoom to fit into view
document.getElementById("zoom-to-fit-btn").addEventListener("click", () => {
  const canvas = d3.select("#timeline");
  if (!canvas.empty() && rect(canvas.node()).width !== 0) {
    return canvas.call(canvasZoom.transform, d3.zoomIdentity);
  }
  const svg = d3.select("#graph-svg");
  svg.call(svgZoom.transform, d3.zoomIdentity);
  const mainRect = rect(".main-container");
  const x0 = rect(".ctx-list-parent").right;
  const x1 = rect(".metadata-parent").left;
  const pad = 16;
  const R = { x: x0+pad, y: mainRect.top+pad, width: (x1>0 ? x1-x0 : mainRect.width)-2*pad, height: mainRect.height-2*pad };
  const r = rect("#render");
  if (r.width === 0) return;
  const scale = Math.min(R.width/r.width, R.height/r.height);
  const [tx, ty] = [R.x+(R.width-r.width*scale)/2-r.left*scale, R.y+(R.height-r.height*scale)/2];
  svg.call(svgZoom.transform, d3.zoomIdentity.translate(tx, ty).scale(scale));
});

// **** main VIZ interfacae

function codeBlock(st, language, { loc, wrap }={}) {
  const code = document.createElement("code");
  code.innerHTML = hljs.highlight(st, { language }).value;
  code.className = "hljs";
  const ret = document.createElement("pre");
  if (wrap) ret.className = "wrap";
  if (loc != null) {
    const link = ret.appendChild(document.createElement("a"));
    link.href = "vscode://file/"+loc.join(":");
    link.textContent = `${loc[0].split("/").at(-1)}:${loc[1]}`+"\n\n";
  }
  ret.appendChild(code);
  return ret;
}

function appendTd(tr, value, unit=null) {
  const fmt = (typeof value === "number" && !Number.isInteger(value)) ? value.toFixed(2) : value;
  tr.appendChild(document.createElement("td")).innerText = unit == "us" ? formatTime(value) : fmt+(unit ?? "");
}

function appendRow(table, name, value, unit=null, cls="main-row") {
  const tr = table.appendChild(document.createElement("tr"));
  tr.className = cls;
  tr.appendChild(document.createElement("td")).innerText = name;
  appendTd(tr, value, unit);
  return tr;
}

function setActive(e) {
  if (e == null) return;
  e.classList.add("active");
  requestAnimationFrame(() => e.scrollIntoView({ behavior: "auto", block: "nearest" }));
}

// ** hljs extra definitions for UOps and float4
hljs.registerLanguage("python", (hljs) => ({
  ...hljs.getLanguage("python"),
  case_insensitive: false,
  contains: [
    { begin: 'dtypes\\.[a-zA-Z_][a-zA-Z0-9_-]*(\\.[a-zA-Z_][a-zA-Z0-9_-]*)*' + '(?=[.\\s\\n[:,(])', className: "type" },
    { begin: 'dtypes\\.[a-zA-Z_][a-zA-Z0-9_-].vec*' + '(?=[.\\s\\n[:,(])', className: "type" },
    { begin: '[a-zA-Z_][a-zA-Z0-9_-]*\\.[a-zA-Z_][a-zA-Z0-9_-]*' + '(?=[.\\s\\n[:,()])',  className: "operator" },
    { begin: '[A-Z][a-zA-Z0-9_]*(?=\\()', className: "section", ignoreEnd: true },
    ...hljs.getLanguage("python").contains,
  ]
}));
hljs.registerLanguage("cpp", (hljs) => ({
  ...hljs.getLanguage('cpp'),
  contains: [{ begin: '\\b(?:float|half)[0-9]+\\b', className: 'type' }, ...hljs.getLanguage('cpp').contains]
}));

var ret = [];
var cache = {};
var ctxs = null;
const evtSources = [];
// VIZ displays graph rewrites in 3 levels, from bottom-up:
// rewrite: a single UOp transformation
// step: collection of rewrites
// context: collection of steps
const state = {currentCtx:-1, currentStep:0, currentRewrite:0, expandSteps:false};
function setState(ns) {
  const { currentCtx:prevCtx, currentStep:prevStep } = state;
  Object.assign(state, ns);
  // update element styles if needed
  document.getElementById(`ctx-${state.currentCtx}`)?.classList.toggle("expanded", state.expandSteps);
  if (state.currentCtx !== prevCtx) {
    document.getElementById(`ctx-${prevCtx}`)?.classList.remove("active", "expanded");
    setActive(document.getElementById(`ctx-${state.currentCtx}`));
  }
  if (state.currentCtx !== prevCtx || state.currentStep !== prevStep) {
    document.getElementById(`step-${prevCtx}-${prevStep}`)?.classList.remove("active");
    setActive(document.getElementById(`step-${state.currentCtx}-${state.currentStep}`));
  }
  // re-render
  main();
}

// set a new context and keep the old one in browser history
function setCtxWithHistory(newCtx, step=0) {
  if (newCtx == null) return;
  // NOTE: browser does a structured clone, passing a mutable object is safe.
  history.replaceState(state, "");
  history.pushState(state, "");
  setState({ expandSteps:true, currentCtx:newCtx+1, currentStep:step, currentRewrite:0 });
}

window.addEventListener("popstate", (e) => {
  if (e.state != null) setState(e.state);
});

async function main() {
  // ** left sidebar context list
  if (ctxs == null) {
    ctxs = [{ name:"Profiler", steps:[] }];
    for (const r of (await (await fetch("/ctxs")).json())) ctxs.push(r);
    const ctxList = document.querySelector(".ctx-list");
    for (const [i,{name, steps}] of ctxs.entries()) {
      const ul = ctxList.appendChild(document.createElement("ul"));
      ul.id = `ctx-${i}`;
      const p = ul.appendChild(document.createElement("p"));
      p.innerHTML = parseColors(name).map(c => `<span style="color: ${c.color}">${c.st}</span>`).join("");
      p.onclick = () => {
        setState(i === state.currentCtx ? { expandSteps:!state.expandSteps } : { expandSteps:true, currentCtx:i, currentStep:0, currentRewrite:0 });
      }
      for (const [j,u] of steps.entries()) {
        const inner = ul.appendChild(document.createElement("ul"));
        inner.id = `step-${i}-${j}`;
        inner.innerText = `${u.name ?? u.loc[0].replaceAll("\\", "/").split("/").pop()+':'+u.loc[1]}`+(u.match_count ? ` - ${u.match_count}` : '');
        inner.style.marginLeft = `${8*u.depth}px`;
        inner.onclick = (e) => {
          e.stopPropagation();
          setState({ currentStep:j, currentCtx:i, currentRewrite:0 });
        }
      }
    }
    return setState({ currentCtx:0 });
  }
  // ** center graph
  const { currentCtx, currentStep, currentRewrite, expandSteps } = state;
  if (currentCtx == -1) return;
  const ctx = ctxs[currentCtx];
  const step = ctx.steps[currentStep];
  const ckey = step?.query;
  // close any pending event sources
  let activeSrc = null;
  for (const e of evtSources) {
    const url = new URL(e.url);
    if (url.pathname+url.search !== ckey) e.close();
    else if (e.readyState === EventSource.OPEN) activeSrc = e;
  }
  if (ctx.name === "Profiler") return renderProfiler();
  if (ckey in cache) {
    ret = cache[ckey];
  }
  // ** Disassembly view
  if (ckey.startsWith("/disasm")) {
    if (!(ckey in cache)) cache[ckey] = ret = await (await fetch(ckey)).json();
    displayGraph("profiler");
    const root = document.createElement("div");
    root.className = "raw-text";
    const metadata = document.querySelector(".metadata");
    metadata.innerHTML = "";
    // detailed assembly view
    if (ret.cols != null) {
      const asm = root.appendChild(document.createElement("table"));
      const thead = asm.appendChild(document.createElement("thead"));
      for (const c of ret.cols) thead.appendChild(document.createElement("th")).innerText = c.title ?? c;
      for (const r of ret.rows) {
        const tr = asm.appendChild(document.createElement("tr"));
        tr.className = "main-row code-row";
        for (const [i,value] of r.entries()) {
          // string format scalar values
          if (!Array.isArray(value)) appendTd(tr, value);
          // display arrays in a bar graph
          else {
            const segmentsTd = tr.appendChild(document.createElement("td"));
            segmentsTd.className = "pct-row";
            const usageBar = segmentsTd.appendChild(document.createElement("div"));
            for (const [k, v, width] of value) {
              const seg = usageBar.appendChild(document.createElement("div"));
              seg.style.width = width+"%";
              seg.title = `${ret.cols[i].labels[k]} ${v}`;
              seg.style.background = cycleColors(colorScheme.CATEGORICAL, parseInt(k));
            }
          }
        }
      }
      const summary = metadata.appendChild(document.createElement("table"));
      for (const s of ret.summary) {
        const tr = summary.appendChild(document.createElement("tr"));
        tr.className = "main-row";
        const td = tr.appendChild(document.createElement("td"));
        const div = td.appendChild(document.createElement("div"));
        div.className = "legend";
        div.appendChild(document.createElement("div")).style.background = cycleColors(colorScheme.CATEGORICAL, s.idx);
        div.appendChild(document.createElement("p")).textContent = s.label;
        appendTd(tr, s.value);
      }
    } else root.appendChild(codeBlock(ret.src, "x86asm"));
    return document.querySelector(".profiler").replaceChildren(root);
  }
  // ** UOp view (default)
  // if we don't have a complete cache yet we start streaming rewrites in this step
  if (!(ckey in cache) || (cache[ckey].length !== step.match_count+1 && activeSrc == null)) {
    ret = [];
    cache[ckey] = ret;
    const eventSource = new EventSource(ckey);
    evtSources.push(eventSource);
    eventSource.onmessage = (e) => {
      if (e.data === "END") return eventSource.close();
      const chunk = JSON.parse(e.data);
      ret.push(chunk);
      // if it's the first one render this new rgaph
      if (ret.length === 1) return main();
      // otherwise just enable the graph selector
      const ul = document.getElementById(`rewrite-${ret.length-1}`);
      if (ul != null) ul.classList.remove("disabled");
    };
  }
  if (ret.length === 0) return;
  renderDag(ret[currentRewrite].graph, ret[currentRewrite].changed_nodes || [], recenter=currentRewrite === 0);
  // ** right sidebar code blocks
  const metadata = document.querySelector(".metadata");
  const [code, lang] = ctx.fmt != null ? [ctx.fmt, "cpp"] : [ret[currentRewrite].uop, "python"];
  metadata.replaceChildren(codeBlock(step.code_line, "python", { loc:step.loc, wrap:true }), codeBlock(code, lang, { wrap:false }));
  if (ctx.runtime_stats != null) {
    const div = metadata.appendChild(document.createElement("div"));
    div.className = "stats-list";
    for (const [i, s] of ctx.runtime_stats.entries()) {
      const p = div.appendChild(document.createElement("p"));
      if (ctx.runtime_stats.length > 1) p.innerText = `Run ${i+1}/${ctx.runtime_stats.length}`;
      const table = div.appendChild(document.createElement("table"));
      const tbody = table.appendChild(document.createElement("tbody"));
      for (const { name, value, unit, subunits } of s.data) {
          const mainRow = appendRow(tbody, name, value, unit, "main-row");
          if (!subunits?.length) continue;
          const subunitRow = tbody.appendChild(document.createElement("tr"));
          subunitRow.style.display = "none";
          mainRow.onclick = () => subunitRow.style.display = subunitRow.style.display === "none" ? "table-row" : "none";
          mainRow.style.cursor = "pointer";
          const td = subunitRow.appendChild(document.createElement("td"));
          td.colSpan = 2;
          const table = td.appendChild(document.createElement("table"));
          for (const u of subunits) appendRow(table, u.name, u.value, unit, "sub-row");
      }
    }
  }
  // ** rewrite steps
  if (step.match_count >= 1) {
    const rewriteList = metadata.appendChild(document.createElement("div"));
    rewriteList.className = "rewrite-list";
    for (let s=0; s<=step.match_count; s++) {
      const ul = rewriteList.appendChild(document.createElement("ul"));
      ul.innerText = s;
      ul.id = `rewrite-${s}`;
      ul.onclick = () => setState({ currentRewrite:s });
      ul.className = s > ret.length-1 ? "disabled" : s === currentRewrite ? "active" : "";
      if (s > 0 && s === currentRewrite) {
        const { upat, diff } = ret[s];
        metadata.appendChild(codeBlock(upat[1], "python", { loc:upat[0], wrap:true }));
        const diffCode = metadata.appendChild(document.createElement("pre")).appendChild(document.createElement("code"));
        for (const line of diff) {
          const span = diffCode.appendChild(document.createElement("span"));
          span.style.color = line.startsWith("+") ? "#3aa56d" : line.startsWith("-") ? "#d14b4b" : "#f0f0f5";
          span.innerText = line;
          diffCode.appendChild(document.createElement("br"));
        }
        diffCode.className = "wrap";
      }
    }
  }
}

// **** collapse/expand

let isCollapsed = false;
document.querySelector(".collapse-btn").addEventListener("click", (e) => {
  isCollapsed = !isCollapsed;
  document.querySelector(".main-container").classList.toggle("collapsed", isCollapsed);
  e.currentTarget.blur();
  e.currentTarget.style.transform = isCollapsed ? "rotate(180deg)" : "rotate(0deg)";
  window.dispatchEvent(new Event("resize"));
});

// **** resizer

function appendResizer(element, { minWidth, maxWidth }, left=false) {
  const handle = Object.assign(document.createElement("div"), { className: "resize-handle", style: left ? "right: 0" : "left: 0; margin-top: 0" });
  element.appendChild(handle);
  const resize = (e) => {
    const change = e.clientX - element.dataset.startX;
    let newWidth = ((Number(element.dataset.startWidth)+(left ? change : -change))/Number(element.dataset.containerWidth))*100;
    element.style.width = `${Math.max(minWidth, Math.min(maxWidth, newWidth))}%`;
  };
  handle.addEventListener("mousedown", (e) => {
    e.preventDefault();
    element.dataset.startX = e.clientX;
    element.dataset.containerWidth = rect(".main-container").width;
    element.dataset.startWidth = element.getBoundingClientRect().width;
    document.documentElement.addEventListener("mousemove", resize, false);
    document.documentElement.addEventListener("mouseup", () => {
      document.documentElement.removeEventListener("mousemove", resize, false);
      element.style.userSelect = "initial";
    }, { once: true });
  });
}
appendResizer(document.querySelector(".ctx-list-parent"), { minWidth: 15, maxWidth: 50 }, left=true);
appendResizer(document.querySelector(".metadata-parent"), { minWidth: 20, maxWidth: 50 });

// **** keyboard shortcuts

document.addEventListener("keydown", async function(event) {
  const { currentCtx, currentStep, currentRewrite, expandSteps } = state;
  // up and down change the step or context from the list
  const changeStep = expandSteps && ctxs[currentCtx].steps?.length;
  if (event.key == "ArrowUp") {
    event.preventDefault();
    if (changeStep) {
      return setState({ currentRewrite:0, currentStep:Math.max(0, currentStep-1) });
    }
    return setState({ currentStep:0, currentRewrite:0, currentCtx:Math.max(0, currentCtx-1), expandSteps:false });
  }
  if (event.key == "ArrowDown") {
    event.preventDefault();
    if (changeStep) {
      const totalUOps = ctxs[currentCtx].steps.length-1;
      return setState({ currentRewrite:0, currentStep:Math.min(totalUOps, currentStep+1) });
    }
    return setState({ currentStep:0, currentRewrite:0, currentCtx:Math.min(ctxs.length-1, currentCtx+1), expandSteps:false });
  }
  // enter toggles focus on a single rewrite stage
  if (event.key == "Enter") {
    event.preventDefault()
    if (currentCtx === -1) {
      return setState({ currentCtx:0, expandSteps:true });
    }
    return setState({ expandSteps:!expandSteps });
  }
  // left and right go through rewrites in a single UOp
  if (event.key == "ArrowLeft") {
    event.preventDefault()
    return setState({ currentRewrite:Math.max(0, currentRewrite-1) });
  }
  if (event.key == "ArrowRight") {
    event.preventDefault()
    const totalRewrites = ret.length-1;
    return setState({ currentRewrite:Math.min(totalRewrites, currentRewrite+1) });
  }
  // space recenters the graph
  if (event.key == " ") {
    event.preventDefault()
    document.getElementById("zoom-to-fit-btn").click();
  }
});

main()<|MERGE_RESOLUTION|>--- conflicted
+++ resolved
@@ -116,27 +116,12 @@
 }
 const formatUnit = (d, unit="") => d3.format(".3~s")(d)+unit;
 
-<<<<<<< HEAD
-=======
 const colorScheme = {TINY:["#1b5745", "#354f52", "#354f52", "#1d2e62", "#63b0cd"],
   DEFAULT:["#2b2e39", "#2c2f3a", "#31343f", "#323544", "#2d303a", "#2e313c", "#343746", "#353847", "#3c4050", "#404459", "#444862", "#4a4e65"],
   BUFFER:["#3A57B7","#5066C1","#6277CD","#7488D8","#8A9BE3","#A3B4F2"],
   CATEGORICAL:["#ff8080", "#F4A261", "#C8F9D4", "#8D99AE", "#F4A261", "#ffffa2", "#ffffc0", "#87CEEB"],}
 const cycleColors = (lst, i) => lst[i%lst.length];
 
-const createPolygons = (source, area) => {
-  const shapes = [];
-  const yscale = d3.scaleLinear().domain([0, source.peak]).range([area, 0]);
-  for (const [i,e] of source.shapes.entries()) {
-    const x = e.x.map((i,_) => (source.timestamps[i] ?? data.et)-data.st);
-    const y0 = e.y.map(yscale);
-    const y1 = e.y.map(y => yscale(y+e.arg.nbytes));
-    const arg = { tooltipText:`${e.arg.dtype} len:${formatUnit(e.arg.sz)}\n${formatUnit(e.arg.nbytes, "B")}` };
-    shapes.push({ x, y0, y1, arg, fillColor:cycleColors(colorScheme.BUFFER, i) });
-  }
-  return shapes;
-}
-
 const rescaleTrack = (source, tid, k) => {
   for (const e of source.shapes) {
     for (let i=0; i<e.y0.length; i++) {
@@ -144,14 +129,13 @@
       e.y1[i] = e.y1[i]*k;
     }
   }
-  const change = (source.area*k)-source.area;
+  const change = (source.height*k)-source.height;
   const div = document.getElementById(tid);
   div.style.height = rect(div).height+change+"px";
-  source.area = source.area*k;
+  source.height = source.height*k;
   return change;
 }
 
->>>>>>> d762edd6
 const drawLine = (ctx, x, y) => {
   ctx.beginPath();
   ctx.moveTo(x[0], y[0]);
@@ -160,13 +144,8 @@
   ctx.stroke();
 }
 
-const colorScheme = {
-  CATEGORICAL:["#ff8080", "#F4A261", "#C8F9D4", "#8D99AE", "#F4A261", "#ffffa2", "#ffffc0", "#87CEEB"],}
-const cycleColors = (lst, i) => lst[i%lst.length];
-
 var data, focusedDevice, canvasZoom, zoomLevel = d3.zoomIdentity;
 async function renderProfiler() {
-  console.time("renderProfiler");
   displayGraph("profiler");
   d3.select(".metadata").html("");
   // layout once!
@@ -181,83 +160,18 @@
   canvas.addEventListener("wheel", e => (e.stopPropagation(), e.preventDefault()), { passive:false });
   const ctx = canvas.getContext("2d");
   const canvasTop = rect(canvas).top;
+  // color by key (name/category/device)
+  const colorMap = new Map();
   data = {tracks:new Map(), axes:{}, st, et};
-<<<<<<< HEAD
-  for (const [k, v] of Object.entries(layout)) {
-    if (v.shapes.length === 0) continue;
-    const div = deviceList.appendChild(document.createElement("div"));
-    div.innerText = k;
-    div.id = k;
-    div.style.padding = `${padding}px`;
-    div.style.height = v.height+padding+"px";
-    const offsetY = rect(div).y-canvasTop+padding/2;
-    // all tracks have an x axis, some can optionally define a local y axis that reveals on click
-    if (v.ydomain != null) {
-      div.style.cursor = "pointer";
-      div.onclick = () => {
-        const prevScroll = profiler.node().scrollTop;
-        let newOffset = null;
-        for (const [tid, track] of data.tracks) {
-          let nextHeight = track.height;
-          if (track.ydomain != null) {
-            const scale = (y) => tid === focusedDevice ? y/4 : tid === k ? y*4 : y;
-            for (const { y0, y1 } of track.shapes) {
-              for (let i=0; i < y0.length; i++) {
-                y0[i] = scale(y0[i]); y1[i] = scale(y1[i]);
-              }
-            }
-            nextHeight = scale(track.height);
-          }
-          if (newOffset != null) track.offsetY += newOffset;
-          if (track.height != nextHeight) {
-            newOffset += nextHeight-track.height;
-            const vdiv = document.getElementById(tid);
-            vdiv.style.height = nextHeight+padding+"px";
-            track.height = nextHeight;
-          }
-        }
-        focusedDevice = focusedDevice === k ? null : k;
-        if (focusedDevice != null) {
-          const t = data.tracks.get(focusedDevice);
-          data.axes.y = { domain:t.ydomain, range:[t.offsetY+t.height, t.offsetY], fmt:"B" };
-        } else data.axes.y = null;
-        d3.select(canvas).call(canvasZoom.transform, zoomLevel);
-        if (prevScroll) profiler.node().scrollTop = prevScroll;
-      }
-    } else div.style.pointerEvents = "none";
-    data.tracks.set(k, { shapes:v.shapes, offsetY, ydomain:v.ydomain, height:v.height });
-=======
-  const areaScale = d3.scaleLinear().domain([0, Object.entries(layout).reduce((peak, [_,d]) => Math.max(peak, d.peak||0), 0)]).range([4,maxArea=100]);
   for (const [k, v] of Object.entries(layout)) {
     if (v.shapes.length === 0) continue;
     const div = deviceList.append("div").attr("id", k).text(k).style("padding", padding+"px");
     const { y:baseY, height:baseHeight } = rect(div.node());
     const offsetY = baseY-canvasTop+padding/2;
-    if (v.shapes[0].dur != null) {
-      const levelHeight = baseHeight-padding;
-      const shapes = [];
-      data.tracks.set(k, { shapes, offsetY });
-      let colorKey, ref;
-      for (const e of v.shapes) {
-        if (e.depth === 0) colorKey = e.cat ?? e.name;
-        if (!colorMap.has(colorKey)) colorMap.set(colorKey, cycleColors(colorScheme[k] ?? colorScheme.DEFAULT, colorMap.size));
-        const fillColor = d3.color(colorMap.get(colorKey)).brighter(e.depth).toString();
-        const label = parseColors(e.name).map(({ color, st }) => ({ color, st, width:ctx.measureText(st).width }));
-        if (e.ref != null) ref = {ctx:e.ref, step:0};
-        else if (ref != null) {
-          const start = ref.step>0 ? ref.step+1 : 0;
-          const stepIdx = ctxs[ref.ctx+1].steps.findIndex((s, i) => i >= start && s.name == e.name);
-          ref = stepIdx === -1 ? null : {ctx:ref.ctx, step:stepIdx};
-        }
-        const arg = { tooltipText:formatTime(e.dur)+(e.info != null ? "\n"+e.info : ""), ...ref };
-        // offset y by depth
-        shapes.push({x:e.st-st, y:levelHeight*e.depth, width:e.dur, height:levelHeight, arg, label, fillColor });
-      }
-      div.style("height", levelHeight*v.maxDepth+padding+"px").style("pointerEvents", "none");
+    if (v.ydomain == null) {
+      div.style("height", v.height+padding+"px").style("pointerEvents", "none");
     } else {
-      const area = areaScale(v.peak);
-      data.tracks.set(k, { shapes:createPolygons(v, area), offsetY, area, peak:v.peak, scaleFactor:maxArea*4/area });
-      div.style("height", area+padding+"px").style("cursor", "pointer").on("click", (e) => {
+      div.style("height", v.height+padding+"px").style("cursor", "pointer").on("click", (e) => {
         const newFocus = e.currentTarget.id === focusedDevice ? null : e.currentTarget.id;
         let offset = 0;
         for (const [tid, track] of data.tracks) {
@@ -265,21 +179,14 @@
           if (tid === newFocus) offset += rescaleTrack(track, tid, track.scaleFactor);
           else if (tid === focusedDevice) offset += rescaleTrack(track, tid, 1/track.scaleFactor);
         }
-        data.axes.y = newFocus != null ? { domain:[0, (t=data.tracks.get(newFocus)).peak], range:[t.offsetY+t.area, t.offsetY], fmt:"B" } : null;
+        data.axes.y = newFocus != null ? { domain:(t=data.tracks.get(newFocus)).ydomain, range:[t.offsetY+t.height, t.offsetY], fmt:"B" } : null;
         focusedDevice = newFocus;
         return resize();
       });
     }
->>>>>>> d762edd6
+    data.tracks.set(k, { shapes:v.shapes, offsetY, ydomain:v.ydomain, height:v.height, scaleFactor:400/v.height });
   }
   updateProgress({ "show":false });
-  // cache label widths
-  const labelCache = {};
-  function getLabel(name) {
-    if ((cret=labelCache[name]) != null) return cret;
-    labelCache[name] = ret = parseColors(name).map(({ color, st }) => ({ color, st, width:ctx.measureText(st).width }));
-    return ret;
-  }
   // draw events on a timeline
   const dpr = window.devicePixelRatio || 1;
   const ellipsisWidth = ctx.measureText("...").width;
@@ -314,7 +221,11 @@
           ctx.fill();
           // NOTE: y coordinates are in reverse order
           for (let i = 0; i < x.length - 1; i++) {
-            rectLst.push({ x0:x[i], x1:x[i+1], y0:offsetY+e.y1[i], y1:offsetY+e.y0[i], arg:e.arg });
+            let tooltipText = e.arg.tooltipText;
+            if (yscale != null && ((yaxisVal=yscale.invert(offsetY+e.y1[i]))>0)) {
+              tooltipText += `\nTotal: ${formatUnit(yaxisVal, data.axes.y.fmt)}`;
+            }
+            rectLst.push({ x0:x[i], x1:x[i+1], y0:offsetY+e.y1[i], y1:offsetY+e.y0[i], arg:{...e.arg, tooltipText} });
           }
           continue;
         }
@@ -324,14 +235,13 @@
         ctx.fillRect(x, offsetY+e.y, width, e.height);
         rectLst.push({ y0:offsetY+e.y, y1:offsetY+e.y+e.height, x0:x, x1:x+width, arg:e.arg });
         // add label
-        if (e.name == null) continue;
-        const label = getLabel(e.name);
+        if (e.label == null) continue;
         ctx.textAlign = "left";
         ctx.textBaseline = "middle";
         let [labelX, labelWidth] = [x+2, 0];
         const labelY = offsetY+e.y+e.height/2;
-        for (const [i,l] of label.entries()) {
-          if (labelWidth+l.width+(i===label.length-1 ? 0 : ellipsisWidth)+2 > width) {
+        for (const [i,l] of e.label.entries()) {
+          if (labelWidth+l.width+(i===e.label.length-1 ? 0 : ellipsisWidth)+2 > width) {
             if (labelWidth !== 0) ctx.fillText("...", labelX, labelY);
             break;
           }
@@ -413,7 +323,6 @@
     } else tooltip.style.display = "none";
   });
   canvas.addEventListener("mouseleave", () => document.getElementById("tooltip").style.display = "none");
-  console.timeEnd("renderProfiler")
 }
 
 // ** zoom and recentering
