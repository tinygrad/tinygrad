--- conflicted
+++ resolved
@@ -208,11 +208,7 @@
   // support non realtime x axis units
   const formatTime = unit === "realtime" ? formatMicroseconds : (s) => `${s} ${unit}`;
   const profiler = d3.select("#profiler").html("");
-<<<<<<< HEAD
-  const buf = cache[path] ?? await (await fetch(path)).arrayBuffer();
-=======
   const buf = cache[path] ?? await fetchValue(path);
->>>>>>> 9dbc5506
   const view = new DataView(buf);
   let offset = 0;
   const u8 = () => { const ret = view.getUint8(offset); offset += 1; return ret; }
