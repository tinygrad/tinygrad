// ** graph helpers

const displayGraph = (cls) => {
  for (const e of document.getElementsByClassName("view")) e.style.display = e.classList.contains(cls) ? "flex" : "none";
}

const darkenHex = (h, p = 0) =>
  `#${(
    c = parseInt(h.slice(1), 16),
    f = 1 - p / 100,
    ((c >> 16 & 255) * f | 0) << 16 |
    ((c >>  8 & 255) * f | 0) <<  8 |
    ((c       & 255) * f | 0)
  ).toString(16).padStart(6, '0')}`;

const ANSI_COLORS = ["#b3b3b3", "#ff6666", "#66b366", "#ffff66", "#6666ff", "#ff66ff", "#66ffff", "#ffffff"];
const parseColors = (name, defaultColor="#ffffff") => Array.from(name.matchAll(/(?:\u001b\[(\d+)m([\s\S]*?)\u001b\[0m)|([^\u001b]+)/g),
  ([_, code, colored_st, st]) => ({ st: colored_st ?? st, color: code != null ? ANSI_COLORS[(parseInt(code)-30+60)%60] : defaultColor }));

const rect = (s) => (typeof s === "string" ? document.querySelector(s) : s).getBoundingClientRect();

let timeout = null;
const updateProgress = ({ start }) => {
  clearTimeout(timeout);
  const msg = document.getElementById("progress-message");
  msg.style.display = "none";
  if (start) {
    msg.innerText = "Rendering new graph...";
    timeout = setTimeout(() => { msg.style.display = "block"; }, 2000);
  }
}

// ** UOp graph

function intersectRect(r1, r2) {
  const dx = r2.x-r1.x;
  const dy = r2.y-r1.y;
  if (dx === 0 && dy === 0) throw new Error("Invalid node coordinates, rects must not overlap");
  const scaleX = dx !== 0 ? (r1.width/2)/Math.abs(dx) : Infinity;
  const scaleY = dy !== 0 ? (r1.height/2)/Math.abs(dy) : Infinity;
  const scale = Math.min(scaleX, scaleY);
  return {x:r1.x+dx*scale, y:r1.y+dy*scale};
}

function addTags(root) {
  root.selectAll("circle").data(d => [d]).join("circle").attr("r", 5);
  root.selectAll("text").data(d => [d]).join("text").text(d => d).attr("dy", "0.35em");
}

let [workerUrl, worker] = [null, null];
async function initWorker() {
  const resp = await Promise.all(["/assets/dagrejs.github.io/project/dagre/latest/dagre.min.js","/js/worker.js"].map(u => fetch(u)));
  workerUrl = URL.createObjectURL(new Blob([(await Promise.all(resp.map((r) => r.text()))).join("\n")], { type: "application/javascript" }));
}

function renderDag(graph, additions, recenter) {
  // start calculating the new layout (non-blocking)
  updateProgress({ start:true });
  if (worker != null) worker.terminate();
  worker = new Worker(workerUrl);
  worker.postMessage({graph, additions});
  worker.onmessage = (e) => {
    displayGraph("graph");
    updateProgress({ start:false });
    const g = dagre.graphlib.json.read(e.data);
    // draw nodes
    const STROKE_WIDTH = 1.4;
    d3.select("#graph-svg").on("click", () => d3.selectAll(".highlight").classed("highlight", false));
    const nodes = d3.select("#nodes").selectAll("g").data(g.nodes().map(id => g.node(id)), d => d).join("g")
      .attr("transform", d => `translate(${d.x},${d.y})`).classed("clickable", d => d.ref != null).on("click", (e,d) => {
        if (d.ref != null) return setCtxWithHistory(d.ref);
        const parents = g.predecessors(d.id);
        if (parents == null) return;
        const src = [...parents, d.id];
        nodes.classed("highlight", n => src.includes(n.id));
        d3.select("#edges").selectAll("path.edgePath").classed("highlight", e => src.includes(e.v) && e.w===d.id);
        d3.select("#edge-labels").selectAll("g.port").classed("highlight", (_, i, nodes) => {
          const [v, w] = nodes[i].id.split("-");
          return src.includes(v) && w===d.id;
        });
        e.stopPropagation();
      });
    nodes.selectAll("rect").data(d => [d]).join("rect").attr("width", d => d.width).attr("height", d => d.height).attr("fill", d => d.color)
      .attr("x", d => -d.width/2).attr("y", d => -d.height/2).attr("class", d => d.className ?? "node");
    nodes.selectAll("g.label").data(d => [d]).join("g").attr("class", "label").attr("transform", d => {
      const x = (d.width-d.padding*2)/2;
      const y = (d.height-d.padding*2)/2+STROKE_WIDTH;
      return `translate(-${x}, -${y})`;
    }).selectAll("text").data(d => {
      const ret = [[]];
      for (const { st, color } of parseColors(d.label, defaultColor="initial")) {
        for (const [i, l] of st.split("\n").entries()) {
          if (i > 0) ret.push([]);
          ret.at(-1).push({ st:l, color });
        }
      }
      return [ret];
    }).join("text").selectAll("tspan").data(d => d).join("tspan").attr("x", "0").attr("dy", 14).selectAll("tspan").data(d => d).join("tspan")
      .attr("fill", d => darkenHex(d.color, 25)).text(d => d.st).attr("xml:space", "preserve");
    addTags(nodes.selectAll("g.tag").data(d => d.tag != null ? [d] : []).join("g").attr("class", "tag")
      .attr("transform", d => `translate(${-d.width/2+8}, ${-d.height/2+8})`).datum(e => e.tag));
    // draw edges
    const line = d3.line().x(d => d.x).y(d => d.y).curve(d3.curveBasis), edges = g.edges();
    d3.select("#edges").selectAll("path.edgePath").data(edges).join("path").attr("class", "edgePath").attr("d", (e) => {
      const edge = g.edge(e);
      const points = edge.points.slice(1, edge.points.length-1);
      points.unshift(intersectRect(g.node(e.v), points[0]));
      points.push(intersectRect(g.node(e.w), points[points.length-1]));
      return line(points);
    }).attr("marker-end", "url(#arrowhead)");
    addTags(d3.select("#edge-labels").selectAll("g").data(edges).join("g").attr("transform", (e) => {
      // get a point near the end
      const [p1, p2] = g.edge(e).points.slice(-2);
      const dx = p2.x-p1.x;
      const dy = p2.y-p1.y;
      // normalize to the unit vector
      const len = Math.sqrt(dx*dx + dy*dy);
      const ux = dx / len;
      const uy = dy / len;
      // avoid overlap with the arrowhead
      const offset = 17;
      const x = p2.x - ux * offset;
      const y = p2.y - uy * offset;
      return `translate(${x}, ${y})`
    }).attr("class", e => g.edge(e).label.type).attr("id", e => `${e.v}-${e.w}`).datum(e => g.edge(e).label.text));
    if (recenter) document.getElementById("zoom-to-fit-btn").click();
  };
}

// ** profiler graph

const perfCounter = [];
class RangeIndex {
  constructor(name) {
    this.data = [];
    this.name = name;
  }
  push(e) {
    this.data.push(e);
  }

  *query(start, end, timestamp) {
    if (this.data[0]?.width == null) yield* this.queryPath(start, end, timestamp);
    else yield* this.queryRect(start, end, timestamp);
  }

  *queryPath(start, end, timestamp) {
    for (const e of this.data) {
      const x = e.x;
      if (!x?.length) continue;
      if (x.at(-1) <= start || x[0] >= end) continue;       // reject
      if (x[0] >= start && x.at(-1) <= end) { yield e; continue } // complete
      const clipped = clipPath(e, start, end); if (clipped) yield clipped; // partial
    }
  }

  *queryRect(start, end, timestamp) {
    for (const e of this.data) {
      // early reject
      if (e.x + e.width <= start || e.x >= end) continue;
      // partial range
      else if (e.x < start) yield modRect(e, start, e.x+e.width-start);
      else if (e.x+e.width > end) yield modRect(e, e.x, end-e.x);
      else yield e; // complete range
    }
  }
}

const modRect = (e, x, width) => ({ x, width, y:e.y, height:e.height, arg:e.arg, label:e.label, fillColor:e.fillColor });

const modPath = (e, X, Y0, Y1) => ({ x: X, y0: Y0, y1: Y1, arg: e.arg, fillColor: e.fillColor });

const clipPath = (e, start, end) => {
  const x = e.x, y0 = e.y0, y1 = e.y1;
  let i0 = 0; while (i0 < x.length && x[i0] < start) i0++;
  let i1 = x.length - 1; while (i1 >= 0 && x[i1] > end) i1--;

  const X = [], Y0 = [], Y1 = [];
  if (i0 > 0 && x[i0] > start) {
    const j = i0 - 1, t = (start - x[j]) / (x[i0] - x[j]);
    X.push(start); Y0.push(y0[j] + (y0[i0] - y0[j]) * t); Y1.push(y1[j] + (y1[i0] - y1[j]) * t);
  }
  for (let i = i0; i <= i1; i++) { X.push(x[i]); Y0.push(y0[i]); Y1.push(y1[i]) }
  if (i1 < x.length - 1 && x[i1] < end) {
    const j = i1 + 1, t = (end - x[i1]) / (x[j] - x[i1]);
    X.push(end); Y0.push(y0[i1] + (y0[j] - y0[i1]) * t); Y1.push(y1[i1] + (y1[j] - y1[i1]) * t);
  }
  return X.length > 1 ? modPath(e, X, Y0, Y1) : null;
};

function formatTime(ts, dur=ts) {
  if (dur<=1e3) return `${ts.toFixed(2)}us`;
  if (dur<=1e6) return `${(ts*1e-3).toFixed(2)}ms`;
  return `${(ts*1e-6).toFixed(2)}s`;
}
const formatUnit = (d, unit="") => d3.format(".3~s")(d)+unit;

const colorScheme = {TINY:["#1b5745", "#354f52", "#354f52", "#1d2e62", "#63b0cd"],
  DEFAULT:["#2b2e39", "#2c2f3a", "#31343f", "#323544", "#2d303a", "#2e313c", "#343746", "#353847", "#3c4050", "#404459", "#444862", "#4a4e65"],
  BUFFER:["#3A57B7","#5066C1","#6277CD","#7488D8","#8A9BE3","#A3B4F2"],
  CATEGORICAL:["#ff8080", "#F4A261", "#C8F9D4", "#8D99AE", "#F4A261", "#ffffa2", "#ffffc0", "#87CEEB"],}
const cycleColors = (lst, i) => lst[i%lst.length];

const rescaleTrack = (source, tid, k) => {
  for (const e of source.shapes.data) {
    for (let i=0; i<e.y0.length; i++) {
      e.y0[i] = e.y0[i]*k;
      e.y1[i] = e.y1[i]*k;
    }
  }
  const change = (source.height*k)-source.height;
  const div = document.getElementById(tid);
  div.style.height = rect(div).height+change+"px";
  source.height = source.height*k;
  return change;
}

const drawLine = (ctx, x, y, opts) => {
  ctx.beginPath();
  ctx.moveTo(x[0], y[0]);
  ctx.lineTo(x[1], y[1]);
  ctx.fillStyle = ctx.strokeStyle = opts?.color || "#f0f0f5";
  ctx.stroke();
}

var data, focusedDevice, canvasZoom, zoomLevel = d3.zoomIdentity;
async function renderProfiler() {
  displayGraph("profiler");
  d3.select(".metadata").html("");
  // layout once!
  if (data != null) return updateProgress({ start:false });
  const profiler = d3.select(".profiler").html("");
  const buf = await (await fetch("/get_profile")).arrayBuffer();
  const view = new DataView(buf);
  let offset = 0;
  const u8 = () => { const ret = view.getUint8(offset); offset += 1; return ret; }
  const u32 = () => { const ret = view.getUint32(offset, true); offset += 4; return ret; }
  const u64 = () => { const ret = new Number(view.getBigUint64(offset, true)); offset += 8; return ret; }
  const f32 = () => { const ret = view.getFloat32(offset, true); offset += 4; return ret; }
  const optional = (i) => i === 0 ? null : i-1;
  const dur = u32(), peak = u64(), indexLen = u32(), layoutsLen = u32();
  const textDecoder = new TextDecoder("utf-8");
  const { strings, dtypeSize, markers }  = JSON.parse(textDecoder.decode(new Uint8Array(buf, offset, indexLen))); offset += indexLen;
  // place devices on the y axis and set vertical positions
  const [tickSize, padding] = [10, 8];
  const deviceList = profiler.append("div").attr("id", "device-list").style("padding-top", tickSize+padding+"px");
  const canvas = profiler.append("canvas").attr("id", "timeline").node();
  // NOTE: scrolling via mouse can only zoom the graph
  canvas.addEventListener("wheel", e => (e.stopPropagation(), e.preventDefault()), { passive:false });
  const ctx = canvas.getContext("2d");
  const canvasTop = rect(canvas).top;
  // color by key (name/device)
  const colorMap = new Map();
  data = {tracks:new Map(), axes:{}};
  const heightScale = d3.scaleLinear().domain([0, peak]).range([4,maxheight=100]);
  for (let i=0; i<layoutsLen; i++) {
    const nameLen = view.getUint8(offset, true); offset += 1;
    const k = textDecoder.decode(new Uint8Array(buf, offset, nameLen)); offset += nameLen;
    const div = deviceList.append("div").attr("id", k).text(k).style("padding", padding+"px");
    const { y:baseY, height:baseHeight } = rect(div.node());
    const offsetY = baseY-canvasTop+padding/2;
    const shapes = new RangeIndex();
    const EventTypes = {TIMELINE:0, MEMORY:1};
    const eventType = u8(), eventsLen = u32();
    if (eventType === EventTypes.TIMELINE) {
      const levelHeight = baseHeight-padding;
      const levels = [];
      data.tracks.set(k, { shapes, visible:[], offsetY });
      let colorKey, ref;
      for (let j=0; j<eventsLen; j++) {
        const e = {name:strings[u32()], ref:optional(u32()), st:u32(), dur:f32(), info:strings[u32()] || null};
        // find a free level to put the event
        let depth = levels.findIndex(levelEt => e.st >= levelEt);
        const et = e.st+Math.trunc(e.dur);
        if (depth === -1) {
          depth = levels.length;
          levels.push(et);
        } else levels[depth] = et;
        if (depth === 0) colorKey = e.name.split(" ")[0];
        if (!colorMap.has(colorKey)) colorMap.set(colorKey, cycleColors(colorScheme[k.split(":")[0]] ?? colorScheme.DEFAULT, colorMap.size));
        const fillColor = d3.color(colorMap.get(colorKey)).brighter(depth).toString();
        const label = parseColors(e.name).map(({ color, st }) => ({ color, st, width:ctx.measureText(st).width }));
        if (e.ref != null) ref = {ctx:e.ref, step:0};
        else if (ref != null) {
          const start = ref.step>0 ? ref.step+1 : 0;
          const stepIdx = ctxs[ref.ctx+1].steps.findIndex((s, i) => i >= start && s.name == e.name);
          ref = stepIdx === -1 ? null : {ctx:ref.ctx, step:stepIdx};
        }
        const htmlLabel = label.map(({color, st}) => `<span style="color:${color}">${st}</span>`).join('');
        const arg = { tooltipText:htmlLabel+"\n"+formatTime(e.dur)+(e.info != null ? "\n"+e.info : ""), ...ref };
        // offset y by depth
        shapes.push({x:e.st, y:levelHeight*depth, width:e.dur, height:levelHeight, arg, label, fillColor });
      }
      div.style("height", levelHeight*levels.length+padding+"px").style("pointerEvents", "none");
    } else {
      const peak = u64();
      let x = 0, y = 0;
      const buf_shapes = new Map(), temp = new Map();
      const timestamps = [];
      for (let j=0; j<eventsLen; j++) {
        const alloc = u8(), ts = u32(), key = u32();
        if (alloc) {
          const dtype = strings[u32()], sz = u64(), nbytes = dtypeSize[dtype]*sz;
          const shape = {x:[x], y:[y], dtype, sz, nbytes, key};
          buf_shapes.set(key, shape); temp.set(key, shape);
          timestamps.push(ts);
          x += 1; y += nbytes;
        } else {
          const free = buf_shapes.get(key);
          timestamps.push(ts);
          x += 1; y -= free.nbytes;
          free.x.push(x);
          free.y.push(free.y.at(-1));
          temp.delete(key);
          for (const [k, v] of temp) {
            if (k <= key) continue;
            v.x.push(x, x);
            v.y.push(v.y.at(-1), v.y.at(-1)-free.nbytes);
          }
        }
      }
      for (const [_, v] of temp) {
        v.x.push(x);
        v.y.push(v.y.at(-1));
      }
      timestamps.push(dur);
      const height = heightScale(peak);
      const yscale = d3.scaleLinear().domain([0, peak]).range([height, 0]);
      for (const [_, {dtype, sz, nbytes, y, x:steps}] of buf_shapes) {
        const x = steps.map(s => timestamps[s]);
        const arg = {tooltipText:`${dtype} len:${formatUnit(sz)}\n${formatUnit(nbytes, "B")}`};
        shapes.push({ x, y0:y.map(yscale), y1:y.map(y0 => yscale(y0+nbytes)), arg, fillColor:cycleColors(colorScheme.BUFFER, shapes.data.length) });
      }
      data.tracks.set(k, { shapes, visible:[], offsetY, height, peak, scaleFactor:maxheight*4/height });
      div.style("height", height+padding+"px").style("cursor", "pointer").on("click", (e) => {
        const newFocus = e.currentTarget.id === focusedDevice ? null : e.currentTarget.id;
        let offset = 0;
        for (const [tid, track] of data.tracks) {
          track.offsetY += offset;
          if (tid === newFocus) offset += rescaleTrack(track, tid, track.scaleFactor);
          else if (tid === focusedDevice) offset += rescaleTrack(track, tid, 1/track.scaleFactor);
        }
        data.axes.y = newFocus != null ? { domain:[0, (t=data.tracks.get(newFocus)).peak], range:[t.offsetY+t.height, t.offsetY], fmt:"B" } : null;
        focusedDevice = newFocus;
        return resize();
      });
    }
  }
  updateProgress({ start:false });
  // draw events on a timeline
  const dpr = window.devicePixelRatio || 1;
  const ellipsisWidth = ctx.measureText("...").width;
  function render(transform) {
    zoomLevel = transform;
    ctx.clearRect(0, 0, canvas.clientWidth, canvas.clientHeight);
    // rescale to match current zoom
    const xscale = d3.scaleLinear().domain([0, dur]).range([0, canvas.clientWidth]);
    const visibleX = xscale.range().map(zoomLevel.invertX, zoomLevel).map(xscale.invert, xscale);
<<<<<<< HEAD
    const start = visibleX[0], end = visibleX[1];
    const step = (end-start) / (canvas.clientWidth*dpr);
    xscale.domain(visibleX);
    // draw shapes
    for (const [_, { offsetY, shapes }] of data.tracks) {
      for (const e of shapes.query(start, end, step)) {
        ctx.fillStyle = e.fillColor;
=======
    const st = visibleX[0]; et = visibleX[1];
    xscale.domain(visibleX);
    // draw shapes
    for (const [_, { offsetY, shapes, visible }] of data.tracks) {
      visible.length = 0;
      for (const e of shapes) {
>>>>>>> 84b249ef
        // generic polygon
        if (e.width == null) {
          if (e.x[0]>et || e.x.at(-1)<st) continue;
          const x = e.x.map(xscale);
<<<<<<< HEAD
          const p = new Path2D();
          p.moveTo(x[0], offsetY+e.y0[0]);
          for (let i=1; i<x.length; i++) p.lineTo(x[i], offsetY+e.y0[i]);
          for (let i=x.length-1; i>=0; i--) p.lineTo(x[i], offsetY+e.y1[i]);
          p.closePath();
          ctx.fill(p);
          continue;
        }
        // contiguous rect
        const x = xscale(e.x);
        const width = xscale(e.x+e.width)-x;
        ctx.fillRect(x, offsetY+e.y, width, e.height);
=======
          ctx.beginPath();
          ctx.moveTo(x[0], offsetY+e.y0[0]);
          for (let i=1; i<x.length; i++) {
            ctx.lineTo(x[i], offsetY+e.y0[i]);
            visible.push({ x0:x[i], x1:x[i+1], y0:offsetY+e.y1[i], y1:offsetY+e.y0[i], arg:e.arg })
          }
          for (let i=x.length-1; i>=0; i--) ctx.lineTo(x[i], offsetY+e.y1[i]);
          ctx.closePath();
          ctx.fillStyle = e.fillColor; ctx.fill();
          continue;
        }
        // contiguous rect
        if (e.x>et || e.x+e.width<st) continue;
        const x = xscale(e.x);
        const width = xscale(e.x+e.width)-x;
        ctx.fillStyle = e.fillColor; ctx.fillRect(x, offsetY+e.y, width, e.height);
        visible.push({ y0:offsetY+e.y, y1:offsetY+e.y+e.height, x0:x, x1:x+width, arg:e.arg });
>>>>>>> 84b249ef
        // add label
        if (e.label == null) continue;
        ctx.textAlign = "left";
        ctx.textBaseline = "middle";
        let [labelX, labelWidth] = [x+2, 0];
        const labelY = offsetY+e.y+e.height/2;
        for (const [i,l] of e.label.entries()) {
          if (labelWidth+l.width+(i===e.label.length-1 ? 0 : ellipsisWidth)+2 > width) {
            if (labelWidth !== 0) ctx.fillText("...", labelX, labelY);
            break;
          }
          ctx.fillStyle = l.color;
          ctx.fillText(l.st, labelX, labelY);
          labelWidth += l.width;
          labelX += l.width;
        }
      }
    }
    // draw axes
    drawLine(ctx, xscale.range(), [0, 0]);
    for (const tick of xscale.ticks()) {
      // tick line
      const x = xscale(tick);
      drawLine(ctx, [x, x], [0, tickSize])
      // tick label
      ctx.textBaseline = "top";
      ctx.fillText(formatTime(tick, dur), x+ctx.lineWidth+2, tickSize);
    }
    if (data.axes.y != null) {
      drawLine(ctx, [0, 0], data.axes.y.range);
      const yscale = d3.scaleLinear().domain(data.axes.y.domain).range(data.axes.y.range);
      for (const tick of yscale.ticks()) {
        const y = yscale(tick);
        drawLine(ctx, [0, tickSize], [y, y]);
        ctx.textBaseline = "middle";
        ctx.fillText(formatUnit(tick, data.axes.y.fmt), tickSize+2, y);
      }
    }
    // draw markers
    for (const m of markers) {
      const x = xscale(m.ts);
      drawLine(ctx, [x, x], [0, canvas.clientHeight], { color:m.color });
      ctx.fillText(m.name, x+2, 1);
    }
  }

  function resize() {
    const profiler = document.querySelector(".profiler");
    const sideRect = rect("#device-list");
    const width = profiler.clientWidth-(sideRect.width+padding), height = Math.round(sideRect.height);
    if (canvas.width === width*dpr && canvas.height === height*dpr) return;
    canvas.width = width*dpr;
    canvas.height = height*dpr;
    canvas.style.height = `${height}px`;
    canvas.style.width = `${width}px`;
    ctx.scale(dpr, dpr);
    d3.select(canvas).call(canvasZoom.transform, zoomLevel);
  }

  canvasZoom = d3.zoom().filter(vizZoomFilter).scaleExtent([1, Infinity]).translateExtent([[0,0], [Infinity,0]]).on("zoom", e => render(e.transform));
  d3.select(canvas).call(canvasZoom);
  document.addEventListener("contextmenu", e => e.ctrlKey && e.preventDefault());

  new ResizeObserver(([e]) => e.contentRect.width > 0 && resize()).observe(profiler.node());

  function findRectAtPosition(x, y) {
    let tid = null;
    for (const k of data.tracks.keys()) {
      const r = rect(document.getElementById(k));
      if (y >= r.y && y <= r.y+r.height) { tid = k; break; }
    }
    if (tid == null) return;
    const { top, left, width, height } = rect(canvas);
    const X = ((x-left) * (canvas.width/width))/dpr;
    const Y = ((y-top) * (canvas.height/height))/dpr;
    for (const r of data.tracks.get(tid).visible) {
      if (Y>=r.y0 && Y<=r.y1 && X>=r.x0 && X<=r.x1) return r.arg;
    }
  }

  canvas.addEventListener("click", e => {
    e.preventDefault();
    const foundRect = findRectAtPosition(e.clientX, e.clientY);
    if (foundRect?.step != null) return setCtxWithHistory(foundRect.ctx, foundRect.step);
  });

  canvas.addEventListener("mousemove", e => {
    const foundRect = findRectAtPosition(e.clientX, e.clientY);
    if (foundRect?.tooltipText != null) {
      const tooltip = document.getElementById("tooltip");
      tooltip.style.display = "block";
      tooltip.style.left = (e.pageX+10)+"px";
      tooltip.style.top = (e.pageY)+"px";
      tooltip.innerHTML = foundRect.tooltipText;
    } else tooltip.style.display = "none";
  });
  canvas.addEventListener("mouseleave", () => document.getElementById("tooltip").style.display = "none");
}

// ** zoom and recentering

const vizZoomFilter = e => (!e.ctrlKey || e.type === 'wheel' || e.type === 'mousedown') && !e.button && e.type !== 'dblclick';
const svgZoom = d3.zoom().filter(vizZoomFilter).on("zoom", (e) => d3.select("#render").attr("transform", e.transform));
d3.select("#graph-svg").call(svgZoom);

// zoom to fit into view
document.getElementById("zoom-to-fit-btn").addEventListener("click", () => {
  const canvas = d3.select("#timeline");
  if (!canvas.empty() && rect(canvas.node()).width !== 0) {
    return canvas.call(canvasZoom.transform, d3.zoomIdentity);
  }
  const svg = d3.select("#graph-svg");
  svg.call(svgZoom.transform, d3.zoomIdentity);
  const mainRect = rect(".main-container");
  const x0 = rect(".ctx-list-parent").right;
  const x1 = rect(".metadata-parent").left;
  const pad = 16;
  const R = { x: x0+pad, y: mainRect.top+pad, width: (x1>0 ? x1-x0 : mainRect.width)-2*pad, height: mainRect.height-2*pad };
  const r = rect("#render");
  if (r.width === 0) return;
  const scale = Math.min(R.width/r.width, R.height/r.height);
  const [tx, ty] = [R.x+(R.width-r.width*scale)/2-r.left*scale, R.y+(R.height-r.height*scale)/2];
  svg.call(svgZoom.transform, d3.zoomIdentity.translate(tx, ty).scale(scale));
});

// **** main VIZ interfacae

function codeBlock(st, language, { loc, wrap }={}) {
  const code = document.createElement("code");
  code.innerHTML = hljs.highlight(st, { language }).value;
  code.className = "hljs";
  const ret = document.createElement("pre");
  if (wrap) ret.className = "wrap";
  if (loc != null) {
    const link = ret.appendChild(document.createElement("a"));
    link.href = "vscode://file/"+loc.join(":");
    link.textContent = `${loc[0].split("/").at(-1)}:${loc[1]}`+"\n\n";
  }
  ret.appendChild(code);
  return ret;
}

function appendTd(tr, value, unit=null) {
  const fmt = (typeof value === "number" && !Number.isInteger(value)) ? value.toFixed(2) : value;
  tr.appendChild(document.createElement("td")).innerText = unit == "us" ? formatTime(value) : fmt+(unit ?? "");
}

function appendRow(table, name, value, unit=null, cls="main-row") {
  const tr = table.appendChild(document.createElement("tr"));
  tr.className = cls;
  tr.appendChild(document.createElement("td")).innerText = name;
  appendTd(tr, value, unit);
  return tr;
}

function setActive(e) {
  if (e == null) return;
  e.classList.add("active");
  requestAnimationFrame(() => e.scrollIntoView({ behavior: "auto", block: "nearest" }));
}

// ** hljs extra definitions for UOps and float4
hljs.registerLanguage("python", (hljs) => ({
  ...hljs.getLanguage("python"),
  case_insensitive: false,
  contains: [
    { begin: 'dtypes\\.[a-zA-Z_][a-zA-Z0-9_-]*(\\.[a-zA-Z_][a-zA-Z0-9_-]*)*' + '(?=[.\\s\\n[:,(])', className: "type" },
    { begin: 'dtypes\\.[a-zA-Z_][a-zA-Z0-9_-].vec*' + '(?=[.\\s\\n[:,(])', className: "type" },
    { begin: '[a-zA-Z_][a-zA-Z0-9_-]*\\.[a-zA-Z_][a-zA-Z0-9_-]*' + '(?=[.\\s\\n[:,()])',  className: "operator" },
    { begin: '[A-Z][a-zA-Z0-9_]*(?=\\()', className: "section", ignoreEnd: true },
    ...hljs.getLanguage("python").contains,
  ]
}));
hljs.registerLanguage("cpp", (hljs) => ({
  ...hljs.getLanguage('cpp'),
  contains: [{ begin: '\\b(?:float|half)[0-9]+\\b', className: 'type' }, ...hljs.getLanguage('cpp').contains]
}));

var ret = [];
var cache = {};
var ctxs = null;
const evtSources = [];
// VIZ displays graph rewrites in 3 levels, from bottom-up:
// rewrite: a single UOp transformation
// step: collection of rewrites
// context: collection of steps
const state = {currentCtx:-1, currentStep:0, currentRewrite:0, expandSteps:false};
function setState(ns) {
  const { currentCtx:prevCtx, currentStep:prevStep } = state;
  Object.assign(state, ns);
  // update element styles if needed
  document.getElementById(`ctx-${state.currentCtx}`)?.classList.toggle("expanded", state.expandSteps);
  if (state.currentCtx !== prevCtx) {
    document.getElementById(`ctx-${prevCtx}`)?.classList.remove("active", "expanded");
    setActive(document.getElementById(`ctx-${state.currentCtx}`));
  }
  if (state.currentCtx !== prevCtx || state.currentStep !== prevStep) {
    document.getElementById(`step-${prevCtx}-${prevStep}`)?.classList.remove("active");
    setActive(document.getElementById(`step-${state.currentCtx}-${state.currentStep}`));
  }
  // re-render
  main();
}

// set a new context and keep the old one in browser history
function setCtxWithHistory(newCtx, step=0) {
  // NOTE: browser does a structured clone, passing a mutable object is safe.
  history.replaceState(state, "");
  history.pushState(state, "");
  setState({ expandSteps:true, currentCtx:newCtx+1, currentStep:step, currentRewrite:0 });
}

window.addEventListener("popstate", (e) => {
  if (e.state != null) setState(e.state);
});

async function main() {
  // ** left sidebar context list
  if (ctxs == null) {
    ctxs = [{ name:"Profiler", steps:[] }];
    for (const r of (await (await fetch("/ctxs")).json())) ctxs.push(r);
    const ctxList = document.querySelector(".ctx-list");
    for (const [i,{name, steps}] of ctxs.entries()) {
      const ul = ctxList.appendChild(document.createElement("ul"));
      ul.id = `ctx-${i}`;
      const p = ul.appendChild(document.createElement("p"));
      p.innerHTML = parseColors(name).map(c => `<span style="color: ${c.color}">${c.st}</span>`).join("");
      p.onclick = () => {
        setState(i === state.currentCtx ? { expandSteps:!state.expandSteps } : { expandSteps:true, currentCtx:i, currentStep:0, currentRewrite:0 });
      }
      for (const [j,u] of steps.entries()) {
        const inner = ul.appendChild(document.createElement("ul"));
        inner.id = `step-${i}-${j}`;
        inner.innerText = `${u.name ?? u.loc[0].replaceAll("\\", "/").split("/").pop()+':'+u.loc[1]}`+(u.match_count ? ` - ${u.match_count}` : '');
        inner.style.marginLeft = `${8*u.depth}px`;
        inner.onclick = (e) => {
          e.stopPropagation();
          setState({ currentStep:j, currentCtx:i, currentRewrite:0 });
        }
      }
    }
    return setState({ currentCtx:0 });
  }
  // ** center graph
  const { currentCtx, currentStep, currentRewrite, expandSteps } = state;
  if (currentCtx == -1) return;
  const ctx = ctxs[currentCtx];
  const step = ctx.steps[currentStep];
  const ckey = step?.query;
  // close any pending event sources
  let activeSrc = null;
  for (const e of evtSources) {
    const url = new URL(e.url);
    if (url.pathname+url.search !== ckey) e.close();
    else if (e.readyState === EventSource.OPEN) activeSrc = e;
  }
  if (ctx.name === "Profiler") return renderProfiler();
  if (workerUrl == null) await initWorker();
  if (ckey in cache) {
    ret = cache[ckey];
  }
  // ** Disassembly view
  if (ckey.startsWith("/disasm")) {
    if (!(ckey in cache)) cache[ckey] = ret = await (await fetch(ckey)).json();
    displayGraph("disasm");
    const root = document.createElement("div");
    root.className = "raw-text";
    const metadata = document.querySelector(".metadata");
    metadata.innerHTML = "";
    // detailed assembly view
    if (ret.cols != null) {
      const asm = root.appendChild(document.createElement("table"));
      const thead = asm.appendChild(document.createElement("thead"));
      for (const c of ret.cols) thead.appendChild(document.createElement("th")).innerText = c.title ?? c;
      for (const r of ret.rows) {
        const tr = asm.appendChild(document.createElement("tr"));
        tr.className = "main-row code-row";
        for (const [i,value] of r.entries()) {
          // string format scalar values
          if (!Array.isArray(value)) appendTd(tr, value);
          // display arrays in a bar graph
          else {
            const segmentsTd = tr.appendChild(document.createElement("td"));
            segmentsTd.className = "pct-row";
            const usageBar = segmentsTd.appendChild(document.createElement("div"));
            for (const [k, v, width] of value) {
              const seg = usageBar.appendChild(document.createElement("div"));
              seg.style.width = width+"%";
              seg.title = `${ret.cols[i].labels[k]} ${v}`;
              seg.style.background = cycleColors(colorScheme.CATEGORICAL, parseInt(k));
            }
          }
        }
      }
      const summary = metadata.appendChild(document.createElement("table"));
      for (const s of ret.summary) {
        const tr = summary.appendChild(document.createElement("tr"));
        tr.className = "main-row";
        const td = tr.appendChild(document.createElement("td"));
        const div = td.appendChild(document.createElement("div"));
        div.className = "legend";
        div.appendChild(document.createElement("div")).style.background = cycleColors(colorScheme.CATEGORICAL, s.idx);
        div.appendChild(document.createElement("p")).textContent = s.label;
        appendTd(tr, s.value);
      }
    } else root.appendChild(codeBlock(ret.src, "x86asm"));
    return document.querySelector(".disasm").replaceChildren(root);
  }
  // ** UOp view (default)
  // if we don't have a complete cache yet we start streaming rewrites in this step
  if (!(ckey in cache) || (cache[ckey].length !== step.match_count+1 && activeSrc == null)) {
    ret = [];
    cache[ckey] = ret;
    const eventSource = new EventSource(ckey);
    evtSources.push(eventSource);
    eventSource.onmessage = (e) => {
      if (e.data === "END") return eventSource.close();
      const chunk = JSON.parse(e.data);
      ret.push(chunk);
      // if it's the first one render this new rgaph
      if (ret.length === 1) return main();
      // otherwise just enable the graph selector
      const ul = document.getElementById(`rewrite-${ret.length-1}`);
      if (ul != null) ul.classList.remove("disabled");
    };
  }
  if (ret.length === 0) return;
  renderDag(ret[currentRewrite].graph, ret[currentRewrite].changed_nodes ?? [], currentRewrite === 0);
  // ** right sidebar code blocks
  const metadata = document.querySelector(".metadata");
  const [code, lang] = ctx.fmt != null ? [ctx.fmt, "cpp"] : [ret[currentRewrite].uop, "python"];
  metadata.replaceChildren(codeBlock(step.code_line, "python", { loc:step.loc, wrap:true }), codeBlock(code, lang, { wrap:false }));
  if (ctx.runtime_stats != null) {
    const div = metadata.appendChild(document.createElement("div"));
    div.className = "stats-list";
    for (const [i, s] of ctx.runtime_stats.entries()) {
      const p = div.appendChild(document.createElement("p"));
      if (ctx.runtime_stats.length > 1) p.innerText = `Run ${i+1}/${ctx.runtime_stats.length}`;
      const table = div.appendChild(document.createElement("table"));
      const tbody = table.appendChild(document.createElement("tbody"));
      for (const { name, value, unit, subunits } of s.data) {
          const mainRow = appendRow(tbody, name, value, unit, "main-row");
          if (!subunits?.length) continue;
          const subunitRow = tbody.appendChild(document.createElement("tr"));
          subunitRow.style.display = "none";
          mainRow.onclick = () => subunitRow.style.display = subunitRow.style.display === "none" ? "table-row" : "none";
          mainRow.style.cursor = "pointer";
          const td = subunitRow.appendChild(document.createElement("td"));
          td.colSpan = 2;
          const table = td.appendChild(document.createElement("table"));
          for (const u of subunits) appendRow(table, u.name, u.value, unit, "sub-row");
      }
    }
  }
  // ** rewrite steps
  if (step.match_count >= 1) {
    const rewriteList = metadata.appendChild(document.createElement("div"));
    rewriteList.className = "rewrite-list";
    for (let s=0; s<=step.match_count; s++) {
      const ul = rewriteList.appendChild(document.createElement("ul"));
      ul.innerText = s;
      ul.id = `rewrite-${s}`;
      ul.onclick = () => setState({ currentRewrite:s });
      ul.className = s > ret.length-1 ? "disabled" : s === currentRewrite ? "active" : "";
      if (s > 0 && s === currentRewrite) {
        const { upat, diff } = ret[s];
        metadata.appendChild(codeBlock(upat[1], "python", { loc:upat[0], wrap:true }));
        const diffCode = metadata.appendChild(document.createElement("pre")).appendChild(document.createElement("code"));
        for (const line of diff) {
          const span = diffCode.appendChild(document.createElement("span"));
          span.style.color = line.startsWith("+") ? "#3aa56d" : line.startsWith("-") ? "#d14b4b" : "#f0f0f5";
          span.innerText = line;
          diffCode.appendChild(document.createElement("br"));
        }
        diffCode.className = "wrap";
      }
    }
  }
}

// **** collapse/expand

let isCollapsed = false;
document.querySelector(".collapse-btn").addEventListener("click", (e) => {
  isCollapsed = !isCollapsed;
  document.querySelector(".main-container").classList.toggle("collapsed", isCollapsed);
  e.currentTarget.blur();
  e.currentTarget.style.transform = isCollapsed ? "rotate(180deg)" : "rotate(0deg)";
  window.dispatchEvent(new Event("resize"));
});

// **** resizer

function appendResizer(element, { minWidth, maxWidth }, left=false) {
  const handle = Object.assign(document.createElement("div"), { className: "resize-handle", style: left ? "right: 0" : "left: 0; margin-top: 0" });
  element.appendChild(handle);
  const resize = (e) => {
    const change = e.clientX - element.dataset.startX;
    let newWidth = ((Number(element.dataset.startWidth)+(left ? change : -change))/Number(element.dataset.containerWidth))*100;
    element.style.width = `${Math.max(minWidth, Math.min(maxWidth, newWidth))}%`;
  };
  handle.addEventListener("mousedown", (e) => {
    e.preventDefault();
    element.dataset.startX = e.clientX;
    element.dataset.containerWidth = rect(".main-container").width;
    element.dataset.startWidth = element.getBoundingClientRect().width;
    document.documentElement.addEventListener("mousemove", resize, false);
    document.documentElement.addEventListener("mouseup", () => {
      document.documentElement.removeEventListener("mousemove", resize, false);
      element.style.userSelect = "initial";
    }, { once: true });
  });
}
appendResizer(document.querySelector(".ctx-list-parent"), { minWidth: 15, maxWidth: 50 }, left=true);
appendResizer(document.querySelector(".metadata-parent"), { minWidth: 20, maxWidth: 50 });

// **** keyboard shortcuts

document.addEventListener("keydown", async function(event) {
  const { currentCtx, currentStep, currentRewrite, expandSteps } = state;
  // up and down change the step or context from the list
  const changeStep = expandSteps && ctxs[currentCtx].steps?.length;
  if (event.key == "ArrowUp") {
    event.preventDefault();
    if (changeStep) {
      return setState({ currentRewrite:0, currentStep:Math.max(0, currentStep-1) });
    }
    return setState({ currentStep:0, currentRewrite:0, currentCtx:Math.max(0, currentCtx-1), expandSteps:false });
  }
  if (event.key == "ArrowDown") {
    event.preventDefault();
    if (changeStep) {
      const totalUOps = ctxs[currentCtx].steps.length-1;
      return setState({ currentRewrite:0, currentStep:Math.min(totalUOps, currentStep+1) });
    }
    return setState({ currentStep:0, currentRewrite:0, currentCtx:Math.min(ctxs.length-1, currentCtx+1), expandSteps:false });
  }
  // enter toggles focus on a single rewrite stage
  if (event.key == "Enter") {
    event.preventDefault()
    if (currentCtx === -1) {
      return setState({ currentCtx:0, expandSteps:true });
    }
    return setState({ expandSteps:!expandSteps });
  }
  // left and right go through rewrites in a single UOp
  if (event.key == "ArrowLeft") {
    event.preventDefault()
    return setState({ currentRewrite:Math.max(0, currentRewrite-1) });
  }
  if (event.key == "ArrowRight") {
    event.preventDefault()
    const totalRewrites = ret.length-1;
    return setState({ currentRewrite:Math.min(totalRewrites, currentRewrite+1) });
  }
  // space recenters the graph
  if (event.key == " ") {
    event.preventDefault()
    document.getElementById("zoom-to-fit-btn").click();
  }
});

main()<|MERGE_RESOLUTION|>--- conflicted
+++ resolved
@@ -129,65 +129,6 @@
 
 // ** profiler graph
 
-const perfCounter = [];
-class RangeIndex {
-  constructor(name) {
-    this.data = [];
-    this.name = name;
-  }
-  push(e) {
-    this.data.push(e);
-  }
-
-  *query(start, end, timestamp) {
-    if (this.data[0]?.width == null) yield* this.queryPath(start, end, timestamp);
-    else yield* this.queryRect(start, end, timestamp);
-  }
-
-  *queryPath(start, end, timestamp) {
-    for (const e of this.data) {
-      const x = e.x;
-      if (!x?.length) continue;
-      if (x.at(-1) <= start || x[0] >= end) continue;       // reject
-      if (x[0] >= start && x.at(-1) <= end) { yield e; continue } // complete
-      const clipped = clipPath(e, start, end); if (clipped) yield clipped; // partial
-    }
-  }
-
-  *queryRect(start, end, timestamp) {
-    for (const e of this.data) {
-      // early reject
-      if (e.x + e.width <= start || e.x >= end) continue;
-      // partial range
-      else if (e.x < start) yield modRect(e, start, e.x+e.width-start);
-      else if (e.x+e.width > end) yield modRect(e, e.x, end-e.x);
-      else yield e; // complete range
-    }
-  }
-}
-
-const modRect = (e, x, width) => ({ x, width, y:e.y, height:e.height, arg:e.arg, label:e.label, fillColor:e.fillColor });
-
-const modPath = (e, X, Y0, Y1) => ({ x: X, y0: Y0, y1: Y1, arg: e.arg, fillColor: e.fillColor });
-
-const clipPath = (e, start, end) => {
-  const x = e.x, y0 = e.y0, y1 = e.y1;
-  let i0 = 0; while (i0 < x.length && x[i0] < start) i0++;
-  let i1 = x.length - 1; while (i1 >= 0 && x[i1] > end) i1--;
-
-  const X = [], Y0 = [], Y1 = [];
-  if (i0 > 0 && x[i0] > start) {
-    const j = i0 - 1, t = (start - x[j]) / (x[i0] - x[j]);
-    X.push(start); Y0.push(y0[j] + (y0[i0] - y0[j]) * t); Y1.push(y1[j] + (y1[i0] - y1[j]) * t);
-  }
-  for (let i = i0; i <= i1; i++) { X.push(x[i]); Y0.push(y0[i]); Y1.push(y1[i]) }
-  if (i1 < x.length - 1 && x[i1] < end) {
-    const j = i1 + 1, t = (end - x[i1]) / (x[j] - x[i1]);
-    X.push(end); Y0.push(y0[i1] + (y0[j] - y0[i1]) * t); Y1.push(y1[i1] + (y1[j] - y1[i1]) * t);
-  }
-  return X.length > 1 ? modPath(e, X, Y0, Y1) : null;
-};
-
 function formatTime(ts, dur=ts) {
   if (dur<=1e3) return `${ts.toFixed(2)}us`;
   if (dur<=1e6) return `${(ts*1e-3).toFixed(2)}ms`;
@@ -202,7 +143,7 @@
 const cycleColors = (lst, i) => lst[i%lst.length];
 
 const rescaleTrack = (source, tid, k) => {
-  for (const e of source.shapes.data) {
+  for (const e of source.shapes) {
     for (let i=0; i<e.y0.length; i++) {
       e.y0[i] = e.y0[i]*k;
       e.y1[i] = e.y1[i]*k;
@@ -259,7 +200,7 @@
     const div = deviceList.append("div").attr("id", k).text(k).style("padding", padding+"px");
     const { y:baseY, height:baseHeight } = rect(div.node());
     const offsetY = baseY-canvasTop+padding/2;
-    const shapes = new RangeIndex();
+    const shapes = [];
     const EventTypes = {TIMELINE:0, MEMORY:1};
     const eventType = u8(), eventsLen = u32();
     if (eventType === EventTypes.TIMELINE) {
@@ -329,7 +270,7 @@
       for (const [_, {dtype, sz, nbytes, y, x:steps}] of buf_shapes) {
         const x = steps.map(s => timestamps[s]);
         const arg = {tooltipText:`${dtype} len:${formatUnit(sz)}\n${formatUnit(nbytes, "B")}`};
-        shapes.push({ x, y0:y.map(yscale), y1:y.map(y0 => yscale(y0+nbytes)), arg, fillColor:cycleColors(colorScheme.BUFFER, shapes.data.length) });
+        shapes.push({ x, y0:y.map(yscale), y1:y.map(y0 => yscale(y0+nbytes)), arg, fillColor:cycleColors(colorScheme.BUFFER, shapes.length) });
       }
       data.tracks.set(k, { shapes, visible:[], offsetY, height, peak, scaleFactor:maxheight*4/height });
       div.style("height", height+padding+"px").style("cursor", "pointer").on("click", (e) => {
@@ -356,40 +297,16 @@
     // rescale to match current zoom
     const xscale = d3.scaleLinear().domain([0, dur]).range([0, canvas.clientWidth]);
     const visibleX = xscale.range().map(zoomLevel.invertX, zoomLevel).map(xscale.invert, xscale);
-<<<<<<< HEAD
-    const start = visibleX[0], end = visibleX[1];
-    const step = (end-start) / (canvas.clientWidth*dpr);
-    xscale.domain(visibleX);
-    // draw shapes
-    for (const [_, { offsetY, shapes }] of data.tracks) {
-      for (const e of shapes.query(start, end, step)) {
-        ctx.fillStyle = e.fillColor;
-=======
     const st = visibleX[0]; et = visibleX[1];
     xscale.domain(visibleX);
     // draw shapes
     for (const [_, { offsetY, shapes, visible }] of data.tracks) {
       visible.length = 0;
       for (const e of shapes) {
->>>>>>> 84b249ef
         // generic polygon
         if (e.width == null) {
           if (e.x[0]>et || e.x.at(-1)<st) continue;
           const x = e.x.map(xscale);
-<<<<<<< HEAD
-          const p = new Path2D();
-          p.moveTo(x[0], offsetY+e.y0[0]);
-          for (let i=1; i<x.length; i++) p.lineTo(x[i], offsetY+e.y0[i]);
-          for (let i=x.length-1; i>=0; i--) p.lineTo(x[i], offsetY+e.y1[i]);
-          p.closePath();
-          ctx.fill(p);
-          continue;
-        }
-        // contiguous rect
-        const x = xscale(e.x);
-        const width = xscale(e.x+e.width)-x;
-        ctx.fillRect(x, offsetY+e.y, width, e.height);
-=======
           ctx.beginPath();
           ctx.moveTo(x[0], offsetY+e.y0[0]);
           for (let i=1; i<x.length; i++) {
@@ -402,12 +319,15 @@
           continue;
         }
         // contiguous rect
-        if (e.x>et || e.x+e.width<st) continue;
-        const x = xscale(e.x);
-        const width = xscale(e.x+e.width)-x;
+        // adjust time coordinates on the visible range
+        let t = e.x, w = e.width;
+        if (t>et || t+w<st) continue;
+        if (t<st) { w -= st-t; t = st; }
+        else if (t+w>et) { w = et-t; }
+        // rescale to canvas space
+        const x = xscale(t), width = xscale(t+w)-x;
         ctx.fillStyle = e.fillColor; ctx.fillRect(x, offsetY+e.y, width, e.height);
         visible.push({ y0:offsetY+e.y, y1:offsetY+e.y+e.height, x0:x, x1:x+width, arg:e.arg });
->>>>>>> 84b249ef
         // add label
         if (e.label == null) continue;
         ctx.textAlign = "left";
@@ -649,7 +569,7 @@
         }
       }
     }
-    return setState({ currentCtx:0 });
+    return setState({ currentCtx:-1 });
   }
   // ** center graph
   const { currentCtx, currentStep, currentRewrite, expandSteps } = state;
