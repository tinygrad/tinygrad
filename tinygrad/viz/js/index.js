--- conflicted
+++ resolved
@@ -215,14 +215,9 @@
         ctx.closePath();
         ctx.fillStyle = e.color;
         ctx.fill();
-<<<<<<< HEAD
         const tooltipText = `${e.arg.dtype} len:${formatUnit(e.arg.sz)}\n${formatUnit(e.arg.nbytes, "B")} ${e.arg.metadata}`;
-        for (let i = 0; i < x.length - 1; i++) rectLst.push({ x0:x[i], x1:x[i+1], y0:e.y2[i], y1:e.y1[i], tooltipText });
-=======
-        const tooltipText = `${e.arg.dtype} len:${formatUnit(e.arg.sz)}\n${formatUnit(e.arg.nbytes, "B")} `;
         // NOTE: y coordinates are in reverse order
         for (let i = 0; i < x.length - 1; i++) rectLst.push({ x0:x[i], x1:x[i+1], y0:e.y1[i], y1:e.y0[i], tooltipText });
->>>>>>> c78b1cba
         continue;
       }
       // zoom only changes x and width
