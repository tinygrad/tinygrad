// ** graph helpers

const displayGraph = (cls) => {
  for (const e of document.getElementsByClassName("view")) e.style.display = e.classList.contains(cls) ? "flex" : "none";
}

const darkenHex = (h, p = 0) =>
  `#${(
    c = parseInt(h.slice(1), 16),
    f = 1 - p / 100,
    ((c >> 16 & 255) * f | 0) << 16 |
    ((c >>  8 & 255) * f | 0) <<  8 |
    ((c       & 255) * f | 0)
  ).toString(16).padStart(6, '0')}`;

const ANSI_COLORS = ["#b3b3b3", "#ff6666", "#66b366", "#ffff66", "#6666ff", "#ff66ff", "#66ffff", "#ffffff"];
const parseColors = (name, defaultColor="#ffffff") => Array.from(name.matchAll(/(?:\u001b\[(\d+)m([\s\S]*?)\u001b\[0m)|([^\u001b]+)/g),
  ([_, code, colored_st, st]) => ({ st: colored_st ?? st, color: code != null ? ANSI_COLORS[(parseInt(code)-30+60)%60] : defaultColor }));

const rect = (s) => (typeof s === "string" ? document.querySelector(s) : s).getBoundingClientRect();

let timeout = null;
const updateProgress = ({ show=true }) => {
  clearTimeout(timeout);
  const msg = document.getElementById("progress-message");
  if (show) {
    msg.innerText = "Rendering new graph...";
    timeout = setTimeout(() => { msg.style.display = "block"; }, 2000);
  } else msg.style.display = "none";
}

// ** UOp graph

function intersectRect(r1, r2) {
  const dx = r2.x-r1.x;
  const dy = r2.y-r1.y;
  if (dx === 0 && dy === 0) throw new Error("Invalid node coordinates, rects must not overlap");
  const scaleX = dx !== 0 ? (r1.width/2)/Math.abs(dx) : Infinity;
  const scaleY = dy !== 0 ? (r1.height/2)/Math.abs(dy) : Infinity;
  const scale = Math.min(scaleX, scaleY);
  return {x:r1.x+dx*scale, y:r1.y+dy*scale};
}

function addTags(root) {
  root.selectAll("circle").data(d => [d]).join("circle").attr("r", 5);
  root.selectAll("text").data(d => [d]).join("text").text(d => d).attr("dy", "0.35em");
}

let [workerUrl, worker] = [null, null];
async function renderDag(graph, additions, recenter=false) {
  // start calculating the new layout (non-blocking)
  updateProgress({ show:true });
  if (worker == null) {
    const resp = await Promise.all(["/assets/dagrejs.github.io/project/dagre/latest/dagre.min.js","/js/worker.js"].map(u => fetch(u)));
    workerUrl = URL.createObjectURL(new Blob([(await Promise.all(resp.map((r) => r.text()))).join("\n")], { type: "application/javascript" }));
    worker = new Worker(workerUrl);
  } else {
    worker.terminate();
    worker = new Worker(workerUrl);
  }
  worker.postMessage({graph, additions, ctxs});
  worker.onmessage = (e) => {
    displayGraph("graph");
    updateProgress({ show:false });
    const g = dagre.graphlib.json.read(e.data);
    // draw nodes
    const STROKE_WIDTH = 1.4;
    d3.select("#graph-svg").on("click", () => d3.selectAll(".highlight").classed("highlight", false));
    const nodes = d3.select("#nodes").selectAll("g").data(g.nodes().map(id => g.node(id)), d => d).join("g")
      .attr("transform", d => `translate(${d.x},${d.y})`).classed("clickable", d => d.ref != null).on("click", (e,d) => {
        if (d.ref != null) return setCtxWithHistory(d.ref);
        const parents = g.predecessors(d.id);
        if (parents == null) return;
        const src = [...parents, d.id];
        nodes.classed("highlight", n => src.includes(n.id));
        d3.select("#edges").selectAll("path.edgePath").classed("highlight", e => src.includes(e.v) && e.w===d.id);
        d3.select("#edge-labels").selectAll("g.port").classed("highlight", (_, i, nodes) => {
          const [v, w] = nodes[i].id.split("-");
          return src.includes(v) && w===d.id;
        });
        e.stopPropagation();
      });
    nodes.selectAll("rect").data(d => [d]).join("rect").attr("width", d => d.width).attr("height", d => d.height).attr("fill", d => d.color)
      .attr("x", d => -d.width/2).attr("y", d => -d.height/2).attr("class", d => d.className ?? "node");
    nodes.selectAll("g.label").data(d => [d]).join("g").attr("class", "label").attr("transform", d => {
      const x = (d.width-d.padding*2)/2;
      const y = (d.height-d.padding*2)/2+STROKE_WIDTH;
      return `translate(-${x}, -${y})`;
    }).selectAll("text").data(d => {
      const ret = [[]];
      for (const { st, color } of parseColors(d.label, defaultColor="initial")) {
        for (const [i, l] of st.split("\n").entries()) {
          if (i > 0) ret.push([]);
          ret.at(-1).push({ st:l, color });
        }
      }
      return [ret];
    }).join("text").selectAll("tspan").data(d => d).join("tspan").attr("x", "0").attr("dy", 14).selectAll("tspan").data(d => d).join("tspan")
      .attr("fill", d => darkenHex(d.color, 25)).text(d => d.st).attr("xml:space", "preserve");
    addTags(nodes.selectAll("g.tag").data(d => d.tag != null ? [d] : []).join("g").attr("class", "tag")
      .attr("transform", d => `translate(${-d.width/2+8}, ${-d.height/2+8})`).datum(e => e.tag));
    // draw edges
    const line = d3.line().x(d => d.x).y(d => d.y).curve(d3.curveBasis), edges = g.edges();
    d3.select("#edges").selectAll("path.edgePath").data(edges).join("path").attr("class", "edgePath").attr("d", (e) => {
      const edge = g.edge(e);
      const points = edge.points.slice(1, edge.points.length-1);
      points.unshift(intersectRect(g.node(e.v), points[0]));
      points.push(intersectRect(g.node(e.w), points[points.length-1]));
      return line(points);
    }).attr("marker-end", "url(#arrowhead)");
    addTags(d3.select("#edge-labels").selectAll("g").data(edges).join("g").attr("transform", (e) => {
      // get a point near the end
      const [p1, p2] = g.edge(e).points.slice(-2);
      const dx = p2.x-p1.x;
      const dy = p2.y-p1.y;
      // normalize to the unit vector
      const len = Math.sqrt(dx*dx + dy*dy);
      const ux = dx / len;
      const uy = dy / len;
      // avoid overlap with the arrowhead
      const offset = 17;
      const x = p2.x - ux * offset;
      const y = p2.y - uy * offset;
      return `translate(${x}, ${y})`
    }).attr("class", e => g.edge(e).label.type).attr("id", e => `${e.v}-${e.w}`).datum(e => g.edge(e).label.text));
    if (recenter) document.getElementById("zoom-to-fit-btn").click();
  };

}

// ** profiler graph

function formatTime(ts, dur=ts) {
  if (dur<=1e3) return `${ts.toFixed(2)}us`;
  if (dur<=1e6) return `${(ts*1e-3).toFixed(2)}ms`;
  return `${(ts*1e-6).toFixed(2)}s`;
}
const formatUnit = (d, unit="") => d3.format(".3~s")(d)+unit;

const colorScheme = {TINY:["#1b5745", "#354f52", "#354f52", "#1d2e62", "#63b0cd"],
  DEFAULT:["#2b2e39", "#2c2f3a", "#31343f", "#323544", "#2d303a", "#2e313c", "#343746", "#353847", "#3c4050", "#404459", "#444862", "#4a4e65"],
  BUFFER:["#3A57B7","#5066C1","#6277CD","#7488D8","#8A9BE3","#A3B4F2"],
  CATEGORICAL:["#ff8080", "#F4A261", "#C8F9D4", "#8D99AE", "#F4A261", "#ffffa2", "#ffffc0", "#87CEEB"],}
const cycleColors = (lst, i) => lst[i%lst.length];

const rescaleTrack = (source, tid, k) => {
  for (const e of source.shapes) {
    for (let i=0; i<e.y0.length; i++) {
      e.y0[i] = e.y0[i]*k;
      e.y1[i] = e.y1[i]*k;
    }
  }
  const change = (source.height*k)-source.height;
  const div = document.getElementById(tid);
  div.style.height = rect(div).height+change+"px";
  source.height = source.height*k;
  return change;
}

const drawLine = (ctx, x, y, opts) => {
  ctx.beginPath();
  ctx.moveTo(x[0], y[0]);
  ctx.lineTo(x[1], y[1]);
  ctx.fillStyle = ctx.strokeStyle = opts?.color || "#f0f0f5";
  ctx.stroke();
}

const dominantColor = map => {
  let best = null, max = -Infinity
  for (const [color, width] of map) if (width > max) { max = width; best = color }
  return best;
}

var data, focusedDevice, canvasZoom, zoomLevel = d3.zoomIdentity;
async function renderProfiler() {
  displayGraph("profiler");
  d3.select(".metadata").html("");
  // layout once!
  if (data != null) return;
  const profiler = d3.select(".profiler").html("");
  const buf = await (await fetch("/get_profile")).arrayBuffer();
  const view = new DataView(buf);
  let offset = 0;
  const u8 = () => { const ret = view.getUint8(offset); offset += 1; return ret; }
  const u32 = () => { const ret = view.getUint32(offset, true); offset += 4; return ret; }
  const u64 = () => { const ret = new Number(view.getBigUint64(offset, true)); offset += 8; return ret; }
  const f32 = () => { const ret = view.getFloat32(offset, true); offset += 4; return ret; }
  const optional = (i) => i === 0 ? null : i-1;
  const dur = u32(), peak = u64(), indexLen = u32(), layoutsLen = u32();
  const textDecoder = new TextDecoder("utf-8");
  const { strings, dtypeSize, markers }  = JSON.parse(textDecoder.decode(new Uint8Array(buf, offset, indexLen))); offset += indexLen;
  // place devices on the y axis and set vertical positions
  const [tickSize, padding] = [10, 8];
  const deviceList = profiler.append("div").attr("id", "device-list").style("padding-top", tickSize+padding+"px");
  const canvas = profiler.append("canvas").attr("id", "timeline").node();
  // NOTE: scrolling via mouse can only zoom the graph
  canvas.addEventListener("wheel", e => (e.stopPropagation(), e.preventDefault()), { passive:false });
  const ctx = canvas.getContext("2d");
  const canvasTop = rect(canvas).top;
  // color by key (name/device)
  const colorMap = new Map();
  data = {tracks:new Map(), axes:{x:[0, dur], y:null}};
  const heightScale = d3.scaleLinear().domain([0, peak]).range([4,maxheight=100]);
  for (let i=0; i<layoutsLen; i++) {
    const nameLen = view.getUint8(offset, true); offset += 1;
    const k = textDecoder.decode(new Uint8Array(buf, offset, nameLen)); offset += nameLen;
    const div = deviceList.append("div").attr("id", k).text(k).style("padding", padding+"px");
    const { y:baseY, height:baseHeight } = rect(div.node());
    const offsetY = baseY-canvasTop+padding/2;
    const shapes = [];
    const EventTypes = {TIMELINE:0, MEMORY:1};
    const eventType = u8(), eventsLen = u32();
    if (eventType === EventTypes.TIMELINE) {
      const levelHeight = baseHeight-padding;
      const levels = [];
      data.tracks.set(k, { shapes, offsetY });
      let colorKey, ref;
      for (let j=0; j<eventsLen; j++) {
        const e = {name:strings[u32()], ref:optional(u32()), st:u32(), dur:f32(), info:strings[u32()] || null};
        // find a free level to put the event
        let depth = levels.findIndex(levelEt => e.st >= levelEt);
        const et = e.st+Math.trunc(e.dur);
        if (depth === -1) {
          depth = levels.length;
          levels.push(et);
        } else levels[depth] = et;
        if (depth === 0) colorKey = e.name.split(" ")[0];
        if (!colorMap.has(colorKey)) colorMap.set(colorKey, cycleColors(colorScheme[k.split(":")[0]] ?? colorScheme.DEFAULT, colorMap.size));
        const fillColor = d3.color(colorMap.get(colorKey)).brighter(depth*0.8).toString();
        const label = parseColors(e.name).map(({ color, st }) => ({ color, st, width:ctx.measureText(st).width }));
        if (e.ref != null) ref = {ctx:e.ref, step:0};
        else if (ref != null) {
          const start = ref.step>0 ? ref.step+1 : 0;
          const stepIdx = ctxs[ref.ctx+1].steps.findIndex((s, i) => i >= start && s.name == e.name);
          ref = stepIdx === -1 ? null : {ctx:ref.ctx, step:stepIdx};
        }
        const arg = { tooltipText:formatTime(e.dur)+(e.info != null ? "\n"+e.info : ""), ...ref };
        // offset y by depth
        shapes.push({x:e.st, y:levelHeight*depth, width:e.dur, height:levelHeight, arg, label, fillColor });
      }
      div.style("height", levelHeight*levels.length+padding+"px").style("pointerEvents", "none");
    } else {
      const peak = u64();
      const height = heightScale(peak);
      const yscale = d3.scaleLinear().domain([0, peak]).range([height, 0]);
      let x = 0, y = 0;
      const buf_shapes = new Map(), temp = new Map();
      const timestamps = [];
      for (let j=0; j<eventsLen; j++) {
        const alloc = u8(), ts = u32(), key = u32();
        if (alloc) {
          const dtype = strings[u32()], sz = u64(), nbytes = dtypeSize[dtype]*sz;
          const shape = {x:[x], y:[y], dtype, sz, nbytes, key};
          buf_shapes.set(key, shape); temp.set(key, shape);
          timestamps.push(ts);
          x += 1; y += nbytes;
        } else {
          const free = buf_shapes.get(key);
          timestamps.push(ts);
          x += 1; y -= free.nbytes;
          free.x.push(x);
          free.y.push(free.y.at(-1));
          temp.delete(key);
          for (const [k, v] of temp) {
            if (k <= key) continue;
            v.x.push(x, x);
            v.y.push(v.y.at(-1), v.y.at(-1)-free.nbytes);
          }
        }
      }
      for (const [_, v] of temp) {
        v.x.push(x);
        v.y.push(v.y.at(-1));
      }
      timestamps.push(dur);
      for (const [_, {dtype, sz, nbytes, y, x:steps}] of buf_shapes) {
        const x = steps.map(s => timestamps[s]);
        const arg = {tooltipText:`${dtype} len:${formatUnit(sz)}\n${formatUnit(nbytes, "B")}`};
        shapes.push({ x, y0:y.map(yscale), y1:y.map(y0 => yscale(y0+nbytes)), arg, fillColor:cycleColors(colorScheme.BUFFER, shapes.length) });
      }
      data.tracks.set(k, { shapes, offsetY, height, peak, scaleFactor:maxheight*4/height });
      div.style("height", height+padding+"px").style("cursor", "pointer").on("click", (e) => {
        const newFocus = e.currentTarget.id === focusedDevice ? null : e.currentTarget.id;
        let offset = 0;
        for (const [tid, track] of data.tracks) {
          track.offsetY += offset;
          if (tid === newFocus) offset += rescaleTrack(track, tid, track.scaleFactor);
          else if (tid === focusedDevice) offset += rescaleTrack(track, tid, 1/track.scaleFactor);
        }
        data.axes.y = newFocus != null ? { domain:[0, (t=data.tracks.get(newFocus)).peak], range:[t.offsetY+t.height, t.offsetY], fmt:"B" } : null;
        focusedDevice = newFocus;
        return resize();
      });
    }
  }
  updateProgress({ "show":false });
  // draw events on a timeline
  const dpr = window.devicePixelRatio || 1;
  const minWidth = 1; // dpr?
  const ellipsisWidth = ctx.measureText("...").width;
  const rectLst = [];
  function render(transform) {
    zoomLevel = transform;
    rectLst.length = 0;
    ctx.save();
    ctx.clearRect(0, 0, canvas.clientWidth, canvas.clientHeight);
    // rescale to match current zoom
<<<<<<< HEAD
    const xrange = [0, canvas.clientWidth];
    const xscale = d3.scaleLinear().domain(data.axes.x).range(xrange);
    xscale.domain(domain=[xscale.invert(zoomLevel.invertX(0)), xscale.invert(zoomLevel.invertX(xrange[1]))]);
    let yscale = data.axes.y != null ? d3.scaleLinear().domain(data.axes.y.domain).range(data.axes.y.range) : null;
    // rescale / merge shapes
    const draw = [];
=======
    const xscale = d3.scaleLinear().domain([0, dur]).range([0, canvas.clientWidth]);
    const visibleX = xscale.range().map(zoomLevel.invertX, zoomLevel).map(xscale.invert, xscale);
    xscale.domain(visibleX);
    const yscale = data.axes.y != null ? d3.scaleLinear().domain(data.axes.y.domain).range(data.axes.y.range) : null;
    // draw shapes
>>>>>>> 68e83b85
    for (const [_, { offsetY, shapes }] of data.tracks) {
      const proxies = new Map();
      for (const e of shapes) {
<<<<<<< HEAD
        const [start, end] = e.width != null ? [e.x, e.x+e.width] : [e.x[0], e.x[e.x.length-1]];
        if (start>domain[1] || end<domain[0]) continue;
=======
        if (e.width == null) { start = e.x[0]; end = end = e.x[e.x.length-1]; }
        else { start = e.x; end = e.x+e.width; }
        if (start>visibleX[1] || end<visibleX[0]) continue;
        ctx.fillStyle = e.fillColor;
>>>>>>> 68e83b85
        // generic polygon
        if (e.width == null) {
          const x = e.x.map(xscale);
          const y0 = [], y1 = [];
          for (let i=0; i<x.length; i++) {
            y0.push(offsetY+e.y0[i]);
            y1.push(offsetY+e.y1[i]);
          }
          draw.push({ x, y0, y1, fillColor:e.fillColor });
          // NOTE: y coordinates are in reverse order
          for (let i = 0; i < x.length - 1; i++) {
            let tooltipText = e.arg.tooltipText;
            if (yscale != null && ((yaxisVal=yscale.invert(offsetY+e.y1[i]))>0)) {
              tooltipText += `\nTotal: ${formatUnit(yaxisVal, data.axes.y.fmt)}`;
            }
            rectLst.push({ x0:x[i], x1:x[i+1], y0:offsetY+e.y1[i], y1:offsetY+e.y0[i], arg:{...e.arg, tooltipText} });
          }
          continue;
        }
        // contiguous rect
        const x = xscale(start), y = offsetY+e.y;
        const width = xscale(end)-x;
        if (width < minWidth) {
          const px = Math.round(x), pkey = `${px},${y}`;
          let prects = proxies.get(pkey);
          if (prects == null) proxies.set(pkey, prects={ colors: new Map(), height:e.height });
          prects.colors.set(e.fillColor, (prects.colors.get(e.fillColor) || 0)+width);
        } else {
          draw.push({ x, y, width, height:e.height, fillColor:e.fillColor });
          rectLst.push({ y0:y, y1:y+e.height, x0:x, x1:x+width, arg:e.arg });
        }
        // add label
        if (e.label == null) continue;
        let [labelX, labelWidth] = [x+2, 0];
        const labelY = offsetY+e.y+e.height/2;
        for (const [i,l] of e.label.entries()) {
          if (labelWidth+l.width+(i===e.label.length-1 ? 0 : ellipsisWidth)+2 > width) {
            if (labelWidth !== 0) draw.push({ text:"...", x:labelX, y:labelY });
            break;
          }
          draw.push({ text:l.st, x:labelX, y:labelY, fillColor:l.color });
          labelWidth += l.width;
          labelX += l.width;
        }
      }
      for (const [k, v] of proxies) {
        let [x, y] = k.split(",")
        draw.push({ x, y, fillColor:dominantColor(v.colors), height:v.height, y, width:minWidth/2 });
      }
    }
    // draw shapes
    for (const d of draw) {
      ctx.fillStyle = d.fillColor;
      if (d.text != null) {
        ctx.textAlign = "left";
        ctx.textBaseline = "middle";
        ctx.fillText(d.text, d.x, d.y);
      } else if (d.width != null) {
        ctx.fillRect(d.x, d.y, d.width, d.height)
      } else {
        ctx.beginPath();
        ctx.moveTo(d.x[0], d.y0[0]);
        for (let i=1; i<d.x.length; i++) ctx.lineTo(d.x[i], d.y0[i]);
        for (let i=d.x.length-1; i>=0; i--) ctx.lineTo(d.x[i], d.y1[i]);
        ctx.closePath();
        ctx.fill();
      }
    }
    // draw axes
    drawLine(ctx, xrange, [0, 0]);
    for (const tick of xscale.ticks()) {
      // tick line
      const x = xscale(tick);
      drawLine(ctx, [x, x], [0, tickSize])
      // tick label
      ctx.textBaseline = "top";
      ctx.fillText(formatTime(tick, dur), x+ctx.lineWidth+2, tickSize);
    }
    if (yscale != null) {
      drawLine(ctx, [0, 0], yscale.range());
      for (const tick of yscale.ticks()) {
        const y = yscale(tick);
        drawLine(ctx, [0, tickSize], [y, y]);
        ctx.textBaseline = "middle";
        ctx.fillText(formatUnit(tick, data.axes.y.fmt), tickSize+2, y);
      }
    }
    // draw markers
    for (const m of markers) {
      const x = xscale(m.ts);
      drawLine(ctx, [x, x], [0, canvas.clientHeight], { color:m.color });
      ctx.fillText(m.name, x+2, 1);
    }
    ctx.restore();
  }

  function resize() {
    const profiler = document.querySelector(".profiler");
    // NOTE: use clientWidth to account for the scrollbar
    let [width, height] = [profiler.clientWidth, profiler.scrollHeight];
    width -= rect("#device-list").width+padding;
    canvas.width = width*dpr;
    canvas.height = height*dpr;
    canvas.style.height = `${height}px`;
    canvas.style.width = `${width}px`;
    ctx.scale(dpr, dpr);
    d3.select(canvas).call(canvasZoom.transform, zoomLevel);
  }

  canvasZoom = d3.zoom().filter(vizZoomFilter).scaleExtent([1, Infinity]).translateExtent([[0,0], [Infinity,0]]).on("zoom", e => render(e.transform));
  d3.select(canvas).call(canvasZoom);
  document.addEventListener("contextmenu", e => e.ctrlKey && e.preventDefault());

  resize();
  window.addEventListener("resize", resize);

  function findRectAtPosition(x, y) {
    const { top, left, width, height } = rect(canvas);
    const X = ((x-left) * (canvas.width/width))/dpr;
    const Y = ((y-top) * (canvas.height/height))/dpr;
    for (const r of rectLst) {
      if (Y>=r.y0 && Y<=r.y1 && X>=r.x0 && X<=r.x1) return r.arg;
    }
  }

  canvas.addEventListener("click", e => {
    e.preventDefault();
    const foundRect = findRectAtPosition(e.clientX, e.clientY);
    if (foundRect?.step != null) return setCtxWithHistory(foundRect.ctx, foundRect.step);
  });

  canvas.addEventListener("mousemove", e => {
    const foundRect = findRectAtPosition(e.clientX, e.clientY);
    if (foundRect?.tooltipText != null) {
      const tooltip = document.getElementById("tooltip");
      tooltip.style.display = "block";
      tooltip.style.left = (e.pageX+10)+"px";
      tooltip.style.top = (e.pageY)+"px";
      tooltip.innerText = foundRect.tooltipText;
    } else tooltip.style.display = "none";
  });
  canvas.addEventListener("mouseleave", () => document.getElementById("tooltip").style.display = "none");
}

// ** zoom and recentering

const vizZoomFilter = e => (!e.ctrlKey || e.type === 'wheel' || e.type === 'mousedown') && !e.button && e.type !== 'dblclick';
const svgZoom = d3.zoom().filter(vizZoomFilter).on("zoom", (e) => d3.select("#render").attr("transform", e.transform));
d3.select("#graph-svg").call(svgZoom);

// zoom to fit into view
document.getElementById("zoom-to-fit-btn").addEventListener("click", () => {
  const canvas = d3.select("#timeline");
  if (!canvas.empty() && rect(canvas.node()).width !== 0) {
    return canvas.call(canvasZoom.transform, d3.zoomIdentity);
  }
  const svg = d3.select("#graph-svg");
  svg.call(svgZoom.transform, d3.zoomIdentity);
  const mainRect = rect(".main-container");
  const x0 = rect(".ctx-list-parent").right;
  const x1 = rect(".metadata-parent").left;
  const pad = 16;
  const R = { x: x0+pad, y: mainRect.top+pad, width: (x1>0 ? x1-x0 : mainRect.width)-2*pad, height: mainRect.height-2*pad };
  const r = rect("#render");
  if (r.width === 0) return;
  const scale = Math.min(R.width/r.width, R.height/r.height);
  const [tx, ty] = [R.x+(R.width-r.width*scale)/2-r.left*scale, R.y+(R.height-r.height*scale)/2];
  svg.call(svgZoom.transform, d3.zoomIdentity.translate(tx, ty).scale(scale));
});

// **** main VIZ interfacae

function codeBlock(st, language, { loc, wrap }={}) {
  const code = document.createElement("code");
  code.innerHTML = hljs.highlight(st, { language }).value;
  code.className = "hljs";
  const ret = document.createElement("pre");
  if (wrap) ret.className = "wrap";
  if (loc != null) {
    const link = ret.appendChild(document.createElement("a"));
    link.href = "vscode://file/"+loc.join(":");
    link.textContent = `${loc[0].split("/").at(-1)}:${loc[1]}`+"\n\n";
  }
  ret.appendChild(code);
  return ret;
}

function appendTd(tr, value, unit=null) {
  const fmt = (typeof value === "number" && !Number.isInteger(value)) ? value.toFixed(2) : value;
  tr.appendChild(document.createElement("td")).innerText = unit == "us" ? formatTime(value) : fmt+(unit ?? "");
}

function appendRow(table, name, value, unit=null, cls="main-row") {
  const tr = table.appendChild(document.createElement("tr"));
  tr.className = cls;
  tr.appendChild(document.createElement("td")).innerText = name;
  appendTd(tr, value, unit);
  return tr;
}

function setActive(e) {
  if (e == null) return;
  e.classList.add("active");
  requestAnimationFrame(() => e.scrollIntoView({ behavior: "auto", block: "nearest" }));
}

// ** hljs extra definitions for UOps and float4
hljs.registerLanguage("python", (hljs) => ({
  ...hljs.getLanguage("python"),
  case_insensitive: false,
  contains: [
    { begin: 'dtypes\\.[a-zA-Z_][a-zA-Z0-9_-]*(\\.[a-zA-Z_][a-zA-Z0-9_-]*)*' + '(?=[.\\s\\n[:,(])', className: "type" },
    { begin: 'dtypes\\.[a-zA-Z_][a-zA-Z0-9_-].vec*' + '(?=[.\\s\\n[:,(])', className: "type" },
    { begin: '[a-zA-Z_][a-zA-Z0-9_-]*\\.[a-zA-Z_][a-zA-Z0-9_-]*' + '(?=[.\\s\\n[:,()])',  className: "operator" },
    { begin: '[A-Z][a-zA-Z0-9_]*(?=\\()', className: "section", ignoreEnd: true },
    ...hljs.getLanguage("python").contains,
  ]
}));
hljs.registerLanguage("cpp", (hljs) => ({
  ...hljs.getLanguage('cpp'),
  contains: [{ begin: '\\b(?:float|half)[0-9]+\\b', className: 'type' }, ...hljs.getLanguage('cpp').contains]
}));

var ret = [];
var cache = {};
var ctxs = null;
const evtSources = [];
// VIZ displays graph rewrites in 3 levels, from bottom-up:
// rewrite: a single UOp transformation
// step: collection of rewrites
// context: collection of steps
const state = {currentCtx:-1, currentStep:0, currentRewrite:0, expandSteps:false};
function setState(ns) {
  const { currentCtx:prevCtx, currentStep:prevStep } = state;
  Object.assign(state, ns);
  // update element styles if needed
  document.getElementById(`ctx-${state.currentCtx}`)?.classList.toggle("expanded", state.expandSteps);
  if (state.currentCtx !== prevCtx) {
    document.getElementById(`ctx-${prevCtx}`)?.classList.remove("active", "expanded");
    setActive(document.getElementById(`ctx-${state.currentCtx}`));
  }
  if (state.currentCtx !== prevCtx || state.currentStep !== prevStep) {
    document.getElementById(`step-${prevCtx}-${prevStep}`)?.classList.remove("active");
    setActive(document.getElementById(`step-${state.currentCtx}-${state.currentStep}`));
  }
  // re-render
  main();
}

// set a new context and keep the old one in browser history
function setCtxWithHistory(newCtx, step=0) {
  // NOTE: browser does a structured clone, passing a mutable object is safe.
  history.replaceState(state, "");
  history.pushState(state, "");
  setState({ expandSteps:true, currentCtx:newCtx+1, currentStep:step, currentRewrite:0 });
}

window.addEventListener("popstate", (e) => {
  if (e.state != null) setState(e.state);
});

async function main() {
  // ** left sidebar context list
  if (ctxs == null) {
    ctxs = [{ name:"Profiler", steps:[] }];
    for (const r of (await (await fetch("/ctxs")).json())) ctxs.push(r);
    const ctxList = document.querySelector(".ctx-list");
    for (const [i,{name, steps}] of ctxs.entries()) {
      const ul = ctxList.appendChild(document.createElement("ul"));
      ul.id = `ctx-${i}`;
      const p = ul.appendChild(document.createElement("p"));
      p.innerHTML = parseColors(name).map(c => `<span style="color: ${c.color}">${c.st}</span>`).join("");
      p.onclick = () => {
        setState(i === state.currentCtx ? { expandSteps:!state.expandSteps } : { expandSteps:true, currentCtx:i, currentStep:0, currentRewrite:0 });
      }
      for (const [j,u] of steps.entries()) {
        const inner = ul.appendChild(document.createElement("ul"));
        inner.id = `step-${i}-${j}`;
        inner.innerText = `${u.name ?? u.loc[0].replaceAll("\\", "/").split("/").pop()+':'+u.loc[1]}`+(u.match_count ? ` - ${u.match_count}` : '');
        inner.style.marginLeft = `${8*u.depth}px`;
        inner.onclick = (e) => {
          e.stopPropagation();
          setState({ currentStep:j, currentCtx:i, currentRewrite:0 });
        }
      }
    }
    return setState({ currentCtx:0 });
  }
  // ** center graph
  const { currentCtx, currentStep, currentRewrite, expandSteps } = state;
  if (currentCtx == -1) return;
  const ctx = ctxs[currentCtx];
  const step = ctx.steps[currentStep];
  const ckey = step?.query;
  // close any pending event sources
  let activeSrc = null;
  for (const e of evtSources) {
    const url = new URL(e.url);
    if (url.pathname+url.search !== ckey) e.close();
    else if (e.readyState === EventSource.OPEN) activeSrc = e;
  }
  if (ctx.name === "Profiler") return renderProfiler();
  if (ckey in cache) {
    ret = cache[ckey];
  }
  // ** Disassembly view
  if (ckey.startsWith("/disasm")) {
    if (!(ckey in cache)) cache[ckey] = ret = await (await fetch(ckey)).json();
    displayGraph("disasm");
    const root = document.createElement("div");
    root.className = "raw-text";
    const metadata = document.querySelector(".metadata");
    metadata.innerHTML = "";
    // detailed assembly view
    if (ret.cols != null) {
      const asm = root.appendChild(document.createElement("table"));
      const thead = asm.appendChild(document.createElement("thead"));
      for (const c of ret.cols) thead.appendChild(document.createElement("th")).innerText = c.title ?? c;
      for (const r of ret.rows) {
        const tr = asm.appendChild(document.createElement("tr"));
        tr.className = "main-row code-row";
        for (const [i,value] of r.entries()) {
          // string format scalar values
          if (!Array.isArray(value)) appendTd(tr, value);
          // display arrays in a bar graph
          else {
            const segmentsTd = tr.appendChild(document.createElement("td"));
            segmentsTd.className = "pct-row";
            const usageBar = segmentsTd.appendChild(document.createElement("div"));
            for (const [k, v, width] of value) {
              const seg = usageBar.appendChild(document.createElement("div"));
              seg.style.width = width+"%";
              seg.title = `${ret.cols[i].labels[k]} ${v}`;
              seg.style.background = cycleColors(colorScheme.CATEGORICAL, parseInt(k));
            }
          }
        }
      }
      const summary = metadata.appendChild(document.createElement("table"));
      for (const s of ret.summary) {
        const tr = summary.appendChild(document.createElement("tr"));
        tr.className = "main-row";
        const td = tr.appendChild(document.createElement("td"));
        const div = td.appendChild(document.createElement("div"));
        div.className = "legend";
        div.appendChild(document.createElement("div")).style.background = cycleColors(colorScheme.CATEGORICAL, s.idx);
        div.appendChild(document.createElement("p")).textContent = s.label;
        appendTd(tr, s.value);
      }
    } else root.appendChild(codeBlock(ret.src, "x86asm"));
    return document.querySelector(".disasm").replaceChildren(root);
  }
  // ** UOp view (default)
  // if we don't have a complete cache yet we start streaming rewrites in this step
  if (!(ckey in cache) || (cache[ckey].length !== step.match_count+1 && activeSrc == null)) {
    ret = [];
    cache[ckey] = ret;
    const eventSource = new EventSource(ckey);
    evtSources.push(eventSource);
    eventSource.onmessage = (e) => {
      if (e.data === "END") return eventSource.close();
      const chunk = JSON.parse(e.data);
      ret.push(chunk);
      // if it's the first one render this new rgaph
      if (ret.length === 1) return main();
      // otherwise just enable the graph selector
      const ul = document.getElementById(`rewrite-${ret.length-1}`);
      if (ul != null) ul.classList.remove("disabled");
    };
  }
  if (ret.length === 0) return;
  renderDag(ret[currentRewrite].graph, ret[currentRewrite].changed_nodes || [], recenter=currentRewrite === 0);
  // ** right sidebar code blocks
  const metadata = document.querySelector(".metadata");
  const [code, lang] = ctx.fmt != null ? [ctx.fmt, "cpp"] : [ret[currentRewrite].uop, "python"];
  metadata.replaceChildren(codeBlock(step.code_line, "python", { loc:step.loc, wrap:true }), codeBlock(code, lang, { wrap:false }));
  if (ctx.runtime_stats != null) {
    const div = metadata.appendChild(document.createElement("div"));
    div.className = "stats-list";
    for (const [i, s] of ctx.runtime_stats.entries()) {
      const p = div.appendChild(document.createElement("p"));
      if (ctx.runtime_stats.length > 1) p.innerText = `Run ${i+1}/${ctx.runtime_stats.length}`;
      const table = div.appendChild(document.createElement("table"));
      const tbody = table.appendChild(document.createElement("tbody"));
      for (const { name, value, unit, subunits } of s.data) {
          const mainRow = appendRow(tbody, name, value, unit, "main-row");
          if (!subunits?.length) continue;
          const subunitRow = tbody.appendChild(document.createElement("tr"));
          subunitRow.style.display = "none";
          mainRow.onclick = () => subunitRow.style.display = subunitRow.style.display === "none" ? "table-row" : "none";
          mainRow.style.cursor = "pointer";
          const td = subunitRow.appendChild(document.createElement("td"));
          td.colSpan = 2;
          const table = td.appendChild(document.createElement("table"));
          for (const u of subunits) appendRow(table, u.name, u.value, unit, "sub-row");
      }
    }
  }
  // ** rewrite steps
  if (step.match_count >= 1) {
    const rewriteList = metadata.appendChild(document.createElement("div"));
    rewriteList.className = "rewrite-list";
    for (let s=0; s<=step.match_count; s++) {
      const ul = rewriteList.appendChild(document.createElement("ul"));
      ul.innerText = s;
      ul.id = `rewrite-${s}`;
      ul.onclick = () => setState({ currentRewrite:s });
      ul.className = s > ret.length-1 ? "disabled" : s === currentRewrite ? "active" : "";
      if (s > 0 && s === currentRewrite) {
        const { upat, diff } = ret[s];
        metadata.appendChild(codeBlock(upat[1], "python", { loc:upat[0], wrap:true }));
        const diffCode = metadata.appendChild(document.createElement("pre")).appendChild(document.createElement("code"));
        for (const line of diff) {
          const span = diffCode.appendChild(document.createElement("span"));
          span.style.color = line.startsWith("+") ? "#3aa56d" : line.startsWith("-") ? "#d14b4b" : "#f0f0f5";
          span.innerText = line;
          diffCode.appendChild(document.createElement("br"));
        }
        diffCode.className = "wrap";
      }
    }
  }
}

// **** collapse/expand

let isCollapsed = false;
document.querySelector(".collapse-btn").addEventListener("click", (e) => {
  isCollapsed = !isCollapsed;
  document.querySelector(".main-container").classList.toggle("collapsed", isCollapsed);
  e.currentTarget.blur();
  e.currentTarget.style.transform = isCollapsed ? "rotate(180deg)" : "rotate(0deg)";
  window.dispatchEvent(new Event("resize"));
});

// **** resizer

function appendResizer(element, { minWidth, maxWidth }, left=false) {
  const handle = Object.assign(document.createElement("div"), { className: "resize-handle", style: left ? "right: 0" : "left: 0; margin-top: 0" });
  element.appendChild(handle);
  const resize = (e) => {
    const change = e.clientX - element.dataset.startX;
    let newWidth = ((Number(element.dataset.startWidth)+(left ? change : -change))/Number(element.dataset.containerWidth))*100;
    element.style.width = `${Math.max(minWidth, Math.min(maxWidth, newWidth))}%`;
  };
  handle.addEventListener("mousedown", (e) => {
    e.preventDefault();
    element.dataset.startX = e.clientX;
    element.dataset.containerWidth = rect(".main-container").width;
    element.dataset.startWidth = element.getBoundingClientRect().width;
    document.documentElement.addEventListener("mousemove", resize, false);
    document.documentElement.addEventListener("mouseup", () => {
      document.documentElement.removeEventListener("mousemove", resize, false);
      element.style.userSelect = "initial";
    }, { once: true });
  });
}
appendResizer(document.querySelector(".ctx-list-parent"), { minWidth: 15, maxWidth: 50 }, left=true);
appendResizer(document.querySelector(".metadata-parent"), { minWidth: 20, maxWidth: 50 });

// **** keyboard shortcuts

document.addEventListener("keydown", async function(event) {
  const { currentCtx, currentStep, currentRewrite, expandSteps } = state;
  // up and down change the step or context from the list
  const changeStep = expandSteps && ctxs[currentCtx].steps?.length;
  if (event.key == "ArrowUp") {
    event.preventDefault();
    if (changeStep) {
      return setState({ currentRewrite:0, currentStep:Math.max(0, currentStep-1) });
    }
    return setState({ currentStep:0, currentRewrite:0, currentCtx:Math.max(0, currentCtx-1), expandSteps:false });
  }
  if (event.key == "ArrowDown") {
    event.preventDefault();
    if (changeStep) {
      const totalUOps = ctxs[currentCtx].steps.length-1;
      return setState({ currentRewrite:0, currentStep:Math.min(totalUOps, currentStep+1) });
    }
    return setState({ currentStep:0, currentRewrite:0, currentCtx:Math.min(ctxs.length-1, currentCtx+1), expandSteps:false });
  }
  // enter toggles focus on a single rewrite stage
  if (event.key == "Enter") {
    event.preventDefault()
    if (currentCtx === -1) {
      return setState({ currentCtx:0, expandSteps:true });
    }
    return setState({ expandSteps:!expandSteps });
  }
  // left and right go through rewrites in a single UOp
  if (event.key == "ArrowLeft") {
    event.preventDefault()
    return setState({ currentRewrite:Math.max(0, currentRewrite-1) });
  }
  if (event.key == "ArrowRight") {
    event.preventDefault()
    const totalRewrites = ret.length-1;
    return setState({ currentRewrite:Math.min(totalRewrites, currentRewrite+1) });
  }
  // space recenters the graph
  if (event.key == " ") {
    event.preventDefault()
    document.getElementById("zoom-to-fit-btn").click();
  }
});

main()<|MERGE_RESOLUTION|>--- conflicted
+++ resolved
@@ -305,32 +305,18 @@
     ctx.save();
     ctx.clearRect(0, 0, canvas.clientWidth, canvas.clientHeight);
     // rescale to match current zoom
-<<<<<<< HEAD
-    const xrange = [0, canvas.clientWidth];
-    const xscale = d3.scaleLinear().domain(data.axes.x).range(xrange);
-    xscale.domain(domain=[xscale.invert(zoomLevel.invertX(0)), xscale.invert(zoomLevel.invertX(xrange[1]))]);
-    let yscale = data.axes.y != null ? d3.scaleLinear().domain(data.axes.y.domain).range(data.axes.y.range) : null;
-    // rescale / merge shapes
-    const draw = [];
-=======
     const xscale = d3.scaleLinear().domain([0, dur]).range([0, canvas.clientWidth]);
     const visibleX = xscale.range().map(zoomLevel.invertX, zoomLevel).map(xscale.invert, xscale);
     xscale.domain(visibleX);
     const yscale = data.axes.y != null ? d3.scaleLinear().domain(data.axes.y.domain).range(data.axes.y.range) : null;
-    // draw shapes
->>>>>>> 68e83b85
+    // rescale / merge shapes
+    const draw = [];
     for (const [_, { offsetY, shapes }] of data.tracks) {
       const proxies = new Map();
       for (const e of shapes) {
-<<<<<<< HEAD
-        const [start, end] = e.width != null ? [e.x, e.x+e.width] : [e.x[0], e.x[e.x.length-1]];
-        if (start>domain[1] || end<domain[0]) continue;
-=======
         if (e.width == null) { start = e.x[0]; end = end = e.x[e.x.length-1]; }
         else { start = e.x; end = e.x+e.width; }
         if (start>visibleX[1] || end<visibleX[0]) continue;
-        ctx.fillStyle = e.fillColor;
->>>>>>> 68e83b85
         // generic polygon
         if (e.width == null) {
           const x = e.x.map(xscale);
@@ -400,7 +386,7 @@
       }
     }
     // draw axes
-    drawLine(ctx, xrange, [0, 0]);
+    drawLine(ctx, xscale.range(), [0, 0]);
     for (const tick of xscale.ticks()) {
       // tick line
       const x = xscale(tick);
