#!/usr/bin/env python3
import multiprocessing, pickle, functools, difflib, os, threading, json, time, sys, webbrowser, socket, argparse, decimal, socketserver
from http.server import BaseHTTPRequestHandler
from urllib.parse import parse_qs, urlparse
from typing import Any, Callable, TypedDict, Generator
from tinygrad.helpers import colored, getenv, tqdm, unwrap, word_wrap
from tinygrad.ops import TrackedGraphRewrite, UOp, Ops, lines, GroupOp
from tinygrad.codegen.kernel import Kernel
from tinygrad.device import ProfileEvent, ProfileDeviceEvent, ProfileRangeEvent, ProfileGraphEvent
from tinygrad.dtype import dtypes

uops_colors = {Ops.LOAD: "#ffc0c0", Ops.STORE: "#87CEEB", Ops.CONST: "#e0e0e0", Ops.VCONST: "#e0e0e0", Ops.REDUCE: "#FF5B5B",
               Ops.DEFINE_GLOBAL: "#ffe0b0", Ops.DEFINE_LOCAL: "#ffe0d0", Ops.DEFINE_ACC: "#f0ffe0", Ops.REDUCE_AXIS: "#FF6B6B",
               Ops.RANGE: "#c8a0e0", Ops.ASSIGN: "#e0ffc0", Ops.BARRIER: "#ff8080", Ops.IF: "#c8b0c0", Ops.SPECIAL: "#c0c0ff",
               Ops.INDEX: "#e8ffa0", Ops.WMMA: "#efefc0", Ops.VIEW: "#C8F9D4", Ops.MULTI: "#f6ccff", Ops.KERNEL: "#3e7f55", Ops.IGNORE: "#00C000",
               **{x:"#D8F9E4" for x in GroupOp.Movement}, **{x:"#ffffc0" for x in GroupOp.ALU}, Ops.THREEFRY:"#ffff80", Ops.BUFFER_VIEW: "#E5EAFF",
               Ops.BLOCK: "#C4A484", Ops.BLOCKEND: "#C4A4A4", Ops.BUFFER: "#B0BDFF", Ops.COPY: "#a040a0", Ops.NAME:"#808080"}

# VIZ API

# NOTE: if any extra rendering in VIZ fails, we don't crash
def pcall(fxn:Callable[..., str], *args, **kwargs) -> str:
  try: return fxn(*args, **kwargs)
  except Exception as e: return f"ERROR in {fxn.__name__}: {e}"

# ** Metadata for a track_rewrites scope

class GraphRewriteMetadata(TypedDict):
  loc: tuple[str, int]                   # [path, lineno] calling graph_rewrite
  match_count: int                       # total match count in this context
  code_line: str                         # source code calling graph_rewrite
  kernel_code: str|None                  # optionally render the final kernel code
  name: str|None                         # optional name of the rewrite

@functools.cache
def render_program(k:Kernel): return k.opts.render(k.uops)
def to_metadata(k:Any, v:TrackedGraphRewrite) -> GraphRewriteMetadata:
  return {"loc":v.loc, "match_count":len(v.matches), "code_line":"",
          "kernel_code":pcall(render_program, k) if isinstance(k, Kernel) else None, "name":v.name}
def get_metadata(keys:list[Any], contexts:list[list[TrackedGraphRewrite]]) -> list[tuple[str, list[GraphRewriteMetadata]]]:
  return [(k.name if isinstance(k, Kernel) else str(k), [to_metadata(k, v) for v in vals]) for k,vals in zip(keys, contexts)]

# ** Complete rewrite details for a graph_rewrite call

class GraphRewriteDetails(TypedDict):
  graph: dict                            # JSON serialized UOp for this rewrite step
  uop: str                               # strigified UOp for this rewrite step
  diff: list[str]|None                   # string diff of the single UOp that changed
  changed_nodes: list[int]|None          # the changed UOp id + all its parents ids
  upat: tuple[tuple[str, int], str]|None # [loc, source_code] of the matched UPat

def uop_to_json(x:UOp) -> dict[int, dict]:
  assert isinstance(x, UOp)
  graph: dict[int, dict] = {}
  excluded: set[UOp] = set()
  for u in (toposort:=x.toposort):
    # always exclude DEVICE/CONST/UNIQUE
    if u.op in {Ops.DEVICE, Ops.CONST, Ops.UNIQUE}: excluded.add(u)
    # only exclude CONST VIEW source if it has no other children in the graph
    if u.op is Ops.CONST and len(u.src) != 0 and all(cr.op is Ops.CONST for c in u.src[0].children if (cr:=c()) is not None and cr in toposort):
      excluded.update(u.src)
  for u in toposort:
    if u in excluded: continue
    argst = str(u.arg)
    if u.op is Ops.VIEW:
      argst = ("\n".join([f"{v.shape} / {v.strides}"+(f"\nMASK {v.mask}" if v.mask is not None else "")+
                          ("" if v.offset == 0 else f" / {v.offset}") for v in unwrap(u.st).views]))
    label = f"{str(u.op).split('.')[1]}{(chr(10)+word_wrap(argst.replace(':', ''))) if u.arg is not None else ''}"
    if u.dtype != dtypes.void: label += f"\n{u.dtype}"
    for idx,x in enumerate(u.src):
      if x in excluded:
        if x.op is Ops.CONST and dtypes.is_float(u.dtype): label += f"\nCONST{idx} {x.arg:g}"
        else: label += f"\n{x.op.name}{idx} {x.arg}"
    graph[id(u)] = {"label":label, "src":[id(x) for x in u.src if x not in excluded], "color":uops_colors.get(u.op, "#ffffff")}
  return graph

def get_details(k:Any, ctx:TrackedGraphRewrite) -> Generator[GraphRewriteDetails, None, None]:
  yield {"graph":uop_to_json(next_sink:=ctx.sink), "uop":str(ctx.sink), "changed_nodes":None, "diff":None, "upat":None}
  replaces: dict[UOp, UOp] = {}
  for u0,u1,upat in tqdm(ctx.matches):
    replaces[u0] = u1
    new_sink = next_sink.substitute(replaces)
    yield {"graph": (sink_json:=uop_to_json(new_sink)), "uop":str(new_sink), "changed_nodes":[id(x) for x in u1.toposort if id(x) in sink_json],
           "diff":list(difflib.unified_diff(pcall(str, u0).splitlines(), pcall(str, u1).splitlines())), "upat":(upat.location, upat.printable())}
    if not ctx.bottom_up: next_sink = new_sink

# Profiler API
devices:dict[str, tuple[decimal.Decimal, decimal.Decimal, int]] = {}
def prep_ts(device:str, ts:decimal.Decimal, is_copy): return int(decimal.Decimal(ts) + devices[device][is_copy])
def dev_to_pid(device:str, is_copy=False): return {"pid": devices[device][2], "tid": int(is_copy)}
def dev_ev_to_perfetto_json(ev:ProfileDeviceEvent):
  devices[ev.device] = (ev.comp_tdiff, ev.copy_tdiff if ev.copy_tdiff is not None else ev.comp_tdiff, len(devices))
  return [{"name": "process_name", "ph": "M", "pid": dev_to_pid(ev.device)['pid'], "args": {"name": ev.device}},
          {"name": "thread_name", "ph": "M", "pid": dev_to_pid(ev.device)['pid'], "tid": 0, "args": {"name": "COMPUTE"}},
          {"name": "thread_name", "ph": "M", "pid": dev_to_pid(ev.device)['pid'], "tid": 1, "args": {"name": "COPY"}}]
def range_ev_to_perfetto_json(ev:ProfileRangeEvent):
  return [{"name": ev.name, "ph": "X", "ts": prep_ts(ev.device, ev.st, ev.is_copy), "dur": float(ev.en-ev.st), **dev_to_pid(ev.device, ev.is_copy)}]
def graph_ev_to_perfetto_json(ev:ProfileGraphEvent, reccnt):
  ret = []
  for i,e in enumerate(ev.ents):
    st, en = ev.sigs[e.st_id], ev.sigs[e.en_id]
    ret += [{"name": e.name, "ph": "X", "ts": prep_ts(e.device, st, e.is_copy), "dur": float(en-st), **dev_to_pid(e.device, e.is_copy)}]
    for dep in ev.deps[i]:
      d = ev.ents[dep]
      ret += [{"ph": "s", **dev_to_pid(d.device, d.is_copy), "id": reccnt+len(ret), "ts": prep_ts(d.device, ev.sigs[d.en_id], d.is_copy), "bp": "e"}]
      ret += [{"ph": "f", **dev_to_pid(e.device, e.is_copy), "id": reccnt+len(ret)-1, "ts": prep_ts(e.device, st, e.is_copy), "bp": "e"}]
  return ret
def to_perfetto(profile:list[ProfileEvent]):
  # Start json with devices.
  prof_json = [x for ev in profile if isinstance(ev, ProfileDeviceEvent) for x in dev_ev_to_perfetto_json(ev)]
  for ev in tqdm(profile, desc="preparing profile"):
    if isinstance(ev, ProfileRangeEvent): prof_json += range_ev_to_perfetto_json(ev)
    elif isinstance(ev, ProfileGraphEvent): prof_json += graph_ev_to_perfetto_json(ev, reccnt=len(prof_json))
  return json.dumps({"traceEvents": prof_json}).encode() if len(prof_json) > 0 else None

# ** HTTP server

class Handler(BaseHTTPRequestHandler):
  def do_GET(self):
    ret, status_code, content_type = b"", 200, "text/html"

<<<<<<< HEAD
    if (fn:={"/":"index", "/profiler":"perfetto", "/prof":"profiler"}.get((url:=urlparse(self.path)).path)):
=======
    if (fn:={"/":"index", "/profiler":"perfetto"}.get((url:=urlparse(self.path)).path)):
>>>>>>> 139999c6
      with open(os.path.join(os.path.dirname(__file__), f"{fn}.html"), "rb") as f: ret = f.read()
    elif self.path.startswith(("/assets/", "/js/")) and '/..' not in self.path:
      try:
        with open(os.path.join(os.path.dirname(__file__), self.path.strip('/')), "rb") as f: ret = f.read()
        if url.path.endswith(".js"): content_type = "application/javascript"
        if url.path.endswith(".css"): content_type = "text/css"
      except FileNotFoundError: status_code = 404
    elif url.path == "/kernels":
      if "kernel" in (query:=parse_qs(url.query)):
        kidx, ridx = int(query["kernel"][0]), int(query["idx"][0])
        try:
          # stream details
          self.send_response(200)
          self.send_header("Content-Type", "text/event-stream")
          self.send_header("Cache-Control", "no-cache")
          self.end_headers()
          for r in get_details(contexts[0][kidx], contexts[1][kidx][ridx]):
            self.wfile.write(f"data: {json.dumps(r)}\n\n".encode("utf-8"))
            self.wfile.flush()
          self.wfile.write("data: END\n\n".encode("utf-8"))
          return self.wfile.flush()
        # pass if client closed connection
        except (BrokenPipeError, ConnectionResetError): return
      ret, content_type = json.dumps(kernels).encode(), "application/json"
    elif url.path == "/get_profile" and perfetto_profile is not None: ret, content_type = perfetto_profile, "application/json"
    else: status_code = 404

    # send response
    self.send_response(status_code)
    self.send_header('Content-Type', content_type)
    self.send_header('Content-Length', str(len(ret)))
    self.end_headers()
    return self.wfile.write(ret)

# ** main loop

def reloader():
  mtime = os.stat(__file__).st_mtime
  while not stop_reloader.is_set():
    if mtime != os.stat(__file__).st_mtime:
      print("reloading server...")
      os.execv(sys.executable, [sys.executable] + sys.argv)
    time.sleep(0.1)

def load_pickle(path:str):
  if path is None or not os.path.exists(path): return None
  with open(path, "rb") as f: return pickle.load(f)

# NOTE: using HTTPServer forces a potentially slow socket.getfqdn
class TCPServerWithReuse(socketserver.TCPServer): allow_reuse_address = True

if __name__ == "__main__":
  parser = argparse.ArgumentParser()
  parser.add_argument('--kernels', type=str, help='Path to kernels', default=None)
  parser.add_argument('--profile', type=str, help='Path profile', default=None)
  args = parser.parse_args()

  with socket.socket(socket.AF_INET, socket.SOCK_STREAM) as s:
    if s.connect_ex(((HOST:="http://127.0.0.1").replace("http://", ""), PORT:=getenv("PORT", 8000))) == 0:
      raise RuntimeError(f"{HOST}:{PORT} is occupied! use PORT= to change.")
  stop_reloader = threading.Event()
  multiprocessing.current_process().name = "VizProcess"    # disallow opening of devices
  st = time.perf_counter()
  print("*** viz is starting")

  contexts, profile = load_pickle(args.kernels), load_pickle(args.profile)

  # NOTE: this context is a tuple of list[keys] and list[values]
  kernels = get_metadata(*contexts) if contexts is not None else []

  perfetto_profile = to_perfetto(profile) if profile is not None else None

  server = TCPServerWithReuse(('', PORT), Handler)
  reloader_thread = threading.Thread(target=reloader)
  reloader_thread.start()
  print(f"*** started viz on {HOST}:{PORT}")
  print(colored(f"*** ready in {(time.perf_counter()-st)*1e3:4.2f}ms", "green"))
  if len(getenv("BROWSER", "")) > 0: webbrowser.open(f"{HOST}:{PORT}{'/profiler' if contexts is None else ''}")
  try: server.serve_forever()
  except KeyboardInterrupt:
    print("*** viz is shutting down...")
    stop_reloader.set()<|MERGE_RESOLUTION|>--- conflicted
+++ resolved
@@ -35,7 +35,7 @@
 @functools.cache
 def render_program(k:Kernel): return k.opts.render(k.uops)
 def to_metadata(k:Any, v:TrackedGraphRewrite) -> GraphRewriteMetadata:
-  return {"loc":v.loc, "match_count":len(v.matches), "code_line":"",
+  return {"loc":v.loc, "match_count":len(v.matches), "code_line":lines(v.loc[0])[v.loc[1]-1].strip(),
           "kernel_code":pcall(render_program, k) if isinstance(k, Kernel) else None, "name":v.name}
 def get_metadata(keys:list[Any], contexts:list[list[TrackedGraphRewrite]]) -> list[tuple[str, list[GraphRewriteMetadata]]]:
   return [(k.name if isinstance(k, Kernel) else str(k), [to_metadata(k, v) for v in vals]) for k,vals in zip(keys, contexts)]
@@ -119,11 +119,7 @@
   def do_GET(self):
     ret, status_code, content_type = b"", 200, "text/html"
 
-<<<<<<< HEAD
     if (fn:={"/":"index", "/profiler":"perfetto", "/prof":"profiler"}.get((url:=urlparse(self.path)).path)):
-=======
-    if (fn:={"/":"index", "/profiler":"perfetto"}.get((url:=urlparse(self.path)).path)):
->>>>>>> 139999c6
       with open(os.path.join(os.path.dirname(__file__), f"{fn}.html"), "rb") as f: ret = f.read()
     elif self.path.startswith(("/assets/", "/js/")) and '/..' not in self.path:
       try:
