--- conflicted
+++ resolved
@@ -79,16 +79,7 @@
         else: label += f"\n{x.op.name}{idx} {x.arg}"
     graph[id(u)] = (label, str(u.dtype), [id(x) for x in u.src if x not in excluded], str(u.arg), uops_colors.get(u.op, "#ffffff"))
   return graph
-<<<<<<< HEAD
-# TODO: why is this not substitute?
-def _replace_uop(base:UOp, replaces:dict[UOp, UOp]) -> UOp:
-  if (found:=replaces.get(base)) is not None: return found
-  ret = base.replace(src=tuple(_replace_uop(x, replaces) for x in base.src))
-  if (final := replaces.get(ret)) is not None: return final
-  replaces[base] = ret
-  return ret
-=======
->>>>>>> ddad4d55
+
 @functools.lru_cache(None)
 def _prg(k:Kernel): return k.to_program().src
 def get_details(k:Any, ctx:TrackedGraphRewrite, metadata:GraphRewriteMetadata) -> GraphRewriteDetails:
