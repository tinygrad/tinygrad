#!/usr/bin/env python3
import multiprocessing, pickle, difflib, os, threading, json, time, sys, webbrowser, socket, argparse, socketserver, functools, codecs, io
import xml.etree.ElementTree as ET, subprocess
from contextlib import redirect_stdout
from decimal import Decimal
from http.server import BaseHTTPRequestHandler
from urllib.parse import parse_qs, urlparse
from typing import Any, TypedDict, Generator, IO
from tinygrad.helpers import colored, getenv, tqdm, unwrap, word_wrap, TRACEMETA, ProfileEvent, ProfileRangeEvent, TracingKey
from tinygrad.uop.ops import TrackedGraphRewrite, UOp, Ops, printable, GroupOp, srender, sint
from tinygrad.device import ProfileDeviceEvent, ProfileGraphEvent, ProfileGraphEntry, ProfilePointEvent, Device
from tinygrad.renderer import ProgramSpec
from tinygrad.dtype import dtypes

uops_colors = {Ops.LOAD: "#ffc0c0", Ops.STORE: "#87CEEB", Ops.CONST: "#e0e0e0", Ops.VCONST: "#e0e0e0", Ops.REDUCE: "#FF5B5B",
               Ops.DEFINE_GLOBAL: "#ffe0b0", Ops.DEFINE_LOCAL: "#ffe0d0", Ops.DEFINE_REG: "#f0ffe0", Ops.REDUCE_AXIS: "#FF6B6B",
               Ops.RANGE: "#c8a0e0", Ops.ASSIGN: "#909090", Ops.BARRIER: "#ff8080", Ops.IF: "#c8b0c0", Ops.SPECIAL: "#c0c0ff",
               Ops.INDEX: "#e8ffa0", Ops.WMMA: "#efefc0", Ops.VIEW: "#C8F9D4", Ops.MULTI: "#f6ccff", Ops.KERNEL: "#3e7f55",
               **{x:"#D8F9E4" for x in GroupOp.Movement}, **{x:"#ffffc0" for x in GroupOp.ALU}, Ops.THREEFRY:"#ffff80", Ops.BUFFER_VIEW: "#E5EAFF",
               Ops.BLOCK: "#C4A484", Ops.BLOCKEND: "#C4A4A4", Ops.BUFFER: "#B0BDFF", Ops.COPY: "#a040a0", Ops.FUSE: "#FFa500",
               Ops.ALLREDUCE: "#ff40a0", Ops.MSELECT: "#d040a0", Ops.MSTACK: "#d040a0", Ops.CONTIGUOUS: "#FFC14D"}

# VIZ API

# ** Metadata for a track_rewrites scope

ref_map:dict[Any, int] = {}
def get_metadata(keys:list[TracingKey], contexts:list[list[TrackedGraphRewrite]]) -> list[dict]:
  ret = []
  for i,(k,v) in enumerate(zip(keys, contexts)):
    steps = [{"name":s.name, "loc":s.loc, "depth":s.depth, "match_count":len(s.matches), "code_line":printable(s.loc),
              "query":f"/ctxs?ctx={i}&idx={j}"} for j,s in enumerate(v)]
    if isinstance(k.ret, ProgramSpec): steps.append({"name":"View Disassembly", "query":f"/disasm?ctx={i}"})
    ret.append(r:={"name":k.display_name, "fmt":k.fmt, "steps":steps})
    # use the first key to get runtime profiling data about this context
    if getenv("PROFILE_VALUE") >= 2 and k.keys: r["runtime_stats"] = get_runtime_stats(k.keys[0])
    for key in k.keys: ref_map[key] = i
  return ret

# ** Complete rewrite details for a graph_rewrite call

class GraphRewriteDetails(TypedDict):
  graph: dict                            # JSON serialized UOp for this rewrite step
  uop: str                               # strigified UOp for this rewrite step
  diff: list[str]|None                   # diff of the single UOp that changed
  changed_nodes: list[int]|None          # the changed UOp id + all its parents ids
  upat: tuple[tuple[str, int], str]|None # [loc, source_code] of the matched UPat

def shape_to_str(s:tuple[sint, ...]): return "(" + ','.join(srender(x) for x in s) + ")"
def mask_to_str(s:tuple[tuple[sint, sint], ...]): return "(" + ','.join(shape_to_str(x) for x in s) + ")"

def uop_to_json(x:UOp) -> dict[int, dict]:
  assert isinstance(x, UOp)
  graph: dict[int, dict] = {}
  excluded: set[UOp] = set()
  for u in (toposort:=x.toposort()):
    # always exclude DEVICE/CONST/UNIQUE
    if u.op in {Ops.DEVICE, Ops.CONST, Ops.UNIQUE}: excluded.add(u)
    # only exclude CONST VIEW source if it has no other children in the graph
    if u.op is Ops.CONST and len(u.src) != 0 and all(cr.op is Ops.CONST for c in u.src[0].children if (cr:=c()) is not None and cr in toposort):
      excluded.update(u.src)
  for u in toposort:
    if u in excluded: continue
    argst = codecs.decode(str(u.arg), "unicode_escape")
    if u.op is Ops.VIEW:
      argst = ("\n".join([f"{shape_to_str(v.shape)} / {shape_to_str(v.strides)}"+("" if v.offset == 0 else f" / {srender(v.offset)}")+
                          (f"\nMASK {mask_to_str(v.mask)}" if v.mask is not None else "") for v in unwrap(u.st).views]))
    label = f"{str(u.op).split('.')[1]}{(chr(10)+word_wrap(argst.replace(':', ''))) if u.arg is not None else ''}"
    if u.dtype != dtypes.void: label += f"\n{u.dtype}"
    for idx,x in enumerate(u.src):
      if x in excluded:
        if x.op is Ops.CONST and dtypes.is_float(u.dtype): label += f"\nCONST{idx} {x.arg:g}"
        else: label += f"\n{x.op.name}{idx} {x.arg}"
    try:
      if u.op not in {Ops.VIEW, Ops.BUFFER, Ops.KERNEL, Ops.ASSIGN, Ops.COPY, Ops.SINK, *GroupOp.Buffer} and u.st is not None:
        label += f"\n{shape_to_str(u.shape)}"
    except Exception:
      label += "\n<ISSUE GETTING SHAPE>"
    if (ref:=ref_map.get(u.arg.ast) if u.op is Ops.KERNEL else None) is not None: label += f"\ncodegen@{ctxs[ref]['name']}"
    # NOTE: kernel already has metadata in arg
    if TRACEMETA >= 2 and u.metadata is not None and u.op is not Ops.KERNEL: label += "\n"+repr(u.metadata)
    graph[id(u)] = {"label":label, "src":[id(x) for x in u.src if x not in excluded], "color":uops_colors.get(u.op, "#ffffff"),
                    "ref":ref, "tag":u.tag}
  return graph

@functools.cache
def _reconstruct(a:int):
  op, dtype, src, arg, tag = contexts[2][a]
  arg = type(arg)(_reconstruct(arg.ast), arg.metadata) if op is Ops.KERNEL else arg
  return UOp(op, dtype, tuple(_reconstruct(s) for s in src), arg, tag)

def get_details(ctx:TrackedGraphRewrite) -> Generator[GraphRewriteDetails, None, None]:
  yield {"graph":uop_to_json(next_sink:=_reconstruct(ctx.sink)), "uop":str(next_sink), "changed_nodes":None, "diff":None, "upat":None}
  replaces: dict[UOp, UOp] = {}
  for u0_num,u1_num,upat_loc in tqdm(ctx.matches):
    replaces[u0:=_reconstruct(u0_num)] = u1 = _reconstruct(u1_num)
    try: new_sink = next_sink.substitute(replaces)
    except RuntimeError as e: new_sink = UOp(Ops.NOOP, arg=str(e))
    yield {"graph":(sink_json:=uop_to_json(new_sink)), "uop":str(new_sink), "changed_nodes":[id(x) for x in u1.toposort() if id(x) in sink_json],
           "diff":list(difflib.unified_diff(str(u0).splitlines(), str(u1).splitlines())), "upat":(upat_loc, printable(upat_loc))}
    if not ctx.bottom_up: next_sink = new_sink

# Profiler API

device_ts_diffs:dict[str, tuple[Decimal, Decimal]] = {}
def cpu_ts_diff(device:str, thread=0) -> Decimal: return device_ts_diffs.get(device, (Decimal(0),))[thread]

DevEvent = ProfileRangeEvent|ProfileGraphEntry|ProfilePointEvent
def flatten_events(profile:list[ProfileEvent]) -> Generator[tuple[Decimal, Decimal, DevEvent], None, None]:
  for e in profile:
    if isinstance(e, ProfileRangeEvent): yield (e.st+(diff:=cpu_ts_diff(e.device, e.is_copy)), (e.en if e.en is not None else e.st)+diff, e)
    elif isinstance(e, ProfilePointEvent): yield (e.st, e.st, e)
    elif isinstance(e, ProfileGraphEvent):
      cpu_ts = []
      for ent in e.ents: cpu_ts += [e.sigs[ent.st_id]+(diff:=cpu_ts_diff(ent.device, ent.is_copy)), e.sigs[ent.en_id]+diff]
      yield (st:=min(cpu_ts)), (et:=max(cpu_ts)), ProfileRangeEvent(f"{e.ents[0].device.split(':')[0]} Graph", f"batched {len(e.ents)}", st, et)
      for i,ent in enumerate(e.ents): yield (cpu_ts[i*2], cpu_ts[i*2+1], ent)

# timeline layout stacks events in a contiguous block. When a late starter finishes late, there is whitespace in the higher levels.
def timeline_layout(events:list[tuple[int, int, float, DevEvent]]) -> dict:
  shapes:list[dict] = []
  levels:list[int] = []
  for st,et,dur,e in events:
    if dur == 0: continue
    # find a free level to put the event
    depth = next((i for i,level_et in enumerate(levels) if st>=level_et), len(levels))
    if depth < len(levels): levels[depth] = et
    else: levels.append(et)
    name, cat = e.name, None
    if (ref:=ref_map.get(name)) is not None: name = ctxs[ref]["name"]
    elif isinstance(e.name, TracingKey):
      name, cat = e.name.display_name, e.name.cat
      ref = next((v for k in e.name.keys if (v:=ref_map.get(k)) is not None), None)
    shapes.append({"name":name, "ref":ref, "st":st, "dur":dur, "depth":depth, "cat":cat})
  return {"shapes":shapes, "maxDepth":len(levels)}

def mem_layout(events:list[tuple[int, int, float, DevEvent]]) -> dict:
  step, peak, mem = 0, 0, 0
  shps:dict[int, dict] = {}
  temp:dict[int, dict] = {}
  timestamps:list[int] = []
  for st,_,_,e in events:
    if not isinstance(e, ProfilePointEvent): continue
    if e.name == "alloc":
      shps[e.ref] = temp[e.ref] = {"x":[step], "y":[mem], "arg":e.arg}
      timestamps.append(int(e.st))
      step += 1
      mem += e.arg["nbytes"]
      if mem > peak: peak = mem
    if e.name == "free":
      timestamps.append(int(e.st))
      step += 1
      mem -= (removed:=temp.pop(e.ref))["arg"]["nbytes"]
      removed["x"].append(step)
      removed["y"].append(removed["y"][-1])
      for k,v in temp.items():
        if k > e.ref:
          v["x"] += [step, step]
          v["y"] += [v["y"][-1], v["y"][-1]-removed["arg"]["nbytes"]]
  for v in temp.values():
    v["x"].append(step)
    v["y"].append(v["y"][-1])
  return {"shapes":list(shps.values()), "peak":peak, "timestamps":timestamps}

def get_profile(profile:list[ProfileEvent]):
  # start by getting the time diffs
  for ev in profile:
    if isinstance(ev,ProfileDeviceEvent): device_ts_diffs[ev.device] = (ev.comp_tdiff, ev.copy_tdiff if ev.copy_tdiff is not None else ev.comp_tdiff)
  # map events per device
  dev_events:dict[str, list[tuple[int, int, float, DevEvent]]] = {}
  min_ts:int|None = None
  max_ts:int|None = None
  for ts,en,e in flatten_events(profile):
    dev_events.setdefault(e.device,[]).append((st:=int(ts), et:=int(en), float(en-ts), e))
    if min_ts is None or st < min_ts: min_ts = st
    if max_ts is None or et > max_ts: max_ts = et
  # return layout of per device events
  for events in dev_events.values(): events.sort(key=lambda v:v[0])
  dev_layout = {k:{"timeline":timeline_layout(v), "mem":mem_layout(v)} for k,v in dev_events.items()}
  return json.dumps({"layout":dev_layout, "st":min_ts, "et":max_ts}).encode("utf-8")

# ** GPU counter parsers

# Metal XCtrace

def parse_xml(stream:IO[bytes]) -> Generator[dict, None, None]:
  cols:list[str] = []
  id_cache:dict = {}
  for _,e in ET.iterparse(stream, events=("end",)):
    if (eid:=e.attrib.get("id")) is not None: id_cache[eid] = e.text
    if e.tag == "col": cols.append(unwrap(next(iter(e)).text))
    if e.tag == "row": yield {k:id_cache.get(v.attrib.get("ref"), v.text or v) for k,v in zip(cols, e)}

xctrace_cache:dict[str, list[dict]] = {}

def xctrace_export(schema:str) -> list[dict]:
  if (cret:=xctrace_cache.get(schema)) is not None: return cret
  try:
    proc = subprocess.Popen(["xctrace", "export", "--input", "/tmp/metal.trace", "--xpath",
                             f'/trace-toc/run[@number="1"]/data/table[@schema="{schema}"]'], stdout=subprocess.PIPE)
    xctrace_cache[schema] = ret = list(tqdm(parse_xml(unwrap(proc.stdout)), desc=f"parsing {schema}"))
    return ret
  finally:
    proc.terminate()
    proc.wait()

def get_metal_counters(st:Decimal, et:Decimal):
  # start by getting monotonic time at the start of trace
  time_info = list(xctrace_export("time-info"))[0]
  num, denom = [int(f.text) for f in time_info["timebase-info"].findall("mach-timebase-info-field")]
  start_time = Decimal(time_info["mabs-epoch"])*Decimal(num/denom)
  # aggregate counter values in this time range
  counter_info = {int(r["counter-id"]):r for r in xctrace_export("gpu-counter-info")}
  # calculate the mean counter values in the passed in time range
  acc:dict[int, float] = {}
  samples:dict[int, int] = {}
  for r in xctrace_export("gpu-counter-value"):
    sample_ts = (start_time+Decimal(r["timestamp"]))/Decimal(1e3)
    if sample_ts < st: continue
    if sample_ts > et: break
    if (i:=int(r["counter-id"])) not in acc: acc[i], samples[i] = 0, 0
    acc[i] += float(r["value"])
    samples[i] += 1
  # aggregate counter values into sub-units
  MTL_SUBUNITS = {"ALU":[*range(10, 24)], "DRAM":[*range(60, 64)], "SRAM":[6, *range(24, 48)], "Bandwidth": [*range(58, 61)],
                  "Occupancy":[*range(1, 6), *range(7, 10)]}
  # measurements are either in % of peak or Value, xctrace output does not provide Value units, hardcode them here.
  MTL_UNITS = {"Bandwidth":"GB/s"}
  ret:dict[str, dict] = {}
  for k,lst in MTL_SUBUNITS.items():
    subunits:list[dict] = []
    for i in lst: subunits.append({"value":acc[i]/samples[i] if i in acc else 0, **counter_info[i]})
    value = max([v["value"] for v in subunits if v])
    ret[k] = {"unit":MTL_UNITS.get(k), "value":value, "subunits":subunits}
  return ret

hw_counters = {"METAL":get_metal_counters}

def get_runtime_stats(key) -> list[dict]:
  ret:list[dict] = []
  for e in profile:
    if isinstance(e, ProfileRangeEvent) and e.en is not None and e.name == key:
<<<<<<< HEAD
      ret.append({"Duration":{"value":float(e.en-e.st), "unit":"us"}, **hw_counters.get(e.device, lambda *_:{})(e.st, e.en)})
=======
      ret.append({"device":e.device, "data":[{"name":"Duration", "value":float(e.en-e.st), "unit":"us"}]})
>>>>>>> 7737cbb2
  return ret

def get_disassembly(ctx:list[str]):
  if not isinstance(prg:=contexts[0][int(ctx[0])].ret, ProgramSpec): return
  lib = Device[prg.device].compiler.compile(prg.src)
  with redirect_stdout(buf:=io.StringIO()): Device[prg.device].compiler.disassemble(lib)
  return json.dumps({"src":buf.getvalue()}).encode()

# ** HTTP server

class Handler(BaseHTTPRequestHandler):
  def do_GET(self):
    ret, status_code, content_type = b"", 200, "text/html"

    if (url:=urlparse(self.path)).path == "/":
      with open(os.path.join(os.path.dirname(__file__), "index.html"), "rb") as f: ret = f.read()
    elif self.path.startswith(("/assets/", "/js/")) and '/..' not in self.path:
      try:
        with open(os.path.join(os.path.dirname(__file__), self.path.strip('/')), "rb") as f: ret = f.read()
        if url.path.endswith(".js"): content_type = "application/javascript"
        if url.path.endswith(".css"): content_type = "text/css"
      except FileNotFoundError: status_code = 404
    elif (query:=parse_qs(url.query)):
      if url.path == "/disasm": ret, content_type = get_disassembly(**query), "application/json"
      else: return self.stream_json(get_details(contexts[1][int(query["ctx"][0])][int(query["idx"][0])]))
    elif url.path == "/ctxs": ret, content_type = json.dumps(ctxs).encode(), "application/json"
    elif url.path == "/get_profile" and profile_ret is not None: ret, content_type = profile_ret, "application/json"
    else: status_code = 404

    # send response
    self.send_response(status_code)
    self.send_header('Content-Type', content_type)
    self.send_header('Content-Length', str(len(ret)))
    self.end_headers()
    return self.wfile.write(ret)

  def stream_json(self, source:Generator):
    try:
      self.send_response(200)
      self.send_header("Content-Type", "text/event-stream")
      self.send_header("Cache-Control", "no-cache")
      self.end_headers()
      for r in source:
        self.wfile.write(f"data: {json.dumps(r)}\n\n".encode("utf-8"))
        self.wfile.flush()
      self.wfile.write("data: END\n\n".encode("utf-8"))
    # pass if client closed connection
    except (BrokenPipeError, ConnectionResetError): return

# ** main loop

def reloader():
  mtime = os.stat(__file__).st_mtime
  while not stop_reloader.is_set():
    if mtime != os.stat(__file__).st_mtime:
      print("reloading server...")
      os.execv(sys.executable, [sys.executable] + sys.argv)
    time.sleep(0.1)

def load_pickle(path:str):
  if path is None or not os.path.exists(path): return None
  with open(path, "rb") as f: return pickle.load(f)

# NOTE: using HTTPServer forces a potentially slow socket.getfqdn
class TCPServerWithReuse(socketserver.TCPServer): allow_reuse_address = True

if __name__ == "__main__":
  parser = argparse.ArgumentParser()
  parser.add_argument('--kernels', type=str, help='Path to kernels', default=None)
  parser.add_argument('--profile', type=str, help='Path profile', default=None)
  args = parser.parse_args()

  with socket.socket(socket.AF_INET, socket.SOCK_STREAM) as s:
    if s.connect_ex(((HOST:="http://127.0.0.1").replace("http://", ""), PORT:=getenv("PORT", 8000))) == 0:
      raise RuntimeError(f"{HOST}:{PORT} is occupied! use PORT= to change.")
  stop_reloader = threading.Event()
  multiprocessing.current_process().name = "VizProcess"    # disallow opening of devices
  st = time.perf_counter()
  print("*** viz is starting")

  contexts, profile = load_pickle(args.kernels), load_pickle(args.profile)

  # NOTE: this context is a tuple of list[keys] and list[values]
  ctxs = get_metadata(*contexts[:2]) if contexts is not None else []

  profile_ret = get_profile(profile) if profile is not None else None

  server = TCPServerWithReuse(('', PORT), Handler)
  reloader_thread = threading.Thread(target=reloader)
  reloader_thread.start()
  print(f"*** started viz on {HOST}:{PORT}")
  print(colored(f"*** ready in {(time.perf_counter()-st)*1e3:4.2f}ms", "green"), flush=True)
  if len(getenv("BROWSER", "")) > 0: webbrowser.open(f"{HOST}:{PORT}{'/profiler' if contexts is None else ''}")
  try: server.serve_forever()
  except KeyboardInterrupt:
    print("*** viz is shutting down...")
    stop_reloader.set()<|MERGE_RESOLUTION|>--- conflicted
+++ resolved
@@ -226,25 +226,19 @@
                   "Occupancy":[*range(1, 6), *range(7, 10)]}
   # measurements are either in % of peak or Value, xctrace output does not provide Value units, hardcode them here.
   MTL_UNITS = {"Bandwidth":"GB/s"}
-  ret:dict[str, dict] = {}
+  ret:list[dict] = []
   for k,lst in MTL_SUBUNITS.items():
-    subunits:list[dict] = []
-    for i in lst: subunits.append({"value":acc[i]/samples[i] if i in acc else 0, **counter_info[i]})
+    subunits = [{"value":acc[i]/samples[i] if i in acc else 0, **counter_info[i]} for i in lst]
     value = max([v["value"] for v in subunits if v])
-    ret[k] = {"unit":MTL_UNITS.get(k), "value":value, "subunits":subunits}
+    ret.append({"name":k, "value":value, "unit":MTL_UNITS.get(k), "subunits":subunits})
   return ret
-
-hw_counters = {"METAL":get_metal_counters}
 
 def get_runtime_stats(key) -> list[dict]:
   ret:list[dict] = []
   for e in profile:
     if isinstance(e, ProfileRangeEvent) and e.en is not None and e.name == key:
-<<<<<<< HEAD
-      ret.append({"Duration":{"value":float(e.en-e.st), "unit":"us"}, **hw_counters.get(e.device, lambda *_:{})(e.st, e.en)})
-=======
-      ret.append({"device":e.device, "data":[{"name":"Duration", "value":float(e.en-e.st), "unit":"us"}]})
->>>>>>> 7737cbb2
+      ret.append({"device":e.device, "data":[{"name":"Duration", "value":float(e.en-e.st), "unit":"us"}]+
+                 {"METAL":get_metal_counters}.get(e.device, lambda *_:{})(e.st, e.en)})
   return ret
 
 def get_disassembly(ctx:list[str]):
