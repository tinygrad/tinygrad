--- conflicted
+++ resolved
@@ -78,17 +78,10 @@
     if u.op not in {Ops.VIEW, Ops.BUFFER, Ops.KERNEL, Ops.ASSIGN, Ops.COPY, Ops.SINK, *GroupOp.Buffer} and u.st is not None:
       try:
         label += f"\n{shape_to_str(u.shape)}"
-<<<<<<< HEAD
-      elif len(rngs:=u.ranges):
-        label += f"\n{str(sorted([x.arg[0] for x in rngs]))}"
-    except Exception:
-      label += "\n<ISSUE GETTING SHAPE>"
-=======
       except Exception:
         label += "\n<ISSUE GETTING SHAPE>"
     elif len(rngs:=u.ranges):
       label += f"\n{str(sorted([x.arg for x in rngs]))}"
->>>>>>> 22bdf48c
     if (ref:=ref_map.get(u.arg.ast) if u.op is Ops.KERNEL else None) is not None: label += f"\ncodegen@{ctxs[ref]['name']}"
     # NOTE: kernel already has metadata in arg
     if TRACEMETA >= 2 and u.metadata is not None and u.op is not Ops.KERNEL: label += "\n"+repr(u.metadata)
