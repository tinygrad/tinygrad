--- conflicted
+++ resolved
@@ -210,11 +210,8 @@
   peaks.append(peak)
   return struct.pack("<BIQ", 1, len(events), peak)+b"".join(events) if events else None
 
-<<<<<<< HEAD
-=======
 # by default, VIZ does not start when there is an error
 # use this to instead display the traceback to the user
->>>>>>> f20212e1
 @contextmanager
 def soft_err(fn:Callable):
   try: yield
@@ -222,11 +219,7 @@
 
 def row_tuple(row:str) -> tuple[int, ...]: return tuple(int(x.split(":")[1]) for x in row.split())
 
-<<<<<<< HEAD
-@soft_err(lambda err: ctxs.append({"name":"ERR", "steps":[create_step("loader error", ("render", len(ctxs), 0), err)]}))
-=======
 @soft_err(lambda err: ctxs.append({"name":"ERR", "steps":[create_step("Loader error", ("render",len(ctxs),0), err)]}))
->>>>>>> f20212e1
 def load_sqtt(profile:list[ProfileEvent]) -> None:
   from tinygrad.runtime.ops_amd import ProfileSQTTEvent, ProfilePMCEvent
   counter_events:dict[tuple[str, int], list[ProfileSQTTEvent|ProfilePMCEvent]] = {}
@@ -388,7 +381,7 @@
     if isinstance(compiler, LLVMCompiler):
       return get_llvm_mca(disasm_str, ctypes.string_at(llvm.LLVMGetTargetMachineTriple(tm:=compiler.target_machine)).decode(),
                           ctypes.string_at(llvm.LLVMGetTargetMachineCPU(tm)).decode())
-    metadata:list[dict] = []
+    metadata:list = []
     if data.device.startswith("AMD"):
       with soft_err(lambda err: metadata.append(err)):
         metadata.append(amd_readelf(compiler.compile(data.src)))
