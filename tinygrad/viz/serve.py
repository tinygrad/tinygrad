--- conflicted
+++ resolved
@@ -170,8 +170,6 @@
     shapes.append({"name":name, "x":st-min_ts, "width":dur, "y":depth*height, "height":height, "fillColor":fillColor, "arg":arg})
   return {"shapes":shapes, "height":height*len(levels)}
 
-def yscale(x, peak, area): return area-(x/peak)*area
-
 def mem_layout(events:list[tuple[int, int, float, DevEvent]]) -> dict:
   step, peak, mem = 0, 0, 0
   shps:dict[int, dict] = {}
@@ -221,14 +219,13 @@
     if max_ts is None or et > max_ts: max_ts = et
   # return layout of per device events
   layout:dict[str, dict] = {}
-<<<<<<< HEAD
   memory_layouts:list[dict] = []
   peaks:list[int] = []
-  for device,events in dev_events.items():
-    events.sort(key=lambda v:v[0])
-    layout[device] = timeline_layout(events, min_ts)
-    if (dm:=mem_layout(events))["peak"] > 0:
-      layout[f"{device} memory"] = dm
+  for k,v in dev_events.items():
+    v.sort(key=lambda e:e[0])
+    layout[k] = timeline_layout(v, min_ts)
+    if (dm:=mem_layout(v))["peak"] > 0:
+      layout[f"{k} Memory"] = dm
       memory_layouts.append(dm)
       peaks.append(dm["peak"])
   area_scale = ScaleLinear([min(peaks), max(peaks)], [32, 100])
@@ -246,12 +243,6 @@
       shape["fillColor"] = cycle_colors(profile_colors["BUFFER"], i)
       shapes.append(shape)
     base.update([("shapes", shapes), ("height",area), ("ydomain",[0, peak])])
-=======
-  for k,v in dev_events.items():
-    v.sort(key=lambda e:e[0])
-    layout[k] = timeline_layout(v)
-    layout[f"{k} Memory"] = mem_layout(v)
->>>>>>> d762edd6
   return json.dumps({"layout":layout, "st":min_ts, "et":max_ts}).encode("utf-8")
 
 def get_runtime_stats(key) -> list[dict]:
