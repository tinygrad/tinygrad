--- conflicted
+++ resolved
@@ -106,6 +106,15 @@
            "diff":list(difflib.unified_diff(str(u0).splitlines(), str(u1).splitlines())), "upat":(upat_loc, printable(upat_loc))}
     if not ctx.bottom_up: next_sink = new_sink
 
+# encoder helpers
+
+def enum_str(s, cache:dict[str, int]) -> int:
+  if (cret:=cache.get(s)) is not None: return cret
+  cache[s] = ret = len(cache)
+  return ret
+
+def option(s:int|None) -> int: return 0 if s is None else s+1
+
 # Profiler API
 
 device_ts_diffs:dict[str, tuple[Decimal, Decimal]] = {}
@@ -121,13 +130,6 @@
       for ent in e.ents: cpu_ts += [e.sigs[ent.st_id]+(diff:=cpu_ts_diff(ent.device, ent.is_copy)), e.sigs[ent.en_id]+diff]
       yield (st:=min(cpu_ts)), (et:=max(cpu_ts)), ProfileRangeEvent(f"{e.ents[0].device.split(':')[0]} Graph", f"batched {len(e.ents)}", st, et)
       for i,ent in enumerate(e.ents): yield (cpu_ts[i*2], cpu_ts[i*2+1], ent)
-
-def enum_str(s, cache:dict[str, int]) -> int:
-  if (cret:=cache.get(s)) is not None: return cret
-  cache[s] = ret = len(cache)
-  return ret
-
-def option(s:int|None) -> int: return 0 if s is None else s+1
 
 # timeline layout stacks events in a contiguous block. When a late starter finishes late, there is whitespace in the higher levels.
 def timeline_layout(events:list[tuple[int, int, float, DevEvent]], start_ts:int, scache:dict[str, int]) -> bytes|None:
@@ -155,11 +157,8 @@
                               option(None if cat is None else enum_str(cat, category_enum)), enum_str(info or "",scache)))
   return struct.pack("<BIB", 0, len(shapes), len(levels))+b"".join(shapes) if shapes else None
 
-<<<<<<< HEAD
-def mem_layout(events:list[tuple[int, int, float, DevEvent]], start_ts:int, end_ts:int, peaks:list[int], scache:dict[str, int]) -> bytes|None:
-=======
-def mem_layout(events:list[tuple[int, int, float, DevEvent]], start_ts:int, end_ts:int, peaks:list[int], dtypes_map:dict[str, int]) -> dict:
->>>>>>> aaea6b97
+def mem_layout(events:list[tuple[int, int, float, DevEvent]], start_ts:int, end_ts:int, peaks:list[int], dtypes_map:dict[str, int],
+               scache:dict[str, int]) -> bytes|None:
   step, peak, mem = 0, 0, 0
   shps:dict[int, dict] = {}
   temp:dict[int, dict] = {}
@@ -188,13 +187,9 @@
     v["y"].append(v["y"][-1])
   timestamps.append(end_ts-start_ts)
   peaks.append(peak)
-<<<<<<< HEAD
-  bufs = [struct.pack("<I"+str(i:=len(v['x']))+f"I{i}QIQQ", i, *v["x"], *v["y"], enum_str(v["arg"]["dtype"], scache), v["arg"]["nbytes"],
+  bufs = [struct.pack("<I"+str(i:=len(v['x']))+f"I{i}QIQ", i, *v["x"], *v["y"], enum_str(v["arg"]["dtype"], scache),
                       v["arg"]["sz"]) for v in shps.values()]
   return struct.pack("<BIQI", 1, len(shps), peak, len(timestamps))+struct.pack(f"<{len(timestamps)}I", *timestamps)+b"".join(bufs) if bufs else None
-=======
-  return {"shapes":list(shps.values()), "peak":peak, "timestamps":timestamps}
->>>>>>> aaea6b97
 
 def get_profile(profile:list[ProfileEvent]) -> bytes|None:
   # start by getting the time diffs
@@ -210,26 +205,17 @@
     if end_ts is None or et > end_ts: end_ts = et
   if start_ts is None: return None
   # return layout of per device events
-<<<<<<< HEAD
   layout:dict[str, bytes|None] = {}
   scache:dict[str, int] = {}
-  peaks:list[int] = []
-  for k,v in dev_events.items():
-    v.sort(key=lambda e:e[0])
-    layout[k] = timeline_layout(v, start_ts, scache)
-    layout[f"{k} Memory"] = mem_layout(v, start_ts, unwrap(end_ts), peaks, scache)
-  ret = [b"".join([struct.pack("<B", len(k)), k.encode(), v]) for k,v in layout.items() if v is not None]
-  return struct.pack("<IQII", unwrap(end_ts)-start_ts, max(peaks,default=0), len(s:=(json.dumps(list(scache)).encode())), len(ret))+s+b"".join(ret)
-=======
-  layout:dict[str, dict] = {}
   peaks:list[int] = []
   dtypes_map:dict[str, int] = {}
   for k,v in dev_events.items():
     v.sort(key=lambda e:e[0])
-    layout[k] = timeline_layout(v, start_ts)
-    layout[f"{k} Memory"] = mem_layout(v, start_ts, unwrap(end_ts), peaks, dtypes_map)
-  return json.dumps({"layout":layout, "dur":unwrap(end_ts)-start_ts, "peak":max(peaks, default=0), "dtypes":dtypes_map}).encode("utf-8")
->>>>>>> aaea6b97
+    layout[k] = timeline_layout(v, start_ts, scache)
+    layout[f"{k} Memory"] = mem_layout(v, start_ts, unwrap(end_ts), peaks, dtypes_map, scache)
+  ret = [b"".join([struct.pack("<B", len(k)), k.encode(), v]) for k,v in layout.items() if v is not None]
+  index = json.dumps({"strings":list(scache), "dtypes":dtypes_map}).encode()
+  return struct.pack("<IQII", unwrap(end_ts)-start_ts, max(peaks,default=0), len(index), len(ret))+index+b"".join(ret)
 
 def get_runtime_stats(key) -> list[dict]:
   ret:list[dict] = []
