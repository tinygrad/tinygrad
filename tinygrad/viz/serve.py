#!/usr/bin/env python3
import multiprocessing, pickle, difflib, os, threading, json, time, sys, webbrowser, socket, argparse, socketserver, functools, codecs, io, struct
import subprocess, ctypes, pathlib, traceback
from contextlib import redirect_stdout, redirect_stderr
from decimal import Decimal
from http.server import BaseHTTPRequestHandler
from urllib.parse import parse_qs, urlparse
from typing import Any, TypedDict, TypeVar, Generator, Callable
from tinygrad.helpers import colored, getenv, tqdm, unwrap, word_wrap, TRACEMETA, ProfileEvent, ProfileRangeEvent, TracingKey, ProfilePointEvent, temp
from tinygrad.uop.ops import TrackedGraphRewrite, RewriteTrace, UOp, Ops, printable, GroupOp, srender, sint, sym_infer, range_str, pyrender
from tinygrad.uop.ops import print_uops, range_start, multirange_str
from tinygrad.device import ProfileDeviceEvent, ProfileGraphEvent, ProfileGraphEntry, Device
from tinygrad.renderer import ProgramSpec
from tinygrad.dtype import dtypes

uops_colors = {Ops.LOAD: "#ffc0c0", Ops.STORE: "#87CEEB", Ops.CONST: "#e0e0e0", Ops.VCONST: "#e0e0e0", Ops.REDUCE: "#FF5B5B",
               Ops.DEFINE_GLOBAL:"#cb9037", **{x:"#f2cb91" for x in {Ops.DEFINE_LOCAL, Ops.DEFINE_REG}}, Ops.REDUCE_AXIS: "#FF6B6B",
               Ops.RANGE: "#c8a0e0", Ops.ASSIGN: "#909090", Ops.BARRIER: "#ff8080", Ops.IF: "#c8b0c0", Ops.SPECIAL: "#c0c0ff",
               Ops.INDEX: "#cef263", Ops.WMMA: "#efefc0", Ops.MULTI: "#f6ccff", Ops.KERNEL: "#3e7f55",
               **{x:"#D8F9E4" for x in GroupOp.Movement}, **{x:"#ffffc0" for x in GroupOp.ALU}, Ops.THREEFRY:"#ffff80",
               Ops.BUFFER_VIEW: "#E5EAFF", Ops.BUFFER: "#B0BDFF", Ops.COPY: "#a040a0",
               Ops.ALLREDUCE: "#ff40a0", Ops.MSELECT: "#d040a0", Ops.MSTACK: "#d040a0", Ops.CONTIGUOUS: "#FFC14D",
               Ops.BUFFERIZE: "#FF991C", Ops.REWRITE_ERROR: "#ff2e2e", Ops.AFTER: "#8A7866", Ops.END: "#524C46"}

# VIZ API

# ** list all saved rewrites

ref_map:dict[Any, int] = {}
def get_rewrites(t:RewriteTrace) -> list[dict]:
  ret = []
  for i,(k,v) in enumerate(zip(t.keys, t.rewrites)):
    steps = [{"name":s.name, "loc":s.loc, "match_count":len(s.matches), "code_line":printable(s.loc),
              "query":f"/ctxs?ctx={i}&idx={j}", "depth":s.depth} for j,s in enumerate(v)]
    if isinstance(k.ret, ProgramSpec):
      steps.append({"name":"View UOp List", "query":f"/render?ctx={i}&fmt=uops", "depth":0})
      steps.append({"name":"View Program", "query":f"/render?ctx={i}&fmt=src", "depth":0})
      steps.append({"name":"View Disassembly", "query":f"/render?ctx={i}&fmt=asm", "depth":0})
    for key in k.keys: ref_map[key] = i
    ret.append({"name":k.display_name, "steps":steps})
  return ret

# ** get the complete UOp graphs for one rewrite

class GraphRewriteDetails(TypedDict):
  graph: dict                            # JSON serialized UOp for this rewrite step
  uop: str                               # strigified UOp for this rewrite step
  diff: list[str]|None                   # diff of the single UOp that changed
  changed_nodes: list[int]|None          # the changed UOp id + all its parents ids
  upat: tuple[tuple[str, int], str]|None # [loc, source_code] of the matched UPat

def shape_to_str(s:tuple[sint, ...]): return "(" + ','.join(srender(x) for x in s) + ")"
def mask_to_str(s:tuple[tuple[sint, sint], ...]): return "(" + ','.join(shape_to_str(x) for x in s) + ")"
def pystr(u:UOp, i:int) -> str:
  try: return pyrender(u)
  except Exception: return str(u)

def uop_to_json(x:UOp) -> dict[int, dict]:
  assert isinstance(x, UOp)
  graph: dict[int, dict] = {}
  excluded: set[UOp] = set()
  for u in (toposort:=x.toposort()):
    # always exclude DEVICE/CONST/UNIQUE
    if u.op in {Ops.DEVICE, Ops.CONST, Ops.UNIQUE} and u is not x: excluded.add(u)
    if u.op is Ops.VCONST and u.dtype.scalar() == dtypes.index and u is not x: excluded.add(u)
  for u in toposort:
    if u in excluded: continue
    argst = codecs.decode(str(u.arg), "unicode_escape")
    if u.op in GroupOp.Movement: argst = (mask_to_str if u.op in {Ops.SHRINK, Ops.PAD} else shape_to_str)(u.marg)
    if u.op is Ops.KERNEL:
      ast_str = f"SINK{tuple(s.op for s in u.arg.ast.src)}" if u.arg.ast.op is Ops.SINK else repr(u.arg.ast.op)
      argst = f"<Kernel {len(list(u.arg.ast.toposort()))} {ast_str} {[str(m) for m in u.arg.metadata]}>"
    label = f"{str(u.op).split('.')[1]}{(chr(10)+word_wrap(argst.replace(':', ''))) if u.arg is not None else ''}"
    if u.dtype != dtypes.void: label += f"\n{u.dtype}"
    for idx,x in enumerate(u.src[:1] if u.op in {Ops.BUFFERIZE, Ops.INDEX} else (u.src if u.op is not Ops.END else [])):
      if x in excluded:
        arg = f"{x.arg:g}" if x.op is Ops.CONST and dtypes.is_float(x.dtype) else f"{x.arg}"
        label += f"\n{x.op.name}{idx} {arg}" + (f" {x.src[0].op}" if len(x.src) else "")
    try:
      if len(rngs:=u.ranges):
        label += f"\n({multirange_str(rngs, color=True)})"
<<<<<<< HEAD
      if u.op not in {Ops.BUFFER, Ops.KERNEL, Ops.ASSIGN, Ops.COPY, Ops.SINK} and u._shape is not None:
=======
      if u._shape is not None:
>>>>>>> 41a098a8
        label += f"\n{shape_to_str(u.shape)}"
      if u.op in {Ops.INDEX, Ops.BUFFERIZE}:
        label += f"\n{u.render()}"
        ranges: list[UOp] = []
        for us in u.src[1:]: ranges += [s for s in us.toposort() if s.op in {Ops.RANGE, Ops.SPECIAL}]
        if ranges: label += "\n"+' '.join([f"{s.render()}={s.vmax+1}" for s in ranges])
      if u.op in {Ops.END, Ops.REDUCE} and len(trngs:=list(UOp.sink(*u.src[range_start[u.op]:]).ranges)):
        label += "\n"+' '.join([f"{range_str(s, color=True)}({s.vmax+1})" for s in trngs])
    except Exception:
      label += "\n<ISSUE GETTING LABEL>"
    if (ref:=ref_map.get(u.arg.ast) if u.op is Ops.KERNEL else None) is not None: label += f"\ncodegen@{ctxs[ref]['name']}"
    # NOTE: kernel already has metadata in arg
    if TRACEMETA >= 2 and u.metadata is not None and u.op is not Ops.KERNEL: label += "\n"+str(u.metadata)
    graph[id(u)] = {"label":label, "src":[(i,id(x)) for i,x in enumerate(u.src) if x not in excluded], "color":uops_colors.get(u.op, "#ffffff"),
                    "ref":ref, "tag":repr(u.tag) if u.tag is not None else None}
  return graph

@functools.cache
def _reconstruct(a:int):
  op, dtype, src, arg, *rest = trace.uop_fields[a]
  arg = type(arg)(_reconstruct(arg.ast), arg.metadata) if op is Ops.KERNEL else arg
  return UOp(op, dtype, tuple(_reconstruct(s) for s in src), arg, *rest)

def get_full_rewrite(ctx:TrackedGraphRewrite, i:int=0) -> Generator[GraphRewriteDetails, None, None]:
  next_sink = _reconstruct(ctx.sink)
  # in the schedule graph we don't show indexing ops (unless it's in a kernel AST or rewriting dtypes.index sink)
  yield {"graph":uop_to_json(next_sink), "uop":pystr(next_sink,i), "changed_nodes":None, "diff":None, "upat":None}
  replaces: dict[UOp, UOp] = {}
  for u0_num,u1_num,upat_loc,dur in tqdm(ctx.matches):
    replaces[u0:=_reconstruct(u0_num)] = u1 = _reconstruct(u1_num)
    try: new_sink = next_sink.substitute(replaces)
    except RuntimeError as e: new_sink = UOp(Ops.NOOP, arg=str(e))
    match_repr = f"# {dur*1e6:.2f} us\n"+printable(upat_loc)
    yield {"graph":(sink_json:=uop_to_json(new_sink)), "uop":pystr(new_sink,i),
           "changed_nodes":[id(x) for x in u1.toposort() if id(x) in sink_json],
           "diff":list(difflib.unified_diff(pystr(u0,i).splitlines(),pystr(u1,i).splitlines())), "upat":(upat_loc, match_repr)}
    if not ctx.bottom_up: next_sink = new_sink

# encoder helpers

def enum_str(s, cache:dict[str, int]) -> int:
  if (cret:=cache.get(s)) is not None: return cret
  cache[s] = ret = len(cache)
  return ret

def option(s:int|None) -> int: return 0 if s is None else s+1

# Profiler API

device_ts_diffs:dict[str, tuple[Decimal, Decimal]] = {}
def cpu_ts_diff(device:str, thread=0) -> Decimal: return device_ts_diffs.get(device, (Decimal(0),))[thread]

DevEvent = ProfileRangeEvent|ProfileGraphEntry|ProfilePointEvent
def flatten_events(profile:list[ProfileEvent]) -> Generator[tuple[Decimal, Decimal, DevEvent], None, None]:
  for e in profile:
    if isinstance(e, ProfileRangeEvent): yield (e.st+(diff:=cpu_ts_diff(e.device, e.is_copy)), (e.en if e.en is not None else e.st)+diff, e)
    elif isinstance(e, ProfilePointEvent): yield (e.ts, e.ts, e)
    elif isinstance(e, ProfileGraphEvent):
      cpu_ts = []
      for ent in e.ents: cpu_ts += [e.sigs[ent.st_id]+(diff:=cpu_ts_diff(ent.device, ent.is_copy)), e.sigs[ent.en_id]+diff]
      yield (st:=min(cpu_ts)), (et:=max(cpu_ts)), ProfileRangeEvent(f"{e.ents[0].device.split(':')[0]} Graph", f"batched {len(e.ents)}", st, et)
      for i,ent in enumerate(e.ents): yield (cpu_ts[i*2], cpu_ts[i*2+1], ent)

# normalize event timestamps and attach kernel metadata
def timeline_layout(dev_events:list[tuple[int, int, float, DevEvent]], start_ts:int, scache:dict[str, int]) -> bytes|None:
  events:list[bytes] = []
  exec_points:dict[str, ProfilePointEvent] = {}
  for st,et,dur,e in dev_events:
    if isinstance(e, ProfilePointEvent) and e.name == "exec": exec_points[e.arg["name"]] = e
    if dur == 0: continue
    name, fmt, key = e.name, [], None
    if (ref:=ref_map.get(name)) is not None:
      name = ctxs[ref]["name"]
      if isinstance(p:=trace.keys[ref].ret, ProgramSpec) and (ei:=exec_points.get(p.name)) is not None:
        flops = sym_infer(p.estimates.ops, var_vals:=ei.arg['var_vals'])/(t:=dur*1e-6)
        membw, ldsbw = sym_infer(p.estimates.mem, var_vals)/t, sym_infer(p.estimates.lds, var_vals)
        fmt = [f"{flops*1e-9:.0f} GFLOPS" if flops < 1e14 else f"{flops*1e-12:.0f} TFLOPS",
               f"{membw*1e-9:.0f}|{ldsbw*1e-9:.0f} GB/s" if membw < 1e13 and ldsbw < 1e15 else f"{membw*1e-12:.0f}|{ldsbw*1e-12:.0f} TB/s"]
        if (metadata_str:=",".join([str(m) for m in (ei.arg['metadata'] or ())])): fmt.append(metadata_str)
        if isinstance(e, ProfileGraphEntry): fmt.append("(batched)")
        key = ei.key
    elif isinstance(e.name, TracingKey):
      name = e.name.display_name
      ref = next((v for k in e.name.keys if (v:=ref_map.get(k)) is not None), None)
    events.append(struct.pack("<IIIIfI", enum_str(name, scache), option(ref), option(key), st-start_ts, dur, enum_str("\n".join(fmt), scache)))
  return struct.pack("<BI", 0, len(events))+b"".join(events) if events else None

def encode_mem_free(key:int, ts:int, execs:list[ProfilePointEvent], scache:dict) -> bytes:
  ei_encoding:list[tuple[int, int, int, int]] = [] # <[u32, u32, u8, u8] [run id, display name, buffer number and mode (2 = r/w, 1 = w, 0 = r)]
  for e in execs:
    num = next(i for i,k in enumerate(e.arg["bufs"]) if k == key)
    mode = 2 if (num in e.arg["inputs"] and num in e.arg["outputs"]) else 1 if (num in e.arg["outputs"]) else 0
    ei_encoding.append((e.key, enum_str(e.arg["name"], scache), num, mode))
  return struct.pack("<BIII", 0, ts, key, len(ei_encoding))+b"".join(struct.pack("<IIBB", *t) for t in ei_encoding)

def mem_layout(dev_events:list[tuple[int, int, float, DevEvent]], start_ts:int, end_ts:int, peaks:list[int], dtype_size:dict[str, int],
               scache:dict[str, int]) -> bytes|None:
  peak, mem = 0, 0
  temp:dict[int, int] = {}
  events:list[bytes] = []
  buf_ei:dict[int, list[ProfilePointEvent]] = {}

  for st,_,_,e in dev_events:
    if not isinstance(e, ProfilePointEvent): continue
    if e.name == "alloc":
      safe_sz = min(1_000_000_000_000, e.arg["sz"])
      events.append(struct.pack("<BIIIQ", 1, int(e.ts)-start_ts, e.key, enum_str(e.arg["dtype"].name, scache), safe_sz))
      dtype_size.setdefault(e.arg["dtype"].name, e.arg["dtype"].itemsize)
      temp[e.key] = nbytes = safe_sz*e.arg["dtype"].itemsize
      mem += nbytes
      if mem > peak: peak = mem
    if e.name == "exec" and e.arg["bufs"]:
      for b in e.arg["bufs"]: buf_ei.setdefault(b, []).append(e)
    if e.name == "free":
      events.append(encode_mem_free(e.key, int(e.ts) - start_ts, buf_ei.pop(e.key, []), scache))
      mem -= temp.pop(e.key)
  for t in temp: events.append(encode_mem_free(t, end_ts-start_ts, buf_ei.pop(t, []), scache))
  peaks.append(peak)
  return struct.pack("<BIQ", 1, len(events), peak)+b"".join(events) if events else None

def load_sqtt(profile:list[ProfileEvent]) -> None:
  from tinygrad.runtime.ops_amd import ProfileSQTTEvent
  if not (sqtt_events:=[e for e in profile if isinstance(e, ProfileSQTTEvent)]): return None
  def err(name:str, msg:str|None=None) -> None:
    step = {"name":name, "data":{"src":msg or traceback.format_exc()}, "depth":0, "query":f"/render?ctx={len(ctxs)}&step=0&fmt=counters"}
    return ctxs.append({"name":"Counters", "steps":[step]})
  try: from extra.sqtt.roc import decode
  except Exception: return err("DECODER IMPORT ISSUE")
  try: rctx = decode(profile)
  except Exception: return err("DECODER ERROR")
  if not rctx.inst_execs: return err("EMPTY SQTT OUTPUT", f"{len(sqtt_events)} SQTT events recorded, none got decoded")
  steps:list[dict] = []
  for name,waves in rctx.inst_execs.items():
    if (r:=ref_map.get(name)): name = ctxs[r]["name"]
    steps.append({"name":name, "depth":0, "query":f"/render?ctx={len(ctxs)}&step={len(steps)}&fmt=counters",
                  "data":{"src":trace.keys[r].ret.src if r else name, "lang":"cpp"}})
    for w in waves:
      rows = [(e.inst, e.time, e.time-(w.insts[i-1].time if i else 0), e.dur, e.stall, str(e.typ).split("_")[-1]) for i,e in enumerate(w.insts)]
      summary = [{"label":"Total Cycles", "value":w.insts[-1].time-w.insts[0].time if w.insts else 0}, {"label":"CU", "value":w.cu},
                 {"label":"SIMD", "value":w.simd}]
      steps.append({"name":f"Wave {w.wave_id}", "depth":1, "query":f"/render?ctx={len(ctxs)}&step={len(steps)}&fmt=counters",
                    "data":{"rows":rows, "cols":["Instruction", "Clk", "Wait", "Duration", "Stall", "Type"], "summary":summary}})
  ctxs.append({"name":"Counters", "steps":steps})

def get_profile(profile:list[ProfileEvent]) -> bytes|None:
  # start by getting the time diffs
  for ev in profile:
    if isinstance(ev,ProfileDeviceEvent): device_ts_diffs[ev.device] = (ev.comp_tdiff, ev.copy_tdiff if ev.copy_tdiff is not None else ev.comp_tdiff)
  # load device specific counters
  device_decoders:dict[str, Callable[[list[ProfileEvent]], None]] = {}
  for device in device_ts_diffs:
    d = device.split(":")[0]
    if d == "AMD": device_decoders[d] = load_sqtt
  for fxn in device_decoders.values(): fxn(profile)
  # map events per device
  dev_events:dict[str, list[tuple[int, int, float, DevEvent]]] = {}
  markers:list[ProfilePointEvent] = []
  start_ts:int|None = None
  end_ts:int|None = None
  for ts,en,e in flatten_events(profile):
    dev_events.setdefault(e.device,[]).append((st:=int(ts), et:=int(en), float(en-ts), e))
    if start_ts is None or st < start_ts: start_ts = st
    if end_ts is None or et > end_ts: end_ts = et
    if isinstance(e, ProfilePointEvent) and e.name == "marker": markers.append(e)
  if start_ts is None: return None
  # return layout of per device events
  layout:dict[str, bytes|None] = {}
  scache:dict[str, int] = {}
  peaks:list[int] = []
  dtype_size:dict[str, int] = {}
  for k,v in dev_events.items():
    v.sort(key=lambda e:e[0])
    layout[k] = timeline_layout(v, start_ts, scache)
    layout[f"{k} Memory"] = mem_layout(v, start_ts, unwrap(end_ts), peaks, dtype_size, scache)
  groups = sorted(layout.items(), key=lambda x: '' if len(ss:=x[0].split(" ")) == 1 else ss[1])
  ret = [b"".join([struct.pack("<B", len(k)), k.encode(), v]) for k,v in groups if v is not None]
  index = json.dumps({"strings":list(scache), "dtypeSize":dtype_size, "markers":[{"ts":int(e.ts-start_ts), **e.arg} for e in markers]}).encode()
  return struct.pack("<IQII", unwrap(end_ts)-start_ts, max(peaks,default=0), len(index), len(ret))+index+b"".join(ret)

# ** Assembly analyzers

def get_llvm_mca(asm:str, mtriple:str, mcpu:str) -> dict:
  target_args = [f"-mtriple={mtriple}", f"-mcpu={mcpu}"]
  # disassembly output can include headers / metadata, skip if llvm-mca can't parse those lines
  data = json.loads(subprocess.check_output(["llvm-mca","-skip-unsupported-instructions=parse-failure","--json","-"]+target_args, input=asm.encode()))
  cr = data["CodeRegions"][0]
  resource_labels = [repr(x)[1:-1] for x in data["TargetInfo"]["Resources"]]
  rows:list = [[instr] for instr in cr["Instructions"]]
  # add scheduler estimates
  for info in cr["InstructionInfoView"]["InstructionList"]: rows[info["Instruction"]].append(info["Latency"])
  # map per instruction resource usage
  instr_usage:dict[int, dict[int, int]] = {}
  for d in cr["ResourcePressureView"]["ResourcePressureInfo"]:
    instr_usage.setdefault(i:=d["InstructionIndex"], {}).setdefault(r:=d["ResourceIndex"], 0)
    instr_usage[i][r] += d["ResourceUsage"]
  # last row is the usage summary
  summary = [{"idx":k, "label":resource_labels[k], "value":v} for k,v in instr_usage.pop(len(rows), {}).items()]
  max_usage = max([sum(v.values()) for i,v in instr_usage.items() if i<len(rows)], default=0)
  for i,usage in instr_usage.items(): rows[i].append([[k, v, (v/max_usage)*100] for k,v in usage.items()])
  return {"rows":rows, "cols":["Opcode", "Latency", {"title":"HW Resources", "labels":resource_labels}], "summary":summary}

def get_stdout(f: Callable) -> str:
  buf = io.StringIO()
  try:
    with redirect_stdout(buf), redirect_stderr(buf): f()
  except Exception: traceback.print_exc(file=buf)
  return buf.getvalue()

def get_render(i:int, j:int, fmt:str) -> dict|None:
  if fmt == "counters": return ctxs[i]["steps"][j]["data"]
  if not isinstance(prg:=trace.keys[i].ret, ProgramSpec): return None
  if fmt == "uops": return {"src":get_stdout(lambda: print_uops(prg.uops or [])), "lang":"txt"}
  if fmt == "src": return {"src":prg.src, "lang":"cpp"}
  compiler = Device[prg.device].compiler
  disasm_str = get_stdout(lambda: compiler.disassemble(compiler.compile(prg.src)))
  from tinygrad.runtime.support.compiler_cpu import llvm, LLVMCompiler
  if isinstance(compiler, LLVMCompiler):
    mtriple = ctypes.string_at(llvm.LLVMGetTargetMachineTriple(tm:=compiler.target_machine)).decode()
    mcpu = ctypes.string_at(llvm.LLVMGetTargetMachineCPU(tm)).decode()
    ret = get_llvm_mca(disasm_str, mtriple, mcpu)
  else: ret = {"src":disasm_str, "lang":"x86asm"}
  return ret

# ** HTTP server

def get_int(query:dict[str, list[str]], k:str) -> int: return int(query.get(k,["0"])[0])

class Handler(BaseHTTPRequestHandler):
  def do_GET(self):
    ret, status_code, content_type = b"", 200, "text/html"

    if (url:=urlparse(self.path)).path == "/":
      with open(os.path.join(os.path.dirname(__file__), "index.html"), "rb") as f: ret = f.read()
    elif self.path.startswith(("/assets/", "/js/")) and '/..' not in self.path:
      try:
        with open(os.path.join(os.path.dirname(__file__), self.path.strip('/')), "rb") as f: ret = f.read()
        if url.path.endswith(".js"): content_type = "application/javascript"
        if url.path.endswith(".css"): content_type = "text/css"
      except FileNotFoundError: status_code = 404
    elif (query:=parse_qs(url.query)):
      if url.path == "/render":
        render_src = get_render(get_int(query, "ctx"), get_int(query, "step"), query["fmt"][0])
        ret, content_type = json.dumps(render_src).encode(), "application/json"
      else:
        try: return self.stream_json(get_full_rewrite(trace.rewrites[i:=get_int(query, "ctx")][get_int(query, "idx")], i))
        except (KeyError, IndexError): status_code = 404
    elif url.path == "/ctxs": ret, content_type = json.dumps(ctxs).encode(), "application/json"
    elif url.path == "/get_profile" and profile_ret: ret, content_type = profile_ret, "application/octet-stream"
    else: status_code = 404

    # send response
    self.send_response(status_code)
    self.send_header('Content-Type', content_type)
    self.send_header('Content-Length', str(len(ret)))
    self.end_headers()
    return self.wfile.write(ret)

  def stream_json(self, source:Generator):
    try:
      self.send_response(200)
      self.send_header("Content-Type", "text/event-stream")
      self.send_header("Cache-Control", "no-cache")
      self.end_headers()
      for r in source:
        self.wfile.write(f"data: {json.dumps(r)}\n\n".encode("utf-8"))
        self.wfile.flush()
      self.wfile.write("data: END\n\n".encode("utf-8"))
    # pass if client closed connection
    except (BrokenPipeError, ConnectionResetError): return

# ** main loop

def reloader():
  mtime = os.stat(__file__).st_mtime
  while not stop_reloader.is_set():
    if mtime != os.stat(__file__).st_mtime:
      print("reloading server...")
      os.execv(sys.executable, [sys.executable] + sys.argv)
    time.sleep(0.1)

T = TypeVar("T")
def load_pickle(path:pathlib.Path, default:T) -> T:
  if not path.exists(): return default
  with path.open("rb") as f: return pickle.load(f)

# NOTE: using HTTPServer forces a potentially slow socket.getfqdn
class TCPServerWithReuse(socketserver.TCPServer): allow_reuse_address = True

if __name__ == "__main__":
  parser = argparse.ArgumentParser()
  parser.add_argument('--kernels', type=pathlib.Path, help='Path to kernels', default=pathlib.Path(temp("rewrites.pkl", append_user=True)))
  parser.add_argument('--profile', type=pathlib.Path, help='Path to profile', default=pathlib.Path(temp("profile.pkl", append_user=True)))
  args = parser.parse_args()

  with socket.socket(socket.AF_INET, socket.SOCK_STREAM) as s:
    if s.connect_ex(((HOST:="http://127.0.0.1").replace("http://", ""), PORT:=getenv("PORT", 8000))) == 0:
      raise RuntimeError(f"{HOST}:{PORT} is occupied! use PORT= to change.")
  stop_reloader = threading.Event()
  multiprocessing.current_process().name = "VizProcess"    # disallow opening of devices
  st = time.perf_counter()
  print("*** viz is starting")

  ctxs = get_rewrites(trace:=load_pickle(args.kernels, default=RewriteTrace([], [], {})))
  profile_ret = get_profile(load_pickle(args.profile, default=[]))

  server = TCPServerWithReuse(('', PORT), Handler)
  reloader_thread = threading.Thread(target=reloader)
  reloader_thread.start()
  print(f"*** started viz on {HOST}:{PORT}")
  print(colored(f"*** ready in {(time.perf_counter()-st)*1e3:4.2f}ms", "green"), flush=True)
  if len(getenv("BROWSER", "")) > 0: webbrowser.open(f"{HOST}:{PORT}")
  try: server.serve_forever()
  except KeyboardInterrupt:
    print("*** viz is shutting down...")
    stop_reloader.set()<|MERGE_RESOLUTION|>--- conflicted
+++ resolved
@@ -79,11 +79,7 @@
     try:
       if len(rngs:=u.ranges):
         label += f"\n({multirange_str(rngs, color=True)})"
-<<<<<<< HEAD
-      if u.op not in {Ops.BUFFER, Ops.KERNEL, Ops.ASSIGN, Ops.COPY, Ops.SINK} and u._shape is not None:
-=======
       if u._shape is not None:
->>>>>>> 41a098a8
         label += f"\n{shape_to_str(u.shape)}"
       if u.op in {Ops.INDEX, Ops.BUFFERIZE}:
         label += f"\n{u.render()}"
