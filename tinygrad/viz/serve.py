--- conflicted
+++ resolved
@@ -192,15 +192,9 @@
   layout:dict[str, dict] = {}
   for k,v in dev_events.items():
     v.sort(key=lambda e:e[0])
-<<<<<<< HEAD
-    layout[k] = timeline_layout(v, min_ts)
-    layout[f"{k} Memory"] = mem_layout(v, min_ts, unwrap(max_ts))
-  return json.dumps({"layout":layout, "dur":unwrap(max_ts)-min_ts}).encode("utf-8")
-=======
     layout[k] = timeline_layout(v, start_ts)
     layout[f"{k} Memory"] = mem_layout(v, start_ts, unwrap(end_ts))
-  return json.dumps({"layout":layout, "st":start_ts, "et":end_ts}).encode("utf-8")
->>>>>>> 1c81ec92
+  return json.dumps({"layout":layout, "dur":unwrap(end_ts)-start_ts}).encode("utf-8")
 
 def get_runtime_stats(key) -> list[dict]:
   ret:list[dict] = []
