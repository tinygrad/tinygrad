#!/usr/bin/env python3
import multiprocessing, pickle, difflib, os, threading, json, time, sys, webbrowser, socket, argparse, socketserver, functools, codecs, io, struct
import subprocess, ctypes, pathlib
from contextlib import redirect_stdout
from decimal import Decimal
from http.server import BaseHTTPRequestHandler
from urllib.parse import parse_qs, urlparse
from typing import Any, TypedDict, TypeVar, Generator
from tinygrad.helpers import colored, getenv, tqdm, unwrap, word_wrap, TRACEMETA, ProfileEvent, ProfileRangeEvent, TracingKey, ProfilePointEvent, temp
from tinygrad.uop.ops import TrackedGraphRewrite, RewriteTrace, UOp, Ops, printable, GroupOp, srender, sint, sym_infer, range_str, pyrender
from tinygrad.device import ProfileDeviceEvent, ProfileGraphEvent, ProfileGraphEntry, Device
from tinygrad.renderer import ProgramSpec
from tinygrad.dtype import dtypes
from tinygrad.codegen.opt import axis_colors

uops_colors = {Ops.LOAD: "#ffc0c0", Ops.STORE: "#87CEEB", Ops.CONST: "#e0e0e0", Ops.VCONST: "#e0e0e0", Ops.REDUCE: "#FF5B5B",
               Ops.DEFINE_GLOBAL: "#ffe0b0", Ops.DEFINE_LOCAL: "#ffe0d0", Ops.DEFINE_REG: "#f0ffe0", Ops.REDUCE_AXIS: "#FF6B6B",
               Ops.RANGE: "#c8a0e0", Ops.ASSIGN: "#909090", Ops.BARRIER: "#ff8080", Ops.IF: "#c8b0c0", Ops.SPECIAL: "#c0c0ff",
               Ops.INDEX: "#e8ffa0", Ops.WMMA: "#efefc0", Ops.MULTI: "#f6ccff", Ops.KERNEL: "#3e7f55",
               **{x:"#D8F9E4" for x in GroupOp.Movement}, **{x:"#ffffc0" for x in GroupOp.ALU}, Ops.THREEFRY:"#ffff80", Ops.BUFFER_VIEW: "#E5EAFF",
               Ops.BLOCK: "#C4A484", Ops.BLOCKEND: "#C4A4A4", Ops.BUFFER: "#B0BDFF", Ops.COPY: "#a040a0", Ops.FUSE: "#FFa500",
               Ops.ALLREDUCE: "#ff40a0", Ops.MSELECT: "#d040a0", Ops.MSTACK: "#d040a0", Ops.CONTIGUOUS: "#FFC14D",
               Ops.BUFFERIZE: "#FF991C", Ops.REWRITE_ERROR: "#ff2e2e", Ops.SUBSTITUTE: "#ffff00", Ops.AFTER: "#8A7866"}

# VIZ API

# ** list all saved rewrites

ref_map:dict[Any, int] = {}
def get_rewrites(t:RewriteTrace) -> list[dict]:
  ret = []
  for i,(k,v) in enumerate(zip(t.keys, t.rewrites)):
    steps = [{"name":s.name, "loc":s.loc, "match_count":len(s.matches), "code_line":printable(s.loc),
              "query":f"/ctxs?ctx={i}&idx={j}", "depth":s.depth} for j,s in enumerate(v)]
    if isinstance(k.ret, ProgramSpec):
      steps.append({"name":"View Program", "query":f"/render?ctx={i}&fmt=src"})
      steps.append({"name":"View Disassembly", "query":f"/render?ctx={i}&fmt=asm"})
    for key in k.keys: ref_map[key] = i
    ret.append({"name":k.display_name, "steps":steps})
  return ret

# ** get the complete UOp graphs for one rewrite

class GraphRewriteDetails(TypedDict):
  graph: dict                            # JSON serialized UOp for this rewrite step
  uop: str                               # strigified UOp for this rewrite step
  diff: list[str]|None                   # diff of the single UOp that changed
  changed_nodes: list[int]|None          # the changed UOp id + all its parents ids
  upat: tuple[tuple[str, int], str]|None # [loc, source_code] of the matched UPat

def shape_to_str(s:tuple[sint, ...]): return "(" + ','.join(srender(x) for x in s) + ")"
def mask_to_str(s:tuple[tuple[sint, sint], ...]): return "(" + ','.join(shape_to_str(x) for x in s) + ")"
def pystr(u:UOp, i:int) -> str:
  if isinstance(trace.keys[i].ret, ProgramSpec):
    try: return "\n".join(pyrender(u))
    except Exception: pass
  return str(u)

def uop_to_json(x:UOp, ignore_indexing=False) -> dict[int, dict]:
  assert isinstance(x, UOp)
  graph: dict[int, dict] = {}
  excluded: set[UOp] = set()
  for u in (toposort:=x.toposort()):
    # always exclude DEVICE/CONST/UNIQUE
    if u.op in {Ops.DEVICE, Ops.CONST, Ops.UNIQUE} and u is not x: excluded.add(u)
    if u.op is Ops.VCONST and u.dtype.scalar() == dtypes.index and u is not x: excluded.add(u)
    if u.dtype.scalar() is dtypes.index and ignore_indexing: excluded.update(u.backward_slice_with_self)
  for u in toposort:
    if u in excluded: continue
    argst = codecs.decode(str(u.arg), "unicode_escape")
    if u.op in GroupOp.Movement: argst = (mask_to_str if u.op in {Ops.SHRINK, Ops.PAD} else shape_to_str)(u.marg)
    label = f"{str(u.op).split('.')[1]}{(chr(10)+word_wrap(argst.replace(':', ''))) if u.arg is not None else ''}"
    if u.dtype != dtypes.void: label += f"\n{u.dtype}"
    for idx,x in enumerate(u.src[:1] if u.op in {Ops.BUFFERIZE, Ops.INDEX} else u.src):
      if x in excluded:
        arg = f"{x.arg:g}" if x.op is Ops.CONST and dtypes.is_float(x.dtype) else f"{x.arg}"
        label += f"\n{x.op.name}{idx} {arg}" + (f" {x.src[0].op}" if len(x.src) else "")
    try:
      if len(rngs:=u.ranges):
        label += f"\n({','.join([colored(range_str(x), axis_colors[x.arg[-1]]) for x in sorted(rngs, key=lambda x: x.arg[0:-1])])})"
      if u.op not in {Ops.BUFFER, Ops.KERNEL, Ops.ASSIGN, Ops.COPY, Ops.SINK, *GroupOp.Buffer} and u._shape is not None:
        label += f"\n{shape_to_str(u.shape)}"
      if u.op in {Ops.INDEX, Ops.BUFFERIZE}:
        label += f"\n{u.render()}"
    except Exception:
      label += "\n<ISSUE GETTING LABEL>"
    if (ref:=ref_map.get(u.arg.ast) if u.op is Ops.KERNEL else None) is not None: label += f"\ncodegen@{ctxs[ref]['name']}"
    # NOTE: kernel already has metadata in arg
    if TRACEMETA >= 2 and u.metadata is not None and u.op is not Ops.KERNEL: label += "\n"+repr(u.metadata)
    graph[id(u)] = {"label":label, "src":[(i,id(x)) for i,x in enumerate(u.src) if x not in excluded], "color":uops_colors.get(u.op, "#ffffff"),
                    "ref":ref, "tag":repr(u.tag) if u.tag is not None else None}
  return graph

@functools.cache
def _reconstruct(a:int):
  op, dtype, src, arg, *rest = trace.uop_fields[a]
  arg = type(arg)(_reconstruct(arg.ast), arg.metadata) if op is Ops.KERNEL else arg
  return UOp(op, dtype, tuple(_reconstruct(s) for s in src), arg, *rest)

def get_full_rewrite(ctx:TrackedGraphRewrite, i:int=0) -> Generator[GraphRewriteDetails, None, None]:
<<<<<<< HEAD
  # in Schedule, we don't display the indexes
  ignore_indexing = trace.keys[i].display_name.startswith("Schedule") and ctx.name != "kernel split"
  yield {"graph":uop_to_json(next_sink:=_reconstruct(ctx.sink), ignore_indexing), "uop":pystr(next_sink,i), "changed_nodes":None,
         "diff":None, "upat":None}
=======
  next_sink = _reconstruct(ctx.sink)
  # in the schedule graph we don't show indexing ops (unless it's in a kernel AST or rewriting dtypes.index sink)
  ignore_indexing = trace.keys[i].display_name.startswith("Schedule") and not (ctx.name in {"kernel split"} or \
      any(s.dtype is dtypes.index for s in next_sink.src+(next_sink,)))
  yield {"graph":uop_to_json(next_sink, ignore_indexing), "uop":pystr(next_sink,i), "changed_nodes":None, "diff":None, "upat":None}
>>>>>>> 12fd2c9c
  replaces: dict[UOp, UOp] = {}
  for u0_num,u1_num,upat_loc,dur in tqdm(ctx.matches):
    replaces[u0:=_reconstruct(u0_num)] = u1 = _reconstruct(u1_num)
    try: new_sink = next_sink.substitute(replaces)
    except RuntimeError as e: new_sink = UOp(Ops.NOOP, arg=str(e))
    match_repr = f"# {dur*1e6:.2f} us\n"+printable(upat_loc)
    yield {"graph":(sink_json:=uop_to_json(new_sink, ignore_indexing)), "uop":pystr(new_sink,i),
           "changed_nodes":[id(x) for x in u1.toposort() if id(x) in sink_json],
           "diff":list(difflib.unified_diff(pystr(u0,i).splitlines(),pystr(u1,i).splitlines())), "upat":(upat_loc, match_repr)}
    if not ctx.bottom_up: next_sink = new_sink

# encoder helpers

def enum_str(s, cache:dict[str, int]) -> int:
  if (cret:=cache.get(s)) is not None: return cret
  cache[s] = ret = len(cache)
  return ret

def option(s:int|None) -> int: return 0 if s is None else s+1

# Profiler API

device_ts_diffs:dict[str, tuple[Decimal, Decimal]] = {}
def cpu_ts_diff(device:str, thread=0) -> Decimal: return device_ts_diffs.get(device, (Decimal(0),))[thread]

DevEvent = ProfileRangeEvent|ProfileGraphEntry|ProfilePointEvent
def flatten_events(profile:list[ProfileEvent]) -> Generator[tuple[Decimal, Decimal, DevEvent], None, None]:
  for e in profile:
    if isinstance(e, ProfileRangeEvent): yield (e.st+(diff:=cpu_ts_diff(e.device, e.is_copy)), (e.en if e.en is not None else e.st)+diff, e)
    elif isinstance(e, ProfilePointEvent): yield (e.ts, e.ts, e)
    elif isinstance(e, ProfileGraphEvent):
      cpu_ts = []
      for ent in e.ents: cpu_ts += [e.sigs[ent.st_id]+(diff:=cpu_ts_diff(ent.device, ent.is_copy)), e.sigs[ent.en_id]+diff]
      yield (st:=min(cpu_ts)), (et:=max(cpu_ts)), ProfileRangeEvent(f"{e.ents[0].device.split(':')[0]} Graph", f"batched {len(e.ents)}", st, et)
      for i,ent in enumerate(e.ents): yield (cpu_ts[i*2], cpu_ts[i*2+1], ent)

# normalize event timestamps and attach kernel metadata
def timeline_layout(dev_events:list[tuple[int, int, float, DevEvent]], start_ts:int, scache:dict[str, int]) -> bytes|None:
  events:list[bytes] = []
  exec_points:dict[str, ProfilePointEvent] = {}
  for st,et,dur,e in dev_events:
    if isinstance(e, ProfilePointEvent) and e.name == "exec": exec_points[e.arg["name"]] = e
    if dur == 0: continue
    name, info, key = e.name, None, None
    if (ref:=ref_map.get(name)) is not None:
      name = ctxs[ref]["name"]
      if isinstance(p:=trace.keys[ref].ret, ProgramSpec) and (ei:=exec_points.get(p.name)) is not None:
        info = f"{sym_infer(p.estimates.ops, ei.arg['var_vals'])/(t:=dur*1e3):.2f} GFLOPS {sym_infer(p.estimates.mem, ei.arg['var_vals'])/t:4.1f}"+ \
               f"|{sym_infer(p.estimates.lds,ei.arg['var_vals'])/t:.1f} GB/s\n{ei.arg['metadata']}"
        key = ei.key
    elif isinstance(e.name, TracingKey):
      name = e.name.display_name
      ref = next((v for k in e.name.keys if (v:=ref_map.get(k)) is not None), None)
    events.append(struct.pack("<IIIIfI", enum_str(name, scache), option(ref), option(key), st-start_ts, dur, enum_str(info or "", scache)))
  return struct.pack("<BI", 0, len(events))+b"".join(events) if events else None

def encode_mem_free(key:int, ts:int, execs:list[ProfilePointEvent], scache:dict) -> bytes:
  ei_encoding:list[tuple[int, int, int, int]] = [] # <[u32, u32, u8, u8] [run id, display name, buffer number and mode (2 = r/w, 1 = w, 0 = r)]
  for e in execs:
    num = next(i for i,k in enumerate(e.arg["bufs"]) if k == key)
    mode = 2 if (num in e.arg["inputs"] and num in e.arg["outputs"]) else 1 if (num in e.arg["outputs"]) else 0
    ei_encoding.append((e.key, enum_str(e.arg["name"], scache), num, mode))
  return struct.pack("<BIII", 0, ts, key, len(ei_encoding))+b"".join(struct.pack("<IIBB", *t) for t in ei_encoding)

def mem_layout(dev_events:list[tuple[int, int, float, DevEvent]], start_ts:int, end_ts:int, peaks:list[int], dtype_size:dict[str, int],
               scache:dict[str, int]) -> bytes|None:
  peak, mem = 0, 0
  temp:dict[int, int] = {}
  events:list[bytes] = []
  buf_ei:dict[int, list[ProfilePointEvent]] = {}

  for st,_,_,e in dev_events:
    if not isinstance(e, ProfilePointEvent): continue
    if e.name == "alloc":
      safe_sz = min(1_000_000_000_000, e.arg["sz"])
      events.append(struct.pack("<BIIIQ", 1, int(e.ts)-start_ts, e.key, enum_str(e.arg["dtype"].name, scache), safe_sz))
      dtype_size.setdefault(e.arg["dtype"].name, e.arg["dtype"].itemsize)
      temp[e.key] = nbytes = safe_sz*e.arg["dtype"].itemsize
      mem += nbytes
      if mem > peak: peak = mem
    if e.name == "exec" and e.arg["bufs"]:
      for b in e.arg["bufs"]: buf_ei.setdefault(b, []).append(e)
    if e.name == "free":
      events.append(encode_mem_free(e.key, int(e.ts) - start_ts, buf_ei.pop(e.key, []), scache))
      mem -= temp.pop(e.key)
  for t in temp: events.append(encode_mem_free(t, end_ts-start_ts, buf_ei.pop(t, []), scache))
  peaks.append(peak)
  return struct.pack("<BIQ", 1, len(events), peak)+b"".join(events) if events else None

def get_profile(profile:list[ProfileEvent]) -> bytes|None:
  # start by getting the time diffs
  for ev in profile:
    if isinstance(ev,ProfileDeviceEvent): device_ts_diffs[ev.device] = (ev.comp_tdiff, ev.copy_tdiff if ev.copy_tdiff is not None else ev.comp_tdiff)
  # map events per device
  dev_events:dict[str, list[tuple[int, int, float, DevEvent]]] = {}
  markers:list[ProfilePointEvent] = []
  start_ts:int|None = None
  end_ts:int|None = None
  for ts,en,e in flatten_events(profile):
    dev_events.setdefault(e.device,[]).append((st:=int(ts), et:=int(en), float(en-ts), e))
    if start_ts is None or st < start_ts: start_ts = st
    if end_ts is None or et > end_ts: end_ts = et
    if isinstance(e, ProfilePointEvent) and e.name == "marker": markers.append(e)
  if start_ts is None: return None
  # return layout of per device events
  layout:dict[str, bytes|None] = {}
  scache:dict[str, int] = {}
  peaks:list[int] = []
  dtype_size:dict[str, int] = {}
  for k,v in dev_events.items():
    v.sort(key=lambda e:e[0])
    layout[k] = timeline_layout(v, start_ts, scache)
    layout[f"{k} Memory"] = mem_layout(v, start_ts, unwrap(end_ts), peaks, dtype_size, scache)
  groups = sorted(layout.items(), key=lambda x: '' if len(ss:=x[0].split(" ")) == 1 else ss[1])
  ret = [b"".join([struct.pack("<B", len(k)), k.encode(), v]) for k,v in groups if v is not None]
  index = json.dumps({"strings":list(scache), "dtypeSize":dtype_size, "markers":[{"ts":int(e.ts-start_ts), **e.arg} for e in markers]}).encode()
  return struct.pack("<IQII", unwrap(end_ts)-start_ts, max(peaks,default=0), len(index), len(ret))+index+b"".join(ret)

# ** Assembly analyzers

def get_llvm_mca(asm:str, mtriple:str, mcpu:str) -> dict:
  target_args = [f"-mtriple={mtriple}", f"-mcpu={mcpu}"]
  # disassembly output can include headers / metadata, skip if llvm-mca can't parse those lines
  data = json.loads(subprocess.check_output(["llvm-mca","-skip-unsupported-instructions=parse-failure","--json","-"]+target_args, input=asm.encode()))
  cr = data["CodeRegions"][0]
  resource_labels = [repr(x)[1:-1] for x in data["TargetInfo"]["Resources"]]
  rows:list = [[instr] for instr in cr["Instructions"]]
  # add scheduler estimates
  for info in cr["InstructionInfoView"]["InstructionList"]: rows[info["Instruction"]].append(info["Latency"])
  # map per instruction resource usage
  instr_usage:dict[int, dict[int, int]] = {}
  for d in cr["ResourcePressureView"]["ResourcePressureInfo"]:
    instr_usage.setdefault(i:=d["InstructionIndex"], {}).setdefault(r:=d["ResourceIndex"], 0)
    instr_usage[i][r] += d["ResourceUsage"]
  # last row is the usage summary
  summary = [{"idx":k, "label":resource_labels[k], "value":v} for k,v in instr_usage.pop(len(rows), {}).items()]
  max_usage = max([sum(v.values()) for i,v in instr_usage.items() if i<len(rows)], default=0)
  for i,usage in instr_usage.items(): rows[i].append([[k, v, (v/max_usage)*100] for k,v in usage.items()])
  return {"rows":rows, "cols":["Opcode", "Latency", {"title":"HW Resources", "labels":resource_labels}], "summary":summary}

def get_render(ctx:list[str], fmt:list[str]):
  if not isinstance(prg:=trace.keys[int(ctx[0])].ret, ProgramSpec): return
  if fmt[0] == "src": return json.dumps({"src":prg.src, "lang":"cpp"}).encode()
  lib = (compiler:=Device[prg.device].compiler).compile(prg.src)
  with redirect_stdout(buf:=io.StringIO()): compiler.disassemble(lib)
  disasm_str = buf.getvalue()
  from tinygrad.runtime.support.compiler_cpu import llvm, LLVMCompiler
  if isinstance(compiler, LLVMCompiler):
    mtriple = ctypes.string_at(llvm.LLVMGetTargetMachineTriple(tm:=compiler.target_machine)).decode()
    mcpu = ctypes.string_at(llvm.LLVMGetTargetMachineCPU(tm)).decode()
    ret = get_llvm_mca(disasm_str, mtriple, mcpu)
  else: ret = {"src":disasm_str, "lang":"x86asm"}
  return json.dumps(ret).encode()

# ** HTTP server

class Handler(BaseHTTPRequestHandler):
  def do_GET(self):
    ret, status_code, content_type = b"", 200, "text/html"

    if (url:=urlparse(self.path)).path == "/":
      with open(os.path.join(os.path.dirname(__file__), "index.html"), "rb") as f: ret = f.read()
    elif self.path.startswith(("/assets/", "/js/")) and '/..' not in self.path:
      try:
        with open(os.path.join(os.path.dirname(__file__), self.path.strip('/')), "rb") as f: ret = f.read()
        if url.path.endswith(".js"): content_type = "application/javascript"
        if url.path.endswith(".css"): content_type = "text/css"
      except FileNotFoundError: status_code = 404
    elif (query:=parse_qs(url.query)):
      if url.path == "/render": ret, content_type = get_render(**query), "application/json"
      else:
        try: return self.stream_json(get_full_rewrite(trace.rewrites[i:=int(query["ctx"][0])][int(query["idx"][0])], i))
        except KeyError: status_code = 404
    elif url.path == "/ctxs": ret, content_type = json.dumps(ctxs).encode(), "application/json"
    elif url.path == "/get_profile" and profile_ret: ret, content_type = profile_ret, "application/octet-stream"
    else: status_code = 404

    # send response
    self.send_response(status_code)
    self.send_header('Content-Type', content_type)
    self.send_header('Content-Length', str(len(ret)))
    self.end_headers()
    return self.wfile.write(ret)

  def stream_json(self, source:Generator):
    try:
      self.send_response(200)
      self.send_header("Content-Type", "text/event-stream")
      self.send_header("Cache-Control", "no-cache")
      self.end_headers()
      for r in source:
        self.wfile.write(f"data: {json.dumps(r)}\n\n".encode("utf-8"))
        self.wfile.flush()
      self.wfile.write("data: END\n\n".encode("utf-8"))
    # pass if client closed connection
    except (BrokenPipeError, ConnectionResetError): return

# ** main loop

def reloader():
  mtime = os.stat(__file__).st_mtime
  while not stop_reloader.is_set():
    if mtime != os.stat(__file__).st_mtime:
      print("reloading server...")
      os.execv(sys.executable, [sys.executable] + sys.argv)
    time.sleep(0.1)

T = TypeVar("T")
def load_pickle(path:pathlib.Path, default:T) -> T:
  if not path.exists(): return default
  with path.open("rb") as f: return pickle.load(f)

# NOTE: using HTTPServer forces a potentially slow socket.getfqdn
class TCPServerWithReuse(socketserver.TCPServer): allow_reuse_address = True

if __name__ == "__main__":
  parser = argparse.ArgumentParser()
  parser.add_argument('--kernels', type=pathlib.Path, help='Path to kernels', default=pathlib.Path(temp("rewrites.pkl", append_user=True)))
  parser.add_argument('--profile', type=pathlib.Path, help='Path to profile', default=pathlib.Path(temp("profile.pkl", append_user=True)))
  args = parser.parse_args()

  with socket.socket(socket.AF_INET, socket.SOCK_STREAM) as s:
    if s.connect_ex(((HOST:="http://127.0.0.1").replace("http://", ""), PORT:=getenv("PORT", 8000))) == 0:
      raise RuntimeError(f"{HOST}:{PORT} is occupied! use PORT= to change.")
  stop_reloader = threading.Event()
  multiprocessing.current_process().name = "VizProcess"    # disallow opening of devices
  st = time.perf_counter()
  print("*** viz is starting")

  ctxs = get_rewrites(trace:=load_pickle(args.kernels, default=RewriteTrace([], [], {})))
  profile_ret = get_profile(load_pickle(args.profile, default=[]))

  server = TCPServerWithReuse(('', PORT), Handler)
  reloader_thread = threading.Thread(target=reloader)
  reloader_thread.start()
  print(f"*** started viz on {HOST}:{PORT}")
  print(colored(f"*** ready in {(time.perf_counter()-st)*1e3:4.2f}ms", "green"), flush=True)
  if len(getenv("BROWSER", "")) > 0: webbrowser.open(f"{HOST}:{PORT}")
  try: server.serve_forever()
  except KeyboardInterrupt:
    print("*** viz is shutting down...")
    stop_reloader.set()<|MERGE_RESOLUTION|>--- conflicted
+++ resolved
@@ -98,18 +98,11 @@
   return UOp(op, dtype, tuple(_reconstruct(s) for s in src), arg, *rest)
 
 def get_full_rewrite(ctx:TrackedGraphRewrite, i:int=0) -> Generator[GraphRewriteDetails, None, None]:
-<<<<<<< HEAD
-  # in Schedule, we don't display the indexes
-  ignore_indexing = trace.keys[i].display_name.startswith("Schedule") and ctx.name != "kernel split"
-  yield {"graph":uop_to_json(next_sink:=_reconstruct(ctx.sink), ignore_indexing), "uop":pystr(next_sink,i), "changed_nodes":None,
-         "diff":None, "upat":None}
-=======
   next_sink = _reconstruct(ctx.sink)
   # in the schedule graph we don't show indexing ops (unless it's in a kernel AST or rewriting dtypes.index sink)
   ignore_indexing = trace.keys[i].display_name.startswith("Schedule") and not (ctx.name in {"kernel split"} or \
       any(s.dtype is dtypes.index for s in next_sink.src+(next_sink,)))
   yield {"graph":uop_to_json(next_sink, ignore_indexing), "uop":pystr(next_sink,i), "changed_nodes":None, "diff":None, "upat":None}
->>>>>>> 12fd2c9c
   replaces: dict[UOp, UOp] = {}
   for u0_num,u1_num,upat_loc,dur in tqdm(ctx.matches):
     replaces[u0:=_reconstruct(u0_num)] = u1 = _reconstruct(u1_num)
