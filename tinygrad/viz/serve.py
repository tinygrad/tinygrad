--- conflicted
+++ resolved
@@ -21,39 +21,18 @@
 
 # ** Metadata for a track_rewrites scope
 
-<<<<<<< HEAD
-class GraphRewriteMetadata(TypedDict):
-  loc: tuple[str, int]                   # [path, lineno] calling graph_rewrite
-  match_count: int                       # total match count in this context
-  code_line: str                         # source code calling graph_rewrite
-  kernel_code: str|None                  # optionally render the final kernel code
-  name: str|None                         # optional name of the rewrite
-  ref: str|None                          # optional reference key of this rewrite
-  depth: int                             # depth if it's a subrewrite
-
-=======
->>>>>>> cb61774a
 @functools.cache
 def render_program(k:Kernel):
   try: return k.opts.render(k.uops)
   except Exception as e: return f"ISSUE RENDERING KERNEL: {e}\nast = {k.ast}\nopts = {k.applied_opts}"
 
-<<<<<<< HEAD
-def to_metadata(k:Any, v:TrackedGraphRewrite) -> GraphRewriteMetadata:
-  return {"loc":v.loc, "match_count":len(v.matches), "name":v.name, "depth":v.depth, "code_line":lines(v.loc[0])[v.loc[1]-1].strip(),
-          "kernel_code":render_program(k) if isinstance(k, Kernel) else None, "ref":str(k.ast) if isinstance(k, Kernel) else None}
-
-def get_metadata(keys:list[Any], contexts:list[list[TrackedGraphRewrite]]) -> list[tuple[str, list[GraphRewriteMetadata]]]:
-  return [(k.name if isinstance(k, Kernel) else str(k), [to_metadata(k, v) for v in vals]) for k,vals in zip(keys, contexts)]
-=======
 def get_metadata(keys:list[Any], contexts:list[list[TrackedGraphRewrite]]) -> list[dict]:
   ret = []
   for k,v in zip(keys, contexts):
     steps = [{"name":s.name, "loc":s.loc, "depth":s.depth, "match_count":len(s.matches), "code_line":lines(s.loc[0])[s.loc[1]-1].strip()} for s in v]
-    if isinstance(k, Kernel): ret.append({"name":k.name, "kernel_code":render_program(k), "steps":steps})
+    if isinstance(k, Kernel): ret.append({"name":k.name, "kernel_code":render_program(k), "ref":str(k.ast), "steps":steps})
     else: ret.append({"name":str(k), "steps":steps})
   return ret
->>>>>>> cb61774a
 
 # ** Complete rewrite details for a graph_rewrite call
 
