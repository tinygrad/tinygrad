--- conflicted
+++ resolved
@@ -157,23 +157,13 @@
       if isinstance(p:=trace.keys[ref].ret, ProgramSpec) and (ei:=exec_points.get(p.name)) is not None:
         flops = sym_infer(p.estimates.ops, var_vals:=ei.arg['var_vals'])/(t:=dur*1e-6)
         membw, ldsbw = sym_infer(p.estimates.mem, var_vals)/t, sym_infer(p.estimates.lds, var_vals)
-<<<<<<< HEAD
-        # the next 2 lines are mostly like realize.py, without the spacing
-        ops_str = f"{flops*1e-9:.0f} GFLOPS" if flops < 1e14 else f"{flops*1e-12:.0f} TFLOPS"
-        mem_str = f"{membw*1e-9:.0f}|{ldsbw*1e-9:.0f} GB/s" if membw < 1e13 and ldsbw < 1e15 else f"{membw*1e-12:.0f}|{ldsbw*1e-12:.0f} TB/s"
-        fmt:list[str] = [ops_str, mem_str]
-        if (metadata_str:=",".join([str(m) for m in (ei.arg['metadata'] or ())])): fmt.append(metadata_str)
-        if (graphed:=isinstance(e, ProfileGraphEntry)): fmt.append("(Graphed)")
-        info = "\n".join(fmt)
-        prg_execs.setdefault(p.function_name, []).append({"ts":st-start_ts, "dur":dur, "metadata":metadata_str, "flops":ops_str, "key":(key:=ei.key),
-                                                          "graphed":graphed})
-=======
         fmt = [f"{flops*1e-9:.0f} GFLOPS" if flops < 1e14 else f"{flops*1e-12:.0f} TFLOPS",
                f"{membw*1e-9:.0f}|{ldsbw*1e-9:.0f} GB/s" if membw < 1e13 and ldsbw < 1e15 else f"{membw*1e-12:.0f}|{ldsbw*1e-12:.0f} TB/s"]
         if (metadata_str:=",".join([str(m) for m in (ei.arg['metadata'] or ())])): fmt.append(metadata_str)
-        if isinstance(e, ProfileGraphEntry): fmt.append("(batched)")
+        if (graphed:=isinstance(e, ProfileGraphEntry)): fmt.append("(batched)")
         key = ei.key
->>>>>>> 8002921a
+        prg_execs.setdefault(p.function_name, []).append({"ts":st-start_ts, "dur":dur, "metadata":metadata_str, "flops":fmt[0], "key":(key:=ei.key),
+                                                          "graphed":graphed})
     elif isinstance(e.name, TracingKey):
       name = e.name.display_name
       ref = next((v for k in e.name.keys if (v:=ref_map.get(k)) is not None), None)
