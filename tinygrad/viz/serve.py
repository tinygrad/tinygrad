--- conflicted
+++ resolved
@@ -349,11 +349,7 @@
   summary = [{"idx":k, "label":resource_labels[k], "value":v} for k,v in instr_usage.pop(len(rows), {}).items()]
   max_usage = max([sum(v.values()) for i,v in instr_usage.items() if i<len(rows)], default=0)
   for i,usage in instr_usage.items(): rows[i].append([[k, v, (v/max_usage)*100] for k,v in usage.items()])
-<<<<<<< HEAD
-  return {"rows":rows, "cols":["Instruction", "Latency", {"title":"HW Resources", "labels":resource_labels}], "metadata":[metadata]}
-=======
   return {"rows":rows, "cols":["Instruction", "Latency", {"title":"HW Resources", "labels":resource_labels}], "metadata":[summary]}
->>>>>>> 73093314
 
 def get_stdout(f: Callable) -> str:
   buf = io.StringIO()
@@ -416,11 +412,7 @@
       prev_instr = max(prev_instr, e.time + e.dur)
     summary = [{"label":"Total Cycles", "value":w.end_time-w.begin_time}, {"label":"SE", "value":w.se}, {"label":"CU", "value":w.cu},
                {"label":"SIMD", "value":w.simd}, {"label":"Wave ID", "value":w.wave_id}, {"label":"Run number", "value":data["run_number"]}]
-<<<<<<< HEAD
-    return {"rows":[tuple(v.values()) for v in rows.values()], "cols":columns, "metadata":[metadata]}
-=======
     return {"rows":[tuple(v.values()) for v in rows.values()], "cols":columns, "metadata":[summary]}
->>>>>>> 73093314
   return data
 
 # ** HTTP server
