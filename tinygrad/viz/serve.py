--- conflicted
+++ resolved
@@ -200,36 +200,20 @@
   # disassembly output can include headers / metadata, skip if llvm-mca can't parse those lines
   data = json.loads(subprocess.check_output(["llvm-mca","-skip-unsupported-instructions=parse-failure","--json","-"]+target_args, input=asm.encode()))
   cr = data["CodeRegions"][0]
-<<<<<<< HEAD
-  rows:list = [[inst] for i,inst in enumerate(cr["Instructions"])]
-  # add latency estimates
+  resource_labels = data["TargetInfo"]["Resources"]
+  rows:list = [[instr] for instr in cr["Instructions"]]
+  # add scheduler estimates
   for info in cr["InstructionInfoView"]["InstructionList"]: rows[info["Instruction"]].append(info["Latency"])
   # map per instruction resource usage
   instr_usage:dict[int, dict[int, int]] = {}
   for d in cr["ResourcePressureView"]["ResourcePressureInfo"]:
     instr_usage.setdefault(i:=d["InstructionIndex"], {}).setdefault(r:=d["ResourceIndex"], 0)
     instr_usage[i][r] += d["ResourceUsage"]
+  # last row is the usage summary
+  summary = [{"idx":k, "label":resource_labels[k], "value":v} for k,v in instr_usage.pop(len(rows), {}).items()]
   max_usage = max([sum(v.values()) for i,v in instr_usage.items() if i<len(rows)], default=0)
-  for i,usage in instr_usage.items():
-    if i<len(rows): rows[i].append([[k, v, (v/max_usage)*100] for k,v in usage.items()])
-  # last row is the summary
-  resource_labels = data["TargetInfo"]["Resources"]
-  summary = [{"idx":k, "label":resource_labels[k], "value":v} for k,v in instr_usage.get(len(rows), {}).items()]
+  for i,usage in instr_usage.items(): rows[i].append([[k, v, (v/max_usage)*100] for k,v in usage.items()])
   return {"rows":rows, "cols":["Opcode", "Latency", {"title":"HW Resources", "labels":resource_labels}], "summary":summary}
-=======
-  resource_labels = data["TargetInfo"]["Resources"]
-  rows:list = [{"data":[instr], "segs":{}} for instr in cr["Instructions"]]
-  summary:list[dict] = []
-  for i,info in enumerate(cr["InstructionInfoView"]["InstructionList"]): rows[i]["data"].append(info["Latency"])
-  for d in cr["ResourcePressureView"]["ResourcePressureInfo"]:
-    i, r = d["InstructionIndex"], d["ResourceIndex"]
-    if i>len(rows)-1: summary.append({"idx":r, "label":resource_labels[r], "value":d["ResourceUsage"]})
-    else: rows[i]["segs"][r] = rows[i]["segs"].get(r, 0)+d["ResourceUsage"]
-  # rescale segment width to 0-100
-  max_usage = max([sum(x["segs"].values()) for x in rows], default=0)
-  for x in rows: x["segs"] = {k:{"width":(v/max_usage)*100, "value":v} for k,v in x["segs"].items()}
-  return {"rows":rows, "cols":["Opcode", "Latency", "HW Resources"], "segments":resource_labels, "summary":summary}
->>>>>>> 44a222a9
 
 def get_disassembly(ctx:list[str]):
   if not isinstance(prg:=contexts[0][int(ctx[0])].ret, ProgramSpec): return
