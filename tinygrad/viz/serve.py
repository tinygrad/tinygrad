--- conflicted
+++ resolved
@@ -246,16 +246,6 @@
       if (u:=occ.wave_loc) not in units: units[u] = itertools.count(0)
       if u in inst_units: continue
       if occ.start: wave_start[u] = occ.time
-<<<<<<< HEAD
-      else: events.append(ProfileRangeEvent(occ.simd_loc, f"OCC WAVE:{occ.wave_id} N:{next(units[u])}", Decimal(wave_start.pop(u)),Decimal(occ.time)))
-    if not events: continue
-    # gather and sort all sqtt events for this kernel
-    events = [ProfilePointEvent(unit, "start", unit, ts=Decimal(0)) for unit in units]+events
-    kernel = trace.keys[r].ret if (r:=ref_map.get(name)) else None
-    steps.append(create_step(kernel.name if kernel is not None else name, ("/counters", len(ctxs), len(steps)),
-                             {"value":get_profile(events, sort_fn=row_tuple), "content_type":"application/octet-stream"}, depth=1))
-    for k in sorted(wave_insts, key=row_tuple): steps.append(create_step(k, ("/sqtt-events", len(ctxs), len(steps)), wave_insts[k], depth=2))
-=======
       else:
         if (events:=cu_events.get(occ.cu_loc)) is None: cu_events[occ.cu_loc] = events = []
         events.append(ProfileRangeEvent(occ.simd_loc, f"OCC WAVE:{occ.wave_id} N:{next(units[u])}", Decimal(wave_start.pop(u)), Decimal(occ.time)))
@@ -271,7 +261,6 @@
       for k in sorted(wave_insts.get(cu, []), key=row_tuple):
         data = wave_insts[cu][k]
         steps.append(create_step(k.replace(cu, ""), ("/sqtt-insts", len(ctxs), len(steps)), data, loc=data["loc"], depth=3))
->>>>>>> 9023ca30
   ctxs.append({"name":"Counters", "steps":steps})
 
 def device_sort_fn(k:str) -> tuple[int, str, int]:
@@ -356,16 +345,6 @@
       return get_llvm_mca(disasm_str, ctypes.string_at(llvm.LLVMGetTargetMachineTriple(tm:=compiler.target_machine)).decode(),
                           ctypes.string_at(llvm.LLVMGetTargetMachineCPU(tm)).decode())
     return {"src":disasm_str, "lang":"x86asm"}
-  if fmt == "sqtt-events":
-    categories:set[str] = set()
-    events:list[ProfileEvent] = []
-    w, pc_to_inst = data["wave"], data["disasm"]
-    for e in w.unpack_insts():
-      category = e.typ.split("_")[-1]
-      if category not in categories: categories.add(category)
-      events.append(ProfileRangeEvent(category, f"{category} {pc_to_inst[e.pc][0]}", Decimal(e.time), Decimal(e.time+e.dur)))
-    events = [ProfilePointEvent(x.split("_")[-1], "start", x, ts=Decimal(0)) for x in categories]+events
-    return {"value":get_profile(events), "content_type":"application/octet-stream"}
   if fmt == "sqtt-insts":
     columns = ["PC", "Instruction", "Hits", "Duration", "Stall", "Type"]
     inst_columns = ["N", "Clk", "Idle", "Dur", "Stall"]
