--- conflicted
+++ resolved
@@ -248,13 +248,8 @@
       durations.setdefault(str(e.name), []).append(float(e.en-e.st))
     if isinstance(e, ProfileProgramEvent): prg_events[str(e.name)] = e
     if isinstance(e, ProfileDeviceEvent): dev_events[e.device] = e
-<<<<<<< HEAD
-  ctxs.append({"name":"All Counters", "steps":[create_step("PMC", ("/all-pmc", len(ctxs), 0), \
-      (durations, {k:pmc[0] for k,v in counter_events.items() if (pmc:=v.get(ProfilePMCEvent))}))]})
-=======
   if len(counter_events) == 0: return None
   ctxs.append({"name":"All Counters", "steps":[create_step("PMC", ("/all-pmc", len(ctxs), 0), (durations, all_counters:={}))]})
->>>>>>> 6237bd86
   run_number = {n:0 for n,_ in counter_events}
   for (k, tag),v in counter_events.items():
     # use the colored name if it exists
