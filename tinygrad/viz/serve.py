--- conflicted
+++ resolved
@@ -263,19 +263,8 @@
     elif (query:=parse_qs(url.query)):
       if url.path == "/render": ret, content_type = get_render(**query), "application/json"
       else:
-<<<<<<< HEAD
-        try:
-          ctx_idx = int(query["ctx"][0])
-          step_idx = int(query["idx"][0])
-          if ctx_idx not in traces: raise KeyError("Context not found")
-          context_data = traces[ctx_idx]
-          if step_idx >= len(context_data[1]): raise IndexError("Step index out of range")
-          return self.stream_json(get_details(context_data[1][step_idx], ctx_idx))
-        except (KeyError, IndexError, ValueError): status_code = 404
-=======
         try: return self.stream_json(get_full_rewrite(trace.rewrites[i:=int(query["ctx"][0])][int(query["idx"][0])], i))
         except KeyError: status_code = 404
->>>>>>> 79c2f1ae
     elif url.path == "/ctxs": ret, content_type = json.dumps(ctxs).encode(), "application/json"
     elif url.path == "/get_profile" and profile_ret: ret, content_type = profile_ret, "application/octet-stream"
     else: status_code = 404
