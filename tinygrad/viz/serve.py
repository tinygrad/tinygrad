#!/usr/bin/env python3
import multiprocessing, pickle, functools, difflib, os, threading, json, time, sys, webbrowser, socket, argparse, decimal
from http.server import HTTPServer, BaseHTTPRequestHandler
from urllib.parse import parse_qs, urlparse
from dataclasses import asdict, dataclass
from typing import Any, Callable, Dict, List, Tuple, Optional
from tinygrad.helpers import colored, getenv, to_function_name, tqdm, unwrap, word_wrap
from tinygrad.ops import TrackedGraphRewrite, UOp, Ops, lines, GroupOp
from tinygrad.codegen.kernel import Kernel
from tinygrad.device import ProfileEvent, ProfileDeviceEvent, ProfileRangeEvent, ProfileGraphEvent

uops_colors = {Ops.LOAD: "#ffc0c0", Ops.PRELOAD: "#ffc0c0", Ops.STORE: "#87CEEB", Ops.CONST: "#e0e0e0", Ops.VCONST: "#e0e0e0",
               Ops.DEFINE_GLOBAL: "#ffe0b0", Ops.DEFINE_LOCAL: "#ffe0d0", Ops.DEFINE_ACC: "#f0ffe0", Ops.REDUCE_AXIS: "#FF6B6B",
               Ops.RANGE: "#c8a0e0", Ops.ASSIGN: "#e0ffc0", Ops.BARRIER: "#ff8080", Ops.IF: "#c8b0c0", Ops.SPECIAL: "#c0c0ff",
               Ops.INDEX: "#e8ffa0", Ops.WMMA: "#efefc0", Ops.VIEW: "#C8F9D4",
               **{x:"#D8F9E4" for x in GroupOp.Movement}, **{x:"#ffffc0" for x in GroupOp.ALU}, Ops.THREEFRY:"#ffff80",
               Ops.BLOCK: "#C4A484", Ops.BLOCKEND: "#C4A4A4", Ops.BUFFER: "#B0BDFF", Ops.COPY: "#a040a0"}

# ** API spec

@dataclass
class GraphRewriteMetadata:
  """Overview of a tracked rewrite to viz the sidebar"""
  loc: Tuple[str, int]
  """File_path, Lineno"""
  code_line: str
  """The Python line calling graph_rewrite"""
  kernel_name: str
  """The kernel calling graph_rewrite"""
  upats: List[Tuple[Tuple[str, int], str, float]]
  """List of all the applied UPats"""

@dataclass
class GraphRewriteDetails(GraphRewriteMetadata):
  """Full details about a single call to graph_rewrite"""
  graphs: List[UOp]
  """Sink at every step of graph_rewrite"""
  diffs: List[List[str]]
  """.diff style before and after of the rewritten UOp child"""
  changed_nodes: List[List[int]]
  """Nodes that changed at every step of graph_rewrite"""
  kernel_code: Optional[str]
  """The program after all rewrites"""

# ** API functions

# NOTE: if any extra rendering in VIZ fails, we don't crash
def pcall(fxn:Callable[..., str], *args, **kwargs) -> str:
  try: return fxn(*args, **kwargs)
  except Exception as e: return f"ERROR: {e}"

def get_metadata(keys:List[Any], contexts:List[List[TrackedGraphRewrite]]) -> List[List[Tuple[Any, TrackedGraphRewrite, GraphRewriteMetadata]]]:
  kernels: Dict[str, List[Tuple[Any, TrackedGraphRewrite, GraphRewriteMetadata]]] = {}
  for k,ctxs in tqdm(zip(keys, contexts), desc="preparing kernels"):
    name = to_function_name(k.name) if isinstance(k, Kernel) else str(k)
    for ctx in ctxs:
      if pickle.loads(ctx.sink).op is Ops.CONST: continue
      upats = [(upat.location, upat.printable(), tm) for _,_,upat,tm in ctx.matches if upat is not None]
      kernels.setdefault(name, []).append((k, ctx, GraphRewriteMetadata(ctx.loc, lines(ctx.loc[0])[ctx.loc[1]-1].strip(), name, upats)))
  return list(kernels.values())

def uop_to_json(x:UOp) -> Dict[int, Tuple[str, str, List[int], str, str]]:
  assert isinstance(x, UOp)
  graph: Dict[int, Tuple[str, str, List[int], str, str]] = {}
  excluded = set()
  for u in x.toposort:
<<<<<<< HEAD
    if u.op is Ops.CONST or (u.op is Ops.BUFFER and u.arg[0] == -1):
=======
    if u.op in {Ops.CONST, Ops.DEVICE}:
>>>>>>> 21b085b8
      excluded.add(u)
      continue
    argst = ("\n".join([f"{v.shape} / {v.strides}"+(f" / {v.offset}" if v.offset else "") for v in u.arg.views])) if u.op is Ops.VIEW else str(u.arg)
    label = f"{str(u.op).split('.')[1]}{(' '+word_wrap(argst.replace(':', ''))) if u.arg is not None else ''}\n{str(u.dtype)}"
    for idx,x in enumerate(u.src):
      if x.op is Ops.CONST: label += f"\nCONST{idx} {x.arg:g}"
<<<<<<< HEAD
      if x.op is Ops.BUFFER and x.arg[0] == -1: label += f"\nBUFFER{idx} {x.arg[1]}"
=======
      if x.op is Ops.DEVICE: label += f"\nDEVICE{idx} {x.arg}"
>>>>>>> 21b085b8
    graph[id(u)] = (label, str(u.dtype), [id(x) for x in u.src if x not in excluded], str(u.arg), uops_colors.get(u.op, "#ffffff"))
  return graph
def _replace_uop(base:UOp, replaces:Dict[UOp, UOp]) -> UOp:
  if (found:=replaces.get(base)) is not None: return found
  ret = base.replace(src=tuple(_replace_uop(x, replaces) for x in base.src))
  if (final := replaces.get(ret)) is not None:
      return final
  replaces[base] = ret
  return ret
@functools.lru_cache(None)
def _prg(k:Kernel): return k.to_program().src
def get_details(k:Any, ctx:TrackedGraphRewrite, metadata:GraphRewriteMetadata) -> GraphRewriteDetails:
  g = GraphRewriteDetails(**asdict(metadata), graphs=[pickle.loads(ctx.sink)], diffs=[], changed_nodes=[],
                          kernel_code=pcall(_prg, k) if isinstance(k, Kernel) else None)
  replaces: Dict[UOp, UOp] = {}
  sink = g.graphs[0]
  for i,(u0_b,u1_b,upat,_) in enumerate(ctx.matches):
    u0 = pickle.loads(u0_b)
    # if the match didn't result in a rewrite we move forward
    if u1_b is None:
      replaces[u0] = u0
      continue
    replaces[u0] = u1 = pickle.loads(u1_b)
    # first, rewrite this UOp with the current rewrite + all the matches in replaces
    new_sink = _replace_uop(sink, {**replaces})
    # sanity check
    if new_sink is sink: raise AssertionError(f"rewritten sink wasn't rewritten! {i} {unwrap(upat).location}")
    # update ret data
    g.changed_nodes.append([id(x) for x in u1.toposort if x.op is not Ops.CONST])
    g.diffs.append(list(difflib.unified_diff(pcall(str, u0).splitlines(), pcall(str, u1).splitlines())))
    g.graphs.append(sink:=new_sink)
  return g

# Profiler API
devices:Dict[str, Tuple[decimal.Decimal, decimal.Decimal, int]] = {}
def prep_ts(device:str, ts:decimal.Decimal, is_copy): return int(decimal.Decimal(ts) + devices[device][is_copy])
def dev_to_pid(device:str, is_copy=False): return {"pid": devices[device][2], "tid": int(is_copy)}
def dev_ev_to_perfetto_json(ev:ProfileDeviceEvent):
  devices[ev.device] = (ev.comp_tdiff, ev.copy_tdiff if ev.copy_tdiff is not None else ev.comp_tdiff, len(devices))
  return [{"name": "process_name", "ph": "M", "pid": dev_to_pid(ev.device)['pid'], "args": {"name": ev.device}},
          {"name": "thread_name", "ph": "M", "pid": dev_to_pid(ev.device)['pid'], "tid": 0, "args": {"name": "COMPUTE"}},
          {"name": "thread_name", "ph": "M", "pid": dev_to_pid(ev.device)['pid'], "tid": 1, "args": {"name": "COPY"}}]
def range_ev_to_perfetto_json(ev:ProfileRangeEvent):
  return [{"name": ev.name, "ph": "X", "ts": prep_ts(ev.device, ev.st, ev.is_copy), "dur": float(ev.en-ev.st), **dev_to_pid(ev.device, ev.is_copy)}]
def graph_ev_to_perfetto_json(ev:ProfileGraphEvent, reccnt):
  ret = []
  for i,e in enumerate(ev.ents):
    st, en = ev.sigs[e.st_id], ev.sigs[e.en_id]
    ret += [{"name": e.name, "ph": "X", "ts": prep_ts(e.device, st, e.is_copy), "dur": float(en-st), **dev_to_pid(e.device, e.is_copy)}]
    for dep in ev.deps[i]:
      d = ev.ents[dep]
      ret += [{"ph": "s", **dev_to_pid(d.device, d.is_copy), "id": reccnt+len(ret), "ts": prep_ts(d.device, ev.sigs[d.en_id], d.is_copy), "bp": "e"}]
      ret += [{"ph": "f", **dev_to_pid(e.device, e.is_copy), "id": reccnt+len(ret)-1, "ts": prep_ts(e.device, st, e.is_copy), "bp": "e"}]
  return ret
def to_perfetto(profile:List[ProfileEvent]):
  # Start json with devices.
  prof_json = [x for ev in profile if isinstance(ev, ProfileDeviceEvent) for x in dev_ev_to_perfetto_json(ev)]
  for ev in tqdm(profile, desc="preparing profile"):
    if isinstance(ev, ProfileRangeEvent): prof_json += range_ev_to_perfetto_json(ev)
    elif isinstance(ev, ProfileGraphEvent): prof_json += graph_ev_to_perfetto_json(ev, reccnt=len(prof_json))
  return json.dumps({"traceEvents": prof_json}).encode() if len(prof_json) > 0 else None

# ** HTTP server

class Handler(BaseHTTPRequestHandler):
  def do_GET(self):
    ret, status_code, content_type = b"", 200, "text/html"

    if (url:=urlparse(self.path)).path == "/":
      with open(os.path.join(os.path.dirname(__file__), "index.html"), "rb") as f: ret = f.read()
    elif (url:=urlparse(self.path)).path == "/profiler":
      with open(os.path.join(os.path.dirname(__file__), "perfetto.html"), "rb") as f: ret = f.read()
    elif self.path.startswith("/assets/") and '/..' not in self.path:
      try:
        with open(os.path.join(os.path.dirname(__file__), self.path.strip('/')), "rb") as f: ret = f.read()
        if url.path.endswith(".js"): content_type = "application/javascript"
        if url.path.endswith(".css"): content_type = "text/css"
      except FileNotFoundError: status_code = 404
    elif url.path == "/kernels":
      query = parse_qs(url.query)
      if (qkernel:=query.get("kernel")) is not None:
        g = get_details(*kernels[int(qkernel[0])][int(query["idx"][0])])
        jret: Any = {**asdict(g), "graphs": [uop_to_json(x) for x in g.graphs], "uops": [pcall(str,x) for x in g.graphs]}
      else: jret = [list(map(lambda x:asdict(x[2]), v)) for v in kernels]
      ret, content_type = json.dumps(jret).encode(), "application/json"
    elif url.path == "/get_profile" and perfetto_profile is not None: ret, content_type = perfetto_profile, "application/json"
    else: status_code = 404

    # send response
    self.send_response(status_code)
    self.send_header('Content-Type', content_type)
    self.send_header('Content-Length', str(len(ret)))
    self.end_headers()
    return self.wfile.write(ret)

# ** main loop

def reloader():
  mtime = os.stat(__file__).st_mtime
  while not stop_reloader.is_set():
    if mtime != os.stat(__file__).st_mtime:
      print("reloading server...")
      os.execv(sys.executable, [sys.executable] + sys.argv)
    time.sleep(0.1)

def load_pickle(path:str):
  if path is None or not os.path.exists(path): return None
  with open(path, "rb") as f: return pickle.load(f)

if __name__ == "__main__":
  parser = argparse.ArgumentParser()
  parser.add_argument('--kernels', type=str, help='Path to kernels', default=None)
  parser.add_argument('--profile', type=str, help='Path profile', default=None)
  args = parser.parse_args()

  with socket.socket(socket.AF_INET, socket.SOCK_STREAM) as s:
    if s.connect_ex(((HOST:="http://127.0.0.1").replace("http://", ""), PORT:=getenv("PORT", 8000))) == 0:
      raise RuntimeError(f"{HOST}:{PORT} is occupied! use PORT= to change.")
  stop_reloader = threading.Event()
  multiprocessing.current_process().name = "VizProcess"    # disallow opening of devices
  st = time.perf_counter()
  print("*** viz is starting")

  contexts, profile = load_pickle(args.kernels), load_pickle(args.profile)

  kernels = get_metadata(*contexts) if contexts is not None else []

  if getenv("FUZZ_VIZ"):
    ret = [get_details(*args) for v in tqdm(kernels) for args in v]
    print(f"fuzzed {len(ret)} rewrite details")

  perfetto_profile = to_perfetto(profile) if profile is not None else None

  server = HTTPServer(('', PORT), Handler)
  reloader_thread = threading.Thread(target=reloader)
  reloader_thread.start()
  print(f"*** started viz on {HOST}:{PORT}")
  print(colored(f"*** ready in {(time.perf_counter()-st)*1e3:4.2f}ms", "green"))
  if len(getenv("BROWSER", "")) > 0: webbrowser.open(f"{HOST}:{PORT}{'/profiler' if contexts is None else ''}")
  try: server.serve_forever()
  except KeyboardInterrupt:
    print("*** viz is shutting down...")
    stop_reloader.set()<|MERGE_RESOLUTION|>--- conflicted
+++ resolved
@@ -64,22 +64,14 @@
   graph: Dict[int, Tuple[str, str, List[int], str, str]] = {}
   excluded = set()
   for u in x.toposort:
-<<<<<<< HEAD
-    if u.op is Ops.CONST or (u.op is Ops.BUFFER and u.arg[0] == -1):
-=======
     if u.op in {Ops.CONST, Ops.DEVICE}:
->>>>>>> 21b085b8
       excluded.add(u)
       continue
     argst = ("\n".join([f"{v.shape} / {v.strides}"+(f" / {v.offset}" if v.offset else "") for v in u.arg.views])) if u.op is Ops.VIEW else str(u.arg)
     label = f"{str(u.op).split('.')[1]}{(' '+word_wrap(argst.replace(':', ''))) if u.arg is not None else ''}\n{str(u.dtype)}"
     for idx,x in enumerate(u.src):
       if x.op is Ops.CONST: label += f"\nCONST{idx} {x.arg:g}"
-<<<<<<< HEAD
-      if x.op is Ops.BUFFER and x.arg[0] == -1: label += f"\nBUFFER{idx} {x.arg[1]}"
-=======
       if x.op is Ops.DEVICE: label += f"\nDEVICE{idx} {x.arg}"
->>>>>>> 21b085b8
     graph[id(u)] = (label, str(u.dtype), [id(x) for x in u.src if x not in excluded], str(u.arg), uops_colors.get(u.op, "#ffffff"))
   return graph
 def _replace_uop(base:UOp, replaces:Dict[UOp, UOp]) -> UOp:
