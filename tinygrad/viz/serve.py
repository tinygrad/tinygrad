--- conflicted
+++ resolved
@@ -27,12 +27,8 @@
   ret = []
   for i,(k,v) in enumerate(zip(keys, contexts)):
     steps = [{"name":s.name, "loc":s.loc, "depth":s.depth, "match_count":len(s.matches), "code_line":printable(s.loc)} for s in v]
-<<<<<<< HEAD
-    ret.append({"name":k.display_name, "fmt":k.fmt, "steps":steps, "key":next((key for key in k.keys if isinstance(key, str)), None)})
-=======
     ret.append(r:={"name":k.display_name, "fmt":k.fmt, "steps":steps})
     if getenv("PROFILE_VALUE") >= 2 and k.keys: r["runtime_stats"] = get_runtime_stats(k.keys[0])
->>>>>>> 0d430078
     for key in k.keys: ref_map[key] = i
   return ret
 
@@ -161,59 +157,6 @@
     v["y"].append(v["y"][-1])
   return {"shapes":list(shps.values()), "peak":peak, "timestamps":timestamps}
 
-# ** GPU counter parsers
-
-# Metal XCtrace
-
-def parse_xml(stream:IO[bytes]) -> Generator[dict]:
-  cols:list[str] = []
-  id_cache:dict = {}
-  for _,e in ET.iterparse(stream, events=("end",)):
-    if (eid:=e.attrib.get("id")) is not None: id_cache[eid] = e.text
-    if e.tag == "col": cols.append(unwrap(next(iter(e)).text))
-    if e.tag == "row": yield {k:id_cache.get(v.attrib.get("ref"), v.text or v) for k,v in zip(cols, e)}
-
-xctrace_cache:dict[str, list[dict]] = {}
-def xctrace_export(schema:str) -> list[dict]:
-  if (cret:=xctrace_cache.get(schema)) is not None: return cret
-  try:
-    proc = subprocess.Popen(["xctrace", "export", "--input", "/tmp/metal.trace", "--xpath",
-                             f'/trace-toc/run[@number="1"]/data/table[@schema="{schema}"]'], stdout=subprocess.PIPE)
-    xctrace_cache[schema] = ret = list(tqdm(parse_xml(unwrap(proc.stdout)), desc=f"parsing {schema}"))
-    return ret
-  finally:
-    proc.terminate()
-    proc.wait()
-
-MTL_COUNTER_GROUPS = {"ALU":[11, 13, 15, 17, 19, 21, 23], "DRAM":[62, 64], "SRAM":[25]}
-
-def get_metal_counters(st:int, et:int):
-  # start by getting monotonic time at the start of trace
-  time_info = list(xctrace_export("time-info"))[0]
-  num, denom = [int(f.text) for f in time_info["timebase-info"].findall("mach-timebase-info-field")]
-  start_time = Decimal(time_info["mabs-epoch"])*Decimal(num/denom)
-  # aggregate counter values in this time range
-  counter_info = {int(r["counter-id"]):r for r in xctrace_export("gpu-counter-info")}
-  counter_values:dict[int, list[float]] = {}
-  for r in xctrace_export("gpu-counter-value"):
-    sample_ts = (start_time+Decimal(r["timestamp"]))/Decimal(1e3)
-    if sample_ts < st: continue
-    if sample_ts > et: break
-    counter_values.setdefault(int(r["counter-id"]), []).append(float(r["value"]))
-  ret:dict[str, dict[str, float]] = {}
-  for group, counters in MTL_COUNTER_GROUPS.items():
-    for c in counters:
-      if (values:=counter_values.get(c)): ret.setdefault(group, {})[counter_info[c]["name"]] = statistics.mean(values)
-  return ret
-
-hw_counters = {"METAL":get_metal_counters}
-def get_stats(prg:str):
-  ret = []
-  for e in profile:
-    if isinstance(e, ProfileRangeEvent) and e.name == prg:
-      ret.append({"duration":float(e.en-e.st), **(hw_counters.get(e.device, lambda *_:{})(e.st, e.en))})
-  return json.dumps(ret).encode("utf-8")
-
 def get_profile(profile:list[ProfileEvent]):
   # start by getting the time diffs
   for ev in profile:
@@ -231,11 +174,60 @@
   dev_layout = {k:{"timeline":timeline_layout(v), "mem":mem_layout(v)} for k,v in dev_events.items()}
   return json.dumps({"layout":dev_layout, "st":min_ts, "et":max_ts}).encode("utf-8")
 
+# ** GPU counter parsers
+
+# Metal XCtrace
+
+def parse_xml(stream:IO[bytes]) -> Generator[dict]:
+  cols:list[str] = []
+  id_cache:dict = {}
+  for _,e in ET.iterparse(stream, events=("end",)):
+    if (eid:=e.attrib.get("id")) is not None: id_cache[eid] = e.text
+    if e.tag == "col": cols.append(unwrap(next(iter(e)).text))
+    if e.tag == "row": yield {k:id_cache.get(v.attrib.get("ref"), v.text or v) for k,v in zip(cols, e)}
+
+xctrace_cache:dict[str, list[dict]] = {}
+
+def xctrace_export(schema:str) -> list[dict]:
+  if (cret:=xctrace_cache.get(schema)) is not None: return cret
+  try:
+    proc = subprocess.Popen(["xctrace", "export", "--input", "/tmp/metal.trace", "--xpath",
+                             f'/trace-toc/run[@number="1"]/data/table[@schema="{schema}"]'], stdout=subprocess.PIPE)
+    xctrace_cache[schema] = ret = list(tqdm(parse_xml(unwrap(proc.stdout)), desc=f"parsing {schema}"))
+    return ret
+  finally:
+    proc.terminate()
+    proc.wait()
+
+MTL_COUNTER_GROUPS = {"ALU":[11, 13, 15, 17, 19, 21, 23], "DRAM":[62, 64], "SRAM":[25]}
+
+def get_metal_counters(st:int, et:int):
+  # start by getting monotonic time at the start of trace
+  time_info = list(xctrace_export("time-info"))[0]
+  num, denom = [int(f.text) for f in time_info["timebase-info"].findall("mach-timebase-info-field")]
+  start_time = Decimal(time_info["mabs-epoch"])*Decimal(num/denom)
+  # aggregate counter values in this time range
+  counter_info = {int(r["counter-id"]):r for r in xctrace_export("gpu-counter-info")}
+  counter_values:dict[int, list[float]] = {}
+  for r in xctrace_export("gpu-counter-value"):
+    sample_ts = (start_time+Decimal(r["timestamp"]))/Decimal(1e3)
+    if sample_ts < st: continue
+    if sample_ts > et: break
+    counter_values.setdefault(int(r["counter-id"]), []).append(float(r["value"]))
+  ret:dict[str, float] = {}
+  for k,v in counter_values.items():
+    ret[counter_info[k]["name"]] = statistics.mean(v)
+  for name,lst in MTL_COUNTER_GROUPS.items():
+    if (vals:=[r for c in lst if (info:=counter_info[c])["type"] == "Percentage" and (r:=ret.get(info["name"]))]): ret[name] = max(vals)
+  return ret
+
+hw_counters = {"METAL":get_metal_counters}
+
 def get_runtime_stats(key) -> list[dict]:
   ret:list[dict] = []
   for e in profile:
     if isinstance(e, ProfileRangeEvent) and e.en is not None and e.name == key:
-      ret.append({"device":e.device, "duration":float(e.en-e.st)})
+      ret.append({"device":e.device, "duration":float(e.en-e.st), "stats":(hw_counters.get(e.device, lambda *_:None)(e.st, e.en))})
   return ret
 
 # ** HTTP server
@@ -256,7 +248,6 @@
       if "ctx" in (q:=parse_qs(url.query)): return self.stream_json(get_details(contexts[1][int(q["ctx"][0])][int(q["idx"][0])]))
       ret, content_type = json.dumps(ctxs).encode(), "application/json"
     elif url.path == "/get_profile" and profile_ret is not None: ret, content_type = profile_ret, "application/json"
-    elif url.path == "/stats": ret, content_type = get_stats(parse_qs(url.query)["name"][0]), "application/json"
     else: status_code = 404
 
     # send response
