--- conflicted
+++ resolved
@@ -1,11 +1,7 @@
 #!/usr/bin/env python3
-<<<<<<< HEAD
-import multiprocessing, pickle, difflib, os, threading, json, time, sys, webbrowser, socket, argparse, socketserver, functools, codecs, subprocess
-import xml.etree.ElementTree as ET, statistics
-=======
-import multiprocessing, pickle, difflib, os, threading, json, time, sys, webbrowser, socket, argparse, socketserver, functools, codecs, io
+import multiprocessing, pickle, difflib, os, threading, json, time, sys, webbrowser, socket, argparse, socketserver, functools, codecs, io, statistics
+import xml.etree.ElementTree as ET, subprocess
 from contextlib import redirect_stdout
->>>>>>> 3466a220
 from decimal import Decimal
 from http.server import BaseHTTPRequestHandler
 from urllib.parse import parse_qs, urlparse
