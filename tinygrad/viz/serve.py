--- conflicted
+++ resolved
@@ -297,13 +297,8 @@
     v.sort(key=lambda e:e[0])
     layout[k] = timeline_layout(v, start_ts, scache)
     layout[f"{k} Memory"] = mem_layout(v, start_ts, unwrap(end_ts), peaks, dtype_size, scache)
-<<<<<<< HEAD
-  keys = sorted([k for k,v in layout.items() if v is not None], key=sort_fn)
-  ret = [b"".join([struct.pack("<B", len(k)), k.encode(), layout[k]]) for k in keys]
-=======
   sorted_layout = sorted([k for k,v in layout.items() if v is not None], key=sort_fn)
   ret = [b"".join([struct.pack("<B", len(k)), k.encode(), unwrap(layout[k])]) for k in sorted_layout]
->>>>>>> 436ab6bf
   index = json.dumps({"strings":list(scache), "dtypeSize":dtype_size, "markers":[{"ts":int(e.ts-start_ts), **e.arg} for e in markers]}).encode()
   return struct.pack("<IQII", unwrap(end_ts)-start_ts, max(peaks,default=0), len(index), len(ret))+index+b"".join(ret)
 
