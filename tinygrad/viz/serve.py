--- conflicted
+++ resolved
@@ -62,14 +62,8 @@
   graph: Dict[int, Tuple[str, str, List[int], str, str]] = {}
   for u in x.toposort:
     if u.op is Ops.CONST: continue
-<<<<<<< HEAD
-    arg_str = ("\n".join([f"{v.shape} / {v.strides}" + (f" / {v.offset}" if v.offset else "") for v in u.arg.views])) \
-      if u.op is Ops.VIEW else str(u.arg)
-    label = f"{str(u.op).split('.')[1]}{(' '+word_wrap(arg_str.replace(':', ''))) if u.arg is not None else ''}\n{str(u.dtype)}"
-=======
     argst = ("\n".join([f"{v.shape} / {v.strides}"+(f" / {v.offset}" if v.offset else "") for v in u.arg.views])) if u.op is Ops.VIEW else str(u.arg)
     label = f"{str(u.op).split('.')[1]}{(' '+word_wrap(argst.replace(':', ''))) if u.arg is not None else ''}\n{str(u.dtype)}"
->>>>>>> 8a508682
     for idx,x in enumerate(u.src):
       if x.op is Ops.CONST: label += f"\nCONST{idx} {x.arg:g}"
     graph[id(u)] = (label, str(u.dtype), [id(x) for x in u.src if x.op is not Ops.CONST], str(u.arg), uops_colors.get(u.op, "#ffffff"))
