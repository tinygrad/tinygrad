#!/usr/bin/env python3
import multiprocessing, pickle, difflib, os, threading, json, time, sys, webbrowser, socket, argparse, socketserver, functools, codecs, io, struct
import ctypes, pathlib, traceback
from contextlib import redirect_stdout, redirect_stderr
from decimal import Decimal
from http.server import BaseHTTPRequestHandler
from urllib.parse import parse_qs, urlparse
from typing import Any, TypedDict, TypeVar, Generator, Callable
from tinygrad.helpers import colored, getenv, tqdm, unwrap, word_wrap, TRACEMETA, ProfileEvent, ProfileRangeEvent, TracingKey, ProfilePointEvent, temp
from tinygrad.helpers import printable, system
from tinygrad.uop.ops import TrackedGraphRewrite, RewriteTrace, UOp, Ops, GroupOp, srender, sint, sym_infer, range_str, pyrender
from tinygrad.uop.ops import print_uops, range_start, multirange_str
from tinygrad.device import ProfileDeviceEvent, ProfileGraphEvent, ProfileGraphEntry, Device
from tinygrad.renderer import ProgramSpec
from tinygrad.dtype import dtypes

uops_colors = {Ops.LOAD: "#ffc0c0", Ops.STORE: "#87CEEB", Ops.CONST: "#e0e0e0", Ops.VCONST: "#e0e0e0", Ops.REDUCE: "#FF5B5B",
               Ops.DEFINE_GLOBAL:"#cb9037", **{x:"#f2cb91" for x in {Ops.DEFINE_LOCAL, Ops.DEFINE_REG}}, Ops.REDUCE_AXIS: "#FF6B6B",
               Ops.RANGE: "#c8a0e0", Ops.ASSIGN: "#909090", Ops.BARRIER: "#ff8080", Ops.IF: "#c8b0c0", Ops.SPECIAL: "#c0c0ff",
               Ops.INDEX: "#cef263", Ops.WMMA: "#efefc0", Ops.MULTI: "#f6ccff", Ops.KERNEL: "#3e7f55",
               **{x:"#D8F9E4" for x in GroupOp.Movement}, **{x:"#ffffc0" for x in GroupOp.ALU}, Ops.THREEFRY:"#ffff80",
               Ops.BUFFER_VIEW: "#E5EAFF", Ops.BUFFER: "#B0BDFF", Ops.COPY: "#a040a0",
               Ops.ALLREDUCE: "#ff40a0", Ops.MSELECT: "#d040a0", Ops.MSTACK: "#d040a0", Ops.CONTIGUOUS: "#FFC14D",
               Ops.BUFFERIZE: "#FF991C", Ops.REWRITE_ERROR: "#ff2e2e", Ops.AFTER: "#8A7866", Ops.END: "#524C46"}

# VIZ API


# A step is a lightweight descriptor for a trace entry
# Includes a name, metadata and a URL path for fetching the full data

def create_step(name:str, query:tuple[str, int, int], data=None, depth:int=0, **kwargs) -> dict:
  return {"name":name, "query":f"{query[0]}?ctx={query[1]}&step={query[2]}", "data":data, "depth":depth, **kwargs}

# ** list all saved rewrites

ref_map:dict[Any, int] = {}
def get_rewrites(t:RewriteTrace) -> list[dict]:
  ret = []
  for i,(k,v) in enumerate(zip(t.keys, t.rewrites)):
    steps = [create_step(s.name, ("/rewrites", i, j), loc=s.loc, match_count=len(s.matches), code_line=printable(s.loc), trace=k.tb if j==0 else None,
                         depth=s.depth) for j,s in enumerate(v)]
    if isinstance(k.ret, ProgramSpec):
      steps.append(create_step("View UOp List", ("/uops", i, len(steps)), k.ret))
      steps.append(create_step("View Program", ("/code", i, len(steps)), k.ret))
      steps.append(create_step("View Disassembly", ("/asm", i, len(steps)), k.ret))
    for key in k.keys: ref_map[key] = i
    ret.append({"name":k.display_name, "steps":steps})
  return ret

# ** get the complete UOp graphs for one rewrite

class GraphRewriteDetails(TypedDict):
  graph: dict                            # JSON serialized UOp for this rewrite step
  uop: str                               # strigified UOp for this rewrite step
  diff: list[str]|None                   # diff of the single UOp that changed
  changed_nodes: list[int]|None          # the changed UOp id + all its parents ids
  upat: tuple[tuple[str, int], str]|None # [loc, source_code] of the matched UPat

def shape_to_str(s:tuple[sint, ...]): return "(" + ','.join(srender(x) for x in s) + ")"
def mask_to_str(s:tuple[tuple[sint, sint], ...]): return "(" + ','.join(shape_to_str(x) for x in s) + ")"
def pystr(u:UOp, i:int) -> str:
  try: return pyrender(u)
  except Exception: return str(u)

def uop_to_json(x:UOp) -> dict[int, dict]:
  assert isinstance(x, UOp)
  graph: dict[int, dict] = {}
  excluded: set[UOp] = set()
  for u in (toposort:=x.toposort()):
    # always exclude DEVICE/CONST/UNIQUE
    if u.op in {Ops.DEVICE, Ops.CONST, Ops.UNIQUE} and u is not x: excluded.add(u)
    if u.op is Ops.VCONST and u.dtype.scalar() == dtypes.index and u is not x: excluded.add(u)
    if u.op is Ops.VECTORIZE and len(u.src) == 0: excluded.add(u)
  for u in toposort:
    if u in excluded: continue
    argst = codecs.decode(str(u.arg), "unicode_escape")
    if u.op in GroupOp.Movement: argst = (mask_to_str if u.op in {Ops.SHRINK, Ops.PAD} else shape_to_str)(u.marg)
    if u.op is Ops.KERNEL:
      ast_str = f"SINK{tuple(s.op for s in u.arg.ast.src)}" if u.arg.ast.op is Ops.SINK else repr(u.arg.ast.op)
      argst = f"<Kernel {len(list(u.arg.ast.toposort()))} {ast_str} {[str(m) for m in u.arg.metadata]}>"
    label = f"{str(u.op).split('.')[1]}{(chr(10)+word_wrap(argst.replace(':', ''))) if u.arg is not None else ''}"
    if u.dtype != dtypes.void: label += f"\n{u.dtype}"
    for idx,x in enumerate(u.src[:1] if u.op in {Ops.BUFFERIZE, Ops.INDEX} else (u.src if u.op is not Ops.END else [])):
      if x in excluded:
        arg = f"{x.arg:g}" if x.op is Ops.CONST and dtypes.is_float(x.dtype) else f"{x.arg}"
        label += f"\n{x.op.name}{idx} {arg}" + (f" {x.src[0].op}" if len(x.src) else "")
    try:
      if len(rngs:=u.ranges):
        label += f"\n({multirange_str(rngs, color=True)})"
      if u._shape is not None:
        label += f"\n{shape_to_str(u.shape)}"
      if u.op in {Ops.INDEX, Ops.BUFFERIZE}:
        label += f"\n{u.render()}"
        ranges: list[UOp] = []
        for us in u.src[1:]: ranges += [s for s in us.toposort() if s.op in {Ops.RANGE, Ops.SPECIAL}]
        if ranges: label += "\n"+' '.join([f"{s.render()}={s.vmax+1}" for s in ranges])
      if u.op in {Ops.END, Ops.REDUCE} and len(trngs:=list(UOp.sink(*u.src[range_start[u.op]:]).ranges)):
        label += "\n"+' '.join([f"{range_str(s, color=True)}({s.vmax+1})" for s in trngs])
    except Exception:
      label += "\n<ISSUE GETTING LABEL>"
    if (ref:=ref_map.get(u.arg.ast) if u.op is Ops.KERNEL else None) is not None: label += f"\ncodegen@{ctxs[ref]['name']}"
    # NOTE: kernel already has metadata in arg
    if TRACEMETA >= 2 and u.metadata is not None and u.op is not Ops.KERNEL: label += "\n"+str(u.metadata)
    graph[id(u)] = {"label":label, "src":[(i,id(x)) for i,x in enumerate(u.src) if x not in excluded], "color":uops_colors.get(u.op, "#ffffff"),
                    "ref":ref, "tag":repr(u.tag) if u.tag is not None else None}
  return graph

@functools.cache
def _reconstruct(a:int):
  op, dtype, src, arg, *rest = trace.uop_fields[a]
  arg = type(arg)(_reconstruct(arg.ast), arg.metadata) if op is Ops.KERNEL else arg
  return UOp(op, dtype, tuple(_reconstruct(s) for s in src), arg, *rest)

def get_full_rewrite(ctx:TrackedGraphRewrite, i:int=0) -> Generator[GraphRewriteDetails, None, None]:
  next_sink = _reconstruct(ctx.sink)
  # in the schedule graph we don't show indexing ops (unless it's in a kernel AST or rewriting dtypes.index sink)
  yield {"graph":uop_to_json(next_sink), "uop":pystr(next_sink,i), "changed_nodes":None, "diff":None, "upat":None}
  replaces: dict[UOp, UOp] = {}
  for u0_num,u1_num,upat_loc,dur in tqdm(ctx.matches):
    replaces[u0:=_reconstruct(u0_num)] = u1 = _reconstruct(u1_num)
    try: new_sink = next_sink.substitute(replaces)
    except RuntimeError as e: new_sink = UOp(Ops.NOOP, arg=str(e))
    match_repr = f"# {dur*1e6:.2f} us\n"+printable(upat_loc)
    yield {"graph":(sink_json:=uop_to_json(new_sink)), "uop":pystr(new_sink,i),
           "changed_nodes":[id(x) for x in u1.toposort() if id(x) in sink_json],
           "diff":list(difflib.unified_diff(pystr(u0,i).splitlines(),pystr(u1,i).splitlines())), "upat":(upat_loc, match_repr)}
    if not ctx.bottom_up: next_sink = new_sink

# encoder helpers

def enum_str(s, cache:dict[str, int]) -> int:
  if (cret:=cache.get(s)) is not None: return cret
  cache[s] = ret = len(cache)
  return ret

def option(s:int|None) -> int: return 0 if s is None else s+1

# Profiler API

device_ts_diffs:dict[str, tuple[Decimal, Decimal]] = {}
def cpu_ts_diff(device:str, thread=0) -> Decimal: return device_ts_diffs.get(device, (Decimal(0),))[thread]

DevEvent = ProfileRangeEvent|ProfileGraphEntry|ProfilePointEvent
def flatten_events(profile:list[ProfileEvent]) -> Generator[tuple[Decimal, Decimal, DevEvent], None, None]:
  for e in profile:
    if isinstance(e, ProfileRangeEvent): yield (e.st+(diff:=cpu_ts_diff(e.device, e.is_copy)), (e.en if e.en is not None else e.st)+diff, e)
    elif isinstance(e, ProfilePointEvent): yield (e.ts, e.ts, e)
    elif isinstance(e, ProfileGraphEvent):
      cpu_ts = []
      for ent in e.ents: cpu_ts += [e.sigs[ent.st_id]+(diff:=cpu_ts_diff(ent.device, ent.is_copy)), e.sigs[ent.en_id]+diff]
      yield (st:=min(cpu_ts)), (et:=max(cpu_ts)), ProfileRangeEvent(f"{e.ents[0].device.split(':')[0]} Graph", f"batched {len(e.ents)}", st, et)
      for i,ent in enumerate(e.ents): yield (cpu_ts[i*2], cpu_ts[i*2+1], ent)

# normalize event timestamps and attach kernel metadata
def timeline_layout(dev_events:list[tuple[int, int, float, DevEvent]], start_ts:int, scache:dict[str, int]) -> bytes|None:
  events:list[bytes] = []
  exec_points:dict[str, ProfilePointEvent] = {}
  for st,et,dur,e in dev_events:
    if isinstance(e, ProfilePointEvent) and e.name == "exec": exec_points[e.arg["name"]] = e
    if dur == 0: continue
    name, fmt, key = e.name, [], None
    if (ref:=ref_map.get(name)) is not None:
      name = ctxs[ref]["name"]
      if isinstance(p:=trace.keys[ref].ret, ProgramSpec) and (ei:=exec_points.get(p.name)) is not None:
        flops = sym_infer(p.estimates.ops, var_vals:=ei.arg['var_vals'])/(t:=dur*1e-6)
        membw, ldsbw = sym_infer(p.estimates.mem, var_vals)/t, sym_infer(p.estimates.lds, var_vals)/t
        fmt = [f"{flops*1e-9:.0f} GFLOPS" if flops < 1e14 else f"{flops*1e-12:.0f} TFLOPS",
              (f"{membw*1e-9:.0f} GB/s" if membw < 1e13 else f"{membw*1e-12:.0f} TB/s")+" mem",
              (f"{ldsbw*1e-9:.0f} GB/s" if ldsbw < 1e15 else f"{ldsbw*1e-12:.0f} TB/s")+" lds"]
        if (metadata_str:=",".join([str(m) for m in (ei.arg['metadata'] or ())])): fmt.append(metadata_str)
        if isinstance(e, ProfileGraphEntry): fmt.append("(batched)")
        key = ei.key
    elif isinstance(e.name, TracingKey):
      name = e.name.display_name
      ref = next((v for k in e.name.keys if (v:=ref_map.get(k)) is not None), None)
    events.append(struct.pack("<IIIIfI", enum_str(name, scache), option(ref), option(key), st-start_ts, dur, enum_str("\n".join(fmt), scache)))
  return struct.pack("<BI", 0, len(events))+b"".join(events) if events else None

def encode_mem_free(key:int, ts:int, execs:list[ProfilePointEvent], scache:dict) -> bytes:
  ei_encoding:list[tuple[int, int, int, int]] = [] # <[u32, u32, u8, u8] [run id, display name, buffer number and mode (2 = r/w, 1 = w, 0 = r)]
  for e in execs:
    num = next(i for i,k in enumerate(e.arg["bufs"]) if k == key)
    mode = 2 if (num in e.arg["inputs"] and num in e.arg["outputs"]) else 1 if (num in e.arg["outputs"]) else 0
    ei_encoding.append((e.key, enum_str(e.arg["name"], scache), num, mode))
  return struct.pack("<BIII", 0, ts, key, len(ei_encoding))+b"".join(struct.pack("<IIBB", *t) for t in ei_encoding)

def mem_layout(dev_events:list[tuple[int, int, float, DevEvent]], start_ts:int, end_ts:int, peaks:list[int], dtype_size:dict[str, int],
               scache:dict[str, int]) -> bytes|None:
  peak, mem = 0, 0
  temp:dict[int, int] = {}
  events:list[bytes] = []
  buf_ei:dict[int, list[ProfilePointEvent]] = {}

  for st,_,_,e in dev_events:
    if not isinstance(e, ProfilePointEvent): continue
    if e.name == "alloc":
      safe_sz = min(1_000_000_000_000, e.arg["sz"])
      events.append(struct.pack("<BIIIQ", 1, int(e.ts)-start_ts, e.key, enum_str(e.arg["dtype"].name, scache), safe_sz))
      dtype_size.setdefault(e.arg["dtype"].name, e.arg["dtype"].itemsize)
      temp[e.key] = nbytes = safe_sz*e.arg["dtype"].itemsize
      mem += nbytes
      if mem > peak: peak = mem
    if e.name == "exec" and e.arg["bufs"]:
      for b in e.arg["bufs"]: buf_ei.setdefault(b, []).append(e)
    if e.name == "free":
      events.append(encode_mem_free(e.key, int(e.ts) - start_ts, buf_ei.pop(e.key, []), scache))
      mem -= temp.pop(e.key)
  for t in temp: events.append(encode_mem_free(t, end_ts-start_ts, buf_ei.pop(t, []), scache))
  peaks.append(peak)
  return struct.pack("<BIQ", 1, len(events), peak)+b"".join(events) if events else None

def err(name:str, msg:str|None=None) -> None:
<<<<<<< HEAD
  ctxs.append({"name":"ERROR", "steps":[create_step(name, ("render",len(ctxs),0), {"src":msg or traceback.format_exc()})]})
=======
  ctxs.append({"name":"ERR", "steps":[create_step(name, ("render",len(ctxs),0), {"src":msg or traceback.format_exc()})]})
>>>>>>> 712c7a64

def row_tuple(row:str) -> tuple[int, ...]: return tuple(int(x.split(":")[1]) for x in row.split())

def load_sqtt(profile:list[ProfileEvent]) -> None:
  from tinygrad.runtime.ops_amd import ProfileSQTTEvent
  if not (sqtt_events:=[e for e in profile if isinstance(e, ProfileSQTTEvent)]): return None
  try: from extra.sqtt.roc import decode
  except Exception: return err("DECODER IMPORT ISSUE")
  try: rctx = decode(profile)
  except Exception: return err("DECODER ERROR")
  if getenv("SQTT_PARSE"):
    from extra.sqtt.attempt_sqtt_parse import parse_sqtt_print_packets
    for e in sqtt_events: parse_sqtt_print_packets(e.blob)
  if not any([rctx.inst_execs, rctx.occ_events]): return err("EMPTY SQTT OUTPUT", f"{len(sqtt_events)} SQTT events recorded, none got decoded")
  steps:list[dict] = []
  for name,disasm in rctx.disasms.items():
<<<<<<< HEAD
    traced_units:set[str] = set()
    events:list[ProfileEvent] = []
    # occupancy events
    wave_start:dict[str, int] = {}
    units:dict[str, int] = {}
    for e in rctx.occ_events.get(name, []):
      if (row:=f"SE:{e.se} CU:{e.cu} SIMD:{e.simd} WAVE:{e.wave_id}") not in units: units[row] = 0
      if e.start: wave_start[row] = e.time
      else:
        units[row] += 1
        events.append(ProfileRangeEvent(row, f"OCC N:{units[row]}", Decimal(wave_start.pop(row)), Decimal(e.time)))
    # wave events
    traced_units.update(units)
    units.clear()
=======
    units:dict[str, int] = {}
    events:list[ProfileEvent] = []
>>>>>>> 712c7a64
    wave_insts:dict[str, dict] = {}
    for w in rctx.inst_execs.get(name, []):
      if (row:=f"SE:{w.se} CU:{w.cu} SIMD:{w.simd} WAVE:{w.wave_id}") not in units: units[row] = 0
      units[row] += 1
<<<<<<< HEAD
      events.append(ProfileRangeEvent(row, f"INST N:{units[row]}", Decimal(w.begin_time), Decimal(w.end_time)))
      wave_insts[f"{row} N:{units[row]}"] = {"wave":w, "disasm":disasm, "run_number":units[row]}
    # gather and sort all sqtt events for this kernel
    events = [ProfilePointEvent(unit, "start", unit, ts=Decimal(0)) for unit in traced_units]+events
=======
      events.append(ProfileRangeEvent(row, f"N:{units[row]}", Decimal(w.begin_time), Decimal(w.end_time)))
      wave_insts[f"{row} N:{units[row]}"] = {"wave":w, "disasm":disasm, "run_number":units[row]}
    # gather and sort all wave execs of this kernel
    if not events: continue
    events = [ProfilePointEvent(unit, "start", unit, ts=Decimal(0)) for unit in units]+events
>>>>>>> 712c7a64
    kernel = trace.keys[r].ret if (r:=ref_map.get(name)) else None
    steps.append(create_step(kernel.name if kernel is not None else name, ("/counters", len(ctxs), len(steps)),
                             {"value":get_profile(events, sort_fn=row_tuple), "content_type":"application/octet-stream"}, depth=1))
    for k in sorted(wave_insts, key=row_tuple): steps.append(create_step(k, ("/sqtt-insts", len(ctxs), len(steps)), wave_insts[k], depth=2))
  ctxs.append({"name":"Counters", "steps":steps})

def get_profile(profile:list[ProfileEvent], sort_fn:Callable[[str], Any]|None=None) -> bytes|None:
  # start by getting the time diffs
  for ev in profile:
    if isinstance(ev,ProfileDeviceEvent): device_ts_diffs[ev.device] = (ev.comp_tdiff, ev.copy_tdiff if ev.copy_tdiff is not None else ev.comp_tdiff)
  # load device specific counters
  device_decoders:dict[str, Callable[[list[ProfileEvent]], None]] = {}
  for device in device_ts_diffs:
    d = device.split(":")[0]
    if d == "AMD": device_decoders[d] = load_sqtt
  for fxn in device_decoders.values(): fxn(profile)
  # map events per device
  dev_events:dict[str, list[tuple[int, int, float, DevEvent]]] = {}
  markers:list[ProfilePointEvent] = []
  start_ts:int|None = None
  end_ts:int|None = None
  for ts,en,e in flatten_events(profile):
    dev_events.setdefault(e.device,[]).append((st:=int(ts), et:=int(en), float(en-ts), e))
    if start_ts is None or st < start_ts: start_ts = st
    if end_ts is None or et > end_ts: end_ts = et
    if isinstance(e, ProfilePointEvent) and e.name == "marker": markers.append(e)
  if start_ts is None: return None
  # return layout of per device events
  layout:dict[str, bytes|None] = {}
  scache:dict[str, int] = {}
  peaks:list[int] = []
  dtype_size:dict[str, int] = {}
  for k in sorted(dev_events, key=sort_fn) if sort_fn else dev_events:
    (v:=dev_events[k]).sort(key=lambda e:e[0])
    layout[k] = timeline_layout(v, start_ts, scache)
    layout[f"{k} Memory"] = mem_layout(v, start_ts, unwrap(end_ts), peaks, dtype_size, scache)
  groups = sorted(layout.items(), key=lambda x: '' if len(ss:=x[0].split(" ")) == 1 else ss[1])
  ret = [b"".join([struct.pack("<B", len(k)), k.encode(), v]) for k,v in groups if v is not None]
  index = json.dumps({"strings":list(scache), "dtypeSize":dtype_size, "markers":[{"ts":int(e.ts-start_ts), **e.arg} for e in markers]}).encode()
  return struct.pack("<IQII", unwrap(end_ts)-start_ts, max(peaks,default=0), len(index), len(ret))+index+b"".join(ret)

# ** Assembly analyzers

def get_llvm_mca(asm:str, mtriple:str, mcpu:str) -> dict:
  target_args = f"-mtriple={mtriple} -mcpu={mcpu}"
  # disassembly output can include headers / metadata, skip if llvm-mca can't parse those lines
  data = json.loads(system("llvm-mca -skip-unsupported-instructions=parse-failure --json -"+target_args, input=asm.encode()))
  cr = data["CodeRegions"][0]
  resource_labels = [repr(x)[1:-1] for x in data["TargetInfo"]["Resources"]]
  rows:list = [[instr] for instr in cr["Instructions"]]
  # add scheduler estimates
  for info in cr["InstructionInfoView"]["InstructionList"]: rows[info["Instruction"]].append(info["Latency"])
  # map per instruction resource usage
  instr_usage:dict[int, dict[int, int]] = {}
  for d in cr["ResourcePressureView"]["ResourcePressureInfo"]:
    instr_usage.setdefault(i:=d["InstructionIndex"], {}).setdefault(r:=d["ResourceIndex"], 0)
    instr_usage[i][r] += d["ResourceUsage"]
  # last row is the usage summary
  summary = [{"idx":k, "label":resource_labels[k], "value":v} for k,v in instr_usage.pop(len(rows), {}).items()]
  max_usage = max([sum(v.values()) for i,v in instr_usage.items() if i<len(rows)], default=0)
  for i,usage in instr_usage.items(): rows[i].append([[k, v, (v/max_usage)*100] for k,v in usage.items()])
  return {"rows":rows, "cols":["Opcode", "Latency", {"title":"HW Resources", "labels":resource_labels}], "summary":summary}

def get_stdout(f: Callable) -> str:
  buf = io.StringIO()
  try:
    with redirect_stdout(buf), redirect_stderr(buf): f()
  except Exception: traceback.print_exc(file=buf)
  return buf.getvalue()

def get_render(i:int, j:int, fmt:str) -> dict:
  data = ctxs[i]["steps"][j]["data"]
  if fmt == "uops": return {"src":get_stdout(lambda: print_uops(data.uops or [])), "lang":"txt"}
  if fmt == "code": return {"src":data.src, "lang":"cpp"}
  if fmt == "asm":
    compiler = Device[data.device].compiler
    disasm_str = get_stdout(lambda: compiler.disassemble(compiler.compile(data.src)))
    from tinygrad.runtime.support.compiler_cpu import llvm, LLVMCompiler
    if isinstance(compiler, LLVMCompiler):
      return get_llvm_mca(disasm_str, ctypes.string_at(llvm.LLVMGetTargetMachineTriple(tm:=compiler.target_machine)).decode(),
                          ctypes.string_at(llvm.LLVMGetTargetMachineCPU(tm)).decode())
    return {"src":disasm_str, "lang":"x86asm"}
  if fmt == "sqtt-insts":
    columns = ["Instruction", "Clk", "Idle", "Duration", "Stall", "Type"]
    # Idle:     The total time gap between the completion of previous instruction and the beginning of the current instruction.
    #           The idle time can be caused by:
    #             * Arbiter loss
    #             * Source or destination register dependency
    #             * Instruction cache miss
    # Stall:    The total number of cycles the hardware pipe couldn't issue an instruction.
    # Duration: Total latency in cycles, defined as "Stall time + Issue time" for gfx9 or "Stall time + Execute time" for gfx10+.
    prev_instr = (w:=data["wave"]).begin_time
    pc_to_inst = data["disasm"]
    rows:list[tuple] = []
    for e in w.unpack_insts():
      rows.append((pc_to_inst[e.pc][0], e.time, max(0, e.time-prev_instr), e.dur, e.stall, str(e.typ).split("_")[-1]))
      prev_instr = max(prev_instr, e.time + e.dur)
    summary = [{"label":"Total Cycles", "value":w.end_time-w.begin_time}, {"label":"SE", "value":w.se}, {"label":"CU", "value":w.cu},
               {"label":"SIMD", "value":w.simd}, {"label":"Wave ID", "value":w.wave_id}, {"label":"Run number", "value":data["run_number"]}]
    return {"rows":rows, "cols":columns, "summary":summary}
  return data

# ** HTTP server

def get_int(query:dict[str, list[str]], k:str) -> int: return int(query.get(k,["0"])[0])

class Handler(BaseHTTPRequestHandler):
  def do_GET(self):
    ret, status_code, content_type = b"", 200, "text/html"

    if (url:=urlparse(self.path)).path == "/":
      with open(os.path.join(os.path.dirname(__file__), "index.html"), "rb") as f: ret = f.read()
    elif self.path.startswith(("/assets/", "/js/")) and '/..' not in self.path:
      try:
        with open(os.path.join(os.path.dirname(__file__), self.path.strip('/')), "rb") as f: ret = f.read()
        if url.path.endswith(".js"): content_type = "application/javascript"
        if url.path.endswith(".css"): content_type = "text/css"
      except FileNotFoundError: status_code = 404
    elif (query:=parse_qs(url.query)):
      i, j = get_int(query, "ctx"), get_int(query, "step")
      if (fmt:=url.path.lstrip("/")) == "rewrites":
        try: return self.stream_json(get_full_rewrite(trace.rewrites[i][j], i))
        except (KeyError, IndexError): status_code = 404
      else:
        render_src = get_render(i, j, fmt)
        if "content_type" in render_src: ret, content_type = render_src["value"], render_src["content_type"]
        else: ret, content_type = json.dumps(render_src).encode(), "application/json"
    elif url.path == "/ctxs":
      lst = [{**c, "steps":[{k:v for k, v in s.items() if k != "data"} for s in c["steps"]]} for c in ctxs]
      ret, content_type = json.dumps(lst).encode(), "application/json"
    elif url.path == "/get_profile" and profile_ret: ret, content_type = profile_ret, "application/octet-stream"
    else: status_code = 404

    # send response
    self.send_response(status_code)
    self.send_header('Content-Type', content_type)
    self.send_header('Content-Length', str(len(ret)))
    self.end_headers()
    return self.wfile.write(ret)

  def stream_json(self, source:Generator):
    try:
      self.send_response(200)
      self.send_header("Content-Type", "text/event-stream")
      self.send_header("Cache-Control", "no-cache")
      self.end_headers()
      for r in source:
        self.wfile.write(f"data: {json.dumps(r)}\n\n".encode("utf-8"))
        self.wfile.flush()
      self.wfile.write("data: END\n\n".encode("utf-8"))
    # pass if client closed connection
    except (BrokenPipeError, ConnectionResetError): return

# ** main loop

def reloader():
  mtime = os.stat(__file__).st_mtime
  while not stop_reloader.is_set():
    if mtime != os.stat(__file__).st_mtime:
      print("reloading server...")
      os.execv(sys.executable, [sys.executable] + sys.argv)
    time.sleep(0.1)

T = TypeVar("T")
def load_pickle(path:pathlib.Path, default:T) -> T:
  if not path.exists(): return default
  with path.open("rb") as f: return pickle.load(f)

# NOTE: using HTTPServer forces a potentially slow socket.getfqdn
class TCPServerWithReuse(socketserver.TCPServer): allow_reuse_address = True

if __name__ == "__main__":
  parser = argparse.ArgumentParser()
  parser.add_argument('--kernels', type=pathlib.Path, help='Path to kernels', default=pathlib.Path(temp("rewrites.pkl", append_user=True)))
  parser.add_argument('--profile', type=pathlib.Path, help='Path to profile', default=pathlib.Path(temp("profile.pkl", append_user=True)))
  args = parser.parse_args()

  with socket.socket(socket.AF_INET, socket.SOCK_STREAM) as s:
    if s.connect_ex(((HOST:="http://127.0.0.1").replace("http://", ""), PORT:=getenv("PORT", 8000))) == 0:
      raise RuntimeError(f"{HOST}:{PORT} is occupied! use PORT= to change.")
  stop_reloader = threading.Event()
  multiprocessing.current_process().name = "VizProcess"    # disallow opening of devices
  st = time.perf_counter()
  print("*** viz is starting")

  ctxs = get_rewrites(trace:=load_pickle(args.kernels, default=RewriteTrace([], [], {})))
  profile_ret = get_profile(load_pickle(args.profile, default=[]))

  server = TCPServerWithReuse(('', PORT), Handler)
  reloader_thread = threading.Thread(target=reloader)
  reloader_thread.start()
  print(f"*** started viz on {HOST}:{PORT}")
  print(colored(f"*** ready in {(time.perf_counter()-st)*1e3:4.2f}ms", "green"), flush=True)
  if len(getenv("BROWSER", "")) > 0: webbrowser.open(f"{HOST}:{PORT}")
  try: server.serve_forever()
  except KeyboardInterrupt:
    print("*** viz is shutting down...")
    stop_reloader.set()<|MERGE_RESOLUTION|>--- conflicted
+++ resolved
@@ -211,11 +211,7 @@
   return struct.pack("<BIQ", 1, len(events), peak)+b"".join(events) if events else None
 
 def err(name:str, msg:str|None=None) -> None:
-<<<<<<< HEAD
-  ctxs.append({"name":"ERROR", "steps":[create_step(name, ("render",len(ctxs),0), {"src":msg or traceback.format_exc()})]})
-=======
   ctxs.append({"name":"ERR", "steps":[create_step(name, ("render",len(ctxs),0), {"src":msg or traceback.format_exc()})]})
->>>>>>> 712c7a64
 
 def row_tuple(row:str) -> tuple[int, ...]: return tuple(int(x.split(":")[1]) for x in row.split())
 
@@ -232,7 +228,6 @@
   if not any([rctx.inst_execs, rctx.occ_events]): return err("EMPTY SQTT OUTPUT", f"{len(sqtt_events)} SQTT events recorded, none got decoded")
   steps:list[dict] = []
   for name,disasm in rctx.disasms.items():
-<<<<<<< HEAD
     traced_units:set[str] = set()
     events:list[ProfileEvent] = []
     # occupancy events
@@ -247,26 +242,15 @@
     # wave events
     traced_units.update(units)
     units.clear()
-=======
-    units:dict[str, int] = {}
-    events:list[ProfileEvent] = []
->>>>>>> 712c7a64
     wave_insts:dict[str, dict] = {}
     for w in rctx.inst_execs.get(name, []):
       if (row:=f"SE:{w.se} CU:{w.cu} SIMD:{w.simd} WAVE:{w.wave_id}") not in units: units[row] = 0
       units[row] += 1
-<<<<<<< HEAD
       events.append(ProfileRangeEvent(row, f"INST N:{units[row]}", Decimal(w.begin_time), Decimal(w.end_time)))
       wave_insts[f"{row} N:{units[row]}"] = {"wave":w, "disasm":disasm, "run_number":units[row]}
+    if not events: continue
     # gather and sort all sqtt events for this kernel
     events = [ProfilePointEvent(unit, "start", unit, ts=Decimal(0)) for unit in traced_units]+events
-=======
-      events.append(ProfileRangeEvent(row, f"N:{units[row]}", Decimal(w.begin_time), Decimal(w.end_time)))
-      wave_insts[f"{row} N:{units[row]}"] = {"wave":w, "disasm":disasm, "run_number":units[row]}
-    # gather and sort all wave execs of this kernel
-    if not events: continue
-    events = [ProfilePointEvent(unit, "start", unit, ts=Decimal(0)) for unit in units]+events
->>>>>>> 712c7a64
     kernel = trace.keys[r].ret if (r:=ref_map.get(name)) else None
     steps.append(create_step(kernel.name if kernel is not None else name, ("/counters", len(ctxs), len(steps)),
                              {"value":get_profile(events, sort_fn=row_tuple), "content_type":"application/octet-stream"}, depth=1))
