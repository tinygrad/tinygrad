#!/usr/bin/env python3
import multiprocessing, pickle, difflib, os, threading, json, time, sys, webbrowser, socket, argparse, socketserver, functools, codecs
from decimal import Decimal
from http.server import BaseHTTPRequestHandler
from urllib.parse import parse_qs, urlparse
from typing import Any, TypedDict, Generator
from tinygrad.helpers import colored, getenv, tqdm, unwrap, word_wrap, TRACEMETA, ProfileEvent, ProfileRangeEvent, TracingKey
from tinygrad.uop.ops import TrackedGraphRewrite, UOp, Ops, printable, GroupOp, srender, sint
from tinygrad.device import ProfileDeviceEvent, ProfileGraphEvent, ProfileGraphEntry, ProfilePointEvent, ProfileProgramEvent, Device
from tinygrad.dtype import dtypes

uops_colors = {Ops.LOAD: "#ffc0c0", Ops.STORE: "#87CEEB", Ops.CONST: "#e0e0e0", Ops.VCONST: "#e0e0e0", Ops.REDUCE: "#FF5B5B",
               Ops.DEFINE_GLOBAL: "#ffe0b0", Ops.DEFINE_LOCAL: "#ffe0d0", Ops.DEFINE_REG: "#f0ffe0", Ops.REDUCE_AXIS: "#FF6B6B",
               Ops.RANGE: "#c8a0e0", Ops.ASSIGN: "#909090", Ops.BARRIER: "#ff8080", Ops.IF: "#c8b0c0", Ops.SPECIAL: "#c0c0ff",
               Ops.INDEX: "#e8ffa0", Ops.WMMA: "#efefc0", Ops.VIEW: "#C8F9D4", Ops.MULTI: "#f6ccff", Ops.KERNEL: "#3e7f55",
               **{x:"#D8F9E4" for x in GroupOp.Movement}, **{x:"#ffffc0" for x in GroupOp.ALU}, Ops.THREEFRY:"#ffff80", Ops.BUFFER_VIEW: "#E5EAFF",
               Ops.BLOCK: "#C4A484", Ops.BLOCKEND: "#C4A4A4", Ops.BUFFER: "#B0BDFF", Ops.COPY: "#a040a0", Ops.FUSE: "#FFa500",
               Ops.ALLREDUCE: "#ff40a0", Ops.MSELECT: "#d040a0", Ops.MSTACK: "#d040a0", Ops.CONTIGUOUS: "#FFC14D"}

# VIZ API

# ** Metadata for a track_rewrites scope

ref_map:dict[Any, int] = {}
supports_callback = {}
def get_metadata(keys:list[TracingKey], contexts:list[list[TrackedGraphRewrite]]) -> list[dict]:
  ret = []
  for i,(k,v) in enumerate(zip(keys, contexts)):
<<<<<<< HEAD
    steps = [{"name":s.name, "loc":s.loc, "depth":s.depth, "match_count":len(s.matches), "code_line":printable(s.loc)} for s in v]
    for key in k.keys:
      ref_map[key] = i
      if (cb:=supports_callback.get(key)) is not None: steps.append({"name":cb[0], "callback":key})
    ret.append({"name":k.display_name, "fmt":k.fmt, "steps":steps})
=======
    steps = [{"name":s.name, "loc":s.loc, "depth":s.depth, "match_count":len(s.matches), "code_line":printable(s.loc),
              "query":f"/ctxs?ctx={i}&idx={j}"} for j,s in enumerate(v)]
    ret.append(r:={"name":k.display_name, "fmt":k.fmt, "steps":steps})
    # use the first key to get runtime profiling data about this context
    if getenv("PROFILE_VALUE") >= 2 and k.keys: r["runtime_stats"] = get_runtime_stats(k.keys[0])
    for key in k.keys: ref_map[key] = i
>>>>>>> 3bb232eb
  return ret

# ** Complete rewrite details for a graph_rewrite call

class GraphRewriteDetails(TypedDict):
  graph: dict                            # JSON serialized UOp for this rewrite step
  uop: str                               # strigified UOp for this rewrite step
  diff: list[str]|None                   # diff of the single UOp that changed
  changed_nodes: list[int]|None          # the changed UOp id + all its parents ids
  upat: tuple[tuple[str, int], str]|None # [loc, source_code] of the matched UPat

def shape_to_str(s:tuple[sint, ...]): return "(" + ','.join(srender(x) for x in s) + ")"
def mask_to_str(s:tuple[tuple[sint, sint], ...]): return "(" + ','.join(shape_to_str(x) for x in s) + ")"

def uop_to_json(x:UOp) -> dict[int, dict]:
  assert isinstance(x, UOp)
  graph: dict[int, dict] = {}
  excluded: set[UOp] = set()
  for u in (toposort:=x.toposort()):
    # always exclude DEVICE/CONST/UNIQUE
    if u.op in {Ops.DEVICE, Ops.CONST, Ops.UNIQUE}: excluded.add(u)
    # only exclude CONST VIEW source if it has no other children in the graph
    if u.op is Ops.CONST and len(u.src) != 0 and all(cr.op is Ops.CONST for c in u.src[0].children if (cr:=c()) is not None and cr in toposort):
      excluded.update(u.src)
  for u in toposort:
    if u in excluded: continue
    argst = codecs.decode(str(u.arg), "unicode_escape")
    if u.op is Ops.VIEW:
      argst = ("\n".join([f"{shape_to_str(v.shape)} / {shape_to_str(v.strides)}"+("" if v.offset == 0 else f" / {srender(v.offset)}")+
                          (f"\nMASK {mask_to_str(v.mask)}" if v.mask is not None else "") for v in unwrap(u.st).views]))
    label = f"{str(u.op).split('.')[1]}{(chr(10)+word_wrap(argst.replace(':', ''))) if u.arg is not None else ''}"
    if u.dtype != dtypes.void: label += f"\n{u.dtype}"
    for idx,x in enumerate(u.src):
      if x in excluded:
        if x.op is Ops.CONST and dtypes.is_float(u.dtype): label += f"\nCONST{idx} {x.arg:g}"
        else: label += f"\n{x.op.name}{idx} {x.arg}"
    try:
      if u.op not in {Ops.VIEW, Ops.BUFFER, Ops.KERNEL, Ops.ASSIGN, Ops.COPY, Ops.SINK, *GroupOp.Buffer} and u.st is not None:
        label += f"\n{shape_to_str(u.shape)}"
    except Exception:
      label += "\n<ISSUE GETTING SHAPE>"
    if (ref:=ref_map.get(u.arg.ast) if u.op is Ops.KERNEL else None) is not None: label += f"\ncodegen@{ctxs[ref]['name']}"
    # NOTE: kernel already has metadata in arg
    if TRACEMETA >= 2 and u.metadata is not None and u.op is not Ops.KERNEL: label += "\n"+repr(u.metadata)
    graph[id(u)] = {"label":label, "src":[id(x) for x in u.src if x not in excluded], "color":uops_colors.get(u.op, "#ffffff"),
                    "ref":ref, "tag":u.tag}
  return graph

@functools.cache
def _reconstruct(a:int):
  op, dtype, src, arg, tag = contexts[2][a]
  arg = type(arg)(_reconstruct(arg.ast), arg.metadata) if op is Ops.KERNEL else arg
  return UOp(op, dtype, tuple(_reconstruct(s) for s in src), arg, tag)

def get_details(ctx:TrackedGraphRewrite) -> Generator[GraphRewriteDetails, None, None]:
  yield {"graph":uop_to_json(next_sink:=_reconstruct(ctx.sink)), "uop":str(next_sink), "changed_nodes":None, "diff":None, "upat":None}
  replaces: dict[UOp, UOp] = {}
  for u0_num,u1_num,upat_loc in tqdm(ctx.matches):
    replaces[u0:=_reconstruct(u0_num)] = u1 = _reconstruct(u1_num)
    try: new_sink = next_sink.substitute(replaces)
    except RuntimeError as e: new_sink = UOp(Ops.NOOP, arg=str(e))
    yield {"graph":(sink_json:=uop_to_json(new_sink)), "uop":str(new_sink), "changed_nodes":[id(x) for x in u1.toposort() if id(x) in sink_json],
           "diff":list(difflib.unified_diff(str(u0).splitlines(), str(u1).splitlines())), "upat":(upat_loc, printable(upat_loc))}
    if not ctx.bottom_up: next_sink = new_sink

# Profiler API

device_ts_diffs:dict[str, tuple[Decimal, Decimal]] = {}
def cpu_ts_diff(device:str, thread=0) -> Decimal: return device_ts_diffs.get(device, (Decimal(0),))[thread]

DevEvent = ProfileRangeEvent|ProfileGraphEntry|ProfilePointEvent
def flatten_events(profile:list[ProfileEvent]) -> Generator[tuple[Decimal, Decimal, DevEvent], None, None]:
  for e in profile:
    if isinstance(e, ProfileRangeEvent): yield (e.st+(diff:=cpu_ts_diff(e.device, e.is_copy)), (e.en if e.en is not None else e.st)+diff, e)
    elif isinstance(e, ProfilePointEvent): yield (e.st, e.st, e)
    elif isinstance(e, ProfileGraphEvent):
      cpu_ts = []
      for ent in e.ents: cpu_ts += [e.sigs[ent.st_id]+(diff:=cpu_ts_diff(ent.device, ent.is_copy)), e.sigs[ent.en_id]+diff]
      yield (st:=min(cpu_ts)), (et:=max(cpu_ts)), ProfileRangeEvent(f"{e.ents[0].device.split(':')[0]} Graph", f"batched {len(e.ents)}", st, et)
      for i,ent in enumerate(e.ents): yield (cpu_ts[i*2], cpu_ts[i*2+1], ent)
    elif isinstance(e, ProfileProgramEvent):
      fxn = functools.partial(Device[e.device].compiler.disassemble, lib=e.lib)
      supports_callback[e.name] = ("assembly", fxn)

# timeline layout stacks events in a contiguous block. When a late starter finishes late, there is whitespace in the higher levels.
def timeline_layout(events:list[tuple[int, int, float, DevEvent]]) -> dict:
  shapes:list[dict] = []
  levels:list[int] = []
  for st,et,dur,e in events:
    if dur == 0: continue
    # find a free level to put the event
    depth = next((i for i,level_et in enumerate(levels) if st>=level_et), len(levels))
    if depth < len(levels): levels[depth] = et
    else: levels.append(et)
    name, cat = e.name, None
    if (ref:=ref_map.get(name)) is not None: name = ctxs[ref]["name"]
    elif isinstance(e.name, TracingKey):
      name, cat = e.name.display_name, e.name.cat
      ref = next((v for k in e.name.keys if (v:=ref_map.get(k)) is not None), None)
    shapes.append({"name":name, "ref":ref, "st":st, "dur":dur, "depth":depth, "cat":cat})
  return {"shapes":shapes, "maxDepth":len(levels)}

def mem_layout(events:list[tuple[int, int, float, DevEvent]]) -> dict:
  step, peak, mem = 0, 0, 0
  shps:dict[int, dict] = {}
  temp:dict[int, dict] = {}
  timestamps:list[int] = []
  for st,_,_,e in events:
    if not isinstance(e, ProfilePointEvent): continue
    if e.name == "alloc":
      shps[e.ref] = temp[e.ref] = {"x":[step], "y":[mem], "arg":e.arg}
      timestamps.append(int(e.st))
      step += 1
      mem += e.arg["nbytes"]
      if mem > peak: peak = mem
    if e.name == "free":
      timestamps.append(int(e.st))
      step += 1
      mem -= (removed:=temp.pop(e.ref))["arg"]["nbytes"]
      removed["x"].append(step)
      removed["y"].append(removed["y"][-1])
      for k,v in temp.items():
        if k > e.ref:
          v["x"] += [step, step]
          v["y"] += [v["y"][-1], v["y"][-1]-removed["arg"]["nbytes"]]
  for v in temp.values():
    v["x"].append(step)
    v["y"].append(v["y"][-1])
  return {"shapes":list(shps.values()), "peak":peak, "timestamps":timestamps}

def get_profile(profile:list[ProfileEvent]):
  # start by getting the time diffs
  for ev in profile:
    if isinstance(ev,ProfileDeviceEvent): device_ts_diffs[ev.device] = (ev.comp_tdiff, ev.copy_tdiff if ev.copy_tdiff is not None else ev.comp_tdiff)
  # map events per device
  dev_events:dict[str, list[tuple[int, int, float, DevEvent]]] = {}
  min_ts:int|None = None
  max_ts:int|None = None
  for ts,en,e in flatten_events(profile):
    dev_events.setdefault(e.device,[]).append((st:=int(ts), et:=int(en), float(en-ts), e))
    if min_ts is None or st < min_ts: min_ts = st
    if max_ts is None or et > max_ts: max_ts = et
  # return layout of per device events
  for events in dev_events.values(): events.sort(key=lambda v:v[0])
  dev_layout = {k:{"timeline":timeline_layout(v), "mem":mem_layout(v)} for k,v in dev_events.items()}
  return json.dumps({"layout":dev_layout, "st":min_ts, "et":max_ts}).encode("utf-8")

def get_runtime_stats(key) -> list[dict]:
  ret:list[dict] = []
  for e in profile:
    if isinstance(e, ProfileRangeEvent) and e.en is not None and e.name == key:
      ret.append({"device":e.device, "duration":float(e.en-e.st)})
  return ret

# ** HTTP server

class Handler(BaseHTTPRequestHandler):
  def do_GET(self):
    ret, status_code, content_type = b"", 200, "text/html"

    if (url:=urlparse(self.path)).path == "/":
      with open(os.path.join(os.path.dirname(__file__), "index.html"), "rb") as f: ret = f.read()
    elif self.path.startswith(("/assets/", "/js/")) and '/..' not in self.path:
      try:
        with open(os.path.join(os.path.dirname(__file__), self.path.strip('/')), "rb") as f: ret = f.read()
        if url.path.endswith(".js"): content_type = "application/javascript"
        if url.path.endswith(".css"): content_type = "text/css"
      except FileNotFoundError: status_code = 404
<<<<<<< HEAD
    elif url.path == "/ctxs":
      if "ctx" in (q:=parse_qs(url.query)):
        ctx_idx, step_idx = int(q["ctx"][0]), int(q["idx"][0])
        extract = ctxs[ctx_idx]["steps"][step_idx]
        if (cb:=extract.get("callback")) is not None: return supports_callback[cb][1]()
        return self.stream_json(get_details(contexts[1][ctx_idx][step_idx]))
      ret, content_type = json.dumps(ctxs).encode(), "application/json"
=======
    elif (query:=parse_qs(url.query)):
      return self.stream_json(get_details(contexts[1][int(query["ctx"][0])][int(query["idx"][0])]))
    elif url.path == "/ctxs": ret, content_type = json.dumps(ctxs).encode(), "application/json"
>>>>>>> 3bb232eb
    elif url.path == "/get_profile" and profile_ret is not None: ret, content_type = profile_ret, "application/json"
    else: status_code = 404

    # send response
    self.send_response(status_code)
    self.send_header('Content-Type', content_type)
    self.send_header('Content-Length', str(len(ret)))
    self.end_headers()
    return self.wfile.write(ret)

  def stream_json(self, source:Generator):
    try:
      self.send_response(200)
      self.send_header("Content-Type", "text/event-stream")
      self.send_header("Cache-Control", "no-cache")
      self.end_headers()
      for r in source:
        self.wfile.write(f"data: {json.dumps(r)}\n\n".encode("utf-8"))
        self.wfile.flush()
      self.wfile.write("data: END\n\n".encode("utf-8"))
    # pass if client closed connection
    except (BrokenPipeError, ConnectionResetError): return

# ** main loop

def reloader():
  mtime = os.stat(__file__).st_mtime
  while not stop_reloader.is_set():
    if mtime != os.stat(__file__).st_mtime:
      print("reloading server...")
      os.execv(sys.executable, [sys.executable] + sys.argv)
    time.sleep(0.1)

def load_pickle(path:str):
  if path is None or not os.path.exists(path): return None
  with open(path, "rb") as f: return pickle.load(f)

# NOTE: using HTTPServer forces a potentially slow socket.getfqdn
class TCPServerWithReuse(socketserver.TCPServer): allow_reuse_address = True

if __name__ == "__main__":
  parser = argparse.ArgumentParser()
  parser.add_argument('--kernels', type=str, help='Path to kernels', default=None)
  parser.add_argument('--profile', type=str, help='Path profile', default=None)
  args = parser.parse_args()

  with socket.socket(socket.AF_INET, socket.SOCK_STREAM) as s:
    if s.connect_ex(((HOST:="http://127.0.0.1").replace("http://", ""), PORT:=getenv("PORT", 8000))) == 0:
      raise RuntimeError(f"{HOST}:{PORT} is occupied! use PORT= to change.")
  stop_reloader = threading.Event()
  multiprocessing.current_process().name = "VizProcess"    # disallow opening of devices
  st = time.perf_counter()
  print("*** viz is starting")

  contexts, profile = load_pickle(args.kernels), load_pickle(args.profile)

  profile_ret = get_profile(profile) if profile is not None else None

  # NOTE: this context is a tuple of list[keys] and list[values]
  ctxs = get_metadata(*contexts[:2]) if contexts is not None else []

  server = TCPServerWithReuse(('', PORT), Handler)
  reloader_thread = threading.Thread(target=reloader)
  reloader_thread.start()
  print(f"*** started viz on {HOST}:{PORT}")
  print(colored(f"*** ready in {(time.perf_counter()-st)*1e3:4.2f}ms", "green"), flush=True)
  if len(getenv("BROWSER", "")) > 0: webbrowser.open(f"{HOST}:{PORT}{'/profiler' if contexts is None else ''}")
  try: server.serve_forever()
  except KeyboardInterrupt:
    print("*** viz is shutting down...")
    stop_reloader.set()<|MERGE_RESOLUTION|>--- conflicted
+++ resolved
@@ -6,7 +6,7 @@
 from typing import Any, TypedDict, Generator
 from tinygrad.helpers import colored, getenv, tqdm, unwrap, word_wrap, TRACEMETA, ProfileEvent, ProfileRangeEvent, TracingKey
 from tinygrad.uop.ops import TrackedGraphRewrite, UOp, Ops, printable, GroupOp, srender, sint
-from tinygrad.device import ProfileDeviceEvent, ProfileGraphEvent, ProfileGraphEntry, ProfilePointEvent, ProfileProgramEvent, Device
+from tinygrad.device import ProfileDeviceEvent, ProfileGraphEvent, ProfileGraphEntry, ProfilePointEvent
 from tinygrad.dtype import dtypes
 
 uops_colors = {Ops.LOAD: "#ffc0c0", Ops.STORE: "#87CEEB", Ops.CONST: "#e0e0e0", Ops.VCONST: "#e0e0e0", Ops.REDUCE: "#FF5B5B",
@@ -22,24 +22,17 @@
 # ** Metadata for a track_rewrites scope
 
 ref_map:dict[Any, int] = {}
-supports_callback = {}
 def get_metadata(keys:list[TracingKey], contexts:list[list[TrackedGraphRewrite]]) -> list[dict]:
   ret = []
   for i,(k,v) in enumerate(zip(keys, contexts)):
-<<<<<<< HEAD
-    steps = [{"name":s.name, "loc":s.loc, "depth":s.depth, "match_count":len(s.matches), "code_line":printable(s.loc)} for s in v]
-    for key in k.keys:
-      ref_map[key] = i
-      if (cb:=supports_callback.get(key)) is not None: steps.append({"name":cb[0], "callback":key})
-    ret.append({"name":k.display_name, "fmt":k.fmt, "steps":steps})
-=======
     steps = [{"name":s.name, "loc":s.loc, "depth":s.depth, "match_count":len(s.matches), "code_line":printable(s.loc),
               "query":f"/ctxs?ctx={i}&idx={j}"} for j,s in enumerate(v)]
     ret.append(r:={"name":k.display_name, "fmt":k.fmt, "steps":steps})
     # use the first key to get runtime profiling data about this context
-    if getenv("PROFILE_VALUE") >= 2 and k.keys: r["runtime_stats"] = get_runtime_stats(k.keys[0])
+    if k.keys and isinstance(runtime_key:=k.keys[0], str):
+      if getenv("PROFILE_VALUE") >= 2: r["runtime_stats"] = get_runtime_stats(runtime_key)
+      steps.append({"name":"View Disassembly", "query":f"/disasm?ctx={i}"})
     for key in k.keys: ref_map[key] = i
->>>>>>> 3bb232eb
   return ret
 
 # ** Complete rewrite details for a graph_rewrite call
@@ -120,9 +113,6 @@
       for ent in e.ents: cpu_ts += [e.sigs[ent.st_id]+(diff:=cpu_ts_diff(ent.device, ent.is_copy)), e.sigs[ent.en_id]+diff]
       yield (st:=min(cpu_ts)), (et:=max(cpu_ts)), ProfileRangeEvent(f"{e.ents[0].device.split(':')[0]} Graph", f"batched {len(e.ents)}", st, et)
       for i,ent in enumerate(e.ents): yield (cpu_ts[i*2], cpu_ts[i*2+1], ent)
-    elif isinstance(e, ProfileProgramEvent):
-      fxn = functools.partial(Device[e.device].compiler.disassemble, lib=e.lib)
-      supports_callback[e.name] = ("assembly", fxn)
 
 # timeline layout stacks events in a contiguous block. When a late starter finishes late, there is whitespace in the higher levels.
 def timeline_layout(events:list[tuple[int, int, float, DevEvent]]) -> dict:
@@ -208,19 +198,9 @@
         if url.path.endswith(".js"): content_type = "application/javascript"
         if url.path.endswith(".css"): content_type = "text/css"
       except FileNotFoundError: status_code = 404
-<<<<<<< HEAD
-    elif url.path == "/ctxs":
-      if "ctx" in (q:=parse_qs(url.query)):
-        ctx_idx, step_idx = int(q["ctx"][0]), int(q["idx"][0])
-        extract = ctxs[ctx_idx]["steps"][step_idx]
-        if (cb:=extract.get("callback")) is not None: return supports_callback[cb][1]()
-        return self.stream_json(get_details(contexts[1][ctx_idx][step_idx]))
-      ret, content_type = json.dumps(ctxs).encode(), "application/json"
-=======
     elif (query:=parse_qs(url.query)):
       return self.stream_json(get_details(contexts[1][int(query["ctx"][0])][int(query["idx"][0])]))
     elif url.path == "/ctxs": ret, content_type = json.dumps(ctxs).encode(), "application/json"
->>>>>>> 3bb232eb
     elif url.path == "/get_profile" and profile_ret is not None: ret, content_type = profile_ret, "application/json"
     else: status_code = 404
 
@@ -277,10 +257,10 @@
 
   contexts, profile = load_pickle(args.kernels), load_pickle(args.profile)
 
-  profile_ret = get_profile(profile) if profile is not None else None
-
   # NOTE: this context is a tuple of list[keys] and list[values]
   ctxs = get_metadata(*contexts[:2]) if contexts is not None else []
+
+  profile_ret = get_profile(profile) if profile is not None else None
 
   server = TCPServerWithReuse(('', PORT), Handler)
   reloader_thread = threading.Thread(target=reloader)
