--- conflicted
+++ resolved
@@ -251,11 +251,7 @@
     kernel = trace.keys[r].ret if (r:=ref_map.get(name)) else None
     steps.append(create_step(kernel.name if kernel is not None else name, ("/counters", len(ctxs), len(steps)),
                              {"value":get_profile(events, sort_fn=row_tuple), "content_type":"application/octet-stream"}, depth=1))
-<<<<<<< HEAD
-    for k in sorted(wave_execs, key=row_tuple): steps.append(create_step(k, ("/sqtt-events", len(ctxs), len(steps)), wave_execs[k], depth=2))
-=======
-    for k in sorted(wave_insts, key=row_tuple): steps.append(create_step(k, ("/sqtt-insts", len(ctxs), len(steps)), wave_insts[k], depth=2))
->>>>>>> 2a9bd127
+    for k in sorted(wave_insts, key=row_tuple): steps.append(create_step(k, ("/sqtt-events", len(ctxs), len(steps)), wave_insts[k], depth=2))
   ctxs.append({"name":"Counters", "steps":steps})
 
 def get_profile(profile:list[ProfileEvent], sort_fn:Callable[[str], Any]|None=None) -> bytes|None:
