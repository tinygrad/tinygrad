from __future__ import annotations
import functools, operator
from dataclasses import dataclass
from typing import Tuple, List, Optional, Dict, cast
from tinygrad.helpers import prod, all_int, dedup
from tinygrad.shape.symbolic import Node, NumNode, Variable, VariableOrNum, sint

@functools.lru_cache(maxsize=None)
def filter_strides(shape:Tuple[int, ...], strides:Tuple[int, ...]) -> Tuple[int, ...]:
  return tuple(stride if shp != 1 else 0 for stride, shp in zip(strides, shape))

@functools.lru_cache(maxsize=None)
def strides_for_shape(shape:Tuple[int, ...]) -> Tuple[int, ...]:
  strides = [1] if shape else []
  for d in shape[::-1][:-1]: strides = [d*strides[0]] + strides
  return filter_strides(shape, tuple(strides))

@functools.lru_cache(maxsize=None)
def to_shape_strides(_shape:Tuple[int, ...], _strides:Tuple[int, ...], _mask:Tuple[Tuple[int, int], ...] = None) -> Tuple[Tuple[int, int], ...]:
  assert len(_shape) == len(_strides)
  shape = [s for idx, s in enumerate(_shape) if _shape[idx] != 1]
  strides = [s for idx, s in enumerate(_strides) if _shape[idx] != 1]
  mask = [s for idx, s in enumerate(_mask) if _shape[idx] != 1] if _mask else None
  ret = [(shape[0], strides[0])] if shape else ([(1, 0)] if len(_shape) else [])
  state = 1 if mask and mask[0][1] - mask[0][0] == 1 and strides[0] == 0 else 0
  for i in range(1, len(shape)):
    if mask and strides[i] == 0 and mask[i][1] - mask[i][0] == 1 and i != len(shape) - 1:
      if state == 1:
        ret[-1] = (ret[-1][0] * shape[i], 0)
      else:
        ret.append((shape[i], 0)); state = 1
    elif state == 1:
      ret[-1] = (ret[-1][0] * shape[i], strides[i]); state = 2
    elif (ret[-1][1] == shape[i] * strides[i] or ret[-1][0] == 1) and state != 2:
      ret[-1] = (ret[-1][0] * shape[i], strides[i]); state = 0
    else:
      ret.append((shape[i], strides[i])); state = 0
  return tuple(ret)

@functools.lru_cache(maxsize=None)
def _reshape_mask(view: View, new_shape:Tuple[sint, ...]) -> Tuple[Optional[Tuple[Tuple[sint, sint], ...]],bool]:
  # assumes view can be reshaped to new_shape (if it had no mask), this implies we won't have to worry about strides
  if view.mask is None: return view.mask, [], False
  new_mask: List[Tuple[int, int]] = []
  r_masks, r_shape, r_new_shape = reversed(view.mask), reversed(view.shape), reversed(new_shape)
  stride, off, old_dim, new_dim, mask = 1, 0, next(r_shape, 1), next(r_new_shape, 1), next(r_masks, (0,1))
  offset = []
  while len(new_mask) < len(new_shape):
    if mask[1]-mask[0] < 1: # if the mask is never valid, just return all zeros
      return ((0,0),)*len(new_shape), [], False
    if old_dim == new_dim*stride: # easy, can just copy the mask
      new_mask.append((mask[0]//stride, (mask[1]-1)//stride+1))
      offset.append(off)
      stride, off, old_dim, new_dim, mask = 1, 0, next(r_shape, 1), next(r_new_shape, 1), next(r_masks, (0,1))
    elif old_dim > new_dim: # splitting the old mask
      # we cannot split if the reshape cuts across the mask
      if (mask[0]%(new_dim*stride)!=0 or mask[1]%(new_dim*stride)!=0) and mask[0]//(new_dim*stride)!=(mask[1]-1)//(new_dim*stride):
        return view.mask, [], True
      new_mask.append((mask[0]%(new_dim*stride)//stride, (mask[1]-1)%(new_dim*stride)//stride+1))
      assert off == 0
      offset.append(off)
      # the remaining mask still needs to be split, we need to determine the mask for the next dimension  
      # we maintain the stride 
      stride *= new_dim
      new_dim = next(r_new_shape, 1)
    elif old_dim < new_dim*stride: # combining masks
      next_mask = next(r_masks, (0,1)) 
      # if the current dimension is masked, we cannot merge unless the next masks have an index range of 1
      if (mask[0]!=0 or mask[1]!=old_dim) and next_mask[1]-next_mask[0]!=1:
        return view.mask, [], True
      # we combine the current mask with the next and go through the loop again with the next dimension
      if (next_mask[1] - next_mask[0] == 1 and next_mask[0]) and not (mask[1] - mask[0] == 1 and not mask[0]):
        off += next_mask[0]*old_dim
      mask = (next_mask[0]*old_dim+mask[0], (next_mask[1]-1)*old_dim+mask[1])
      old_dim *= next(r_shape, 1) 
  for mask in r_masks: # if the old shape has leading 1s, need to make sure their mask is (0,1), otherwise the mask is zero'd
    if mask != (0,1): return ((0,0),)*len(new_shape), False
  return tuple(reversed(new_mask)), offset, False

@dataclass(frozen=True)
class View:
  shape:Tuple[sint, ...]
  strides:Tuple[sint, ...]
  offset:sint
  mask:Optional[Tuple[Tuple[sint, sint], ...]]
  contiguous:bool

  @staticmethod
  @functools.lru_cache(maxsize=None)
  def create(shape:Tuple[sint, ...], strides:Optional[Tuple[sint, ...]]=None, offset:sint=0, mask:Optional[Tuple[Tuple[sint, sint], ...]]=None):
    strides = filter_strides(shape, strides) if strides else strides_for_shape(shape)
    contiguous = offset == 0 and mask is None and all(s1 == s2 for s1,s2 in zip(strides, strides_for_shape(shape)))
    return View(shape, strides, offset, mask, contiguous)

  def vars(self) -> List[Variable]:
    flatten_mask = tuple(x for m in self.mask for x in m) if self.mask is not None else tuple()
    return dedup(functools.reduce(operator.add, [x.vars() for x in self.shape+self.strides+(self.offset,)+flatten_mask if isinstance(x, Node)], []))

  def unbind(self) -> View:
    unbound_vars:Dict[VariableOrNum,Node] = {v: v.unbind()[0] for v in self.vars() if v.val is not None}
    new_shape = tuple([s if isinstance(s, int) else s.substitute(unbound_vars) for s in self.shape])
    new_strides = tuple([s if isinstance(s, int) else s.substitute(unbound_vars) for s in self.strides])
    new_offset = self.offset if isinstance(self.offset, int) else self.offset.substitute(unbound_vars)
    new_mask = tuple((a if isinstance(a, int) else a.substitute(unbound_vars), b if isinstance(b, int) else b.substitute(unbound_vars)) for (a, b) in self.mask) if self.mask is not None else None
    return View.create(new_shape, new_strides, new_offset, new_mask)

  # MovementOps live here now

  def __unsafe_resize(self, arg: Tuple[Tuple[sint, sint], ...], mask=None) -> View:
    offset = sum([s * x[0] for s, x in zip(self.strides,arg)])
    if self.mask:
      # move the old mask
      nmask = tuple([(max(mx-ax, 0), min(my-ax, ay-ax)) for (mx,my),(ax,ay) in zip(self.mask, arg)])
      # merge the masks if we have two
      mask = tuple([(max(mx1, mx2), min(my1, my2)) for (mx1, my1), (mx2, my2) in zip(nmask, mask)]) if mask is not None else nmask
    shape = [y-x for x,y in arg]
    return View.create(tuple(s.b if isinstance(s, NumNode) else s for s in shape), self.strides, self.offset+offset, mask)

  @functools.lru_cache(maxsize=None)  # pylint: disable=method-cache-max-size-none
  def pad(self, arg: Tuple[Tuple[int, int], ...]) -> View:
    assert all((b>=0 and e>=0) for b,e in arg) and len(arg) == len(self.shape)
    if any(b or e for b, e in arg):
      zvarg = tuple([(-b,s+e) for s,(b,e) in zip(self.shape, arg)])
      mask = tuple([(b,s+b) for s,(b,_) in zip(self.shape, arg)])
      return self.__unsafe_resize(zvarg, mask=mask)
    return self

  @functools.lru_cache(maxsize=None)  # pylint: disable=method-cache-max-size-none
  def shrink(self, arg: Tuple[Tuple[sint, sint], ...]) -> View:
    assert all((b>=0 and e<=s) for s,(b,e) in zip(self.shape,arg)) and len(arg) == len(self.shape)
    return self.__unsafe_resize(arg)

  @functools.lru_cache(maxsize=None)  # pylint: disable=method-cache-max-size-none
  def expand(self, new_shape: Tuple[sint, ...]) -> View:
    assert len(new_shape) == len(self.shape)
    if 0 in self.shape:
      assert all((s == x == 0) or (s > 0 and (x % s) == 0) for s,x in zip(self.shape, new_shape)), f"can't expand {self.shape} into {new_shape}"
      return View.create(new_shape)
    assert all((s == x or (s == 1 and st == 0)) for s,x,st in zip(self.shape, new_shape, self.strides)), f"can't expand {self.shape} into {new_shape}"
    # NOTE: can the mask ever be (0,0)?
    mask = tuple([(((0,0) if m != (0,1) else (0,ns)) if s != ns else m) for m,s,ns in zip(self.mask, self.shape, new_shape)]) if self.mask else None
    return View.create(new_shape, self.strides, self.offset, mask)

  @functools.lru_cache(maxsize=None)  # pylint: disable=method-cache-max-size-none
  def permute(self, axis: Tuple[int, ...]) -> View:
    assert all(isinstance(x, int) and x >= 0 and x < len(self.shape) for x in axis), f"invalid permute {axis} for {self.shape}"
    assert len(set(axis)) == len(axis) and len(axis) == len(self.shape), f"can't permute {self.shape} with {axis}"
    return View.create(tuple([self.shape[a] for a in axis]), tuple([self.strides[a] for a in axis]), self.offset, tuple([self.mask[a] for a in axis]) if self.mask is not None else None)

  @functools.lru_cache(maxsize=None)  # pylint: disable=method-cache-max-size-none
  def stride(self, mul: Tuple[int, ...]) -> View:
    # except for the negative case, you can build this from the others. invertible in the negative case
    assert all(isinstance(x, int) and x != 0 for x in mul), f"invalid stride {mul} for {self.shape}"
    strides = tuple([z*m for z,m in zip(self.strides, mul)])
    new_shape = tuple([(s+(abs(m)-1))//abs(m) for s,m in zip(self.shape, mul)])
    offset = sum([(s-1)*z for s,z,m in zip(self.shape, self.strides, mul) if m < 0])
    mask = tuple([(((mx if m > 0 else s-my)+(abs(m)-1))//abs(m), ((my if m > 0 else s-mx)+(abs(m)-1))//abs(m)) for (mx,my),s,m in zip(self.mask, self.shape, mul)]) if self.mask is not None else None
    return View.create(new_shape, strides, self.offset + offset, mask)

  @functools.lru_cache(maxsize=None)  # pylint: disable=method-cache-max-size-none
  def reshape(self, new_shape: Tuple[sint, ...]) -> Optional[View]:
    if self.shape == new_shape: return self

    assert all(x >= 0 for x in new_shape), f"shape can't contain negative numbers {new_shape}"
    if 0 in self.shape:
      assert 0 in new_shape, f"cannot reshape 0 size to {new_shape}"
      return View.create(new_shape)
    # check for the same size
    if all_int(self.shape):
      if all_int(new_shape):
        assert prod(self.shape) == prod(new_shape), f"size mismatched, can't reshape {self.shape=} -> {new_shape=}"
      else:
        assert all(isinstance(s, (int, Variable)) for s in new_shape), f"{self.shape=} -> {new_shape=} contains non (int, Variable) dim"
        assert prod(self.shape) == prod([s if isinstance(s, int) else cast(Variable,s).val for s in new_shape]), f"size mismatched, can't reshape {self.shape=} -> {new_shape=}"

    # after the asserts, it's okay to check contiguous
    if self.contiguous: return View.create(new_shape)

<<<<<<< HEAD
    strides, reverse_shape = [], reversed(new_shape)
    for d, s in reversed(to_shape_strides(self.shape, self.strides, self.mask)):
      acc, new_stride, equal = 1, s, False
      while acc <= d and not equal:
        try: new_dim = next(reverse_shape)
        except StopIteration: break
        acc *= new_dim
        strides.append(new_stride)
        new_stride *= new_dim
        if acc == d: equal = True
      if not equal: break
    else:
      strides += [0,] * (len(new_shape) - len(strides))
      mask, off_mask , extra = _reshape_mask(self, new_shape)
      strides = tuple(reversed(strides)); total_offset = 0
      if off_mask:
        for off, s in zip(off_mask, strides):
          total_offset += off * s
      if not extra: return View.create(new_shape, strides, self.offset - total_offset, mask)

=======
    # check if this is adding or removing 1s (only)
    # NOTE: this is optional, but removes most calls to (expensive!) merge_views (with mask, not optional)
    if [x for x in self.shape if x != 1] == [x for x in new_shape if x != 1]:
      new_strides: List[sint] = [y for x,y in zip(self.shape, self.strides) if x != 1]
      new_strides_tuple: Tuple[sint, ...] = tuple([0 if x == 1 else new_strides.pop(0) for x in new_shape])
      new_mask_tuple: Optional[Tuple[Tuple[sint, sint], ...]] = None
      if self.mask:
        for x,y in zip(self.shape, self.mask):
          if x == 1 and y != (0, 1):
            new_mask_tuple = ((0,0),) * len(new_shape)
            break
        else:
          new_mask: List[Tuple[sint, sint]] = [y for x,y in zip(self.shape, self.mask) if x != 1]
          new_mask_tuple = tuple([(0,1) if x == 1 else new_mask.pop(0) for x in new_shape])
      return View.create(new_shape, new_strides_tuple, self.offset, new_mask_tuple)

    # TODO: bring the merge_views logic here for more caching
>>>>>>> 822d6e6f
    return None<|MERGE_RESOLUTION|>--- conflicted
+++ resolved
@@ -176,7 +176,6 @@
     # after the asserts, it's okay to check contiguous
     if self.contiguous: return View.create(new_shape)
 
-<<<<<<< HEAD
     strides, reverse_shape = [], reversed(new_shape)
     for d, s in reversed(to_shape_strides(self.shape, self.strides, self.mask)):
       acc, new_stride, equal = 1, s, False
@@ -197,23 +196,4 @@
           total_offset += off * s
       if not extra: return View.create(new_shape, strides, self.offset - total_offset, mask)
 
-=======
-    # check if this is adding or removing 1s (only)
-    # NOTE: this is optional, but removes most calls to (expensive!) merge_views (with mask, not optional)
-    if [x for x in self.shape if x != 1] == [x for x in new_shape if x != 1]:
-      new_strides: List[sint] = [y for x,y in zip(self.shape, self.strides) if x != 1]
-      new_strides_tuple: Tuple[sint, ...] = tuple([0 if x == 1 else new_strides.pop(0) for x in new_shape])
-      new_mask_tuple: Optional[Tuple[Tuple[sint, sint], ...]] = None
-      if self.mask:
-        for x,y in zip(self.shape, self.mask):
-          if x == 1 and y != (0, 1):
-            new_mask_tuple = ((0,0),) * len(new_shape)
-            break
-        else:
-          new_mask: List[Tuple[sint, sint]] = [y for x,y in zip(self.shape, self.mask) if x != 1]
-          new_mask_tuple = tuple([(0,1) if x == 1 else new_mask.pop(0) for x in new_shape])
-      return View.create(new_shape, new_strides_tuple, self.offset, new_mask_tuple)
-
-    # TODO: bring the merge_views logic here for more caching
->>>>>>> 822d6e6f
     return None