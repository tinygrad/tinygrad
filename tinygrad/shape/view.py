from __future__ import annotations
import functools, operator, itertools, math
from dataclasses import dataclass
from typing import Tuple, List, Optional, Dict, Set, cast
from tinygrad.helpers import prod, all_int, argsort
from tinygrad.ops import UOp
from tinygrad.shape.symbolic import Node, NumNode, Variable, sint, sym_infer

@functools.lru_cache(maxsize=None)
def canonicalize_strides(shape:Tuple[sint, ...], strides:Tuple[sint, ...]) -> Tuple[sint, ...]:
  return tuple(0 if s == 1 else st for s, st in zip(shape, strides))

@functools.lru_cache(maxsize=None)
def strides_for_shape(shape:Tuple[sint, ...]) -> Tuple[sint, ...]:
  if not shape: return ()
  strides = tuple(itertools.accumulate(reversed(shape[1:]), operator.mul, initial=1))[::-1]
  return canonicalize_strides(shape, strides)

@functools.lru_cache(maxsize=None)
def _merge_dims(shape:Tuple[int, ...], strides:Tuple[int, ...], mask:Optional[Tuple[Tuple[int, int], ...]]=None) -> Tuple[Tuple[int, int, int], ...]:
  # merge contiguous sub-parts or zero strided dims. ret = Tuple[(merged_size, stride, merged size w/o zero stride), ...]
  if not shape: return ()
  assert len(shape) == len(strides) and (mask is None or len(shape) == len(mask))
<<<<<<< HEAD
  ret = [(shape[0], strides[0], shape[0] if strides[0] > 0 else 0)]
=======
  ret = [(shape[0], strides[0], shape[0] if strides[0] != 0 else 0)]
>>>>>>> 33b84c5f
  # merge this dim to next dim if size is 1
  merging = (mask[0][1] - mask[0][0] == 1) if mask is not None else shape[0] == 1
  for i, (s, st) in enumerate(zip(shape[1:], strides[1:]), start=1):
    last_s, last_st, last_pre_expand_s = ret[-1]
    # always merge 1
    if s == 1: continue
    # merge last dim with this dim if merging or strides matched
    if merging or last_st == s * st: ret[-1] = (last_s * s, st, (s if merging else last_pre_expand_s * s) if st else 0)
<<<<<<< HEAD
    else: ret.append((s, st, s if st > 0 else 0))
=======
    else: ret.append((s, st, s if st != 0 else 0))
>>>>>>> 33b84c5f
    # merge this dim to next dim if size is 1
    merging = (mask[i][1] - mask[i][0] == 1) if mask is not None else s == 1
  return tuple(ret)

@functools.lru_cache(maxsize=None)
def _reshape_mask(_mask:Optional[Tuple[Tuple[sint, sint], ...]], old_shape:Tuple[sint, ...], new_shape:Tuple[sint, ...]) \
  -> Optional[Tuple[Tuple[sint, sint], ...]]:
  """Returns the new mask if reshape is possible, and None if not possible."""
  if _mask is None: return tuple((0, s) for s in new_shape)
  if any(not isinstance(m[0], int) or not isinstance(m[1], int) for m in _mask): return None
  if any(m[1] - m[0] < 1 for m in _mask): return ((0, 0),) * len(new_shape)  # zero mask

  new_mask: List[Tuple[int, int]] = []
  # _mask is all int here
  r_masks, r_shape, r_new_shape = reversed(cast(Tuple[Tuple[int, int], ...], _mask)), reversed(old_shape), reversed(new_shape)
  curr_stride, old_dim, new_dim, mask = 1, next(r_shape, 1), next(r_new_shape, 1), next(r_masks, (0,1))

  while len(new_mask) < len(new_shape):
    (l, r), next_stride = mask, new_dim * curr_stride

    if old_dim >= next_stride: # need to split mask.
      if old_dim == next_stride: # simply copy the mask and get next batch for merging
        new_mask.append((l // curr_stride, (r - 1) // curr_stride + 1))
        curr_stride, old_dim, new_dim, mask = 1, next(r_shape, 1), next(r_new_shape, 1), next(r_masks, (0,1))

      else: # mask can only be splitted if reshape doesn't cut across the mask.
        if (((l % next_stride != 0 or r % next_stride != 0) and l // next_stride != (r - 1) // next_stride)
            or old_dim % next_stride != 0): return None
        new_mask.append((l % next_stride // curr_stride, (r - 1) % next_stride // curr_stride + 1))
        curr_stride, new_dim = next_stride,  next(r_new_shape, 1) # need to get mask for next dimension

    else:
      next_mask = next(r_masks, (0, 1))
      # combine if the mask can unfold continuously
      if mask != (0, old_dim) and next_mask[1] - next_mask[0] != 1: return None
      mask, old_dim = (next_mask[0] * old_dim + l, (next_mask[1] - 1) * old_dim + r), old_dim * next(r_shape, 1)

  for mask in r_masks: # if the old shape has leading 1s, need to make sure their mask is (0,1)
    if mask != (0, 1): return ((0, 0),) * len(new_shape) # invalid mask

  return tuple(reversed(new_mask))

def un1d(shape:Tuple[sint, ...], offs:sint) -> List[sint]:
  strides = strides_for_shape(shape)
  result = []
  for stride in strides:
<<<<<<< HEAD
    here = offs // stride if stride > 0 else 0
=======
    here = offs // stride if stride != 0 else 0
>>>>>>> 33b84c5f
    result.append(here)
    offs -= here * stride
  return result

@dataclass(frozen=True)
class View:
  shape:Tuple[sint, ...]
  strides:Tuple[sint, ...]
  offset:sint
  mask:Optional[Tuple[Tuple[sint, sint], ...]]
  contiguous:bool

  @functools.lru_cache(maxsize=None)  # pylint: disable=method-cache-max-size-none
  def size(self) -> int:
    # NOTE: Variable and the Node derived from it in symbolic shapes can only have int as max.
    ret = prod([x.vmax if isinstance(x, UOp) else x for x in self.shape])
    assert isinstance(ret, int), f"{ret=} is not int"
    return ret

  @staticmethod
  @functools.lru_cache(maxsize=None)
  def create(shape:Tuple[sint, ...], strides:Optional[Tuple[sint, ...]]=None, offset:sint=0, mask:Optional[Tuple[Tuple[sint, sint], ...]]=None):
    if not all(s >= 0 for s in shape): raise ValueError(f"Trying to create View with negative dimension: {shape=}")
    strides = canonicalize_strides(shape, strides) if strides else strides_for_shape(shape)
    # canonicalize 0 in shape
    if 0 in shape: return View(shape, (0,) * len(shape), offset=0, mask=None, contiguous=True)
    # canonicalize empty mask
    if mask is not None and all(m == (0,s) for m,s in zip(mask, shape)): mask = None
    # if any dimension has size >1, but is masked such that only one index in the dimension is unmasked
    # then its stride can also be set to 0, albeit with a corresponding adjustment required to the offset
    # TODO: assert comparison with LtNode to avoid mis-using symbolic
    if mask and any(elim := [not (b+1 < e) for b,e in mask]):
      if any(not (b < e) for b,e in mask):
        strides, offset, mask = (0,) * len(shape), 0, ((0,0),) * len(shape)
      offset += sum((strides[i] * mask[i][0]) if e else 0 for i, e in enumerate(elim))
      strides = tuple(0 if e else st for st,e in zip(strides, elim))
    contiguous = offset == 0 and mask is None and strides == strides_for_shape(shape)
    return View(shape, strides, offset, mask, contiguous)

  @functools.lru_cache(None)  # pylint: disable=method-cache-max-size-none
  def vars(self) -> Set[Variable]:
    flatten_mask = tuple(x for m in self.mask for x in m) if self.mask is not None else tuple()
    return functools.reduce(operator.or_, [x.vars() for x in self.shape+self.strides+(self.offset,)+flatten_mask if isinstance(x, Node)], set())

  @functools.lru_cache(None)  # pylint: disable=method-cache-max-size-none
  def unbind(self) -> Tuple[View, Dict[Variable, int]]:
    var_unboundvar_val = [(v, v.unbind()) for v in self.vars()]
    unbound_vars = {v:uv for v,(uv,_) in var_unboundvar_val}
    def substitute(x): return x if isinstance(x, int) else x.substitute(unbound_vars)
    new_shape = tuple(map(substitute, self.shape))
    new_strides = tuple(map(substitute, self.strides))
    new_offset = substitute(self.offset)
    new_mask = tuple((substitute(x[0]), substitute(x[1])) for x in self.mask) if self.mask is not None else None
    return View.create(new_shape, new_strides, new_offset, new_mask), dict(x[1] for x in var_unboundvar_val)

  @functools.lru_cache(maxsize=None)  # pylint: disable=method-cache-max-size-none
  def __add__(self, vm1:View) -> Optional[View]:
    vm2 = self
    if vm2.contiguous: return vm1
    if vm1.contiguous and vm1.shape == vm2.shape: return vm2
    if vm1.contiguous and vm1.size() == vm2.size() and (ret := vm2.reshape(vm1.shape)) is not None: return ret
    if vm1.mask:
      for b,e in vm1.mask:
        if not (b < e): return View.create(vm1.shape, (0,) * len(vm1.shape), 0, ((0,0),) * len(vm1.shape))
      return (merged := vm2 + vm1.shrink(vm1.mask)) and merged.pad(tuple((b,s-e) for (b,e),s in zip(vm1.mask, vm1.shape)))

    # Project vm1's offset and strides on to vm2.
    origin = un1d(vm2.shape, vm1.offset)
    terms: List[List[Tuple[int, sint]]] = [[] for _ in origin]
    strides: List[sint] = [0] * len(vm1.shape)
    for d1, st in enumerate(vm1.strides):
      if st == 0: continue
      for d2, (o, s1) in enumerate(zip(origin, un1d(vm2.shape, vm1.offset + st))):
        if (s1 := s1 - o) == 0: continue
        terms[d2].append((d1, s1))
        strides[d1] += s1 * vm2.strides[d2]

    # Merge dimensions in vm2 if required.
    # NB: Merging too many dimensions can make it difficult to project vm2's mask, hence only combining when required.
    idxs: List[Node] = [Variable(f"idx{i}", 0, s-1) for i,s in enumerate(vm1.shape)]
    merged_size, merged_term = 1, NumNode(0)
    extents: List[Tuple[sint, Node]] = []
    for term, s, o in zip(reversed(terms), reversed(vm2.shape), reversed(origin)):
      merged_term += sum([idxs[d1] * (s1 * merged_size) for d1, s1 in term]) + o * merged_size
      merged_size *= s
      if not (merged_term >= merged_size) and not (merged_term < 0):
        extents.append((merged_size, merged_term))
        merged_size, merged_term = 1, NumNode(0)
<<<<<<< HEAD
    if merged_term > 0: return None
=======
    if merged_term != 0: return None
>>>>>>> 33b84c5f
    if (vm2_shape := tuple(s for s,_ in reversed(extents))) != vm2.shape:
      return (reshaped_vm2 := vm2.reshape(vm2_shape)) and reshaped_vm2 + vm1

    if vm2.mask:
      # Try to project vm2's mask on to vm1.
      newb, newe, bad = [0] * len(vm1.shape), list(vm1.shape), False
      for d2, ((b, e), o, (_, t)) in enumerate(zip(vm2.mask, origin, reversed(extents))):
        if not (t.vmin < b or t.vmax >= e): continue
        if not isinstance(o, int) or not isinstance(b, int) or not isinstance(e, int):
          bad = True
          continue
        term = terms[d2]
        if len(term) != 1:
          if not term and newe: newe[0] = 0
          else: bad = True
          continue
        d1, s1 = term[0]
        if not isinstance(s1, int) or not isinstance(newe[d1], int):
          bad = True
          continue
        newb[d1] = max(newb[d1], math.ceil((b - o if s1 > 0 else e - o - 1) / s1))
        newe[d1] = min(newe[d1], (b - o if s1 < 0 else e - o - 1) // s1 + 1)

      # If any of vm1 was masked off, try again with that mask in place.
      for b, e, s in zip(newb, newe, vm1.shape):
        if b != 0 or e != s:
          return vm2 + View.create(vm1.shape, vm1.strides, vm1.offset, tuple(zip(newb, newe)))
      # Otherwise if vm2's mask was violated, then cannot merge.
      if bad: return None

    return View.create(vm1.shape, tuple(strides), sum(o * s for o, s in zip(origin, vm2.strides)) + vm2.offset)

  @functools.lru_cache(maxsize=None)  # pylint: disable=method-cache-max-size-none
  def invert(self, out_shape:Tuple[sint, ...]) -> Optional[View]:
    ret = View.create(self.shape)
    if self.mask: ret = ret.shrink(self.mask)
    ret = ret.stride(tuple(-1 if x < 0 else 1 for x in self.strides)).permute(argsort(tuple(-x if x > 0 else x for x in self.strides)))
    return ret if prod(ret.shape) == prod(out_shape) else None   # don't support shrink, expand, or stride != (-1, 1)

  @functools.lru_cache(maxsize=None)  # pylint: disable=method-cache-max-size-none
  def minify(self):
    min_shape = tuple(x[0] for x in _merge_dims(self.shape, self.strides, self.mask))
    return nv if (nv := self.reshape(min_shape)) else self

  def __unsafe_resize(self, arg: Tuple[Tuple[sint, sint], ...], mask=None) -> View:
    offset = sum([s * x[0] for s, x in zip(self.strides,arg)])
    if self.mask:
      # move the old mask
      nmask = tuple([(max(0, min(mx-ax,ay-ax)), max(0, min(my-ax,ay-ax))) for (mx,my),(ax,ay) in zip(self.mask, arg)])
      # merge the masks if we have two
      mask = tuple([(max(mx1, mx2), min(my1, my2)) for (mx1, my1), (mx2, my2) in zip(nmask, mask)]) if mask is not None else nmask
    shape = [y-x for x,y in arg]
    if mask is not None and all(m[0] == 0 and m[1] == s for m,s in zip(mask, shape)): mask = None
    return View.create(tuple(shape), self.strides, self.offset+offset, mask)

  @functools.lru_cache(maxsize=None)  # pylint: disable=method-cache-max-size-none
  def pad(self, arg: Tuple[Tuple[sint, sint], ...]) -> View:
    assert all((b>=0 and e>=0) for b,e in arg) and len(arg) == len(self.shape), f"{self.shape=}, {arg=}"
<<<<<<< HEAD
    if any(b > 0 or e > 0 for b, e in arg):
=======
    if any(b>0 or e>0 for b, e in arg):
>>>>>>> 33b84c5f
      zvarg = tuple([(-b,s+e) for s,(b,e) in zip(self.shape, arg)])
      mask = tuple([(b,s+b) for s,(b,_) in zip(self.shape, arg)])
      return self.__unsafe_resize(zvarg, mask=mask)
    return self

  @functools.lru_cache(maxsize=None)  # pylint: disable=method-cache-max-size-none
  def shrink(self, arg: Tuple[Tuple[sint, sint], ...]) -> View:
    assert all((0<=b<=e<=s) for s,(b,e) in zip(self.shape,arg)) and len(arg) == len(self.shape), f"invalid shrink {arg} for {self.shape}"
    return self.__unsafe_resize(arg)

  @functools.lru_cache(maxsize=None)  # pylint: disable=method-cache-max-size-none
  def expand(self, new_shape: Tuple[sint, ...]) -> View:
    if len(new_shape) != len(self.shape): raise ValueError(f"expand arg {new_shape=} must have same number of dimensions as shape {self.shape=}")
    if 0 in self.shape:
      assert all((s == x == 0) or (s > 0 and (x % s) == 0) for s,x in zip(self.shape, new_shape)), f"can't expand {self.shape} into {new_shape}"
      return View.create(new_shape)
    assert all((int(s) == int(x) or (int(s) == 1 and int(st) == 0)) for s,x,st in zip(self.shape, new_shape, self.strides)), \
      f"can't expand {self.shape} into {new_shape}"
    # NOTE: can the mask ever be (0,0)?
    mask = tuple([(((0,0) if m != (0,1) else (0,ns)) if s != ns else m) for m,s,ns in zip(self.mask, self.shape, new_shape)]) if self.mask else None
    return View.create(new_shape, self.strides, self.offset, mask)

  @functools.lru_cache(maxsize=None)  # pylint: disable=method-cache-max-size-none
  def permute(self, axis: Tuple[int, ...]) -> View:
    assert sorted(axis) == list(range(len(self.shape))), f"invalid permutation {axis} of len {len(self.shape)}"
    return View.create(tuple(self.shape[a] for a in axis), tuple(self.strides[a] for a in axis), self.offset,
                       tuple(self.mask[a] for a in axis) if self.mask is not None else None)

  @functools.lru_cache(maxsize=None)  # pylint: disable=method-cache-max-size-none
  def stride(self, mul: Tuple[int, ...]) -> View:
    # except for the negative case, you can build this from the others. invertible in the negative case
    assert all(isinstance(x, int) and x != 0 for x in mul), f"invalid stride {mul} for {self.shape}"
    strides = tuple([z*m for z,m in zip(self.strides, mul)])
    new_shape = tuple([(s+(abs(m)-1))//abs(m) for s,m in zip(self.shape, mul)])
    offset = sum([(s-1)*z for s,z,m in zip(self.shape, self.strides, mul) if m < 0])
    mask = tuple([(((mx if m > 0 else s-my)+(abs(m)-1))//abs(m), ((my if m > 0 else s-mx)+(abs(m)-1))//abs(m)) \
                  for (mx,my),s,m in zip(self.mask, self.shape, mul)]) if self.mask is not None else None
    return View.create(new_shape, strides, self.offset + offset, mask)

  @functools.lru_cache(maxsize=None)  # pylint: disable=method-cache-max-size-none
  def reshape(self, new_shape: Tuple[sint, ...]) -> Optional[View]:
    if self.shape == new_shape: return self

    assert all(x >= 0 for x in new_shape), f"shape can't contain negative numbers {new_shape}"
    if 0 in self.shape:
      assert 0 in new_shape, f"cannot reshape 0 size to {new_shape}"
      return View.create(new_shape)
    # check for the same size
    if (self_all_int := all_int(self.shape)):
      assert all(isinstance(s, (int, UOp)) for s in new_shape), f"{self.shape=} -> {new_shape=} contains non (int, Variable) dim"
      if int(prod(self.shape)) != int(prod(new_shape)):
        raise ValueError(f"size mismatched, can't reshape {self.shape=} -> {new_shape=}")

    if new_shape == () and self.mask and any(mx==my for (mx,my) in self.mask): return None

    # after the asserts, it's okay to check contiguous
    if self.contiguous: return View.create(new_shape)

    # if it's not contiguous and new shape is symbolic, check if it's directly replaceable
    if self_all_int and not all_int(new_shape):
      if len(self.shape) != len(new_shape): raise ValueError(f"cannot symbolic reshape non-contiguous {self} -> {new_shape}")
      for si, so in zip(self.shape, new_shape):
        if isinstance(so, int):
          if si != so: raise ValueError(f"cannot symbolic reshape non-contiguous {self} -> {new_shape}")
        else:
          var_vals = {v: v.unbind()[1] for v in so.vars()}
          if si != sym_infer(so, var_vals): raise ValueError(f"cannot symbolic reshape non-contiguous {self} -> {new_shape}")
      # all dimensions matched, return the new view directly
      return View(new_shape, self.strides, self.offset, self.mask, self.contiguous)

    strides, r_new_shape = [], reversed(new_shape)
    for merged_dim, new_stride, real_dim in reversed(_merge_dims(self.shape, self.strides, self.mask)):
      acc = 1
      # TODO: this <= and != is for symbolic!?
      while acc <= merged_dim and acc != merged_dim and (new_dim := next(r_new_shape, 0)) > 0:
        strides.append(new_stride)
        # TODO: what did this do?
        #if new_dim != 1: new_stride *= (new_dim if (acc := acc * new_dim) < real_dim else 0)
      if acc != merged_dim: break
    else:
      strides += [0,] * (len(new_shape) - len(strides))
      new_mask = _reshape_mask(self.mask, self.shape, new_shape)
      if new_mask is not None:
        new_strides = canonicalize_strides(tuple(e-b for b,e in new_mask), tuple(reversed(strides)))
        extra_offset = (sum(m[0] * s for m,s in zip(self.mask, self.strides)) if self.mask else 0) - \
                       (sum(m[0] * s for m,s in zip(new_mask, new_strides)))
        return View.create(new_shape, new_strides, self.offset + extra_offset, new_mask)

    return None<|MERGE_RESOLUTION|>--- conflicted
+++ resolved
@@ -21,11 +21,7 @@
   # merge contiguous sub-parts or zero strided dims. ret = Tuple[(merged_size, stride, merged size w/o zero stride), ...]
   if not shape: return ()
   assert len(shape) == len(strides) and (mask is None or len(shape) == len(mask))
-<<<<<<< HEAD
-  ret = [(shape[0], strides[0], shape[0] if strides[0] > 0 else 0)]
-=======
   ret = [(shape[0], strides[0], shape[0] if strides[0] != 0 else 0)]
->>>>>>> 33b84c5f
   # merge this dim to next dim if size is 1
   merging = (mask[0][1] - mask[0][0] == 1) if mask is not None else shape[0] == 1
   for i, (s, st) in enumerate(zip(shape[1:], strides[1:]), start=1):
@@ -34,11 +30,7 @@
     if s == 1: continue
     # merge last dim with this dim if merging or strides matched
     if merging or last_st == s * st: ret[-1] = (last_s * s, st, (s if merging else last_pre_expand_s * s) if st else 0)
-<<<<<<< HEAD
-    else: ret.append((s, st, s if st > 0 else 0))
-=======
     else: ret.append((s, st, s if st != 0 else 0))
->>>>>>> 33b84c5f
     # merge this dim to next dim if size is 1
     merging = (mask[i][1] - mask[i][0] == 1) if mask is not None else s == 1
   return tuple(ret)
@@ -85,11 +77,7 @@
   strides = strides_for_shape(shape)
   result = []
   for stride in strides:
-<<<<<<< HEAD
-    here = offs // stride if stride > 0 else 0
-=======
     here = offs // stride if stride != 0 else 0
->>>>>>> 33b84c5f
     result.append(here)
     offs -= here * stride
   return result
@@ -178,11 +166,7 @@
       if not (merged_term >= merged_size) and not (merged_term < 0):
         extents.append((merged_size, merged_term))
         merged_size, merged_term = 1, NumNode(0)
-<<<<<<< HEAD
-    if merged_term > 0: return None
-=======
     if merged_term != 0: return None
->>>>>>> 33b84c5f
     if (vm2_shape := tuple(s for s,_ in reversed(extents))) != vm2.shape:
       return (reshaped_vm2 := vm2.reshape(vm2_shape)) and reshaped_vm2 + vm1
 
@@ -241,11 +225,7 @@
   @functools.lru_cache(maxsize=None)  # pylint: disable=method-cache-max-size-none
   def pad(self, arg: Tuple[Tuple[sint, sint], ...]) -> View:
     assert all((b>=0 and e>=0) for b,e in arg) and len(arg) == len(self.shape), f"{self.shape=}, {arg=}"
-<<<<<<< HEAD
-    if any(b > 0 or e > 0 for b, e in arg):
-=======
     if any(b>0 or e>0 for b, e in arg):
->>>>>>> 33b84c5f
       zvarg = tuple([(-b,s+e) for s,(b,e) in zip(self.shape, arg)])
       mask = tuple([(b,s+b) for s,(b,_) in zip(self.shape, arg)])
       return self.__unsafe_resize(zvarg, mask=mask)
