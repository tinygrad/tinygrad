from __future__ import annotations
import functools
from math import gcd
from tinygrad.helpers import partition
from typing import List, Dict, Callable, Tuple, Type, Union, Optional, Any, Set, Mapping

# NOTE: Python has different behavior for negative mod and floor div than c
# symbolic matches the Python behavior, but the code output is agnostic, and will never have negative numbers in div or mod

class Node:
<<<<<<< HEAD
  b: Union[Node, int, float]
  min: Union[int, float]
  max: Union[int, float]
=======
  b: Union[Node, int]
  min: int
  max: sint
>>>>>>> cfd23f39
  def render(self, ops=None, ctx=None) -> Any:
    if ops is None: ops = render_python
    assert self.__class__ in (Variable, NumNode) or self.min != self.max
    return ops[type(self)](self, ops, ctx)
  def vars(self) -> Set[Variable]: return set()
  # substitute Variables with the values in var_vals
  def substitute(self, var_vals: Mapping[Variable, Union[NumNode, Variable]]) -> Node: raise RuntimeError(self.__class__.__name__)
  def unbind(self) -> Tuple[Node, Optional[int]]: return self.substitute({v: v.unbind()[0] for v in self.vars() if v.val is not None}), None

  @functools.cached_property
  def key(self) -> str: return self.render(ctx="DEBUG")
  @functools.cached_property
  def hash(self) -> int: return hash(self.key)
  def __repr__(self): return self.render(ctx="REPR")
  def __str__(self): return "<"+self.key+">"
  def __hash__(self): return self.hash
  def __bool__(self): return not (self.max == self.min == 0)
  def __eq__(self, other:object) -> bool:
    if not isinstance(other, Node): return NotImplemented
    return self.key == other.key
  def __neg__(self): return self*-1
<<<<<<< HEAD
  def __add__(self, b:Union[Node,int,float]): return Node.sum([self, b if isinstance(b, Node) else NumNode(b)])
=======
  def __add__(self, b:Union[Node,int]): return Node.sum([self, NumNode(b) if isinstance(b, int) else b])
>>>>>>> cfd23f39
  def __radd__(self, b:int): return self+b
  def __sub__(self, b:Union[Node,int,float]): return self+-b
  def __rsub__(self, b:Union[int,float]): return -self+b
  def __le__(self, b:Union[Node,int,float]): return self < (b+1)
  def __gt__(self, b:Union[Node,int,float]): return (-self) < (-b)
  def __ge__(self, b:Union[Node,int,float]): return (-self) < (-b+1)
  def __lt__(self, b:Union[Node,int,float]): return create_node(LtNode(self, b))
  def __mul__(self, b:Union[Node, int,float]):
    if b == 0: return NumNode(0)
    if b == 1: return self
    return create_node(MulNode(self, b.b)) if isinstance(b, NumNode) else create_node(MulNode(self, b))
  def __rmul__(self, b:int): return self*b

  # *** complex ops ***

<<<<<<< HEAD
  def __rfloordiv__(self, b:int):
    if self.min > b >= 0: return NumNode(0)
    if isinstance(self, NumNode): return NumNode(b // self.b)
    raise RuntimeError(f"not supported: {b} // {self}")
  def __floordiv__(self, b:Union[Node,int,float], factoring_allowed=True):
=======
  def __rfloordiv__(self, b:int): return NumNode(b) // self
  def __floordiv__(self, b:Union[Node,int], factoring_allowed=True):
>>>>>>> cfd23f39
    if isinstance(b, Node):
      if b.__class__ is NumNode: return self // b.b
      if self == b: return NumNode(1)
      if (b - self).min > 0 and self.min >= 0: return NumNode(0) # b - self simplifies the node
      raise RuntimeError(f"not supported: {self} // {b}")
    assert b != 0
    if b < 0: return (self//-b)*-1
    if b == 1: return self

    # the numerator of div is not allowed to be negative
    if self.min < 0:
      offset = self.min//b
      # factor out an "offset" to make the numerator positive. don't allowing factoring again
      return (self + -offset*b).__floordiv__(b, factoring_allowed=False) + offset
    return create_node(DivNode(self, b))

<<<<<<< HEAD
  def __rmod__(self, b:int):
    if self.min > b >= 0: return NumNode(b)
    if isinstance(self, NumNode): return NumNode(b % self.b)
    raise RuntimeError(f"not supported: {b} % {self}")
  def __mod__(self, b:Union[Node,int,float]):
=======
  def __rmod__(self, b:int): return NumNode(b) % self
  def __mod__(self, b:Union[Node,int]):
>>>>>>> cfd23f39
    if isinstance(b, Node):
      if b.__class__ is NumNode: return self % b.b
      if self == b: return NumNode(0)
      if (b - self).min > 0 and self.min >= 0: return self # b - self simplifies the node
      raise RuntimeError(f"not supported: {self} % {b}")
    assert b > 0
    if b == 1: return NumNode(0)
    if isinstance(self.max, int) and isinstance(self.min, int):
      if self.min >= 0 and self.max < b: return self
      if (self.min//b) == (self.max//b): return self - (b*(self.min//b))
      if self.min < 0: return (self - ((self.min//b)*b)) % b
    return create_node(ModNode(self, b))

  @staticmethod
  def sum(nodes:List[Node]) -> Node:
    nodes = [x for x in nodes if x.max or x.min]
    if not nodes: return NumNode(0)
    if len(nodes) == 1: return nodes[0]

    mul_groups: Dict[Node, int] = {}
    num_node_sum = 0
    for node in SumNode(nodes).flat_components:
      if node.__class__ is NumNode: num_node_sum += node.b
      elif node.__class__ is MulNode: mul_groups[node.a] = mul_groups.get(node.a, 0) + node.b
      else: mul_groups[node] = mul_groups.get(node, 0) + 1
    new_nodes = [MulNode(a, b_sum) if b_sum != 1 else a for a, b_sum in mul_groups.items() if b_sum != 0]
    if num_node_sum: new_nodes.append(NumNode(num_node_sum))
    return create_node(SumNode(new_nodes)) if len(new_nodes) > 1 else new_nodes[0] if len(new_nodes) == 1 else NumNode(0)

  @staticmethod
  def ands(nodes:List[Node]) -> Node:
    if not nodes: return NumNode(1)
    if len(nodes) == 1: return nodes[0]
    if any(not x for x in nodes): return NumNode(0)

    # filter 1s
    nodes = [x for x in nodes if x.min != x.max]
    return create_node(AndNode(nodes)) if len(nodes) > 1 else (nodes[0] if len(nodes) == 1 else NumNode(1))

# 4 basic node types

class Variable(Node):
  def __new__(cls, *args):
    expr, nmin, nmax = args
    assert nmin >= 0 and nmin <= nmax, f"invalid Variable {expr=} {nmin=} {nmax=}"
    if nmin == nmax: return NumNode(nmin)
    return super().__new__(cls)

  def __getnewargs__(self): return (self.expr, self.min, self.max)  # args passed to __new__ when unpickling

  def __init__(self, expr:str, nmin:int, nmax:sint):
    self.expr, self.min, self.max = expr, nmin, nmax
    self._val: Optional[int] = None
  @property
  def val(self):
    assert self._val is not None, f"Variable isn't bound, can't access val of {self}"
    return self._val
  def bind(self, val):
    assert self._val is None and self.min<=val<=self.max, f"cannot bind {val} to {self}"
    self._val = val
    return self
  def unbind(self) -> Tuple[Variable, int]:
    assert self.val is not None, f"cannot unbind {self}"
    return Variable(self.expr, self.min, self.max), self.val
  def vars(self): return {self}
  def substitute(self, var_vals: Mapping[Variable, Union[NumNode, Variable]]) -> Node: return var_vals.get(self, self)

class NumNode(Node):
  def __init__(self, num:Union[int, float]):
    assert isinstance(num, int) or isinstance(num, float), f"{num} is not number-like"
    self.b:Union[int, float] = num
    self.min, self.max = num, num
  def bind(self, val):
    assert self.b == val, f"cannot bind {val} to {self}"
    return self
  def __mul__(self, b:Union[Node,int]): return NumNode(self.b*b) if isinstance(b, int) else b*self.b
  def __eq__(self, other): return self.b == other
  def __hash__(self): return hash(self.b)  # needed with __eq__ override
  def substitute(self, var_vals: Mapping[Variable, Union[NumNode, Variable]]) -> Node: return self

def create_node(ret:Node):
  assert ret.min <= ret.max, f"min greater than max! {ret.min} {ret.max} when creating {type(ret)} {ret}"
  if ret.min == ret.max: return NumNode(ret.min)
  return ret

class OpNode(Node):
  def __init__(self, a:Node, b:Union[Node, int]):
    self.a, self.b = a, b
    self.min, self.max = self.get_bounds()
  def vars(self): return self.a.vars() | (self.b.vars() if isinstance(self.b, Node) else set())
  def get_bounds(self) -> Tuple[int, sint]: raise NotImplementedError("must be implemented")

class LtNode(OpNode):
  def get_bounds(self) -> Tuple[int, int]:
    if self.a == self.b: return (0, 0)
    if isinstance(self.b, int): return (1, 1) if self.a.max < self.b else (0, 0) if self.a.min >= self.b else (0, 1)
    return (1, 1) if self.a.max < self.b.min else (0, 0) if self.a.min >= self.b.max else (0, 1)
  def substitute(self, var_vals: Mapping[Variable, Union[NumNode, Variable]]) -> Node:
    return self.a.substitute(var_vals) < (self.b if isinstance(self.b, int) else self.b.substitute(var_vals))

class MulNode(OpNode):
  def __lt__(self, b: Union[Node, int]):
    if isinstance(b, Node) or isinstance(self.b, Node) or self.b == -1: return Node.__lt__(self, b)
    sgn = 1 if self.b > 0 else -1
    return Node.__lt__(self.a*sgn, (b + abs(self.b) - 1)//abs(self.b))
  def __mul__(self, b: Union[Node, int]): return self.a*(self.b*b) # two muls in one mul
  def __floordiv__(self, b: Union[Node, int], factoring_allowed=False): # NOTE: mod negative isn't handled right
    if self.b % b == 0: return self.a*(self.b//b)
    if b % self.b == 0 and self.b > 0: return self.a//(b//self.b)
    return Node.__floordiv__(self, b, factoring_allowed)
  def __mod__(self, b: Union[Node, int]): return Node.__mod__(self.a * (self.b%b), b)
  def get_bounds(self) -> Tuple[int, sint]:
    assert self.a.min >= 0
    if isinstance(self.b, int): return (self.a.min*self.b, self.a.max*self.b) if self.b >= 0 else (self.a.max*self.b, self.a.min*self.b)
    return (self.a.min*self.b.min, self.a.max*self.b.max) if self.b.min >= 0 else (self.a.max*self.b.min, self.a.min*self.b.max)
  def substitute(self, var_vals: Mapping[Variable, Union[NumNode, Variable]]) -> Node:
    return self.a.substitute(var_vals) * (self.b if isinstance(self.b, int) else self.b.substitute(var_vals))

class DivNode(OpNode):
  def __floordiv__(self, b: Union[Node, int], _=False): return self.a//(self.b*b) # two divs is one div
  def get_bounds(self) -> Tuple[int, sint]:
    assert self.a.min >= 0 and isinstance(self.b, int)
    return self.a.min//self.b, self.a.max//self.b
  def substitute(self, var_vals: Mapping[Variable, Union[NumNode, Variable]]) -> Node: return self.a.substitute(var_vals) // self.b

class MaxNode(OpNode):
  def get_bounds(self) -> Tuple[int, int]:
    if isinstance(self.b, int): return max(self.a.min, self.b), max(self.a.max, self.b)
    return max(self.a.min, self.b.min), max(self.a.max, self.b.min)

class ModNode(OpNode):
  def __mod__(self, b: Union[Node, int]):
    if isinstance(b, int) and isinstance(self.b, int) and self.b % b == 0: return self.a % b
    return Node.__mod__(self, b)
  def __floordiv__(self, b: Union[Node, int], factoring_allowed=True):
    return (self.a//b) % (self.b//b) if self.b % b == 0 else Node.__floordiv__(self, b, factoring_allowed)
  def get_bounds(self) -> Tuple[int, sint]:
    assert self.a.min >= 0 and isinstance(self.b, int)
    if self.a.max - self.a.min >= self.b or (self.a.min != self.a.max and self.a.min%self.b >= self.a.max%self.b): return (0, self.b-1)
    return (self.a.min%self.b, self.a.max%self.b)
  def substitute(self, var_vals: Mapping[Variable, Union[NumNode, Variable]]) -> Node: return self.a.substitute(var_vals) % self.b

class RedNode(Node):
  def __init__(self, nodes:List[Node]):
    self.nodes = nodes
    self.min, self.max = self.get_bounds()
  def vars(self) -> Set[Variable]: return set.union(*[x.vars() for x in self.nodes], set())
  def get_bounds(self) -> Tuple[int, sint]: raise NotImplementedError("must be implemented")

class SumNode(RedNode):
  def get_bounds(self) -> Tuple[int, sint]: return sum([x.min for x in self.nodes]), sum([x.max for x in self.nodes])
  @functools.lru_cache(maxsize=None)  # pylint: disable=method-cache-max-size-none
  def __mul__(self, b: Union[Node, int]): return Node.sum([x*b for x in self.nodes]) # distribute mul into sum
  @functools.lru_cache(maxsize=None)  # pylint: disable=method-cache-max-size-none
  def __floordiv__(self, b: Union[Node, sint], factoring_allowed=True):
    if self == b: return NumNode(1)
    fully_divided: List[Node] = []
    rest: List[Node] = []
    if isinstance(b, Node):
      for x in self.flat_components:
        if x % b == 0: fully_divided.append(x // b)
        else: rest.append(x)
      if (sum_fully_divided:=create_node(SumNode(fully_divided))) != 0: return sum_fully_divided + create_node(SumNode(rest)) // b
      return Node.__floordiv__(self, b, False)
    if b == 1: return self
    if not factoring_allowed: return Node.__floordiv__(self, b, factoring_allowed)
    _gcd = b
    divisor = 1
    for x in self.flat_components:
      if x.__class__ in (NumNode, MulNode):
        if x.b%b == 0: fully_divided.append(x//b)
        else:
          rest.append(x)
          if isinstance(x.b, int):
            _gcd = gcd(_gcd, x.b)
            if x.__class__ == MulNode and divisor == 1 and b%x.b == 0: divisor = x.b
          else:
            _gcd = 1
      else:
        rest.append(x)
        _gcd = 1
    if _gcd > 1: return Node.sum(fully_divided) + Node.sum(rest).__floordiv__(_gcd) // (b//_gcd)
    if divisor > 1: return Node.sum(fully_divided) + Node.sum(rest).__floordiv__(divisor) // (b//divisor)
    return Node.sum(fully_divided) + Node.__floordiv__(Node.sum(rest), b)

  @functools.lru_cache(maxsize=None)  # pylint: disable=method-cache-max-size-none
  def __mod__(self, b: Union[Node, int]):
    if self == b: return NumNode(0)
    if isinstance(b, Node) and (b - self).min > 0: return self # b - self simplifies the node
    new_sum = Node.sum([node%b if node.__class__ in (NumNode, MulNode) else node for node in self.nodes])
    return Node.__mod__(new_sum, b)

  def __lt__(self, b:Union[Node,int]):
    lhs: Node = self
    if isinstance(b, int):
      new_sum = []
      for x in self.nodes:
        # TODO: should we just force the last one to always be the number
        if isinstance(x, NumNode): b -= x.b
        else: new_sum.append(x)
      lhs = Node.sum(new_sum)
      nodes = lhs.nodes if isinstance(lhs, SumNode) else [lhs]
      assert all(not isinstance(node, MulNode) or isinstance(node.b, int) for node in nodes), "not supported"
      muls, others = partition(nodes, lambda x: isinstance(x, MulNode) and x.b > 0 and x.max >= b)
      if muls:
        # NOTE: gcd in python 3.8 takes exactly 2 args
        mul_gcd = b
        for x in muls: mul_gcd = gcd(mul_gcd, x.b)  # type: ignore  # mypy cannot tell that x.b is int here due to assert above
        all_others = Node.sum(others)
        if all_others.min >= 0 and all_others.max < mul_gcd:
          lhs, b = Node.sum([mul//mul_gcd for mul in muls]), b//mul_gcd
    return Node.__lt__(lhs, b) if isinstance(lhs, SumNode) else lhs < b

  def substitute(self, var_vals: Mapping[Variable, Union[NumNode, Variable]]) -> Node:
    return Node.sum([node.substitute(var_vals) for node in self.nodes])

  # recursively expand sumnode components
  # TODO: can remove this if there's no SumNode inside SumNode
  @property
  def flat_components(self): return [y for x in self.nodes for y in (x.flat_components if isinstance(x, SumNode) else [x])]

class AndNode(RedNode):
  def get_bounds(self) -> Tuple[int, sint]: return min([x.min for x in self.nodes]), max([x.max for x in self.nodes])
  def substitute(self, var_vals: Mapping[Variable, Union[NumNode, Variable]]) -> Node:
    subed = []
    for node in self.nodes:
      if not (sub:=node.substitute(var_vals)): return NumNode(0)
      subed.append(sub)
    return Node.ands(subed)

def sym_render(a: Union[Node, int], ops=None, ctx=None) -> str: return str(a) if isinstance(a, int) else a.render(ops, ctx)
def sym_infer(a: Union[Node, int], var_vals: Dict[Variable, int]) -> int:
  if isinstance(a, (int, float)): return a
  ret = a.substitute({k:NumNode(v) for k, v in var_vals.items()})
  assert isinstance(ret, NumNode), f"sym_infer didn't produce NumNode from {a} with {var_vals}"
  return ret.b

# symbolic int, these are allowed in a Tensor shape
sint = Union[int, Variable, MulNode, SumNode]

def render_mulnode(node:MulNode, ops, ctx):
  # TODO: add ProdNode and remove this case
  if isinstance(node.a,Variable) and isinstance(node.b,Variable) and node.a.expr and node.b.expr and node.b.expr < node.a.expr:
    return f"({sym_render(node.b,ops,ctx)}*{node.a.render(ops,ctx)})"
  return f"({node.a.render(ops,ctx)}*{sym_render(node.b,ops,ctx)})"

<<<<<<< HEAD
def factor_exprs(left: Node, right: Node, var: Variable, sign_flipped=False):
  if isinstance(left, Node) and var in left.vars() and isinstance(right, Node) and var in right.vars(): raise RuntimeError("can't handle variable on both sides currently")
  if isinstance(right, Node) and var in right.vars(): return factor_exprs(right, left, var, not sign_flipped)
  if isinstance(left, RedNode):
    for node in [node for node in left.nodes if var not in node.vars()]:
      left, right = left - node, right - node
    return factor_exprs(left, right, var)
  if isinstance(left, MulNode):
    return factor_exprs(left // (multiplier:=left.b), right // multiplier, var, sign_flipped ^ multiplier < 0)
  assert left == var
  return right, sign_flipped

render_python: Dict[Type, Callable] = {
=======
render_python: Dict[Type, Callable[..., str]] = {
>>>>>>> cfd23f39
  Variable: lambda self,ops,ctx: f"{self.expr}[{self.min}-{self.max}{'='+str(self.val) if self._val is not None else ''}]" if ctx == "DEBUG" \
    else (f"Variable('{self.expr}', {self.min}, {self.max})"+(f".bind({self.val})" if self._val is not None else '') if ctx == "REPR" \
    else f"{self.expr}"),
  NumNode: lambda self,ops,ctx: f"NumNode({self.b})" if ctx == "REPR" else f"{self.b}",
  MulNode: render_mulnode,
  DivNode: lambda self,ops,ctx: f"({self.a.render(ops,ctx)}//{self.b})",
  ModNode: lambda self,ops,ctx: f"({self.a.render(ops,ctx)}%{self.b})",
  MaxNode: lambda self,ops,ctx: f"max({self.a.render(ops,ctx)}, {self.b})",
  LtNode: lambda self,ops,ctx: f"({self.a.render(ops,ctx)}<{sym_render(self.b,ops,ctx)})",
  SumNode: lambda self,ops,ctx: f"({'+'.join(sorted([x.render(ops,ctx) for x in self.nodes]))})",
  AndNode: lambda self,ops,ctx: f"({' and '.join(sorted([x.render(ops,ctx) for x in self.nodes]))})",
}<|MERGE_RESOLUTION|>--- conflicted
+++ resolved
@@ -8,15 +8,9 @@
 # symbolic matches the Python behavior, but the code output is agnostic, and will never have negative numbers in div or mod
 
 class Node:
-<<<<<<< HEAD
-  b: Union[Node, int, float]
-  min: Union[int, float]
-  max: Union[int, float]
-=======
   b: Union[Node, int]
   min: int
   max: sint
->>>>>>> cfd23f39
   def render(self, ops=None, ctx=None) -> Any:
     if ops is None: ops = render_python
     assert self.__class__ in (Variable, NumNode) or self.min != self.max
@@ -38,11 +32,7 @@
     if not isinstance(other, Node): return NotImplemented
     return self.key == other.key
   def __neg__(self): return self*-1
-<<<<<<< HEAD
-  def __add__(self, b:Union[Node,int,float]): return Node.sum([self, b if isinstance(b, Node) else NumNode(b)])
-=======
   def __add__(self, b:Union[Node,int]): return Node.sum([self, NumNode(b) if isinstance(b, int) else b])
->>>>>>> cfd23f39
   def __radd__(self, b:int): return self+b
   def __sub__(self, b:Union[Node,int,float]): return self+-b
   def __rsub__(self, b:Union[int,float]): return -self+b
@@ -58,16 +48,8 @@
 
   # *** complex ops ***
 
-<<<<<<< HEAD
-  def __rfloordiv__(self, b:int):
-    if self.min > b >= 0: return NumNode(0)
-    if isinstance(self, NumNode): return NumNode(b // self.b)
-    raise RuntimeError(f"not supported: {b} // {self}")
-  def __floordiv__(self, b:Union[Node,int,float], factoring_allowed=True):
-=======
   def __rfloordiv__(self, b:int): return NumNode(b) // self
   def __floordiv__(self, b:Union[Node,int], factoring_allowed=True):
->>>>>>> cfd23f39
     if isinstance(b, Node):
       if b.__class__ is NumNode: return self // b.b
       if self == b: return NumNode(1)
@@ -84,16 +66,8 @@
       return (self + -offset*b).__floordiv__(b, factoring_allowed=False) + offset
     return create_node(DivNode(self, b))
 
-<<<<<<< HEAD
-  def __rmod__(self, b:int):
-    if self.min > b >= 0: return NumNode(b)
-    if isinstance(self, NumNode): return NumNode(b % self.b)
-    raise RuntimeError(f"not supported: {b} % {self}")
-  def __mod__(self, b:Union[Node,int,float]):
-=======
   def __rmod__(self, b:int): return NumNode(b) % self
   def __mod__(self, b:Union[Node,int]):
->>>>>>> cfd23f39
     if isinstance(b, Node):
       if b.__class__ is NumNode: return self % b.b
       if self == b: return NumNode(0)
@@ -206,7 +180,6 @@
     return Node.__floordiv__(self, b, factoring_allowed)
   def __mod__(self, b: Union[Node, int]): return Node.__mod__(self.a * (self.b%b), b)
   def get_bounds(self) -> Tuple[int, sint]:
-    assert self.a.min >= 0
     if isinstance(self.b, int): return (self.a.min*self.b, self.a.max*self.b) if self.b >= 0 else (self.a.max*self.b, self.a.min*self.b)
     return (self.a.min*self.b.min, self.a.max*self.b.max) if self.b.min >= 0 else (self.a.max*self.b.min, self.a.min*self.b.max)
   def substitute(self, var_vals: Mapping[Variable, Union[NumNode, Variable]]) -> Node:
@@ -340,7 +313,6 @@
     return f"({sym_render(node.b,ops,ctx)}*{node.a.render(ops,ctx)})"
   return f"({node.a.render(ops,ctx)}*{sym_render(node.b,ops,ctx)})"
 
-<<<<<<< HEAD
 def factor_exprs(left: Node, right: Node, var: Variable, sign_flipped=False):
   if isinstance(left, Node) and var in left.vars() and isinstance(right, Node) and var in right.vars(): raise RuntimeError("can't handle variable on both sides currently")
   if isinstance(right, Node) and var in right.vars(): return factor_exprs(right, left, var, not sign_flipped)
@@ -353,10 +325,7 @@
   assert left == var
   return right, sign_flipped
 
-render_python: Dict[Type, Callable] = {
-=======
 render_python: Dict[Type, Callable[..., str]] = {
->>>>>>> cfd23f39
   Variable: lambda self,ops,ctx: f"{self.expr}[{self.min}-{self.max}{'='+str(self.val) if self._val is not None else ''}]" if ctx == "DEBUG" \
     else (f"Variable('{self.expr}', {self.min}, {self.max})"+(f".bind({self.val})" if self._val is not None else '') if ctx == "REPR" \
     else f"{self.expr}"),
