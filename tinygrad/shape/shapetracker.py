# ShapeTracker allows movement operations to a buffer that don't require a copy to be made.
from __future__ import annotations
from dataclasses import dataclass
import functools
from typing import Optional, Callable
from tinygrad.helpers import merge_dicts, getenv
from tinygrad.shape.view import View, strides_for_shape, unravel
from tinygrad.dtype import dtypes
<<<<<<< HEAD
from tinygrad.ops import UOp, Ops, graph_rewrite, split_uop, symbolic_flat, Variable, sint, uop_given_valid, simplify_valid
from tinygrad.codegen.uopgraph import sym

def overflow(u: UOp): return u.vmax > dtypes.max(dtypes.int) or u.vmin < dtypes.min(dtypes.int)

# If a node overflow, its srcs need to be checked to see if this overflow is the result of an ALU operation,
# or that the node simply inherits the dtype from srcs. Upcast is either `Ops.CAST`+`replace` or just `replace`.
def upcast(u: UOp, int64_support: bool):
  srcs = [upcast(_src, int64_support) for _src in u.src]
  if u.dtype.scalar() is dtypes.int:
    dtype = dtypes.int64.vec(u.dtype.count) if u.dtype.count > 1 else dtypes.int64
    upcasted = u.replace(dtype=dtype, src=tuple([_src.cast(dtype) for _src in srcs]))
    if overflow(u):
      if not int64_support: raise RuntimeError("Index upcast required but int64 not supported on current device")
      return upcasted
    # Check the original src, new srcs has Ops.CAST whose vmin, vmax change the real bounds
    # Cast back is required because if the node is in range, siblings would never be upcasted
    if any((overflow(src) for src in u.src)):
      if not int64_support: raise RuntimeError("Index upcast required but int64 not supported on current device")
      return upcasted.cast(u.dtype)
  return u.replace(src=tuple(srcs))

# pooling op may overflow before folding causing unnecessary upcast
def folded_upcast(u: UOp, int64_support: bool): return upcast(graph_rewrite(u, sym, {}), int64_support)
=======
from tinygrad.ops import UOp, Ops, graph_rewrite, split_uop, symbolic_flat, Variable, sint, uop_given_valid, simplify_valid, sint_to_uop
>>>>>>> df59b072

@functools.lru_cache(None)
def views_to_indexed_uops(views: tuple[View, ...], _idxs:Optional[tuple[UOp, ...]]=None) -> tuple[UOp, UOp]:
  idx, valid = views[-1].to_indexed_uops(_idxs)
  for view in reversed(views[0:-1]):
    view = view.minify()
    idx, valid = view.to_indexed_uops([sint_to_uop(i) for i in unravel(view.shape, idx)], valid)
  return idx, valid

@functools.lru_cache(None)
def views_to_real_strides(views: tuple[View, ...], ignore_valid=False) -> tuple[Optional[sint], ...]:
  # NOTE: if a stride is not always valid, it will be None
  if len(views) == 1 and views[-1].mask is None: return views[-1].strides
  ret: list[Optional[sint]] = [None] * len(views[-1].shape)
  idx, valid = (graph_rewrite(u, symbolic_flat) for u in views_to_indexed_uops(views))
  # TODO: always apply these in to_indexed_uops?
  if (newvalid:=simplify_valid(valid)) is not None: valid = newvalid
  if (newidx:=uop_given_valid(valid, idx)) is not None: idx = graph_rewrite(newidx, symbolic_flat)
  for c in split_uop(idx, Ops.ADD):
    if c.op is Ops.RANGE: ret[c.arg] = 1
    if c.op is Ops.MUL and c.src[0].op is Ops.RANGE and c.src[1].op is Ops.CONST: ret[c.src[0].arg] = c.src[1].arg
    if c.op is Ops.MUL and c.src[1].op is Ops.RANGE and c.src[0].op is Ops.CONST: ret[c.src[1].arg] = c.src[0].arg
  used_ranges = [x.arg for x in idx.toposort if x.op is Ops.RANGE]
  ret = [x if i in used_ranges else 0 for i,x in enumerate(ret)]
  if not ignore_valid:
    for masked_axis in [x.arg for x in valid.toposort if x.op is Ops.RANGE]: ret[masked_axis] = None
  return tuple(ret)

@dataclass(frozen=True, order=True)
class ShapeTracker:
  views: tuple[View, ...]

  def __add__(self, st:ShapeTracker) -> ShapeTracker:
    ret = self
    for v in st.views: ret = ShapeTracker(ret.views + (v,)).simplify() # one view at a time = better simplification
    return ret

  def invert(self, out_shape:tuple[sint, ...]) -> Optional[ShapeTracker]:
    inverted_views:list[View] = []
    for v,s in zip(self.views[::-1], [x.shape for x in self.views[::-1][1:]]+[out_shape]):
      if (inverted:= v.invert(s)) is None: return None
      inverted_views.append(inverted)
    return ShapeTracker(tuple(inverted_views)).reshape(out_shape)

  @staticmethod
  def from_shape(shape:tuple[sint, ...]) -> ShapeTracker: return ShapeTracker((View.create(shape),))

  @property
  def contiguous(self) -> bool: return len(self.views) == 1 and self.views[0].contiguous

  @property
  def consecutive(self) -> bool: return len(self.views) == 1 and (v:=self.views[0]).mask is None and v.strides == strides_for_shape(v.shape)

  @property
  def shape(self) -> tuple[sint, ...]: return self.views[-1].shape

  @property
  def size(self) -> int: return self.views[-1].size()

  def reduce(self, axis:tuple[int, ...]) -> tuple[sint, ...]: return tuple(1 if i in axis else s for i,s in enumerate(self.shape))

  def to_uop(self) -> UOp: return UOp(Ops.VIEW, dtypes.void, (), self)
  def to_indexed_uops(self, _idxs:Optional[list[UOp]|tuple[UOp, ...]]=None, int64_support: bool=True) -> tuple[UOp, UOp]:
    idx, valid = views_to_indexed_uops(self.views, tuple(_idxs) if _idxs is not None else None)
    return folded_upcast(idx, int64_support), folded_upcast(valid, int64_support)

  def real_size(self) -> int:
    if 0 in self.shape: return 0
    idx, valid = views_to_indexed_uops(self.views, None)
    if not valid.vmax: return 0
    assert idx.vmax < 1e12, f"real_size broken for {self}"
    return int(idx.vmax+1)

  def vars(self) -> set[Variable]: return set().union(*[v.vars() for v in self.views])

  @property
  def var_vals(self) -> dict[Variable, int]: return merge_dicts([dict([v.unbind()]) for v in self.vars()])

  def unbind(self) -> tuple[ShapeTracker, dict[Variable, int]]:
    unbound_views, var_vals = zip(*[v.unbind() for v in self.views])
    return ShapeTracker(tuple(unbound_views)), merge_dicts(var_vals)

  def real_strides(self, ignore_valid=False) -> tuple[Optional[sint], ...]: return views_to_real_strides(self.views, ignore_valid)
  def unit_stride_axes(self, ignore_valid=False) -> list[int]: return [i for i,st in enumerate(self.real_strides(ignore_valid)) if st == 1]

  def axis_is_masked(self, axis:int) -> bool:
    _, valid = self.to_indexed_uops()
    return axis in [x.arg for x in graph_rewrite(valid, symbolic_flat).toposort if x.op is Ops.RANGE]

  def simplify(self) -> ShapeTracker:
    if len(self.views) >= 2 and (new_view := self.views[-2] + self.views[-1]) is not None:
      return ShapeTracker(self.views[:-2] + (new_view,)).simplify()
    return self

  # *** under this line are the movement ops ***

  def pad(self, arg: tuple[tuple[sint, sint], ...]) -> ShapeTracker: return ShapeTracker(self.views[0:-1] + (self.views[-1].pad(arg), ))
  def shrink(self, arg: tuple[tuple[sint, sint], ...]) -> ShapeTracker: return ShapeTracker(self.views[0:-1] + (self.views[-1].shrink(arg), ))
  def expand(self, new_shape: tuple[sint, ...]) -> ShapeTracker: return ShapeTracker(self.views[0:-1] + (self.views[-1].expand(new_shape), ))
  def permute(self, axis: tuple[int, ...]) -> ShapeTracker: return ShapeTracker(self.views[0:-1] + (self.views[-1].permute(axis), ))
  def stride(self, mul: tuple[int, ...]) -> ShapeTracker: return ShapeTracker(self.views[0:-1] + (self.views[-1].stride(mul), ))

  def reshape(self, new_shape: tuple[sint, ...]) -> ShapeTracker:
    if getenv("MERGE_VIEW", 1) and (new_view := self.views[-1].reshape(new_shape)) is not None: return ShapeTracker(self.views[0:-1] + (new_view,))
    return ShapeTracker(self.views + (View.create(new_shape), ))

  def mop(self, op, arg): return mops[op](self, arg)

mops: dict[Ops, Callable] = {Ops.RESHAPE: ShapeTracker.reshape, Ops.PERMUTE: ShapeTracker.permute, Ops.EXPAND: ShapeTracker.expand,
                             Ops.SHRINK: ShapeTracker.shrink, Ops.STRIDE: ShapeTracker.stride, Ops.PAD: ShapeTracker.pad}<|MERGE_RESOLUTION|>--- conflicted
+++ resolved
@@ -6,8 +6,7 @@
 from tinygrad.helpers import merge_dicts, getenv
 from tinygrad.shape.view import View, strides_for_shape, unravel
 from tinygrad.dtype import dtypes
-<<<<<<< HEAD
-from tinygrad.ops import UOp, Ops, graph_rewrite, split_uop, symbolic_flat, Variable, sint, uop_given_valid, simplify_valid
+from tinygrad.ops import UOp, Ops, graph_rewrite, split_uop, symbolic_flat, Variable, sint, uop_given_valid, simplify_valid, sint_to_uop
 from tinygrad.codegen.uopgraph import sym
 
 def overflow(u: UOp): return u.vmax > dtypes.max(dtypes.int) or u.vmin < dtypes.min(dtypes.int)
@@ -31,9 +30,6 @@
 
 # pooling op may overflow before folding causing unnecessary upcast
 def folded_upcast(u: UOp, int64_support: bool): return upcast(graph_rewrite(u, sym, {}), int64_support)
-=======
-from tinygrad.ops import UOp, Ops, graph_rewrite, split_uop, symbolic_flat, Variable, sint, uop_given_valid, simplify_valid, sint_to_uop
->>>>>>> df59b072
 
 @functools.lru_cache(None)
 def views_to_indexed_uops(views: tuple[View, ...], _idxs:Optional[tuple[UOp, ...]]=None) -> tuple[UOp, UOp]:
