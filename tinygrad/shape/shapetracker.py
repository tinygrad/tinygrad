--- conflicted
+++ resolved
@@ -97,12 +97,7 @@
 
 @functools.lru_cache(maxsize=None)
 def view_from_shape(shape:Tuple[int, ...]) -> View:
-<<<<<<< HEAD
-  assert len(shape) != 0
   assert all([x.__class__ == int for x in shape])
-=======
-  assert all(isinstance(x, int) for x in shape)
->>>>>>> d58586bb
   return View(tuple(shape), strides_for_shape(shape))
 
 @functools.lru_cache(maxsize=None)
