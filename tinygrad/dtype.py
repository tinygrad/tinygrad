--- conflicted
+++ resolved
@@ -15,13 +15,8 @@
   count: int
   def __repr__(self): return f"dtypes.{'_'*(c:=self.count!=1)}{INVERSE_DTYPES_DICT[self.name if not c else self.scalar().name]}{str(self.count)*c}"
   def vec(self, sz:int):
-<<<<<<< HEAD
-    assert sz > 1 and self.count == 1, f"can't vectorize {self} with size {sz}"
-    if self.name == 'void': return self # void doesn't vectorize
-=======
     assert self.count == 1, f"can't vectorize {self} with size {sz}"
     if sz == 1 or self.name == 'void': return self  # void doesn't vectorize, and sz=1 is scalar
->>>>>>> 327eb126
     return DType(self.priority, self.itemsize*sz, f"{INVERSE_DTYPES_DICT[self.name]}{sz}", None, sz)
   def scalar(self) -> DType: return DTYPES_DICT[self.name[:-len(str(self.count))]] if self.count > 1 else self
 
