from __future__ import annotations
from typing import Union, Tuple, Any, List, Dict, Callable
import functools, hashlib, math, operator, ctypes
from enum import Enum, auto
from dataclasses import dataclass
from tinygrad.helpers import prod, dedup
from tinygrad.dtype import dtypes, DType, ConstType
from tinygrad.shape.symbolic import Variable, sint
from tinygrad.shape.shapetracker import ShapeTracker

# these are the llops your accelerator must implement, along with toCpu
# the Enum class doesn't work with mypy, this is static. sorry it's ugly
# NOTE: MOD, CMPLT don't have to be implemented on vectors, just scalars
# NOTE: many GPUs don't have DIV, but UnaryOps.RECIP doesn't work for integer division
class UnaryOps(Enum):
  """A -> A (elementwise)"""
  EXP2 = auto(); LOG2 = auto(); CAST = auto(); BITCAST = auto(); SIN = auto(); SQRT = auto(); NEG = auto() # noqa: E702
class BinaryOps(Enum):
  """A + A -> A (elementwise)"""
<<<<<<< HEAD
  ADD = auto(); SUB = auto(); MUL = auto(); DIV = auto(); MAX = auto(); MOD = auto(); CMPLT = auto(); CMPEQ = auto(); XOR = auto();
  SHL = auto(); SHR = auto(); OR = auto(); AND = auto()# noqa: E702
=======
  ADD = auto(); SUB = auto(); MUL = auto(); DIV = auto(); MAX = auto(); MOD = auto(); CMPLT = auto(); CMPNE = auto(); XOR = auto() # noqa: E702
  SHR = auto(); SHL = auto() # noqa: E702
>>>>>>> bb248a0d
class TernaryOps(Enum):
  """A + A + A -> A (elementwise)"""
  WHERE = auto(); MULACC = auto() # noqa: E702
class ReduceOps(Enum):
  """A -> B (reduce)"""
  SUM = auto(); MAX = auto() # noqa: E702
class BufferOps(Enum): LOAD = auto(); CONST = auto(); STORE = auto() # noqa: E702
class LoadOps(Enum): EMPTY = auto(); CONST = auto(); COPY = auto(); CONTIGUOUS = auto(); CUSTOM = auto(); ASSIGN = auto(); VIEW = auto() # noqa: E702

Op = Union[UnaryOps, BinaryOps, ReduceOps, LoadOps, TernaryOps, BufferOps]

# do not preserve f(0) = 0
UNSAFE_PAD_OPS = {BinaryOps.DIV, UnaryOps.LOG2, UnaryOps.EXP2}

@dataclass(frozen=True)
class MemBuffer:
  idx: int
  dtype: DType
  st: ShapeTracker

@dataclass(frozen=True)
class ConstBuffer:
  val: ConstType
  dtype: DType
  st: ShapeTracker

@dataclass(frozen=True, eq=False)
class LazyOp:
  op: Op
  src: Tuple[LazyOp, ...] = ()
  arg: Any = None
  def cached_compare(self, x, context):
    if id(self) == id(x): return True
    if self.op != x.op or self.arg != x.arg or len(self.src) != len(x.src): return False
    if (key := (id(self), id(x))) in context: return context[key]
    ret = context[key] = all(a.cached_compare(b, context) for a,b in zip(self.src, x.src))
    return ret
  def __eq__(self, x): return self.cached_compare(x, context={})
  def __repr__(self): return f"LazyOp(op={self.op}, src={self.src}, arg={self.arg})"
  @functools.cached_property
  def dtype(self) -> DType:
    if self.op in BufferOps: return self.arg.dtype
    if self.op in [UnaryOps.CAST, UnaryOps.BITCAST]: return self.arg
    return dtypes.bool if self.op in {BinaryOps.CMPLT, BinaryOps.CMPNE} else self.src[-1].dtype

  @functools.cached_property
  def key(self) -> bytes:
    return hashlib.sha256(functools.reduce(lambda x,y: x+y, [s.key for s in self.src], str((self.op, self.arg)).encode())).digest()
  @functools.cached_property
  def hash(self): return hash((self.op, self.src, self.arg))
  def __hash__(self): return self.hash
  @functools.cached_property
  def lazyops(self) -> List[LazyOp]: return dedup([self] + [item for x in self.src for item in x.lazyops])
  def vars(self) -> List[Variable]:
    extract_vars = [x.arg.st.vars() for x in self.lazyops if x.op in BufferOps]
    const_vars = [x.arg.val.unbind()[0] for x in self.lazyops if x.op is BufferOps.CONST and isinstance(x.arg.val, Variable)]
    return sorted(set.union(*extract_vars, set(const_vars)), key=lambda x: str(x.expr))

# **************** independent FlopCounter ****************

@dataclass
class FlopCounter:
  shape: Tuple[int, ...]
  flops: sint
  mem: Dict[int, int]
  @property
  def mem_estimate(self): return sum(self.mem.values())
  def consume_flops(self):
    self.flops, ret = 0, self.flops
    return ret

InterpretedFlopCounter: Dict[Op, Callable] = {
  BufferOps.LOAD: lambda arg: FlopCounter(arg.st.shape, 0, {arg.idx: arg.dtype.itemsize * arg.st.real_size()}),
  BufferOps.CONST: lambda arg: FlopCounter(arg.st.shape, 0, {}),
  BufferOps.STORE: lambda self,arg: FlopCounter(arg.st.shape, self.consume_flops(), {**self.mem, arg.idx: arg.dtype.itemsize * arg.st.real_size()}),
  UnaryOps.CAST: lambda self,arg: FlopCounter(self.shape, self.consume_flops(), self.mem),   # cast uses no flops
  UnaryOps.BITCAST: lambda self,arg: FlopCounter(self.shape, self.consume_flops(), self.mem),   # bitcast uses no flops
  **{op:lambda self: FlopCounter(self.shape, self.consume_flops() + prod(self.shape), self.mem) for op in UnaryOps if op not in {UnaryOps.CAST, UnaryOps.BITCAST}},  # noqa: E501
  **{op:lambda self,y: FlopCounter(self.shape, self.consume_flops() + y.consume_flops() + prod(self.shape), {**self.mem, **y.mem}) for op in BinaryOps},  # noqa: E501
  **{op:lambda self,axis: FlopCounter(tuple(1 if i in axis else s for i,s in enumerate(self.shape)), self.consume_flops() + prod(self.shape), self.mem) for op in ReduceOps},  # noqa: E501
  TernaryOps.WHERE: lambda self,y,z: FlopCounter(self.shape, self.consume_flops() + y.consume_flops() + z.consume_flops() + prod(self.shape), {**self.mem, **y.mem, **z.mem})}  # noqa: E501

@functools.lru_cache(None)
def get_lazyop_info(ast:LazyOp) -> FlopCounter:
  @functools.lru_cache(None) # NOTE: this cache needs to be recreated for new ASTs
  def run_ast(ast): return InterpretedFlopCounter[ast.op](*([run_ast(x) for x in ast.src]+([ast.arg] if ast.arg is not None else [])))
  return run_ast(ast)

# **************** ops in python ****************

def hook_overflow(dv, fxn):
  def wfxn(*args):
    try: return fxn(*args)
    except OverflowError: return dv
  return wfxn

python_alu = {
  UnaryOps.LOG2: lambda x: math.log2(x) if x > 0 else -math.inf if x == 0 else math.nan,
  UnaryOps.EXP2: hook_overflow(math.inf, lambda x: math.exp(x*math.log(2))),
  UnaryOps.SQRT: lambda x: math.sqrt(x) if x >= 0 else math.nan, UnaryOps.SIN: math.sin,
  UnaryOps.NEG: lambda x: (not x) if isinstance(x, bool) else -x,
  BinaryOps.SHR: operator.rshift, BinaryOps.SHL: operator.lshift,
  BinaryOps.MUL: operator.mul, BinaryOps.ADD: operator.add, BinaryOps.SUB: operator.sub, BinaryOps.XOR: operator.xor,
<<<<<<< HEAD
  BinaryOps.SHL: operator.lshift, BinaryOps.SHR: operator.rshift, BinaryOps.OR: operator.or_, BinaryOps.AND: operator.and_,
  BinaryOps.MAX: max, BinaryOps.CMPEQ: operator.eq, BinaryOps.CMPLT: operator.lt,
=======
  BinaryOps.MAX: max, BinaryOps.CMPNE: operator.ne, BinaryOps.CMPLT: operator.lt,
>>>>>>> bb248a0d
  BinaryOps.MOD: lambda x,y: abs(int(x))%abs(int(y))*(1,-1)[x<0],
  BinaryOps.DIV: lambda x,y: int(x/y) if isinstance(x, int) else (x/y if y != 0 else x*math.inf),
  TernaryOps.WHERE: lambda x,y,z: y if x else z}

truncate: Dict[DType, Callable] = {dtypes.bool: bool,
  # TODO: float16 and bfloat16?
  dtypes.float32: lambda x: ctypes.c_float(x).value, dtypes.float64: lambda x: ctypes.c_double(x).value,
  dtypes.uint8: lambda x: ctypes.c_uint8(x).value, dtypes.uint16: lambda x: ctypes.c_uint16(x).value,
  dtypes.uint32: lambda x: ctypes.c_uint32(x).value, dtypes.uint64: lambda x: ctypes.c_uint64(x).value,
  dtypes.int8: lambda x: ctypes.c_int8(x).value, dtypes.int16: lambda x: ctypes.c_int16(x).value,
  dtypes.int32: lambda x: ctypes.c_int32(x).value, dtypes.int64: lambda x: ctypes.c_int64(x).value,}

def exec_alu(op:Op, dtype:DType, operands): return truncate.get(dtype, lambda x: x)(python_alu[op](*operands))<|MERGE_RESOLUTION|>--- conflicted
+++ resolved
@@ -17,13 +17,8 @@
   EXP2 = auto(); LOG2 = auto(); CAST = auto(); BITCAST = auto(); SIN = auto(); SQRT = auto(); NEG = auto() # noqa: E702
 class BinaryOps(Enum):
   """A + A -> A (elementwise)"""
-<<<<<<< HEAD
   ADD = auto(); SUB = auto(); MUL = auto(); DIV = auto(); MAX = auto(); MOD = auto(); CMPLT = auto(); CMPEQ = auto(); XOR = auto();
   SHL = auto(); SHR = auto(); OR = auto(); AND = auto()# noqa: E702
-=======
-  ADD = auto(); SUB = auto(); MUL = auto(); DIV = auto(); MAX = auto(); MOD = auto(); CMPLT = auto(); CMPNE = auto(); XOR = auto() # noqa: E702
-  SHR = auto(); SHL = auto() # noqa: E702
->>>>>>> bb248a0d
 class TernaryOps(Enum):
   """A + A + A -> A (elementwise)"""
   WHERE = auto(); MULACC = auto() # noqa: E702
@@ -127,12 +122,8 @@
   UnaryOps.NEG: lambda x: (not x) if isinstance(x, bool) else -x,
   BinaryOps.SHR: operator.rshift, BinaryOps.SHL: operator.lshift,
   BinaryOps.MUL: operator.mul, BinaryOps.ADD: operator.add, BinaryOps.SUB: operator.sub, BinaryOps.XOR: operator.xor,
-<<<<<<< HEAD
   BinaryOps.SHL: operator.lshift, BinaryOps.SHR: operator.rshift, BinaryOps.OR: operator.or_, BinaryOps.AND: operator.and_,
   BinaryOps.MAX: max, BinaryOps.CMPEQ: operator.eq, BinaryOps.CMPLT: operator.lt,
-=======
-  BinaryOps.MAX: max, BinaryOps.CMPNE: operator.ne, BinaryOps.CMPLT: operator.lt,
->>>>>>> bb248a0d
   BinaryOps.MOD: lambda x,y: abs(int(x))%abs(int(y))*(1,-1)[x<0],
   BinaryOps.DIV: lambda x,y: int(x/y) if isinstance(x, int) else (x/y if y != 0 else x*math.inf),
   TernaryOps.WHERE: lambda x,y,z: y if x else z}
