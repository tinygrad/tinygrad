from __future__ import annotations
from typing import Any, Optional, Union, Callable, cast, TYPE_CHECKING, Type, Literal, get_args
import sys, time, functools, itertools, math, operator, hashlib, os, types, pickle, pathlib, inspect, weakref
from enum import auto, IntEnum, Enum
from dataclasses import dataclass, field
from collections import defaultdict
from tinygrad.dtype import ConstType, ImageDType, dtypes, DType, truncate
from tinygrad.helpers import ContextVar, all_int, prod, getenv, all_same, Context, partition, temp, unwrap, T, argfix, Metadata, _METADATA, flatten
from tinygrad.helpers import PICKLE_BUFFERS, SPLIT_REDUCEOP, DEBUG, dedup
if TYPE_CHECKING:
  from tinygrad.shape.shapetracker import ShapeTracker
  from tinygrad.device import Buffer

# wrapper around IntEnum that preserves Enum.__str__ and makes auto() unique across all FastEnum subclasses
class FastEnum(IntEnum):
  def __str__(self): return Enum.__str__(self)
  @staticmethod
  def _generate_next_value_(_, __, ___, last_values): return 1 + max([0, *last_values, *[max(c) for c in FastEnum.__subclasses__()]])

class SimpleMathTrait:
  # required to implement
  def alu(self:T, arg:Ops, *src) -> T: raise NotImplementedError
  def const_like(self:T, b:ConstLike) -> T: raise NotImplementedError

  # great functions you get!
  def ufix(self, x): return self.const_like(x) if not isinstance(x, MathTrait) else x
  def _binop(self, op, x, reverse): return self.ufix(x).alu(op, self) if reverse else self.alu(op, self.ufix(x))
  def logical_not(self): return self.ne(True)
  def neg(self):
    if (dtype:=getattr(self, 'dtype')) is None: raise TypeError(f"MathTraits __neg__ requires a dtype, {self=}")
    return self.logical_not() if dtype.scalar() == dtypes.bool else self*(-1)
  def add(self, x, reverse=False): return self._binop(Ops.ADD, x, reverse)
  def mul(self, x, reverse=False): return self._binop(Ops.MUL, x, reverse)
  def bitwise_and(self, x, reverse=False): return self._binop(Ops.AND, x, reverse)
  def bitwise_or(self, x, reverse=False): return self._binop(Ops.OR, x, reverse)
  def xor(self, x, reverse=False): return self._binop(Ops.XOR, x, reverse)
  def idiv(self, x, reverse=False): return self._binop(Ops.IDIV, x, reverse)
  def mod(self, x, reverse=False): return self._binop(Ops.MOD, x, reverse)
  def sub(self, x, reverse=False): return self.ufix(x).alu(Ops.ADD, -self) if reverse else self.alu(Ops.ADD, self.ufix(-x))
  def div(self, x, reverse=False): return (self.ufix(x)*self.alu(Ops.RECIP)) if reverse else (self*self.ufix(x).alu(Ops.RECIP))

  def __neg__(self): return self.neg()

  def __add__(self, x): return self.add(x)
  def __sub__(self, x): return self.sub(x)
  def __mul__(self, x): return self.mul(x)
  def __truediv__(self, x): return self.div(x)
  def __floordiv__(self, x): return self.idiv(x)  # TODO: idiv is trunc div, not floordiv
  def __mod__(self, x): return self.mod(x)
  def __and__(self, x): return self.bitwise_and(x)
  def __or__(self, x): return self.bitwise_or(x)
  def __xor__(self, x): return self.xor(x)

  def __radd__(self, x): return self.add(x, True)
  def __rsub__(self, x): return self.sub(x, True)
  def __rmul__(self, x): return self.mul(x, True)
  def __rtruediv__(self, x): return self.div(x, True)
  def __rfloordiv__(self, x): return self.idiv(x, True)
  def __rand__(self, x): return self.bitwise_and(x, True)
  def __ror__(self, x): return self.bitwise_or(x, True)
  def __rxor__(self, x): return self.xor(x, True)
  def __rmod__(self, x): return self.mod(x, True)

  def __lt__(self, x): return self.alu(Ops.CMPLT, self.ufix(x))
  def __gt__(self, x): return self.ufix(x).alu(Ops.CMPLT, self)
  def __ge__(self, x): return (self < x).logical_not()
  def __le__(self, x): return (self > x).logical_not()

  def ne(self, x): return self.alu(Ops.CMPNE, self.ufix(x))
  def eq(self, x): return self.ne(x).logical_not()
  def __ne__(self, x): return self.ne(x)
  # NOTE: __eq__ isn't overridden, and means the same thing as is by default

class MathTrait(SimpleMathTrait):
  # TODO: move to Tensor when new backward is done
  def lshift(self, x, reverse=False): return self._binop(Ops.SHL, x, reverse)
  def rshift(self, x, reverse=False): return self._binop(Ops.SHR, x, reverse)
  def __lshift__(self, x): return self.lshift(x)
  def __rshift__(self, x): return self.rshift(x)
  def __rlshift__(self, x): return self.lshift(x, True)
  def __rrshift__(self, x): return self.rshift(x, True)

  def maximum(self, x): return self.alu(Ops.MAX, self.ufix(x))
  def minimum(self, x): return -(-self).maximum(-x)
  def where(self, x, y): return self.alu(Ops.WHERE, x, x.ufix(y))
  def threefry(self, seed): return self.alu(Ops.THREEFRY, seed)
  def reciprocal(self): return self.alu(Ops.RECIP)
  def sqrt(self): return self.alu(Ops.SQRT)
  def sin(self): return self.alu(Ops.SIN)
  def log2(self): return self.alu(Ops.LOG2)
  def exp2(self): return self.alu(Ops.EXP2)
  def pow(self, x): return self.alu(Ops.POW, self.ufix(x))

# the order of these Ops controls the order of the toposort
class Ops(FastEnum):
  # uops that aren't rendered
  SINK = auto(); CONTIGUOUS = auto(); CONTIGUOUS_BACKWARD = auto(); DETACH = auto(); PRELOAD = auto(); KERNEL = auto() # noqa: E702

  # TODO: empty continues to exist because of tensor
  EMPTY = auto()

  # MetaOps
  COPY = auto(); BUFFER_VIEW = auto() # noqa: E702

  # blocks in linearizer
  BLOCK = auto(); BLOCKSTART = auto(); BLOCKFORK = auto(); BLOCKEND = auto() # noqa: E702

  # movement ops!
  RESHAPE = auto(); PERMUTE = auto(); EXPAND = auto(); PAD = auto(); SHRINK = auto(); FLIP = auto() # noqa: E702

  # misc ops
  UNROLL = auto(); CONTRACT = auto() # noqa: E702
  VIEW = auto(); DEFINE_GLOBAL = auto(); BUFFER = auto() # noqa: E702
  DEFINE_VAR = auto(); DEFINE_LOCAL = auto(); DEFINE_ACC = auto() # noqa: E702
  VALID = auto(); SPECIAL = auto(); NOOP = auto() # noqa: E702

  # reduce
  REDUCE_AXIS = auto()

  # helper ops
  GEP = auto(); VECTORIZE = auto(); CAT = auto() # noqa: E702

  # UnaryOps
  CAST = auto(); BITCAST = auto(); EXP2 = auto(); LOG2 = auto(); SIN = auto(); SQRT = auto(); RECIP = auto(); NEG = auto() # noqa: E702

  # load/store before math
  LOAD = auto(); STORE = auto() # noqa: E702

  # early INDEX
  INDEX = auto()

  # math ops
  WMMA = auto()

  # BinaryOps
  ADD = auto(); MUL = auto(); IDIV = auto(); MAX = auto(); MOD = auto(); CMPLT = auto(); CMPNE = auto(); XOR = auto() # noqa: E702
  SHL = auto(); SHR = auto(); OR = auto(); AND = auto(); THREEFRY = auto(); SUB = auto(); FDIV = auto(); POW = auto() # noqa: E702

  # TernaryOps
  WHERE = auto(); MULACC = auto() # noqa: E702

  # assignment ops
  ASSIGN = auto()
  BIND = auto()

  # control flow ops
  BARRIER = auto(); RANGE = auto(); IF = auto(); ENDRANGE = auto(); ENDIF = auto() # noqa: E702

  # consts last!
  VCONST = auto(); CONST = auto() # noqa: E702

  # device
  DEVICE = auto()
  MULTI = auto()
  CUSTOM = auto()

class GroupOp:
  Unary = {Ops.EXP2, Ops.LOG2, Ops.SIN, Ops.SQRT, Ops.RECIP, Ops.NEG}
  Binary = {Ops.ADD, Ops.MUL, Ops.IDIV, Ops.MAX, Ops.MOD, Ops.CMPLT, Ops.CMPNE, Ops.XOR, Ops.SHL, Ops.SHR, Ops.OR, Ops.AND, Ops.THREEFRY,
            Ops.SUB, Ops.FDIV, Ops.POW}
  Ternary = {Ops.WHERE, Ops.MULACC}
  ALU = set.union(Unary, Binary, Ternary)

  Irreducible = {Ops.CONST, Ops.DEFINE_VAR, Ops.SPECIAL, Ops.RANGE}
  Movement = {Ops.RESHAPE, Ops.EXPAND, Ops.PERMUTE, Ops.PAD, Ops.SHRINK, Ops.FLIP}

  Buffer = {Ops.LOAD, Ops.PRELOAD, Ops.STORE, Ops.VALID, Ops.CONST, Ops.DEFINE_VAR}
  Block = {Ops.BLOCK, Ops.BLOCKEND, Ops.BLOCKFORK, Ops.BLOCKSTART}

  # BinaryOps that can be flipped
  Commutative = {Ops.ADD, Ops.MUL, Ops.MAX, Ops.CMPNE, Ops.XOR, Ops.AND, Ops.OR}

  # BinaryOps where f(f(a,b),c) = f(a,f(b,c))
  Associative = {Ops.ADD, Ops.MUL, Ops.AND, Ops.OR, Ops.MAX}

  # BinaryOps that satisfy f(x,x)=x see https://en.wikipedia.org/wiki/Idempotence
  Idempotent = {Ops.OR, Ops.AND, Ops.MAX}

  # do not preserve f(0) = 0
  UnsafePad = {Ops.RECIP, Ops.LOG2, Ops.EXP2, Ops.IDIV, Ops.POW}

  All = set(Ops)

# some BUFFER ops can be processed with only a view
view_supported_devices = {"LLVM", "CLANG", "CUDA", "NV", "AMD", "METAL", "QCOM", "DSP", "DISK"}

# https://en.wikipedia.org/wiki/Identity_element
def identity_element(op:Ops, dt:DType) -> ConstType: return dtypes.as_const({Ops.ADD:0, Ops.MUL:1, Ops.MAX:dtypes.min(dt)}[op], dt)

def can_pad(u:UOp, edges:dict[UOp, UOp], visisted:dict[UOp, None]) -> bool:
  if u.op in GroupOp.UnsafePad: return False
  if (len(u.src) == 2 and u.src[0] in edges) or u in visisted: return True
  visisted[u] = None
  return all(can_pad(x.base, edges, visisted) for x in u.src)

# With True as the default, this matches the old symbolic behavior
def resolve(x:UOp|bool, default:bool=True):
  if isinstance(x, bool): return x
  assert x.dtype == dtypes.bool, "UOp in resolve must be bool"
  # NOTE: generating the text for the exception is expensive, so we do this
  return bool(sx.vmin) if (sx:=x.simplify()).vmin == sx.vmax else default

# smax/smin are replacements for max/min that preserve symbolic
def _suop(lst, uop_fxn, python_fxn):
  uops, nums = partition(lst, lambda x: isinstance(x, UOp))
  return ssimplify(functools.reduce(uop_fxn, uops + ([python_fxn(nums)] if nums else [])))
def smax(*lst): return _suop(argfix(*lst), UOp.maximum, max)
def smin(*lst): return _suop(argfix(*lst), UOp.minimum, min)

def ssimplify(uop): return uop.ssimplify() if isinstance(uop, UOp) else uop
def sym_infer(uop: Union[UOp, int], var_vals: dict[UOp, int]) -> int: return uop.sym_infer(var_vals) if isinstance(uop, UOp) else uop

# used for UOp and UPat
def pretty_print(x:Any, rep:Callable, srcfn=lambda x: x.src, cache=None, d=0)->str:
  def dfs(x:Any, cache:dict):
    for s in srcfn(x) or []:
      cache.setdefault(s, [len(cache), 0, False])[1] += 1
      if cache[s][1] == 1: dfs(s, cache)
  if cache is None: dfs(x, cache:={})
  if (cx:=cache.setdefault(x, [0,0,False]))[2]: return f"{' '*d} x{cx[0]}"
  cx[2], srcs = True, ('None' if srcfn(x) is None else ''.join(f'\n{pretty_print(s, rep, srcfn, cache, d+2)},' for s in srcfn(x)))
  return f"{' '*d}{f'x{cx[0]}:=' * (cx[1]>1)}{rep(x)}" % srcs

class UOpMetaClass(type):
  ucache:dict[tuple, weakref.ReferenceType[UOp]] = {}
  def __call__(cls, op:Ops, dtype:DType=dtypes.void, src:tuple[UOp,...]=tuple(), arg:Any=None, _buffer:Buffer|None=None):
    if (wret:=UOpMetaClass.ucache.get(key:=(op, dtype, src, arg), None)) is not None and (ret:=wret()) is not None: return ret
    UOpMetaClass.ucache[key] = ref = weakref.ref(created:=super().__call__(*key))
    for s in src: s.children.add(ref)
    # NOTE: this will soon be set by Tensor once we remove function.py
    if (metadata:=_METADATA.get()) is not None: all_metadata[created] = metadata
    # NOTE: this value is set by pickle when pickling a realized tensor
    if _buffer is not None:
      assert op is Ops.BUFFER, f"trying to set Buffer {_buffer} for {op}"
      buffers[created] = _buffer
    return created

# some uops map to other stuff
buffers:weakref.WeakKeyDictionary[UOp, Buffer] = weakref.WeakKeyDictionary() # this maps BUFFER uops to their device Buffers
all_metadata:weakref.WeakKeyDictionary[UOp, Metadata] = weakref.WeakKeyDictionary()

# NOTE: this should be frozen, but frozen is slower
@dataclass(eq=False, slots=True)
class UOp(MathTrait, metaclass=UOpMetaClass):
  op:Ops
  dtype:DType = dtypes.void
  src:tuple[UOp, ...] = tuple()
  arg:Any = None
  children:set[weakref.ref[UOp]] = field(default_factory=set)
  def __del__(self):
    if self.op is Ops.BUFFER and (buffer:=buffers.get(self)) is not None: buffer.ref(-1)
    if (ref:=UOpMetaClass.ucache.get(k:=(self.op, self.dtype, self.src, self.arg))) is not None:
      for s in self.src: s.children.discard(ref)
      del UOpMetaClass.ucache[k]
  def __reduce__(self):
    args = [self.op, self.dtype, self.src, self.arg]
    if self.op is Ops.BUFFER and self.realized is not None and PICKLE_BUFFERS: args.append(self.realized)
    return UOp, tuple(args)
  def replace(self, **kwargs) -> UOp:
    new_args = (kwargs.pop("op", self.op), kwargs.pop("dtype", self.dtype), kwargs.pop("src", self.src), kwargs.pop("arg", self.arg))
    assert len(kwargs) == 0, f"unused kwargs in replace {list(kwargs)}"
    if (self.op, self.dtype, self.src, self.arg) == new_args: return self
    return UOp(*new_args)
  @functools.cached_property
  def key(self) -> bytes:
    return hashlib.sha256(str((self.op, self.dtype, self.arg)).encode() + b"".join([s.key for s in self.src])).digest()
  def __repr__(self): return pretty_print(self, lambda x: f"{type(self).__name__}({x.op}, {x.dtype}, arg={x.argstr()}, src=(%s))")
  def argstr(self): return f'({", ".join(map(str, self.arg))})' if self.op is Ops.REDUCE_AXIS else repr(self.arg)

  @property
  def toposort(self) -> dict[UOp, None]:
    def _toposort(u:UOp, cache:set[UOp]):
      if u in cache: return {}
      nodes: dict[UOp, None] = {}
      # NOTE: this is a lot faster than the comprehension in parents
      for parent in u.src: nodes.update(_toposort(parent, cache))
      nodes[u] = None
      cache.add(u)
      return nodes
    return _toposort(self, cache=set())

  @functools.cached_property
  def tuplize(self:UOp) -> tuple[int, Any, Optional[DType], tuple]: return (self.op.value, self.arg, self.dtype, tuple(x.tuplize for x in self.src))

  # *** uop shape stuff ***

  @functools.cached_property
  def st(self) -> ShapeTracker|None:
    from tinygrad.shape.shapetracker import ShapeTracker
    if self.op is Ops.MULTI:
      return ShapeTracker.from_shape(
        tuple(sum(y.shape[a] for y in self.real_lbs) if a == self.axis else s for a,s in enumerate(self.real_lbs[0].shape)))
    if self.op is Ops.BUFFER: return ShapeTracker.from_shape((self.size,))
    # these ops define a ShapeTracker from the arg
    if self.op is Ops.VIEW: return self.arg
    if self.op in GroupOp.Movement: return unwrap(self.src[0].st).mop(self.op, self.arg)
    # buffer ops return the ShapeTracker from sources
    if self.op in GroupOp.Buffer: return vsrc[0] if len(vsrc:=[x.st for x in self.src if x.op is Ops.VIEW]) != 0 else None
    if not (src_sts := [x.st for x in self.src if x.st is not None]): return None
    assert all_same([x.shape for x in src_sts]), f"UOp sources must have the same shape {self} {[x.shape for x in src_sts]}"
    if self.op in {Ops.BITCAST, Ops.BUFFER_VIEW}:
      shape = src_sts[0].shape
      if self.dtype.itemsize != (input_sz:=self.src[0].dtype.itemsize): shape = shape[:-1]+((shape[-1]*input_sz) // self.dtype.itemsize,)
    # only reduce ops are allowed to change shape, everything else derives shape from sources
    elif self.op in {Ops.REDUCE_AXIS, Ops.WMMA}: shape = src_sts[0].reduce(self.axis_arg)
    else: shape = src_sts[0].shape
    return ShapeTracker.from_shape(shape)

  @functools.cached_property
  def full_shape(self) -> tuple[sint, ...]:
    if self.op is Ops.VIEW: return self.shape
    # TODO: this should check if st is None, it cannot because local reduce has implicit movement ops
    return tuple(smax(x) for x in zip(*[x.full_shape for x in self.src if x.op not in {Ops.DEFINE_GLOBAL,Ops.DEFINE_LOCAL} \
        # TODO: this exists because wmma creates consts without ShapeTracker in the AST, there's probably a way to fix this
        and not (x.op is Ops.CONST and x.st is None)]))
  @property
  def shape(self) -> tuple[sint, ...]: return unwrap(self.st).shape
  @property
  def size(self) -> int: return self.arg[1] if self.op is Ops.BUFFER else unwrap(self.st).size

  # *** uop evaluation ***

  def simplify(self):
    with Context(TRACK_MATCH_STATS=0):
      return graph_rewrite(self, symbolic)
  def ssimplify(self) -> Union[UOp, ConstType]: return ret.arg if (ret:=self.simplify()).op is Ops.CONST else ret
  def _eval(self, dtype, expected_type:Type[T]) -> T:
    assert self.dtype in dtype, f"eval with wrong dtype {self}"
    vmin, vmax = (simple_self:=self.simplify())._min_max
    if vmin != vmax: raise ValueError(f"eval failed to be a single number, range is {vmin} to {vmax} in {simple_self.render()}")
    assert isinstance(vmin, expected_type), f"vmin is wrong dtype {type(vmin)} != {expected_type}"
    return vmin
  def __bool__(self): return self._eval((dtypes.bool,), bool)
  def __int__(self): return self._eval(dtypes.ints, int)
  def __float__(self): return self._eval(dtypes.floats, float)
  def substitute(self, dvars:dict[UOp, UOp]):
    with Context(TRACK_MATCH_STATS=0):
      return graph_rewrite(self, _substitute, dvars, bottom_up=True)

  # *** uop syntactic sugar ***

  @property
  def st_arg(self) -> ShapeTracker:
    assert self.op in GroupOp.Buffer, f"st_arg called on {self.op}"
    return unwrap(self.st)
  @property
  def axis_arg(self) -> tuple[int, ...]:
    assert self.op in {Ops.REDUCE_AXIS, Ops.WMMA}, f"axis_arg called on {self.op}"
    ret = self.arg[1] if self.op is Ops.REDUCE_AXIS else self.arg[7]
    assert isinstance(ret, tuple) and all(isinstance(x, int) for x in ret), f"axis_arg trying to return {ret}"
    return ret
  def sink(self, *srcs:UOp): return UOp(Ops.SINK, dtypes.void, (self,)+srcs)
  def detach(self): return UOp(Ops.DETACH, self.dtype, (self,))
  def index(self, idx:UOp, valid:UOp|None=None): return UOp(Ops.INDEX, self.dtype, (self,idx,valid) if valid is not None else (self,idx))
  def const_like(self, b:ConstLike):
    # constants can optionally have a DEVICE source
    if self._device is None: return UOp.const(self.dtype, b)
    if isinstance(self.device, tuple): return UOp.multi(*[UOp.metaop(Ops.CONST, self.shape, self.dtype, d, b) for d in self.device], axis=None)
    return UOp.metaop(Ops.CONST, self.shape, self.dtype, self.device, b)
  def broadcast(self, count:int):
    assert self.dtype.count == 1
    if count == 1: return self
    return UOp(Ops.VECTORIZE, self.dtype.vec(count), (self,)*count)
<<<<<<< HEAD
  def cast(self, dtype:DType):
    if self.dtype == dtype: return self
    return UOp(Ops.CAST, dtype, (self,))
  def bitcast(self, dtype:DType): return UOp(Ops.BITCAST, dtype, (self,))
=======
  def cast(self, dtype:DType): return self if self.dtype == dtype else UOp(Ops.CAST, dtype, (self,))
  def bitcast(self, dtype:DType): return self if self.dtype == dtype else UOp(Ops.BITCAST, dtype, (self,))
>>>>>>> 92894251
  def gep(self, i:Union[tuple[int, ...], int]):
    if isinstance(i, int):
      # NOTE: these are just shortcuts to not have to create and fold later
      if self.op is Ops.VECTORIZE: return self.src[i]
      if self.op is Ops.VCONST: return UOp.const(self.dtype.scalar(), self.arg[i])
      if self.op is Ops.CONST: return UOp.const(self.dtype.scalar(), self.arg)
      i = (i,)
    if (self.dtype.vcount == len(i) and i == tuple(range(len(i)))) or self.dtype == dtypes.void: return self
    return UOp(Ops.GEP, self.dtype.scalar().vec(len(i)) if len(i) > 1 else self.dtype.scalar(), (self,), i)
  def load(self, *src:UOp, **kwargs): return UOp(Ops.LOAD, src=(self,)+src, **kwargs)
  def store(self, *src:UOp, **kwargs): return UOp(Ops.STORE, dtypes.void, (self,)+src, **kwargs)
  def alu(self, arg, *src:UOp):
    out_dtype = (self, *src)[-1].dtype
    if arg in {Ops.CMPLT, Ops.CMPNE}: out_dtype = dtypes.bool.vec(out_dtype.count) if out_dtype.count > 1 else dtypes.bool
    return UOp(arg, out_dtype, (self,)+src)
  @staticmethod
  def const(dtype:DType, b:ConstLike):
    if isinstance(b, UOp): return b.unbind()[0] if b.op is Ops.BIND else b
    if isinstance(b, tuple) and all_same(b): b = b[0]  # doesn't have to be a VCONST if they are all the same
    return UOp(Ops.VCONST if isinstance(b, tuple) else Ops.CONST, dtype, arg=dtypes.as_const(b, dtype))
  def valid(self, st:ShapeTracker):
    assert self.op in {Ops.CONST, Ops.DEFINE_VAR}, f"can only create VALID from a constant, got {self.op}"
    from tinygrad.shape.shapetracker import ShapeTracker
    # NOTE: only VALID has a masked ShapeTracker, the CONST operands are unmasked
    unmasked_st = ShapeTracker.from_shape(()).reshape((1,)*len(st.shape)).expand(st.shape).to_uop()
    return UOp(Ops.VALID, dtypes.bool, (st.to_uop(),)).where(self.replace(src=(unmasked_st,)), UOp.const(self.dtype, 0).replace(src=(unmasked_st,)))
  @staticmethod
  def range(dtype:DType, start:sint, end:sint, idx:int): return UOp(Ops.RANGE, dtype=dtype, src=(sint_to_uop(start), sint_to_uop(end)), arg=idx)
  def _reduce_op(self, op:Ops, axis:tuple[int, ...]):
    axis = tuple(sorted([x for x in axis if resolve(self.shape[x] != 1)]))
    return self if len(axis) == 0 else UOp(Ops.REDUCE_AXIS, self.dtype, (self,), (op, axis))
  def r(self, op:Ops, axis:tuple[int, ...]) -> UOp:
    new_shape = unwrap(self.st).reduce(axis)

    # TODO: can we split symbolic shape if the reduce axis is not symbolic?
    # TODO: this shouldn't be here, it belongs in scheduler! that's why it broke multi
    if not SPLIT_REDUCEOP or isinstance(self._device, tuple) or not all_int(self.shape) or (0 in self.shape) or \
      prod(self.shape) // prod(new_shape) < getenv("REDUCEOP_SPLIT_THRESHOLD", 32768):
      return self._reduce_op(op, axis)

    # if there are few globals, make some reduces into globals by splitting into two kernels
    # cap output buffer to 2**22: heuristic number of global outputs to achieve max occupancy with enough locals+upcasts for gemm
    #   ~2**10 should be enough if GROUP is used
    # 256 split maximum should be "negligible reduce" for low prod(new_shape), 8 split minimum.
    # split is moved to the end to provide maximum locality for the second phase reduce.
    self_real_strides = unwrap(self.st).real_strides(ignore_valid=True)
    split_candidates = [(i, x) for i in axis for x in range(min(256,2**getenv("REDUCEOP_SPLIT_SIZE",22)//prod(new_shape)),8-1,-1)
                        if self.shape[i] % x == 0 and self_real_strides[i] != 0]
    if not split_candidates: return self._reduce_op(op, axis)
    dim_to_split, divisor = split_candidates[0]
    splitted_shape = self.shape[:dim_to_split] + (divisor,) + (self.shape[dim_to_split]//divisor,) + self.shape[dim_to_split+1:]
    splitted = self.reshape(splitted_shape).permute(tuple([x for x in range(len(splitted_shape)) if x != dim_to_split]+[dim_to_split]))
    if DEBUG >= 3: print(f"split {divisor}: {self.shape} -> {splitted.shape} -> {new_shape}")
    return splitted._reduce_op(op, axis)._reduce_op(op, (len(new_shape),)).reshape(new_shape)  # reduce original axes, then split
  def assign(self, x:UOp): return UOp(Ops.ASSIGN, self.dtype, (self,x))
  def contiguous(self): return self.alu(Ops.CONTIGUOUS)
  def contiguous_backward(self): return self.alu(Ops.CONTIGUOUS_BACKWARD)

  # *** from MultiLazyBuffer ***

  def multi(self, *more:UOp, axis:int|None, real:tuple[bool,...]|None=None):
    parents = (self,)+more
    assert all_same([x.dtype for x in parents]), "multi parents must have the same dtype"
    return UOp(Ops.MULTI, self.dtype, parents, (axis, real if real is not None else (True,)*len(parents)))

  @property
  def bounds(self):
    if self.axis is None: raise RuntimeError("bounds is not defined when axis is None")
    return tuple(itertools.pairwise(itertools.accumulate([lb.shape[self.axis] for lb in self.src], initial=0)))

  @functools.cached_property
  def axis(self) -> Optional[int]:
    if self.op is Ops.MULTI: return self.arg[0]
    # NOTE: they all have to share an axis, we always choose [-1]
    if self.op in GroupOp.ALU: return axes[-1] if (axes := dedup([x.axis for x in self.src if x.axis is not None])) else None
    src_axis = self.src[0].axis
    if self.op is Ops.REDUCE_AXIS: return None if src_axis is not None and src_axis in self.arg[1] else src_axis
    if self.op is Ops.RESHAPE:
      if src_axis is None: return None
      arg_acc:list[sint] = list(itertools.accumulate(self.arg, operator.mul, initial=1))
      # new_axis is the last one that preserves prod(prior to new_axis) and must not move items between shards
      # TODO: what to do about shrinking to self.shape[self.axis]==1 len(self.real_lbs)==1?
      return len(arg_acc) - arg_acc[::-1].index(prod(self.src[0].shape[:src_axis])) - 1
    if self.op is Ops.PERMUTE: return self.arg.index(src_axis) if src_axis is not None else None
    return src_axis

  @property
  def real(self):
    assert self.op is Ops.MULTI
    return self.arg[1]

  @property
  def real_lbs(self): return [lb for lb,r in zip(self.src, self.real) if r]

  def shard(self, devices:tuple[str, ...], axis:Optional[int]=None) -> UOp:
    if axis is None: lbs = [self] * len(devices)
    else:
      if self.shape[axis] % len(devices) != 0: raise RuntimeError(f"multi axis uneven: {self.shape[axis]=} {axis=} {len(devices)=}")
      # NOTE: this works for both even shards and uneven shards
      sz = self.shape[axis] // len(devices)
      sizes = [max(0, min(sz, self.shape[axis] - sz*i)) for i in range(len(devices))]
      lbs = []
      for sz,off in zip(sizes, itertools.accumulate(sizes, initial=0)):
        lbs.append(self.shrink(tuple((0,s) if i != axis else (off,off+sz) for i,s in enumerate(self.shape))))
    sharded_lbs = [lb.copy_to_device(d) for lb,d in zip(lbs, devices)]
    return UOp.multi(*[lb.contiguous() for lb in sharded_lbs], axis=axis)

  # *** from LazyBuffer ***

  @staticmethod
  def metaop(op:Ops, shape:tuple[sint, ...], dtype:DType, device:str, arg=None) -> UOp:
    from tinygrad.shape.shapetracker import ShapeTracker
    # Tensor const is CONST(VIEW(DEVICE)) -> RESHAPE -> EXPAND
    if op is Ops.CONST:
      assert isinstance(arg, get_args(ConstType)), f"trying to create CONST with {arg=}"
      return UOp.const(dtype, unwrap(arg)).replace(src=(UOp(Ops.VIEW, dtypes.void, (UOp(Ops.DEVICE, arg=device),),
                 ShapeTracker.from_shape(())),)).reshape((1,)*len(shape)).expand(shape)
    # Tensor variable binding is BIND(VAR(VIEW(DEVICE)), CONST(VIEW(DEVICE)))
    if op is Ops.BIND:
      var, val = arg.unbind()
      return var.replace(src=(UOp(Ops.VIEW, dtypes.void, (UOp(Ops.DEVICE, arg=device),), ShapeTracker.from_shape(shape)),)).bind(val)
    # otherwise it's just a RESHAPE(BUFFER)
    if not isinstance(size:=prod([x.vmax if isinstance(x, UOp) else x for x in shape]), int): raise ValueError(f"size must be int {size}")
    return UOp.new_buffer(device, size, dtype).reshape(shape)
  def copy_to_device(self, device:str|tuple[str, ...], clone:bool=False) -> UOp:
    # if it's a shrink, do the shrink before the copy with CONTIGUOUS
    if prod(self.shape) < prod(self.base.shape): return self.contiguous().copy_to_device(device)
    # COPY is COPY(DEVICE, copyin.base) -> VIEW(copyin.st)
    ret = UOp(Ops.COPY, self.base.dtype, (UOp(Ops.DEVICE, arg=device), self.base), clone)
    op_arg = []
    mop = self
    while mop is not self.base:
      op_arg.append((mop.op, mop.arg))
      mop = mop.src[0]
    for op,arg in reversed(op_arg): ret = UOp(op, ret.dtype, (ret,), arg)
    return ret
  def clone(self) -> UOp: return self.copy_to_device(self.device, clone=True)
  @property
  def metadata(self) -> tuple[Metadata, ...]|Metadata|None: return self.arg.metadata if self.op is Ops.KERNEL else all_metadata.get(self, None)

  # *** uop movement ops ***

  @property
  def base(self) -> UOp:
    if (self.op is Ops.VIEW and len(self.src) == 1) or self.op in GroupOp.Movement: return self.src[0].base
    return self
  def view(self, new_st:ShapeTracker) -> UOp: return UOp(Ops.VIEW, self.dtype, (self.base,), new_st)

  def _mop(self, op:Ops, arg):
    ret = UOp(op, self.dtype, (self,), arg)
    if self.st == ret.st: return self  # ignore NOOPs, also check ret.st
    return ret

  def reshape(self, arg:tuple[sint, ...]): return self._mop(Ops.RESHAPE, arg)
  def pad(self, arg:tuple[tuple[sint, sint], ...]): return self._mop(Ops.PAD, arg)
  def expand(self, arg:tuple[sint, ...]): return self._mop(Ops.EXPAND, arg)
  def permute(self, arg:tuple[sint, ...]): return self._mop(Ops.PERMUTE, arg)
  def shrink(self, arg:tuple[tuple[sint, sint], ...]): return self._mop(Ops.SHRINK, arg)
  def flip(self, arg:tuple[bool, ...]): return self._mop(Ops.FLIP, arg)

  # *** uop Buffer stuff ***

  buffer_num = itertools.count(0)
  @staticmethod
  def new_buffer(device:str, size:int, dtype:DType): return UOp(Ops.BUFFER, dtype, (UOp(Ops.DEVICE, arg=device),), (next(UOp.buffer_num), size))
  @property
  def device(self) -> str|tuple[str, ...]: return cast(str|tuple[str, ...], unwrap(self._device))
  @functools.cached_property
  def _device(self) -> Optional[str|tuple[str, ...]]:
    if self.op is Ops.DEVICE: return self.arg
    if self.op is Ops.MULTI: return tuple(cast(str, x.device) for x in self.src)
    return dsrcs[0]._device if len(dsrcs:=[x for x in self.src if x._device is not None]) != 0 else None
  @property
  def buf_uop(self) -> UOp:
    if self.base.op is Ops.BUFFER: return self.base
    assert self.base.op in {*GroupOp.Buffer, Ops.ASSIGN, Ops.VIEW}, f"buf_uop called on {self.op}"
    return self.src[0].buf_uop
  @property
  def buffer(self) -> Buffer:
    if self is not self.base:
      assert unwrap(self.st).contiguous, "VIEW only works here if it's contiguous"
      return self.src[0].buffer
    assert self.op is Ops.BUFFER, f"must be BUFFER {self.op}"
    if (cret:=buffers.get(self)) is not None: return cret
    from tinygrad.device import Buffer
    assert isinstance(self.device, str), f"buffer not supported on multi {self.device}"
    buffers[self] = ret = Buffer(self.device, self.size, self.dtype if isinstance(self.dtype, ImageDType) else self.dtype.base)
    return ret
  @property
  def realized(self) -> Optional[Buffer]: return self.buffer if self.op is Ops.BUFFER else None
  @property
  def is_realized(self) -> bool:
    return all(x.base.realized is not None for x in self.base.real_lbs) if self.base.op is Ops.MULTI else self.base.realized is not None

  # *** uop Variable stuff ***

  @staticmethod
  def variable(name:str, min_val:ConstType, max_val:ConstType, dtype:DType=dtypes.int):
    assert not isinstance(min_val, UOp) and not isinstance(max_val, UOp), f"can't create Variable {name} with {min_val}/{max_val}"
    return UOp(Ops.DEFINE_VAR, dtype, arg=(name, min_val, max_val))
  @property
  def expr(self):
    assert self.op is Ops.DEFINE_VAR, f"op is {self.op}, need DEFINE_VAR"
    return self.arg[0]
  def bind(self, val:int):
    assert self.op is Ops.DEFINE_VAR, f"op is {self.op}, need DEFINE_VAR"
    assert self.arg[1] <= val and val <= self.arg[2], f"bind {val} not in range [{self.arg[1]}, {self.arg[2]}]"
    return UOp(Ops.BIND, self.dtype, (self, self.const_like(val)))
  def unbind(self) -> tuple[Variable, int]:
    assert self.op is Ops.BIND and self.src[0].op is Ops.DEFINE_VAR and self.src[1].op is Ops.CONST, f"can't unbind {self}"
    return self.src[0], self.src[1].arg
  @property
  def val(self) -> int: return self.unbind()[1]
  def vars(self) -> set[UOp]:
    bound_vars = set([x for x in self.toposort if x.op is Ops.BIND and x.src[0].op is Ops.DEFINE_VAR])
    bound_var_base = set(x.src[0] for x in bound_vars)
    all_vars = set([x for x in self.toposort if x.op is Ops.DEFINE_VAR])
    return bound_vars.union(set([x for x in all_vars if x not in bound_var_base]))
  def variables(self) -> list[Variable]:
    st_vars: list[set[Variable]] = [x.st_arg.vars() for x in self.toposort if x.op in GroupOp.Buffer]
    return sorted(set.union(*st_vars, [x.unbind()[0] if x.op is not Ops.DEFINE_VAR else x for x in self.vars()]), key=lambda v: v.arg)

  # *** uop symbolic stuff ***

  def const_factor(self) -> int:
    """largest known int that divides self"""
    if self.op is Ops.CONST: return self.arg
    if self.op is Ops.VCONST: return math.gcd(*self.arg)
    if self.op is Ops.ADD: return math.gcd(self.src[0].const_factor(), self.src[1].const_factor())
    if self.op is Ops.MUL: return self.src[0].arg if self.src[0].op is Ops.CONST else self.src[1].arg if self.src[1].op is Ops.CONST else 1
    return 1
  def divides(self, v:int) -> UOp|None:
    if v==1: return self
    if self.op is Ops.CONST: return self.const_like(self.arg//v) if self.arg%v == 0 else None
    if self.op is Ops.VCONST: return self.const_like(tuple(x//v for x in self.arg)) if all(x%v == 0 for x in self.arg) else None
    if self.op is Ops.ADD: return d0+d1 if (d0:=self.src[0].divides(v)) is not None and (d1:=self.src[1].divides(v)) is not None else None
    if self.op is Ops.MUL:
      if (d0:=self.src[0].divides(v)) is not None: return d0 * self.src[1]
      if (d1:=self.src[1].divides(v)) is not None: return self.src[0] * d1
    return None # generic None if we aren't sure
  @property
  def vmin(self) -> ConstType: return self._min_max[0]
  @property
  def vmax(self) -> ConstType: return self._min_max[1]
  @functools.cached_property
  def _min_max(self) -> tuple[ConstType, ConstType]:
    if self.op in GroupOp.Binary and not dtypes.is_float(self.dtype):
      (s0_vmin, s0_vmax), (s1_vmin, s1_vmax) = self.src[0]._min_max, self.src[1]._min_max
      if self.op is Ops.ADD: return s0_vmin+s1_vmin, s0_vmax+s1_vmax
      if self.op is Ops.MUL: return min(vals:=(s0_vmin*s1_vmin, s0_vmin*s1_vmax, s0_vmax*s1_vmin, s0_vmax*s1_vmax)), max(vals)
      # SHL/SHR on consts only
      if self.op is Ops.SHL and s1_vmin == s1_vmax and all_int(t:=(s0_vmin, s0_vmax, s1_vmin)): return t[0] << t[2], t[1] << t[2]
      if self.op is Ops.SHR and s1_vmin == s1_vmax and all_int(t:=(s0_vmin, s0_vmax, s1_vmin)): return t[0] >> t[2], t[1] >> t[2]
      if self.op is Ops.MOD and s1_vmin > 0:
        return (0, s1_vmax-1) if s0_vmin >= 0 else (-(s1_vmax-1), s1_vmax-1)
      if self.op is Ops.IDIV:
        if s1_vmin == s1_vmax:  # min/max are equal in a CONST
          if s1_vmin > 0: return s0_vmin//s1_vmin, s0_vmax//s1_vmin
          if s1_vmin < 0 and s0_vmin >= 0: return -(s0_vmax//-s1_vmin), -(s0_vmin//-s1_vmin)
        # don't know exact bounds, but know the sign
        if (s0_vmax <= 0 and s1_vmin < 0) or (s0_vmin >= 0 and s1_vmin > 0): return 0, dtypes.max(self.dtype)
        if (s0_vmax <= 0 and s1_vmin > 0) or (s0_vmin >= 0 and s1_vmin < 0): return dtypes.min(self.dtype), 0
      if self.op is Ops.MAX: return max(s0_vmin, s1_vmin), max(s0_vmax, s1_vmax)
      if self.op is Ops.CMPLT: return (s0_vmax<s1_vmin, s0_vmin<s1_vmax)
      if self.op is Ops.CMPNE: return ((s0_vmax < s1_vmin) or (s1_vmax < s0_vmin), not (s0_vmin == s0_vmax == s1_vmin == s1_vmax))
      if self.dtype == dtypes.bool:
        if self.op is Ops.OR: return s0_vmin or s1_vmin, s0_vmax or s1_vmax
        if self.op is Ops.AND: return s0_vmin and s1_vmin, s0_vmax and s1_vmax
    # float has NAN issue and we use explicit NAN in transcendental
    if self.op is Ops.WHERE and dtypes.is_int(self.dtype): return min(self.src[1].vmin, self.src[2].vmin), max(self.src[1].vmax, self.src[2].vmax)
    # NOTE: returned UOp is assumed to be CONST
    if self.op is Ops.DEFINE_VAR and self.arg: return self.arg[1], self.arg[2]
    if self.op is Ops.RANGE: return self.src[0].vmin, (self.src[1]-1).vmax
    if self.op is Ops.BIND: return self.src[0]._min_max # ignore the bound value
    if self.op in {Ops.UNROLL, Ops.VECTORIZE}: return min(x.vmin for x in self.src), max(x.vmax for x in self.src)
    # TODO: Ops.SPECIAL is Ops.DEFINE_VAR
    if self.op is Ops.SPECIAL: return 0, self.arg[1]-1 if isinstance(self.arg[1], int) else self.arg[1].vmax
    if self.op is Ops.CONST: return self.arg, self.arg
    if self.op is Ops.VCONST: return (min(self.arg), max(self.arg))
    return dtypes.min(self.dtype), dtypes.max(self.dtype)

  @functools.cached_property
  def _sym_fxn(self):
    sself = self.simplify()
    varnames = tuple(x.arg[0] for x in sself.toposort if x.op is Ops.DEFINE_VAR)
    # TODO: sanitize varnames, or don't use naked eval while staying fast
    return eval("lambda "+','.join(varnames)+": "+sself.render()), varnames  # pylint: disable=eval-used

  def sym_infer(self, var_vals:dict[UOp, int]):
    fxn, varnames = self._sym_fxn
    return fxn(**{k.arg[0]:v for k,v in var_vals.items() if k.arg[0] in varnames})

  def render(self, simplify=True) -> str:
    ret = graph_rewrite(self.simplify() if simplify else self, renderer)
    return ret.arg if ret.op is Ops.NOOP else str(ret)

@dataclass(frozen=True)
class KernelInfo:
  local_dims: int = 0           # number of local dimensions  (this is remapping RANGE to SPECIAL)
  upcasted: int = 0             # count that are upcasted     (this is remapping RANGE to UNROLL)
  dont_use_locals: bool = False # don't use local indexing

# ***** ops in python *****

def safe_exp2(x):
  try: return 2 ** x
  except OverflowError: return math.inf

def safe_pow(x, y):
  try: return math.nan if isinstance(p:=pow(x, y), complex) else p
  except ZeroDivisionError: return math.inf
  except ValueError: return math.inf if x > 0 else -math.inf

python_alu: dict[Ops, Callable]  = {
  Ops.LOG2: lambda x: math.log2(x) if x > 0 else -math.inf if x == 0 else math.nan, Ops.EXP2: safe_exp2,
  Ops.SQRT: lambda x: math.sqrt(x) if x >= 0 else math.nan, Ops.RECIP: lambda x: 1/x if x != 0 else math.copysign(math.inf, x),
  Ops.SIN: lambda x: math.sin(x) if not math.isinf(x) else math.nan, Ops.POW: safe_pow,
  Ops.NEG: operator.neg, Ops.ADD: operator.add, Ops.SUB: operator.sub, Ops.MUL: operator.mul, Ops.CMPNE: operator.ne, Ops.CMPLT: operator.lt,
  Ops.XOR: operator.xor, Ops.OR: operator.or_, Ops.AND: operator.and_, Ops.SHR: operator.rshift, Ops.SHL: operator.lshift, Ops.MAX: max,
  Ops.MOD: lambda x,y: abs(int(x))%abs(int(y))*(1,-1)[x<0], Ops.IDIV: lambda x,y: abs(x)//abs(y)*(1,-1)[x*y<0] if y != 0 else 0,
  Ops.MULACC: lambda x,y,z: (x*y)+z, Ops.WHERE: lambda x,y,z: y if x else z}

def exec_alu(op:Ops, dtype:DType, operands, truncate_output=True):
  if dtype.count > 1:
    return tuple([exec_alu(op, dtype.scalar(), [x[i] if isinstance(x, tuple) else x for x in operands]) for i in range(dtype.count)])
  alu = python_alu[op](*operands)
  return truncate.get(dtype, lambda x: x)(alu) if truncate_output else alu

# ***** uop helpers *****

def print_uops(uops:list[UOp]):
  for i,u in enumerate(uops):
    formatted_parents = [(uops.index(x) if x.op is not Ops.CONST else f"{x.arg}") if x in uops else "--" for x in u.src]
    print(f"{i:4d} {str(u.op):20s}: {str(u.dtype):30s} " f"{str(formatted_parents):32s} {u.arg}")

# ***** pattern matcher *****

def get_location() -> tuple[str, int]:
  frm = sys._getframe(1)
  # find the real frame in the file that has the UPat, TODO: is there a better way to do this?
  while frm.f_back is not None and pathlib.Path(frm.f_back.f_code.co_filename).name in {"ops.py", "rewriter.py", "schedule.py", "multi.py",
                                                                                        "lowerer.py", "cstyle.py", "linearize.py"}:
    frm = frm.f_back
  return frm.f_code.co_filename, frm.f_lineno
@functools.lru_cache(None)
def lines(fn) -> list[str]:
  with open(fn) as f: return f.readlines()

class UPat(MathTrait):
  __slots__ = ("op", "dtype", "arg", "name", "src")
  def __init__(self, op:Optional[Union[Ops, tuple[Ops, ...], set[Ops]]]=None, dtype:Optional[Union[DType, tuple[DType, ...]]]=None,
               src:Optional[Union[tuple[UPat, ...], list[UPat], UPat]]=None, arg:Any=None,
               name:Optional[str]=None, allow_any_len:bool=False, location=None, custom_early_reject:Optional[set[Ops]]=None):
    assert op is None or isinstance(op, Ops) or isinstance(op, tuple) or isinstance(op, set), "op must be Ops or tuple of Ops"
    self.op: Optional[tuple[Ops, ...]] = (op,) if isinstance(op, Ops) else (tuple(op) if isinstance(op, set) else op)
    self.dtype: Optional[tuple[DType, ...]] = (dtype,) if isinstance(dtype, DType) else dtype
    self.arg, self.name, self._in_src, self.custom_early_reject = arg, name, src, custom_early_reject
    self.src: Any = None
    assert self.name != "ctx", "UPat can't be named ctx"

    # try all permutations if it's a list
    if isinstance(src, list): self.src = list(itertools.permutations(src)) if not all_same(src) else [src]
    # only one if it's a tuple
    elif isinstance(src, tuple): self.src = [src]
    # repeat if it's a UPat
    elif isinstance(src, UPat): self.src = [itertools.repeat(src)]

    self.allowed_len: int = -1 if allow_any_len or isinstance(src, UPat) or src is None else len(src)
    self.location = location or get_location()

    if custom_early_reject is not None: self.early_reject = custom_early_reject
    else:
      upat_match = [src] if isinstance(src, UPat) else ([] if src is None else self.src[0])
      self.early_reject = {pp.op[0] for pp in upat_match if pp.op is not None and len(pp.op) == 1}

  def named(self, name:str): return UPat(self.op, self.dtype, self._in_src, self.arg, name, self.allowed_len == -1, self.custom_early_reject)

  @staticmethod
  def any(*src): return UPatAny(src=src)

  @staticmethod
  @functools.lru_cache(None)
  def var(name:Optional[str]=None, dtype:Optional[Union[DType, tuple[DType, ...]]]=None): return UPat(dtype=dtype, name=name)
  @staticmethod
  @functools.lru_cache(None)
  def cvar(name:Optional[str]=None, dtype:Optional[DType]=None, vec=True): return UPat((Ops.CONST,Ops.VCONST) if vec else Ops.CONST, dtype, name=name)
  @staticmethod
  def const(dtype:Optional[Union[DType, tuple[DType, ...]]], b:ConstType): return UPat(Ops.CONST, dtype=dtype, arg=b)

  # copied from UOp
  def index(self, idx:UPat, valid:Optional[UPat]=None): return UPat(Ops.INDEX, self.dtype, (self,idx,valid) if valid is not None else (self,idx))
  def view(self, st=None, **kwargs): return UPat(Ops.VIEW, self.dtype, (self,), st, **kwargs)
  def cast(self, dtype=None): return UPat(Ops.CAST, dtype, (self,))
  def bitcast(self, dtype=None): return UPat(Ops.BITCAST, dtype, (self,))
  def gep(self, i:int): return UPat(Ops.GEP, None, (self,), (i,))
  def load(self, *src:UPat, **kwargs): return UPat(Ops.LOAD, src=(self,)+src, **kwargs)
  def store(self, *src:UPat, **kwargs): return UPat(Ops.STORE, dtypes.void, (self,)+src, **kwargs)
  def assign(self, x:UPat): return UPat(Ops.ASSIGN, self.dtype, (self,x))

  def const_like(self, b:ConstLike): return UPat.const(self.dtype, cast(ConstType, b))
  def alu(self, op:Ops, *src:UPat):
    asrc = (self,)+src
    return UPat(op, dtypes.bool if op in {Ops.CMPLT, Ops.CMPNE} else asrc[-1].dtype, list(asrc) if op in GroupOp.Commutative else asrc)

  def printable(self:UPat) -> str:
    try: return lines(self.location[0])[self.location[1]-1].strip()
    except FileNotFoundError: return "<missing>"

  def __repr__(self):
    def rep(x):
      form = "UPat(%s, %s, name=%s, dtype=%s, allow_any_len=%s, src=%s)"
      return form % (None if x.op is None else ('(%s)'%', '.join(map(str, x.op))), x.arg, repr(x.name),
        set(x.dtype) if x.dtype else None, x.allowed_len == 0, "[%s]" if x.src and len(x.src)>1 else "(%s)")
    return pretty_print(self, rep, srcfn=lambda x:None if x.src is None else [next(x.src[0])] if isinstance(x.src[0], itertools.repeat) else x.src[0])

  def match(self:UPat, uop:UOp, store:dict[str, UOp]) -> list[dict[str, UOp]]:
    if (self.op is not None and uop.op not in self.op) or \
       (self.name is not None and store.setdefault(self.name, uop) is not uop) or \
       (self.dtype is not None and uop.dtype not in self.dtype and uop.dtype.scalar() not in self.dtype) or \
       (self.arg is not None and self.arg != uop.arg) or \
       (self.allowed_len != -1 and len(uop.src) != self.allowed_len): return []
    if self.src is None: return [store]
    res: list[dict[str, UOp]] = []
    for vp in self.src:
      stores, new_stores = [store.copy()], []
      for uu, vv in zip(uop.src, vp):
        for s in stores: new_stores.extend(vv.match(uu, s))
        stores, new_stores = new_stores, []
      res.extend(stores)
    return res

class UPatAny(UPat):
  def match(self:UPat, uop:UOp, store:dict[str, UOp]) -> list[dict[str, UOp]]:
    matches = [x.match(uop, store.copy()) for x in self.src[0]]
    return flatten([x for x in matches if x is not None])

def deconstruct_function(fxn:Callable) -> tuple:
  new_globals = {k:v for k,v in fxn.__globals__.items() if k in fxn.__code__.co_names}
  for co in fxn.__code__.co_consts:
    if isinstance(co, types.CodeType): new_globals.update({k:v for k,v in fxn.__globals__.items() if k in co.co_names})
  # NOTE: optional round trip through pickle!
  assert fxn.__closure__ is None, "closures are not supported in pattern matchers"
  ret = fxn.__code__, new_globals, fxn.__name__, fxn.__defaults__
  return pickle.loads(pickle.dumps(ret)) if getenv("TEST_PICKLE") else ret

class PatternMatcher:
  def __init__(self, patterns:list[tuple[UPat, Callable]]):
    self.patterns = patterns
    # NOTE: use of DefaultDict here is very dangerous! all keys will live for the lifetime of the PatternMatcher!
    self.pdict: dict[Ops, list[tuple[UPat, Callable, set, bool]]] = {}
    # uop is required, arg is optional
    for p,fxn in self.patterns:
      assert p.op is not None
      tuple_fxn = fxn if isinstance(fxn, tuple) else deconstruct_function(fxn)
      real_fxn = types.FunctionType(*tuple_fxn)
      for uop in p.op: self.pdict.setdefault(uop, []).append((p, real_fxn, p.early_reject, 'ctx' in inspect.signature(real_fxn).parameters))

  def __reduce__(self): return PatternMatcher, ([(x,deconstruct_function(fxn) if fxn.__name__ == "<lambda>" else fxn) for x,fxn in self.patterns],)

  @functools.lru_cache(None)  # pylint: disable=method-cache-max-size-none
  def __add__(self, more:PatternMatcher): return PatternMatcher(self.patterns+more.patterns)

  def rewrite(self, uop:UOp, ctx=None) -> UOp|None:
    ler = {u.op for u in uop.src}
    for p,fxn,early_reject,has_ctx in self.pdict.get(uop.op, []):
      if not early_reject.issubset(ler): continue
      for match in p.match(uop, {}):
        if (ret:=(fxn(ctx=ctx, **match) if has_ctx else fxn(**match))) is not None: return ret
    return None

# *** tracking pattern matcher ***

TRACK_MATCH_STATS = ContextVar("TRACK_MATCH_STATS", 2 if getenv("VIZ") else 0)
match_stats:dict[UPat, list[Union[int, float]]] = dict()
@dataclass(frozen=True)
class TrackedGraphRewrite:
  loc: tuple[str, int]                                                                       # location that called graph_rewrite
  sink: UOp                                                                                  # the sink input to graph_rewrite
  bottom_up: bool
  matches: list[tuple[UOp, UOp, UPat]] = field(default_factory=list)                         # before+after of all the matches
tracked_keys:list[Any] = []
tracked_ctxs:list[list[TrackedGraphRewrite]] = []
_name_cnt:dict[str, int] = {}
def track_rewrites(named=False):
  def _decorator(func):
    def __wrapper(self, *args, **kwargs):
      if TRACK_MATCH_STATS >= 2:
        if named: _name_cnt[func.__name__] = _name_cnt.get(func.__name__, 0)+1
        tracked_keys.append(f"{func.__name__}_{_name_cnt[func.__name__]}" if named else self)
        tracked_ctxs.append([])
      return func(self, *args, **kwargs)
    return __wrapper
  return _decorator

class TrackedPatternMatcher(PatternMatcher):
  def rewrite(self, uop:UOp, ctx=None) -> UOp|None:
    ret = None
    ler = {u.op for u in uop.src}
    for p,fxn,early_reject,has_ctx in self.pdict.get(uop.op, []):
      if p not in match_stats: match_stats[p] = [0,0,0.0,0.0]
      st = time.perf_counter()
      if not early_reject.issubset(ler):
        match_stats[p][2] += time.perf_counter()-st
        continue
      match_stats[p][1] += 1
      for match in p.match(uop, {}):
        if (ret:=(fxn(ctx=ctx, **match) if has_ctx else fxn(**match))) is not None:
          match_stats[p][0] += 1
          match_stats[p][3] += (et:=time.perf_counter()-st)
          if TRACK_MATCH_STATS >= 3: print(f"{et*1e6:7.2f} us -- ", p.printable())
          if TRACK_MATCH_STATS >= 2 and isinstance(ret, UOp) and len(tracked_ctxs) != 0: tracked_ctxs[-1][-1].matches.append((uop, ret, p))
          return ret # NOTE: if it returns None, we keep trying to match
      match_stats[p][2] += time.perf_counter()-st
    return None

if TRACK_MATCH_STATS:
  PatternMatcher = TrackedPatternMatcher  # type: ignore
  import atexit
  @atexit.register
  def print_match_stats():
    if TRACK_MATCH_STATS >= 2:
      with open(fn:=temp("rewrites.pkl", append_user=True), "wb") as f:
        print(f"rewrote {len(tracked_ctxs)} graphs and matched {sum(len(r.matches) for x in tracked_ctxs for r in x)} times, saved to {fn}")
        with Context(PICKLE_BUFFERS=0): pickle.dump((tracked_keys, tracked_ctxs), f)
    if getenv("VIZ"): launch_viz("VIZ", temp("rewrites.pkl", append_user=True))
    if getenv("PRINT_MATCH_STATS", 1):
      ret = [0,0,0.0,0.0]
      for k,v in sorted(list(match_stats.items()), key=lambda x: x[1][2]+x[1][3]):
        loc_str = f"{k.location[0].split('/')[-1]}:{k.location[1]}"
        if v[1] != 0: print(f"{v[0]:6d} / {v[1]:7d} -- {v[3]*1000.:9.2f} / {(v[2]+v[3])*1000.:9.2f} ms -- {loc_str:15s}", k.printable())
        ret = [x+y for x,y in zip(ret, v)]
      print(f"{ret[0]:6d} / {ret[1]:7d} -- {ret[3]*1000.:9.2f} / {(ret[2]+ret[3])*1000.:9.2f} ms -- TOTAL")

def launch_viz(env_str:str, data:str):
  os.environ[env_str] = "0"
  os.environ[f"{env_str}_DATA"] = data
  if not int(os.getenv("VIZ", "0")) and not int(os.getenv("PROFILE", "0")):
    args = ['--kernels', getenv("VIZ_DATA", "")] if getenv("VIZ_DATA", "") else []
    args += ['--profile', getenv("PROFILE_DATA", "")] if getenv("PROFILE_DATA", "") else []
    os.execv(sys.executable, [sys.executable] + [os.path.join(os.path.dirname(__file__), ".", "viz", "serve.py")] + args)

# *** simple graph rewrite engine ***

class RewriteContext:
  def __init__(self, pm, ctx=None):
    self.pm: PatternMatcher = pm
    self.ctx = ctx
    self.replace: dict[UOp, UOp] = {}
  def top_down_rewrite(self, n:UOp) -> UOp:
    if (rn := self.replace.get(n)) is not None: return rn
    new_src = tuple([self.top_down_rewrite(x) for x in n.src])
    new_n = self.pm.rewrite(n, self.ctx) if new_src == n.src else UOp(n.op, n.dtype, new_src, n.arg)
    self.replace[n] = ret = n if new_n is None else self.top_down_rewrite(new_n)
    return ret
  def bottom_up_rewrite(self, n:UOp) -> UOp:
    if (rn := self.replace.get(n)) is not None: return rn
    new_n: UOp|None = n
    while new_n is not None: last_n, new_n = new_n, self.pm.rewrite(new_n, self.ctx)
    new_src = tuple([self.bottom_up_rewrite(x) for x in last_n.src])
    self.replace[n] = ret = last_n if new_src == last_n.src else self.bottom_up_rewrite(UOp(last_n.op, last_n.dtype, new_src, last_n.arg))
    return ret

def graph_rewrite(sink:UOp, pm:PatternMatcher, ctx=None, bottom_up=False) -> UOp:
  if TRACK_MATCH_STATS >= 2 and len(tracked_ctxs) != 0:
    tracked_ctxs[-1].append(TrackedGraphRewrite(((frm:=sys._getframe(1)).f_code.co_filename, frm.f_lineno), sink, bottom_up))
  return RewriteContext(pm, ctx).bottom_up_rewrite(sink) if bottom_up else RewriteContext(pm, ctx).top_down_rewrite(sink)

def graph_rewrite_map(sink:UOp, pm:PatternMatcher, ctx=None, bottom_up=False) -> dict[UOp, UOp]:
  if TRACK_MATCH_STATS >= 2 and len(tracked_ctxs) != 0:
    tracked_ctxs[-1].append(TrackedGraphRewrite(((frm:=sys._getframe(1)).f_code.co_filename, frm.f_lineno), sink, bottom_up))
  rewrite_ctx = RewriteContext(pm, ctx)
  return {k:(rewrite_ctx.bottom_up_rewrite(k) if bottom_up else rewrite_ctx.top_down_rewrite(k)) for k in list(sink.toposort)[::-1]}

# *** most of symbolic lives here now ***

def split_uop(x:UOp, sep:Ops):
  if x.op is sep:
    for s in x.src: yield from split_uop(s, sep)
  else: yield x

def div_and_mod_folding(x: UOp, y: UOp, which: Literal[Ops.MOD, Ops.IDIV], split_rem: bool=False) -> UOp|None:
  # simplify x // y or x % y, None means no change
  # simple cancel div/mod case
  if y.vmin != 0 != y.vmax and (q:=x.vmin//y.vmin) == x.vmin//y.vmax == x.vmax//y.vmin == x.vmax//y.vmax:
    return x - q*y if which is Ops.MOD else x.const_like(q)

  if (y.op is not Ops.CONST) or ((c := y.arg) <= 0) or (x.dtype.count > 1): return None

  svars, factors, quotients, remainders, gcd, div, const, offset, something_changed = [], [], [], [], c, 1, 0, 0, False
  for u in split_uop(x, Ops.ADD):
    if u.op is Ops.MOD and which is Ops.MOD and u.src[1].op is Ops.CONST and u.src[1].arg%c == 0:
      u = u.src[0]
      something_changed = True
    v: UOp = u.divides(f:=u.const_factor())
    q, r = divmod(f, c)
    if r==0 or ((which is Ops.MOD or split_rem or u.op is Ops.CONST) and r!=f): something_changed = True
    offset += r*v.vmin
    if u.op is Ops.CONST: const += f
    else:  # div is the smallest common divisor of all terms
      if f > 1 and c % f == 0 and (div == 1 or div > f): div = f
      gcd = math.gcd(r, gcd)
      factors.append(f); svars.append(v); quotients.append(q); remainders.append(r)  # noqa: E702

  lbound = ubound = offset = offset % c
  # we can fold if the expression has only one non-constant term and this term can only take on two values
  if len(svars)==1 and (v:=svars[0]).vmax-v.vmin == 1:
    r = (offset+remainders[0])%c - offset%c
    offset -= r * v.vmin
    if which is Ops.MOD: return r*v + offset
    return (factors[0]-r)//c * v + (const-offset)//c

  # a//c = (a-a%c)/c, if we can fold a%c, we can fold a//c
  # within a mod we can freely subtract multiples of c, we use this to see if a is congruent to an expression whose vmin/vmax are between 0 and c
  for (r, v) in zip(remainders, svars):
    if r > c//2:
      if (lbound := lbound + (r:=r-c) * (v.vmax-v.vmin)) < 0: break
    elif (ubound := ubound + r * (v.vmax-v.vmin)) >= c: break
    offset -= r * v.vmin  # determine what the new offset would be
  else: # vmin/vmax of the remainder is between 0 and c, we can remove the mod/div
    remainders = [min(r, r-c, key=abs) for r in remainders]
    if which is Ops.MOD: return functools.reduce(operator.add, [r*v for r,v in zip(remainders,svars)], x.const_like(offset))
    return functools.reduce(operator.add, [(f-r)//c * v for f,r,v in zip(factors, remainders,svars)], x.const_like((const-offset)//c))

  if gcd != 1: something_changed = True
  if not something_changed:
    if which is Ops.IDIV and (1 < div < c) and (newx:=div_and_mod_folding(x, UOp.const(dtypes.int, div), Ops.IDIV)) is not None: return newx//(c//div)
    return None
  quo, rem = x.const_like(const//c), x.const_like((const%c)//gcd)
  for q,r,f,v in zip(quotients, remainders, factors, svars):
    if which is Ops.IDIV and (not split_rem) and r!=0:
      rem += f//gcd * v
    else:
      rem += r//gcd * v
      quo += q * v

  if which is Ops.MOD: return gcd*(rem % (c//gcd)) + const%gcd
  return rem//(c//gcd)+quo

def lt_folding(x:UOp, c:int) -> UOp|None:
  p, np = partition(split_uop(x, Ops.ADD), lambda u: u.const_factor() == 1)
  if np and (d:=math.gcd(*[u.const_factor() for u in np], c)) > 1 and 0 <= sum(u.vmin for u in p) and sum(u.vmax for u in p) < d:
    return cast(UOp, functools.reduce(operator.add, np).divides(d))<(c//d)
  return None

def fold_unrolled_divs(divs:UOp):
  # div pattern in unrolled arange
  # example: (x//4+(x+1)//4+(x+2)//4+(x+3)//4 -> x
  add_chain, denominator, seen_const, ans = list(split_uop(divs, Ops.ADD)), None, [], None
  for u in add_chain:
    if not (u.op is Ops.IDIV and u.src[1].op is Ops.CONST): return None
    if denominator is None: denominator = u.src[1].arg
    if denominator != u.src[1].arg: return None
    # assumed CONST is the last of an ADD
    if (s0:=u.src[0]).op is Ops.ADD and s0.src[1].op is Ops.CONST and s0.src[1].op is Ops.CONST:
      seen_const.append(s0.src[1].arg)
      s0 = s0.src[0]
    else: seen_const.append(0)
    if ans is None: ans = s0
    if ans is not s0: return None
  if denominator is None: return None
  # the first (denominator-len(seen_const)) terms may have been folded to 0 already
  for i in range(denominator-len(seen_const)):
    if ans is not None and 0 <= ans.vmin and ans.vmax + i < denominator: seen_const.append(i)
  return ans if ans is not None and sorted(seen_const)==list(range(denominator)) else None

def canonicalize_simplex(X:UOp) -> UOp|None:
  # (X := a0*x0 + a1*x1 + ...) > 0 is equivalent to x0 + x1 + ... > 0 if xi >= 0 and ai > 0 for ints.
  # returns x0 + x1 + ... in such case, or None if not
  changed, ret = False, []
  for u in split_uop(X, Ops.ADD):
    # assumed the const is the last src of MUL
    if u.op is Ops.MUL and u.src[1].op is Ops.CONST and u.src[1].arg > 0:
      changed = True
      u = u.src[0]
    if not (u.op in GroupOp.Irreducible and u.vmin >= 0): return None
    ret.append(u)
  return functools.reduce(operator.add, ret) if changed else None

def is_increasing(f:UOp) -> bool:
  # is f a monotonically increasing function regards its input
  if f.op in GroupOp.Irreducible: return True
  if f.op is Ops.ADD: return is_increasing(f.src[0]) and is_increasing(f.src[1])
  if f.op in (Ops.MUL, Ops.IDIV) and f.src[1].op is Ops.CONST and f.src[1].arg >= 0: return is_increasing(f.src[0])
  return False  # False if not sure

def parse_valid(valid:UOp) -> tuple[UOp, bool, int]:
  # if it's X <= c, returns X, True, c
  # if it's X >= c, returns X, False, c

  # (X < c).ne(True) -> X >= c
  if valid.op is Ops.CMPNE and valid.src[1].op is Ops.CONST and valid.src[1].arg == 1 and \
    (s0:=valid.src[0]).op is Ops.CMPLT and s0.src[1].op is Ops.CONST: return s0.src[0], False, s0.src[1].arg
  # X < c -> X <= c-1
  if valid.op is Ops.CMPLT and valid.src[1].op is Ops.CONST and dtypes.is_int(valid.src[0].dtype): return valid.src[0], True, valid.src[1].arg-1
  raise ValueError(f"not able to parse {valid=}")

def uop_given_valid(valid:UOp, uop:UOp) -> UOp|None:
  # return None if valid is always False, otherwise the simplified uop (might be the same as input)

  # first, parse valid into {expr: (lower_bound, upper_bound)}
  bounds:defaultdict[UOp, list[ConstType|None]] = defaultdict(lambda: [None, None])
  for stmt in split_uop(valid, Ops.AND):
    try: expr, is_upper, c = parse_valid(stmt)
    except ValueError: return uop  # give up if we cannot parse the valid
    bounds[expr][int(is_upper)] = c

  # simplify uop given that valid is True
  for expr,v in bounds.items():
    # some expr has lower bound > upper bound -> valid is an empty set and we return None
    if v[0] is not None and v[1] is not None and v[0] > v[1]: return None

    # every candidate is a set of contrained UOp based on valid, and if every item in a set simplifies the uop into a same output, we rewrite uop
    candidates = []
    if expr.op is Ops.ADD and v[0] == 1 and all(u.op in GroupOp.Irreducible for u in split_uop(expr, Ops.ADD)):
      # if the constraint is a simplex: X0 + X1 + ... > 0, we can check if all Xi > 0 simplify into the same output
      candidates.append([(Xi, UOp.variable("fake", 1, Xi.vmax, Xi.dtype)) for Xi in split_uop(expr, Ops.ADD)])
    # try checking the whole clause
    if expr in uop.toposort:
      candidates.append([(expr, UOp.variable("fake", expr.vmin if v[0] is None else v[0], expr.vmax if v[1] is None else v[1], expr.dtype))])

    for candidate in candidates:
      # if every branch in candidate gives the same simplified uop, we can rewrite the uop
      newuops = [uop.substitute({X:newX}).simplify().substitute({newX:X}).simplify() for X,newX in candidate]
      if uop.op is Ops.VECTORIZE and len(uop.src) == 2:
        if all_same([uops.src[0] for uops in newuops]): uop = uop.replace(src=(newuops[0].src[0], uop.src[1]))
        if all_same([uops.src[1] for uops in newuops]): uop = uop.replace(src=(uop.src[0], newuops[0].src[1]))
      elif all_same(newuops): uop = newuops[0]

  return uop

def _valid_priority(v: UOp, valids:list[UOp]):
  # we want valid that's in other valids' parents to be first, so it's more likely the other valids get simplified
  try: return sum(-1 if parse_valid(v)[0] in other.toposort else 0 for other in valids)
  except ValueError: return 0

def simplify_valid(valid:UOp) -> UOp|None:
  ret:list[UOp] = []
  something_changed = False
  valids = list(split_uop(valid, Ops.AND))
  for stmt in sorted(valids, key=lambda v: _valid_priority(v, valids)):
    ret.append(newstmt if ret and (newstmt:=uop_given_valid(functools.reduce(operator.and_, ret), stmt)) is not None else stmt)
    if ret[-1] is not stmt: something_changed = True
  return functools.reduce(operator.and_, ret) if something_changed else None

def simplify_pow(x:UOp, c:UOp) -> UOp|None:
  if c.arg < 0: return x.reciprocal().pow(-c)
  if c.arg == 0: return x.const_like(1)
  if int(c.arg-0.5)+0.5 == c.arg: return x.pow(c.const_like(c.arg-0.5)) * x.sqrt()
  if int(c.arg) == c.arg: return (y := x.pow(c.const_like(c.arg//2))) * y * (x if c.arg%2 == 1 else 1)
  return None

# def max_var_const(x:UOp, c1:UOp, c2:UOp):
#   if x.vmin >= 0: return x*c1 if c1.arg >= c2.arg else x*c2
#   if x.vmax <= 0: return x*c2 if c1.arg >= c2.arg else x*c1

def sint_to_uop(x:sint, dtype:DType=dtypes.int) -> UOp: return UOp.const(dtype, x) if isinstance(x, int) else x

symbolic_simple = PatternMatcher([
  # ** self folding **
  (UPat.var("x") + 0, lambda x: x),    # x+0 -> x
  (UPat.var("x") * 1, lambda x: x),    # x*1 -> x
  (UPat.var("x") // UPat.var("x"), lambda x: x.const_like(1)), # x//x -> 1
  (UPat.var("x") // 1, lambda x: x),   # x//1 -> x
  (UPat.var("x") // -1, lambda x: -x), # x//-1 -> -x
  (UPat.var("x") / UPat.var("x"), lambda x: x.const_like(1)), # x/x -> 1
  ((UPat.var("x") * UPat.var("x2")) / UPat.var("x2"), lambda x,x2: x), # (x*x2)/x2 -> x
  ((UPat.var() % UPat.var("y")).named("base") % UPat.var("y"), lambda base,y: base),  # (x%y)%y = -> x%y (rewritten with base for speed)
  (UPat.var("x")%UPat.cvar("c")+(UPat.var("x")//UPat.cvar("c"))*UPat.cvar("c"), lambda x,c: x), # (x%c)+(x//c)*c = x
  ((UPat.var("x")//UPat.cvar("c1"))*UPat.cvar("c3")+UPat.var("x")%UPat.cvar("c1")*UPat.cvar("c2"),
    lambda x,c1,c2,c3: x*c2 if c1.arg*c2.arg==c3.arg else None), # (x%c1)*c2+(x//c1)*c3 = x*c2 if c1*c2==c3
  (UPat.var("x", dtype=dtypes.bool) & UPat.cvar("c", vec=False), lambda x,c: x if c.arg else c),
  (UPat.var("x", dtype=dtypes.bool) | UPat.cvar("c", vec=False), lambda x,c: c if c.arg else x),
  (UPat(GroupOp.Idempotent, src=(UPat.var("x"), UPat.var("x"))), lambda x: x),
  (UPat.var("x", dtype=dtypes.bool).logical_not().logical_not(), lambda x: x),
  (UPat.var("x", dtype=dtypes.bool).where(UPat.const(dtypes.bool, True), UPat.const(dtypes.bool, False)), lambda x: x),
  # ** zero folding **
  (UPat.var("x") < UPat.var("x"), lambda x: x.const_like(False).cast(dtypes.bool.vec(x.dtype.count))), # x < x -> False
  (UPat.var("x", dtype=dtypes.ints) != UPat.var("x", dtype=dtypes.ints),
   lambda x: x.const_like(False).cast(dtypes.bool.vec(x.dtype.count))), # x != x -> False (only ints)
  # x*0 -> 0 or 0*x -> 0
  # if x is nan or inf it should render the nan value.
  # NOTE: this can be wrong for loaded NaN
  (UPat.var("x") * 0, lambda x: x.const_like(float("nan") if isinstance(x.arg, float) and (math.isnan(x.arg) or math.isinf(x.arg)) else 0)),
  # ** constant folding **
  # TODO: add const folding for Ops.THREEFRY
  (UPat(GroupOp.ALU, name="a", src=UPat((Ops.VCONST, Ops.CONST))),
   lambda a: a.const_like(exec_alu(a.op, a.dtype, [x.arg for x in a.src], False)) if a.op is not Ops.THREEFRY else None),
  # bool MUL is AND, ADD/MAX is OR. prevents other rules to rewrite bool ADD/MUL incorrectly
  (UPat.var('x', dtype=dtypes.bool) * UPat.var('y', dtype=dtypes.bool), lambda x,y: x&y),
  (UPat.var('x', dtype=dtypes.bool) + UPat.var('y', dtype=dtypes.bool), lambda x,y: x|y),
  (UPat.var('x', dtype=dtypes.bool).maximum(UPat.var('y', dtype=dtypes.bool)), lambda x,y: x|y),
  # *** cast/bitcast ***
  (UPat(Ops.CAST, name="root", src=UPat.cvar("c")), lambda root, c: root.const_like(c.arg)),
  (UPat((Ops.CAST, Ops.BITCAST), name="root"), lambda root: root.src[0] if root.dtype == root.src[0].dtype else None),
  # ** pow **
  (UPat.var("x").alu(Ops.POW, UPat.cvar("c", vec=False)), simplify_pow),
  # positive const ** x
  (UPat.cvar("c", vec=False).alu(Ops.POW, UPat.var("x")), lambda c,x: c if c.arg == 1 else (x*math.log2(c.arg)).exp2() if c.arg > 0 else None),
])

symbolic = symbolic_simple+PatternMatcher([
  # ** COMMUTATIVE flipping (only for ints) **
  (UPat(GroupOp.Commutative, dtype=dtypes.int, name='x'), lambda x: x.replace(src=x.src[::-1]) if x.src[1].tuplize < x.src[0].tuplize else None),
  # ** boolean algebra **
  (UPat.var("x") | (UPat.var("x") & UPat.var()), lambda x: x), # x|(x&y) -> x
  # ** combine terms **
  (UPat.var("x") * UPat.cvar("c0") + UPat.var("x") * UPat.cvar("c1"), lambda x,c0,c1: x*(c0+c1)), # (x*c0)+(x*c1) -> x*(c0+c1)
  ((UPat.var("y") + UPat.var("x") * UPat.cvar("c0")) + UPat.var("x") * UPat.cvar("c1"), lambda x,y,c0,c1: y+x*(c0+c1)),
  (UPat.var("x") + UPat.var("x") * UPat.cvar("c"), lambda x,c: x*(c+1)), # (x+x*c)-> x*(c+1)
  ((UPat.var("y") + UPat.var("x")) + UPat.var("x") * UPat.cvar("c"), lambda x,y,c: y+x*(c+1)),
  (UPat.var("x") + UPat.var("x"), lambda x: x*2), # (x+x)-> x*2
  ((UPat.var("y") + UPat.var("x")) + UPat.var("x"), lambda y,x: y+x*2),
  ((UPat.var("x") / UPat.var("x2")) / UPat.var("x3"), lambda x,x2,x3: x/(x2*x3) if x2 is not x3 else None), # (x/x2)/x3 -> x/(x2*x3)
  (-1 * (UPat.var("x") + UPat.cvar("c")), lambda x,c: (-x)+(-c)),  # -(x+c) -> -x + -c
  # a conditional with the same results either way is a noop, also fold const conditionals
  (UPat.var().where(UPat.var("val"), UPat.var("val")), lambda val: val),
  (UPat.cvar("gate", vec=False).where(UPat.var("c0"), UPat.var("c1")), lambda gate, c0, c1: c0 if gate.arg else c1),
  # alu of two where with same conds can combine, only do if true branch or false branch is const
  (UPat(GroupOp.Binary, name="alu", src=(UPat.var("c").where(UPat.var("t"), UPat.var("f")), UPat.var("c").where(UPat.var("tt"), UPat.var("ff")))), \
   lambda alu,c,t,tt,f,ff: c.where(t.alu(alu.op, tt), f.alu(alu.op, ff)) if t.op == tt.op == Ops.CONST or f.op == ff.op == Ops.CONST else None),
  # ALU min==max -> CONST (slow!)
  (UPat(GroupOp.ALU, name="x"), lambda x: x.const_like(x.vmin) if x.vmin == x.vmax else None),
  # max folding
  (UPat.maximum(UPat.var("x"), UPat.var("y")), lambda x,y: x if x.vmin >= y.vmax else y if x.vmax <= y.vmin else None),
  # TODO: why does this rule break beautiful_mnist?
  #((UPat.var("x")+UPat.var("z")).maximum(UPat.var("y")+UPat.var("z")), lambda x,y,z: x.maximum(y) + z),
  #((UPat.var("x")*UPat.cvar("c1")).maximum(UPat.var("x")*UPat.cvar("c2")), max_var_const),
  # ** two stage ALU folding **
  *((UPat.var("x").alu(op, UPat.cvar("c1")).alu(op, UPat.cvar("c2")).named("f"),
     lambda f,x,c1,c2: x.alu(f.op,c1.alu(f.op,c2))) for op in GroupOp.Associative),
  ((UPat.cvar("c0") + UPat.var("x")) < UPat.cvar("c1"), lambda x,c0,c1: x<(c1-c0)),  # c0 + x < c1 -> x < c1 - c0
  ((UPat.var("x") // UPat.cvar("c1")) // UPat.cvar("c2"), lambda x,c1,c2: x//(c1*c2)), # (x//c1)//c2 -> x//(c1*c2)
  # ** lt **
  # c0*x<c1 for positive int c0,c1
  ((UPat.cvar("c0", vec=False)*UPat.var("x", dtype=dtypes.ints))<UPat.cvar("c1", vec=False),
   lambda x,c0,c1: x<math.ceil(c1.arg/c0.arg) if c0.arg > 0 and c1.arg > 0 else None),
  # c0*x<c1 for negative int c0 and non-positive c1
  ((UPat.cvar("c0", vec=False)*UPat.var("x", dtype=dtypes.ints))<UPat.cvar("c1", vec=False),
   lambda x,c0,c1: (-x)<(-(math.floor(-c1.arg/-c0.arg))) if c0.arg < 0 and c0.arg != -1 and c1.arg <= 0 else None),
  # x//c0<c1 for positive int c0
  ((UPat.var("x", dtype=dtypes.ints)//UPat.cvar("c0", vec=False))<UPat.cvar("c1", vec=False),
   lambda x,c0,c1: x<(c1.arg*c0.arg) if c0.arg > 0 else None),
  # ** move add/mul consts to end (NOTE: this is still happening before constant folding) **
  (UPat(Ops.ADD, src=(UPat.var("x"), UPat.cvar("c1"))) + UPat.var("y"), lambda x,c1,y: (x+y)+c1),
  (UPat(Ops.MUL, src=(UPat.var("x"), UPat.cvar("c1"))) * UPat.var("y"), lambda x,c1,y: (x*y)*c1),
  # *** rules from symbolic ***
  # unrolled arange div folding
  (UPat(Ops.ADD, name="divs", src=[UPat(), UPat(Ops.IDIV)]), fold_unrolled_divs),
  # generic lt folding
  (UPat.var("x", dtypes.sints)<UPat.cvar("c", vec=False), lambda x,c: lt_folding(x, c.arg) if 0 < c.arg else None),
  # canonicalize a simplex with positive coefficients > 0
  # not x < 1 -> X > 0
  ((UPat.var("x", dtypes.ints)<1).ne(True), lambda x: (newx<1).ne(True) if (newx:=canonicalize_simplex(x)) is not None else None),
  # ** div **
  # div folding
  ((UPat.var("x")//UPat.cvar("c") + UPat.cvar("a"))//UPat.cvar("d"), lambda x,c,a,d: (x+a*c)//(c*d)),  # (x//c+a)//d -> (x+a*c)//(c*d)
  (UPat.var("x", dtypes.sints) // UPat.var("y"), lambda x,y: div_and_mod_folding(x,y,Ops.IDIV)),
  # ** mod **
  # mod folding
  (UPat.var("x") % UPat.var("y"), lambda x,y: div_and_mod_folding(x,y,Ops.MOD)),
])


symbolic_flat = symbolic+PatternMatcher([
  # ** combine terms (opinionated) **
  (-1 * (UPat.var("x") + UPat.var("y")), lambda x,y: (-x)+(-y)),  # -(x+y) -> -x + -y
  # (x+y)*c -> x*c+y*c. only for int, float has inf*0=nan issue
  ((UPat.var("x", dtypes.ints) + UPat.var("y")) * UPat.cvar("c"), lambda x,y,c: x*c+y*c),
])

_substitute = PatternMatcher([(UPat(tuple(Ops), name="x"), lambda ctx,x: ctx.get(x,None))])

# for debug
syms = { Ops.ADD: "+", Ops.SUB: "-", Ops.IDIV: "//", Ops.MOD: "%", Ops.SHL: "<<", Ops.SHR: ">>",
         Ops.MUL: "*", Ops.CMPLT: "<", Ops.CMPNE: "!=", Ops.AND: "&", Ops.OR: "|", Ops.XOR: "^"}
renderer = PatternMatcher([
  (UPat((Ops.DEFINE_VAR, Ops.SPECIAL), name="x"), lambda x: UOp(Ops.NOOP, arg=x.arg[0])),
  (UPat(Ops.RANGE, name="x"), lambda x: UOp(Ops.NOOP, arg=f"ridx{x.arg}")),
  (UPat(Ops.CONST, name="x"), lambda x: UOp(Ops.NOOP, arg=str(x.arg))),
  (UPat(Ops.BIND, src=UPat(Ops.NOOP), name="x"), lambda x: x.src[0]),
  (UPat(Ops.NEG, src=UPat(Ops.NOOP), name="x"), lambda x: UOp(Ops.NOOP, arg=f"(-{x.src[0].arg})")),
  (UPat(Ops.MAX, src=UPat(Ops.NOOP), name="x"), lambda x: UOp(Ops.NOOP, arg=f"max({x.src[0].arg}, {x.src[1].arg})")),
  (UPat(Ops.MULACC, src=UPat(Ops.NOOP), name="x"), lambda x: UOp(Ops.NOOP, arg=f"({x.src[0].arg}*{x.src[1].arg}+{x.src[2].arg})")),
  (UPat(Ops.WHERE, src=UPat(Ops.NOOP), name="x"), lambda x: UOp(Ops.NOOP, arg=f"({x.src[1].arg} if {x.src[0].arg} else {x.src[2].arg})")),
  (UPat(GroupOp.ALU, src=UPat(Ops.NOOP), name="x"), lambda x: UOp(Ops.NOOP, arg=f"({x.src[0].arg}{syms[x.op]}{x.src[1].arg})")),
])

# *** what was symbolic.py ***

sint = Union[int, UOp]
Variable = UOp

ConstLike = Union[ConstType, Variable, tuple[ConstType, ...]]

# *** UOp merge views and swizzling ***

merge_views = PatternMatcher([
  # VIEW(VIEW) merges to a single VIEW
  (UPat(Ops.VIEW, name="vm1", src=(UPat(Ops.VIEW, name="vm2"),)), lambda vm1,vm2: vm2.replace(arg=vm2.st+vm1.st)),
  # remove VIEW if it's contiguous and same as the base shape
  (UPat(Ops.VIEW, name="vm", src=(UPat(GroupOp.All-{Ops.DEVICE}, name="x"),)), lambda vm,x: x if vm.st.contiguous and x.shape == vm.shape else None),
  # merge unmasked const views
  (UPat(Ops.VIEW, name="view", src=(UPat((Ops.CONST, Ops.DEFINE_VAR), name="const", src=(UPat(Ops.VIEW, name="st"),) ),)),
   lambda st,const,view: const.replace(src=(st.replace(arg=st.st+view.st),)) if all(v.mask is None for v in (st.st+view.st).views) else None),
])

# push VIEW to parents
view_left = merge_views+PatternMatcher([
  # VIEW(CONST) becomes VALID
  (UPat(Ops.VIEW, name="vm", src=(UPat((Ops.CONST, Ops.DEFINE_VAR), name="x"),)), lambda vm,x: x.valid(vm.st)),
  # VIEW before elementwise/buffer ops
  (UPat(Ops.VIEW, name="vm", src=(UPat({*GroupOp.ALU, Ops.CAST, Ops.BITCAST, Ops.ASSIGN}, name="e"),)),
   lambda e,vm: e.replace(src=tuple(s if s.st is None else s.view(vm.st) if s is s.base else s.base.view(s.st+vm.st) for s in e.src))),
  (UPat(Ops.VIEW, name="vm", src=(UPat(GroupOp.Buffer, name="b"),)),
   lambda b,vm: b.replace(src=tuple((s.st+vm.st).to_uop() if s.op is Ops.VIEW else s for s in b.src))),
])<|MERGE_RESOLUTION|>--- conflicted
+++ resolved
@@ -361,15 +361,8 @@
     assert self.dtype.count == 1
     if count == 1: return self
     return UOp(Ops.VECTORIZE, self.dtype.vec(count), (self,)*count)
-<<<<<<< HEAD
-  def cast(self, dtype:DType):
-    if self.dtype == dtype: return self
-    return UOp(Ops.CAST, dtype, (self,))
-  def bitcast(self, dtype:DType): return UOp(Ops.BITCAST, dtype, (self,))
-=======
   def cast(self, dtype:DType): return self if self.dtype == dtype else UOp(Ops.CAST, dtype, (self,))
   def bitcast(self, dtype:DType): return self if self.dtype == dtype else UOp(Ops.BITCAST, dtype, (self,))
->>>>>>> 92894251
   def gep(self, i:Union[tuple[int, ...], int]):
     if isinstance(i, int):
       # NOTE: these are just shortcuts to not have to create and fold later
