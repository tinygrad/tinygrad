--- conflicted
+++ resolved
@@ -475,11 +475,7 @@
     # if it's a shrink, do the shrink before the copy with CONTIGUOUS
     if prod(self.shape) < prod(self.base.shape): return self.contiguous().copy_to_device(device)
     # COPY is COPY(DEVICE, copyin.base) -> VIEW(copyin.st)
-<<<<<<< HEAD
-    ret = UOp(Ops.COPY, self.base.dtype, (UOp(Ops.DEVICE, arg=device), self.base), clone).reshape(self.base.shape)
-=======
     ret = UOp(Ops.COPY, self.base.dtype, (UOp(Ops.DEVICE, arg=device), self.base), clone)
->>>>>>> 018edd93
     op_arg = []
     mop = self
     while mop is not self.base:
