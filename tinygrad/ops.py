--- conflicted
+++ resolved
@@ -733,16 +733,10 @@
       upat_match = [src] if isinstance(src, UPat) else ([] if src is None else self.src[0])
       self.early_reject = {pp.op[0] for pp in upat_match if pp.op is not None and len(pp.op) == 1}
 
-<<<<<<< HEAD
     # build dynamic match function. NOTE: once match isn't recursive, we could move this to the pattern matcher
     if not hasattr(self, 'match'): self.match = self.interpreted_match if getenv("INTERPRETED_MATCH") else self.compile_match()
 
-  # TODO: global UPat cache
   def __reduce__(self): return UPat,(self.op, self.dtype, self._in_src, self.arg, self.name, not self.strict_length, self.custom_early_reject)
-
-=======
-  def __reduce__(self): return UPat,(self.op, self.dtype, self._in_src, self.arg, self.name, not self.strict_length, self.custom_early_reject)
->>>>>>> b190d85a
   def named(self, name:str): return UPat(self.op, self.dtype, self._in_src, self.arg, name, not self.strict_length, self.custom_early_reject)
 
   @staticmethod
