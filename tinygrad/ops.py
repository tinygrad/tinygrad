from __future__ import annotations
from typing import Any, Optional, Union, Callable, cast, TYPE_CHECKING, Type, Literal, get_args
import sys, time, functools, itertools, math, operator, hashlib, os, types, pickle, pathlib, inspect, weakref
from enum import auto, IntEnum, Enum
from dataclasses import dataclass, field
from collections import defaultdict
from tinygrad.dtype import ConstType, ImageDType, PtrDType, dtypes, DType, truncate
<<<<<<< HEAD
from tinygrad.helpers import ContextVar, all_int, prod, getenv, all_same, Context, partition, temp, unwrap, T, argfix, Metadata, _METADATA
from heapq import merge
=======
from tinygrad.helpers import ContextVar, all_int, prod, getenv, all_same, Context, partition, temp, unwrap, T, argfix, Metadata, _METADATA, flatten
>>>>>>> b7397c13
from tinygrad.helpers import PICKLE_BUFFERS, SPLIT_REDUCEOP, DEBUG
if TYPE_CHECKING:
  from tinygrad.shape.shapetracker import ShapeTracker
  from tinygrad.device import Buffer

# wrapper around IntEnum that preserves Enum.__str__ and makes auto() unique across all FastEnum subclasses
class FastEnum(IntEnum):
  def __str__(self): return Enum.__str__(self)
  @staticmethod
  def _generate_next_value_(_, __, ___, last_values): return 1 + max([0, *last_values, *[max(c) for c in FastEnum.__subclasses__()]])

class SimpleMathTrait:
  # required to implement
  def alu(self:T, arg:Ops, *src) -> T: raise NotImplementedError
  def const_like(self:T, b:ConstLike) -> T: raise NotImplementedError

  # great functions you get!
  def ufix(self, x): return self.const_like(x) if not isinstance(x, MathTrait) else x
  def _binop(self, op, x, reverse): return self.ufix(x).alu(op, self) if reverse else self.alu(op, self.ufix(x))
  def logical_not(self): return self.ne(True)
  def neg(self):
    if (dtype:=getattr(self, 'dtype')) is None: raise TypeError(f"MathTraits __neg__ requires a dtype, {self=}")
    return self.logical_not() if dtype.scalar() == dtypes.bool else self*(-1)
  def add(self, x, reverse=False): return self._binop(Ops.ADD, x, reverse)
  def mul(self, x, reverse=False): return self._binop(Ops.MUL, x, reverse)
  def bitwise_and(self, x, reverse=False): return self._binop(Ops.AND, x, reverse)
  def bitwise_or(self, x, reverse=False): return self._binop(Ops.OR, x, reverse)
  def xor(self, x, reverse=False): return self._binop(Ops.XOR, x, reverse)
  def idiv(self, x, reverse=False): return self._binop(Ops.IDIV, x, reverse)
  def sub(self, x, reverse=False): return self.ufix(x).alu(Ops.ADD, -self) if reverse else self.alu(Ops.ADD, self.ufix(-x))
  def div(self, x, reverse=False): return (self.ufix(x)*self.alu(Ops.RECIP)) if reverse else (self*self.ufix(x).alu(Ops.RECIP))

  def __neg__(self): return self.neg()

  def __add__(self, x): return self.add(x)
  def __sub__(self, x): return self.sub(x)
  def __mul__(self, x): return self.mul(x)
  def __truediv__(self, x): return self.div(x)
  def __floordiv__(self, x): return self.idiv(x)
  def __and__(self, x): return self.bitwise_and(x)
  def __or__(self, x): return self.bitwise_or(x)
  def __xor__(self, x): return self.xor(x)

  def __radd__(self, x): return self.add(x, True)
  def __rsub__(self, x): return self.sub(x, True)
  def __rmul__(self, x): return self.mul(x, True)
  def __rtruediv__(self, x): return self.div(x, True)
  def __rfloordiv__(self, x): return self.idiv(x, True)
  def __rand__(self, x): return self.bitwise_and(x, True)
  def __ror__(self, x): return self.bitwise_or(x, True)
  def __rxor__(self, x): return self.xor(x, True)

  def __lt__(self, x): return self.alu(Ops.CMPLT, self.ufix(x))
  def __gt__(self, x): return self.ufix(x).alu(Ops.CMPLT, self)
  def __ge__(self, x): return (self < x).logical_not()
  def __le__(self, x): return (self > x).logical_not()

  def ne(self, x): return self.alu(Ops.CMPNE, self.ufix(x))
  def eq(self, x): return self.ne(x).logical_not()
  def __ne__(self, x): return self.ne(x)
  # NOTE: __eq__ isn't overridden, and means the same thing as is by default

class MathTrait(SimpleMathTrait):
  # TODO: move to Tensor when new backward is done
  def lshift(self, x, reverse=False): return self._binop(Ops.SHL, x, reverse)
  def rshift(self, x, reverse=False): return self._binop(Ops.SHR, x, reverse)
  def __lshift__(self, x): return self.lshift(x)
  def __rshift__(self, x): return self.rshift(x)
  def __rlshift__(self, x): return self.lshift(x, True)
  def __rrshift__(self, x): return self.rshift(x, True)

  # not in Tensor
  def __mod__(self, x): return self.alu(Ops.MOD, self.ufix(x))
  def __rmod__(self, x): return self.ufix(x).alu(Ops.MOD, self)

  def maximum(self, x): return self.alu(Ops.MAX, self.ufix(x))
  def minimum(self, x): return -(-self).maximum(-x)
  def where(self, x, y): return self.alu(Ops.WHERE, x, x.ufix(y))
  def threefry(self, seed): return self.alu(Ops.THREEFRY, seed)
  def reciprocal(self): return self.alu(Ops.RECIP)
  def sqrt(self): return self.alu(Ops.SQRT)
  def sin(self): return self.alu(Ops.SIN)
  def log2(self): return self.alu(Ops.LOG2)
  def exp2(self): return self.alu(Ops.EXP2)

# the order of these Ops controls the order of the toposort
class Ops(FastEnum):
  # uops that aren't rendered
  SINK = auto(); CONTIGUOUS = auto(); DETACH = auto(); PRELOAD = auto() # noqa: E702

  # MetaOps
  COPY = auto(); EMPTY = auto(); BUFFER_VIEW = auto() # noqa: E702

  # blocks in linearizer
  BLOCK = auto(); BLOCKSTART = auto(); BLOCKFORK = auto(); BLOCKEND = auto() # noqa: E702

  # movement ops!
  RESHAPE = auto(); PERMUTE = auto(); EXPAND = auto(); PAD = auto(); SHRINK = auto(); STRIDE = auto() # noqa: E702

  # misc ops
  UNROLL = auto(); CONTRACT = auto() # noqa: E702
  VIEW = auto(); DEFINE_GLOBAL = auto(); BUFFER = auto() # noqa: E702
  VALID = auto(); SPECIAL = auto(); NOOP = auto() # noqa: E702
  DEFINE_VAR = auto(); DEFINE_LOCAL = auto() # noqa: E702

  # reduce
  REDUCE_AXIS = auto()

  # helper ops
  GEP = auto(); VECTORIZE = auto() # noqa: E702

  # UnaryOps
  CAST = auto(); BITCAST = auto(); EXP2 = auto(); LOG2 = auto(); SIN = auto(); SQRT = auto(); RECIP = auto(); NEG = auto() # noqa: E702

  # load/store before math
  LOAD = auto(); STORE = auto() # noqa: E702

  # early INDEX
  INDEX = auto()

  # math ops
  WMMA = auto()

  # BinaryOps
  ADD = auto(); MUL = auto(); IDIV = auto(); MAX = auto(); MOD = auto(); CMPLT = auto(); CMPNE = auto(); XOR = auto() # noqa: E702
  SHL = auto(); SHR = auto(); OR = auto(); AND = auto(); THREEFRY = auto(); SUB = auto(); FDIV = auto() # noqa: E702

  # TernaryOps
  WHERE = auto(); MULACC = auto() # noqa: E702

  DEFINE_ACC = auto()
  # assignment ops
  ASSIGN = auto()
  BIND = auto()

  # control flow ops
  BARRIER = auto(); RANGE = auto(); IF = auto(); ENDRANGE = auto(); ENDIF = auto() # noqa: E702

  # consts last!
  VCONST = auto(); CONST = auto() # noqa: E702

  # device
  DEVICE = auto()

class GroupOp:
  Unary = {Ops.EXP2, Ops.LOG2, Ops.SIN, Ops.SQRT, Ops.RECIP, Ops.NEG}
  Binary = {Ops.ADD, Ops.MUL, Ops.IDIV, Ops.MAX, Ops.MOD, Ops.CMPLT, Ops.CMPNE, Ops.XOR, Ops.SHL, Ops.SHR, Ops.OR, Ops.AND, Ops.THREEFRY,
            Ops.SUB, Ops.FDIV}
  Ternary = {Ops.WHERE, Ops.MULACC}
  ALU = set.union(Unary, Binary, Ternary)

  Irreducible = {Ops.CONST, Ops.DEFINE_VAR, Ops.SPECIAL, Ops.RANGE}
  Movement = {Ops.RESHAPE, Ops.EXPAND, Ops.PERMUTE, Ops.PAD, Ops.SHRINK, Ops.STRIDE}

  # meta ops
  Meta = {Ops.COPY, Ops.EMPTY, Ops.BUFFER_VIEW}
  Buffer = {Ops.LOAD, Ops.PRELOAD, Ops.STORE, Ops.VALID}
  Block = {Ops.BLOCK, Ops.BLOCKEND, Ops.BLOCKFORK, Ops.BLOCKSTART}

  # BinaryOps that can be flipped
  Commutative = {Ops.ADD, Ops.MUL, Ops.MAX, Ops.CMPNE, Ops.XOR, Ops.AND, Ops.OR}
  Associative = {Ops.ADD, Ops.MUL, Ops.MAX, Ops.XOR, Ops.AND, Ops.OR}
  CommAssoc = set.intersection(Commutative, Associative)

  # BinaryOps where f(f(a,b),c) = f(a,f(b,c))
  Associative = {Ops.ADD, Ops.MUL, Ops.AND, Ops.OR}

  # BinaryOps that satisfy f(x,x)=x see https://en.wikipedia.org/wiki/Idempotence
  Idempotent = {Ops.OR, Ops.AND, Ops.MAX}

  # do not preserve f(0) = 0
  UnsafePad = {Ops.RECIP, Ops.LOG2, Ops.EXP2, Ops.IDIV}

# some BUFFER ops can be processed with only a view
view_supported_devices = {"LLVM", "CLANG", "CUDA", "NV", "AMD", "METAL", "QCOM", "DSP", "DISK"}

# https://en.wikipedia.org/wiki/Identity_element
def identity_element(op:Ops, dt:DType) -> ConstType: return dtypes.as_const({Ops.ADD:0, Ops.MUL:1, Ops.MAX:dtypes.min(dt)}[op], dt)

def can_pad(u:UOp, edges:dict[UOp, UOp], visisted:set[UOp]) -> bool:
  if u.op in GroupOp.UnsafePad: return False
  if (len(u.src) == 2 and u.src[0] in edges) or u in visisted: return True
  visisted.add(u)
  return all(can_pad(x.base, edges, visisted) for x in u.src)

# With True as the default, this matches the old symbolic behavior
def resolve(x, default:bool=True):
  if not isinstance(x, UOp): return bool(x)
  assert x.dtype is dtypes.bool, "UOp in resolve must be bool"
  # NOTE: generating the text for the exception is expensive, so we do this
  return bool(sx.vmin) if (sx:=x.simplify()).vmin == sx.vmax else default

# smax/smin are replacements for max/min that preserve symbolic
def _suop(lst, uop_fxn, python_fxn):
  uops, nums = partition(lst, lambda x: isinstance(x, UOp))
  return ssimplify(functools.reduce(uop_fxn, uops + ([python_fxn(nums)] if nums else [])))
def smax(*lst): return _suop(argfix(*lst), UOp.maximum, max)
def smin(*lst): return _suop(argfix(*lst), UOp.minimum, min)

def ssimplify(uop): return uop.ssimplify() if isinstance(uop, UOp) else uop
def sym_infer(uop: Union[UOp, int], var_vals: dict[UOp, int]) -> int: return uop.sym_infer(var_vals) if isinstance(uop, UOp) else uop

# used for UOp and UPat
def pretty_print(x:Any, rep:Callable, srcfn=lambda x: x.src, cache=None, d=0)->str:
  def dfs(x:Any, cache:dict):
    for s in srcfn(x) or []:
      cache.setdefault(s, [len(cache), 0, False])[1] += 1
      if cache[s][1] == 1: dfs(s, cache)
  if cache is None: dfs(x, cache:={})
  if (cx:=cache.setdefault(x, [0,0,False]))[2]: return f"{' '*d} x{cx[0]}"
  cx[2], srcs = True, ('None' if srcfn(x) is None else ''.join(f'\n{pretty_print(s, rep, srcfn, cache, d+2)},' for s in srcfn(x)))
  return f"{' '*d}{f'x{cx[0]}:=' * (cx[1]>1)}{rep(x)}" % srcs

class UOpMetaClass(type):
  ucache:dict[tuple, weakref.ReferenceType[UOp]] = {}
  def __call__(cls, op:Ops, dtype:DType=dtypes.void, src:tuple[UOp,...]=tuple(), arg:Any=None, _buffer=None):
    if (wret:=UOpMetaClass.ucache.get(key:=(op, dtype, src, arg), None)) is not None and (ret:=wret()) is not None: return ret
    UOpMetaClass.ucache[key] = weakref.ref(created:=super().__call__(*key))
    # NOTE: this will soon be set by Tensor once we remove function.py
    if (metadata:=_METADATA.get()) is not None: all_metadata[created] = metadata
    return created

# some uops map to other stuff
buffers:weakref.WeakKeyDictionary[UOp, Buffer] = weakref.WeakKeyDictionary() # this maps BUFFER uops to their device Buffers
all_metadata:weakref.WeakKeyDictionary[UOp, Metadata] = weakref.WeakKeyDictionary()
forced_realize:weakref.WeakSet[UOp] = weakref.WeakSet()

# NOTE: this should be frozen, but frozen is slower
@dataclass(eq=False, slots=True)
class UOp(MathTrait, metaclass=UOpMetaClass):
  op:Ops
  dtype:DType = dtypes.void
  src:tuple[UOp, ...] = tuple()
  arg:Any = None
  def __del__(self):
    if self.op is Ops.BUFFER and (buffer:=buffers.get(self)) is not None: buffer.ref(-1)
    if (k:=(self.op, self.dtype, self.src, self.arg)) in UOpMetaClass.ucache:
      del UOpMetaClass.ucache[k]
  def __reduce__(self):
    args = [self.op, self.dtype, self.src, self.arg]
    if (_device_buffer:=self.realized) is not None and PICKLE_BUFFERS: args.extend([_device_buffer])
    return UOp, tuple(args)
  def replace(self, **kwargs) -> UOp:
    new_args = (kwargs.pop("op", self.op), kwargs.pop("dtype", self.dtype), kwargs.pop("src", self.src), kwargs.pop("arg", self.arg))
    assert len(kwargs) == 0, f"unused kwargs in replace {list(kwargs)}"
    if (self.op, self.dtype, self.src, self.arg) == new_args: return self
    return UOp(*new_args)
  @functools.cached_property
  def key(self) -> bytes:
    return hashlib.sha256(str((self.op, self.dtype, self.arg)).encode() + b"".join([s.key for s in self.src])).digest()
  def __repr__(self): return pretty_print(self, lambda x: f"{type(self).__name__}({x.op}, {x.dtype}, arg={x.argstr()}, src=(%s))")
  def argstr(self): return f'({", ".join(map(str, self.arg))})' if self.op is Ops.REDUCE_AXIS else repr(self.arg)

  class UOpOrder:
    def __init__(self, uop: UOp, order=None) -> None: self.uop, self.order = uop, order
    def __lt__(self, other: UOp.UOpOrder):
      const_s, const_o = 0,0
      if self.order is Ops.ADD:
        if self.uop.op in (Ops.MUL, Ops.ADD) and self.uop.src[1].op is Ops.CONST:
          const_s = self.uop.src[1].arg
          self.uop = self.uop.src[0]
        if other.uop.op in (Ops.MUL, Ops.ADD) and other.uop.src[1].op is Ops.CONST:
          const_o = other.uop.src[1].arg
          other.uop = other.uop.src[0]
      if self.uop is other.uop: return const_s < const_o
      for s, o in zip((self.uop.op.value, self.uop.arg, self.uop.dtype), (other.uop.op.value, other.uop.arg, other.uop.dtype)):
        if s != o: return s < o
      step = -1 if self.uop.op is Ops.IDIV else 1
      for s, o in zip(self.uop.src[::step], other.uop.src[::step]):
        if s is not o: return s.order(self.order) < o.order(self.order)
      return False

  def order(self, order) -> UOp.UOpOrder: return UOp.UOpOrder(self, order)

  @property
  def toposort(self) -> dict[UOp, None]:
    def _toposort(u:UOp, cache:dict[UOp, dict[UOp, None]]):
      if (cret:=cache.get(u)) is not None: return cret
      nodes: dict[UOp, None] = {}
      # NOTE: this is a lot faster than the comprehension in parents
      for parent in u.src: nodes.update(_toposort(parent, cache))
      nodes[u] = None
      cache[u] = nodes
      return nodes
    return _toposort(self, cache={})

  @functools.cached_property
  def tuplize(self:UOp) -> tuple[int, Any, Optional[DType], tuple]: return (self.op.value, self.arg, self.dtype, tuple(x.tuplize for x in self.src))

  # *** uop shape stuff ***

  @property
  def has_st(self) -> bool: return self.op not in {Ops.DEFINE_LOCAL, Ops.DEFINE_GLOBAL, Ops.BUFFER, Ops.CONST, Ops.DEFINE_VAR}
  @functools.cached_property
  def st(self) -> Optional[ShapeTracker]:
    if self.op is Ops.VIEW: return self.arg
    if self.op in GroupOp.Movement: return unwrap(self.src[0].st).mop(self.op, self.arg)
    # buffer ops can have a non contiguous shapetracker
    if self.op in GroupOp.Buffer and len(src_sts:=[unwrap(x.st) for x in self.src if x.op is Ops.VIEW]) != 0: return src_sts[0]
    if len(src_sts:=[x.st for x in self.src if x.st is not None]) == 0: return None
    assert all_same([x.shape for x in src_sts]), f"UOp parents must have the same shape {self} {[x.shape for x in src_sts]}"
    # all other ops have a contiguous shapetracker
    from tinygrad.shape.shapetracker import ShapeTracker
    return ShapeTracker.from_shape(src_sts[0].reduce(self.axis_arg) if self.op in (Ops.REDUCE_AXIS, Ops.WMMA) else src_sts[0].shape)
  @functools.cached_property
  def full_shape(self) -> tuple[sint, ...]:
    return self.shape if self.op is Ops.VIEW else tuple(smax(x) for x in zip(*[x.full_shape for x in self.src if x.has_st]))
  @property
  def shape(self) -> tuple[sint, ...]: return unwrap(self.st).shape
  @property
  def size(self) -> int: return self.arg[-1] if self.op is Ops.BUFFER else unwrap(self.st).size

  # *** uop evaluation ***

  def simplify(self):
    with Context(TRACK_MATCH_STATS=0):
      return graph_rewrite(self, symbolic)
  def ssimplify(self) -> Union[UOp, ConstType]: return ret.arg if (ret:=self.simplify()).op is Ops.CONST else ret
  def _eval(self, dtype, expected_type:Type[T]) -> T:
    assert self.dtype in dtype, f"eval with wrong dtype {self}"
    vmin, vmax = (simple_self:=self.simplify())._min_max
    if vmin != vmax: raise ValueError(f"eval failed to be a single number, range is {vmin} to {vmax} in {simple_self.render()}")
    assert isinstance(vmin, expected_type), f"vmin is wrong dtype {type(vmin)} != {expected_type}"
    return vmin
  def __bool__(self): return self._eval((dtypes.bool,), bool)
  def __int__(self): return self._eval(dtypes.ints, int)
  def __float__(self): return self._eval(dtypes.floats, float)
  def substitute(self, dvars:dict[UOp, UOp]):
    with Context(TRACK_MATCH_STATS=0):
      return graph_rewrite(self, _substitute, dvars, bottom_up=True)

  # *** uop syntactic sugar ***

  @property
  def st_arg(self) -> ShapeTracker:
    assert self.op in GroupOp.Buffer, f"st_arg called on {self.op}"
    ret = self.src[0 if self.op is Ops.VALID else 1]
    assert ret.op is Ops.VIEW, f"st_arg trying to return {ret}"
    return ret.arg
  @property
  def const_arg(self) -> ConstType:
    match self.base.op:
      case Ops.CONST: ret = self.base.arg
      case Ops.VIEW: ret = self.base.src[1].const_arg
      case op: raise AssertionError(f"const_arg called on {op}")
    assert isinstance(ret, get_args(ConstType)), f"const_arg trying to return {ret}"
    return ret
  @property
  def axis_arg(self) -> tuple[int, ...]:
    assert self.op in {Ops.REDUCE_AXIS, Ops.WMMA}, f"axis_arg called on {self.op}"
    ret = self.arg[1] if self.op is Ops.REDUCE_AXIS else self.arg[7]
    assert isinstance(ret, tuple) and all(isinstance(x, int) for x in ret), f"axis_arg trying to return {ret}"
    return ret
  def sink(self, *srcs:UOp): return UOp(Ops.SINK, dtypes.void, (self,)+srcs)
  def detach(self): return UOp(Ops.DETACH, self.dtype, (self,))
  def index(self, idx:UOp, valid:UOp|None=None): return UOp(Ops.INDEX, self.dtype, (self,idx,valid) if valid is not None else (self,idx))
  def const_like(self, b:ConstLike):
    if self._device is not None: return UOp.metaop(Ops.CONST, self.shape, self.dtype, self.device, b)
    return UOp.const(self.dtype, b) if self.st is None else UOp.const_with_shape(self.dtype, b, self.shape)
  def broadcast(self, count:int):
    assert self.dtype.count == 1
    if count == 1: return self
    return UOp(Ops.VECTORIZE, self.dtype.vec(count), (self,)*count)
  def cast(self, dtype:DType, bitcast=False, allow_buffer_view=True):
    if self.dtype == dtype: return self # TODO: move this to the scheduler
    if bitcast: return self.bitcast(dtype, allow_buffer_view)
    if self._device is not None and self._device.startswith("DISK"): raise RuntimeError("CAST isn't supported on DISK")
    if getenv("CAST_BEFORE_VIEW", 1) and dtype.itemsize <= self.dtype.itemsize and self is not self.base:
      # NOTE: we have to apply the movementops here, we can't use VIEW (yet)
      # TODO: move this to the scheduler
      ret = self.base.cast(dtype, bitcast)
      op_arg = []
      mop = self
      while mop is not self.base:
        op_arg.append((mop.op, mop.arg))
        mop = mop.src[0]
      for op,arg in reversed(op_arg): ret = UOp(op, ret.dtype, (ret,), arg)
      return ret
    return UOp(Ops.CAST, dtype, (self,))
  def bitcast(self, dtype:DType, allow_buffer_view=True):
    if self.can_view() and allow_buffer_view:
      if self.dtype.itemsize == dtype.itemsize: output_shape = self.shape
      else:
        if not self.device.startswith("DISK") or not all_int(self.shape): raise RuntimeError(f"shape changing bitcast not supported on {self}")
        # https://pytorch.org/docs/stable/generated/torch.Tensor.view.html
        if (self.shape[-1]*self.dtype.itemsize) % dtype.itemsize != 0: raise RuntimeError("unsupported size in bitcast")
        output_shape = self.shape[:-1]+((self.shape[-1]*self.dtype.itemsize) // dtype.itemsize,)
      return UOp.metaop(Ops.BUFFER_VIEW, output_shape, dtype, self.device, None, (self,))
    return UOp(Ops.BITCAST, dtype, (self,))
  def gep(self, i:Union[tuple[int, ...], int]):
    if isinstance(i, int):
      # NOTE: these are just shortcuts to not have to create and fold later
      if self.op is Ops.VECTORIZE: return self.src[i]
      if self.op is Ops.VCONST: return UOp.const(self.dtype.scalar(), self.arg[i])
      if self.op is Ops.CONST: return UOp.const(self.dtype.scalar(), self.arg)
      i = (i,)
    if (self.dtype.vcount == len(i) and i == tuple(range(len(i)))) or self.dtype == dtypes.void: return self
    return UOp(Ops.GEP, self.dtype.scalar().vec(len(i)) if len(i) > 1 else self.dtype.scalar(), (self,), i)
  def load(self, *src:UOp, **kwargs): return UOp(Ops.LOAD, src=(self,)+src, **kwargs)
  def store(self, *src:UOp, **kwargs): return UOp(Ops.STORE, dtypes.void, (self,)+src, **kwargs)
  def alu(self, arg, *src:UOp):
    out_dtype = (self, *src)[-1].dtype
    if arg in {Ops.CMPLT, Ops.CMPNE}: out_dtype = dtypes.bool.vec(out_dtype.count) if out_dtype.count > 1 else dtypes.bool
    return UOp(arg, out_dtype, (self,)+src)
  @staticmethod
  def const(dtype:DType, b:ConstLike):
    if isinstance(b, UOp): return b.unbind()[0] if b.op is Ops.BIND else b
    if isinstance(b, tuple) and all_same(b): b = b[0]  # doesn't have to be a VCONST if they are all the same
    return UOp(Ops.VCONST if isinstance(b, tuple) else Ops.CONST, dtype, arg=dtypes.as_const(b, dtype))
  @staticmethod
  def range(dtype:DType, start:sint, end:sint, idx:int): return UOp(Ops.RANGE, dtype=dtype, src=(sint_to_uop(start), sint_to_uop(end)), arg=idx)
  def _reduce_op(self, op:Ops, axis:tuple[int, ...]):
    axis = tuple(sorted([x for x in axis if resolve(self.shape[x] != 1)]))
    return self if len(axis) == 0 else UOp(Ops.REDUCE_AXIS, self.dtype, (self,), (op, axis))
  def r(self, op:Ops, axis:tuple[int, ...]) -> UOp:
    new_shape = unwrap(self.st).reduce(axis)

    # TODO: can we split symbolic shape if the reduce axis is not symbolic?
    if not SPLIT_REDUCEOP or not all_int(self.shape) or (0 in self.shape) or \
      prod(self.shape) // prod(new_shape) < getenv("REDUCEOP_SPLIT_THRESHOLD", 32768):
      return self._reduce_op(op, axis)

    # if there are few globals, make some reduces into globals by splitting into two kernels
    # cap output buffer to 2**22: heuristic number of global outputs to achieve max occupancy with enough locals+upcasts for gemm
    #   ~2**10 should be enough if GROUP is used
    # 256 split maximum should be "negligible reduce" for low prod(new_shape), 8 split minimum.
    # split is moved to the end to provide maximum locality for the second phase reduce.
    self_real_strides = unwrap(self.st).real_strides(ignore_valid=True)
    split_candidates = [(i, x) for i in axis for x in range(min(256,2**getenv("REDUCEOP_SPLIT_SIZE",22)//prod(new_shape)),8-1,-1)
                        if self.shape[i] % x == 0 and self_real_strides[i] != 0]
    if not split_candidates: return self._reduce_op(op, axis)
    dim_to_split, divisor = split_candidates[0]
    splitted_shape = self.shape[:dim_to_split] + (divisor,) + (self.shape[dim_to_split]//divisor,) + self.shape[dim_to_split+1:]
    splitted = self.reshape(splitted_shape).permute(tuple([x for x in range(len(splitted_shape)) if x != dim_to_split]+[dim_to_split]))
    if DEBUG >= 3: print(f"split {divisor}: {self.shape} -> {splitted.shape} -> {new_shape}")
    return splitted._reduce_op(op, axis)._reduce_op(op, (len(new_shape),)).reshape(new_shape)  # reduce original axes, then split
  def assign(self, x:UOp): return UOp(Ops.ASSIGN, self.dtype, (self,x), None if self.st is None or self.st.contiguous else self.st)
  def contiguous(self, allow_buffer_view=True):
    if not unwrap(self.st).contiguous or self.size != self.base.size or self.is_unrealized_const():
      if allow_buffer_view and self.can_view(): return self.metaop(Ops.BUFFER_VIEW, self.shape, self.dtype, self.device, None, (self,))
      return self.alu(Ops.CONTIGUOUS)
    forced_realize.add(self.base)
    return self

  # *** from LazyBuffer ***

  @staticmethod
  def const_with_shape(dtype:DType, val:ConstLike, shape:tuple[sint,...]) -> UOp:
    from tinygrad.shape.shapetracker import ShapeTracker
    return UOp(Ops.VALID, dtypes.bool, (ShapeTracker.from_shape(()).reshape((1,)*len(shape)).expand(shape).to_uop(),)).where(UOp.const(dtype, val), 0)
  @staticmethod
  def metaop(op:Ops, shape:tuple[sint, ...], dtype:DType, device:str, arg=None, src:tuple[UOp, ...]=()) -> UOp:
    from tinygrad.shape.shapetracker import ShapeTracker
    if op is Ops.CONST:
      # Tensor const is a VIEW(DEVICE, CONST) -> RESHAPE -> EXPAND
      assert isinstance(arg, get_args(ConstType)), f"trying to create CONST with {arg=}"
      return UOp(Ops.VIEW, dtype, (UOp(Ops.DEVICE, arg=device), UOp.const(dtype, unwrap(arg))),
                 ShapeTracker.from_shape(())).reshape((1,)*len(shape)).expand(shape)
    # TOOD: Tensor variable bindings need device and shape from sources
    if op is Ops.BIND:
      assert isinstance(arg, UOp) and arg.op is Ops.BIND and shape == (), f"trying to create BIND with {arg=} {shape=}"
      return UOp(Ops.VIEW, dtype, (UOp(Ops.DEVICE, arg=device), arg), ShapeTracker.from_shape(()))
    # otherwise it's a contiguous st
    return UOp(Ops.VIEW, dtype, (UOp.new_buffer(device, (st:=ShapeTracker.from_shape(shape)).size, dtype), UOp(op, dtype, src, arg)), st)
  def copy_to_device(self, device:str, force=False, clone:bool=False) -> UOp:
    # no COPY
    if self.device == device and not clone: return self
    # TODO: hack const metaop early here, fix this in multi
    if self.is_unrealized_const(): return UOp.metaop(Ops.CONST, (), self.dtype, device, self.const_arg).view(unwrap(self.st))
    # if it's a shrink, do the shrink before the copy with CONTIGUOUS
    if prod(self.shape) < prod(self.base.shape): return self.contiguous().copy_to_device(device)
    # copy the base and apply the shapetracker on the new device
    if not unwrap((src:=self.base).st).contiguous: raise RuntimeError(f"can only copy contiguous {self}")
    return UOp.metaop(Ops.COPY, src.shape, src.dtype, device, (device, clone), (src,)).view(unwrap(self.st))
  def clone(self) -> UOp: return self.copy_to_device(self.device, clone=True)
  def is_unrealized_const(self): return (s:=self.base).op is Ops.VIEW and len(s.src) == 2 and s.realized is None and s.src[1].op is Ops.CONST
  def is_unrealized_unmasked_const(self): return self.is_unrealized_const() and all(v.mask is None for v in unwrap(self.st).views)
  def can_view(self):
    return (self.st is not None and self._device is not None and self.st.consecutive and not self.is_unrealized_const() and
            not isinstance(self.dtype, ImageDType) and self.device.split(":")[0] in view_supported_devices)
  @property
  def lbs(self): return [self]
  @property
  def metadata(self): return all_metadata.get(self, None)
  @property
  def forced_realize(self): return self in forced_realize

  # *** danger zone ***

  # CAUTION: MUTABILITY!
  def become(self, u:UOp):
    del UOpMetaClass.ucache[(self.op, self.dtype, self.src, self.arg)]
    self.op, self.dtype, self.src, self.arg = u.op, u.dtype, u.src, u.arg

  # *** uop movement ops ***

  @property
  def base(self) -> UOp:
    if self.op in GroupOp.Movement: return self.src[0].base
    return self.src[0] if self.op is Ops.VIEW and len(self.src) == 1 and self.src[0].op is not Ops.BUFFER else self
  def view(self, new_st:ShapeTracker) -> UOp:
    if self.st is None: return UOp(Ops.VIEW, self.dtype.base if not isinstance(self.dtype, ImageDType) else self.dtype, (self,), new_st)
    ret = UOp(Ops.VIEW, self.dtype, (self.base,), new_st)
    # instant folding rules
    if self.st.size == 0 or (new_st.views[-1].mask is not None and any((x[1]-x[0]) == 0 for x in new_st.views[-1].mask)): return ret.const_like(0)
    if new_st.contiguous and self.base.shape == new_st.shape: return self.base
    return ret

  def _mop(self, op:Ops, arg):
    ret = UOp(op, self.dtype, (self,), arg)
    if self.st == ret.st: return self  # ignore NOOPs, also check ret.st
    return ret

  def reshape(self, arg:tuple[sint, ...]): return self._mop(Ops.RESHAPE, arg)
  def pad(self, arg:tuple[tuple[sint, sint], ...]): return self._mop(Ops.PAD, arg)
  def expand(self, arg:tuple[sint, ...]): return self._mop(Ops.EXPAND, arg)
  def permute(self, arg:tuple[sint, ...]): return self._mop(Ops.PERMUTE, arg)
  def shrink(self, arg:tuple[tuple[sint, sint], ...]): return self._mop(Ops.SHRINK, arg)
  def stride(self, arg:tuple[sint, ...]): return self._mop(Ops.STRIDE, arg)

  # *** uop Buffer stuff ***

  buffer_num = itertools.count(0)
  @staticmethod
  def new_buffer(device:str, size:int, dtype:DType) -> UOp:
    return UOp(Ops.BUFFER, dtype, (UOp(Ops.DEVICE, arg=device),), (next(UOp.buffer_num), size))
  @property
  def device(self) -> str: return unwrap(self._device)
  @functools.cached_property
  def _device(self) -> Optional[str]:
    if self.op is Ops.DEVICE: return self.arg
    # TODO: why does this fail?
    #if self.op is Ops.COPY: return self.arg[0]
    return dsrcs[0]._device if len(dsrcs:=[x for x in self.src if x._device is not None]) != 0 else None
  @property
  def buf_uop(self) -> UOp:
    if self.op is Ops.BUFFER: return self
    assert self.base.op in {*GroupOp.Buffer, Ops.ASSIGN, Ops.VIEW}, f"buf_uop called on {self.op}"
    return self.src[0].buf_uop
  def buf_uop_view(self) -> UOp: return self.buf_uop.view(unwrap(self.st))
  @property
  def buffer(self) -> Buffer:
    if self.base.realized is not None: return self.base.realized
    if (ret:=buffers.get(self)) is not None: return ret
    if self.op is Ops.VIEW:
      assert unwrap(self.st).contiguous, "VIEW only works here if it's contiguous"
      return self.src[0].buffer
    assert self.op is Ops.BUFFER, f"must be BUFFER {self.op}"
    from tinygrad.device import Buffer
    buffers[self] = ret = Buffer(self.device, self.size, self.dtype if isinstance(self.dtype, ImageDType) else self.dtype.base)
    return ret
  @property
  def realized(self) -> Optional[Buffer]:
    if self.op is Ops.VIEW and len(self.src) == 1 and self.src[0].op is Ops.BUFFER: return buffers[self.src[0]]
    return None
  @property
  def is_realized(self) -> bool: return self.base.realized is not None

  # *** uop Variable stuff ***

  @staticmethod
  def variable(name:str, min_val:ConstType, max_val:ConstType, dtype:DType=dtypes.int):
    assert not isinstance(min_val, UOp) and not isinstance(max_val, UOp), f"can't create Variable {name} with {min_val}/{max_val}"
    return UOp(Ops.DEFINE_VAR, dtype, arg=(name, min_val, max_val))
  @property
  def expr(self):
    assert self.op is Ops.DEFINE_VAR, f"op is {self.op}, need DEFINE_VAR"
    return self.arg[0]
  def bind(self, val:int):
    assert self.op is Ops.DEFINE_VAR, f"op is {self.op}, need DEFINE_VAR"
    assert self.arg[1] <= val and val <= self.arg[2], f"bind {val} not in range [{self.arg[1]}, {self.arg[2]}]"
    return UOp(Ops.BIND, self.dtype, (self, self.const_like(val)))
  def unbind(self) -> tuple[Variable, int]:
    assert self.op is Ops.BIND and self.src[0].op is Ops.DEFINE_VAR and self.src[1].op is Ops.CONST, f"can't unbind {self}"
    return self.src[0], self.src[1].arg
  @property
  def val(self) -> int: return self.unbind()[1]
  def vars(self) -> set[UOp]:
    bound_vars = set([x for x in self.toposort if x.op is Ops.BIND and x.src[0].op is Ops.DEFINE_VAR])
    bound_var_base = set(x.src[0] for x in bound_vars)
    all_vars = set([x for x in self.toposort if x.op is Ops.DEFINE_VAR])
    return bound_vars.union(set([x for x in all_vars if x not in bound_var_base]))
  def variables(self) -> list[Variable]:
    st_vars: list[set[Variable]] = [x.st_arg.vars() for x in self.toposort if x.op in GroupOp.Buffer]
    return sorted(set.union(*st_vars, [x.unbind()[0] if x.op is not Ops.DEFINE_VAR else x for x in self.vars()]), key=lambda v: v.arg)

  # *** uop symbolic stuff ***

  def const_factor(self) -> int:
    """largest known int that divides self"""
    if self.op is Ops.CONST: return self.arg
    if self.op is Ops.VCONST: return math.gcd(*self.arg)
    if self.op is Ops.ADD: return math.gcd(self.src[0].const_factor(), self.src[1].const_factor())
    if self.op is Ops.MUL: return self.src[0].arg if self.src[0].op is Ops.CONST else self.src[1].arg if self.src[1].op is Ops.CONST else 1
    return 1
  def divides(self, v) -> UOp|None:
    if v==1: return self
    if self.op is Ops.CONST: return self.const_like(self.arg//v) if self.arg%v == 0 else None
    if self.op is Ops.VCONST: return self.const_like(tuple(x//v for x in self.arg)) if all(x%v == 0 for x in self.arg) else None
    if self.op is Ops.ADD: return d0+d1 if (d0:=self.src[0].divides(v)) is not None and (d1:=self.src[1].divides(v)) is not None else None
    if self.op is Ops.MUL:
      if (d0:=self.src[0].divides(v)) is not None: return d0 * self.src[1]
      if (d1:=self.src[1].divides(v)) is not None: return self.src[0] * d1
    return None # generic None if we aren't sure
  @property
  def vmin(self) -> ConstType: return self._min_max[0]
  @property
  def vmax(self) -> ConstType: return self._min_max[1]
  @functools.cached_property
  def _min_max(self) -> tuple[ConstType, ConstType]:
    if self.op in GroupOp.Binary and not dtypes.is_float(self.dtype):
      (s0_vmin, s0_vmax), (s1_vmin, s1_vmax) = self.src[0]._min_max, self.src[1]._min_max
      if self.op is Ops.ADD: return s0_vmin+s1_vmin, s0_vmax+s1_vmax
      if self.op is Ops.MUL: return min(vals:=(s0_vmin*s1_vmin, s0_vmin*s1_vmax, s0_vmax*s1_vmin, s0_vmax*s1_vmax)), max(vals)
      # SHL/SHR on consts only
      if self.op is Ops.SHL and s1_vmin == s1_vmax and all_int(t:=(s0_vmin, s0_vmax, s1_vmin)): return t[0] << t[2], t[1] << t[2]
      if self.op is Ops.SHR and s1_vmin == s1_vmax and all_int(t:=(s0_vmin, s0_vmax, s1_vmin)): return t[0] >> t[2], t[1] >> t[2]
      if self.op is Ops.MOD and s1_vmin > 0: return 0, s1_vmax-1
      if self.op is Ops.IDIV:
        if s1_vmin == s1_vmax:  # min/max are equal in a CONST
          if s1_vmin > 0: return s0_vmin//s1_vmin, s0_vmax//s1_vmin
          if s1_vmin < 0 and s0_vmin >= 0: return -(s0_vmax//-s1_vmin), -(s0_vmin//-s1_vmin)
        # don't know exact bounds, but know the sign
        if (s0_vmax <= 0 and s1_vmin < 0) or (s0_vmin >= 0 and s1_vmin > 0): return 0, dtypes.max(self.dtype)
        if (s0_vmax <= 0 and s1_vmin > 0) or (s0_vmin >= 0 and s1_vmin < 0): return dtypes.min(self.dtype), 0
      if self.op is Ops.MAX: return max(s0_vmin, s1_vmin), max(s0_vmax, s1_vmax)
      if self.op is Ops.CMPLT: return (s0_vmax<s1_vmin, s0_vmin<s1_vmax)
      if self.op is Ops.CMPNE: return ((s0_vmax < s1_vmin) or (s1_vmax < s0_vmin), not (s0_vmin == s0_vmax == s1_vmin == s1_vmax))
      if self.dtype == dtypes.bool:
        if self.op is Ops.OR: return s0_vmin or s1_vmin, s0_vmax or s1_vmax
        if self.op is Ops.AND: return s0_vmin and s1_vmin, s0_vmax and s1_vmax
    # float has NAN issue and we use explicit NAN in transcendental
    if self.op is Ops.WHERE and dtypes.is_int(self.dtype): return min(self.src[1].vmin, self.src[2].vmin), max(self.src[1].vmax, self.src[2].vmax)
    # NOTE: returned UOp is assumed to be CONST
    if self.op is Ops.DEFINE_VAR and self.arg: return self.arg[1], self.arg[2]
    if self.op is Ops.RANGE: return self.src[0].vmin, (self.src[1]-1).vmax
    if self.op is Ops.BIND: return self.src[0]._min_max # ignore the bound value
    if self.op in {Ops.UNROLL, Ops.VECTORIZE}: return min(x.vmin for x in self.src), max(x.vmax for x in self.src)
    # TODO: UOps.SPECIAL is UOps.DEFINE_VAR
    if self.op is Ops.SPECIAL: return 0, self.arg[1]-1 if isinstance(self.arg[1], int) else self.arg[1].vmax
    if self.op is Ops.CONST: return self.arg, self.arg
    if self.op is Ops.VCONST: return (min(self.arg), max(self.arg))
    return dtypes.min(self.dtype), dtypes.max(self.dtype)

  @functools.cached_property
  def _sym_fxn(self):
    sself = self.simplify()
    varnames = tuple(x.arg[0] for x in sself.toposort if x.op is Ops.DEFINE_VAR)
    # TODO: sanitize varnames, or don't use naked eval while staying fast
    return eval("lambda "+','.join(varnames)+": "+sself.render()), varnames  # pylint: disable=eval-used

  def sym_infer(self, var_vals:dict[UOp, int]):
    fxn, varnames = self._sym_fxn
    return fxn(**{k.arg[0]:v for k,v in var_vals.items() if k.arg[0] in varnames})

  def render(self, simplify=True) -> str:
    ret = graph_rewrite(self.simplify() if simplify else self, renderer)
    return ret.arg if ret.op is Ops.NOOP else str(ret)

@dataclass(frozen=True)
class KernelInfo:
  local_dims: int = 0           # number of local dimensions  (this is remapping RANGE to SPECIAL)
  upcasted: int = 0             # count that are upcasted     (this is remapping RANGE to UNROLL)
  dont_use_locals: bool = False # don't use local indexing

# ***** ops in python *****

def safe_exp2(x):
  try: return 2 ** x
  except OverflowError: return math.inf

python_alu: dict[Ops, Callable]  = {
  Ops.LOG2: lambda x: math.log2(x) if x > 0 else -math.inf if x == 0 else math.nan, Ops.EXP2: safe_exp2,
  Ops.SQRT: lambda x: math.sqrt(x) if x >= 0 else math.nan, Ops.RECIP: lambda x: 1/x if x != 0 else math.copysign(math.inf, x),
  Ops.SIN: lambda x: math.sin(x) if not math.isinf(x) else math.nan,
  Ops.NEG: operator.neg, Ops.ADD: operator.add, Ops.SUB: operator.sub, Ops.MUL: operator.mul, Ops.CMPNE: operator.ne, Ops.CMPLT: operator.lt,
  Ops.XOR: operator.xor, Ops.OR: operator.or_, Ops.AND: operator.and_, Ops.SHR: operator.rshift, Ops.SHL: operator.lshift, Ops.MAX: max,
  Ops.MOD: lambda x,y: abs(int(x))%abs(int(y))*(1,-1)[x<0], Ops.IDIV: lambda x,y: abs(x)//abs(y)*(1,-1)[x*y<0] if y != 0 else 0,
  Ops.MULACC: lambda x,y,z: (x*y)+z, Ops.WHERE: lambda x,y,z: y if x else z}

def exec_alu(op:Ops, dtype:DType, operands, truncate_output=True):
  if dtype.count > 1:
    return tuple([exec_alu(op, dtype.scalar(), [x[i] if isinstance(x, tuple) else x for x in operands]) for i in range(dtype.count)])
  alu = python_alu[op](*operands)
  return truncate.get(dtype, lambda x: x)(alu) if truncate_output else alu

# ***** uop helpers *****

def print_uops(uops:list[UOp]):
  for i,u in enumerate(uops):
    formatted_parents = [(uops.index(x) if x.op is not Ops.CONST else f"{x.arg}") if x in uops else "--" for x in u.src]
    print(f"{i:4d} {str(u.op):20s}: {str(u.dtype):30s} " f"{str(formatted_parents):32s} {u.arg}")

# ***** pattern matcher *****

def get_location() -> tuple[str, int]:
  frm = sys._getframe(1)
  # find the real frame in the file that has the UPat, TODO: is there a better way to do this?
  while frm.f_back is not None and pathlib.Path(frm.f_back.f_code.co_filename).name in {"ops.py", "uopgraph.py", "schedule.py",
                                                                                        "lowerer.py", "cstyle.py", "linearize.py"}:
    frm = frm.f_back
  return frm.f_code.co_filename, frm.f_lineno
@functools.lru_cache(None)
def lines(fn) -> list[str]:
  with open(fn) as f: return f.readlines()

class UPat(MathTrait):
  __slots__ = ("op", "dtype", "arg", "name", "src")
  def __init__(self, op:Optional[Union[Ops, tuple[Ops, ...], set[Ops]]]=None, dtype:Optional[Union[DType, tuple[DType, ...]]]=None,
               src:Optional[Union[tuple[UPat, ...], list[UPat], UPat]]=None, arg:Any=None,
               name:Optional[str]=None, allow_any_len:bool=False, location=None, custom_early_reject:Optional[set[Ops]]=None):
    assert op is None or isinstance(op, Ops) or isinstance(op, tuple) or isinstance(op, set), "op must be Ops or tuple of Ops"
    self.op: Optional[tuple[Ops, ...]] = (op,) if isinstance(op, Ops) else (tuple(op) if isinstance(op, set) else op)
    self.dtype: Optional[tuple[DType, ...]] = (dtype,) if isinstance(dtype, DType) else dtype
    self.arg, self.name, self._in_src, self.custom_early_reject = arg, name, src, custom_early_reject
    self.src: Any = None
    assert self.name != "ctx", "UPat can't be named ctx"

    # try all permutations if it's a list
    if isinstance(src, list): self.src = list(itertools.permutations(src)) if not all_same(src) else [src]
    # only one if it's a tuple
    elif isinstance(src, tuple): self.src = [src]
    # repeat if it's a UPat
    elif isinstance(src, UPat): self.src = [itertools.repeat(src)]

    self.allowed_len: int = -1 if allow_any_len or isinstance(src, UPat) or src is None else len(src)
    self.location = location or get_location()

    if custom_early_reject is not None: self.early_reject = custom_early_reject
    else:
      upat_match = [src] if isinstance(src, UPat) else ([] if src is None else self.src[0])
      self.early_reject = {pp.op[0] for pp in upat_match if pp.op is not None and len(pp.op) == 1}

  def named(self, name:str): return UPat(self.op, self.dtype, self._in_src, self.arg, name, self.allowed_len == -1, self.custom_early_reject)

  @staticmethod
  def any(*src): return UPatAny(src=src)

  @staticmethod
  @functools.lru_cache(None)
  def var(name:Optional[str]=None, dtype:Optional[Union[DType, tuple[DType, ...]]]=None): return UPat(dtype=dtype, name=name)
  @staticmethod
  @functools.lru_cache(None)
  def cvar(name:Optional[str]=None, dtype:Optional[DType]=None, vec=True): return UPat((Ops.CONST,Ops.VCONST) if vec else Ops.CONST, dtype, name=name)
  @staticmethod
  def const(dtype:Optional[Union[DType, tuple[DType, ...]]], b:ConstType): return UPat(Ops.CONST, dtype=dtype, arg=b)

  # copied from UOp
  def index(self, idx:UPat, valid:Optional[UPat]=None): return UPat(Ops.INDEX, self.dtype, (self,idx,valid) if valid is not None else (self,idx))
  def view(self, st=None, **kwargs): return UPat(Ops.VIEW, self.dtype, (self,), st, **kwargs)
  def cast(self, dtype=None): return UPat(Ops.CAST, dtype, (self,))
  def bitcast(self, dtype=None): return UPat(Ops.BITCAST, dtype, (self,))
  def gep(self, i:int): return UPat(Ops.GEP, None, (self,), (i,))
  def load(self, *src:UPat, **kwargs): return UPat(Ops.LOAD, src=(self,)+src, **kwargs)
  def store(self, *src:UPat, **kwargs): return UPat(Ops.STORE, dtypes.void, (self,)+src, **kwargs)
  def assign(self, x:UPat): return UPat(Ops.ASSIGN, self.dtype, (self,x))

  def const_like(self, b:ConstLike): return UPat.const(self.dtype, cast(ConstType, b))
  def alu(self, op:Ops, *src:UPat):
    asrc = (self,)+src
    return UPat(op, dtypes.bool if op in {Ops.CMPLT, Ops.CMPNE} else asrc[-1].dtype, list(asrc) if op in GroupOp.Commutative else asrc)

  def printable(self:UPat) -> str:
    try: return lines(self.location[0])[self.location[1]-1].strip()
    except FileNotFoundError: return "<missing>"

  def __repr__(self):
    def rep(x):
      form = "UPat(%s, %s, name=%s, dtype=%s, allow_any_len=%s, src=%s)"
      return form % (None if x.op is None else ('(%s)'%', '.join(map(str, x.op))), x.arg, repr(x.name),
        set(x.dtype) if x.dtype else None, x.allowed_len == 0, "[%s]" if x.src and len(x.src)>1 else "(%s)")
    return pretty_print(self, rep, srcfn=lambda x:None if x.src is None else [next(x.src[0])] if isinstance(x.src[0], itertools.repeat) else x.src[0])

  def match(self:UPat, uop:UOp, store:dict[str, UOp]) -> list[dict[str, UOp]]:
    if (self.op is not None and uop.op not in self.op) or \
       (self.name is not None and store.setdefault(self.name, uop) is not uop) or \
       (self.dtype is not None and uop.dtype not in self.dtype and uop.dtype.scalar() not in self.dtype) or \
       (self.arg is not None and self.arg != uop.arg) or \
       (self.allowed_len != -1 and len(uop.src) != self.allowed_len): return []
    if self.src is None: return [store]
    res: list[dict[str, UOp]] = []
    for vp in self.src:
      stores, new_stores = [store.copy()], []
      for uu, vv in zip(uop.src, vp):
        for s in stores: new_stores.extend(vv.match(uu, s))
        stores, new_stores = new_stores, []
      res.extend(stores)
    return res

class UPatAny(UPat):
  def match(self:UPat, uop:UOp, store:dict[str, UOp]) -> list[dict[str, UOp]]:
    matches = [x.match(uop, store.copy()) for x in self.src[0]]
    return flatten([x for x in matches if x is not None])

def deconstruct_function(fxn:Callable) -> tuple:
  new_globals = {k:v for k,v in fxn.__globals__.items() if k in fxn.__code__.co_names}
  for co in fxn.__code__.co_consts:
    if isinstance(co, types.CodeType): new_globals.update({k:v for k,v in fxn.__globals__.items() if k in co.co_names})
  # NOTE: optional round trip through pickle!
  assert fxn.__closure__ is None, "closures are not supported in pattern matchers"
  ret = fxn.__code__, new_globals, fxn.__name__, fxn.__defaults__
  return pickle.loads(pickle.dumps(ret)) if getenv("TEST_PICKLE") else ret

class PatternMatcher:
  def __init__(self, patterns:list[tuple[UPat, Callable]]):
    self.patterns = patterns
    # NOTE: use of DefaultDict here is very dangerous! all keys will live for the lifetime of the PatternMatcher!
    self.pdict: dict[Ops, list[tuple[UPat, Callable, set, bool]]] = {}
    # uop is required, arg is optional
    for p,fxn in self.patterns:
      assert p.op is not None
      tuple_fxn = fxn if isinstance(fxn, tuple) else deconstruct_function(fxn)
      real_fxn = types.FunctionType(*tuple_fxn)
      for uop in p.op: self.pdict.setdefault(uop, []).append((p, real_fxn, p.early_reject, 'ctx' in inspect.signature(real_fxn).parameters))

  def __reduce__(self): return PatternMatcher, ([(x,deconstruct_function(fxn) if fxn.__name__ == "<lambda>" else fxn) for x,fxn in self.patterns],)

  @functools.lru_cache(None)  # pylint: disable=method-cache-max-size-none
  def __add__(self, more:PatternMatcher): return PatternMatcher(self.patterns+more.patterns)

  def rewrite(self, uop:UOp, ctx=None) -> UOp|None:
    ler = {u.op for u in uop.src}
    for p,fxn,early_reject,has_ctx in self.pdict.get(uop.op, []):
      if not early_reject.issubset(ler): continue
      for match in p.match(uop, {}):
        if (ret:=(fxn(ctx=ctx, **match) if has_ctx else fxn(**match))) is not None: return ret
    return None

# *** tracking pattern matcher ***

TRACK_MATCH_STATS = ContextVar("TRACK_MATCH_STATS", 2 if getenv("VIZ") else 0)
match_stats:dict[UPat, list[Union[int, float]]] = dict()
@dataclass(frozen=True)
class TrackedGraphRewrite:
  loc: tuple[str, int]                                                                              # location that called graph_rewrite
  sink: bytes                                                                                       # sanpshot of the graph_rewrite input sink
  matches: list[tuple[bytes, Optional[bytes], Optional[UPat], float]] = field(default_factory=list) # before+after snapshot of all the matches
tracked_keys:list[Any] = []
tracked_ctxs:list[list[TrackedGraphRewrite]] = []
_name_cnt:dict[str, int] = {}
def track_rewrites(named=False):
  def _decorator(func):
    def __wrapper(self, *args, **kwargs):
      if TRACK_MATCH_STATS >= 2:
        if named: _name_cnt[func.__name__] = _name_cnt.get(func.__name__, 0)+1
        tracked_keys.append(f"{func.__name__}_{_name_cnt[func.__name__]}" if named else self)
        tracked_ctxs.append([])
      return func(self, *args, **kwargs)
    return __wrapper
  return _decorator

class TrackedPatternMatcher(PatternMatcher):
  def rewrite(self, uop:UOp, ctx=None) -> UOp|None:
    ret = None
    ler = {u.op for u in uop.src}
    for p,fxn,early_reject,has_ctx in self.pdict.get(uop.op, []):
      if p not in match_stats: match_stats[p] = [0,0,0.0,0.0]
      st = time.perf_counter()
      if not early_reject.issubset(ler):
        match_stats[p][2] += time.perf_counter()-st
        continue
      match_stats[p][1] += 1
      for match in p.match(uop, {}):
        if (ret:=(fxn(ctx=ctx, **match) if has_ctx else fxn(**match))) is not None:
          match_stats[p][0] += 1
          match_stats[p][3] += (et:=time.perf_counter()-st)
          if TRACK_MATCH_STATS >= 3: print(f"{et*1e6:7.2f} us -- ", p.printable())
          if TRACK_MATCH_STATS >= 2 and isinstance(ret, UOp) and len(tracked_ctxs) != 0:
            with Context(PICKLE_BUFFERS=0): tracked_ctxs[-1][-1].matches.append((pickle.dumps(uop), pickle.dumps(ret), p, et))
          return ret # NOTE: if it returns None, we keep trying to match
      match_stats[p][2] += time.perf_counter()-st
    if TRACK_MATCH_STATS >= 2 and len(tracked_ctxs) != 0:
      with Context(PICKLE_BUFFERS=0): tracked_ctxs[-1][-1].matches.append((pickle.dumps(uop), None, None, 0))
    return None

if TRACK_MATCH_STATS:
  PatternMatcher = TrackedPatternMatcher  # type: ignore
  import atexit
  @atexit.register
  def print_match_stats():
    if TRACK_MATCH_STATS >= 2:
      with open(fn:=temp("rewrites.pkl"), "wb") as f:
        print(f"rewrote {len(tracked_ctxs)} graphs and matched {sum(len(r.matches) for x in tracked_ctxs for r in x)} times, saved to {fn}")
        pickle.dump((tracked_keys, tracked_ctxs), f)
    launch_viz("VIZ", temp("rewrites.pkl"))
    if getenv("PRINT_MATCH_STATS", 1):
      ret = [0,0,0.0,0.0]
      for k,v in sorted(list(match_stats.items()), key=lambda x: x[1][2]+x[1][3]):
        loc_str = f"{k.location[0].split('/')[-1]}:{k.location[1]}"
        if v[1] != 0: print(f"{v[0]:6d} / {v[1]:7d} -- {v[3]*1000.:9.2f} / {(v[2]+v[3])*1000.:9.2f} ms -- {loc_str:15s}", k.printable())
        ret = [x+y for x,y in zip(ret, v)]
      print(f"{ret[0]:6d} / {ret[1]:7d} -- {ret[3]*1000.:9.2f} / {(ret[2]+ret[3])*1000.:9.2f} ms -- TOTAL")

def launch_viz(env_str:str, data:str):
  os.environ[env_str] = "0"
  os.environ[f"{env_str}_DATA"] = data
  if not int(os.getenv("VIZ", "0")) and not int(os.getenv("PROFILE", "0")):
    args = ['--kernels', getenv("VIZ_DATA", "")] if getenv("VIZ_DATA", "") else []
    args += ['--profile', getenv("PROFILE_DATA", "")] if getenv("PROFILE_DATA", "") else []
    os.execv(sys.executable, [sys.executable] + [os.path.join(os.path.dirname(__file__), ".", "viz", "serve.py")] + args)

# *** simple graph rewrite engine ***

class RewriteContext:
  def __init__(self, pm, ctx):
    self.pm: PatternMatcher = pm
    self.ctx = ctx
    self.replace: dict[UOp, UOp] = {}
  def rewrite(self, n:UOp) -> UOp:
    if (rn := self.replace.get(n)) is not None: return rn
    new_src = tuple(map(self.rewrite, n.src))
    new_n = self.pm.rewrite(n, self.ctx) if new_src == n.src else UOp(n.op, n.dtype, new_src, n.arg)
    self.replace[n] = ret = n if new_n is None else self.rewrite(new_n)
    return ret
  def bottom_up_rewrite(self, n:UOp) -> UOp:
    if (rn := self.replace.get(n)) is not None: return rn
    new_n: UOp|None = n
    while new_n is not None: last_n, new_n = new_n, self.pm.rewrite(new_n, self.ctx)
    new_src = tuple(map(self.bottom_up_rewrite, last_n.src))
    self.replace[n] = ret = last_n if new_src == last_n.src else self.bottom_up_rewrite(UOp(last_n.op, last_n.dtype, new_src, last_n.arg))
    return ret

def graph_rewrite(sink:UOp, pm:PatternMatcher, ctx=None, bottom_up=False) -> UOp:
  if TRACK_MATCH_STATS >= 2 and not bottom_up and len(tracked_ctxs) != 0: # TODO: make viz work with bottom_up=True
    with Context(PICKLE_BUFFERS=0):
      tracked_ctxs[-1].append(TrackedGraphRewrite(((frm:=sys._getframe(1)).f_code.co_filename, frm.f_lineno), pickle.dumps(sink)))
  return RewriteContext(pm, ctx).bottom_up_rewrite(sink) if bottom_up else RewriteContext(pm, ctx).rewrite(sink)

# ***** uop type spec *****

# this is the matcher for the final rendered UOps
# matcher functions returns True or False (or None to not match)
spec = PatternMatcher([
  (UPat(Ops.DEFINE_GLOBAL, name="x"), lambda x: isinstance(x.dtype, (PtrDType, ImageDType)) and not x.dtype.local),
  (UPat(Ops.DEFINE_LOCAL, name="x"), lambda x: isinstance(x.dtype, PtrDType) and x.dtype.local),
  (UPat(Ops.DEFINE_ACC, src=(UPat.var("c"),), name="x", allow_any_len=True),
   lambda x,c: all(y.op is Ops.RANGE for y in x.src[1:]) and c.dtype == x.dtype),
  (UPat(Ops.DEFINE_VAR, src=(), name="x"), lambda x: isinstance(x.arg[1], int) and isinstance(x.arg[2], int)),

  (UPat(Ops.RANGE, src=(UPat(name="x"), UPat(name="y")), name="rng"), lambda rng,x,y: rng.dtype == x.dtype == y.dtype and isinstance(rng.arg, int)),
  (UPat(Ops.SPECIAL, src=()), lambda: True),

  # TODO: confirm the args of both of these are shapetrackers
  (UPat(Ops.VIEW, dtypes.void, src=()), lambda: True),
  (UPat(Ops.VIEW, src=(UPat.var("src"),), name="x"), lambda x,src: src.op is not Ops.STORE and x.dtype == src.dtype),

  (UPat(Ops.VALID, dtypes.bool, (UPat(Ops.VIEW),)), lambda: True),
  (UPat(Ops.CONST, name="x"), lambda x: x.dtype == x.dtype.scalar() and (type(x.arg) is type(dtypes.as_const(x.arg, x.dtype)))),

  # early LOAD has a <buf, shapetracker, store?>
  (UPat(Ops.LOAD, src=(UPat((Ops.DEFINE_GLOBAL, Ops.DEFINE_LOCAL)), UPat(Ops.VIEW))), lambda: True),
  (UPat(Ops.LOAD, src=(UPat((Ops.DEFINE_GLOBAL, Ops.DEFINE_LOCAL)), UPat(Ops.VIEW), UPat(Ops.STORE))), lambda: True),

  # early STORE has a <buf, shapetracker, val>
  (UPat(Ops.STORE, src=(UPat((Ops.DEFINE_GLOBAL, Ops.DEFINE_LOCAL)), UPat(Ops.VIEW), UPat())), lambda: True),

  # **** new style load/store ****

  # INDEX is used in new style load/store
  (UPat(Ops.INDEX, src=(UPat((Ops.DEFINE_GLOBAL, Ops.DEFINE_LOCAL)), UPat())), lambda: True),

  # LOAD takes a <bufidx, alt?, gate?, barrier?>
  (UPat(Ops.LOAD, src=(UPat((Ops.INDEX, Ops.CAST)),)), lambda: True),
  (UPat(Ops.LOAD, src=(UPat((Ops.INDEX, Ops.CAST)), UPat((Ops.IF, Ops.BARRIER)))), lambda: True),
  (UPat(Ops.LOAD, src=(UPat((Ops.INDEX, Ops.CAST)), UPat(name="alt"), UPat(dtype=dtypes.bool)), name="ld"), lambda ld,alt: ld.dtype == alt.dtype),

  # STORE takes a <bufidx, val, gate?>
  (UPat(Ops.STORE, dtype=dtypes.void, src=(UPat((Ops.INDEX, Ops.CAST)), UPat())), lambda: True),
  (UPat(Ops.STORE, dtype=dtypes.void, src=(UPat((Ops.INDEX, Ops.CAST)), UPat(), UPat(dtype=dtypes.bool))), lambda: True),
  (UPat(Ops.STORE, dtype=dtypes.void, src=(UPat((Ops.INDEX, Ops.CAST)), UPat(), UPat(Ops.IF))), lambda: True),

  # most ALUs have all matching dtypes, except CMPLT, CMPNE, and WHERE
  (UPat(Ops.WHERE, name="w", src=(UPat(dtype=dtypes.bool), UPat(name="x"), UPat(name="y"))), lambda w,x,y: w.dtype == x.dtype == y.dtype),
  (UPat((Ops.CMPLT, Ops.CMPNE), dtype=dtypes.bool, src=(UPat(name="x"), UPat(name="y"))), lambda x,y: x.dtype == y.dtype),
  # and SHL/SHR, the shift distance can be an int
  (UPat((Ops.SHL, Ops.SHR), src=(UPat(name="x"), UPat(name="y")), name="a"), lambda a,x,y: a.dtype == x.dtype and y.dtype in (x.dtype, dtypes.uint)),
  (UPat(Ops.IDIV, name="x"), lambda x: None if dtypes.is_int(x.dtype) else False),
  (UPat(GroupOp.ALU, name="x"), lambda x: all(x.dtype == y.dtype for y in x.src)),

  (UPat(Ops.ASSIGN, src=(UPat((Ops.DEFINE_ACC, Ops.DEFINE_GLOBAL)), UPat())), lambda: True),
  (UPat(Ops.ENDRANGE, dtype=dtypes.void, src=(UPat(Ops.RANGE),)), lambda: True),

  # all WMMA has 3 args, <x, w, acc>
  (UPat(Ops.WMMA, src=(UPat(), UPat(), UPat())), lambda: True),
  (UPat(Ops.CONTRACT, name="x"), lambda x: x.dtype.count == prod(y[1] for y in x.arg)),
  (UPat(Ops.UNROLL, name="x"), lambda x: x.src[0].dtype.count == prod(y[1] for y in x.arg)),

  # if has a <gate, barrier?>
  (UPat(Ops.IF, dtype=dtypes.void, src=(UPat(),)), lambda: True),
  (UPat(Ops.IF, dtype=dtypes.void, src=(UPat(), UPat(Ops.BARRIER))), lambda: True),
  (UPat(Ops.ENDIF, dtype=dtypes.void, src=(UPat(Ops.IF),)), lambda: True),

  (UPat(Ops.REDUCE_AXIS, name="x"), lambda x: isinstance(x.arg, tuple) and len(x.arg) == 2 and x.arg[0] in {Ops.ADD, Ops.MUL, Ops.MAX}),
  (UPat(Ops.GEP, src=(UPat(name="src"),), name="gep"), lambda gep,src: gep.dtype == src.dtype.scalar()),
  (UPat(Ops.VECTORIZE, name="x"), lambda x: len(x.src)>1 and len(x.src) == x.dtype.count and all(x.dtype == y.dtype.vec(len(x.src)) for y in x.src)),
  (UPat((Ops.BITCAST, Ops.CAST), src=(UPat(),), name="x"), lambda x: x.arg is None),
  (UPat(Ops.BARRIER, dtypes.void, src=UPat(Ops.STORE, allow_any_len=True)), lambda: True), # NOTE: all pointers must be local

  # NOTE: for testing, we let sinks be anything
  #(UPat(UOps.SINK, src=UPat(UOps.STORE)), lambda: True),
  (UPat(Ops.SINK, dtypes.void), lambda: True),
  (UPat(Ops.NOOP), lambda: True),

  # PTX LOAD/STORE
  (UPat((Ops.LOAD, Ops.STORE), src=(UPat(dtype=dtypes.int64),), allow_any_len=True), lambda: True),
])

def type_verify(uops:list[UOp], extra_spec:Optional[PatternMatcher]=None):
  spec_pm = spec if extra_spec is None else spec+extra_spec
  for i,u in enumerate(uops):
    if not spec_pm.rewrite(u):
      print_uops(uops)
      raise RuntimeError(f"UOp verification failed at {i} on {u.op} {u.dtype} {len(u.src)} {[x.op for x in u.src]} {u.arg}")

# *** most of symbolic lives here now ***

def split_uop(x:UOp, sep:Ops):
  if x.op is sep:
    for s in x.src: yield from split_uop(s, sep)
  else: yield x

def div_and_mod_folding(x: UOp, c: int, which: Literal[Ops.MOD, Ops.IDIV], split_rem: bool=False) -> UOp|None:
  # simplify x // c or x % c, None means no change, c must be > 0
  assert c > 0
  if x.dtype.count > 1: return None
  # simple cancel div/mod case
  if (q:=x.vmin//c) == (x.vmax//c):
    if which is Ops.MOD: return x - q*c
    return x.const_like(q)

  svars, factors, quotients, remainders, gcd, div, const, offset, something_changed = [], [], [], [], c, 1, 0, 0, False
  for u in split_uop(x, Ops.ADD):
    if u.op is Ops.MOD and which is Ops.MOD and u.src[1].op is Ops.CONST and u.src[1].arg%c == 0:
      u = u.src[0]
      something_changed = True
    v: UOp = u.divides(f:=u.const_factor())
    q, r = divmod(f, c)
    if r==0 or ((which is Ops.MOD or split_rem or u.op is Ops.CONST) and r!=f): something_changed = True
    offset += r*v.vmin
    if u.op is Ops.CONST: const += f
    else:  # div is the smallest common divisor of all terms
      if f > 1 and c % f == 0 and (div == 1 or div > f): div = f
      gcd = math.gcd(r, gcd)
      factors.append(f); svars.append(v); quotients.append(q); remainders.append(r)  # noqa: E702

  lbound = ubound = offset = offset % c
  # we can fold if the expression has only one non-constant term and this term can only take on two values
  if len(svars)==1 and (v:=svars[0]).vmax-v.vmin == 1:
    r = (offset+remainders[0])%c - offset%c
    offset -= r * v.vmin
    if which is Ops.MOD: return r*v + offset
    return (factors[0]-r)//c * v + (const-offset)//c

  # a//c = (a-a%c)/c, if we can fold a%c, we can fold a//c
  # within a mod we can freely subtract multiples of c, we use this to see if a is congruent to an expression whose vmin/vmax are between 0 and c
  for (r, v) in zip(remainders, svars):
    if r > c//2:
      if (lbound := lbound + (r:=r-c) * (v.vmax-v.vmin)) < 0: break
    elif (ubound := ubound + r * (v.vmax-v.vmin)) >= c: break
    offset -= r * v.vmin  # determine what the new offset would be
  else: # vmin/vmax of the remainder is between 0 and c, we can remove the mod/div
    remainders = [min(r, r-c, key=abs) for r in remainders]
    if which is Ops.MOD: return functools.reduce(operator.add, [r*v for r,v in zip(remainders,svars)], x.const_like(offset))
    return functools.reduce(operator.add, [(f-r)//c * v for f,r,v in zip(factors, remainders,svars)], x.const_like((const-offset)//c))

  if gcd != 1: something_changed = True
  if not something_changed:
    if which is Ops.IDIV and (1 < div < c) and (newx:=div_and_mod_folding(x, div, Ops.IDIV)) is not None: return newx//(c//div)
    return None
  quo, rem = x.const_like(const//c), x.const_like((const%c)//gcd)
  for q,r,f,v in zip(quotients, remainders, factors, svars):
    if which is Ops.IDIV and (not split_rem) and r!=0:
      rem += f//gcd * v
    else:
      rem += r//gcd * v
      quo += q * v

  if which is Ops.MOD: return gcd*(rem % (c//gcd)) + const%gcd
  return rem//(c//gcd)+quo

def lt_folding(x:UOp, c:int) -> UOp|None:
  p, np = partition(split_uop(x, Ops.ADD), lambda u: u.const_factor() == 1)
  if np and (d:=math.gcd(*[u.const_factor() for u in np], c)) > 1 and 0 <= sum(u.vmin for u in p) and sum(u.vmax for u in p) < d:
    return cast(UOp, functools.reduce(operator.add, np).divides(d))<(c//d)
  return None

def fold_unrolled_divs(chain, x, denominator):
  # div pattern in unrolled arange
  # example: x//4+(x+1)//4+(x+2)//4+(x+3)//4 -> x
  offset = 0
  # TODO: this might start a bad loop
  for c in range(denominator.arg-1,-1,-1):
    # check if (x+c)//d would have been folded
    if (q:=(x.vmin+c)//denominator.arg)==(x.vmax+c)//denominator.arg:
      offset -= q
      continue
    if chain is None: return None
    chain, u = chain.src if chain.op is Ops.ADD else (None, chain)
    # assumed the chain is sorted and CONST is the last of an ADD
    if u is None or u.op is not Ops.IDIV or u.src[1] is not denominator: return None
    if ((n:=u.src[0]).op is not Ops.ADD or n.src[0] is not x or n.src[1].op is not Ops.CONST or n.src[1].arg != c) and \
      (c!=0 or n is not x): return None
  return chain+x-offset if chain is not None else x-offset

def canonicalize_simplex(X:UOp) -> UOp|None:
  # (X := a0*x0 + a1*x1 + ...) > 0 is equivalent to x0 + x1 + ... > 0 if xi >= 0 and ai > 0 for ints.
  # returns x0 + x1 + ... in such case, or None if not
  changed, ret = False, []
  for u in split_uop(X, Ops.ADD):
    # assumed the const is the last src of MUL
    if u.op is Ops.MUL and u.src[1].op is Ops.CONST and u.src[1].arg > 0:
      changed = True
      u = u.src[0]
    if not (u.op in GroupOp.Irreducible and u.vmin >= 0): return None
    ret.append(u)
  return functools.reduce(operator.add, ret) if changed else None

def is_increasing(f:UOp) -> bool:
  # is f a monotonically increasing function regards its input
  if f.op in GroupOp.Irreducible: return True
  if f.op is Ops.ADD: return is_increasing(f.src[0]) and is_increasing(f.src[1])
  if f.op in (Ops.MUL, Ops.IDIV) and f.src[1].op is Ops.CONST and f.src[1].arg >= 0: return is_increasing(f.src[0])
  return False  # False if not sure

def parse_valid(valid:UOp) -> tuple[UOp, bool, int]:
  # if it's X <= c, returns X, True, c
  # if it's X >= c, returns X, False, c

  # (X < c).ne(True) -> X >= c
  if valid.op is Ops.CMPNE and valid.src[1].op is Ops.CONST and valid.src[1].arg == 1 and \
    (s0:=valid.src[0]).op is Ops.CMPLT and s0.src[1].op is Ops.CONST: return s0.src[0], False, s0.src[1].arg
  # X < c -> X <= c-1
  if valid.op is Ops.CMPLT and valid.src[1].op is Ops.CONST: return valid.src[0], True, valid.src[1].arg-1
  raise ValueError(f"not able to parse {valid=}")

def uop_given_valid(valid:UOp, uop:UOp) -> UOp|None:
  # return None if valid is always False, otherwise the simplified uop (might be the same as input)

  # first, parse valid into {expr: (lower_bound, upper_bound)}
  bounds:defaultdict[UOp, list[ConstType|None]] = defaultdict(lambda: [None, None])
  for stmt in split_uop(valid, Ops.AND):
    try: expr, is_upper, c = parse_valid(stmt)
    except ValueError: return uop  # give up if we cannot parse the valid
    bounds[expr][int(is_upper)] = c

  # simplify uop given that valid is True
  for expr,v in bounds.items():
    # some expr has lower bound > upper bound -> valid is an empty set and we return None
    if v[0] is not None and v[1] is not None and v[0] > v[1]: return None

    # every candidate is a set of contrained UOp based on valid, and if every item in a set simplifies the uop into a same output, we rewrite uop
    candidates = []
    if expr.op is Ops.ADD and v[0] == 1 and all(u.op in GroupOp.Irreducible for u in split_uop(expr, Ops.ADD)):
      # if the constraint is a simplex: X0 + X1 + ... > 0, we can check if all Xi > 0 simplify into the same output
      candidates.append([(Xi, UOp.variable("fake", 1, Xi.vmax, Xi.dtype)) for Xi in split_uop(expr, Ops.ADD)])
    # try checking the whole clause
    if expr in uop.toposort:
      candidates.append([(expr, UOp.variable("fake", expr.vmin if v[0] is None else v[0], expr.vmax if v[1] is None else v[1], expr.dtype))])

    for candidate in candidates:
      # if every branch in candidate gives the same simplified uop, we can rewrite the uop
      newuops = [uop.substitute({X:newX}).simplify().substitute({newX:X}).simplify() for X,newX in candidate]
      if uop.op is Ops.VECTORIZE and len(uop.src) == 2:
        if all_same([uops.src[0] for uops in newuops]): uop = uop.replace(src=(newuops[0].src[0], uop.src[1]))
        if all_same([uops.src[1] for uops in newuops]): uop = uop.replace(src=(uop.src[0], newuops[0].src[1]))
      elif all_same(newuops): uop = newuops[0]

  return uop

def _valid_priority(v: UOp, valids:list[UOp]):
  # we want valid that's in other valids' parents to be first, so it's more likely the other valids get simplified
  try: return sum(-1 if parse_valid(v)[0] in other.toposort else 0 for other in valids)
  except ValueError: return 0

def simplify_valid(valid:UOp) -> UOp|None:
  ret:list[UOp] = []
  something_changed = False
  valids = list(split_uop(valid, Ops.AND))
  for stmt in sorted(valids, key=lambda v: _valid_priority(v, valids)):
    ret.append(newstmt if ret and (newstmt:=uop_given_valid(functools.reduce(operator.and_, ret), stmt)) is not None else stmt)
    if ret[-1] is not stmt: something_changed = True
  return functools.reduce(operator.and_, ret) if something_changed else None

# def max_var_const(x:UOp, c1:UOp, c2:UOp):
#   if x.vmin >= 0: return x*c1 if c1.arg >= c2.arg else x*c2
#   if x.vmax <= 0: return x*c2 if c1.arg >= c2.arg else x*c1

def sint_to_uop(x:sint, dtype:DType=dtypes.int) -> UOp: return UOp.const(dtype, x) if isinstance(x, int) else x

def order_commutative(x: UOp):
  if (a:=x.src[0]).op is x.op: return None
  if (b:=x.src[1]).op is x.op: return x.replace(src=(b, a))
  if a.order(x.op) > b.order(x.op): return x.replace(src=(b, a))

symbolic_simple = PatternMatcher([
  # ** self folding **
  (UPat.var("x") + 0, lambda x: x),    # x+0 -> x
  (UPat.var("x") * 1, lambda x: x),    # x*1 -> x
  (UPat.var("x") // UPat.var("x"), lambda x: x.const_like(1)), # x//x -> 1
  (UPat.var("x") // 1, lambda x: x),   # x//1 -> x
  (UPat.var("x") // -1, lambda x: -x), # x//-1 -> -x
  (UPat.var("x") / UPat.var("x"), lambda x: x.const_like(1)), # x/x -> 1
  ((UPat.var("x") * UPat.var("x2")) / UPat.var("x2"), lambda x,x2: x), # (x*x2)/x2 -> x
  ((UPat.var() % UPat.var("y")).named("base") % UPat.var("y"), lambda base,y: base),  # (x%y)%y = -> x%y (rewritten with base for speed)
  (UPat.var("x")%UPat.cvar("c")+(UPat.var("x")//UPat.cvar("c"))*UPat.cvar("c"), lambda x,c: x), # (x%c)+(x//c)*c = x
  ((UPat.var("x")//UPat.cvar("c1"))*UPat.cvar("c3")+UPat.var("x")%UPat.cvar("c1")*UPat.cvar("c2"),
    lambda x,c1,c2,c3: x*c2 if c1.arg*c2.arg==c3.arg else None), # (x%c1)*c2+(x//c1)*c3 = x*c2 if c1*c2==c3
  (UPat.var("x", dtype=dtypes.bool) & UPat.cvar("c", vec=False), lambda x,c: x if c.arg else c),
  (UPat.var("x", dtype=dtypes.bool) | UPat.cvar("c", vec=False), lambda x,c: c if c.arg else x),
  (UPat(GroupOp.Idempotent, src=(UPat.var("x"), UPat.var("x"))), lambda x: x),
  (UPat.var("x", dtype=dtypes.bool).logical_not().logical_not(), lambda x: x),
  (UPat.var("x", dtype=dtypes.bool).where(UPat.const(dtypes.bool, True), UPat.const(dtypes.bool, False)), lambda x: x),
  # ** zero folding **
  (UPat.var("x") < UPat.var("x"), lambda x: UOp.const(dtypes.bool.vec(x.dtype.count), False)), # x < x -> False
  (UPat.var("x", dtype=dtypes.ints) != UPat.var("x", dtype=dtypes.ints),
   lambda x: UOp.const(dtypes.bool.vec(x.dtype.count), False)), # x != x -> False (only ints)
  # x*0 -> 0 or 0*x -> 0
  # if x is nan or inf it should render the nan value.
  # NOTE: this can be wrong for loaded NaN
  (UPat.var("x") * 0, lambda x: x.const_like(float("nan") if isinstance(x.arg, float) and (math.isnan(x.arg) or math.isinf(x.arg)) else 0)),
  # ** constant folding **
  (UPat(GroupOp.ALU, name="a", src=UPat((Ops.VCONST, Ops.CONST))), lambda a: a.const_like(exec_alu(a.op, a.dtype, [x.arg for x in a.src], False))),
  # bool MUL is AND, ADD/MAX is OR. prevents other rules to rewrite bool ADD/MUL incorrectly
  (UPat.var('x', dtype=dtypes.bool) * UPat.var('y', dtype=dtypes.bool), lambda x,y: x&y),
  (UPat.var('x', dtype=dtypes.bool) + UPat.var('y', dtype=dtypes.bool), lambda x,y: x|y),
  (UPat.var('x', dtype=dtypes.bool).maximum(UPat.var('y', dtype=dtypes.bool)), lambda x,y: x|y),
  # *** cast ***
  (UPat(Ops.CAST, name="root", src=UPat.cvar("c")), lambda root, c: root.const_like(c.arg)),
  (UPat(Ops.CAST, name="root"), lambda root: root.src[0] if root.dtype == root.src[0].dtype else None),
])

symbolic = symbolic_simple+PatternMatcher([
  # ** COMMUTATIVE flipping **
  (UPat(GroupOp.Commutative, name='x'), order_commutative),
  # group like
  ((UPat.var("x") + UPat.var("y")) + UPat.var("x") * UPat.cvar("c"), lambda x,y,c: (x+x*c)+y),
  # ** boolean algebra **
  (UPat.var("x") | (UPat.var("x") & UPat.var()), lambda x: x), # x|(x&y) -> x
  # ** combine terms **
  (UPat.var("x") * UPat.cvar("c0") + UPat.var("x") * UPat.cvar("c1"), lambda x,c0,c1: x*(c0+c1)), # (x*c0)+(x*c1) -> x*(c0+c1)
  ((UPat.var("y") + UPat.var("x") * UPat.cvar("c0")) + UPat.var("x") * UPat.cvar("c1"), lambda x,y,c0,c1: y+x*(c0+c1)), # (x*c0)+(x*c1) -> x*(c0+c1)
  (UPat.var("x") + UPat.var("x") * UPat.cvar("c"), lambda x,c: x*(c+1)), # (x+x*c)-> x*(c+1)
  ((UPat.var("y") + UPat.var("x")) + UPat.var("x") * UPat.cvar("c"), lambda x,y,c: y+x*(c+1)), # (x+x*c)-> x*(c+1)
  (UPat.var("x") + UPat.var("x"), lambda x: x*2), # (x+x)-> x*2
  ((UPat.var("y")+UPat.var("x")) + UPat.var("x"), lambda y,x: y+x*2), # (x+x)-> x*2
  ((UPat.var("x") / UPat.var("x2")) / UPat.var("x3"), lambda x,x2,x3: x/(x2*x3)), # (x/x2)/x3 -> x/(x2*x3)
  (-1 * (UPat.var("x") + UPat.cvar("c")), lambda x,c: (-x)+(-c)),  # -(x+c) -> -x + -c
  # a conditional with the same results either way is a noop, also fold const conditionals
  (UPat.var().where(UPat.var("val"), UPat.var("val")), lambda val: val),
  (UPat.cvar("gate", vec=False).where(UPat.var("c0"), UPat.var("c1")), lambda gate, c0, c1: c0 if gate.arg else c1),
  # alu of two where with same conds can combine, only do if true branch or false branch is const
  (UPat(GroupOp.Binary, name="alu", src=(UPat.var("c").where(UPat.var("t"), UPat.var("f")), UPat.var("c").where(UPat.var("tt"), UPat.var("ff")))), \
   lambda alu,c,t,tt,f,ff: c.where(t.alu(alu.op, tt), f.alu(alu.op, ff)) if t.op == tt.op == Ops.CONST or f.op == ff.op == Ops.CONST else None),
  # ALU min==max -> CONST (slow!)
  (UPat(GroupOp.ALU, name="x"), lambda x: x.const_like(x.vmin) if x.vmin == x.vmax else None),
  # max folding
  (UPat.maximum(UPat.var("x"), UPat.var("y")), lambda x,y: x if x.vmin >= y.vmax else y if x.vmax <= y.vmin else None),
  # TODO: why does this rule break beautiful_mnist?
  #((UPat.var("x")+UPat.var("z")).maximum(UPat.var("y")+UPat.var("z")), lambda x,y,z: x.maximum(y) + z),
  #((UPat.var("x")*UPat.cvar("c1")).maximum(UPat.var("x")*UPat.cvar("c2")), max_var_const),
  # ** two stage ALU folding **
  *((UPat.var("x").alu(op, UPat.cvar("c1")).alu(op, UPat.cvar("c2")).named("f"),
     lambda f,x,c1,c2: x.alu(f.op,c1.alu(f.op,c2))) for op in GroupOp.Associative),
  ((UPat.cvar("c0") + UPat.var("x")) < UPat.cvar("c1"), lambda x,c0,c1: x<(c1-c0)),  # c0 + x < c1 -> x < c1 - c0
  ((UPat.var("x") // UPat.cvar("c1")) // UPat.cvar("c2"), lambda x,c1,c2: x//(c1*c2)), # (x//c1)//c2 -> x//(c1*c2)
  # ** lt **
  # c0*x<c1 for positive int c0,c1
  ((UPat.cvar("c0", vec=False)*UPat.var("x", dtype=dtypes.ints))<UPat.cvar("c1", vec=False),
   lambda x,c0,c1: x<math.ceil(c1.arg/c0.arg) if c0.arg > 0 and c1.arg > 0 else None),
  # c0*x<c1 for negative int c0 and non-positive c1
  ((UPat.cvar("c0", vec=False)*UPat.var("x", dtype=dtypes.ints))<UPat.cvar("c1", vec=False),
   lambda x,c0,c1: (-x)<(-(math.floor(-c1.arg/-c0.arg))) if c0.arg < 0 and c0.arg != -1 and c1.arg <= 0 else None),
  # x//c0<c1 for positive int c0
  ((UPat.var("x", dtype=dtypes.ints)//UPat.cvar("c0", vec=False))<UPat.cvar("c1", vec=False),
   lambda x,c0,c1: x<(c1.arg*c0.arg) if c0.arg > 0 else None),
  # swap terms if they are out of order (a+c)+b -> (a+b)+c
  (UPat(GroupOp.CommAssoc, dtypes.ints, name='x', src=(UPat(GroupOp.CommAssoc, name="chain"), UPat(name="b"))), lambda x,chain,b:
    chain.src[0].alu(x.op, b).alu(x.op, chain.src[1]) if x.op is chain.op and chain.src[1].order(x.op) > b.order(x.op) else None),
  # merge two commutative+associative chains, generelization of (a+c)+(b+d) -> a+b+c+d
  *((UPat(op, dtypes.ints, src=(UPat(op, name='a'),UPat(op, name='b'))), lambda a,b,op=op:
    functools.reduce(lambda t,s: t.alu(op,s), merge(split_uop(a, op), split_uop(b, op), key=lambda k: k.order(op)))) for op in GroupOp.CommAssoc),
  # *** rules from symbolic ***
  # unrolled arange div folding
  (UPat(Ops.ADD, name="chain", src=(UPat((Ops.ADD, Ops.IDIV)), ((UPat.var("x")+UPat(Ops.CONST))//UPat.cvar("denominator")))), fold_unrolled_divs),
  # generic lt folding
  (UPat.var("x", dtypes.sints)<UPat.cvar("c", vec=False), lambda x,c: lt_folding(x, c.arg) if 0 < c.arg else None),
  # canonicalize a simplex with positive coefficients > 0
  # not x < 1 -> X > 0
  ((UPat.var("x", dtypes.ints)<1).ne(True), lambda x: (newx<1).ne(True) if (newx:=canonicalize_simplex(x)) is not None else None),
  # ** div **
  # div folding
  ((UPat.var("x")//UPat.cvar("c") + UPat.cvar("a"))//UPat.cvar("d"), lambda x,c,a,d: (x+a*c)//(c*d)),  # (x//c+a)//d -> (x+a*c)//(c*d)
  (UPat.var("x", dtypes.sints) // UPat.cvar("c", vec=False), lambda x,c: div_and_mod_folding(x,c.arg,Ops.IDIV) if 0 < c.arg else None),
  # ** mod **
  # mod folding
  (UPat.var("x") % UPat.cvar("c", vec=False), lambda x,c: div_and_mod_folding(x,c.arg,Ops.MOD) if 0 < c.arg else None),
])


symbolic_flat = symbolic+PatternMatcher([
  # ** combine terms (opinionated) **
  (-1 * (UPat.var("x") + UPat.var("y")), lambda x,y: (-x)+(-y)),  # -(x+y) -> -x + -y
  # (x+y)*c -> x*c+y*c. only for int, float has inf*0=nan issue
  ((UPat.var("x", dtypes.ints) + UPat.var("y")) * UPat.cvar("c"), lambda x,y,c: x*c+y*c),
])

_substitute = PatternMatcher([(UPat(tuple(Ops), name="x"), lambda ctx,x: ctx.get(x,None))])

# for debug
syms = { Ops.ADD: "+", Ops.SUB: "-", Ops.IDIV: "//", Ops.MOD: "%", Ops.SHL: "<<", Ops.SHR: ">>",
         Ops.MUL: "*", Ops.CMPLT: "<", Ops.CMPNE: "!=", Ops.AND: "&", Ops.OR: "|", Ops.XOR: "^"}
renderer = PatternMatcher([
  (UPat((Ops.DEFINE_VAR, Ops.SPECIAL), name="x"), lambda x: UOp(Ops.NOOP, arg=x.arg[0])),
  (UPat(Ops.RANGE, name="x"), lambda x: UOp(Ops.NOOP, arg=f"ridx{x.arg}")),
  (UPat(Ops.CONST, name="x"), lambda x: UOp(Ops.NOOP, arg=str(x.arg))),
  (UPat(Ops.BIND, src=UPat(Ops.NOOP), name="x"), lambda x: x.src[0]),
  (UPat(Ops.NEG, src=UPat(Ops.NOOP), name="x"), lambda x: UOp(Ops.NOOP, arg=f"(-{x.src[0].arg})")),
  (UPat(Ops.MAX, src=UPat(Ops.NOOP), name="x"), lambda x: UOp(Ops.NOOP, arg=f"max({x.src[0].arg}, {x.src[1].arg})")),
  (UPat(Ops.MULACC, src=UPat(Ops.NOOP), name="x"), lambda x: UOp(Ops.NOOP, arg=f"({x.src[0].arg}*{x.src[1].arg}+{x.src[2].arg})")),
  (UPat(Ops.WHERE, src=UPat(Ops.NOOP), name="x"), lambda x: UOp(Ops.NOOP, arg=f"({x.src[1].arg} if {x.src[0].arg} else {x.src[2].arg})")),
  (UPat(GroupOp.ALU, src=UPat(Ops.NOOP), name="x"), lambda x: UOp(Ops.NOOP, arg=f"({x.src[0].arg}{syms[x.op]}{x.src[1].arg})")),
])

# *** what was symbolic.py ***

sint = Union[int, UOp]
Variable = UOp

ConstLike = Union[ConstType, Variable, tuple[ConstType, ...]]

# *** uop swizzling ***

merge_views = PatternMatcher([(UPat(Ops.VIEW, name="s0").view(name="s1"), lambda s0,s1: s0.replace(arg=s0.st+s1.st))])

# push VIEW to loads
view_left = merge_views+PatternMatcher([
  # VIEW before elementwise ops
  (UPat({*GroupOp.ALU, Ops.CAST, Ops.BITCAST, Ops.ASSIGN}, name="e").view(name="v"),
   lambda e,v: e.replace(src=tuple(s if not s.has_st else s.view(v.st) if s is s.base else s.base.view(s.st+v.st) for s in e.src))),
  # early merge VIEW buffer ops
  (UPat(GroupOp.Buffer, name="b").view(name="v"), lambda b,v: b.replace(src=tuple((s.st+v.st).to_uop() if s.op is Ops.VIEW else s for s in b.src))),
])<|MERGE_RESOLUTION|>--- conflicted
+++ resolved
@@ -5,12 +5,8 @@
 from dataclasses import dataclass, field
 from collections import defaultdict
 from tinygrad.dtype import ConstType, ImageDType, PtrDType, dtypes, DType, truncate
-<<<<<<< HEAD
-from tinygrad.helpers import ContextVar, all_int, prod, getenv, all_same, Context, partition, temp, unwrap, T, argfix, Metadata, _METADATA
+from tinygrad.helpers import ContextVar, all_int, prod, getenv, all_same, Context, partition, temp, unwrap, T, argfix, Metadata, _METADATA, flatten
 from heapq import merge
-=======
-from tinygrad.helpers import ContextVar, all_int, prod, getenv, all_same, Context, partition, temp, unwrap, T, argfix, Metadata, _METADATA, flatten
->>>>>>> b7397c13
 from tinygrad.helpers import PICKLE_BUFFERS, SPLIT_REDUCEOP, DEBUG
 if TYPE_CHECKING:
   from tinygrad.shape.shapetracker import ShapeTracker
