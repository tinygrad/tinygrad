from __future__ import annotations
from typing import Any, Optional, Union, Callable, cast, TYPE_CHECKING, Type, get_args, Sequence
import sys, time, functools, itertools, math, operator, hashlib, os, types, pickle, pathlib, inspect, weakref
from enum import auto, IntEnum, Enum
from dataclasses import dataclass, field
from tinygrad.dtype import ConstType, ImageDType, dtypes, DType, truncate
from tinygrad.helpers import ContextVar, all_int, prod, getenv, all_same, Context, partition, temp, unwrap, T, argfix, Metadata, flatten
from tinygrad.helpers import PICKLE_BUFFERS, dedup, cdiv, cmod
if TYPE_CHECKING:
  from tinygrad.shape.shapetracker import ShapeTracker
  from tinygrad.device import Buffer

# wrapper around IntEnum that preserves Enum.__str__ and makes auto() unique across all FastEnum subclasses
class FastEnum(IntEnum):
  def __str__(self): return Enum.__str__(self)
  @staticmethod
  def _generate_next_value_(_, __, ___, last_values): return 1 + max([0, *last_values, *[max(c) for c in FastEnum.__subclasses__()]])

class SimpleMathTrait:
  # required to implement
  def alu(self:T, arg:Ops, *src) -> T: raise NotImplementedError
  def const_like(self:T, b:ConstLike) -> T: raise NotImplementedError

  # great functions you get!
  def ufix(self, x): return self.const_like(x) if not isinstance(x, MathTrait) else x
  def _binop(self, op, x, reverse): return self.ufix(x).alu(op, self) if reverse else self.alu(op, self.ufix(x))
  def logical_not(self): return self.ne(True)
  def neg(self):
    if (dtype:=getattr(self, 'dtype')) is None: raise TypeError(f"MathTraits __neg__ requires a dtype, {self=}")
    return self.logical_not() if dtype.scalar() == dtypes.bool else self*(-1)
  def add(self, x, reverse=False): return self._binop(Ops.ADD, x, reverse)
  def mul(self, x, reverse=False): return self._binop(Ops.MUL, x, reverse)
  def bitwise_and(self, x, reverse=False): return self._binop(Ops.AND, x, reverse)
  def bitwise_or(self, x, reverse=False): return self._binop(Ops.OR, x, reverse)
  def bitwise_xor(self, x, reverse=False): return self._binop(Ops.XOR, x, reverse)
  def idiv(self, x, reverse=False): return self._binop(Ops.IDIV, x, reverse)
  def mod(self, x, reverse=False): return self._binop(Ops.MOD, x, reverse)
  def sub(self, x, reverse=False): return self.ufix(x).alu(Ops.ADD, -self) if reverse else self.alu(Ops.ADD, self.ufix(-x))
  def div(self, x, reverse=False): return (self.ufix(x)*self.alu(Ops.RECIP)) if reverse else (self*self.ufix(x).alu(Ops.RECIP))

  def __neg__(self): return self.neg()

  def __add__(self, x): return self.add(x)
  def __sub__(self, x): return self.sub(x)
  def __mul__(self, x): return self.mul(x)
  def __truediv__(self, x): return self.div(x)
  def __floordiv__(self, x): return self.idiv(x)  # TODO: idiv is trunc div, not floordiv
  def __mod__(self, x): return self.mod(x)
  def __and__(self, x): return self.bitwise_and(x)
  def __or__(self, x): return self.bitwise_or(x)
  def __xor__(self, x): return self.bitwise_xor(x)

  def __radd__(self, x): return self.add(x, True)
  def __rsub__(self, x): return self.sub(x, True)
  def __rmul__(self, x): return self.mul(x, True)
  def __rtruediv__(self, x): return self.div(x, True)
  def __rfloordiv__(self, x): return self.idiv(x, True)
  def __rand__(self, x): return self.bitwise_and(x, True)
  def __ror__(self, x): return self.bitwise_or(x, True)
  def __rxor__(self, x): return self.bitwise_xor(x, True)
  def __rmod__(self, x): return self.mod(x, True)

  def __lt__(self, x): return self.alu(Ops.CMPLT, self.ufix(x))
  def __gt__(self, x): return self.ufix(x).alu(Ops.CMPLT, self)
  def __ge__(self, x): return (self < x).logical_not()
  def __le__(self, x): return (self > x).logical_not()

  def ne(self, x): return self.alu(Ops.CMPNE, self.ufix(x))
  def eq(self, x): return self.ne(x).logical_not()
  def __ne__(self, x): return self.ne(x)
  # NOTE: __eq__ isn't overridden, and means the same thing as is by default

class MathTrait(SimpleMathTrait):
  # TODO: move to Tensor when new backward is done
  def lshift(self, x, reverse=False): return self._binop(Ops.SHL, x, reverse)
  def rshift(self, x, reverse=False): return self._binop(Ops.SHR, x, reverse)
  def __lshift__(self, x): return self.lshift(x)
  def __rshift__(self, x): return self.rshift(x)
  def __rlshift__(self, x): return self.lshift(x, True)
  def __rrshift__(self, x): return self.rshift(x, True)

  def maximum(self, x): return self.alu(Ops.MAX, self.ufix(x))
  def minimum(self, x): return -(-self).maximum(-x)
  def where(self, x, y):
    if type(self) is type(x): return self.alu(Ops.WHERE, x, x.ufix(y))
    if type(self) is type(y): return self.alu(Ops.WHERE, y.ufix(x), y)
    raise RuntimeError("where needs at least one UOp arg")
  def threefry(self, seed): return self.alu(Ops.THREEFRY, seed)
  def reciprocal(self): return self.alu(Ops.RECIP)
  def sqrt(self): return self.alu(Ops.SQRT)
  def sin(self): return self.alu(Ops.SIN)
  def log2(self): return self.alu(Ops.LOG2)
  def exp2(self): return self.alu(Ops.EXP2)
  def pow(self, x): return self.alu(Ops.POW, self.ufix(x))

# the order of these Ops controls the order of the toposort
class Ops(FastEnum):
  # uops that aren't rendered
  SINK = auto(); CONTIGUOUS = auto(); CONTIGUOUS_BACKWARD = auto(); DETACH = auto(); KERNEL = auto(); UNIQUE = auto() # noqa: E702

  # MetaOps
  COPY = auto(); BUFFER_VIEW = auto() # noqa: E702

  # blocks in linearizer
  BLOCK = auto(); BLOCKSTART = auto(); BLOCKEND = auto(); BLOCKFINAL = auto() # noqa: E702

  # movement ops!
  RESHAPE = auto(); PERMUTE = auto(); EXPAND = auto(); PAD = auto(); SHRINK = auto(); FLIP = auto() # noqa: E702

  # misc ops
  UNROLL = auto(); CONTRACT = auto() # noqa: E702
  VIEW = auto(); DEFINE_GLOBAL = auto(); BUFFER = auto() # noqa: E702
  DEFINE_VAR = auto(); DEFINE_LOCAL = auto(); DEFINE_ACC = auto() # noqa: E702
  VALID = auto(); SPECIAL = auto(); NOOP = auto() # noqa: E702

  # reduce
  REDUCE_AXIS = auto(); REDUCE = auto() # noqa: E702

  # helper ops
  GEP = auto(); VECTORIZE = auto(); CAT = auto(); PTRCAT = auto() # noqa: E702

  # UnaryOps
  CAST = auto(); BITCAST = auto(); EXP2 = auto(); LOG2 = auto(); SIN = auto(); SQRT = auto(); RECIP = auto(); NEG = auto() # noqa: E702

  # load/store before math
  LOAD = auto(); STORE = auto() # noqa: E702

  # early INDEX
  INDEX = auto()

  # math ops
  WMMA = auto()

  # BinaryOps
  ADD = auto(); MUL = auto(); SHL = auto(); SHR = auto(); IDIV = auto(); MAX = auto(); MOD = auto(); CMPLT = auto(); CMPNE = auto() # noqa: E702
  XOR = auto(); OR = auto(); AND = auto(); THREEFRY = auto(); SUB = auto(); FDIV = auto(); POW = auto() # noqa: E702

  # TernaryOps
  WHERE = auto(); MULACC = auto() # noqa: E702

  # assignment ops
  ASSIGN = auto()
  BIND = auto()

  # control flow ops
  BARRIER = auto(); RANGE = auto(); IF = auto(); ENDRANGE = auto(); ENDIF = auto() # noqa: E702

  # consts last!
  VCONST = auto(); CONST = auto() # noqa: E702

  # device
  DEVICE = auto()
  MULTI = auto()

  # CUSTOMI is inline
  CUSTOM = auto(); CUSTOMI = auto() # noqa: E702
  IGNORE = auto(); FUSE = auto() # noqa: E702

class GroupOp:
  Unary = {Ops.EXP2, Ops.LOG2, Ops.SIN, Ops.SQRT, Ops.RECIP, Ops.NEG}
  Binary = {Ops.ADD, Ops.MUL, Ops.IDIV, Ops.MAX, Ops.MOD, Ops.CMPLT, Ops.CMPNE, Ops.XOR, Ops.SHL, Ops.SHR, Ops.OR, Ops.AND, Ops.THREEFRY,
            Ops.SUB, Ops.FDIV, Ops.POW}
  Ternary = {Ops.WHERE, Ops.MULACC}
  ALU = set.union(Unary, Binary, Ternary)

  Irreducible = {Ops.CONST, Ops.DEFINE_VAR, Ops.SPECIAL, Ops.RANGE}
  Movement = {Ops.RESHAPE, Ops.EXPAND, Ops.PERMUTE, Ops.PAD, Ops.SHRINK, Ops.FLIP}

  Buffer = {Ops.LOAD, Ops.STORE, Ops.VALID, Ops.CONST, Ops.DEFINE_VAR}
  Block = {Ops.BLOCK, Ops.BLOCKEND, Ops.BLOCKSTART}

  # BinaryOps that can be flipped
  Commutative = {Ops.ADD, Ops.MUL, Ops.MAX, Ops.CMPNE, Ops.XOR, Ops.AND, Ops.OR}

  # BinaryOps where f(f(a,b),c) = f(a,f(b,c))
  Associative = {Ops.ADD, Ops.MUL, Ops.AND, Ops.OR, Ops.MAX}

  # BinaryOps that satisfy f(x,x)=x see https://en.wikipedia.org/wiki/Idempotence
  Idempotent = {Ops.OR, Ops.AND, Ops.MAX}

  # do not preserve f(0) = 0
  UnsafePad = {Ops.RECIP, Ops.LOG2, Ops.EXP2, Ops.IDIV, Ops.POW}

  Meta = {Ops.COPY, Ops.BUFFER_VIEW}

  All = set(Ops)

<<<<<<< HEAD
# some BUFFER ops can be processed with only a view
view_supported_devices = {"LLVM", "X86", "CPU", "CUDA", "NV", "AMD", "METAL", "QCOM", "DSP", "DISK"}

=======
>>>>>>> 40560e77
# https://en.wikipedia.org/wiki/Identity_element
def identity_element(op:Ops, dt:DType) -> ConstType: return dtypes.as_const({Ops.ADD:0, Ops.MUL:1, Ops.MAX:dtypes.min(dt)}[op], dt)

def can_pad(u:UOp, edges:dict[UOp, None], cache:dict[UOp, None]) -> bool:
  if u.op in GroupOp.UnsafePad: return False
  if u in edges or u in cache: return True
  cache[u] = None
  return all(can_pad(x.base, edges, cache) for x in u.src)

# With True as the default, this matches the old symbolic behavior
def resolve(x:UOp|bool, default:bool=True):
  if isinstance(x, bool): return x
  assert x.dtype == dtypes.bool, "UOp in resolve must be bool"
  # NOTE: generating the text for the exception is expensive, so we do this
  return bool(sx.vmin) if (sx:=x.simplify()).vmin == sx.vmax else default

# smax/smin are replacements for max/min that preserve symbolic
def _suop(lst, uop_fxn, python_fxn):
  uops, nums = partition(lst, lambda x: isinstance(x, UOp))
  return ssimplify(functools.reduce(uop_fxn, uops + ([python_fxn(nums)] if nums else [])))
def smax(*lst): return _suop(argfix(*lst), UOp.maximum, max)
def smin(*lst): return _suop(argfix(*lst), UOp.minimum, min)
def srender(x) -> str: return x.render() if isinstance(x, UOp) else str(x)

def ssimplify(uop): return uop.ssimplify() if isinstance(uop, UOp) else uop
def sym_infer(uop: Union[UOp, int], var_vals: dict[UOp, int]) -> int: return uop.sym_infer(var_vals) if isinstance(uop, UOp) else uop

# used for UOp and UPat
def pretty_print(x:Any, rep:Callable, srcfn=lambda x: x.src, cache=None, d=0)->str:
  def dfs(x:Any, cache:dict):
    for s in srcfn(x) or []:
      cache.setdefault(s, [len(cache), 0, False])[1] += 1
      if cache[s][1] == 1: dfs(s, cache)
  if cache is None: dfs(x, cache:={})
  if (cx:=cache.setdefault(x, [0,0,False]))[2]: return f"{' '*d} x{cx[0]}"
  cx[2], srcs = True, ('None' if srcfn(x) is None else ''.join(f'\n{pretty_print(s, rep, srcfn, cache, d+2)},' for s in srcfn(x)))
  return f"{' '*d}{f'x{cx[0]}:=' * (cx[1]>1)}{rep(x)}" % srcs

class UOpMetaClass(type):
  ucache:dict[tuple, weakref.ReferenceType[UOp]] = {}
  def __call__(cls, op:Ops, dtype:DType=dtypes.void, src:tuple[UOp,...]=tuple(), arg:Any=None, _buffer:Buffer|None=None):
    if (wret:=UOpMetaClass.ucache.get(key:=(op, dtype, src, arg), None)) is not None and (ret:=wret()) is not None: return ret
    UOpMetaClass.ucache[key] = ref = weakref.ref(created:=super().__call__(*key))
    for s in src: s.children.add(ref)
    # NOTE: this value is set by pickle when pickling a realized tensor
    if _buffer is not None:
      assert op is Ops.BUFFER, f"trying to set Buffer {_buffer} for {op}"
      buffers[created] = _buffer
    return created

# some uops map to other stuff
buffers:weakref.WeakKeyDictionary[UOp, Buffer] = weakref.WeakKeyDictionary() # this maps BUFFER uops to their device Buffers
all_metadata:weakref.WeakKeyDictionary[UOp, Metadata] = weakref.WeakKeyDictionary() # TODO: should this be here?

# NOTE: this should be frozen, but frozen is slower
@dataclass(eq=False, slots=True)
class UOp(MathTrait, metaclass=UOpMetaClass):
  op:Ops
  dtype:DType = dtypes.void
  src:tuple[UOp, ...] = tuple()
  arg:Any = None
  children:set[weakref.ref[UOp]] = field(default_factory=set)
  def __del__(self):
    if self.op is Ops.BUFFER and (buffer:=buffers.get(self)) is not None: buffer.ref(-1)
    if (ref:=UOpMetaClass.ucache.get(k:=(self.op, self.dtype, self.src, self.arg))) is not None:
      for s in self.src: s.children.discard(ref)
      del UOpMetaClass.ucache[k]
  def __reduce__(self):
    args = [self.op, self.dtype, self.src, self.arg]
    if self.op is Ops.BUFFER and self.realized is not None and PICKLE_BUFFERS: args.append(self.realized)
    return UOp, tuple(args)
  def replace(self, **kwargs) -> UOp:
    new_args = (kwargs.pop("op", self.op), kwargs.pop("dtype", self.dtype), kwargs.pop("src", self.src), kwargs.pop("arg", self.arg))
    assert len(kwargs) == 0, f"unused kwargs in replace {list(kwargs)}"
    if (self.op, self.dtype, self.src, self.arg) == new_args: return self
    return UOp(*new_args)
  @functools.cached_property
  def key(self) -> bytes:
    return hashlib.sha256(str((self.op, self.dtype, self.arg)).encode() + b"".join([s.key for s in self.src])).digest()
  def __repr__(self): return pretty_print(self, lambda x: f"{type(self).__name__}({x.op}, {x.dtype}, arg={x.argstr()}, src=(%s))")
  def argstr(self): return f'({", ".join(map(str, self.arg))})' if self.op is Ops.REDUCE_AXIS else repr(self.arg)

  @functools.cached_property
  def parents(self:UOp) -> dict[UOp, None]:
    ret = {s:None for s in self.src}
    for s in self.src: ret.update(s.parents)
    return ret
  @property
  def sparents(self:UOp) -> dict[UOp, None]: return {self:None, **self.parents}

  def toposort(self, gate:Callable|None=None) -> dict[UOp, None]:
    ret: dict[UOp, None] = {}
    stack: list[tuple[UOp, bool]] = [(self, False)] # each stack entry is (node, visited_flag)
    while stack:
      node, visited = stack.pop()
      if node in ret: continue
      if not visited:
        if gate is None or gate(node):
          stack.append((node, True))  # push node back on stack to process after its parents
          for parent in reversed(node.src): stack.append((parent, False)) # push parents on the stack
      else: ret[node] = None # second time i'm seeing this node, add it to returned toposort
    return ret

  # returns map of UOps to their children in the graph rooted by self
  def get_children_map(self) -> dict[UOp, dict[UOp, None]]:
    ret: dict[UOp, dict[UOp, None]] = {}
    for u in self.toposort():
      ret[u] = {}
      for s in u.src: ret[s][u] = None
    return ret

  @functools.cached_property
  def tuplize(self:UOp) -> tuple:
    return (self.op.value, self.arg, self.dtype,)+tuple([x.tuplize for x in self.src])

  # *** uop shape stuff ***

  @functools.cached_property
  def st(self) -> ShapeTracker|None:
    # VIEW and MovementOps define a new ShapeTracker from the arg
    if self.op is Ops.VIEW: return self.arg
    if self.op in GroupOp.Movement: return unwrap(self.src[0].st).mop(self.op, self.arg)
    # BufferOps and ASSIGN flow ShapeTracker from a direct edge
    if self.op in GroupOp.Buffer: return views[0] if (views:=[x.st for x in self.src if x.op is Ops.VIEW]) else None
    if self.op is Ops.ASSIGN: return self.src[0].st

    from tinygrad.shape.shapetracker import ShapeTracker
    # BUFFER/BUFFER_VIEW and KERNEL only have a size
    if self.op in {Ops.BUFFER, Ops.BUFFER_VIEW}: return ShapeTracker.from_shape((self.size,))
    if self.op is Ops.KERNEL: return ShapeTracker.from_shape((self.arg.ast.size,))

    # otherwise we get the shape from sources
    if not (src_sts := [x.st for x in self.src if x.st is not None]): return None
    assert all_same([x.shape for x in src_sts]), f"UOp sources must have the same shape {self} {[x.shape for x in src_sts]}"
    match self.op:
      case Ops.MULTI: shape = tuple(sum(y.shape[a] for y in self.real_lbs) if a == self.axis else s for a,s in enumerate(self.real_lbs[0].shape))
      case Ops.BITCAST:
        shape = src_sts[0].shape
        if self.dtype.itemsize != (input_sz:=self.src[0].dtype.itemsize): shape = shape[:-1]+((shape[-1]*input_sz) // self.dtype.itemsize,)
      case Ops.REDUCE_AXIS | Ops.WMMA: shape = src_sts[0].reduce(self.axis_arg)
      case _: shape = src_sts[0].shape
    return ShapeTracker.from_shape(shape)

  @functools.cached_property
  def full_shape(self) -> tuple[sint, ...]:
    if self.op is Ops.VIEW: return self.shape
    # NOTE: if a parent doesn't have st its full_shape is empty
    parent_shapes = [x.full_shape for x in self.src]
    return tuple(smax(x) for x in zip(*[x for x in parent_shapes if x != ()]))
  @property
  def shape(self) -> tuple[sint, ...]: return unwrap(self.st).shape
  @property
  def size(self) -> int: return self.arg[0] if self.op is Ops.BUFFER_VIEW else self.arg if self.op is Ops.BUFFER else unwrap(self.st).size

  # *** uop evaluation ***

  def simplify(self):
    # late import!
    from tinygrad.codegen.symbolic import symbolic
    with Context(TRACK_MATCH_STATS=0):
      return graph_rewrite(self, symbolic)
  def ssimplify(self) -> Union[UOp, ConstType]: return ret.arg if (ret:=self.simplify()).op is Ops.CONST else ret
  def _eval(self, dtype, expected_type:Type[T]) -> T:
    assert self.dtype in dtype, f"eval with wrong dtype {self}"
    vmin, vmax = (simple_self:=self.simplify())._min_max
    if vmin != vmax: raise ValueError(f"eval failed to be a single number, range is {vmin} to {vmax} in {simple_self.render()}")
    assert isinstance(vmin, expected_type), f"vmin is wrong dtype {type(vmin)} != {expected_type}"
    return vmin
  def __bool__(self): return self._eval((dtypes.bool,), bool)
  def __int__(self): return self._eval(dtypes.ints, int)
  def __float__(self): return self._eval(dtypes.floats, float)
  def substitute(self, dvars:dict[UOp, UOp], name:str|None=None):
    if len(dvars) == 0: return self
    with Context(TRACK_MATCH_STATS=(0 if name is None else TRACK_MATCH_STATS.value)):
      return graph_rewrite(self, _substitute, dvars, bottom_up=True, name=name)

  # *** uop syntactic sugar ***

  @property
  def st_arg(self) -> ShapeTracker:
    assert self.op in GroupOp.Buffer, f"st_arg called on {self.op}"
    return unwrap(self.st)
  @property
  def axis_arg(self) -> tuple[int, ...]:
    assert self.op in {Ops.REDUCE_AXIS, Ops.WMMA}, f"axis_arg called on {self.op}"
    ret = self.arg[1] if self.op is Ops.REDUCE_AXIS else self.arg[7]
    assert isinstance(ret, tuple) and all(isinstance(x, int) for x in ret), f"axis_arg trying to return {ret}"
    return ret
  def sink(self, *srcs:UOp|None, **kwargs): return UOp(Ops.SINK, dtypes.void, (self,)+tuple([x for x in srcs if x is not None]), **kwargs)
  def detach(self): return UOp(Ops.DETACH, self.dtype, (self,))
  def index(self, idx:UOp, valid:UOp|None=None): return UOp(Ops.INDEX, self.dtype, (self,idx,valid) if valid is not None else (self,idx))
  def const_like(self, b:ConstLike):
    # constants can optionally have a DEVICE source
    if self._device is None: return UOp.const(self.dtype, b)
    if isinstance(self.device, tuple): return UOp.multi(*[UOp.metaop(Ops.CONST, self.shape, self.dtype, d, b) for d in self.device], axis=None)
    return UOp.metaop(Ops.CONST, self.shape, self.dtype, self.device, b)
  def broadcast(self, count:int):
    assert self.dtype.count == 1
    if count == 1: return self
    return UOp(Ops.VECTORIZE, self.dtype.vec(count), (self,)*count)
  def cast(self, dtype:DType):
    if self.dtype == dtype: return self
    return UOp(Ops.CAST, dtype, (self,))
  def cast_vec(self, dtype:DType): return UOp(Ops.CAST, dtype.vec(self.dtype.count), (self,))
  def bitcast(self, dtype:DType): return UOp(Ops.BITCAST, dtype, (self,))
  def gep(self, i:Union[tuple[int, ...], int]):
    if isinstance(i, tuple) and len(i) == 1: return self.gep(i[0])
    if isinstance(i, int):
      # NOTE: these are just shortcuts to not have to create and fold later
      if self.op is Ops.VECTORIZE: return self.src[i]
      if self.op is Ops.VCONST: return UOp.const(self.dtype.scalar(), self.arg[i])
      if self.op is Ops.CONST: return UOp.const(self.dtype.scalar(), self.arg)
      i = (i,)
    return UOp(Ops.GEP, self.dtype.scalar().vec(len(i)) if len(i) > 1 else self.dtype.scalar(), (self,), i)
  def load(self, *src:UOp, **kwargs):
    if 'dtype' not in kwargs: kwargs['dtype'] = self.dtype.base
    return UOp(Ops.LOAD, src=(self,)+src, **kwargs)
  def store(self, *src:UOp, **kwargs): return UOp(Ops.STORE, dtypes.void, (self,)+src, **kwargs)
  def alu(self, arg, *src:UOp):
    out_dtype = (self, *src)[-1].dtype
    if arg in {Ops.CMPLT, Ops.CMPNE}: out_dtype = dtypes.bool.vec(out_dtype.count) if out_dtype.count > 1 else dtypes.bool
    return UOp(arg, out_dtype, (self,)+src)
  @staticmethod
  def const(dtype:DType, b:ConstLike):
    if isinstance(b, UOp): return b.unbind()[0] if b.op is Ops.BIND else b
    if isinstance(b, tuple) and all_same(b): b = b[0]  # doesn't have to be a VCONST if they are all the same
    return UOp(Ops.VCONST if isinstance(b, tuple) else Ops.CONST, dtype, arg=dtypes.as_const(b, dtype))
  def valid(self, st:ShapeTracker):
    assert self.op in {Ops.CONST, Ops.DEFINE_VAR}, f"can only create VALID from a constant, got {self.op}"
    from tinygrad.shape.shapetracker import ShapeTracker
    # NOTE: only VALID has a masked ShapeTracker, the CONST operands are unmasked
    unmasked_st = ShapeTracker.from_shape(()).reshape((1,)*len(st.shape)).expand(st.shape).to_uop()
    return UOp(Ops.VALID, dtypes.bool, (st.to_uop(),)).where(self.replace(src=(unmasked_st,)), UOp.const(self.dtype, 0).replace(src=(unmasked_st,)))
  @staticmethod
  def range(dtype:DType, end:sint, idx:int): return UOp(Ops.RANGE, dtype=dtype, src=(sint_to_uop(end),), arg=idx)
  def r(self, op:Ops, axis:tuple[int, ...]):
    axis = tuple(sorted([x for x in axis if resolve(self.shape[x] != 1)]))
    return self if len(axis) == 0 else UOp(Ops.REDUCE_AXIS, self.dtype, (self,), (op, axis))
  def assign(self, x:UOp): return UOp(Ops.ASSIGN, self.dtype, (self,x))
  def reduce(self, *src:UOp, **kwargs): return UOp(Ops.REDUCE, kwargs.pop('dtype', self.dtype), src=(self,)+src, **kwargs)
  def contiguous(self): return self.alu(Ops.CONTIGUOUS)
  def contiguous_backward(self): return self.alu(Ops.CONTIGUOUS_BACKWARD)
  def fuse(self): return self.alu(Ops.FUSE)

  # *** from MultiLazyBuffer ***

  def multi(self, *more:UOp, axis:int|None, real:tuple[bool,...]|None=None):
    parents = (self,)+more
    assert all_same([x.dtype for x in parents]), "multi parents must have the same dtype"
    return UOp(Ops.MULTI, self.dtype, parents, (axis, real if real is not None else (True,)*len(parents)))

  @property
  def bounds(self):
    if self.axis is None: raise RuntimeError("bounds is not defined when axis is None")
    return tuple(itertools.pairwise(itertools.accumulate([lb.shape[self.axis] for lb in self.src], initial=0)))

  @functools.cached_property
  def axis(self) -> Optional[int]:
    if self.op is Ops.MULTI: return self.arg[0]
    # NOTE: they all have to share an axis, we always choose [-1]
    if self.op in GroupOp.ALU: return axes[-1] if (axes := dedup([x.axis for x in self.src if x.axis is not None])) else None
    src_axis = self.src[0].axis
    if self.op is Ops.REDUCE_AXIS: return None if src_axis is not None and src_axis in self.arg[1] else src_axis
    if self.op is Ops.RESHAPE:
      if src_axis is None: return None
      arg_acc:list[sint] = list(itertools.accumulate(self.arg, operator.mul, initial=1))
      # new_axis is the last one that preserves prod(prior to new_axis) and must not move items between shards
      # TODO: what to do about shrinking to self.shape[self.axis]==1 len(self.real_lbs)==1?
      return len(arg_acc) - arg_acc[::-1].index(prod(self.src[0].shape[:src_axis])) - 1
    if self.op is Ops.PERMUTE: return self.arg.index(src_axis) if src_axis is not None else None
    return src_axis

  @property
  def real(self):
    assert self.op is Ops.MULTI
    return self.arg[1]

  @property
  def real_lbs(self): return [lb for lb,r in zip(self.src, self.real) if r]

  def shard(self, devices:tuple[str, ...], axis:Optional[int]=None) -> UOp:
    lbs = [self.copy_to_device(d) if self.device != d else self for d in devices]
    if axis is not None:
      if self.shape[axis] % len(devices) != 0: raise RuntimeError(f"multi axis uneven: {self.shape[axis]=} {axis=} {len(devices)=}")
      # NOTE: this works for both even shards and uneven shards
      sz = self.shape[axis] // len(devices)
      sizes = [max(0, min(sz, self.shape[axis] - sz*i)) for i in range(len(devices))]
      lbs = [lb.shrink(tuple((0,s) if i != axis else (off,off+sz) for i,s in enumerate(self.shape)))
        for lb,sz,off in zip(lbs, sizes, itertools.accumulate(sizes, initial=0))]
    return UOp.multi(*lbs, axis=axis)

  # *** from LazyBuffer ***

  @staticmethod
  def metaop(op:Ops, shape:tuple[sint, ...], dtype:DType, device:str, arg=None) -> UOp:
    from tinygrad.shape.shapetracker import ShapeTracker
    # Tensor const is CONST(VIEW(DEVICE)) -> RESHAPE -> EXPAND
    if op is Ops.CONST:
      assert isinstance(arg, get_args(ConstType)), f"trying to create CONST with {arg=}"
      return UOp.const(dtype, unwrap(arg)).replace(src=(UOp(Ops.VIEW, dtypes.void, (UOp(Ops.DEVICE, arg=device),),
                 ShapeTracker.from_shape(())),)).reshape((1,)*len(shape)).expand(shape)
    # Tensor variable binding is BIND(VAR(VIEW(DEVICE)), CONST(VIEW(DEVICE)))
    assert op is Ops.BIND, f"unknown op {op}"
    var, val = arg.unbind()
    return var.replace(src=(UOp(Ops.VIEW, dtypes.void, (UOp(Ops.DEVICE, arg=device),), ShapeTracker.from_shape(shape)),)).bind(val)
  def copy_to_device(self, device:str|tuple[str, ...], arg=None):
    if isinstance(device, tuple): return UOp(Ops.COPY, self.dtype, (self,)+tuple(UOp(Ops.DEVICE, arg=d) for d in device), arg)
    return UOp(Ops.COPY, self.dtype, (self, UOp(Ops.DEVICE, arg=device)), arg)
  def clone(self) -> UOp: return self.copy_to_device(self.device)
  @property
  def metadata(self) -> tuple[Metadata, ...]|Metadata|None: return self.arg.metadata if self.op is Ops.KERNEL else all_metadata.get(self, None)

  # *** uop movement ops ***

  @property
  def base(self) -> UOp:
    if (self.op is Ops.VIEW and len(self.src) != 0) or self.op in GroupOp.Movement: return self.src[0].base
    return self
  def view(self, new_st:ShapeTracker) -> UOp: return UOp(Ops.VIEW, self.dtype, (self.base,), new_st)

  def _mop(self, op:Ops, arg):
    ret = UOp(op, self.dtype, (self,), arg)
    if self.st == ret.st: return self  # ignore NOOPs, also check ret.st
    return ret

  def reshape(self, arg:tuple[sint, ...]): return self._mop(Ops.RESHAPE, arg)
  def pad(self, arg:tuple[tuple[sint, sint], ...]): return self._mop(Ops.PAD, arg)
  def expand(self, arg:tuple[sint, ...]): return self._mop(Ops.EXPAND, arg)
  def permute(self, arg:tuple[sint, ...]): return self._mop(Ops.PERMUTE, arg)
  def shrink(self, arg:tuple[tuple[sint, sint], ...]): return self._mop(Ops.SHRINK, arg)
  def flip(self, arg:tuple[bool, ...]): return self._mop(Ops.FLIP, arg)

  # *** uop UNIQUE ***

  # TODO: use this in Buffer
  unique_num = itertools.count(0)
  @staticmethod
  def unique(): return UOp(Ops.UNIQUE, arg=next(UOp.unique_num))

  # *** uop Buffer stuff ***

  @staticmethod
  def new_buffer(device:str|tuple[str, ...], size:int, dtype:DType):
    if isinstance(device, tuple): return UOp(Ops.BUFFER, dtype, (UOp.unique(), *[UOp(Ops.DEVICE, arg=d) for d in device]), size)
    return UOp(Ops.BUFFER, dtype, (UOp.unique(), UOp(Ops.DEVICE, arg=device)), size)
  @property
  def device(self) -> str|tuple[str, ...]: return cast(str|tuple[str, ...], unwrap(self._device))
  @functools.cached_property
  def _device(self) -> Optional[str|tuple[str, ...]]:
    if self.op is Ops.DEVICE: return self.arg
    if self.op is Ops.MULTI: return tuple(cast(str, x.device) for x in self.src)
    if self.op in {Ops.COPY, Ops.BUFFER}:
      if len(self.src) > 2: return tuple(cast(str, x.device) for x in self.src[1:])
      return self.src[1].device
    return dsrcs[0]._device if len(dsrcs:=[x for x in self.src if x._device is not None]) != 0 else None
  @property
  def buf_uop(self) -> UOp:
    if self.op is Ops.BUFFER: return self
    assert self.op is Ops.ASSIGN, f"must be ASSIGN {self.op}"
    return self.src[0].base
  @property
  def buffer(self) -> Buffer:
    if self is not self.base:
      assert unwrap(self.st).contiguous, "VIEW only works here if it's contiguous"
      return self.src[0].buffer
    assert self.op is Ops.BUFFER, f"must be BUFFER {self.op}"
    if (cret:=buffers.get(self)) is not None: return cret
    from tinygrad.device import Buffer
    assert isinstance(self.device, str), f"buffer not supported on multi {self.device}"
    buffers[self] = ret = Buffer(self.device, self.size, self.dtype if isinstance(self.dtype, ImageDType) else self.dtype.base)
    ret.ref(1)
    return ret
  @property
  def realized(self) -> Optional[Buffer]: return self.buffer if self.op is Ops.BUFFER and self.buffer.is_allocated() else None
  @property
  def is_realized(self) -> bool:
    return all(x.base.realized is not None for x in self.base.real_lbs) if self.base.op is Ops.MULTI else self.base.realized is not None

  # *** uop Variable stuff ***

  @staticmethod
  def variable(name:str, min_val:ConstType, max_val:ConstType, dtype:DType=dtypes.int):
    assert not isinstance(min_val, UOp) and not isinstance(max_val, UOp), f"can't create Variable {name} with {min_val}/{max_val}"
    return UOp(Ops.DEFINE_VAR, dtype, arg=(name, min_val, max_val))
  @property
  def expr(self):
    assert self.op is Ops.DEFINE_VAR, f"op is {self.op}, need DEFINE_VAR"
    return self.arg[0]
  def bind(self, val:int):
    assert self.op is Ops.DEFINE_VAR, f"op is {self.op}, need DEFINE_VAR"
    assert self.arg[1] <= val and val <= self.arg[2], f"bind {val} not in range [{self.arg[1]}, {self.arg[2]}]"
    return UOp(Ops.BIND, self.dtype, (self, self.const_like(val)))
  def unbind(self) -> tuple[Variable, int]:
    assert self.op is Ops.BIND and self.src[0].op is Ops.DEFINE_VAR and self.src[1].op is Ops.CONST, f"can't unbind {self}"
    return self.src[0], self.src[1].arg
  @property
  def val(self) -> int: return self.unbind()[1]
  def vars(self) -> set[UOp]:
    bound_vars = set([x for x in self.toposort() if x.op is Ops.BIND and x.src[0].op is Ops.DEFINE_VAR])
    bound_var_base = set(x.src[0] for x in bound_vars)
    all_vars = set([x for x in self.toposort() if x.op is Ops.DEFINE_VAR])
    return bound_vars.union(set([x for x in all_vars if x not in bound_var_base]))
  def variables(self) -> list[Variable]:
    st_vars: list[set[Variable]] = [x.st_arg.vars() for x in self.toposort() if x.op in GroupOp.Buffer]
    return sorted(set.union(*st_vars, [x.unbind()[0] if x.op is not Ops.DEFINE_VAR else x for x in self.vars()]), key=lambda v: v.arg)

  # *** uop symbolic stuff ***

  def is_increasing(self:UOp) -> bool:
    # is f a monotonically increasing function regards its input
    if self.op in GroupOp.Irreducible: return True
    if self.op is Ops.ADD: return self.src[0].is_increasing() and self.src[1].is_increasing()
    if self.op in (Ops.MUL, Ops.IDIV) and self.src[1].op is Ops.CONST and self.src[1].arg >= 0: return self.src[0].is_increasing()
    return False  # False if not sure
  def const_factor(self) -> int:
    """largest known int that divides self"""
    if self.op is Ops.CONST: return self.arg
    if self.op is Ops.VCONST: return math.gcd(*self.arg)
    if self.op is Ops.ADD: return math.gcd(self.src[0].const_factor(), self.src[1].const_factor())
    if self.op is Ops.MUL: return self.src[0].arg if self.src[0].op is Ops.CONST else self.src[1].arg if self.src[1].op is Ops.CONST else 1
    return 1
  def divides(self, v:int) -> UOp|None:
    if v==1: return self
    if self.op is Ops.CONST: return self.const_like(self.arg//v) if self.arg%v == 0 else None
    if self.op is Ops.VCONST: return self.const_like(tuple(x//v for x in self.arg)) if all(x%v == 0 for x in self.arg) else None
    if self.op is Ops.ADD: return d0+d1 if (d0:=self.src[0].divides(v)) is not None and (d1:=self.src[1].divides(v)) is not None else None
    if self.op is Ops.MUL:
      if (d0:=self.src[0].divides(v)) is not None: return d0 * self.src[1]
      if (d1:=self.src[1].divides(v)) is not None: return self.src[0] * d1
    return None # generic None if we aren't sure
  @property
  def vmin(self) -> ConstType: return self._min_max[0]
  @property
  def vmax(self) -> ConstType: return self._min_max[1]
  @functools.cached_property
  def _min_max(self) -> tuple[ConstType, ConstType]:
    if self.op in GroupOp.Binary and not dtypes.is_float(self.dtype):
      (s0_vmin, s0_vmax), (s1_vmin, s1_vmax) = self.src[0]._min_max, self.src[1]._min_max
      if self.op is Ops.ADD: return s0_vmin+s1_vmin, s0_vmax+s1_vmax
      if self.op is Ops.SUB: return s0_vmin-s1_vmax, s0_vmax-s1_vmin
      if self.op is Ops.AND and s1_vmin == s1_vmax and s0_vmin >= 0 and s1_vmin >= 0: return min(0, s0_vmin), min(s0_vmax, s1_vmax)
      if self.op is Ops.MUL: return min(vals:=(s0_vmin*s1_vmin, s0_vmin*s1_vmax, s0_vmax*s1_vmin, s0_vmax*s1_vmax)), max(vals)
      # SHL/SHR on consts only
      if self.op is Ops.SHL and s1_vmin == s1_vmax and all_int(t:=(s0_vmin, s0_vmax, s1_vmin)): return t[0] << t[2], t[1] << t[2]
      if self.op is Ops.SHR and s1_vmin == s1_vmax and all_int(t:=(s0_vmin, s0_vmax, s1_vmin)): return t[0] >> t[2], t[1] >> t[2]
      if self.op is Ops.MOD and s1_vmin > 0:
        return (0, s1_vmax-1) if s0_vmin >= 0 else (-(s1_vmax-1), s1_vmax-1)
      if self.op is Ops.IDIV:
        assert isinstance(s0_vmin, int) and isinstance(s0_vmax, int) and isinstance(s1_vmin, int) and isinstance(s1_vmax, int)
        if (c:=s1_vmin) == s1_vmax:  # s1 is a const
          if c > 0: return cdiv(s0_vmin, c), cdiv(s0_vmax, c)
          if c < 0: return cdiv(s0_vmax, c), cdiv(s0_vmin, c)
        # don't know exact bounds, but know the sign
        if (s0_vmax <= 0 and s1_vmax < 0) or (s0_vmin >= 0 and s1_vmin > 0): return 0, dtypes.max(self.dtype)
        if (s0_vmax <= 0 and s1_vmin > 0) or (s0_vmin >= 0 and s1_vmax < 0): return dtypes.min(self.dtype), 0
      if self.op is Ops.MAX: return max(s0_vmin, s1_vmin), max(s0_vmax, s1_vmax)
      if self.op is Ops.CMPLT: return (s0_vmax<s1_vmin, s0_vmin<s1_vmax)
      if self.op is Ops.CMPNE: return ((s0_vmax < s1_vmin) or (s1_vmax < s0_vmin), not (s0_vmin == s0_vmax == s1_vmin == s1_vmax))
      if self.dtype == dtypes.bool:
        if self.op is Ops.OR: return s0_vmin or s1_vmin, s0_vmax or s1_vmax
        if self.op is Ops.AND: return s0_vmin and s1_vmin, s0_vmax and s1_vmax
    # float has NAN issue and we use explicit NAN in transcendental
    if self.op is Ops.WHERE and dtypes.is_int(self.dtype): return min(self.src[1].vmin, self.src[2].vmin), max(self.src[1].vmax, self.src[2].vmax)
    # NOTE: returned UOp is assumed to be CONST
    if self.op is Ops.DEFINE_VAR and self.arg: return self.arg[1], self.arg[2]
    if self.op is Ops.RANGE: return 0, (self.src[0]-1).vmax
    if self.op is Ops.BIND: return self.src[0]._min_max # ignore the bound value
    if self.op in {Ops.UNROLL, Ops.VECTORIZE}: return min(x.vmin for x in self.src), max(x.vmax for x in self.src)
    # TODO: Ops.SPECIAL is Ops.DEFINE_VAR
    if self.op is Ops.SPECIAL: return 0, self.arg[1]-1 if isinstance(self.arg[1], int) else self.arg[1].vmax
    if self.op is Ops.CONST: return self.arg, self.arg
    if self.op is Ops.VCONST: return (min(self.arg), max(self.arg))
    if self.op is Ops.CAST: return max(dtypes.min(self.dtype), self.src[0].vmin), min(self.src[0].vmax, dtypes.max(self.dtype))
    return dtypes.min(self.dtype), dtypes.max(self.dtype)

  @functools.cached_property
  def _sym_fxn(self):
    sself = self.simplify()
    varnames = tuple(x.arg[0] for x in sself.toposort() if x.op is Ops.DEFINE_VAR)
    # TODO: sanitize varnames, or don't use naked eval while staying fast
    return eval("lambda "+','.join(varnames)+": "+sself.render()), varnames  # pylint: disable=eval-used

  def sym_infer(self, var_vals:dict[UOp, int]):
    fxn, varnames = self._sym_fxn
    return fxn(**{k.arg[0]:v for k,v in var_vals.items() if k.arg[0] in varnames})

  def render(self, simplify=True) -> str:
    ret = graph_rewrite(self.simplify() if simplify else self, renderer)
    return ret.arg if ret.op is Ops.NOOP else str(ret)

@dataclass(frozen=True)
class KernelInfo:
  name: str = "test"            # name of the kernel
  local_dims: int = 0           # number of local dimensions  (this is remapping RANGE to SPECIAL)
  upcasted: int = 0             # count that are upcasted     (this is remapping RANGE to UNROLL)
  dont_use_locals: bool = False # don't use local indexing

# ******** ops in python ********

def safe_exp2(x):
  try: return 2 ** x
  except OverflowError: return math.inf

def safe_pow(x, y):
  try: return math.nan if isinstance(p:=pow(x, y), complex) else p
  except ZeroDivisionError: return math.inf
  except ValueError: return math.inf if x > 0 else -math.inf

python_alu: dict[Ops, Callable]  = {
  Ops.LOG2: lambda x: math.log2(x) if x > 0 else -math.inf if x == 0 else math.nan, Ops.EXP2: safe_exp2,
  Ops.SQRT: lambda x: math.sqrt(x) if x >= 0 else math.nan, Ops.RECIP: lambda x: 1/x if x != 0 else math.copysign(math.inf, x),
  Ops.SIN: lambda x: math.sin(x) if not math.isinf(x) else math.nan, Ops.POW: safe_pow,
  Ops.NEG: operator.neg, Ops.ADD: operator.add, Ops.SUB: operator.sub, Ops.MUL: operator.mul, Ops.CMPNE: operator.ne, Ops.CMPLT: operator.lt,
  Ops.XOR: operator.xor, Ops.OR: operator.or_, Ops.AND: operator.and_, Ops.SHR: operator.rshift, Ops.SHL: operator.lshift, Ops.MAX: max,
  Ops.MOD: cmod, Ops.IDIV: cdiv, Ops.MULACC: lambda x,y,z: (x*y)+z, Ops.WHERE: lambda x,y,z: y if x else z}

def exec_alu(op:Ops, dtype:DType, operands, truncate_output=True):
  if dtype.count > 1:
    return tuple([exec_alu(op, dtype.scalar(), [x[i] if isinstance(x, tuple) else x for x in operands]) for i in range(dtype.count)])
  alu = python_alu[op](*operands)
  return truncate.get(dtype, lambda x: x)(alu) if truncate_output else alu

# ***** uop helpers *****

def print_uops(uops:list[UOp]):
  for i,u in enumerate(uops):
    formatted_parents = [(uops.index(x) if x.op is not Ops.CONST else f"{x.arg}") if x in uops else "--" for x in u.src]
    print(f"{i:4d} {str(u.op):20s}: {str(u.dtype):30s} " f"{str(formatted_parents):32s} {u.arg}")

# ***** pattern matcher *****

def get_location() -> tuple[str, int]:
  frm = sys._getframe(1)
  # skip over ops.py (unless there's nothing but ops.py)
  while pathlib.Path(frm.f_code.co_filename).name == "ops.py" and frm.f_back is not None and not frm.f_back.f_code.co_filename.startswith("<frozen"):
    frm = frm.f_back
  return frm.f_code.co_filename, frm.f_lineno

@functools.cache
def lines(fn) -> list[str]:
  with open(fn) as f: return f.readlines()

class UPat(MathTrait):
  __slots__ = ("op", "dtype", "arg", "name", "src")
  def __init__(self, op:Optional[Union[Ops, tuple[Ops, ...], set[Ops]]]=None, dtype:Optional[Union[DType, tuple[DType, ...]]]=None,
               src:Optional[Union[tuple[UPat, ...], list[UPat], UPat]]=None, arg:Any=None,
               name:Optional[str]=None, allow_any_len:bool=False, custom_early_reject:Optional[set[Ops]]=None, location=None):
    assert op is None or isinstance(op, (Ops, tuple, set)), "op must be Ops or tuple of Ops"
    self.op: Optional[tuple[Ops, ...]] = (op,) if isinstance(op, Ops) else (tuple(op) if isinstance(op, set) else op)
    self.dtype: Optional[tuple[DType, ...]] = (dtype,) if isinstance(dtype, DType) else dtype
    self.arg, self.name, self._in_src, self.custom_early_reject = arg, name, src, custom_early_reject
    self.src: Any = None
    assert self.name != "ctx", "UPat can't be named ctx"
    assert dtype is None or isinstance(dtype, DType) or all(isinstance(x, DType) for x in dtype), f"invalid dtype {dtype}"

    # try all permutations if it's a list
    if isinstance(src, list): self.src = list(itertools.permutations(src)) if not all_same(src) else [tuple(src)]
    # only one if it's a tuple
    elif isinstance(src, tuple): self.src = [src]
    # repeat if it's a UPat
    elif isinstance(src, UPat): self.src = [itertools.repeat(src)]

    self.strict_length = not (allow_any_len or isinstance(src, UPat) or src is None)
    self.required_len: int = 0 if isinstance(src, UPat) or src is None else len(src)
    self.location = location or get_location()

    if custom_early_reject is not None: self.early_reject = custom_early_reject
    else:
      upat_match = [src] if isinstance(src, UPat) else ([] if src is None else self.src[0])
      self.early_reject = {pp.op[0] for pp in upat_match if pp.op is not None and len(pp.op) == 1}

  def __reduce__(self):
    return UPat, (self.op, self.dtype, self._in_src, self.arg, self.name, not self.strict_length, self.custom_early_reject, self.location)
  def named(self, name:str): return UPat(self.op, self.dtype, self._in_src, self.arg, name, not self.strict_length, self.custom_early_reject)

  @staticmethod
  def any(*src): return UPatAny(src=src)
  def or_casted(self, name:str|None=None): return UPat.any(self if name is None else self.named(name), UPat(Ops.CAST, name=name, src=(self,)))

  @staticmethod
  @functools.cache
  def var(name:Optional[str]=None, dtype:Optional[Union[DType, tuple[DType, ...]]]=None): return UPat(dtype=dtype, name=name)
  @staticmethod
  @functools.cache
  def cvar(name:Optional[str]=None, dtype:Optional[DType]=None, vec=True): return UPat((Ops.CONST,Ops.VCONST) if vec else Ops.CONST, dtype, name=name)
  @staticmethod
  def const(dtype:Optional[Union[DType, tuple[DType, ...]]], b:ConstType): return UPat(Ops.CONST, dtype=dtype, arg=b)

  # copied from UOp
  def index(self, idx:UPat, valid:Optional[UPat]=None): return UPat(Ops.INDEX, self.dtype, (self,idx,valid) if valid is not None else (self,idx))
  def view(self, st=None, **kwargs): return UPat(Ops.VIEW, self.dtype, (self,), st, **kwargs)
  def cast(self, dtype=None, **kwargs): return UPat(Ops.CAST, dtype, (self,), **kwargs)
  def bitcast(self, dtype=None): return UPat(Ops.BITCAST, dtype, (self,))
  def gep(self, i:int|None=None, **kwargs): return UPat(Ops.GEP, None, (self,), (i,) if i is not None else None, **kwargs)
  def load(self, *src:UPat, **kwargs): return UPat(Ops.LOAD, src=(self,)+src, **kwargs)
  def store(self, *src:UPat, **kwargs): return UPat(Ops.STORE, dtypes.void, (self,)+src, **kwargs)
  def assign(self, x:UPat, **kwargs): return UPat(Ops.ASSIGN, self.dtype, (self,x), **kwargs)
  def reduce(self, *src:UPat, **kwargs): return UPat(Ops.REDUCE, self.dtype, src=(self,)+src, **kwargs)
  def fuse(self): return self.alu(Ops.FUSE)
  def or_broadcasted(self, **kwargs): return UPat.any(self, UPat(Ops.VECTORIZE, self.dtype, src=self, **kwargs))

  def const_like(self, b:ConstLike): return UPat.const(self.dtype, cast(ConstType, b))
  def alu(self, op:Ops, *src:UPat):
    asrc = (self,)+src
    return UPat(op, dtypes.bool if op in {Ops.CMPLT, Ops.CMPNE} else asrc[-1].dtype, list(asrc) if op in GroupOp.Commutative else asrc)

  def printable(self:UPat) -> str:
    try: return lines(self.location[0])[self.location[1]-1].strip()
    except FileNotFoundError: return "<missing>"

  def __repr__(self):
    def rep(x):
      form = "UPat(%s, %s, name=%s, dtype=%s, allow_any_len=%s, src=%s)"
      return form % (None if x.op is None else ('(%s)'%', '.join(map(str, x.op))), x.arg, repr(x.name),
        set(x.dtype) if x.dtype else None, not x.strict_length, "[%s]" if x.src and len(x.src)>1 else ("(%s)" if x.src else "%s"))
    return pretty_print(self, rep, srcfn=lambda x:None if x.src is None else [next(x.src[0])] if isinstance(x.src[0], itertools.repeat) else x.src[0])

  def match(self:UPat, uop:UOp, store:dict[str, UOp]) -> list[dict[str, UOp]]:
    if (self.op is not None and uop.op not in self.op) or \
       (self.name is not None and store.setdefault(self.name, uop) is not uop) or \
       (self.dtype is not None and uop.dtype not in self.dtype and uop.dtype.scalar() not in self.dtype) or \
       (self.arg is not None and self.arg != uop.arg) or \
       (len(uop.src) < self.required_len) or \
       (self.strict_length and len(uop.src) != self.required_len): return []
    if self.src is None: return [store]
    res: list[dict[str, UOp]] = []
    for vp in self.src:
      stores, new_stores = [store.copy()], []
      for uu, vv in zip(uop.src, vp):
        for s in stores: new_stores.extend(vv.match(uu, s))
        stores, new_stores = new_stores, []
      res.extend(stores)
    return res

class UPatAny(UPat):
  def match(self:UPat, uop:UOp, store:dict[str, UOp]) -> list[dict[str, UOp]]:
    matches = [x.match(uop, store.copy()) for x in self.src[0]]
    return flatten([x for x in matches if x is not None])

def deconstruct_function(fxn:Callable) -> tuple:
  new_globals = {k:v for k,v in fxn.__globals__.items() if k in fxn.__code__.co_names}
  for co in fxn.__code__.co_consts:
    if isinstance(co, types.CodeType): new_globals.update({k:v for k,v in fxn.__globals__.items() if k in co.co_names})
  # NOTE: optional round trip through pickle!
  assert fxn.__closure__ is None, "closures are not supported in pattern matchers"
  ret = fxn.__code__, new_globals, fxn.__name__, fxn.__defaults__
  return pickle.loads(pickle.dumps(ret)) if getenv("TEST_PICKLE") else ret

@functools.cache
def upat_interpret(p:UPat, fxn:Callable) -> Callable:
  real_fxn = types.FunctionType(*deconstruct_function(fxn))
  if 'ctx' in inspect.signature(real_fxn).parameters:
    def universal_match(uop, ctx):
      for match in p.match(uop, {}):
        if (ret:=real_fxn(ctx=ctx, **match)) is not None: return ret  # pylint: disable=not-callable
      return None
  else:
    def universal_match(uop, _):
      for match in p.match(uop, {}):
        if (ret:=real_fxn(**match)) is not None: return ret  # pylint: disable=not-callable
      return None
  return universal_match

class PatternMatcher:
  def __init__(self, patterns:Sequence[tuple[UPat, Callable|tuple]], compiled=bool(getenv("UPAT_COMPILE", 1))):
    if compiled: from tinygrad.upat import upat_compile
    # if this comes from a pickle, we reconstruct the lambda functions here
    self.patterns:list[tuple[UPat, Callable]] = [(p,types.FunctionType(*fxn) if isinstance(fxn, tuple) else fxn) for p,fxn in patterns]
    # NOTE: use of DefaultDict here is very dangerous! all keys will live for the lifetime of the PatternMatcher!
    self.pdict: dict[Ops, list[tuple[UPat, Callable, set]]] = {}
    # uop is required, arg is optional
    for p,fxn in self.patterns:
      assert p.op is not None
      if compiled and (match:=upat_compile(p, fxn)) is not None: pass # pylint: disable=E0606
      else: match = upat_interpret(p, fxn)
      for uop in p.op: self.pdict.setdefault(uop, []).append((p, match, p.early_reject))

  def __reduce__(self): return PatternMatcher, ([(x,deconstruct_function(fxn) if fxn.__name__ == "<lambda>" else fxn) for x,fxn in self.patterns],)

  @functools.cache  # pylint: disable=method-cache-max-size-none
  def __add__(self, more:PatternMatcher): return PatternMatcher(self.patterns+more.patterns)

  def rewrite(self, uop:UOp, ctx=None) -> UOp|None:
    ler = {u.op for u in uop.src}
    for _,match,early_reject in self.pdict.get(uop.op, []):
      if not early_reject.issubset(ler): continue
      if (ret:=match(uop, ctx)) is not None: return ret
    return None

# *** tracking pattern matcher ***

TRACK_MATCH_STATS = ContextVar("TRACK_MATCH_STATS", 2 if getenv("VIZ") else 0)
match_stats:dict[UPat, list[Union[int, float]]] = dict()
@dataclass(frozen=True)
class TrackedGraphRewrite:
  loc: tuple[str, int]                                                                       # location that called graph_rewrite
  sink: UOp                                                                                  # the sink input to graph_rewrite
  bottom_up: bool
  matches: list[tuple[UOp, UOp, UPat]]                                                       # before+after of all the matches
  name: str|None
  depth: int
tracked_keys:list[Any] = []
tracked_ctxs:list[list[TrackedGraphRewrite]] = []
_name_cnt:dict[str, int] = {}
def track_rewrites(named=False, name_fxn:Callable|None=None):
  def _decorator(func):
    def __wrapper(self, *args, **kwargs):
      if TRACK_MATCH_STATS >= 2:
        if (count_names:=(named or name_fxn)): _name_cnt[func.__name__] = _name_cnt.get(func.__name__, 0)+1
        tracked_keys.append(f"{func.__name__}_{_name_cnt[func.__name__]}" if count_names else self)
        tracked_ctxs.append([])
      ret = func(self, *args, **kwargs)
      if TRACK_MATCH_STATS >= 2 and name_fxn is not None: tracked_keys[-1] = f"{name_fxn(ret)} n{_name_cnt[func.__name__]}"
      return ret
    return __wrapper
  return _decorator

active_rewrites:list[TrackedGraphRewrite] = []
def track_matches(func):
  def _track_func(*args, **kwargs):
    if tracking:=(TRACK_MATCH_STATS >= 2 and tracked_ctxs):
      loc = ((frm:=sys._getframe(1)).f_code.co_filename, frm.f_lineno)
      depth = len(active_rewrites)
      tracked_ctxs[-1].append(ctx:=TrackedGraphRewrite(loc, args[0], kwargs.get("bottom_up", False),[], kwargs.get("name", None), depth))
      active_rewrites.append(ctx)
    ret = func(*args, **kwargs)
    if tracking: active_rewrites.pop()
    return ret
  return _track_func

class TrackedPatternMatcher(PatternMatcher):
  def rewrite(self, uop:UOp, ctx=None) -> UOp|None:
    ret = None
    ler = {u.op for u in uop.src}
    for p,match,early_reject in self.pdict.get(uop.op, []):
      if p not in match_stats: match_stats[p] = [0,0,0.0,0.0]
      st = time.perf_counter()
      if not early_reject.issubset(ler):
        match_stats[p][2] += time.perf_counter()-st
        continue
      match_stats[p][1] += 1
      if (ret:=match(uop, ctx)) is not None:
        match_stats[p][0] += 1
        match_stats[p][3] += (et:=time.perf_counter()-st)
        if TRACK_MATCH_STATS >= 3: print(f"{et*1e6:7.2f} us -- ", p.printable())
        if TRACK_MATCH_STATS >= 2 and isinstance(ret, UOp) and active_rewrites: active_rewrites[-1].matches.append((uop, ret, p))
        return ret
      match_stats[p][2] += time.perf_counter()-st
    return None

if TRACK_MATCH_STATS:
  PatternMatcher = TrackedPatternMatcher  # type: ignore
  import atexit
  @atexit.register
  def print_match_stats():
    if TRACK_MATCH_STATS >= 2:
      with open(fn:=temp("rewrites.pkl", append_user=True), "wb") as f:
        print(f"rewrote {len(tracked_ctxs)} graphs and matched {sum(len(r.matches) for x in tracked_ctxs for r in x)} times, saved to {fn}")
        with Context(PICKLE_BUFFERS=0): pickle.dump((tracked_keys, tracked_ctxs), f)
    if getenv("VIZ"): launch_viz("VIZ", temp("rewrites.pkl", append_user=True))
    if getenv("PRINT_MATCH_STATS", 1):
      ret = [0,0,0.0,0.0]
      for k,v in sorted(list(match_stats.items()), key=lambda x: x[1][2]+x[1][3]):
        loc_str = f"{k.location[0].split('/')[-1]}:{k.location[1]}"
        if v[1] != 0: print(f"{v[0]:6d} / {v[1]:7d} -- {v[3]*1000.:9.2f} / {(v[2]+v[3])*1000.:9.2f} ms -- {loc_str:20s}", k.printable())
        ret = [x+y for x,y in zip(ret, v)]
      print(f"{ret[0]:6d} / {ret[1]:7d} -- {ret[3]*1000.:9.2f} / {(ret[2]+ret[3])*1000.:9.2f} ms -- TOTAL")

def launch_viz(env_str:str, data:str):
  os.environ[env_str] = "0"
  os.environ[f"{env_str}_DATA"] = data
  if not int(os.getenv("VIZ", "0")) and not int(os.getenv("PROFILE", "0")):
    args = ['--kernels', getenv("VIZ_DATA", "")] if getenv("VIZ_DATA", "") else []
    args += ['--profile', getenv("PROFILE_DATA", "")] if getenv("PROFILE_DATA", "") else []
    os.execv(sys.executable, [sys.executable] + [os.path.join(os.path.dirname(__file__), ".", "viz", "serve.py")] + args)

# *** simple graph rewrite engine ***

class RewriteContext:
  def __init__(self, pm, ctx=None):
    self.pm: PatternMatcher = pm
    self.ctx = ctx
    self.replace: dict[UOp, UOp] = {}
  def top_down_rewrite(self, n:UOp) -> UOp:
    if (rn := self.replace.get(n)) is not None: return rn
    new_src = tuple([self.top_down_rewrite(x) for x in n.src])
    new_n = self.pm.rewrite(n, self.ctx) if new_src == n.src else UOp(n.op, n.dtype, new_src, n.arg)
    self.replace[n] = ret = n if new_n is None else self.top_down_rewrite(new_n)
    return ret
  def bottom_up_rewrite(self, n:UOp) -> UOp:
    if (rn := self.replace.get(n)) is not None: return rn
    new_n: UOp|None = n
    while new_n is not None: last_n, new_n = new_n, self.pm.rewrite(new_n, self.ctx)
    new_src = tuple([self.bottom_up_rewrite(x) for x in last_n.src])
    self.replace[n] = ret = last_n if new_src == last_n.src else self.bottom_up_rewrite(UOp(last_n.op, last_n.dtype, new_src, last_n.arg))
    return ret

@track_matches
def graph_rewrite(sink:UOp, pm:PatternMatcher, ctx=None, bottom_up=False, name=None) -> UOp:
  rewrite_ctx = RewriteContext(pm, ctx)
  return rewrite_ctx.bottom_up_rewrite(sink) if bottom_up else rewrite_ctx.top_down_rewrite(sink)

@track_matches
def graph_rewrite_map(sink:UOp, pm:PatternMatcher, ctx=None, bottom_up=False, name=None, input_map:dict[UOp, UOp]|None=None) -> dict[UOp, UOp]:
  rewrite_ctx = RewriteContext(pm, ctx)
  new_map = {k:(rewrite_ctx.bottom_up_rewrite(k) if bottom_up else rewrite_ctx.top_down_rewrite(k)) for k in list(sink.toposort())[::-1]}
  if input_map is not None:
    for k,v in input_map.items(): new_map[k] = new_map.get(v,v)
  return new_map

def sint_to_uop(x:sint, dtype:DType=dtypes.int) -> UOp: return UOp.const(dtype, x) if isinstance(x, int) else x

_substitute = PatternMatcher([(UPat(tuple(Ops), name="x"), lambda ctx,x: ctx.get(x,None))])

# for debug
syms = { Ops.ADD: "+", Ops.SUB: "-", Ops.IDIV: "//", Ops.MOD: "%", Ops.SHL: "<<", Ops.SHR: ">>",
         Ops.MUL: "*", Ops.CMPLT: "<", Ops.CMPNE: "!=", Ops.AND: "&", Ops.OR: "|", Ops.XOR: "^"}
renderer = PatternMatcher([
  (UPat((Ops.DEFINE_VAR, Ops.SPECIAL), name="x"), lambda x: UOp(Ops.NOOP, arg=x.arg[0])),
  (UPat(Ops.RANGE, name="x"), lambda x: UOp(Ops.NOOP, arg=f"ridx{x.arg}")),
  (UPat((Ops.CONST, Ops.VCONST), name="x"), lambda x: UOp(Ops.NOOP, arg=str(x.arg))),
  (UPat(Ops.UNROLL, name="x"), lambda x: UOp(Ops.NOOP, arg=f"UNROLL({x.src[0].arg}, {x.arg})")),
  (UPat(Ops.CAST, name="x"), lambda x: UOp(Ops.NOOP, arg=f"({str(x.dtype)[7:]})({x.src[0].arg})")),
  (UPat(Ops.LOAD), lambda: UOp(Ops.NOOP, arg="load")),
  (UPat(Ops.BIND, src=UPat(Ops.NOOP), name="x"), lambda x: x.src[0]),
  #(UPat(Ops.BIND, src=UPat(Ops.NOOP), name="x"), lambda x: UOp(Ops.NOOP, arg=f"{x.src[0].arg}[={x.src[1].arg}]")),
  (UPat(Ops.NEG, src=UPat(Ops.NOOP), name="x"), lambda x: UOp(Ops.NOOP, arg=f"(-{x.src[0].arg})")),
  (UPat(Ops.MAX, src=UPat(Ops.NOOP), name="x"), lambda x: UOp(Ops.NOOP, arg=f"max({x.src[0].arg}, {x.src[1].arg})")),
  (UPat(Ops.MULACC, src=UPat(Ops.NOOP), name="x"), lambda x: UOp(Ops.NOOP, arg=f"({x.src[0].arg}*{x.src[1].arg}+{x.src[2].arg})")),
  (UPat(Ops.WHERE, src=UPat(Ops.NOOP), name="x"), lambda x: UOp(Ops.NOOP, arg=f"({x.src[1].arg} if {x.src[0].arg} else {x.src[2].arg})")),
  (UPat(GroupOp.ALU, src=UPat(Ops.NOOP), name="x"), lambda x: UOp(Ops.NOOP, arg=f"({x.src[0].arg}{syms[x.op]}{x.src[1].arg})")),
])

# *** what was symbolic.py ***

sint = Union[int, UOp]
Variable = UOp

ConstLike = Union[ConstType, Variable, tuple[ConstType, ...]]<|MERGE_RESOLUTION|>--- conflicted
+++ resolved
@@ -185,12 +185,6 @@
 
   All = set(Ops)
 
-<<<<<<< HEAD
-# some BUFFER ops can be processed with only a view
-view_supported_devices = {"LLVM", "X86", "CPU", "CUDA", "NV", "AMD", "METAL", "QCOM", "DSP", "DISK"}
-
-=======
->>>>>>> 40560e77
 # https://en.wikipedia.org/wiki/Identity_element
 def identity_element(op:Ops, dt:DType) -> ConstType: return dtypes.as_const({Ops.ADD:0, Ops.MUL:1, Ops.MAX:dtypes.min(dt)}[op], dt)
 
