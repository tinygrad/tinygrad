--- conflicted
+++ resolved
@@ -528,11 +528,7 @@
     buffers[self] = ret = Buffer(self.device, self.size, self.dtype if isinstance(self.dtype, ImageDType) else self.dtype.base)
     return ret
   @property
-<<<<<<< HEAD
-  def realized(self) -> Optional[Buffer]: return self.buffer if self.op in {Ops.BUFFER, Ops.BUFFER_VIEW} else None
-=======
-  def realized(self) -> Optional[Buffer]: return self.buffer if self.op is Ops.BUFFER and self.buffer.is_allocated() else None
->>>>>>> 94155909
+  def realized(self) -> Optional[Buffer]: return self.buffer if self.op in {Ops.BUFFER, Ops.BUFFER_VIEW} and self.buffer.is_allocated() else None
   @property
   def is_realized(self) -> bool:
     return all(x.base.realized is not None for x in self.base.real_lbs) if self.base.op is Ops.MULTI else self.base.realized is not None
