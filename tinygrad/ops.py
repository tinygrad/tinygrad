--- conflicted
+++ resolved
@@ -398,22 +398,12 @@
   def _const(cls, dtype:Optional[DType], b:Tuple[ConstType, ...]|ConstType|Variable):
     # TODO: fix dtype of b.max after Variable is just an UOp
     if isinstance(b, Variable): return cls(UOps.DEFINE_VAR, dtype, arg=(b.expr, cls.const(dtypes.int, b.min), cls.const(dtypes.int, cast(int,b.max)))) # type: ignore
-<<<<<<< HEAD
     return cls(UOps.VCONST if isinstance(b, tuple) else UOps.CONST, dtype, arg=dtypes.as_const(b, dtype) if dtype is not None else b) # type: ignore
   def alu(self, arg, *src:UOp):
     out_dtype = (self, *src)[-1].dtype
     if arg in {BinaryOps.CMPLT, BinaryOps.CMPNE} and out_dtype is not None:
       out_dtype = dtypes.bool.vec(out_dtype.count) if out_dtype.count > 1 else dtypes.bool
     return type(self)(UOps.ALU, out_dtype, (self,)+src, arg)
-  @classmethod
-  def load(cls, *src:UOp, dtype:Optional[DType]=None): return cls(UOps.LOAD, dtype, src) # type: ignore
-  @classmethod
-  def store(cls, *src:UOp): return cls(UOps.STORE, dtypes.void, src)
-=======
-    if dtype is not None and dtype != (sdtype := dtype.scalar()):
-      return cls(UOps.VECTORIZE, dtype, src=tuple(cls(UOps.CONST, sdtype, arg=dtypes.as_const(b, sdtype)) for _ in range(dtype.count)))
-    return cls(UOps.CONST, dtype, arg=dtypes.as_const(b, dtype) if dtype is not None else b) # type: ignore
->>>>>>> 76487a35
   @functools.cached_property
   def parents(self) -> Dict[UOp, None]: return {**{x:None for x in self.src}, **{k:None for x in self.src for k in x.parents.keys()}}
   @property  # parents with self
