--- conflicted
+++ resolved
@@ -272,17 +272,7 @@
   @functools.cached_property
   def st(self) -> Optional[ShapeTracker]:
     if self.op is Ops.VIEW: return self.arg
-<<<<<<< HEAD
-    if self.op is Ops.RESHAPE: return unwrap(self.src[0].st).reshape(self.arg)
-    if self.op is Ops.PERMUTE: return unwrap(self.src[0].st).permute(self.arg)
-    if self.op is Ops.EXPAND: return unwrap(self.src[0].st).expand(self.arg)
-    if self.op is Ops.SHRINK: return unwrap(self.src[0].st).shrink(self.arg)
-    if self.op is Ops.STRIDE: return unwrap(self.src[0].st).stride(self.arg)
-    if self.op is Ops.PAD: return unwrap(self.src[0].st).pad(self.arg)
-
-=======
     if self.op in GroupOp.Movement: return unwrap(self.src[0].st).mop(self.op, self.arg)
->>>>>>> 6d83a964
     # buffer ops can have a non contiguous shapetracker
     if self.op in GroupOp.Buffer and len(src_sts:=[unwrap(x.st) for x in self.src if x.op is Ops.VIEW]) != 0: return src_sts[0]
     if len(src_sts:=[x.st for x in self.src if x.st is not None]) == 0: return None
@@ -355,18 +345,11 @@
     if self._device is not None and self._device.startswith("DISK"): raise RuntimeError("CAST isn't supported on DISK")
     if getenv("CAST_BEFORE_VIEW", 1) and dtype.itemsize <= self.dtype.itemsize and self is not self.base:
       # NOTE: we have to apply the movementops here, we can't use VIEW (yet)
-<<<<<<< HEAD
-      ret = self.base.cast(dtype, bitcast)
-      op_arg = []
-      mop = self
-      while mop.op in GroupOp.Movement:
-=======
       # TODO: move this to the scheduler
       ret = self.base.cast(dtype, bitcast)
       op_arg = []
       mop = self
       while mop is not self.base:
->>>>>>> 6d83a964
         op_arg.append((mop.op, mop.arg))
         mop = mop.src[0]
       for op,arg in reversed(op_arg): ret = UOp(op, ret.dtype, (ret,), arg)
@@ -501,11 +484,7 @@
     if new_st.contiguous and self.base.shape == new_st.shape: return self.base
     return ret
 
-<<<<<<< HEAD
-  def _mop(self, op, arg):
-=======
   def _mop(self, op:Ops, arg):
->>>>>>> 6d83a964
     ret = UOp(op, self.dtype, (self,), arg)
     ret.st  # pylint: disable=pointless-statement
     return ret
