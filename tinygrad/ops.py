--- conflicted
+++ resolved
@@ -967,14 +967,7 @@
 @track_matches
 def graph_rewrite_map(sink:UOp, pm:PatternMatcher, ctx=None, bottom_up=False, name=None, track_children=False, input_map=None, keep_metadata=False) -> dict[UOp, UOp]:# noqa: E501
   rewrite_ctx = RewriteContext(pm, ctx, children=sink.get_children_map() if track_children else None)
-<<<<<<< HEAD
-  try: new_map = {k:(rewrite_ctx.bottom_up_rewrite(k) if bottom_up else rewrite_ctx.top_down_rewrite(k, keep_metadata=keep_metadata)) for k in list(sink.toposort)[::-1]}# noqa: E501
-  except RecursionError:
-    sys.tracebacklimit = 0
-    raise
-=======
   new_map = {k:(rewrite_ctx.bottom_up_rewrite(k) if bottom_up else rewrite_ctx.top_down_rewrite(k, keep_metadata=keep_metadata)) for k in list(sink.toposort)[::-1]} # noqa: E501
->>>>>>> 16f60273
   if input_map is not None:
     for k,v in input_map.items(): new_map[k] = new_map.get(v,v)
   return new_map
