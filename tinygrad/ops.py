from __future__ import annotations
from typing import Any, Optional, Union, Callable, cast, TYPE_CHECKING, Type, Literal, get_args
import sys, time, functools, itertools, math, operator, hashlib, os, types, pickle, pathlib, inspect, weakref
from enum import auto, IntEnum, Enum
from dataclasses import dataclass, field
from collections import defaultdict
from tinygrad.dtype import ConstType, ImageDType, PtrDType, dtypes, DType, truncate
from tinygrad.helpers import ContextVar, all_int, prod, getenv, all_same, Context, partition, temp, unwrap, T, argfix, Metadata, _METADATA, flatten
from tinygrad.helpers import PICKLE_BUFFERS, SPLIT_REDUCEOP, DEBUG
if TYPE_CHECKING:
  from tinygrad.shape.shapetracker import ShapeTracker
  from tinygrad.device import Buffer

# wrapper around IntEnum that preserves Enum.__str__ and makes auto() unique across all FastEnum subclasses
class FastEnum(IntEnum):
  def __str__(self): return Enum.__str__(self)
  @staticmethod
  def _generate_next_value_(_, __, ___, last_values): return 1 + max([0, *last_values, *[max(c) for c in FastEnum.__subclasses__()]])

class SimpleMathTrait:
  # required to implement
  def alu(self:T, arg:Ops, *src) -> T: raise NotImplementedError
  def const_like(self:T, b:ConstLike) -> T: raise NotImplementedError

  # great functions you get!
  def ufix(self, x): return self.const_like(x) if not isinstance(x, MathTrait) else x
  def _binop(self, op, x, reverse): return self.ufix(x).alu(op, self) if reverse else self.alu(op, self.ufix(x))
  def logical_not(self): return self.ne(True)
  def neg(self):
    if (dtype:=getattr(self, 'dtype')) is None: raise TypeError(f"MathTraits __neg__ requires a dtype, {self=}")
    return self.logical_not() if dtype.scalar() == dtypes.bool else self*(-1)
  def add(self, x, reverse=False): return self._binop(Ops.ADD, x, reverse)
  def mul(self, x, reverse=False): return self._binop(Ops.MUL, x, reverse)
  def bitwise_and(self, x, reverse=False): return self._binop(Ops.AND, x, reverse)
  def bitwise_or(self, x, reverse=False): return self._binop(Ops.OR, x, reverse)
  def xor(self, x, reverse=False): return self._binop(Ops.XOR, x, reverse)
  def idiv(self, x, reverse=False): return self._binop(Ops.IDIV, x, reverse)
  def mod(self, x, reverse=False): return self._binop(Ops.MOD, x, reverse)
  def sub(self, x, reverse=False): return self.ufix(x).alu(Ops.ADD, -self) if reverse else self.alu(Ops.ADD, self.ufix(-x))
  def div(self, x, reverse=False): return (self.ufix(x)*self.alu(Ops.RECIP)) if reverse else (self*self.ufix(x).alu(Ops.RECIP))

  def __neg__(self): return self.neg()

  def __add__(self, x): return self.add(x)
  def __sub__(self, x): return self.sub(x)
  def __mul__(self, x): return self.mul(x)
  def __truediv__(self, x): return self.div(x)
  def __floordiv__(self, x): return self.idiv(x)  # TODO: idiv is trunc div, not floordiv
  def __mod__(self, x): return self.mod(x)
  def __and__(self, x): return self.bitwise_and(x)
  def __or__(self, x): return self.bitwise_or(x)
  def __xor__(self, x): return self.xor(x)

  def __radd__(self, x): return self.add(x, True)
  def __rsub__(self, x): return self.sub(x, True)
  def __rmul__(self, x): return self.mul(x, True)
  def __rtruediv__(self, x): return self.div(x, True)
  def __rfloordiv__(self, x): return self.idiv(x, True)
  def __rand__(self, x): return self.bitwise_and(x, True)
  def __ror__(self, x): return self.bitwise_or(x, True)
  def __rxor__(self, x): return self.xor(x, True)
  def __rmod__(self, x): return self.mod(x, True)

  def __lt__(self, x): return self.alu(Ops.CMPLT, self.ufix(x))
  def __gt__(self, x): return self.ufix(x).alu(Ops.CMPLT, self)
  def __ge__(self, x): return (self < x).logical_not()
  def __le__(self, x): return (self > x).logical_not()

  def ne(self, x): return self.alu(Ops.CMPNE, self.ufix(x))
  def eq(self, x): return self.ne(x).logical_not()
  def __ne__(self, x): return self.ne(x)
  # NOTE: __eq__ isn't overridden, and means the same thing as is by default

class MathTrait(SimpleMathTrait):
  # TODO: move to Tensor when new backward is done
  def lshift(self, x, reverse=False): return self._binop(Ops.SHL, x, reverse)
  def rshift(self, x, reverse=False): return self._binop(Ops.SHR, x, reverse)
  def __lshift__(self, x): return self.lshift(x)
  def __rshift__(self, x): return self.rshift(x)
  def __rlshift__(self, x): return self.lshift(x, True)
  def __rrshift__(self, x): return self.rshift(x, True)

  def maximum(self, x): return self.alu(Ops.MAX, self.ufix(x))
  def minimum(self, x): return -(-self).maximum(-x)
  def where(self, x, y): return self.alu(Ops.WHERE, x, x.ufix(y))
  def threefry(self, seed): return self.alu(Ops.THREEFRY, seed)
  def reciprocal(self): return self.alu(Ops.RECIP)
  def sqrt(self): return self.alu(Ops.SQRT)
  def sin(self): return self.alu(Ops.SIN)
  def log2(self): return self.alu(Ops.LOG2)
  def exp2(self): return self.alu(Ops.EXP2)

# the order of these Ops controls the order of the toposort
class Ops(FastEnum):
  # uops that aren't rendered
  SINK = auto(); CONTIGUOUS = auto(); DETACH = auto(); PRELOAD = auto() # noqa: E702

  # TODO: empty continues to exist because of tensor
  EMPTY = auto()

  # MetaOps
  COPY = auto(); BUFFER_VIEW = auto() # noqa: E702

  # blocks in linearizer
  BLOCK = auto(); BLOCKSTART = auto(); BLOCKFORK = auto(); BLOCKEND = auto() # noqa: E702

  # movement ops!
  RESHAPE = auto(); PERMUTE = auto(); EXPAND = auto(); PAD = auto(); SHRINK = auto(); STRIDE = auto() # noqa: E702

  # misc ops
  UNROLL = auto(); CONTRACT = auto() # noqa: E702
  VIEW = auto(); DEFINE_GLOBAL = auto(); BUFFER = auto() # noqa: E702
  DEFINE_VAR = auto(); DEFINE_LOCAL = auto(); DEFINE_ACC = auto() # noqa: E702
  VALID = auto(); SPECIAL = auto(); NOOP = auto() # noqa: E702

  # reduce
  REDUCE_AXIS = auto()

  # helper ops
  GEP = auto(); VECTORIZE = auto() # noqa: E702

  # UnaryOps
  CAST = auto(); BITCAST = auto(); EXP2 = auto(); LOG2 = auto(); SIN = auto(); SQRT = auto(); RECIP = auto(); NEG = auto() # noqa: E702

  # load/store before math
  LOAD = auto(); STORE = auto() # noqa: E702

  # early INDEX
  INDEX = auto()

  # math ops
  WMMA = auto()

  # BinaryOps
  ADD = auto(); MUL = auto(); IDIV = auto(); MAX = auto(); MOD = auto(); CMPLT = auto(); CMPNE = auto(); XOR = auto() # noqa: E702
  SHL = auto(); SHR = auto(); OR = auto(); AND = auto(); THREEFRY = auto(); SUB = auto(); FDIV = auto() # noqa: E702

  # TernaryOps
  WHERE = auto(); MULACC = auto() # noqa: E702

  # assignment ops
  ASSIGN = auto()
  BIND = auto()

  # control flow ops
  BARRIER = auto(); RANGE = auto(); IF = auto(); ENDRANGE = auto(); ENDIF = auto() # noqa: E702

  # consts last!
  VCONST = auto(); CONST = auto() # noqa: E702

  # device
  DEVICE = auto()

class GroupOp:
  Unary = {Ops.EXP2, Ops.LOG2, Ops.SIN, Ops.SQRT, Ops.RECIP, Ops.NEG}
  Binary = {Ops.ADD, Ops.MUL, Ops.IDIV, Ops.MAX, Ops.MOD, Ops.CMPLT, Ops.CMPNE, Ops.XOR, Ops.SHL, Ops.SHR, Ops.OR, Ops.AND, Ops.THREEFRY,
            Ops.SUB, Ops.FDIV}
  Ternary = {Ops.WHERE, Ops.MULACC}
  ALU = set.union(Unary, Binary, Ternary)

  Irreducible = {Ops.CONST, Ops.DEFINE_VAR, Ops.SPECIAL, Ops.RANGE}
  Movement = {Ops.RESHAPE, Ops.EXPAND, Ops.PERMUTE, Ops.PAD, Ops.SHRINK, Ops.STRIDE}

  # meta ops
  Meta = {Ops.COPY, Ops.BUFFER_VIEW}
  Buffer = {Ops.LOAD, Ops.PRELOAD, Ops.STORE, Ops.VALID}
  Block = {Ops.BLOCK, Ops.BLOCKEND, Ops.BLOCKFORK, Ops.BLOCKSTART}

  # BinaryOps that can be flipped
  Commutative = {Ops.ADD, Ops.MUL, Ops.MAX, Ops.CMPNE, Ops.XOR, Ops.AND, Ops.OR}

  # BinaryOps where f(f(a,b),c) = f(a,f(b,c))
  Associative = {Ops.ADD, Ops.MUL, Ops.AND, Ops.OR}

  # BinaryOps that satisfy f(x,x)=x see https://en.wikipedia.org/wiki/Idempotence
  Idempotent = {Ops.OR, Ops.AND, Ops.MAX}

  # do not preserve f(0) = 0
  UnsafePad = {Ops.RECIP, Ops.LOG2, Ops.EXP2, Ops.IDIV}

# some BUFFER ops can be processed with only a view
view_supported_devices = {"LLVM", "CLANG", "CUDA", "NV", "AMD", "METAL", "QCOM", "DSP", "DISK"}

# https://en.wikipedia.org/wiki/Identity_element
def identity_element(op:Ops, dt:DType) -> ConstType: return dtypes.as_const({Ops.ADD:0, Ops.MUL:1, Ops.MAX:dtypes.min(dt)}[op], dt)

def can_pad(u:UOp, edges:dict[UOp, UOp], visisted:set[UOp]) -> bool:
  if u.op in GroupOp.UnsafePad: return False
  if (len(u.src) == 2 and u.src[0] in edges) or u in visisted: return True
  visisted.add(u)
  return all(can_pad(x.base, edges, visisted) for x in u.src)

# With True as the default, this matches the old symbolic behavior
def resolve(x:UOp|bool, default:bool=True):
  if isinstance(x, bool): return x
  assert x.dtype == dtypes.bool, "UOp in resolve must be bool"
  # NOTE: generating the text for the exception is expensive, so we do this
  return bool(sx.vmin) if (sx:=x.simplify()).vmin == sx.vmax else default

# smax/smin are replacements for max/min that preserve symbolic
def _suop(lst, uop_fxn, python_fxn):
  uops, nums = partition(lst, lambda x: isinstance(x, UOp))
  return ssimplify(functools.reduce(uop_fxn, uops + ([python_fxn(nums)] if nums else [])))
def smax(*lst): return _suop(argfix(*lst), UOp.maximum, max)
def smin(*lst): return _suop(argfix(*lst), UOp.minimum, min)

def ssimplify(uop): return uop.ssimplify() if isinstance(uop, UOp) else uop
def sym_infer(uop: Union[UOp, int], var_vals: dict[UOp, int]) -> int: return uop.sym_infer(var_vals) if isinstance(uop, UOp) else uop

# used for UOp and UPat
def pretty_print(x:Any, rep:Callable, srcfn=lambda x: x.src, cache=None, d=0)->str:
  def dfs(x:Any, cache:dict):
    for s in srcfn(x) or []:
      cache.setdefault(s, [len(cache), 0, False])[1] += 1
      if cache[s][1] == 1: dfs(s, cache)
  if cache is None: dfs(x, cache:={})
  if (cx:=cache.setdefault(x, [0,0,False]))[2]: return f"{' '*d} x{cx[0]}"
  cx[2], srcs = True, ('None' if srcfn(x) is None else ''.join(f'\n{pretty_print(s, rep, srcfn, cache, d+2)},' for s in srcfn(x)))
  return f"{' '*d}{f'x{cx[0]}:=' * (cx[1]>1)}{rep(x)}" % srcs

class UOpMetaClass(type):
  ucache:dict[tuple, weakref.ReferenceType[UOp]] = {}
  def __call__(cls, op:Ops, dtype:DType=dtypes.void, src:tuple[UOp,...]=tuple(), arg:Any=None, _buffer:Buffer|None=None):
    if (wret:=UOpMetaClass.ucache.get(key:=(op, dtype, src, arg), None)) is not None and (ret:=wret()) is not None: return ret
    UOpMetaClass.ucache[key] = ref = weakref.ref(created:=super().__call__(*key))
    for s in src: s.children.add(ref)
    # NOTE: this will soon be set by Tensor once we remove function.py
    if (metadata:=_METADATA.get()) is not None: all_metadata[created] = metadata
    # NOTE: this value is set by pickle when pickling a realized tensor
    if _buffer is not None:
      assert op is Ops.BUFFER, f"trying to set Buffer {_buffer} for {op}"
      buffers[created] = _buffer
    return created

# some uops map to other stuff
buffers:weakref.WeakKeyDictionary[UOp, Buffer] = weakref.WeakKeyDictionary() # this maps BUFFER uops to their device Buffers
all_metadata:weakref.WeakKeyDictionary[UOp, Metadata] = weakref.WeakKeyDictionary()

# NOTE: this should be frozen, but frozen is slower
@dataclass(eq=False, slots=True)
class UOp(MathTrait, metaclass=UOpMetaClass):
  op:Ops
  dtype:DType = dtypes.void
  src:tuple[UOp, ...] = tuple()
  arg:Any = None
  children:set[weakref.ref[UOp]] = field(default_factory=set)
  def __del__(self):
    if self.op is Ops.BUFFER and (buffer:=buffers.get(self)) is not None: buffer.ref(-1)
    if (ref:=UOpMetaClass.ucache.get(k:=(self.op, self.dtype, self.src, self.arg))) is not None:
      for s in self.src: s.children.discard(ref)
      del UOpMetaClass.ucache[k]
  def __reduce__(self):
    args = [self.op, self.dtype, self.src, self.arg]
    if self.op is Ops.BUFFER and self.realized is not None and PICKLE_BUFFERS: args.append(self.realized)
    return UOp, tuple(args)
  def replace(self, **kwargs) -> UOp:
    new_args = (kwargs.pop("op", self.op), kwargs.pop("dtype", self.dtype), kwargs.pop("src", self.src), kwargs.pop("arg", self.arg))
    assert len(kwargs) == 0, f"unused kwargs in replace {list(kwargs)}"
    if (self.op, self.dtype, self.src, self.arg) == new_args: return self
    return UOp(*new_args)
  @functools.cached_property
  def key(self) -> bytes:
    return hashlib.sha256(str((self.op, self.dtype, self.arg)).encode() + b"".join([s.key for s in self.src])).digest()
  def __repr__(self): return pretty_print(self, lambda x: f"{type(self).__name__}({x.op}, {x.dtype}, arg={x.argstr()}, src=(%s))")
  def argstr(self): return f'({", ".join(map(str, self.arg))})' if self.op is Ops.REDUCE_AXIS else repr(self.arg)

  @property
  def toposort(self) -> dict[UOp, None]:
    def _toposort(u:UOp, cache:set[UOp]):
      if u in cache: return {}
      nodes: dict[UOp, None] = {}
      # NOTE: this is a lot faster than the comprehension in parents
      for parent in u.src: nodes.update(_toposort(parent, cache))
      nodes[u] = None
      cache.add(u)
      return nodes
    return _toposort(self, cache=set())

  @functools.cached_property
  def tuplize(self:UOp) -> tuple[int, Any, Optional[DType], tuple]: return (self.op.value, self.arg, self.dtype, tuple(x.tuplize for x in self.src))

  # *** uop shape stuff ***

  @functools.cached_property
  def st(self) -> ShapeTracker|None:
    # these ops define a ShapeTracker from the arg
    if self.op is Ops.VIEW: return self.arg
    if self.op in GroupOp.Movement: return unwrap(self.src[0].st).mop(self.op, self.arg)
    # buffer ops return the ShapeTracker from sources
    if self.op in GroupOp.Buffer: return vsrc[0] if len(vsrc:=[x.st for x in self.src if x.op is Ops.VIEW]) != 0 else None
    if not (src_sts := [x.st for x in self.src if x.st is not None]): return None
    assert all_same([x.shape for x in src_sts]), f"UOp sources must have the same shape {self} {[x.shape for x in src_sts]}"
    if self.op is Ops.BUFFER_VIEW:
      shape = src_sts[0].shape
      if self.dtype.itemsize != (input_sz:=self.src[0].dtype.itemsize): shape = shape[:-1]+((shape[-1]*input_sz) // self.dtype.itemsize,)
    # only reduce ops are allowed to change shape, everything else derives shape from sources
    elif self.op in {Ops.REDUCE_AXIS, Ops.WMMA}: shape = src_sts[0].reduce(self.axis_arg)
    else: shape = src_sts[0].shape
    from tinygrad.shape.shapetracker import ShapeTracker
    return ShapeTracker.from_shape(shape)

  @functools.cached_property
  def full_shape(self) -> tuple[sint, ...]:
    if self.op is Ops.VIEW: return self.shape
    # TODO: this should check if st is None, it cannot because local reduce has implicit movement ops
    return tuple(smax(x) for x in zip(*[x.full_shape for x in self.src if x.op not in {Ops.DEFINE_GLOBAL,Ops.DEFINE_LOCAL,Ops.DEFINE_VAR,Ops.CONST}]))
  @property
  def shape(self) -> tuple[sint, ...]: return unwrap(self.st).shape
  @property
  def size(self) -> int: return self.arg[1] if self.op is Ops.BUFFER else unwrap(self.st).size

  # *** uop evaluation ***

  def simplify(self):
    with Context(TRACK_MATCH_STATS=0):
      return graph_rewrite(self, symbolic)
  def ssimplify(self) -> Union[UOp, ConstType]: return ret.arg if (ret:=self.simplify()).op is Ops.CONST else ret
  def _eval(self, dtype, expected_type:Type[T]) -> T:
    assert self.dtype in dtype, f"eval with wrong dtype {self}"
    vmin, vmax = (simple_self:=self.simplify())._min_max
    if vmin != vmax: raise ValueError(f"eval failed to be a single number, range is {vmin} to {vmax} in {simple_self.render()}")
    assert isinstance(vmin, expected_type), f"vmin is wrong dtype {type(vmin)} != {expected_type}"
    return vmin
  def __bool__(self): return self._eval((dtypes.bool,), bool)
  def __int__(self): return self._eval(dtypes.ints, int)
  def __float__(self): return self._eval(dtypes.floats, float)
  def substitute(self, dvars:dict[UOp, UOp]):
    with Context(TRACK_MATCH_STATS=0):
      return graph_rewrite(self, _substitute, dvars, bottom_up=True)

  # *** uop syntactic sugar ***

  @property
  def st_arg(self) -> ShapeTracker:
    assert self.op in GroupOp.Buffer, f"st_arg called on {self.op}"
    return unwrap(self.st)
  @property
  def const_arg(self) -> ConstType:
    match self.base.op:
      case Ops.CONST: ret = self.base.arg
      case op: raise AssertionError(f"const_arg called on {op}")
    assert isinstance(ret, get_args(ConstType)), f"const_arg trying to return {ret}"
    return ret
  @property
  def axis_arg(self) -> tuple[int, ...]:
    assert self.op in {Ops.REDUCE_AXIS, Ops.WMMA}, f"axis_arg called on {self.op}"
    ret = self.arg[1] if self.op is Ops.REDUCE_AXIS else self.arg[7]
    assert isinstance(ret, tuple) and all(isinstance(x, int) for x in ret), f"axis_arg trying to return {ret}"
    return ret
  def sink(self, *srcs:UOp): return UOp(Ops.SINK, dtypes.void, (self,)+srcs)
  def detach(self): return UOp(Ops.DETACH, self.dtype, (self,))
  def index(self, idx:UOp, valid:UOp|None=None): return UOp(Ops.INDEX, self.dtype, (self,idx,valid) if valid is not None else (self,idx))
  def const_like(self, b:ConstLike):
    # constants can optionally have a DEVICE source
    return UOp.const(self.dtype, b) if self._device is None else UOp.metaop(Ops.CONST, self.shape, self.dtype, self.device, b)
  def broadcast(self, count:int):
    assert self.dtype.count == 1
    if count == 1: return self
    return UOp(Ops.VECTORIZE, self.dtype.vec(count), (self,)*count)
  def cast(self, dtype:DType, bitcast=False):
    if bitcast: return self.bitcast(dtype)
    if self._device is not None and self._device.startswith("DISK"): raise RuntimeError("CAST isn't supported on DISK")
    return UOp(Ops.CAST, dtype, (self,))
  def bitcast(self, dtype:DType):
    if self.st is not None and self.shape and ((self.shape[-1]*self.dtype.itemsize)%dtype.itemsize != 0):
      raise RuntimeError(f"unsupported size in bitcast {dtype}")
    # shape changing bitcast can use a subbuffer on DISK
    # TODO: this should be moved to realize.py
    if self._device is not None and self.device.startswith("DISK"): return UOp(Ops.BUFFER_VIEW, dtype, (self,))
    return UOp(Ops.BITCAST, dtype, (self,))
  def gep(self, i:Union[tuple[int, ...], int]):
    if isinstance(i, int):
      # NOTE: these are just shortcuts to not have to create and fold later
      if self.op is Ops.VECTORIZE: return self.src[i]
      if self.op is Ops.VCONST: return UOp.const(self.dtype.scalar(), self.arg[i])
      if self.op is Ops.CONST: return UOp.const(self.dtype.scalar(), self.arg)
      i = (i,)
    if (self.dtype.vcount == len(i) and i == tuple(range(len(i)))) or self.dtype == dtypes.void: return self
    return UOp(Ops.GEP, self.dtype.scalar().vec(len(i)) if len(i) > 1 else self.dtype.scalar(), (self,), i)
  def load(self, *src:UOp, **kwargs): return UOp(Ops.LOAD, src=(self,)+src, **kwargs)
  def store(self, *src:UOp, **kwargs): return UOp(Ops.STORE, dtypes.void, (self,)+src, **kwargs)
  def alu(self, arg, *src:UOp):
    out_dtype = (self, *src)[-1].dtype
    if arg in {Ops.CMPLT, Ops.CMPNE}: out_dtype = dtypes.bool.vec(out_dtype.count) if out_dtype.count > 1 else dtypes.bool
    return UOp(arg, out_dtype, (self,)+src)
  @staticmethod
  def const(dtype:DType, b:ConstLike):
    if isinstance(b, UOp): return b.unbind()[0] if b.op is Ops.BIND else b
    if isinstance(b, tuple) and all_same(b): b = b[0]  # doesn't have to be a VCONST if they are all the same
    return UOp(Ops.VCONST if isinstance(b, tuple) else Ops.CONST, dtype, arg=dtypes.as_const(b, dtype))
  def valid(self, st:ShapeTracker):
    assert self.op in {Ops.CONST, Ops.DEFINE_VAR}, f"can only create VALID from a constant, got {self.op}"
    return UOp(Ops.VALID, dtypes.bool, (st.to_uop(),)).where(self, 0)
  @staticmethod
  def range(dtype:DType, start:sint, end:sint, idx:int): return UOp(Ops.RANGE, dtype=dtype, src=(sint_to_uop(start), sint_to_uop(end)), arg=idx)
  def _reduce_op(self, op:Ops, axis:tuple[int, ...]):
    axis = tuple(sorted([x for x in axis if resolve(self.shape[x] != 1)]))
    return self if len(axis) == 0 else UOp(Ops.REDUCE_AXIS, self.dtype, (self,), (op, axis))
  def r(self, op:Ops, axis:tuple[int, ...]) -> UOp:
    new_shape = unwrap(self.st).reduce(axis)

    # TODO: can we split symbolic shape if the reduce axis is not symbolic?
    if not SPLIT_REDUCEOP or not all_int(self.shape) or (0 in self.shape) or \
      prod(self.shape) // prod(new_shape) < getenv("REDUCEOP_SPLIT_THRESHOLD", 32768):
      return self._reduce_op(op, axis)

    # if there are few globals, make some reduces into globals by splitting into two kernels
    # cap output buffer to 2**22: heuristic number of global outputs to achieve max occupancy with enough locals+upcasts for gemm
    #   ~2**10 should be enough if GROUP is used
    # 256 split maximum should be "negligible reduce" for low prod(new_shape), 8 split minimum.
    # split is moved to the end to provide maximum locality for the second phase reduce.
    self_real_strides = unwrap(self.st).real_strides(ignore_valid=True)
    split_candidates = [(i, x) for i in axis for x in range(min(256,2**getenv("REDUCEOP_SPLIT_SIZE",22)//prod(new_shape)),8-1,-1)
                        if self.shape[i] % x == 0 and self_real_strides[i] != 0]
    if not split_candidates: return self._reduce_op(op, axis)
    dim_to_split, divisor = split_candidates[0]
    splitted_shape = self.shape[:dim_to_split] + (divisor,) + (self.shape[dim_to_split]//divisor,) + self.shape[dim_to_split+1:]
    splitted = self.reshape(splitted_shape).permute(tuple([x for x in range(len(splitted_shape)) if x != dim_to_split]+[dim_to_split]))
    if DEBUG >= 3: print(f"split {divisor}: {self.shape} -> {splitted.shape} -> {new_shape}")
    return splitted._reduce_op(op, axis)._reduce_op(op, (len(new_shape),)).reshape(new_shape)  # reduce original axes, then split
  def assign(self, x:UOp): return UOp(Ops.ASSIGN, self.dtype, (self,x))
  def contiguous(self):
    # TODO: BUFFER_VIEW op should be deleted and subbuffer should be moved to realize.py
    # NOTE: DISK uses subbuffer because DISK does not render kernels
    if self.device.startswith("DISK"): return self.alu(Ops.BUFFER_VIEW)
    # otherwise it's normal CONTIGUOUS
    if not unwrap(self.st).contiguous or self.size != self.base.size or self.base.op is Ops.CONST:
<<<<<<< HEAD
      return self.alu(Ops.BUFFER_VIEW if allow_buffer_view and self.can_view() else Ops.CONTIGUOUS)
    return self.alu(Ops.CONTIGUOUS)
=======
      return self.alu(Ops.CONTIGUOUS)
    forced_realize.add(self.base)
    return self
>>>>>>> 82ef956c

  # *** from LazyBuffer ***

  @staticmethod
  def metaop(op:Ops, shape:tuple[sint, ...], dtype:DType, device:str, arg=None) -> UOp:
    from tinygrad.shape.shapetracker import ShapeTracker
    # Tensor const is CONST(VIEW(DEVICE)) -> RESHAPE -> EXPAND
    if op is Ops.CONST:
      assert isinstance(arg, get_args(ConstType)), f"trying to create CONST with {arg=}"
      return UOp.const(dtype, unwrap(arg)).replace(src=(UOp(Ops.VIEW, dtypes.void, (UOp(Ops.DEVICE, arg=device),),
                 ShapeTracker.from_shape(())),)).reshape((1,)*len(shape)).expand(shape)
    # Tensor variable binding is BIND(VAR(VIEW(DEVICE)), CONST(VIEW(DEVICE)))
    if op is Ops.BIND:
      var, val = arg.unbind()
      return var.replace(src=(UOp(Ops.VIEW, dtypes.void, (UOp(Ops.DEVICE, arg=device),), ShapeTracker.from_shape(shape)),)).bind(val)
    # otherwise it's just a VIEW(BUFFER)
    return UOp(Ops.VIEW, dtype, (UOp.new_buffer(device, (st:=ShapeTracker.from_shape(shape)).size, dtype),), st)
  def copy_to_device(self, device:str, clone:bool=False) -> UOp:
    # no COPY
    if self.device == device and not clone: return self
    # if it's a shrink, do the shrink before the copy with CONTIGUOUS
    if prod(self.shape) < prod(self.base.shape): return self.contiguous().copy_to_device(device)
    # COPY is COPY(DEVICE, copyin.base) -> VIEW(copyin.st)
    return UOp(Ops.COPY, self.base.dtype, (UOp(Ops.DEVICE, arg=device), self.base), clone).view(unwrap(self.st))
  def clone(self) -> UOp: return self.copy_to_device(self.device, clone=True)
  def is_unrealized_unmasked_const(self): return self.base.op is Ops.CONST and all(v.mask is None for v in unwrap(self.st).views)
  @property
  def lbs(self): return [self]
  @property
  def metadata(self): return all_metadata.get(self, None)

  # *** uop movement ops ***

  @property
  def base(self) -> UOp:
    if self.op in GroupOp.Movement: return self.src[0].base
    return self.src[0].base if self.op is Ops.VIEW and len(self.src) == 1 and self.src[0].op is not Ops.BUFFER else self
  def view(self, new_st:ShapeTracker) -> UOp: return UOp(Ops.VIEW, self.dtype, (self.base,), new_st)

  def _mop(self, op:Ops, arg):
    ret = UOp(op, self.dtype, (self,), arg)
    if self.st == ret.st: return self  # ignore NOOPs, also check ret.st
    return ret

  def reshape(self, arg:tuple[sint, ...]): return self._mop(Ops.RESHAPE, arg)
  def pad(self, arg:tuple[tuple[sint, sint], ...]): return self._mop(Ops.PAD, arg)
  def expand(self, arg:tuple[sint, ...]): return self._mop(Ops.EXPAND, arg)
  def permute(self, arg:tuple[sint, ...]): return self._mop(Ops.PERMUTE, arg)
  def shrink(self, arg:tuple[tuple[sint, sint], ...]): return self._mop(Ops.SHRINK, arg)
  def stride(self, arg:tuple[sint, ...]): return self._mop(Ops.STRIDE, arg)

  # *** uop Buffer stuff ***

  buffer_num = itertools.count(0)
  @staticmethod
  def new_buffer(device:str, size:int, dtype:DType): return UOp(Ops.BUFFER, dtype, (UOp(Ops.DEVICE, arg=device),), (next(UOp.buffer_num), size))
  @property
  def device(self) -> str: return unwrap(self._device)
  @functools.cached_property
  def _device(self) -> Optional[str]:
    if self.op is Ops.DEVICE: return self.arg
    return dsrcs[0]._device if len(dsrcs:=[x for x in self.src if x._device is not None]) != 0 else None
  @property
  def buf_uop(self) -> UOp:
    if self.op is Ops.BUFFER: return self
    assert self.base.op in {*GroupOp.Buffer, Ops.ASSIGN, Ops.VIEW}, f"buf_uop called on {self.op}"
    return self.src[0].buf_uop
  def buf_uop_view(self) -> UOp: return self.buf_uop.view(unwrap(self.st))
  @property
  def buffer(self) -> Buffer:
    if self.op is Ops.VIEW:
      assert unwrap(self.st).contiguous, "VIEW only works here if it's contiguous"
      return self.src[0].buffer
    assert self.op is Ops.BUFFER, f"must be BUFFER {self.op}"
    if (cret:=buffers.get(self)) is not None: return cret
    from tinygrad.device import Buffer
    buffers[self] = ret = Buffer(self.device, self.size, self.dtype if isinstance(self.dtype, ImageDType) else self.dtype.base)
    return ret
  @property
  def realized(self) -> Optional[Buffer]:
    if self.op is Ops.VIEW and len(self.src) == 1 and self.src[0].op is Ops.BUFFER: return self.src[0].realized
    return self.buffer if self.op is Ops.BUFFER else None
  @property
  def is_realized(self) -> bool: return self.base.realized is not None

  # *** uop Variable stuff ***

  @staticmethod
  def variable(name:str, min_val:ConstType, max_val:ConstType, dtype:DType=dtypes.int):
    assert not isinstance(min_val, UOp) and not isinstance(max_val, UOp), f"can't create Variable {name} with {min_val}/{max_val}"
    return UOp(Ops.DEFINE_VAR, dtype, arg=(name, min_val, max_val))
  @property
  def expr(self):
    assert self.op is Ops.DEFINE_VAR, f"op is {self.op}, need DEFINE_VAR"
    return self.arg[0]
  def bind(self, val:int):
    assert self.op is Ops.DEFINE_VAR, f"op is {self.op}, need DEFINE_VAR"
    assert self.arg[1] <= val and val <= self.arg[2], f"bind {val} not in range [{self.arg[1]}, {self.arg[2]}]"
    return UOp(Ops.BIND, self.dtype, (self, self.const_like(val)))
  def unbind(self) -> tuple[Variable, int]:
    assert self.op is Ops.BIND and self.src[0].op is Ops.DEFINE_VAR and self.src[1].op is Ops.CONST, f"can't unbind {self}"
    return self.src[0], self.src[1].arg
  @property
  def val(self) -> int: return self.unbind()[1]
  def vars(self) -> set[UOp]:
    bound_vars = set([x for x in self.toposort if x.op is Ops.BIND and x.src[0].op is Ops.DEFINE_VAR])
    bound_var_base = set(x.src[0] for x in bound_vars)
    all_vars = set([x for x in self.toposort if x.op is Ops.DEFINE_VAR])
    return bound_vars.union(set([x for x in all_vars if x not in bound_var_base]))
  def variables(self) -> list[Variable]:
    st_vars: list[set[Variable]] = [x.st_arg.vars() for x in self.toposort if x.op in GroupOp.Buffer]
    return sorted(set.union(*st_vars, [x.unbind()[0] if x.op is not Ops.DEFINE_VAR else x for x in self.vars()]), key=lambda v: v.arg)

  # *** uop symbolic stuff ***

  def const_factor(self) -> int:
    """largest known int that divides self"""
    if self.op is Ops.CONST: return self.arg
    if self.op is Ops.VCONST: return math.gcd(*self.arg)
    if self.op is Ops.ADD: return math.gcd(self.src[0].const_factor(), self.src[1].const_factor())
    if self.op is Ops.MUL: return self.src[0].arg if self.src[0].op is Ops.CONST else self.src[1].arg if self.src[1].op is Ops.CONST else 1
    return 1
  def divides(self, v) -> UOp|None:
    if v==1: return self
    if self.op is Ops.CONST: return self.const_like(self.arg//v) if self.arg%v == 0 else None
    if self.op is Ops.VCONST: return self.const_like(tuple(x//v for x in self.arg)) if all(x%v == 0 for x in self.arg) else None
    if self.op is Ops.ADD: return d0+d1 if (d0:=self.src[0].divides(v)) is not None and (d1:=self.src[1].divides(v)) is not None else None
    if self.op is Ops.MUL:
      if (d0:=self.src[0].divides(v)) is not None: return d0 * self.src[1]
      if (d1:=self.src[1].divides(v)) is not None: return self.src[0] * d1
    return None # generic None if we aren't sure
  @property
  def vmin(self) -> ConstType: return self._min_max[0]
  @property
  def vmax(self) -> ConstType: return self._min_max[1]
  @functools.cached_property
  def _min_max(self) -> tuple[ConstType, ConstType]:
    if self.op in GroupOp.Binary and not dtypes.is_float(self.dtype):
      (s0_vmin, s0_vmax), (s1_vmin, s1_vmax) = self.src[0]._min_max, self.src[1]._min_max
      if self.op is Ops.ADD: return s0_vmin+s1_vmin, s0_vmax+s1_vmax
      if self.op is Ops.MUL: return min(vals:=(s0_vmin*s1_vmin, s0_vmin*s1_vmax, s0_vmax*s1_vmin, s0_vmax*s1_vmax)), max(vals)
      # SHL/SHR on consts only
      if self.op is Ops.SHL and s1_vmin == s1_vmax and all_int(t:=(s0_vmin, s0_vmax, s1_vmin)): return t[0] << t[2], t[1] << t[2]
      if self.op is Ops.SHR and s1_vmin == s1_vmax and all_int(t:=(s0_vmin, s0_vmax, s1_vmin)): return t[0] >> t[2], t[1] >> t[2]
      if self.op is Ops.MOD and s1_vmin > 0:
        return (0, s1_vmax-1) if s0_vmin >= 0 else (-(s1_vmax-1), s1_vmax-1)
      if self.op is Ops.IDIV:
        if s1_vmin == s1_vmax:  # min/max are equal in a CONST
          if s1_vmin > 0: return s0_vmin//s1_vmin, s0_vmax//s1_vmin
          if s1_vmin < 0 and s0_vmin >= 0: return -(s0_vmax//-s1_vmin), -(s0_vmin//-s1_vmin)
        # don't know exact bounds, but know the sign
        if (s0_vmax <= 0 and s1_vmin < 0) or (s0_vmin >= 0 and s1_vmin > 0): return 0, dtypes.max(self.dtype)
        if (s0_vmax <= 0 and s1_vmin > 0) or (s0_vmin >= 0 and s1_vmin < 0): return dtypes.min(self.dtype), 0
      if self.op is Ops.MAX: return max(s0_vmin, s1_vmin), max(s0_vmax, s1_vmax)
      if self.op is Ops.CMPLT: return (s0_vmax<s1_vmin, s0_vmin<s1_vmax)
      if self.op is Ops.CMPNE: return ((s0_vmax < s1_vmin) or (s1_vmax < s0_vmin), not (s0_vmin == s0_vmax == s1_vmin == s1_vmax))
      if self.dtype == dtypes.bool:
        if self.op is Ops.OR: return s0_vmin or s1_vmin, s0_vmax or s1_vmax
        if self.op is Ops.AND: return s0_vmin and s1_vmin, s0_vmax and s1_vmax
    # float has NAN issue and we use explicit NAN in transcendental
    if self.op is Ops.WHERE and dtypes.is_int(self.dtype): return min(self.src[1].vmin, self.src[2].vmin), max(self.src[1].vmax, self.src[2].vmax)
    # NOTE: returned UOp is assumed to be CONST
    if self.op is Ops.DEFINE_VAR and self.arg: return self.arg[1], self.arg[2]
    if self.op is Ops.RANGE: return self.src[0].vmin, (self.src[1]-1).vmax
    if self.op is Ops.BIND: return self.src[0]._min_max # ignore the bound value
    if self.op in {Ops.UNROLL, Ops.VECTORIZE}: return min(x.vmin for x in self.src), max(x.vmax for x in self.src)
    # TODO: UOps.SPECIAL is UOps.DEFINE_VAR
    if self.op is Ops.SPECIAL: return 0, self.arg[1]-1 if isinstance(self.arg[1], int) else self.arg[1].vmax
    if self.op is Ops.CONST: return self.arg, self.arg
    if self.op is Ops.VCONST: return (min(self.arg), max(self.arg))
    return dtypes.min(self.dtype), dtypes.max(self.dtype)

  @functools.cached_property
  def _sym_fxn(self):
    sself = self.simplify()
    varnames = tuple(x.arg[0] for x in sself.toposort if x.op is Ops.DEFINE_VAR)
    # TODO: sanitize varnames, or don't use naked eval while staying fast
    return eval("lambda "+','.join(varnames)+": "+sself.render()), varnames  # pylint: disable=eval-used

  def sym_infer(self, var_vals:dict[UOp, int]):
    fxn, varnames = self._sym_fxn
    return fxn(**{k.arg[0]:v for k,v in var_vals.items() if k.arg[0] in varnames})

  def render(self, simplify=True) -> str:
    ret = graph_rewrite(self.simplify() if simplify else self, renderer)
    return ret.arg if ret.op is Ops.NOOP else str(ret)

@dataclass(frozen=True)
class KernelInfo:
  local_dims: int = 0           # number of local dimensions  (this is remapping RANGE to SPECIAL)
  upcasted: int = 0             # count that are upcasted     (this is remapping RANGE to UNROLL)
  dont_use_locals: bool = False # don't use local indexing

# ***** ops in python *****

def safe_exp2(x):
  try: return 2 ** x
  except OverflowError: return math.inf

python_alu: dict[Ops, Callable]  = {
  Ops.LOG2: lambda x: math.log2(x) if x > 0 else -math.inf if x == 0 else math.nan, Ops.EXP2: safe_exp2,
  Ops.SQRT: lambda x: math.sqrt(x) if x >= 0 else math.nan, Ops.RECIP: lambda x: 1/x if x != 0 else math.copysign(math.inf, x),
  Ops.SIN: lambda x: math.sin(x) if not math.isinf(x) else math.nan,
  Ops.NEG: operator.neg, Ops.ADD: operator.add, Ops.SUB: operator.sub, Ops.MUL: operator.mul, Ops.CMPNE: operator.ne, Ops.CMPLT: operator.lt,
  Ops.XOR: operator.xor, Ops.OR: operator.or_, Ops.AND: operator.and_, Ops.SHR: operator.rshift, Ops.SHL: operator.lshift, Ops.MAX: max,
  Ops.MOD: lambda x,y: abs(int(x))%abs(int(y))*(1,-1)[x<0], Ops.IDIV: lambda x,y: abs(x)//abs(y)*(1,-1)[x*y<0] if y != 0 else 0,
  Ops.MULACC: lambda x,y,z: (x*y)+z, Ops.WHERE: lambda x,y,z: y if x else z}

def exec_alu(op:Ops, dtype:DType, operands, truncate_output=True):
  if dtype.count > 1:
    return tuple([exec_alu(op, dtype.scalar(), [x[i] if isinstance(x, tuple) else x for x in operands]) for i in range(dtype.count)])
  alu = python_alu[op](*operands)
  return truncate.get(dtype, lambda x: x)(alu) if truncate_output else alu

# ***** uop helpers *****

def print_uops(uops:list[UOp]):
  for i,u in enumerate(uops):
    formatted_parents = [(uops.index(x) if x.op is not Ops.CONST else f"{x.arg}") if x in uops else "--" for x in u.src]
    print(f"{i:4d} {str(u.op):20s}: {str(u.dtype):30s} " f"{str(formatted_parents):32s} {u.arg}")

# ***** pattern matcher *****

def get_location() -> tuple[str, int]:
  frm = sys._getframe(1)
  # find the real frame in the file that has the UPat, TODO: is there a better way to do this?
  while frm.f_back is not None and pathlib.Path(frm.f_back.f_code.co_filename).name in {"ops.py", "uopgraph.py", "schedule.py",
                                                                                        "lowerer.py", "cstyle.py", "linearize.py"}:
    frm = frm.f_back
  return frm.f_code.co_filename, frm.f_lineno
@functools.lru_cache(None)
def lines(fn) -> list[str]:
  with open(fn) as f: return f.readlines()

class UPat(MathTrait):
  __slots__ = ("op", "dtype", "arg", "name", "src")
  def __init__(self, op:Optional[Union[Ops, tuple[Ops, ...], set[Ops]]]=None, dtype:Optional[Union[DType, tuple[DType, ...]]]=None,
               src:Optional[Union[tuple[UPat, ...], list[UPat], UPat]]=None, arg:Any=None,
               name:Optional[str]=None, allow_any_len:bool=False, location=None, custom_early_reject:Optional[set[Ops]]=None):
    assert op is None or isinstance(op, Ops) or isinstance(op, tuple) or isinstance(op, set), "op must be Ops or tuple of Ops"
    self.op: Optional[tuple[Ops, ...]] = (op,) if isinstance(op, Ops) else (tuple(op) if isinstance(op, set) else op)
    self.dtype: Optional[tuple[DType, ...]] = (dtype,) if isinstance(dtype, DType) else dtype
    self.arg, self.name, self._in_src, self.custom_early_reject = arg, name, src, custom_early_reject
    self.src: Any = None
    assert self.name != "ctx", "UPat can't be named ctx"

    # try all permutations if it's a list
    if isinstance(src, list): self.src = list(itertools.permutations(src)) if not all_same(src) else [src]
    # only one if it's a tuple
    elif isinstance(src, tuple): self.src = [src]
    # repeat if it's a UPat
    elif isinstance(src, UPat): self.src = [itertools.repeat(src)]

    self.allowed_len: int = -1 if allow_any_len or isinstance(src, UPat) or src is None else len(src)
    self.location = location or get_location()

    if custom_early_reject is not None: self.early_reject = custom_early_reject
    else:
      upat_match = [src] if isinstance(src, UPat) else ([] if src is None else self.src[0])
      self.early_reject = {pp.op[0] for pp in upat_match if pp.op is not None and len(pp.op) == 1}

  def named(self, name:str): return UPat(self.op, self.dtype, self._in_src, self.arg, name, self.allowed_len == -1, self.custom_early_reject)

  @staticmethod
  def any(*src): return UPatAny(src=src)

  @staticmethod
  @functools.lru_cache(None)
  def var(name:Optional[str]=None, dtype:Optional[Union[DType, tuple[DType, ...]]]=None): return UPat(dtype=dtype, name=name)
  @staticmethod
  @functools.lru_cache(None)
  def cvar(name:Optional[str]=None, dtype:Optional[DType]=None, vec=True): return UPat((Ops.CONST,Ops.VCONST) if vec else Ops.CONST, dtype, name=name)
  @staticmethod
  def const(dtype:Optional[Union[DType, tuple[DType, ...]]], b:ConstType): return UPat(Ops.CONST, dtype=dtype, arg=b)

  # copied from UOp
  def index(self, idx:UPat, valid:Optional[UPat]=None): return UPat(Ops.INDEX, self.dtype, (self,idx,valid) if valid is not None else (self,idx))
  def view(self, st=None, **kwargs): return UPat(Ops.VIEW, self.dtype, (self,), st, **kwargs)
  def cast(self, dtype=None): return UPat(Ops.CAST, dtype, (self,))
  def bitcast(self, dtype=None): return UPat(Ops.BITCAST, dtype, (self,))
  def gep(self, i:int): return UPat(Ops.GEP, None, (self,), (i,))
  def load(self, *src:UPat, **kwargs): return UPat(Ops.LOAD, src=(self,)+src, **kwargs)
  def store(self, *src:UPat, **kwargs): return UPat(Ops.STORE, dtypes.void, (self,)+src, **kwargs)
  def assign(self, x:UPat): return UPat(Ops.ASSIGN, self.dtype, (self,x))

  def const_like(self, b:ConstLike): return UPat.const(self.dtype, cast(ConstType, b))
  def alu(self, op:Ops, *src:UPat):
    asrc = (self,)+src
    return UPat(op, dtypes.bool if op in {Ops.CMPLT, Ops.CMPNE} else asrc[-1].dtype, list(asrc) if op in GroupOp.Commutative else asrc)

  def printable(self:UPat) -> str:
    try: return lines(self.location[0])[self.location[1]-1].strip()
    except FileNotFoundError: return "<missing>"

  def __repr__(self):
    def rep(x):
      form = "UPat(%s, %s, name=%s, dtype=%s, allow_any_len=%s, src=%s)"
      return form % (None if x.op is None else ('(%s)'%', '.join(map(str, x.op))), x.arg, repr(x.name),
        set(x.dtype) if x.dtype else None, x.allowed_len == 0, "[%s]" if x.src and len(x.src)>1 else "(%s)")
    return pretty_print(self, rep, srcfn=lambda x:None if x.src is None else [next(x.src[0])] if isinstance(x.src[0], itertools.repeat) else x.src[0])

  def match(self:UPat, uop:UOp, store:dict[str, UOp]) -> list[dict[str, UOp]]:
    if (self.op is not None and uop.op not in self.op) or \
       (self.name is not None and store.setdefault(self.name, uop) is not uop) or \
       (self.dtype is not None and uop.dtype not in self.dtype and uop.dtype.scalar() not in self.dtype) or \
       (self.arg is not None and self.arg != uop.arg) or \
       (self.allowed_len != -1 and len(uop.src) != self.allowed_len): return []
    if self.src is None: return [store]
    res: list[dict[str, UOp]] = []
    for vp in self.src:
      stores, new_stores = [store.copy()], []
      for uu, vv in zip(uop.src, vp):
        for s in stores: new_stores.extend(vv.match(uu, s))
        stores, new_stores = new_stores, []
      res.extend(stores)
    return res

class UPatAny(UPat):
  def match(self:UPat, uop:UOp, store:dict[str, UOp]) -> list[dict[str, UOp]]:
    matches = [x.match(uop, store.copy()) for x in self.src[0]]
    return flatten([x for x in matches if x is not None])

def deconstruct_function(fxn:Callable) -> tuple:
  new_globals = {k:v for k,v in fxn.__globals__.items() if k in fxn.__code__.co_names}
  for co in fxn.__code__.co_consts:
    if isinstance(co, types.CodeType): new_globals.update({k:v for k,v in fxn.__globals__.items() if k in co.co_names})
  # NOTE: optional round trip through pickle!
  assert fxn.__closure__ is None, "closures are not supported in pattern matchers"
  ret = fxn.__code__, new_globals, fxn.__name__, fxn.__defaults__
  return pickle.loads(pickle.dumps(ret)) if getenv("TEST_PICKLE") else ret

class PatternMatcher:
  def __init__(self, patterns:list[tuple[UPat, Callable]]):
    self.patterns = patterns
    # NOTE: use of DefaultDict here is very dangerous! all keys will live for the lifetime of the PatternMatcher!
    self.pdict: dict[Ops, list[tuple[UPat, Callable, set, bool]]] = {}
    # uop is required, arg is optional
    for p,fxn in self.patterns:
      assert p.op is not None
      tuple_fxn = fxn if isinstance(fxn, tuple) else deconstruct_function(fxn)
      real_fxn = types.FunctionType(*tuple_fxn)
      for uop in p.op: self.pdict.setdefault(uop, []).append((p, real_fxn, p.early_reject, 'ctx' in inspect.signature(real_fxn).parameters))

  def __reduce__(self): return PatternMatcher, ([(x,deconstruct_function(fxn) if fxn.__name__ == "<lambda>" else fxn) for x,fxn in self.patterns],)

  @functools.lru_cache(None)  # pylint: disable=method-cache-max-size-none
  def __add__(self, more:PatternMatcher): return PatternMatcher(self.patterns+more.patterns)

  def rewrite(self, uop:UOp, ctx=None) -> UOp|None:
    ler = {u.op for u in uop.src}
    for p,fxn,early_reject,has_ctx in self.pdict.get(uop.op, []):
      if not early_reject.issubset(ler): continue
      for match in p.match(uop, {}):
        if (ret:=(fxn(ctx=ctx, **match) if has_ctx else fxn(**match))) is not None: return ret
    return None

# *** tracking pattern matcher ***

TRACK_MATCH_STATS = ContextVar("TRACK_MATCH_STATS", 2 if getenv("VIZ") else 0)
match_stats:dict[UPat, list[Union[int, float]]] = dict()
@dataclass(frozen=True)
class TrackedGraphRewrite:
  loc: tuple[str, int]                                                                              # location that called graph_rewrite
  sink: UOp                                                                                         # the sink input to graph_rewrite
  matches: list[tuple[UOp, Optional[UOp], Optional[UPat], float]] = field(default_factory=list)     # before+after of all the matches
tracked_keys:list[Any] = []
tracked_ctxs:list[list[TrackedGraphRewrite]] = []
_name_cnt:dict[str, int] = {}
def track_rewrites(named=False):
  def _decorator(func):
    def __wrapper(self, *args, **kwargs):
      if TRACK_MATCH_STATS >= 2:
        if named: _name_cnt[func.__name__] = _name_cnt.get(func.__name__, 0)+1
        tracked_keys.append(f"{func.__name__}_{_name_cnt[func.__name__]}" if named else self)
        tracked_ctxs.append([])
      return func(self, *args, **kwargs)
    return __wrapper
  return _decorator

class TrackedPatternMatcher(PatternMatcher):
  def rewrite(self, uop:UOp, ctx=None) -> UOp|None:
    ret = None
    ler = {u.op for u in uop.src}
    for p,fxn,early_reject,has_ctx in self.pdict.get(uop.op, []):
      if p not in match_stats: match_stats[p] = [0,0,0.0,0.0]
      st = time.perf_counter()
      if not early_reject.issubset(ler):
        match_stats[p][2] += time.perf_counter()-st
        continue
      match_stats[p][1] += 1
      for match in p.match(uop, {}):
        if (ret:=(fxn(ctx=ctx, **match) if has_ctx else fxn(**match))) is not None:
          match_stats[p][0] += 1
          match_stats[p][3] += (et:=time.perf_counter()-st)
          if TRACK_MATCH_STATS >= 3: print(f"{et*1e6:7.2f} us -- ", p.printable())
          if TRACK_MATCH_STATS >= 2 and isinstance(ret, UOp) and len(tracked_ctxs) != 0: tracked_ctxs[-1][-1].matches.append((uop, ret, p, et))
          return ret # NOTE: if it returns None, we keep trying to match
      match_stats[p][2] += time.perf_counter()-st
    if TRACK_MATCH_STATS >= 2 and len(tracked_ctxs) != 0 and len(tracked_ctxs[-1]) != 0: tracked_ctxs[-1][-1].matches.append((uop, None, None, 0))
    return None

if TRACK_MATCH_STATS:
  PatternMatcher = TrackedPatternMatcher  # type: ignore
  import atexit
  @atexit.register
  def print_match_stats():
    if TRACK_MATCH_STATS >= 2:
      with open(fn:=temp("rewrites.pkl"), "wb") as f:
        print(f"rewrote {len(tracked_ctxs)} graphs and matched {sum(len(r.matches) for x in tracked_ctxs for r in x)} times, saved to {fn}")
        with Context(PICKLE_BUFFERS=0): pickle.dump((tracked_keys, tracked_ctxs), f)
    if getenv("VIZ"): launch_viz("VIZ", temp("rewrites.pkl"))
    if getenv("PRINT_MATCH_STATS", 1):
      ret = [0,0,0.0,0.0]
      for k,v in sorted(list(match_stats.items()), key=lambda x: x[1][2]+x[1][3]):
        loc_str = f"{k.location[0].split('/')[-1]}:{k.location[1]}"
        if v[1] != 0: print(f"{v[0]:6d} / {v[1]:7d} -- {v[3]*1000.:9.2f} / {(v[2]+v[3])*1000.:9.2f} ms -- {loc_str:15s}", k.printable())
        ret = [x+y for x,y in zip(ret, v)]
      print(f"{ret[0]:6d} / {ret[1]:7d} -- {ret[3]*1000.:9.2f} / {(ret[2]+ret[3])*1000.:9.2f} ms -- TOTAL")

def launch_viz(env_str:str, data:str):
  os.environ[env_str] = "0"
  os.environ[f"{env_str}_DATA"] = data
  if not int(os.getenv("VIZ", "0")) and not int(os.getenv("PROFILE", "0")):
    args = ['--kernels', getenv("VIZ_DATA", "")] if getenv("VIZ_DATA", "") else []
    args += ['--profile', getenv("PROFILE_DATA", "")] if getenv("PROFILE_DATA", "") else []
    os.execv(sys.executable, [sys.executable] + [os.path.join(os.path.dirname(__file__), ".", "viz", "serve.py")] + args)

# *** simple graph rewrite engine ***

class RewriteContext:
  def __init__(self, pm, ctx=None):
    self.pm: PatternMatcher = pm
    self.ctx = ctx
    self.replace: dict[UOp, UOp] = {}
  def top_down_rewrite(self, n:UOp) -> UOp:
    if (rn := self.replace.get(n)) is not None: return rn
    new_src = tuple(map(self.top_down_rewrite, n.src))
    new_n = self.pm.rewrite(n, self.ctx) if new_src == n.src else UOp(n.op, n.dtype, new_src, n.arg)
    self.replace[n] = ret = n if new_n is None else self.top_down_rewrite(new_n)
    return ret
  def bottom_up_rewrite(self, n:UOp) -> UOp:
    if (rn := self.replace.get(n)) is not None: return rn
    new_n: UOp|None = n
    while new_n is not None: last_n, new_n = new_n, self.pm.rewrite(new_n, self.ctx)
    new_src = tuple(map(self.bottom_up_rewrite, last_n.src))
    self.replace[n] = ret = last_n if new_src == last_n.src else self.bottom_up_rewrite(UOp(last_n.op, last_n.dtype, new_src, last_n.arg))
    return ret

def graph_rewrite(sink:UOp, pm:PatternMatcher, ctx=None, bottom_up=False) -> UOp:
  if TRACK_MATCH_STATS >= 2 and not bottom_up and len(tracked_ctxs) != 0: # TODO: make viz work with bottom_up=True
    tracked_ctxs[-1].append(TrackedGraphRewrite(((frm:=sys._getframe(1)).f_code.co_filename, frm.f_lineno), sink))
  return RewriteContext(pm, ctx).bottom_up_rewrite(sink) if bottom_up else RewriteContext(pm, ctx).top_down_rewrite(sink)

def graph_rewrite_map(sink:UOp, pm:PatternMatcher, ctx=None, bottom_up=False) -> dict[UOp, UOp]:
  if TRACK_MATCH_STATS >= 2 and not bottom_up and len(tracked_ctxs) != 0: # TODO: make viz work with bottom_up=True
    tracked_ctxs[-1].append(TrackedGraphRewrite(((frm:=sys._getframe(1)).f_code.co_filename, frm.f_lineno), sink))
  rewrite_ctx = RewriteContext(pm, ctx)
  return {k:(rewrite_ctx.bottom_up_rewrite(k) if bottom_up else rewrite_ctx.top_down_rewrite(k)) for k in list(sink.toposort)[::-1]}

# ***** uop type spec *****

# this is the matcher for the final rendered UOps
# matcher functions returns True or False (or None to not match)
spec = PatternMatcher([
  (UPat(Ops.DEFINE_GLOBAL, name="x"), lambda x: isinstance(x.dtype, (PtrDType, ImageDType)) and not x.dtype.local),
  (UPat(Ops.DEFINE_LOCAL, name="x"), lambda x: isinstance(x.dtype, PtrDType) and x.dtype.local),
  (UPat(Ops.DEFINE_ACC, src=(UPat.var("c"),), name="x", allow_any_len=True),
   lambda x,c: all(y.op is Ops.RANGE for y in x.src[1:]) and c.dtype == x.dtype),
  (UPat(Ops.DEFINE_VAR, src=(), name="x"), lambda x: isinstance(x.arg[1], int) and isinstance(x.arg[2], int)),

  (UPat(Ops.RANGE, src=(UPat(name="x"), UPat(name="y")), name="rng"), lambda rng,x,y: rng.dtype == x.dtype == y.dtype and isinstance(rng.arg, int)),
  (UPat(Ops.SPECIAL, src=()), lambda: True),

  # TODO: confirm the args of both of these are shapetrackers
  (UPat(Ops.VIEW, dtypes.void, src=()), lambda: True),
  (UPat(Ops.VIEW, src=(UPat.var("src"),), name="x"), lambda x,src: src.op is not Ops.STORE and x.dtype == src.dtype),

  (UPat(Ops.VALID, dtypes.bool, (UPat(Ops.VIEW),)), lambda: True),
  (UPat(Ops.CONST, name="x"), lambda x: x.dtype == x.dtype.scalar() and (type(x.arg) is type(dtypes.as_const(x.arg, x.dtype)))),

  # early LOAD has a <buf, shapetracker, store?>
  (UPat(Ops.LOAD, src=(UPat((Ops.DEFINE_GLOBAL, Ops.DEFINE_LOCAL)), UPat(Ops.VIEW))), lambda: True),
  (UPat(Ops.LOAD, src=(UPat((Ops.DEFINE_GLOBAL, Ops.DEFINE_LOCAL)), UPat(Ops.VIEW), UPat(Ops.STORE))), lambda: True),

  # early STORE has a <buf, shapetracker, val>
  (UPat(Ops.STORE, src=(UPat((Ops.DEFINE_GLOBAL, Ops.DEFINE_LOCAL)), UPat(Ops.VIEW), UPat())), lambda: True),

  # **** new style load/store ****

  # INDEX is used in new style load/store
  (UPat(Ops.INDEX, src=(UPat((Ops.DEFINE_GLOBAL, Ops.DEFINE_LOCAL)), UPat())), lambda: True),

  # LOAD takes a <bufidx, alt?, gate?, barrier?>
  (UPat(Ops.LOAD, src=(UPat((Ops.INDEX, Ops.CAST)),)), lambda: True),
  (UPat(Ops.LOAD, src=(UPat((Ops.INDEX, Ops.CAST)), UPat((Ops.IF, Ops.BARRIER)))), lambda: True),
  (UPat(Ops.LOAD, src=(UPat((Ops.INDEX, Ops.CAST)), UPat(name="alt"), UPat(dtype=dtypes.bool)), name="ld"), lambda ld,alt: ld.dtype == alt.dtype),

  # STORE takes a <bufidx, val, gate?>
  (UPat(Ops.STORE, dtype=dtypes.void, src=(UPat((Ops.INDEX, Ops.CAST)), UPat())), lambda: True),
  (UPat(Ops.STORE, dtype=dtypes.void, src=(UPat((Ops.INDEX, Ops.CAST)), UPat(), UPat(dtype=dtypes.bool))), lambda: True),
  (UPat(Ops.STORE, dtype=dtypes.void, src=(UPat((Ops.INDEX, Ops.CAST)), UPat(), UPat(Ops.IF))), lambda: True),

  # most ALUs have all matching dtypes, except CMPLT, CMPNE, and WHERE
  (UPat(Ops.WHERE, name="w", src=(UPat(dtype=dtypes.bool), UPat(name="x"), UPat(name="y"))), lambda w,x,y: w.dtype == x.dtype == y.dtype),
  (UPat((Ops.CMPLT, Ops.CMPNE), dtype=dtypes.bool, src=(UPat(name="x"), UPat(name="y"))), lambda x,y: x.dtype.base == y.dtype.base),
  # and SHL/SHR, the shift distance can be an int
  (UPat((Ops.SHL, Ops.SHR), src=(UPat(name="x"), UPat(name="y")), name="a"), lambda a,x,y: a.dtype == x.dtype and y.dtype in (x.dtype, dtypes.uint)),
  (UPat(Ops.IDIV, name="x"), lambda x: None if dtypes.is_int(x.dtype) else False),
  (UPat(GroupOp.ALU, name="x"), lambda x: all(x.dtype.base == y.dtype.base for y in x.src)),

  (UPat(Ops.ASSIGN, src=(UPat((Ops.DEFINE_ACC, Ops.DEFINE_GLOBAL)), UPat())), lambda: True),
  (UPat(Ops.ENDRANGE, dtype=dtypes.void, src=(UPat(Ops.RANGE),)), lambda: True),

  # WMMA has a <a, b, acc>
  (UPat(Ops.WMMA, src=(UPat(), UPat(), UPat()), name="x"), lambda x: isinstance(x.arg, tuple) and len(x.arg) == 8),
  (UPat(Ops.CONTRACT, name="x"), lambda x: x.dtype.count == prod(y[1] for y in x.arg)),
  (UPat(Ops.UNROLL, name="x"), lambda x: x.src[0].dtype.count == prod(y[1] for y in x.arg)),

  # if has a <gate, barrier?>
  (UPat(Ops.IF, dtype=dtypes.void, src=(UPat(),)), lambda: True),
  (UPat(Ops.IF, dtype=dtypes.void, src=(UPat(), UPat(Ops.BARRIER))), lambda: True),
  (UPat(Ops.ENDIF, dtype=dtypes.void, src=(UPat(Ops.IF),)), lambda: True),

  (UPat(Ops.REDUCE_AXIS, name="x"), lambda x: isinstance(x.arg, tuple) and len(x.arg) == 2 and x.arg[0] in {Ops.ADD, Ops.MUL, Ops.MAX}),
  (UPat(Ops.GEP, src=(UPat(name="src"),), name="gep"), lambda gep,src: gep.dtype == src.dtype.scalar()),
  (UPat(Ops.VECTORIZE, name="x"), lambda x: len(x.src)>1 and len(x.src) == x.dtype.count and all(x.dtype == y.dtype.vec(len(x.src)) for y in x.src)),
  (UPat((Ops.BITCAST, Ops.CAST), src=(UPat(),), name="x"), lambda x: x.arg is None),
  (UPat(Ops.BARRIER, dtypes.void, src=UPat(Ops.STORE, allow_any_len=True)), lambda: True), # NOTE: all pointers must be local

  # NOTE: for testing, we let sinks be anything
  #(UPat(UOps.SINK, src=UPat(UOps.STORE)), lambda: True),
  (UPat(Ops.SINK, dtypes.void), lambda: True),
  (UPat(Ops.NOOP), lambda: True),

  # PTX LOAD/STORE
  (UPat((Ops.LOAD, Ops.STORE), src=(UPat(dtype=dtypes.int64),), allow_any_len=True), lambda: True),
])

def type_verify(uops:list[UOp], *extra_specs:PatternMatcher):
  specs = [spec, *extra_specs]
  for i,u in enumerate(uops):
    spec_ret = [cast(bool|None, s.rewrite(u)) for s in specs]
    if any(ret is False for ret in spec_ret) or all(ret is None for ret in spec_ret):
      print_uops(uops)
      raise RuntimeError(f"UOp verification failed at {i} on {u.op} {u.dtype} {len(u.src)} {[x.op for x in u.src]} {u.arg}")

# *** most of symbolic lives here now ***

def split_uop(x:UOp, sep:Ops):
  if x.op is sep:
    for s in x.src: yield from split_uop(s, sep)
  else: yield x

def div_and_mod_folding(x: UOp, y: UOp, which: Literal[Ops.MOD, Ops.IDIV], split_rem: bool=False) -> UOp|None:
  # simplify x // y or x % y, None means no change
  # simple cancel div/mod case
  if y.vmin != 0 != y.vmax and (q:=x.vmin//y.vmin) == x.vmin//y.vmax == x.vmax//y.vmin == x.vmax//y.vmax:
    return x - q*y if which is Ops.MOD else x.const_like(q)

  if (y.op is not Ops.CONST) or ((c := y.arg) <= 0) or (x.dtype.count > 1): return None

  svars, factors, quotients, remainders, gcd, div, const, offset, something_changed = [], [], [], [], c, 1, 0, 0, False
  for u in split_uop(x, Ops.ADD):
    if u.op is Ops.MOD and which is Ops.MOD and u.src[1].op is Ops.CONST and u.src[1].arg%c == 0:
      u = u.src[0]
      something_changed = True
    v: UOp = u.divides(f:=u.const_factor())
    q, r = divmod(f, c)
    if r==0 or ((which is Ops.MOD or split_rem or u.op is Ops.CONST) and r!=f): something_changed = True
    offset += r*v.vmin
    if u.op is Ops.CONST: const += f
    else:  # div is the smallest common divisor of all terms
      if f > 1 and c % f == 0 and (div == 1 or div > f): div = f
      gcd = math.gcd(r, gcd)
      factors.append(f); svars.append(v); quotients.append(q); remainders.append(r)  # noqa: E702

  lbound = ubound = offset = offset % c
  # we can fold if the expression has only one non-constant term and this term can only take on two values
  if len(svars)==1 and (v:=svars[0]).vmax-v.vmin == 1:
    r = (offset+remainders[0])%c - offset%c
    offset -= r * v.vmin
    if which is Ops.MOD: return r*v + offset
    return (factors[0]-r)//c * v + (const-offset)//c

  # a//c = (a-a%c)/c, if we can fold a%c, we can fold a//c
  # within a mod we can freely subtract multiples of c, we use this to see if a is congruent to an expression whose vmin/vmax are between 0 and c
  for (r, v) in zip(remainders, svars):
    if r > c//2:
      if (lbound := lbound + (r:=r-c) * (v.vmax-v.vmin)) < 0: break
    elif (ubound := ubound + r * (v.vmax-v.vmin)) >= c: break
    offset -= r * v.vmin  # determine what the new offset would be
  else: # vmin/vmax of the remainder is between 0 and c, we can remove the mod/div
    remainders = [min(r, r-c, key=abs) for r in remainders]
    if which is Ops.MOD: return functools.reduce(operator.add, [r*v for r,v in zip(remainders,svars)], x.const_like(offset))
    return functools.reduce(operator.add, [(f-r)//c * v for f,r,v in zip(factors, remainders,svars)], x.const_like((const-offset)//c))

  if gcd != 1: something_changed = True
  if not something_changed:
    if which is Ops.IDIV and (1 < div < c) and (newx:=div_and_mod_folding(x, UOp.const(dtypes.int, div), Ops.IDIV)) is not None: return newx//(c//div)
    return None
  quo, rem = x.const_like(const//c), x.const_like((const%c)//gcd)
  for q,r,f,v in zip(quotients, remainders, factors, svars):
    if which is Ops.IDIV and (not split_rem) and r!=0:
      rem += f//gcd * v
    else:
      rem += r//gcd * v
      quo += q * v

  if which is Ops.MOD: return gcd*(rem % (c//gcd)) + const%gcd
  return rem//(c//gcd)+quo

def lt_folding(x:UOp, c:int) -> UOp|None:
  p, np = partition(split_uop(x, Ops.ADD), lambda u: u.const_factor() == 1)
  if np and (d:=math.gcd(*[u.const_factor() for u in np], c)) > 1 and 0 <= sum(u.vmin for u in p) and sum(u.vmax for u in p) < d:
    return cast(UOp, functools.reduce(operator.add, np).divides(d))<(c//d)
  return None

def fold_unrolled_divs(divs:UOp):
  # div pattern in unrolled arange
  # example: (x//4+(x+1)//4+(x+2)//4+(x+3)//4 -> x
  add_chain, denominator, seen_const, ans = list(split_uop(divs, Ops.ADD)), None, [], None
  for u in add_chain:
    if not (u.op is Ops.IDIV and u.src[1].op is Ops.CONST): return None
    if denominator is None: denominator = u.src[1].arg
    if denominator != u.src[1].arg: return None
    # assumed CONST is the last of an ADD
    if (s0:=u.src[0]).op is Ops.ADD and s0.src[1].op is Ops.CONST and s0.src[1].op is Ops.CONST:
      seen_const.append(s0.src[1].arg)
      s0 = s0.src[0]
    else: seen_const.append(0)
    if ans is None: ans = s0
    if ans is not s0: return None
  if denominator is None: return None
  # the first (denominator-len(seen_const)) terms may have been folded to 0 already
  for i in range(denominator-len(seen_const)):
    if ans is not None and 0 <= ans.vmin and ans.vmax + i < denominator: seen_const.append(i)
  return ans if ans is not None and sorted(seen_const)==list(range(denominator)) else None

def canonicalize_simplex(X:UOp) -> UOp|None:
  # (X := a0*x0 + a1*x1 + ...) > 0 is equivalent to x0 + x1 + ... > 0 if xi >= 0 and ai > 0 for ints.
  # returns x0 + x1 + ... in such case, or None if not
  changed, ret = False, []
  for u in split_uop(X, Ops.ADD):
    # assumed the const is the last src of MUL
    if u.op is Ops.MUL and u.src[1].op is Ops.CONST and u.src[1].arg > 0:
      changed = True
      u = u.src[0]
    if not (u.op in GroupOp.Irreducible and u.vmin >= 0): return None
    ret.append(u)
  return functools.reduce(operator.add, ret) if changed else None

def is_increasing(f:UOp) -> bool:
  # is f a monotonically increasing function regards its input
  if f.op in GroupOp.Irreducible: return True
  if f.op is Ops.ADD: return is_increasing(f.src[0]) and is_increasing(f.src[1])
  if f.op in (Ops.MUL, Ops.IDIV) and f.src[1].op is Ops.CONST and f.src[1].arg >= 0: return is_increasing(f.src[0])
  return False  # False if not sure

def parse_valid(valid:UOp) -> tuple[UOp, bool, int]:
  # if it's X <= c, returns X, True, c
  # if it's X >= c, returns X, False, c

  # (X < c).ne(True) -> X >= c
  if valid.op is Ops.CMPNE and valid.src[1].op is Ops.CONST and valid.src[1].arg == 1 and \
    (s0:=valid.src[0]).op is Ops.CMPLT and s0.src[1].op is Ops.CONST: return s0.src[0], False, s0.src[1].arg
  # X < c -> X <= c-1
  if valid.op is Ops.CMPLT and valid.src[1].op is Ops.CONST: return valid.src[0], True, valid.src[1].arg-1
  raise ValueError(f"not able to parse {valid=}")

def uop_given_valid(valid:UOp, uop:UOp) -> UOp|None:
  # return None if valid is always False, otherwise the simplified uop (might be the same as input)

  # first, parse valid into {expr: (lower_bound, upper_bound)}
  bounds:defaultdict[UOp, list[ConstType|None]] = defaultdict(lambda: [None, None])
  for stmt in split_uop(valid, Ops.AND):
    try: expr, is_upper, c = parse_valid(stmt)
    except ValueError: return uop  # give up if we cannot parse the valid
    bounds[expr][int(is_upper)] = c

  # simplify uop given that valid is True
  for expr,v in bounds.items():
    # some expr has lower bound > upper bound -> valid is an empty set and we return None
    if v[0] is not None and v[1] is not None and v[0] > v[1]: return None

    # every candidate is a set of contrained UOp based on valid, and if every item in a set simplifies the uop into a same output, we rewrite uop
    candidates = []
    if expr.op is Ops.ADD and v[0] == 1 and all(u.op in GroupOp.Irreducible for u in split_uop(expr, Ops.ADD)):
      # if the constraint is a simplex: X0 + X1 + ... > 0, we can check if all Xi > 0 simplify into the same output
      candidates.append([(Xi, UOp.variable("fake", 1, Xi.vmax, Xi.dtype)) for Xi in split_uop(expr, Ops.ADD)])
    # try checking the whole clause
    if expr in uop.toposort:
      candidates.append([(expr, UOp.variable("fake", expr.vmin if v[0] is None else v[0], expr.vmax if v[1] is None else v[1], expr.dtype))])

    for candidate in candidates:
      # if every branch in candidate gives the same simplified uop, we can rewrite the uop
      newuops = [uop.substitute({X:newX}).simplify().substitute({newX:X}).simplify() for X,newX in candidate]
      if uop.op is Ops.VECTORIZE and len(uop.src) == 2:
        if all_same([uops.src[0] for uops in newuops]): uop = uop.replace(src=(newuops[0].src[0], uop.src[1]))
        if all_same([uops.src[1] for uops in newuops]): uop = uop.replace(src=(uop.src[0], newuops[0].src[1]))
      elif all_same(newuops): uop = newuops[0]

  return uop

def _valid_priority(v: UOp, valids:list[UOp]):
  # we want valid that's in other valids' parents to be first, so it's more likely the other valids get simplified
  try: return sum(-1 if parse_valid(v)[0] in other.toposort else 0 for other in valids)
  except ValueError: return 0

def simplify_valid(valid:UOp) -> UOp|None:
  ret:list[UOp] = []
  something_changed = False
  valids = list(split_uop(valid, Ops.AND))
  for stmt in sorted(valids, key=lambda v: _valid_priority(v, valids)):
    ret.append(newstmt if ret and (newstmt:=uop_given_valid(functools.reduce(operator.and_, ret), stmt)) is not None else stmt)
    if ret[-1] is not stmt: something_changed = True
  return functools.reduce(operator.and_, ret) if something_changed else None

# def max_var_const(x:UOp, c1:UOp, c2:UOp):
#   if x.vmin >= 0: return x*c1 if c1.arg >= c2.arg else x*c2
#   if x.vmax <= 0: return x*c2 if c1.arg >= c2.arg else x*c1

def sint_to_uop(x:sint, dtype:DType=dtypes.int) -> UOp: return UOp.const(dtype, x) if isinstance(x, int) else x

symbolic_simple = PatternMatcher([
  # ** self folding **
  (UPat.var("x") + 0, lambda x: x),    # x+0 -> x
  (UPat.var("x") * 1, lambda x: x),    # x*1 -> x
  (UPat.var("x") // UPat.var("x"), lambda x: x.const_like(1)), # x//x -> 1
  (UPat.var("x") // 1, lambda x: x),   # x//1 -> x
  (UPat.var("x") // -1, lambda x: -x), # x//-1 -> -x
  (UPat.var("x") / UPat.var("x"), lambda x: x.const_like(1)), # x/x -> 1
  ((UPat.var("x") * UPat.var("x2")) / UPat.var("x2"), lambda x,x2: x), # (x*x2)/x2 -> x
  ((UPat.var() % UPat.var("y")).named("base") % UPat.var("y"), lambda base,y: base),  # (x%y)%y = -> x%y (rewritten with base for speed)
  (UPat.var("x")%UPat.cvar("c")+(UPat.var("x")//UPat.cvar("c"))*UPat.cvar("c"), lambda x,c: x), # (x%c)+(x//c)*c = x
  ((UPat.var("x")//UPat.cvar("c1"))*UPat.cvar("c3")+UPat.var("x")%UPat.cvar("c1")*UPat.cvar("c2"),
    lambda x,c1,c2,c3: x*c2 if c1.arg*c2.arg==c3.arg else None), # (x%c1)*c2+(x//c1)*c3 = x*c2 if c1*c2==c3
  (UPat.var("x", dtype=dtypes.bool) & UPat.cvar("c", vec=False), lambda x,c: x if c.arg else c),
  (UPat.var("x", dtype=dtypes.bool) | UPat.cvar("c", vec=False), lambda x,c: c if c.arg else x),
  (UPat(GroupOp.Idempotent, src=(UPat.var("x"), UPat.var("x"))), lambda x: x),
  (UPat.var("x", dtype=dtypes.bool).logical_not().logical_not(), lambda x: x),
  (UPat.var("x", dtype=dtypes.bool).where(UPat.const(dtypes.bool, True), UPat.const(dtypes.bool, False)), lambda x: x),
  # ** zero folding **
  (UPat.var("x") < UPat.var("x"), lambda x: x.const_like(False).cast(dtypes.bool.vec(x.dtype.count))), # x < x -> False
  (UPat.var("x", dtype=dtypes.ints) != UPat.var("x", dtype=dtypes.ints),
   lambda x: x.const_like(False).cast(dtypes.bool.vec(x.dtype.count))), # x != x -> False (only ints)
  # x*0 -> 0 or 0*x -> 0
  # if x is nan or inf it should render the nan value.
  # NOTE: this can be wrong for loaded NaN
  (UPat.var("x") * 0, lambda x: x.const_like(float("nan") if isinstance(x.arg, float) and (math.isnan(x.arg) or math.isinf(x.arg)) else 0)),
  # ** constant folding **
  # TODO: add const folding for Ops.THREEFRY
  (UPat(GroupOp.ALU, name="a", src=UPat((Ops.VCONST, Ops.CONST))),
   lambda a: a.const_like(exec_alu(a.op, a.dtype, [x.arg for x in a.src], False)) if a.op is not Ops.THREEFRY else None),
  # bool MUL is AND, ADD/MAX is OR. prevents other rules to rewrite bool ADD/MUL incorrectly
  (UPat.var('x', dtype=dtypes.bool) * UPat.var('y', dtype=dtypes.bool), lambda x,y: x&y),
  (UPat.var('x', dtype=dtypes.bool) + UPat.var('y', dtype=dtypes.bool), lambda x,y: x|y),
  (UPat.var('x', dtype=dtypes.bool).maximum(UPat.var('y', dtype=dtypes.bool)), lambda x,y: x|y),
  # *** cast ***
  (UPat(Ops.CAST, name="root", src=UPat.cvar("c")), lambda root, c: root.const_like(c.arg)),
  (UPat(Ops.CAST, name="root"), lambda root: root.src[0] if root.dtype == root.src[0].dtype else None),
])

symbolic = symbolic_simple+PatternMatcher([
  # ** COMMUTATIVE flipping **
  (UPat(GroupOp.Commutative, name='x'), lambda x: x.replace(src=x.src[::-1]) if x.src[1].tuplize < x.src[0].tuplize else None),
  # ** boolean algebra **
  (UPat.var("x") | (UPat.var("x") & UPat.var()), lambda x: x), # x|(x&y) -> x
  # ** combine terms **
  (UPat.var("x") * UPat.cvar("c0") + UPat.var("x") * UPat.cvar("c1"), lambda x,c0,c1: x*(c0+c1)), # (x*c0)+(x*c1) -> x*(c0+c1)
  ((UPat.var("y") + UPat.var("x") * UPat.cvar("c0")) + UPat.var("x") * UPat.cvar("c1"), lambda x,y,c0,c1: y+x*(c0+c1)),
  (UPat.var("x") + UPat.var("x") * UPat.cvar("c"), lambda x,c: x*(c+1)), # (x+x*c)-> x*(c+1)
  ((UPat.var("y") + UPat.var("x")) + UPat.var("x") * UPat.cvar("c"), lambda x,y,c: y+x*(c+1)),
  (UPat.var("x") + UPat.var("x"), lambda x: x*2), # (x+x)-> x*2
  ((UPat.var("y") + UPat.var("x")) + UPat.var("x"), lambda y,x: y+x*2),
  ((UPat.var("x") / UPat.var("x2")) / UPat.var("x3"), lambda x,x2,x3: x/(x2*x3)), # (x/x2)/x3 -> x/(x2*x3)
  (-1 * (UPat.var("x") + UPat.cvar("c")), lambda x,c: (-x)+(-c)),  # -(x+c) -> -x + -c
  # a conditional with the same results either way is a noop, also fold const conditionals
  (UPat.var().where(UPat.var("val"), UPat.var("val")), lambda val: val),
  (UPat.cvar("gate", vec=False).where(UPat.var("c0"), UPat.var("c1")), lambda gate, c0, c1: c0 if gate.arg else c1),
  # alu of two where with same conds can combine, only do if true branch or false branch is const
  (UPat(GroupOp.Binary, name="alu", src=(UPat.var("c").where(UPat.var("t"), UPat.var("f")), UPat.var("c").where(UPat.var("tt"), UPat.var("ff")))), \
   lambda alu,c,t,tt,f,ff: c.where(t.alu(alu.op, tt), f.alu(alu.op, ff)) if t.op == tt.op == Ops.CONST or f.op == ff.op == Ops.CONST else None),
  # ALU min==max -> CONST (slow!)
  (UPat(GroupOp.ALU, name="x"), lambda x: x.const_like(x.vmin) if x.vmin == x.vmax else None),
  # max folding
  (UPat.maximum(UPat.var("x"), UPat.var("y")), lambda x,y: x if x.vmin >= y.vmax else y if x.vmax <= y.vmin else None),
  # TODO: why does this rule break beautiful_mnist?
  #((UPat.var("x")+UPat.var("z")).maximum(UPat.var("y")+UPat.var("z")), lambda x,y,z: x.maximum(y) + z),
  #((UPat.var("x")*UPat.cvar("c1")).maximum(UPat.var("x")*UPat.cvar("c2")), max_var_const),
  # ** two stage ALU folding **
  *((UPat.var("x").alu(op, UPat.cvar("c1")).alu(op, UPat.cvar("c2")).named("f"),
     lambda f,x,c1,c2: x.alu(f.op,c1.alu(f.op,c2))) for op in GroupOp.Associative),
  ((UPat.cvar("c0") + UPat.var("x")) < UPat.cvar("c1"), lambda x,c0,c1: x<(c1-c0)),  # c0 + x < c1 -> x < c1 - c0
  ((UPat.var("x") // UPat.cvar("c1")) // UPat.cvar("c2"), lambda x,c1,c2: x//(c1*c2)), # (x//c1)//c2 -> x//(c1*c2)
  # ** lt **
  # c0*x<c1 for positive int c0,c1
  ((UPat.cvar("c0", vec=False)*UPat.var("x", dtype=dtypes.ints))<UPat.cvar("c1", vec=False),
   lambda x,c0,c1: x<math.ceil(c1.arg/c0.arg) if c0.arg > 0 and c1.arg > 0 else None),
  # c0*x<c1 for negative int c0 and non-positive c1
  ((UPat.cvar("c0", vec=False)*UPat.var("x", dtype=dtypes.ints))<UPat.cvar("c1", vec=False),
   lambda x,c0,c1: (-x)<(-(math.floor(-c1.arg/-c0.arg))) if c0.arg < 0 and c0.arg != -1 and c1.arg <= 0 else None),
  # x//c0<c1 for positive int c0
  ((UPat.var("x", dtype=dtypes.ints)//UPat.cvar("c0", vec=False))<UPat.cvar("c1", vec=False),
   lambda x,c0,c1: x<(c1.arg*c0.arg) if c0.arg > 0 else None),
  # ** move add/mul consts to end (NOTE: this is still happening before constant folding) **
  (UPat(Ops.ADD, src=(UPat.var("x"), UPat.cvar("c1"))) + UPat.var("y"), lambda x,c1,y: (x+y)+c1),
  (UPat(Ops.MUL, src=(UPat.var("x"), UPat.cvar("c1"))) * UPat.var("y"), lambda x,c1,y: (x*y)*c1),
  # *** rules from symbolic ***
  # unrolled arange div folding
  (UPat(Ops.ADD, name="divs", src=[UPat(), UPat(Ops.IDIV)]), fold_unrolled_divs),
  # generic lt folding
  (UPat.var("x", dtypes.sints)<UPat.cvar("c", vec=False), lambda x,c: lt_folding(x, c.arg) if 0 < c.arg else None),
  # canonicalize a simplex with positive coefficients > 0
  # not x < 1 -> X > 0
  ((UPat.var("x", dtypes.ints)<1).ne(True), lambda x: (newx<1).ne(True) if (newx:=canonicalize_simplex(x)) is not None else None),
  # ** div **
  # div folding
  ((UPat.var("x")//UPat.cvar("c") + UPat.cvar("a"))//UPat.cvar("d"), lambda x,c,a,d: (x+a*c)//(c*d)),  # (x//c+a)//d -> (x+a*c)//(c*d)
  (UPat.var("x", dtypes.sints) // UPat.var("y"), lambda x,y: div_and_mod_folding(x,y,Ops.IDIV)),
  # ** mod **
  # mod folding
  (UPat.var("x") % UPat.var("y"), lambda x,y: div_and_mod_folding(x,y,Ops.MOD)),
])


symbolic_flat = symbolic+PatternMatcher([
  # ** combine terms (opinionated) **
  (-1 * (UPat.var("x") + UPat.var("y")), lambda x,y: (-x)+(-y)),  # -(x+y) -> -x + -y
  # (x+y)*c -> x*c+y*c. only for int, float has inf*0=nan issue
  ((UPat.var("x", dtypes.ints) + UPat.var("y")) * UPat.cvar("c"), lambda x,y,c: x*c+y*c),
])

_substitute = PatternMatcher([(UPat(tuple(Ops), name="x"), lambda ctx,x: ctx.get(x,None))])

# for debug
syms = { Ops.ADD: "+", Ops.SUB: "-", Ops.IDIV: "//", Ops.MOD: "%", Ops.SHL: "<<", Ops.SHR: ">>",
         Ops.MUL: "*", Ops.CMPLT: "<", Ops.CMPNE: "!=", Ops.AND: "&", Ops.OR: "|", Ops.XOR: "^"}
renderer = PatternMatcher([
  (UPat((Ops.DEFINE_VAR, Ops.SPECIAL), name="x"), lambda x: UOp(Ops.NOOP, arg=x.arg[0])),
  (UPat(Ops.RANGE, name="x"), lambda x: UOp(Ops.NOOP, arg=f"ridx{x.arg}")),
  (UPat(Ops.CONST, name="x"), lambda x: UOp(Ops.NOOP, arg=str(x.arg))),
  (UPat(Ops.BIND, src=UPat(Ops.NOOP), name="x"), lambda x: x.src[0]),
  (UPat(Ops.NEG, src=UPat(Ops.NOOP), name="x"), lambda x: UOp(Ops.NOOP, arg=f"(-{x.src[0].arg})")),
  (UPat(Ops.MAX, src=UPat(Ops.NOOP), name="x"), lambda x: UOp(Ops.NOOP, arg=f"max({x.src[0].arg}, {x.src[1].arg})")),
  (UPat(Ops.MULACC, src=UPat(Ops.NOOP), name="x"), lambda x: UOp(Ops.NOOP, arg=f"({x.src[0].arg}*{x.src[1].arg}+{x.src[2].arg})")),
  (UPat(Ops.WHERE, src=UPat(Ops.NOOP), name="x"), lambda x: UOp(Ops.NOOP, arg=f"({x.src[1].arg} if {x.src[0].arg} else {x.src[2].arg})")),
  (UPat(GroupOp.ALU, src=UPat(Ops.NOOP), name="x"), lambda x: UOp(Ops.NOOP, arg=f"({x.src[0].arg}{syms[x.op]}{x.src[1].arg})")),
])

# *** what was symbolic.py ***

sint = Union[int, UOp]
Variable = UOp

ConstLike = Union[ConstType, Variable, tuple[ConstType, ...]]

# *** uop swizzling ***

merge_views = PatternMatcher([
  (UPat(Ops.VIEW, name="s0").view(name="s1"), lambda s0,s1: s0.replace(arg=s0.st+s1.st)),
  (UPat(Ops.VIEW, name="mv", src=(UPat.var("x"),)), lambda mv,x: x if mv.st.contiguous and x.st is not None and x.shape == mv.shape else None),
])

# push VIEW to loads
view_left = merge_views+PatternMatcher([
  # VIEW before elementwise ops
  (UPat({*GroupOp.ALU, Ops.CAST, Ops.BITCAST, Ops.ASSIGN}, name="e").view(name="v"),
   lambda e,v: e.replace(src=tuple(s if s.st is None else s.view(v.st) if s is s.base else s.base.view(s.st+v.st) for s in e.src))),
  # early merge VIEW buffer ops
  (UPat(GroupOp.Buffer, name="b").view(name="v"), lambda b,v: b.replace(src=tuple((s.st+v.st).to_uop() if s.op is Ops.VIEW else s for s in b.src))),
])<|MERGE_RESOLUTION|>--- conflicted
+++ resolved
@@ -424,15 +424,7 @@
     # NOTE: DISK uses subbuffer because DISK does not render kernels
     if self.device.startswith("DISK"): return self.alu(Ops.BUFFER_VIEW)
     # otherwise it's normal CONTIGUOUS
-    if not unwrap(self.st).contiguous or self.size != self.base.size or self.base.op is Ops.CONST:
-<<<<<<< HEAD
-      return self.alu(Ops.BUFFER_VIEW if allow_buffer_view and self.can_view() else Ops.CONTIGUOUS)
     return self.alu(Ops.CONTIGUOUS)
-=======
-      return self.alu(Ops.CONTIGUOUS)
-    forced_realize.add(self.base)
-    return self
->>>>>>> 82ef956c
 
   # *** from LazyBuffer ***
 
