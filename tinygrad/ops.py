--- conflicted
+++ resolved
@@ -348,15 +348,11 @@
       self.arg in {BinaryOps.ADD, BinaryOps.MUL, BinaryOps.MAX, BinaryOps.CMPNE, BinaryOps.XOR, BinaryOps.AND, BinaryOps.OR})
   # *** uop syntactic sugar
   @property
-  def st_loc(self) -> int: return 0 if self.op is UOps.CONST else 1
+  def st_loc(self) -> int: return 0 if self.op is UOps.VALID else 1
   @property
   def st_arg(self) -> ShapeTracker:
     assert self.op in BUFFER_UOPS, f"st_arg called on {self.op}"
-<<<<<<< HEAD
-    ret = self.src[0 if self.op is UOps.VALID else 1]
-=======
     ret = self.src[self.st_loc]
->>>>>>> 7df4373f
     assert ret.op is UOps.SHAPETRACKER, f"st_arg trying to return {ret}"
     return ret.arg
   def sink(self, *srcs): return UOp(UOps.SINK, None, (self,)+srcs)
