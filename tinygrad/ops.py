from __future__ import annotations
from typing import Any, Optional, Set, Union, Tuple, Callable, cast, TYPE_CHECKING, Type, DefaultDict, Literal, get_args
import sys, time, functools, itertools, math, operator, hashlib, os, types, pickle, pathlib, inspect, weakref
from enum import auto, IntEnum, Enum
from dataclasses import dataclass, field
from collections import defaultdict
from tinygrad.dtype import ConstType, ImageDType, PtrDType, dtypes, DType, truncate
from tinygrad.helpers import ContextVar, all_int, prod, getenv, all_same, Context, partition, temp, unwrap, T, argfix, Metadata, _METADATA, flatten
from tinygrad.helpers import PICKLE_BUFFERS, SPLIT_REDUCEOP, DEBUG
if TYPE_CHECKING:
  from tinygrad.shape.shapetracker import ShapeTracker
  from tinygrad.device import Buffer

# wrapper around IntEnum that preserves Enum.__str__ and makes auto() unique across all FastEnum subclasses
class FastEnum(IntEnum):
  def __str__(self): return Enum.__str__(self)
  @staticmethod
  def _generate_next_value_(_, __, ___, last_values): return 1 + max([0, *last_values, *[max(c) for c in FastEnum.__subclasses__()]])

class SimpleMathTrait:
  # required to implement
  def alu(self:T, arg:Ops, *src) -> T: raise NotImplementedError
  def const_like(self:T, b:ConstLike) -> T: raise NotImplementedError

  # great functions you get!
  def ufix(self, x): return self.const_like(x) if not isinstance(x, MathTrait) else x
  def _binop(self, op, x, reverse): return self.ufix(x).alu(op, self) if reverse else self.alu(op, self.ufix(x))
  def logical_not(self): return self.ne(True)
  def neg(self):
    if (dtype:=getattr(self, 'dtype')) is None: raise TypeError(f"MathTraits __neg__ requires a dtype, {self=}")
    return self.logical_not() if dtype.scalar() == dtypes.bool else self*(-1)
  def add(self, x, reverse=False): return self._binop(Ops.ADD, x, reverse)
  def mul(self, x, reverse=False): return self._binop(Ops.MUL, x, reverse)
  def bitwise_and(self, x, reverse=False): return self._binop(Ops.AND, x, reverse)
  def bitwise_or(self, x, reverse=False): return self._binop(Ops.OR, x, reverse)
  def xor(self, x, reverse=False): return self._binop(Ops.XOR, x, reverse)
  def idiv(self, x, reverse=False): return self._binop(Ops.IDIV, x, reverse)
  def sub(self, x, reverse=False): return self.ufix(x).alu(Ops.ADD, -self) if reverse else self.alu(Ops.ADD, self.ufix(-x))
  def div(self, x, reverse=False): return (self.ufix(x)*self.alu(Ops.RECIP)) if reverse else (self*self.ufix(x).alu(Ops.RECIP))

  def __neg__(self): return self.neg()

  def __add__(self, x): return self.add(x)
  def __sub__(self, x): return self.sub(x)
  def __mul__(self, x): return self.mul(x)
  def __truediv__(self, x): return self.div(x)
  def __floordiv__(self, x): return self.idiv(x)
  def __and__(self, x): return self.bitwise_and(x)
  def __or__(self, x): return self.bitwise_or(x)
  def __xor__(self, x): return self.xor(x)

  def __radd__(self, x): return self.add(x, True)
  def __rsub__(self, x): return self.sub(x, True)
  def __rmul__(self, x): return self.mul(x, True)
  def __rtruediv__(self, x): return self.div(x, True)
  def __rfloordiv__(self, x): return self.idiv(x, True)
  def __rand__(self, x): return self.bitwise_and(x, True)
  def __ror__(self, x): return self.bitwise_or(x, True)
  def __rxor__(self, x): return self.xor(x, True)

  def __lt__(self, x): return self.alu(Ops.CMPLT, self.ufix(x))
  def __gt__(self, x): return self.ufix(x).alu(Ops.CMPLT, self)
  def __ge__(self, x): return (self < x).logical_not()
  def __le__(self, x): return (self > x).logical_not()

  def ne(self, x): return self.alu(Ops.CMPNE, self.ufix(x))
  def eq(self, x): return self.ne(x).logical_not()
  def __ne__(self, x): return self.ne(x)
  # NOTE: __eq__ isn't overridden, and means the same thing as is by default

class MathTrait(SimpleMathTrait):
  # TODO: move to Tensor when new backward is done
  def lshift(self, x, reverse=False): return self._binop(Ops.SHL, x, reverse)
  def rshift(self, x, reverse=False): return self._binop(Ops.SHR, x, reverse)
  def __lshift__(self, x): return self.lshift(x)
  def __rshift__(self, x): return self.rshift(x)
  def __rlshift__(self, x): return self.lshift(x, True)
  def __rrshift__(self, x): return self.rshift(x, True)

  # not in Tensor
  def __mod__(self, x): return self.alu(Ops.MOD, self.ufix(x))
  def __rmod__(self, x): return self.ufix(x).alu(Ops.MOD, self)

  def maximum(self, x): return self.alu(Ops.MAX, self.ufix(x))
  def minimum(self, x): return -(-self).maximum(-x)
  def where(self, x, y): return self.alu(Ops.WHERE, x, x.ufix(y))
  def threefry(self, seed): return self.alu(Ops.THREEFRY, seed)
  def reciprocal(self): return self.alu(Ops.RECIP)
  def sqrt(self): return self.alu(Ops.SQRT)
  def sin(self): return self.alu(Ops.SIN)
  def log2(self): return self.alu(Ops.LOG2)
  def exp2(self): return self.alu(Ops.EXP2)

# the order of these Ops controls the order of the toposort
class Ops(FastEnum):
  # uops that aren't rendered
  SINK = auto(); CONTIGUOUS = auto(); DETACH = auto(); PRELOAD = auto() # noqa: E702

  # MetaOps
  COPY = auto(); EMPTY = auto(); BUFFER_VIEW = auto() # noqa: E702

  # blocks in linearizer
  BLOCK = auto(); BLOCKSTART = auto(); BLOCKFORK = auto(); BLOCKEND = auto() # noqa: E702

  # movement ops!
  RESHAPE = auto(); PERMUTE = auto(); EXPAND = auto(); PAD = auto(); SHRINK = auto(); STRIDE = auto() # noqa: E702

  # misc ops
  UNROLL = auto(); CONTRACT = auto() # noqa: E702
  VIEW = auto(); DEFINE_GLOBAL = auto(); BUFFER = auto() # noqa: E702
  DEFINE_VAR = auto(); DEFINE_LOCAL = auto(); DEFINE_ACC = auto() # noqa: E702
  VALID = auto(); SPECIAL = auto(); NOOP = auto() # noqa: E702

  # reduce
  REDUCE_AXIS = auto()

  # helper ops
  GEP = auto(); VECTORIZE = auto() # noqa: E702

  # UnaryOps
  CAST = auto(); BITCAST = auto(); EXP2 = auto(); LOG2 = auto(); SIN = auto(); SQRT = auto(); RECIP = auto(); NEG = auto() # noqa: E702

  # load/store before math
  LOAD = auto(); STORE = auto() # noqa: E702

  # early INDEX
  INDEX = auto()

  # math ops
  WMMA = auto()

  # BinaryOps
  ADD = auto(); MUL = auto(); IDIV = auto(); MAX = auto(); MOD = auto(); CMPLT = auto(); CMPNE = auto(); XOR = auto() # noqa: E702
  SHL = auto(); SHR = auto(); OR = auto(); AND = auto(); THREEFRY = auto(); SUB = auto(); FDIV = auto() # noqa: E702

  # TernaryOps
  WHERE = auto(); MULACC = auto() # noqa: E702

  # assignment ops
  ASSIGN = auto()
  BIND = auto()

  # control flow ops
  BARRIER = auto(); RANGE = auto(); IF = auto(); ENDRANGE = auto(); ENDIF = auto() # noqa: E702

  # consts last!
  VCONST = auto(); CONST = auto() # noqa: E702

  # device
  DEVICE = auto()

class GroupOp:
  Unary = {Ops.EXP2, Ops.LOG2, Ops.SIN, Ops.SQRT, Ops.RECIP, Ops.NEG}
  Binary = {Ops.ADD, Ops.MUL, Ops.IDIV, Ops.MAX, Ops.MOD, Ops.CMPLT, Ops.CMPNE, Ops.XOR, Ops.SHL, Ops.SHR, Ops.OR, Ops.AND, Ops.THREEFRY,
            Ops.SUB, Ops.FDIV}
  Ternary = {Ops.WHERE, Ops.MULACC}
  ALU = set.union(Unary, Binary, Ternary)

  Irreducible = {Ops.CONST, Ops.DEFINE_VAR, Ops.SPECIAL, Ops.RANGE}
  Movement = {Ops.RESHAPE, Ops.EXPAND, Ops.PERMUTE, Ops.PAD, Ops.SHRINK, Ops.STRIDE}

  # meta ops
  Meta = {Ops.COPY, Ops.EMPTY, Ops.BUFFER_VIEW}
  Buffer = {Ops.LOAD, Ops.PRELOAD, Ops.STORE, Ops.VALID}
  Block = {Ops.BLOCK, Ops.BLOCKEND, Ops.BLOCKFORK, Ops.BLOCKSTART}

  # BinaryOps that can be flipped
  Commutative = {Ops.ADD, Ops.MUL, Ops.MAX, Ops.CMPNE, Ops.XOR, Ops.AND, Ops.OR}

  # BinaryOps where f(f(a,b),c) = f(a,f(b,c))
  Associative = {Ops.ADD, Ops.MUL, Ops.AND, Ops.OR}

  # BinaryOps that satisfy f(x,x)=x see https://en.wikipedia.org/wiki/Idempotence
  Idempotent = {Ops.OR, Ops.AND, Ops.MAX}

  # do not preserve f(0) = 0
  UnsafePad = {Ops.RECIP, Ops.LOG2, Ops.EXP2, Ops.IDIV}

# some BUFFER ops can be processed with only a view
view_supported_devices = {"LLVM", "CLANG", "CUDA", "NV", "AMD", "METAL", "QCOM", "DSP", "DISK"}

# https://en.wikipedia.org/wiki/Identity_element
def identity_element(op:Ops, dt:DType) -> ConstType: return dtypes.as_const({Ops.ADD:0, Ops.MUL:1, Ops.MAX:dtypes.min(dt)}[op], dt)

def can_pad(u:UOp, edges:dict[UOp, UOp], visisted:set[UOp]) -> bool:
  if u.op in GroupOp.UnsafePad: return False
  if (len(u.src) == 2 and u.src[0] in edges) or u in visisted: return True
  visisted.add(u)
  return all(can_pad(x.base, edges, visisted) for x in u.src)

# With True as the default, this matches the old symbolic behavior
def resolve(x, default:bool=True):
  if not isinstance(x, UOp): return bool(x)
  assert x.dtype is dtypes.bool, "UOp in resolve must be bool"
  # NOTE: generating the text for the exception is expensive, so we do this
  return bool(sx.vmin) if (sx:=x.simplify()).vmin == sx.vmax else default

# smax/smin are replacements for max/min that preserve symbolic
def _suop(lst, uop_fxn, python_fxn):
  uops, nums = partition(lst, lambda x: isinstance(x, UOp))
  return ssimplify(functools.reduce(uop_fxn, uops + ([python_fxn(nums)] if nums else [])))
def smax(*lst): return _suop(argfix(*lst), UOp.maximum, max)
def smin(*lst): return _suop(argfix(*lst), UOp.minimum, min)

def ssimplify(uop): return uop.ssimplify() if isinstance(uop, UOp) else uop
def sym_infer(uop: Union[UOp, int], var_vals: dict[UOp, int]) -> int: return uop.sym_infer(var_vals) if isinstance(uop, UOp) else uop

# used for UOp and UPat
def pretty_print(x:Any, rep:Callable, srcfn=lambda x: x.src, cache=None, d=0)->str:
  def dfs(x:Any, cache:dict):
    for s in srcfn(x) or []:
      cache.setdefault(s, [len(cache), 0, False])[1] += 1
      if cache[s][1] == 1: dfs(s, cache)
  if cache is None: dfs(x, cache:={})
  if (cx:=cache.setdefault(x, [0,0,False]))[2]: return f"{' '*d} x{cx[0]}"
  cx[2], srcs = True, ('None' if srcfn(x) is None else ''.join(f'\n{pretty_print(s, rep, srcfn, cache, d+2)},' for s in srcfn(x)))
  return f"{' '*d}{f'x{cx[0]}:=' * (cx[1]>1)}{rep(x)}" % srcs

class UOpMetaClass(type):
  ucache:dict[Tuple, weakref.ReferenceType[UOp]] = {}
  def __call__(cls, op:Ops, dtype:DType=dtypes.void, src:tuple[UOp,...]=tuple(), arg:Any=None, _buffer=None):
    if (wret:=UOpMetaClass.ucache.get(key:=(op, dtype, src, arg), None)) is not None and (ret:=wret()) is not None: return ret
    UOpMetaClass.ucache[key] = weakref.ref(created:=super().__call__(*key))
    # NOTE: this will soon be set by Tensor once we remove function.py
    if (metadata:=_METADATA.get()) is not None: all_metadata[created] = metadata
    return created

# some uops map to other stuff
buffers:weakref.WeakKeyDictionary[UOp, Buffer] = weakref.WeakKeyDictionary() # this maps BUFFER uops to their device Buffers
all_metadata:weakref.WeakKeyDictionary[UOp, Metadata] = weakref.WeakKeyDictionary()
forced_realize:weakref.WeakSet[UOp] = weakref.WeakSet()

# NOTE: this should be frozen, but frozen is slower
@dataclass(eq=False, slots=True)
class UOp(MathTrait, metaclass=UOpMetaClass):
  op:Ops
  dtype:DType = dtypes.void
  src:tuple[UOp, ...] = tuple()
  arg:Any = None
  def __del__(self):
    if self.op is Ops.BUFFER and (buffer:=buffers.get(self)) is not None: buffer.ref(-1)
    if (k:=(self.op, self.dtype, self.src, self.arg)) in UOpMetaClass.ucache:
      del UOpMetaClass.ucache[k]
  def __reduce__(self):
    args = [self.op, self.dtype, self.src, self.arg]
    if (_device_buffer:=self.realized) is not None and PICKLE_BUFFERS: args.extend([_device_buffer])
    return UOp, tuple(args)
  def replace(self, **kwargs) -> UOp:
    new_args = (kwargs.pop("op", self.op), kwargs.pop("dtype", self.dtype), kwargs.pop("src", self.src), kwargs.pop("arg", self.arg))
    assert len(kwargs) == 0, f"unused kwargs in replace {list(kwargs)}"
    if (self.op, self.dtype, self.src, self.arg) == new_args: return self
    return UOp(*new_args)
  @functools.cached_property
  def key(self) -> bytes:
    return hashlib.sha256(str((self.op, self.dtype, self.arg)).encode() + b"".join([s.key for s in self.src])).digest()
  def __repr__(self): return pretty_print(self, lambda x: f"{type(self).__name__}({x.op}, {x.dtype}, arg={x.argstr()}, src=(%s))")
  def argstr(self): return f'({", ".join(map(str, self.arg))})' if self.op is Ops.REDUCE_AXIS else self.arg

  @property
  def toposort(self) -> dict[UOp, None]:
    def _toposort(u:UOp, cache:dict[UOp, dict[UOp, None]]):
      if (cret:=cache.get(u)) is not None: return cret
      nodes: dict[UOp, None] = {}
      # NOTE: this is a lot faster than the comprehension in parents
      for parent in u.src: nodes.update(_toposort(parent, cache))
      nodes[u] = None
      cache[u] = nodes
      return nodes
    return _toposort(self, cache={})

  @functools.cached_property
  def tuplize(self:UOp) -> tuple[int, Any, Optional[DType], Tuple]:
    return (self.op.value, self.arg, self.dtype, tuple(x.tuplize for x in self.src))

  # *** uop shape stuff ***

  @property
  def has_st(self) -> bool: return self.op not in {Ops.DEFINE_LOCAL, Ops.DEFINE_GLOBAL, Ops.BUFFER, Ops.CONST, Ops.DEFINE_VAR}
  @functools.cached_property
  def st(self) -> Optional[ShapeTracker]:
    if self.op is Ops.VIEW: return self.arg
    if self.op in GroupOp.Movement: return unwrap(self.src[0].st).mop(self.op, self.arg)
    # buffer ops can have a non contiguous shapetracker
    if self.op in GroupOp.Buffer and len(src_sts:=[unwrap(x.st) for x in self.src if x.op is Ops.VIEW]) != 0: return src_sts[0]
    if len(src_sts:=[x.st for x in self.src if x.st is not None]) == 0: return None
    assert all_same([x.shape for x in src_sts]), f"UOp parents must have the same shape {self} {[x.shape for x in src_sts]}"
    # all other ops have a contiguous shapetracker
    from tinygrad.shape.shapetracker import ShapeTracker
    return ShapeTracker.from_shape(src_sts[0].reduce(self.axis_arg) if self.op in (Ops.REDUCE_AXIS, Ops.WMMA) else src_sts[0].shape)
  @functools.cached_property
  def full_shape(self) -> tuple[sint, ...]:
    return self.shape if self.op is Ops.VIEW else tuple(smax(x) for x in zip(*[x.full_shape for x in self.src if x.has_st]))
  @property
  def shape(self) -> tuple[sint, ...]: return unwrap(self.st).shape
  @property
  def size(self) -> int: return self.arg[-1] if self.op is Ops.BUFFER else unwrap(self.st).size

  # *** uop evaluation ***

  def simplify(self):
    with Context(TRACK_MATCH_STATS=0):
      return graph_rewrite(self, symbolic)
  def ssimplify(self) -> Union[UOp, ConstType]: return ret.arg if (ret:=self.simplify()).op is Ops.CONST else ret
  def _eval(self, dtype, expected_type:Type[T]) -> T:
    assert self.dtype in dtype, f"eval with wrong dtype {self}"
    vmin, vmax = (simple_self:=self.simplify())._min_max
    if vmin != vmax: raise ValueError(f"eval failed to be a single number, range is {vmin} to {vmax} in {simple_self.render()}")
    assert isinstance(vmin, expected_type), f"vmin is wrong dtype {type(vmin)} != {expected_type}"
    return vmin
  def __bool__(self): return self._eval((dtypes.bool,), bool)
  def __int__(self): return self._eval(dtypes.ints, int)
  def __float__(self): return self._eval(dtypes.floats, float)
  def substitute(self, dvars:dict[UOp, UOp]):
    with Context(TRACK_MATCH_STATS=0):
      return graph_rewrite(self, _substitute, dvars, bottom_up=True)

  # *** uop syntactic sugar ***

  @property
  def st_arg(self) -> ShapeTracker:
    assert self.op in GroupOp.Buffer, f"st_arg called on {self.op}"
    ret = self.src[0 if self.op is Ops.VALID else 1]
    assert ret.op is Ops.VIEW, f"st_arg trying to return {ret}"
    return ret.arg
  @property
  def const_arg(self) -> ConstType:
    match self.base.op:
      case Ops.CONST: ret = self.base.arg
      case Ops.VIEW: ret = self.base.src[1].const_arg
      case op: raise AssertionError(f"const_arg called on {op}")
    assert isinstance(ret, get_args(ConstType)), f"const_arg trying to return {ret}"
    return ret
  @property
  def axis_arg(self) -> tuple[int, ...]:
    assert self.op in {Ops.REDUCE_AXIS, Ops.WMMA}, f"axis_arg called on {self.op}"
    ret = self.arg[1] if self.op is Ops.REDUCE_AXIS else self.arg[7]
    assert isinstance(ret, tuple) and all(isinstance(x, int) for x in ret), f"axis_arg trying to return {ret}"
    return ret
  def sink(self, *srcs:UOp): return UOp(Ops.SINK, dtypes.void, (self,)+srcs)
  def detach(self): return UOp(Ops.DETACH, self.dtype, (self,))
  def index(self, idx:UOp, valid:UOp|None=None): return UOp(Ops.INDEX, self.dtype, (self,idx,valid) if valid is not None else (self,idx))
  def const_like(self, b:ConstLike):
    if self._device is not None: return UOp.metaop(Ops.CONST, self.shape, self.dtype, self.device, b)
    return UOp.const(self.dtype, b) if self.st is None else UOp.const_with_shape(self.dtype, b, self.shape)
  def broadcast(self, count:int):
    assert self.dtype.count == 1
    if count == 1: return self
    return UOp(Ops.VECTORIZE, self.dtype.vec(count), (self,)*count)
  def cast(self, dtype:DType, bitcast=False, allow_buffer_view=True):
    if self.dtype == dtype: return self # TODO: move this to the scheduler
    if bitcast: return self.bitcast(dtype, allow_buffer_view)
    if self._device is not None and self._device.startswith("DISK"): raise RuntimeError("CAST isn't supported on DISK")
    if getenv("CAST_BEFORE_VIEW", 1) and dtype.itemsize <= self.dtype.itemsize and self is not self.base:
      # NOTE: we have to apply the movementops here, we can't use VIEW (yet)
      # TODO: move this to the scheduler
      ret = self.base.cast(dtype, bitcast)
      op_arg = []
      mop = self
      while mop is not self.base:
        op_arg.append((mop.op, mop.arg))
        mop = mop.src[0]
      for op,arg in reversed(op_arg): ret = UOp(op, ret.dtype, (ret,), arg)
      return ret
    return UOp(Ops.CAST, dtype, (self,))
  def bitcast(self, dtype:DType, allow_buffer_view=True):
    if self.can_view() and allow_buffer_view:
      if self.dtype.itemsize == dtype.itemsize: output_shape = self.shape
      else:
        if not self.device.startswith("DISK") or not all_int(self.shape): raise RuntimeError(f"shape changing bitcast not supported on {self}")
        # https://pytorch.org/docs/stable/generated/torch.Tensor.view.html
        if (self.shape[-1]*self.dtype.itemsize) % dtype.itemsize != 0: raise RuntimeError("unsupported size in bitcast")
        output_shape = self.shape[:-1]+((self.shape[-1]*self.dtype.itemsize) // dtype.itemsize,)
      return UOp.metaop(Ops.BUFFER_VIEW, output_shape, dtype, self.device, None, (self,))
    return UOp(Ops.BITCAST, dtype, (self,))
  def gep(self, i:Union[tuple[int, ...], int]):
    if isinstance(i, int):
      # NOTE: these are just shortcuts to not have to create and fold later
      if self.op is Ops.VECTORIZE: return self.src[i]
      if self.op is Ops.VCONST: return UOp.const(self.dtype.scalar(), self.arg[i])
      if self.op is Ops.CONST: return UOp.const(self.dtype.scalar(), self.arg)
      i = (i,)
    if (self.dtype.vcount == len(i) and i == tuple(range(len(i)))) or self.dtype == dtypes.void: return self
    return UOp(Ops.GEP, self.dtype.scalar().vec(len(i)) if len(i) > 1 else self.dtype.scalar(), (self,), i)
  def load(self, *src:UOp, **kwargs): return UOp(Ops.LOAD, src=(self,)+src, **kwargs)
  def store(self, *src:UOp, **kwargs): return UOp(Ops.STORE, dtypes.void, (self,)+src, **kwargs)
  def alu(self, arg, *src:UOp):
    out_dtype = (self, *src)[-1].dtype
    if arg in {Ops.CMPLT, Ops.CMPNE}: out_dtype = dtypes.bool.vec(out_dtype.count) if out_dtype.count > 1 else dtypes.bool
    return UOp(arg, out_dtype, (self,)+src)
  @staticmethod
  def const(dtype:DType, b:ConstLike):
    if isinstance(b, UOp): return b.unbind()[0] if b.op is Ops.BIND else b
    if isinstance(b, tuple) and all_same(b): b = b[0]  # doesn't have to be a VCONST if they are all the same
    return UOp(Ops.VCONST if isinstance(b, tuple) else Ops.CONST, dtype, arg=dtypes.as_const(b, dtype))
  @staticmethod
  def range(dtype:DType, start:sint, end:sint, idx:int): return UOp(Ops.RANGE, dtype=dtype, src=(sint_to_uop(start), sint_to_uop(end)), arg=idx)
  def _reduce_op(self, op:Ops, axis:tuple[int, ...]):
    axis = tuple(sorted([x for x in axis if resolve(self.shape[x] != 1)]))
    return self if len(axis) == 0 else UOp(Ops.REDUCE_AXIS, self.dtype, (self,), (op, axis))
  def r(self, op:Ops, axis:tuple[int, ...]) -> UOp:
    new_shape = unwrap(self.st).reduce(axis)

    # TODO: can we split symbolic shape if the reduce axis is not symbolic?
    if not SPLIT_REDUCEOP or not all_int(self.shape) or (0 in self.shape) or \
      prod(self.shape) // prod(new_shape) < getenv("REDUCEOP_SPLIT_THRESHOLD", 32768):
      return self._reduce_op(op, axis)

    # if there are few globals, make some reduces into globals by splitting into two kernels
    # cap output buffer to 2**22: heuristic number of global outputs to achieve max occupancy with enough locals+upcasts for gemm
    #   ~2**10 should be enough if GROUP is used
    # 256 split maximum should be "negligible reduce" for low prod(new_shape), 8 split minimum.
    # split is moved to the end to provide maximum locality for the second phase reduce.
    self_real_strides = unwrap(self.st).real_strides(ignore_valid=True)
    split_candidates = [(i, x) for i in axis for x in range(min(256,2**getenv("REDUCEOP_SPLIT_SIZE",22)//prod(new_shape)),8-1,-1)
                        if self.shape[i] % x == 0 and self_real_strides[i] != 0]
    if not split_candidates: return self._reduce_op(op, axis)
    dim_to_split, divisor = split_candidates[0]
    splitted_shape = self.shape[:dim_to_split] + (divisor,) + (self.shape[dim_to_split]//divisor,) + self.shape[dim_to_split+1:]
    splitted = self.reshape(splitted_shape).permute(tuple([x for x in range(len(splitted_shape)) if x != dim_to_split]+[dim_to_split]))
    if DEBUG >= 3: print(f"split {divisor}: {self.shape} -> {splitted.shape} -> {new_shape}")
    return splitted._reduce_op(op, axis)._reduce_op(op, (len(new_shape),)).reshape(new_shape)  # reduce original axes, then split
  def assign(self, x:UOp): return UOp(Ops.ASSIGN, self.dtype, (self,x), None if self.st is None or self.st.contiguous else self.st)
  def contiguous(self, allow_buffer_view=True):
    if not unwrap(self.st).contiguous or self.size != self.base.size or self.is_unrealized_const():
      if allow_buffer_view and self.can_view(): return self.metaop(Ops.BUFFER_VIEW, self.shape, self.dtype, self.device, None, (self,))
      return self.alu(Ops.CONTIGUOUS)
    forced_realize.add(self.base)
    return self

  # *** from LazyBuffer ***

  @staticmethod
  def const_with_shape(dtype:DType, val:ConstLike, shape:tuple[sint,...]) -> UOp:
    from tinygrad.shape.shapetracker import ShapeTracker
    return UOp(Ops.VALID, dtypes.bool, (ShapeTracker.from_shape(()).reshape((1,)*len(shape)).expand(shape).to_uop(),)).where(UOp.const(dtype, val), 0)
  @staticmethod
  def metaop(op:Ops, shape:tuple[sint, ...], dtype:DType, device:str, arg=None, src:tuple[UOp, ...]=()) -> UOp:
    from tinygrad.shape.shapetracker import ShapeTracker
    if op is Ops.CONST:
      # NOTE: we embed device on CONST with a fake BUFFER uop
      fake = UOp(Ops.BUFFER, dtype, (UOp(Ops.DEVICE, arg=device),), (-1, 1))
      # NOTE: BIND stays BIND, UOp.const unbinds here
      const_uop = arg if isinstance(arg, UOp) else UOp.const(dtype, unwrap(arg))
      return UOp(Ops.VIEW, dtype, (fake, const_uop), ShapeTracker.from_shape(())).reshape((1,)*len(shape)).expand(shape)
    # otherwise it's a contiguous st
    return UOp(Ops.VIEW, dtype, (UOp.new_buffer(device, (st:=ShapeTracker.from_shape(shape)).size, dtype), UOp(op, dtype, src, arg)), st)
  def copy_to_device(self, device:str, force=False, clone:bool=False) -> UOp:
    # no COPY
    if self.device == device and not clone: return self
    # TODO: hack const metaop early here, fix this in multi
    if self.is_unrealized_const(): return UOp.metaop(Ops.CONST, (), self.dtype, device, self.const_arg).view(unwrap(self.st))
    # if it's a shrink, do the shrink before the copy with CONTIGUOUS
    if prod(self.shape) < prod(self.base.shape): return self.contiguous().copy_to_device(device)
    # copy the base and apply the shapetracker on the new device
    if not unwrap((src:=self.base).st).contiguous: raise RuntimeError(f"can only copy contiguous {self}")
    return UOp.metaop(Ops.COPY, src.shape, src.dtype, device, (device, clone), (src,)).view(unwrap(self.st))
  def clone(self) -> UOp: return self.copy_to_device(self.device, clone=True)
  def is_unrealized_const(self): return (s:=self.base).op is Ops.VIEW and len(s.src) == 2 and s.realized is None and s.src[1].op is Ops.CONST
  def is_unrealized_unmasked_const(self): return self.is_unrealized_const() and all(v.mask is None for v in unwrap(self.st).views)
  def can_view(self):
    return (self.st is not None and self._device is not None and self.st.consecutive and not self.is_unrealized_const() and
            not isinstance(self.dtype, ImageDType) and self.device.split(":")[0] in view_supported_devices)
  @property
  def lbs(self): return [self]
  @property
  def metadata(self): return all_metadata.get(self, None)
  @property
  def forced_realize(self): return self in forced_realize

  # *** danger zone ***

  # CAUTION: MUTABILITY!
  def become(self, u:UOp):
    if TRACK_MATCH_STATS >= 2:
      # map the new uop to a snapshot of the old one
      with Context(PICKLE_BUFFERS=0): becomes[u] = pickle.dumps(self)
    del UOpMetaClass.ucache[(self.op, self.dtype, self.src, self.arg)]
    self.op, self.dtype, self.src, self.arg = u.op, u.dtype, u.src, u.arg

  # *** uop movement ops ***

  @property
  def base(self) -> UOp:
    if self.op in GroupOp.Movement: return self.src[0].base
    return self.src[0] if self.op is Ops.VIEW and len(self.src) == 1 and self.src[0].op is not Ops.BUFFER else self
  def view(self, new_st:ShapeTracker) -> UOp:
    if self.st is None: return UOp(Ops.VIEW, self.dtype.base if not isinstance(self.dtype, ImageDType) else self.dtype, (self,), new_st)
    ret = UOp(Ops.VIEW, self.dtype, (self.base,), new_st)
    # instant folding rules
    if self.st.size == 0 or (new_st.views[-1].mask is not None and any((x[1]-x[0]) == 0 for x in new_st.views[-1].mask)): return ret.const_like(0)
    if new_st.contiguous and self.base.shape == new_st.shape: return self.base
    return ret

  def _mop(self, op:Ops, arg):
    ret = UOp(op, self.dtype, (self,), arg)
    if self.st == ret.st: return self  # ignore NOOPs, also check ret.st
    return ret

  def reshape(self, arg:tuple[sint, ...]): return self._mop(Ops.RESHAPE, arg)
  def pad(self, arg:tuple[tuple[sint, sint], ...]): return self._mop(Ops.PAD, arg)
  def expand(self, arg:tuple[sint, ...]): return self._mop(Ops.EXPAND, arg)
  def permute(self, arg:tuple[sint, ...]): return self._mop(Ops.PERMUTE, arg)
  def shrink(self, arg:tuple[tuple[sint, sint], ...]): return self._mop(Ops.SHRINK, arg)
  def stride(self, arg:tuple[sint, ...]): return self._mop(Ops.STRIDE, arg)

  # *** uop Buffer stuff ***

  buffer_num = itertools.count(0)
  @staticmethod
  def new_buffer(device:str, size:int, dtype:DType) -> UOp:
    return UOp(Ops.BUFFER, dtype, (UOp(Ops.DEVICE, arg=device),), (next(UOp.buffer_num), size))
  @property
  def device(self) -> str: return unwrap(self._device)
  @functools.cached_property
  def _device(self) -> Optional[str]:
    if self.op is Ops.DEVICE: return self.arg
    # TODO: why does this fail?
    #if self.op is Ops.COPY: return self.arg[0]
    return dsrcs[0]._device if len(dsrcs:=[x for x in self.src if x._device is not None]) != 0 else None
  @property
  def buf_uop(self) -> UOp:
    if self.op is Ops.BUFFER: return self
    assert self.base.op in {*GroupOp.Buffer, Ops.ASSIGN, Ops.VIEW}, f"buf_uop called on {self.op}"
    return self.src[0].buf_uop
  def buf_uop_view(self) -> UOp: return self.buf_uop.view(unwrap(self.st))
  @property
  def buffer(self) -> Buffer:
    if self.base.realized is not None: return self.base.realized
    if (ret:=buffers.get(self)) is not None: return ret
    if self.op is Ops.VIEW:
      assert unwrap(self.st).contiguous, "VIEW only works here if it's contiguous"
      return self.src[0].buffer
    assert self.op is Ops.BUFFER, f"must be BUFFER {self.op}"
    from tinygrad.device import Buffer
    buffers[self] = ret = Buffer(self.device, self.size, self.dtype if isinstance(self.dtype, ImageDType) else self.dtype.base)
    return ret
  @property
  def realized(self) -> Optional[Buffer]:
    if self.op is Ops.VIEW and len(self.src) == 1 and self.src[0].op is Ops.BUFFER: return buffers[self.src[0]]
    return None
  @property
  def is_realized(self) -> bool: return self.base.realized is not None

  # *** uop Variable stuff ***

  @staticmethod
  def variable(name:str, min_val:ConstType, max_val:ConstType, dtype:DType=dtypes.int):
    assert not isinstance(min_val, UOp) and not isinstance(max_val, UOp), f"can't create Variable {name} with {min_val}/{max_val}"
    return UOp(Ops.DEFINE_VAR, dtype, arg=(name, min_val, max_val))
  @property
  def expr(self):
    assert self.op is Ops.DEFINE_VAR, f"op is {self.op}, need DEFINE_VAR"
    return self.arg[0]
  def bind(self, val:int):
    assert self.op is Ops.DEFINE_VAR, f"op is {self.op}, need DEFINE_VAR"
    assert self.arg[1] <= val and val <= self.arg[2], f"bind {val} not in range [{self.arg[1]}, {self.arg[2]}]"
    return UOp(Ops.BIND, self.dtype, (self, self.const_like(val)))
  def unbind(self) -> tuple[Variable, int]:
    assert self.op is Ops.BIND and self.src[0].op is Ops.DEFINE_VAR and self.src[1].op is Ops.CONST, f"can't unbind {self}"
    return self.src[0], self.src[1].arg
  @property
  def val(self) -> int: return self.unbind()[1]
  def vars(self) -> set[UOp]:
    bound_vars = set([x for x in self.toposort if x.op is Ops.BIND and x.src[0].op is Ops.DEFINE_VAR])
    bound_var_base = set(x.src[0] for x in bound_vars)
    all_vars = set([x for x in self.toposort if x.op is Ops.DEFINE_VAR])
    return bound_vars.union(set([x for x in all_vars if x not in bound_var_base]))
  def variables(self) -> list[Variable]:
    st_vars: list[set[Variable]] = [x.st_arg.vars() for x in self.toposort if x.op in GroupOp.Buffer]
    return sorted(set.union(*st_vars, [x.unbind()[0] if x.op is not Ops.DEFINE_VAR else x for x in self.vars()]), key=lambda v: v.arg)

  # *** uop symbolic stuff ***

  def const_factor(self) -> int:
    """largest known int that divides self"""
    if self.op is Ops.CONST: return self.arg
    if self.op is Ops.VCONST: return math.gcd(*self.arg)
    if self.op is Ops.ADD: return math.gcd(self.src[0].const_factor(), self.src[1].const_factor())
    if self.op is Ops.MUL: return self.src[0].arg if self.src[0].op is Ops.CONST else self.src[1].arg if self.src[1].op is Ops.CONST else 1
    return 1
  def divides(self, v) -> UOp|None:
    if v==1: return self
    if self.op is Ops.CONST: return self.const_like(self.arg//v) if self.arg%v == 0 else None
    if self.op is Ops.VCONST: return self.const_like(tuple(x//v for x in self.arg)) if all(x%v == 0 for x in self.arg) else None
    if self.op is Ops.ADD: return d0+d1 if (d0:=self.src[0].divides(v)) is not None and (d1:=self.src[1].divides(v)) is not None else None
    if self.op is Ops.MUL:
      if (d0:=self.src[0].divides(v)) is not None: return d0 * self.src[1]
      if (d1:=self.src[1].divides(v)) is not None: return self.src[0] * d1
    return None # generic None if we aren't sure
  @property
  def vmin(self) -> ConstType: return self._min_max[0]
  @property
  def vmax(self) -> ConstType: return self._min_max[1]
  @functools.cached_property
  def _min_max(self) -> tuple[ConstType, ConstType]:
    if self.op in GroupOp.Binary and not dtypes.is_float(self.dtype):
      (s0_vmin, s0_vmax), (s1_vmin, s1_vmax) = self.src[0]._min_max, self.src[1]._min_max
      if self.op is Ops.ADD: return s0_vmin+s1_vmin, s0_vmax+s1_vmax
      if self.op is Ops.MUL: return min(vals:=(s0_vmin*s1_vmin, s0_vmin*s1_vmax, s0_vmax*s1_vmin, s0_vmax*s1_vmax)), max(vals)
      # SHL/SHR on consts only
      if self.op is Ops.SHL and s1_vmin == s1_vmax and all_int(t:=(s0_vmin, s0_vmax, s1_vmin)): return t[0] << t[2], t[1] << t[2]
      if self.op is Ops.SHR and s1_vmin == s1_vmax and all_int(t:=(s0_vmin, s0_vmax, s1_vmin)): return t[0] >> t[2], t[1] >> t[2]
      if self.op is Ops.MOD and s1_vmin > 0: return 0, s1_vmax-1
      if self.op is Ops.IDIV:
        if s1_vmin == s1_vmax:  # min/max are equal in a CONST
          if s1_vmin > 0: return s0_vmin//s1_vmin, s0_vmax//s1_vmin
          if s1_vmin < 0 and s0_vmin >= 0: return -(s0_vmax//-s1_vmin), -(s0_vmin//-s1_vmin)
        # don't know exact bounds, but know the sign
        if (s0_vmax <= 0 and s1_vmin < 0) or (s0_vmin >= 0 and s1_vmin > 0): return 0, dtypes.max(self.dtype)
        if (s0_vmax <= 0 and s1_vmin > 0) or (s0_vmin >= 0 and s1_vmin < 0): return dtypes.min(self.dtype), 0
      if self.op is Ops.MAX: return max(s0_vmin, s1_vmin), max(s0_vmax, s1_vmax)
      if self.op is Ops.CMPLT: return (s0_vmax<s1_vmin, s0_vmin<s1_vmax)
      if self.op is Ops.CMPNE: return ((s0_vmax < s1_vmin) or (s1_vmax < s0_vmin), not (s0_vmin == s0_vmax == s1_vmin == s1_vmax))
      if self.dtype == dtypes.bool:
        if self.op is Ops.OR: return s0_vmin or s1_vmin, s0_vmax or s1_vmax
        if self.op is Ops.AND: return s0_vmin and s1_vmin, s0_vmax and s1_vmax
    # float has NAN issue and we use explicit NAN in transcendental
    if self.op is Ops.WHERE and dtypes.is_int(self.dtype): return min(self.src[1].vmin, self.src[2].vmin), max(self.src[1].vmax, self.src[2].vmax)
    # NOTE: returned UOp is assumed to be CONST
    if self.op is Ops.DEFINE_VAR and self.arg: return self.arg[1], self.arg[2]
    if self.op is Ops.RANGE: return self.src[0].vmin, (self.src[1]-1).vmax
    if self.op is Ops.BIND: return self.src[0]._min_max # ignore the bound value
    if self.op in {Ops.UNROLL, Ops.VECTORIZE}: return min(x.vmin for x in self.src), max(x.vmax for x in self.src)
    # TODO: UOps.SPECIAL is UOps.DEFINE_VAR
    if self.op is Ops.SPECIAL: return 0, self.arg[1]-1 if isinstance(self.arg[1], int) else self.arg[1].vmax
    if self.op is Ops.CONST: return self.arg, self.arg
    if self.op is Ops.VCONST: return (min(self.arg), max(self.arg))
    return dtypes.min(self.dtype), dtypes.max(self.dtype)

  @functools.cached_property
  def _sym_fxn(self):
    sself = self.simplify()
    varnames = tuple(x.arg[0] for x in sself.toposort if x.op is Ops.DEFINE_VAR)
    # TODO: sanitize varnames, or don't use naked eval while staying fast
    return eval("lambda "+','.join(varnames)+": "+sself.render()), varnames  # pylint: disable=eval-used

  def sym_infer(self, var_vals:dict[UOp, int]):
    fxn, varnames = self._sym_fxn
    return fxn(**{k.arg[0]:v for k,v in var_vals.items() if k.arg[0] in varnames})

  def render(self, simplify=True) -> str:
    ret = graph_rewrite(self.simplify() if simplify else self, renderer)
    return ret.arg if ret.op is Ops.NOOP else str(ret)

@dataclass(frozen=True)
class KernelInfo:
  local_dims: int = 0           # number of local dimensions  (this is remapping RANGE to SPECIAL)
  upcasted: int = 0             # count that are upcasted     (this is remapping RANGE to UNROLL)
  dont_use_locals: bool = False # don't use local indexing

# ***** ops in python *****

def safe_exp2(x):
  try: return 2 ** x
  except OverflowError: return math.inf

python_alu: dict[Ops, Callable]  = {
  Ops.LOG2: lambda x: math.log2(x) if x > 0 else -math.inf if x == 0 else math.nan, Ops.EXP2: safe_exp2,
  Ops.SQRT: lambda x: math.sqrt(x) if x >= 0 else math.nan, Ops.RECIP: lambda x: 1/x if x != 0 else math.copysign(math.inf, x),
  Ops.SIN: lambda x: math.sin(x) if not math.isinf(x) else math.nan,
  Ops.NEG: operator.neg, Ops.ADD: operator.add, Ops.SUB: operator.sub, Ops.MUL: operator.mul, Ops.CMPNE: operator.ne, Ops.CMPLT: operator.lt,
  Ops.XOR: operator.xor, Ops.OR: operator.or_, Ops.AND: operator.and_, Ops.SHR: operator.rshift, Ops.SHL: operator.lshift, Ops.MAX: max,
  Ops.MOD: lambda x,y: abs(int(x))%abs(int(y))*(1,-1)[x<0], Ops.IDIV: lambda x,y: abs(x)//abs(y)*(1,-1)[x*y<0] if y != 0 else 0,
  Ops.MULACC: lambda x,y,z: (x*y)+z, Ops.WHERE: lambda x,y,z: y if x else z}

def exec_alu(op:Ops, dtype:DType, operands, truncate_output=True):
  if dtype.count > 1:
    return tuple([exec_alu(op, dtype.scalar(), [x[i] if isinstance(x, tuple) else x for x in operands]) for i in range(dtype.count)])
  alu = python_alu[op](*operands)
  return truncate.get(dtype, lambda x: x)(alu) if truncate_output else alu

# ***** uop helpers *****

def print_uops(uops:list[UOp]):
  for i,u in enumerate(uops):
    formatted_parents = [(uops.index(x) if x.op is not Ops.CONST else f"{x.arg}") if x in uops else "--" for x in u.src]
    print(f"{i:4d} {str(u.op):20s}: {str(u.dtype):30s} " f"{str(formatted_parents):32s} {u.arg}")

# ***** pattern matcher *****

def get_location() -> tuple[str, int]:
  frm = sys._getframe(1)
  # find the real frame in the file that has the UPat, TODO: is there a better way to do this?
  while frm.f_back is not None and pathlib.Path(frm.f_back.f_code.co_filename).name in {"ops.py", "uopgraph.py", "schedule.py",
                                                                                        "lowerer.py", "cstyle.py", "linearize.py"}:
    frm = frm.f_back
  return frm.f_code.co_filename, frm.f_lineno
@functools.lru_cache(None)
def lines(fn) -> list[str]:
  with open(fn) as f: return f.readlines()

class UPat(MathTrait):
  __slots__ = ("op", "dtype", "arg", "name", "src")
  def __init__(self, op:Optional[Union[Ops, tuple[Ops, ...], set[Ops]]]=None, dtype:Optional[Union[DType, tuple[DType, ...]]]=None,
               src:Optional[Union[tuple[UPat, ...], list[UPat], UPat]]=None, arg:Any=None,
               name:Optional[str]=None, allow_any_len:bool=False, location=None, custom_early_reject:Optional[set[Ops]]=None):
    assert op is None or isinstance(op, Ops) or isinstance(op, tuple) or isinstance(op, set), "op must be Ops or tuple of Ops"
    self.op: Optional[tuple[Ops, ...]] = (op,) if isinstance(op, Ops) else (tuple(op) if isinstance(op, set) else op)
    self.dtype: Optional[tuple[DType, ...]] = (dtype,) if isinstance(dtype, DType) else dtype
    self.arg, self.name, self._in_src, self.custom_early_reject = arg, name, src, custom_early_reject
    self.src: Any = None
    assert self.name != "ctx", "UPat can't be named ctx"

    # try all permutations if it's a list
    if isinstance(src, list): self.src = list(itertools.permutations(src)) if not all_same(src) else [src]
    # only one if it's a tuple
    elif isinstance(src, tuple): self.src = [src]
    # repeat if it's a UPat
    elif isinstance(src, UPat): self.src = [itertools.repeat(src)]

    self.allowed_len: int = -1 if allow_any_len or isinstance(src, UPat) or src is None else len(src)
    self.location = location or get_location()

    if custom_early_reject is not None: self.early_reject = custom_early_reject
    else:
      upat_match = [src] if isinstance(src, UPat) else ([] if src is None else self.src[0])
      self.early_reject = {pp.op[0] for pp in upat_match if pp.op is not None and len(pp.op) == 1}

  def named(self, name:str): return UPat(self.op, self.dtype, self._in_src, self.arg, name, self.allowed_len == -1, self.custom_early_reject)

  @staticmethod
  def any(*src): return UPatAny(src=src)

  @staticmethod
  @functools.lru_cache(None)
  def var(name:Optional[str]=None, dtype:Optional[Union[DType, tuple[DType, ...]]]=None): return UPat(dtype=dtype, name=name)
  @staticmethod
  @functools.lru_cache(None)
  def cvar(name:Optional[str]=None, dtype:Optional[DType]=None, vec=True): return UPat((Ops.CONST,Ops.VCONST) if vec else Ops.CONST, dtype, name=name)
  @staticmethod
  def const(dtype:Optional[Union[DType, tuple[DType, ...]]], b:ConstType): return UPat(Ops.CONST, dtype=dtype, arg=b)

  # copied from UOp
  def index(self, idx:UPat, valid:Optional[UPat]=None): return UPat(Ops.INDEX, self.dtype, (self,idx,valid) if valid is not None else (self,idx))
  def view(self, st=None, **kwargs): return UPat(Ops.VIEW, self.dtype, (self,), st, **kwargs)
  def cast(self, dtype=None): return UPat(Ops.CAST, dtype, (self,))
  def bitcast(self, dtype=None): return UPat(Ops.BITCAST, dtype, (self,))
  def gep(self, i:int): return UPat(Ops.GEP, None, (self,), (i,))
  def load(self, *src:UPat, **kwargs): return UPat(Ops.LOAD, src=(self,)+src, **kwargs)
  def store(self, *src:UPat, **kwargs): return UPat(Ops.STORE, dtypes.void, (self,)+src, **kwargs)
  def assign(self, x:UPat): return UPat(Ops.ASSIGN, self.dtype, (self,x))

  def const_like(self, b:ConstLike): return UPat.const(self.dtype, cast(ConstType, b))
  def alu(self, op:Ops, *src:UPat):
    asrc = (self,)+src
    return UPat(op, dtypes.bool if op in {Ops.CMPLT, Ops.CMPNE} else asrc[-1].dtype, list(asrc) if op in GroupOp.Commutative else asrc)

  def printable(self:UPat) -> str:
    try: return lines(self.location[0])[self.location[1]-1].strip()
    except FileNotFoundError: return "<missing>"

  def __repr__(self):
    def rep(x):
      form = "UPat(%s, %s, name=%s, dtype=%s, allow_any_len=%s, src=%s)"
      return form % (None if x.op is None else ('(%s)'%', '.join(map(str, x.op))), x.arg, repr(x.name),
        set(x.dtype) if x.dtype else None, x.allowed_len == 0, "[%s]" if x.src and len(x.src)>1 else "(%s)")
    return pretty_print(self, rep, srcfn=lambda x:None if x.src is None else [next(x.src[0])] if isinstance(x.src[0], itertools.repeat) else x.src[0])

  def match(self:UPat, uop:UOp, store:dict[str, UOp]) -> list[dict[str, UOp]]:
    if (self.op is not None and uop.op not in self.op) or \
       (self.name is not None and store.setdefault(self.name, uop) is not uop) or \
       (self.dtype is not None and uop.dtype not in self.dtype and uop.dtype.scalar() not in self.dtype) or \
       (self.arg is not None and self.arg != uop.arg) or \
       (self.allowed_len != -1 and len(uop.src) != self.allowed_len): return []
    if self.src is None: return [store]
    res: list[dict[str, UOp]] = []
    for vp in self.src:
      stores, new_stores = [store.copy()], []
      for uu, vv in zip(uop.src, vp):
        for s in stores: new_stores.extend(vv.match(uu, s))
        stores, new_stores = new_stores, []
      res.extend(stores)
    return res

class UPatAny(UPat):
  def match(self:UPat, uop:UOp, store:dict[str, UOp]) -> list[dict[str, UOp]]:
    matches = [x.match(uop, store.copy()) for x in self.src[0]]
    return flatten([x for x in matches if x is not None])

def deconstruct_function(fxn:Callable) -> Tuple:
  new_globals = {k:v for k,v in fxn.__globals__.items() if k in fxn.__code__.co_names}
  for co in fxn.__code__.co_consts:
    if isinstance(co, types.CodeType): new_globals.update({k:v for k,v in fxn.__globals__.items() if k in co.co_names})
  # NOTE: optional round trip through pickle!
  assert fxn.__closure__ is None, "closures are not supported in pattern matchers"
  ret = fxn.__code__, new_globals, fxn.__name__, fxn.__defaults__
  return pickle.loads(pickle.dumps(ret)) if getenv("TEST_PICKLE") else ret

class PatternMatcher:
  def __init__(self, patterns:list[tuple[UPat, Callable]]):
    self.patterns = patterns
    # NOTE: use of DefaultDict here is very dangerous! all keys will live for the lifetime of the PatternMatcher!
    self.pdict: dict[Ops, list[tuple[UPat, Callable, Set, bool]]] = {}
    # uop is required, arg is optional
    for p,fxn in self.patterns:
      assert p.op is not None
      tuple_fxn = fxn if isinstance(fxn, tuple) else deconstruct_function(fxn)
      real_fxn = types.FunctionType(*tuple_fxn)
      for uop in p.op: self.pdict.setdefault(uop, []).append((p, real_fxn, p.early_reject, 'ctx' in inspect.signature(real_fxn).parameters))

  def __reduce__(self): return PatternMatcher, ([(x,deconstruct_function(fxn) if fxn.__name__ == "<lambda>" else fxn) for x,fxn in self.patterns],)

  @functools.lru_cache(None)  # pylint: disable=method-cache-max-size-none
  def __add__(self, more:PatternMatcher): return PatternMatcher(self.patterns+more.patterns)

  def rewrite(self, uop:UOp, ctx=None) -> UOp|None:
    ler = {u.op for u in uop.src}
    for p,fxn,early_reject,has_ctx in self.pdict.get(uop.op, []):
      if not early_reject.issubset(ler): continue
      for match in p.match(uop, {}):
        if (ret:=(fxn(ctx=ctx, **match) if has_ctx else fxn(**match))) is not None: return ret
    return None

# *** tracking pattern matcher ***

TRACK_MATCH_STATS = ContextVar("TRACK_MATCH_STATS", 2 if getenv("VIZ") else 0)
match_stats:dict[UPat, list[Union[int, float]]] = dict()
@dataclass(frozen=True)
class TrackedGraphRewrite:
<<<<<<< HEAD
  loc: Tuple[str, int]                                                                            # location that called graph_rewrite
  sink: UOp                                                                                       # the graph_rewrite input sink
  matches: List[Tuple[UOp, Optional[UOp], Optional[UPat], float]] = field(default_factory=list)   # before+after uops of all the matches
tracked_keys:List[Any] = [] # this tracks all the functions decorated with @track_rewrites
tracked_ctxs:List[List[TrackedGraphRewrite]] = [] # this tracks all the graph_rewrite calls within each @track_rewrites decorated fxn
becomes:Dict[UOp, bytes] = {} # this saves the pre mutated state of a uop (prepickle)
_name_cnt:Dict[str, int] = {} # this counts the number of times a @track_rewrites(named=True) function is called to keep keys unique
=======
  loc: tuple[str, int]                                                                              # location that called graph_rewrite
  sink: bytes                                                                                       # sanpshot of the graph_rewrite input sink
  matches: list[tuple[bytes, Optional[bytes], Optional[UPat], float]] = field(default_factory=list) # before+after snapshot of all the matches
tracked_keys:list[Any] = []
tracked_ctxs:list[list[TrackedGraphRewrite]] = []
_name_cnt:dict[str, int] = {}
>>>>>>> 20eebbc6
def track_rewrites(named=False):
  def _decorator(func):
    def __wrapper(self, *args, **kwargs):
      if TRACK_MATCH_STATS >= 2:
        if named: _name_cnt[func.__name__] = _name_cnt.get(func.__name__, 0)+1
        tracked_keys.append(f"{func.__name__}_{_name_cnt[func.__name__]}" if named else self)
        tracked_ctxs.append([])
      return func(self, *args, **kwargs)
    return __wrapper
  return _decorator

class TrackedPatternMatcher(PatternMatcher):
  def rewrite(self, uop:UOp, ctx=None) -> UOp|None:
    ret = None
    ler = {u.op for u in uop.src}
    for p,fxn,early_reject,has_ctx in self.pdict.get(uop.op, []):
      if p not in match_stats: match_stats[p] = [0,0,0.0,0.0]
      st = time.perf_counter()
      if not early_reject.issubset(ler):
        match_stats[p][2] += time.perf_counter()-st
        continue
      match_stats[p][1] += 1
      for match in p.match(uop, {}):
        if (ret:=(fxn(ctx=ctx, **match) if has_ctx else fxn(**match))) is not None:
          match_stats[p][0] += 1
          match_stats[p][3] += (et:=time.perf_counter()-st)
          if TRACK_MATCH_STATS >= 3: print(f"{et*1e6:7.2f} us -- ", p.printable())
          if TRACK_MATCH_STATS >= 2 and isinstance(ret, UOp) and len(tracked_ctxs) != 0:
            tracked_ctxs[-1][-1].matches.append((uop, ret, p, et))
          return ret # NOTE: if it returns None, we keep trying to match
      match_stats[p][2] += time.perf_counter()-st
    if TRACK_MATCH_STATS >= 2 and len(tracked_ctxs) != 0: tracked_ctxs[-1][-1].matches.append((uop, None, None, 0))
    return None

if TRACK_MATCH_STATS:
  PatternMatcher = TrackedPatternMatcher  # type: ignore
  import atexit
  @atexit.register
  def print_match_stats():
    if TRACK_MATCH_STATS >= 2:
      with open(fn:=temp("rewrites.pkl"), "wb") as f:
        print(f"rewrote {len(tracked_ctxs)} graphs and matched {sum(len(r.matches) for x in tracked_ctxs for r in x)} times, saved to {fn}")
        with Context(PICKLE_BUFFERS=0): pickle.dump((tracked_keys, tracked_ctxs, becomes), f)
    launch_viz("VIZ", temp("rewrites.pkl"))
    if getenv("PRINT_MATCH_STATS", 1):
      ret = [0,0,0.0,0.0]
      for k,v in sorted(list(match_stats.items()), key=lambda x: x[1][2]+x[1][3]):
        loc_str = f"{k.location[0].split('/')[-1]}:{k.location[1]}"
        if v[1] != 0: print(f"{v[0]:6d} / {v[1]:7d} -- {v[3]*1000.:9.2f} / {(v[2]+v[3])*1000.:9.2f} ms -- {loc_str:15s}", k.printable())
        ret = [x+y for x,y in zip(ret, v)]
      print(f"{ret[0]:6d} / {ret[1]:7d} -- {ret[3]*1000.:9.2f} / {(ret[2]+ret[3])*1000.:9.2f} ms -- TOTAL")

def launch_viz(env_str:str, data:str):
  os.environ[env_str] = "0"
  os.environ[f"{env_str}_DATA"] = data
  if not int(os.getenv("VIZ", "0")) and not int(os.getenv("PROFILE", "0")):
    args = ['--kernels', getenv("VIZ_DATA", "")] if getenv("VIZ_DATA", "") else []
    args += ['--profile', getenv("PROFILE_DATA", "")] if getenv("PROFILE_DATA", "") else []
    os.execv(sys.executable, [sys.executable] + [os.path.join(os.path.dirname(__file__), ".", "viz", "serve.py")] + args)

# *** simple graph rewrite engine ***

class RewriteContext:
  def __init__(self, pm, ctx):
    self.pm: PatternMatcher = pm
    self.ctx = ctx
    self.replace: dict[UOp, UOp] = {}
  def rewrite(self, n:UOp) -> UOp:
    if (rn := self.replace.get(n)) is not None: return rn
    new_src = tuple(map(self.rewrite, n.src))
    new_n = self.pm.rewrite(n, self.ctx) if new_src == n.src else UOp(n.op, n.dtype, new_src, n.arg)
    self.replace[n] = ret = n if new_n is None else self.rewrite(new_n)
    return ret
  def bottom_up_rewrite(self, n:UOp) -> UOp:
    if (rn := self.replace.get(n)) is not None: return rn
    new_n: UOp|None = n
    while new_n is not None: last_n, new_n = new_n, self.pm.rewrite(new_n, self.ctx)
    new_src = tuple(map(self.bottom_up_rewrite, last_n.src))
    self.replace[n] = ret = last_n if new_src == last_n.src else self.bottom_up_rewrite(UOp(last_n.op, last_n.dtype, new_src, last_n.arg))
    return ret

def graph_rewrite(sink:UOp, pm:PatternMatcher, ctx=None, bottom_up=False) -> UOp:
  if TRACK_MATCH_STATS >= 2 and not bottom_up and len(tracked_ctxs) != 0: # TODO: make viz work with bottom_up=True
    tracked_ctxs[-1].append(TrackedGraphRewrite(((frm:=sys._getframe(1)).f_code.co_filename, frm.f_lineno), sink))
  return RewriteContext(pm, ctx).bottom_up_rewrite(sink) if bottom_up else RewriteContext(pm, ctx).rewrite(sink)

# ***** uop type spec *****

# this is the matcher for the final rendered UOps
# matcher functions returns True or False (or None to not match)
spec = PatternMatcher([
  (UPat(Ops.DEFINE_GLOBAL, name="x"), lambda x: isinstance(x.dtype, (PtrDType, ImageDType)) and not x.dtype.local),
  (UPat(Ops.DEFINE_LOCAL, name="x"), lambda x: isinstance(x.dtype, PtrDType) and x.dtype.local),
  (UPat(Ops.DEFINE_ACC, src=(UPat.var("c"),), name="x", allow_any_len=True),
   lambda x,c: all(y.op is Ops.RANGE for y in x.src[1:]) and c.dtype == x.dtype),
  (UPat(Ops.DEFINE_VAR, src=(), name="x"), lambda x: isinstance(x.arg[1], int) and isinstance(x.arg[2], int)),

  (UPat(Ops.RANGE, src=(UPat(name="x"), UPat(name="y")), name="rng"), lambda rng,x,y: rng.dtype == x.dtype == y.dtype and isinstance(rng.arg, int)),
  (UPat(Ops.SPECIAL, src=()), lambda: True),

  # TODO: confirm the args of both of these are shapetrackers
  (UPat(Ops.VIEW, dtypes.void, src=()), lambda: True),
  (UPat(Ops.VIEW, src=(UPat.var("src"),), name="x"), lambda x,src: src.op is not Ops.STORE and x.dtype == src.dtype),

  (UPat(Ops.VALID, dtypes.bool, (UPat(Ops.VIEW),)), lambda: True),
  (UPat(Ops.CONST, name="x"), lambda x: x.dtype == x.dtype.scalar() and (type(x.arg) is type(dtypes.as_const(x.arg, x.dtype)))),

  # early LOAD has a <buf, shapetracker, store?>
  (UPat(Ops.LOAD, src=(UPat((Ops.DEFINE_GLOBAL, Ops.DEFINE_LOCAL)), UPat(Ops.VIEW))), lambda: True),
  (UPat(Ops.LOAD, src=(UPat((Ops.DEFINE_GLOBAL, Ops.DEFINE_LOCAL)), UPat(Ops.VIEW), UPat(Ops.STORE))), lambda: True),

  # early STORE has a <buf, shapetracker, val>
  (UPat(Ops.STORE, src=(UPat((Ops.DEFINE_GLOBAL, Ops.DEFINE_LOCAL)), UPat(Ops.VIEW), UPat())), lambda: True),

  # **** new style load/store ****

  # INDEX is used in new style load/store
  (UPat(Ops.INDEX, src=(UPat((Ops.DEFINE_GLOBAL, Ops.DEFINE_LOCAL)), UPat())), lambda: True),

  # LOAD takes a <bufidx, alt?, gate?, barrier?>
  (UPat(Ops.LOAD, src=(UPat((Ops.INDEX, Ops.CAST)),)), lambda: True),
  (UPat(Ops.LOAD, src=(UPat((Ops.INDEX, Ops.CAST)), UPat((Ops.IF, Ops.BARRIER)))), lambda: True),
  (UPat(Ops.LOAD, src=(UPat((Ops.INDEX, Ops.CAST)), UPat(name="alt"), UPat(dtype=dtypes.bool)), name="ld"), lambda ld,alt: ld.dtype == alt.dtype),

  # STORE takes a <bufidx, val, gate?>
  (UPat(Ops.STORE, dtype=dtypes.void, src=(UPat((Ops.INDEX, Ops.CAST)), UPat())), lambda: True),
  (UPat(Ops.STORE, dtype=dtypes.void, src=(UPat((Ops.INDEX, Ops.CAST)), UPat(), UPat(dtype=dtypes.bool))), lambda: True),
  (UPat(Ops.STORE, dtype=dtypes.void, src=(UPat((Ops.INDEX, Ops.CAST)), UPat(), UPat(Ops.IF))), lambda: True),

  # most ALUs have all matching dtypes, except CMPLT, CMPNE, and WHERE
  (UPat(Ops.WHERE, name="w", src=(UPat(dtype=dtypes.bool), UPat(name="x"), UPat(name="y"))), lambda w,x,y: w.dtype == x.dtype == y.dtype),
  (UPat((Ops.CMPLT, Ops.CMPNE), dtype=dtypes.bool, src=(UPat(name="x"), UPat(name="y"))), lambda x,y: x.dtype == y.dtype),
  # and SHL/SHR, the shift distance can be an int
  (UPat((Ops.SHL, Ops.SHR), src=(UPat(name="x"), UPat(name="y")), name="a"), lambda a,x,y: a.dtype == x.dtype and y.dtype in (x.dtype, dtypes.uint)),
  (UPat(Ops.IDIV, name="x"), lambda x: None if dtypes.is_int(x.dtype) else False),
  (UPat(GroupOp.ALU, name="x"), lambda x: all(x.dtype == y.dtype for y in x.src)),

  (UPat(Ops.ASSIGN, src=(UPat((Ops.DEFINE_ACC, Ops.DEFINE_GLOBAL)), UPat())), lambda: True),
  (UPat(Ops.ENDRANGE, dtype=dtypes.void, src=(UPat(Ops.RANGE),)), lambda: True),

  # all WMMA has 3 args, <x, w, acc>
  (UPat(Ops.WMMA, src=(UPat(), UPat(), UPat())), lambda: True),
  (UPat(Ops.CONTRACT, name="x"), lambda x: x.dtype.count == prod(y[1] for y in x.arg)),
  (UPat(Ops.UNROLL, name="x"), lambda x: x.src[0].dtype.count == prod(y[1] for y in x.arg)),

  # if has a <gate, barrier?>
  (UPat(Ops.IF, dtype=dtypes.void, src=(UPat(),)), lambda: True),
  (UPat(Ops.IF, dtype=dtypes.void, src=(UPat(), UPat(Ops.BARRIER))), lambda: True),
  (UPat(Ops.ENDIF, dtype=dtypes.void, src=(UPat(Ops.IF),)), lambda: True),

  (UPat(Ops.REDUCE_AXIS, name="x"), lambda x: isinstance(x.arg, tuple) and len(x.arg) == 2 and x.arg[0] in {Ops.ADD, Ops.MUL, Ops.MAX}),
  (UPat(Ops.GEP, src=(UPat(name="src"),), name="gep"), lambda gep,src: gep.dtype == src.dtype.scalar()),
  (UPat(Ops.VECTORIZE, name="x"), lambda x: len(x.src)>1 and len(x.src) == x.dtype.count and all(x.dtype == y.dtype.vec(len(x.src)) for y in x.src)),
  (UPat((Ops.BITCAST, Ops.CAST), src=(UPat(),), name="x"), lambda x: x.arg is None),
  (UPat(Ops.BARRIER, dtypes.void, src=UPat(Ops.STORE, allow_any_len=True)), lambda: True), # NOTE: all pointers must be local

  # NOTE: for testing, we let sinks be anything
  #(UPat(UOps.SINK, src=UPat(UOps.STORE)), lambda: True),
  (UPat(Ops.SINK, dtypes.void), lambda: True),
  (UPat(Ops.NOOP), lambda: True),

  # PTX LOAD/STORE
  (UPat((Ops.LOAD, Ops.STORE), src=(UPat(dtype=dtypes.int64),), allow_any_len=True), lambda: True),
])

def type_verify(uops:list[UOp], extra_spec:Optional[PatternMatcher]=None):
  spec_pm = spec if extra_spec is None else spec+extra_spec
  for i,u in enumerate(uops):
    if not spec_pm.rewrite(u):
      print_uops(uops)
      raise RuntimeError(f"UOp verification failed at {i} on {u.op} {u.dtype} {len(u.src)} {[x.op for x in u.src]} {u.arg}")

# *** most of symbolic lives here now ***

def split_uop(x:UOp, sep:Ops):
  if x.op is sep:
    for s in x.src: yield from split_uop(s, sep)
  else: yield x

def div_and_mod_folding(x: UOp, c: int, which: Literal[Ops.MOD, Ops.IDIV], split_rem: bool=False) -> UOp|None:
  # simplify x // c or x % c, None means no change, c must be > 0
  assert c > 0
  if x.dtype.count > 1: return None
  # simple cancel div/mod case
  if (q:=x.vmin//c) == (x.vmax//c):
    if which is Ops.MOD: return x - q*c
    return x.const_like(q)

  svars, factors, quotients, remainders, gcd, div, const, offset, something_changed = [], [], [], [], c, 1, 0, 0, False
  for u in split_uop(x, Ops.ADD):
    if u.op is Ops.MOD and which is Ops.MOD and u.src[1].op is Ops.CONST and u.src[1].arg%c == 0:
      u = u.src[0]
      something_changed = True
    v: UOp = u.divides(f:=u.const_factor())
    q, r = divmod(f, c)
    if r==0 or ((which is Ops.MOD or split_rem or u.op is Ops.CONST) and r!=f): something_changed = True
    offset += r*v.vmin
    if u.op is Ops.CONST: const += f
    else:  # div is the smallest common divisor of all terms
      if f > 1 and c % f == 0 and (div == 1 or div > f): div = f
      gcd = math.gcd(r, gcd)
      factors.append(f); svars.append(v); quotients.append(q); remainders.append(r)  # noqa: E702

  lbound = ubound = offset = offset % c
  # we can fold if the expression has only one non-constant term and this term can only take on two values
  if len(svars)==1 and (v:=svars[0]).vmax-v.vmin == 1:
    r = (offset+remainders[0])%c - offset%c
    offset -= r * v.vmin
    if which is Ops.MOD: return r*v + offset
    return (factors[0]-r)//c * v + (const-offset)//c

  # a//c = (a-a%c)/c, if we can fold a%c, we can fold a//c
  # within a mod we can freely subtract multiples of c, we use this to see if a is congruent to an expression whose vmin/vmax are between 0 and c
  for (r, v) in zip(remainders, svars):
    if r > c//2:
      if (lbound := lbound + (r:=r-c) * (v.vmax-v.vmin)) < 0: break
    elif (ubound := ubound + r * (v.vmax-v.vmin)) >= c: break
    offset -= r * v.vmin  # determine what the new offset would be
  else: # vmin/vmax of the remainder is between 0 and c, we can remove the mod/div
    remainders = [min(r, r-c, key=abs) for r in remainders]
    if which is Ops.MOD: return functools.reduce(operator.add, [r*v for r,v in zip(remainders,svars)], x.const_like(offset))
    return functools.reduce(operator.add, [(f-r)//c * v for f,r,v in zip(factors, remainders,svars)], x.const_like((const-offset)//c))

  if gcd != 1: something_changed = True
  if not something_changed:
    if which is Ops.IDIV and (1 < div < c) and (newx:=div_and_mod_folding(x, div, Ops.IDIV)) is not None: return newx//(c//div)
    return None
  quo, rem = x.const_like(const//c), x.const_like((const%c)//gcd)
  for q,r,f,v in zip(quotients, remainders, factors, svars):
    if which is Ops.IDIV and (not split_rem) and r!=0:
      rem += f//gcd * v
    else:
      rem += r//gcd * v
      quo += q * v

  if which is Ops.MOD: return gcd*(rem % (c//gcd)) + const%gcd
  return rem//(c//gcd)+quo

def lt_folding(x:UOp, c:int) -> UOp|None:
  p, np = partition(split_uop(x, Ops.ADD), lambda u: u.const_factor() == 1)
  if np and (d:=math.gcd(*[u.const_factor() for u in np], c)) > 1 and 0 <= sum(u.vmin for u in p) and sum(u.vmax for u in p) < d:
    return cast(UOp, functools.reduce(operator.add, np).divides(d))<(c//d)
  return None

def fold_unrolled_divs(divs:UOp):
  # div pattern in unrolled arange
  # example: (x//4+(x+1)//4+(x+2)//4+(x+3)//4 -> x
  add_chain, denominator, seen_const, ans = list(split_uop(divs, Ops.ADD)), None, [], None
  for u in add_chain:
    if not (u.op is Ops.IDIV and u.src[1].op is Ops.CONST): return None
    if denominator is None: denominator = u.src[1].arg
    if denominator != u.src[1].arg: return None
    # assumed CONST is the last of an ADD
    if (s0:=u.src[0]).op is Ops.ADD and s0.src[1].op is Ops.CONST and s0.src[1].op is Ops.CONST:
      seen_const.append(s0.src[1].arg)
      s0 = s0.src[0]
    else: seen_const.append(0)
    if ans is None: ans = s0
    if ans is not s0: return None
  if denominator is None: return None
  # the first (denominator-len(seen_const)) terms may have been folded to 0 already
  for i in range(denominator-len(seen_const)):
    if ans is not None and 0 <= ans.vmin and ans.vmax + i < denominator: seen_const.append(i)
  return ans if ans is not None and sorted(seen_const)==list(range(denominator)) else None

def canonicalize_simplex(X:UOp) -> UOp|None:
  # (X := a0*x0 + a1*x1 + ...) > 0 is equivalent to x0 + x1 + ... > 0 if xi >= 0 and ai > 0 for ints.
  # returns x0 + x1 + ... in such case, or None if not
  changed, ret = False, []
  for u in split_uop(X, Ops.ADD):
    # assumed the const is the last src of MUL
    if u.op is Ops.MUL and u.src[1].op is Ops.CONST and u.src[1].arg > 0:
      changed = True
      u = u.src[0]
    if not (u.op in GroupOp.Irreducible and u.vmin >= 0): return None
    ret.append(u)
  return functools.reduce(operator.add, ret) if changed else None

def is_increasing(f:UOp) -> bool:
  # is f a monotonically increasing function regards its input
  if f.op in GroupOp.Irreducible: return True
  if f.op is Ops.ADD: return is_increasing(f.src[0]) and is_increasing(f.src[1])
  if f.op in (Ops.MUL, Ops.IDIV) and f.src[1].op is Ops.CONST and f.src[1].arg >= 0: return is_increasing(f.src[0])
  return False  # False if not sure

def parse_valid(valid:UOp) -> tuple[UOp, bool, int]:
  # if it's X <= c, returns X, True, c
  # if it's X >= c, returns X, False, c

  # (X < c).ne(True) -> X >= c
  if valid.op is Ops.CMPNE and valid.src[1].op is Ops.CONST and valid.src[1].arg == 1 and \
    (s0:=valid.src[0]).op is Ops.CMPLT and s0.src[1].op is Ops.CONST: return s0.src[0], False, s0.src[1].arg
  # X < c -> X <= c-1
  if valid.op is Ops.CMPLT and valid.src[1].op is Ops.CONST: return valid.src[0], True, valid.src[1].arg-1
  raise ValueError(f"not able to parse {valid=}")

def uop_given_valid(valid:UOp, uop:UOp) -> UOp|None:
  # return None if valid is always False, otherwise the simplified uop (might be the same as input)

  # first, parse valid into {expr: (lower_bound, upper_bound)}
  bounds:DefaultDict[UOp, list[Optional[ConstType]]] = defaultdict(lambda: [None, None])
  for stmt in split_uop(valid, Ops.AND):
    try: expr, is_upper, c = parse_valid(stmt)
    except ValueError: return uop  # give up if we cannot parse the valid
    bounds[expr][int(is_upper)] = c

  # simplify uop given that valid is True
  for expr,v in bounds.items():
    # some expr has lower bound > upper bound -> valid is an empty set and we return None
    if v[0] is not None and v[1] is not None and v[0] > v[1]: return None

    # every candidate is a set of contrained UOp based on valid, and if every item in a set simplifies the uop into a same output, we rewrite uop
    candidates = []
    if expr.op is Ops.ADD and v[0] == 1 and all(u.op in GroupOp.Irreducible for u in split_uop(expr, Ops.ADD)):
      # if the constraint is a simplex: X0 + X1 + ... > 0, we can check if all Xi > 0 simplify into the same output
      candidates.append([(Xi, UOp.variable("fake", 1, Xi.vmax, Xi.dtype)) for Xi in split_uop(expr, Ops.ADD)])
    # try checking the whole clause
    if expr in uop.toposort:
      candidates.append([(expr, UOp.variable("fake", expr.vmin if v[0] is None else v[0], expr.vmax if v[1] is None else v[1], expr.dtype))])

    for candidate in candidates:
      # if every branch in candidate gives the same simplified uop, we can rewrite the uop
      newuops = [uop.substitute({X:newX}).simplify().substitute({newX:X}).simplify() for X,newX in candidate]
      if uop.op is Ops.VECTORIZE and len(uop.src) == 2:
        if all_same([uops.src[0] for uops in newuops]): uop = uop.replace(src=(newuops[0].src[0], uop.src[1]))
        if all_same([uops.src[1] for uops in newuops]): uop = uop.replace(src=(uop.src[0], newuops[0].src[1]))
      elif all_same(newuops): uop = newuops[0]

  return uop

def _valid_priority(v: UOp, valids:list[UOp]):
  # we want valid that's in other valids' parents to be first, so it's more likely the other valids get simplified
  try: return sum(-1 if parse_valid(v)[0] in other.toposort else 0 for other in valids)
  except ValueError: return 0

def simplify_valid(valid:UOp) -> UOp|None:
  ret:list[UOp] = []
  something_changed = False
  valids = list(split_uop(valid, Ops.AND))
  for stmt in sorted(valids, key=lambda v: _valid_priority(v, valids)):
    ret.append(newstmt if ret and (newstmt:=uop_given_valid(functools.reduce(operator.and_, ret), stmt)) is not None else stmt)
    if ret[-1] is not stmt: something_changed = True
  return functools.reduce(operator.and_, ret) if something_changed else None

def max_var_const(x:UOp, c1:UOp, c2:UOp):
  if x.vmin >= 0: return x*c1 if c1.arg >= c2.arg else x*c2
  if x.vmax <= 0: return x*c2 if c1.arg >= c2.arg else x*c1

def sint_to_uop(x:sint, dtype:DType=dtypes.int) -> UOp: return UOp.const(dtype, x) if isinstance(x, int) else x

symbolic_simple = PatternMatcher([
  # ** self folding **
  (UPat.var("x") + 0, lambda x: x),    # x+0 -> x
  (UPat.var("x") * 1, lambda x: x),    # x*1 -> x
  (UPat.var("x") // UPat.var("x"), lambda x: x.const_like(1)), # x//x -> 1
  (UPat.var("x") // 1, lambda x: x),   # x//1 -> x
  (UPat.var("x") // -1, lambda x: -x), # x//-1 -> -x
  (UPat.var("x") / UPat.var("x"), lambda x: x.const_like(1)), # x/x -> 1
  ((UPat.var("x") * UPat.var("x2")) / UPat.var("x2"), lambda x,x2: x), # (x*x2)/x2 -> x
  ((UPat.var() % UPat.var("y")).named("base") % UPat.var("y"), lambda base,y: base),  # (x%y)%y = -> x%y (rewritten with base for speed)
  (UPat.var("x")%UPat.cvar("c")+(UPat.var("x")//UPat.cvar("c"))*UPat.cvar("c"), lambda x,c: x), # (x%c)+(x//c)*c = x
  ((UPat.var("x")//UPat.cvar("c1"))*UPat.cvar("c3")+UPat.var("x")%UPat.cvar("c1")*UPat.cvar("c2"),
    lambda x,c1,c2,c3: x*c2 if c1.arg*c2.arg==c3.arg else None), # (x%c1)*c2+(x//c1)*c3 = x*c2 if c1*c2==c3
  (UPat.var("x", dtype=dtypes.bool) & UPat.cvar("c", vec=False), lambda x,c: x if c.arg else c),
  (UPat.var("x", dtype=dtypes.bool) | UPat.cvar("c", vec=False), lambda x,c: c if c.arg else x),
  (UPat(GroupOp.Idempotent, src=(UPat.var("x"), UPat.var("x"))), lambda x: x),
  (UPat.var("x", dtype=dtypes.bool).logical_not().logical_not(), lambda x: x),
  (UPat.var("x", dtype=dtypes.bool).where(UPat.const(dtypes.bool, True), UPat.const(dtypes.bool, False)), lambda x: x),
  # ** zero folding **
  (UPat.var("x") < UPat.var("x"), lambda x: UOp.const(dtypes.bool.vec(x.dtype.count), False)), # x < x -> False
  (UPat.var("x", dtype=dtypes.ints) != UPat.var("x", dtype=dtypes.ints),
   lambda x: UOp.const(dtypes.bool.vec(x.dtype.count), False)), # x != x -> False (only ints)
  # x*0 -> 0 or 0*x -> 0
  # if x is nan or inf it should render the nan value.
  # NOTE: this can be wrong for loaded NaN
  (UPat.var("x") * 0, lambda x: x.const_like(float("nan") if isinstance(x.arg, float) and (math.isnan(x.arg) or math.isinf(x.arg)) else 0)),
  # ** constant folding **
  (UPat(GroupOp.ALU, name="a", src=UPat((Ops.VCONST, Ops.CONST))), lambda a: a.const_like(exec_alu(a.op, a.dtype, [x.arg for x in a.src], False))),
  # bool MUL is AND, ADD/MAX is OR. prevents other rules to rewrite bool ADD/MUL incorrectly
  (UPat.var('x', dtype=dtypes.bool) * UPat.var('y', dtype=dtypes.bool), lambda x,y: x&y),
  (UPat.var('x', dtype=dtypes.bool) + UPat.var('y', dtype=dtypes.bool), lambda x,y: x|y),
  (UPat.var('x', dtype=dtypes.bool).maximum(UPat.var('y', dtype=dtypes.bool)), lambda x,y: x|y),
  # *** cast ***
  (UPat(Ops.CAST, name="root", src=UPat.cvar("c")), lambda root, c: root.const_like(c.arg)),
  (UPat(Ops.CAST, name="root"), lambda root: root.src[0] if root.dtype == root.src[0].dtype else None),
])

symbolic = symbolic_simple+PatternMatcher([
  # ** COMMUTATIVE flipping **
  (UPat(GroupOp.Commutative, name='x'), lambda x: x.replace(src=x.src[::-1]) if x.src[1].tuplize < x.src[0].tuplize else None),
  # group like
  ((UPat.var("x") + UPat.var("y")) + UPat.var("x") * UPat.cvar("c"), lambda x,y,c: (x+x*c)+y),
  # ** boolean algebra **
  (UPat.var("x") | (UPat.var("x") & UPat.var()), lambda x: x), # x|(x&y) -> x
  # ** combine terms **
  (UPat.var("x") * UPat.cvar("c0") + UPat.var("x") * UPat.cvar("c1"), lambda x,c0,c1: x*(c0+c1)), # (x*c0)+(x*c1) -> x*(c0+c1)
  (UPat.var("x") + UPat.var("x") * UPat.cvar("c"), lambda x,c: x*(c+1)), # (x+x*c)-> x*(c+1)
  (UPat.var("x") + UPat.var("x"), lambda x: x*2), # (x+x)-> x*2
  ((UPat.var("x") / UPat.var("x2")) / UPat.var("x3"), lambda x,x2,x3: x/(x2*x3)), # (x/x2)/x3 -> x/(x2*x3)
  (-1 * (UPat.var("x") + UPat.cvar("c")), lambda x,c: (-x)+(-c)),  # -(x+c) -> -x + -c
  # a conditional with the same results either way is a noop, also fold const conditionals
  (UPat.var().where(UPat.var("val"), UPat.var("val")), lambda val: val),
  (UPat.cvar("gate", vec=False).where(UPat.var("c0"), UPat.var("c1")), lambda gate, c0, c1: c0 if gate.arg else c1),
  # alu of two where with same conds can combine, only do if true branch or false branch is const
  (UPat(GroupOp.Binary, name="alu", src=(UPat.var("c").where(UPat.var("t"), UPat.var("f")), UPat.var("c").where(UPat.var("tt"), UPat.var("ff")))), \
   lambda alu,c,t,tt,f,ff: c.where(t.alu(alu.op, tt), f.alu(alu.op, ff)) if t.op == tt.op == Ops.CONST or f.op == ff.op == Ops.CONST else None),
  # ALU min==max -> CONST (slow!)
  (UPat(GroupOp.ALU, name="x"), lambda x: x.const_like(x.vmin) if x.vmin == x.vmax else None),
  # max folding
  (UPat.maximum(UPat.var("x"), UPat.var("y")), lambda x,y: x if x.vmin >= y.vmax else y if x.vmax <= y.vmin else None),
  # TODO: why does this rule break beautiful_mnist?
  #((UPat.var("x")+UPat.var("z")).maximum(UPat.var("y")+UPat.var("z")), lambda x,y,z: x.maximum(y) + z),
  ((UPat.var("x")*UPat.cvar("c1")).maximum(UPat.var("x")*UPat.cvar("c2")), max_var_const),
  # ** two stage ALU folding **
  *((UPat.var("x").alu(op, UPat.cvar("c1")).alu(op, UPat.cvar("c2")).named("f"),
     lambda f,x,c1,c2: x.alu(f.op,c1.alu(f.op,c2))) for op in GroupOp.Associative),
  ((UPat.cvar("c0") + UPat.var("x")) < UPat.cvar("c1"), lambda x,c0,c1: x<(c1-c0)),  # c0 + x < c1 -> x < c1 - c0
  ((UPat.var("x") // UPat.cvar("c1")) // UPat.cvar("c2"), lambda x,c1,c2: x//(c1*c2)), # (x//c1)//c2 -> x//(c1*c2)
  # ** lt **
  # c0*x<c1 for positive int c0,c1
  ((UPat.cvar("c0", vec=False)*UPat.var("x", dtype=dtypes.ints))<UPat.cvar("c1", vec=False),
   lambda x,c0,c1: x<math.ceil(c1.arg/c0.arg) if c0.arg > 0 and c1.arg > 0 else None),
  # c0*x<c1 for negative int c0 and non-positive c1
  ((UPat.cvar("c0", vec=False)*UPat.var("x", dtype=dtypes.ints))<UPat.cvar("c1", vec=False),
   lambda x,c0,c1: (-x)<(-(math.floor(-c1.arg/-c0.arg))) if c0.arg < 0 and c0.arg != -1 and c1.arg <= 0 else None),
  # x//c0<c1 for positive int c0
  ((UPat.var("x", dtype=dtypes.ints)//UPat.cvar("c0", vec=False))<UPat.cvar("c1", vec=False),
   lambda x,c0,c1: x<(c1.arg*c0.arg) if c0.arg > 0 else None),
  # ** move add/mul consts to end (NOTE: this is still happening before constant folding) **
  (UPat(Ops.ADD, src=(UPat.var("x"), UPat.cvar("c1"))) + UPat.var("y"), lambda x,c1,y: (x+y)+c1),
  (UPat(Ops.MUL, src=(UPat.var("x"), UPat.cvar("c1"))) * UPat.var("y"), lambda x,c1,y: (x*y)*c1),
  # *** rules from symbolic ***
  # unrolled arange div folding
  (UPat(Ops.ADD, name="divs", src=[UPat(), UPat(Ops.IDIV)]), fold_unrolled_divs),
  # generic lt folding
  (UPat.var("x", dtypes.sints)<UPat.cvar("c", vec=False), lambda x,c: lt_folding(x, c.arg) if 0 < c.arg else None),
  # canonicalize a simplex with positive coefficients > 0
  # not x < 1 -> X > 0
  ((UPat.var("x", dtypes.ints)<1).ne(True), lambda x: (newx<1).ne(True) if (newx:=canonicalize_simplex(x)) is not None else None),
  # ** div **
  # div folding
  ((UPat.var("x")//UPat.cvar("c") + UPat.cvar("a"))//UPat.cvar("d"), lambda x,c,a,d: (x+a*c)//(c*d)),  # (x//c+a)//d -> (x+a*c)//(c*d)
  (UPat.var("x", dtypes.sints) // UPat.cvar("c", vec=False), lambda x,c: div_and_mod_folding(x,c.arg,Ops.IDIV) if 0 < c.arg else None),
  # ** mod **
  # mod folding
  (UPat.var("x") % UPat.cvar("c", vec=False), lambda x,c: div_and_mod_folding(x,c.arg,Ops.MOD) if 0 < c.arg else None),
])


symbolic_flat = symbolic+PatternMatcher([
  # ** combine terms (opinionated) **
  (-1 * (UPat.var("x") + UPat.var("y")), lambda x,y: (-x)+(-y)),  # -(x+y) -> -x + -y
  # (x+y)*c -> x*c+y*c. only for int, float has inf*0=nan issue
  ((UPat.var("x", dtypes.ints) + UPat.var("y")) * UPat.cvar("c"), lambda x,y,c: x*c+y*c),
])

_substitute = PatternMatcher([(UPat(tuple(Ops), name="x"), lambda ctx,x: ctx.get(x,None))])

# for debug
syms = { Ops.ADD: "+", Ops.SUB: "-", Ops.IDIV: "//", Ops.MOD: "%", Ops.SHL: "<<", Ops.SHR: ">>",
         Ops.MUL: "*", Ops.CMPLT: "<", Ops.CMPNE: "!=", Ops.AND: "&", Ops.OR: "|", Ops.XOR: "^"}
renderer = PatternMatcher([
  (UPat((Ops.DEFINE_VAR, Ops.SPECIAL), name="x"), lambda x: UOp(Ops.NOOP, arg=x.arg[0])),
  (UPat(Ops.RANGE, name="x"), lambda x: UOp(Ops.NOOP, arg=f"ridx{x.arg}")),
  (UPat(Ops.CONST, name="x"), lambda x: UOp(Ops.NOOP, arg=str(x.arg))),
  (UPat(Ops.BIND, src=UPat(Ops.NOOP), name="x"), lambda x: x.src[0]),
  (UPat(Ops.NEG, src=UPat(Ops.NOOP), name="x"), lambda x: UOp(Ops.NOOP, arg=f"(-{x.src[0].arg})")),
  (UPat(Ops.MAX, src=UPat(Ops.NOOP), name="x"), lambda x: UOp(Ops.NOOP, arg=f"max({x.src[0].arg}, {x.src[1].arg})")),
  (UPat(Ops.MULACC, src=UPat(Ops.NOOP), name="x"), lambda x: UOp(Ops.NOOP, arg=f"({x.src[0].arg}*{x.src[1].arg}+{x.src[2].arg})")),
  (UPat(Ops.WHERE, src=UPat(Ops.NOOP), name="x"), lambda x: UOp(Ops.NOOP, arg=f"({x.src[1].arg} if {x.src[0].arg} else {x.src[2].arg})")),
  (UPat(GroupOp.ALU, src=UPat(Ops.NOOP), name="x"), lambda x: UOp(Ops.NOOP, arg=f"({x.src[0].arg}{syms[x.op]}{x.src[1].arg})")),
])

# *** what was symbolic.py ***

sint = Union[int, UOp]
Variable = UOp

ConstLike = Union[ConstType, Variable, tuple[ConstType, ...]]

# *** uop swizzling ***

merge_views = PatternMatcher([(UPat(Ops.VIEW, name="s0").view(name="s1"), lambda s0,s1: s0.replace(arg=s0.st+s1.st))])

# push VIEW to loads
view_left = merge_views+PatternMatcher([
  # VIEW before elementwise ops
  (UPat({*GroupOp.ALU, Ops.CAST, Ops.BITCAST, Ops.ASSIGN}, name="e").view(name="v"),
   lambda e,v: e.replace(src=tuple(s if not s.has_st else s.view(v.st) if s is s.base else s.base.view(s.st+v.st) for s in e.src))),
  # early merge VIEW buffer ops
  (UPat(GroupOp.Buffer, name="b").view(name="v"), lambda b,v: b.replace(src=tuple((s.st+v.st).to_uop() if s.op is Ops.VIEW else s for s in b.src))),
])<|MERGE_RESOLUTION|>--- conflicted
+++ resolved
@@ -471,10 +471,10 @@
 
   # CAUTION: MUTABILITY!
   def become(self, u:UOp):
+    del UOpMetaClass.ucache[(self.op, self.dtype, self.src, self.arg)]
     if TRACK_MATCH_STATS >= 2:
       # map the new uop to a snapshot of the old one
       with Context(PICKLE_BUFFERS=0): becomes[u] = pickle.dumps(self)
-    del UOpMetaClass.ucache[(self.op, self.dtype, self.src, self.arg)]
     self.op, self.dtype, self.src, self.arg = u.op, u.dtype, u.src, u.arg
 
   # *** uop movement ops ***
@@ -817,22 +817,13 @@
 match_stats:dict[UPat, list[Union[int, float]]] = dict()
 @dataclass(frozen=True)
 class TrackedGraphRewrite:
-<<<<<<< HEAD
-  loc: Tuple[str, int]                                                                            # location that called graph_rewrite
-  sink: UOp                                                                                       # the graph_rewrite input sink
-  matches: List[Tuple[UOp, Optional[UOp], Optional[UPat], float]] = field(default_factory=list)   # before+after uops of all the matches
-tracked_keys:List[Any] = [] # this tracks all the functions decorated with @track_rewrites
-tracked_ctxs:List[List[TrackedGraphRewrite]] = [] # this tracks all the graph_rewrite calls within each @track_rewrites decorated fxn
-becomes:Dict[UOp, bytes] = {} # this saves the pre mutated state of a uop (prepickle)
-_name_cnt:Dict[str, int] = {} # this counts the number of times a @track_rewrites(named=True) function is called to keep keys unique
-=======
-  loc: tuple[str, int]                                                                              # location that called graph_rewrite
-  sink: bytes                                                                                       # sanpshot of the graph_rewrite input sink
-  matches: list[tuple[bytes, Optional[bytes], Optional[UPat], float]] = field(default_factory=list) # before+after snapshot of all the matches
+  loc: tuple[str, int]                                                                          # location that called graph_rewrite
+  sink: UOp                                                                                     # sanpshot of the graph_rewrite input sink
+  matches: list[tuple[UOp, Optional[UOp], Optional[UPat], float]] = field(default_factory=list) # before+after snapshot of all the matches
 tracked_keys:list[Any] = []
 tracked_ctxs:list[list[TrackedGraphRewrite]] = []
 _name_cnt:dict[str, int] = {}
->>>>>>> 20eebbc6
+becomes:dict[UOp, bytes] = {}
 def track_rewrites(named=False):
   def _decorator(func):
     def __wrapper(self, *args, **kwargs):
@@ -860,8 +851,7 @@
           match_stats[p][0] += 1
           match_stats[p][3] += (et:=time.perf_counter()-st)
           if TRACK_MATCH_STATS >= 3: print(f"{et*1e6:7.2f} us -- ", p.printable())
-          if TRACK_MATCH_STATS >= 2 and isinstance(ret, UOp) and len(tracked_ctxs) != 0:
-            tracked_ctxs[-1][-1].matches.append((uop, ret, p, et))
+          if TRACK_MATCH_STATS >= 2 and isinstance(ret, UOp) and len(tracked_ctxs) != 0: tracked_ctxs[-1][-1].matches.append((uop, ret, p, et))
           return ret # NOTE: if it returns None, we keep trying to match
       match_stats[p][2] += time.perf_counter()-st
     if TRACK_MATCH_STATS >= 2 and len(tracked_ctxs) != 0: tracked_ctxs[-1][-1].matches.append((uop, None, None, 0))
