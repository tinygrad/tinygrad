from __future__ import annotations
from typing import Any, Optional, Set, Union, Tuple, Callable, cast, TYPE_CHECKING, Type, DefaultDict, Literal, get_args
import sys, time, functools, itertools, math, operator, hashlib, os, types, pickle, pathlib, inspect, weakref
from enum import auto, IntEnum, Enum
from dataclasses import dataclass, field
from collections import defaultdict
from tinygrad.dtype import ConstType, ImageDType, PtrDType, dtypes, DType, truncate
from tinygrad.helpers import ContextVar, all_int, prod, getenv, all_same, Context, partition, temp, unwrap, T, argfix, Metadata, _METADATA, flatten
from tinygrad.helpers import PICKLE_BUFFERS, SPLIT_REDUCEOP, DEBUG
if TYPE_CHECKING:
  from tinygrad.shape.shapetracker import ShapeTracker
  from tinygrad.device import Buffer

# wrapper around IntEnum that preserves Enum.__str__ and makes auto() unique across all FastEnum subclasses
class FastEnum(IntEnum):
  def __str__(self): return Enum.__str__(self)
  @staticmethod
  def _generate_next_value_(_, __, ___, last_values): return 1 + max([0, *last_values, *[max(c) for c in FastEnum.__subclasses__()]])

class SimpleMathTrait:
  # required to implement
  def alu(self:T, arg:Ops, *src) -> T: raise NotImplementedError
  def const_like(self:T, b:ConstLike) -> T: raise NotImplementedError

  # great functions you get!
  def ufix(self, x): return self.const_like(x) if not isinstance(x, MathTrait) else x
  def _binop(self, op, x, reverse): return self.ufix(x).alu(op, self) if reverse else self.alu(op, self.ufix(x))
  def logical_not(self): return self.ne(True)
  def neg(self):
    if (dtype:=getattr(self, 'dtype')) is None: raise TypeError(f"MathTraits __neg__ requires a dtype, {self=}")
    return self.logical_not() if dtype.scalar() == dtypes.bool else self*(-1)
  def add(self, x, reverse=False): return self._binop(Ops.ADD, x, reverse)
  def mul(self, x, reverse=False): return self._binop(Ops.MUL, x, reverse)
  def bitwise_and(self, x, reverse=False): return self._binop(Ops.AND, x, reverse)
  def bitwise_or(self, x, reverse=False): return self._binop(Ops.OR, x, reverse)
  def xor(self, x, reverse=False): return self._binop(Ops.XOR, x, reverse)
  def idiv(self, x, reverse=False): return self._binop(Ops.IDIV, x, reverse)
  def sub(self, x, reverse=False): return self.ufix(x).alu(Ops.ADD, -self) if reverse else self.alu(Ops.ADD, self.ufix(-x))
  def div(self, x, reverse=False): return (self.ufix(x)*self.alu(Ops.RECIP)) if reverse else (self*self.ufix(x).alu(Ops.RECIP))

  def __neg__(self): return self.neg()

  def __add__(self, x): return self.add(x)
  def __sub__(self, x): return self.sub(x)
  def __mul__(self, x): return self.mul(x)
  def __truediv__(self, x): return self.div(x)
  def __floordiv__(self, x): return self.idiv(x)
  def __and__(self, x): return self.bitwise_and(x)
  def __or__(self, x): return self.bitwise_or(x)
  def __xor__(self, x): return self.xor(x)

  def __radd__(self, x): return self.add(x, True)
  def __rsub__(self, x): return self.sub(x, True)
  def __rmul__(self, x): return self.mul(x, True)
  def __rtruediv__(self, x): return self.div(x, True)
  def __rfloordiv__(self, x): return self.idiv(x, True)
  def __rand__(self, x): return self.bitwise_and(x, True)
  def __ror__(self, x): return self.bitwise_or(x, True)
  def __rxor__(self, x): return self.xor(x, True)

  def __lt__(self, x): return self.alu(Ops.CMPLT, self.ufix(x))
  def __gt__(self, x): return self.ufix(x).alu(Ops.CMPLT, self)
  def __ge__(self, x): return (self < x).logical_not()
  def __le__(self, x): return (self > x).logical_not()

  def ne(self, x): return self.alu(Ops.CMPNE, self.ufix(x))
  def eq(self, x): return self.ne(x).logical_not()
  def __ne__(self, x): return self.ne(x)
  # NOTE: __eq__ isn't overridden, and means the same thing as is by default

class MathTrait(SimpleMathTrait):
  # TODO: move to Tensor when new backward is done
  def lshift(self, x, reverse=False): return self._binop(Ops.SHL, x, reverse)
  def rshift(self, x, reverse=False): return self._binop(Ops.SHR, x, reverse)
  def __lshift__(self, x): return self.lshift(x)
  def __rshift__(self, x): return self.rshift(x)
  def __rlshift__(self, x): return self.lshift(x, True)
  def __rrshift__(self, x): return self.rshift(x, True)

  # not in Tensor
  def __mod__(self, x): return self.alu(Ops.MOD, self.ufix(x))
  def __rmod__(self, x): return self.ufix(x).alu(Ops.MOD, self)

  def maximum(self, x): return self.alu(Ops.MAX, self.ufix(x))
  def minimum(self, x): return -(-self).maximum(-x)
  def where(self, x, y): return self.alu(Ops.WHERE, x, x.ufix(y))
  def threefry(self, seed): return self.alu(Ops.THREEFRY, seed)
  def reciprocal(self): return self.alu(Ops.RECIP)
  def sqrt(self): return self.alu(Ops.SQRT)
  def sin(self): return self.alu(Ops.SIN)
  def log2(self): return self.alu(Ops.LOG2)
  def exp2(self): return self.alu(Ops.EXP2)

# the order of these Ops controls the order of the toposort
class Ops(FastEnum):
  # uops that aren't rendered
  SINK = auto(); CONTIGUOUS = auto(); DETACH = auto(); PRELOAD = auto() # noqa: E702

  # MetaOps
  COPY = auto(); EMPTY = auto(); BUFFER_VIEW = auto() # noqa: E702

  # blocks in linearizer
  BLOCK = auto(); BLOCKSTART = auto(); BLOCKFORK = auto(); BLOCKEND = auto() # noqa: E702

  # movement ops!
  RESHAPE = auto(); PERMUTE = auto(); EXPAND = auto(); PAD = auto(); SHRINK = auto(); STRIDE = auto() # noqa: E702

  # misc ops
  UNROLL = auto(); CONTRACT = auto() # noqa: E702
  VIEW = auto(); DEFINE_GLOBAL = auto(); BUFFER = auto() # noqa: E702
  DEFINE_VAR = auto(); DEFINE_LOCAL = auto(); DEFINE_ACC = auto() # noqa: E702
  VALID = auto(); SPECIAL = auto(); NOOP = auto() # noqa: E702

  # reduce
  REDUCE_AXIS = auto()

  # helper ops
  GEP = auto(); VECTORIZE = auto() # noqa: E702

  # UnaryOps
  CAST = auto(); BITCAST = auto(); EXP2 = auto(); LOG2 = auto(); SIN = auto(); SQRT = auto(); RECIP = auto(); NEG = auto() # noqa: E702

  # load/store before math
  LOAD = auto(); STORE = auto() # noqa: E702

  # early INDEX
  INDEX = auto()

  # math ops
  WMMA = auto()

  # BinaryOps
  ADD = auto(); MUL = auto(); IDIV = auto(); MAX = auto(); MOD = auto(); CMPLT = auto(); CMPNE = auto(); XOR = auto() # noqa: E702
  SHL = auto(); SHR = auto(); OR = auto(); AND = auto(); THREEFRY = auto(); SUB = auto(); FDIV = auto() # noqa: E702

  # TernaryOps
  WHERE = auto(); MULACC = auto() # noqa: E702

  # assignment ops
  ASSIGN = auto()
  BIND = auto()

  # control flow ops
  BARRIER = auto(); RANGE = auto(); IF = auto(); ENDRANGE = auto(); ENDIF = auto() # noqa: E702

  # consts last!
  VCONST = auto(); CONST = auto() # noqa: E702

  # device
  DEVICE = auto()

class GroupOp:
  Unary = {Ops.EXP2, Ops.LOG2, Ops.SIN, Ops.SQRT, Ops.RECIP, Ops.NEG}
  Binary = {Ops.ADD, Ops.MUL, Ops.IDIV, Ops.MAX, Ops.MOD, Ops.CMPLT, Ops.CMPNE, Ops.XOR, Ops.SHL, Ops.SHR, Ops.OR, Ops.AND, Ops.THREEFRY,
            Ops.SUB, Ops.FDIV}
  Ternary = {Ops.WHERE, Ops.MULACC}
  ALU = set.union(Unary, Binary, Ternary)

  Irreducible = {Ops.CONST, Ops.DEFINE_VAR, Ops.SPECIAL, Ops.RANGE}
  Movement = {Ops.RESHAPE, Ops.EXPAND, Ops.PERMUTE, Ops.PAD, Ops.SHRINK, Ops.STRIDE}

  # meta ops
  Meta = {Ops.COPY, Ops.EMPTY, Ops.BUFFER_VIEW}
  Buffer = {Ops.LOAD, Ops.PRELOAD, Ops.STORE, Ops.VALID}
  Block = {Ops.BLOCK, Ops.BLOCKEND, Ops.BLOCKFORK, Ops.BLOCKSTART}

  # BinaryOps that can be flipped
  Commutative = {Ops.ADD, Ops.MUL, Ops.MAX, Ops.CMPNE, Ops.XOR, Ops.AND, Ops.OR}

  # BinaryOps where f(f(a,b),c) = f(a,f(b,c))
  Associative = {Ops.ADD, Ops.MUL, Ops.AND, Ops.OR}

  # BinaryOps that satisfy f(x,x)=x see https://en.wikipedia.org/wiki/Idempotence
  Idempotent = {Ops.OR, Ops.AND, Ops.MAX}

  # do not preserve f(0) = 0
  UnsafePad = {Ops.RECIP, Ops.LOG2, Ops.EXP2, Ops.IDIV}

# some BUFFER ops can be processed with only a view
view_supported_devices = {"LLVM", "CLANG", "CUDA", "NV", "AMD", "METAL", "QCOM", "DSP", "DISK"}

# https://en.wikipedia.org/wiki/Identity_element
def identity_element(op:Ops, dt:DType) -> ConstType: return dtypes.as_const({Ops.ADD:0, Ops.MUL:1, Ops.MAX:dtypes.min(dt)}[op], dt)

def can_pad(u:UOp, edges:dict[UOp, UOp], visisted:set[UOp]) -> bool:
  if u.op in GroupOp.UnsafePad: return False
  if (len(u.src) == 2 and u.src[0] in edges) or u in visisted: return True
  visisted.add(u)
  return all(can_pad(x.base, edges, visisted) for x in u.src)

# With True as the default, this matches the old symbolic behavior
def resolve(x, default:bool=True):
  if not isinstance(x, UOp): return bool(x)
  assert x.dtype is dtypes.bool, "UOp in resolve must be bool"
  # NOTE: generating the text for the exception is expensive, so we do this
  return bool(sx.vmin) if (sx:=x.simplify()).vmin == sx.vmax else default

# smax/smin are replacements for max/min that preserve symbolic
def _suop(lst, uop_fxn, python_fxn):
  uops, nums = partition(lst, lambda x: isinstance(x, UOp))
  return ssimplify(functools.reduce(uop_fxn, uops + ([python_fxn(nums)] if nums else [])))
def smax(*lst): return _suop(argfix(*lst), UOp.maximum, max)
def smin(*lst): return _suop(argfix(*lst), UOp.minimum, min)

def ssimplify(uop): return uop.ssimplify() if isinstance(uop, UOp) else uop
def sym_infer(uop: Union[UOp, int], var_vals: dict[UOp, int]) -> int: return uop.sym_infer(var_vals) if isinstance(uop, UOp) else uop

# used for UOp and UPat
def pretty_print(x:Any, rep:Callable, srcfn=lambda x: x.src, cache=None, d=0)->str:
  def dfs(x:Any, cache:dict):
    for s in srcfn(x) or []:
      cache.setdefault(s, [len(cache), 0, False])[1] += 1
      if cache[s][1] == 1: dfs(s, cache)
  if cache is None: dfs(x, cache:={})
  if (cx:=cache.setdefault(x, [0,0,False]))[2]: return f"{' '*d} x{cx[0]}"
  cx[2], srcs = True, ('None' if srcfn(x) is None else ''.join(f'\n{pretty_print(s, rep, srcfn, cache, d+2)},' for s in srcfn(x)))
  return f"{' '*d}{f'x{cx[0]}:=' * (cx[1]>1)}{rep(x)}" % srcs

class UOpMetaClass(type):
  ucache:dict[Tuple, weakref.ReferenceType[UOp]] = {}
  def __call__(cls, op:Ops, dtype:DType=dtypes.void, src:tuple[UOp,...]=tuple(), arg:Any=None, _buffer=None):
    if (wret:=UOpMetaClass.ucache.get(key:=(op, dtype, src, arg), None)) is not None and (ret:=wret()) is not None: return ret
    UOpMetaClass.ucache[key] = weakref.ref(created:=super().__call__(*key))
    # NOTE: this will soon be set by Tensor once we remove function.py
    if (metadata:=_METADATA.get()) is not None: all_metadata[created] = metadata
    return created

# some uops map to other stuff
buffers:weakref.WeakKeyDictionary[UOp, Buffer] = weakref.WeakKeyDictionary() # this maps BUFFER uops to their device Buffers
all_metadata:weakref.WeakKeyDictionary[UOp, Metadata] = weakref.WeakKeyDictionary()
forced_realize:weakref.WeakSet[UOp] = weakref.WeakSet()

# NOTE: this should be frozen, but frozen is slower
@dataclass(eq=False, slots=True)
class UOp(MathTrait, metaclass=UOpMetaClass):
  op:Ops
  dtype:DType = dtypes.void
  src:tuple[UOp, ...] = tuple()
  arg:Any = None
  def __del__(self):
    if self.op is Ops.BUFFER and (buffer:=buffers.get(self)) is not None: buffer.ref(-1)
    if (k:=(self.op, self.dtype, self.src, self.arg)) in UOpMetaClass.ucache:
      del UOpMetaClass.ucache[k]
  def __reduce__(self):
    args = [self.op, self.dtype, self.src, self.arg]
    if (_device_buffer:=self.realized) is not None and PICKLE_BUFFERS: args.extend([_device_buffer])
    return UOp, tuple(args)
  def replace(self, **kwargs) -> UOp:
    new_args = (kwargs.pop("op", self.op), kwargs.pop("dtype", self.dtype), kwargs.pop("src", self.src), kwargs.pop("arg", self.arg))
    assert len(kwargs) == 0, f"unused kwargs in replace {list(kwargs)}"
    if (self.op, self.dtype, self.src, self.arg) == new_args: return self
    return UOp(*new_args)
  @functools.cached_property
  def key(self) -> bytes:
    return hashlib.sha256(str((self.op, self.dtype, self.arg)).encode() + b"".join([s.key for s in self.src])).digest()
  def __repr__(self): return pretty_print(self, lambda x: f"{type(self).__name__}({x.op}, {x.dtype}, arg={x.argstr()}, src=(%s))")
  def argstr(self): return f'({", ".join(map(str, self.arg))})' if self.op is Ops.REDUCE_AXIS else self.arg

  @property
  def toposort(self) -> dict[UOp, None]:
    def _toposort(u:UOp, cache:dict[UOp, dict[UOp, None]]):
      if (cret:=cache.get(u)) is not None: return cret
      nodes: dict[UOp, None] = {}
      # NOTE: this is a lot faster than the comprehension in parents
      for parent in u.src: nodes.update(_toposort(parent, cache))
      nodes[u] = None
      cache[u] = nodes
      return nodes
    return _toposort(self, cache={})

  @functools.cached_property
  def tuplize(self:UOp) -> tuple[int, Any, Optional[DType], Tuple]:
    return (self.op.value, self.arg, self.dtype, tuple(x.tuplize for x in self.src))

  # *** uop shape stuff ***

  @property
  def has_st(self) -> bool: return self.op not in {Ops.DEFINE_LOCAL, Ops.DEFINE_GLOBAL, Ops.BUFFER, Ops.CONST, Ops.DEFINE_VAR}
  @functools.cached_property
  def st(self) -> Optional[ShapeTracker]:
    if self.op is Ops.VIEW: return self.arg
    if self.op in GroupOp.Movement: return unwrap(self.src[0].st).mop(self.op, self.arg)
    # buffer ops can have a non contiguous shapetracker
    if self.op in GroupOp.Buffer and len(src_sts:=[unwrap(x.st) for x in self.src if x.op is Ops.VIEW]) != 0: return src_sts[0]
    if len(src_sts:=[x.st for x in self.src if x.st is not None]) == 0: return None
    assert all_same([x.shape for x in src_sts]), f"UOp parents must have the same shape {self} {[x.shape for x in src_sts]}"
    # all other ops have a contiguous shapetracker
    from tinygrad.shape.shapetracker import ShapeTracker
    return ShapeTracker.from_shape(src_sts[0].reduce(self.axis_arg) if self.op in (Ops.REDUCE_AXIS, Ops.WMMA) else src_sts[0].shape)
  @functools.cached_property
  def full_shape(self) -> tuple[sint, ...]:
    return self.shape if self.op is Ops.VIEW else tuple(smax(x) for x in zip(*[x.full_shape for x in self.src if x.has_st]))
  @property
  def shape(self) -> tuple[sint, ...]: return unwrap(self.st).shape
  @property
  def size(self) -> int: return self.arg[-1] if self.op is Ops.BUFFER else unwrap(self.st).size

  # *** uop evaluation ***

  def simplify(self):
    with Context(TRACK_MATCH_STATS=0):
      return graph_rewrite(self, symbolic)
  def ssimplify(self) -> Union[UOp, ConstType]: return ret.arg if (ret:=self.simplify()).op is Ops.CONST else ret
  def _eval(self, dtype, expected_type:Type[T]) -> T:
    assert self.dtype in dtype, f"eval with wrong dtype {self}"
    vmin, vmax = (simple_self:=self.simplify())._min_max
    if vmin != vmax: raise ValueError(f"eval failed to be a single number, range is {vmin} to {vmax} in {simple_self.render()}")
    assert isinstance(vmin, expected_type), f"vmin is wrong dtype {type(vmin)} != {expected_type}"
    return vmin
  def __bool__(self): return self._eval((dtypes.bool,), bool)
  def __int__(self): return self._eval(dtypes.ints, int)
  def __float__(self): return self._eval(dtypes.floats, float)
  def substitute(self, dvars:dict[UOp, UOp]):
    with Context(TRACK_MATCH_STATS=0):
      return graph_rewrite(self, _substitute, dvars, bottom_up=True)

  # *** uop syntactic sugar ***

  @property
  def st_arg(self) -> ShapeTracker:
    assert self.op in GroupOp.Buffer, f"st_arg called on {self.op}"
    ret = self.src[0 if self.op is Ops.VALID else 1]
    assert ret.op is Ops.VIEW, f"st_arg trying to return {ret}"
    return ret.arg
  @property
  def const_arg(self) -> ConstType:
    match self.base.op:
      case Ops.CONST: ret = self.base.arg
      case Ops.VIEW: ret = self.base.src[1].const_arg
      case op: raise AssertionError(f"const_arg called on {op}")
    assert isinstance(ret, get_args(ConstType)), f"const_arg trying to return {ret}"
    return ret
  @property
  def axis_arg(self) -> tuple[int, ...]:
    assert self.op in {Ops.REDUCE_AXIS, Ops.WMMA}, f"axis_arg called on {self.op}"
    ret = self.arg[1] if self.op is Ops.REDUCE_AXIS else self.arg[7]
    assert isinstance(ret, tuple) and all(isinstance(x, int) for x in ret), f"axis_arg trying to return {ret}"
    return ret
  def sink(self, *srcs:UOp): return UOp(Ops.SINK, dtypes.void, (self,)+srcs)
  def detach(self): return UOp(Ops.DETACH, self.dtype, (self,))
  def index(self, idx:UOp, valid:UOp|None=None): return UOp(Ops.INDEX, self.dtype, (self,idx,valid) if valid is not None else (self,idx))
  def const_like(self, b:ConstLike):
    if self._device is not None: return UOp.metaop(Ops.CONST, self.shape, self.dtype, self.device, b)
    return UOp.const(self.dtype, b) if self.st is None else UOp.const_with_shape(self.dtype, b, self.shape)
  def broadcast(self, count:int):
    assert self.dtype.count == 1
    if count == 1: return self
    return UOp(Ops.VECTORIZE, self.dtype.vec(count), (self,)*count)
  def cast(self, dtype:DType, bitcast=False, allow_buffer_view=True):
    if self.dtype == dtype: return self # TODO: move this to the scheduler
    if bitcast: return self.bitcast(dtype, allow_buffer_view)
    if self._device is not None and self._device.startswith("DISK"): raise RuntimeError("CAST isn't supported on DISK")
    if getenv("CAST_BEFORE_VIEW", 1) and dtype.itemsize <= self.dtype.itemsize and self is not self.base:
      # NOTE: we have to apply the movementops here, we can't use VIEW (yet)
      # TODO: move this to the scheduler
      ret = self.base.cast(dtype, bitcast)
      op_arg = []
      mop = self
      while mop is not self.base:
        op_arg.append((mop.op, mop.arg))
        mop = mop.src[0]
      for op,arg in reversed(op_arg): ret = UOp(op, ret.dtype, (ret,), arg)
      return ret
    return UOp(Ops.CAST, dtype, (self,))
  def bitcast(self, dtype:DType, allow_buffer_view=True):
    if self.can_view() and allow_buffer_view:
      if self.dtype.itemsize == dtype.itemsize: output_shape = self.shape
      else:
        if not self.device.startswith("DISK") or not all_int(self.shape): raise RuntimeError(f"shape changing bitcast not supported on {self}")
        # https://pytorch.org/docs/stable/generated/torch.Tensor.view.html
        if (self.shape[-1]*self.dtype.itemsize) % dtype.itemsize != 0: raise RuntimeError("unsupported size in bitcast")
        output_shape = self.shape[:-1]+((self.shape[-1]*self.dtype.itemsize) // dtype.itemsize,)
      return UOp.metaop(Ops.BUFFER_VIEW, output_shape, dtype, self.device, None, (self,))
    return UOp(Ops.BITCAST, dtype, (self,))
  def gep(self, i:Union[tuple[int, ...], int]):
    if isinstance(i, int):
      # NOTE: these are just shortcuts to not have to create and fold later
      if self.op is Ops.VECTORIZE: return self.src[i]
      if self.op is Ops.VCONST: return UOp.const(self.dtype.scalar(), self.arg[i])
      if self.op is Ops.CONST: return UOp.const(self.dtype.scalar(), self.arg)
      i = (i,)
    if (self.dtype.vcount == len(i) and i == tuple(range(len(i)))) or self.dtype == dtypes.void: return self
    return UOp(Ops.GEP, self.dtype.scalar().vec(len(i)) if len(i) > 1 else self.dtype.scalar(), (self,), i)
  def load(self, *src:UOp, **kwargs): return UOp(Ops.LOAD, src=(self,)+src, **kwargs)
  def store(self, *src:UOp, **kwargs): return UOp(Ops.STORE, dtypes.void, (self,)+src, **kwargs)
  def alu(self, arg, *src:UOp):
    out_dtype = (self, *src)[-1].dtype
    if arg in {Ops.CMPLT, Ops.CMPNE}: out_dtype = dtypes.bool.vec(out_dtype.count) if out_dtype.count > 1 else dtypes.bool
    return UOp(arg, out_dtype, (self,)+src)
  @staticmethod
  def const(dtype:DType, b:ConstLike):
    if isinstance(b, UOp): return b.unbind()[0] if b.op is Ops.BIND else b
    if isinstance(b, tuple) and all_same(b): b = b[0]  # doesn't have to be a VCONST if they are all the same
    return UOp(Ops.VCONST if isinstance(b, tuple) else Ops.CONST, dtype, arg=dtypes.as_const(b, dtype))
  @staticmethod
  def range(dtype:DType, start:sint, end:sint, idx:int): return UOp(Ops.RANGE, dtype=dtype, src=(sint_to_uop(start), sint_to_uop(end)), arg=idx)
  def _reduce_op(self, op:Ops, axis:tuple[int, ...]):
    axis = tuple(sorted([x for x in axis if resolve(self.shape[x] != 1)]))
    return self if len(axis) == 0 else UOp(Ops.REDUCE_AXIS, self.dtype, (self,), (op, axis))
  def r(self, op:Ops, axis:tuple[int, ...]) -> UOp:
    new_shape = unwrap(self.st).reduce(axis)

    # TODO: can we split symbolic shape if the reduce axis is not symbolic?
    if not SPLIT_REDUCEOP or not all_int(self.shape) or (0 in self.shape) or \
      prod(self.shape) // prod(new_shape) < getenv("REDUCEOP_SPLIT_THRESHOLD", 32768):
      return self._reduce_op(op, axis)

    # if there are few globals, make some reduces into globals by splitting into two kernels
    # cap output buffer to 2**22: heuristic number of global outputs to achieve max occupancy with enough locals+upcasts for gemm
    #   ~2**10 should be enough if GROUP is used
    # 256 split maximum should be "negligible reduce" for low prod(new_shape), 8 split minimum.
    # split is moved to the end to provide maximum locality for the second phase reduce.
    self_real_strides = unwrap(self.st).real_strides(ignore_valid=True)
    split_candidates = [(i, x) for i in axis for x in range(min(256,2**getenv("REDUCEOP_SPLIT_SIZE",22)//prod(new_shape)),8-1,-1)
                        if self.shape[i] % x == 0 and self_real_strides[i] != 0]
    if not split_candidates: return self._reduce_op(op, axis)
    dim_to_split, divisor = split_candidates[0]
    splitted_shape = self.shape[:dim_to_split] + (divisor,) + (self.shape[dim_to_split]//divisor,) + self.shape[dim_to_split+1:]
    splitted = self.reshape(splitted_shape).permute(tuple([x for x in range(len(splitted_shape)) if x != dim_to_split]+[dim_to_split]))
    if DEBUG >= 3: print(f"split {divisor}: {self.shape} -> {splitted.shape} -> {new_shape}")
    return splitted._reduce_op(op, axis)._reduce_op(op, (len(new_shape),)).reshape(new_shape)  # reduce original axes, then split
  def assign(self, x:UOp): return UOp(Ops.ASSIGN, self.dtype, (self,x), None if self.st is None or self.st.contiguous else self.st)
  def contiguous(self, allow_buffer_view=True):
    if not unwrap(self.st).contiguous or self.size != self.base.size or self.is_unrealized_const():
      if allow_buffer_view and self.can_view(): return self.metaop(Ops.BUFFER_VIEW, self.shape, self.dtype, self.device, None, (self,))
      return self.alu(Ops.CONTIGUOUS)
    forced_realize.add(self.base)
    return self

  # *** from LazyBuffer ***

  @staticmethod
  def const_with_shape(dtype:DType, val:ConstLike, shape:tuple[sint,...]) -> UOp:
    from tinygrad.shape.shapetracker import ShapeTracker
    return UOp(Ops.VALID, dtypes.bool, (ShapeTracker.from_shape(()).reshape((1,)*len(shape)).expand(shape).to_uop(),)).where(UOp.const(dtype, val), 0)
  @staticmethod
  def metaop(op:Ops, shape:tuple[sint, ...], dtype:DType, device:str, arg=None, src:tuple[UOp, ...]=()) -> UOp:
    from tinygrad.shape.shapetracker import ShapeTracker
    if op is Ops.CONST:
      # NOTE: we embed device on CONST with a fake BUFFER uop
      fake = UOp(Ops.BUFFER, dtype, (UOp(Ops.DEVICE, arg=device),), (-1, 1))
      # NOTE: BIND stays BIND, UOp.const unbinds here
      const_uop = arg if isinstance(arg, UOp) else UOp.const(dtype, unwrap(arg))
      return UOp(Ops.VIEW, dtype, (fake, const_uop), ShapeTracker.from_shape(())).reshape((1,)*len(shape)).expand(shape)
    # otherwise it's a contiguous st
    return UOp(Ops.VIEW, dtype, (UOp.new_buffer(device, (st:=ShapeTracker.from_shape(shape)).size, dtype), UOp(op, dtype, src, arg)), st)
  def copy_to_device(self, device:str, force=False, clone:bool=False) -> UOp:
    # no COPY
    if self.device == device and not clone: return self
    # TODO: hack const metaop early here, fix this in multi
    if self.is_unrealized_const(): return UOp.metaop(Ops.CONST, (), self.dtype, device, self.const_arg).view(unwrap(self.st))
    # if it's a shrink, do the shrink before the copy with CONTIGUOUS
    if prod(self.shape) < prod(self.base.shape): return self.contiguous().copy_to_device(device)
    # copy the base and apply the shapetracker on the new device
    if not unwrap((src:=self.base).st).contiguous: raise RuntimeError(f"can only copy contiguous {self}")
    return UOp.metaop(Ops.COPY, src.shape, src.dtype, device, (device, clone), (src,)).view(unwrap(self.st))
  def clone(self) -> UOp: return self.copy_to_device(self.device, clone=True)
  def is_unrealized_const(self): return (s:=self.base).op is Ops.VIEW and len(s.src) == 2 and s.realized is None and s.src[1].op is Ops.CONST
  def is_unrealized_unmasked_const(self): return self.is_unrealized_const() and all(v.mask is None for v in unwrap(self.st).views)
  def can_view(self):
    return (self.st is not None and self._device is not None and self.st.consecutive and not self.is_unrealized_const() and
            not isinstance(self.dtype, ImageDType) and self.device.split(":")[0] in view_supported_devices)
  @property
  def lbs(self): return [self]
  @property
  def metadata(self): return all_metadata.get(self, None)
  @property
  def forced_realize(self): return self in forced_realize

  # *** danger zone ***

  # CAUTION: MUTABILITY!
  def become(self, u:UOp):
    del UOpMetaClass.ucache[(self.op, self.dtype, self.src, self.arg)]
    self.op, self.dtype, self.src, self.arg = u.op, u.dtype, u.src, u.arg

  # *** uop movement ops ***

  @property
  def base(self) -> UOp:
    if self.op in GroupOp.Movement: return self.src[0].base
    return self.src[0] if self.op is Ops.VIEW and len(self.src) == 1 and self.src[0].op is not Ops.BUFFER else self
  def view(self, new_st:ShapeTracker) -> UOp:
    if self.st is None: return UOp(Ops.VIEW, self.dtype.base if not isinstance(self.dtype, ImageDType) else self.dtype, (self,), new_st)
    ret = UOp(Ops.VIEW, self.dtype, (self.base,), new_st)
    # instant folding rules
    if self.st.size == 0 or (new_st.views[-1].mask is not None and any((x[1]-x[0]) == 0 for x in new_st.views[-1].mask)): return ret.const_like(0)
    if new_st.contiguous and self.base.shape == new_st.shape: return self.base
    return ret

  def _mop(self, op:Ops, arg):
    ret = UOp(op, self.dtype, (self,), arg)
    if self.st == ret.st: return self  # ignore NOOPs, also check ret.st
    return ret

  def reshape(self, arg:tuple[sint, ...]): return self._mop(Ops.RESHAPE, arg)
  def pad(self, arg:tuple[tuple[sint, sint], ...]): return self._mop(Ops.PAD, arg)
  def expand(self, arg:tuple[sint, ...]): return self._mop(Ops.EXPAND, arg)
  def permute(self, arg:tuple[sint, ...]): return self._mop(Ops.PERMUTE, arg)
  def shrink(self, arg:tuple[tuple[sint, sint], ...]): return self._mop(Ops.SHRINK, arg)
  def stride(self, arg:tuple[sint, ...]): return self._mop(Ops.STRIDE, arg)

  # *** uop Buffer stuff ***

  buffer_num = itertools.count(0)
  @staticmethod
  def new_buffer(device:str, size:int, dtype:DType) -> UOp:
    return UOp(Ops.BUFFER, dtype, (UOp(Ops.DEVICE, arg=device),), (next(UOp.buffer_num), size))
  @property
  def device(self) -> str: return unwrap(self._device)
  @functools.cached_property
  def _device(self) -> Optional[str]:
    if self.op is Ops.DEVICE: return self.arg
    # TODO: why does this fail?
    #if self.op is Ops.COPY: return self.arg[0]
    return dsrcs[0]._device if len(dsrcs:=[x for x in self.src if x._device is not None]) != 0 else None
  @property
  def buf_uop(self) -> UOp:
    if self.op is Ops.BUFFER: return self
    assert self.base.op in {*GroupOp.Buffer, Ops.ASSIGN, Ops.VIEW}, f"buf_uop called on {self.op}"
    return self.src[0].buf_uop
  def buf_uop_view(self) -> UOp: return self.buf_uop.view(unwrap(self.st))
  @property
  def buffer(self) -> Buffer:
    if self.base.realized is not None: return self.base.realized
    if (ret:=buffers.get(self)) is not None: return ret
    if self.op is Ops.VIEW:
      assert unwrap(self.st).contiguous, "VIEW only works here if it's contiguous"
      return self.src[0].buffer
    assert self.op is Ops.BUFFER, f"must be BUFFER {self.op}"
    from tinygrad.device import Buffer
    buffers[self] = ret = Buffer(self.device, self.size, self.dtype if isinstance(self.dtype, ImageDType) else self.dtype.base)
    return ret
  @property
  def realized(self) -> Optional[Buffer]:
    if self.op is Ops.VIEW and len(self.src) == 1 and self.src[0].op is Ops.BUFFER: return buffers[self.src[0]]
    return None
  @property
  def is_realized(self) -> bool: return self.base.realized is not None

  # *** uop Variable stuff ***

  @staticmethod
  def variable(name:str, min_val:ConstType, max_val:ConstType, dtype:DType=dtypes.int):
    assert not isinstance(min_val, UOp) and not isinstance(max_val, UOp), f"can't create Variable {name} with {min_val}/{max_val}"
    return UOp(Ops.DEFINE_VAR, dtype, arg=(name, min_val, max_val))
  @property
  def expr(self):
    assert self.op is Ops.DEFINE_VAR, f"op is {self.op}, need DEFINE_VAR"
    return self.arg[0]
  def bind(self, val:int):
    assert self.op is Ops.DEFINE_VAR, f"op is {self.op}, need DEFINE_VAR"
    assert self.arg[1] <= val and val <= self.arg[2], f"bind {val} not in range [{self.arg[1]}, {self.arg[2]}]"
    return UOp(Ops.BIND, self.dtype, (self, self.const_like(val)))
  def unbind(self) -> tuple[Variable, int]:
    assert self.op is Ops.BIND and self.src[0].op is Ops.DEFINE_VAR and self.src[1].op is Ops.CONST, f"can't unbind {self}"
    return self.src[0], self.src[1].arg
  @property
  def val(self) -> int: return self.unbind()[1]
  def vars(self) -> set[UOp]:
    bound_vars = set([x for x in self.toposort if x.op is Ops.BIND and x.src[0].op is Ops.DEFINE_VAR])
    bound_var_base = set(x.src[0] for x in bound_vars)
    all_vars = set([x for x in self.toposort if x.op is Ops.DEFINE_VAR])
    return bound_vars.union(set([x for x in all_vars if x not in bound_var_base]))
  def variables(self) -> list[Variable]:
    st_vars: list[set[Variable]] = [x.st_arg.vars() for x in self.toposort if x.op in GroupOp.Buffer]
    return sorted(set.union(*st_vars, [x.unbind()[0] if x.op is not Ops.DEFINE_VAR else x for x in self.vars()]), key=lambda v: v.arg)

  # *** uop symbolic stuff ***

  def const_factor(self) -> int:
    """largest known int that divides self"""
    if self.op is Ops.CONST: return self.arg
    if self.op is Ops.VCONST: return math.gcd(*self.arg)
    if self.op is Ops.ADD: return math.gcd(self.src[0].const_factor(), self.src[1].const_factor())
    if self.op is Ops.MUL: return self.src[0].arg if self.src[0].op is Ops.CONST else self.src[1].arg if self.src[1].op is Ops.CONST else 1
    return 1
  def divides(self, v) -> UOp|None:
    if v==1: return self
    if self.op is Ops.CONST: return self.const_like(self.arg//v) if self.arg%v == 0 else None
    if self.op is Ops.VCONST: return self.const_like(tuple(x//v for x in self.arg)) if all(x%v == 0 for x in self.arg) else None
    if self.op is Ops.ADD: return d0+d1 if (d0:=self.src[0].divides(v)) is not None and (d1:=self.src[1].divides(v)) is not None else None
    if self.op is Ops.MUL:
      if (d0:=self.src[0].divides(v)) is not None: return d0 * self.src[1]
      if (d1:=self.src[1].divides(v)) is not None: return self.src[0] * d1
    return None # generic None if we aren't sure
  @property
  def vmin(self) -> ConstType: return self._min_max[0]
  @property
  def vmax(self) -> ConstType: return self._min_max[1]
  @functools.cached_property
  def _min_max(self) -> tuple[ConstType, ConstType]:
    if self.op in GroupOp.Binary and not dtypes.is_float(self.dtype):
      (s0_vmin, s0_vmax), (s1_vmin, s1_vmax) = self.src[0]._min_max, self.src[1]._min_max
      if self.op is Ops.ADD: return s0_vmin+s1_vmin, s0_vmax+s1_vmax
      if self.op is Ops.MUL: return min(vals:=(s0_vmin*s1_vmin, s0_vmin*s1_vmax, s0_vmax*s1_vmin, s0_vmax*s1_vmax)), max(vals)
      # SHL/SHR on consts only
      if self.op is Ops.SHL and s1_vmin == s1_vmax and all_int(t:=(s0_vmin, s0_vmax, s1_vmin)): return t[0] << t[2], t[1] << t[2]
      if self.op is Ops.SHR and s1_vmin == s1_vmax and all_int(t:=(s0_vmin, s0_vmax, s1_vmin)): return t[0] >> t[2], t[1] >> t[2]
      if self.op is Ops.MOD and s1_vmin > 0: return 0, s1_vmax-1
      if self.op is Ops.IDIV:
        if s1_vmin == s1_vmax:  # min/max are equal in a CONST
          if s1_vmin > 0: return s0_vmin//s1_vmin, s0_vmax//s1_vmin
          if s1_vmin < 0 and s0_vmin >= 0: return -(s0_vmax//-s1_vmin), -(s0_vmin//-s1_vmin)
        # don't know exact bounds, but know the sign
        if (s0_vmax <= 0 and s1_vmin < 0) or (s0_vmin >= 0 and s1_vmin > 0): return 0, dtypes.max(self.dtype)
        if (s0_vmax <= 0 and s1_vmin > 0) or (s0_vmin >= 0 and s1_vmin < 0): return dtypes.min(self.dtype), 0
      if self.op is Ops.MAX: return max(s0_vmin, s1_vmin), max(s0_vmax, s1_vmax)
      if self.op is Ops.CMPLT: return (s0_vmax<s1_vmin, s0_vmin<s1_vmax)
      if self.op is Ops.CMPNE: return ((s0_vmax < s1_vmin) or (s1_vmax < s0_vmin), not (s0_vmin == s0_vmax == s1_vmin == s1_vmax))
      if self.dtype == dtypes.bool:
        if self.op is Ops.OR: return s0_vmin or s1_vmin, s0_vmax or s1_vmax
        if self.op is Ops.AND: return s0_vmin and s1_vmin, s0_vmax and s1_vmax
    # float has NAN issue and we use explicit NAN in transcendental
    if self.op is Ops.WHERE and dtypes.is_int(self.dtype): return min(self.src[1].vmin, self.src[2].vmin), max(self.src[1].vmax, self.src[2].vmax)
    # NOTE: returned UOp is assumed to be CONST
    if self.op is Ops.DEFINE_VAR and self.arg: return self.arg[1], self.arg[2]
    if self.op is Ops.RANGE: return self.src[0].vmin, (self.src[1]-1).vmax
    if self.op is Ops.BIND: return self.src[0]._min_max # ignore the bound value
    if self.op in {Ops.UNROLL, Ops.VECTORIZE}: return min(x.vmin for x in self.src), max(x.vmax for x in self.src)
    # TODO: UOps.SPECIAL is UOps.DEFINE_VAR
    if self.op is Ops.SPECIAL: return 0, self.arg[1]-1 if isinstance(self.arg[1], int) else self.arg[1].vmax
    if self.op is Ops.CONST: return self.arg, self.arg
    if self.op is Ops.VCONST: return (min(self.arg), max(self.arg))
    return dtypes.min(self.dtype), dtypes.max(self.dtype)

  @functools.cached_property
  def _sym_fxn(self):
    sself = self.simplify()
    varnames = tuple(x.arg[0] for x in sself.toposort if x.op is Ops.DEFINE_VAR)
    # TODO: sanitize varnames, or don't use naked eval while staying fast
    return eval("lambda "+','.join(varnames)+": "+sself.render()), varnames  # pylint: disable=eval-used

  def sym_infer(self, var_vals:dict[UOp, int]):
    fxn, varnames = self._sym_fxn
    return fxn(**{k.arg[0]:v for k,v in var_vals.items() if k.arg[0] in varnames})

  def render(self, simplify=True) -> str:
    ret = graph_rewrite(self.simplify() if simplify else self, renderer)
    return ret.arg if ret.op is Ops.NOOP else str(ret)

@dataclass(frozen=True)
class KernelInfo:
  local_dims: int = 0           # number of local dimensions  (this is remapping RANGE to SPECIAL)
  upcasted: int = 0             # count that are upcasted     (this is remapping RANGE to UNROLL)
  dont_use_locals: bool = False # don't use local indexing

# ***** ops in python *****

def safe_exp2(x):
  try: return 2 ** x
  except OverflowError: return math.inf

python_alu: dict[Ops, Callable]  = {
  Ops.LOG2: lambda x: math.log2(x) if x > 0 else -math.inf if x == 0 else math.nan, Ops.EXP2: safe_exp2,
  Ops.SQRT: lambda x: math.sqrt(x) if x >= 0 else math.nan, Ops.RECIP: lambda x: 1/x if x != 0 else math.copysign(math.inf, x),
  Ops.SIN: lambda x: math.sin(x) if not math.isinf(x) else math.nan,
  Ops.NEG: operator.neg, Ops.ADD: operator.add, Ops.SUB: operator.sub, Ops.MUL: operator.mul, Ops.CMPNE: operator.ne, Ops.CMPLT: operator.lt,
  Ops.XOR: operator.xor, Ops.OR: operator.or_, Ops.AND: operator.and_, Ops.SHR: operator.rshift, Ops.SHL: operator.lshift, Ops.MAX: max,
  Ops.MOD: lambda x,y: abs(int(x))%abs(int(y))*(1,-1)[x<0], Ops.IDIV: lambda x,y: abs(x)//abs(y)*(1,-1)[x*y<0] if y != 0 else 0,
  Ops.MULACC: lambda x,y,z: (x*y)+z, Ops.WHERE: lambda x,y,z: y if x else z}

def exec_alu(op:Ops, dtype:DType, operands, truncate_output=True):
  if dtype.count > 1:
    return tuple([exec_alu(op, dtype.scalar(), [x[i] if isinstance(x, tuple) else x for x in operands]) for i in range(dtype.count)])
  alu = python_alu[op](*operands)
  return truncate.get(dtype, lambda x: x)(alu) if truncate_output else alu

# ***** uop helpers *****

def print_uops(uops:list[UOp]):
  for i,u in enumerate(uops):
    formatted_parents = [(uops.index(x) if x.op is not Ops.CONST else f"{x.arg}") if x in uops else "--" for x in u.src]
    print(f"{i:4d} {str(u.op):20s}: {str(u.dtype):30s} " f"{str(formatted_parents):32s} {u.arg}")

# ***** pattern matcher *****

def get_location() -> tuple[str, int]:
  frm = sys._getframe(1)
  # find the real frame in the file that has the UPat, TODO: is there a better way to do this?
  while frm.f_back is not None and pathlib.Path(frm.f_back.f_code.co_filename).name in {"ops.py", "uopgraph.py", "schedule.py",
                                                                                        "lowerer.py", "cstyle.py", "linearize.py"}:
    frm = frm.f_back
  return frm.f_code.co_filename, frm.f_lineno
@functools.lru_cache(None)
def lines(fn) -> list[str]:
  with open(fn) as f: return f.readlines()

class UPat(MathTrait):
  __slots__ = ("op", "dtype", "arg", "name", "src")
  def __init__(self, op:Optional[Union[Ops, tuple[Ops, ...], set[Ops]]]=None, dtype:Optional[Union[DType, tuple[DType, ...]]]=None,
               src:Optional[Union[tuple[UPat, ...], list[UPat], UPat]]=None, arg:Any=None,
               name:Optional[str]=None, allow_any_len:bool=False, location=None, custom_early_reject:Optional[set[Ops]]=None):
    assert op is None or isinstance(op, Ops) or isinstance(op, tuple) or isinstance(op, set), "op must be Ops or tuple of Ops"
    self.op: Optional[tuple[Ops, ...]] = (op,) if isinstance(op, Ops) else (tuple(op) if isinstance(op, set) else op)
    self.dtype: Optional[tuple[DType, ...]] = (dtype,) if isinstance(dtype, DType) else dtype
    self.arg, self.name, self._in_src, self.custom_early_reject = arg, name, src, custom_early_reject
    self.src: Any = None
    assert self.name != "ctx", "UPat can't be named ctx"

    # try all permutations if it's a list
    if isinstance(src, list): self.src = list(itertools.permutations(src)) if not all_same(src) else [src]
    # only one if it's a tuple
    elif isinstance(src, tuple): self.src = [src]
    # repeat if it's a UPat
    elif isinstance(src, UPat): self.src = [itertools.repeat(src)]

    self.allowed_len: int = -1 if allow_any_len or isinstance(src, UPat) or src is None else len(src)
    self.location = location or get_location()

    if custom_early_reject is not None: self.early_reject = custom_early_reject
    else:
      upat_match = [src] if isinstance(src, UPat) else ([] if src is None else self.src[0])
      self.early_reject = {pp.op[0] for pp in upat_match if pp.op is not None and len(pp.op) == 1}

  def named(self, name:str): return UPat(self.op, self.dtype, self._in_src, self.arg, name, self.allowed_len == -1, self.custom_early_reject)

  @staticmethod
  def any(*src): return UPatAny(src=src)

  @staticmethod
  @functools.lru_cache(None)
  def var(name:Optional[str]=None, dtype:Optional[Union[DType, tuple[DType, ...]]]=None): return UPat(dtype=dtype, name=name)
  @staticmethod
  @functools.lru_cache(None)
  def cvar(name:Optional[str]=None, dtype:Optional[DType]=None, vec=True): return UPat((Ops.CONST,Ops.VCONST) if vec else Ops.CONST, dtype, name=name)
  @staticmethod
  def const(dtype:Optional[Union[DType, tuple[DType, ...]]], b:ConstType): return UPat(Ops.CONST, dtype=dtype, arg=b)

  # copied from UOp
  def index(self, idx:UPat, valid:Optional[UPat]=None): return UPat(Ops.INDEX, self.dtype, (self,idx,valid) if valid is not None else (self,idx))
  def view(self, st=None, **kwargs): return UPat(Ops.VIEW, self.dtype, (self,), st, **kwargs)
  def cast(self, dtype=None): return UPat(Ops.CAST, dtype, (self,))
  def bitcast(self, dtype=None): return UPat(Ops.BITCAST, dtype, (self,))
  def gep(self, i:int): return UPat(Ops.GEP, None, (self,), (i,))
  def load(self, *src:UPat, **kwargs): return UPat(Ops.LOAD, src=(self,)+src, **kwargs)
  def store(self, *src:UPat, **kwargs): return UPat(Ops.STORE, dtypes.void, (self,)+src, **kwargs)
  def assign(self, x:UPat): return UPat(Ops.ASSIGN, self.dtype, (self,x))

  def const_like(self, b:ConstLike): return UPat.const(self.dtype, cast(ConstType, b))
  def alu(self, op:Ops, *src:UPat):
    asrc = (self,)+src
    return UPat(op, dtypes.bool if op in {Ops.CMPLT, Ops.CMPNE} else asrc[-1].dtype, list(asrc) if op in GroupOp.Commutative else asrc)

  def printable(self:UPat) -> str:
    try: return lines(self.location[0])[self.location[1]-1].strip()
    except FileNotFoundError: return "<missing>"

  def __repr__(self):
    def rep(x):
      form = "UPat(%s, %s, name=%s, dtype=%s, allow_any_len=%s, src=%s)"
      return form % (None if x.op is None else ('(%s)'%', '.join(map(str, x.op))), x.arg, repr(x.name),
        set(x.dtype) if x.dtype else None, x.allowed_len == 0, "[%s]" if x.src and len(x.src)>1 else "(%s)")
    return pretty_print(self, rep, srcfn=lambda x:None if x.src is None else [next(x.src[0])] if isinstance(x.src[0], itertools.repeat) else x.src[0])

  def match(self:UPat, uop:UOp, store:dict[str, UOp]) -> list[dict[str, UOp]]:
    if (self.op is not None and uop.op not in self.op) or \
       (self.name is not None and store.setdefault(self.name, uop) is not uop) or \
       (self.dtype is not None and uop.dtype not in self.dtype and uop.dtype.scalar() not in self.dtype) or \
       (self.arg is not None and self.arg != uop.arg) or \
       (self.allowed_len != -1 and len(uop.src) != self.allowed_len): return []
    if self.src is None: return [store]
    res: list[dict[str, UOp]] = []
    for vp in self.src:
      stores, new_stores = [store.copy()], []
      for uu, vv in zip(uop.src, vp):
        for s in stores: new_stores.extend(vv.match(uu, s))
        stores, new_stores = new_stores, []
      res.extend(stores)
    return res

class UPatAny(UPat):
  def match(self:UPat, uop:UOp, store:dict[str, UOp]) -> list[dict[str, UOp]]:
    matches = [x.match(uop, store.copy()) for x in self.src[0]]
    return flatten([x for x in matches if x is not None])

def deconstruct_function(fxn:Callable) -> Tuple:
  new_globals = {k:v for k,v in fxn.__globals__.items() if k in fxn.__code__.co_names}
  for co in fxn.__code__.co_consts:
    if isinstance(co, types.CodeType): new_globals.update({k:v for k,v in fxn.__globals__.items() if k in co.co_names})
  # NOTE: optional round trip through pickle!
  assert fxn.__closure__ is None, "closures are not supported in pattern matchers"
  ret = fxn.__code__, new_globals, fxn.__name__, fxn.__defaults__
  return pickle.loads(pickle.dumps(ret)) if getenv("TEST_PICKLE") else ret

class PatternMatcher:
  def __init__(self, patterns:list[tuple[UPat, Callable]]):
    self.patterns = patterns
    # NOTE: use of DefaultDict here is very dangerous! all keys will live for the lifetime of the PatternMatcher!
    self.pdict: dict[Ops, list[tuple[UPat, Callable, Set, bool]]] = {}
    # uop is required, arg is optional
    for p,fxn in self.patterns:
      assert p.op is not None
      tuple_fxn = fxn if isinstance(fxn, tuple) else deconstruct_function(fxn)
      real_fxn = types.FunctionType(*tuple_fxn)
      for uop in p.op: self.pdict.setdefault(uop, []).append((p, real_fxn, p.early_reject, 'ctx' in inspect.signature(real_fxn).parameters))

  def __reduce__(self): return PatternMatcher, ([(x,deconstruct_function(fxn) if fxn.__name__ == "<lambda>" else fxn) for x,fxn in self.patterns],)

  @functools.lru_cache(None)  # pylint: disable=method-cache-max-size-none
  def __add__(self, more:PatternMatcher): return PatternMatcher(self.patterns+more.patterns)

  def rewrite(self, uop:UOp, ctx=None) -> UOp|None:
    ler = {u.op for u in uop.src}
    for p,fxn,early_reject,has_ctx in self.pdict.get(uop.op, []):
      if not early_reject.issubset(ler): continue
      for match in p.match(uop, {}):
        if (ret:=(fxn(ctx=ctx, **match) if has_ctx else fxn(**match))) is not None: return ret
    return None

# *** tracking pattern matcher ***

TRACK_MATCH_STATS = ContextVar("TRACK_MATCH_STATS", 2 if getenv("VIZ") else 0)
match_stats:dict[UPat, list[Union[int, float]]] = dict()
@dataclass(frozen=True)
class TrackedGraphRewrite:
  loc: tuple[str, int]                                                                              # location that called graph_rewrite
  sink: bytes                                                                                       # sanpshot of the graph_rewrite input sink
  matches: list[tuple[bytes, Optional[bytes], Optional[UPat], float]] = field(default_factory=list) # before+after snapshot of all the matches
tracked_keys:list[Any] = []
tracked_ctxs:list[list[TrackedGraphRewrite]] = []
_name_cnt:dict[str, int] = {}
def track_rewrites(named=False):
  def _decorator(func):
    def __wrapper(self, *args, **kwargs):
      if TRACK_MATCH_STATS >= 2:
        if named: _name_cnt[func.__name__] = _name_cnt.get(func.__name__, 0)+1
        tracked_keys.append(f"{func.__name__}_{_name_cnt[func.__name__]}" if named else self)
        tracked_ctxs.append([])
      return func(self, *args, **kwargs)
    return __wrapper
  return _decorator

class TrackedPatternMatcher(PatternMatcher):
  def rewrite(self, uop:UOp, ctx=None) -> UOp|None:
    ret = None
    ler = {u.op for u in uop.src}
    for p,fxn,early_reject,has_ctx in self.pdict.get(uop.op, []):
      if p not in match_stats: match_stats[p] = [0,0,0.0,0.0]
      st = time.perf_counter()
      if not early_reject.issubset(ler):
        match_stats[p][2] += time.perf_counter()-st
        continue
      match_stats[p][1] += 1
      for match in p.match(uop, {}):
        if (ret:=(fxn(ctx=ctx, **match) if has_ctx else fxn(**match))) is not None:
          match_stats[p][0] += 1
          match_stats[p][3] += (et:=time.perf_counter()-st)
          if TRACK_MATCH_STATS >= 3: print(f"{et*1e6:7.2f} us -- ", p.printable())
          if TRACK_MATCH_STATS >= 2 and isinstance(ret, UOp) and len(tracked_ctxs) != 0:
            with Context(PICKLE_BUFFERS=0): tracked_ctxs[-1][-1].matches.append((pickle.dumps(uop), pickle.dumps(ret), p, et))
          return ret # NOTE: if it returns None, we keep trying to match
      match_stats[p][2] += time.perf_counter()-st
    if TRACK_MATCH_STATS >= 2 and len(tracked_ctxs) != 0:
      with Context(PICKLE_BUFFERS=0): tracked_ctxs[-1][-1].matches.append((pickle.dumps(uop), None, None, 0))
    return None

if TRACK_MATCH_STATS:
  PatternMatcher = TrackedPatternMatcher  # type: ignore
  import atexit
  @atexit.register
  def print_match_stats():
    if TRACK_MATCH_STATS >= 2:
      with open(fn:=temp("rewrites.pkl"), "wb") as f:
        print(f"rewrote {len(tracked_ctxs)} graphs and matched {sum(len(r.matches) for x in tracked_ctxs for r in x)} times, saved to {fn}")
        pickle.dump((tracked_keys, tracked_ctxs), f)
    launch_viz("VIZ", temp("rewrites.pkl"))
    if getenv("PRINT_MATCH_STATS", 1):
      ret = [0,0,0.0,0.0]
      for k,v in sorted(list(match_stats.items()), key=lambda x: x[1][2]+x[1][3]):
        loc_str = f"{k.location[0].split('/')[-1]}:{k.location[1]}"
        if v[1] != 0: print(f"{v[0]:6d} / {v[1]:7d} -- {v[3]*1000.:9.2f} / {(v[2]+v[3])*1000.:9.2f} ms -- {loc_str:15s}", k.printable())
        ret = [x+y for x,y in zip(ret, v)]
      print(f"{ret[0]:6d} / {ret[1]:7d} -- {ret[3]*1000.:9.2f} / {(ret[2]+ret[3])*1000.:9.2f} ms -- TOTAL")

def launch_viz(env_str:str, data:str):
  os.environ[env_str] = "0"
  os.environ[f"{env_str}_DATA"] = data
  if not int(os.getenv("VIZ", "0")) and not int(os.getenv("PROFILE", "0")):
    args = ['--kernels', getenv("VIZ_DATA", "")] if getenv("VIZ_DATA", "") else []
    args += ['--profile', getenv("PROFILE_DATA", "")] if getenv("PROFILE_DATA", "") else []
    os.execv(sys.executable, [sys.executable] + [os.path.join(os.path.dirname(__file__), ".", "viz", "serve.py")] + args)

# *** simple graph rewrite engine ***

class RewriteContext:
  def __init__(self, pm, ctx):
    self.pm: PatternMatcher = pm
    self.ctx = ctx
    self.replace: dict[UOp, UOp] = {}
  def rewrite(self, n:UOp) -> UOp:
    if (rn := self.replace.get(n)) is not None: return rn
    new_src = tuple(map(self.rewrite, n.src))
    new_n = self.pm.rewrite(n, self.ctx) if new_src == n.src else UOp(n.op, n.dtype, new_src, n.arg)
    self.replace[n] = ret = n if new_n is None else self.rewrite(new_n)
    return ret
  def bottom_up_rewrite(self, n:UOp) -> UOp:
    if (rn := self.replace.get(n)) is not None: return rn
    new_n: UOp|None = n
    while new_n is not None: last_n, new_n = new_n, self.pm.rewrite(new_n, self.ctx)
    new_src = tuple(map(self.bottom_up_rewrite, last_n.src))
    self.replace[n] = ret = last_n if new_src == last_n.src else self.bottom_up_rewrite(UOp(last_n.op, last_n.dtype, new_src, last_n.arg))
    return ret

def graph_rewrite(sink:UOp, pm:PatternMatcher, ctx=None, bottom_up=False) -> UOp:
  if TRACK_MATCH_STATS >= 2 and not bottom_up and len(tracked_ctxs) != 0: # TODO: make viz work with bottom_up=True
    with Context(PICKLE_BUFFERS=0):
      tracked_ctxs[-1].append(TrackedGraphRewrite(((frm:=sys._getframe(1)).f_code.co_filename, frm.f_lineno), pickle.dumps(sink)))
  return RewriteContext(pm, ctx).bottom_up_rewrite(sink) if bottom_up else RewriteContext(pm, ctx).rewrite(sink)

# ***** uop type spec *****

# this is the matcher for the final rendered UOps
# matcher functions returns True or False (or None to not match)
spec = PatternMatcher([
  (UPat(Ops.DEFINE_GLOBAL, name="x"), lambda x: isinstance(x.dtype, (PtrDType, ImageDType)) and not x.dtype.local),
  (UPat(Ops.DEFINE_LOCAL, name="x"), lambda x: isinstance(x.dtype, PtrDType) and x.dtype.local),
  (UPat(Ops.DEFINE_ACC, src=(UPat.var("c"),), name="x", allow_any_len=True),
   lambda x,c: all(y.op is Ops.RANGE for y in x.src[1:]) and c.dtype == x.dtype),
  (UPat(Ops.DEFINE_VAR, src=(), name="x"), lambda x: isinstance(x.arg[1], int) and isinstance(x.arg[2], int)),

  (UPat(Ops.RANGE, src=(UPat(name="x"), UPat(name="y")), name="rng"), lambda rng,x,y: rng.dtype == x.dtype == y.dtype and isinstance(rng.arg, int)),
  (UPat(Ops.SPECIAL, src=()), lambda: True),

  # TODO: confirm the args of both of these are shapetrackers
  (UPat(Ops.VIEW, dtypes.void, src=()), lambda: True),
  (UPat(Ops.VIEW, src=(UPat.var("src"),), name="x"), lambda x,src: src.op is not Ops.STORE and x.dtype == src.dtype),

  (UPat(Ops.VALID, dtypes.bool, (UPat(Ops.VIEW),)), lambda: True),
  (UPat(Ops.CONST, name="x"), lambda x: x.dtype == x.dtype.scalar() and (type(x.arg) is type(dtypes.as_const(x.arg, x.dtype)))),

  # early LOAD has a <buf, shapetracker, store?>
  (UPat(Ops.LOAD, src=(UPat((Ops.DEFINE_GLOBAL, Ops.DEFINE_LOCAL)), UPat(Ops.VIEW))), lambda: True),
  (UPat(Ops.LOAD, src=(UPat((Ops.DEFINE_GLOBAL, Ops.DEFINE_LOCAL)), UPat(Ops.VIEW), UPat(Ops.STORE))), lambda: True),

  # early STORE has a <buf, shapetracker, val>
  (UPat(Ops.STORE, src=(UPat((Ops.DEFINE_GLOBAL, Ops.DEFINE_LOCAL)), UPat(Ops.VIEW), UPat())), lambda: True),

  # **** new style load/store ****

  # INDEX is used in new style load/store
  (UPat(Ops.INDEX, src=(UPat((Ops.DEFINE_GLOBAL, Ops.DEFINE_LOCAL)), UPat())), lambda: True),

  # LOAD takes a <bufidx, alt?, gate?, barrier?>
  (UPat(Ops.LOAD, src=(UPat((Ops.INDEX, Ops.CAST)),)), lambda: True),
  (UPat(Ops.LOAD, src=(UPat((Ops.INDEX, Ops.CAST)), UPat((Ops.IF, Ops.BARRIER)))), lambda: True),
  (UPat(Ops.LOAD, src=(UPat((Ops.INDEX, Ops.CAST)), UPat(name="alt"), UPat(dtype=dtypes.bool)), name="ld"), lambda ld,alt: ld.dtype == alt.dtype),

  # STORE takes a <bufidx, val, gate?>
  (UPat(Ops.STORE, dtype=dtypes.void, src=(UPat((Ops.INDEX, Ops.CAST)), UPat())), lambda: True),
  (UPat(Ops.STORE, dtype=dtypes.void, src=(UPat((Ops.INDEX, Ops.CAST)), UPat(), UPat(dtype=dtypes.bool))), lambda: True),
  (UPat(Ops.STORE, dtype=dtypes.void, src=(UPat((Ops.INDEX, Ops.CAST)), UPat(), UPat(Ops.IF))), lambda: True),

  # most ALUs have all matching dtypes, except CMPLT, CMPNE, and WHERE
  (UPat(Ops.WHERE, name="w", src=(UPat(dtype=dtypes.bool), UPat(name="x"), UPat(name="y"))), lambda w,x,y: w.dtype == x.dtype == y.dtype),
  (UPat((Ops.CMPLT, Ops.CMPNE), dtype=dtypes.bool, src=(UPat(name="x"), UPat(name="y"))), lambda x,y: x.dtype == y.dtype),
  # and SHL/SHR, the shift distance can be an int
  (UPat((Ops.SHL, Ops.SHR), src=(UPat(name="x"), UPat(name="y")), name="a"), lambda a,x,y: a.dtype == x.dtype and y.dtype in (x.dtype, dtypes.uint)),
  (UPat(Ops.IDIV, name="x"), lambda x: None if dtypes.is_int(x.dtype) else False),
  (UPat(GroupOp.ALU, name="x"), lambda x: all(x.dtype == y.dtype for y in x.src)),

  (UPat(Ops.ASSIGN, src=(UPat((Ops.DEFINE_ACC, Ops.DEFINE_GLOBAL)), UPat())), lambda: True),
  (UPat(Ops.ENDRANGE, dtype=dtypes.void, src=(UPat(Ops.RANGE),)), lambda: True),

  # all WMMA has 3 args, <x, w, acc>
  (UPat(Ops.WMMA, src=(UPat(), UPat(), UPat())), lambda: True),
  (UPat(Ops.CONTRACT, name="x"), lambda x: x.dtype.count == prod(y[1] for y in x.arg)),
  (UPat(Ops.UNROLL, name="x"), lambda x: x.src[0].dtype.count == prod(y[1] for y in x.arg)),

  # if has a <gate, barrier?>
  (UPat(Ops.IF, dtype=dtypes.void, src=(UPat(),)), lambda: True),
  (UPat(Ops.IF, dtype=dtypes.void, src=(UPat(), UPat(Ops.BARRIER))), lambda: True),
  (UPat(Ops.ENDIF, dtype=dtypes.void, src=(UPat(Ops.IF),)), lambda: True),

  (UPat(Ops.REDUCE_AXIS, name="x"), lambda x: isinstance(x.arg, tuple) and len(x.arg) == 2 and x.arg[0] in {Ops.ADD, Ops.MUL, Ops.MAX}),
  (UPat(Ops.GEP, src=(UPat(name="src"),), name="gep"), lambda gep,src: gep.dtype == src.dtype.scalar()),
  (UPat(Ops.VECTORIZE, name="x"), lambda x: len(x.src)>1 and len(x.src) == x.dtype.count and all(x.dtype == y.dtype.vec(len(x.src)) for y in x.src)),
  (UPat((Ops.BITCAST, Ops.CAST), src=(UPat(),), name="x"), lambda x: x.arg is None),
  (UPat(Ops.BARRIER, dtypes.void, src=UPat(Ops.STORE, allow_any_len=True)), lambda: True), # NOTE: all pointers must be local

  # NOTE: for testing, we let sinks be anything
  #(UPat(UOps.SINK, src=UPat(UOps.STORE)), lambda: True),
  (UPat(Ops.SINK, dtypes.void), lambda: True),
  (UPat(Ops.NOOP), lambda: True),

  # PTX LOAD/STORE
  (UPat((Ops.LOAD, Ops.STORE), src=(UPat(dtype=dtypes.int64),), allow_any_len=True), lambda: True),
])

<<<<<<< HEAD
def type_verify(uops:List[UOp], extra_spec:Optional[PatternMatcher]=None):
  spec_pm = spec if extra_spec is None else spec+extra_spec
=======
def type_verify(uops:list[UOp]):
>>>>>>> e63c7818
  for i,u in enumerate(uops):
    if not spec_pm.rewrite(u):
      print_uops(uops)
      raise RuntimeError(f"UOp verification failed at {i} on {u.op} {u.dtype} {len(u.src)} {[x.op for x in u.src]} {u.arg}")

# *** most of symbolic lives here now ***

def split_uop(x:UOp, sep:Ops):
  if x.op is sep:
    for s in x.src: yield from split_uop(s, sep)
  else: yield x

def div_and_mod_folding(x: UOp, c: int, which: Literal[Ops.MOD, Ops.IDIV], split_rem: bool=False) -> UOp|None:
  # simplify x // c or x % c, None means no change, c must be > 0
  assert c > 0
  if x.dtype.count > 1: return None
  # simple cancel div/mod case
  if (q:=x.vmin//c) == (x.vmax//c):
    if which is Ops.MOD: return x - q*c
    return x.const_like(q)

  svars, factors, quotients, remainders, gcd, div, const, offset, something_changed = [], [], [], [], c, 1, 0, 0, False
  for u in split_uop(x, Ops.ADD):
    if u.op is Ops.MOD and which is Ops.MOD and u.src[1].op is Ops.CONST and u.src[1].arg%c == 0:
      u = u.src[0]
      something_changed = True
    v: UOp = u.divides(f:=u.const_factor())
    q, r = divmod(f, c)
    if r==0 or ((which is Ops.MOD or split_rem or u.op is Ops.CONST) and r!=f): something_changed = True
    offset += r*v.vmin
    if u.op is Ops.CONST: const += f
    else:  # div is the smallest common divisor of all terms
      if f > 1 and c % f == 0 and (div == 1 or div > f): div = f
      gcd = math.gcd(r, gcd)
      factors.append(f); svars.append(v); quotients.append(q); remainders.append(r)  # noqa: E702

  lbound = ubound = offset = offset % c
  # we can fold if the expression has only one non-constant term and this term can only take on two values
  if len(svars)==1 and (v:=svars[0]).vmax-v.vmin == 1:
    r = (offset+remainders[0])%c - offset%c
    offset -= r * v.vmin
    if which is Ops.MOD: return r*v + offset
    return (factors[0]-r)//c * v + (const-offset)//c

  # a//c = (a-a%c)/c, if we can fold a%c, we can fold a//c
  # within a mod we can freely subtract multiples of c, we use this to see if a is congruent to an expression whose vmin/vmax are between 0 and c
  for (r, v) in zip(remainders, svars):
    if r > c//2:
      if (lbound := lbound + (r:=r-c) * (v.vmax-v.vmin)) < 0: break
    elif (ubound := ubound + r * (v.vmax-v.vmin)) >= c: break
    offset -= r * v.vmin  # determine what the new offset would be
  else: # vmin/vmax of the remainder is between 0 and c, we can remove the mod/div
    remainders = [min(r, r-c, key=abs) for r in remainders]
    if which is Ops.MOD: return functools.reduce(operator.add, [r*v for r,v in zip(remainders,svars)], x.const_like(offset))
    return functools.reduce(operator.add, [(f-r)//c * v for f,r,v in zip(factors, remainders,svars)], x.const_like((const-offset)//c))

  if gcd != 1: something_changed = True
  if not something_changed:
    if which is Ops.IDIV and (1 < div < c) and (newx:=div_and_mod_folding(x, div, Ops.IDIV)) is not None: return newx//(c//div)
    return None
  quo, rem = x.const_like(const//c), x.const_like((const%c)//gcd)
  for q,r,f,v in zip(quotients, remainders, factors, svars):
    if which is Ops.IDIV and (not split_rem) and r!=0:
      rem += f//gcd * v
    else:
      rem += r//gcd * v
      quo += q * v

  if which is Ops.MOD: return gcd*(rem % (c//gcd)) + const%gcd
  return rem//(c//gcd)+quo

def lt_folding(x:UOp, c:int) -> UOp|None:
  p, np = partition(split_uop(x, Ops.ADD), lambda u: u.const_factor() == 1)
  if np and (d:=math.gcd(*[u.const_factor() for u in np], c)) > 1 and 0 <= sum(u.vmin for u in p) and sum(u.vmax for u in p) < d:
    return cast(UOp, functools.reduce(operator.add, np).divides(d))<(c//d)
  return None

def fold_unrolled_divs(divs:UOp):
  # div pattern in unrolled arange
  # example: (x//4+(x+1)//4+(x+2)//4+(x+3)//4 -> x
  add_chain, denominator, seen_const, ans = list(split_uop(divs, Ops.ADD)), None, [], None
  for u in add_chain:
    if not (u.op is Ops.IDIV and u.src[1].op is Ops.CONST): return None
    if denominator is None: denominator = u.src[1].arg
    if denominator != u.src[1].arg: return None
    # assumed CONST is the last of an ADD
    if (s0:=u.src[0]).op is Ops.ADD and s0.src[1].op is Ops.CONST and s0.src[1].op is Ops.CONST:
      seen_const.append(s0.src[1].arg)
      s0 = s0.src[0]
    else: seen_const.append(0)
    if ans is None: ans = s0
    if ans is not s0: return None
  if denominator is None: return None
  # the first (denominator-len(seen_const)) terms may have been folded to 0 already
  for i in range(denominator-len(seen_const)):
    if ans is not None and 0 <= ans.vmin and ans.vmax + i < denominator: seen_const.append(i)
  return ans if ans is not None and sorted(seen_const)==list(range(denominator)) else None

def canonicalize_simplex(X:UOp) -> UOp|None:
  # (X := a0*x0 + a1*x1 + ...) > 0 is equivalent to x0 + x1 + ... > 0 if xi >= 0 and ai > 0 for ints.
  # returns x0 + x1 + ... in such case, or None if not
  changed, ret = False, []
  for u in split_uop(X, Ops.ADD):
    # assumed the const is the last src of MUL
    if u.op is Ops.MUL and u.src[1].op is Ops.CONST and u.src[1].arg > 0:
      changed = True
      u = u.src[0]
    if not (u.op in GroupOp.Irreducible and u.vmin >= 0): return None
    ret.append(u)
  return functools.reduce(operator.add, ret) if changed else None

def is_increasing(f:UOp) -> bool:
  # is f a monotonically increasing function regards its input
  if f.op in GroupOp.Irreducible: return True
  if f.op is Ops.ADD: return is_increasing(f.src[0]) and is_increasing(f.src[1])
  if f.op in (Ops.MUL, Ops.IDIV) and f.src[1].op is Ops.CONST and f.src[1].arg >= 0: return is_increasing(f.src[0])
  return False  # False if not sure

def parse_valid(valid:UOp) -> tuple[UOp, bool, int]:
  # if it's X <= c, returns X, True, c
  # if it's X >= c, returns X, False, c

  # (X < c).ne(True) -> X >= c
  if valid.op is Ops.CMPNE and valid.src[1].op is Ops.CONST and valid.src[1].arg == 1 and \
    (s0:=valid.src[0]).op is Ops.CMPLT and s0.src[1].op is Ops.CONST: return s0.src[0], False, s0.src[1].arg
  # X < c -> X <= c-1
  if valid.op is Ops.CMPLT and valid.src[1].op is Ops.CONST: return valid.src[0], True, valid.src[1].arg-1
  raise ValueError(f"not able to parse {valid=}")

def uop_given_valid(valid:UOp, uop:UOp) -> UOp|None:
  # return None if valid is always False, otherwise the simplified uop (might be the same as input)

  # first, parse valid into {expr: (lower_bound, upper_bound)}
  bounds:DefaultDict[UOp, list[Optional[ConstType]]] = defaultdict(lambda: [None, None])
  for stmt in split_uop(valid, Ops.AND):
    try: expr, is_upper, c = parse_valid(stmt)
    except ValueError: return uop  # give up if we cannot parse the valid
    bounds[expr][int(is_upper)] = c

  # simplify uop given that valid is True
  for expr,v in bounds.items():
    # some expr has lower bound > upper bound -> valid is an empty set and we return None
    if v[0] is not None and v[1] is not None and v[0] > v[1]: return None

    # every candidate is a set of contrained UOp based on valid, and if every item in a set simplifies the uop into a same output, we rewrite uop
    candidates = []
    if expr.op is Ops.ADD and v[0] == 1 and all(u.op in GroupOp.Irreducible for u in split_uop(expr, Ops.ADD)):
      # if the constraint is a simplex: X0 + X1 + ... > 0, we can check if all Xi > 0 simplify into the same output
      candidates.append([(Xi, UOp.variable("fake", 1, Xi.vmax, Xi.dtype)) for Xi in split_uop(expr, Ops.ADD)])
    # try checking the whole clause
    if expr in uop.toposort:
      candidates.append([(expr, UOp.variable("fake", expr.vmin if v[0] is None else v[0], expr.vmax if v[1] is None else v[1], expr.dtype))])

    for candidate in candidates:
      # if every branch in candidate gives the same simplified uop, we can rewrite the uop
      newuops = [uop.substitute({X:newX}).simplify().substitute({newX:X}).simplify() for X,newX in candidate]
      if uop.op is Ops.VECTORIZE and len(uop.src) == 2:
        if all_same([uops.src[0] for uops in newuops]): uop = uop.replace(src=(newuops[0].src[0], uop.src[1]))
        if all_same([uops.src[1] for uops in newuops]): uop = uop.replace(src=(uop.src[0], newuops[0].src[1]))
      elif all_same(newuops): uop = newuops[0]

  return uop

def _valid_priority(v: UOp, valids:list[UOp]):
  # we want valid that's in other valids' parents to be first, so it's more likely the other valids get simplified
  try: return sum(-1 if parse_valid(v)[0] in other.toposort else 0 for other in valids)
  except ValueError: return 0

def simplify_valid(valid:UOp) -> UOp|None:
  ret:list[UOp] = []
  something_changed = False
  valids = list(split_uop(valid, Ops.AND))
  for stmt in sorted(valids, key=lambda v: _valid_priority(v, valids)):
    ret.append(newstmt if ret and (newstmt:=uop_given_valid(functools.reduce(operator.and_, ret), stmt)) is not None else stmt)
    if ret[-1] is not stmt: something_changed = True
  return functools.reduce(operator.and_, ret) if something_changed else None

def max_var_const(x:UOp, c1:UOp, c2:UOp):
  if x.vmin >= 0: return x*c1 if c1.arg >= c2.arg else x*c2
  if x.vmax <= 0: return x*c2 if c1.arg >= c2.arg else x*c1

def sint_to_uop(x:sint, dtype:DType=dtypes.int) -> UOp: return UOp.const(dtype, x) if isinstance(x, int) else x

symbolic_simple = PatternMatcher([
  # ** self folding **
  (UPat.var("x") + 0, lambda x: x),    # x+0 -> x
  (UPat.var("x") * 1, lambda x: x),    # x*1 -> x
  (UPat.var("x") // UPat.var("x"), lambda x: x.const_like(1)), # x//x -> 1
  (UPat.var("x") // 1, lambda x: x),   # x//1 -> x
  (UPat.var("x") // -1, lambda x: -x), # x//-1 -> -x
  (UPat.var("x") / UPat.var("x"), lambda x: x.const_like(1)), # x/x -> 1
  ((UPat.var("x") * UPat.var("x2")) / UPat.var("x2"), lambda x,x2: x), # (x*x2)/x2 -> x
  ((UPat.var() % UPat.var("y")).named("base") % UPat.var("y"), lambda base,y: base),  # (x%y)%y = -> x%y (rewritten with base for speed)
  (UPat.var("x")%UPat.cvar("c")+(UPat.var("x")//UPat.cvar("c"))*UPat.cvar("c"), lambda x,c: x), # (x%c)+(x//c)*c = x
  ((UPat.var("x")//UPat.cvar("c1"))*UPat.cvar("c3")+UPat.var("x")%UPat.cvar("c1")*UPat.cvar("c2"),
    lambda x,c1,c2,c3: x*c2 if c1.arg*c2.arg==c3.arg else None), # (x%c1)*c2+(x//c1)*c3 = x*c2 if c1*c2==c3
  (UPat.var("x", dtype=dtypes.bool) & UPat.cvar("c", vec=False), lambda x,c: x if c.arg else c),
  (UPat.var("x", dtype=dtypes.bool) | UPat.cvar("c", vec=False), lambda x,c: c if c.arg else x),
  (UPat(GroupOp.Idempotent, src=(UPat.var("x"), UPat.var("x"))), lambda x: x),
  (UPat.var("x", dtype=dtypes.bool).logical_not().logical_not(), lambda x: x),
  (UPat.var("x", dtype=dtypes.bool).where(UPat.const(dtypes.bool, True), UPat.const(dtypes.bool, False)), lambda x: x),
  # ** zero folding **
  (UPat.var("x") < UPat.var("x"), lambda x: UOp.const(dtypes.bool.vec(x.dtype.count), False)), # x < x -> False
  (UPat.var("x", dtype=dtypes.ints) != UPat.var("x", dtype=dtypes.ints),
   lambda x: UOp.const(dtypes.bool.vec(x.dtype.count), False)), # x != x -> False (only ints)
  # x*0 -> 0 or 0*x -> 0
  # if x is nan or inf it should render the nan value.
  # NOTE: this can be wrong for loaded NaN
  (UPat.var("x") * 0, lambda x: x.const_like(float("nan") if isinstance(x.arg, float) and (math.isnan(x.arg) or math.isinf(x.arg)) else 0)),
  # ** constant folding **
  (UPat(GroupOp.ALU, name="a", src=UPat((Ops.VCONST, Ops.CONST))), lambda a: a.const_like(exec_alu(a.op, a.dtype, [x.arg for x in a.src], False))),
  # bool MUL is AND, ADD/MAX is OR. prevents other rules to rewrite bool ADD/MUL incorrectly
  (UPat.var('x', dtype=dtypes.bool) * UPat.var('y', dtype=dtypes.bool), lambda x,y: x&y),
  (UPat.var('x', dtype=dtypes.bool) + UPat.var('y', dtype=dtypes.bool), lambda x,y: x|y),
  (UPat.var('x', dtype=dtypes.bool).maximum(UPat.var('y', dtype=dtypes.bool)), lambda x,y: x|y),
  # *** cast ***
  (UPat(Ops.CAST, name="root", src=UPat.cvar("c")), lambda root, c: root.const_like(c.arg)),
  (UPat(Ops.CAST, name="root"), lambda root: root.src[0] if root.dtype == root.src[0].dtype else None),
])

symbolic = symbolic_simple+PatternMatcher([
  # ** COMMUTATIVE flipping **
  (UPat(GroupOp.Commutative, name='x'), lambda x: x.replace(src=x.src[::-1]) if x.src[1].tuplize < x.src[0].tuplize else None),
  # group like
  ((UPat.var("x") + UPat.var("y")) + UPat.var("x") * UPat.cvar("c"), lambda x,y,c: (x+x*c)+y),
  # ** boolean algebra **
  (UPat.var("x") | (UPat.var("x") & UPat.var()), lambda x: x), # x|(x&y) -> x
  # ** combine terms **
  (UPat.var("x") * UPat.cvar("c0") + UPat.var("x") * UPat.cvar("c1"), lambda x,c0,c1: x*(c0+c1)), # (x*c0)+(x*c1) -> x*(c0+c1)
  (UPat.var("x") + UPat.var("x") * UPat.cvar("c"), lambda x,c: x*(c+1)), # (x+x*c)-> x*(c+1)
  (UPat.var("x") + UPat.var("x"), lambda x: x*2), # (x+x)-> x*2
  ((UPat.var("x") / UPat.var("x2")) / UPat.var("x3"), lambda x,x2,x3: x/(x2*x3)), # (x/x2)/x3 -> x/(x2*x3)
  (-1 * (UPat.var("x") + UPat.cvar("c")), lambda x,c: (-x)+(-c)),  # -(x+c) -> -x + -c
  # a conditional with the same results either way is a noop, also fold const conditionals
  (UPat.var().where(UPat.var("val"), UPat.var("val")), lambda val: val),
  (UPat.cvar("gate", vec=False).where(UPat.var("c0"), UPat.var("c1")), lambda gate, c0, c1: c0 if gate.arg else c1),
  # alu of two where with same conds can combine, only do if true branch or false branch is const
  (UPat(GroupOp.Binary, name="alu", src=(UPat.var("c").where(UPat.var("t"), UPat.var("f")), UPat.var("c").where(UPat.var("tt"), UPat.var("ff")))), \
   lambda alu,c,t,tt,f,ff: c.where(t.alu(alu.op, tt), f.alu(alu.op, ff)) if t.op == tt.op == Ops.CONST or f.op == ff.op == Ops.CONST else None),
  # ALU min==max -> CONST (slow!)
  (UPat(GroupOp.ALU, name="x"), lambda x: x.const_like(x.vmin) if x.vmin == x.vmax else None),
  # max folding
  (UPat.maximum(UPat.var("x"), UPat.var("y")), lambda x,y: x if x.vmin >= y.vmax else y if x.vmax <= y.vmin else None),
  # TODO: why does this rule break beautiful_mnist?
  #((UPat.var("x")+UPat.var("z")).maximum(UPat.var("y")+UPat.var("z")), lambda x,y,z: x.maximum(y) + z),
  ((UPat.var("x")*UPat.cvar("c1")).maximum(UPat.var("x")*UPat.cvar("c2")), max_var_const),
  # ** two stage ALU folding **
  *((UPat.var("x").alu(op, UPat.cvar("c1")).alu(op, UPat.cvar("c2")).named("f"),
     lambda f,x,c1,c2: x.alu(f.op,c1.alu(f.op,c2))) for op in GroupOp.Associative),
  ((UPat.cvar("c0") + UPat.var("x")) < UPat.cvar("c1"), lambda x,c0,c1: x<(c1-c0)),  # c0 + x < c1 -> x < c1 - c0
  ((UPat.var("x") // UPat.cvar("c1")) // UPat.cvar("c2"), lambda x,c1,c2: x//(c1*c2)), # (x//c1)//c2 -> x//(c1*c2)
  # ** lt **
  # c0*x<c1 for positive int c0,c1
  ((UPat.cvar("c0", vec=False)*UPat.var("x", dtype=dtypes.ints))<UPat.cvar("c1", vec=False),
   lambda x,c0,c1: x<math.ceil(c1.arg/c0.arg) if c0.arg > 0 and c1.arg > 0 else None),
  # c0*x<c1 for negative int c0 and non-positive c1
  ((UPat.cvar("c0", vec=False)*UPat.var("x", dtype=dtypes.ints))<UPat.cvar("c1", vec=False),
   lambda x,c0,c1: (-x)<(-(math.floor(-c1.arg/-c0.arg))) if c0.arg < 0 and c0.arg != -1 and c1.arg <= 0 else None),
  # x//c0<c1 for positive int c0
  ((UPat.var("x", dtype=dtypes.ints)//UPat.cvar("c0", vec=False))<UPat.cvar("c1", vec=False),
   lambda x,c0,c1: x<(c1.arg*c0.arg) if c0.arg > 0 else None),
  # ** move add/mul consts to end (NOTE: this is still happening before constant folding) **
  (UPat(Ops.ADD, src=(UPat.var("x"), UPat.cvar("c1"))) + UPat.var("y"), lambda x,c1,y: (x+y)+c1),
  (UPat(Ops.MUL, src=(UPat.var("x"), UPat.cvar("c1"))) * UPat.var("y"), lambda x,c1,y: (x*y)*c1),
  # *** rules from symbolic ***
  # unrolled arange div folding
  (UPat(Ops.ADD, name="divs", src=[UPat(), UPat(Ops.IDIV)]), fold_unrolled_divs),
  # generic lt folding
  (UPat.var("x", dtypes.sints)<UPat.cvar("c", vec=False), lambda x,c: lt_folding(x, c.arg) if 0 < c.arg else None),
  # canonicalize a simplex with positive coefficients > 0
  # not x < 1 -> X > 0
  ((UPat.var("x", dtypes.ints)<1).ne(True), lambda x: (newx<1).ne(True) if (newx:=canonicalize_simplex(x)) is not None else None),
  # ** div **
  # div folding
  ((UPat.var("x")//UPat.cvar("c") + UPat.cvar("a"))//UPat.cvar("d"), lambda x,c,a,d: (x+a*c)//(c*d)),  # (x//c+a)//d -> (x+a*c)//(c*d)
  (UPat.var("x", dtypes.sints) // UPat.cvar("c", vec=False), lambda x,c: div_and_mod_folding(x,c.arg,Ops.IDIV) if 0 < c.arg else None),
  # ** mod **
  # mod folding
  (UPat.var("x") % UPat.cvar("c", vec=False), lambda x,c: div_and_mod_folding(x,c.arg,Ops.MOD) if 0 < c.arg else None),
])


symbolic_flat = symbolic+PatternMatcher([
  # ** combine terms (opinionated) **
  (-1 * (UPat.var("x") + UPat.var("y")), lambda x,y: (-x)+(-y)),  # -(x+y) -> -x + -y
  # (x+y)*c -> x*c+y*c. only for int, float has inf*0=nan issue
  ((UPat.var("x", dtypes.ints) + UPat.var("y")) * UPat.cvar("c"), lambda x,y,c: x*c+y*c),
])

_substitute = PatternMatcher([(UPat(tuple(Ops), name="x"), lambda ctx,x: ctx.get(x,None))])

# for debug
syms = { Ops.ADD: "+", Ops.SUB: "-", Ops.IDIV: "//", Ops.MOD: "%", Ops.SHL: "<<", Ops.SHR: ">>",
         Ops.MUL: "*", Ops.CMPLT: "<", Ops.CMPNE: "!=", Ops.AND: "&", Ops.OR: "|", Ops.XOR: "^"}
renderer = PatternMatcher([
  (UPat((Ops.DEFINE_VAR, Ops.SPECIAL), name="x"), lambda x: UOp(Ops.NOOP, arg=x.arg[0])),
  (UPat(Ops.RANGE, name="x"), lambda x: UOp(Ops.NOOP, arg=f"ridx{x.arg}")),
  (UPat(Ops.CONST, name="x"), lambda x: UOp(Ops.NOOP, arg=str(x.arg))),
  (UPat(Ops.BIND, src=UPat(Ops.NOOP), name="x"), lambda x: x.src[0]),
  (UPat(Ops.NEG, src=UPat(Ops.NOOP), name="x"), lambda x: UOp(Ops.NOOP, arg=f"(-{x.src[0].arg})")),
  (UPat(Ops.MAX, src=UPat(Ops.NOOP), name="x"), lambda x: UOp(Ops.NOOP, arg=f"max({x.src[0].arg}, {x.src[1].arg})")),
  (UPat(Ops.MULACC, src=UPat(Ops.NOOP), name="x"), lambda x: UOp(Ops.NOOP, arg=f"({x.src[0].arg}*{x.src[1].arg}+{x.src[2].arg})")),
  (UPat(Ops.WHERE, src=UPat(Ops.NOOP), name="x"), lambda x: UOp(Ops.NOOP, arg=f"({x.src[1].arg} if {x.src[0].arg} else {x.src[2].arg})")),
  (UPat(GroupOp.ALU, src=UPat(Ops.NOOP), name="x"), lambda x: UOp(Ops.NOOP, arg=f"({x.src[0].arg}{syms[x.op]}{x.src[1].arg})")),
])

# *** what was symbolic.py ***

sint = Union[int, UOp]
Variable = UOp

ConstLike = Union[ConstType, Variable, tuple[ConstType, ...]]

# *** uop swizzling ***

merge_views = PatternMatcher([(UPat(Ops.VIEW, name="s0").view(name="s1"), lambda s0,s1: s0.replace(arg=s0.st+s1.st))])

# push VIEW to loads
view_left = merge_views+PatternMatcher([
  # VIEW before elementwise ops
  (UPat({*GroupOp.ALU, Ops.CAST, Ops.BITCAST, Ops.ASSIGN}, name="e").view(name="v"),
   lambda e,v: e.replace(src=tuple(s if not s.has_st else s.view(v.st) if s is s.base else s.base.view(s.st+v.st) for s in e.src))),
  # early merge VIEW buffer ops
  (UPat(GroupOp.Buffer, name="b").view(name="v"), lambda b,v: b.replace(src=tuple((s.st+v.st).to_uop() if s.op is Ops.VIEW else s for s in b.src))),
])<|MERGE_RESOLUTION|>--- conflicted
+++ resolved
@@ -987,12 +987,8 @@
   (UPat((Ops.LOAD, Ops.STORE), src=(UPat(dtype=dtypes.int64),), allow_any_len=True), lambda: True),
 ])
 
-<<<<<<< HEAD
-def type_verify(uops:List[UOp], extra_spec:Optional[PatternMatcher]=None):
+def type_verify(uops:list[UOp], extra_spec:Optional[PatternMatcher]=None):
   spec_pm = spec if extra_spec is None else spec+extra_spec
-=======
-def type_verify(uops:list[UOp]):
->>>>>>> e63c7818
   for i,u in enumerate(uops):
     if not spec_pm.rewrite(u):
       print_uops(uops)
