import numpy as np
from .tensor import Function, register

# ************* basic ops *************

class Add(Function):
  @staticmethod
  def forward(ctx, x, y):
    return x+y

  @staticmethod
  def backward(ctx, grad_output):
    return grad_output, grad_output
register('add', Add)

class Sub(Function):
  @staticmethod
  def forward(ctx, x, y):
    return x-y

  @staticmethod
  def backward(ctx, grad_output):
    # this right?
    return grad_output, -grad_output
register('sub', Sub)

class Mul(Function):
  @staticmethod
  def forward(ctx, x, y):
    ctx.save_for_backward(x, y)
    return x*y

  @staticmethod
  def backward(ctx, grad_output):
    x,y = ctx.saved_tensors
    return y*grad_output, x*grad_output
register('mul', Mul)

class Pow(Function):
  @staticmethod
  def forward(ctx, x, y):
    ctx.save_for_backward(x, y)
    return x ** y

  @staticmethod
  def backward(ctx, grad_output):
    x,y = ctx.saved_tensors
    return y * (x**(y-1.0)) * grad_output, (x**y) * np.log(x) * grad_output
register('pow', Pow)

class Sum(Function):
  @staticmethod
  def forward(ctx, input):
    ctx.save_for_backward(input)
    return np.array([input.sum()])

  @staticmethod
  def backward(ctx, grad_output):
    input, = ctx.saved_tensors
    return grad_output * np.ones_like(input)
register('sum', Sum)


# ************* GEMM *************

class Dot(Function):
  @staticmethod
  def forward(ctx, input, weight):
    ctx.save_for_backward(input, weight)
    return input.dot(weight)

  @staticmethod
  def backward(ctx, grad_output):
    input, weight = ctx.saved_tensors
    grad_input = grad_output.dot(weight.T)
    grad_weight = input.T.dot(grad_output)
    return grad_input, grad_weight
register('dot', Dot)
register('matmul', Dot)


# ************* simple ops *************

class Pad2D(Function):
  @staticmethod
  def forward(ctx, x, padding=None):
    return np.pad(x,
      ((0,0), (0,0),
       (padding[0], padding[1]), (padding[2], padding[3])))

  @staticmethod
  def backward(ctx, grad_output):
    raise Exception("write this")
register('pad2d', Pad2D)

class Reshape(Function):
  @staticmethod
  def forward(ctx, x, shape):
    ctx.save_for_backward(x.shape)
    return x.reshape(shape)

  @staticmethod
  def backward(ctx, grad_output):
    in_shape, = ctx.saved_tensors
    return grad_output.reshape(in_shape)
register('reshape', Reshape)


# ************* activation ops *************

class ReLU(Function):
  @staticmethod
  def forward(ctx, input):
    ctx.save_for_backward(input)
    return np.maximum(input, 0)

  @staticmethod
  def backward(ctx, grad_output):
    input, = ctx.saved_tensors
    grad_input = grad_output * (input >= 0)
    return grad_input
register('relu', ReLU)

class Sigmoid(Function):
  @staticmethod
  def forward(ctx, input):
    # TODO: stable sigmoid? does the overflow matter?
    with np.warnings.catch_warnings():
      np.warnings.filterwarnings('ignore')
      ret = 1/(1 + np.exp(-input))
    ctx.save_for_backward(ret)
    return ret

  @staticmethod
  def backward(ctx, grad_output):
    ret, = ctx.saved_tensors
    grad_input = grad_output * (ret * (1 - ret))
    return grad_input
register('sigmoid', Sigmoid)

class LogSoftmax(Function):
  @staticmethod
  def forward(ctx, input):
    def logsumexp(x):
      #return np.log(np.exp(x).sum(axis=1))
      c = x.max(axis=1)
      return c + np.log(np.exp(x-c.reshape((-1, 1))).sum(axis=1))
    output = input - logsumexp(input).reshape((-1, 1))
    ctx.save_for_backward(output)
    return output

  @staticmethod
  def backward(ctx, grad_output):
    output, = ctx.saved_tensors
    return grad_output - np.exp(output)*grad_output.sum(axis=1).reshape((-1, 1))
register('logsoftmax', LogSoftmax)


# ************* conv ops *************

class Conv2D(Function):
  @staticmethod
  def forward(ctx, x, w, stride=1, groups=1):
    if type(ctx.stride) == int:
      ctx.stride = (ctx.stride, ctx.stride)
    cout,cin,H,W = w.shape
    ys,xs = ctx.stride
    bs,cin_ = x.shape[0], x.shape[1]
    oy,ox = (x.shape[2]-(H-ys))//ys, (x.shape[3]-(W-xs))//xs
    assert cin*ctx.groups == cin_
    assert cout % ctx.groups == 0
    rcout = cout//ctx.groups

    gx = x.reshape(bs,ctx.groups,cin,x.shape[2],x.shape[3])
    tx = np.lib.stride_tricks.as_strided(gx,
           shape=(bs, ctx.groups, cin, oy, ox, H, W),
           strides=(gx.strides[0], gx.strides[1], gx.strides[2],
                    gx.strides[3]*ys, gx.strides[4]*xs,
                    gx.strides[3], gx.strides[4]),
           writeable=False,
         )
    tw = w.reshape(ctx.groups, rcout, cin, H, W)
    ctx.save_for_backward(tx, tw, x.shape)
<<<<<<< HEAD
    #ret = np.einsum('igjYXyx,gkjyx -> igkYX', tx, tw).reshape(bs, cout, oy, ox)
    ret = np.zeros((bs,ctx.groups,rcout,oy,ox),dtype=x.dtype)
    for g in range(ctx.groups):
      #ijYXyx,kjyx -> iYXk ->ikYX
      ret[:,g]+=np.moveaxis(np.tensordot(tx[:,g], tw[g],((1,4,5),(1,2,3))),3,1)
    return ret.reshape(bs, cout, oy, ox) 
=======

    ret = np.zeros((bs,ctx.groups,oy,ox,rcout),dtype=x.dtype)
    for g in range(ctx.groups):
      #ijYXyx,kjyx -> iYXk ->ikYX
      ret[:,g] += np.tensordot(tx[:,g], tw[g], ((1,4,5),(1,2,3)))
    return np.moveaxis(ret,4,2).reshape(bs, cout, oy, ox)
>>>>>>> 940e14c6


  @staticmethod
  def backward(ctx, grad_output):
    bs,_,oy,ox = grad_output.shape
    tx, tw, x_shape = ctx.saved_tensors
    _,rcout,cin,H,W = tw.shape
    ys,xs = ctx.stride
    OY,OX = x_shape[2:4]

    ggg = grad_output.reshape(bs,ctx.groups,rcout,oy,ox)

    gdw = np.zeros((ctx.groups,rcout,cin,H,W), dtype=tx.dtype)
<<<<<<< HEAD
    #gdw = np.einsum('igkYX,igjYXyx -> gkjyx',ggg,tx)
    for g in range(ctx.groups):
      #'ikYX,ijYXyx -> kjyx'
      gdw[g] += np.tensordot(ggg[:,g],tx[:,g], ((0,2,3),(0,2,3)))

    #needs to be optimized
=======
    for g in range(ctx.groups):
      #'ikYX,ijYXyx -> kjyx'
      gdw[g] += np.tensordot(ggg[:,g], tx[:,g], ((0,2,3),(0,2,3)))

    # needs to be optimized
>>>>>>> 940e14c6
    gdx = np.zeros((bs,ctx.groups,cin,OY,OX), dtype=tx.dtype)
    for Y in range(grad_output.shape[2]):
      for X in range(grad_output.shape[3]):
        iY,iX = Y*ys, X*xs
        #gdx[:,:,: , iY:iY+H, iX:iX+W] += np.einsum('igk,gkjyx->igjyx', ggg[:,:,:,Y,X], tw)
        for g in range(ctx.groups):
          tg = np.dot(ggg[:,g,:,Y,X].reshape(bs, -1), tw[g].reshape(rcout, -1))
          gdx[:, g, :, iY:iY+H, iX:iX+W] += tg.reshape((bs, cin, H, W))

    return gdx.reshape((bs, ctx.groups*cin, OY, OX)), gdw.reshape((ctx.groups*rcout, cin, H, W))
register('conv2d', Conv2D)


# ************* pooling ops *************

def stack_for_pool(x, py, px):
  my, mx = (x.shape[2]//py)*py, (x.shape[3]//px)*px
  stack = []
  xup = x[:, :, :my, :mx]
  for Y in range(py):
    for X in range(px):
      stack.append(xup[:, :, Y::py, X::px][None])
  return np.concatenate(stack, axis=0)

def unstack_for_pool(fxn, s, py, px):
  my, mx = (s[2]//py)*py, (s[3]//px)*px
  for Y in range(py):
    for X in range(px):
      ll = fxn(Y*px+X)
      if X == 0 and Y == 0:
        ret = np.zeros(s, dtype=ll.dtype)
      ret[:, :, Y:my:py, X:mx:px] = ll
  return ret

class MaxPool2D(Function):
  @staticmethod
  def forward(ctx, x, kernel_size=(2, 2)):
    stack = stack_for_pool(x, *kernel_size)
    idxs = np.argmax(stack, axis=0)
    ctx.save_for_backward(idxs, x.shape)
    return np.max(stack, axis=0)

  @staticmethod
  def backward(ctx, grad_output):
    idxs,s = ctx.saved_tensors
    return unstack_for_pool(
      lambda idx: grad_output * (idxs == idx),
      s, *ctx.kernel_size)
register('max_pool2d', MaxPool2D)

class AvgPool2D(Function):
  @staticmethod
  def forward(ctx, x, kernel_size=(2, 2)):
    stack = stack_for_pool(x, *kernel_size)
    ctx.save_for_backward(x.shape)
    return np.mean(stack, axis=0)

  @staticmethod
  def backward(ctx, grad_output):
    s, = ctx.saved_tensors
    py, px = ctx.kernel_size
    return unstack_for_pool(
      lambda idx: grad_output/py/px,
      s, py, px)
register('avg_pool2d', AvgPool2D)
<|MERGE_RESOLUTION|>--- conflicted
+++ resolved
@@ -181,22 +181,12 @@
          )
     tw = w.reshape(ctx.groups, rcout, cin, H, W)
     ctx.save_for_backward(tx, tw, x.shape)
-<<<<<<< HEAD
-    #ret = np.einsum('igjYXyx,gkjyx -> igkYX', tx, tw).reshape(bs, cout, oy, ox)
-    ret = np.zeros((bs,ctx.groups,rcout,oy,ox),dtype=x.dtype)
-    for g in range(ctx.groups):
-      #ijYXyx,kjyx -> iYXk ->ikYX
-      ret[:,g]+=np.moveaxis(np.tensordot(tx[:,g], tw[g],((1,4,5),(1,2,3))),3,1)
-    return ret.reshape(bs, cout, oy, ox) 
-=======
 
     ret = np.zeros((bs,ctx.groups,oy,ox,rcout),dtype=x.dtype)
     for g in range(ctx.groups):
       #ijYXyx,kjyx -> iYXk ->ikYX
       ret[:,g] += np.tensordot(tx[:,g], tw[g], ((1,4,5),(1,2,3)))
     return np.moveaxis(ret,4,2).reshape(bs, cout, oy, ox)
->>>>>>> 940e14c6
-
 
   @staticmethod
   def backward(ctx, grad_output):
@@ -209,20 +199,11 @@
     ggg = grad_output.reshape(bs,ctx.groups,rcout,oy,ox)
 
     gdw = np.zeros((ctx.groups,rcout,cin,H,W), dtype=tx.dtype)
-<<<<<<< HEAD
-    #gdw = np.einsum('igkYX,igjYXyx -> gkjyx',ggg,tx)
-    for g in range(ctx.groups):
-      #'ikYX,ijYXyx -> kjyx'
-      gdw[g] += np.tensordot(ggg[:,g],tx[:,g], ((0,2,3),(0,2,3)))
-
-    #needs to be optimized
-=======
     for g in range(ctx.groups):
       #'ikYX,ijYXyx -> kjyx'
       gdw[g] += np.tensordot(ggg[:,g], tx[:,g], ((0,2,3),(0,2,3)))
 
     # needs to be optimized
->>>>>>> 940e14c6
     gdx = np.zeros((bs,ctx.groups,cin,OY,OX), dtype=tx.dtype)
     for Y in range(grad_output.shape[2]):
       for X in range(grad_output.shape[3]):
