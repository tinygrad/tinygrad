from __future__ import annotations
from typing import Any, List, Optional, Set, Union, Tuple, Dict, Callable, cast, TYPE_CHECKING, TypeVar
from types import FrameType
import sys, time, functools, itertools, math, operator, hashlib, os, types, pickle
from enum import auto, IntEnum, Enum
from dataclasses import dataclass, field
from weakref import WeakValueDictionary
from tinygrad.dtype import ConstType, ImageDType, PtrDType, dtypes, DType, truncate
from tinygrad.helpers import ContextVar, prod, getenv, all_same
if TYPE_CHECKING:
  from tinygrad.shape.symbolic import Variable, sint
  from tinygrad.shape.shapetracker import ShapeTracker

# wrapper around IntEnum that preserves Enum.__str__ and makes auto() unique across all FastEnum subclasses
class FastEnum(IntEnum):
  def __str__(self): return Enum.__str__(self)
  @staticmethod
  def _generate_next_value_(_, __, ___, last_values): return 1 + max([0, *last_values, *[max(c) for c in FastEnum.__subclasses__()]])

# the Enum class doesn't work with mypy, this is static. sorry it's ugly
# NOTE: MOD, CMPLT don't have to be implemented on vectors, just scalars
# NOTE: many GPUs don't have DIV, but UnaryOps.RECIP doesn't work for integer division
class UnaryOps(FastEnum):
  """A -> A (elementwise)"""
  EXP2 = auto(); LOG2 = auto(); CAST = auto(); BITCAST = auto(); SIN = auto(); SQRT = auto(); RECIP = auto(); NEG = auto() # noqa: E702
class BinaryOps(FastEnum):
  """A + A -> A (elementwise)"""
  ADD = auto(); MUL = auto(); IDIV = auto(); MAX = auto(); MOD = auto(); CMPLT = auto(); CMPNE = auto(); XOR = auto() # noqa: E702
  SHL = auto(); SHR = auto(); OR = auto(); AND = auto(); THREEFRY = auto(); SUB = auto() # noqa: E702
class TernaryOps(FastEnum):
  """A + A + A -> A (elementwise)"""
  WHERE = auto(); MULACC = auto() # noqa: E702
class ReduceOps(FastEnum):
  """A -> B (reduce)"""
  SUM = auto(); PROD = auto(); MAX = auto() # noqa: E702
class MetaOps(FastEnum):
  EMPTY = auto(); CONST = auto(); COPY = auto(); CONTIGUOUS = auto(); CUSTOM = auto(); ASSIGN = auto(); VIEW = auto() # noqa: E702
Op = Union[UnaryOps, BinaryOps, ReduceOps, MetaOps, TernaryOps]

T = TypeVar("T")
class MathTrait:
  # required to implement
  def alu(self:T, arg:Union[UnaryOps, BinaryOps, TernaryOps], *src) -> T: raise NotImplementedError
  def const_like(self, b:ConstType|Variable|Tuple[ConstType]): raise NotImplementedError

  # great functions you get!
  def ufix(self, x): return self.const_like(x) if not isinstance(x, MathTrait) else x
  def logical_not(self): return self.ne(True)
  def __neg__(self):
    dtype = getattr(self, 'dtype', None)
    assert dtype is not None, "MathTraits __neg__ requires a dtype"
    return self.logical_not() if dtype.scalar() == dtypes.bool else self*(-1)
  def __add__(self, x): return self.alu(BinaryOps.ADD, self.ufix(x))
  def __radd__(self, x): return self.ufix(x).alu(BinaryOps.ADD, self)
  def __sub__(self, x): return self.alu(BinaryOps.ADD, self.ufix(-x))
  def __rsub__(self, x): return self.ufix(x).alu(BinaryOps.ADD, -self)
  def __mul__(self, x): return self.alu(BinaryOps.MUL, self.ufix(x))
  def __rmul__(self, x): return self.ufix(x).alu(BinaryOps.MUL, self)
  def __floordiv__(self, x): return self.alu(BinaryOps.IDIV, self.ufix(x))
  def __rfloordiv__(self, x): return self.ufix(x).alu(BinaryOps.IDIV, self)
  def __truediv__(self, x): return self.alu(BinaryOps.MUL, self.ufix(x).alu(UnaryOps.RECIP))
  def __rtruediv__(self, x): return self.ufix(x).alu(BinaryOps.MUL, self.alu(UnaryOps.RECIP))
  def __mod__(self, x): return self.alu(BinaryOps.MOD, self.ufix(x))
  def __rmod__(self, x): return self.ufix(x).alu(BinaryOps.MOD, self)
  def __xor__(self, x): return self.alu(BinaryOps.XOR, self.ufix(x))
  def __and__(self, x): return self.alu(BinaryOps.AND, self.ufix(x))
  def __rand__(self, x): return self.ufix(x).alu(BinaryOps.AND, self)
  def __or__(self, x): return self.alu(BinaryOps.OR, self.ufix(x))
  def ne(self, x): return self.alu(BinaryOps.CMPNE, self.ufix(x))
  def eq(self, x): return self.ne(x).logical_not()
  def lt(self, x): return self.alu(BinaryOps.CMPLT, self.ufix(x))
  def gt(self, x): return self.ufix(x).alu(BinaryOps.CMPLT, self)
  def ge(self, x): return self.lt(x).logical_not()
  def le(self, x): return self.gt(x).logical_not()
  # NOTE: __eq__ can't be overridden, and means the same thing as is
  def __ne__(self, x): return self.ne(x)
  def __lt__(self, x): return self.lt(x)
  def __gt__(self, x): return self.gt(x)
  def __ge__(self, x): return self.ge(x)
  def __le__(self, x): return self.le(x)
  def max(self, x): return self.alu(BinaryOps.MAX, self.ufix(x))
  def min(self, x): return -(-self).max(-x)
  def where(self, x, y): return self.alu(TernaryOps.WHERE, x, y)
  def threefry(self, seed): return self.alu(BinaryOps.THREEFRY, seed)
  def recip(self): return self.alu(UnaryOps.RECIP)
  def sqrt(self): return self.alu(UnaryOps.SQRT)
  def sin(self): return self.alu(UnaryOps.SIN)
  def log2(self): return self.alu(UnaryOps.LOG2)
  def exp2(self): return self.alu(UnaryOps.EXP2)

# do not preserve f(0) = 0
UNSAFE_PAD_OPS = {UnaryOps.RECIP, UnaryOps.LOG2, UnaryOps.EXP2, BinaryOps.IDIV}

REDUCE_ALU: Dict[ReduceOps, BinaryOps] = {ReduceOps.SUM:BinaryOps.ADD, ReduceOps.PROD:BinaryOps.MUL, ReduceOps.MAX:BinaryOps.MAX}

# https://en.wikipedia.org/wiki/Identity_element
def identity_element(op:BinaryOps, dt:DType): return dtypes.as_const({BinaryOps.ADD:0, BinaryOps.MUL:1, BinaryOps.MAX:dtypes.min(dt)}[op], dt)

# the order of these UOps controls the order of the toposort
class UOps(FastEnum):
  # uops that aren't rendered
  SINK = auto()
  EXT = auto()
  EXPAND = auto()
  CONTRACT = auto()
  SHAPETRACKER = auto()
  SWIZZLE = auto()
  DEFINE_GLOBAL = auto()
  BUFFER = auto()
  DEFINE_VAR = auto()
  DEFINE_LOCAL = auto()
  DEFINE_ACC = auto()
  VCONST = auto()
  CONST = auto()
  VALID = auto()
  SPECIAL = auto()
  NOOP = auto()
  REDUCE = auto()
  REDUCE_AXIS = auto()

  # helper ops
  GEP = auto()
  VECTORIZE = auto()
  CAST = auto()
  BITCAST = auto()

  # loads before math
  LOAD = auto()

  # math ops
  ALU = auto()
  WMMA = auto()

  # assignment ops
  STORE = auto()
  ASSIGN = auto()
  BIND = auto()

  # control flow ops
  BARRIER = auto()
  IF = auto()
  RANGE = auto()

  # ops that are not graph nodes
  ENDRANGE = auto()
  ENDIF = auto()

BUFFER_UOPS = {UOps.LOAD, UOps.STORE, UOps.VALID}
COMMUTATIVE = {BinaryOps.ADD, BinaryOps.MUL, BinaryOps.MAX, BinaryOps.CMPNE, BinaryOps.XOR, BinaryOps.AND, BinaryOps.OR}
END_FOR_UOP = {UOps.IF:(UOps.STORE, UOps.ENDIF), UOps.RANGE:(UOps.ASSIGN, UOps.ENDRANGE)}

# With True as the default, this matches the old symbolic behavior
# python3 -c 'from tinygrad.shape.symbolic import Variable; print(bool(Variable("a", 1, 10) < 4))' -> True
def resolve(x, default:bool=True):
  if not isinstance(x, UOp): return bool(x)
  assert x.dtype is dtypes.bool, "UOp in resolve must be bool"
  # NOTE: generating the text for the exception is expensive, so we do this
  return bool(sx.vmin) if (sx:=x.simplify()).vmin == sx.vmax else default
def smax(lst): return max(lst, key=lambda x: x if isinstance(x, int) else x.vmax)
def ssimplify(uop): return uop.ssimplify() if isinstance(uop, UOp) else uop

# used for UOp and UPat
def pretty_print(x:Any, rep:Callable, srcfn=lambda x: x.src, cache=None, d=0)->str:
  def dfs(x:Any, cache:dict):
    for s in srcfn(x) or []:
      cache.setdefault(s, [len(cache), 0, False])[1] += 1
      if cache[s][1] == 1: dfs(s, cache)
  if cache is None: dfs(x, cache:={})
  if (cx:=cache.setdefault(x, [0,0,False]))[2]: return f"{' '*d} x{cx[0]}"
  cx[2], srcs = True, ('None' if srcfn(x) is None else ''.join(f'\n{pretty_print(s, rep, srcfn, cache, d+2)},' for s in srcfn(x)))
  return f"{' '*d}{f'x{cx[0]}:=' * (cx[1]>1)}{rep(x)}" % srcs

ucache:WeakValueDictionary[Tuple, UOp] = WeakValueDictionary()
class UOp(MathTrait):
  def __reduce__(self): return UOp, (self.op, self.dtype, self.src, self.arg)
  def __new__(cls, op:UOps, dtype:DType=dtypes.void, src:Tuple[UOp,...]=tuple(), arg:Any=None):
    if (ret:=ucache.get(key:=(op, dtype, src, arg), None)) is not None: return ret
    ucache[key] = ret = super().__new__(cls)
    return ret

  __slots__ = ["op", "dtype", "src", "arg"]
  def __init__(self, op: UOps, dtype:DType=dtypes.void, src: Tuple[UOp,...]=tuple(), arg:Any=None):
    # TODO: instant check rules here make debugging easier
    #if op is UOps.ALU and arg is BinaryOps.CMPNE: assert dtype.scalar() == dtypes.bool
    #if op is UOps.VECTORIZE and dtype != dtypes.void: assert len(src) == dtype.count, f"{len(src)} invalid for {dtype}"
    #if op is UOps.ALU and arg not in (BinaryOps.CMPNE, BinaryOps.CMPLT, TernaryOps.WHERE): assert all_same([dtype] + [x.dtype for x in src])
    #if op is UOps.CAST: assert dtype.count == src[0].dtype.count, f"cast can't change vectorization {src[0].dtype} --> {dtype}"
    self.op, self.dtype, self.src, self.arg = op, dtype, src, arg
  def replace(self, **kwargs) -> UOp:
    for k in kwargs: assert k in self.__slots__, f"unkown replace arg, expected one of {self.__slots__}, got {k}"
    new_args = (kwargs.get("op", self.op), kwargs.get("dtype", self.dtype), kwargs.get("src", self.src), kwargs.get("arg", self.arg))
    if (self.op, self.dtype, self.src, self.arg) == new_args: return self
    return UOp(*new_args)
  @property
  def has_st(self) -> bool: return self.op not in {UOps.DEFINE_LOCAL, UOps.DEFINE_GLOBAL, UOps.BUFFER, UOps.CONST, UOps.DEFINE_VAR}
  @functools.cached_property
  def st(self) -> Optional[ShapeTracker]:
    if not self.has_st: return None
    if self.op in BUFFER_UOPS: return self.st_arg
    if self.op in {UOps.SHAPETRACKER, UOps.SWIZZLE}: return self.arg
    src_sts = [x.st for x in self.src if x.st is not None]
    assert all_same([x.shape for x in src_sts]), f"UOp parents must have the same shape {self} {[x.shape for x in src_sts]}"
    from tinygrad.shape.shapetracker import ShapeTracker
    return ShapeTracker.from_shape(src_sts[0].reduce(self.axis_arg)) if self.op is UOps.REDUCE_AXIS else src_sts[0]
  @functools.cached_property
  def key(self) -> bytes:
    return hashlib.sha256(str((self.op, self.dtype, self.arg)).encode() + b"".join([s.key for s in self.src])).digest()
  def __repr__(self): return pretty_print(self, lambda x: f"{type(self).__name__}({x.op}, {x.dtype}, arg={x.argstr()}, src=(%s))")
  def argstr(self): return f'({", ".join(map(str, self.arg))})' if self.op is UOps.REDUCE_AXIS else self.arg
  # *** uop evaluation ***
  def simplify(self): return graph_rewrite(self, symbolic)
  def ssimplify(self) -> Union[UOp, ConstType]: return ret.arg if (ret:=self.simplify()).op is UOps.CONST else ret
  def _eval(self, dtype, expected_type) -> ConstType:
    assert self.dtype in dtype, f"eval with wrong dtype {self}"
    simple_self = self.simplify()
    vmin, vmax = simple_self._min_max
    if vmin != vmax: raise ValueError(f"eval failed to be a single number, range is {vmin} to {vmax} in {simple_self.render()}")
    assert type(vmin) is expected_type, f"vmin is wrong dtype {vmin} != {expected_type}"
    return vmin
  def __bool__(self): return self._eval((dtypes.bool,), bool)
  def __int__(self): return self._eval(dtypes.ints, int)
  def __float__(self): return self._eval(dtypes.floats, float)
  # *** uop syntactic sugar
  @property
  def st_arg(self) -> ShapeTracker:
    assert self.op in BUFFER_UOPS, f"st_arg called on {self.op}"
    ret = self.src[0 if self.op is UOps.VALID else 1]
    assert ret.op is UOps.SHAPETRACKER, f"st_arg trying to return {ret}"
    return ret.arg
  @property
  def axis_arg(self) -> Tuple[int, ...]:
    assert self.op in {UOps.REDUCE_AXIS, UOps.WMMA}, f"axis_arg called on {self.op}"
    ret = self.arg[1] if self.op is UOps.REDUCE_AXIS else self.arg[7]
    assert isinstance(ret, tuple) and all(isinstance(x, int) for x in ret), f"axis_arg trying to return {ret}"
    return ret
  def sink(self, *srcs:UOp): return UOp(UOps.SINK, dtypes.void, (self,)+srcs)
  def swizzle(self, st:ShapeTracker): return UOp(UOps.SWIZZLE, self.dtype, (self,), st)
  def const_like(self, b:ConstType|Variable|Tuple[ConstType, ...]): return UOp.const(self.dtype, b)
  def broadcast(self, count:int):
    assert self.dtype.count == 1
    if count == 1: return self
    return UOp(UOps.VECTORIZE, self.dtype.vec(count), (self,)*count)
  def cast(self, dtype:DType): return UOp(UOps.CAST, dtype, (self,))
  def bitcast(self, dtype:DType): return UOp(UOps.BITCAST, dtype, (self,))
  def gep(self, i:Union[Tuple[int, ...], int]):
    if isinstance(i, int):
      # NOTE: these are just shortcuts to not have to create and fold later
      if self.op is UOps.VECTORIZE: return self.src[i]
      if self.op is UOps.VCONST: return UOp.const(self.dtype.scalar(), self.arg[i])
      if self.op is UOps.CONST: return UOp.const(self.dtype.scalar(), self.arg)
      i = (i,)
    if self.dtype == dtypes.void or (i == tuple(range(len(i))) and self.dtype.count == len(i)): return self
    assert len(i) >= 1 and all(x < self.dtype.count for x in i), f"bad GEP on {self.dtype}, {i}"
    return UOp(UOps.GEP, self.dtype.scalar().vec(len(i)) if len(i) > 1 else self.dtype.scalar(), (self,), i)
  @staticmethod
  def load(*src:UOp, dtype:DType): return UOp(UOps.LOAD, dtype, src)
  @staticmethod
  def store(*src:UOp): return UOp(UOps.STORE, dtypes.void, src)
  def alu(self, arg, *src:UOp):
    out_dtype = (self, *src)[-1].dtype
    if arg in {BinaryOps.CMPLT, BinaryOps.CMPNE} and out_dtype is not None:
      out_dtype = dtypes.bool.vec(out_dtype.count) if out_dtype.count > 1 else dtypes.bool
    return UOp(UOps.ALU, out_dtype, (self,)+src, arg)
  @staticmethod
  def const(dtype:DType, b:Tuple[ConstType, ...]|ConstType|Variable): return UOp._const(dtype, b)
  @staticmethod
  def _const(dtype:DType, b:Tuple[ConstType, ...]|ConstType|Variable):
    # TODO: fix dtype of b.max after Variable is just an UOp
    #if isinstance(b, Variable): return UOp.define_var(b.expr, dtype, b.min, cast(int, b.max))
    if isinstance(b, UOp): return b.unbind()[0] if b.op is UOps.BIND else b
    if isinstance(b, tuple) and all_same(b): b = b[0]  # doesn't have to be a VCONST if they are all the same
    return UOp(UOps.VCONST if isinstance(b, tuple) else UOps.CONST, dtype, arg=dtypes.as_const(b, dtype) if dtype is not None else b) # type: ignore
  @staticmethod
  def define_var(name:str, dtype:DType, min_val:ConstType, max_val:ConstType): return UOp(UOps.DEFINE_VAR, dtype, arg=(name, min_val, max_val))
  def unbind(self) -> Tuple[Variable, int]:
    assert self.op is UOps.BIND and self.src[0].op is UOps.DEFINE_VAR and self.src[1].op is UOps.CONST, f"can't unbind {self}"
    from tinygrad.shape.symbolic import Variable
    return cast(Variable, self.src[0]), self.src[1].arg
  @property
  def val(self) -> int: return self.unbind()[1]
  # TODO: this is context rewrite
  def substitute(self, dvars:Dict[UOp, UOp]):
    if self in dvars: return dvars[self]
    return self.replace(src=tuple(x.substitute(dvars) for x in self.src))
  @staticmethod
  def range(dtype:DType, start:ConstType, end:ConstType, idx:int):
    return UOp(UOps.RANGE, dtype=dtype, src=(UOp.const(dtype, start), UOp.const(dtype, end)), arg=(idx,))
  def reduce(self, op:BinaryOps, *rng:UOp): return UOp(UOps.REDUCE, self.dtype, (self,) + rng, op)
  @functools.cached_property
  def parents(self) -> Dict[UOp, None]: return {**{x:None for x in self.src}, **{k:None for x in self.src for k in x.parents}}
  @property  # parents with self
  def sparents(self) -> Dict[UOp, None]: return {**self.parents, self:None}
  @functools.cached_property
  def full_shape(self) -> Tuple[sint, ...]:
    return self.arg.shape if self.op is UOps.SHAPETRACKER else tuple(smax(x) for x in zip(*[x.full_shape for x in self.src if x.has_st]))
  def vars(self) -> Set[UOp]:
    bound_vars = set([x for x in self.sparents if x.op is UOps.BIND and x.src[0].op is UOps.DEFINE_VAR])
    bound_var_base = set(x.src[0] for x in bound_vars)
    all_vars = set([x for x in self.sparents if x.op is UOps.DEFINE_VAR])
    return bound_vars.union(set([x for x in all_vars if x not in bound_var_base]))
  def variables(self) -> List[Variable]:
    st_vars: List[Set[Variable]] = [x.st_arg.vars() for x in self.sparents if x.op in BUFFER_UOPS]
    from tinygrad.shape.symbolic import Variable
    return sorted(set.union(*st_vars, [x.unbind()[0] if not isinstance(x, Variable) else x for x in self.vars()]), key=lambda v: v.arg)
  def const_factor(self) -> int:
    """largest known int that divides self"""
    if self.op is UOps.CONST: return self.arg
    if self.op is UOps.VCONST: return functools.reduce(math.gcd, self.arg)
    if self.op is UOps.ALU:
      if self.arg is BinaryOps.ADD: return math.gcd(self.src[0].const_factor(), self.src[1].const_factor())
      if self.arg is BinaryOps.MUL: return self.src[0].arg if self.src[0].op is UOps.CONST else self.src[1].arg if self.src[1].op is UOps.CONST else 1
    return 1
  def divides(self, v) -> Optional[UOp]:
    if v==1: return self
    if self.op is UOps.CONST: return self.const_like(self.arg//v) if self.arg%v == 0 else None
    if self.op is UOps.VCONST: return self.const_like(tuple(x//v for x in self.arg)) if all(x%v == 0 for x in self.arg) else None
    if self.op is UOps.ALU:
      if self.arg is BinaryOps.ADD: return d0+d1 if (d0:=self.src[0].divides(v)) is not None and (d1:=self.src[1].divides(v)) is not None else None
      if self.arg is BinaryOps.MUL:
        if (d0:=self.src[0].divides(v)) is not None: return d0 * self.src[1]
        if (d1:=self.src[1].divides(v)) is not None: return self.src[0] * d1
    return None # generic None if we aren't sure
  @property
  def vmin(self) -> ConstType: return self._min_max[0]
  @property
  def vmax(self) -> ConstType: return self._min_max[1]
  @functools.cached_property
  def _min_max(self) -> Tuple[ConstType, ConstType]:
    # NOTE: returned UOp is assumed to be CONST
    if self.op is UOps.DEFINE_VAR and self.arg: return self.arg[1], self.arg[2]
    if self.op is UOps.RANGE: return self.src[0].vmin, (self.src[1]-1).vmax
    if self.op is UOps.BIND: return self.src[0].vmin, self.src[0].vmax  # ignore the bound value
    if self.op is UOps.EXPAND: return min(x.vmin for x in self.src), max(x.vmax for x in self.src)
    # TODO: UOps.SPECIAL is UOps.DEFINE_VAR
    if self.op is UOps.SPECIAL: return 0, self.arg[1]-1 if isinstance(self.arg[1], int) else dtypes.max(self.dtype)
    if self.op is UOps.CONST: return self.arg, self.arg
    if self.op is UOps.VCONST: return (min(self.arg), max(self.arg))
    if self.op is UOps.ALU and self.dtype.count == 1:
      s0,s1,s2 = [cast(UOp, self.src[i] if i < len(self.src) else None) for i in range(3)]
      if self.arg is BinaryOps.ADD: return s0.vmin+s1.vmin, s0.vmax+s1.vmax
      if self.arg is BinaryOps.MUL:
        # both are non-positive
        if (s0.vmax <= 0 and s1.vmax <= 0): return s0.vmax*s1.vmax, s0.vmin*s1.vmin
        # at lease one is non-negative
        if (s0.vmin >= 0 or s1.vmin >= 0):
          Lmin, Lmax = (s0.vmin, s0.vmax) if s1.vmin >= 0 else (s0.vmax, s0.vmin)
          Rmin, Rmax = (s1.vmin, s1.vmax) if s0.vmin >= 0 else (s1.vmax, s1.vmin)
          return Lmin*Rmin, Lmax*Rmax
      if self.arg is BinaryOps.MOD and s1.vmin > 0: return 0, s1.vmax-1
      if self.arg is BinaryOps.IDIV and s1.op is UOps.CONST:
        if s1.arg > 0: return s0.vmin//s1.arg, s0.vmax//s1.arg
        if s1.arg < 0: return -(s0.vmax//-s1.arg), -(s0.vmin//-s1.arg)
      if self.arg is BinaryOps.MAX: return max(s0.vmin, s1.vmin), max(s0.vmax, s1.vmax)
      if self.arg is BinaryOps.CMPLT: return (s0.vmax<s1.vmin, s0.vmin<s1.vmax)
      if self.arg is BinaryOps.CMPNE:
        always_ne = (s0.vmax < s1.vmin) or (s1.vmax < s0.vmin)
        sometimes_ne = not (s0.vmin == s0.vmax == s1.vmin == s1.vmax)
        return (always_ne, sometimes_ne)
      # float has NAN issue and we use explicit NAN in transcendental
      if self.arg is TernaryOps.WHERE and dtypes.is_int(s1.dtype): return min(s1.vmin, s2.vmin), max(s1.vmax, s2.vmax)
      if self.dtype is dtypes.bool:
        if self.arg is BinaryOps.OR: return s0.vmin or s1.vmin, s0.vmax or s1.vmax
        if self.arg is BinaryOps.AND: return s0.vmin and s1.vmin, s0.vmax and s1.vmax
    return dtypes.min(self.dtype), dtypes.max(self.dtype)
  def render(self, simplify=True) -> str:
    ret = graph_rewrite(self.simplify() if simplify else self, renderer)
    return ret.arg if ret.op is UOps.NOOP else str(ret)

@dataclass(frozen=True)
class KernelInfo:
  local_dims: int = 0           # number of local dimensions  (this is remapping RANGE to SPECIAL)
  upcasted: int = 0             # count that are upcasted     (this is remapping RANGE to EXPAND)
  dont_use_locals: bool = False # don't use local indexing

# ***** ops in python *****

def hook_overflow(dv, fxn):
  def wfxn(*args):
    try: return fxn(*args)
    except OverflowError: return dv
  return wfxn

python_alu: Dict[Op, Callable]  = {
  UnaryOps.LOG2: lambda x: math.log2(x) if x > 0 else -math.inf if x == 0 else math.nan, UnaryOps.EXP2: hook_overflow(math.inf, lambda x: 2**x),
  UnaryOps.SQRT: lambda x: math.sqrt(x) if x >= 0 else math.nan, UnaryOps.RECIP: lambda x: 1/x if x != 0 else math.copysign(math.inf, x),
  UnaryOps.SIN: lambda x: math.sin(x) if not math.isinf(x) else math.nan,
  UnaryOps.NEG: operator.neg, BinaryOps.ADD: operator.add, BinaryOps.SUB: operator.sub,
  BinaryOps.SHR: operator.rshift, BinaryOps.SHL: operator.lshift, BinaryOps.MUL: operator.mul,
  BinaryOps.XOR: operator.xor, BinaryOps.MAX: max, BinaryOps.CMPNE: operator.ne, BinaryOps.CMPLT: operator.lt,
  BinaryOps.OR: operator.or_, BinaryOps.AND: operator.and_,
  BinaryOps.MOD: lambda x,y: abs(int(x))%abs(int(y))*(1,-1)[x<0], BinaryOps.IDIV: lambda x,y: abs(x)//abs(y)*(1,-1)[x*y<0] if y != 0 else x*math.inf,
  TernaryOps.MULACC: lambda x,y,z: (x*y)+z, TernaryOps.WHERE: lambda x,y,z: y if x else z}

def exec_alu(op:Op, dtype:DType, operands):
  if dtype.count > 1:
    return tuple([exec_alu(op, dtype.scalar(), [x[i] if isinstance(x, tuple) else x for x in operands]) for i in range(dtype.count)])
  return truncate.get(dtype, lambda x: x)(python_alu[op](*operands))

def uop_alu_resolve(u:UOp) -> sint:
  if u.op is UOps.CONST: return u.arg
  if u.op is UOps.DEFINE_VAR: return u
  #if u.op is UOps.DEFINE_VAR: return Variable(u.arg[0], u.arg[1], u.arg[2])
  if u.op is UOps.ALU: return exec_alu(u.arg, u.dtype, tuple(map(uop_alu_resolve, u.src)))
  raise RuntimeError(f"ALU resolve fail @ {u.op}")

# ***** uop helpers *****

def print_uops(uops:List[UOp]):
  for i,u in enumerate(uops):
    formatted_parents = [uops.index(x) if x.op is not UOps.CONST else f"{x.arg}" for x in u.src]
    print(f"{i:4d} {str(u.op):20s}: {str(u.dtype):25s} " f"{str(formatted_parents):32s} {u.arg}")

def flops_mem(uops:List[UOp], ignore_indexing=False) -> Tuple[sint, sint]:
  flops: sint = 0
  mem: sint = 0
  mults: sint = 1
  mult_stack: List[sint] = []
  dont_count: Set[UOp] = set()
  if ignore_indexing:
    for u in uops:
      if u.op is UOps.LOAD:
        dont_count = dont_count.union(u.src[1].sparents)
        if len(u.src) > 3: dont_count = dont_count.union(u.src[2].sparents)
      elif u.op is UOps.STORE:
        dont_count = dont_count.union(u.src[1].sparents)
        if len(u.src) > 3: dont_count = dont_count.union(u.src[3].sparents)
      elif u.op is UOps.IF:
        dont_count = dont_count.union(u.src[0].sparents)
  for u in uops:
    if u.op is UOps.RANGE:
      mult_stack.append(mults)
      mults *= uop_alu_resolve(u.src[1] - u.src[0])
    elif u.op is UOps.ENDRANGE:
      mults = mult_stack.pop(-1)
    elif u.op is UOps.SPECIAL:
      mults *= u.arg[1] # NOTE: we don't push to the mult_stack here, you can't end these
    elif u.op is UOps.LOAD:
      mem += u.dtype.itemsize * mults
    elif u.op is UOps.STORE:
      mem += u.src[2].dtype.itemsize * mults
    elif u.op is UOps.ALU and u not in dont_count:
      flops += (mults * (2 if u.arg == TernaryOps.MULACC else 1)) * u.dtype.count
    elif u.op is UOps.WMMA and u not in dont_count:
      flops += 2 * prod(u.arg[1]) // u.arg[5] * mults
  return flops, mem

# ***** pattern matcher *****

def get_location() -> Tuple[str, int]:
  frm = sys._getframe(1)
  # find the real frame in the file that has the UPat, TODO: is there a better way to do this?
  while frm.f_back is not None and frm.f_back.f_code.co_filename.split("/")[-1] in {"ops.py", "uopgraph.py", "schedule.py", "lowerer.py"}:
    frm = frm.f_back
  return frm.f_code.co_filename, frm.f_lineno
@functools.lru_cache(None)
def lines(fn) -> List[str]:
  with open(fn) as f: return f.readlines()

class UPat(MathTrait):
  __slots__ = ["op", "dtype", "arg", "name", "src", "_any"]
  def __init__(self, op:Optional[Union[UOps, Tuple[UOps, ...]]]=None, dtype:Optional[Union[DType, Tuple[DType, ...]]]=None,
               src:Optional[Union[Tuple[UPat, ...], List[UPat], UPat]]=None, arg:Any=None,
               name:Optional[str]=None, allow_any_len:bool=False, location=None,
               custom_early_reject:Optional[Set[Tuple[UOps, Any]]]=None):
    self.op: Optional[Tuple[UOps, ...]] = (op,) if isinstance(op, UOps) else op
    self.dtype: Optional[Tuple[DType, ...]] = (dtype,) if isinstance(dtype, DType) else dtype
    self.arg, self.name = arg, name
    self.src: Any = None

    # try all permutations if it's a list
    if isinstance(src, list): self.src = list(itertools.permutations(src)) if not all_same(src) else [src]
    # only one if it's a tuple
    elif isinstance(src, tuple): self.src = [src]
    # repeat if it's a UPat
    elif isinstance(src, UPat): self.src = [itertools.repeat(src)]

    self.allowed_len: int = -1 if allow_any_len or isinstance(src, UPat) or src is None else len(src)
    self.location = location or get_location()

    if custom_early_reject is not None: self.early_reject = custom_early_reject
    else:
      upat_match = [src] if isinstance(src, UPat) else ([] if src is None else self.src[0])
      self.early_reject = set((pp.op[0], pp.arg) for pp in upat_match if pp.op is not None and len(pp.op) == 1)

  @staticmethod
  def any(*src): return UPatAny(src=src)

  @staticmethod
  @functools.lru_cache(None)
  def var(name:Optional[str]=None, dtype:Optional[DType]=None): return UPat(dtype=dtype, name=name)
  @staticmethod
  @functools.lru_cache(None)
  def cvar(name:Optional[str]=None, dtype:Optional[DType]=None, vec=True):
    return UPat((UOps.CONST, UOps.VCONST) if vec else UOps.CONST, dtype=dtype, name=name)
  @staticmethod
  @functools.lru_cache(None)
  def const(dtype:Optional[DType], b:ConstType): return UPat(UOps.CONST, dtype=dtype, arg=b)

  # copied from UOp
  def cast(self, dtype=None): return UPat(UOps.CAST, dtype, (self,))
  def bitcast(self, dtype=None): return UPat(UOps.BITCAST, dtype, (self,))
  def gep(self, i:int): return UPat(UOps.GEP, None, (self,), (i,))
  @staticmethod
  def load(*src:UPat, dtype:Optional[DType]=None): return UPat(UOps.LOAD, dtype, src)
  @staticmethod
  def store(*src:UPat): return UPat(UOps.STORE, dtypes.void, src)

  def const_like(self, b:ConstType|Variable|Tuple[ConstType]): return UPat.const(self.dtype, b)
  def alu(self, arg, *src:UPat):
    asrc = (self,)+src
    return UPat(UOps.ALU, None if arg in {BinaryOps.CMPLT, BinaryOps.CMPNE} else asrc[-1].dtype, list(asrc) if arg in COMMUTATIVE else asrc, arg)

  def printable(self:UPat) -> str:
    try:
      return lines(self.location[0])[self.location[1]-1].strip()
    except FileNotFoundError:
      return "<missing>"
  def __repr__(self):
    def rep(x):
      form = "UPat(%s, %s, name=%s, dtype=%s, allow_any_len=%s, src=%s)"
      return form % (None if x.op is None else ('(%s)'%', '.join(map(str, x.op))), x.arg, repr(x.name),
        set(x.dtype) if x.dtype else None, x.allowed_len == 0, "[%s]" if x.src and len(x.src)>1 else "(%s)")
    return pretty_print(self, rep, srcfn=lambda x:None if x.src is None else [next(x.src[0])] if isinstance(x.src[0], itertools.repeat) else x.src[0])

  def match(self:UPat, uop:UOp, store:Dict[str, UOp]) -> List[Dict[str, UOp]]:
    if (self.name is not None and store.setdefault(self.name, uop) is not uop) or \
      (self.dtype is not None and uop.dtype not in self.dtype and uop.dtype.scalar() not in self.dtype) or \
      (self.arg is not None and self.arg != uop.arg) or \
      (self.op is not None and uop.op not in self.op) or \
      (self.allowed_len != -1 and len(uop.src) != self.allowed_len): return []
    if self.src is None: return [store]
    res: List[Dict[str, UOp]] = []
    for vp in self.src:
      stores, new_stores = [store.copy()], []
      for uu, vv in zip(uop.src, vp):
        for s in stores: new_stores.extend(vv.match(uu, s))
        stores, new_stores = new_stores, []
      res.extend(stores)
    return res

class UPatAny(UPat):
  def match(self:UPat, uop:UOp, store:Dict[str, UOp]) -> List[Dict[str, UOp]]:
    for x in self.src[0]:
      if (match:=x.match(uop, store.copy())): return match
    return []

def deconstruct_function(fxn:Callable) -> Tuple:
  new_globals = {k:v for k,v in fxn.__globals__.items() if k in fxn.__code__.co_names}
  for co in fxn.__code__.co_consts:
    if isinstance(co, types.CodeType): new_globals.update({k:v for k,v in fxn.__globals__.items() if k in co.co_names})
  # NOTE: optional round trip through pickle!
  assert fxn.__closure__ is None, "closures are not supported in pattern matchers"
  ret = fxn.__code__, new_globals, fxn.__name__, fxn.__defaults__
  return pickle.loads(pickle.dumps(ret)) if getenv("TEST_PICKLE") else ret

class PatternMatcher:
  def __init__(self, patterns:List[Tuple[UPat, Callable]]):
    self.patterns = patterns
    # NOTE: use of DefaultDict here is very dangerous! all keys will live for the lifetime of the PatternMatcher!
    self.pdict: Dict[Tuple[UOps, Any], List[Tuple[UPat, Callable, Set]]] = {}
    # uop is required, arg is optional
    for p,fxn in self.patterns:
      assert p.op is not None
      tuple_fxn = fxn if isinstance(fxn, tuple) else deconstruct_function(fxn)
      tuple_fxn[1]['__builtins__'] = __builtins__  # NOTE: Python 3.8 requires this for "all" and "len" and friends
      real_fxn = types.FunctionType(*tuple_fxn)
      for uop in p.op: self.pdict.setdefault((uop, p.arg), []).append((p, real_fxn, p.early_reject))

  def __reduce__(self): return PatternMatcher, ([(x,deconstruct_function(fxn) if fxn.__name__ == "<lambda>" else fxn) for x,fxn in self.patterns],)

  @functools.lru_cache(None)  # pylint: disable=method-cache-max-size-none
  def __add__(self, more:PatternMatcher): return PatternMatcher(self.patterns+more.patterns)

  def rewrite(self, uop:UOp, ctx=None) -> Optional[UOp]:
    ler = set([v for u in uop.src for v in ((u.op, u.arg), (u.op, None))])
    for p,fxn,early_reject in self.pdict.get((uop.op, uop.arg), []) + ([] if uop.arg is None else self.pdict.get((uop.op, None), [])):
      if not early_reject.issubset(ler): continue
      if (matches := p.match(uop, {})) and (ret:=(fxn(ctx, **matches[0]) if ctx is not None else fxn(**matches[0]))) is not None: return ret
    return None

# *** tracking pattern matcher ***

TRACK_MATCH_STATS = ContextVar("TRACK_MATCH_STATS", 2 if getenv("VIZ") else 0)
match_stats:Dict[UPat, List[Union[int, float]]] = dict()
@dataclass(frozen=True)
class TrackedRewriteContext:
  loc: Tuple[str, int]                                                    # location that called graph_rewrite
  sink: UOp                                                               # the sink passed into the rewrite
  rewrites: List[Tuple[UOp, UOp, UPat]] = field(default_factory=list)     # all rewrites of sparents. (before, after, UPat)
rewrite_stack: List[Tuple[Any, List[TrackedRewriteContext]]] = []
contexts: List[Tuple[Any, List[TrackedRewriteContext]]] = []
class TrackedPatternMatcher(PatternMatcher):
  def __init__(self, patterns:List[Tuple[UPat, Callable]]):
    super().__init__(patterns)
    for p,_ in self.patterns:
      if p not in match_stats: match_stats[p] = [0,0,0.0,0.0]

  def rewrite(self, uop:UOp, ctx=None) -> Optional[UOp]:
    ret = None
    ler = set([v for u in uop.src for v in ((u.op, u.arg), (u.op, None))])
    for p,fxn,early_reject in self.pdict.get((uop.op, uop.arg), []) + ([] if uop.arg is None else self.pdict.get((uop.op, None), [])):
      st = time.perf_counter()
      if not early_reject.issubset(ler):
        match_stats[p][2] += time.perf_counter()-st
        continue
      match_stats[p][1] += 1
      if (matches := p.match(uop, {})) and (ret:=(fxn(ctx, **matches[0]) if ctx is not None else fxn(**matches[0]))) is not None:
        match_stats[p][0] += 1
        match_stats[p][2] += (et:=time.perf_counter()-st)
        match_stats[p][3] += et
        if TRACK_MATCH_STATS >= 3: print(f"{et*1e6:7.2f} us -- ", p.printable())
        if TRACK_MATCH_STATS >= 2 and len(rewrite_stack) != 0 and isinstance(ret, UOp): rewrite_stack[-1][1][-1].rewrites.append((uop, ret, p))
        return ret # NOTE: if it returns None, we keep trying to match
      match_stats[p][2] += time.perf_counter()-st
    return None

if TRACK_MATCH_STATS:
  PatternMatcher = TrackedPatternMatcher  # type: ignore
  import atexit
  @atexit.register
  def print_match_stats():
    if TRACK_MATCH_STATS >= 2:
      with open("/tmp/rewrites.pkl", "wb") as f:
        print(f"rewrote {len(contexts)} graphs and applied {sum(len(r.rewrites) for _,x in contexts for r in x)} rules, saved to /tmp/rewrites.pkl")
        pickle.dump(contexts, f)
    if getenv("VIZ"):
      os.environ["VIZ"] = "0"
      os.execv(sys.executable, [sys.executable] + [os.path.join(os.path.dirname(__file__), "..", "viz", "serve.py")])
    if getenv("PRINT_MATCH_STATS", 1):
      ret = [0,0,0.0,0.0]
      for k,v in sorted(list(match_stats.items()), key=lambda x: x[1][2]):
        loc_str = f"{k.location[0].split('/')[-1]}:{k.location[1]}"
        if v[1] != 0: print(f"{v[0]:6d} / {v[1]:7d} -- {v[3]*1000.:9.2f} / {v[2]*1000.:9.2f} ms -- {loc_str:15s}", k.printable())
        ret = [x+y for x,y in zip(ret, v)]
      print(f"{ret[0]:6d} / {ret[1]:7d} -- {ret[3]*1000.:9.2f} / {ret[2]*1000.:9.2f} ms -- TOTAL")

# *** simple graph rewrite engine ***

class RewriteContext:
  def __init__(self, pm, ctx):
    self.pm: PatternMatcher = pm
    self.ctx = ctx
    self.replace: Dict[UOp, UOp] = {}
  def rewrite(self, n:UOp) -> UOp:
    if (rn := self.replace.get(n)) is not None: return rn
    new_src = tuple(map(self.rewrite, n.src))
    new_n = self.pm.rewrite(n, self.ctx) if new_src == n.src else UOp(n.op, n.dtype, new_src, n.arg)
    self.replace[n] = ret = n if new_n is None else self.rewrite(new_n)
    return ret

def graph_rewrite(sink:UOp, pm:PatternMatcher, ctx=None) -> UOp:
  if TRACK_MATCH_STATS >= 2:
    frm = sys._getframe(1)
    # get Kernel we are rewriting in the context of
    frm_walk: Optional[FrameType] = frm
<<<<<<< HEAD
    while frm_walk is not None and not ((kernel:=frm_walk.f_locals.get("self", None)) is not None and kernel.__module__ == "tinygrad.codegen.kernel"):
      kernel, frm_walk = None, frm_walk.f_back
    contexts.append(TrackedRewriteContext((frm.f_code.co_filename, frm.f_lineno), sink, kernel))
  return RewriteContext(pm, ctx).rewrite(sink)
=======
    while frm_walk is not None and not isinstance(kernel:=frm_walk.f_locals.get("self", None), Kernel): kernel, frm_walk = None, frm_walk.f_back
    rewrite_stack.append((kernel, [TrackedRewriteContext(((frm:=sys._getframe(1)).f_code.co_filename, frm.f_lineno), sink)]))
  ret = RewriteContext(pm, ctx).rewrite(sink)
  if TRACK_MATCH_STATS >= 2: contexts.append(rewrite_stack.pop())
  return ret
>>>>>>> 10ff1d6f

# ***** uop type spec *****

# this is the matcher for the final rendered UOps
# matcher functions returns True or False (or None to not match)
spec = PatternMatcher([
  (UPat(UOps.DEFINE_GLOBAL, name="x"), lambda x: isinstance(x.dtype, (PtrDType, ImageDType)) and not x.dtype.local),
  (UPat(UOps.DEFINE_LOCAL, name="x"), lambda x: isinstance(x.dtype, PtrDType) and x.dtype.local),
  (UPat(UOps.DEFINE_ACC, src=(UPat.var("c"),), name="x", allow_any_len=True),
   lambda x,c: all(y.op is UOps.RANGE for y in x.src[1:]) and c.dtype == x.dtype),
  (UPat(UOps.DEFINE_VAR, src=(), name="x"), lambda x: isinstance(x.arg[1], int) and isinstance(x.arg[2], int)),

  (UPat(UOps.RANGE, src=(UPat(name="x"), UPat(name="y")), name="rng"), lambda rng,x,y: rng.dtype == x.dtype == y.dtype),
  (UPat(UOps.SPECIAL, src=()), lambda: True),

  # no pyint allowed here!
  (UPat(UOps.ALU, dtype=dtypes.pyint), lambda: False),

  # TODO: confirm the args of both of these are shapetrackers
  (UPat(UOps.SHAPETRACKER, src=()), lambda: True),
  (UPat(UOps.SWIZZLE, src=(UPat(),)), lambda: True),

  (UPat(UOps.VALID, dtypes.bool, (UPat(UOps.SHAPETRACKER),)), lambda: True),
  (UPat(UOps.CONST, name="x"), lambda x: x.dtype == x.dtype.scalar() and (type(x.arg) is type(dtypes.as_const(x.arg, x.dtype)))),

  # early LOAD has a <buf, shapetracker, store?>
  (UPat(UOps.LOAD, src=(UPat((UOps.DEFINE_GLOBAL, UOps.DEFINE_LOCAL)), UPat(UOps.SHAPETRACKER))), lambda: True),
  (UPat(UOps.LOAD, src=(UPat((UOps.DEFINE_GLOBAL, UOps.DEFINE_LOCAL)), UPat(UOps.SHAPETRACKER), UPat(UOps.STORE))), lambda: True),

  # LOAD takes a <buf, idx, alt?, gate?, barrier?>
  (UPat(UOps.LOAD, src=(UPat((UOps.DEFINE_GLOBAL, UOps.DEFINE_LOCAL)), UPat())), lambda: True),
  (UPat(UOps.LOAD, src=(UPat((UOps.DEFINE_GLOBAL, UOps.DEFINE_LOCAL)), UPat(), UPat((UOps.IF, UOps.BARRIER)))), lambda: True),
  (UPat(UOps.LOAD, src=(UPat((UOps.DEFINE_GLOBAL, UOps.DEFINE_LOCAL)), UPat(), UPat(name="alt"), UPat(dtype=dtypes.bool)), name="ld"),
   lambda ld,alt: ld.dtype == alt.dtype),

  # STORE takes a <buf, idx, val, gate?>
  (UPat(UOps.STORE, dtype=dtypes.void, src=(UPat((UOps.DEFINE_GLOBAL, UOps.DEFINE_LOCAL)), UPat(), UPat())), lambda: True),
  (UPat(UOps.STORE, dtype=dtypes.void, src=(UPat((UOps.DEFINE_GLOBAL, UOps.DEFINE_LOCAL)), UPat(), UPat(), UPat(dtype=dtypes.bool))), lambda: True),
  (UPat(UOps.STORE, dtype=dtypes.void, src=(UPat((UOps.DEFINE_GLOBAL, UOps.DEFINE_LOCAL)), UPat(), UPat(), UPat(UOps.IF))), lambda: True),

  # most ALUs have all matching dtypes, except CMPLT, CMPNE, and WHERE
  (UPat(UOps.ALU, name="w", src=(UPat(dtype=dtypes.bool), UPat(name="x"), UPat(name="y")), arg=TernaryOps.WHERE),
   lambda w,x,y: w.dtype == x.dtype == y.dtype),
  (UPat(UOps.ALU, dtype=dtypes.bool, src=(UPat(name="x"), UPat(name="y")), arg=BinaryOps.CMPLT), lambda x,y: x.dtype == y.dtype),
  (UPat(UOps.ALU, dtype=dtypes.bool, src=(UPat(name="x"), UPat(name="y")), arg=BinaryOps.CMPNE), lambda x,y: x.dtype == y.dtype),
  # and SHL/SHR, the shift distance is an int
  (UPat(UOps.ALU, src=(UPat(name="x"), UPat()), name="alu", arg=BinaryOps.SHL), lambda alu,x: alu.dtype == x.dtype),
  (UPat(UOps.ALU, src=(UPat(name="x"), UPat()), name="alu", arg=BinaryOps.SHR), lambda alu,x: alu.dtype == x.dtype),
  (UPat(UOps.ALU, arg=BinaryOps.IDIV, name="x"), lambda x: None if dtypes.is_int(x.dtype) else False),
  (UPat(UOps.ALU, name="x"), lambda x: all(x.dtype == y.dtype for y in x.src)),

  (UPat(UOps.ASSIGN, src=(UPat((UOps.DEFINE_ACC, UOps.DEFINE_GLOBAL)), UPat())), lambda: True),
  (UPat(UOps.ENDRANGE, dtype=dtypes.void, src=(UPat(UOps.RANGE),)), lambda: True),

  # all WMMA has 3 args, <x, w, acc>
  (UPat(UOps.WMMA, src=(UPat(), UPat(), UPat())), lambda: True),
  (UPat(UOps.CONTRACT, name="x"), lambda x: x.dtype.count == prod(y[1] for y in x.arg)),
  (UPat(UOps.EXPAND, name="x"), lambda x: x.src[0].dtype.count == prod(y[1] for y in x.arg)),

  # if has a <gate, barrier?>
  (UPat(UOps.IF, dtype=dtypes.void, src=(UPat(),)), lambda: True),
  (UPat(UOps.IF, dtype=dtypes.void, src=(UPat(), UPat(UOps.BARRIER))), lambda: True),
  (UPat(UOps.ENDIF, dtype=dtypes.void, src=(UPat(UOps.IF),)), lambda: True),

  (UPat(UOps.REDUCE_AXIS, name="x"), lambda x: isinstance(x.arg, tuple) and len(x.arg) == 2 and x.arg[0] in BinaryOps),
  (UPat(UOps.GEP, src=(UPat(name="src"),), name="gep"), lambda gep,src: gep.dtype == src.dtype.scalar()),
  (UPat(UOps.VECTORIZE, name="x"), lambda x: len(x.src)>1 and len(x.src) == x.dtype.count and all(x.dtype == y.dtype.vec(len(x.src)) for y in x.src)),
  (UPat((UOps.BITCAST, UOps.CAST), src=(UPat(),), name="x"), lambda x: x.arg is None and x.dtype.count == 1),
  (UPat(UOps.BARRIER, dtypes.void, src=UPat(UOps.STORE, src=(UPat(UOps.DEFINE_LOCAL),), allow_any_len=True)), lambda: True),

  # NOTE: for testing, we let sinks be anything
  #(UPat(UOps.SINK, src=UPat(UOps.STORE)), lambda: True),
  (UPat(UOps.SINK, dtypes.void), lambda: True),
  (UPat(UOps.NOOP), lambda: True),

  # PTX LOAD/STORE
  (UPat((UOps.LOAD, UOps.STORE), src=(UPat(dtype=dtypes.int64),), allow_any_len=True), lambda: True),
  (UPat(UOps.BARRIER, dtypes.void, src=UPat(UOps.STORE, src=(UPat(dtype=dtypes.int64),), allow_any_len=True)), lambda: True),
])

def type_verify(uops:List[UOp]):
  for i,u in enumerate(uops):
    chk = cast(bool, spec.rewrite(u))
    assert chk is True, f"UOp verification failed at {i} on {u.op} {u.dtype} {len(u.src)} {[x.op for x in u.src]} {u.arg}"

# *** most of symbolic lives here now ***

def _get_chain(x:UOp, sep:BinaryOps):
  if x.op is UOps.ALU and x.arg is sep:
    for s in x.src: yield from _get_chain(s, sep)
  else: yield x

def mod_folding(x:UOp, c:int) -> Optional[UOp]:
  # simplify x % c, None means no change

  # simple cancel mod case
  if 0 < c and 0 <= x.vmin and (quotient:=x.vmin//c) == x.vmax//c: return x-quotient*c

  remainder, something_changed = [], False
  for u in _get_chain(x, BinaryOps.ADD):
    if (factor:=u.const_factor())%c != factor:
      divides = u.divides(factor)*(factor%c)
      assert divides is not None
      remainder.append(divides)
      something_changed = True
    elif u.op is UOps.ALU and u.arg is BinaryOps.MOD and (s1:=u.src[1]).op is UOps.CONST and s1.arg%c == 0:
      remainder.append(u.src[0])
      something_changed = True
    else: remainder.append(u)
  if not something_changed: return None
  return functools.reduce(operator.add, remainder)%c if remainder else x.const_like(0)

def div_folding(x:UOp, c:int) -> Optional[UOp]:
  # simplify x // c, None means no change

  # simple cancel div case
  if 0 <= x.vmin and x.vmax < c: return x.const_like(0)

  quotient, remainder, rem_const, something_changed, gcd, divisor = [], [], 0, False, c, 1
  for u in _get_chain(x, BinaryOps.ADD):
    if u.op is UOps.CONST:
      # add all const together first
      if rem_const != 0: something_changed = True
      rem_const += u.arg
    elif (factor:=u.const_factor())%c == 0:
      if factor:
        divides = u.divides(c)
        assert divides is not None
        quotient.append(divides)
      something_changed = True
    else:
      # divisor is the smallest common divisor of all MULs
      if u.op is UOps.ALU and u.arg is BinaryOps.MUL and factor > 1 and c % factor == 0 and (divisor == 1 or divisor > factor): divisor = factor
      remainder.append(u)
      gcd = math.gcd(gcd, factor)

  # handle the const
  if rem_const%c != rem_const:
    something_changed = True
    quotient.append(x.const_like(rem_const//c))
    rem_const = rem_const%c
  if rem_const != 0: remainder.append(x.const_like(rem_const))

  # x // c -> quotient + (remainder // div) // (c // div)
  div = gcd if gcd > 1 else divisor

  if not something_changed: return newx//(c//div) if 1 < div < c and (newx:=div_folding(x, div)) is not None else None
  rem:Optional[UOp] = functools.reduce(operator.add, remainder) if remainder else None
  quo:Optional[UOp] = functools.reduce(operator.add, quotient) if quotient else None
  if quo is None: return x.const_like(0) if rem is None else cast(UOp, div_folding(rem, div))//(c//div)
  return quo if rem is None else cast(UOp, div_folding(rem, div))//(c//div)+quo

def lt_folding(x:UOp, c:int) -> Optional[UOp]:
  return cast(UOp, x.divides(g)).lt(c//g) if ((g:=math.gcd(x.const_factor(), c)) > 1) else None

def fold_unrolled_divs(divs:UOp):
  # div pattern in unrolled arange
  # example: (x//4+(x+1)//4+(x+2)//4+(x+3)//4 -> x
  add_chain, seen_const, ans = list(_get_chain(divs, BinaryOps.ADD)), [], None
  for u in add_chain:
    if not (u.op is UOps.ALU and u.arg is BinaryOps.IDIV and u.src[1].op is UOps.CONST and u.src[1].arg==len(add_chain)): return None
    # assumed CONST is the last of an ADD
    if (s0:=u.src[0]).op is UOps.ALU and s0.arg is BinaryOps.ADD and s0.src[1].op is UOps.CONST and s0.src[1].op is UOps.CONST:
      seen_const.append(s0.src[1].arg)
      s0 = s0.src[0]
    else: seen_const.append(0)
    if ans is None: ans = s0
    if ans is not s0: return None
  return ans if ans is not None and sorted(seen_const)==list(range(len(add_chain))) else None

def is_irreducible(u:UOp): return u.op in (UOps.DEFINE_VAR, UOps.SPECIAL, UOps.RANGE)

def canonicalize_simplex(X:UOp) -> Optional[UOp]:
  # (X := a0*x0 + a1*x1 + ...) > 0 is equivalent to x0 + x1 + ... > 0 if xi >= 0 and ai > 0 for ints.
  # returns x0 + x1 + ... in such case, or None if not
  changed, ret = False, []
  for u in _get_chain(X, BinaryOps.ADD):
    # assumed the const is the last src of MUL
    if u.op is UOps.ALU and u.arg is BinaryOps.MUL and u.src[1].op is UOps.CONST and u.src[1].arg > 0:
      changed = True
      u = u.src[0]
    if not (is_irreducible(u) and u.vmin >= 0): return None
    ret.append(u)
  return functools.reduce(operator.add, ret) if changed else None

symbolic = PatternMatcher([
  # bool MUL is AND, ADD/MAX is OR. prevents other rules to rewrite bool ADD/MUL incorrectly
  (UPat.var('x', dtype=dtypes.bool) * UPat.var('y'), lambda x,y: x&y),
  (UPat.var('x', dtype=dtypes.bool) + UPat.var('y'), lambda x,y: x|y),
  (UPat.var('x', dtype=dtypes.bool).max(UPat.var('y')), lambda x,y: x|y),
  # ** self folding **
  (UPat.var("x") + 0, lambda x: x),    # x+0 -> x
  (UPat.var("x") * 1, lambda x: x),    # x*1 -> x
  (UPat.var("x") // UPat.var("x"), lambda x: x.const_like(1)), # x//x -> 1
  (UPat.var("x") // 1, lambda x: x),   # x//1 -> x
  (UPat.var("x") // -1, lambda x: -x), # x//-1 -> -x
  (UPat.var("x") / UPat.var("x"), lambda x: x.const_like(1)), # x/x -> 1
  ((UPat.var("x") * UPat.var("x2")) / UPat.var("x2"), lambda x,x2: x), # (x*x2)/x2 -> x
  (UPat.var("x", dtype=dtypes.bool) & UPat.cvar("c", vec=False), lambda x,c: x if c.arg else c),
  (UPat.var("x", dtype=dtypes.bool) | UPat.cvar("c", vec=False), lambda x,c: c if c.arg else x),
  (UPat.var("x").max(UPat.var("x")), lambda x: x),
  ((UPat.var("x") & UPat.var("x")), lambda x: x),
  ((UPat.var("x") | UPat.var("x")), lambda x: x),
  (UPat.var("x", dtype=dtypes.bool).logical_not().logical_not(), lambda x: x),
  # group like
  ((UPat.var("x") + UPat.var("y")) + UPat.var("x") * UPat.cvar("c"), lambda x,y,c: (x+x*c)+y),
  # ** combine terms **
  (UPat.var("x") * UPat.cvar("c0") + UPat.var("x") * UPat.cvar("c1"), lambda x,c0,c1: x*(c0+c1)), # (x*c0)+(x*c1) -> x*(c0+c1)
  (UPat.var("x") + UPat.var("x") * UPat.cvar("c"), lambda x,c: x*(c+1)), # (x+x*c)-> x*(c+1)
  (UPat.var("x") + UPat.var("x"), lambda x: x*2), # (x+x)-> x*2
  ((UPat.var("x") / UPat.var("x2")) / UPat.var("x3"), lambda x,x2,x3: x/(x2*x3)), # (x/x2)/x3 -> x/(x2*x3)
  # ** zero folding **
  (UPat.var("x") < UPat.var("x"), lambda x: UOp.const(dtypes.bool.vec(x.dtype.count), False)), # x < x -> False
  (UPat.var("x", dtype=dtypes.ints) != UPat.var("x"), lambda x: UOp.const(dtypes.bool.vec(x.dtype.count), False)), # x != x -> False (only ints)
  # x*0 -> 0 or 0*x -> 0
  # if x is nan or inf it should render the nan value.
  # NOTE: this can be wrong for loaded NaN
  (UPat.var("x") * 0, lambda x: x.const_like(float("nan") if isinstance(x.arg, float) and (math.isnan(x.arg) or math.isinf(x.arg)) else 0)),
  # a conditional with the same results either way is a noop, also fold const conditionals
  (UPat.var().where(UPat.var("val"), UPat.var("val")), lambda val: val),
  (UPat.cvar("gate", vec=False).where(UPat.var("c0"), UPat.var("c1")), lambda gate, c0, c1: c0 if gate.arg else c1),
  # ** constant folding **
  (UPat(UOps.ALU, name="root", src=UPat((UOps.VCONST, UOps.CONST))),
   lambda root: root.const_like(exec_alu(root.arg, root.dtype, [x.arg for x in root.src]))),
  # ALU min==max -> CONST (slow!)
  (UPat(UOps.ALU, name="x"), lambda x: x.const_like(x.vmin) if x.vmin == x.vmax else None),
  # max folding
  (UPat.max(UPat.var("x"), UPat.var("y")), lambda x,y: x if x.vmin >= y.vmax else y if x.vmax <= y.vmin else None),
  # ** two stage ALU folding **
  ((UPat.var("x") + UPat.cvar("c1")) + UPat.cvar("c2"), lambda x,c1,c2: x+(c1+c2)),
  ((UPat.var("x") * UPat.cvar("c1")) * UPat.cvar("c2"), lambda x,c1,c2: x*(c1*c2)),
  ((UPat.var("x") & UPat.cvar("c1")) & UPat.cvar("c2"), lambda x,c1,c2: x&(c1&c2)),
  ((UPat.var("x") | UPat.cvar("c1")) | UPat.cvar("c2"), lambda x,c1,c2: x|(c1|c2)),
  ((UPat.cvar("c0") + UPat.var("x")) < UPat.cvar("c1"), lambda x,c0,c1: x<(c1-c0)),  # c0 + x < c1 -> x < c1 - c0
  ((UPat.var("x") // UPat.cvar("c1")) // UPat.cvar("c2"), lambda x,c1,c2: x//(c1*c2)), # (x//c1)//c2 -> x//(c1*c2)
  # mod folding
  (UPat.var("x")%UPat.cvar("c")+(UPat.var("x")//UPat.cvar("c"))*UPat.cvar("c"), lambda x,c: x), # (x%c)+(x//c)*c = x
  # ** lt **
  # c0*x<c1 for positive int c0,c1
  ((UPat.cvar("c0", vec=False)*UPat.var("x", dtype=dtypes.ints)).lt(UPat.cvar("c1", vec=False)),
   lambda x,c0,c1: x.lt(math.ceil(c1.arg/c0.arg)) if c0.arg > 0 and c1.arg > 0 else None),
  # c0*x<c1 for negative int c0 and non-positive c1
  ((UPat.cvar("c0", vec=False)*UPat.var("x", dtype=dtypes.ints)).lt(UPat.cvar("c1", vec=False)),
   lambda x,c0,c1: (-x).lt(-(math.floor(-c1.arg/-c0.arg))) if c0.arg < 0 and c0.arg != -1 and c1.arg <= 0 else None),
  # x//c0<c1 for positive int c0
  ((UPat.var("x", dtype=dtypes.ints)//UPat.cvar("c0", vec=False)).lt(UPat.cvar("c1", vec=False)),
   lambda x,c0,c1: x.lt(c1.arg*c0.arg) if c0.arg > 0 else None),
  # mul add lt
  (((UPat.cvar("c0", vec=False)*UPat.var("x"))+UPat.var("x2")).lt(UPat.cvar("c1", vec=False)),
   lambda x,x2,c0,c1: x.lt(c1//c0) if c1.arg % c0.arg == 0 and c0.arg > x2.vmax and x2.vmin >= 0 else None),
  # ** move add consts to end (NOTE: this is still happening before constant folding) **
  (UPat(UOps.ALU, arg=BinaryOps.ADD, src=(UPat.cvar("c1"), UPat.var("x"))), lambda c1,x: x+c1 if x.op not in (UOps.CONST, UOps.VCONST) else None),
  (UPat(UOps.ALU, arg=BinaryOps.ADD, src=(UPat.var("x"), UPat.cvar("c1"))) + UPat.var("y"), lambda x,c1,y: (x+y)+c1),
  # ** move mul consts to end (NOTE: this is still happening before constant folding) **
  (UPat(UOps.ALU, arg=BinaryOps.MUL, src=(UPat.cvar("c1"), UPat.var("x"))), lambda c1,x: x*c1 if x.op not in (UOps.CONST, UOps.VCONST) else None),
  (UPat(UOps.ALU, arg=BinaryOps.MUL, src=(UPat.var("x"), UPat.cvar("c1"))) * UPat.var("y"), lambda x,c1,y: (x*y)*c1),
  # *** rules from symbolic ***
  # unrolled arange div folding
  (UPat(UOps.ALU, name="divs", src=[UPat(), UPat(UOps.ALU, arg=BinaryOps.IDIV)], arg=BinaryOps.ADD), fold_unrolled_divs),
  # generic lt folding
  (UPat.var("x", dtypes.sints).lt(UPat.cvar("c", vec=False)), lambda x,c: lt_folding(x, c.arg) if 0 < c.arg else None),
  # canonicalize a simplex with positive coefficients > 0
  # not x < 1 -> X > 0
  (UPat.var("x", dtypes.ints).lt(1).ne(True), lambda x: newx.lt(1).ne(True) if (newx:=canonicalize_simplex(x)) is not None else None),
  # ** div **
  # # div folding
  (UPat.var("x", dtypes.sints) // UPat.cvar("c", vec=False), lambda x,c: newx if 0 < c.arg and (newx:=div_folding(x,c.arg)) is not None else None),
  # ** mod **
  # mod folding
  (UPat.var("x") % UPat.cvar("c", vec=False), lambda x,c: newx if 0 < c.arg and (newx:=mod_folding(x,c.arg)) is not None else None),
])

symbolic_flat = symbolic+PatternMatcher([
  # ** combine terms (opinionated) **
  (-1 * (UPat.var("x") + UPat.var("y")), lambda x,y: (-x)+(-y)),  # -(x+y) -> -x + -y
  # (x+y)*c -> x*c+y*c. only for int, float has inf*0=nan issue
  ((UPat.var("x", dtypes.ints) + UPat.var("y")) * UPat.cvar("c"), lambda x,y,c: x*c+y*c),
])

# for debug
renderer = PatternMatcher([
  (UPat(UOps.DEFINE_VAR, name="x"), lambda x: UOp(UOps.NOOP, arg=x.arg[0])),
  (UPat(UOps.CONST, name="x"), lambda x: UOp(UOps.NOOP, arg=str(x.arg))),
  (UPat(UOps.BIND, src=UPat(UOps.NOOP), name="x"), lambda x: x.src[0]),
  (UPat(UOps.ALU, src=UPat(UOps.NOOP), arg=BinaryOps.ADD, name="x"), lambda x: UOp(UOps.NOOP, arg=f"({x.src[0].arg}+{x.src[1].arg})")),
  (UPat(UOps.ALU, src=UPat(UOps.NOOP), arg=BinaryOps.MUL, name="x"), lambda x: UOp(UOps.NOOP, arg=f"({x.src[0].arg}*{x.src[1].arg})")),
  (UPat(UOps.ALU, src=UPat(UOps.NOOP), arg=BinaryOps.IDIV, name="x"), lambda x: UOp(UOps.NOOP, arg=f"({x.src[0].arg}//{x.src[1].arg})")),
  (UPat(UOps.ALU, src=UPat(UOps.NOOP), arg=BinaryOps.MOD, name="x"), lambda x: UOp(UOps.NOOP, arg=f"({x.src[0].arg}%{x.src[1].arg})")),
  (UPat(UOps.ALU, src=UPat(UOps.NOOP), arg=BinaryOps.CMPLT, name="x"), lambda x: UOp(UOps.NOOP, arg=f"({x.src[0].arg}<{x.src[1].arg})")),
  (UPat(UOps.ALU, src=UPat(UOps.NOOP), arg=BinaryOps.CMPNE, name="x"), lambda x: UOp(UOps.NOOP, arg=f"({x.src[0].arg}!={x.src[1].arg})")),
])<|MERGE_RESOLUTION|>--- conflicted
+++ resolved
@@ -650,21 +650,15 @@
 
 def graph_rewrite(sink:UOp, pm:PatternMatcher, ctx=None) -> UOp:
   if TRACK_MATCH_STATS >= 2:
+    from tinygrad.codegen.kernel import Kernel
     frm = sys._getframe(1)
     # get Kernel we are rewriting in the context of
     frm_walk: Optional[FrameType] = frm
-<<<<<<< HEAD
-    while frm_walk is not None and not ((kernel:=frm_walk.f_locals.get("self", None)) is not None and kernel.__module__ == "tinygrad.codegen.kernel"):
-      kernel, frm_walk = None, frm_walk.f_back
-    contexts.append(TrackedRewriteContext((frm.f_code.co_filename, frm.f_lineno), sink, kernel))
-  return RewriteContext(pm, ctx).rewrite(sink)
-=======
     while frm_walk is not None and not isinstance(kernel:=frm_walk.f_locals.get("self", None), Kernel): kernel, frm_walk = None, frm_walk.f_back
     rewrite_stack.append((kernel, [TrackedRewriteContext(((frm:=sys._getframe(1)).f_code.co_filename, frm.f_lineno), sink)]))
   ret = RewriteContext(pm, ctx).rewrite(sink)
   if TRACK_MATCH_STATS >= 2: contexts.append(rewrite_stack.pop())
   return ret
->>>>>>> 10ff1d6f
 
 # ***** uop type spec *****
 
