--- conflicted
+++ resolved
@@ -894,7 +894,6 @@
     self.pm: PatternMatcher = pm
     self.ctx = ctx
     self.replace: dict[UOp, UOp] = {}
-<<<<<<< HEAD
   def top_down_rewrite(self, sink:UOp) -> UOp:
     stack: list[tuple[UOp, Optional[bool]]] = [(sink, False)]
     while stack:
@@ -912,14 +911,6 @@
           while stack and stack[-1][1] is None: self.replace[stack.pop()[0]] = n
         else: stack.extend(((n, None),(new_n, False)))
     return self.replace[sink]
-=======
-  def top_down_rewrite(self, n:UOp) -> UOp:
-    if (rn := self.replace.get(n)) is not None: return rn
-    new_src = tuple([self.top_down_rewrite(x) for x in n.src])
-    new_n = self.pm.rewrite(n, self.ctx) if new_src == n.src else UOp(n.op, n.dtype, new_src, n.arg)
-    self.replace[n] = ret = n if new_n is None else self.top_down_rewrite(new_n)
-    return ret
->>>>>>> 1b4618e2
   def bottom_up_rewrite(self, n:UOp) -> UOp:
     if (rn := self.replace.get(n)) is not None: return rn
     new_n: UOp|None = n
