from __future__ import annotations
from typing import TYPE_CHECKING, Union, Type, Tuple, Any, List, Dict, Callable, Mapping
import functools
from enum import Enum, auto
from tinygrad.helpers import prod, DType, dedup
from tinygrad.shape.symbolic import Variable
from dataclasses import dataclass

# these are the llops your accelerator must implement, along with toCpu
# the Enum class doesn't work with mypy, this is static. sorry it's ugly
# NOTE: MOD, CMPLT don't have to be implemented on vectors, just scalars
# NOTE: rdna3 only has RECIP and not DIV. DIV and POW are on the chopping block
class UnaryOps(Enum): NOOP = auto(); EXP2 = auto(); LOG2 = auto(); CAST = auto(); SIN = auto(); SQRT = auto(); RECIP = auto(); NEG = auto() # noqa: E702
class BinaryOps(Enum): ADD = auto(); SUB = auto(); MUL = auto(); DIV = auto(); MAX = auto(); MOD = auto(); CMPLT = auto() # noqa: E702
class TernaryOps(Enum): MULACC = auto(); WHERE = auto() # noqa: E702
class ReduceOps(Enum): SUM = auto(); MAX = auto() # noqa: E702
class BufferOps(Enum): MEM = auto(); CONST = auto(); FROM_UNDERLYING = auto() # noqa: E702
# Ops below this line are not allowed in ASTs
class MovementOps(Enum): RESHAPE = auto(); PERMUTE = auto(); EXPAND = auto(); PAD = auto(); SHRINK = auto(); STRIDE = auto(); AS_STRIDED = auto() # noqa: E702
class LoadOps(Enum): EMPTY = auto(); RAND = auto(); CONST = auto(); FROM = auto(); CONTIGUOUS = auto(); CUSTOM = auto() # noqa: E702

Op = Union[UnaryOps, BinaryOps, ReduceOps, MovementOps, LoadOps, TernaryOps, BufferOps]
OpType = Union[Type[UnaryOps], Type[BinaryOps], Type[ReduceOps], Type[MovementOps], Type[LoadOps], Type[TernaryOps], Type[BufferOps]]

if TYPE_CHECKING:
  from tinygrad.shape.shapetracker import ShapeTracker
  from tinygrad.lazy import LazyBuffer

@dataclass(frozen=True)
class MemBuffer:
  idx: int
  dtype: DType
  st: ShapeTracker

@dataclass(frozen=True)
class ConstBuffer:
  val: Union[int, float]
  dtype: DType
  st: ShapeTracker

@dataclass(frozen=True)
class ScheduleItem:
  ast: LazyOp
  out: LazyBuffer
  inputs: Tuple[LazyBuffer, ...]
  var_vals: Dict[Variable, int]

@dataclass(frozen=True)
class LazyOp:
  op: Op
  src: Tuple[Union[LazyOp, LazyBuffer], ...]
  arg: Any = None
  def __repr__(self): return f"LazyOp(op={self.op}, src={self.src}, arg={self.arg})"
  @functools.cached_property
  def buffers(self) -> Tuple[LazyBuffer, ...]: return tuple(dedup(sum([x.buffers for x in self.src], ())))
  @functools.cached_property
  def hash(self): return hash((self.op,self.src, self.arg))
  def __hash__(self): return self.hash

  def map_buffers(self, real_srcs: Mapping[Any, Union[LazyBuffer, LazyOp]]) -> LazyOp: return LazyOp(self.op, tuple([y.map_buffers(real_srcs) if y not in real_srcs else real_srcs[y] for y in self.src]), self.arg)
  def get_lazyops(self) -> List[LazyOp]: return [self] + [item for x in self.src for item in x.get_lazyops()]

  def replace_with_movement_ops(self:LazyOp, ops:List[Tuple[MovementOps, Tuple[Any, ...]]]) -> 'LazyBuffer':
    assert self.op in BinaryOps or self.op in UnaryOps or self.op in TernaryOps
    srcs = [z.replace_with_movement_ops(ops) for z in self.src]
    return srcs[0].e(self.op, *srcs[1:], arg=self.arg)   # type: ignore

  @property
  def st(self): raise NotImplementedError
  @property
  def realized(self): raise NotImplementedError
  @property
  def children(self): raise NotImplementedError

  # movement ops
  def reshape(self, _): raise NotImplementedError
  def pad(self, _): raise NotImplementedError
  def expand(self, _): raise NotImplementedError
  def permute(self, _): raise NotImplementedError
  def shrink(self, _): raise NotImplementedError
  def stride(self, _): raise NotImplementedError

# **************** independent FlopCounter ****************

@dataclass
class FlopCounter:
  shape: Tuple[int, ...]
  dtype: DType
  flops: int
  mem: Dict[int, int]
  @property
  def mem_estimate(self): return sum(self.mem.values()) + self.dtype.itemsize*prod(self.shape)
  def consume_flops(self):
    self.flops, ret = 0, self.flops
    return ret

InterpretedFlopCounter: Dict[Op, Callable] = {
  BufferOps.MEM: lambda arg: FlopCounter(arg.st.shape, arg.dtype, 0, {arg.idx: arg.dtype.itemsize*arg.st.size()}), BufferOps.CONST: lambda arg: FlopCounter(arg.st.shape, arg.dtype, 0, {}),
  UnaryOps.CAST: lambda self,arg: FlopCounter(self.shape, arg[0], self.consume_flops(), self.mem),   # cast uses no flops
  **{op:lambda self: FlopCounter(self.shape, self.dtype, self.consume_flops() + prod(self.shape), self.mem) for op in UnaryOps if op != UnaryOps.CAST},
  **{op:lambda self,y: FlopCounter(self.shape, max(self.dtype, y.dtype), self.consume_flops() + y.consume_flops() + prod(self.shape), {**self.mem, **y.mem}) for op in BinaryOps},
  **{op:lambda self,new_shape: FlopCounter(new_shape, self.dtype, self.consume_flops() + prod(self.shape), self.mem) for op in ReduceOps},
  TernaryOps.WHERE: lambda self,y,z: FlopCounter(self.shape, y.dtype, self.consume_flops() + y.consume_flops() + z.consume_flops() + prod(self.shape), {**self.mem, **y.mem, **z.mem})}

@functools.lru_cache(None)
def get_lazyop_info(ast:LazyOp) -> FlopCounter:
  @functools.lru_cache(None) # NOTE: this cache needs to be recreated for new ASTs
  def run_ast(ast): return InterpretedFlopCounter[ast.op](*([run_ast(x) for x in ast.src]+([ast.arg] if ast.arg is not None else [])))
<<<<<<< HEAD
  return run_ast(ast)

# **************** GlobalCounters stats ****************

def update_stats(name:str, op_estimate:sint, mem_estimate:sint, var_vals: Optional[Dict[Variable, int]], et: Optional[float], buf_count, jit=False, num_kernels=1, lra=None):
  if var_vals is None: var_vals = {}
  op_estimate, mem_estimate = sym_infer(op_estimate, var_vals), sym_infer(mem_estimate, var_vals)
  if DEBUG >= 2:
    print(f"{colored(f'*** {GlobalCounters.kernel_count:4d}', ('magenta' if num_kernels == 1 else 'CYAN') if jit else None)} {name+' '*(37-ansilen(name))} arg {buf_count:3d} sz {str(lra.get('global_size', '') if lra else ''):18s} {str(lra.get('local_size', '') if lra else ''):12s} OPs {int(op_estimate/1e6):6d}M/{GlobalCounters.global_ops/1e9:7.2f}G  mem {GlobalCounters.mem_used/1e9:5.2f} GB " +
          (str() if et is None else f"tm {et*1e6:9.2f}us/{GlobalCounters.time_sum_s*1e3:9.2f}ms ({op_estimate/((et or 1e-20)*1e9):8.2f} GFLOPS, {mem_estimate/((et or 1e-20)*1e9):7.2f} GB/s)"))
  GlobalCounters.kernel_count += num_kernels
  GlobalCounters.global_ops += op_estimate
  GlobalCounters.global_mem += mem_estimate
  if et is not None: GlobalCounters.time_sum_s += et

# **************** shared Runner that can go in the JIT ****************

class JITRunner:
  def __init__(self):
    self.op_estimate, self.mem_estimate = 0, 0
  def exec(self, rawbufs:List[RawBuffer], var_vals:Optional[Dict[Variable, int]]=None) -> Optional[float]:
    var_vals = var_vals if var_vals is not None else {}
    from tinygrad.jit import CacheCollector
    et = self(rawbufs, var_vals)
    CacheCollector.add(self, rawbufs, var_vals)
    return et
  def __call__(self, rawbufs:List[RawBuffer], var_vals:Dict[Variable, int], wait=False, jit=False) -> Optional[float]:
    raise NotImplementedError("override this")

# **************** for Interpreted Buffers ****************

class InterpretedASTRunner(JITRunner):
  def __init__(self, ast:LazyOp, fxn:Callable):
    super().__init__()
    self.fxn = fxn
    info = get_lazyop_info(ast)
    self.op_estimate, self.mem_estimate = info.flops, info.mem_estimate

  def __call__(self, rawbufs:List[RawBuffer], var_vals:Dict[Variable, int], wait=False, jit=False) -> float:
    st = time.perf_counter()
    ret: RawBuffer = self.fxn(rawbufs[1:], var_vals)
    et = time.perf_counter() - st
    update_stats(f"<interpreted {ret.size}>", self.op_estimate, self.mem_estimate, var_vals, et, len(rawbufs), jit)
    assert rawbufs[0].dtype == ret.dtype, f"dtype mismatch in Interpreted, {rawbufs[0].dtype=} != {ret.dtype=}"
    rawbufs[0].dtype, rawbufs[0].size, rawbufs[0]._buf, rawbufs[0].offset = ret.dtype, ret.size, ret._buf, ret.offset
    return et

class Interpreted:
  def __init__(self, buffer: Type[RawBuffer], fxn_for_op:Dict[Op, Callable]):
    self.buffer, self.fxn_for_op = buffer, fxn_for_op
    self.synchronize, self.codegen, self.graph = lambda: None, None, None

  @functools.lru_cache(None)    # pylint: disable=method-cache-max-size-none
  def get_runner(self, ast:LazyOp) -> InterpretedASTRunner: return _get_interpreted_fxn(self.fxn_for_op, ast)

def _get_interpreted_fxn(fxn_for_op:Dict[Op, Callable], ast:LazyOp) -> InterpretedASTRunner:
  if DEBUG >= 3:
    from tinygrad.graph import print_tree
    print_tree(ast)
  tglob: Dict[str, Any] = {"Variable": Variable}
  lines: List[str] = []

  @functools.lru_cache(None)
  def gstr(x:Any, nm=None) -> str:
    if ('Variable' in (str_arg := repr(x)) or 'NumNode' in str_arg):
      str_arg = re.sub(r'Variable\(.*?\)', lambda m: f'var_vals[{str(m.group(0))}]', str_arg)
      # TODO: (Variable - Variable) might create NumNode. can we remove it?
      return re.sub(r'NumNode\((.*?)\)', r'\1', str_arg)
    ret = str(nm).replace(".", "_") if nm else f"m{len(tglob):04d}"
    tglob[ret] = x
    return ret

  @functools.lru_cache(None)
  def _interpret_ast(ast:LazyOp) -> str:
    if TernaryOps.MULACC in fxn_for_op and ast.op == ReduceOps.SUM and isinstance(ast.src[0], LazyOp) and ast.src[0].op == BinaryOps.MUL:
      ast = LazyOp(TernaryOps.MULACC, ast.src[0].src, ast.arg)

    if ast.op in BufferOps:
      tmp = f"{gstr(fxn_for_op[ast.op], ast.op)}({gstr(ast.arg.val)}, {gstr(ast.arg.dtype)})" if ast.op == BufferOps.CONST else f"{gstr(fxn_for_op[ast.op], ast.op)}(inputs[{ast.arg.idx-1}])"
      for mop,arg in ast.arg.st.to_movement_ops(): tmp = f"{gstr(fxn_for_op[mop], mop)}({tmp}, {gstr(arg)})"
    else:
      tmp = f"{gstr(fxn_for_op[ast.op], ast.op)}({', '.join([_interpret_ast(src) for src in ast.src] + ([gstr(ast.arg)] if ast.arg else []))})"

    ret = f"a{len(lines)}"
    lines.append(f"  {ret} = {tmp}")
    return ret

  ret = _interpret_ast(ast)
  src = '\n'.join(['def run(inputs, var_vals):'] + lines + [f"  return {gstr(fxn_for_op[BufferOps.FROM_UNDERLYING], BufferOps.FROM_UNDERLYING)}({ret})" if BufferOps.FROM_UNDERLYING in fxn_for_op else f"  return {ret}"])
  if DEBUG >= 4: print(functools.reduce(lambda x,y: (x.replace(y[0], str(y[1])) if y[0][0:2] == "m0" else x), tglob.items(), src))
  exec(compile(src, "<ast>", "exec"), tglob) # pylint: disable=exec-used
  return InterpretedASTRunner(ast, tglob['run'])

# **************** for Compiled Buffers ****************

class CompiledASTRunner(JITRunner):
  def __init__(self, ast:Optional[LazyOp], name:str, prg:str, global_size:Optional[List[int]]=None, local_size:Optional[List[int]]=None, runtime_args:Optional[dict]=None):
    super().__init__()
    if DEBUG >= 4: print(prg)
    if global_size is not None: global_size = global_size + [1]*(3-len(global_size))
    if local_size is not None: local_size = local_size + [1]*(3-len(local_size))
    self.name, self.display_name, self.prg, self.global_size, self.local_size, self.runtime_args = \
      to_function_name(name), name, prg, global_size, local_size, runtime_args if runtime_args is not None else {}
    self.vars: List[Variable] = []
    if ast:
      info = get_lazyop_info(ast)
      self.op_estimate, self.mem_estimate = info.flops, info.mem_estimate
      from tinygrad.lazy import vars_from_ast
      self.vars = vars_from_ast(ast)
      assert all(v._val is None for v in self.vars), f"ASTRunner contains bound Variable {self.vars}"

  def build(self, compiler, runtime):
    self.lib = compiler.__wrapped__(self.prg) if getenv("DISABLE_COMPILER_CACHE") else compiler(self.prg)
    self.clprg = runtime(self.name, self.lib)
    return self

  def launch_dims(self, var_vals):
    global_size = [sym_infer(sz, var_vals) for sz in self.global_size] if self.global_size is not None else self.global_size
    local_size = [sym_infer(sz, var_vals) for sz in self.local_size] if self.local_size is not None else self.local_size
    return global_size, local_size

  def __call__(self, rawbufs:List[RawBuffer], var_vals:Dict[Variable, int], wait=False, jit=False) -> Optional[float]:
    global_size, local_size = self.launch_dims(var_vals)
    if global_size is not None and local_size is None and all_int(self.global_size): # type: ignore[arg-type]
      # TODO: this is copied from get_program
      from tinygrad.features.search import optimize_local_size
      local_size = self.local_size = [1,1,1] if Device.DEFAULT == "WEBGL" else optimize_local_size(self.clprg, global_size, rawbufs)
      global_size = self.global_size = [g//l if g%l == 0 else g/l for g,l in zip(global_size, local_size)]
    lra = self.runtime_args.copy()
    if global_size: lra['global_size'] = global_size
    if local_size and 'local_size' not in lra: lra['local_size'] = local_size
    et = self.clprg(*rawbufs, *[var_vals[k] for k in self.vars], **lra, wait=wait or DEBUG>=2)
    update_stats(self.display_name, self.op_estimate, self.mem_estimate, var_vals, et, len(rawbufs), jit, lra=lra)
    return et

class Compiled:
  def __init__(self, buffer: Type[RawBuffer], linearizer_opts:LinearizerOptions, renderer, compiler, runtime, synchronize=lambda: None, graph=None):
    self.buffer, self.linearizer_opts, self.renderer, self.compiler, self.runtime, self.synchronize, self.graph = buffer, linearizer_opts, renderer, compiler, runtime, synchronize, graph

  def to_program(self, k:Linearizer) -> CompiledASTRunner:
    k.linearize()
    src, runtime_args = self.renderer(to_function_name(k.name), k.uops)
    return CompiledASTRunner(k.ast, k.name, src, k.global_size, k.local_size, runtime_args).build(self.compiler, self.runtime)

  @functools.lru_cache(None)    # pylint: disable=method-cache-max-size-none
  def get_runner(self, ast:LazyOp) -> CompiledASTRunner: return self.to_program(_get_optimized_linearizer(self.linearizer_opts, ast))

def _get_optimized_linearizer(linearizer_opts:LinearizerOptions, ast:LazyOp) -> Linearizer:
  if DEBUG >= 3:
    from tinygrad.graph import print_tree
    print_tree(ast)
  from tinygrad.codegen.linearizer import Linearizer
  k = Linearizer(ast, linearizer_opts)
  if not NOOPT:
    if not (used_tensor_cores:=k.apply_tensor_cores(getenv("TC", 1))): k.hand_coded_optimizations()
    if BEAM >= 1:
      lins = [(("tc" if used_tensor_cores else "hc"), k)]
      kb = Linearizer(ast, linearizer_opts)
      kb.required_optimizations()
      from tinygrad.features.search import beam_search, time_linearizer, bufs_from_lin
      # TODO: this shouldn't use Device.DEFAULT, it should get the device from the LinearizerOptions
      test_rawbuffers = bufs_from_lin(kb)    # allocate scratch buffers for optimization
      lins.append((f"beam{BEAM.value}", beam_search(kb, test_rawbuffers, BEAM.value, bool(getenv("BEAM_ESTIMATE", 1)))))
      if used_tensor_cores:
        lins.append(("hc", Linearizer(ast, linearizer_opts)))
        lins[-1][1].hand_coded_optimizations()
      timed = sorted([(nm, tk, time_linearizer(tk, test_rawbuffers, allow_test_size=False, clear_l2=True)) for nm, tk in lins], key=lambda x: x[2])
      if DEBUG >= 1: print("  <  ".join(f"{nm:6s} : {lin.colored_shape(30, dense=True)} : {tm*1e6:8.2f} us" for nm, lin, tm in timed))
      k = timed[0][1]
  else:
    k.required_optimizations()
  return k
=======
  return run_ast(ast)
>>>>>>> ddb6a33a
<|MERGE_RESOLUTION|>--- conflicted
+++ resolved
@@ -106,179 +106,4 @@
 def get_lazyop_info(ast:LazyOp) -> FlopCounter:
   @functools.lru_cache(None) # NOTE: this cache needs to be recreated for new ASTs
   def run_ast(ast): return InterpretedFlopCounter[ast.op](*([run_ast(x) for x in ast.src]+([ast.arg] if ast.arg is not None else [])))
-<<<<<<< HEAD
-  return run_ast(ast)
-
-# **************** GlobalCounters stats ****************
-
-def update_stats(name:str, op_estimate:sint, mem_estimate:sint, var_vals: Optional[Dict[Variable, int]], et: Optional[float], buf_count, jit=False, num_kernels=1, lra=None):
-  if var_vals is None: var_vals = {}
-  op_estimate, mem_estimate = sym_infer(op_estimate, var_vals), sym_infer(mem_estimate, var_vals)
-  if DEBUG >= 2:
-    print(f"{colored(f'*** {GlobalCounters.kernel_count:4d}', ('magenta' if num_kernels == 1 else 'CYAN') if jit else None)} {name+' '*(37-ansilen(name))} arg {buf_count:3d} sz {str(lra.get('global_size', '') if lra else ''):18s} {str(lra.get('local_size', '') if lra else ''):12s} OPs {int(op_estimate/1e6):6d}M/{GlobalCounters.global_ops/1e9:7.2f}G  mem {GlobalCounters.mem_used/1e9:5.2f} GB " +
-          (str() if et is None else f"tm {et*1e6:9.2f}us/{GlobalCounters.time_sum_s*1e3:9.2f}ms ({op_estimate/((et or 1e-20)*1e9):8.2f} GFLOPS, {mem_estimate/((et or 1e-20)*1e9):7.2f} GB/s)"))
-  GlobalCounters.kernel_count += num_kernels
-  GlobalCounters.global_ops += op_estimate
-  GlobalCounters.global_mem += mem_estimate
-  if et is not None: GlobalCounters.time_sum_s += et
-
-# **************** shared Runner that can go in the JIT ****************
-
-class JITRunner:
-  def __init__(self):
-    self.op_estimate, self.mem_estimate = 0, 0
-  def exec(self, rawbufs:List[RawBuffer], var_vals:Optional[Dict[Variable, int]]=None) -> Optional[float]:
-    var_vals = var_vals if var_vals is not None else {}
-    from tinygrad.jit import CacheCollector
-    et = self(rawbufs, var_vals)
-    CacheCollector.add(self, rawbufs, var_vals)
-    return et
-  def __call__(self, rawbufs:List[RawBuffer], var_vals:Dict[Variable, int], wait=False, jit=False) -> Optional[float]:
-    raise NotImplementedError("override this")
-
-# **************** for Interpreted Buffers ****************
-
-class InterpretedASTRunner(JITRunner):
-  def __init__(self, ast:LazyOp, fxn:Callable):
-    super().__init__()
-    self.fxn = fxn
-    info = get_lazyop_info(ast)
-    self.op_estimate, self.mem_estimate = info.flops, info.mem_estimate
-
-  def __call__(self, rawbufs:List[RawBuffer], var_vals:Dict[Variable, int], wait=False, jit=False) -> float:
-    st = time.perf_counter()
-    ret: RawBuffer = self.fxn(rawbufs[1:], var_vals)
-    et = time.perf_counter() - st
-    update_stats(f"<interpreted {ret.size}>", self.op_estimate, self.mem_estimate, var_vals, et, len(rawbufs), jit)
-    assert rawbufs[0].dtype == ret.dtype, f"dtype mismatch in Interpreted, {rawbufs[0].dtype=} != {ret.dtype=}"
-    rawbufs[0].dtype, rawbufs[0].size, rawbufs[0]._buf, rawbufs[0].offset = ret.dtype, ret.size, ret._buf, ret.offset
-    return et
-
-class Interpreted:
-  def __init__(self, buffer: Type[RawBuffer], fxn_for_op:Dict[Op, Callable]):
-    self.buffer, self.fxn_for_op = buffer, fxn_for_op
-    self.synchronize, self.codegen, self.graph = lambda: None, None, None
-
-  @functools.lru_cache(None)    # pylint: disable=method-cache-max-size-none
-  def get_runner(self, ast:LazyOp) -> InterpretedASTRunner: return _get_interpreted_fxn(self.fxn_for_op, ast)
-
-def _get_interpreted_fxn(fxn_for_op:Dict[Op, Callable], ast:LazyOp) -> InterpretedASTRunner:
-  if DEBUG >= 3:
-    from tinygrad.graph import print_tree
-    print_tree(ast)
-  tglob: Dict[str, Any] = {"Variable": Variable}
-  lines: List[str] = []
-
-  @functools.lru_cache(None)
-  def gstr(x:Any, nm=None) -> str:
-    if ('Variable' in (str_arg := repr(x)) or 'NumNode' in str_arg):
-      str_arg = re.sub(r'Variable\(.*?\)', lambda m: f'var_vals[{str(m.group(0))}]', str_arg)
-      # TODO: (Variable - Variable) might create NumNode. can we remove it?
-      return re.sub(r'NumNode\((.*?)\)', r'\1', str_arg)
-    ret = str(nm).replace(".", "_") if nm else f"m{len(tglob):04d}"
-    tglob[ret] = x
-    return ret
-
-  @functools.lru_cache(None)
-  def _interpret_ast(ast:LazyOp) -> str:
-    if TernaryOps.MULACC in fxn_for_op and ast.op == ReduceOps.SUM and isinstance(ast.src[0], LazyOp) and ast.src[0].op == BinaryOps.MUL:
-      ast = LazyOp(TernaryOps.MULACC, ast.src[0].src, ast.arg)
-
-    if ast.op in BufferOps:
-      tmp = f"{gstr(fxn_for_op[ast.op], ast.op)}({gstr(ast.arg.val)}, {gstr(ast.arg.dtype)})" if ast.op == BufferOps.CONST else f"{gstr(fxn_for_op[ast.op], ast.op)}(inputs[{ast.arg.idx-1}])"
-      for mop,arg in ast.arg.st.to_movement_ops(): tmp = f"{gstr(fxn_for_op[mop], mop)}({tmp}, {gstr(arg)})"
-    else:
-      tmp = f"{gstr(fxn_for_op[ast.op], ast.op)}({', '.join([_interpret_ast(src) for src in ast.src] + ([gstr(ast.arg)] if ast.arg else []))})"
-
-    ret = f"a{len(lines)}"
-    lines.append(f"  {ret} = {tmp}")
-    return ret
-
-  ret = _interpret_ast(ast)
-  src = '\n'.join(['def run(inputs, var_vals):'] + lines + [f"  return {gstr(fxn_for_op[BufferOps.FROM_UNDERLYING], BufferOps.FROM_UNDERLYING)}({ret})" if BufferOps.FROM_UNDERLYING in fxn_for_op else f"  return {ret}"])
-  if DEBUG >= 4: print(functools.reduce(lambda x,y: (x.replace(y[0], str(y[1])) if y[0][0:2] == "m0" else x), tglob.items(), src))
-  exec(compile(src, "<ast>", "exec"), tglob) # pylint: disable=exec-used
-  return InterpretedASTRunner(ast, tglob['run'])
-
-# **************** for Compiled Buffers ****************
-
-class CompiledASTRunner(JITRunner):
-  def __init__(self, ast:Optional[LazyOp], name:str, prg:str, global_size:Optional[List[int]]=None, local_size:Optional[List[int]]=None, runtime_args:Optional[dict]=None):
-    super().__init__()
-    if DEBUG >= 4: print(prg)
-    if global_size is not None: global_size = global_size + [1]*(3-len(global_size))
-    if local_size is not None: local_size = local_size + [1]*(3-len(local_size))
-    self.name, self.display_name, self.prg, self.global_size, self.local_size, self.runtime_args = \
-      to_function_name(name), name, prg, global_size, local_size, runtime_args if runtime_args is not None else {}
-    self.vars: List[Variable] = []
-    if ast:
-      info = get_lazyop_info(ast)
-      self.op_estimate, self.mem_estimate = info.flops, info.mem_estimate
-      from tinygrad.lazy import vars_from_ast
-      self.vars = vars_from_ast(ast)
-      assert all(v._val is None for v in self.vars), f"ASTRunner contains bound Variable {self.vars}"
-
-  def build(self, compiler, runtime):
-    self.lib = compiler.__wrapped__(self.prg) if getenv("DISABLE_COMPILER_CACHE") else compiler(self.prg)
-    self.clprg = runtime(self.name, self.lib)
-    return self
-
-  def launch_dims(self, var_vals):
-    global_size = [sym_infer(sz, var_vals) for sz in self.global_size] if self.global_size is not None else self.global_size
-    local_size = [sym_infer(sz, var_vals) for sz in self.local_size] if self.local_size is not None else self.local_size
-    return global_size, local_size
-
-  def __call__(self, rawbufs:List[RawBuffer], var_vals:Dict[Variable, int], wait=False, jit=False) -> Optional[float]:
-    global_size, local_size = self.launch_dims(var_vals)
-    if global_size is not None and local_size is None and all_int(self.global_size): # type: ignore[arg-type]
-      # TODO: this is copied from get_program
-      from tinygrad.features.search import optimize_local_size
-      local_size = self.local_size = [1,1,1] if Device.DEFAULT == "WEBGL" else optimize_local_size(self.clprg, global_size, rawbufs)
-      global_size = self.global_size = [g//l if g%l == 0 else g/l for g,l in zip(global_size, local_size)]
-    lra = self.runtime_args.copy()
-    if global_size: lra['global_size'] = global_size
-    if local_size and 'local_size' not in lra: lra['local_size'] = local_size
-    et = self.clprg(*rawbufs, *[var_vals[k] for k in self.vars], **lra, wait=wait or DEBUG>=2)
-    update_stats(self.display_name, self.op_estimate, self.mem_estimate, var_vals, et, len(rawbufs), jit, lra=lra)
-    return et
-
-class Compiled:
-  def __init__(self, buffer: Type[RawBuffer], linearizer_opts:LinearizerOptions, renderer, compiler, runtime, synchronize=lambda: None, graph=None):
-    self.buffer, self.linearizer_opts, self.renderer, self.compiler, self.runtime, self.synchronize, self.graph = buffer, linearizer_opts, renderer, compiler, runtime, synchronize, graph
-
-  def to_program(self, k:Linearizer) -> CompiledASTRunner:
-    k.linearize()
-    src, runtime_args = self.renderer(to_function_name(k.name), k.uops)
-    return CompiledASTRunner(k.ast, k.name, src, k.global_size, k.local_size, runtime_args).build(self.compiler, self.runtime)
-
-  @functools.lru_cache(None)    # pylint: disable=method-cache-max-size-none
-  def get_runner(self, ast:LazyOp) -> CompiledASTRunner: return self.to_program(_get_optimized_linearizer(self.linearizer_opts, ast))
-
-def _get_optimized_linearizer(linearizer_opts:LinearizerOptions, ast:LazyOp) -> Linearizer:
-  if DEBUG >= 3:
-    from tinygrad.graph import print_tree
-    print_tree(ast)
-  from tinygrad.codegen.linearizer import Linearizer
-  k = Linearizer(ast, linearizer_opts)
-  if not NOOPT:
-    if not (used_tensor_cores:=k.apply_tensor_cores(getenv("TC", 1))): k.hand_coded_optimizations()
-    if BEAM >= 1:
-      lins = [(("tc" if used_tensor_cores else "hc"), k)]
-      kb = Linearizer(ast, linearizer_opts)
-      kb.required_optimizations()
-      from tinygrad.features.search import beam_search, time_linearizer, bufs_from_lin
-      # TODO: this shouldn't use Device.DEFAULT, it should get the device from the LinearizerOptions
-      test_rawbuffers = bufs_from_lin(kb)    # allocate scratch buffers for optimization
-      lins.append((f"beam{BEAM.value}", beam_search(kb, test_rawbuffers, BEAM.value, bool(getenv("BEAM_ESTIMATE", 1)))))
-      if used_tensor_cores:
-        lins.append(("hc", Linearizer(ast, linearizer_opts)))
-        lins[-1][1].hand_coded_optimizations()
-      timed = sorted([(nm, tk, time_linearizer(tk, test_rawbuffers, allow_test_size=False, clear_l2=True)) for nm, tk in lins], key=lambda x: x[2])
-      if DEBUG >= 1: print("  <  ".join(f"{nm:6s} : {lin.colored_shape(30, dense=True)} : {tm*1e6:8.2f} us" for nm, lin, tm in timed))
-      k = timed[0][1]
-  else:
-    k.required_optimizations()
-  return k
-=======
-  return run_ast(ast)
->>>>>>> ddb6a33a
+  return run_ast(ast)