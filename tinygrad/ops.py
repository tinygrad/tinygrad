--- conflicted
+++ resolved
@@ -5,13 +5,9 @@
 from dataclasses import dataclass, field
 from collections import defaultdict
 from tinygrad.dtype import ConstType, ImageDType, PtrDType, dtypes, DType, truncate
-<<<<<<< HEAD
-from tinygrad.helpers import ContextVar, prod, getenv, all_same, Context, partition, temp, unwrap, T, argfix
+from tinygrad.helpers import ContextVar, all_int, prod, getenv, all_same, Context, partition, temp, unwrap, T, argfix, Metadata, _METADATA
 from heapq import merge
-=======
-from tinygrad.helpers import ContextVar, all_int, prod, getenv, all_same, Context, partition, temp, unwrap, T, argfix, Metadata, _METADATA
 from tinygrad.helpers import PICKLE_BUFFERS, SPLIT_REDUCEOP, DEBUG
->>>>>>> 69eb55a5
 if TYPE_CHECKING:
   from tinygrad.shape.shapetracker import ShapeTracker
   from tinygrad.device import Buffer
