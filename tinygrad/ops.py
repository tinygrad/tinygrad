from __future__ import annotations
from typing import Any, Optional, Union, Callable, cast, TYPE_CHECKING, Type, get_args
import sys, time, functools, itertools, math, operator, hashlib, os, types, pickle, pathlib, inspect, weakref
from enum import auto, IntEnum, Enum
from dataclasses import dataclass, field
from tinygrad.dtype import ConstType, ImageDType, dtypes, DType, truncate
from tinygrad.helpers import ContextVar, all_int, prod, getenv, all_same, Context, partition, temp, unwrap, T, argfix, Metadata, _METADATA, flatten
from tinygrad.helpers import PICKLE_BUFFERS, dedup, cdiv, cmod
if TYPE_CHECKING:
  from tinygrad.shape.shapetracker import ShapeTracker
  from tinygrad.device import Buffer

# wrapper around IntEnum that preserves Enum.__str__ and makes auto() unique across all FastEnum subclasses
class FastEnum(IntEnum):
  def __str__(self): return Enum.__str__(self)
  @staticmethod
  def _generate_next_value_(_, __, ___, last_values): return 1 + max([0, *last_values, *[max(c) for c in FastEnum.__subclasses__()]])

class SimpleMathTrait:
  # required to implement
  def alu(self:T, arg:Ops, *src) -> T: raise NotImplementedError
  def const_like(self:T, b:ConstLike) -> T: raise NotImplementedError

  # great functions you get!
  def ufix(self, x): return self.const_like(x) if not isinstance(x, MathTrait) else x
  def _binop(self, op, x, reverse): return self.ufix(x).alu(op, self) if reverse else self.alu(op, self.ufix(x))
  def logical_not(self): return self.ne(True)
  def neg(self):
    if (dtype:=getattr(self, 'dtype')) is None: raise TypeError(f"MathTraits __neg__ requires a dtype, {self=}")
    return self.logical_not() if dtype.scalar() == dtypes.bool else self*(-1)
  def add(self, x, reverse=False): return self._binop(Ops.ADD, x, reverse)
  def mul(self, x, reverse=False): return self._binop(Ops.MUL, x, reverse)
  def bitwise_and(self, x, reverse=False): return self._binop(Ops.AND, x, reverse)
  def bitwise_or(self, x, reverse=False): return self._binop(Ops.OR, x, reverse)
  def bitwise_xor(self, x, reverse=False): return self._binop(Ops.XOR, x, reverse)
  def idiv(self, x, reverse=False): return self._binop(Ops.IDIV, x, reverse)
  def mod(self, x, reverse=False): return self._binop(Ops.MOD, x, reverse)
  def sub(self, x, reverse=False): return self.ufix(x).alu(Ops.ADD, -self) if reverse else self.alu(Ops.ADD, self.ufix(-x))
  def div(self, x, reverse=False): return (self.ufix(x)*self.alu(Ops.RECIP)) if reverse else (self*self.ufix(x).alu(Ops.RECIP))

  def __neg__(self): return self.neg()

  def __add__(self, x): return self.add(x)
  def __sub__(self, x): return self.sub(x)
  def __mul__(self, x): return self.mul(x)
  def __truediv__(self, x): return self.div(x)
  def __floordiv__(self, x): return self.idiv(x)  # TODO: idiv is trunc div, not floordiv
  def __mod__(self, x): return self.mod(x)
  def __and__(self, x): return self.bitwise_and(x)
  def __or__(self, x): return self.bitwise_or(x)
  def __xor__(self, x): return self.bitwise_xor(x)

  def __radd__(self, x): return self.add(x, True)
  def __rsub__(self, x): return self.sub(x, True)
  def __rmul__(self, x): return self.mul(x, True)
  def __rtruediv__(self, x): return self.div(x, True)
  def __rfloordiv__(self, x): return self.idiv(x, True)
  def __rand__(self, x): return self.bitwise_and(x, True)
  def __ror__(self, x): return self.bitwise_or(x, True)
  def __rxor__(self, x): return self.bitwise_xor(x, True)
  def __rmod__(self, x): return self.mod(x, True)

  def __lt__(self, x): return self.alu(Ops.CMPLT, self.ufix(x))
  def __gt__(self, x): return self.ufix(x).alu(Ops.CMPLT, self)
  def __ge__(self, x): return (self < x).logical_not()
  def __le__(self, x): return (self > x).logical_not()

  def ne(self, x): return self.alu(Ops.CMPNE, self.ufix(x))
  def eq(self, x): return self.ne(x).logical_not()
  def __ne__(self, x): return self.ne(x)
  # NOTE: __eq__ isn't overridden, and means the same thing as is by default

class MathTrait(SimpleMathTrait):
  # TODO: move to Tensor when new backward is done
  def lshift(self, x, reverse=False): return self._binop(Ops.SHL, x, reverse)
  def rshift(self, x, reverse=False): return self._binop(Ops.SHR, x, reverse)
  def __lshift__(self, x): return self.lshift(x)
  def __rshift__(self, x): return self.rshift(x)
  def __rlshift__(self, x): return self.lshift(x, True)
  def __rrshift__(self, x): return self.rshift(x, True)

  def maximum(self, x): return self.alu(Ops.MAX, self.ufix(x))
  def minimum(self, x): return -(-self).maximum(-x)
  def where(self, x, y): return self.alu(Ops.WHERE, x, x.ufix(y))
  def threefry(self, seed): return self.alu(Ops.THREEFRY, seed)
  def reciprocal(self): return self.alu(Ops.RECIP)
  def sqrt(self): return self.alu(Ops.SQRT)
  def sin(self): return self.alu(Ops.SIN)
  def log2(self): return self.alu(Ops.LOG2)
  def exp2(self): return self.alu(Ops.EXP2)
  def pow(self, x): return self.alu(Ops.POW, self.ufix(x))

# the order of these Ops controls the order of the toposort
class Ops(FastEnum):
  # uops that aren't rendered
  NAME = auto(); SINK = auto(); CONTIGUOUS = auto(); CONTIGUOUS_BACKWARD = auto(); DETACH = auto(); KERNEL = auto(); UNIQUE = auto() # noqa: E702

  # TODO: empty continues to exist because of tensor
  EMPTY = auto()

  # MetaOps
  COPY = auto(); BUFFER_VIEW = auto() # noqa: E702

  # blocks in linearizer
  BLOCK = auto(); BLOCKSTART = auto(); BLOCKFORK = auto(); BLOCKEND = auto() # noqa: E702

  # movement ops!
  RESHAPE = auto(); PERMUTE = auto(); EXPAND = auto(); PAD = auto(); SHRINK = auto(); FLIP = auto() # noqa: E702

  # misc ops
  UNROLL = auto(); CONTRACT = auto() # noqa: E702
  VIEW = auto(); DEFINE_GLOBAL = auto(); BUFFER = auto() # noqa: E702
  DEFINE_VAR = auto(); DEFINE_LOCAL = auto(); DEFINE_ACC = auto() # noqa: E702
  VALID = auto(); SPECIAL = auto(); NOOP = auto() # noqa: E702

  # reduce
  REDUCE_AXIS = auto(); REDUCE = auto() # noqa: E702

  # helper ops
  GEP = auto(); VECTORIZE = auto(); CAT = auto(); PTRCAT = auto() # noqa: E702

  # UnaryOps
  CAST = auto(); BITCAST = auto(); EXP2 = auto(); LOG2 = auto(); SIN = auto(); SQRT = auto(); RECIP = auto(); NEG = auto() # noqa: E702

  # load/store before math
  LOAD = auto(); STORE = auto() # noqa: E702

  # early INDEX
  INDEX = auto()

  # math ops
  WMMA = auto()

  # BinaryOps
  MUL = auto(); SHL = auto(); SHR = auto(); IDIV = auto(); ADD = auto(); MAX = auto(); MOD = auto(); CMPLT = auto(); CMPNE = auto() # noqa: E702
  XOR = auto(); OR = auto(); AND = auto(); THREEFRY = auto(); SUB = auto(); FDIV = auto(); POW = auto() # noqa: E702

  # TernaryOps
  WHERE = auto(); MULACC = auto() # noqa: E702

  # assignment ops
  ASSIGN = auto()
  BIND = auto()

  # control flow ops
  BARRIER = auto(); RANGE = auto(); IF = auto(); ENDRANGE = auto(); ENDIF = auto() # noqa: E702

  # consts last!
  VCONST = auto(); CONST = auto() # noqa: E702

  # device
  DEVICE = auto()
  MULTI = auto()

  # CUSTOMI is inline
  CUSTOM = auto(); CUSTOMI = auto() # noqa: E702
  IGNORE = auto()

class GroupOp:
  Unary = {Ops.EXP2, Ops.LOG2, Ops.SIN, Ops.SQRT, Ops.RECIP, Ops.NEG}
  Binary = {Ops.ADD, Ops.MUL, Ops.IDIV, Ops.MAX, Ops.MOD, Ops.CMPLT, Ops.CMPNE, Ops.XOR, Ops.SHL, Ops.SHR, Ops.OR, Ops.AND, Ops.THREEFRY,
            Ops.SUB, Ops.FDIV, Ops.POW}
  Ternary = {Ops.WHERE, Ops.MULACC}
  ALU = set.union(Unary, Binary, Ternary)

  Irreducible = {Ops.CONST, Ops.DEFINE_VAR, Ops.SPECIAL, Ops.RANGE}
  Movement = {Ops.RESHAPE, Ops.EXPAND, Ops.PERMUTE, Ops.PAD, Ops.SHRINK, Ops.FLIP}

  Buffer = {Ops.LOAD, Ops.STORE, Ops.VALID, Ops.CONST, Ops.DEFINE_VAR}
  Block = {Ops.BLOCK, Ops.BLOCKEND, Ops.BLOCKFORK, Ops.BLOCKSTART}

  # BinaryOps that can be flipped
  Commutative = {Ops.ADD, Ops.MUL, Ops.MAX, Ops.CMPNE, Ops.XOR, Ops.AND, Ops.OR}

  # BinaryOps where f(f(a,b),c) = f(a,f(b,c))
  Associative = {Ops.ADD, Ops.MUL, Ops.AND, Ops.OR, Ops.MAX}

  # BinaryOps that satisfy f(x,x)=x see https://en.wikipedia.org/wiki/Idempotence
  Idempotent = {Ops.OR, Ops.AND, Ops.MAX}

  # do not preserve f(0) = 0
  UnsafePad = {Ops.RECIP, Ops.LOG2, Ops.EXP2, Ops.IDIV, Ops.POW}

  Meta = {Ops.COPY, Ops.BUFFER_VIEW}

  All = set(Ops)

# some BUFFER ops can be processed with only a view
view_supported_devices = {"LLVM", "CPU", "CUDA", "NV", "AMD", "METAL", "QCOM", "DSP", "DISK"}

# https://en.wikipedia.org/wiki/Identity_element
def identity_element(op:Ops, dt:DType) -> ConstType: return dtypes.as_const({Ops.ADD:0, Ops.MUL:1, Ops.MAX:dtypes.min(dt)}[op], dt)

def can_pad(u:UOp, edges:dict[UOp, None], cache:dict[UOp, None]) -> bool:
  if u.op in GroupOp.UnsafePad: return False
  if u in edges or u in cache: return True
  cache[u] = None
  return all(can_pad(x.base, edges, cache) for x in u.src)

# With True as the default, this matches the old symbolic behavior
def resolve(x:UOp|bool, default:bool=True):
  if isinstance(x, bool): return x
  assert x.dtype == dtypes.bool, "UOp in resolve must be bool"
  # NOTE: generating the text for the exception is expensive, so we do this
  return bool(sx.vmin) if (sx:=x.simplify()).vmin == sx.vmax else default

# smax/smin are replacements for max/min that preserve symbolic
def _suop(lst, uop_fxn, python_fxn):
  uops, nums = partition(lst, lambda x: isinstance(x, UOp))
  return ssimplify(functools.reduce(uop_fxn, uops + ([python_fxn(nums)] if nums else [])))
def smax(*lst): return _suop(argfix(*lst), UOp.maximum, max)
def smin(*lst): return _suop(argfix(*lst), UOp.minimum, min)

def ssimplify(uop): return uop.ssimplify() if isinstance(uop, UOp) else uop
def sym_infer(uop: Union[UOp, int], var_vals: dict[UOp, int]) -> int: return uop.sym_infer(var_vals) if isinstance(uop, UOp) else uop

# used for UOp and UPat
def pretty_print(x:Any, rep:Callable, srcfn=lambda x: x.src, cache=None, d=0)->str:
  def dfs(x:Any, cache:dict):
    for s in srcfn(x) or []:
      cache.setdefault(s, [len(cache), 0, False])[1] += 1
      if cache[s][1] == 1: dfs(s, cache)
  if cache is None: dfs(x, cache:={})
  if (cx:=cache.setdefault(x, [0,0,False]))[2]: return f"{' '*d} x{cx[0]}"
  cx[2], srcs = True, ('None' if srcfn(x) is None else ''.join(f'\n{pretty_print(s, rep, srcfn, cache, d+2)},' for s in srcfn(x)))
  return f"{' '*d}{f'x{cx[0]}:=' * (cx[1]>1)}{rep(x)}" % srcs

class UOpMetaClass(type):
  ucache:dict[tuple, weakref.ReferenceType[UOp]] = {}
  def __call__(cls, op:Ops, dtype:DType=dtypes.void, src:tuple[UOp,...]=tuple(), arg:Any=None, _buffer:Buffer|None=None):
    if (wret:=UOpMetaClass.ucache.get(key:=(op, dtype, src, arg), None)) is not None and (ret:=wret()) is not None: return ret
    UOpMetaClass.ucache[key] = ref = weakref.ref(created:=super().__call__(*key))
    for s in src: s.children.add(ref)
    # NOTE: this will soon be set by Tensor once we remove function.py
    if (metadata:=_METADATA.get()) is not None: all_metadata[created] = metadata
    # NOTE: this value is set by pickle when pickling a realized tensor
    if _buffer is not None:
      assert op is Ops.BUFFER, f"trying to set Buffer {_buffer} for {op}"
      buffers[created] = _buffer
    return created

# some uops map to other stuff
buffers:weakref.WeakKeyDictionary[UOp, Buffer] = weakref.WeakKeyDictionary() # this maps BUFFER uops to their device Buffers
all_metadata:weakref.WeakKeyDictionary[UOp, Metadata] = weakref.WeakKeyDictionary()

def _toposort(u:UOp, cache:set[UOp]):
  if u in cache: return {}
  nodes: dict[UOp, None] = {}
  # NOTE: this is a lot faster than the comprehension in parents
  for parent in u.src: nodes.update(_toposort(parent, cache))
  nodes[u] = None
  cache.add(u)
  return nodes

# NOTE: this should be frozen, but frozen is slower
@dataclass(eq=False, slots=True)
class UOp(MathTrait, metaclass=UOpMetaClass):
  op:Ops
  dtype:DType = dtypes.void
  src:tuple[UOp, ...] = tuple()
  arg:Any = None
  children:set[weakref.ref[UOp]] = field(default_factory=set)
  def __del__(self):
    if self.op is Ops.BUFFER and (buffer:=buffers.get(self)) is not None: buffer.ref(-1)
    if (ref:=UOpMetaClass.ucache.get(k:=(self.op, self.dtype, self.src, self.arg))) is not None:
      for s in self.src: s.children.discard(ref)
      del UOpMetaClass.ucache[k]
  def __reduce__(self):
    args = [self.op, self.dtype, self.src, self.arg]
    if self.op is Ops.BUFFER and self.realized is not None and PICKLE_BUFFERS: args.append(self.realized)
    return UOp, tuple(args)
  def replace(self, **kwargs) -> UOp:
    new_args = (kwargs.pop("op", self.op), kwargs.pop("dtype", self.dtype), kwargs.pop("src", self.src), kwargs.pop("arg", self.arg))
    assert len(kwargs) == 0, f"unused kwargs in replace {list(kwargs)}"
    if (self.op, self.dtype, self.src, self.arg) == new_args: return self
    return UOp(*new_args)
  @functools.cached_property
  def key(self) -> bytes:
    return hashlib.sha256(str((self.op, self.dtype, self.arg)).encode() + b"".join([s.key for s in self.src])).digest()
  def __repr__(self): return pretty_print(self, lambda x: f"{type(self).__name__}({x.op}, {x.dtype}, arg={x.argstr()}, src=(%s))")
  def argstr(self): return f'({", ".join(map(str, self.arg))})' if self.op is Ops.REDUCE_AXIS else repr(self.arg)

  @property
  def toposort(self) -> dict[UOp, None]:
    return _toposort(self, cache=set())

  # returns map of UOps to their children in the graph rooted by self
  def get_children_map(self) -> dict[UOp, dict[UOp, None]]:
    ret: dict[UOp, dict[UOp, None]] = {}
    for u in self.toposort:
      for s in u.src: ret.setdefault(s, {})[u] = None
    return ret

  @functools.cached_property
  def tuplize(self:UOp) -> tuple[int, Any, Optional[DType], tuple]: return (self.op.value, self.arg, self.dtype, tuple(x.tuplize for x in self.src))

  # *** uop shape stuff ***

  @functools.cached_property
  def st(self) -> ShapeTracker|None:
    from tinygrad.shape.shapetracker import ShapeTracker
    if self.op is Ops.MULTI:
      return ShapeTracker.from_shape(
        tuple(sum(y.shape[a] for y in self.real_lbs) if a == self.axis else s for a,s in enumerate(self.real_lbs[0].shape)))
    if self.op in {Ops.BUFFER, Ops.BUFFER_VIEW}: return ShapeTracker.from_shape((self.size,))
    if self.op is Ops.KERNEL: return ShapeTracker.from_shape((self.arg.ast.size,))
    # these ops define a ShapeTracker from the arg
    if self.op is Ops.VIEW: return self.arg
    if self.op in GroupOp.Movement: return unwrap(self.src[0].st).mop(self.op, self.arg)
    # buffer ops return the ShapeTracker from sources
    if self.op in GroupOp.Buffer: return vsrc[0] if len(vsrc:=[x.st for x in self.src if x.op is Ops.VIEW]) != 0 else None
    if not (src_sts := [x.st for x in self.src if x.st is not None]): return None
    assert all_same([x.shape for x in src_sts]), f"UOp sources must have the same shape {self} {[x.shape for x in src_sts]}"
    if self.op is Ops.BITCAST:
      shape = src_sts[0].shape
      if self.dtype.itemsize != (input_sz:=self.src[0].dtype.itemsize): shape = shape[:-1]+((shape[-1]*input_sz) // self.dtype.itemsize,)
    # only reduce ops are allowed to change shape, everything else derives shape from sources
    elif self.op in {Ops.REDUCE_AXIS, Ops.WMMA}: shape = src_sts[0].reduce(self.axis_arg)
    else: shape = src_sts[0].shape
    return ShapeTracker.from_shape(shape)

  @functools.cached_property
  def full_shape(self) -> tuple[sint, ...]:
    if self.op is Ops.VIEW: return self.shape
    # TODO: this exists because wmma creates consts without ShapeTracker in the AST, there's probably a way to fix this
    parent_shapes = [x.full_shape for x in self.src if x.op not in {Ops.DEFINE_GLOBAL,Ops.DEFINE_LOCAL} and not (x.op is Ops.CONST and x.st is None)]
    # TODO: this should check if st is None, it cannot because local reduce has implicit movement ops
    return tuple(smax(x) for x in zip(*[x for x in parent_shapes if x != ()]))
  @property
  def shape(self) -> tuple[sint, ...]: return unwrap(self.st).shape
  @property
  def size(self) -> int: return self.arg[0] if self.op is Ops.BUFFER_VIEW else self.arg if self.op is Ops.BUFFER else unwrap(self.st).size

  # *** uop evaluation ***

  def simplify(self):
    # late import!
    from tinygrad.codegen.symbolic import symbolic_flat, commutative
    with Context(TRACK_MATCH_STATS=0):
      return graph_rewrite(self, symbolic_flat+commutative)
  def ssimplify(self) -> Union[UOp, ConstType]: return ret.arg if (ret:=self.simplify()).op is Ops.CONST else ret
  def _eval(self, dtype, expected_type:Type[T]) -> T:
    assert self.dtype in dtype, f"eval with wrong dtype {self}"
    vmin, vmax = (simple_self:=self.simplify())._min_max
    if vmin != vmax: raise ValueError(f"eval failed to be a single number, range is {vmin} to {vmax} in {simple_self.render()}")
    assert isinstance(vmin, expected_type), f"vmin is wrong dtype {type(vmin)} != {expected_type}"
    return vmin
  def __bool__(self): return self._eval((dtypes.bool,), bool)
  def __int__(self): return self._eval(dtypes.ints, int)
  def __float__(self): return self._eval(dtypes.floats, float)
  def substitute(self, dvars:dict[UOp, UOp]):
    if len(dvars) == 0: return self
    with Context(TRACK_MATCH_STATS=0):
      return graph_rewrite(self, _substitute, dvars, bottom_up=True)

  # *** uop syntactic sugar ***

  @property
  def st_arg(self) -> ShapeTracker:
    assert self.op in GroupOp.Buffer, f"st_arg called on {self.op}"
    return unwrap(self.st)
  @property
  def axis_arg(self) -> tuple[int, ...]:
    assert self.op in {Ops.REDUCE_AXIS, Ops.WMMA}, f"axis_arg called on {self.op}"
    ret = self.arg[1] if self.op is Ops.REDUCE_AXIS else self.arg[7]
    assert isinstance(ret, tuple) and all(isinstance(x, int) for x in ret), f"axis_arg trying to return {ret}"
    return ret
  def sink(self, *srcs:UOp, **kwargs): return UOp(Ops.SINK, dtypes.void, (self,)+srcs, **kwargs)
  def detach(self): return UOp(Ops.DETACH, self.dtype, (self,))
  def index(self, idx:UOp, valid:UOp|None=None): return UOp(Ops.INDEX, self.dtype, (self,idx,valid) if valid is not None else (self,idx))
  def const_like(self, b:ConstLike):
    # constants can optionally have a DEVICE source
    if self._device is None: return UOp.const(self.dtype, b)
    if isinstance(self.device, tuple): return UOp.multi(*[UOp.metaop(Ops.CONST, self.shape, self.dtype, d, b) for d in self.device], axis=None)
    return UOp.metaop(Ops.CONST, self.shape, self.dtype, self.device, b)
  def broadcast(self, count:int):
    assert self.dtype.count == 1
    if count == 1: return self
    return UOp(Ops.VECTORIZE, self.dtype.vec(count), (self,)*count)
  def cast(self, dtype:DType): return UOp(Ops.CAST, dtype, (self,))
  def cast_vec(self, dtype:DType): return UOp(Ops.CAST, dtype.vec(self.dtype.count), (self,))
  def bitcast(self, dtype:DType): return UOp(Ops.BITCAST, dtype, (self,))
  def gep(self, i:Union[tuple[int, ...], int]):
    if isinstance(i, int):
      # NOTE: these are just shortcuts to not have to create and fold later
      if self.op is Ops.VECTORIZE: return self.src[i]
      if self.op is Ops.VCONST: return UOp.const(self.dtype.scalar(), self.arg[i])
      if self.op is Ops.CONST: return UOp.const(self.dtype.scalar(), self.arg)
      i = (i,)
<<<<<<< HEAD
    #if self.dtype.vcount == 1 and i == (0,): return self
    if (self.dtype.count == len(i) and i == tuple(range(len(i)))) or self.dtype == dtypes.void: return self
=======
>>>>>>> ea5caefe
    return UOp(Ops.GEP, self.dtype.scalar().vec(len(i)) if len(i) > 1 else self.dtype.scalar(), (self,), i)
  def load(self, *src:UOp, **kwargs): return UOp(Ops.LOAD, src=(self,)+src, **kwargs)
  def store(self, *src:UOp, **kwargs): return UOp(Ops.STORE, dtypes.void, (self,)+src, **kwargs)
  def alu(self, arg, *src:UOp):
    out_dtype = (self, *src)[-1].dtype
    if arg in {Ops.CMPLT, Ops.CMPNE}: out_dtype = dtypes.bool.vec(out_dtype.count) if out_dtype.count > 1 else dtypes.bool
    return UOp(arg, out_dtype, (self,)+src)
  @staticmethod
  def const(dtype:DType, b:ConstLike):
    if isinstance(b, UOp): return b.unbind()[0] if b.op is Ops.BIND else b
    if isinstance(b, tuple) and all_same(b): b = b[0]  # doesn't have to be a VCONST if they are all the same
    return UOp(Ops.VCONST if isinstance(b, tuple) else Ops.CONST, dtype, arg=dtypes.as_const(b, dtype))
  def valid(self, st:ShapeTracker):
    assert self.op in {Ops.CONST, Ops.DEFINE_VAR}, f"can only create VALID from a constant, got {self.op}"
    from tinygrad.shape.shapetracker import ShapeTracker
    # NOTE: only VALID has a masked ShapeTracker, the CONST operands are unmasked
    unmasked_st = ShapeTracker.from_shape(()).reshape((1,)*len(st.shape)).expand(st.shape).to_uop()
    return UOp(Ops.VALID, dtypes.bool, (st.to_uop(),)).where(self.replace(src=(unmasked_st,)), UOp.const(self.dtype, 0).replace(src=(unmasked_st,)))
  @staticmethod
  def range(dtype:DType, start:sint, end:sint, idx:int): return UOp(Ops.RANGE, dtype=dtype, src=(sint_to_uop(start), sint_to_uop(end)), arg=idx)
  def r(self, op:Ops, axis:tuple[int, ...]):
    axis = tuple(sorted([x for x in axis if resolve(self.shape[x] != 1)]))
    return self if len(axis) == 0 else UOp(Ops.REDUCE_AXIS, self.dtype, (self,), (op, axis))
  def assign(self, x:UOp): return UOp(Ops.ASSIGN, self.dtype, (self,x))
  def contiguous(self): return self.alu(Ops.CONTIGUOUS)
  def contiguous_backward(self): return self.alu(Ops.CONTIGUOUS_BACKWARD)

  # *** from MultiLazyBuffer ***

  def multi(self, *more:UOp, axis:int|None, real:tuple[bool,...]|None=None):
    parents = (self,)+more
    assert all_same([x.dtype for x in parents]), "multi parents must have the same dtype"
    return UOp(Ops.MULTI, self.dtype, parents, (axis, real if real is not None else (True,)*len(parents)))

  @property
  def bounds(self):
    if self.axis is None: raise RuntimeError("bounds is not defined when axis is None")
    return tuple(itertools.pairwise(itertools.accumulate([lb.shape[self.axis] for lb in self.src], initial=0)))

  @functools.cached_property
  def axis(self) -> Optional[int]:
    if self.op is Ops.MULTI: return self.arg[0]
    # NOTE: they all have to share an axis, we always choose [-1]
    if self.op in GroupOp.ALU: return axes[-1] if (axes := dedup([x.axis for x in self.src if x.axis is not None])) else None
    src_axis = self.src[0].axis
    if self.op is Ops.REDUCE_AXIS: return None if src_axis is not None and src_axis in self.arg[1] else src_axis
    if self.op is Ops.RESHAPE:
      if src_axis is None: return None
      arg_acc:list[sint] = list(itertools.accumulate(self.arg, operator.mul, initial=1))
      # new_axis is the last one that preserves prod(prior to new_axis) and must not move items between shards
      # TODO: what to do about shrinking to self.shape[self.axis]==1 len(self.real_lbs)==1?
      return len(arg_acc) - arg_acc[::-1].index(prod(self.src[0].shape[:src_axis])) - 1
    if self.op is Ops.PERMUTE: return self.arg.index(src_axis) if src_axis is not None else None
    return src_axis

  @property
  def real(self):
    assert self.op is Ops.MULTI
    return self.arg[1]

  @property
  def real_lbs(self): return [lb for lb,r in zip(self.src, self.real) if r]

  def shard(self, devices:tuple[str, ...], axis:Optional[int]=None) -> UOp:
    if axis is None: lbs = [self] * len(devices)
    else:
      if self.shape[axis] % len(devices) != 0: raise RuntimeError(f"multi axis uneven: {self.shape[axis]=} {axis=} {len(devices)=}")
      # NOTE: this works for both even shards and uneven shards
      sz = self.shape[axis] // len(devices)
      sizes = [max(0, min(sz, self.shape[axis] - sz*i)) for i in range(len(devices))]
      lbs = []
      for sz,off in zip(sizes, itertools.accumulate(sizes, initial=0)):
        lbs.append(self.shrink(tuple((0,s) if i != axis else (off,off+sz) for i,s in enumerate(self.shape))))
    sharded_lbs = [lb.copy_to_device(d) for lb,d in zip(lbs, devices)]
    return UOp.multi(*[lb.contiguous() for lb in sharded_lbs], axis=axis)

  # *** from LazyBuffer ***

  @staticmethod
  def metaop(op:Ops, shape:tuple[sint, ...], dtype:DType, device:str, arg=None) -> UOp:
    from tinygrad.shape.shapetracker import ShapeTracker
    # Tensor const is CONST(VIEW(DEVICE)) -> RESHAPE -> EXPAND
    if op is Ops.CONST:
      assert isinstance(arg, get_args(ConstType)), f"trying to create CONST with {arg=}"
      return UOp.const(dtype, unwrap(arg)).replace(src=(UOp(Ops.VIEW, dtypes.void, (UOp(Ops.DEVICE, arg=device),),
                 ShapeTracker.from_shape(())),)).reshape((1,)*len(shape)).expand(shape)
    # Tensor variable binding is BIND(VAR(VIEW(DEVICE)), CONST(VIEW(DEVICE)))
    if op is Ops.BIND:
      var, val = arg.unbind()
      return var.replace(src=(UOp(Ops.VIEW, dtypes.void, (UOp(Ops.DEVICE, arg=device),), ShapeTracker.from_shape(shape)),)).bind(val)
    # otherwise it's just a RESHAPE(BUFFER)
    if not isinstance(size:=prod([x.vmax if isinstance(x, UOp) else x for x in shape]), int): raise ValueError(f"size must be int {size}")
    return UOp.new_buffer(device, size, dtype).reshape(shape)
  def copy_to_device(self, device:str|tuple[str, ...], clone:bool=False): return UOp(Ops.COPY, self.dtype, (UOp(Ops.DEVICE, arg=device), self), clone)
  def clone(self) -> UOp: return self.copy_to_device(self.device, clone=True)
  @property
  def metadata(self) -> tuple[Metadata, ...]|Metadata|None: return self.arg.metadata if self.op is Ops.KERNEL else all_metadata.get(self, None)

  # *** uop movement ops ***

  @property
  def base(self) -> UOp:
    if (self.op is Ops.VIEW and len(self.src) != 0) or self.op in GroupOp.Movement: return self.src[0].base
    return self
  def view(self, new_st:ShapeTracker) -> UOp: return UOp(Ops.VIEW, self.dtype, (self.base,), new_st)

  def _mop(self, op:Ops, arg):
    ret = UOp(op, self.dtype, (self,), arg)
    if self.st == ret.st: return self  # ignore NOOPs, also check ret.st
    return ret

  def reshape(self, arg:tuple[sint, ...]): return self._mop(Ops.RESHAPE, arg)
  def pad(self, arg:tuple[tuple[sint, sint], ...]): return self._mop(Ops.PAD, arg)
  def expand(self, arg:tuple[sint, ...]): return self._mop(Ops.EXPAND, arg)
  def permute(self, arg:tuple[sint, ...]): return self._mop(Ops.PERMUTE, arg)
  def shrink(self, arg:tuple[tuple[sint, sint], ...]): return self._mop(Ops.SHRINK, arg)
  def flip(self, arg:tuple[bool, ...]): return self._mop(Ops.FLIP, arg)

  # *** uop UNIQUE ***

  # TODO: use this in Buffer
  unique_num = itertools.count(0)
  @staticmethod
  def unique(): return UOp(Ops.UNIQUE, arg=next(UOp.unique_num))

  # *** uop Buffer stuff ***

  @staticmethod
  def new_buffer(device:str, size:int, dtype:DType): return UOp(Ops.BUFFER, dtype, (UOp(Ops.DEVICE, arg=device), UOp.unique()), size)
  @property
  def device(self) -> str|tuple[str, ...]: return cast(str|tuple[str, ...], unwrap(self._device))
  @functools.cached_property
  def _device(self) -> Optional[str|tuple[str, ...]]:
    if self.op is Ops.DEVICE: return self.arg
    if self.op is Ops.MULTI: return tuple(cast(str, x.device) for x in self.src)
    return dsrcs[0]._device if len(dsrcs:=[x for x in self.src if x._device is not None]) != 0 else None
  @property
  def buf_uop(self) -> UOp:
    if self.op is Ops.BUFFER: return self
    assert self.op is Ops.ASSIGN, f"must be ASSIGN {self.op}"
    return self.src[0].base
  @property
  def buffer(self) -> Buffer:
    if self is not self.base:
      assert unwrap(self.st).contiguous, "VIEW only works here if it's contiguous"
      return self.src[0].buffer
    assert self.op is Ops.BUFFER, f"must be BUFFER {self.op}"
    if (cret:=buffers.get(self)) is not None: return cret
    from tinygrad.device import Buffer
    assert isinstance(self.device, str), f"buffer not supported on multi {self.device}"
    buffers[self] = ret = Buffer(self.device, self.size, self.dtype if isinstance(self.dtype, ImageDType) else self.dtype.base)
    ret.ref(1)
    return ret
  @property
  def realized(self) -> Optional[Buffer]: return self.buffer if self.op is Ops.BUFFER and self.buffer.is_allocated() else None
  @property
  def is_realized(self) -> bool:
    return all(x.base.realized is not None for x in self.base.real_lbs) if self.base.op is Ops.MULTI else self.base.realized is not None

  # *** uop Variable stuff ***

  @staticmethod
  def variable(name:str, min_val:ConstType, max_val:ConstType, dtype:DType=dtypes.int):
    assert not isinstance(min_val, UOp) and not isinstance(max_val, UOp), f"can't create Variable {name} with {min_val}/{max_val}"
    return UOp(Ops.DEFINE_VAR, dtype, arg=(name, min_val, max_val))
  @property
  def expr(self):
    assert self.op is Ops.DEFINE_VAR, f"op is {self.op}, need DEFINE_VAR"
    return self.arg[0]
  def bind(self, val:int):
    assert self.op is Ops.DEFINE_VAR, f"op is {self.op}, need DEFINE_VAR"
    assert self.arg[1] <= val and val <= self.arg[2], f"bind {val} not in range [{self.arg[1]}, {self.arg[2]}]"
    return UOp(Ops.BIND, self.dtype, (self, self.const_like(val)))
  def unbind(self) -> tuple[Variable, int]:
    assert self.op is Ops.BIND and self.src[0].op is Ops.DEFINE_VAR and self.src[1].op is Ops.CONST, f"can't unbind {self}"
    return self.src[0], self.src[1].arg
  @property
  def val(self) -> int: return self.unbind()[1]
  def vars(self) -> set[UOp]:
    bound_vars = set([x for x in self.toposort if x.op is Ops.BIND and x.src[0].op is Ops.DEFINE_VAR])
    bound_var_base = set(x.src[0] for x in bound_vars)
    all_vars = set([x for x in self.toposort if x.op is Ops.DEFINE_VAR])
    return bound_vars.union(set([x for x in all_vars if x not in bound_var_base]))
  def variables(self) -> list[Variable]:
    st_vars: list[set[Variable]] = [x.st_arg.vars() for x in self.toposort if x.op in GroupOp.Buffer]
    return sorted(set.union(*st_vars, [x.unbind()[0] if x.op is not Ops.DEFINE_VAR else x for x in self.vars()]), key=lambda v: v.arg)

  # *** uop symbolic stuff ***

  def is_increasing(self:UOp) -> bool:
    # is f a monotonically increasing function regards its input
    if self.op in GroupOp.Irreducible: return True
    if self.op is Ops.ADD: return self.src[0].is_increasing() and self.src[1].is_increasing()
    if self.op in (Ops.MUL, Ops.IDIV) and self.src[1].op is Ops.CONST and self.src[1].arg >= 0: return self.src[0].is_increasing()
    return False  # False if not sure
  def const_factor(self) -> int:
    """largest known int that divides self"""
    if self.op is Ops.CONST: return self.arg
    if self.op is Ops.VCONST: return math.gcd(*self.arg)
    if self.op is Ops.ADD: return math.gcd(self.src[0].const_factor(), self.src[1].const_factor())
    if self.op is Ops.MUL: return self.src[0].arg if self.src[0].op is Ops.CONST else self.src[1].arg if self.src[1].op is Ops.CONST else 1
    return 1
  def divides(self, v:int) -> UOp|None:
    if v==1: return self
    if self.op is Ops.CONST: return self.const_like(self.arg//v) if self.arg%v == 0 else None
    if self.op is Ops.VCONST: return self.const_like(tuple(x//v for x in self.arg)) if all(x%v == 0 for x in self.arg) else None
    if self.op is Ops.ADD: return d0+d1 if (d0:=self.src[0].divides(v)) is not None and (d1:=self.src[1].divides(v)) is not None else None
    if self.op is Ops.MUL:
      if (d0:=self.src[0].divides(v)) is not None: return d0 * self.src[1]
      if (d1:=self.src[1].divides(v)) is not None: return self.src[0] * d1
    return None # generic None if we aren't sure
  @property
  def vmin(self) -> ConstType: return self._min_max[0]
  @property
  def vmax(self) -> ConstType: return self._min_max[1]
  @functools.cached_property
  def _min_max(self) -> tuple[ConstType, ConstType]:
    if self.op in GroupOp.Binary and not dtypes.is_float(self.dtype):
      (s0_vmin, s0_vmax), (s1_vmin, s1_vmax) = self.src[0]._min_max, self.src[1]._min_max
      if self.op is Ops.ADD: return s0_vmin+s1_vmin, s0_vmax+s1_vmax
      if self.op is Ops.SUB: return s0_vmin-s1_vmax, s0_vmax-s1_vmin
      if self.op is Ops.AND and s1_vmin == s1_vmax and s0_vmin >= 0 and s1_vmin >= 0: return min(0, s0_vmin), min(s0_vmax, s1_vmax)
      if self.op is Ops.MUL: return min(vals:=(s0_vmin*s1_vmin, s0_vmin*s1_vmax, s0_vmax*s1_vmin, s0_vmax*s1_vmax)), max(vals)
      # SHL/SHR on consts only
      if self.op is Ops.SHL and s1_vmin == s1_vmax and all_int(t:=(s0_vmin, s0_vmax, s1_vmin)): return t[0] << t[2], t[1] << t[2]
      if self.op is Ops.SHR and s1_vmin == s1_vmax and all_int(t:=(s0_vmin, s0_vmax, s1_vmin)): return t[0] >> t[2], t[1] >> t[2]
      if self.op is Ops.MOD and s1_vmin > 0:
        return (0, s1_vmax-1) if s0_vmin >= 0 else (-(s1_vmax-1), s1_vmax-1)
      if self.op is Ops.IDIV:
        assert isinstance(s0_vmin, int) and isinstance(s0_vmax, int) and isinstance(s1_vmin, int) and isinstance(s1_vmax, int)
        if (c:=s1_vmin) == s1_vmax:  # s1 is a const
          if c > 0: return cdiv(s0_vmin, c), cdiv(s0_vmax, c)
          if c < 0: return cdiv(s0_vmax, c), cdiv(s0_vmin, c)
        # don't know exact bounds, but know the sign
        if (s0_vmax <= 0 and s1_vmax < 0) or (s0_vmin >= 0 and s1_vmin > 0): return 0, dtypes.max(self.dtype)
        if (s0_vmax <= 0 and s1_vmin > 0) or (s0_vmin >= 0 and s1_vmax < 0): return dtypes.min(self.dtype), 0
      if self.op is Ops.MAX: return max(s0_vmin, s1_vmin), max(s0_vmax, s1_vmax)
      if self.op is Ops.CMPLT: return (s0_vmax<s1_vmin, s0_vmin<s1_vmax)
      if self.op is Ops.CMPNE: return ((s0_vmax < s1_vmin) or (s1_vmax < s0_vmin), not (s0_vmin == s0_vmax == s1_vmin == s1_vmax))
      if self.dtype == dtypes.bool:
        if self.op is Ops.OR: return s0_vmin or s1_vmin, s0_vmax or s1_vmax
        if self.op is Ops.AND: return s0_vmin and s1_vmin, s0_vmax and s1_vmax
    # float has NAN issue and we use explicit NAN in transcendental
    if self.op is Ops.WHERE and dtypes.is_int(self.dtype): return min(self.src[1].vmin, self.src[2].vmin), max(self.src[1].vmax, self.src[2].vmax)
    # NOTE: returned UOp is assumed to be CONST
    if self.op is Ops.DEFINE_VAR and self.arg: return self.arg[1], self.arg[2]
    if self.op is Ops.RANGE: return self.src[0].vmin, (self.src[1]-1).vmax
    if self.op is Ops.BIND: return self.src[0]._min_max # ignore the bound value
    if self.op in {Ops.UNROLL, Ops.VECTORIZE}: return min(x.vmin for x in self.src), max(x.vmax for x in self.src)
    # TODO: Ops.SPECIAL is Ops.DEFINE_VAR
    if self.op is Ops.SPECIAL: return 0, self.arg[1]-1 if isinstance(self.arg[1], int) else self.arg[1].vmax
    if self.op is Ops.CONST: return self.arg, self.arg
    if self.op is Ops.VCONST: return (min(self.arg), max(self.arg))
    if self.op is Ops.CAST: return max(dtypes.min(self.dtype), self.src[0].vmin), min(self.src[0].vmax, dtypes.max(self.dtype))
    return dtypes.min(self.dtype), dtypes.max(self.dtype)

  @functools.cached_property
  def _sym_fxn(self):
    sself = self.simplify()
    varnames = tuple(x.arg[0] for x in sself.toposort if x.op is Ops.DEFINE_VAR)
    # TODO: sanitize varnames, or don't use naked eval while staying fast
    return eval("lambda "+','.join(varnames)+": "+sself.render()), varnames  # pylint: disable=eval-used

  def sym_infer(self, var_vals:dict[UOp, int]):
    fxn, varnames = self._sym_fxn
    return fxn(**{k.arg[0]:v for k,v in var_vals.items() if k.arg[0] in varnames})

  def render(self, simplify=True) -> str:
    ret = graph_rewrite(self.simplify() if simplify else self, renderer)
    return ret.arg if ret.op is Ops.NOOP else str(ret)

@dataclass(frozen=True)
class KernelInfo:
  name: str = "test"            # name of the kernel
  local_dims: int = 0           # number of local dimensions  (this is remapping RANGE to SPECIAL)
  upcasted: int = 0             # count that are upcasted     (this is remapping RANGE to UNROLL)
  dont_use_locals: bool = False # don't use local indexing

# ******** ops in python ********

def safe_exp2(x):
  try: return 2 ** x
  except OverflowError: return math.inf

def safe_pow(x, y):
  try: return math.nan if isinstance(p:=pow(x, y), complex) else p
  except ZeroDivisionError: return math.inf
  except ValueError: return math.inf if x > 0 else -math.inf

python_alu: dict[Ops, Callable]  = {
  Ops.LOG2: lambda x: math.log2(x) if x > 0 else -math.inf if x == 0 else math.nan, Ops.EXP2: safe_exp2,
  Ops.SQRT: lambda x: math.sqrt(x) if x >= 0 else math.nan, Ops.RECIP: lambda x: 1/x if x != 0 else math.copysign(math.inf, x),
  Ops.SIN: lambda x: math.sin(x) if not math.isinf(x) else math.nan, Ops.POW: safe_pow,
  Ops.NEG: operator.neg, Ops.ADD: operator.add, Ops.SUB: operator.sub, Ops.MUL: operator.mul, Ops.CMPNE: operator.ne, Ops.CMPLT: operator.lt,
  Ops.XOR: operator.xor, Ops.OR: operator.or_, Ops.AND: operator.and_, Ops.SHR: operator.rshift, Ops.SHL: operator.lshift, Ops.MAX: max,
  Ops.MOD: cmod, Ops.IDIV: cdiv, Ops.MULACC: lambda x,y,z: (x*y)+z, Ops.WHERE: lambda x,y,z: y if x else z}

def exec_alu(op:Ops, dtype:DType, operands, truncate_output=True):
  if dtype.count > 1:
    return tuple([exec_alu(op, dtype.scalar(), [x[i] if isinstance(x, tuple) else x for x in operands]) for i in range(dtype.count)])
  alu = python_alu[op](*operands)
  return truncate.get(dtype, lambda x: x)(alu) if truncate_output else alu

# ***** uop helpers *****

def print_uops(uops:list[UOp]):
  for i,u in enumerate(uops):
    formatted_parents = [(uops.index(x) if x.op is not Ops.CONST else f"{x.arg}") if x in uops else "--" for x in u.src]
    print(f"{i:4d} {str(u.op):20s}: {str(u.dtype):30s} " f"{str(formatted_parents):32s} {u.arg}")

# ***** pattern matcher *****

def get_location() -> tuple[str, int]:
  frm = sys._getframe(1)
  # find the real frame in the file that has the UPat, TODO: is there a better way to do this?
  while frm.f_back is not None and pathlib.Path(frm.f_back.f_code.co_filename).name in {"ops.py", "rewriter.py", "schedule.py", "multi.py",
                                                                                        "symbolic.py", "expander.py", "lowerer.py", "cstyle.py",
                                                                                        "linearize.py", "devectorizer.py"}:
    frm = frm.f_back
  return frm.f_code.co_filename, frm.f_lineno
@functools.lru_cache(None)
def lines(fn) -> list[str]:
  with open(fn) as f: return f.readlines()

class UPat(MathTrait):
  __slots__ = ("op", "dtype", "arg", "name", "src")
  def __init__(self, op:Optional[Union[Ops, tuple[Ops, ...], set[Ops]]]=None, dtype:Optional[Union[DType, tuple[DType, ...]]]=None,
               src:Optional[Union[tuple[UPat, ...], list[UPat], UPat]]=None, arg:Any=None,
               name:Optional[str]=None, allow_any_len:bool=False, location=None, custom_early_reject:Optional[set[Ops]]=None):
    assert op is None or isinstance(op, (Ops, tuple, set)), "op must be Ops or tuple of Ops"
    self.op: Optional[tuple[Ops, ...]] = (op,) if isinstance(op, Ops) else (tuple(op) if isinstance(op, set) else op)
    self.dtype: Optional[tuple[DType, ...]] = (dtype,) if isinstance(dtype, DType) else dtype
    self.arg, self.name, self._in_src, self.custom_early_reject = arg, name, src, custom_early_reject
    self.src: Any = None
    assert self.name != "ctx", "UPat can't be named ctx"

    # try all permutations if it's a list
    if isinstance(src, list): self.src = list(itertools.permutations(src)) if not all_same(src) else [src]
    # only one if it's a tuple
    elif isinstance(src, tuple): self.src = [src]
    # repeat if it's a UPat
    elif isinstance(src, UPat): self.src = [itertools.repeat(src)]

    self.allowed_len: int = -1 if allow_any_len or isinstance(src, UPat) or src is None else len(src)
    self.location = location or get_location()

    if custom_early_reject is not None: self.early_reject = custom_early_reject
    else:
      upat_match = [src] if isinstance(src, UPat) else ([] if src is None else self.src[0])
      self.early_reject = {pp.op[0] for pp in upat_match if pp.op is not None and len(pp.op) == 1}

  def named(self, name:str): return UPat(self.op, self.dtype, self._in_src, self.arg, name, self.allowed_len == -1, self.custom_early_reject)

  @staticmethod
  def any(*src): return UPatAny(src=src)
  def or_casted(self, name:str|None=None): return UPat.any(self if name is None else self.named(name), UPat(Ops.CAST, name=name, src=(self,)))

  @staticmethod
  @functools.lru_cache(None)
  def var(name:Optional[str]=None, dtype:Optional[Union[DType, tuple[DType, ...]]]=None): return UPat(dtype=dtype, name=name)
  @staticmethod
  @functools.lru_cache(None)
  def cvar(name:Optional[str]=None, dtype:Optional[DType]=None, vec=True): return UPat((Ops.CONST,Ops.VCONST) if vec else Ops.CONST, dtype, name=name)
  @staticmethod
  def const(dtype:Optional[Union[DType, tuple[DType, ...]]], b:ConstType): return UPat(Ops.CONST, dtype=dtype, arg=b)

  # copied from UOp
  def index(self, idx:UPat, valid:Optional[UPat]=None): return UPat(Ops.INDEX, self.dtype, (self,idx,valid) if valid is not None else (self,idx))
  def view(self, st=None, **kwargs): return UPat(Ops.VIEW, self.dtype, (self,), st, **kwargs)
  def cast(self, dtype=None): return UPat(Ops.CAST, dtype, (self,))
  def bitcast(self, dtype=None): return UPat(Ops.BITCAST, dtype, (self,))
  def gep(self, i:int): return UPat(Ops.GEP, None, (self,), (i,))
  def load(self, *src:UPat, **kwargs): return UPat(Ops.LOAD, src=(self,)+src, **kwargs)
  def store(self, *src:UPat, **kwargs): return UPat(Ops.STORE, dtypes.void, (self,)+src, **kwargs)
  def assign(self, x:UPat, **kwargs): return UPat(Ops.ASSIGN, self.dtype, (self,x), **kwargs)

  def const_like(self, b:ConstLike): return UPat.const(self.dtype, cast(ConstType, b))
  def alu(self, op:Ops, *src:UPat):
    asrc = (self,)+src
    return UPat(op, dtypes.bool if op in {Ops.CMPLT, Ops.CMPNE} else asrc[-1].dtype, list(asrc) if op in GroupOp.Commutative else asrc)

  def printable(self:UPat) -> str:
    try: return lines(self.location[0])[self.location[1]-1].strip()
    except FileNotFoundError: return "<missing>"

  def __repr__(self):
    def rep(x):
      form = "UPat(%s, %s, name=%s, dtype=%s, allow_any_len=%s, src=%s)"
      return form % (None if x.op is None else ('(%s)'%', '.join(map(str, x.op))), x.arg, repr(x.name),
        set(x.dtype) if x.dtype else None, x.allowed_len == 0, "[%s]" if x.src and len(x.src)>1 else "(%s)")
    return pretty_print(self, rep, srcfn=lambda x:None if x.src is None else [next(x.src[0])] if isinstance(x.src[0], itertools.repeat) else x.src[0])

  def match(self:UPat, uop:UOp, store:dict[str, UOp]) -> list[dict[str, UOp]]:
    if (self.op is not None and uop.op not in self.op) or \
       (self.name is not None and store.setdefault(self.name, uop) is not uop) or \
       (self.dtype is not None and uop.dtype not in self.dtype and uop.dtype.scalar() not in self.dtype) or \
       (self.arg is not None and self.arg != uop.arg) or \
       (self.allowed_len != -1 and len(uop.src) != self.allowed_len): return []
    if self.src is None: return [store]
    res: list[dict[str, UOp]] = []
    for vp in self.src:
      stores, new_stores = [store.copy()], []
      for uu, vv in zip(uop.src, vp):
        for s in stores: new_stores.extend(vv.match(uu, s))
        stores, new_stores = new_stores, []
      res.extend(stores)
    return res

class UPatAny(UPat):
  def match(self:UPat, uop:UOp, store:dict[str, UOp]) -> list[dict[str, UOp]]:
    matches = [x.match(uop, store.copy()) for x in self.src[0]]
    return flatten([x for x in matches if x is not None])

def deconstruct_function(fxn:Callable) -> tuple:
  new_globals = {k:v for k,v in fxn.__globals__.items() if k in fxn.__code__.co_names}
  for co in fxn.__code__.co_consts:
    if isinstance(co, types.CodeType): new_globals.update({k:v for k,v in fxn.__globals__.items() if k in co.co_names})
  # NOTE: optional round trip through pickle!
  assert fxn.__closure__ is None, "closures are not supported in pattern matchers"
  ret = fxn.__code__, new_globals, fxn.__name__, fxn.__defaults__
  return pickle.loads(pickle.dumps(ret)) if getenv("TEST_PICKLE") else ret

class PatternMatcher:
  def __init__(self, patterns:list[tuple[UPat, Callable]]):
    self.patterns = patterns
    # NOTE: use of DefaultDict here is very dangerous! all keys will live for the lifetime of the PatternMatcher!
    self.pdict: dict[Ops, list[tuple[UPat, Callable, set, bool]]] = {}
    # uop is required, arg is optional
    for p,fxn in self.patterns:
      assert p.op is not None
      tuple_fxn = fxn if isinstance(fxn, tuple) else deconstruct_function(fxn)
      real_fxn = types.FunctionType(*tuple_fxn)
      for uop in p.op: self.pdict.setdefault(uop, []).append((p, real_fxn, p.early_reject, 'ctx' in inspect.signature(real_fxn).parameters))

  def __reduce__(self): return PatternMatcher, ([(x,deconstruct_function(fxn) if fxn.__name__ == "<lambda>" else fxn) for x,fxn in self.patterns],)

  @functools.lru_cache(None)  # pylint: disable=method-cache-max-size-none
  def __add__(self, more:PatternMatcher): return PatternMatcher(self.patterns+more.patterns)

  def rewrite(self, uop:UOp, ctx=None) -> UOp|None:
    ler = {u.op for u in uop.src}
    for p,fxn,early_reject,has_ctx in self.pdict.get(uop.op, []):
      if not early_reject.issubset(ler): continue
      for match in p.match(uop, {}):
        if (ret:=(fxn(ctx=ctx, **match) if has_ctx else fxn(**match))) is not None: return ret
    return None

# *** tracking pattern matcher ***

TRACK_MATCH_STATS = ContextVar("TRACK_MATCH_STATS", 2 if getenv("VIZ") else 0)
match_stats:dict[UPat, list[Union[int, float]]] = dict()
@dataclass(frozen=True)
class TrackedGraphRewrite:
  loc: tuple[str, int]                                                                       # location that called graph_rewrite
  sink: UOp                                                                                  # the sink input to graph_rewrite
  bottom_up: bool
  matches: list[tuple[UOp, UOp, UPat]]                                                       # before+after of all the matches
  name: str|None
tracked_keys:list[Any] = []
tracked_ctxs:list[list[TrackedGraphRewrite]] = []
_name_cnt:dict[str, int] = {}
def track_rewrites(named=False, name_fxn:Callable|None=None):
  def _decorator(func):
    def __wrapper(self, *args, **kwargs):
      if TRACK_MATCH_STATS >= 2:
        if (count_names:=(named or name_fxn)): _name_cnt[func.__name__] = _name_cnt.get(func.__name__, 0)+1
        tracked_keys.append(f"{func.__name__}_{_name_cnt[func.__name__]}" if count_names else self)
        tracked_ctxs.append([])
      ret = func(self, *args, **kwargs)
      if TRACK_MATCH_STATS >= 2 and name_fxn is not None: tracked_keys[-1] = f"{name_fxn(ret)} n{_name_cnt[func.__name__]}"
      return ret
    return __wrapper
  return _decorator

active_rewrites:list[TrackedGraphRewrite] = []
def track_matches(func):
  def _track_func(*args, **kwargs):
    if tracking:=(TRACK_MATCH_STATS >= 2 and tracked_ctxs):
      loc = ((frm:=sys._getframe(1)).f_code.co_filename, frm.f_lineno)
      tracked_ctxs[-1].append(ctx:=TrackedGraphRewrite(loc, args[0], kwargs.get("bottom_up", False), [], kwargs.get("name", None)))
      active_rewrites.append(ctx)
    ret = func(*args, **kwargs)
    if tracking: active_rewrites.pop()
    return ret
  return _track_func

class TrackedPatternMatcher(PatternMatcher):
  def rewrite(self, uop:UOp, ctx=None) -> UOp|None:
    ret = None
    ler = {u.op for u in uop.src}
    for p,fxn,early_reject,has_ctx in self.pdict.get(uop.op, []):
      if p not in match_stats: match_stats[p] = [0,0,0.0,0.0]
      st = time.perf_counter()
      if not early_reject.issubset(ler):
        match_stats[p][2] += time.perf_counter()-st
        continue
      match_stats[p][1] += 1
      for match in p.match(uop, {}):
        if (ret:=(fxn(ctx=ctx, **match) if has_ctx else fxn(**match))) is not None:
          match_stats[p][0] += 1
          match_stats[p][3] += (et:=time.perf_counter()-st)
          if TRACK_MATCH_STATS >= 3: print(f"{et*1e6:7.2f} us -- ", p.printable())
          if TRACK_MATCH_STATS >= 2 and isinstance(ret, UOp) and active_rewrites: active_rewrites[-1].matches.append((uop, ret, p))
          return ret # NOTE: if it returns None, we keep trying to match
      match_stats[p][2] += time.perf_counter()-st
    return None

if TRACK_MATCH_STATS:
  PatternMatcher = TrackedPatternMatcher  # type: ignore
  import atexit
  @atexit.register
  def print_match_stats():
    if TRACK_MATCH_STATS >= 2:
      with open(fn:=temp("rewrites.pkl", append_user=True), "wb") as f:
        print(f"rewrote {len(tracked_ctxs)} graphs and matched {sum(len(r.matches) for x in tracked_ctxs for r in x)} times, saved to {fn}")
        with Context(PICKLE_BUFFERS=0): pickle.dump((tracked_keys, tracked_ctxs), f)
    if getenv("VIZ"): launch_viz("VIZ", temp("rewrites.pkl", append_user=True))
    if getenv("PRINT_MATCH_STATS", 1):
      ret = [0,0,0.0,0.0]
      for k,v in sorted(list(match_stats.items()), key=lambda x: x[1][2]+x[1][3]):
        loc_str = f"{k.location[0].split('/')[-1]}:{k.location[1]}"
        if v[1] != 0: print(f"{v[0]:6d} / {v[1]:7d} -- {v[3]*1000.:9.2f} / {(v[2]+v[3])*1000.:9.2f} ms -- {loc_str:15s}", k.printable())
        ret = [x+y for x,y in zip(ret, v)]
      print(f"{ret[0]:6d} / {ret[1]:7d} -- {ret[3]*1000.:9.2f} / {(ret[2]+ret[3])*1000.:9.2f} ms -- TOTAL")

def launch_viz(env_str:str, data:str):
  os.environ[env_str] = "0"
  os.environ[f"{env_str}_DATA"] = data
  if not int(os.getenv("VIZ", "0")) and not int(os.getenv("PROFILE", "0")):
    args = ['--kernels', getenv("VIZ_DATA", "")] if getenv("VIZ_DATA", "") else []
    args += ['--profile', getenv("PROFILE_DATA", "")] if getenv("PROFILE_DATA", "") else []
    os.execv(sys.executable, [sys.executable] + [os.path.join(os.path.dirname(__file__), ".", "viz", "serve.py")] + args)

# *** simple graph rewrite engine ***

class RewriteContext:
  def __init__(self, pm, ctx=None, children=None):
    self.pm: PatternMatcher = pm
    self.ctx = self if children is not None else ctx
    self.replace: dict[UOp, UOp] = {}
    self.children = children
  # TODO: is this function always right?
  def update_children(self):
    # add any new children from UOps that were replaced
    for u in self.replace.values():
      for s in u.src: self.children.setdefault(s, {})[u] = None
    # find any children that were replaced and replace them
    for k,v in self.children.items():
      new_child: dict[UOp, None] = {}
      for tv in v:
        while (nv:=self.replace.get(tv, None)) is not None and nv is not tv: tv = nv
        new_child[tv] = None
      self.children[k] = new_child
  def top_down_rewrite(self, n:UOp) -> UOp:
    if (rn := self.replace.get(n)) is not None: return rn
    new_src = tuple([self.top_down_rewrite(x) for x in n.src])
    new_n = self.pm.rewrite(n, self.ctx) if new_src == n.src else UOp(n.op, n.dtype, new_src, n.arg)
    self.replace[n] = ret = n if new_n is None else self.top_down_rewrite(new_n)
    return ret
  def bottom_up_rewrite(self, n:UOp) -> UOp:
    if (rn := self.replace.get(n)) is not None: return rn
    new_n: UOp|None = n
    while new_n is not None: last_n, new_n = new_n, self.pm.rewrite(new_n, self.ctx)
    new_src = tuple([self.bottom_up_rewrite(x) for x in last_n.src])
    self.replace[n] = ret = last_n if new_src == last_n.src else self.bottom_up_rewrite(UOp(last_n.op, last_n.dtype, new_src, last_n.arg))
    return ret

@track_matches
def graph_rewrite(sink:UOp, pm:PatternMatcher, ctx=None, bottom_up=False, name=None, track_children=False) -> UOp:
  rewrite_ctx = RewriteContext(pm, ctx, children=sink.get_children_map() if track_children else None)
  return rewrite_ctx.bottom_up_rewrite(sink) if bottom_up else rewrite_ctx.top_down_rewrite(sink)

@track_matches
def graph_rewrite_map(sink:UOp, pm:PatternMatcher, ctx=None, bottom_up=False, name=None, track_children=False) -> dict[UOp, UOp]:
  rewrite_ctx = RewriteContext(pm, ctx, children=sink.get_children_map() if track_children else None)
  return {k:(rewrite_ctx.bottom_up_rewrite(k) if bottom_up else rewrite_ctx.top_down_rewrite(k)) for k in list(sink.toposort)[::-1]}

def sint_to_uop(x:sint, dtype:DType=dtypes.int) -> UOp: return UOp.const(dtype, x) if isinstance(x, int) else x

_substitute = PatternMatcher([(UPat(tuple(Ops), name="x"), lambda ctx,x: ctx.get(x,None))])

# for debug
syms = { Ops.ADD: "+", Ops.SUB: "-", Ops.IDIV: "//", Ops.MOD: "%", Ops.SHL: "<<", Ops.SHR: ">>",
         Ops.MUL: "*", Ops.CMPLT: "<", Ops.CMPNE: "!=", Ops.AND: "&", Ops.OR: "|", Ops.XOR: "^"}
renderer = PatternMatcher([
  (UPat((Ops.DEFINE_VAR, Ops.SPECIAL), name="x"), lambda x: UOp(Ops.NOOP, arg=x.arg[0])),
  (UPat(Ops.RANGE, name="x"), lambda x: UOp(Ops.NOOP, arg=f"ridx{x.arg}")),
  (UPat((Ops.CONST, Ops.VCONST), name="x"), lambda x: UOp(Ops.NOOP, arg=str(x.arg))),
  (UPat(Ops.UNROLL, name="x"), lambda x: UOp(Ops.NOOP, arg=f"UNROLL({x.src[0].arg}, {x.arg})")),
  (UPat(Ops.CAST, name="x"), lambda x: UOp(Ops.NOOP, arg=f"({str(x.dtype)[7:]})({x.src[0].arg})")),
  (UPat(Ops.LOAD), lambda: UOp(Ops.NOOP, arg="load")),
  (UPat(Ops.BIND, src=UPat(Ops.NOOP), name="x"), lambda x: x.src[0]),
  (UPat(Ops.NEG, src=UPat(Ops.NOOP), name="x"), lambda x: UOp(Ops.NOOP, arg=f"(-{x.src[0].arg})")),
  (UPat(Ops.MAX, src=UPat(Ops.NOOP), name="x"), lambda x: UOp(Ops.NOOP, arg=f"max({x.src[0].arg}, {x.src[1].arg})")),
  (UPat(Ops.MULACC, src=UPat(Ops.NOOP), name="x"), lambda x: UOp(Ops.NOOP, arg=f"({x.src[0].arg}*{x.src[1].arg}+{x.src[2].arg})")),
  (UPat(Ops.WHERE, src=UPat(Ops.NOOP), name="x"), lambda x: UOp(Ops.NOOP, arg=f"({x.src[1].arg} if {x.src[0].arg} else {x.src[2].arg})")),
  (UPat(GroupOp.ALU, src=UPat(Ops.NOOP), name="x"), lambda x: UOp(Ops.NOOP, arg=f"({x.src[0].arg}{syms[x.op]}{x.src[1].arg})")),
])

# *** what was symbolic.py ***

sint = Union[int, UOp]
Variable = UOp

ConstLike = Union[ConstType, Variable, tuple[ConstType, ...]]

# *** UOp merge views and swizzling ***

merge_views = PatternMatcher([
  # merge adjacent views
  (UPat(Ops.VIEW, src=(UPat(Ops.VIEW, name="v2"),), name="v1"), lambda v1,v2: v2.replace(arg=v2.arg+v1.arg)),
  # merge unmasked const views
  (UPat(Ops.VIEW, name="v", src=(UPat((Ops.CONST, Ops.DEFINE_VAR), name="const"),)),
   lambda v,const: const.replace(src=(const.src[0].replace(arg=const.st+v.st),)) if all(x.mask is None for x in (const.st+v.st).views) else None),
  # merge view on load/store/valid
  (UPat(Ops.VIEW, name="v", src=(UPat((Ops.LOAD, Ops.STORE, Ops.VALID), name="b"),)),
   lambda b,v: b.replace(src=tuple((s.st+v.st).to_uop() if s.op is Ops.VIEW else s for s in b.src))),
  # remove view if it's a contiguous and the shapes match
  (UPat(Ops.VIEW, name="v", src=(UPat(GroupOp.All-{Ops.DEVICE}, name="x"),)), lambda v,x: x if v.arg.contiguous and x.shape == v.shape else None),
  # remove mask if there's a zero in the masked dim
  (UPat(Ops.VIEW, name="v", src=(UPat(),)),
   lambda v: v.const_like(0) if (mask:=v.st.views[-1].mask) is not None and any((x[1]-x[0]) == 0 for x in mask) else None),
  # movement ops apply a new view on the base
  (UPat(GroupOp.Movement, src=(UPat.var("x"),), name="mop"), lambda mop,x: x.view(mop.st)),
])

view_left = merge_views+PatternMatcher([
  # do not push masked view before unsafe pad ops
  (UPat(Ops.VIEW, src=(UPat(GroupOp.UnsafePad, name="e"),), name="view"),
   lambda e,view: e.contiguous().view(view.st) if any(v.mask is not None for v in view.st.views) else None),
  # view before elementwise ops
  (UPat(Ops.VIEW, src=(UPat({*GroupOp.ALU, Ops.CAST, Ops.BITCAST}, name="e"),), name="view"),
   lambda e,view: e.replace(src=tuple(s.view(s.st+view.st) if s.op is Ops.VIEW else s.view(view.st) for s in e.src))),
])<|MERGE_RESOLUTION|>--- conflicted
+++ resolved
@@ -387,11 +387,6 @@
       if self.op is Ops.VCONST: return UOp.const(self.dtype.scalar(), self.arg[i])
       if self.op is Ops.CONST: return UOp.const(self.dtype.scalar(), self.arg)
       i = (i,)
-<<<<<<< HEAD
-    #if self.dtype.vcount == 1 and i == (0,): return self
-    if (self.dtype.count == len(i) and i == tuple(range(len(i)))) or self.dtype == dtypes.void: return self
-=======
->>>>>>> ea5caefe
     return UOp(Ops.GEP, self.dtype.scalar().vec(len(i)) if len(i) > 1 else self.dtype.scalar(), (self,), i)
   def load(self, *src:UOp, **kwargs): return UOp(Ops.LOAD, src=(self,)+src, **kwargs)
   def store(self, *src:UOp, **kwargs): return UOp(Ops.STORE, dtypes.void, (self,)+src, **kwargs)
