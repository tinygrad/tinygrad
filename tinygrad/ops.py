from __future__ import annotations
from typing import Any, Optional, Union, Callable, cast, TYPE_CHECKING, Type, Literal, get_args
import sys, time, functools, itertools, math, operator, hashlib, os, types, pickle, pathlib, inspect, weakref
from enum import auto, IntEnum, Enum
from dataclasses import dataclass, field
from collections import defaultdict
from tinygrad.dtype import ConstType, ImageDType, PtrDType, dtypes, DType, truncate
from tinygrad.helpers import ContextVar, all_int, prod, getenv, all_same, Context, partition, temp, unwrap, T, argfix, Metadata, _METADATA, flatten
from tinygrad.helpers import PICKLE_BUFFERS, SPLIT_REDUCEOP, DEBUG
if TYPE_CHECKING:
  from tinygrad.shape.shapetracker import ShapeTracker
  from tinygrad.device import Buffer

# wrapper around IntEnum that preserves Enum.__str__ and makes auto() unique across all FastEnum subclasses
class FastEnum(IntEnum):
  def __str__(self): return Enum.__str__(self)
  @staticmethod
  def _generate_next_value_(_, __, ___, last_values): return 1 + max([0, *last_values, *[max(c) for c in FastEnum.__subclasses__()]])

class SimpleMathTrait:
  # required to implement
  def alu(self:T, arg:Ops, *src) -> T: raise NotImplementedError
  def const_like(self:T, b:ConstLike) -> T: raise NotImplementedError

  # great functions you get!
  def ufix(self, x): return self.const_like(x) if not isinstance(x, MathTrait) else x
  def _binop(self, op, x, reverse): return self.ufix(x).alu(op, self) if reverse else self.alu(op, self.ufix(x))
  def logical_not(self): return self.ne(True)
  def neg(self):
    if (dtype:=getattr(self, 'dtype')) is None: raise TypeError(f"MathTraits __neg__ requires a dtype, {self=}")
    return self.logical_not() if dtype.scalar() == dtypes.bool else self*(-1)
  def add(self, x, reverse=False): return self._binop(Ops.ADD, x, reverse)
  def mul(self, x, reverse=False): return self._binop(Ops.MUL, x, reverse)
  def bitwise_and(self, x, reverse=False): return self._binop(Ops.AND, x, reverse)
  def bitwise_or(self, x, reverse=False): return self._binop(Ops.OR, x, reverse)
  def xor(self, x, reverse=False): return self._binop(Ops.XOR, x, reverse)
  def idiv(self, x, reverse=False): return self._binop(Ops.IDIV, x, reverse)
  def mod(self, x, reverse=False): return self._binop(Ops.MOD, x, reverse)
  def sub(self, x, reverse=False): return self.ufix(x).alu(Ops.ADD, -self) if reverse else self.alu(Ops.ADD, self.ufix(-x))
  def div(self, x, reverse=False): return (self.ufix(x)*self.alu(Ops.RECIP)) if reverse else (self*self.ufix(x).alu(Ops.RECIP))

  def __neg__(self): return self.neg()

  def __add__(self, x): return self.add(x)
  def __sub__(self, x): return self.sub(x)
  def __mul__(self, x): return self.mul(x)
  def __truediv__(self, x): return self.div(x)
  def __floordiv__(self, x): return self.idiv(x)  # TODO: idiv is trunc div, not floordiv
  def __mod__(self, x): return self.mod(x)
  def __and__(self, x): return self.bitwise_and(x)
  def __or__(self, x): return self.bitwise_or(x)
  def __xor__(self, x): return self.xor(x)

  def __radd__(self, x): return self.add(x, True)
  def __rsub__(self, x): return self.sub(x, True)
  def __rmul__(self, x): return self.mul(x, True)
  def __rtruediv__(self, x): return self.div(x, True)
  def __rfloordiv__(self, x): return self.idiv(x, True)
  def __rand__(self, x): return self.bitwise_and(x, True)
  def __ror__(self, x): return self.bitwise_or(x, True)
  def __rxor__(self, x): return self.xor(x, True)
  def __rmod__(self, x): return self.mod(x, True)

  def __lt__(self, x): return self.alu(Ops.CMPLT, self.ufix(x))
  def __gt__(self, x): return self.ufix(x).alu(Ops.CMPLT, self)
  def __ge__(self, x): return (self < x).logical_not()
  def __le__(self, x): return (self > x).logical_not()

  def ne(self, x): return self.alu(Ops.CMPNE, self.ufix(x))
  def eq(self, x): return self.ne(x).logical_not()
  def __ne__(self, x): return self.ne(x)
  # NOTE: __eq__ isn't overridden, and means the same thing as is by default

class MathTrait(SimpleMathTrait):
  # TODO: move to Tensor when new backward is done
  def lshift(self, x, reverse=False): return self._binop(Ops.SHL, x, reverse)
  def rshift(self, x, reverse=False): return self._binop(Ops.SHR, x, reverse)
  def __lshift__(self, x): return self.lshift(x)
  def __rshift__(self, x): return self.rshift(x)
  def __rlshift__(self, x): return self.lshift(x, True)
  def __rrshift__(self, x): return self.rshift(x, True)

  def maximum(self, x): return self.alu(Ops.MAX, self.ufix(x))
  def minimum(self, x): return -(-self).maximum(-x)
  def where(self, x, y): return self.alu(Ops.WHERE, x, x.ufix(y))
  def threefry(self, seed): return self.alu(Ops.THREEFRY, seed)
  def reciprocal(self): return self.alu(Ops.RECIP)
  def sqrt(self): return self.alu(Ops.SQRT)
  def sin(self): return self.alu(Ops.SIN)
  def log2(self): return self.alu(Ops.LOG2)
  def exp2(self): return self.alu(Ops.EXP2)

# the order of these Ops controls the order of the toposort
class Ops(FastEnum):
  # uops that aren't rendered
  SINK = auto(); CONTIGUOUS = auto(); DETACH = auto(); PRELOAD = auto() # noqa: E702

  # TODO: empty continues to exist because of tensor
  EMPTY = auto()

  # MetaOps
  COPY = auto(); BUFFER_VIEW = auto() # noqa: E702

  # blocks in linearizer
  BLOCK = auto(); BLOCKSTART = auto(); BLOCKFORK = auto(); BLOCKEND = auto() # noqa: E702

  # movement ops!
  RESHAPE = auto(); PERMUTE = auto(); EXPAND = auto(); PAD = auto(); SHRINK = auto(); STRIDE = auto() # noqa: E702

  # misc ops
  UNROLL = auto(); CONTRACT = auto() # noqa: E702
  VIEW = auto(); DEFINE_GLOBAL = auto(); BUFFER = auto() # noqa: E702
  DEFINE_VAR = auto(); DEFINE_LOCAL = auto(); DEFINE_ACC = auto() # noqa: E702
  VALID = auto(); SPECIAL = auto(); NOOP = auto() # noqa: E702

  # reduce
  REDUCE_AXIS = auto()

  # helper ops
  GEP = auto(); VECTORIZE = auto() # noqa: E702

  # UnaryOps
  CAST = auto(); BITCAST = auto(); EXP2 = auto(); LOG2 = auto(); SIN = auto(); SQRT = auto(); RECIP = auto(); NEG = auto() # noqa: E702

  # load/store before math
  LOAD = auto(); STORE = auto() # noqa: E702

  # early INDEX
  INDEX = auto()

  # math ops
  WMMA = auto()

  # BinaryOps
  ADD = auto(); MUL = auto(); IDIV = auto(); MAX = auto(); MOD = auto(); CMPLT = auto(); CMPNE = auto(); XOR = auto() # noqa: E702
  SHL = auto(); SHR = auto(); OR = auto(); AND = auto(); THREEFRY = auto(); SUB = auto(); FDIV = auto() # noqa: E702

  # TernaryOps
  WHERE = auto(); MULACC = auto() # noqa: E702

  # assignment ops
  ASSIGN = auto()
  BIND = auto()

  # control flow ops
  BARRIER = auto(); RANGE = auto(); IF = auto(); ENDRANGE = auto(); ENDIF = auto() # noqa: E702

  # consts last!
  VCONST = auto(); CONST = auto() # noqa: E702

  # device
  DEVICE = auto()
  MULTI = auto()

class GroupOp:
  Unary = {Ops.EXP2, Ops.LOG2, Ops.SIN, Ops.SQRT, Ops.RECIP, Ops.NEG}
  Binary = {Ops.ADD, Ops.MUL, Ops.IDIV, Ops.MAX, Ops.MOD, Ops.CMPLT, Ops.CMPNE, Ops.XOR, Ops.SHL, Ops.SHR, Ops.OR, Ops.AND, Ops.THREEFRY,
            Ops.SUB, Ops.FDIV}
  Ternary = {Ops.WHERE, Ops.MULACC}
  ALU = set.union(Unary, Binary, Ternary)

  Irreducible = {Ops.CONST, Ops.DEFINE_VAR, Ops.SPECIAL, Ops.RANGE}
  Movement = {Ops.RESHAPE, Ops.EXPAND, Ops.PERMUTE, Ops.PAD, Ops.SHRINK, Ops.STRIDE}

  Buffer = {Ops.LOAD, Ops.PRELOAD, Ops.STORE, Ops.VALID}
  Block = {Ops.BLOCK, Ops.BLOCKEND, Ops.BLOCKFORK, Ops.BLOCKSTART}

  # BinaryOps that can be flipped
  Commutative = {Ops.ADD, Ops.MUL, Ops.MAX, Ops.CMPNE, Ops.XOR, Ops.AND, Ops.OR}

  # BinaryOps where f(f(a,b),c) = f(a,f(b,c))
  Associative = {Ops.ADD, Ops.MUL, Ops.AND, Ops.OR}

  # BinaryOps that satisfy f(x,x)=x see https://en.wikipedia.org/wiki/Idempotence
  Idempotent = {Ops.OR, Ops.AND, Ops.MAX}

  # do not preserve f(0) = 0
  UnsafePad = {Ops.RECIP, Ops.LOG2, Ops.EXP2, Ops.IDIV}

# some BUFFER ops can be processed with only a view
view_supported_devices = {"LLVM", "CLANG", "CUDA", "NV", "AMD", "METAL", "QCOM", "DSP", "DISK"}

# https://en.wikipedia.org/wiki/Identity_element
def identity_element(op:Ops, dt:DType) -> ConstType: return dtypes.as_const({Ops.ADD:0, Ops.MUL:1, Ops.MAX:dtypes.min(dt)}[op], dt)

def can_pad(u:UOp, edges:dict[UOp, UOp], visisted:set[UOp]) -> bool:
  if u.op in GroupOp.UnsafePad: return False
  if (len(u.src) == 2 and u.src[0] in edges) or u in visisted: return True
  visisted.add(u)
  return all(can_pad(x.base, edges, visisted) for x in u.src)

# With True as the default, this matches the old symbolic behavior
def resolve(x:UOp|bool, default:bool=True):
  if isinstance(x, bool): return x
  assert x.dtype == dtypes.bool, "UOp in resolve must be bool"
  # NOTE: generating the text for the exception is expensive, so we do this
  return bool(sx.vmin) if (sx:=x.simplify()).vmin == sx.vmax else default

# smax/smin are replacements for max/min that preserve symbolic
def _suop(lst, uop_fxn, python_fxn):
  uops, nums = partition(lst, lambda x: isinstance(x, UOp))
  return ssimplify(functools.reduce(uop_fxn, uops + ([python_fxn(nums)] if nums else [])))
def smax(*lst): return _suop(argfix(*lst), UOp.maximum, max)
def smin(*lst): return _suop(argfix(*lst), UOp.minimum, min)

def ssimplify(uop): return uop.ssimplify() if isinstance(uop, UOp) else uop
def sym_infer(uop: Union[UOp, int], var_vals: dict[UOp, int]) -> int: return uop.sym_infer(var_vals) if isinstance(uop, UOp) else uop

# used for UOp and UPat
def pretty_print(x:Any, rep:Callable, srcfn=lambda x: x.src, cache=None, d=0)->str:
  def dfs(x:Any, cache:dict):
    for s in srcfn(x) or []:
      cache.setdefault(s, [len(cache), 0, False])[1] += 1
      if cache[s][1] == 1: dfs(s, cache)
  if cache is None: dfs(x, cache:={})
  if (cx:=cache.setdefault(x, [0,0,False]))[2]: return f"{' '*d} x{cx[0]}"
  cx[2], srcs = True, ('None' if srcfn(x) is None else ''.join(f'\n{pretty_print(s, rep, srcfn, cache, d+2)},' for s in srcfn(x)))
  return f"{' '*d}{f'x{cx[0]}:=' * (cx[1]>1)}{rep(x)}" % srcs

class UOpMetaClass(type):
  ucache:dict[tuple, weakref.ReferenceType[UOp]] = {}
  def __call__(cls, op:Ops, dtype:DType=dtypes.void, src:tuple[UOp,...]=tuple(), arg:Any=None, _buffer:Buffer|None=None):
    if (wret:=UOpMetaClass.ucache.get(key:=(op, dtype, src, arg), None)) is not None and (ret:=wret()) is not None: return ret
    UOpMetaClass.ucache[key] = ref = weakref.ref(created:=super().__call__(*key))
    for s in src: s.children.add(ref)
    # NOTE: this will soon be set by Tensor once we remove function.py
    if (metadata:=_METADATA.get()) is not None: all_metadata[created] = metadata
    # NOTE: this value is set by pickle when pickling a realized tensor
    if _buffer is not None:
      assert op is Ops.BUFFER, f"trying to set Buffer {_buffer} for {op}"
      buffers[created] = _buffer
    return created

# some uops map to other stuff
buffers:weakref.WeakKeyDictionary[UOp, Buffer] = weakref.WeakKeyDictionary() # this maps BUFFER uops to their device Buffers
all_metadata:weakref.WeakKeyDictionary[UOp, Metadata] = weakref.WeakKeyDictionary()

# NOTE: this should be frozen, but frozen is slower
@dataclass(eq=False, slots=True)
class UOp(MathTrait, metaclass=UOpMetaClass):
  op:Ops
  dtype:DType = dtypes.void
  src:tuple[UOp, ...] = tuple()
  arg:Any = None
  children:set[weakref.ref[UOp]] = field(default_factory=set)
  def __del__(self):
    if self.op is Ops.BUFFER and (buffer:=buffers.get(self)) is not None: buffer.ref(-1)
    if (ref:=UOpMetaClass.ucache.get(k:=(self.op, self.dtype, self.src, self.arg))) is not None:
      for s in self.src: s.children.discard(ref)
      del UOpMetaClass.ucache[k]
  def __reduce__(self):
    args = [self.op, self.dtype, self.src, self.arg]
    if self.op is Ops.BUFFER and self.realized is not None and PICKLE_BUFFERS: args.append(self.realized)
    return UOp, tuple(args)
  def replace(self, **kwargs) -> UOp:
    new_args = (kwargs.pop("op", self.op), kwargs.pop("dtype", self.dtype), kwargs.pop("src", self.src), kwargs.pop("arg", self.arg))
    assert len(kwargs) == 0, f"unused kwargs in replace {list(kwargs)}"
    if (self.op, self.dtype, self.src, self.arg) == new_args: return self
    return UOp(*new_args)
  @functools.cached_property
  def key(self) -> bytes:
    return hashlib.sha256(str((self.op, self.dtype, self.arg)).encode() + b"".join([s.key for s in self.src])).digest()
  def __repr__(self): return pretty_print(self, lambda x: f"{type(self).__name__}({x.op}, {x.dtype}, arg={x.argstr()}, src=(%s))")
  def argstr(self): return f'({", ".join(map(str, self.arg))})' if self.op is Ops.REDUCE_AXIS else repr(self.arg)

  @property
  def toposort(self) -> dict[UOp, None]:
    def _toposort(u:UOp, cache:set[UOp]):
      if u in cache: return {}
      nodes: dict[UOp, None] = {}
      # NOTE: this is a lot faster than the comprehension in parents
      for parent in u.src: nodes.update(_toposort(parent, cache))
      nodes[u] = None
      cache.add(u)
      return nodes
    return _toposort(self, cache=set())

  @functools.cached_property
  def tuplize(self:UOp) -> tuple[int, Any, Optional[DType], tuple]: return (self.op.value, self.arg, self.dtype, tuple(x.tuplize for x in self.src))

  # *** uop shape stuff ***

  @functools.cached_property
  def st(self) -> ShapeTracker|None:
    from tinygrad.shape.shapetracker import ShapeTracker
    if self.op is Ops.MULTI:
      return ShapeTracker.from_shape(
        tuple(sum(y.shape[a] for y in self.real_lbs) if a == self.axis else s for a,s in enumerate(self.real_lbs[0].shape)))
    # these ops define a ShapeTracker from the arg
    if self.op is Ops.VIEW: return self.arg
    if self.op in GroupOp.Movement: return unwrap(self.src[0].st).mop(self.op, self.arg)
    # buffer ops return the ShapeTracker from sources
    if self.op in GroupOp.Buffer: return vsrc[0] if len(vsrc:=[x.st for x in self.src if x.op is Ops.VIEW]) != 0 else None
    if not (src_sts := [x.st for x in self.src if x.st is not None]): return None
    assert all_same([x.shape for x in src_sts]), f"UOp sources must have the same shape {self} {[x.shape for x in src_sts]}"
    if self.op in {Ops.BITCAST, Ops.BUFFER_VIEW}:
      shape = src_sts[0].shape
      if self.dtype.itemsize != (input_sz:=self.src[0].dtype.itemsize): shape = shape[:-1]+((shape[-1]*input_sz) // self.dtype.itemsize,)
    # only reduce ops are allowed to change shape, everything else derives shape from sources
    elif self.op in {Ops.REDUCE_AXIS, Ops.WMMA}: shape = src_sts[0].reduce(self.axis_arg)
    else: shape = src_sts[0].shape
    return ShapeTracker.from_shape(shape)

  @functools.cached_property
  def full_shape(self) -> tuple[sint, ...]:
    if self.op is Ops.VIEW: return self.shape
    # TODO: this should check if st is None, it cannot because local reduce has implicit movement ops
    return tuple(smax(x) for x in zip(*[x.full_shape for x in self.src if x.op not in {Ops.DEFINE_GLOBAL,Ops.DEFINE_LOCAL,Ops.DEFINE_VAR,Ops.CONST}]))
  @property
  def shape(self) -> tuple[sint, ...]: return unwrap(self.st).shape
  @property
  def size(self) -> int: return self.arg[1] if self.op is Ops.BUFFER else unwrap(self.st).size

  # *** uop evaluation ***

  def simplify(self):
    with Context(TRACK_MATCH_STATS=0):
      return graph_rewrite(self, symbolic)
  def ssimplify(self) -> Union[UOp, ConstType]: return ret.arg if (ret:=self.simplify()).op is Ops.CONST else ret
  def _eval(self, dtype, expected_type:Type[T]) -> T:
    assert self.dtype in dtype, f"eval with wrong dtype {self}"
    vmin, vmax = (simple_self:=self.simplify())._min_max
    if vmin != vmax: raise ValueError(f"eval failed to be a single number, range is {vmin} to {vmax} in {simple_self.render()}")
    assert isinstance(vmin, expected_type), f"vmin is wrong dtype {type(vmin)} != {expected_type}"
    return vmin
  def __bool__(self): return self._eval((dtypes.bool,), bool)
  def __int__(self): return self._eval(dtypes.ints, int)
  def __float__(self): return self._eval(dtypes.floats, float)
  def substitute(self, dvars:dict[UOp, UOp]):
    with Context(TRACK_MATCH_STATS=0):
      return graph_rewrite(self, _substitute, dvars, bottom_up=True)

  # *** uop syntactic sugar ***

  @property
  def st_arg(self) -> ShapeTracker:
    assert self.op in GroupOp.Buffer, f"st_arg called on {self.op}"
    return unwrap(self.st)
  @property
  def const_arg(self) -> ConstType:
    match self.base.op:
      case Ops.CONST: ret = self.base.arg
      case op: raise AssertionError(f"const_arg called on {op}")
    assert isinstance(ret, get_args(ConstType)), f"const_arg trying to return {ret}"
    return ret
  @property
  def axis_arg(self) -> tuple[int, ...]:
    assert self.op in {Ops.REDUCE_AXIS, Ops.WMMA}, f"axis_arg called on {self.op}"
    ret = self.arg[1] if self.op is Ops.REDUCE_AXIS else self.arg[7]
    assert isinstance(ret, tuple) and all(isinstance(x, int) for x in ret), f"axis_arg trying to return {ret}"
    return ret
  def sink(self, *srcs:UOp): return UOp(Ops.SINK, dtypes.void, (self,)+srcs)
  def detach(self): return UOp(Ops.DETACH, self.dtype, (self,))
  def index(self, idx:UOp, valid:UOp|None=None): return UOp(Ops.INDEX, self.dtype, (self,idx,valid) if valid is not None else (self,idx))
  def const_like(self, b:ConstLike):
    # constants can optionally have a DEVICE source
    if self._device is None: return UOp.const(self.dtype, b)
    if isinstance(self.device, tuple): return UOp.multi(*[UOp.metaop(Ops.CONST, self.shape, self.dtype, d, b) for d in self.device], axis=None)
    return UOp.metaop(Ops.CONST, self.shape, self.dtype, self.device, b)
  def broadcast(self, count:int):
    assert self.dtype.count == 1
    if count == 1: return self
    return UOp(Ops.VECTORIZE, self.dtype.vec(count), (self,)*count)
  def cast(self, dtype:DType): return UOp(Ops.CAST, dtype, (self,))
  def bitcast(self, dtype:DType): return UOp(Ops.BITCAST, dtype, (self,))
  def gep(self, i:Union[tuple[int, ...], int]):
    if isinstance(i, int):
      # NOTE: these are just shortcuts to not have to create and fold later
      if self.op is Ops.VECTORIZE: return self.src[i]
      if self.op is Ops.VCONST: return UOp.const(self.dtype.scalar(), self.arg[i])
      if self.op is Ops.CONST: return UOp.const(self.dtype.scalar(), self.arg)
      i = (i,)
    if (self.dtype.vcount == len(i) and i == tuple(range(len(i)))) or self.dtype == dtypes.void: return self
    return UOp(Ops.GEP, self.dtype.scalar().vec(len(i)) if len(i) > 1 else self.dtype.scalar(), (self,), i)
  def load(self, *src:UOp, **kwargs): return UOp(Ops.LOAD, src=(self,)+src, **kwargs)
  def store(self, *src:UOp, **kwargs): return UOp(Ops.STORE, dtypes.void, (self,)+src, **kwargs)
  def alu(self, arg, *src:UOp):
    out_dtype = (self, *src)[-1].dtype
    if arg in {Ops.CMPLT, Ops.CMPNE}: out_dtype = dtypes.bool.vec(out_dtype.count) if out_dtype.count > 1 else dtypes.bool
    return UOp(arg, out_dtype, (self,)+src)
  @staticmethod
  def const(dtype:DType, b:ConstLike):
    if isinstance(b, UOp): return b.unbind()[0] if b.op is Ops.BIND else b
    if isinstance(b, tuple) and all_same(b): b = b[0]  # doesn't have to be a VCONST if they are all the same
    return UOp(Ops.VCONST if isinstance(b, tuple) else Ops.CONST, dtype, arg=dtypes.as_const(b, dtype))
  def valid(self, st:ShapeTracker):
    assert self.op in {Ops.CONST, Ops.DEFINE_VAR}, f"can only create VALID from a constant, got {self.op}"
    return UOp(Ops.VALID, dtypes.bool, (st.to_uop(),)).where(self, 0)
  @staticmethod
  def range(dtype:DType, start:sint, end:sint, idx:int): return UOp(Ops.RANGE, dtype=dtype, src=(sint_to_uop(start), sint_to_uop(end)), arg=idx)
  def _reduce_op(self, op:Ops, axis:tuple[int, ...]):
    axis = tuple(sorted([x for x in axis if resolve(self.shape[x] != 1)]))
    return self if len(axis) == 0 else UOp(Ops.REDUCE_AXIS, self.dtype, (self,), (op, axis))
  def r(self, op:Ops, axis:tuple[int, ...]) -> UOp:
    new_shape = unwrap(self.st).reduce(axis)

    # TODO: can we split symbolic shape if the reduce axis is not symbolic?
    if not SPLIT_REDUCEOP or not all_int(self.shape) or (0 in self.shape) or \
      prod(self.shape) // prod(new_shape) < getenv("REDUCEOP_SPLIT_THRESHOLD", 32768):
      return self._reduce_op(op, axis)

    # if there are few globals, make some reduces into globals by splitting into two kernels
    # cap output buffer to 2**22: heuristic number of global outputs to achieve max occupancy with enough locals+upcasts for gemm
    #   ~2**10 should be enough if GROUP is used
    # 256 split maximum should be "negligible reduce" for low prod(new_shape), 8 split minimum.
    # split is moved to the end to provide maximum locality for the second phase reduce.
    self_real_strides = unwrap(self.st).real_strides(ignore_valid=True)
    split_candidates = [(i, x) for i in axis for x in range(min(256,2**getenv("REDUCEOP_SPLIT_SIZE",22)//prod(new_shape)),8-1,-1)
                        if self.shape[i] % x == 0 and self_real_strides[i] != 0]
    if not split_candidates: return self._reduce_op(op, axis)
    dim_to_split, divisor = split_candidates[0]
    splitted_shape = self.shape[:dim_to_split] + (divisor,) + (self.shape[dim_to_split]//divisor,) + self.shape[dim_to_split+1:]
    splitted = self.reshape(splitted_shape).permute(tuple([x for x in range(len(splitted_shape)) if x != dim_to_split]+[dim_to_split]))
    if DEBUG >= 3: print(f"split {divisor}: {self.shape} -> {splitted.shape} -> {new_shape}")
    return splitted._reduce_op(op, axis)._reduce_op(op, (len(new_shape),)).reshape(new_shape)  # reduce original axes, then split
  def assign(self, x:UOp): return UOp(Ops.ASSIGN, self.dtype, (self,x))
  def contiguous(self): return self.alu(Ops.CONTIGUOUS)

  # *** from MultiLazyBuffer ***

  def multi(self, *more:UOp, axis:int|None, real:list[bool]|None=None):
    parents = (self,)+more
    assert all_same([x.dtype for x in parents]), "multi parents must have the same dtype"
    return UOp(Ops.MULTI, self.dtype, parents, (axis, tuple(real if real is not None else [True]*len(parents))))

  @property
  def bounds(self):
    if self.axis is None: raise RuntimeError("bounds is not defined when axis is None")
    return tuple(itertools.pairwise(itertools.accumulate([lb.shape[self.axis] for lb in self.src], initial=0)))

  @property
  def axis(self):
    assert self.op is Ops.MULTI
    return self.arg[0]

  @property
  def real(self):
    assert self.op is Ops.MULTI
    return self.arg[1]

  @property
  def real_lbs(self): return [lb for lb,r in zip(self.src, self.real) if r]

  def shard(self, devices:tuple[str, ...], axis:Optional[int]=None) -> UOp:
    if axis is None: lbs = [self] * len(devices)
    else:
      if self.shape[axis] % len(devices) != 0: raise RuntimeError(f"multi axis uneven: {self.shape[axis]=} {axis=} {len(devices)=}")
      sz = self.shape[axis] // len(devices)
      sizes = [max(0, min(sz, self.shape[axis] - sz*i)) for i in range(len(devices))]
      lbs, off = [], 0
      for sz in sizes:
        lbs.append(self.shrink(tuple((0,s) if i != axis else (off,off+sz) for i,s in enumerate(self.shape))))
        off += sz
    sharded_lbs = [lb.copy_to_device(d) for lb,d in zip(lbs, devices)]
    # NOTE: this contiguous is making it impossible for the scheduler to do late const folding
    return UOp.multi(*[lb.contiguous() for lb in sharded_lbs], axis=axis)

  # *** from LazyBuffer ***

  @staticmethod
  def metaop(op:Ops, shape:tuple[sint, ...], dtype:DType, device:str, arg=None) -> UOp:
    from tinygrad.shape.shapetracker import ShapeTracker
    # Tensor const is CONST(VIEW(DEVICE)) -> RESHAPE -> EXPAND
    if op is Ops.CONST:
      assert isinstance(arg, get_args(ConstType)), f"trying to create CONST with {arg=}"
      return UOp.const(dtype, unwrap(arg)).replace(src=(UOp(Ops.VIEW, dtypes.void, (UOp(Ops.DEVICE, arg=device),),
                 ShapeTracker.from_shape(())),)).reshape((1,)*len(shape)).expand(shape)
    # Tensor variable binding is BIND(VAR(VIEW(DEVICE)), CONST(VIEW(DEVICE)))
    if op is Ops.BIND:
      var, val = arg.unbind()
      return var.replace(src=(UOp(Ops.VIEW, dtypes.void, (UOp(Ops.DEVICE, arg=device),), ShapeTracker.from_shape(shape)),)).bind(val)
    # otherwise it's just a VIEW(BUFFER)
    return UOp(Ops.VIEW, dtype, (UOp.new_buffer(device, (st:=ShapeTracker.from_shape(shape)).size, dtype),), st)
<<<<<<< HEAD
  def copy_to_device(self, device:str|tuple[str, ...], clone:bool=False) -> UOp:
    # no COPY
    if self.device == device and not clone: return self
=======
  def copy_to_device(self, device:str, clone:bool=False) -> UOp:
>>>>>>> d6bf1fea
    # if it's a shrink, do the shrink before the copy with CONTIGUOUS
    if prod(self.shape) < prod(self.base.shape): return self.contiguous().copy_to_device(device)
    # COPY is COPY(DEVICE, copyin.base) -> VIEW(copyin.st)
    ret = UOp(Ops.COPY, self.base.dtype, (UOp(Ops.DEVICE, arg=device), self.base), clone).reshape(self.base.shape)
    op_arg = []
    mop = self
    while mop is not self.base:
      op_arg.append((mop.op, mop.arg))
      mop = mop.src[0]
    for op,arg in reversed(op_arg): ret = UOp(op, ret.dtype, (ret,), arg)
    return ret
  def clone(self) -> UOp: return self.copy_to_device(self.device, clone=True)
  @property
  def lbs(self):
    # TODO: remove lbs
    if self.op is Ops.MULTI: return list(self.src)
    return [self]
  @property
  def metadata(self): return all_metadata.get(self, None)

  # *** uop movement ops ***

  @property
  def base(self) -> UOp:
    if self.op in GroupOp.Movement: return self.src[0].base
    return self.src[0].base if self.op is Ops.VIEW and len(self.src) == 1 and self.src[0].op is not Ops.BUFFER else self
  def view(self, new_st:ShapeTracker) -> UOp: return UOp(Ops.VIEW, self.dtype, (self.base,), new_st)

  def _mop(self, op:Ops, arg):
    ret = UOp(op, self.dtype, (self,), arg)
    if self.st == ret.st: return self  # ignore NOOPs, also check ret.st
    return ret

  def reshape(self, arg:tuple[sint, ...]): return self._mop(Ops.RESHAPE, arg)
  def pad(self, arg:tuple[tuple[sint, sint], ...]): return self._mop(Ops.PAD, arg)
  def expand(self, arg:tuple[sint, ...]): return self._mop(Ops.EXPAND, arg)
  def permute(self, arg:tuple[sint, ...]): return self._mop(Ops.PERMUTE, arg)
  def shrink(self, arg:tuple[tuple[sint, sint], ...]): return self._mop(Ops.SHRINK, arg)
  def stride(self, arg:tuple[sint, ...]): return self._mop(Ops.STRIDE, arg)

  # *** uop Buffer stuff ***

  buffer_num = itertools.count(0)
  @staticmethod
  def new_buffer(device:str, size:int, dtype:DType): return UOp(Ops.BUFFER, dtype, (UOp(Ops.DEVICE, arg=device),), (next(UOp.buffer_num), size))
  @property
  def device(self) -> str|tuple[str, ...]: return cast(str|tuple[str, ...], unwrap(self._device))
  @functools.cached_property
  def _device(self) -> Optional[str|tuple[str, ...]]:
    if self.op is Ops.DEVICE: return self.arg
    if self.op is Ops.MULTI: return tuple(cast(str, x.device) for x in self.src)
    return dsrcs[0]._device if len(dsrcs:=[x for x in self.src if x._device is not None]) != 0 else None
  @property
  def buf_uop(self) -> UOp:
    if self.op is Ops.BUFFER: return self
    assert self.base.op in {*GroupOp.Buffer, Ops.ASSIGN, Ops.VIEW}, f"buf_uop called on {self.op}"
    return self.src[0].buf_uop
  def buf_uop_view(self) -> UOp: return self.buf_uop.view(unwrap(self.st))
  @property
  def buffer(self) -> Buffer:
    if self.op is Ops.VIEW:
      assert unwrap(self.st).contiguous, "VIEW only works here if it's contiguous"
      return self.src[0].buffer
    assert self.op is Ops.BUFFER, f"must be BUFFER {self.op}"
    if (cret:=buffers.get(self)) is not None: return cret
    from tinygrad.device import Buffer
    assert isinstance(self.device, str), f"buffer not supported on multi {self.device}"
    buffers[self] = ret = Buffer(self.device, self.size, self.dtype if isinstance(self.dtype, ImageDType) else self.dtype.base)
    return ret
  @property
  def realized(self) -> Optional[Buffer]:
    if self.op is Ops.VIEW and len(self.src) == 1 and self.src[0].op is Ops.BUFFER: return self.src[0].realized
    return self.buffer if self.op is Ops.BUFFER else None
  @property
  def is_realized(self) -> bool:
    if self.base.op is Ops.MULTI: return all(x.realized is not None for x in self.base.src)
    return self.base.realized is not None

  # *** uop Variable stuff ***

  @staticmethod
  def variable(name:str, min_val:ConstType, max_val:ConstType, dtype:DType=dtypes.int):
    assert not isinstance(min_val, UOp) and not isinstance(max_val, UOp), f"can't create Variable {name} with {min_val}/{max_val}"
    return UOp(Ops.DEFINE_VAR, dtype, arg=(name, min_val, max_val))
  @property
  def expr(self):
    assert self.op is Ops.DEFINE_VAR, f"op is {self.op}, need DEFINE_VAR"
    return self.arg[0]
  def bind(self, val:int):
    assert self.op is Ops.DEFINE_VAR, f"op is {self.op}, need DEFINE_VAR"
    assert self.arg[1] <= val and val <= self.arg[2], f"bind {val} not in range [{self.arg[1]}, {self.arg[2]}]"
    return UOp(Ops.BIND, self.dtype, (self, self.const_like(val)))
  def unbind(self) -> tuple[Variable, int]:
    assert self.op is Ops.BIND and self.src[0].op is Ops.DEFINE_VAR and self.src[1].op is Ops.CONST, f"can't unbind {self}"
    return self.src[0], self.src[1].arg
  @property
  def val(self) -> int: return self.unbind()[1]
  def vars(self) -> set[UOp]:
    bound_vars = set([x for x in self.toposort if x.op is Ops.BIND and x.src[0].op is Ops.DEFINE_VAR])
    bound_var_base = set(x.src[0] for x in bound_vars)
    all_vars = set([x for x in self.toposort if x.op is Ops.DEFINE_VAR])
    return bound_vars.union(set([x for x in all_vars if x not in bound_var_base]))
  def variables(self) -> list[Variable]:
    st_vars: list[set[Variable]] = [x.st_arg.vars() for x in self.toposort if x.op in GroupOp.Buffer]
    return sorted(set.union(*st_vars, [x.unbind()[0] if x.op is not Ops.DEFINE_VAR else x for x in self.vars()]), key=lambda v: v.arg)

  # *** uop symbolic stuff ***

  def const_factor(self) -> int:
    """largest known int that divides self"""
    if self.op is Ops.CONST: return self.arg
    if self.op is Ops.VCONST: return math.gcd(*self.arg)
    if self.op is Ops.ADD: return math.gcd(self.src[0].const_factor(), self.src[1].const_factor())
    if self.op is Ops.MUL: return self.src[0].arg if self.src[0].op is Ops.CONST else self.src[1].arg if self.src[1].op is Ops.CONST else 1
    return 1
  def divides(self, v) -> UOp|None:
    if v==1: return self
    if self.op is Ops.CONST: return self.const_like(self.arg//v) if self.arg%v == 0 else None
    if self.op is Ops.VCONST: return self.const_like(tuple(x//v for x in self.arg)) if all(x%v == 0 for x in self.arg) else None
    if self.op is Ops.ADD: return d0+d1 if (d0:=self.src[0].divides(v)) is not None and (d1:=self.src[1].divides(v)) is not None else None
    if self.op is Ops.MUL:
      if (d0:=self.src[0].divides(v)) is not None: return d0 * self.src[1]
      if (d1:=self.src[1].divides(v)) is not None: return self.src[0] * d1
    return None # generic None if we aren't sure
  @property
  def vmin(self) -> ConstType: return self._min_max[0]
  @property
  def vmax(self) -> ConstType: return self._min_max[1]
  @functools.cached_property
  def _min_max(self) -> tuple[ConstType, ConstType]:
    if self.op in GroupOp.Binary and not dtypes.is_float(self.dtype):
      (s0_vmin, s0_vmax), (s1_vmin, s1_vmax) = self.src[0]._min_max, self.src[1]._min_max
      if self.op is Ops.ADD: return s0_vmin+s1_vmin, s0_vmax+s1_vmax
      if self.op is Ops.MUL: return min(vals:=(s0_vmin*s1_vmin, s0_vmin*s1_vmax, s0_vmax*s1_vmin, s0_vmax*s1_vmax)), max(vals)
      # SHL/SHR on consts only
      if self.op is Ops.SHL and s1_vmin == s1_vmax and all_int(t:=(s0_vmin, s0_vmax, s1_vmin)): return t[0] << t[2], t[1] << t[2]
      if self.op is Ops.SHR and s1_vmin == s1_vmax and all_int(t:=(s0_vmin, s0_vmax, s1_vmin)): return t[0] >> t[2], t[1] >> t[2]
      if self.op is Ops.MOD and s1_vmin > 0:
        return (0, s1_vmax-1) if s0_vmin >= 0 else (-(s1_vmax-1), s1_vmax-1)
      if self.op is Ops.IDIV:
        if s1_vmin == s1_vmax:  # min/max are equal in a CONST
          if s1_vmin > 0: return s0_vmin//s1_vmin, s0_vmax//s1_vmin
          if s1_vmin < 0 and s0_vmin >= 0: return -(s0_vmax//-s1_vmin), -(s0_vmin//-s1_vmin)
        # don't know exact bounds, but know the sign
        if (s0_vmax <= 0 and s1_vmin < 0) or (s0_vmin >= 0 and s1_vmin > 0): return 0, dtypes.max(self.dtype)
        if (s0_vmax <= 0 and s1_vmin > 0) or (s0_vmin >= 0 and s1_vmin < 0): return dtypes.min(self.dtype), 0
      if self.op is Ops.MAX: return max(s0_vmin, s1_vmin), max(s0_vmax, s1_vmax)
      if self.op is Ops.CMPLT: return (s0_vmax<s1_vmin, s0_vmin<s1_vmax)
      if self.op is Ops.CMPNE: return ((s0_vmax < s1_vmin) or (s1_vmax < s0_vmin), not (s0_vmin == s0_vmax == s1_vmin == s1_vmax))
      if self.dtype == dtypes.bool:
        if self.op is Ops.OR: return s0_vmin or s1_vmin, s0_vmax or s1_vmax
        if self.op is Ops.AND: return s0_vmin and s1_vmin, s0_vmax and s1_vmax
    # float has NAN issue and we use explicit NAN in transcendental
    if self.op is Ops.WHERE and dtypes.is_int(self.dtype): return min(self.src[1].vmin, self.src[2].vmin), max(self.src[1].vmax, self.src[2].vmax)
    # NOTE: returned UOp is assumed to be CONST
    if self.op is Ops.DEFINE_VAR and self.arg: return self.arg[1], self.arg[2]
    if self.op is Ops.RANGE: return self.src[0].vmin, (self.src[1]-1).vmax
    if self.op is Ops.BIND: return self.src[0]._min_max # ignore the bound value
    if self.op in {Ops.UNROLL, Ops.VECTORIZE}: return min(x.vmin for x in self.src), max(x.vmax for x in self.src)
    # TODO: UOps.SPECIAL is UOps.DEFINE_VAR
    if self.op is Ops.SPECIAL: return 0, self.arg[1]-1 if isinstance(self.arg[1], int) else self.arg[1].vmax
    if self.op is Ops.CONST: return self.arg, self.arg
    if self.op is Ops.VCONST: return (min(self.arg), max(self.arg))
    return dtypes.min(self.dtype), dtypes.max(self.dtype)

  @functools.cached_property
  def _sym_fxn(self):
    sself = self.simplify()
    varnames = tuple(x.arg[0] for x in sself.toposort if x.op is Ops.DEFINE_VAR)
    # TODO: sanitize varnames, or don't use naked eval while staying fast
    return eval("lambda "+','.join(varnames)+": "+sself.render()), varnames  # pylint: disable=eval-used

  def sym_infer(self, var_vals:dict[UOp, int]):
    fxn, varnames = self._sym_fxn
    return fxn(**{k.arg[0]:v for k,v in var_vals.items() if k.arg[0] in varnames})

  def render(self, simplify=True) -> str:
    ret = graph_rewrite(self.simplify() if simplify else self, renderer)
    return ret.arg if ret.op is Ops.NOOP else str(ret)

@dataclass(frozen=True)
class KernelInfo:
  local_dims: int = 0           # number of local dimensions  (this is remapping RANGE to SPECIAL)
  upcasted: int = 0             # count that are upcasted     (this is remapping RANGE to UNROLL)
  dont_use_locals: bool = False # don't use local indexing

# ***** ops in python *****

def safe_exp2(x):
  try: return 2 ** x
  except OverflowError: return math.inf

python_alu: dict[Ops, Callable]  = {
  Ops.LOG2: lambda x: math.log2(x) if x > 0 else -math.inf if x == 0 else math.nan, Ops.EXP2: safe_exp2,
  Ops.SQRT: lambda x: math.sqrt(x) if x >= 0 else math.nan, Ops.RECIP: lambda x: 1/x if x != 0 else math.copysign(math.inf, x),
  Ops.SIN: lambda x: math.sin(x) if not math.isinf(x) else math.nan,
  Ops.NEG: operator.neg, Ops.ADD: operator.add, Ops.SUB: operator.sub, Ops.MUL: operator.mul, Ops.CMPNE: operator.ne, Ops.CMPLT: operator.lt,
  Ops.XOR: operator.xor, Ops.OR: operator.or_, Ops.AND: operator.and_, Ops.SHR: operator.rshift, Ops.SHL: operator.lshift, Ops.MAX: max,
  Ops.MOD: lambda x,y: abs(int(x))%abs(int(y))*(1,-1)[x<0], Ops.IDIV: lambda x,y: abs(x)//abs(y)*(1,-1)[x*y<0] if y != 0 else 0,
  Ops.MULACC: lambda x,y,z: (x*y)+z, Ops.WHERE: lambda x,y,z: y if x else z}

def exec_alu(op:Ops, dtype:DType, operands, truncate_output=True):
  if dtype.count > 1:
    return tuple([exec_alu(op, dtype.scalar(), [x[i] if isinstance(x, tuple) else x for x in operands]) for i in range(dtype.count)])
  alu = python_alu[op](*operands)
  return truncate.get(dtype, lambda x: x)(alu) if truncate_output else alu

# ***** uop helpers *****

def print_uops(uops:list[UOp]):
  for i,u in enumerate(uops):
    formatted_parents = [(uops.index(x) if x.op is not Ops.CONST else f"{x.arg}") if x in uops else "--" for x in u.src]
    print(f"{i:4d} {str(u.op):20s}: {str(u.dtype):30s} " f"{str(formatted_parents):32s} {u.arg}")

# ***** pattern matcher *****

def get_location() -> tuple[str, int]:
  frm = sys._getframe(1)
  # find the real frame in the file that has the UPat, TODO: is there a better way to do this?
  while frm.f_back is not None and pathlib.Path(frm.f_back.f_code.co_filename).name in {"ops.py", "rewriter.py", "schedule.py", "multi.py",
                                                                                        "lowerer.py", "cstyle.py", "linearize.py"}:
    frm = frm.f_back
  return frm.f_code.co_filename, frm.f_lineno
@functools.lru_cache(None)
def lines(fn) -> list[str]:
  with open(fn) as f: return f.readlines()

class UPat(MathTrait):
  __slots__ = ("op", "dtype", "arg", "name", "src")
  def __init__(self, op:Optional[Union[Ops, tuple[Ops, ...], set[Ops]]]=None, dtype:Optional[Union[DType, tuple[DType, ...]]]=None,
               src:Optional[Union[tuple[UPat, ...], list[UPat], UPat]]=None, arg:Any=None,
               name:Optional[str]=None, allow_any_len:bool=False, location=None, custom_early_reject:Optional[set[Ops]]=None):
    assert op is None or isinstance(op, Ops) or isinstance(op, tuple) or isinstance(op, set), "op must be Ops or tuple of Ops"
    self.op: Optional[tuple[Ops, ...]] = (op,) if isinstance(op, Ops) else (tuple(op) if isinstance(op, set) else op)
    self.dtype: Optional[tuple[DType, ...]] = (dtype,) if isinstance(dtype, DType) else dtype
    self.arg, self.name, self._in_src, self.custom_early_reject = arg, name, src, custom_early_reject
    self.src: Any = None
    assert self.name != "ctx", "UPat can't be named ctx"

    # try all permutations if it's a list
    if isinstance(src, list): self.src = list(itertools.permutations(src)) if not all_same(src) else [src]
    # only one if it's a tuple
    elif isinstance(src, tuple): self.src = [src]
    # repeat if it's a UPat
    elif isinstance(src, UPat): self.src = [itertools.repeat(src)]

    self.allowed_len: int = -1 if allow_any_len or isinstance(src, UPat) or src is None else len(src)
    self.location = location or get_location()

    if custom_early_reject is not None: self.early_reject = custom_early_reject
    else:
      upat_match = [src] if isinstance(src, UPat) else ([] if src is None else self.src[0])
      self.early_reject = {pp.op[0] for pp in upat_match if pp.op is not None and len(pp.op) == 1}

  def named(self, name:str): return UPat(self.op, self.dtype, self._in_src, self.arg, name, self.allowed_len == -1, self.custom_early_reject)

  @staticmethod
  def any(*src): return UPatAny(src=src)

  @staticmethod
  @functools.lru_cache(None)
  def var(name:Optional[str]=None, dtype:Optional[Union[DType, tuple[DType, ...]]]=None): return UPat(dtype=dtype, name=name)
  @staticmethod
  @functools.lru_cache(None)
  def cvar(name:Optional[str]=None, dtype:Optional[DType]=None, vec=True): return UPat((Ops.CONST,Ops.VCONST) if vec else Ops.CONST, dtype, name=name)
  @staticmethod
  def const(dtype:Optional[Union[DType, tuple[DType, ...]]], b:ConstType): return UPat(Ops.CONST, dtype=dtype, arg=b)

  # copied from UOp
  def index(self, idx:UPat, valid:Optional[UPat]=None): return UPat(Ops.INDEX, self.dtype, (self,idx,valid) if valid is not None else (self,idx))
  def view(self, st=None, **kwargs): return UPat(Ops.VIEW, self.dtype, (self,), st, **kwargs)
  def cast(self, dtype=None): return UPat(Ops.CAST, dtype, (self,))
  def bitcast(self, dtype=None): return UPat(Ops.BITCAST, dtype, (self,))
  def gep(self, i:int): return UPat(Ops.GEP, None, (self,), (i,))
  def load(self, *src:UPat, **kwargs): return UPat(Ops.LOAD, src=(self,)+src, **kwargs)
  def store(self, *src:UPat, **kwargs): return UPat(Ops.STORE, dtypes.void, (self,)+src, **kwargs)
  def assign(self, x:UPat): return UPat(Ops.ASSIGN, self.dtype, (self,x))

  def const_like(self, b:ConstLike): return UPat.const(self.dtype, cast(ConstType, b))
  def alu(self, op:Ops, *src:UPat):
    asrc = (self,)+src
    return UPat(op, dtypes.bool if op in {Ops.CMPLT, Ops.CMPNE} else asrc[-1].dtype, list(asrc) if op in GroupOp.Commutative else asrc)

  def printable(self:UPat) -> str:
    try: return lines(self.location[0])[self.location[1]-1].strip()
    except FileNotFoundError: return "<missing>"

  def __repr__(self):
    def rep(x):
      form = "UPat(%s, %s, name=%s, dtype=%s, allow_any_len=%s, src=%s)"
      return form % (None if x.op is None else ('(%s)'%', '.join(map(str, x.op))), x.arg, repr(x.name),
        set(x.dtype) if x.dtype else None, x.allowed_len == 0, "[%s]" if x.src and len(x.src)>1 else "(%s)")
    return pretty_print(self, rep, srcfn=lambda x:None if x.src is None else [next(x.src[0])] if isinstance(x.src[0], itertools.repeat) else x.src[0])

  def match(self:UPat, uop:UOp, store:dict[str, UOp]) -> list[dict[str, UOp]]:
    if (self.op is not None and uop.op not in self.op) or \
       (self.name is not None and store.setdefault(self.name, uop) is not uop) or \
       (self.dtype is not None and uop.dtype not in self.dtype and uop.dtype.scalar() not in self.dtype) or \
       (self.arg is not None and self.arg != uop.arg) or \
       (self.allowed_len != -1 and len(uop.src) != self.allowed_len): return []
    if self.src is None: return [store]
    res: list[dict[str, UOp]] = []
    for vp in self.src:
      stores, new_stores = [store.copy()], []
      for uu, vv in zip(uop.src, vp):
        for s in stores: new_stores.extend(vv.match(uu, s))
        stores, new_stores = new_stores, []
      res.extend(stores)
    return res

class UPatAny(UPat):
  def match(self:UPat, uop:UOp, store:dict[str, UOp]) -> list[dict[str, UOp]]:
    matches = [x.match(uop, store.copy()) for x in self.src[0]]
    return flatten([x for x in matches if x is not None])

def deconstruct_function(fxn:Callable) -> tuple:
  new_globals = {k:v for k,v in fxn.__globals__.items() if k in fxn.__code__.co_names}
  for co in fxn.__code__.co_consts:
    if isinstance(co, types.CodeType): new_globals.update({k:v for k,v in fxn.__globals__.items() if k in co.co_names})
  # NOTE: optional round trip through pickle!
  assert fxn.__closure__ is None, "closures are not supported in pattern matchers"
  ret = fxn.__code__, new_globals, fxn.__name__, fxn.__defaults__
  return pickle.loads(pickle.dumps(ret)) if getenv("TEST_PICKLE") else ret

class PatternMatcher:
  def __init__(self, patterns:list[tuple[UPat, Callable]]):
    self.patterns = patterns
    # NOTE: use of DefaultDict here is very dangerous! all keys will live for the lifetime of the PatternMatcher!
    self.pdict: dict[Ops, list[tuple[UPat, Callable, set, bool]]] = {}
    # uop is required, arg is optional
    for p,fxn in self.patterns:
      assert p.op is not None
      tuple_fxn = fxn if isinstance(fxn, tuple) else deconstruct_function(fxn)
      real_fxn = types.FunctionType(*tuple_fxn)
      for uop in p.op: self.pdict.setdefault(uop, []).append((p, real_fxn, p.early_reject, 'ctx' in inspect.signature(real_fxn).parameters))

  def __reduce__(self): return PatternMatcher, ([(x,deconstruct_function(fxn) if fxn.__name__ == "<lambda>" else fxn) for x,fxn in self.patterns],)

  @functools.lru_cache(None)  # pylint: disable=method-cache-max-size-none
  def __add__(self, more:PatternMatcher): return PatternMatcher(self.patterns+more.patterns)

  def rewrite(self, uop:UOp, ctx=None) -> UOp|None:
    ler = {u.op for u in uop.src}
    for p,fxn,early_reject,has_ctx in self.pdict.get(uop.op, []):
      if not early_reject.issubset(ler): continue
      for match in p.match(uop, {}):
        if (ret:=(fxn(ctx=ctx, **match) if has_ctx else fxn(**match))) is not None: return ret
    return None

# *** tracking pattern matcher ***

TRACK_MATCH_STATS = ContextVar("TRACK_MATCH_STATS", 2 if getenv("VIZ") else 0)
match_stats:dict[UPat, list[Union[int, float]]] = dict()
@dataclass(frozen=True)
class TrackedGraphRewrite:
  loc: tuple[str, int]                                                                              # location that called graph_rewrite
  sink: UOp                                                                                         # the sink input to graph_rewrite
  matches: list[tuple[UOp, Optional[UOp], Optional[UPat], float]] = field(default_factory=list)     # before+after of all the matches
tracked_keys:list[Any] = []
tracked_ctxs:list[list[TrackedGraphRewrite]] = []
_name_cnt:dict[str, int] = {}
def track_rewrites(named=False):
  def _decorator(func):
    def __wrapper(self, *args, **kwargs):
      if TRACK_MATCH_STATS >= 2:
        if named: _name_cnt[func.__name__] = _name_cnt.get(func.__name__, 0)+1
        tracked_keys.append(f"{func.__name__}_{_name_cnt[func.__name__]}" if named else self)
        tracked_ctxs.append([])
      return func(self, *args, **kwargs)
    return __wrapper
  return _decorator

class TrackedPatternMatcher(PatternMatcher):
  def rewrite(self, uop:UOp, ctx=None) -> UOp|None:
    ret = None
    ler = {u.op for u in uop.src}
    for p,fxn,early_reject,has_ctx in self.pdict.get(uop.op, []):
      if p not in match_stats: match_stats[p] = [0,0,0.0,0.0]
      st = time.perf_counter()
      if not early_reject.issubset(ler):
        match_stats[p][2] += time.perf_counter()-st
        continue
      match_stats[p][1] += 1
      for match in p.match(uop, {}):
        if (ret:=(fxn(ctx=ctx, **match) if has_ctx else fxn(**match))) is not None:
          match_stats[p][0] += 1
          match_stats[p][3] += (et:=time.perf_counter()-st)
          if TRACK_MATCH_STATS >= 3: print(f"{et*1e6:7.2f} us -- ", p.printable())
          if TRACK_MATCH_STATS >= 2 and isinstance(ret, UOp) and len(tracked_ctxs) != 0: tracked_ctxs[-1][-1].matches.append((uop, ret, p, et))
          return ret # NOTE: if it returns None, we keep trying to match
      match_stats[p][2] += time.perf_counter()-st
    if TRACK_MATCH_STATS >= 2 and len(tracked_ctxs) != 0 and len(tracked_ctxs[-1]) != 0: tracked_ctxs[-1][-1].matches.append((uop, None, None, 0))
    return None

if TRACK_MATCH_STATS:
  PatternMatcher = TrackedPatternMatcher  # type: ignore
  import atexit
  @atexit.register
  def print_match_stats():
    if TRACK_MATCH_STATS >= 2:
      with open(fn:=temp("rewrites.pkl", append_user=True), "wb") as f:
        print(f"rewrote {len(tracked_ctxs)} graphs and matched {sum(len(r.matches) for x in tracked_ctxs for r in x)} times, saved to {fn}")
        with Context(PICKLE_BUFFERS=0): pickle.dump((tracked_keys, tracked_ctxs), f)
    if getenv("VIZ"): launch_viz("VIZ", temp("rewrites.pkl", append_user=True))
    if getenv("PRINT_MATCH_STATS", 1):
      ret = [0,0,0.0,0.0]
      for k,v in sorted(list(match_stats.items()), key=lambda x: x[1][2]+x[1][3]):
        loc_str = f"{k.location[0].split('/')[-1]}:{k.location[1]}"
        if v[1] != 0: print(f"{v[0]:6d} / {v[1]:7d} -- {v[3]*1000.:9.2f} / {(v[2]+v[3])*1000.:9.2f} ms -- {loc_str:15s}", k.printable())
        ret = [x+y for x,y in zip(ret, v)]
      print(f"{ret[0]:6d} / {ret[1]:7d} -- {ret[3]*1000.:9.2f} / {(ret[2]+ret[3])*1000.:9.2f} ms -- TOTAL")

def launch_viz(env_str:str, data:str):
  os.environ[env_str] = "0"
  os.environ[f"{env_str}_DATA"] = data
  if not int(os.getenv("VIZ", "0")) and not int(os.getenv("PROFILE", "0")):
    args = ['--kernels', getenv("VIZ_DATA", "")] if getenv("VIZ_DATA", "") else []
    args += ['--profile', getenv("PROFILE_DATA", "")] if getenv("PROFILE_DATA", "") else []
    os.execv(sys.executable, [sys.executable] + [os.path.join(os.path.dirname(__file__), ".", "viz", "serve.py")] + args)

# *** simple graph rewrite engine ***

class RewriteContext:
  def __init__(self, pm, ctx=None):
    self.pm: PatternMatcher = pm
    self.ctx = ctx
    self.replace: dict[UOp, UOp] = {}
  def top_down_rewrite(self, n:UOp) -> UOp:
    if (rn := self.replace.get(n)) is not None: return rn
    new_src = tuple(map(self.top_down_rewrite, n.src))
    new_n = self.pm.rewrite(n, self.ctx) if new_src == n.src else UOp(n.op, n.dtype, new_src, n.arg)
    self.replace[n] = ret = n if new_n is None else self.top_down_rewrite(new_n)
    return ret
  def bottom_up_rewrite(self, n:UOp) -> UOp:
    if (rn := self.replace.get(n)) is not None: return rn
    new_n: UOp|None = n
    while new_n is not None: last_n, new_n = new_n, self.pm.rewrite(new_n, self.ctx)
    new_src = tuple(map(self.bottom_up_rewrite, last_n.src))
    self.replace[n] = ret = last_n if new_src == last_n.src else self.bottom_up_rewrite(UOp(last_n.op, last_n.dtype, new_src, last_n.arg))
    return ret

def graph_rewrite(sink:UOp, pm:PatternMatcher, ctx=None, bottom_up=False) -> UOp:
  if TRACK_MATCH_STATS >= 2 and not bottom_up and len(tracked_ctxs) != 0: # TODO: make viz work with bottom_up=True
    tracked_ctxs[-1].append(TrackedGraphRewrite(((frm:=sys._getframe(1)).f_code.co_filename, frm.f_lineno), sink))
  return RewriteContext(pm, ctx).bottom_up_rewrite(sink) if bottom_up else RewriteContext(pm, ctx).top_down_rewrite(sink)

def graph_rewrite_map(sink:UOp, pm:PatternMatcher, ctx=None, bottom_up=False) -> dict[UOp, UOp]:
  if TRACK_MATCH_STATS >= 2 and not bottom_up and len(tracked_ctxs) != 0: # TODO: make viz work with bottom_up=True
    tracked_ctxs[-1].append(TrackedGraphRewrite(((frm:=sys._getframe(1)).f_code.co_filename, frm.f_lineno), sink))
  rewrite_ctx = RewriteContext(pm, ctx)
  return {k:(rewrite_ctx.bottom_up_rewrite(k) if bottom_up else rewrite_ctx.top_down_rewrite(k)) for k in list(sink.toposort)[::-1]}

# ***** uop type spec *****

# this is the matcher for the final rendered UOps
# matcher functions returns True or False (or None to not match)
spec = PatternMatcher([
  (UPat(Ops.DEFINE_GLOBAL, name="x"), lambda x: isinstance(x.dtype, (PtrDType, ImageDType)) and not x.dtype.local),
  (UPat(Ops.DEFINE_LOCAL, name="x"), lambda x: isinstance(x.dtype, PtrDType) and x.dtype.local),
  (UPat(Ops.DEFINE_ACC, src=(UPat.var("c"),), name="x", allow_any_len=True),
   lambda x,c: all(y.op is Ops.RANGE for y in x.src[1:]) and c.dtype == x.dtype),
  (UPat(Ops.DEFINE_VAR, src=(), name="x"), lambda x: isinstance(x.arg[1], int) and isinstance(x.arg[2], int)),

  (UPat(Ops.RANGE, src=(UPat(name="x"), UPat(name="y")), name="rng"), lambda rng,x,y: rng.dtype == x.dtype == y.dtype and isinstance(rng.arg, int)),
  (UPat(Ops.SPECIAL, src=()), lambda: True),

  # TODO: confirm the args of both of these are shapetrackers
  (UPat(Ops.VIEW, dtypes.void, src=()), lambda: True),
  (UPat(Ops.VIEW, src=(UPat.var("src"),), name="x"), lambda x,src: src.op is not Ops.STORE and x.dtype == src.dtype),

  (UPat(Ops.VALID, dtypes.bool, (UPat(Ops.VIEW),)), lambda: True),
  (UPat(Ops.CONST, name="x"), lambda x: x.dtype == x.dtype.scalar() and (type(x.arg) is type(dtypes.as_const(x.arg, x.dtype)))),

  # early LOAD has a <buf, shapetracker, store?>
  (UPat(Ops.LOAD, src=(UPat((Ops.DEFINE_GLOBAL, Ops.DEFINE_LOCAL)), UPat(Ops.VIEW))), lambda: True),
  (UPat(Ops.LOAD, src=(UPat((Ops.DEFINE_GLOBAL, Ops.DEFINE_LOCAL)), UPat(Ops.VIEW), UPat(Ops.STORE))), lambda: True),

  # early STORE has a <buf, shapetracker, val>
  (UPat(Ops.STORE, src=(UPat((Ops.DEFINE_GLOBAL, Ops.DEFINE_LOCAL)), UPat(Ops.VIEW), UPat())), lambda: True),

  # **** new style load/store ****

  # INDEX is used in new style load/store
  (UPat(Ops.INDEX, src=(UPat((Ops.DEFINE_GLOBAL, Ops.DEFINE_LOCAL)), UPat())), lambda: True),

  # LOAD takes a <bufidx, alt?, gate?, barrier?>
  (UPat(Ops.LOAD, src=(UPat((Ops.INDEX, Ops.CAST)),)), lambda: True),
  (UPat(Ops.LOAD, src=(UPat((Ops.INDEX, Ops.CAST)), UPat((Ops.IF, Ops.BARRIER)))), lambda: True),
  (UPat(Ops.LOAD, src=(UPat((Ops.INDEX, Ops.CAST)), UPat(name="alt"), UPat(dtype=dtypes.bool)), name="ld"), lambda ld,alt: ld.dtype == alt.dtype),

  # STORE takes a <bufidx, val, gate?>
  (UPat(Ops.STORE, dtype=dtypes.void, src=(UPat((Ops.INDEX, Ops.CAST)), UPat())), lambda: True),
  (UPat(Ops.STORE, dtype=dtypes.void, src=(UPat((Ops.INDEX, Ops.CAST)), UPat(), UPat(dtype=dtypes.bool))), lambda: True),
  (UPat(Ops.STORE, dtype=dtypes.void, src=(UPat((Ops.INDEX, Ops.CAST)), UPat(), UPat(Ops.IF))), lambda: True),

  # most ALUs have all matching dtypes, except CMPLT, CMPNE, and WHERE
  (UPat(Ops.WHERE, name="w", src=(UPat(dtype=dtypes.bool), UPat(name="x"), UPat(name="y"))), lambda w,x,y: w.dtype == x.dtype == y.dtype),
  (UPat((Ops.CMPLT, Ops.CMPNE), dtype=dtypes.bool, src=(UPat(name="x"), UPat(name="y"))), lambda x,y: x.dtype.base == y.dtype.base),
  # and SHL/SHR, the shift distance can be an int
  (UPat((Ops.SHL, Ops.SHR), src=(UPat(name="x"), UPat(name="y")), name="a"), lambda a,x,y: a.dtype == x.dtype and y.dtype in (x.dtype, dtypes.uint)),
  (UPat(Ops.IDIV, name="x"), lambda x: None if dtypes.is_int(x.dtype) else False),
  (UPat(GroupOp.ALU, name="x"), lambda x: all(x.dtype.base == y.dtype.base for y in x.src)),

  (UPat(Ops.ASSIGN, src=(UPat((Ops.DEFINE_ACC, Ops.DEFINE_GLOBAL)), UPat())), lambda: True),
  (UPat(Ops.ENDRANGE, dtype=dtypes.void, src=(UPat(Ops.RANGE),)), lambda: True),

  # WMMA has a <a, b, acc>
  (UPat(Ops.WMMA, src=(UPat(), UPat(), UPat()), name="x"), lambda x: isinstance(x.arg, tuple) and len(x.arg) == 8),
  (UPat(Ops.CONTRACT, name="x"), lambda x: x.dtype.count == prod(y[1] for y in x.arg)),
  (UPat(Ops.UNROLL, name="x"), lambda x: x.src[0].dtype.count == prod(y[1] for y in x.arg)),

  # if has a <gate, barrier?>
  (UPat(Ops.IF, dtype=dtypes.void, src=(UPat(),)), lambda: True),
  (UPat(Ops.IF, dtype=dtypes.void, src=(UPat(), UPat(Ops.BARRIER))), lambda: True),
  (UPat(Ops.ENDIF, dtype=dtypes.void, src=(UPat(Ops.IF),)), lambda: True),

  (UPat(Ops.REDUCE_AXIS, name="x"), lambda x: isinstance(x.arg, tuple) and len(x.arg) == 2 and x.arg[0] in {Ops.ADD, Ops.MUL, Ops.MAX}),
  (UPat(Ops.GEP, src=(UPat(name="src"),), name="gep"), lambda gep,src: gep.dtype == src.dtype.scalar()),
  (UPat(Ops.VECTORIZE, name="x"), lambda x: len(x.src)>1 and len(x.src) == x.dtype.count and all(x.dtype == y.dtype.vec(len(x.src)) for y in x.src)),
  (UPat((Ops.BITCAST, Ops.CAST), src=(UPat(),), name="x"), lambda x: x.arg is None),
  (UPat(Ops.BARRIER, dtypes.void, src=UPat(Ops.STORE, allow_any_len=True)), lambda: True), # NOTE: all pointers must be local

  # NOTE: for testing, we let sinks be anything
  #(UPat(UOps.SINK, src=UPat(UOps.STORE)), lambda: True),
  (UPat(Ops.SINK, dtypes.void), lambda: True),
  (UPat(Ops.NOOP), lambda: True),

  # PTX LOAD/STORE
  (UPat((Ops.LOAD, Ops.STORE), src=(UPat(dtype=dtypes.int64),), allow_any_len=True), lambda: True),
])

def type_verify(uops:list[UOp], *extra_specs:PatternMatcher):
  specs = [spec, *extra_specs]
  for i,u in enumerate(uops):
    spec_ret = [cast(bool|None, s.rewrite(u)) for s in specs]
    if any(ret is False for ret in spec_ret) or all(ret is None for ret in spec_ret):
      print_uops(uops)
      raise RuntimeError(f"UOp verification failed at {i} on {u.op} {u.dtype} {len(u.src)} {[x.op for x in u.src]} {u.arg}")

# *** most of symbolic lives here now ***

def split_uop(x:UOp, sep:Ops):
  if x.op is sep:
    for s in x.src: yield from split_uop(s, sep)
  else: yield x

def div_and_mod_folding(x: UOp, y: UOp, which: Literal[Ops.MOD, Ops.IDIV], split_rem: bool=False) -> UOp|None:
  # simplify x // y or x % y, None means no change
  # simple cancel div/mod case
  if y.vmin != 0 != y.vmax and (q:=x.vmin//y.vmin) == x.vmin//y.vmax == x.vmax//y.vmin == x.vmax//y.vmax:
    return x - q*y if which is Ops.MOD else x.const_like(q)

  if (y.op is not Ops.CONST) or ((c := y.arg) <= 0) or (x.dtype.count > 1): return None

  svars, factors, quotients, remainders, gcd, div, const, offset, something_changed = [], [], [], [], c, 1, 0, 0, False
  for u in split_uop(x, Ops.ADD):
    if u.op is Ops.MOD and which is Ops.MOD and u.src[1].op is Ops.CONST and u.src[1].arg%c == 0:
      u = u.src[0]
      something_changed = True
    v: UOp = u.divides(f:=u.const_factor())
    q, r = divmod(f, c)
    if r==0 or ((which is Ops.MOD or split_rem or u.op is Ops.CONST) and r!=f): something_changed = True
    offset += r*v.vmin
    if u.op is Ops.CONST: const += f
    else:  # div is the smallest common divisor of all terms
      if f > 1 and c % f == 0 and (div == 1 or div > f): div = f
      gcd = math.gcd(r, gcd)
      factors.append(f); svars.append(v); quotients.append(q); remainders.append(r)  # noqa: E702

  lbound = ubound = offset = offset % c
  # we can fold if the expression has only one non-constant term and this term can only take on two values
  if len(svars)==1 and (v:=svars[0]).vmax-v.vmin == 1:
    r = (offset+remainders[0])%c - offset%c
    offset -= r * v.vmin
    if which is Ops.MOD: return r*v + offset
    return (factors[0]-r)//c * v + (const-offset)//c

  # a//c = (a-a%c)/c, if we can fold a%c, we can fold a//c
  # within a mod we can freely subtract multiples of c, we use this to see if a is congruent to an expression whose vmin/vmax are between 0 and c
  for (r, v) in zip(remainders, svars):
    if r > c//2:
      if (lbound := lbound + (r:=r-c) * (v.vmax-v.vmin)) < 0: break
    elif (ubound := ubound + r * (v.vmax-v.vmin)) >= c: break
    offset -= r * v.vmin  # determine what the new offset would be
  else: # vmin/vmax of the remainder is between 0 and c, we can remove the mod/div
    remainders = [min(r, r-c, key=abs) for r in remainders]
    if which is Ops.MOD: return functools.reduce(operator.add, [r*v for r,v in zip(remainders,svars)], x.const_like(offset))
    return functools.reduce(operator.add, [(f-r)//c * v for f,r,v in zip(factors, remainders,svars)], x.const_like((const-offset)//c))

  if gcd != 1: something_changed = True
  if not something_changed:
    if which is Ops.IDIV and (1 < div < c) and (newx:=div_and_mod_folding(x, UOp.const(dtypes.int, div), Ops.IDIV)) is not None: return newx//(c//div)
    return None
  quo, rem = x.const_like(const//c), x.const_like((const%c)//gcd)
  for q,r,f,v in zip(quotients, remainders, factors, svars):
    if which is Ops.IDIV and (not split_rem) and r!=0:
      rem += f//gcd * v
    else:
      rem += r//gcd * v
      quo += q * v

  if which is Ops.MOD: return gcd*(rem % (c//gcd)) + const%gcd
  return rem//(c//gcd)+quo

def lt_folding(x:UOp, c:int) -> UOp|None:
  p, np = partition(split_uop(x, Ops.ADD), lambda u: u.const_factor() == 1)
  if np and (d:=math.gcd(*[u.const_factor() for u in np], c)) > 1 and 0 <= sum(u.vmin for u in p) and sum(u.vmax for u in p) < d:
    return cast(UOp, functools.reduce(operator.add, np).divides(d))<(c//d)
  return None

def fold_unrolled_divs(divs:UOp):
  # div pattern in unrolled arange
  # example: (x//4+(x+1)//4+(x+2)//4+(x+3)//4 -> x
  add_chain, denominator, seen_const, ans = list(split_uop(divs, Ops.ADD)), None, [], None
  for u in add_chain:
    if not (u.op is Ops.IDIV and u.src[1].op is Ops.CONST): return None
    if denominator is None: denominator = u.src[1].arg
    if denominator != u.src[1].arg: return None
    # assumed CONST is the last of an ADD
    if (s0:=u.src[0]).op is Ops.ADD and s0.src[1].op is Ops.CONST and s0.src[1].op is Ops.CONST:
      seen_const.append(s0.src[1].arg)
      s0 = s0.src[0]
    else: seen_const.append(0)
    if ans is None: ans = s0
    if ans is not s0: return None
  if denominator is None: return None
  # the first (denominator-len(seen_const)) terms may have been folded to 0 already
  for i in range(denominator-len(seen_const)):
    if ans is not None and 0 <= ans.vmin and ans.vmax + i < denominator: seen_const.append(i)
  return ans if ans is not None and sorted(seen_const)==list(range(denominator)) else None

def canonicalize_simplex(X:UOp) -> UOp|None:
  # (X := a0*x0 + a1*x1 + ...) > 0 is equivalent to x0 + x1 + ... > 0 if xi >= 0 and ai > 0 for ints.
  # returns x0 + x1 + ... in such case, or None if not
  changed, ret = False, []
  for u in split_uop(X, Ops.ADD):
    # assumed the const is the last src of MUL
    if u.op is Ops.MUL and u.src[1].op is Ops.CONST and u.src[1].arg > 0:
      changed = True
      u = u.src[0]
    if not (u.op in GroupOp.Irreducible and u.vmin >= 0): return None
    ret.append(u)
  return functools.reduce(operator.add, ret) if changed else None

def is_increasing(f:UOp) -> bool:
  # is f a monotonically increasing function regards its input
  if f.op in GroupOp.Irreducible: return True
  if f.op is Ops.ADD: return is_increasing(f.src[0]) and is_increasing(f.src[1])
  if f.op in (Ops.MUL, Ops.IDIV) and f.src[1].op is Ops.CONST and f.src[1].arg >= 0: return is_increasing(f.src[0])
  return False  # False if not sure

def parse_valid(valid:UOp) -> tuple[UOp, bool, int]:
  # if it's X <= c, returns X, True, c
  # if it's X >= c, returns X, False, c

  # (X < c).ne(True) -> X >= c
  if valid.op is Ops.CMPNE and valid.src[1].op is Ops.CONST and valid.src[1].arg == 1 and \
    (s0:=valid.src[0]).op is Ops.CMPLT and s0.src[1].op is Ops.CONST: return s0.src[0], False, s0.src[1].arg
  # X < c -> X <= c-1
  if valid.op is Ops.CMPLT and valid.src[1].op is Ops.CONST and dtypes.is_int(valid.src[0].dtype): return valid.src[0], True, valid.src[1].arg-1
  raise ValueError(f"not able to parse {valid=}")

def uop_given_valid(valid:UOp, uop:UOp) -> UOp|None:
  # return None if valid is always False, otherwise the simplified uop (might be the same as input)

  # first, parse valid into {expr: (lower_bound, upper_bound)}
  bounds:defaultdict[UOp, list[ConstType|None]] = defaultdict(lambda: [None, None])
  for stmt in split_uop(valid, Ops.AND):
    try: expr, is_upper, c = parse_valid(stmt)
    except ValueError: return uop  # give up if we cannot parse the valid
    bounds[expr][int(is_upper)] = c

  # simplify uop given that valid is True
  for expr,v in bounds.items():
    # some expr has lower bound > upper bound -> valid is an empty set and we return None
    if v[0] is not None and v[1] is not None and v[0] > v[1]: return None

    # every candidate is a set of contrained UOp based on valid, and if every item in a set simplifies the uop into a same output, we rewrite uop
    candidates = []
    if expr.op is Ops.ADD and v[0] == 1 and all(u.op in GroupOp.Irreducible for u in split_uop(expr, Ops.ADD)):
      # if the constraint is a simplex: X0 + X1 + ... > 0, we can check if all Xi > 0 simplify into the same output
      candidates.append([(Xi, UOp.variable("fake", 1, Xi.vmax, Xi.dtype)) for Xi in split_uop(expr, Ops.ADD)])
    # try checking the whole clause
    if expr in uop.toposort:
      candidates.append([(expr, UOp.variable("fake", expr.vmin if v[0] is None else v[0], expr.vmax if v[1] is None else v[1], expr.dtype))])

    for candidate in candidates:
      # if every branch in candidate gives the same simplified uop, we can rewrite the uop
      newuops = [uop.substitute({X:newX}).simplify().substitute({newX:X}).simplify() for X,newX in candidate]
      if uop.op is Ops.VECTORIZE and len(uop.src) == 2:
        if all_same([uops.src[0] for uops in newuops]): uop = uop.replace(src=(newuops[0].src[0], uop.src[1]))
        if all_same([uops.src[1] for uops in newuops]): uop = uop.replace(src=(uop.src[0], newuops[0].src[1]))
      elif all_same(newuops): uop = newuops[0]

  return uop

def _valid_priority(v: UOp, valids:list[UOp]):
  # we want valid that's in other valids' parents to be first, so it's more likely the other valids get simplified
  try: return sum(-1 if parse_valid(v)[0] in other.toposort else 0 for other in valids)
  except ValueError: return 0

def simplify_valid(valid:UOp) -> UOp|None:
  ret:list[UOp] = []
  something_changed = False
  valids = list(split_uop(valid, Ops.AND))
  for stmt in sorted(valids, key=lambda v: _valid_priority(v, valids)):
    ret.append(newstmt if ret and (newstmt:=uop_given_valid(functools.reduce(operator.and_, ret), stmt)) is not None else stmt)
    if ret[-1] is not stmt: something_changed = True
  return functools.reduce(operator.and_, ret) if something_changed else None

# def max_var_const(x:UOp, c1:UOp, c2:UOp):
#   if x.vmin >= 0: return x*c1 if c1.arg >= c2.arg else x*c2
#   if x.vmax <= 0: return x*c2 if c1.arg >= c2.arg else x*c1

def sint_to_uop(x:sint, dtype:DType=dtypes.int) -> UOp: return UOp.const(dtype, x) if isinstance(x, int) else x

symbolic_simple = PatternMatcher([
  # ** self folding **
  (UPat.var("x") + 0, lambda x: x),    # x+0 -> x
  (UPat.var("x") * 1, lambda x: x),    # x*1 -> x
  (UPat.var("x") // UPat.var("x"), lambda x: x.const_like(1)), # x//x -> 1
  (UPat.var("x") // 1, lambda x: x),   # x//1 -> x
  (UPat.var("x") // -1, lambda x: -x), # x//-1 -> -x
  (UPat.var("x") / UPat.var("x"), lambda x: x.const_like(1)), # x/x -> 1
  ((UPat.var("x") * UPat.var("x2")) / UPat.var("x2"), lambda x,x2: x), # (x*x2)/x2 -> x
  ((UPat.var() % UPat.var("y")).named("base") % UPat.var("y"), lambda base,y: base),  # (x%y)%y = -> x%y (rewritten with base for speed)
  (UPat.var("x")%UPat.cvar("c")+(UPat.var("x")//UPat.cvar("c"))*UPat.cvar("c"), lambda x,c: x), # (x%c)+(x//c)*c = x
  ((UPat.var("x")//UPat.cvar("c1"))*UPat.cvar("c3")+UPat.var("x")%UPat.cvar("c1")*UPat.cvar("c2"),
    lambda x,c1,c2,c3: x*c2 if c1.arg*c2.arg==c3.arg else None), # (x%c1)*c2+(x//c1)*c3 = x*c2 if c1*c2==c3
  (UPat.var("x", dtype=dtypes.bool) & UPat.cvar("c", vec=False), lambda x,c: x if c.arg else c),
  (UPat.var("x", dtype=dtypes.bool) | UPat.cvar("c", vec=False), lambda x,c: c if c.arg else x),
  (UPat(GroupOp.Idempotent, src=(UPat.var("x"), UPat.var("x"))), lambda x: x),
  (UPat.var("x", dtype=dtypes.bool).logical_not().logical_not(), lambda x: x),
  (UPat.var("x", dtype=dtypes.bool).where(UPat.const(dtypes.bool, True), UPat.const(dtypes.bool, False)), lambda x: x),
  # ** zero folding **
  (UPat.var("x") < UPat.var("x"), lambda x: x.const_like(False).cast(dtypes.bool.vec(x.dtype.count))), # x < x -> False
  (UPat.var("x", dtype=dtypes.ints) != UPat.var("x", dtype=dtypes.ints),
   lambda x: x.const_like(False).cast(dtypes.bool.vec(x.dtype.count))), # x != x -> False (only ints)
  # x*0 -> 0 or 0*x -> 0
  # if x is nan or inf it should render the nan value.
  # NOTE: this can be wrong for loaded NaN
  (UPat.var("x") * 0, lambda x: x.const_like(float("nan") if isinstance(x.arg, float) and (math.isnan(x.arg) or math.isinf(x.arg)) else 0)),
  # ** constant folding **
  # TODO: add const folding for Ops.THREEFRY
  (UPat(GroupOp.ALU, name="a", src=UPat((Ops.VCONST, Ops.CONST))),
   lambda a: a.const_like(exec_alu(a.op, a.dtype, [x.arg for x in a.src], False)) if a.op is not Ops.THREEFRY else None),
  # bool MUL is AND, ADD/MAX is OR. prevents other rules to rewrite bool ADD/MUL incorrectly
  (UPat.var('x', dtype=dtypes.bool) * UPat.var('y', dtype=dtypes.bool), lambda x,y: x&y),
  (UPat.var('x', dtype=dtypes.bool) + UPat.var('y', dtype=dtypes.bool), lambda x,y: x|y),
  (UPat.var('x', dtype=dtypes.bool).maximum(UPat.var('y', dtype=dtypes.bool)), lambda x,y: x|y),
  # *** cast ***
  (UPat(Ops.CAST, name="root", src=UPat.cvar("c")), lambda root, c: root.const_like(c.arg)),
  (UPat(Ops.CAST, name="root"), lambda root: root.src[0] if root.dtype == root.src[0].dtype else None),
])

symbolic = symbolic_simple+PatternMatcher([
  # ** COMMUTATIVE flipping **
  (UPat(GroupOp.Commutative, name='x'), lambda x: x.replace(src=x.src[::-1]) if x.src[1].tuplize < x.src[0].tuplize else None),
  # ** boolean algebra **
  (UPat.var("x") | (UPat.var("x") & UPat.var()), lambda x: x), # x|(x&y) -> x
  # ** combine terms **
  (UPat.var("x") * UPat.cvar("c0") + UPat.var("x") * UPat.cvar("c1"), lambda x,c0,c1: x*(c0+c1)), # (x*c0)+(x*c1) -> x*(c0+c1)
  ((UPat.var("y") + UPat.var("x") * UPat.cvar("c0")) + UPat.var("x") * UPat.cvar("c1"), lambda x,y,c0,c1: y+x*(c0+c1)),
  (UPat.var("x") + UPat.var("x") * UPat.cvar("c"), lambda x,c: x*(c+1)), # (x+x*c)-> x*(c+1)
  ((UPat.var("y") + UPat.var("x")) + UPat.var("x") * UPat.cvar("c"), lambda x,y,c: y+x*(c+1)),
  (UPat.var("x") + UPat.var("x"), lambda x: x*2), # (x+x)-> x*2
  ((UPat.var("y") + UPat.var("x")) + UPat.var("x"), lambda y,x: y+x*2),
  ((UPat.var("x") / UPat.var("x2")) / UPat.var("x3"), lambda x,x2,x3: x/(x2*x3)), # (x/x2)/x3 -> x/(x2*x3)
  (-1 * (UPat.var("x") + UPat.cvar("c")), lambda x,c: (-x)+(-c)),  # -(x+c) -> -x + -c
  # a conditional with the same results either way is a noop, also fold const conditionals
  (UPat.var().where(UPat.var("val"), UPat.var("val")), lambda val: val),
  (UPat.cvar("gate", vec=False).where(UPat.var("c0"), UPat.var("c1")), lambda gate, c0, c1: c0 if gate.arg else c1),
  # alu of two where with same conds can combine, only do if true branch or false branch is const
  (UPat(GroupOp.Binary, name="alu", src=(UPat.var("c").where(UPat.var("t"), UPat.var("f")), UPat.var("c").where(UPat.var("tt"), UPat.var("ff")))), \
   lambda alu,c,t,tt,f,ff: c.where(t.alu(alu.op, tt), f.alu(alu.op, ff)) if t.op == tt.op == Ops.CONST or f.op == ff.op == Ops.CONST else None),
  # ALU min==max -> CONST (slow!)
  (UPat(GroupOp.ALU, name="x"), lambda x: x.const_like(x.vmin) if x.vmin == x.vmax else None),
  # max folding
  (UPat.maximum(UPat.var("x"), UPat.var("y")), lambda x,y: x if x.vmin >= y.vmax else y if x.vmax <= y.vmin else None),
  # TODO: why does this rule break beautiful_mnist?
  #((UPat.var("x")+UPat.var("z")).maximum(UPat.var("y")+UPat.var("z")), lambda x,y,z: x.maximum(y) + z),
  #((UPat.var("x")*UPat.cvar("c1")).maximum(UPat.var("x")*UPat.cvar("c2")), max_var_const),
  # ** two stage ALU folding **
  *((UPat.var("x").alu(op, UPat.cvar("c1")).alu(op, UPat.cvar("c2")).named("f"),
     lambda f,x,c1,c2: x.alu(f.op,c1.alu(f.op,c2))) for op in GroupOp.Associative),
  ((UPat.cvar("c0") + UPat.var("x")) < UPat.cvar("c1"), lambda x,c0,c1: x<(c1-c0)),  # c0 + x < c1 -> x < c1 - c0
  ((UPat.var("x") // UPat.cvar("c1")) // UPat.cvar("c2"), lambda x,c1,c2: x//(c1*c2)), # (x//c1)//c2 -> x//(c1*c2)
  # ** lt **
  # c0*x<c1 for positive int c0,c1
  ((UPat.cvar("c0", vec=False)*UPat.var("x", dtype=dtypes.ints))<UPat.cvar("c1", vec=False),
   lambda x,c0,c1: x<math.ceil(c1.arg/c0.arg) if c0.arg > 0 and c1.arg > 0 else None),
  # c0*x<c1 for negative int c0 and non-positive c1
  ((UPat.cvar("c0", vec=False)*UPat.var("x", dtype=dtypes.ints))<UPat.cvar("c1", vec=False),
   lambda x,c0,c1: (-x)<(-(math.floor(-c1.arg/-c0.arg))) if c0.arg < 0 and c0.arg != -1 and c1.arg <= 0 else None),
  # x//c0<c1 for positive int c0
  ((UPat.var("x", dtype=dtypes.ints)//UPat.cvar("c0", vec=False))<UPat.cvar("c1", vec=False),
   lambda x,c0,c1: x<(c1.arg*c0.arg) if c0.arg > 0 else None),
  # ** move add/mul consts to end (NOTE: this is still happening before constant folding) **
  (UPat(Ops.ADD, src=(UPat.var("x"), UPat.cvar("c1"))) + UPat.var("y"), lambda x,c1,y: (x+y)+c1),
  (UPat(Ops.MUL, src=(UPat.var("x"), UPat.cvar("c1"))) * UPat.var("y"), lambda x,c1,y: (x*y)*c1),
  # *** rules from symbolic ***
  # unrolled arange div folding
  (UPat(Ops.ADD, name="divs", src=[UPat(), UPat(Ops.IDIV)]), fold_unrolled_divs),
  # generic lt folding
  (UPat.var("x", dtypes.sints)<UPat.cvar("c", vec=False), lambda x,c: lt_folding(x, c.arg) if 0 < c.arg else None),
  # canonicalize a simplex with positive coefficients > 0
  # not x < 1 -> X > 0
  ((UPat.var("x", dtypes.ints)<1).ne(True), lambda x: (newx<1).ne(True) if (newx:=canonicalize_simplex(x)) is not None else None),
  # ** div **
  # div folding
  ((UPat.var("x")//UPat.cvar("c") + UPat.cvar("a"))//UPat.cvar("d"), lambda x,c,a,d: (x+a*c)//(c*d)),  # (x//c+a)//d -> (x+a*c)//(c*d)
  (UPat.var("x", dtypes.sints) // UPat.var("y"), lambda x,y: div_and_mod_folding(x,y,Ops.IDIV)),
  # ** mod **
  # mod folding
  (UPat.var("x") % UPat.var("y"), lambda x,y: div_and_mod_folding(x,y,Ops.MOD)),
])


symbolic_flat = symbolic+PatternMatcher([
  # ** combine terms (opinionated) **
  (-1 * (UPat.var("x") + UPat.var("y")), lambda x,y: (-x)+(-y)),  # -(x+y) -> -x + -y
  # (x+y)*c -> x*c+y*c. only for int, float has inf*0=nan issue
  ((UPat.var("x", dtypes.ints) + UPat.var("y")) * UPat.cvar("c"), lambda x,y,c: x*c+y*c),
])

_substitute = PatternMatcher([(UPat(tuple(Ops), name="x"), lambda ctx,x: ctx.get(x,None))])

# for debug
syms = { Ops.ADD: "+", Ops.SUB: "-", Ops.IDIV: "//", Ops.MOD: "%", Ops.SHL: "<<", Ops.SHR: ">>",
         Ops.MUL: "*", Ops.CMPLT: "<", Ops.CMPNE: "!=", Ops.AND: "&", Ops.OR: "|", Ops.XOR: "^"}
renderer = PatternMatcher([
  (UPat((Ops.DEFINE_VAR, Ops.SPECIAL), name="x"), lambda x: UOp(Ops.NOOP, arg=x.arg[0])),
  (UPat(Ops.RANGE, name="x"), lambda x: UOp(Ops.NOOP, arg=f"ridx{x.arg}")),
  (UPat(Ops.CONST, name="x"), lambda x: UOp(Ops.NOOP, arg=str(x.arg))),
  (UPat(Ops.BIND, src=UPat(Ops.NOOP), name="x"), lambda x: x.src[0]),
  (UPat(Ops.NEG, src=UPat(Ops.NOOP), name="x"), lambda x: UOp(Ops.NOOP, arg=f"(-{x.src[0].arg})")),
  (UPat(Ops.MAX, src=UPat(Ops.NOOP), name="x"), lambda x: UOp(Ops.NOOP, arg=f"max({x.src[0].arg}, {x.src[1].arg})")),
  (UPat(Ops.MULACC, src=UPat(Ops.NOOP), name="x"), lambda x: UOp(Ops.NOOP, arg=f"({x.src[0].arg}*{x.src[1].arg}+{x.src[2].arg})")),
  (UPat(Ops.WHERE, src=UPat(Ops.NOOP), name="x"), lambda x: UOp(Ops.NOOP, arg=f"({x.src[1].arg} if {x.src[0].arg} else {x.src[2].arg})")),
  (UPat(GroupOp.ALU, src=UPat(Ops.NOOP), name="x"), lambda x: UOp(Ops.NOOP, arg=f"({x.src[0].arg}{syms[x.op]}{x.src[1].arg})")),
])

# *** what was symbolic.py ***

sint = Union[int, UOp]
Variable = UOp

ConstLike = Union[ConstType, Variable, tuple[ConstType, ...]]

# *** uop swizzling ***

merge_views = PatternMatcher([
  (UPat(Ops.VIEW, name="s0").view(name="s1"), lambda s0,s1: s0.replace(arg=s0.st+s1.st)),
  (UPat(Ops.VIEW, name="mv", src=(UPat.var("x"),)), lambda mv,x: x if mv.st.contiguous and x.st is not None and x.shape == mv.shape else None),
])

# push VIEW to loads
view_left = merge_views+PatternMatcher([
  # VIEW before elementwise ops
  (UPat({*GroupOp.ALU, Ops.CAST, Ops.BITCAST, Ops.ASSIGN}, name="e").view(name="v"),
   lambda e,v: e.replace(src=tuple(s if s.st is None else s.view(v.st) if s is s.base else s.base.view(s.st+v.st) for s in e.src))),
  # early merge VIEW buffer ops
  (UPat(GroupOp.Buffer, name="b").view(name="v"), lambda b,v: b.replace(src=tuple((s.st+v.st).to_uop() if s.op is Ops.VIEW else s for s in b.src))),
])<|MERGE_RESOLUTION|>--- conflicted
+++ resolved
@@ -471,13 +471,7 @@
       return var.replace(src=(UOp(Ops.VIEW, dtypes.void, (UOp(Ops.DEVICE, arg=device),), ShapeTracker.from_shape(shape)),)).bind(val)
     # otherwise it's just a VIEW(BUFFER)
     return UOp(Ops.VIEW, dtype, (UOp.new_buffer(device, (st:=ShapeTracker.from_shape(shape)).size, dtype),), st)
-<<<<<<< HEAD
   def copy_to_device(self, device:str|tuple[str, ...], clone:bool=False) -> UOp:
-    # no COPY
-    if self.device == device and not clone: return self
-=======
-  def copy_to_device(self, device:str, clone:bool=False) -> UOp:
->>>>>>> d6bf1fea
     # if it's a shrink, do the shrink before the copy with CONTIGUOUS
     if prod(self.shape) < prod(self.base.shape): return self.contiguous().copy_to_device(device)
     # COPY is COPY(DEVICE, copyin.base) -> VIEW(copyin.st)
