from __future__ import annotations
import importlib, inspect, functools, pathlib, time, re
from enum import Enum, auto
<<<<<<< HEAD
from typing import TYPE_CHECKING, Union, Type, Tuple, Any, List, Optional, Dict, Callable, MutableMapping, cast
from tinygrad.helpers import ansilen, prod, DEBUG, getenv, GlobalCounters, DType, colored, BEAM, NOOPT, dedup, all_int
=======
from typing import TYPE_CHECKING, Union, Type, Tuple, Any, List, Optional, Dict, Callable, Mapping
from tinygrad.helpers import ansilen, prod, DEBUG, getenv, GlobalCounters, DType, colored, BEAM, NOOPT, dedup, all_int, to_function_name
>>>>>>> 7169de57
from tinygrad.runtime.lib import RawBuffer
from tinygrad.shape.symbolic import Variable, sym_infer, sint
from dataclasses import dataclass

# these are the llops your accelerator must implement, along with toCpu
# the Enum class doesn't work with mypy, this is static. sorry it's ugly
# NOTE: MOD, CMPLT don't have to be implemented on vectors, just scalars
# NOTE: rdna3 only has RECIP and not DIV. DIV and POW are on the chopping block
class UnaryOps(Enum): NOOP = auto(); EXP2 = auto(); LOG2 = auto(); CAST = auto(); SIN = auto(); SQRT = auto(); RECIP = auto(); NEG = auto() # noqa: E702
class BinaryOps(Enum): ADD = auto(); SUB = auto(); MUL = auto(); DIV = auto(); MAX = auto(); MOD = auto(); CMPLT = auto() # noqa: E702
class TernaryOps(Enum): MULACC = auto(); WHERE = auto() # noqa: E702
class ReduceOps(Enum): SUM = auto(); MAX = auto() # noqa: E702
class BufferOps(Enum): MEM = auto(); CONST = auto(); FROM_UNDERLYING = auto() # noqa: E702
# Ops below this line are not allowed in ASTs
class MovementOps(Enum): RESHAPE = auto(); PERMUTE = auto(); EXPAND = auto(); PAD = auto(); SHRINK = auto(); STRIDE = auto(); AS_STRIDED = auto() # noqa: E702
class LoadOps(Enum): EMPTY = auto(); RAND = auto(); CONST = auto(); FROM = auto(); CONTIGUOUS = auto(); CUSTOM = auto() # noqa: E702

Op = Union[UnaryOps, BinaryOps, ReduceOps, MovementOps, LoadOps, TernaryOps, BufferOps]
OpType = Union[Type[UnaryOps], Type[BinaryOps], Type[ReduceOps], Type[MovementOps], Type[LoadOps], Type[TernaryOps], Type[BufferOps]]

if TYPE_CHECKING:
  from tinygrad.shape.shapetracker import ShapeTracker
  from tinygrad.lazy import LazyBuffer
  from tinygrad.codegen.linearizer import Linearizer
  from tinygrad.codegen.kernel import LinearizerOptions

@dataclass(frozen=True)
class MemBuffer:
  idx: int
  dtype: DType
  st: ShapeTracker

@dataclass(frozen=True)
class ConstBuffer:
  val: Union[int, float]
  dtype: DType
  st: ShapeTracker

@dataclass(frozen=True)
class ScheduleItem:
  ast: LazyOp
  out: LazyBuffer
  inputs: Tuple[LazyBuffer, ...]
  var_vals: Dict[Variable, int]

@dataclass(frozen=True)
class LazyOp:
  op: Op
  src: Tuple[Union[LazyOp, LazyBuffer], ...]
  arg: Any = None
  def __repr__(self): return f"LazyOp(op={self.op}, src={self.src}, arg={self.arg})"
  @functools.cached_property
  def buffers(self) -> Tuple[LazyBuffer, ...]: return tuple(dedup(sum([x.buffers for x in self.src], ())))
  @functools.cached_property
  def hash(self): return hash((self.op,self.src, self.arg))
  def __hash__(self): return self.hash

<<<<<<< HEAD
  def __eq__(self,x):
    def eq(ka,kb,cache):
      if type(ka) != tuple or type(kb) != tuple: return ka == kb
      if (id(ka), id(kb)) in cache or all(eq(a,b,cache) for a,b in zip(ka,kb)): cache.add ((id(ka),id(kb)))
      return (id(ka),id(kb)) in cache
    return eq(self.key,x.key,set())

  @functools.cached_property
  def key(self): return (self.op, tuple(map(lambda x: getattr(x, "key", x), self.src)), getattr(self.arg, "key", self.arg))

  def map_buffers(self, real_srcs: MutableMapping[Any, Any]) -> LazyOp: return real_srcs.get(self) or real_srcs.update ({self:LazyOp(self.op, tuple([y.map_buffers(real_srcs) if y not in real_srcs else real_srcs[y] for y in self.src]), self.arg)}) or real_srcs[self]

  @functools.lru_cache
  def get_lazyops(self) -> List[LazyOp]: return [self] + dedup([item for x in self.src for item in x.get_lazyops()])
=======
  def map_buffers(self, real_srcs: Mapping[Any, Union[LazyBuffer, LazyOp]]) -> LazyOp: return LazyOp(self.op, tuple([y.map_buffers(real_srcs) if y not in real_srcs else real_srcs[y] for y in self.src]), self.arg)
  def get_lazyops(self) -> List[LazyOp]: return [self] + [item for x in self.src for item in x.get_lazyops()]
>>>>>>> 7169de57

  def replace_with_movement_ops(self:LazyOp, ops:List[Tuple[MovementOps, Tuple[Any, ...]]]) -> 'LazyBuffer':
    assert self.op in BinaryOps or self.op in UnaryOps or self.op in TernaryOps
    srcs = [z.replace_with_movement_ops(ops) for z in self.src]
    return srcs[0].e(self.op, *srcs[1:], arg=self.arg)   # type: ignore

  @property
  def st(self): raise NotImplementedError
  @property
  def realized(self): raise NotImplementedError
  @property
  def children(self): raise NotImplementedError

  # movement ops
  def reshape(self, _): raise NotImplementedError
  def pad(self, _): raise NotImplementedError
  def expand(self, _): raise NotImplementedError
  def permute(self, _): raise NotImplementedError
  def shrink(self, _): raise NotImplementedError
  def stride(self, _): raise NotImplementedError

# **************** Device ****************

class _Device:
  def __init__(self) -> None: self._buffers: List[str] = [x.stem[len("ops_"):].upper() for x in (pathlib.Path(__file__).parent/"runtime").iterdir() if x.stem.startswith("ops_")]
  def canonicalize(self, device:Optional[str]) -> str: return (device.split(":", 1)[0].upper() + ((":"+device.split(":", 1)[1]) if ':' in device else '')).replace(":0", "") if device is not None else self.DEFAULT
  @functools.lru_cache(maxsize=None)  # this class is a singleton, pylint: disable=method-cache-max-size-none
  def __getitem__(self, x:str) -> Union[Interpreted, Compiled]:
    x = x.split(":")[0].upper()
    return [cls for cname, cls in inspect.getmembers(importlib.import_module(f'tinygrad.runtime.ops_{x.lower()}')) if (cname.lower() == x.lower() + "buffer") and x in self._buffers][0]
  @functools.cached_property
  def DEFAULT(self) -> str:
    device_from_env: Optional[str] = functools.reduce(lambda val, ele: ele if getenv(ele) == 1 else val, self._buffers, None)   # type: ignore
    if device_from_env: return device_from_env
    for device in ["METAL", "CUDA", "GPU"]:
      try:
        if self[device]: return device
      except Exception: pass
    return "CPU"
Device = _Device()

# **************** independent FlopCounter ****************

@dataclass
class FlopCounter:
  shape: Tuple[int, ...]
  dtype: DType
  flops: int
  mem: Dict[int, int]
  @property
  def mem_estimate(self): return sum(self.mem.values()) + self.dtype.itemsize*prod(self.shape)
  def consume_flops(self):
    self.flops, ret = 0, self.flops
    return ret

InterpretedFlopCounter: Dict[Op, Callable] = {
  BufferOps.MEM: lambda arg: FlopCounter(arg.st.shape, arg.dtype, 0, {arg.idx: arg.dtype.itemsize*arg.st.size()}), BufferOps.CONST: lambda arg: FlopCounter(arg.st.shape, arg.dtype, 0, {}),
  UnaryOps.CAST: lambda self,arg: FlopCounter(self.shape, arg[0], self.consume_flops(), self.mem),   # cast uses no flops
  **{op:lambda self: FlopCounter(self.shape, self.dtype, self.consume_flops() + prod(self.shape), self.mem) for op in UnaryOps if op != UnaryOps.CAST},
  **{op:lambda self,y: FlopCounter(self.shape, max(self.dtype, y.dtype), self.consume_flops() + y.consume_flops() + prod(self.shape), {**self.mem, **y.mem}) for op in BinaryOps},
  **{op:lambda self,new_shape: FlopCounter(new_shape, self.dtype, self.consume_flops() + prod(self.shape), self.mem) for op in ReduceOps},
  TernaryOps.WHERE: lambda self,y,z: FlopCounter(self.shape, y.dtype, self.consume_flops() + y.consume_flops() + z.consume_flops() + prod(self.shape), {**self.mem, **y.mem, **z.mem})}

@functools.lru_cache(None)
def get_lazyop_info(ast:LazyOp) -> FlopCounter:
  @functools.lru_cache(None) # NOTE: this cache needs to be recreated for new ASTs
  def run_ast(ast): return InterpretedFlopCounter[ast.op](*([run_ast(x) for x in ast.src]+([ast.arg] if ast.arg is not None else [])))
  return run_ast(ast)

# **************** GlobalCounters stats ****************

def update_stats(name:str, op_estimate:sint, mem_estimate:sint, var_vals: Optional[Dict[Variable, int]], et: Optional[float], buf_count, jit=False, num_kernels=1, lra=None):
  if var_vals is None: var_vals = {}
  op_estimate, mem_estimate = sym_infer(op_estimate, var_vals), sym_infer(mem_estimate, var_vals)
  if DEBUG >= 2:
    print(f"{colored(f'*** {GlobalCounters.kernel_count:4d}', ('magenta' if num_kernels == 1 else 'CYAN') if jit else None)} {name+' '*(37-ansilen(name))} arg {buf_count:3d} sz {str(lra.get('global_size', '') if lra else ''):18s} {str(lra.get('local_size', '') if lra else ''):12s} OPs {int(op_estimate/1e6):6d}M/{GlobalCounters.global_ops/1e9:7.2f}G  mem {GlobalCounters.mem_used/1e9:5.2f} GB " +
          (str() if et is None else f"tm {et*1e6:9.2f}us/{GlobalCounters.time_sum_s*1e3:9.2f}ms ({op_estimate/((et or 1e-20)*1e9):8.2f} GFLOPS, {mem_estimate/((et or 1e-20)*1e9):7.2f} GB/s)"))
  GlobalCounters.kernel_count += num_kernels
  GlobalCounters.global_ops += op_estimate
  GlobalCounters.global_mem += mem_estimate
  if et is not None: GlobalCounters.time_sum_s += et

# **************** shared AST runner ****************

class JITRunner:
  def __init__(self):
    self.op_estimate, self.mem_estimate = 0, 0
  def exec(self, rawbufs:List[RawBuffer], var_vals:Optional[Dict[Variable, int]]=None) -> Optional[float]:
    var_vals = var_vals if var_vals is not None else {}
    from tinygrad.jit import CacheCollector
    et = self(rawbufs, var_vals)
    CacheCollector.add(self, rawbufs, var_vals)
    return et
  def __call__(self, rawbufs:List[RawBuffer], var_vals:Dict[Variable, int], wait=False, jit=False) -> Optional[float]:
    raise NotImplementedError("override this")

# **************** for Interpreted Buffers ****************

class InterpretedASTRunner(JITRunner):
  def __init__(self, ast:LazyOp, fxn:Callable):
    super().__init__()
    self.fxn = fxn
    info = get_lazyop_info(ast)
    self.op_estimate, self.mem_estimate = info.flops, info.mem_estimate

  def __call__(self, rawbufs:List[RawBuffer], var_vals:Dict[Variable, int], wait=False, jit=False) -> float:
    st = time.perf_counter()
    ret: RawBuffer = self.fxn(rawbufs[1:], var_vals)
    et = time.perf_counter() - st
    update_stats(f"<interpreted {ret.size}>", self.op_estimate, self.mem_estimate, var_vals, et, len(rawbufs), jit)
    assert getattr(rawbufs[0], 'dtype', ret.dtype) == ret.dtype
    rawbufs[0].dtype, rawbufs[0].size, rawbufs[0]._buf, rawbufs[0].offset = ret.dtype, ret.size, ret._buf, ret.offset
    return et

class Interpreted:
  def __init__(self, buffer: Type[RawBuffer], fxn_for_op:Dict[Op, Callable]):
    self.buffer, self.fxn_for_op = buffer, fxn_for_op
    self.synchronize, self.codegen, self.graph = lambda: None, None, None
    self.method_cache: Dict[LazyOp, InterpretedASTRunner] = {}

  def exec_ast(self, ast:LazyOp, output:LazyBuffer, inputs:Tuple[LazyBuffer, ...], var_vals:Dict[Variable, int], **kwargs):
    if ast not in self.method_cache: self.method_cache[ast] = get_interpreted_fxn(self.fxn_for_op, ast)
    output.realized = output.output_buffer if output.output_buffer is not None else self.buffer.__new__(self.buffer)
    self.method_cache[ast].exec([output.realized] + [x.realized for x in inputs], var_vals)

def get_interpreted_fxn(fxn_for_op:Dict[Op, Callable], ast:LazyOp) -> InterpretedASTRunner:
  if DEBUG >= 3:
    from tinygrad.graph import print_tree
    print_tree(ast)
  tglob: Dict[str, Any] = {"Variable": Variable}
  lines: List[str] = []

  @functools.lru_cache(None)
  def gstr(x:Any, nm=None) -> str:
    if ('Variable' in (str_arg := repr(x)) or 'NumNode' in str_arg):
      str_arg = re.sub(r'Variable\(.*?\)', lambda m: f'var_vals[{str(m.group(0))}]', str_arg)
      # TODO: (Variable - Variable) might create NumNode. can we remove it?
      return re.sub(r'NumNode\((.*?)\)', r'\1', str_arg)
    ret = str(nm).replace(".", "_") if nm else f"m{len(tglob):04d}"
    tglob[ret] = x
    return ret

  @functools.lru_cache(None)
  def _interpret_ast(ast:LazyOp) -> str:
    if TernaryOps.MULACC in fxn_for_op and ast.op == ReduceOps.SUM and isinstance(ast.src[0], LazyOp) and ast.src[0].op == BinaryOps.MUL:
      ast = LazyOp(TernaryOps.MULACC, ast.src[0].src, ast.arg)

    if ast.op in BufferOps:
      tmp = f"{gstr(fxn_for_op[ast.op], ast.op)}({gstr(ast.arg.val)}, {gstr(ast.arg.dtype)})" if ast.op == BufferOps.CONST else f"{gstr(fxn_for_op[ast.op], ast.op)}(inputs[{ast.arg.idx-1}])"
      for mop,arg in ast.arg.st.to_movement_ops(): tmp = f"{gstr(fxn_for_op[mop], mop)}({tmp}, {gstr(arg)})"
    else:
      tmp = f"{gstr(fxn_for_op[ast.op], ast.op)}({', '.join([_interpret_ast(src) for src in ast.src] + ([gstr(ast.arg)] if ast.arg else []))})"

    ret = f"a{len(lines)}"
    lines.append(f"  {ret} = {tmp}")
    return ret

  ret = _interpret_ast(ast)
  src = '\n'.join(['def run(inputs, var_vals):'] + lines + [f"  return {gstr(fxn_for_op[BufferOps.FROM_UNDERLYING], BufferOps.FROM_UNDERLYING)}({ret})" if BufferOps.FROM_UNDERLYING in fxn_for_op else f"  return {ret}"])
  if DEBUG >= 4: print(functools.reduce(lambda x,y: (x.replace(y[0], str(y[1])) if y[0][0:2] == "m0" else x), tglob.items(), src))
  exec(compile(src, "<ast>", "exec"), tglob) # pylint: disable=exec-used
  return InterpretedASTRunner(ast, tglob['run'])

# **************** for Compiled Buffers ****************

class CompiledASTRunner(JITRunner):
  def __init__(self, ast:Optional[LazyOp], name:str, prg:str, global_size:Optional[List[int]]=None, local_size:Optional[List[int]]=None, runtime_args:Optional[dict]=None):
    super().__init__()
    if DEBUG >= 4: print(prg)
    if global_size is not None: global_size = global_size + [1]*(3-len(global_size))
    if local_size is not None: local_size = local_size + [1]*(3-len(local_size))
    self.name, self.display_name, self.prg, self.global_size, self.local_size, self.runtime_args = \
      to_function_name(name), name, prg, global_size, local_size, runtime_args if runtime_args is not None else {}
    self.vars: List[Variable] = []
    if ast:
      info = get_lazyop_info(ast)
      self.op_estimate, self.mem_estimate = info.flops, info.mem_estimate
      from tinygrad.lazy import vars_from_ast
      self.vars = vars_from_ast(ast)
      assert all(v._val is None for v in self.vars), f"ASTRunner contains bound Variable {self.vars}"

  def build(self, compiler, runtime):
    self.lib = compiler.__wrapped__(self.prg) if getenv("DISABLE_COMPILER_CACHE") else compiler(self.prg)
    self.clprg = runtime(self.name, self.lib)
    return self

  def launch_dims(self, var_vals):
    global_size = [sym_infer(sz, var_vals) for sz in self.global_size] if self.global_size is not None else self.global_size
    local_size = [sym_infer(sz, var_vals) for sz in self.local_size] if self.local_size is not None else self.local_size
    return global_size, local_size

  def __call__(self, rawbufs:List[RawBuffer], var_vals:Dict[Variable, int], wait=False, jit=False) -> Optional[float]:
    global_size, local_size = self.launch_dims(var_vals)
    if global_size is not None and local_size is None and all_int(self.global_size): # type: ignore[arg-type]
      # TODO: this is copied from get_program
      from tinygrad.features.search import optimize_local_size
      local_size = self.local_size = optimize_local_size(self.clprg, global_size, rawbufs)
      global_size = self.global_size = [g//l if g%l == 0 else g/l for g,l in zip(global_size, local_size)]
    lra = self.runtime_args.copy()
    if global_size: lra['global_size'] = global_size
    if local_size and 'local_size' not in lra: lra['local_size'] = local_size
    et = self.clprg(*rawbufs, *[var_vals[k] for k in self.vars], **lra, wait=wait or DEBUG>=2)
    update_stats(self.display_name, self.op_estimate, self.mem_estimate, var_vals, et, len(rawbufs), jit, lra=lra)
    return et

class Compiled:
  def __init__(self, buffer: Type[RawBuffer], linearizer_opts:LinearizerOptions, renderer, compiler, runtime, synchronize=lambda: None, graph=None):
    self.buffer, self.linearizer_opts, self.renderer, self.compiler, self.runtime, self.synchronize, self.graph = buffer, linearizer_opts, renderer, compiler, runtime, synchronize, graph
    self.method_cache: Dict[LazyOp, CompiledASTRunner] = {}

  def to_program(self, k:Linearizer) -> CompiledASTRunner:
    k.linearize()
    src, runtime_args = self.renderer(to_function_name(k.name), k.uops)
    return CompiledASTRunner(k.ast, k.name, src, k.global_size, k.local_size, runtime_args).build(self.compiler, self.runtime)

  def exec_ast(self, ast:LazyOp, output:LazyBuffer, inputs:Tuple[LazyBuffer, ...], var_vals:Dict[Variable, int], **kwargs):
    # check if we can reuse the output buffer
    # if it's aliased, don't use it
    # TODO: this is pretty wrong actually, who knows where else this buffer is used?
    # TODO: what if an assign is required? this silently is wrong
    output.realized = output.output_buffer
    if output.realized is not None:
      for i,a in enumerate(inputs):
        # TODO: if this is contiguous it's fine
        if a.realized == output.realized:
          if any(not x.arg.st.contiguous for x in ast.get_lazyops() if x.op == BufferOps.MEM and x.arg.idx == i+1):
            output.realized = None
            break

    # we don't have an output buffer, we have to create it, and create to max size if it has symbolic shape
    if output.realized is None:
      output.realized = self.buffer(prod((s if isinstance(s, int) else s.max for s in output.shape)), output.dtype, **kwargs)
      if output.realized.size == 0: return output.realized

    # all the rawbuffers
    rawbuffers = [output.realized] + [x.realized for x in inputs]

    if ast not in self.method_cache or getenv("DISABLE_METHOD_CACHE"): self.method_cache[ast] = get_optimized_program(self.linearizer_opts, self.to_program, ast, rawbuffers)
    self.method_cache[ast].exec(rawbuffers, var_vals)

def get_optimized_program(linearizer_opts:LinearizerOptions, to_program, ast:LazyOp, rawbuffers:List[RawBuffer]) -> CompiledASTRunner:
  if DEBUG >= 3:
    from tinygrad.graph import print_tree
    print_tree(ast)
  from tinygrad.codegen.linearizer import Linearizer
  k = Linearizer(ast, linearizer_opts)
  assert k.info.dtype == rawbuffers[0].dtype, f"linearizer must match dtype. linearizer wants {k.info.dtype} but buffer is {rawbuffers[0].dtype}"
  if not NOOPT:
    if not (used_tensor_cores:=k.apply_tensor_cores(getenv("TC", 1))): k.hand_coded_optimizations()
    if BEAM >= 1:
      lins = [(("tc" if used_tensor_cores else "hc"), k)]
      # allocate a scratch buffer if output buffer is also input
      test_rawbuffers = [type(rawbuffers[0])(rawbuffers[0].size, rawbuffers[0].dtype), *rawbuffers[1:]] if rawbuffers[0] in rawbuffers[1:] else rawbuffers
      kb = Linearizer(ast, linearizer_opts)
      kb.required_optimizations()
      from tinygrad.features.search import beam_search, time_linearizer
      lins.append((f"beam{BEAM.value}", beam_search(kb, test_rawbuffers, BEAM.value, bool(getenv("BEAM_ESTIMATE", 1)))))
      if used_tensor_cores:
        lins.append(("hc", Linearizer(ast, linearizer_opts)))
        lins[-1][1].hand_coded_optimizations()
      timed = sorted([(nm, tk, time_linearizer(tk, test_rawbuffers, allow_test_size=False, clear_l2=True)) for nm, tk in lins], key=lambda x: x[2])
      if DEBUG >= 1: print("  <  ".join(f"{nm:6s} : {lin.colored_shape(30, dense=True)} : {tm*1e6:8.2f} us" for nm, lin, tm in timed))
      k = timed[0][1]
  else:
    k.required_optimizations()
  return to_program(k)<|MERGE_RESOLUTION|>--- conflicted
+++ resolved
@@ -1,13 +1,8 @@
 from __future__ import annotations
 import importlib, inspect, functools, pathlib, time, re
 from enum import Enum, auto
-<<<<<<< HEAD
-from typing import TYPE_CHECKING, Union, Type, Tuple, Any, List, Optional, Dict, Callable, MutableMapping, cast
-from tinygrad.helpers import ansilen, prod, DEBUG, getenv, GlobalCounters, DType, colored, BEAM, NOOPT, dedup, all_int
-=======
-from typing import TYPE_CHECKING, Union, Type, Tuple, Any, List, Optional, Dict, Callable, Mapping
+from typing import TYPE_CHECKING, Union, Type, Tuple, Any, List, Optional, Dict, Callable, MutableMapping
 from tinygrad.helpers import ansilen, prod, DEBUG, getenv, GlobalCounters, DType, colored, BEAM, NOOPT, dedup, all_int, to_function_name
->>>>>>> 7169de57
 from tinygrad.runtime.lib import RawBuffer
 from tinygrad.shape.symbolic import Variable, sym_infer, sint
 from dataclasses import dataclass
@@ -65,7 +60,6 @@
   def hash(self): return hash((self.op,self.src, self.arg))
   def __hash__(self): return self.hash
 
-<<<<<<< HEAD
   def __eq__(self,x):
     def eq(ka,kb,cache):
       if type(ka) != tuple or type(kb) != tuple: return ka == kb
@@ -80,10 +74,6 @@
 
   @functools.lru_cache
   def get_lazyops(self) -> List[LazyOp]: return [self] + dedup([item for x in self.src for item in x.get_lazyops()])
-=======
-  def map_buffers(self, real_srcs: Mapping[Any, Union[LazyBuffer, LazyOp]]) -> LazyOp: return LazyOp(self.op, tuple([y.map_buffers(real_srcs) if y not in real_srcs else real_srcs[y] for y in self.src]), self.arg)
-  def get_lazyops(self) -> List[LazyOp]: return [self] + [item for x in self.src for item in x.get_lazyops()]
->>>>>>> 7169de57
 
   def replace_with_movement_ops(self:LazyOp, ops:List[Tuple[MovementOps, Tuple[Any, ...]]]) -> 'LazyBuffer':
     assert self.op in BinaryOps or self.op in UnaryOps or self.op in TernaryOps
