--- conflicted
+++ resolved
@@ -342,14 +342,8 @@
 
   # *** uop movement ops ***
 
-<<<<<<< HEAD
-  @functools.cached_property
-  def base(self) -> UOp: return self.src[0] if self.op is Ops.VIEW else self
-
-=======
   @property
   def base(self): return self.src[0] if self.op is Ops.VIEW and len(self.src) != 0 else self
->>>>>>> e75a855f
   def view(self, st:ShapeTracker): return self if self.st is None or self.st == st else UOp(Ops.VIEW, self.dtype, (self,), st)
   def reshape(self, arg:Tuple[sint, ...]): return self.view(unwrap(self.st).reshape(arg))
 
