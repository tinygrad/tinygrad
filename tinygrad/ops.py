from __future__ import annotations
from typing import Any, Optional, Union, Callable, cast, TYPE_CHECKING, Type, Literal, get_args, Iterator
import sys, time, functools, itertools, math, operator, hashlib, os, types, pickle, pathlib, inspect, weakref, heapq
from enum import auto, IntEnum, Enum
from dataclasses import dataclass, field
from collections import defaultdict
from tinygrad.dtype import ConstType, ImageDType, dtypes, DType, truncate
from tinygrad.helpers import ContextVar, all_int, prod, getenv, all_same, Context, partition, temp, unwrap, T, argfix, Metadata, _METADATA, flatten
from tinygrad.helpers import PICKLE_BUFFERS, SPLIT_REDUCEOP, DEBUG, dedup
if TYPE_CHECKING:
  from tinygrad.shape.shapetracker import ShapeTracker
  from tinygrad.device import Buffer

# wrapper around IntEnum that preserves Enum.__str__ and makes auto() unique across all FastEnum subclasses
class FastEnum(IntEnum):
  def __str__(self): return Enum.__str__(self)
  @staticmethod
  def _generate_next_value_(_, __, ___, last_values): return 1 + max([0, *last_values, *[max(c) for c in FastEnum.__subclasses__()]])

class SimpleMathTrait:
  # required to implement
  def alu(self:T, arg:Ops, *src) -> T: raise NotImplementedError
  def const_like(self:T, b:ConstLike) -> T: raise NotImplementedError

  # great functions you get!
  def ufix(self, x): return self.const_like(x) if not isinstance(x, MathTrait) else x
  def _binop(self, op, x, reverse): return self.ufix(x).alu(op, self) if reverse else self.alu(op, self.ufix(x))
  def logical_not(self): return self.ne(True)
  def neg(self):
    if (dtype:=getattr(self, 'dtype')) is None: raise TypeError(f"MathTraits __neg__ requires a dtype, {self=}")
    return self.logical_not() if dtype.scalar() == dtypes.bool else self*(-1)
  def add(self, x, reverse=False): return self._binop(Ops.ADD, x, reverse)
  def mul(self, x, reverse=False): return self._binop(Ops.MUL, x, reverse)
  def bitwise_and(self, x, reverse=False): return self._binop(Ops.AND, x, reverse)
  def bitwise_or(self, x, reverse=False): return self._binop(Ops.OR, x, reverse)
  def xor(self, x, reverse=False): return self._binop(Ops.XOR, x, reverse)
  def idiv(self, x, reverse=False): return self._binop(Ops.IDIV, x, reverse)
  def mod(self, x, reverse=False): return self._binop(Ops.MOD, x, reverse)
  def sub(self, x, reverse=False): return self.ufix(x).alu(Ops.ADD, -self) if reverse else self.alu(Ops.ADD, self.ufix(-x))
  def div(self, x, reverse=False): return (self.ufix(x)*self.alu(Ops.RECIP)) if reverse else (self*self.ufix(x).alu(Ops.RECIP))

  def __neg__(self): return self.neg()

  def __add__(self, x): return self.add(x)
  def __sub__(self, x): return self.sub(x)
  def __mul__(self, x): return self.mul(x)
  def __truediv__(self, x): return self.div(x)
  def __floordiv__(self, x): return self.idiv(x)  # TODO: idiv is trunc div, not floordiv
  def __mod__(self, x): return self.mod(x)
  def __and__(self, x): return self.bitwise_and(x)
  def __or__(self, x): return self.bitwise_or(x)
  def __xor__(self, x): return self.xor(x)

  def __radd__(self, x): return self.add(x, True)
  def __rsub__(self, x): return self.sub(x, True)
  def __rmul__(self, x): return self.mul(x, True)
  def __rtruediv__(self, x): return self.div(x, True)
  def __rfloordiv__(self, x): return self.idiv(x, True)
  def __rand__(self, x): return self.bitwise_and(x, True)
  def __ror__(self, x): return self.bitwise_or(x, True)
  def __rxor__(self, x): return self.xor(x, True)
  def __rmod__(self, x): return self.mod(x, True)

  def __lt__(self, x): return self.alu(Ops.CMPLT, self.ufix(x))
  def __gt__(self, x): return self.ufix(x).alu(Ops.CMPLT, self)
  def __ge__(self, x): return (self < x).logical_not()
  def __le__(self, x): return (self > x).logical_not()

  def ne(self, x): return self.alu(Ops.CMPNE, self.ufix(x))
  def eq(self, x): return self.ne(x).logical_not()
  def __ne__(self, x): return self.ne(x)
  # NOTE: __eq__ isn't overridden, and means the same thing as is by default

class MathTrait(SimpleMathTrait):
  # TODO: move to Tensor when new backward is done
  def lshift(self, x, reverse=False): return self._binop(Ops.SHL, x, reverse)
  def rshift(self, x, reverse=False): return self._binop(Ops.SHR, x, reverse)
  def __lshift__(self, x): return self.lshift(x)
  def __rshift__(self, x): return self.rshift(x)
  def __rlshift__(self, x): return self.lshift(x, True)
  def __rrshift__(self, x): return self.rshift(x, True)

  def maximum(self, x): return self.alu(Ops.MAX, self.ufix(x))
  def minimum(self, x): return -(-self).maximum(-x)
  def where(self, x, y): return self.alu(Ops.WHERE, x, x.ufix(y))
  def threefry(self, seed): return self.alu(Ops.THREEFRY, seed)
  def reciprocal(self): return self.alu(Ops.RECIP)
  def sqrt(self): return self.alu(Ops.SQRT)
  def sin(self): return self.alu(Ops.SIN)
  def log2(self): return self.alu(Ops.LOG2)
  def exp2(self): return self.alu(Ops.EXP2)
  def pow(self, x): return self.alu(Ops.POW, self.ufix(x))

# the order of these Ops controls the order of the toposort and ADD/MUL/MAX chains
class Ops(FastEnum):
  # uops that aren't rendered
  SINK = auto(); CONTIGUOUS = auto(); CONTIGUOUS_BACKWARD = auto(); DETACH = auto(); PRELOAD = auto(); KERNEL = auto() # noqa: E702

  # TODO: empty continues to exist because of tensor
  EMPTY = auto()

  # MetaOps
  COPY = auto(); BUFFER_VIEW = auto() # noqa: E702

  # blocks in linearizer
  BLOCK = auto(); BLOCKSTART = auto(); BLOCKFORK = auto(); BLOCKEND = auto() # noqa: E702

  # movement ops!
  RESHAPE = auto(); PERMUTE = auto(); EXPAND = auto(); PAD = auto(); SHRINK = auto(); FLIP = auto() # noqa: E702

  # misc ops
  UNROLL = auto(); CONTRACT = auto() # noqa: E702
  VIEW = auto(); DEFINE_GLOBAL = auto(); BUFFER = auto() # noqa: E702
  DEFINE_VAR = auto(); DEFINE_LOCAL = auto() # noqa: E702
  VALID = auto(); SPECIAL = auto(); NOOP = auto() # noqa: E702

  # reduce
  REDUCE_AXIS = auto()

  # helper ops
  GEP = auto(); VECTORIZE = auto() # noqa: E702

  # UnaryOps
  CAST = auto(); BITCAST = auto(); EXP2 = auto(); LOG2 = auto(); SIN = auto(); SQRT = auto(); RECIP = auto(); NEG = auto() # noqa: E702

  # load/store before math
  LOAD = auto(); STORE = auto() # noqa: E702

  # early INDEX
  INDEX = auto()

  # math ops
  WMMA = auto()

  # BinaryOps
  ADD = auto(); MUL = auto(); IDIV = auto(); MAX = auto(); MOD = auto(); CMPLT = auto(); CMPNE = auto(); XOR = auto() # noqa: E702
  SHL = auto(); SHR = auto(); OR = auto(); AND = auto(); THREEFRY = auto(); SUB = auto(); FDIV = auto(); POW = auto() # noqa: E702

  # TernaryOps
  WHERE = auto(); MULACC = auto() # noqa: E702

  # this is here becasue it needs to be at the top of a reduce chain
  DEFINE_ACC = auto()

  # assignment ops
  ASSIGN = auto()
  BIND = auto()

  # control flow ops
  BARRIER = auto(); RANGE = auto(); IF = auto(); ENDRANGE = auto(); ENDIF = auto() # noqa: E702

  # consts last!
  VCONST = auto(); CONST = auto() # noqa: E702

  # device
  DEVICE = auto()
  MULTI = auto()

class GroupOp:
  Unary = {Ops.EXP2, Ops.LOG2, Ops.SIN, Ops.SQRT, Ops.RECIP, Ops.NEG}
  Binary = {Ops.ADD, Ops.MUL, Ops.IDIV, Ops.MAX, Ops.MOD, Ops.CMPLT, Ops.CMPNE, Ops.XOR, Ops.SHL, Ops.SHR, Ops.OR, Ops.AND, Ops.THREEFRY,
            Ops.SUB, Ops.FDIV, Ops.POW}
  Ternary = {Ops.WHERE, Ops.MULACC}
  ALU = set.union(Unary, Binary, Ternary)

  Irreducible = {Ops.CONST, Ops.DEFINE_VAR, Ops.SPECIAL, Ops.RANGE}
  Movement = {Ops.RESHAPE, Ops.EXPAND, Ops.PERMUTE, Ops.PAD, Ops.SHRINK, Ops.FLIP}

  Buffer = {Ops.LOAD, Ops.PRELOAD, Ops.STORE, Ops.VALID, Ops.CONST, Ops.DEFINE_VAR}
  Block = {Ops.BLOCK, Ops.BLOCKEND, Ops.BLOCKFORK, Ops.BLOCKSTART}

  # BinaryOps that can be flipped
  Commutative = {Ops.ADD, Ops.MUL, Ops.MAX, Ops.CMPNE, Ops.XOR, Ops.AND, Ops.OR}

  # BinaryOps where f(f(a,b),c) = f(a,f(b,c))
  Associative = {Ops.ADD, Ops.MUL, Ops.AND, Ops.OR, Ops.MAX}
<<<<<<< HEAD
  CommAssoc = set.intersection(Commutative, Associative)
=======
>>>>>>> 88add71c

  # BinaryOps that satisfy f(x,x)=x see https://en.wikipedia.org/wiki/Idempotence
  Idempotent = {Ops.OR, Ops.AND, Ops.MAX}

  # do not preserve f(0) = 0
  UnsafePad = {Ops.RECIP, Ops.LOG2, Ops.EXP2, Ops.IDIV, Ops.POW}

  All = set(Ops)

# some BUFFER ops can be processed with only a view
view_supported_devices = {"LLVM", "CLANG", "CUDA", "NV", "AMD", "METAL", "QCOM", "DSP", "DISK"}

# https://en.wikipedia.org/wiki/Identity_element
def identity_element(op:Ops, dt:DType) -> ConstType: return dtypes.as_const({Ops.ADD:0, Ops.MUL:1, Ops.MAX:dtypes.min(dt)}[op], dt)

def can_pad(u:UOp, edges:dict[UOp, UOp], visisted:dict[UOp, None]) -> bool:
  if u.op in GroupOp.UnsafePad: return False
  if (len(u.src) == 2 and u.src[0] in edges) or u in visisted: return True
  visisted[u] = None
  return all(can_pad(x.base, edges, visisted) for x in u.src)

# With True as the default, this matches the old symbolic behavior
def resolve(x:UOp|bool, default:bool=True):
  if isinstance(x, bool): return x
  assert x.dtype == dtypes.bool, "UOp in resolve must be bool"
  # NOTE: generating the text for the exception is expensive, so we do this
  return bool(sx.vmin) if (sx:=x.simplify()).vmin == sx.vmax else default

# smax/smin are replacements for max/min that preserve symbolic
def _suop(lst, uop_fxn, python_fxn):
  uops, nums = partition(lst, lambda x: isinstance(x, UOp))
  return ssimplify(functools.reduce(uop_fxn, uops + ([python_fxn(nums)] if nums else [])))
def smax(*lst): return _suop(argfix(*lst), UOp.maximum, max)
def smin(*lst): return _suop(argfix(*lst), UOp.minimum, min)

def ssimplify(uop): return uop.ssimplify() if isinstance(uop, UOp) else uop
def sym_infer(uop: Union[UOp, int], var_vals: dict[UOp, int]) -> int: return uop.sym_infer(var_vals) if isinstance(uop, UOp) else uop

# used for UOp and UPat
def pretty_print(x:Any, rep:Callable, srcfn=lambda x: x.src, cache=None, d=0)->str:
  def dfs(x:Any, cache:dict):
    for s in srcfn(x) or []:
      cache.setdefault(s, [len(cache), 0, False])[1] += 1
      if cache[s][1] == 1: dfs(s, cache)
  if cache is None: dfs(x, cache:={})
  if (cx:=cache.setdefault(x, [0,0,False]))[2]: return f"{' '*d} x{cx[0]}"
  cx[2], srcs = True, ('None' if srcfn(x) is None else ''.join(f'\n{pretty_print(s, rep, srcfn, cache, d+2)},' for s in srcfn(x)))
  return f"{' '*d}{f'x{cx[0]}:=' * (cx[1]>1)}{rep(x)}" % srcs

class UOpMetaClass(type):
  ucache:dict[tuple, weakref.ReferenceType[UOp]] = {}
  def __call__(cls, op:Ops, dtype:DType=dtypes.void, src:tuple[UOp,...]=tuple(), arg:Any=None, _buffer:Buffer|None=None):
    if (wret:=UOpMetaClass.ucache.get(key:=(op, dtype, src, arg), None)) is not None and (ret:=wret()) is not None: return ret
    UOpMetaClass.ucache[key] = ref = weakref.ref(created:=super().__call__(*key))
    for s in src: s.children.add(ref)
    # NOTE: this will soon be set by Tensor once we remove function.py
    if (metadata:=_METADATA.get()) is not None: all_metadata[created] = metadata
    # NOTE: this value is set by pickle when pickling a realized tensor
    if _buffer is not None:
      assert op is Ops.BUFFER, f"trying to set Buffer {_buffer} for {op}"
      buffers[created] = _buffer
    return created

# some uops map to other stuff
buffers:weakref.WeakKeyDictionary[UOp, Buffer] = weakref.WeakKeyDictionary() # this maps BUFFER uops to their device Buffers
all_metadata:weakref.WeakKeyDictionary[UOp, Metadata] = weakref.WeakKeyDictionary()

# NOTE: this should be frozen, but frozen is slower
@dataclass(eq=False, slots=True)
class UOp(MathTrait, metaclass=UOpMetaClass):
  op:Ops
  dtype:DType = dtypes.void
  src:tuple[UOp, ...] = tuple()
  arg:Any = None
  children:set[weakref.ref[UOp]] = field(default_factory=set)
  def __del__(self):
    if self.op is Ops.BUFFER and (buffer:=buffers.get(self)) is not None: buffer.ref(-1)
    if (ref:=UOpMetaClass.ucache.get(k:=(self.op, self.dtype, self.src, self.arg))) is not None:
      for s in self.src: s.children.discard(ref)
      del UOpMetaClass.ucache[k]
  def __reduce__(self):
    args = [self.op, self.dtype, self.src, self.arg]
    if self.op is Ops.BUFFER and self.realized is not None and PICKLE_BUFFERS: args.append(self.realized)
    return UOp, tuple(args)
  def replace(self, **kwargs) -> UOp:
    new_args = (kwargs.pop("op", self.op), kwargs.pop("dtype", self.dtype), kwargs.pop("src", self.src), kwargs.pop("arg", self.arg))
    assert len(kwargs) == 0, f"unused kwargs in replace {list(kwargs)}"
    if (self.op, self.dtype, self.src, self.arg) == new_args: return self
    return UOp(*new_args)
  @functools.cached_property
  def key(self) -> bytes:
    return hashlib.sha256(str((self.op, self.dtype, self.arg)).encode() + b"".join([s.key for s in self.src])).digest()
  def __repr__(self): return pretty_print(self, lambda x: f"{type(self).__name__}({x.op}, {x.dtype}, arg={x.argstr()}, src=(%s))")
  def argstr(self): return f'({", ".join(map(str, self.arg))})' if self.op is Ops.REDUCE_AXIS else repr(self.arg)

  @property
  def toposort(self) -> dict[UOp, None]:
    def _toposort(u:UOp, cache:set[UOp]):
      if u in cache: return {}
      nodes: dict[UOp, None] = {}
      # NOTE: this is a lot faster than the comprehension in parents
      for parent in u.src: nodes.update(_toposort(parent, cache))
      nodes[u] = None
      cache.add(u)
      return nodes
    return _toposort(self, cache=set())

  @functools.cached_property
  def tuplize(self:UOp) -> tuple[int, Any, Optional[DType], tuple]: return (self.op.value, self.arg, self.dtype, tuple(x.tuplize for x in self.src))

  @functools.cached_property
  def order(self:UOp) -> tuple[tuple[int, Any, Optional[DType], tuple], tuple]:
    if self.op in GroupOp.Unary or (self.op in GroupOp.Binary and self.src[1].op in (Ops.CONST, Ops.VCONST)):
      child = self.src[0].order
      arg = self.arg if self.op in GroupOp.Unary else self.src[1].arg
      return (child[0], (child[1], self.op.value, arg))
    return (self.tuplize, ())

  # *** uop shape stuff ***

  @functools.cached_property
  def st(self) -> ShapeTracker|None:
    from tinygrad.shape.shapetracker import ShapeTracker
    if self.op is Ops.MULTI:
      return ShapeTracker.from_shape(
        tuple(sum(y.shape[a] for y in self.real_lbs) if a == self.axis else s for a,s in enumerate(self.real_lbs[0].shape)))
    if self.op is Ops.BUFFER: return ShapeTracker.from_shape((self.size,))
    # these ops define a ShapeTracker from the arg
    if self.op is Ops.VIEW: return self.arg
    if self.op in GroupOp.Movement: return unwrap(self.src[0].st).mop(self.op, self.arg)
    # buffer ops return the ShapeTracker from sources
    if self.op in GroupOp.Buffer: return vsrc[0] if len(vsrc:=[x.st for x in self.src if x.op is Ops.VIEW]) != 0 else None
    if not (src_sts := [x.st for x in self.src if x.st is not None]): return None
    assert all_same([x.shape for x in src_sts]), f"UOp sources must have the same shape {self} {[x.shape for x in src_sts]}"
    if self.op in {Ops.BITCAST, Ops.BUFFER_VIEW}:
      shape = src_sts[0].shape
      if self.dtype.itemsize != (input_sz:=self.src[0].dtype.itemsize): shape = shape[:-1]+((shape[-1]*input_sz) // self.dtype.itemsize,)
    # only reduce ops are allowed to change shape, everything else derives shape from sources
    elif self.op in {Ops.REDUCE_AXIS, Ops.WMMA}: shape = src_sts[0].reduce(self.axis_arg)
    else: shape = src_sts[0].shape
    return ShapeTracker.from_shape(shape)

  @functools.cached_property
  def full_shape(self) -> tuple[sint, ...]:
    if self.op is Ops.VIEW: return self.shape
    # TODO: this should check if st is None, it cannot because local reduce has implicit movement ops
    return tuple(smax(x) for x in zip(*[x.full_shape for x in self.src if x.op not in {Ops.DEFINE_GLOBAL,Ops.DEFINE_LOCAL} \
        # TODO: this exists because wmma creates consts without ShapeTracker in the AST, there's probably a way to fix this
        and not (x.op is Ops.CONST and x.st is None)]))
  @property
  def shape(self) -> tuple[sint, ...]: return unwrap(self.st).shape
  @property
  def size(self) -> int: return self.arg[1] if self.op is Ops.BUFFER else unwrap(self.st).size

  # *** uop evaluation ***

  def simplify(self):
    with Context(TRACK_MATCH_STATS=0):
      return graph_rewrite(self, symbolic)
  def ssimplify(self) -> Union[UOp, ConstType]: return ret.arg if (ret:=self.simplify()).op is Ops.CONST else ret
  def _eval(self, dtype, expected_type:Type[T]) -> T:
    assert self.dtype in dtype, f"eval with wrong dtype {self}"
    vmin, vmax = (simple_self:=self.simplify())._min_max
    if vmin != vmax: raise ValueError(f"eval failed to be a single number, range is {vmin} to {vmax} in {simple_self.render()}")
    assert isinstance(vmin, expected_type), f"vmin is wrong dtype {type(vmin)} != {expected_type}"
    return vmin
  def __bool__(self): return self._eval((dtypes.bool,), bool)
  def __int__(self): return self._eval(dtypes.ints, int)
  def __float__(self): return self._eval(dtypes.floats, float)
  def substitute(self, dvars:dict[UOp, UOp]):
    with Context(TRACK_MATCH_STATS=0):
      return graph_rewrite(self, _substitute, dvars, bottom_up=True)

  # *** uop syntactic sugar ***

  @property
  def st_arg(self) -> ShapeTracker:
    assert self.op in GroupOp.Buffer, f"st_arg called on {self.op}"
    return unwrap(self.st)
  @property
  def const_arg(self) -> ConstType:
    match self.base.op:
      case Ops.CONST: ret = self.base.arg
      case op: raise AssertionError(f"const_arg called on {op}")
    assert isinstance(ret, get_args(ConstType)), f"const_arg trying to return {ret}"
    return ret
  @property
  def axis_arg(self) -> tuple[int, ...]:
    assert self.op in {Ops.REDUCE_AXIS, Ops.WMMA}, f"axis_arg called on {self.op}"
    ret = self.arg[1] if self.op is Ops.REDUCE_AXIS else self.arg[7]
    assert isinstance(ret, tuple) and all(isinstance(x, int) for x in ret), f"axis_arg trying to return {ret}"
    return ret
  def sink(self, *srcs:UOp): return UOp(Ops.SINK, dtypes.void, (self,)+srcs)
  def detach(self): return UOp(Ops.DETACH, self.dtype, (self,))
  def index(self, idx:UOp, valid:UOp|None=None): return UOp(Ops.INDEX, self.dtype, (self,idx,valid) if valid is not None else (self,idx))
  def const_like(self, b:ConstLike):
    # constants can optionally have a DEVICE source
    if self._device is None: return UOp.const(self.dtype, b)
    if isinstance(self.device, tuple): return UOp.multi(*[UOp.metaop(Ops.CONST, self.shape, self.dtype, d, b) for d in self.device], axis=None)
    return UOp.metaop(Ops.CONST, self.shape, self.dtype, self.device, b)
  def broadcast(self, count:int):
    assert self.dtype.count == 1
    if count == 1: return self
    return UOp(Ops.VECTORIZE, self.dtype.vec(count), (self,)*count)
  def cast(self, dtype:DType): return UOp(Ops.CAST, dtype, (self,))
  def bitcast(self, dtype:DType): return UOp(Ops.BITCAST, dtype, (self,))
  def gep(self, i:Union[tuple[int, ...], int]):
    if isinstance(i, int):
      # NOTE: these are just shortcuts to not have to create and fold later
      if self.op is Ops.VECTORIZE: return self.src[i]
      if self.op is Ops.VCONST: return UOp.const(self.dtype.scalar(), self.arg[i])
      if self.op is Ops.CONST: return UOp.const(self.dtype.scalar(), self.arg)
      i = (i,)
    if (self.dtype.vcount == len(i) and i == tuple(range(len(i)))) or self.dtype == dtypes.void: return self
    return UOp(Ops.GEP, self.dtype.scalar().vec(len(i)) if len(i) > 1 else self.dtype.scalar(), (self,), i)
  def load(self, *src:UOp, **kwargs): return UOp(Ops.LOAD, src=(self,)+src, **kwargs)
  def store(self, *src:UOp, **kwargs): return UOp(Ops.STORE, dtypes.void, (self,)+src, **kwargs)
  def alu(self, arg, *src:UOp):
    out_dtype = (self, *src)[-1].dtype
    if arg in {Ops.CMPLT, Ops.CMPNE}: out_dtype = dtypes.bool.vec(out_dtype.count) if out_dtype.count > 1 else dtypes.bool
    return UOp(arg, out_dtype, (self,)+src)
  @staticmethod
  def const(dtype:DType, b:ConstLike):
    if isinstance(b, UOp): return b.unbind()[0] if b.op is Ops.BIND else b
    if isinstance(b, tuple) and all_same(b): b = b[0]  # doesn't have to be a VCONST if they are all the same
    return UOp(Ops.VCONST if isinstance(b, tuple) else Ops.CONST, dtype, arg=dtypes.as_const(b, dtype))
  def valid(self, st:ShapeTracker):
    assert self.op in {Ops.CONST, Ops.DEFINE_VAR}, f"can only create VALID from a constant, got {self.op}"
    from tinygrad.shape.shapetracker import ShapeTracker
    # NOTE: only VALID has a masked ShapeTracker, the CONST operands are unmasked
    unmasked_st = ShapeTracker.from_shape(()).reshape((1,)*len(st.shape)).expand(st.shape).to_uop()
    return UOp(Ops.VALID, dtypes.bool, (st.to_uop(),)).where(self.replace(src=(unmasked_st,)), UOp.const(self.dtype, 0).replace(src=(unmasked_st,)))
  @staticmethod
  def range(dtype:DType, start:sint, end:sint, idx:int): return UOp(Ops.RANGE, dtype=dtype, src=(sint_to_uop(start), sint_to_uop(end)), arg=idx)
  def _reduce_op(self, op:Ops, axis:tuple[int, ...]):
    axis = tuple(sorted([x for x in axis if resolve(self.shape[x] != 1)]))
    return self if len(axis) == 0 else UOp(Ops.REDUCE_AXIS, self.dtype, (self,), (op, axis))
  def r(self, op:Ops, axis:tuple[int, ...]) -> UOp:
    new_shape = unwrap(self.st).reduce(axis)

    # TODO: can we split symbolic shape if the reduce axis is not symbolic?
    # TODO: this shouldn't be here, it belongs in scheduler! that's why it broke multi
    if not SPLIT_REDUCEOP or isinstance(self._device, tuple) or not all_int(self.shape) or (0 in self.shape) or \
      prod(self.shape) // prod(new_shape) < getenv("REDUCEOP_SPLIT_THRESHOLD", 32768):
      return self._reduce_op(op, axis)

    # if there are few globals, make some reduces into globals by splitting into two kernels
    # cap output buffer to 2**22: heuristic number of global outputs to achieve max occupancy with enough locals+upcasts for gemm
    #   ~2**10 should be enough if GROUP is used
    # 256 split maximum should be "negligible reduce" for low prod(new_shape), 8 split minimum.
    # split is moved to the end to provide maximum locality for the second phase reduce.
    self_real_strides = unwrap(self.st).real_strides(ignore_valid=True)
    split_candidates = [(i, x) for i in axis for x in range(min(256,2**getenv("REDUCEOP_SPLIT_SIZE",22)//prod(new_shape)),8-1,-1)
                        if self.shape[i] % x == 0 and self_real_strides[i] != 0]
    if not split_candidates: return self._reduce_op(op, axis)
    dim_to_split, divisor = split_candidates[0]
    splitted_shape = self.shape[:dim_to_split] + (divisor,) + (self.shape[dim_to_split]//divisor,) + self.shape[dim_to_split+1:]
    splitted = self.reshape(splitted_shape).permute(tuple([x for x in range(len(splitted_shape)) if x != dim_to_split]+[dim_to_split]))
    if DEBUG >= 3: print(f"split {divisor}: {self.shape} -> {splitted.shape} -> {new_shape}")
    return splitted._reduce_op(op, axis)._reduce_op(op, (len(new_shape),)).reshape(new_shape)  # reduce original axes, then split
  def assign(self, x:UOp): return UOp(Ops.ASSIGN, self.dtype, (self,x))
  def contiguous(self): return self.alu(Ops.CONTIGUOUS)
  def contiguous_backward(self): return self.alu(Ops.CONTIGUOUS_BACKWARD)

  # *** from MultiLazyBuffer ***

  def multi(self, *more:UOp, axis:int|None, real:tuple[bool,...]|None=None):
    parents = (self,)+more
    assert all_same([x.dtype for x in parents]), "multi parents must have the same dtype"
    return UOp(Ops.MULTI, self.dtype, parents, (axis, real if real is not None else (True,)*len(parents)))

  @property
  def bounds(self):
    if self.axis is None: raise RuntimeError("bounds is not defined when axis is None")
    return tuple(itertools.pairwise(itertools.accumulate([lb.shape[self.axis] for lb in self.src], initial=0)))

  @functools.cached_property
  def axis(self) -> Optional[int]:
    if self.op is Ops.MULTI: return self.arg[0]
    # NOTE: they all have to share an axis, we always choose [-1]
    if self.op in GroupOp.ALU: return axes[-1] if (axes := dedup([x.axis for x in self.src if x.axis is not None])) else None
    src_axis = self.src[0].axis
    if self.op is Ops.REDUCE_AXIS: return None if src_axis is not None and src_axis in self.arg[1] else src_axis
    if self.op is Ops.RESHAPE:
      if src_axis is None: return None
      arg_acc:list[sint] = list(itertools.accumulate(self.arg, operator.mul, initial=1))
      # new_axis is the last one that preserves prod(prior to new_axis) and must not move items between shards
      # TODO: what to do about shrinking to self.shape[self.axis]==1 len(self.real_lbs)==1?
      return len(arg_acc) - arg_acc[::-1].index(prod(self.src[0].shape[:src_axis])) - 1
    if self.op is Ops.PERMUTE: return self.arg.index(src_axis) if src_axis is not None else None
    return src_axis

  @property
  def real(self):
    assert self.op is Ops.MULTI
    return self.arg[1]

  @property
  def real_lbs(self): return [lb for lb,r in zip(self.src, self.real) if r]

  def shard(self, devices:tuple[str, ...], axis:Optional[int]=None) -> UOp:
    if axis is None: lbs = [self] * len(devices)
    else:
      if self.shape[axis] % len(devices) != 0: raise RuntimeError(f"multi axis uneven: {self.shape[axis]=} {axis=} {len(devices)=}")
      # NOTE: this works for both even shards and uneven shards
      sz = self.shape[axis] // len(devices)
      sizes = [max(0, min(sz, self.shape[axis] - sz*i)) for i in range(len(devices))]
      lbs = []
      for sz,off in zip(sizes, itertools.accumulate(sizes, initial=0)):
        lbs.append(self.shrink(tuple((0,s) if i != axis else (off,off+sz) for i,s in enumerate(self.shape))))
    sharded_lbs = [lb.copy_to_device(d) for lb,d in zip(lbs, devices)]
    return UOp.multi(*[lb.contiguous() for lb in sharded_lbs], axis=axis)

  # *** from LazyBuffer ***

  @staticmethod
  def metaop(op:Ops, shape:tuple[sint, ...], dtype:DType, device:str, arg=None) -> UOp:
    from tinygrad.shape.shapetracker import ShapeTracker
    # Tensor const is CONST(VIEW(DEVICE)) -> RESHAPE -> EXPAND
    if op is Ops.CONST:
      assert isinstance(arg, get_args(ConstType)), f"trying to create CONST with {arg=}"
      return UOp.const(dtype, unwrap(arg)).replace(src=(UOp(Ops.VIEW, dtypes.void, (UOp(Ops.DEVICE, arg=device),),
                 ShapeTracker.from_shape(())),)).reshape((1,)*len(shape)).expand(shape)
    # Tensor variable binding is BIND(VAR(VIEW(DEVICE)), CONST(VIEW(DEVICE)))
    if op is Ops.BIND:
      var, val = arg.unbind()
      return var.replace(src=(UOp(Ops.VIEW, dtypes.void, (UOp(Ops.DEVICE, arg=device),), ShapeTracker.from_shape(shape)),)).bind(val)
    # otherwise it's just a RESHAPE(BUFFER)
    if not isinstance(size:=prod([x.vmax if isinstance(x, UOp) else x for x in shape]), int): raise ValueError(f"size must be int {size}")
    return UOp.new_buffer(device, size, dtype).reshape(shape)
  def copy_to_device(self, device:str|tuple[str, ...], clone:bool=False) -> UOp:
    # if it's a shrink, do the shrink before the copy with CONTIGUOUS
    if prod(self.shape) < prod(self.base.shape): return self.contiguous().copy_to_device(device)
    # COPY is COPY(DEVICE, copyin.base) -> VIEW(copyin.st)
    ret = UOp(Ops.COPY, self.base.dtype, (UOp(Ops.DEVICE, arg=device), self.base), clone)
    op_arg = []
    mop = self
    while mop is not self.base:
      op_arg.append((mop.op, mop.arg))
      mop = mop.src[0]
    for op,arg in reversed(op_arg): ret = UOp(op, ret.dtype, (ret,), arg)
    return ret
  def clone(self) -> UOp: return self.copy_to_device(self.device, clone=True)
  @property
  def metadata(self) -> tuple[Metadata, ...]|Metadata|None: return self.arg.metadata if self.op is Ops.KERNEL else all_metadata.get(self, None)

  # *** uop movement ops ***

  @property
  def base(self) -> UOp:
    if (self.op is Ops.VIEW and len(self.src) == 1) or self.op in GroupOp.Movement: return self.src[0].base
    return self
  def view(self, new_st:ShapeTracker) -> UOp: return UOp(Ops.VIEW, self.dtype, (self.base,), new_st)

  def _mop(self, op:Ops, arg):
    ret = UOp(op, self.dtype, (self,), arg)
    if self.st == ret.st: return self  # ignore NOOPs, also check ret.st
    return ret

  def reshape(self, arg:tuple[sint, ...]): return self._mop(Ops.RESHAPE, arg)
  def pad(self, arg:tuple[tuple[sint, sint], ...]): return self._mop(Ops.PAD, arg)
  def expand(self, arg:tuple[sint, ...]): return self._mop(Ops.EXPAND, arg)
  def permute(self, arg:tuple[sint, ...]): return self._mop(Ops.PERMUTE, arg)
  def shrink(self, arg:tuple[tuple[sint, sint], ...]): return self._mop(Ops.SHRINK, arg)
  def flip(self, arg:tuple[bool, ...]): return self._mop(Ops.FLIP, arg)

  # *** uop Buffer stuff ***

  buffer_num = itertools.count(0)
  @staticmethod
  def new_buffer(device:str, size:int, dtype:DType): return UOp(Ops.BUFFER, dtype, (UOp(Ops.DEVICE, arg=device),), (next(UOp.buffer_num), size))
  @property
  def device(self) -> str|tuple[str, ...]: return cast(str|tuple[str, ...], unwrap(self._device))
  @functools.cached_property
  def _device(self) -> Optional[str|tuple[str, ...]]:
    if self.op is Ops.DEVICE: return self.arg
    if self.op is Ops.MULTI: return tuple(cast(str, x.device) for x in self.src)
    return dsrcs[0]._device if len(dsrcs:=[x for x in self.src if x._device is not None]) != 0 else None
  @property
  def buf_uop(self) -> UOp:
    if self.base.op is Ops.BUFFER: return self.base
    assert self.base.op in {*GroupOp.Buffer, Ops.ASSIGN, Ops.VIEW}, f"buf_uop called on {self.op}"
    return self.src[0].buf_uop
  @property
  def buffer(self) -> Buffer:
    if self is not self.base:
      assert unwrap(self.st).contiguous, "VIEW only works here if it's contiguous"
      return self.src[0].buffer
    assert self.op is Ops.BUFFER, f"must be BUFFER {self.op}"
    if (cret:=buffers.get(self)) is not None: return cret
    from tinygrad.device import Buffer
    assert isinstance(self.device, str), f"buffer not supported on multi {self.device}"
    buffers[self] = ret = Buffer(self.device, self.size, self.dtype if isinstance(self.dtype, ImageDType) else self.dtype.base)
    return ret
  @property
  def realized(self) -> Optional[Buffer]: return self.buffer if self.op is Ops.BUFFER else None
  @property
  def is_realized(self) -> bool:
    return all(x.base.realized is not None for x in self.base.real_lbs) if self.base.op is Ops.MULTI else self.base.realized is not None

  # *** uop Variable stuff ***

  @staticmethod
  def variable(name:str, min_val:ConstType, max_val:ConstType, dtype:DType=dtypes.int):
    assert not isinstance(min_val, UOp) and not isinstance(max_val, UOp), f"can't create Variable {name} with {min_val}/{max_val}"
    return UOp(Ops.DEFINE_VAR, dtype, arg=(name, min_val, max_val))
  @property
  def expr(self):
    assert self.op is Ops.DEFINE_VAR, f"op is {self.op}, need DEFINE_VAR"
    return self.arg[0]
  def bind(self, val:int):
    assert self.op is Ops.DEFINE_VAR, f"op is {self.op}, need DEFINE_VAR"
    assert self.arg[1] <= val and val <= self.arg[2], f"bind {val} not in range [{self.arg[1]}, {self.arg[2]}]"
    return UOp(Ops.BIND, self.dtype, (self, self.const_like(val)))
  def unbind(self) -> tuple[Variable, int]:
    assert self.op is Ops.BIND and self.src[0].op is Ops.DEFINE_VAR and self.src[1].op is Ops.CONST, f"can't unbind {self}"
    return self.src[0], self.src[1].arg
  @property
  def val(self) -> int: return self.unbind()[1]
  def vars(self) -> set[UOp]:
    bound_vars = set([x for x in self.toposort if x.op is Ops.BIND and x.src[0].op is Ops.DEFINE_VAR])
    bound_var_base = set(x.src[0] for x in bound_vars)
    all_vars = set([x for x in self.toposort if x.op is Ops.DEFINE_VAR])
    return bound_vars.union(set([x for x in all_vars if x not in bound_var_base]))
  def variables(self) -> list[Variable]:
    st_vars: list[set[Variable]] = [x.st_arg.vars() for x in self.toposort if x.op in GroupOp.Buffer]
    return sorted(set.union(*st_vars, [x.unbind()[0] if x.op is not Ops.DEFINE_VAR else x for x in self.vars()]), key=lambda v: v.arg)

  # *** uop symbolic stuff ***

  def const_factor(self) -> int:
    """largest known int that divides self"""
    if self.op is Ops.CONST: return self.arg
    if self.op is Ops.VCONST: return math.gcd(*self.arg)
    if self.op is Ops.ADD: return math.gcd(self.src[0].const_factor(), self.src[1].const_factor())
    if self.op is Ops.MUL: return self.src[0].arg if self.src[0].op is Ops.CONST else self.src[1].arg if self.src[1].op is Ops.CONST else 1
    return 1
  def divides(self, v) -> UOp|None:
    if v==1: return self
    if self.op is Ops.CONST: return self.const_like(self.arg//v) if self.arg%v == 0 else None
    if self.op is Ops.VCONST: return self.const_like(tuple(x//v for x in self.arg)) if all(x%v == 0 for x in self.arg) else None
    if self.op is Ops.ADD: return d0+d1 if (d0:=self.src[0].divides(v)) is not None and (d1:=self.src[1].divides(v)) is not None else None
    if self.op is Ops.MUL:
      if (d0:=self.src[0].divides(v)) is not None: return d0 * self.src[1]
      if (d1:=self.src[1].divides(v)) is not None: return self.src[0] * d1
    return None # generic None if we aren't sure
  @property
  def vmin(self) -> ConstType: return self._min_max[0]
  @property
  def vmax(self) -> ConstType: return self._min_max[1]
  @functools.cached_property
  def _min_max(self) -> tuple[ConstType, ConstType]:
    if self.op in GroupOp.Binary and not dtypes.is_float(self.dtype):
      (s0_vmin, s0_vmax), (s1_vmin, s1_vmax) = self.src[0]._min_max, self.src[1]._min_max
      if self.op is Ops.ADD: return s0_vmin+s1_vmin, s0_vmax+s1_vmax
      if self.op is Ops.MUL: return min(vals:=(s0_vmin*s1_vmin, s0_vmin*s1_vmax, s0_vmax*s1_vmin, s0_vmax*s1_vmax)), max(vals)
      # SHL/SHR on consts only
      if self.op is Ops.SHL and s1_vmin == s1_vmax and all_int(t:=(s0_vmin, s0_vmax, s1_vmin)): return t[0] << t[2], t[1] << t[2]
      if self.op is Ops.SHR and s1_vmin == s1_vmax and all_int(t:=(s0_vmin, s0_vmax, s1_vmin)): return t[0] >> t[2], t[1] >> t[2]
      if self.op is Ops.MOD and s1_vmin > 0:
        return (0, s1_vmax-1) if s0_vmin >= 0 else (-(s1_vmax-1), s1_vmax-1)
      if self.op is Ops.IDIV:
        if s1_vmin == s1_vmax:  # min/max are equal in a CONST
          if s1_vmin > 0: return s0_vmin//s1_vmin, s0_vmax//s1_vmin
          if s1_vmin < 0 and s0_vmin >= 0: return -(s0_vmax//-s1_vmin), -(s0_vmin//-s1_vmin)
        # don't know exact bounds, but know the sign
        if (s0_vmax <= 0 and s1_vmin < 0) or (s0_vmin >= 0 and s1_vmin > 0): return 0, dtypes.max(self.dtype)
        if (s0_vmax <= 0 and s1_vmin > 0) or (s0_vmin >= 0 and s1_vmin < 0): return dtypes.min(self.dtype), 0
      if self.op is Ops.MAX: return max(s0_vmin, s1_vmin), max(s0_vmax, s1_vmax)
      if self.op is Ops.CMPLT: return (s0_vmax<s1_vmin, s0_vmin<s1_vmax)
      if self.op is Ops.CMPNE: return ((s0_vmax < s1_vmin) or (s1_vmax < s0_vmin), not (s0_vmin == s0_vmax == s1_vmin == s1_vmax))
      if self.dtype == dtypes.bool:
        if self.op is Ops.OR: return s0_vmin or s1_vmin, s0_vmax or s1_vmax
        if self.op is Ops.AND: return s0_vmin and s1_vmin, s0_vmax and s1_vmax
    # float has NAN issue and we use explicit NAN in transcendental
    if self.op is Ops.WHERE and dtypes.is_int(self.dtype): return min(self.src[1].vmin, self.src[2].vmin), max(self.src[1].vmax, self.src[2].vmax)
    # NOTE: returned UOp is assumed to be CONST
    if self.op is Ops.DEFINE_VAR and self.arg: return self.arg[1], self.arg[2]
    if self.op is Ops.RANGE: return self.src[0].vmin, (self.src[1]-1).vmax
    if self.op is Ops.BIND: return self.src[0]._min_max # ignore the bound value
    if self.op in {Ops.UNROLL, Ops.VECTORIZE}: return min(x.vmin for x in self.src), max(x.vmax for x in self.src)
    # TODO: UOps.SPECIAL is UOps.DEFINE_VAR
    if self.op is Ops.SPECIAL: return 0, self.arg[1]-1 if isinstance(self.arg[1], int) else self.arg[1].vmax
    if self.op is Ops.CONST: return self.arg, self.arg
    if self.op is Ops.VCONST: return (min(self.arg), max(self.arg))
    return dtypes.min(self.dtype), dtypes.max(self.dtype)

  @functools.cached_property
  def _sym_fxn(self):
    sself = self.simplify()
    varnames = tuple(x.arg[0] for x in sself.toposort if x.op is Ops.DEFINE_VAR)
    # TODO: sanitize varnames, or don't use naked eval while staying fast
    return eval("lambda "+','.join(varnames)+": "+sself.render()), varnames  # pylint: disable=eval-used

  def sym_infer(self, var_vals:dict[UOp, int]):
    fxn, varnames = self._sym_fxn
    return fxn(**{k.arg[0]:v for k,v in var_vals.items() if k.arg[0] in varnames})

  def render(self, simplify=True) -> str:
    ret = graph_rewrite(self.simplify() if simplify else self, renderer)
    return ret.arg if ret.op is Ops.NOOP else str(ret)

@dataclass(frozen=True)
class KernelInfo:
  local_dims: int = 0           # number of local dimensions  (this is remapping RANGE to SPECIAL)
  upcasted: int = 0             # count that are upcasted     (this is remapping RANGE to UNROLL)
  dont_use_locals: bool = False # don't use local indexing

# ***** ops in python *****

def safe_exp2(x):
  try: return 2 ** x
  except OverflowError: return math.inf

def safe_pow(x, y):
  try: return math.nan if isinstance(p:=pow(x, y), complex) else p
  except ZeroDivisionError: return math.inf
  except ValueError: return math.inf if x > 0 else -math.inf

python_alu: dict[Ops, Callable]  = {
  Ops.LOG2: lambda x: math.log2(x) if x > 0 else -math.inf if x == 0 else math.nan, Ops.EXP2: safe_exp2,
  Ops.SQRT: lambda x: math.sqrt(x) if x >= 0 else math.nan, Ops.RECIP: lambda x: 1/x if x != 0 else math.copysign(math.inf, x),
  Ops.SIN: lambda x: math.sin(x) if not math.isinf(x) else math.nan, Ops.POW: safe_pow,
  Ops.NEG: operator.neg, Ops.ADD: operator.add, Ops.SUB: operator.sub, Ops.MUL: operator.mul, Ops.CMPNE: operator.ne, Ops.CMPLT: operator.lt,
  Ops.XOR: operator.xor, Ops.OR: operator.or_, Ops.AND: operator.and_, Ops.SHR: operator.rshift, Ops.SHL: operator.lshift, Ops.MAX: max,
  Ops.MOD: lambda x,y: abs(int(x))%abs(int(y))*(1,-1)[x<0], Ops.IDIV: lambda x,y: abs(x)//abs(y)*(1,-1)[x*y<0] if y != 0 else 0,
  Ops.MULACC: lambda x,y,z: (x*y)+z, Ops.WHERE: lambda x,y,z: y if x else z}

def exec_alu(op:Ops, dtype:DType, operands, truncate_output=True):
  if dtype.count > 1:
    return tuple([exec_alu(op, dtype.scalar(), [x[i] if isinstance(x, tuple) else x for x in operands]) for i in range(dtype.count)])
  alu = python_alu[op](*operands)
  return truncate.get(dtype, lambda x: x)(alu) if truncate_output else alu

# ***** uop helpers *****

def print_uops(uops:list[UOp]):
  for i,u in enumerate(uops):
    formatted_parents = [(uops.index(x) if x.op is not Ops.CONST else f"{x.arg}") if x in uops else "--" for x in u.src]
    print(f"{i:4d} {str(u.op):20s}: {str(u.dtype):30s} " f"{str(formatted_parents):32s} {u.arg}")

# ***** pattern matcher *****

def get_location() -> tuple[str, int]:
  frm = sys._getframe(1)
  # find the real frame in the file that has the UPat, TODO: is there a better way to do this?
  while frm.f_back is not None and pathlib.Path(frm.f_back.f_code.co_filename).name in {"ops.py", "rewriter.py", "schedule.py", "multi.py",
                                                                                        "lowerer.py", "cstyle.py", "linearize.py"}:
    frm = frm.f_back
  return frm.f_code.co_filename, frm.f_lineno
@functools.lru_cache(None)
def lines(fn) -> list[str]:
  with open(fn) as f: return f.readlines()

class UPat(MathTrait):
  __slots__ = ("op", "dtype", "arg", "name", "src")
  def __init__(self, op:Optional[Union[Ops, tuple[Ops, ...], set[Ops]]]=None, dtype:Optional[Union[DType, tuple[DType, ...]]]=None,
               src:Optional[Union[tuple[UPat, ...], list[UPat], UPat]]=None, arg:Any=None,
               name:Optional[str]=None, allow_any_len:bool=False, location=None, custom_early_reject:Optional[set[Ops]]=None):
    assert op is None or isinstance(op, Ops) or isinstance(op, tuple) or isinstance(op, set), "op must be Ops or tuple of Ops"
    self.op: Optional[tuple[Ops, ...]] = (op,) if isinstance(op, Ops) else (tuple(op) if isinstance(op, set) else op)
    self.dtype: Optional[tuple[DType, ...]] = (dtype,) if isinstance(dtype, DType) else dtype
    self.arg, self.name, self._in_src, self.custom_early_reject = arg, name, src, custom_early_reject
    self.src: Any = None
    assert self.name != "ctx", "UPat can't be named ctx"

    # try all permutations if it's a list
    if isinstance(src, list): self.src = list(itertools.permutations(src)) if not all_same(src) else [src]
    # only one if it's a tuple
    elif isinstance(src, tuple): self.src = [src]
    # repeat if it's a UPat
    elif isinstance(src, UPat): self.src = [itertools.repeat(src)]

    self.allowed_len: int = -1 if allow_any_len or isinstance(src, UPat) or src is None else len(src)
    self.location = location or get_location()

    if custom_early_reject is not None: self.early_reject = custom_early_reject
    else:
      upat_match = [src] if isinstance(src, UPat) else ([] if src is None else self.src[0])
      self.early_reject = {pp.op[0] for pp in upat_match if pp.op is not None and len(pp.op) == 1}

  def named(self, name:str): return UPat(self.op, self.dtype, self._in_src, self.arg, name, self.allowed_len == -1, self.custom_early_reject)

  @staticmethod
  def any(*src): return UPatAny(src=src)

  @staticmethod
  @functools.lru_cache(None)
  def var(name:Optional[str]=None, dtype:Optional[Union[DType, tuple[DType, ...]]]=None): return UPat(dtype=dtype, name=name)
  @staticmethod
  @functools.lru_cache(None)
  def cvar(name:Optional[str]=None, dtype:Optional[DType]=None, vec=True): return UPat((Ops.CONST,Ops.VCONST) if vec else Ops.CONST, dtype, name=name)
  @staticmethod
  def const(dtype:Optional[Union[DType, tuple[DType, ...]]], b:ConstType): return UPat(Ops.CONST, dtype=dtype, arg=b)

  # copied from UOp
  def index(self, idx:UPat, valid:Optional[UPat]=None): return UPat(Ops.INDEX, self.dtype, (self,idx,valid) if valid is not None else (self,idx))
  def view(self, st=None, **kwargs): return UPat(Ops.VIEW, self.dtype, (self,), st, **kwargs)
  def cast(self, dtype=None): return UPat(Ops.CAST, dtype, (self,))
  def bitcast(self, dtype=None): return UPat(Ops.BITCAST, dtype, (self,))
  def gep(self, i:int): return UPat(Ops.GEP, None, (self,), (i,))
  def load(self, *src:UPat, **kwargs): return UPat(Ops.LOAD, src=(self,)+src, **kwargs)
  def store(self, *src:UPat, **kwargs): return UPat(Ops.STORE, dtypes.void, (self,)+src, **kwargs)
  def assign(self, x:UPat): return UPat(Ops.ASSIGN, self.dtype, (self,x))

  def const_like(self, b:ConstLike): return UPat.const(self.dtype, cast(ConstType, b))
  def alu(self, op:Ops, *src:UPat):
    asrc = (self,)+src
    return UPat(op, dtypes.bool if op in {Ops.CMPLT, Ops.CMPNE} else asrc[-1].dtype, list(asrc) if op in GroupOp.Commutative else asrc)

  def printable(self:UPat) -> str:
    try: return lines(self.location[0])[self.location[1]-1].strip()
    except FileNotFoundError: return "<missing>"

  def __repr__(self):
    def rep(x):
      form = "UPat(%s, %s, name=%s, dtype=%s, allow_any_len=%s, src=%s)"
      return form % (None if x.op is None else ('(%s)'%', '.join(map(str, x.op))), x.arg, repr(x.name),
        set(x.dtype) if x.dtype else None, x.allowed_len == 0, "[%s]" if x.src and len(x.src)>1 else "(%s)")
    return pretty_print(self, rep, srcfn=lambda x:None if x.src is None else [next(x.src[0])] if isinstance(x.src[0], itertools.repeat) else x.src[0])

  def match(self:UPat, uop:UOp, store:dict[str, UOp]) -> list[dict[str, UOp]]:
    if (self.op is not None and uop.op not in self.op) or \
       (self.name is not None and store.setdefault(self.name, uop) is not uop) or \
       (self.dtype is not None and uop.dtype not in self.dtype and uop.dtype.scalar() not in self.dtype) or \
       (self.arg is not None and self.arg != uop.arg) or \
       (self.allowed_len != -1 and len(uop.src) != self.allowed_len): return []
    if self.src is None: return [store]
    res: list[dict[str, UOp]] = []
    for vp in self.src:
      stores, new_stores = [store.copy()], []
      for uu, vv in zip(uop.src, vp):
        for s in stores: new_stores.extend(vv.match(uu, s))
        stores, new_stores = new_stores, []
      res.extend(stores)
    return res

class UPatAny(UPat):
  def match(self:UPat, uop:UOp, store:dict[str, UOp]) -> list[dict[str, UOp]]:
    matches = [x.match(uop, store.copy()) for x in self.src[0]]
    return flatten([x for x in matches if x is not None])

def deconstruct_function(fxn:Callable) -> tuple:
  new_globals = {k:v for k,v in fxn.__globals__.items() if k in fxn.__code__.co_names}
  for co in fxn.__code__.co_consts:
    if isinstance(co, types.CodeType): new_globals.update({k:v for k,v in fxn.__globals__.items() if k in co.co_names})
  # NOTE: optional round trip through pickle!
  assert fxn.__closure__ is None, "closures are not supported in pattern matchers"
  ret = fxn.__code__, new_globals, fxn.__name__, fxn.__defaults__
  return pickle.loads(pickle.dumps(ret)) if getenv("TEST_PICKLE") else ret

class PatternMatcher:
  def __init__(self, patterns:list[tuple[UPat, Callable]]):
    self.patterns = patterns
    # NOTE: use of DefaultDict here is very dangerous! all keys will live for the lifetime of the PatternMatcher!
    self.pdict: dict[Ops, list[tuple[UPat, Callable, set, bool]]] = {}
    # uop is required, arg is optional
    for p,fxn in self.patterns:
      assert p.op is not None
      tuple_fxn = fxn if isinstance(fxn, tuple) else deconstruct_function(fxn)
      real_fxn = types.FunctionType(*tuple_fxn)
      for uop in p.op: self.pdict.setdefault(uop, []).append((p, real_fxn, p.early_reject, 'ctx' in inspect.signature(real_fxn).parameters))

  def __reduce__(self): return PatternMatcher, ([(x,deconstruct_function(fxn) if fxn.__name__ == "<lambda>" else fxn) for x,fxn in self.patterns],)

  @functools.lru_cache(None)  # pylint: disable=method-cache-max-size-none
  def __add__(self, more:PatternMatcher): return PatternMatcher(self.patterns+more.patterns)

  def rewrite(self, uop:UOp, ctx=None) -> UOp|None:
    ler = {u.op for u in uop.src}
    for p,fxn,early_reject,has_ctx in self.pdict.get(uop.op, []):
      if not early_reject.issubset(ler): continue
      for match in p.match(uop, {}):
        if (ret:=(fxn(ctx=ctx, **match) if has_ctx else fxn(**match))) is not None: return ret
    return None

# *** tracking pattern matcher ***

TRACK_MATCH_STATS = ContextVar("TRACK_MATCH_STATS", 2 if getenv("VIZ") else 0)
match_stats:dict[UPat, list[Union[int, float]]] = dict()
@dataclass(frozen=True)
class TrackedGraphRewrite:
  loc: tuple[str, int]                                                                       # location that called graph_rewrite
  sink: UOp                                                                                  # the sink input to graph_rewrite
  matches: list[tuple[UOp, UOp, UPat]] = field(default_factory=list)                         # before+after of all the matches
tracked_keys:list[Any] = []
tracked_ctxs:list[list[TrackedGraphRewrite]] = []
_name_cnt:dict[str, int] = {}
def track_rewrites(named=False):
  def _decorator(func):
    def __wrapper(self, *args, **kwargs):
      if TRACK_MATCH_STATS >= 2:
        if named: _name_cnt[func.__name__] = _name_cnt.get(func.__name__, 0)+1
        tracked_keys.append(f"{func.__name__}_{_name_cnt[func.__name__]}" if named else self)
        tracked_ctxs.append([])
      return func(self, *args, **kwargs)
    return __wrapper
  return _decorator

class TrackedPatternMatcher(PatternMatcher):
  def rewrite(self, uop:UOp, ctx=None) -> UOp|None:
    ret = None
    ler = {u.op for u in uop.src}
    for p,fxn,early_reject,has_ctx in self.pdict.get(uop.op, []):
      if p not in match_stats: match_stats[p] = [0,0,0.0,0.0]
      st = time.perf_counter()
      if not early_reject.issubset(ler):
        match_stats[p][2] += time.perf_counter()-st
        continue
      match_stats[p][1] += 1
      for match in p.match(uop, {}):
        if (ret:=(fxn(ctx=ctx, **match) if has_ctx else fxn(**match))) is not None:
          match_stats[p][0] += 1
          match_stats[p][3] += (et:=time.perf_counter()-st)
          if TRACK_MATCH_STATS >= 3: print(f"{et*1e6:7.2f} us -- ", p.printable())
          if TRACK_MATCH_STATS >= 2 and isinstance(ret, UOp) and len(tracked_ctxs) != 0: tracked_ctxs[-1][-1].matches.append((uop, ret, p))
          return ret # NOTE: if it returns None, we keep trying to match
      match_stats[p][2] += time.perf_counter()-st
    return None

if TRACK_MATCH_STATS:
  PatternMatcher = TrackedPatternMatcher  # type: ignore
  import atexit
  @atexit.register
  def print_match_stats():
    if TRACK_MATCH_STATS >= 2:
      with open(fn:=temp("rewrites.pkl", append_user=True), "wb") as f:
        print(f"rewrote {len(tracked_ctxs)} graphs and matched {sum(len(r.matches) for x in tracked_ctxs for r in x)} times, saved to {fn}")
        with Context(PICKLE_BUFFERS=0): pickle.dump((tracked_keys, tracked_ctxs), f)
    if getenv("VIZ"): launch_viz("VIZ", temp("rewrites.pkl", append_user=True))
    if getenv("PRINT_MATCH_STATS", 1):
      ret = [0,0,0.0,0.0]
      for k,v in sorted(list(match_stats.items()), key=lambda x: x[1][2]+x[1][3]):
        loc_str = f"{k.location[0].split('/')[-1]}:{k.location[1]}"
        if v[1] != 0: print(f"{v[0]:6d} / {v[1]:7d} -- {v[3]*1000.:9.2f} / {(v[2]+v[3])*1000.:9.2f} ms -- {loc_str:15s}", k.printable())
        ret = [x+y for x,y in zip(ret, v)]
      print(f"{ret[0]:6d} / {ret[1]:7d} -- {ret[3]*1000.:9.2f} / {(ret[2]+ret[3])*1000.:9.2f} ms -- TOTAL")

def launch_viz(env_str:str, data:str):
  os.environ[env_str] = "0"
  os.environ[f"{env_str}_DATA"] = data
  if not int(os.getenv("VIZ", "0")) and not int(os.getenv("PROFILE", "0")):
    args = ['--kernels', getenv("VIZ_DATA", "")] if getenv("VIZ_DATA", "") else []
    args += ['--profile', getenv("PROFILE_DATA", "")] if getenv("PROFILE_DATA", "") else []
    os.execv(sys.executable, [sys.executable] + [os.path.join(os.path.dirname(__file__), ".", "viz", "serve.py")] + args)

# *** simple graph rewrite engine ***

class RewriteContext:
  def __init__(self, pm, ctx=None):
    self.pm: PatternMatcher = pm
    self.ctx = ctx
    self.replace: dict[UOp, UOp] = {}
  def top_down_rewrite(self, n:UOp) -> UOp:
    if (rn := self.replace.get(n)) is not None: return rn
    new_src = tuple([self.top_down_rewrite(x) for x in n.src])
    new_n = self.pm.rewrite(n, self.ctx) if new_src == n.src else UOp(n.op, n.dtype, new_src, n.arg)
    self.replace[n] = ret = n if new_n is None else self.top_down_rewrite(new_n)
    return ret
  def bottom_up_rewrite(self, n:UOp) -> UOp:
    if (rn := self.replace.get(n)) is not None: return rn
    new_n: UOp|None = n
    while new_n is not None: last_n, new_n = new_n, self.pm.rewrite(new_n, self.ctx)
    new_src = tuple([self.bottom_up_rewrite(x) for x in last_n.src])
    self.replace[n] = ret = last_n if new_src == last_n.src else self.bottom_up_rewrite(UOp(last_n.op, last_n.dtype, new_src, last_n.arg))
    return ret

def graph_rewrite(sink:UOp, pm:PatternMatcher, ctx=None, bottom_up=False) -> UOp:
  if TRACK_MATCH_STATS >= 2 and not bottom_up and len(tracked_ctxs) != 0: # TODO: make viz work with bottom_up=True
    tracked_ctxs[-1].append(TrackedGraphRewrite(((frm:=sys._getframe(1)).f_code.co_filename, frm.f_lineno), sink))
  return RewriteContext(pm, ctx).bottom_up_rewrite(sink) if bottom_up else RewriteContext(pm, ctx).top_down_rewrite(sink)

def graph_rewrite_map(sink:UOp, pm:PatternMatcher, ctx=None, bottom_up=False) -> dict[UOp, UOp]:
  if TRACK_MATCH_STATS >= 2 and not bottom_up and len(tracked_ctxs) != 0: # TODO: make viz work with bottom_up=True
    tracked_ctxs[-1].append(TrackedGraphRewrite(((frm:=sys._getframe(1)).f_code.co_filename, frm.f_lineno), sink))
  rewrite_ctx = RewriteContext(pm, ctx)
  return {k:(rewrite_ctx.bottom_up_rewrite(k) if bottom_up else rewrite_ctx.top_down_rewrite(k)) for k in list(sink.toposort)[::-1]}


# *** most of symbolic lives here now ***

def split_uop(x:UOp, sep:Ops):
  if x.op is sep:
    for s in x.src: yield from split_uop(s, sep)
  else: yield x

def div_and_mod_folding(x: UOp, y: UOp, which: Literal[Ops.MOD, Ops.IDIV], split_rem: bool=False) -> UOp|None:
  # simplify x // y or x % y, None means no change
  # simple cancel div/mod case
  if y.vmin != 0 != y.vmax and (q:=x.vmin//y.vmin) == x.vmin//y.vmax == x.vmax//y.vmin == x.vmax//y.vmax:
    return x - q*y if which is Ops.MOD else x.const_like(q)

  if (y.op is not Ops.CONST) or ((c := y.arg) <= 0) or (x.dtype.count > 1): return None

  svars, factors, quotients, remainders, gcd, div, const, offset, something_changed = [], [], [], [], c, 1, 0, 0, False
  for u in split_uop(x, Ops.ADD):
    if u.op is Ops.MOD and which is Ops.MOD and u.src[1].op is Ops.CONST and u.src[1].arg%c == 0:
      u = u.src[0]
      something_changed = True
    v: UOp = u.divides(f:=u.const_factor())
    q, r = divmod(f, c)
    if r==0 or ((which is Ops.MOD or split_rem or u.op is Ops.CONST) and r!=f): something_changed = True
    offset += r*v.vmin
    if u.op is Ops.CONST: const += f
    else:  # div is the smallest common divisor of all terms
      if f > 1 and c % f == 0 and (div == 1 or div > f): div = f
      gcd = math.gcd(r, gcd)
      factors.append(f); svars.append(v); quotients.append(q); remainders.append(r)  # noqa: E702

  lbound = ubound = offset = offset % c
  # we can fold if the expression has only one non-constant term and this term can only take on two values
  if len(svars)==1 and (v:=svars[0]).vmax-v.vmin == 1:
    r = (offset+remainders[0])%c - offset%c
    offset -= r * v.vmin
    if which is Ops.MOD: return r*v + offset
    return (factors[0]-r)//c * v + (const-offset)//c

  # a//c = (a-a%c)/c, if we can fold a%c, we can fold a//c
  # within a mod we can freely subtract multiples of c, we use this to see if a is congruent to an expression whose vmin/vmax are between 0 and c
  for (r, v) in zip(remainders, svars):
    if r > c//2:
      if (lbound := lbound + (r:=r-c) * (v.vmax-v.vmin)) < 0: break
    elif (ubound := ubound + r * (v.vmax-v.vmin)) >= c: break
    offset -= r * v.vmin  # determine what the new offset would be
  else: # vmin/vmax of the remainder is between 0 and c, we can remove the mod/div
    remainders = [min(r, r-c, key=abs) for r in remainders]
    if which is Ops.MOD: return functools.reduce(operator.add, [r*v for r,v in zip(remainders,svars)], x.const_like(offset))
    return functools.reduce(operator.add, [(f-r)//c * v for f,r,v in zip(factors, remainders,svars)], x.const_like((const-offset)//c))

  if gcd != 1: something_changed = True
  if not something_changed:
    if which is Ops.IDIV and (1 < div < c) and (newx:=div_and_mod_folding(x, UOp.const(dtypes.int, div), Ops.IDIV)) is not None: return newx//(c//div)
    return None
  quo, rem = x.const_like(const//c), x.const_like((const%c)//gcd)
  for q,r,f,v in zip(quotients, remainders, factors, svars):
    if which is Ops.IDIV and (not split_rem) and r!=0:
      rem += f//gcd * v
    else:
      rem += r//gcd * v
      quo += q * v

  if which is Ops.MOD: return gcd*(rem % (c//gcd)) + const%gcd
  return rem//(c//gcd)+quo

def lt_folding(x:UOp, c:int) -> UOp|None:
  p, np = partition(split_uop(x, Ops.ADD), lambda u: u.const_factor() == 1)
  if np and (d:=math.gcd(*[u.const_factor() for u in np], c)) > 1 and 0 <= sum(u.vmin for u in p) and sum(u.vmax for u in p) < d:
    return cast(UOp, functools.reduce(operator.add, np).divides(d))<(c//d)
  return None


def fold_unrolled_divs(chain, x, denominator, u):
  # div pattern in unrolled arange
  # example: x//4 + (x+1)//4 + (x+2)//4 + (x+3)//4 -> x
  # some (x+c)//d would have been folded, so we won't find them in the chain
  # we have to account for the constants the folded terms would have added, and subtract that
  if x.vmax - x.vmin > (d:=denominator.arg):
    non_folded_c: Iterator[int] = reversed(range(d))
    offset = 0
  elif (q1:=x.vmin//d)!=(q2:=x.vmax//d):
    non_folded_c = itertools.chain(reversed(range(d-x.vmax%d, d)), reversed(range(0, d-x.vmin%d)))
    offset = ((d-x.vmax%d) - (d-x.vmin%d)) * q2
  else: # q1 == q2
    non_folded_c = reversed(range(d-x.vmax%d, d-x.vmin%d))
    offset = (d-x.vmax%d)*q1 + (d - (d-x.vmin%d))*(q1+1)

  # we assume the chain is sorted in ascending order so we look for the highest c: (x+c)//d first
  # we go down the chain from the highest c to the lowest c and use the order to determine if we have passed the expected c
  for c in non_folded_c:
    next_expected = x//denominator if c==0 else (x+c)//denominator
    while u is not next_expected:
      if chain is None: return None
      chain, u = chain.src if chain.op is Ops.ADD else (None, chain)
      if u.order < next_expected.order: return None
  return chain+x-offset if chain is not None else x-offset

def canonicalize_simplex(X:UOp) -> UOp|None:
  # (X := a0*x0 + a1*x1 + ...) > 0 is equivalent to x0 + x1 + ... > 0 if xi >= 0 and ai > 0 for ints.
  # returns x0 + x1 + ... in such case, or None if not
  changed, ret = False, []
  for u in split_uop(X, Ops.ADD):
    # assumed the const is the last src of MUL
    if u.op is Ops.MUL and u.src[1].op is Ops.CONST and u.src[1].arg > 0:
      changed = True
      u = u.src[0]
    if not (u.op in GroupOp.Irreducible and u.vmin >= 0): return None
    ret.append(u)
  return functools.reduce(operator.add, ret) if changed else None

def is_increasing(f:UOp) -> bool:
  # is f a monotonically increasing function regards its input
  if f.op in GroupOp.Irreducible: return True
  if f.op is Ops.ADD: return is_increasing(f.src[0]) and is_increasing(f.src[1])
  if f.op in (Ops.MUL, Ops.IDIV) and f.src[1].op is Ops.CONST and f.src[1].arg >= 0: return is_increasing(f.src[0])
  return False  # False if not sure

def parse_valid(valid:UOp) -> tuple[UOp, bool, int]:
  # if it's X <= c, returns X, True, c
  # if it's X >= c, returns X, False, c

  # (X < c).ne(True) -> X >= c
  if valid.op is Ops.CMPNE and valid.src[1].op is Ops.CONST and valid.src[1].arg == 1 and \
    (s0:=valid.src[0]).op is Ops.CMPLT and s0.src[1].op is Ops.CONST: return s0.src[0], False, s0.src[1].arg
  # X < c -> X <= c-1
  if valid.op is Ops.CMPLT and valid.src[1].op is Ops.CONST and dtypes.is_int(valid.src[0].dtype): return valid.src[0], True, valid.src[1].arg-1
  raise ValueError(f"not able to parse {valid=}")

def uop_given_valid(valid:UOp, uop:UOp) -> UOp|None:
  # return None if valid is always False, otherwise the simplified uop (might be the same as input)

  # first, parse valid into {expr: (lower_bound, upper_bound)}
  bounds:defaultdict[UOp, list[ConstType|None]] = defaultdict(lambda: [None, None])
  for stmt in split_uop(valid, Ops.AND):
    try: expr, is_upper, c = parse_valid(stmt)
    except ValueError: return uop  # give up if we cannot parse the valid
    bounds[expr][int(is_upper)] = c

  # simplify uop given that valid is True
  for expr,v in bounds.items():
    # some expr has lower bound > upper bound -> valid is an empty set and we return None
    if v[0] is not None and v[1] is not None and v[0] > v[1]: return None

    # every candidate is a set of contrained UOp based on valid, and if every item in a set simplifies the uop into a same output, we rewrite uop
    candidates = []
    if expr.op is Ops.ADD and v[0] == 1 and all(u.op in GroupOp.Irreducible for u in split_uop(expr, Ops.ADD)):
      # if the constraint is a simplex: X0 + X1 + ... > 0, we can check if all Xi > 0 simplify into the same output
      candidates.append([(Xi, UOp.variable("fake", 1, Xi.vmax, Xi.dtype)) for Xi in split_uop(expr, Ops.ADD)])
    # try checking the whole clause
    if expr in uop.toposort:
      candidates.append([(expr, UOp.variable("fake", expr.vmin if v[0] is None else v[0], expr.vmax if v[1] is None else v[1], expr.dtype))])

    for candidate in candidates:
      # if every branch in candidate gives the same simplified uop, we can rewrite the uop
      newuops = [uop.substitute({X:newX}).simplify().substitute({newX:X}).simplify() for X,newX in candidate]
      if uop.op is Ops.VECTORIZE and len(uop.src) == 2:
        if all_same([uops.src[0] for uops in newuops]): uop = uop.replace(src=(newuops[0].src[0], uop.src[1]))
        if all_same([uops.src[1] for uops in newuops]): uop = uop.replace(src=(uop.src[0], newuops[0].src[1]))
      elif all_same(newuops): uop = newuops[0]

  return uop

def _valid_priority(v: UOp, valids:list[UOp]):
  # we want valid that's in other valids' parents to be first, so it's more likely the other valids get simplified
  try: return sum(-1 if parse_valid(v)[0] in other.toposort else 0 for other in valids)
  except ValueError: return 0

def simplify_valid(valid:UOp) -> UOp|None:
  ret:list[UOp] = []
  something_changed = False
  valids = list(split_uop(valid, Ops.AND))
  for stmt in sorted(valids, key=lambda v: _valid_priority(v, valids)):
    ret.append(newstmt if ret and (newstmt:=uop_given_valid(functools.reduce(operator.and_, ret), stmt)) is not None else stmt)
    if ret[-1] is not stmt: something_changed = True
  return functools.reduce(operator.and_, ret) if something_changed else None

def simplify_pow(x:UOp, c:UOp) -> UOp|None:
  if c.arg < 0: return x.reciprocal().pow(-c)
  if c.arg == 0: return x.const_like(1)
  if int(c.arg-0.5)+0.5 == c.arg: return x.pow(c.const_like(c.arg-0.5)) * x.sqrt()
  if int(c.arg) == c.arg: return (y := x.pow(c.const_like(c.arg//2))) * y * (x if c.arg%2 == 1 else 1)
  return None

# def max_var_const(x:UOp, c1:UOp, c2:UOp):
#   if x.vmin >= 0: return x*c1 if c1.arg >= c2.arg else x*c2
#   if x.vmax <= 0: return x*c2 if c1.arg >= c2.arg else x*c1

def chain_insert(chain, b, op):
  if chain.op is not op or b.order > chain.src[1].order: return chain.alu(op, b)
  return chain_insert(chain.src[0], b, op).alu(op, chain.src[1])

def sint_to_uop(x:sint, dtype:DType=dtypes.int) -> UOp: return UOp.const(dtype, x) if isinstance(x, int) else x

symbolic_simple = PatternMatcher([
  # ** self folding **
  (UPat.var("x") + 0, lambda x: x),    # x+0 -> x
  (UPat.var("x") * 1, lambda x: x),    # x*1 -> x
  (UPat.var("x") // UPat.var("x"), lambda x: x.const_like(1)), # x//x -> 1
  (UPat.var("x") // 1, lambda x: x),   # x//1 -> x
  (UPat.var("x") // -1, lambda x: -x), # x//-1 -> -x
  (UPat.var("x") / UPat.var("x"), lambda x: x.const_like(1)), # x/x -> 1
  ((UPat.var("x") * UPat.var("x2")) / UPat.var("x2"), lambda x,x2: x), # (x*x2)/x2 -> x
  ((UPat.var() % UPat.var("y")).named("base") % UPat.var("y"), lambda base,y: base),  # (x%y)%y = -> x%y (rewritten with base for speed)
  (UPat.var("x")%UPat.cvar("c")+(UPat.var("x")//UPat.cvar("c"))*UPat.cvar("c"), lambda x,c: x), # (x%c)+(x//c)*c = x
  ((UPat.var("x")//UPat.cvar("c1"))*UPat.cvar("c3")+UPat.var("x")%UPat.cvar("c1")*UPat.cvar("c2"),
    lambda x,c1,c2,c3: x*c2 if c1.arg*c2.arg==c3.arg else None), # (x%c1)*c2+(x//c1)*c3 = x*c2 if c1*c2==c3
  (UPat.var("x", dtype=dtypes.bool) & UPat.cvar("c", vec=False), lambda x,c: x if c.arg else c),
  (UPat.var("x", dtype=dtypes.bool) | UPat.cvar("c", vec=False), lambda x,c: c if c.arg else x),
  (UPat(GroupOp.Idempotent, src=(UPat.var("x"), UPat.var("x"))), lambda x: x),
  (UPat.var("x", dtype=dtypes.bool).logical_not().logical_not(), lambda x: x),
  (UPat.var("x", dtype=dtypes.bool).where(UPat.const(dtypes.bool, True), UPat.const(dtypes.bool, False)), lambda x: x),
  # ** zero folding **
  (UPat.var("x") < UPat.var("x"), lambda x: x.const_like(False).cast(dtypes.bool.vec(x.dtype.count))), # x < x -> False
  (UPat.var("x", dtype=dtypes.ints) != UPat.var("x", dtype=dtypes.ints),
   lambda x: x.const_like(False).cast(dtypes.bool.vec(x.dtype.count))), # x != x -> False (only ints)
  # x*0 -> 0 or 0*x -> 0
  # if x is nan or inf it should render the nan value.
  # NOTE: this can be wrong for loaded NaN
  (UPat.var("x") * 0, lambda x: x.const_like(float("nan") if isinstance(x.arg, float) and (math.isnan(x.arg) or math.isinf(x.arg)) else 0)),
  # ** constant folding **
  # TODO: add const folding for Ops.THREEFRY
  (UPat(GroupOp.ALU, name="a", src=UPat((Ops.VCONST, Ops.CONST))),
   lambda a: a.const_like(exec_alu(a.op, a.dtype, [x.arg for x in a.src], False)) if a.op is not Ops.THREEFRY else None),
  # bool MUL is AND, ADD/MAX is OR. prevents other rules to rewrite bool ADD/MUL incorrectly
  (UPat.var('x', dtype=dtypes.bool) * UPat.var('y', dtype=dtypes.bool), lambda x,y: x&y),
  (UPat.var('x', dtype=dtypes.bool) + UPat.var('y', dtype=dtypes.bool), lambda x,y: x|y),
  (UPat.var('x', dtype=dtypes.bool).maximum(UPat.var('y', dtype=dtypes.bool)), lambda x,y: x|y),
  # *** cast ***
  (UPat(Ops.CAST, name="root", src=UPat.cvar("c")), lambda root, c: root.const_like(c.arg)),
  (UPat(Ops.CAST, name="root"), lambda root: root.src[0] if root.dtype == root.src[0].dtype else None),
  # ** pow **
  (UPat.var("x").alu(Ops.POW, UPat.cvar("c", vec=False)), simplify_pow),
  # positive const ** x
  (UPat.cvar("c", vec=False).alu(Ops.POW, UPat.var("x")), lambda c,x: c if c.arg == 1 else (x*math.log2(c.arg)).exp2() if c.arg > 0 else None),
])

symbolic = symbolic_simple+PatternMatcher([
  # Commutative ordering, if its a chain, move the chain to the left
  (UPat(GroupOp.Commutative, name='x'), lambda x: x.replace(src=x.src[::-1]) if x.op is not x.src[0].op and \
      (x.src[1].op is x.op or (x.src[0].order > x.src[1].order)) else None),
  # ** boolean algebra **
  (UPat.var("x") | (UPat.var("x") & UPat.var()), lambda x: x), # x|(x&y) -> x
  # ** combine terms **
  (UPat.var("x") * UPat.cvar("c0") + UPat.var("x") * UPat.cvar("c1"), lambda x,c0,c1: x*(c0+c1)), # (x*c0)+(x*c1) -> x*(c0+c1)
  ((UPat.var("y") + UPat.var("x") * UPat.cvar("c0")) + UPat.var("x") * UPat.cvar("c1"), lambda x,y,c0,c1: y+x*(c0+c1)),
  (UPat.var("x") + UPat.var("x") * UPat.cvar("c"), lambda x,c: x*(c+1)), # (x+x*c)-> x*(c+1)
  ((UPat.var("y") + UPat.var("x")) + UPat.var("x") * UPat.cvar("c"), lambda x,y,c: y+x*(c+1)),
  (UPat.var("x") + UPat.var("x"), lambda x: x*2), # (x+x)-> x*2
  ((UPat.var("y") + UPat.var("x")) + UPat.var("x"), lambda y,x: y+x*2),
  ((UPat.var("x") / UPat.var("x2")) / UPat.var("x3"), lambda x,x2,x3: x/(x2*x3) if x2 is not x3 else None), # (x/x2)/x3 -> x/(x2*x3)
  (-1 * (UPat.var("x") + UPat.cvar("c")), lambda x,c: (-x)+(-c)),  # -(x+c) -> -x + -c
  # a conditional with the same results either way is a noop, also fold const conditionals
  (UPat.var().where(UPat.var("val"), UPat.var("val")), lambda val: val),
  (UPat.cvar("gate", vec=False).where(UPat.var("c0"), UPat.var("c1")), lambda gate, c0, c1: c0 if gate.arg else c1),
  # alu of two where with same conds can combine, only do if true branch or false branch is const
  (UPat(GroupOp.Binary, name="alu", src=(UPat.var("c").where(UPat.var("t"), UPat.var("f")), UPat.var("c").where(UPat.var("tt"), UPat.var("ff")))), \
   lambda alu,c,t,tt,f,ff: c.where(t.alu(alu.op, tt), f.alu(alu.op, ff)) if t.op == tt.op == Ops.CONST or f.op == ff.op == Ops.CONST else None),
  # ALU min==max -> CONST (slow!)
  (UPat(GroupOp.ALU, name="x"), lambda x: x.const_like(x.vmin) if x.vmin == x.vmax else None),
  # max folding
  (UPat.maximum(UPat.var("x"), UPat.var("y")), lambda x,y: x if x.vmin >= y.vmax else y if x.vmax <= y.vmin else None),
  # TODO: why does this rule break beautiful_mnist?
  #((UPat.var("x")+UPat.var("z")).maximum(UPat.var("y")+UPat.var("z")), lambda x,y,z: x.maximum(y) + z),
  #((UPat.var("x")*UPat.cvar("c1")).maximum(UPat.var("x")*UPat.cvar("c2")), max_var_const),
  # ** two stage ALU folding **
  *((UPat.var("x").alu(op, UPat.cvar("c1")).alu(op, UPat.cvar("c2")).named("f"),
     lambda f,x,c1,c2: x.alu(f.op,c1.alu(f.op,c2))) for op in GroupOp.Associative),
  ((UPat.cvar("c0") + UPat.var("x")) < UPat.cvar("c1"), lambda x,c0,c1: x<(c1-c0)),  # c0 + x < c1 -> x < c1 - c0
  ((UPat.var("x") // UPat.cvar("c1")) // UPat.cvar("c2"), lambda x,c1,c2: x//(c1*c2)), # (x//c1)//c2 -> x//(c1*c2)
  # ** lt **
  # c0*x<c1 for positive int c0,c1
  ((UPat.cvar("c0", vec=False)*UPat.var("x", dtype=dtypes.ints))<UPat.cvar("c1", vec=False),
   lambda x,c0,c1: x<math.ceil(c1.arg/c0.arg) if c0.arg > 0 and c1.arg > 0 else None),
  # c0*x<c1 for negative int c0 and non-positive c1
  ((UPat.cvar("c0", vec=False)*UPat.var("x", dtype=dtypes.ints))<UPat.cvar("c1", vec=False),
   lambda x,c0,c1: (-x)<(-(math.floor(-c1.arg/-c0.arg))) if c0.arg < 0 and c0.arg != -1 and c1.arg <= 0 else None),
  # x//c0<c1 for positive int c0
  ((UPat.var("x", dtype=dtypes.ints)//UPat.cvar("c0", vec=False))<UPat.cvar("c1", vec=False),
   lambda x,c0,c1: x<(c1.arg*c0.arg) if c0.arg > 0 else None),
  # swap terms if they are out of order (a+c)+b -> (a+b)+c
  *((UPat(op, src=(UPat(op, name="chain"), UPat(name="b"))),
    lambda chain,b: chain_insert(chain,b,chain.op) if b.order < chain.src[1].order else None) for op in GroupOp.CommAssoc),
  # merge two commutative+associative chains, generelization of (a+c)+(b+d) -> a+b+c+d
  *((UPat(op, src=(UPat(op, name='a'),UPat(op, name='b'))), lambda a,b,op=op: functools.reduce(
    lambda t,s: t.alu(op,s), heapq.merge(split_uop(a, op), split_uop(b, op), key=lambda u: u.order))) for op in GroupOp.CommAssoc),
  # *** rules from symbolic ***
  # unrolled arange div folding
  (UPat((Ops.ADD, Ops.IDIV)).named("chain") + ((UPat.var("x")+UPat(Ops.CONST))//UPat.cvar("denominator")).named("u"), fold_unrolled_divs),
  # generic lt folding
  (UPat.var("x", dtypes.sints)<UPat.cvar("c", vec=False), lambda x,c: lt_folding(x, c.arg) if 0 < c.arg else None),
  # canonicalize a simplex with positive coefficients > 0
  # not x < 1 -> X > 0
  ((UPat.var("x", dtypes.ints)<1).ne(True), lambda x: (newx<1).ne(True) if (newx:=canonicalize_simplex(x)) is not None else None),
  # ** div **
  # div folding
  ((UPat.var("x")//UPat.cvar("c") + UPat.cvar("a"))//UPat.cvar("d"), lambda x,c,a,d: (x+a*c)//(c*d)),  # (x//c+a)//d -> (x+a*c)//(c*d)
  (UPat.var("x", dtypes.sints) // UPat.var("y"), lambda x,y: div_and_mod_folding(x,y,Ops.IDIV)),
  # ** mod **
  # mod folding
  (UPat.var("x") % UPat.var("y"), lambda x,y: div_and_mod_folding(x,y,Ops.MOD)),
])


symbolic_flat = symbolic+PatternMatcher([
  # ** combine terms (opinionated) **
  (-1 * (UPat.var("x") + UPat.var("y")), lambda x,y: (-x)+(-y)),  # -(x+y) -> -x + -y
  # (x+y)*c -> x*c+y*c. only for int, float has inf*0=nan issue
  ((UPat.var("x", dtypes.ints) + UPat.var("y")) * UPat.cvar("c"), lambda x,y,c: x*c+y*c),
])

_substitute = PatternMatcher([(UPat(tuple(Ops), name="x"), lambda ctx,x: ctx.get(x,None))])

# for debug
syms = { Ops.ADD: "+", Ops.SUB: "-", Ops.IDIV: "//", Ops.MOD: "%", Ops.SHL: "<<", Ops.SHR: ">>",
         Ops.MUL: "*", Ops.CMPLT: "<", Ops.CMPNE: "!=", Ops.AND: "&", Ops.OR: "|", Ops.XOR: "^"}
renderer = PatternMatcher([
  (UPat((Ops.DEFINE_VAR, Ops.SPECIAL), name="x"), lambda x: UOp(Ops.NOOP, arg=x.arg[0])),
  (UPat(Ops.RANGE, name="x"), lambda x: UOp(Ops.NOOP, arg=f"ridx{x.arg}")),
  (UPat(Ops.CONST, name="x"), lambda x: UOp(Ops.NOOP, arg=str(x.arg))),
  (UPat(Ops.BIND, src=UPat(Ops.NOOP), name="x"), lambda x: x.src[0]),
  (UPat(Ops.NEG, src=UPat(Ops.NOOP), name="x"), lambda x: UOp(Ops.NOOP, arg=f"(-{x.src[0].arg})")),
  (UPat(Ops.MAX, src=UPat(Ops.NOOP), name="x"), lambda x: UOp(Ops.NOOP, arg=f"max({x.src[0].arg}, {x.src[1].arg})")),
  (UPat(Ops.MULACC, src=UPat(Ops.NOOP), name="x"), lambda x: UOp(Ops.NOOP, arg=f"({x.src[0].arg}*{x.src[1].arg}+{x.src[2].arg})")),
  (UPat(Ops.WHERE, src=UPat(Ops.NOOP), name="x"), lambda x: UOp(Ops.NOOP, arg=f"({x.src[1].arg} if {x.src[0].arg} else {x.src[2].arg})")),
  (UPat(GroupOp.ALU, src=UPat(Ops.NOOP), name="x"), lambda x: UOp(Ops.NOOP, arg=f"({x.src[0].arg}{syms[x.op]}{x.src[1].arg})")),
])

# *** what was symbolic.py ***

sint = Union[int, UOp]
Variable = UOp

ConstLike = Union[ConstType, Variable, tuple[ConstType, ...]]

# *** UOp merge views and swizzling ***

merge_views = PatternMatcher([
  # VIEW(VIEW) merges to a single VIEW
  (UPat(Ops.VIEW, name="vm1", src=(UPat(Ops.VIEW, name="vm2"),)), lambda vm1,vm2: vm2.replace(arg=vm2.st+vm1.st)),
  # remove VIEW if it's contiguous and same as the base shape
  (UPat(Ops.VIEW, name="vm", src=(UPat(GroupOp.All-{Ops.DEVICE}, name="x"),)), lambda vm,x: x if vm.st.contiguous and x.shape == vm.shape else None),
  # merge unmasked const views
  (UPat(Ops.VIEW, name="view", src=(UPat((Ops.CONST, Ops.DEFINE_VAR), name="const", src=(UPat(Ops.VIEW, name="st"),) ),)),
   lambda st,const,view: const.replace(src=(st.replace(arg=st.st+view.st),)) if all(v.mask is None for v in (st.st+view.st).views) else None),
])

# push VIEW to parents
view_left = merge_views+PatternMatcher([
  # VIEW(CONST) becomes VALID
  (UPat(Ops.VIEW, name="vm", src=(UPat((Ops.CONST, Ops.DEFINE_VAR), name="x"),)), lambda vm,x: x.valid(vm.st)),
  # VIEW before elementwise/buffer ops
  (UPat(Ops.VIEW, name="vm", src=(UPat({*GroupOp.ALU, Ops.CAST, Ops.BITCAST, Ops.ASSIGN}, name="e"),)),
   lambda e,vm: e.replace(src=tuple(s if s.st is None else s.view(vm.st) if s is s.base else s.base.view(s.st+vm.st) for s in e.src))),
  (UPat(Ops.VIEW, name="vm", src=(UPat(GroupOp.Buffer, name="b"),)),
   lambda b,vm: b.replace(src=tuple((s.st+vm.st).to_uop() if s.op is Ops.VIEW else s for s in b.src))),
])<|MERGE_RESOLUTION|>--- conflicted
+++ resolved
@@ -174,10 +174,7 @@
 
   # BinaryOps where f(f(a,b),c) = f(a,f(b,c))
   Associative = {Ops.ADD, Ops.MUL, Ops.AND, Ops.OR, Ops.MAX}
-<<<<<<< HEAD
   CommAssoc = set.intersection(Commutative, Associative)
-=======
->>>>>>> 88add71c
 
   # BinaryOps that satisfy f(x,x)=x see https://en.wikipedia.org/wiki/Idempotence
   Idempotent = {Ops.OR, Ops.AND, Ops.MAX}
