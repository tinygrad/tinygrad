--- conflicted
+++ resolved
@@ -1191,14 +1191,9 @@
 ])
 
 symbolic = symbolic_simple+PatternMatcher([
-<<<<<<< HEAD
   # Commutative ordering, if its a chain, move the chain to the left
-  (UPat(GroupOp.Commutative, name='x'), lambda x: x.replace(src=x.src[::-1]) if x.op is not x.src[0].op and \
+  (UPat(GroupOp.Commutative,dtype=dtypes.int, name='x'), lambda x: x.replace(src=x.src[::-1]) if x.op is not x.src[0].op and \
       (x.src[1].op is x.op or (x.src[0].order > x.src[1].order)) else None),
-=======
-  # ** COMMUTATIVE flipping (only for ints) **
-  (UPat(GroupOp.Commutative, dtype=dtypes.int, name='x'), lambda x: x.replace(src=x.src[::-1]) if x.src[1].tuplize < x.src[0].tuplize else None),
->>>>>>> 0568720a
   # ** boolean algebra **
   (UPat.var("x") | (UPat.var("x") & UPat.var()), lambda x: x), # x|(x&y) -> x
   # ** combine terms **
