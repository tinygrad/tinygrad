--- conflicted
+++ resolved
@@ -113,15 +113,8 @@
   BinaryOps.SHR: operator.rshift, BinaryOps.SHL: operator.lshift, BinaryOps.MUL: operator.mul, BinaryOps.ADD: operator.add,
   BinaryOps.XOR: operator.xor, BinaryOps.MAX: max, BinaryOps.CMPNE: operator.ne, BinaryOps.CMPLT: operator.lt,
   BinaryOps.OR: operator.or_, BinaryOps.AND: operator.and_,
-<<<<<<< HEAD
-  BinaryOps.MOD: lambda x,y: abs(int(x))%abs(int(y))*(1,-1)[x<0],
-  BinaryOps.IDIV: lambda x,y: (x // y) + (1 if (x < 0) != (y < 0) and x % y != 0 else 0) if y != 0 else x*math.inf,
-  TernaryOps.MULACC: lambda x,y,z: (x*y)+z,
-  TernaryOps.WHERE: lambda x,y,z: y if x else z}
-=======
   BinaryOps.MOD: lambda x,y: abs(int(x))%abs(int(y))*(1,-1)[x<0], BinaryOps.IDIV: lambda x,y: abs(x)//abs(y)*(1,-1)[x*y<0] if y != 0 else x*math.inf,
   TernaryOps.MULACC: lambda x,y,z: (x*y)+z, TernaryOps.WHERE: lambda x,y,z: y if x else z}
->>>>>>> ce61be16
 
 def truncate_fp16(x):
   try:
