--- conflicted
+++ resolved
@@ -496,16 +496,9 @@
     # Tensor variable binding is BIND(VAR(VIEW(DEVICE)), CONST(VIEW(DEVICE)))
     assert op is Ops.BIND, f"unknown op {op}"
     var, val = arg.unbind()
-<<<<<<< HEAD
-    return var.replace(src=(UOp(Ops.VIEW, dtypes.void, device_uops, ShapeTracker.from_shape(shape)),)).bind(val)
-  def copy_to_device(self, device:str|tuple[str, ...], arg=None):
-    if isinstance(device, tuple): return UOp(Ops.COPY, self.dtype, (self,)+tuple(UOp(Ops.DEVICE, arg=d) for d in device), arg)
-    return UOp(Ops.COPY, self.dtype, (self, UOp(Ops.DEVICE, arg=device)), arg)
-=======
     return var.replace(src=(UOp(Ops.VIEW, dtypes.void, (UOp(Ops.DEVICE, arg=device),), ShapeTracker.from_shape(shape)),)).bind(val)
   def copy_to_device(self, device:str|tuple[str, ...]|UOp, arg=None):
     return UOp(Ops.COPY, self.dtype, (self, UOp(Ops.DEVICE, arg=device) if not isinstance(device, UOp) else device), arg)
->>>>>>> bb31cc45
   def clone(self) -> UOp: return self.copy_to_device(self.device)
   @property
   def metadata(self) -> Metadata|None: return all_metadata.get(self, None)
@@ -548,14 +541,8 @@
   @functools.cached_property
   def _device(self) -> Optional[str|tuple[str, ...]]:
     if self.op is Ops.DEVICE: return self.arg
-<<<<<<< HEAD
-    if self.op in {Ops.COPY, Ops.BUFFER, Ops.ALLREDUCE}:
-      if len(self.src) > 2: return tuple(cast(str, x.device) for x in self.src[1:])
-      return self.src[1].device
-=======
     if self.op is Ops.MULTI: return tuple(cast(str, x.device) for x in self.src)
-    if self.op in {Ops.COPY, Ops.BUFFER}: return self.src[1].device
->>>>>>> bb31cc45
+    if self.op in {Ops.COPY, Ops.BUFFER, Ops.ALLREDUCE}: return self.src[1].device
     return dsrcs[0]._device if len(dsrcs:=[x for x in self.src if x._device is not None]) != 0 else None
   @property
   def buf_uop(self) -> UOp:
