from __future__ import annotations
from typing import Any, List, Optional, Set, Union, Tuple, Dict, Callable, cast, TYPE_CHECKING, TypeVar
import math, operator, ctypes, struct, functools, hashlib
from enum import Enum, auto
from dataclasses import dataclass
from tinygrad.dtype import ConstType, ImageDType, PtrDType, dtypes, DType
from tinygrad.helpers import pretty_print, prod
from tinygrad.shape.symbolic import Variable, sint
if TYPE_CHECKING:
  from tinygrad.shape.shapetracker import ShapeTracker

# the Enum class doesn't work with mypy, this is static. sorry it's ugly
# NOTE: MOD, CMPLT don't have to be implemented on vectors, just scalars
# NOTE: many GPUs don't have DIV, but UnaryOps.RECIP doesn't work for integer division
class UnaryOps(Enum):
  """A -> A (elementwise)"""
  EXP2 = auto(); LOG2 = auto(); CAST = auto(); BITCAST = auto(); SIN = auto(); SQRT = auto(); RECIP = auto() # noqa: E702
class BinaryOps(Enum):
  """A + A -> A (elementwise)"""
  ADD = auto(); MUL = auto(); IDIV = auto(); MAX = auto(); MOD = auto(); CMPLT = auto(); CMPNE = auto(); XOR = auto() # noqa: E702
  SHL = auto(); SHR = auto(); OR = auto(); AND = auto(); THREEFRY = auto() # noqa: E702
class TernaryOps(Enum):
  """A + A + A -> A (elementwise)"""
  WHERE = auto(); MULACC = auto() # noqa: E702
class ReduceOps(Enum):
  """A -> B (reduce)"""
  SUM = auto(); PROD = auto(); MAX = auto() # noqa: E702
class MetaOps(Enum):
  EMPTY = auto(); CONST = auto(); COPY = auto(); CONTIGUOUS = auto(); CUSTOM = auto(); ASSIGN = auto(); VIEW = auto() # noqa: E702
Op = Union[UnaryOps, BinaryOps, ReduceOps, MetaOps, TernaryOps]

T = TypeVar("T")
class MathTrait:
  # required to implement
  def alu(self:T, arg:Union[UnaryOps, BinaryOps, TernaryOps], *src) -> T: raise NotImplementedError
  def const_like(self, b:ConstType|Variable): raise NotImplementedError

  # great functions you get!
  def ufix(self, x): return self.const_like(x) if not isinstance(x, MathTrait) else x
  def __neg__(self): return self.ne(True) if getattr(self, 'dtype', None) == dtypes.bool else self*(-1)
  def __add__(self, x): return self.alu(BinaryOps.ADD, self.ufix(x))
  def __radd__(self, x): return self.ufix(x).alu(BinaryOps.ADD, self)
  def __sub__(self, x): return self.alu(BinaryOps.ADD, self.ufix(-x))
  def __rsub__(self, x): return self.ufix(x).alu(BinaryOps.ADD, -self)
  def __mul__(self, x): return self.alu(BinaryOps.MUL, self.ufix(x))
  def __rmul__(self, x): return self.ufix(x).alu(BinaryOps.MUL, self)
  def __floordiv__(self, x): return self.alu(BinaryOps.IDIV, self.ufix(x))
  def __truediv__(self, x): return self.alu(BinaryOps.MUL, self.ufix(x).alu(UnaryOps.RECIP))
  def __mod__(self, x): return self.alu(BinaryOps.MOD, self.ufix(x))
  def __xor__(self, x): return self.alu(BinaryOps.XOR, self.ufix(x))
  def __and__(self, x): return self.alu(BinaryOps.AND, self.ufix(x))
  def __or__(self, x): return self.alu(BinaryOps.OR, self.ufix(x))
  def ne(self, x): return self.alu(BinaryOps.CMPNE, self.ufix(x))
  def eq(self, x): return -self.ne(x)
  def lt(self, x): return self.alu(BinaryOps.CMPLT, self.ufix(x))
  def gt(self, x): return self.ufix(x).alu(BinaryOps.CMPLT, self)
  def ge(self, x): return (-self).lt(-x+1)
  def max(self, x): return self.alu(BinaryOps.MAX, self.ufix(x))
  def min(self, x): return -(-self).max(-x)
  def where(self, x, y): return self.alu(TernaryOps.WHERE, x, y)
  def threefry(self, seed): return self.alu(BinaryOps.THREEFRY, seed)
  def recip(self): return self.alu(UnaryOps.RECIP)
  def sqrt(self): return self.alu(UnaryOps.SQRT)
  def sin(self): return self.alu(UnaryOps.SIN)
  def log2(self): return self.alu(UnaryOps.LOG2)
  def exp2(self): return self.alu(UnaryOps.EXP2)

# do not preserve f(0) = 0
UNSAFE_PAD_OPS = {UnaryOps.RECIP, UnaryOps.LOG2, UnaryOps.EXP2, BinaryOps.IDIV}

REDUCE_ALU: Dict[ReduceOps, BinaryOps] = {ReduceOps.SUM:BinaryOps.ADD, ReduceOps.PROD:BinaryOps.MUL, ReduceOps.MAX:BinaryOps.MAX}

# https://en.wikipedia.org/wiki/Identity_element
def identity_element(op:BinaryOps, dt:DType): return dtypes.as_const({BinaryOps.ADD:0, BinaryOps.MUL:1, BinaryOps.MAX:dtypes.min(dt)}[op], dt)

# the order of these UOps controls the order of the toposort
class UOps(Enum):
  # uops that aren't rendered
  SINK = auto()
  """
  Holds `UOps.STORE`. SINK defines the AST for a Kernel.

  - **`dtype`**: `None`
  - **`src`**: `Tuple[UOp, ...]`, Only global STOREs are allowed.
  - **`arg`**: `Optional[KernelInfo]`

  NOTE: `ScheduleItem` ASTs do not have the `KernelInfo` arg, `Kernel` inserts this to the SINK later.
  """
  EXT = auto()
  """
  Holds a single MetaOp. EXT UOps do not need a Kernel.

  - **`dtype`**: Output DType
  - **`src`**: `Tuple[]`
  - **`arg`**: (`MetaOps.CUSTOM | MetaOps.COPY | MetaOps.EMPTY | MetaOps.VIEW`, LazyBuffer arg)
  """
  EXPAND = auto()
  CONTRACT = auto()
  SHAPETRACKER = auto()
  """
  Defines the ShapeTracker for a buffer UOp `UOps.LOAD`, `UOps.STORE` or `UOps.CONST`.

  - **`dtype`**: `None`
  - **`src`**: `Tuple[]`
  - **`arg`**: `ShapeTracker`
  """
  SWIZZLE = auto()
  """
  Swizzle inserts a movement op between a UOp and its children. Because movement ops (reshape, expand, shrink, permute, pad) are not allowed in an AST,
  the scheduler rewrites SWIZZLE by pushing its ShapeTracker through reduceops or elementwise ops to the edges of the graph.

  Example:
  ```python
  a = Tensor.empty(32, 32)
  first_reduce = a.sum()
  output = (a + first_reduce).sum()
  ```
  `first_reduce` must broadcast to `(32, 32)` before ADD. We UOp this as:

  ```
  UOp(UOps.ALU, dtypes.int, arg=BinaryOps.ADD, src=(
    UOp(UOps.SWIZZLE, dtypes.int, arg=ShapeTracker(views=(View(shape=(32, 32), strides=(0, 0), offset=0, mask=None, contiguous=False),)), src=(
      UOp(UOps.REDUCE_AXIS, dtypes.int, arg=(BinaryOps.ADD, (0, 1)), src=(
        UOp(UOps.LOAD, dtypes.int, arg=None, src=(
          x3:=UOp(UOps.DEFINE_GLOBAL, PtrDType(dtypes.int), arg=1, src=()),
          UOp(UOps.SHAPETRACKER, None, arg=ShapeTracker(views=(View(shape=(32, 32), strides=(32, 1), offset=0, mask=None, contiguous=True),)), src=()),)),)),)),
    UOp(UOps.LOAD, dtypes.int, arg=None, src=(
       x3,
      UOp(UOps.SHAPETRACKER, None, arg=ShapeTracker(views=(View(shape=(32, 32), strides=(32, 1), offset=0, mask=None, contiguous=True),)), src=()),)),))
  ```

  The scheduler rewrites this by pushing the expand in SWIZZLE through the reduce, to the LOAD:

  ```diff
  UOp(UOps.ALU, dtypes.int, arg=BinaryOps.ADD, src=(
  -   UOp(UOps.SWIZZLE, dtypes.int, arg=ShapeTracker(views=(View(shape=(32, 32), strides=(0, 0), offset=0, mask=None, contiguous=False),)), src=(
  -     UOp(UOps.REDUCE_AXIS, dtypes.int, arg=(BinaryOps.ADD, (0, 1)), src=(
  -       UOp(UOps.LOAD, dtypes.int, arg=None, src=(
  -         x3:=UOp(UOps.DEFINE_GLOBAL, PtrDType(dtypes.int), arg=1, src=()),
  -         UOp(UOps.SHAPETRACKER, None, arg=ShapeTracker(views=(View(shape=(32, 32), strides=(32, 1), offset=0, mask=None, contiguous=True),)), src=()),)),)),)),
  +   UOp(UOps.REDUCE_AXIS, dtypes.int, arg=(BinaryOps.ADD, (2, 3)), src=(
  +     UOp(UOps.LOAD, dtypes.int, arg=None, src=(
  +       x2:=UOp(UOps.DEFINE_GLOBAL, PtrDType(dtypes.int), arg=1, src=()),
  +       UOp(UOps.SHAPETRACKER, None, arg=ShapeTracker(views=(View(shape=(32, 32, 32, 32), strides=(0, 0, 32, 1), offset=0, mask=None, contiguous=False),)), src=()),)),)),
    UOp(UOps.LOAD, dtypes.int, arg=None, src=(
  -      x3,
  -     UOp(UOps.SHAPETRACKER, None, arg=ShapeTracker(views=(View(shape=(32, 32), strides=(32, 1), offset=0, mask=None, contiguous=True),)), src=()),)),))
  +      x2,
  +     UOp(UOps.SHAPETRACKER, None, arg=ShapeTracker(views=(View(shape=(32, 32, 1, 1), strides=(32, 1, 0, 0), offset=0, mask=None, contiguous=True),)), src=()),)),))

  ```

  NOTE: Pushing a SWIZZLE through a reduce changes the axis.

  NOTE: Pushing a SWIZZLE changes the output shape of that UOp. We have to reshape every other adjacent node. eg. reshape of the second LOAD to `(32, 32, 1, 1)` above.

  - **`dtype`**: Output DType
  - **`src`**: `Tuple[UOp]`, a single UOp to swizzle.
  - **`arg`**: ShapeTracker
  """ # noqa E501
  DEFINE_GLOBAL = auto()
  DEFINE_VAR = auto()
  DEFINE_LOCAL = auto()
  DEFINE_ACC = auto()
  CONST = auto()
  """
  Defines a single scalar constant value.

  - **`dtype`**: The scalar DType of the value.

  - **`src`**:
    The scheduler creates a CONST with a single SHAPETRACKER UOp src: `Tuple[UOp]`.

    The Lowerer replaces the SHAPETRACKER with an empty src.
    It uses the ShapeTracker valid to create a `WHERE` UOp mask with sources: `(The actual CONST UOp, CONST 0, 0.0 or False)`

  - **`arg`**: The value.
  """
  SPECIAL = auto()
  NOOP = auto()
  GEP = auto()
  # math ops
  CAST = auto()
  """
  - **`dtype`**: The casted scalar DType
  - **`src`**: `Tuple[UOp]`
  - **`arg`**: `None`
  """
  BITCAST = auto()
  """
  - **`dtype`**: The bitcasted scalar DType
  - **`src`**: `Tuple[UOp]`
  - **`arg`**: `None`
  """
  VECTORIZE = auto()
  """
  - **`dtype`**: The upcasted vector DType
  - **`src`**: `Tuple[UOp, ...]`
  - **`arg`**: `None`

  NOTE: Length of sources must match `dtype.count`
  """
  ALU = auto()
  """
  - **`dtype`**: Output DType
  - **`src`**: `Tuple[UOp] | Tuple[UOp, UOp] | Tuple[UOp, UOp, UOp]`
  - **`arg`**: `UnaryOps | BinaryOps | TernaryOps`
  """
  REDUCE = auto()
  REDUCE_AXIS = auto()
  """
  - **`dtype`**: Output DType
  - **`src`**: Input to reduce `Tuple[UOp]`
  - **`arg`**: `(BinaryOps.ADD | BinaryOps.MUL | BinaryOps.MAX, Tuple[int, ...])`
  """
  WMMA = auto()
  # memory/assignment ops
  LOAD = auto()
  """
  - **`dtype`**: Output DType
  - **`src`**:

    The scheduler and Kernel create LOADs with a SHAPETRACKER uop in src.

    - Normal LOAD: `Tuple[UOp, UOp]`
      - Buffer UOp `UOps.DEFINE_GLOBAL`.
      - SHAPETRACKER UOp.

    - Local LOAD: `Tuple[UOp, UOp, UOp]`
      - Buffer UOp `UOps.DEFINE_LOCAL`.
      - SHAPETRACKER UOp.
      - Local UOps.STORE to the same local buffer. We will barrier this later.

    The Lowerer replaces the SHAPETRACKER with an indexing uop and gates the LOAD if needed.

    - Normal LOAD: `Tuple[UOp, UOp]`
      - Buffer UOp `UOps.DEFINE_GLOBAL`.
      - Indexing UOp, can only return `dtypes.int32`.
    - Gated LOAD: `Tuple[UOp, UOp, UOp, UOp]`
      - Buffer UOp `UOps.DEFINE_GLOBAL`.
      - Indexing UOp, can only return `dtypes.int32`.
      - Gate UOp, can only return `dtypes.bool`.
      - Value if gate is `False`, can only be a `UOps.CONST` with arg 0, 0.0 or `False`.
    - Barriered LOAD: `Tuple[UOp, UOp, UOp, UOp]`
      - Buffer UOp `UOps.DEFINE_LOCAL`.
      - Indexing UOp, can only return `dtypes.int32`.
      - Gate UOp, can only return `dtypes.bool`.
      - Barrier UOp `UOps.BARRIER`.
  - **`arg`**: `None`
  """
  STORE = auto()
  """
  - **`dtype`**: `None`
  - **`src`**:

    Similar to LOAD, the scheduler and Kernel create STOREs with a SHAPETRACKER uop in src:

    - Buffer UOp `UOps.DEFINE_GLOBAL` or `UOps.DEFINE_LOCAL`.
    - SHAPETRACKER UOp.
    - Value to store.

    The Lowerer replaces the SHAPETRACKER with an indexing uop and gates the STORE if needed.

    - Normal STORE: `Tuple[UOp, UOp, UOp]`
      - Buffer UOp `UOps.DEFINE_GLOBAL` or `UOps.DEFINE_LOCAL`.
      - Indexing Op, can only return `dtypes.int32`.
      - Value to store.
    - Gated STORE: `Tuple[UOp, UOp, UOp, UOp]`
      - Buffer UOp `UOps.DEFINE_GLOBAL` or `UOps.DEFINE_LOCAL`.
      - Indexing UOp, can only return `dtypes.int32`.
      - Value to store.
      - Gate UOp, can only return `dtypes.bool`. We rewrite this to an IF block in the end.
  - **`arg`**: `None`
  """
  ASSIGN = auto()
  # control flow ops
  BARRIER = auto()
  """
  Inserts a warp sync between local stores and local loads.

  - **`dtype`**: `None`
  - **`src`**: `Tuple[UOp, ...]`, Only local STOREs are allowed.
  - **`arg`**: `None`
  """
  IF = auto()
  """
  Gates a single STORE to global memory. The IF block could also contain additional UOps the STORE depends on.

  - **`dtype`**: `None`
  - **`src`**:
    `Tuple[UOp, UOp]`
      - Gate UOp, can only return `dtypes.bool`
      - The second UOp starts the gate block; All of its children are gated until the final STORE.
  - **`arg`**: `None`

  For example, a local reduce must only run on one thread.

  The STORE's IF gate:
  ```
  UOp(UOps.IF, src=(
    UOp(UOps.ALU, dtypes.bool, (...), BinaryOps.CMPNE),
    UOp(UOps.BARRIER, None, (...))))
  ```
  The kernel:
  ```
  barrier(CLK_LOCAL_MEM_FENCE);
  if (lidx0!=1) {
    int acc1 = 0;
    for (int ridx1 = 0; ridx1 < 16; ridx1++) {
      int val1 = temp1[ridx1];
      acc1 = (acc1+val1);
    }
    data0[0] = acc1;
  }
  ```
  """
  RANGE = auto()
  # ops that are not graph nodes
  ENDRANGE = auto()
  ENDIF = auto()
  VALID = auto()

BUFFER_UOPS = {UOps.LOAD, UOps.STORE, UOps.VALID}

END_FOR_UOP = {UOps.IF:(UOps.STORE, UOps.ENDIF), UOps.RANGE:(UOps.ASSIGN, UOps.ENDRANGE)}

@dataclass(frozen=True, eq=False)
class UOp(MathTrait):
  op: UOps
  dtype: Optional[DType] = None
  src: Tuple[UOp, ...] = tuple()
  arg: Any = None
  def __hash__(self): return id(self)
  @functools.cached_property
  def cmp_tuple(self) -> Tuple[int, Any, Optional[DType], Tuple[UOp, ...]]:
    # NOTE: this sort of DEFINE_VAR shouldn't have to be here. only for PTX
    return (self.op.value, (self.arg if self.op is not UOps.DEFINE_VAR else self.arg[0]) if self.op is not UOps.ALU else \
            self.arg.value, self.dtype, self.src)
  def __lt__(self, x:UOp): return self.cmp_tuple < x.cmp_tuple
  @functools.cached_property
  def key(self) -> bytes:
    return hashlib.sha256(str((self.op, self.dtype, self.arg)).encode() + b"".join([s.key for s in self.src])).digest()
  def __repr__(self): return pretty_print(self, lambda x: f"{type(self).__name__}({x.op}, {x.dtype}, arg={x.argstr()}, src=(%s))")
  def argstr(self):
    return f'({", ".join(map(str, self.arg))})' if self.op is UOps.REDUCE_AXIS else repr(self.arg) if isinstance(self.arg, Variable) else self.arg
  def commutative(self) -> bool:
    return (self.op is UOps.ALU and \
      self.arg in {BinaryOps.ADD, BinaryOps.MUL, BinaryOps.MAX, BinaryOps.CMPNE, BinaryOps.XOR, BinaryOps.AND, BinaryOps.OR})
  # *** uop syntactic sugar
  @property
  def st_loc(self) -> int: return 0 if self.op is UOps.VALID else 1
  @property
  def st_arg(self) -> ShapeTracker:
    assert self.op in BUFFER_UOPS, f"st_arg called on {self.op}"
    ret = self.src[self.st_loc]
    assert ret.op is UOps.SHAPETRACKER, f"st_arg trying to return {ret}"
    return ret.arg
  def sink(self, *srcs): return UOp(UOps.SINK, None, (self,)+srcs)
  def cast(self, dtype=None): return type(self)(UOps.CAST, dtype, (self,))
  def bitcast(self, dtype=None): return type(self)(UOps.BITCAST, dtype, (self,))
  def gep(self, i:int): return type(self)(UOps.GEP, self.dtype.scalar() if self.dtype is not None else None, (self,), i)
  def const_like(self, b:ConstType|Variable): return type(self).const(self.dtype, b)
  def sconst_like(self, b:ConstType|Variable): return type(self).const(self.dtype.scalar() if self.dtype is not None else None, b)
  @classmethod
  @functools.lru_cache(None)
  def const(cls, dtype:Optional[DType], b:ConstType|Variable): return cls._const(dtype, b)
  @classmethod
  def _const(cls, dtype:Optional[DType], b:ConstType|Variable):
    # TODO: fix dtype of b.max after Variable is just an UOp
    if isinstance(b, Variable): return cls(UOps.DEFINE_VAR, dtype, arg=(b.expr, cls.const(dtypes.int, b.min), cls.const(dtypes.int, cast(int,b.max))))
    if dtype is not None and dtype != (sdtype := dtype.scalar()):
      return cls(UOps.VECTORIZE, dtype, src=tuple(cls(UOps.CONST, sdtype, arg=dtypes.as_const(b, sdtype)) for _ in range(dtype.count)))
    return cls(UOps.CONST, dtype, arg=dtypes.as_const(b, dtype) if dtype is not None else b)
  def alu(self, arg, *src:UOp):
    return type(self)(UOps.ALU, dtypes.bool if arg in {BinaryOps.CMPLT, BinaryOps.CMPNE} else (self, *src)[-1].dtype, (self,)+src, arg)
  @classmethod
  def load(cls, *src:UOp, dtype:Optional[DType]=None): return cls(UOps.LOAD, dtype, src)
  @classmethod
  def store(cls, *src:UOp): return cls(UOps.STORE, None, src)
  @functools.cached_property
  def parents(self) -> Dict[UOp, None]: return {**{x:None for x in self.src}, **{k:None for x in self.src for k in x.parents.keys()}}
  @property  # parents with self
  def sparents(self) -> Dict[UOp, None]: return {**self.parents, self:None}
  @functools.cached_property
  def full_shape(self) -> Tuple[sint, ...]:
    if self.op is UOps.SHAPETRACKER: return self.arg.shape
    # NOTE: UOps.DEFINE_GLOBAL and UOps.DEFINE_LOCAL don't have shape
    return tuple(max(x) for x in zip(*[x.full_shape for x in self.src if x.op not in {UOps.DEFINE_GLOBAL, UOps.DEFINE_LOCAL, UOps.CONST, UOps.DEFINE_VAR}]))
  def vars(self) -> Set[UOp]: return set([x for x in self.sparents if x.op is UOps.DEFINE_VAR])
  def variables(self) -> List[Variable]:
    st_vars: List[Set[Variable]] = [x.st_arg.vars() for x in self.sparents if x.op in BUFFER_UOPS]
<<<<<<< HEAD
    up_vars: List[Variable] = [Variable(x.arg[0], x.arg[1].arg, x.arg[2].arg) for x in self.vars()]
    return sorted(set.union(*st_vars, up_vars), key=lambda v: v.expr)
=======
    return sorted(set.union(*st_vars, [Variable(x.arg[0], x.arg[1], x.arg[2]) for x in self.vars()]), key=lambda v: v.expr)
>>>>>>> 750696a0
  def const_factor(self) -> int:
    """largest known int that divides self"""
    if self.op is UOps.CONST: return self.arg
    if self.op is UOps.ALU:
      if self.arg is BinaryOps.ADD: return math.gcd(self.src[0].const_factor(), self.src[0].const_factor())
      if self.arg is BinaryOps.MUL: return self.src[0].arg if self.src[0].op is UOps.CONST else self.src[1].arg if self.src[1].op is UOps.CONST else 1
    return 1
  def divides(self, v) -> Optional[UOp]:
    if v==1: return self
    if self.op is UOps.CONST: return self.const_like(self.arg//v) if self.arg%v == 0 else None
    if self.op is UOps.ALU:
      if self.arg is BinaryOps.ADD: return d0+d1 if (d0:=self.src[0].divides(v)) is not None and (d1:=self.src[1].divides(v)) is not None else None
      if self.arg is BinaryOps.MUL:
        if (d0:=self.src[0].divides(v)) is not None: return d0 * self.src[1]
        if (d1:=self.src[1].divides(v)) is not None: return self.src[0] * d1
    return None # generic None if we aren't sure
  @property
  def vmin(self) -> UOp:
    return x if (x:=self._min_max[0]) is not None and not math.isnan(x.arg) else self.sconst_like(dtypes.min(cast(DType, self.dtype)))
  @property
  def vmax(self) -> UOp:
    return x if (x:=self._min_max[1]) is not None and not math.isnan(x.arg) else self.sconst_like(dtypes.max(cast(DType, self.dtype)))
  @functools.cached_property
  def _min_max(self) -> Tuple[Optional[UOp], Optional[UOp]]:
    # NOTE: returned UOp is assumed to be CONST
    if self.op is UOps.DEFINE_VAR and self.arg: return self.arg[1], self.arg[2] if isinstance(self.arg[2].arg, int) else None
    if self.op is UOps.RANGE: return self.src[0].vmin, (self.src[1]-1).vmax
    # TODO: UOps.SPECIAL is UOps.DEFINE_VAR
    if self.op is UOps.SPECIAL: return self.const_like(0), self.const_like(self.arg[1]-1) if isinstance(self.arg[1], int) else None
    if self.op is UOps.CONST: return self, self
    if self.op is UOps.ALU and cast(DType, self.dtype).count == 1:
      s0,s1 = [cast(UOp, self.src[i] if i < len(self.src) else None) for i in range(2)]
      if self.arg is BinaryOps.ADD: return self.sconst_like(s0.vmin.arg+s1.vmin.arg), self.sconst_like(s0.vmax.arg+s1.vmax.arg)
      if self.arg is BinaryOps.MUL and (s0.vmin.arg >= 0 or s1.vmin.arg >= 0):
        # handle at lease one is non-negative
        Lmin, Lmax = (s0.vmin.arg, s0.vmax.arg) if s1.vmin.arg >= 0 else (s0.vmax.arg, s0.vmin.arg)
        Rmin, Rmax = (s1.vmin.arg, s1.vmax.arg) if s0.vmin.arg >= 0 else (s1.vmax.arg, s1.vmin.arg)
        assert math.isnan(Lmax*Rmax) or math.isnan(Lmin*Rmin) or Lmax*Rmax >= Lmin*Rmin, f"{Lmax=}, {Lmin=}, {Rmax=}, {Rmin=}"
        return self.sconst_like(Lmin*Rmin), self.sconst_like(Lmax*Rmax)
      if self.arg is BinaryOps.MOD and s1.vmin.arg > 0: return self.sconst_like(0), self.sconst_like(s1.vmax.arg-1)
      if self.arg is BinaryOps.IDIV and s1.op is UOps.CONST:
        if s1.arg > 0: return self.sconst_like(s0.vmin.arg//s1.arg), self.sconst_like(s0.vmax.arg//s1.arg)
        if s1.arg < 0: return self.sconst_like(-(s0.vmax.arg//-s1.arg)), self.sconst_like(-(s0.vmin.arg//-s1.arg))
      if self.arg is BinaryOps.MAX: return self.sconst_like(max(s0.vmin.arg, s1.vmin.arg)), self.sconst_like(max(s0.vmax.arg, s1.vmax.arg))
      if self.arg is BinaryOps.CMPLT: return (UOp.const(dtypes.bool, s0.vmax.arg<s1.vmin.arg), UOp.const(dtypes.bool, s0.vmin.arg<s1.vmax.arg))
    return None, None

@dataclass(frozen=True)
class KernelInfo:
  local_dims: int = 0           # number of local dimensions  (this is remapping RANGE to SPECIAL)
  upcasted: int = 0             # count that are upcasted     (this is remapping RANGE to EXPAND)
  dont_use_locals: bool = False # don't use local indexing

# ***** ops in python *****

def hook_overflow(dv, fxn):
  def wfxn(*args):
    try: return fxn(*args)
    except OverflowError: return dv
  return wfxn

python_alu: Dict[Op, Callable]  = {
  UnaryOps.LOG2: lambda x: math.log2(x) if x > 0 else -math.inf if x == 0 else math.nan, UnaryOps.EXP2: hook_overflow(math.inf, lambda x: 2**x),
  UnaryOps.SQRT: lambda x: math.sqrt(x) if x >= 0 else math.nan, UnaryOps.RECIP: lambda x: 1/x if x != 0 else math.copysign(math.inf, x),
  UnaryOps.SIN: lambda x: math.sin(x) if not math.isinf(x) else math.nan,
  BinaryOps.SHR: operator.rshift, BinaryOps.SHL: operator.lshift, BinaryOps.MUL: operator.mul, BinaryOps.ADD: operator.add,
  BinaryOps.XOR: operator.xor, BinaryOps.MAX: max, BinaryOps.CMPNE: operator.ne, BinaryOps.CMPLT: operator.lt,
  BinaryOps.OR: operator.or_, BinaryOps.AND: operator.and_,
  BinaryOps.MOD: lambda x,y: abs(int(x))%abs(int(y))*(1,-1)[x<0], BinaryOps.IDIV: lambda x,y: abs(x)//abs(y)*(1,-1)[x*y<0] if y != 0 else x*math.inf,
  TernaryOps.MULACC: lambda x,y,z: (x*y)+z, TernaryOps.WHERE: lambda x,y,z: y if x else z}

def truncate_fp16(x):
  try: return struct.unpack("@e", struct.pack("@e", float(x)))[0]
  except OverflowError: return math.copysign(math.inf, x)

truncate: Dict[DType, Callable] = {dtypes.bool: bool,
  # TODO: bfloat16
  dtypes.float16: truncate_fp16, dtypes.float32: lambda x: ctypes.c_float(x).value, dtypes.float64: lambda x: ctypes.c_double(x).value,
  dtypes.uint8: lambda x: ctypes.c_uint8(x).value, dtypes.uint16: lambda x: ctypes.c_uint16(x).value,
  dtypes.uint32: lambda x: ctypes.c_uint32(x).value, dtypes.uint64: lambda x: ctypes.c_uint64(x).value,
  dtypes.int8: lambda x: ctypes.c_int8(x).value, dtypes.int16: lambda x: ctypes.c_int16(x).value, dtypes.int32: lambda x: ctypes.c_int32(x).value \
      if isinstance(x,int) else x, dtypes.int64: lambda x: ctypes.c_int64(x).value}

def exec_alu(op:Op, dtype:DType, operands): return truncate.get(dtype, lambda x: x)(python_alu[op](*operands))

def uop_alu_resolve(u:UOp) -> sint:
  if u.op is UOps.CONST: return u.arg
  if u.op is UOps.DEFINE_VAR: return Variable(u.arg[0], u.arg[1].arg, u.arg[2].arg)
  if u.op is UOps.ALU: return exec_alu(u.arg, cast(DType,u.dtype), tuple(map(uop_alu_resolve, u.src)))
  raise RuntimeError(f"ALU resolve fail @ {u.op}")

# ***** uop type spec *****

def type_verify(uops):
  for u in uops:
    uop, arg, src, dtype = u.op, u.arg, u.src, u.dtype
    if uop is UOps.DEFINE_LOCAL: assert isinstance(dtype, PtrDType), f"invalid dtype for local buffer {dtype}"
    if uop is UOps.DEFINE_GLOBAL: assert isinstance(dtype, (PtrDType, ImageDType)), f"invalid dtype for global buffer {dtype}"
    if isinstance(dtype, ImageDType): assert uop is UOps.DEFINE_GLOBAL, f"{uop} can't be image"
    if uop is UOps.SHAPETRACKER: assert len(src) == 0, f"SHAPETRACKER must only define a ShapeTracker arg {uop}"
    if uop is UOps.REDUCE_AXIS: assert isinstance(arg, tuple) and len(arg) == 2 and arg[0] in BinaryOps, f"invalid arg for REDUCE_AXIS {arg}"
    if uop in {UOps.CONST, UOps.DEFINE_ACC}:
      if uop is UOps.CONST:
        assert dtype is not None and dtype == dtype.scalar(), f"consts must be scalar, got {dtype}"
        # TODO: intermediate CONST of Variable is DEFINE_VAR
        assert (isinstance(arg, Variable) and u.src) or (type(arg) is type(dtypes.as_const(arg, dtype))), f"type of {arg=} does not match {dtype}"
      if uop is UOps.DEFINE_ACC: assert dtype is not None and src[0].dtype == dtype, f"dtype mismatch {src[0].dtype=} != {dtype=}"
    if uop in {UOps.CAST, UOps.BITCAST, UOps.VECTORIZE}: assert arg is None and dtype is not None # type is the output type, not an arg
    if uop is UOps.CAST: assert dtype.count == 1 and len(src) == 1
    if uop is UOps.VECTORIZE:
      assert dtype.count > 1 and len(src) == dtype.count, f"dtype vectorization mismatch {dtype.count=} != {len(src)=}"
      assert all(dtype == x.dtype.vec(len(src)) for x in src), f"{dtype=} must be {src[0].dtype.vec(len(src))}"
    if uop is UOps.LOAD and len(src) > 3 and src[3].op is UOps.ALU: assert src[3].dtype == dtypes.bool and src[2].dtype == dtype
    if uop is UOps.GEP: assert dtype == src[0].dtype.scalar(), f"GEP of {src[0].dtype=} should be {src[0].dtype.scalar()} != {dtype}"
    if uop is UOps.IF: assert dtype is None and len(src) == 2 and src[0].dtype == dtypes.bool
    if uop is UOps.STORE:
      assert dtype is None, f"{uop} dtype must be None, got {dtype}"
      if len(src) == 4: assert src[3].dtype == dtypes.bool, f"gate dtype mismatch {src[3].dtype} != {dtypes.bool}"
    if uop is UOps.ALU:
      if arg in UnaryOps: assert dtype == src[0].dtype, f"{arg} dtype mismatch {dtype=} != {src[0].dtype=}"
      elif arg in {BinaryOps.CMPLT, BinaryOps.CMPNE}:
        bd = dtypes.bool.vec(dtype.count) if dtype.count != 1 else dtypes.bool
        assert dtype == bd, f"{arg} output dtype mismatch {dtype=} != {bd=}"
        assert src[0].dtype == src[1].dtype, f"{arg} dtype mismatch {dtype=} != {src[0].dtype=} != {src[1].dtype=}"
      elif arg is BinaryOps.IDIV:
        assert dtypes.is_int(src[0].dtype) and dtypes.is_int(src[1].dtype), f"input dtype is not int {src[0].dtype=}, {src[1].dtype=}"
        assert dtypes.is_int(dtype), f"output dtype is not int {dtype=}"
      elif arg in {BinaryOps.SHL, BinaryOps.SHR}:
        # the distance to shift isn't typechecked
        assert dtype == src[0].dtype, f"{arg} dtype mismatch {dtype=} != {src[0].dtype=}"
      elif arg in BinaryOps: assert dtype == src[0].dtype == src[1].dtype, f"{arg} dtype mismatch {dtype=} != {src[0].dtype=} != {src[1].dtype=}"
      elif arg == TernaryOps.WHERE:
        bd = dtypes.bool.vec(dtype.count) if dtype.count != 1 else dtypes.bool
        assert src[0].dtype == bd, f"{arg} selector dtype mismatch {src[0].dtype=} != {bd}"
        assert dtype == src[1].dtype == src[2].dtype, f"{arg} choice dtype mismatch {dtype=} != {src[1].dtype=} != {src[2].dtype=}"

# ***** uop helpers *****

def print_uops(uops:List[UOp]):
  for i,u in enumerate(uops):
    formatted_parents = [uops.index(x) if x.op is not UOps.CONST else f"{x.arg}" for x in u.src]
    print(f"{i:4d} {str(u.op):20s}: {str(u.dtype) if u.dtype is not None else '':25s} " f"{str(formatted_parents):32s} {u.arg}")

def flops_mem(uops:List[UOp], ignore_indexing=False) -> Tuple[sint, sint]:
  flops: sint = 0
  mem: sint = 0
  mults: sint = 1
  mult_stack: List[sint] = []
  dont_count: Set[UOp] = set()
  if ignore_indexing:
    for u in uops:
      if u.op is UOps.LOAD:
        dont_count = dont_count.union(u.src[1].sparents)
        if len(u.src) > 3: dont_count = dont_count.union(u.src[2].sparents)
      elif u.op is UOps.STORE:
        dont_count = dont_count.union(u.src[1].sparents)
        if len(u.src) > 3: dont_count = dont_count.union(u.src[3].sparents)
      elif u.op is UOps.IF:
        dont_count = dont_count.union(u.src[0].sparents)
  for u in uops:
    if u.op is UOps.RANGE:
      mult_stack.append(mults)
      mults *= uop_alu_resolve(u.src[1] - u.src[0])
    elif u.op is UOps.ENDRANGE:
      mults = mult_stack.pop(-1)
    elif u.op is UOps.SPECIAL:
      mults *= u.arg[1] # NOTE: we don't push to the mult_stack here, you can't end these
    elif u.op is UOps.LOAD:
      assert u.dtype is not None
      mem += u.dtype.itemsize * mults
    elif u.op is UOps.STORE:
      assert u.src[2].dtype is not None
      mem += u.src[2].dtype.itemsize * mults
    elif u.op is UOps.ALU and u not in dont_count:
      assert u.dtype is not None
      flops += (mults * (2 if u.arg == TernaryOps.MULACC else 1)) * u.dtype.count
    elif u.op is UOps.WMMA and u not in dont_count:
      assert u.arg[1] is not None
      flops += 2 * prod(u.arg[1]) // u.arg[5] * mults
  return flops, mem<|MERGE_RESOLUTION|>--- conflicted
+++ resolved
@@ -385,16 +385,12 @@
   def full_shape(self) -> Tuple[sint, ...]:
     if self.op is UOps.SHAPETRACKER: return self.arg.shape
     # NOTE: UOps.DEFINE_GLOBAL and UOps.DEFINE_LOCAL don't have shape
-    return tuple(max(x) for x in zip(*[x.full_shape for x in self.src if x.op not in {UOps.DEFINE_GLOBAL, UOps.DEFINE_LOCAL, UOps.CONST, UOps.DEFINE_VAR}]))
+    return tuple(max(x) for x in zip(*[x.full_shape for x in self.src if x.op not in {UOps.DEFINE_GLOBAL, UOps.DEFINE_LOCAL, \
+        UOps.CONST, UOps.DEFINE_VAR}]))
   def vars(self) -> Set[UOp]: return set([x for x in self.sparents if x.op is UOps.DEFINE_VAR])
   def variables(self) -> List[Variable]:
     st_vars: List[Set[Variable]] = [x.st_arg.vars() for x in self.sparents if x.op in BUFFER_UOPS]
-<<<<<<< HEAD
-    up_vars: List[Variable] = [Variable(x.arg[0], x.arg[1].arg, x.arg[2].arg) for x in self.vars()]
-    return sorted(set.union(*st_vars, up_vars), key=lambda v: v.expr)
-=======
-    return sorted(set.union(*st_vars, [Variable(x.arg[0], x.arg[1], x.arg[2]) for x in self.vars()]), key=lambda v: v.expr)
->>>>>>> 750696a0
+    return sorted(set.union(*st_vars, [Variable(x.arg[0], x.arg[1].arg, x.arg[2].arg) for x in self.vars()]), key=lambda v: v.expr)
   def const_factor(self) -> int:
     """largest known int that divides self"""
     if self.op is UOps.CONST: return self.arg
