--- conflicted
+++ resolved
@@ -77,19 +77,14 @@
   # ** expander (expand_rewrite) **
   ret.append(RewriteStep(sym+migrate_indexing+pm_group_for_reduce, name="postopt symbolic"))
 
-<<<<<<< HEAD
   # add locals
   #ret.append(RewriteStep(pm_fix_bufferize, name="fix bufferize"))
-=======
-  # expand
-  ret.append(RewriteStep(sym+pm_pre_expander+pm_group_for_reduce+expander, name="expander"))
->>>>>>> 9cd365c1
 
   # add locals
   ret.append(RewriteStep(pm_add_buffers+rangeify_codegen+pm_flatten_range, name="add local buffers"))
 
   # expand
-  ret.append(RewriteStep(sym+pm_pre_expander+expander, name="expander"))
+  ret.append(RewriteStep(sym+pm_pre_expander+pm_group_for_reduce+expander, name="expander"))
 
   # ** devectorizer (full_graph_rewrite) **
   # remove reduce
