from typing import cast
import itertools
from tinygrad.helpers import DEVECTORIZE, TRANSCENDENTAL, SPEC, DEBUG, getenv, TracingKey
from tinygrad.uop.ops import PatternMatcher, graph_rewrite, UOp, pm_lower_index_dtype, Ops, UPat, track_rewrites, KernelInfo, pyrender
from tinygrad.uop.spec import type_verify, program_spec, kernel_spec
from tinygrad.renderer import Renderer, ProgramSpec
from tinygrad.dtype import dtypes, PtrDType
from tinygrad.helpers import panic
from tinygrad.codegen.opt import Opt

# import all pattern matchers here
from tinygrad.codegen.gpudims import pm_add_gpudims
from tinygrad.uop.symbolic import sym, symbolic_simple, gep_pushing, symbolic, pm_move_where_on_load
from tinygrad.uop.decompositions import get_late_rewrite_patterns
from tinygrad.codegen.late.expander import expander, pm_pre_expander, pm_group_for_reduce
from tinygrad.codegen.late.devectorizer import load_store_folding, load_store_indexing, devectorize, pm_reduce, \
  ReduceContext, correct_load_store, pm_render, pm_add_loads
from tinygrad.codegen.opt.postrange import apply_opts
from tinygrad.codegen.simplify import pm_simplify_ranges, pm_flatten_range, pm_split_ranges, pm_load_collapse, pm_split_store
from tinygrad.schedule.rangeify import pm_add_buffers_local, rangeify_codegen, pm_mops
from tinygrad.codegen.late.linearizer import CFGContext, pm_split_ends, pm_add_control_flow, linearize

pm_syntactic_sugar = PatternMatcher([
  # INDEX on ptr INDEX concats them
  (UPat(Ops.INDEX, name="i1").f(Ops.INDEX, name="i2", allow_any_len=True),
   lambda i1,i2: i2.replace(src=i1.src+i2.src[1:]) if isinstance(i1.dtype, PtrDType) and not isinstance(i2.dtype, PtrDType) else None),
])

def full_rewrite_to_sink(sink:UOp, ren:Renderer|None=None, optimize:bool=True) -> UOp:
  if ren is None: ren = Renderer()

  if getenv("VIZ"): graph_rewrite(sink, PatternMatcher([]), name="View Base AST")
  if DEBUG >= 5: print(pyrender(sink))
  if SPEC: type_verify(sink, kernel_spec)

  # preprocess
  sink = graph_rewrite(sink, pm_mops+pm_syntactic_sugar, name="early movement ops", bottom_up=True)

  # first we optimize
  if optimize:
    # collapse loads reduce (indexing by a tensor)
    sink = graph_rewrite(sink, pm_load_collapse, name="load collapse")

    # split ranges
    sink = graph_rewrite(sink, pm_split_ranges+pm_flatten_range, ctx={}, name="split ranges")

    # symbolic (NOTE: this is a requirement for pm_simplify_ranges to be correct)
    sink = graph_rewrite(sink, sym+pm_flatten_range, name="initial symbolic")

    # optimize (schedule) the AST
    sink = graph_rewrite(sink, pm_simplify_ranges, name="simplify ranges")

    # split store range (only on CPU for now)
    sink = graph_rewrite(sink, pm_split_store, ctx=ren.device, name="cut store ranges")

    # do postrange optimization, BEAM or hand_coded_optimizations
    sink = apply_opts(sink, ren)

  # ** expander (expand_rewrite) **
  sink = graph_rewrite(sink, sym+pm_move_where_on_load, name="postopt symbolic")

  # expand
  sink = graph_rewrite(sink, sym+pm_pre_expander+pm_group_for_reduce+expander, name="expander")

  # add locals
  sink = graph_rewrite(sink, pm_add_buffers_local+rangeify_codegen, ctx=itertools.count(0), name="add local buffers")

  # ** devectorizer (full_graph_rewrite) **
  # remove reduce
  sink = graph_rewrite(sink, pm_reduce+gep_pushing, ctx=ReduceContext(), name="remove_reduce")

  # add gpu dims (late). this works after devectorize, but it's faster here
  sink = graph_rewrite(sink, pm_add_gpudims, ctx=ren, name="add gpudims")

  # **** optimizations are done, now we lower to actual code ****

  # add loads
  sink = graph_rewrite(sink, pm_add_loads, name="** add loads (code)")

  # devectorize (TODO: does this need opts?)
  if DEVECTORIZE >= 2: pm_devectorize = sym+load_store_folding+load_store_indexing
  elif DEVECTORIZE: pm_devectorize = sym+devectorize+load_store_folding+correct_load_store+load_store_indexing
  else: pm_devectorize = sym+load_store_folding+correct_load_store+load_store_indexing
  sink = graph_rewrite(sink, pm_devectorize, ctx=ren, name="devectorize")

  # lower the index dtype to a concrete int
  sink = graph_rewrite(sink, pm_lower_index_dtype+load_store_indexing, ctx=ren.device, name="lower all index dtypes")
  sink = graph_rewrite(sink, symbolic, name="post index symbolic")

  # decompositions
  supported_ops = tuple(ren.code_for_op.keys())
  pm_decomp = symbolic_simple+get_late_rewrite_patterns(supported_ops, TRANSCENDENTAL>=2)
  sink = graph_rewrite(sink, pm_decomp, ctx=ren.device, name="decompositions")

  # optional pre matcher
  if ren.pre_matcher is not None: sink = graph_rewrite(sink, ren.pre_matcher, ctx=ren, name="pre_matcher")

  # final rules for the renderer (without sym)
  extra_matcher = ren.extra_matcher if ren.extra_matcher is not None else PatternMatcher([])
  pm_final_rewrite = pm_decomp+pm_render+extra_matcher+pm_split_ends
  sink = graph_rewrite(sink, pm_final_rewrite, ctx=ren.device, name="final rewrite")

  # this was the linearizer
  sink = graph_rewrite(sink, pm_add_control_flow, ctx=CFGContext(sink), name="add control flow", bottom_up=True)

  # return the rewritten sink
  return sink

# inject IF/ENDIF. only needed if device doesn't support gated stores
pm_linearize_cleanups = PatternMatcher([
  # if statements are not allowed in the graph
  (UPat((Ops.IF, Ops.ENDIF)), lambda: panic(RuntimeError("if not allowed in graph"))),
  # gated INDEX becomes IF-STORE-ENDIF. this is the only use of IF-ENDIF
  (UPat(Ops.STORE, name="u", src=(UPat(Ops.INDEX, src=(UPat(), UPat(), UPat(name="gate", dtype=dtypes.bool))).or_casted(), UPat()),
        allow_any_len=True), lambda u, gate: (u, [mif:=UOp(Ops.IF, src=(gate, u.src[0])), u, UOp(Ops.ENDIF, src=(mif,))]))
])

# requires lst be toposorted. like graph rewrite, but for lines
def line_rewrite(lst:list[UOp], pm:PatternMatcher, ctx=None) -> list[UOp]:
  newlst = []
  replaced: dict[UOp, UOp] = {}
  for u in lst:
    nu = u.replace(src=tuple([replaced.get(x, x) for x in u.src]))
    ret: tuple[UOp, list[UOp]] = cast(tuple[UOp, list[UOp]]|None, pm.rewrite(nu, ctx)) or (nu, [nu])
    replaced[u] = ret[0]
    newlst.extend(ret[1])
  return newlst

def do_linearize(prg:UOp, sink:UOp) -> UOp:
  lst = line_rewrite(linearize(sink), pm_linearize_cleanups)
  if SPEC: type_verify(lst, program_spec)
  return prg.replace(src=prg.src + (UOp(Ops.LINEAR, src=tuple(lst)),))

def do_render(ctx:Renderer, prg:UOp, lin:UOp) -> UOp:
  src = ctx.render(list(lin.src))
  return prg.replace(src=prg.src + (UOp(Ops.SOURCE, arg=src),))

def do_compile(ctx:Renderer, prg:UOp, source:UOp) -> UOp|None:
  if ctx.compiler is None: return None
  lib = ctx.compiler.compile_cached(source.arg)
  return prg.replace(src=prg.src + (UOp(Ops.BINARY, arg=lib),))

pm_to_program = PatternMatcher([
  (UPat(Ops.PROGRAM, src=(UPat(Ops.SINK, name="sink"), UPat(Ops.DEVICE)), name="prg"), do_linearize),
  (UPat(Ops.PROGRAM, src=(UPat(), UPat(Ops.DEVICE), UPat(Ops.LINEAR, name="lin")), name="prg"), do_render),
  (UPat(Ops.PROGRAM, src=(UPat(), UPat(Ops.DEVICE), UPat(Ops.LINEAR), UPat(Ops.SOURCE, name="source")), name="prg"), do_compile),
])

@track_rewrites(name=lambda *args,ret,**kwargs: TracingKey(ret.name, (ret.function_name, ret.ast), ret=ret), replay=True)
def get_program(ast:UOp, renderer:Renderer, opts:list[Opt]|None=None) -> ProgramSpec:
  """
  Transform an AST into a ProgramSpec. May trigger BEAM search.

  Args:
    ast: The Ops.SINK rooted AST
    renderer: The renderer used to generate the code

  Returns:
    The ProgramSpec of the program.
  """

<<<<<<< HEAD
  full_sink = full_rewrite_to_sink(sink, ren, optimize=sink.tag is None)
  assert len(full_sink.ranges) == 0, f"all ranges must end by the sink, {full_sink.ranges}"
  lst = line_rewrite(linearize(full_sink), pm_linearize_cleanups)
  #if SPEC: type_verify(lst, program_spec)
  return lst
=======
  # fix up KernelInfo
  if opts is not None:
    assert ast.arg is None, "can't apply opts if sink has an arg"
    ast = ast.replace(arg=KernelInfo(opts_to_apply=tuple(opts)))
  if ast.arg is None: ast = ast.replace(arg=KernelInfo())

  # rewrite to prg
  full_sink = full_rewrite_to_sink(ast, renderer, optimize=ast.tag is None)
  prg = UOp(Ops.PROGRAM, src=(full_sink, UOp(Ops.DEVICE, arg=renderer.device)))
  prg = graph_rewrite(prg, pm_to_program, ctx=renderer, name="linearize/render")

  # create the ProgramSpec
  return ProgramSpec.from_uop(prg)
>>>>>>> 0ed58c1f
<|MERGE_RESOLUTION|>--- conflicted
+++ resolved
@@ -159,13 +159,6 @@
     The ProgramSpec of the program.
   """
 
-<<<<<<< HEAD
-  full_sink = full_rewrite_to_sink(sink, ren, optimize=sink.tag is None)
-  assert len(full_sink.ranges) == 0, f"all ranges must end by the sink, {full_sink.ranges}"
-  lst = line_rewrite(linearize(full_sink), pm_linearize_cleanups)
-  #if SPEC: type_verify(lst, program_spec)
-  return lst
-=======
   # fix up KernelInfo
   if opts is not None:
     assert ast.arg is None, "can't apply opts if sink has an arg"
@@ -178,5 +171,4 @@
   prg = graph_rewrite(prg, pm_to_program, ctx=renderer, name="linearize/render")
 
   # create the ProgramSpec
-  return ProgramSpec.from_uop(prg)
->>>>>>> 0ed58c1f
+  return ProgramSpec.from_uop(prg)