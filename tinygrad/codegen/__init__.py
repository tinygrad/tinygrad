from typing import cast
import itertools
from tinygrad.helpers import DEVECTORIZE, TRANSCENDENTAL, SPEC
from tinygrad.uop.ops import PatternMatcher, graph_rewrite, UOp, pm_lower_index_dtype, Ops, UPat
from tinygrad.uop.spec import type_verify, program_spec, kernel_spec
from tinygrad.renderer import Renderer
from tinygrad.dtype import dtypes, PtrDType
from tinygrad.helpers import panic

# import all pattern matchers here
from tinygrad.codegen.gpudims import pm_add_gpudims
from tinygrad.uop.symbolic import sym, symbolic_simple, gep_pushing, symbolic, pm_move_where_on_load
from tinygrad.uop.decompositions import get_late_rewrite_patterns
from tinygrad.codegen.late.expander import expander, pm_pre_expander, pm_group_for_reduce
from tinygrad.codegen.late.devectorizer import load_store_folding, load_store_indexing, devectorize, pm_reduce, \
  ReduceContext, correct_load_store, pm_render, pm_add_loads
from tinygrad.codegen.opt.postrange import apply_opts
from tinygrad.codegen.simplify import pm_simplify_ranges, pm_flatten_range, pm_split_ranges, pm_load_collapse, pm_split_store
from tinygrad.schedule.rangeify import pm_add_buffers_local, rangeify_codegen, pm_mops
from tinygrad.codegen.late.linearizer import CFGContext, pm_split_ends, pm_add_control_flow, linearize

pm_syntactic_sugar = PatternMatcher([
  # INDEX on ptr INDEX concats them
  (UPat(Ops.INDEX, name="i1").f(Ops.INDEX, name="i2", allow_any_len=True),
   lambda i1,i2: i2.replace(src=i1.src+i2.src[1:]) if isinstance(i1.dtype, PtrDType) and not isinstance(i2.dtype, PtrDType) else None),
])

def full_rewrite_to_sink(sink:UOp, ren:Renderer|None=None, optimize:bool=True) -> UOp:
  if ren is None: ren = Renderer()

  if SPEC: type_verify(sink, kernel_spec)

  # preprocess
  sink = graph_rewrite(sink, pm_mops+pm_syntactic_sugar, name="early movement ops", bottom_up=True)

  # first we optimize
  if optimize:
    # collapse loads reduce (indexing by a tensor)
    sink = graph_rewrite(sink, pm_load_collapse, name="load collapse")

    # split ranges
    sink = graph_rewrite(sink, pm_split_ranges+pm_flatten_range, ctx={}, name="split ranges")

    # symbolic (NOTE: this is a requirement for pm_simplify_ranges to be correct)
    sink = graph_rewrite(sink, sym+pm_flatten_range, name="initial symbolic")

    # optimize (schedule) the AST
    sink = graph_rewrite(sink, pm_simplify_ranges, name="simplify ranges")

    # split store range (only on CPU for now)
    sink = graph_rewrite(sink, pm_split_store, ctx=ren.device, name="cut store ranges")

    # do postrange optimization, BEAM or hand_coded_optimizations
    sink = apply_opts(sink, ren)

  # ** expander (expand_rewrite) **
  sink = graph_rewrite(sink, sym+pm_move_where_on_load, name="postopt symbolic")

  # expand
  sink = graph_rewrite(sink, sym+pm_pre_expander+pm_group_for_reduce+expander, name="expander")

  # add locals
  sink = graph_rewrite(sink, pm_add_buffers_local+rangeify_codegen, ctx=itertools.count(0), name="add local buffers")

  # ** devectorizer (full_graph_rewrite) **
  # remove reduce
  sink = graph_rewrite(sink, pm_reduce+gep_pushing, ctx=ReduceContext(), name="remove_reduce")

  # add gpu dims (late). this works after devectorize, but it's faster here
  sink = graph_rewrite(sink, pm_add_gpudims, ctx=ren, name="add gpudims")

  # **** optimizations are done, now we lower to actual code ****

  # add loads
  sink = graph_rewrite(sink, pm_add_loads, name="** add loads (code)")

  # devectorize (TODO: does this need opts?)
  if DEVECTORIZE >= 2: pm_devectorize = sym+load_store_folding+load_store_indexing
  elif DEVECTORIZE: pm_devectorize = sym+devectorize+load_store_folding+correct_load_store+load_store_indexing
  else: pm_devectorize = sym+load_store_folding+correct_load_store+load_store_indexing
  sink = graph_rewrite(sink, pm_devectorize, ctx=ren, name="devectorize")

  # lower the index dtype to a concrete int
  sink = graph_rewrite(sink, pm_lower_index_dtype+load_store_indexing, ctx=ren.device, name="lower all index dtypes")
  sink = graph_rewrite(sink, symbolic, name="post index symbolic")

<<<<<<< HEAD
=======
  # optional pre matcher
  if ren.pre_matcher is not None: sink = graph_rewrite(sink, ren.pre_matcher, name="pre_matcher")

>>>>>>> 6df34a58
  # decompositions
  supported_ops = tuple(ren.code_for_op.keys())
  pm_decomp = symbolic_simple+get_late_rewrite_patterns(supported_ops, TRANSCENDENTAL>=2)
  sink = graph_rewrite(sink, pm_decomp, ctx=ren.device, name="decompositions")

  # optional pre matcher
  if opts.pre_matcher is not None: ret.append(RewriteStep(symbolic_simple+opts.pre_matcher, lambda _: opts, name="pre_matcher"))

  # final rules for the renderer (without sym)
<<<<<<< HEAD
  pm_final_rewrite = pm_decomp+pm_render+extra_matcher
  ret.append(RewriteStep(pm_final_rewrite, lambda _: opts.device, name="final rewrite"))

  # rewrite to backend specific ops
  if opts.isel_matcher is not None: ret.append(RewriteStep(opts.isel_matcher, name="instruction selection", bottom_up=True))

  # return the list (with optional linearizer)
  return ret + (rewrites_for_linearizer if linearizer else [])

def full_rewrite_to_sink(sink:UOp, opts:Renderer|None=None, optimize:bool=True, linearizer:bool=False) -> UOp:
  return apply_rewrites(sink, get_rewrites_for_renderer(opts if opts is not None else Renderer(), optimize, linearizer))

def full_rewrite(sink:UOp, opts:Renderer=Renderer()) -> list[UOp]:
=======
  extra_matcher = ren.extra_matcher if ren.extra_matcher is not None else PatternMatcher([])
  pm_final_rewrite = pm_decomp+pm_render+extra_matcher+pm_split_ends
  sink = graph_rewrite(sink, pm_final_rewrite, ctx=ren.device, name="final rewrite")

  # this was the linearizer
  sink = graph_rewrite(sink, pm_add_control_flow, ctx=CFGContext(sink), name="add control flow", bottom_up=True)

  # return the rewritten sink
  return sink

# inject IF/ENDIF. only needed if device doesn't support gated stores
pm_linearize_cleanups = PatternMatcher([
  # if statements are not allowed in the graph
  (UPat((Ops.IF, Ops.ENDIF)), lambda: panic(RuntimeError("if not allowed in graph"))),
  # gated INDEX becomes IF-STORE-ENDIF. this is the only use of IF-ENDIF
  (UPat(Ops.STORE, name="u", src=(UPat(Ops.INDEX, src=(UPat(), UPat(), UPat(name="gate", dtype=dtypes.bool))).or_casted(), UPat()),
        allow_any_len=True), lambda u, gate: (u, [mif:=UOp(Ops.IF, src=(gate, u.src[0])), u, UOp(Ops.ENDIF, src=(mif,))]))
])

# requires lst be toposorted. like graph rewrite, but for lines
def line_rewrite(lst:list[UOp], pm:PatternMatcher) -> list[UOp]:
  newlst = []
  replaced: dict[UOp, UOp] = {}
  for u in lst:
    nu = u.replace(src=tuple([replaced[x] for x in u.src]))
    ret: tuple[UOp, list[UOp]] = cast(tuple[UOp, list[UOp]]|None, pm.rewrite(nu)) or (nu, [nu])
    replaced[u] = ret[0]
    newlst.extend(ret[1])
  return newlst

def full_rewrite(sink:UOp, ren:Renderer|None=None) -> list[UOp]:
>>>>>>> 6df34a58
  """
  Function to transform the Kernel UOp graph into a linearized program.

  Args:
    sink: The Ops.SINK rooting the Kernel graph.
    ren: The Renderer (can change how things are processed, fix this).

  Returns:
    Linear program in UOps.
  """

<<<<<<< HEAD
  lst = list(full_rewrite_to_sink(sink, opts, optimize=sink.tag is None, linearizer=True).arg.lst)
  if __debug__: type_verify(lst, opts.extra_spec)
=======
  full_sink = full_rewrite_to_sink(sink, ren, optimize=sink.tag is None)
  assert len(full_sink.ranges) == 0, "all ranges must end by the sink"
  lst = line_rewrite(linearize(full_sink), pm_linearize_cleanups)
  if SPEC: type_verify(lst, program_spec)
>>>>>>> 6df34a58
  return lst<|MERGE_RESOLUTION|>--- conflicted
+++ resolved
@@ -84,36 +84,15 @@
   sink = graph_rewrite(sink, pm_lower_index_dtype+load_store_indexing, ctx=ren.device, name="lower all index dtypes")
   sink = graph_rewrite(sink, symbolic, name="post index symbolic")
 
-<<<<<<< HEAD
-=======
   # optional pre matcher
   if ren.pre_matcher is not None: sink = graph_rewrite(sink, ren.pre_matcher, name="pre_matcher")
 
->>>>>>> 6df34a58
   # decompositions
   supported_ops = tuple(ren.code_for_op.keys())
   pm_decomp = symbolic_simple+get_late_rewrite_patterns(supported_ops, TRANSCENDENTAL>=2)
   sink = graph_rewrite(sink, pm_decomp, ctx=ren.device, name="decompositions")
 
-  # optional pre matcher
-  if opts.pre_matcher is not None: ret.append(RewriteStep(symbolic_simple+opts.pre_matcher, lambda _: opts, name="pre_matcher"))
-
   # final rules for the renderer (without sym)
-<<<<<<< HEAD
-  pm_final_rewrite = pm_decomp+pm_render+extra_matcher
-  ret.append(RewriteStep(pm_final_rewrite, lambda _: opts.device, name="final rewrite"))
-
-  # rewrite to backend specific ops
-  if opts.isel_matcher is not None: ret.append(RewriteStep(opts.isel_matcher, name="instruction selection", bottom_up=True))
-
-  # return the list (with optional linearizer)
-  return ret + (rewrites_for_linearizer if linearizer else [])
-
-def full_rewrite_to_sink(sink:UOp, opts:Renderer|None=None, optimize:bool=True, linearizer:bool=False) -> UOp:
-  return apply_rewrites(sink, get_rewrites_for_renderer(opts if opts is not None else Renderer(), optimize, linearizer))
-
-def full_rewrite(sink:UOp, opts:Renderer=Renderer()) -> list[UOp]:
-=======
   extra_matcher = ren.extra_matcher if ren.extra_matcher is not None else PatternMatcher([])
   pm_final_rewrite = pm_decomp+pm_render+extra_matcher+pm_split_ends
   sink = graph_rewrite(sink, pm_final_rewrite, ctx=ren.device, name="final rewrite")
@@ -145,7 +124,6 @@
   return newlst
 
 def full_rewrite(sink:UOp, ren:Renderer|None=None) -> list[UOp]:
->>>>>>> 6df34a58
   """
   Function to transform the Kernel UOp graph into a linearized program.
 
@@ -157,13 +135,8 @@
     Linear program in UOps.
   """
 
-<<<<<<< HEAD
-  lst = list(full_rewrite_to_sink(sink, opts, optimize=sink.tag is None, linearizer=True).arg.lst)
-  if __debug__: type_verify(lst, opts.extra_spec)
-=======
   full_sink = full_rewrite_to_sink(sink, ren, optimize=sink.tag is None)
   assert len(full_sink.ranges) == 0, "all ranges must end by the sink"
   lst = line_rewrite(linearize(full_sink), pm_linearize_cleanups)
   if SPEC: type_verify(lst, program_spec)
->>>>>>> 6df34a58
   return lst