from typing import Any, Callable
import functools
from dataclasses import dataclass
from tinygrad.helpers import QUANTIZE, DEVECTORIZE, TRANSCENDENTAL, RANGEIFY, POSTOPT
from tinygrad.uop.ops import PatternMatcher, graph_rewrite, UOp
from tinygrad.uop.spec import type_verify
from tinygrad.renderer import Renderer

# import all pattern matchers here
from tinygrad.codegen.lowerer import pm_lowerer, get_index
from tinygrad.codegen.quantize import pm_quant
from tinygrad.codegen.gpudims import pm_add_gpudims, pm_tensor_cores, pm_group_for_reduce, pm_fix_locals, pm_bufferize_loop
from tinygrad.uop.symbolic import sym, symbolic_simple, gep_pushing
from tinygrad.uop.decompositions import get_late_rewrite_patterns
from tinygrad.codegen.late.expander import migrate_indexing, expander, pm_pre_expander
from tinygrad.codegen.late.devectorizer import load_store_folding, load_store_indexing, devectorize, pm_reduce, \
  ReduceContext, correct_load_store, pm_render
from tinygrad.codegen.late.linearize import block_create, pm_blockend_merge, block_merge, pm_finalize, BlockContext
from tinygrad.codegen.opt import pm_get_optimization, pm_do_optimize, pm_postrange_opt
from tinygrad.codegen.opt.swizzler import view_left, view_right, fix_kernel_ops
from tinygrad.codegen.opt.postrange import pm_postrange_opt
from tinygrad.schedule.rangeify import pm_add_buffers_local, rangeify_codegen
from tinygrad.codegen.opt.postrange import pm_flatten_range

@dataclass
class RewriteStep:
  pm: PatternMatcher
  ctx: Callable[[UOp], Any]|None = None
  name: str|None = None
  bottom_up: bool = False
  def __call__(self, sink:UOp):
    return graph_rewrite(sink, self.pm, ctx=self.ctx(sink) if self.ctx is not None else None, name=self.name, bottom_up=self.bottom_up)

def apply_rewrites(sink:UOp, rewrites:list[RewriteStep]): return functools.reduce(lambda x,f: f(x), rewrites, sink)

rewrites_for_views = [
  RewriteStep(view_left, name="Main View Left"),
  RewriteStep(view_right, name="Main View Right"),
  RewriteStep(view_left+fix_kernel_ops, bottom_up=True, name="Finalize Kernel"),
]

rewrites_for_linearizer = [
  RewriteStep(block_create, ctx=BlockContext.from_sink, name="Linearizer: Create Blocks", bottom_up=True),
  RewriteStep(pm_blockend_merge, name="Linearizer: Merge Blockends"),
  RewriteStep(block_merge, name="Linearizer: Merge Blocks"),
  RewriteStep(pm_finalize, name="Linearizer: Finalize")]

def get_rewrites_for_renderer(opts:Renderer, linearizer:bool=True) -> list[RewriteStep]:
  # cache with the values of the context vars
  return _get_rewrites_for_renderer(opts, linearizer, QUANTIZE.value, DEVECTORIZE.value, TRANSCENDENTAL.value, RANGEIFY.value, POSTOPT.value)

@functools.cache
def _get_rewrites_for_renderer(opts:Renderer, linearizer:bool, _QUANTIZE, _DEVECTORIZE, _TRANSCENDENTAL, _RANGEIFY, _POSTOPT) -> list[RewriteStep]:
  # ** lowerer (rewrite_shapetracker_with_index) **
  ret: list[RewriteStep] = []

  # view pushing
  ret.extend(rewrites_for_views)

  # this is kernel.py
  if not _RANGEIFY: ret.append(RewriteStep(pm_get_optimization, ctx=lambda _: opts, name="get optimization"))
<<<<<<< HEAD

=======
>>>>>>> 4e837030
  if not _POSTOPT and not _RANGEIFY: ret.append(RewriteStep(pm_do_optimize, ctx=lambda _: opts, name="optimize ast"))

  if _QUANTIZE and opts.device in {"CPU", "DSP"}: ret.append(RewriteStep(pm_quant, name="quantize"))
  ret.append(RewriteStep(pm_lowerer, get_index, name="lowerer", bottom_up=True))

<<<<<<< HEAD
  # add tensor cores
  if _RANGEIFY:
    ret.append(RewriteStep(pm_bufferize_loop, name="bufferize loop"))
    ret.append(RewriteStep(pm_tensor_cores, lambda _: ({}, opts), name="tensor cores", bottom_up=True))

=======
>>>>>>> 4e837030
  if _POSTOPT or _RANGEIFY: ret.append(RewriteStep(pm_postrange_opt, ctx=lambda _: opts, name="post optimize ast"))

  # ** expander (expand_rewrite) **
  ret.append(RewriteStep(sym+migrate_indexing, name="initial symbolic"))

<<<<<<< HEAD
  ret.append(RewriteStep(pm_fix_locals, name="fix locals"))

  # add locals
  ret.append(RewriteStep(pm_flatten_range+pm_add_buffers_local+rangeify_codegen+pm_group_for_reduce, name="add local buffers"))

  # add gpu dims (late). this also handles UNROLL range
  ret.append(RewriteStep(pm_add_gpudims, lambda _: opts, name="add gpudims"))

=======
>>>>>>> 4e837030
  # expand
  ret.append(RewriteStep(sym+pm_pre_expander+expander, name="expander"))

  # ** devectorizer (full_graph_rewrite) **
  # remove reduce
  ret.append(RewriteStep(pm_reduce+gep_pushing, lambda _: ReduceContext(), name="remove_reduce"))

  # add gpu dims (late). this works after devectorize, but it's faster here
  ret.append(RewriteStep(pm_add_gpudims, lambda _: opts, name="add gpudims"))

  # devectorize (TODO: does this need opts?)
  if _DEVECTORIZE >= 2: pm_devectorize = sym+load_store_folding+load_store_indexing
  elif _DEVECTORIZE: pm_devectorize = sym+devectorize+load_store_folding+correct_load_store+load_store_indexing
  else: pm_devectorize = sym+load_store_folding+correct_load_store+load_store_indexing
  ret.append(RewriteStep(pm_devectorize, lambda _: opts, name="devectorize"))

  supported_ops = tuple(opts.code_for_op.keys())
  extra_matcher = opts.extra_matcher if opts.extra_matcher is not None else PatternMatcher([])

  # optional pre matcher
  if opts.pre_matcher is not None: ret.append(RewriteStep(opts.pre_matcher, name="pre_matcher"))

  # decompositions
  pm_decomp = symbolic_simple+get_late_rewrite_patterns(supported_ops, _TRANSCENDENTAL>=2)
  ret.append(RewriteStep(pm_decomp, lambda _: opts.device, name="decompositions"))

  # final rules for the renderer (without sym)
  pm_final_rewrite = pm_decomp+pm_render+extra_matcher
  ret.append(RewriteStep(pm_final_rewrite, lambda _: opts.device, name="final rewrite"))

  # return the list (with optional linearizer)
  return ret + (rewrites_for_linearizer if linearizer else [])

def full_rewrite_to_sink(sink:UOp, opts:Renderer|None=None, linearizer:bool=False) -> UOp:
  return apply_rewrites(sink, get_rewrites_for_renderer(opts if opts is not None else Renderer(), linearizer))

def full_rewrite(sink:UOp, opts:Renderer|None=None) -> list[UOp]:
  """
  Function to transform the Kernel UOp graph into a linearized program.

  Args:
    sink: The Ops.SINK rooting the Kernel graph.
    opts: The Renderer (can change how things are processed, fix this).

  Returns:
    Linear program in UOps.
  """

  lst = list(full_rewrite_to_sink(sink, opts, linearizer=True).arg.lst)
  if __debug__: type_verify(lst)
  return lst<|MERGE_RESOLUTION|>--- conflicted
+++ resolved
@@ -59,29 +59,22 @@
 
   # this is kernel.py
   if not _RANGEIFY: ret.append(RewriteStep(pm_get_optimization, ctx=lambda _: opts, name="get optimization"))
-<<<<<<< HEAD
 
-=======
->>>>>>> 4e837030
   if not _POSTOPT and not _RANGEIFY: ret.append(RewriteStep(pm_do_optimize, ctx=lambda _: opts, name="optimize ast"))
 
   if _QUANTIZE and opts.device in {"CPU", "DSP"}: ret.append(RewriteStep(pm_quant, name="quantize"))
   ret.append(RewriteStep(pm_lowerer, get_index, name="lowerer", bottom_up=True))
-
-<<<<<<< HEAD
+  
   # add tensor cores
   if _RANGEIFY:
     ret.append(RewriteStep(pm_bufferize_loop, name="bufferize loop"))
     ret.append(RewriteStep(pm_tensor_cores, lambda _: ({}, opts), name="tensor cores", bottom_up=True))
 
-=======
->>>>>>> 4e837030
   if _POSTOPT or _RANGEIFY: ret.append(RewriteStep(pm_postrange_opt, ctx=lambda _: opts, name="post optimize ast"))
 
   # ** expander (expand_rewrite) **
   ret.append(RewriteStep(sym+migrate_indexing, name="initial symbolic"))
 
-<<<<<<< HEAD
   ret.append(RewriteStep(pm_fix_locals, name="fix locals"))
 
   # add locals
@@ -90,8 +83,6 @@
   # add gpu dims (late). this also handles UNROLL range
   ret.append(RewriteStep(pm_add_gpudims, lambda _: opts, name="add gpudims"))
 
-=======
->>>>>>> 4e837030
   # expand
   ret.append(RewriteStep(sym+pm_pre_expander+expander, name="expander"))
 
