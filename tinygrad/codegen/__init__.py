--- conflicted
+++ resolved
@@ -11,13 +11,8 @@
 from tinygrad.codegen.late.expander import migrate_indexing, expander, pm_pre_expander, pm_group_for_reduce
 from tinygrad.codegen.late.devectorizer import load_store_folding, load_store_indexing, devectorize, pm_reduce, \
   ReduceContext, correct_load_store, pm_render
-<<<<<<< HEAD
-from tinygrad.codegen.opt.postrange import pm_postrange_opt
+from tinygrad.codegen.opt.postrange import apply_opts
 from tinygrad.codegen.simplify import pm_simplify_ranges, pm_flatten_range, pm_split_ranges
-=======
-from tinygrad.codegen.opt.postrange import apply_opts
-from tinygrad.codegen.simplify import pm_simplify_ranges, pm_reduce_simplify, pm_flatten_range, pm_split_ranges
->>>>>>> 6d86e962
 from tinygrad.schedule.rangeify import pm_add_buffers, rangeify_codegen
 from tinygrad.codegen.late.control_flow import CFGContext, pm_add_ends, pm_add_control_flow, linearize, pm_merge_ends
 
@@ -35,16 +30,10 @@
     sink = graph_rewrite(sink, sym+pm_flatten_range, name="initial symbolic")
 
     # optimize (schedule) the AST
-<<<<<<< HEAD
-    ret.append(RewriteStep(pm_simplify_ranges, name="simplify ranges"))
-    ret.append(RewriteStep(pm_postrange_opt, ctx=lambda _: opts, name="post optimize ast"))
-=======
     sink = graph_rewrite(sink, pm_simplify_ranges, name="simplify ranges")
-    sink = graph_rewrite(sink, pm_reduce_simplify, name="simplify reduces")
 
     # do postrange optimization, BEAM or hand_coded_optimizations
     sink = apply_opts(sink, ren)
->>>>>>> 6d86e962
 
   # ** expander (expand_rewrite) **
   sink = graph_rewrite(sink, sym+migrate_indexing+pm_move_where_on_load, name="postopt symbolic")
