from typing import cast
import itertools
<<<<<<< HEAD
from tinygrad.helpers import DEVECTORIZE, TRANSCENDENTAL, SPEC, IMAGE
from tinygrad.uop.ops import PatternMatcher, graph_rewrite, UOp, pm_lower_index_dtype, Ops, UPat
=======
from tinygrad.helpers import DEVECTORIZE, TRANSCENDENTAL, SPEC, DEBUG, getenv, TracingKey
from tinygrad.uop.ops import PatternMatcher, graph_rewrite, UOp, pm_lower_index_dtype, Ops, UPat, track_rewrites, KernelInfo, pyrender
>>>>>>> 9c89be52
from tinygrad.uop.spec import type_verify, program_spec, kernel_spec
from tinygrad.renderer import Renderer, ProgramSpec
from tinygrad.dtype import dtypes, PtrDType
from tinygrad.helpers import panic
from tinygrad.codegen.opt import Opt

# import all pattern matchers here
from tinygrad.codegen.gpudims import pm_add_gpudims
from tinygrad.uop.symbolic import sym, symbolic_simple, gep_pushing, symbolic, pm_move_where_on_load
from tinygrad.uop.decompositions import get_late_rewrite_patterns
from tinygrad.codegen.late.expander import expander, pm_pre_expander, pm_group_for_reduce
from tinygrad.codegen.late.devectorizer import load_store_folding, load_store_indexing, devectorize, pm_reduce, \
  ReduceContext, correct_load_store, pm_render, pm_add_loads
from tinygrad.codegen.opt.postrange import apply_opts
from tinygrad.codegen.simplify import pm_simplify_ranges, pm_flatten_range, pm_split_ranges, pm_load_collapse, pm_split_store
from tinygrad.schedule.rangeify import pm_add_buffers_local, rangeify_codegen, pm_mops
from tinygrad.codegen.late.linearizer import CFGContext, pm_split_ends, pm_add_control_flow, linearize

pm_syntactic_sugar = PatternMatcher([
  # INDEX on ptr INDEX concats them
  (UPat(Ops.INDEX, name="i1").f(Ops.INDEX, name="i2", allow_any_len=True),
   lambda i1,i2: i2.replace(src=i1.src+i2.src[1:]) if isinstance(i1.dtype, PtrDType) and not isinstance(i2.dtype, PtrDType) else None),
])

def full_rewrite_to_sink(sink:UOp, ren:Renderer|None=None, optimize:bool=True) -> UOp:
  if ren is None: ren = Renderer()

  if getenv("VIZ"): graph_rewrite(sink, PatternMatcher([]), name="View Base AST")
  if DEBUG >= 5: print(pyrender(sink))
  if SPEC: type_verify(sink, kernel_spec)

  # preprocess
  sink = graph_rewrite(sink, pm_mops+pm_syntactic_sugar, name="early movement ops", bottom_up=True)

  # first we optimize
  if optimize:
    # collapse loads reduce (indexing by a tensor)
    sink = graph_rewrite(sink, pm_load_collapse, name="load collapse")

    # split ranges
    sink = graph_rewrite(sink, pm_split_ranges+pm_flatten_range, ctx={}, name="split ranges")

    # symbolic (NOTE: this is a requirement for pm_simplify_ranges to be correct)
    sink = graph_rewrite(sink, sym+pm_flatten_range, name="initial symbolic")

    # optimize (schedule) the AST
    sink = graph_rewrite(sink, pm_simplify_ranges, name="simplify ranges")

    # split store range (only on CPU for now)
    sink = graph_rewrite(sink, pm_split_store, ctx=ren.device, name="cut store ranges")

    def _tst(ctx, idx):
      if (IMAGE and ctx == "QCOM" and idx.src[0].dtype.base in {dtypes.float, dtypes.half} and idx.src[0].dtype.nbytes() % 64 == 0
          and any(c.op is Ops.RANGE and (c.vmax+1)%4 == 0 for c in idx.src[1].get_idx().split_uop(Ops.ADD))):
        return idx.replace(src=(
          idx.src[0].replace(dtype={dtypes.float:dtypes.imagef,dtypes.half:dtypes.imageh}[idx.src[0].dtype.base]((1, idx.src[0].dtype.size // 4, 4))),
          idx.src[1]))

    sink = graph_rewrite(sink, PatternMatcher([
      (UPat(Ops.INDEX, name="idx"), _tst),
    ]), ctx=ren.device, name="image upcast")

    # do postrange optimization, BEAM or hand_coded_optimizations
    sink = apply_opts(sink, ren)

  # ** expander (expand_rewrite) **
  sink = graph_rewrite(sink, sym+pm_move_where_on_load, name="postopt symbolic")

  # expand
  sink = graph_rewrite(sink, sym+pm_pre_expander+pm_group_for_reduce+expander, name="expander")

  # add locals
  sink = graph_rewrite(sink, pm_add_buffers_local+rangeify_codegen, ctx=itertools.count(0), name="add local buffers")

  # ** devectorizer (full_graph_rewrite) **
  # remove reduce
  sink = graph_rewrite(sink, pm_reduce+gep_pushing, ctx=ReduceContext(), name="remove_reduce")

  # add gpu dims (late). this works after devectorize, but it's faster here
  sink = graph_rewrite(sink, pm_add_gpudims, ctx=ren, name="add gpudims")

  # **** optimizations are done, now we lower to actual code ****

  # add loads
  sink = graph_rewrite(sink, pm_add_loads, name="** add loads (code)")

  # devectorize (TODO: does this need opts?)
  if DEVECTORIZE >= 2: pm_devectorize = sym+load_store_folding+load_store_indexing
  elif DEVECTORIZE: pm_devectorize = sym+devectorize+load_store_folding+correct_load_store+load_store_indexing
  else: pm_devectorize = sym+load_store_folding+correct_load_store+load_store_indexing
  sink = graph_rewrite(sink, pm_devectorize, ctx=ren, name="devectorize")

  # lower the index dtype to a concrete int
  sink = graph_rewrite(sink, pm_lower_index_dtype+load_store_indexing, ctx=ren.device, name="lower all index dtypes")
  sink = graph_rewrite(sink, symbolic, name="post index symbolic")

  # optional pre matcher
  if ren.pre_matcher is not None: sink = graph_rewrite(sink, ren.pre_matcher, name="pre_matcher")

  # decompositions
  supported_ops = tuple(ren.code_for_op.keys())
  pm_decomp = symbolic_simple+get_late_rewrite_patterns(supported_ops, TRANSCENDENTAL>=2)
  sink = graph_rewrite(sink, pm_decomp, ctx=ren.device, name="decompositions")

  # final rules for the renderer (without sym)
  extra_matcher = ren.extra_matcher if ren.extra_matcher is not None else PatternMatcher([])
  pm_final_rewrite = pm_decomp+pm_render+extra_matcher+pm_split_ends
  sink = graph_rewrite(sink, pm_final_rewrite, ctx=ren.device, name="final rewrite")

  # this was the linearizer
  sink = graph_rewrite(sink, pm_add_control_flow, ctx=CFGContext(sink), name="add control flow", bottom_up=True)

  # return the rewritten sink
  return sink

# inject IF/ENDIF. only needed if device doesn't support gated stores
pm_linearize_cleanups = PatternMatcher([
  # if statements are not allowed in the graph
  (UPat((Ops.IF, Ops.ENDIF)), lambda: panic(RuntimeError("if not allowed in graph"))),
  # gated INDEX becomes IF-STORE-ENDIF. this is the only use of IF-ENDIF
  (UPat(Ops.STORE, name="u", src=(UPat(Ops.INDEX, src=(UPat(), UPat(), UPat(name="gate", dtype=dtypes.bool))).or_casted(), UPat()),
        allow_any_len=True), lambda u, gate: (u, [mif:=UOp(Ops.IF, src=(gate, u.src[0])), u, UOp(Ops.ENDIF, src=(mif,))]))
])

# requires lst be toposorted. like graph rewrite, but for lines
def line_rewrite(lst:list[UOp], pm:PatternMatcher) -> list[UOp]:
  newlst = []
  replaced: dict[UOp, UOp] = {}
  for u in lst:
    nu = u.replace(src=tuple([replaced[x] for x in u.src]))
    ret: tuple[UOp, list[UOp]] = cast(tuple[UOp, list[UOp]]|None, pm.rewrite(nu)) or (nu, [nu])
    replaced[u] = ret[0]
    newlst.extend(ret[1])
  return newlst

def do_linearize(prg:UOp, sink:UOp) -> UOp:
  lst = line_rewrite(linearize(sink), pm_linearize_cleanups)
  if SPEC: type_verify(lst, program_spec)
  return prg.replace(src=prg.src + (UOp(Ops.LINEAR, src=tuple(lst)),))

def do_render(ctx:Renderer, prg:UOp, lin:UOp) -> UOp:
  src = ctx.render(list(lin.src))
  return prg.replace(src=prg.src + (UOp(Ops.SOURCE, arg=src),))

def do_compile(ctx:Renderer, prg:UOp, source:UOp) -> UOp|None:
  if ctx.compiler is None: return None
  lib = ctx.compiler.compile_cached(source.arg)
  return prg.replace(src=prg.src + (UOp(Ops.BINARY, arg=lib),))

pm_to_program = PatternMatcher([
  (UPat(Ops.PROGRAM, src=(UPat(Ops.SINK, name="sink"), UPat(Ops.DEVICE)), name="prg"), do_linearize),
  (UPat(Ops.PROGRAM, src=(UPat(), UPat(Ops.DEVICE), UPat(Ops.LINEAR, name="lin")), name="prg"), do_render),
  (UPat(Ops.PROGRAM, src=(UPat(), UPat(Ops.DEVICE), UPat(Ops.LINEAR), UPat(Ops.SOURCE, name="source")), name="prg"), do_compile),
])

@track_rewrites(name=lambda *args,ret,**kwargs: TracingKey(ret.name, (ret.function_name, ret.ast), ret=ret), replay=True)
def get_program(ast:UOp, renderer:Renderer, opts:list[Opt]|None=None) -> ProgramSpec:
  """
  Transform an AST into a ProgramSpec. May trigger BEAM search.

  Args:
    ast: The Ops.SINK rooted AST
    renderer: The renderer used to generate the code

  Returns:
    The ProgramSpec of the program.
  """

  # fix up KernelInfo
  if opts is not None:
    assert ast.arg is None, "can't apply opts if sink has an arg"
    ast = ast.replace(arg=KernelInfo(opts_to_apply=tuple(opts)))
  if ast.arg is None: ast = ast.replace(arg=KernelInfo())

  # rewrite to prg
  full_sink = full_rewrite_to_sink(ast, renderer, optimize=ast.tag is None)
  prg = UOp(Ops.PROGRAM, src=(full_sink, UOp(Ops.DEVICE, arg=renderer.device)))
  prg = graph_rewrite(prg, pm_to_program, ctx=renderer, name="linearize/render")

  # create the ProgramSpec
  return ProgramSpec.from_uop(prg)<|MERGE_RESOLUTION|>--- conflicted
+++ resolved
@@ -1,12 +1,7 @@
 from typing import cast
 import itertools
-<<<<<<< HEAD
-from tinygrad.helpers import DEVECTORIZE, TRANSCENDENTAL, SPEC, IMAGE
-from tinygrad.uop.ops import PatternMatcher, graph_rewrite, UOp, pm_lower_index_dtype, Ops, UPat
-=======
-from tinygrad.helpers import DEVECTORIZE, TRANSCENDENTAL, SPEC, DEBUG, getenv, TracingKey
+from tinygrad.helpers import DEVECTORIZE, TRANSCENDENTAL, SPEC, IMAGE, DEBUG, getenv, TracingKey
 from tinygrad.uop.ops import PatternMatcher, graph_rewrite, UOp, pm_lower_index_dtype, Ops, UPat, track_rewrites, KernelInfo, pyrender
->>>>>>> 9c89be52
 from tinygrad.uop.spec import type_verify, program_spec, kernel_spec
 from tinygrad.renderer import Renderer, ProgramSpec
 from tinygrad.dtype import dtypes, PtrDType
@@ -149,7 +144,7 @@
 
 def do_render(ctx:Renderer, prg:UOp, lin:UOp) -> UOp:
   src = ctx.render(list(lin.src))
-  return prg.replace(src=prg.src + (UOp(Ops.SOURCE, arg=src),))
+  return prg.replace(src=prg.src + (UOp(Ops.SOURCE, arg=src),), arg=ctx.aux(list(lin.src)) if ctx.has_aux else prg.arg)
 
 def do_compile(ctx:Renderer, prg:UOp, source:UOp) -> UOp|None:
   if ctx.compiler is None: return None
