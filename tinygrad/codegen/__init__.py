from typing import Any, Callable
import functools
from dataclasses import dataclass
from tinygrad.helpers import QUANTIZE, DEVECTORIZE, TRANSCENDENTAL
from tinygrad.uop.ops import PatternMatcher, graph_rewrite, UOp
from tinygrad.uop.spec import type_verify
from tinygrad.renderer import Renderer

# import all pattern matchers here
from tinygrad.codegen.lowerer import pm_lowerer, get_index
from tinygrad.codegen.quantize import pm_quant
from tinygrad.codegen.gpudims import pm_add_gpudims
from tinygrad.uop.symbolic import sym, symbolic_simple, gep_pushing
from tinygrad.uop.decompositions import get_late_rewrite_patterns
from tinygrad.codegen.expander import migrate_indexing, expander
from tinygrad.codegen.devectorizer import load_store_folding, load_store_indexing, devectorize, pm_reduce, \
  ReduceContext, correct_load_store, pm_render
from tinygrad.codegen.linearize import block_create, pm_blockend_merge, block_merge, pm_finalize, BlockContext
from tinygrad.codegen.opt import pm_optimize
from tinygrad.codegen.opt.swizzler import view_left, view_right, fix_kernel_ops

@dataclass
class RewriteStep:
  pm: PatternMatcher
  ctx: Callable[[UOp], Any]|None = None
  name: str|None = None
  bottom_up: bool = False
  def __call__(self, sink:UOp):
    return graph_rewrite(sink, self.pm, ctx=self.ctx(sink) if self.ctx is not None else None, name=self.name, bottom_up=self.bottom_up)

def apply_rewrites(sink:UOp, rewrites:list[RewriteStep]): return functools.reduce(lambda x,f: f(x), rewrites, sink)

rewrites_for_views = [
  RewriteStep(view_left, name="Main View Left"),
  RewriteStep(view_right, name="Main View Right"),
  RewriteStep(view_left+fix_kernel_ops, bottom_up=True, name="Finalize Kernel"),
]

rewrites_for_linearizer = [
  RewriteStep(block_create, ctx=BlockContext.from_sink, name="Linearizer: Create Blocks", bottom_up=True),
  RewriteStep(pm_blockend_merge, name="Linearizer: Merge Blockends"),
  RewriteStep(block_merge, name="Linearizer: Merge Blocks"),
  RewriteStep(pm_finalize, name="Linearizer: Finalize")]

def get_rewrites_for_renderer(opts:Renderer, linearizer:bool=True) -> list[RewriteStep]:
  # cache with the values of the context vars
  return _get_rewrites_for_renderer(opts, linearizer, QUANTIZE.value, DEVECTORIZE.value, TRANSCENDENTAL.value)

@functools.cache
def _get_rewrites_for_renderer(opts:Renderer, linearizer:bool, _QUANTIZE, _DEVECTORIZE, _TRANSCENDENTAL) -> list[RewriteStep]:
  # ** lowerer (rewrite_shapetracker_with_index) **
  ret: list[RewriteStep] = []

  # view pushing
  ret.extend(rewrites_for_views)

  # this is kernel.py
  ret.append(RewriteStep(pm_optimize, ctx=lambda _: opts, name="optimize ast"))

  if _QUANTIZE and opts.device in {"CPU", "DSP"}: ret.append(RewriteStep(pm_quant, name="quantize"))
  ret.append(RewriteStep(pm_lowerer, get_index, name="lowerer", bottom_up=True))

  # ** expander (expand_rewrite) **
  ret.append(RewriteStep(sym+migrate_indexing, name="initial symbolic"))

  # expand
  ret.append(RewriteStep(sym+expander, name="expander"))

  # ** devectorizer (full_graph_rewrite) **
  # remove reduce
  ret.append(RewriteStep(pm_reduce+gep_pushing, lambda _: ReduceContext(), name="remove_reduce"))

  # add gpu dims (late)
  ret.append(RewriteStep(pm_add_gpudims, lambda _: opts, name="add gpudims"))

  # devectorize (TODO: does this need opts?)
  if _DEVECTORIZE >= 2: pm_devectorize = sym+load_store_folding+load_store_indexing
  elif _DEVECTORIZE: pm_devectorize = sym+devectorize+load_store_folding+correct_load_store+load_store_indexing
  else: pm_devectorize = sym+load_store_folding+correct_load_store+load_store_indexing
  ret.append(RewriteStep(pm_devectorize, lambda _: opts, name="devectorize"))

  supported_ops = tuple(opts.code_for_op.keys())
  extra_matcher = opts.extra_matcher if opts.extra_matcher is not None else PatternMatcher([])

  # decompositions
  pm_decomp = symbolic_simple+get_late_rewrite_patterns(supported_ops, _TRANSCENDENTAL>=2)
  ret.append(RewriteStep(pm_decomp, name="decompositions"))

  # optional pre matcher
  if opts.pre_matcher is not None: ret.append(RewriteStep(opts.pre_matcher, name="pre_matcher"))

  # final rules for the renderer (without sym)
<<<<<<< HEAD
  pm_final_rewrite = symbolic_simple+pm_render+extra_matcher
=======
  pm_final_rewrite = pm_decomp+pm_render+extra_matcher
>>>>>>> 18cdbec4
  ret.append(RewriteStep(pm_final_rewrite, lambda _: opts.device, name="final rewrite"))

  # return the list (with optional linearizer)
  return ret + (rewrites_for_linearizer if linearizer else [])

def full_rewrite_to_sink(sink:UOp, opts:Renderer|None=None, linearizer:bool=False) -> UOp:
  return apply_rewrites(sink, get_rewrites_for_renderer(opts if opts is not None else Renderer(), linearizer))

def full_rewrite(sink:UOp, opts:Renderer|None=None) -> list[UOp]:
  """
  Function to transform the Kernel UOp graph into a linearized program.

  Args:
    sink: The Ops.SINK rooting the Kernel graph.
    opts: The Renderer (can change how things are processed, fix this).

  Returns:
    Linear program in UOps.
  """

  lst = list(full_rewrite_to_sink(sink, opts, linearizer=True).arg.lst)
  if __debug__: type_verify(lst)
  return lst<|MERGE_RESOLUTION|>--- conflicted
+++ resolved
@@ -90,11 +90,7 @@
   if opts.pre_matcher is not None: ret.append(RewriteStep(opts.pre_matcher, name="pre_matcher"))
 
   # final rules for the renderer (without sym)
-<<<<<<< HEAD
-  pm_final_rewrite = symbolic_simple+pm_render+extra_matcher
-=======
   pm_final_rewrite = pm_decomp+pm_render+extra_matcher
->>>>>>> 18cdbec4
   ret.append(RewriteStep(pm_final_rewrite, lambda _: opts.device, name="final rewrite"))
 
   # return the list (with optional linearizer)
