--- conflicted
+++ resolved
@@ -25,13 +25,6 @@
 
   # first we optimize
   if optimize:
-<<<<<<< HEAD
-    if QUANTIZE and ren.device in {"CPU", "DSP"}: sink = graph_rewrite(sink, pm_quant, name="quantize")
-=======
-    # TODO: fix expander and remove this
-    sink = graph_rewrite(sink, pm_add_buffers_local, name="add locals early")
->>>>>>> 35b6f414
-
     # collapse loads reduce (indexing by a tensor)
     sink = graph_rewrite(sink, pm_load_collapse, name="load collapse")
 
