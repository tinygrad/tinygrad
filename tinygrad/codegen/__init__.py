from tinygrad.helpers import QUANTIZE, DEVECTORIZE, TRANSCENDENTAL, SPEC
from tinygrad.uop.ops import PatternMatcher, graph_rewrite, UOp, pm_lower_index_dtype
from tinygrad.uop.spec import type_verify, program_spec, kernel_spec
from tinygrad.renderer import Renderer

# import all pattern matchers here
from tinygrad.codegen.quantize import pm_quant
from tinygrad.codegen.gpudims import pm_add_gpudims
from tinygrad.uop.symbolic import sym, symbolic_simple, gep_pushing, symbolic, pm_move_where_on_load
from tinygrad.uop.decompositions import get_late_rewrite_patterns
from tinygrad.codegen.late.expander import migrate_indexing, expander, pm_pre_expander, pm_group_for_reduce
from tinygrad.codegen.late.devectorizer import load_store_folding, load_store_indexing, devectorize, pm_reduce, \
  ReduceContext, correct_load_store, pm_render
from tinygrad.codegen.opt.postrange import apply_opts
<<<<<<< HEAD
from tinygrad.codegen.simplify import pm_simplify_ranges, pm_reduce_simplify, pm_flatten_range, pm_split_ranges, pm_split_store
from tinygrad.schedule.rangeify import pm_add_buffers, rangeify_codegen
from tinygrad.codegen.late.control_flow import CFGContext, pm_add_ends, pm_add_control_flow, linearize
=======
from tinygrad.codegen.simplify import pm_simplify_ranges, pm_flatten_range, pm_split_ranges, pm_load_collapse
from tinygrad.schedule.rangeify import pm_add_buffers_local, rangeify_codegen
from tinygrad.codegen.late.control_flow import CFGContext, pm_split_ends, pm_add_control_flow, linearize
>>>>>>> 8c1368ca

def full_rewrite_to_sink(sink:UOp, ren:Renderer|None=None, optimize:bool=True) -> UOp:
  if ren is None: ren = Renderer()

  if SPEC: type_verify(list(sink.toposort()), kernel_spec)

  # first we optimize
  if optimize:
    if QUANTIZE and ren.device in {"CPU", "DSP"}: sink = graph_rewrite(sink, pm_quant, name="quantize")

    # TODO: fix expander and remove this
    sink = graph_rewrite(sink, pm_add_buffers_local, name="add locals early")

    # collapse loads reduce (indexing by a tensor)
    sink = graph_rewrite(sink, pm_load_collapse, name="load collapse")

    # split ranges
    sink = graph_rewrite(sink, pm_split_ranges+pm_flatten_range, ctx={}, name="split ranges")

    # symbolic (NOTE: this is a requirement for pm_simplify_ranges to be correct)
    sink = graph_rewrite(sink, sym+pm_flatten_range, name="initial symbolic")

    # optimize (schedule) the AST
    sink = graph_rewrite(sink, pm_simplify_ranges, name="simplify ranges")
<<<<<<< HEAD
    sink = graph_rewrite(sink, pm_split_store+pm_flatten_range, ctx=ren.device, name="cut store ranges")
    sink = graph_rewrite(sink, pm_reduce_simplify, name="simplify reduces")
=======
>>>>>>> 8c1368ca

    # do postrange optimization, BEAM or hand_coded_optimizations
    sink = apply_opts(sink, ren)

  # ** expander (expand_rewrite) **
  sink = graph_rewrite(sink, sym+migrate_indexing+pm_move_where_on_load, name="postopt symbolic")

  # expand
  sink = graph_rewrite(sink, sym+pm_pre_expander+pm_group_for_reduce+expander, name="expander")

  # add locals
  sink = graph_rewrite(sink, pm_add_buffers_local+rangeify_codegen, name="add local buffers")

  # ** devectorizer (full_graph_rewrite) **
  # remove reduce
  sink = graph_rewrite(sink, pm_reduce+gep_pushing, ctx=ReduceContext(), name="remove_reduce")

  # add gpu dims (late). this works after devectorize, but it's faster here
  sink = graph_rewrite(sink, pm_add_gpudims, ctx=ren, name="add gpudims")

  # devectorize (TODO: does this need opts?)
  if DEVECTORIZE >= 2: pm_devectorize = sym+load_store_folding+load_store_indexing
  elif DEVECTORIZE: pm_devectorize = sym+devectorize+load_store_folding+correct_load_store+load_store_indexing
  else: pm_devectorize = sym+load_store_folding+correct_load_store+load_store_indexing
  sink = graph_rewrite(sink, pm_devectorize, ctx=ren, name="devectorize")

  # lower the index dtype to a concrete int
  sink = graph_rewrite(sink, pm_lower_index_dtype+load_store_indexing, ctx=ren.device, name="lower all index dtypes")
  sink = graph_rewrite(sink, symbolic, name="post index symbolic")

  # optional pre matcher
  if ren.pre_matcher is not None: sink = graph_rewrite(sink, ren.pre_matcher, name="pre_matcher")

  # decompositions
  supported_ops = tuple(ren.code_for_op.keys())
  pm_decomp = symbolic_simple+get_late_rewrite_patterns(supported_ops, TRANSCENDENTAL>=2)
  sink = graph_rewrite(sink, pm_decomp, ctx=ren.device, name="decompositions")

  # final rules for the renderer (without sym)
  extra_matcher = ren.extra_matcher if ren.extra_matcher is not None else PatternMatcher([])
  pm_final_rewrite = pm_decomp+pm_render+extra_matcher
  sink = graph_rewrite(sink, pm_final_rewrite, ctx=ren.device, name="final rewrite")

  # this was the linearizer
  sink = graph_rewrite(sink, pm_split_ends, name="split ends of ranges")
  sink = graph_rewrite(sink, pm_add_control_flow, ctx=CFGContext(sink), name="add control flow", bottom_up=True)

  # return the rewritten sink
  return sink

def full_rewrite(sink:UOp, ren:Renderer|None=None) -> list[UOp]:
  """
  Function to transform the Kernel UOp graph into a linearized program.

  Args:
    sink: The Ops.SINK rooting the Kernel graph.
    ren: The Renderer (can change how things are processed, fix this).

  Returns:
    Linear program in UOps.
  """

  full_sink = full_rewrite_to_sink(sink, ren, optimize=sink.tag is None)
  assert len(full_sink.ranges) == 0, "all ranges must end by the sink"
  lst = linearize(full_sink)
  if SPEC: type_verify(lst, program_spec)
  return lst<|MERGE_RESOLUTION|>--- conflicted
+++ resolved
@@ -12,15 +12,9 @@
 from tinygrad.codegen.late.devectorizer import load_store_folding, load_store_indexing, devectorize, pm_reduce, \
   ReduceContext, correct_load_store, pm_render
 from tinygrad.codegen.opt.postrange import apply_opts
-<<<<<<< HEAD
-from tinygrad.codegen.simplify import pm_simplify_ranges, pm_reduce_simplify, pm_flatten_range, pm_split_ranges, pm_split_store
-from tinygrad.schedule.rangeify import pm_add_buffers, rangeify_codegen
-from tinygrad.codegen.late.control_flow import CFGContext, pm_add_ends, pm_add_control_flow, linearize
-=======
-from tinygrad.codegen.simplify import pm_simplify_ranges, pm_flatten_range, pm_split_ranges, pm_load_collapse
+from tinygrad.codegen.simplify import pm_simplify_ranges, pm_flatten_range, pm_split_ranges, pm_load_collapse, pm_split_store
 from tinygrad.schedule.rangeify import pm_add_buffers_local, rangeify_codegen
 from tinygrad.codegen.late.control_flow import CFGContext, pm_split_ends, pm_add_control_flow, linearize
->>>>>>> 8c1368ca
 
 def full_rewrite_to_sink(sink:UOp, ren:Renderer|None=None, optimize:bool=True) -> UOp:
   if ren is None: ren = Renderer()
@@ -45,11 +39,9 @@
 
     # optimize (schedule) the AST
     sink = graph_rewrite(sink, pm_simplify_ranges, name="simplify ranges")
-<<<<<<< HEAD
+
+    # split store range (only on CPU for now)
     sink = graph_rewrite(sink, pm_split_store+pm_flatten_range, ctx=ren.device, name="cut store ranges")
-    sink = graph_rewrite(sink, pm_reduce_simplify, name="simplify reduces")
-=======
->>>>>>> 8c1368ca
 
     # do postrange optimization, BEAM or hand_coded_optimizations
     sink = apply_opts(sink, ren)
