from typing import Any, Callable
import functools
from dataclasses import dataclass
from tinygrad.helpers import QUANTIZE, DEVECTORIZE, TRANSCENDENTAL
from tinygrad.uop.ops import PatternMatcher, graph_rewrite, UOp
from tinygrad.uop.spec import type_verify
from tinygrad.renderer import Renderer

# import all pattern matchers here
#from tinygrad.codegen.lowerer import pm_lowerer, get_index
from tinygrad.codegen.lowerer2 import pm_lowerer, LowererContext
from tinygrad.codegen.quantize import pm_quant
from tinygrad.codegen.gpudims import pm_add_gpudims
from tinygrad.uop.symbolic import sym, symbolic_simple, gep_pushing
from tinygrad.codegen.expander import migrate_indexing, expander
from tinygrad.codegen.devectorizer import load_store_folding, load_store_indexing, devectorize, \
  pm_reduce, ReduceContext, correct_load_store, pm_render, get_late_rewrite_patterns
from tinygrad.codegen.linearize import block_create, pm_blockend_merge, block_merge, pm_finalize, BlockContext

@dataclass
class RewriteStep:
  pm: PatternMatcher
  ctx: Callable[[UOp], Any]|None = None
  name: str|None = None
  bottom_up: bool = False
  def __call__(self, sink:UOp):
    return graph_rewrite(sink, self.pm, ctx=self.ctx(sink) if self.ctx is not None else None, name=self.name, bottom_up=self.bottom_up)

def apply_rewrites(sink:UOp, rewrites:list[RewriteStep]): return functools.reduce(lambda x,f: f(x), rewrites, sink)

rewrites_for_linearizer = [
  RewriteStep(block_create, ctx=BlockContext.from_sink, name="Linearizer: Create Blocks", bottom_up=True),
  RewriteStep(pm_blockend_merge, name="Linearizer: Merge Blockends"),
  RewriteStep(block_merge, name="Linearizer: Merge Blocks"),
  RewriteStep(pm_finalize, name="Linearizer: Finalize")]

def get_rewrites_for_renderer(opts:Renderer, linearizer:bool=True) -> list[RewriteStep]:
  # cache with the values of the context vars
  return _get_rewrites_for_renderer(opts, linearizer, QUANTIZE.value, DEVECTORIZE.value, TRANSCENDENTAL.value)

@functools.cache
def _get_rewrites_for_renderer(opts:Renderer, linearizer:bool, _QUANTIZE, _DEVECTORIZE, _TRANSCENDENTAL) -> list[RewriteStep]:
  # ** lowerer (rewrite_shapetracker_with_index) **
  ret: list[RewriteStep] = []
  if _QUANTIZE and opts.device in {"CPU", "DSP"}: ret.append(RewriteStep(pm_quant, name="quantize"))
<<<<<<< HEAD
  #ret.append(RewriteStep(pm_lowerer, lambda ast: get_index(ast, opts), name="lowerer"))
  ret.append(RewriteStep(pm_lowerer, lambda _: LowererContext(), name="lowerer", bottom_up=True))
=======
  ret.append(RewriteStep(pm_lowerer, get_index, name="lowerer", bottom_up=True))
>>>>>>> ec1d9719

  # ** expander (expand_rewrite) **
  ret.append(RewriteStep(sym+migrate_indexing, name="initial symbolic"))

  # expand
  ret.append(RewriteStep(sym+expander, name="expander"))

  # ** devectorizer (full_graph_rewrite) **
  # remove reduce
  ret.append(RewriteStep(pm_reduce+gep_pushing, lambda _: ReduceContext(), name="remove_reduce"))

  # add gpu dims (late)
  ret.append(RewriteStep(pm_add_gpudims, lambda _: opts, name="add gpudims"))

  # devectorize (TODO: does this need opts?)
  if _DEVECTORIZE >= 2: pm_devectorize = sym+load_store_folding+load_store_indexing
  elif _DEVECTORIZE: pm_devectorize = sym+devectorize+load_store_folding+correct_load_store+load_store_indexing
  else: pm_devectorize = sym+load_store_folding+correct_load_store+load_store_indexing
  ret.append(RewriteStep(pm_devectorize, lambda _: opts, name="devectorize"))

  supported_ops = tuple(opts.code_for_op.keys())
  extra_matcher = opts.extra_matcher if opts.extra_matcher is not None else PatternMatcher([])

  # optional pre matcher
  if opts.pre_matcher is not None: ret.append(RewriteStep(opts.pre_matcher, name="pre_matcher"))

  # final rules for the renderer (without sym)
  pm_final_rewrite = symbolic_simple+get_late_rewrite_patterns(supported_ops, _TRANSCENDENTAL>=2)+pm_render+extra_matcher
  ret.append(RewriteStep(pm_final_rewrite, lambda _: opts, name="final rewrite"))

  # return the list (with optional linearizer)
  return ret + (rewrites_for_linearizer if linearizer else [])

def full_rewrite_to_sink(sink:UOp, opts:Renderer|None=None, linearizer:bool=False) -> UOp:
  return apply_rewrites(sink, get_rewrites_for_renderer(opts if opts is not None else Renderer(), linearizer))

def full_rewrite(sink:UOp, opts:Renderer|None=None) -> list[UOp]:
  """
  Function to transform the Kernel UOp graph into a linearized program.

  Args:
    sink: The Ops.SINK rooting the Kernel graph.
    opts: The Renderer (can change how things are processed, fix this).

  Returns:
    Linear program in UOps.
  """

  lst = list(full_rewrite_to_sink(sink, opts, linearizer=True).arg.lst)
  if __debug__: type_verify(lst)
  return lst<|MERGE_RESOLUTION|>--- conflicted
+++ resolved
@@ -7,8 +7,7 @@
 from tinygrad.renderer import Renderer
 
 # import all pattern matchers here
-#from tinygrad.codegen.lowerer import pm_lowerer, get_index
-from tinygrad.codegen.lowerer2 import pm_lowerer, LowererContext
+from tinygrad.codegen.lowerer import pm_lowerer, get_index
 from tinygrad.codegen.quantize import pm_quant
 from tinygrad.codegen.gpudims import pm_add_gpudims
 from tinygrad.uop.symbolic import sym, symbolic_simple, gep_pushing
@@ -43,12 +42,7 @@
   # ** lowerer (rewrite_shapetracker_with_index) **
   ret: list[RewriteStep] = []
   if _QUANTIZE and opts.device in {"CPU", "DSP"}: ret.append(RewriteStep(pm_quant, name="quantize"))
-<<<<<<< HEAD
-  #ret.append(RewriteStep(pm_lowerer, lambda ast: get_index(ast, opts), name="lowerer"))
-  ret.append(RewriteStep(pm_lowerer, lambda _: LowererContext(), name="lowerer", bottom_up=True))
-=======
   ret.append(RewriteStep(pm_lowerer, get_index, name="lowerer", bottom_up=True))
->>>>>>> ec1d9719
 
   # ** expander (expand_rewrite) **
   ret.append(RewriteStep(sym+migrate_indexing, name="initial symbolic"))
