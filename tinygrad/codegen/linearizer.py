from __future__ import annotations
from typing import List, Tuple, Any, Optional, cast, DefaultDict, Dict, Union, Sequence, Final, Set
import itertools, math, functools
from collections import defaultdict
from enum import Enum, auto
from dataclasses import dataclass

<<<<<<< HEAD
from tinygrad.helpers import colored, ImageDType, DEBUG, dtypes, DType, prod, PtrDType
=======
from tinygrad.helpers import colored, ImageDType, DEBUG, dtypes, DType, prod, PtrDType, all_same, getenv
>>>>>>> 10d642e1
from tinygrad.ops import LazyOp, UnaryOps, ConstBuffer, MemBuffer, BufferOps
from tinygrad.ops import ReduceOps, BinaryOps, TernaryOps
from tinygrad.shape.shapetracker import ShapeTracker
from tinygrad.shape.symbolic import Variable, NumNode, VariableOrNum, Node, SumNode, MulNode, DivNode, ModNode, LtNode, AndNode, sym_rename
from tinygrad.codegen.kernel import LocalBuffer, Kernel
from tinygrad.lazy import vars_from_ast
from tinygrad.features.image import to_image_idx

# bottom ones are asm only
class UOps(Enum):
  LOOP = auto(); IF = auto(); END = auto(); SPECIAL = auto() # loops can be global, local, or other # noqa: E702
  DEFINE_GLOBAL = auto(); DEFINE_LOCAL = auto(); DEFINE_ACC = auto() # this defines buffers # noqa: E702
  LOAD = auto(); STORE = auto(); CONST = auto(); BARRIER = auto(); PHI = auto() # noqa: E702
  ALU = auto(); WMMA = auto(); CAST = auto(); GEP = auto() # noqa: E702

@dataclass
class UOp:
  uop: UOps
  dtype: Optional[DType]
  vin: Tuple[UOp, ...]
  arg: Any
  def __repr__(self): return f"{self.num:4d} {str(self.uop):20s}: {str(self.dtype) if self.dtype is not None else '':25s} {str([x.num for x in self.vin]):32s} {self.arg}"
  #def __repr__(self): return f"{str(self.uop):20s}: {str(self.dtype) if self.dtype is not None else '':25s} {str(self.vin):32s} {self.arg}"

  # UOps are unique
  num: int
  def __hash__(self): return self.num
  def __eq__(self, x): return self.num == x.num

def get_grouped_dims(prefix, start_dim, local_dims, maxdim:int=0):
  local_idxs = loop_local_idxs = [Variable(f"{prefix}{start_dim+i}", 0, s-1) for i,s in enumerate(local_dims[0:maxdim-1] + (prod(local_dims[maxdim-1:]),) if len(local_dims) > maxdim else local_dims)]
  if maxdim != 0 and len(local_dims) > maxdim:
    dd = local_idxs[maxdim-1]
    nli = []
    for s in local_dims[maxdim-1:][::-1]:
      nli.append(dd % s)
      dd //= s
    local_idxs = local_idxs[0:maxdim-1] + nli[::-1]
  return local_idxs, [x for x in loop_local_idxs if not isinstance(x, NumNode)]

class Linearizer(Kernel):
  def uop_alu_idx(self, a:UOp, b, ops, ctx:Linearizer, op, dtype=dtypes.int32):
    render_b:UOp = cast(UOp, (NumNode(b) if not isinstance(b, Node) else b).render(ops, ctx))
    return self.uop(UOps.ALU, dtype, (a, render_b), op)

  # NOTE: the consts have to be be cached for deduping of downstream uops to work
  def const(self, b:Union[int,float], dtype=dtypes.int32) -> UOp: return self.uop(UOps.CONST, dtype, tuple(), b)

  render_ops: Any = { Variable: lambda self, ops, ctx: ctx.loop_uops[self.expr], NumNode: lambda self, ops, ctx: ctx.const(self.b),
                MulNode: lambda self, ops, ctx: ctx.uop_alu_idx(self.a.render(ops, ctx), self.b, ops, ctx, BinaryOps.MUL),
                DivNode: lambda self, ops, ctx: ctx.uop_alu_idx(self.a.render(ops, ctx), self.b, ops, ctx, BinaryOps.DIV),
                ModNode: lambda self, ops, ctx: ctx.uop_alu_idx(self.a.render(ops, ctx), self.b, ops, ctx, BinaryOps.MOD),
                LtNode: lambda self, ops, ctx: ctx.uop_alu_idx(self.a.render(ops, ctx), self.b, ops, ctx, BinaryOps.CMPLT, dtype=dtypes.bool),
    SumNode: lambda self,ops,ctx: functools.reduce(lambda a,b: ctx.uop_alu_idx(a, b, ops, ctx, BinaryOps.ADD), self.nodes[1:], self.nodes[0].render(ops,ctx)),
    AndNode: lambda self,ops,ctx: functools.reduce(lambda a,b: ctx.uop_alu_idx(a, b, ops, ctx, BinaryOps.MUL, dtype=dtypes.bool), self.nodes[1:], self.nodes[0].render(ops,ctx)) }

  def global_load(self, i:int, idxs:Sequence[Node], acc=None) -> List[UOp]:
    buf = self.bufs[i]
    const = buf.val if isinstance(buf, ConstBuffer) else acc

    def rename_var(v: VariableOrNum, expr: str): return v if isinstance(v, NumNode) else Variable(expr, v.min, v.max)

    amt, dim = 1, None
    upcast_dim = self.get_upcast_dim(i)
    if len(upcast_dim) == 1 and len(float4_expand := idxs[upcast_dim[0]].expand()) in [4,2]:
      dim, amt = upcast_dim[0], len(float4_expand)

    expand_vars = tuple([rename_var(idx.expand_idx(), f"_uidx{j}") for j, idx in enumerate(idxs)])
    fake_idxs = [idx.substitute({idx.expand_idx(): ev}) for idx, ev in zip(idxs, expand_vars)]
    if dim is not None:
      g_idx, g_valid = self.sts[i].expr_idxs(fake_idxs[:dim] + [float4_expand[0]] + fake_idxs[dim+1:])
      if (g_idx // amt * amt).render() != g_idx.render():
        (g_idx, g_valid), amt, dim = self.sts[i].expr_idxs(fake_idxs), 1, None
    else:
      g_idx, g_valid = self.sts[i].expr_idxs(fake_idxs)
    localtype = dtypes.float32 if amt == 1 else dtypes._float4 if amt == 4 else dtypes._float2

    e_idxs, e_valids = g_idx.expand(expand_vars), g_valid.expand(expand_vars)

    ret = []
    invalid_value = 0 if dtypes.is_int(buf.dtype) else 0.0
    for idx, valid, rep_idx in zip(e_idxs, e_valids, Node.iter_idxs(expand_vars)):
      this_const, idx, valid = (invalid_value, Variable.num(0), Variable.num(1)) if valid.max == 0 else (const, idx, valid)
      key = f"{acc}{localtype}{this_const if this_const is not None and acc is None else (buf.idx if isinstance(buf, MemBuffer) else cast(LocalBuffer, buf).name)}{idx.render()}{valid.render()}"
      if key not in self.load_cache:
        if acc is not None:
          assert valid.min == 1
          self.load_cache[key] = self.uop(UOps.DEFINE_ACC, localtype, (), this_const, cachable=False)
        elif this_const is not None:
          self.load_cache[key] = self.const(this_const, localtype)
          if valid.min == 0 and valid.max == 1:
            valid_rendered = valid.render(self.render_ops, self)
            self.load_cache[key] = self.uop(UOps.ALU, localtype, (valid_rendered, self.load_cache[key], self.const(invalid_value, localtype)), TernaryOps.WHERE)
        else:
          buf_uop = self.buf_uops[i]
          assert buf_uop is not None, f"buffer {i} wasn't UOped"
          if isinstance(buf.dtype, ImageDType):
            idx, valid = to_image_idx(buf.dtype.shape, idx, valid)
            rendered_idx = self.uop(UOps.CAST, dtypes._int2, (idx[0].render(self.render_ops, self), idx[1].render(self.render_ops, self)))
          else:
            rendered_idx = idx.render(self.render_ops, self)

          if valid.min == 0:
            valid_rendered = valid.render(self.render_ops, self)
            self.load_cache[key] = self.uop(UOps.LOAD, localtype, (buf_uop, rendered_idx, valid_rendered, self.const(invalid_value, localtype)))
          else:
            self.load_cache[key] = self.uop(UOps.LOAD, localtype, (buf_uop, rendered_idx))
      ret.append(self.uop(UOps.GEP, dtypes.float32, (self.load_cache[key],), rep_idx[dim]) if dim is not None else self.load_cache[key])
    return ret

  def global_store(self, i:int, idxs:List[Node], store:List[UOp]) -> None:
    buf = self.bufs[i]
    buf_uop = self.buf_uops[i]
    assert buf_uop is not None, f"buffer {i} wasn't UOped"

    expanded_nodes = [idx.expand() for idx in idxs]
    _idxs = [x[::-1] for x in itertools.product(*expanded_nodes[::-1])]
    store_offset = dict(zip(_idxs, store))

    # float4 grouping
    upcast_dim = self.get_upcast_dim(i)
    if len(upcast_dim) == 1 and len(expanded_nodes[upcast_dim[0]]) in [2,4]:
      grouped_store_offset = defaultdict(list)
      for k in store_offset:
        _idx = k[:upcast_dim[0]] + (expanded_nodes[upcast_dim[0]][0],) + k[upcast_dim[0]+1:]
        grouped_store_offset[_idx].append(store_offset[k])
      store_offset_new = {}
      for k,out_tokens in grouped_store_offset.items():
        amt = len(out_tokens)
        idx, valid = self.sts[i].expr_idxs(k)
        assert idx.render() == ((idx//amt)*amt).render(), "float4 stores are always aligned"
        assert valid.min == 1, "stores are always valid"
        store_offset_new[k] = self.uop(UOps.CAST, dtypes._float4 if amt == 4 else dtypes._float2, tuple(out_tokens))
      store_offset = store_offset_new

    for idx, var in store_offset.items():
      idx, valid = self.sts[i].expr_idxs(idx)
      if isinstance(buf.dtype, ImageDType):
        idx, valid = to_image_idx(buf.dtype.shape, idx, valid)
        rendered_idx = self.uop(UOps.CAST, dtypes._int2, tuple(x.render(self.render_ops, self) for x in idx))
      else:
        rendered_idx = idx.render(self.render_ops, self)
      self.uop(UOps.STORE, None, (buf_uop, rendered_idx, var))

  kernel_cnt: Final[DefaultDict[str, int]] = defaultdict(int)
  def linearize(self):
    # no new opts and we already ran? skip relinearizing
    if self.applied_opts == self.applied_opts_cache: return self

    # save backups
    sts_backup, gfr_backup, upc_backup = self.sts[:], self.group_for_reduce[:], self.upcasted

    # global uop cache
    self.saved_exprs: Dict[Tuple, UOp] = dict()

    # limit dims if we need to
    if self.opts.global_max and self.opts.local_max: self.limit_dims_to_max(self.opts.global_max, self.opts.local_max)

    # uops
    self.uops: List[UOp] = []
    self.buf_uops: List[Optional[UOp]] = [None]*len(self.bufs)
    self.loop_uops: Dict[str, UOp] = {}

    # add global buffers
    for i,buf in enumerate(self.bufs):
      if isinstance(buf, MemBuffer):
        self.buf_uops[i] = self.uop(UOps.DEFINE_GLOBAL, PtrDType(buf.dtype) if not isinstance(buf.dtype, ImageDType) else buf.dtype, (), (f"data{buf.idx}", buf.dtype))
    # add var vals
    for var in vars_from_ast(self.ast):
      assert var.expr is not None
      self.loop_uops[var.expr] = self.uop(UOps.DEFINE_GLOBAL, dtypes.int32, (), (var.expr, dtypes._arg_int32))
    # define local buffers
    for lb in self.local_alias.values():
      self.buf_uops[self.bufs.index(lb)] = self.uop(UOps.DEFINE_LOCAL, PtrDType(dtypes.float32), (), (lb.name, self.sts[self.bufs.index(lb)].size()))
    # add a local buffer for multistage reduce. # TODO: use local alias
    if self.group_for_reduce:
      # TODO: the strides of this can be controlled
      self.sts.append(ShapeTracker.from_shape(tuple([1] * self.global_dims + list(self.full_shape[self.global_dims:self.global_dims+self.local_dims+len(self.group_for_reduce)]) + [1] * (self.shape_len - self.upcasted - len(self.group_for_reduce) - self.first_reduce) + [x[0] for x in self.upcasted_axis(0)])))
      self.bufs.append(LocalBuffer("temp", self.sts[-1].size()))
      self.buf_uops.append(self.uop(UOps.DEFINE_LOCAL, PtrDType(dtypes.float32), (), ("temp", self.sts[-1].size())))

    # kernel name (before late upcast)
    self.function_name = ("r_" if self.reduceop else "E_") + '_'.join([str(x) if isinstance(x, int) else sym_rename(x) for x in self.full_shape])
    self.display_name = ("r_" if self.reduceop else "E_") + colored('_', 'BLACK').join([colored(str(x), c) for x,c in zip(self.full_shape, self.colors())])

    # name the function something unique
    Linearizer.kernel_cnt[self.function_name] += 1
    suffix = f"{'n'+str(Linearizer.kernel_cnt[self.function_name]-1)}" if Linearizer.kernel_cnt[self.function_name] > 1 else ""
    self.function_name, self.display_name = self.function_name+suffix, self.display_name+colored(suffix, 'BLACK')

    # define indexes
    global_idxs, loop_global_idxs = get_grouped_dims("gidx", 0, self.full_shape[:self.global_dims], 3 if self.opts.has_local else 0)
    local_idxs, loop_local_idxs = get_grouped_dims("lidx", self.global_dims, self.full_shape[self.global_dims:self.first_reduce+len(self.group_for_reduce)], 3 if self.opts.has_local else 0)
    full_upcast_idxs = [Variable(None, 0, s-1) for s in self.full_shape[self.shape_len-self.upcasted:]]
    upcast_idxs = [Variable(None, 0, s-1) for s in self.output_shape[self.shape_len-self.upcasted:]]

    # global and local loops
    def render_loop(xx:List[Variable]) -> Tuple[UOp, ...]:
      new_loops = {x.expr:self.uop(UOps.LOOP, dtypes.int32, (
        self.const(x.min) if isinstance(x.min, int) else cast(Node, x.min).render(self.render_ops, self),
        self.const(x.max+1) if isinstance(x.max, int) else cast(Node, x.max+1).render(self.render_ops, self)), cachable=False) for x in xx if not isinstance(x, NumNode) and x.expr is not None}
      self.loop_uops.update(new_loops)
      return tuple(new_loops.values())
    def end_loop(xx:List[Variable]):
      for x in xx[::-1]:
        if not isinstance(x, NumNode) and x.expr is not None:
          loop_uop = self.loop_uops[x.expr]
          if loop_uop.uop == UOps.LOOP: self.uop(UOps.END, None, (loop_uop,))

    # set global/local size
    self.global_size: Optional[List[int]] = None
    self.local_size: Optional[List[int]] = None
    if self.dont_use_locals:
      self.global_size = [x.max+1 for x in loop_global_idxs][::-1]
      self.loop_uops.update({x.expr:self.uop(UOps.SPECIAL, dtypes.int32, (), (len(loop_global_idxs)-1-i, x.expr.replace("gidx", "idx"), x.max+1)) for i,x in enumerate(loop_global_idxs)})
    elif self.opts.has_local:
      self.global_size, self.local_size = [x.max+1 for x in loop_global_idxs][::-1], [x.max+1 for x in loop_local_idxs][::-1]
      self.global_size += [1]*(3-len(self.global_size))
      self.local_size += [1]*(3-len(self.local_size))
      self.loop_uops.update({x.expr:self.uop(UOps.SPECIAL, dtypes.int32, (), (len(loop_global_idxs)-1-i, x.expr, x.max+1)) for i,x in enumerate(loop_global_idxs)})
      self.loop_uops.update({x.expr:self.uop(UOps.SPECIAL, dtypes.int32, (), (len(loop_local_idxs)-1-i, x.expr, x.max+1)) for i,x in enumerate(loop_local_idxs)})
    else:
      render_loop(loop_global_idxs+loop_local_idxs)

    # parse AST
    loaded_buffers = {}
    acc = []
    self.load_cache: Dict[str, UOp] = {}
    if_gate: Optional[UOp] = None

    # reduce op
    fake_reduce_idxs: List[Variable] = []
    if self.reduceop is not None:
      # define indexes
      reduce_idxs = [Variable(f"ridx{i}", 0, self.full_shape[i]-1) for i in range(self.first_reduce+len(self.group_for_reduce), self.shape_len-self.upcasted)]
      fake_reduce_idxs = [x*0 for x in reduce_idxs]

      # define accumulator
      acc = self.global_load(0, global_idxs+local_idxs+fake_reduce_idxs+upcast_idxs, {ReduceOps.SUM: 0.0, ReduceOps.MAX: -math.inf}[cast(ReduceOps, self.reduceop.op)])

      if self.tensor_core:
        def calc_tc_idxs(local_size: int, aliases: List[List[int]]):
          replace_idxs = []
          for alias in aliases:
            full_var, full_var_sz = Variable.num(0), 1
            if alias[0] != 0:
              for i in alias:
                next_var = local_idxs[-i] if i > 0 else Variable(None, 0, local_size-1)
                full_var += next_var * full_var_sz
                full_var_sz *= next_var.max+1
            replace_idxs.append(full_var)
          return replace_idxs
        replace_acc_idxs = calc_tc_idxs(self.tensor_core.thread_local_sizes[2], self.tensor_core.thread_local_aliases[2])
        for n in range(len(self.tensor_core.threads)):
          local_idxs[self.local_dims-len(self.tensor_core.threads)+n] = replace_acc_idxs[n] # replace locals
        for n in range(len(replace_acc_idxs)-len(self.tensor_core.threads)):
          upcast_idxs[n] = replace_acc_idxs[len(self.tensor_core.threads)+n] # replace upcasts

      # reduce loop
      loop_ctx = render_loop(reduce_idxs)

      # barrier for fast GEMM
      if self.tensor_core: self.uop(UOps.BARRIER, None, (), cachable=False)

      # compute local aliases
      locals_to_store = []
      for i in self.local_alias:
        localbuf_idx = self.bufs.index(self.local_alias[i])
        buf_idxs = [idx*0 if s == 0 else idx for idx,s in zip(global_idxs+local_idxs+reduce_idxs+full_upcast_idxs,self.sts[i].real_strides())]
        if self.tensor_core:
          min_alias_idx = min(self.local_alias.keys())
          replace_input_idxs = calc_tc_idxs(self.tensor_core.thread_local_sizes[i-min_alias_idx], self.tensor_core.thread_local_aliases[i-min_alias_idx])
          for n in range(len(self.tensor_core.threads)):
            buf_idxs[self.first_reduce-len(self.tensor_core.threads)+n] = replace_input_idxs[n] # replace locals
          for n in range(len(replace_input_idxs)-len(self.tensor_core.threads)):
            buf_idxs[self.shape_len-self.upcasted+n] = replace_input_idxs[len(self.tensor_core.threads)+n] # replace upcasts
        if DEBUG >= 3: print(f"{localbuf_idx} alias {i}: idxs=", buf_idxs)
        ll = self.global_load(i, buf_idxs)
        locals_to_store.append((localbuf_idx, buf_idxs, ll))

      # copy in any global buffers
      if self.tensor_core:
        wmma_sz = self.tensor_core.thread_local_sizes
        # calculate the number of local accumulator reduces and render WMMAs: this is bad... this needs to come from someplace else
        nx, ny, nacc = (len(locals_to_store[0][2])//wmma_sz[0]), (len(locals_to_store[1][2])//wmma_sz[1]), (len(acc)//wmma_sz[2])
        acc_reds = math.isqrt((nx*ny)//nacc)
        i, bx, by = 0, nx//acc_reds, ny//acc_reds
        for y in range(by):
          for x in range(bx):
            for j in range(acc_reds):
              # TODO: make this a proper op with PHI node
              self.uop(UOps.WMMA, None, tuple(locals_to_store[0][2][(x+(j*bx))*wmma_sz[0]:(x+(j*bx)+1)*wmma_sz[0]]+locals_to_store[1][2][(y+(j*by))*wmma_sz[1]:(y+(j*by)+1)*wmma_sz[1]]+acc[i:i+wmma_sz[2]]), (self.opts.device, self.tensor_core.dtype_in, self.tensor_core.dtype_out,))
            i += wmma_sz[2]
      else:
        if locals_to_store:
          self.uop(UOps.BARRIER, None, (), cachable=False)
          for i, idxs, ll in locals_to_store: self.global_store(i, idxs, ll)
          self.uop(UOps.BARRIER, None, (), cachable=False)

        # load earlybufs
        loaded_buffers.update({b:self.global_load(self.bufs.index(self.local_alias[i]) if i in self.local_alias else i, global_idxs+local_idxs+reduce_idxs+full_upcast_idxs) for i,b in enumerate(self.bufs[1:], start=1) if b in self.earlybufs})

        # run early AST (with reduce)
        self.ast_parse(self.reduceop, acc, self.acc_offsets(self.full_buf_index), loaded_buffers, do_reduce=True, loop_ctx=loop_ctx)

      # end the reduce loop
      end_loop(reduce_idxs)
      self.load_cache.clear()

      # end the local loop, do the local reduce
      if self.group_for_reduce:
        fake_global_idxs = [x*0 for x in global_idxs]
        self.global_store(-1, fake_global_idxs+local_idxs+fake_reduce_idxs+upcast_idxs, acc)  # store accumulators
        self.uop(UOps.BARRIER, None, (), cachable=False)
        end_loop(loop_local_idxs)  # TODO: this is ending too much, should only end what's in the if?
        if self.opts.has_local:
          fake_idxs = [Variable.num(0)]*len(self.sts[-1].shape)
          fake_idxs[self.global_dims+self.local_dims:self.global_dims+len(local_idxs)] = local_idxs[self.local_dims:]
          if_cond: UOp = (self.sts[-1].expr_idxs(fake_idxs)[0]<1).render(self.render_ops, self)
          if_gate = self.uop(UOps.IF, None, (if_cond,), cachable=False)

        # create new late reduce local loops and replace local_idxs that have been used
        end_local_idxs = [Variable(f"tidx{i}", 0, self.full_shape[i]-1 if i >= self.first_reduce and i not in self.upcast_in_mid_reduce_axes else 0) for i in range(0, self.first_reduce+len(self.group_for_reduce))]
        local_idxs = local_idxs[:self.local_dims] + end_local_idxs[self.global_dims + self.local_dims:]

        # if any group_for_reduce items aren't reduces, upcast them here
        for j in self.upcast_in_mid_reduce_axes:
          self.reshape_and_permute(None, [i for i in range(self.shape_len) if i != j] + [j])
          self.upcast()
          self.group_for_reduce.pop()
          local_idxs = local_idxs[:-1]
          end_local_idxs = end_local_idxs[:-1]
          # regenerate upcast_idxs
          upcast_idxs = [Variable(None, 0, s-1) for s in self.output_shape[self.shape_len-self.upcasted:]]

        # NOTE: this structure is the same as the reduce op above

        # define late accumulator
        acc = self.global_load(-1, fake_global_idxs+local_idxs+fake_reduce_idxs+upcast_idxs, {ReduceOps.SUM: 0.0, ReduceOps.MAX: -math.inf}[cast(ReduceOps, self.reduceop.op)])

        # late reduce loop
        loop_ctx = render_loop(end_local_idxs)

        # load localbufs
        loaded_buffers[self.bufs[-1]] = self.global_load(-1, fake_global_idxs+local_idxs+fake_reduce_idxs+upcast_idxs)

        # there's no AST here (and there's no shape for the reduce LazyOp)
        self.ast_parse(LazyOp(self.reduceop.op, (self.bufs[-1],)), acc, self.acc_offsets(-1), loaded_buffers, do_reduce=True, loop_ctx=loop_ctx) # type: ignore

        # end the late reduce loop
        end_loop(end_local_idxs)
        self.load_cache.clear()

    # load latebufs
    loaded_buffers.update({b:self.global_load(i, global_idxs+local_idxs+fake_reduce_idxs+upcast_idxs) for i,b in enumerate(self.bufs) if b not in self.earlybufs and i != 0 and b.__class__ is not LocalBuffer})

    # run late AST
    val = self.ast_parse(self.ast, acc, None, loaded_buffers)

    # store
    self.global_store(0, global_idxs+local_idxs+fake_reduce_idxs+upcast_idxs, val)

    # end the global (and maybe local) loop
    if if_gate: self.uop(UOps.END, None, (if_gate,))
    end_loop(loop_global_idxs+loop_local_idxs if not self.group_for_reduce else loop_global_idxs)

    # (recursively) remove childless uops
    UOPS_W_SIDE_EFFECTS = {UOps.STORE, UOps.WMMA, UOps.END, UOps.BARRIER, UOps.DEFINE_GLOBAL}
    while 1:
      has_child: Set[UOp] = set()
      for ru in self.uops:
        for vu in ru.vin:
          has_child.add(vu)
      nu: List[UOp] = [x for x in self.uops if x in has_child or x.uop in UOPS_W_SIDE_EFFECTS]
      if len(nu) == len(self.uops): break
      if DEBUG >= 4: print(f"reduced UOp count from {len(self.uops)} to {len(nu)}")
      self.uops = nu

    # maybe graph the uops
    if getenv("GRAPHUOPS"):
      from tinygrad.graph import graph_uops
      graph_uops(self.uops)

    # restore backups
    self.sts, self.group_for_reduce, self.upcasted = sts_backup, gfr_backup, upc_backup

    # set cache and return
    self.applied_opts_cache = self.applied_opts[:]
    return self

  def uop(self, uop:UOps, dtype:Optional[DType], vin:Tuple[UOp, ...], arg:Any=None, cachable=True) -> UOp:
    key = (uop, dtype, vin, arg)
    if uop == UOps.PHI and len(vin) == 2 and vin[0] == vin[1]: return vin[0]   # self phi is noop
    if uop == UOps.GEP and vin[0].uop == UOps.CONST: return self.const(vin[0].arg, dtype)
    if uop == UOps.ALU:
      # rewrites. NOTE: the rewritten NEG op is still around...
      if arg == BinaryOps.ADD and vin[1].uop == UOps.ALU and vin[1].arg == UnaryOps.NEG: return self.uop(UOps.ALU, dtype, (vin[0], vin[1].vin[0]), BinaryOps.SUB, cachable=cachable)
      # constant folding
      if arg == UnaryOps.NEG and vin[0].uop == UOps.CONST: return self.const(-vin[0].arg, dtype)
      # zero folding
      for x in [0,1]:
        if arg == BinaryOps.ADD and vin[x].uop == UOps.CONST and vin[x].arg == 0.0: return vin[1-x]
        if arg == BinaryOps.MUL and vin[x].uop == UOps.CONST and vin[x].arg == 1.0: return vin[1-x]
        if arg == BinaryOps.MUL and vin[x].uop == UOps.CONST and vin[x].arg == 0.0: return vin[x]
      if arg == BinaryOps.SUB and vin[1].uop == UOps.CONST and vin[1].arg == 0.0: return vin[0]
      if arg == BinaryOps.DIV and vin[1].uop == UOps.CONST and vin[1].arg == 1.0: return vin[0]
    if cachable and key in self.saved_exprs: return self.saved_exprs[key]
    self.uops.append(UOp(uop, dtype, vin, arg, len(self.uops)))
    if DEBUG >= 5: print(self.uops[-1])
    if cachable: self.saved_exprs[key] = self.uops[-1]
    return self.uops[-1]

  def ast_parse(self, x, acc, offs, loaded_buffers, do_reduce=False, loop_ctx=tuple()) -> List[UOp]:
    if x.__class__ is not LazyOp: return loaded_buffers[x]    # for LOCAL_BUFFER
    if x.op in BufferOps: return loaded_buffers[x.arg]
    if x.op == UnaryOps.NOOP: return self.ast_parse(x.src[0], acc, offs, loaded_buffers)
    if x.op == UnaryOps.CAST: return [self.uop(UOps.CAST, x.arg[0], (u,), x.arg) if not isinstance(x.arg[0], ImageDType) else u for u in self.ast_parse(x.src[0], acc, offs, loaded_buffers)]
    if x.op in ReduceOps and not do_reduce:
      assert offs is None, "not available if we aren't doing reduce"
      return acc
    # MULACC fusion. TODO: this is copied from Interpreted
    if x.op == ReduceOps.SUM and x.src[0].__class__ is LazyOp and x.src[0].op == BinaryOps.MUL:
      x = LazyOp(TernaryOps.MULACC, x.src[0].src, x.arg)
    if x.op == ReduceOps.SUM and x.src[0].__class__ is LazyOp and x.src[0].op == UnaryOps.CAST and x.src[0].src[0].__class__ is LazyOp and x.src[0].src[0].op == BinaryOps.MUL:
      x = LazyOp(TernaryOps.MULACC, x.src[0].src[0].src, x.arg)
    values = [self.ast_parse(v, acc, offs, loaded_buffers, loop_ctx=loop_ctx) for v in x.src]
    ops = {ReduceOps.SUM:BinaryOps.ADD, ReduceOps.MAX:BinaryOps.MAX, TernaryOps.MULACC:TernaryOps.MULACC}
    if x.op in ops:
      ret = []
      input_acc = acc[:]
      for idx, val, off in zip([[i] for i in range(len(values[0]))], zip(*values), offs):
        acc[off] = self.uop(UOps.ALU, dtypes.float32, val+(acc[off],), ops[x.op])
        ret.append((idx, acc[off]))
      for off in range(len(acc)):
        if input_acc[off] != acc[off]:
          acc[off] = self.uop(UOps.PHI, dtypes.float32, (input_acc[off], acc[off]) + tuple(loop_ctx))
    else:
      ret = [(idx, self.uop(UOps.ALU, dtypes.float32, val, x.op)) for idx, val in zip([[i] for i in range(len(values[0]))], zip(*values))]
    ordered_ret: List[Optional[UOp]] = [None]*len(values[0])
    # scatter
    for i,j in ret:
      for k in i:
        ordered_ret[k] = j
    assert all(isinstance(x, UOp) for x in ordered_ret), "some tokens didn't get scattered?"
    return cast(List[UOp], ordered_ret)<|MERGE_RESOLUTION|>--- conflicted
+++ resolved
@@ -5,11 +5,7 @@
 from enum import Enum, auto
 from dataclasses import dataclass
 
-<<<<<<< HEAD
-from tinygrad.helpers import colored, ImageDType, DEBUG, dtypes, DType, prod, PtrDType
-=======
-from tinygrad.helpers import colored, ImageDType, DEBUG, dtypes, DType, prod, PtrDType, all_same, getenv
->>>>>>> 10d642e1
+from tinygrad.helpers import colored, ImageDType, DEBUG, dtypes, DType, prod, PtrDType, getenv
 from tinygrad.ops import LazyOp, UnaryOps, ConstBuffer, MemBuffer, BufferOps
 from tinygrad.ops import ReduceOps, BinaryOps, TernaryOps
 from tinygrad.shape.shapetracker import ShapeTracker
