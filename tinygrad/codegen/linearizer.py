from __future__ import annotations
from typing import List, Tuple, Any, Optional, cast, DefaultDict, Dict, Union, Final, Iterator, Sequence
import itertools, math, functools
from collections import defaultdict

from tinygrad.dtype import ImageDType, dtypes, DType, PtrDType, ConstType
from tinygrad.helpers import colored, DEBUG, prod, getenv, to_function_name
from tinygrad.ops import LazyOp, UnaryOps, BinaryOps, TernaryOps, ReduceOps, ConstBuffer, MemBuffer, BufferOps, get_lazyop_info
from tinygrad.shape.shapetracker import ShapeTracker
from tinygrad.shape.symbolic import Variable, NumNode, Node, SumNode, MulNode, DivNode, ModNode, LtNode, AndNode, create_lt_node
from tinygrad.codegen.kernel import LocalBuffer, Kernel
from tinygrad.renderer import Program

from tinygrad.codegen.uops import UOps, UOp, UOpGraph

def get_grouped_dims(prefix, start_dim, local_dims, maxdim:int=0):
  local_idxs = loop_local_idxs = [Variable(f"{prefix}{start_dim+i}", 0, s-1) for i,s in enumerate((prod(local_dims[:-(maxdim-1)]),) + local_dims[-(maxdim-1):] if len(local_dims) > maxdim else local_dims)]  # noqa: E501
  if maxdim != 0 and len(local_dims) > maxdim:
    dd = local_idxs[0]
    nli = []
    for s in local_dims[:-(maxdim-1)]:
      nli.append(dd % s)
      dd //= s
    local_idxs = nli + local_idxs[-(maxdim-1):]
  return local_idxs, [x for x in loop_local_idxs if not isinstance(x, NumNode)]

def expand_idx(node:Node) -> Union[Variable, NumNode]: return next((v for v in node.vars() if v.expr.startswith("_uidx")), NumNode(0))
def expand_idxs(nodes:Sequence[Node]) -> Tuple[Union[Variable, NumNode], ...]:
  eidxs = [expand_idx(node) for node in nodes]
  return tuple([v if v not in eidxs[:j] else NumNode(0) for j, v in enumerate(eidxs)])  # take only first occurrence of expand variable
def iter_idxs(idxs:Tuple[Union[Variable, NumNode], ...]) -> Iterator[Tuple[int,...]]:
  yield from (x[::-1] for x in itertools.product(*[[x for x in range(v.min, v.max + 1)] for v in idxs[::-1]]))

def to_image_idx(base_shape:Tuple[int, ...], idxy:Node, valid:Node) -> Tuple[Tuple[Node, Node], Node]:
  idx, idy = (idxy // 4) % base_shape[1], (idxy // (4 * base_shape[1]))
  # TODO: bring back the valid removal logic (correct!)
  if DEBUG>=5: print("to_image_idx", base_shape, idx.min, idx.max, idy.min, idy.max, idx, idy, valid)
  return (idx, idy), valid

# expand a Node into List[Node] that enumerates the underlying Variables from min to max
# expand increments earlier variables faster than later variables (as specified in the argument)
@functools.lru_cache(maxsize=None)
def expand_node(node:Node, idxs:Optional[Tuple[Union[Variable, NumNode], ...]]=None) -> List[Node]:
  if idxs is None: idxs = (expand_idx(node),)
  return [node.substitute({k:v for k,v in zip(idxs, (NumNode(x) for x in rep)) if isinstance(k, Variable)}) for rep in iter_idxs(idxs)]

class Linearizer(Kernel):
  def uop_alu_idx(self, a:UOp, b, ops, ctx:Linearizer, op): return UOp.alu(op, a, (NumNode(b) if not isinstance(b, Node) else b).render(ops, ctx))

  # NOTE: the consts have to be cached for deduping of downstream uops to work
  def const(self, b:ConstType, dtype:DType=dtypes.int32) -> UOp:
    return self.uops.add(UOps.DEFINE_VAR, dtype, (), b.unbind()[0]) if isinstance(b, Variable) else UOp.const(dtype, b)

  def get_reduce_acc(self, reduceop:LazyOp):
    if reduceop.op is ReduceOps.SUM: return 0.0 if dtypes.is_float(reduceop.dtype) else 0
    if reduceop.op is ReduceOps.MAX:
      if dtypes.is_int(reduceop.dtype): return 0 if dtypes.is_unsigned(reduceop.dtype) else -2**(reduceop.dtype.itemsize*8-1)
      return -math.inf if dtypes.is_float(reduceop.dtype) else False

  # NOTE: once images are loaded, we uop them as their base float
  def get_base_dtype(self, dt:DType) -> DType: return dt.base if isinstance(dt, ImageDType) else dt

  render_ops: Any = { Variable: lambda self, ops, ctx: ctx.loop_uops[self.expr], NumNode: lambda self, ops, ctx: ctx.const(self.b),
                MulNode: lambda self, ops, ctx: ctx.uop_alu_idx(self.a.render(ops, ctx), self.b, ops, ctx, BinaryOps.MUL),
                DivNode: lambda self, ops, ctx: ctx.uop_alu_idx(self.a.render(ops, ctx), self.b, ops, ctx, BinaryOps.DIV),
                ModNode: lambda self, ops, ctx: ctx.uop_alu_idx(self.a.render(ops, ctx), self.b, ops, ctx, BinaryOps.MOD),
                LtNode: lambda self, ops, ctx: ctx.uop_alu_idx(self.a.render(ops, ctx), self.b, ops, ctx, BinaryOps.CMPLT),
    SumNode: lambda self,ops,ctx:
      functools.reduce(lambda a,b: ctx.uop_alu_idx(a, b, ops, ctx, BinaryOps.ADD), self.nodes[1:], self.nodes[0].render(ops,ctx)),
    AndNode: lambda self,ops,ctx:
      functools.reduce(lambda a,b: ctx.uop_alu_idx(a, b, ops, ctx, BinaryOps.MUL), self.nodes[1:], self.nodes[0].render(ops,ctx)) }

  def global_load(self, i:int, idxs:List[Node], acc:Optional[LazyOp]=None, barrier:Optional[UOp]=None, loop_ctx:Tuple[UOp, ...]=()) -> List[UOp]:
    buf = self.bufs[i]
    localtype = self.get_base_dtype(buf.dtype if acc is None else acc.dtype)
    const = buf.val if isinstance(buf, ConstBuffer) else None

    expand_vars = expand_idxs(idxs)

    dim, amt = None, 1
    # float 4 grouping
    if len(upcast_dim := self.get_float4_upcast_dim(i)) == 1 and len(float4_expand := expand_node(idxs[upcast_dim[0]])) in [4,2]:
      dim, amt = upcast_dim[0], len(float4_expand)
      g_idx, g_valid = self.sts[i].expr_idxs(idxs[:dim] + [float4_expand[0]] + idxs[dim+1:])
      # do not use float4 if idx is not aligned
      if g_idx != (g_idx//amt*amt): dim, amt = None, 1
    if dim is None:
      g_idx, g_valid = self.sts[i].expr_idxs(idxs)
    # todo: multioutput test with different output valids to add if acc is None: g_valid = NumNode(1)

    if amt > 1: localtype = localtype.vec(amt)
    e_idxs, e_valids = expand_node(g_idx, expand_vars), expand_node(g_valid, expand_vars)

    ret = []
    invalid_value = 0
    acc_count = 0
    for idx, valid, rep_idx in zip(e_idxs, e_valids, iter_idxs(expand_vars)):
      this_const, idx, valid = (invalid_value, NumNode(0), NumNode(1)) if valid.max == 0 else (const, idx, valid)
      key = f"{self.reduceops.index(acc) if acc is not None else None}{localtype}{'CONST'+str(this_const) if this_const is not None and acc is None else (buf.idx if isinstance(buf, MemBuffer) else cast(LocalBuffer, buf).name)}{idx.render()}{valid.render()}"  # noqa: E501
      if key not in self.load_cache:
        if acc is not None:
          id = f"{self.reduceops.index(acc)}_{i}"
          self.load_cache[key] = self.uops.add(UOps.DEFINE_ACC, localtype, loop_ctx, (self.get_reduce_acc(acc), id, acc_count))
          acc_count += 1
        elif this_const is not None:
          self.load_cache[key] = self.const(this_const, localtype)
          if valid.min == 0 and valid.max == 1:
            valid_rendered = valid.render(self.render_ops, self)
            self.load_cache[key] = UOp.alu(TernaryOps.WHERE, valid_rendered, self.load_cache[key], self.const(invalid_value, localtype))
        elif isinstance(buf.dtype, ImageDType):
          buf_uop = self.buf_uops[i]
          assert buf_uop is not None, f"buffer {i} wasn't UOped"
          image_idx, valid = to_image_idx(buf.dtype.shape, idx, valid)
          rendered_idx = self.uops.add(UOps.CAST, dtypes.int.vec(2), tuple(x.render(self.render_ops, self) for x in image_idx))
          valid_tuple = (valid.render(self.render_ops, self), self.const(invalid_value, buf.dtype.base.vec(4))) if valid.min == 0 else tuple()
          self.load_cache[key] = self.uops.add(UOps.LOAD, buf.dtype.base.vec(4),
                                               (buf_uop, rendered_idx) + valid_tuple + ((barrier,) if barrier else ()))
          if localtype == localtype.scalar():
            idx_small = idx%4
            res = idx_small.render(self.render_ops, self)
            out = self.uops.add(UOps.GEP, localtype, (self.load_cache[key],), idx_small.max)
            for ix in range(idx_small.max, idx_small.min, -1):
              rvv = self.uops.add(UOps.GEP, localtype, (self.load_cache[key],), ix-1)
              sel = UOp.alu(BinaryOps.CMPLT, res, self.const(ix))
              out = UOp.alu(TernaryOps.WHERE, sel, rvv, out)
            self.load_cache[key] = out
        else:
          buf_uop = self.buf_uops[i]
          assert buf_uop is not None, f"buffer {i} wasn't UOped"
          rendered_idx = idx.render(self.render_ops, self)
          valid_tuple = (valid.render(self.render_ops, self), self.const(invalid_value, localtype)) if valid.min == 0 else tuple()
          self.load_cache[key] = self.uops.add(UOps.LOAD, localtype, (buf_uop, rendered_idx) + valid_tuple + ((barrier,) if barrier else ()))
      ret.append(self.uops.add(UOps.GEP, localtype.scalar(), (self.load_cache[key],), rep_idx[dim]) if dim is not None else self.load_cache[key])
    return ret

  def global_store(self, i:int, idxs:List[Node], store:List[UOp]) -> List[UOp]:
    buf = self.bufs[i]
    buf_uop = self.buf_uops[i]
    assert buf_uop is not None, f"buffer {i} wasn't UOped"

    expand_vars = expand_idxs(idxs)
    _idxs = zip(*[expand_node(idx, expand_vars) for idx in idxs]) if idxs else [tuple()]  # transpose
    store_offset = dict(zip(_idxs, store))

    # float4 grouping
    if len(upcast_dim := self.get_float4_upcast_dim(i)) == 1 and len(float4_expand := expand_node(idxs[upcast_dim[0]])) in [2,4]:
      grouped_store_offset = defaultdict(list)
      for k in store_offset:
        _idx = k[:upcast_dim[0]] + (float4_expand[0],) + k[upcast_dim[0]+1:]
        grouped_store_offset[_idx].append(store_offset[k])
      store_offset_new = {}
      for k,grouped in grouped_store_offset.items():
        amt = len(grouped)
        idx, valid = self.sts[i].expr_idxs(k)
        assert idx == ((idx//amt)*amt), "float4 stores are always aligned"
        store_offset_new[k] = self.uops.add(UOps.CAST, buf.dtype.vec(amt), tuple(grouped))
      store_offset = store_offset_new

    stores = []
    for _idx, var in store_offset.items():
      idx, valid = self.sts[i].expr_idxs(_idx)
      if isinstance(buf.dtype, ImageDType):
        image_idx, valid = to_image_idx(buf.dtype.shape, idx, valid)
        rendered_idx = self.uops.add(UOps.CAST, dtypes.int.vec(2), \
                      tuple(x.render(self.render_ops, self) for x in image_idx))
      else:
        rendered_idx = idx.render(self.render_ops, self)
      if valid.min == 1: stores.append(self.uops.add(UOps.STORE, None, (buf_uop, rendered_idx, var)))
      else: stores.append(self.uops.add(UOps.STORE, None, (buf_uop, rendered_idx, var, valid.render(self.render_ops, self))))
    return stores

  # render loop
  def render_loop(self, xx:List[Variable], depth:int) -> Tuple[UOp, ...]:
    new_loops = {x.expr:self.uops.add(UOps.RANGE, dtypes.int32, (
      self.const(x.min) if isinstance(x.min, int) else cast(Node, x.min).render(self.render_ops, self),
      self.const(x.max+1) if isinstance(x.max, int) else cast(Node, x.max+1).render(self.render_ops, self)), arg=(depth,i)) for i,x in enumerate(xx) if not isinstance(x, NumNode) and x.expr is not None}  # noqa: E501
    self.loop_uops.update(new_loops)
    return tuple(new_loops.values())

  # helper function, the actual render_reduceop function will get initialize once the indexes get initilized
  def render_reduceop(self, reduceop:LazyOp, seq: int, accs:Dict[LazyOp, List[UOp]],
                       loaded_buffers:Dict[Union[MemBuffer, ConstBuffer, LocalBuffer], List[UOp]],
                      global_idxs, local_idxs, reduce_idxs, upcast_idxs, full_upcast_idxs):
    # define indicies
    fake_reduce_idxs = [x*0 for x in reduce_idxs]

    # add a local buffer for multistage reduce. # TODO: use local alias
    if self.group_for_reduces:
      # TODO: the strides of this can be controlled
      self.sts.append(ShapeTracker.from_shape(tuple([1] * self.global_dims + list(self.full_shape[self.global_dims:self.global_dims+self.local_dims+self.group_for_reduces]) + [1] * (self.shape_len - self.upcasted - self.group_for_reduces - self.first_reduce) + [x[0] for x in self.upcasted_axis(0)])))  # noqa: E501
      temp_dtype = self.get_base_dtype(cast(LazyOp, self.reduceop).dtype)
      self.bufs.append(LocalBuffer(f"temp{self.reduceops.index(reduceop)}", self.sts[-1].size, temp_dtype))
      self.buf_uops.append(self.uops.add(UOps.DEFINE_LOCAL, PtrDType(temp_dtype), (), (f"temp{self.reduceops.index(reduceop)}", self.sts[-1].size)))

    def calc_tc_idxs(local_sizes: List[int], aliases: List[List[int]]):
      replace_idxs, thread_idxs, thread_idx = [], [], Variable("_uidx_tc", 0, prod(local_sizes)-1)
      for s in local_sizes:
        thread_idxs.append(thread_idx % s)
        thread_idx //= s
      for alias in aliases:
        full_var, full_var_sz = NumNode(0), 1
        if alias[0] != 0:
          for i in alias:
            next_var = local_idxs[i-1] if i > 0 else thread_idxs[-i-1]
            full_var += next_var * full_var_sz
            full_var_sz *= next_var.max+1
        replace_idxs.append(full_var)
      return replace_idxs

    # compute local aliases - modify idxs if necessary for TC
    alias_buf_idxs = []
    for i in (local_alias:=self.local_alias[reduceop]):
      localbuf_idx = self.bufs.index(local_alias[i])
      buf_idxs = [idx*0 if s == 0 else idx for idx,s in zip(global_idxs+local_idxs+reduce_idxs+full_upcast_idxs,self.sts[i].real_strides())]
      if (tc:=self.tensor_core):
        min_alias_idx = min(local_alias.keys())
        replace_input_idxs = calc_tc_idxs(tc.thread_local_sizes[i-min_alias_idx], tc.thread_local_aliases[i-min_alias_idx])
        for n in range(len(tc.threads)):
          buf_idxs[self.global_dims+n] = replace_input_idxs[n] # replace locals
        for n in range(tc.num_upcasts()):
          buf_idxs[self.shape_len-self.upcasted+n] = replace_input_idxs[len(tc.threads)+n] # replace upcasts
      if DEBUG >= 3: print(f"{localbuf_idx} alias {i}: sts={self.sts[i]} idxs={buf_idxs}")
      alias_buf_idxs.append((i, localbuf_idx, buf_idxs,))

    # reduce loop
    loop_ctx = self.render_loop(reduce_idxs, seq*4+2)

    # define accumulator - modify idxs if necessary for TC
    out_buf = -1 if self.group_for_reduces else 0
    if (tc:=self.tensor_core):
      replace_acc_idxs = calc_tc_idxs(tc.thread_local_sizes[2], tc.thread_local_aliases[2])
      for n in range(len(tc.threads)):
        local_idxs[n] = replace_acc_idxs[n] # replace locals
      for n in range(len(replace_acc_idxs)-len(tc.threads)):
        upcast_idxs[n] = replace_acc_idxs[len(tc.threads)+n] # replace upcasts
      if DEBUG >= 3: print(f"store alias: sts={self.sts[0]} idxs={global_idxs+local_idxs+fake_reduce_idxs+upcast_idxs}")
    accs[reduceop] = self.global_load(out_buf, global_idxs+local_idxs+fake_reduce_idxs+upcast_idxs, acc=reduceop, loop_ctx=loop_ctx)

    # store local aliases
    locals_to_store = [(localbuf_idx, buf_idxs, self.global_load(i, buf_idxs)) for i, localbuf_idx, buf_idxs in alias_buf_idxs]

    if (tc:=self.tensor_core):
      # run tensor cores AST
      wmma_sz = [prod(l) for l in tc.thread_local_sizes]
      def upcast_strides(buf:int):
        strides, next = [], 1
        for (sz, stride, reduce) in self.upcasted_axis(buf)[tc.num_upcasts():]:
          strides.append((0 if stride == 0 else next, sz))
          next *= 1 if stride == 0 else sz
        return strides
      upcasts, dev = [upcast_strides(x) for x in [locals_to_store[0][0], locals_to_store[1][0], 0]], self.opts.device
      # cast initial accs
      wmmas = [self.uops.add(UOps.CAST, (dt3:=tc.dtype_out.vec(wmma_sz[2])), tuple(accs[reduceop][x:x+wmma_sz[2]]))
               for x in range(0, len(accs[reduceop]), wmma_sz[2])]
      for iter in [x[::-1] for x in itertools.product(*[x for x in [range(sz) for _,sz in upcasts[0]][::-1]])]:
        offs = [x*y for (x,y) in zip([sum([prod(x) for x in zip(iter, [stride for stride,_ in y])]) for y in upcasts], wmma_sz)]
        ops = (self.uops.add(UOps.CAST, tc.dtype_in.vec(wmma_sz[0]), tuple(locals_to_store[0][2][offs[0]:offs[0]+wmma_sz[0]])),
                self.uops.add(UOps.CAST, tc.dtype_in.vec(wmma_sz[1]), tuple(locals_to_store[1][2][offs[1]:offs[1]+wmma_sz[1]])),
                wmmas[(wmma_idx:=offs[2]//wmma_sz[2])])
        # TODO: don't need to DEFINE_ACC, pass to WMMA in op3, or PHI accs that are not valid
        wmmas[wmma_idx] = self.uops.add(UOps.WMMA, dt3, ops, (str(tc), tc.dims, tc.dtype_in, tc.dtype_out, tuple(wmma_sz), dev))
      # phi the last wmmas back to accs
      accs[reduceop] = [self.uops.add(UOps.PHI, tc.dtype_out, (acc, self.uops.add(UOps.GEP, tc.dtype_out, (wmmas[z//wmma_sz[2]],), z%wmma_sz[2])))
                        for z, acc in enumerate(accs[reduceop])]
    else:
      assert not locals_to_store, "storing locals isn't supported here"

      # load earlybufs
      loaded_buffers.update({b:self.global_load(self.bufs.index(local_alias[i]) if i in self.local_alias else i,
        global_idxs+local_idxs+reduce_idxs+full_upcast_idxs) for i,b in enumerate(self.bufs) if b in self.earlybufs})

      # run early AST (with reduce)
      self.ast_parse(reduceop, accs, self.acc_offsets(self.full_buf_index), loaded_buffers, reduce_acc=accs[reduceop])

    # end the reduce loop
    self.load_cache.clear()

    # end the local loop, do the local reduce
    if self.group_for_reduces:
      fake_global_idxs = [x*0 for x in global_idxs]
      stores = self.global_store(-1, fake_global_idxs+local_idxs+fake_reduce_idxs+upcast_idxs, accs[reduceop])  # store accumulators
      barrier = self.uops.add(UOps.BARRIER, None, tuple(stores))
      if self.opts.has_local:
        fake_idxs = [NumNode(0)]*len(self.sts[-1].shape)
        fake_idxs[self.global_dims+self.local_dims:self.global_dims+len(local_idxs)] = local_idxs[self.local_dims:]
        if_cond: UOp = create_lt_node(self.sts[-1].expr_idxs(fake_idxs)[0], 1).render(self.render_ops, self)
        barrier = self.uops.add(UOps.IF, None, (if_cond, barrier))

      # create new late reduce local loops and replace local_idxs that have been used
      end_local_idxs = [Variable(f"tidx{i}", 0, self.full_shape[i]-1 if i >= self.first_reduce and i not in self.upcast_in_mid_reduce_axes else 0) for i in range(0, self.first_reduce+self.group_for_reduces)]  # noqa: E501
      local_idxs = local_idxs[:self.local_dims] + end_local_idxs[self.global_dims + self.local_dims:]

      # if any group_for_reduce items aren't reduces, upcast them here
      for j in self.upcast_in_mid_reduce_axes:
        self.reshape_and_permute(None, [i for i in range(self.shape_len) if i != j] + [j])
        self.upcast()
        self.group_for_reduces -= 1
        local_idxs = local_idxs[:-1]
        end_local_idxs = end_local_idxs[:-1]
        # regenerate upcast_idxs
        upcast_idxs = [Variable(f"_uidx{i}", 0, s-1) for i, s in enumerate(self.output_shape[self.shape_len-self.upcasted:])]

      # NOTE: this structure is the same as the reduce op above

      # late reduce loop
      loop_ctx = self.render_loop(end_local_idxs, seq*4+3)

      # define late accumulator
      accs[reduceop] = self.global_load(0, fake_global_idxs+local_idxs+fake_reduce_idxs+upcast_idxs, acc=reduceop, loop_ctx=loop_ctx)

      # load localbufs
      loaded_buffers[self.bufs[-1]] = self.global_load(-1, fake_global_idxs+local_idxs+fake_reduce_idxs+upcast_idxs, barrier=barrier)

      # there's no AST here (and there's no shape for the reduce LazyOp)
      self.ast_parse(LazyOp(reduceop.op, (LazyOp(BufferOps.LOAD, (), self.bufs[-1]),)),\
                     accs, self.acc_offsets(-1), loaded_buffers, reduce_acc=accs[reduceop])

      # end the late reduce loop
      self.load_cache.clear()

      # if there are more reduceops, store the final value into the temp buffer, the load it back into all threads
      if reduceop is not self.reduceops[-1]:
        for j in self.upcast_in_mid_reduce_axes:
          self.upcasted -= 1
          self.group_for_reduces += 1
        reduce_buf_uop = self.buf_uops[-1]
        assert reduce_buf_uop is not None, "Local reduce buf must have been uoped at this point"
        fake_local_idxs = local_idxs[:self.local_dims] + [x*0 for x in local_idxs[self.local_dims:]]
        stores = self.global_store(-1, fake_global_idxs+fake_local_idxs+fake_reduce_idxs+upcast_idxs, accs[reduceop])
        barrier = self.uops.add(UOps.BARRIER, None, tuple(stores))
        accs[reduceop] = self.global_load(-1, fake_global_idxs+fake_local_idxs+fake_reduce_idxs+upcast_idxs, barrier=barrier)
    return accs

  kernel_cnt: Final[DefaultDict[str, int]] = defaultdict(int)
  def linearize(self):
    # no new opts and we already ran? skip relinearizing
    if self.applied_opts == self.applied_opts_cache: return self

    # late alias the tensor core buffers
    if (tc:=self.tensor_core) and self.tensor_core_opts is not None:
      alias_pattern = [0]*(self.global_dims) + [2]*(len(tc.threads)) + [0]*(self.local_dims-len(tc.threads)) + [0]*(self.shape_len-self.upcasted-self.first_reduce) + [1,1] + [3]*(self.upcasted-2)  # noqa: E501
      for op, tc_bufs in self.bufs_for_tensor_core.items():
        for tc_buf in tc_bufs: self.alias_buffer(op, tc_buf, alias_pattern)

    # save backups
    sts_backup, gfr_backup, upc_backup = self.sts[:], self.group_for_reduces, self.upcasted

    # global uop cache
    self.saved_exprs: Dict[Tuple, UOp] = dict()

    # limit dims if we need to
    if self.opts.global_max and self.opts.local_max: self.limit_dims_to_max(self.opts.global_max, self.opts.local_max)

    # uops
    self.uops:UOpGraph = UOpGraph()
    self.buf_uops: List[Optional[UOp]] = [None]*len(self.bufs)
    self.loop_uops: Dict[str, UOp] = {}

    # add global buffers
    for i,buf in enumerate(self.bufs):
      if isinstance(buf, MemBuffer):
        self.buf_uops[i] = self.uops.add(UOps.DEFINE_GLOBAL,
                                         buf.dtype if isinstance(buf.dtype, ImageDType) else PtrDType(buf.dtype), (),
                                         (buf.idx, any(buf.idx == x.idx for x in self.outbufs)))
    # add var vals
    for i,var in enumerate(self.vars):
      assert var.expr is not None
      self.loop_uops[var.expr] = self.uops.add(UOps.DEFINE_VAR, dtypes.int32, (), var)
    # define local buffers
<<<<<<< HEAD
    for lb in self.local_alias.values():
      self.buf_uops[self.bufs.index(lb)] = self.uops.add(UOps.DEFINE_LOCAL,
                                                         PtrDType(dtypes.float32), (), (lb.name, self.sts[self.bufs.index(lb)].size))
=======
    for aliases in self.local_alias.values():
      for lb in aliases.values(): self.buf_uops[self.bufs.index(lb)] = self.uops.add(UOps.DEFINE_LOCAL, PtrDType(lb.dtype),
                                                                                     (), (lb.name, self.sts[self.bufs.index(lb)].size))
    # add a local buffer for multistage reduce. # TODO: use local alias
    if self.group_for_reduces:
      # TODO: the strides of this can be controlled
      self.sts.append(ShapeTracker.from_shape(tuple([1] * self.global_dims + list(self.full_shape[self.global_dims:self.global_dims+self.local_dims+self.group_for_reduces]) + [1] * (self.shape_len - self.upcasted - self.group_for_reduces - self.first_reduce) + [x[0] for x in self.upcasted_axis(0)])))  # noqa: E501
      temp_dtype = self.get_base_dtype(cast(LazyOp, self.reduceop).dtype)
      self.bufs.append(LocalBuffer("temp", self.sts[-1].size, temp_dtype))
      self.buf_uops.append(self.uops.add(UOps.DEFINE_LOCAL, PtrDType(temp_dtype), (), ("temp", self.sts[-1].size)))
>>>>>>> cde7a7cd

    # kernel name (before late upcast)
    self.name = ("r" if len(self.reduceops)>0 else ("C" if all(x.op in BufferOps for x in self.lazyops) else "E")) + \
                 (f"{len(self.outbufs)}_" if len(self.outbufs) > 1 else "_") + \
                 colored('_', 'BLACK').join([colored(str(x), c) for x,c in zip(self.full_shape, self.colors())])

    # name the function something unique
    Linearizer.kernel_cnt[(function_name := to_function_name(self.name))] += 1
    suffix = f"{'n'+str(Linearizer.kernel_cnt[function_name]-1)}" if Linearizer.kernel_cnt[function_name] > 1 else ""
    self.name = self.name+colored(suffix, 'BLACK')

    # define indexes
    global_idxs, loop_global_idxs = get_grouped_dims("gidx", 0, self.full_shape[:self.global_dims], 3 if self.opts.has_local else 0)
    local_idxs, loop_local_idxs = get_grouped_dims("lidx", self.global_dims, self.full_shape[self.global_dims:self.first_reduce+self.group_for_reduces], 3 if self.opts.has_local else 0)  # noqa: E501
    reduce_idxs = [Variable(f"ridx{i}", 0, self.full_shape[i]-1) for i in range(self.first_reduce+self.group_for_reduces, self.shape_len-self.upcasted)]  # noqa: E501
    upcast_idxs = [Variable(f"_uidx{i}", 0, s-1) for i, s in enumerate(self.output_shape[self.shape_len-self.upcasted:])]
    full_upcast_idxs = [Variable(f"_uidx{i}", 0, s-1) for i, s in enumerate(self.full_shape[self.shape_len-self.upcasted:])]

    # set global/local size
    self.global_size: Optional[List[int]] = None
    self.local_size: Optional[List[int]] = None
    if self.dont_use_locals:
      self.global_size = [x.max+1 for x in loop_global_idxs][::-1]
      self.loop_uops.update({x.expr:self.uops.add(UOps.SPECIAL, dtypes.int32, (), (len(loop_global_idxs)-1-i, x.expr.replace("gidx", "idx"), x.max+1)) for i,x in enumerate(loop_global_idxs)})  # noqa: E501
    elif self.opts.has_local:
      self.global_size, self.local_size = [x.max+1 for x in loop_global_idxs][::-1], [x.max+1 for x in loop_local_idxs]
      self.loop_uops.update({x.expr:self.uops.add(UOps.SPECIAL, dtypes.int32, (), (len(loop_global_idxs)-1-i, x.expr, x.max+1)) for i,x in enumerate(loop_global_idxs)})  # noqa: E501
      self.loop_uops.update({x.expr:self.uops.add(UOps.SPECIAL, dtypes.int32, (), (i, x.expr, x.max+1)) for i,x in enumerate(loop_local_idxs)})
    else:
      self.render_loop(loop_global_idxs+loop_local_idxs, 1)
    if self.global_size is not None: self.global_size += [1]*(3-len(self.global_size))
    if self.local_size is not None: self.local_size += [1]*(3-len(self.local_size))

    # parse AST
    loaded_buffers:Dict[Union[MemBuffer, ConstBuffer, LocalBuffer], List[UOp]] = {}
    accs: Dict[LazyOp, List[UOp]] = {}
    self.load_cache: Dict[str, UOp] = {}

    for i, reduceop in enumerate(self.reduceops):
      accs = self.render_reduceop(reduceop, i, accs, loaded_buffers, global_idxs, local_idxs, reduce_idxs, upcast_idxs, full_upcast_idxs)
    fake_reduce_idxs = [x*0 for x in reduce_idxs]

    # load latebufs
    loaded_buffers.update({b:self.global_load(i, global_idxs+local_idxs+fake_reduce_idxs+upcast_idxs) \
                           for i,b in enumerate(self.bufs) if b not in self.earlybufs and b.__class__ is not LocalBuffer})

    # run late AST (without the store)
    for op in self.ast:
      val = self.ast_parse(op.src[0], accs, None, loaded_buffers)
      self.global_store(op.arg.idx, global_idxs+local_idxs+fake_reduce_idxs+upcast_idxs, val)

    # maybe graph the uops
    if DEBUG >= 5: self.uops.print()
    if getenv("GRAPHUOPS"): self.uops.graph()

    # restore backups
    self.sts, self.group_for_reduces, self.upcasted = sts_backup, gfr_backup, upc_backup

    # set cache and return
    self.applied_opts_cache = self.applied_opts[:]
    return self

  def ast_parse(self, x:LazyOp, accs:Dict[LazyOp, List[UOp]], offs:Optional[List[int]], loaded_buffers:Dict[Union[MemBuffer, ConstBuffer, LocalBuffer], List[UOp]], reduce_acc:Optional[List[UOp]]=None, cache=None) -> List[UOp]: # noqa: E501
    if cache is None: cache = {}
    if x in cache: return cache[x]
    if x.op in BufferOps: return loaded_buffers[x.arg]
    if x.op in [UnaryOps.CAST, UnaryOps.BITCAST]:
      return [self.uops.add(UOps.BITCAST if x.op is UnaryOps.BITCAST else UOps.CAST,
                            self.get_base_dtype(x.arg), (u,)) for u in self.ast_parse(x.src[0], accs, offs, loaded_buffers)]
    if x.op in ReduceOps and reduce_acc is None:
      return [accs[x][i] for i in offs] if offs else accs[x]

    values = [self.ast_parse(v, accs, offs, loaded_buffers, cache=cache) for v in x.src]
    ops = {ReduceOps.SUM:BinaryOps.ADD, ReduceOps.MAX:BinaryOps.MAX}
    if x.op in ops:
      assert reduce_acc is not None
      ret: List[UOp] = []
      acc, input_acc = reduce_acc, reduce_acc[:]
      for val, off in zip(zip(*values), cast(List[int], offs)):
        acc[off] = UOp.alu(ops[cast(ReduceOps, x.op)], *(val+(acc[off], )))
        ret.append(acc[off])
      for off in range(len(acc)):
        if input_acc[off] != acc[off]:
          acc[off] = self.uops.add(UOps.PHI, input_acc[off].dtype, (input_acc[off], acc[off]))
    else: ret = [UOp.alu(x.op, *vin) for vin in zip(*values)]
    cache[x] = ret
    return ret

  def to_program(self) -> Program:
    self.linearize()
    info = get_lazyop_info(self.ast[0])
    src = self.opts.render(to_function_name(self.name), self.uops)
    ops, mem = self.uops.flops_mem()
    run_count = prod((self.global_size if self.global_size else []) + (self.local_size if self.local_size else []))
    # NOTE: we use min here to ignore the indexing FLOPS
    return Program(self.name, src, self.opts.device, self.global_size, self.local_size,
                   self.uops, min(info.flops, ops * run_count), min(info.mem_estimate, mem * run_count))<|MERGE_RESOLUTION|>--- conflicted
+++ resolved
@@ -367,11 +367,6 @@
       assert var.expr is not None
       self.loop_uops[var.expr] = self.uops.add(UOps.DEFINE_VAR, dtypes.int32, (), var)
     # define local buffers
-<<<<<<< HEAD
-    for lb in self.local_alias.values():
-      self.buf_uops[self.bufs.index(lb)] = self.uops.add(UOps.DEFINE_LOCAL,
-                                                         PtrDType(dtypes.float32), (), (lb.name, self.sts[self.bufs.index(lb)].size))
-=======
     for aliases in self.local_alias.values():
       for lb in aliases.values(): self.buf_uops[self.bufs.index(lb)] = self.uops.add(UOps.DEFINE_LOCAL, PtrDType(lb.dtype),
                                                                                      (), (lb.name, self.sts[self.bufs.index(lb)].size))
@@ -382,7 +377,6 @@
       temp_dtype = self.get_base_dtype(cast(LazyOp, self.reduceop).dtype)
       self.bufs.append(LocalBuffer("temp", self.sts[-1].size, temp_dtype))
       self.buf_uops.append(self.uops.add(UOps.DEFINE_LOCAL, PtrDType(temp_dtype), (), ("temp", self.sts[-1].size)))
->>>>>>> cde7a7cd
 
     # kernel name (before late upcast)
     self.name = ("r" if len(self.reduceops)>0 else ("C" if all(x.op in BufferOps for x in self.lazyops) else "E")) + \
