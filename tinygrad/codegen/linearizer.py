--- conflicted
+++ resolved
@@ -132,7 +132,7 @@
       ret.append(self.uops.add(UOps.GEP, localtype.scalar(), (self.load_cache[key],), rep_idx[dim]) if dim is not None else self.load_cache[key])
     return ret
 
-  def global_store(self, i:int, idxs:List[Node], store:List[UOp], barrier:Optional[UOp]=None) -> List[UOp]:
+  def global_store(self, i:int, idxs:List[Node], store:List[UOp]) -> List[UOp]:
     buf = self.bufs[i]
     buf_uop = self.buf_uops[i]
     assert buf_uop is not None, f"buffer {i} wasn't UOped"
@@ -164,10 +164,8 @@
                       tuple(x.render(self.render_ops, self) for x in image_idx))
       else:
         rendered_idx = idx.render(self.render_ops, self)
-      if valid.min == 1: stores.append(self.uops.add(UOps.STORE, None, (buf_uop, rendered_idx, var) + \
-                                                     ((self.const(True, dtypes.bool), barrier,) if barrier else ())))
-      else: stores.append(self.uops.add(UOps.STORE, None, (buf_uop, rendered_idx, var, valid.render(self.render_ops, self)) \
-                                        + ((barrier,) if barrier else ())))
+      if valid.min == 1: stores.append(self.uops.add(UOps.STORE, None, (buf_uop, rendered_idx, var)))
+      else: stores.append(self.uops.add(UOps.STORE, None, (buf_uop, rendered_idx, var, valid.render(self.render_ops, self))))
     return stores
 
   # render loop
@@ -224,10 +222,10 @@
                       global_idxs, local_idxs, upcast_idxs, full_upcast_idxs, reduce_idxs, alias_buf_idxs):
     fake_reduce_idxs = [x*0 for x in reduce_idxs]
     # reduce loop
-    loop_ctx = self.render_loop(reduce_idxs, self.reduceops.index(reduceop)*2+2)
+    loop_ctx = self.render_loop(reduce_idxs, (i:=self.reduceops.index(reduceop))*2+2)
 
     # define accumulator - modify idxs if necessary for TC
-    out_buf = -len(self.reduceops)+self.reduceops.index(reduceop) if self.group_for_reduces else 0
+    out_buf = -len(self.reduceops)+i if self.group_for_reduces else 0
     accs[reduceop] = self.global_load(out_buf, global_idxs+local_idxs+fake_reduce_idxs+upcast_idxs, acc=reduceop, loop_ctx=loop_ctx)
 
     # store local aliases
@@ -277,12 +275,7 @@
     # end the local loop, do the local reduce
     if self.group_for_reduces:
       fake_global_idxs = [x*0 for x in global_idxs]
-<<<<<<< HEAD
-      barrier = self.uops.add(UOps.BARRIER, None, tuple(accs[self.reduceops[i-1]])) if (i:=self.reduceops.index(reduceop)) else None
-      stores = self.global_store(-1, fake_global_idxs+local_idxs+fake_reduce_idxs+upcast_idxs, accs[reduceop], barrier=barrier)  # store accumulators
-=======
       stores = self.global_store(out_buf, fake_global_idxs+local_idxs+fake_reduce_idxs+upcast_idxs, accs[reduceop])  # store accumulators
->>>>>>> d894acbb
       barrier = self.uops.add(UOps.BARRIER, None, tuple(stores))
       if self.opts.has_local:
         fake_idxs = [NumNode(0)]*len(self.sts[-1].shape)
@@ -307,13 +300,13 @@
       # NOTE: this structure is the same as the reduce op above
 
       # late reduce loop
-      loop_ctx = self.render_loop(end_local_idxs, self.reduceops.index(reduceop)*2+3)
+      loop_ctx = self.render_loop(end_local_idxs, i*2+3)
 
       # define late accumulator
       accs[reduceop] = self.global_load(0, fake_global_idxs+local_idxs+fake_reduce_idxs+upcast_idxs, acc=reduceop, loop_ctx=loop_ctx)
 
       # load localbufs
-      loaded_buffers[self.bufs[out_buf]] = self.global_load(-1, fake_global_idxs+local_idxs+fake_reduce_idxs+upcast_idxs, barrier=barrier)
+      loaded_buffers[self.bufs[out_buf]] = self.global_load(out_buf, fake_global_idxs+local_idxs+fake_reduce_idxs+upcast_idxs, barrier=barrier)
 
       # there's no AST here (and there's no shape for the reduce LazyOp)
       self.ast_parse(LazyOp(reduceop.op, (LazyOp(BufferOps.LOAD, (), self.bufs[out_buf]),)),\
