from __future__ import annotations
from typing import List, Tuple, Optional, Type, cast, DefaultDict, Dict, Union, Final, Iterator, Sequence, Callable
import itertools, functools
from collections import defaultdict

from tinygrad.dtype import ImageDType, dtypes, DType, PtrDType
from tinygrad.helpers import colored, DEBUG, dedup, diskcache_put, prod, getenv, to_function_name, flatten
from tinygrad.ops import LazyOp, UnaryOps, BinaryOps, TernaryOps, ReduceOps, ConstBuffer, MemBuffer, BufferOps, get_lazyop_info
from tinygrad.shape.shapetracker import ShapeTracker
from tinygrad.shape.symbolic import Variable, NumNode, Node, SumNode, MulNode, DivNode, ModNode, LtNode, AndNode, create_lt_node, sint
from tinygrad.codegen.kernel import LocalBuffer, Kernel
from tinygrad.renderer import Program

from tinygrad.codegen.uops import UOps, UOp, UOpGraph

def get_grouped_dims(prefix:str, off:int, dims:Tuple[sint, ...], max_sizes:Optional[Tuple[int, ...]], reverse_dims:bool=False):
  """ Maps all global/local dims onto global/local sizes and returns the idxs, loop_idxs and sizes.

  * If there are fewer dims than size, size will be padded with 1s to the length of max_sizes.
  * If there are more dims than size, dims will be collapsed onto size starting from left-most (i.e. onto x, then y, then z).
  * If the dim is too large for the size, the dim will be split between adjacent size axes space permitting, otherwise assert

  Keyword arguments:
  prefix -- the prefix to use for the size Variable names.
  off -- the starting index for the size Variable names.
  dims -- the global or local dims of the full shape.
  max_sizes -- the maximum values for each size in (x, y, z) order.
  reverse_dims -- reverse the order of the dims as they are mapped into size, i.e. if True, the right dim will go to the left size (.x).
  """

  # check the edge cases on max_sizes
  if max_sizes is None: max_sizes = tuple([0xFFFFFFFFFFFFFFFF] * len(dims))
  assert len(max_sizes) > 0 or len(dims) == 0, f"{prefix} dims should be empty because no size axes available"
  if len(max_sizes) == 0: return [], [], None

  # initialize the map of dims to size with a single dim in each size axis
  # TODO: support sint properly
  size_dims:List[List[Tuple[int, sint, sint]]] = [[(dim_idx, dim, dim if isinstance(dim, int) else dim.max+1)] for dim_idx, dim in enumerate(dims)]

  # reverse the order of the dims to size map, if desired (currently for globals where smallest stride is on the right)
  # TODO: remove reverse_dims, the mapping of dims to size for globals should be cosearched with memory layouts for optimal peformance
  if reverse_dims: size_dims = size_dims[::-1]

  # ensure that the initial dims initially fit the valid size axes
  for size_idx in range(min(len(max_sizes), len(size_dims))):
    # if the initial dim is too large, split the dim to separate size axes, if possible
    dim_idx, dim, dim_max = size_dims[size_idx][0]
    if dim_max <= (max_sz:=max_sizes[size_idx]): continue
    assert isinstance(dim, int), "variable shape too large for size"
    for factor in range(2, int(dim**0.5)+1):
      if dim % factor == 0 and dim // factor <= max_sz:
        size_dims = size_dims[:size_idx] + [[(dim_idx, dim//factor, dim//factor)], [(dim_idx, factor, factor)]] + size_dims[size_idx+1:]
        break
    assert size_dims[size_idx][0][2] <= max_sz, f"dim at {size_idx} too large and non-factorable: {dim} > {max_sz}"

  # compress the extra dims, collapsing them onto the left-most valid size axis
  cur_size_idx = 0
  while len(size_dims) > len(max_sizes):
    if prod([dim_max for (_, _, dim_max) in size_dims[cur_size_idx]])*size_dims[cur_size_idx+1][0][2] <= max_sizes[cur_size_idx]:
      size_dims = size_dims[:cur_size_idx] + [size_dims[cur_size_idx] + size_dims[cur_size_idx+1]] + size_dims[cur_size_idx+2:]
    elif cur_size_idx < len(max_sizes)-1: cur_size_idx += 1
    else: raise AssertionError(f"cannot fit dims in size: {dims=} {max_sizes=}")

  # construct the final dim idx variables from the the portions of the size variables
  sizes, idxs = [prod([dim for (_, dim, _) in size_dim]) for size_dim in size_dims], [NumNode(0)] * len(dims)
  size_vars = loop_idxs = [Variable(f"{prefix}{len(sizes)-1-(i+off) if reverse_dims else i+off}", 0, s-1) for i,s in enumerate(sizes)]
  for size_idx, size_var in enumerate(size_vars):
    for dim_idx, dim, _ in size_dims[size_idx]:
      idxs[dim_idx] += (size_var % dim) * (idxs[dim_idx].max+1)
      size_var //= dim

  # pad the final sizes array to the proper length if necessary
  return idxs, [x for x in loop_idxs if not isinstance(x, NumNode)], sizes + [1]*(len(max_sizes)-len(sizes))

def expand_idx(node:Node) -> Union[Variable, NumNode]: return next((v for v in node.vars() if v.expr.startswith("_uidx")), NumNode(0))
def expand_idxs(nodes:Sequence[Node]) -> Tuple[Union[Variable, NumNode], ...]:
  eidxs = [expand_idx(node) for node in nodes]
  return tuple([v if v not in eidxs[:j] else NumNode(0) for j, v in enumerate(eidxs)])  # take only first occurrence of expand variable
def iter_idxs(idxs:Tuple[Union[Variable, NumNode], ...]) -> Iterator[Tuple[int,...]]:
  yield from (x[::-1] for x in itertools.product(*[list(range(v.min, v.max + 1)) for v in idxs[::-1]]))

def to_image_idx(base_shape:Tuple[int, ...], idxy:Node, valid:Node) -> Tuple[Tuple[Node, Node], Node]:
  idx, idy = (idxy // 4) % base_shape[1], (idxy // (4 * base_shape[1]))
  # TODO: bring back the valid removal logic (correct!)
  if DEBUG>=5: print("to_image_idx", base_shape, idx.min, idx.max, idy.min, idy.max, idx, idy, valid)
  return (idx, idy), valid

# expand a Node into List[Node] that enumerates the underlying Variables from min to max
# expand increments earlier variables faster than later variables (as specified in the argument)
@functools.lru_cache(maxsize=None)
def expand_node(node:Node, idxs:Optional[Tuple[Union[Variable, NumNode], ...]]=None) -> List[Node]:
  if idxs is None: idxs = (expand_idx(node),)
  return [node.substitute({k:v for k,v in zip(idxs, (NumNode(x) for x in rep)) if isinstance(k, Variable)}) for rep in iter_idxs(idxs)]

def variable_to_uop(x, ctx=None) -> UOp:
  if isinstance(x, int): return UOp.const(dtypes.int, x)
  return x.render(render_ops, ctx)

render_ops: Dict[Type, Callable[..., UOp]]  = {
  NumNode: lambda self, ops, ctx: UOp.const(dtypes.int, self.b),
  Variable: lambda self, ops, ctx: ctx[self.expr] if self.expr in ctx else UOp(UOps.DEFINE_VAR, dtypes.int, (), self),
  MulNode: lambda self, ops, ctx: self.a.render(ops, ctx)*variable_to_uop(self.b, ctx),
  DivNode: lambda self, ops, ctx: self.a.render(ops, ctx)//variable_to_uop(self.b, ctx),
  ModNode: lambda self, ops, ctx: self.a.render(ops, ctx)%variable_to_uop(self.b, ctx),
  LtNode: lambda self, ops, ctx: self.a.render(ops, ctx).lt(variable_to_uop(self.b, ctx)),
  SumNode: lambda self,ops,ctx: functools.reduce(lambda a,b: a+variable_to_uop(b, ctx), self.nodes[1:], self.nodes[0].render(ops,ctx)),
  AndNode: lambda self,ops,ctx: functools.reduce(lambda a,b: a*variable_to_uop(b, ctx), self.nodes[1:], self.nodes[0].render(ops,ctx)) }

class Linearizer(Kernel):
  def get_reduce_acc(self, reduceop:LazyOp):
    if reduceop.op is ReduceOps.SUM: return dtypes.as_const(0, reduceop.dtype)
    if reduceop.op is ReduceOps.MAX: return dtypes.min(reduceop.dtype)

  # NOTE: once images are loaded, we uop them as their base float
  def get_base_dtype(self, dt:DType) -> DType: return dt.base if isinstance(dt, ImageDType) else dt

  def global_load(self, i:int, idxs:List[Node], acc:Optional[LazyOp]=None, barrier:Tuple[UOp, ...]=(), loop_ctx:Tuple[UOp, ...]=()) -> List[UOp]:
    buf = self.bufs[i]
    localtype = self.get_base_dtype(buf.dtype if acc is None else acc.dtype)
    const = buf.val if isinstance(buf, ConstBuffer) else None

    expand_vars = expand_idxs(idxs)

    dim, amt = None, 1
    # float 4 grouping
    if len(upcast_dim := self.get_float4_upcast_dim(i)) == 1 and len(float4_expand := expand_node(idxs[upcast_dim[0]])) in [4,2]:
      dim, amt = upcast_dim[0], len(float4_expand)
      g_idx, g_valid = self.sts[i].expr_idxs(idxs[:dim] + [float4_expand[0]] + idxs[dim+1:])
      # do not use float4 if idx is not aligned
      if g_idx != (g_idx//amt*amt): dim, amt = None, 1
    if dim is None:
      g_idx, g_valid = self.sts[i].expr_idxs(idxs)
    # todo: multioutput test with different output valids to add if acc is None: g_valid = NumNode(1)

    if amt > 1: localtype = localtype.vec(amt)
    e_idxs, e_valids = expand_node(g_idx, expand_vars), expand_node(g_valid, expand_vars)  # pylint: disable=possibly-used-before-assignment

    ret = []
    invalid_value = 0
    acc_count = 0
    for idx, valid, rep_idx in zip(e_idxs, e_valids, iter_idxs(expand_vars)):
      this_const, idx = (invalid_value, NumNode(0)) if valid.max == 0 else (const, idx)
      valid_uop = UOp.const(dtypes.bool, valid.b) if valid.min == valid.max else valid.render(render_ops, self.loop_uops)
      key = f"{'' if acc is None else self.reduceops.index(acc)}{localtype}{'CONST'+str(this_const) if this_const is not None and acc is None else (buf.idx if isinstance(buf, MemBuffer) else cast(LocalBuffer, buf).name)}{idx.render()}{valid.render()}"  # noqa: E501
      if key not in self.load_cache:
        if acc is not None:
          self.load_cache[key] = UOp(UOps.DEFINE_ACC, localtype, (UOp.const(localtype.scalar(), self.get_reduce_acc(acc)), *loop_ctx), (i, acc_count))
          acc_count += 1
        elif this_const is not None:
          self.load_cache[key] = UOp.const(localtype, this_const)
          if valid.min == 0 and valid.max == 1:
            self.load_cache[key] = UOp.alu(TernaryOps.WHERE, valid_uop, self.load_cache[key], UOp.const(localtype, invalid_value))
        elif isinstance(buf.dtype, ImageDType):
          buf_uop = self.buf_uops[i]
          assert buf_uop is not None, f"buffer {i} wasn't UOped"
          image_idx, valid = to_image_idx(buf.dtype.shape, idx, valid)
          rendered_idx = UOp(UOps.VECTORIZE, dtypes.int.vec(2), tuple(x.render(render_ops, self.loop_uops) for x in image_idx))
          valid_tuple = (valid_uop, UOp.const(buf.dtype.base.vec(4), invalid_value)) if valid.min == 0 else tuple()
          self.load_cache[key] = UOp(UOps.LOAD, buf.dtype.base.vec(4), (buf_uop, rendered_idx) + valid_tuple + barrier)
          if localtype == localtype.scalar():
            idx_small = idx%4
            res = idx_small.render(render_ops, self.loop_uops)
            out = UOp(UOps.GEP, localtype, (self.load_cache[key],), idx_small.max)
            for ix in range(idx_small.max, idx_small.min, -1):
              rvv = UOp(UOps.GEP, localtype, (self.load_cache[key],), ix-1)
              sel = UOp.alu(BinaryOps.CMPLT, res, UOp.const(dtypes.int, ix))
              out = UOp.alu(TernaryOps.WHERE, sel, rvv, out)
            self.load_cache[key] = out
        else:
          buf_uop = self.buf_uops[i]
          assert buf_uop is not None, f"buffer {i} wasn't UOped"
          rendered_idx = idx.render(render_ops, self.loop_uops)
          valid_tuple = (valid_uop, UOp.const(localtype, invalid_value)) if valid.min == 0 else tuple()
          self.load_cache[key] = UOp(UOps.LOAD, localtype, (buf_uop, rendered_idx) + valid_tuple + barrier)
      ret.append(UOp(UOps.GEP, localtype.scalar(), (self.load_cache[key],), rep_idx[dim]) if dim is not None else self.load_cache[key])
    return ret

  def global_store(self, i:int, idxs:List[Node], store:List[UOp]) -> List[UOp]:
    buf = self.bufs[i]
    buf_uop = self.buf_uops[i]
    assert buf_uop is not None, f"buffer {i} wasn't UOped"

    expand_vars = expand_idxs(idxs)
    _idxs = zip(*[expand_node(idx, expand_vars) for idx in idxs]) if idxs else [tuple()]  # transpose
    store_offset = dict(zip(_idxs, store))

    # float4 grouping
    if len(upcast_dim := self.get_float4_upcast_dim(i)) == 1 and len(float4_expand := expand_node(idxs[upcast_dim[0]])) in [2,4]:
      grouped_store_offset = defaultdict(list)
      for k in store_offset:
        _idx = k[:upcast_dim[0]] + (float4_expand[0],) + k[upcast_dim[0]+1:]
        grouped_store_offset[_idx].append(store_offset[k])
      store_offset_new = {}
      for k,grouped in grouped_store_offset.items():
        amt = len(grouped)
        idx, valid = self.sts[i].expr_idxs(k)
        assert idx == ((idx//amt)*amt), "float4 stores are always aligned"
        store_offset_new[k] = UOp(UOps.VECTORIZE, buf.dtype.vec(amt), tuple(grouped))
      store_offset = store_offset_new

    stores = []
    for _idx, var in store_offset.items():
      idx, valid = self.sts[i].expr_idxs(_idx)
      if isinstance(buf.dtype, ImageDType):
        image_idx, valid = to_image_idx(buf.dtype.shape, idx, valid)
        rendered_idx = UOp(UOps.VECTORIZE, dtypes.int.vec(2), tuple(x.render(render_ops, self.loop_uops) for x in image_idx))
      else:
        rendered_idx = idx.render(render_ops, self.loop_uops)
      if self.late_gate is not None: valid *= self.late_gate
      # TODO: let UPat check this once it's fast
      if valid.min == 1: stores.append(UOp(UOps.STORE, None, (buf_uop, rendered_idx, var)))
      elif valid.max == 1: stores.append(UOp(UOps.STORE, None, (buf_uop, rendered_idx, var, valid.render(render_ops, self.loop_uops))))
    return stores

  # render loop
  def render_loop(self, xx:List[Variable], depth:int, reduce:bool) -> Tuple[UOp, ...]:
    new_loops = {x.expr:UOp(UOps.RANGE, dtypes.int32, (
      UOp.const(dtypes.int, x.min) if isinstance(x.min, int) else cast(Node, x.min).render(render_ops, self.loop_uops),
      UOp.const(dtypes.int, x.max+1) if isinstance(x.max, int) else cast(Node, x.max+1).render(render_ops, self.loop_uops)), arg=(depth,i,reduce)) for i,x in enumerate(xx) if not isinstance(x, NumNode) and x.expr is not None}  # noqa: E501
    self.loop_uops.update(new_loops)
    return tuple(new_loops.values())

  def index_local_aliases(self, global_idxs, local_idxs, reduce_idxs, upcast_idxs, full_upcast_idxs):
    def calc_tc_idxs(local_sizes: List[int], aliases: List[List[int]]):
      replace_idxs, thread_idxs, thread_idx = [], [], Variable("_uidx_tc", 0, prod(local_sizes)-1)
      for s in local_sizes:
        thread_idxs.append(thread_idx % s)
        thread_idx //= s
      for alias in aliases:
        full_var, full_var_sz = NumNode(0), 1
        if alias[0] != 0:
          for i in alias:
            next_var = local_idxs[i-1] if i > 0 else thread_idxs[-i-1]
            full_var += next_var * full_var_sz
            full_var_sz *= next_var.max+1
        replace_idxs.append(full_var)
      return replace_idxs

    # compute local aliases
    alias_buf_idxs: DefaultDict[LazyOp, List[Tuple[int, int, List]]] = defaultdict(list)
    for op, local_alias in self.local_alias.items():
      for i in local_alias:
        localbuf_idx = self.bufs.index(local_alias[i])
        buf_idxs = [idx*0 if s == 0 else idx for idx,s in zip(global_idxs+local_idxs+reduce_idxs+full_upcast_idxs,self.sts[i].real_strides())]
        if (tc:=self.tensor_core):
          min_alias_idx = min(local_alias.keys())
          replace_input_idxs = calc_tc_idxs(tc.thread_local_sizes[i-min_alias_idx], tc.thread_local_aliases[i-min_alias_idx])
          for n in range(len(tc.threads)):
            buf_idxs[self.global_dims+n] = replace_input_idxs[n] # replace locals
          for n in range(tc.num_upcasts()):
            buf_idxs[self.shape_len-self.upcasted+n] = replace_input_idxs[len(tc.threads)+n] # replace upcasts
        if DEBUG >= 3: print(f"{localbuf_idx} alias {i}: sts={self.sts[i]} idxs={buf_idxs}")
        alias_buf_idxs[op].append((i, localbuf_idx, buf_idxs))
    # modify idxs if necessary for TC
    if (tc:=self.tensor_core):
      replace_acc_idxs = calc_tc_idxs(tc.thread_local_sizes[2], tc.thread_local_aliases[2])
      for n in range(len(tc.threads)):
        local_idxs[n] = replace_acc_idxs[n] # replace locals
      for n in range(len(replace_acc_idxs)-len(tc.threads)):
        upcast_idxs[n] = replace_acc_idxs[len(tc.threads)+n] # replace upcasts
      if DEBUG >= 3: print(f"store alias: sts={self.sts[0]} idxs={global_idxs+local_idxs+upcast_idxs}")
    return alias_buf_idxs

  def render_reduceop(self, reduceop:LazyOp, accs:Dict[LazyOp, List[UOp]], loaded_buffers:Dict[Union[MemBuffer, ConstBuffer, LocalBuffer], List[UOp]],
                      global_idxs, local_idxs, upcast_idxs, full_upcast_idxs, reduce_idxs, fake_reduce_idxs,
                      alias_buf_idxs:List[Tuple[int, int, List]]) -> Tuple[List[NumNode|Variable], List[NumNode|Variable]]:
<<<<<<< HEAD
    self.late_gate = None # reset late_gate
=======
    # reset late_gate
    self.late_gate = None
>>>>>>> f01192b8
    # reduce loop
    depth = len(set([r for r in self.lazyops if r.op in ReduceOps and r != reduceop and reduceop in r.lazyops]))
    reduce_idxs = [x if (i//len(reduceop.arg)) == depth else 0*x for i,x in enumerate(reduce_idxs)]
    loop_ctx = self.render_loop([x for x in reduce_idxs if x != 0], (i:=self.reduceops.index(reduceop))*2+2, True)

    # define accumulator - modify idxs if necessary for TC
    out_buf = -len(self.reduceops)+i if self.group_for_reduces else 0
    accs[reduceop] = self.global_load(out_buf, global_idxs+local_idxs+fake_reduce_idxs+upcast_idxs, acc=reduceop, loop_ctx=loop_ctx)

    # store local aliases
    locals_to_store = [(localbuf_idx, buf_idxs, self.global_load(i, buf_idxs)) for i, localbuf_idx, buf_idxs in alias_buf_idxs]

    if (tc:=self.tensor_core):
      # run tensor cores AST
      wmma_sz = [prod(l) for l in tc.thread_local_sizes]
      def upcast_strides(buf:int):
        strides, next_ = [], 1
        for (sz, stride, _) in self.upcasted_axis(buf)[tc.num_upcasts():]:
          strides.append((0 if stride == 0 else next_, sz))
          next_ *= 1 if stride == 0 else sz
        return strides
      upcasts, dev = [upcast_strides(x) for x in [locals_to_store[0][0], locals_to_store[1][0], 0]], self.opts.device
      # vectorize initial accs
      wmmas = [UOp(UOps.VECTORIZE, (dt3:=tc.dtype_out.vec(wmma_sz[2])), tuple(accs[reduceop][x:x+wmma_sz[2]]))
               for x in range(0, len(accs[reduceop]), wmma_sz[2])]
      for it in [x[::-1] for x in itertools.product(*list([range(sz) for _,sz in upcasts[0]][::-1]))]:
        offs = [x*y for (x,y) in zip([sum([prod(x) for x in zip(it, [stride for stride,_ in y])]) for y in upcasts], wmma_sz)]
        ops = (UOp(UOps.VECTORIZE, tc.dtype_in.vec(wmma_sz[0]), tuple(locals_to_store[0][2][offs[0]:offs[0]+wmma_sz[0]])),
                UOp(UOps.VECTORIZE, tc.dtype_in.vec(wmma_sz[1]), tuple(locals_to_store[1][2][offs[1]:offs[1]+wmma_sz[1]])),
                wmmas[(wmma_idx:=offs[2]//wmma_sz[2])])
        # TODO: don't need to DEFINE_ACC, pass to WMMA in op3, or PHI accs that are not valid
        wmmas[wmma_idx] = UOp(UOps.WMMA, dt3, ops, (str(tc), tc.dims, tc.dtype_in, tc.dtype_out, tuple(wmma_sz), dev))
      # phi the last wmmas back to accs
      accs[reduceop] = [UOp(UOps.PHI, tc.dtype_out, (acc, UOp(UOps.GEP, tc.dtype_out, (wmmas[z//wmma_sz[2]],), z%wmma_sz[2])))
                        for z, acc in enumerate(accs[reduceop])]
    else:
      assert not locals_to_store, "storing locals isn't supported here"

      # load earlybufs
      loaded_buffers.update({b:self.global_load(self.bufs.index(self.local_alias[reduceop][i]) if i in self.local_alias else i,
        global_idxs+local_idxs+reduce_idxs+full_upcast_idxs) for i,b in enumerate(self.bufs) if b in self.earlybufs})

      def gate_acc(r, idxs): return [
        UOp.alu(TernaryOps.WHERE, valid.render(render_ops, self.loop_uops), acc, UOp.const(r.dtype, 0)) if valid.min == 0 and valid.max == 1 else acc
        for valid, acc in zip(expand_node(self.sts[self.full_buf_index].expr_idxs(idxs)[1], expand_idxs(idxs)), accs[r])]
      local_accs = {r: gate_acc(r,global_idxs+local_idxs+reduce_idxs+full_upcast_idxs) for r in accs}

      # run early AST (with reduce)
      self.ast_parse(reduceop, local_accs, self.acc_offsets(self.full_buf_index), loaded_buffers, reduce_acc=accs[reduceop])

    # end the reduce loop
    self.load_cache.clear()

    # end the local loop, do the local reduce
    if self.group_for_reduces:
      fake_global_idxs = [x*0 for x in global_idxs]
      stores = self.global_store(out_buf, fake_global_idxs+local_idxs+fake_reduce_idxs+upcast_idxs, accs[reduceop])  # store accumulators
      barrier = UOp(UOps.BARRIER, None, tuple(stores))
      if self.opts.has_local:
        fake_idxs = [NumNode(0)]*len(self.sts[-1].shape)
        fake_idxs[self.global_dims+self.local_dims:self.global_dims+len(local_idxs)] = local_idxs[self.local_dims:]
        self.late_gate = create_lt_node(self.sts[-1].expr_idxs(fake_idxs)[0], 1)

      # create new late reduce local loops and replace local_idxs that have been used
      end_local_idxs = [Variable(f"tidx{i}", 0, self.full_shape[i]-1 if i >= self.first_reduce and i not in self.upcast_in_mid_reduce_axes else 0) for i in range(0, self.first_reduce+self.group_for_reduces)]  # noqa: E501
      end_local_idxs = [x if ((i-self.first_reduce)//len(reduceop.arg)) == depth else 0*x for i,x in enumerate(end_local_idxs)]
      local_idxs = local_idxs[:self.local_dims] + end_local_idxs[self.global_dims + self.local_dims:]
      local_idxs = [x if i <= self.local_dims or ((i-self.local_dims)//len(reduceop.arg)) == depth else 0*x for i,x in enumerate(local_idxs)]

      # if any group_for_reduce items aren't reduces, upcast them here
      for j in self.upcast_in_mid_reduce_axes:
        self.reshape_and_permute(None, [i for i in range(self.shape_len) if i != j] + [j])
        self.upcast()
        self.group_for_reduces -= 1
        local_idxs = local_idxs[:-1]
        end_local_idxs = end_local_idxs[:-1]
        # regenerate upcast_idxs
        upcast_idxs = [Variable(f"_uidx{i}", 0, s-1) for i, s in enumerate(self.output_shape[self.shape_len-self.upcasted:])]

      # NOTE: this structure is the same as the reduce op above

      # late reduce loop
      loop_ctx = self.render_loop(end_local_idxs, i*2+3, True)

      # define late accumulator
      accs[reduceop] = self.global_load(0, fake_global_idxs+local_idxs+fake_reduce_idxs+upcast_idxs, acc=reduceop, loop_ctx=loop_ctx)

      # load localbufs
      loaded_buffers[self.bufs[out_buf]] = self.global_load(out_buf, fake_global_idxs+local_idxs+fake_reduce_idxs+upcast_idxs, barrier=(barrier,))

      # there's no AST here (and there's no shape for the reduce LazyOp)
      self.ast_parse(LazyOp(reduceop.op, (LazyOp(BufferOps.LOAD, (), self.bufs[out_buf]),)),\
                     accs, self.acc_offsets(-1), loaded_buffers, reduce_acc=accs[reduceop])

      # end the late reduce loop
      self.load_cache.clear()

      if reduceop is not self.reduceops[-1]:
        for j in self.upcast_in_mid_reduce_axes:
          self.upcasted -= 1
          self.group_for_reduces += 1
        assert self.buf_uops[out_buf] is not None, "Local reduce buf must have been uoped at this point"
        fake_local_idxs = local_idxs[:self.local_dims] + [x*0 for x in local_idxs[self.local_dims:]]
        stores = self.global_store(out_buf, fake_global_idxs+fake_local_idxs+fake_reduce_idxs+upcast_idxs, accs[reduceop])
        barrier = UOp(UOps.BARRIER, None, tuple(stores))
        accs[reduceop] = self.global_load(out_buf, fake_global_idxs+fake_local_idxs+fake_reduce_idxs+upcast_idxs, barrier=(barrier,))
    return local_idxs[:self.local_dims] + [NumNode(0) for _ in range(self.group_for_reduces)], upcast_idxs

  kernel_cnt: Final[DefaultDict[str, int]] = defaultdict(int)
  def linearize(self) -> Linearizer:
    # no new opts and we already ran? skip relinearizing
    if self.applied_opts == self.applied_opts_cache: return self

    # late alias the tensor core buffers
    if (tc:=self.tensor_core) and self.tensor_core_opts is not None:
      alias_pattern = [0]*(self.global_dims) + [2]*(len(tc.threads)) + [0]*(self.local_dims-len(tc.threads)) + [0]*(self.shape_len-self.upcasted-self.first_reduce) + [1,1] + [3]*(self.upcasted-2)  # noqa: E501
      for op, tc_bufs in self.bufs_for_tensor_core.items():
        for tc_buf in tc_bufs: self.alias_buffer(op, tc_buf, alias_pattern)

    # save backups
    sts_backup, gfr_backup, upc_backup = self.sts[:], self.group_for_reduces, self.upcasted

    # uops
    self.buf_uops: List[Optional[UOp]] = [None]*len(self.bufs)
    self.loop_uops: Dict[str, UOp] = {}
    self.late_gate = None

    # add global buffers
    for i,buf in enumerate(self.bufs):
      if isinstance(buf, MemBuffer):
        self.buf_uops[i] = UOp(UOps.DEFINE_GLOBAL,
                                         buf.dtype if isinstance(buf.dtype, ImageDType) else PtrDType(buf.dtype), (),
                                         (buf.idx, any(buf.idx == x.idx for x in self.outbufs)))
    # define local buffers
    for aliases in self.local_alias.values():
      for lb in aliases.values(): self.buf_uops[self.bufs.index(lb)] = UOp(UOps.DEFINE_LOCAL, PtrDType(lb.dtype),
                                                                                     (), (lb.name, self.sts[self.bufs.index(lb)].size))
    # add a local buffer for multistage reduce. # TODO: use local alias
    if self.group_for_reduces:
      for i in range(len(self.reduceops)):
        # TODO: the strides of this can be controlled
        self.sts.append(ShapeTracker.from_shape(tuple([1] * self.global_dims + list(self.full_shape[self.global_dims:self.global_dims+self.local_dims+self.group_for_reduces]) + [1] * (self.shape_len - self.upcasted - self.group_for_reduces - self.first_reduce) + [x[0] for x in self.upcasted_axis(0)])))  # noqa: E501
        temp_dtype = self.get_base_dtype(cast(LazyOp, self.reduceop).dtype)
        self.bufs.append(LocalBuffer(name:=f"temp{i if len(self.reduceops) > 1 else ''}", buf_size:=self.sts[-1].size, temp_dtype))
        self.buf_uops.append(UOp(UOps.DEFINE_LOCAL, PtrDType(temp_dtype), (), (name, buf_size)))

    # kernel name (before late upcast)
    self.name = ("r" if self.reduceop else ("C" if all(x.op in BufferOps for x in self.lazyops) else "E")) + \
                 (f"{len(self.outbufs)}_" if len(self.outbufs) > 1 else "_") + \
                 colored('_', 'BLACK').join([colored(str(x), c) for x,c in zip(self.full_shape, self.colors())])

    # name the function something unique
    Linearizer.kernel_cnt[(function_name := to_function_name(self.name))] += 1
    suffix = f"{'n'+str(Linearizer.kernel_cnt[function_name]-1)}" if Linearizer.kernel_cnt[function_name] > 1 else ""
    self.name = self.name+colored(suffix, 'BLACK')

    # define indexes
    gl_dims = self.full_shape[:self.first_reduce+self.group_for_reduces]
    global_idxs, loop_global_idxs, self.global_size = get_grouped_dims("idx" if self.dont_use_locals else "gidx", 0, gl_dims[:self.global_dims],
                                                                       self.opts.global_max, self.opts.has_local)
    local_idxs, loop_local_idxs, self.local_size = get_grouped_dims("lidx", self.global_dims, gl_dims[self.global_dims:],
                                                                    self.opts.local_max if self.opts.has_local else (), False)
    upcast_idxs = [Variable(f"_uidx{i}", 0, s-1) for i, s in enumerate(self.output_shape[self.shape_len-self.upcasted:])]
    full_upcast_idxs = [Variable(f"_uidx{i}", 0, s-1) for i, s in enumerate(self.full_shape[self.shape_len-self.upcasted:])]

    # render global and local as specials or a loop
    if self.opts.has_local:
      self.loop_uops.update({x.expr:UOp(UOps.SPECIAL, dtypes.int32, (), (i, x.expr, x.max+1)) for i,x in enumerate(loop_global_idxs)})
      if not self.dont_use_locals:
        self.loop_uops.update({x.expr:UOp(UOps.SPECIAL, dtypes.int32, (), (i, x.expr, x.max+1)) for i,x in enumerate(loop_local_idxs)})
    else:
      self.global_size, self.local_size = None, None
      self.render_loop(loop_global_idxs+loop_local_idxs, 1, False)

    # define idxs for aliased buffers TODO: this doesn't belong in Kernel, but it can't exist in Block either (because of multireduce tensor cores)
    reduce_idxs = [Variable(f"ridx{i}", 0, self.full_shape[i]-1) for i in range(self.first_reduce+self.group_for_reduces, self.shape_len-self.upcasted)]  # noqa: E501
    alias_buf_idxs = self.index_local_aliases(global_idxs,local_idxs,reduce_idxs,upcast_idxs,full_upcast_idxs)

    # parse AST
    self.load_cache: Dict[str, UOp] = {}
    loaded_buffers:Dict[Union[MemBuffer, ConstBuffer, LocalBuffer], List[UOp]] = {}
    accs: Dict[LazyOp, List[UOp]] = {}

    # render reduceops by depth
    for reduceop in self.reduceops:
      self.render_block((reduceop, ), global_idxs, local_idxs, upcast_idxs, full_upcast_idxs, alias_buf_idxs, loaded_buffers, accs)
    stores = self.render_block(self.ast, global_idxs, local_idxs, upcast_idxs, full_upcast_idxs, alias_buf_idxs, loaded_buffers, accs)

    # only the final stores are needed to define the full UOps graph
    self.uops:UOpGraph = UOpGraph(flatten(stores))

    # maybe graph the uops
    if DEBUG >= 5: self.uops.print()
    if getenv("GRAPHUOPS"): self.uops.graph()

    # restore backups
    self.sts, self.group_for_reduces, self.upcasted = sts_backup, gfr_backup, upc_backup

    # set cache and return
    self.applied_opts_cache = self.applied_opts[:]
    return self

  def render_block(self, outputs:Tuple[LazyOp, ...], global_idxs, local_idxs, upcast_idxs, full_upcast_idxs,
                   alias_buf_idxs:DefaultDict[LazyOp,List[Tuple[int,int,List[NumNode|Variable]]]],
                   loaded_buffers:Dict[Union[MemBuffer, ConstBuffer, LocalBuffer], List[UOp]], accs:Dict[LazyOp,List[UOp]]) -> List[List[UOp]]:
    reduceops = dedup(x for x in outputs if x.op in ReduceOps)
    assert len(reduceops) <= 1, "max one reduceop per block"
    reduce_idxs = [Variable(f"ridx{i}", 0, self.full_shape[i]-1) for i in range(self.first_reduce+self.group_for_reduces, self.shape_len-self.upcasted)]  # noqa: E501
    fake_reduce_idxs = [x*0 for x in reduce_idxs]

    if len(reduceops) != 0:
      # TODO: delete render_reduceop and move the logic for group_for_reduces to Block
      # reduce_idxs = [x if i < len(reduceops[0].arg) else x*0 for i,x in enumerate(reduce_idxs)]
      nlidx, nuidx = self.render_reduceop((r:=reduceops[0]),accs,loaded_buffers,\
                                          global_idxs,local_idxs,upcast_idxs,full_upcast_idxs,reduce_idxs,fake_reduce_idxs,alias_buf_idxs[r])

      # all local indices which were used for group_for_reduce are not valid any more and should be replaced with fake NumNode(0), since they have
      # been rewritten with fake end_local_idxs.
      if r is self.reduceops[-1]: local_idxs[:], upcast_idxs[:] = nlidx, nuidx
      return [accs[r]]

    # load latebufs
    loaded_buffers.update({b:self.global_load(i, global_idxs+local_idxs+fake_reduce_idxs+upcast_idxs) \
                           for i,b in enumerate(self.bufs) if b not in self.earlybufs and b.__class__ is not LocalBuffer})
    # run late AST (without the store)
    store_vals = {op.arg.idx:self.ast_parse(op.src[0], accs, None, loaded_buffers) for op in self.ast}
    return [self.global_store(i, global_idxs+local_idxs+fake_reduce_idxs+upcast_idxs, val) for i, val in store_vals.items()]

  def ast_parse(self, x:LazyOp, accs:Dict[LazyOp, List[UOp]], offs:Optional[List[int]], loaded_buffers:Dict[Union[MemBuffer, ConstBuffer, LocalBuffer], List[UOp]], reduce_acc:Optional[List[UOp]]=None, cache=None) -> List[UOp]: # noqa: E501
    if cache is None: cache = {}
    if x in cache: return cache[x]
    if x.op in BufferOps: return loaded_buffers[x.arg]
    if x.op in [UnaryOps.CAST, UnaryOps.BITCAST]:
      return [UOp(UOps.BITCAST if x.op is UnaryOps.BITCAST else UOps.CAST,
                            self.get_base_dtype(x.arg), (u,)) for u in self.ast_parse(x.src[0], accs, offs, loaded_buffers)]
    if x.op in ReduceOps and reduce_acc is None:
      return [accs[x][i] for i in offs] if offs else accs[x]

    values = [self.ast_parse(v, accs, offs, loaded_buffers, cache=cache) for v in x.src]
    ops = {ReduceOps.SUM:BinaryOps.ADD, ReduceOps.MAX:BinaryOps.MAX}
    if x.op in ops:
      assert reduce_acc is not None
      ret: List[UOp] = []
      acc, input_acc = reduce_acc, reduce_acc[:]
      for val, off in zip(zip(*values), cast(List[int], offs)):
        acc[off] = UOp.alu(ops[cast(ReduceOps, x.op)], *(val+(acc[off], )))
        ret.append(acc[off])
      for off in range(len(acc)):
        if input_acc[off] != acc[off]:
          acc[off] = UOp(UOps.PHI, input_acc[off].dtype, (input_acc[off], acc[off]))
    else: ret = [UOp.alu(x.op, *src) for src in zip(*values)]
    cache[x] = ret
    return ret

  def to_program(self) -> Program:
    self.linearize()
    info = get_lazyop_info(self.ast[0])
    src = self.opts.render(name:=to_function_name(self.name), self.uops)
    if getenv("RUN_PROCESS_REPLAY"): diskcache_put("process_replay", id(self), (self.ast, self.opts, self.applied_opts, name, src))
    ops, mem = self.uops.flops_mem()
    run_count = prod((self.global_size or []) + (self.local_size or []))
    # NOTE: we use min here to ignore the indexing FLOPS
    return Program(self.name, src, self.opts.device, self.global_size, self.local_size,
                   self.uops, min(info.flops, ops * run_count), min(info.mem_estimate, mem * run_count))<|MERGE_RESOLUTION|>--- conflicted
+++ resolved
@@ -264,12 +264,7 @@
   def render_reduceop(self, reduceop:LazyOp, accs:Dict[LazyOp, List[UOp]], loaded_buffers:Dict[Union[MemBuffer, ConstBuffer, LocalBuffer], List[UOp]],
                       global_idxs, local_idxs, upcast_idxs, full_upcast_idxs, reduce_idxs, fake_reduce_idxs,
                       alias_buf_idxs:List[Tuple[int, int, List]]) -> Tuple[List[NumNode|Variable], List[NumNode|Variable]]:
-<<<<<<< HEAD
     self.late_gate = None # reset late_gate
-=======
-    # reset late_gate
-    self.late_gate = None
->>>>>>> f01192b8
     # reduce loop
     depth = len(set([r for r in self.lazyops if r.op in ReduceOps and r != reduceop and reduceop in r.lazyops]))
     reduce_idxs = [x if (i//len(reduceop.arg)) == depth else 0*x for i,x in enumerate(reduce_idxs)]
